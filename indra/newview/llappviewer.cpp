<<<<<<< HEAD
/** 
 * @file llappviewer.cpp
 * @brief The LLAppViewer class definitions
 *
 * $LicenseInfo:firstyear=2007&license=viewerlgpl$
 * Second Life Viewer Source Code
 * Copyright (C) 2010, Linden Research, Inc.
 * 
 * This library is free software; you can redistribute it and/or
 * modify it under the terms of the GNU Lesser General Public
 * License as published by the Free Software Foundation;
 * version 2.1 of the License only.
 * 
 * This library is distributed in the hope that it will be useful,
 * but WITHOUT ANY WARRANTY; without even the implied warranty of
 * MERCHANTABILITY or FITNESS FOR A PARTICULAR PURPOSE.  See the GNU
 * Lesser General Public License for more details.
 * 
 * You should have received a copy of the GNU Lesser General Public
 * License along with this library; if not, write to the Free Software
 * Foundation, Inc., 51 Franklin Street, Fifth Floor, Boston, MA  02110-1301  USA
 * 
 * Linden Research, Inc., 945 Battery Street, San Francisco, CA  94111  USA
 * $/LicenseInfo$
 */

#include "llviewerprecompiledheaders.h"

#include "llappviewer.h"

// Viewer includes
#include "llversioninfo.h"
#include "llversionviewer.h"
#include "llfeaturemanager.h"
#include "lluictrlfactory.h"
#include "lltexteditor.h"
#include "llerrorcontrol.h"
#include "lleventtimer.h"
#include "llviewertexturelist.h"
#include "llgroupmgr.h"
#include "llagent.h"
#include "llagentcamera.h"
#include "llagentlanguage.h"
#include "llagentwearables.h"
#include "llwindow.h"
#include "llviewerstats.h"
#include "llviewerstatsrecorder.h"
#include "llmd5.h"
#include "llmeshrepository.h"
#include "llpumpio.h"
#include "llmimetypes.h"
#include "llslurl.h"
#include "llstartup.h"
#include "llfocusmgr.h"
#include "llviewerjoystick.h"
#include "llallocator.h"
#include "llares.h" 
#include "llcurl.h"
#include "lltexturestats.h"
#include "lltexturestats.h"
#include "llviewerwindow.h"
#include "llviewerdisplay.h"
#include "llviewermedia.h"
#include "llviewerparcelmedia.h"
#include "llviewermediafocus.h"
#include "llviewermessage.h"
#include "llviewerobjectlist.h"
#include "llworldmap.h"
#include "llmutelist.h"
#include "llviewerhelp.h"
#include "lluicolortable.h"
#include "llurldispatcher.h"
#include "llurlhistory.h"
//#include "llfirstuse.h"
#include "llrender.h"
#include "llteleporthistory.h"
#include "lllocationhistory.h"
#include "llfasttimerview.h"
#include "llvector4a.h"
#include "llviewermenufile.h"
#include "llvoicechannel.h"
#include "llvoavatarself.h"
#include "llsidetray.h"
#include "llfeaturemanager.h"
#include "llurlmatch.h"
#include "lltextutil.h"
#include "lllogininstance.h"
#include "llprogressview.h"

#include "llweb.h"
#include "llsecondlifeurls.h"
#include "llupdaterservice.h"

// Linden library includes
#include "llavatarnamecache.h"
#include "llimagej2c.h"
#include "llmemory.h"
#include "llprimitive.h"
#include "llurlaction.h"
#include "llurlentry.h"
#include "llvfile.h"
#include "llvfsthread.h"
#include "llvolumemgr.h"
#include "llxfermanager.h"

#include "llnotificationmanager.h"
#include "llnotifications.h"
#include "llnotificationsutil.h"

// Third party library includes
#include <boost/bind.hpp>


#if LL_WINDOWS
#	include <share.h> // For _SH_DENYWR in initMarkerFile
#else
#   include <sys/file.h> // For initMarkerFile support
#endif

#include "llapr.h"
#include "apr_dso.h"
#include <boost/lexical_cast.hpp>

#include "llviewerkeyboard.h"
#include "lllfsthread.h"
#include "llworkerthread.h"
#include "lltexturecache.h"
#include "lltexturefetch.h"
#include "llimageworker.h"
#include "llevents.h"

// The files below handle dependencies from cleanup.
#include "llkeyframemotion.h"
#include "llworldmap.h"
#include "llhudmanager.h"
#include "lltoolmgr.h"
#include "llassetstorage.h"
#include "llpolymesh.h"
#include "llcachename.h"
#include "llaudioengine.h"
#include "llstreamingaudio.h"
#include "llviewermenu.h"
#include "llselectmgr.h"
#include "lltrans.h"
#include "lltransutil.h"
#include "lltracker.h"
#include "llviewerparcelmgr.h"
#include "llworldmapview.h"
#include "llpostprocess.h"
#include "llwlparammanager.h"
#include "llwaterparammanager.h"

#include "lldebugview.h"
#include "llconsole.h"
#include "llcontainerview.h"
#include "lltooltip.h"

#include "llsdserialize.h"

#include "llworld.h"
#include "llhudeffecttrail.h"
#include "llvectorperfoptions.h"
#include "llslurl.h"
#include "llwatchdog.h"

// Included so that constants/settings might be initialized
// in save_settings_to_globals()
#include "llbutton.h"
#include "llstatusbar.h"
#include "llsurface.h"
#include "llvosky.h"
#include "llvotree.h"
#include "llvoavatar.h"
#include "llfolderview.h"
#include "llagentpilot.h"
#include "llvovolume.h"
#include "llflexibleobject.h" 
#include "llvosurfacepatch.h"
#include "llviewerfloaterreg.h"
#include "llcommandlineparser.h"
#include "llfloatermemleak.h"
#include "llfloaterreg.h"
#include "llfloatersnapshot.h"
#include "llfloaterinventory.h"

// includes for idle() idleShutdown()
#include "llviewercontrol.h"
#include "lleventnotifier.h"
#include "llcallbacklist.h"
#include "pipeline.h"
#include "llgesturemgr.h"
#include "llsky.h"
#include "llvlmanager.h"
#include "llviewercamera.h"
#include "lldrawpoolbump.h"
#include "llvieweraudio.h"
#include "llimview.h"
#include "llviewerthrottle.h"
#include "llparcel.h"
#include "llavatariconctrl.h"
#include "llgroupiconctrl.h"
#include "llviewerassetstats.h"

// Include for security api initialization
#include "llsecapi.h"
#include "llmachineid.h"
#include "llmainlooprepeater.h"

// *FIX: These extern globals should be cleaned up.
// The globals either represent state/config/resource-storage of either 
// this app, or another 'component' of the viewer. App globals should be 
// moved into the app class, where as the other globals should be 
// moved out of here.
// If a global symbol reference seems valid, it will be included
// via header files above.

//----------------------------------------------------------------------------
// llviewernetwork.h
#include "llviewernetwork.h"
// define a self-registering event API object
#include "llappviewerlistener.h"

#if (LL_LINUX || LL_SOLARIS) && LL_GTK
#include "glib.h"
#endif // (LL_LINUX || LL_SOLARIS) && LL_GTK

#if LL_MSVC
// disable boost::lexical_cast warning
#pragma warning (disable:4702)
#endif

static LLAppViewerListener sAppViewerListener(LLAppViewer::instance);

////// Windows-specific includes to the bottom - nasty defines in these pollute the preprocessor
//
//----------------------------------------------------------------------------
// viewer.cpp - these are only used in viewer, should be easily moved.

#if LL_DARWIN
extern void init_apple_menu(const char* product);
#endif // LL_DARWIN

extern BOOL gRandomizeFramerate;
extern BOOL gPeriodicSlowFrame;
extern BOOL gDebugGL;

////////////////////////////////////////////////////////////
// All from the last globals push...
const F32 DEFAULT_AFK_TIMEOUT = 5.f * 60.f; // time with no input before user flagged as Away From Keyboard

F32 gSimLastTime; // Used in LLAppViewer::init and send_stats()
F32 gSimFrames;

BOOL gShowObjectUpdates = FALSE;
BOOL gUseQuickTime = TRUE;

eLastExecEvent gLastExecEvent = LAST_EXEC_NORMAL;

LLSD gDebugInfo;

U32	gFrameCount = 0;
U32 gForegroundFrameCount = 0; // number of frames that app window was in foreground
LLPumpIO* gServicePump = NULL;

U64 gFrameTime = 0;
F32 gFrameTimeSeconds = 0.f;
F32 gFrameIntervalSeconds = 0.f;
F32 gFPSClamped = 10.f;						// Pretend we start at target rate.
F32 gFrameDTClamped = 0.f;					// Time between adjacent checks to network for packets
U64	gStartTime = 0; // gStartTime is "private", used only to calculate gFrameTimeSeconds
U32 gFrameStalls = 0;
const F64 FRAME_STALL_THRESHOLD = 1.0;

LLTimer gRenderStartTime;
LLFrameTimer gForegroundTime;
LLFrameTimer gLoggedInTime;
LLTimer gLogoutTimer;
static const F32 LOGOUT_REQUEST_TIME = 6.f;  // this will be cut short by the LogoutReply msg.
F32 gLogoutMaxTime = LOGOUT_REQUEST_TIME;

BOOL				gDisconnected = FALSE;

// used to restore texture state after a mode switch
LLFrameTimer	gRestoreGLTimer;
BOOL			gRestoreGL = FALSE;
BOOL				gUseWireframe = FALSE;

// VFS globals - see llappviewer.h
LLVFS* gStaticVFS = NULL;

LLMemoryInfo gSysMemory;
U64 gMemoryAllocated = 0; // updated in display_stats() in llviewerdisplay.cpp

std::string gLastVersionChannel;

LLVector3			gWindVec(3.0, 3.0, 0.0);
LLVector3			gRelativeWindVec(0.0, 0.0, 0.0);

U32		gPacketsIn = 0;

BOOL				gPrintMessagesThisFrame = FALSE;

BOOL gRandomizeFramerate = FALSE;
BOOL gPeriodicSlowFrame = FALSE;

BOOL gCrashOnStartup = FALSE;
BOOL gLLErrorActivated = FALSE;
BOOL gLogoutInProgress = FALSE;

////////////////////////////////////////////////////////////
// Internal globals... that should be removed.
static std::string gArgs = "Mesh Beta";

const std::string MARKER_FILE_NAME("SecondLife.exec_marker");
const std::string ERROR_MARKER_FILE_NAME("SecondLife.error_marker");
const std::string LLERROR_MARKER_FILE_NAME("SecondLife.llerror_marker");
const std::string LOGOUT_MARKER_FILE_NAME("SecondLife.logout_marker");
static BOOL gDoDisconnect = FALSE;
static std::string gLaunchFileOnQuit;

// Used on Win32 for other apps to identify our window (eg, win_setup)
const char* const VIEWER_WINDOW_CLASSNAME = "Second Life";

//----------------------------------------------------------------------------

// List of entries from strings.xml to always replace
static std::set<std::string> default_trans_args;
void init_default_trans_args()
{
	default_trans_args.insert("SECOND_LIFE"); // World
	default_trans_args.insert("APP_NAME");
	default_trans_args.insert("CAPITALIZED_APP_NAME");
	default_trans_args.insert("SECOND_LIFE_GRID");
	default_trans_args.insert("SUPPORT_SITE");
}

//----------------------------------------------------------------------------
// File scope definitons
const char *VFS_DATA_FILE_BASE = "data.db2.x.";
const char *VFS_INDEX_FILE_BASE = "index.db2.x.";

static std::string gWindowTitle;

LLAppViewer::LLUpdaterInfo *LLAppViewer::sUpdaterInfo = NULL ;

//----------------------------------------------------------------------------
// Metrics logging control constants
//----------------------------------------------------------------------------
static const F32 METRICS_INTERVAL_DEFAULT = 600.0;
static const F32 METRICS_INTERVAL_QA = 30.0;
static F32 app_metrics_interval = METRICS_INTERVAL_DEFAULT;
static bool app_metrics_qa_mode = false;

void idle_afk_check()
{
	// check idle timers
	if (gSavedSettings.getS32("AFKTimeout") && (gAwayTriggerTimer.getElapsedTimeF32() > gSavedSettings.getS32("AFKTimeout")))
	{
		gAgent.setAFK();
	}
}

// A callback set in LLAppViewer::init()
static void ui_audio_callback(const LLUUID& uuid)
{
	if (gAudiop)
	{
		gAudiop->triggerSound(uuid, gAgent.getID(), 1.0f, LLAudioEngine::AUDIO_TYPE_UI);
	}
}

bool	create_text_segment_icon_from_url_match(LLUrlMatch* match,LLTextBase* base)
{
	if(!match || !base || base->getPlainText())
		return false;

	LLUUID match_id = match->getID();

	LLIconCtrl* icon;

	if(gAgent.isInGroup(match_id, TRUE))
	{
		LLGroupIconCtrl::Params icon_params;
		icon_params.group_id = match_id;
		icon_params.rect = LLRect(0, 16, 16, 0);
		icon_params.visible = true;
		icon = LLUICtrlFactory::instance().create<LLGroupIconCtrl>(icon_params);
	}
	else
	{
		LLAvatarIconCtrl::Params icon_params;
		icon_params.avatar_id = match_id;
		icon_params.rect = LLRect(0, 16, 16, 0);
		icon_params.visible = true;
		icon = LLUICtrlFactory::instance().create<LLAvatarIconCtrl>(icon_params);
	}

	LLInlineViewSegment::Params params;
	params.force_newline = false;
	params.view = icon;
	params.left_pad = 4;
	params.right_pad = 4;
	params.top_pad = -2;
	params.bottom_pad = 2;

	base->appendWidget(params," ",false);
	
	return true;
}

void request_initial_instant_messages()
{
	static BOOL requested = FALSE;
	if (!requested
		&& gMessageSystem
		&& LLMuteList::getInstance()->isLoaded()
		&& isAgentAvatarValid())
	{
		// Auto-accepted inventory items may require the avatar object
		// to build a correct name.  Likewise, inventory offers from
		// muted avatars require the mute list to properly mute.
		LLMessageSystem* msg = gMessageSystem;
		msg->newMessageFast(_PREHASH_RetrieveInstantMessages);
		msg->nextBlockFast(_PREHASH_AgentData);
		msg->addUUIDFast(_PREHASH_AgentID, gAgent.getID());
		msg->addUUIDFast(_PREHASH_SessionID, gAgent.getSessionID());
		gAgent.sendReliableMessage();
		requested = TRUE;
	}
}

// A settings system callback for CrashSubmitBehavior
bool handleCrashSubmitBehaviorChanged(const LLSD& newvalue)
{
	S32 cb = newvalue.asInteger();
	const S32 NEVER_SUBMIT_REPORT = 2;
	if(cb == NEVER_SUBMIT_REPORT)
	{
		LLAppViewer::instance()->destroyMainloopTimeout();
	}
	return true;
}

// Use these strictly for things that are constructed at startup,
// or for things that are performance critical.  JC
static void settings_to_globals()
{
	LLBUTTON_H_PAD		= gSavedSettings.getS32("ButtonHPad");
	BTN_HEIGHT_SMALL	= gSavedSettings.getS32("ButtonHeightSmall");
	BTN_HEIGHT			= gSavedSettings.getS32("ButtonHeight");

	MENU_BAR_HEIGHT		= gSavedSettings.getS32("MenuBarHeight");
	MENU_BAR_WIDTH		= gSavedSettings.getS32("MenuBarWidth");

	LLSurface::setTextureSize(gSavedSettings.getU32("RegionTextureSize"));
	
	LLImageGL::sGlobalUseAnisotropic	= gSavedSettings.getBOOL("RenderAnisotropic");
	LLVOVolume::sLODFactor				= gSavedSettings.getF32("RenderVolumeLODFactor");
	LLVOVolume::sDistanceFactor			= 1.f-LLVOVolume::sLODFactor * 0.1f;
	LLVolumeImplFlexible::sUpdateFactor = gSavedSettings.getF32("RenderFlexTimeFactor");
	LLVOTree::sTreeFactor				= gSavedSettings.getF32("RenderTreeLODFactor");
	LLVOAvatar::sLODFactor				= gSavedSettings.getF32("RenderAvatarLODFactor");
	LLVOAvatar::sMaxVisible				= (U32)gSavedSettings.getS32("RenderAvatarMaxVisible");
	LLVOAvatar::sVisibleInFirstPerson	= gSavedSettings.getBOOL("FirstPersonAvatarVisible");
	// clamp auto-open time to some minimum usable value
	LLFolderView::sAutoOpenTime			= llmax(0.25f, gSavedSettings.getF32("FolderAutoOpenDelay"));
	LLSelectMgr::sRectSelectInclusive	= gSavedSettings.getBOOL("RectangleSelectInclusive");
	LLSelectMgr::sRenderHiddenSelections = gSavedSettings.getBOOL("RenderHiddenSelections");
	LLSelectMgr::sRenderLightRadius = gSavedSettings.getBOOL("RenderLightRadius");

	gAgentPilot.setNumRuns(gSavedSettings.getS32("StatsNumRuns"));
	gAgentPilot.setQuitAfterRuns(gSavedSettings.getBOOL("StatsQuitAfterRuns"));
	gAgent.setHideGroupTitle(gSavedSettings.getBOOL("RenderHideGroupTitle"));

	gDebugWindowProc = gSavedSettings.getBOOL("DebugWindowProc");
	gShowObjectUpdates = gSavedSettings.getBOOL("ShowObjectUpdates");
	LLWorldMapView::sMapScale = gSavedSettings.getF32("MapScale");
}

static void settings_modify()
{
	LLRenderTarget::sUseFBO				= gSavedSettings.getBOOL("RenderDeferred");
	LLPipeline::sRenderDeferred			= gSavedSettings.getBOOL("RenderDeferred");
	LLVOAvatar::sUseImpostors			= gSavedSettings.getBOOL("RenderUseImpostors");
	LLVOSurfacePatch::sLODFactor		= gSavedSettings.getF32("RenderTerrainLODFactor");
	LLVOSurfacePatch::sLODFactor *= LLVOSurfacePatch::sLODFactor; //square lod factor to get exponential range of [1,4]
	gDebugGL = gSavedSettings.getBOOL("RenderDebugGL") || gDebugSession;
	gDebugPipeline = gSavedSettings.getBOOL("RenderDebugPipeline");
	gAuditTexture = gSavedSettings.getBOOL("AuditTexture");
#if LL_VECTORIZE
	if (gSysCPU.hasAltivec())
	{
		gSavedSettings.setBOOL("VectorizeEnable", TRUE );
		gSavedSettings.setU32("VectorizeProcessor", 0 );
	}
	else
	if (gSysCPU.hasSSE2())
	{
		gSavedSettings.setBOOL("VectorizeEnable", TRUE );
		gSavedSettings.setU32("VectorizeProcessor", 2 );
	}
	else
	if (gSysCPU.hasSSE())
	{
		gSavedSettings.setBOOL("VectorizeEnable", TRUE );
		gSavedSettings.setU32("VectorizeProcessor", 1 );
	}
	else
	{
		// Don't bother testing or running if CPU doesn't support it. JC
		gSavedSettings.setBOOL("VectorizePerfTest", FALSE );
		gSavedSettings.setBOOL("VectorizeEnable", FALSE );
		gSavedSettings.setU32("VectorizeProcessor", 0 );
		gSavedSettings.setBOOL("VectorizeSkin", FALSE);
	}
#else
	// This build target doesn't support SSE, don't test/run.
	gSavedSettings.setBOOL("VectorizePerfTest", FALSE );
	gSavedSettings.setBOOL("VectorizeEnable", FALSE );
	gSavedSettings.setU32("VectorizeProcessor", 0 );
	gSavedSettings.setBOOL("VectorizeSkin", FALSE);

	// disable fullscreen mode, unsupported
	gSavedSettings.setBOOL("WindowFullScreen", FALSE);
#endif
}

class LLFastTimerLogThread : public LLThread
{
public:
	std::string mFile;

	LLFastTimerLogThread(std::string& test_name) : LLThread("fast timer log")
 	{
		std::string file_name = test_name + std::string(".slp");
		mFile = gDirUtilp->getExpandedFilename(LL_PATH_LOGS, file_name);
	}

	void run()
	{
		std::ofstream os(mFile.c_str());
		
		while (!LLAppViewer::instance()->isQuitting())
		{
			LLFastTimer::writeLog(os);
			os.flush();
			ms_sleep(32);
		}

		os.close();
	}
};

//virtual
bool LLAppViewer::initSLURLHandler()
{
	// does nothing unless subclassed
	return false;
}

//virtual
bool LLAppViewer::sendURLToOtherInstance(const std::string& url)
{
	// does nothing unless subclassed
	return false;
}

//----------------------------------------------------------------------------
// LLAppViewer definition

// Static members.
// The single viewer app.
LLAppViewer* LLAppViewer::sInstance = NULL;

const std::string LLAppViewer::sGlobalSettingsName = "Global"; 

LLTextureCache* LLAppViewer::sTextureCache = NULL; 
LLImageDecodeThread* LLAppViewer::sImageDecodeThread = NULL; 
LLTextureFetch* LLAppViewer::sTextureFetch = NULL; 

LLAppViewer::LLAppViewer() : 
	mMarkerFile(),
	mLogoutMarkerFile(NULL),
	mReportedCrash(false),
	mNumSessions(0),
	mPurgeCache(false),
	mPurgeOnExit(false),
	mSecondInstance(false),
	mSavedFinalSnapshot(false),
	mForceGraphicsDetail(false),
	mQuitRequested(false),
	mLogoutRequestSent(false),
	mYieldTime(-1),
	mMainloopTimeout(NULL),
	mAgentRegionLastAlive(false),
	mRandomizeFramerate(LLCachedControl<bool>(gSavedSettings,"Randomize Framerate", FALSE)),
	mPeriodicSlowFrame(LLCachedControl<bool>(gSavedSettings,"Periodic Slow Frame", FALSE)),
	mFastTimerLogThread(NULL),
	mUpdater(new LLUpdaterService())
{
	if(NULL != sInstance)
	{
		llerrs << "Oh no! An instance of LLAppViewer already exists! LLAppViewer is sort of like a singleton." << llendl;
	}

	setupErrorHandling();
	sInstance = this;
	gLoggedInTime.stop();
	
	LLLoginInstance::instance().setUpdaterService(mUpdater.get());
}

LLAppViewer::~LLAppViewer()
{
	LLLoginInstance::instance().setUpdaterService(0);
	
	destroyMainloopTimeout();

	// If we got to this destructor somehow, the app didn't hang.
	removeMarkerFile();
}

bool LLAppViewer::init()
{
	//
	// Start of the application
	//
	// IMPORTANT! Do NOT put anything that will write
	// into the log files during normal startup until AFTER
	// we run the "program crashed last time" error handler below.
	//
	LLFastTimer::reset();

	// initialize SSE options
	LLVector4a::initClass();

	// Need to do this initialization before we do anything else, since anything
	// that touches files should really go through the lldir API
	gDirUtilp->initAppDirs("SecondLife");
	// set skin search path to default, will be overridden later
	// this allows simple skinned file lookups to work
	gDirUtilp->setSkinFolder("default");

	initLogging();
	
	//
	// OK to write stuff to logs now, we've now crash reported if necessary
	//
	
	init_default_trans_args();
	
	if (!initConfiguration())
		return false;

	// write Google Breakpad minidump files to our log directory
	std::string logdir = gDirUtilp->getExpandedFilename(LL_PATH_LOGS, "");
	logdir += gDirUtilp->getDirDelimiter();
	setMiniDumpDir(logdir);

	// Although initLogging() is the right place to mess with
	// setFatalFunction(), we can't query gSavedSettings until after
	// initConfiguration().
	S32 rc(gSavedSettings.getS32("QAModeTermCode"));
	if (rc >= 0)
	{
		// QAModeTermCode set, terminate with that rc on LL_ERRS. Use _exit()
		// rather than exit() because normal cleanup depends too much on
		// successful startup!
		LLError::setFatalFunction(boost::bind(_exit, rc));
	}

    mAlloc.setProfilingEnabled(gSavedSettings.getBOOL("MemProfiling"));

#if LL_RECORD_VIEWER_STATS
	LLViewerStatsRecorder::initClass();
#endif

    // *NOTE:Mani - LLCurl::initClass is not thread safe. 
    // Called before threads are created.
    LLCurl::initClass();
    LLMachineID::init();
	
	{
		// Viewer metrics initialization
		static LLCachedControl<bool> metrics_submode(gSavedSettings,
													 "QAModeMetrics",
													 false,
													 "Enables QA features (logging, faster cycling) for metrics collector");

		if (metrics_submode)
		{
			app_metrics_qa_mode = true;
			app_metrics_interval = METRICS_INTERVAL_QA;
		}
		LLViewerAssetStatsFF::init();
	}

    initThreads();
    writeSystemInfo();

	// Initialize updater service (now that we have an io pump)
	initUpdater();
	if(isQuitting())
	{
		// Early out here because updater set the quitting flag.
		return true;
	}

	//////////////////////////////////////////////////////////////////////////////
	//////////////////////////////////////////////////////////////////////////////
	//////////////////////////////////////////////////////////////////////////////
	//////////////////////////////////////////////////////////////////////////////
	// *FIX: The following code isn't grouped into functions yet.

	// Statistics / debug timer initialization
	init_statistics();
	
	//
	// Various introspection concerning the libs we're using - particularly
        // the libs involved in getting to a full login screen.
	//
	LL_INFOS("InitInfo") << "J2C Engine is: " << LLImageJ2C::getEngineInfo() << LL_ENDL;
	LL_INFOS("InitInfo") << "libcurl version is: " << LLCurl::getVersionString() << LL_ENDL;

	// Get the single value from the crash settings file, if it exists
	std::string crash_settings_filename = gDirUtilp->getExpandedFilename(LL_PATH_USER_SETTINGS, CRASH_SETTINGS_FILE);
	gCrashSettings.loadFromFile(crash_settings_filename);
	if(gSavedSettings.getBOOL("IgnoreAllNotifications"))
	{
		gCrashSettings.setS32(CRASH_BEHAVIOR_SETTING, CRASH_BEHAVIOR_ALWAYS_SEND);
		gCrashSettings.saveToFile(crash_settings_filename, FALSE);
	}

	/////////////////////////////////////////////////
	// OS-specific login dialogs
	/////////////////////////////////////////////////

	//test_cached_control();

	// track number of times that app has run
	mNumSessions = gSavedSettings.getS32("NumSessions");
	mNumSessions++;
	gSavedSettings.setS32("NumSessions", mNumSessions);

	if (gSavedSettings.getBOOL("VerboseLogs"))
	{
		LLError::setPrintLocation(true);
	}
	
	// Widget construction depends on LLUI being initialized
	LLUI::settings_map_t settings_map;
	settings_map["config"] = &gSavedSettings;
	settings_map["ignores"] = &gWarningSettings;
	settings_map["floater"] = &gSavedSettings; // *TODO: New settings file
	settings_map["account"] = &gSavedPerAccountSettings;

	LLUI::initClass(settings_map,
		LLUIImageList::getInstance(),
		ui_audio_callback,
		&LLUI::sGLScaleFactor);
	
	// Setup paths and LLTrans after LLUI::initClass has been called
	LLUI::setupPaths();
	LLTransUtil::parseStrings("strings.xml", default_trans_args);		
	LLTransUtil::parseLanguageStrings("language_settings.xml");
	
	// LLKeyboard relies on LLUI to know what some accelerator keys are called.
	LLKeyboard::setStringTranslatorFunc( LLTrans::getKeyboardString );

	LLWeb::initClass();			  // do this after LLUI
	
	// Provide the text fields with callbacks for opening Urls
	LLUrlAction::setOpenURLCallback(&LLWeb::loadURL);
	LLUrlAction::setOpenURLInternalCallback(&LLWeb::loadURLInternal);
	LLUrlAction::setOpenURLExternalCallback(&LLWeb::loadURLExternal);
	LLUrlAction::setExecuteSLURLCallback(&LLURLDispatcher::dispatchFromTextEditor);

	// Let code in llui access the viewer help floater
	LLUI::sHelpImpl = LLViewerHelp::getInstance();

	// Load translations for tooltips
	LLFloater::initClass();

	/////////////////////////////////////////////////
	
	LLToolMgr::getInstance(); // Initialize tool manager if not already instantiated
	
	LLViewerFloaterReg::registerFloaters();
	
	/////////////////////////////////////////////////
	//
	// Load settings files
	//
	//
	LLGroupMgr::parseRoleActions("role_actions.xml");

	LLAgent::parseTeleportMessages("teleport_strings.xml");

	LLViewerJointMesh::updateVectorize();

	// load MIME type -> media impl mappings
	std::string mime_types_name;
#if LL_DARWIN
	mime_types_name = "mime_types_mac.xml";
#elif LL_LINUX
	mime_types_name = "mime_types_linux.xml";
#else
	mime_types_name = "mime_types.xml";
#endif
	LLMIMETypes::parseMIMETypes( mime_types_name ); 

	// Copy settings to globals. *TODO: Remove or move to appropriage class initializers
	settings_to_globals();
	// Setup settings listeners
	settings_setup_listeners();
	// Modify settings based on system configuration and compile options
	settings_modify();

	// Find partition serial number (Windows) or hardware serial (Mac)
	mSerialNumber = generateSerialNumber();

	// do any necessary set-up for accepting incoming SLURLs from apps
	initSLURLHandler();

	if(false == initHardwareTest())
	{
		// Early out from user choice.
		return false;
	}

	// Prepare for out-of-memory situations, during which we will crash on
	// purpose and save a dump.
#if LL_WINDOWS && LL_RELEASE_FOR_DOWNLOAD && LL_USE_SMARTHEAP
	MemSetErrorHandler(first_mem_error_handler);
#endif // LL_WINDOWS && LL_RELEASE_FOR_DOWNLOAD && LL_USE_SMARTHEAP

	// *Note: this is where gViewerStats used to be created.

	//
	// Initialize the VFS, and gracefully handle initialization errors
	//

	if (!initCache())
	{
		std::ostringstream msg;
		msg << LLTrans::getString("MBUnableToAccessFile");
		OSMessageBox(msg.str(),LLStringUtil::null,OSMB_OK);
		return 1;
	}
	
	// Initialize the repeater service.
	LLMainLoopRepeater::instance().start();

	//
	// Initialize the window
	//
	gGLActive = TRUE;
	initWindow();

	// initWindow also initializes the Feature List, so now we can initialize this global.
	LLCubeMap::sUseCubeMaps = LLFeatureManager::getInstance()->isFeatureAvailable("RenderCubeMap");

	// call all self-registered classes
	LLInitClassList::instance().fireCallbacks();

	LLFolderViewItem::initClass(); // SJB: Needs to happen after initWindow(), not sure why but related to fonts
		
	gGLManager.getGLInfo(gDebugInfo);
	gGLManager.printGLInfoString();

	// Load Default bindings
	std::string key_bindings_file = gDirUtilp->findFile("keys.xml",
														gDirUtilp->getExpandedFilename(LL_PATH_USER_SETTINGS, ""),
														gDirUtilp->getExpandedFilename(LL_PATH_APP_SETTINGS, ""));


	if (!gViewerKeyboard.loadBindingsXML(key_bindings_file))
	{
		std::string key_bindings_file = gDirUtilp->findFile("keys.ini",
															gDirUtilp->getExpandedFilename(LL_PATH_USER_SETTINGS, ""),
															gDirUtilp->getExpandedFilename(LL_PATH_APP_SETTINGS, ""));
		if (!gViewerKeyboard.loadBindings(key_bindings_file))
		{
			LL_ERRS("InitInfo") << "Unable to open keys.ini" << LL_ENDL;
		}
	}

	// If we don't have the right GL requirements, exit.
	if (!gGLManager.mHasRequirements && !gNoRender)
	{	
		// can't use an alert here since we're exiting and
		// all hell breaks lose.
		OSMessageBox(
			LLNotifications::instance().getGlobalString("UnsupportedGLRequirements"),
			LLStringUtil::null,
			OSMB_OK);
		return 0;
	}

	// Without SSE2 support we will crash almost immediately, warn here.
	if (!gSysCPU.hasSSE2())
	{	
		// can't use an alert here since we're exiting and
		// all hell breaks lose.
		OSMessageBox(
			LLNotifications::instance().getGlobalString("UnsupportedCPUSSE2"),
			LLStringUtil::null,
			OSMB_OK);
		return 0;
	}

	// alert the user if they are using unsupported hardware
	if(!gSavedSettings.getBOOL("AlertedUnsupportedHardware"))
	{
		bool unsupported = false;
		LLSD args;
		std::string minSpecs;
		
		// get cpu data from xml
		std::stringstream minCPUString(LLNotifications::instance().getGlobalString("UnsupportedCPUAmount"));
		S32 minCPU = 0;
		minCPUString >> minCPU;

		// get RAM data from XML
		std::stringstream minRAMString(LLNotifications::instance().getGlobalString("UnsupportedRAMAmount"));
		U64 minRAM = 0;
		minRAMString >> minRAM;
		minRAM = minRAM * 1024 * 1024;

		if(!LLFeatureManager::getInstance()->isGPUSupported() && LLFeatureManager::getInstance()->getGPUClass() != GPU_CLASS_UNKNOWN)
		{
			minSpecs += LLNotifications::instance().getGlobalString("UnsupportedGPU");
			minSpecs += "\n";
			unsupported = true;
		}
		if(gSysCPU.getMHz() < minCPU)
		{
			minSpecs += LLNotifications::instance().getGlobalString("UnsupportedCPU");
			minSpecs += "\n";
			unsupported = true;
		}
		if(gSysMemory.getPhysicalMemoryClamped() < minRAM)
		{
			minSpecs += LLNotifications::instance().getGlobalString("UnsupportedRAM");
			minSpecs += "\n";
			unsupported = true;
		}

		if (LLFeatureManager::getInstance()->getGPUClass() == GPU_CLASS_UNKNOWN)
		{
			LLNotificationsUtil::add("UnknownGPU");
		} 
			
		if(unsupported)
		{
			if(!gSavedSettings.controlExists("WarnUnsupportedHardware") 
				|| gSavedSettings.getBOOL("WarnUnsupportedHardware"))
			{
				args["MINSPECS"] = minSpecs;
				LLNotificationsUtil::add("UnsupportedHardware", args );
			}

		}
	}


	// save the graphics card
	gDebugInfo["GraphicsCard"] = LLFeatureManager::getInstance()->getGPUString();

	// Save the current version to the prefs file
	gSavedSettings.setString("LastRunVersion",
							 LLVersionInfo::getChannelAndVersion());

	gSimLastTime = gRenderStartTime.getElapsedTimeF32();
	gSimFrames = (F32)gFrameCount;

	LLViewerJoystick::getInstance()->init(false);

	try {
		initializeSecHandler();
	}
	catch (LLProtectedDataException ex)
	{
	  LLNotificationsUtil::add("CorruptedProtectedDataStore");
	}
	LLHTTPClient::setCertVerifyCallback(secapiSSLCertVerifyCallback);


	gGLActive = FALSE;
	if (gSavedSettings.getBOOL("QAMode") && gSavedSettings.getS32("QAModeEventHostPort") > 0)
	{
		loadEventHostModule(gSavedSettings.getS32("QAModeEventHostPort"));
	}
	
	LLViewerMedia::initClass();
	LLTextUtil::TextHelpers::iconCallbackCreationFunction = create_text_segment_icon_from_url_match;

	//EXT-7013 - On windows for some locale (Japanese) standard 
	//datetime formatting functions didn't support some parameters such as "weekday".
	//Names for days and months localized in xml are also useful for Polish locale(STORM-107).
	std::string language = LLControlGroup::getInstance(sGlobalSettingsName)->getString("Language");
	if(language == "ja" || language == "pl")
	{
		LLStringOps::setupWeekDaysNames(LLTrans::getString("dateTimeWeekdaysNames"));
		LLStringOps::setupWeekDaysShortNames(LLTrans::getString("dateTimeWeekdaysShortNames"));
		LLStringOps::setupMonthNames(LLTrans::getString("dateTimeMonthNames"));
		LLStringOps::setupMonthShortNames(LLTrans::getString("dateTimeMonthShortNames"));
		LLStringOps::setupDayFormat(LLTrans::getString("dateTimeDayFormat"));

		LLStringOps::sAM = LLTrans::getString("dateTimeAM");
		LLStringOps::sPM = LLTrans::getString("dateTimePM");
	}

	LLAgentLanguage::init();



	return true;
}

static LLFastTimer::DeclareTimer FTM_MESSAGES("System Messages");
static LLFastTimer::DeclareTimer FTM_SLEEP("Sleep");
static LLFastTimer::DeclareTimer FTM_TEXTURE_CACHE("Texture Cache");
static LLFastTimer::DeclareTimer FTM_DECODE("Image Decode");
static LLFastTimer::DeclareTimer FTM_VFS("VFS Thread");
static LLFastTimer::DeclareTimer FTM_LFS("LFS Thread");
static LLFastTimer::DeclareTimer FTM_PAUSE_THREADS("Pause Threads");
static LLFastTimer::DeclareTimer FTM_IDLE("Idle");
static LLFastTimer::DeclareTimer FTM_PUMP("Pump");
static LLFastTimer::DeclareTimer FTM_PUMP_ARES("Ares");
static LLFastTimer::DeclareTimer FTM_PUMP_SERVICE("Service");
static LLFastTimer::DeclareTimer FTM_SERVICE_CALLBACK("Callback");
static LLFastTimer::DeclareTimer FTM_AGENT_AUTOPILOT("Autopilot");
static LLFastTimer::DeclareTimer FTM_AGENT_UPDATE("Update");

bool LLAppViewer::mainLoop()
{
	LLMemType mt1(LLMemType::MTYPE_MAIN);
	mMainloopTimeout = new LLWatchdogTimeout();
	
	//-------------------------------------------
	// Run main loop until time to quit
	//-------------------------------------------

	// Create IO Pump to use for HTTP Requests.
	gServicePump = new LLPumpIO(gAPRPoolp);
	LLHTTPClient::setPump(*gServicePump);
	LLCurl::setCAFile(gDirUtilp->getCAFile());

	// Note: this is where gLocalSpeakerMgr and gActiveSpeakerMgr used to be instantiated.

	LLVoiceChannel::initClass();
	LLVoiceClient::getInstance()->init(gServicePump);
	LLTimer frameTimer,idleTimer;
	LLTimer debugTime;
	LLFrameTimer memCheckTimer;
	LLViewerJoystick* joystick(LLViewerJoystick::getInstance());
	joystick->setNeedsReset(true);

    LLEventPump& mainloop(LLEventPumps::instance().obtain("mainloop"));
    // As we do not (yet) send data on the mainloop LLEventPump that varies
    // with each frame, no need to instantiate a new LLSD event object each
    // time. Obviously, if that changes, just instantiate the LLSD at the
    // point of posting.
    LLSD newFrame;

	const F32 memory_check_interval = 1.0f ; //second

	// Handle messages
	while (!LLApp::isExiting())
	{
		LLFastTimer::nextFrame(); // Should be outside of any timer instances

		//clear call stack records
		llclearcallstacks;

		//check memory availability information
		{
			if(memory_check_interval < memCheckTimer.getElapsedTimeF32())
			{
				memCheckTimer.reset() ;

				//update the availability of memory
				LLMemoryInfo::getAvailableMemoryKB(mAvailPhysicalMemInKB, mAvailVirtualMemInKB) ;
			}
			llcallstacks << "Available physical mem(KB): " << mAvailPhysicalMemInKB << llcallstacksendl ;
			llcallstacks << "Available virtual mem(KB): " << mAvailVirtualMemInKB << llcallstacksendl ;
		}

		try
		{
			pingMainloopTimeout("Main:MiscNativeWindowEvents");

			if (gViewerWindow)
			{
				LLFastTimer t2(FTM_MESSAGES);
				gViewerWindow->mWindow->processMiscNativeEvents();
			}
		
			pingMainloopTimeout("Main:GatherInput");
			
			if (gViewerWindow)
			{
				LLFastTimer t2(FTM_MESSAGES);
				if (!restoreErrorTrap())
				{
					llwarns << " Someone took over my signal/exception handler (post messagehandling)!" << llendl;
				}

				gViewerWindow->mWindow->gatherInput();
			}

#if 1 && !LL_RELEASE_FOR_DOWNLOAD
			// once per second debug info
			if (debugTime.getElapsedTimeF32() > 1.f)
			{
				debugTime.reset();
			}
			
#endif
			//memory leaking simulation
			LLFloaterMemLeak* mem_leak_instance =
				LLFloaterReg::findTypedInstance<LLFloaterMemLeak>("mem_leaking");
			if(mem_leak_instance)
			{
				mem_leak_instance->idle() ;				
			}			

            // canonical per-frame event
            mainloop.post(newFrame);

			if (!LLApp::isExiting())
			{
				pingMainloopTimeout("Main:JoystickKeyboard");
				
				// Scan keyboard for movement keys.  Command keys and typing
				// are handled by windows callbacks.  Don't do this until we're
				// done initializing.  JC
				if (gViewerWindow->mWindow->getVisible() 
					&& gViewerWindow->getActive()
					&& !gViewerWindow->mWindow->getMinimized()
					&& LLStartUp::getStartupState() == STATE_STARTED
					&& !gViewerWindow->getShowProgress()
					&& !gFocusMgr.focusLocked())
				{
					LLMemType mjk(LLMemType::MTYPE_JOY_KEY);
					joystick->scanJoystick();
					gKeyboard->scanKeyboard();
				}

				// Update state based on messages, user input, object idle.
				{
					pauseMainloopTimeout(); // *TODO: Remove. Messages shouldn't be stalling for 20+ seconds!
					
					LLFastTimer t3(FTM_IDLE);
					idle();

					if (gAres != NULL && gAres->isInitialized())
					{
						LLMemType mt_ip(LLMemType::MTYPE_IDLE_PUMP);
						pingMainloopTimeout("Main:ServicePump");				
						LLFastTimer t4(FTM_PUMP);
						{
							LLFastTimer t(FTM_PUMP_ARES);
							gAres->process();
						}
						{
							LLFastTimer t(FTM_PUMP_SERVICE);
							// this pump is necessary to make the login screen show up
							gServicePump->pump();

							{
								LLFastTimer t(FTM_SERVICE_CALLBACK);
								gServicePump->callback();
							}
						}
					}
					
					resumeMainloopTimeout();
				}
 
				if (gDoDisconnect && (LLStartUp::getStartupState() == STATE_STARTED))
				{
					pauseMainloopTimeout();
					saveFinalSnapshot();
					disconnectViewer();
					resumeMainloopTimeout();
				}

				// Render scene.
				if (!LLApp::isExiting())
				{
					pingMainloopTimeout("Main:Display");
					gGLActive = TRUE;
					display();
					pingMainloopTimeout("Main:Snapshot");
					LLFloaterSnapshot::update(); // take snapshots
					gGLActive = FALSE;
				}

			}

			pingMainloopTimeout("Main:Sleep");
			
			pauseMainloopTimeout();

			// Sleep and run background threads
			{
				LLMemType mt_sleep(LLMemType::MTYPE_SLEEP);
				LLFastTimer t2(FTM_SLEEP);
				
				// yield some time to the os based on command line option
				if(mYieldTime >= 0)
				{
					ms_sleep(mYieldTime);
				}

				// yield cooperatively when not running as foreground window
				if (   gNoRender
					   || (gViewerWindow && !gViewerWindow->mWindow->getVisible())
						|| !gFocusMgr.getAppHasFocus())
				{
					// Sleep if we're not rendering, or the window is minimized.
					S32 milliseconds_to_sleep = llclamp(gSavedSettings.getS32("BackgroundYieldTime"), 0, 1000);
					// don't sleep when BackgroundYieldTime set to 0, since this will still yield to other threads
					// of equal priority on Windows
					if (milliseconds_to_sleep > 0)
					{
						ms_sleep(milliseconds_to_sleep);
						// also pause worker threads during this wait period
						LLAppViewer::getTextureCache()->pause();
						LLAppViewer::getImageDecodeThread()->pause();
					}
				}
				
				if (mRandomizeFramerate)
				{
					ms_sleep(rand() % 200);
				}

				if (mPeriodicSlowFrame
					&& (gFrameCount % 10 == 0))
				{
					llinfos << "Periodic slow frame - sleeping 500 ms" << llendl;
					ms_sleep(500);
				}

				static const F64 FRAME_SLOW_THRESHOLD = 0.5; //2 frames per seconds				
				const F64 max_idle_time = llmin(.005*10.0*gFrameTimeSeconds, 0.005); // 5 ms a second
				idleTimer.reset();
				bool is_slow = (frameTimer.getElapsedTimeF64() > FRAME_SLOW_THRESHOLD) ;
				S32 total_work_pending = 0;
				S32 total_io_pending = 0;				
				while(!is_slow)//do not unpause threads if the frame rates are very low.
				{
					S32 work_pending = 0;
					S32 io_pending = 0;
					{
						LLFastTimer ftm(FTM_TEXTURE_CACHE);
 						work_pending += LLAppViewer::getTextureCache()->update(1); // unpauses the texture cache thread
					}
					{
						LLFastTimer ftm(FTM_DECODE);
	 					work_pending += LLAppViewer::getImageDecodeThread()->update(1); // unpauses the image thread
					}
					{
						LLFastTimer ftm(FTM_DECODE);
	 					work_pending += LLAppViewer::getTextureFetch()->update(1); // unpauses the texture fetch thread
					}

					{
						LLFastTimer ftm(FTM_VFS);
	 					io_pending += LLVFSThread::updateClass(1);
					}
					{
						LLFastTimer ftm(FTM_LFS);
	 					io_pending += LLLFSThread::updateClass(1);
					}

					if (io_pending > 1000)
					{
						ms_sleep(llmin(io_pending/100,100)); // give the vfs some time to catch up
					}

					total_work_pending += work_pending ;
					total_io_pending += io_pending ;
					
					if (!work_pending || idleTimer.getElapsedTimeF64() >= max_idle_time)
					{
						break;
					}
				}
				gMeshRepo.update() ;

				if(!total_work_pending) //pause texture fetching threads if nothing to process.
				{
					LLAppViewer::getTextureCache()->pause();
					LLAppViewer::getImageDecodeThread()->pause();
					LLAppViewer::getTextureFetch()->pause(); 
				}
				if(!total_io_pending) //pause file threads if nothing to process.
				{
					LLVFSThread::sLocal->pause(); 
					LLLFSThread::sLocal->pause(); 
				}									

				if ((LLStartUp::getStartupState() >= STATE_CLEANUP) &&
					(frameTimer.getElapsedTimeF64() > FRAME_STALL_THRESHOLD))
				{
					gFrameStalls++;
				}
				frameTimer.reset();

				resumeMainloopTimeout();
	
				pingMainloopTimeout("Main:End");
			}	
		}
		catch(std::bad_alloc)
		{			
			{
				llinfos << "Availabe physical memory(KB) at the beginning of the frame: " << mAvailPhysicalMemInKB << llendl ;
				llinfos << "Availabe virtual memory(KB) at the beginning of the frame: " << mAvailVirtualMemInKB << llendl ;

				LLMemoryInfo::getAvailableMemoryKB(mAvailPhysicalMemInKB, mAvailVirtualMemInKB) ;

				llinfos << "Current availabe physical memory(KB): " << mAvailPhysicalMemInKB << llendl ;
				llinfos << "Current availabe virtual memory(KB): " << mAvailVirtualMemInKB << llendl ;
			}

			//stop memory leaking simulation
			LLFloaterMemLeak* mem_leak_instance =
				LLFloaterReg::findTypedInstance<LLFloaterMemLeak>("mem_leaking");
			if(mem_leak_instance)
			{
				mem_leak_instance->stop() ;				
				llwarns << "Bad memory allocation in LLAppViewer::mainLoop()!" << llendl ;
			}
			else
			{
				//output possible call stacks to log file.
				LLError::LLCallStacks::print() ;

				llerrs << "Bad memory allocation in LLAppViewer::mainLoop()!" << llendl ;
			}
		}
	}

	// Save snapshot for next time, if we made it through initialization
	if (STATE_STARTED == LLStartUp::getStartupState())
	{
		try
		{
			saveFinalSnapshot();
		}
		catch(std::bad_alloc)
		{
			llwarns << "Bad memory allocation when saveFinalSnapshot() is called!" << llendl ;

			//stop memory leaking simulation
			LLFloaterMemLeak* mem_leak_instance =
				LLFloaterReg::findTypedInstance<LLFloaterMemLeak>("mem_leaking");
			if(mem_leak_instance)
			{
				mem_leak_instance->stop() ;				
			}	
		}
	}
	
	delete gServicePump;

	destroyMainloopTimeout();

	llinfos << "Exiting main_loop" << llendflush;

	return true;
}

void LLAppViewer::flushVFSIO()
{
	while (1)
	{
		S32 pending = LLVFSThread::updateClass(0);
		pending += LLLFSThread::updateClass(0);
		if (!pending)
		{
			break;
		}
		llinfos << "Waiting for pending IO to finish: " << pending << llendflush;
		ms_sleep(100);
	}
}

bool LLAppViewer::cleanup()
{
	// workaround for DEV-35406 crash on shutdown
	LLEventPumps::instance().reset();

	if (LLFastTimerView::sAnalyzePerformance)
	{
		llinfos << "Analyzing performance" << llendl;
		std::string baseline_name = LLFastTimer::sLogName + "_baseline.slp";
		std::string current_name  = LLFastTimer::sLogName + ".slp"; 
		std::string report_name   = LLFastTimer::sLogName + "_report.csv";

		LLFastTimerView::doAnalysis(
			gDirUtilp->getExpandedFilename(LL_PATH_LOGS, baseline_name),
			gDirUtilp->getExpandedFilename(LL_PATH_LOGS, current_name),
			gDirUtilp->getExpandedFilename(LL_PATH_LOGS, report_name));		
	}
	LLMetricPerformanceTesterBasic::cleanClass();

	// remove any old breakpad minidump files from the log directory
	if (! isError())
	{
		std::string logdir = gDirUtilp->getExpandedFilename(LL_PATH_LOGS, "");
		logdir += gDirUtilp->getDirDelimiter();
		gDirUtilp->deleteFilesInDir(logdir, "*-*-*-*-*.dmp");
	}

	// *TODO - generalize this and move DSO wrangling to a helper class -brad
	std::set<struct apr_dso_handle_t *>::const_iterator i;
	for(i = mPlugins.begin(); i != mPlugins.end(); ++i)
	{
		int (*ll_plugin_stop_func)(void) = NULL;
		apr_status_t rv = apr_dso_sym((apr_dso_handle_sym_t*)&ll_plugin_stop_func, *i, "ll_plugin_stop");
		ll_plugin_stop_func();

		rv = apr_dso_unload(*i);
	}
	mPlugins.clear();

	//flag all elements as needing to be destroyed immediately
	// to ensure shutdown order
	LLMortician::setZealous(TRUE);

	LLVoiceClient::getInstance()->terminate();
	
	disconnectViewer();

	llinfos << "Viewer disconnected" << llendflush;

	display_cleanup(); 

	release_start_screen(); // just in case

	LLError::logToFixedBuffer(NULL);

	llinfos << "Cleaning Up" << llendflush;

	// shut down mesh streamer
	gMeshRepo.shutdown();

	// Must clean up texture references before viewer window is destroyed.
	if(LLHUDManager::instanceExists())
	{
		LLHUDManager::getInstance()->updateEffects();
		LLHUDObject::updateAll();
		LLHUDManager::getInstance()->cleanupEffects();
		LLHUDObject::cleanupHUDObjects();
		llinfos << "HUD Objects cleaned up" << llendflush;
	}

	LLKeyframeDataCache::clear();
	
 	// End TransferManager before deleting systems it depends on (Audio, VFS, AssetStorage)
#if 0 // this seems to get us stuck in an infinite loop...
	gTransferManager.cleanup();
#endif
	
	// Note: this is where gWorldMap used to be deleted.

	// Note: this is where gHUDManager used to be deleted.
	if(LLHUDManager::instanceExists())
	{
		LLHUDManager::getInstance()->shutdownClass();
	}

	delete gAssetStorage;
	gAssetStorage = NULL;

	LLPolyMesh::freeAllMeshes();

	LLStartUp::cleanupNameCache();

	// Note: this is where gLocalSpeakerMgr and gActiveSpeakerMgr used to be deleted.

	LLWorldMap::getInstance()->reset(); // release any images
	
	llinfos << "Global stuff deleted" << llendflush;

	if (gAudiop)
	{
		// shut down the streaming audio sub-subsystem first, in case it relies on not outliving the general audio subsystem.

		LLStreamingAudioInterface *sai = gAudiop->getStreamingAudioImpl();
		delete sai;
		gAudiop->setStreamingAudioImpl(NULL);

		// shut down the audio subsystem

		bool want_longname = false;
		if (gAudiop->getDriverName(want_longname) == "FMOD")
		{
			// This hack exists because fmod likes to occasionally
			// crash or hang forever when shutting down, for no
			// apparent reason.
			llwarns << "Hack, skipping FMOD audio engine cleanup" << llendflush;
		}
		else
		{
			gAudiop->shutdown();
		}

		delete gAudiop;
		gAudiop = NULL;
	}

	// Note: this is where LLFeatureManager::getInstance()-> used to be deleted.

	// Patch up settings for next time
	// Must do this before we delete the viewer window,
	// such that we can suck rectangle information out of
	// it.
	cleanupSavedSettings();
	llinfos << "Settings patched up" << llendflush;

	// delete some of the files left around in the cache.
	removeCacheFiles("*.wav");
	removeCacheFiles("*.tmp");
	removeCacheFiles("*.lso");
	removeCacheFiles("*.out");
	removeCacheFiles("*.dsf");
	removeCacheFiles("*.bodypart");
	removeCacheFiles("*.clothing");

	llinfos << "Cache files removed" << llendflush;

	// Wait for any pending VFS IO
	flushVFSIO();
	llinfos << "Shutting down Views" << llendflush;

	// Destroy the UI
	if( gViewerWindow)
		gViewerWindow->shutdownViews();

	llinfos << "Cleaning up Inventory" << llendflush;
	
	// Cleanup Inventory after the UI since it will delete any remaining observers
	// (Deleted observers should have already removed themselves)
	gInventory.cleanupInventory();

	llinfos << "Cleaning up Selections" << llendflush;
	
	// Clean up selection managers after UI is destroyed, as UI may be observing them.
	// Clean up before GL is shut down because we might be holding on to objects with texture references
	LLSelectMgr::cleanupGlobals();
	
	llinfos << "Shutting down OpenGL" << llendflush;

	// Shut down OpenGL
	if( gViewerWindow)
	{
		gViewerWindow->shutdownGL();
	
		// Destroy window, and make sure we're not fullscreen
		// This may generate window reshape and activation events.
		// Therefore must do this before destroying the message system.
		delete gViewerWindow;
		gViewerWindow = NULL;
		llinfos << "ViewerWindow deleted" << llendflush;
	}

	llinfos << "Cleaning up Keyboard & Joystick" << llendflush;
	
	// viewer UI relies on keyboard so keep it aound until viewer UI isa gone
	delete gKeyboard;
	gKeyboard = NULL;

	// Turn off Space Navigator and similar devices
	LLViewerJoystick::getInstance()->terminate();
	
	llinfos << "Cleaning up Objects" << llendflush;
	
	LLViewerObject::cleanupVOClasses();

	LLWaterParamManager::cleanupClass();
	LLWLParamManager::cleanupClass();
	LLPostProcess::cleanupClass();

	LLTracker::cleanupInstance();
	
	// *FIX: This is handled in LLAppViewerWin32::cleanup().
	// I'm keeping the comment to remember its order in cleanup,
	// in case of unforseen dependency.
	//#if LL_WINDOWS
	//	gDXHardware.cleanup();
	//#endif // LL_WINDOWS

	LLVolumeMgr* volume_manager = LLPrimitive::getVolumeManager();
	if (!volume_manager->cleanup())
	{
		llwarns << "Remaining references in the volume manager!" << llendflush;
	}
	LLPrimitive::cleanupVolumeManager();

	llinfos << "Additional Cleanup..." << llendflush;	
	
	LLViewerParcelMgr::cleanupGlobals();

	// *Note: this is where gViewerStats used to be deleted.

 	//end_messaging_system();

	LLFollowCamMgr::cleanupClass();
	//LLVolumeMgr::cleanupClass();
	LLPrimitive::cleanupVolumeManager();
	LLWorldMapView::cleanupClass();
	LLFolderViewItem::cleanupClass();
	LLUI::cleanupClass();
	
	//
	// Shut down the VFS's AFTER the decode manager cleans up (since it cleans up vfiles).
	// Also after viewerwindow is deleted, since it may have image pointers (which have vfiles)
	// Also after shutting down the messaging system since it has VFS dependencies

	//
	llinfos << "Cleaning up VFS" << llendflush;
	LLVFile::cleanupClass();

	llinfos << "Saving Data" << llendflush;
	
	// Store the time of our current logoff
	gSavedPerAccountSettings.setU32("LastLogoff", time_corrected());

	// Must do this after all panels have been deleted because panels that have persistent rects
	// save their rects on delete.
	gSavedSettings.saveToFile(gSavedSettings.getString("ClientSettingsFile"), TRUE);
	
	LLUIColorTable::instance().saveUserSettings();

	// PerAccountSettingsFile should be empty if no user has been logged on.
	// *FIX:Mani This should get really saved in a "logoff" mode. 
	if (gSavedSettings.getString("PerAccountSettingsFile").empty())
	{
		llinfos << "Not saving per-account settings; don't know the account name yet." << llendl;
	}
	else
	{
		gSavedPerAccountSettings.saveToFile(gSavedSettings.getString("PerAccountSettingsFile"), TRUE);
		llinfos << "Saved settings" << llendflush;
	}

	std::string crash_settings_filename = gDirUtilp->getExpandedFilename(LL_PATH_USER_SETTINGS, CRASH_SETTINGS_FILE);
	// save all settings, even if equals defaults
	gCrashSettings.saveToFile(crash_settings_filename, FALSE);

	std::string warnings_settings_filename = gDirUtilp->getExpandedFilename(LL_PATH_USER_SETTINGS, getSettingsFilename("Default", "Warnings"));
	gWarningSettings.saveToFile(warnings_settings_filename, TRUE);

	// Save URL history file
	LLURLHistory::saveFile("url_history.xml");

	// save mute list. gMuteList used to also be deleted here too.
	LLMuteList::getInstance()->cache(gAgent.getID());

	if (mPurgeOnExit)
	{
		llinfos << "Purging all cache files on exit" << llendflush;
		std::string mask = gDirUtilp->getDirDelimiter() + "*.*";
		gDirUtilp->deleteFilesInDir(gDirUtilp->getExpandedFilename(LL_PATH_CACHE,""),mask);
	}

	removeMarkerFile(); // Any crashes from here on we'll just have to ignore
	
	writeDebugInfo();

	LLLocationHistory::getInstance()->save();

	LLAvatarIconIDCache::getInstance()->save();
	
	LLViewerMedia::saveCookieFile();

	// Stop the plugin read thread if it's running.
	LLPluginProcessParent::setUseReadThread(false);

	llinfos << "Shutting down Threads" << llendflush;

	// Let threads finish
	LLTimer idleTimer;
	idleTimer.reset();
	const F64 max_idle_time = 5.f; // 5 seconds
	while(1)
	{
		S32 pending = 0;
		pending += LLAppViewer::getTextureCache()->update(1); // unpauses the worker thread
		pending += LLAppViewer::getImageDecodeThread()->update(1); // unpauses the image thread
		pending += LLAppViewer::getTextureFetch()->update(1); // unpauses the texture fetch thread
		pending += LLVFSThread::updateClass(0);
		pending += LLLFSThread::updateClass(0);
		F64 idle_time = idleTimer.getElapsedTimeF64();
		if(!pending)
		{
			break ; //done
		}
		else if(idle_time >= max_idle_time)
		{
			llwarns << "Quitting with pending background tasks." << llendl;
			break;
		}
	}

	// Delete workers first
	// shotdown all worker threads before deleting them in case of co-dependencies
	sTextureFetch->shutdown();
	sTextureCache->shutdown();	
	sImageDecodeThread->shutdown();
	
	sTextureFetch->shutDownTextureCacheThread() ;
	sTextureFetch->shutDownImageDecodeThread() ;

	LLFilePickerThread::cleanupClass();

	delete sTextureCache;
    sTextureCache = NULL;
	delete sTextureFetch;
    sTextureFetch = NULL;
	delete sImageDecodeThread;
    sImageDecodeThread = NULL;
	delete mFastTimerLogThread;
	mFastTimerLogThread = NULL;
	
	if (LLFastTimerView::sAnalyzePerformance)
	{
		llinfos << "Analyzing performance" << llendl;
		
		std::string baseline_name = LLFastTimer::sLogName + "_baseline.slp";
		std::string current_name  = LLFastTimer::sLogName + ".slp"; 
		std::string report_name   = LLFastTimer::sLogName + "_report.csv";

		LLFastTimerView::doAnalysis(
			gDirUtilp->getExpandedFilename(LL_PATH_LOGS, baseline_name),
			gDirUtilp->getExpandedFilename(LL_PATH_LOGS, current_name),
			gDirUtilp->getExpandedFilename(LL_PATH_LOGS, report_name));
	}	

	LLMetricPerformanceTesterBasic::cleanClass() ;

#if LL_RECORD_VIEWER_STATS
	LLViewerStatsRecorder::cleanupClass();
#endif

	llinfos << "Cleaning up Media and Textures" << llendflush;

	//Note:
	//LLViewerMedia::cleanupClass() has to be put before gTextureList.shutdown()
	//because some new image might be generated during cleaning up media. --bao
	LLViewerMedia::cleanupClass();
	LLViewerParcelMedia::cleanupClass();
	gTextureList.shutdown(); // shutdown again in case a callback added something
	LLUIImageList::getInstance()->cleanUp();
	
	// This should eventually be done in LLAppViewer
	LLImage::cleanupClass();
	LLVFSThread::cleanupClass();
	LLLFSThread::cleanupClass();

#ifndef LL_RELEASE_FOR_DOWNLOAD
	llinfos << "Auditing VFS" << llendl;
	if(gVFS)
	{
		gVFS->audit();
	}
#endif

	llinfos << "Misc Cleanup" << llendflush;
	
	// For safety, the LLVFS has to be deleted *after* LLVFSThread. This should be cleaned up.
	// (LLVFS doesn't know about LLVFSThread so can't kill pending requests) -Steve
	delete gStaticVFS;
	gStaticVFS = NULL;
	delete gVFS;
	gVFS = NULL;
	
	gSavedSettings.cleanup();
	LLUIColorTable::instance().clear();
	gCrashSettings.cleanup();

	LLWatchdog::getInstance()->cleanup();

	LLViewerAssetStatsFF::cleanup();
	
	llinfos << "Shutting down message system" << llendflush;
	end_messaging_system();

	// *NOTE:Mani - The following call is not thread safe. 
	LLCurl::cleanupClass();

	// If we're exiting to launch an URL, do that here so the screen
	// is at the right resolution before we launch IE.
	if (!gLaunchFileOnQuit.empty())
	{
		llinfos << "Launch file on quit." << llendflush;
#if LL_WINDOWS
		// Indicate an application is starting.
		SetCursor(LoadCursor(NULL, IDC_WAIT));
#endif

		// HACK: Attempt to wait until the screen res. switch is complete.
		ms_sleep(1000);

		LLWeb::loadURLExternal( gLaunchFileOnQuit, false );
		llinfos << "File launched." << llendflush;
	}

	LLMainLoopRepeater::instance().stop();

	ll_close_fail_log();

	MEM_TRACK_RELEASE

    llinfos << "Goodbye!" << llendflush;

	// return 0;
	return true;
}

// A callback for llerrs to call during the watchdog error.
void watchdog_llerrs_callback(const std::string &error_string)
{
	gLLErrorActivated = true;

#ifdef LL_WINDOWS
	RaiseException(0,0,0,0);
#else
	raise(SIGQUIT);
#endif
}

// A callback for the watchdog to call.
void watchdog_killer_callback()
{
	LLError::setFatalFunction(watchdog_llerrs_callback);
	llerrs << "Watchdog killer event" << llendl;
}

bool LLAppViewer::initThreads()
{
#if MEM_TRACK_MEM
	static const bool enable_threads = false;
#else
	static const bool enable_threads = true;
#endif

	LLVFSThread::initClass(enable_threads && false);
	LLLFSThread::initClass(enable_threads && false);

	// Image decoding
	LLAppViewer::sImageDecodeThread = new LLImageDecodeThread(enable_threads && true);
	LLAppViewer::sTextureCache = new LLTextureCache(enable_threads && true);
	LLAppViewer::sTextureFetch = new LLTextureFetch(LLAppViewer::getTextureCache(),
													sImageDecodeThread,
													enable_threads && true,
													app_metrics_qa_mode);
	LLImage::initClass();

	if (LLFastTimer::sLog || LLFastTimer::sMetricLog)
	{
		LLFastTimer::sLogLock = new LLMutex(NULL);
		mFastTimerLogThread = new LLFastTimerLogThread(LLFastTimer::sLogName);
		mFastTimerLogThread->start();
	}

	// Mesh streaming and caching
	gMeshRepo.init();

	LLFilePickerThread::initClass();

	// *FIX: no error handling here!
	return true;
}

void errorCallback(const std::string &error_string)
{
#ifndef LL_RELEASE_FOR_DOWNLOAD
	OSMessageBox(error_string, LLTrans::getString("MBFatalError"), OSMB_OK);
#endif

	//Set the ErrorActivated global so we know to create a marker file
	gLLErrorActivated = true;
	
	LLError::crashAndLoop(error_string);
}

bool LLAppViewer::initLogging()
{
	//
	// Set up logging defaults for the viewer
	//
	LLError::initForApplication(
				gDirUtilp->getExpandedFilename(LL_PATH_APP_SETTINGS, ""));
	LLError::setFatalFunction(errorCallback);

	// Remove the last ".old" log file.
	std::string old_log_file = gDirUtilp->getExpandedFilename(LL_PATH_LOGS,
							     "SecondLife.old");
	LLFile::remove(old_log_file);

	// Rename current log file to ".old"
	std::string log_file = gDirUtilp->getExpandedFilename(LL_PATH_LOGS,
							     "SecondLife.log");
	LLFile::rename(log_file, old_log_file);

	// Set the log file to SecondLife.log

	LLError::logToFile(log_file);

	// *FIX:Mani no error handling here!
	return true;
}

bool LLAppViewer::loadSettingsFromDirectory(const std::string& location_key,
					    bool set_defaults)
{	
	// Find and vet the location key.
	if(!mSettingsLocationList.has(location_key))
	{
		llerrs << "Requested unknown location: " << location_key << llendl;
		return false;
	}

	LLSD location = mSettingsLocationList.get(location_key);

	if(!location.has("PathIndex"))
	{
		llerrs << "Settings location is missing PathIndex value. Settings cannot be loaded." << llendl;
		return false;
	}
	ELLPath path_index = (ELLPath)(location.get("PathIndex").asInteger());
	if(path_index <= LL_PATH_NONE || path_index >= LL_PATH_LAST)
	{
		llerrs << "Out of range path index in app_settings/settings_files.xml" << llendl;
		return false;
	}

	// Iterate through the locations list of files.
	LLSD files = location.get("Files");
	for(LLSD::map_iterator itr = files.beginMap(); itr != files.endMap(); ++itr)
	{
		std::string settings_group = (*itr).first;
		llinfos << "Attempting to load settings for the group " << settings_group 
			    << " - from location " << location_key << llendl;

		if(!LLControlGroup::getInstance(settings_group))
		{
			llwarns << "No matching settings group for name " << settings_group << llendl;
			continue;
		}

		LLSD file = (*itr).second;

		std::string full_settings_path;
		if(file.has("NameFromSetting"))
		{
			std::string custom_name_setting = file.get("NameFromSetting");
			// *NOTE: Regardless of the group currently being lodaed,
			// this setting is always read from the Global settings.
			if(LLControlGroup::getInstance(sGlobalSettingsName)->controlExists(custom_name_setting))
			{
				std::string file_name = 
					LLControlGroup::getInstance(sGlobalSettingsName)->getString(custom_name_setting);
				full_settings_path = file_name;
			}
		}

		if(full_settings_path.empty())
		{
			std::string file_name = file.get("Name");
			full_settings_path = gDirUtilp->getExpandedFilename(path_index, file_name);
		}

		int requirement = 0;
		if(file.has("Requirement"))
		{
			requirement = file.get("Requirement").asInteger();
		}
		
		if(!LLControlGroup::getInstance(settings_group)->loadFromFile(full_settings_path, set_defaults))
		{
			if(requirement == 1)
			{
				llwarns << "Error: Cannot load required settings file from: " 
						<< full_settings_path << llendl;
				return false;
			}
			else
			{
				llinfos << "Cannot load " << full_settings_path << " - No settings found." << llendl;
			}
		}
		else
		{
			llinfos << "Loaded settings file " << full_settings_path << llendl;
		}
	}

	return true;
}

std::string LLAppViewer::getSettingsFilename(const std::string& location_key,
											 const std::string& file)
{
	if(mSettingsLocationList.has(location_key))
	{
		LLSD location = mSettingsLocationList.get(location_key);
		if(location.has("Files"))
		{
			LLSD files = location.get("Files");
			if(files.has(file) && files[file].has("Name"))
			{
				return files.get(file).get("Name").asString();
			}
		}
	}
	return std::string();
}

void LLAppViewer::loadColorSettings()
{
	LLUIColorTable::instance().loadFromSettings();
}

bool LLAppViewer::initConfiguration()
{	
	//Load settings files list
	std::string settings_file_list = gDirUtilp->getExpandedFilename(LL_PATH_APP_SETTINGS, "settings_files.xml");
	LLControlGroup settings_control("SettingsFiles");
	llinfos << "Loading settings file list " << settings_file_list << llendl;
	if (0 == settings_control.loadFromFile(settings_file_list))
	{
        llerrs << "Cannot load default configuration file " << settings_file_list << llendl;
	}

	mSettingsLocationList = settings_control.getLLSD("Locations");
		
	// The settings and command line parsing have a fragile
	// order-of-operation:
	// - load defaults from app_settings
	// - set procedural settings values
	// - read command line settings
	// - selectively apply settings needed to load user settings.
    // - load overrides from user_settings 
	// - apply command line settings (to override the overrides)
	// - load per account settings (happens in llstartup
	
	// - load defaults
	bool set_defaults = true;
	if(!loadSettingsFromDirectory("Default", set_defaults))
	{
		std::ostringstream msg;
		msg << "Unable to load default settings file. The installation may be corrupted.";
		OSMessageBox(msg.str(),LLStringUtil::null,OSMB_OK);
		return false;
	}
	
	LLUI::setupPaths(); // setup paths for LLTrans based on settings files only
	LLTransUtil::parseStrings("strings.xml", default_trans_args);
	LLTransUtil::parseLanguageStrings("language_settings.xml");
	// - set procedural settings
	// Note: can't use LL_PATH_PER_SL_ACCOUNT for any of these since we haven't logged in yet
	gSavedSettings.setString("ClientSettingsFile", 
        gDirUtilp->getExpandedFilename(LL_PATH_USER_SETTINGS, getSettingsFilename("Default", "Global")));

	gSavedSettings.setString("VersionChannelName", LLVersionInfo::getChannel());

#ifndef	LL_RELEASE_FOR_DOWNLOAD
	// provide developer build only overrides for these control variables that are not
	// persisted to settings.xml
	LLControlVariable* c = gSavedSettings.getControl("ShowConsoleWindow");
	if (c)
	{
		c->setValue(true, false);
	}
	c = gSavedSettings.getControl("AllowMultipleViewers");
	if (c)
	{
		c->setValue(true, false);
	}
#endif

#ifndef	LL_RELEASE_FOR_DOWNLOAD
	gSavedSettings.setBOOL("QAMode", TRUE );
	gSavedSettings.setS32("WatchdogEnabled", 0);
#endif
	
	gCrashSettings.getControl(CRASH_BEHAVIOR_SETTING)->getSignal()->connect(boost::bind(&handleCrashSubmitBehaviorChanged, _2));	

	// These are warnings that appear on the first experience of that condition.
	// They are already set in the settings_default.xml file, but still need to be added to LLFirstUse
	// for disable/reset ability
//	LLFirstUse::addConfigVariable("FirstBalanceIncrease");
//	LLFirstUse::addConfigVariable("FirstBalanceDecrease");
//	LLFirstUse::addConfigVariable("FirstSit");
//	LLFirstUse::addConfigVariable("FirstMap");
//	LLFirstUse::addConfigVariable("FirstGoTo");
//	LLFirstUse::addConfigVariable("FirstBuild");
//	LLFirstUse::addConfigVariable("FirstLeftClickNoHit");
//	LLFirstUse::addConfigVariable("FirstTeleport");
//	LLFirstUse::addConfigVariable("FirstOverrideKeys");
//	LLFirstUse::addConfigVariable("FirstAttach");
//	LLFirstUse::addConfigVariable("FirstAppearance");
//	LLFirstUse::addConfigVariable("FirstInventory");
//	LLFirstUse::addConfigVariable("FirstSandbox");
//	LLFirstUse::addConfigVariable("FirstFlexible");
//	LLFirstUse::addConfigVariable("FirstDebugMenus");
//	LLFirstUse::addConfigVariable("FirstSculptedPrim");
//	LLFirstUse::addConfigVariable("FirstVoice");
//	LLFirstUse::addConfigVariable("FirstMedia");
		
	// - read command line settings.
	LLControlGroupCLP clp;
	std::string	cmd_line_config	= gDirUtilp->getExpandedFilename(LL_PATH_APP_SETTINGS,
														  "cmd_line.xml");

	clp.configure(cmd_line_config, &gSavedSettings);

	if(!initParseCommandLine(clp))
	{
		llwarns	<< "Error parsing command line options.	Command	Line options ignored."  << llendl;
		
		llinfos	<< "Command	line usage:\n" << clp << llendl;

		std::ostringstream msg;
		msg << LLTrans::getString("MBCmdLineError") << clp.getErrorMessage();
		OSMessageBox(msg.str(),LLStringUtil::null,OSMB_OK);
		return false;
	}
	
	// - selectively apply settings 

	// If the user has specified a alternate settings file name.
	// Load	it now before loading the user_settings/settings.xml
	if(clp.hasOption("settings"))
	{
		std::string	user_settings_filename = 
			gDirUtilp->getExpandedFilename(LL_PATH_USER_SETTINGS, 
										   clp.getOption("settings")[0]);		
		gSavedSettings.setString("ClientSettingsFile", user_settings_filename);
		llinfos	<< "Using command line specified settings filename: " 
			<< user_settings_filename << llendl;
	}

	// - load overrides from user_settings 
	loadSettingsFromDirectory("User");
	// - apply command line settings 
	clp.notify(); 

	// Register the core crash option as soon as we can
	// if we want gdb post-mortem on cores we need to be up and running
	// ASAP or we might miss init issue etc.
	if(clp.hasOption("disablecrashlogger"))
	{
		llwarns << "Crashes will be handled by system, stack trace logs and crash logger are both disabled" << llendl;
		LLAppViewer::instance()->disableCrashlogger();
	}

	// Handle initialization from settings.
	// Start up the debugging console before handling other options.
	if (gSavedSettings.getBOOL("ShowConsoleWindow"))
	{
		initConsole();
	}

	if(clp.hasOption("help"))
	{
		std::ostringstream msg;
		msg << LLTrans::getString("MBCmdLineUsg") << "\n" << clp;
		llinfos	<< msg.str() << llendl;

		OSMessageBox(
			msg.str().c_str(),
			LLStringUtil::null,
			OSMB_OK);

		return false;
	}

    if(clp.hasOption("set"))
    {
        const LLCommandLineParser::token_vector_t& set_values = clp.getOption("set");
        if(0x1 & set_values.size())
        {
            llwarns << "Invalid '--set' parameter count." << llendl;
        }
        else
        {
            LLCommandLineParser::token_vector_t::const_iterator itr = set_values.begin();
            for(; itr != set_values.end(); ++itr)
            {
                const std::string& name = *itr;
                const std::string& value = *(++itr);
				LLControlVariable* c = LLControlGroup::getInstance(sGlobalSettingsName)->getControl(name);
                if(c)
                {
                    c->setValue(value, false);
                }
                else
                {
                    llwarns << "'--set' specified with unknown setting: '"
                        << name << "'." << llendl;
                }
            }
        }
    }

    if(clp.hasOption("channel"))
    {
		LLVersionInfo::resetChannel(clp.getOption("channel")[0]);
	}

	// If we have specified crash on startup, set the global so we'll trigger the crash at the right time
	if(clp.hasOption("crashonstartup"))
	{
		gCrashOnStartup = TRUE;
	}

	if (clp.hasOption("logperformance"))
	{
		LLFastTimer::sLog = TRUE;
		LLFastTimer::sLogName = std::string("performance");		
	}
	
	if (clp.hasOption("logmetrics"))
 	{
 		LLFastTimer::sMetricLog = TRUE ;
		// '--logmetrics' can be specified with a named test metric argument so the data gathering is done only on that test
		// In the absence of argument, every metric is gathered (makes for a rather slow run and hard to decipher report...)
		std::string test_name = clp.getOption("logmetrics")[0];
		llinfos << "'--logmetrics' argument : " << test_name << llendl;
		if (test_name == "")
		{
			llwarns << "No '--logmetrics' argument given, will output all metrics to " << DEFAULT_METRIC_NAME << llendl;
			LLFastTimer::sLogName = DEFAULT_METRIC_NAME;
		}
		else
		{
			LLFastTimer::sLogName = test_name;
		}
 	}

	if (clp.hasOption("graphicslevel"))
	{
		const LLCommandLineParser::token_vector_t& value = clp.getOption("graphicslevel");
        if(value.size() != 1)
        {
			llwarns << "Usage: -graphicslevel <0-3>" << llendl;
        }
        else
        {
			std::string detail = value.front();
			mForceGraphicsDetail = TRUE;
			
			switch (detail.c_str()[0])
			{
				case '0': 
					gSavedSettings.setU32("RenderQualityPerformance", 0);		
					break;
				case '1': 
					gSavedSettings.setU32("RenderQualityPerformance", 1);		
					break;
				case '2': 
					gSavedSettings.setU32("RenderQualityPerformance", 2);		
					break;
				case '3': 
					gSavedSettings.setU32("RenderQualityPerformance", 3);		
					break;
				default:
					mForceGraphicsDetail = FALSE;
					llwarns << "Usage: -graphicslevel <0-3>" << llendl;
					break;
			}
        }
	}

	if (clp.hasOption("analyzeperformance"))
	{
		LLFastTimerView::sAnalyzePerformance = TRUE;
	}

	if (clp.hasOption("replaysession"))
	{
		gAgentPilot.setReplaySession(TRUE);
	}

	if (clp.hasOption("nonotifications"))
	{
		gSavedSettings.getControl("IgnoreAllNotifications")->setValue(true, false);
	}
	
	if (clp.hasOption("debugsession"))
	{
		gDebugSession = TRUE;
		gDebugGL = TRUE;

		ll_init_fail_log(gDirUtilp->getExpandedFilename(LL_PATH_LOGS, "test_failures.log"));
	}

	// Handle slurl use. NOTE: Don't let SL-55321 reappear.

    // *FIX: This init code should be made more robust to prevent 
    // the issue SL-55321 from returning. One thought is to allow 
    // only select options to be set from command line when a slurl 
    // is specified. More work on the settings system is needed to 
    // achieve this. For now...

    // *NOTE:Mani The command line parser parses tokens and is 
    // setup to bail after parsing the '--url' option or the 
    // first option specified without a '--option' flag (or
    // any other option that uses the 'last_option' setting - 
    // see LLControlGroupCLP::configure())

    // What can happen is that someone can use IE (or potentially 
    // other browsers) and do the rough equivalent of command 
    // injection and steal passwords. Phoenix. SL-55321
    if(clp.hasOption("url"))
    {
		LLStartUp::setStartSLURL(LLSLURL(clp.getOption("url")[0]));
		if(LLStartUp::getStartSLURL().getType() == LLSLURL::LOCATION) 
		{  
			LLGridManager::getInstance()->setGridChoice(LLStartUp::getStartSLURL().getGrid());
			
		}  
    }
    else if(clp.hasOption("slurl"))
    {
		LLSLURL start_slurl(clp.getOption("slurl")[0]);
		LLStartUp::setStartSLURL(start_slurl);
    }

    const LLControlVariable* skinfolder = gSavedSettings.getControl("SkinCurrent");
    if(skinfolder && LLStringUtil::null != skinfolder->getValue().asString())
    {   
		// hack to force the skin to default.
        gDirUtilp->setSkinFolder(skinfolder->getValue().asString());
		//gDirUtilp->setSkinFolder("default");
    }

    mYieldTime = gSavedSettings.getS32("YieldTime");

	// Read skin/branding settings if specified.
	//if (! gDirUtilp->getSkinDir().empty() )
	//{
	//	std::string skin_def_file = gDirUtilp->findSkinnedFilename("skin.xml");
	//	LLXmlTree skin_def_tree;

	//	if (!skin_def_tree.parseFile(skin_def_file))
	//	{
	//		llerrs << "Failed to parse skin definition." << llendl;
	//	}

	//}

#if LL_DARWIN
	// Initialize apple menubar and various callbacks
	init_apple_menu(LLTrans::getString("APP_NAME").c_str());

#if __ppc__
	// If the CPU doesn't have Altivec (i.e. it's not at least a G4), don't go any further.
	// Only test PowerPC - all Intel Macs have SSE.
	if(!gSysCPU.hasAltivec())
	{
		std::ostringstream msg;
		msg << LLTrans::getString("MBRequiresAltiVec");
		OSMessageBox(
			msg.str(),
			LLStringUtil::null,
			OSMB_OK);
		removeMarkerFile();
		return false;
	}
#endif
	
#endif // LL_DARWIN

	// Display splash screen.  Must be after above check for previous
	// crash as this dialog is always frontmost.
	std::string splash_msg;
	LLStringUtil::format_map_t args;
	args["[APP_NAME]"] = LLTrans::getString("SECOND_LIFE");
	splash_msg = LLTrans::getString("StartupLoading", args);
	LLSplashScreen::show();
	LLSplashScreen::update(splash_msg);

	//LLVolumeMgr::initClass();
	LLVolumeMgr* volume_manager = new LLVolumeMgr();
	volume_manager->useMutex();	// LLApp and LLMutex magic must be manually enabled
	LLPrimitive::setVolumeManager(volume_manager);

	// Note: this is where we used to initialize gFeatureManagerp.

	gStartTime = totalTime();

	//
	// Set the name of the window
	//
	gWindowTitle = LLTrans::getString("APP_NAME");
#if LL_DEBUG
	gWindowTitle += std::string(" [DEBUG] ") + gArgs;
#else
	gWindowTitle += std::string(" ") + gArgs;
#endif
	LLStringUtil::truncate(gWindowTitle, 255);

	//RN: if we received a URL, hand it off to the existing instance.
	// don't call anotherInstanceRunning() when doing URL handoff, as
	// it relies on checking a marker file which will not work when running
	// out of different directories

	if (LLStartUp::getStartSLURL().isValid())
	{
		if (sendURLToOtherInstance(LLStartUp::getStartSLURL().getSLURLString()))
		{
			// successfully handed off URL to existing instance, exit
			return false;
		}
	}

	if (!gSavedSettings.getBOOL("AllowMultipleViewers"))
	{
	    //
	    // Check for another instance of the app running
	    //

		mSecondInstance = anotherInstanceRunning();
		
		if (mSecondInstance)
		{
			std::ostringstream msg;
			msg << LLTrans::getString("MBAlreadyRunning");
			OSMessageBox(
				msg.str(),
				LLStringUtil::null,
				OSMB_OK);
			return false;
		}

		initMarkerFile();
        
        checkForCrash();
    }
	else
	{
		mSecondInstance = anotherInstanceRunning();
		
		if (mSecondInstance)
		{
			// This is the second instance of SL. Turn off voice support,
			// but make sure the setting is *not* persisted.
			LLControlVariable* disable_voice = gSavedSettings.getControl("CmdLineDisableVoice");
			if(disable_voice)
			{
				const BOOL DO_NOT_PERSIST = FALSE;
				disable_voice->setValue(LLSD(TRUE), DO_NOT_PERSIST);
			}
		}

		initMarkerFile();
        
        if(!mSecondInstance)
        {
            checkForCrash();
        }
	}

   	// need to do this here - need to have initialized global settings first
	std::string nextLoginLocation = gSavedSettings.getString( "NextLoginLocation" );
	if ( !nextLoginLocation.empty() )
	{
		LLStartUp::setStartSLURL(LLSLURL(nextLoginLocation));
	};

	gLastRunVersion = gSavedSettings.getString("LastRunVersion");

	loadColorSettings();

	return true; // Config was successful.
}

namespace {
    // *TODO - decide if there's a better place for these functions.
	// do we need a file llupdaterui.cpp or something? -brad

	void apply_update_callback(LLSD const & notification, LLSD const & response)
	{
		lldebugs << "LLUpdate user response: " << response << llendl;
		if(response["OK_okcancelbuttons"].asBoolean())
		{
			llinfos << "LLUpdate restarting viewer" << llendl;
			static const bool install_if_ready = true;
			// *HACK - this lets us launch the installer immediately for now
			LLUpdaterService().startChecking(install_if_ready);
		}
	}
	
	void apply_update_ok_callback(LLSD const & notification, LLSD const & response)
	{
		llinfos << "LLUpdate restarting viewer" << llendl;
		static const bool install_if_ready = true;
		// *HACK - this lets us launch the installer immediately for now
		LLUpdaterService().startChecking(install_if_ready);
	}
	
	void on_update_downloaded(LLSD const & data)
	{
		std::string notification_name;
		void (*apply_callback)(LLSD const &, LLSD const &) = NULL;

		if(data["required"].asBoolean())
		{
			if(LLStartUp::getStartupState() <= STATE_LOGIN_WAIT)
			{
				// The user never saw the progress bar.
				apply_callback = &apply_update_ok_callback;
				notification_name = "RequiredUpdateDownloadedVerboseDialog";
			}
			else if(LLStartUp::getStartupState() < STATE_WORLD_INIT)
			{
				// The user is logging in but blocked.
				apply_callback = &apply_update_ok_callback;
				notification_name = "RequiredUpdateDownloadedDialog";
			}
			else
			{
				// The user is already logged in; treat like an optional update.
				apply_callback = &apply_update_callback;
				notification_name = "DownloadBackgroundTip";
			}
		}
		else
		{
			apply_callback = &apply_update_callback;
			if(LLStartUp::getStartupState() < STATE_STARTED)
			{
				// CHOP-262 we need to use a different notification
				// method prior to login.
				notification_name = "DownloadBackgroundDialog";
			}
			else
			{
				notification_name = "DownloadBackgroundTip";
			}
		}

		LLSD substitutions;
		substitutions["VERSION"] = data["version"];

		// truncate version at the rightmost '.' 
		std::string version_short(data["version"]);
		size_t short_length = version_short.rfind('.');
		if (short_length != std::string::npos)
		{
			version_short.resize(short_length);
		}

		LLUIString relnotes_url("[RELEASE_NOTES_BASE_URL][CHANNEL_URL]/[VERSION_SHORT]");
		relnotes_url.setArg("[VERSION_SHORT]", version_short);

		// *TODO thread the update service's response through to this point
		std::string const & channel = LLVersionInfo::getChannel();
		boost::shared_ptr<char> channel_escaped(curl_escape(channel.c_str(), channel.size()), &curl_free);

		relnotes_url.setArg("[CHANNEL_URL]", channel_escaped.get());
		relnotes_url.setArg("[RELEASE_NOTES_BASE_URL]", LLTrans::getString("RELEASE_NOTES_BASE_URL"));
		substitutions["RELEASE_NOTES_FULL_URL"] = relnotes_url.getString();

		LLNotificationsUtil::add(notification_name, substitutions, LLSD(), apply_callback);
	}

	void install_error_callback(LLSD const & notification, LLSD const & response)
	{
		LLAppViewer::instance()->forceQuit();
	}
	
	bool notify_update(LLSD const & evt)
	{
		std::string notification_name;
		switch (evt["type"].asInteger())
		{
			case LLUpdaterService::DOWNLOAD_COMPLETE:
				on_update_downloaded(evt);
				break;
			case LLUpdaterService::INSTALL_ERROR:
				if(evt["required"].asBoolean()) {
					LLNotificationsUtil::add("FailedRequiredUpdateInstall", LLSD(), LLSD(), &install_error_callback);
				} else {
					LLNotificationsUtil::add("FailedUpdateInstall");
				}
				break;
			default:
				break;
		}

		// let others also handle this event by default
		return false;
	}
	
	bool on_bandwidth_throttle(LLUpdaterService * updater, LLSD const & evt)
	{
		updater->setBandwidthLimit(evt.asInteger() * (1024/8));
		return false; // Let others receive this event.
	};
};

void LLAppViewer::initUpdater()
{
	// Initialize the updater service.
	// Generate URL to the udpater service
	// Get Channel
	// Get Version
	std::string url = gSavedSettings.getString("UpdaterServiceURL");
	std::string channel = LLVersionInfo::getChannel();
	std::string version = LLVersionInfo::getVersion();
	std::string protocol_version = gSavedSettings.getString("UpdaterServiceProtocolVersion");
	std::string service_path = gSavedSettings.getString("UpdaterServicePath");
	U32 check_period = gSavedSettings.getU32("UpdaterServiceCheckPeriod");

	mUpdater->setAppExitCallback(boost::bind(&LLAppViewer::forceQuit, this));
	mUpdater->initialize(protocol_version, 
						 url, 
						 service_path, 
						 channel, 
						 version);
 	mUpdater->setCheckPeriod(check_period);
	mUpdater->setBandwidthLimit((int)gSavedSettings.getF32("UpdaterMaximumBandwidth") * (1024/8));
	gSavedSettings.getControl("UpdaterMaximumBandwidth")->getSignal()->
		connect(boost::bind(&on_bandwidth_throttle, mUpdater.get(), _2));
	if(gSavedSettings.getU32("UpdaterServiceSetting"))
	{
		bool install_if_ready = true;
		mUpdater->startChecking(install_if_ready);
	}

    LLEventPump & updater_pump = LLEventPumps::instance().obtain(LLUpdaterService::pumpName());
    updater_pump.listen("notify_update", &notify_update);
}

void LLAppViewer::checkForCrash(void)
{
    
#if LL_SEND_CRASH_REPORTS
	if (gLastExecEvent == LAST_EXEC_FROZE)
    {
        llinfos << "Last execution froze, requesting to send crash report." << llendl;
        //
        // Pop up a freeze or crash warning dialog
        //
        S32 choice;
        if(gCrashSettings.getS32(CRASH_BEHAVIOR_SETTING) == CRASH_BEHAVIOR_ASK)
        {
            std::ostringstream msg;
			msg << LLTrans::getString("MBFrozenCrashed");
			std::string alert = LLTrans::getString("APP_NAME") + " " + LLTrans::getString("MBAlert");
            choice = OSMessageBox(msg.str(),
                                  alert,
                                  OSMB_YESNO);
        } 
        else if(gCrashSettings.getS32(CRASH_BEHAVIOR_SETTING) == CRASH_BEHAVIOR_NEVER_SEND)
        {
            choice = OSBTN_NO;
        }
        else
        {
            choice = OSBTN_YES;
        }

        if (OSBTN_YES == choice)
        {
            llinfos << "Sending crash report." << llendl;
            
            bool report_freeze = true;
            handleCrashReporting(report_freeze);
        }
        else
        {
            llinfos << "Not sending crash report." << llendl;
        }
    }
#endif // LL_SEND_CRASH_REPORTS    
    
}

bool LLAppViewer::initWindow()
{
	LL_INFOS("AppInit") << "Initializing window..." << LL_ENDL;

	// store setting in a global for easy access and modification
	gNoRender = gSavedSettings.getBOOL("DisableRendering");

	// always start windowed
	BOOL ignorePixelDepth = gSavedSettings.getBOOL("IgnorePixelDepth");
	gViewerWindow = new LLViewerWindow(gWindowTitle, 
		VIEWER_WINDOW_CLASSNAME,
		gSavedSettings.getS32("WindowX"), gSavedSettings.getS32("WindowY"),
		gSavedSettings.getS32("WindowWidth"), gSavedSettings.getS32("WindowHeight"),
		gSavedSettings.getBOOL("WindowFullScreen"), ignorePixelDepth);

	// Need to load feature table before cheking to start watchdog.
	const S32 NEVER_SUBMIT_REPORT = 2;
	bool use_watchdog = false;
	int watchdog_enabled_setting = gSavedSettings.getS32("WatchdogEnabled");
	if(watchdog_enabled_setting == -1){
		use_watchdog = !LLFeatureManager::getInstance()->isFeatureAvailable("WatchdogDisabled");
	}
	else
	{
		// The user has explicitly set this setting; always use that value.
		use_watchdog = bool(watchdog_enabled_setting);
	}

	bool send_reports = gCrashSettings.getS32(CRASH_BEHAVIOR_SETTING) != NEVER_SUBMIT_REPORT;
	if(use_watchdog && send_reports)
	{
		LLWatchdog::getInstance()->init(watchdog_killer_callback);
	}

	LLNotificationsUI::LLNotificationManager::getInstance();
		
	if (gSavedSettings.getBOOL("WindowMaximized"))
	{
		gViewerWindow->mWindow->maximize();
	}

	if (!gNoRender)
	{
		//
		// Initialize GL stuff
		//

		if (mForceGraphicsDetail)
		{
			LLFeatureManager::getInstance()->setGraphicsLevel(gSavedSettings.getU32("RenderQualityPerformance"), false);
		}
				
		// Set this flag in case we crash while initializing GL
		gSavedSettings.setBOOL("RenderInitError", TRUE);
		gSavedSettings.saveToFile( gSavedSettings.getString("ClientSettingsFile"), TRUE );
	
		gPipeline.init();
		
		stop_glerror();
		gViewerWindow->initGLDefaults();

		gSavedSettings.setBOOL("RenderInitError", FALSE);
		gSavedSettings.saveToFile( gSavedSettings.getString("ClientSettingsFile"), TRUE );
	}

	//If we have a startup crash, it's usually near GL initialization, so simulate that.
	if(gCrashOnStartup)
	{
		LLAppViewer::instance()->forceErrorLLError();
	}

	LLUI::sWindow = gViewerWindow->getWindow();

	// Show watch cursor
	gViewerWindow->setCursor(UI_CURSOR_WAIT);

	// Finish view initialization
	gViewerWindow->initBase();

	// show viewer window
	//gViewerWindow->mWindow->show();

	
	return true;
}

void LLAppViewer::writeDebugInfo()
{
	std::string debug_filename = gDirUtilp->getExpandedFilename(LL_PATH_LOGS,"debug_info.log");
	llinfos << "Opening debug file " << debug_filename << llendl;
	llofstream out_file(debug_filename);
	LLSDSerialize::toPrettyXML(gDebugInfo, out_file);
	out_file.close();
}

void LLAppViewer::cleanupSavedSettings()
{
	gSavedSettings.setBOOL("MouseSun", FALSE);

	gSavedSettings.setBOOL("UseEnergy", TRUE);				// force toggle to turn off, since sends message to simulator

	gSavedSettings.setBOOL("DebugWindowProc", gDebugWindowProc);
		
	gSavedSettings.setBOOL("ShowObjectUpdates", gShowObjectUpdates);
	
	if (!gNoRender)
	{
		if (gDebugView)
		{
			gSavedSettings.setBOOL("ShowDebugConsole", gDebugView->mDebugConsolep->getVisible());
		}
	}

	// save window position if not maximized
	// as we don't track it in callbacks
	if(NULL != gViewerWindow)
	{
		BOOL maximized = gViewerWindow->mWindow->getMaximized();
		if (!maximized)
		{
			LLCoordScreen window_pos;
			
			if (gViewerWindow->mWindow->getPosition(&window_pos))
			{
				gSavedSettings.setS32("WindowX", window_pos.mX);
				gSavedSettings.setS32("WindowY", window_pos.mY);
			}
		}
	}

	gSavedSettings.setF32("MapScale", LLWorldMapView::sMapScale );

	// Some things are cached in LLAgent.
	if (gAgent.isInitialized())
	{
		gSavedSettings.setF32("RenderFarClip", gAgentCamera.mDrawDistance);
	}
}

void LLAppViewer::removeCacheFiles(const std::string& file_mask)
{
	std::string mask = gDirUtilp->getDirDelimiter() + file_mask;
	gDirUtilp->deleteFilesInDir(gDirUtilp->getExpandedFilename(LL_PATH_CACHE, ""), mask);
}

void LLAppViewer::writeSystemInfo()
{
	gDebugInfo["SLLog"] = LLError::logFileName();

	gDebugInfo["ClientInfo"]["Name"] = LLVersionInfo::getChannel();
	gDebugInfo["ClientInfo"]["MajorVersion"] = LLVersionInfo::getMajor();
	gDebugInfo["ClientInfo"]["MinorVersion"] = LLVersionInfo::getMinor();
	gDebugInfo["ClientInfo"]["PatchVersion"] = LLVersionInfo::getPatch();
	gDebugInfo["ClientInfo"]["BuildVersion"] = LLVersionInfo::getBuild();

	gDebugInfo["CAFilename"] = gDirUtilp->getCAFile();

	gDebugInfo["CPUInfo"]["CPUString"] = gSysCPU.getCPUString();
	gDebugInfo["CPUInfo"]["CPUFamily"] = gSysCPU.getFamily();
	gDebugInfo["CPUInfo"]["CPUMhz"] = (S32)gSysCPU.getMHz();
	gDebugInfo["CPUInfo"]["CPUAltivec"] = gSysCPU.hasAltivec();
	gDebugInfo["CPUInfo"]["CPUSSE"] = gSysCPU.hasSSE();
	gDebugInfo["CPUInfo"]["CPUSSE2"] = gSysCPU.hasSSE2();
	
	gDebugInfo["RAMInfo"]["Physical"] = (LLSD::Integer)(gSysMemory.getPhysicalMemoryKB());
	gDebugInfo["RAMInfo"]["Allocated"] = (LLSD::Integer)(gMemoryAllocated>>10); // MB -> KB
	gDebugInfo["OSInfo"] = getOSInfo().getOSStringSimple();

	// The user is not logged on yet, but record the current grid choice login url
	// which may have been the intended grid. This can b
	gDebugInfo["GridName"] = LLGridManager::getInstance()->getGridLabel();

	// *FIX:Mani - move this down in llappviewerwin32
#ifdef LL_WINDOWS
	DWORD thread_id = GetCurrentThreadId();
	gDebugInfo["MainloopThreadID"] = (S32)thread_id;
#endif

	// "CrashNotHandled" is set here, while things are running well,
	// in case of a freeze. If there is a freeze, the crash logger will be launched
	// and can read this value from the debug_info.log.
	// If the crash is handled by LLAppViewer::handleViewerCrash, ie not a freeze,
	// then the value of "CrashNotHandled" will be set to true.
	gDebugInfo["CrashNotHandled"] = (LLSD::Boolean)true;

	// Insert crash host url (url to post crash log to) if configured. This insures
	// that the crash report will go to the proper location in the case of a 
	// prior freeze.
	std::string crashHostUrl = gSavedSettings.get<std::string>("CrashHostUrl");
	if(crashHostUrl != "")
	{
		gDebugInfo["CrashHostUrl"] = crashHostUrl;
	}
	
	// Dump some debugging info
	LL_INFOS("SystemInfo") << LLTrans::getString("APP_NAME")
			<< " version " << LLVersionInfo::getShortVersion() << LL_ENDL;

	// Dump the local time and time zone
	time_t now;
	time(&now);
	char tbuffer[256];		/* Flawfinder: ignore */
	strftime(tbuffer, 256, "%Y-%m-%dT%H:%M:%S %Z", localtime(&now));
	LL_INFOS("SystemInfo") << "Local time: " << tbuffer << LL_ENDL;

	// query some system information
	LL_INFOS("SystemInfo") << "CPU info:\n" << gSysCPU << LL_ENDL;
	LL_INFOS("SystemInfo") << "Memory info:\n" << gSysMemory << LL_ENDL;
	LL_INFOS("SystemInfo") << "OS: " << getOSInfo().getOSStringSimple() << LL_ENDL;
	LL_INFOS("SystemInfo") << "OS info: " << getOSInfo() << LL_ENDL;

	LL_INFOS("SystemInfo") << "Timers: " << LLFastTimer::sClockType << LL_ENDL;

	writeDebugInfo(); // Save out debug_info.log early, in case of crash.
}

void LLAppViewer::handleViewerCrash()
{
	llinfos << "Handle viewer crash entry." << llendl;

	llinfos << "Last render pool type: " << LLPipeline::sCurRenderPoolType << llendl ;

	//print out recorded call stacks if there are any.
	LLError::LLCallStacks::print();

	LLAppViewer* pApp = LLAppViewer::instance();
	if (pApp->beingDebugged())
	{
		// This will drop us into the debugger.
		abort();
	}

	if (LLApp::isCrashloggerDisabled())
	{
		abort();
	}

	// Returns whether a dialog was shown.
	// Only do the logic in here once
	if (pApp->mReportedCrash)
	{
		return;
	}
	pApp->mReportedCrash = TRUE;
	
	// Insert crash host url (url to post crash log to) if configured.
	std::string crashHostUrl = gSavedSettings.get<std::string>("CrashHostUrl");
	if(crashHostUrl != "")
	{
		gDebugInfo["CrashHostUrl"] = crashHostUrl;
	}
	
	//We already do this in writeSystemInfo(), but we do it again here to make /sure/ we have a version
	//to check against no matter what
	gDebugInfo["ClientInfo"]["Name"] = LLVersionInfo::getChannel();

	gDebugInfo["ClientInfo"]["MajorVersion"] = LLVersionInfo::getMajor();
	gDebugInfo["ClientInfo"]["MinorVersion"] = LLVersionInfo::getMinor();
	gDebugInfo["ClientInfo"]["PatchVersion"] = LLVersionInfo::getPatch();
	gDebugInfo["ClientInfo"]["BuildVersion"] = LLVersionInfo::getBuild();

	LLParcel* parcel = LLViewerParcelMgr::getInstance()->getAgentParcel();
	if ( parcel && parcel->getMusicURL()[0])
	{
		gDebugInfo["ParcelMusicURL"] = parcel->getMusicURL();
	}	
	if ( parcel && parcel->getMediaURL()[0])
	{
		gDebugInfo["ParcelMediaURL"] = parcel->getMediaURL();
	}
	
	
	gDebugInfo["SettingsFilename"] = gSavedSettings.getString("ClientSettingsFile");
	gDebugInfo["CAFilename"] = gDirUtilp->getCAFile();
	gDebugInfo["ViewerExePath"] = gDirUtilp->getExecutablePathAndName();
	gDebugInfo["CurrentPath"] = gDirUtilp->getCurPath();
	gDebugInfo["SessionLength"] = F32(LLFrameTimer::getElapsedSeconds());
	gDebugInfo["StartupState"] = LLStartUp::getStartupStateString();
	gDebugInfo["RAMInfo"]["Allocated"] = (LLSD::Integer) LLMemory::getCurrentRSS() >> 10;
	gDebugInfo["FirstLogin"] = (LLSD::Boolean) gAgent.isFirstLogin();
	gDebugInfo["FirstRunThisInstall"] = gSavedSettings.getBOOL("FirstRunThisInstall");

	char *minidump_file = pApp->getMiniDumpFilename();
	if(minidump_file && minidump_file[0] != 0)
	{
		gDebugInfo["MinidumpPath"] = minidump_file;
	}
	
	if(gLogoutInProgress)
	{
		gDebugInfo["LastExecEvent"] = LAST_EXEC_LOGOUT_CRASH;
	}
	else
	{
		gDebugInfo["LastExecEvent"] = gLLErrorActivated ? LAST_EXEC_LLERROR_CRASH : LAST_EXEC_OTHER_CRASH;
	}

	if(gAgent.getRegion())
	{
		gDebugInfo["CurrentSimHost"] = gAgent.getRegionHost().getHostName();
		gDebugInfo["CurrentRegion"] = gAgent.getRegion()->getName();
		
		const LLVector3& loc = gAgent.getPositionAgent();
		gDebugInfo["CurrentLocationX"] = loc.mV[0];
		gDebugInfo["CurrentLocationY"] = loc.mV[1];
		gDebugInfo["CurrentLocationZ"] = loc.mV[2];
	}

	if(LLAppViewer::instance()->mMainloopTimeout)
	{
		gDebugInfo["MainloopTimeoutState"] = LLAppViewer::instance()->mMainloopTimeout->getState();
	}
	
	// The crash is being handled here so set this value to false.
	// Otherwise the crash logger will think this crash was a freeze.
	gDebugInfo["CrashNotHandled"] = (LLSD::Boolean)false;
    
	//Write out the crash status file
	//Use marker file style setup, as that's the simplest, especially since
	//we're already in a crash situation	
	if (gDirUtilp)
	{
		std::string crash_file_name;
		if(gLLErrorActivated) crash_file_name = gDirUtilp->getExpandedFilename(LL_PATH_LOGS,LLERROR_MARKER_FILE_NAME);
		else crash_file_name = gDirUtilp->getExpandedFilename(LL_PATH_LOGS,ERROR_MARKER_FILE_NAME);
		llinfos << "Creating crash marker file " << crash_file_name << llendl;
		
		LLAPRFile crash_file ;
		crash_file.open(crash_file_name, LL_APR_W);
		if (crash_file.getFileHandle())
		{
			LL_INFOS("MarkerFile") << "Created crash marker file " << crash_file_name << LL_ENDL;
		}
		else
		{
			LL_WARNS("MarkerFile") << "Cannot create error marker file " << crash_file_name << LL_ENDL;
		}		
	}
	
	if (gMessageSystem && gDirUtilp)
	{
		std::string filename;
		filename = gDirUtilp->getExpandedFilename(LL_PATH_LOGS, "stats.log");
		llofstream file(filename, llofstream::binary);
		if(file.good())
		{
			llinfos << "Handle viewer crash generating stats log." << llendl;
			gMessageSystem->summarizeLogs(file);
			file.close();
		}
	}

	if (gMessageSystem)
	{
		gMessageSystem->getCircuitInfo(gDebugInfo["CircuitInfo"]);
		gMessageSystem->stopLogging();
	}

	if (LLWorld::instanceExists()) LLWorld::getInstance()->getInfo(gDebugInfo);

	// Close the debug file
	pApp->writeDebugInfo();

	LLError::logToFile("");

	// Remove the marker file, since otherwise we'll spawn a process that'll keep it locked
	if(gDebugInfo["LastExecEvent"].asInteger() == LAST_EXEC_LOGOUT_CRASH)
	{
		pApp->removeMarkerFile(true);
	}
	else
	{
		pApp->removeMarkerFile(false);
	}
	
#if LL_SEND_CRASH_REPORTS
	// Call to pure virtual, handled by platform specific llappviewer instance.
	pApp->handleCrashReporting(); 
#endif
    
	return;
}

bool LLAppViewer::anotherInstanceRunning()
{
	// We create a marker file when the program starts and remove the file when it finishes.
	// If the file is currently locked, that means another process is already running.

	std::string marker_file = gDirUtilp->getExpandedFilename(LL_PATH_LOGS, MARKER_FILE_NAME);
	LL_DEBUGS("MarkerFile") << "Checking marker file for lock..." << LL_ENDL;

	//Freeze case checks
	if (LLAPRFile::isExist(marker_file, NULL, LL_APR_RB))
	{
		// File exists, try opening with write permissions
		LLAPRFile outfile ;
		outfile.open(marker_file, LL_APR_WB);
		apr_file_t* fMarker = outfile.getFileHandle() ; 
		if (!fMarker)
		{
			// Another instance is running. Skip the rest of these operations.
			LL_INFOS("MarkerFile") << "Marker file is locked." << LL_ENDL;
			return true;
		}
		if (apr_file_lock(fMarker, APR_FLOCK_NONBLOCK | APR_FLOCK_EXCLUSIVE) != APR_SUCCESS) //flock(fileno(fMarker), LOCK_EX | LOCK_NB) == -1)
		{
			LL_INFOS("MarkerFile") << "Marker file is locked." << LL_ENDL;
			return true;
		}
		// No other instances; we'll lock this file now & delete on quit.		
	}
	LL_DEBUGS("MarkerFile") << "Marker file isn't locked." << LL_ENDL;
	return false;
}

void LLAppViewer::initMarkerFile()
{
	//First, check for the existence of other files.
	//There are marker files for two different types of crashes
	
	mMarkerFileName = gDirUtilp->getExpandedFilename(LL_PATH_LOGS,MARKER_FILE_NAME);
	LL_DEBUGS("MarkerFile") << "Checking marker file for lock..." << LL_ENDL;

	//We've got 4 things to test for here
	// - Other Process Running (SecondLife.exec_marker present, locked)
	// - Freeze (SecondLife.exec_marker present, not locked)
	// - LLError Crash (SecondLife.llerror_marker present)
	// - Other Crash (SecondLife.error_marker present)
	// These checks should also remove these files for the last 2 cases if they currently exist

	//LLError/Error checks. Only one of these should ever happen at a time.
	std::string logout_marker_file =  gDirUtilp->getExpandedFilename(LL_PATH_LOGS, LOGOUT_MARKER_FILE_NAME);
	std::string llerror_marker_file = gDirUtilp->getExpandedFilename(LL_PATH_LOGS, LLERROR_MARKER_FILE_NAME);
	std::string error_marker_file = gDirUtilp->getExpandedFilename(LL_PATH_LOGS, ERROR_MARKER_FILE_NAME);

	if (LLAPRFile::isExist(mMarkerFileName, NULL, LL_APR_RB) && !anotherInstanceRunning())
	{
		gLastExecEvent = LAST_EXEC_FROZE;
		LL_INFOS("MarkerFile") << "Exec marker found: program froze on previous execution" << LL_ENDL;
	}    
	if(LLAPRFile::isExist(logout_marker_file, NULL, LL_APR_RB))
	{
		gLastExecEvent = LAST_EXEC_LOGOUT_FROZE;
		LL_INFOS("MarkerFile") << "Last exec LLError crashed, setting LastExecEvent to " << gLastExecEvent << LL_ENDL;
		LLAPRFile::remove(logout_marker_file);
	}
	if(LLAPRFile::isExist(llerror_marker_file, NULL, LL_APR_RB))
	{
		if(gLastExecEvent == LAST_EXEC_LOGOUT_FROZE) gLastExecEvent = LAST_EXEC_LOGOUT_CRASH;
		else gLastExecEvent = LAST_EXEC_LLERROR_CRASH;
		LL_INFOS("MarkerFile") << "Last exec LLError crashed, setting LastExecEvent to " << gLastExecEvent << LL_ENDL;
		LLAPRFile::remove(llerror_marker_file);
	}
	if(LLAPRFile::isExist(error_marker_file, NULL, LL_APR_RB))
	{
		if(gLastExecEvent == LAST_EXEC_LOGOUT_FROZE) gLastExecEvent = LAST_EXEC_LOGOUT_CRASH;
		else gLastExecEvent = LAST_EXEC_OTHER_CRASH;
		LL_INFOS("MarkerFile") << "Last exec crashed, setting LastExecEvent to " << gLastExecEvent << LL_ENDL;
		LLAPRFile::remove(error_marker_file);
	}

	// No new markers if another instance is running.
	if(anotherInstanceRunning()) 
	{
		return;
	}
	
	// Create the marker file for this execution & lock it
	apr_status_t s;
	s = mMarkerFile.open(mMarkerFileName, LL_APR_W, TRUE);	

	if (s == APR_SUCCESS && mMarkerFile.getFileHandle())
	{
		LL_DEBUGS("MarkerFile") << "Marker file created." << LL_ENDL;
	}
	else
	{
		LL_INFOS("MarkerFile") << "Failed to create marker file." << LL_ENDL;
		return;
	}
	if (apr_file_lock(mMarkerFile.getFileHandle(), APR_FLOCK_NONBLOCK | APR_FLOCK_EXCLUSIVE) != APR_SUCCESS) 
	{
		mMarkerFile.close() ;
		LL_INFOS("MarkerFile") << "Marker file cannot be locked." << LL_ENDL;
		return;
	}

	LL_DEBUGS("MarkerFile") << "Marker file locked." << LL_ENDL;
}

void LLAppViewer::removeMarkerFile(bool leave_logout_marker)
{
	LL_DEBUGS("MarkerFile") << "removeMarkerFile()" << LL_ENDL;
	if (mMarkerFile.getFileHandle())
	{
		mMarkerFile.close() ;
		LLAPRFile::remove( mMarkerFileName );
	}
	if (mLogoutMarkerFile != NULL && !leave_logout_marker)
	{
		LLAPRFile::remove( mLogoutMarkerFileName );
		mLogoutMarkerFile = NULL;
	}
}

void LLAppViewer::forceQuit()
{ 
	LLApp::setQuitting(); 
}

//TODO: remove
void LLAppViewer::fastQuit(S32 error_code)
{
	// finish pending transfers
	flushVFSIO();
	// let sim know we're logging out
	sendLogoutRequest();
	// flush network buffers by shutting down messaging system
	end_messaging_system();
	// figure out the error code
	S32 final_error_code = error_code ? error_code : (S32)isError();
	// this isn't a crash	
	removeMarkerFile();
	// get outta here
	_exit(final_error_code);	
}

void LLAppViewer::requestQuit()
{
	llinfos << "requestQuit" << llendl;

	LLViewerRegion* region = gAgent.getRegion();
	
	if( (LLStartUp::getStartupState() < STATE_STARTED) || !region )
	{
		// If we have a region, make some attempt to send a logout request first.
		// This prevents the halfway-logged-in avatar from hanging around inworld for a couple minutes.
		if(region)
		{
			sendLogoutRequest();
		}
		
		// Quit immediately
		forceQuit();
		return;
	}

	// Try to send metrics back to the grid
	metricsSend(!gDisconnected);
	
	LLHUDEffectSpiral *effectp = (LLHUDEffectSpiral*)LLHUDManager::getInstance()->createViewerEffect(LLHUDObject::LL_HUD_EFFECT_POINT, TRUE);
	effectp->setPositionGlobal(gAgent.getPositionGlobal());
	effectp->setColor(LLColor4U(gAgent.getEffectColor()));
	LLHUDManager::getInstance()->sendEffects();
	effectp->markDead() ;//remove it.

	// Attempt to close all floaters that might be
	// editing things.
	if (gFloaterView)
	{
		// application is quitting
		gFloaterView->closeAllChildren(true);
	}

	LLSideTray::getInstance()->notifyChildren(LLSD().with("request","quit"));

	send_stats();

	gLogoutTimer.reset();
	mQuitRequested = true;
}

static bool finish_quit(const LLSD& notification, const LLSD& response)
{
	S32 option = LLNotificationsUtil::getSelectedOption(notification, response);

	if (option == 0)
	{
		LLAppViewer::instance()->requestQuit();
	}
	return false;
}
static LLNotificationFunctorRegistration finish_quit_reg("ConfirmQuit", finish_quit);

void LLAppViewer::userQuit()
{
	if (gDisconnected || gViewerWindow->getProgressView()->getVisible())
	{
		requestQuit();
	}
	else
	{
		LLNotificationsUtil::add("ConfirmQuit");
	}
}

static bool finish_early_exit(const LLSD& notification, const LLSD& response)
{
	LLAppViewer::instance()->forceQuit();
	return false;
}

void LLAppViewer::earlyExit(const std::string& name, const LLSD& substitutions)
{
   	llwarns << "app_early_exit: " << name << llendl;
	gDoDisconnect = TRUE;
	LLNotificationsUtil::add(name, substitutions, LLSD(), finish_early_exit);
}

// case where we need the viewer to exit without any need for notifications
void LLAppViewer::earlyExitNoNotify()
{
   	llwarns << "app_early_exit with no notification: " << llendl;
	gDoDisconnect = TRUE;
	finish_early_exit( LLSD(), LLSD() );
}

void LLAppViewer::abortQuit()
{
    llinfos << "abortQuit()" << llendl;
	mQuitRequested = false;
}

void LLAppViewer::migrateCacheDirectory()
{
#if LL_WINDOWS || LL_DARWIN
	// NOTE: (Nyx) as of 1.21, cache for mac is moving to /library/caches/SecondLife from
	// /library/application support/SecondLife/cache This should clear/delete the old dir.

	// As of 1.23 the Windows cache moved from
	//   C:\Documents and Settings\James\Application Support\SecondLife\cache
	// to
	//   C:\Documents and Settings\James\Local Settings\Application Support\SecondLife
	//
	// The Windows Vista equivalent is from
	//   C:\Users\James\AppData\Roaming\SecondLife\cache
	// to
	//   C:\Users\James\AppData\Local\SecondLife
	//
	// Note the absence of \cache on the second path.  James.

	// Only do this once per fresh install of this version.
	if (gSavedSettings.getBOOL("MigrateCacheDirectory"))
	{
		gSavedSettings.setBOOL("MigrateCacheDirectory", FALSE);

		std::string delimiter = gDirUtilp->getDirDelimiter();
		std::string old_cache_dir = gDirUtilp->getOSUserAppDir() + delimiter + "cache";
		std::string new_cache_dir = gDirUtilp->getCacheDir(true);

		if (gDirUtilp->fileExists(old_cache_dir))
		{
			llinfos << "Migrating cache from " << old_cache_dir << " to " << new_cache_dir << llendl;

			// Migrate inventory cache to avoid pain to inventory database after mass update
			S32 file_count = 0;
			std::string file_name;
			std::string mask = delimiter + "*.*";
			while (gDirUtilp->getNextFileInDir(old_cache_dir, mask, file_name))
			{
				if (file_name == "." || file_name == "..") continue;
				std::string source_path = old_cache_dir + delimiter + file_name;
				std::string dest_path = new_cache_dir + delimiter + file_name;
				if (!LLFile::rename(source_path, dest_path))
				{
					file_count++;
				}
			}
			llinfos << "Moved " << file_count << " files" << llendl;

			// Nuke the old cache
			gDirUtilp->setCacheDir(old_cache_dir);
			purgeCache();
			gDirUtilp->setCacheDir(new_cache_dir);

#if LL_DARWIN
			// Clean up Mac files not deleted by removing *.*
			std::string ds_store = old_cache_dir + "/.DS_Store";
			if (gDirUtilp->fileExists(ds_store))
			{
				LLFile::remove(ds_store);
			}
#endif
			if (LLFile::rmdir(old_cache_dir) != 0)
			{
				llwarns << "could not delete old cache directory " << old_cache_dir << llendl;
			}
		}
	}
#endif // LL_WINDOWS || LL_DARWIN
}

void dumpVFSCaches()
{
	llinfos << "======= Static VFS ========" << llendl;
	gStaticVFS->listFiles();
#if LL_WINDOWS
	llinfos << "======= Dumping static VFS to StaticVFSDump ========" << llendl;
	WCHAR w_str[MAX_PATH];
	GetCurrentDirectory(MAX_PATH, w_str);
	S32 res = LLFile::mkdir("StaticVFSDump");
	if (res == -1)
	{
		if (errno != EEXIST)
		{
			llwarns << "Couldn't create dir StaticVFSDump" << llendl;
		}
	}
	SetCurrentDirectory(utf8str_to_utf16str("StaticVFSDump").c_str());
	gStaticVFS->dumpFiles();
	SetCurrentDirectory(w_str);
#endif
						
	llinfos << "========= Dynamic VFS ====" << llendl;
	gVFS->listFiles();
#if LL_WINDOWS
	llinfos << "========= Dumping dynamic VFS to VFSDump ====" << llendl;
	res = LLFile::mkdir("VFSDump");
	if (res == -1)
	{
		if (errno != EEXIST)
		{
			llwarns << "Couldn't create dir VFSDump" << llendl;
		}
	}
	SetCurrentDirectory(utf8str_to_utf16str("VFSDump").c_str());
	gVFS->dumpFiles();
	SetCurrentDirectory(w_str);
#endif
}

//static
U32 LLAppViewer::getTextureCacheVersion() 
{
	//viewer texture cache version, change if the texture cache format changes.
	const U32 TEXTURE_CACHE_VERSION = 7;

	return TEXTURE_CACHE_VERSION ;
}

//static
U32 LLAppViewer::getObjectCacheVersion() 
{
	// Viewer object cache version, change if object update
	// format changes. JC
	const U32 INDRA_OBJECT_CACHE_VERSION = 14;

	return INDRA_OBJECT_CACHE_VERSION;
}

bool LLAppViewer::initCache()
{
	mPurgeCache = false;
	BOOL read_only = mSecondInstance ? TRUE : FALSE;
	LLAppViewer::getTextureCache()->setReadOnly(read_only) ;
	LLVOCache::getInstance()->setReadOnly(read_only);

	BOOL texture_cache_mismatch = FALSE ;
	if (gSavedSettings.getS32("LocalCacheVersion") != LLAppViewer::getTextureCacheVersion()) 
	{
		texture_cache_mismatch = TRUE ;
		if(!read_only) 
		{
			gSavedSettings.setS32("LocalCacheVersion", LLAppViewer::getTextureCacheVersion());
		}
	}

	if(!read_only)
	{
		// Purge cache if user requested it
		if (gSavedSettings.getBOOL("PurgeCacheOnStartup") ||
			gSavedSettings.getBOOL("PurgeCacheOnNextStartup"))
		{
			gSavedSettings.setBOOL("PurgeCacheOnNextStartup", false);
		mPurgeCache = true;
		}
	
		// We have moved the location of the cache directory over time.
		migrateCacheDirectory();
	
		// Setup and verify the cache location
		std::string cache_location = gSavedSettings.getString("CacheLocation");
		std::string new_cache_location = gSavedSettings.getString("NewCacheLocation");
		if (new_cache_location != cache_location)
		{
			gDirUtilp->setCacheDir(gSavedSettings.getString("CacheLocation"));
			purgeCache(); // purge old cache
			gSavedSettings.setString("CacheLocation", new_cache_location);
			gSavedSettings.setString("CacheLocationTopFolder", gDirUtilp->getBaseFileName(new_cache_location));
		}
	}

	if (!gDirUtilp->setCacheDir(gSavedSettings.getString("CacheLocation")))
	{
		LL_WARNS("AppCache") << "Unable to set cache location" << LL_ENDL;
		gSavedSettings.setString("CacheLocation", "");
		gSavedSettings.setString("CacheLocationTopFolder", "");
	}
	
	if (mPurgeCache && !read_only)
	{
		LLSplashScreen::update(LLTrans::getString("StartupClearingCache"));
		purgeCache();
	}

	LLSplashScreen::update(LLTrans::getString("StartupInitializingTextureCache"));
	
	// Init the texture cache
	// Allocate 80% of the cache size for textures	
	const S32 MB = 1024*1024;
	S64 cache_size = (S64)(gSavedSettings.getU32("CacheSize")) * MB;
	const S64 MAX_CACHE_SIZE = 1024*MB;
	cache_size = llmin(cache_size, MAX_CACHE_SIZE);
	S64 texture_cache_size = ((cache_size * 8)/10);
	S64 extra = LLAppViewer::getTextureCache()->initCache(LL_PATH_CACHE, texture_cache_size, texture_cache_mismatch);
	texture_cache_size -= extra;

	LLVOCache::getInstance()->initCache(LL_PATH_CACHE, gSavedSettings.getU32("CacheNumberOfRegionsForObjects"), getObjectCacheVersion()) ;

	LLSplashScreen::update(LLTrans::getString("StartupInitializingVFS"));
	
	// Init the VFS
	S64 vfs_size = cache_size - texture_cache_size;
	const S64 MAX_VFS_SIZE = 1024 * MB; // 1 GB
	vfs_size = llmin(vfs_size, MAX_VFS_SIZE);
	vfs_size = (vfs_size / MB) * MB; // make sure it is MB aligned
	U32 vfs_size_u32 = (U32)vfs_size;
	U32 old_vfs_size = gSavedSettings.getU32("VFSOldSize") * MB;
	bool resize_vfs = (vfs_size_u32 != old_vfs_size);
	if (resize_vfs)
	{
		gSavedSettings.setU32("VFSOldSize", vfs_size_u32/MB);
	}
	LL_INFOS("AppCache") << "VFS CACHE SIZE: " << vfs_size/(1024*1024) << " MB" << LL_ENDL;
	
	// This has to happen BEFORE starting the vfs
	//time_t	ltime;
	srand(time(NULL));		// Flawfinder: ignore
	U32 old_salt = gSavedSettings.getU32("VFSSalt");
	U32 new_salt;
	std::string old_vfs_data_file;
	std::string old_vfs_index_file;
	std::string new_vfs_data_file;
	std::string new_vfs_index_file;
	std::string static_vfs_index_file;
	std::string static_vfs_data_file;

	if (gSavedSettings.getBOOL("AllowMultipleViewers"))
	{
		// don't mess with renaming the VFS in this case
		new_salt = old_salt;
	}
	else
	{
		do
		{
			new_salt = rand();
		} while( new_salt == old_salt );
	}

	old_vfs_data_file = gDirUtilp->getExpandedFilename(LL_PATH_CACHE,VFS_DATA_FILE_BASE) + llformat("%u",old_salt);

	// make sure this file exists
	llstat s;
	S32 stat_result = LLFile::stat(old_vfs_data_file, &s);
	if (stat_result)
	{
		// doesn't exist, look for a data file
		std::string mask;
		mask = gDirUtilp->getDirDelimiter();
		mask += VFS_DATA_FILE_BASE;
		mask += "*";

		std::string dir;
		dir = gDirUtilp->getExpandedFilename(LL_PATH_CACHE,"");

		std::string found_file;
		if (gDirUtilp->getNextFileInDir(dir, mask, found_file))
		{
			old_vfs_data_file = dir + gDirUtilp->getDirDelimiter() + found_file;

			S32 start_pos = found_file.find_last_of('.');
			if (start_pos > 0)
			{
				sscanf(found_file.substr(start_pos+1).c_str(), "%d", &old_salt);
			}
			LL_DEBUGS("AppCache") << "Default vfs data file not present, found: " << old_vfs_data_file << " Old salt: " << old_salt << llendl;
		}
	}

	old_vfs_index_file = gDirUtilp->getExpandedFilename(LL_PATH_CACHE,VFS_INDEX_FILE_BASE) + llformat("%u",old_salt);

	stat_result = LLFile::stat(old_vfs_index_file, &s);
	if (stat_result)
	{
		// We've got a bad/missing index file, nukem!
		LL_WARNS("AppCache") << "Bad or missing vfx index file " << old_vfs_index_file << LL_ENDL;
		LL_WARNS("AppCache") << "Removing old vfs data file " << old_vfs_data_file << LL_ENDL;
		LLFile::remove(old_vfs_data_file);
		LLFile::remove(old_vfs_index_file);
		
		// Just in case, nuke any other old cache files in the directory.
		std::string dir;
		dir = gDirUtilp->getExpandedFilename(LL_PATH_CACHE,"");

		std::string mask;
		mask = gDirUtilp->getDirDelimiter();
		mask += VFS_DATA_FILE_BASE;
		mask += "*";

		gDirUtilp->deleteFilesInDir(dir, mask);

		mask = gDirUtilp->getDirDelimiter();
		mask += VFS_INDEX_FILE_BASE;
		mask += "*";

		gDirUtilp->deleteFilesInDir(dir, mask);
	}

	new_vfs_data_file = gDirUtilp->getExpandedFilename(LL_PATH_CACHE,VFS_DATA_FILE_BASE) + llformat("%u",new_salt);
	new_vfs_index_file = gDirUtilp->getExpandedFilename(LL_PATH_CACHE, VFS_INDEX_FILE_BASE) + llformat("%u",new_salt);

	static_vfs_data_file = gDirUtilp->getExpandedFilename(LL_PATH_APP_SETTINGS,"static_data.db2");
	static_vfs_index_file = gDirUtilp->getExpandedFilename(LL_PATH_APP_SETTINGS,"static_index.db2");

	if (resize_vfs)
	{
		LL_DEBUGS("AppCache") << "Removing old vfs and re-sizing" << LL_ENDL;
		
		LLFile::remove(old_vfs_data_file);
		LLFile::remove(old_vfs_index_file);
	}
	else if (old_salt != new_salt)
	{
		// move the vfs files to a new name before opening
		LL_DEBUGS("AppCache") << "Renaming " << old_vfs_data_file << " to " << new_vfs_data_file << LL_ENDL;
		LL_DEBUGS("AppCache") << "Renaming " << old_vfs_index_file << " to " << new_vfs_index_file << LL_ENDL;
		LLFile::rename(old_vfs_data_file, new_vfs_data_file);
		LLFile::rename(old_vfs_index_file, new_vfs_index_file);
	}

	// Startup the VFS...
	gSavedSettings.setU32("VFSSalt", new_salt);

	// Don't remove VFS after viewer crashes.  If user has corrupt data, they can reinstall. JC
	gVFS = LLVFS::createLLVFS(new_vfs_index_file, new_vfs_data_file, false, vfs_size_u32, false);
	if( !gVFS )
	{
		return false;
	}

	gStaticVFS = LLVFS::createLLVFS(static_vfs_index_file, static_vfs_data_file, true, 0, false);
	if( !gStaticVFS )
	{
		return false;
	}

	BOOL success = gVFS->isValid() && gStaticVFS->isValid();
	if( !success )
	{
		return false;
	}
	else
	{
		LLVFile::initClass();

#ifndef LL_RELEASE_FOR_DOWNLOAD
		if (gSavedSettings.getBOOL("DumpVFSCaches"))
		{
			dumpVFSCaches();
		}
#endif
		
		return true;
	}
}

void LLAppViewer::purgeCache()
{
	LL_INFOS("AppCache") << "Purging Cache and Texture Cache..." << llendl;
	LLAppViewer::getTextureCache()->purgeCache(LL_PATH_CACHE);
	LLVOCache::getInstance()->removeCache(LL_PATH_CACHE);
	std::string mask = gDirUtilp->getDirDelimiter() + "*.*";
	gDirUtilp->deleteFilesInDir(gDirUtilp->getExpandedFilename(LL_PATH_CACHE,""),mask);
}

std::string LLAppViewer::getSecondLifeTitle() const
{
	return LLTrans::getString("APP_NAME");
}

std::string LLAppViewer::getWindowTitle() const 
{
	return gWindowTitle;
}

// Callback from a dialog indicating user was logged out.  
bool finish_disconnect(const LLSD& notification, const LLSD& response)
{
	S32 option = LLNotificationsUtil::getSelectedOption(notification, response);

	if (1 == option)
	{
        LLAppViewer::instance()->forceQuit();
	}
	return false;
}

// Callback from an early disconnect dialog, force an exit
bool finish_forced_disconnect(const LLSD& notification, const LLSD& response)
{
	LLAppViewer::instance()->forceQuit();
	return false;
}


void LLAppViewer::forceDisconnect(const std::string& mesg)
{
	if (gDoDisconnect)
    {
		// Already popped up one of these dialogs, don't
		// do this again.
		return;
    }
	
	// *TODO: Translate the message if possible
	std::string big_reason = LLAgent::sTeleportErrorMessages[mesg];
	if ( big_reason.size() == 0 )
	{
		big_reason = mesg;
	}

	LLSD args;
	gDoDisconnect = TRUE;

	if (LLStartUp::getStartupState() < STATE_STARTED)
	{
		// Tell users what happened
		args["ERROR_MESSAGE"] = big_reason;
		LLNotificationsUtil::add("ErrorMessage", args, LLSD(), &finish_forced_disconnect);
	}
	else
	{
		args["MESSAGE"] = big_reason;
		LLNotificationsUtil::add("YouHaveBeenLoggedOut", args, LLSD(), &finish_disconnect );
	}
}

void LLAppViewer::badNetworkHandler()
{
	// Dump the packet
	gMessageSystem->dumpPacketToLog();

	// Flush all of our caches on exit in the case of disconnect due to
	// invalid packets.

	mPurgeOnExit = TRUE;

	std::ostringstream message;
	message <<
		"The viewer has detected mangled network data indicative\n"
		"of a bad upstream network connection or an incomplete\n"
		"local installation of " << LLAppViewer::instance()->getSecondLifeTitle() << ". \n"
		" \n"
		"Try uninstalling and reinstalling to see if this resolves \n"
		"the issue. \n"
		" \n"
		"If the problem continues, see the Tech Support FAQ at: \n"
		"www.secondlife.com/support";
	forceDisconnect(message.str());
	
	LLApp::instance()->writeMiniDump();
}

// This routine may get called more than once during the shutdown process.
// This can happen because we need to get the screenshot before the window
// is destroyed.
void LLAppViewer::saveFinalSnapshot()
{
	if (!mSavedFinalSnapshot && !gNoRender)
	{
		gSavedSettings.setVector3d("FocusPosOnLogout", gAgentCamera.calcFocusPositionTargetGlobal());
		gSavedSettings.setVector3d("CameraPosOnLogout", gAgentCamera.calcCameraPositionTargetGlobal());
		gViewerWindow->setCursor(UI_CURSOR_WAIT);
		gAgentCamera.changeCameraToThirdPerson( FALSE );	// don't animate, need immediate switch
		gSavedSettings.setBOOL("ShowParcelOwners", FALSE);
		idle();

		std::string snap_filename = gDirUtilp->getLindenUserDir();
		snap_filename += gDirUtilp->getDirDelimiter();
		snap_filename += SCREEN_LAST_FILENAME;
		// use full pixel dimensions of viewer window (not post-scale dimensions)
		gViewerWindow->saveSnapshot(snap_filename, gViewerWindow->getWindowWidthRaw(), gViewerWindow->getWindowHeightRaw(), FALSE, TRUE);
		mSavedFinalSnapshot = TRUE;
	}
}

void LLAppViewer::loadNameCache()
{
	// display names cache
	std::string filename =
		gDirUtilp->getExpandedFilename(LL_PATH_CACHE, "avatar_name_cache.xml");
	LL_INFOS("AvNameCache") << filename << LL_ENDL;
	llifstream name_cache_stream(filename);
	if(name_cache_stream.is_open())
	{
		LLAvatarNameCache::importFile(name_cache_stream);
	}

	if (!gCacheName) return;

	std::string name_cache;
	name_cache = gDirUtilp->getExpandedFilename(LL_PATH_CACHE, "name.cache");
	llifstream cache_file(name_cache);
	if(cache_file.is_open())
	{
		if(gCacheName->importFile(cache_file)) return;
	}
}

void LLAppViewer::saveNameCache()
	{
	// display names cache
	std::string filename =
		gDirUtilp->getExpandedFilename(LL_PATH_CACHE, "avatar_name_cache.xml");
	llofstream name_cache_stream(filename);
	if(name_cache_stream.is_open())
	{
		LLAvatarNameCache::exportFile(name_cache_stream);
}

	if (!gCacheName) return;

	std::string name_cache;
	name_cache = gDirUtilp->getExpandedFilename(LL_PATH_CACHE, "name.cache");
	llofstream cache_file(name_cache);
	if(cache_file.is_open())
	{
		gCacheName->exportFile(cache_file);
	}
}

/*!	@brief		This class is an LLFrameTimer that can be created with
				an elapsed time that starts counting up from the given value
				rather than 0.0.
				
				Otherwise it behaves the same way as LLFrameTimer.
*/
class LLFrameStatsTimer : public LLFrameTimer
{
public:
	LLFrameStatsTimer(F64 elapsed_already = 0.0)
		: LLFrameTimer()
		{
			mStartTime -= elapsed_already;
		}
};

static LLFastTimer::DeclareTimer FTM_AUDIO_UPDATE("Update Audio");
static LLFastTimer::DeclareTimer FTM_CLEANUP("Cleanup");
static LLFastTimer::DeclareTimer FTM_IDLE_CB("Idle Callbacks");
static LLFastTimer::DeclareTimer FTM_LOD_UPDATE("Update LOD");
static LLFastTimer::DeclareTimer FTM_OBJECTLIST_UPDATE("Update Objectlist");
static LLFastTimer::DeclareTimer FTM_REGION_UPDATE("Update Region");
static LLFastTimer::DeclareTimer FTM_WORLD_UPDATE("Update World");
static LLFastTimer::DeclareTimer FTM_NETWORK("Network");
static LLFastTimer::DeclareTimer FTM_AGENT_NETWORK("Agent Network");
static LLFastTimer::DeclareTimer FTM_VLMANAGER("VL Manager");

///////////////////////////////////////////////////////
// idle()
//
// Called every time the window is not doing anything.
// Receive packets, update statistics, and schedule a redisplay.
///////////////////////////////////////////////////////
void LLAppViewer::idle()
{
	LLMemType mt_idle(LLMemType::MTYPE_IDLE);
	pingMainloopTimeout("Main:Idle");
	
	// Update frame timers
	static LLTimer idle_timer;

	LLFrameTimer::updateFrameTime();
	LLFrameTimer::updateFrameCount();
	LLEventTimer::updateClass();
	LLCriticalDamp::updateInterpolants();
	LLMortician::updateClass();
	LLFilePickerThread::clearDead();  //calls LLFilePickerThread::notify()

	F32 dt_raw = idle_timer.getElapsedTimeAndResetF32();

	// Cap out-of-control frame times
	// Too low because in menus, swapping, debugger, etc.
	// Too high because idle called with no objects in view, etc.
	const F32 MIN_FRAME_RATE = 1.f;
	const F32 MAX_FRAME_RATE = 200.f;

	F32 frame_rate_clamped = 1.f / dt_raw;
	frame_rate_clamped = llclamp(frame_rate_clamped, MIN_FRAME_RATE, MAX_FRAME_RATE);
	gFrameDTClamped = 1.f / frame_rate_clamped;

	// Global frame timer
	// Smoothly weight toward current frame
	gFPSClamped = (frame_rate_clamped + (4.f * gFPSClamped)) / 5.f;

	F32 qas = gSavedSettings.getF32("QuitAfterSeconds");
	if (qas > 0.f)
	{
		if (gRenderStartTime.getElapsedTimeF32() > qas)
		{
			LLAppViewer::instance()->forceQuit();
		}
	}

	// debug setting to quit after N seconds of being AFK - 0 to never do this
	F32 qas_afk = gSavedSettings.getF32("QuitAfterSecondsOfAFK");
	if (qas_afk > 0.f)
	{
		// idle time is more than setting
		if ( gAwayTriggerTimer.getElapsedTimeF32() > qas_afk )
		{
			// go ahead and just quit gracefully
			LLAppViewer::instance()->requestQuit();
		}
	}

	// Must wait until both have avatar object and mute list, so poll
	// here.
	request_initial_instant_messages();

	///////////////////////////////////
	//
	// Special case idle if still starting up
	//
	if (LLStartUp::getStartupState() < STATE_STARTED)
	{
		// Skip rest if idle startup returns false (essentially, no world yet)
		gGLActive = TRUE;
		if (!idle_startup())
		{
			gGLActive = FALSE;
			return;
		}
		gGLActive = FALSE;
	}

	
    F32 yaw = 0.f;				// radians

	if (!gDisconnected)
	{
		LLFastTimer t(FTM_NETWORK);
		// Update spaceserver timeinfo
	    LLWorld::getInstance()->setSpaceTimeUSec(LLWorld::getInstance()->getSpaceTimeUSec() + (U32)(dt_raw * SEC_TO_MICROSEC));
    
    
	    //////////////////////////////////////
	    //
	    // Update simulator agent state
	    //

		if (gSavedSettings.getBOOL("RotateRight"))
		{
			gAgent.moveYaw(-1.f);
		}

		{
			LLFastTimer t(FTM_AGENT_AUTOPILOT);
			// Handle automatic walking towards points
			gAgentPilot.updateTarget();
			gAgent.autoPilot(&yaw);
		}
    
	    static LLFrameTimer agent_update_timer;
	    static U32 				last_control_flags;
    
	    //	When appropriate, update agent location to the simulator.
	    F32 agent_update_time = agent_update_timer.getElapsedTimeF32();
	    BOOL flags_changed = gAgent.controlFlagsDirty() || (last_control_flags != gAgent.getControlFlags());
		    
	    if (flags_changed || (agent_update_time > (1.0f / (F32) AGENT_UPDATES_PER_SECOND)))
	    {
		    LLFastTimer t(FTM_AGENT_UPDATE);
		    // Send avatar and camera info
		    last_control_flags = gAgent.getControlFlags();
		    send_agent_update(TRUE);
		    agent_update_timer.reset();
	    }
	}

	//////////////////////////////////////
	//
	// Manage statistics
	//
	//
	{
		// Initialize the viewer_stats_timer with an already elapsed time
		// of SEND_STATS_PERIOD so that the initial stats report will
		// be sent immediately.
		static LLFrameStatsTimer viewer_stats_timer(SEND_STATS_PERIOD);
		reset_statistics();

		// Update session stats every large chunk of time
		// *FIX: (???) SAMANTHA
		if (viewer_stats_timer.getElapsedTimeF32() >= SEND_STATS_PERIOD && !gDisconnected)
		{
			llinfos << "Transmitting sessions stats" << llendl;
			send_stats();
			viewer_stats_timer.reset();
		}

		// Print the object debugging stats
		static LLFrameTimer object_debug_timer;
		if (object_debug_timer.getElapsedTimeF32() > 5.f)
		{
			object_debug_timer.reset();
			if (gObjectList.mNumDeadObjectUpdates)
			{
				llinfos << "Dead object updates: " << gObjectList.mNumDeadObjectUpdates << llendl;
				gObjectList.mNumDeadObjectUpdates = 0;
			}
			if (gObjectList.mNumUnknownKills)
			{
				llinfos << "Kills on unknown objects: " << gObjectList.mNumUnknownKills << llendl;
				gObjectList.mNumUnknownKills = 0;
			}
			if (gObjectList.mNumUnknownUpdates)
			{
				llinfos << "Unknown object updates: " << gObjectList.mNumUnknownUpdates << llendl;
				gObjectList.mNumUnknownUpdates = 0;
			}

			// ViewerMetrics FPS piggy-backing on the debug timer.
			// The 5-second interval is nice for this purpose.  If the object debug
			// bit moves or is disabled, please give this a suitable home.
			LLViewerAssetStatsFF::record_fps_main(gFPSClamped);
		}
	}

	if (!gDisconnected)
	{
		LLFastTimer t(FTM_NETWORK);
	
	    ////////////////////////////////////////////////
	    //
	    // Network processing
	    //
	    // NOTE: Starting at this point, we may still have pointers to "dead" objects
	    // floating throughout the various object lists.
	    //
		idleNameCache();
    
		idleNetwork();
	    	        

		// Check for away from keyboard, kick idle agents.
		idle_afk_check();

		//  Update statistics for this frame
		update_statistics(gFrameCount);
	}

	////////////////////////////////////////
	//
	// Handle the regular UI idle callbacks as well as
	// hover callbacks
	//

	{
// 		LLFastTimer t(FTM_IDLE_CB);

		// Do event notifications if necessary.  Yes, we may want to move this elsewhere.
		gEventNotifier.update();
		
		gIdleCallbacks.callFunctions();
		gInventory.idleNotifyObservers();
	}
	
	// Metrics logging (LLViewerAssetStats, etc.)
	{
		static LLTimer report_interval;

		// *TODO:  Add configuration controls for this
		if (report_interval.getElapsedTimeF32() >= app_metrics_interval)
		{
			metricsSend(! gDisconnected);
			report_interval.reset();
		}
	}

	if (gDisconnected)
    {
		return;
    }

	gViewerWindow->updateUI();

	///////////////////////////////////////
	// Agent and camera movement
	//
		LLCoordGL current_mouse = gViewerWindow->getCurrentMouse();

	{
		// After agent and camera moved, figure out if we need to
		// deselect objects.
		LLSelectMgr::getInstance()->deselectAllIfTooFar();

	}

	{
		// Handle pending gesture processing
		static LLFastTimer::DeclareTimer ftm("Agent Position");
		LLFastTimer t(ftm);
		LLGestureMgr::instance().update();

		gAgent.updateAgentPosition(gFrameDTClamped, yaw, current_mouse.mX, current_mouse.mY);
	}

	{
		LLFastTimer t(FTM_OBJECTLIST_UPDATE); 
		
        if (!(logoutRequestSent() && hasSavedFinalSnapshot()))
		{
			gObjectList.update(gAgent, *LLWorld::getInstance());
		}
	}
	
	//////////////////////////////////////
	//
	// Deletes objects...
	// Has to be done after doing idleUpdates (which can kill objects)
	//

	{
		LLFastTimer t(FTM_CLEANUP);
		gObjectList.cleanDeadObjects();
		LLDrawable::cleanupDeadDrawables();
	}
	
	//
	// After this point, in theory we should never see a dead object
	// in the various object/drawable lists.
	//

	//////////////////////////////////////
	//
	// Update/send HUD effects
	//
	// At this point, HUD effects may clean up some references to
	// dead objects.
	//

	{
		static LLFastTimer::DeclareTimer ftm("HUD Effects");
		LLFastTimer t(ftm);
		LLSelectMgr::getInstance()->updateEffects();
		LLHUDManager::getInstance()->cleanupEffects();
		LLHUDManager::getInstance()->sendEffects();
	}

	////////////////////////////////////////
	//
	// Unpack layer data that we've received
	//

	{
		LLFastTimer t(FTM_NETWORK);
		gVLManager.unpackData();
	}
	
	/////////////////////////
	//
	// Update surfaces, and surface textures as well.
	//

	LLWorld::getInstance()->updateVisibilities();
	{
		const F32 max_region_update_time = .001f; // 1ms
		LLFastTimer t(FTM_REGION_UPDATE);
		LLWorld::getInstance()->updateRegions(max_region_update_time);
	}
	
	/////////////////////////
	//
	// Update weather effects
	//
	if (!gNoRender)
	{
		LLWorld::getInstance()->updateClouds(gFrameDTClamped);
		gSky.propagateHeavenlyBodies(gFrameDTClamped);				// moves sun, moon, and planets

		// Update wind vector 
		LLVector3 wind_position_region;
		static LLVector3 average_wind;

		LLViewerRegion *regionp;
		regionp = LLWorld::getInstance()->resolveRegionGlobal(wind_position_region, gAgent.getPositionGlobal());	// puts agent's local coords into wind_position	
		if (regionp)
		{
			gWindVec = regionp->mWind.getVelocity(wind_position_region);

			// Compute average wind and use to drive motion of water
			
			average_wind = regionp->mWind.getAverage();
			F32 cloud_density = regionp->mCloudLayer.getDensityRegion(wind_position_region);
			
			gSky.setCloudDensityAtAgent(cloud_density);
			gSky.setWind(average_wind);
			//LLVOWater::setWind(average_wind);
		}
		else
		{
			gWindVec.setVec(0.0f, 0.0f, 0.0f);
		}
	}
	
	//////////////////////////////////////
	//
	// Sort and cull in the new renderer are moved to pipeline.cpp
	// Here, particles are updated and drawables are moved.
	//
	
	if (!gNoRender)
	{
		LLFastTimer t(FTM_WORLD_UPDATE);
		gPipeline.updateMove();

		LLWorld::getInstance()->updateParticles();
	}

	if (gAgentPilot.isPlaying() && gAgentPilot.getOverrideCamera())
	{
		gAgentPilot.moveCamera();
	}
	else if (LLViewerJoystick::getInstance()->getOverrideCamera())
	{ 
		LLViewerJoystick::getInstance()->moveFlycam();
	}
	else
	{
		if (LLToolMgr::getInstance()->inBuildMode())
		{
			LLViewerJoystick::getInstance()->moveObjects();
		}

		gAgentCamera.updateCamera();
	}

	// update media focus
	LLViewerMediaFocus::getInstance()->update();

	// objects and camera should be in sync, do LOD calculations now
	{
		LLFastTimer t(FTM_LOD_UPDATE);
		gObjectList.updateApparentAngles(gAgent);
	}

	{
		LLFastTimer t(FTM_AUDIO_UPDATE);
		
		if (gAudiop)
		{
		    audio_update_volume(false);
			audio_update_listener();
			audio_update_wind(false);

			// this line actually commits the changes we've made to source positions, etc.
			const F32 max_audio_decode_time = 0.002f; // 2 ms decode time
			gAudiop->idle(max_audio_decode_time);
		}
	}
	
	// Handle shutdown process, for example, 
	// wait for floaters to close, send quit message,
	// forcibly quit if it has taken too long
	if (mQuitRequested)
	{
		gGLActive = TRUE;
		idleShutdown();
	}
}

void LLAppViewer::idleShutdown()
{
	// Wait for all modal alerts to get resolved
	if (LLModalDialog::activeCount() > 0)
	{
		return;
	}

	// close IM interface
	if(gIMMgr)
	{
		gIMMgr->disconnectAllSessions();
	}
	
	// Wait for all floaters to get resolved
	if (gFloaterView
		&& !gFloaterView->allChildrenClosed())
	{
		return;
	}

	if (LLSideTray::getInstance()->notifyChildren(LLSD().with("request","wait_quit")))
	{
		return;
	}


	
	// ProductEngine: Try moving this code to where we shut down sTextureCache in cleanup()
	// *TODO: ugly
	static bool saved_teleport_history = false;
	if (!saved_teleport_history)
	{
		saved_teleport_history = true;
		LLTeleportHistory::getInstance()->dump();
		LLLocationHistory::getInstance()->save(); // *TODO: find a better place for doing this
		return;
	}

	static bool saved_snapshot = false;
	if (!saved_snapshot)
	{
		saved_snapshot = true;
		saveFinalSnapshot();
		return;
	}

	const F32 SHUTDOWN_UPLOAD_SAVE_TIME = 5.f;

	S32 pending_uploads = gAssetStorage->getNumPendingUploads();
	if (pending_uploads > 0
		&& gLogoutTimer.getElapsedTimeF32() < SHUTDOWN_UPLOAD_SAVE_TIME
		&& !logoutRequestSent())
	{
		static S32 total_uploads = 0;
		// Sometimes total upload count can change during logout.
		total_uploads = llmax(total_uploads, pending_uploads);
		gViewerWindow->setShowProgress(TRUE);
		S32 finished_uploads = total_uploads - pending_uploads;
		F32 percent = 100.f * finished_uploads / total_uploads;
		gViewerWindow->setProgressPercent(percent);
		gViewerWindow->setProgressString(LLTrans::getString("SavingSettings"));
		return;
	}

	// All floaters are closed.  Tell server we want to quit.
	if( !logoutRequestSent() )
	{
		sendLogoutRequest();

		// Wait for a LogoutReply message
		gViewerWindow->setShowProgress(TRUE);
		gViewerWindow->setProgressPercent(100.f);
		gViewerWindow->setProgressString(LLTrans::getString("LoggingOut"));
		return;
	}

	// Make sure that we quit if we haven't received a reply from the server.
	if( logoutRequestSent() 
		&& gLogoutTimer.getElapsedTimeF32() > gLogoutMaxTime )
	{
		forceQuit();
		return;
	}
}

void LLAppViewer::sendLogoutRequest()
{
	if(!mLogoutRequestSent)
	{
		LLMessageSystem* msg = gMessageSystem;
		msg->newMessageFast(_PREHASH_LogoutRequest);
		msg->nextBlockFast(_PREHASH_AgentData);
		msg->addUUIDFast(_PREHASH_AgentID, gAgent.getID() );
		msg->addUUIDFast(_PREHASH_SessionID, gAgent.getSessionID());
		gAgent.sendReliableMessage();

		gLogoutTimer.reset();
		gLogoutMaxTime = LOGOUT_REQUEST_TIME;
		mLogoutRequestSent = TRUE;
		
		if(LLVoiceClient::instanceExists())
		{
			LLVoiceClient::getInstance()->leaveChannel();
		}

		//Set internal status variables and marker files
		gLogoutInProgress = TRUE;
		mLogoutMarkerFileName = gDirUtilp->getExpandedFilename(LL_PATH_LOGS,LOGOUT_MARKER_FILE_NAME);
		
		LLAPRFile outfile ;
		outfile.open(mLogoutMarkerFileName, LL_APR_W);
		mLogoutMarkerFile =  outfile.getFileHandle() ;
		if (mLogoutMarkerFile)
		{
			llinfos << "Created logout marker file " << mLogoutMarkerFileName << llendl;
    		apr_file_close(mLogoutMarkerFile);
		}
		else
		{
			llwarns << "Cannot create logout marker file " << mLogoutMarkerFileName << llendl;
		}		
	}
}

void LLAppViewer::idleNameCache()
{
	// Neither old nor new name cache can function before agent has a region
	LLViewerRegion* region = gAgent.getRegion();
	if (!region) return;

	// deal with any queued name requests and replies.
	gCacheName->processPending();

	// Can't run the new cache until we have the list of capabilities
	// for the agent region, and can therefore decide whether to use
	// display names or fall back to the old name system.
	if (!region->capabilitiesReceived()) return;

	// Agent may have moved to a different region, so need to update cap URL
	// for name lookups.  Can't do this in the cap grant code, as caps are
	// granted to neighbor regions before the main agent gets there.  Can't
	// do it in the move-into-region code because cap not guaranteed to be
	// granted yet, for example on teleport.
	bool had_capability = LLAvatarNameCache::hasNameLookupURL();
	std::string name_lookup_url;
	name_lookup_url.reserve(128); // avoid a memory allocation below
	name_lookup_url = region->getCapability("GetDisplayNames");
	bool have_capability = !name_lookup_url.empty();
	if (have_capability)
	{
		// we have support for display names, use it
	    U32 url_size = name_lookup_url.size();
	    // capabilities require URLs with slashes before query params:
	    // https://<host>:<port>/cap/<uuid>/?ids=<blah>
	    // but the caps are granted like:
	    // https://<host>:<port>/cap/<uuid>
	    if (url_size > 0 && name_lookup_url[url_size-1] != '/')
	    {
		    name_lookup_url += '/';
	    }
		LLAvatarNameCache::setNameLookupURL(name_lookup_url);
	}
	else
	{
		// Display names not available on this region
		LLAvatarNameCache::setNameLookupURL( std::string() );
	}

	// Error recovery - did we change state?
	if (had_capability != have_capability)
	{
		// name tags are persistant on screen, so make sure they refresh
		LLVOAvatar::invalidateNameTags();
	}

	LLAvatarNameCache::idle();
}

//
// Handle messages, and all message related stuff
//

#define TIME_THROTTLE_MESSAGES

#ifdef TIME_THROTTLE_MESSAGES
#define CHECK_MESSAGES_DEFAULT_MAX_TIME .020f // 50 ms = 50 fps (just for messages!)
static F32 CheckMessagesMaxTime = CHECK_MESSAGES_DEFAULT_MAX_TIME;
#endif

static LLFastTimer::DeclareTimer FTM_IDLE_NETWORK("Idle Network");
static LLFastTimer::DeclareTimer FTM_MESSAGE_ACKS("Message Acks");
static LLFastTimer::DeclareTimer FTM_RETRANSMIT("Retransmit");
static LLFastTimer::DeclareTimer FTM_TIMEOUT_CHECK("Timeout Check");
static LLFastTimer::DeclareTimer FTM_DYNAMIC_THROTTLE("Dynamic Throttle");
static LLFastTimer::DeclareTimer FTM_CHECK_REGION_CIRCUIT("Check Region Circuit");

void LLAppViewer::idleNetwork()
{
	LLMemType mt_in(LLMemType::MTYPE_IDLE_NETWORK);
	pingMainloopTimeout("idleNetwork");
	
	gObjectList.mNumNewObjects = 0;
	S32 total_decoded = 0;

	if (!gSavedSettings.getBOOL("SpeedTest"))
	{
		LLFastTimer t(FTM_IDLE_NETWORK); // decode
		
		LLTimer check_message_timer;
		//  Read all available packets from network 
		const S64 frame_count = gFrameCount;  // U32->S64
		F32 total_time = 0.0f;

		while (gMessageSystem->checkAllMessages(frame_count, gServicePump)) 
		{
			if (gDoDisconnect)
			{
				// We're disconnecting, don't process any more messages from the server
				// We're usually disconnecting due to either network corruption or a
				// server going down, so this is OK.
				break;
			}
			
			total_decoded++;
			gPacketsIn++;

			if (total_decoded > MESSAGE_MAX_PER_FRAME)
			{
				break;
			}

#ifdef TIME_THROTTLE_MESSAGES
			// Prevent slow packets from completely destroying the frame rate.
			// This usually happens due to clumps of avatars taking huge amount
			// of network processing time (which needs to be fixed, but this is
			// a good limit anyway).
			total_time = check_message_timer.getElapsedTimeF32();
			if (total_time >= CheckMessagesMaxTime)
				break;
#endif
		}

		// Handle per-frame message system processing.
		gMessageSystem->processAcks();

#ifdef TIME_THROTTLE_MESSAGES
		if (total_time >= CheckMessagesMaxTime)
		{
			// Increase CheckMessagesMaxTime so that we will eventually catch up
			CheckMessagesMaxTime *= 1.035f; // 3.5% ~= x2 in 20 frames, ~8x in 60 frames
		}
		else
		{
			// Reset CheckMessagesMaxTime to default value
			CheckMessagesMaxTime = CHECK_MESSAGES_DEFAULT_MAX_TIME;
		}
#endif
		


		// we want to clear the control after sending out all necessary agent updates
		gAgent.resetControlFlags();
				
		// Decode enqueued messages...
		S32 remaining_possible_decodes = MESSAGE_MAX_PER_FRAME - total_decoded;

		if( remaining_possible_decodes <= 0 )
		{
			llinfos << "Maxed out number of messages per frame at " << MESSAGE_MAX_PER_FRAME << llendl;
		}

		if (gPrintMessagesThisFrame)
		{
			llinfos << "Decoded " << total_decoded << " msgs this frame!" << llendl;
			gPrintMessagesThisFrame = FALSE;
		}
	}
	LLViewerStats::getInstance()->mNumNewObjectsStat.addValue(gObjectList.mNumNewObjects);

	// Retransmit unacknowledged packets.
	gXferManager->retransmitUnackedPackets();
	gAssetStorage->checkForTimeouts();
	gViewerThrottle.updateDynamicThrottle();

	// Check that the circuit between the viewer and the agent's current
	// region is still alive
	LLViewerRegion *agent_region = gAgent.getRegion();
	if (agent_region && (LLStartUp::getStartupState()==STATE_STARTED))
	{
		LLUUID this_region_id = agent_region->getRegionID();
		bool this_region_alive = agent_region->isAlive();
		if ((mAgentRegionLastAlive && !this_region_alive) // newly dead
		    && (mAgentRegionLastID == this_region_id)) // same region
		{
			forceDisconnect(LLTrans::getString("AgentLostConnection"));
		}
		mAgentRegionLastID = this_region_id;
		mAgentRegionLastAlive = this_region_alive;
	}
}

void LLAppViewer::disconnectViewer()
{
	if (gDisconnected)
	{
		return;
	}
	//
	// Cleanup after quitting.
	//	
	// Save snapshot for next time, if we made it through initialization

	llinfos << "Disconnecting viewer!" << llendl;

	// Dump our frame statistics

	// Remember if we were flying
	gSavedSettings.setBOOL("FlyingAtExit", gAgent.getFlying() );

	// Un-minimize all windows so they don't get saved minimized
	if (!gNoRender)
	{
		if (gFloaterView)
		{
			gFloaterView->restoreAll();
		}
	}

	if (LLSelectMgr::getInstance())
	{
		LLSelectMgr::getInstance()->deselectAll();
	}

	// save inventory if appropriate
	gInventory.cache(gInventory.getRootFolderID(), gAgent.getID());
	if (gInventory.getLibraryRootFolderID().notNull()
		&& gInventory.getLibraryOwnerID().notNull())
	{
		gInventory.cache(
			gInventory.getLibraryRootFolderID(),
			gInventory.getLibraryOwnerID());
	}

	saveNameCache();

	// close inventory interface, close all windows
	LLFloaterInventory::cleanup();

	gAgentWearables.cleanup();
	gAgentCamera.cleanup();
	// Also writes cached agent settings to gSavedSettings
	gAgent.cleanup();

	// This is where we used to call gObjectList.destroy() and then delete gWorldp.
	// Now we just ask the LLWorld singleton to cleanly shut down.
	if(LLWorld::instanceExists())
	{
		LLWorld::getInstance()->destroyClass();
	}

	// call all self-registered classes
	LLDestroyClassList::instance().fireCallbacks();

	cleanup_xfer_manager();
	gDisconnected = TRUE;

	// Pass the connection state to LLUrlEntryParcel not to attempt
	// parcel info requests while disconnected.
	LLUrlEntryParcel::setDisconnected(gDisconnected);
}

void LLAppViewer::forceErrorLLError()
{
   	llerrs << "This is an llerror" << llendl;
}

void LLAppViewer::forceErrorBreakpoint()
{
#ifdef LL_WINDOWS
    DebugBreak();
#endif
    return;
}

void LLAppViewer::forceErrorBadMemoryAccess()
{
    S32* crash = NULL;
    *crash = 0xDEADBEEF;  
    return;
}

void LLAppViewer::forceErrorInfiniteLoop()
{
    while(true)
    {
        ;
    }
    return;
}
 
void LLAppViewer::forceErrorSoftwareException()
{
    // *FIX: Any way to insure it won't be handled?
    throw; 
}

void LLAppViewer::forceErrorDriverCrash()
{
	glDeleteTextures(1, NULL);
}

void LLAppViewer::initMainloopTimeout(const std::string& state, F32 secs)
{
	if(!mMainloopTimeout)
	{
		mMainloopTimeout = new LLWatchdogTimeout();
		resumeMainloopTimeout(state, secs);
	}
}

void LLAppViewer::destroyMainloopTimeout()
{
	if(mMainloopTimeout)
	{
		delete mMainloopTimeout;
		mMainloopTimeout = NULL;
	}
}

void LLAppViewer::resumeMainloopTimeout(const std::string& state, F32 secs)
{
	if(mMainloopTimeout)
	{
		if(secs < 0.0f)
		{
			secs = gSavedSettings.getF32("MainloopTimeoutDefault");
		}
		
		mMainloopTimeout->setTimeout(secs);
		mMainloopTimeout->start(state);
	}
}

void LLAppViewer::pauseMainloopTimeout()
{
	if(mMainloopTimeout)
	{
		mMainloopTimeout->stop();
	}
}

void LLAppViewer::pingMainloopTimeout(const std::string& state, F32 secs)
{
//	if(!restoreErrorTrap())
//	{
//		llwarns << "!!!!!!!!!!!!! Its an error trap!!!!" << state << llendl;
//	}
	
	if(mMainloopTimeout)
	{
		if(secs < 0.0f)
		{
			secs = gSavedSettings.getF32("MainloopTimeoutDefault");
		}

		mMainloopTimeout->setTimeout(secs);
		mMainloopTimeout->ping(state);
	}
}

void LLAppViewer::handleLoginComplete()
{
	gLoggedInTime.start();
	initMainloopTimeout("Mainloop Init");

	// Store some data to DebugInfo in case of a freeze.
	gDebugInfo["ClientInfo"]["Name"] = LLVersionInfo::getChannel();

	gDebugInfo["ClientInfo"]["MajorVersion"] = LLVersionInfo::getMajor();
	gDebugInfo["ClientInfo"]["MinorVersion"] = LLVersionInfo::getMinor();
	gDebugInfo["ClientInfo"]["PatchVersion"] = LLVersionInfo::getPatch();
	gDebugInfo["ClientInfo"]["BuildVersion"] = LLVersionInfo::getBuild();

	LLParcel* parcel = LLViewerParcelMgr::getInstance()->getAgentParcel();
	if ( parcel && parcel->getMusicURL()[0])
	{
		gDebugInfo["ParcelMusicURL"] = parcel->getMusicURL();
	}	
	if ( parcel && parcel->getMediaURL()[0])
	{
		gDebugInfo["ParcelMediaURL"] = parcel->getMediaURL();
	}
	
	gDebugInfo["SettingsFilename"] = gSavedSettings.getString("ClientSettingsFile");
	gDebugInfo["CAFilename"] = gDirUtilp->getCAFile();
	gDebugInfo["ViewerExePath"] = gDirUtilp->getExecutablePathAndName();
	gDebugInfo["CurrentPath"] = gDirUtilp->getCurPath();

	if(gAgent.getRegion())
	{
		gDebugInfo["CurrentSimHost"] = gAgent.getRegionHost().getHostName();
		gDebugInfo["CurrentRegion"] = gAgent.getRegion()->getName();
	}

	if(LLAppViewer::instance()->mMainloopTimeout)
	{
		gDebugInfo["MainloopTimeoutState"] = LLAppViewer::instance()->mMainloopTimeout->getState();
	}

	mOnLoginCompleted();

	writeDebugInfo();
}

// *TODO - generalize this and move DSO wrangling to a helper class -brad
void LLAppViewer::loadEventHostModule(S32 listen_port)
{
	std::string dso_name =
#if LL_WINDOWS
	    "lleventhost.dll";
#elif LL_DARWIN
	    "liblleventhost.dylib";
#else
	    "liblleventhost.so";
#endif

	std::string dso_path = gDirUtilp->findFile(dso_name,
		gDirUtilp->getAppRODataDir(),
		gDirUtilp->getExecutableDir());

	if(dso_path == "")
	{
		llerrs << "QAModeEventHost requested but module \"" << dso_name << "\" not found!" << llendl;
		return;
	}

	LL_INFOS("eventhost") << "Found lleventhost at '" << dso_path << "'" << LL_ENDL;
#if ! defined(LL_WINDOWS)
	{
		std::string outfile("/tmp/lleventhost.file.out");
		std::string command("file '" + dso_path + "' > '" + outfile + "' 2>&1");
		int rc = system(command.c_str());
		if (rc != 0)
		{
			LL_WARNS("eventhost") << command << " ==> " << rc << ':' << LL_ENDL;
		}
		else
		{
			LL_INFOS("eventhost") << command << ':' << LL_ENDL;
		}
		{
			std::ifstream reader(outfile.c_str());
			std::string line;
			while (std::getline(reader, line))
			{
				size_t len = line.length();
				if (len && line[len-1] == '\n')
					line.erase(len-1);
				LL_INFOS("eventhost") << line << LL_ENDL;
			}
		}
		remove(outfile.c_str());
	}
#endif // LL_WINDOWS

	apr_dso_handle_t * eventhost_dso_handle = NULL;
	apr_pool_t * eventhost_dso_memory_pool = NULL;

	//attempt to load the shared library
	apr_pool_create(&eventhost_dso_memory_pool, NULL);
	apr_status_t rv = apr_dso_load(&eventhost_dso_handle,
		dso_path.c_str(),
		eventhost_dso_memory_pool);
	llassert_always(! ll_apr_warn_status(rv, eventhost_dso_handle));
	llassert_always(eventhost_dso_handle != NULL);

	int (*ll_plugin_start_func)(LLSD const &) = NULL;
	rv = apr_dso_sym((apr_dso_handle_sym_t*)&ll_plugin_start_func, eventhost_dso_handle, "ll_plugin_start");

	llassert_always(! ll_apr_warn_status(rv, eventhost_dso_handle));
	llassert_always(ll_plugin_start_func != NULL);

	LLSD args;
	args["listen_port"] = listen_port;

	int status = ll_plugin_start_func(args);

	if(status != 0)
	{
		llerrs << "problem loading eventhost plugin, status: " << status << llendl;
	}

	mPlugins.insert(eventhost_dso_handle);
}

void LLAppViewer::launchUpdater()
{
		LLSD query_map = LLSD::emptyMap();
	// *TODO place os string in a global constant
#if LL_WINDOWS  
	query_map["os"] = "win";
#elif LL_DARWIN
	query_map["os"] = "mac";
#elif LL_LINUX
	query_map["os"] = "lnx";
#elif LL_SOLARIS
	query_map["os"] = "sol";
#endif
	// *TODO change userserver to be grid on both viewer and sim, since
	// userserver no longer exists.
	query_map["userserver"] = LLGridManager::getInstance()->getGridLabel();
	query_map["channel"] = LLVersionInfo::getChannel();
	// *TODO constantize this guy
	// *NOTE: This URL is also used in win_setup/lldownloader.cpp
	LLURI update_url = LLURI::buildHTTP("secondlife.com", 80, "update.php", query_map);
	
	if(LLAppViewer::sUpdaterInfo)
	{
		delete LLAppViewer::sUpdaterInfo;
	}
	LLAppViewer::sUpdaterInfo = new LLAppViewer::LLUpdaterInfo() ;

	// if a sim name was passed in via command line parameter (typically through a SLURL)
	if ( LLStartUp::getStartSLURL().getType() == LLSLURL::LOCATION )
	{
		// record the location to start at next time
		gSavedSettings.setString( "NextLoginLocation", LLStartUp::getStartSLURL().getSLURLString()); 
	};

#if LL_WINDOWS
	LLAppViewer::sUpdaterInfo->mUpdateExePath = gDirUtilp->getTempFilename();
	if (LLAppViewer::sUpdaterInfo->mUpdateExePath.empty())
	{
		delete LLAppViewer::sUpdaterInfo ;
		LLAppViewer::sUpdaterInfo = NULL ;

		// We're hosed, bail
		LL_WARNS("AppInit") << "LLDir::getTempFilename() failed" << LL_ENDL;
		return;
	}

	LLAppViewer::sUpdaterInfo->mUpdateExePath += ".exe";

	std::string updater_source = gDirUtilp->getAppRODataDir();
	updater_source += gDirUtilp->getDirDelimiter();
	updater_source += "updater.exe";

	LL_DEBUGS("AppInit") << "Calling CopyFile source: " << updater_source
			<< " dest: " << LLAppViewer::sUpdaterInfo->mUpdateExePath
			<< LL_ENDL;


	if (!CopyFileA(updater_source.c_str(), LLAppViewer::sUpdaterInfo->mUpdateExePath.c_str(), FALSE))
	{
		delete LLAppViewer::sUpdaterInfo ;
		LLAppViewer::sUpdaterInfo = NULL ;

		LL_WARNS("AppInit") << "Unable to copy the updater!" << LL_ENDL;

		return;
	}

	LLAppViewer::sUpdaterInfo->mParams << "-url \"" << update_url.asString() << "\"";

	LL_DEBUGS("AppInit") << "Calling updater: " << LLAppViewer::sUpdaterInfo->mUpdateExePath << " " << LLAppViewer::sUpdaterInfo->mParams.str() << LL_ENDL;

	//Explicitly remove the marker file, otherwise we pass the lock onto the child process and things get weird.
	LLAppViewer::instance()->removeMarkerFile(); // In case updater fails

	// *NOTE:Mani The updater is spawned as the last thing before the WinMain exit.
	// see LLAppViewerWin32.cpp
	
#elif LL_DARWIN
	LLAppViewer::sUpdaterInfo->mUpdateExePath = "'";
	LLAppViewer::sUpdaterInfo->mUpdateExePath += gDirUtilp->getAppRODataDir();
	LLAppViewer::sUpdaterInfo->mUpdateExePath += "/mac-updater.app/Contents/MacOS/mac-updater' -url \"";
	LLAppViewer::sUpdaterInfo->mUpdateExePath += update_url.asString();
	LLAppViewer::sUpdaterInfo->mUpdateExePath += "\" -name \"";
	LLAppViewer::sUpdaterInfo->mUpdateExePath += LLAppViewer::instance()->getSecondLifeTitle();
	LLAppViewer::sUpdaterInfo->mUpdateExePath += "\" -bundleid \"";
	LLAppViewer::sUpdaterInfo->mUpdateExePath += LL_VERSION_BUNDLE_ID;
	LLAppViewer::sUpdaterInfo->mUpdateExePath += "\" &";

	LL_DEBUGS("AppInit") << "Calling updater: " << LLAppViewer::sUpdaterInfo->mUpdateExePath << LL_ENDL;

	// Run the auto-updater.
	system(LLAppViewer::sUpdaterInfo->mUpdateExePath.c_str()); /* Flawfinder: ignore */

#elif (LL_LINUX || LL_SOLARIS) && LL_GTK
	// we tell the updater where to find the xml containing string
	// translations which it can use for its own UI
	std::string xml_strings_file = "strings.xml";
	std::vector<std::string> xui_path_vec = LLUI::getXUIPaths();
	std::string xml_search_paths;
	std::vector<std::string>::const_iterator iter;
	// build comma-delimited list of xml paths to pass to updater
	for (iter = xui_path_vec.begin(); iter != xui_path_vec.end(); )
	{
		std::string this_skin_dir = gDirUtilp->getDefaultSkinDir()
			+ gDirUtilp->getDirDelimiter()
			+ (*iter);
		llinfos << "Got a XUI path: " << this_skin_dir << llendl;
		xml_search_paths.append(this_skin_dir);
		++iter;
		if (iter != xui_path_vec.end())
			xml_search_paths.append(","); // comma-delimit
	}
	// build the overall command-line to run the updater correctly
	LLAppViewer::sUpdaterInfo->mUpdateExePath = 
		gDirUtilp->getExecutableDir() + "/" + "linux-updater.bin" + 
		" --url \"" + update_url.asString() + "\"" +
		" --name \"" + LLAppViewer::instance()->getSecondLifeTitle() + "\"" +
		" --dest \"" + gDirUtilp->getAppRODataDir() + "\"" +
		" --stringsdir \"" + xml_search_paths + "\"" +
		" --stringsfile \"" + xml_strings_file + "\"";

	LL_INFOS("AppInit") << "Calling updater: " 
			    << LLAppViewer::sUpdaterInfo->mUpdateExePath << LL_ENDL;

	// *TODO: we could use the gdk equivalent to ensure the updater
	// gets started on the same screen.
	GError *error = NULL;
	if (!g_spawn_command_line_async(LLAppViewer::sUpdaterInfo->mUpdateExePath.c_str(), &error))
	{
		llerrs << "Failed to launch updater: "
		       << error->message
		       << llendl;
	}
	if (error) {
		g_error_free(error);
	}
#else
	OSMessageBox(LLTrans::getString("MBNoAutoUpdate"), LLStringUtil::null, OSMB_OK);
#endif

	// *REMOVE:Mani - Saving for reference...
	// LLAppViewer::instance()->forceQuit();
}


//virtual
void LLAppViewer::setMasterSystemAudioMute(bool mute)
{
	gSavedSettings.setBOOL("MuteAudio", mute);
}

//virtual
bool LLAppViewer::getMasterSystemAudioMute()
{
	return gSavedSettings.getBOOL("MuteAudio");
}

//----------------------------------------------------------------------------
// Metrics-related methods (static and otherwise)
//----------------------------------------------------------------------------

/**
 * LLViewerAssetStats collects data on a per-region (as defined by the agent's
 * location) so we need to tell it about region changes which become a kind of
 * hidden variable/global state in the collectors.  For collectors not running
 * on the main thread, we need to send a message to move the data over safely
 * and cheaply (amortized over a run).
 */
void LLAppViewer::metricsUpdateRegion(U64 region_handle)
{
	if (0 != region_handle)
	{
		LLViewerAssetStatsFF::set_region_main(region_handle);
		if (LLAppViewer::sTextureFetch)
		{
			// Send a region update message into 'thread1' to get the new region.
			LLAppViewer::sTextureFetch->commandSetRegion(region_handle);
		}
		else
		{
			// No 'thread1', a.k.a. TextureFetch, so update directly
			LLViewerAssetStatsFF::set_region_thread1(region_handle);
		}
	}
}


/**
 * Attempts to start a multi-threaded metrics report to be sent back to
 * the grid for consumption.
 */
void LLAppViewer::metricsSend(bool enable_reporting)
{
	if (! gViewerAssetStatsMain)
		return;

	if (LLAppViewer::sTextureFetch)
	{
		LLViewerRegion * regionp = gAgent.getRegion();

		if (enable_reporting && regionp)
		{
			std::string	caps_url = regionp->getCapability("ViewerMetrics");

			// Make a copy of the main stats to send into another thread.
			// Receiving thread takes ownership.
			LLViewerAssetStats * main_stats(new LLViewerAssetStats(*gViewerAssetStatsMain));
			
			// Send a report request into 'thread1' to get the rest of the data
			// and provide some additional parameters while here.
			LLAppViewer::sTextureFetch->commandSendMetrics(caps_url,
														   gAgentSessionID,
														   gAgentID,
														   main_stats);
			main_stats = 0;		// Ownership transferred
		}
		else
		{
			LLAppViewer::sTextureFetch->commandDataBreak();
		}
	}

	// Reset even if we can't report.  Rather than gather up a huge chunk of
	// data, we'll keep to our sampling interval and retain the data
	// resolution in time.
	gViewerAssetStatsMain->reset();
}
=======
	/** 
 * @file llappviewer.cpp
 * @brief The LLAppViewer class definitions
 *
 * $LicenseInfo:firstyear=2007&license=viewerlgpl$
 * Second Life Viewer Source Code
 * Copyright (C) 2010, Linden Research, Inc.
 * 
 * This library is free software; you can redistribute it and/or
 * modify it under the terms of the GNU Lesser General Public
 * License as published by the Free Software Foundation;
 * version 2.1 of the License only.
 * 
 * This library is distributed in the hope that it will be useful,
 * but WITHOUT ANY WARRANTY; without even the implied warranty of
 * MERCHANTABILITY or FITNESS FOR A PARTICULAR PURPOSE.  See the GNU
 * Lesser General Public License for more details.
 * 
 * You should have received a copy of the GNU Lesser General Public
 * License along with this library; if not, write to the Free Software
 * Foundation, Inc., 51 Franklin Street, Fifth Floor, Boston, MA  02110-1301  USA
 * 
 * Linden Research, Inc., 945 Battery Street, San Francisco, CA  94111  USA
 * $/LicenseInfo$
 */

#include "llviewerprecompiledheaders.h"

#include "llappviewer.h"

// Viewer includes
#include "llversioninfo.h"
#include "llversionviewer.h"
#include "llfeaturemanager.h"
#include "lluictrlfactory.h"
#include "lltexteditor.h"
#include "llerrorcontrol.h"
#include "lleventtimer.h"
#include "llviewertexturelist.h"
#include "llgroupmgr.h"
#include "llagent.h"
#include "llagentcamera.h"
#include "llagentlanguage.h"
#include "llagentwearables.h"
#include "llwindow.h"
#include "llviewerstats.h"
#include "llviewerstatsrecorder.h"
#include "llmd5.h"
#include "llpumpio.h"
#include "llmimetypes.h"
#include "llslurl.h"
#include "llstartup.h"
#include "llfocusmgr.h"
#include "llviewerjoystick.h"
#include "llallocator.h"
#include "llares.h" 
#include "llcurl.h"
#include "lltexturestats.h"
#include "lltexturestats.h"
#include "llviewerwindow.h"
#include "llviewerdisplay.h"
#include "llviewermedia.h"
#include "llviewerparcelmedia.h"
#include "llviewermediafocus.h"
#include "llviewermessage.h"
#include "llviewerobjectlist.h"
#include "llworldmap.h"
#include "llmutelist.h"
#include "llviewerhelp.h"
#include "lluicolortable.h"
#include "llurldispatcher.h"
#include "llurlhistory.h"
//#include "llfirstuse.h"
#include "llrender.h"
#include "llteleporthistory.h"
#include "lllocationhistory.h"
#include "llfasttimerview.h"
#include "llvoicechannel.h"
#include "llvoavatarself.h"
#include "llsidetray.h"
#include "llfeaturemanager.h"
#include "llurlmatch.h"
#include "lltextutil.h"
#include "lllogininstance.h"
#include "llprogressview.h"

#include "llweb.h"
#include "llsecondlifeurls.h"
#include "llupdaterservice.h"

// Linden library includes
#include "llavatarnamecache.h"
#include "llimagej2c.h"
#include "llmemory.h"
#include "llprimitive.h"
#include "llurlaction.h"
#include "llurlentry.h"
#include "llvfile.h"
#include "llvfsthread.h"
#include "llvolumemgr.h"
#include "llxfermanager.h"

#include "llnotificationmanager.h"
#include "llnotifications.h"
#include "llnotificationsutil.h"

// Third party library includes
#include <boost/bind.hpp>


#if LL_WINDOWS
#	include <share.h> // For _SH_DENYWR in initMarkerFile
#else
#   include <sys/file.h> // For initMarkerFile support
#endif

#include "llapr.h"
#include "apr_dso.h"
#include <boost/lexical_cast.hpp>

#include "llviewerkeyboard.h"
#include "lllfsthread.h"
#include "llworkerthread.h"
#include "lltexturecache.h"
#include "lltexturefetch.h"
#include "llimageworker.h"
#include "llevents.h"

// The files below handle dependencies from cleanup.
#include "llkeyframemotion.h"
#include "llworldmap.h"
#include "llhudmanager.h"
#include "lltoolmgr.h"
#include "llassetstorage.h"
#include "llpolymesh.h"
#include "llcachename.h"
#include "llaudioengine.h"
#include "llstreamingaudio.h"
#include "llviewermenu.h"
#include "llselectmgr.h"
#include "lltrans.h"
#include "lltransutil.h"
#include "lltracker.h"
#include "llviewerparcelmgr.h"
#include "llworldmapview.h"
#include "llpostprocess.h"
#include "llwlparammanager.h"
#include "llwaterparammanager.h"

#include "lldebugview.h"
#include "llconsole.h"
#include "llcontainerview.h"
#include "lltooltip.h"

#include "llsdserialize.h"

#include "llworld.h"
#include "llhudeffecttrail.h"
#include "llvectorperfoptions.h"
#include "llslurl.h"
#include "llwatchdog.h"

// Included so that constants/settings might be initialized
// in save_settings_to_globals()
#include "llbutton.h"
#include "llstatusbar.h"
#include "llsurface.h"
#include "llvosky.h"
#include "llvotree.h"
#include "llvoavatar.h"
#include "llfolderview.h"
#include "llagentpilot.h"
#include "llvovolume.h"
#include "llflexibleobject.h" 
#include "llvosurfacepatch.h"
#include "llviewerfloaterreg.h"
#include "llcommandlineparser.h"
#include "llfloatermemleak.h"
#include "llfloaterreg.h"
#include "llfloatersnapshot.h"
#include "llfloaterinventory.h"

// includes for idle() idleShutdown()
#include "llviewercontrol.h"
#include "lleventnotifier.h"
#include "llcallbacklist.h"
#include "pipeline.h"
#include "llgesturemgr.h"
#include "llsky.h"
#include "llvlmanager.h"
#include "llviewercamera.h"
#include "lldrawpoolbump.h"
#include "llvieweraudio.h"
#include "llimview.h"
#include "llviewerthrottle.h"
#include "llparcel.h"
#include "llavatariconctrl.h"
#include "llgroupiconctrl.h"
#include "llviewerassetstats.h"

// Include for security api initialization
#include "llsecapi.h"
#include "llmachineid.h"

#include "llmainlooprepeater.h"

// *FIX: These extern globals should be cleaned up.
// The globals either represent state/config/resource-storage of either 
// this app, or another 'component' of the viewer. App globals should be 
// moved into the app class, where as the other globals should be 
// moved out of here.
// If a global symbol reference seems valid, it will be included
// via header files above.

//----------------------------------------------------------------------------
// llviewernetwork.h
#include "llviewernetwork.h"
// define a self-registering event API object
#include "llappviewerlistener.h"

#if (LL_LINUX || LL_SOLARIS) && LL_GTK
#include "glib.h"
#endif // (LL_LINUX || LL_SOLARIS) && LL_GTK

#if LL_MSVC
// disable boost::lexical_cast warning
#pragma warning (disable:4702)
#endif

static LLAppViewerListener sAppViewerListener(LLAppViewer::instance);

////// Windows-specific includes to the bottom - nasty defines in these pollute the preprocessor
//
//----------------------------------------------------------------------------
// viewer.cpp - these are only used in viewer, should be easily moved.

#if LL_DARWIN
extern void init_apple_menu(const char* product);
#endif // LL_DARWIN

extern BOOL gRandomizeFramerate;
extern BOOL gPeriodicSlowFrame;
extern BOOL gDebugGL;

////////////////////////////////////////////////////////////
// All from the last globals push...
const F32 DEFAULT_AFK_TIMEOUT = 5.f * 60.f; // time with no input before user flagged as Away From Keyboard

F32 gSimLastTime; // Used in LLAppViewer::init and send_stats()
F32 gSimFrames;

BOOL gShowObjectUpdates = FALSE;
BOOL gUseQuickTime = TRUE;

eLastExecEvent gLastExecEvent = LAST_EXEC_NORMAL;

LLSD gDebugInfo;

U32	gFrameCount = 0;
U32 gForegroundFrameCount = 0; // number of frames that app window was in foreground
LLPumpIO* gServicePump = NULL;

U64 gFrameTime = 0;
F32 gFrameTimeSeconds = 0.f;
F32 gFrameIntervalSeconds = 0.f;
F32 gFPSClamped = 10.f;						// Pretend we start at target rate.
F32 gFrameDTClamped = 0.f;					// Time between adjacent checks to network for packets
U64	gStartTime = 0; // gStartTime is "private", used only to calculate gFrameTimeSeconds
U32 gFrameStalls = 0;
const F64 FRAME_STALL_THRESHOLD = 1.0;

LLTimer gRenderStartTime;
LLFrameTimer gForegroundTime;
LLFrameTimer gLoggedInTime;
LLTimer gLogoutTimer;
static const F32 LOGOUT_REQUEST_TIME = 6.f;  // this will be cut short by the LogoutReply msg.
F32 gLogoutMaxTime = LOGOUT_REQUEST_TIME;

BOOL				gDisconnected = FALSE;

// used to restore texture state after a mode switch
LLFrameTimer	gRestoreGLTimer;
BOOL			gRestoreGL = FALSE;
BOOL				gUseWireframe = FALSE;

// VFS globals - see llappviewer.h
LLVFS* gStaticVFS = NULL;

LLMemoryInfo gSysMemory;
U64 gMemoryAllocated = 0; // updated in display_stats() in llviewerdisplay.cpp

std::string gLastVersionChannel;

LLVector3			gWindVec(3.0, 3.0, 0.0);
LLVector3			gRelativeWindVec(0.0, 0.0, 0.0);

U32		gPacketsIn = 0;

BOOL				gPrintMessagesThisFrame = FALSE;

BOOL gRandomizeFramerate = FALSE;
BOOL gPeriodicSlowFrame = FALSE;

BOOL gCrashOnStartup = FALSE;
BOOL gLLErrorActivated = FALSE;
BOOL gLogoutInProgress = FALSE;

////////////////////////////////////////////////////////////
// Internal globals... that should be removed.
static std::string gArgs;

const std::string MARKER_FILE_NAME("SecondLife.exec_marker");
const std::string ERROR_MARKER_FILE_NAME("SecondLife.error_marker");
const std::string LLERROR_MARKER_FILE_NAME("SecondLife.llerror_marker");
const std::string LOGOUT_MARKER_FILE_NAME("SecondLife.logout_marker");
static BOOL gDoDisconnect = FALSE;
static std::string gLaunchFileOnQuit;

// Used on Win32 for other apps to identify our window (eg, win_setup)
const char* const VIEWER_WINDOW_CLASSNAME = "Second Life";

//----------------------------------------------------------------------------

// List of entries from strings.xml to always replace
static std::set<std::string> default_trans_args;
void init_default_trans_args()
{
	default_trans_args.insert("SECOND_LIFE"); // World
	default_trans_args.insert("APP_NAME");
	default_trans_args.insert("CAPITALIZED_APP_NAME");
	default_trans_args.insert("SECOND_LIFE_GRID");
	default_trans_args.insert("SUPPORT_SITE");
}

//----------------------------------------------------------------------------
// File scope definitons
const char *VFS_DATA_FILE_BASE = "data.db2.x.";
const char *VFS_INDEX_FILE_BASE = "index.db2.x.";


struct SettingsFile : public LLInitParam::Block<SettingsFile>
{
	Mandatory<std::string>	name;
	Optional<std::string>	file_name;
	Optional<bool>			required,
							persistent;
	Optional<std::string>	file_name_setting;

	SettingsFile()
	:	name("name"),
		file_name("file_name"),
		required("required", false),
		persistent("persistent", true),
		file_name_setting("file_name_setting")
	{}
};

struct SettingsGroup : public LLInitParam::Block<SettingsGroup>
{
	Mandatory<std::string>	name;
	Mandatory<S32>			path_index;
	Multiple<SettingsFile>	files;

	SettingsGroup()
	:	name("name"),
		path_index("path_index"),
		files("file")
	{}
};

struct SettingsFiles : public LLInitParam::Block<SettingsFiles>
{
	Multiple<SettingsGroup>	groups;

	SettingsFiles()
	: groups("group")
	{}
};

static std::string gWindowTitle;

LLAppViewer::LLUpdaterInfo *LLAppViewer::sUpdaterInfo = NULL ;

//----------------------------------------------------------------------------
// Metrics logging control constants
//----------------------------------------------------------------------------
static const F32 METRICS_INTERVAL_DEFAULT = 600.0;
static const F32 METRICS_INTERVAL_QA = 30.0;
static F32 app_metrics_interval = METRICS_INTERVAL_DEFAULT;
static bool app_metrics_qa_mode = false;

void idle_afk_check()
{
	// check idle timers
	if (gSavedSettings.getS32("AFKTimeout") && (gAwayTriggerTimer.getElapsedTimeF32() > gSavedSettings.getS32("AFKTimeout")))
	{
		gAgent.setAFK();
	}
}

// A callback set in LLAppViewer::init()
static void ui_audio_callback(const LLUUID& uuid)
{
	if (gAudiop)
	{
		gAudiop->triggerSound(uuid, gAgent.getID(), 1.0f, LLAudioEngine::AUDIO_TYPE_UI);
	}
}

bool	create_text_segment_icon_from_url_match(LLUrlMatch* match,LLTextBase* base)
{
	if(!match || !base || base->getPlainText())
		return false;

	LLUUID match_id = match->getID();

	LLIconCtrl* icon;

	if(gAgent.isInGroup(match_id, TRUE))
	{
		LLGroupIconCtrl::Params icon_params;
		icon_params.group_id = match_id;
		icon_params.rect = LLRect(0, 16, 16, 0);
		icon_params.visible = true;
		icon = LLUICtrlFactory::instance().create<LLGroupIconCtrl>(icon_params);
	}
	else
	{
		LLAvatarIconCtrl::Params icon_params;
		icon_params.avatar_id = match_id;
		icon_params.rect = LLRect(0, 16, 16, 0);
		icon_params.visible = true;
		icon = LLUICtrlFactory::instance().create<LLAvatarIconCtrl>(icon_params);
	}

	LLInlineViewSegment::Params params;
	params.force_newline = false;
	params.view = icon;
	params.left_pad = 4;
	params.right_pad = 4;
	params.top_pad = -2;
	params.bottom_pad = 2;

	base->appendWidget(params," ",false);
	
	return true;
}

void request_initial_instant_messages()
{
	static BOOL requested = FALSE;
	if (!requested
		&& gMessageSystem
		&& LLMuteList::getInstance()->isLoaded()
		&& isAgentAvatarValid())
	{
		// Auto-accepted inventory items may require the avatar object
		// to build a correct name.  Likewise, inventory offers from
		// muted avatars require the mute list to properly mute.
		LLMessageSystem* msg = gMessageSystem;
		msg->newMessageFast(_PREHASH_RetrieveInstantMessages);
		msg->nextBlockFast(_PREHASH_AgentData);
		msg->addUUIDFast(_PREHASH_AgentID, gAgent.getID());
		msg->addUUIDFast(_PREHASH_SessionID, gAgent.getSessionID());
		gAgent.sendReliableMessage();
		requested = TRUE;
	}
}

// A settings system callback for CrashSubmitBehavior
bool handleCrashSubmitBehaviorChanged(const LLSD& newvalue)
{
	S32 cb = newvalue.asInteger();
	const S32 NEVER_SUBMIT_REPORT = 2;
	if(cb == NEVER_SUBMIT_REPORT)
	{
		LLAppViewer::instance()->destroyMainloopTimeout();
	}
	return true;
}

// Use these strictly for things that are constructed at startup,
// or for things that are performance critical.  JC
static void settings_to_globals()
{
	LLBUTTON_H_PAD		= gSavedSettings.getS32("ButtonHPad");
	BTN_HEIGHT_SMALL	= gSavedSettings.getS32("ButtonHeightSmall");
	BTN_HEIGHT			= gSavedSettings.getS32("ButtonHeight");

	MENU_BAR_HEIGHT		= gSavedSettings.getS32("MenuBarHeight");
	MENU_BAR_WIDTH		= gSavedSettings.getS32("MenuBarWidth");

	LLSurface::setTextureSize(gSavedSettings.getU32("RegionTextureSize"));
	
	LLImageGL::sGlobalUseAnisotropic	= gSavedSettings.getBOOL("RenderAnisotropic");
	LLVOVolume::sLODFactor				= gSavedSettings.getF32("RenderVolumeLODFactor");
	LLVOVolume::sDistanceFactor			= 1.f-LLVOVolume::sLODFactor * 0.1f;
	LLVolumeImplFlexible::sUpdateFactor = gSavedSettings.getF32("RenderFlexTimeFactor");
	LLVOTree::sTreeFactor				= gSavedSettings.getF32("RenderTreeLODFactor");
	LLVOAvatar::sLODFactor				= gSavedSettings.getF32("RenderAvatarLODFactor");
	LLVOAvatar::sMaxVisible				= (U32)gSavedSettings.getS32("RenderAvatarMaxVisible");
	LLVOAvatar::sVisibleInFirstPerson	= gSavedSettings.getBOOL("FirstPersonAvatarVisible");
	// clamp auto-open time to some minimum usable value
	LLFolderView::sAutoOpenTime			= llmax(0.25f, gSavedSettings.getF32("FolderAutoOpenDelay"));
	LLSelectMgr::sRectSelectInclusive	= gSavedSettings.getBOOL("RectangleSelectInclusive");
	LLSelectMgr::sRenderHiddenSelections = gSavedSettings.getBOOL("RenderHiddenSelections");
	LLSelectMgr::sRenderLightRadius = gSavedSettings.getBOOL("RenderLightRadius");

	gAgentPilot.mNumRuns		= gSavedSettings.getS32("StatsNumRuns");
	gAgentPilot.mQuitAfterRuns	= gSavedSettings.getBOOL("StatsQuitAfterRuns");
	gAgent.setHideGroupTitle(gSavedSettings.getBOOL("RenderHideGroupTitle"));

	gDebugWindowProc = gSavedSettings.getBOOL("DebugWindowProc");
	gShowObjectUpdates = gSavedSettings.getBOOL("ShowObjectUpdates");
	LLWorldMapView::sMapScale = gSavedSettings.getF32("MapScale");
}

static void settings_modify()
{
	LLRenderTarget::sUseFBO				= gSavedSettings.getBOOL("RenderUseFBO");
	LLVOAvatar::sUseImpostors			= gSavedSettings.getBOOL("RenderUseImpostors");
	LLVOSurfacePatch::sLODFactor		= gSavedSettings.getF32("RenderTerrainLODFactor");
	LLVOSurfacePatch::sLODFactor *= LLVOSurfacePatch::sLODFactor; //square lod factor to get exponential range of [1,4]
	gDebugGL = gSavedSettings.getBOOL("RenderDebugGL") || gDebugSession;
	gDebugPipeline = gSavedSettings.getBOOL("RenderDebugPipeline");
	gAuditTexture = gSavedSettings.getBOOL("AuditTexture");
#if LL_VECTORIZE
	if (gSysCPU.hasAltivec())
	{
		gSavedSettings.setBOOL("VectorizeEnable", TRUE );
		gSavedSettings.setU32("VectorizeProcessor", 0 );
	}
	else
	if (gSysCPU.hasSSE2())
	{
		gSavedSettings.setBOOL("VectorizeEnable", TRUE );
		gSavedSettings.setU32("VectorizeProcessor", 2 );
	}
	else
	if (gSysCPU.hasSSE())
	{
		gSavedSettings.setBOOL("VectorizeEnable", TRUE );
		gSavedSettings.setU32("VectorizeProcessor", 1 );
	}
	else
	{
		// Don't bother testing or running if CPU doesn't support it. JC
		gSavedSettings.setBOOL("VectorizePerfTest", FALSE );
		gSavedSettings.setBOOL("VectorizeEnable", FALSE );
		gSavedSettings.setU32("VectorizeProcessor", 0 );
		gSavedSettings.setBOOL("VectorizeSkin", FALSE);
	}
#else
	// This build target doesn't support SSE, don't test/run.
	gSavedSettings.setBOOL("VectorizePerfTest", FALSE );
	gSavedSettings.setBOOL("VectorizeEnable", FALSE );
	gSavedSettings.setU32("VectorizeProcessor", 0 );
	gSavedSettings.setBOOL("VectorizeSkin", FALSE);

	// disable fullscreen mode, unsupported
	gSavedSettings.setBOOL("WindowFullScreen", FALSE);
#endif
}

class LLFastTimerLogThread : public LLThread
{
public:
	std::string mFile;

	LLFastTimerLogThread(std::string& test_name) : LLThread("fast timer log")
	{
		std::string file_name = test_name + std::string(".slp");
		mFile = gDirUtilp->getExpandedFilename(LL_PATH_LOGS, file_name);
	}

	void run()
	{
		std::ofstream os(mFile.c_str());
		
		while (!LLAppViewer::instance()->isQuitting())
		{
			LLFastTimer::writeLog(os);
			os.flush();
			ms_sleep(32);
		}

		os.close();
	}

};

//virtual
bool LLAppViewer::initSLURLHandler()
{
	// does nothing unless subclassed
	return false;
}

//virtual
bool LLAppViewer::sendURLToOtherInstance(const std::string& url)
{
	// does nothing unless subclassed
	return false;
}

//----------------------------------------------------------------------------
// LLAppViewer definition

// Static members.
// The single viewer app.
LLAppViewer* LLAppViewer::sInstance = NULL;

const std::string LLAppViewer::sGlobalSettingsName = "Global"; 

LLTextureCache* LLAppViewer::sTextureCache = NULL; 
LLImageDecodeThread* LLAppViewer::sImageDecodeThread = NULL; 
LLTextureFetch* LLAppViewer::sTextureFetch = NULL; 

LLAppViewer::LLAppViewer() : 
	mMarkerFile(),
	mLogoutMarkerFile(NULL),
	mReportedCrash(false),
	mNumSessions(0),
	mPurgeCache(false),
	mPurgeOnExit(false),
	mSecondInstance(false),
	mSavedFinalSnapshot(false),
	mForceGraphicsDetail(false),
	mQuitRequested(false),
	mLogoutRequestSent(false),
	mYieldTime(-1),
	mMainloopTimeout(NULL),
	mAgentRegionLastAlive(false),
	mRandomizeFramerate(LLCachedControl<bool>(gSavedSettings,"Randomize Framerate", FALSE)),
	mPeriodicSlowFrame(LLCachedControl<bool>(gSavedSettings,"Periodic Slow Frame", FALSE)),
	mFastTimerLogThread(NULL),
	mUpdater(new LLUpdaterService()),
	mSettingsLocationList(NULL)
{
	if(NULL != sInstance)
	{
		llerrs << "Oh no! An instance of LLAppViewer already exists! LLAppViewer is sort of like a singleton." << llendl;
	}

	setupErrorHandling();
	sInstance = this;
	gLoggedInTime.stop();
	
	LLLoginInstance::instance().setUpdaterService(mUpdater.get());
}

LLAppViewer::~LLAppViewer()
{
	delete mSettingsLocationList;

	LLLoginInstance::instance().setUpdaterService(0);
	
	destroyMainloopTimeout();

	// If we got to this destructor somehow, the app didn't hang.
	removeMarkerFile();
}

bool LLAppViewer::init()
{
	//
	// Start of the application
	//
	// IMPORTANT! Do NOT put anything that will write
	// into the log files during normal startup until AFTER
	// we run the "program crashed last time" error handler below.
	//
	LLFastTimer::reset();

	// Need to do this initialization before we do anything else, since anything
	// that touches files should really go through the lldir API
	gDirUtilp->initAppDirs("SecondLife");
	// set skin search path to default, will be overridden later
	// this allows simple skinned file lookups to work
	gDirUtilp->setSkinFolder("default");

	initLogging();
	
	//
	// OK to write stuff to logs now, we've now crash reported if necessary
	//
	
	init_default_trans_args();
	
	if (!initConfiguration())
		return false;

	// write Google Breakpad minidump files to our log directory
	std::string logdir = gDirUtilp->getExpandedFilename(LL_PATH_LOGS, "");
	logdir += gDirUtilp->getDirDelimiter();
	setMiniDumpDir(logdir);

	// Although initLogging() is the right place to mess with
	// setFatalFunction(), we can't query gSavedSettings until after
	// initConfiguration().
	S32 rc(gSavedSettings.getS32("QAModeTermCode"));
	if (rc >= 0)
	{
		// QAModeTermCode set, terminate with that rc on LL_ERRS. Use _exit()
		// rather than exit() because normal cleanup depends too much on
		// successful startup!
		LLError::setFatalFunction(boost::bind(_exit, rc));
	}

    mAlloc.setProfilingEnabled(gSavedSettings.getBOOL("MemProfiling"));

#if LL_RECORD_VIEWER_STATS
	LLViewerStatsRecorder::initClass();
#endif

    // *NOTE:Mani - LLCurl::initClass is not thread safe. 
    // Called before threads are created.
    LLCurl::initClass();
    LLMachineID::init();
	
	{
		// Viewer metrics initialization
		static LLCachedControl<bool> metrics_submode(gSavedSettings,
													 "QAModeMetrics",
													 false,
													 "Enables QA features (logging, faster cycling) for metrics collector");

		if (metrics_submode)
		{
			app_metrics_qa_mode = true;
			app_metrics_interval = METRICS_INTERVAL_QA;
		}
		LLViewerAssetStatsFF::init();
	}

    initThreads();
    writeSystemInfo();

	// Initialize updater service (now that we have an io pump)
	initUpdater();
	if(isQuitting())
	{
		// Early out here because updater set the quitting flag.
		return true;
	}

	//////////////////////////////////////////////////////////////////////////////
	//////////////////////////////////////////////////////////////////////////////
	//////////////////////////////////////////////////////////////////////////////
	//////////////////////////////////////////////////////////////////////////////
	// *FIX: The following code isn't grouped into functions yet.

	// Statistics / debug timer initialization
	init_statistics();
	
	//
	// Various introspection concerning the libs we're using - particularly
        // the libs involved in getting to a full login screen.
	//
	LL_INFOS("InitInfo") << "J2C Engine is: " << LLImageJ2C::getEngineInfo() << LL_ENDL;
	LL_INFOS("InitInfo") << "libcurl version is: " << LLCurl::getVersionString() << LL_ENDL;

	// Get the single value from the crash settings file, if it exists
	std::string crash_settings_filename = gDirUtilp->getExpandedFilename(LL_PATH_USER_SETTINGS, CRASH_SETTINGS_FILE);
	gCrashSettings.loadFromFile(crash_settings_filename);
	if(gSavedSettings.getBOOL("IgnoreAllNotifications"))
	{
		gCrashSettings.setS32(CRASH_BEHAVIOR_SETTING, CRASH_BEHAVIOR_ALWAYS_SEND);
		gCrashSettings.saveToFile(crash_settings_filename, FALSE);
	}

	/////////////////////////////////////////////////
	// OS-specific login dialogs
	/////////////////////////////////////////////////

	//test_cached_control();

	// track number of times that app has run
	mNumSessions = gSavedSettings.getS32("NumSessions");
	mNumSessions++;
	gSavedSettings.setS32("NumSessions", mNumSessions);

	if (gSavedSettings.getBOOL("VerboseLogs"))
	{
		LLError::setPrintLocation(true);
	}
	
	// Widget construction depends on LLUI being initialized
	LLUI::settings_map_t settings_map;
	settings_map["config"] = &gSavedSettings;
	settings_map["ignores"] = &gWarningSettings;
	settings_map["floater"] = &gSavedSettings; // *TODO: New settings file
	settings_map["account"] = &gSavedPerAccountSettings;

	LLUI::initClass(settings_map,
		LLUIImageList::getInstance(),
		ui_audio_callback,
		&LLUI::sGLScaleFactor);
	
	// Setup paths and LLTrans after LLUI::initClass has been called
	LLUI::setupPaths();
	LLTransUtil::parseStrings("strings.xml", default_trans_args);		
	LLTransUtil::parseLanguageStrings("language_settings.xml");
	
	// LLKeyboard relies on LLUI to know what some accelerator keys are called.
	LLKeyboard::setStringTranslatorFunc( LLTrans::getKeyboardString );

	LLWeb::initClass();			  // do this after LLUI
	
	// Provide the text fields with callbacks for opening Urls
	LLUrlAction::setOpenURLCallback(&LLWeb::loadURL);
	LLUrlAction::setOpenURLInternalCallback(&LLWeb::loadURLInternal);
	LLUrlAction::setOpenURLExternalCallback(&LLWeb::loadURLExternal);
	LLUrlAction::setExecuteSLURLCallback(&LLURLDispatcher::dispatchFromTextEditor);

	// Let code in llui access the viewer help floater
	LLUI::sHelpImpl = LLViewerHelp::getInstance();

	// Load translations for tooltips
	LLFloater::initClass();

	/////////////////////////////////////////////////
	
	LLToolMgr::getInstance(); // Initialize tool manager if not already instantiated
	
	LLViewerFloaterReg::registerFloaters();
	
	/////////////////////////////////////////////////
	//
	// Load settings files
	//
	//
	LLGroupMgr::parseRoleActions("role_actions.xml");

	LLAgent::parseTeleportMessages("teleport_strings.xml");

	LLViewerJointMesh::updateVectorize();

	// load MIME type -> media impl mappings
	std::string mime_types_name;
#if LL_DARWIN
	mime_types_name = "mime_types_mac.xml";
#elif LL_LINUX
	mime_types_name = "mime_types_linux.xml";
#else
	mime_types_name = "mime_types.xml";
#endif
	LLMIMETypes::parseMIMETypes( mime_types_name ); 

	// Copy settings to globals. *TODO: Remove or move to appropriage class initializers
	settings_to_globals();
	// Setup settings listeners
	settings_setup_listeners();
	// Modify settings based on system configuration and compile options
	settings_modify();

	// Find partition serial number (Windows) or hardware serial (Mac)
	mSerialNumber = generateSerialNumber();

	// do any necessary set-up for accepting incoming SLURLs from apps
	initSLURLHandler();

	if(false == initHardwareTest())
	{
		// Early out from user choice.
		return false;
	}

	// Prepare for out-of-memory situations, during which we will crash on
	// purpose and save a dump.
#if LL_WINDOWS && LL_RELEASE_FOR_DOWNLOAD && LL_USE_SMARTHEAP
	MemSetErrorHandler(first_mem_error_handler);
#endif // LL_WINDOWS && LL_RELEASE_FOR_DOWNLOAD && LL_USE_SMARTHEAP

	// *Note: this is where gViewerStats used to be created.

	//
	// Initialize the VFS, and gracefully handle initialization errors
	//

	if (!initCache())
	{
		std::ostringstream msg;
		msg << LLTrans::getString("MBUnableToAccessFile");
		OSMessageBox(msg.str(),LLStringUtil::null,OSMB_OK);
		return 1;
	}
	
	// Initialize the repeater service.
	LLMainLoopRepeater::instance().start();
	
	//
	// Initialize the window
	//
	gGLActive = TRUE;
	initWindow();

	// initWindow also initializes the Feature List, so now we can initialize this global.
	LLCubeMap::sUseCubeMaps = LLFeatureManager::getInstance()->isFeatureAvailable("RenderCubeMap");

	// call all self-registered classes
	LLInitClassList::instance().fireCallbacks();

	LLFolderViewItem::initClass(); // SJB: Needs to happen after initWindow(), not sure why but related to fonts
		
	gGLManager.getGLInfo(gDebugInfo);
	gGLManager.printGLInfoString();

	// Load Default bindings
	std::string key_bindings_file = gDirUtilp->findFile("keys.xml",
														gDirUtilp->getExpandedFilename(LL_PATH_USER_SETTINGS, ""),
														gDirUtilp->getExpandedFilename(LL_PATH_APP_SETTINGS, ""));


	if (!gViewerKeyboard.loadBindingsXML(key_bindings_file))
	{
		std::string key_bindings_file = gDirUtilp->findFile("keys.ini",
															gDirUtilp->getExpandedFilename(LL_PATH_USER_SETTINGS, ""),
															gDirUtilp->getExpandedFilename(LL_PATH_APP_SETTINGS, ""));
		if (!gViewerKeyboard.loadBindings(key_bindings_file))
		{
			LL_ERRS("InitInfo") << "Unable to open keys.ini" << LL_ENDL;
		}
	}

	// If we don't have the right GL requirements, exit.
	if (!gGLManager.mHasRequirements && !gNoRender)
	{	
		// can't use an alert here since we're exiting and
		// all hell breaks lose.
		OSMessageBox(
			LLNotifications::instance().getGlobalString("UnsupportedGLRequirements"),
			LLStringUtil::null,
			OSMB_OK);
		return 0;
	}

	// alert the user if they are using unsupported hardware
	if(!gSavedSettings.getBOOL("AlertedUnsupportedHardware"))
	{
		bool unsupported = false;
		LLSD args;
		std::string minSpecs;
		
		// get cpu data from xml
		std::stringstream minCPUString(LLNotifications::instance().getGlobalString("UnsupportedCPUAmount"));
		S32 minCPU = 0;
		minCPUString >> minCPU;

		// get RAM data from XML
		std::stringstream minRAMString(LLNotifications::instance().getGlobalString("UnsupportedRAMAmount"));
		U64 minRAM = 0;
		minRAMString >> minRAM;
		minRAM = minRAM * 1024 * 1024;

		if(!LLFeatureManager::getInstance()->isGPUSupported() && LLFeatureManager::getInstance()->getGPUClass() != GPU_CLASS_UNKNOWN)
		{
			minSpecs += LLNotifications::instance().getGlobalString("UnsupportedGPU");
			minSpecs += "\n";
			unsupported = true;
		}
		if(gSysCPU.getMHz() < minCPU)
		{
			minSpecs += LLNotifications::instance().getGlobalString("UnsupportedCPU");
			minSpecs += "\n";
			unsupported = true;
		}
		if(gSysMemory.getPhysicalMemoryClamped() < minRAM)
		{
			minSpecs += LLNotifications::instance().getGlobalString("UnsupportedRAM");
			minSpecs += "\n";
			unsupported = true;
		}

		if (LLFeatureManager::getInstance()->getGPUClass() == GPU_CLASS_UNKNOWN)
		{
			LLNotificationsUtil::add("UnknownGPU");
		} 
			
		if(unsupported)
		{
			if(!gSavedSettings.controlExists("WarnUnsupportedHardware") 
				|| gSavedSettings.getBOOL("WarnUnsupportedHardware"))
			{
				args["MINSPECS"] = minSpecs;
				LLNotificationsUtil::add("UnsupportedHardware", args );
			}

		}
	}


	// save the graphics card
	gDebugInfo["GraphicsCard"] = LLFeatureManager::getInstance()->getGPUString();

	// Save the current version to the prefs file
	gSavedSettings.setString("LastRunVersion", 
							 LLVersionInfo::getChannelAndVersion());

	gSimLastTime = gRenderStartTime.getElapsedTimeF32();
	gSimFrames = (F32)gFrameCount;

	LLViewerJoystick::getInstance()->init(false);

	try {
		initializeSecHandler();
	}
	catch (LLProtectedDataException ex)
	{
	  LLNotificationsUtil::add("CorruptedProtectedDataStore");
	}
	LLHTTPClient::setCertVerifyCallback(secapiSSLCertVerifyCallback);


	gGLActive = FALSE;
	if (gSavedSettings.getBOOL("QAMode") && gSavedSettings.getS32("QAModeEventHostPort") > 0)
	{
		loadEventHostModule(gSavedSettings.getS32("QAModeEventHostPort"));
	}
	
	LLViewerMedia::initClass();
	LLTextUtil::TextHelpers::iconCallbackCreationFunction = create_text_segment_icon_from_url_match;

	//EXT-7013 - On windows for some locale (Japanese) standard 
	//datetime formatting functions didn't support some parameters such as "weekday".
	//Names for days and months localized in xml are also useful for Polish locale(STORM-107).
	std::string language = LLControlGroup::getInstance(sGlobalSettingsName)->getString("Language");
	if(language == "ja" || language == "pl")
	{
		LLStringOps::setupWeekDaysNames(LLTrans::getString("dateTimeWeekdaysNames"));
		LLStringOps::setupWeekDaysShortNames(LLTrans::getString("dateTimeWeekdaysShortNames"));
		LLStringOps::setupMonthNames(LLTrans::getString("dateTimeMonthNames"));
		LLStringOps::setupMonthShortNames(LLTrans::getString("dateTimeMonthShortNames"));
		LLStringOps::setupDayFormat(LLTrans::getString("dateTimeDayFormat"));

		LLStringOps::sAM = LLTrans::getString("dateTimeAM");
		LLStringOps::sPM = LLTrans::getString("dateTimePM");
	}

	LLAgentLanguage::init();



	return true;
}

static LLFastTimer::DeclareTimer FTM_MESSAGES("System Messages");
static LLFastTimer::DeclareTimer FTM_SLEEP("Sleep");
static LLFastTimer::DeclareTimer FTM_TEXTURE_CACHE("Texture Cache");
static LLFastTimer::DeclareTimer FTM_DECODE("Image Decode");
static LLFastTimer::DeclareTimer FTM_VFS("VFS Thread");
static LLFastTimer::DeclareTimer FTM_LFS("LFS Thread");
static LLFastTimer::DeclareTimer FTM_PAUSE_THREADS("Pause Threads");
static LLFastTimer::DeclareTimer FTM_IDLE("Idle");
static LLFastTimer::DeclareTimer FTM_PUMP("Pump");
static LLFastTimer::DeclareTimer FTM_PUMP_ARES("Ares");
static LLFastTimer::DeclareTimer FTM_PUMP_SERVICE("Service");
static LLFastTimer::DeclareTimer FTM_SERVICE_CALLBACK("Callback");
static LLFastTimer::DeclareTimer FTM_AGENT_AUTOPILOT("Autopilot");
static LLFastTimer::DeclareTimer FTM_AGENT_UPDATE("Update");

bool LLAppViewer::mainLoop()
{
	LLMemType mt1(LLMemType::MTYPE_MAIN);
	mMainloopTimeout = new LLWatchdogTimeout();
	
	//-------------------------------------------
	// Run main loop until time to quit
	//-------------------------------------------

	// Create IO Pump to use for HTTP Requests.
	gServicePump = new LLPumpIO(gAPRPoolp);
	LLHTTPClient::setPump(*gServicePump);
	LLCurl::setCAFile(gDirUtilp->getCAFile());
	
	// Note: this is where gLocalSpeakerMgr and gActiveSpeakerMgr used to be instantiated.

	LLVoiceChannel::initClass();
	LLVoiceClient::getInstance()->init(gServicePump);
	LLTimer frameTimer,idleTimer;
	LLTimer debugTime;
	LLFrameTimer memCheckTimer;
	LLViewerJoystick* joystick(LLViewerJoystick::getInstance());
	joystick->setNeedsReset(true);

    LLEventPump& mainloop(LLEventPumps::instance().obtain("mainloop"));
    // As we do not (yet) send data on the mainloop LLEventPump that varies
    // with each frame, no need to instantiate a new LLSD event object each
    // time. Obviously, if that changes, just instantiate the LLSD at the
    // point of posting.
    LLSD newFrame;

	const F32 memory_check_interval = 1.0f ; //second

	// Handle messages
	while (!LLApp::isExiting())
	{
		LLFastTimer::nextFrame(); // Should be outside of any timer instances

		//clear call stack records
		llclearcallstacks;

		//check memory availability information
		{
			if(memory_check_interval < memCheckTimer.getElapsedTimeF32())
			{
				memCheckTimer.reset() ;

				//update the availability of memory
				LLMemoryInfo::getAvailableMemoryKB(mAvailPhysicalMemInKB, mAvailVirtualMemInKB) ;
			}
			llcallstacks << "Available physical mem(KB): " << mAvailPhysicalMemInKB << llcallstacksendl ;
			llcallstacks << "Available virtual mem(KB): " << mAvailVirtualMemInKB << llcallstacksendl ;
		}

		try
		{
			pingMainloopTimeout("Main:MiscNativeWindowEvents");

			if (gViewerWindow)
			{
				LLFastTimer t2(FTM_MESSAGES);
				gViewerWindow->mWindow->processMiscNativeEvents();
			}
		
			pingMainloopTimeout("Main:GatherInput");
			
			if (gViewerWindow)
			{
				LLFastTimer t2(FTM_MESSAGES);
				if (!restoreErrorTrap())
				{
					llwarns << " Someone took over my signal/exception handler (post messagehandling)!" << llendl;
				}

				gViewerWindow->mWindow->gatherInput();
			}

#if 1 && !LL_RELEASE_FOR_DOWNLOAD
			// once per second debug info
			if (debugTime.getElapsedTimeF32() > 1.f)
			{
				debugTime.reset();
			}
			
#endif
			//memory leaking simulation
			LLFloaterMemLeak* mem_leak_instance =
				LLFloaterReg::findTypedInstance<LLFloaterMemLeak>("mem_leaking");
			if(mem_leak_instance)
			{
				mem_leak_instance->idle() ;				
			}			

            // canonical per-frame event
            mainloop.post(newFrame);

			if (!LLApp::isExiting())
			{
				pingMainloopTimeout("Main:JoystickKeyboard");
				
				// Scan keyboard for movement keys.  Command keys and typing
				// are handled by windows callbacks.  Don't do this until we're
				// done initializing.  JC
				if (gViewerWindow->mWindow->getVisible() 
					&& gViewerWindow->getActive()
					&& !gViewerWindow->mWindow->getMinimized()
					&& LLStartUp::getStartupState() == STATE_STARTED
					&& !gViewerWindow->getShowProgress()
					&& !gFocusMgr.focusLocked())
				{
					LLMemType mjk(LLMemType::MTYPE_JOY_KEY);
					joystick->scanJoystick();
					gKeyboard->scanKeyboard();
				}

				// Update state based on messages, user input, object idle.
				{
					pauseMainloopTimeout(); // *TODO: Remove. Messages shouldn't be stalling for 20+ seconds!
					
					LLFastTimer t3(FTM_IDLE);
					idle();

					if (gAres != NULL && gAres->isInitialized())
					{
						LLMemType mt_ip(LLMemType::MTYPE_IDLE_PUMP);
						pingMainloopTimeout("Main:ServicePump");				
						LLFastTimer t4(FTM_PUMP);
						{
							LLFastTimer t(FTM_PUMP_ARES);
							gAres->process();
						}
						{
							LLFastTimer t(FTM_PUMP_SERVICE);
							// this pump is necessary to make the login screen show up
							gServicePump->pump();

							{
								LLFastTimer t(FTM_SERVICE_CALLBACK);
								gServicePump->callback();
							}
						}
					}
					
					resumeMainloopTimeout();
				}
 
				if (gDoDisconnect && (LLStartUp::getStartupState() == STATE_STARTED))
				{
					pauseMainloopTimeout();
					saveFinalSnapshot();
					disconnectViewer();
					resumeMainloopTimeout();
				}

				// Render scene.
				if (!LLApp::isExiting())
				{
					pingMainloopTimeout("Main:Display");
					gGLActive = TRUE;
					display();
					pingMainloopTimeout("Main:Snapshot");
					LLFloaterSnapshot::update(); // take snapshots
					gGLActive = FALSE;
				}

			}

			pingMainloopTimeout("Main:Sleep");
			
			pauseMainloopTimeout();

			// Sleep and run background threads
			{
				LLMemType mt_sleep(LLMemType::MTYPE_SLEEP);
				LLFastTimer t2(FTM_SLEEP);
				
				// yield some time to the os based on command line option
				if(mYieldTime >= 0)
				{
					ms_sleep(mYieldTime);
				}

				// yield cooperatively when not running as foreground window
				if (   gNoRender
					   || (gViewerWindow && !gViewerWindow->mWindow->getVisible())
						|| !gFocusMgr.getAppHasFocus())
				{
					// Sleep if we're not rendering, or the window is minimized.
					S32 milliseconds_to_sleep = llclamp(gSavedSettings.getS32("BackgroundYieldTime"), 0, 1000);
					// don't sleep when BackgroundYieldTime set to 0, since this will still yield to other threads
					// of equal priority on Windows
					if (milliseconds_to_sleep > 0)
					{
						ms_sleep(milliseconds_to_sleep);
						// also pause worker threads during this wait period
						LLAppViewer::getTextureCache()->pause();
						LLAppViewer::getImageDecodeThread()->pause();
					}
				}
				
				if (mRandomizeFramerate)
				{
					ms_sleep(rand() % 200);
				}

				if (mPeriodicSlowFrame
					&& (gFrameCount % 10 == 0))
				{
					llinfos << "Periodic slow frame - sleeping 500 ms" << llendl;
					ms_sleep(500);
				}

				static const F64 FRAME_SLOW_THRESHOLD = 0.5; //2 frames per seconds				
				const F64 max_idle_time = llmin(.005*10.0*gFrameTimeSeconds, 0.005); // 5 ms a second
				idleTimer.reset();
				bool is_slow = (frameTimer.getElapsedTimeF64() > FRAME_SLOW_THRESHOLD) ;
				S32 total_work_pending = 0;
				S32 total_io_pending = 0;				
				while(!is_slow)//do not unpause threads if the frame rates are very low.
				{
					S32 work_pending = 0;
					S32 io_pending = 0;
					{
						LLFastTimer ftm(FTM_TEXTURE_CACHE);
 						work_pending += LLAppViewer::getTextureCache()->update(1); // unpauses the texture cache thread
					}
					{
						LLFastTimer ftm(FTM_DECODE);
	 					work_pending += LLAppViewer::getImageDecodeThread()->update(1); // unpauses the image thread
					}
					{
						LLFastTimer ftm(FTM_DECODE);
	 					work_pending += LLAppViewer::getTextureFetch()->update(1); // unpauses the texture fetch thread
					}

					{
						LLFastTimer ftm(FTM_VFS);
	 					io_pending += LLVFSThread::updateClass(1);
					}
					{
						LLFastTimer ftm(FTM_LFS);
	 					io_pending += LLLFSThread::updateClass(1);
					}

					if (io_pending > 1000)
					{
						ms_sleep(llmin(io_pending/100,100)); // give the vfs some time to catch up
					}

					total_work_pending += work_pending ;
					total_io_pending += io_pending ;
					
					if (!work_pending || idleTimer.getElapsedTimeF64() >= max_idle_time)
					{
						break;
					}
				}

				if(!total_work_pending) //pause texture fetching threads if nothing to process.
				{
					LLAppViewer::getTextureCache()->pause();
					LLAppViewer::getImageDecodeThread()->pause();
					LLAppViewer::getTextureFetch()->pause(); 
				}
				if(!total_io_pending) //pause file threads if nothing to process.
				{
					LLVFSThread::sLocal->pause(); 
					LLLFSThread::sLocal->pause(); 
				}									

				if ((LLStartUp::getStartupState() >= STATE_CLEANUP) &&
					(frameTimer.getElapsedTimeF64() > FRAME_STALL_THRESHOLD))
				{
					gFrameStalls++;
				}
				frameTimer.reset();

				resumeMainloopTimeout();
	
				pingMainloopTimeout("Main:End");
			}	
		}
		catch(std::bad_alloc)
		{			
			{
				llinfos << "Availabe physical memory(KB) at the beginning of the frame: " << mAvailPhysicalMemInKB << llendl ;
				llinfos << "Availabe virtual memory(KB) at the beginning of the frame: " << mAvailVirtualMemInKB << llendl ;

				LLMemoryInfo::getAvailableMemoryKB(mAvailPhysicalMemInKB, mAvailVirtualMemInKB) ;

				llinfos << "Current availabe physical memory(KB): " << mAvailPhysicalMemInKB << llendl ;
				llinfos << "Current availabe virtual memory(KB): " << mAvailVirtualMemInKB << llendl ;
			}

			//stop memory leaking simulation
			LLFloaterMemLeak* mem_leak_instance =
				LLFloaterReg::findTypedInstance<LLFloaterMemLeak>("mem_leaking");
			if(mem_leak_instance)
			{
				mem_leak_instance->stop() ;				
				llwarns << "Bad memory allocation in LLAppViewer::mainLoop()!" << llendl ;
			}
			else
			{
				//output possible call stacks to log file.
				LLError::LLCallStacks::print() ;

				llerrs << "Bad memory allocation in LLAppViewer::mainLoop()!" << llendl ;
			}
		}
	}

	// Save snapshot for next time, if we made it through initialization
	if (STATE_STARTED == LLStartUp::getStartupState())
	{
		try
		{
			saveFinalSnapshot();
		}
		catch(std::bad_alloc)
		{
			llwarns << "Bad memory allocation when saveFinalSnapshot() is called!" << llendl ;

			//stop memory leaking simulation
			LLFloaterMemLeak* mem_leak_instance =
				LLFloaterReg::findTypedInstance<LLFloaterMemLeak>("mem_leaking");
			if(mem_leak_instance)
			{
				mem_leak_instance->stop() ;				
			}	
		}
	}
	
	delete gServicePump;

	destroyMainloopTimeout();

	llinfos << "Exiting main_loop" << llendflush;

	return true;
}

void LLAppViewer::flushVFSIO()
{
	while (1)
	{
		S32 pending = LLVFSThread::updateClass(0);
		pending += LLLFSThread::updateClass(0);
		if (!pending)
		{
			break;
		}
		llinfos << "Waiting for pending IO to finish: " << pending << llendflush;
		ms_sleep(100);
	}
}

bool LLAppViewer::cleanup()
{
	// workaround for DEV-35406 crash on shutdown
	LLEventPumps::instance().reset();

	// remove any old breakpad minidump files from the log directory
	if (! isError())
	{
		std::string logdir = gDirUtilp->getExpandedFilename(LL_PATH_LOGS, "");
		logdir += gDirUtilp->getDirDelimiter();
		gDirUtilp->deleteFilesInDir(logdir, "*-*-*-*-*.dmp");
	}

	// *TODO - generalize this and move DSO wrangling to a helper class -brad
	std::set<struct apr_dso_handle_t *>::const_iterator i;
	for(i = mPlugins.begin(); i != mPlugins.end(); ++i)
	{
		int (*ll_plugin_stop_func)(void) = NULL;
		apr_status_t rv = apr_dso_sym((apr_dso_handle_sym_t*)&ll_plugin_stop_func, *i, "ll_plugin_stop");
		ll_plugin_stop_func();

		rv = apr_dso_unload(*i);
	}
	mPlugins.clear();

	//flag all elements as needing to be destroyed immediately
	// to ensure shutdown order
	LLMortician::setZealous(TRUE);

	LLVoiceClient::getInstance()->terminate();
	
	disconnectViewer();

	llinfos << "Viewer disconnected" << llendflush;

	display_cleanup(); 

	release_start_screen(); // just in case

	LLError::logToFixedBuffer(NULL);

	llinfos << "Cleaning Up" << llendflush;

	// Must clean up texture references before viewer window is destroyed.
	if(LLHUDManager::instanceExists())
	{
		LLHUDManager::getInstance()->updateEffects();
		LLHUDObject::updateAll();
		LLHUDManager::getInstance()->cleanupEffects();
		LLHUDObject::cleanupHUDObjects();
		llinfos << "HUD Objects cleaned up" << llendflush;
	}

	LLKeyframeDataCache::clear();
	
 	// End TransferManager before deleting systems it depends on (Audio, VFS, AssetStorage)
#if 0 // this seems to get us stuck in an infinite loop...
	gTransferManager.cleanup();
#endif
	
	// Note: this is where gWorldMap used to be deleted.

	// Note: this is where gHUDManager used to be deleted.
	if(LLHUDManager::instanceExists())
	{
		LLHUDManager::getInstance()->shutdownClass();
	}

	delete gAssetStorage;
	gAssetStorage = NULL;

	LLPolyMesh::freeAllMeshes();

	LLStartUp::cleanupNameCache();

	// Note: this is where gLocalSpeakerMgr and gActiveSpeakerMgr used to be deleted.

	LLWorldMap::getInstance()->reset(); // release any images
	
	llinfos << "Global stuff deleted" << llendflush;

	if (gAudiop)
	{
		// shut down the streaming audio sub-subsystem first, in case it relies on not outliving the general audio subsystem.

		LLStreamingAudioInterface *sai = gAudiop->getStreamingAudioImpl();
		delete sai;
		gAudiop->setStreamingAudioImpl(NULL);

		// shut down the audio subsystem

		bool want_longname = false;
		if (gAudiop->getDriverName(want_longname) == "FMOD")
		{
			// This hack exists because fmod likes to occasionally
			// crash or hang forever when shutting down, for no
			// apparent reason.
			llwarns << "Hack, skipping FMOD audio engine cleanup" << llendflush;
		}
		else
		{
			gAudiop->shutdown();
		}

		delete gAudiop;
		gAudiop = NULL;
	}

	// Note: this is where LLFeatureManager::getInstance()-> used to be deleted.

	// Patch up settings for next time
	// Must do this before we delete the viewer window,
	// such that we can suck rectangle information out of
	// it.
	cleanupSavedSettings();
	llinfos << "Settings patched up" << llendflush;

	// delete some of the files left around in the cache.
	removeCacheFiles("*.wav");
	removeCacheFiles("*.tmp");
	removeCacheFiles("*.lso");
	removeCacheFiles("*.out");
	removeCacheFiles("*.dsf");
	removeCacheFiles("*.bodypart");
	removeCacheFiles("*.clothing");

	llinfos << "Cache files removed" << llendflush;

	// Wait for any pending VFS IO
	flushVFSIO();
	llinfos << "Shutting down Views" << llendflush;

	// Destroy the UI
	if( gViewerWindow)
		gViewerWindow->shutdownViews();

	llinfos << "Cleaning up Inventory" << llendflush;
	
	// Cleanup Inventory after the UI since it will delete any remaining observers
	// (Deleted observers should have already removed themselves)
	gInventory.cleanupInventory();

	llinfos << "Cleaning up Selections" << llendflush;
	
	// Clean up selection managers after UI is destroyed, as UI may be observing them.
	// Clean up before GL is shut down because we might be holding on to objects with texture references
	LLSelectMgr::cleanupGlobals();
	
	llinfos << "Shutting down OpenGL" << llendflush;

	// Shut down OpenGL
	if( gViewerWindow)
	{
		gViewerWindow->shutdownGL();
	
		// Destroy window, and make sure we're not fullscreen
		// This may generate window reshape and activation events.
		// Therefore must do this before destroying the message system.
		delete gViewerWindow;
		gViewerWindow = NULL;
		llinfos << "ViewerWindow deleted" << llendflush;
	}

	llinfos << "Cleaning up Keyboard & Joystick" << llendflush;
	
	// viewer UI relies on keyboard so keep it aound until viewer UI isa gone
	delete gKeyboard;
	gKeyboard = NULL;

	// Turn off Space Navigator and similar devices
	LLViewerJoystick::getInstance()->terminate();
	
	llinfos << "Cleaning up Objects" << llendflush;
	
	LLViewerObject::cleanupVOClasses();

	LLWaterParamManager::cleanupClass();
	LLWLParamManager::cleanupClass();
	LLPostProcess::cleanupClass();

	LLTracker::cleanupInstance();
	
	// *FIX: This is handled in LLAppViewerWin32::cleanup().
	// I'm keeping the comment to remember its order in cleanup,
	// in case of unforseen dependency.
	//#if LL_WINDOWS
	//	gDXHardware.cleanup();
	//#endif // LL_WINDOWS

	LLVolumeMgr* volume_manager = LLPrimitive::getVolumeManager();
	if (!volume_manager->cleanup())
	{
		llwarns << "Remaining references in the volume manager!" << llendflush;
	}
	LLPrimitive::cleanupVolumeManager();

	llinfos << "Additional Cleanup..." << llendflush;	
	
	LLViewerParcelMgr::cleanupGlobals();

	// *Note: this is where gViewerStats used to be deleted.

 	//end_messaging_system();

	LLFollowCamMgr::cleanupClass();
	//LLVolumeMgr::cleanupClass();
	LLPrimitive::cleanupVolumeManager();
	LLWorldMapView::cleanupClass();
	LLFolderViewItem::cleanupClass();
	LLUI::cleanupClass();
	
	//
	// Shut down the VFS's AFTER the decode manager cleans up (since it cleans up vfiles).
	// Also after viewerwindow is deleted, since it may have image pointers (which have vfiles)
	// Also after shutting down the messaging system since it has VFS dependencies

	//
	llinfos << "Cleaning up VFS" << llendflush;
	LLVFile::cleanupClass();

	llinfos << "Saving Data" << llendflush;
	
	// Store the time of our current logoff
	gSavedPerAccountSettings.setU32("LastLogoff", time_corrected());

	// Must do this after all panels have been deleted because panels that have persistent rects
	// save their rects on delete.
	gSavedSettings.saveToFile(gSavedSettings.getString("ClientSettingsFile"), TRUE);
	
	LLUIColorTable::instance().saveUserSettings();

	// PerAccountSettingsFile should be empty if no user has been logged on.
	// *FIX:Mani This should get really saved in a "logoff" mode. 
	if (gSavedSettings.getString("PerAccountSettingsFile").empty())
	{
		llinfos << "Not saving per-account settings; don't know the account name yet." << llendl;
	}
	else
	{
		gSavedPerAccountSettings.saveToFile(gSavedSettings.getString("PerAccountSettingsFile"), TRUE);
		llinfos << "Saved settings" << llendflush;
	}

	std::string crash_settings_filename = gDirUtilp->getExpandedFilename(LL_PATH_USER_SETTINGS, CRASH_SETTINGS_FILE);
	// save all settings, even if equals defaults
	gCrashSettings.saveToFile(crash_settings_filename, FALSE);

	std::string warnings_settings_filename = gDirUtilp->getExpandedFilename(LL_PATH_USER_SETTINGS, getSettingsFilename("Default", "Warnings"));
	gWarningSettings.saveToFile(warnings_settings_filename, TRUE);

	// Save URL history file
	LLURLHistory::saveFile("url_history.xml");

	// save mute list. gMuteList used to also be deleted here too.
	LLMuteList::getInstance()->cache(gAgent.getID());

	if (mPurgeOnExit)
	{
		llinfos << "Purging all cache files on exit" << llendflush;
		std::string mask = gDirUtilp->getDirDelimiter() + "*.*";
		gDirUtilp->deleteFilesInDir(gDirUtilp->getExpandedFilename(LL_PATH_CACHE,""),mask);
	}

	removeMarkerFile(); // Any crashes from here on we'll just have to ignore
	
	writeDebugInfo();

	LLLocationHistory::getInstance()->save();

	LLAvatarIconIDCache::getInstance()->save();
	
	LLViewerMedia::saveCookieFile();

	// Stop the plugin read thread if it's running.
	LLPluginProcessParent::setUseReadThread(false);

	llinfos << "Shutting down Threads" << llendflush;

	// Let threads finish
	LLTimer idleTimer;
	idleTimer.reset();
	const F64 max_idle_time = 5.f; // 5 seconds
	while(1)
	{
		S32 pending = 0;
		pending += LLAppViewer::getTextureCache()->update(1); // unpauses the worker thread
		pending += LLAppViewer::getImageDecodeThread()->update(1); // unpauses the image thread
		pending += LLAppViewer::getTextureFetch()->update(1); // unpauses the texture fetch thread
		pending += LLVFSThread::updateClass(0);
		pending += LLLFSThread::updateClass(0);
		F64 idle_time = idleTimer.getElapsedTimeF64();
		if(!pending)
		{
			break ; //done
		}
		else if(idle_time >= max_idle_time)
		{
			llwarns << "Quitting with pending background tasks." << llendl;
			break;
		}
	}

	// Delete workers first
	// shotdown all worker threads before deleting them in case of co-dependencies
	sTextureFetch->shutdown();
	sTextureCache->shutdown();	
	sImageDecodeThread->shutdown();
	
	sTextureFetch->shutDownTextureCacheThread() ;
	sTextureFetch->shutDownImageDecodeThread() ;

	delete sTextureCache;
    sTextureCache = NULL;
	delete sTextureFetch;
    sTextureFetch = NULL;
	delete sImageDecodeThread;
    sImageDecodeThread = NULL;
	delete mFastTimerLogThread;
	mFastTimerLogThread = NULL;
	
	if (LLFastTimerView::sAnalyzePerformance)
	{
		llinfos << "Analyzing performance" << llendl;
		
		std::string baseline_name = LLFastTimer::sLogName + "_baseline.slp";
		std::string current_name  = LLFastTimer::sLogName + ".slp"; 
		std::string report_name   = LLFastTimer::sLogName + "_report.csv";

		LLFastTimerView::doAnalysis(
			gDirUtilp->getExpandedFilename(LL_PATH_LOGS, baseline_name),
			gDirUtilp->getExpandedFilename(LL_PATH_LOGS, current_name),
			gDirUtilp->getExpandedFilename(LL_PATH_LOGS, report_name));
	}
	LLMetricPerformanceTesterBasic::cleanClass() ;

#if LL_RECORD_VIEWER_STATS
	LLViewerStatsRecorder::cleanupClass();
#endif

	llinfos << "Cleaning up Media and Textures" << llendflush;

	//Note:
	//LLViewerMedia::cleanupClass() has to be put before gTextureList.shutdown()
	//because some new image might be generated during cleaning up media. --bao
	LLViewerMedia::cleanupClass();
	LLViewerParcelMedia::cleanupClass();
	gTextureList.shutdown(); // shutdown again in case a callback added something
	LLUIImageList::getInstance()->cleanUp();
	
	// This should eventually be done in LLAppViewer
	LLImage::cleanupClass();
	LLVFSThread::cleanupClass();
	LLLFSThread::cleanupClass();

#ifndef LL_RELEASE_FOR_DOWNLOAD
	llinfos << "Auditing VFS" << llendl;
	if(gVFS)
	{
		gVFS->audit();
	}
#endif

	llinfos << "Misc Cleanup" << llendflush;
	
	// For safety, the LLVFS has to be deleted *after* LLVFSThread. This should be cleaned up.
	// (LLVFS doesn't know about LLVFSThread so can't kill pending requests) -Steve
	delete gStaticVFS;
	gStaticVFS = NULL;
	delete gVFS;
	gVFS = NULL;
	
	gSavedSettings.cleanup();
	LLUIColorTable::instance().clear();
	gCrashSettings.cleanup();

	LLWatchdog::getInstance()->cleanup();

	LLViewerAssetStatsFF::cleanup();
	
	llinfos << "Shutting down message system" << llendflush;
	end_messaging_system();

	// *NOTE:Mani - The following call is not thread safe. 
	LLCurl::cleanupClass();

	// If we're exiting to launch an URL, do that here so the screen
	// is at the right resolution before we launch IE.
	if (!gLaunchFileOnQuit.empty())
	{
		llinfos << "Launch file on quit." << llendflush;
#if LL_WINDOWS
		// Indicate an application is starting.
		SetCursor(LoadCursor(NULL, IDC_WAIT));
#endif

		// HACK: Attempt to wait until the screen res. switch is complete.
		ms_sleep(1000);

		LLWeb::loadURLExternal( gLaunchFileOnQuit, false );
		llinfos << "File launched." << llendflush;
	}

	LLMainLoopRepeater::instance().stop();

	ll_close_fail_log();

	MEM_TRACK_RELEASE

    llinfos << "Goodbye!" << llendflush;

	// return 0;
	return true;
}

// A callback for llerrs to call during the watchdog error.
void watchdog_llerrs_callback(const std::string &error_string)
{
	gLLErrorActivated = true;

#ifdef LL_WINDOWS
	RaiseException(0,0,0,0);
#else
	raise(SIGQUIT);
#endif
}

// A callback for the watchdog to call.
void watchdog_killer_callback()
{
	LLError::setFatalFunction(watchdog_llerrs_callback);
	llerrs << "Watchdog killer event" << llendl;
}

bool LLAppViewer::initThreads()
{
#if MEM_TRACK_MEM
	static const bool enable_threads = false;
#else
	static const bool enable_threads = true;
#endif

	LLVFSThread::initClass(enable_threads && false);
	LLLFSThread::initClass(enable_threads && false);

	// Image decoding
	LLAppViewer::sImageDecodeThread = new LLImageDecodeThread(enable_threads && true);
	LLAppViewer::sTextureCache = new LLTextureCache(enable_threads && true);
	LLAppViewer::sTextureFetch = new LLTextureFetch(LLAppViewer::getTextureCache(),
													sImageDecodeThread,
													enable_threads && true,
													app_metrics_qa_mode);
	LLImage::initClass();

	if (LLFastTimer::sLog || LLFastTimer::sMetricLog)
	{
		LLFastTimer::sLogLock = new LLMutex(NULL);
		mFastTimerLogThread = new LLFastTimerLogThread(LLFastTimer::sLogName);
		mFastTimerLogThread->start();
	}

	// *FIX: no error handling here!
	return true;
}

void errorCallback(const std::string &error_string)
{
#ifndef LL_RELEASE_FOR_DOWNLOAD
	OSMessageBox(error_string, LLTrans::getString("MBFatalError"), OSMB_OK);
#endif

	//Set the ErrorActivated global so we know to create a marker file
	gLLErrorActivated = true;
	
	LLError::crashAndLoop(error_string);
}

bool LLAppViewer::initLogging()
{
	//
	// Set up logging defaults for the viewer
	//
	LLError::initForApplication(
				gDirUtilp->getExpandedFilename(LL_PATH_APP_SETTINGS, ""));
	LLError::setFatalFunction(errorCallback);

	// Remove the last ".old" log file.
	std::string old_log_file = gDirUtilp->getExpandedFilename(LL_PATH_LOGS,
							     "SecondLife.old");
	LLFile::remove(old_log_file);

	// Rename current log file to ".old"
	std::string log_file = gDirUtilp->getExpandedFilename(LL_PATH_LOGS,
							     "SecondLife.log");
	LLFile::rename(log_file, old_log_file);

	// Set the log file to SecondLife.log

	LLError::logToFile(log_file);

	// *FIX:Mani no error handling here!
	return true;
}

bool LLAppViewer::loadSettingsFromDirectory(const std::string& location_key,
					    bool set_defaults)
{	
	if (!mSettingsLocationList)
	{
		llerrs << "Invalid settings location list" << llendl;
	}

	LLControlGroup* global_settings = LLControlGroup::getInstance(sGlobalSettingsName);  
	for(LLInitParam::ParamIterator<SettingsGroup>::const_iterator it = mSettingsLocationList->groups.begin(), end_it = mSettingsLocationList->groups.end();
		it != end_it;
		++it)
	{
		// skip settings groups that aren't the one we requested
		if (it->name() != location_key) continue;

		ELLPath path_index = (ELLPath)it->path_index();
		if(path_index <= LL_PATH_NONE || path_index >= LL_PATH_LAST)
		{
			llerrs << "Out of range path index in app_settings/settings_files.xml" << llendl;
			return false;
		}

		LLInitParam::ParamIterator<SettingsFile>::const_iterator file_it, end_file_it;
		for (file_it = it->files.begin(), end_file_it = it->files.end();
			file_it != end_file_it;
			++file_it)
		{
			llinfos << "Attempting to load settings for the group " << file_it->name()
			    << " - from location " << location_key << llendl;

			LLControlGroup* settings_group = LLControlGroup::getInstance(file_it->name);
			if(!settings_group)
			{
				llwarns << "No matching settings group for name " << file_it->name() << llendl;
				continue;
			}

			std::string full_settings_path;

			if (file_it->file_name_setting.isProvided() 
				&& global_settings->controlExists(file_it->file_name_setting))
			{
				// try to find filename stored in file_name_setting control
				full_settings_path = global_settings->getString(file_it->file_name_setting);
				if (!gDirUtilp->fileExists(full_settings_path))
				{
					// search in default path
					full_settings_path = gDirUtilp->getExpandedFilename((ELLPath)path_index, full_settings_path);
				}
			}
			else
			{
				// by default, use specified file name
				full_settings_path = gDirUtilp->getExpandedFilename((ELLPath)path_index, file_it->file_name());
			}

			if(settings_group->loadFromFile(full_settings_path, set_defaults, file_it->persistent))
			{	// success!
				llinfos << "Loaded settings file " << full_settings_path << llendl;
			}
			else
			{	// failed to load
				if(file_it->required)
				{
					llerrs << "Error: Cannot load required settings file from: " << full_settings_path << llendl;
					return false;
				}
				else
				{
					// only complain if we actually have a filename at this point
					if (!full_settings_path.empty())
					{
						llinfos << "Cannot load " << full_settings_path << " - No settings found." << llendl;
					}
				}
			}
		}
	}

	return true;
}

std::string LLAppViewer::getSettingsFilename(const std::string& location_key,
											 const std::string& file)
{
	for(LLInitParam::ParamIterator<SettingsGroup>::const_iterator it = mSettingsLocationList->groups.begin(), end_it = mSettingsLocationList->groups.end();
		it != end_it;
		++it)
	{
		if (it->name() == location_key)
		{
			LLInitParam::ParamIterator<SettingsFile>::const_iterator file_it, end_file_it;
			for (file_it = it->files.begin(), end_file_it = it->files.end();
				file_it != end_file_it;
				++file_it)
			{
				if (file_it->name() == file)
				{
					return file_it->file_name;
				}
			}
		}
	}

	return std::string();
}

void LLAppViewer::loadColorSettings()
{
	LLUIColorTable::instance().loadFromSettings();
}

bool LLAppViewer::initConfiguration()
{	
	//Load settings files list
	std::string settings_file_list = gDirUtilp->getExpandedFilename(LL_PATH_APP_SETTINGS, "settings_files.xml");
	//LLControlGroup settings_control("SettingsFiles");
	//llinfos << "Loading settings file list " << settings_file_list << llendl;
	//if (0 == settings_control.loadFromFile(settings_file_list))
	//{
 //       llerrs << "Cannot load default configuration file " << settings_file_list << llendl;
	//}

	LLXMLNodePtr root;
	BOOL success  = LLXMLNode::parseFile(settings_file_list, root, NULL);
	if (!success)
	{
        llerrs << "Cannot load default configuration file " << settings_file_list << llendl;
	}

	mSettingsLocationList = new SettingsFiles();

	LLXUIParser parser;
	parser.readXUI(root, *mSettingsLocationList, settings_file_list);

	if (!mSettingsLocationList->validateBlock())
	{
        llerrs << "Invalid settings file list " << settings_file_list << llendl;
	}
		
	// The settings and command line parsing have a fragile
	// order-of-operation:
	// - load defaults from app_settings
	// - set procedural settings values
	// - read command line settings
	// - selectively apply settings needed to load user settings.
    // - load overrides from user_settings 
	// - apply command line settings (to override the overrides)
	// - load per account settings (happens in llstartup
	
	// - load defaults
	bool set_defaults = true;
	if(!loadSettingsFromDirectory("Default", set_defaults))
	{
		std::ostringstream msg;
		msg << "Unable to load default settings file. The installation may be corrupted.";
		OSMessageBox(msg.str(),LLStringUtil::null,OSMB_OK);
		return false;
	}
	
	LLUI::setupPaths(); // setup paths for LLTrans based on settings files only
	LLTransUtil::parseStrings("strings.xml", default_trans_args);
	LLTransUtil::parseLanguageStrings("language_settings.xml");
	// - set procedural settings
	// Note: can't use LL_PATH_PER_SL_ACCOUNT for any of these since we haven't logged in yet
	gSavedSettings.setString("ClientSettingsFile", 
        gDirUtilp->getExpandedFilename(LL_PATH_USER_SETTINGS, getSettingsFilename("Default", "Global")));

#ifndef	LL_RELEASE_FOR_DOWNLOAD
	// provide developer build only overrides for these control variables that are not
	// persisted to settings.xml
	LLControlVariable* c = gSavedSettings.getControl("ShowConsoleWindow");
	if (c)
	{
		c->setValue(true, false);
	}
	c = gSavedSettings.getControl("AllowMultipleViewers");
	if (c)
	{
		c->setValue(true, false);
	}
#endif

#ifndef	LL_RELEASE_FOR_DOWNLOAD
	gSavedSettings.setBOOL("QAMode", TRUE );
	gSavedSettings.setS32("WatchdogEnabled", 0);
#endif
	
	gCrashSettings.getControl(CRASH_BEHAVIOR_SETTING)->getSignal()->connect(boost::bind(&handleCrashSubmitBehaviorChanged, _2));	

	// These are warnings that appear on the first experience of that condition.
	// They are already set in the settings_default.xml file, but still need to be added to LLFirstUse
	// for disable/reset ability
//	LLFirstUse::addConfigVariable("FirstBalanceIncrease");
//	LLFirstUse::addConfigVariable("FirstBalanceDecrease");
//	LLFirstUse::addConfigVariable("FirstSit");
//	LLFirstUse::addConfigVariable("FirstMap");
//	LLFirstUse::addConfigVariable("FirstGoTo");
//	LLFirstUse::addConfigVariable("FirstBuild");
//	LLFirstUse::addConfigVariable("FirstLeftClickNoHit");
//	LLFirstUse::addConfigVariable("FirstTeleport");
//	LLFirstUse::addConfigVariable("FirstOverrideKeys");
//	LLFirstUse::addConfigVariable("FirstAttach");
//	LLFirstUse::addConfigVariable("FirstAppearance");
//	LLFirstUse::addConfigVariable("FirstInventory");
//	LLFirstUse::addConfigVariable("FirstSandbox");
//	LLFirstUse::addConfigVariable("FirstFlexible");
//	LLFirstUse::addConfigVariable("FirstDebugMenus");
//	LLFirstUse::addConfigVariable("FirstSculptedPrim");
//	LLFirstUse::addConfigVariable("FirstVoice");
//	LLFirstUse::addConfigVariable("FirstMedia");
		
	// - read command line settings.
	LLControlGroupCLP clp;
	std::string	cmd_line_config	= gDirUtilp->getExpandedFilename(LL_PATH_APP_SETTINGS,
														  "cmd_line.xml");

	clp.configure(cmd_line_config, &gSavedSettings);

	if(!initParseCommandLine(clp))
	{
		llwarns	<< "Error parsing command line options.	Command	Line options ignored."  << llendl;
		
		llinfos	<< "Command	line usage:\n" << clp << llendl;

		std::ostringstream msg;
		msg << LLTrans::getString("MBCmdLineError") << clp.getErrorMessage();
		OSMessageBox(msg.str(),LLStringUtil::null,OSMB_OK);
		return false;
	}
	
	// - selectively apply settings 

	// If the user has specified a alternate settings file name.
	// Load	it now before loading the user_settings/settings.xml
	if(clp.hasOption("settings"))
	{
		std::string	user_settings_filename = 
			gDirUtilp->getExpandedFilename(LL_PATH_USER_SETTINGS, 
										   clp.getOption("settings")[0]);		
		gSavedSettings.setString("ClientSettingsFile", user_settings_filename);
		llinfos	<< "Using command line specified settings filename: " 
			<< user_settings_filename << llendl;
	}

	// - load overrides from user_settings 
	loadSettingsFromDirectory("User");

	if (gSavedSettings.getBOOL("FirstRunThisInstall"))
	{
		gSavedSettings.setString("SessionSettingsFile", "settings_minimal.xml");
	}

	if (clp.hasOption("sessionsettings"))
	{
		std::string session_settings_filename = clp.getOption("sessionsettings")[0];		
		gSavedSettings.setString("SessionSettingsFile", session_settings_filename);
		llinfos	<< "Using session settings filename: " 
			<< session_settings_filename << llendl;
	}
	loadSettingsFromDirectory("Session");

	if (clp.hasOption("usersessionsettings"))
	{
		std::string user_session_settings_filename = clp.getOption("usersessionsettings")[0];		
		gSavedSettings.setString("UserSessionSettingsFile", user_session_settings_filename);
		llinfos	<< "Using user session settings filename: " 
			<< user_session_settings_filename << llendl;

	}
	loadSettingsFromDirectory("UserSession");

	// - apply command line settings 
	clp.notify(); 

	// Register the core crash option as soon as we can
	// if we want gdb post-mortem on cores we need to be up and running
	// ASAP or we might miss init issue etc.
	if(clp.hasOption("disablecrashlogger"))
	{
		llwarns << "Crashes will be handled by system, stack trace logs and crash logger are both disabled" << llendl;
		LLAppViewer::instance()->disableCrashlogger();
	}

	// Handle initialization from settings.
	// Start up the debugging console before handling other options.
	if (gSavedSettings.getBOOL("ShowConsoleWindow"))
	{
		initConsole();
	}

	if(clp.hasOption("help"))
	{
		std::ostringstream msg;
		msg << LLTrans::getString("MBCmdLineUsg") << "\n" << clp;
		llinfos	<< msg.str() << llendl;

		OSMessageBox(
			msg.str().c_str(),
			LLStringUtil::null,
			OSMB_OK);

		return false;
	}

    if(clp.hasOption("set"))
    {
        const LLCommandLineParser::token_vector_t& set_values = clp.getOption("set");
        if(0x1 & set_values.size())
        {
            llwarns << "Invalid '--set' parameter count." << llendl;
        }
        else
        {
            LLCommandLineParser::token_vector_t::const_iterator itr = set_values.begin();
            for(; itr != set_values.end(); ++itr)
            {
                const std::string& name = *itr;
                const std::string& value = *(++itr);
				LLControlVariable* c = LLControlGroup::getInstance(sGlobalSettingsName)->getControl(name);
                if(c)
                {
                    c->setValue(value, false);
                }
                else
                {
                    llwarns << "'--set' specified with unknown setting: '"
                        << name << "'." << llendl;
                }
            }
        }
    }

    if(clp.hasOption("channel"))
    {
		LLVersionInfo::resetChannel(clp.getOption("channel")[0]);
	}
	

	// If we have specified crash on startup, set the global so we'll trigger the crash at the right time
	if(clp.hasOption("crashonstartup"))
	{
		gCrashOnStartup = TRUE;
	}

	if (clp.hasOption("logperformance"))
	{
		LLFastTimer::sLog = TRUE;
		LLFastTimer::sLogName = std::string("performance");
	}
	
	if (clp.hasOption("logmetrics"))
	{
		LLFastTimer::sMetricLog = TRUE ;
		// '--logmetrics' can be specified with a named test metric argument so the data gathering is done only on that test
		// In the absence of argument, every metric is gathered (makes for a rather slow run and hard to decipher report...)
		std::string test_name = clp.getOption("logmetrics")[0];
		llinfos << "'--logmetrics' argument : " << test_name << llendl;
		if (test_name == "")
		{
			llwarns << "No '--logmetrics' argument given, will output all metrics to " << DEFAULT_METRIC_NAME << llendl;
			LLFastTimer::sLogName = DEFAULT_METRIC_NAME;
		}
		else
		{
			LLFastTimer::sLogName = test_name;
		}
	}

	if (clp.hasOption("graphicslevel"))
	{
		const LLCommandLineParser::token_vector_t& value = clp.getOption("graphicslevel");
        if(value.size() != 1)
        {
			llwarns << "Usage: -graphicslevel <0-3>" << llendl;
        }
        else
        {
			std::string detail = value.front();
			mForceGraphicsDetail = TRUE;
			
			switch (detail.c_str()[0])
			{
				case '0': 
					gSavedSettings.setU32("RenderQualityPerformance", 0);		
					break;
				case '1': 
					gSavedSettings.setU32("RenderQualityPerformance", 1);		
					break;
				case '2': 
					gSavedSettings.setU32("RenderQualityPerformance", 2);		
					break;
				case '3': 
					gSavedSettings.setU32("RenderQualityPerformance", 3);		
					break;
				default:
					mForceGraphicsDetail = FALSE;
					llwarns << "Usage: -graphicslevel <0-3>" << llendl;
					break;
			}
        }
	}

	if (clp.hasOption("analyzeperformance"))
	{
		LLFastTimerView::sAnalyzePerformance = TRUE;
	}

	if (clp.hasOption("replaysession"))
	{
		LLAgentPilot::sReplaySession = TRUE;
	}

	if (clp.hasOption("nonotifications"))
	{
		gSavedSettings.getControl("IgnoreAllNotifications")->setValue(true, false);
	}
	
	if (clp.hasOption("debugsession"))
	{
		gDebugSession = TRUE;
		gDebugGL = TRUE;

		ll_init_fail_log(gDirUtilp->getExpandedFilename(LL_PATH_LOGS, "test_failures.log"));
	}

	// Handle slurl use. NOTE: Don't let SL-55321 reappear.

    // *FIX: This init code should be made more robust to prevent 
    // the issue SL-55321 from returning. One thought is to allow 
    // only select options to be set from command line when a slurl 
    // is specified. More work on the settings system is needed to 
    // achieve this. For now...

    // *NOTE:Mani The command line parser parses tokens and is 
    // setup to bail after parsing the '--url' option or the 
    // first option specified without a '--option' flag (or
    // any other option that uses the 'last_option' setting - 
    // see LLControlGroupCLP::configure())

    // What can happen is that someone can use IE (or potentially 
    // other browsers) and do the rough equivalent of command 
    // injection and steal passwords. Phoenix. SL-55321
    if(clp.hasOption("url"))
    {
		LLStartUp::setStartSLURL(LLSLURL(clp.getOption("url")[0]));
		if(LLStartUp::getStartSLURL().getType() == LLSLURL::LOCATION) 
		{  
			LLGridManager::getInstance()->setGridChoice(LLStartUp::getStartSLURL().getGrid());
			
		}  
    }
    else if(clp.hasOption("slurl"))
    {
		LLSLURL start_slurl(clp.getOption("slurl")[0]);
		LLStartUp::setStartSLURL(start_slurl);
    }

    const LLControlVariable* skinfolder = gSavedSettings.getControl("SkinCurrent");
    if(skinfolder && LLStringUtil::null != skinfolder->getValue().asString())
    {   
		// hack to force the skin to default.
        gDirUtilp->setSkinFolder(skinfolder->getValue().asString());
		//gDirUtilp->setSkinFolder("default");
    }

    mYieldTime = gSavedSettings.getS32("YieldTime");

	// Read skin/branding settings if specified.
	//if (! gDirUtilp->getSkinDir().empty() )
	//{
	//	std::string skin_def_file = gDirUtilp->findSkinnedFilename("skin.xml");
	//	LLXmlTree skin_def_tree;

	//	if (!skin_def_tree.parseFile(skin_def_file))
	//	{
	//		llerrs << "Failed to parse skin definition." << llendl;
	//	}

	//}

#if LL_DARWIN
	// Initialize apple menubar and various callbacks
	init_apple_menu(LLTrans::getString("APP_NAME").c_str());

#if __ppc__
	// If the CPU doesn't have Altivec (i.e. it's not at least a G4), don't go any further.
	// Only test PowerPC - all Intel Macs have SSE.
	if(!gSysCPU.hasAltivec())
	{
		std::ostringstream msg;
		msg << LLTrans::getString("MBRequiresAltiVec");
		OSMessageBox(
			msg.str(),
			LLStringUtil::null,
			OSMB_OK);
		removeMarkerFile();
		return false;
	}
#endif
	
#endif // LL_DARWIN

	// Display splash screen.  Must be after above check for previous
	// crash as this dialog is always frontmost.
	std::string splash_msg;
	LLStringUtil::format_map_t args;
	args["[APP_NAME]"] = LLTrans::getString("SECOND_LIFE");
	splash_msg = LLTrans::getString("StartupLoading", args);
	LLSplashScreen::show();
	LLSplashScreen::update(splash_msg);

	//LLVolumeMgr::initClass();
	LLVolumeMgr* volume_manager = new LLVolumeMgr();
	volume_manager->useMutex();	// LLApp and LLMutex magic must be manually enabled
	LLPrimitive::setVolumeManager(volume_manager);

	// Note: this is where we used to initialize gFeatureManagerp.

	gStartTime = totalTime();

	//
	// Set the name of the window
	//
	gWindowTitle = LLTrans::getString("APP_NAME");
#if LL_DEBUG
	gWindowTitle += std::string(" [DEBUG] ") + gArgs;
#else
	gWindowTitle += std::string(" ") + gArgs;
#endif
	LLStringUtil::truncate(gWindowTitle, 255);

	//RN: if we received a URL, hand it off to the existing instance.
	// don't call anotherInstanceRunning() when doing URL handoff, as
	// it relies on checking a marker file which will not work when running
	// out of different directories

	if (LLStartUp::getStartSLURL().isValid())
	{
		if (sendURLToOtherInstance(LLStartUp::getStartSLURL().getSLURLString()))
		{
			// successfully handed off URL to existing instance, exit
			return false;
		}
	}

	if (!gSavedSettings.getBOOL("AllowMultipleViewers"))
	{
	    //
	    // Check for another instance of the app running
	    //

		mSecondInstance = anotherInstanceRunning();
		
		if (mSecondInstance)
		{
			std::ostringstream msg;
			msg << LLTrans::getString("MBAlreadyRunning");
			OSMessageBox(
				msg.str(),
				LLStringUtil::null,
				OSMB_OK);
			return false;
		}

		initMarkerFile();
        
        checkForCrash();
    }
	else
	{
		mSecondInstance = anotherInstanceRunning();
		
		if (mSecondInstance)
		{
			// This is the second instance of SL. Turn off voice support,
			// but make sure the setting is *not* persisted.
			LLControlVariable* disable_voice = gSavedSettings.getControl("CmdLineDisableVoice");
			if(disable_voice)
			{
				const BOOL DO_NOT_PERSIST = FALSE;
				disable_voice->setValue(LLSD(TRUE), DO_NOT_PERSIST);
			}
		}

		initMarkerFile();
        
        if(!mSecondInstance)
        {
            checkForCrash();
        }
	}

   	// need to do this here - need to have initialized global settings first
	std::string nextLoginLocation = gSavedSettings.getString( "NextLoginLocation" );
	if ( !nextLoginLocation.empty() )
	{
		LLStartUp::setStartSLURL(LLSLURL(nextLoginLocation));
	};

	gLastRunVersion = gSavedSettings.getString("LastRunVersion");

	loadColorSettings();

	return true; // Config was successful.
}

namespace {
    // *TODO - decide if there's a better place for these functions.
    // do we need a file llupdaterui.cpp or something? -brad

	void apply_update_callback(LLSD const & notification, LLSD const & response)
	{
		lldebugs << "LLUpdate user response: " << response << llendl;
		if(response["OK_okcancelbuttons"].asBoolean())
		{
			llinfos << "LLUpdate restarting viewer" << llendl;
			static const bool install_if_ready = true;
			// *HACK - this lets us launch the installer immediately for now
			LLUpdaterService().startChecking(install_if_ready);
		}
	}
	
	void apply_update_ok_callback(LLSD const & notification, LLSD const & response)
	{
		llinfos << "LLUpdate restarting viewer" << llendl;
		static const bool install_if_ready = true;
		// *HACK - this lets us launch the installer immediately for now
		LLUpdaterService().startChecking(install_if_ready);
	}
	
	void on_update_downloaded(LLSD const & data)
	{
		std::string notification_name;
		void (*apply_callback)(LLSD const &, LLSD const &) = NULL;

		if(data["required"].asBoolean())
		{
			if(LLStartUp::getStartupState() <= STATE_LOGIN_WAIT)
			{
				// The user never saw the progress bar.
				apply_callback = &apply_update_ok_callback;
				notification_name = "RequiredUpdateDownloadedVerboseDialog";
			}
			else if(LLStartUp::getStartupState() < STATE_WORLD_INIT)
			{
				// The user is logging in but blocked.
				apply_callback = &apply_update_ok_callback;
				notification_name = "RequiredUpdateDownloadedDialog";
			}
			else
			{
				// The user is already logged in; treat like an optional update.
				apply_callback = &apply_update_callback;
				notification_name = "DownloadBackgroundTip";
			}
		}
		else
		{
			apply_callback = &apply_update_callback;
			if(LLStartUp::getStartupState() < STATE_STARTED)
			{
				// CHOP-262 we need to use a different notification
				// method prior to login.
				notification_name = "DownloadBackgroundDialog";
			}
			else
			{
				notification_name = "DownloadBackgroundTip";
			}
		}

		LLSD substitutions;
		substitutions["VERSION"] = data["version"];

		// truncate version at the rightmost '.' 
		std::string version_short(data["version"]);
		size_t short_length = version_short.rfind('.');
		if (short_length != std::string::npos)
		{
			version_short.resize(short_length);
		}

		LLUIString relnotes_url("[RELEASE_NOTES_BASE_URL][CHANNEL_URL]/[VERSION_SHORT]");
		relnotes_url.setArg("[VERSION_SHORT]", version_short);

		// *TODO thread the update service's response through to this point
		std::string const & channel = LLVersionInfo::getChannel();
		boost::shared_ptr<char> channel_escaped(curl_escape(channel.c_str(), channel.size()), &curl_free);

		relnotes_url.setArg("[CHANNEL_URL]", channel_escaped.get());
		relnotes_url.setArg("[RELEASE_NOTES_BASE_URL]", LLTrans::getString("RELEASE_NOTES_BASE_URL"));
		substitutions["RELEASE_NOTES_FULL_URL"] = relnotes_url.getString();

		LLNotificationsUtil::add(notification_name, substitutions, LLSD(), apply_callback);
	}

	void install_error_callback(LLSD const & notification, LLSD const & response)
	{
		LLAppViewer::instance()->forceQuit();
	}
	
    bool notify_update(LLSD const & evt)
    {
		std::string notification_name;
		switch (evt["type"].asInteger())
		{
			case LLUpdaterService::DOWNLOAD_COMPLETE:
				on_update_downloaded(evt);
				break;
			case LLUpdaterService::INSTALL_ERROR:
				if(evt["required"].asBoolean()) {
					LLNotificationsUtil::add("FailedRequiredUpdateInstall", LLSD(), LLSD(), &install_error_callback);
				} else {
					LLNotificationsUtil::add("FailedUpdateInstall");
				}
				break;
			default:
				break;
		}

		// let others also handle this event by default
        return false;
    }
	
	bool on_bandwidth_throttle(LLUpdaterService * updater, LLSD const & evt)
	{
		updater->setBandwidthLimit(evt.asInteger() * (1024/8));
		return false; // Let others receive this event.
	};
};

void LLAppViewer::initUpdater()
{
	// Initialize the updater service.
	// Generate URL to the udpater service
	// Get Channel
	// Get Version
	std::string url = gSavedSettings.getString("UpdaterServiceURL");
	std::string channel = LLVersionInfo::getChannel();
	std::string version = LLVersionInfo::getVersion();
	std::string protocol_version = gSavedSettings.getString("UpdaterServiceProtocolVersion");
	std::string service_path = gSavedSettings.getString("UpdaterServicePath");
	U32 check_period = gSavedSettings.getU32("UpdaterServiceCheckPeriod");

	mUpdater->setAppExitCallback(boost::bind(&LLAppViewer::forceQuit, this));
	mUpdater->initialize(protocol_version, 
						 url, 
						 service_path, 
						 channel, 
						 version);
 	mUpdater->setCheckPeriod(check_period);
	mUpdater->setBandwidthLimit((int)gSavedSettings.getF32("UpdaterMaximumBandwidth") * (1024/8));
	gSavedSettings.getControl("UpdaterMaximumBandwidth")->getSignal()->
		connect(boost::bind(&on_bandwidth_throttle, mUpdater.get(), _2));
	if(gSavedSettings.getU32("UpdaterServiceSetting"))
	{
		bool install_if_ready = true;
		mUpdater->startChecking(install_if_ready);
	}

    LLEventPump & updater_pump = LLEventPumps::instance().obtain(LLUpdaterService::pumpName());
    updater_pump.listen("notify_update", &notify_update);
}

void LLAppViewer::checkForCrash(void)
{
    
#if LL_SEND_CRASH_REPORTS
	if (gLastExecEvent == LAST_EXEC_FROZE)
    {
        llinfos << "Last execution froze, requesting to send crash report." << llendl;
        //
        // Pop up a freeze or crash warning dialog
        //
        S32 choice;
        if(gCrashSettings.getS32(CRASH_BEHAVIOR_SETTING) == CRASH_BEHAVIOR_ASK)
        {
            std::ostringstream msg;
			msg << LLTrans::getString("MBFrozenCrashed");
			std::string alert = LLTrans::getString("APP_NAME") + " " + LLTrans::getString("MBAlert");
            choice = OSMessageBox(msg.str(),
                                  alert,
                                  OSMB_YESNO);
        } 
        else if(gCrashSettings.getS32(CRASH_BEHAVIOR_SETTING) == CRASH_BEHAVIOR_NEVER_SEND)
        {
            choice = OSBTN_NO;
        }
        else
        {
            choice = OSBTN_YES;
        }

        if (OSBTN_YES == choice)
        {
            llinfos << "Sending crash report." << llendl;
            
            bool report_freeze = true;
            handleCrashReporting(report_freeze);
        }
        else
        {
            llinfos << "Not sending crash report." << llendl;
        }
    }
#endif // LL_SEND_CRASH_REPORTS    
    
}

bool LLAppViewer::initWindow()
{
	LL_INFOS("AppInit") << "Initializing window..." << LL_ENDL;

	// store setting in a global for easy access and modification
	gNoRender = gSavedSettings.getBOOL("DisableRendering");

	// always start windowed
	BOOL ignorePixelDepth = gSavedSettings.getBOOL("IgnorePixelDepth");
	gViewerWindow = new LLViewerWindow(gWindowTitle, 
		VIEWER_WINDOW_CLASSNAME,
		gSavedSettings.getS32("WindowX"), gSavedSettings.getS32("WindowY"),
		gSavedSettings.getS32("WindowWidth"), gSavedSettings.getS32("WindowHeight"),
		gSavedSettings.getBOOL("WindowFullScreen"), ignorePixelDepth);

	// Need to load feature table before cheking to start watchdog.
	const S32 NEVER_SUBMIT_REPORT = 2;
	bool use_watchdog = false;
	int watchdog_enabled_setting = gSavedSettings.getS32("WatchdogEnabled");
	if(watchdog_enabled_setting == -1){
		use_watchdog = !LLFeatureManager::getInstance()->isFeatureAvailable("WatchdogDisabled");
	}
	else
	{
		// The user has explicitly set this setting; always use that value.
		use_watchdog = bool(watchdog_enabled_setting);
	}

	bool send_reports = gCrashSettings.getS32(CRASH_BEHAVIOR_SETTING) != NEVER_SUBMIT_REPORT;
	if(use_watchdog && send_reports)
	{
		LLWatchdog::getInstance()->init(watchdog_killer_callback);
	}

	LLNotificationsUI::LLNotificationManager::getInstance();
		
	if (gSavedSettings.getBOOL("WindowMaximized"))
	{
		gViewerWindow->mWindow->maximize();
	}

	if (!gNoRender)
	{
		//
		// Initialize GL stuff
		//

		if (mForceGraphicsDetail)
		{
			LLFeatureManager::getInstance()->setGraphicsLevel(gSavedSettings.getU32("RenderQualityPerformance"), false);
		}
				
		// Set this flag in case we crash while initializing GL
		gSavedSettings.setBOOL("RenderInitError", TRUE);
		gSavedSettings.saveToFile( gSavedSettings.getString("ClientSettingsFile"), TRUE );
	
		gPipeline.init();
		stop_glerror();
		gViewerWindow->initGLDefaults();

		gSavedSettings.setBOOL("RenderInitError", FALSE);
		gSavedSettings.saveToFile( gSavedSettings.getString("ClientSettingsFile"), TRUE );
	}

	//If we have a startup crash, it's usually near GL initialization, so simulate that.
	if(gCrashOnStartup)
	{
		LLAppViewer::instance()->forceErrorLLError();
	}

	LLUI::sWindow = gViewerWindow->getWindow();

	// Show watch cursor
	gViewerWindow->setCursor(UI_CURSOR_WAIT);

	// Finish view initialization
	gViewerWindow->initBase();

	// show viewer window
	//gViewerWindow->mWindow->show();

	
	return true;
}

void LLAppViewer::writeDebugInfo()
{
	std::string debug_filename = gDirUtilp->getExpandedFilename(LL_PATH_LOGS,"debug_info.log");
	llinfos << "Opening debug file " << debug_filename << llendl;
	llofstream out_file(debug_filename);
	LLSDSerialize::toPrettyXML(gDebugInfo, out_file);
	out_file.close();
}

void LLAppViewer::cleanupSavedSettings()
{
	gSavedSettings.setBOOL("MouseSun", FALSE);

	gSavedSettings.setBOOL("UseEnergy", TRUE);				// force toggle to turn off, since sends message to simulator

	gSavedSettings.setBOOL("DebugWindowProc", gDebugWindowProc);
		
	gSavedSettings.setBOOL("ShowObjectUpdates", gShowObjectUpdates);
	
	if (!gNoRender)
	{
		if (gDebugView)
		{
			gSavedSettings.setBOOL("ShowDebugConsole", gDebugView->mDebugConsolep->getVisible());
		}
	}

	// save window position if not maximized
	// as we don't track it in callbacks
	if(NULL != gViewerWindow)
	{
		BOOL maximized = gViewerWindow->mWindow->getMaximized();
		if (!maximized)
		{
			LLCoordScreen window_pos;

			if (gViewerWindow->mWindow->getPosition(&window_pos))
			{
				gSavedSettings.setS32("WindowX", window_pos.mX);
				gSavedSettings.setS32("WindowY", window_pos.mY);
			}
		}
	}

	gSavedSettings.setF32("MapScale", LLWorldMapView::sMapScale );

	// Some things are cached in LLAgent.
	if (gAgent.isInitialized())
	{
		gSavedSettings.setF32("RenderFarClip", gAgentCamera.mDrawDistance);
	}
}

void LLAppViewer::removeCacheFiles(const std::string& file_mask)
{
	std::string mask = gDirUtilp->getDirDelimiter() + file_mask;
	gDirUtilp->deleteFilesInDir(gDirUtilp->getExpandedFilename(LL_PATH_CACHE, ""), mask);
}

void LLAppViewer::writeSystemInfo()
{
	gDebugInfo["SLLog"] = LLError::logFileName();

	gDebugInfo["ClientInfo"]["Name"] = LLVersionInfo::getChannel();
	gDebugInfo["ClientInfo"]["MajorVersion"] = LLVersionInfo::getMajor();
	gDebugInfo["ClientInfo"]["MinorVersion"] = LLVersionInfo::getMinor();
	gDebugInfo["ClientInfo"]["PatchVersion"] = LLVersionInfo::getPatch();
	gDebugInfo["ClientInfo"]["BuildVersion"] = LLVersionInfo::getBuild();

	gDebugInfo["CAFilename"] = gDirUtilp->getCAFile();

	gDebugInfo["CPUInfo"]["CPUString"] = gSysCPU.getCPUString();
	gDebugInfo["CPUInfo"]["CPUFamily"] = gSysCPU.getFamily();
	gDebugInfo["CPUInfo"]["CPUMhz"] = (S32)gSysCPU.getMHz();
	gDebugInfo["CPUInfo"]["CPUAltivec"] = gSysCPU.hasAltivec();
	gDebugInfo["CPUInfo"]["CPUSSE"] = gSysCPU.hasSSE();
	gDebugInfo["CPUInfo"]["CPUSSE2"] = gSysCPU.hasSSE2();
	
	gDebugInfo["RAMInfo"]["Physical"] = (LLSD::Integer)(gSysMemory.getPhysicalMemoryKB());
	gDebugInfo["RAMInfo"]["Allocated"] = (LLSD::Integer)(gMemoryAllocated>>10); // MB -> KB
	gDebugInfo["OSInfo"] = getOSInfo().getOSStringSimple();

	// The user is not logged on yet, but record the current grid choice login url
	// which may have been the intended grid. This can b
	gDebugInfo["GridName"] = LLGridManager::getInstance()->getGridLabel();

	// *FIX:Mani - move this down in llappviewerwin32
#ifdef LL_WINDOWS
	DWORD thread_id = GetCurrentThreadId();
	gDebugInfo["MainloopThreadID"] = (S32)thread_id;
#endif

	// "CrashNotHandled" is set here, while things are running well,
	// in case of a freeze. If there is a freeze, the crash logger will be launched
	// and can read this value from the debug_info.log.
	// If the crash is handled by LLAppViewer::handleViewerCrash, ie not a freeze,
	// then the value of "CrashNotHandled" will be set to true.
	gDebugInfo["CrashNotHandled"] = (LLSD::Boolean)true;

	// Insert crash host url (url to post crash log to) if configured. This insures
	// that the crash report will go to the proper location in the case of a 
	// prior freeze.
	std::string crashHostUrl = gSavedSettings.get<std::string>("CrashHostUrl");
	if(crashHostUrl != "")
	{
		gDebugInfo["CrashHostUrl"] = crashHostUrl;
	}
	
	// Dump some debugging info
	LL_INFOS("SystemInfo") << LLTrans::getString("APP_NAME")
			<< " version " << LLVersionInfo::getShortVersion() << LL_ENDL;

	// Dump the local time and time zone
	time_t now;
	time(&now);
	char tbuffer[256];		/* Flawfinder: ignore */
	strftime(tbuffer, 256, "%Y-%m-%dT%H:%M:%S %Z", localtime(&now));
	LL_INFOS("SystemInfo") << "Local time: " << tbuffer << LL_ENDL;

	// query some system information
	LL_INFOS("SystemInfo") << "CPU info:\n" << gSysCPU << LL_ENDL;
	LL_INFOS("SystemInfo") << "Memory info:\n" << gSysMemory << LL_ENDL;
	LL_INFOS("SystemInfo") << "OS: " << getOSInfo().getOSStringSimple() << LL_ENDL;
	LL_INFOS("SystemInfo") << "OS info: " << getOSInfo() << LL_ENDL;

	writeDebugInfo(); // Save out debug_info.log early, in case of crash.
}

void LLAppViewer::handleViewerCrash()
{
	llinfos << "Handle viewer crash entry." << llendl;

	llinfos << "Last render pool type: " << LLPipeline::sCurRenderPoolType << llendl ;

	//print out recorded call stacks if there are any.
	LLError::LLCallStacks::print();

	LLAppViewer* pApp = LLAppViewer::instance();
	if (pApp->beingDebugged())
	{
		// This will drop us into the debugger.
		abort();
	}

	if (LLApp::isCrashloggerDisabled())
	{
		abort();
	}

	// Returns whether a dialog was shown.
	// Only do the logic in here once
	if (pApp->mReportedCrash)
	{
		return;
	}
	pApp->mReportedCrash = TRUE;
	
	// Insert crash host url (url to post crash log to) if configured.
	std::string crashHostUrl = gSavedSettings.get<std::string>("CrashHostUrl");
	if(crashHostUrl != "")
	{
		gDebugInfo["CrashHostUrl"] = crashHostUrl;
	}
	
	//We already do this in writeSystemInfo(), but we do it again here to make /sure/ we have a version
	//to check against no matter what
	gDebugInfo["ClientInfo"]["Name"] = LLVersionInfo::getChannel();

	gDebugInfo["ClientInfo"]["MajorVersion"] = LLVersionInfo::getMajor();
	gDebugInfo["ClientInfo"]["MinorVersion"] = LLVersionInfo::getMinor();
	gDebugInfo["ClientInfo"]["PatchVersion"] = LLVersionInfo::getPatch();
	gDebugInfo["ClientInfo"]["BuildVersion"] = LLVersionInfo::getBuild();

	LLParcel* parcel = LLViewerParcelMgr::getInstance()->getAgentParcel();
	if ( parcel && parcel->getMusicURL()[0])
	{
		gDebugInfo["ParcelMusicURL"] = parcel->getMusicURL();
	}	
	if ( parcel && parcel->getMediaURL()[0])
	{
		gDebugInfo["ParcelMediaURL"] = parcel->getMediaURL();
	}
	
	
	gDebugInfo["SettingsFilename"] = gSavedSettings.getString("ClientSettingsFile");
	gDebugInfo["CAFilename"] = gDirUtilp->getCAFile();
	gDebugInfo["ViewerExePath"] = gDirUtilp->getExecutablePathAndName();
	gDebugInfo["CurrentPath"] = gDirUtilp->getCurPath();
	gDebugInfo["SessionLength"] = F32(LLFrameTimer::getElapsedSeconds());
	gDebugInfo["StartupState"] = LLStartUp::getStartupStateString();
	gDebugInfo["RAMInfo"]["Allocated"] = (LLSD::Integer) LLMemory::getCurrentRSS() >> 10;
	gDebugInfo["FirstLogin"] = (LLSD::Boolean) gAgent.isFirstLogin();
	gDebugInfo["FirstRunThisInstall"] = gSavedSettings.getBOOL("FirstRunThisInstall");

	char *minidump_file = pApp->getMiniDumpFilename();
	if(minidump_file && minidump_file[0] != 0)
	{
		gDebugInfo["MinidumpPath"] = minidump_file;
	}
	
	if(gLogoutInProgress)
	{
		gDebugInfo["LastExecEvent"] = LAST_EXEC_LOGOUT_CRASH;
	}
	else
	{
		gDebugInfo["LastExecEvent"] = gLLErrorActivated ? LAST_EXEC_LLERROR_CRASH : LAST_EXEC_OTHER_CRASH;
	}

	if(gAgent.getRegion())
	{
		gDebugInfo["CurrentSimHost"] = gAgent.getRegionHost().getHostName();
		gDebugInfo["CurrentRegion"] = gAgent.getRegion()->getName();
		
		const LLVector3& loc = gAgent.getPositionAgent();
		gDebugInfo["CurrentLocationX"] = loc.mV[0];
		gDebugInfo["CurrentLocationY"] = loc.mV[1];
		gDebugInfo["CurrentLocationZ"] = loc.mV[2];
	}

	if(LLAppViewer::instance()->mMainloopTimeout)
	{
		gDebugInfo["MainloopTimeoutState"] = LLAppViewer::instance()->mMainloopTimeout->getState();
	}
	
	// The crash is being handled here so set this value to false.
	// Otherwise the crash logger will think this crash was a freeze.
	gDebugInfo["CrashNotHandled"] = (LLSD::Boolean)false;
    
	//Write out the crash status file
	//Use marker file style setup, as that's the simplest, especially since
	//we're already in a crash situation	
	if (gDirUtilp)
	{
		std::string crash_file_name;
		if(gLLErrorActivated) crash_file_name = gDirUtilp->getExpandedFilename(LL_PATH_LOGS,LLERROR_MARKER_FILE_NAME);
		else crash_file_name = gDirUtilp->getExpandedFilename(LL_PATH_LOGS,ERROR_MARKER_FILE_NAME);
		llinfos << "Creating crash marker file " << crash_file_name << llendl;
		
		LLAPRFile crash_file ;
		crash_file.open(crash_file_name, LL_APR_W);
		if (crash_file.getFileHandle())
		{
			LL_INFOS("MarkerFile") << "Created crash marker file " << crash_file_name << LL_ENDL;
		}
		else
		{
			LL_WARNS("MarkerFile") << "Cannot create error marker file " << crash_file_name << LL_ENDL;
		}		
	}
	
	if (gMessageSystem && gDirUtilp)
	{
		std::string filename;
		filename = gDirUtilp->getExpandedFilename(LL_PATH_LOGS, "stats.log");
		llofstream file(filename, llofstream::binary);
		if(file.good())
		{
			llinfos << "Handle viewer crash generating stats log." << llendl;
			gMessageSystem->summarizeLogs(file);
			file.close();
		}
	}

	if (gMessageSystem)
	{
		gMessageSystem->getCircuitInfo(gDebugInfo["CircuitInfo"]);
		gMessageSystem->stopLogging();
	}

	if (LLWorld::instanceExists()) LLWorld::getInstance()->getInfo(gDebugInfo);

	// Close the debug file
	pApp->writeDebugInfo();

	LLError::logToFile("");

	// Remove the marker file, since otherwise we'll spawn a process that'll keep it locked
	if(gDebugInfo["LastExecEvent"].asInteger() == LAST_EXEC_LOGOUT_CRASH)
	{
		pApp->removeMarkerFile(true);
	}
	else
	{
		pApp->removeMarkerFile(false);
	}
	
#if LL_SEND_CRASH_REPORTS
	// Call to pure virtual, handled by platform specific llappviewer instance.
	pApp->handleCrashReporting(); 
#endif
    
	return;
}

bool LLAppViewer::anotherInstanceRunning()
{
	// We create a marker file when the program starts and remove the file when it finishes.
	// If the file is currently locked, that means another process is already running.

	std::string marker_file = gDirUtilp->getExpandedFilename(LL_PATH_LOGS, MARKER_FILE_NAME);
	LL_DEBUGS("MarkerFile") << "Checking marker file for lock..." << LL_ENDL;

	//Freeze case checks
	if (LLAPRFile::isExist(marker_file, NULL, LL_APR_RB))
	{
		// File exists, try opening with write permissions
		LLAPRFile outfile ;
		outfile.open(marker_file, LL_APR_WB);
		apr_file_t* fMarker = outfile.getFileHandle() ; 
		if (!fMarker)
		{
			// Another instance is running. Skip the rest of these operations.
			LL_INFOS("MarkerFile") << "Marker file is locked." << LL_ENDL;
			return true;
		}
		if (apr_file_lock(fMarker, APR_FLOCK_NONBLOCK | APR_FLOCK_EXCLUSIVE) != APR_SUCCESS) //flock(fileno(fMarker), LOCK_EX | LOCK_NB) == -1)
		{
			LL_INFOS("MarkerFile") << "Marker file is locked." << LL_ENDL;
			return true;
		}
		// No other instances; we'll lock this file now & delete on quit.		
	}
	LL_DEBUGS("MarkerFile") << "Marker file isn't locked." << LL_ENDL;
	return false;
}

void LLAppViewer::initMarkerFile()
{
	//First, check for the existence of other files.
	//There are marker files for two different types of crashes
	
	mMarkerFileName = gDirUtilp->getExpandedFilename(LL_PATH_LOGS,MARKER_FILE_NAME);
	LL_DEBUGS("MarkerFile") << "Checking marker file for lock..." << LL_ENDL;

	//We've got 4 things to test for here
	// - Other Process Running (SecondLife.exec_marker present, locked)
	// - Freeze (SecondLife.exec_marker present, not locked)
	// - LLError Crash (SecondLife.llerror_marker present)
	// - Other Crash (SecondLife.error_marker present)
	// These checks should also remove these files for the last 2 cases if they currently exist

	//LLError/Error checks. Only one of these should ever happen at a time.
	std::string logout_marker_file =  gDirUtilp->getExpandedFilename(LL_PATH_LOGS, LOGOUT_MARKER_FILE_NAME);
	std::string llerror_marker_file = gDirUtilp->getExpandedFilename(LL_PATH_LOGS, LLERROR_MARKER_FILE_NAME);
	std::string error_marker_file = gDirUtilp->getExpandedFilename(LL_PATH_LOGS, ERROR_MARKER_FILE_NAME);

	if (LLAPRFile::isExist(mMarkerFileName, NULL, LL_APR_RB) && !anotherInstanceRunning())
	{
		gLastExecEvent = LAST_EXEC_FROZE;
		LL_INFOS("MarkerFile") << "Exec marker found: program froze on previous execution" << LL_ENDL;
	}    
	if(LLAPRFile::isExist(logout_marker_file, NULL, LL_APR_RB))
	{
		gLastExecEvent = LAST_EXEC_LOGOUT_FROZE;
		LL_INFOS("MarkerFile") << "Last exec LLError crashed, setting LastExecEvent to " << gLastExecEvent << LL_ENDL;
		LLAPRFile::remove(logout_marker_file);
	}
	if(LLAPRFile::isExist(llerror_marker_file, NULL, LL_APR_RB))
	{
		if(gLastExecEvent == LAST_EXEC_LOGOUT_FROZE) gLastExecEvent = LAST_EXEC_LOGOUT_CRASH;
		else gLastExecEvent = LAST_EXEC_LLERROR_CRASH;
		LL_INFOS("MarkerFile") << "Last exec LLError crashed, setting LastExecEvent to " << gLastExecEvent << LL_ENDL;
		LLAPRFile::remove(llerror_marker_file);
	}
	if(LLAPRFile::isExist(error_marker_file, NULL, LL_APR_RB))
	{
		if(gLastExecEvent == LAST_EXEC_LOGOUT_FROZE) gLastExecEvent = LAST_EXEC_LOGOUT_CRASH;
		else gLastExecEvent = LAST_EXEC_OTHER_CRASH;
		LL_INFOS("MarkerFile") << "Last exec crashed, setting LastExecEvent to " << gLastExecEvent << LL_ENDL;
		LLAPRFile::remove(error_marker_file);
	}

	// No new markers if another instance is running.
	if(anotherInstanceRunning()) 
	{
		return;
	}
	
	// Create the marker file for this execution & lock it
	apr_status_t s;
	s = mMarkerFile.open(mMarkerFileName, LL_APR_W, TRUE);	

	if (s == APR_SUCCESS && mMarkerFile.getFileHandle())
	{
		LL_DEBUGS("MarkerFile") << "Marker file created." << LL_ENDL;
	}
	else
	{
		LL_INFOS("MarkerFile") << "Failed to create marker file." << LL_ENDL;
		return;
	}
	if (apr_file_lock(mMarkerFile.getFileHandle(), APR_FLOCK_NONBLOCK | APR_FLOCK_EXCLUSIVE) != APR_SUCCESS) 
	{
		mMarkerFile.close() ;
		LL_INFOS("MarkerFile") << "Marker file cannot be locked." << LL_ENDL;
		return;
	}

	LL_DEBUGS("MarkerFile") << "Marker file locked." << LL_ENDL;
}

void LLAppViewer::removeMarkerFile(bool leave_logout_marker)
{
	LL_DEBUGS("MarkerFile") << "removeMarkerFile()" << LL_ENDL;
	if (mMarkerFile.getFileHandle())
	{
		mMarkerFile.close() ;
		LLAPRFile::remove( mMarkerFileName );
	}
	if (mLogoutMarkerFile != NULL && !leave_logout_marker)
	{
		LLAPRFile::remove( mLogoutMarkerFileName );
		mLogoutMarkerFile = NULL;
	}
}

void LLAppViewer::forceQuit()
{ 
	LLApp::setQuitting(); 
}

//TODO: remove
void LLAppViewer::fastQuit(S32 error_code)
{
	// finish pending transfers
	flushVFSIO();
	// let sim know we're logging out
	sendLogoutRequest();
	// flush network buffers by shutting down messaging system
	end_messaging_system();
	// figure out the error code
	S32 final_error_code = error_code ? error_code : (S32)isError();
	// this isn't a crash	
	removeMarkerFile();
	// get outta here
	_exit(final_error_code);	
}

void LLAppViewer::requestQuit()
{
	llinfos << "requestQuit" << llendl;

	LLViewerRegion* region = gAgent.getRegion();
	
	if( (LLStartUp::getStartupState() < STATE_STARTED) || !region )
	{
		// If we have a region, make some attempt to send a logout request first.
		// This prevents the halfway-logged-in avatar from hanging around inworld for a couple minutes.
		if(region)
		{
			sendLogoutRequest();
		}
		
		// Quit immediately
		forceQuit();
		return;
	}

	// Try to send metrics back to the grid
	metricsSend(!gDisconnected);
	
	LLHUDEffectSpiral *effectp = (LLHUDEffectSpiral*)LLHUDManager::getInstance()->createViewerEffect(LLHUDObject::LL_HUD_EFFECT_POINT, TRUE);
	effectp->setPositionGlobal(gAgent.getPositionGlobal());
	effectp->setColor(LLColor4U(gAgent.getEffectColor()));
	LLHUDManager::getInstance()->sendEffects();
	effectp->markDead() ;//remove it.

	// Attempt to close all floaters that might be
	// editing things.
	if (gFloaterView)
	{
		// application is quitting
		gFloaterView->closeAllChildren(true);
	}

	LLSideTray::getInstance()->notifyChildren(LLSD().with("request","quit"));

	send_stats();

	gLogoutTimer.reset();
	mQuitRequested = true;
}

static bool finish_quit(const LLSD& notification, const LLSD& response)
{
	S32 option = LLNotificationsUtil::getSelectedOption(notification, response);

	if (option == 0)
	{
		LLAppViewer::instance()->requestQuit();
	}
	return false;
}
static LLNotificationFunctorRegistration finish_quit_reg("ConfirmQuit", finish_quit);

static bool switch_standard_skin_and_quit(const LLSD& notification, const LLSD& response)
{
	S32 option = LLNotificationsUtil::getSelectedOption(notification, response);

	if (option == 0)
	{
		gSavedSettings.setString("SessionSettingsFile", "");
		LLAppViewer::instance()->requestQuit();
	}
	return false;
}

static LLNotificationFunctorRegistration standard_skin_quit_reg("SwitchToStandardSkinAndQuit", switch_standard_skin_and_quit);

void LLAppViewer::userQuit()
{
	if (gDisconnected || gViewerWindow->getProgressView()->getVisible())
	{
		requestQuit();
	}
	else
	{
		LLNotificationsUtil::add("ConfirmQuit");
	}
}

static bool finish_early_exit(const LLSD& notification, const LLSD& response)
{
	LLAppViewer::instance()->forceQuit();
	return false;
}

void LLAppViewer::earlyExit(const std::string& name, const LLSD& substitutions)
{
   	llwarns << "app_early_exit: " << name << llendl;
	gDoDisconnect = TRUE;
	LLNotificationsUtil::add(name, substitutions, LLSD(), finish_early_exit);
}

// case where we need the viewer to exit without any need for notifications
void LLAppViewer::earlyExitNoNotify()
{
   	llwarns << "app_early_exit with no notification: " << llendl;
	gDoDisconnect = TRUE;
	finish_early_exit( LLSD(), LLSD() );
}

void LLAppViewer::abortQuit()
{
    llinfos << "abortQuit()" << llendl;
	mQuitRequested = false;
}

void LLAppViewer::migrateCacheDirectory()
{
#if LL_WINDOWS || LL_DARWIN
	// NOTE: (Nyx) as of 1.21, cache for mac is moving to /library/caches/SecondLife from
	// /library/application support/SecondLife/cache This should clear/delete the old dir.

	// As of 1.23 the Windows cache moved from
	//   C:\Documents and Settings\James\Application Support\SecondLife\cache
	// to
	//   C:\Documents and Settings\James\Local Settings\Application Support\SecondLife
	//
	// The Windows Vista equivalent is from
	//   C:\Users\James\AppData\Roaming\SecondLife\cache
	// to
	//   C:\Users\James\AppData\Local\SecondLife
	//
	// Note the absence of \cache on the second path.  James.

	// Only do this once per fresh install of this version.
	if (gSavedSettings.getBOOL("MigrateCacheDirectory"))
	{
		gSavedSettings.setBOOL("MigrateCacheDirectory", FALSE);

		std::string delimiter = gDirUtilp->getDirDelimiter();
		std::string old_cache_dir = gDirUtilp->getOSUserAppDir() + delimiter + "cache";
		std::string new_cache_dir = gDirUtilp->getCacheDir(true);

		if (gDirUtilp->fileExists(old_cache_dir))
		{
			llinfos << "Migrating cache from " << old_cache_dir << " to " << new_cache_dir << llendl;

			// Migrate inventory cache to avoid pain to inventory database after mass update
			S32 file_count = 0;
			std::string file_name;
			std::string mask = delimiter + "*.*";
			while (gDirUtilp->getNextFileInDir(old_cache_dir, mask, file_name))
			{
				if (file_name == "." || file_name == "..") continue;
				std::string source_path = old_cache_dir + delimiter + file_name;
				std::string dest_path = new_cache_dir + delimiter + file_name;
				if (!LLFile::rename(source_path, dest_path))
				{
					file_count++;
				}
			}
			llinfos << "Moved " << file_count << " files" << llendl;

			// Nuke the old cache
			gDirUtilp->setCacheDir(old_cache_dir);
			purgeCache();
			gDirUtilp->setCacheDir(new_cache_dir);

#if LL_DARWIN
			// Clean up Mac files not deleted by removing *.*
			std::string ds_store = old_cache_dir + "/.DS_Store";
			if (gDirUtilp->fileExists(ds_store))
			{
				LLFile::remove(ds_store);
			}
#endif
			if (LLFile::rmdir(old_cache_dir) != 0)
			{
				llwarns << "could not delete old cache directory " << old_cache_dir << llendl;
			}
		}
	}
#endif // LL_WINDOWS || LL_DARWIN
}

void dumpVFSCaches()
{
	llinfos << "======= Static VFS ========" << llendl;
	gStaticVFS->listFiles();
#if LL_WINDOWS
	llinfos << "======= Dumping static VFS to StaticVFSDump ========" << llendl;
	WCHAR w_str[MAX_PATH];
	GetCurrentDirectory(MAX_PATH, w_str);
	S32 res = LLFile::mkdir("StaticVFSDump");
	if (res == -1)
	{
		if (errno != EEXIST)
		{
			llwarns << "Couldn't create dir StaticVFSDump" << llendl;
		}
	}
	SetCurrentDirectory(utf8str_to_utf16str("StaticVFSDump").c_str());
	gStaticVFS->dumpFiles();
	SetCurrentDirectory(w_str);
#endif
						
	llinfos << "========= Dynamic VFS ====" << llendl;
	gVFS->listFiles();
#if LL_WINDOWS
	llinfos << "========= Dumping dynamic VFS to VFSDump ====" << llendl;
	res = LLFile::mkdir("VFSDump");
	if (res == -1)
	{
		if (errno != EEXIST)
		{
			llwarns << "Couldn't create dir VFSDump" << llendl;
		}
	}
	SetCurrentDirectory(utf8str_to_utf16str("VFSDump").c_str());
	gVFS->dumpFiles();
	SetCurrentDirectory(w_str);
#endif
}

//static
U32 LLAppViewer::getTextureCacheVersion() 
{
	//viewer texture cache version, change if the texture cache format changes.
	const U32 TEXTURE_CACHE_VERSION = 7;

	return TEXTURE_CACHE_VERSION ;
}

//static
U32 LLAppViewer::getObjectCacheVersion() 
{
	// Viewer object cache version, change if object update
	// format changes. JC
	const U32 INDRA_OBJECT_CACHE_VERSION = 14;

	return INDRA_OBJECT_CACHE_VERSION;
}

bool LLAppViewer::initCache()
{
	mPurgeCache = false;
	BOOL read_only = mSecondInstance ? TRUE : FALSE;
	LLAppViewer::getTextureCache()->setReadOnly(read_only) ;
	LLVOCache::getInstance()->setReadOnly(read_only);

	BOOL texture_cache_mismatch = FALSE ;
	if (gSavedSettings.getS32("LocalCacheVersion") != LLAppViewer::getTextureCacheVersion()) 
	{
		texture_cache_mismatch = TRUE ;
		if(!read_only) 
		{
			gSavedSettings.setS32("LocalCacheVersion", LLAppViewer::getTextureCacheVersion());
		}
	}

	if(!read_only)
	{
		// Purge cache if user requested it
		if (gSavedSettings.getBOOL("PurgeCacheOnStartup") ||
			gSavedSettings.getBOOL("PurgeCacheOnNextStartup"))
		{
			gSavedSettings.setBOOL("PurgeCacheOnNextStartup", false);
		mPurgeCache = true;
		}
	
		// We have moved the location of the cache directory over time.
		migrateCacheDirectory();
	
		// Setup and verify the cache location
		std::string cache_location = gSavedSettings.getString("CacheLocation");
		std::string new_cache_location = gSavedSettings.getString("NewCacheLocation");
		if (new_cache_location != cache_location)
		{
			gDirUtilp->setCacheDir(gSavedSettings.getString("CacheLocation"));
			purgeCache(); // purge old cache
			gSavedSettings.setString("CacheLocation", new_cache_location);
			gSavedSettings.setString("CacheLocationTopFolder", gDirUtilp->getBaseFileName(new_cache_location));
		}
	}

	if (!gDirUtilp->setCacheDir(gSavedSettings.getString("CacheLocation")))
	{
		LL_WARNS("AppCache") << "Unable to set cache location" << LL_ENDL;
		gSavedSettings.setString("CacheLocation", "");
		gSavedSettings.setString("CacheLocationTopFolder", "");
	}
	
	if (mPurgeCache && !read_only)
	{
		LLSplashScreen::update(LLTrans::getString("StartupClearingCache"));
		purgeCache();
	}

	LLSplashScreen::update(LLTrans::getString("StartupInitializingTextureCache"));
	
	// Init the texture cache
	// Allocate 80% of the cache size for textures	
	const S32 MB = 1024*1024;
	S64 cache_size = (S64)(gSavedSettings.getU32("CacheSize")) * MB;
	const S64 MAX_CACHE_SIZE = 1024*MB;
	cache_size = llmin(cache_size, MAX_CACHE_SIZE);
	S64 texture_cache_size = ((cache_size * 8)/10);
	S64 extra = LLAppViewer::getTextureCache()->initCache(LL_PATH_CACHE, texture_cache_size, texture_cache_mismatch);
	texture_cache_size -= extra;

	LLVOCache::getInstance()->initCache(LL_PATH_CACHE, gSavedSettings.getU32("CacheNumberOfRegionsForObjects"), getObjectCacheVersion()) ;

	LLSplashScreen::update(LLTrans::getString("StartupInitializingVFS"));
	
	// Init the VFS
	S64 vfs_size = cache_size - texture_cache_size;
	const S64 MAX_VFS_SIZE = 1024 * MB; // 1 GB
	vfs_size = llmin(vfs_size, MAX_VFS_SIZE);
	vfs_size = (vfs_size / MB) * MB; // make sure it is MB aligned
	U32 vfs_size_u32 = (U32)vfs_size;
	U32 old_vfs_size = gSavedSettings.getU32("VFSOldSize") * MB;
	bool resize_vfs = (vfs_size_u32 != old_vfs_size);
	if (resize_vfs)
	{
		gSavedSettings.setU32("VFSOldSize", vfs_size_u32/MB);
	}
	LL_INFOS("AppCache") << "VFS CACHE SIZE: " << vfs_size/(1024*1024) << " MB" << LL_ENDL;
	
	// This has to happen BEFORE starting the vfs
	//time_t	ltime;
	srand(time(NULL));		// Flawfinder: ignore
	U32 old_salt = gSavedSettings.getU32("VFSSalt");
	U32 new_salt;
	std::string old_vfs_data_file;
	std::string old_vfs_index_file;
	std::string new_vfs_data_file;
	std::string new_vfs_index_file;
	std::string static_vfs_index_file;
	std::string static_vfs_data_file;

	if (gSavedSettings.getBOOL("AllowMultipleViewers"))
	{
		// don't mess with renaming the VFS in this case
		new_salt = old_salt;
	}
	else
	{
		do
		{
			new_salt = rand();
		} while( new_salt == old_salt );
	}

	old_vfs_data_file = gDirUtilp->getExpandedFilename(LL_PATH_CACHE,VFS_DATA_FILE_BASE) + llformat("%u",old_salt);

	// make sure this file exists
	llstat s;
	S32 stat_result = LLFile::stat(old_vfs_data_file, &s);
	if (stat_result)
	{
		// doesn't exist, look for a data file
		std::string mask;
		mask = gDirUtilp->getDirDelimiter();
		mask += VFS_DATA_FILE_BASE;
		mask += "*";

		std::string dir;
		dir = gDirUtilp->getExpandedFilename(LL_PATH_CACHE,"");

		std::string found_file;
		if (gDirUtilp->getNextFileInDir(dir, mask, found_file))
		{
			old_vfs_data_file = dir + gDirUtilp->getDirDelimiter() + found_file;

			S32 start_pos = found_file.find_last_of('.');
			if (start_pos > 0)
			{
				sscanf(found_file.substr(start_pos+1).c_str(), "%d", &old_salt);
			}
			LL_DEBUGS("AppCache") << "Default vfs data file not present, found: " << old_vfs_data_file << " Old salt: " << old_salt << llendl;
		}
	}

	old_vfs_index_file = gDirUtilp->getExpandedFilename(LL_PATH_CACHE,VFS_INDEX_FILE_BASE) + llformat("%u",old_salt);

	stat_result = LLFile::stat(old_vfs_index_file, &s);
	if (stat_result)
	{
		// We've got a bad/missing index file, nukem!
		LL_WARNS("AppCache") << "Bad or missing vfx index file " << old_vfs_index_file << LL_ENDL;
		LL_WARNS("AppCache") << "Removing old vfs data file " << old_vfs_data_file << LL_ENDL;
		LLFile::remove(old_vfs_data_file);
		LLFile::remove(old_vfs_index_file);
		
		// Just in case, nuke any other old cache files in the directory.
		std::string dir;
		dir = gDirUtilp->getExpandedFilename(LL_PATH_CACHE,"");

		std::string mask;
		mask = gDirUtilp->getDirDelimiter();
		mask += VFS_DATA_FILE_BASE;
		mask += "*";

		gDirUtilp->deleteFilesInDir(dir, mask);

		mask = gDirUtilp->getDirDelimiter();
		mask += VFS_INDEX_FILE_BASE;
		mask += "*";

		gDirUtilp->deleteFilesInDir(dir, mask);
	}

	new_vfs_data_file = gDirUtilp->getExpandedFilename(LL_PATH_CACHE,VFS_DATA_FILE_BASE) + llformat("%u",new_salt);
	new_vfs_index_file = gDirUtilp->getExpandedFilename(LL_PATH_CACHE, VFS_INDEX_FILE_BASE) + llformat("%u",new_salt);

	static_vfs_data_file = gDirUtilp->getExpandedFilename(LL_PATH_APP_SETTINGS,"static_data.db2");
	static_vfs_index_file = gDirUtilp->getExpandedFilename(LL_PATH_APP_SETTINGS,"static_index.db2");

	if (resize_vfs)
	{
		LL_DEBUGS("AppCache") << "Removing old vfs and re-sizing" << LL_ENDL;
		
		LLFile::remove(old_vfs_data_file);
		LLFile::remove(old_vfs_index_file);
	}
	else if (old_salt != new_salt)
	{
		// move the vfs files to a new name before opening
		LL_DEBUGS("AppCache") << "Renaming " << old_vfs_data_file << " to " << new_vfs_data_file << LL_ENDL;
		LL_DEBUGS("AppCache") << "Renaming " << old_vfs_index_file << " to " << new_vfs_index_file << LL_ENDL;
		LLFile::rename(old_vfs_data_file, new_vfs_data_file);
		LLFile::rename(old_vfs_index_file, new_vfs_index_file);
	}

	// Startup the VFS...
	gSavedSettings.setU32("VFSSalt", new_salt);

	// Don't remove VFS after viewer crashes.  If user has corrupt data, they can reinstall. JC
	gVFS = LLVFS::createLLVFS(new_vfs_index_file, new_vfs_data_file, false, vfs_size_u32, false);
	if( !gVFS )
	{
		return false;
	}

	gStaticVFS = LLVFS::createLLVFS(static_vfs_index_file, static_vfs_data_file, true, 0, false);
	if( !gStaticVFS )
	{
		return false;
	}

	BOOL success = gVFS->isValid() && gStaticVFS->isValid();
	if( !success )
	{
		return false;
	}
	else
	{
		LLVFile::initClass();

#ifndef LL_RELEASE_FOR_DOWNLOAD
		if (gSavedSettings.getBOOL("DumpVFSCaches"))
		{
			dumpVFSCaches();
		}
#endif
		
		return true;
	}
}

void LLAppViewer::purgeCache()
{
	LL_INFOS("AppCache") << "Purging Cache and Texture Cache..." << llendl;
	LLAppViewer::getTextureCache()->purgeCache(LL_PATH_CACHE);
	LLVOCache::getInstance()->removeCache(LL_PATH_CACHE);
	std::string mask = gDirUtilp->getDirDelimiter() + "*.*";
	gDirUtilp->deleteFilesInDir(gDirUtilp->getExpandedFilename(LL_PATH_CACHE,""),mask);
}

std::string LLAppViewer::getSecondLifeTitle() const
{
	return LLTrans::getString("APP_NAME");
}

std::string LLAppViewer::getWindowTitle() const 
{
	return gWindowTitle;
}

// Callback from a dialog indicating user was logged out.  
bool finish_disconnect(const LLSD& notification, const LLSD& response)
{
	S32 option = LLNotificationsUtil::getSelectedOption(notification, response);

	if (1 == option)
	{
        LLAppViewer::instance()->forceQuit();
	}
	return false;
}

// Callback from an early disconnect dialog, force an exit
bool finish_forced_disconnect(const LLSD& notification, const LLSD& response)
{
	LLAppViewer::instance()->forceQuit();
	return false;
}


void LLAppViewer::forceDisconnect(const std::string& mesg)
{
	if (gDoDisconnect)
    {
		// Already popped up one of these dialogs, don't
		// do this again.
		return;
    }
	
	// *TODO: Translate the message if possible
	std::string big_reason = LLAgent::sTeleportErrorMessages[mesg];
	if ( big_reason.size() == 0 )
	{
		big_reason = mesg;
	}

	LLSD args;
	gDoDisconnect = TRUE;

	if (LLStartUp::getStartupState() < STATE_STARTED)
	{
		// Tell users what happened
		args["ERROR_MESSAGE"] = big_reason;
		LLNotificationsUtil::add("ErrorMessage", args, LLSD(), &finish_forced_disconnect);
	}
	else
	{
		args["MESSAGE"] = big_reason;
		LLNotificationsUtil::add("YouHaveBeenLoggedOut", args, LLSD(), &finish_disconnect );
	}
}

void LLAppViewer::badNetworkHandler()
{
	// Dump the packet
	gMessageSystem->dumpPacketToLog();

	// Flush all of our caches on exit in the case of disconnect due to
	// invalid packets.

	mPurgeOnExit = TRUE;

	std::ostringstream message;
	message <<
		"The viewer has detected mangled network data indicative\n"
		"of a bad upstream network connection or an incomplete\n"
		"local installation of " << LLAppViewer::instance()->getSecondLifeTitle() << ". \n"
		" \n"
		"Try uninstalling and reinstalling to see if this resolves \n"
		"the issue. \n"
		" \n"
		"If the problem continues, see the Tech Support FAQ at: \n"
		"www.secondlife.com/support";
	forceDisconnect(message.str());
	
	LLApp::instance()->writeMiniDump();
}

// This routine may get called more than once during the shutdown process.
// This can happen because we need to get the screenshot before the window
// is destroyed.
void LLAppViewer::saveFinalSnapshot()
{
	if (!mSavedFinalSnapshot && !gNoRender)
	{
		gSavedSettings.setVector3d("FocusPosOnLogout", gAgentCamera.calcFocusPositionTargetGlobal());
		gSavedSettings.setVector3d("CameraPosOnLogout", gAgentCamera.calcCameraPositionTargetGlobal());
		gViewerWindow->setCursor(UI_CURSOR_WAIT);
		gAgentCamera.changeCameraToThirdPerson( FALSE );	// don't animate, need immediate switch
		gSavedSettings.setBOOL("ShowParcelOwners", FALSE);
		idle();

		std::string snap_filename = gDirUtilp->getLindenUserDir();
		snap_filename += gDirUtilp->getDirDelimiter();
		snap_filename += SCREEN_LAST_FILENAME;
		// use full pixel dimensions of viewer window (not post-scale dimensions)
		gViewerWindow->saveSnapshot(snap_filename, gViewerWindow->getWindowWidthRaw(), gViewerWindow->getWindowHeightRaw(), FALSE, TRUE);
		mSavedFinalSnapshot = TRUE;
	}
}

void LLAppViewer::loadNameCache()
{
	// display names cache
	std::string filename =
		gDirUtilp->getExpandedFilename(LL_PATH_CACHE, "avatar_name_cache.xml");
	LL_INFOS("AvNameCache") << filename << LL_ENDL;
	llifstream name_cache_stream(filename);
	if(name_cache_stream.is_open())
	{
		LLAvatarNameCache::importFile(name_cache_stream);
	}

	if (!gCacheName) return;

	std::string name_cache;
	name_cache = gDirUtilp->getExpandedFilename(LL_PATH_CACHE, "name.cache");
	llifstream cache_file(name_cache);
	if(cache_file.is_open())
	{
		if(gCacheName->importFile(cache_file)) return;
	}
}

void LLAppViewer::saveNameCache()
	{
	// display names cache
	std::string filename =
		gDirUtilp->getExpandedFilename(LL_PATH_CACHE, "avatar_name_cache.xml");
	llofstream name_cache_stream(filename);
	if(name_cache_stream.is_open())
	{
		LLAvatarNameCache::exportFile(name_cache_stream);
}

	if (!gCacheName) return;

	std::string name_cache;
	name_cache = gDirUtilp->getExpandedFilename(LL_PATH_CACHE, "name.cache");
	llofstream cache_file(name_cache);
	if(cache_file.is_open())
	{
		gCacheName->exportFile(cache_file);
	}
}

/*!	@brief		This class is an LLFrameTimer that can be created with
				an elapsed time that starts counting up from the given value
				rather than 0.0.
				
				Otherwise it behaves the same way as LLFrameTimer.
*/
class LLFrameStatsTimer : public LLFrameTimer
{
public:
	LLFrameStatsTimer(F64 elapsed_already = 0.0)
		: LLFrameTimer()
		{
			mStartTime -= elapsed_already;
		}
};

static LLFastTimer::DeclareTimer FTM_AUDIO_UPDATE("Update Audio");
static LLFastTimer::DeclareTimer FTM_CLEANUP("Cleanup");
static LLFastTimer::DeclareTimer FTM_IDLE_CB("Idle Callbacks");
static LLFastTimer::DeclareTimer FTM_LOD_UPDATE("Update LOD");
static LLFastTimer::DeclareTimer FTM_OBJECTLIST_UPDATE("Update Objectlist");
static LLFastTimer::DeclareTimer FTM_REGION_UPDATE("Update Region");
static LLFastTimer::DeclareTimer FTM_WORLD_UPDATE("Update World");
static LLFastTimer::DeclareTimer FTM_NETWORK("Network");

///////////////////////////////////////////////////////
// idle()
//
// Called every time the window is not doing anything.
// Receive packets, update statistics, and schedule a redisplay.
///////////////////////////////////////////////////////
void LLAppViewer::idle()
{
	LLMemType mt_idle(LLMemType::MTYPE_IDLE);
	pingMainloopTimeout("Main:Idle");
	
	// Update frame timers
	static LLTimer idle_timer;

	LLFrameTimer::updateFrameTime();
	LLFrameTimer::updateFrameCount();
	LLEventTimer::updateClass();
	LLCriticalDamp::updateInterpolants();
	LLMortician::updateClass();
	F32 dt_raw = idle_timer.getElapsedTimeAndResetF32();

	// Cap out-of-control frame times
	// Too low because in menus, swapping, debugger, etc.
	// Too high because idle called with no objects in view, etc.
	const F32 MIN_FRAME_RATE = 1.f;
	const F32 MAX_FRAME_RATE = 200.f;

	F32 frame_rate_clamped = 1.f / dt_raw;
	frame_rate_clamped = llclamp(frame_rate_clamped, MIN_FRAME_RATE, MAX_FRAME_RATE);
	gFrameDTClamped = 1.f / frame_rate_clamped;

	// Global frame timer
	// Smoothly weight toward current frame
	gFPSClamped = (frame_rate_clamped + (4.f * gFPSClamped)) / 5.f;

	F32 qas = gSavedSettings.getF32("QuitAfterSeconds");
	if (qas > 0.f)
	{
		if (gRenderStartTime.getElapsedTimeF32() > qas)
		{
			LLAppViewer::instance()->forceQuit();
		}
	}

	// debug setting to quit after N seconds of being AFK - 0 to never do this
	F32 qas_afk = gSavedSettings.getF32("QuitAfterSecondsOfAFK");
	if (qas_afk > 0.f)
	{
		// idle time is more than setting
		if ( gAwayTriggerTimer.getElapsedTimeF32() > qas_afk )
		{
			// go ahead and just quit gracefully
			LLAppViewer::instance()->requestQuit();
		}
	}

	// Must wait until both have avatar object and mute list, so poll
	// here.
	request_initial_instant_messages();

	///////////////////////////////////
	//
	// Special case idle if still starting up
	//
	if (LLStartUp::getStartupState() < STATE_STARTED)
	{
		// Skip rest if idle startup returns false (essentially, no world yet)
		gGLActive = TRUE;
		if (!idle_startup())
		{
			gGLActive = FALSE;
			return;
		}
		gGLActive = FALSE;
	}

	
    F32 yaw = 0.f;				// radians

	if (!gDisconnected)
	{
		LLFastTimer t(FTM_NETWORK);
		// Update spaceserver timeinfo
	    LLWorld::getInstance()->setSpaceTimeUSec(LLWorld::getInstance()->getSpaceTimeUSec() + (U32)(dt_raw * SEC_TO_MICROSEC));
    
    
	    //////////////////////////////////////
	    //
	    // Update simulator agent state
	    //

		if (gSavedSettings.getBOOL("RotateRight"))
		{
			gAgent.moveYaw(-1.f);
		}

		{
			LLFastTimer t(FTM_AGENT_AUTOPILOT);
			// Handle automatic walking towards points
			gAgentPilot.updateTarget();
			gAgent.autoPilot(&yaw);
		}
    
	    static LLFrameTimer agent_update_timer;
	    static U32 				last_control_flags;
    
	    //	When appropriate, update agent location to the simulator.
	    F32 agent_update_time = agent_update_timer.getElapsedTimeF32();
	    BOOL flags_changed = gAgent.controlFlagsDirty() || (last_control_flags != gAgent.getControlFlags());
		    
	    if (flags_changed || (agent_update_time > (1.0f / (F32) AGENT_UPDATES_PER_SECOND)))
	    {
		    LLFastTimer t(FTM_AGENT_UPDATE);
		    // Send avatar and camera info
		    last_control_flags = gAgent.getControlFlags();
		    send_agent_update(TRUE);
		    agent_update_timer.reset();
	    }
	}

	//////////////////////////////////////
	//
	// Manage statistics
	//
	//
	{
		// Initialize the viewer_stats_timer with an already elapsed time
		// of SEND_STATS_PERIOD so that the initial stats report will
		// be sent immediately.
		static LLFrameStatsTimer viewer_stats_timer(SEND_STATS_PERIOD);
		reset_statistics();

		// Update session stats every large chunk of time
		// *FIX: (???) SAMANTHA
		if (viewer_stats_timer.getElapsedTimeF32() >= SEND_STATS_PERIOD && !gDisconnected)
		{
			llinfos << "Transmitting sessions stats" << llendl;
			send_stats();
			viewer_stats_timer.reset();
		}

		// Print the object debugging stats
		static LLFrameTimer object_debug_timer;
		if (object_debug_timer.getElapsedTimeF32() > 5.f)
		{
			object_debug_timer.reset();
			if (gObjectList.mNumDeadObjectUpdates)
			{
				llinfos << "Dead object updates: " << gObjectList.mNumDeadObjectUpdates << llendl;
				gObjectList.mNumDeadObjectUpdates = 0;
			}
			if (gObjectList.mNumUnknownKills)
			{
				llinfos << "Kills on unknown objects: " << gObjectList.mNumUnknownKills << llendl;
				gObjectList.mNumUnknownKills = 0;
			}
			if (gObjectList.mNumUnknownUpdates)
			{
				llinfos << "Unknown object updates: " << gObjectList.mNumUnknownUpdates << llendl;
				gObjectList.mNumUnknownUpdates = 0;
			}

			// ViewerMetrics FPS piggy-backing on the debug timer.
			// The 5-second interval is nice for this purpose.  If the object debug
			// bit moves or is disabled, please give this a suitable home.
			LLViewerAssetStatsFF::record_fps_main(gFPSClamped);
		}
	}

	if (!gDisconnected)
	{
		LLFastTimer t(FTM_NETWORK);
	
	    ////////////////////////////////////////////////
	    //
	    // Network processing
	    //
	    // NOTE: Starting at this point, we may still have pointers to "dead" objects
	    // floating throughout the various object lists.
	    //
		idleNameCache();
    
		idleNetwork();
	    	        

		// Check for away from keyboard, kick idle agents.
		idle_afk_check();

		//  Update statistics for this frame
		update_statistics(gFrameCount);
	}

	////////////////////////////////////////
	//
	// Handle the regular UI idle callbacks as well as
	// hover callbacks
	//

	{
// 		LLFastTimer t(FTM_IDLE_CB);

		// Do event notifications if necessary.  Yes, we may want to move this elsewhere.
		gEventNotifier.update();
		
		gIdleCallbacks.callFunctions();
		gInventory.idleNotifyObservers();
	}
	
	// Metrics logging (LLViewerAssetStats, etc.)
	{
		static LLTimer report_interval;

		// *TODO:  Add configuration controls for this
		if (report_interval.getElapsedTimeF32() >= app_metrics_interval)
		{
			metricsSend(! gDisconnected);
			report_interval.reset();
		}
	}

	if (gDisconnected)
    {
		return;
    }

	gViewerWindow->updateUI();

	///////////////////////////////////////
	// Agent and camera movement
	//
		LLCoordGL current_mouse = gViewerWindow->getCurrentMouse();

	{
		// After agent and camera moved, figure out if we need to
		// deselect objects.
		LLSelectMgr::getInstance()->deselectAllIfTooFar();

	}

	{
		// Handle pending gesture processing
		static LLFastTimer::DeclareTimer ftm("Agent Position");
		LLFastTimer t(ftm);
		LLGestureMgr::instance().update();

		gAgent.updateAgentPosition(gFrameDTClamped, yaw, current_mouse.mX, current_mouse.mY);
	}

	{
		LLFastTimer t(FTM_OBJECTLIST_UPDATE); 
		
        if (!(logoutRequestSent() && hasSavedFinalSnapshot()))
		{
			gObjectList.update(gAgent, *LLWorld::getInstance());
		}
	}
	
	//////////////////////////////////////
	//
	// Deletes objects...
	// Has to be done after doing idleUpdates (which can kill objects)
	//

	{
		LLFastTimer t(FTM_CLEANUP);
		gObjectList.cleanDeadObjects();
		LLDrawable::cleanupDeadDrawables();
	}
	
	//
	// After this point, in theory we should never see a dead object
	// in the various object/drawable lists.
	//

	//////////////////////////////////////
	//
	// Update/send HUD effects
	//
	// At this point, HUD effects may clean up some references to
	// dead objects.
	//

	{
		static LLFastTimer::DeclareTimer ftm("HUD Effects");
		LLFastTimer t(ftm);
		LLSelectMgr::getInstance()->updateEffects();
		LLHUDManager::getInstance()->cleanupEffects();
		LLHUDManager::getInstance()->sendEffects();
	}

	////////////////////////////////////////
	//
	// Unpack layer data that we've received
	//

	{
		LLFastTimer t(FTM_NETWORK);
		gVLManager.unpackData();
	}
	
	/////////////////////////
	//
	// Update surfaces, and surface textures as well.
	//

	LLWorld::getInstance()->updateVisibilities();
	{
		const F32 max_region_update_time = .001f; // 1ms
		LLFastTimer t(FTM_REGION_UPDATE);
		LLWorld::getInstance()->updateRegions(max_region_update_time);
	}
	
	/////////////////////////
	//
	// Update weather effects
	//
	if (!gNoRender)
	{
		LLWorld::getInstance()->updateClouds(gFrameDTClamped);
		gSky.propagateHeavenlyBodies(gFrameDTClamped);				// moves sun, moon, and planets

		// Update wind vector 
		LLVector3 wind_position_region;
		static LLVector3 average_wind;

		LLViewerRegion *regionp;
		regionp = LLWorld::getInstance()->resolveRegionGlobal(wind_position_region, gAgent.getPositionGlobal());	// puts agent's local coords into wind_position	
		if (regionp)
		{
			gWindVec = regionp->mWind.getVelocity(wind_position_region);

			// Compute average wind and use to drive motion of water
			
			average_wind = regionp->mWind.getAverage();
			F32 cloud_density = regionp->mCloudLayer.getDensityRegion(wind_position_region);
			
			gSky.setCloudDensityAtAgent(cloud_density);
			gSky.setWind(average_wind);
			//LLVOWater::setWind(average_wind);
		}
		else
		{
			gWindVec.setVec(0.0f, 0.0f, 0.0f);
		}
	}
	
	//////////////////////////////////////
	//
	// Sort and cull in the new renderer are moved to pipeline.cpp
	// Here, particles are updated and drawables are moved.
	//
	
	if (!gNoRender)
	{
		LLFastTimer t(FTM_WORLD_UPDATE);
		gPipeline.updateMove();

		LLWorld::getInstance()->updateParticles();
	}

	if (LLViewerJoystick::getInstance()->getOverrideCamera())
	{
		LLViewerJoystick::getInstance()->moveFlycam();
	}
	else
	{
		if (LLToolMgr::getInstance()->inBuildMode())
		{
			LLViewerJoystick::getInstance()->moveObjects();
		}

		gAgentCamera.updateCamera();
	}

	// update media focus
	LLViewerMediaFocus::getInstance()->update();

	// objects and camera should be in sync, do LOD calculations now
	{
		LLFastTimer t(FTM_LOD_UPDATE);
		gObjectList.updateApparentAngles(gAgent);
	}

	{
		LLFastTimer t(FTM_AUDIO_UPDATE);
		
		if (gAudiop)
		{
		    audio_update_volume(false);
			audio_update_listener();
			audio_update_wind(false);

			// this line actually commits the changes we've made to source positions, etc.
			const F32 max_audio_decode_time = 0.002f; // 2 ms decode time
			gAudiop->idle(max_audio_decode_time);
		}
	}
	
	// Handle shutdown process, for example, 
	// wait for floaters to close, send quit message,
	// forcibly quit if it has taken too long
	if (mQuitRequested)
	{
		gGLActive = TRUE;
		idleShutdown();
	}
}

void LLAppViewer::idleShutdown()
{
	// Wait for all modal alerts to get resolved
	if (LLModalDialog::activeCount() > 0)
	{
		return;
	}

	// close IM interface
	if(gIMMgr)
	{
		gIMMgr->disconnectAllSessions();
	}
	
	// Wait for all floaters to get resolved
	if (gFloaterView
		&& !gFloaterView->allChildrenClosed())
	{
		return;
	}

	if (LLSideTray::getInstance()->notifyChildren(LLSD().with("request","wait_quit")))
	{
		return;
	}


	
	// ProductEngine: Try moving this code to where we shut down sTextureCache in cleanup()
	// *TODO: ugly
	static bool saved_teleport_history = false;
	if (!saved_teleport_history)
	{
		saved_teleport_history = true;
		LLTeleportHistory::getInstance()->dump();
		LLLocationHistory::getInstance()->save(); // *TODO: find a better place for doing this
		return;
	}

	static bool saved_snapshot = false;
	if (!saved_snapshot)
	{
		saved_snapshot = true;
		saveFinalSnapshot();
		return;
	}

	const F32 SHUTDOWN_UPLOAD_SAVE_TIME = 5.f;

	S32 pending_uploads = gAssetStorage->getNumPendingUploads();
	if (pending_uploads > 0
		&& gLogoutTimer.getElapsedTimeF32() < SHUTDOWN_UPLOAD_SAVE_TIME
		&& !logoutRequestSent())
	{
		static S32 total_uploads = 0;
		// Sometimes total upload count can change during logout.
		total_uploads = llmax(total_uploads, pending_uploads);
		gViewerWindow->setShowProgress(TRUE);
		S32 finished_uploads = total_uploads - pending_uploads;
		F32 percent = 100.f * finished_uploads / total_uploads;
		gViewerWindow->setProgressPercent(percent);
		gViewerWindow->setProgressString(LLTrans::getString("SavingSettings"));
		return;
	}

	// All floaters are closed.  Tell server we want to quit.
	if( !logoutRequestSent() )
	{
		sendLogoutRequest();

		// Wait for a LogoutReply message
		gViewerWindow->setShowProgress(TRUE);
		gViewerWindow->setProgressPercent(100.f);
		gViewerWindow->setProgressString(LLTrans::getString("LoggingOut"));
		return;
	}

	// Make sure that we quit if we haven't received a reply from the server.
	if( logoutRequestSent() 
		&& gLogoutTimer.getElapsedTimeF32() > gLogoutMaxTime )
	{
		forceQuit();
		return;
	}
}

void LLAppViewer::sendLogoutRequest()
{
	if(!mLogoutRequestSent)
	{
		LLMessageSystem* msg = gMessageSystem;
		msg->newMessageFast(_PREHASH_LogoutRequest);
		msg->nextBlockFast(_PREHASH_AgentData);
		msg->addUUIDFast(_PREHASH_AgentID, gAgent.getID() );
		msg->addUUIDFast(_PREHASH_SessionID, gAgent.getSessionID());
		gAgent.sendReliableMessage();

		gLogoutTimer.reset();
		gLogoutMaxTime = LOGOUT_REQUEST_TIME;
		mLogoutRequestSent = TRUE;
		
		if(LLVoiceClient::instanceExists())
		{
			LLVoiceClient::getInstance()->leaveChannel();
		}

		//Set internal status variables and marker files
		gLogoutInProgress = TRUE;
		mLogoutMarkerFileName = gDirUtilp->getExpandedFilename(LL_PATH_LOGS,LOGOUT_MARKER_FILE_NAME);
		
		LLAPRFile outfile ;
		outfile.open(mLogoutMarkerFileName, LL_APR_W);
		mLogoutMarkerFile =  outfile.getFileHandle() ;
		if (mLogoutMarkerFile)
		{
			llinfos << "Created logout marker file " << mLogoutMarkerFileName << llendl;
    		apr_file_close(mLogoutMarkerFile);
		}
		else
		{
			llwarns << "Cannot create logout marker file " << mLogoutMarkerFileName << llendl;
		}		
	}
}

void LLAppViewer::idleNameCache()
{
	// Neither old nor new name cache can function before agent has a region
	LLViewerRegion* region = gAgent.getRegion();
	if (!region) return;

	// deal with any queued name requests and replies.
	gCacheName->processPending();

	// Can't run the new cache until we have the list of capabilities
	// for the agent region, and can therefore decide whether to use
	// display names or fall back to the old name system.
	if (!region->capabilitiesReceived()) return;

	// Agent may have moved to a different region, so need to update cap URL
	// for name lookups.  Can't do this in the cap grant code, as caps are
	// granted to neighbor regions before the main agent gets there.  Can't
	// do it in the move-into-region code because cap not guaranteed to be
	// granted yet, for example on teleport.
	bool had_capability = LLAvatarNameCache::hasNameLookupURL();
	std::string name_lookup_url;
	name_lookup_url.reserve(128); // avoid a memory allocation below
	name_lookup_url = region->getCapability("GetDisplayNames");
	bool have_capability = !name_lookup_url.empty();
	if (have_capability)
	{
		// we have support for display names, use it
	    U32 url_size = name_lookup_url.size();
	    // capabilities require URLs with slashes before query params:
	    // https://<host>:<port>/cap/<uuid>/?ids=<blah>
	    // but the caps are granted like:
	    // https://<host>:<port>/cap/<uuid>
	    if (url_size > 0 && name_lookup_url[url_size-1] != '/')
	    {
		    name_lookup_url += '/';
	    }
		LLAvatarNameCache::setNameLookupURL(name_lookup_url);
	}
	else
	{
		// Display names not available on this region
		LLAvatarNameCache::setNameLookupURL( std::string() );
	}

	// Error recovery - did we change state?
	if (had_capability != have_capability)
	{
		// name tags are persistant on screen, so make sure they refresh
		LLVOAvatar::invalidateNameTags();
	}

	LLAvatarNameCache::idle();
}

//
// Handle messages, and all message related stuff
//

#define TIME_THROTTLE_MESSAGES

#ifdef TIME_THROTTLE_MESSAGES
#define CHECK_MESSAGES_DEFAULT_MAX_TIME .020f // 50 ms = 50 fps (just for messages!)
static F32 CheckMessagesMaxTime = CHECK_MESSAGES_DEFAULT_MAX_TIME;
#endif

static LLFastTimer::DeclareTimer FTM_IDLE_NETWORK("Idle Network");

void LLAppViewer::idleNetwork()
{
	LLMemType mt_in(LLMemType::MTYPE_IDLE_NETWORK);
	pingMainloopTimeout("idleNetwork");
	
	gObjectList.mNumNewObjects = 0;
	S32 total_decoded = 0;

	if (!gSavedSettings.getBOOL("SpeedTest"))
	{
		LLFastTimer t(FTM_IDLE_NETWORK); // decode
		
		LLTimer check_message_timer;
		//  Read all available packets from network 
		const S64 frame_count = gFrameCount;  // U32->S64
		F32 total_time = 0.0f;

		while (gMessageSystem->checkAllMessages(frame_count, gServicePump)) 
		{
			if (gDoDisconnect)
			{
				// We're disconnecting, don't process any more messages from the server
				// We're usually disconnecting due to either network corruption or a
				// server going down, so this is OK.
				break;
			}
			
			total_decoded++;
			gPacketsIn++;

			if (total_decoded > MESSAGE_MAX_PER_FRAME)
			{
				break;
			}

#ifdef TIME_THROTTLE_MESSAGES
			// Prevent slow packets from completely destroying the frame rate.
			// This usually happens due to clumps of avatars taking huge amount
			// of network processing time (which needs to be fixed, but this is
			// a good limit anyway).
			total_time = check_message_timer.getElapsedTimeF32();
			if (total_time >= CheckMessagesMaxTime)
				break;
#endif
		}

		// Handle per-frame message system processing.
		gMessageSystem->processAcks();

#ifdef TIME_THROTTLE_MESSAGES
		if (total_time >= CheckMessagesMaxTime)
		{
			// Increase CheckMessagesMaxTime so that we will eventually catch up
			CheckMessagesMaxTime *= 1.035f; // 3.5% ~= x2 in 20 frames, ~8x in 60 frames
		}
		else
		{
			// Reset CheckMessagesMaxTime to default value
			CheckMessagesMaxTime = CHECK_MESSAGES_DEFAULT_MAX_TIME;
		}
#endif
		


		// we want to clear the control after sending out all necessary agent updates
		gAgent.resetControlFlags();
				
		// Decode enqueued messages...
		S32 remaining_possible_decodes = MESSAGE_MAX_PER_FRAME - total_decoded;

		if( remaining_possible_decodes <= 0 )
		{
			llinfos << "Maxed out number of messages per frame at " << MESSAGE_MAX_PER_FRAME << llendl;
		}

		if (gPrintMessagesThisFrame)
		{
			llinfos << "Decoded " << total_decoded << " msgs this frame!" << llendl;
			gPrintMessagesThisFrame = FALSE;
		}
	}
	LLViewerStats::getInstance()->mNumNewObjectsStat.addValue(gObjectList.mNumNewObjects);

	// Retransmit unacknowledged packets.
	gXferManager->retransmitUnackedPackets();
	gAssetStorage->checkForTimeouts();
	gViewerThrottle.updateDynamicThrottle();

	// Check that the circuit between the viewer and the agent's current
	// region is still alive
	LLViewerRegion *agent_region = gAgent.getRegion();
	if (agent_region && (LLStartUp::getStartupState()==STATE_STARTED))
	{
		LLUUID this_region_id = agent_region->getRegionID();
		bool this_region_alive = agent_region->isAlive();
		if ((mAgentRegionLastAlive && !this_region_alive) // newly dead
		    && (mAgentRegionLastID == this_region_id)) // same region
		{
			forceDisconnect(LLTrans::getString("AgentLostConnection"));
		}
		mAgentRegionLastID = this_region_id;
		mAgentRegionLastAlive = this_region_alive;
	}
}

void LLAppViewer::disconnectViewer()
{
	if (gDisconnected)
	{
		return;
	}
	//
	// Cleanup after quitting.
	//	
	// Save snapshot for next time, if we made it through initialization

	llinfos << "Disconnecting viewer!" << llendl;

	// Dump our frame statistics

	// Remember if we were flying
	gSavedSettings.setBOOL("FlyingAtExit", gAgent.getFlying() );

	// Un-minimize all windows so they don't get saved minimized
	if (!gNoRender)
	{
		if (gFloaterView)
		{
			gFloaterView->restoreAll();
		}
	}

	if (LLSelectMgr::getInstance())
	{
		LLSelectMgr::getInstance()->deselectAll();
	}

	// save inventory if appropriate
	gInventory.cache(gInventory.getRootFolderID(), gAgent.getID());
	if (gInventory.getLibraryRootFolderID().notNull()
		&& gInventory.getLibraryOwnerID().notNull())
	{
		gInventory.cache(
			gInventory.getLibraryRootFolderID(),
			gInventory.getLibraryOwnerID());
	}

	saveNameCache();

	// close inventory interface, close all windows
	LLFloaterInventory::cleanup();

	gAgentWearables.cleanup();
	gAgentCamera.cleanup();
	// Also writes cached agent settings to gSavedSettings
	gAgent.cleanup();

	// This is where we used to call gObjectList.destroy() and then delete gWorldp.
	// Now we just ask the LLWorld singleton to cleanly shut down.
	if(LLWorld::instanceExists())
	{
		LLWorld::getInstance()->destroyClass();
	}

	// call all self-registered classes
	LLDestroyClassList::instance().fireCallbacks();

	cleanup_xfer_manager();
	gDisconnected = TRUE;

	// Pass the connection state to LLUrlEntryParcel not to attempt
	// parcel info requests while disconnected.
	LLUrlEntryParcel::setDisconnected(gDisconnected);
}

void LLAppViewer::forceErrorLLError()
{
   	llerrs << "This is an llerror" << llendl;
}

void LLAppViewer::forceErrorBreakpoint()
{
#ifdef LL_WINDOWS
    DebugBreak();
#endif
    return;
}

void LLAppViewer::forceErrorBadMemoryAccess()
{
    S32* crash = NULL;
    *crash = 0xDEADBEEF;  
    return;
}

void LLAppViewer::forceErrorInfiniteLoop()
{
    while(true)
    {
        ;
    }
    return;
}
 
void LLAppViewer::forceErrorSoftwareException()
{
    // *FIX: Any way to insure it won't be handled?
    throw; 
}

void LLAppViewer::forceErrorDriverCrash()
{
	glDeleteTextures(1, NULL);
}

void LLAppViewer::initMainloopTimeout(const std::string& state, F32 secs)
{
	if(!mMainloopTimeout)
	{
		mMainloopTimeout = new LLWatchdogTimeout();
		resumeMainloopTimeout(state, secs);
	}
}

void LLAppViewer::destroyMainloopTimeout()
{
	if(mMainloopTimeout)
	{
		delete mMainloopTimeout;
		mMainloopTimeout = NULL;
	}
}

void LLAppViewer::resumeMainloopTimeout(const std::string& state, F32 secs)
{
	if(mMainloopTimeout)
	{
		if(secs < 0.0f)
		{
			secs = gSavedSettings.getF32("MainloopTimeoutDefault");
		}
		
		mMainloopTimeout->setTimeout(secs);
		mMainloopTimeout->start(state);
	}
}

void LLAppViewer::pauseMainloopTimeout()
{
	if(mMainloopTimeout)
	{
		mMainloopTimeout->stop();
	}
}

void LLAppViewer::pingMainloopTimeout(const std::string& state, F32 secs)
{
//	if(!restoreErrorTrap())
//	{
//		llwarns << "!!!!!!!!!!!!! Its an error trap!!!!" << state << llendl;
//	}
	
	if(mMainloopTimeout)
	{
		if(secs < 0.0f)
		{
			secs = gSavedSettings.getF32("MainloopTimeoutDefault");
		}

		mMainloopTimeout->setTimeout(secs);
		mMainloopTimeout->ping(state);
	}
}

void LLAppViewer::handleLoginComplete()
{
	gLoggedInTime.start();
	initMainloopTimeout("Mainloop Init");

	// Store some data to DebugInfo in case of a freeze.
	gDebugInfo["ClientInfo"]["Name"] = LLVersionInfo::getChannel();

	gDebugInfo["ClientInfo"]["MajorVersion"] = LLVersionInfo::getMajor();
	gDebugInfo["ClientInfo"]["MinorVersion"] = LLVersionInfo::getMinor();
	gDebugInfo["ClientInfo"]["PatchVersion"] = LLVersionInfo::getPatch();
	gDebugInfo["ClientInfo"]["BuildVersion"] = LLVersionInfo::getBuild();

	LLParcel* parcel = LLViewerParcelMgr::getInstance()->getAgentParcel();
	if ( parcel && parcel->getMusicURL()[0])
	{
		gDebugInfo["ParcelMusicURL"] = parcel->getMusicURL();
	}	
	if ( parcel && parcel->getMediaURL()[0])
	{
		gDebugInfo["ParcelMediaURL"] = parcel->getMediaURL();
	}
	
	gDebugInfo["SettingsFilename"] = gSavedSettings.getString("ClientSettingsFile");
	gDebugInfo["CAFilename"] = gDirUtilp->getCAFile();
	gDebugInfo["ViewerExePath"] = gDirUtilp->getExecutablePathAndName();
	gDebugInfo["CurrentPath"] = gDirUtilp->getCurPath();

	if(gAgent.getRegion())
	{
		gDebugInfo["CurrentSimHost"] = gAgent.getRegionHost().getHostName();
		gDebugInfo["CurrentRegion"] = gAgent.getRegion()->getName();
	}

	if(LLAppViewer::instance()->mMainloopTimeout)
	{
		gDebugInfo["MainloopTimeoutState"] = LLAppViewer::instance()->mMainloopTimeout->getState();
	}

	mOnLoginCompleted();

	writeDebugInfo();
}

// *TODO - generalize this and move DSO wrangling to a helper class -brad
void LLAppViewer::loadEventHostModule(S32 listen_port)
{
	std::string dso_name =
#if LL_WINDOWS
	    "lleventhost.dll";
#elif LL_DARWIN
	    "liblleventhost.dylib";
#else
	    "liblleventhost.so";
#endif

	std::string dso_path = gDirUtilp->findFile(dso_name,
		gDirUtilp->getAppRODataDir(),
		gDirUtilp->getExecutableDir());

	if(dso_path == "")
	{
		llerrs << "QAModeEventHost requested but module \"" << dso_name << "\" not found!" << llendl;
		return;
	}

	LL_INFOS("eventhost") << "Found lleventhost at '" << dso_path << "'" << LL_ENDL;
#if ! defined(LL_WINDOWS)
	{
		std::string outfile("/tmp/lleventhost.file.out");
		std::string command("file '" + dso_path + "' > '" + outfile + "' 2>&1");
		int rc = system(command.c_str());
		if (rc != 0)
		{
			LL_WARNS("eventhost") << command << " ==> " << rc << ':' << LL_ENDL;
		}
		else
		{
			LL_INFOS("eventhost") << command << ':' << LL_ENDL;
		}
		{
			std::ifstream reader(outfile.c_str());
			std::string line;
			while (std::getline(reader, line))
			{
				size_t len = line.length();
				if (len && line[len-1] == '\n')
					line.erase(len-1);
				LL_INFOS("eventhost") << line << LL_ENDL;
			}
		}
		remove(outfile.c_str());
	}
#endif // LL_WINDOWS

	apr_dso_handle_t * eventhost_dso_handle = NULL;
	apr_pool_t * eventhost_dso_memory_pool = NULL;

	//attempt to load the shared library
	apr_pool_create(&eventhost_dso_memory_pool, NULL);
	apr_status_t rv = apr_dso_load(&eventhost_dso_handle,
		dso_path.c_str(),
		eventhost_dso_memory_pool);
	llassert_always(! ll_apr_warn_status(rv, eventhost_dso_handle));
	llassert_always(eventhost_dso_handle != NULL);

	int (*ll_plugin_start_func)(LLSD const &) = NULL;
	rv = apr_dso_sym((apr_dso_handle_sym_t*)&ll_plugin_start_func, eventhost_dso_handle, "ll_plugin_start");

	llassert_always(! ll_apr_warn_status(rv, eventhost_dso_handle));
	llassert_always(ll_plugin_start_func != NULL);

	LLSD args;
	args["listen_port"] = listen_port;

	int status = ll_plugin_start_func(args);

	if(status != 0)
	{
		llerrs << "problem loading eventhost plugin, status: " << status << llendl;
	}

	mPlugins.insert(eventhost_dso_handle);
}

void LLAppViewer::launchUpdater()
{
		LLSD query_map = LLSD::emptyMap();
	// *TODO place os string in a global constant
#if LL_WINDOWS  
	query_map["os"] = "win";
#elif LL_DARWIN
	query_map["os"] = "mac";
#elif LL_LINUX
	query_map["os"] = "lnx";
#elif LL_SOLARIS
	query_map["os"] = "sol";
#endif
	// *TODO change userserver to be grid on both viewer and sim, since
	// userserver no longer exists.
	query_map["userserver"] = LLGridManager::getInstance()->getGridLabel();
	query_map["channel"] = LLVersionInfo::getChannel();
	// *TODO constantize this guy
	// *NOTE: This URL is also used in win_setup/lldownloader.cpp
	LLURI update_url = LLURI::buildHTTP("secondlife.com", 80, "update.php", query_map);
	
	if(LLAppViewer::sUpdaterInfo)
	{
		delete LLAppViewer::sUpdaterInfo;
	}
	LLAppViewer::sUpdaterInfo = new LLAppViewer::LLUpdaterInfo() ;

	// if a sim name was passed in via command line parameter (typically through a SLURL)
	if ( LLStartUp::getStartSLURL().getType() == LLSLURL::LOCATION )
	{
		// record the location to start at next time
		gSavedSettings.setString( "NextLoginLocation", LLStartUp::getStartSLURL().getSLURLString()); 
	};

#if LL_WINDOWS
	LLAppViewer::sUpdaterInfo->mUpdateExePath = gDirUtilp->getTempFilename();
	if (LLAppViewer::sUpdaterInfo->mUpdateExePath.empty())
	{
		delete LLAppViewer::sUpdaterInfo ;
		LLAppViewer::sUpdaterInfo = NULL ;

		// We're hosed, bail
		LL_WARNS("AppInit") << "LLDir::getTempFilename() failed" << LL_ENDL;
		return;
	}

	LLAppViewer::sUpdaterInfo->mUpdateExePath += ".exe";

	std::string updater_source = gDirUtilp->getAppRODataDir();
	updater_source += gDirUtilp->getDirDelimiter();
	updater_source += "updater.exe";

	LL_DEBUGS("AppInit") << "Calling CopyFile source: " << updater_source
			<< " dest: " << LLAppViewer::sUpdaterInfo->mUpdateExePath
			<< LL_ENDL;


	if (!CopyFileA(updater_source.c_str(), LLAppViewer::sUpdaterInfo->mUpdateExePath.c_str(), FALSE))
	{
		delete LLAppViewer::sUpdaterInfo ;
		LLAppViewer::sUpdaterInfo = NULL ;

		LL_WARNS("AppInit") << "Unable to copy the updater!" << LL_ENDL;

		return;
	}

	LLAppViewer::sUpdaterInfo->mParams << "-url \"" << update_url.asString() << "\"";

	LL_DEBUGS("AppInit") << "Calling updater: " << LLAppViewer::sUpdaterInfo->mUpdateExePath << " " << LLAppViewer::sUpdaterInfo->mParams.str() << LL_ENDL;

	//Explicitly remove the marker file, otherwise we pass the lock onto the child process and things get weird.
	LLAppViewer::instance()->removeMarkerFile(); // In case updater fails

	// *NOTE:Mani The updater is spawned as the last thing before the WinMain exit.
	// see LLAppViewerWin32.cpp
	
#elif LL_DARWIN
	LLAppViewer::sUpdaterInfo->mUpdateExePath = "'";
	LLAppViewer::sUpdaterInfo->mUpdateExePath += gDirUtilp->getAppRODataDir();
	LLAppViewer::sUpdaterInfo->mUpdateExePath += "/mac-updater.app/Contents/MacOS/mac-updater' -url \"";
	LLAppViewer::sUpdaterInfo->mUpdateExePath += update_url.asString();
	LLAppViewer::sUpdaterInfo->mUpdateExePath += "\" -name \"";
	LLAppViewer::sUpdaterInfo->mUpdateExePath += LLAppViewer::instance()->getSecondLifeTitle();
	LLAppViewer::sUpdaterInfo->mUpdateExePath += "\" -bundleid \"";
	LLAppViewer::sUpdaterInfo->mUpdateExePath += LL_VERSION_BUNDLE_ID;
	LLAppViewer::sUpdaterInfo->mUpdateExePath += "\" &";

	LL_DEBUGS("AppInit") << "Calling updater: " << LLAppViewer::sUpdaterInfo->mUpdateExePath << LL_ENDL;

	// Run the auto-updater.
	system(LLAppViewer::sUpdaterInfo->mUpdateExePath.c_str()); /* Flawfinder: ignore */

#elif (LL_LINUX || LL_SOLARIS) && LL_GTK
	// we tell the updater where to find the xml containing string
	// translations which it can use for its own UI
	std::string xml_strings_file = "strings.xml";
	std::vector<std::string> xui_path_vec = LLUI::getXUIPaths();
	std::string xml_search_paths;
	std::vector<std::string>::const_iterator iter;
	// build comma-delimited list of xml paths to pass to updater
	for (iter = xui_path_vec.begin(); iter != xui_path_vec.end(); )
	{
		std::string this_skin_dir = gDirUtilp->getDefaultSkinDir()
			+ gDirUtilp->getDirDelimiter()
			+ (*iter);
		llinfos << "Got a XUI path: " << this_skin_dir << llendl;
		xml_search_paths.append(this_skin_dir);
		++iter;
		if (iter != xui_path_vec.end())
			xml_search_paths.append(","); // comma-delimit
	}
	// build the overall command-line to run the updater correctly
	LLAppViewer::sUpdaterInfo->mUpdateExePath = 
		gDirUtilp->getExecutableDir() + "/" + "linux-updater.bin" + 
		" --url \"" + update_url.asString() + "\"" +
		" --name \"" + LLAppViewer::instance()->getSecondLifeTitle() + "\"" +
		" --dest \"" + gDirUtilp->getAppRODataDir() + "\"" +
		" --stringsdir \"" + xml_search_paths + "\"" +
		" --stringsfile \"" + xml_strings_file + "\"";

	LL_INFOS("AppInit") << "Calling updater: " 
			    << LLAppViewer::sUpdaterInfo->mUpdateExePath << LL_ENDL;

	// *TODO: we could use the gdk equivalent to ensure the updater
	// gets started on the same screen.
	GError *error = NULL;
	if (!g_spawn_command_line_async(LLAppViewer::sUpdaterInfo->mUpdateExePath.c_str(), &error))
	{
		llerrs << "Failed to launch updater: "
		       << error->message
		       << llendl;
	}
	if (error) {
		g_error_free(error);
	}
#else
	OSMessageBox(LLTrans::getString("MBNoAutoUpdate"), LLStringUtil::null, OSMB_OK);
#endif

	// *REMOVE:Mani - Saving for reference...
	// LLAppViewer::instance()->forceQuit();
}


//virtual
void LLAppViewer::setMasterSystemAudioMute(bool mute)
{
	gSavedSettings.setBOOL("MuteAudio", mute);
}

//virtual
bool LLAppViewer::getMasterSystemAudioMute()
{
	return gSavedSettings.getBOOL("MuteAudio");
}

//----------------------------------------------------------------------------
// Metrics-related methods (static and otherwise)
//----------------------------------------------------------------------------

/**
 * LLViewerAssetStats collects data on a per-region (as defined by the agent's
 * location) so we need to tell it about region changes which become a kind of
 * hidden variable/global state in the collectors.  For collectors not running
 * on the main thread, we need to send a message to move the data over safely
 * and cheaply (amortized over a run).
 */
void LLAppViewer::metricsUpdateRegion(U64 region_handle)
{
	if (0 != region_handle)
	{
		LLViewerAssetStatsFF::set_region_main(region_handle);
		if (LLAppViewer::sTextureFetch)
		{
			// Send a region update message into 'thread1' to get the new region.
			LLAppViewer::sTextureFetch->commandSetRegion(region_handle);
		}
		else
		{
			// No 'thread1', a.k.a. TextureFetch, so update directly
			LLViewerAssetStatsFF::set_region_thread1(region_handle);
		}
	}
}


/**
 * Attempts to start a multi-threaded metrics report to be sent back to
 * the grid for consumption.
 */
void LLAppViewer::metricsSend(bool enable_reporting)
{
	if (! gViewerAssetStatsMain)
		return;

	if (LLAppViewer::sTextureFetch)
	{
		LLViewerRegion * regionp = gAgent.getRegion();

		if (enable_reporting && regionp)
		{
			std::string	caps_url = regionp->getCapability("ViewerMetrics");

			// Make a copy of the main stats to send into another thread.
			// Receiving thread takes ownership.
			LLViewerAssetStats * main_stats(new LLViewerAssetStats(*gViewerAssetStatsMain));
			
			// Send a report request into 'thread1' to get the rest of the data
			// and provide some additional parameters while here.
			LLAppViewer::sTextureFetch->commandSendMetrics(caps_url,
														   gAgentSessionID,
														   gAgentID,
														   main_stats);
			main_stats = 0;		// Ownership transferred
		}
		else
		{
			LLAppViewer::sTextureFetch->commandDataBreak();
		}
	}

	// Reset even if we can't report.  Rather than gather up a huge chunk of
	// data, we'll keep to our sampling interval and retain the data
	// resolution in time.
	gViewerAssetStatsMain->reset();
}

>>>>>>> 742dd757
<|MERGE_RESOLUTION|>--- conflicted
+++ resolved
@@ -1,5 +1,4 @@
-<<<<<<< HEAD
-/** 
+	/** 
  * @file llappviewer.cpp
  * @brief The LLAppViewer class definitions
  *
@@ -340,6 +339,46 @@
 const char *VFS_DATA_FILE_BASE = "data.db2.x.";
 const char *VFS_INDEX_FILE_BASE = "index.db2.x.";
 
+
+struct SettingsFile : public LLInitParam::Block<SettingsFile>
+{
+	Mandatory<std::string>	name;
+	Optional<std::string>	file_name;
+	Optional<bool>			required,
+							persistent;
+	Optional<std::string>	file_name_setting;
+
+	SettingsFile()
+	:	name("name"),
+		file_name("file_name"),
+		required("required", false),
+		persistent("persistent", true),
+		file_name_setting("file_name_setting")
+	{}
+};
+
+struct SettingsGroup : public LLInitParam::Block<SettingsGroup>
+{
+	Mandatory<std::string>	name;
+	Mandatory<S32>			path_index;
+	Multiple<SettingsFile>	files;
+
+	SettingsGroup()
+	:	name("name"),
+		path_index("path_index"),
+		files("file")
+	{}
+};
+
+struct SettingsFiles : public LLInitParam::Block<SettingsFiles>
+{
+	Multiple<SettingsGroup>	groups;
+
+	SettingsFiles()
+	: groups("group")
+	{}
+};
+
 static std::string gWindowTitle;
 
 LLAppViewer::LLUpdaterInfo *LLAppViewer::sUpdaterInfo = NULL ;
@@ -597,7 +636,8 @@
 	mRandomizeFramerate(LLCachedControl<bool>(gSavedSettings,"Randomize Framerate", FALSE)),
 	mPeriodicSlowFrame(LLCachedControl<bool>(gSavedSettings,"Periodic Slow Frame", FALSE)),
 	mFastTimerLogThread(NULL),
-	mUpdater(new LLUpdaterService())
+	mUpdater(new LLUpdaterService()),
+	mSettingsLocationList(NULL)
 {
 	if(NULL != sInstance)
 	{
@@ -613,6 +653,8 @@
 
 LLAppViewer::~LLAppViewer()
 {
+	delete mSettingsLocationList;
+
 	LLLoginInstance::instance().setUpdaterService(0);
 	
 	destroyMainloopTimeout();
@@ -1923,85 +1965,80 @@
 bool LLAppViewer::loadSettingsFromDirectory(const std::string& location_key,
 					    bool set_defaults)
 {	
-	// Find and vet the location key.
-	if(!mSettingsLocationList.has(location_key))
-	{
-		llerrs << "Requested unknown location: " << location_key << llendl;
-		return false;
-	}
-
-	LLSD location = mSettingsLocationList.get(location_key);
-
-	if(!location.has("PathIndex"))
-	{
-		llerrs << "Settings location is missing PathIndex value. Settings cannot be loaded." << llendl;
-		return false;
-	}
-	ELLPath path_index = (ELLPath)(location.get("PathIndex").asInteger());
-	if(path_index <= LL_PATH_NONE || path_index >= LL_PATH_LAST)
-	{
-		llerrs << "Out of range path index in app_settings/settings_files.xml" << llendl;
-		return false;
-	}
-
-	// Iterate through the locations list of files.
-	LLSD files = location.get("Files");
-	for(LLSD::map_iterator itr = files.beginMap(); itr != files.endMap(); ++itr)
-	{
-		std::string settings_group = (*itr).first;
-		llinfos << "Attempting to load settings for the group " << settings_group 
+	if (!mSettingsLocationList)
+	{
+		llerrs << "Invalid settings location list" << llendl;
+	}
+
+	LLControlGroup* global_settings = LLControlGroup::getInstance(sGlobalSettingsName);  
+	for(LLInitParam::ParamIterator<SettingsGroup>::const_iterator it = mSettingsLocationList->groups.begin(), end_it = mSettingsLocationList->groups.end();
+		it != end_it;
+		++it)
+	{
+		// skip settings groups that aren't the one we requested
+		if (it->name() != location_key) continue;
+
+		ELLPath path_index = (ELLPath)it->path_index();
+		if(path_index <= LL_PATH_NONE || path_index >= LL_PATH_LAST)
+		{
+			llerrs << "Out of range path index in app_settings/settings_files.xml" << llendl;
+			return false;
+		}
+
+		LLInitParam::ParamIterator<SettingsFile>::const_iterator file_it, end_file_it;
+		for (file_it = it->files.begin(), end_file_it = it->files.end();
+			file_it != end_file_it;
+			++file_it)
+		{
+			llinfos << "Attempting to load settings for the group " << file_it->name()
 			    << " - from location " << location_key << llendl;
 
-		if(!LLControlGroup::getInstance(settings_group))
-		{
-			llwarns << "No matching settings group for name " << settings_group << llendl;
-			continue;
-		}
-
-		LLSD file = (*itr).second;
-
-		std::string full_settings_path;
-		if(file.has("NameFromSetting"))
-		{
-			std::string custom_name_setting = file.get("NameFromSetting");
-			// *NOTE: Regardless of the group currently being lodaed,
-			// this setting is always read from the Global settings.
-			if(LLControlGroup::getInstance(sGlobalSettingsName)->controlExists(custom_name_setting))
+			LLControlGroup* settings_group = LLControlGroup::getInstance(file_it->name);
+			if(!settings_group)
 			{
-				std::string file_name = 
-					LLControlGroup::getInstance(sGlobalSettingsName)->getString(custom_name_setting);
-				full_settings_path = file_name;
+				llwarns << "No matching settings group for name " << file_it->name() << llendl;
+				continue;
 			}
-		}
-
-		if(full_settings_path.empty())
-		{
-			std::string file_name = file.get("Name");
-			full_settings_path = gDirUtilp->getExpandedFilename(path_index, file_name);
-		}
-
-		int requirement = 0;
-		if(file.has("Requirement"))
-		{
-			requirement = file.get("Requirement").asInteger();
-		}
-		
-		if(!LLControlGroup::getInstance(settings_group)->loadFromFile(full_settings_path, set_defaults))
-		{
-			if(requirement == 1)
+
+			std::string full_settings_path;
+
+			if (file_it->file_name_setting.isProvided() 
+				&& global_settings->controlExists(file_it->file_name_setting))
 			{
-				llwarns << "Error: Cannot load required settings file from: " 
-						<< full_settings_path << llendl;
-				return false;
+				// try to find filename stored in file_name_setting control
+				full_settings_path = global_settings->getString(file_it->file_name_setting);
+				if (!gDirUtilp->fileExists(full_settings_path))
+				{
+					// search in default path
+					full_settings_path = gDirUtilp->getExpandedFilename((ELLPath)path_index, full_settings_path);
+				}
 			}
 			else
 			{
-				llinfos << "Cannot load " << full_settings_path << " - No settings found." << llendl;
+				// by default, use specified file name
+				full_settings_path = gDirUtilp->getExpandedFilename((ELLPath)path_index, file_it->file_name());
 			}
-		}
-		else
-		{
-			llinfos << "Loaded settings file " << full_settings_path << llendl;
+
+			if(settings_group->loadFromFile(full_settings_path, set_defaults, file_it->persistent))
+			{	// success!
+				llinfos << "Loaded settings file " << full_settings_path << llendl;
+			}
+			else
+			{	// failed to load
+				if(file_it->required)
+				{
+					llerrs << "Error: Cannot load required settings file from: " << full_settings_path << llendl;
+					return false;
+				}
+				else
+				{
+					// only complain if we actually have a filename at this point
+					if (!full_settings_path.empty())
+					{
+						llinfos << "Cannot load " << full_settings_path << " - No settings found." << llendl;
+					}
+				}
+			}
 		}
 	}
 
@@ -2011,18 +2048,25 @@
 std::string LLAppViewer::getSettingsFilename(const std::string& location_key,
 											 const std::string& file)
 {
-	if(mSettingsLocationList.has(location_key))
-	{
-		LLSD location = mSettingsLocationList.get(location_key);
-		if(location.has("Files"))
-		{
-			LLSD files = location.get("Files");
-			if(files.has(file) && files[file].has("Name"))
+	for(LLInitParam::ParamIterator<SettingsGroup>::const_iterator it = mSettingsLocationList->groups.begin(), end_it = mSettingsLocationList->groups.end();
+		it != end_it;
+		++it)
+	{
+		if (it->name() == location_key)
+		{
+			LLInitParam::ParamIterator<SettingsFile>::const_iterator file_it, end_file_it;
+			for (file_it = it->files.begin(), end_file_it = it->files.end();
+				file_it != end_file_it;
+				++file_it)
 			{
-				return files.get(file).get("Name").asString();
+				if (file_it->name() == file)
+				{
+					return file_it->file_name;
+				}
 			}
 		}
 	}
+
 	return std::string();
 }
 
@@ -2035,14 +2079,29 @@
 {	
 	//Load settings files list
 	std::string settings_file_list = gDirUtilp->getExpandedFilename(LL_PATH_APP_SETTINGS, "settings_files.xml");
-	LLControlGroup settings_control("SettingsFiles");
-	llinfos << "Loading settings file list " << settings_file_list << llendl;
-	if (0 == settings_control.loadFromFile(settings_file_list))
+	//LLControlGroup settings_control("SettingsFiles");
+	//llinfos << "Loading settings file list " << settings_file_list << llendl;
+	//if (0 == settings_control.loadFromFile(settings_file_list))
+	//{
+ //       llerrs << "Cannot load default configuration file " << settings_file_list << llendl;
+	//}
+
+	LLXMLNodePtr root;
+	BOOL success  = LLXMLNode::parseFile(settings_file_list, root, NULL);
+	if (!success)
 	{
         llerrs << "Cannot load default configuration file " << settings_file_list << llendl;
 	}
 
-	mSettingsLocationList = settings_control.getLLSD("Locations");
+	mSettingsLocationList = new SettingsFiles();
+
+	LLXUIParser parser;
+	parser.readXUI(root, *mSettingsLocationList, settings_file_list);
+
+	if (!mSettingsLocationList->validateBlock())
+	{
+        llerrs << "Invalid settings file list " << settings_file_list << llendl;
+	}
 		
 	// The settings and command line parsing have a fragile
 	// order-of-operation:
@@ -2153,6 +2212,31 @@
 
 	// - load overrides from user_settings 
 	loadSettingsFromDirectory("User");
+
+	if (gSavedSettings.getBOOL("FirstRunThisInstall"))
+	{
+		gSavedSettings.setString("SessionSettingsFile", "settings_minimal.xml");
+	}
+
+	if (clp.hasOption("sessionsettings"))
+	{
+		std::string session_settings_filename = clp.getOption("sessionsettings")[0];		
+		gSavedSettings.setString("SessionSettingsFile", session_settings_filename);
+		llinfos	<< "Using session settings filename: " 
+			<< session_settings_filename << llendl;
+	}
+	loadSettingsFromDirectory("Session");
+
+	if (clp.hasOption("usersessionsettings"))
+	{
+		std::string user_session_settings_filename = clp.getOption("usersessionsettings")[0];		
+		gSavedSettings.setString("UserSessionSettingsFile", user_session_settings_filename);
+		llinfos	<< "Using user session settings filename: " 
+			<< user_session_settings_filename << llendl;
+
+	}
+	loadSettingsFromDirectory("UserSession");
+
 	// - apply command line settings 
 	clp.notify(); 
 
@@ -3274,6 +3358,20 @@
 }
 static LLNotificationFunctorRegistration finish_quit_reg("ConfirmQuit", finish_quit);
 
+static bool switch_standard_skin_and_quit(const LLSD& notification, const LLSD& response)
+{
+	S32 option = LLNotificationsUtil::getSelectedOption(notification, response);
+
+	if (option == 0)
+	{
+		gSavedSettings.setString("SessionSettingsFile", "");
+		LLAppViewer::instance()->requestQuit();
+	}
+	return false;
+}
+
+static LLNotificationFunctorRegistration standard_skin_quit_reg("SwitchToStandardSkinAndQuit", switch_standard_skin_and_quit);
+
 void LLAppViewer::userQuit()
 {
 	if (gDisconnected || gViewerWindow->getProgressView()->getVisible())
@@ -5096,5142 +5194,3 @@
 	// resolution in time.
 	gViewerAssetStatsMain->reset();
 }
-=======
-	/** 
- * @file llappviewer.cpp
- * @brief The LLAppViewer class definitions
- *
- * $LicenseInfo:firstyear=2007&license=viewerlgpl$
- * Second Life Viewer Source Code
- * Copyright (C) 2010, Linden Research, Inc.
- * 
- * This library is free software; you can redistribute it and/or
- * modify it under the terms of the GNU Lesser General Public
- * License as published by the Free Software Foundation;
- * version 2.1 of the License only.
- * 
- * This library is distributed in the hope that it will be useful,
- * but WITHOUT ANY WARRANTY; without even the implied warranty of
- * MERCHANTABILITY or FITNESS FOR A PARTICULAR PURPOSE.  See the GNU
- * Lesser General Public License for more details.
- * 
- * You should have received a copy of the GNU Lesser General Public
- * License along with this library; if not, write to the Free Software
- * Foundation, Inc., 51 Franklin Street, Fifth Floor, Boston, MA  02110-1301  USA
- * 
- * Linden Research, Inc., 945 Battery Street, San Francisco, CA  94111  USA
- * $/LicenseInfo$
- */
-
-#include "llviewerprecompiledheaders.h"
-
-#include "llappviewer.h"
-
-// Viewer includes
-#include "llversioninfo.h"
-#include "llversionviewer.h"
-#include "llfeaturemanager.h"
-#include "lluictrlfactory.h"
-#include "lltexteditor.h"
-#include "llerrorcontrol.h"
-#include "lleventtimer.h"
-#include "llviewertexturelist.h"
-#include "llgroupmgr.h"
-#include "llagent.h"
-#include "llagentcamera.h"
-#include "llagentlanguage.h"
-#include "llagentwearables.h"
-#include "llwindow.h"
-#include "llviewerstats.h"
-#include "llviewerstatsrecorder.h"
-#include "llmd5.h"
-#include "llpumpio.h"
-#include "llmimetypes.h"
-#include "llslurl.h"
-#include "llstartup.h"
-#include "llfocusmgr.h"
-#include "llviewerjoystick.h"
-#include "llallocator.h"
-#include "llares.h" 
-#include "llcurl.h"
-#include "lltexturestats.h"
-#include "lltexturestats.h"
-#include "llviewerwindow.h"
-#include "llviewerdisplay.h"
-#include "llviewermedia.h"
-#include "llviewerparcelmedia.h"
-#include "llviewermediafocus.h"
-#include "llviewermessage.h"
-#include "llviewerobjectlist.h"
-#include "llworldmap.h"
-#include "llmutelist.h"
-#include "llviewerhelp.h"
-#include "lluicolortable.h"
-#include "llurldispatcher.h"
-#include "llurlhistory.h"
-//#include "llfirstuse.h"
-#include "llrender.h"
-#include "llteleporthistory.h"
-#include "lllocationhistory.h"
-#include "llfasttimerview.h"
-#include "llvoicechannel.h"
-#include "llvoavatarself.h"
-#include "llsidetray.h"
-#include "llfeaturemanager.h"
-#include "llurlmatch.h"
-#include "lltextutil.h"
-#include "lllogininstance.h"
-#include "llprogressview.h"
-
-#include "llweb.h"
-#include "llsecondlifeurls.h"
-#include "llupdaterservice.h"
-
-// Linden library includes
-#include "llavatarnamecache.h"
-#include "llimagej2c.h"
-#include "llmemory.h"
-#include "llprimitive.h"
-#include "llurlaction.h"
-#include "llurlentry.h"
-#include "llvfile.h"
-#include "llvfsthread.h"
-#include "llvolumemgr.h"
-#include "llxfermanager.h"
-
-#include "llnotificationmanager.h"
-#include "llnotifications.h"
-#include "llnotificationsutil.h"
-
-// Third party library includes
-#include <boost/bind.hpp>
-
-
-#if LL_WINDOWS
-#	include <share.h> // For _SH_DENYWR in initMarkerFile
-#else
-#   include <sys/file.h> // For initMarkerFile support
-#endif
-
-#include "llapr.h"
-#include "apr_dso.h"
-#include <boost/lexical_cast.hpp>
-
-#include "llviewerkeyboard.h"
-#include "lllfsthread.h"
-#include "llworkerthread.h"
-#include "lltexturecache.h"
-#include "lltexturefetch.h"
-#include "llimageworker.h"
-#include "llevents.h"
-
-// The files below handle dependencies from cleanup.
-#include "llkeyframemotion.h"
-#include "llworldmap.h"
-#include "llhudmanager.h"
-#include "lltoolmgr.h"
-#include "llassetstorage.h"
-#include "llpolymesh.h"
-#include "llcachename.h"
-#include "llaudioengine.h"
-#include "llstreamingaudio.h"
-#include "llviewermenu.h"
-#include "llselectmgr.h"
-#include "lltrans.h"
-#include "lltransutil.h"
-#include "lltracker.h"
-#include "llviewerparcelmgr.h"
-#include "llworldmapview.h"
-#include "llpostprocess.h"
-#include "llwlparammanager.h"
-#include "llwaterparammanager.h"
-
-#include "lldebugview.h"
-#include "llconsole.h"
-#include "llcontainerview.h"
-#include "lltooltip.h"
-
-#include "llsdserialize.h"
-
-#include "llworld.h"
-#include "llhudeffecttrail.h"
-#include "llvectorperfoptions.h"
-#include "llslurl.h"
-#include "llwatchdog.h"
-
-// Included so that constants/settings might be initialized
-// in save_settings_to_globals()
-#include "llbutton.h"
-#include "llstatusbar.h"
-#include "llsurface.h"
-#include "llvosky.h"
-#include "llvotree.h"
-#include "llvoavatar.h"
-#include "llfolderview.h"
-#include "llagentpilot.h"
-#include "llvovolume.h"
-#include "llflexibleobject.h" 
-#include "llvosurfacepatch.h"
-#include "llviewerfloaterreg.h"
-#include "llcommandlineparser.h"
-#include "llfloatermemleak.h"
-#include "llfloaterreg.h"
-#include "llfloatersnapshot.h"
-#include "llfloaterinventory.h"
-
-// includes for idle() idleShutdown()
-#include "llviewercontrol.h"
-#include "lleventnotifier.h"
-#include "llcallbacklist.h"
-#include "pipeline.h"
-#include "llgesturemgr.h"
-#include "llsky.h"
-#include "llvlmanager.h"
-#include "llviewercamera.h"
-#include "lldrawpoolbump.h"
-#include "llvieweraudio.h"
-#include "llimview.h"
-#include "llviewerthrottle.h"
-#include "llparcel.h"
-#include "llavatariconctrl.h"
-#include "llgroupiconctrl.h"
-#include "llviewerassetstats.h"
-
-// Include for security api initialization
-#include "llsecapi.h"
-#include "llmachineid.h"
-
-#include "llmainlooprepeater.h"
-
-// *FIX: These extern globals should be cleaned up.
-// The globals either represent state/config/resource-storage of either 
-// this app, or another 'component' of the viewer. App globals should be 
-// moved into the app class, where as the other globals should be 
-// moved out of here.
-// If a global symbol reference seems valid, it will be included
-// via header files above.
-
-//----------------------------------------------------------------------------
-// llviewernetwork.h
-#include "llviewernetwork.h"
-// define a self-registering event API object
-#include "llappviewerlistener.h"
-
-#if (LL_LINUX || LL_SOLARIS) && LL_GTK
-#include "glib.h"
-#endif // (LL_LINUX || LL_SOLARIS) && LL_GTK
-
-#if LL_MSVC
-// disable boost::lexical_cast warning
-#pragma warning (disable:4702)
-#endif
-
-static LLAppViewerListener sAppViewerListener(LLAppViewer::instance);
-
-////// Windows-specific includes to the bottom - nasty defines in these pollute the preprocessor
-//
-//----------------------------------------------------------------------------
-// viewer.cpp - these are only used in viewer, should be easily moved.
-
-#if LL_DARWIN
-extern void init_apple_menu(const char* product);
-#endif // LL_DARWIN
-
-extern BOOL gRandomizeFramerate;
-extern BOOL gPeriodicSlowFrame;
-extern BOOL gDebugGL;
-
-////////////////////////////////////////////////////////////
-// All from the last globals push...
-const F32 DEFAULT_AFK_TIMEOUT = 5.f * 60.f; // time with no input before user flagged as Away From Keyboard
-
-F32 gSimLastTime; // Used in LLAppViewer::init and send_stats()
-F32 gSimFrames;
-
-BOOL gShowObjectUpdates = FALSE;
-BOOL gUseQuickTime = TRUE;
-
-eLastExecEvent gLastExecEvent = LAST_EXEC_NORMAL;
-
-LLSD gDebugInfo;
-
-U32	gFrameCount = 0;
-U32 gForegroundFrameCount = 0; // number of frames that app window was in foreground
-LLPumpIO* gServicePump = NULL;
-
-U64 gFrameTime = 0;
-F32 gFrameTimeSeconds = 0.f;
-F32 gFrameIntervalSeconds = 0.f;
-F32 gFPSClamped = 10.f;						// Pretend we start at target rate.
-F32 gFrameDTClamped = 0.f;					// Time between adjacent checks to network for packets
-U64	gStartTime = 0; // gStartTime is "private", used only to calculate gFrameTimeSeconds
-U32 gFrameStalls = 0;
-const F64 FRAME_STALL_THRESHOLD = 1.0;
-
-LLTimer gRenderStartTime;
-LLFrameTimer gForegroundTime;
-LLFrameTimer gLoggedInTime;
-LLTimer gLogoutTimer;
-static const F32 LOGOUT_REQUEST_TIME = 6.f;  // this will be cut short by the LogoutReply msg.
-F32 gLogoutMaxTime = LOGOUT_REQUEST_TIME;
-
-BOOL				gDisconnected = FALSE;
-
-// used to restore texture state after a mode switch
-LLFrameTimer	gRestoreGLTimer;
-BOOL			gRestoreGL = FALSE;
-BOOL				gUseWireframe = FALSE;
-
-// VFS globals - see llappviewer.h
-LLVFS* gStaticVFS = NULL;
-
-LLMemoryInfo gSysMemory;
-U64 gMemoryAllocated = 0; // updated in display_stats() in llviewerdisplay.cpp
-
-std::string gLastVersionChannel;
-
-LLVector3			gWindVec(3.0, 3.0, 0.0);
-LLVector3			gRelativeWindVec(0.0, 0.0, 0.0);
-
-U32		gPacketsIn = 0;
-
-BOOL				gPrintMessagesThisFrame = FALSE;
-
-BOOL gRandomizeFramerate = FALSE;
-BOOL gPeriodicSlowFrame = FALSE;
-
-BOOL gCrashOnStartup = FALSE;
-BOOL gLLErrorActivated = FALSE;
-BOOL gLogoutInProgress = FALSE;
-
-////////////////////////////////////////////////////////////
-// Internal globals... that should be removed.
-static std::string gArgs;
-
-const std::string MARKER_FILE_NAME("SecondLife.exec_marker");
-const std::string ERROR_MARKER_FILE_NAME("SecondLife.error_marker");
-const std::string LLERROR_MARKER_FILE_NAME("SecondLife.llerror_marker");
-const std::string LOGOUT_MARKER_FILE_NAME("SecondLife.logout_marker");
-static BOOL gDoDisconnect = FALSE;
-static std::string gLaunchFileOnQuit;
-
-// Used on Win32 for other apps to identify our window (eg, win_setup)
-const char* const VIEWER_WINDOW_CLASSNAME = "Second Life";
-
-//----------------------------------------------------------------------------
-
-// List of entries from strings.xml to always replace
-static std::set<std::string> default_trans_args;
-void init_default_trans_args()
-{
-	default_trans_args.insert("SECOND_LIFE"); // World
-	default_trans_args.insert("APP_NAME");
-	default_trans_args.insert("CAPITALIZED_APP_NAME");
-	default_trans_args.insert("SECOND_LIFE_GRID");
-	default_trans_args.insert("SUPPORT_SITE");
-}
-
-//----------------------------------------------------------------------------
-// File scope definitons
-const char *VFS_DATA_FILE_BASE = "data.db2.x.";
-const char *VFS_INDEX_FILE_BASE = "index.db2.x.";
-
-
-struct SettingsFile : public LLInitParam::Block<SettingsFile>
-{
-	Mandatory<std::string>	name;
-	Optional<std::string>	file_name;
-	Optional<bool>			required,
-							persistent;
-	Optional<std::string>	file_name_setting;
-
-	SettingsFile()
-	:	name("name"),
-		file_name("file_name"),
-		required("required", false),
-		persistent("persistent", true),
-		file_name_setting("file_name_setting")
-	{}
-};
-
-struct SettingsGroup : public LLInitParam::Block<SettingsGroup>
-{
-	Mandatory<std::string>	name;
-	Mandatory<S32>			path_index;
-	Multiple<SettingsFile>	files;
-
-	SettingsGroup()
-	:	name("name"),
-		path_index("path_index"),
-		files("file")
-	{}
-};
-
-struct SettingsFiles : public LLInitParam::Block<SettingsFiles>
-{
-	Multiple<SettingsGroup>	groups;
-
-	SettingsFiles()
-	: groups("group")
-	{}
-};
-
-static std::string gWindowTitle;
-
-LLAppViewer::LLUpdaterInfo *LLAppViewer::sUpdaterInfo = NULL ;
-
-//----------------------------------------------------------------------------
-// Metrics logging control constants
-//----------------------------------------------------------------------------
-static const F32 METRICS_INTERVAL_DEFAULT = 600.0;
-static const F32 METRICS_INTERVAL_QA = 30.0;
-static F32 app_metrics_interval = METRICS_INTERVAL_DEFAULT;
-static bool app_metrics_qa_mode = false;
-
-void idle_afk_check()
-{
-	// check idle timers
-	if (gSavedSettings.getS32("AFKTimeout") && (gAwayTriggerTimer.getElapsedTimeF32() > gSavedSettings.getS32("AFKTimeout")))
-	{
-		gAgent.setAFK();
-	}
-}
-
-// A callback set in LLAppViewer::init()
-static void ui_audio_callback(const LLUUID& uuid)
-{
-	if (gAudiop)
-	{
-		gAudiop->triggerSound(uuid, gAgent.getID(), 1.0f, LLAudioEngine::AUDIO_TYPE_UI);
-	}
-}
-
-bool	create_text_segment_icon_from_url_match(LLUrlMatch* match,LLTextBase* base)
-{
-	if(!match || !base || base->getPlainText())
-		return false;
-
-	LLUUID match_id = match->getID();
-
-	LLIconCtrl* icon;
-
-	if(gAgent.isInGroup(match_id, TRUE))
-	{
-		LLGroupIconCtrl::Params icon_params;
-		icon_params.group_id = match_id;
-		icon_params.rect = LLRect(0, 16, 16, 0);
-		icon_params.visible = true;
-		icon = LLUICtrlFactory::instance().create<LLGroupIconCtrl>(icon_params);
-	}
-	else
-	{
-		LLAvatarIconCtrl::Params icon_params;
-		icon_params.avatar_id = match_id;
-		icon_params.rect = LLRect(0, 16, 16, 0);
-		icon_params.visible = true;
-		icon = LLUICtrlFactory::instance().create<LLAvatarIconCtrl>(icon_params);
-	}
-
-	LLInlineViewSegment::Params params;
-	params.force_newline = false;
-	params.view = icon;
-	params.left_pad = 4;
-	params.right_pad = 4;
-	params.top_pad = -2;
-	params.bottom_pad = 2;
-
-	base->appendWidget(params," ",false);
-	
-	return true;
-}
-
-void request_initial_instant_messages()
-{
-	static BOOL requested = FALSE;
-	if (!requested
-		&& gMessageSystem
-		&& LLMuteList::getInstance()->isLoaded()
-		&& isAgentAvatarValid())
-	{
-		// Auto-accepted inventory items may require the avatar object
-		// to build a correct name.  Likewise, inventory offers from
-		// muted avatars require the mute list to properly mute.
-		LLMessageSystem* msg = gMessageSystem;
-		msg->newMessageFast(_PREHASH_RetrieveInstantMessages);
-		msg->nextBlockFast(_PREHASH_AgentData);
-		msg->addUUIDFast(_PREHASH_AgentID, gAgent.getID());
-		msg->addUUIDFast(_PREHASH_SessionID, gAgent.getSessionID());
-		gAgent.sendReliableMessage();
-		requested = TRUE;
-	}
-}
-
-// A settings system callback for CrashSubmitBehavior
-bool handleCrashSubmitBehaviorChanged(const LLSD& newvalue)
-{
-	S32 cb = newvalue.asInteger();
-	const S32 NEVER_SUBMIT_REPORT = 2;
-	if(cb == NEVER_SUBMIT_REPORT)
-	{
-		LLAppViewer::instance()->destroyMainloopTimeout();
-	}
-	return true;
-}
-
-// Use these strictly for things that are constructed at startup,
-// or for things that are performance critical.  JC
-static void settings_to_globals()
-{
-	LLBUTTON_H_PAD		= gSavedSettings.getS32("ButtonHPad");
-	BTN_HEIGHT_SMALL	= gSavedSettings.getS32("ButtonHeightSmall");
-	BTN_HEIGHT			= gSavedSettings.getS32("ButtonHeight");
-
-	MENU_BAR_HEIGHT		= gSavedSettings.getS32("MenuBarHeight");
-	MENU_BAR_WIDTH		= gSavedSettings.getS32("MenuBarWidth");
-
-	LLSurface::setTextureSize(gSavedSettings.getU32("RegionTextureSize"));
-	
-	LLImageGL::sGlobalUseAnisotropic	= gSavedSettings.getBOOL("RenderAnisotropic");
-	LLVOVolume::sLODFactor				= gSavedSettings.getF32("RenderVolumeLODFactor");
-	LLVOVolume::sDistanceFactor			= 1.f-LLVOVolume::sLODFactor * 0.1f;
-	LLVolumeImplFlexible::sUpdateFactor = gSavedSettings.getF32("RenderFlexTimeFactor");
-	LLVOTree::sTreeFactor				= gSavedSettings.getF32("RenderTreeLODFactor");
-	LLVOAvatar::sLODFactor				= gSavedSettings.getF32("RenderAvatarLODFactor");
-	LLVOAvatar::sMaxVisible				= (U32)gSavedSettings.getS32("RenderAvatarMaxVisible");
-	LLVOAvatar::sVisibleInFirstPerson	= gSavedSettings.getBOOL("FirstPersonAvatarVisible");
-	// clamp auto-open time to some minimum usable value
-	LLFolderView::sAutoOpenTime			= llmax(0.25f, gSavedSettings.getF32("FolderAutoOpenDelay"));
-	LLSelectMgr::sRectSelectInclusive	= gSavedSettings.getBOOL("RectangleSelectInclusive");
-	LLSelectMgr::sRenderHiddenSelections = gSavedSettings.getBOOL("RenderHiddenSelections");
-	LLSelectMgr::sRenderLightRadius = gSavedSettings.getBOOL("RenderLightRadius");
-
-	gAgentPilot.mNumRuns		= gSavedSettings.getS32("StatsNumRuns");
-	gAgentPilot.mQuitAfterRuns	= gSavedSettings.getBOOL("StatsQuitAfterRuns");
-	gAgent.setHideGroupTitle(gSavedSettings.getBOOL("RenderHideGroupTitle"));
-
-	gDebugWindowProc = gSavedSettings.getBOOL("DebugWindowProc");
-	gShowObjectUpdates = gSavedSettings.getBOOL("ShowObjectUpdates");
-	LLWorldMapView::sMapScale = gSavedSettings.getF32("MapScale");
-}
-
-static void settings_modify()
-{
-	LLRenderTarget::sUseFBO				= gSavedSettings.getBOOL("RenderUseFBO");
-	LLVOAvatar::sUseImpostors			= gSavedSettings.getBOOL("RenderUseImpostors");
-	LLVOSurfacePatch::sLODFactor		= gSavedSettings.getF32("RenderTerrainLODFactor");
-	LLVOSurfacePatch::sLODFactor *= LLVOSurfacePatch::sLODFactor; //square lod factor to get exponential range of [1,4]
-	gDebugGL = gSavedSettings.getBOOL("RenderDebugGL") || gDebugSession;
-	gDebugPipeline = gSavedSettings.getBOOL("RenderDebugPipeline");
-	gAuditTexture = gSavedSettings.getBOOL("AuditTexture");
-#if LL_VECTORIZE
-	if (gSysCPU.hasAltivec())
-	{
-		gSavedSettings.setBOOL("VectorizeEnable", TRUE );
-		gSavedSettings.setU32("VectorizeProcessor", 0 );
-	}
-	else
-	if (gSysCPU.hasSSE2())
-	{
-		gSavedSettings.setBOOL("VectorizeEnable", TRUE );
-		gSavedSettings.setU32("VectorizeProcessor", 2 );
-	}
-	else
-	if (gSysCPU.hasSSE())
-	{
-		gSavedSettings.setBOOL("VectorizeEnable", TRUE );
-		gSavedSettings.setU32("VectorizeProcessor", 1 );
-	}
-	else
-	{
-		// Don't bother testing or running if CPU doesn't support it. JC
-		gSavedSettings.setBOOL("VectorizePerfTest", FALSE );
-		gSavedSettings.setBOOL("VectorizeEnable", FALSE );
-		gSavedSettings.setU32("VectorizeProcessor", 0 );
-		gSavedSettings.setBOOL("VectorizeSkin", FALSE);
-	}
-#else
-	// This build target doesn't support SSE, don't test/run.
-	gSavedSettings.setBOOL("VectorizePerfTest", FALSE );
-	gSavedSettings.setBOOL("VectorizeEnable", FALSE );
-	gSavedSettings.setU32("VectorizeProcessor", 0 );
-	gSavedSettings.setBOOL("VectorizeSkin", FALSE);
-
-	// disable fullscreen mode, unsupported
-	gSavedSettings.setBOOL("WindowFullScreen", FALSE);
-#endif
-}
-
-class LLFastTimerLogThread : public LLThread
-{
-public:
-	std::string mFile;
-
-	LLFastTimerLogThread(std::string& test_name) : LLThread("fast timer log")
-	{
-		std::string file_name = test_name + std::string(".slp");
-		mFile = gDirUtilp->getExpandedFilename(LL_PATH_LOGS, file_name);
-	}
-
-	void run()
-	{
-		std::ofstream os(mFile.c_str());
-		
-		while (!LLAppViewer::instance()->isQuitting())
-		{
-			LLFastTimer::writeLog(os);
-			os.flush();
-			ms_sleep(32);
-		}
-
-		os.close();
-	}
-
-};
-
-//virtual
-bool LLAppViewer::initSLURLHandler()
-{
-	// does nothing unless subclassed
-	return false;
-}
-
-//virtual
-bool LLAppViewer::sendURLToOtherInstance(const std::string& url)
-{
-	// does nothing unless subclassed
-	return false;
-}
-
-//----------------------------------------------------------------------------
-// LLAppViewer definition
-
-// Static members.
-// The single viewer app.
-LLAppViewer* LLAppViewer::sInstance = NULL;
-
-const std::string LLAppViewer::sGlobalSettingsName = "Global"; 
-
-LLTextureCache* LLAppViewer::sTextureCache = NULL; 
-LLImageDecodeThread* LLAppViewer::sImageDecodeThread = NULL; 
-LLTextureFetch* LLAppViewer::sTextureFetch = NULL; 
-
-LLAppViewer::LLAppViewer() : 
-	mMarkerFile(),
-	mLogoutMarkerFile(NULL),
-	mReportedCrash(false),
-	mNumSessions(0),
-	mPurgeCache(false),
-	mPurgeOnExit(false),
-	mSecondInstance(false),
-	mSavedFinalSnapshot(false),
-	mForceGraphicsDetail(false),
-	mQuitRequested(false),
-	mLogoutRequestSent(false),
-	mYieldTime(-1),
-	mMainloopTimeout(NULL),
-	mAgentRegionLastAlive(false),
-	mRandomizeFramerate(LLCachedControl<bool>(gSavedSettings,"Randomize Framerate", FALSE)),
-	mPeriodicSlowFrame(LLCachedControl<bool>(gSavedSettings,"Periodic Slow Frame", FALSE)),
-	mFastTimerLogThread(NULL),
-	mUpdater(new LLUpdaterService()),
-	mSettingsLocationList(NULL)
-{
-	if(NULL != sInstance)
-	{
-		llerrs << "Oh no! An instance of LLAppViewer already exists! LLAppViewer is sort of like a singleton." << llendl;
-	}
-
-	setupErrorHandling();
-	sInstance = this;
-	gLoggedInTime.stop();
-	
-	LLLoginInstance::instance().setUpdaterService(mUpdater.get());
-}
-
-LLAppViewer::~LLAppViewer()
-{
-	delete mSettingsLocationList;
-
-	LLLoginInstance::instance().setUpdaterService(0);
-	
-	destroyMainloopTimeout();
-
-	// If we got to this destructor somehow, the app didn't hang.
-	removeMarkerFile();
-}
-
-bool LLAppViewer::init()
-{
-	//
-	// Start of the application
-	//
-	// IMPORTANT! Do NOT put anything that will write
-	// into the log files during normal startup until AFTER
-	// we run the "program crashed last time" error handler below.
-	//
-	LLFastTimer::reset();
-
-	// Need to do this initialization before we do anything else, since anything
-	// that touches files should really go through the lldir API
-	gDirUtilp->initAppDirs("SecondLife");
-	// set skin search path to default, will be overridden later
-	// this allows simple skinned file lookups to work
-	gDirUtilp->setSkinFolder("default");
-
-	initLogging();
-	
-	//
-	// OK to write stuff to logs now, we've now crash reported if necessary
-	//
-	
-	init_default_trans_args();
-	
-	if (!initConfiguration())
-		return false;
-
-	// write Google Breakpad minidump files to our log directory
-	std::string logdir = gDirUtilp->getExpandedFilename(LL_PATH_LOGS, "");
-	logdir += gDirUtilp->getDirDelimiter();
-	setMiniDumpDir(logdir);
-
-	// Although initLogging() is the right place to mess with
-	// setFatalFunction(), we can't query gSavedSettings until after
-	// initConfiguration().
-	S32 rc(gSavedSettings.getS32("QAModeTermCode"));
-	if (rc >= 0)
-	{
-		// QAModeTermCode set, terminate with that rc on LL_ERRS. Use _exit()
-		// rather than exit() because normal cleanup depends too much on
-		// successful startup!
-		LLError::setFatalFunction(boost::bind(_exit, rc));
-	}
-
-    mAlloc.setProfilingEnabled(gSavedSettings.getBOOL("MemProfiling"));
-
-#if LL_RECORD_VIEWER_STATS
-	LLViewerStatsRecorder::initClass();
-#endif
-
-    // *NOTE:Mani - LLCurl::initClass is not thread safe. 
-    // Called before threads are created.
-    LLCurl::initClass();
-    LLMachineID::init();
-	
-	{
-		// Viewer metrics initialization
-		static LLCachedControl<bool> metrics_submode(gSavedSettings,
-													 "QAModeMetrics",
-													 false,
-													 "Enables QA features (logging, faster cycling) for metrics collector");
-
-		if (metrics_submode)
-		{
-			app_metrics_qa_mode = true;
-			app_metrics_interval = METRICS_INTERVAL_QA;
-		}
-		LLViewerAssetStatsFF::init();
-	}
-
-    initThreads();
-    writeSystemInfo();
-
-	// Initialize updater service (now that we have an io pump)
-	initUpdater();
-	if(isQuitting())
-	{
-		// Early out here because updater set the quitting flag.
-		return true;
-	}
-
-	//////////////////////////////////////////////////////////////////////////////
-	//////////////////////////////////////////////////////////////////////////////
-	//////////////////////////////////////////////////////////////////////////////
-	//////////////////////////////////////////////////////////////////////////////
-	// *FIX: The following code isn't grouped into functions yet.
-
-	// Statistics / debug timer initialization
-	init_statistics();
-	
-	//
-	// Various introspection concerning the libs we're using - particularly
-        // the libs involved in getting to a full login screen.
-	//
-	LL_INFOS("InitInfo") << "J2C Engine is: " << LLImageJ2C::getEngineInfo() << LL_ENDL;
-	LL_INFOS("InitInfo") << "libcurl version is: " << LLCurl::getVersionString() << LL_ENDL;
-
-	// Get the single value from the crash settings file, if it exists
-	std::string crash_settings_filename = gDirUtilp->getExpandedFilename(LL_PATH_USER_SETTINGS, CRASH_SETTINGS_FILE);
-	gCrashSettings.loadFromFile(crash_settings_filename);
-	if(gSavedSettings.getBOOL("IgnoreAllNotifications"))
-	{
-		gCrashSettings.setS32(CRASH_BEHAVIOR_SETTING, CRASH_BEHAVIOR_ALWAYS_SEND);
-		gCrashSettings.saveToFile(crash_settings_filename, FALSE);
-	}
-
-	/////////////////////////////////////////////////
-	// OS-specific login dialogs
-	/////////////////////////////////////////////////
-
-	//test_cached_control();
-
-	// track number of times that app has run
-	mNumSessions = gSavedSettings.getS32("NumSessions");
-	mNumSessions++;
-	gSavedSettings.setS32("NumSessions", mNumSessions);
-
-	if (gSavedSettings.getBOOL("VerboseLogs"))
-	{
-		LLError::setPrintLocation(true);
-	}
-	
-	// Widget construction depends on LLUI being initialized
-	LLUI::settings_map_t settings_map;
-	settings_map["config"] = &gSavedSettings;
-	settings_map["ignores"] = &gWarningSettings;
-	settings_map["floater"] = &gSavedSettings; // *TODO: New settings file
-	settings_map["account"] = &gSavedPerAccountSettings;
-
-	LLUI::initClass(settings_map,
-		LLUIImageList::getInstance(),
-		ui_audio_callback,
-		&LLUI::sGLScaleFactor);
-	
-	// Setup paths and LLTrans after LLUI::initClass has been called
-	LLUI::setupPaths();
-	LLTransUtil::parseStrings("strings.xml", default_trans_args);		
-	LLTransUtil::parseLanguageStrings("language_settings.xml");
-	
-	// LLKeyboard relies on LLUI to know what some accelerator keys are called.
-	LLKeyboard::setStringTranslatorFunc( LLTrans::getKeyboardString );
-
-	LLWeb::initClass();			  // do this after LLUI
-	
-	// Provide the text fields with callbacks for opening Urls
-	LLUrlAction::setOpenURLCallback(&LLWeb::loadURL);
-	LLUrlAction::setOpenURLInternalCallback(&LLWeb::loadURLInternal);
-	LLUrlAction::setOpenURLExternalCallback(&LLWeb::loadURLExternal);
-	LLUrlAction::setExecuteSLURLCallback(&LLURLDispatcher::dispatchFromTextEditor);
-
-	// Let code in llui access the viewer help floater
-	LLUI::sHelpImpl = LLViewerHelp::getInstance();
-
-	// Load translations for tooltips
-	LLFloater::initClass();
-
-	/////////////////////////////////////////////////
-	
-	LLToolMgr::getInstance(); // Initialize tool manager if not already instantiated
-	
-	LLViewerFloaterReg::registerFloaters();
-	
-	/////////////////////////////////////////////////
-	//
-	// Load settings files
-	//
-	//
-	LLGroupMgr::parseRoleActions("role_actions.xml");
-
-	LLAgent::parseTeleportMessages("teleport_strings.xml");
-
-	LLViewerJointMesh::updateVectorize();
-
-	// load MIME type -> media impl mappings
-	std::string mime_types_name;
-#if LL_DARWIN
-	mime_types_name = "mime_types_mac.xml";
-#elif LL_LINUX
-	mime_types_name = "mime_types_linux.xml";
-#else
-	mime_types_name = "mime_types.xml";
-#endif
-	LLMIMETypes::parseMIMETypes( mime_types_name ); 
-
-	// Copy settings to globals. *TODO: Remove or move to appropriage class initializers
-	settings_to_globals();
-	// Setup settings listeners
-	settings_setup_listeners();
-	// Modify settings based on system configuration and compile options
-	settings_modify();
-
-	// Find partition serial number (Windows) or hardware serial (Mac)
-	mSerialNumber = generateSerialNumber();
-
-	// do any necessary set-up for accepting incoming SLURLs from apps
-	initSLURLHandler();
-
-	if(false == initHardwareTest())
-	{
-		// Early out from user choice.
-		return false;
-	}
-
-	// Prepare for out-of-memory situations, during which we will crash on
-	// purpose and save a dump.
-#if LL_WINDOWS && LL_RELEASE_FOR_DOWNLOAD && LL_USE_SMARTHEAP
-	MemSetErrorHandler(first_mem_error_handler);
-#endif // LL_WINDOWS && LL_RELEASE_FOR_DOWNLOAD && LL_USE_SMARTHEAP
-
-	// *Note: this is where gViewerStats used to be created.
-
-	//
-	// Initialize the VFS, and gracefully handle initialization errors
-	//
-
-	if (!initCache())
-	{
-		std::ostringstream msg;
-		msg << LLTrans::getString("MBUnableToAccessFile");
-		OSMessageBox(msg.str(),LLStringUtil::null,OSMB_OK);
-		return 1;
-	}
-	
-	// Initialize the repeater service.
-	LLMainLoopRepeater::instance().start();
-	
-	//
-	// Initialize the window
-	//
-	gGLActive = TRUE;
-	initWindow();
-
-	// initWindow also initializes the Feature List, so now we can initialize this global.
-	LLCubeMap::sUseCubeMaps = LLFeatureManager::getInstance()->isFeatureAvailable("RenderCubeMap");
-
-	// call all self-registered classes
-	LLInitClassList::instance().fireCallbacks();
-
-	LLFolderViewItem::initClass(); // SJB: Needs to happen after initWindow(), not sure why but related to fonts
-		
-	gGLManager.getGLInfo(gDebugInfo);
-	gGLManager.printGLInfoString();
-
-	// Load Default bindings
-	std::string key_bindings_file = gDirUtilp->findFile("keys.xml",
-														gDirUtilp->getExpandedFilename(LL_PATH_USER_SETTINGS, ""),
-														gDirUtilp->getExpandedFilename(LL_PATH_APP_SETTINGS, ""));
-
-
-	if (!gViewerKeyboard.loadBindingsXML(key_bindings_file))
-	{
-		std::string key_bindings_file = gDirUtilp->findFile("keys.ini",
-															gDirUtilp->getExpandedFilename(LL_PATH_USER_SETTINGS, ""),
-															gDirUtilp->getExpandedFilename(LL_PATH_APP_SETTINGS, ""));
-		if (!gViewerKeyboard.loadBindings(key_bindings_file))
-		{
-			LL_ERRS("InitInfo") << "Unable to open keys.ini" << LL_ENDL;
-		}
-	}
-
-	// If we don't have the right GL requirements, exit.
-	if (!gGLManager.mHasRequirements && !gNoRender)
-	{	
-		// can't use an alert here since we're exiting and
-		// all hell breaks lose.
-		OSMessageBox(
-			LLNotifications::instance().getGlobalString("UnsupportedGLRequirements"),
-			LLStringUtil::null,
-			OSMB_OK);
-		return 0;
-	}
-
-	// alert the user if they are using unsupported hardware
-	if(!gSavedSettings.getBOOL("AlertedUnsupportedHardware"))
-	{
-		bool unsupported = false;
-		LLSD args;
-		std::string minSpecs;
-		
-		// get cpu data from xml
-		std::stringstream minCPUString(LLNotifications::instance().getGlobalString("UnsupportedCPUAmount"));
-		S32 minCPU = 0;
-		minCPUString >> minCPU;
-
-		// get RAM data from XML
-		std::stringstream minRAMString(LLNotifications::instance().getGlobalString("UnsupportedRAMAmount"));
-		U64 minRAM = 0;
-		minRAMString >> minRAM;
-		minRAM = minRAM * 1024 * 1024;
-
-		if(!LLFeatureManager::getInstance()->isGPUSupported() && LLFeatureManager::getInstance()->getGPUClass() != GPU_CLASS_UNKNOWN)
-		{
-			minSpecs += LLNotifications::instance().getGlobalString("UnsupportedGPU");
-			minSpecs += "\n";
-			unsupported = true;
-		}
-		if(gSysCPU.getMHz() < minCPU)
-		{
-			minSpecs += LLNotifications::instance().getGlobalString("UnsupportedCPU");
-			minSpecs += "\n";
-			unsupported = true;
-		}
-		if(gSysMemory.getPhysicalMemoryClamped() < minRAM)
-		{
-			minSpecs += LLNotifications::instance().getGlobalString("UnsupportedRAM");
-			minSpecs += "\n";
-			unsupported = true;
-		}
-
-		if (LLFeatureManager::getInstance()->getGPUClass() == GPU_CLASS_UNKNOWN)
-		{
-			LLNotificationsUtil::add("UnknownGPU");
-		} 
-			
-		if(unsupported)
-		{
-			if(!gSavedSettings.controlExists("WarnUnsupportedHardware") 
-				|| gSavedSettings.getBOOL("WarnUnsupportedHardware"))
-			{
-				args["MINSPECS"] = minSpecs;
-				LLNotificationsUtil::add("UnsupportedHardware", args );
-			}
-
-		}
-	}
-
-
-	// save the graphics card
-	gDebugInfo["GraphicsCard"] = LLFeatureManager::getInstance()->getGPUString();
-
-	// Save the current version to the prefs file
-	gSavedSettings.setString("LastRunVersion", 
-							 LLVersionInfo::getChannelAndVersion());
-
-	gSimLastTime = gRenderStartTime.getElapsedTimeF32();
-	gSimFrames = (F32)gFrameCount;
-
-	LLViewerJoystick::getInstance()->init(false);
-
-	try {
-		initializeSecHandler();
-	}
-	catch (LLProtectedDataException ex)
-	{
-	  LLNotificationsUtil::add("CorruptedProtectedDataStore");
-	}
-	LLHTTPClient::setCertVerifyCallback(secapiSSLCertVerifyCallback);
-
-
-	gGLActive = FALSE;
-	if (gSavedSettings.getBOOL("QAMode") && gSavedSettings.getS32("QAModeEventHostPort") > 0)
-	{
-		loadEventHostModule(gSavedSettings.getS32("QAModeEventHostPort"));
-	}
-	
-	LLViewerMedia::initClass();
-	LLTextUtil::TextHelpers::iconCallbackCreationFunction = create_text_segment_icon_from_url_match;
-
-	//EXT-7013 - On windows for some locale (Japanese) standard 
-	//datetime formatting functions didn't support some parameters such as "weekday".
-	//Names for days and months localized in xml are also useful for Polish locale(STORM-107).
-	std::string language = LLControlGroup::getInstance(sGlobalSettingsName)->getString("Language");
-	if(language == "ja" || language == "pl")
-	{
-		LLStringOps::setupWeekDaysNames(LLTrans::getString("dateTimeWeekdaysNames"));
-		LLStringOps::setupWeekDaysShortNames(LLTrans::getString("dateTimeWeekdaysShortNames"));
-		LLStringOps::setupMonthNames(LLTrans::getString("dateTimeMonthNames"));
-		LLStringOps::setupMonthShortNames(LLTrans::getString("dateTimeMonthShortNames"));
-		LLStringOps::setupDayFormat(LLTrans::getString("dateTimeDayFormat"));
-
-		LLStringOps::sAM = LLTrans::getString("dateTimeAM");
-		LLStringOps::sPM = LLTrans::getString("dateTimePM");
-	}
-
-	LLAgentLanguage::init();
-
-
-
-	return true;
-}
-
-static LLFastTimer::DeclareTimer FTM_MESSAGES("System Messages");
-static LLFastTimer::DeclareTimer FTM_SLEEP("Sleep");
-static LLFastTimer::DeclareTimer FTM_TEXTURE_CACHE("Texture Cache");
-static LLFastTimer::DeclareTimer FTM_DECODE("Image Decode");
-static LLFastTimer::DeclareTimer FTM_VFS("VFS Thread");
-static LLFastTimer::DeclareTimer FTM_LFS("LFS Thread");
-static LLFastTimer::DeclareTimer FTM_PAUSE_THREADS("Pause Threads");
-static LLFastTimer::DeclareTimer FTM_IDLE("Idle");
-static LLFastTimer::DeclareTimer FTM_PUMP("Pump");
-static LLFastTimer::DeclareTimer FTM_PUMP_ARES("Ares");
-static LLFastTimer::DeclareTimer FTM_PUMP_SERVICE("Service");
-static LLFastTimer::DeclareTimer FTM_SERVICE_CALLBACK("Callback");
-static LLFastTimer::DeclareTimer FTM_AGENT_AUTOPILOT("Autopilot");
-static LLFastTimer::DeclareTimer FTM_AGENT_UPDATE("Update");
-
-bool LLAppViewer::mainLoop()
-{
-	LLMemType mt1(LLMemType::MTYPE_MAIN);
-	mMainloopTimeout = new LLWatchdogTimeout();
-	
-	//-------------------------------------------
-	// Run main loop until time to quit
-	//-------------------------------------------
-
-	// Create IO Pump to use for HTTP Requests.
-	gServicePump = new LLPumpIO(gAPRPoolp);
-	LLHTTPClient::setPump(*gServicePump);
-	LLCurl::setCAFile(gDirUtilp->getCAFile());
-	
-	// Note: this is where gLocalSpeakerMgr and gActiveSpeakerMgr used to be instantiated.
-
-	LLVoiceChannel::initClass();
-	LLVoiceClient::getInstance()->init(gServicePump);
-	LLTimer frameTimer,idleTimer;
-	LLTimer debugTime;
-	LLFrameTimer memCheckTimer;
-	LLViewerJoystick* joystick(LLViewerJoystick::getInstance());
-	joystick->setNeedsReset(true);
-
-    LLEventPump& mainloop(LLEventPumps::instance().obtain("mainloop"));
-    // As we do not (yet) send data on the mainloop LLEventPump that varies
-    // with each frame, no need to instantiate a new LLSD event object each
-    // time. Obviously, if that changes, just instantiate the LLSD at the
-    // point of posting.
-    LLSD newFrame;
-
-	const F32 memory_check_interval = 1.0f ; //second
-
-	// Handle messages
-	while (!LLApp::isExiting())
-	{
-		LLFastTimer::nextFrame(); // Should be outside of any timer instances
-
-		//clear call stack records
-		llclearcallstacks;
-
-		//check memory availability information
-		{
-			if(memory_check_interval < memCheckTimer.getElapsedTimeF32())
-			{
-				memCheckTimer.reset() ;
-
-				//update the availability of memory
-				LLMemoryInfo::getAvailableMemoryKB(mAvailPhysicalMemInKB, mAvailVirtualMemInKB) ;
-			}
-			llcallstacks << "Available physical mem(KB): " << mAvailPhysicalMemInKB << llcallstacksendl ;
-			llcallstacks << "Available virtual mem(KB): " << mAvailVirtualMemInKB << llcallstacksendl ;
-		}
-
-		try
-		{
-			pingMainloopTimeout("Main:MiscNativeWindowEvents");
-
-			if (gViewerWindow)
-			{
-				LLFastTimer t2(FTM_MESSAGES);
-				gViewerWindow->mWindow->processMiscNativeEvents();
-			}
-		
-			pingMainloopTimeout("Main:GatherInput");
-			
-			if (gViewerWindow)
-			{
-				LLFastTimer t2(FTM_MESSAGES);
-				if (!restoreErrorTrap())
-				{
-					llwarns << " Someone took over my signal/exception handler (post messagehandling)!" << llendl;
-				}
-
-				gViewerWindow->mWindow->gatherInput();
-			}
-
-#if 1 && !LL_RELEASE_FOR_DOWNLOAD
-			// once per second debug info
-			if (debugTime.getElapsedTimeF32() > 1.f)
-			{
-				debugTime.reset();
-			}
-			
-#endif
-			//memory leaking simulation
-			LLFloaterMemLeak* mem_leak_instance =
-				LLFloaterReg::findTypedInstance<LLFloaterMemLeak>("mem_leaking");
-			if(mem_leak_instance)
-			{
-				mem_leak_instance->idle() ;				
-			}			
-
-            // canonical per-frame event
-            mainloop.post(newFrame);
-
-			if (!LLApp::isExiting())
-			{
-				pingMainloopTimeout("Main:JoystickKeyboard");
-				
-				// Scan keyboard for movement keys.  Command keys and typing
-				// are handled by windows callbacks.  Don't do this until we're
-				// done initializing.  JC
-				if (gViewerWindow->mWindow->getVisible() 
-					&& gViewerWindow->getActive()
-					&& !gViewerWindow->mWindow->getMinimized()
-					&& LLStartUp::getStartupState() == STATE_STARTED
-					&& !gViewerWindow->getShowProgress()
-					&& !gFocusMgr.focusLocked())
-				{
-					LLMemType mjk(LLMemType::MTYPE_JOY_KEY);
-					joystick->scanJoystick();
-					gKeyboard->scanKeyboard();
-				}
-
-				// Update state based on messages, user input, object idle.
-				{
-					pauseMainloopTimeout(); // *TODO: Remove. Messages shouldn't be stalling for 20+ seconds!
-					
-					LLFastTimer t3(FTM_IDLE);
-					idle();
-
-					if (gAres != NULL && gAres->isInitialized())
-					{
-						LLMemType mt_ip(LLMemType::MTYPE_IDLE_PUMP);
-						pingMainloopTimeout("Main:ServicePump");				
-						LLFastTimer t4(FTM_PUMP);
-						{
-							LLFastTimer t(FTM_PUMP_ARES);
-							gAres->process();
-						}
-						{
-							LLFastTimer t(FTM_PUMP_SERVICE);
-							// this pump is necessary to make the login screen show up
-							gServicePump->pump();
-
-							{
-								LLFastTimer t(FTM_SERVICE_CALLBACK);
-								gServicePump->callback();
-							}
-						}
-					}
-					
-					resumeMainloopTimeout();
-				}
- 
-				if (gDoDisconnect && (LLStartUp::getStartupState() == STATE_STARTED))
-				{
-					pauseMainloopTimeout();
-					saveFinalSnapshot();
-					disconnectViewer();
-					resumeMainloopTimeout();
-				}
-
-				// Render scene.
-				if (!LLApp::isExiting())
-				{
-					pingMainloopTimeout("Main:Display");
-					gGLActive = TRUE;
-					display();
-					pingMainloopTimeout("Main:Snapshot");
-					LLFloaterSnapshot::update(); // take snapshots
-					gGLActive = FALSE;
-				}
-
-			}
-
-			pingMainloopTimeout("Main:Sleep");
-			
-			pauseMainloopTimeout();
-
-			// Sleep and run background threads
-			{
-				LLMemType mt_sleep(LLMemType::MTYPE_SLEEP);
-				LLFastTimer t2(FTM_SLEEP);
-				
-				// yield some time to the os based on command line option
-				if(mYieldTime >= 0)
-				{
-					ms_sleep(mYieldTime);
-				}
-
-				// yield cooperatively when not running as foreground window
-				if (   gNoRender
-					   || (gViewerWindow && !gViewerWindow->mWindow->getVisible())
-						|| !gFocusMgr.getAppHasFocus())
-				{
-					// Sleep if we're not rendering, or the window is minimized.
-					S32 milliseconds_to_sleep = llclamp(gSavedSettings.getS32("BackgroundYieldTime"), 0, 1000);
-					// don't sleep when BackgroundYieldTime set to 0, since this will still yield to other threads
-					// of equal priority on Windows
-					if (milliseconds_to_sleep > 0)
-					{
-						ms_sleep(milliseconds_to_sleep);
-						// also pause worker threads during this wait period
-						LLAppViewer::getTextureCache()->pause();
-						LLAppViewer::getImageDecodeThread()->pause();
-					}
-				}
-				
-				if (mRandomizeFramerate)
-				{
-					ms_sleep(rand() % 200);
-				}
-
-				if (mPeriodicSlowFrame
-					&& (gFrameCount % 10 == 0))
-				{
-					llinfos << "Periodic slow frame - sleeping 500 ms" << llendl;
-					ms_sleep(500);
-				}
-
-				static const F64 FRAME_SLOW_THRESHOLD = 0.5; //2 frames per seconds				
-				const F64 max_idle_time = llmin(.005*10.0*gFrameTimeSeconds, 0.005); // 5 ms a second
-				idleTimer.reset();
-				bool is_slow = (frameTimer.getElapsedTimeF64() > FRAME_SLOW_THRESHOLD) ;
-				S32 total_work_pending = 0;
-				S32 total_io_pending = 0;				
-				while(!is_slow)//do not unpause threads if the frame rates are very low.
-				{
-					S32 work_pending = 0;
-					S32 io_pending = 0;
-					{
-						LLFastTimer ftm(FTM_TEXTURE_CACHE);
- 						work_pending += LLAppViewer::getTextureCache()->update(1); // unpauses the texture cache thread
-					}
-					{
-						LLFastTimer ftm(FTM_DECODE);
-	 					work_pending += LLAppViewer::getImageDecodeThread()->update(1); // unpauses the image thread
-					}
-					{
-						LLFastTimer ftm(FTM_DECODE);
-	 					work_pending += LLAppViewer::getTextureFetch()->update(1); // unpauses the texture fetch thread
-					}
-
-					{
-						LLFastTimer ftm(FTM_VFS);
-	 					io_pending += LLVFSThread::updateClass(1);
-					}
-					{
-						LLFastTimer ftm(FTM_LFS);
-	 					io_pending += LLLFSThread::updateClass(1);
-					}
-
-					if (io_pending > 1000)
-					{
-						ms_sleep(llmin(io_pending/100,100)); // give the vfs some time to catch up
-					}
-
-					total_work_pending += work_pending ;
-					total_io_pending += io_pending ;
-					
-					if (!work_pending || idleTimer.getElapsedTimeF64() >= max_idle_time)
-					{
-						break;
-					}
-				}
-
-				if(!total_work_pending) //pause texture fetching threads if nothing to process.
-				{
-					LLAppViewer::getTextureCache()->pause();
-					LLAppViewer::getImageDecodeThread()->pause();
-					LLAppViewer::getTextureFetch()->pause(); 
-				}
-				if(!total_io_pending) //pause file threads if nothing to process.
-				{
-					LLVFSThread::sLocal->pause(); 
-					LLLFSThread::sLocal->pause(); 
-				}									
-
-				if ((LLStartUp::getStartupState() >= STATE_CLEANUP) &&
-					(frameTimer.getElapsedTimeF64() > FRAME_STALL_THRESHOLD))
-				{
-					gFrameStalls++;
-				}
-				frameTimer.reset();
-
-				resumeMainloopTimeout();
-	
-				pingMainloopTimeout("Main:End");
-			}	
-		}
-		catch(std::bad_alloc)
-		{			
-			{
-				llinfos << "Availabe physical memory(KB) at the beginning of the frame: " << mAvailPhysicalMemInKB << llendl ;
-				llinfos << "Availabe virtual memory(KB) at the beginning of the frame: " << mAvailVirtualMemInKB << llendl ;
-
-				LLMemoryInfo::getAvailableMemoryKB(mAvailPhysicalMemInKB, mAvailVirtualMemInKB) ;
-
-				llinfos << "Current availabe physical memory(KB): " << mAvailPhysicalMemInKB << llendl ;
-				llinfos << "Current availabe virtual memory(KB): " << mAvailVirtualMemInKB << llendl ;
-			}
-
-			//stop memory leaking simulation
-			LLFloaterMemLeak* mem_leak_instance =
-				LLFloaterReg::findTypedInstance<LLFloaterMemLeak>("mem_leaking");
-			if(mem_leak_instance)
-			{
-				mem_leak_instance->stop() ;				
-				llwarns << "Bad memory allocation in LLAppViewer::mainLoop()!" << llendl ;
-			}
-			else
-			{
-				//output possible call stacks to log file.
-				LLError::LLCallStacks::print() ;
-
-				llerrs << "Bad memory allocation in LLAppViewer::mainLoop()!" << llendl ;
-			}
-		}
-	}
-
-	// Save snapshot for next time, if we made it through initialization
-	if (STATE_STARTED == LLStartUp::getStartupState())
-	{
-		try
-		{
-			saveFinalSnapshot();
-		}
-		catch(std::bad_alloc)
-		{
-			llwarns << "Bad memory allocation when saveFinalSnapshot() is called!" << llendl ;
-
-			//stop memory leaking simulation
-			LLFloaterMemLeak* mem_leak_instance =
-				LLFloaterReg::findTypedInstance<LLFloaterMemLeak>("mem_leaking");
-			if(mem_leak_instance)
-			{
-				mem_leak_instance->stop() ;				
-			}	
-		}
-	}
-	
-	delete gServicePump;
-
-	destroyMainloopTimeout();
-
-	llinfos << "Exiting main_loop" << llendflush;
-
-	return true;
-}
-
-void LLAppViewer::flushVFSIO()
-{
-	while (1)
-	{
-		S32 pending = LLVFSThread::updateClass(0);
-		pending += LLLFSThread::updateClass(0);
-		if (!pending)
-		{
-			break;
-		}
-		llinfos << "Waiting for pending IO to finish: " << pending << llendflush;
-		ms_sleep(100);
-	}
-}
-
-bool LLAppViewer::cleanup()
-{
-	// workaround for DEV-35406 crash on shutdown
-	LLEventPumps::instance().reset();
-
-	// remove any old breakpad minidump files from the log directory
-	if (! isError())
-	{
-		std::string logdir = gDirUtilp->getExpandedFilename(LL_PATH_LOGS, "");
-		logdir += gDirUtilp->getDirDelimiter();
-		gDirUtilp->deleteFilesInDir(logdir, "*-*-*-*-*.dmp");
-	}
-
-	// *TODO - generalize this and move DSO wrangling to a helper class -brad
-	std::set<struct apr_dso_handle_t *>::const_iterator i;
-	for(i = mPlugins.begin(); i != mPlugins.end(); ++i)
-	{
-		int (*ll_plugin_stop_func)(void) = NULL;
-		apr_status_t rv = apr_dso_sym((apr_dso_handle_sym_t*)&ll_plugin_stop_func, *i, "ll_plugin_stop");
-		ll_plugin_stop_func();
-
-		rv = apr_dso_unload(*i);
-	}
-	mPlugins.clear();
-
-	//flag all elements as needing to be destroyed immediately
-	// to ensure shutdown order
-	LLMortician::setZealous(TRUE);
-
-	LLVoiceClient::getInstance()->terminate();
-	
-	disconnectViewer();
-
-	llinfos << "Viewer disconnected" << llendflush;
-
-	display_cleanup(); 
-
-	release_start_screen(); // just in case
-
-	LLError::logToFixedBuffer(NULL);
-
-	llinfos << "Cleaning Up" << llendflush;
-
-	// Must clean up texture references before viewer window is destroyed.
-	if(LLHUDManager::instanceExists())
-	{
-		LLHUDManager::getInstance()->updateEffects();
-		LLHUDObject::updateAll();
-		LLHUDManager::getInstance()->cleanupEffects();
-		LLHUDObject::cleanupHUDObjects();
-		llinfos << "HUD Objects cleaned up" << llendflush;
-	}
-
-	LLKeyframeDataCache::clear();
-	
- 	// End TransferManager before deleting systems it depends on (Audio, VFS, AssetStorage)
-#if 0 // this seems to get us stuck in an infinite loop...
-	gTransferManager.cleanup();
-#endif
-	
-	// Note: this is where gWorldMap used to be deleted.
-
-	// Note: this is where gHUDManager used to be deleted.
-	if(LLHUDManager::instanceExists())
-	{
-		LLHUDManager::getInstance()->shutdownClass();
-	}
-
-	delete gAssetStorage;
-	gAssetStorage = NULL;
-
-	LLPolyMesh::freeAllMeshes();
-
-	LLStartUp::cleanupNameCache();
-
-	// Note: this is where gLocalSpeakerMgr and gActiveSpeakerMgr used to be deleted.
-
-	LLWorldMap::getInstance()->reset(); // release any images
-	
-	llinfos << "Global stuff deleted" << llendflush;
-
-	if (gAudiop)
-	{
-		// shut down the streaming audio sub-subsystem first, in case it relies on not outliving the general audio subsystem.
-
-		LLStreamingAudioInterface *sai = gAudiop->getStreamingAudioImpl();
-		delete sai;
-		gAudiop->setStreamingAudioImpl(NULL);
-
-		// shut down the audio subsystem
-
-		bool want_longname = false;
-		if (gAudiop->getDriverName(want_longname) == "FMOD")
-		{
-			// This hack exists because fmod likes to occasionally
-			// crash or hang forever when shutting down, for no
-			// apparent reason.
-			llwarns << "Hack, skipping FMOD audio engine cleanup" << llendflush;
-		}
-		else
-		{
-			gAudiop->shutdown();
-		}
-
-		delete gAudiop;
-		gAudiop = NULL;
-	}
-
-	// Note: this is where LLFeatureManager::getInstance()-> used to be deleted.
-
-	// Patch up settings for next time
-	// Must do this before we delete the viewer window,
-	// such that we can suck rectangle information out of
-	// it.
-	cleanupSavedSettings();
-	llinfos << "Settings patched up" << llendflush;
-
-	// delete some of the files left around in the cache.
-	removeCacheFiles("*.wav");
-	removeCacheFiles("*.tmp");
-	removeCacheFiles("*.lso");
-	removeCacheFiles("*.out");
-	removeCacheFiles("*.dsf");
-	removeCacheFiles("*.bodypart");
-	removeCacheFiles("*.clothing");
-
-	llinfos << "Cache files removed" << llendflush;
-
-	// Wait for any pending VFS IO
-	flushVFSIO();
-	llinfos << "Shutting down Views" << llendflush;
-
-	// Destroy the UI
-	if( gViewerWindow)
-		gViewerWindow->shutdownViews();
-
-	llinfos << "Cleaning up Inventory" << llendflush;
-	
-	// Cleanup Inventory after the UI since it will delete any remaining observers
-	// (Deleted observers should have already removed themselves)
-	gInventory.cleanupInventory();
-
-	llinfos << "Cleaning up Selections" << llendflush;
-	
-	// Clean up selection managers after UI is destroyed, as UI may be observing them.
-	// Clean up before GL is shut down because we might be holding on to objects with texture references
-	LLSelectMgr::cleanupGlobals();
-	
-	llinfos << "Shutting down OpenGL" << llendflush;
-
-	// Shut down OpenGL
-	if( gViewerWindow)
-	{
-		gViewerWindow->shutdownGL();
-	
-		// Destroy window, and make sure we're not fullscreen
-		// This may generate window reshape and activation events.
-		// Therefore must do this before destroying the message system.
-		delete gViewerWindow;
-		gViewerWindow = NULL;
-		llinfos << "ViewerWindow deleted" << llendflush;
-	}
-
-	llinfos << "Cleaning up Keyboard & Joystick" << llendflush;
-	
-	// viewer UI relies on keyboard so keep it aound until viewer UI isa gone
-	delete gKeyboard;
-	gKeyboard = NULL;
-
-	// Turn off Space Navigator and similar devices
-	LLViewerJoystick::getInstance()->terminate();
-	
-	llinfos << "Cleaning up Objects" << llendflush;
-	
-	LLViewerObject::cleanupVOClasses();
-
-	LLWaterParamManager::cleanupClass();
-	LLWLParamManager::cleanupClass();
-	LLPostProcess::cleanupClass();
-
-	LLTracker::cleanupInstance();
-	
-	// *FIX: This is handled in LLAppViewerWin32::cleanup().
-	// I'm keeping the comment to remember its order in cleanup,
-	// in case of unforseen dependency.
-	//#if LL_WINDOWS
-	//	gDXHardware.cleanup();
-	//#endif // LL_WINDOWS
-
-	LLVolumeMgr* volume_manager = LLPrimitive::getVolumeManager();
-	if (!volume_manager->cleanup())
-	{
-		llwarns << "Remaining references in the volume manager!" << llendflush;
-	}
-	LLPrimitive::cleanupVolumeManager();
-
-	llinfos << "Additional Cleanup..." << llendflush;	
-	
-	LLViewerParcelMgr::cleanupGlobals();
-
-	// *Note: this is where gViewerStats used to be deleted.
-
- 	//end_messaging_system();
-
-	LLFollowCamMgr::cleanupClass();
-	//LLVolumeMgr::cleanupClass();
-	LLPrimitive::cleanupVolumeManager();
-	LLWorldMapView::cleanupClass();
-	LLFolderViewItem::cleanupClass();
-	LLUI::cleanupClass();
-	
-	//
-	// Shut down the VFS's AFTER the decode manager cleans up (since it cleans up vfiles).
-	// Also after viewerwindow is deleted, since it may have image pointers (which have vfiles)
-	// Also after shutting down the messaging system since it has VFS dependencies
-
-	//
-	llinfos << "Cleaning up VFS" << llendflush;
-	LLVFile::cleanupClass();
-
-	llinfos << "Saving Data" << llendflush;
-	
-	// Store the time of our current logoff
-	gSavedPerAccountSettings.setU32("LastLogoff", time_corrected());
-
-	// Must do this after all panels have been deleted because panels that have persistent rects
-	// save their rects on delete.
-	gSavedSettings.saveToFile(gSavedSettings.getString("ClientSettingsFile"), TRUE);
-	
-	LLUIColorTable::instance().saveUserSettings();
-
-	// PerAccountSettingsFile should be empty if no user has been logged on.
-	// *FIX:Mani This should get really saved in a "logoff" mode. 
-	if (gSavedSettings.getString("PerAccountSettingsFile").empty())
-	{
-		llinfos << "Not saving per-account settings; don't know the account name yet." << llendl;
-	}
-	else
-	{
-		gSavedPerAccountSettings.saveToFile(gSavedSettings.getString("PerAccountSettingsFile"), TRUE);
-		llinfos << "Saved settings" << llendflush;
-	}
-
-	std::string crash_settings_filename = gDirUtilp->getExpandedFilename(LL_PATH_USER_SETTINGS, CRASH_SETTINGS_FILE);
-	// save all settings, even if equals defaults
-	gCrashSettings.saveToFile(crash_settings_filename, FALSE);
-
-	std::string warnings_settings_filename = gDirUtilp->getExpandedFilename(LL_PATH_USER_SETTINGS, getSettingsFilename("Default", "Warnings"));
-	gWarningSettings.saveToFile(warnings_settings_filename, TRUE);
-
-	// Save URL history file
-	LLURLHistory::saveFile("url_history.xml");
-
-	// save mute list. gMuteList used to also be deleted here too.
-	LLMuteList::getInstance()->cache(gAgent.getID());
-
-	if (mPurgeOnExit)
-	{
-		llinfos << "Purging all cache files on exit" << llendflush;
-		std::string mask = gDirUtilp->getDirDelimiter() + "*.*";
-		gDirUtilp->deleteFilesInDir(gDirUtilp->getExpandedFilename(LL_PATH_CACHE,""),mask);
-	}
-
-	removeMarkerFile(); // Any crashes from here on we'll just have to ignore
-	
-	writeDebugInfo();
-
-	LLLocationHistory::getInstance()->save();
-
-	LLAvatarIconIDCache::getInstance()->save();
-	
-	LLViewerMedia::saveCookieFile();
-
-	// Stop the plugin read thread if it's running.
-	LLPluginProcessParent::setUseReadThread(false);
-
-	llinfos << "Shutting down Threads" << llendflush;
-
-	// Let threads finish
-	LLTimer idleTimer;
-	idleTimer.reset();
-	const F64 max_idle_time = 5.f; // 5 seconds
-	while(1)
-	{
-		S32 pending = 0;
-		pending += LLAppViewer::getTextureCache()->update(1); // unpauses the worker thread
-		pending += LLAppViewer::getImageDecodeThread()->update(1); // unpauses the image thread
-		pending += LLAppViewer::getTextureFetch()->update(1); // unpauses the texture fetch thread
-		pending += LLVFSThread::updateClass(0);
-		pending += LLLFSThread::updateClass(0);
-		F64 idle_time = idleTimer.getElapsedTimeF64();
-		if(!pending)
-		{
-			break ; //done
-		}
-		else if(idle_time >= max_idle_time)
-		{
-			llwarns << "Quitting with pending background tasks." << llendl;
-			break;
-		}
-	}
-
-	// Delete workers first
-	// shotdown all worker threads before deleting them in case of co-dependencies
-	sTextureFetch->shutdown();
-	sTextureCache->shutdown();	
-	sImageDecodeThread->shutdown();
-	
-	sTextureFetch->shutDownTextureCacheThread() ;
-	sTextureFetch->shutDownImageDecodeThread() ;
-
-	delete sTextureCache;
-    sTextureCache = NULL;
-	delete sTextureFetch;
-    sTextureFetch = NULL;
-	delete sImageDecodeThread;
-    sImageDecodeThread = NULL;
-	delete mFastTimerLogThread;
-	mFastTimerLogThread = NULL;
-	
-	if (LLFastTimerView::sAnalyzePerformance)
-	{
-		llinfos << "Analyzing performance" << llendl;
-		
-		std::string baseline_name = LLFastTimer::sLogName + "_baseline.slp";
-		std::string current_name  = LLFastTimer::sLogName + ".slp"; 
-		std::string report_name   = LLFastTimer::sLogName + "_report.csv";
-
-		LLFastTimerView::doAnalysis(
-			gDirUtilp->getExpandedFilename(LL_PATH_LOGS, baseline_name),
-			gDirUtilp->getExpandedFilename(LL_PATH_LOGS, current_name),
-			gDirUtilp->getExpandedFilename(LL_PATH_LOGS, report_name));
-	}
-	LLMetricPerformanceTesterBasic::cleanClass() ;
-
-#if LL_RECORD_VIEWER_STATS
-	LLViewerStatsRecorder::cleanupClass();
-#endif
-
-	llinfos << "Cleaning up Media and Textures" << llendflush;
-
-	//Note:
-	//LLViewerMedia::cleanupClass() has to be put before gTextureList.shutdown()
-	//because some new image might be generated during cleaning up media. --bao
-	LLViewerMedia::cleanupClass();
-	LLViewerParcelMedia::cleanupClass();
-	gTextureList.shutdown(); // shutdown again in case a callback added something
-	LLUIImageList::getInstance()->cleanUp();
-	
-	// This should eventually be done in LLAppViewer
-	LLImage::cleanupClass();
-	LLVFSThread::cleanupClass();
-	LLLFSThread::cleanupClass();
-
-#ifndef LL_RELEASE_FOR_DOWNLOAD
-	llinfos << "Auditing VFS" << llendl;
-	if(gVFS)
-	{
-		gVFS->audit();
-	}
-#endif
-
-	llinfos << "Misc Cleanup" << llendflush;
-	
-	// For safety, the LLVFS has to be deleted *after* LLVFSThread. This should be cleaned up.
-	// (LLVFS doesn't know about LLVFSThread so can't kill pending requests) -Steve
-	delete gStaticVFS;
-	gStaticVFS = NULL;
-	delete gVFS;
-	gVFS = NULL;
-	
-	gSavedSettings.cleanup();
-	LLUIColorTable::instance().clear();
-	gCrashSettings.cleanup();
-
-	LLWatchdog::getInstance()->cleanup();
-
-	LLViewerAssetStatsFF::cleanup();
-	
-	llinfos << "Shutting down message system" << llendflush;
-	end_messaging_system();
-
-	// *NOTE:Mani - The following call is not thread safe. 
-	LLCurl::cleanupClass();
-
-	// If we're exiting to launch an URL, do that here so the screen
-	// is at the right resolution before we launch IE.
-	if (!gLaunchFileOnQuit.empty())
-	{
-		llinfos << "Launch file on quit." << llendflush;
-#if LL_WINDOWS
-		// Indicate an application is starting.
-		SetCursor(LoadCursor(NULL, IDC_WAIT));
-#endif
-
-		// HACK: Attempt to wait until the screen res. switch is complete.
-		ms_sleep(1000);
-
-		LLWeb::loadURLExternal( gLaunchFileOnQuit, false );
-		llinfos << "File launched." << llendflush;
-	}
-
-	LLMainLoopRepeater::instance().stop();
-
-	ll_close_fail_log();
-
-	MEM_TRACK_RELEASE
-
-    llinfos << "Goodbye!" << llendflush;
-
-	// return 0;
-	return true;
-}
-
-// A callback for llerrs to call during the watchdog error.
-void watchdog_llerrs_callback(const std::string &error_string)
-{
-	gLLErrorActivated = true;
-
-#ifdef LL_WINDOWS
-	RaiseException(0,0,0,0);
-#else
-	raise(SIGQUIT);
-#endif
-}
-
-// A callback for the watchdog to call.
-void watchdog_killer_callback()
-{
-	LLError::setFatalFunction(watchdog_llerrs_callback);
-	llerrs << "Watchdog killer event" << llendl;
-}
-
-bool LLAppViewer::initThreads()
-{
-#if MEM_TRACK_MEM
-	static const bool enable_threads = false;
-#else
-	static const bool enable_threads = true;
-#endif
-
-	LLVFSThread::initClass(enable_threads && false);
-	LLLFSThread::initClass(enable_threads && false);
-
-	// Image decoding
-	LLAppViewer::sImageDecodeThread = new LLImageDecodeThread(enable_threads && true);
-	LLAppViewer::sTextureCache = new LLTextureCache(enable_threads && true);
-	LLAppViewer::sTextureFetch = new LLTextureFetch(LLAppViewer::getTextureCache(),
-													sImageDecodeThread,
-													enable_threads && true,
-													app_metrics_qa_mode);
-	LLImage::initClass();
-
-	if (LLFastTimer::sLog || LLFastTimer::sMetricLog)
-	{
-		LLFastTimer::sLogLock = new LLMutex(NULL);
-		mFastTimerLogThread = new LLFastTimerLogThread(LLFastTimer::sLogName);
-		mFastTimerLogThread->start();
-	}
-
-	// *FIX: no error handling here!
-	return true;
-}
-
-void errorCallback(const std::string &error_string)
-{
-#ifndef LL_RELEASE_FOR_DOWNLOAD
-	OSMessageBox(error_string, LLTrans::getString("MBFatalError"), OSMB_OK);
-#endif
-
-	//Set the ErrorActivated global so we know to create a marker file
-	gLLErrorActivated = true;
-	
-	LLError::crashAndLoop(error_string);
-}
-
-bool LLAppViewer::initLogging()
-{
-	//
-	// Set up logging defaults for the viewer
-	//
-	LLError::initForApplication(
-				gDirUtilp->getExpandedFilename(LL_PATH_APP_SETTINGS, ""));
-	LLError::setFatalFunction(errorCallback);
-
-	// Remove the last ".old" log file.
-	std::string old_log_file = gDirUtilp->getExpandedFilename(LL_PATH_LOGS,
-							     "SecondLife.old");
-	LLFile::remove(old_log_file);
-
-	// Rename current log file to ".old"
-	std::string log_file = gDirUtilp->getExpandedFilename(LL_PATH_LOGS,
-							     "SecondLife.log");
-	LLFile::rename(log_file, old_log_file);
-
-	// Set the log file to SecondLife.log
-
-	LLError::logToFile(log_file);
-
-	// *FIX:Mani no error handling here!
-	return true;
-}
-
-bool LLAppViewer::loadSettingsFromDirectory(const std::string& location_key,
-					    bool set_defaults)
-{	
-	if (!mSettingsLocationList)
-	{
-		llerrs << "Invalid settings location list" << llendl;
-	}
-
-	LLControlGroup* global_settings = LLControlGroup::getInstance(sGlobalSettingsName);  
-	for(LLInitParam::ParamIterator<SettingsGroup>::const_iterator it = mSettingsLocationList->groups.begin(), end_it = mSettingsLocationList->groups.end();
-		it != end_it;
-		++it)
-	{
-		// skip settings groups that aren't the one we requested
-		if (it->name() != location_key) continue;
-
-		ELLPath path_index = (ELLPath)it->path_index();
-		if(path_index <= LL_PATH_NONE || path_index >= LL_PATH_LAST)
-		{
-			llerrs << "Out of range path index in app_settings/settings_files.xml" << llendl;
-			return false;
-		}
-
-		LLInitParam::ParamIterator<SettingsFile>::const_iterator file_it, end_file_it;
-		for (file_it = it->files.begin(), end_file_it = it->files.end();
-			file_it != end_file_it;
-			++file_it)
-		{
-			llinfos << "Attempting to load settings for the group " << file_it->name()
-			    << " - from location " << location_key << llendl;
-
-			LLControlGroup* settings_group = LLControlGroup::getInstance(file_it->name);
-			if(!settings_group)
-			{
-				llwarns << "No matching settings group for name " << file_it->name() << llendl;
-				continue;
-			}
-
-			std::string full_settings_path;
-
-			if (file_it->file_name_setting.isProvided() 
-				&& global_settings->controlExists(file_it->file_name_setting))
-			{
-				// try to find filename stored in file_name_setting control
-				full_settings_path = global_settings->getString(file_it->file_name_setting);
-				if (!gDirUtilp->fileExists(full_settings_path))
-				{
-					// search in default path
-					full_settings_path = gDirUtilp->getExpandedFilename((ELLPath)path_index, full_settings_path);
-				}
-			}
-			else
-			{
-				// by default, use specified file name
-				full_settings_path = gDirUtilp->getExpandedFilename((ELLPath)path_index, file_it->file_name());
-			}
-
-			if(settings_group->loadFromFile(full_settings_path, set_defaults, file_it->persistent))
-			{	// success!
-				llinfos << "Loaded settings file " << full_settings_path << llendl;
-			}
-			else
-			{	// failed to load
-				if(file_it->required)
-				{
-					llerrs << "Error: Cannot load required settings file from: " << full_settings_path << llendl;
-					return false;
-				}
-				else
-				{
-					// only complain if we actually have a filename at this point
-					if (!full_settings_path.empty())
-					{
-						llinfos << "Cannot load " << full_settings_path << " - No settings found." << llendl;
-					}
-				}
-			}
-		}
-	}
-
-	return true;
-}
-
-std::string LLAppViewer::getSettingsFilename(const std::string& location_key,
-											 const std::string& file)
-{
-	for(LLInitParam::ParamIterator<SettingsGroup>::const_iterator it = mSettingsLocationList->groups.begin(), end_it = mSettingsLocationList->groups.end();
-		it != end_it;
-		++it)
-	{
-		if (it->name() == location_key)
-		{
-			LLInitParam::ParamIterator<SettingsFile>::const_iterator file_it, end_file_it;
-			for (file_it = it->files.begin(), end_file_it = it->files.end();
-				file_it != end_file_it;
-				++file_it)
-			{
-				if (file_it->name() == file)
-				{
-					return file_it->file_name;
-				}
-			}
-		}
-	}
-
-	return std::string();
-}
-
-void LLAppViewer::loadColorSettings()
-{
-	LLUIColorTable::instance().loadFromSettings();
-}
-
-bool LLAppViewer::initConfiguration()
-{	
-	//Load settings files list
-	std::string settings_file_list = gDirUtilp->getExpandedFilename(LL_PATH_APP_SETTINGS, "settings_files.xml");
-	//LLControlGroup settings_control("SettingsFiles");
-	//llinfos << "Loading settings file list " << settings_file_list << llendl;
-	//if (0 == settings_control.loadFromFile(settings_file_list))
-	//{
- //       llerrs << "Cannot load default configuration file " << settings_file_list << llendl;
-	//}
-
-	LLXMLNodePtr root;
-	BOOL success  = LLXMLNode::parseFile(settings_file_list, root, NULL);
-	if (!success)
-	{
-        llerrs << "Cannot load default configuration file " << settings_file_list << llendl;
-	}
-
-	mSettingsLocationList = new SettingsFiles();
-
-	LLXUIParser parser;
-	parser.readXUI(root, *mSettingsLocationList, settings_file_list);
-
-	if (!mSettingsLocationList->validateBlock())
-	{
-        llerrs << "Invalid settings file list " << settings_file_list << llendl;
-	}
-		
-	// The settings and command line parsing have a fragile
-	// order-of-operation:
-	// - load defaults from app_settings
-	// - set procedural settings values
-	// - read command line settings
-	// - selectively apply settings needed to load user settings.
-    // - load overrides from user_settings 
-	// - apply command line settings (to override the overrides)
-	// - load per account settings (happens in llstartup
-	
-	// - load defaults
-	bool set_defaults = true;
-	if(!loadSettingsFromDirectory("Default", set_defaults))
-	{
-		std::ostringstream msg;
-		msg << "Unable to load default settings file. The installation may be corrupted.";
-		OSMessageBox(msg.str(),LLStringUtil::null,OSMB_OK);
-		return false;
-	}
-	
-	LLUI::setupPaths(); // setup paths for LLTrans based on settings files only
-	LLTransUtil::parseStrings("strings.xml", default_trans_args);
-	LLTransUtil::parseLanguageStrings("language_settings.xml");
-	// - set procedural settings
-	// Note: can't use LL_PATH_PER_SL_ACCOUNT for any of these since we haven't logged in yet
-	gSavedSettings.setString("ClientSettingsFile", 
-        gDirUtilp->getExpandedFilename(LL_PATH_USER_SETTINGS, getSettingsFilename("Default", "Global")));
-
-#ifndef	LL_RELEASE_FOR_DOWNLOAD
-	// provide developer build only overrides for these control variables that are not
-	// persisted to settings.xml
-	LLControlVariable* c = gSavedSettings.getControl("ShowConsoleWindow");
-	if (c)
-	{
-		c->setValue(true, false);
-	}
-	c = gSavedSettings.getControl("AllowMultipleViewers");
-	if (c)
-	{
-		c->setValue(true, false);
-	}
-#endif
-
-#ifndef	LL_RELEASE_FOR_DOWNLOAD
-	gSavedSettings.setBOOL("QAMode", TRUE );
-	gSavedSettings.setS32("WatchdogEnabled", 0);
-#endif
-	
-	gCrashSettings.getControl(CRASH_BEHAVIOR_SETTING)->getSignal()->connect(boost::bind(&handleCrashSubmitBehaviorChanged, _2));	
-
-	// These are warnings that appear on the first experience of that condition.
-	// They are already set in the settings_default.xml file, but still need to be added to LLFirstUse
-	// for disable/reset ability
-//	LLFirstUse::addConfigVariable("FirstBalanceIncrease");
-//	LLFirstUse::addConfigVariable("FirstBalanceDecrease");
-//	LLFirstUse::addConfigVariable("FirstSit");
-//	LLFirstUse::addConfigVariable("FirstMap");
-//	LLFirstUse::addConfigVariable("FirstGoTo");
-//	LLFirstUse::addConfigVariable("FirstBuild");
-//	LLFirstUse::addConfigVariable("FirstLeftClickNoHit");
-//	LLFirstUse::addConfigVariable("FirstTeleport");
-//	LLFirstUse::addConfigVariable("FirstOverrideKeys");
-//	LLFirstUse::addConfigVariable("FirstAttach");
-//	LLFirstUse::addConfigVariable("FirstAppearance");
-//	LLFirstUse::addConfigVariable("FirstInventory");
-//	LLFirstUse::addConfigVariable("FirstSandbox");
-//	LLFirstUse::addConfigVariable("FirstFlexible");
-//	LLFirstUse::addConfigVariable("FirstDebugMenus");
-//	LLFirstUse::addConfigVariable("FirstSculptedPrim");
-//	LLFirstUse::addConfigVariable("FirstVoice");
-//	LLFirstUse::addConfigVariable("FirstMedia");
-		
-	// - read command line settings.
-	LLControlGroupCLP clp;
-	std::string	cmd_line_config	= gDirUtilp->getExpandedFilename(LL_PATH_APP_SETTINGS,
-														  "cmd_line.xml");
-
-	clp.configure(cmd_line_config, &gSavedSettings);
-
-	if(!initParseCommandLine(clp))
-	{
-		llwarns	<< "Error parsing command line options.	Command	Line options ignored."  << llendl;
-		
-		llinfos	<< "Command	line usage:\n" << clp << llendl;
-
-		std::ostringstream msg;
-		msg << LLTrans::getString("MBCmdLineError") << clp.getErrorMessage();
-		OSMessageBox(msg.str(),LLStringUtil::null,OSMB_OK);
-		return false;
-	}
-	
-	// - selectively apply settings 
-
-	// If the user has specified a alternate settings file name.
-	// Load	it now before loading the user_settings/settings.xml
-	if(clp.hasOption("settings"))
-	{
-		std::string	user_settings_filename = 
-			gDirUtilp->getExpandedFilename(LL_PATH_USER_SETTINGS, 
-										   clp.getOption("settings")[0]);		
-		gSavedSettings.setString("ClientSettingsFile", user_settings_filename);
-		llinfos	<< "Using command line specified settings filename: " 
-			<< user_settings_filename << llendl;
-	}
-
-	// - load overrides from user_settings 
-	loadSettingsFromDirectory("User");
-
-	if (gSavedSettings.getBOOL("FirstRunThisInstall"))
-	{
-		gSavedSettings.setString("SessionSettingsFile", "settings_minimal.xml");
-	}
-
-	if (clp.hasOption("sessionsettings"))
-	{
-		std::string session_settings_filename = clp.getOption("sessionsettings")[0];		
-		gSavedSettings.setString("SessionSettingsFile", session_settings_filename);
-		llinfos	<< "Using session settings filename: " 
-			<< session_settings_filename << llendl;
-	}
-	loadSettingsFromDirectory("Session");
-
-	if (clp.hasOption("usersessionsettings"))
-	{
-		std::string user_session_settings_filename = clp.getOption("usersessionsettings")[0];		
-		gSavedSettings.setString("UserSessionSettingsFile", user_session_settings_filename);
-		llinfos	<< "Using user session settings filename: " 
-			<< user_session_settings_filename << llendl;
-
-	}
-	loadSettingsFromDirectory("UserSession");
-
-	// - apply command line settings 
-	clp.notify(); 
-
-	// Register the core crash option as soon as we can
-	// if we want gdb post-mortem on cores we need to be up and running
-	// ASAP or we might miss init issue etc.
-	if(clp.hasOption("disablecrashlogger"))
-	{
-		llwarns << "Crashes will be handled by system, stack trace logs and crash logger are both disabled" << llendl;
-		LLAppViewer::instance()->disableCrashlogger();
-	}
-
-	// Handle initialization from settings.
-	// Start up the debugging console before handling other options.
-	if (gSavedSettings.getBOOL("ShowConsoleWindow"))
-	{
-		initConsole();
-	}
-
-	if(clp.hasOption("help"))
-	{
-		std::ostringstream msg;
-		msg << LLTrans::getString("MBCmdLineUsg") << "\n" << clp;
-		llinfos	<< msg.str() << llendl;
-
-		OSMessageBox(
-			msg.str().c_str(),
-			LLStringUtil::null,
-			OSMB_OK);
-
-		return false;
-	}
-
-    if(clp.hasOption("set"))
-    {
-        const LLCommandLineParser::token_vector_t& set_values = clp.getOption("set");
-        if(0x1 & set_values.size())
-        {
-            llwarns << "Invalid '--set' parameter count." << llendl;
-        }
-        else
-        {
-            LLCommandLineParser::token_vector_t::const_iterator itr = set_values.begin();
-            for(; itr != set_values.end(); ++itr)
-            {
-                const std::string& name = *itr;
-                const std::string& value = *(++itr);
-				LLControlVariable* c = LLControlGroup::getInstance(sGlobalSettingsName)->getControl(name);
-                if(c)
-                {
-                    c->setValue(value, false);
-                }
-                else
-                {
-                    llwarns << "'--set' specified with unknown setting: '"
-                        << name << "'." << llendl;
-                }
-            }
-        }
-    }
-
-    if(clp.hasOption("channel"))
-    {
-		LLVersionInfo::resetChannel(clp.getOption("channel")[0]);
-	}
-	
-
-	// If we have specified crash on startup, set the global so we'll trigger the crash at the right time
-	if(clp.hasOption("crashonstartup"))
-	{
-		gCrashOnStartup = TRUE;
-	}
-
-	if (clp.hasOption("logperformance"))
-	{
-		LLFastTimer::sLog = TRUE;
-		LLFastTimer::sLogName = std::string("performance");
-	}
-	
-	if (clp.hasOption("logmetrics"))
-	{
-		LLFastTimer::sMetricLog = TRUE ;
-		// '--logmetrics' can be specified with a named test metric argument so the data gathering is done only on that test
-		// In the absence of argument, every metric is gathered (makes for a rather slow run and hard to decipher report...)
-		std::string test_name = clp.getOption("logmetrics")[0];
-		llinfos << "'--logmetrics' argument : " << test_name << llendl;
-		if (test_name == "")
-		{
-			llwarns << "No '--logmetrics' argument given, will output all metrics to " << DEFAULT_METRIC_NAME << llendl;
-			LLFastTimer::sLogName = DEFAULT_METRIC_NAME;
-		}
-		else
-		{
-			LLFastTimer::sLogName = test_name;
-		}
-	}
-
-	if (clp.hasOption("graphicslevel"))
-	{
-		const LLCommandLineParser::token_vector_t& value = clp.getOption("graphicslevel");
-        if(value.size() != 1)
-        {
-			llwarns << "Usage: -graphicslevel <0-3>" << llendl;
-        }
-        else
-        {
-			std::string detail = value.front();
-			mForceGraphicsDetail = TRUE;
-			
-			switch (detail.c_str()[0])
-			{
-				case '0': 
-					gSavedSettings.setU32("RenderQualityPerformance", 0);		
-					break;
-				case '1': 
-					gSavedSettings.setU32("RenderQualityPerformance", 1);		
-					break;
-				case '2': 
-					gSavedSettings.setU32("RenderQualityPerformance", 2);		
-					break;
-				case '3': 
-					gSavedSettings.setU32("RenderQualityPerformance", 3);		
-					break;
-				default:
-					mForceGraphicsDetail = FALSE;
-					llwarns << "Usage: -graphicslevel <0-3>" << llendl;
-					break;
-			}
-        }
-	}
-
-	if (clp.hasOption("analyzeperformance"))
-	{
-		LLFastTimerView::sAnalyzePerformance = TRUE;
-	}
-
-	if (clp.hasOption("replaysession"))
-	{
-		LLAgentPilot::sReplaySession = TRUE;
-	}
-
-	if (clp.hasOption("nonotifications"))
-	{
-		gSavedSettings.getControl("IgnoreAllNotifications")->setValue(true, false);
-	}
-	
-	if (clp.hasOption("debugsession"))
-	{
-		gDebugSession = TRUE;
-		gDebugGL = TRUE;
-
-		ll_init_fail_log(gDirUtilp->getExpandedFilename(LL_PATH_LOGS, "test_failures.log"));
-	}
-
-	// Handle slurl use. NOTE: Don't let SL-55321 reappear.
-
-    // *FIX: This init code should be made more robust to prevent 
-    // the issue SL-55321 from returning. One thought is to allow 
-    // only select options to be set from command line when a slurl 
-    // is specified. More work on the settings system is needed to 
-    // achieve this. For now...
-
-    // *NOTE:Mani The command line parser parses tokens and is 
-    // setup to bail after parsing the '--url' option or the 
-    // first option specified without a '--option' flag (or
-    // any other option that uses the 'last_option' setting - 
-    // see LLControlGroupCLP::configure())
-
-    // What can happen is that someone can use IE (or potentially 
-    // other browsers) and do the rough equivalent of command 
-    // injection and steal passwords. Phoenix. SL-55321
-    if(clp.hasOption("url"))
-    {
-		LLStartUp::setStartSLURL(LLSLURL(clp.getOption("url")[0]));
-		if(LLStartUp::getStartSLURL().getType() == LLSLURL::LOCATION) 
-		{  
-			LLGridManager::getInstance()->setGridChoice(LLStartUp::getStartSLURL().getGrid());
-			
-		}  
-    }
-    else if(clp.hasOption("slurl"))
-    {
-		LLSLURL start_slurl(clp.getOption("slurl")[0]);
-		LLStartUp::setStartSLURL(start_slurl);
-    }
-
-    const LLControlVariable* skinfolder = gSavedSettings.getControl("SkinCurrent");
-    if(skinfolder && LLStringUtil::null != skinfolder->getValue().asString())
-    {   
-		// hack to force the skin to default.
-        gDirUtilp->setSkinFolder(skinfolder->getValue().asString());
-		//gDirUtilp->setSkinFolder("default");
-    }
-
-    mYieldTime = gSavedSettings.getS32("YieldTime");
-
-	// Read skin/branding settings if specified.
-	//if (! gDirUtilp->getSkinDir().empty() )
-	//{
-	//	std::string skin_def_file = gDirUtilp->findSkinnedFilename("skin.xml");
-	//	LLXmlTree skin_def_tree;
-
-	//	if (!skin_def_tree.parseFile(skin_def_file))
-	//	{
-	//		llerrs << "Failed to parse skin definition." << llendl;
-	//	}
-
-	//}
-
-#if LL_DARWIN
-	// Initialize apple menubar and various callbacks
-	init_apple_menu(LLTrans::getString("APP_NAME").c_str());
-
-#if __ppc__
-	// If the CPU doesn't have Altivec (i.e. it's not at least a G4), don't go any further.
-	// Only test PowerPC - all Intel Macs have SSE.
-	if(!gSysCPU.hasAltivec())
-	{
-		std::ostringstream msg;
-		msg << LLTrans::getString("MBRequiresAltiVec");
-		OSMessageBox(
-			msg.str(),
-			LLStringUtil::null,
-			OSMB_OK);
-		removeMarkerFile();
-		return false;
-	}
-#endif
-	
-#endif // LL_DARWIN
-
-	// Display splash screen.  Must be after above check for previous
-	// crash as this dialog is always frontmost.
-	std::string splash_msg;
-	LLStringUtil::format_map_t args;
-	args["[APP_NAME]"] = LLTrans::getString("SECOND_LIFE");
-	splash_msg = LLTrans::getString("StartupLoading", args);
-	LLSplashScreen::show();
-	LLSplashScreen::update(splash_msg);
-
-	//LLVolumeMgr::initClass();
-	LLVolumeMgr* volume_manager = new LLVolumeMgr();
-	volume_manager->useMutex();	// LLApp and LLMutex magic must be manually enabled
-	LLPrimitive::setVolumeManager(volume_manager);
-
-	// Note: this is where we used to initialize gFeatureManagerp.
-
-	gStartTime = totalTime();
-
-	//
-	// Set the name of the window
-	//
-	gWindowTitle = LLTrans::getString("APP_NAME");
-#if LL_DEBUG
-	gWindowTitle += std::string(" [DEBUG] ") + gArgs;
-#else
-	gWindowTitle += std::string(" ") + gArgs;
-#endif
-	LLStringUtil::truncate(gWindowTitle, 255);
-
-	//RN: if we received a URL, hand it off to the existing instance.
-	// don't call anotherInstanceRunning() when doing URL handoff, as
-	// it relies on checking a marker file which will not work when running
-	// out of different directories
-
-	if (LLStartUp::getStartSLURL().isValid())
-	{
-		if (sendURLToOtherInstance(LLStartUp::getStartSLURL().getSLURLString()))
-		{
-			// successfully handed off URL to existing instance, exit
-			return false;
-		}
-	}
-
-	if (!gSavedSettings.getBOOL("AllowMultipleViewers"))
-	{
-	    //
-	    // Check for another instance of the app running
-	    //
-
-		mSecondInstance = anotherInstanceRunning();
-		
-		if (mSecondInstance)
-		{
-			std::ostringstream msg;
-			msg << LLTrans::getString("MBAlreadyRunning");
-			OSMessageBox(
-				msg.str(),
-				LLStringUtil::null,
-				OSMB_OK);
-			return false;
-		}
-
-		initMarkerFile();
-        
-        checkForCrash();
-    }
-	else
-	{
-		mSecondInstance = anotherInstanceRunning();
-		
-		if (mSecondInstance)
-		{
-			// This is the second instance of SL. Turn off voice support,
-			// but make sure the setting is *not* persisted.
-			LLControlVariable* disable_voice = gSavedSettings.getControl("CmdLineDisableVoice");
-			if(disable_voice)
-			{
-				const BOOL DO_NOT_PERSIST = FALSE;
-				disable_voice->setValue(LLSD(TRUE), DO_NOT_PERSIST);
-			}
-		}
-
-		initMarkerFile();
-        
-        if(!mSecondInstance)
-        {
-            checkForCrash();
-        }
-	}
-
-   	// need to do this here - need to have initialized global settings first
-	std::string nextLoginLocation = gSavedSettings.getString( "NextLoginLocation" );
-	if ( !nextLoginLocation.empty() )
-	{
-		LLStartUp::setStartSLURL(LLSLURL(nextLoginLocation));
-	};
-
-	gLastRunVersion = gSavedSettings.getString("LastRunVersion");
-
-	loadColorSettings();
-
-	return true; // Config was successful.
-}
-
-namespace {
-    // *TODO - decide if there's a better place for these functions.
-    // do we need a file llupdaterui.cpp or something? -brad
-
-	void apply_update_callback(LLSD const & notification, LLSD const & response)
-	{
-		lldebugs << "LLUpdate user response: " << response << llendl;
-		if(response["OK_okcancelbuttons"].asBoolean())
-		{
-			llinfos << "LLUpdate restarting viewer" << llendl;
-			static const bool install_if_ready = true;
-			// *HACK - this lets us launch the installer immediately for now
-			LLUpdaterService().startChecking(install_if_ready);
-		}
-	}
-	
-	void apply_update_ok_callback(LLSD const & notification, LLSD const & response)
-	{
-		llinfos << "LLUpdate restarting viewer" << llendl;
-		static const bool install_if_ready = true;
-		// *HACK - this lets us launch the installer immediately for now
-		LLUpdaterService().startChecking(install_if_ready);
-	}
-	
-	void on_update_downloaded(LLSD const & data)
-	{
-		std::string notification_name;
-		void (*apply_callback)(LLSD const &, LLSD const &) = NULL;
-
-		if(data["required"].asBoolean())
-		{
-			if(LLStartUp::getStartupState() <= STATE_LOGIN_WAIT)
-			{
-				// The user never saw the progress bar.
-				apply_callback = &apply_update_ok_callback;
-				notification_name = "RequiredUpdateDownloadedVerboseDialog";
-			}
-			else if(LLStartUp::getStartupState() < STATE_WORLD_INIT)
-			{
-				// The user is logging in but blocked.
-				apply_callback = &apply_update_ok_callback;
-				notification_name = "RequiredUpdateDownloadedDialog";
-			}
-			else
-			{
-				// The user is already logged in; treat like an optional update.
-				apply_callback = &apply_update_callback;
-				notification_name = "DownloadBackgroundTip";
-			}
-		}
-		else
-		{
-			apply_callback = &apply_update_callback;
-			if(LLStartUp::getStartupState() < STATE_STARTED)
-			{
-				// CHOP-262 we need to use a different notification
-				// method prior to login.
-				notification_name = "DownloadBackgroundDialog";
-			}
-			else
-			{
-				notification_name = "DownloadBackgroundTip";
-			}
-		}
-
-		LLSD substitutions;
-		substitutions["VERSION"] = data["version"];
-
-		// truncate version at the rightmost '.' 
-		std::string version_short(data["version"]);
-		size_t short_length = version_short.rfind('.');
-		if (short_length != std::string::npos)
-		{
-			version_short.resize(short_length);
-		}
-
-		LLUIString relnotes_url("[RELEASE_NOTES_BASE_URL][CHANNEL_URL]/[VERSION_SHORT]");
-		relnotes_url.setArg("[VERSION_SHORT]", version_short);
-
-		// *TODO thread the update service's response through to this point
-		std::string const & channel = LLVersionInfo::getChannel();
-		boost::shared_ptr<char> channel_escaped(curl_escape(channel.c_str(), channel.size()), &curl_free);
-
-		relnotes_url.setArg("[CHANNEL_URL]", channel_escaped.get());
-		relnotes_url.setArg("[RELEASE_NOTES_BASE_URL]", LLTrans::getString("RELEASE_NOTES_BASE_URL"));
-		substitutions["RELEASE_NOTES_FULL_URL"] = relnotes_url.getString();
-
-		LLNotificationsUtil::add(notification_name, substitutions, LLSD(), apply_callback);
-	}
-
-	void install_error_callback(LLSD const & notification, LLSD const & response)
-	{
-		LLAppViewer::instance()->forceQuit();
-	}
-	
-    bool notify_update(LLSD const & evt)
-    {
-		std::string notification_name;
-		switch (evt["type"].asInteger())
-		{
-			case LLUpdaterService::DOWNLOAD_COMPLETE:
-				on_update_downloaded(evt);
-				break;
-			case LLUpdaterService::INSTALL_ERROR:
-				if(evt["required"].asBoolean()) {
-					LLNotificationsUtil::add("FailedRequiredUpdateInstall", LLSD(), LLSD(), &install_error_callback);
-				} else {
-					LLNotificationsUtil::add("FailedUpdateInstall");
-				}
-				break;
-			default:
-				break;
-		}
-
-		// let others also handle this event by default
-        return false;
-    }
-	
-	bool on_bandwidth_throttle(LLUpdaterService * updater, LLSD const & evt)
-	{
-		updater->setBandwidthLimit(evt.asInteger() * (1024/8));
-		return false; // Let others receive this event.
-	};
-};
-
-void LLAppViewer::initUpdater()
-{
-	// Initialize the updater service.
-	// Generate URL to the udpater service
-	// Get Channel
-	// Get Version
-	std::string url = gSavedSettings.getString("UpdaterServiceURL");
-	std::string channel = LLVersionInfo::getChannel();
-	std::string version = LLVersionInfo::getVersion();
-	std::string protocol_version = gSavedSettings.getString("UpdaterServiceProtocolVersion");
-	std::string service_path = gSavedSettings.getString("UpdaterServicePath");
-	U32 check_period = gSavedSettings.getU32("UpdaterServiceCheckPeriod");
-
-	mUpdater->setAppExitCallback(boost::bind(&LLAppViewer::forceQuit, this));
-	mUpdater->initialize(protocol_version, 
-						 url, 
-						 service_path, 
-						 channel, 
-						 version);
- 	mUpdater->setCheckPeriod(check_period);
-	mUpdater->setBandwidthLimit((int)gSavedSettings.getF32("UpdaterMaximumBandwidth") * (1024/8));
-	gSavedSettings.getControl("UpdaterMaximumBandwidth")->getSignal()->
-		connect(boost::bind(&on_bandwidth_throttle, mUpdater.get(), _2));
-	if(gSavedSettings.getU32("UpdaterServiceSetting"))
-	{
-		bool install_if_ready = true;
-		mUpdater->startChecking(install_if_ready);
-	}
-
-    LLEventPump & updater_pump = LLEventPumps::instance().obtain(LLUpdaterService::pumpName());
-    updater_pump.listen("notify_update", &notify_update);
-}
-
-void LLAppViewer::checkForCrash(void)
-{
-    
-#if LL_SEND_CRASH_REPORTS
-	if (gLastExecEvent == LAST_EXEC_FROZE)
-    {
-        llinfos << "Last execution froze, requesting to send crash report." << llendl;
-        //
-        // Pop up a freeze or crash warning dialog
-        //
-        S32 choice;
-        if(gCrashSettings.getS32(CRASH_BEHAVIOR_SETTING) == CRASH_BEHAVIOR_ASK)
-        {
-            std::ostringstream msg;
-			msg << LLTrans::getString("MBFrozenCrashed");
-			std::string alert = LLTrans::getString("APP_NAME") + " " + LLTrans::getString("MBAlert");
-            choice = OSMessageBox(msg.str(),
-                                  alert,
-                                  OSMB_YESNO);
-        } 
-        else if(gCrashSettings.getS32(CRASH_BEHAVIOR_SETTING) == CRASH_BEHAVIOR_NEVER_SEND)
-        {
-            choice = OSBTN_NO;
-        }
-        else
-        {
-            choice = OSBTN_YES;
-        }
-
-        if (OSBTN_YES == choice)
-        {
-            llinfos << "Sending crash report." << llendl;
-            
-            bool report_freeze = true;
-            handleCrashReporting(report_freeze);
-        }
-        else
-        {
-            llinfos << "Not sending crash report." << llendl;
-        }
-    }
-#endif // LL_SEND_CRASH_REPORTS    
-    
-}
-
-bool LLAppViewer::initWindow()
-{
-	LL_INFOS("AppInit") << "Initializing window..." << LL_ENDL;
-
-	// store setting in a global for easy access and modification
-	gNoRender = gSavedSettings.getBOOL("DisableRendering");
-
-	// always start windowed
-	BOOL ignorePixelDepth = gSavedSettings.getBOOL("IgnorePixelDepth");
-	gViewerWindow = new LLViewerWindow(gWindowTitle, 
-		VIEWER_WINDOW_CLASSNAME,
-		gSavedSettings.getS32("WindowX"), gSavedSettings.getS32("WindowY"),
-		gSavedSettings.getS32("WindowWidth"), gSavedSettings.getS32("WindowHeight"),
-		gSavedSettings.getBOOL("WindowFullScreen"), ignorePixelDepth);
-
-	// Need to load feature table before cheking to start watchdog.
-	const S32 NEVER_SUBMIT_REPORT = 2;
-	bool use_watchdog = false;
-	int watchdog_enabled_setting = gSavedSettings.getS32("WatchdogEnabled");
-	if(watchdog_enabled_setting == -1){
-		use_watchdog = !LLFeatureManager::getInstance()->isFeatureAvailable("WatchdogDisabled");
-	}
-	else
-	{
-		// The user has explicitly set this setting; always use that value.
-		use_watchdog = bool(watchdog_enabled_setting);
-	}
-
-	bool send_reports = gCrashSettings.getS32(CRASH_BEHAVIOR_SETTING) != NEVER_SUBMIT_REPORT;
-	if(use_watchdog && send_reports)
-	{
-		LLWatchdog::getInstance()->init(watchdog_killer_callback);
-	}
-
-	LLNotificationsUI::LLNotificationManager::getInstance();
-		
-	if (gSavedSettings.getBOOL("WindowMaximized"))
-	{
-		gViewerWindow->mWindow->maximize();
-	}
-
-	if (!gNoRender)
-	{
-		//
-		// Initialize GL stuff
-		//
-
-		if (mForceGraphicsDetail)
-		{
-			LLFeatureManager::getInstance()->setGraphicsLevel(gSavedSettings.getU32("RenderQualityPerformance"), false);
-		}
-				
-		// Set this flag in case we crash while initializing GL
-		gSavedSettings.setBOOL("RenderInitError", TRUE);
-		gSavedSettings.saveToFile( gSavedSettings.getString("ClientSettingsFile"), TRUE );
-	
-		gPipeline.init();
-		stop_glerror();
-		gViewerWindow->initGLDefaults();
-
-		gSavedSettings.setBOOL("RenderInitError", FALSE);
-		gSavedSettings.saveToFile( gSavedSettings.getString("ClientSettingsFile"), TRUE );
-	}
-
-	//If we have a startup crash, it's usually near GL initialization, so simulate that.
-	if(gCrashOnStartup)
-	{
-		LLAppViewer::instance()->forceErrorLLError();
-	}
-
-	LLUI::sWindow = gViewerWindow->getWindow();
-
-	// Show watch cursor
-	gViewerWindow->setCursor(UI_CURSOR_WAIT);
-
-	// Finish view initialization
-	gViewerWindow->initBase();
-
-	// show viewer window
-	//gViewerWindow->mWindow->show();
-
-	
-	return true;
-}
-
-void LLAppViewer::writeDebugInfo()
-{
-	std::string debug_filename = gDirUtilp->getExpandedFilename(LL_PATH_LOGS,"debug_info.log");
-	llinfos << "Opening debug file " << debug_filename << llendl;
-	llofstream out_file(debug_filename);
-	LLSDSerialize::toPrettyXML(gDebugInfo, out_file);
-	out_file.close();
-}
-
-void LLAppViewer::cleanupSavedSettings()
-{
-	gSavedSettings.setBOOL("MouseSun", FALSE);
-
-	gSavedSettings.setBOOL("UseEnergy", TRUE);				// force toggle to turn off, since sends message to simulator
-
-	gSavedSettings.setBOOL("DebugWindowProc", gDebugWindowProc);
-		
-	gSavedSettings.setBOOL("ShowObjectUpdates", gShowObjectUpdates);
-	
-	if (!gNoRender)
-	{
-		if (gDebugView)
-		{
-			gSavedSettings.setBOOL("ShowDebugConsole", gDebugView->mDebugConsolep->getVisible());
-		}
-	}
-
-	// save window position if not maximized
-	// as we don't track it in callbacks
-	if(NULL != gViewerWindow)
-	{
-		BOOL maximized = gViewerWindow->mWindow->getMaximized();
-		if (!maximized)
-		{
-			LLCoordScreen window_pos;
-
-			if (gViewerWindow->mWindow->getPosition(&window_pos))
-			{
-				gSavedSettings.setS32("WindowX", window_pos.mX);
-				gSavedSettings.setS32("WindowY", window_pos.mY);
-			}
-		}
-	}
-
-	gSavedSettings.setF32("MapScale", LLWorldMapView::sMapScale );
-
-	// Some things are cached in LLAgent.
-	if (gAgent.isInitialized())
-	{
-		gSavedSettings.setF32("RenderFarClip", gAgentCamera.mDrawDistance);
-	}
-}
-
-void LLAppViewer::removeCacheFiles(const std::string& file_mask)
-{
-	std::string mask = gDirUtilp->getDirDelimiter() + file_mask;
-	gDirUtilp->deleteFilesInDir(gDirUtilp->getExpandedFilename(LL_PATH_CACHE, ""), mask);
-}
-
-void LLAppViewer::writeSystemInfo()
-{
-	gDebugInfo["SLLog"] = LLError::logFileName();
-
-	gDebugInfo["ClientInfo"]["Name"] = LLVersionInfo::getChannel();
-	gDebugInfo["ClientInfo"]["MajorVersion"] = LLVersionInfo::getMajor();
-	gDebugInfo["ClientInfo"]["MinorVersion"] = LLVersionInfo::getMinor();
-	gDebugInfo["ClientInfo"]["PatchVersion"] = LLVersionInfo::getPatch();
-	gDebugInfo["ClientInfo"]["BuildVersion"] = LLVersionInfo::getBuild();
-
-	gDebugInfo["CAFilename"] = gDirUtilp->getCAFile();
-
-	gDebugInfo["CPUInfo"]["CPUString"] = gSysCPU.getCPUString();
-	gDebugInfo["CPUInfo"]["CPUFamily"] = gSysCPU.getFamily();
-	gDebugInfo["CPUInfo"]["CPUMhz"] = (S32)gSysCPU.getMHz();
-	gDebugInfo["CPUInfo"]["CPUAltivec"] = gSysCPU.hasAltivec();
-	gDebugInfo["CPUInfo"]["CPUSSE"] = gSysCPU.hasSSE();
-	gDebugInfo["CPUInfo"]["CPUSSE2"] = gSysCPU.hasSSE2();
-	
-	gDebugInfo["RAMInfo"]["Physical"] = (LLSD::Integer)(gSysMemory.getPhysicalMemoryKB());
-	gDebugInfo["RAMInfo"]["Allocated"] = (LLSD::Integer)(gMemoryAllocated>>10); // MB -> KB
-	gDebugInfo["OSInfo"] = getOSInfo().getOSStringSimple();
-
-	// The user is not logged on yet, but record the current grid choice login url
-	// which may have been the intended grid. This can b
-	gDebugInfo["GridName"] = LLGridManager::getInstance()->getGridLabel();
-
-	// *FIX:Mani - move this down in llappviewerwin32
-#ifdef LL_WINDOWS
-	DWORD thread_id = GetCurrentThreadId();
-	gDebugInfo["MainloopThreadID"] = (S32)thread_id;
-#endif
-
-	// "CrashNotHandled" is set here, while things are running well,
-	// in case of a freeze. If there is a freeze, the crash logger will be launched
-	// and can read this value from the debug_info.log.
-	// If the crash is handled by LLAppViewer::handleViewerCrash, ie not a freeze,
-	// then the value of "CrashNotHandled" will be set to true.
-	gDebugInfo["CrashNotHandled"] = (LLSD::Boolean)true;
-
-	// Insert crash host url (url to post crash log to) if configured. This insures
-	// that the crash report will go to the proper location in the case of a 
-	// prior freeze.
-	std::string crashHostUrl = gSavedSettings.get<std::string>("CrashHostUrl");
-	if(crashHostUrl != "")
-	{
-		gDebugInfo["CrashHostUrl"] = crashHostUrl;
-	}
-	
-	// Dump some debugging info
-	LL_INFOS("SystemInfo") << LLTrans::getString("APP_NAME")
-			<< " version " << LLVersionInfo::getShortVersion() << LL_ENDL;
-
-	// Dump the local time and time zone
-	time_t now;
-	time(&now);
-	char tbuffer[256];		/* Flawfinder: ignore */
-	strftime(tbuffer, 256, "%Y-%m-%dT%H:%M:%S %Z", localtime(&now));
-	LL_INFOS("SystemInfo") << "Local time: " << tbuffer << LL_ENDL;
-
-	// query some system information
-	LL_INFOS("SystemInfo") << "CPU info:\n" << gSysCPU << LL_ENDL;
-	LL_INFOS("SystemInfo") << "Memory info:\n" << gSysMemory << LL_ENDL;
-	LL_INFOS("SystemInfo") << "OS: " << getOSInfo().getOSStringSimple() << LL_ENDL;
-	LL_INFOS("SystemInfo") << "OS info: " << getOSInfo() << LL_ENDL;
-
-	writeDebugInfo(); // Save out debug_info.log early, in case of crash.
-}
-
-void LLAppViewer::handleViewerCrash()
-{
-	llinfos << "Handle viewer crash entry." << llendl;
-
-	llinfos << "Last render pool type: " << LLPipeline::sCurRenderPoolType << llendl ;
-
-	//print out recorded call stacks if there are any.
-	LLError::LLCallStacks::print();
-
-	LLAppViewer* pApp = LLAppViewer::instance();
-	if (pApp->beingDebugged())
-	{
-		// This will drop us into the debugger.
-		abort();
-	}
-
-	if (LLApp::isCrashloggerDisabled())
-	{
-		abort();
-	}
-
-	// Returns whether a dialog was shown.
-	// Only do the logic in here once
-	if (pApp->mReportedCrash)
-	{
-		return;
-	}
-	pApp->mReportedCrash = TRUE;
-	
-	// Insert crash host url (url to post crash log to) if configured.
-	std::string crashHostUrl = gSavedSettings.get<std::string>("CrashHostUrl");
-	if(crashHostUrl != "")
-	{
-		gDebugInfo["CrashHostUrl"] = crashHostUrl;
-	}
-	
-	//We already do this in writeSystemInfo(), but we do it again here to make /sure/ we have a version
-	//to check against no matter what
-	gDebugInfo["ClientInfo"]["Name"] = LLVersionInfo::getChannel();
-
-	gDebugInfo["ClientInfo"]["MajorVersion"] = LLVersionInfo::getMajor();
-	gDebugInfo["ClientInfo"]["MinorVersion"] = LLVersionInfo::getMinor();
-	gDebugInfo["ClientInfo"]["PatchVersion"] = LLVersionInfo::getPatch();
-	gDebugInfo["ClientInfo"]["BuildVersion"] = LLVersionInfo::getBuild();
-
-	LLParcel* parcel = LLViewerParcelMgr::getInstance()->getAgentParcel();
-	if ( parcel && parcel->getMusicURL()[0])
-	{
-		gDebugInfo["ParcelMusicURL"] = parcel->getMusicURL();
-	}	
-	if ( parcel && parcel->getMediaURL()[0])
-	{
-		gDebugInfo["ParcelMediaURL"] = parcel->getMediaURL();
-	}
-	
-	
-	gDebugInfo["SettingsFilename"] = gSavedSettings.getString("ClientSettingsFile");
-	gDebugInfo["CAFilename"] = gDirUtilp->getCAFile();
-	gDebugInfo["ViewerExePath"] = gDirUtilp->getExecutablePathAndName();
-	gDebugInfo["CurrentPath"] = gDirUtilp->getCurPath();
-	gDebugInfo["SessionLength"] = F32(LLFrameTimer::getElapsedSeconds());
-	gDebugInfo["StartupState"] = LLStartUp::getStartupStateString();
-	gDebugInfo["RAMInfo"]["Allocated"] = (LLSD::Integer) LLMemory::getCurrentRSS() >> 10;
-	gDebugInfo["FirstLogin"] = (LLSD::Boolean) gAgent.isFirstLogin();
-	gDebugInfo["FirstRunThisInstall"] = gSavedSettings.getBOOL("FirstRunThisInstall");
-
-	char *minidump_file = pApp->getMiniDumpFilename();
-	if(minidump_file && minidump_file[0] != 0)
-	{
-		gDebugInfo["MinidumpPath"] = minidump_file;
-	}
-	
-	if(gLogoutInProgress)
-	{
-		gDebugInfo["LastExecEvent"] = LAST_EXEC_LOGOUT_CRASH;
-	}
-	else
-	{
-		gDebugInfo["LastExecEvent"] = gLLErrorActivated ? LAST_EXEC_LLERROR_CRASH : LAST_EXEC_OTHER_CRASH;
-	}
-
-	if(gAgent.getRegion())
-	{
-		gDebugInfo["CurrentSimHost"] = gAgent.getRegionHost().getHostName();
-		gDebugInfo["CurrentRegion"] = gAgent.getRegion()->getName();
-		
-		const LLVector3& loc = gAgent.getPositionAgent();
-		gDebugInfo["CurrentLocationX"] = loc.mV[0];
-		gDebugInfo["CurrentLocationY"] = loc.mV[1];
-		gDebugInfo["CurrentLocationZ"] = loc.mV[2];
-	}
-
-	if(LLAppViewer::instance()->mMainloopTimeout)
-	{
-		gDebugInfo["MainloopTimeoutState"] = LLAppViewer::instance()->mMainloopTimeout->getState();
-	}
-	
-	// The crash is being handled here so set this value to false.
-	// Otherwise the crash logger will think this crash was a freeze.
-	gDebugInfo["CrashNotHandled"] = (LLSD::Boolean)false;
-    
-	//Write out the crash status file
-	//Use marker file style setup, as that's the simplest, especially since
-	//we're already in a crash situation	
-	if (gDirUtilp)
-	{
-		std::string crash_file_name;
-		if(gLLErrorActivated) crash_file_name = gDirUtilp->getExpandedFilename(LL_PATH_LOGS,LLERROR_MARKER_FILE_NAME);
-		else crash_file_name = gDirUtilp->getExpandedFilename(LL_PATH_LOGS,ERROR_MARKER_FILE_NAME);
-		llinfos << "Creating crash marker file " << crash_file_name << llendl;
-		
-		LLAPRFile crash_file ;
-		crash_file.open(crash_file_name, LL_APR_W);
-		if (crash_file.getFileHandle())
-		{
-			LL_INFOS("MarkerFile") << "Created crash marker file " << crash_file_name << LL_ENDL;
-		}
-		else
-		{
-			LL_WARNS("MarkerFile") << "Cannot create error marker file " << crash_file_name << LL_ENDL;
-		}		
-	}
-	
-	if (gMessageSystem && gDirUtilp)
-	{
-		std::string filename;
-		filename = gDirUtilp->getExpandedFilename(LL_PATH_LOGS, "stats.log");
-		llofstream file(filename, llofstream::binary);
-		if(file.good())
-		{
-			llinfos << "Handle viewer crash generating stats log." << llendl;
-			gMessageSystem->summarizeLogs(file);
-			file.close();
-		}
-	}
-
-	if (gMessageSystem)
-	{
-		gMessageSystem->getCircuitInfo(gDebugInfo["CircuitInfo"]);
-		gMessageSystem->stopLogging();
-	}
-
-	if (LLWorld::instanceExists()) LLWorld::getInstance()->getInfo(gDebugInfo);
-
-	// Close the debug file
-	pApp->writeDebugInfo();
-
-	LLError::logToFile("");
-
-	// Remove the marker file, since otherwise we'll spawn a process that'll keep it locked
-	if(gDebugInfo["LastExecEvent"].asInteger() == LAST_EXEC_LOGOUT_CRASH)
-	{
-		pApp->removeMarkerFile(true);
-	}
-	else
-	{
-		pApp->removeMarkerFile(false);
-	}
-	
-#if LL_SEND_CRASH_REPORTS
-	// Call to pure virtual, handled by platform specific llappviewer instance.
-	pApp->handleCrashReporting(); 
-#endif
-    
-	return;
-}
-
-bool LLAppViewer::anotherInstanceRunning()
-{
-	// We create a marker file when the program starts and remove the file when it finishes.
-	// If the file is currently locked, that means another process is already running.
-
-	std::string marker_file = gDirUtilp->getExpandedFilename(LL_PATH_LOGS, MARKER_FILE_NAME);
-	LL_DEBUGS("MarkerFile") << "Checking marker file for lock..." << LL_ENDL;
-
-	//Freeze case checks
-	if (LLAPRFile::isExist(marker_file, NULL, LL_APR_RB))
-	{
-		// File exists, try opening with write permissions
-		LLAPRFile outfile ;
-		outfile.open(marker_file, LL_APR_WB);
-		apr_file_t* fMarker = outfile.getFileHandle() ; 
-		if (!fMarker)
-		{
-			// Another instance is running. Skip the rest of these operations.
-			LL_INFOS("MarkerFile") << "Marker file is locked." << LL_ENDL;
-			return true;
-		}
-		if (apr_file_lock(fMarker, APR_FLOCK_NONBLOCK | APR_FLOCK_EXCLUSIVE) != APR_SUCCESS) //flock(fileno(fMarker), LOCK_EX | LOCK_NB) == -1)
-		{
-			LL_INFOS("MarkerFile") << "Marker file is locked." << LL_ENDL;
-			return true;
-		}
-		// No other instances; we'll lock this file now & delete on quit.		
-	}
-	LL_DEBUGS("MarkerFile") << "Marker file isn't locked." << LL_ENDL;
-	return false;
-}
-
-void LLAppViewer::initMarkerFile()
-{
-	//First, check for the existence of other files.
-	//There are marker files for two different types of crashes
-	
-	mMarkerFileName = gDirUtilp->getExpandedFilename(LL_PATH_LOGS,MARKER_FILE_NAME);
-	LL_DEBUGS("MarkerFile") << "Checking marker file for lock..." << LL_ENDL;
-
-	//We've got 4 things to test for here
-	// - Other Process Running (SecondLife.exec_marker present, locked)
-	// - Freeze (SecondLife.exec_marker present, not locked)
-	// - LLError Crash (SecondLife.llerror_marker present)
-	// - Other Crash (SecondLife.error_marker present)
-	// These checks should also remove these files for the last 2 cases if they currently exist
-
-	//LLError/Error checks. Only one of these should ever happen at a time.
-	std::string logout_marker_file =  gDirUtilp->getExpandedFilename(LL_PATH_LOGS, LOGOUT_MARKER_FILE_NAME);
-	std::string llerror_marker_file = gDirUtilp->getExpandedFilename(LL_PATH_LOGS, LLERROR_MARKER_FILE_NAME);
-	std::string error_marker_file = gDirUtilp->getExpandedFilename(LL_PATH_LOGS, ERROR_MARKER_FILE_NAME);
-
-	if (LLAPRFile::isExist(mMarkerFileName, NULL, LL_APR_RB) && !anotherInstanceRunning())
-	{
-		gLastExecEvent = LAST_EXEC_FROZE;
-		LL_INFOS("MarkerFile") << "Exec marker found: program froze on previous execution" << LL_ENDL;
-	}    
-	if(LLAPRFile::isExist(logout_marker_file, NULL, LL_APR_RB))
-	{
-		gLastExecEvent = LAST_EXEC_LOGOUT_FROZE;
-		LL_INFOS("MarkerFile") << "Last exec LLError crashed, setting LastExecEvent to " << gLastExecEvent << LL_ENDL;
-		LLAPRFile::remove(logout_marker_file);
-	}
-	if(LLAPRFile::isExist(llerror_marker_file, NULL, LL_APR_RB))
-	{
-		if(gLastExecEvent == LAST_EXEC_LOGOUT_FROZE) gLastExecEvent = LAST_EXEC_LOGOUT_CRASH;
-		else gLastExecEvent = LAST_EXEC_LLERROR_CRASH;
-		LL_INFOS("MarkerFile") << "Last exec LLError crashed, setting LastExecEvent to " << gLastExecEvent << LL_ENDL;
-		LLAPRFile::remove(llerror_marker_file);
-	}
-	if(LLAPRFile::isExist(error_marker_file, NULL, LL_APR_RB))
-	{
-		if(gLastExecEvent == LAST_EXEC_LOGOUT_FROZE) gLastExecEvent = LAST_EXEC_LOGOUT_CRASH;
-		else gLastExecEvent = LAST_EXEC_OTHER_CRASH;
-		LL_INFOS("MarkerFile") << "Last exec crashed, setting LastExecEvent to " << gLastExecEvent << LL_ENDL;
-		LLAPRFile::remove(error_marker_file);
-	}
-
-	// No new markers if another instance is running.
-	if(anotherInstanceRunning()) 
-	{
-		return;
-	}
-	
-	// Create the marker file for this execution & lock it
-	apr_status_t s;
-	s = mMarkerFile.open(mMarkerFileName, LL_APR_W, TRUE);	
-
-	if (s == APR_SUCCESS && mMarkerFile.getFileHandle())
-	{
-		LL_DEBUGS("MarkerFile") << "Marker file created." << LL_ENDL;
-	}
-	else
-	{
-		LL_INFOS("MarkerFile") << "Failed to create marker file." << LL_ENDL;
-		return;
-	}
-	if (apr_file_lock(mMarkerFile.getFileHandle(), APR_FLOCK_NONBLOCK | APR_FLOCK_EXCLUSIVE) != APR_SUCCESS) 
-	{
-		mMarkerFile.close() ;
-		LL_INFOS("MarkerFile") << "Marker file cannot be locked." << LL_ENDL;
-		return;
-	}
-
-	LL_DEBUGS("MarkerFile") << "Marker file locked." << LL_ENDL;
-}
-
-void LLAppViewer::removeMarkerFile(bool leave_logout_marker)
-{
-	LL_DEBUGS("MarkerFile") << "removeMarkerFile()" << LL_ENDL;
-	if (mMarkerFile.getFileHandle())
-	{
-		mMarkerFile.close() ;
-		LLAPRFile::remove( mMarkerFileName );
-	}
-	if (mLogoutMarkerFile != NULL && !leave_logout_marker)
-	{
-		LLAPRFile::remove( mLogoutMarkerFileName );
-		mLogoutMarkerFile = NULL;
-	}
-}
-
-void LLAppViewer::forceQuit()
-{ 
-	LLApp::setQuitting(); 
-}
-
-//TODO: remove
-void LLAppViewer::fastQuit(S32 error_code)
-{
-	// finish pending transfers
-	flushVFSIO();
-	// let sim know we're logging out
-	sendLogoutRequest();
-	// flush network buffers by shutting down messaging system
-	end_messaging_system();
-	// figure out the error code
-	S32 final_error_code = error_code ? error_code : (S32)isError();
-	// this isn't a crash	
-	removeMarkerFile();
-	// get outta here
-	_exit(final_error_code);	
-}
-
-void LLAppViewer::requestQuit()
-{
-	llinfos << "requestQuit" << llendl;
-
-	LLViewerRegion* region = gAgent.getRegion();
-	
-	if( (LLStartUp::getStartupState() < STATE_STARTED) || !region )
-	{
-		// If we have a region, make some attempt to send a logout request first.
-		// This prevents the halfway-logged-in avatar from hanging around inworld for a couple minutes.
-		if(region)
-		{
-			sendLogoutRequest();
-		}
-		
-		// Quit immediately
-		forceQuit();
-		return;
-	}
-
-	// Try to send metrics back to the grid
-	metricsSend(!gDisconnected);
-	
-	LLHUDEffectSpiral *effectp = (LLHUDEffectSpiral*)LLHUDManager::getInstance()->createViewerEffect(LLHUDObject::LL_HUD_EFFECT_POINT, TRUE);
-	effectp->setPositionGlobal(gAgent.getPositionGlobal());
-	effectp->setColor(LLColor4U(gAgent.getEffectColor()));
-	LLHUDManager::getInstance()->sendEffects();
-	effectp->markDead() ;//remove it.
-
-	// Attempt to close all floaters that might be
-	// editing things.
-	if (gFloaterView)
-	{
-		// application is quitting
-		gFloaterView->closeAllChildren(true);
-	}
-
-	LLSideTray::getInstance()->notifyChildren(LLSD().with("request","quit"));
-
-	send_stats();
-
-	gLogoutTimer.reset();
-	mQuitRequested = true;
-}
-
-static bool finish_quit(const LLSD& notification, const LLSD& response)
-{
-	S32 option = LLNotificationsUtil::getSelectedOption(notification, response);
-
-	if (option == 0)
-	{
-		LLAppViewer::instance()->requestQuit();
-	}
-	return false;
-}
-static LLNotificationFunctorRegistration finish_quit_reg("ConfirmQuit", finish_quit);
-
-static bool switch_standard_skin_and_quit(const LLSD& notification, const LLSD& response)
-{
-	S32 option = LLNotificationsUtil::getSelectedOption(notification, response);
-
-	if (option == 0)
-	{
-		gSavedSettings.setString("SessionSettingsFile", "");
-		LLAppViewer::instance()->requestQuit();
-	}
-	return false;
-}
-
-static LLNotificationFunctorRegistration standard_skin_quit_reg("SwitchToStandardSkinAndQuit", switch_standard_skin_and_quit);
-
-void LLAppViewer::userQuit()
-{
-	if (gDisconnected || gViewerWindow->getProgressView()->getVisible())
-	{
-		requestQuit();
-	}
-	else
-	{
-		LLNotificationsUtil::add("ConfirmQuit");
-	}
-}
-
-static bool finish_early_exit(const LLSD& notification, const LLSD& response)
-{
-	LLAppViewer::instance()->forceQuit();
-	return false;
-}
-
-void LLAppViewer::earlyExit(const std::string& name, const LLSD& substitutions)
-{
-   	llwarns << "app_early_exit: " << name << llendl;
-	gDoDisconnect = TRUE;
-	LLNotificationsUtil::add(name, substitutions, LLSD(), finish_early_exit);
-}
-
-// case where we need the viewer to exit without any need for notifications
-void LLAppViewer::earlyExitNoNotify()
-{
-   	llwarns << "app_early_exit with no notification: " << llendl;
-	gDoDisconnect = TRUE;
-	finish_early_exit( LLSD(), LLSD() );
-}
-
-void LLAppViewer::abortQuit()
-{
-    llinfos << "abortQuit()" << llendl;
-	mQuitRequested = false;
-}
-
-void LLAppViewer::migrateCacheDirectory()
-{
-#if LL_WINDOWS || LL_DARWIN
-	// NOTE: (Nyx) as of 1.21, cache for mac is moving to /library/caches/SecondLife from
-	// /library/application support/SecondLife/cache This should clear/delete the old dir.
-
-	// As of 1.23 the Windows cache moved from
-	//   C:\Documents and Settings\James\Application Support\SecondLife\cache
-	// to
-	//   C:\Documents and Settings\James\Local Settings\Application Support\SecondLife
-	//
-	// The Windows Vista equivalent is from
-	//   C:\Users\James\AppData\Roaming\SecondLife\cache
-	// to
-	//   C:\Users\James\AppData\Local\SecondLife
-	//
-	// Note the absence of \cache on the second path.  James.
-
-	// Only do this once per fresh install of this version.
-	if (gSavedSettings.getBOOL("MigrateCacheDirectory"))
-	{
-		gSavedSettings.setBOOL("MigrateCacheDirectory", FALSE);
-
-		std::string delimiter = gDirUtilp->getDirDelimiter();
-		std::string old_cache_dir = gDirUtilp->getOSUserAppDir() + delimiter + "cache";
-		std::string new_cache_dir = gDirUtilp->getCacheDir(true);
-
-		if (gDirUtilp->fileExists(old_cache_dir))
-		{
-			llinfos << "Migrating cache from " << old_cache_dir << " to " << new_cache_dir << llendl;
-
-			// Migrate inventory cache to avoid pain to inventory database after mass update
-			S32 file_count = 0;
-			std::string file_name;
-			std::string mask = delimiter + "*.*";
-			while (gDirUtilp->getNextFileInDir(old_cache_dir, mask, file_name))
-			{
-				if (file_name == "." || file_name == "..") continue;
-				std::string source_path = old_cache_dir + delimiter + file_name;
-				std::string dest_path = new_cache_dir + delimiter + file_name;
-				if (!LLFile::rename(source_path, dest_path))
-				{
-					file_count++;
-				}
-			}
-			llinfos << "Moved " << file_count << " files" << llendl;
-
-			// Nuke the old cache
-			gDirUtilp->setCacheDir(old_cache_dir);
-			purgeCache();
-			gDirUtilp->setCacheDir(new_cache_dir);
-
-#if LL_DARWIN
-			// Clean up Mac files not deleted by removing *.*
-			std::string ds_store = old_cache_dir + "/.DS_Store";
-			if (gDirUtilp->fileExists(ds_store))
-			{
-				LLFile::remove(ds_store);
-			}
-#endif
-			if (LLFile::rmdir(old_cache_dir) != 0)
-			{
-				llwarns << "could not delete old cache directory " << old_cache_dir << llendl;
-			}
-		}
-	}
-#endif // LL_WINDOWS || LL_DARWIN
-}
-
-void dumpVFSCaches()
-{
-	llinfos << "======= Static VFS ========" << llendl;
-	gStaticVFS->listFiles();
-#if LL_WINDOWS
-	llinfos << "======= Dumping static VFS to StaticVFSDump ========" << llendl;
-	WCHAR w_str[MAX_PATH];
-	GetCurrentDirectory(MAX_PATH, w_str);
-	S32 res = LLFile::mkdir("StaticVFSDump");
-	if (res == -1)
-	{
-		if (errno != EEXIST)
-		{
-			llwarns << "Couldn't create dir StaticVFSDump" << llendl;
-		}
-	}
-	SetCurrentDirectory(utf8str_to_utf16str("StaticVFSDump").c_str());
-	gStaticVFS->dumpFiles();
-	SetCurrentDirectory(w_str);
-#endif
-						
-	llinfos << "========= Dynamic VFS ====" << llendl;
-	gVFS->listFiles();
-#if LL_WINDOWS
-	llinfos << "========= Dumping dynamic VFS to VFSDump ====" << llendl;
-	res = LLFile::mkdir("VFSDump");
-	if (res == -1)
-	{
-		if (errno != EEXIST)
-		{
-			llwarns << "Couldn't create dir VFSDump" << llendl;
-		}
-	}
-	SetCurrentDirectory(utf8str_to_utf16str("VFSDump").c_str());
-	gVFS->dumpFiles();
-	SetCurrentDirectory(w_str);
-#endif
-}
-
-//static
-U32 LLAppViewer::getTextureCacheVersion() 
-{
-	//viewer texture cache version, change if the texture cache format changes.
-	const U32 TEXTURE_CACHE_VERSION = 7;
-
-	return TEXTURE_CACHE_VERSION ;
-}
-
-//static
-U32 LLAppViewer::getObjectCacheVersion() 
-{
-	// Viewer object cache version, change if object update
-	// format changes. JC
-	const U32 INDRA_OBJECT_CACHE_VERSION = 14;
-
-	return INDRA_OBJECT_CACHE_VERSION;
-}
-
-bool LLAppViewer::initCache()
-{
-	mPurgeCache = false;
-	BOOL read_only = mSecondInstance ? TRUE : FALSE;
-	LLAppViewer::getTextureCache()->setReadOnly(read_only) ;
-	LLVOCache::getInstance()->setReadOnly(read_only);
-
-	BOOL texture_cache_mismatch = FALSE ;
-	if (gSavedSettings.getS32("LocalCacheVersion") != LLAppViewer::getTextureCacheVersion()) 
-	{
-		texture_cache_mismatch = TRUE ;
-		if(!read_only) 
-		{
-			gSavedSettings.setS32("LocalCacheVersion", LLAppViewer::getTextureCacheVersion());
-		}
-	}
-
-	if(!read_only)
-	{
-		// Purge cache if user requested it
-		if (gSavedSettings.getBOOL("PurgeCacheOnStartup") ||
-			gSavedSettings.getBOOL("PurgeCacheOnNextStartup"))
-		{
-			gSavedSettings.setBOOL("PurgeCacheOnNextStartup", false);
-		mPurgeCache = true;
-		}
-	
-		// We have moved the location of the cache directory over time.
-		migrateCacheDirectory();
-	
-		// Setup and verify the cache location
-		std::string cache_location = gSavedSettings.getString("CacheLocation");
-		std::string new_cache_location = gSavedSettings.getString("NewCacheLocation");
-		if (new_cache_location != cache_location)
-		{
-			gDirUtilp->setCacheDir(gSavedSettings.getString("CacheLocation"));
-			purgeCache(); // purge old cache
-			gSavedSettings.setString("CacheLocation", new_cache_location);
-			gSavedSettings.setString("CacheLocationTopFolder", gDirUtilp->getBaseFileName(new_cache_location));
-		}
-	}
-
-	if (!gDirUtilp->setCacheDir(gSavedSettings.getString("CacheLocation")))
-	{
-		LL_WARNS("AppCache") << "Unable to set cache location" << LL_ENDL;
-		gSavedSettings.setString("CacheLocation", "");
-		gSavedSettings.setString("CacheLocationTopFolder", "");
-	}
-	
-	if (mPurgeCache && !read_only)
-	{
-		LLSplashScreen::update(LLTrans::getString("StartupClearingCache"));
-		purgeCache();
-	}
-
-	LLSplashScreen::update(LLTrans::getString("StartupInitializingTextureCache"));
-	
-	// Init the texture cache
-	// Allocate 80% of the cache size for textures	
-	const S32 MB = 1024*1024;
-	S64 cache_size = (S64)(gSavedSettings.getU32("CacheSize")) * MB;
-	const S64 MAX_CACHE_SIZE = 1024*MB;
-	cache_size = llmin(cache_size, MAX_CACHE_SIZE);
-	S64 texture_cache_size = ((cache_size * 8)/10);
-	S64 extra = LLAppViewer::getTextureCache()->initCache(LL_PATH_CACHE, texture_cache_size, texture_cache_mismatch);
-	texture_cache_size -= extra;
-
-	LLVOCache::getInstance()->initCache(LL_PATH_CACHE, gSavedSettings.getU32("CacheNumberOfRegionsForObjects"), getObjectCacheVersion()) ;
-
-	LLSplashScreen::update(LLTrans::getString("StartupInitializingVFS"));
-	
-	// Init the VFS
-	S64 vfs_size = cache_size - texture_cache_size;
-	const S64 MAX_VFS_SIZE = 1024 * MB; // 1 GB
-	vfs_size = llmin(vfs_size, MAX_VFS_SIZE);
-	vfs_size = (vfs_size / MB) * MB; // make sure it is MB aligned
-	U32 vfs_size_u32 = (U32)vfs_size;
-	U32 old_vfs_size = gSavedSettings.getU32("VFSOldSize") * MB;
-	bool resize_vfs = (vfs_size_u32 != old_vfs_size);
-	if (resize_vfs)
-	{
-		gSavedSettings.setU32("VFSOldSize", vfs_size_u32/MB);
-	}
-	LL_INFOS("AppCache") << "VFS CACHE SIZE: " << vfs_size/(1024*1024) << " MB" << LL_ENDL;
-	
-	// This has to happen BEFORE starting the vfs
-	//time_t	ltime;
-	srand(time(NULL));		// Flawfinder: ignore
-	U32 old_salt = gSavedSettings.getU32("VFSSalt");
-	U32 new_salt;
-	std::string old_vfs_data_file;
-	std::string old_vfs_index_file;
-	std::string new_vfs_data_file;
-	std::string new_vfs_index_file;
-	std::string static_vfs_index_file;
-	std::string static_vfs_data_file;
-
-	if (gSavedSettings.getBOOL("AllowMultipleViewers"))
-	{
-		// don't mess with renaming the VFS in this case
-		new_salt = old_salt;
-	}
-	else
-	{
-		do
-		{
-			new_salt = rand();
-		} while( new_salt == old_salt );
-	}
-
-	old_vfs_data_file = gDirUtilp->getExpandedFilename(LL_PATH_CACHE,VFS_DATA_FILE_BASE) + llformat("%u",old_salt);
-
-	// make sure this file exists
-	llstat s;
-	S32 stat_result = LLFile::stat(old_vfs_data_file, &s);
-	if (stat_result)
-	{
-		// doesn't exist, look for a data file
-		std::string mask;
-		mask = gDirUtilp->getDirDelimiter();
-		mask += VFS_DATA_FILE_BASE;
-		mask += "*";
-
-		std::string dir;
-		dir = gDirUtilp->getExpandedFilename(LL_PATH_CACHE,"");
-
-		std::string found_file;
-		if (gDirUtilp->getNextFileInDir(dir, mask, found_file))
-		{
-			old_vfs_data_file = dir + gDirUtilp->getDirDelimiter() + found_file;
-
-			S32 start_pos = found_file.find_last_of('.');
-			if (start_pos > 0)
-			{
-				sscanf(found_file.substr(start_pos+1).c_str(), "%d", &old_salt);
-			}
-			LL_DEBUGS("AppCache") << "Default vfs data file not present, found: " << old_vfs_data_file << " Old salt: " << old_salt << llendl;
-		}
-	}
-
-	old_vfs_index_file = gDirUtilp->getExpandedFilename(LL_PATH_CACHE,VFS_INDEX_FILE_BASE) + llformat("%u",old_salt);
-
-	stat_result = LLFile::stat(old_vfs_index_file, &s);
-	if (stat_result)
-	{
-		// We've got a bad/missing index file, nukem!
-		LL_WARNS("AppCache") << "Bad or missing vfx index file " << old_vfs_index_file << LL_ENDL;
-		LL_WARNS("AppCache") << "Removing old vfs data file " << old_vfs_data_file << LL_ENDL;
-		LLFile::remove(old_vfs_data_file);
-		LLFile::remove(old_vfs_index_file);
-		
-		// Just in case, nuke any other old cache files in the directory.
-		std::string dir;
-		dir = gDirUtilp->getExpandedFilename(LL_PATH_CACHE,"");
-
-		std::string mask;
-		mask = gDirUtilp->getDirDelimiter();
-		mask += VFS_DATA_FILE_BASE;
-		mask += "*";
-
-		gDirUtilp->deleteFilesInDir(dir, mask);
-
-		mask = gDirUtilp->getDirDelimiter();
-		mask += VFS_INDEX_FILE_BASE;
-		mask += "*";
-
-		gDirUtilp->deleteFilesInDir(dir, mask);
-	}
-
-	new_vfs_data_file = gDirUtilp->getExpandedFilename(LL_PATH_CACHE,VFS_DATA_FILE_BASE) + llformat("%u",new_salt);
-	new_vfs_index_file = gDirUtilp->getExpandedFilename(LL_PATH_CACHE, VFS_INDEX_FILE_BASE) + llformat("%u",new_salt);
-
-	static_vfs_data_file = gDirUtilp->getExpandedFilename(LL_PATH_APP_SETTINGS,"static_data.db2");
-	static_vfs_index_file = gDirUtilp->getExpandedFilename(LL_PATH_APP_SETTINGS,"static_index.db2");
-
-	if (resize_vfs)
-	{
-		LL_DEBUGS("AppCache") << "Removing old vfs and re-sizing" << LL_ENDL;
-		
-		LLFile::remove(old_vfs_data_file);
-		LLFile::remove(old_vfs_index_file);
-	}
-	else if (old_salt != new_salt)
-	{
-		// move the vfs files to a new name before opening
-		LL_DEBUGS("AppCache") << "Renaming " << old_vfs_data_file << " to " << new_vfs_data_file << LL_ENDL;
-		LL_DEBUGS("AppCache") << "Renaming " << old_vfs_index_file << " to " << new_vfs_index_file << LL_ENDL;
-		LLFile::rename(old_vfs_data_file, new_vfs_data_file);
-		LLFile::rename(old_vfs_index_file, new_vfs_index_file);
-	}
-
-	// Startup the VFS...
-	gSavedSettings.setU32("VFSSalt", new_salt);
-
-	// Don't remove VFS after viewer crashes.  If user has corrupt data, they can reinstall. JC
-	gVFS = LLVFS::createLLVFS(new_vfs_index_file, new_vfs_data_file, false, vfs_size_u32, false);
-	if( !gVFS )
-	{
-		return false;
-	}
-
-	gStaticVFS = LLVFS::createLLVFS(static_vfs_index_file, static_vfs_data_file, true, 0, false);
-	if( !gStaticVFS )
-	{
-		return false;
-	}
-
-	BOOL success = gVFS->isValid() && gStaticVFS->isValid();
-	if( !success )
-	{
-		return false;
-	}
-	else
-	{
-		LLVFile::initClass();
-
-#ifndef LL_RELEASE_FOR_DOWNLOAD
-		if (gSavedSettings.getBOOL("DumpVFSCaches"))
-		{
-			dumpVFSCaches();
-		}
-#endif
-		
-		return true;
-	}
-}
-
-void LLAppViewer::purgeCache()
-{
-	LL_INFOS("AppCache") << "Purging Cache and Texture Cache..." << llendl;
-	LLAppViewer::getTextureCache()->purgeCache(LL_PATH_CACHE);
-	LLVOCache::getInstance()->removeCache(LL_PATH_CACHE);
-	std::string mask = gDirUtilp->getDirDelimiter() + "*.*";
-	gDirUtilp->deleteFilesInDir(gDirUtilp->getExpandedFilename(LL_PATH_CACHE,""),mask);
-}
-
-std::string LLAppViewer::getSecondLifeTitle() const
-{
-	return LLTrans::getString("APP_NAME");
-}
-
-std::string LLAppViewer::getWindowTitle() const 
-{
-	return gWindowTitle;
-}
-
-// Callback from a dialog indicating user was logged out.  
-bool finish_disconnect(const LLSD& notification, const LLSD& response)
-{
-	S32 option = LLNotificationsUtil::getSelectedOption(notification, response);
-
-	if (1 == option)
-	{
-        LLAppViewer::instance()->forceQuit();
-	}
-	return false;
-}
-
-// Callback from an early disconnect dialog, force an exit
-bool finish_forced_disconnect(const LLSD& notification, const LLSD& response)
-{
-	LLAppViewer::instance()->forceQuit();
-	return false;
-}
-
-
-void LLAppViewer::forceDisconnect(const std::string& mesg)
-{
-	if (gDoDisconnect)
-    {
-		// Already popped up one of these dialogs, don't
-		// do this again.
-		return;
-    }
-	
-	// *TODO: Translate the message if possible
-	std::string big_reason = LLAgent::sTeleportErrorMessages[mesg];
-	if ( big_reason.size() == 0 )
-	{
-		big_reason = mesg;
-	}
-
-	LLSD args;
-	gDoDisconnect = TRUE;
-
-	if (LLStartUp::getStartupState() < STATE_STARTED)
-	{
-		// Tell users what happened
-		args["ERROR_MESSAGE"] = big_reason;
-		LLNotificationsUtil::add("ErrorMessage", args, LLSD(), &finish_forced_disconnect);
-	}
-	else
-	{
-		args["MESSAGE"] = big_reason;
-		LLNotificationsUtil::add("YouHaveBeenLoggedOut", args, LLSD(), &finish_disconnect );
-	}
-}
-
-void LLAppViewer::badNetworkHandler()
-{
-	// Dump the packet
-	gMessageSystem->dumpPacketToLog();
-
-	// Flush all of our caches on exit in the case of disconnect due to
-	// invalid packets.
-
-	mPurgeOnExit = TRUE;
-
-	std::ostringstream message;
-	message <<
-		"The viewer has detected mangled network data indicative\n"
-		"of a bad upstream network connection or an incomplete\n"
-		"local installation of " << LLAppViewer::instance()->getSecondLifeTitle() << ". \n"
-		" \n"
-		"Try uninstalling and reinstalling to see if this resolves \n"
-		"the issue. \n"
-		" \n"
-		"If the problem continues, see the Tech Support FAQ at: \n"
-		"www.secondlife.com/support";
-	forceDisconnect(message.str());
-	
-	LLApp::instance()->writeMiniDump();
-}
-
-// This routine may get called more than once during the shutdown process.
-// This can happen because we need to get the screenshot before the window
-// is destroyed.
-void LLAppViewer::saveFinalSnapshot()
-{
-	if (!mSavedFinalSnapshot && !gNoRender)
-	{
-		gSavedSettings.setVector3d("FocusPosOnLogout", gAgentCamera.calcFocusPositionTargetGlobal());
-		gSavedSettings.setVector3d("CameraPosOnLogout", gAgentCamera.calcCameraPositionTargetGlobal());
-		gViewerWindow->setCursor(UI_CURSOR_WAIT);
-		gAgentCamera.changeCameraToThirdPerson( FALSE );	// don't animate, need immediate switch
-		gSavedSettings.setBOOL("ShowParcelOwners", FALSE);
-		idle();
-
-		std::string snap_filename = gDirUtilp->getLindenUserDir();
-		snap_filename += gDirUtilp->getDirDelimiter();
-		snap_filename += SCREEN_LAST_FILENAME;
-		// use full pixel dimensions of viewer window (not post-scale dimensions)
-		gViewerWindow->saveSnapshot(snap_filename, gViewerWindow->getWindowWidthRaw(), gViewerWindow->getWindowHeightRaw(), FALSE, TRUE);
-		mSavedFinalSnapshot = TRUE;
-	}
-}
-
-void LLAppViewer::loadNameCache()
-{
-	// display names cache
-	std::string filename =
-		gDirUtilp->getExpandedFilename(LL_PATH_CACHE, "avatar_name_cache.xml");
-	LL_INFOS("AvNameCache") << filename << LL_ENDL;
-	llifstream name_cache_stream(filename);
-	if(name_cache_stream.is_open())
-	{
-		LLAvatarNameCache::importFile(name_cache_stream);
-	}
-
-	if (!gCacheName) return;
-
-	std::string name_cache;
-	name_cache = gDirUtilp->getExpandedFilename(LL_PATH_CACHE, "name.cache");
-	llifstream cache_file(name_cache);
-	if(cache_file.is_open())
-	{
-		if(gCacheName->importFile(cache_file)) return;
-	}
-}
-
-void LLAppViewer::saveNameCache()
-	{
-	// display names cache
-	std::string filename =
-		gDirUtilp->getExpandedFilename(LL_PATH_CACHE, "avatar_name_cache.xml");
-	llofstream name_cache_stream(filename);
-	if(name_cache_stream.is_open())
-	{
-		LLAvatarNameCache::exportFile(name_cache_stream);
-}
-
-	if (!gCacheName) return;
-
-	std::string name_cache;
-	name_cache = gDirUtilp->getExpandedFilename(LL_PATH_CACHE, "name.cache");
-	llofstream cache_file(name_cache);
-	if(cache_file.is_open())
-	{
-		gCacheName->exportFile(cache_file);
-	}
-}
-
-/*!	@brief		This class is an LLFrameTimer that can be created with
-				an elapsed time that starts counting up from the given value
-				rather than 0.0.
-				
-				Otherwise it behaves the same way as LLFrameTimer.
-*/
-class LLFrameStatsTimer : public LLFrameTimer
-{
-public:
-	LLFrameStatsTimer(F64 elapsed_already = 0.0)
-		: LLFrameTimer()
-		{
-			mStartTime -= elapsed_already;
-		}
-};
-
-static LLFastTimer::DeclareTimer FTM_AUDIO_UPDATE("Update Audio");
-static LLFastTimer::DeclareTimer FTM_CLEANUP("Cleanup");
-static LLFastTimer::DeclareTimer FTM_IDLE_CB("Idle Callbacks");
-static LLFastTimer::DeclareTimer FTM_LOD_UPDATE("Update LOD");
-static LLFastTimer::DeclareTimer FTM_OBJECTLIST_UPDATE("Update Objectlist");
-static LLFastTimer::DeclareTimer FTM_REGION_UPDATE("Update Region");
-static LLFastTimer::DeclareTimer FTM_WORLD_UPDATE("Update World");
-static LLFastTimer::DeclareTimer FTM_NETWORK("Network");
-
-///////////////////////////////////////////////////////
-// idle()
-//
-// Called every time the window is not doing anything.
-// Receive packets, update statistics, and schedule a redisplay.
-///////////////////////////////////////////////////////
-void LLAppViewer::idle()
-{
-	LLMemType mt_idle(LLMemType::MTYPE_IDLE);
-	pingMainloopTimeout("Main:Idle");
-	
-	// Update frame timers
-	static LLTimer idle_timer;
-
-	LLFrameTimer::updateFrameTime();
-	LLFrameTimer::updateFrameCount();
-	LLEventTimer::updateClass();
-	LLCriticalDamp::updateInterpolants();
-	LLMortician::updateClass();
-	F32 dt_raw = idle_timer.getElapsedTimeAndResetF32();
-
-	// Cap out-of-control frame times
-	// Too low because in menus, swapping, debugger, etc.
-	// Too high because idle called with no objects in view, etc.
-	const F32 MIN_FRAME_RATE = 1.f;
-	const F32 MAX_FRAME_RATE = 200.f;
-
-	F32 frame_rate_clamped = 1.f / dt_raw;
-	frame_rate_clamped = llclamp(frame_rate_clamped, MIN_FRAME_RATE, MAX_FRAME_RATE);
-	gFrameDTClamped = 1.f / frame_rate_clamped;
-
-	// Global frame timer
-	// Smoothly weight toward current frame
-	gFPSClamped = (frame_rate_clamped + (4.f * gFPSClamped)) / 5.f;
-
-	F32 qas = gSavedSettings.getF32("QuitAfterSeconds");
-	if (qas > 0.f)
-	{
-		if (gRenderStartTime.getElapsedTimeF32() > qas)
-		{
-			LLAppViewer::instance()->forceQuit();
-		}
-	}
-
-	// debug setting to quit after N seconds of being AFK - 0 to never do this
-	F32 qas_afk = gSavedSettings.getF32("QuitAfterSecondsOfAFK");
-	if (qas_afk > 0.f)
-	{
-		// idle time is more than setting
-		if ( gAwayTriggerTimer.getElapsedTimeF32() > qas_afk )
-		{
-			// go ahead and just quit gracefully
-			LLAppViewer::instance()->requestQuit();
-		}
-	}
-
-	// Must wait until both have avatar object and mute list, so poll
-	// here.
-	request_initial_instant_messages();
-
-	///////////////////////////////////
-	//
-	// Special case idle if still starting up
-	//
-	if (LLStartUp::getStartupState() < STATE_STARTED)
-	{
-		// Skip rest if idle startup returns false (essentially, no world yet)
-		gGLActive = TRUE;
-		if (!idle_startup())
-		{
-			gGLActive = FALSE;
-			return;
-		}
-		gGLActive = FALSE;
-	}
-
-	
-    F32 yaw = 0.f;				// radians
-
-	if (!gDisconnected)
-	{
-		LLFastTimer t(FTM_NETWORK);
-		// Update spaceserver timeinfo
-	    LLWorld::getInstance()->setSpaceTimeUSec(LLWorld::getInstance()->getSpaceTimeUSec() + (U32)(dt_raw * SEC_TO_MICROSEC));
-    
-    
-	    //////////////////////////////////////
-	    //
-	    // Update simulator agent state
-	    //
-
-		if (gSavedSettings.getBOOL("RotateRight"))
-		{
-			gAgent.moveYaw(-1.f);
-		}
-
-		{
-			LLFastTimer t(FTM_AGENT_AUTOPILOT);
-			// Handle automatic walking towards points
-			gAgentPilot.updateTarget();
-			gAgent.autoPilot(&yaw);
-		}
-    
-	    static LLFrameTimer agent_update_timer;
-	    static U32 				last_control_flags;
-    
-	    //	When appropriate, update agent location to the simulator.
-	    F32 agent_update_time = agent_update_timer.getElapsedTimeF32();
-	    BOOL flags_changed = gAgent.controlFlagsDirty() || (last_control_flags != gAgent.getControlFlags());
-		    
-	    if (flags_changed || (agent_update_time > (1.0f / (F32) AGENT_UPDATES_PER_SECOND)))
-	    {
-		    LLFastTimer t(FTM_AGENT_UPDATE);
-		    // Send avatar and camera info
-		    last_control_flags = gAgent.getControlFlags();
-		    send_agent_update(TRUE);
-		    agent_update_timer.reset();
-	    }
-	}
-
-	//////////////////////////////////////
-	//
-	// Manage statistics
-	//
-	//
-	{
-		// Initialize the viewer_stats_timer with an already elapsed time
-		// of SEND_STATS_PERIOD so that the initial stats report will
-		// be sent immediately.
-		static LLFrameStatsTimer viewer_stats_timer(SEND_STATS_PERIOD);
-		reset_statistics();
-
-		// Update session stats every large chunk of time
-		// *FIX: (???) SAMANTHA
-		if (viewer_stats_timer.getElapsedTimeF32() >= SEND_STATS_PERIOD && !gDisconnected)
-		{
-			llinfos << "Transmitting sessions stats" << llendl;
-			send_stats();
-			viewer_stats_timer.reset();
-		}
-
-		// Print the object debugging stats
-		static LLFrameTimer object_debug_timer;
-		if (object_debug_timer.getElapsedTimeF32() > 5.f)
-		{
-			object_debug_timer.reset();
-			if (gObjectList.mNumDeadObjectUpdates)
-			{
-				llinfos << "Dead object updates: " << gObjectList.mNumDeadObjectUpdates << llendl;
-				gObjectList.mNumDeadObjectUpdates = 0;
-			}
-			if (gObjectList.mNumUnknownKills)
-			{
-				llinfos << "Kills on unknown objects: " << gObjectList.mNumUnknownKills << llendl;
-				gObjectList.mNumUnknownKills = 0;
-			}
-			if (gObjectList.mNumUnknownUpdates)
-			{
-				llinfos << "Unknown object updates: " << gObjectList.mNumUnknownUpdates << llendl;
-				gObjectList.mNumUnknownUpdates = 0;
-			}
-
-			// ViewerMetrics FPS piggy-backing on the debug timer.
-			// The 5-second interval is nice for this purpose.  If the object debug
-			// bit moves or is disabled, please give this a suitable home.
-			LLViewerAssetStatsFF::record_fps_main(gFPSClamped);
-		}
-	}
-
-	if (!gDisconnected)
-	{
-		LLFastTimer t(FTM_NETWORK);
-	
-	    ////////////////////////////////////////////////
-	    //
-	    // Network processing
-	    //
-	    // NOTE: Starting at this point, we may still have pointers to "dead" objects
-	    // floating throughout the various object lists.
-	    //
-		idleNameCache();
-    
-		idleNetwork();
-	    	        
-
-		// Check for away from keyboard, kick idle agents.
-		idle_afk_check();
-
-		//  Update statistics for this frame
-		update_statistics(gFrameCount);
-	}
-
-	////////////////////////////////////////
-	//
-	// Handle the regular UI idle callbacks as well as
-	// hover callbacks
-	//
-
-	{
-// 		LLFastTimer t(FTM_IDLE_CB);
-
-		// Do event notifications if necessary.  Yes, we may want to move this elsewhere.
-		gEventNotifier.update();
-		
-		gIdleCallbacks.callFunctions();
-		gInventory.idleNotifyObservers();
-	}
-	
-	// Metrics logging (LLViewerAssetStats, etc.)
-	{
-		static LLTimer report_interval;
-
-		// *TODO:  Add configuration controls for this
-		if (report_interval.getElapsedTimeF32() >= app_metrics_interval)
-		{
-			metricsSend(! gDisconnected);
-			report_interval.reset();
-		}
-	}
-
-	if (gDisconnected)
-    {
-		return;
-    }
-
-	gViewerWindow->updateUI();
-
-	///////////////////////////////////////
-	// Agent and camera movement
-	//
-		LLCoordGL current_mouse = gViewerWindow->getCurrentMouse();
-
-	{
-		// After agent and camera moved, figure out if we need to
-		// deselect objects.
-		LLSelectMgr::getInstance()->deselectAllIfTooFar();
-
-	}
-
-	{
-		// Handle pending gesture processing
-		static LLFastTimer::DeclareTimer ftm("Agent Position");
-		LLFastTimer t(ftm);
-		LLGestureMgr::instance().update();
-
-		gAgent.updateAgentPosition(gFrameDTClamped, yaw, current_mouse.mX, current_mouse.mY);
-	}
-
-	{
-		LLFastTimer t(FTM_OBJECTLIST_UPDATE); 
-		
-        if (!(logoutRequestSent() && hasSavedFinalSnapshot()))
-		{
-			gObjectList.update(gAgent, *LLWorld::getInstance());
-		}
-	}
-	
-	//////////////////////////////////////
-	//
-	// Deletes objects...
-	// Has to be done after doing idleUpdates (which can kill objects)
-	//
-
-	{
-		LLFastTimer t(FTM_CLEANUP);
-		gObjectList.cleanDeadObjects();
-		LLDrawable::cleanupDeadDrawables();
-	}
-	
-	//
-	// After this point, in theory we should never see a dead object
-	// in the various object/drawable lists.
-	//
-
-	//////////////////////////////////////
-	//
-	// Update/send HUD effects
-	//
-	// At this point, HUD effects may clean up some references to
-	// dead objects.
-	//
-
-	{
-		static LLFastTimer::DeclareTimer ftm("HUD Effects");
-		LLFastTimer t(ftm);
-		LLSelectMgr::getInstance()->updateEffects();
-		LLHUDManager::getInstance()->cleanupEffects();
-		LLHUDManager::getInstance()->sendEffects();
-	}
-
-	////////////////////////////////////////
-	//
-	// Unpack layer data that we've received
-	//
-
-	{
-		LLFastTimer t(FTM_NETWORK);
-		gVLManager.unpackData();
-	}
-	
-	/////////////////////////
-	//
-	// Update surfaces, and surface textures as well.
-	//
-
-	LLWorld::getInstance()->updateVisibilities();
-	{
-		const F32 max_region_update_time = .001f; // 1ms
-		LLFastTimer t(FTM_REGION_UPDATE);
-		LLWorld::getInstance()->updateRegions(max_region_update_time);
-	}
-	
-	/////////////////////////
-	//
-	// Update weather effects
-	//
-	if (!gNoRender)
-	{
-		LLWorld::getInstance()->updateClouds(gFrameDTClamped);
-		gSky.propagateHeavenlyBodies(gFrameDTClamped);				// moves sun, moon, and planets
-
-		// Update wind vector 
-		LLVector3 wind_position_region;
-		static LLVector3 average_wind;
-
-		LLViewerRegion *regionp;
-		regionp = LLWorld::getInstance()->resolveRegionGlobal(wind_position_region, gAgent.getPositionGlobal());	// puts agent's local coords into wind_position	
-		if (regionp)
-		{
-			gWindVec = regionp->mWind.getVelocity(wind_position_region);
-
-			// Compute average wind and use to drive motion of water
-			
-			average_wind = regionp->mWind.getAverage();
-			F32 cloud_density = regionp->mCloudLayer.getDensityRegion(wind_position_region);
-			
-			gSky.setCloudDensityAtAgent(cloud_density);
-			gSky.setWind(average_wind);
-			//LLVOWater::setWind(average_wind);
-		}
-		else
-		{
-			gWindVec.setVec(0.0f, 0.0f, 0.0f);
-		}
-	}
-	
-	//////////////////////////////////////
-	//
-	// Sort and cull in the new renderer are moved to pipeline.cpp
-	// Here, particles are updated and drawables are moved.
-	//
-	
-	if (!gNoRender)
-	{
-		LLFastTimer t(FTM_WORLD_UPDATE);
-		gPipeline.updateMove();
-
-		LLWorld::getInstance()->updateParticles();
-	}
-
-	if (LLViewerJoystick::getInstance()->getOverrideCamera())
-	{
-		LLViewerJoystick::getInstance()->moveFlycam();
-	}
-	else
-	{
-		if (LLToolMgr::getInstance()->inBuildMode())
-		{
-			LLViewerJoystick::getInstance()->moveObjects();
-		}
-
-		gAgentCamera.updateCamera();
-	}
-
-	// update media focus
-	LLViewerMediaFocus::getInstance()->update();
-
-	// objects and camera should be in sync, do LOD calculations now
-	{
-		LLFastTimer t(FTM_LOD_UPDATE);
-		gObjectList.updateApparentAngles(gAgent);
-	}
-
-	{
-		LLFastTimer t(FTM_AUDIO_UPDATE);
-		
-		if (gAudiop)
-		{
-		    audio_update_volume(false);
-			audio_update_listener();
-			audio_update_wind(false);
-
-			// this line actually commits the changes we've made to source positions, etc.
-			const F32 max_audio_decode_time = 0.002f; // 2 ms decode time
-			gAudiop->idle(max_audio_decode_time);
-		}
-	}
-	
-	// Handle shutdown process, for example, 
-	// wait for floaters to close, send quit message,
-	// forcibly quit if it has taken too long
-	if (mQuitRequested)
-	{
-		gGLActive = TRUE;
-		idleShutdown();
-	}
-}
-
-void LLAppViewer::idleShutdown()
-{
-	// Wait for all modal alerts to get resolved
-	if (LLModalDialog::activeCount() > 0)
-	{
-		return;
-	}
-
-	// close IM interface
-	if(gIMMgr)
-	{
-		gIMMgr->disconnectAllSessions();
-	}
-	
-	// Wait for all floaters to get resolved
-	if (gFloaterView
-		&& !gFloaterView->allChildrenClosed())
-	{
-		return;
-	}
-
-	if (LLSideTray::getInstance()->notifyChildren(LLSD().with("request","wait_quit")))
-	{
-		return;
-	}
-
-
-	
-	// ProductEngine: Try moving this code to where we shut down sTextureCache in cleanup()
-	// *TODO: ugly
-	static bool saved_teleport_history = false;
-	if (!saved_teleport_history)
-	{
-		saved_teleport_history = true;
-		LLTeleportHistory::getInstance()->dump();
-		LLLocationHistory::getInstance()->save(); // *TODO: find a better place for doing this
-		return;
-	}
-
-	static bool saved_snapshot = false;
-	if (!saved_snapshot)
-	{
-		saved_snapshot = true;
-		saveFinalSnapshot();
-		return;
-	}
-
-	const F32 SHUTDOWN_UPLOAD_SAVE_TIME = 5.f;
-
-	S32 pending_uploads = gAssetStorage->getNumPendingUploads();
-	if (pending_uploads > 0
-		&& gLogoutTimer.getElapsedTimeF32() < SHUTDOWN_UPLOAD_SAVE_TIME
-		&& !logoutRequestSent())
-	{
-		static S32 total_uploads = 0;
-		// Sometimes total upload count can change during logout.
-		total_uploads = llmax(total_uploads, pending_uploads);
-		gViewerWindow->setShowProgress(TRUE);
-		S32 finished_uploads = total_uploads - pending_uploads;
-		F32 percent = 100.f * finished_uploads / total_uploads;
-		gViewerWindow->setProgressPercent(percent);
-		gViewerWindow->setProgressString(LLTrans::getString("SavingSettings"));
-		return;
-	}
-
-	// All floaters are closed.  Tell server we want to quit.
-	if( !logoutRequestSent() )
-	{
-		sendLogoutRequest();
-
-		// Wait for a LogoutReply message
-		gViewerWindow->setShowProgress(TRUE);
-		gViewerWindow->setProgressPercent(100.f);
-		gViewerWindow->setProgressString(LLTrans::getString("LoggingOut"));
-		return;
-	}
-
-	// Make sure that we quit if we haven't received a reply from the server.
-	if( logoutRequestSent() 
-		&& gLogoutTimer.getElapsedTimeF32() > gLogoutMaxTime )
-	{
-		forceQuit();
-		return;
-	}
-}
-
-void LLAppViewer::sendLogoutRequest()
-{
-	if(!mLogoutRequestSent)
-	{
-		LLMessageSystem* msg = gMessageSystem;
-		msg->newMessageFast(_PREHASH_LogoutRequest);
-		msg->nextBlockFast(_PREHASH_AgentData);
-		msg->addUUIDFast(_PREHASH_AgentID, gAgent.getID() );
-		msg->addUUIDFast(_PREHASH_SessionID, gAgent.getSessionID());
-		gAgent.sendReliableMessage();
-
-		gLogoutTimer.reset();
-		gLogoutMaxTime = LOGOUT_REQUEST_TIME;
-		mLogoutRequestSent = TRUE;
-		
-		if(LLVoiceClient::instanceExists())
-		{
-			LLVoiceClient::getInstance()->leaveChannel();
-		}
-
-		//Set internal status variables and marker files
-		gLogoutInProgress = TRUE;
-		mLogoutMarkerFileName = gDirUtilp->getExpandedFilename(LL_PATH_LOGS,LOGOUT_MARKER_FILE_NAME);
-		
-		LLAPRFile outfile ;
-		outfile.open(mLogoutMarkerFileName, LL_APR_W);
-		mLogoutMarkerFile =  outfile.getFileHandle() ;
-		if (mLogoutMarkerFile)
-		{
-			llinfos << "Created logout marker file " << mLogoutMarkerFileName << llendl;
-    		apr_file_close(mLogoutMarkerFile);
-		}
-		else
-		{
-			llwarns << "Cannot create logout marker file " << mLogoutMarkerFileName << llendl;
-		}		
-	}
-}
-
-void LLAppViewer::idleNameCache()
-{
-	// Neither old nor new name cache can function before agent has a region
-	LLViewerRegion* region = gAgent.getRegion();
-	if (!region) return;
-
-	// deal with any queued name requests and replies.
-	gCacheName->processPending();
-
-	// Can't run the new cache until we have the list of capabilities
-	// for the agent region, and can therefore decide whether to use
-	// display names or fall back to the old name system.
-	if (!region->capabilitiesReceived()) return;
-
-	// Agent may have moved to a different region, so need to update cap URL
-	// for name lookups.  Can't do this in the cap grant code, as caps are
-	// granted to neighbor regions before the main agent gets there.  Can't
-	// do it in the move-into-region code because cap not guaranteed to be
-	// granted yet, for example on teleport.
-	bool had_capability = LLAvatarNameCache::hasNameLookupURL();
-	std::string name_lookup_url;
-	name_lookup_url.reserve(128); // avoid a memory allocation below
-	name_lookup_url = region->getCapability("GetDisplayNames");
-	bool have_capability = !name_lookup_url.empty();
-	if (have_capability)
-	{
-		// we have support for display names, use it
-	    U32 url_size = name_lookup_url.size();
-	    // capabilities require URLs with slashes before query params:
-	    // https://<host>:<port>/cap/<uuid>/?ids=<blah>
-	    // but the caps are granted like:
-	    // https://<host>:<port>/cap/<uuid>
-	    if (url_size > 0 && name_lookup_url[url_size-1] != '/')
-	    {
-		    name_lookup_url += '/';
-	    }
-		LLAvatarNameCache::setNameLookupURL(name_lookup_url);
-	}
-	else
-	{
-		// Display names not available on this region
-		LLAvatarNameCache::setNameLookupURL( std::string() );
-	}
-
-	// Error recovery - did we change state?
-	if (had_capability != have_capability)
-	{
-		// name tags are persistant on screen, so make sure they refresh
-		LLVOAvatar::invalidateNameTags();
-	}
-
-	LLAvatarNameCache::idle();
-}
-
-//
-// Handle messages, and all message related stuff
-//
-
-#define TIME_THROTTLE_MESSAGES
-
-#ifdef TIME_THROTTLE_MESSAGES
-#define CHECK_MESSAGES_DEFAULT_MAX_TIME .020f // 50 ms = 50 fps (just for messages!)
-static F32 CheckMessagesMaxTime = CHECK_MESSAGES_DEFAULT_MAX_TIME;
-#endif
-
-static LLFastTimer::DeclareTimer FTM_IDLE_NETWORK("Idle Network");
-
-void LLAppViewer::idleNetwork()
-{
-	LLMemType mt_in(LLMemType::MTYPE_IDLE_NETWORK);
-	pingMainloopTimeout("idleNetwork");
-	
-	gObjectList.mNumNewObjects = 0;
-	S32 total_decoded = 0;
-
-	if (!gSavedSettings.getBOOL("SpeedTest"))
-	{
-		LLFastTimer t(FTM_IDLE_NETWORK); // decode
-		
-		LLTimer check_message_timer;
-		//  Read all available packets from network 
-		const S64 frame_count = gFrameCount;  // U32->S64
-		F32 total_time = 0.0f;
-
-		while (gMessageSystem->checkAllMessages(frame_count, gServicePump)) 
-		{
-			if (gDoDisconnect)
-			{
-				// We're disconnecting, don't process any more messages from the server
-				// We're usually disconnecting due to either network corruption or a
-				// server going down, so this is OK.
-				break;
-			}
-			
-			total_decoded++;
-			gPacketsIn++;
-
-			if (total_decoded > MESSAGE_MAX_PER_FRAME)
-			{
-				break;
-			}
-
-#ifdef TIME_THROTTLE_MESSAGES
-			// Prevent slow packets from completely destroying the frame rate.
-			// This usually happens due to clumps of avatars taking huge amount
-			// of network processing time (which needs to be fixed, but this is
-			// a good limit anyway).
-			total_time = check_message_timer.getElapsedTimeF32();
-			if (total_time >= CheckMessagesMaxTime)
-				break;
-#endif
-		}
-
-		// Handle per-frame message system processing.
-		gMessageSystem->processAcks();
-
-#ifdef TIME_THROTTLE_MESSAGES
-		if (total_time >= CheckMessagesMaxTime)
-		{
-			// Increase CheckMessagesMaxTime so that we will eventually catch up
-			CheckMessagesMaxTime *= 1.035f; // 3.5% ~= x2 in 20 frames, ~8x in 60 frames
-		}
-		else
-		{
-			// Reset CheckMessagesMaxTime to default value
-			CheckMessagesMaxTime = CHECK_MESSAGES_DEFAULT_MAX_TIME;
-		}
-#endif
-		
-
-
-		// we want to clear the control after sending out all necessary agent updates
-		gAgent.resetControlFlags();
-				
-		// Decode enqueued messages...
-		S32 remaining_possible_decodes = MESSAGE_MAX_PER_FRAME - total_decoded;
-
-		if( remaining_possible_decodes <= 0 )
-		{
-			llinfos << "Maxed out number of messages per frame at " << MESSAGE_MAX_PER_FRAME << llendl;
-		}
-
-		if (gPrintMessagesThisFrame)
-		{
-			llinfos << "Decoded " << total_decoded << " msgs this frame!" << llendl;
-			gPrintMessagesThisFrame = FALSE;
-		}
-	}
-	LLViewerStats::getInstance()->mNumNewObjectsStat.addValue(gObjectList.mNumNewObjects);
-
-	// Retransmit unacknowledged packets.
-	gXferManager->retransmitUnackedPackets();
-	gAssetStorage->checkForTimeouts();
-	gViewerThrottle.updateDynamicThrottle();
-
-	// Check that the circuit between the viewer and the agent's current
-	// region is still alive
-	LLViewerRegion *agent_region = gAgent.getRegion();
-	if (agent_region && (LLStartUp::getStartupState()==STATE_STARTED))
-	{
-		LLUUID this_region_id = agent_region->getRegionID();
-		bool this_region_alive = agent_region->isAlive();
-		if ((mAgentRegionLastAlive && !this_region_alive) // newly dead
-		    && (mAgentRegionLastID == this_region_id)) // same region
-		{
-			forceDisconnect(LLTrans::getString("AgentLostConnection"));
-		}
-		mAgentRegionLastID = this_region_id;
-		mAgentRegionLastAlive = this_region_alive;
-	}
-}
-
-void LLAppViewer::disconnectViewer()
-{
-	if (gDisconnected)
-	{
-		return;
-	}
-	//
-	// Cleanup after quitting.
-	//	
-	// Save snapshot for next time, if we made it through initialization
-
-	llinfos << "Disconnecting viewer!" << llendl;
-
-	// Dump our frame statistics
-
-	// Remember if we were flying
-	gSavedSettings.setBOOL("FlyingAtExit", gAgent.getFlying() );
-
-	// Un-minimize all windows so they don't get saved minimized
-	if (!gNoRender)
-	{
-		if (gFloaterView)
-		{
-			gFloaterView->restoreAll();
-		}
-	}
-
-	if (LLSelectMgr::getInstance())
-	{
-		LLSelectMgr::getInstance()->deselectAll();
-	}
-
-	// save inventory if appropriate
-	gInventory.cache(gInventory.getRootFolderID(), gAgent.getID());
-	if (gInventory.getLibraryRootFolderID().notNull()
-		&& gInventory.getLibraryOwnerID().notNull())
-	{
-		gInventory.cache(
-			gInventory.getLibraryRootFolderID(),
-			gInventory.getLibraryOwnerID());
-	}
-
-	saveNameCache();
-
-	// close inventory interface, close all windows
-	LLFloaterInventory::cleanup();
-
-	gAgentWearables.cleanup();
-	gAgentCamera.cleanup();
-	// Also writes cached agent settings to gSavedSettings
-	gAgent.cleanup();
-
-	// This is where we used to call gObjectList.destroy() and then delete gWorldp.
-	// Now we just ask the LLWorld singleton to cleanly shut down.
-	if(LLWorld::instanceExists())
-	{
-		LLWorld::getInstance()->destroyClass();
-	}
-
-	// call all self-registered classes
-	LLDestroyClassList::instance().fireCallbacks();
-
-	cleanup_xfer_manager();
-	gDisconnected = TRUE;
-
-	// Pass the connection state to LLUrlEntryParcel not to attempt
-	// parcel info requests while disconnected.
-	LLUrlEntryParcel::setDisconnected(gDisconnected);
-}
-
-void LLAppViewer::forceErrorLLError()
-{
-   	llerrs << "This is an llerror" << llendl;
-}
-
-void LLAppViewer::forceErrorBreakpoint()
-{
-#ifdef LL_WINDOWS
-    DebugBreak();
-#endif
-    return;
-}
-
-void LLAppViewer::forceErrorBadMemoryAccess()
-{
-    S32* crash = NULL;
-    *crash = 0xDEADBEEF;  
-    return;
-}
-
-void LLAppViewer::forceErrorInfiniteLoop()
-{
-    while(true)
-    {
-        ;
-    }
-    return;
-}
- 
-void LLAppViewer::forceErrorSoftwareException()
-{
-    // *FIX: Any way to insure it won't be handled?
-    throw; 
-}
-
-void LLAppViewer::forceErrorDriverCrash()
-{
-	glDeleteTextures(1, NULL);
-}
-
-void LLAppViewer::initMainloopTimeout(const std::string& state, F32 secs)
-{
-	if(!mMainloopTimeout)
-	{
-		mMainloopTimeout = new LLWatchdogTimeout();
-		resumeMainloopTimeout(state, secs);
-	}
-}
-
-void LLAppViewer::destroyMainloopTimeout()
-{
-	if(mMainloopTimeout)
-	{
-		delete mMainloopTimeout;
-		mMainloopTimeout = NULL;
-	}
-}
-
-void LLAppViewer::resumeMainloopTimeout(const std::string& state, F32 secs)
-{
-	if(mMainloopTimeout)
-	{
-		if(secs < 0.0f)
-		{
-			secs = gSavedSettings.getF32("MainloopTimeoutDefault");
-		}
-		
-		mMainloopTimeout->setTimeout(secs);
-		mMainloopTimeout->start(state);
-	}
-}
-
-void LLAppViewer::pauseMainloopTimeout()
-{
-	if(mMainloopTimeout)
-	{
-		mMainloopTimeout->stop();
-	}
-}
-
-void LLAppViewer::pingMainloopTimeout(const std::string& state, F32 secs)
-{
-//	if(!restoreErrorTrap())
-//	{
-//		llwarns << "!!!!!!!!!!!!! Its an error trap!!!!" << state << llendl;
-//	}
-	
-	if(mMainloopTimeout)
-	{
-		if(secs < 0.0f)
-		{
-			secs = gSavedSettings.getF32("MainloopTimeoutDefault");
-		}
-
-		mMainloopTimeout->setTimeout(secs);
-		mMainloopTimeout->ping(state);
-	}
-}
-
-void LLAppViewer::handleLoginComplete()
-{
-	gLoggedInTime.start();
-	initMainloopTimeout("Mainloop Init");
-
-	// Store some data to DebugInfo in case of a freeze.
-	gDebugInfo["ClientInfo"]["Name"] = LLVersionInfo::getChannel();
-
-	gDebugInfo["ClientInfo"]["MajorVersion"] = LLVersionInfo::getMajor();
-	gDebugInfo["ClientInfo"]["MinorVersion"] = LLVersionInfo::getMinor();
-	gDebugInfo["ClientInfo"]["PatchVersion"] = LLVersionInfo::getPatch();
-	gDebugInfo["ClientInfo"]["BuildVersion"] = LLVersionInfo::getBuild();
-
-	LLParcel* parcel = LLViewerParcelMgr::getInstance()->getAgentParcel();
-	if ( parcel && parcel->getMusicURL()[0])
-	{
-		gDebugInfo["ParcelMusicURL"] = parcel->getMusicURL();
-	}	
-	if ( parcel && parcel->getMediaURL()[0])
-	{
-		gDebugInfo["ParcelMediaURL"] = parcel->getMediaURL();
-	}
-	
-	gDebugInfo["SettingsFilename"] = gSavedSettings.getString("ClientSettingsFile");
-	gDebugInfo["CAFilename"] = gDirUtilp->getCAFile();
-	gDebugInfo["ViewerExePath"] = gDirUtilp->getExecutablePathAndName();
-	gDebugInfo["CurrentPath"] = gDirUtilp->getCurPath();
-
-	if(gAgent.getRegion())
-	{
-		gDebugInfo["CurrentSimHost"] = gAgent.getRegionHost().getHostName();
-		gDebugInfo["CurrentRegion"] = gAgent.getRegion()->getName();
-	}
-
-	if(LLAppViewer::instance()->mMainloopTimeout)
-	{
-		gDebugInfo["MainloopTimeoutState"] = LLAppViewer::instance()->mMainloopTimeout->getState();
-	}
-
-	mOnLoginCompleted();
-
-	writeDebugInfo();
-}
-
-// *TODO - generalize this and move DSO wrangling to a helper class -brad
-void LLAppViewer::loadEventHostModule(S32 listen_port)
-{
-	std::string dso_name =
-#if LL_WINDOWS
-	    "lleventhost.dll";
-#elif LL_DARWIN
-	    "liblleventhost.dylib";
-#else
-	    "liblleventhost.so";
-#endif
-
-	std::string dso_path = gDirUtilp->findFile(dso_name,
-		gDirUtilp->getAppRODataDir(),
-		gDirUtilp->getExecutableDir());
-
-	if(dso_path == "")
-	{
-		llerrs << "QAModeEventHost requested but module \"" << dso_name << "\" not found!" << llendl;
-		return;
-	}
-
-	LL_INFOS("eventhost") << "Found lleventhost at '" << dso_path << "'" << LL_ENDL;
-#if ! defined(LL_WINDOWS)
-	{
-		std::string outfile("/tmp/lleventhost.file.out");
-		std::string command("file '" + dso_path + "' > '" + outfile + "' 2>&1");
-		int rc = system(command.c_str());
-		if (rc != 0)
-		{
-			LL_WARNS("eventhost") << command << " ==> " << rc << ':' << LL_ENDL;
-		}
-		else
-		{
-			LL_INFOS("eventhost") << command << ':' << LL_ENDL;
-		}
-		{
-			std::ifstream reader(outfile.c_str());
-			std::string line;
-			while (std::getline(reader, line))
-			{
-				size_t len = line.length();
-				if (len && line[len-1] == '\n')
-					line.erase(len-1);
-				LL_INFOS("eventhost") << line << LL_ENDL;
-			}
-		}
-		remove(outfile.c_str());
-	}
-#endif // LL_WINDOWS
-
-	apr_dso_handle_t * eventhost_dso_handle = NULL;
-	apr_pool_t * eventhost_dso_memory_pool = NULL;
-
-	//attempt to load the shared library
-	apr_pool_create(&eventhost_dso_memory_pool, NULL);
-	apr_status_t rv = apr_dso_load(&eventhost_dso_handle,
-		dso_path.c_str(),
-		eventhost_dso_memory_pool);
-	llassert_always(! ll_apr_warn_status(rv, eventhost_dso_handle));
-	llassert_always(eventhost_dso_handle != NULL);
-
-	int (*ll_plugin_start_func)(LLSD const &) = NULL;
-	rv = apr_dso_sym((apr_dso_handle_sym_t*)&ll_plugin_start_func, eventhost_dso_handle, "ll_plugin_start");
-
-	llassert_always(! ll_apr_warn_status(rv, eventhost_dso_handle));
-	llassert_always(ll_plugin_start_func != NULL);
-
-	LLSD args;
-	args["listen_port"] = listen_port;
-
-	int status = ll_plugin_start_func(args);
-
-	if(status != 0)
-	{
-		llerrs << "problem loading eventhost plugin, status: " << status << llendl;
-	}
-
-	mPlugins.insert(eventhost_dso_handle);
-}
-
-void LLAppViewer::launchUpdater()
-{
-		LLSD query_map = LLSD::emptyMap();
-	// *TODO place os string in a global constant
-#if LL_WINDOWS  
-	query_map["os"] = "win";
-#elif LL_DARWIN
-	query_map["os"] = "mac";
-#elif LL_LINUX
-	query_map["os"] = "lnx";
-#elif LL_SOLARIS
-	query_map["os"] = "sol";
-#endif
-	// *TODO change userserver to be grid on both viewer and sim, since
-	// userserver no longer exists.
-	query_map["userserver"] = LLGridManager::getInstance()->getGridLabel();
-	query_map["channel"] = LLVersionInfo::getChannel();
-	// *TODO constantize this guy
-	// *NOTE: This URL is also used in win_setup/lldownloader.cpp
-	LLURI update_url = LLURI::buildHTTP("secondlife.com", 80, "update.php", query_map);
-	
-	if(LLAppViewer::sUpdaterInfo)
-	{
-		delete LLAppViewer::sUpdaterInfo;
-	}
-	LLAppViewer::sUpdaterInfo = new LLAppViewer::LLUpdaterInfo() ;
-
-	// if a sim name was passed in via command line parameter (typically through a SLURL)
-	if ( LLStartUp::getStartSLURL().getType() == LLSLURL::LOCATION )
-	{
-		// record the location to start at next time
-		gSavedSettings.setString( "NextLoginLocation", LLStartUp::getStartSLURL().getSLURLString()); 
-	};
-
-#if LL_WINDOWS
-	LLAppViewer::sUpdaterInfo->mUpdateExePath = gDirUtilp->getTempFilename();
-	if (LLAppViewer::sUpdaterInfo->mUpdateExePath.empty())
-	{
-		delete LLAppViewer::sUpdaterInfo ;
-		LLAppViewer::sUpdaterInfo = NULL ;
-
-		// We're hosed, bail
-		LL_WARNS("AppInit") << "LLDir::getTempFilename() failed" << LL_ENDL;
-		return;
-	}
-
-	LLAppViewer::sUpdaterInfo->mUpdateExePath += ".exe";
-
-	std::string updater_source = gDirUtilp->getAppRODataDir();
-	updater_source += gDirUtilp->getDirDelimiter();
-	updater_source += "updater.exe";
-
-	LL_DEBUGS("AppInit") << "Calling CopyFile source: " << updater_source
-			<< " dest: " << LLAppViewer::sUpdaterInfo->mUpdateExePath
-			<< LL_ENDL;
-
-
-	if (!CopyFileA(updater_source.c_str(), LLAppViewer::sUpdaterInfo->mUpdateExePath.c_str(), FALSE))
-	{
-		delete LLAppViewer::sUpdaterInfo ;
-		LLAppViewer::sUpdaterInfo = NULL ;
-
-		LL_WARNS("AppInit") << "Unable to copy the updater!" << LL_ENDL;
-
-		return;
-	}
-
-	LLAppViewer::sUpdaterInfo->mParams << "-url \"" << update_url.asString() << "\"";
-
-	LL_DEBUGS("AppInit") << "Calling updater: " << LLAppViewer::sUpdaterInfo->mUpdateExePath << " " << LLAppViewer::sUpdaterInfo->mParams.str() << LL_ENDL;
-
-	//Explicitly remove the marker file, otherwise we pass the lock onto the child process and things get weird.
-	LLAppViewer::instance()->removeMarkerFile(); // In case updater fails
-
-	// *NOTE:Mani The updater is spawned as the last thing before the WinMain exit.
-	// see LLAppViewerWin32.cpp
-	
-#elif LL_DARWIN
-	LLAppViewer::sUpdaterInfo->mUpdateExePath = "'";
-	LLAppViewer::sUpdaterInfo->mUpdateExePath += gDirUtilp->getAppRODataDir();
-	LLAppViewer::sUpdaterInfo->mUpdateExePath += "/mac-updater.app/Contents/MacOS/mac-updater' -url \"";
-	LLAppViewer::sUpdaterInfo->mUpdateExePath += update_url.asString();
-	LLAppViewer::sUpdaterInfo->mUpdateExePath += "\" -name \"";
-	LLAppViewer::sUpdaterInfo->mUpdateExePath += LLAppViewer::instance()->getSecondLifeTitle();
-	LLAppViewer::sUpdaterInfo->mUpdateExePath += "\" -bundleid \"";
-	LLAppViewer::sUpdaterInfo->mUpdateExePath += LL_VERSION_BUNDLE_ID;
-	LLAppViewer::sUpdaterInfo->mUpdateExePath += "\" &";
-
-	LL_DEBUGS("AppInit") << "Calling updater: " << LLAppViewer::sUpdaterInfo->mUpdateExePath << LL_ENDL;
-
-	// Run the auto-updater.
-	system(LLAppViewer::sUpdaterInfo->mUpdateExePath.c_str()); /* Flawfinder: ignore */
-
-#elif (LL_LINUX || LL_SOLARIS) && LL_GTK
-	// we tell the updater where to find the xml containing string
-	// translations which it can use for its own UI
-	std::string xml_strings_file = "strings.xml";
-	std::vector<std::string> xui_path_vec = LLUI::getXUIPaths();
-	std::string xml_search_paths;
-	std::vector<std::string>::const_iterator iter;
-	// build comma-delimited list of xml paths to pass to updater
-	for (iter = xui_path_vec.begin(); iter != xui_path_vec.end(); )
-	{
-		std::string this_skin_dir = gDirUtilp->getDefaultSkinDir()
-			+ gDirUtilp->getDirDelimiter()
-			+ (*iter);
-		llinfos << "Got a XUI path: " << this_skin_dir << llendl;
-		xml_search_paths.append(this_skin_dir);
-		++iter;
-		if (iter != xui_path_vec.end())
-			xml_search_paths.append(","); // comma-delimit
-	}
-	// build the overall command-line to run the updater correctly
-	LLAppViewer::sUpdaterInfo->mUpdateExePath = 
-		gDirUtilp->getExecutableDir() + "/" + "linux-updater.bin" + 
-		" --url \"" + update_url.asString() + "\"" +
-		" --name \"" + LLAppViewer::instance()->getSecondLifeTitle() + "\"" +
-		" --dest \"" + gDirUtilp->getAppRODataDir() + "\"" +
-		" --stringsdir \"" + xml_search_paths + "\"" +
-		" --stringsfile \"" + xml_strings_file + "\"";
-
-	LL_INFOS("AppInit") << "Calling updater: " 
-			    << LLAppViewer::sUpdaterInfo->mUpdateExePath << LL_ENDL;
-
-	// *TODO: we could use the gdk equivalent to ensure the updater
-	// gets started on the same screen.
-	GError *error = NULL;
-	if (!g_spawn_command_line_async(LLAppViewer::sUpdaterInfo->mUpdateExePath.c_str(), &error))
-	{
-		llerrs << "Failed to launch updater: "
-		       << error->message
-		       << llendl;
-	}
-	if (error) {
-		g_error_free(error);
-	}
-#else
-	OSMessageBox(LLTrans::getString("MBNoAutoUpdate"), LLStringUtil::null, OSMB_OK);
-#endif
-
-	// *REMOVE:Mani - Saving for reference...
-	// LLAppViewer::instance()->forceQuit();
-}
-
-
-//virtual
-void LLAppViewer::setMasterSystemAudioMute(bool mute)
-{
-	gSavedSettings.setBOOL("MuteAudio", mute);
-}
-
-//virtual
-bool LLAppViewer::getMasterSystemAudioMute()
-{
-	return gSavedSettings.getBOOL("MuteAudio");
-}
-
-//----------------------------------------------------------------------------
-// Metrics-related methods (static and otherwise)
-//----------------------------------------------------------------------------
-
-/**
- * LLViewerAssetStats collects data on a per-region (as defined by the agent's
- * location) so we need to tell it about region changes which become a kind of
- * hidden variable/global state in the collectors.  For collectors not running
- * on the main thread, we need to send a message to move the data over safely
- * and cheaply (amortized over a run).
- */
-void LLAppViewer::metricsUpdateRegion(U64 region_handle)
-{
-	if (0 != region_handle)
-	{
-		LLViewerAssetStatsFF::set_region_main(region_handle);
-		if (LLAppViewer::sTextureFetch)
-		{
-			// Send a region update message into 'thread1' to get the new region.
-			LLAppViewer::sTextureFetch->commandSetRegion(region_handle);
-		}
-		else
-		{
-			// No 'thread1', a.k.a. TextureFetch, so update directly
-			LLViewerAssetStatsFF::set_region_thread1(region_handle);
-		}
-	}
-}
-
-
-/**
- * Attempts to start a multi-threaded metrics report to be sent back to
- * the grid for consumption.
- */
-void LLAppViewer::metricsSend(bool enable_reporting)
-{
-	if (! gViewerAssetStatsMain)
-		return;
-
-	if (LLAppViewer::sTextureFetch)
-	{
-		LLViewerRegion * regionp = gAgent.getRegion();
-
-		if (enable_reporting && regionp)
-		{
-			std::string	caps_url = regionp->getCapability("ViewerMetrics");
-
-			// Make a copy of the main stats to send into another thread.
-			// Receiving thread takes ownership.
-			LLViewerAssetStats * main_stats(new LLViewerAssetStats(*gViewerAssetStatsMain));
-			
-			// Send a report request into 'thread1' to get the rest of the data
-			// and provide some additional parameters while here.
-			LLAppViewer::sTextureFetch->commandSendMetrics(caps_url,
-														   gAgentSessionID,
-														   gAgentID,
-														   main_stats);
-			main_stats = 0;		// Ownership transferred
-		}
-		else
-		{
-			LLAppViewer::sTextureFetch->commandDataBreak();
-		}
-	}
-
-	// Reset even if we can't report.  Rather than gather up a huge chunk of
-	// data, we'll keep to our sampling interval and retain the data
-	// resolution in time.
-	gViewerAssetStatsMain->reset();
-}
-
->>>>>>> 742dd757
