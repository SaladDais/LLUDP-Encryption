/**
 * @file llappviewer.cpp
 * @brief The LLAppViewer class definitions
 *
 * $LicenseInfo:firstyear=2007&license=viewerlgpl$
 * Second Life Viewer Source Code
 * Copyright (C) 2012, Linden Research, Inc.
 *
 * This library is free software; you can redistribute it and/or
 * modify it under the terms of the GNU Lesser General Public
 * License as published by the Free Software Foundation;
 * version 2.1 of the License only.
 *
 * This library is distributed in the hope that it will be useful,
 * but WITHOUT ANY WARRANTY; without even the implied warranty of
 * MERCHANTABILITY or FITNESS FOR A PARTICULAR PURPOSE.  See the GNU
 * Lesser General Public License for more details.
 *
 * You should have received a copy of the GNU Lesser General Public
 * License along with this library; if not, write to the Free Software
 * Foundation, Inc., 51 Franklin Street, Fifth Floor, Boston, MA  02110-1301  USA
 *
 * Linden Research, Inc., 945 Battery Street, San Francisco, CA  94111  USA
 * $/LicenseInfo$
 */

#include "llviewerprecompiledheaders.h"

#include "llappviewer.h"

// Viewer includes
#include "llversioninfo.h"
#include "llfeaturemanager.h"
#include "lluictrlfactory.h"
#include "lltexteditor.h"
#include "llerrorcontrol.h"
#include "lleventtimer.h"
#include "llviewertexturelist.h"
#include "llgroupmgr.h"
#include "llagent.h"
#include "llagentcamera.h"
#include "llagentlanguage.h"
#include "llagentui.h"
#include "llagentwearables.h"
#include "lldirpicker.h"
#include "llfloaterimcontainer.h"
#include "llimprocessing.h"
#include "llwindow.h"
#include "llviewerstats.h"
#include "llviewerstatsrecorder.h"
#include "llmarketplacefunctions.h"
#include "llmarketplacenotifications.h"
#include "llmd5.h"
#include "llmeshrepository.h"
#include "llpumpio.h"
#include "llmimetypes.h"
#include "llslurl.h"
#include "llstartup.h"
#include "llfocusmgr.h"
#include "llviewerjoystick.h"
#include "llallocator.h"
#include "llcalc.h"
#include "llconversationlog.h"
#include "lldxhardware.h"
#include "lltexturestats.h"
#include "lltrace.h"
#include "lltracethreadrecorder.h"
#include "llviewerwindow.h"
#include "llviewerdisplay.h"
#include "llviewermedia.h"
#include "llviewerparcelmedia.h"
#include "llviewermediafocus.h"
#include "llviewermessage.h"
#include "llviewerobjectlist.h"
#include "llworldmap.h"
#include "llmutelist.h"
#include "llviewerhelp.h"
#include "lluicolortable.h"
#include "llurldispatcher.h"
#include "llurlhistory.h"
#include "llrender.h"
#include "llteleporthistory.h"
#include "lltoast.h"
#include "llsdutil_math.h"
#include "lllocationhistory.h"
#include "llfasttimerview.h"
#include "llvector4a.h"
#include "llviewermenufile.h"
#include "llvoicechannel.h"
#include "llvoavatarself.h"
#include "llurlmatch.h"
#include "lltextutil.h"
#include "lllogininstance.h"
#include "llprogressview.h"
#include "llvocache.h"
#include "llvopartgroup.h"
// [SL:KB] - Patch: Appearance-Misc | Checked: 2013-02-12 (Catznip-3.4)
#include "llappearancemgr.h"
// [/SL:KB]
// [RLVa:KB] - Checked: 2010-05-03 (RLVa-1.2.0g)
#include "rlvactions.h"
#include "rlvhandler.h"
// [/RLVa:KB]

#include "llweb.h"
// <FS:Ansariel> [FS communication UI]
#include "fsfloatervoicecontrols.h"
// </FS:Ansariel> [FS communication UI]
#include "llfloatertexturefetchdebugger.h"
// [SL:KB] - Patch: Build-ScriptRecover | Checked: 2011-11-24 (Catznip-3.2.0)
#include "llfloaterscriptrecover.h"
// [/SL:KB]
#include "llspellcheck.h"
#include "llscenemonitor.h"
#include "llavatarrenderinfoaccountant.h"
#include "lllocalbitmaps.h"
#include "llskinningutil.h"

// Linden library includes
#include "llavatarnamecache.h"
#include "lldiriterator.h"
#include "llexperiencecache.h"
#include "llimagej2c.h"
#include "llmemory.h"
#include "llprimitive.h"
#include "llurlaction.h"
#include "llurlentry.h"
#include "llvfile.h"
#include "llvfsthread.h"
#include "llvolumemgr.h"
#include "llxfermanager.h"
#include "llphysicsextensions.h"

#include "llnotificationmanager.h"
#include "llnotifications.h"
#include "llnotificationsutil.h"

#include "sanitycheck.h"
#include "llleap.h"
#include "stringize.h"
#include "llcoros.h"
#include "llexception.h"
//#if !LL_LINUX
#include "cef/dullahan.h"
#include "vlc/libvlc_version.h"
//#endif // LL_LINUX

// Third party library includes
#include <boost/bind.hpp>
#include <boost/foreach.hpp>
#include <boost/algorithm/string.hpp>
#include <boost/regex.hpp>
#include <boost/throw_exception.hpp>

#if LL_WINDOWS
#	include <share.h> // For _SH_DENYWR in processMarkerFiles
#else
#   include <sys/file.h> // For processMarkerFiles
#endif

#include "llapr.h"
#include <boost/lexical_cast.hpp>

#include "llviewerkeyboard.h"
#include "lllfsthread.h"
#include "llworkerthread.h"
#include "lltexturecache.h"
#include "lltexturefetch.h"
#include "llimageworker.h"
#include "llevents.h"

// The files below handle dependencies from cleanup.
#include "llkeyframemotion.h"
#include "llworldmap.h"
#include "llhudmanager.h"
#include "lltoolmgr.h"
#include "llassetstorage.h"
#include "llpolymesh.h"
#include "llproxy.h"
#include "llcachename.h"
#include "llaudioengine.h"
#include "llstreamingaudio.h"
#include "llviewermenu.h"
#include "llselectmgr.h"
#include "lltrans.h"
#include "lltransutil.h"
#include "lltracker.h"
#include "llviewerparcelmgr.h"
#include "llworldmapview.h"
#include "llpostprocess.h"
#include "llwlparammanager.h"
#include "llwaterparammanager.h"

#include "lldebugview.h"
#include "llconsole.h"
#include "llcontainerview.h"
#include "lltooltip.h"

#include "llsdutil.h"
#include "llsdserialize.h"

#include "llworld.h"
#include "llhudeffecttrail.h"
#include "llvectorperfoptions.h"
#include "llslurl.h"
#include "llwatchdog.h"

// Included so that constants/settings might be initialized
// in save_settings_to_globals()
#include "llbutton.h"
#include "llstatusbar.h"
#include "llsurface.h"
#include "llvosky.h"
#include "llvotree.h"
#include "llvoavatar.h"
#include "llfolderview.h"
#include "llagentpilot.h"
#include "llvovolume.h"
#include "llflexibleobject.h"
#include "llvosurfacepatch.h"
#include "llviewerfloaterreg.h"
#include "llcommandlineparser.h"
#include "llfloatermemleak.h"
#include "llfloaterreg.h"
#include "llfloateroutfitsnapshot.h"
#include "llfloatersnapshot.h"
#include "llsidepanelinventory.h"

// includes for idle() idleShutdown()
#include "llviewercontrol.h"
#include "lleventnotifier.h"
#include "llcallbacklist.h"
#include "lldeferredsounds.h"
#include "pipeline.h"
#include "llgesturemgr.h"
#include "llsky.h"
#include "llvlmanager.h"
#include "llviewercamera.h"
#include "lldrawpoolbump.h"
#include "llvieweraudio.h"
#include "llimview.h"
#include "llviewerthrottle.h"
#include "llparcel.h"
#include "llavatariconctrl.h"
#include "llgroupiconctrl.h"
#include "llviewerassetstats.h"

// Include for security api initialization
#include "llsecapi.h"
#include "llmachineid.h"
#include "llmainlooprepeater.h"
#include "llcleanup.h"

#include "llcoproceduremanager.h"
#include "llviewereventrecorder.h"

#if HAS_GROWL
#include "growlmanager.h"
#endif
#include "fsavatarrenderpersistence.h"

// *FIX: These extern globals should be cleaned up.
// The globals either represent state/config/resource-storage of either
// this app, or another 'component' of the viewer. App globals should be
// moved into the app class, where as the other globals should be
// moved out of here.
// If a global symbol reference seems valid, it will be included
// via header files above.

//----------------------------------------------------------------------------
// llviewernetwork.h
#include "llviewernetwork.h"
// define a self-registering event API object
#include "llappviewerlistener.h"

#include "nd/ndoctreelog.h" // <FS:ND/> Octree operation logging.
#include "nd/ndetw.h" // <FS:ND/> Windows Event Tracing, does nothing on OSX/Linux.
#include "nd/ndlogthrottle.h"

#include "fsradar.h"


#if (LL_LINUX || LL_SOLARIS) && LL_GTK
#include "glib.h"
#endif // (LL_LINUX || LL_SOLARIS) && LL_GTK

#if LL_MSVC
// disable boost::lexical_cast warning
#pragma warning (disable:4702)
#endif

const char* const CRASH_SETTINGS_FILE = "settings_crash_behavior.xml"; // <FS:ND/> We need this filename defined here.

static LLAppViewerListener sAppViewerListener(LLAppViewer::instance);

////// Windows-specific includes to the bottom - nasty defines in these pollute the preprocessor
//
//----------------------------------------------------------------------------
// viewer.cpp - these are only used in viewer, should be easily moved.

#if LL_DARWIN
extern void init_apple_menu(const char* product);
#endif // LL_DARWIN

extern BOOL gRandomizeFramerate;
extern BOOL gPeriodicSlowFrame;
extern BOOL gDebugGL;

#if LL_DARWIN
extern BOOL gHiDPISupport;
#endif

////////////////////////////////////////////////////////////
// All from the last globals push...

F32 gSimLastTime; // Used in LLAppViewer::init and send_stats()
F32 gSimFrames;

BOOL gShowObjectUpdates = FALSE;
BOOL gUseQuickTime = TRUE;

eLastExecEvent gLastExecEvent = LAST_EXEC_NORMAL;
S32 gLastExecDuration = -1; // (<0 indicates unknown)

#if LL_WINDOWS
#   define LL_PLATFORM_KEY "win"
#elif LL_DARWIN
#   define LL_PLATFORM_KEY "mac"
#elif LL_LINUX
#   define LL_PLATFORM_KEY "lnx"
#else
#   error "Unknown Platform"
#endif
const char* gPlatform = LL_PLATFORM_KEY;

LLSD gDebugInfo;

U32	gFrameCount = 0;
U32 gForegroundFrameCount = 0; // number of frames that app window was in foreground
LLPumpIO* gServicePump = NULL;

U64MicrosecondsImplicit gFrameTime = 0;
F32SecondsImplicit gFrameTimeSeconds = 0.f;
F32SecondsImplicit gFrameIntervalSeconds = 0.f;
F32 gFPSClamped = 10.f;						// Pretend we start at target rate.
F32 gFrameDTClamped = 0.f;					// Time between adjacent checks to network for packets
U64MicrosecondsImplicit	gStartTime = 0; // gStartTime is "private", used only to calculate gFrameTimeSeconds

LLTimer gRenderStartTime;
LLFrameTimer gForegroundTime;
LLFrameTimer gLoggedInTime;
LLTimer gLogoutTimer;
static const F32 LOGOUT_REQUEST_TIME = 6.f;  // this will be cut short by the LogoutReply msg.
F32 gLogoutMaxTime = LOGOUT_REQUEST_TIME;


S32 gPendingMetricsUploads = 0;


BOOL				gDisconnected = FALSE;

// used to restore texture state after a mode switch
LLFrameTimer	gRestoreGLTimer;
BOOL			gRestoreGL = FALSE;
bool			gUseWireframe = FALSE;

//use for remember deferred mode in wireframe switch
bool			gInitialDeferredModeForWireframe = FALSE;

// VFS globals - see llappviewer.h
LLVFS* gStaticVFS = NULL;

LLMemoryInfo gSysMemory;
U64Bytes gMemoryAllocated(0); // updated in display_stats() in llviewerdisplay.cpp

std::string gLastVersionChannel;

LLVector3			gWindVec(3.0, 3.0, 0.0);
LLVector3			gRelativeWindVec(0.0, 0.0, 0.0);

U32		gPacketsIn = 0;

BOOL				gPrintMessagesThisFrame = FALSE;

BOOL gRandomizeFramerate = FALSE;
BOOL gPeriodicSlowFrame = FALSE;

BOOL gCrashOnStartup = FALSE;
BOOL gLLErrorActivated = FALSE;
BOOL gLogoutInProgress = FALSE;

BOOL gSimulateMemLeak = FALSE;

////////////////////////////////////////////////////////////
// Internal globals... that should be removed.

// Like LLLogChat::cleanFileName() and LLDir::getScrubbedFileName() but replaces spaces also.
std::string SafeFileName(std::string filename)
{
	std::string invalidChars = "\"\'\\/?*:.<>| ";
	S32 position = filename.find_first_of(invalidChars);
	while (position != filename.npos)
	{
		filename[position] = '_';
		position = filename.find_first_of(invalidChars, position);
	}
	return filename;
}
// TODO: Readd SAFE_FILE_NAME_PREFIX stuff after FmodEx merge.... <FS:CR>
// contruct unique filename prefix so we only report crashes for US and not other viewers.
//const std::string SAFE_FILE_NAME_PREFIX(SafeFileName(llformat("%s %d.%d.%d.%d",
//															  LL_CHANNEL,
//															  LL_VERSION_MAJOR,
//															  LL_VERSION_MINOR,
//															  LL_VERSION_PATCH,
//															  LL_VERSION_BUILD )));
const std::string SAFE_FILE_NAME_PREFIX(SafeFileName(APP_NAME));
static std::string gArgs;
const int MAX_MARKER_LENGTH = 1024;
const std::string MARKER_FILE_NAME(SAFE_FILE_NAME_PREFIX + ".exec_marker"); //FS orig modified LL
const std::string START_MARKER_FILE_NAME(SAFE_FILE_NAME_PREFIX + ".start_marker"); //FS new modified LL new
const std::string ERROR_MARKER_FILE_NAME(SAFE_FILE_NAME_PREFIX + ".error_marker"); //FS orig modified LL
const std::string LLERROR_MARKER_FILE_NAME(SAFE_FILE_NAME_PREFIX + ".llerror_marker"); //FS orig modified LL
const std::string LOGOUT_MARKER_FILE_NAME(SAFE_FILE_NAME_PREFIX + ".logout_marker"); //FS orig modified LL

static BOOL gDoDisconnect = FALSE;
static std::string gLaunchFileOnQuit;

// Used on Win32 for other apps to identify our window (eg, win_setup)
// Note: Changing this breaks compatibility with SLURL handling, try to avoid it.
const char* const VIEWER_WINDOW_CLASSNAME = "Second Life";

//-- LLDeferredTaskList ------------------------------------------------------

/**
 * A list of deferred tasks.
 *
 * We sometimes need to defer execution of some code until the viewer gets idle,
 * e.g. removing an inventory item from within notifyObservers() may not work out.
 *
 * Tasks added to this list will be executed in the next LLAppViewer::idle() iteration.
 * All tasks are executed only once.
 */
class LLDeferredTaskList: public LLSingleton<LLDeferredTaskList>
{
	LLSINGLETON_EMPTY_CTOR(LLDeferredTaskList);
	LOG_CLASS(LLDeferredTaskList);

	friend class LLAppViewer;
	typedef boost::signals2::signal<void()> signal_t;

	void addTask(const signal_t::slot_type& cb)
	{
		mSignal.connect(cb);
	}

	void run()
	{
		if (!mSignal.empty())
		{
			mSignal();
			mSignal.disconnect_all_slots();
		}
	}

	signal_t mSignal;
};

//----------------------------------------------------------------------------

// List of entries from strings.xml to always replace
static std::set<std::string> default_trans_args;
void init_default_trans_args()
{
	default_trans_args.insert("SECOND_LIFE"); // World
	default_trans_args.insert("APP_NAME");
	default_trans_args.insert("CAPITALIZED_APP_NAME");
	default_trans_args.insert("CURRENT_GRID"); //<FS:AW make CURRENT_GRID a default substitution>
	default_trans_args.insert("SECOND_LIFE_GRID");
	default_trans_args.insert("SUPPORT_SITE");
	// This URL shows up in a surprising number of places in various skin
	// files. We really only want to have to maintain a single copy of it.
	default_trans_args.insert("create_account_url");
	default_trans_args.insert("DOWNLOAD_URL"); //<FS:CR> Viewer download url
	default_trans_args.insert("VIEWER_GENERATION"); // <FS:Ansariel> Viewer generation (major version number)
	default_trans_args.insert("APP_NAME_ABBR"); // <FS:Ansariel> Appreviated application title
}

//----------------------------------------------------------------------------
// File scope definitons
const char *VFS_DATA_FILE_BASE = "data.db2.x.";
const char *VFS_INDEX_FILE_BASE = "index.db2.x.";

std::string gWindowTitle;

struct SettingsFile : public LLInitParam::Block<SettingsFile>
{
	Mandatory<std::string>	name;
	Optional<std::string>	file_name;
	Optional<bool>			required,
							persistent;
	Optional<std::string>	file_name_setting;

	SettingsFile()
	:	name("name"),
		file_name("file_name"),
		required("required", false),
		persistent("persistent", true),
		file_name_setting("file_name_setting")
	{}
};

struct SettingsGroup : public LLInitParam::Block<SettingsGroup>
{
	Mandatory<std::string>	name;
	Mandatory<S32>			path_index;
	Multiple<SettingsFile>	files;

	SettingsGroup()
	:	name("name"),
		path_index("path_index"),
		files("file")
	{}
};

struct SettingsFiles : public LLInitParam::Block<SettingsFiles>
{
	Multiple<SettingsGroup>	groups;

	SettingsFiles()
	: groups("group")
	{}
};


//----------------------------------------------------------------------------
// Metrics logging control constants
//----------------------------------------------------------------------------
static const F32 METRICS_INTERVAL_DEFAULT = 600.0;
static const F32 METRICS_INTERVAL_QA = 30.0;
static F32 app_metrics_interval = METRICS_INTERVAL_DEFAULT;
static bool app_metrics_qa_mode = false;

void idle_afk_check()
{
	// check idle timers
	F32 current_idle = gAwayTriggerTimer.getElapsedTimeF32();
	// <FS:CR> Cache frequently hit location
	static LLCachedControl<S32> sAFKTimeout(gSavedSettings, "AFKTimeout");
// [RLVa:KB] - Checked: 2010-05-03 (RLVa-1.2.0g) | Modified: RLVa-1.2.0g
	// Enforce an idle time of 30 minutes if @allowidle=n restricted
	S32 afk_timeout = (!gRlvHandler.hasBehaviour(RLV_BHVR_ALLOWIDLE)) ? sAFKTimeout : 60 * 30;
// [/RLVa:KB]
//	F32 afk_timeout  = gSavedSettings.getS32("AFKTimeout");
	// <FS:CR> Explicit conversions just cos.
	//if (afk_timeout && (current_idle > afk_timeout) && ! gAgent.getAFK())
	if (static_cast<S32>(afk_timeout) && (current_idle > static_cast<F32>(afk_timeout)) && ! gAgent.getAFK())
	{
		LL_INFOS("IdleAway") << "Idle more than " << afk_timeout << " seconds: automatically changing to Away status" << LL_ENDL;
		gAgent.setAFK();
	}
}

// A callback set in LLAppViewer::init()
static void ui_audio_callback(const LLUUID& uuid)
{
	if (gAudiop)
	{
		SoundData soundData(uuid, gAgent.getID(), 1.0f, LLAudioEngine::AUDIO_TYPE_UI);
		gAudiop->triggerSound(soundData);
	}
}

// A callback set in LLAppViewer::init()
static void deferred_ui_audio_callback(const LLUUID& uuid)
{
	if (gAudiop)
	{
		SoundData soundData(uuid, gAgent.getID(), 1.0f, LLAudioEngine::AUDIO_TYPE_UI);
		LLDeferredSounds::instance().deferSound(soundData);
	}
}

bool	create_text_segment_icon_from_url_match(LLUrlMatch* match,LLTextBase* base)
{
	if(!match || !base || base->getPlainText())
		return false;

	LLUUID match_id = match->getID();

	LLIconCtrl* icon;

	if(gAgent.isInGroup(match_id, TRUE))
	{
		LLGroupIconCtrl::Params icon_params;
		icon_params.group_id = match_id;
		icon_params.rect = LLRect(0, 16, 16, 0);
		icon_params.visible = true;
		icon = LLUICtrlFactory::instance().create<LLGroupIconCtrl>(icon_params);
	}
	else
	{
		LLAvatarIconCtrl::Params icon_params;
		icon_params.avatar_id = match_id;
		icon_params.rect = LLRect(0, 16, 16, 0);
		icon_params.visible = true;
		icon = LLUICtrlFactory::instance().create<LLAvatarIconCtrl>(icon_params);
	}

	LLInlineViewSegment::Params params;
	params.force_newline = false;
	params.view = icon;
	params.left_pad = 4;
	params.right_pad = 4;
	params.top_pad = -2;
	params.bottom_pad = 2;

	base->appendWidget(params," ",false);

	return true;
}


// Use these strictly for things that are constructed at startup,
// or for things that are performance critical.  JC
static void settings_to_globals()
{
	LLBUTTON_H_PAD		= gSavedSettings.getS32("ButtonHPad");
	BTN_HEIGHT_SMALL	= gSavedSettings.getS32("ButtonHeightSmall");
	BTN_HEIGHT			= gSavedSettings.getS32("ButtonHeight");

	MENU_BAR_HEIGHT		= gSavedSettings.getS32("MenuBarHeight");
	MENU_BAR_WIDTH		= gSavedSettings.getS32("MenuBarWidth");

	LLSurface::setTextureSize(gSavedSettings.getU32("RegionTextureSize"));

	LLRender::sGLCoreProfile = gSavedSettings.getBOOL("RenderGLCoreProfile");
	LLRender::sNsightDebugSupport = gSavedSettings.getBOOL("RenderNsightDebugSupport");
	// <FS:Ansariel> Vertex Array Objects are required in OpenGL core profile
	//LLVertexBuffer::sUseVAO = gSavedSettings.getBOOL("RenderUseVAO");
	LLVertexBuffer::sUseVAO = LLRender::sGLCoreProfile ? TRUE : gSavedSettings.getBOOL("RenderUseVAO");
	// </FS:Ansariel>
	LLImageGL::sGlobalUseAnisotropic	= gSavedSettings.getBOOL("RenderAnisotropic");
	LLImageGL::sCompressTextures		= gSavedSettings.getBOOL("RenderCompressTextures");
	LLVOVolume::sLODFactor				= llclamp(gSavedSettings.getF32("RenderVolumeLODFactor"), 0.01f, MAX_LOD_FACTOR);
	LLVOVolume::sDistanceFactor			= 1.f-LLVOVolume::sLODFactor * 0.1f;
	LLVolumeImplFlexible::sUpdateFactor = gSavedSettings.getF32("RenderFlexTimeFactor");
	LLVOTree::sTreeFactor				= gSavedSettings.getF32("RenderTreeLODFactor");
	LLVOAvatar::sLODFactor				= llclamp(gSavedSettings.getF32("RenderAvatarLODFactor"), 0.f, MAX_AVATAR_LOD_FACTOR);
	LLVOAvatar::sPhysicsLODFactor		= llclamp(gSavedSettings.getF32("RenderAvatarPhysicsLODFactor"), 0.f, MAX_AVATAR_LOD_FACTOR);
	LLVOAvatar::updateImpostorRendering(gSavedSettings.getU32("RenderAvatarMaxNonImpostors"));
	LLVOAvatar::sVisibleInFirstPerson	= gSavedSettings.getBOOL("FirstPersonAvatarVisible");
	// clamp auto-open time to some minimum usable value
	LLFolderView::sAutoOpenTime			= llmax(0.25f, gSavedSettings.getF32("FolderAutoOpenDelay"));
	LLSelectMgr::sRectSelectInclusive	= gSavedSettings.getBOOL("RectangleSelectInclusive");
	LLSelectMgr::sRenderHiddenSelections = gSavedSettings.getBOOL("RenderHiddenSelections");
	LLSelectMgr::sRenderLightRadius = gSavedSettings.getBOOL("RenderLightRadius");

	gAgentPilot.setNumRuns(gSavedSettings.getS32("StatsNumRuns"));
	gAgentPilot.setQuitAfterRuns(gSavedSettings.getBOOL("StatsQuitAfterRuns"));
	gAgent.setHideGroupTitle(gSavedSettings.getBOOL("RenderHideGroupTitle"));

	gDebugWindowProc = gSavedSettings.getBOOL("DebugWindowProc");
	gShowObjectUpdates = gSavedSettings.getBOOL("ShowObjectUpdates");
	LLWorldMapView::sMapScale = gSavedSettings.getF32("MapScale");
	
#if LL_DARWIN
	gHiDPISupport = gSavedSettings.getBOOL("RenderHiDPI");
#endif
}

static void settings_modify()
{
	LLRenderTarget::sUseFBO				= gSavedSettings.getBOOL("RenderDeferred");
	LLPipeline::sRenderBump				= gSavedSettings.getBOOL("RenderObjectBump");
	LLPipeline::sRenderDeferred		= LLPipeline::sRenderBump && gSavedSettings.getBOOL("RenderDeferred");
	LLVOSurfacePatch::sLODFactor		= gSavedSettings.getF32("RenderTerrainLODFactor");
	LLVOSurfacePatch::sLODFactor *= LLVOSurfacePatch::sLODFactor; //square lod factor to get exponential range of [1,4]
	gDebugGL = gSavedSettings.getBOOL("RenderDebugGL") || gDebugSession;
	gDebugPipeline = gSavedSettings.getBOOL("RenderDebugPipeline");
}

class LLFastTimerLogThread : public LLThread
{
public:
	std::string mFile;

	LLFastTimerLogThread(std::string& test_name) : LLThread("fast timer log")
 	{
		std::string file_name = test_name + std::string(".slp");
		mFile = gDirUtilp->getExpandedFilename(LL_PATH_LOGS, file_name);
	}

	void run()
	{
		llofstream os(mFile.c_str());

		while (!LLAppViewer::instance()->isQuitting())
		{
			LLTrace::BlockTimer::writeLog(os);
			os.flush();
			ms_sleep(32);
		}

		os.close();
	}
};

//virtual
bool LLAppViewer::initSLURLHandler()
{
	// does nothing unless subclassed
	return false;
}

//virtual
bool LLAppViewer::sendURLToOtherInstance(const std::string& url)
{
	// does nothing unless subclassed
	return false;
}

//----------------------------------------------------------------------------
// LLAppViewer definition

// Static members.
// The single viewer app.
LLAppViewer* LLAppViewer::sInstance = NULL;
LLTextureCache* LLAppViewer::sTextureCache = NULL;
LLImageDecodeThread* LLAppViewer::sImageDecodeThread = NULL;
LLTextureFetch* LLAppViewer::sTextureFetch = NULL;

std::string getRuntime()
{
	return llformat("%.4f", (F32)LLTimer::getElapsedSeconds().value());
}

LLAppViewer::LLAppViewer()
:	mMarkerFile(),
	mLogoutMarkerFile(),
	mReportedCrash(false),
	mNumSessions(0),
	mPurgeCache(false),
	mPurgeOnExit(false),
	mSecondInstance(false),
	mSavedFinalSnapshot(false),
	mSavePerAccountSettings(false),		// don't save settings on logout unless login succeeded.
	mQuitRequested(false),
	mLogoutRequestSent(false),
	mLastAgentControlFlags(0),
	mLastAgentForceUpdate(0),
	mMainloopTimeout(NULL),
	mAgentRegionLastAlive(false),
	mRandomizeFramerate(LLCachedControl<bool>(gSavedSettings,"Randomize Framerate", FALSE)),
	mPeriodicSlowFrame(LLCachedControl<bool>(gSavedSettings,"Periodic Slow Frame", FALSE)),
	mFastTimerLogThread(NULL),
	mSettingsLocationList(NULL),
	mIsFirstRun(false),
	mMinMicroSecPerFrame(0.f),
	mSaveSettingsOnExit(true),		// <FS:Zi> Backup Settings
	mPurgeTextures(false) // <FS:Ansariel> FIRE-13066
{
	if(NULL != sInstance)
	{
		LL_ERRS() << "Oh no! An instance of LLAppViewer already exists! LLAppViewer is sort of like a singleton." << LL_ENDL;
	}

    mDumpPath ="";
	// Need to do this initialization before we do anything else, since anything
	// that touches files should really go through the lldir API
   
	// <FS:ND> Init our custom directories, not from SecondLife

	// gDirUtilp->initAppDirs("SecondLife");
#if ADDRESS_SIZE == 64
	gDirUtilp->initAppDirs( APP_NAME + "_x64" );
#else
	gDirUtilp->initAppDirs(APP_NAME);
#endif

	// </FS:ND>

	//
	// IMPORTANT! Do NOT put anything that will write
	// into the log files during normal startup until AFTER
	// we run the "program crashed last time" error handler below.
	//
	sInstance = this;

	gLoggedInTime.stop();

	initLoggingAndGetLastDuration();

	processMarkerFiles();
	//
	// OK to write stuff to logs now, we've now crash reported if necessary
	//

	LLLoginInstance::instance().setPlatformInfo(gPlatform, LLOSInfo::instance().getOSVersionString(), LLOSInfo::instance().getOSStringSimple());

	// Under some circumstances we want to read the static_debug_info.log file
	// from the previous viewer run between this constructor call and the
	// init() call, which will overwrite the static_debug_info.log file for
	// THIS run. So setDebugFileNames() early.
#if LL_BUGSPLAT
	// MAINT-8917: don't create a dump directory just for the
	// static_debug_info.log file
	std::string logdir = gDirUtilp->getExpandedFilename(LL_PATH_LOGS, "");
#else // ! LL_BUGSPLAT
	// write Google Breakpad minidump files to a per-run dump directory to avoid multiple viewer issues.
	std::string logdir = gDirUtilp->getExpandedFilename(LL_PATH_DUMP, "");
#endif // ! LL_BUGSPLAT
	mDumpPath = logdir;
	setMiniDumpDir(logdir);
	setDebugFileNames(logdir);
}

LLAppViewer::~LLAppViewer()
{
	delete mSettingsLocationList;

	destroyMainloopTimeout();

	// If we got to this destructor somehow, the app didn't hang.
	removeMarkerFiles();
}

class LLUITranslationBridge : public LLTranslationBridge
{
public:
	virtual std::string getString(const std::string &xml_desc)
	{
		return LLTrans::getString(xml_desc);
	}
};

namespace {
// With Xcode 6, _exit() is too magical to use with boost::bind(), so provide
// this little helper function.
void fast_exit(int rc)
{
	_exit(rc);
}


}


bool LLAppViewer::init()
{
	// <FS:ND> Breakpad merge, setup minidump type from Catznip.

	// setupErrorHandling(mSecondInstance);
	EMiniDumpType minidump_type = MINIDUMP_NORMAL;
	if (gSavedSettings.controlExists("SaveMiniDumpType"))
		minidump_type = (LLApp::EMiniDumpType)gSavedSettings.getU32("SaveMiniDumpType"); 

	setupErrorHandling( mSecondInstance, minidump_type );

	// </FS:ND>

	nd::octree::debug::setOctreeLogFilename( gDirUtilp->getExpandedFilename(LL_PATH_LOGS, "octree.log" ) ); // <FS:ND/> Filename to log octree options to.
	nd::etw::init(); // <FS:ND/> Init event tracing.


	//
	// Start of the application
	//

	// initialize LLWearableType translation bridge.
	// Memory will be cleaned up in ::cleanupClass()
	LLWearableType::initClass(new LLUITranslationBridge());

	// initialize SSE options
	LLVector4a::initClass();

	//initialize particle index pool
	LLVOPartGroup::initClass();



	// set skin search path to default, will be overridden later
	// this allows simple skinned file lookups to work
// [SL:KB] - Patch: Viewer-Skins | Checked: 2012-12-26 (Catznip-3.4)
	gDirUtilp->setSkinFolder("default", "", "en");
// [/SL:KB]
//	gDirUtilp->setSkinFolder("default", "en");

//	initLoggingAndGetLastDuration();

	//
	// OK to write stuff to logs now, we've now crash reported if necessary
	//
	
// <FS>
	// SJ/AO:  Reset Configuration here, if our marker file exists. Configuration needs to be reset before settings files 
	// are read in to avoid file locks.

	mPurgeSettings = false;
	std::string clear_settings_filename = gDirUtilp->getExpandedFilename(LL_PATH_LOGS,"CLEAR");
	LLAPRFile clear_file ;
	if (clear_file.isExist(clear_settings_filename))
	{
		mPurgeSettings = true;
		LL_INFOS() << "Purging configuration..." << LL_ENDL;
		std::string delem = gDirUtilp->getDirDelimiter();

		LLFile::remove(gDirUtilp->getExpandedFilename(LL_PATH_LOGS,"CLEAR"));
		
		//[ADD - Clear Usersettings : SJ] - Delete directories beams, beamsColors, windlight in usersettings
		LLFile::rmdir(gDirUtilp->getExpandedFilename(LL_PATH_USER_SETTINGS, "beams") );
		LLFile::rmdir(gDirUtilp->getExpandedFilename(LL_PATH_USER_SETTINGS, "beamsColors") );
		LLFile::rmdir(gDirUtilp->getExpandedFilename(LL_PATH_USER_SETTINGS, "windlight" + delem + "water") );
		LLFile::rmdir(gDirUtilp->getExpandedFilename(LL_PATH_USER_SETTINGS, "windlight" + delem + "days") );
		LLFile::rmdir(gDirUtilp->getExpandedFilename(LL_PATH_USER_SETTINGS, "windlight" + delem + "skies") );
		LLFile::rmdir(gDirUtilp->getExpandedFilename(LL_PATH_USER_SETTINGS, "windlight") );		

		// We don't delete the entire folder to avoid data loss of config files unrelated to the current binary. -AO
		//gDirUtilp->deleteFilesInDir(user_dir, "*.*");
		
		// Alphabetised
		LLFile::remove(gDirUtilp->getExpandedFilename(LL_PATH_USER_SETTINGS, "account_settings_phoenix.xml"));
		LLFile::remove(gDirUtilp->getExpandedFilename(LL_PATH_USER_SETTINGS, "agents.xml"));
		LLFile::remove(gDirUtilp->getExpandedFilename(LL_PATH_USER_SETTINGS, "bin_conf.dat"));
		LLFile::remove(gDirUtilp->getExpandedFilename(LL_PATH_USER_SETTINGS, "client_list_v2.xml"));
		LLFile::remove(gDirUtilp->getExpandedFilename(LL_PATH_USER_SETTINGS, "colors.xml"));
		LLFile::remove(gDirUtilp->getExpandedFilename(LL_PATH_USER_SETTINGS, "ignorable_dialogs.xml"));
		LLFile::remove(gDirUtilp->getExpandedFilename(LL_PATH_USER_SETTINGS, "grids.remote.xml"));
		LLFile::remove(gDirUtilp->getExpandedFilename(LL_PATH_USER_SETTINGS, "grids.user.xml"));
		LLFile::remove(gDirUtilp->getExpandedFilename(LL_PATH_USER_SETTINGS, "password.dat"));
		LLFile::remove(gDirUtilp->getExpandedFilename(LL_PATH_USER_SETTINGS, "quick_preferences.xml"));
		LLFile::remove(gDirUtilp->getExpandedFilename(LL_PATH_USER_SETTINGS, "releases.xml"));
		LLFile::remove(gDirUtilp->getExpandedFilename(LL_PATH_USER_SETTINGS, CRASH_SETTINGS_FILE));
		
		std::string user_dir = gDirUtilp->getExpandedFilename( LL_PATH_USER_SETTINGS , "", "");
		gDirUtilp->deleteFilesInDir(user_dir, "feature*.txt");
		gDirUtilp->deleteFilesInDir(user_dir, "gpu*.txt");
		gDirUtilp->deleteFilesInDir(user_dir, "settings_*.xml");

		// Remove misc OS user app dirs
		std::string base_dir = gDirUtilp->getOSUserAppDir() + delem;
		
		LLFile::rmdir(base_dir + "browser_profile");
		LLFile::rmdir(base_dir + "data");
		
		// Delete per-user files below
		LLDirIterator dir_it(base_dir, "*");
		std::string dir_name;
		while (dir_it.next(dir_name))
		{
			if (LLFile::isdir(base_dir + delem + dir_name))
			{
				std::string per_user_dir_glob = base_dir + delem + dir_name + delem;

				LLFile::remove(per_user_dir_glob + "filters.xml");
				LLFile::remove(per_user_dir_glob + "medialist.xml");
				LLFile::remove(per_user_dir_glob + "plugin_cookies.xml");
				LLFile::remove(per_user_dir_glob + "screen_last.bmp");
				LLFile::remove(per_user_dir_glob + "search_history.xml");
				LLFile::remove(per_user_dir_glob + "settings_friends_groups.xml");
				LLFile::remove(per_user_dir_glob + "settings_per_account.xml");
				LLFile::remove(per_user_dir_glob + "teleport_history.xml");
				LLFile::remove(per_user_dir_glob + "texture_list_last.xml");
				LLFile::remove(per_user_dir_glob + "toolbars.xml");
				LLFile::remove(per_user_dir_glob + "typed_locations.xml");
				LLFile::remove(per_user_dir_glob + "url_history.xml");
				LLFile::remove(per_user_dir_glob + "volume_settings.xml");
				LLFile::rmdir(per_user_dir_glob + "browser_profile");
			}
		}
	}
// </FS>
	init_default_trans_args();

	if (!initConfiguration())
		return false;

	LL_INFOS("InitInfo") << "Configuration initialized." << LL_ENDL ;

	// initialize skinning util
	LLSkinningUtil::initClass();

	//set the max heap size.
	initMaxHeapSize() ;
	LLCoros::instance().setStackSize(gSavedSettings.getS32("CoroutineStackSize"));


	// Although initLoggingAndGetLastDuration() is the right place to mess with
	// setFatalFunction(), we can't query gSavedSettings until after
	// initConfiguration().
	S32 rc(gSavedSettings.getS32("QAModeTermCode"));
	if (rc >= 0)
	{
		// QAModeTermCode set, terminate with that rc on LL_ERRS. Use
		// fast_exit() rather than exit() because normal cleanup depends too
		// much on successful startup!
		LLError::setFatalFunction(boost::bind(fast_exit, rc));
	}

	// <FS:Ansariel> Get rid of unused LLAllocator
    //mAlloc.setProfilingEnabled(gSavedSettings.getBOOL("MemProfiling"));

	// Initialize the non-LLCurl libcurl library.  Should be called
	// before consumers (LLTextureFetch).
	mAppCoreHttp.init();

	LL_INFOS("InitInfo") << "LLCore::Http initialized." << LL_ENDL ;

    LLMachineID::init();

	{
		if (gSavedSettings.getBOOL("QAModeMetrics"))
		{
			app_metrics_qa_mode = true;
			app_metrics_interval = METRICS_INTERVAL_QA;
		}
		LLViewerAssetStatsFF::init();
	}

	initThreads();
	LL_INFOS("InitInfo") << "Threads initialized." << LL_ENDL ;

	// Initialize settings early so that the defaults for ignorable dialogs are
	// picked up and then correctly re-saved after launching the updater (STORM-1268).
	LLUI::settings_map_t settings_map;
	settings_map["config"] = &gSavedSettings;
	settings_map["ignores"] = &gWarningSettings;
	settings_map["floater"] = &gSavedSettings; // *TODO: New settings file
	settings_map["account"] = &gSavedPerAccountSettings;

	// <FS:Ansariel> Optional legacy notification well
	gSavedSettings.setBOOL("FSInternalLegacyNotificationWell", gSavedSettings.getBOOL("FSLegacyNotificationWell"));

	LLUI::initClass(settings_map,
		LLUIImageList::getInstance(),
		ui_audio_callback,
		deferred_ui_audio_callback,
		&LLUI::getScaleFactor());
	LL_INFOS("InitInfo") << "UI initialized." << LL_ENDL ;

	// NOW LLUI::getLanguage() should work. gDirUtilp must know the language
	// for this session ASAP so all the file-loading commands that follow,
	// that use findSkinnedFilenames(), will include the localized files.
// [SL:KB] - Patch: Viewer-Skins | Checked: 2012-12-26 (Catznip-3.4)
	gDirUtilp->setSkinFolder(gDirUtilp->getSkinFolder(), gDirUtilp->getSkinThemeFolder(),LLUI::getLanguage());
// [/SL:KB]
//	gDirUtilp->setSkinFolder(gDirUtilp->getSkinFolder(), LLUI::getLanguage());

	// Setup LLTrans after LLUI::initClass has been called.
	initStrings();

	// Setup notifications after LLUI::initClass() has been called.
	LLNotifications::instance();
	LL_INFOS("InitInfo") << "Notifications initialized." << LL_ENDL ;

    writeSystemInfo();

	//////////////////////////////////////////////////////////////////////////////
	//////////////////////////////////////////////////////////////////////////////
	//////////////////////////////////////////////////////////////////////////////
	//////////////////////////////////////////////////////////////////////////////
	// *FIX: The following code isn't grouped into functions yet.

	//
	// Various introspection concerning the libs we're using - particularly
	// the libs involved in getting to a full login screen.
	//
	LL_INFOS("InitInfo") << "J2C Engine is: " << LLImageJ2C::getEngineInfo() << LL_ENDL;
	LL_INFOS("InitInfo") << "libcurl version is: " << LLCore::LLHttp::getCURLVersion() << LL_ENDL;

	/////////////////////////////////////////////////
	// OS-specific login dialogs
	/////////////////////////////////////////////////

	//test_cached_control();

	// track number of times that app has run
	mNumSessions = gSavedSettings.getS32("NumSessions");
	mNumSessions++;
	gSavedSettings.setS32("NumSessions", mNumSessions);

	// LLKeyboard relies on LLUI to know what some accelerator keys are called.
	LLKeyboard::setStringTranslatorFunc( LLTrans::getKeyboardString );

	LLWeb::initClass();			  // do this after LLUI

	// Provide the text fields with callbacks for opening Urls
	LLUrlAction::setOpenURLCallback(boost::bind(&LLWeb::loadURL, _1, LLStringUtil::null, LLStringUtil::null));
	LLUrlAction::setOpenURLInternalCallback(boost::bind(&LLWeb::loadURLInternal, _1, LLStringUtil::null, LLStringUtil::null, false));
	LLUrlAction::setOpenURLExternalCallback(boost::bind(&LLWeb::loadURLExternal, _1, true, LLStringUtil::null));
	LLUrlAction::setExecuteSLURLCallback(&LLURLDispatcher::dispatchFromTextEditor);

	// Let code in llui access the viewer help floater
	LLUI::sHelpImpl = LLViewerHelp::getInstance();

	LL_INFOS("InitInfo") << "UI initialization is done." << LL_ENDL ;

	// Load translations for tooltips
	LLFloater::initClass();

	/////////////////////////////////////////////////

	LLToolMgr::getInstance(); // Initialize tool manager if not already instantiated

	LLViewerFloaterReg::registerFloaters();

	/////////////////////////////////////////////////
	//
	// Load settings files
	//
	//
	LLGroupMgr::parseRoleActions("role_actions.xml");

	LLAgent::parseTeleportMessages("teleport_strings.xml");

	// load MIME type -> media impl mappings
	std::string mime_types_name;
#if LL_DARWIN
	mime_types_name = "mime_types_mac.xml";
#elif LL_LINUX
	mime_types_name = "mime_types_linux.xml";
#else
	mime_types_name = "mime_types.xml";
#endif
	LLMIMETypes::parseMIMETypes( mime_types_name );

	// Copy settings to globals. *TODO: Remove or move to appropriage class initializers
	settings_to_globals();
	// Setup settings listeners
	settings_setup_listeners();
	// Modify settings based on system configuration and compile options
	settings_modify();

	// Find partition serial number (Windows) or hardware serial (Mac)
	mSerialNumber = generateSerialNumber();

	// do any necessary set-up for accepting incoming SLURLs from apps
	initSLURLHandler();

	if(false == initHardwareTest())
	{
		// Early out from user choice.
		return false;
	}
	LL_INFOS("InitInfo") << "Hardware test initialization done." << LL_ENDL ;

	// Prepare for out-of-memory situations, during which we will crash on
	// purpose and save a dump.
#if LL_WINDOWS && LL_RELEASE_FOR_DOWNLOAD && LL_USE_SMARTHEAP
	MemSetErrorHandler(first_mem_error_handler);
#endif // LL_WINDOWS && LL_RELEASE_FOR_DOWNLOAD && LL_USE_SMARTHEAP

	// *Note: this is where gViewerStats used to be created.

	//
	// Initialize the VFS, and gracefully handle initialization errors
	//

	if (!initCache())
	{
		LL_WARNS("InitInfo") << "Failed to init cache" << LL_ENDL;
		std::ostringstream msg;
		msg << LLTrans::getString("MBUnableToAccessFile");
		OSMessageBox(msg.str(),LLStringUtil::null,OSMB_OK);
		return 0;
	}
	LL_INFOS("InitInfo") << "Cache initialization is done." << LL_ENDL ;

	// Initialize the repeater service.
	LLMainLoopRepeater::instance().start();

	//
	// Initialize the window
	//
	gGLActive = TRUE;
	initWindow();
	LL_INFOS("InitInfo") << "Window is initialized." << LL_ENDL ;

	// initWindow also initializes the Feature List, so now we can initialize this global.
	LLCubeMap::sUseCubeMaps = LLFeatureManager::getInstance()->isFeatureAvailable("RenderCubeMap");

	// call all self-registered classes
	LLInitClassList::instance().fireCallbacks();

	LLFolderViewItem::initClass(); // SJB: Needs to happen after initWindow(), not sure why but related to fonts

	gGLManager.getGLInfo(gDebugInfo);
	gGLManager.printGLInfoString();

	// Load Default bindings
	// <FS:Ansariel> Optional AZERTY keyboard layout
	//std::string key_bindings_file = gDirUtilp->findFile("keys.xml",
	std::string keyBindingFileName("keys.xml");
	if (gSavedSettings.getBOOL("FSUseAzertyKeyboardLayout"))
	{
		keyBindingFileName = "keys_azerty.xml";
	}
	std::string key_bindings_file = gDirUtilp->findFile(keyBindingFileName,
	// </FS:Ansariel>
														gDirUtilp->getExpandedFilename(LL_PATH_USER_SETTINGS, ""),
														gDirUtilp->getExpandedFilename(LL_PATH_APP_SETTINGS, ""));


	if (!gViewerKeyboard.loadBindingsXML(key_bindings_file))
	{
		std::string key_bindings_file = gDirUtilp->findFile("keys.ini",
															gDirUtilp->getExpandedFilename(LL_PATH_USER_SETTINGS, ""),
															gDirUtilp->getExpandedFilename(LL_PATH_APP_SETTINGS, ""));
		if (!gViewerKeyboard.loadBindings(key_bindings_file))
		{
			LL_ERRS("InitInfo") << "Unable to open keys.ini" << LL_ENDL;
		}
	}

	// If we don't have the right GL requirements, exit.
	if (!gGLManager.mHasRequirements)
	{
		// can't use an alert here since we're exiting and
		// all hell breaks lose.
		OSMessageBox(
			LLNotifications::instance().getGlobalString("UnsupportedGLRequirements"),
			LLStringUtil::null,
			OSMB_OK);
		return 0;
	}

	// Without SSE2 support we will crash almost immediately, warn here.
	if (!gSysCPU.hasSSE2())
	{
		// can't use an alert here since we're exiting and
		// all hell breaks lose.
		OSMessageBox(
			LLNotifications::instance().getGlobalString("UnsupportedCPUSSE2"),
			LLStringUtil::null,
			OSMB_OK);
		return 0;
	}

	// alert the user if they are using unsupported hardware
	if(!gSavedSettings.getBOOL("AlertedUnsupportedHardware"))
	{
		bool unsupported = false;
		LLSD args;
		std::string minSpecs;

		// get cpu data from xml
		std::stringstream minCPUString(LLNotifications::instance().getGlobalString("UnsupportedCPUAmount"));
		S32 minCPU = 0;
		minCPUString >> minCPU;

		// get RAM data from XML
		std::stringstream minRAMString(LLNotifications::instance().getGlobalString("UnsupportedRAMAmount"));
		U64Bytes minRAM;
		minRAMString >> minRAM;

		if(!LLFeatureManager::getInstance()->isGPUSupported() && LLFeatureManager::getInstance()->getGPUClass() != GPU_CLASS_UNKNOWN)
		{
			minSpecs += LLNotifications::instance().getGlobalString("UnsupportedGPU");
			minSpecs += "\n";
			unsupported = true;
		}
		if(gSysCPU.getMHz() < minCPU)
		{
			minSpecs += LLNotifications::instance().getGlobalString("UnsupportedCPU");
			minSpecs += "\n";
			unsupported = true;
		}
		if(gSysMemory.getPhysicalMemoryKB() < minRAM)
		{
			minSpecs += LLNotifications::instance().getGlobalString("UnsupportedRAM");
			minSpecs += "\n";
			unsupported = true;
		}

		if (LLFeatureManager::getInstance()->getGPUClass() == GPU_CLASS_UNKNOWN)
		{
			LLNotificationsUtil::add("UnknownGPU");
		}

		if(unsupported)
		{
			if(!gSavedSettings.controlExists("WarnUnsupportedHardware")
				|| gSavedSettings.getBOOL("WarnUnsupportedHardware"))
			{
				args["MINSPECS"] = minSpecs;
				LLNotificationsUtil::add("UnsupportedHardware", args );
			}

		}
	}

#if LL_WINDOWS
	if (gGLManager.mGLVersion < LLFeatureManager::getInstance()->getExpectedGLVersion())
	{
		std::string url;
		if (gGLManager.mIsIntel)
		{
			url = LLTrans::getString("IntelDriverPage");
		}
		else if (gGLManager.mIsNVIDIA)
		{
			url = LLTrans::getString("NvidiaDriverPage");
		}
		else if (gGLManager.mIsATI)
		{
			url = LLTrans::getString("AMDDriverPage");
		}

		if (!url.empty())
		{
			LLNotificationsUtil::add("OldGPUDriver", LLSD().with("URL", url));
		}
	}
#endif


	// save the graphics card
	gDebugInfo["GraphicsCard"] = LLFeatureManager::getInstance()->getGPUString();

	// Save the current version to the prefs file
	gSavedSettings.setString("LastRunVersion",
							 LLVersionInfo::getChannelAndVersion());

	gSimLastTime = gRenderStartTime.getElapsedTimeF32();
	gSimFrames = (F32)gFrameCount;

	LLViewerJoystick::getInstance()->init(false);

	try {
		initializeSecHandler();
	}
	catch (LLProtectedDataException ex)
	{
		// <FS:Ansariel> Write exception message to log
      LL_WARNS() << "Error initializing SecHandlers: " << ex.what() << LL_ENDL;
	  LLNotificationsUtil::add("CorruptedProtectedDataStore");
	}

	gGLActive = FALSE;

	// <FS:Ansariel> Disable updater
//	LLProcess::Params updater;
//	updater.desc = "updater process";
//	// Because it's the updater, it MUST persist beyond the lifespan of the
//	// viewer itself.
//	updater.autokill = false;
//#if LL_WINDOWS
//	updater.executable = gDirUtilp->getExpandedFilename(LL_PATH_EXECUTABLE, "SLVersionChecker.exe");
//#elif LL_DARWIN
//	// explicitly run the system Python interpreter on SLVersionChecker.py
//	updater.executable = "python";
//	updater.args.add(gDirUtilp->add(gDirUtilp->getAppRODataDir(), "updater", "SLVersionChecker.py"));
//#else
//	updater.executable = gDirUtilp->getExpandedFilename(LL_PATH_EXECUTABLE, "SLVersionChecker");
//#endif
//	// add LEAP mode command-line argument to whichever of these we selected
//	updater.args.add("leap");
//	// UpdaterServiceSettings
//	updater.args.add(stringize(gSavedSettings.getU32("UpdaterServiceSetting")));
//	// channel
//	updater.args.add(LLVersionInfo::getChannel());
//	// testok
//	updater.args.add(gSavedSettings.getString("UpdaterServiceURL"));
//	// ForceAddressSize
//	updater.args.add(stringize(gSavedSettings.getU32("ForceAddressSize")));
//#if LL_WINDOWS && !LL_RELEASE_FOR_DOWNLOAD && !LL_SEND_CRASH_REPORTS
//	// This is neither a release package, nor crash-reporting enabled test build
//	// try to run version updater, but don't bother if it fails (file might be missing)
//	LLLeap *leap_p = LLLeap::create(updater, false);
//	if (!leap_p)
//	{
//		LL_WARNS("LLLeap") << "Failed to run LLLeap" << LL_ENDL;
//	}
//#else
// 	// Run the updater. An exception from launching the updater should bother us.
//	LLLeap::create(updater, true);
//#endif
	// </FS:Ansariel>

	// Iterate over --leap command-line options. But this is a bit tricky: if
	// there's only one, it won't be an array at all.
	LLSD LeapCommand(gSavedSettings.getLLSD("LeapCommand"));
	LL_DEBUGS("InitInfo") << "LeapCommand: " << LeapCommand << LL_ENDL;
	if (LeapCommand.isDefined() && ! LeapCommand.isArray())
	{
		// If LeapCommand is actually a scalar value, make an array of it.
		// Have to do it in two steps because LeapCommand.append(LeapCommand)
		// trashes content! :-P
		LLSD item(LeapCommand);
		LeapCommand.append(item);
	}
	BOOST_FOREACH(const std::string& leap, llsd::inArray(LeapCommand))
	{
		LL_INFOS("InitInfo") << "processing --leap \"" << leap << '"' << LL_ENDL;
		// We don't have any better description of this plugin than the
		// user-specified command line. Passing "" causes LLLeap to derive a
		// description from the command line itself.
		// Suppress LLLeap::Error exception: trust LLLeap's own logging. We
		// don't consider any one --leap command mission-critical, so if one
		// fails, log it, shrug and carry on.
		LLLeap::create("", leap, false); // exception=false
	}

	if (gSavedSettings.getBOOL("QAMode") && gSavedSettings.getS32("QAModeEventHostPort") > 0)
	{
		LL_WARNS("InitInfo") << "QAModeEventHostPort DEPRECATED: "
							 << "lleventhost no longer supported as a dynamic library"
							 << LL_ENDL;
	}

	LLViewerMedia::initClass();
	LL_INFOS("InitInfo") << "Viewer media initialized." << LL_ENDL ;

	LLTextUtil::TextHelpers::iconCallbackCreationFunction = create_text_segment_icon_from_url_match;

	//EXT-7013 - On windows for some locale (Japanese) standard
	//datetime formatting functions didn't support some parameters such as "weekday".
	//Names for days and months localized in xml are also useful for Polish locale(STORM-107).
	std::string language = gSavedSettings.getString("Language");
	if(language == "ja" || language == "pl")
	{
		LLStringOps::setupWeekDaysNames(LLTrans::getString("dateTimeWeekdaysNames"));
		LLStringOps::setupWeekDaysShortNames(LLTrans::getString("dateTimeWeekdaysShortNames"));
		LLStringOps::setupMonthNames(LLTrans::getString("dateTimeMonthNames"));
		LLStringOps::setupMonthShortNames(LLTrans::getString("dateTimeMonthShortNames"));
		LLStringOps::setupDayFormat(LLTrans::getString("dateTimeDayFormat"));

		LLStringOps::sAM = LLTrans::getString("dateTimeAM");
		LLStringOps::sPM = LLTrans::getString("dateTimePM");
	}

	LLAgentLanguage::init();

    /// Tell the Coprocedure manager how to discover and store the pool sizes
    // what I wanted
    LLCoprocedureManager::getInstance()->setPropertyMethods(
        boost::bind(&LLControlGroup::getU32, boost::ref(gSavedSettings), _1),
        boost::bind(&LLControlGroup::declareU32, boost::ref(gSavedSettings), _1, _2, _3, LLControlVariable::PERSIST_ALWAYS));

	// initializing the settings sanity checker
	SanityCheck::instance().init();

	// <FS:Ansariel> Init debug rects
	LLView::sDebugRects = gSavedSettings.getBOOL("DebugViews");

	// TODO: consider moving proxy initialization here or LLCopocedureManager after proxy initialization, may be implement
	// some other protection to make sure we don't use network before initializng proxy

	/*----------------------------------------------------------------------*/
	// nat 2016-06-29 moved the following here from the former mainLoop().
	mMainloopTimeout = new LLWatchdogTimeout();

	// Create IO Pump to use for HTTP Requests.
	gServicePump = new LLPumpIO(gAPRPoolp);

	// Note: this is where gLocalSpeakerMgr and gActiveSpeakerMgr used to be instantiated.

	LLVoiceChannel::initClass();
	LLVoiceClient::getInstance()->init(gServicePump);
	// <FS:Ansariel> [FS communication UI]
	// LLVoiceChannel::setCurrentVoiceChannelChangedCallback(boost::bind(&LLFloaterIMContainer::onCurrentChannelChanged, _1), true);
	LLVoiceChannel::setCurrentVoiceChannelChangedCallback( boost::bind( &FSFloaterVoiceControls::sOnCurrentChannelChanged, _1 ), true );
	// </FS:Ansariel> [FS communication UI]

	joystick = LLViewerJoystick::getInstance();
	joystick->setNeedsReset(true);
	/*----------------------------------------------------------------------*/

	// <FS:Ansariel> FIRE-22297: FPS limiter not working properly on Mac/Linux
	//gSavedSettings.getControl("FramePerSecondLimit")->getSignal()->connect(boost::bind(&LLAppViewer::onChangeFrameLimit, this, _2));
	//onChangeFrameLimit(gSavedSettings.getLLSD("FramePerSecondLimit"));
	// </FS:Ansariel>

	return true;
}

void LLAppViewer::initMaxHeapSize()
{
	//set the max heap size.
	//here is some info regarding to the max heap size:
	//------------------------------------------------------------------------------------------
	// OS       | setting | SL address bits | max manageable memory space | max heap size
	// Win 32   | default | 32-bit          | 2GB                         | < 1.7GB
	// Win 32   | /3G     | 32-bit          | 3GB                         | < 1.7GB or 2.7GB
	//Linux 32  | default | 32-bit          | 3GB                         | < 2.7GB
	//Linux 32  |HUGEMEM  | 32-bit          | 4GB                         | < 3.7GB
	//64-bit OS |default  | 32-bit          | 4GB                         | < 3.7GB
	//64-bit OS |default  | 64-bit          | N/A (> 4GB)                 | N/A (> 4GB)
	//------------------------------------------------------------------------------------------
	//currently SL is built under 32-bit setting, we set its max heap size no more than 1.6 GB.

	//F32 max_heap_size_gb = llmin(1.6f, (F32)gSavedSettings.getF32("MaxHeapSize")) ;
	F32Gigabytes max_heap_size_gb = (F32Gigabytes)gSavedSettings.getF32("MaxHeapSize") ;
	BOOL enable_mem_failure_prevention = (BOOL)gSavedSettings.getBOOL("MemoryFailurePreventionEnabled") ;
// <FS:Ansariel> Enable low memory checks on 32bit builds
#if ADDRESS_SIZE == 64
	enable_mem_failure_prevention = FALSE;
#endif
// </FS:Ansariel>

	LLMemory::initMaxHeapSizeGB(max_heap_size_gb, enable_mem_failure_prevention) ;
}

void LLAppViewer::checkMemory()
{
	const static F32 MEMORY_CHECK_INTERVAL = 1.0f ; //second
	//const static F32 MAX_QUIT_WAIT_TIME = 30.0f ; //seconds
	//static F32 force_quit_timer = MAX_QUIT_WAIT_TIME + MEMORY_CHECK_INTERVAL ;

	// <FS:Ansariel> Enable low memory checks on 32bit builds
	//if(!gGLManager.mDebugGPU)
	//{
	//	return ;
	//}
#if ADDRESS_SIZE == 32
	static LLCachedControl<bool> mem_failure_prevention(gSavedSettings, "MemoryFailurePreventionEnabled");
	if (!mem_failure_prevention)
#endif
	{
		return ;
	}
	// </FS:Ansariel>

	if(MEMORY_CHECK_INTERVAL > mMemCheckTimer.getElapsedTimeF32())
	{
		return ;
	}
	mMemCheckTimer.reset() ;

		//update the availability of memory
		LLMemory::updateMemoryInfo() ;

	bool is_low = LLMemory::isMemoryPoolLow() ;

	LLPipeline::throttleNewMemoryAllocation(is_low) ;

	if(is_low)
	{
		// <FS:Ansariel> Causes spammy log output
		//LLMemory::logMemoryInfo() ;
	}
}

static LLTrace::BlockTimerStatHandle FTM_MESSAGES("System Messages");
static LLTrace::BlockTimerStatHandle FTM_SLEEP("Sleep");
static LLTrace::BlockTimerStatHandle FTM_YIELD("Yield");

static LLTrace::BlockTimerStatHandle FTM_TEXTURE_CACHE("Texture Cache");
static LLTrace::BlockTimerStatHandle FTM_DECODE("Image Decode");
static LLTrace::BlockTimerStatHandle FTM_TEXTURE_FETCH("Texture Fetch");
static LLTrace::BlockTimerStatHandle FTM_VFS("VFS Thread");
static LLTrace::BlockTimerStatHandle FTM_LFS("LFS Thread");
static LLTrace::BlockTimerStatHandle FTM_PAUSE_THREADS("Pause Threads");
static LLTrace::BlockTimerStatHandle FTM_IDLE("Idle");
static LLTrace::BlockTimerStatHandle FTM_PUMP("Pump");
static LLTrace::BlockTimerStatHandle FTM_PUMP_SERVICE("Service");
static LLTrace::BlockTimerStatHandle FTM_SERVICE_CALLBACK("Callback");
static LLTrace::BlockTimerStatHandle FTM_AGENT_AUTOPILOT("Autopilot");
static LLTrace::BlockTimerStatHandle FTM_AGENT_UPDATE("Update");

// externally visible timers
LLTrace::BlockTimerStatHandle FTM_FRAME("Frame");

bool LLAppViewer::frame()
{
	bool ret = false;

	if (gSimulateMemLeak)
	{
		try
		{
			ret = doFrame();
		}
		catch (const LLContinueError&)
		{
			LOG_UNHANDLED_EXCEPTION("");
		}
		catch (std::bad_alloc)
		{
			LLMemory::logMemoryInfo(TRUE);
			LLFloaterMemLeak* mem_leak_instance = LLFloaterReg::findTypedInstance<LLFloaterMemLeak>("mem_leaking");
			if (mem_leak_instance)
			{
				mem_leak_instance->stop();
			}
			LL_WARNS() << "Bad memory allocation in LLAppViewer::frame()!" << LL_ENDL;
		}
	}
	else
	{ 
		try
		{
			ret = doFrame();
		}
		catch (const LLContinueError&)
		{
			LOG_UNHANDLED_EXCEPTION("");
		}
	}

	return ret;
}

bool LLAppViewer::doFrame()
{
	LLEventPump& mainloop(LLEventPumps::instance().obtain("mainloop"));
	LLSD newFrame;

	// <FS:Ansariel> MaxFPS Viewer-Chui merge error
	LLTimer periodicRenderingTimer;
	BOOL restore_rendering_masks = FALSE;
	// </FS:Ansariel> MaxFPS Viewer-Chui merge error
	// <FS:Ansariel> FIRE-22297: FPS limiter not working properly on Mac/Linux
	LLTimer frameTimer;

	nd::etw::logFrame(); // <FS:ND> Write the start of each frame. Even if our Provider (Firestorm) would be enabled, this has only light impact. Does nothing on OSX and Linux.

	LL_RECORD_BLOCK_TIME(FTM_FRAME);
	LLTrace::BlockTimer::processTimes();
	LLTrace::get_frame_recording().nextPeriod();
	LLTrace::BlockTimer::logStats();

	LLTrace::get_thread_recorder()->pullFromChildren();

	//clear call stack records
	LL_CLEAR_CALLSTACKS();

	//check memory availability information
	checkMemory() ;

	{
		// <FS:Ansariel> MaxFPS Viewer-Chui merge error
		// Check if we need to restore rendering masks.
		if (restore_rendering_masks)
		{
			gPipeline.popRenderDebugFeatureMask();
			gPipeline.popRenderTypeMask();
		}
		// Check if we need to temporarily enable rendering.
		//F32 periodic_rendering = gSavedSettings.getF32("ForcePeriodicRenderingTime");
		static LLCachedControl<F32> periodic_rendering(gSavedSettings, "ForcePeriodicRenderingTime");
		if (periodic_rendering > F_APPROXIMATELY_ZERO && periodicRenderingTimer.getElapsedTimeF64() > periodic_rendering)
		{
			periodicRenderingTimer.reset();
			restore_rendering_masks = TRUE;
			gPipeline.pushRenderTypeMask();
			gPipeline.pushRenderDebugFeatureMask();
			gPipeline.setAllRenderTypes();
			gPipeline.setAllRenderDebugFeatures();
		}
		else
		{
			restore_rendering_masks = FALSE;
		}
		// </FS:Ansariel> MaxFPS Viewer-Chui merge error

		pingMainloopTimeout("Main:MiscNativeWindowEvents");

		if (gViewerWindow)
		{
			LL_RECORD_BLOCK_TIME(FTM_MESSAGES);
			gViewerWindow->getWindow()->processMiscNativeEvents();
		}

		pingMainloopTimeout("Main:GatherInput");

		if (gViewerWindow)
		{
			LL_RECORD_BLOCK_TIME(FTM_MESSAGES);
			if (!restoreErrorTrap())
			{
				LL_WARNS() << " Someone took over my signal/exception handler (post messagehandling)!" << LL_ENDL;
			}

			gViewerWindow->getWindow()->gatherInput();
		}

		//memory leaking simulation
		if (gSimulateMemLeak)
		{
			LLFloaterMemLeak* mem_leak_instance =
				LLFloaterReg::findTypedInstance<LLFloaterMemLeak>("mem_leaking");
			if (mem_leak_instance)
			{
				mem_leak_instance->idle();
			}
		}

		// canonical per-frame event
		mainloop.post(newFrame);

		if (!LLApp::isExiting())
		{
			pingMainloopTimeout("Main:JoystickKeyboard");

			// Scan keyboard for movement keys.  Command keys and typing
			// are handled by windows callbacks.  Don't do this until we're
			// done initializing.  JC
			if (gViewerWindow
				&& (gHeadlessClient || gViewerWindow->getWindow()->getVisible())
				&& gViewerWindow->getActive()
				&& !gViewerWindow->getWindow()->getMinimized()
				&& LLStartUp::getStartupState() == STATE_STARTED
				&& (gHeadlessClient || !gViewerWindow->getShowProgress())
				&& !gFocusMgr.focusLocked())
			{
				joystick->scanJoystick();
				gKeyboard->scanKeyboard();
				// <FS:Ansariel> Chalice Yao's crouch toggle
				static LLCachedControl<bool> fsCrouchToggle(gSavedPerAccountSettings, "FSCrouchToggle");
				static LLCachedControl<bool> fsCrouchToggleStatus(gSavedPerAccountSettings, "FSCrouchToggleStatus");
				if (fsCrouchToggle && fsCrouchToggleStatus)
				{
					gAgent.moveUp(-1);
			}
				// </FS:Ansariel>
			}

			// Update state based on messages, user input, object idle.
			{
				pauseMainloopTimeout(); // *TODO: Remove. Messages shouldn't be stalling for 20+ seconds!

				LL_RECORD_BLOCK_TIME(FTM_IDLE);
				idle();

				resumeMainloopTimeout();
			}

			if (gDoDisconnect && (LLStartUp::getStartupState() == STATE_STARTED))
			{
				pauseMainloopTimeout();
				saveFinalSnapshot();
				disconnectViewer();
				resumeMainloopTimeout();
			}

			// Render scene.
			// *TODO: Should we run display() even during gHeadlessClient?  DK 2011-02-18
			if (!LLApp::isExiting() && !gHeadlessClient && gViewerWindow)
			{
				pingMainloopTimeout("Main:Display");
				gGLActive = TRUE;

				// <FS:Ansariel> FIRE-22297: FPS limiter not working properly on Mac/Linux
				//static U64 last_call = 0;
				//if (!gTeleportDisplay)
				//{
				//	// Frame/draw throttling
				//	U64 elapsed_time = LLTimer::getTotalTime() - last_call;
				//	if (elapsed_time < mMinMicroSecPerFrame)
				//	{
				//		LL_RECORD_BLOCK_TIME(FTM_SLEEP);
				//		// llclamp for when time function gets funky
				//		U64 sleep_time = llclamp(mMinMicroSecPerFrame - elapsed_time, (U64)1, (U64)1e6);
				//		micro_sleep(sleep_time, 0);
				//	}
				//}
				//last_call = LLTimer::getTotalTime();
				// </FS:Ansariel>

				display();

				pingMainloopTimeout("Main:Snapshot");
				LLFloaterSnapshot::update(); // take snapshots
				LLFloaterOutfitSnapshot::update();
				gGLActive = FALSE;
			}
		}

		pingMainloopTimeout("Main:Sleep");

		pauseMainloopTimeout();

		// Sleep and run background threads
		{
			LL_RECORD_BLOCK_TIME(FTM_SLEEP);

			// yield some time to the os based on command line option
			static LLCachedControl<S32> yield_time(gSavedSettings, "YieldTime", -1);
			if(yield_time >= 0)
			{
				LL_RECORD_BLOCK_TIME(FTM_YIELD);
				ms_sleep(yield_time);
			}

			// yield cooperatively when not running as foreground window
			if (   (gViewerWindow && !gViewerWindow->getWindow()->getVisible())
					|| !gFocusMgr.getAppHasFocus())
			{
				// Sleep if we're not rendering, or the window is minimized.
				static LLCachedControl<S32> s_bacground_yeild_time(gSavedSettings, "BackgroundYieldTime", 40);
				S32 milliseconds_to_sleep = llclamp((S32)s_bacground_yeild_time, 0, 1000);
				// don't sleep when BackgroundYieldTime set to 0, since this will still yield to other threads
				// of equal priority on Windows
				if (milliseconds_to_sleep > 0)
				{
					ms_sleep(milliseconds_to_sleep);
					// also pause worker threads during this wait period
					LLAppViewer::getTextureCache()->pause();
					LLAppViewer::getImageDecodeThread()->pause();
				}
			}

			if (mRandomizeFramerate)
			{
				ms_sleep(rand() % 200);
			}

			if (mPeriodicSlowFrame
				&& (gFrameCount % 10 == 0))
			{
				LL_INFOS() << "Periodic slow frame - sleeping 500 ms" << LL_ENDL;
				ms_sleep(500);
			}

			S32 total_work_pending = 0;
			S32 total_io_pending = 0;
			{
				S32 work_pending = 0;
				S32 io_pending = 0;
				F32 max_time = llmin(gFrameIntervalSeconds.value() *10.f, 1.f);

				work_pending += updateTextureThreads(max_time);

				{
					LL_RECORD_BLOCK_TIME(FTM_VFS);
 					io_pending += LLVFSThread::updateClass(1);
				}
				{
					LL_RECORD_BLOCK_TIME(FTM_LFS);
 					io_pending += LLLFSThread::updateClass(1);
				}

				if (io_pending > 1000)
				{
					ms_sleep(llmin(io_pending/100,100)); // give the vfs some time to catch up
				}

				total_work_pending += work_pending ;
				total_io_pending += io_pending ;

			}
			gMeshRepo.update() ;

			if(!total_work_pending) //pause texture fetching threads if nothing to process.
			{
				LLAppViewer::getTextureCache()->pause();
				LLAppViewer::getImageDecodeThread()->pause();
				LLAppViewer::getTextureFetch()->pause();
			}
			if(!total_io_pending) //pause file threads if nothing to process.
			{
				LLVFSThread::sLocal->pause();
				LLLFSThread::sLocal->pause();
			}

			//texture fetching debugger
			if(LLTextureFetchDebugger::isEnabled())
			{
				LLFloaterTextureFetchDebugger* tex_fetch_debugger_instance =
					LLFloaterReg::findTypedInstance<LLFloaterTextureFetchDebugger>("tex_fetch_debugger");
				if(tex_fetch_debugger_instance)
				{
					tex_fetch_debugger_instance->idle() ;
				}
			}

			// <FS:Ansariel> FIRE-22297: FPS limiter not working properly on Mac/Linux
			static LLCachedControl<U32> max_fps(gSavedSettings, "FramePerSecondLimit");
			static LLCachedControl<bool> fsLimitFramerate(gSavedSettings, "FSLimitFramerate");
			if (fsLimitFramerate && LLStartUp::getStartupState() == STATE_STARTED && !gTeleportDisplay && !logoutRequestSent() && max_fps > F_APPROXIMATELY_ZERO)
			{
				// Sleep a while to limit frame rate.
				F32 min_frame_time = 1.f / (F32)max_fps;
				S32 milliseconds_to_sleep = llclamp((S32)((min_frame_time - frameTimer.getElapsedTimeF64()) * 1000.f), 0, 1000);
				if (milliseconds_to_sleep > 0)
				{
					LL_RECORD_BLOCK_TIME(FTM_SLEEP);
					ms_sleep(milliseconds_to_sleep);
				}
			}
			frameTimer.reset();
			// </FS:Ansariel>

			resumeMainloopTimeout();

			pingMainloopTimeout("Main:End");
		}
	}

	if (LLApp::isExiting())
	{
		// Save snapshot for next time, if we made it through initialization
		if (STATE_STARTED == LLStartUp::getStartupState())
		{
			saveFinalSnapshot();
		}

		if (LLVoiceClient::instanceExists())
		{
			LLVoiceClient::getInstance()->terminate();
		}

		delete gServicePump;

		destroyMainloopTimeout();

		LL_INFOS() << "Exiting main_loop" << LL_ENDL;
	}

	return ! LLApp::isRunning();
}

S32 LLAppViewer::updateTextureThreads(F32 max_time)
{
	S32 work_pending = 0;
	{
		LL_RECORD_BLOCK_TIME(FTM_TEXTURE_CACHE);
 		work_pending += LLAppViewer::getTextureCache()->update(max_time); // unpauses the texture cache thread
	}
	{
		LL_RECORD_BLOCK_TIME(FTM_DECODE);
	 	work_pending += LLAppViewer::getImageDecodeThread()->update(max_time); // unpauses the image thread
	}
	{
		LL_RECORD_BLOCK_TIME(FTM_TEXTURE_FETCH);
	 	work_pending += LLAppViewer::getTextureFetch()->update(max_time); // unpauses the texture fetch thread
	}
	return work_pending;
}

void LLAppViewer::flushVFSIO()
{
	while (1)
	{
		S32 pending = LLVFSThread::updateClass(0);
		pending += LLLFSThread::updateClass(0);
		if (!pending)
		{
			break;
		}
		LL_INFOS() << "Waiting for pending IO to finish: " << pending << LL_ENDL;
		ms_sleep(100);
	}
}

bool LLAppViewer::cleanup()
{
	//ditch LLVOAvatarSelf instance
	gAgentAvatarp = NULL;

    LLNotifications::instance().clear();

	// workaround for DEV-35406 crash on shutdown
	LLEventPumps::instance().reset();

#if HAS_GROWL
	GrowlManager::destroyManager();
#endif

	//dump scene loading monitor results
	if (LLSceneMonitor::instanceExists())
	{
		LLSceneMonitor::instance().dumpToFile(gDirUtilp->getExpandedFilename(LL_PATH_LOGS, "scene_monitor_results.csv"));
	}

	// There used to be an 'if (LLFastTimerView::sAnalyzePerformance)' block
	// here, completely redundant with the one that occurs later in this same
	// function. Presumably the duplication was due to an automated merge gone
	// bad. Not knowing which instance to prefer, we chose to retain the later
	// one because it happens just after mFastTimerLogThread is deleted. This
	// comment is in case we guessed wrong, so we can move it here instead.

	// remove any old breakpad minidump files from the log directory
	if (! isError())
	{
		std::string logdir = gDirUtilp->getExpandedFilename(LL_PATH_LOGS, "");
		gDirUtilp->deleteFilesInDir(logdir, "*-*-*-*-*.dmp");
	}

	{
		// Kill off LLLeap objects. We can find them all because LLLeap is derived
		// from LLInstanceTracker. But collect instances first: LLInstanceTracker
		// specifically forbids adding/deleting instances while iterating.
		std::vector<LLLeap*> leaps;
		leaps.reserve(LLLeap::instanceCount());
		for (LLLeap::instance_iter li(LLLeap::beginInstances()), lend(LLLeap::endInstances());
			 li != lend; ++li)
		{
			leaps.push_back(&*li);
		}
		// Okay, now trash them all. We don't have to NULL or erase the entry
		// in 'leaps' because the whole vector is going away momentarily.
		BOOST_FOREACH(LLLeap* leap, leaps)
		{
			delete leap;
		}
	} // destroy 'leaps'

	//flag all elements as needing to be destroyed immediately
	// to ensure shutdown order
	LLMortician::setZealous(TRUE);

    // Give any remaining SLPlugin instances a chance to exit cleanly.
    LLPluginProcessParent::shutdown();

	disconnectViewer();

	LL_INFOS() << "Viewer disconnected" << LL_ENDL;

	display_cleanup();

	release_start_screen(); // just in case

	LLError::logToFixedBuffer(NULL); // stop the fixed buffer recorder

	LL_INFOS() << "Cleaning Up" << LL_ENDL;

	// <FS:Zi> Backup Settings
	if(mSaveSettingsOnExit)
	{
	// </FS:Zi>
	// FIRE-4871: Save per-account settings earlier -- TS
	std::string per_account_settings_file = gSavedSettings.getString("PerAccountSettingsFile");
	if (per_account_settings_file.empty())
	{
		LL_INFOS() << "Not saving per-account settings; don't know the account name yet." << LL_ENDL;
	}
	// Only save per account settings if the previous login succeeded, otherwise
	// we might end up with a cleared out settings file in case a previous login
	// failed after loading per account settings. -Zi
	else if (!mSavePerAccountSettings)
	{
		LL_INFOS() << "Not saving per-account settings; last login was not successful." << LL_ENDL;
	}
	else
	{
		gSavedPerAccountSettings.saveToFile(per_account_settings_file, TRUE);
		LL_INFOS() << "First time: Saved per-account settings to " <<
		        per_account_settings_file << LL_ENDL;
	}
	gSavedSettings.saveToFile(gSavedSettings.getString("ClientSettingsFile"), TRUE);
	// /FIRE-4871
	// <FS:Zi> Backup Settings
	}
	else
	{
		LL_INFOS() << "Not saving settings, to prevent settings restore failure." << LL_ENDL;
	}
	// </FS:Zi>

	// shut down mesh streamer
	gMeshRepo.shutdown();

	// <FS:ND> FIRE-8385 Crash on exit in Havok. It is hard to say why it happens, as we only have the binary Havok blob. This is a hack around it.
	// Due to the fact the process is going to die anyway, the OS will clean up any reources left by not calling quitSystem.
	// The OpenSim version does not use Havok, it is okay to call shutdown then.
#ifdef OPENSIM
	// shut down Havok
	LLPhysicsExtensions::quitSystem();
#endif // </FS:ND>

	// <FS:ND> FIRE-20152; save avatar render settings during cleanup, not in the dtor of the static instance.
	// Otherwise the save will happen during crt termination when most of the viewers infrastructure is in a non deterministic state
	if( FSAvatarRenderPersistence::instanceExists() )
		FSAvatarRenderPersistence::getInstance()->deleteSingleton();
	// </FS:ND>

	// Must clean up texture references before viewer window is destroyed.
	if(LLHUDManager::instanceExists())
	{
		LLHUDManager::getInstance()->updateEffects();
		LLHUDObject::updateAll();
		LLHUDManager::getInstance()->cleanupEffects();
		LLHUDObject::cleanupHUDObjects();
		LL_INFOS() << "HUD Objects cleaned up" << LL_ENDL;
	}

	LLKeyframeDataCache::clear();

 	// End TransferManager before deleting systems it depends on (Audio, VFS, AssetStorage)
#if 0 // this seems to get us stuck in an infinite loop...
	gTransferManager.cleanup();
#endif

	SUBSYSTEM_CLEANUP(LLLocalBitmapMgr);

	// Note: this is where gWorldMap used to be deleted.

	// Note: this is where gHUDManager used to be deleted.
	if(LLHUDManager::instanceExists())
	{
		LLHUDManager::getInstance()->shutdownClass();
	}

	delete gAssetStorage;
	gAssetStorage = NULL;

	LLPolyMesh::freeAllMeshes();

	LLStartUp::cleanupNameCache();

	// Note: this is where gLocalSpeakerMgr and gActiveSpeakerMgr used to be deleted.

	if (LLWorldMap::instanceExists())
	{
		LLWorldMap::getInstance()->reset(); // release any images
	}

	LLCalc::cleanUp();

	LL_INFOS() << "Global stuff deleted" << LL_ENDL;

	if (gAudiop)
	{
        // be sure to stop the internet stream cleanly BEFORE destroying the interface to stop it.
        gAudiop->stopInternetStream();
        // shut down the streaming audio sub-subsystem first, in case it relies on not outliving the general audio subsystem.
		// <FS> FMOD fixes
        // LLStreamingAudioInterface *sai = gAudiop->getStreamingAudioImpl();
		// delete sai;
		// gAudiop->setStreamingAudioImpl(NULL);

        // shut down the audio subsystem
        gAudiop->shutdown();

		delete gAudiop;
		gAudiop = NULL;
	}

	// Note: this is where LLFeatureManager::getInstance()-> used to be deleted.

	// Patch up settings for next time
	// Must do this before we delete the viewer window,
	// such that we can suck rectangle information out of
	// it.
	cleanupSavedSettings();
	LL_INFOS() << "Settings patched up" << LL_ENDL;

	// delete some of the files left around in the cache.
	removeCacheFiles("*.wav");
	removeCacheFiles("*.tmp");
	removeCacheFiles("*.lso");
	removeCacheFiles("*.out");
	// <FS:Ansariel> Sound cache
	//removeCacheFiles("*.dsf");
	if (!gSavedSettings.getBOOL("FSKeepUnpackedCacheFiles"))
	{
		gDirUtilp->deleteFilesInDir(gDirUtilp->getExpandedFilename(LL_PATH_FS_SOUND_CACHE, ""), "*.dsf");
	}
	// </FS:Ansariel>
	removeCacheFiles("*.bodypart");
	removeCacheFiles("*.clothing");

	LL_INFOS() << "Cache files removed" << LL_ENDL;

	// Wait for any pending VFS IO
	flushVFSIO();
	LL_INFOS() << "Shutting down Views" << LL_ENDL;

	// Destroy the UI
	if( gViewerWindow)
		gViewerWindow->shutdownViews();

	LL_INFOS() << "Cleaning up Inventory" << LL_ENDL;

	// Cleanup Inventory after the UI since it will delete any remaining observers
	// (Deleted observers should have already removed themselves)
	gInventory.cleanupInventory();

	LLCoros::getInstance()->printActiveCoroutines();

	LL_INFOS() << "Cleaning up Selections" << LL_ENDL;

	// Clean up selection managers after UI is destroyed, as UI may be observing them.
	// Clean up before GL is shut down because we might be holding on to objects with texture references
	LLSelectMgr::cleanupGlobals();

	LL_INFOS() << "Shutting down OpenGL" << LL_ENDL;

	// Shut down OpenGL
	if( gViewerWindow)
	{
		gViewerWindow->shutdownGL();

		// Destroy window, and make sure we're not fullscreen
		// This may generate window reshape and activation events.
		// Therefore must do this before destroying the message system.
		delete gViewerWindow;
		gViewerWindow = NULL;
		LL_INFOS() << "ViewerWindow deleted" << LL_ENDL;
	}

	LL_INFOS() << "Cleaning up Keyboard & Joystick" << LL_ENDL;

	// viewer UI relies on keyboard so keep it aound until viewer UI isa gone
	delete gKeyboard;
	gKeyboard = NULL;

	// Turn off Space Navigator and similar devices
	LLViewerJoystick::getInstance()->terminate();

	LL_INFOS() << "Cleaning up Objects" << LL_ENDL;

	LLViewerObject::cleanupVOClasses();

	SUBSYSTEM_CLEANUP(LLAvatarAppearance);

	// <FS:Ansariel> Comment out duplicate clean up
	//SUBSYSTEM_CLEANUP(LLAvatarAppearance);

	SUBSYSTEM_CLEANUP(LLPostProcess);

	LLTracker::cleanupInstance();

	// *FIX: This is handled in LLAppViewerWin32::cleanup().
	// I'm keeping the comment to remember its order in cleanup,
	// in case of unforseen dependency.
	//#if LL_WINDOWS
	//	gDXHardware.cleanup();
	//#endif // LL_WINDOWS

	LLVolumeMgr* volume_manager = LLPrimitive::getVolumeManager();
	if (!volume_manager->cleanup())
	{
		LL_WARNS() << "Remaining references in the volume manager!" << LL_ENDL;
	}
	LLPrimitive::cleanupVolumeManager();

	LL_INFOS() << "Additional Cleanup..." << LL_ENDL;

	LLViewerParcelMgr::cleanupGlobals();

	// *Note: this is where gViewerStats used to be deleted.

 	//end_messaging_system();

	SUBSYSTEM_CLEANUP(LLFollowCamMgr);
	//SUBSYSTEM_CLEANUP(LLVolumeMgr);
	LLPrimitive::cleanupVolumeManager();
	SUBSYSTEM_CLEANUP(LLWorldMapView);
	SUBSYSTEM_CLEANUP(LLFolderViewItem);
	SUBSYSTEM_CLEANUP(LLUI);

	//
	// Shut down the VFS's AFTER the decode manager cleans up (since it cleans up vfiles).
	// Also after viewerwindow is deleted, since it may have image pointers (which have vfiles)
	// Also after shutting down the messaging system since it has VFS dependencies

	//
	LL_INFOS() << "Cleaning up VFS" << LL_ENDL;
	SUBSYSTEM_CLEANUP(LLVFile);

	LL_INFOS() << "Saving Data" << LL_ENDL;

	// Store the time of our current logoff
	gSavedPerAccountSettings.setU32("LastLogoff", time_corrected());

	// Must do this after all panels have been deleted because panels that have persistent rects
	// save their rects on delete.
	if(mSaveSettingsOnExit)		// <FS:Zi> Backup Settings
	{
		gSavedSettings.saveToFile(gSavedSettings.getString("ClientSettingsFile"), TRUE);

	LLUIColorTable::instance().saveUserSettings();

//<Firestorm Skin Cleanup>
	std::string skinSaved = gSavedSettings.getString("SkinCurrent");
	std::string themeSaved = gSavedSettings.getString("SkinCurrentTheme");
	if ((skinSaved != mCurrentSkin) || (themeSaved != mCurrentSkinTheme))
	{
		LL_INFOS() << "Clearing skin colors." << LL_ENDL;
		// Implementation to only purge skin colors
		LLUIColorTable::instance().saveUserSettingsPaletteOnly();

	}
//</Firestorm Skip Cleanup>
	}	// <FS:Zi> Backup Settings
	
	
	// <FS:Zi> Backup Settings
	if(mSaveSettingsOnExit)
	{
	std::string per_account_settings_file = gSavedSettings.getString("PerAccountSettingsFile");
	// </FS:Zi>
	// PerAccountSettingsFile should be empty if no user has been logged on.
	// *FIX:Mani This should get really saved in a "logoff" mode.
	// FIRE-4871: use the same file we picked out earlier -- TS
	if (per_account_settings_file.empty())
	{
		LL_INFOS() << "Not saving per-account settings; don't know the account name yet." << LL_ENDL;
	}
	// Only save per account settings if the previous login succeeded, otherwise
	// we might end up with a cleared out settings file in case a previous login
	// failed after loading per account settings.
	else if (!mSavePerAccountSettings)
	{
		LL_INFOS() << "Not saving per-account settings; last login was not successful." << LL_ENDL;
	}
	else
	{
		gSavedPerAccountSettings.saveToFile(per_account_settings_file, TRUE);
		LL_INFOS() << "Second time: Saved per-account settings to " <<
		        per_account_settings_file << LL_ENDL;
	}
	// <FS:Zi> Backup Settings
	}
	else
	{
		LL_INFOS() << "Not saving settings, to prevent settings restore failure." << LL_ENDL;
	}
	// </FS:Zi>

	// We need to save all crash settings, even if they're defaults [see LLCrashLogger::loadCrashBehaviorSetting()]
	gCrashSettings.saveToFile(gSavedSettings.getString("CrashSettingsFile"),FALSE);

	//std::string warnings_settings_filename = gDirUtilp->getExpandedFilename(LL_PATH_USER_SETTINGS, getSettingsFilename("Default", "Warnings"));
	std::string warnings_settings_filename = gDirUtilp->getExpandedFilename(LL_PATH_USER_SETTINGS, getSettingsFilename("User", "Warnings"));
	if(mSaveSettingsOnExit)		// <FS:Zi> Backup Settings
	gWarningSettings.saveToFile(warnings_settings_filename, TRUE);

	// Save URL history file
	if(mSaveSettingsOnExit)		// <FS:Zi> Backup Settings
	LLURLHistory::saveFile("url_history.xml");

	// save mute list. gMuteList used to also be deleted here too.
	if (gAgent.isInitialized() && LLMuteList::instanceExists())
	{
		LLMuteList::getInstance()->cache(gAgent.getID());
	}

	//save call log list
	if (LLConversationLog::instanceExists())
	{
		LLConversationLog::instance().cache();
	}

	if (mPurgeOnExit)
	{
		LL_INFOS() << "Purging all cache files on exit" << LL_ENDL;
		gDirUtilp->deleteFilesInDir(gDirUtilp->getExpandedFilename(LL_PATH_CACHE,""), "*.*");
		// <FS:Ansariel> Sound cache
		gDirUtilp->deleteFilesInDir(gDirUtilp->getExpandedFilename(LL_PATH_FS_SOUND_CACHE, ""), "*.*");
	}

	writeDebugInfo();

	LLLocationHistory::getInstance()->save();

	LLAvatarIconIDCache::getInstance()->save();

	// Stop the plugin read thread if it's running.
	LLPluginProcessParent::setUseReadThread(false);

	LL_INFOS() << "Shutting down Threads" << LL_ENDL;

	// Let threads finish
	LLTimer idleTimer;
	idleTimer.reset();
	const F64 max_idle_time = 5.f; // 5 seconds
	while(1)
	{
		S32 pending = 0;
		pending += LLAppViewer::getTextureCache()->update(1); // unpauses the worker thread
		pending += LLAppViewer::getImageDecodeThread()->update(1); // unpauses the image thread
		pending += LLAppViewer::getTextureFetch()->update(1); // unpauses the texture fetch thread
		pending += LLVFSThread::updateClass(0);
		pending += LLLFSThread::updateClass(0);
		F64 idle_time = idleTimer.getElapsedTimeF64();
		if(!pending)
		{
			break ; //done
		}
		else if(idle_time >= max_idle_time)
		{
			LL_WARNS() << "Quitting with pending background tasks." << LL_ENDL;
			break;
		}
	}

	// Delete workers first
	// shotdown all worker threads before deleting them in case of co-dependencies
	mAppCoreHttp.requestStop();
	sTextureFetch->shutdown();
	sTextureCache->shutdown();
	sImageDecodeThread->shutdown();

	sTextureFetch->shutDownTextureCacheThread() ;
	sTextureFetch->shutDownImageDecodeThread() ;

	LL_INFOS() << "Shutting down message system" << LL_ENDL;
	end_messaging_system();

	// Non-LLCurl libcurl library
	mAppCoreHttp.cleanup();

	SUBSYSTEM_CLEANUP(LLFilePickerThread);
	SUBSYSTEM_CLEANUP(LLDirPickerThread);

	//MUST happen AFTER SUBSYSTEM_CLEANUP(LLCurl)
	delete sTextureCache;
    sTextureCache = NULL;
	delete sTextureFetch;
    sTextureFetch = NULL;
	delete sImageDecodeThread;
    sImageDecodeThread = NULL;
	delete mFastTimerLogThread;
	mFastTimerLogThread = NULL;

	if (LLFastTimerView::sAnalyzePerformance)
	{
		LL_INFOS() << "Analyzing performance" << LL_ENDL;

		std::string baseline_name = LLTrace::BlockTimer::sLogName + "_baseline.slp";
		std::string current_name  = LLTrace::BlockTimer::sLogName + ".slp";
		std::string report_name   = LLTrace::BlockTimer::sLogName + "_report.csv";

		LLFastTimerView::doAnalysis(
			gDirUtilp->getExpandedFilename(LL_PATH_LOGS, baseline_name),
			gDirUtilp->getExpandedFilename(LL_PATH_LOGS, current_name),
			gDirUtilp->getExpandedFilename(LL_PATH_LOGS, report_name));
	}

	SUBSYSTEM_CLEANUP(LLMetricPerformanceTesterBasic) ;

	LL_INFOS() << "Cleaning up Media and Textures" << LL_ENDL;

	//Note:
	//SUBSYSTEM_CLEANUP(LLViewerMedia) has to be put before gTextureList.shutdown()
	//because some new image might be generated during cleaning up media. --bao
	SUBSYSTEM_CLEANUP(LLViewerMedia);
	SUBSYSTEM_CLEANUP(LLViewerParcelMedia);
	gTextureList.shutdown(); // shutdown again in case a callback added something
	LLUIImageList::getInstance()->cleanUp();

	// This should eventually be done in LLAppViewer
	SUBSYSTEM_CLEANUP(LLImage);
	SUBSYSTEM_CLEANUP(LLVFSThread);
	SUBSYSTEM_CLEANUP(LLLFSThread);

#ifndef LL_RELEASE_FOR_DOWNLOAD
	LL_INFOS() << "Auditing VFS" << LL_ENDL;
	if(gVFS)
	{
		gVFS->audit();
	}
#endif

	LL_INFOS() << "Misc Cleanup" << LL_ENDL;

	// For safety, the LLVFS has to be deleted *after* LLVFSThread. This should be cleaned up.
	// (LLVFS doesn't know about LLVFSThread so can't kill pending requests) -Steve
	delete gStaticVFS;
	gStaticVFS = NULL;
	delete gVFS;
	gVFS = NULL;

	gSavedSettings.cleanup();
	LLUIColorTable::instance().clear();

	LLWatchdog::getInstance()->cleanup();

	LLViewerAssetStatsFF::cleanup();

	// If we're exiting to launch an URL, do that here so the screen
	// is at the right resolution before we launch IE.
	if (!gLaunchFileOnQuit.empty())
	{
		LL_INFOS() << "Launch file on quit." << LL_ENDL;
#if LL_WINDOWS
		// Indicate an application is starting.
		SetCursor(LoadCursor(NULL, IDC_WAIT));
#endif

		// HACK: Attempt to wait until the screen res. switch is complete.
		ms_sleep(1000);

		LLWeb::loadURLExternal( gLaunchFileOnQuit, false );
		LL_INFOS() << "File launched." << LL_ENDL;
	}
	LL_INFOS() << "Cleaning up LLProxy." << LL_ENDL;
	SUBSYSTEM_CLEANUP(LLProxy);
    LLCore::LLHttp::cleanup();

	SUBSYSTEM_CLEANUP(LLWearableType);

	LLMainLoopRepeater::instance().stop();

	ll_close_fail_log();

	LLError::LLCallStacks::cleanup();

	removeMarkerFiles();

	// It's not at first obvious where, in this long sequence, generic cleanup
	// calls OUGHT to go. So let's say this: as we migrate cleanup from
	// explicit hand-placed calls into the generic mechanism, eventually
	// all cleanup will get subsumed into the generic calls. So the calls you
	// still see above are calls that MUST happen before the generic cleanup
	// kicks in.

	// This calls every remaining LLSingleton's cleanupSingleton() method.
	// This method should perform any cleanup that might take significant
	// realtime, or might throw an exception.
	LLSingletonBase::cleanupAll();

	// The logging subsystem depends on an LLSingleton. Any logging after
	// LLSingletonBase::deleteAll() won't be recorded.
	LL_INFOS() << "Goodbye!" << LL_ENDL;

	// This calls every remaining LLSingleton's deleteSingleton() method.
	// No class destructor should perform any cleanup that might take
	// significant realtime, or throw an exception.
	LLSingletonBase::deleteAll();

	removeDumpDir();

	// return 0;
	return true;
}

// A callback for LL_ERRS() to call during the watchdog error.
void watchdog_llerrs_callback(const std::string &error_string)
{
	gLLErrorActivated = true;

#ifdef LL_WINDOWS
	RaiseException(0,0,0,0);
#else
	raise(SIGQUIT);
#endif
}

// A callback for the watchdog to call.
void watchdog_killer_callback()
{
	LLError::setFatalFunction(watchdog_llerrs_callback);
	LL_ERRS() << "Watchdog killer event" << LL_ENDL;
}

bool LLAppViewer::initThreads()
{
	static const bool enable_threads = true;

	LLImage::initClass(gSavedSettings.getBOOL("TextureNewByteRange"),gSavedSettings.getS32("TextureReverseByteRange"));

	LLVFSThread::initClass(enable_threads && false);
	LLLFSThread::initClass(enable_threads && false);

	// Image decoding
	LLAppViewer::sImageDecodeThread = new LLImageDecodeThread(enable_threads && true);
	LLAppViewer::sTextureCache = new LLTextureCache(enable_threads && true);
	LLAppViewer::sTextureFetch = new LLTextureFetch(LLAppViewer::getTextureCache(),
													sImageDecodeThread,
													enable_threads && true,
													app_metrics_qa_mode);

	if (LLTrace::BlockTimer::sLog || LLTrace::BlockTimer::sMetricLog)
	{
		LLTrace::BlockTimer::setLogLock(new LLMutex());
		mFastTimerLogThread = new LLFastTimerLogThread(LLTrace::BlockTimer::sLogName);
		mFastTimerLogThread->start();
	}

	// Mesh streaming and caching
	gMeshRepo.init();

	LLFilePickerThread::initClass();
	LLDirPickerThread::initClass();

	// *FIX: no error handling here!
	return true;
}

void errorCallback(const std::string &error_string)
{
	LLStringUtil::format_map_t map;
	map["ERROR_DETAILS"]=error_string;
	std::string error_display_string=LLTrans::getString("MBApplicationErrorDetails",map);
	
	// <FS:Ansariel> If we crash before loading the configuration, LLTrans
	//               won't be able to find the localized string, so we
	//               fall back to the English version instead of showing
	//               a dialog saying "MissingString("<LocalizationStringId>".
	std::string caption = LLTrans::getString("MBApplicationError");

	if (error_display_string.find("MissingString(") != std::string::npos)
	{
		error_display_string = "We are sorry, but Firestorm has crashed and needs to be closed. If you see this issue happening repeatedly, please contact our support team and submit the following message:\n\n[ERROR_DETAILS]";
		LLStringUtil::format(error_display_string, map);
	}
	if (caption.find("MissingString(") != std::string::npos)
	{
		caption = "Application Error - Don't Panic";
	}
	// </FS:Ansariel>

#if !LL_RELEASE_FOR_DOWNLOAD
	// <FS:Ansariel> Changed to fix missing string error upon early crash
	//if (OSBTN_CANCEL == OSMessageBox(error_display_string, LLTrans::getString("MBApplicationError"), OSMB_OKCANCEL))
	if (OSBTN_CANCEL == OSMessageBox(error_display_string, caption, OSMB_OKCANCEL))
		return;
#else
	// <FS:Ansariel> Changed to fix missing string error upon early crash
	//OSMessageBox(error_display_string, LLTrans::getString("MBApplicationError"), OSMB_OK);
	OSMessageBox(error_display_string, caption, OSMB_OK);
#endif // !LL_RELEASE_FOR_DOWNLOAD

	//Set the ErrorActivated global so we know to create a marker file
	gLLErrorActivated = true;

	gDebugInfo["FatalMessage"] = error_string;
	// We're not already crashing -- we simply *intend* to crash. Since we
	// haven't actually trashed anything yet, we can afford to write the whole
	// static info file.
	LLAppViewer::instance()->writeDebugInfo();

//	LLError::crashAndLoop(error_string);
// [SL:KB] - Patch: Viewer-Build | Checked: 2010-12-04 (Catznip-2.4)
#if !LL_RELEASE_FOR_DOWNLOAD && LL_WINDOWS
	DebugBreak();
#else
	LLError::crashAndLoop(error_string);
#endif // LL_RELEASE_WITH_DEBUG_INFO && LL_WINDOWS
// [/SL:KB]
}

void LLAppViewer::initLoggingAndGetLastDuration()
{
	//
	// Set up logging defaults for the viewer
	//
	LLError::initForApplication( gDirUtilp->getExpandedFilename(LL_PATH_USER_SETTINGS, "")
                                ,gDirUtilp->getExpandedFilename(LL_PATH_APP_SETTINGS, "")
                                );
	LLError::setFatalFunction(errorCallback);
	//LLError::setTimeFunction(getRuntime);

	// <FS:Ansariel> Remove old CEF log file (defined in dullahan.h)
	LLFile::remove(gDirUtilp->getExpandedFilename(LL_PATH_LOGS, "cef_log.txt"));

	// Remove the last ".old" log file.
	std::string old_log_file = gDirUtilp->getExpandedFilename(LL_PATH_LOGS,
							     APP_NAME + ".old");
	LLFile::remove(old_log_file);

	// Get name of the log file
	std::string log_file = gDirUtilp->getExpandedFilename(LL_PATH_LOGS,
							     APP_NAME + ".log");
 	/*
	 * Before touching any log files, compute the duration of the last run
	 * by comparing the ctime of the previous start marker file with the ctime
	 * of the last log file.
	 */
	std::string start_marker_file_name = gDirUtilp->getExpandedFilename(LL_PATH_LOGS, START_MARKER_FILE_NAME);
	llstat start_marker_stat;
	llstat log_file_stat;
	std::ostringstream duration_log_stream; // can't log yet, so save any message for when we can below
	int start_stat_result = LLFile::stat(start_marker_file_name, &start_marker_stat);
	int log_stat_result = LLFile::stat(log_file, &log_file_stat);
	if ( 0 == start_stat_result && 0 == log_stat_result )
	{
		int elapsed_seconds = log_file_stat.st_ctime - start_marker_stat.st_ctime;
		// only report a last run time if the last viewer was the same version
		// because this stat will be counted against this version
		if ( markerIsSameVersion(start_marker_file_name) )
		{
			gLastExecDuration = elapsed_seconds;
		}
		else
		{
			duration_log_stream << "start marker from some other version; duration is not reported";
			gLastExecDuration = -1;
		}
	}
	else
	{
		// at least one of the LLFile::stat calls failed, so we can't compute the run time
		duration_log_stream << "duration stat failure; start: "<< start_stat_result << " log: " << log_stat_result;
		gLastExecDuration = -1; // unknown
	}
	std::string duration_log_msg(duration_log_stream.str());

	// Create a new start marker file for comparison with log file time for the next run
	LLAPRFile start_marker_file ;
	start_marker_file.open(start_marker_file_name, LL_APR_WB);
	if (start_marker_file.getFileHandle())
	{
		recordMarkerVersion(start_marker_file);
		start_marker_file.close();
	}

	// Rename current log file to ".old"
	LLFile::rename(log_file, old_log_file);

	// Set the log file to SecondLife.log
	LLError::logToFile(log_file);
	if (!duration_log_msg.empty())
	{
		LL_WARNS("MarkerFile") << duration_log_msg << LL_ENDL;
	}
}

bool LLAppViewer::loadSettingsFromDirectory(const std::string& location_key,
					    bool set_defaults)
{
	if (!mSettingsLocationList)
	{
		LL_ERRS() << "Invalid settings location list" << LL_ENDL;
	}

	BOOST_FOREACH(const SettingsGroup& group, mSettingsLocationList->groups)
	{
		// skip settings groups that aren't the one we requested
		if (group.name() != location_key) continue;

		ELLPath path_index = (ELLPath)group.path_index();
		if(path_index <= LL_PATH_NONE || path_index >= LL_PATH_LAST)
		{
			LL_ERRS() << "Out of range path index in app_settings/settings_files.xml" << LL_ENDL;
			return false;
		}

		BOOST_FOREACH(const SettingsFile& file, group.files)
		{
			// <FS:Ansariel> Skip quickprefs settings - we don't have a settings group
			//               for it as it's not a regular settings file
			if (file.name() == "QuickPreferences")
			{
				continue;
			}
			// </FS:Ansariel>

			LL_INFOS("Settings") << "Attempting to load settings for the group " << file.name()
			    << " - from location " << location_key << LL_ENDL;

			LLControlGroup* settings_group = LLControlGroup::getInstance(file.name);
			if(!settings_group)
			{
				LL_WARNS("Settings") << "No matching settings group for name " << file.name() << LL_ENDL;
				continue;
			}

			std::string full_settings_path;

			if (file.file_name_setting.isProvided()
				&& gSavedSettings.controlExists(file.file_name_setting))
			{
				// try to find filename stored in file_name_setting control
				full_settings_path = gSavedSettings.getString(file.file_name_setting);
				if (full_settings_path.empty())
				{
					continue;
				}
				else if (!gDirUtilp->fileExists(full_settings_path))
				{
					// search in default path
					full_settings_path = gDirUtilp->getExpandedFilename((ELLPath)path_index, full_settings_path);
				}
			}
			else
			{
				// by default, use specified file name
				full_settings_path = gDirUtilp->getExpandedFilename((ELLPath)path_index, file.file_name());
			}

			if(settings_group->loadFromFile(full_settings_path, set_defaults, file.persistent))
			{	// success!
				LL_INFOS("Settings") << "Loaded settings file " << full_settings_path << LL_ENDL;
			}
			else
			{	// failed to load
				if(file.required)
				{
					LL_ERRS() << "Error: Cannot load required settings file from: " << full_settings_path << LL_ENDL;
					return false;
				}
				else
				{
					// only complain if we actually have a filename at this point
					if (!full_settings_path.empty())
					{
						LL_INFOS("Settings") << "Cannot load " << full_settings_path << " - No settings found." << LL_ENDL;
					}
				}
			}
		}
	}

	return true;
}

std::string LLAppViewer::getSettingsFilename(const std::string& location_key,
											 const std::string& file)
{
	BOOST_FOREACH(const SettingsGroup& group, mSettingsLocationList->groups)
	{
		if (group.name() == location_key)
		{
			BOOST_FOREACH(const SettingsFile& settings_file, group.files)
			{
				if (settings_file.name() == file)
				{
					return settings_file.file_name;
				}
			}
		}
	}

	return std::string();
}

void LLAppViewer::loadColorSettings()
{
	LLUIColorTable::instance().loadFromSettings();
}

namespace
{
    void handleCommandLineError(LLControlGroupCLP& clp)
    {
		LL_WARNS() << "Error parsing command line options. Command Line options ignored."  << LL_ENDL;

		LL_INFOS() << "Command line usage:\n" << clp << LL_ENDL;

		OSMessageBox(STRINGIZE(LLTrans::getString("MBCmdLineError") << clp.getErrorMessage()),
					 LLStringUtil::null,
					 OSMB_OK);
    }
} // anonymous namespace

bool LLAppViewer::initConfiguration()
{
	//Load settings files list
	std::string settings_file_list = gDirUtilp->getExpandedFilename(LL_PATH_APP_SETTINGS, "settings_files.xml");
	LLXMLNodePtr root;
	BOOL success  = LLXMLNode::parseFile(settings_file_list, root, NULL);
	if (!success)
	{
        LL_ERRS() << "Cannot load default configuration file " << settings_file_list << LL_ENDL;
	}

	mSettingsLocationList = new SettingsFiles();

	LLXUIParser parser;
	parser.readXUI(root, *mSettingsLocationList, settings_file_list);

	if (!mSettingsLocationList->validateBlock())
	{
        LL_ERRS() << "Invalid settings file list " << settings_file_list << LL_ENDL;
	}

	// The settings and command line parsing have a fragile
	// order-of-operation:
	// - load defaults from app_settings
	// - set procedural settings values
	// - read command line settings
	// - selectively apply settings needed to load user settings.
    // - load overrides from user_settings
	// - apply command line settings (to override the overrides)
	// - load per account settings (happens in llstartup

	// - load defaults
	bool set_defaults = true;
	if(!loadSettingsFromDirectory("Default", set_defaults))
	{
		OSMessageBox(
			"Unable to load default settings file. The installation may be corrupted.",
			LLStringUtil::null,OSMB_OK);
		return false;
	}
	
	//<FS:Techwolf Lupindo>
	// load defaults overide here. Can not use settings_files.xml as path is different then above loading of defaults.
	std::string fsdata_defaults = gDirUtilp->getExpandedFilename(LL_PATH_USER_SETTINGS, llformat("fsdata_defaults.%s.xml", LLVersionInfo::getShortVersion().c_str()));
	std::string fsdata_global = "Global";
	LLControlGroup* settings_group = LLControlGroup::getInstance(fsdata_global);
	if(settings_group && settings_group->loadFromFile(fsdata_defaults, set_defaults))
	{
		LL_INFOS() << "Loaded settings file " << fsdata_defaults << LL_ENDL;
	}
	//</FS:Techwolf Lupindo>

	initStrings(); // setup paths for LLTrans based on settings files only
	// - set procedural settings
	// Note: can't use LL_PATH_PER_SL_ACCOUNT for any of these since we haven't logged in yet
        //gSavedSettings.setString("ClientSettingsFile", gDirUtilp->getExpandedFilename(LL_PATH_USER_SETTINGS, getSettingsFilename("Default", "Global")));
        gSavedSettings.setString("ClientSettingsFile", gDirUtilp->getExpandedFilename(LL_PATH_USER_SETTINGS, getSettingsFilename("User", "Global")));
        gSavedSettings.setString("CrashSettingsFile", gDirUtilp->getExpandedFilename(LL_PATH_USER_SETTINGS, getSettingsFilename("User", "CrashSettings")));
	
#ifndef	LL_RELEASE_FOR_DOWNLOAD
	// provide developer build only overrides for these control variables that are not
	// persisted to settings.xml
	LLControlVariable* c = gSavedSettings.getControl("ShowConsoleWindow");
	if (c)
	{
		c->setValue(true, false);
	}
	c = gSavedSettings.getControl("AllowMultipleViewers");
	if (c)
	{
		c->setValue(true, false);
	}

	gSavedSettings.setBOOL("QAMode", TRUE );
	gSavedSettings.setS32("WatchdogEnabled", 0);
#endif

	// These are warnings that appear on the first experience of that condition.
	// They are already set in the settings_default.xml file, but still need to be added to LLFirstUse
	// for disable/reset ability
//	LLFirstUse::addConfigVariable("FirstBalanceIncrease");
//	LLFirstUse::addConfigVariable("FirstBalanceDecrease");
//	LLFirstUse::addConfigVariable("FirstSit");
//	LLFirstUse::addConfigVariable("FirstMap");
//	LLFirstUse::addConfigVariable("FirstGoTo");
//	LLFirstUse::addConfigVariable("FirstBuild");
//	LLFirstUse::addConfigVariable("FirstLeftClickNoHit");
//	LLFirstUse::addConfigVariable("FirstTeleport");
//	LLFirstUse::addConfigVariable("FirstOverrideKeys");
//	LLFirstUse::addConfigVariable("FirstAttach");
//	LLFirstUse::addConfigVariable("FirstAppearance");
//	LLFirstUse::addConfigVariable("FirstInventory");
//	LLFirstUse::addConfigVariable("FirstSandbox");
//	LLFirstUse::addConfigVariable("FirstFlexible");
//	LLFirstUse::addConfigVariable("FirstDebugMenus");
//	LLFirstUse::addConfigVariable("FirstSculptedPrim");
//	LLFirstUse::addConfigVariable("FirstVoice");
//	LLFirstUse::addConfigVariable("FirstMedia");

	// - read command line settings.
	LLControlGroupCLP clp;
	std::string	cmd_line_config	= gDirUtilp->getExpandedFilename(LL_PATH_APP_SETTINGS,
														  "cmd_line.xml");

	clp.configure(cmd_line_config, &gSavedSettings);

	if(!initParseCommandLine(clp))
	{
		handleCommandLineError(clp);
		return false;
	}

	// - selectively apply settings

	// If the user has specified a alternate settings file name.
	// Load	it now before loading the user_settings/settings.xml
	if(clp.hasOption("settings"))
	{
		std::string	user_settings_filename =
			gDirUtilp->getExpandedFilename(LL_PATH_USER_SETTINGS,
										   clp.getOption("settings")[0]);
		gSavedSettings.setString("ClientSettingsFile", user_settings_filename);
		// SJ: if asked to purge configuration, remove custom user-settings file before it will be read
		if (mPurgeSettings)
		{
			LLFile::remove(user_settings_filename);
		}

		LL_INFOS("Settings")	<< "Using command line specified settings filename: "
			<< user_settings_filename << LL_ENDL;
	}
	else
	{
		// SJ: if asked to purge configuration, remove default user-settings file before it will be read
		if (mPurgeSettings)
		{
			LLFile::remove(gDirUtilp->getExpandedFilename(LL_PATH_USER_SETTINGS, getSettingsFilename("User", "Global")));
		}

	}
	

	// - load overrides from user_settings
	loadSettingsFromDirectory("User");

	if (gSavedSettings.getBOOL("FirstRunThisInstall"))
	{
		// Set firstrun flag to indicate that some further init actiona should be taken
		// like determining screen DPI value and so on
		mIsFirstRun = true;

		// <FS>
		if (gSavedSettings.getString("SessionSettingsFile").empty())
		{
			gSavedSettings.setString("SessionSettingsFile", "settings_firestorm.xml");
		}
		// </FS>
		
// <FS:CR> Set ForceShowGrid to TRUE on first run if we're on an OpenSim build
#ifdef OPENSIM
		if (!gSavedSettings.getBOOL("ForceShowGrid"))
			gSavedSettings.setBOOL("ForceShowGrid", TRUE);
#endif // OPENSIM
// </FS:CR>
		
		gSavedSettings.setBOOL("FirstRunThisInstall", FALSE);
	}
	
	// <FS:CR> Compatibility with old backups
	// Put gSavedSettings here, gSavedPerAccountSettings in llstartup.cpp
	// *TODO: Should we keep these around forever or just three release cycles?
	if (gSavedSettings.getBOOL("FSFirstRunAfterSettingsRestore"))
	{
		// Nothing happened...
	}
	// </FS:CR>

	//WS: Set the usersessionsettingsfile to the account_SessionSettingsFile file. This allows settings_per_accounts to be per session.
	if(!gSavedSettings.getString("SessionSettingsFile").empty())
    {
		if(gSavedSettings.getString("UserSessionSettingsFile").empty())
			gSavedSettings.setString("UserSessionSettingsFile","account_" + gSavedSettings.getString("SessionSettingsFile"));
	}
	else
    {
        gSavedSettings.setString("UserSessionSettingsFile","");
    }

	if (clp.hasOption("sessionsettings"))
	{
		std::string session_settings_filename = clp.getOption("sessionsettings")[0];
		gSavedSettings.setString("SessionSettingsFile", session_settings_filename);
		LL_INFOS("Settings")	<< "Using session settings filename: "
			<< session_settings_filename << LL_ENDL;
	}
	loadSettingsFromDirectory("Session",true); // AO The session file turns into the new defaults

	if (clp.hasOption("usersessionsettings"))
	{
		std::string user_session_settings_filename = clp.getOption("usersessionsettings")[0];
		gSavedSettings.setString("UserSessionSettingsFile", user_session_settings_filename);
		LL_INFOS("Settings") << "Using user session settings filename: "
			<< user_session_settings_filename << LL_ENDL;

	}

	
	loadSettingsFromDirectory("UserSession");
	
	//AO: Re-read user settings again. This is a Firestorm hack to get user settings to override modes
	//Todo, find a cleaner way of doing this via the various set_default arguments.
	loadSettingsFromDirectory("User");
	
	// <FS:Ansariel> Debug setting to disable log throttle
	nd::logging::setThrottleEnabled(gSavedSettings.getBOOL("FSEnableLogThrottle"));

	// - apply command line settings
	if (! clp.notify())
	{
		handleCommandLineError(clp);
		return false;
	}

	// Register the core crash option as soon as we can
	// if we want gdb post-mortem on cores we need to be up and running
	// ASAP or we might miss init issue etc.
	if(gSavedSettings.getBOOL("DisableCrashLogger"))
	{
		LL_WARNS() << "Crashes will be handled by system, stack trace logs and crash logger are both disabled" << LL_ENDL;
		disableCrashlogger();
	}

	// Handle initialization from settings.
	// Start up the debugging console before handling other options.
	if (gSavedSettings.getBOOL("ShowConsoleWindow"))
	{
		initConsole();
	}

	if(clp.hasOption("help"))
	{
		std::ostringstream msg;
		msg << LLTrans::getString("MBCmdLineUsg") << "\n" << clp;
		LL_INFOS()	<< msg.str() << LL_ENDL;

		OSMessageBox(
			msg.str(),
			LLStringUtil::null,
			OSMB_OK);

		return false;
	}

    if(clp.hasOption("set"))
    {
        const LLCommandLineParser::token_vector_t& set_values = clp.getOption("set");
        if(0x1 & set_values.size())
        {
            LL_WARNS() << "Invalid '--set' parameter count." << LL_ENDL;
        }
        else
        {
            LLCommandLineParser::token_vector_t::const_iterator itr = set_values.begin();
            for(; itr != set_values.end(); ++itr)
            {
                const std::string& name = *itr;
                const std::string& value = *(++itr);
                std::string name_part;
                std::string group_part;
				LLControlVariable* control = NULL;

				// Name can be further split into ControlGroup.Name, with the default control group being Global
				size_t pos = name.find('.');
				if (pos != std::string::npos)
				{
					group_part = name.substr(0, pos);
					name_part = name.substr(pos+1);
					LL_INFOS() << "Setting " << group_part << "." << name_part << " to " << value << LL_ENDL;
					LLControlGroup* g = LLControlGroup::getInstance(group_part);
					if (g) control = g->getControl(name_part);
				}
				else
				{
					LL_INFOS() << "Setting Global." << name << " to " << value << LL_ENDL;
					control = gSavedSettings.getControl(name);
				}

                if (control)
                {
                    control->setValue(value, false);
                }
                else
                {
					LL_WARNS() << "Failed --set " << name << ": setting name unknown." << LL_ENDL;
                }
            }
        }
    }

    if  (clp.hasOption("logevents")) {
		LLViewerEventRecorder::instance().setEventLoggingOn();
    }

	std::string CmdLineChannel(gSavedSettings.getString("CmdLineChannel"));
	if(! CmdLineChannel.empty())
    {
		LLVersionInfo::resetChannel(CmdLineChannel);
	}

	// If we have specified crash on startup, set the global so we'll trigger the crash at the right time
	gCrashOnStartup = gSavedSettings.getBOOL("CrashOnStartup");

	if (gSavedSettings.getBOOL("LogPerformance"))
	{
		LLTrace::BlockTimer::sLog = true;
		LLTrace::BlockTimer::sLogName = std::string("performance");
	}

	std::string test_name(gSavedSettings.getString("LogMetrics"));
	if (! test_name.empty())
 	{
		LLTrace::BlockTimer::sMetricLog = TRUE;
		// '--logmetrics' is specified with a named test metric argument so the data gathering is done only on that test
		// In the absence of argument, every metric would be gathered (makes for a rather slow run and hard to decipher report...)
		LL_INFOS() << "'--logmetrics' argument : " << test_name << LL_ENDL;
		LLTrace::BlockTimer::sLogName = test_name;
	}

	if (clp.hasOption("graphicslevel"))
	{
		// User explicitly requested --graphicslevel on the command line. We
		// expect this switch has already set RenderQualityPerformance. Check
		// that value for validity.
		U32 graphicslevel = gSavedSettings.getU32("RenderQualityPerformance");
		if (LLFeatureManager::instance().isValidGraphicsLevel(graphicslevel))
        {
			// graphicslevel is valid: save it and engage it later. Capture
			// the requested value separately from the settings variable
			// because, if this is the first run, LLViewerWindow's constructor
			// will call LLFeatureManager::applyRecommendedSettings(), which
			// overwrites this settings variable!
			mForceGraphicsLevel = graphicslevel;
        }
	}

	LLFastTimerView::sAnalyzePerformance = gSavedSettings.getBOOL("AnalyzePerformance");
	gAgentPilot.setReplaySession(gSavedSettings.getBOOL("ReplaySession"));

	if (gSavedSettings.getBOOL("DebugSession"))
	{
		gDebugSession = TRUE;
		gDebugGL = TRUE;

		ll_init_fail_log(gDirUtilp->getExpandedFilename(LL_PATH_LOGS, "test_failures.log"));
	}

<<<<<<< HEAD
	// <FS:TT> Hacking to save the skin and theme for future use.
	mCurrentSkin = gSavedSettings.getString("SkinCurrent");
	mCurrentSkinTheme = gSavedSettings.getString("SkinCurrentTheme");
	// </FS:TT>

=======
>>>>>>> baef0d57
	const LLControlVariable* skinfolder = gSavedSettings.getControl("SkinCurrent");
	if(skinfolder && LLStringUtil::null != skinfolder->getValue().asString())
	{
		// Examining "Language" may not suffice -- see LLUI::getLanguage()
		// logic. Unfortunately LLUI::getLanguage() doesn't yet do us much
		// good because we haven't yet called LLUI::initClass().
<<<<<<< HEAD
// [SL:KB] - Patch: Viewer-Skins | Checked: 2012-12-26 (Catznip-3.4)
 		gDirUtilp->setSkinFolder(skinfolder->getValue().asString(),
								 gSavedSettings.getString("SkinCurrentTheme"),
 								 gSavedSettings.getString("Language"));
		loadSettingsFromDirectory("CurrentSkin");
// [/SL:KB]
//		gDirUtilp->setSkinFolder(skinfolder->getValue().asString(),
//								 gSavedSettings.getString("Language"));
=======
		gDirUtilp->setSkinFolder(skinfolder->getValue().asString(),
								 gSavedSettings.getString("Language"));
>>>>>>> baef0d57
	}

	if (gSavedSettings.getBOOL("SpellCheck"))
	{
		std::list<std::string> dict_list;
		std::string dict_setting = gSavedSettings.getString("SpellCheckDictionary");
		boost::split(dict_list, dict_setting, boost::is_any_of(std::string(",")));
		if (!dict_list.empty())
		{
			LLSpellChecker::setUseSpellCheck(dict_list.front());
			dict_list.pop_front();
			LLSpellChecker::instance().setSecondaryDictionaries(dict_list);
		}
	}

	// Handle slurl use. NOTE: Don't let SL-55321 reappear.
	// This initial-SLURL logic, up through the call to
	// sendURLToOtherInstance(), must precede LLSplashScreen::show() --
	// because if sendURLToOtherInstance() succeeds, we take a fast exit,
	// SKIPPING the splash screen and everything else.

    // *FIX: This init code should be made more robust to prevent
    // the issue SL-55321 from returning. One thought is to allow
    // only select options to be set from command line when a slurl
    // is specified. More work on the settings system is needed to
    // achieve this. For now...

    // *NOTE:Mani The command line parser parses tokens and is
    // setup to bail after parsing the '--url' option or the
    // first option specified without a '--option' flag (or
    // any other option that uses the 'last_option' setting -
    // see LLControlGroupCLP::configure())

    // What can happen is that someone can use IE (or potentially
    // other browsers) and do the rough equivalent of command
    // injection and steal passwords. Phoenix. SL-55321

	std::string starting_location;

	std::string cmd_line_login_location(gSavedSettings.getString("CmdLineLoginLocation"));
	if(! cmd_line_login_location.empty())
	{
		starting_location = cmd_line_login_location;
	}
	else
	{
		std::string default_login_location(gSavedSettings.getString("DefaultLoginLocation"));
		if (! default_login_location.empty())
		{
			starting_location = default_login_location;
		}
	}

	// <FS>The gridmanager doesn't know the grids yet, only prepare
	// parsing the slurls, actually done when the grids are fetched 
	// (currently at the top of startup STATE_AUDIO_INIT,
	// but rather it belongs into the gridmanager)
	LLSLURL start_slurl;
	if (! starting_location.empty())
    {
		start_slurl = starting_location;
		// <FS:Ansariel> FIRE-11586: Restore grid manager workaround (grid is still empty here!)
		//LLStartUp::setStartSLURL(start_slurl);
		//if(start_slurl.getType() == LLSLURL::LOCATION)
		//{  
		//	LLGridManager::getInstance()->setGridChoice(start_slurl.getGrid());
		//}
		LLStartUp::setStartSLURLString(starting_location);
		// </FS:Ansariel>

	}

	// NextLoginLocation is set as a side effect of LLStartUp::setStartSLURL()
	std::string nextLoginLocation = gSavedSettings.getString( "NextLoginLocation" );
	if ( !nextLoginLocation.empty() )
	{
		LL_DEBUGS("AppInit")<<"set start from NextLoginLocation: "<<nextLoginLocation<<LL_ENDL;
		LLStartUp::setStartSLURL(LLSLURL(nextLoginLocation));
	}
	else if (   (   clp.hasOption("login") || clp.hasOption("autologin"))
			 && gSavedSettings.getString("CmdLineLoginLocation").empty())
	{
		// If automatic login from command line with --login switch
		// init StartSLURL location.
		std::string start_slurl_setting = gSavedSettings.getString("LoginLocation");
		LL_DEBUGS("AppInit") << "start slurl setting '" << start_slurl_setting << "'" << LL_ENDL;
		// <FS:AW crash on startup>
		// also here LLSLURLs are not available at this point of startup
		//LLStartUp::setStartSLURL(LLSLURL(start_slurl_setting));
		LLStartUp::setStartSLURLString(start_slurl_setting);
		// </FS:AW crash on startup>
	}
	else
	{
		// the login location will be set by the login panel (see LLPanelLogin)
	}

<<<<<<< HEAD
	// <FS:Ansariel> Option to not save password if using login cmdline switch
	if (clp.hasOption("logindontsavepassword") && clp.hasOption("login"))
	{
		gSavedSettings.setBOOL("FSLoginDontSavePassword", TRUE);
	}
	// </FS:Ansariel>
=======
	// NextLoginLocation is set as a side effect of LLStartUp::setStartSLURL()
	std::string nextLoginLocation = gSavedSettings.getString( "NextLoginLocation" );
	if ( !nextLoginLocation.empty() )
	{
		LL_DEBUGS("AppInit")<<"set start from NextLoginLocation: "<<nextLoginLocation<<LL_ENDL;
		LLStartUp::setStartSLURL(LLSLURL(nextLoginLocation));
	}
	else if (   (   clp.hasOption("login") || clp.hasOption("autologin"))
			 && gSavedSettings.getString("CmdLineLoginLocation").empty())
	{
		// If automatic login from command line with --login switch
		// init StartSLURL location.
		std::string start_slurl_setting = gSavedSettings.getString("LoginLocation");
		LL_DEBUGS("AppInit") << "start slurl setting '" << start_slurl_setting << "'" << LL_ENDL;
		LLStartUp::setStartSLURL(LLSLURL(start_slurl_setting));
	}
	else
	{
		// the login location will be set by the login panel (see LLPanelLogin)
	}
>>>>>>> baef0d57

	//RN: if we received a URL, hand it off to the existing instance.
	// don't call anotherInstanceRunning() when doing URL handoff, as
	// it relies on checking a marker file which will not work when running
	// out of different directories

	if (start_slurl.isValid() &&
		(gSavedSettings.getBOOL("SLURLPassToOtherInstance")))
	{
		// <FS:Ansariel> FIRE-11586: Temporary fix until grid manager has been reworked
		//if (sendURLToOtherInstance(start_slurl.getSLURLString()))
		if (sendURLToOtherInstance(starting_location))
		// </FS:Ansariel>
		{
			// successfully handed off URL to existing instance, exit
			return false;
		}
    }

	// Display splash screen.  Must be after above check for previous
	// crash as this dialog is always frontmost.
	std::string splash_msg;
	LLStringUtil::format_map_t args;
	//<FS:AW set the APP_NAME to Firestorm instead of the grid connected to>
	// //args["[APP_NAME]"] = LLTrans::getString("SECOND_LIFE");
	args["[APP_NAME]"] =  LLTrans::getString("APP_NAME");
	//<FS:AW set the APP_NAME to Firestorm instead of the grid connected to>
	splash_msg = LLTrans::getString("StartupLoading", args);
	LLSplashScreen::show();
	LLSplashScreen::update(splash_msg);

	//LLVolumeMgr::initClass();
	LLVolumeMgr* volume_manager = new LLVolumeMgr();
	volume_manager->useMutex();	// LLApp and LLMutex magic must be manually enabled
	LLPrimitive::setVolumeManager(volume_manager);

	// Note: this is where we used to initialize gFeatureManagerp.

	gStartTime = totalTime();

	//
	// Set the name of the window
	//
	gWindowTitle = LLVersionInfo::getChannelAndVersion();	// <FS:CR>
#if LL_DEBUG
    gWindowTitle += std::string(" [DEBUG]");
#endif
	if (!gArgs.empty())
	{
	gWindowTitle += std::string(" ") + gArgs;
	}
	LLStringUtil::truncate(gWindowTitle, 255);

	//
	// Check for another instance of the app running
	// This happens AFTER LLSplashScreen::show(). That may or may not be
	// important.
	//
	if (mSecondInstance && !gSavedSettings.getBOOL("AllowMultipleViewers"))
	{
		OSMessageBox(
			LLTrans::getString("MBAlreadyRunning"),
			LLStringUtil::null,
			OSMB_OK);
		return false;
	}

	if (mSecondInstance)
	{
		// This is the second instance of SL. Turn off voice support,
		// but make sure the setting is *not* persisted.
		LLControlVariable* disable_voice = gSavedSettings.getControl("CmdLineDisableVoice");
		// <FS:Ansariel> Voice in multiple instances; by Latif Khalifa
		//if(disable_voice)
		if(disable_voice && !gSavedSettings.getBOOL("VoiceMultiInstance"))
		// </FS:Ansariel>
		{
			const BOOL DO_NOT_PERSIST = FALSE;
			disable_voice->setValue(LLSD(TRUE), DO_NOT_PERSIST);
		}
	}

	gLastRunVersion = gSavedSettings.getString("LastRunVersion");

	loadColorSettings();
    
    //<FS:KC> One time fix for Latency
    if ((gLastRunVersion != LLVersionInfo::getChannelAndVersion()) && (gSavedSettings.getString("SkinCurrent") == "latency") && !gSavedSettings.getBOOL("FSLatencyOneTimeFixRun"))
    {
        LL_INFOS() << "FSLatencyOneTimeFix: Fixing script dialog colors." << LL_ENDL;
        // Replace previously saved script dialog colors with new defaults, which happen to be the same as the group notice colors
        LLUIColorTable::instance().setColor("ScriptDialog", LLUIColorTable::instance().getColor("GroupNotifyDialogBG", LLColor4::grey4));
        LLUIColorTable::instance().setColor("ScriptDialogFg", LLUIColorTable::instance().getColor("GroupNotifyTextColor", LLColor4::white));
    }
    gSavedSettings.setBOOL("FSLatencyOneTimeFixRun", TRUE);
    //</FS:KC>

	// Let anyone else who cares know that we've populated our settings
	// variables.
	for (LLControlGroup::key_iter ki(LLControlGroup::beginKeys()), kend(LLControlGroup::endKeys());
		 ki != kend; ++ki)
	{
		// For each named instance of LLControlGroup, send an event saying
		// we've initialized an LLControlGroup instance by that name.
		LLEventPumps::instance().obtain("LLControlGroup").post(LLSDMap("init", *ki));
	}

// [RLVa:KB] - Patch: RLVa-2.1.0
	if (LLControlVariable* pControl = gSavedSettings.getControl(RLV_SETTING_MAIN))
	{
		if ( (pControl->getValue().asBoolean()) && (pControl->hasUnsavedValue()) )
		{
			pControl->resetToDefault();
			pControl->setValue(false);

			std::ostringstream msg;
			msg << LLTrans::getString("RLVaToggleMessageLogin", LLSD().with("[STATE]", LLTrans::getString("RLVaToggleDisabled")));
			OSMessageBox(msg.str(), LLStringUtil::null, OSMB_OK);
		}
	}
// [/RLVa:KB]

	return true; // Config was successful.
}

// The following logic is replicated in initConfiguration() (to be able to get
// some initial strings before we've finished initializing enough to know the
// current language) and also in init() (to initialize for real). Somehow it
// keeps growing, necessitating a method all its own.
void LLAppViewer::initStrings()
{
	std::string strings_file = "strings.xml";
	std::string strings_path_full = gDirUtilp->findSkinnedFilenameBaseLang(LLDir::XUI, strings_file);
	if (strings_path_full.empty() || !LLFile::isfile(strings_path_full))
	{
		// initial check to make sure files are there failed
		LL_ERRS() << "Viewer failed to find localization and UI files. Please reinstall viewer from  https://secondlife.com/support/downloads/ and contact https://support.secondlife.com if issue persists after reinstall." << LL_ENDL;
	}
	LLTransUtil::parseStrings(strings_file, default_trans_args);
	LLTransUtil::parseLanguageStrings("language_settings.xml");

	// parseStrings() sets up the LLTrans substitution table. Add this one item.
	LLTrans::setDefaultArg("[sourceid]", gSavedSettings.getString("sourceid"));

	// Now that we've set "[sourceid]", have to go back through
	// default_trans_args and reinitialize all those other keys because some
	// of them, in turn, reference "[sourceid]".
	BOOST_FOREACH(std::string key, default_trans_args)
	{
		std::string brackets(key), nobrackets(key);
		// Invalid to inspect key[0] if key is empty(). But then, the entire
		// body of this loop is pointless if key is empty().
		if (key.empty())
			continue;

		if (key[0] != '[')
		{
			// key was passed without brackets. That means that 'nobrackets'
			// is correct but 'brackets' is not.
			brackets = STRINGIZE('[' << brackets << ']');
		}
		else
		{
			// key was passed with brackets. That means that 'brackets' is
			// correct but 'nobrackets' is not. Erase the left bracket.
			nobrackets.erase(0, 1);
			std::string::size_type length(nobrackets.length());
			if (length && nobrackets[length - 1] == ']')
			{
				nobrackets.erase(length - 1);
			}
		}
		// Calling LLTrans::getString() is what embeds the other default
		// translation strings into this one.
		LLTrans::setDefaultArg(brackets, LLTrans::getString(nobrackets));
	}

	// <FS:Ansariel> Set version number in VIEWER_GENERATION default substitute automatically
	LLStringUtil:: format_map_t gen_args;
	gen_args["[VERSION]"] = llformat("%d", LLVersionInfo::getMajor());
	LLTrans::setDefaultArg("[VIEWER_GENERATION]", LLTrans::getString("VIEWER_GENERATION", gen_args));
	// </FS:Ansariel>
}

//
// This function decides whether the client machine meets the minimum requirements to
// run in a maximized window, per the consensus of davep, boa and nyx on 3/30/2011.
//
bool LLAppViewer::meetsRequirementsForMaximizedStart()
{
	bool maximizedOk = (LLFeatureManager::getInstance()->getGPUClass() >= GPU_CLASS_2);

	maximizedOk &= (gSysMemory.getPhysicalMemoryKB() >= U32Gigabytes(1));

	return maximizedOk;
}

bool LLAppViewer::initWindow()
{
	LL_INFOS("AppInit") << "Initializing window..." << LL_ENDL;

	// store setting in a global for easy access and modification
	gHeadlessClient = gSavedSettings.getBOOL("HeadlessClient");

	// always start windowed
	BOOL ignorePixelDepth = gSavedSettings.getBOOL("IgnorePixelDepth");

	LLViewerWindow::Params window_params;
	window_params
		.title(gWindowTitle)
		.name(VIEWER_WINDOW_CLASSNAME)
		.x(gSavedSettings.getS32("WindowX"))
		.y(gSavedSettings.getS32("WindowY"))
		.width(gSavedSettings.getU32("WindowWidth"))
		.height(gSavedSettings.getU32("WindowHeight"))
		.min_width(gSavedSettings.getU32("MinWindowWidth"))
		.min_height(gSavedSettings.getU32("MinWindowHeight"))
/// <FS:CR> Since the 3.6.5 merge, setting fullscreen does terrible bad things on macs like opening
/// all floaters and menus off the left side of the screen. Let's not do that right now...
/// Hardcoding full screen OFF until it's fixed. On 10.7+ we have native full screen support anyway.
#ifndef LL_DARWIN
		.fullscreen(gSavedSettings.getBOOL("FullScreen"))
#else // !LL_DARWIN
		.fullscreen(false)
#endif // !LL_DARWIN
// </FS:CR>
		.ignore_pixel_depth(ignorePixelDepth)
		.first_run(mIsFirstRun);

	gViewerWindow = new LLViewerWindow(window_params);

	LL_INFOS("AppInit") << "gViewerwindow created." << LL_ENDL;

	// Need to load feature table before cheking to start watchdog.
	// <FS:Ansariel> Fix Watchdog settings/feature table mess
	//bool use_watchdog = false;
	//int watchdog_enabled_setting = gSavedSettings.getS32("WatchdogEnabled");
	//if (watchdog_enabled_setting == -1)
	//{
	//	use_watchdog = !LLFeatureManager::getInstance()->isFeatureAvailable("WatchdogDisabled");
	//}
	//else
	//{
	//	// The user has explicitly set this setting; always use that value.
	//	use_watchdog = bool(watchdog_enabled_setting);
	//}

	//if (use_watchdog)
	if (gSavedSettings.getS32("WatchdogEnabled"))
	// </FS:Ansariel>
	{
		LLWatchdog::getInstance()->init(watchdog_killer_callback);
	}
	LL_INFOS("AppInit") << "watchdog setting is done." << LL_ENDL;

	// <FS:Ansariel> Init group notices, IMs and chiclets position before the
	//               screenchannel gets created
	gSavedSettings.setBOOL("InternalShowGroupNoticesTopRight", gSavedSettings.getBOOL("ShowGroupNoticesTopRight"));

	LLNotificationsUI::LLNotificationManager::getInstance();


#ifdef LL_DARWIN
	//Satisfy both MAINT-3135 (OSX 10.6 and earlier) MAINT-3288 (OSX 10.7 and later)
	LLOSInfo& os_info = LLOSInfo::instance();
	if (os_info.mMajorVer == 10 && os_info.mMinorVer < 7)
	{
		if ( os_info.mMinorVer == 6 && os_info.mBuild < 8 )
			gViewerWindow->getWindow()->setOldResize(true);
	}
#endif

	if (gSavedSettings.getBOOL("WindowMaximized"))
	{
		gViewerWindow->getWindow()->maximize();
	}

	//
	// Initialize GL stuff
	//

	if (mForceGraphicsLevel)
	{
		LLFeatureManager::getInstance()->setGraphicsLevel(*mForceGraphicsLevel, false);
		gSavedSettings.setU32("RenderQualityPerformance", *mForceGraphicsLevel);
	}

	// Set this flag in case we crash while initializing GL
	gSavedSettings.setBOOL("RenderInitError", TRUE);
	gSavedSettings.saveToFile( gSavedSettings.getString("ClientSettingsFile"), TRUE );

	gPipeline.init();
	LL_INFOS("AppInit") << "gPipeline Initialized" << LL_ENDL;

	stop_glerror();
	gViewerWindow->initGLDefaults();

	gSavedSettings.setBOOL("RenderInitError", FALSE);
	gSavedSettings.saveToFile( gSavedSettings.getString("ClientSettingsFile"), TRUE );

	//If we have a startup crash, it's usually near GL initialization, so simulate that.
	if(gCrashOnStartup)
	{
		LLAppViewer::instance()->forceErrorLLError();
	}

	//
	// Determine if the window should start maximized on initial run based
	// on graphics capability
	//
	if (gSavedSettings.getBOOL("FirstLoginThisInstall") && meetsRequirementsForMaximizedStart())
	{
		LL_INFOS("AppInit") << "This client met the requirements for a maximized initial screen." << LL_ENDL;
		gSavedSettings.setBOOL("WindowMaximized", TRUE);
	}

	if (gSavedSettings.getBOOL("WindowMaximized"))
	{
		gViewerWindow->getWindow()->maximize();
	}

	LLUI::sWindow = gViewerWindow->getWindow();

	// Show watch cursor
	gViewerWindow->setCursor(UI_CURSOR_WAIT);

	// Finish view initialization
	gViewerWindow->initBase();

	// show viewer window
	//gViewerWindow->getWindow()->show();

	LL_INFOS("AppInit") << "Window initialization done." << LL_ENDL;

	return true;
}

void LLAppViewer::writeDebugInfo(bool isStatic)
{
    //Try to do the minimum when writing data during a crash.
    std::string* debug_filename;
    debug_filename = ( isStatic
        ? getStaticDebugFile()
        : getDynamicDebugFile() );

    LL_INFOS() << "Writing debug file " << *debug_filename << LL_ENDL;
    llofstream out_file(debug_filename->c_str());

    isStatic ?  LLSDSerialize::toPrettyXML(gDebugInfo, out_file)
             :  LLSDSerialize::toPrettyXML(gDebugInfo["Dynamic"], out_file);
}

LLSD LLAppViewer::getViewerInfo() const
{
	// The point of having one method build an LLSD info block and the other
	// construct the user-visible About string is to ensure that the same info
	// is available to a getInfo() caller as to the user opening
	// LLFloaterAbout.
	LLSD info;
	LLSD version;
	version.append(LLVersionInfo::getMajor());
	version.append(LLVersionInfo::getMinor());
	version.append(LLVersionInfo::getPatch());
	version.append(LLVersionInfo::getBuild());
	info["VIEWER_VERSION"] = version;
	info["VIEWER_VERSION_STR"] = LLVersionInfo::getVersion();
	info["BUILD_DATE"] = __DATE__;
	info["BUILD_TIME"] = __TIME__;
	info["CHANNEL"] = LLVersionInfo::getChannel();
    info["ADDRESS_SIZE"] = ADDRESS_SIZE;
    //std::string build_config = LLVersionInfo::getBuildConfig();
    //if (build_config != "Release")
    //{
    //    info["BUILD_CONFIG"] = build_config;
    //}

// <FS:CR> FIRE-8273: Add Open-sim indicator to About floater
#ifdef OPENSIM
	info["BUILD_TYPE"] = LLTrans::getString("FSWithOpensim");
#else
	info["BUILD_TYPE"] = LLTrans::getString("FSWithHavok");
#endif // OPENSIM
// </FS:CR>
	info["SKIN"] = gSavedSettings.getString("FSInternalSkinCurrent");
	info["THEME"] = gSavedSettings.getString("FSInternalSkinCurrentTheme");

	//[FIRE 3113 : SJ] Added Font and fontsize to info
	std::string font_name;
	std::string fsInternalFontSettingsFile = gSavedSettings.getString("FSInternalFontSettingsFile");
	if (LLTrans::findString(font_name, "font_" + fsInternalFontSettingsFile))
	{
		info["FONT"] = font_name;
	}
	else
	{
		info["FONT"] = LLTrans::getString("font_unknown");
	}
	info["FONT_SIZE"] = gSavedSettings.getF32("FSFontSizeAdjustment");
	info["FONT_SCREEN_DPI"] = gSavedSettings.getF32("FontScreenDPI");

	// <FS:PP> FIRE-15714: UI Scaling in SysInfo
	info["UI_SCALE_FACTOR"] = gSavedSettings.getF32("UIScaleFactor");

	//[FIRE-3923 : SJ] Added Drawdistance, bandwidth and LOD to info
	info["DRAW_DISTANCE"] = gSavedSettings.getF32("RenderFarClip");
	info["BANDWIDTH"] = gSavedSettings.getF32("ThrottleBandwidthKBPS");
	info["LOD"] = gSavedSettings.getF32("RenderVolumeLODFactor");

	//[FIRE 3113 : SJ] Added Settingsfile to info
	std::string mode_name;
	std::string sessionSettingsFile = gSavedSettings.getString("SessionSettingsFile");
	if (LLTrans::findString(mode_name, "mode_" + sessionSettingsFile))
	{
		info["MODE"] = mode_name;
	}
	else
	{
		info["MODE"] = LLTrans::getString("mode_unknown");
	}

	// return a URL to the release notes for this viewer, such as:
	// http://wiki.secondlife.com/wiki/Release_Notes/Second Life Beta Viewer/2.1.0.123456
	std::string url = LLTrans::getString("RELEASE_NOTES_BASE_URL");
	// <FS:Ansariel> FIRE-13993: Leave out channel so we can use a URL like
	//                           http://wiki.phoenixviewer.com/firestorm_change_log_x.y.z.rev
	//if (! LLStringUtil::endsWith(url, "/"))
	//	url += "/";
	//std::string channel = LLVersionInfo::getChannel();
	//if (LLStringUtil::endsWith(boost::to_lower_copy(channel), " edu")) // Release Notes url shouldn't include the EDU parameter
	//{
	//	boost::erase_tail(channel, 4);
	//}
	//url += LLURI::escape(channel) + "/";
	// </FS:Ansariel>
	url += LLURI::escape(LLVersionInfo::getVersion());

	info["VIEWER_RELEASE_NOTES_URL"] = url;

#if LL_MSVC
	info["COMPILER"] = "MSVC";
	info["COMPILER_VERSION"] = _MSC_VER;
#elif LL_CLANG	// <FS:CR> Clang identification
	info["COMPILER"] = "Clang";
	info["COMPILER_VERSION"] = CLANG_VERSION_STRING;
#elif LL_GNUC
	info["COMPILER"] = "GCC";
	info["COMPILER_VERSION"] = GCC_VERSION;
#endif

	// Position
	LLViewerRegion* region = gAgent.getRegion();
	if (region)
	{
// [RLVa:KB] - Checked: 2014-02-24 (RLVa-1.4.10)
		if (RlvActions::canShowLocation())
		{
// [/RLVa:KB]
			LLVector3d pos = gAgent.getPositionGlobal();
			info["POSITION"] = ll_sd_from_vector3d(pos);
			info["POSITION_LOCAL"] = ll_sd_from_vector3(gAgent.getPosAgentFromGlobal(pos));
			info["REGION"] = gAgent.getRegion()->getName();
			info["HOSTNAME"] = gAgent.getRegion()->getHost().getHostName();
			info["HOSTIP"] = gAgent.getRegion()->getHost().getString();
//			info["SERVER_VERSION"] = gLastVersionChannel;
			LLSLURL slurl;
			LLAgentUI::buildSLURL(slurl);
			info["SLURL"] = slurl.getSLURLString();
// [RLVa:KB] - Checked: 2014-02-24 (RLVa-1.4.10)
		}
		else
		{
			info["REGION"] = RlvStrings::getString(RLV_STRING_HIDDEN_REGION);
		}
		info["SERVER_VERSION"] = gLastVersionChannel;
// [/RLVa:KB]
	}

	// CPU
	info["CPU"] = gSysCPU.getCPUString();
	info["MEMORY_MB"] = LLSD::Integer(gSysMemory.getPhysicalMemoryKB().valueInUnits<LLUnits::Megabytes>());
	// Moved hack adjustment to Windows memory size into llsys.cpp
	info["OS_VERSION"] = LLOSInfo::instance().getOSString();
	info["GRAPHICS_CARD_VENDOR"] = (const char*)(glGetString(GL_VENDOR));
	info["GRAPHICS_CARD"] = (const char*)(glGetString(GL_RENDERER));

#if LL_WINDOWS
	std::string drvinfo = gDXHardware.getDriverVersionWMI();
	if (!drvinfo.empty())
	{
		info["GRAPHICS_DRIVER_VERSION"] = drvinfo;
	}
	else
	{
		LL_WARNS("DriverVersion")<< "Cannot get driver version from getDriverVersionWMI" << LL_ENDL;
		LLSD driver_info = gDXHardware.getDisplayInfo();
		if (driver_info.has("DriverVersion"))
		{
			info["GRAPHICS_DRIVER_VERSION"] = driver_info["DriverVersion"];
		}
	}
#endif

// [RLVa:KB] - Checked: 2010-04-18 (RLVa-1.2.0)
	info["RLV_VERSION"] = (rlv_handler_t::isEnabled()) ? RlvStrings::getVersionAbout() : LLTrans::getString("RLVaStatusDisabled");
// [/RLVa:KB]
	info["OPENGL_VERSION"] = (const char*)(glGetString(GL_VERSION));
	info["LIBCURL_VERSION"] = LLCore::LLHttp::getCURLVersion();
    // Settings

    LLRect window_rect = gViewerWindow->getWindowRectRaw();
    info["WINDOW_WIDTH"] = window_rect.getWidth();
    info["WINDOW_HEIGHT"] = window_rect.getHeight();

	// <FS> Custom sysinfo
    //info["FONT_SIZE_ADJUSTMENT"] = gSavedSettings.getF32("FontScreenDPI");
    //info["UI_SCALE"] = gSavedSettings.getF32("UIScaleFactor");
    //info["DRAW_DISTANCE"] = gSavedSettings.getF32("RenderFarClip");
    //info["NET_BANDWITH"] = gSavedSettings.getF32("ThrottleBandwidthKBPS");
    //info["LOD_FACTOR"] = gSavedSettings.getF32("RenderVolumeLODFactor");
    //info["RENDER_QUALITY"] = (F32)gSavedSettings.getU32("RenderQualityPerformance");
    //info["GPU_SHADERS"] = gSavedSettings.getBOOL("RenderDeferred") ? "Enabled" : "Disabled";
    //info["TEXTURE_MEMORY"] = gSavedSettings.getS32("TextureMemory");

    //LLSD substitution;
    //substitution["datetime"] = (S32)(gVFS ? gVFS->creationTime() : 0);
    //info["VFS_TIME"] = LLTrans::getString("AboutTime", substitution);
	// </FS>

#if LL_DARWIN
    info["HIDPI"] = gHiDPISupport;
#endif

#if LL_DARWIN
    info["HIDPI"] = gHiDPISupport;
#endif

	// Libraries

	info["J2C_VERSION"] = LLImageJ2C::getEngineInfo();
	bool want_fullname = true;
	info["AUDIO_DRIVER_VERSION"] = gAudiop ? LLSD(gAudiop->getDriverName(want_fullname)) : "Undefined";
	if(LLVoiceClient::getInstance()->voiceEnabled())
	{
		LLVoiceVersionInfo version = LLVoiceClient::getInstance()->getVersion();
		std::ostringstream version_string;
		version_string << version.serverType << " " << version.serverVersion << std::endl;
		info["VOICE_VERSION"] = version_string.str();
	}
	else
	{
		info["VOICE_VERSION"] = LLTrans::getString("NotConnected");
	}

//#if !LL_LINUX
	std::ostringstream cef_ver_codec;
	cef_ver_codec << "Dullahan: ";
	cef_ver_codec << DULLAHAN_VERSION_MAJOR;
	cef_ver_codec << ".";
	cef_ver_codec << DULLAHAN_VERSION_MINOR;
	cef_ver_codec << ".";
	cef_ver_codec << DULLAHAN_VERSION_BUILD;

	cef_ver_codec << " / CEF: ";
	cef_ver_codec << CEF_VERSION;

	cef_ver_codec << " / Chromium: ";
	cef_ver_codec << CHROME_VERSION_MAJOR;
	cef_ver_codec << ".";
	cef_ver_codec << CHROME_VERSION_MINOR;
	cef_ver_codec << ".";
	cef_ver_codec << CHROME_VERSION_BUILD;
	cef_ver_codec << ".";
	cef_ver_codec << CHROME_VERSION_PATCH;

	info["LIBCEF_VERSION"] = cef_ver_codec.str();
//#else
//	info["LIBCEF_VERSION"] = "Undefined";
//#endif

//#if !LL_LINUX
	std::ostringstream vlc_ver_codec;
	vlc_ver_codec << LIBVLC_VERSION_MAJOR;
	vlc_ver_codec << ".";
	vlc_ver_codec << LIBVLC_VERSION_MINOR;
	vlc_ver_codec << ".";
	vlc_ver_codec << LIBVLC_VERSION_REVISION;
	info["LIBVLC_VERSION"] = vlc_ver_codec.str();
//#else
//	info["LIBVLC_VERSION"] = "Undefined";
//#endif

	S32 packets_in = LLViewerStats::instance().getRecording().getSum(LLStatViewer::PACKETS_IN);
	if (packets_in > 0)
	{
		info["PACKETS_LOST"] = LLViewerStats::instance().getRecording().getSum(LLStatViewer::PACKETS_LOST);
		info["PACKETS_IN"] = packets_in;
		info["PACKETS_PCT"] = 100.f*info["PACKETS_LOST"].asReal() / info["PACKETS_IN"].asReal();
	}

	if (mServerReleaseNotesURL.empty())
	{
		if (gAgent.getRegion())
		{
			info["SERVER_RELEASE_NOTES_URL"] = LLTrans::getString("RetrievingData");
		}
		else
		{
			info["SERVER_RELEASE_NOTES_URL"] = LLTrans::getString("NotConnected");
		}
	}
	else if (LLStringUtil::startsWith(mServerReleaseNotesURL, "http")) // it's an URL
	{
		info["SERVER_RELEASE_NOTES_URL"] = "[" + LLWeb::escapeURL(mServerReleaseNotesURL) + " " + LLTrans::getString("ReleaseNotes") + "]";
	}
	else
	{
		info["SERVER_RELEASE_NOTES_URL"] = mServerReleaseNotesURL;
	}

	// <FS:PP> FIRE-4785: Current render quality setting in sysinfo / about floater
	switch (gSavedSettings.getU32("RenderQualityPerformance"))
	{
		case 0:
			info["RENDERQUALITY"] = LLTrans::getString("render_quality_low");
			info["RENDERQUALITY_FSDATA_ENGLISH"] = "Low (1/7)";
			break;
		case 1:
			info["RENDERQUALITY"] = LLTrans::getString("render_quality_mediumlow");
			info["RENDERQUALITY_FSDATA_ENGLISH"] = "Medium-Low (2/7)";
			break;
		case 2:
			info["RENDERQUALITY"] = LLTrans::getString("render_quality_medium");
			info["RENDERQUALITY_FSDATA_ENGLISH"] = "Medium (3/7)";
			break;
		case 3:
			info["RENDERQUALITY"] = LLTrans::getString("render_quality_mediumhigh");
			info["RENDERQUALITY_FSDATA_ENGLISH"] = "Medium-High (4/7)";
			break;
		case 4:
			info["RENDERQUALITY"] = LLTrans::getString("render_quality_high");
			info["RENDERQUALITY_FSDATA_ENGLISH"] = "High (5/7)";
			break;
		case 5:
			info["RENDERQUALITY"] = LLTrans::getString("render_quality_highultra");
			info["RENDERQUALITY_FSDATA_ENGLISH"] = "High-Ultra (6/7)";
			break;
		case 6:
			info["RENDERQUALITY"] = LLTrans::getString("render_quality_ultra");
			info["RENDERQUALITY_FSDATA_ENGLISH"] = "Ultra (7/7)";
			break;
		default:
			info["RENDERQUALITY"] = LLTrans::getString("render_quality_unknown");
			info["RENDERQUALITY_FSDATA_ENGLISH"] = "Unknown, user has RenderQualityPerformance debug setting beyond the normal range (0-6)";
			break;
	}
	// </FS:PP>

	// <FS:PP> ALM enabled or disabled
	if (gSavedSettings.getBOOL("RenderDeferred"))
	{
		info["ALMSTATUS"] = LLTrans::getString("PermYes");
		info["ALMSTATUS_FSDATA_ENGLISH"] = "Yes";
	}
	else
	{
		info["ALMSTATUS"] = LLTrans::getString("PermNo");
		info["ALMSTATUS_FSDATA_ENGLISH"] = "No";
	}
	// </FS:PP>

	// <FS:Ansariel> FIRE-11768: Include texture memory settings
	info["TEXTUREMEMORY"] = gSavedSettings.getS32("TextureMemory");
	info["TEXTUREMEMORYMULTIPLIER"] = gSavedSettings.getF32("RenderTextureMemoryMultiple");
	// </FS:Ansariel>

	// <FS:ND> Add creation time of VFS (cache)
	if( gVFS )
		info["VFS_DATE"] = gVFS->getCreationDataUTC();
	else
		info["VFS_DATE"] = "unknown";
	// </FS:ND>

	return info;
}

std::string LLAppViewer::getViewerInfoString(bool default_string) const
{
	std::ostringstream support;

	LLSD info(getViewerInfo());

	// Render the LLSD from getInfo() as a format_map_t
	LLStringUtil::format_map_t args;

	// allow the "Release Notes" URL label to be localized
	args["ReleaseNotes"] = LLTrans::getString("ReleaseNotes", default_string);

	for (LLSD::map_const_iterator ii(info.beginMap()), iend(info.endMap());
		ii != iend; ++ii)
	{
		if (! ii->second.isArray())
		{
			// Scalar value
			if (ii->second.isUndefined())
			{
				args[ii->first] = LLTrans::getString("none_text", default_string);
			}
			else
			{
				// don't forget to render value asString()
				args[ii->first] = ii->second.asString();
			}
		}
		else
		{
			// array value: build KEY_0, KEY_1 etc. entries
			for (LLSD::Integer n(0), size(ii->second.size()); n < size; ++n)
			{
				args[STRINGIZE(ii->first << '_' << n)] = ii->second[n].asString();
			}
		}
	}

	// Now build the various pieces
	support << LLTrans::getString("AboutHeader", args, default_string);
	//if (info.has("BUILD_CONFIG"))
	//{
	//	support << "\n" << LLTrans::getString("BuildConfig", args, default_string);
	//}
	if (info.has("REGION"))
	{
// [RLVa:KB] - Checked: 2014-02-24 (RLVa-1.4.10)
		support << "\n\n" << LLTrans::getString( (RlvActions::canShowLocation()) ? "AboutPosition" : "AboutPositionRLVShowLoc", args, default_string);
// [/RLVa:KB]
//		support << "\n\n" << LLTrans::getString("AboutPosition", args, default_string);
	}
	support << "\n\n" << LLTrans::getString("AboutSystem", args, default_string);
	support << "\n";
	if (info.has("GRAPHICS_DRIVER_VERSION"))
	{
		support << "\n" << LLTrans::getString("AboutDriver", args, default_string);
	}
	support << "\n" << LLTrans::getString("AboutOGL", args, default_string);
<<<<<<< HEAD
	//support << "\n\n" << LLTrans::getString("AboutSettings", args, default_string); // <FS> Custom sysinfo
=======
	support << "\n\n" << LLTrans::getString("AboutSettings", args, default_string);
>>>>>>> baef0d57
#if LL_DARWIN
	support << "\n" << LLTrans::getString("AboutOSXHiDPI", args, default_string);
#endif
	support << "\n\n" << LLTrans::getString("AboutLibs", args, default_string);
	// <FS> Custom sysinfo
	if (info.has("BANDWIDTH")) //For added info in help floater
	{
		support << "\n" << LLTrans::getString("AboutSettings", args, default_string);
	}
	// </FS>
	if (info.has("COMPILER"))
	{
		support << "\n" << LLTrans::getString("AboutCompiler", args, default_string);
	}
	if (info.has("PACKETS_IN"))
	{
		support << '\n' << LLTrans::getString("AboutTraffic", args, default_string);
	}

	// SLT timestamp
	LLSD substitution;
	substitution["datetime"] = (S32)time(NULL);//(S32)time_corrected();
	support << "\n" << LLTrans::getString("AboutTime", substitution, default_string);

	return support.str();
}

void LLAppViewer::cleanupSavedSettings()
{
	gSavedSettings.setBOOL("MouseSun", FALSE);

	gSavedSettings.setBOOL("UseEnergy", TRUE);				// force toggle to turn off, since sends message to simulator

	gSavedSettings.setBOOL("DebugWindowProc", gDebugWindowProc);

	gSavedSettings.setBOOL("ShowObjectUpdates", gShowObjectUpdates);

	if (gDebugView)
	{
		gSavedSettings.setBOOL("ShowDebugConsole", gDebugView->mDebugConsolep->getVisible());
	}

	// save window position if not maximized
	// as we don't track it in callbacks
	if(NULL != gViewerWindow)
	{
		BOOL maximized = gViewerWindow->getWindow()->getMaximized();
		if (!maximized)
		{
			LLCoordScreen window_pos;

			if (gViewerWindow->getWindow()->getPosition(&window_pos))
			{
				gSavedSettings.setS32("WindowX", window_pos.mX);
				gSavedSettings.setS32("WindowY", window_pos.mY);
			}
		}
	}

	gSavedSettings.setF32("MapScale", LLWorldMapView::sMapScale );

	// Some things are cached in LLAgent.
	if (gAgent.isInitialized())
	{
		gSavedSettings.setF32("RenderFarClip", gAgentCamera.mDrawDistance);
	}
}

void LLAppViewer::removeCacheFiles(const std::string& file_mask)
{
	gDirUtilp->deleteFilesInDir(gDirUtilp->getExpandedFilename(LL_PATH_CACHE, ""), file_mask);
}

void LLAppViewer::writeSystemInfo()
{

    if (! gDebugInfo.has("Dynamic") )
        gDebugInfo["Dynamic"] = LLSD::emptyMap();

	// <FS:ND> set filename to Firestorm.log
// #if LL_WINDOWS
// 	gDebugInfo["SLLog"] = gDirUtilp->getExpandedFilename(LL_PATH_DUMP,"SecondLife.log");
// #else
//     //Not ideal but sufficient for good reporting.
//     gDebugInfo["SLLog"] = gDirUtilp->getExpandedFilename(LL_PATH_LOGS,"SecondLife.old");  //LLError::logFileName();
// #endif

#if LL_WINDOWS
	gDebugInfo["SLLog"] = gDirUtilp->getExpandedFilename(LL_PATH_DUMP, APP_NAME + ".log");
#else
    //Not ideal but sufficient for good reporting.
    gDebugInfo["SLLog"] = gDirUtilp->getExpandedFilename(LL_PATH_LOGS, APP_NAME + ".old");  //LLError::logFileName();
#endif
	// </FS:ND>

	gDebugInfo["ClientInfo"]["Name"] = LLVersionInfo::getChannel();
// [SL:KB] - Patch: Viewer-CrashReporting | Checked: 2011-05-08 (Catznip-2.6.0a) | Added: Catznip-2.6.0a
	gDebugInfo["ClientInfo"]["Version"] = LLVersionInfo::getVersion();
	gDebugInfo["ClientInfo"]["Platform"] = LLVersionInfo::getBuildPlatform();
// [/SL:KB]
	gDebugInfo["ClientInfo"]["MajorVersion"] = LLVersionInfo::getMajor();
	gDebugInfo["ClientInfo"]["MinorVersion"] = LLVersionInfo::getMinor();
	gDebugInfo["ClientInfo"]["PatchVersion"] = LLVersionInfo::getPatch();
	gDebugInfo["ClientInfo"]["BuildVersion"] = LLVersionInfo::getBuild();
	gDebugInfo["ClientInfo"]["AddressSize"] = LLVersionInfo::getAddressSize();

// <FS:ND> Add which flavor of FS generated an error
#ifdef OPENSIM
	gDebugInfo["ClientInfo"]["Flavor"] = "oss";
#else
	gDebugInfo["ClientInfo"]["Flavor"] = "hvk";
#endif
// </FS:ND>

	//	gDebugInfo["CAFilename"] = gDirUtilp->getCAFile();

	gDebugInfo["CPUInfo"]["CPUString"] = gSysCPU.getCPUString();
	gDebugInfo["CPUInfo"]["CPUFamily"] = gSysCPU.getFamily();
	gDebugInfo["CPUInfo"]["CPUMhz"] = (S32)gSysCPU.getMHz();
	gDebugInfo["CPUInfo"]["CPUAltivec"] = gSysCPU.hasAltivec();
	gDebugInfo["CPUInfo"]["CPUSSE"] = gSysCPU.hasSSE();
	gDebugInfo["CPUInfo"]["CPUSSE2"] = gSysCPU.hasSSE2();

	gDebugInfo["RAMInfo"]["Physical"] = (LLSD::Integer)(gSysMemory.getPhysicalMemoryKB().value());
	gDebugInfo["RAMInfo"]["Allocated"] = (LLSD::Integer)(gMemoryAllocated.valueInUnits<LLUnits::Kilobytes>());
	gDebugInfo["OSInfo"] = LLOSInfo::instance().getOSStringSimple();

	// The user is not logged on yet, but record the current grid choice login url
	// which may have been the intended grid.
	gDebugInfo["GridName"] = LLGridManager::getInstance()->getGridId();

	// *FIX:Mani - move this down in llappviewerwin32
#ifdef LL_WINDOWS
	DWORD thread_id = GetCurrentThreadId();
	gDebugInfo["MainloopThreadID"] = (S32)thread_id;
#endif

	// "CrashNotHandled" is set here, while things are running well,
	// in case of a freeze. If there is a freeze, the crash logger will be launched
	// and can read this value from the debug_info.log.
	// If the crash is handled by LLAppViewer::handleViewerCrash, ie not a freeze,
	// then the value of "CrashNotHandled" will be set to true.
	gDebugInfo["CrashNotHandled"] = (LLSD::Boolean)true;

	// Insert crash host url (url to post crash log to) if configured. This insures
	// that the crash report will go to the proper location in the case of a
	// prior freeze.
	std::string crashHostUrl = gSavedSettings.get<std::string>("CrashHostUrl");
	if(crashHostUrl != "")
	{
		gDebugInfo["CrashHostUrl"] = crashHostUrl;
	}

	// Dump some debugging info
	LL_INFOS("SystemInfo") << "Application: " << LLTrans::getString("APP_NAME") << LL_ENDL;
	LL_INFOS("SystemInfo") << "Version: " << LLVersionInfo::getChannelAndVersion() << LL_ENDL;

	// Dump the local time and time zone
	time_t now;
	time(&now);
	char tbuffer[256];		/* Flawfinder: ignore */
	strftime(tbuffer, 256, "%Y-%m-%dT%H:%M:%S %Z", localtime(&now));
	LL_INFOS("SystemInfo") << "Local time: " << tbuffer << LL_ENDL;

	// query some system information
	LL_INFOS("SystemInfo") << "CPU info:\n" << gSysCPU << LL_ENDL;
	LL_INFOS("SystemInfo") << "Memory info:\n" << gSysMemory << LL_ENDL;
	LL_INFOS("SystemInfo") << "OS: " << LLOSInfo::instance().getOSStringSimple() << LL_ENDL;
	LL_INFOS("SystemInfo") << "OS info: " << LLOSInfo::instance() << LL_ENDL;

	// <FS:ND> Breakpad merge. Only include SettingsFile if the user selected this in prefs. Path from Catznip
    // gDebugInfo["SettingsFilename"] = gSavedSettings.getString("ClientSettingsFile");
	if (gCrashSettings.getBOOL("CrashSubmitSettings"))
		gDebugInfo["SettingsFilename"] = gSavedSettings.getString("ClientSettingsFile");
	// </FS:ND>

	gDebugInfo["ViewerExePath"] = gDirUtilp->getExecutablePathAndName();
	gDebugInfo["CurrentPath"] = gDirUtilp->getCurPath();
	gDebugInfo["FirstLogin"] = (LLSD::Boolean) gAgent.isFirstLogin();
	gDebugInfo["FirstRunThisInstall"] = gSavedSettings.getBOOL("FirstRunThisInstall");
    gDebugInfo["StartupState"] = LLStartUp::getStartupStateString();

	writeDebugInfo(); // Save out debug_info.log early, in case of crash.
}

#ifdef LL_WINDOWS
//For whatever reason, in Windows when using OOP server for breakpad, the callback to get the
//name of the dump file is not getting triggered by the breakpad library.   Unfortunately they
//also didn't see fit to provide a simple query request across the pipe to get this name either.
//Since we are putting our output in a runtime generated directory and we know the header data in
//the dump format, we can however use the following hack to identify our file.
// TODO make this a member function.
void getFileList()
{
	std::stringstream filenames;

	typedef std::vector<std::string> vec;
	std::string pathname = gDirUtilp->getExpandedFilename(LL_PATH_DUMP,"");
	vec file_vec = gDirUtilp->getFilesInDir(pathname);
	for(vec::const_iterator iter=file_vec.begin(); iter!=file_vec.end(); ++iter)
	{
		filenames << *iter << " ";
		if ( ( iter->length() > 30 ) && (iter->rfind(".dmp") == (iter->length()-4) ) )
		{
			std::string fullname = pathname + *iter;
			llifstream fdat( fullname.c_str(), std::ifstream::binary);
			if (fdat)
			{
				char buf[5];
				fdat.read(buf,4);
				fdat.close();
				if (!strncmp(buf,"MDMP",4))
				{
					gDebugInfo["Dynamic"]["MinidumpPath"] = fullname;
					break;
				}
			}
		}
	}
	filenames << std::endl;
	gDebugInfo["Dynamic"]["DumpDirContents"] = filenames.str();
}
#endif

void LLAppViewer::handleViewerCrash()
{
	LL_INFOS("CRASHREPORT") << "Handle viewer crash entry." << LL_ENDL;

	LL_INFOS("CRASHREPORT") << "Last render pool type: " << LLPipeline::sCurRenderPoolType << LL_ENDL ;

	LLMemory::logMemoryInfo(true) ;

	//print out recorded call stacks if there are any.
	LLError::LLCallStacks::print();

	LLAppViewer* pApp = LLAppViewer::instance();
	if (pApp->beingDebugged())
	{
		// This will drop us into the debugger.
		abort();
	}

	if (LLApp::isCrashloggerDisabled())
	{
		abort();
	}

	// Returns whether a dialog was shown.
	// Only do the logic in here once
	if (pApp->mReportedCrash)
	{
		return;
	}
	pApp->mReportedCrash = TRUE;

	// Insert crash host url (url to post crash log to) if configured.
	std::string crashHostUrl = gSavedSettings.get<std::string>("CrashHostUrl");
	if(crashHostUrl != "")
	{
		gDebugInfo["Dynamic"]["CrashHostUrl"] = crashHostUrl;
	}

	LLParcel* parcel = LLViewerParcelMgr::getInstance()->getAgentParcel();
	if ( parcel && parcel->getMusicURL()[0])
	{
		gDebugInfo["Dynamic"]["ParcelMusicURL"] = parcel->getMusicURL();
	}
	if ( parcel && parcel->getMediaURL()[0])
	{
		gDebugInfo["Dynamic"]["ParcelMediaURL"] = parcel->getMediaURL();
	}

	gDebugInfo["Dynamic"]["SessionLength"] = F32(LLFrameTimer::getElapsedSeconds());
	gDebugInfo["Dynamic"]["RAMInfo"]["Allocated"] = LLSD::Integer(LLMemory::getCurrentRSS() / 1024);

	if(gLogoutInProgress)
	{
		gDebugInfo["Dynamic"]["LastExecEvent"] = LAST_EXEC_LOGOUT_CRASH;
	}
	else
	{
		gDebugInfo["Dynamic"]["LastExecEvent"] = gLLErrorActivated ? LAST_EXEC_LLERROR_CRASH : LAST_EXEC_OTHER_CRASH;
	}

	if(gAgent.getRegion())
	{
		gDebugInfo["Dynamic"]["CurrentSimHost"] = gAgent.getRegionHost().getHostName();
		gDebugInfo["Dynamic"]["CurrentRegion"] = gAgent.getRegion()->getName();

		const LLVector3& loc = gAgent.getPositionAgent();
		gDebugInfo["Dynamic"]["CurrentLocationX"] = loc.mV[0];
		gDebugInfo["Dynamic"]["CurrentLocationY"] = loc.mV[1];
		gDebugInfo["Dynamic"]["CurrentLocationZ"] = loc.mV[2];
	}

	if(LLAppViewer::instance()->mMainloopTimeout)
	{
		gDebugInfo["Dynamic"]["MainloopTimeoutState"] = LLAppViewer::instance()->mMainloopTimeout->getState();
	}

	// The crash is being handled here so set this value to false.
	// Otherwise the crash logger will think this crash was a freeze.
	gDebugInfo["Dynamic"]["CrashNotHandled"] = (LLSD::Boolean)false;

	//Write out the crash status file
	//Use marker file style setup, as that's the simplest, especially since
	//we're already in a crash situation
	if (gDirUtilp)
	{
		std::string crash_marker_file_name = gDirUtilp->getExpandedFilename(LL_PATH_LOGS,
																			gLLErrorActivated
																			? LLERROR_MARKER_FILE_NAME
																			: ERROR_MARKER_FILE_NAME);
		LLAPRFile crash_marker_file ;
		crash_marker_file.open(crash_marker_file_name, LL_APR_WB);
		if (crash_marker_file.getFileHandle())
		{
			LL_INFOS("MarkerFile") << "Created crash marker file " << crash_marker_file_name << LL_ENDL;
			recordMarkerVersion(crash_marker_file);
		}
		else
		{
			LL_WARNS("MarkerFile") << "Cannot create error marker file " << crash_marker_file_name << LL_ENDL;
		}
	}
	else
	{
		LL_WARNS("MarkerFile") << "No gDirUtilp with which to create error marker file name" << LL_ENDL;
	}

#ifdef LL_WINDOWS
	Sleep(200);
#endif

	char *minidump_file = pApp->getMiniDumpFilename();
    LL_DEBUGS("CRASHREPORT") << "minidump file name " << minidump_file << LL_ENDL;
	if(minidump_file && minidump_file[0] != 0)
	{
		gDebugInfo["Dynamic"]["MinidumpPath"] = minidump_file;
	}
	else
	{
#ifdef LL_WINDOWS
		getFileList();
#else
        LL_WARNS("CRASHREPORT") << "no minidump file?" << LL_ENDL;
#endif
	}
    gDebugInfo["Dynamic"]["CrashType"]="crash";

	if (gMessageSystem && gDirUtilp)
	{
		std::string filename;
		filename = gDirUtilp->getExpandedFilename(LL_PATH_DUMP, "stats.log");
        LL_DEBUGS("CRASHREPORT") << "recording stats " << filename << LL_ENDL;
		llofstream file(filename.c_str(), std::ios_base::binary);
		if(file.good())
		{
			gMessageSystem->summarizeLogs(file);
			file.close();
		}
        else
        {
            LL_WARNS("CRASHREPORT") << "problem recording stats" << LL_ENDL;
        }
	}

	if (gMessageSystem)
	{
		gMessageSystem->getCircuitInfo(gDebugInfo["CircuitInfo"]);
		gMessageSystem->stopLogging();
	}

	if (LLWorld::instanceExists()) LLWorld::getInstance()->getInfo(gDebugInfo["Dynamic"]);

	// Close the debug file
	pApp->writeDebugInfo(false);  //false answers the isStatic question with the least overhead.
}

// static
void LLAppViewer::recordMarkerVersion(LLAPRFile& marker_file)
{
	std::string marker_version(LLVersionInfo::getChannelAndVersion());
	if ( marker_version.length() > MAX_MARKER_LENGTH )
	{
		LL_WARNS_ONCE("MarkerFile") << "Version length ("<< marker_version.length()<< ")"
									<< " greater than maximum (" << MAX_MARKER_LENGTH << ")"
									<< ": marker matching may be incorrect"
									<< LL_ENDL;
	}

	// record the viewer version in the marker file
	marker_file.write(marker_version.data(), marker_version.length());

	marker_file.flush(); // <FS:ND/> Make sure filesystem reflects what we wrote.
}

bool LLAppViewer::markerIsSameVersion(const std::string& marker_name) const
{
	bool sameVersion = false;

	std::string my_version(LLVersionInfo::getChannelAndVersion());
	char marker_version[MAX_MARKER_LENGTH];
	S32  marker_version_length;

	LLAPRFile marker_file;
	marker_file.open(marker_name, LL_APR_RB);
	if (marker_file.getFileHandle())
	{
		marker_version_length = marker_file.read(marker_version, sizeof(marker_version));
		std::string marker_string(marker_version, marker_version_length);
		if ( 0 == my_version.compare( 0, my_version.length(), marker_version, 0, marker_version_length ) )
		{
			sameVersion = true;
		}
		LL_DEBUGS("MarkerFile") << "Compare markers for '" << marker_name << "': "
								<< "\n   mine '" << my_version    << "'"
								<< "\n marker '" << marker_string << "'"
								<< "\n " << ( sameVersion ? "same" : "different" ) << " version"
								<< LL_ENDL;
		marker_file.close();
	}
	return sameVersion;
}

void LLAppViewer::processMarkerFiles()
{
	//We've got 4 things to test for here
	// - Other Process Running (SecondLife.exec_marker present, locked)
	// - Freeze (SecondLife.exec_marker present, not locked)
	// - LLError Crash (SecondLife.llerror_marker present)
	// - Other Crash (SecondLife.error_marker present)
	// These checks should also remove these files for the last 2 cases if they currently exist

	bool marker_is_same_version = true;
	// first, look for the marker created at startup and deleted on a clean exit
	mMarkerFileName = gDirUtilp->getExpandedFilename(LL_PATH_LOGS,MARKER_FILE_NAME);
	if (LLAPRFile::isExist(mMarkerFileName, NULL, LL_APR_RB))
	{
		// File exists...
		// first, read it to see if it was created by the same version (we need this later)
		marker_is_same_version = markerIsSameVersion(mMarkerFileName);

		// now test to see if this file is locked by a running process (try to open for write)
		LL_DEBUGS("MarkerFile") << "Checking exec marker file for lock..." << LL_ENDL;
		mMarkerFile.open(mMarkerFileName, LL_APR_WB);
		// <FS:ND> Remove LLVolatileAPRPool/apr_file_t and use FILE* instead
		//apr_file_t* fMarker = mMarkerFile.getFileHandle() ;
		LLAPRFile::tFiletype* fMarker = mMarkerFile.getFileHandle() ; 
		// </FS:ND>
		if (!fMarker)
		{
			LL_INFOS("MarkerFile") << "Exec marker file open failed - assume it is locked." << LL_ENDL;
			mSecondInstance = true; // lock means that instance is running.
		}
		else
		{
			// We were able to open it, now try to lock it ourselves...
			if (apr_file_lock(fMarker, APR_FLOCK_NONBLOCK | APR_FLOCK_EXCLUSIVE) != APR_SUCCESS)
			{
				LL_WARNS_ONCE("MarkerFile") << "Locking exec marker failed." << LL_ENDL;
				mSecondInstance = true; // lost a race? be conservative
				mMarkerFile.close(); // <FS:ND/> Cannot lock the file and take ownership. Don't keep it open
			}
			else
			{
				// No other instances; we've locked this file now, so record our version; delete on quit.
				recordMarkerVersion(mMarkerFile);
				LL_DEBUGS("MarkerFile") << "Exec marker file existed but was not locked; rewritten." << LL_ENDL;
			}
		}

		if (mSecondInstance)
		{
			LL_INFOS("MarkerFile") << "Exec marker '"<< mMarkerFileName << "' owned by another instance" << LL_ENDL;
		}
		else if (marker_is_same_version)
		{
			// the file existed, is ours, and matched our version, so we can report on what it says
			LL_INFOS("MarkerFile") << "Exec marker '"<< mMarkerFileName << "' found; last exec FROZE" << LL_ENDL;
			gLastExecEvent = LAST_EXEC_FROZE;

		}
		else
		{
			LL_INFOS("MarkerFile") << "Exec marker '"<< mMarkerFileName << "' found, but versions did not match" << LL_ENDL;
		}
	}
	else // marker did not exist... last exec (if any) did not freeze
	{
		// Create the marker file for this execution & lock it; it will be deleted on a clean exit
		apr_status_t s;
		s = mMarkerFile.open(mMarkerFileName, LL_APR_WB, TRUE);

		if (s == APR_SUCCESS && mMarkerFile.getFileHandle())
		{
			LL_DEBUGS("MarkerFile") << "Exec marker file '"<< mMarkerFileName << "' created." << LL_ENDL;
			if (APR_SUCCESS == apr_file_lock(mMarkerFile.getFileHandle(), APR_FLOCK_NONBLOCK | APR_FLOCK_EXCLUSIVE))
			{
				recordMarkerVersion(mMarkerFile);
				LL_DEBUGS("MarkerFile") << "Exec marker file locked." << LL_ENDL;
			}
			else
			{
				LL_WARNS("MarkerFile") << "Exec marker file cannot be locked." << LL_ENDL;
			}
		}
		else
		{
			LL_WARNS("MarkerFile") << "Failed to create exec marker file '"<< mMarkerFileName << "'." << LL_ENDL;
		}
	}

	// now check for cases in which the exec marker may have been cleaned up by crash handlers

	// check for any last exec event report based on whether or not it happened during logout
	// (the logout marker is created when logout begins)
	std::string logout_marker_file =  gDirUtilp->getExpandedFilename(LL_PATH_LOGS, LOGOUT_MARKER_FILE_NAME);
	if(LLAPRFile::isExist(logout_marker_file, NULL, LL_APR_RB))
	{
		if (markerIsSameVersion(logout_marker_file))
		{
			gLastExecEvent = LAST_EXEC_LOGOUT_FROZE;
			LL_INFOS("MarkerFile") << "Logout crash marker '"<< logout_marker_file << "', changing LastExecEvent to LOGOUT_FROZE" << LL_ENDL;
		}
		else
		{
			LL_INFOS("MarkerFile") << "Logout crash marker '"<< logout_marker_file << "' found, but versions did not match" << LL_ENDL;
		}
		LLAPRFile::remove(logout_marker_file);
	}
	// further refine based on whether or not a marker created during an llerr crash is found
	std::string llerror_marker_file = gDirUtilp->getExpandedFilename(LL_PATH_LOGS, LLERROR_MARKER_FILE_NAME);
	if(LLAPRFile::isExist(llerror_marker_file, NULL, LL_APR_RB))
	{
		if (markerIsSameVersion(llerror_marker_file))
		{
			if ( gLastExecEvent == LAST_EXEC_LOGOUT_FROZE )
			{
				gLastExecEvent = LAST_EXEC_LOGOUT_CRASH;
				LL_INFOS("MarkerFile") << "LLError marker '"<< llerror_marker_file << "' crashed, setting LastExecEvent to LOGOUT_CRASH" << LL_ENDL;
			}
			else
			{
				gLastExecEvent = LAST_EXEC_LLERROR_CRASH;
				LL_INFOS("MarkerFile") << "LLError marker '"<< llerror_marker_file << "' crashed, setting LastExecEvent to LLERROR_CRASH" << LL_ENDL;
			}
		}
		else
		{
			LL_INFOS("MarkerFile") << "LLError marker '"<< llerror_marker_file << "' found, but versions did not match" << LL_ENDL;
		}
		LLAPRFile::remove(llerror_marker_file);
	}
	// and last refine based on whether or not a marker created during a non-llerr crash is found
	std::string error_marker_file = gDirUtilp->getExpandedFilename(LL_PATH_LOGS, ERROR_MARKER_FILE_NAME);
	if(LLAPRFile::isExist(error_marker_file, NULL, LL_APR_RB))
	{
		if (markerIsSameVersion(error_marker_file))
		{
			if (gLastExecEvent == LAST_EXEC_LOGOUT_FROZE)
			{
				gLastExecEvent = LAST_EXEC_LOGOUT_CRASH;
				LL_INFOS("MarkerFile") << "Error marker '"<< error_marker_file << "' crashed, setting LastExecEvent to LOGOUT_CRASH" << LL_ENDL;
			}
			else
			{
				gLastExecEvent = LAST_EXEC_OTHER_CRASH;
				LL_INFOS("MarkerFile") << "Error marker '"<< error_marker_file << "' crashed, setting LastExecEvent to " << gLastExecEvent << LL_ENDL;
			}
		}
		else
		{
			LL_INFOS("MarkerFile") << "Error marker '"<< error_marker_file << "' marker found, but versions did not match" << LL_ENDL;
		}
		LLAPRFile::remove(error_marker_file);
	}
}

void LLAppViewer::removeMarkerFiles()
{
	if (!mSecondInstance)
	{
		if (mMarkerFile.getFileHandle())
		{
			mMarkerFile.close() ;
			LLAPRFile::remove( mMarkerFileName );
			LL_DEBUGS("MarkerFile") << "removed exec marker '"<<mMarkerFileName<<"'"<< LL_ENDL;
		}
		else
		{
			LL_DEBUGS("MarkerFile") << "marker '"<<mMarkerFileName<<"' not open"<< LL_ENDL;
 		}

		if (mLogoutMarkerFile.getFileHandle())
		{
			mLogoutMarkerFile.close();
			LLAPRFile::remove( mLogoutMarkerFileName );
			LL_DEBUGS("MarkerFile") << "removed logout marker '"<<mLogoutMarkerFileName<<"'"<< LL_ENDL;
		}
		else
		{
			LL_DEBUGS("MarkerFile") << "logout marker '"<<mLogoutMarkerFileName<<"' not open"<< LL_ENDL;
		}
	}
	else
	{
		LL_WARNS("MarkerFile") << "leaving markers because this is a second instance" << LL_ENDL;
	}
}

void LLAppViewer::removeDumpDir()
{
    //Call this routine only on clean exit.  Crash reporter will clean up
    //its locking table for us.
    std::string dump_dir = gDirUtilp->getExpandedFilename(LL_PATH_DUMP, "");
    gDirUtilp->deleteDirAndContents(dump_dir);
}

void LLAppViewer::forceQuit()
{
	LLApp::setQuitting();
}

//TODO: remove
void LLAppViewer::fastQuit(S32 error_code)
{
	// finish pending transfers
	flushVFSIO();
	// let sim know we're logging out
	sendLogoutRequest();
	// flush network buffers by shutting down messaging system
	end_messaging_system();
	// figure out the error code
	S32 final_error_code = error_code ? error_code : (S32)isError();
	// this isn't a crash
	removeMarkerFiles();
	// get outta here
	_exit(final_error_code);
}

void LLAppViewer::requestQuit()
{
	LL_INFOS() << "requestQuit" << LL_ENDL;

	LLViewerRegion* region = gAgent.getRegion();

	if( (LLStartUp::getStartupState() < STATE_STARTED) || !region )
	{
		// If we have a region, make some attempt to send a logout request first.
		// This prevents the halfway-logged-in avatar from hanging around inworld for a couple minutes.
		if(region)
		{
			sendLogoutRequest();
		}
		else if(LLStartUp::getStartupState() == STATE_STARTED) // LO: Fix for FIRE-2613: sidebar tabs and floaters not remembering being open/torn off
		{
			if (gFloaterView)
			{
				// application is quitting
				gFloaterView->closeAllChildren(true);
			}

		} // ~LO

		// Quit immediately
		forceQuit();
		return;
	}

	// Try to send metrics back to the grid
	metricsSend(!gDisconnected);

	// Try to send last batch of avatar rez metrics.
	if (!gDisconnected && isAgentAvatarValid())
	{
		gAgentAvatarp->updateAvatarRezMetrics(true); // force a last packet to be sent.
	}

	LLHUDEffectSpiral *effectp = (LLHUDEffectSpiral*)LLHUDManager::getInstance()->createViewerEffect(LLHUDObject::LL_HUD_EFFECT_POINT, TRUE);
	effectp->setPositionGlobal(gAgent.getPositionGlobal());
	effectp->setColor(LLColor4U(gAgent.getEffectColor()));
	LLHUDManager::getInstance()->sendEffects();
	effectp->markDead() ;//remove it.

	// Attempt to close all floaters that might be
	// editing things.
	if (gFloaterView)
	{
		// application is quitting
		gFloaterView->closeAllChildren(true);
	}

	send_stats();

	gLogoutTimer.reset();
	mQuitRequested = true;
}

static bool finish_quit(const LLSD& notification, const LLSD& response)
{
	S32 option = LLNotificationsUtil::getSelectedOption(notification, response);

	if (option == 0)
	{
		LLAppViewer::instance()->requestQuit();
	}
	return false;
}
static LLNotificationFunctorRegistration finish_quit_reg("ConfirmQuit", finish_quit);

void LLAppViewer::userQuit()
{
	if (gDisconnected || gViewerWindow->getProgressView()->getVisible())
	{
		requestQuit();
	}
	else
	{
		LLNotificationsUtil::add("ConfirmQuit");
	}
}

static bool finish_early_exit(const LLSD& notification, const LLSD& response)
{
	LLAppViewer::instance()->forceQuit();
	return false;
}

void LLAppViewer::earlyExit(const std::string& name, const LLSD& substitutions)
{
   	LL_WARNS() << "app_early_exit: " << name << LL_ENDL;
	gDoDisconnect = TRUE;
	LLNotificationsUtil::add(name, substitutions, LLSD(), finish_early_exit);
}

// case where we need the viewer to exit without any need for notifications
void LLAppViewer::earlyExitNoNotify()
{
   	LL_WARNS() << "app_early_exit with no notification: " << LL_ENDL;
	gDoDisconnect = TRUE;
	finish_early_exit( LLSD(), LLSD() );
}

void LLAppViewer::abortQuit()
{
    LL_INFOS() << "abortQuit()" << LL_ENDL;
	mQuitRequested = false;
}

void LLAppViewer::migrateCacheDirectory()
{
#if LL_WINDOWS || LL_DARWIN
	// NOTE: (Nyx) as of 1.21, cache for mac is moving to /library/caches/SecondLife from
	// /library/application support/SecondLife/cache This should clear/delete the old dir.

	// As of 1.23 the Windows cache moved from
	//   C:\Documents and Settings\James\Application Support\SecondLife\cache
	// to
	//   C:\Documents and Settings\James\Local Settings\Application Support\SecondLife
	//
	// The Windows Vista equivalent is from
	//   C:\Users\James\AppData\Roaming\SecondLife\cache
	// to
	//   C:\Users\James\AppData\Local\SecondLife
	//
	// Note the absence of \cache on the second path.  James.

	// Only do this once per fresh install of this version.
	if (gSavedSettings.getBOOL("MigrateCacheDirectory"))
	{
		gSavedSettings.setBOOL("MigrateCacheDirectory", FALSE);

		std::string old_cache_dir = gDirUtilp->add(gDirUtilp->getOSUserAppDir(), "cache");
		std::string new_cache_dir = gDirUtilp->getCacheDir(true);

		if (gDirUtilp->fileExists(old_cache_dir))
		{
			LL_INFOS() << "Migrating cache from " << old_cache_dir << " to " << new_cache_dir << LL_ENDL;

			// Migrate inventory cache to avoid pain to inventory database after mass update
			S32 file_count = 0;
			std::string file_name;
			std::string mask = "*.*";

			LLDirIterator iter(old_cache_dir, mask);
			while (iter.next(file_name))
			{
				if (file_name == "." || file_name == "..") continue;
				std::string source_path = gDirUtilp->add(old_cache_dir, file_name);
				std::string dest_path = gDirUtilp->add(new_cache_dir, file_name);
				if (!LLFile::rename(source_path, dest_path))
				{
					file_count++;
				}
			}
			LL_INFOS() << "Moved " << file_count << " files" << LL_ENDL;

			// AO: Don't automatically purge old cache
			//// Nuke the old cache
			//gDirUtilp->setCacheDir(old_cache_dir);
			//purgeCache();
			gDirUtilp->setCacheDir(new_cache_dir);

#if LL_DARWIN
			// Clean up Mac files not deleted by removing *.*
			std::string ds_store = old_cache_dir + "/.DS_Store";
			if (gDirUtilp->fileExists(ds_store))
			{
				LLFile::remove(ds_store);
			}
#endif
			if (LLFile::rmdir(old_cache_dir) != 0)
			{
				LL_WARNS() << "could not delete old cache directory " << old_cache_dir << LL_ENDL;
			}
		}
	}
#endif // LL_WINDOWS || LL_DARWIN
}

void dumpVFSCaches()
{
	LL_INFOS() << "======= Static VFS ========" << LL_ENDL;
	gStaticVFS->listFiles();
#if LL_WINDOWS
	LL_INFOS() << "======= Dumping static VFS to StaticVFSDump ========" << LL_ENDL;
	WCHAR w_str[MAX_PATH];
	GetCurrentDirectory(MAX_PATH, w_str);
	S32 res = LLFile::mkdir("StaticVFSDump");
	if (res == -1)
	{
		LL_WARNS() << "Couldn't create dir StaticVFSDump" << LL_ENDL;
	}
	SetCurrentDirectory(utf8str_to_utf16str("StaticVFSDump").c_str());
	gStaticVFS->dumpFiles();
	SetCurrentDirectory(w_str);
#endif

	LL_INFOS() << "========= Dynamic VFS ====" << LL_ENDL;
	gVFS->listFiles();
#if LL_WINDOWS
	LL_INFOS() << "========= Dumping dynamic VFS to VFSDump ====" << LL_ENDL;
	res = LLFile::mkdir("VFSDump");
	if (res == -1)
	{
		LL_WARNS() << "Couldn't create dir VFSDump" << LL_ENDL;
	}
	SetCurrentDirectory(utf8str_to_utf16str("VFSDump").c_str());
	gVFS->dumpFiles();
	SetCurrentDirectory(w_str);
#endif
}

//static
U32 LLAppViewer::getTextureCacheVersion()
{
	//viewer texture cache version, change if the texture cache format changes.
	const U32 TEXTURE_CACHE_VERSION = 8;

	return TEXTURE_CACHE_VERSION ;
}

//static
U32 LLAppViewer::getObjectCacheVersion()
{
	// Viewer object cache version, change if object update
	// format changes. JC
	const U32 INDRA_OBJECT_CACHE_VERSION = 15;

	return INDRA_OBJECT_CACHE_VERSION;
}

bool LLAppViewer::initCache()
{
	mPurgeCache = false;
	BOOL read_only = mSecondInstance ? TRUE : FALSE;
	LLAppViewer::getTextureCache()->setReadOnly(read_only) ;
	LLVOCache::getInstance()->setReadOnly(read_only);

	bool texture_cache_mismatch = false;
	if (gSavedSettings.getS32("LocalCacheVersion") != LLAppViewer::getTextureCacheVersion())
	{
		texture_cache_mismatch = true;
		if(!read_only)
		{
			gSavedSettings.setS32("LocalCacheVersion", LLAppViewer::getTextureCacheVersion());
		}
	}

	if(!read_only)
	{
		// <FS:Ansariel> Clear inventory cache button
		std::string clear_inventory_agent_id = gSavedSettings.getString("FSPurgeInventoryCacheOnStartup");
		if (clear_inventory_agent_id != std::string())
		{
			gSavedSettings.setString("FSPurgeInventoryCacheOnStartup", std::string());
			std::string inv_cache_file = gDirUtilp->getExpandedFilename(LL_PATH_CACHE, clear_inventory_agent_id + ".inv.gz");
			LL_INFOS("LLAppViewer") << "Purging inventory cache file: " << inv_cache_file << LL_ENDL;
			LLFile::remove(inv_cache_file);
		}
		// </FS:Ansariel>

		// Purge cache if user requested it
		if (gSavedSettings.getBOOL("PurgeCacheOnStartup") ||
			gSavedSettings.getBOOL("PurgeCacheOnNextStartup"))
		{
			LL_INFOS("AppCache") << "Startup cache purge requested: " << (gSavedSettings.getBOOL("PurgeCacheOnStartup") ? "ALWAYS" : "ONCE") << LL_ENDL;
			gSavedSettings.setBOOL("PurgeCacheOnNextStartup", false);
			LL_INFOS("AppCache") << "Scheduling texture purge, based on PurgeCache* settings." << LL_ENDL;
			mPurgeCache = true;
			// STORM-1141 force purgeAllTextures to get called to prevent a crash here. -brad
			texture_cache_mismatch = true;
		}

		// <FS> If the J2C has changed since the last run, clear the cache
		const std::string j2c_info = LLImageJ2C::getEngineInfo();
		const std::string j2c_last = gSavedSettings.getString("LastJ2CVersion");
		if (j2c_info != j2c_last && !j2c_last.empty())
		{
			LL_INFOS("AppCache") << "Scheduling texture purge, based on LastJ2CVersion mismatch." << LL_ENDL;
			mPurgeTextures = true;
		}
		gSavedSettings.setString("LastJ2CVersion", j2c_info);
		// </FS>
	
		// We have moved the location of the cache directory over time.
		migrateCacheDirectory();

		// Setup and verify the cache location
		std::string cache_location = gSavedSettings.getString("CacheLocation");
		std::string new_cache_location = gSavedSettings.getString("NewCacheLocation");
		if (new_cache_location != cache_location)
		{
			// AO: Don't automatically purge old cache location, has unwanted side effects with shared caches, upgrades
			//LL_INFOS("AppCache") << "Cache location changed, cache needs purging" << LL_ENDL;
			//gDirUtilp->setCacheDir(gSavedSettings.getString("CacheLocation"));
			//purgeCache(); // purge old cache
			gSavedSettings.setString("CacheLocation", new_cache_location);
			gSavedSettings.setString("CacheLocationTopFolder", gDirUtilp->getBaseFileName(new_cache_location));
		}
	}

	if (!gDirUtilp->setCacheDir(gSavedSettings.getString("CacheLocation")))
	{
		LL_WARNS("AppCache") << "Unable to set cache location" << LL_ENDL;
		gSavedSettings.setString("CacheLocation", "");
		gSavedSettings.setString("CacheLocationTopFolder", "");
	}

	// <FS:Ansariel> Sound cache
	if (!gDirUtilp->setSoundCacheDir(gSavedSettings.getString("FSSoundCacheLocation")))
	{
		LL_WARNS("AppCache") << "Unable to set sound cache location" << LL_ENDL;
		gSavedSettings.setString("FSSoundCacheLocation", "");
	}
	// </FS:Ansariel>
	
	if (mPurgeCache && !read_only)
	{
		LLSplashScreen::update(LLTrans::getString("StartupClearingCache"));
		purgeCache();
	}

	// <FS:Ansariel> FIRE-13066
	if (mPurgeTextures && !read_only)
	{
		LL_INFOS("AppCache") << "Purging Texture Cache..." << LL_ENDL;
		LLSplashScreen::update(LLTrans::getString("StartupClearingTextureCache"));
		LLAppViewer::getTextureCache()->purgeCache(LL_PATH_CACHE);
	}
	// </FS:Ansariel>

	// <FS:Ansariel> Purge web browser cache
	if (gSavedSettings.getBOOL("FSStartupClearBrowserCache"))
	{
		std::string browser_cache = gDirUtilp->getExpandedFilename(LL_PATH_CACHE, "cef_cache");
		if (LLFile::isdir(browser_cache))
		{
			gDirUtilp->deleteDirAndContents(browser_cache);
		}
		gSavedSettings.setBOOL("FSStartupClearBrowserCache", FALSE);
	}
	// </FS:Ansariel>

	// <FS:ND> For Windows, purging the cache can take an extraordinary amount of time. Rename the cache dir and purge it using another thread.
	startCachePurge();
	// </FS:ND>

	LLSplashScreen::update(LLTrans::getString("StartupInitializingTextureCache"));

	// Init the texture cache
	// Allocate 80% of the cache size for textures
	const S32 MB = 1024 * 1024;
	const S64 MIN_CACHE_SIZE = 256 * MB;
	const S64 MAX_CACHE_SIZE = 9984ll * MB;
	const S64 MAX_VFS_SIZE = 1024 * MB; // 1 GB

	S64 cache_size = (S64)(gSavedSettings.getU32("CacheSize")) * MB;
	cache_size = llclamp(cache_size, MIN_CACHE_SIZE, MAX_CACHE_SIZE);

	S64 vfs_size = llmin((S64)((cache_size * 2) / 10), MAX_VFS_SIZE);
	S64 texture_cache_size = cache_size - vfs_size;

	S64 extra = LLAppViewer::getTextureCache()->initCache(LL_PATH_CACHE, texture_cache_size, texture_cache_mismatch);
	texture_cache_size -= extra;

	LLVOCache::getInstance()->initCache(LL_PATH_CACHE, gSavedSettings.getU32("CacheNumberOfRegionsForObjects"), getObjectCacheVersion()) ;

	LLSplashScreen::update(LLTrans::getString("StartupInitializingVFS"));

	// Init the VFS
	vfs_size = llmin(vfs_size + extra, MAX_VFS_SIZE);
	vfs_size = (vfs_size / MB) * MB; // make sure it is MB aligned
	U32 vfs_size_u32 = (U32)vfs_size;
	U32 old_vfs_size = gSavedSettings.getU32("VFSOldSize") * MB;
	bool resize_vfs = (vfs_size_u32 != old_vfs_size);
	if (resize_vfs)
	{
		gSavedSettings.setU32("VFSOldSize", vfs_size_u32 / MB);
	}
	LL_INFOS("AppCache") << "VFS CACHE SIZE: " << vfs_size / (1024*1024) << " MB" << LL_ENDL;

	// This has to happen BEFORE starting the vfs
	// time_t	ltime;
	srand(time(NULL));		// Flawfinder: ignore
	U32 old_salt = gSavedSettings.getU32("VFSSalt");
	U32 new_salt;
	std::string old_vfs_data_file;
	std::string old_vfs_index_file;
	std::string new_vfs_data_file;
	std::string new_vfs_index_file;
	std::string static_vfs_index_file;
	std::string static_vfs_data_file;

	if (gSavedSettings.getBOOL("AllowMultipleViewers"))
	{
		// don't mess with renaming the VFS in this case
		new_salt = old_salt;
	}
	else
	{
		do
		{
			new_salt = rand();
		} while(new_salt == old_salt);
	}

	old_vfs_data_file = gDirUtilp->getExpandedFilename(LL_PATH_CACHE, VFS_DATA_FILE_BASE) + llformat("%u", old_salt);

	// make sure this file exists
	llstat s;
	S32 stat_result = LLFile::stat(old_vfs_data_file, &s);
	if (stat_result)
	{
		// doesn't exist, look for a data file
		std::string mask;
		mask = VFS_DATA_FILE_BASE;
		mask += "*";

		std::string dir;
		dir = gDirUtilp->getExpandedFilename(LL_PATH_CACHE, "");

		std::string found_file;
		LLDirIterator iter(dir, mask);
		if (iter.next(found_file))
		{
			old_vfs_data_file = gDirUtilp->add(dir, found_file);

			S32 start_pos = found_file.find_last_of('.');
			if (start_pos > 0)
			{
				sscanf(found_file.substr(start_pos+1).c_str(), "%d", &old_salt);
			}
			LL_DEBUGS("AppCache") << "Default vfs data file not present, found: " << old_vfs_data_file << " Old salt: " << old_salt << LL_ENDL;
		}
	}

	old_vfs_index_file = gDirUtilp->getExpandedFilename(LL_PATH_CACHE, VFS_INDEX_FILE_BASE) + llformat("%u", old_salt);

	stat_result = LLFile::stat(old_vfs_index_file, &s);
	if (stat_result)
	{
		// We've got a bad/missing index file, nukem!
		LL_WARNS("AppCache") << "Bad or missing vfx index file " << old_vfs_index_file << LL_ENDL;
		LL_WARNS("AppCache") << "Removing old vfs data file " << old_vfs_data_file << LL_ENDL;
		LLFile::remove(old_vfs_data_file);
		LLFile::remove(old_vfs_index_file);

		// Just in case, nuke any other old cache files in the directory.
		std::string dir;
		dir = gDirUtilp->getExpandedFilename(LL_PATH_CACHE, "");

		std::string mask;
		mask = VFS_DATA_FILE_BASE;
		mask += "*";

		gDirUtilp->deleteFilesInDir(dir, mask);

		mask = VFS_INDEX_FILE_BASE;
		mask += "*";

		gDirUtilp->deleteFilesInDir(dir, mask);
	}

	new_vfs_data_file = gDirUtilp->getExpandedFilename(LL_PATH_CACHE, VFS_DATA_FILE_BASE) + llformat("%u", new_salt);
	new_vfs_index_file = gDirUtilp->getExpandedFilename(LL_PATH_CACHE, VFS_INDEX_FILE_BASE) + llformat("%u", new_salt);

	static_vfs_data_file = gDirUtilp->getExpandedFilename(LL_PATH_APP_SETTINGS, "static_data.db2");
	static_vfs_index_file = gDirUtilp->getExpandedFilename(LL_PATH_APP_SETTINGS, "static_index.db2");

	if (resize_vfs)
	{
		LL_DEBUGS("AppCache") << "Removing old vfs and re-sizing" << LL_ENDL;

		LLFile::remove(old_vfs_data_file);
		LLFile::remove(old_vfs_index_file);
	}
	else if (old_salt != new_salt)
	{
		// move the vfs files to a new name before opening
		LL_DEBUGS("AppCache") << "Renaming " << old_vfs_data_file << " to " << new_vfs_data_file << LL_ENDL;
		LL_DEBUGS("AppCache") << "Renaming " << old_vfs_index_file << " to " << new_vfs_index_file << LL_ENDL;
		LLFile::rename(old_vfs_data_file, new_vfs_data_file);
		LLFile::rename(old_vfs_index_file, new_vfs_index_file);
	}

	// Startup the VFS...
	gSavedSettings.setU32("VFSSalt", new_salt);

	// Don't remove VFS after viewer crashes.  If user has corrupt data, they can reinstall. JC
	gVFS = LLVFS::createLLVFS(new_vfs_index_file, new_vfs_data_file, false, vfs_size_u32, false);
	if (!gVFS)
	{
		return false;
	}

	gStaticVFS = LLVFS::createLLVFS(static_vfs_index_file, static_vfs_data_file, true, 0, false);
	if (!gStaticVFS)
	{
		return false;
	}

	BOOL success = gVFS->isValid() && gStaticVFS->isValid();
	if (!success)
	{
		return false;
	}
	else
	{
		LLVFile::initClass();

#ifndef LL_RELEASE_FOR_DOWNLOAD
		if (gSavedSettings.getBOOL("DumpVFSCaches"))
		{
			dumpVFSCaches();
		}
#endif

		return true;
	}
}

void LLAppViewer::addOnIdleCallback(const boost::function<void()>& cb)
{
	LLDeferredTaskList::instance().addTask(cb);
}

void LLAppViewer::purgeCache()
{
	LL_INFOS("AppCache") << "Purging Cache and Texture Cache..." << LL_ENDL;
	LLAppViewer::getTextureCache()->purgeCache(LL_PATH_CACHE);
	LLVOCache::getInstance()->removeCache(LL_PATH_CACHE);
	std::string browser_cache = gDirUtilp->getExpandedFilename(LL_PATH_CACHE, "cef_cache");
	if (LLFile::isdir(browser_cache))
	{
		// cef does not support clear_cache and clear_cookies, so clear what we can manually.
		gDirUtilp->deleteDirAndContents(browser_cache);
	}
	gDirUtilp->deleteFilesInDir(gDirUtilp->getExpandedFilename(LL_PATH_CACHE, ""), "*");
}

//purge cache immediately, do not wait until the next login.
void LLAppViewer::purgeCacheImmediate()
{
	LL_INFOS("AppCache") << "Purging Object Cache and Texture Cache immediately..." << LL_ENDL;
	LLAppViewer::getTextureCache()->purgeCache(LL_PATH_CACHE, false);
	LLVOCache::getInstance()->removeCache(LL_PATH_CACHE, true);
}

std::string LLAppViewer::getSecondLifeTitle() const
{
#if ADDRESS_SIZE == 64
	return LLTrans::getString( "APP_NAME" ) + "_x64";
#else
	return LLTrans::getString("APP_NAME");
#endif
}

std::string LLAppViewer::getWindowTitle() const
{
	return gWindowTitle;
}

// Callback from a dialog indicating user was logged out.
bool finish_disconnect(const LLSD& notification, const LLSD& response)
{
	S32 option = LLNotificationsUtil::getSelectedOption(notification, response);

	if (1 == option)
	{
		if (gFloaterView)
		{
			// application is quitting
			gFloaterView->closeAllChildren(true);
		}

        LLAppViewer::instance()->forceQuit();
	}
	return false;
}

// Callback from an early disconnect dialog, force an exit
bool finish_forced_disconnect(const LLSD& notification, const LLSD& response)
{
	if (gFloaterView)
	{
		// application is quitting
		gFloaterView->closeAllChildren(true);
	}

	LLAppViewer::instance()->forceQuit();
	return false;
}


void LLAppViewer::forceDisconnect(const std::string& mesg)
{
	if (gDoDisconnect)
    {
		// Already popped up one of these dialogs, don't
		// do this again.
		return;
    }

	// *TODO: Translate the message if possible
	std::string big_reason = LLAgent::sTeleportErrorMessages[mesg];
	if ( big_reason.size() == 0 )
	{
		big_reason = mesg;
	}

	LLSD args;
	gDoDisconnect = TRUE;

	if (LLStartUp::getStartupState() < STATE_STARTED)
	{
		// Tell users what happened
		args["ERROR_MESSAGE"] = big_reason;
		LLNotificationsUtil::add("ErrorMessage", args, LLSD(), &finish_forced_disconnect);
	}
	else
	{
		args["MESSAGE"] = big_reason;
		LLNotificationsUtil::add("YouHaveBeenLoggedOut", args, LLSD(), &finish_disconnect );
	}
}

void LLAppViewer::badNetworkHandler()
{
	// Dump the packet
	gMessageSystem->dumpPacketToLog();

	// Flush all of our caches on exit in the case of disconnect due to
	// invalid packets.

	mPurgeOnExit = TRUE;

	std::ostringstream message;
	message <<
		"The viewer has detected mangled network data indicative\n"
		"of a bad upstream network connection or an incomplete\n"
		"local installation of " << LLAppViewer::instance()->getSecondLifeTitle() << ". \n"
		" \n"
		"Try uninstalling and reinstalling to see if this resolves \n"
		"the issue. \n"
		" \n"
		"If the problem continues, see the Tech Support FAQ at: \n"
		"www.firestormviewer.org/support";
	forceDisconnect(message.str());

	LLApp::instance()->writeMiniDump();
}

// This routine may get called more than once during the shutdown process.
// This can happen because we need to get the screenshot before the window
// is destroyed.
void LLAppViewer::saveFinalSnapshot()
{
	if (!mSavedFinalSnapshot)
	{
		gSavedSettings.setVector3d("FocusPosOnLogout", gAgentCamera.calcFocusPositionTargetGlobal());
		gSavedSettings.setVector3d("CameraPosOnLogout", gAgentCamera.calcCameraPositionTargetGlobal());
		gViewerWindow->setCursor(UI_CURSOR_WAIT);
		gAgentCamera.changeCameraToThirdPerson( FALSE );	// don't animate, need immediate switch
		gSavedSettings.setBOOL("ShowParcelOwners", FALSE);
		idle();

		std::string snap_filename = gDirUtilp->getLindenUserDir();
		snap_filename += gDirUtilp->getDirDelimiter();
		snap_filename += SCREEN_LAST_FILENAME;
		// use full pixel dimensions of viewer window (not post-scale dimensions)
		gViewerWindow->saveSnapshot(snap_filename, gViewerWindow->getWindowWidthRaw(), gViewerWindow->getWindowHeightRaw(), FALSE, TRUE);
		mSavedFinalSnapshot = TRUE;
	}
}

void LLAppViewer::loadNameCache()
{
	// display names cache
	std::string filename =
		gDirUtilp->getExpandedFilename(LL_PATH_CACHE, "avatar_name_cache.xml");
	LL_INFOS("AvNameCache") << filename << LL_ENDL;
	llifstream name_cache_stream(filename.c_str());
	if(name_cache_stream.is_open())
	{
		if ( ! LLAvatarNameCache::importFile(name_cache_stream))
        {
            LL_WARNS("AppInit") << "removing invalid '" << filename << "'" << LL_ENDL;
            name_cache_stream.close();
            LLFile::remove(filename);
        }
	}

	if (!gCacheName) return;

	std::string name_cache;
	name_cache = gDirUtilp->getExpandedFilename(LL_PATH_CACHE, "name.cache");
	llifstream cache_file(name_cache.c_str());
	if(cache_file.is_open())
	{
		if(gCacheName->importFile(cache_file)) return;
	}
}

void LLAppViewer::saveNameCache()
{
	// display names cache
	std::string filename =
		gDirUtilp->getExpandedFilename(LL_PATH_CACHE, "avatar_name_cache.xml");
	llofstream name_cache_stream(filename.c_str());
	if(name_cache_stream.is_open())
	{
		LLAvatarNameCache::exportFile(name_cache_stream);
    }

    // real names cache
	if (gCacheName)
    {
        std::string name_cache;
        name_cache = gDirUtilp->getExpandedFilename(LL_PATH_CACHE, "name.cache");
        llofstream cache_file(name_cache.c_str());
        if(cache_file.is_open())
        {
            gCacheName->exportFile(cache_file);
        }
	}
}


/*!	@brief		This class is an LLFrameTimer that can be created with
				an elapsed time that starts counting up from the given value
				rather than 0.0.

				Otherwise it behaves the same way as LLFrameTimer.
*/
class LLFrameStatsTimer : public LLFrameTimer
{
public:
	LLFrameStatsTimer(F64 elapsed_already = 0.0)
		: LLFrameTimer()
		{
			mStartTime -= elapsed_already;
		}
};

static LLTrace::BlockTimerStatHandle FTM_AUDIO_UPDATE("Update Audio");
static LLTrace::BlockTimerStatHandle FTM_CLEANUP("Cleanup");
static LLTrace::BlockTimerStatHandle FTM_CLEANUP_DRAWABLES("Drawables");
static LLTrace::BlockTimerStatHandle FTM_CLEANUP_OBJECTS("Objects");
static LLTrace::BlockTimerStatHandle FTM_IDLE_CB("Idle Callbacks");
static LLTrace::BlockTimerStatHandle FTM_LOD_UPDATE("Update LOD");
static LLTrace::BlockTimerStatHandle FTM_OBJECTLIST_UPDATE("Update Objectlist");
static LLTrace::BlockTimerStatHandle FTM_REGION_UPDATE("Update Region");
static LLTrace::BlockTimerStatHandle FTM_WORLD_UPDATE("Update World");
static LLTrace::BlockTimerStatHandle FTM_NETWORK("Network");
static LLTrace::BlockTimerStatHandle FTM_AGENT_NETWORK("Agent Network");
static LLTrace::BlockTimerStatHandle FTM_VLMANAGER("VL Manager");
static LLTrace::BlockTimerStatHandle FTM_AGENT_POSITION("Agent Position");
static LLTrace::BlockTimerStatHandle FTM_HUD_EFFECTS("HUD Effects");

///////////////////////////////////////////////////////
// idle()
//
// Called every time the window is not doing anything.
// Receive packets, update statistics, and schedule a redisplay.
///////////////////////////////////////////////////////
void LLAppViewer::idle()
{
	pingMainloopTimeout("Main:Idle");

	// Update frame timers
	static LLTimer idle_timer;

	LLFrameTimer::updateFrameTime();
	LLFrameTimer::updateFrameCount();
	LLEventTimer::updateClass();
	LLNotificationsUI::LLToast::updateClass();
	LLSmoothInterpolation::updateInterpolants();
	LLMortician::updateClass();
	LLFilePickerThread::clearDead();  //calls LLFilePickerThread::notify()
	LLDirPickerThread::clearDead();
	F32 dt_raw = idle_timer.getElapsedTimeAndResetF32();

	// Cap out-of-control frame times
	// Too low because in menus, swapping, debugger, etc.
	// Too high because idle called with no objects in view, etc.
	const F32 MIN_FRAME_RATE = 1.f;
	const F32 MAX_FRAME_RATE = 200.f;

	F32 frame_rate_clamped = 1.f / dt_raw;
	frame_rate_clamped = llclamp(frame_rate_clamped, MIN_FRAME_RATE, MAX_FRAME_RATE);
	gFrameDTClamped = 1.f / frame_rate_clamped;

	// Global frame timer
	// Smoothly weight toward current frame
	gFPSClamped = (frame_rate_clamped + (4.f * gFPSClamped)) / 5.f;

	static LLCachedControl<F32> quitAfterSeconds(gSavedSettings, "QuitAfterSeconds");
	F32 qas = (F32)quitAfterSeconds;
	if (qas > 0.f)
	{
		if (gRenderStartTime.getElapsedTimeF32() > qas)
		{
			LL_INFOS() << "Quitting after " << qas << " seconds. See setting \"QuitAfterSeconds\"." << LL_ENDL;
			LLAppViewer::instance()->forceQuit();
		}
	}

	// <FS:AO> setting to quit after N seconds of being AFK. Note: Server will time us out after 30m regardless
	static LLCachedControl<F32> quitAfterSecondsOfAFK(gSavedSettings, "QuitAfterSecondsOfAFK");
	F32 qas_afk = (F32)quitAfterSecondsOfAFK;
	if (!mQuitRequested && qas_afk > 0.f && gAgent.getAFK() && gAwayTimer.getElapsedTimeF32() > qas_afk)
	{
		// go ahead and just quit gracefully
		LL_INFOS() << "Logout, QuitAfterSecondsAFK expired." << LL_ENDL;
		LLAppViewer::instance()->requestQuit();
	}
	// </FS:AO>

	// Must wait until both have avatar object and mute list, so poll
	// here.
	LLIMProcessing::requestOfflineMessages();

	///////////////////////////////////
	//
	// Special case idle if still starting up
	//
	if (LLStartUp::getStartupState() < STATE_STARTED)
	{
		// Skip rest if idle startup returns false (essentially, no world yet)
		gGLActive = TRUE;
		if (!idle_startup())
		{
			gGLActive = FALSE;
			return;
		}
		gGLActive = FALSE;
	}


    F32 yaw = 0.f;				// radians

	if (!gDisconnected)
	{
		LL_RECORD_BLOCK_TIME(FTM_NETWORK);
		// Update spaceserver timeinfo
	    LLWorld::getInstance()->setSpaceTimeUSec(LLWorld::getInstance()->getSpaceTimeUSec() + LLUnits::Seconds::fromValue(dt_raw));


	    //////////////////////////////////////
	    //
	    // Update simulator agent state
	    //

		static LLCachedControl<bool> rotateRight(gSavedSettings, "RotateRight");
		if (rotateRight)
		{
			gAgent.moveYaw(-1.f);
		}

		{
			LL_RECORD_BLOCK_TIME(FTM_AGENT_AUTOPILOT);
			// Handle automatic walking towards points
			gAgentPilot.updateTarget();
			gAgent.autoPilot(&yaw);
		}

		static LLFrameTimer agent_update_timer;

		// When appropriate, update agent location to the simulator.
		F32 agent_update_time = agent_update_timer.getElapsedTimeF32();
		F32 agent_force_update_time = mLastAgentForceUpdate + agent_update_time;
		BOOL force_update = gAgent.controlFlagsDirty()
							|| (mLastAgentControlFlags != gAgent.getControlFlags())
							|| (agent_force_update_time > (1.0f / (F32) AGENT_FORCE_UPDATES_PER_SECOND));
		if (force_update || (agent_update_time > (1.0f / (F32) AGENT_UPDATES_PER_SECOND)))
		{
			LL_RECORD_BLOCK_TIME(FTM_AGENT_UPDATE);
			// Send avatar and camera info
			mLastAgentControlFlags = gAgent.getControlFlags();
			mLastAgentForceUpdate = force_update ? 0 : agent_force_update_time;
			if(!gAgent.getPhantom())
				send_agent_update(force_update);
			agent_update_timer.reset();
		}
	}

	//////////////////////////////////////
	//
	// Manage statistics
	//
	//
	{
		// Initialize the viewer_stats_timer with an already elapsed time
		// of SEND_STATS_PERIOD so that the initial stats report will
		// be sent immediately.
		static LLFrameStatsTimer viewer_stats_timer(SEND_STATS_PERIOD);

		// Update session stats every large chunk of time
		// *FIX: (?) SAMANTHA
		if (viewer_stats_timer.getElapsedTimeF32() >= SEND_STATS_PERIOD && !gDisconnected)
		{
			LL_INFOS() << "Transmitting sessions stats" << LL_ENDL;
			send_stats();
			viewer_stats_timer.reset();
		}

		// Print the object debugging stats
		// ...well, reset the stats, anyway. What good are the spammy
		//  messages if we can't do anything about them? Bah. -- TS
		static LLFrameTimer object_debug_timer;
		if (object_debug_timer.getElapsedTimeF32() > 5.f)
		{
			object_debug_timer.reset();
			if (gObjectList.mNumDeadObjectUpdates)
			{
				//LL_INFOS() << "Dead object updates: " << gObjectList.mNumDeadObjectUpdates << LL_ENDL;
				gObjectList.mNumDeadObjectUpdates = 0;
			}
			if (gObjectList.mNumUnknownUpdates)
			{
				//LL_INFOS() << "Unknown object updates: " << gObjectList.mNumUnknownUpdates << LL_ENDL;
				gObjectList.mNumUnknownUpdates = 0;
			}

		}
	}

	if (!gDisconnected)
	{
		LL_RECORD_BLOCK_TIME(FTM_NETWORK);

	    ////////////////////////////////////////////////
	    //
	    // Network processing
	    //
	    // NOTE: Starting at this point, we may still have pointers to "dead" objects
	    // floating throughout the various object lists.
	    //
		idleNameCache();
		idleNetwork();


		// Check for away from keyboard, kick idle agents.
		// be sane and only check for afk 1nce 
		idle_afk_check();

		//  Update statistics for this frame
		update_statistics();
	}

	////////////////////////////////////////
	//
	// Handle the regular UI idle callbacks as well as
	// hover callbacks
	//

#ifdef LL_DARWIN
	if (!mQuitRequested)  //MAINT-4243
#endif
	{
// 		LL_RECORD_BLOCK_TIME(FTM_IDLE_CB);

		// Do event notifications if necessary.  Yes, we may want to move this elsewhere.
		gEventNotifier.update();

		gIdleCallbacks.callFunctions();
		gInventory.idleNotifyObservers();
		LLAvatarTracker::instance().idleNotifyObservers();
	}

	// Metrics logging (LLViewerAssetStats, etc.)
	{
		static LLTimer report_interval;

		// *TODO:  Add configuration controls for this
		F32 seconds = report_interval.getElapsedTimeF32();
		if (seconds >= app_metrics_interval)
		{
			metricsSend(! gDisconnected);
			report_interval.reset();
		}
	}

	if (gDisconnected)
    {
		// <FS:CR> Inworldz hang in disconnecting fix by McCabe Maxstead
		// make sure to quit here if we need to, we can get caught in an infinite loop otherwise -- MC
		if (mQuitRequested && logoutRequestSent() && (gLogoutTimer.getElapsedTimeF32() > gLogoutMaxTime))
		{
			forceQuit();
		}
		// </FS:CR>
		return;
    }
	if (gTeleportDisplay)
    {
		return;
    }

	gViewerWindow->updateUI();

	///////////////////////////////////////
	// Agent and camera movement
	//
	LLCoordGL current_mouse = gViewerWindow->getCurrentMouse();

	{
		// After agent and camera moved, figure out if we need to
		// deselect objects.
		LLSelectMgr::getInstance()->deselectAllIfTooFar();

	}

	{
		// Handle pending gesture processing
		LL_RECORD_BLOCK_TIME(FTM_AGENT_POSITION);
		LLGestureMgr::instance().update();

		gAgent.updateAgentPosition(gFrameDTClamped, yaw, current_mouse.mX, current_mouse.mY);
	}

	{
		LL_RECORD_BLOCK_TIME(FTM_OBJECTLIST_UPDATE);

        if (!(logoutRequestSent() && hasSavedFinalSnapshot()))
		{
			gObjectList.update(gAgent);
		}
	}

	//////////////////////////////////////
	//
	// Deletes objects...
	// Has to be done after doing idleUpdates (which can kill objects)
	//

	{
		LL_RECORD_BLOCK_TIME(FTM_CLEANUP);
		{
			LL_RECORD_BLOCK_TIME(FTM_CLEANUP_OBJECTS);
			gObjectList.cleanDeadObjects();
		}
		{
			LL_RECORD_BLOCK_TIME(FTM_CLEANUP_DRAWABLES);
			LLDrawable::cleanupDeadDrawables();
		}
	}

	//
	// After this point, in theory we should never see a dead object
	// in the various object/drawable lists.
	//

	//////////////////////////////////////
	//
	// Update/send HUD effects
	//
	// At this point, HUD effects may clean up some references to
	// dead objects.
	//

	{
		LL_RECORD_BLOCK_TIME(FTM_HUD_EFFECTS);
		LLSelectMgr::getInstance()->updateEffects();
		LLHUDManager::getInstance()->cleanupEffects();
		LLHUDManager::getInstance()->sendEffects();
	}

	////////////////////////////////////////
	//
	// Unpack layer data that we've received
	//

	{
		LL_RECORD_BLOCK_TIME(FTM_NETWORK);
		gVLManager.unpackData();
	}

	/////////////////////////
	//
	// Update surfaces, and surface textures as well.
	//

	LLWorld::getInstance()->updateVisibilities();
	{
		const F32 max_region_update_time = .001f; // 1ms
		LL_RECORD_BLOCK_TIME(FTM_REGION_UPDATE);
		LLWorld::getInstance()->updateRegions(max_region_update_time);
	}

	/////////////////////////
	//
	// Update weather effects
	//
	gSky.propagateHeavenlyBodies(gFrameDTClamped);				// moves sun, moon, and planets

	// Update wind vector
	LLVector3 wind_position_region;
	static LLVector3 average_wind;

	LLViewerRegion *regionp;
	regionp = LLWorld::getInstance()->resolveRegionGlobal(wind_position_region, gAgent.getPositionGlobal());	// puts agent's local coords into wind_position
	if (regionp)
	{
		gWindVec = regionp->mWind.getVelocity(wind_position_region);

		// Compute average wind and use to drive motion of water

		average_wind = regionp->mWind.getAverage();
		gSky.setWind(average_wind);
		//LLVOWater::setWind(average_wind);
	}
	else
	{
		gWindVec.setVec(0.0f, 0.0f, 0.0f);
	}

	//////////////////////////////////////
	//
	// Sort and cull in the new renderer are moved to pipeline.cpp
	// Here, particles are updated and drawables are moved.
	//

	LL_RECORD_BLOCK_TIME(FTM_WORLD_UPDATE);
	gPipeline.updateMove();

	LLWorld::getInstance()->updateParticles();

	if (gAgentPilot.isPlaying() && gAgentPilot.getOverrideCamera())
	{
		gAgentPilot.moveCamera();
	}
	else if (LLViewerJoystick::getInstance()->getOverrideCamera())
	{
		LLViewerJoystick::getInstance()->moveFlycam();
	}
	else
	{
		if (LLToolMgr::getInstance()->inBuildMode())
		{
			LLViewerJoystick::getInstance()->moveObjects();
		}

		gAgentCamera.updateCamera();
	}

	// update media focus
	LLViewerMediaFocus::getInstance()->update();

	// Update marketplace
	LLMarketplaceInventoryImporter::update();
	LLMarketplaceInventoryNotifications::update();

	// objects and camera should be in sync, do LOD calculations now
	{
		LL_RECORD_BLOCK_TIME(FTM_LOD_UPDATE);
		gObjectList.updateApparentAngles(gAgent);
	}

	// Update AV render info
	LLAvatarRenderInfoAccountant::getInstance()->idle();

	{
		LL_RECORD_BLOCK_TIME(FTM_AUDIO_UPDATE);

		if (gAudiop)
		{
		    audio_update_volume(false);
			audio_update_listener();
			audio_update_wind(false);

			// this line actually commits the changes we've made to source positions, etc.
			const F32 max_audio_decode_time = 0.002f; // 2 ms decode time
			gAudiop->idle(max_audio_decode_time);
		}
	}

	// Execute deferred tasks.
	LLDeferredTaskList::instance().run();

	// Handle shutdown process, for example,
	// wait for floaters to close, send quit message,
	// forcibly quit if it has taken too long
	if (mQuitRequested)
	{
		gGLActive = TRUE;
		idleShutdown();
	}
}

void LLAppViewer::idleShutdown()
{
	// Wait for all modal alerts to get resolved
	if (LLModalDialog::activeCount() > 0)
	{
		return;
	}

	// close IM interface
	if(gIMMgr)
	{
		gIMMgr->disconnectAllSessions();
	}

	// Wait for all floaters to get resolved
	if (gFloaterView
		&& !gFloaterView->allChildrenClosed())
	{
		return;
	}




	// ProductEngine: Try moving this code to where we shut down sTextureCache in cleanup()
	// *TODO: ugly
	static bool saved_teleport_history = false;
	if (!saved_teleport_history)
	{
		saved_teleport_history = true;
		LLTeleportHistory::getInstance()->dump();
		LLLocationHistory::getInstance()->save(); // *TODO: find a better place for doing this
		return;
	}

	static bool saved_snapshot = false;
	if (!saved_snapshot)
	{
		saved_snapshot = true;
		saveFinalSnapshot();
		return;
	}

	const F32 SHUTDOWN_UPLOAD_SAVE_TIME = 5.f;

	S32 pending_uploads = gAssetStorage->getNumPendingUploads();
	if (pending_uploads > 0
		&& gLogoutTimer.getElapsedTimeF32() < SHUTDOWN_UPLOAD_SAVE_TIME
		&& !logoutRequestSent())
	{
		static S32 total_uploads = 0;
		// Sometimes total upload count can change during logout.
		total_uploads = llmax(total_uploads, pending_uploads);
		gViewerWindow->setShowProgress(true,!gSavedSettings.getBOOL("FSDisableLogoutScreens"));
		S32 finished_uploads = total_uploads - pending_uploads;
		F32 percent = 100.f * finished_uploads / total_uploads;
		gViewerWindow->setProgressPercent(percent);
		gViewerWindow->setProgressString(LLTrans::getString("SavingSettings"));
		return;
	}

	if (gPendingMetricsUploads > 0
		&& gLogoutTimer.getElapsedTimeF32() < SHUTDOWN_UPLOAD_SAVE_TIME
		&& !logoutRequestSent())
	{
		return;
	}

	// All floaters are closed.  Tell server we want to quit.
	if( !logoutRequestSent() )
	{
		sendLogoutRequest();

		// Wait for a LogoutReply message
		gViewerWindow->setShowProgress(true,!gSavedSettings.getBOOL("FSDisableLogoutScreens"));
		gViewerWindow->setProgressPercent(100.f);
		gViewerWindow->setProgressString(LLTrans::getString("LoggingOut"));
		return;
	}

	// Make sure that we quit if we haven't received a reply from the server.
	if( logoutRequestSent()
		&& gLogoutTimer.getElapsedTimeF32() > gLogoutMaxTime )
	{
		forceQuit();
		return;
	}
}

void LLAppViewer::sendLogoutRequest()
{
	if(!mLogoutRequestSent && gMessageSystem)
	{
		//Set internal status variables and marker files before actually starting the logout process
		gLogoutInProgress = TRUE;
		if (!mSecondInstance)
		{
			mLogoutMarkerFileName = gDirUtilp->getExpandedFilename(LL_PATH_LOGS,LOGOUT_MARKER_FILE_NAME);

			mLogoutMarkerFile.open(mLogoutMarkerFileName, LL_APR_WB);
			if (mLogoutMarkerFile.getFileHandle())
			{
				LL_INFOS("MarkerFile") << "Created logout marker file '"<< mLogoutMarkerFileName << "' " << LL_ENDL;
				recordMarkerVersion(mLogoutMarkerFile);
			}
			else
			{
				LL_WARNS("MarkerFile") << "Cannot create logout marker file " << mLogoutMarkerFileName << LL_ENDL;
			}
		}
		else
		{
			LL_INFOS("MarkerFile") << "Did not logout marker file because this is a second instance" << LL_ENDL;
		}

		LLMessageSystem* msg = gMessageSystem;
		msg->newMessageFast(_PREHASH_LogoutRequest);
		msg->nextBlockFast(_PREHASH_AgentData);
		msg->addUUIDFast(_PREHASH_AgentID, gAgent.getID() );
		msg->addUUIDFast(_PREHASH_SessionID, gAgent.getSessionID());
		gAgent.sendReliableMessage();

		gLogoutTimer.reset();
		gLogoutMaxTime = LOGOUT_REQUEST_TIME;
		mLogoutRequestSent = TRUE;

		if(LLVoiceClient::instanceExists())
		{
			LLVoiceClient::getInstance()->leaveChannel();
		}
	}
}

void LLAppViewer::idleNameCache()
{
	// Neither old nor new name cache can function before agent has a region
	LLViewerRegion* region = gAgent.getRegion();
	if (!region) return;

	// deal with any queued name requests and replies.
	gCacheName->processPending();

	// Can't run the new cache until we have the list of capabilities
	// for the agent region, and can therefore decide whether to use
	// display names or fall back to the old name system.
	if (!region->capabilitiesReceived()) return;

	// Agent may have moved to a different region, so need to update cap URL
	// for name lookups.  Can't do this in the cap grant code, as caps are
	// granted to neighbor regions before the main agent gets there.  Can't
	// do it in the move-into-region code because cap not guaranteed to be
	// granted yet, for example on teleport.
	bool had_capability = LLAvatarNameCache::hasNameLookupURL();
	std::string name_lookup_url;
	name_lookup_url.reserve(128); // avoid a memory allocation below
	name_lookup_url = region->getCapability("GetDisplayNames");
	bool have_capability = !name_lookup_url.empty();
	if (have_capability)
	{
		// we have support for display names, use it
	    U32 url_size = name_lookup_url.size();
	    // capabilities require URLs with slashes before query params:
	    // https://<host>:<port>/cap/<uuid>/?ids=<blah>
	    // but the caps are granted like:
	    // https://<host>:<port>/cap/<uuid>
	    if (url_size > 0 && name_lookup_url[url_size-1] != '/')
	    {
		    name_lookup_url += '/';
	    }
		LLAvatarNameCache::setNameLookupURL(name_lookup_url);
	}
	else
	{
		// Display names not available on this region
		LLAvatarNameCache::setNameLookupURL( std::string() );
	}

	// Error recovery - did we change state?
	if (had_capability != have_capability)
	{
		// name tags are persistant on screen, so make sure they refresh
		LLVOAvatar::invalidateNameTags();
	}

	LLAvatarNameCache::idle();
}

//
// Handle messages, and all message related stuff
//

#define TIME_THROTTLE_MESSAGES

#ifdef TIME_THROTTLE_MESSAGES
#define CHECK_MESSAGES_DEFAULT_MAX_TIME .020f // 50 ms = 50 fps (just for messages!)
static F32 CheckMessagesMaxTime = CHECK_MESSAGES_DEFAULT_MAX_TIME;
#endif

static LLTrace::BlockTimerStatHandle FTM_IDLE_NETWORK("Idle Network");
static LLTrace::BlockTimerStatHandle FTM_MESSAGE_ACKS("Message Acks");
static LLTrace::BlockTimerStatHandle FTM_RETRANSMIT("Retransmit");
static LLTrace::BlockTimerStatHandle FTM_TIMEOUT_CHECK("Timeout Check");
static LLTrace::BlockTimerStatHandle FTM_DYNAMIC_THROTTLE("Dynamic Throttle");
static LLTrace::BlockTimerStatHandle FTM_CHECK_REGION_CIRCUIT("Check Region Circuit");

void LLAppViewer::idleNetwork()
{
	pingMainloopTimeout("idleNetwork");

	gObjectList.mNumNewObjects = 0;
	S32 total_decoded = 0;

	static LLCachedControl<bool> speedTest(gSavedSettings, "SpeedTest");
	if (!speedTest)
	{
		LL_RECORD_BLOCK_TIME(FTM_IDLE_NETWORK); // decode

		LLTimer check_message_timer;
		//  Read all available packets from network
		const S64 frame_count = gFrameCount;  // U32->S64
		F32 total_time = 0.0f;

		while (gMessageSystem->checkAllMessages(frame_count, gServicePump))
		{
			if (gDoDisconnect)
			{
				// We're disconnecting, don't process any more messages from the server
				// We're usually disconnecting due to either network corruption or a
				// server going down, so this is OK.
				break;
			}

			total_decoded++;
			gPacketsIn++;

			if (total_decoded > MESSAGE_MAX_PER_FRAME)
			{
				break;
			}

#ifdef TIME_THROTTLE_MESSAGES
			// Prevent slow packets from completely destroying the frame rate.
			// This usually happens due to clumps of avatars taking huge amount
			// of network processing time (which needs to be fixed, but this is
			// a good limit anyway).
			total_time = check_message_timer.getElapsedTimeF32();
			if (total_time >= CheckMessagesMaxTime)
				break;
#endif
		}

		// Handle per-frame message system processing.
		gMessageSystem->processAcks(gSavedSettings.getF32("AckCollectTime"));

#ifdef TIME_THROTTLE_MESSAGES
		if (total_time >= CheckMessagesMaxTime)
		{
			// Increase CheckMessagesMaxTime so that we will eventually catch up
			CheckMessagesMaxTime *= 1.035f; // 3.5% ~= x2 in 20 frames, ~8x in 60 frames
		}
		else
		{
			// Reset CheckMessagesMaxTime to default value
			CheckMessagesMaxTime = CHECK_MESSAGES_DEFAULT_MAX_TIME;
		}
#endif



		// we want to clear the control after sending out all necessary agent updates
		gAgent.resetControlFlags();

		// Decode enqueued messages...
		S32 remaining_possible_decodes = MESSAGE_MAX_PER_FRAME - total_decoded;

		if( remaining_possible_decodes <= 0 )
		{
			LL_INFOS() << "Maxed out number of messages per frame at " << MESSAGE_MAX_PER_FRAME << LL_ENDL;
		}

		if (gPrintMessagesThisFrame)
		{
			LL_INFOS() << "Decoded " << total_decoded << " msgs this frame!" << LL_ENDL;
			gPrintMessagesThisFrame = FALSE;
		}
	}
	add(LLStatViewer::NUM_NEW_OBJECTS, gObjectList.mNumNewObjects);

	// Retransmit unacknowledged packets.
	gXferManager->retransmitUnackedPackets();
	gAssetStorage->checkForTimeouts();
	gViewerThrottle.updateDynamicThrottle();

	// Check that the circuit between the viewer and the agent's current
	// region is still alive
	LLViewerRegion *agent_region = gAgent.getRegion();
	if (agent_region && (LLStartUp::getStartupState()==STATE_STARTED))
	{
		LLUUID this_region_id = agent_region->getRegionID();
		bool this_region_alive = agent_region->isAlive();
		if ((mAgentRegionLastAlive && !this_region_alive) // newly dead
		    && (mAgentRegionLastID == this_region_id)) // same region
		{
			forceDisconnect(LLTrans::getString("AgentLostConnection"));
		}
		mAgentRegionLastID = this_region_id;
		mAgentRegionLastAlive = this_region_alive;
	}
}

void LLAppViewer::disconnectViewer()
{
	if (gDisconnected)
	{
		return;
	}
	//
	// Cleanup after quitting.
	//
	// Save snapshot for next time, if we made it through initialization

	LL_INFOS() << "Disconnecting viewer!" << LL_ENDL;

	// Dump our frame statistics

	// Remember if we were flying
	gSavedSettings.setBOOL("FlyingAtExit", gAgent.getFlying() );

	// Un-minimize all windows so they don't get saved minimized
	if (gFloaterView)
	{
		gFloaterView->restoreAll();
	}

	// <FS:Ansariel> Firestorm radar: Shutdown radar
	if (FSRadar::instanceExists())
	{
		FSRadar::deleteSingleton();
	}
	// <FS:Ansariel>

	if (LLSelectMgr::getInstance())
	{
		LLSelectMgr::getInstance()->deselectAll();
	}

	// save inventory if appropriate
	gInventory.cache(gInventory.getRootFolderID(), gAgent.getID());
	if (gInventory.getLibraryRootFolderID().notNull()
		&& gInventory.getLibraryOwnerID().notNull())
	{
		gInventory.cache(
			gInventory.getLibraryRootFolderID(),
			gInventory.getLibraryOwnerID());
	}

	saveNameCache();
	if (LLExperienceCache::instanceExists())
	{
		// TODO: LLExperienceCache::cleanup() logic should be moved to
		// cleanupSingleton().
		LLExperienceCache::instance().cleanup();
	}

	// close inventory interface, close all windows
	LLSidepanelInventory::cleanup();

// [SL:KB] - Patch: Appearance-Misc | Checked: 2013-02-12 (Catznip-3.4)
	// Destroying all objects below will trigger attachment detaching code and attempt to remove the COF links for them
	LLAppearanceMgr::instance().setAttachmentInvLinkEnable(false);
// [/SL:KB]

	gAgentWearables.cleanup();
	gAgentCamera.cleanup();
	// Also writes cached agent settings to gSavedSettings
	gAgent.cleanup();

	// This is where we used to call gObjectList.destroy() and then delete gWorldp.
	// Now we just ask the LLWorld singleton to cleanly shut down.
	if(LLWorld::instanceExists())
	{
		LLWorld::getInstance()->destroyClass();
	}
	LLVOCache::deleteSingleton();

	// call all self-registered classes
	LLDestroyClassList::instance().fireCallbacks();

	cleanup_xfer_manager();
	gDisconnected = TRUE;

	// Pass the connection state to LLUrlEntryParcel not to attempt
	// parcel info requests while disconnected.
	LLUrlEntryParcel::setDisconnected(gDisconnected);
}

bool LLAppViewer::onChangeFrameLimit(LLSD const & evt)
{
	if (evt.asInteger() > 0)
	{
		mMinMicroSecPerFrame = 1000000 / evt.asInteger();
	}
	else
	{
		mMinMicroSecPerFrame = 0;
	}
	return false;
}

void LLAppViewer::forceErrorLLError()
{
   	LL_ERRS() << "This is a deliberate llerror" << LL_ENDL;
}

void LLAppViewer::forceErrorBreakpoint()
{
   	LL_WARNS() << "Forcing a deliberate breakpoint" << LL_ENDL;
#ifdef LL_WINDOWS
    DebugBreak();
#else
    asm ("int $3");
#endif
    return;
}

void LLAppViewer::forceErrorBadMemoryAccess()
{
   	LL_WARNS() << "Forcing a deliberate bad memory access" << LL_ENDL;
    S32* crash = NULL;
    *crash = 0xDEADBEEF;
    return;
}

void LLAppViewer::forceErrorInfiniteLoop()
{
   	LL_WARNS() << "Forcing a deliberate infinite loop" << LL_ENDL;
    while(true)
    {
        ;
    }
    return;
}

void LLAppViewer::forceErrorSoftwareException()
{
   	LL_WARNS() << "Forcing a deliberate exception" << LL_ENDL;
    LLTHROW(LLException("User selected Force Software Exception"));
}

void LLAppViewer::forceErrorDriverCrash()
{
   	LL_WARNS() << "Forcing a deliberate driver crash" << LL_ENDL;
	glDeleteTextures(1, NULL);
}

// <FS:ND> Change from std::string to char const*, saving a lot of object construction/destruction per frame
//void LLAppViewer::initMainloopTimeout(const std::string& state, F32 secs)
void LLAppViewer::initMainloopTimeout( char const* state, F32 secs)
// </FS:ND>
{
	if(!mMainloopTimeout)
	{
		mMainloopTimeout = new LLWatchdogTimeout();
		resumeMainloopTimeout(state, secs);
	}
}

void LLAppViewer::destroyMainloopTimeout()
{
	if(mMainloopTimeout)
	{
		delete mMainloopTimeout;
		mMainloopTimeout = NULL;
	}
}

// <FS:ND> Change from std::string to char const*, saving a lot of object construction/destruction per frame
//void LLAppViewer::resumeMainloopTimeout(const std::string& state, F32 secs)
void LLAppViewer::resumeMainloopTimeout( char const* state, F32 secs)
// </FS:ND>
{
	if(mMainloopTimeout)
	{
		if(secs < 0.0f)
		{
			static LLCachedControl<F32> mainloop_timeout(gSavedSettings, "MainloopTimeoutDefault", 60);
			secs = mainloop_timeout;
		}

		mMainloopTimeout->setTimeout(secs);
		mMainloopTimeout->start(state);
	}
}

void LLAppViewer::pauseMainloopTimeout()
{
	if(mMainloopTimeout)
	{
		mMainloopTimeout->stop();
	}
}

// <FS:ND> Change from std::string to char const*, saving a lot of object construction/destruction per frame
//void LLAppViewer::pingMainloopTimeout(const std::string& state, F32 secs)
void LLAppViewer::pingMainloopTimeout( char const* state, F32 secs)
// </FS:ND>
{
//	if(!restoreErrorTrap())
//	{
//		LL_WARNS() << "!!!!!!!!!!!!! Its an error trap!!!!" << state << LL_ENDL;
//	}

	if(mMainloopTimeout)
	{
		if(secs < 0.0f)
		{
			static LLCachedControl<F32> mainloop_timeout(gSavedSettings, "MainloopTimeoutDefault", 60);
			secs = mainloop_timeout;
		}

		mMainloopTimeout->setTimeout(secs);
		mMainloopTimeout->ping(state);
	}
}

void LLAppViewer::handleLoginComplete()
{
	gLoggedInTime.start();
	initMainloopTimeout("Mainloop Init");

	// Store some data to DebugInfo in case of a freeze.
	gDebugInfo["ClientInfo"]["Name"] = LLVersionInfo::getChannel();
// [SL:KB] - Patch: Viewer-CrashReporting | Checked: 2011-05-08 (Catznip-2.6.0a) | Added: Catznip-2.6.0a
	gDebugInfo["ClientInfo"]["Version"] = LLVersionInfo::getVersion();
	gDebugInfo["ClientInfo"]["Platform"] = LLVersionInfo::getBuildPlatform();
// [/SL:KB]
	gDebugInfo["ClientInfo"]["MajorVersion"] = LLVersionInfo::getMajor();
	gDebugInfo["ClientInfo"]["MinorVersion"] = LLVersionInfo::getMinor();
	gDebugInfo["ClientInfo"]["PatchVersion"] = LLVersionInfo::getPatch();
	gDebugInfo["ClientInfo"]["BuildVersion"] = LLVersionInfo::getBuild();

// <FS:ND> Add which flavor of FS generated an error
#ifdef OPENSIM
	gDebugInfo["ClientInfo"]["Flavor"] = "oss";
#else
	gDebugInfo["ClientInfo"]["Flavor"] = "hvk";
#endif
// </FS:ND>

	LLParcel* parcel = LLViewerParcelMgr::getInstance()->getAgentParcel();
	if ( parcel && parcel->getMusicURL()[0])
	{
		gDebugInfo["ParcelMusicURL"] = parcel->getMusicURL();
	}
	if ( parcel && parcel->getMediaURL()[0])
	{
		gDebugInfo["ParcelMediaURL"] = parcel->getMediaURL();
	}

//	gDebugInfo["SettingsFilename"] = gSavedSettings.getString("ClientSettingsFile");
// [SL:KB] - Patch: Viewer-CrashReporting | Checked: 2010-11-16 (Catznip-2.6.0a) | Added: Catznip-2.4.0b
	if (gCrashSettings.getBOOL("CrashSubmitSettings"))
	{
		// Only include settings.xml if the user consented
		gDebugInfo["SettingsFilename"] = gSavedSettings.getString("ClientSettingsFile");
	}
// [/SL:KB]
//	gDebugInfo["CAFilename"] = gDirUtilp->getCAFile();
//	gDebugInfo["ViewerExePath"] = gDirUtilp->getExecutablePathAndName();
//	gDebugInfo["CurrentPath"] = gDirUtilp->getCurPath();

// [SL:KB] - Patch: Viewer-CrashReporting | Checked: 2010-11-14 (Catznip-2.6.0a) | Added: Catznip-2.4.0a
	// Current host and region would expose too much information, but do track the last server version
	gDebugInfo["LastVersionChannel"] = gLastVersionChannel;
// [/SL:KB]
/*
	if(gAgent.getRegion())
	{
		gDebugInfo["CurrentSimHost"] = gAgent.getRegionHost().getHostName();
		gDebugInfo["CurrentRegion"] = gAgent.getRegion()->getName();
	}
*/

	if(LLAppViewer::instance()->mMainloopTimeout)
	{
		gDebugInfo["MainloopTimeoutState"] = LLAppViewer::instance()->mMainloopTimeout->getState();
	}

	mOnLoginCompleted();

	// <FS:TT> Window Title Access
	std::string full_name;
	const LLSD login_response = LLLoginInstance::getInstance()->getResponse();
	if (login_response.has("first_name"))
	{
		full_name = login_response["first_name"].asString();
		LLStringUtil::replaceChar(full_name, '"', ' ');
		LLStringUtil::trim(full_name);

		if (login_response.has("last_name"))
		{
			std::string temp_string = login_response["last_name"].asString();
			LLStringUtil::replaceChar(temp_string, '"', ' ');
			LLStringUtil::trim(temp_string);
			if (temp_string.compare("Resident") != 0)
			{
				full_name.append(" ").append(temp_string);
			}
		}
	}
	if (!full_name.empty())
	{
		gWindowTitle += std::string(" - ") + full_name;
		LLStringUtil::truncate(gWindowTitle, 255);
		gViewerWindow->getWindow()->setTitle(gWindowTitle);
	}
	// </FS:TT>

// [SL:KB] - Patch: Build-ScriptRecover | Checked: 2011-11-24 (Catznip-3.2.0) | Added: Catznip-3.2.0
	LLScriptRecoverQueue::recoverIfNeeded();
// [/SL:KB]

	writeDebugInfo();
	
	// <FS:AO> Warn users cache purge will affect usability
	if (mPurgeCache)
	{
		LLNotificationsUtil::add("CacheEmpty");
	}
	// </FS:AO>
	
	// we logged in successfully, so save settings on logout
	LL_DEBUGS() << "Login successful, per account settings will be saved on log out." << LL_ENDL;
	mSavePerAccountSettings=true;
}

//virtual
void LLAppViewer::setMasterSystemAudioMute(bool mute)
{
	gSavedSettings.setBOOL("MuteAudio", mute);
}

//virtual
bool LLAppViewer::getMasterSystemAudioMute()
{
	// <FS:Ansariel> Replace frequently called gSavedSettings
	//return gSavedSettings.getBOOL("MuteAudio");
	static LLCachedControl<bool> sMuteAudio(gSavedSettings, "MuteAudio");
	return sMuteAudio;
	// </FS:Ansariel>
}

//----------------------------------------------------------------------------
// Metrics-related methods (static and otherwise)
//----------------------------------------------------------------------------

/**
 * LLViewerAssetStats collects data on a per-region (as defined by the agent's
 * location) so we need to tell it about region changes which become a kind of
 * hidden variable/global state in the collectors.  For collectors not running
 * on the main thread, we need to send a message to move the data over safely
 * and cheaply (amortized over a run).
 */
void LLAppViewer::metricsUpdateRegion(U64 region_handle)
{
	if (0 != region_handle)
	{
		LLViewerAssetStatsFF::set_region(region_handle);
	}
}

/**
 * Attempts to start a multi-threaded metrics report to be sent back to
 * the grid for consumption.
 */
void LLAppViewer::metricsSend(bool enable_reporting)
{
	if (! gViewerAssetStats)
		return;

	if (LLAppViewer::sTextureFetch)
	{
		LLViewerRegion * regionp = gAgent.getRegion();

		if (enable_reporting && regionp)
		{
			std::string	caps_url = regionp->getCapability("ViewerMetrics");

            LLSD sd = gViewerAssetStats->asLLSD(true);

			// Send a report request into 'thread1' to get the rest of the data
			// and provide some additional parameters while here.
			LLAppViewer::sTextureFetch->commandSendMetrics(caps_url,
														   gAgentSessionID,
														   gAgentID,
														   sd);
		}
		else
		{
			LLAppViewer::sTextureFetch->commandDataBreak();
		}
	}

	// Reset even if we can't report.  Rather than gather up a huge chunk of
	// data, we'll keep to our sampling interval and retain the data
	// resolution in time.
	gViewerAssetStats->restart();
}
<|MERGE_RESOLUTION|>--- conflicted
+++ resolved
@@ -3185,21 +3185,17 @@
 		ll_init_fail_log(gDirUtilp->getExpandedFilename(LL_PATH_LOGS, "test_failures.log"));
 	}
 
-<<<<<<< HEAD
 	// <FS:TT> Hacking to save the skin and theme for future use.
 	mCurrentSkin = gSavedSettings.getString("SkinCurrent");
 	mCurrentSkinTheme = gSavedSettings.getString("SkinCurrentTheme");
 	// </FS:TT>
 
-=======
->>>>>>> baef0d57
 	const LLControlVariable* skinfolder = gSavedSettings.getControl("SkinCurrent");
 	if(skinfolder && LLStringUtil::null != skinfolder->getValue().asString())
 	{
 		// Examining "Language" may not suffice -- see LLUI::getLanguage()
 		// logic. Unfortunately LLUI::getLanguage() doesn't yet do us much
 		// good because we haven't yet called LLUI::initClass().
-<<<<<<< HEAD
 // [SL:KB] - Patch: Viewer-Skins | Checked: 2012-12-26 (Catznip-3.4)
  		gDirUtilp->setSkinFolder(skinfolder->getValue().asString(),
 								 gSavedSettings.getString("SkinCurrentTheme"),
@@ -3208,10 +3204,6 @@
 // [/SL:KB]
 //		gDirUtilp->setSkinFolder(skinfolder->getValue().asString(),
 //								 gSavedSettings.getString("Language"));
-=======
-		gDirUtilp->setSkinFolder(skinfolder->getValue().asString(),
-								 gSavedSettings.getString("Language"));
->>>>>>> baef0d57
 	}
 
 	if (gSavedSettings.getBOOL("SpellCheck"))
@@ -3309,35 +3301,12 @@
 		// the login location will be set by the login panel (see LLPanelLogin)
 	}
 
-<<<<<<< HEAD
 	// <FS:Ansariel> Option to not save password if using login cmdline switch
 	if (clp.hasOption("logindontsavepassword") && clp.hasOption("login"))
 	{
 		gSavedSettings.setBOOL("FSLoginDontSavePassword", TRUE);
 	}
 	// </FS:Ansariel>
-=======
-	// NextLoginLocation is set as a side effect of LLStartUp::setStartSLURL()
-	std::string nextLoginLocation = gSavedSettings.getString( "NextLoginLocation" );
-	if ( !nextLoginLocation.empty() )
-	{
-		LL_DEBUGS("AppInit")<<"set start from NextLoginLocation: "<<nextLoginLocation<<LL_ENDL;
-		LLStartUp::setStartSLURL(LLSLURL(nextLoginLocation));
-	}
-	else if (   (   clp.hasOption("login") || clp.hasOption("autologin"))
-			 && gSavedSettings.getString("CmdLineLoginLocation").empty())
-	{
-		// If automatic login from command line with --login switch
-		// init StartSLURL location.
-		std::string start_slurl_setting = gSavedSettings.getString("LoginLocation");
-		LL_DEBUGS("AppInit") << "start slurl setting '" << start_slurl_setting << "'" << LL_ENDL;
-		LLStartUp::setStartSLURL(LLSLURL(start_slurl_setting));
-	}
-	else
-	{
-		// the login location will be set by the login panel (see LLPanelLogin)
-	}
->>>>>>> baef0d57
 
 	//RN: if we received a URL, hand it off to the existing instance.
 	// don't call anotherInstanceRunning() when doing URL handoff, as
@@ -3865,10 +3834,6 @@
     //substitution["datetime"] = (S32)(gVFS ? gVFS->creationTime() : 0);
     //info["VFS_TIME"] = LLTrans::getString("AboutTime", substitution);
 	// </FS>
-
-#if LL_DARWIN
-    info["HIDPI"] = gHiDPISupport;
-#endif
 
 #if LL_DARWIN
     info["HIDPI"] = gHiDPISupport;
@@ -4081,11 +4046,7 @@
 		support << "\n" << LLTrans::getString("AboutDriver", args, default_string);
 	}
 	support << "\n" << LLTrans::getString("AboutOGL", args, default_string);
-<<<<<<< HEAD
 	//support << "\n\n" << LLTrans::getString("AboutSettings", args, default_string); // <FS> Custom sysinfo
-=======
-	support << "\n\n" << LLTrans::getString("AboutSettings", args, default_string);
->>>>>>> baef0d57
 #if LL_DARWIN
 	support << "\n" << LLTrans::getString("AboutOSXHiDPI", args, default_string);
 #endif
