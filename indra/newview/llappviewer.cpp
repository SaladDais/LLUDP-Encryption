/** 
 * @file llappviewer.cpp
 * @brief The LLAppViewer class definitions
 *
 * $LicenseInfo:firstyear=2007&license=viewerlgpl$
 * Second Life Viewer Source Code
 * Copyright (C) 2010, Linden Research, Inc.
 * 
 * This library is free software; you can redistribute it and/or
 * modify it under the terms of the GNU Lesser General Public
 * License as published by the Free Software Foundation;
 * version 2.1 of the License only.
 * 
 * This library is distributed in the hope that it will be useful,
 * but WITHOUT ANY WARRANTY; without even the implied warranty of
 * MERCHANTABILITY or FITNESS FOR A PARTICULAR PURPOSE.  See the GNU
 * Lesser General Public License for more details.
 * 
 * You should have received a copy of the GNU Lesser General Public
 * License along with this library; if not, write to the Free Software
 * Foundation, Inc., 51 Franklin Street, Fifth Floor, Boston, MA  02110-1301  USA
 * 
 * Linden Research, Inc., 945 Battery Street, San Francisco, CA  94111  USA
 * $/LicenseInfo$
 */

#include "llviewerprecompiledheaders.h"

#include "llappviewer.h"

// Viewer includes
#include "llversionviewer.h"
#include "llversioninfo.h"
#include "llfeaturemanager.h"
#include "lluictrlfactory.h"
#include "lltexteditor.h"
#include "llerrorcontrol.h"
#include "lleventtimer.h"
#include "llviewertexturelist.h"
#include "llgroupmgr.h"
#include "llagent.h"
#include "llagentcamera.h"
#include "llagentlanguage.h"
#include "llagentwearables.h"
#include "llwindow.h"
#include "llviewerstats.h"
#include "llviewerstatsrecorder.h"
#include "llmarketplacefunctions.h"
#include "llmarketplacenotifications.h"
#include "llmd5.h"
#include "llmeshrepository.h"
#include "llpumpio.h"
#include "llmimetypes.h"
#include "llslurl.h"
#include "llstartup.h"
#include "llfocusmgr.h"
#include "llviewerjoystick.h"
#include "llallocator.h"
#include "llares.h" 
#include "llcurl.h"
#include "llcalc.h"
#include "lltexturestats.h"
#include "lltexturestats.h"
#include "llviewerwindow.h"
#include "llviewerdisplay.h"
#include "llviewermedia.h"
#include "llviewerparcelmedia.h"
#include "llviewermediafocus.h"
#include "llviewermessage.h"
#include "llviewerobjectlist.h"
#include "llworldmap.h"
#include "llmutelist.h"
#include "llviewerhelp.h"
#include "lluicolortable.h"
#include "llurldispatcher.h"
#include "llurlhistory.h"
//#include "llfirstuse.h"
#include "llrender.h"
#include "llteleporthistory.h"
#include "lltoast.h"
#include "lllocationhistory.h"
#include "llfasttimerview.h"
#include "llvector4a.h"
#include "llviewermenufile.h"
#include "llvoicechannel.h"
#include "llvoavatarself.h"
#include "llurlmatch.h"
#include "lltextutil.h"
#include "lllogininstance.h"
#include "llprogressview.h"
#include "llvocache.h"
// [RLVa:KB] - Checked: 2010-05-03 (RLVa-1.2.0g)
#include "rlvhandler.h"
// [/RLVa:KB]

#include "llweb.h"
#include "llsecondlifeurls.h"
#include "llupdaterservice.h"
#include "llcallfloater.h"

// Linden library includes
#include "llavatarnamecache.h"
#include "lldiriterator.h"
#include "llimagej2c.h"
#include "llmemory.h"
#include "llprimitive.h"
#include "llurlaction.h"
#include "llurlentry.h"
#include "llvfile.h"
#include "llvfsthread.h"
#include "llvolumemgr.h"
#include "llxfermanager.h"
// [SL:KB] - Patch: Misc-Spellcheck | Checked: 2010-12-19 (Catznip-2.7.0a) | Added: Catznip-2.5.0a
#include "llhunspell.h"
// [/SL:KB]

#include "llnotificationmanager.h"
#include "llnotifications.h"
#include "llnotificationsutil.h"

#include "sanitycheck.h"

// Third party library includes
#include <boost/bind.hpp>
#include <boost/foreach.hpp>



#if LL_WINDOWS
#	include <share.h> // For _SH_DENYWR in initMarkerFile
#else
#   include <sys/file.h> // For initMarkerFile support
#endif

#include "llapr.h"
#include "apr_dso.h"
#include <boost/lexical_cast.hpp>

#include "llviewerkeyboard.h"
#include "lllfsthread.h"
#include "llworkerthread.h"
#include "lltexturecache.h"
#include "lltexturefetch.h"
#include "llimageworker.h"
#include "llevents.h"

// The files below handle dependencies from cleanup.
#include "llkeyframemotion.h"
#include "llworldmap.h"
#include "llhudmanager.h"
#include "lltoolmgr.h"
#include "llassetstorage.h"
#include "llpolymesh.h"
#include "llproxy.h"
#include "llcachename.h"
#include "llaudioengine.h"
#include "llstreamingaudio.h"
#include "llviewermenu.h"
#include "llselectmgr.h"
#include "lltrans.h"
#include "lltransutil.h"
#include "lltracker.h"
#include "llviewerparcelmgr.h"
#include "llworldmapview.h"
#include "llpostprocess.h"
#include "llwlparammanager.h"
#include "llwaterparammanager.h"

#include "lldebugview.h"
#include "llconsole.h"
#include "llcontainerview.h"
#include "lltooltip.h"

#include "llsdserialize.h"

#include "llworld.h"
#include "llhudeffecttrail.h"
#include "llvectorperfoptions.h"
#include "llslurl.h"
#include "llwatchdog.h"

// Included so that constants/settings might be initialized
// in save_settings_to_globals()
#include "llbutton.h"
#include "llstatusbar.h"
#include "llsurface.h"
#include "llvosky.h"
#include "llvotree.h"
#include "llvoavatar.h"
#include "llfolderview.h"
#include "llagentpilot.h"
#include "llvovolume.h"
#include "llflexibleobject.h" 
#include "llvosurfacepatch.h"
#include "llviewerfloaterreg.h"
#include "llcommandlineparser.h"
#include "llfloatermemleak.h"
#include "llfloaterreg.h"
#include "llfloatersnapshot.h"
#include "llfloaterinventory.h"

// includes for idle() idleShutdown()
#include "llviewercontrol.h"
#include "lleventnotifier.h"
#include "llcallbacklist.h"
#include "pipeline.h"
#include "llgesturemgr.h"
#include "llsky.h"
#include "llvlmanager.h"
#include "llviewercamera.h"
#include "lldrawpoolbump.h"
#include "llvieweraudio.h"
#include "llimview.h"
#include "llviewerthrottle.h"
#include "llparcel.h"
#include "llavatariconctrl.h"
#include "llgroupiconctrl.h"
#include "llviewerassetstats.h"

// Include for security api initialization
#include "llsecapi.h"
#include "llmachineid.h"
#include "llmainlooprepeater.h"

// *FIX: These extern globals should be cleaned up.
// The globals either represent state/config/resource-storage of either 
// this app, or another 'component' of the viewer. App globals should be 
// moved into the app class, where as the other globals should be 
// moved out of here.
// If a global symbol reference seems valid, it will be included
// via header files above.

//----------------------------------------------------------------------------
// llviewernetwork.h
#include "llviewernetwork.h"
// define a self-registering event API object
#include "llappviewerlistener.h"

#if (LL_LINUX || LL_SOLARIS) && LL_GTK
#include "glib.h"
#endif // (LL_LINUX || LL_SOLARIS) && LL_GTK

#if LL_MSVC
// disable boost::lexical_cast warning
#pragma warning (disable:4702)
#endif

static LLAppViewerListener sAppViewerListener(LLAppViewer::instance);

////// Windows-specific includes to the bottom - nasty defines in these pollute the preprocessor
//
//----------------------------------------------------------------------------
// viewer.cpp - these are only used in viewer, should be easily moved.

#if LL_DARWIN
extern void init_apple_menu(const char* product);
#endif // LL_DARWIN

extern BOOL gRandomizeFramerate;
extern BOOL gPeriodicSlowFrame;
extern BOOL gDebugGL;

////////////////////////////////////////////////////////////
// All from the last globals push...

F32 gSimLastTime; // Used in LLAppViewer::init and send_stats()
F32 gSimFrames;

BOOL gShowObjectUpdates = FALSE;
BOOL gUseQuickTime = TRUE;

eLastExecEvent gLastExecEvent = LAST_EXEC_NORMAL;

LLSD gDebugInfo;

U32	gFrameCount = 0;
U32 gForegroundFrameCount = 0; // number of frames that app window was in foreground
LLPumpIO* gServicePump = NULL;

U64 gFrameTime = 0;
F32 gFrameTimeSeconds = 0.f;
F32 gFrameIntervalSeconds = 0.f;
F32 gFPSClamped = 10.f;						// Pretend we start at target rate.
F32 gFrameDTClamped = 0.f;					// Time between adjacent checks to network for packets
U64	gStartTime = 0; // gStartTime is "private", used only to calculate gFrameTimeSeconds
U32 gFrameStalls = 0;
const F64 FRAME_STALL_THRESHOLD = 1.0;

LLTimer gRenderStartTime;
LLFrameTimer gForegroundTime;
LLFrameTimer gLoggedInTime;
LLTimer gLogoutTimer;
static const F32 LOGOUT_REQUEST_TIME = 6.f;  // this will be cut short by the LogoutReply msg.
F32 gLogoutMaxTime = LOGOUT_REQUEST_TIME;

BOOL				gDisconnected = FALSE;

// used to restore texture state after a mode switch
LLFrameTimer	gRestoreGLTimer;
BOOL			gRestoreGL = FALSE;
BOOL				gUseWireframe = FALSE;

// VFS globals - see llappviewer.h
LLVFS* gStaticVFS = NULL;

LLMemoryInfo gSysMemory;
U64 gMemoryAllocated = 0; // updated in display_stats() in llviewerdisplay.cpp

std::string gLastVersionChannel;

LLVector3			gWindVec(3.0, 3.0, 0.0);
LLVector3			gRelativeWindVec(0.0, 0.0, 0.0);

U32		gPacketsIn = 0;

BOOL				gPrintMessagesThisFrame = FALSE;

BOOL gRandomizeFramerate = FALSE;
BOOL gPeriodicSlowFrame = FALSE;

BOOL gCrashOnStartup = FALSE;
BOOL gLLErrorActivated = FALSE;
BOOL gLogoutInProgress = FALSE;

////////////////////////////////////////////////////////////
// Internal globals... that should be removed.

// Like LLLogChat::cleanFileName() and LLDir::getScrubbedFileName() but replaces spaces also.
std::string SafeFileName(std::string filename)
{
	std::string invalidChars = "\"\'\\/?*:.<>| ";
	S32 position = filename.find_first_of(invalidChars);
	while (position != filename.npos)
	{
		filename[position] = '_';
		position = filename.find_first_of(invalidChars, position);
	}
	return filename;
}
// contruct unique filename prefix so we only report crashes for US and not other viewers.
const std::string SAFE_FILE_NAME_PREFIX(SafeFileName(llformat("%s %d.%d.%d.%d",
							      LL_CHANNEL,
							      LL_VERSION_MAJOR,
							      LL_VERSION_MINOR,
							      LL_VERSION_PATCH,
							      LL_VERSION_BUILD )));

const std::string MARKER_FILE_NAME(SAFE_FILE_NAME_PREFIX + ".exec_marker");
const std::string ERROR_MARKER_FILE_NAME(SAFE_FILE_NAME_PREFIX + ".error_marker");
const std::string LLERROR_MARKER_FILE_NAME(SAFE_FILE_NAME_PREFIX + ".llerror_marker");
const std::string LOGOUT_MARKER_FILE_NAME(SAFE_FILE_NAME_PREFIX + ".logout_marker");
static BOOL gDoDisconnect = FALSE;
static std::string gLaunchFileOnQuit;

// Used on Win32 for other apps to identify our window (eg, win_setup)
// Note: Changing this breaks compatibility with SLURL handling, try to avoid it.
const char* const VIEWER_WINDOW_CLASSNAME = "Second Life";

//-- LLDeferredTaskList ------------------------------------------------------

/**
 * A list of deferred tasks.
 *
 * We sometimes need to defer execution of some code until the viewer gets idle,
 * e.g. removing an inventory item from within notifyObservers() may not work out.
 *
 * Tasks added to this list will be executed in the next LLAppViewer::idle() iteration.
 * All tasks are executed only once.
 */
class LLDeferredTaskList: public LLSingleton<LLDeferredTaskList>
{
	LOG_CLASS(LLDeferredTaskList);

	friend class LLAppViewer;
	typedef boost::signals2::signal<void()> signal_t;

	void addTask(const signal_t::slot_type& cb)
	{
		mSignal.connect(cb);
	}

	void run()
	{
		if (!mSignal.empty())
		{
			mSignal();
			mSignal.disconnect_all_slots();
		}
	}

	signal_t mSignal;
};

//----------------------------------------------------------------------------

// List of entries from strings.xml to always replace
static std::set<std::string> default_trans_args;
void init_default_trans_args()
{
	default_trans_args.insert("SECOND_LIFE"); // World
	default_trans_args.insert("APP_NAME");
	default_trans_args.insert("CAPITALIZED_APP_NAME");
	default_trans_args.insert("SECOND_LIFE_GRID");
	default_trans_args.insert("SUPPORT_SITE");
}

//----------------------------------------------------------------------------
// File scope definitons
const char *VFS_DATA_FILE_BASE = "data.db2.x.";
const char *VFS_INDEX_FILE_BASE = "index.db2.x.";

std::string gWindowTitle;

struct SettingsFile : public LLInitParam::Block<SettingsFile>
{
	Mandatory<std::string>	name;
	Optional<std::string>	file_name;
	Optional<bool>			required,
							persistent;
	Optional<std::string>	file_name_setting;

	SettingsFile()
	:	name("name"),
		file_name("file_name"),
		required("required", false),
		persistent("persistent", true),
		file_name_setting("file_name_setting")
	{}
};

struct SettingsGroup : public LLInitParam::Block<SettingsGroup>
{
	Mandatory<std::string>	name;
	Mandatory<S32>			path_index;
	Multiple<SettingsFile>	files;

	SettingsGroup()
	:	name("name"),
		path_index("path_index"),
		files("file")
	{}
};

struct SettingsFiles : public LLInitParam::Block<SettingsFiles>
{
	Multiple<SettingsGroup>	groups;

	SettingsFiles()
	: groups("group")
	{}
};


LLAppViewer::LLUpdaterInfo *LLAppViewer::sUpdaterInfo = NULL ;

//----------------------------------------------------------------------------
// Metrics logging control constants
//----------------------------------------------------------------------------
static const F32 METRICS_INTERVAL_DEFAULT = 600.0;
static const F32 METRICS_INTERVAL_QA = 30.0;
static F32 app_metrics_interval = METRICS_INTERVAL_DEFAULT;
static bool app_metrics_qa_mode = false;

void idle_afk_check()
{
	// check idle timers
	F32 current_idle = gAwayTriggerTimer.getElapsedTimeF32();
	static LLCachedControl<S32> afkTimeout(gSavedSettings, "AFKTimeout");
//	F32 afk_timeout  = gSavedSettings.getS32("AFKTimeout");
// [RLVa:KB] - Checked: 2010-05-03 (RLVa-1.2.0g) | Modified: RLVa-1.2.0g
#ifdef RLV_EXTENSION_CMD_ALLOWIDLE
	// Enforce an idle time of 30 minutes if @allowidle=n restricted
	F32 afk_timeout = (!gRlvHandler.hasBehaviour(RLV_BHVR_ALLOWIDLE)) ? (F32)afkTimeout : 60 * 30;
#else
	F32 afk_timeout = (F32)afkTimeout;
#endif // RLV_EXTENSION_CMD_ALLOWIDLE
// [/RLVa:KB]
	if (afk_timeout && (current_idle > afk_timeout) && ! gAgent.getAFK())
	{
		LL_INFOS("IdleAway") << "Idle more than " << afk_timeout << " seconds: automatically changing to Away status" << LL_ENDL;
		gAgent.setAFK();
	}
}


// A callback set in LLAppViewer::init()
static void ui_audio_callback(const LLUUID& uuid)
{
	if (gAudiop)
	{
		gAudiop->triggerSound(uuid, gAgent.getID(), 1.0f, LLAudioEngine::AUDIO_TYPE_UI);
	}
}

bool	create_text_segment_icon_from_url_match(LLUrlMatch* match,LLTextBase* base)
{
	if(!match || !base || base->getPlainText())
		return false;

	LLUUID match_id = match->getID();

	LLIconCtrl* icon;

	if(gAgent.isInGroup(match_id, TRUE))
	{
		LLGroupIconCtrl::Params icon_params;
		icon_params.group_id = match_id;
		icon_params.rect = LLRect(0, 16, 16, 0);
		icon_params.visible = true;
		icon = LLUICtrlFactory::instance().create<LLGroupIconCtrl>(icon_params);
	}
	else
	{
		LLAvatarIconCtrl::Params icon_params;
		icon_params.avatar_id = match_id;
		icon_params.rect = LLRect(0, 16, 16, 0);
		icon_params.visible = true;
		icon = LLUICtrlFactory::instance().create<LLAvatarIconCtrl>(icon_params);
	}

	LLInlineViewSegment::Params params;
	params.force_newline = false;
	params.view = icon;
	params.left_pad = 4;
	params.right_pad = 4;
	params.top_pad = -2;
	params.bottom_pad = 2;

	base->appendWidget(params," ",false);
	
	return true;
}

void request_initial_instant_messages()
{
	static BOOL requested = FALSE;
	if (!requested
		&& gMessageSystem
		&& LLMuteList::getInstance()->isLoaded()
		&& isAgentAvatarValid())
	{
		// Auto-accepted inventory items may require the avatar object
		// to build a correct name.  Likewise, inventory offers from
		// muted avatars require the mute list to properly mute.
		LLMessageSystem* msg = gMessageSystem;
		msg->newMessageFast(_PREHASH_RetrieveInstantMessages);
		msg->nextBlockFast(_PREHASH_AgentData);
		msg->addUUIDFast(_PREHASH_AgentID, gAgent.getID());
		msg->addUUIDFast(_PREHASH_SessionID, gAgent.getSessionID());
		gAgent.sendReliableMessage();
		requested = TRUE;
	}
}

// Use these strictly for things that are constructed at startup,
// or for things that are performance critical.  JC
static void settings_to_globals()
{
	LLBUTTON_H_PAD		= gSavedSettings.getS32("ButtonHPad");
	BTN_HEIGHT_SMALL	= gSavedSettings.getS32("ButtonHeightSmall");
	BTN_HEIGHT			= gSavedSettings.getS32("ButtonHeight");
// [SL:KB] - Patch: UI-DndButtonCommit | Checked: 2011-06-19 (Catznip-2.6.0c) | Added: Catznip-2.6.0c
	DELAY_DRAG_HOVER_COMMIT = gSavedSettings.getF32("DragAndDropCommitDelay");
// [/SL:KB]

	MENU_BAR_HEIGHT		= gSavedSettings.getS32("MenuBarHeight");
	MENU_BAR_WIDTH		= gSavedSettings.getS32("MenuBarWidth");

	LLSurface::setTextureSize(gSavedSettings.getU32("RegionTextureSize"));
	
	LLRender::sGLCoreProfile = gSavedSettings.getBOOL("RenderGLCoreProfile");

	LLImageGL::sGlobalUseAnisotropic	= gSavedSettings.getBOOL("RenderAnisotropic");
	LLVOVolume::sLODFactor				= gSavedSettings.getF32("RenderVolumeLODFactor");
	LLVOVolume::sDistanceFactor			= 1.f-LLVOVolume::sLODFactor * 0.1f;
	LLVolumeImplFlexible::sUpdateFactor = gSavedSettings.getF32("RenderFlexTimeFactor");
	LLVOTree::sTreeFactor				= gSavedSettings.getF32("RenderTreeLODFactor");
	LLVOAvatar::sLODFactor				= gSavedSettings.getF32("RenderAvatarLODFactor");
	LLVOAvatar::sPhysicsLODFactor		= gSavedSettings.getF32("RenderAvatarPhysicsLODFactor");
	LLVOAvatar::sMaxVisible				= (U32)gSavedSettings.getS32("RenderAvatarMaxVisible");
	LLVOAvatar::sVisibleInFirstPerson	= gSavedSettings.getBOOL("FirstPersonAvatarVisible");
	// clamp auto-open time to some minimum usable value
	LLFolderView::sAutoOpenTime			= llmax(0.25f, gSavedSettings.getF32("FolderAutoOpenDelay"));
	LLSelectMgr::sRectSelectInclusive	= gSavedSettings.getBOOL("RectangleSelectInclusive");
	LLSelectMgr::sRenderHiddenSelections = gSavedSettings.getBOOL("RenderHiddenSelections");
	LLSelectMgr::sRenderLightRadius = gSavedSettings.getBOOL("RenderLightRadius");

	gAgentPilot.setNumRuns(gSavedSettings.getS32("StatsNumRuns"));
	gAgentPilot.setQuitAfterRuns(gSavedSettings.getBOOL("StatsQuitAfterRuns"));
	gAgent.setHideGroupTitle(gSavedSettings.getBOOL("RenderHideGroupTitle"));

	gDebugWindowProc = gSavedSettings.getBOOL("DebugWindowProc");
	gShowObjectUpdates = gSavedSettings.getBOOL("ShowObjectUpdates");
	LLWorldMapView::sMapScale = gSavedSettings.getF32("MapScale");
}

static void settings_modify()
{
	LLRenderTarget::sUseFBO				= gSavedSettings.getBOOL("RenderDeferred");
	LLPipeline::sRenderDeferred			= gSavedSettings.getBOOL("RenderDeferred");
	LLVOAvatar::sUseImpostors			= gSavedSettings.getBOOL("RenderUseImpostors");
	LLVOSurfacePatch::sLODFactor		= gSavedSettings.getF32("RenderTerrainLODFactor");
	LLVOSurfacePatch::sLODFactor *= LLVOSurfacePatch::sLODFactor; //square lod factor to get exponential range of [1,4]
	gDebugGL = gSavedSettings.getBOOL("RenderDebugGL") || gDebugSession;
	gDebugPipeline = gSavedSettings.getBOOL("RenderDebugPipeline");
	gAuditTexture = gSavedSettings.getBOOL("AuditTexture");
}

class LLFastTimerLogThread : public LLThread
{
public:
	std::string mFile;

	LLFastTimerLogThread(std::string& test_name) : LLThread("fast timer log")
 	{
		std::string file_name = test_name + std::string(".slp");
		mFile = gDirUtilp->getExpandedFilename(LL_PATH_LOGS, file_name);
	}

	void run()
	{
		std::ofstream os(mFile.c_str());
		
		while (!LLAppViewer::instance()->isQuitting())
		{
			LLFastTimer::writeLog(os);
			os.flush();
			ms_sleep(32);
		}

		os.close();
	}
};

//virtual
bool LLAppViewer::initSLURLHandler()
{
	// does nothing unless subclassed
	return false;
}

//virtual
bool LLAppViewer::sendURLToOtherInstance(const std::string& url)
{
	// does nothing unless subclassed
	return false;
}

//----------------------------------------------------------------------------
// LLAppViewer definition

// Static members.
// The single viewer app.
LLAppViewer* LLAppViewer::sInstance = NULL;
LLTextureCache* LLAppViewer::sTextureCache = NULL; 
LLImageDecodeThread* LLAppViewer::sImageDecodeThread = NULL; 
LLTextureFetch* LLAppViewer::sTextureFetch = NULL; 

LLAppViewer::LLAppViewer() : 
	mMarkerFile(),
	mLogoutMarkerFile(NULL),
	mReportedCrash(false),
	mNumSessions(0),
	mPurgeCache(false),
	mPurgeOnExit(false),
	mSecondInstance(false),
	mSavedFinalSnapshot(false),
	mSavePerAccountSettings(false),		// don't save settings on logout unless login succeeded. -Zi
	mForceGraphicsDetail(false),
	mQuitRequested(false),
	mLogoutRequestSent(false),
	mYieldTime(-1),
	mMainloopTimeout(NULL),
	mAgentRegionLastAlive(false),
	mRandomizeFramerate(LLCachedControl<bool>(gSavedSettings,"Randomize Framerate", FALSE)),
	mPeriodicSlowFrame(LLCachedControl<bool>(gSavedSettings,"Periodic Slow Frame", FALSE)),
	mFastTimerLogThread(NULL),
	mUpdater(new LLUpdaterService()),
	mSettingsLocationList(NULL)
{
	if(NULL != sInstance)
	{
		llerrs << "Oh no! An instance of LLAppViewer already exists! LLAppViewer is sort of like a singleton." << llendl;
	}

//	setupErrorHandling();
// [SL:KB] - Patch: Viewer-CrashReporting | Checked: 2010-11-12 (Catznip-2.6.0a) | Added: Catznip-2.4.0a
	EMiniDumpType minidump_type = MINIDUMP_NORMAL;
	if (gSavedSettings.controlExists("SaveMiniDumpType"))
		minidump_type = (LLApp::EMiniDumpType)gSavedSettings.getU32("SaveMiniDumpType"); 

	setupErrorHandling(minidump_type);
// [/SL:KB]
	sInstance = this;
	gLoggedInTime.stop();
	
	LLLoginInstance::instance().setUpdaterService(mUpdater.get());
}

LLAppViewer::~LLAppViewer()
{
	delete mSettingsLocationList;

	LLLoginInstance::instance().setUpdaterService(0);
	
	destroyMainloopTimeout();

	// If we got to this destructor somehow, the app didn't hang.
	removeMarkerFile();
}

bool LLAppViewer::init()
{	
	//
	// Start of the application
	//
	// IMPORTANT! Do NOT put anything that will write
	// into the log files during normal startup until AFTER
	// we run the "program crashed last time" error handler below.
	//
	LLFastTimer::reset();

	// initialize SSE options
	LLVector4a::initClass();

	// Need to do this initialization before we do anything else, since anything
	// that touches files should really go through the lldir API
	gDirUtilp->initAppDirs("Firestorm");
	// set skin search path to default, will be overridden later
	// this allows simple skinned file lookups to work
	gDirUtilp->setSkinFolder("default");

	initLogging();
	
	//
	// OK to write stuff to logs now, we've now crash reported if necessary
	//
	
	
	// SJ/AO:  Reset Configuration here, if our marker file exists. Configuration needs to be reset before settings files 
	// are read in to avoid file locks.

	mPurgeSettings = false;
	std::string clear_settings_filename = gDirUtilp->getExpandedFilename(LL_PATH_LOGS,"CLEAR");
	LLAPRFile clear_file ;
	if (clear_file.isExist(clear_settings_filename))
	{
		mPurgeSettings = true;
		llinfos << "Purging configuration..." << llendl;
		//std::string delem = gDirUtilp->getDirDelimiter();

		LLFile::remove(gDirUtilp->getExpandedFilename(LL_PATH_LOGS,"CLEAR"));
		
		//[ADD - Clear Usersettings : SJ] - Delete directories beams, beamsColors, windlight in usersettings
		LLFile::rmdir(gDirUtilp->getExpandedFilename(LL_PATH_USER_SETTINGS, "beams") );
		LLFile::rmdir(gDirUtilp->getExpandedFilename(LL_PATH_USER_SETTINGS, "beamsColors") );
		LLFile::rmdir(gDirUtilp->getExpandedFilename(LL_PATH_USER_SETTINGS, "windlight/water") );
		LLFile::rmdir(gDirUtilp->getExpandedFilename(LL_PATH_USER_SETTINGS, "windlight/days") );
		LLFile::rmdir(gDirUtilp->getExpandedFilename(LL_PATH_USER_SETTINGS, "windlight/skies") );
		LLFile::rmdir(gDirUtilp->getExpandedFilename(LL_PATH_USER_SETTINGS, "windlight") );		
	
		std::string user_dir = gDirUtilp->getExpandedFilename( LL_PATH_USER_SETTINGS , "", "");

		// We don't delete the entire folder to avoid data loss of config files unrelated to the current binary. -AO
		//gDirUtilp->deleteFilesInDir(user_dir, "*.*");
		
		//The below line would delete the settings file assuming no channel overrides on the command line, which
		//may be typical for some start scripts or launchers.  Rather than use this assumption, we'll do further config 
		//file deletion later in initConfiguration() after parsing command line arguments.
                //std::string sWorkingChannelName(LL_CHANNEL);
                //LLFile::remove(gDirUtilp->getExpandedFilename(LL_PATH_USER_SETTINGS, "settings_"+sWorkingChannelName+".xml"));

                LLFile::remove(gDirUtilp->getExpandedFilename(LL_PATH_USER_SETTINGS, "colors.xml"));
                LLFile::remove(gDirUtilp->getExpandedFilename(LL_PATH_USER_SETTINGS, "grids.xml"));
				LLFile::remove(gDirUtilp->getExpandedFilename(LL_PATH_USER_SETTINGS, "grids.user.xml"));
                LLFile::remove(gDirUtilp->getExpandedFilename(LL_PATH_USER_SETTINGS, "agents.xml"));
	            gDirUtilp->deleteFilesInDir(user_dir, "feature*.txt");
	            gDirUtilp->deleteFilesInDir(user_dir, "gpu*.txt");

                LLFile::remove(gDirUtilp->getExpandedFilename(LL_PATH_USER_SETTINGS, "releases.xml"));
                LLFile::remove(gDirUtilp->getExpandedFilename(LL_PATH_USER_SETTINGS, "client_list_v2.xml"));
                LLFile::remove(gDirUtilp->getExpandedFilename(LL_PATH_USER_SETTINGS, "settings_phoenix.xml"));
                LLFile::remove(gDirUtilp->getExpandedFilename(LL_PATH_USER_SETTINGS, "settings_hybrid.xml"));
                LLFile::remove(gDirUtilp->getExpandedFilename(LL_PATH_USER_SETTINGS, "settings_v3.xml"));
		LLFile::remove(gDirUtilp->getExpandedFilename(LL_PATH_USER_SETTINGS, "settings_minimal.xml"));
		LLFile::remove(gDirUtilp->getExpandedFilename(LL_PATH_USER_SETTINGS, "account_settings_phoenix.xml"));
                LLFile::remove(gDirUtilp->getExpandedFilename(LL_PATH_USER_SETTINGS, "settings_autocorrect.xml"));
                LLFile::remove(gDirUtilp->getExpandedFilename(LL_PATH_USER_SETTINGS, "bin_conf.dat"));
                LLFile::remove(gDirUtilp->getExpandedFilename(LL_PATH_USER_SETTINGS, "password.dat"));
		LLFile::remove(gDirUtilp->getExpandedFilename(LL_PATH_USER_SETTINGS, "ignorable_dialogs.xml"));
		LLFile::remove(gDirUtilp->getExpandedFilename(LL_PATH_USER_SETTINGS, "stored_favorites.xml"));
                LLFile::remove(gDirUtilp->getExpandedFilename(LL_PATH_USER_SETTINGS, CRASH_SETTINGS_FILE));

		// Delete per-user files below
		/* TODO: spider user folders for settings_per_account, notices, contactsets */
	}
	
	
	init_default_trans_args();
	
	if (!initConfiguration())
		return false;

	LL_INFOS("InitInfo") << "Configuration initialized." << LL_ENDL ;

	//set the max heap size.
	initMaxHeapSize() ;

	LLPrivateMemoryPoolManager::initClass((BOOL)gSavedSettings.getBOOL("MemoryPrivatePoolEnabled"), (U32)gSavedSettings.getU32("MemoryPrivatePoolSize")) ;

	// write Google Breakpad minidump files to our log directory
	std::string logdir = gDirUtilp->getExpandedFilename(LL_PATH_LOGS, "");
	logdir += gDirUtilp->getDirDelimiter();
	setMiniDumpDir(logdir);

	// Although initLogging() is the right place to mess with
	// setFatalFunction(), we can't query gSavedSettings until after
	// initConfiguration().
	S32 rc(gSavedSettings.getS32("QAModeTermCode"));
	if (rc >= 0)
	{
		// QAModeTermCode set, terminate with that rc on LL_ERRS. Use _exit()
		// rather than exit() because normal cleanup depends too much on
		// successful startup!
		LLError::setFatalFunction(boost::bind(_exit, rc));
	}

    mAlloc.setProfilingEnabled(gSavedSettings.getBOOL("MemProfiling"));

#if LL_RECORD_VIEWER_STATS
	LLViewerStatsRecorder::initClass();
#endif

    // *NOTE:Mani - LLCurl::initClass is not thread safe. 
    // Called before threads are created.
    LLCurl::initClass(gSavedSettings.getF32("CurlRequestTimeOut"), 
						gSavedSettings.getS32("CurlMaximumNumberOfHandles"), 
						gSavedSettings.getBOOL("CurlUseMultipleThreads"));
	LL_INFOS("InitInfo") << "LLCurl initialized." << LL_ENDL ;

    LLMachineID::init();
	
	{
		// Viewer metrics initialization
		static LLCachedControl<bool> metrics_submode(gSavedSettings,
													 "QAModeMetrics",
													 false,
													 "Enables QA features (logging, faster cycling) for metrics collector");

		if (metrics_submode)
		{
			app_metrics_qa_mode = true;
			app_metrics_interval = METRICS_INTERVAL_QA;
		}
		LLViewerAssetStatsFF::init();
	}

	initThreads();
	LL_INFOS("InitInfo") << "Threads initialized." << LL_ENDL ;

	// Initialize settings early so that the defaults for ignorable dialogs are
	// picked up and then correctly re-saved after launching the updater (STORM-1268).
	LLUI::settings_map_t settings_map;
	settings_map["config"] = &gSavedSettings;
	settings_map["ignores"] = &gWarningSettings;
	settings_map["floater"] = &gSavedSettings; // *TODO: New settings file
	settings_map["account"] = &gSavedPerAccountSettings;

	LLUI::initClass(settings_map,
		LLUIImageList::getInstance(),
		ui_audio_callback,
		&LLUI::sGLScaleFactor);
	LL_INFOS("InitInfo") << "UI initialized." << LL_ENDL ;

	// Setup paths and LLTrans after LLUI::initClass has been called.
	LLUI::setupPaths();
	LLTransUtil::parseStrings("strings.xml", default_trans_args);
	LLTransUtil::parseLanguageStrings("language_settings.xml");

	// Setup notifications after LLUI::setupPaths() has been called.
	LLNotifications::instance();
	LL_INFOS("InitInfo") << "Notifications initialized." << LL_ENDL ;

    writeSystemInfo();

	// Initialize updater service (now that we have an io pump)
	initUpdater();
	if(isQuitting())
	{
		// Early out here because updater set the quitting flag.
		return true;
	}

	//////////////////////////////////////////////////////////////////////////////
	//////////////////////////////////////////////////////////////////////////////
	//////////////////////////////////////////////////////////////////////////////
	//////////////////////////////////////////////////////////////////////////////
	// *FIX: The following code isn't grouped into functions yet.

	// Statistics / debug timer initialization
	init_statistics();
	
	//
	// Various introspection concerning the libs we're using - particularly
	// the libs involved in getting to a full login screen.
	//
	LL_INFOS("InitInfo") << "J2C Engine is: " << LLImageJ2C::getEngineInfo() << LL_ENDL;
	LL_INFOS("InitInfo") << "libcurl version is: " << LLCurl::getVersionString() << LL_ENDL;

	//-TT 2.8.2 - 
	// Get the single value from the crash settings file, if it exists
	std::string crash_settings_filename = gDirUtilp->getExpandedFilename(LL_PATH_USER_SETTINGS, CRASH_SETTINGS_FILE);
	gCrashSettings.loadFromFile(crash_settings_filename);
//	if(gSavedSettings.getBOOL("IgnoreAllNotifications"))
//	{
//		gCrashSettings.setS32(CRASH_BEHAVIOR_SETTING, CRASH_BEHAVIOR_ALWAYS_SEND);
//		gCrashSettings.saveToFile(crash_settings_filename, FALSE);
//	}

	/////////////////////////////////////////////////
	// OS-specific login dialogs
	/////////////////////////////////////////////////

	//test_cached_control();

	// track number of times that app has run
	mNumSessions = gSavedSettings.getS32("NumSessions");
	mNumSessions++;
	gSavedSettings.setS32("NumSessions", mNumSessions);

	if (gSavedSettings.getBOOL("VerboseLogs"))
	{
		LLError::setPrintLocation(true);
	}

	// LLKeyboard relies on LLUI to know what some accelerator keys are called.
	LLKeyboard::setStringTranslatorFunc( LLTrans::getKeyboardString );

	LLWeb::initClass();			  // do this after LLUI
	
	// Provide the text fields with callbacks for opening Urls
	LLUrlAction::setOpenURLCallback(boost::bind(&LLWeb::loadURL, _1, LLStringUtil::null, LLStringUtil::null));
	LLUrlAction::setOpenURLInternalCallback(boost::bind(&LLWeb::loadURLInternal, _1, LLStringUtil::null, LLStringUtil::null));
	LLUrlAction::setOpenURLExternalCallback(boost::bind(&LLWeb::loadURLExternal, _1, true, LLStringUtil::null));
	LLUrlAction::setExecuteSLURLCallback(&LLURLDispatcher::dispatchFromTextEditor);

	// Let code in llui access the viewer help floater
	LLUI::sHelpImpl = LLViewerHelp::getInstance();

	LL_INFOS("InitInfo") << "UI initialization is done." << LL_ENDL ;

	// Load translations for tooltips
	LLFloater::initClass();

	/////////////////////////////////////////////////
	
	LLToolMgr::getInstance(); // Initialize tool manager if not already instantiated
	
	LLViewerFloaterReg::registerFloaters();
	
	/////////////////////////////////////////////////
	//
	// Load settings files
	//
	//
	LLGroupMgr::parseRoleActions("role_actions.xml");

	LLAgent::parseTeleportMessages("teleport_strings.xml");

	// load MIME type -> media impl mappings
	std::string mime_types_name;
#if LL_DARWIN
	mime_types_name = "mime_types_mac.xml";
#elif LL_LINUX
	mime_types_name = "mime_types_linux.xml";
#else
	mime_types_name = "mime_types.xml";
#endif
	LLMIMETypes::parseMIMETypes( mime_types_name ); 

	// Copy settings to globals. *TODO: Remove or move to appropriage class initializers
	settings_to_globals();
	// Setup settings listeners
	settings_setup_listeners();
	// Modify settings based on system configuration and compile options
	settings_modify();

	// Find partition serial number (Windows) or hardware serial (Mac)
	mSerialNumber = generateSerialNumber();

	// do any necessary set-up for accepting incoming SLURLs from apps
	initSLURLHandler();

	if(false == initHardwareTest())
	{
		// Early out from user choice.
		return false;
	}
	LL_INFOS("InitInfo") << "Hardware test initialization done." << LL_ENDL ;

	// Prepare for out-of-memory situations, during which we will crash on
	// purpose and save a dump.
#if LL_WINDOWS && LL_RELEASE_FOR_DOWNLOAD && LL_USE_SMARTHEAP
	MemSetErrorHandler(first_mem_error_handler);
#endif // LL_WINDOWS && LL_RELEASE_FOR_DOWNLOAD && LL_USE_SMARTHEAP

	// *Note: this is where gViewerStats used to be created.

	//
	// Initialize the VFS, and gracefully handle initialization errors
	//

	if (!initCache())
	{
		std::ostringstream msg;
		msg << LLTrans::getString("MBUnableToAccessFile");
		OSMessageBox(msg.str(),LLStringUtil::null,OSMB_OK);
		return 1;
	}
	LL_INFOS("InitInfo") << "Cache initialization is done." << LL_ENDL ;

	// Initialize the repeater service.
	LLMainLoopRepeater::instance().start();

	//
	// Initialize the window
	//
	gGLActive = TRUE;
	initWindow();
	LL_INFOS("InitInfo") << "Window is initialized." << LL_ENDL ;

	// initWindow also initializes the Feature List, so now we can initialize this global.
	LLCubeMap::sUseCubeMaps = LLFeatureManager::getInstance()->isFeatureAvailable("RenderCubeMap");

	// call all self-registered classes
	LLInitClassList::instance().fireCallbacks();

	LLFolderViewItem::initClass(); // SJB: Needs to happen after initWindow(), not sure why but related to fonts
		
	gGLManager.getGLInfo(gDebugInfo);
	gGLManager.printGLInfoString();

	// Load Default bindings
	std::string keyBindingFileName("keys.xml");
	if (gSavedSettings.getBOOL("FSUseAzertyKeyboardLayout"))
	{
		keyBindingFileName = "keys_azerty.xml";
	}
	std::string key_bindings_file = gDirUtilp->findFile(keyBindingFileName,
														gDirUtilp->getExpandedFilename(LL_PATH_USER_SETTINGS, ""),
														gDirUtilp->getExpandedFilename(LL_PATH_APP_SETTINGS, ""));


	if (!gViewerKeyboard.loadBindingsXML(key_bindings_file))
	{
		std::string key_bindings_file = gDirUtilp->findFile("keys.ini",
															gDirUtilp->getExpandedFilename(LL_PATH_USER_SETTINGS, ""),
															gDirUtilp->getExpandedFilename(LL_PATH_APP_SETTINGS, ""));
		if (!gViewerKeyboard.loadBindings(key_bindings_file))
		{
			LL_ERRS("InitInfo") << "Unable to open keys.ini" << LL_ENDL;
		}
	}

	// If we don't have the right GL requirements, exit.
	if (!gGLManager.mHasRequirements)
	{	
		// can't use an alert here since we're exiting and
		// all hell breaks lose.
		OSMessageBox(
			LLNotifications::instance().getGlobalString("UnsupportedGLRequirements"),
			LLStringUtil::null,
			OSMB_OK);
		return 0;
	}

	// Without SSE2 support we will crash almost immediately, warn here.
	if (!gSysCPU.hasSSE2())
	{	
		// can't use an alert here since we're exiting and
		// all hell breaks lose.
		OSMessageBox(
			LLNotifications::instance().getGlobalString("UnsupportedCPUSSE2"),
			LLStringUtil::null,
			OSMB_OK);
		return 0;
	}

	// alert the user if they are using unsupported hardware
	if(!gSavedSettings.getBOOL("AlertedUnsupportedHardware"))
	{
		bool unsupported = false;
		LLSD args;
		std::string minSpecs;
		
		// get cpu data from xml
		std::stringstream minCPUString(LLNotifications::instance().getGlobalString("UnsupportedCPUAmount"));
		S32 minCPU = 0;
		minCPUString >> minCPU;

		// get RAM data from XML
		std::stringstream minRAMString(LLNotifications::instance().getGlobalString("UnsupportedRAMAmount"));
		U64 minRAM = 0;
		minRAMString >> minRAM;
		minRAM = minRAM * 1024 * 1024;

		if(!LLFeatureManager::getInstance()->isGPUSupported() && LLFeatureManager::getInstance()->getGPUClass() != GPU_CLASS_UNKNOWN)
		{
			minSpecs += LLNotifications::instance().getGlobalString("UnsupportedGPU");
			minSpecs += "\n";
			unsupported = true;
		}
		if(gSysCPU.getMHz() < minCPU)
		{
			minSpecs += LLNotifications::instance().getGlobalString("UnsupportedCPU");
			minSpecs += "\n";
			unsupported = true;
		}
		if(gSysMemory.getPhysicalMemoryClamped() < minRAM)
		{
			minSpecs += LLNotifications::instance().getGlobalString("UnsupportedRAM");
			minSpecs += "\n";
			unsupported = true;
		}

		if (LLFeatureManager::getInstance()->getGPUClass() == GPU_CLASS_UNKNOWN)
		{
			LLNotificationsUtil::add("UnknownGPU");
		} 
			
		if(unsupported)
		{
			if(!gSavedSettings.controlExists("WarnUnsupportedHardware") 
				|| gSavedSettings.getBOOL("WarnUnsupportedHardware"))
			{
				args["MINSPECS"] = minSpecs;
				LLNotificationsUtil::add("UnsupportedHardware", args );
			}

		}
	}


	// save the graphics card
	gDebugInfo["GraphicsCard"] = LLFeatureManager::getInstance()->getGPUString();

	// Save the current version to the prefs file
	gSavedSettings.setString("LastRunVersion",
							 LLVersionInfo::getChannelAndVersion());

	gSimLastTime = gRenderStartTime.getElapsedTimeF32();
	gSimFrames = (F32)gFrameCount;

	LLViewerJoystick::getInstance()->init(false);

	try {
		initializeSecHandler();
	}
	catch (LLProtectedDataException ex)
	{
	  LLNotificationsUtil::add("CorruptedProtectedDataStore");
	}
	LLHTTPClient::setCertVerifyCallback(secapiSSLCertVerifyCallback);


	gGLActive = FALSE;
	if (gSavedSettings.getBOOL("QAMode") && gSavedSettings.getS32("QAModeEventHostPort") > 0)
	{
		loadEventHostModule(gSavedSettings.getS32("QAModeEventHostPort"));
	}
	
	LLViewerMedia::initClass();
	LL_INFOS("InitInfo") << "Viewer media initialized." << LL_ENDL ;

	LLTextUtil::TextHelpers::iconCallbackCreationFunction = create_text_segment_icon_from_url_match;

	//EXT-7013 - On windows for some locale (Japanese) standard 
	//datetime formatting functions didn't support some parameters such as "weekday".
	//Names for days and months localized in xml are also useful for Polish locale(STORM-107).
	std::string language = gSavedSettings.getString("Language");
	if(language == "ja" || language == "pl")
	{
		LLStringOps::setupWeekDaysNames(LLTrans::getString("dateTimeWeekdaysNames"));
		LLStringOps::setupWeekDaysShortNames(LLTrans::getString("dateTimeWeekdaysShortNames"));
		LLStringOps::setupMonthNames(LLTrans::getString("dateTimeMonthNames"));
		LLStringOps::setupMonthShortNames(LLTrans::getString("dateTimeMonthShortNames"));
		LLStringOps::setupDayFormat(LLTrans::getString("dateTimeDayFormat"));

		LLStringOps::sAM = LLTrans::getString("dateTimeAM");
		LLStringOps::sPM = LLTrans::getString("dateTimePM");
	}

	LLAgentLanguage::init();

	// initializing the settings sanity checker
	SanityCheck::instance().init();

	return true;
}

void LLAppViewer::initMaxHeapSize()
{
	//set the max heap size.
	//here is some info regarding to the max heap size:
	//------------------------------------------------------------------------------------------
	// OS       | setting | SL address bits | max manageable memory space | max heap size
	// Win 32   | default | 32-bit          | 2GB                         | < 1.7GB
	// Win 32   | /3G     | 32-bit          | 3GB                         | < 1.7GB or 2.7GB
	//Linux 32  | default | 32-bit          | 3GB                         | < 2.7GB
	//Linux 32  |HUGEMEM  | 32-bit          | 4GB                         | < 3.7GB
	//64-bit OS |default  | 32-bit          | 4GB                         | < 3.7GB
	//64-bit OS |default  | 64-bit          | N/A (> 4GB)                 | N/A (> 4GB)
	//------------------------------------------------------------------------------------------
	//currently SL is built under 32-bit setting, we set its max heap size no more than 1.6 GB.

	//F32 max_heap_size_gb = llmin(1.6f, (F32)gSavedSettings.getF32("MaxHeapSize")) ;
	F32 max_heap_size_gb = gSavedSettings.getF32("MaxHeapSize") ;
	BOOL enable_mem_failure_prevention = (BOOL)gSavedSettings.getBOOL("MemoryFailurePreventionEnabled") ;

	LLMemory::initMaxHeapSizeGB(max_heap_size_gb, enable_mem_failure_prevention) ;
}

void LLAppViewer::checkMemory()
{
	const static F32 MEMORY_CHECK_INTERVAL = 1.0f ; //second
	//const static F32 MAX_QUIT_WAIT_TIME = 30.0f ; //seconds
	//static F32 force_quit_timer = MAX_QUIT_WAIT_TIME + MEMORY_CHECK_INTERVAL ;

	if(!gGLManager.mDebugGPU)
	{
		return ;
	}

	if(MEMORY_CHECK_INTERVAL > mMemCheckTimer.getElapsedTimeF32())
	{
		return ;
	}
	mMemCheckTimer.reset() ;

		//update the availability of memory
		LLMemory::updateMemoryInfo() ;

	bool is_low = LLMemory::isMemoryPoolLow() ;

	LLPipeline::throttleNewMemoryAllocation(is_low) ;		
	
	if(is_low)
	{
		LLMemory::logMemoryInfo() ;
	}
}

static LLFastTimer::DeclareTimer FTM_MESSAGES("System Messages");
static LLFastTimer::DeclareTimer FTM_SLEEP("Sleep");
static LLFastTimer::DeclareTimer FTM_TEXTURE_CACHE("Texture Cache");
static LLFastTimer::DeclareTimer FTM_DECODE("Image Decode");
static LLFastTimer::DeclareTimer FTM_VFS("VFS Thread");
static LLFastTimer::DeclareTimer FTM_LFS("LFS Thread");
static LLFastTimer::DeclareTimer FTM_PAUSE_THREADS("Pause Threads");
static LLFastTimer::DeclareTimer FTM_IDLE("Idle");
static LLFastTimer::DeclareTimer FTM_PUMP("Pump");
static LLFastTimer::DeclareTimer FTM_PUMP_ARES("Ares");
static LLFastTimer::DeclareTimer FTM_PUMP_SERVICE("Service");
static LLFastTimer::DeclareTimer FTM_SERVICE_CALLBACK("Callback");
static LLFastTimer::DeclareTimer FTM_AGENT_AUTOPILOT("Autopilot");
static LLFastTimer::DeclareTimer FTM_AGENT_UPDATE("Update");

bool LLAppViewer::mainLoop()
{
	LLMemType mt1(LLMemType::MTYPE_MAIN);
	mMainloopTimeout = new LLWatchdogTimeout();
	
	//-------------------------------------------
	// Run main loop until time to quit
	//-------------------------------------------

	// Create IO Pump to use for HTTP Requests.
	gServicePump = new LLPumpIO(gAPRPoolp);
	LLHTTPClient::setPump(*gServicePump);
	LLCurl::setCAFile(gDirUtilp->getCAFile());

	// Note: this is where gLocalSpeakerMgr and gActiveSpeakerMgr used to be instantiated.

	LLVoiceChannel::initClass();
	LLVoiceClient::getInstance()->init(gServicePump);
	LLVoiceChannel::setCurrentVoiceChannelChangedCallback(boost::bind(&LLCallFloater::sOnCurrentChannelChanged, _1), true);
	LLTimer frameTimer,idleTimer;
	LLTimer debugTime;
	LLViewerJoystick* joystick(LLViewerJoystick::getInstance());
	joystick->setNeedsReset(true);

    LLEventPump& mainloop(LLEventPumps::instance().obtain("mainloop"));
    // As we do not (yet) send data on the mainloop LLEventPump that varies
    // with each frame, no need to instantiate a new LLSD event object each
    // time. Obviously, if that changes, just instantiate the LLSD at the
    // point of posting.
    LLSD newFrame;

	//LLPrivateMemoryPoolTester::getInstance()->run(false) ;
	//LLPrivateMemoryPoolTester::getInstance()->run(true) ;
	//LLPrivateMemoryPoolTester::destroy() ;

	// Handle messages
	while (!LLApp::isExiting())
	{
		LLFastTimer::nextFrame(); // Should be outside of any timer instances

		//clear call stack records
		llclearcallstacks;

		//check memory availability information
		checkMemory() ;
		
		try
		{
			pingMainloopTimeout("Main:MiscNativeWindowEvents");

			if (gViewerWindow)
			{
				LLFastTimer t2(FTM_MESSAGES);
				gViewerWindow->getWindow()->processMiscNativeEvents();
			}
		
			pingMainloopTimeout("Main:GatherInput");
			
			if (gViewerWindow)
			{
				LLFastTimer t2(FTM_MESSAGES);
				if (!restoreErrorTrap())
				{
					llwarns << " Someone took over my signal/exception handler (post messagehandling)!" << llendl;
				}

				gViewerWindow->getWindow()->gatherInput();
			}

#if 1 && !LL_RELEASE_FOR_DOWNLOAD
			// once per second debug info
			if (debugTime.getElapsedTimeF32() > 1.f)
			{
				debugTime.reset();
			}
			
#endif
			//memory leaking simulation
			LLFloaterMemLeak* mem_leak_instance =
				LLFloaterReg::findTypedInstance<LLFloaterMemLeak>("mem_leaking");
			if(mem_leak_instance)
			{
				mem_leak_instance->idle() ;				
			}			

            // canonical per-frame event
            mainloop.post(newFrame);

			if (!LLApp::isExiting())
			{
				pingMainloopTimeout("Main:JoystickKeyboard");
				
				// Scan keyboard for movement keys.  Command keys and typing
				// are handled by windows callbacks.  Don't do this until we're
				// done initializing.  JC
				if ((gHeadlessClient || gViewerWindow->getWindow()->getVisible())
					&& gViewerWindow->getActive()
					&& !gViewerWindow->getWindow()->getMinimized()
					&& LLStartUp::getStartupState() == STATE_STARTED
					&& (gHeadlessClient || !gViewerWindow->getShowProgress())
					&& !gFocusMgr.focusLocked())
				{
					LLMemType mjk(LLMemType::MTYPE_JOY_KEY);
					joystick->scanJoystick();
					gKeyboard->scanKeyboard();
				}

				// Update state based on messages, user input, object idle.
				{
					pauseMainloopTimeout(); // *TODO: Remove. Messages shouldn't be stalling for 20+ seconds!
					
					LLFastTimer t3(FTM_IDLE);
					idle();

					if (gAres != NULL && gAres->isInitialized())
					{
						LLMemType mt_ip(LLMemType::MTYPE_IDLE_PUMP);
						pingMainloopTimeout("Main:ServicePump");				
						LLFastTimer t4(FTM_PUMP);
						{
							LLFastTimer t(FTM_PUMP_ARES);
							gAres->process();
						}
						{
							LLFastTimer t(FTM_PUMP_SERVICE);
							// this pump is necessary to make the login screen show up
							gServicePump->pump();

							{
								LLFastTimer t(FTM_SERVICE_CALLBACK);
								gServicePump->callback();
							}
						}
					}
					
					resumeMainloopTimeout();
				}
 
				if (gDoDisconnect && (LLStartUp::getStartupState() == STATE_STARTED))
				{
					pauseMainloopTimeout();
					saveFinalSnapshot();
					disconnectViewer();
					resumeMainloopTimeout();
				}

				// Render scene.
				// *TODO: Should we run display() even during gHeadlessClient?  DK 2011-02-18
				if (!LLApp::isExiting() && !gHeadlessClient)
				{
					pingMainloopTimeout("Main:Display");
					gGLActive = TRUE;
					display();
					pingMainloopTimeout("Main:Snapshot");
					LLFloaterSnapshot::update(); // take snapshots
					gGLActive = FALSE;
				}

			}

			pingMainloopTimeout("Main:Sleep");
			
			pauseMainloopTimeout();

			// Sleep and run background threads
			{
				LLMemType mt_sleep(LLMemType::MTYPE_SLEEP);
				LLFastTimer t2(FTM_SLEEP);
				
				// yield some time to the os based on command line option
				if(mYieldTime >= 0)
				{
					ms_sleep(mYieldTime);
				}

				// yield cooperatively when not running as foreground window
				if (   (gViewerWindow && !gViewerWindow->getWindow()->getVisible())
						|| !gFocusMgr.getAppHasFocus())
				{
					// Sleep if we're not rendering, or the window is minimized.
					S32 milliseconds_to_sleep = llclamp(gSavedSettings.getS32("BackgroundYieldTime"), 0, 1000);
					// don't sleep when BackgroundYieldTime set to 0, since this will still yield to other threads
					// of equal priority on Windows
					if (milliseconds_to_sleep > 0)
					{
						ms_sleep(milliseconds_to_sleep);
						// also pause worker threads during this wait period
						LLAppViewer::getTextureCache()->pause();
						LLAppViewer::getImageDecodeThread()->pause();
					}
				}
				
				if (mRandomizeFramerate)
				{
					ms_sleep(rand() % 200);
				}

				if (mPeriodicSlowFrame
					&& (gFrameCount % 10 == 0))
				{
					llinfos << "Periodic slow frame - sleeping 500 ms" << llendl;
					ms_sleep(500);
				}

				static const F64 FRAME_SLOW_THRESHOLD = 0.5; //2 frames per seconds				
				const F64 max_idle_time = llmin(.005*10.0*gFrameTimeSeconds, 0.005); // 5 ms a second
				idleTimer.reset();
				bool is_slow = (frameTimer.getElapsedTimeF64() > FRAME_SLOW_THRESHOLD) ;
				S32 total_work_pending = 0;
				S32 total_io_pending = 0;	
				while(!is_slow)//do not unpause threads if the frame rates are very low.
				{
					S32 work_pending = 0;
					S32 io_pending = 0;
					F32 max_time = llmin(gFrameIntervalSeconds*10.f, 1.f);

					{
						LLFastTimer ftm(FTM_TEXTURE_CACHE);
 						work_pending += LLAppViewer::getTextureCache()->update(max_time); // unpauses the texture cache thread
					}
					{
						LLFastTimer ftm(FTM_DECODE);
	 					work_pending += LLAppViewer::getImageDecodeThread()->update(max_time); // unpauses the image thread
					}
					{
						LLFastTimer ftm(FTM_DECODE);
	 					work_pending += LLAppViewer::getTextureFetch()->update(max_time); // unpauses the texture fetch thread
					}

					{
						LLFastTimer ftm(FTM_VFS);
	 					io_pending += LLVFSThread::updateClass(1);
					}
					{
						LLFastTimer ftm(FTM_LFS);
	 					io_pending += LLLFSThread::updateClass(1);
					}

					if (io_pending > 1000)
					{
						ms_sleep(llmin(io_pending/100,100)); // give the vfs some time to catch up
					}

					total_work_pending += work_pending ;
					total_io_pending += io_pending ;
					
					if (!work_pending || idleTimer.getElapsedTimeF64() >= max_idle_time)
					{
						break;
					}
				}
				gMeshRepo.update() ;
				
				if(!LLCurl::getCurlThread()->update(1))
				{
					LLCurl::getCurlThread()->pause() ; //nothing in the curl thread.
				}

				if(!total_work_pending) //pause texture fetching threads if nothing to process.
				{
					LLAppViewer::getTextureCache()->pause();
					LLAppViewer::getImageDecodeThread()->pause();
					LLAppViewer::getTextureFetch()->pause(); 
				}
				if(!total_io_pending) //pause file threads if nothing to process.
				{
					LLVFSThread::sLocal->pause(); 
					LLLFSThread::sLocal->pause(); 
				}									

				if ((LLStartUp::getStartupState() >= STATE_CLEANUP) &&
					(frameTimer.getElapsedTimeF64() > FRAME_STALL_THRESHOLD))
				{
					gFrameStalls++;
				}
				frameTimer.reset();

				resumeMainloopTimeout();
	
				pingMainloopTimeout("Main:End");
			}	
		}
		catch(std::bad_alloc)
		{			
			LLMemory::logMemoryInfo(TRUE) ;

			//stop memory leaking simulation
			LLFloaterMemLeak* mem_leak_instance =
				LLFloaterReg::findTypedInstance<LLFloaterMemLeak>("mem_leaking");
			if(mem_leak_instance)
			{
				mem_leak_instance->stop() ;				
				llwarns << "Bad memory allocation in LLAppViewer::mainLoop()!" << llendl ;
			}
			else
			{
				//output possible call stacks to log file.
				LLError::LLCallStacks::print() ;

				llerrs << "Bad memory allocation in LLAppViewer::mainLoop()!" << llendl ;
			}
		}
	}

	// Save snapshot for next time, if we made it through initialization
	if (STATE_STARTED == LLStartUp::getStartupState())
	{
		try
		{
			saveFinalSnapshot();
		}
		catch(std::bad_alloc)
		{
			llwarns << "Bad memory allocation when saveFinalSnapshot() is called!" << llendl ;

			//stop memory leaking simulation
			LLFloaterMemLeak* mem_leak_instance =
				LLFloaterReg::findTypedInstance<LLFloaterMemLeak>("mem_leaking");
			if(mem_leak_instance)
			{
				mem_leak_instance->stop() ;				
			}	
		}
	}
	
	delete gServicePump;

	destroyMainloopTimeout();

	llinfos << "Exiting main_loop" << llendflush;

	return true;
}

void LLAppViewer::flushVFSIO()
{
	while (1)
	{
		S32 pending = LLVFSThread::updateClass(0);
		pending += LLLFSThread::updateClass(0);
		if (!pending)
		{
			break;
		}
		llinfos << "Waiting for pending IO to finish: " << pending << llendflush;
		ms_sleep(100);
	}
}

bool LLAppViewer::cleanup()
{
	// workaround for DEV-35406 crash on shutdown
	LLEventPumps::instance().reset();

	if (LLFastTimerView::sAnalyzePerformance)
	{
		llinfos << "Analyzing performance" << llendl;
		std::string baseline_name = LLFastTimer::sLogName + "_baseline.slp";
		std::string current_name  = LLFastTimer::sLogName + ".slp"; 
		std::string report_name   = LLFastTimer::sLogName + "_report.csv";

		LLFastTimerView::doAnalysis(
			gDirUtilp->getExpandedFilename(LL_PATH_LOGS, baseline_name),
			gDirUtilp->getExpandedFilename(LL_PATH_LOGS, current_name),
			gDirUtilp->getExpandedFilename(LL_PATH_LOGS, report_name));		
	}
	LLMetricPerformanceTesterBasic::cleanClass();

	// remove any old breakpad minidump files from the log directory
	if (! isError())
	{
		std::string logdir = gDirUtilp->getExpandedFilename(LL_PATH_LOGS, "");
		//[FIX - SJ] No Delimiter needed gDirUtilp adds a delimiter between path and mask. Windows will otherwise fail
		//logdir += gDirUtilp->getDirDelimiter();
		gDirUtilp->deleteFilesInDir(logdir, "*-*-*-*-*.dmp");
	}

	// *TODO - generalize this and move DSO wrangling to a helper class -brad
	std::set<struct apr_dso_handle_t *>::const_iterator i;
	for(i = mPlugins.begin(); i != mPlugins.end(); ++i)
	{
		int (*ll_plugin_stop_func)(void) = NULL;
		apr_status_t rv = apr_dso_sym((apr_dso_handle_sym_t*)&ll_plugin_stop_func, *i, "ll_plugin_stop");
		ll_plugin_stop_func();

		rv = apr_dso_unload(*i);
	}
	mPlugins.clear();

	//flag all elements as needing to be destroyed immediately
	// to ensure shutdown order
	LLMortician::setZealous(TRUE);

	LLVoiceClient::getInstance()->terminate();
	
	disconnectViewer();

	llinfos << "Viewer disconnected" << llendflush;

	display_cleanup(); 

	release_start_screen(); // just in case

	LLError::logToFixedBuffer(NULL);

	llinfos << "Cleaning Up" << llendflush;

	// shut down mesh streamer
	gMeshRepo.shutdown();

	// Must clean up texture references before viewer window is destroyed.
	if(LLHUDManager::instanceExists())
	{
		LLHUDManager::getInstance()->updateEffects();
		LLHUDObject::updateAll();
		LLHUDManager::getInstance()->cleanupEffects();
		LLHUDObject::cleanupHUDObjects();
		llinfos << "HUD Objects cleaned up" << llendflush;
	}

	LLKeyframeDataCache::clear();
	
 	// End TransferManager before deleting systems it depends on (Audio, VFS, AssetStorage)
#if 0 // this seems to get us stuck in an infinite loop...
	gTransferManager.cleanup();
#endif
	
	// Note: this is where gWorldMap used to be deleted.

	// Note: this is where gHUDManager used to be deleted.
	if(LLHUDManager::instanceExists())
	{
		LLHUDManager::getInstance()->shutdownClass();
	}

	delete gAssetStorage;
	gAssetStorage = NULL;

	LLPolyMesh::freeAllMeshes();

	LLStartUp::cleanupNameCache();

	// Note: this is where gLocalSpeakerMgr and gActiveSpeakerMgr used to be deleted.

	LLWorldMap::getInstance()->reset(); // release any images

	LLCalc::cleanUp();

	llinfos << "Global stuff deleted" << llendflush;

	if (gAudiop)
	{
		// shut down the streaming audio sub-subsystem first, in case it relies on not outliving the general audio subsystem.

		LLStreamingAudioInterface *sai = gAudiop->getStreamingAudioImpl();
		delete sai;
		gAudiop->setStreamingAudioImpl(NULL);

		// shut down the audio subsystem

		bool want_longname = false;
		if (gAudiop->getDriverName(want_longname) == "FMOD")
		{
			// This hack exists because fmod likes to occasionally
			// crash or hang forever when shutting down, for no
			// apparent reason.
			llwarns << "Hack, skipping FMOD audio engine cleanup" << llendflush;
		}
		else
		{
			gAudiop->shutdown();
		}

		delete gAudiop;
		gAudiop = NULL;
	}

	// Note: this is where LLFeatureManager::getInstance()-> used to be deleted.

	// Patch up settings for next time
	// Must do this before we delete the viewer window,
	// such that we can suck rectangle information out of
	// it.
	cleanupSavedSettings();
	llinfos << "Settings patched up" << llendflush;

	// delete some of the files left around in the cache.
	removeCacheFiles("*.wav");
	removeCacheFiles("*.tmp");
	removeCacheFiles("*.lso");
	removeCacheFiles("*.out");
	if(!gSavedSettings.getBOOL("FSKeepUnpackedCacheFiles"))
	{
		removeCacheFiles("*.dsf");
	}
	removeCacheFiles("*.bodypart");
	removeCacheFiles("*.clothing");

	llinfos << "Cache files removed" << llendflush;

	// Wait for any pending VFS IO
	flushVFSIO();
	llinfos << "Shutting down Views" << llendflush;

	// Destroy the UI
	if( gViewerWindow)
		gViewerWindow->shutdownViews();

	llinfos << "Cleaning up Inventory" << llendflush;
	
	// Cleanup Inventory after the UI since it will delete any remaining observers
	// (Deleted observers should have already removed themselves)
	gInventory.cleanupInventory();

	llinfos << "Cleaning up Selections" << llendflush;
	
	// Clean up selection managers after UI is destroyed, as UI may be observing them.
	// Clean up before GL is shut down because we might be holding on to objects with texture references
	LLSelectMgr::cleanupGlobals();
	
	llinfos << "Shutting down OpenGL" << llendflush;

	// Shut down OpenGL
	if( gViewerWindow)
	{
		gViewerWindow->shutdownGL();
	
		// Destroy window, and make sure we're not fullscreen
		// This may generate window reshape and activation events.
		// Therefore must do this before destroying the message system.
		delete gViewerWindow;
		gViewerWindow = NULL;
		llinfos << "ViewerWindow deleted" << llendflush;
	}

	llinfos << "Cleaning up Keyboard & Joystick" << llendflush;
	
	// viewer UI relies on keyboard so keep it aound until viewer UI isa gone
	delete gKeyboard;
	gKeyboard = NULL;

	// Turn off Space Navigator and similar devices
	LLViewerJoystick::getInstance()->terminate();
	
	llinfos << "Cleaning up Objects" << llendflush;
	
	LLViewerObject::cleanupVOClasses();
	
	LLPostProcess::cleanupClass();

	LLTracker::cleanupInstance();
	
	// *FIX: This is handled in LLAppViewerWin32::cleanup().
	// I'm keeping the comment to remember its order in cleanup,
	// in case of unforseen dependency.
	//#if LL_WINDOWS
	//	gDXHardware.cleanup();
	//#endif // LL_WINDOWS

	LLVolumeMgr* volume_manager = LLPrimitive::getVolumeManager();
	if (!volume_manager->cleanup())
	{
		llwarns << "Remaining references in the volume manager!" << llendflush;
	}
	LLPrimitive::cleanupVolumeManager();

	llinfos << "Additional Cleanup..." << llendflush;	
	
	LLViewerParcelMgr::cleanupGlobals();

	// *Note: this is where gViewerStats used to be deleted.

 	//end_messaging_system();

	LLFollowCamMgr::cleanupClass();
	//LLVolumeMgr::cleanupClass();
	LLPrimitive::cleanupVolumeManager();
	LLWorldMapView::cleanupClass();
	LLFolderViewItem::cleanupClass();
	LLUI::cleanupClass();
	
	//
	// Shut down the VFS's AFTER the decode manager cleans up (since it cleans up vfiles).
	// Also after viewerwindow is deleted, since it may have image pointers (which have vfiles)
	// Also after shutting down the messaging system since it has VFS dependencies

	//
	llinfos << "Cleaning up VFS" << llendflush;
	LLVFile::cleanupClass();

	llinfos << "Saving Data" << llendflush;
	
	// Store the time of our current logoff
	gSavedPerAccountSettings.setU32("LastLogoff", time_corrected());

	// Must do this after all panels have been deleted because panels that have persistent rects
	// save their rects on delete.
	gSavedSettings.saveToFile(gSavedSettings.getString("ClientSettingsFile"), TRUE);
	
	LLUIColorTable::instance().saveUserSettings();

//<Firestorm Skin Cleanup>
	std::string skinSaved = gSavedSettings.getString("SkinCurrent");
	std::string themeSaved = gSavedSettings.getString("SkinCurrentTheme");
	if ((skinSaved != mCurrentSkin) || (themeSaved != mCurrentSkinTheme))
	{
		llinfos << "Clearing skin colors." << llendflush;
		// Implementation to only purge skin colors
		LLUIColorTable::instance().saveUserSettingsPaletteOnly();

	}
//</Firestorm Skip Cleanup>
	
	
	// PerAccountSettingsFile should be empty if no user has been logged on.
	// *FIX:Mani This should get really saved in a "logoff" mode. 
	if (gSavedSettings.getString("PerAccountSettingsFile").empty())
	{
		llinfos << "Not saving per-account settings; don't know the account name yet." << llendl;
	}
	// Only save per account settings if the previous login succeeded, otherwise
	// we might end up with a cleared out settings file in case a previous login
	// failed after loading per account settings. -Zi
	else if (!mSavePerAccountSettings)
	{
		llinfos << "Not saving per-account settings; last login was not successful." << llendl;
	}
	else
	{
		gSavedPerAccountSettings.saveToFile(gSavedSettings.getString("PerAccountSettingsFile"), TRUE);
		llinfos << "Saved settings" << llendflush;
	}

	std::string crash_settings_filename = gDirUtilp->getExpandedFilename(LL_PATH_USER_SETTINGS, CRASH_SETTINGS_FILE);
	// save all settings, even if equals defaults
	gCrashSettings.saveToFile(crash_settings_filename, FALSE);

	//std::string warnings_settings_filename = gDirUtilp->getExpandedFilename(LL_PATH_USER_SETTINGS, getSettingsFilename("Default", "Warnings"));
	std::string warnings_settings_filename = gDirUtilp->getExpandedFilename(LL_PATH_USER_SETTINGS, getSettingsFilename("User", "Warnings"));
	gWarningSettings.saveToFile(warnings_settings_filename, TRUE);

	// Save URL history file
	LLURLHistory::saveFile("url_history.xml");

	// save mute list. gMuteList used to also be deleted here too.
	LLMuteList::getInstance()->cache(gAgent.getID());

	if (mPurgeOnExit)
	{
		llinfos << "Purging all cache files on exit" << llendflush;
		//[FIX - SJ] No Delimiter needed gDirUtilp adds a delimiter between path and mask. Windows will otherwise fail
		//std::string mask = gDirUtilp->getDirDelimiter() + "*.*";
		gDirUtilp->deleteFilesInDir(gDirUtilp->getExpandedFilename(LL_PATH_CACHE,""),"*.*");
	}

	removeMarkerFile(); // Any crashes from here on we'll just have to ignore
	
	writeDebugInfo();

	LLLocationHistory::getInstance()->save();

	LLAvatarIconIDCache::getInstance()->save();
	
	LLViewerMedia::saveCookieFile();

	// Stop the plugin read thread if it's running.
	LLPluginProcessParent::setUseReadThread(false);

	llinfos << "Shutting down Threads" << llendflush;

	// Let threads finish
	LLTimer idleTimer;
	idleTimer.reset();
	const F64 max_idle_time = 5.f; // 5 seconds
	while(1)
	{
		S32 pending = 0;
		pending += LLAppViewer::getTextureCache()->update(1); // unpauses the worker thread
		pending += LLAppViewer::getImageDecodeThread()->update(1); // unpauses the image thread
		pending += LLAppViewer::getTextureFetch()->update(1); // unpauses the texture fetch thread
		pending += LLVFSThread::updateClass(0);
		pending += LLLFSThread::updateClass(0);
		pending += LLCurl::getCurlThread()->update(1) ;
		F64 idle_time = idleTimer.getElapsedTimeF64();
		if(!pending)
		{
			break ; //done
		}
		else if(idle_time >= max_idle_time)
		{
			llwarns << "Quitting with pending background tasks." << llendl;
			break;
		}
	}
	LLCurl::getCurlThread()->pause() ;

	// Delete workers first
	// shotdown all worker threads before deleting them in case of co-dependencies
	sTextureFetch->shutdown();
	sTextureCache->shutdown();	
	sImageDecodeThread->shutdown();
	
	sTextureFetch->shutDownTextureCacheThread() ;
	sTextureFetch->shutDownImageDecodeThread() ;

	LLFilePickerThread::cleanupClass();

	delete sTextureCache;
    sTextureCache = NULL;
	delete sTextureFetch;
    sTextureFetch = NULL;
	delete sImageDecodeThread;
    sImageDecodeThread = NULL;
	delete mFastTimerLogThread;
	mFastTimerLogThread = NULL;
	
	if (LLFastTimerView::sAnalyzePerformance)
	{
		llinfos << "Analyzing performance" << llendl;
		
		std::string baseline_name = LLFastTimer::sLogName + "_baseline.slp";
		std::string current_name  = LLFastTimer::sLogName + ".slp"; 
		std::string report_name   = LLFastTimer::sLogName + "_report.csv";

		LLFastTimerView::doAnalysis(
			gDirUtilp->getExpandedFilename(LL_PATH_LOGS, baseline_name),
			gDirUtilp->getExpandedFilename(LL_PATH_LOGS, current_name),
			gDirUtilp->getExpandedFilename(LL_PATH_LOGS, report_name));
	}	

	LLMetricPerformanceTesterBasic::cleanClass() ;

#if LL_RECORD_VIEWER_STATS
	LLViewerStatsRecorder::cleanupClass();
#endif

	llinfos << "Cleaning up Media and Textures" << llendflush;

	//Note:
	//LLViewerMedia::cleanupClass() has to be put before gTextureList.shutdown()
	//because some new image might be generated during cleaning up media. --bao
	LLViewerMedia::cleanupClass();
	LLViewerParcelMedia::cleanupClass();
	gTextureList.shutdown(); // shutdown again in case a callback added something
	LLUIImageList::getInstance()->cleanUp();
	
	// This should eventually be done in LLAppViewer
	LLImage::cleanupClass();
	LLVFSThread::cleanupClass();
	LLLFSThread::cleanupClass();

#ifndef LL_RELEASE_FOR_DOWNLOAD
	llinfos << "Auditing VFS" << llendl;
	if(gVFS)
	{
		gVFS->audit();
	}
#endif

	llinfos << "Misc Cleanup" << llendflush;
	
	// For safety, the LLVFS has to be deleted *after* LLVFSThread. This should be cleaned up.
	// (LLVFS doesn't know about LLVFSThread so can't kill pending requests) -Steve
	delete gStaticVFS;
	gStaticVFS = NULL;
	delete gVFS;
	gVFS = NULL;
	
	gSavedSettings.cleanup();
	LLUIColorTable::instance().clear();

	LLWatchdog::getInstance()->cleanup();

	LLViewerAssetStatsFF::cleanup();
	
	llinfos << "Shutting down message system" << llendflush;
	end_messaging_system();

	// *NOTE:Mani - The following call is not thread safe. 
	LLCurl::cleanupClass();

	// If we're exiting to launch an URL, do that here so the screen
	// is at the right resolution before we launch IE.
	if (!gLaunchFileOnQuit.empty())
	{
		llinfos << "Launch file on quit." << llendflush;
#if LL_WINDOWS
		// Indicate an application is starting.
		SetCursor(LoadCursor(NULL, IDC_WAIT));
#endif

		// HACK: Attempt to wait until the screen res. switch is complete.
		ms_sleep(1000);

		LLWeb::loadURLExternal( gLaunchFileOnQuit, false );
		llinfos << "File launched." << llendflush;
	}
	llinfos << "Cleaning up LLProxy." << llendl;
	LLProxy::cleanupClass();

	LLMainLoopRepeater::instance().stop();

	//release all private memory pools.
	LLPrivateMemoryPoolManager::destroyClass() ;

	ll_close_fail_log();

	MEM_TRACK_RELEASE

    llinfos << "Goodbye!" << llendflush;

	// return 0;
	return true;
}

// A callback for llerrs to call during the watchdog error.
void watchdog_llerrs_callback(const std::string &error_string)
{
	gLLErrorActivated = true;

#ifdef LL_WINDOWS
	RaiseException(0,0,0,0);
#else
	raise(SIGQUIT);
#endif
}

// A callback for the watchdog to call.
void watchdog_killer_callback()
{
	LLError::setFatalFunction(watchdog_llerrs_callback);
	llerrs << "Watchdog killer event" << llendl;
}

bool LLAppViewer::initThreads()
{
#if MEM_TRACK_MEM
	static const bool enable_threads = false;
#else
	static const bool enable_threads = true;
#endif

	LLImage::initClass();

	LLVFSThread::initClass(enable_threads && false);
	LLLFSThread::initClass(enable_threads && false);

	// Image decoding
	LLAppViewer::sImageDecodeThread = new LLImageDecodeThread(enable_threads && true);
	LLAppViewer::sTextureCache = new LLTextureCache(enable_threads && true);
	LLAppViewer::sTextureFetch = new LLTextureFetch(LLAppViewer::getTextureCache(),
													sImageDecodeThread,
													enable_threads && true,
													app_metrics_qa_mode);	

	if (LLFastTimer::sLog || LLFastTimer::sMetricLog)
	{
		LLFastTimer::sLogLock = new LLMutex(NULL);
		mFastTimerLogThread = new LLFastTimerLogThread(LLFastTimer::sLogName);
		mFastTimerLogThread->start();
	}

	// Mesh streaming and caching
	gMeshRepo.init();

	LLFilePickerThread::initClass();

	// *FIX: no error handling here!
	return true;
}

void errorCallback(const std::string &error_string)
{
	LLStringUtil::format_map_t map;
	map["ERROR_DETAILS"]=error_string;
	std::string error_display_string=LLTrans::getString("MBApplicationErrorDetails",map);

#if !LL_RELEASE_FOR_DOWNLOAD
	if (OSBTN_CANCEL == OSMessageBox(error_display_string, LLTrans::getString("MBApplicationError"), OSMB_OKCANCEL))
		return;
#else
	OSMessageBox(error_display_string, LLTrans::getString("MBApplicationError"), OSMB_OK);
#endif // !LL_RELEASE_FOR_DOWNLOAD

	//Set the ErrorActivated global so we know to create a marker file
	gLLErrorActivated = true;
	
//	LLError::crashAndLoop(error_string);
// [SL:KB] - Patch: Viewer-Build | Checked: 2010-12-04 (Catznip-2.6.0a) | Added: Catznip-2.4.0g
#if !LL_RELEASE_FOR_DOWNLOAD
#if LL_WINDOWS
	DebugBreak();
#elif LL_LINUX
	raise(SIGINT);
#else // other OSes could hook in here, too
	LLError::crashAndLoop(error_string);
#endif // LL_WINDOWS
#else
	LLError::crashAndLoop(error_string);
#endif // !LL_RELEASE_FOR_DOWNLOAD
// [/SL:KB]
}

bool LLAppViewer::initLogging()
{
	//
	// Set up logging defaults for the viewer
	//
	LLError::initForApplication(
				gDirUtilp->getExpandedFilename(LL_PATH_APP_SETTINGS, ""));
	LLError::setFatalFunction(errorCallback);

	// Remove the last ".old" log file.
	std::string old_log_file = gDirUtilp->getExpandedFilename(LL_PATH_LOGS,
							     "Firestorm.old");
	LLFile::remove(old_log_file);

	// Rename current log file to ".old"
	std::string log_file = gDirUtilp->getExpandedFilename(LL_PATH_LOGS,
							     "Firestorm.log");
	LLFile::rename(log_file, old_log_file);

	// Set the log file to SecondLife.log

	LLError::logToFile(log_file);

	// *FIX:Mani no error handling here!
	return true;
}

bool LLAppViewer::loadSettingsFromDirectory(const std::string& location_key,
					    bool set_defaults)
{	
	if (!mSettingsLocationList)
	{
		llerrs << "Invalid settings location list" << llendl;
	}

	BOOST_FOREACH(const SettingsGroup& group, mSettingsLocationList->groups)
	{
		// skip settings groups that aren't the one we requested
		if (group.name() != location_key) continue;

		ELLPath path_index = (ELLPath)group.path_index();
		if(path_index <= LL_PATH_NONE || path_index >= LL_PATH_LAST)
		{
			llerrs << "Out of range path index in app_settings/settings_files.xml" << llendl;
			return false;
		}

		BOOST_FOREACH(const SettingsFile& file, group.files)
		{
			llinfos << "Attempting to load settings for the group " << file.name()
			    << " - from location " << location_key << llendl;

			LLControlGroup* settings_group = LLControlGroup::getInstance(file.name);
			if(!settings_group)
			{
				llwarns << "No matching settings group for name " << file.name() << llendl;
				continue;
			}

			std::string full_settings_path;

			if (file.file_name_setting.isProvided() 
				&& gSavedSettings.controlExists(file.file_name_setting))
			{
				// try to find filename stored in file_name_setting control
				full_settings_path = gSavedSettings.getString(file.file_name_setting);
				if (full_settings_path.empty())
				{
					continue;
				}
				else if (!gDirUtilp->fileExists(full_settings_path))
				{
					// search in default path
					full_settings_path = gDirUtilp->getExpandedFilename((ELLPath)path_index, full_settings_path);
				}
			}
			else
			{
				// by default, use specified file name
				full_settings_path = gDirUtilp->getExpandedFilename((ELLPath)path_index, file.file_name());
			}

			if(settings_group->loadFromFile(full_settings_path, set_defaults, file.persistent))
			{	// success!
				llinfos << "Loaded settings file " << full_settings_path << llendl;
			}
			else
			{	// failed to load
				if(file.required)
				{
					llerrs << "Error: Cannot load required settings file from: " << full_settings_path << llendl;
					return false;
				}
				else
				{
					// only complain if we actually have a filename at this point
					if (!full_settings_path.empty())
					{
						llinfos << "Cannot load " << full_settings_path << " - No settings found." << llendl;
					}
				}
			}
		}
	}

	return true;
}

std::string LLAppViewer::getSettingsFilename(const std::string& location_key,
											 const std::string& file)
{
	BOOST_FOREACH(const SettingsGroup& group, mSettingsLocationList->groups)
	{
		if (group.name() == location_key)
		{
			BOOST_FOREACH(const SettingsFile& settings_file, group.files)
			{
				if (settings_file.name() == file)
				{
					return settings_file.file_name;
				}
			}
		}
	}

	return std::string();
}

void LLAppViewer::loadColorSettings()
{
	LLUIColorTable::instance().loadFromSettings();
}

bool LLAppViewer::initConfiguration()
{	
	//Load settings files list
	std::string settings_file_list = gDirUtilp->getExpandedFilename(LL_PATH_APP_SETTINGS, "settings_files.xml");
	//LLControlGroup settings_control("SettingsFiles");
	//llinfos << "Loading settings file list " << settings_file_list << llendl;
	//if (0 == settings_control.loadFromFile(settings_file_list))
	//{
 //       llerrs << "Cannot load default configuration file " << settings_file_list << llendl;
	//}

	LLXMLNodePtr root;
	BOOL success  = LLXMLNode::parseFile(settings_file_list, root, NULL);
	if (!success)
	{
        llerrs << "Cannot load default configuration file " << settings_file_list << llendl;
	}

	mSettingsLocationList = new SettingsFiles();

	LLXUIParser parser;
	parser.readXUI(root, *mSettingsLocationList, settings_file_list);

	if (!mSettingsLocationList->validateBlock())
	{
        llerrs << "Invalid settings file list " << settings_file_list << llendl;
	}
		
	// The settings and command line parsing have a fragile
	// order-of-operation:
	// - load defaults from app_settings
	// - set procedural settings values
	// - read command line settings
	// - selectively apply settings needed to load user settings.
    // - load overrides from user_settings 
	// - apply command line settings (to override the overrides)
	// - load per account settings (happens in llstartup
	
	// - load defaults
	bool set_defaults = true;
	if(!loadSettingsFromDirectory("Default", set_defaults))
	{
		std::ostringstream msg;
		msg << "Unable to load default settings file. The installation may be corrupted.";
		OSMessageBox(msg.str(),LLStringUtil::null,OSMB_OK);
		return false;
	}
	
	LLUI::setupPaths(); // setup paths for LLTrans based on settings files only
	LLTransUtil::parseStrings("strings.xml", default_trans_args);
	LLTransUtil::parseLanguageStrings("language_settings.xml");
	// - set procedural settings

	gSavedSettings.setString("VersionChannelName", LLVersionInfo::getChannel());

	// Note: can't use LL_PATH_PER_SL_ACCOUNT for any of these since we haven't logged in yet
        //gSavedSettings.setString("ClientSettingsFile", gDirUtilp->getExpandedFilename(LL_PATH_USER_SETTINGS, getSettingsFilename("Default", "Global")));
        gSavedSettings.setString("ClientSettingsFile", gDirUtilp->getExpandedFilename(LL_PATH_USER_SETTINGS, getSettingsFilename("User", "Global")));
	
#ifndef	LL_RELEASE_FOR_DOWNLOAD
	// provide developer build only overrides for these control variables that are not
	// persisted to settings.xml
	LLControlVariable* c = gSavedSettings.getControl("ShowConsoleWindow");
	if (c)
	{
		c->setValue(true, false);
	}
	c = gSavedSettings.getControl("AllowMultipleViewers");
	if (c)
	{
		c->setValue(true, false);
	}
#endif

#ifndef	LL_RELEASE_FOR_DOWNLOAD
	gSavedSettings.setBOOL("QAMode", TRUE );
	gSavedSettings.setS32("WatchdogEnabled", 0);
#endif
	
	// These are warnings that appear on the first experience of that condition.
	// They are already set in the settings_default.xml file, but still need to be added to LLFirstUse
	// for disable/reset ability
//	LLFirstUse::addConfigVariable("FirstBalanceIncrease");
//	LLFirstUse::addConfigVariable("FirstBalanceDecrease");
//	LLFirstUse::addConfigVariable("FirstSit");
//	LLFirstUse::addConfigVariable("FirstMap");
//	LLFirstUse::addConfigVariable("FirstGoTo");
//	LLFirstUse::addConfigVariable("FirstBuild");
//	LLFirstUse::addConfigVariable("FirstLeftClickNoHit");
//	LLFirstUse::addConfigVariable("FirstTeleport");
//	LLFirstUse::addConfigVariable("FirstOverrideKeys");
//	LLFirstUse::addConfigVariable("FirstAttach");
//	LLFirstUse::addConfigVariable("FirstAppearance");
//	LLFirstUse::addConfigVariable("FirstInventory");
//	LLFirstUse::addConfigVariable("FirstSandbox");
//	LLFirstUse::addConfigVariable("FirstFlexible");
//	LLFirstUse::addConfigVariable("FirstDebugMenus");
//	LLFirstUse::addConfigVariable("FirstSculptedPrim");
//	LLFirstUse::addConfigVariable("FirstVoice");
//	LLFirstUse::addConfigVariable("FirstMedia");
		
	// - read command line settings.
	LLControlGroupCLP clp;
	std::string	cmd_line_config	= gDirUtilp->getExpandedFilename(LL_PATH_APP_SETTINGS,
														  "cmd_line.xml");

	clp.configure(cmd_line_config, &gSavedSettings);

	if(!initParseCommandLine(clp))
	{
		llwarns	<< "Error parsing command line options.	Command	Line options ignored."  << llendl;
		
		llinfos	<< "Command	line usage:\n" << clp << llendl;

		std::ostringstream msg;
		msg << LLTrans::getString("MBCmdLineError") << clp.getErrorMessage();
		OSMessageBox(msg.str(),LLStringUtil::null,OSMB_OK);
		return false;
	}
	
	// - selectively apply settings 

	// If the user has specified a alternate settings file name.
	// Load	it now before loading the user_settings/settings.xml
	if(clp.hasOption("settings"))
	{
		std::string	user_settings_filename = 
			gDirUtilp->getExpandedFilename(LL_PATH_USER_SETTINGS, 
										   clp.getOption("settings")[0]);
		gSavedSettings.setString("ClientSettingsFile", user_settings_filename);
		// SJ: if asked to purge configuration, remove custom user-settings file before it will be read
		if (mPurgeSettings)
		{
			LLFile::remove(user_settings_filename);
		}

		llinfos	<< "Using command line specified settings filename: " 
			<< user_settings_filename << llendl;
	}
	else
	{
		// SJ: if asked to purge configuration, remove default user-settings file before it will be read
		if (mPurgeSettings)
		{
			LLFile::remove(gDirUtilp->getExpandedFilename(LL_PATH_USER_SETTINGS, getSettingsFilename("User", "Global")));
		}

	}
	

	// - load overrides from user_settings 
	loadSettingsFromDirectory("User");

	//Wolfspirit: Temporary fix for NOT loading settings_minimal.xml
	if (gSavedSettings.getBOOL("FirstRunThisInstall"))
	{
		gSavedSettings.setString("SessionSettingsFile", "settings_phoenix.xml");

		// Note that the "FirstRunThisInstall" settings is currently unused.
		gSavedSettings.setBOOL("FirstRunThisInstall", FALSE);
	}

	//WS: Set the usersessionsettingsfile to the account_SessionSettingsFile file. This allows settings_per_accounts to be per session.
	if(gSavedSettings.getString("SessionSettingsFile")!=""){
		if(gSavedSettings.getString("UserSessionSettingsFile")=="")
			gSavedSettings.setString("UserSessionSettingsFile","account_"+gSavedSettings.getString("SessionSettingsFile"));
	}
	else gSavedSettings.setString("UserSessionSettingsFile","");


	if (clp.hasOption("sessionsettings"))
	{
		std::string session_settings_filename = clp.getOption("sessionsettings")[0];		
		gSavedSettings.setString("SessionSettingsFile", session_settings_filename);
		llinfos	<< "Using session settings filename: " 
			<< session_settings_filename << llendl;
	}
	loadSettingsFromDirectory("Session",true); // AO The session file turns into the new defaults

	if (clp.hasOption("usersessionsettings"))
	{
		std::string user_session_settings_filename = clp.getOption("usersessionsettings")[0];		
		gSavedSettings.setString("UserSessionSettingsFile", user_session_settings_filename);
		llinfos	<< "Using user session settings filename: " 
			<< user_session_settings_filename << llendl;

	}

	
	loadSettingsFromDirectory("UserSession");
	
	//AO: Re-read user settings again. This is a Firestorm hack to get user settings to override modes
	//Todo, find a cleaner way of doing this via the various set_default arguments.
	loadSettingsFromDirectory("User");
	

	// - apply command line settings 
	clp.notify(); 

	// Register the core crash option as soon as we can
	// if we want gdb post-mortem on cores we need to be up and running
	// ASAP or we might miss init issue etc.
	if(clp.hasOption("disablecrashlogger"))
	{
		llwarns << "Crashes will be handled by system, stack trace logs and crash logger are both disabled" << llendl;
		LLAppViewer::instance()->disableCrashlogger();
	}

	// Handle initialization from settings.
	// Start up the debugging console before handling other options.
	if (gSavedSettings.getBOOL("ShowConsoleWindow"))
	{
		initConsole();
	}

	if(clp.hasOption("help"))
	{
		std::ostringstream msg;
		msg << LLTrans::getString("MBCmdLineUsg") << "\n" << clp;
		llinfos	<< msg.str() << llendl;

		OSMessageBox(
			msg.str().c_str(),
			LLStringUtil::null,
			OSMB_OK);

		return false;
	}

    if(clp.hasOption("set"))
    {
        const LLCommandLineParser::token_vector_t& set_values = clp.getOption("set");
        if(0x1 & set_values.size())
        {
            llwarns << "Invalid '--set' parameter count." << llendl;
        }
        else
        {
            LLCommandLineParser::token_vector_t::const_iterator itr = set_values.begin();
            for(; itr != set_values.end(); ++itr)
            {
                const std::string& name = *itr;
                const std::string& value = *(++itr);
                std::string name_part;
                std::string group_part;
				LLControlVariable* control = NULL;

				// Name can be further split into ControlGroup.Name, with the default control group being Global
				size_t pos = name.find('.');
				if (pos != std::string::npos)
				{
					group_part = name.substr(0, pos);
					name_part = name.substr(pos+1);
					llinfos << "Setting " << group_part << "." << name_part << " to " << value << llendl;
					LLControlGroup* g = LLControlGroup::getInstance(group_part);
					if (g) control = g->getControl(name_part);
				}
				else
				{
					llinfos << "Setting Global." << name << " to " << value << llendl;
					control = gSavedSettings.getControl(name);
				}

                if (control)
                {
                    control->setValue(value, false);
                }
                else
                {
					llwarns << "Failed --set " << name << ": setting name unknown." << llendl;
                }
            }
        }
    }

    if(clp.hasOption("channel"))
    {
		LLVersionInfo::resetChannel(clp.getOption("channel")[0]);
	}

	// If we have specified crash on startup, set the global so we'll trigger the crash at the right time
	if(clp.hasOption("crashonstartup"))
	{
		gCrashOnStartup = TRUE;
	}

	if (clp.hasOption("logperformance"))
	{
		LLFastTimer::sLog = TRUE;
		LLFastTimer::sLogName = std::string("performance");		
	}
	
	if (clp.hasOption("logmetrics"))
 	{
 		LLFastTimer::sMetricLog = TRUE ;
		// '--logmetrics' can be specified with a named test metric argument so the data gathering is done only on that test
		// In the absence of argument, every metric is gathered (makes for a rather slow run and hard to decipher report...)
		std::string test_name = clp.getOption("logmetrics")[0];
		llinfos << "'--logmetrics' argument : " << test_name << llendl;
		if (test_name == "")
		{
			llwarns << "No '--logmetrics' argument given, will output all metrics to " << DEFAULT_METRIC_NAME << llendl;
			LLFastTimer::sLogName = DEFAULT_METRIC_NAME;
		}
		else
		{
			LLFastTimer::sLogName = test_name;
		}
 	}

	if (clp.hasOption("graphicslevel"))
	{
		const LLCommandLineParser::token_vector_t& value = clp.getOption("graphicslevel");
        if(value.size() != 1)
        {
			llwarns << "Usage: -graphicslevel <0-3>" << llendl;
        }
        else
        {
			std::string detail = value.front();
			mForceGraphicsDetail = TRUE;
			
			switch (detail.c_str()[0])
			{
				case '0': 
					gSavedSettings.setU32("RenderQualityPerformance", 0);		
					break;
				case '1': 
					gSavedSettings.setU32("RenderQualityPerformance", 1);		
					break;
				case '2': 
					gSavedSettings.setU32("RenderQualityPerformance", 2);		
					break;
				case '3': 
					gSavedSettings.setU32("RenderQualityPerformance", 3);		
					break;
				default:
					mForceGraphicsDetail = FALSE;
					llwarns << "Usage: -graphicslevel <0-3>" << llendl;
					break;
			}
        }
	}

	if (clp.hasOption("analyzeperformance"))
	{
		LLFastTimerView::sAnalyzePerformance = TRUE;
	}

	if (clp.hasOption("replaysession"))
	{
		gAgentPilot.setReplaySession(TRUE);
	}

	if (clp.hasOption("nonotifications"))
	{
		gSavedSettings.getControl("IgnoreAllNotifications")->setValue(true, false);
	}
	
	if (clp.hasOption("debugsession"))
	{
		gDebugSession = TRUE;
		gDebugGL = TRUE;

		ll_init_fail_log(gDirUtilp->getExpandedFilename(LL_PATH_LOGS, "test_failures.log"));
	}

	// Handle slurl use. NOTE: Don't let SL-55321 reappear.

    // *FIX: This init code should be made more robust to prevent 
    // the issue SL-55321 from returning. One thought is to allow 
    // only select options to be set from command line when a slurl 
    // is specified. More work on the settings system is needed to 
    // achieve this. For now...

    // *NOTE:Mani The command line parser parses tokens and is 
    // setup to bail after parsing the '--url' option or the 
    // first option specified without a '--option' flag (or
    // any other option that uses the 'last_option' setting - 
    // see LLControlGroupCLP::configure())

    // What can happen is that someone can use IE (or potentially 
    // other browsers) and do the rough equivalent of command 
    // injection and steal passwords. Phoenix. SL-55321

	// The gridmanager doesn't know the grids yet, only prepare
	// parsing the slurls, actually done when the grids are fetched 
	// (currently at the top of startup STATE_AUDIO_INIT,
	// but rather it belongs into the gridmanager)
	if(clp.hasOption("url"))
	{
		LLStartUp::setStartSLURLString((clp.getOption("url")[0]));
	}
	else if(clp.hasOption("slurl"))
	{
		LLStartUp::setStartSLURLString(clp.getOption("slurl")[0]);
	}

//-TT Hacking to save the skin and theme for future use.
	mCurrentSkin = gSavedSettings.getString("SkinCurrent");
	mCurrentSkinTheme = gSavedSettings.getString("SkinCurrentTheme");
//-TT
    const LLControlVariable* skinfolder = gSavedSettings.getControl("SkinCurrent");
    if(skinfolder && LLStringUtil::null != skinfolder->getValue().asString())
    {   
		// hack to force the skin to default.
        //gDirUtilp->setSkinFolder(skinfolder->getValue().asString());
		
		// KB: catznip viewer-skins
		//gDirUtilp->setSkinFolder("default");
		gDirUtilp->setSkinFolder(skinfolder->getValue().asString());
		const LLControlVariable* themefolder = gSavedSettings.getControl("SkinCurrentTheme");
		if ( (themefolder) && (LLStringUtil::null != skinfolder->getValue().asString()) )
			gDirUtilp->setSkinThemeFolder(themefolder->getValue().asString());
    }

// [SL:KB] - Patch: Misc-Spellcheck | Checked: 2011-09-06 (Catznip-2.8.0a) | Modified: Catznip-2.8.0a
	if (gSavedSettings.getBOOL("SpellCheck"))
		LLHunspellWrapper::setUseSpellCheck(gSavedSettings.getString("SpellCheckDictionary"));
// [/SL:KB]

    mYieldTime = gSavedSettings.getS32("YieldTime");

	// Read skin/branding settings if specified.
	//if (! gDirUtilp->getSkinDir().empty() )
	//{
	//	std::string skin_def_file = gDirUtilp->findSkinnedFilename("skin.xml");
	//	LLXmlTree skin_def_tree;

	//	if (!skin_def_tree.parseFile(skin_def_file))
	//	{
	//		llerrs << "Failed to parse skin definition." << llendl;
	//	}

	//}

#if LL_DARWIN
	// Initialize apple menubar and various callbacks
	init_apple_menu(LLTrans::getString("APP_NAME").c_str());

#if __ppc__
	// If the CPU doesn't have Altivec (i.e. it's not at least a G4), don't go any further.
	// Only test PowerPC - all Intel Macs have SSE.
	if(!gSysCPU.hasAltivec())
	{
		std::ostringstream msg;
		msg << LLTrans::getString("MBRequiresAltiVec");
		OSMessageBox(
			msg.str(),
			LLStringUtil::null,
			OSMB_OK);
		removeMarkerFile();
		return false;
	}
#endif
	
#endif // LL_DARWIN

	// Display splash screen.  Must be after above check for previous
	// crash as this dialog is always frontmost.
	std::string splash_msg;
	LLStringUtil::format_map_t args;
	//args["[APP_NAME]"] = LLTrans::getString("SECOND_LIFE");
	//[FIX FIRE-2852] Changed function to find the right Gridname
	args["[APP_NAME]"] = LLGridManager::getInstance()->getGridLabel();
	//[FIX FIRE-2919] Making sure Current_grid has the right value
	args["[CURRENT_GRID]"] = LLGridManager::getInstance()->getGridLabel();
	splash_msg = LLTrans::getString("StartupLoading", args);
	LLSplashScreen::show();
	LLSplashScreen::update(splash_msg);

	//LLVolumeMgr::initClass();
	LLVolumeMgr* volume_manager = new LLVolumeMgr();
	volume_manager->useMutex();	// LLApp and LLMutex magic must be manually enabled
	LLPrimitive::setVolumeManager(volume_manager);

	// Note: this is where we used to initialize gFeatureManagerp.

	gStartTime = totalTime();

	//
	// Set the name of the window
	//
	gWindowTitle = llformat("Phoenix %s v%d.%d.%d.%d",LL_CHANNEL, LL_VERSION_MAJOR, LL_VERSION_MINOR, 
		LL_VERSION_PATCH, LL_VERSION_BUILD) ;
#if LL_DEBUG
	gWindowTitle += std::string(" [DEBUG]");
#endif
	LLStringUtil::truncate(gWindowTitle, 255);

	//RN: if we received a URL, hand it off to the existing instance.
	// don't call anotherInstanceRunning() when doing URL handoff, as
	// it relies on checking a marker file which will not work when running
	// out of different directories

	// <Ansariel> Since the start SLURL is set in LLStartup because of the
	//            grid manager, we don't get a valid SLURL here. So we have
	//            to create a new temporary SLURL to be able to hand off
	//            SLURLs to already running viewers when opened in a web browser.
	//if (LLStartUp::getStartSLURL().isValid() &&
	//	(gSavedSettings.getBOOL("SLURLPassToOtherInstance")))
	//{
	//	if (sendURLToOtherInstance(LLStartUp::getStartSLURL().getSLURLString()))
	//	{
	//		// successfully handed off URL to existing instance, exit
	//		return false;
	//	}
	//}
	if ((clp.hasOption("url") || clp.hasOption("slurl")) &&
		LLSLURL(LLStartUp::getStartSLURLString()).isValid() &&
		gSavedSettings.getBOOL("SLURLPassToOtherInstance") &&
		sendURLToOtherInstance(LLStartUp::getStartSLURLString()))
	{
		// successfully handed off URL to existing instance, exit
		return false;
	}
	// </Ansariel>

	// If automatic login from command line with --login switch
	// init StartSLURL location. In interactive login, LLPanelLogin
	// will take care of it.
	if ((clp.hasOption("login") || clp.hasOption("autologin")) && !clp.hasOption("url") && !clp.hasOption("slurl"))
	{
		LLStartUp::setStartSLURL(LLSLURL(gSavedSettings.getString("LoginLocation")));
	}

	if (!gSavedSettings.getBOOL("AllowMultipleViewers"))
	{
	    //
	    // Check for another instance of the app running
	    //

		mSecondInstance = anotherInstanceRunning();
		
		if (mSecondInstance)
		{
			std::ostringstream msg;
			msg << LLTrans::getString("MBAlreadyRunning");
			OSMessageBox(
				msg.str(),
				LLStringUtil::null,
				OSMB_OK);
			return false;
		}

		initMarkerFile();
        
        checkForCrash();
    }
	else
	{
		mSecondInstance = anotherInstanceRunning();
		
		if (mSecondInstance)
		{
			// This is the second instance of SL. Turn off voice support,
			// but make sure the setting is *not* persisted.
			LLControlVariable* disable_voice = gSavedSettings.getControl("CmdLineDisableVoice");
			if(disable_voice)
			{
				const BOOL DO_NOT_PERSIST = FALSE;
				disable_voice->setValue(LLSD(TRUE), DO_NOT_PERSIST);
			}
		}

		initMarkerFile();
        
        if(!mSecondInstance)
        {
            checkForCrash();
        }
	}

   	// need to do this here - need to have initialized global settings first
	std::string nextLoginLocation = gSavedSettings.getString( "NextLoginLocation" );
	if ( !nextLoginLocation.empty() )
	{
		LLStartUp::setStartSLURL(LLSLURL(nextLoginLocation));
	};

	gLastRunVersion = gSavedSettings.getString("LastRunVersion");

	loadColorSettings();

	return true; // Config was successful.
}

namespace {
    // *TODO - decide if there's a better place for these functions.
	// do we need a file llupdaterui.cpp or something? -brad

	void apply_update_callback(LLSD const & notification, LLSD const & response)
	{
		lldebugs << "LLUpdate user response: " << response << llendl;
		if(response["OK_okcancelbuttons"].asBoolean())
		{
			llinfos << "LLUpdate restarting viewer" << llendl;
			static const bool install_if_ready = true;
			// *HACK - this lets us launch the installer immediately for now
			LLUpdaterService().startChecking(install_if_ready);
		}
	}
	
	void apply_update_ok_callback(LLSD const & notification, LLSD const & response)
	{
		llinfos << "LLUpdate restarting viewer" << llendl;
		static const bool install_if_ready = true;
		// *HACK - this lets us launch the installer immediately for now
		LLUpdaterService().startChecking(install_if_ready);
	}
	
	void on_update_downloaded(LLSD const & data)
	{
		std::string notification_name;
		void (*apply_callback)(LLSD const &, LLSD const &) = NULL;

		if(data["required"].asBoolean())
		{
			if(LLStartUp::getStartupState() <= STATE_LOGIN_WAIT)
			{
				// The user never saw the progress bar.
				apply_callback = &apply_update_ok_callback;
				notification_name = "RequiredUpdateDownloadedVerboseDialog";
			}
			else if(LLStartUp::getStartupState() < STATE_WORLD_INIT)
			{
				// The user is logging in but blocked.
				apply_callback = &apply_update_ok_callback;
				notification_name = "RequiredUpdateDownloadedDialog";
			}
			else
			{
				// The user is already logged in; treat like an optional update.
				apply_callback = &apply_update_callback;
				notification_name = "DownloadBackgroundTip";
			}
		}
		else
		{
			apply_callback = &apply_update_callback;
			if(LLStartUp::getStartupState() < STATE_STARTED)
			{
				// CHOP-262 we need to use a different notification
				// method prior to login.
				notification_name = "DownloadBackgroundDialog";
			}
			else
			{
				notification_name = "DownloadBackgroundTip";
			}
		}

		LLSD substitutions;
		substitutions["VERSION"] = data["version"];

		// truncate version at the rightmost '.' 
		std::string version_short(data["version"]);
		size_t short_length = version_short.rfind('.');
		if (short_length != std::string::npos)
		{
			version_short.resize(short_length);
		}

		LLUIString relnotes_url("[RELEASE_NOTES_BASE_URL][CHANNEL_URL]/[VERSION_SHORT]");
		relnotes_url.setArg("[VERSION_SHORT]", version_short);

		// *TODO thread the update service's response through to this point
		std::string const & channel = LLVersionInfo::getChannel();
		boost::shared_ptr<char> channel_escaped(curl_escape(channel.c_str(), channel.size()), &curl_free);

		relnotes_url.setArg("[CHANNEL_URL]", channel_escaped.get());
		relnotes_url.setArg("[RELEASE_NOTES_BASE_URL]", LLTrans::getString("RELEASE_NOTES_BASE_URL"));
		substitutions["RELEASE_NOTES_FULL_URL"] = relnotes_url.getString();

		LLNotificationsUtil::add(notification_name, substitutions, LLSD(), apply_callback);
	}

	void install_error_callback(LLSD const & notification, LLSD const & response)
	{
		LLAppViewer::instance()->forceQuit();
	}
	
	bool notify_update(LLSD const & evt)
	{
		std::string notification_name;
		switch (evt["type"].asInteger())
		{
			case LLUpdaterService::DOWNLOAD_COMPLETE:
				on_update_downloaded(evt);
				break;
			case LLUpdaterService::INSTALL_ERROR:
				if(evt["required"].asBoolean()) {
					LLNotificationsUtil::add("FailedRequiredUpdateInstall", LLSD(), LLSD(), &install_error_callback);
				} else {
					LLNotificationsUtil::add("FailedUpdateInstall");
				}
				break;
			default:
				break;
		}

		// let others also handle this event by default
		return false;
	}
	
	bool on_bandwidth_throttle(LLUpdaterService * updater, LLSD const & evt)
	{
		updater->setBandwidthLimit(evt.asInteger() * (1024/8));
		return false; // Let others receive this event.
	};
};

void LLAppViewer::initUpdater()
{
	// Initialize the updater service.
	// Generate URL to the udpater service
	// Get Channel
	// Get Version
	std::string url = gSavedSettings.getString("UpdaterServiceURL");
	std::string channel = LLVersionInfo::getChannel();
	std::string version = LLVersionInfo::getVersion();
	std::string protocol_version = gSavedSettings.getString("UpdaterServiceProtocolVersion");
	std::string service_path = gSavedSettings.getString("UpdaterServicePath");
	U32 check_period = gSavedSettings.getU32("UpdaterServiceCheckPeriod");

	mUpdater->setAppExitCallback(boost::bind(&LLAppViewer::forceQuit, this));
	mUpdater->initialize(protocol_version, 
						 url, 
						 service_path, 
						 channel, 
						 version);
 	mUpdater->setCheckPeriod(check_period);
	mUpdater->setBandwidthLimit((int)gSavedSettings.getF32("UpdaterMaximumBandwidth") * (1024/8));
	gSavedSettings.getControl("UpdaterMaximumBandwidth")->getSignal()->
		connect(boost::bind(&on_bandwidth_throttle, mUpdater.get(), _2));
	if(gSavedSettings.getU32("UpdaterServiceSetting"))
	{
		bool install_if_ready = true;
		mUpdater->startChecking(install_if_ready);
	}

    LLEventPump & updater_pump = LLEventPumps::instance().obtain(LLUpdaterService::pumpName());
    updater_pump.listen("notify_update", &notify_update);
}

void LLAppViewer::checkForCrash(void)
{
#if LL_SEND_CRASH_REPORTS
	if (gLastExecEvent == LAST_EXEC_FROZE)
    {
        llinfos << "Last execution froze, sending a crash report." << llendl;
            
		bool report_freeze = true;
		handleCrashReporting(report_freeze);
    }
#endif // LL_SEND_CRASH_REPORTS    
}

//
// This function decides whether the client machine meets the minimum requirements to
// run in a maximized window, per the consensus of davep, boa and nyx on 3/30/2011.
//
bool LLAppViewer::meetsRequirementsForMaximizedStart()
{
	bool maximizedOk = (LLFeatureManager::getInstance()->getGPUClass() >= GPU_CLASS_2);

	const U32 one_gigabyte_kb = 1024 * 1024;
	maximizedOk &= (gSysMemory.getPhysicalMemoryKB() >= one_gigabyte_kb);

	return maximizedOk;
}

bool LLAppViewer::initWindow()
{
	LL_INFOS("AppInit") << "Initializing window..." << LL_ENDL;

	// store setting in a global for easy access and modification
	gHeadlessClient = gSavedSettings.getBOOL("HeadlessClient");

	// always start windowed
	BOOL ignorePixelDepth = gSavedSettings.getBOOL("IgnorePixelDepth");

	LLViewerWindow::Params window_params;
	window_params
		.title(gWindowTitle)
		.name(VIEWER_WINDOW_CLASSNAME)
		.x(gSavedSettings.getS32("WindowX"))
		.y(gSavedSettings.getS32("WindowY"))
		.width(gSavedSettings.getU32("WindowWidth"))
		.height(gSavedSettings.getU32("WindowHeight"))
		.min_width(gSavedSettings.getU32("MinWindowWidth"))
		.min_height(gSavedSettings.getU32("MinWindowHeight"))
		.fullscreen(gSavedSettings.getBOOL("FullScreen"))
		.ignore_pixel_depth(ignorePixelDepth);

	gViewerWindow = new LLViewerWindow(window_params);

	LL_INFOS("AppInit") << "gViewerwindow created." << LL_ENDL;

	// Need to load feature table before cheking to start watchdog.
	bool use_watchdog = false;
	int watchdog_enabled_setting = gSavedSettings.getS32("WatchdogEnabled");
	if (watchdog_enabled_setting == -1)
	{
		use_watchdog = !LLFeatureManager::getInstance()->isFeatureAvailable("WatchdogDisabled");
	}
	else
	{
		// The user has explicitly set this setting; always use that value.
		use_watchdog = bool(watchdog_enabled_setting);
	}

	if (use_watchdog)
	{
		LLWatchdog::getInstance()->init(watchdog_killer_callback);
	}
	LL_INFOS("AppInit") << "watchdog setting is done." << LL_ENDL;

	LLNotificationsUI::LLNotificationManager::getInstance();
		
	if (gSavedSettings.getBOOL("WindowMaximized"))
	{
		gViewerWindow->getWindow()->maximize();
	}

	//
	// Initialize GL stuff
	//

	if (mForceGraphicsDetail)
	{
		LLFeatureManager::getInstance()->setGraphicsLevel(gSavedSettings.getU32("RenderQualityPerformance"), false);
	}
			
	// Set this flag in case we crash while initializing GL
	gSavedSettings.setBOOL("RenderInitError", TRUE);
	gSavedSettings.saveToFile( gSavedSettings.getString("ClientSettingsFile"), TRUE );

	gPipeline.init();
	LL_INFOS("AppInit") << "gPipeline Initialized" << LL_ENDL;

	stop_glerror();
	gViewerWindow->initGLDefaults();

	gSavedSettings.setBOOL("RenderInitError", FALSE);
	gSavedSettings.saveToFile( gSavedSettings.getString("ClientSettingsFile"), TRUE );

	//If we have a startup crash, it's usually near GL initialization, so simulate that.
	if(gCrashOnStartup)
	{
		LLAppViewer::instance()->forceErrorLLError();
	}

	//
	// Determine if the window should start maximized on initial run based
	// on graphics capability
	//
	if (gSavedSettings.getBOOL("FirstLoginThisInstall") && meetsRequirementsForMaximizedStart())
	{
		LL_INFOS("AppInit") << "This client met the requirements for a maximized initial screen." << LL_ENDL;
		gSavedSettings.setBOOL("WindowMaximized", TRUE);
	}

	if (gSavedSettings.getBOOL("WindowMaximized"))
	{
		gViewerWindow->getWindow()->maximize();
	}

	LLUI::sWindow = gViewerWindow->getWindow();

	// Show watch cursor
	gViewerWindow->setCursor(UI_CURSOR_WAIT);

	// Finish view initialization
	gViewerWindow->initBase();

	// show viewer window
	//gViewerWindow->getWindow()->show();

	LL_INFOS("AppInit") << "Window initialization done." << LL_ENDL;
	return true;
}

void LLAppViewer::writeDebugInfo()
{
	std::string debug_filename = gDirUtilp->getExpandedFilename(LL_PATH_LOGS,"debug_info.log");
	llinfos << "Opening debug file " << debug_filename << llendl;
	llofstream out_file(debug_filename);
	LLSDSerialize::toPrettyXML(gDebugInfo, out_file);
	out_file.close();
}

void LLAppViewer::cleanupSavedSettings()
{
	gSavedSettings.setBOOL("MouseSun", FALSE);

	gSavedSettings.setBOOL("UseEnergy", TRUE);				// force toggle to turn off, since sends message to simulator

	gSavedSettings.setBOOL("DebugWindowProc", gDebugWindowProc);
		
	gSavedSettings.setBOOL("ShowObjectUpdates", gShowObjectUpdates);
	
	if (gDebugView)
	{
		gSavedSettings.setBOOL("ShowDebugConsole", gDebugView->mDebugConsolep->getVisible());
	}

	// save window position if not maximized
	// as we don't track it in callbacks
	if(NULL != gViewerWindow)
	{
		BOOL maximized = gViewerWindow->getWindow()->getMaximized();
		if (!maximized)
		{
			LLCoordScreen window_pos;
			
			if (gViewerWindow->getWindow()->getPosition(&window_pos))
			{
				gSavedSettings.setS32("WindowX", window_pos.mX);
				gSavedSettings.setS32("WindowY", window_pos.mY);
			}
		}
	}

	gSavedSettings.setF32("MapScale", LLWorldMapView::sMapScale );

	// Some things are cached in LLAgent.
	if (gAgent.isInitialized())
	{
		gSavedSettings.setF32("RenderFarClip", gAgentCamera.mDrawDistance);
	}
}

void LLAppViewer::removeCacheFiles(const std::string& file_mask)
{
	//[FIX - SJ] No Delimiter needed gDirUtilp adds a delimiter between path and mask. Windows will otherwise fail
	//std::string mask = gDirUtilp->getDirDelimiter() + file_mask;
	gDirUtilp->deleteFilesInDir(gDirUtilp->getExpandedFilename(LL_PATH_CACHE, ""), file_mask);
}

void LLAppViewer::writeSystemInfo()
{
//	gDebugInfo["SLLog"] = LLError::logFileName();

	gDebugInfo["ClientInfo"]["Name"] = LLVersionInfo::getChannel();
// [SL:KB] - Patch: Viewer-CrashReporting | Checked: 2011-05-08 (Catznip-2.6.0a) | Added: Catznip-2.6.0a
	gDebugInfo["ClientInfo"]["Version"] = LLVersionInfo::getVersion();
	gDebugInfo["ClientInfo"]["Platform"] = LLVersionInfo::getBuildPlatform();
// [/SL:KB]
	gDebugInfo["ClientInfo"]["MajorVersion"] = LLVersionInfo::getMajor();
	gDebugInfo["ClientInfo"]["MinorVersion"] = LLVersionInfo::getMinor();
	gDebugInfo["ClientInfo"]["PatchVersion"] = LLVersionInfo::getPatch();
	gDebugInfo["ClientInfo"]["BuildVersion"] = LLVersionInfo::getBuild();

//	gDebugInfo["CAFilename"] = gDirUtilp->getCAFile();

	gDebugInfo["CPUInfo"]["CPUString"] = gSysCPU.getCPUString();
	gDebugInfo["CPUInfo"]["CPUFamily"] = gSysCPU.getFamily();
	gDebugInfo["CPUInfo"]["CPUMhz"] = (S32)gSysCPU.getMHz();
	gDebugInfo["CPUInfo"]["CPUAltivec"] = gSysCPU.hasAltivec();
	gDebugInfo["CPUInfo"]["CPUSSE"] = gSysCPU.hasSSE();
	gDebugInfo["CPUInfo"]["CPUSSE2"] = gSysCPU.hasSSE2();
	
	gDebugInfo["RAMInfo"]["Physical"] = (LLSD::Integer)(gSysMemory.getPhysicalMemoryKB());
	gDebugInfo["RAMInfo"]["Allocated"] = (LLSD::Integer)(gMemoryAllocated>>10); // MB -> KB
	gDebugInfo["OSInfo"] = getOSInfo().getOSStringSimple();

	// The user is not logged on yet, but record the current grid choice login url
	// which may have been the intended grid. This can b
	gDebugInfo["GridName"] = LLGridManager::getInstance()->getGridLabel();

	// *FIX:Mani - move this down in llappviewerwin32
#ifdef LL_WINDOWS
	DWORD thread_id = GetCurrentThreadId();
	gDebugInfo["MainloopThreadID"] = (S32)thread_id;
#endif

	// "CrashNotHandled" is set here, while things are running well,
	// in case of a freeze. If there is a freeze, the crash logger will be launched
	// and can read this value from the debug_info.log.
	// If the crash is handled by LLAppViewer::handleViewerCrash, ie not a freeze,
	// then the value of "CrashNotHandled" will be set to true.
	gDebugInfo["CrashNotHandled"] = (LLSD::Boolean)true;

	// Insert crash host url (url to post crash log to) if configured. This insures
	// that the crash report will go to the proper location in the case of a 
	// prior freeze.
	std::string crashHostUrl = gSavedSettings.get<std::string>("CrashHostUrl");
	if(crashHostUrl != "")
	{
		gDebugInfo["CrashHostUrl"] = crashHostUrl;
	}
	
	// Dump some debugging info
	LL_INFOS("SystemInfo") << LLTrans::getString("APP_NAME")
			<< " version " << LLVersionInfo::getShortVersion() << LL_ENDL;

	// Dump the local time and time zone
	time_t now;
	time(&now);
	char tbuffer[256];		/* Flawfinder: ignore */
	strftime(tbuffer, 256, "%Y-%m-%dT%H:%M:%S %Z", localtime(&now));
	LL_INFOS("SystemInfo") << "Local time: " << tbuffer << LL_ENDL;

	// query some system information
	LL_INFOS("SystemInfo") << "CPU info:\n" << gSysCPU << LL_ENDL;
	LL_INFOS("SystemInfo") << "Memory info:\n" << gSysMemory << LL_ENDL;
	LL_INFOS("SystemInfo") << "OS: " << getOSInfo().getOSStringSimple() << LL_ENDL;
	LL_INFOS("SystemInfo") << "OS info: " << getOSInfo() << LL_ENDL;

	LL_INFOS("SystemInfo") << "Timers: " << LLFastTimer::sClockType << LL_ENDL;

	writeDebugInfo(); // Save out debug_info.log early, in case of crash.
}

void LLAppViewer::handleViewerCrash()
{
	llinfos << "Handle viewer crash entry." << llendl;

	llinfos << "Last render pool type: " << LLPipeline::sCurRenderPoolType << llendl ;

	LLMemory::logMemoryInfo(true) ;

	//print out recorded call stacks if there are any.
	LLError::LLCallStacks::print();

	LLAppViewer* pApp = LLAppViewer::instance();
	if (pApp->beingDebugged())
	{
		// This will drop us into the debugger.
		abort();
	}

	if (LLApp::isCrashloggerDisabled())
	{
		abort();
	}

	// Returns whether a dialog was shown.
	// Only do the logic in here once
	if (pApp->mReportedCrash)
	{
		return;
	}
	pApp->mReportedCrash = TRUE;
	
	// Insert crash host url (url to post crash log to) if configured.
	std::string crashHostUrl = gSavedSettings.get<std::string>("CrashHostUrl");
	if(crashHostUrl != "")
	{
		gDebugInfo["CrashHostUrl"] = crashHostUrl;
	}
	
	//We already do this in writeSystemInfo(), but we do it again here to make /sure/ we have a version
	//to check against no matter what
	gDebugInfo["ClientInfo"]["Name"] = LLVersionInfo::getChannel();
// [SL:KB] - Patch: Viewer-CrashReporting | Checked: 2011-05-08 (Catznip-2.6.0a) | Added: Catznip-2.6.0a
	gDebugInfo["ClientInfo"]["Version"] = LLVersionInfo::getVersion();
	gDebugInfo["ClientInfo"]["Platform"] = LLVersionInfo::getBuildPlatform();
// [/SL:KB]
	gDebugInfo["ClientInfo"]["MajorVersion"] = LLVersionInfo::getMajor();
	gDebugInfo["ClientInfo"]["MinorVersion"] = LLVersionInfo::getMinor();
	gDebugInfo["ClientInfo"]["PatchVersion"] = LLVersionInfo::getPatch();
	gDebugInfo["ClientInfo"]["BuildVersion"] = LLVersionInfo::getBuild();

/*
	LLParcel* parcel = LLViewerParcelMgr::getInstance()->getAgentParcel();
	if ( parcel && parcel->getMusicURL()[0])
	{
		gDebugInfo["ParcelMusicURL"] = parcel->getMusicURL();
	}	
	if ( parcel && parcel->getMediaURL()[0])
	{
		gDebugInfo["ParcelMediaURL"] = parcel->getMediaURL();
	}
*/
	
	
//	gDebugInfo["SettingsFilename"] = gSavedSettings.getString("ClientSettingsFile");
// [SL:KB] - Patch: Viewer-CrashReporting | Checked: 2010-11-16 (Catznip-2.6.0a) | Added: Catznip-2.4.0b
	if (gCrashSettings.getBOOL("CrashSubmitSettings"))
	{
		// Only include settings.xml if the user consented
		gDebugInfo["SettingsFilename"] = gSavedSettings.getString("ClientSettingsFile");
	}
// [/SL:KB]
//	gDebugInfo["CAFilename"] = gDirUtilp->getCAFile();
//	gDebugInfo["ViewerExePath"] = gDirUtilp->getExecutablePathAndName();
//	gDebugInfo["CurrentPath"] = gDirUtilp->getCurPath();
	gDebugInfo["SessionLength"] = F32(LLFrameTimer::getElapsedSeconds());
	gDebugInfo["StartupState"] = LLStartUp::getStartupStateString();
	gDebugInfo["RAMInfo"]["Allocated"] = (LLSD::Integer) LLMemory::getCurrentRSS() >> 10;
	gDebugInfo["FirstLogin"] = (LLSD::Boolean) gAgent.isFirstLogin();
	gDebugInfo["FirstRunThisInstall"] = gSavedSettings.getBOOL("FirstRunThisInstall");

	char *minidump_file = pApp->getMiniDumpFilename();
	if(minidump_file && minidump_file[0] != 0)
	{
		gDebugInfo["MinidumpPath"] = minidump_file;
	}
	
	if(gLogoutInProgress)
	{
		gDebugInfo["LastExecEvent"] = LAST_EXEC_LOGOUT_CRASH;
	}
	else
	{
		gDebugInfo["LastExecEvent"] = gLLErrorActivated ? LAST_EXEC_LLERROR_CRASH : LAST_EXEC_OTHER_CRASH;
	}

// [SL:KB] - Patch: Viewer-CrashReporting | Checked: 2010-11-14 (Catznip-2.6.0a) | Added: Catznip-2.4.0a
	// Current host and region would expose too much information, but do track the last server version
	gDebugInfo["LastVersionChannel"] = gLastVersionChannel;
// [/SL:KB]
/*
	if(gAgent.getRegion())
	{
		gDebugInfo["CurrentSimHost"] = gAgent.getRegionHost().getHostName();
		gDebugInfo["CurrentRegion"] = gAgent.getRegion()->getName();
		
		const LLVector3& loc = gAgent.getPositionAgent();
		gDebugInfo["CurrentLocationX"] = loc.mV[0];
		gDebugInfo["CurrentLocationY"] = loc.mV[1];
		gDebugInfo["CurrentLocationZ"] = loc.mV[2];
	}
*/

	if(LLAppViewer::instance()->mMainloopTimeout)
	{
		gDebugInfo["MainloopTimeoutState"] = LLAppViewer::instance()->mMainloopTimeout->getState();
	}
	
	// The crash is being handled here so set this value to false.
	// Otherwise the crash logger will think this crash was a freeze.
	gDebugInfo["CrashNotHandled"] = (LLSD::Boolean)false;
    
	//Write out the crash status file
	//Use marker file style setup, as that's the simplest, especially since
	//we're already in a crash situation	
	if (gDirUtilp)
	{
		std::string crash_file_name;
		if(gLLErrorActivated) crash_file_name = gDirUtilp->getExpandedFilename(LL_PATH_LOGS,LLERROR_MARKER_FILE_NAME);
		else crash_file_name = gDirUtilp->getExpandedFilename(LL_PATH_LOGS,ERROR_MARKER_FILE_NAME);
		llinfos << "Creating crash marker file " << crash_file_name << llendl;
		
		LLAPRFile crash_file ;
		crash_file.open(crash_file_name, LL_APR_W);
		if (crash_file.getFileHandle())
		{
			LL_INFOS("MarkerFile") << "Created crash marker file " << crash_file_name << LL_ENDL;
		}
		else
		{
			LL_WARNS("MarkerFile") << "Cannot create error marker file " << crash_file_name << LL_ENDL;
		}		
	}
	
	if (gMessageSystem && gDirUtilp)
	{
		std::string filename;
		filename = gDirUtilp->getExpandedFilename(LL_PATH_LOGS, "stats.log");
		llofstream file(filename, llofstream::binary);
		if(file.good())
		{
			llinfos << "Handle viewer crash generating stats log." << llendl;
			gMessageSystem->summarizeLogs(file);
			file.close();
		}
	}

	if (gMessageSystem)
	{
		gMessageSystem->getCircuitInfo(gDebugInfo["CircuitInfo"]);
		gMessageSystem->stopLogging();
	}

//	if (LLWorld::instanceExists()) LLWorld::getInstance()->getInfo(gDebugInfo);

	// Close the debug file
	pApp->writeDebugInfo();

	LLError::logToFile("");

	// Remove the marker file, since otherwise we'll spawn a process that'll keep it locked
	if(gDebugInfo["LastExecEvent"].asInteger() == LAST_EXEC_LOGOUT_CRASH)
	{
		pApp->removeMarkerFile(true);
	}
	else
	{
		pApp->removeMarkerFile(false);
	}
	
#if LL_SEND_CRASH_REPORTS
	// Call to pure virtual, handled by platform specific llappviewer instance.
	pApp->handleCrashReporting(); 
#endif
    
	return;
}

bool LLAppViewer::anotherInstanceRunning()
{
	// We create a marker file when the program starts and remove the file when it finishes.
	// If the file is currently locked, that means another process is already running.

	std::string marker_file = gDirUtilp->getExpandedFilename(LL_PATH_LOGS, MARKER_FILE_NAME);
	LL_DEBUGS("MarkerFile") << "Checking marker file for lock..." << LL_ENDL;

	//Freeze case checks
	if (LLAPRFile::isExist(marker_file, NULL, LL_APR_RB))
	{
		// File exists, try opening with write permissions
		LLAPRFile outfile ;
		outfile.open(marker_file, LL_APR_WB);
		apr_file_t* fMarker = outfile.getFileHandle() ; 
		if (!fMarker)
		{
			// Another instance is running. Skip the rest of these operations.
			LL_INFOS("MarkerFile") << "Marker file is locked." << LL_ENDL;
			return true;
		}
		if (apr_file_lock(fMarker, APR_FLOCK_NONBLOCK | APR_FLOCK_EXCLUSIVE) != APR_SUCCESS) //flock(fileno(fMarker), LOCK_EX | LOCK_NB) == -1)
		{
			LL_INFOS("MarkerFile") << "Marker file is locked." << LL_ENDL;
			return true;
		}
		// No other instances; we'll lock this file now & delete on quit.		
	}
	LL_DEBUGS("MarkerFile") << "Marker file isn't locked." << LL_ENDL;
	return false;
}

void LLAppViewer::initMarkerFile()
{
	//First, check for the existence of other files.
	//There are marker files for two different types of crashes
	
	mMarkerFileName = gDirUtilp->getExpandedFilename(LL_PATH_LOGS,MARKER_FILE_NAME);
	LL_DEBUGS("MarkerFile") << "Checking marker file for lock..." << LL_ENDL;

	//We've got 4 things to test for here
	// - Other Process Running (SecondLife.exec_marker present, locked)
	// - Freeze (SecondLife.exec_marker present, not locked)
	// - LLError Crash (SecondLife.llerror_marker present)
	// - Other Crash (SecondLife.error_marker present)
	// These checks should also remove these files for the last 2 cases if they currently exist

	//LLError/Error checks. Only one of these should ever happen at a time.
	std::string logout_marker_file =  gDirUtilp->getExpandedFilename(LL_PATH_LOGS, LOGOUT_MARKER_FILE_NAME);
	std::string llerror_marker_file = gDirUtilp->getExpandedFilename(LL_PATH_LOGS, LLERROR_MARKER_FILE_NAME);
	std::string error_marker_file = gDirUtilp->getExpandedFilename(LL_PATH_LOGS, ERROR_MARKER_FILE_NAME);

	if (LLAPRFile::isExist(mMarkerFileName, NULL, LL_APR_RB) && !anotherInstanceRunning())
	{
		gLastExecEvent = LAST_EXEC_FROZE;
		LL_INFOS("MarkerFile") << "Exec marker found: program froze on previous execution" << LL_ENDL;
	}    
	if(LLAPRFile::isExist(logout_marker_file, NULL, LL_APR_RB))
	{
		gLastExecEvent = LAST_EXEC_LOGOUT_FROZE;
		LL_INFOS("MarkerFile") << "Last exec LLError crashed, setting LastExecEvent to " << gLastExecEvent << LL_ENDL;
		LLAPRFile::remove(logout_marker_file);
	}
	if(LLAPRFile::isExist(llerror_marker_file, NULL, LL_APR_RB))
	{
		if(gLastExecEvent == LAST_EXEC_LOGOUT_FROZE) gLastExecEvent = LAST_EXEC_LOGOUT_CRASH;
		else gLastExecEvent = LAST_EXEC_LLERROR_CRASH;
		LL_INFOS("MarkerFile") << "Last exec LLError crashed, setting LastExecEvent to " << gLastExecEvent << LL_ENDL;
		LLAPRFile::remove(llerror_marker_file);
	}
	if(LLAPRFile::isExist(error_marker_file, NULL, LL_APR_RB))
	{
		if(gLastExecEvent == LAST_EXEC_LOGOUT_FROZE) gLastExecEvent = LAST_EXEC_LOGOUT_CRASH;
		else gLastExecEvent = LAST_EXEC_OTHER_CRASH;
		LL_INFOS("MarkerFile") << "Last exec crashed, setting LastExecEvent to " << gLastExecEvent << LL_ENDL;
		LLAPRFile::remove(error_marker_file);
	}

	// No new markers if another instance is running.
	if(anotherInstanceRunning()) 
	{
		return;
	}
	
	// Create the marker file for this execution & lock it
	apr_status_t s;
	s = mMarkerFile.open(mMarkerFileName, LL_APR_W, TRUE);	

	if (s == APR_SUCCESS && mMarkerFile.getFileHandle())
	{
		LL_DEBUGS("MarkerFile") << "Marker file created." << LL_ENDL;
	}
	else
	{
		LL_INFOS("MarkerFile") << "Failed to create marker file." << LL_ENDL;
		return;
	}
	if (apr_file_lock(mMarkerFile.getFileHandle(), APR_FLOCK_NONBLOCK | APR_FLOCK_EXCLUSIVE) != APR_SUCCESS) 
	{
		mMarkerFile.close() ;
		LL_INFOS("MarkerFile") << "Marker file cannot be locked." << LL_ENDL;
		return;
	}

	LL_DEBUGS("MarkerFile") << "Marker file locked." << LL_ENDL;
}

void LLAppViewer::removeMarkerFile(bool leave_logout_marker)
{
	LL_DEBUGS("MarkerFile") << "removeMarkerFile()" << LL_ENDL;
	if (mMarkerFile.getFileHandle())
	{
		mMarkerFile.close() ;
		LLAPRFile::remove( mMarkerFileName );
	}
	if (mLogoutMarkerFile != NULL && !leave_logout_marker)
	{
		LLAPRFile::remove( mLogoutMarkerFileName );
		mLogoutMarkerFile = NULL;
	}
}

void LLAppViewer::forceQuit()
{ 
	LLApp::setQuitting(); 
}

//TODO: remove
void LLAppViewer::fastQuit(S32 error_code)
{
	// finish pending transfers
	flushVFSIO();
	// let sim know we're logging out
	sendLogoutRequest();
	// flush network buffers by shutting down messaging system
	end_messaging_system();
	// figure out the error code
	S32 final_error_code = error_code ? error_code : (S32)isError();
	// this isn't a crash	
	removeMarkerFile();
	// get outta here
	_exit(final_error_code);	
}

void LLAppViewer::requestQuit()
{
	llinfos << "requestQuit" << llendl;

	LLViewerRegion* region = gAgent.getRegion();
	
	if( (LLStartUp::getStartupState() < STATE_STARTED) || !region )
	{
		// If we have a region, make some attempt to send a logout request first.
		// This prevents the halfway-logged-in avatar from hanging around inworld for a couple minutes.
		if(region)
		{
			sendLogoutRequest();
		}
<<<<<<< HEAD
		else if(LLStartUp::getStartupState() == STATE_STARTED) // LO: Fix for FIRE-2613: sidebar tabs and floaters not remembering being open/torn off
		{
			if (gFloaterView)
			{
				// application is quitting
				gFloaterView->closeAllChildren(true);
			}

			//			LLSideTray::getInstance()->notifyChildren(LLSD().with("request","quit")); ND_MERGE
		} // ~LO
=======
>>>>>>> 25376b5b
		
		// Quit immediately
		forceQuit();
		return;
	}

	// Try to send metrics back to the grid
	metricsSend(!gDisconnected);
	
	LLHUDEffectSpiral *effectp = (LLHUDEffectSpiral*)LLHUDManager::getInstance()->createViewerEffect(LLHUDObject::LL_HUD_EFFECT_POINT, TRUE);
	effectp->setPositionGlobal(gAgent.getPositionGlobal());
	effectp->setColor(LLColor4U(gAgent.getEffectColor()));
	LLHUDManager::getInstance()->sendEffects();
	effectp->markDead() ;//remove it.

	// Attempt to close all floaters that might be
	// editing things.
	if (gFloaterView)
	{
		// application is quitting
		gFloaterView->closeAllChildren(true);
	}

	send_stats();

	gLogoutTimer.reset();
	mQuitRequested = true;
}

static bool finish_quit(const LLSD& notification, const LLSD& response)
{
	S32 option = LLNotificationsUtil::getSelectedOption(notification, response);

	if (option == 0)
	{
		LLAppViewer::instance()->requestQuit();
	}
	return false;
}
static LLNotificationFunctorRegistration finish_quit_reg("ConfirmQuit", finish_quit);

void LLAppViewer::userQuit()
{
	if (gDisconnected || gViewerWindow->getProgressView()->getVisible())
	{
		requestQuit();
	}
	else
	{
		LLNotificationsUtil::add("ConfirmQuit");
	}
}

static bool finish_early_exit(const LLSD& notification, const LLSD& response)
{
	LLAppViewer::instance()->forceQuit();
	return false;
}

void LLAppViewer::earlyExit(const std::string& name, const LLSD& substitutions)
{
   	llwarns << "app_early_exit: " << name << llendl;
	gDoDisconnect = TRUE;
	LLNotificationsUtil::add(name, substitutions, LLSD(), finish_early_exit);
}

// case where we need the viewer to exit without any need for notifications
void LLAppViewer::earlyExitNoNotify()
{
   	llwarns << "app_early_exit with no notification: " << llendl;
	gDoDisconnect = TRUE;
	finish_early_exit( LLSD(), LLSD() );
}

void LLAppViewer::abortQuit()
{
    llinfos << "abortQuit()" << llendl;
	mQuitRequested = false;
}

void LLAppViewer::migrateCacheDirectory()
{
#if LL_WINDOWS || LL_DARWIN
	// NOTE: (Nyx) as of 1.21, cache for mac is moving to /library/caches/SecondLife from
	// /library/application support/SecondLife/cache This should clear/delete the old dir.

	// As of 1.23 the Windows cache moved from
	//   C:\Documents and Settings\James\Application Support\SecondLife\cache
	// to
	//   C:\Documents and Settings\James\Local Settings\Application Support\SecondLife
	//
	// The Windows Vista equivalent is from
	//   C:\Users\James\AppData\Roaming\SecondLife\cache
	// to
	//   C:\Users\James\AppData\Local\SecondLife
	//
	// Note the absence of \cache on the second path.  James.

	// Only do this once per fresh install of this version.
	if (gSavedSettings.getBOOL("MigrateCacheDirectory"))
	{
		gSavedSettings.setBOOL("MigrateCacheDirectory", FALSE);

		std::string delimiter = gDirUtilp->getDirDelimiter();
		std::string old_cache_dir = gDirUtilp->getOSUserAppDir() + delimiter + "cache";
		std::string new_cache_dir = gDirUtilp->getCacheDir(true);

		if (gDirUtilp->fileExists(old_cache_dir))
		{
			llinfos << "Migrating cache from " << old_cache_dir << " to " << new_cache_dir << llendl;

			// Migrate inventory cache to avoid pain to inventory database after mass update
			S32 file_count = 0;
			std::string file_name;
			std::string mask = "*.*";

			LLDirIterator iter(old_cache_dir, mask);
			while (iter.next(file_name))
			{
				if (file_name == "." || file_name == "..") continue;
				std::string source_path = old_cache_dir + delimiter + file_name;
				std::string dest_path = new_cache_dir + delimiter + file_name;
				if (!LLFile::rename(source_path, dest_path))
				{
					file_count++;
				}
			}
			llinfos << "Moved " << file_count << " files" << llendl;

			// AO: Don't automatically purge old cache
			//// Nuke the old cache
			//gDirUtilp->setCacheDir(old_cache_dir);
			//purgeCache();
			gDirUtilp->setCacheDir(new_cache_dir);

#if LL_DARWIN
			// Clean up Mac files not deleted by removing *.*
			std::string ds_store = old_cache_dir + "/.DS_Store";
			if (gDirUtilp->fileExists(ds_store))
			{
				LLFile::remove(ds_store);
			}
#endif
			if (LLFile::rmdir(old_cache_dir) != 0)
			{
				llwarns << "could not delete old cache directory " << old_cache_dir << llendl;
			}
		}
	}
#endif // LL_WINDOWS || LL_DARWIN
}

void dumpVFSCaches()
{
	llinfos << "======= Static VFS ========" << llendl;
	gStaticVFS->listFiles();
#if LL_WINDOWS
	llinfos << "======= Dumping static VFS to StaticVFSDump ========" << llendl;
	WCHAR w_str[MAX_PATH];
	GetCurrentDirectory(MAX_PATH, w_str);
	S32 res = LLFile::mkdir("StaticVFSDump");
	if (res == -1)
	{
		if (errno != EEXIST)
		{
			llwarns << "Couldn't create dir StaticVFSDump" << llendl;
		}
	}
	SetCurrentDirectory(utf8str_to_utf16str("StaticVFSDump").c_str());
	gStaticVFS->dumpFiles();
	SetCurrentDirectory(w_str);
#endif
						
	llinfos << "========= Dynamic VFS ====" << llendl;
	gVFS->listFiles();
#if LL_WINDOWS
	llinfos << "========= Dumping dynamic VFS to VFSDump ====" << llendl;
	res = LLFile::mkdir("VFSDump");
	if (res == -1)
	{
		if (errno != EEXIST)
		{
			llwarns << "Couldn't create dir VFSDump" << llendl;
		}
	}
	SetCurrentDirectory(utf8str_to_utf16str("VFSDump").c_str());
	gVFS->dumpFiles();
	SetCurrentDirectory(w_str);
#endif
}

//static
U32 LLAppViewer::getTextureCacheVersion() 
{
	//viewer texture cache version, change if the texture cache format changes.
	const U32 TEXTURE_CACHE_VERSION = 7;

	return TEXTURE_CACHE_VERSION ;
}

//static
U32 LLAppViewer::getObjectCacheVersion() 
{
	// Viewer object cache version, change if object update
	// format changes. JC
	const U32 INDRA_OBJECT_CACHE_VERSION = 14;

	return INDRA_OBJECT_CACHE_VERSION;
}

bool LLAppViewer::initCache()
{
	mPurgeCache = false;
	BOOL read_only = mSecondInstance ? TRUE : FALSE;
	LLAppViewer::getTextureCache()->setReadOnly(read_only) ;
	LLVOCache::getInstance()->setReadOnly(read_only);

	bool texture_cache_mismatch = false;
	if (gSavedSettings.getS32("LocalCacheVersion") != LLAppViewer::getTextureCacheVersion()) 
	{
		texture_cache_mismatch = true;
		if(!read_only) 
		{
			gSavedSettings.setS32("LocalCacheVersion", LLAppViewer::getTextureCacheVersion());
		}
	}

	if(!read_only)
	{
		// Purge cache if user requested it
		if (gSavedSettings.getBOOL("PurgeCacheOnStartup") ||
			gSavedSettings.getBOOL("PurgeCacheOnNextStartup"))
		{
			gSavedSettings.setBOOL("PurgeCacheOnNextStartup", false);
			llinfos << "Scheduling texture purge, based on PurgeCache* settings." << llendl;
			mPurgeCache = true;
			// STORM-1141 force purgeAllTextures to get called to prevent a crash here. -brad
			texture_cache_mismatch = true;
		}
		
		// If the J2C has changed since the last run, clear the cache
		const std::string j2c_info = LLImageJ2C::getEngineInfo();
		const std::string j2c_last = gSavedSettings.getString("LastJ2CVersion");
		if (j2c_info != j2c_last && !j2c_last.empty())
		{
			llinfos << "Scheduling texture purge, based on LastJ2CVersion mismatch." << llendl;
			mPurgeCache = true;
		}
		gSavedSettings.setString("LastJ2CVersion", j2c_info);
	
		// We have moved the location of the cache directory over time.
		migrateCacheDirectory();
	
		// Setup and verify the cache location
		std::string cache_location = gSavedSettings.getString("CacheLocation");
		std::string new_cache_location = gSavedSettings.getString("NewCacheLocation");
		if (new_cache_location != cache_location)
		{
			// AO: Don't automatically purge old cache location, has unwanted side effects with shared caches, upgrades
			//llwarns << new_cache_location <<  " is not the same as " << cache_location << ". PURGING." << llendl;
			//gDirUtilp->setCacheDir(gSavedSettings.getString("CacheLocation"));
			//purgeCache(); // purge old cache
			gSavedSettings.setString("CacheLocation", new_cache_location);
			gSavedSettings.setString("CacheLocationTopFolder", gDirUtilp->getBaseFileName(new_cache_location));
		}
	}

	if (!gDirUtilp->setCacheDir(gSavedSettings.getString("CacheLocation")))
	{
		LL_WARNS("AppCache") << "Unable to set cache location" << LL_ENDL;
		gSavedSettings.setString("CacheLocation", "");
		gSavedSettings.setString("CacheLocationTopFolder", "");
	}
	
	if (mPurgeCache && !read_only)
	{
		LLSplashScreen::update(LLTrans::getString("StartupClearingCache"));
		purgeCache();
	}

	LLSplashScreen::update(LLTrans::getString("StartupInitializingTextureCache"));
	
	// Init the texture cache
	// Allocate 80% of the cache size for textures	
	const S32 MB = 1024 * 1024;
	const S64 MIN_CACHE_SIZE = 64 * MB;
	const S64 MAX_CACHE_SIZE = 9984ll * MB;
	const S64 MAX_VFS_SIZE = 1024 * MB; // 1 GB

	S64 cache_size = (S64)(gSavedSettings.getU32("CacheSize")) * MB;
	cache_size = llclamp(cache_size, MIN_CACHE_SIZE, MAX_CACHE_SIZE);

	S64 texture_cache_size = ((cache_size * 8) / 10);
	S64 vfs_size = cache_size - texture_cache_size;

	if (vfs_size > MAX_VFS_SIZE)
	{
		// Give the texture cache more space, since the VFS can't be bigger than 1GB.
		// This happens when the user's CacheSize setting is greater than 5GB.
		vfs_size = MAX_VFS_SIZE;
		texture_cache_size = cache_size - MAX_VFS_SIZE;
	}

	S64 extra = LLAppViewer::getTextureCache()->initCache(LL_PATH_CACHE, texture_cache_size, texture_cache_mismatch);
	texture_cache_size -= extra;

	LLVOCache::getInstance()->initCache(LL_PATH_CACHE, gSavedSettings.getU32("CacheNumberOfRegionsForObjects"), getObjectCacheVersion()) ;

	LLSplashScreen::update(LLTrans::getString("StartupInitializingVFS"));
	
	// Init the VFS
	vfs_size = llmin(vfs_size + extra, MAX_VFS_SIZE);
	vfs_size = (vfs_size / MB) * MB; // make sure it is MB aligned
	U32 vfs_size_u32 = (U32)vfs_size;
	U32 old_vfs_size = gSavedSettings.getU32("VFSOldSize") * MB;
	bool resize_vfs = (vfs_size_u32 != old_vfs_size);
	if (resize_vfs)
	{
		gSavedSettings.setU32("VFSOldSize", vfs_size_u32 / MB);
	}
	LL_INFOS("AppCache") << "VFS CACHE SIZE: " << vfs_size / (1024*1024) << " MB" << LL_ENDL;
	
	// This has to happen BEFORE starting the vfs
	// time_t	ltime;
	srand(time(NULL));		// Flawfinder: ignore
	U32 old_salt = gSavedSettings.getU32("VFSSalt");
	U32 new_salt;
	std::string old_vfs_data_file;
	std::string old_vfs_index_file;
	std::string new_vfs_data_file;
	std::string new_vfs_index_file;
	std::string static_vfs_index_file;
	std::string static_vfs_data_file;

	if (gSavedSettings.getBOOL("AllowMultipleViewers"))
	{
		// don't mess with renaming the VFS in this case
		new_salt = old_salt;
	}
	else
	{
		do
		{
			new_salt = rand();
		} while(new_salt == old_salt);
	}

	old_vfs_data_file = gDirUtilp->getExpandedFilename(LL_PATH_CACHE, VFS_DATA_FILE_BASE) + llformat("%u", old_salt);

	// make sure this file exists
	llstat s;
	S32 stat_result = LLFile::stat(old_vfs_data_file, &s);
	if (stat_result)
	{
		// doesn't exist, look for a data file
		std::string mask;
		mask = VFS_DATA_FILE_BASE;
		mask += "*";

		std::string dir;
		dir = gDirUtilp->getExpandedFilename(LL_PATH_CACHE, "");

		std::string found_file;
		LLDirIterator iter(dir, mask);
		if (iter.next(found_file))
		{
			old_vfs_data_file = dir + gDirUtilp->getDirDelimiter() + found_file;

			S32 start_pos = found_file.find_last_of('.');
			if (start_pos > 0)
			{
				sscanf(found_file.substr(start_pos+1).c_str(), "%d", &old_salt);
			}
			LL_DEBUGS("AppCache") << "Default vfs data file not present, found: " << old_vfs_data_file << " Old salt: " << old_salt << llendl;
		}
	}

	old_vfs_index_file = gDirUtilp->getExpandedFilename(LL_PATH_CACHE, VFS_INDEX_FILE_BASE) + llformat("%u", old_salt);

	stat_result = LLFile::stat(old_vfs_index_file, &s);
	if (stat_result)
	{
		// We've got a bad/missing index file, nukem!
		LL_WARNS("AppCache") << "Bad or missing vfx index file " << old_vfs_index_file << LL_ENDL;
		LL_WARNS("AppCache") << "Removing old vfs data file " << old_vfs_data_file << LL_ENDL;
		LLFile::remove(old_vfs_data_file);
		LLFile::remove(old_vfs_index_file);
		
		// Just in case, nuke any other old cache files in the directory.
		std::string dir;
		dir = gDirUtilp->getExpandedFilename(LL_PATH_CACHE, "");

		std::string mask;
		mask = VFS_DATA_FILE_BASE;
		mask += "*";

		gDirUtilp->deleteFilesInDir(dir, mask);

		mask = VFS_INDEX_FILE_BASE;
		mask += "*";

		gDirUtilp->deleteFilesInDir(dir, mask);
	}

	new_vfs_data_file = gDirUtilp->getExpandedFilename(LL_PATH_CACHE, VFS_DATA_FILE_BASE) + llformat("%u", new_salt);
	new_vfs_index_file = gDirUtilp->getExpandedFilename(LL_PATH_CACHE, VFS_INDEX_FILE_BASE) + llformat("%u", new_salt);

	static_vfs_data_file = gDirUtilp->getExpandedFilename(LL_PATH_APP_SETTINGS, "static_data.db2");
	static_vfs_index_file = gDirUtilp->getExpandedFilename(LL_PATH_APP_SETTINGS, "static_index.db2");

	if (resize_vfs)
	{
		LL_DEBUGS("AppCache") << "Removing old vfs and re-sizing" << LL_ENDL;
		
		LLFile::remove(old_vfs_data_file);
		LLFile::remove(old_vfs_index_file);
	}
	else if (old_salt != new_salt)
	{
		// move the vfs files to a new name before opening
		LL_DEBUGS("AppCache") << "Renaming " << old_vfs_data_file << " to " << new_vfs_data_file << LL_ENDL;
		LL_DEBUGS("AppCache") << "Renaming " << old_vfs_index_file << " to " << new_vfs_index_file << LL_ENDL;
		LLFile::rename(old_vfs_data_file, new_vfs_data_file);
		LLFile::rename(old_vfs_index_file, new_vfs_index_file);
	}

	// Startup the VFS...
	gSavedSettings.setU32("VFSSalt", new_salt);

	// Don't remove VFS after viewer crashes.  If user has corrupt data, they can reinstall. JC
	gVFS = LLVFS::createLLVFS(new_vfs_index_file, new_vfs_data_file, false, vfs_size_u32, false);
	if (!gVFS)
	{
		return false;
	}

	gStaticVFS = LLVFS::createLLVFS(static_vfs_index_file, static_vfs_data_file, true, 0, false);
	if (!gStaticVFS)
	{
		return false;
	}

	BOOL success = gVFS->isValid() && gStaticVFS->isValid();
	if (!success)
	{
		return false;
	}
	else
	{
		LLVFile::initClass();

#ifndef LL_RELEASE_FOR_DOWNLOAD
		if (gSavedSettings.getBOOL("DumpVFSCaches"))
		{
			dumpVFSCaches();
		}
#endif
		
		return true;
	}
}

void LLAppViewer::addOnIdleCallback(const boost::function<void()>& cb)
{
	LLDeferredTaskList::instance().addTask(cb);
}

void LLAppViewer::purgeCache()
{
	LL_INFOS("AppCache") << "Purging Cache and Texture Cache..." << LL_ENDL;
	LLAppViewer::getTextureCache()->purgeCache(LL_PATH_CACHE);
	LLVOCache::getInstance()->removeCache(LL_PATH_CACHE);
	std::string mask = "*.*";
	gDirUtilp->deleteFilesInDir(gDirUtilp->getExpandedFilename(LL_PATH_CACHE, ""), mask);
}

std::string LLAppViewer::getSecondLifeTitle() const
{
	return LLTrans::getString("APP_NAME");
}

std::string LLAppViewer::getWindowTitle() const 
{
	return gWindowTitle;
}

// Callback from a dialog indicating user was logged out.  
bool finish_disconnect(const LLSD& notification, const LLSD& response)
{
	S32 option = LLNotificationsUtil::getSelectedOption(notification, response);

	if (1 == option)
	{
<<<<<<< HEAD
		if (gFloaterView)
		{
			// application is quitting
			gFloaterView->closeAllChildren(true);
		}

		//		LLSideTray::getInstance()->notifyChildren(LLSD().with("request","quit")); ND_MERGE
=======
>>>>>>> 25376b5b
        LLAppViewer::instance()->forceQuit();
	}
	return false;
}

// Callback from an early disconnect dialog, force an exit
bool finish_forced_disconnect(const LLSD& notification, const LLSD& response)
{
<<<<<<< HEAD
	if (gFloaterView)
	{
		// application is quitting
		gFloaterView->closeAllChildren(true);
	}

	//	LLSideTray::getInstance()->notifyChildren(LLSD().with("request","quit")); ND_MERGE
=======
>>>>>>> 25376b5b
	LLAppViewer::instance()->forceQuit();
	return false;
}


void LLAppViewer::forceDisconnect(const std::string& mesg)
{
	if (gDoDisconnect)
    {
		// Already popped up one of these dialogs, don't
		// do this again.
		return;
    }
	
	// *TODO: Translate the message if possible
	std::string big_reason = LLAgent::sTeleportErrorMessages[mesg];
	if ( big_reason.size() == 0 )
	{
		big_reason = mesg;
	}

	LLSD args;
	gDoDisconnect = TRUE;

	if (LLStartUp::getStartupState() < STATE_STARTED)
	{
		// Tell users what happened
		args["ERROR_MESSAGE"] = big_reason;
		//[FIX FIRE-2919] Making sure Current_grid has the right value
		args["CURRENT_GRID"] = LLGridManager::getInstance()->getGridLabel();
		LLNotificationsUtil::add("ErrorMessage", args, LLSD(), &finish_forced_disconnect);
	}
	else
	{
		args["MESSAGE"] = big_reason;
		//[FIX FIRE-2919] Making sure Current_grid has the right value
		args["CURRENT_GRID"] = LLGridManager::getInstance()->getGridLabel();
		LLNotificationsUtil::add("YouHaveBeenLoggedOut", args, LLSD(), &finish_disconnect );
	}
}

void LLAppViewer::badNetworkHandler()
{
	// Dump the packet
	gMessageSystem->dumpPacketToLog();

	// Flush all of our caches on exit in the case of disconnect due to
	// invalid packets.

	mPurgeOnExit = TRUE;

	std::ostringstream message;
	message <<
		"The viewer has detected mangled network data indicative\n"
		"of a bad upstream network connection or an incomplete\n"
		"local installation of " << LLAppViewer::instance()->getSecondLifeTitle() << ". \n"
		" \n"
		"Try uninstalling and reinstalling to see if this resolves \n"
		"the issue. \n"
		" \n"
		"If the problem continues, see the Tech Support FAQ at: \n"
		"www.phoenixviewer.com/support.php";
	forceDisconnect(message.str());
	
	LLApp::instance()->writeMiniDump();
}

// This routine may get called more than once during the shutdown process.
// This can happen because we need to get the screenshot before the window
// is destroyed.
void LLAppViewer::saveFinalSnapshot()
{
	if (!mSavedFinalSnapshot)
	{
		gSavedSettings.setVector3d("FocusPosOnLogout", gAgentCamera.calcFocusPositionTargetGlobal());
		gSavedSettings.setVector3d("CameraPosOnLogout", gAgentCamera.calcCameraPositionTargetGlobal());
		gViewerWindow->setCursor(UI_CURSOR_WAIT);
		gAgentCamera.changeCameraToThirdPerson( FALSE );	// don't animate, need immediate switch
		gSavedSettings.setBOOL("ShowParcelOwners", FALSE);
		idle();

		std::string snap_filename = gDirUtilp->getLindenUserDir();
		snap_filename += gDirUtilp->getDirDelimiter();
		snap_filename += SCREEN_LAST_FILENAME;
		// use full pixel dimensions of viewer window (not post-scale dimensions)
		gViewerWindow->saveSnapshot(snap_filename, gViewerWindow->getWindowWidthRaw(), gViewerWindow->getWindowHeightRaw(), FALSE, TRUE);
		mSavedFinalSnapshot = TRUE;
	}
}

void LLAppViewer::loadNameCache()
{
	// display names cache
	std::string filename =
		gDirUtilp->getExpandedFilename(LL_PATH_CACHE, "avatar_name_cache.xml");
	LL_INFOS("AvNameCache") << filename << LL_ENDL;
	llifstream name_cache_stream(filename);
	if(name_cache_stream.is_open())
	{
		LLAvatarNameCache::importFile(name_cache_stream);
	}

	if (!gCacheName) return;

	std::string name_cache;
	name_cache = gDirUtilp->getExpandedFilename(LL_PATH_CACHE, "name.cache");
	llifstream cache_file(name_cache);
	if(cache_file.is_open())
	{
		if(gCacheName->importFile(cache_file)) return;
	}
}

void LLAppViewer::saveNameCache()
	{
	// display names cache
	std::string filename =
		gDirUtilp->getExpandedFilename(LL_PATH_CACHE, "avatar_name_cache.xml");
	llofstream name_cache_stream(filename);
	if(name_cache_stream.is_open())
	{
		LLAvatarNameCache::exportFile(name_cache_stream);
}

	if (!gCacheName) return;

	std::string name_cache;
	name_cache = gDirUtilp->getExpandedFilename(LL_PATH_CACHE, "name.cache");
	llofstream cache_file(name_cache);
	if(cache_file.is_open())
	{
		gCacheName->exportFile(cache_file);
	}
}

/*!	@brief		This class is an LLFrameTimer that can be created with
				an elapsed time that starts counting up from the given value
				rather than 0.0.
				
				Otherwise it behaves the same way as LLFrameTimer.
*/
class LLFrameStatsTimer : public LLFrameTimer
{
public:
	LLFrameStatsTimer(F64 elapsed_already = 0.0)
		: LLFrameTimer()
		{
			mStartTime -= elapsed_already;
		}
};

static LLFastTimer::DeclareTimer FTM_AUDIO_UPDATE("Update Audio");
static LLFastTimer::DeclareTimer FTM_CLEANUP("Cleanup");
static LLFastTimer::DeclareTimer FTM_CLEANUP_DRAWABLES("Drawables");
static LLFastTimer::DeclareTimer FTM_CLEANUP_OBJECTS("Objects");
static LLFastTimer::DeclareTimer FTM_IDLE_CB("Idle Callbacks");
static LLFastTimer::DeclareTimer FTM_LOD_UPDATE("Update LOD");
static LLFastTimer::DeclareTimer FTM_OBJECTLIST_UPDATE("Update Objectlist");
static LLFastTimer::DeclareTimer FTM_REGION_UPDATE("Update Region");
static LLFastTimer::DeclareTimer FTM_WORLD_UPDATE("Update World");
static LLFastTimer::DeclareTimer FTM_NETWORK("Network");
static LLFastTimer::DeclareTimer FTM_AGENT_NETWORK("Agent Network");
static LLFastTimer::DeclareTimer FTM_VLMANAGER("VL Manager");

///////////////////////////////////////////////////////
// idle()
//
// Called every time the window is not doing anything.
// Receive packets, update statistics, and schedule a redisplay.
///////////////////////////////////////////////////////
void LLAppViewer::idle()
{
	LLMemType mt_idle(LLMemType::MTYPE_IDLE);
	pingMainloopTimeout("Main:Idle");
	
	// Update frame timers
	static LLTimer idle_timer;

	LLFrameTimer::updateFrameTime();
	LLFrameTimer::updateFrameCount();
	LLEventTimer::updateClass();
	LLNotificationsUI::LLToast::updateClass();
	LLCriticalDamp::updateInterpolants();
	LLMortician::updateClass();
	LLFilePickerThread::clearDead();  //calls LLFilePickerThread::notify()

	F32 dt_raw = idle_timer.getElapsedTimeAndResetF32();

	// Cap out-of-control frame times
	// Too low because in menus, swapping, debugger, etc.
	// Too high because idle called with no objects in view, etc.
	const F32 MIN_FRAME_RATE = 1.f;
	const F32 MAX_FRAME_RATE = 200.f;

	F32 frame_rate_clamped = 1.f / dt_raw;
	frame_rate_clamped = llclamp(frame_rate_clamped, MIN_FRAME_RATE, MAX_FRAME_RATE);
	gFrameDTClamped = 1.f / frame_rate_clamped;

	// Global frame timer
	// Smoothly weight toward current frame
	gFPSClamped = (frame_rate_clamped + (4.f * gFPSClamped)) / 5.f;

	static LLCachedControl<F32> quitAfterSeconds(gSavedSettings, "QuitAfterSeconds");
	F32 qas = (F32)quitAfterSeconds;
	if (qas > 0.f)
	{
		if (gRenderStartTime.getElapsedTimeF32() > qas)
		{
			llinfos << "Logout, QuitAfterSeconds expired." << llendl;
			LLAppViewer::instance()->forceQuit();
		}
	}

	// AO: setting to quit after N seconds of being AFK. Note: Server will time us out after 30m regardless
	static LLCachedControl<F32> quitAfterSecondsOfAFK(gSavedSettings, "QuitAfterSecondsOfAFK");
	F32 qas_afk = (F32)quitAfterSecondsOfAFK;
	if ((qas_afk > 0.f) && (gAgent.getAFK()))
	{
		// idle time is more than setting
		if (gAwayTimer.getElapsedTimeF32() > qas_afk )
		{
			// go ahead and just quit gracefully
			llinfos << "Logout, QuitAfterSecondsAFK expired." << llendl;
                        LLAppViewer::instance()->requestQuit();
		}
	}

	// Must wait until both have avatar object and mute list, so poll
	// here.
	request_initial_instant_messages();

	///////////////////////////////////
	//
	// Special case idle if still starting up
	//
	if (LLStartUp::getStartupState() < STATE_STARTED)
	{
		// Skip rest if idle startup returns false (essentially, no world yet)
		gGLActive = TRUE;
		if (!idle_startup())
		{
			gGLActive = FALSE;
			return;
		}
		gGLActive = FALSE;
	}

	
    F32 yaw = 0.f;				// radians

	if (!gDisconnected)
	{
		LLFastTimer t(FTM_NETWORK);
		// Update spaceserver timeinfo
	    LLWorld::getInstance()->setSpaceTimeUSec(LLWorld::getInstance()->getSpaceTimeUSec() + (U32)(dt_raw * SEC_TO_MICROSEC));
    
    
	    //////////////////////////////////////
	    //
	    // Update simulator agent state
	    //

		static LLCachedControl<bool> rotateRight(gSavedSettings, "RotateRight");
		if (rotateRight)
		{
			gAgent.moveYaw(-1.f);
		}

		{
			LLFastTimer t(FTM_AGENT_AUTOPILOT);
			// Handle automatic walking towards points
			gAgentPilot.updateTarget();
			gAgent.autoPilot(&yaw);
		}
    
	    static LLFrameTimer agent_update_timer;
	    static U32 				last_control_flags;
    
	    //	When appropriate, update agent location to the simulator.
	    F32 agent_update_time = agent_update_timer.getElapsedTimeF32();
	    BOOL flags_changed = gAgent.controlFlagsDirty() || (last_control_flags != gAgent.getControlFlags());
		    
	    if (flags_changed || (agent_update_time > (1.0f / (F32) AGENT_UPDATES_PER_SECOND)))
	    {
		    LLFastTimer t(FTM_AGENT_UPDATE);
		    // Send avatar and camera info
		    last_control_flags = gAgent.getControlFlags();
			if(!gAgent.getPhantom())
				send_agent_update(TRUE);
		    agent_update_timer.reset();
	    }
	}

	//////////////////////////////////////
	//
	// Manage statistics
	//
	//
	{
		// Initialize the viewer_stats_timer with an already elapsed time
		// of SEND_STATS_PERIOD so that the initial stats report will
		// be sent immediately.
		static LLFrameStatsTimer viewer_stats_timer(SEND_STATS_PERIOD);
		reset_statistics();

		// Update session stats every large chunk of time
		// *FIX: (???) SAMANTHA
		if (viewer_stats_timer.getElapsedTimeF32() >= SEND_STATS_PERIOD && !gDisconnected)
		{
			llinfos << "Transmitting sessions stats" << llendl;
			send_stats();
			viewer_stats_timer.reset();
		}

		// Print the object debugging stats
		// ...well, reset the stats, anyway. What good are the spammy
		//  messages if we can't do anything about them? Bah. -- TS
		static LLFrameTimer object_debug_timer;
		if (object_debug_timer.getElapsedTimeF32() > 5.f)
		{
			object_debug_timer.reset();
			if (gObjectList.mNumDeadObjectUpdates)
			{
				//llinfos << "Dead object updates: " << gObjectList.mNumDeadObjectUpdates << llendl;
				gObjectList.mNumDeadObjectUpdates = 0;
			}
			if (gObjectList.mNumUnknownKills)
			{
				//llinfos << "Kills on unknown objects: " << gObjectList.mNumUnknownKills << llendl;
				gObjectList.mNumUnknownKills = 0;
			}
			if (gObjectList.mNumUnknownUpdates)
			{
				//llinfos << "Unknown object updates: " << gObjectList.mNumUnknownUpdates << llendl;
				gObjectList.mNumUnknownUpdates = 0;
			}

			// ViewerMetrics FPS piggy-backing on the debug timer.
			// The 5-second interval is nice for this purpose.  If the object debug
			// bit moves or is disabled, please give this a suitable home.
			LLViewerAssetStatsFF::record_fps_main(gFPSClamped);
		}
	}

	if (!gDisconnected)
	{
		LLFastTimer t(FTM_NETWORK);
	
	    ////////////////////////////////////////////////
	    //
	    // Network processing
	    //
	    // NOTE: Starting at this point, we may still have pointers to "dead" objects
	    // floating throughout the various object lists.
	    //
		idleNameCache();
    
		idleNetwork();
	    	        

		// Check for away from keyboard, kick idle agents.
		// be sane and only check for afk 1nce 
		idle_afk_check();

		//  Update statistics for this frame
		update_statistics(gFrameCount);
	}

	////////////////////////////////////////
	//
	// Handle the regular UI idle callbacks as well as
	// hover callbacks
	//

	{
// 		LLFastTimer t(FTM_IDLE_CB);

		// Do event notifications if necessary.  Yes, we may want to move this elsewhere.
		gEventNotifier.update();
		
		gIdleCallbacks.callFunctions();
		gInventory.idleNotifyObservers();
	}
	
	// Metrics logging (LLViewerAssetStats, etc.)
	{
		static LLTimer report_interval;

		// *TODO:  Add configuration controls for this
		if (report_interval.getElapsedTimeF32() >= app_metrics_interval)
		{
			metricsSend(! gDisconnected);
			report_interval.reset();
		}
	}

	if (gDisconnected)
    {
		return;
    }

	gViewerWindow->updateUI();

	///////////////////////////////////////
	// Agent and camera movement
	//
	LLCoordGL current_mouse = gViewerWindow->getCurrentMouse();

	{
		// After agent and camera moved, figure out if we need to
		// deselect objects.
		LLSelectMgr::getInstance()->deselectAllIfTooFar();

	}

	{
		// Handle pending gesture processing
		static LLFastTimer::DeclareTimer ftm("Agent Position");
		LLFastTimer t(ftm);
		LLGestureMgr::instance().update();

		gAgent.updateAgentPosition(gFrameDTClamped, yaw, current_mouse.mX, current_mouse.mY);
	}

	{
		LLFastTimer t(FTM_OBJECTLIST_UPDATE); 
		
        if (!(logoutRequestSent() && hasSavedFinalSnapshot()))
		{
			gObjectList.update(gAgent, *LLWorld::getInstance());
		}
	}
	
	//////////////////////////////////////
	//
	// Deletes objects...
	// Has to be done after doing idleUpdates (which can kill objects)
	//

	{
		LLFastTimer t(FTM_CLEANUP);
		{
			LLFastTimer t(FTM_CLEANUP_OBJECTS);
			gObjectList.cleanDeadObjects();
		}
		{
			LLFastTimer t(FTM_CLEANUP_DRAWABLES);
			LLDrawable::cleanupDeadDrawables();
		}
	}
	
	//
	// After this point, in theory we should never see a dead object
	// in the various object/drawable lists.
	//

	//////////////////////////////////////
	//
	// Update/send HUD effects
	//
	// At this point, HUD effects may clean up some references to
	// dead objects.
	//

	{
		static LLFastTimer::DeclareTimer ftm("HUD Effects");
		LLFastTimer t(ftm);
		LLSelectMgr::getInstance()->updateEffects();
		LLHUDManager::getInstance()->cleanupEffects();
		LLHUDManager::getInstance()->sendEffects();
	}

	////////////////////////////////////////
	//
	// Unpack layer data that we've received
	//

	{
		LLFastTimer t(FTM_NETWORK);
		gVLManager.unpackData();
	}
	
	/////////////////////////
	//
	// Update surfaces, and surface textures as well.
	//

	LLWorld::getInstance()->updateVisibilities();
	{
		const F32 max_region_update_time = .001f; // 1ms
		LLFastTimer t(FTM_REGION_UPDATE);
		LLWorld::getInstance()->updateRegions(max_region_update_time);
	}
	
	/////////////////////////
	//
	// Update weather effects
	//
	gSky.propagateHeavenlyBodies(gFrameDTClamped);				// moves sun, moon, and planets

	// Update wind vector 
	LLVector3 wind_position_region;
	static LLVector3 average_wind;

	LLViewerRegion *regionp;
	regionp = LLWorld::getInstance()->resolveRegionGlobal(wind_position_region, gAgent.getPositionGlobal());	// puts agent's local coords into wind_position	
	if (regionp)
	{
		gWindVec = regionp->mWind.getVelocity(wind_position_region);

		// Compute average wind and use to drive motion of water
		
		average_wind = regionp->mWind.getAverage();
		gSky.setWind(average_wind);
		//LLVOWater::setWind(average_wind);
	}
	else
	{
		gWindVec.setVec(0.0f, 0.0f, 0.0f);
	}
	
	//////////////////////////////////////
	//
	// Sort and cull in the new renderer are moved to pipeline.cpp
	// Here, particles are updated and drawables are moved.
	//
	
	LLFastTimer t(FTM_WORLD_UPDATE);
	gPipeline.updateMove();

	LLWorld::getInstance()->updateParticles();

	if (gAgentPilot.isPlaying() && gAgentPilot.getOverrideCamera())
	{
		gAgentPilot.moveCamera();
	}
	else if (LLViewerJoystick::getInstance()->getOverrideCamera())
	{ 
		LLViewerJoystick::getInstance()->moveFlycam();
	}
	else
	{
		if (LLToolMgr::getInstance()->inBuildMode())
		{
			LLViewerJoystick::getInstance()->moveObjects();
		}

		gAgentCamera.updateCamera();
	}

	// update media focus
	LLViewerMediaFocus::getInstance()->update();
	
	// Update marketplace
	LLMarketplaceInventoryImporter::update();
	LLMarketplaceInventoryNotifications::update();

	// objects and camera should be in sync, do LOD calculations now
	{
		LLFastTimer t(FTM_LOD_UPDATE);
		gObjectList.updateApparentAngles(gAgent);
	}

	{
		LLFastTimer t(FTM_AUDIO_UPDATE);
		
		if (gAudiop)
		{
		    audio_update_volume(false);
			audio_update_listener();
			audio_update_wind(false);

			// this line actually commits the changes we've made to source positions, etc.
			const F32 max_audio_decode_time = 0.002f; // 2 ms decode time
			gAudiop->idle(max_audio_decode_time);
		}
	}

	// Execute deferred tasks.
	LLDeferredTaskList::instance().run();
	
	// Handle shutdown process, for example, 
	// wait for floaters to close, send quit message,
	// forcibly quit if it has taken too long
	if (mQuitRequested)
	{
		gGLActive = TRUE;
		idleShutdown();
	}
}

void LLAppViewer::idleShutdown()
{
	// Wait for all modal alerts to get resolved
	if (LLModalDialog::activeCount() > 0)
	{
		return;
	}

	// close IM interface
	if(gIMMgr)
	{
		gIMMgr->disconnectAllSessions();
	}
	
	// Wait for all floaters to get resolved
	if (gFloaterView
		&& !gFloaterView->allChildrenClosed())
	{
		return;
	}



	
	// ProductEngine: Try moving this code to where we shut down sTextureCache in cleanup()
	// *TODO: ugly
	static bool saved_teleport_history = false;
	if (!saved_teleport_history)
	{
		saved_teleport_history = true;
		LLTeleportHistory::getInstance()->dump();
		LLLocationHistory::getInstance()->save(); // *TODO: find a better place for doing this
		return;
	}

	static bool saved_snapshot = false;
	if (!saved_snapshot)
	{
		saved_snapshot = true;
		saveFinalSnapshot();
		return;
	}

	const F32 SHUTDOWN_UPLOAD_SAVE_TIME = 5.f;

	S32 pending_uploads = gAssetStorage->getNumPendingUploads();
	if (pending_uploads > 0
		&& gLogoutTimer.getElapsedTimeF32() < SHUTDOWN_UPLOAD_SAVE_TIME
		&& !logoutRequestSent())
	{
		static S32 total_uploads = 0;
		// Sometimes total upload count can change during logout.
		total_uploads = llmax(total_uploads, pending_uploads);
		gViewerWindow->setShowProgress(true,!gSavedSettings.getBOOL("FSDisableLogoutScreens"));
		S32 finished_uploads = total_uploads - pending_uploads;
		F32 percent = 100.f * finished_uploads / total_uploads;
		gViewerWindow->setProgressPercent(percent);
		gViewerWindow->setProgressString(LLTrans::getString("SavingSettings"));
		return;
	}

	// All floaters are closed.  Tell server we want to quit.
	if( !logoutRequestSent() )
	{
		sendLogoutRequest();

		// Wait for a LogoutReply message
		gViewerWindow->setShowProgress(true,!gSavedSettings.getBOOL("FSDisableLogoutScreens"));
		gViewerWindow->setProgressPercent(100.f);
		gViewerWindow->setProgressString(LLTrans::getString("LoggingOut"));
		return;
	}

	// Make sure that we quit if we haven't received a reply from the server.
	if( logoutRequestSent() 
		&& gLogoutTimer.getElapsedTimeF32() > gLogoutMaxTime )
	{
		forceQuit();
		return;
	}
}

void LLAppViewer::sendLogoutRequest()
{
	if(!mLogoutRequestSent && gMessageSystem)
	{
		LLMessageSystem* msg = gMessageSystem;
		msg->newMessageFast(_PREHASH_LogoutRequest);
		msg->nextBlockFast(_PREHASH_AgentData);
		msg->addUUIDFast(_PREHASH_AgentID, gAgent.getID() );
		msg->addUUIDFast(_PREHASH_SessionID, gAgent.getSessionID());
		gAgent.sendReliableMessage();

		gLogoutTimer.reset();
		gLogoutMaxTime = LOGOUT_REQUEST_TIME;
		mLogoutRequestSent = TRUE;
		
		if(LLVoiceClient::instanceExists())
		{
			LLVoiceClient::getInstance()->leaveChannel();
		}

		//Set internal status variables and marker files
		gLogoutInProgress = TRUE;
		mLogoutMarkerFileName = gDirUtilp->getExpandedFilename(LL_PATH_LOGS,LOGOUT_MARKER_FILE_NAME);
		
		LLAPRFile outfile ;
		outfile.open(mLogoutMarkerFileName, LL_APR_W);
		mLogoutMarkerFile =  outfile.getFileHandle() ;
		if (mLogoutMarkerFile)
		{
			llinfos << "Created logout marker file " << mLogoutMarkerFileName << llendl;
    		apr_file_close(mLogoutMarkerFile);
		}
		else
		{
			llwarns << "Cannot create logout marker file " << mLogoutMarkerFileName << llendl;
		}		
	}
}

void LLAppViewer::idleNameCache()
{
	// Neither old nor new name cache can function before agent has a region
	LLViewerRegion* region = gAgent.getRegion();
	if (!region) return;

	// deal with any queued name requests and replies.
	gCacheName->processPending();

	// Can't run the new cache until we have the list of capabilities
	// for the agent region, and can therefore decide whether to use
	// display names or fall back to the old name system.
	if (!region->capabilitiesReceived()) return;

	// Agent may have moved to a different region, so need to update cap URL
	// for name lookups.  Can't do this in the cap grant code, as caps are
	// granted to neighbor regions before the main agent gets there.  Can't
	// do it in the move-into-region code because cap not guaranteed to be
	// granted yet, for example on teleport.
	bool had_capability = LLAvatarNameCache::hasNameLookupURL();
	std::string name_lookup_url;
	name_lookup_url.reserve(128); // avoid a memory allocation below
	name_lookup_url = region->getCapability("GetDisplayNames");
	bool have_capability = !name_lookup_url.empty();
	if (have_capability)
	{
		// we have support for display names, use it
	    U32 url_size = name_lookup_url.size();
	    // capabilities require URLs with slashes before query params:
	    // https://<host>:<port>/cap/<uuid>/?ids=<blah>
	    // but the caps are granted like:
	    // https://<host>:<port>/cap/<uuid>
	    if (url_size > 0 && name_lookup_url[url_size-1] != '/')
	    {
		    name_lookup_url += '/';
	    }
		LLAvatarNameCache::setNameLookupURL(name_lookup_url);
	}
	else
	{
		// Display names not available on this region
		LLAvatarNameCache::setNameLookupURL( std::string() );
	}

	// Error recovery - did we change state?
	if (had_capability != have_capability)
	{
		// name tags are persistant on screen, so make sure they refresh
		LLVOAvatar::invalidateNameTags();
	}

	LLAvatarNameCache::idle();
}

//
// Handle messages, and all message related stuff
//

#define TIME_THROTTLE_MESSAGES

#ifdef TIME_THROTTLE_MESSAGES
#define CHECK_MESSAGES_DEFAULT_MAX_TIME .020f // 50 ms = 50 fps (just for messages!)
static F32 CheckMessagesMaxTime = CHECK_MESSAGES_DEFAULT_MAX_TIME;
#endif

static LLFastTimer::DeclareTimer FTM_IDLE_NETWORK("Idle Network");
static LLFastTimer::DeclareTimer FTM_MESSAGE_ACKS("Message Acks");
static LLFastTimer::DeclareTimer FTM_RETRANSMIT("Retransmit");
static LLFastTimer::DeclareTimer FTM_TIMEOUT_CHECK("Timeout Check");
static LLFastTimer::DeclareTimer FTM_DYNAMIC_THROTTLE("Dynamic Throttle");
static LLFastTimer::DeclareTimer FTM_CHECK_REGION_CIRCUIT("Check Region Circuit");

void LLAppViewer::idleNetwork()
{
	LLMemType mt_in(LLMemType::MTYPE_IDLE_NETWORK);
	pingMainloopTimeout("idleNetwork");
	
	gObjectList.mNumNewObjects = 0;
	S32 total_decoded = 0;

	static LLCachedControl<bool> speedTest(gSavedSettings, "SpeedTest");
	if (!speedTest)
	{
		LLFastTimer t(FTM_IDLE_NETWORK); // decode
		
		LLTimer check_message_timer;
		//  Read all available packets from network 
		const S64 frame_count = gFrameCount;  // U32->S64
		F32 total_time = 0.0f;

		while (gMessageSystem->checkAllMessages(frame_count, gServicePump)) 
		{
			if (gDoDisconnect)
			{
				// We're disconnecting, don't process any more messages from the server
				// We're usually disconnecting due to either network corruption or a
				// server going down, so this is OK.
				break;
			}
			
			total_decoded++;
			gPacketsIn++;

			if (total_decoded > MESSAGE_MAX_PER_FRAME)
			{
				break;
			}

#ifdef TIME_THROTTLE_MESSAGES
			// Prevent slow packets from completely destroying the frame rate.
			// This usually happens due to clumps of avatars taking huge amount
			// of network processing time (which needs to be fixed, but this is
			// a good limit anyway).
			total_time = check_message_timer.getElapsedTimeF32();
			if (total_time >= CheckMessagesMaxTime)
				break;
#endif
		}

		// Handle per-frame message system processing.
		gMessageSystem->processAcks();

#ifdef TIME_THROTTLE_MESSAGES
		if (total_time >= CheckMessagesMaxTime)
		{
			// Increase CheckMessagesMaxTime so that we will eventually catch up
			CheckMessagesMaxTime *= 1.035f; // 3.5% ~= x2 in 20 frames, ~8x in 60 frames
		}
		else
		{
			// Reset CheckMessagesMaxTime to default value
			CheckMessagesMaxTime = CHECK_MESSAGES_DEFAULT_MAX_TIME;
		}
#endif
		


		// we want to clear the control after sending out all necessary agent updates
		gAgent.resetControlFlags();
				
		// Decode enqueued messages...
		S32 remaining_possible_decodes = MESSAGE_MAX_PER_FRAME - total_decoded;

		if( remaining_possible_decodes <= 0 )
		{
			llinfos << "Maxed out number of messages per frame at " << MESSAGE_MAX_PER_FRAME << llendl;
		}

		if (gPrintMessagesThisFrame)
		{
			llinfos << "Decoded " << total_decoded << " msgs this frame!" << llendl;
			gPrintMessagesThisFrame = FALSE;
		}
	}
	LLViewerStats::getInstance()->mNumNewObjectsStat.addValue(gObjectList.mNumNewObjects);

	// Retransmit unacknowledged packets.
	gXferManager->retransmitUnackedPackets();
	gAssetStorage->checkForTimeouts();
	gViewerThrottle.updateDynamicThrottle();

	// Check that the circuit between the viewer and the agent's current
	// region is still alive
	LLViewerRegion *agent_region = gAgent.getRegion();
	if (agent_region && (LLStartUp::getStartupState()==STATE_STARTED))
	{
		LLUUID this_region_id = agent_region->getRegionID();
		bool this_region_alive = agent_region->isAlive();
		if ((mAgentRegionLastAlive && !this_region_alive) // newly dead
		    && (mAgentRegionLastID == this_region_id)) // same region
		{
			forceDisconnect(LLTrans::getString("AgentLostConnection"));
		}
		mAgentRegionLastID = this_region_id;
		mAgentRegionLastAlive = this_region_alive;
	}
}

void LLAppViewer::disconnectViewer()
{
	if (gDisconnected)
	{
		return;
	}
	//
	// Cleanup after quitting.
	//	
	// Save snapshot for next time, if we made it through initialization

	llinfos << "Disconnecting viewer!" << llendl;

	// Dump our frame statistics

	// Remember if we were flying
	gSavedSettings.setBOOL("FlyingAtExit", gAgent.getFlying() );

	// Un-minimize all windows so they don't get saved minimized
	if (gFloaterView)
	{
		gFloaterView->restoreAll();
	}

	if (LLSelectMgr::getInstance())
	{
		LLSelectMgr::getInstance()->deselectAll();
	}

	// save inventory if appropriate
	gInventory.cache(gInventory.getRootFolderID(), gAgent.getID());
	if (gInventory.getLibraryRootFolderID().notNull()
		&& gInventory.getLibraryOwnerID().notNull())
	{
		gInventory.cache(
			gInventory.getLibraryRootFolderID(),
			gInventory.getLibraryOwnerID());
	}

	saveNameCache();

	// close inventory interface, close all windows
	LLFloaterInventory::cleanup();

	gAgentWearables.cleanup();
	gAgentCamera.cleanup();
	// Also writes cached agent settings to gSavedSettings
	gAgent.cleanup();

	// This is where we used to call gObjectList.destroy() and then delete gWorldp.
	// Now we just ask the LLWorld singleton to cleanly shut down.
	if(LLWorld::instanceExists())
	{
		LLWorld::getInstance()->destroyClass();
	}

	// call all self-registered classes
	LLDestroyClassList::instance().fireCallbacks();

	cleanup_xfer_manager();
	gDisconnected = TRUE;

	// Pass the connection state to LLUrlEntryParcel not to attempt
	// parcel info requests while disconnected.
	LLUrlEntryParcel::setDisconnected(gDisconnected);
}

void LLAppViewer::forceErrorLLError()
{
   	llerrs << "This is an llerror" << llendl;
}

void LLAppViewer::forceErrorBreakpoint()
{
#ifdef LL_WINDOWS
    DebugBreak();
#endif
    return;
}

void LLAppViewer::forceErrorBadMemoryAccess()
{
    S32* crash = NULL;
    *crash = 0xDEADBEEF;  
    return;
}

void LLAppViewer::forceErrorInfiniteLoop()
{
    while(true)
    {
        ;
    }
    return;
}
 
void LLAppViewer::forceErrorSoftwareException()
{
    // *FIX: Any way to insure it won't be handled?
    throw; 
}

void LLAppViewer::forceErrorDriverCrash()
{
	glDeleteTextures(1, NULL);
}

void LLAppViewer::initMainloopTimeout(const std::string& state, F32 secs)
{
	if(!mMainloopTimeout)
	{
		mMainloopTimeout = new LLWatchdogTimeout();
		resumeMainloopTimeout(state, secs);
	}
}

void LLAppViewer::destroyMainloopTimeout()
{
	if(mMainloopTimeout)
	{
		delete mMainloopTimeout;
		mMainloopTimeout = NULL;
	}
}

void LLAppViewer::resumeMainloopTimeout(const std::string& state, F32 secs)
{
	if(mMainloopTimeout)
	{
		if(secs < 0.0f)
		{
			secs = gSavedSettings.getF32("MainloopTimeoutDefault");
		}
		
		mMainloopTimeout->setTimeout(secs);
		mMainloopTimeout->start(state);
	}
}

void LLAppViewer::pauseMainloopTimeout()
{
	if(mMainloopTimeout)
	{
		mMainloopTimeout->stop();
	}
}

void LLAppViewer::pingMainloopTimeout(const std::string& state, F32 secs)
{
//	if(!restoreErrorTrap())
//	{
//		llwarns << "!!!!!!!!!!!!! Its an error trap!!!!" << state << llendl;
//	}
	
	if(mMainloopTimeout)
	{
		if(secs < 0.0f)
		{
			secs = gSavedSettings.getF32("MainloopTimeoutDefault");
		}

		mMainloopTimeout->setTimeout(secs);
		mMainloopTimeout->ping(state);
	}
}

void LLAppViewer::handleLoginComplete()
{
	gLoggedInTime.start();
	initMainloopTimeout("Mainloop Init");

	// Store some data to DebugInfo in case of a freeze.
	gDebugInfo["ClientInfo"]["Name"] = LLVersionInfo::getChannel();
// [SL:KB] - Patch: Viewer-CrashReporting | Checked: 2011-05-08 (Catznip-2.6.0a) | Added: Catznip-2.6.0a
	gDebugInfo["ClientInfo"]["Version"] = LLVersionInfo::getVersion();
	gDebugInfo["ClientInfo"]["Platform"] = LLVersionInfo::getBuildPlatform();
// [/SL:KB]
	gDebugInfo["ClientInfo"]["MajorVersion"] = LLVersionInfo::getMajor();
	gDebugInfo["ClientInfo"]["MinorVersion"] = LLVersionInfo::getMinor();
	gDebugInfo["ClientInfo"]["PatchVersion"] = LLVersionInfo::getPatch();
	gDebugInfo["ClientInfo"]["BuildVersion"] = LLVersionInfo::getBuild();

/*
	LLParcel* parcel = LLViewerParcelMgr::getInstance()->getAgentParcel();
	if ( parcel && parcel->getMusicURL()[0])
	{
		gDebugInfo["ParcelMusicURL"] = parcel->getMusicURL();
	}	
	if ( parcel && parcel->getMediaURL()[0])
	{
		gDebugInfo["ParcelMediaURL"] = parcel->getMediaURL();
	}
*/
	
//	gDebugInfo["SettingsFilename"] = gSavedSettings.getString("ClientSettingsFile");
// [SL:KB] - Patch: Viewer-CrashReporting | Checked: 2010-11-16 (Catznip-2.6.0a) | Added: Catznip-2.4.0b
	if (gCrashSettings.getBOOL("CrashSubmitSettings"))
	{
		// Only include settings.xml if the user consented
		gDebugInfo["SettingsFilename"] = gSavedSettings.getString("ClientSettingsFile");
	}
// [/SL:KB]
//	gDebugInfo["CAFilename"] = gDirUtilp->getCAFile();
//	gDebugInfo["ViewerExePath"] = gDirUtilp->getExecutablePathAndName();
//	gDebugInfo["CurrentPath"] = gDirUtilp->getCurPath();

// [SL:KB] - Patch: Viewer-CrashReporting | Checked: 2010-11-14 (Catznip-2.6.0a) | Added: Catznip-2.4.0a
	// Current host and region would expose too much information, but do track the last server version
	gDebugInfo["LastVersionChannel"] = gLastVersionChannel;
// [/SL:KB]
/*
	if(gAgent.getRegion())
	{
		gDebugInfo["CurrentSimHost"] = gAgent.getRegionHost().getHostName();
		gDebugInfo["CurrentRegion"] = gAgent.getRegion()->getName();
	}
*/

	if(LLAppViewer::instance()->mMainloopTimeout)
	{
		gDebugInfo["MainloopTimeoutState"] = LLAppViewer::instance()->mMainloopTimeout->getState();
	}

	mOnLoginCompleted();

//-TT Window Title Access
	std::string full_name;
	const LLSD login_response = LLLoginInstance::getInstance()->getResponse();
	if (login_response.has("first_name"))
	{
		full_name = login_response["first_name"].asString();
		LLStringUtil::replaceChar(full_name, '"', ' ');
		LLStringUtil::trim(full_name);

		if (login_response.has("last_name"))
		{
			std::string temp_string = login_response["last_name"].asString();
			LLStringUtil::replaceChar(temp_string, '"', ' ');
			LLStringUtil::trim(temp_string);
			full_name.append(" ").append(temp_string);
		}
	}
	if (!full_name.empty())
	{
		gWindowTitle += std::string(" - ") + full_name;
		gViewerWindow->getWindow()->setTitle(gWindowTitle);
	}
//-TT

	writeDebugInfo();
	
	//AO : Warn users cache purge will affect usability
	if (mPurgeCache)
	{
		LLNotificationsUtil::add("CacheEmpty");
	}
	// </AO>
	
	// we logged in successfully, so save settings on logout -Zi
	lldebugs << "Login successful, per account settings will be saved on logout." << llendl;
	mSavePerAccountSettings=TRUE;
}

// *TODO - generalize this and move DSO wrangling to a helper class -brad
void LLAppViewer::loadEventHostModule(S32 listen_port)
{
	std::string dso_name =
#if LL_WINDOWS
	    "lleventhost.dll";
#elif LL_DARWIN
	    "liblleventhost.dylib";
#else
	    "liblleventhost.so";
#endif

	std::string dso_path = gDirUtilp->findFile(dso_name,
		gDirUtilp->getAppRODataDir(),
		gDirUtilp->getExecutableDir());

	if(dso_path == "")
	{
		llerrs << "QAModeEventHost requested but module \"" << dso_name << "\" not found!" << llendl;
		return;
	}

	LL_INFOS("eventhost") << "Found lleventhost at '" << dso_path << "'" << LL_ENDL;
#if ! defined(LL_WINDOWS)
	{
		std::string outfile("/tmp/lleventhost.file.out");
		std::string command("file '" + dso_path + "' > '" + outfile + "' 2>&1");
		int rc = system(command.c_str());
		if (rc != 0)
		{
			LL_WARNS("eventhost") << command << " ==> " << rc << ':' << LL_ENDL;
		}
		else
		{
			LL_INFOS("eventhost") << command << ':' << LL_ENDL;
		}
		{
			std::ifstream reader(outfile.c_str());
			std::string line;
			while (std::getline(reader, line))
			{
				size_t len = line.length();
				if (len && line[len-1] == '\n')
					line.erase(len-1);
				LL_INFOS("eventhost") << line << LL_ENDL;
			}
		}
		remove(outfile.c_str());
	}
#endif // LL_WINDOWS

	apr_dso_handle_t * eventhost_dso_handle = NULL;
	apr_pool_t * eventhost_dso_memory_pool = NULL;

	//attempt to load the shared library
	apr_pool_create(&eventhost_dso_memory_pool, NULL);
	apr_status_t rv = apr_dso_load(&eventhost_dso_handle,
		dso_path.c_str(),
		eventhost_dso_memory_pool);
	llassert_always(! ll_apr_warn_status(rv, eventhost_dso_handle));
	llassert_always(eventhost_dso_handle != NULL);

	int (*ll_plugin_start_func)(LLSD const &) = NULL;
	rv = apr_dso_sym((apr_dso_handle_sym_t*)&ll_plugin_start_func, eventhost_dso_handle, "ll_plugin_start");

	llassert_always(! ll_apr_warn_status(rv, eventhost_dso_handle));
	llassert_always(ll_plugin_start_func != NULL);

	LLSD args;
	args["listen_port"] = listen_port;

	int status = ll_plugin_start_func(args);

	if(status != 0)
	{
		llerrs << "problem loading eventhost plugin, status: " << status << llendl;
	}

	mPlugins.insert(eventhost_dso_handle);
}

void LLAppViewer::launchUpdater()
{
		LLSD query_map = LLSD::emptyMap();
	// *TODO place os string in a global constant
#if LL_WINDOWS  
	query_map["os"] = "win";
#elif LL_DARWIN
	query_map["os"] = "mac";
#elif LL_LINUX
	query_map["os"] = "lnx";
#elif LL_SOLARIS
	query_map["os"] = "sol";
#endif
	// *TODO change userserver to be grid on both viewer and sim, since
	// userserver no longer exists.
	query_map["userserver"] = LLGridManager::getInstance()->getGridLabel();
	query_map["channel"] = LLVersionInfo::getChannel();
	// *TODO constantize this guy
	// *NOTE: This URL is also used in win_setup/lldownloader.cpp
	LLURI update_url = LLURI::buildHTTP("phoenixviewer.com", 80, "update.php", query_map);
	
	if(LLAppViewer::sUpdaterInfo)
	{
		delete LLAppViewer::sUpdaterInfo;
	}
	LLAppViewer::sUpdaterInfo = new LLAppViewer::LLUpdaterInfo() ;

	// if a sim name was passed in via command line parameter (typically through a SLURL)
	if ( LLStartUp::getStartSLURL().getType() == LLSLURL::LOCATION )
	{
		// record the location to start at next time
		gSavedSettings.setString( "NextLoginLocation", LLStartUp::getStartSLURL().getSLURLString()); 
	};

#if LL_WINDOWS
	LLAppViewer::sUpdaterInfo->mUpdateExePath = gDirUtilp->getTempFilename();
	if (LLAppViewer::sUpdaterInfo->mUpdateExePath.empty())
	{
		delete LLAppViewer::sUpdaterInfo ;
		LLAppViewer::sUpdaterInfo = NULL ;

		// We're hosed, bail
		LL_WARNS("AppInit") << "LLDir::getTempFilename() failed" << LL_ENDL;
		return;
	}

	LLAppViewer::sUpdaterInfo->mUpdateExePath += ".exe";

	std::string updater_source = gDirUtilp->getAppRODataDir();
	updater_source += gDirUtilp->getDirDelimiter();
	updater_source += "updater.exe";

	LL_DEBUGS("AppInit") << "Calling CopyFile source: " << updater_source
			<< " dest: " << LLAppViewer::sUpdaterInfo->mUpdateExePath
			<< LL_ENDL;


	if (!CopyFileA(updater_source.c_str(), LLAppViewer::sUpdaterInfo->mUpdateExePath.c_str(), FALSE))
	{
		delete LLAppViewer::sUpdaterInfo ;
		LLAppViewer::sUpdaterInfo = NULL ;

		LL_WARNS("AppInit") << "Unable to copy the updater!" << LL_ENDL;

		return;
	}

	LLAppViewer::sUpdaterInfo->mParams << "-url \"" << update_url.asString() << "\"";

	LL_DEBUGS("AppInit") << "Calling updater: " << LLAppViewer::sUpdaterInfo->mUpdateExePath << " " << LLAppViewer::sUpdaterInfo->mParams.str() << LL_ENDL;

	//Explicitly remove the marker file, otherwise we pass the lock onto the child process and things get weird.
	LLAppViewer::instance()->removeMarkerFile(); // In case updater fails

	// *NOTE:Mani The updater is spawned as the last thing before the WinMain exit.
	// see LLAppViewerWin32.cpp
	
#elif LL_DARWIN
	LLAppViewer::sUpdaterInfo->mUpdateExePath = "'";
	LLAppViewer::sUpdaterInfo->mUpdateExePath += gDirUtilp->getAppRODataDir();
	LLAppViewer::sUpdaterInfo->mUpdateExePath += "/mac-updater.app/Contents/MacOS/mac-updater' -url \"";
	LLAppViewer::sUpdaterInfo->mUpdateExePath += update_url.asString();
	LLAppViewer::sUpdaterInfo->mUpdateExePath += "\" -name \"";
	LLAppViewer::sUpdaterInfo->mUpdateExePath += LLAppViewer::instance()->getSecondLifeTitle();
        LLAppViewer::sUpdaterInfo->mUpdateExePath += "\" -bundleid \"";
        LLAppViewer::sUpdaterInfo->mUpdateExePath += LL_VERSION_BUNDLE_ID;
	LLAppViewer::sUpdaterInfo->mUpdateExePath += "\" &";

	LL_DEBUGS("AppInit") << "Calling updater: " << LLAppViewer::sUpdaterInfo->mUpdateExePath << LL_ENDL;

	// Run the auto-updater.
	system(LLAppViewer::sUpdaterInfo->mUpdateExePath.c_str()); /* Flawfinder: ignore */

#elif (LL_LINUX || LL_SOLARIS) && LL_GTK
	// we tell the updater where to find the xml containing string
	// translations which it can use for its own UI
	std::string xml_strings_file = "strings.xml";
	std::vector<std::string> xui_path_vec = LLUI::getXUIPaths();
	std::string xml_search_paths;
	std::vector<std::string>::const_iterator iter;
	// build comma-delimited list of xml paths to pass to updater
	for (iter = xui_path_vec.begin(); iter != xui_path_vec.end(); )
	{
		std::string this_skin_dir = gDirUtilp->getDefaultSkinDir()
			+ gDirUtilp->getDirDelimiter()
			+ (*iter);
		llinfos << "Got a XUI path: " << this_skin_dir << llendl;
		xml_search_paths.append(this_skin_dir);
		++iter;
		if (iter != xui_path_vec.end())
			xml_search_paths.append(","); // comma-delimit
	}
	// build the overall command-line to run the updater correctly
	LLAppViewer::sUpdaterInfo->mUpdateExePath = 
		gDirUtilp->getExecutableDir() + "/" + "linux-updater.bin" + 
		" --url \"" + update_url.asString() + "\"" +
		" --name \"" + LLAppViewer::instance()->getSecondLifeTitle() + "\"" +
		" --dest \"" + gDirUtilp->getAppRODataDir() + "\"" +
		" --stringsdir \"" + xml_search_paths + "\"" +
		" --stringsfile \"" + xml_strings_file + "\"";

	LL_INFOS("AppInit") << "Calling updater: " 
			    << LLAppViewer::sUpdaterInfo->mUpdateExePath << LL_ENDL;

	// *TODO: we could use the gdk equivalent to ensure the updater
	// gets started on the same screen.
	GError *error = NULL;
	if (!g_spawn_command_line_async(LLAppViewer::sUpdaterInfo->mUpdateExePath.c_str(), &error))
	{
		llerrs << "Failed to launch updater: "
		       << error->message
		       << llendl;
	}
	if (error) {
		g_error_free(error);
	}
#else
	OSMessageBox(LLTrans::getString("MBNoAutoUpdate"), LLStringUtil::null, OSMB_OK);
#endif

	// *REMOVE:Mani - Saving for reference...
	// LLAppViewer::instance()->forceQuit();
}


//virtual
void LLAppViewer::setMasterSystemAudioMute(bool mute)
{
	gSavedSettings.setBOOL("MuteAudio", mute);
}

//virtual
bool LLAppViewer::getMasterSystemAudioMute()
{
	return gSavedSettings.getBOOL("MuteAudio");
}

//----------------------------------------------------------------------------
// Metrics-related methods (static and otherwise)
//----------------------------------------------------------------------------

/**
 * LLViewerAssetStats collects data on a per-region (as defined by the agent's
 * location) so we need to tell it about region changes which become a kind of
 * hidden variable/global state in the collectors.  For collectors not running
 * on the main thread, we need to send a message to move the data over safely
 * and cheaply (amortized over a run).
 */
void LLAppViewer::metricsUpdateRegion(U64 region_handle)
{
	if (0 != region_handle)
	{
		LLViewerAssetStatsFF::set_region_main(region_handle);
		if (LLAppViewer::sTextureFetch)
		{
			// Send a region update message into 'thread1' to get the new region.
			LLAppViewer::sTextureFetch->commandSetRegion(region_handle);
		}
		else
		{
			// No 'thread1', a.k.a. TextureFetch, so update directly
			LLViewerAssetStatsFF::set_region_thread1(region_handle);
		}
	}
}


/**
 * Attempts to start a multi-threaded metrics report to be sent back to
 * the grid for consumption.
 */
void LLAppViewer::metricsSend(bool enable_reporting)
{
	if (! gViewerAssetStatsMain)
		return;

	if (LLAppViewer::sTextureFetch)
	{
		LLViewerRegion * regionp = gAgent.getRegion();

		if (enable_reporting && regionp)
		{
			std::string	caps_url = regionp->getCapability("ViewerMetrics");

			// Make a copy of the main stats to send into another thread.
			// Receiving thread takes ownership.
			LLViewerAssetStats * main_stats(new LLViewerAssetStats(*gViewerAssetStatsMain));
			
			// Send a report request into 'thread1' to get the rest of the data
			// and provide some additional parameters while here.
			LLAppViewer::sTextureFetch->commandSendMetrics(caps_url,
														   gAgentSessionID,
														   gAgentID,
														   main_stats);
			main_stats = 0;		// Ownership transferred
		}
		else
		{
			LLAppViewer::sTextureFetch->commandDataBreak();
		}
	}

	// Reset even if we can't report.  Rather than gather up a huge chunk of
	// data, we'll keep to our sampling interval and retain the data
	// resolution in time.
	gViewerAssetStatsMain->reset();
}
<|MERGE_RESOLUTION|>--- conflicted
+++ resolved
@@ -3661,19 +3661,6 @@
 		{
 			sendLogoutRequest();
 		}
-<<<<<<< HEAD
-		else if(LLStartUp::getStartupState() == STATE_STARTED) // LO: Fix for FIRE-2613: sidebar tabs and floaters not remembering being open/torn off
-		{
-			if (gFloaterView)
-			{
-				// application is quitting
-				gFloaterView->closeAllChildren(true);
-			}
-
-			//			LLSideTray::getInstance()->notifyChildren(LLSD().with("request","quit")); ND_MERGE
-		} // ~LO
-=======
->>>>>>> 25376b5b
 		
 		// Quit immediately
 		forceQuit();
@@ -4167,16 +4154,6 @@
 
 	if (1 == option)
 	{
-<<<<<<< HEAD
-		if (gFloaterView)
-		{
-			// application is quitting
-			gFloaterView->closeAllChildren(true);
-		}
-
-		//		LLSideTray::getInstance()->notifyChildren(LLSD().with("request","quit")); ND_MERGE
-=======
->>>>>>> 25376b5b
         LLAppViewer::instance()->forceQuit();
 	}
 	return false;
@@ -4185,16 +4162,6 @@
 // Callback from an early disconnect dialog, force an exit
 bool finish_forced_disconnect(const LLSD& notification, const LLSD& response)
 {
-<<<<<<< HEAD
-	if (gFloaterView)
-	{
-		// application is quitting
-		gFloaterView->closeAllChildren(true);
-	}
-
-	//	LLSideTray::getInstance()->notifyChildren(LLSD().with("request","quit")); ND_MERGE
-=======
->>>>>>> 25376b5b
 	LLAppViewer::instance()->forceQuit();
 	return false;
 }
