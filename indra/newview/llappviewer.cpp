--- conflicted
+++ resolved
@@ -781,13 +781,9 @@
 	mUpdater(new LLUpdaterService()),
 	mSettingsLocationList(NULL),
 	mIsFirstRun(false),
-<<<<<<< HEAD
 	mMinMicroSecPerFrame(0.f),
 	mSaveSettingsOnExit(true),		// <FS:Zi> Backup Settings
 	mPurgeTextures(false) // <FS:Ansariel> FIRE-13066
-=======
-	mMinMicroSecPerFrame(0.f)
->>>>>>> a5660211
 {
 	if(NULL != sInstance)
 	{
@@ -1552,14 +1548,11 @@
 	LLEventPump& mainloop(LLEventPumps::instance().obtain("mainloop"));
 	LLSD newFrame;
 
-<<<<<<< HEAD
 	// <FS:Ansariel> MaxFPS Viewer-Chui merge error
 	LLTimer periodicRenderingTimer;
 	BOOL restore_rendering_masks = FALSE;
 	// </FS:Ansariel> MaxFPS Viewer-Chui merge error
 
-=======
->>>>>>> a5660211
 	//LLPrivateMemoryPoolTester::getInstance()->run(false) ;
 	//LLPrivateMemoryPoolTester::getInstance()->run(true) ;
 	//LLPrivateMemoryPoolTester::destroy() ;
@@ -1690,16 +1683,11 @@
 				gGLActive = TRUE;
 
 				static U64 last_call = 0;
-<<<<<<< HEAD
 				// <FS:Ansariel> MaxFPS improvement
-				//if (LLStartUp::getStartupState() == STATE_STARTED
+				//if (!gTeleportDisplay)
 				static LLCachedControl<bool> fsLimitFramerate(gSavedSettings, "FSLimitFramerate");
-				if (fsLimitFramerate && LLStartUp::getStartupState() == STATE_STARTED
+				if (fsLimitFramerate && !gTeleportDisplay)
 				// </FS:Ansariel>
-					&& !gTeleportDisplay)
-=======
-				if (!gTeleportDisplay)
->>>>>>> a5660211
 				{
 					// Frame/draw throttling
 					U64 elapsed_time = LLTimer::getTotalTime() - last_call;
