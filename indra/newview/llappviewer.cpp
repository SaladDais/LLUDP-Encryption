--- conflicted
+++ resolved
@@ -140,13 +140,9 @@
 #include "llleap.h"
 #include "stringize.h"
 #include "llcoros.h"
-<<<<<<< HEAD
-#include "cef/llceflib.h"
-=======
 #if !LL_LINUX
 #include "cef/llceflib.h"
 #endif
->>>>>>> ce1ad143
 
 // Third party library includes
 #include <boost/bind.hpp>
@@ -3997,15 +3993,11 @@
 		info["VOICE_VERSION"] = LLTrans::getString("NotConnected");
 	}
 
-<<<<<<< HEAD
-	info["LLCEFLIB_VERSION"] = LLCEFLIB_VERSION;
-=======
 #if !LL_LINUX
 	info["LLCEFLIB_VERSION"] = LLCEFLIB_VERSION;
 #else
 	info["LLCEFLIB_VERSION"] = "Undefined";
 #endif
->>>>>>> ce1ad143
 
 	// <FS:ND> Use the total accumulated samples.
 	//S32 packets_in = LLViewerStats::instance().getRecording().getSum(LLStatViewer::PACKETS_IN);
