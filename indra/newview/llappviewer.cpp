--- conflicted
+++ resolved
@@ -140,14 +140,10 @@
 #include "llcoros.h"
 //#if !LL_LINUX
 #include "cef/llceflib.h"
-<<<<<<< HEAD
-//#endif
-=======
 #if LL_WINDOWS
 #include "vlc/libvlc_version.h"
 #endif // LL_WINDOWS
-#endif // LL_LINUX
->>>>>>> 282956e7
+//#endif // LL_LINUX
 
 // Third party library includes
 #include <boost/bind.hpp>
@@ -3957,28 +3953,9 @@
 	}
 //#if !LL_LINUX
 	info["LLCEFLIB_VERSION"] = LLCEFLIB_VERSION;
-<<<<<<< HEAD
 //#else
 //	info["LLCEFLIB_VERSION"] = "Undefined";
 //#endif
-=======
-#else
-	info["LLCEFLIB_VERSION"] = "Undefined";
-
-#endif
-
-#if LL_WINDOWS
-	std::ostringstream ver_codec;
-	ver_codec << LIBVLC_VERSION_MAJOR;
-	ver_codec << ".";
-	ver_codec << LIBVLC_VERSION_MINOR;
-	ver_codec << ".";
-	ver_codec << LIBVLC_VERSION_REVISION;
-	info["LIBVLC_VERSION"] = ver_codec.str();
-#else
-	info["LIBVLC_VERSION"] = "Undefined";
-#endif
->>>>>>> 282956e7
 
 #if defined( FS_CEFLIB_VERSION ) && FS_CEFLIB_VERSION >= 6
 	{
