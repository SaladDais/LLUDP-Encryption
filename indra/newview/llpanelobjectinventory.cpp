/**
 * @file llsidepanelinventory.cpp
 * @brief LLPanelObjectInventory class implementation
 *
 * $LicenseInfo:firstyear=2002&license=viewerlgpl$
 * Second Life Viewer Source Code
 * Copyright (C) 2010, Linden Research, Inc.
 * 
 * This library is free software; you can redistribute it and/or
 * modify it under the terms of the GNU Lesser General Public
 * License as published by the Free Software Foundation;
 * version 2.1 of the License only.
 * 
 * This library is distributed in the hope that it will be useful,
 * but WITHOUT ANY WARRANTY; without even the implied warranty of
 * MERCHANTABILITY or FITNESS FOR A PARTICULAR PURPOSE.  See the GNU
 * Lesser General Public License for more details.
 * 
 * You should have received a copy of the GNU Lesser General Public
 * License along with this library; if not, write to the Free Software
 * Foundation, Inc., 51 Franklin Street, Fifth Floor, Boston, MA  02110-1301  USA
 * 
 * Linden Research, Inc., 945 Battery Street, San Francisco, CA  94111  USA
 * $/LicenseInfo$
 */

//*****************************************************************************
//
// Implementation of the panel inventory - used to view and control a
// task's inventory.
//
//*****************************************************************************

#include "llviewerprecompiledheaders.h"

#include "llpanelobjectinventory.h"

#include "llmenugl.h"
#include "llnotificationsutil.h"
#include "roles_constants.h"

#include "llagent.h"
#include "llavataractions.h"
#include "llcallbacklist.h"
#include "llbuycurrencyhtml.h"
#include "llfloaterreg.h"
#include "llfolderview.h"
#include "llinventorybridge.h"
#include "llinventorydefines.h"
#include "llinventoryicon.h"
#include "llinventoryfilter.h"
#include "llinventoryfunctions.h"
#include "llpreviewanim.h"
#include "llpreviewgesture.h"
#include "llpreviewnotecard.h"
#include "llpreviewscript.h"
#include "llpreviewsound.h"
#include "llpreviewtexture.h"
#include "llscrollcontainer.h"
#include "llselectmgr.h"
#include "llstatusbar.h"
#include "lltooldraganddrop.h"
#include "lltrans.h"
#include "llviewerassettype.h"
#include "llviewerinventory.h"
#include "llviewerregion.h"
#include "llviewerobjectlist.h"
#include "llviewermessage.h"
// [RLVa:KB] - Checked: 2011-05-22 (RLVa-1.3.1a)
#include "rlvhandler.h"
#include "rlvlocks.h"
// [/RLVa:KB]

const LLColor4U DEFAULT_WHITE(255, 255, 255);

///----------------------------------------------------------------------------
/// Class LLTaskInvFVBridge
///----------------------------------------------------------------------------

class LLTaskInvFVBridge : public LLFolderViewModelItemInventory
{
protected:
	LLUUID mUUID;
	std::string mName;
	mutable std::string mDisplayName;
	mutable std::string mSearchableName;
	LLPanelObjectInventory* mPanel;
	U32 mFlags;
	LLAssetType::EType mAssetType;	
	LLInventoryType::EType mInventoryType;

	LLInventoryObject* findInvObject() const;
	LLInventoryItem* findItem() const;

public:
	LLTaskInvFVBridge(LLPanelObjectInventory* panel,
					  const LLUUID& uuid,
					  const std::string& name,
					  U32 flags=0);
	virtual ~LLTaskInvFVBridge() {}

	virtual LLFontGL::StyleFlags getLabelStyle() const { return LLFontGL::NORMAL; }
	virtual std::string getLabelSuffix() const { return LLStringUtil::null; }

	static LLTaskInvFVBridge* createObjectBridge(LLPanelObjectInventory* panel,
												 LLInventoryObject* object);
	void showProperties();
	void buyItem();
	S32 getPrice();
	static bool commitBuyItem(const LLSD& notification, const LLSD& response);

	// LLFolderViewModelItemInventory functionality
	virtual const std::string& getName() const;
	virtual const std::string& getDisplayName() const;
	virtual const std::string& getSearchableName() const;

	virtual PermissionMask getPermissionMask() const { return PERM_NONE; }
	/*virtual*/ LLFolderType::EType getPreferredType() const { return LLFolderType::FT_NONE; }
	virtual const LLUUID& getUUID() const { return mUUID; }
	virtual time_t getCreationDate() const;
	virtual void setCreationDate(time_t creation_date_utc);

	virtual LLUIImagePtr getIcon() const;
	virtual void openItem();
	virtual BOOL canOpenItem() const { return FALSE; }
	virtual void closeItem() {}
	virtual void selectItem() {}
	virtual BOOL isItemRenameable() const;
	virtual BOOL renameItem(const std::string& new_name);
	virtual BOOL isItemMovable() const;
	virtual BOOL isItemRemovable() const;
	virtual BOOL removeItem();
	virtual void removeBatch(std::vector<LLFolderViewModelItem*>& batch);
	virtual void move(LLFolderViewModelItem* parent_listener);	
	virtual BOOL isItemCopyable() const;
	virtual BOOL copyToClipboard() const;
	virtual BOOL cutToClipboard() const;
	virtual BOOL isClipboardPasteable() const;
	virtual void pasteFromClipboard();
	virtual void pasteLinkFromClipboard();
	virtual void buildContextMenu(LLMenuGL& menu, U32 flags);
	virtual void performAction(LLInventoryModel* model, std::string action);
	virtual BOOL isUpToDate() const { return TRUE; }
	virtual bool hasChildren() const { return FALSE; }
	virtual LLInventoryType::EType getInventoryType() const { return LLInventoryType::IT_NONE; }
	virtual LLWearableType::EType getWearableType() const { return LLWearableType::WT_NONE; }
	virtual EInventorySortGroup getSortGroup() const { return SG_ITEM; }
	virtual LLInventoryObject* getInventoryObject() const { return findInvObject(); }


	// LLDragAndDropBridge functionality
	virtual LLToolDragAndDrop::ESource getDragSource() const { return LLToolDragAndDrop::SOURCE_WORLD; }
	virtual BOOL startDrag(EDragAndDropType* type, LLUUID* id) const;
	virtual BOOL dragOrDrop(MASK mask, BOOL drop,
							EDragAndDropType cargo_type,
							void* cargo_data,
							std::string& tooltip_msg);
};

LLTaskInvFVBridge::LLTaskInvFVBridge(
	LLPanelObjectInventory* panel,
	const LLUUID& uuid,
	const std::string& name,
	U32 flags)
:	LLFolderViewModelItemInventory(panel->getRootViewModel()),
	mUUID(uuid),
	mName(name),
	mPanel(panel),
	mFlags(flags),
	mAssetType(LLAssetType::AT_NONE),
	mInventoryType(LLInventoryType::IT_NONE)
{
	const LLInventoryItem *item = findItem();
	if (item)
	{
		mAssetType = item->getType();
		mInventoryType = item->getInventoryType();
	}
}

LLInventoryObject* LLTaskInvFVBridge::findInvObject() const
{
	LLViewerObject* object = gObjectList.findObject(mPanel->getTaskUUID());
	if (object)
	{
		return object->getInventoryObject(mUUID);
	}
	return NULL;
}


LLInventoryItem* LLTaskInvFVBridge::findItem() const
{
	return dynamic_cast<LLInventoryItem*>(findInvObject());
}

void LLTaskInvFVBridge::showProperties()
{
	show_task_item_profile(mUUID, mPanel->getTaskUUID());
}

struct LLBuyInvItemData
{
	LLUUID mTaskID;
	LLUUID mItemID;
	LLAssetType::EType mType;

	LLBuyInvItemData(const LLUUID& task,
					 const LLUUID& item,
					 LLAssetType::EType type) :
		mTaskID(task), mItemID(item), mType(type)
	{}
};

void LLTaskInvFVBridge::buyItem()
{
	LL_INFOS() << "LLTaskInvFVBridge::buyItem()" << LL_ENDL;
	LLInventoryItem* item = findItem();
	if(!item || !item->getSaleInfo().isForSale()) return;
	LLBuyInvItemData* inv = new LLBuyInvItemData(mPanel->getTaskUUID(),
												 mUUID,
												 item->getType());

	const LLSaleInfo& sale_info = item->getSaleInfo();
	const LLPermissions& perm = item->getPermissions();
	const std::string owner_name; // no owner name currently... FIXME?

	LLViewerObject* obj;
	if( ( obj = gObjectList.findObject( mPanel->getTaskUUID() ) ) && obj->isAttachment() )
	{
		LLNotificationsUtil::add("Cannot_Purchase_an_Attachment");
		LL_INFOS() << "Attempt to purchase an attachment" << LL_ENDL;
		delete inv;
	}
	else
	{
        LLSD args;
        args["PRICE"] = llformat("%d",sale_info.getSalePrice());
        args["OWNER"] = owner_name;
        if (sale_info.getSaleType() != LLSaleInfo::FS_CONTENTS)
        {
        	U32 next_owner_mask = perm.getMaskNextOwner();
        	args["MODIFYPERM"] = LLTrans::getString((next_owner_mask & PERM_MODIFY) ? "PermYes" : "PermNo");
        	args["COPYPERM"] = LLTrans::getString((next_owner_mask & PERM_COPY) ? "PermYes" : "PermNo");
        	args["RESELLPERM"] = LLTrans::getString((next_owner_mask & PERM_TRANSFER) ? "PermYes" : "PermNo");
        }

		std::string alertdesc;
       	switch(sale_info.getSaleType())
       	{
       	  case LLSaleInfo::FS_ORIGINAL:
       		alertdesc = owner_name.empty() ? "BuyOriginalNoOwner" : "BuyOriginal";
       		break;
       	  case LLSaleInfo::FS_CONTENTS:
       		alertdesc = owner_name.empty() ? "BuyContentsNoOwner" : "BuyContents";
       		break;
		  case LLSaleInfo::FS_COPY:
       	  default:
       		alertdesc = owner_name.empty() ? "BuyCopyNoOwner" : "BuyCopy";
       		break;
       	}

		LLSD payload;
		payload["task_id"] = inv->mTaskID;
		payload["item_id"] = inv->mItemID;
		payload["type"] = inv->mType;
		LLNotificationsUtil::add(alertdesc, args, payload, LLTaskInvFVBridge::commitBuyItem);
	}
}

S32 LLTaskInvFVBridge::getPrice()
{
	LLInventoryItem* item = findItem();
	if(item)
	{
		return item->getSaleInfo().getSalePrice();
	}
	else
	{
		return -1;
	}
}

// static
bool LLTaskInvFVBridge::commitBuyItem(const LLSD& notification, const LLSD& response)
{
	S32 option = LLNotificationsUtil::getSelectedOption(notification, response);
	if(0 == option)
	{
		LLViewerObject* object = gObjectList.findObject(notification["payload"]["task_id"].asUUID());
		if(!object || !object->getRegion()) return false;


		LLMessageSystem* msg = gMessageSystem;
		msg->newMessageFast(_PREHASH_BuyObjectInventory);
		msg->nextBlockFast(_PREHASH_AgentData);
		msg->addUUIDFast(_PREHASH_AgentID, gAgent.getID());
		msg->addUUIDFast(_PREHASH_SessionID, gAgent.getSessionID());
		msg->nextBlockFast(_PREHASH_Data);
		msg->addUUIDFast(_PREHASH_ObjectID, notification["payload"]["task_id"].asUUID());
		msg->addUUIDFast(_PREHASH_ItemID, notification["payload"]["item_id"].asUUID());
		msg->addUUIDFast(_PREHASH_FolderID,
			gInventory.findCategoryUUIDForType((LLFolderType::EType)notification["payload"]["type"].asInteger()));
		msg->sendReliable(object->getRegion()->getHost());
	}
	return false;
}

const std::string& LLTaskInvFVBridge::getName() const
{
	return mName;
}

const std::string& LLTaskInvFVBridge::getDisplayName() const
{
	LLInventoryItem* item = findItem();

	if(item)
	{
		mDisplayName.assign(item->getName());

		// Localize "New Script", "New Script 1", "New Script 2", etc.
		if (item->getType() == LLAssetType::AT_LSL_TEXT &&
			LLStringUtil::startsWith(item->getName(), "New Script"))
		{
			LLStringUtil::replaceString(mDisplayName, "New Script", LLTrans::getString("PanelContentsNewScript"));
		}

		const LLPermissions& perm(item->getPermissions());
		BOOL copy = gAgent.allowOperation(PERM_COPY, perm, GP_OBJECT_MANIPULATE);
		BOOL mod  = gAgent.allowOperation(PERM_MODIFY, perm, GP_OBJECT_MANIPULATE);
		BOOL xfer = gAgent.allowOperation(PERM_TRANSFER, perm, GP_OBJECT_MANIPULATE);

		if(!copy)
		{
			mDisplayName.append(LLTrans::getString("no_copy"));
		}
		if(!mod)
		{
			mDisplayName.append(LLTrans::getString("no_modify"));
		}
		if(!xfer)
		{
			mDisplayName.append(LLTrans::getString("no_transfer"));
		}
	}

	mSearchableName.assign(mDisplayName + getLabelSuffix());

	return mDisplayName;
}

const std::string& LLTaskInvFVBridge::getSearchableName() const
{
	return mSearchableName;
}


// BUG: No creation dates for task inventory
time_t LLTaskInvFVBridge::getCreationDate() const
{
	return 0;
}

void LLTaskInvFVBridge::setCreationDate(time_t creation_date_utc)
{}


LLUIImagePtr LLTaskInvFVBridge::getIcon() const
{
	const BOOL item_is_multi = (mFlags & LLInventoryItemFlags::II_FLAGS_OBJECT_HAS_MULTIPLE_ITEMS);

	return LLInventoryIcon::getIcon(mAssetType, mInventoryType, 0, item_is_multi );
}

void LLTaskInvFVBridge::openItem()
{
	// no-op.
	LL_DEBUGS() << "LLTaskInvFVBridge::openItem()" << LL_ENDL;
}

BOOL LLTaskInvFVBridge::isItemRenameable() const
{
// [RLVa:KB] - Checked: 2010-09-28 (RLVa-1.2.1f) | Modified: RLVa-1.0.5a
	LLViewerObject* object = gObjectList.findObject(mPanel->getTaskUUID());
	if ( (rlv_handler_t::isEnabled()) && (object) && (gRlvAttachmentLocks.isLockedAttachment(object->getRootEdit())) )
	{
		return FALSE;
	}
// [/RLVa:KB]

	if(gAgent.isGodlike()) return TRUE;
//	LLViewerObject* object = gObjectList.findObject(mPanel->getTaskUUID());
	if(object)
	{
		LLInventoryItem* item = (LLInventoryItem*)(object->getInventoryObject(mUUID));
		if(item && gAgent.allowOperation(PERM_MODIFY, item->getPermissions(),
										 GP_OBJECT_MANIPULATE, GOD_LIKE))
		{
			return TRUE;
		}
	}
	return FALSE;
}

BOOL LLTaskInvFVBridge::renameItem(const std::string& new_name)
{
// [RLVa:KB] - Checked: 2010-09-28 (RLVa-1.2.1f) | Modified: RLVa-1.0.5a
	LLViewerObject* object = gObjectList.findObject(mPanel->getTaskUUID());
	if ( (rlv_handler_t::isEnabled()) && (object) && (gRlvAttachmentLocks.isLockedAttachment(object->getRootEdit())) )
	{
		return FALSE;
	}
// [/RLVa:KB]

//	LLViewerObject* object = gObjectList.findObject(mPanel->getTaskUUID());
	if(object)
	{
		LLViewerInventoryItem* item = NULL;
		item = (LLViewerInventoryItem*)object->getInventoryObject(mUUID);
		if(item && (gAgent.allowOperation(PERM_MODIFY, item->getPermissions(),
										GP_OBJECT_MANIPULATE, GOD_LIKE)))
		{
			LLPointer<LLViewerInventoryItem> new_item = new LLViewerInventoryItem(item);
			new_item->rename(new_name);
			object->updateInventory(
				new_item,
				TASK_INVENTORY_ITEM_KEY,
				false);
		}
	}
	return TRUE;
}

BOOL LLTaskInvFVBridge::isItemMovable() const
{
	//LLViewerObject* object = gObjectList.findObject(mPanel->getTaskUUID());
	//if(object && (object->permModify() || gAgent.isGodlike()))
	//{
	//	return TRUE;
	//}
	//return FALSE;
// [RLVa:KB] - Checked: 2010-04-01 (RLVa-1.2.0c) | Modified: RLVa-1.0.5a
	if (rlv_handler_t::isEnabled())
	{
		const LLViewerObject* pObj = gObjectList.findObject(mPanel->getTaskUUID());
		if (pObj)
		{
			if (gRlvAttachmentLocks.isLockedAttachment(pObj->getRootEdit()))
			{
				return FALSE;
			}
			else if ( (gRlvHandler.hasBehaviour(RLV_BHVR_UNSIT)) || (gRlvHandler.hasBehaviour(RLV_BHVR_SITTP)) )
			{
				if ( (isAgentAvatarValid()) && (gAgentAvatarp->isSitting()) && (gAgentAvatarp->getRoot() == pObj->getRootEdit()) )
					return FALSE;
			}
		}
	}
// [/RLVa:KB]
	return TRUE;
}

BOOL LLTaskInvFVBridge::isItemRemovable() const
{
	const LLViewerObject* object = gObjectList.findObject(mPanel->getTaskUUID());
// [RLVa:KB] - Checked: 2010-04-01 (RLVa-1.2.0c) | Modified: RLVa-1.0.5a
	if ( (object) && (rlv_handler_t::isEnabled()) )
	{
		if (gRlvAttachmentLocks.isLockedAttachment(object->getRootEdit()))
		{
			return FALSE;
		}
		else if ( (gRlvHandler.hasBehaviour(RLV_BHVR_UNSIT)) || (gRlvHandler.hasBehaviour(RLV_BHVR_SITTP)) )
		{
			if ( (isAgentAvatarValid()) && (gAgentAvatarp->isSitting()) && (gAgentAvatarp->getRoot() == object->getRootEdit()) )
				return FALSE;
		}
	}
// [/RLVa:KB]

	if(object
	   && (object->permModify() || object->permYouOwner()))
	{
		return TRUE;
	}
	return FALSE;
}

bool remove_task_inventory_callback(const LLSD& notification, const LLSD& response, LLPanelObjectInventory* panel)
{
	S32 option = LLNotificationsUtil::getSelectedOption(notification, response);
	LLViewerObject* object = gObjectList.findObject(notification["payload"]["task_id"].asUUID());
	if(option == 0 && object)
	{
		// yes
		LLSD::array_const_iterator list_end = notification["payload"]["inventory_ids"].endArray();
		for (LLSD::array_const_iterator list_it = notification["payload"]["inventory_ids"].beginArray();
			list_it != list_end; 
			++list_it)
		{
			object->removeInventory(list_it->asUUID());
		}

		// refresh the UI.
		panel->refresh();
	}
	return false;
}

// helper for remove
// ! REFACTOR ! two_uuids_list_t is also defined in llinventorybridge.h, but differently.
typedef std::pair<LLUUID, std::list<LLUUID> > panel_two_uuids_list_t;
typedef std::pair<LLPanelObjectInventory*, panel_two_uuids_list_t> remove_data_t;
BOOL LLTaskInvFVBridge::removeItem()
{
	if(isItemRemovable() && mPanel)
	{
		LLViewerObject* object = gObjectList.findObject(mPanel->getTaskUUID());
		if(object)
		{
			if(object->permModify())
			{
				// just do it.
				object->removeInventory(mUUID);
				return TRUE;
			}
			else
			{
				LLSD payload;
				payload["task_id"] = mPanel->getTaskUUID();
				payload["inventory_ids"].append(mUUID);
				LLNotificationsUtil::add("RemoveItemWarn", LLSD(), payload, boost::bind(&remove_task_inventory_callback, _1, _2, mPanel));
				return FALSE;
			}
		}
	}
	return FALSE;
}

void   LLTaskInvFVBridge::removeBatch(std::vector<LLFolderViewModelItem*>& batch)
{
	if (!mPanel)
	{
		return;
	}

	LLViewerObject* object = gObjectList.findObject(mPanel->getTaskUUID());
	if (!object)
	{
		return;
	}

	if (!object->permModify())
	{
		LLSD payload;
		payload["task_id"] = mPanel->getTaskUUID();
		for (S32 i = 0; i < (S32)batch.size(); i++)
		{
			LLTaskInvFVBridge* itemp = (LLTaskInvFVBridge*)batch[i];
			payload["inventory_ids"].append(itemp->getUUID());
		}
		LLNotificationsUtil::add("RemoveItemWarn", LLSD(), payload, boost::bind(&remove_task_inventory_callback, _1, _2, mPanel));
		
	}
	else
	{
		for (S32 i = 0; i < (S32)batch.size(); i++)
		{
			LLTaskInvFVBridge* itemp = (LLTaskInvFVBridge*)batch[i];

			if(itemp->isItemRemovable())
			{
				// just do it.
				object->removeInventory(itemp->getUUID());
			}
		}
	}
}

void LLTaskInvFVBridge::move(LLFolderViewModelItem* parent_listener)
{
}

BOOL LLTaskInvFVBridge::isItemCopyable() const
{
	LLInventoryItem* item = findItem();
	if(!item) return FALSE;
	return gAgent.allowOperation(PERM_COPY, item->getPermissions(),
								GP_OBJECT_MANIPULATE);
}

BOOL LLTaskInvFVBridge::copyToClipboard() const
{
	return FALSE;
}

BOOL LLTaskInvFVBridge::cutToClipboard() const
{
	return FALSE;
}

BOOL LLTaskInvFVBridge::isClipboardPasteable() const
{
	return FALSE;
}

void LLTaskInvFVBridge::pasteFromClipboard()
{
}

void LLTaskInvFVBridge::pasteLinkFromClipboard()
{
}

BOOL LLTaskInvFVBridge::startDrag(EDragAndDropType* type, LLUUID* id) const
{
	//LL_INFOS() << "LLTaskInvFVBridge::startDrag()" << LL_ENDL;
	if(mPanel)
	{
		LLViewerObject* object = gObjectList.findObject(mPanel->getTaskUUID());
		if(object)
		{
			LLInventoryItem* inv = NULL;
			if((inv = (LLInventoryItem*)object->getInventoryObject(mUUID)))
			{
				const LLPermissions& perm = inv->getPermissions();
				bool can_copy = gAgent.allowOperation(PERM_COPY, perm,
														GP_OBJECT_MANIPULATE);
// [RLVa:KB] - Checked: 2009-10-10 (RLVa-1.2.1f) | Modified: RLVa-1.0.5a
				// Kind of redundant due to the note below, but in case that ever gets fixed
				if ( (rlv_handler_t::isEnabled()) && (gRlvAttachmentLocks.isLockedAttachment(object->getRootEdit())) )
				{
					return FALSE;
				}
// [/RLVa:KB]
				if (object->isAttachment() && !can_copy)
				{
                    //RN: no copy contents of attachments cannot be dragged out
                    // due to a race condition and possible exploit where
                    // attached objects do not update their inventory items
                    // when their contents are manipulated
                    return FALSE;
				}
				if((can_copy && perm.allowTransferTo(gAgent.getID()))
				   || object->permYouOwner())
//				   || gAgent.isGodlike())

				{
					*type = LLViewerAssetType::lookupDragAndDropType(inv->getType());

					*id = inv->getUUID();
					return TRUE;
				}
			}
		}
	}
	return FALSE;
}

BOOL LLTaskInvFVBridge::dragOrDrop(MASK mask, BOOL drop,
								   EDragAndDropType cargo_type,
								   void* cargo_data,
								   std::string& tooltip_msg)
{
	//LL_INFOS() << "LLTaskInvFVBridge::dragOrDrop()" << LL_ENDL;
	return FALSE;
}

// virtual
void LLTaskInvFVBridge::performAction(LLInventoryModel* model, std::string action)
{
	if (action == "task_buy")
	{
		// Check the price of the item.
		S32 price = getPrice();
		if (-1 == price)
		{
			LL_WARNS() << "label_buy_task_bridged_item: Invalid price" << LL_ENDL;
		}
		else
		{
			if (price > 0 && price > gStatusBar->getBalance())
			{
				LLStringUtil::format_map_t args;
				args["AMOUNT"] = llformat("%d", price);
				LLBuyCurrencyHTML::openCurrencyFloater( LLTrans::getString("this_costs", args), price );
			}
			else
			{
				buyItem();
			}
		}
	}
	else if (action == "task_open")
	{
		openItem();
	}
	else if (action == "task_properties")
	{
		showProperties();
	}
}

void LLTaskInvFVBridge::buildContextMenu(LLMenuGL& menu, U32 flags)
{
	LLInventoryItem* item = findItem();
	std::vector<std::string> items;
	std::vector<std::string> disabled_items;
	
	if (!item)
	{
		hide_context_entries(menu, items, disabled_items);
		return;
	}

	if(gAgent.allowOperation(PERM_OWNER, item->getPermissions(),
							 GP_OBJECT_MANIPULATE)
	   && item->getSaleInfo().isForSale())
	{
		items.push_back(std::string("Task Buy"));

		std::string label= LLTrans::getString("Buy");
		// Check the price of the item.
		S32 price = getPrice();
		if (-1 == price)
		{
			LL_WARNS() << "label_buy_task_bridged_item: Invalid price" << LL_ENDL;
		}
		else
		{
			std::ostringstream info;
			info << LLTrans::getString("BuyforL$") << price;
			label.assign(info.str());
		}

		const LLView::child_list_t *list = menu.getChildList();
		LLView::child_list_t::const_iterator itor;
		for (itor = list->begin(); itor != list->end(); ++itor)
		{
			std::string name = (*itor)->getName();
			LLMenuItemCallGL* menu_itemp = dynamic_cast<LLMenuItemCallGL*>(*itor);
			if (name == "Task Buy" && menu_itemp)
			{
				menu_itemp->setLabel(label);
			}
		}
	}
	else if (canOpenItem())
	{
		items.push_back(std::string("Task Open"));
		if (!isItemCopyable())
		{
			disabled_items.push_back(std::string("Task Open"));
		}
// [RLVa:KB] - Checked: 2010-03-01 (RLVa-1.2.0b) | Modified: RLVa-1.1.0a
		else if (rlv_handler_t::isEnabled())
		{
			LLViewerObject* pAttachObj = gObjectList.findObject(mPanel->getTaskUUID());
			bool fLocked = (pAttachObj) ? gRlvAttachmentLocks.isLockedAttachment(pAttachObj->getRootEdit()) : false;
			if ( ((LLAssetType::AT_NOTECARD == item->getType()) && ((gRlvHandler.hasBehaviour(RLV_BHVR_VIEWNOTE)) || (fLocked))) || 
				 ((LLAssetType::AT_LSL_TEXT == item->getType()) && ((gRlvHandler.hasBehaviour(RLV_BHVR_VIEWSCRIPT)) || (fLocked))) ||
				 ((LLAssetType::AT_TEXTURE == item->getType()) && (gRlvHandler.hasBehaviour(RLV_BHVR_VIEWTEXTURE))) )
			{
				disabled_items.push_back(std::string("Task Open"));
			}
		}
// [/RLVa:KB]
	}
	items.push_back(std::string("Task Properties"));
//	if(isItemRenameable())
//	{
//		items.push_back(std::string("Task Rename"));
//	}
//	if(isItemRemovable())
//	{
//		items.push_back(std::string("Task Remove"));
//	}
// [RLVa:KB] - Checked: 2010-09-28 (RLVa-1.2.1f) | Added: RLVa-1.2.1f
	items.push_back(std::string("Task Rename"));
	items.push_back(std::string("Task Remove"));
	if (!isItemRenameable())
	{
<<<<<<< HEAD
		items.push_back(std::string("Task Rename"));
		if ((flags & FIRST_SELECTED_ITEM) == 0)
		{
			disabled_items.push_back(std::string("Task Rename"));
		}
=======
		disabled_items.push_back(std::string("Task Rename"));
>>>>>>> ff4b3925
	}
	if (!isItemRemovable())
	{
		disabled_items.push_back(std::string("Task Remove"));
	}
// [/RLVa:KB]

	hide_context_entries(menu, items, disabled_items);
}


///----------------------------------------------------------------------------
/// Class LLTaskFolderBridge
///----------------------------------------------------------------------------

class LLTaskCategoryBridge : public LLTaskInvFVBridge
{
public:
	LLTaskCategoryBridge(
		LLPanelObjectInventory* panel,
		const LLUUID& uuid,
		const std::string& name);

	virtual LLUIImagePtr getIcon() const;
	virtual const std::string& getDisplayName() const;
	virtual BOOL isItemRenameable() const;
	// virtual BOOL isItemCopyable() const { return FALSE; }
	virtual BOOL renameItem(const std::string& new_name);
	virtual BOOL isItemRemovable() const;
	virtual void buildContextMenu(LLMenuGL& menu, U32 flags);
	virtual bool hasChildren() const;
	virtual BOOL startDrag(EDragAndDropType* type, LLUUID* id) const;
	virtual BOOL dragOrDrop(MASK mask, BOOL drop,
							EDragAndDropType cargo_type,
							void* cargo_data,
							std::string& tooltip_msg);
	virtual BOOL canOpenItem() const { return TRUE; }
	virtual void openItem();
	virtual EInventorySortGroup getSortGroup() const { return SG_NORMAL_FOLDER; }
};

LLTaskCategoryBridge::LLTaskCategoryBridge(
	LLPanelObjectInventory* panel,
	const LLUUID& uuid,
	const std::string& name) :
	LLTaskInvFVBridge(panel, uuid, name)
{
}

LLUIImagePtr LLTaskCategoryBridge::getIcon() const
{
	return LLUI::getUIImage("Inv_FolderClosed");
}

// virtual
const std::string& LLTaskCategoryBridge::getDisplayName() const
{
	LLInventoryObject* cat = findInvObject();

	if (cat)
	{
		mDisplayName.assign(cat->getName());
	}

	return mDisplayName;
}

BOOL LLTaskCategoryBridge::isItemRenameable() const
{
	return FALSE;
}

BOOL LLTaskCategoryBridge::renameItem(const std::string& new_name)
{
	return FALSE;
}

BOOL LLTaskCategoryBridge::isItemRemovable() const
{
	return FALSE;
}

void LLTaskCategoryBridge::buildContextMenu(LLMenuGL& menu, U32 flags)
{
	std::vector<std::string> items;
	std::vector<std::string> disabled_items;
	hide_context_entries(menu, items, disabled_items);
}

bool LLTaskCategoryBridge::hasChildren() const
{
	// return TRUE if we have or do know know if we have children.
	// *FIX: For now, return FALSE - we will know for sure soon enough.
	return FALSE;
}

void LLTaskCategoryBridge::openItem()
{
}

BOOL LLTaskCategoryBridge::startDrag(EDragAndDropType* type, LLUUID* id) const
{
	//LL_INFOS() << "LLTaskInvFVBridge::startDrag()" << LL_ENDL;
	if(mPanel && mUUID.notNull())
	{
		LLViewerObject* object = gObjectList.findObject(mPanel->getTaskUUID());
		if(object)
		{
			const LLInventoryObject* cat = object->getInventoryObject(mUUID);
			if ( (cat) && (move_inv_category_world_to_agent(mUUID, LLUUID::null, FALSE)) )
			{
				*type = LLViewerAssetType::lookupDragAndDropType(cat->getType());
				*id = mUUID;
				return TRUE;
			}
		}
	}
	return FALSE;
}

BOOL LLTaskCategoryBridge::dragOrDrop(MASK mask, BOOL drop,
									  EDragAndDropType cargo_type,
									  void* cargo_data,
									  std::string& tooltip_msg)
{
	//LL_INFOS() << "LLTaskCategoryBridge::dragOrDrop()" << LL_ENDL;
	BOOL accept = FALSE;
	LLViewerObject* object = gObjectList.findObject(mPanel->getTaskUUID());
	if(object)
	{
		switch(cargo_type)
		{
		case DAD_CATEGORY:
			accept = LLToolDragAndDrop::getInstance()->dadUpdateInventoryCategory(object,drop);
			break;
		case DAD_TEXTURE:
		case DAD_SOUND:
		case DAD_LANDMARK:
		case DAD_OBJECT:
		case DAD_NOTECARD:
		case DAD_CLOTHING:
		case DAD_BODYPART:
		case DAD_ANIMATION:
		case DAD_GESTURE:
		case DAD_CALLINGCARD:
		case DAD_MESH:
			accept = LLToolDragAndDrop::isInventoryDropAcceptable(object, (LLViewerInventoryItem*)cargo_data);
			if(accept && drop)
			{
				LLToolDragAndDrop::dropInventory(object,
												 (LLViewerInventoryItem*)cargo_data,
												 LLToolDragAndDrop::getInstance()->getSource(),
												 LLToolDragAndDrop::getInstance()->getSourceID());
			}
			break;
		case DAD_SCRIPT:
			// *HACK: In order to resolve SL-22177, we need to block
			// drags from notecards and objects onto other
			// objects. uncomment the simpler version when we have
			// that right.
			//accept = LLToolDragAndDrop::isInventoryDropAcceptable(object, (LLViewerInventoryItem*)cargo_data);
			if(LLToolDragAndDrop::isInventoryDropAcceptable(
				   object, (LLViewerInventoryItem*)cargo_data)
			   && (LLToolDragAndDrop::SOURCE_WORLD != LLToolDragAndDrop::getInstance()->getSource())
			   && (LLToolDragAndDrop::SOURCE_NOTECARD != LLToolDragAndDrop::getInstance()->getSource()))
			{
				accept = TRUE;
			}
			if(accept && drop)
			{
				LLViewerInventoryItem* item = (LLViewerInventoryItem*)cargo_data;
				// rez in the script active by default, rez in
				// inactive if the control key is being held down.
				BOOL active = ((mask & MASK_CONTROL) == 0);
				LLToolDragAndDrop::dropScript(object, item, active,
											  LLToolDragAndDrop::getInstance()->getSource(),
											  LLToolDragAndDrop::getInstance()->getSourceID());
			}
			break;
		default:
			break;
		}
	}
	return accept;
}

///----------------------------------------------------------------------------
/// Class LLTaskTextureBridge
///----------------------------------------------------------------------------

class LLTaskTextureBridge : public LLTaskInvFVBridge
{
public:
	LLTaskTextureBridge(LLPanelObjectInventory* panel,
						const LLUUID& uuid,
						const std::string& name) :
		LLTaskInvFVBridge(panel, uuid, name) {}

	virtual BOOL canOpenItem() const { return TRUE; }
	virtual void openItem();
};

void LLTaskTextureBridge::openItem()
{
	LL_INFOS() << "LLTaskTextureBridge::openItem()" << LL_ENDL;
	LLPreviewTexture* preview = LLFloaterReg::showTypedInstance<LLPreviewTexture>("preview_texture", LLSD(mUUID), TAKE_FOCUS_YES);
	if(preview)
	{
		preview->setObjectID(mPanel->getTaskUUID());
	}
}


///----------------------------------------------------------------------------
/// Class LLTaskSoundBridge
///----------------------------------------------------------------------------

class LLTaskSoundBridge : public LLTaskInvFVBridge
{
public:
	LLTaskSoundBridge(LLPanelObjectInventory* panel,
					  const LLUUID& uuid,
					  const std::string& name) :
		LLTaskInvFVBridge(panel, uuid, name) {}

	virtual BOOL canOpenItem() const { return TRUE; }
	virtual void openItem();
	virtual void performAction(LLInventoryModel* model, std::string action);
	virtual void buildContextMenu(LLMenuGL& menu, U32 flags);
	static void openSoundPreview(void* data);
};

void LLTaskSoundBridge::openItem()
{
	openSoundPreview((void*)this);
}

void LLTaskSoundBridge::openSoundPreview(void* data)
{
	LLTaskSoundBridge* self = (LLTaskSoundBridge*)data;
	if(!self)
		return;

	LLPreviewSound* preview = LLFloaterReg::showTypedInstance<LLPreviewSound>("preview_sound", LLSD(self->mUUID), TAKE_FOCUS_YES);
	if (preview)
	{
		preview->setObjectID(self->mPanel->getTaskUUID());
	}
}

// virtual
void LLTaskSoundBridge::performAction(LLInventoryModel* model, std::string action)
{
	if (action == "task_play")
	{
		LLInventoryItem* item = findItem();
		if(item)
		{
			send_sound_trigger(item->getAssetUUID(), 1.0);
		}
	}
	LLTaskInvFVBridge::performAction(model, action);
}

void LLTaskSoundBridge::buildContextMenu(LLMenuGL& menu, U32 flags)
{
	LLInventoryItem* item = findItem();
	if(!item) return;
	std::vector<std::string> items;
	std::vector<std::string> disabled_items;

	if(item->getPermissions().getOwner() != gAgent.getID()
	   && item->getSaleInfo().isForSale())
	{
		items.push_back(std::string("Task Buy"));

		std::string label= LLTrans::getString("Buy");
		// Check the price of the item.
		S32 price = getPrice();
		if (-1 == price)
		{
			LL_WARNS() << "label_buy_task_bridged_item: Invalid price" << LL_ENDL;
		}
		else
		{
			std::ostringstream info;
			info <<  LLTrans::getString("BuyforL$") << price;
			label.assign(info.str());
		}

		const LLView::child_list_t *list = menu.getChildList();
		LLView::child_list_t::const_iterator itor;
		for (itor = list->begin(); itor != list->end(); ++itor)
		{
			std::string name = (*itor)->getName();
			LLMenuItemCallGL* menu_itemp = dynamic_cast<LLMenuItemCallGL*>(*itor);
			if (name == "Task Buy" && menu_itemp)
			{
				menu_itemp->setLabel(label);
			}
		}
	}
	else if (canOpenItem())
	{
		if (!isItemCopyable())
		{
			disabled_items.push_back(std::string("Task Open"));
		}
	}
	items.push_back(std::string("Task Properties"));
	if(isItemRenameable())
	{
		items.push_back(std::string("Task Rename"));
	}
	if(isItemRemovable())
	{
		items.push_back(std::string("Task Remove"));
	}

	items.push_back(std::string("Task Play"));


	hide_context_entries(menu, items, disabled_items);
}

///----------------------------------------------------------------------------
/// Class LLTaskLandmarkBridge
///----------------------------------------------------------------------------

class LLTaskLandmarkBridge : public LLTaskInvFVBridge
{
public:
	LLTaskLandmarkBridge(LLPanelObjectInventory* panel,
						 const LLUUID& uuid,
						 const std::string& name) :
		LLTaskInvFVBridge(panel, uuid, name) {}
};

///----------------------------------------------------------------------------
/// Class LLTaskCallingCardBridge
///----------------------------------------------------------------------------

class LLTaskCallingCardBridge : public LLTaskInvFVBridge
{
public:
	LLTaskCallingCardBridge(LLPanelObjectInventory* panel,
							const LLUUID& uuid,
							const std::string& name) :
		LLTaskInvFVBridge(panel, uuid, name) {}

	virtual BOOL isItemRenameable() const;
	virtual BOOL renameItem(const std::string& new_name);
};

BOOL LLTaskCallingCardBridge::isItemRenameable() const
{
	return FALSE;
}

BOOL LLTaskCallingCardBridge::renameItem(const std::string& new_name)
{
	return FALSE;
}


///----------------------------------------------------------------------------
/// Class LLTaskScriptBridge
///----------------------------------------------------------------------------

class LLTaskScriptBridge : public LLTaskInvFVBridge
{
public:
	LLTaskScriptBridge(LLPanelObjectInventory* panel,
					   const LLUUID& uuid,
					   const std::string& name) :
		LLTaskInvFVBridge(panel, uuid, name) {}

	//static BOOL enableIfCopyable( void* userdata );
};

class LLTaskLSLBridge : public LLTaskScriptBridge
{
public:
	LLTaskLSLBridge(LLPanelObjectInventory* panel,
					const LLUUID& uuid,
					const std::string& name) :
		LLTaskScriptBridge(panel, uuid, name) {}

	virtual BOOL canOpenItem() const { return TRUE; }
	virtual void openItem();
	virtual BOOL removeItem();
	//virtual void buildContextMenu(LLMenuGL& menu);

	//static void copyToInventory(void* userdata);
};

void LLTaskLSLBridge::openItem()
{
	LL_INFOS() << "LLTaskLSLBridge::openItem() " << mUUID << LL_ENDL;
	LLViewerObject* object = gObjectList.findObject(mPanel->getTaskUUID());
	if(!object || object->isInventoryPending())
	{
		return;
	}
// [RLVa:KB] - Checked: 2010-03-27 (RLVa-1.2.0b) | Modified: RLVa-1.1.0a
	if ( (rlv_handler_t::isEnabled()) && (gRlvAttachmentLocks.isLockedAttachment(object->getRootEdit())) )
	{
		RlvUtil::notifyBlockedViewXXX(LLAssetType::AT_SCRIPT);
		return;
	}
// [/RLVa:KB]
	if (object->permModify() || gAgent.isGodlike())
	{
		LLLiveLSLEditor* preview = LLFloaterReg::showTypedInstance<LLLiveLSLEditor>("preview_scriptedit", LLSD(mUUID), TAKE_FOCUS_YES);
		if (preview)
		{
			preview->setObjectID(mPanel->getTaskUUID());
		}
	}
	else
	{	
		LLNotificationsUtil::add("CannotOpenScriptObjectNoMod");
	}
}

BOOL LLTaskLSLBridge::removeItem()
{
	LLFloaterReg::hideInstance("preview_scriptedit", LLSD(mUUID));
	return LLTaskInvFVBridge::removeItem();
}

///----------------------------------------------------------------------------
/// Class LLTaskObjectBridge
///----------------------------------------------------------------------------

class LLTaskObjectBridge : public LLTaskInvFVBridge
{
public:
	LLTaskObjectBridge(LLPanelObjectInventory* panel,
					   const LLUUID& uuid,
					   const std::string& name,
					   U32 flags = 0) :
		LLTaskInvFVBridge(panel, uuid, name, flags) {}
};

///----------------------------------------------------------------------------
/// Class LLTaskNotecardBridge
///----------------------------------------------------------------------------

class LLTaskNotecardBridge : public LLTaskInvFVBridge
{
public:
	LLTaskNotecardBridge(LLPanelObjectInventory* panel,
						 const LLUUID& uuid,
						 const std::string& name) :
		LLTaskInvFVBridge(panel, uuid, name) {}

	virtual BOOL canOpenItem() const { return TRUE; }
	virtual void openItem();
	virtual BOOL removeItem();
};

void LLTaskNotecardBridge::openItem()
{
	LLViewerObject* object = gObjectList.findObject(mPanel->getTaskUUID());
	if(!object || object->isInventoryPending())
	{
		return;
	}
// [RLVa:KB] - Checked: 2010-03-27 (RLVa-1.2.0b) | Modified: RLVa-1.2.0b
	if ( (rlv_handler_t::isEnabled()) && (gRlvAttachmentLocks.isLockedAttachment(object->getRootEdit())) )
	{
		RlvUtil::notifyBlockedViewXXX(LLAssetType::AT_NOTECARD);
		return;
	}
// [/RLVa:KB]
	if(object->permModify() || gAgent.isGodlike())
	{
		LLPreviewNotecard* preview = LLFloaterReg::showTypedInstance<LLPreviewNotecard>("preview_notecard", LLSD(mUUID), TAKE_FOCUS_YES);
		if (preview)
		{
			preview->setObjectID(mPanel->getTaskUUID());
		}
	}
}

BOOL LLTaskNotecardBridge::removeItem()
{
	LLFloaterReg::hideInstance("preview_notecard", LLSD(mUUID));
	return LLTaskInvFVBridge::removeItem();
}

///----------------------------------------------------------------------------
/// Class LLTaskGestureBridge
///----------------------------------------------------------------------------

class LLTaskGestureBridge : public LLTaskInvFVBridge
{
public:
	LLTaskGestureBridge(LLPanelObjectInventory* panel,
						const LLUUID& uuid,
						const std::string& name) :
	LLTaskInvFVBridge(panel, uuid, name) {}

	virtual BOOL canOpenItem() const { return TRUE; }
	virtual void openItem();
	virtual BOOL removeItem();
};

void LLTaskGestureBridge::openItem()
{
	LLViewerObject* object = gObjectList.findObject(mPanel->getTaskUUID());
	if(!object || object->isInventoryPending())
	{
		return;
	}
	LLPreviewGesture::show(mUUID, mPanel->getTaskUUID());
}

BOOL LLTaskGestureBridge::removeItem()
{
	// Don't need to deactivate gesture because gestures inside objects can never be active.
	LLFloaterReg::hideInstance("preview_gesture", LLSD(mUUID));
	return LLTaskInvFVBridge::removeItem();
}

///----------------------------------------------------------------------------
/// Class LLTaskAnimationBridge
///----------------------------------------------------------------------------

class LLTaskAnimationBridge : public LLTaskInvFVBridge
{
public:
	LLTaskAnimationBridge(LLPanelObjectInventory* panel,
						  const LLUUID& uuid,
						  const std::string& name) :
		LLTaskInvFVBridge(panel, uuid, name) {}

	virtual BOOL canOpenItem() const { return TRUE; }
	virtual void openItem();
	virtual BOOL removeItem();
};

void LLTaskAnimationBridge::openItem()
{
	LLViewerObject* object = gObjectList.findObject(mPanel->getTaskUUID());
	if(!object || object->isInventoryPending())
	{
		return;
	}

	LLPreviewAnim* preview = LLFloaterReg::showTypedInstance<LLPreviewAnim>("preview_anim", LLSD(mUUID), TAKE_FOCUS_YES);
	if (preview && (object->permModify() || gAgent.isGodlike()))
	{
		preview->setObjectID(mPanel->getTaskUUID());
	}
}

BOOL LLTaskAnimationBridge::removeItem()
{
	LLFloaterReg::hideInstance("preview_anim", LLSD(mUUID));
	return LLTaskInvFVBridge::removeItem();
}

///----------------------------------------------------------------------------
/// Class LLTaskWearableBridge
///----------------------------------------------------------------------------

class LLTaskWearableBridge : public LLTaskInvFVBridge
{
public:
	LLTaskWearableBridge(LLPanelObjectInventory* panel,
						 const LLUUID& uuid,
						 const std::string& name,
						 U32 flags) :
		LLTaskInvFVBridge(panel, uuid, name, flags) {}

	virtual LLUIImagePtr getIcon() const;
};

LLUIImagePtr LLTaskWearableBridge::getIcon() const
{
	return LLInventoryIcon::getIcon(mAssetType, mInventoryType, mFlags, FALSE );
}

///----------------------------------------------------------------------------
/// Class LLTaskMeshBridge
///----------------------------------------------------------------------------

class LLTaskMeshBridge : public LLTaskInvFVBridge
{
public:
	LLTaskMeshBridge(
		LLPanelObjectInventory* panel,
		const LLUUID& uuid,
		const std::string& name);

	virtual LLUIImagePtr getIcon() const;
	virtual void openItem();
	virtual void performAction(LLInventoryModel* model, std::string action);
	virtual void buildContextMenu(LLMenuGL& menu, U32 flags);
};

LLTaskMeshBridge::LLTaskMeshBridge(
	LLPanelObjectInventory* panel,
	const LLUUID& uuid,
	const std::string& name) :
	LLTaskInvFVBridge(panel, uuid, name)
{
}

LLUIImagePtr LLTaskMeshBridge::getIcon() const
{
	return LLInventoryIcon::getIcon(LLAssetType::AT_MESH, LLInventoryType::IT_MESH, 0, FALSE);
}

void LLTaskMeshBridge::openItem()
{
	// open mesh
}


// virtual
void LLTaskMeshBridge::performAction(LLInventoryModel* model, std::string action)
{
	if (action == "mesh action")
	{
		LLInventoryItem* item = findItem();
		if(item)
		{
			// do action
		}
	}
	LLTaskInvFVBridge::performAction(model, action);
}

void LLTaskMeshBridge::buildContextMenu(LLMenuGL& menu, U32 flags)
{
	LLInventoryItem* item = findItem();
	if(!item) return;
	std::vector<std::string> items;
	std::vector<std::string> disabled_items;

	if(item->getPermissions().getOwner() != gAgent.getID()
	   && item->getSaleInfo().isForSale())
	{
		items.push_back(std::string("Task Buy"));

		std::string label= LLTrans::getString("Buy");
		// Check the price of the item.
		S32 price = getPrice();
		if (-1 == price)
		{
			LL_WARNS() << "label_buy_task_bridged_item: Invalid price" << LL_ENDL;
		}
		else
		{
			std::ostringstream info;
			info <<  LLTrans::getString("BuyforL$") << price;
			label.assign(info.str());
		}

		const LLView::child_list_t *list = menu.getChildList();
		LLView::child_list_t::const_iterator itor;
		for (itor = list->begin(); itor != list->end(); ++itor)
		{
			std::string name = (*itor)->getName();
			LLMenuItemCallGL* menu_itemp = dynamic_cast<LLMenuItemCallGL*>(*itor);
			if (name == "Task Buy" && menu_itemp)
			{
				menu_itemp->setLabel(label);
			}
		}
	}
	else
	{
		items.push_back(std::string("Task Open")); 
		if (!isItemCopyable())
		{
			disabled_items.push_back(std::string("Task Open"));
		}
	}
	items.push_back(std::string("Task Properties"));
	if(isItemRenameable())
	{
		items.push_back(std::string("Task Rename"));
	}
	if(isItemRemovable())
	{
		items.push_back(std::string("Task Remove"));
	}


	hide_context_entries(menu, items, disabled_items);
}

///----------------------------------------------------------------------------
/// LLTaskInvFVBridge impl
//----------------------------------------------------------------------------

LLTaskInvFVBridge* LLTaskInvFVBridge::createObjectBridge(LLPanelObjectInventory* panel,
														 LLInventoryObject* object)
{
	LLTaskInvFVBridge* new_bridge = NULL;
	const LLInventoryItem* item = dynamic_cast<LLInventoryItem*>(object);
	const U32 itemflags = ( NULL == item ? 0 : item->getFlags() );
	LLAssetType::EType type = object ? object->getType() : LLAssetType::AT_CATEGORY;
	LLUUID object_id = object ? object->getUUID() : LLUUID::null;
	std::string object_name = object ? object->getName() : std::string();

	switch(type)
	{
	case LLAssetType::AT_TEXTURE:
		new_bridge = new LLTaskTextureBridge(panel,
						     object_id,
						     object_name);
		break;
	case LLAssetType::AT_SOUND:
		new_bridge = new LLTaskSoundBridge(panel,
						   object_id,
						   object_name);
		break;
	case LLAssetType::AT_LANDMARK:
		new_bridge = new LLTaskLandmarkBridge(panel,
						      object_id,
						      object_name);
		break;
	case LLAssetType::AT_CALLINGCARD:
		new_bridge = new LLTaskCallingCardBridge(panel,
							 object_id,
							 object_name);
		break;
	case LLAssetType::AT_SCRIPT:
		// OLD SCRIPTS DEPRECATED - JC
		LL_WARNS() << "Old script" << LL_ENDL;
		//new_bridge = new LLTaskOldScriptBridge(panel,
		//									   object_id,
		//									   object_name);
		break;
	case LLAssetType::AT_OBJECT:
		new_bridge = new LLTaskObjectBridge(panel,
						    object_id,
						    object_name,
						    itemflags);
		break;
	case LLAssetType::AT_NOTECARD:
		new_bridge = new LLTaskNotecardBridge(panel,
						      object_id,
						      object_name);
		break;
	case LLAssetType::AT_ANIMATION:
		new_bridge = new LLTaskAnimationBridge(panel,
						       object_id,
						       object_name);
		break;
	case LLAssetType::AT_GESTURE:
		new_bridge = new LLTaskGestureBridge(panel,
						     object_id,
						     object_name);
		break;
	case LLAssetType::AT_CLOTHING:
	case LLAssetType::AT_BODYPART:
		new_bridge = new LLTaskWearableBridge(panel,
						      object_id,
						      object_name,
						      itemflags);
		break;
	case LLAssetType::AT_CATEGORY:
		new_bridge = new LLTaskCategoryBridge(panel,
						      object_id,
						      object_name);
		break;
	case LLAssetType::AT_LSL_TEXT:
		new_bridge = new LLTaskLSLBridge(panel,
						 object_id,
						 object_name);
		break;
	case LLAssetType::AT_MESH:
		new_bridge = new LLTaskMeshBridge(panel,
										  object_id,
										  object_name);
		break;
	default:
		LL_INFOS() << "Unhandled inventory type (llassetstorage.h): "
				<< (S32)type << LL_ENDL;
		break;
	}
	return new_bridge;
}


///----------------------------------------------------------------------------
/// Class LLPanelObjectInventory
///----------------------------------------------------------------------------

static LLDefaultChildRegistry::Register<LLPanelObjectInventory> r("panel_inventory_object");

void do_nothing()
{
}

// Default constructor
LLPanelObjectInventory::LLPanelObjectInventory(const LLPanelObjectInventory::Params& p) :
	LLPanel(p),
	mScroller(NULL),
	mFolders(NULL),
	mHaveInventory(FALSE),
	mIsInventoryEmpty(TRUE),
	mInventoryNeedsUpdate(FALSE),
	mInventoryViewModel(p.name)
{
	// Setup context menu callbacks
	mCommitCallbackRegistrar.add("Inventory.DoToSelected", boost::bind(&LLPanelObjectInventory::doToSelected, this, _2));
	mCommitCallbackRegistrar.add("Inventory.EmptyTrash", boost::bind(&LLInventoryModel::emptyFolderType, &gInventory, "ConfirmEmptyTrash", LLFolderType::FT_TRASH));
	mCommitCallbackRegistrar.add("Inventory.EmptyLostAndFound", boost::bind(&LLInventoryModel::emptyFolderType, &gInventory, "ConfirmEmptyLostAndFound", LLFolderType::FT_LOST_AND_FOUND));
	mCommitCallbackRegistrar.add("Inventory.DoCreate", boost::bind(&do_nothing));
	mCommitCallbackRegistrar.add("Inventory.AttachObject", boost::bind(&do_nothing));
	mCommitCallbackRegistrar.add("Inventory.BeginIMSession", boost::bind(&do_nothing));
	mCommitCallbackRegistrar.add("Inventory.Share",  boost::bind(&LLAvatarActions::shareWithAvatars, this));
}

// Destroys the object
LLPanelObjectInventory::~LLPanelObjectInventory()
{
	if (!gIdleCallbacks.deleteFunction(idle, this))
	{
		LL_WARNS() << "LLPanelObjectInventory::~LLPanelObjectInventory() failed to delete callback" << LL_ENDL;
	}
}

BOOL LLPanelObjectInventory::postBuild()
{
	// clear contents and initialize menus, sets up mFolders
	reset();

	// Register an idle update callback
	gIdleCallbacks.addFunction(idle, this);

	return TRUE;
}

void LLPanelObjectInventory::doToSelected(const LLSD& userdata)
{
	LLInventoryAction::doToSelected(&gInventory, mFolders, userdata.asString());
}

void LLPanelObjectInventory::clearContents()
{
	mHaveInventory = FALSE;
	mIsInventoryEmpty = TRUE;
	if (LLToolDragAndDrop::getInstance() && LLToolDragAndDrop::getInstance()->getSource() == LLToolDragAndDrop::SOURCE_WORLD)
	{
		LLToolDragAndDrop::getInstance()->endDrag();
	}

	clearItemIDs();

	if( mScroller )
	{
		// removes mFolders
		removeChild( mScroller ); //*TODO: Really shouldn't do this during draw()/refresh()
		mScroller->die();
		mScroller = NULL;
		mFolders = NULL;
	}
}


void LLPanelObjectInventory::reset()
{
	clearContents();

	mCommitCallbackRegistrar.pushScope(); // push local callbacks
	
	// Reset the inventory model to show all folders by default
	mInventoryViewModel.getFilter().setShowFolderState(LLInventoryFilter::SHOW_ALL_FOLDERS);
	
	// Create a new folder view root
	LLRect dummy_rect(0, 1, 1, 0);
	LLFolderView::Params p;
	p.name = "task inventory";
	p.title = "task inventory";
	p.parent_panel = this;
	p.tool_tip= LLTrans::getString("PanelContentsTooltip");
	p.listener = LLTaskInvFVBridge::createObjectBridge(this, NULL);
	p.folder_indentation = -14; // subtract space normally reserved for folder expanders
	p.view_model = &mInventoryViewModel;
	p.root = NULL;
    p.options_menu = "menu_inventory.xml";

	mFolders = LLUICtrlFactory::create<LLFolderView>(p);

	mFolders->setCallbackRegistrar(&mCommitCallbackRegistrar);

	if (hasFocus())
	{
		LLEditMenuHandler::gEditMenuHandler = mFolders;
	}

	LLRect scroller_rect(0, getRect().getHeight(), getRect().getWidth(), 0);
	LLScrollContainer::Params scroll_p;
	scroll_p.name("task inventory scroller");
	scroll_p.rect(scroller_rect);
	scroll_p.tab_stop(true);
	scroll_p.follows.flags(FOLLOWS_ALL);
	mScroller = LLUICtrlFactory::create<LLFolderViewScrollContainer>(scroll_p);
	addChild(mScroller);
	mScroller->addChild(mFolders);
	
	mFolders->setScrollContainer( mScroller );
	
	mCommitCallbackRegistrar.popScope();
}

void LLPanelObjectInventory::inventoryChanged(LLViewerObject* object,
										LLInventoryObject::object_list_t* inventory,
										S32 serial_num,
										void* data)
{
	if(!object) return;

	//LL_INFOS() << "invetnory arrived: \n"
	//		<< " panel UUID: " << panel->mTaskUUID << "\n"
	//		<< " task  UUID: " << object->mID << LL_ENDL;
	if(mTaskUUID == object->mID)
	{
		mInventoryNeedsUpdate = TRUE;
	}

	// refresh any properties floaters that are hanging around.
	if(inventory)
	{
		for (LLInventoryObject::object_list_t::const_iterator iter = inventory->begin();
			 iter != inventory->end(); )
		{
			LLInventoryObject* item = *iter++;
			LLFloaterProperties* floater = LLFloaterReg::findTypedInstance<LLFloaterProperties>("properties", item->getUUID());
			if(floater)
			{
				floater->refresh();
			}
		}
	}
}

void LLPanelObjectInventory::updateInventory()
{
	//LL_INFOS() << "inventory arrived: \n"
	//		<< " panel UUID: " << panel->mTaskUUID << "\n"
	//		<< " task  UUID: " << object->mID << LL_ENDL;
	// We're still interested in this task's inventory.
	std::vector<LLUUID> selected_item_ids;
	std::set<LLFolderViewItem*> selected_items;
	BOOL inventory_has_focus = FALSE;
	if (mHaveInventory && mFolders)
	{
		selected_items = mFolders->getSelectionList();
		inventory_has_focus = gFocusMgr.childHasKeyboardFocus(mFolders);
	}
	for (std::set<LLFolderViewItem*>::iterator it = selected_items.begin(), end_it = selected_items.end();
		it != end_it;
		++it)
	{
		selected_item_ids.push_back(static_cast<LLFolderViewModelItemInventory*>((*it)->getViewModelItem())->getUUID());
	}

	LLViewerObject* objectp = gObjectList.findObject(mTaskUUID);
	if (objectp)
	{
		LLInventoryObject* inventory_root = objectp->getInventoryRoot();
		LLInventoryObject::object_list_t contents;
		objectp->getInventoryContents(contents);

		if (inventory_root)
		{
			reset();
			mIsInventoryEmpty = FALSE;
			createFolderViews(inventory_root, contents);
			mFolders->setEnabled(TRUE);
		}
		else
		{
			// TODO: create an empty inventory
			mIsInventoryEmpty = TRUE;
		}

		mHaveInventory = TRUE;
	}
	else
	{
		// TODO: create an empty inventory
		mIsInventoryEmpty = TRUE;
		mHaveInventory = TRUE;
	}

	// restore previous selection
	std::vector<LLUUID>::iterator selection_it;
	bool first_item = true;
	for (selection_it = selected_item_ids.begin(); selection_it != selected_item_ids.end(); ++selection_it)
	{
		LLFolderViewItem* selected_item = getItemByID(*selection_it);
		
		if (selected_item)
		{
			//HACK: "set" first item then "change" each other one to get keyboard focus right
			if (first_item)
			{
				mFolders->setSelection(selected_item, TRUE, inventory_has_focus);
				first_item = FALSE;
			}
			else
			{
				mFolders->changeSelection(selected_item, TRUE);
			}
		}
	}

	if (mFolders)
	{
		mFolders->requestArrange();
	}
	mInventoryNeedsUpdate = FALSE;
	// Edit menu handler is set in onFocusReceived
}

// *FIX: This is currently a very expensive operation, because we have
// to iterate through the inventory one time for each category. This
// leads to an N^2 based on the category count. This could be greatly
// speeded with an efficient multimap implementation, but we don't
// have that in our current arsenal.
void LLPanelObjectInventory::createFolderViews(LLInventoryObject* inventory_root, LLInventoryObject::object_list_t& contents)
{
	if (!inventory_root)
	{
		return;
	}
	// Create a visible root category.
	LLTaskInvFVBridge* bridge = NULL;
	bridge = LLTaskInvFVBridge::createObjectBridge(this, inventory_root);
	if(bridge)
	{
		LLUIColor item_color = LLUIColorTable::instance().getColor("MenuItemEnabledColor", DEFAULT_WHITE);

		LLFolderViewFolder::Params p;
		p.name = inventory_root->getName();
		p.tool_tip = p.name;
		p.root = mFolders;
		p.listener = bridge;
		p.font_color = item_color;
		p.font_highlight_color = item_color;

		LLFolderViewFolder* new_folder = LLUICtrlFactory::create<LLFolderViewFolder>(p);
		new_folder->addToFolder(mFolders);
		new_folder->toggleOpen();

		if (!contents.empty())
		{
			createViewsForCategory(&contents, inventory_root, new_folder);
		}
	}
}

typedef std::pair<LLInventoryObject*, LLFolderViewFolder*> obj_folder_pair;

void LLPanelObjectInventory::createViewsForCategory(LLInventoryObject::object_list_t* inventory, 
											  LLInventoryObject* parent,
											  LLFolderViewFolder* folder)
{
	LLUIColor item_color = LLUIColorTable::instance().getColor("MenuItemEnabledColor", DEFAULT_WHITE);

	// Find all in the first pass
	std::vector<obj_folder_pair*> child_categories;
	LLTaskInvFVBridge* bridge;
	LLFolderViewItem* view;

	LLInventoryObject::object_list_t::iterator it = inventory->begin();
	LLInventoryObject::object_list_t::iterator end = inventory->end();
	for( ; it != end; ++it)
	{
		LLInventoryObject* obj = *it;

		if(parent->getUUID() == obj->getParentUUID())
		{
			bridge = LLTaskInvFVBridge::createObjectBridge(this, obj);
			if(!bridge)
			{
				continue;
			}
			if(LLAssetType::AT_CATEGORY == obj->getType())
			{
				LLFolderViewFolder::Params p;
				p.name = obj->getName();
				p.root = mFolders;
				p.listener = bridge;
				p.tool_tip = p.name;
				p.font_color = item_color;
				p.font_highlight_color = item_color;
				view = LLUICtrlFactory::create<LLFolderViewFolder>(p);
				child_categories.push_back(new obj_folder_pair(obj,
														 (LLFolderViewFolder*)view));
			}
			else
			{
				LLFolderViewItem::Params params;
				params.name(obj->getName());
				params.creation_date(bridge->getCreationDate());
				params.root(mFolders);
				params.listener(bridge);
				params.rect(LLRect());
				params.tool_tip = params.name;
				params.font_color = item_color;
				params.font_highlight_color = item_color;
				view = LLUICtrlFactory::create<LLFolderViewItem> (params);
			}
			view->addToFolder(folder);
			addItemID(obj->getUUID(), view);
		}
	}

	// now, for each category, do the second pass
	for(S32 i = 0; i < child_categories.size(); i++)
	{
		createViewsForCategory(inventory, child_categories[i]->first,
							   child_categories[i]->second );
		delete child_categories[i];
	}
}

void LLPanelObjectInventory::refresh()
{
	//LL_INFOS() << "LLPanelObjectInventory::refresh()" << LL_ENDL;
	BOOL has_inventory = FALSE;
	const BOOL non_root_ok = TRUE;
	LLSelectNode* node = LLSelectMgr::getInstance()->getSelection()->getFirstRootNode(NULL, non_root_ok);
	if(node)
	{
		LLViewerObject* object = node->getObject();
		if(object && ((LLSelectMgr::getInstance()->getSelection()->getRootObjectCount() == 1)
					  || (LLSelectMgr::getInstance()->getSelection()->getObjectCount() == 1)))
		{
			// determine if we need to make a request. Start with a
			// default based on if we have inventory at all.
			BOOL make_request = !mHaveInventory;

			// If the task id is different than what we've stored,
			// then make the request.
			if(mTaskUUID != object->mID)
			{
				mTaskUUID = object->mID;
				make_request = TRUE;

				// This is a new object so pre-emptively clear the contents
				// Otherwise we show the old stuff until the update comes in
				clearContents();

				// Register for updates from this object,
				registerVOInventoryListener(object,NULL);
			}

			// Based on the node information, we may need to dirty the
			// object inventory and get it again.
			if(node->mValid)
			{
				if(node->mInventorySerial != object->getInventorySerial() || object->isInventoryDirty())
				{
					make_request = TRUE;
				}
			}

			// do the request if necessary.
			if(make_request)
			{
				requestVOInventory();
			}
			has_inventory = TRUE;
		}
	}
	if(!has_inventory)
	{
		clearInventoryTask();
	}
	mInventoryViewModel.setTaskID(mTaskUUID);
	//LL_INFOS() << "LLPanelObjectInventory::refresh() " << mTaskUUID << LL_ENDL;
}

void LLPanelObjectInventory::clearInventoryTask()
{
	mTaskUUID = LLUUID::null;
	removeVOInventoryListener();
	clearContents();
}

void LLPanelObjectInventory::removeSelectedItem()
{
	if(mFolders)
	{
		mFolders->removeSelectedItems();
	}
}

void LLPanelObjectInventory::startRenamingSelectedItem()
{
	if(mFolders)
	{
		mFolders->startRenamingSelectedItem();
	}
}

void LLPanelObjectInventory::draw()
{
	LLPanel::draw();

	if(mIsInventoryEmpty)
	{
		if((LLUUID::null != mTaskUUID) && (!mHaveInventory))
		{
			LLFontGL::getFontSansSerif()->renderUTF8(LLTrans::getString("LoadingContents"), 0,
													 (S32)(getRect().getWidth() * 0.5f),
													 10,
													 LLColor4( 1, 1, 1, 1 ),
													 LLFontGL::HCENTER,
													 LLFontGL::BOTTOM);
		}
		else if(mHaveInventory)
		{
			LLFontGL::getFontSansSerif()->renderUTF8(LLTrans::getString("NoContents"), 0,
													 (S32)(getRect().getWidth() * 0.5f),
													 10,
													 LLColor4( 1, 1, 1, 1 ),
													 LLFontGL::HCENTER,
													 LLFontGL::BOTTOM);
		}
	}
}

void LLPanelObjectInventory::deleteAllChildren()
{
	mScroller = NULL;
	mFolders = NULL;
	LLView::deleteAllChildren();
}

BOOL LLPanelObjectInventory::handleDragAndDrop(S32 x, S32 y, MASK mask, BOOL drop, EDragAndDropType cargo_type, void *cargo_data, EAcceptance *accept, std::string& tooltip_msg)
{
	if (mFolders && mHaveInventory)
	{
		LLFolderViewItem* folderp = mFolders->getNextFromChild(NULL);
		if (!folderp)
		{
			return FALSE;
		}
		// Try to pass on unmodified mouse coordinates
		S32 local_x = x - mFolders->getRect().mLeft;
		S32 local_y = y - mFolders->getRect().mBottom;

		if (mFolders->pointInView(local_x, local_y))
		{
			return mFolders->handleDragAndDrop(local_x, local_y, mask, drop, cargo_type, cargo_data, accept, tooltip_msg);
		}
		else
		{
			//force mouse coordinates to be inside folder rectangle
			return mFolders->handleDragAndDrop(5, 1, mask, drop, cargo_type, cargo_data, accept, tooltip_msg);
		}
	}
	else
	{
		return FALSE;
	}
}

//static
void LLPanelObjectInventory::idle(void* user_data)
{
	LLPanelObjectInventory* self = (LLPanelObjectInventory*)user_data;

	if (self->mFolders)
	{
		self->mFolders->update();
	}
	if (self->mInventoryNeedsUpdate)
	{
		self->updateInventory();
	}
}

void LLPanelObjectInventory::onFocusLost()
{
	// inventory no longer handles cut/copy/paste/delete
	if (LLEditMenuHandler::gEditMenuHandler == mFolders)
	{
		LLEditMenuHandler::gEditMenuHandler = NULL;
	}
	
	LLPanel::onFocusLost();
}

void LLPanelObjectInventory::onFocusReceived()
{
	// inventory now handles cut/copy/paste/delete
	LLEditMenuHandler::gEditMenuHandler = mFolders;
	
	LLPanel::onFocusReceived();
}


LLFolderViewItem* LLPanelObjectInventory::getItemByID( const LLUUID& id )
{
	std::map<LLUUID, LLFolderViewItem*>::iterator map_it;
	map_it = mItemMap.find(id);
	if (map_it != mItemMap.end())
	{
		return map_it->second;
	}

	return NULL;
}

void LLPanelObjectInventory::removeItemID( const LLUUID& id )
{
	mItemMap.erase(id);
}

void LLPanelObjectInventory::addItemID( const LLUUID& id, LLFolderViewItem* itemp )
{
	mItemMap[id] = itemp;
}

void LLPanelObjectInventory::clearItemIDs()
{
	mItemMap.clear();
}

BOOL LLPanelObjectInventory::handleKeyHere( KEY key, MASK mask )
{
	BOOL handled = FALSE;
	switch (key)
	{
	case KEY_DELETE:
	case KEY_BACKSPACE:
		// Delete selected items if delete or backspace key hit on the inventory panel
		// Note: on Mac laptop keyboards, backspace and delete are one and the same
		if (isSelectionRemovable() && mask == MASK_NONE)
		{
			LLInventoryAction::doToSelected(&gInventory, mFolders, "delete");
			handled = TRUE;
		}
		break;
	}
	return handled;
}

BOOL LLPanelObjectInventory::isSelectionRemovable()
{
	if (!mFolders || !mFolders->getRoot())
	{
		return FALSE;
	}
	std::set<LLFolderViewItem*> selection_set = mFolders->getRoot()->getSelectionList();
	if (selection_set.empty())
	{
		return FALSE;
	}
	for (std::set<LLFolderViewItem*>::iterator iter = selection_set.begin();
		iter != selection_set.end();
		++iter)
	{
		LLFolderViewItem *item = *iter;
		const LLFolderViewModelItemInventory *listener = dynamic_cast<const LLFolderViewModelItemInventory*>(item->getViewModelItem());
		if (!listener || !listener->isItemRemovable() || listener->isItemInTrash())
		{
			return FALSE;
		}
	}
	return TRUE;
}<|MERGE_RESOLUTION|>--- conflicted
+++ resolved
@@ -768,34 +768,30 @@
 // [/RLVa:KB]
 	}
 	items.push_back(std::string("Task Properties"));
+// [RLVa:KB] - Checked: 2010-09-28 (RLVa-1.2.1f) | Added: RLVa-1.2.1f
+	items.push_back(std::string("Task Rename"));
+	if ( (!isItemRenameable()) || ((flags & FIRST_SELECTED_ITEM) == 0) )
+	{
+		disabled_items.push_back(std::string("Task Rename"));
+	}
+	items.push_back(std::string("Task Remove"));
+	if (!isItemRemovable())
+	{
+		disabled_items.push_back(std::string("Task Remove"));
+	}
+// [/RLVa:KB]
 //	if(isItemRenameable())
 //	{
 //		items.push_back(std::string("Task Rename"));
+//		if ((flags & FIRST_SELECTED_ITEM) == 0)
+//		{
+//			disabled_items.push_back(std::string("Task Rename"));
+//		}
 //	}
 //	if(isItemRemovable())
 //	{
 //		items.push_back(std::string("Task Remove"));
 //	}
-// [RLVa:KB] - Checked: 2010-09-28 (RLVa-1.2.1f) | Added: RLVa-1.2.1f
-	items.push_back(std::string("Task Rename"));
-	items.push_back(std::string("Task Remove"));
-	if (!isItemRenameable())
-	{
-<<<<<<< HEAD
-		items.push_back(std::string("Task Rename"));
-		if ((flags & FIRST_SELECTED_ITEM) == 0)
-		{
-			disabled_items.push_back(std::string("Task Rename"));
-		}
-=======
-		disabled_items.push_back(std::string("Task Rename"));
->>>>>>> ff4b3925
-	}
-	if (!isItemRemovable())
-	{
-		disabled_items.push_back(std::string("Task Remove"));
-	}
-// [/RLVa:KB]
 
 	hide_context_entries(menu, items, disabled_items);
 }
