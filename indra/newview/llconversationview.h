--- conflicted
+++ resolved
@@ -29,13 +29,10 @@
 
 #include "llfolderviewitem.h"
 
-<<<<<<< HEAD
 #include "llbutton.h"
 #include "lloutputmonitorctrl.h"
 
-=======
 class LLTextBox;
->>>>>>> 386c50d4
 class LLIMFloaterContainer;
 class LLConversationViewSession;
 class LLConversationViewParticipant;
@@ -60,7 +57,7 @@
 	
 public:
 	virtual ~LLConversationViewSession( void ) { }
-	virtual void selectItem();
+	virtual void selectItem();	
 
 	/*virtual*/ BOOL postBuild();
 	/*virtual*/ void draw();
@@ -84,16 +81,16 @@
 
 public:
 
-    struct Params : public LLInitParam::Block<Params, LLFolderViewItem::Params>
-    {
+	struct Params : public LLInitParam::Block<Params, LLFolderViewItem::Params>
+	{
         Optional<LLIMFloaterContainer*>			container;
-        Optional<LLUUID>	participant_id;
+		Optional<LLUUID>	participant_id;
 		Optional<LLButton::Params>				info_button;
         Optional<LLOutputMonitorCtrl::Params>   output_monitor;
-        
-        Params();
-    };
-
+		
+		Params();
+	};
+	
     virtual ~LLConversationViewParticipant( void ) { }
     bool hasSameValue(const LLUUID& uuid) { return (uuid == mUUID); }
     virtual void refresh();
@@ -104,16 +101,16 @@
 
 protected:
 	friend class LLUICtrlFactory;
-    LLConversationViewParticipant( const Params& p );
+	LLConversationViewParticipant( const Params& p );
 	void initFromParams(const Params& params);
 	BOOL postBuild();
+	
+	void onInfoBtnClick();
 
-	void onInfoBtnClick();
-	
 private:
 	LLButton * mInfoBtn;
     LLOutputMonitorCtrl* mSpeakingIndicator;
-    LLUUID mUUID;		// UUID of the participant
+	LLUUID mUUID;		// UUID of the participant
 
     typedef enum e_avatar_item_child {
         ALIC_SPEAKER_INDICATOR,
