/** 
 * @file llavatarlistitem.h
 * @brief avatar list item header file
 *
 * $LicenseInfo:firstyear=2009&license=viewerlgpl$
 * Second Life Viewer Source Code
 * Copyright (C) 2010, Linden Research, Inc.
 * 
 * This library is free software; you can redistribute it and/or
 * modify it under the terms of the GNU Lesser General Public
 * License as published by the Free Software Foundation;
 * version 2.1 of the License only.
 * 
 * This library is distributed in the hope that it will be useful,
 * but WITHOUT ANY WARRANTY; without even the implied warranty of
 * MERCHANTABILITY or FITNESS FOR A PARTICULAR PURPOSE.  See the GNU
 * Lesser General Public License for more details.
 * 
 * You should have received a copy of the GNU Lesser General Public
 * License along with this library; if not, write to the Free Software
 * Foundation, Inc., 51 Franklin Street, Fifth Floor, Boston, MA  02110-1301  USA
 * 
 * Linden Research, Inc., 945 Battery Street, San Francisco, CA  94111  USA
 * $/LicenseInfo$
 */

#ifndef LL_LLAVATARLISTITEM_H
#define LL_LLAVATARLISTITEM_H

#include <boost/signals2.hpp>

#include "llpanel.h"
#include "lloutputmonitorctrl.h"
#include "llbutton.h"
#include "lltextbox.h"
#include "llstyle.h"

#include "llcallingcard.h" // for LLFriendObserver
#include "llavatarpropertiesprocessor.h"

class LLAvatarIconCtrl;
class LLAvatarName;
class LLIconCtrl;
class LLUICtrl;

class LLAvatarListItem : public LLPanel, public LLFriendObserver, public LLAvatarPropertiesObserver
{
public:
	struct Params : public LLInitParam::Block<Params, LLPanel::Params>
	{
		Optional<LLStyle::Params>	default_style,
									voice_call_invited_style,
									voice_call_joined_style,
									voice_call_left_style,
									online_style,
									offline_style,
									group_moderator_style;


		Optional<S32>				name_right_pad;

		Params();
	};

	typedef enum e_item_state_type {
		IS_DEFAULT,
		IS_VOICE_INVITED,
		IS_VOICE_JOINED,
		IS_VOICE_LEFT,
		IS_ONLINE,
		IS_OFFLINE,
		IS_GROUPMOD,
	} EItemState;

	/**
	 * Creates an instance of LLAvatarListItem.
	 *
	 * It is not registered with LLDefaultChildRegistry. It is built via LLUICtrlFactory::buildPanel
	 * or via registered LLCallbackMap depend on passed parameter.
	 * 
	 * @param not_from_ui_factory if true instance will be build with LLUICtrlFactory::buildPanel 
	 * otherwise it should be registered via LLCallbackMap before creating.
	 */
	LLAvatarListItem(bool not_from_ui_factory = true);
	virtual ~LLAvatarListItem();

	virtual BOOL postBuild();

	/**
	 * Processes notification from speaker indicator to update children when indicator's visibility is changed.
	 */
    virtual void handleVisibilityChange ( BOOL new_visibility );
	virtual S32	notifyParent(const LLSD& info);
	virtual void onMouseLeave(S32 x, S32 y, MASK mask);
	virtual void onMouseEnter(S32 x, S32 y, MASK mask);
	virtual void setValue(const LLSD& value);
	virtual void changed(U32 mask); // from LLFriendObserver

	void setOnline(bool online);
	void updateAvatarName(); // re-query the name cache
	void updateAvatarProperties(); // (re)query the avatar's server properties
	void setAvatarName(const std::string& name);
	void setAvatarToolTip(const std::string& tooltip);
	void setHighlight(const std::string& highlight);
	void setState(EItemState item_style);
	void setAvatarId(const LLUUID& id, const LLUUID& session_id, bool ignore_status_changes = false, bool is_resident = true);
	void setLastInteractionTime(U32 secs_since);
	//Show/hide profile/info btn, translating speaker indicator and avatar name coordinates accordingly
	void setShowProfileBtn(bool show);
	void setShowInfoBtn(bool show);
	void setShowVoiceVolume(bool show);
	void showSpeakingIndicator(bool show);
	void showRange(bool show);
	void setRange(F32 distance);
	F32  getRange();
	void setPosition(LLVector3d globalPos);
	LLVector3d getPosition();
	void setAvStatus(S32 statusFlags);
	S32  getAvStatus();
	void setFirstSeen(time_t seenTime);
	time_t	 getFirstSeen();
	void setLastZOffsetTime(time_t oTime);
	time_t	getLastZOffsetTime();
	void setZOffset(F32 offset);
	F32  getZOffset();
	void showDisplayName(bool show, bool updateName = true);
	void showFirstSeen(bool show);
	void showStatusFlags(bool show);
	void showAvatarAge(bool show);
	std::string getAvatarAge();
	std::string getSeen();
	void showPaymentStatus(bool show);
	void updateFirstSeen();
	void showUsername(bool show, bool updateName = true);
	void setShowPermissions(bool show);
	void showLastInteractionTime(bool show);
	void setAvatarIconVisible(bool visible);
// [RLVa:KB] - Checked: 2010-04-05 (RLVa-1.2.2a) | Added: RLVa-1.2.0d
	void setRlvCheckShowNames(bool fRlvCheckShowNames) { mRlvCheckShowNames = fRlvCheckShowNames; }
// [/RLVa:KB]
	
	const LLUUID& getAvatarId() const;
	std::string getAvatarName() const;
	std::string getUserName() const { return mUserName; }
	std::string getAvatarToolTip() const;
	bool getShowingBothNames() const;

	void onInfoBtnClick();
	void onVolumeChange(const LLSD& data);
	void onProfileBtnClick();
	void onPermissionOnlineClick();
	void onPermissionEditMineClick();
	void onPermissionMapClick();
	
	//Radar state-specific
	// [Ansariel: Colorful radar]
	void setUseRangeColors(bool UseRangeColors);
	void setShoutRangeColor(const LLUIColor& shoutRangeColor);
	void setBeyondShoutRangeColor(const LLUIColor& beyondShoutRangeColor);
	// [/Ansariel: Colorful radar]

	/*virtual*/ BOOL handleDoubleClick(S32 x, S32 y, MASK mask);
// [SL:KB] - Patch: UI-AvatarListDndShare | Checked: 2011-06-19 (Catznip-2.6.0c) | Added: Catznip-2.6.0c
	/*virtual*/ BOOL handleDragAndDrop(S32 x, S32 y, MASK mask, BOOL drop, EDragAndDropType cargo_type, void *cargo_data, 
	                                   EAcceptance *accept, std::string& tooltip_msg);
// [/SL:KB]
 
protected:
	/**
	 * Contains indicator to show voice activity. 
	 */
	LLOutputMonitorCtrl* mSpeakingIndicator;

	LLAvatarIconCtrl* mAvatarIcon;

	/// Indicator for permission to see me online.
	LLButton* mBtnPermissionOnline;
	/// Indicator for permission to see my position on the map.
	LLButton* mBtnPermissionMap;
	/// Indicator for permission to edit my objects.
	LLButton* mBtnPermissionEditMine;
	/// Indicator for permission to edit their objects.
	LLIconCtrl* mIconPermissionEditTheirs;
	void confirmModifyRights(bool grant, S32 rights);
	void rightsConfirmationCallback(const LLSD& notification,
									const LLSD& response, S32 rights);
	
	//radar_specific
	LLTextBox* mNearbyRange;
	bool mShowDisplayName;
	bool mShowUsername;
	bool mShowFirstSeen;
	
	// [Ansariel: Colorful radar]
	bool mUseRangeColors;
	LLUIColor mShoutRangeColor;
	LLUIColor mBeyondShoutRangeColor;
	// [/Ansariel: Colorful radar]

private:

	typedef enum e_online_status {
		E_OFFLINE,
		E_ONLINE,
		E_UNKNOWN,
	} EOnlineStatus;

	/**
	 * Enumeration of item elements in order from right to left.
	 * 
	 * updateChildren() assumes that indexes are in the such order to process avatar icon easier.
	 * assume that child indexes are in back order: the first in Enum is the last (right) in the item
	 *
	 * @see updateChildren()
	 */
	typedef enum e_avatar_item_child {
		ALIC_SPEAKER_INDICATOR,
		ALIC_PROFILE_BUTTON,
		ALIC_INFO_BUTTON,
		ALIC_VOLUME_SLIDER,
		ALIC_PERMISSION_ONLINE,
		ALIC_PERMISSION_MAP,
		ALIC_PERMISSION_EDIT_MINE,
		ALIC_PERMISSION_EDIT_THEIRS,
		ALIC_INTERACTION_TIME,
		ALIC_NAME,
		ALIC_ICON,
		ALIC_COUNT,
	} EAvatarListItemChildIndex;

	void setNameInternal(const std::string& name, const std::string& highlight);
	void onAvatarNameCache(const LLAvatarName& av_name);
	void processProperties(void* data, EAvatarProcessorType type);


	std::string formatSeconds(U32 secs);

	typedef std::map<EItemState, LLColor4> icon_color_map_t;
	static icon_color_map_t& getItemIconColorMap();

	/**
	 * Initializes widths of all children to use them while changing visibility of any of them.
	 *
	 * @see updateChildren()
	 */
	static void initChildrenWidths(LLAvatarListItem* self);

	/**
	 * Updates position and rectangle of visible children to fit all available item's width.
	 */
	void updateChildren();

	/**
	 * Update visibility of active permissions icons.
	 *
	 * Need to call updateChildren() afterwards to sort out their layout.
	 */
	bool showPermissions(bool visible);

	/**
	 * Gets child view specified by index.
	 *
	 * This method implemented via switch by all EAvatarListItemChildIndex values.
	 * It is used to not store children in array or vector to avoid of increasing memory usage.
	 */
	LLView* getItemChildView(EAvatarListItemChildIndex child_index);

	LLTextBox* mAvatarName;
	LLTextBox* mLastInteractionTime;
	LLTextBox* mFirstSeenDisplay;
	LLTextBox* mAvatarAgeDisplay;
	LLIconCtrl* mPaymentStatus;
	LLStyle::Params mAvatarNameStyle;
	
	LLButton* mInfoBtn;
	LLButton* mProfileBtn;
	LLUICtrl* mVoiceSlider;

	LLUUID	mAvatarId;
	time_t	mFirstSeen;
	time_t	mLastZOffsetTime;
	F32	mZOffset;
	S32	mAvStatus;
	LLVector3d mAvPosition;
	S32	mAvatarAge;
	F32 	mDistance;
	
	std::string mHighlihtSubstring; // substring to highlight
	EOnlineStatus mOnlineStatus;
	//Flag indicating that info/profile button shouldn't be shown at all.
	//Speaker indicator and avatar name coords are translated accordingly
	bool mShowInfoBtn;
	bool mShowVoiceVolume;
	bool mShowProfileBtn;
// [RLVa:KB] - Checked: 2010-04-05 (RLVa-1.2.2a) | Added: RLVa-1.2.0d
	bool mRlvCheckShowNames;
// [/RLVa:KB]
<<<<<<< HEAD
	std::string mUserName; //KC - username cache used for sorting
=======
>>>>>>> fe8b4bf1

	/// indicates whether to show icons representing permissions granted
	bool mShowPermissions;
	bool mShowStatusFlags;
	bool mShowAvatarAge;
	bool mShowPaymentStatus;
	
	/// true when the mouse pointer is hovering over this item
	bool mHovered;
	
	void fetchAvatarName();
	boost::signals2::connection mAvatarNameCacheConnection;

	static bool	sStaticInitialized; // this variable is introduced to improve code readability
	static S32  sLeftPadding; // padding to first left visible child (icon or name)
	static S32  sNameRightPadding; // right padding from name to next visible child

	/**
	 * Contains widths of each child specified by EAvatarListItemChildIndex
	 * including padding to the next right one.
	 *
	 * @see initChildrenWidths()
	 */
	static S32 sChildrenWidths[ALIC_COUNT];

};

#endif //LL_LLAVATARLISTITEM_H<|MERGE_RESOLUTION|>--- conflicted
+++ resolved
@@ -295,10 +295,7 @@
 // [RLVa:KB] - Checked: 2010-04-05 (RLVa-1.2.2a) | Added: RLVa-1.2.0d
 	bool mRlvCheckShowNames;
 // [/RLVa:KB]
-<<<<<<< HEAD
 	std::string mUserName; //KC - username cache used for sorting
-=======
->>>>>>> fe8b4bf1
 
 	/// indicates whether to show icons representing permissions granted
 	bool mShowPermissions;
