--- conflicted
+++ resolved
@@ -221,11 +221,7 @@
 // static
 void LLViewerParcelMedia::play(LLParcel* parcel)
 {
-<<<<<<< HEAD
-	llinfos << "LLViewerParcelMedia::play" << llendl;
-=======
-	LL_DEBUGS() << "LLViewerParcelMedia::play" << LL_ENDL;
->>>>>>> d0ef02c2
+	LL_INFOS() << "LLViewerParcelMedia::play" << LL_ENDL;
 
 	if (!parcel) return;
 
