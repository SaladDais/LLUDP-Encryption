--- conflicted
+++ resolved
@@ -62,13 +62,10 @@
 #include "llresmgr.h"
 #include "pipeline.h"
 #include "llspatialpartition.h"
-<<<<<<< HEAD
 #include "llviewershadermgr.h"
-=======
 // [RLVa:KB] - Checked: 2010-04-11 (RLVa-1.2.0e)
 #include "rlvhandler.h"
 // [/RLVa:KB]
->>>>>>> 78d60025
 
 // Height of the yellow selection highlight posts for land
 const F32 PARCEL_POST_HEIGHT = 0.666f;
