/** 
 * @file llcompilequeue.h
 * @brief LLCompileQueue class header file
 *
 * $LicenseInfo:firstyear=2002&license=viewerlgpl$
 * Second Life Viewer Source Code
 * Copyright (C) 2010, Linden Research, Inc.
 * 
 * This library is free software; you can redistribute it and/or
 * modify it under the terms of the GNU Lesser General Public
 * License as published by the Free Software Foundation;
 * version 2.1 of the License only.
 * 
 * This library is distributed in the hope that it will be useful,
 * but WITHOUT ANY WARRANTY; without even the implied warranty of
 * MERCHANTABILITY or FITNESS FOR A PARTICULAR PURPOSE.  See the GNU
 * Lesser General Public License for more details.
 * 
 * You should have received a copy of the GNU Lesser General Public
 * License along with this library; if not, write to the Free Software
 * Foundation, Inc., 51 Franklin Street, Fifth Floor, Boston, MA  02110-1301  USA
 * 
 * Linden Research, Inc., 945 Battery Street, San Francisco, CA  94111  USA
 * $/LicenseInfo$
 */

#ifndef LL_LLCOMPILEQUEUE_H
#define LL_LLCOMPILEQUEUE_H

#include "llinventory.h"
#include "llviewerobject.h"
#include "llvoinventorylistener.h"
#include "lluuid.h"

#include "llfloater.h"
#include "llscrolllistctrl.h"

#include "llviewerinventory.h"

<<<<<<< HEAD
// <FS:KC> LSL Preprocessor
class FSLSLPreprocessor;

struct LLScriptQueueData
{
	LLUUID mQueueID;
	LLUUID mTaskId;
	LLPointer<LLInventoryItem> mItem;
	LLHost mHost;
	LLUUID mExperienceId;
	std::string mExperiencename;
	LLScriptQueueData(const LLUUID& q_id, const LLUUID& task_id, LLInventoryItem* item) :
		mQueueID(q_id), mTaskId(task_id), mItem(new LLInventoryItem(item)) {}

};
// </FS:KC>
=======
#include "llevents.h"
>>>>>>> d1d39c1d

//~~~~~~~~~~~~~~~~~~~~~~~~~~~~~~~~~~~~~~~~~~~~~~~~~~~~~~~~~~~~~~~~~~~~~~~~~~~~~
// Class LLFloaterScriptQueue
//
// This class provides a mechanism of adding objects to a list that
// will go through and execute action for the scripts on each object. The
// objects will be accessed serially and the scripts may be
// manipulated in parallel. For example, selecting two objects each
// with three scripts will result in the first object having all three
// scripts manipulated.
//~~~~~~~~~~~~~~~~~~~~~~~~~~~~~~~~~~~~~~~~~~~~~~~~~~~~~~~~~~~~~~~~~~~~~~~~~~~~~

class LLFloaterScriptQueue : public LLFloater/*, public LLVOInventoryListener*/
{
public:
	LLFloaterScriptQueue(const LLSD& key);
	virtual ~LLFloaterScriptQueue();

	/*virtual*/ BOOL postBuild();
	
	void setMono(bool mono) { mMono = mono; }
	
	// addObject() accepts an object id.
	void addObject(const LLUUID& id);

	// start() returns TRUE if the queue has started, otherwise FALSE.
	BOOL start();
	
    void addProcessingMessage(const std::string &message, const LLSD &args);
    void addStringMessage(const std::string &message);

    std::string getStartString() const { return mStartString; }

protected:
	static void onCloseBtn(void* user_data);

	bool onScriptModifyConfirmation(const LLSD& notification, const LLSD& response);

	// returns true if this is done
	BOOL isDone() const;

	virtual bool startQueue() = 0;

	void setStartString(const std::string& s) { mStartString = s; }

protected:
	// UI
	LLScrollListCtrl* mMessages;
	LLButton* mCloseBtn;

	// Object Queue
    uuid_list_t     mObjectIDs;
	LLUUID mCurrentObjectID;
	bool mDone;

	std::string mStartString;
	bool mMono;

    typedef boost::function<bool(const LLPointer<LLViewerObject> &, LLInventoryObject*, LLEventPump &)>   fnQueueAction_t;
    static void objectScriptProcessingQueueCoro(std::string action, LLHandle<LLFloaterScriptQueue> hfloater, uuid_list_t objectList, fnQueueAction_t func);

};

//~~~~~~~~~~~~~~~~~~~~~~~~~~~~~~~~~~~~~~~~~~~~~~~~~~~~~~~~~~~~~~~~~~~~~~~~~~~~~
// Class LLFloaterCompileQueue
//
// This script queue will recompile each script.
//~~~~~~~~~~~~~~~~~~~~~~~~~~~~~~~~~~~~~~~~~~~~~~~~~~~~~~~~~~~~~~~~~~~~~~~~~~~~~

struct LLCompileQueueData
{
	LLUUID mQueueID;
	LLUUID mItemId;
	LLCompileQueueData(const LLUUID& q_id, const LLUUID& item_id) :
		mQueueID(q_id), mItemId(item_id) {}
};

class LLFloaterCompileQueue : public LLFloaterScriptQueue
{
	friend class LLFloaterReg;
public:
	
	void experienceIdsReceived( const LLSD& content );
	BOOL hasExperience(const LLUUID& id)const;

	// <FS:KC> LSL Preprocessor
	static void scriptPreprocComplete(const LLUUID& asset_id, LLScriptQueueData* data, LLAssetType::EType type, const std::string& script_text);
	static void scriptLogMessage(LLScriptQueueData* data, std::string message);
protected:
	LLFloaterCompileQueue(const LLSD& key);
	virtual ~LLFloaterCompileQueue();
	
	virtual bool startQueue();

    static bool processScript(LLHandle<LLFloaterCompileQueue> hfloater, const LLPointer<LLViewerObject> &object, LLInventoryObject* inventory, LLEventPump &pump);

    //bool checkAssetId(const LLUUID &assetId);
    static void handleHTTPResponse(std::string pumpName, const LLSD &expresult);
    static void handleScriptRetrieval(LLVFS *vfs, const LLUUID& assetId, LLAssetType::EType type, void* userData, S32 status, LLExtStat extStatus);

private:
    static void processExperienceIdResults(LLSD result, LLUUID parent);
    //uuid_list_t mAssetIds;  // list of asset IDs processed.
	uuid_list_t mExperienceIds;

	// <FS:KC> LSL Preprocessor
	FSLSLPreprocessor* mLSLProc;
};

//~~~~~~~~~~~~~~~~~~~~~~~~~~~~~~~~~~~~~~~~~~~~~~~~~~~~~~~~~~~~~~~~~~~~~~~~~~~~~
// Class LLFloaterResetQueue
//
// This script queue will reset each script.
//~~~~~~~~~~~~~~~~~~~~~~~~~~~~~~~~~~~~~~~~~~~~~~~~~~~~~~~~~~~~~~~~~~~~~~~~~~~~~

class LLFloaterResetQueue : public LLFloaterScriptQueue
{
	friend class LLFloaterReg;
protected:
	LLFloaterResetQueue(const LLSD& key);
	virtual ~LLFloaterResetQueue();
	
    static bool resetObjectScripts(LLHandle<LLFloaterScriptQueue> hfloater, const LLPointer<LLViewerObject> &object, LLInventoryObject* inventory, LLEventPump &pump);

    virtual bool startQueue();
};

//~~~~~~~~~~~~~~~~~~~~~~~~~~~~~~~~~~~~~~~~~~~~~~~~~~~~~~~~~~~~~~~~~~~~~~~~~~~~~
// Class LLFloaterRunQueue
//
// This script queue will set each script as running.
//~~~~~~~~~~~~~~~~~~~~~~~~~~~~~~~~~~~~~~~~~~~~~~~~~~~~~~~~~~~~~~~~~~~~~~~~~~~~~

class LLFloaterRunQueue : public LLFloaterScriptQueue
{
	friend class LLFloaterReg;
protected:
	LLFloaterRunQueue(const LLSD& key);
	virtual ~LLFloaterRunQueue();

    static bool runObjectScripts(LLHandle<LLFloaterScriptQueue> hfloater, const LLPointer<LLViewerObject> &object, LLInventoryObject* inventory, LLEventPump &pump);

    virtual bool startQueue();
};

//~~~~~~~~~~~~~~~~~~~~~~~~~~~~~~~~~~~~~~~~~~~~~~~~~~~~~~~~~~~~~~~~~~~~~~~~~~~~~
// Class LLFloaterNotRunQueue
//
// This script queue will set each script as not running.
//~~~~~~~~~~~~~~~~~~~~~~~~~~~~~~~~~~~~~~~~~~~~~~~~~~~~~~~~~~~~~~~~~~~~~~~~~~~~~

class LLFloaterNotRunQueue : public LLFloaterScriptQueue
{
	friend class LLFloaterReg;
protected:
	LLFloaterNotRunQueue(const LLSD& key);
	virtual ~LLFloaterNotRunQueue();
	
    static bool stopObjectScripts(LLHandle<LLFloaterScriptQueue> hfloater, const LLPointer<LLViewerObject> &object, LLInventoryObject* inventory, LLEventPump &pump);

    virtual bool startQueue();
};

// <FS> Delete scripts
//~~~~~~~~~~~~~~~~~~~~~~~~~~~~~~~~~~~~~~~~~~~~~~~~~~~~~~~~~~~~~~~~~~~~~~~~~~~~~
// Class LLFloaterDeleteQueue
//
// This script queue will delete each script.
//~~~~~~~~~~~~~~~~~~~~~~~~~~~~~~~~~~~~~~~~~~~~~~~~~~~~~~~~~~~~~~~~~~~~~~~~~~~~~

class LLFloaterDeleteQueue : public LLFloaterScriptQueue
{
	friend class LLFloaterReg;
protected:
	LLFloaterDeleteQueue(const LLSD& key);
	virtual ~LLFloaterDeleteQueue();
	
	// This is called by inventoryChanged
	virtual void handleInventory(LLViewerObject* viewer_obj,
								LLInventoryObject::object_list_t* inv);
};
// </FS> Delete scripts

#endif // LL_LLCOMPILEQUEUE_H<|MERGE_RESOLUTION|>--- conflicted
+++ resolved
@@ -37,8 +37,9 @@
 
 #include "llviewerinventory.h"
 
-<<<<<<< HEAD
-// <FS:KC> LSL Preprocessor
+#include "llevents.h"
+
+// <FS:KC> [LSL PreProc]
 class FSLSLPreprocessor;
 
 struct LLScriptQueueData
@@ -54,9 +55,6 @@
 
 };
 // </FS:KC>
-=======
-#include "llevents.h"
->>>>>>> d1d39c1d
 
 //~~~~~~~~~~~~~~~~~~~~~~~~~~~~~~~~~~~~~~~~~~~~~~~~~~~~~~~~~~~~~~~~~~~~~~~~~~~~~
 // Class LLFloaterScriptQueue
@@ -142,7 +140,8 @@
 	void experienceIdsReceived( const LLSD& content );
 	BOOL hasExperience(const LLUUID& id)const;
 
-	// <FS:KC> LSL Preprocessor
+	// <FS:KC> [LSL PreProc]
+	static void finishLSLUpload(LLUUID itemId, LLUUID taskId, LLUUID newAssetId, LLSD response, std::string scriptName, LLUUID queueId);
 	static void scriptPreprocComplete(const LLUUID& asset_id, LLScriptQueueData* data, LLAssetType::EType type, const std::string& script_text);
 	static void scriptLogMessage(LLScriptQueueData* data, std::string message);
 protected:
@@ -162,7 +161,7 @@
     //uuid_list_t mAssetIds;  // list of asset IDs processed.
 	uuid_list_t mExperienceIds;
 
-	// <FS:KC> LSL Preprocessor
+	// <FS:KC> [LSL PreProc]
 	FSLSLPreprocessor* mLSLProc;
 };
 
@@ -234,9 +233,9 @@
 	LLFloaterDeleteQueue(const LLSD& key);
 	virtual ~LLFloaterDeleteQueue();
 	
-	// This is called by inventoryChanged
-	virtual void handleInventory(LLViewerObject* viewer_obj,
-								LLInventoryObject::object_list_t* inv);
+    static bool deleteObjectScripts(LLHandle<LLFloaterScriptQueue> hfloater, const LLPointer<LLViewerObject> &object, LLInventoryObject* inventory, LLEventPump &pump);
+
+    virtual bool startQueue();
 };
 // </FS> Delete scripts
 
