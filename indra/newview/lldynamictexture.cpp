--- conflicted
+++ resolved
@@ -125,24 +125,11 @@
 //-----------------------------------------------------------------------------
 void LLViewerDynamicTexture::preRender(BOOL clear_depth)
 {
-<<<<<<< HEAD
-	// <FS:Beq> changes to support higher resolution rendering in the preview
-	////only images up to 512x512 are supported
-	//llassert(mFullHeight <= 512);
-	//llassert(mFullWidth <= 512);
-=======
->>>>>>> 76369c24
 	gPipeline.allocatePhysicsBuffer();
 	llassert(mFullWidth <= static_cast<S32>(gPipeline.mPhysicsDisplay.getWidth()));
 	llassert(mFullHeight <= static_cast<S32>(gPipeline.mPhysicsDisplay.getHeight()));
 
-<<<<<<< HEAD
-//	if (gGLManager.mHasFramebufferObject && gPipeline.mWaterDis.isComplete() && !gGLManager.mIsATI)
 	if (gGLManager.mHasFramebufferObject && gPipeline.mPhysicsDisplay.isComplete() && !gGLManager.mIsATI)
-// </FS:Beq>
-=======
-	if (gGLManager.mHasFramebufferObject && gPipeline.mPhysicsDisplay.isComplete() && !gGLManager.mIsATI)
->>>>>>> 76369c24
 	{ //using offscreen render target, just use the bottom left corner
 		mOrigin.set(0, 0);
 	}
@@ -228,19 +215,10 @@
 	{
 		return TRUE;
 	}
-<<<<<<< HEAD
-	// <FS:Beq> changes to support higher resolution rendering in the preview
-	//	bool use_fbo = gGLManager.mHasFramebufferObject && gPipeline.mWaterDis.isComplete() && !gGLManager.mIsATI;
+
 	bool use_fbo = gGLManager.mHasFramebufferObject && gPipeline.mPhysicsDisplay.isComplete() && !gGLManager.mIsATI;
 	if (use_fbo)
 	{
-//		gPipeline.mWaterDis.bindTarget();
-=======
-
-	bool use_fbo = gGLManager.mHasFramebufferObject && gPipeline.mPhysicsDisplay.isComplete() && !gGLManager.mIsATI;
-	if (use_fbo)
-	{
->>>>>>> 76369c24
 		gPipeline.mPhysicsDisplay.bindTarget();
 	}
 	// </FS:Beq>
@@ -279,14 +257,7 @@
 
 	if (use_fbo)
 	{
-<<<<<<< HEAD
-		// <FS:Beq> changes to support higher resolution rendering in the preview
-		// gPipeline.mWaterDis.flush();
 		gPipeline.mPhysicsDisplay.flush();
-		// </FS:Beq>
-=======
-		gPipeline.mPhysicsDisplay.flush();
->>>>>>> 76369c24
 	}
 
 	return ret;
