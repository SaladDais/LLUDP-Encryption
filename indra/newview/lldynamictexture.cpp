--- conflicted
+++ resolved
@@ -129,24 +129,11 @@
 	llassert(mFullHeight <= 512);
 	llassert(mFullWidth <= 512);
 
-<<<<<<< HEAD
-	// <FS:ND> Don't bake with FBO into mWaterDis. Or ATI cards end with pinkish/red textures.
-
-	// if (gGLManager.mHasFramebufferObject && gPipeline.mWaterDis.isComplete())
-	// { //using offscreen render target, just use the bottom left corner
-	// 	mOrigin.set(0, 0);
-	// }
-	// else
-
-	// </FS:ND>
-
-=======
 	if (gGLManager.mHasFramebufferObject && gPipeline.mWaterDis.isComplete() && !gGLManager.mIsATI)
 	{ //using offscreen render target, just use the bottom left corner
 		mOrigin.set(0, 0);
 	}
 	else
->>>>>>> 981190cf
 	{ // force rendering to on-screen portion of frame buffer
 		LLCoordScreen window_pos;
 		gViewerWindow->getWindow()->getPosition( &window_pos );
