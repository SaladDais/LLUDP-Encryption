--- conflicted
+++ resolved
@@ -129,16 +129,11 @@
 	////only images up to 512x512 are supported
 	//llassert(mFullHeight <= 512);
 	//llassert(mFullWidth <= 512);
-	gPipeline.allocatePhysicsBuffer();
-	llassert(mFullWidth <= static_cast<S32>(gPipeline.mPhysicsDisplay.getWidth()));
-	llassert(mFullHeight <= static_cast<S32>(gPipeline.mPhysicsDisplay.getHeight()));
-
-<<<<<<< HEAD
-	if (gGLManager.mHasFramebufferObject && gPipeline.mPhysicsDisplay.isComplete() && !gGLManager.mIsATI)
+	llassert(mFullWidth <= static_cast<S32>(gPipeline.mBake.getWidth()));
+	llassert(mFullHeight <= static_cast<S32>(gPipeline.mBake.getHeight()));
 	// </FS:Beq>
-=======
+
 	if (gGLManager.mHasFramebufferObject && gPipeline.mBake.isComplete() && !gGLManager.mIsATI)
->>>>>>> b1231c33
 	{ //using offscreen render target, just use the bottom left corner
 		mOrigin.set(0, 0);
 	}
@@ -225,24 +220,13 @@
 		return FALSE;
 	}
 
-<<<<<<< HEAD
-	// <FS:Beq> changes to support higher resolution rendering in the preview
-	// bool use_fbo = gGLManager.mHasFramebufferObject && gPipeline.mWaterDis.isComplete() && !gGLManager.mIsATI;
-	bool use_fbo = gGLManager.mHasFramebufferObject && gPipeline.mPhysicsDisplay.isComplete() && !gGLManager.mIsATI;
-	if (use_fbo)
-	{
-		// gPipeline.mWaterDis.bindTarget();
-		gPipeline.mPhysicsDisplay.bindTarget();
-=======
 	bool use_fbo = gGLManager.mHasFramebufferObject && gPipeline.mBake.isComplete() && !gGLManager.mIsATI;
 
 	if (use_fbo)
 	{
 		gPipeline.mBake.bindTarget();
         gPipeline.mBake.clear();
->>>>>>> b1231c33
-	}
-	// </FS:Beq>
+	}
 	LLGLSLShader::bindNoShader();
 	LLVertexBuffer::unbind();
 	
@@ -281,14 +265,7 @@
 
 	if (use_fbo)
 	{
-<<<<<<< HEAD
-		// <FS:Beq> changes to support higher resolution rendering in the preview
-		// gPipeline.mWaterDis.flush();
-		gPipeline.mPhysicsDisplay.flush();
-		// </FS:Beq>
-=======
 		gPipeline.mBake.flush();
->>>>>>> b1231c33
 	}
 
     gGL.flush();
