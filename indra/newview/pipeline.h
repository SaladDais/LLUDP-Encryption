--- conflicted
+++ resolved
@@ -587,17 +587,13 @@
 	static bool             sMemAllocationThrottled;
 	static S32				sVisibleLightCount;
 	static F32				sMinRenderSize;
-<<<<<<< HEAD
-	static BOOL				sRenderingHUDs;
+	static bool				sRenderingHUDs;
 	static F32        		sVolumeSAFrame;
 
 	static bool				sRenderParticles; // <FS:LO> flag to hold correct, user selected, status of particles
 // [SL:KB] - Patch: Render-TextureToggle (Catznip-4.0)
 	static bool				sRenderTextures;
 // [/SL:KB]
-=======
-	static bool				sRenderingHUDs;
->>>>>>> f40bd0fa
 
 	static LLTrace::EventStatHandle<S64> sStatBatchSize;
 
@@ -914,16 +910,11 @@
 	static S32 RenderGlowIterations;
 	static F32 RenderGlowWidth;
 	static F32 RenderGlowStrength;
-<<<<<<< HEAD
-	static BOOL RenderDepthOfField;
-	static BOOL RenderDepthOfFieldInEditMode;
-	//<FS:TS> FIRE-16251: Depth of Field does not work underwater
-	static BOOL FSRenderDepthOfFieldUnderwater;
-	//</FS:TS> FIRE-16251
-=======
 	static bool RenderDepthOfField;
 	static bool RenderDepthOfFieldInEditMode;
->>>>>>> f40bd0fa
+	//<FS:TS> FIRE-16251: Depth of Field does not work underwater
+	static bool FSRenderDepthOfFieldUnderwater;
+	//</FS:TS> FIRE-16251
 	static F32 CameraFocusTransitionTime;
 	static F32 CameraFNumber;
 	static F32 CameraFocalLength;
