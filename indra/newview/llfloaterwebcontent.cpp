/**
 * @file llfloaterwebcontent.cpp
 * @brief floater for displaying web content - e.g. profiles and search (eventually)
 *
 * $LicenseInfo:firstyear=2006&license=viewerlgpl$
 * Second Life Viewer Source Code
 * Copyright (C) 2010, Linden Research, Inc.
 *
 * This library is free software; you can redistribute it and/or
 * modify it under the terms of the GNU Lesser General Public
 * License as published by the Free Software Foundation;
 * version 2.1 of the License only.
 *
 * This library is distributed in the hope that it will be useful,
 * but WITHOUT ANY WARRANTY; without even the implied warranty of
 * MERCHANTABILITY or FITNESS FOR A PARTICULAR PURPOSE.  See the GNU
 * Lesser General Public License for more details.
 *
 * You should have received a copy of the GNU Lesser General Public
 * License along with this library; if not, write to the Free Software
 * Foundation, Inc., 51 Franklin Street, Fifth Floor, Boston, MA  02110-1301  USA
 *
 * Linden Research, Inc., 945 Battery Street, San Francisco, CA  94111  USA
 * $/LicenseInfo$
 */

#include "llviewerprecompiledheaders.h"

#include "llcombobox.h"
#include "lliconctrl.h"
#include "llfloaterreg.h"
#include "llhttpconstants.h"
#include "llflickrconnect.h"
#include "lltwitterconnect.h"
#include "lllayoutstack.h"
#include "llpluginclassmedia.h"
#include "llprogressbar.h"
#include "lltextbox.h"
#include "llurlhistory.h"
#include "llviewercontrol.h"
#include "llweb.h"
#include "llwindow.h"

#include "llfloaterwebcontent.h"

LLFloaterWebContent::_Params::_Params()
:	url("url"),
	target("target"),
	id("id"),
	window_class("window_class", "web_content"),
	show_chrome("show_chrome", true),
    allow_address_entry("allow_address_entry", true),
    allow_back_forward_navigation("allow_back_forward_navigation", true),
	preferred_media_size("preferred_media_size"),
	trusted_content("trusted_content", false),
	show_page_title("show_page_title", true),
	clean_browser("clean_browser", false),
	dev_mode("dev_mode", false)
{}

LLFloaterWebContent::LLFloaterWebContent( const Params& params )
:	LLFloater( params ),
	LLInstanceTracker<LLFloaterWebContent, std::string, LLInstanceTrackerReplaceOnCollision>(params.id()),
	mWebBrowser(NULL),
	mAddressCombo(NULL),
	mSecureLockIcon(NULL),
	mStatusBarText(NULL),
	mStatusBarProgress(NULL),
	mBtnBack(NULL),
	mBtnForward(NULL),
	mBtnReload(NULL),
	mBtnStop(NULL),
	mUUID(params.id()),
	mShowPageTitle(params.show_page_title),
    mAllowNavigation(true),
    mCurrentURL(""),
    mDisplayURL(""),
    mDevelopMode(params.dev_mode) // if called from "Develop" Menu, set a flag and change things to be more useful for devs
{
	mCommitCallbackRegistrar.add( "WebContent.Back", boost::bind( &LLFloaterWebContent::onClickBack, this ));
	mCommitCallbackRegistrar.add( "WebContent.Forward", boost::bind( &LLFloaterWebContent::onClickForward, this ));
	mCommitCallbackRegistrar.add( "WebContent.Reload", boost::bind( &LLFloaterWebContent::onClickReload, this ));
	mCommitCallbackRegistrar.add( "WebContent.Stop", boost::bind( &LLFloaterWebContent::onClickStop, this ));
	mCommitCallbackRegistrar.add( "WebContent.EnterAddress", boost::bind( &LLFloaterWebContent::onEnterAddress, this ));
	mCommitCallbackRegistrar.add( "WebContent.PopExternal", boost::bind(&LLFloaterWebContent::onPopExternal, this));
	mCommitCallbackRegistrar.add( "WebContent.TestURL", boost::bind(&LLFloaterWebContent::onTestURL, this, _2));
}

BOOL LLFloaterWebContent::postBuild()
{
	// these are used in a bunch of places so cache them
	mWebBrowser        = getChild< LLMediaCtrl >( "webbrowser" );
	mAddressCombo      = getChild< LLComboBox >( "address" );
	mStatusBarText     = getChild< LLTextBox >( "statusbartext" );
	mStatusBarProgress = getChild<LLProgressBar>("statusbarprogress" );
	mPluginFailText    = getChild< LLTextBox >("plugin_fail_text");

	mBtnBack           = getChildView( "back" );
	mBtnForward        = getChildView( "forward" );
	mBtnReload         = getChildView( "reload" );
	mBtnStop           = getChildView( "stop" );

	// observe browser events
	mWebBrowser->addObserver( this );

	// Hide the web browser initially so the plugin fail text links can be clicked if needed.
	// A navigationi begin event will swap these around.
	mWebBrowser->setVisible( false );
	mPluginFailText->setVisible( true );

	// these buttons are always enabled
	mBtnReload->setEnabled( true );
	mBtnReload->setVisible( false );
	getChildView("popexternal")->setEnabled( true );

	// cache image for secure browsing
	mSecureLockIcon = getChild< LLIconCtrl >("media_secure_lock_flag");
    
	// initialize the URL history using the system URL History manager
	initializeURLHistory();

	// if "Develop" Menu open, sety a flag and change things to be more useful for devs
	mDevelopMode = gSavedSettings.getBOOL("QAMode");

	return TRUE;
}

void LLFloaterWebContent::initializeURLHistory()
{
	// start with an empty list
	LLCtrlListInterface* url_list = childGetListInterface("address");
	if (url_list)
	{
		url_list->operateOnAll(LLCtrlListInterface::OP_DELETE);
	}

	// Get all of the entries in the "browser" collection
	LLSD browser_history = LLURLHistory::getURLHistory("browser");
	LLSD::array_iterator iter_history = browser_history.beginArray();
	LLSD::array_iterator end_history = browser_history.endArray();
	for(; iter_history != end_history; ++iter_history)
	{
		std::string url = (*iter_history).asString();
		if(! url.empty())
			url_list->addSimpleElement(url);
	}
}

bool LLFloaterWebContent::matchesKey(const LLSD& key)
{
	Params p(mKey);
	Params other_p(key);
	if (!other_p.target().empty() && other_p.target() != "_blank")
	{
		return other_p.target() == p.target();
	}
	else
	{
		return other_p.id() == p.id();
	}
}

//static
LLFloater* LLFloaterWebContent::create( Params p)
{
	preCreate(p);
	return new LLFloaterWebContent(p);
}

//static
void LLFloaterWebContent::closeRequest(const std::string &uuid)
{
	LLFloaterWebContent* floaterp = instance_tracker_t::getInstance(uuid);
	if (floaterp)
	{
		floaterp->closeFloater(false);
	}
}

//static
void LLFloaterWebContent::geometryChanged(const std::string &uuid, S32 x, S32 y, S32 width, S32 height)
{
	LLFloaterWebContent* floaterp = instance_tracker_t::getInstance(uuid);
	if (floaterp)
	{
		floaterp->geometryChanged(x, y, width, height);
	}
}

void LLFloaterWebContent::geometryChanged(S32 x, S32 y, S32 width, S32 height)
{
	// Make sure the layout of the browser control is updated, so this calculation is correct.
	getChild<LLLayoutStack>("stack1")->updateLayout();

	// TODO: need to adjust size and constrain position to make sure floaters aren't moved outside the window view, etc.
	LLCoordWindow window_size;
	getWindow()->getSize(&window_size);

	// Adjust width and height for the size of the chrome on the web Browser window.
	LLRect browser_rect;
	mWebBrowser->localRectToOtherView(mWebBrowser->getLocalRect(), &browser_rect, this);

	S32 requested_browser_bottom = window_size.mY - (y + height);
	LLRect geom;
	geom.setOriginAndSize(x - browser_rect.mLeft, 
						requested_browser_bottom - browser_rect.mBottom, 
						width + getRect().getWidth() - browser_rect.getWidth(), 
						height + getRect().getHeight() - browser_rect.getHeight());

	LLRect new_rect;
	getParent()->screenRectToLocal(geom, &new_rect);
	setShape(new_rect);	
}

// static
void LLFloaterWebContent::preCreate(LLFloaterWebContent::Params& p)
{
	if (!p.id.isProvided())
	{
		p.id = LLUUID::generateNewID().asString();
	}

	if(p.target().empty() || p.target() == "_blank")
	{
		p.target = p.id();
	}

	S32 browser_window_limit = gSavedSettings.getS32("WebContentWindowLimit");
	if(browser_window_limit != 0)
	{
		// showInstance will open a new window.  Figure out how many web browsers are already open,
		// and close the least recently opened one if this will put us over the limit.

		LLFloaterReg::const_instance_list_t &instances = LLFloaterReg::getFloaterList(p.window_class);

		if(instances.size() >= (size_t)browser_window_limit)
		{
			// Destroy the least recently opened instance
			(*instances.begin())->closeFloater();
		}
	}
}

void LLFloaterWebContent::open_media(const Params& p)
{
	LLViewerMedia::proxyWindowOpened(p.target(), p.id());
	mWebBrowser->setHomePageUrl(p.url);
	mWebBrowser->setTarget(p.target);
	mWebBrowser->navigateTo(p.url);
	
	set_current_url(p.url);

	getChild<LLLayoutPanel>("status_bar")->setVisible(p.show_chrome);
	getChild<LLLayoutPanel>("nav_controls")->setVisible(p.show_chrome);

	// turn additional debug controls on but only for Develop mode (Develop menu open)
	getChild<LLLayoutPanel>("debug_controls")->setVisible(mDevelopMode);

	bool address_entry_enabled = p.allow_address_entry && !p.trusted_content;
    mAllowNavigation = p.allow_back_forward_navigation;
	getChildView("address")->setEnabled(address_entry_enabled);
	getChildView("popexternal")->setEnabled(address_entry_enabled);

	if (!p.show_chrome)
	{
		setResizeLimits(100, 100);
	}

	if (!p.preferred_media_size().isEmpty())
	{
		getChild<LLLayoutStack>("stack1")->updateLayout();
		LLRect browser_rect = mWebBrowser->calcScreenRect();
		LLCoordWindow window_size;
		getWindow()->getSize(&window_size);
		
		geometryChanged(browser_rect.mLeft, window_size.mY - browser_rect.mTop, p.preferred_media_size().getWidth(), p.preferred_media_size().getHeight());
	}

}

void LLFloaterWebContent::onOpen(const LLSD& key)
{
	Params params(key);

	if (!params.validateBlock())
	{
		closeFloater();
		return;
	}

	mWebBrowser->setTrustedContent(params.trusted_content);

	// tell the browser instance to load the specified URL
	open_media(params);
}

//virtual
void LLFloaterWebContent::onClose(bool app_quitting)
{
<<<<<<< HEAD
    // If we close the web browsing window showing the facebook login, we need to signal to this object that the connection will not happen
	// MAINT-3440 note change here to use findInstance and not getInstance - latter creates an instance if it's not there which is bad.
    LLFloater* fbc_web = LLFloaterReg::findInstance("fbc_web");

    if (fbc_web == this)
    {
        if (!LLFacebookConnect::instance().isConnected())
        {
            LLFacebookConnect::instance().setConnectionState(LLFacebookConnect::FB_CONNECTION_FAILED);
        }
    }
	// Same with Flickr
=======
    // If we close the web browsing window showing the Flickr login, we need to signal to this object that the connection will not happen
>>>>>>> 85b431d5
	// MAINT-3440 note change here to use findInstance and not getInstance - latter creates an instance if it's not there which is bad.
	LLFloater* flickr_web = LLFloaterReg::findInstance("flickr_web");
    if (flickr_web == this)
    {
        if (!LLFlickrConnect::instance().isConnected())
        {
            LLFlickrConnect::instance().setConnectionState(LLFlickrConnect::FLICKR_CONNECTION_FAILED);
        }
    }
	// Same with Twitter
	// MAINT-3440 note change here to use findInstance and not getInstance - latter creates an instance if it's not there which is bad.
	LLFloater* twitter_web = LLFloaterReg::findInstance("twitter_web");
    if (twitter_web == this)
    {
        if (!LLTwitterConnect::instance().isConnected())
        {
            LLTwitterConnect::instance().setConnectionState(LLTwitterConnect::TWITTER_CONNECTION_FAILED);
        }
    }
	LLViewerMedia::proxyWindowClosed(mUUID);
	destroy();
}

// virtual
void LLFloaterWebContent::draw()
{
	// this is asynchronous so we need to keep checking
	mBtnBack->setEnabled( mWebBrowser->canNavigateBack() && mAllowNavigation);
	mBtnForward->setEnabled( mWebBrowser->canNavigateForward() && mAllowNavigation);

	LLFloater::draw();
}

// virtual
void LLFloaterWebContent::handleMediaEvent(LLPluginClassMedia* self, EMediaEvent event)
{
	if(event == MEDIA_EVENT_LOCATION_CHANGED)
	{
		const std::string url = self->getLocation();

		if ( url.length() )
			mStatusBarText->setText( url );

		set_current_url( url );
	}
	else if(event == MEDIA_EVENT_NAVIGATE_BEGIN)
	{
		// hide the media fail text and bring the web browser to the front
		mWebBrowser->setVisible( true );
		mPluginFailText->setVisible( false );
		// flags are sent with this event
		mBtnBack->setEnabled( self->getHistoryBackAvailable() );
		mBtnForward->setEnabled( self->getHistoryForwardAvailable() );

		// toggle visibility of these buttons based on browser state
		mBtnReload->setVisible( false );
		mBtnStop->setVisible( true );

		// turn "on" progress bar now we're about to start loading
		mStatusBarProgress->setVisible( true );
	}
	else if(event == MEDIA_EVENT_NAVIGATE_COMPLETE)
	{
		// flags are sent with this event
		mBtnBack->setEnabled( self->getHistoryBackAvailable() );
		mBtnForward->setEnabled( self->getHistoryForwardAvailable() );

		// toggle visibility of these buttons based on browser state
		mBtnReload->setVisible( true );
		mBtnStop->setVisible( false );

		// turn "off" progress bar now we're loaded
		mStatusBarProgress->setVisible( false );

		// we populate the status bar with URLs as they change so clear it now we're done
		const std::string end_str = "";
		mStatusBarText->setText( end_str );
	}
	else if(event == MEDIA_EVENT_CLOSE_REQUEST)
	{
		// The browser instance wants its window closed.
		closeFloater();
	}
	else if(event == MEDIA_EVENT_STATUS_TEXT_CHANGED )
	{
		const std::string text = self->getStatusText();
		if ( text.length() )
			mStatusBarText->setText( text );
	}
	else if(event == MEDIA_EVENT_PROGRESS_UPDATED )
	{
		int percent = (int)self->getProgressPercent();
		mStatusBarProgress->setValue( percent );
	}
	else if(event == MEDIA_EVENT_NAME_CHANGED )
	{
		// flags are sent with this event
		mBtnBack->setEnabled(self->getHistoryBackAvailable());
		mBtnForward->setEnabled(self->getHistoryForwardAvailable());
		std::string page_title = self->getMediaName();
		// simulate browser behavior - title is empty, use the current URL
		if (mShowPageTitle)
		{
			if ( page_title.length() > 0 )
				setTitle( page_title );
			else
				setTitle( mCurrentURL );
		}
	}
	else if(event == MEDIA_EVENT_LINK_HOVERED )
	{
		const std::string link = self->getHoverLink();
		mStatusBarText->setText( link );
	}
}

void LLFloaterWebContent::set_current_url(const std::string& url)
{
    if (!url.empty())
    {
        if (!mCurrentURL.empty())
        {
            // Clean up the current browsing list to show true URL
            mAddressCombo->remove(mDisplayURL);
            mAddressCombo->add(mCurrentURL);
        }

        // Update current URL
        mCurrentURL = url;
        LLStringUtil::trim(mCurrentURL);

        // Serialize url history into the system URL History manager
        LLURLHistory::removeURL("browser", mCurrentURL);
        LLURLHistory::addURL("browser", mCurrentURL);

		// Check if this is a secure URL
		static const std::string secure_prefix = std::string("https://");
		std::string prefix = mCurrentURL.substr(0, secure_prefix.length());
		LLStringUtil::toLower(prefix);
        bool secure_url = (prefix == secure_prefix);
		mSecureLockIcon->setVisible(secure_url);
		mAddressCombo->setLeftTextPadding(secure_url ? 22 : 2);
		mDisplayURL = mCurrentURL;

        // Clean up browsing list (prevent dupes) and add/select the new URL to it
        mAddressCombo->remove(mCurrentURL);
        mAddressCombo->add(mDisplayURL);
        mAddressCombo->selectByValue(mDisplayURL);
    }
}

void LLFloaterWebContent::onClickForward()
{
	mWebBrowser->navigateForward();
}

void LLFloaterWebContent::onClickBack()
{
	mWebBrowser->navigateBack();
}

void LLFloaterWebContent::onClickReload()
{

	if( mWebBrowser->getMediaPlugin() )
	{
		bool ignore_cache = true;
		mWebBrowser->getMediaPlugin()->browse_reload( ignore_cache );
	}
	else
	{
		mWebBrowser->navigateTo(mCurrentURL);
	}
}

void LLFloaterWebContent::onClickStop()
{
	if( mWebBrowser->getMediaPlugin() )
		mWebBrowser->getMediaPlugin()->browse_stop();

	// still should happen when we catch the navigate complete event
	// but sometimes (don't know why) that event isn't sent from Qt
	// and we ghetto a point where the stop button stays active.
	mBtnReload->setVisible( true );
	mBtnStop->setVisible( false );
}

void LLFloaterWebContent::onEnterAddress()
{
	// make sure there is at least something there.
	// (perhaps this test should be for minimum length of a URL)
	std::string url = mAddressCombo->getValue().asString();
    LLStringUtil::trim(url);
	if ( url.length() > 0 )
	{
		mWebBrowser->navigateTo(url);
	};
}

void LLFloaterWebContent::onPopExternal()
{
	// make sure there is at least something there.
	// (perhaps this test should be for minimum length of a URL)
	std::string url = mAddressCombo->getValue().asString();
	LLStringUtil::trim(url);
	if (url.length() > 0)
	{
		LLWeb::loadURLExternal(url);
	};
}

void LLFloaterWebContent::onTestURL(std::string url)
{
	LLStringUtil::trim(url);
	if (url.length() > 0)
	{
		mWebBrowser->navigateTo(url);
	};
}<|MERGE_RESOLUTION|>--- conflicted
+++ resolved
@@ -297,23 +297,9 @@
 //virtual
 void LLFloaterWebContent::onClose(bool app_quitting)
 {
-<<<<<<< HEAD
-    // If we close the web browsing window showing the facebook login, we need to signal to this object that the connection will not happen
+    // If we close the web browsing window showing the Flickr login, we need to signal to this object that the connection will not happen
 	// MAINT-3440 note change here to use findInstance and not getInstance - latter creates an instance if it's not there which is bad.
-    LLFloater* fbc_web = LLFloaterReg::findInstance("fbc_web");
-
-    if (fbc_web == this)
-    {
-        if (!LLFacebookConnect::instance().isConnected())
-        {
-            LLFacebookConnect::instance().setConnectionState(LLFacebookConnect::FB_CONNECTION_FAILED);
-        }
-    }
-	// Same with Flickr
-=======
-    // If we close the web browsing window showing the Flickr login, we need to signal to this object that the connection will not happen
->>>>>>> 85b431d5
-	// MAINT-3440 note change here to use findInstance and not getInstance - latter creates an instance if it's not there which is bad.
+
 	LLFloater* flickr_web = LLFloaterReg::findInstance("flickr_web");
     if (flickr_web == this)
     {
