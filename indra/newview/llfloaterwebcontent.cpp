--- conflicted
+++ resolved
@@ -64,12 +64,8 @@
 	mBtnForward(NULL),
 	mBtnReload(NULL),
 	mBtnStop(NULL),
-<<<<<<< HEAD
-	mUUID(params.id())
-=======
 	mUUID(params.id()),
 	mShowPageTitle(params.show_page_title)
->>>>>>> f6b8bfd3
 {
 	mCommitCallbackRegistrar.add( "WebContent.Back", boost::bind( &LLFloaterWebContent::onClickBack, this ));
 	mCommitCallbackRegistrar.add( "WebContent.Forward", boost::bind( &LLFloaterWebContent::onClickForward, this ));
@@ -87,11 +83,6 @@
 	mStatusBarText     = getChild< LLTextBox >( "statusbartext" );
 	mStatusBarProgress = getChild<LLProgressBar>("statusbarprogress" );
 	mPluginFailText    = getChild< LLTextBox >("plugin_fail_text");
-
-	mBtnBack           = getChildView( "back" );
-	mBtnForward        = getChildView( "forward" );
-	mBtnReload         = getChildView( "reload" );
-	mBtnStop           = getChildView( "stop" );
 
 	mBtnBack           = getChildView( "back" );
 	mBtnForward        = getChildView( "forward" );
