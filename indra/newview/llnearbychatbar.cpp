--- conflicted
+++ resolved
@@ -47,15 +47,12 @@
 #include "llviewerwindow.h"
 #include "llrootview.h"
 #include "llviewerchat.h"
-<<<<<<< HEAD
 #include "llnearbychat.h"
-=======
 // [SL:KB] - Patch: Chat-NearbyChatBar | Checked: 2011-10-26 (Catznip-3.2.0a)
 #include "llimfloater.h"
 #include "llimfloatercontainer.h"
 #include "llnearbychatbarmulti.h"
 // [/SL:KB]
->>>>>>> 480808d5
 
 #include "llresizehandle.h"
 
@@ -202,22 +199,13 @@
 	}
 	else
 	{
-<<<<<<< HEAD
-=======
-//		getChildView("nearby_chat")->setVisible(true);
-		mExpandedHeight = getRect().getHeight();
->>>>>>> 480808d5
 		enableResizeCtrls(true);
 		setResizeLimits(getMinWidth(), EXPANDED_MIN_HEIGHT);
 	}
-<<<<<<< HEAD
+// [SL:KB] - Patch: Chat-NearbyChatBar | Checked: 2011-10-26 (Catznip-3.2.0a) | Added: Catznip-3.2.0a
+	getChildView("panel_nearby_chat")->setVisible(mExpandedHeight > COLLAPSED_HEIGHT);
+// [/SL:KB]
 	
-=======
-// [SL:KB] - Patch: Chat-NearbyChatBar | Checked: 2011-10-26 (Catznip-3.2.0a) | Added: Catznip-3.2.0a
-	getChildView("panel_nearby_chat")->setVisible(mExpandedHeight > getMinHeight());
-// [/SL:KB]
-
->>>>>>> 480808d5
 	return rect_controlled;
 }
 
