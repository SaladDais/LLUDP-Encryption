--- conflicted
+++ resolved
@@ -130,15 +130,9 @@
 		registerIdleListener();
 		break;
 
-<<<<<<< HEAD
 	default:
-		llwarns << "Unknown fading state: " << mFadeState << llendl;
+		LL_WARNS() << "Unknown fading state: " << mFadeState << LL_ENDL;
 		break;
-=======
-		default:
-			LL_WARNS() << "Unknown fading state: " << mFadeState << LL_ENDL;
-			break;
->>>>>>> d0ef02c2
 	}
 }
 
