/** 
 * @file lllogchat.cpp
 * @brief LLLogChat class implementation
 *
 * $LicenseInfo:firstyear=2002&license=viewerlgpl$
 * Second Life Viewer Source Code
 * Copyright (C) 2010, Linden Research, Inc.
 * 
 * This library is free software; you can redistribute it and/or
 * modify it under the terms of the GNU Lesser General Public
 * License as published by the Free Software Foundation;
 * version 2.1 of the License only.
 * 
 * This library is distributed in the hope that it will be useful,
 * but WITHOUT ANY WARRANTY; without even the implied warranty of
 * MERCHANTABILITY or FITNESS FOR A PARTICULAR PURPOSE.  See the GNU
 * Lesser General Public License for more details.
 * 
 * You should have received a copy of the GNU Lesser General Public
 * License along with this library; if not, write to the Free Software
 * Foundation, Inc., 51 Franklin Street, Fifth Floor, Boston, MA  02110-1301  USA
 * 
 * Linden Research, Inc., 945 Battery Street, San Francisco, CA  94111  USA
 * $/LicenseInfo$
 */

#include "llviewerprecompiledheaders.h"
#include "llfloaterconversationpreview.h"
#include "llagent.h"
#include "llagentui.h"
#include "llavatarnamecache.h"
#include "lllogchat.h"
#include "lltrans.h"
#include "llviewercontrol.h"

#include "lldiriterator.h"
#include "llfloaterimsessiontab.h"
#include "llinstantmessage.h"
#include "llsingleton.h" // for LLSingleton

#include <boost/algorithm/string/trim.hpp>
#include <boost/algorithm/string/replace.hpp>
#include <boost/regex.hpp>
#include <boost/regex/v4/match_results.hpp>
#include <boost/foreach.hpp>

#if LL_MSVC
#pragma warning(push)  
// disable warning about boost::lexical_cast unreachable code
// when it fails to parse the string
#pragma warning (disable:4702)
#endif

#include <boost/date_time/gregorian/gregorian.hpp>
#if LL_MSVC
#pragma warning(pop)   // Restore all warnings to the previous state
#endif

#include <boost/date_time/posix_time/posix_time.hpp>
#include <boost/date_time/local_time_adjustor.hpp>

const S32 LOG_RECALL_SIZE = 2048;

const std::string LL_IM_TIME("time");
const std::string LL_IM_TEXT("message");
const std::string LL_IM_FROM("from");
const std::string LL_IM_FROM_ID("from_id");
const std::string LL_TRANSCRIPT_FILE_EXTENSION("txt");

const static std::string IM_SEPARATOR(": ");
const static std::string NEW_LINE("\n");
const static std::string NEW_LINE_SPACE_PREFIX("\n ");
const static std::string TWO_SPACES("  ");
const static std::string MULTI_LINE_PREFIX(" ");

/**
 *  Chat log lines - timestamp and name are optional but message text is mandatory.
 *
 *  Typical plain text chat log lines:
 *
 *  SuperCar: You aren't the owner
 *  [2:59]  SuperCar: You aren't the owner
 *  [2009/11/20 3:00]  SuperCar: You aren't the owner
 *  Katar Ivercourt is Offline
 *  [3:00]  Katar Ivercourt is Offline
 *  [2009/11/20 3:01]  Corba ProductEngine is Offline
 *
 * Note: "You" was used as an avatar names in viewers of previous versions
 */
const static boost::regex TIMESTAMP_AND_STUFF("^(\\[\\d{4}/\\d{1,2}/\\d{1,2}\\s+\\d{1,2}:\\d{2}\\]\\s+|\\[\\d{1,2}:\\d{2}\\]\\s+)?(.*)$");
const static boost::regex TIMESTAMP("^(\\[\\d{4}/\\d{1,2}/\\d{1,2}\\s+\\d{1,2}:\\d{2}\\]|\\[\\d{1,2}:\\d{2}\\]).*");

/**
 *  Regular expression suitable to match names like
 *  "You", "Second Life", "Igor ProductEngine", "Object", "Mega House"
 */
const static boost::regex NAME_AND_TEXT("([^:]+[:]{1})?(\\s*)(.*)");

/**
 * These are recognizers for matching the names of ad-hoc conferences when generating the log file name
 * On invited side, an ad-hoc is named like "<first name> <last name> Conference 2010/11/19 03:43 f0f4"
 * On initiating side, an ad-hoc is named like Ad-hoc Conference hash<hash>"
 * If the naming system for ad-hoc conferences are change in LLIMModel::LLIMSession::buildHistoryFileName()
 * then these definition need to be adjusted as well.
 */
const static boost::regex INBOUND_CONFERENCE("^[a-zA-Z]{1,31} [a-zA-Z]{1,31} Conference [0-9]{4}/[0-9]{2}/[0-9]{2} [0-9]{2}:[0-9]{2} [0-9a-f]{4}");
const static boost::regex OUTBOUND_CONFERENCE("^Ad-hoc Conference hash[a-f0-9]{8}-[a-f0-9]{4}-[a-f0-9]{4}-[a-f0-9]{4}-[a-f0-9]{12}");

//is used to parse complex object names like "Xstreet SL Terminal v2.2.5 st"
const static std::string NAME_TEXT_DIVIDER(": ");

// is used for timestamps adjusting
const static char* DATE_FORMAT("%Y/%m/%d %H:%M");
const static char* TIME_FORMAT("%H:%M");

const static int IDX_TIMESTAMP = 1;
const static int IDX_STUFF = 2;
const static int IDX_NAME = 1;
const static int IDX_TEXT = 3;

using namespace boost::posix_time;
using namespace boost::gregorian;

void append_to_last_message(std::list<LLSD>& messages, const std::string& line)
{
	if (!messages.size()) return;

	std::string im_text = messages.back()[LL_IM_TEXT].asString();
	im_text.append(line);
	messages.back()[LL_IM_TEXT] = im_text;
}

class LLLogChatTimeScanner: public LLSingleton<LLLogChatTimeScanner>
{
public:
	LLLogChatTimeScanner()
	{
		// Note, date/time facets will be destroyed by string streams
		mDateStream.imbue(std::locale(mDateStream.getloc(), new date_input_facet(DATE_FORMAT)));
		mTimeStream.imbue(std::locale(mTimeStream.getloc(), new time_facet(TIME_FORMAT)));
		mTimeStream.imbue(std::locale(mTimeStream.getloc(), new time_input_facet(DATE_FORMAT)));
	}

	date getTodayPacificDate()
	{
		typedef	boost::date_time::local_adjustor<ptime, -8, no_dst> pst;
		typedef boost::date_time::local_adjustor<ptime, -7, no_dst> pdt;
		time_t t_time = time(NULL);
		ptime p_time = LLStringOps::getPacificDaylightTime()
			? pdt::utc_to_local(from_time_t(t_time))
			: pst::utc_to_local(from_time_t(t_time));
		struct tm s_tm = to_tm(p_time);
		return date_from_tm(s_tm);
	}

	void checkAndCutOffDate(std::string& time_str)
	{
		// Cuts off the "%Y/%m/%d" from string for todays timestamps.
		// Assume that passed string has at least "%H:%M" time format.
		date log_date(not_a_date_time);
		date today(getTodayPacificDate());

		// Parse the passed date
		mDateStream.str(LLStringUtil::null);
		mDateStream << time_str;
		mDateStream >> log_date;
		mDateStream.clear();

		days zero_days(0);
		days days_alive = today - log_date;

		if ( days_alive == zero_days )
		{
			// Yep, today's so strip "%Y/%m/%d" info
			ptime stripped_time(not_a_date_time);

			mTimeStream.str(LLStringUtil::null);
			mTimeStream << time_str;
			mTimeStream >> stripped_time;
			mTimeStream.clear();

			time_str.clear();

			mTimeStream.str(LLStringUtil::null);
			mTimeStream << stripped_time;
			mTimeStream >> time_str;
			mTimeStream.clear();
		}

		LL_DEBUGS("LLChatLogParser")
			<< " log_date: "
			<< log_date
			<< " today: "
			<< today
			<< " days alive: "
			<< days_alive
			<< " new time: "
			<< time_str
			<< LL_ENDL;
	}


private:
	std::stringstream mDateStream;
	std::stringstream mTimeStream;
};

LLLogChat::save_history_signal_t * LLLogChat::sSaveHistorySignal = NULL;

std::map<LLUUID,LLLoadHistoryThread *> LLLogChat::sLoadHistoryThreads;
std::map<LLUUID,LLDeleteHistoryThread *> LLLogChat::sDeleteHistoryThreads;
LLMutex* LLLogChat::sHistoryThreadsMutex = NULL;


//static
std::string LLLogChat::makeLogFileName(std::string filename)
{
	/**
	 * Testing for in bound and out bound ad-hoc file names
	 * if it is then skip date stamping.
	 **/

	boost::match_results<std::string::const_iterator> matches;
	bool inboundConf = boost::regex_match(filename, matches, INBOUND_CONFERENCE);
	bool outboundConf = boost::regex_match(filename, matches, OUTBOUND_CONFERENCE);
	if (!(inboundConf || outboundConf))
	{
		if( gSavedPerAccountSettings.getBOOL("LogFileNamewithDate") )
		{
			time_t now;
			time(&now);
			char dbuffer[20];		/* Flawfinder: ignore */
			if (filename == "chat")
			{
				strftime(dbuffer, 20, "-%Y-%m-%d", localtime(&now));
			}
			else
			{
				strftime(dbuffer, 20, "-%Y-%m", localtime(&now));
			}
			filename += dbuffer;
		}
	}

	filename = cleanFileName(filename);
	filename = gDirUtilp->getExpandedFilename(LL_PATH_PER_ACCOUNT_CHAT_LOGS, filename);
	filename += '.' + LL_TRANSCRIPT_FILE_EXTENSION;

	return filename;
}

std::string LLLogChat::cleanFileName(std::string filename)
{
	std::string invalidChars = "\"\'\\/?*:.<>|[]{}~"; // Cannot match glob or illegal filename chars
	std::string::size_type position = filename.find_first_of(invalidChars);
	while (position != filename.npos)
	{
		filename[position] = '_';
		position = filename.find_first_of(invalidChars, position);
	}
	return filename;
}

std::string LLLogChat::timestamp(bool withdate)
{
	std::string timeStr;
	if (withdate)
	{
		timeStr = "[" + LLTrans::getString ("TimeYear") + "]/["
				  + LLTrans::getString ("TimeMonth") + "]/["
				  + LLTrans::getString ("TimeDay") + "] ["
				  + LLTrans::getString ("TimeHour") + "]:["
				  + LLTrans::getString ("TimeMin") + "]";
	}
	else
	{
		timeStr = "[" + LLTrans::getString("TimeHour") + "]:["
				  + LLTrans::getString ("TimeMin")+"]";
	}

	LLSD substitution;
	substitution["datetime"] = (S32)time_corrected();

	LLStringUtil::format (timeStr, substitution);
	return timeStr;
}


//static
void LLLogChat::saveHistory(const std::string& filename,
							const std::string& from,
							const LLUUID& from_id,
							const std::string& line)
{
	std::string tmp_filename = filename;
	LLStringUtil::trim(tmp_filename);
	if (tmp_filename.empty())
	{
		std::string warn = "Chat history filename [" + filename + "] is empty!";
		LL_WARNS() << warn << LL_ENDL;
		llassert(tmp_filename.size());
		return;
	}
	
	llofstream file (LLLogChat::makeLogFileName(filename), std::ios_base::app);
	if (!file.is_open())
	{
		LL_WARNS() << "Couldn't open chat history log! - " + filename << LL_ENDL;
		return;
	}

	LLSD item;

	if (gSavedPerAccountSettings.getBOOL("LogTimestamp"))
		 item["time"] = LLLogChat::timestamp(gSavedPerAccountSettings.getBOOL("LogTimestampDate"));

	item["from_id"]	= from_id;
	item["message"]	= line;

	//adding "Second Life:" for all system messages to make chat log history parsing more reliable
	if (from.empty() && from_id.isNull())
	{
		item["from"] = SYSTEM_FROM; 
	}
	else
	{
		item["from"] = from;
	}

	file << LLChatLogFormatter(item) << std::endl;

	file.close();

	if (NULL != sSaveHistorySignal)
	{
		(*sSaveHistorySignal)();
	}
}

// static
void LLLogChat::loadChatHistory(const std::string& file_name, std::list<LLSD>& messages, const LLSD& load_params)
{
	if (file_name.empty())
	{
		LL_WARNS("LLLogChat::loadChatHistory") << "Session name is Empty!" << LL_ENDL;
		return ;
	}

	bool load_all_history = load_params.has("load_all_history") ? load_params["load_all_history"].asBoolean() : false;

	LLFILE* fptr = LLFile::fopen(LLLogChat::makeLogFileName(file_name), "r");/*Flawfinder: ignore*/
	if (!fptr)
	{
		fptr = LLFile::fopen(LLLogChat::oldLogFileName(file_name), "r");/*Flawfinder: ignore*/
		if (!fptr)
		{
			return;						//No previous conversation with this name.
		}
	}

	char buffer[LOG_RECALL_SIZE];		/*Flawfinder: ignore*/
	char *bptr;
	S32 len;
	bool firstline = TRUE;

	if (load_all_history || fseek(fptr, (LOG_RECALL_SIZE - 1) * -1  , SEEK_END))
	{	//We need to load the whole historyFile or it's smaller than recall size, so get it all.
		firstline = FALSE;
		if (fseek(fptr, 0, SEEK_SET))
		{
			fclose(fptr);
			return;
		}
	}
	while (fgets(buffer, LOG_RECALL_SIZE, fptr)  && !feof(fptr))
	{
		len = strlen(buffer) - 1;		/*Flawfinder: ignore*/
		for (bptr = (buffer + len); (*bptr == '\n' || *bptr == '\r') && bptr>buffer; bptr--)	*bptr='\0';

		if (firstline)
		{
			firstline = FALSE;
			continue;
		}

		std::string line(buffer);

		//updated 1.23 plain text log format requires a space added before subsequent lines in a multilined message
		if (' ' == line[0])
		{
			line.erase(0, MULTI_LINE_PREFIX.length());
			append_to_last_message(messages, '\n' + line);
		}
		else if (0 == len && ('\n' == line[0] || '\r' == line[0]))
		{
			//to support old format's multilined messages with new lines used to divide paragraphs
			append_to_last_message(messages, line);
		}
		else
		{
			LLSD item;
			if (!LLChatLogParser::parse(line, item, load_params))
			{
				item[LL_IM_TEXT] = line;
			}
			messages.push_back(item);
		}
	}
	fclose(fptr);
}

// static
bool LLLogChat::historyThreadsFinished(LLUUID session_id)
{
	LLMutexLock lock(historyThreadsMutex());
	bool finished = true;
	std::map<LLUUID,LLLoadHistoryThread *>::iterator it = sLoadHistoryThreads.find(session_id);
	if (it != sLoadHistoryThreads.end())
	{
		finished = it->second->isFinished();
	}
	if (!finished)
	{
		return false;
	}
	std::map<LLUUID,LLDeleteHistoryThread *>::iterator dit = sDeleteHistoryThreads.find(session_id);
	if (dit != sDeleteHistoryThreads.end())
	{
		finished = finished && dit->second->isFinished();
	}
	return finished;
}

// static
LLLoadHistoryThread* LLLogChat::getLoadHistoryThread(LLUUID session_id)
{
	LLMutexLock lock(historyThreadsMutex());
	std::map<LLUUID,LLLoadHistoryThread *>::iterator it = sLoadHistoryThreads.find(session_id);
	if (it != sLoadHistoryThreads.end())
	{
		return it->second;
	}
	return NULL;
}

// static
LLDeleteHistoryThread* LLLogChat::getDeleteHistoryThread(LLUUID session_id)
{
	LLMutexLock lock(historyThreadsMutex());
	std::map<LLUUID,LLDeleteHistoryThread *>::iterator it = sDeleteHistoryThreads.find(session_id);
	if (it != sDeleteHistoryThreads.end())
	{
		return it->second;
	}
	return NULL;
}

// static
bool LLLogChat::addLoadHistoryThread(LLUUID& session_id, LLLoadHistoryThread* lthread)
{
	LLMutexLock lock(historyThreadsMutex());
	std::map<LLUUID,LLLoadHistoryThread *>::const_iterator it = sLoadHistoryThreads.find(session_id);
	if (it != sLoadHistoryThreads.end())
	{
		return false;
	}
	sLoadHistoryThreads[session_id] = lthread;
	return true;
}

// static
bool LLLogChat::addDeleteHistoryThread(LLUUID& session_id, LLDeleteHistoryThread* dthread)
{
	LLMutexLock lock(historyThreadsMutex());
	std::map<LLUUID,LLDeleteHistoryThread *>::const_iterator it = sDeleteHistoryThreads.find(session_id);
	if (it != sDeleteHistoryThreads.end())
	{
		return false;
	}
	sDeleteHistoryThreads[session_id] = dthread;
	return true;
}

// static
void LLLogChat::cleanupHistoryThreads()
{
	LLMutexLock lock(historyThreadsMutex());
	std::vector<LLUUID> uuids;
	std::map<LLUUID,LLLoadHistoryThread *>::iterator lit = sLoadHistoryThreads.begin();
	for (; lit != sLoadHistoryThreads.end(); lit++)
	{
		if (lit->second->isFinished() && sDeleteHistoryThreads[lit->first]->isFinished())
		{
			delete lit->second;
			delete sDeleteHistoryThreads[lit->first];
			uuids.push_back(lit->first);
		}
	}
	std::vector<LLUUID>::iterator uuid_it = uuids.begin();
	for ( ;uuid_it != uuids.end(); uuid_it++)
	{
		sLoadHistoryThreads.erase(*uuid_it);
		sDeleteHistoryThreads.erase(*uuid_it);
	}
}

//static
LLMutex* LLLogChat::historyThreadsMutex()
{
	if (sHistoryThreadsMutex == NULL)
	{
		sHistoryThreadsMutex = new LLMutex(NULL);
	}
	return sHistoryThreadsMutex;
}

// static
std::string LLLogChat::oldLogFileName(std::string filename)
{
	// get Users log directory
	std::string directory = gDirUtilp->getPerAccountChatLogsDir();

	// add final OS dependent delimiter
	directory += gDirUtilp->getDirDelimiter();

	// lest make sure the file name has no invalid characters before making the pattern
	filename = cleanFileName(filename);

	// create search pattern
	std::string pattern = filename + ( filename == "chat" ? "-???\?-?\?-??.txt" : "-???\?-??.txt");

	std::vector<std::string> allfiles;
	LLDirIterator iter(directory, pattern);
	std::string scanResult;

	while (iter.next(scanResult))
	{
		allfiles.push_back(scanResult);
	}

	if (allfiles.size() == 0)  // if no result from date search, return generic filename
	{
		scanResult = directory + filename + '.' + LL_TRANSCRIPT_FILE_EXTENSION;
	}
	else 
	{
		sort(allfiles.begin(), allfiles.end());
		scanResult = directory + allfiles.back();
		// this file is now the most recent version of the file.
	}

	return scanResult;
}

// static
void LLLogChat::findTranscriptFiles(std::string pattern, std::vector<std::string>& list_of_transcriptions)
{
	// get Users log directory
	std::string dirname = gDirUtilp->getPerAccountChatLogsDir();

	// add final OS dependent delimiter
	dirname += gDirUtilp->getDirDelimiter();

	LLDirIterator iter(dirname, pattern);
	std::string filename;
	while (iter.next(filename))
	{
		std::string fullname = gDirUtilp->add(dirname, filename);

		LLFILE * filep = LLFile::fopen(fullname, "rb");
		if (NULL != filep)
		{
			if(makeLogFileName("chat")== fullname)
			{
				//Add Nearby chat history to the list of transcriptions
				list_of_transcriptions.push_back(gDirUtilp->add(dirname, filename));
				LLFile::close(filep);
				continue;
			}
			char buffer[LOG_RECALL_SIZE];

			fseek(filep, 0, SEEK_END);			// seek to end of file
			S32 bytes_to_read = ftell(filep);	// get current file pointer
			fseek(filep, 0, SEEK_SET);			// seek back to beginning of file

			// limit the number characters to read from file
			if (bytes_to_read >= LOG_RECALL_SIZE)
			{
				bytes_to_read = LOG_RECALL_SIZE - 1;
			}

			if (bytes_to_read > 0 && NULL != fgets(buffer, bytes_to_read, filep))
			{
				//matching a timestamp
				boost::match_results<std::string::const_iterator> matches;
				if (boost::regex_match(std::string(buffer), matches, TIMESTAMP))
				{
					list_of_transcriptions.push_back(gDirUtilp->add(dirname, filename));
				}
			}
			LLFile::close(filep);
		}
	}
}

// static
void LLLogChat::getListOfTranscriptFiles(std::vector<std::string>& list_of_transcriptions)
{
	// create search pattern
	std::string pattern = "*." + LL_TRANSCRIPT_FILE_EXTENSION;
	findTranscriptFiles(pattern, list_of_transcriptions);
}

// static
void LLLogChat::getListOfTranscriptBackupFiles(std::vector<std::string>& list_of_transcriptions)
{
	// create search pattern
	std::string pattern = "*." + LL_TRANSCRIPT_FILE_EXTENSION + ".backup*";
	findTranscriptFiles(pattern, list_of_transcriptions);
}

//static
boost::signals2::connection LLLogChat::setSaveHistorySignal(const save_history_signal_t::slot_type& cb)
{
	if (NULL == sSaveHistorySignal)
	{
		sSaveHistorySignal = new save_history_signal_t();
	}

	return sSaveHistorySignal->connect(cb);
}

//static
bool LLLogChat::moveTranscripts(const std::string originDirectory, 
								const std::string targetDirectory, 
								std::vector<std::string>& listOfFilesToMove,
								std::vector<std::string>& listOfFilesMoved)
{
	std::string newFullPath;
	bool movedAllTranscripts = true;
	std::string backupFileName;
	unsigned backupFileCount;

	BOOST_FOREACH(const std::string& fullpath, listOfFilesToMove)
	{
		backupFileCount = 0;
		newFullPath = targetDirectory + fullpath.substr(originDirectory.length(), std::string::npos);

		//The target directory contains that file already, so lets store it
		if(LLFile::isfile(newFullPath))
		{
			backupFileName = newFullPath + ".backup";

			//If needed store backup file as .backup1 etc.
			while(LLFile::isfile(backupFileName))
			{
				++backupFileCount;
				backupFileName = newFullPath + ".backup" + boost::lexical_cast<std::string>(backupFileCount);
			}

			//Rename the file to its backup name so it is not overwritten
			LLFile::rename(newFullPath, backupFileName);
		}

		S32 retry_count = 0;
		while (retry_count < 5)
		{
			//success is zero
			if (LLFile::rename(fullpath, newFullPath) != 0)
			{
				retry_count++;
				S32 result = errno;
				LL_WARNS("LLLogChat::moveTranscripts") << "Problem renaming " << fullpath << " - errorcode: "
					<< result << " attempt " << retry_count << LL_ENDL;

				ms_sleep(100);
			}
			else
			{
				listOfFilesMoved.push_back(newFullPath);

				if (retry_count)
				{
					LL_WARNS("LLLogChat::moveTranscripts") << "Successfully renamed " << fullpath << LL_ENDL;
				}
				break;
			}			
		}
	}

	if(listOfFilesMoved.size() != listOfFilesToMove.size())
	{
		movedAllTranscripts = false;
	}		

	return movedAllTranscripts;
}

//static
bool LLLogChat::moveTranscripts(const std::string currentDirectory, 
	const std::string newDirectory, 
	std::vector<std::string>& listOfFilesToMove)
{
	std::vector<std::string> listOfFilesMoved;
	return moveTranscripts(currentDirectory, newDirectory, listOfFilesToMove, listOfFilesMoved);
}

//static
void LLLogChat::deleteTranscripts()
{
	std::vector<std::string> list_of_transcriptions;
	getListOfTranscriptFiles(list_of_transcriptions);
	getListOfTranscriptBackupFiles(list_of_transcriptions);

	BOOST_FOREACH(const std::string& fullpath, list_of_transcriptions)
	{
		S32 retry_count = 0;
		while (retry_count < 5)
		{
			if (0 != LLFile::remove(fullpath))
			{
				retry_count++;
				S32 result = errno;
				LL_WARNS("LLLogChat::deleteTranscripts") << "Problem removing " << fullpath << " - errorcode: "
					<< result << " attempt " << retry_count << LL_ENDL;

				if(retry_count >= 5)
				{
					LL_WARNS("LLLogChat::deleteTranscripts") << "Failed to remove " << fullpath << LL_ENDL;
					return;
				}

				ms_sleep(100);
			}
			else
			{
				if (retry_count)
				{
					LL_WARNS("LLLogChat::deleteTranscripts") << "Successfully removed " << fullpath << LL_ENDL;
				}
				break;
			}			
		}
	}

	LLFloaterIMSessionTab::processChatHistoryStyleUpdate(true);
}

// static
bool LLLogChat::isTranscriptExist(const LLUUID& avatar_id, bool is_group)
{
	std::vector<std::string> list_of_transcriptions;
	LLLogChat::getListOfTranscriptFiles(list_of_transcriptions);

	if (list_of_transcriptions.size() > 0)
	{
		LLAvatarName avatar_name;
		LLAvatarNameCache::get(avatar_id, &avatar_name);
		std::string avatar_user_name = avatar_name.getAccountName();
		if(!is_group)
		{
			std::replace(avatar_user_name.begin(), avatar_user_name.end(), '.', '_');
			BOOST_FOREACH(std::string& transcript_file_name, list_of_transcriptions)
			{
				if (std::string::npos != transcript_file_name.find(avatar_user_name))
				{
					return true;
				}
			}
		}
		else
		{
			std::string file_name;
			gCacheName->getGroupName(avatar_id, file_name);
			file_name = makeLogFileName(file_name);
			BOOST_FOREACH(std::string& transcript_file_name, list_of_transcriptions)
			{
				if (transcript_file_name == file_name)
				{
					return true;
				}
			}
		}

	}

	return false;
}

bool LLLogChat::isNearbyTranscriptExist()
{
	std::vector<std::string> list_of_transcriptions;
	LLLogChat::getListOfTranscriptFiles(list_of_transcriptions);

	std::string file_name;
	file_name = makeLogFileName("chat");
	BOOST_FOREACH(std::string& transcript_file_name, list_of_transcriptions)
	{
	   	if (transcript_file_name == file_name)
	   	{
			return true;
		 }
	}
	return false;
}

//*TODO mark object's names in a special way so that they will be distinguishable form avatar name 
//which are more strict by its nature (only firstname and secondname)
//Example, an object's name can be written like "Object <actual_object's_name>"
void LLChatLogFormatter::format(const LLSD& im, std::ostream& ostr) const
{
	if (!im.isMap())
	{
		LL_WARNS() << "invalid LLSD type of an instant message" << LL_ENDL;
		return;
	}

	if (im[LL_IM_TIME].isDefined())
{
		std::string timestamp = im[LL_IM_TIME].asString();
		boost::trim(timestamp);
		ostr << '[' << timestamp << ']' << TWO_SPACES;
	}
	
	//*TODO mark object's names in a special way so that they will be distinguishable form avatar name 
	//which are more strict by its nature (only firstname and secondname)
	//Example, an object's name can be written like "Object <actual_object's_name>"
	if (im[LL_IM_FROM].isDefined())
	{
		std::string from = im[LL_IM_FROM].asString();
		boost::trim(from);
		if (from.size())
		{
			ostr << from << IM_SEPARATOR;
		}
	}

	if (im[LL_IM_TEXT].isDefined())
	{
		std::string im_text = im[LL_IM_TEXT].asString();

		//multilined text will be saved with prepended spaces
		boost::replace_all(im_text, NEW_LINE, NEW_LINE_SPACE_PREFIX);
		ostr << im_text;
	}
	}

bool LLChatLogParser::parse(std::string& raw, LLSD& im, const LLSD& parse_params)
{
	if (!raw.length()) return false;
	
	bool cut_off_todays_date = parse_params.has("cut_off_todays_date")  ? parse_params["cut_off_todays_date"].asBoolean()  : true;
	im = LLSD::emptyMap();

	//matching a timestamp
	boost::match_results<std::string::const_iterator> matches;
	if (!boost::regex_match(raw, matches, TIMESTAMP_AND_STUFF)) return false;
	
	bool has_timestamp = matches[IDX_TIMESTAMP].matched;
	if (has_timestamp)
	{
		//timestamp was successfully parsed
		std::string timestamp = matches[IDX_TIMESTAMP];
		boost::trim(timestamp);
		timestamp.erase(0, 1);
		timestamp.erase(timestamp.length()-1, 1);

		if (cut_off_todays_date)
		{
			LLLogChatTimeScanner::instance().checkAndCutOffDate(timestamp);
		}

		im[LL_IM_TIME] = timestamp;
	}
	else
	{
		//timestamp is optional
		im[LL_IM_TIME] = "";
	}

	bool has_stuff = matches[IDX_STUFF].matched;
	if (!has_stuff)
	{
		return false;  //*TODO should return false or not?
	}

	//matching a name and a text
	std::string stuff = matches[IDX_STUFF];
	boost::match_results<std::string::const_iterator> name_and_text;
	if (!boost::regex_match(stuff, name_and_text, NAME_AND_TEXT)) return false;
	
	bool has_name = name_and_text[IDX_NAME].matched;
	std::string name = name_and_text[IDX_NAME];

	//we don't need a name/text separator
	if (has_name && name.length() && name[name.length()-1] == ':')
	{
		name.erase(name.length()-1, 1);
	}

	if (!has_name || name == SYSTEM_FROM)
	{
		//name is optional too
		im[LL_IM_FROM] = SYSTEM_FROM;
		im[LL_IM_FROM_ID] = LLUUID::null;
	}

	//possibly a case of complex object names consisting of 3+ words
	if (!has_name)
	{
		U32 divider_pos = stuff.find(NAME_TEXT_DIVIDER);
		if (divider_pos != std::string::npos && divider_pos < (stuff.length() - NAME_TEXT_DIVIDER.length()))
		{
			im[LL_IM_FROM] = stuff.substr(0, divider_pos);
			im[LL_IM_TEXT] = stuff.substr(divider_pos + NAME_TEXT_DIVIDER.length());
			return true;
		}
	}

	if (!has_name)
	{
		//text is mandatory
		im[LL_IM_TEXT] = stuff;
		return true; //parse as a message from Second Life
	}
	
	bool has_text = name_and_text[IDX_TEXT].matched;
	if (!has_text) return false;

	//for parsing logs created in very old versions of a viewer
	if (name == "You")
	{
		std::string agent_name;
		LLAgentUI::buildFullname(agent_name);
		im[LL_IM_FROM] = agent_name;
		im[LL_IM_FROM_ID] = gAgentID;
	}
	else
	{
		im[LL_IM_FROM] = name;
	}
	

	im[LL_IM_TEXT] = name_and_text[IDX_TEXT];
	return true;  //parsed name and message text, maybe have a timestamp too
}

LLDeleteHistoryThread::LLDeleteHistoryThread(std::list<LLSD>* messages, LLLoadHistoryThread* loadThread)
	: LLActionThread("delete chat history"),
	mMessages(messages),
	mLoadThread(loadThread)
{
}
LLDeleteHistoryThread::~LLDeleteHistoryThread()
{
}
void LLDeleteHistoryThread::run()
{
	if (mLoadThread != NULL)
	{
		mLoadThread->waitFinished();
	}
	if (NULL != mMessages)
	{
		delete mMessages;
	}
	mMessages = NULL;
	setFinished();
}

LLActionThread::LLActionThread(const std::string& name)
	: LLThread(name),
	mMutex(NULL),
	mRunCondition(NULL),
	mFinished(false)
{
}

LLActionThread::~LLActionThread()
{
}

void LLActionThread::waitFinished()
{
	mMutex.lock();
	if (!mFinished)
	{
		mMutex.unlock();
		mRunCondition.wait();
	}
	else
	{
		mMutex.unlock();	
	}
}

void LLActionThread::setFinished()
{
	mMutex.lock();
	mFinished = true;
	mMutex.unlock();
	mRunCondition.signal();
}

LLLoadHistoryThread::LLLoadHistoryThread(const std::string& file_name, std::list<LLSD>* messages, const LLSD& load_params)
	: LLActionThread("load chat history"),
	mMessages(messages),
	mFileName(file_name),
	mLoadParams(load_params),
	mNewLoad(true),
	mLoadEndSignal(NULL)
{
}

LLLoadHistoryThread::~LLLoadHistoryThread()
{
}

void LLLoadHistoryThread::run()
{
	if(mNewLoad)
	{
		loadHistory(mFileName, mMessages, mLoadParams);
<<<<<<< HEAD
=======
		int count = mMessages->size();
		LL_INFOS() << "mMessages->size(): " << count << LL_ENDL;
>>>>>>> 4ec9bce3
		setFinished();
	}
}

void LLLoadHistoryThread::loadHistory(const std::string& file_name, std::list<LLSD>* messages, const LLSD& load_params)
{
	if (file_name.empty())
	{
		LL_WARNS("LLLogChat::loadHistory") << "Session name is Empty!" << LL_ENDL;
		return ;
	}

	bool load_all_history = load_params.has("load_all_history") ? load_params["load_all_history"].asBoolean() : false;
	LLFILE* fptr = LLFile::fopen(LLLogChat::makeLogFileName(file_name), "r");/*Flawfinder: ignore*/

	if (!fptr)
	{
		fptr = LLFile::fopen(LLLogChat::oldLogFileName(file_name), "r");/*Flawfinder: ignore*/
		if (!fptr)
		{
			mNewLoad = false;
			(*mLoadEndSignal)(messages, file_name);
			return;						//No previous conversation with this name.
		}
	}

	char buffer[LOG_RECALL_SIZE];		/*Flawfinder: ignore*/

	char *bptr;
	S32 len;
	bool firstline = TRUE;

	if (load_all_history || fseek(fptr, (LOG_RECALL_SIZE - 1) * -1  , SEEK_END))
	{	//We need to load the whole historyFile or it's smaller than recall size, so get it all.
		firstline = FALSE;
		if (fseek(fptr, 0, SEEK_SET))
		{
			fclose(fptr);
			mNewLoad = false;
			(*mLoadEndSignal)(messages, file_name);
			return;
		}
	}


	while (fgets(buffer, LOG_RECALL_SIZE, fptr)  && !feof(fptr))
	{
		len = strlen(buffer) - 1;		/*Flawfinder: ignore*/

		for (bptr = (buffer + len); (*bptr == '\n' || *bptr == '\r') && bptr>buffer; bptr--)	*bptr='\0';


		if (firstline)
		{
			firstline = FALSE;
			continue;
		}
		std::string line(buffer);

		//updated 1.23 plaint text log format requires a space added before subsequent lines in a multilined message
		if (' ' == line[0])
		{
			line.erase(0, MULTI_LINE_PREFIX.length());
			append_to_last_message(*messages, '\n' + line);
		}
		else if (0 == len && ('\n' == line[0] || '\r' == line[0]))
		{
			//to support old format's multilined messages with new lines used to divide paragraphs
			append_to_last_message(*messages, line);
		}
		else
		{
			LLSD item;
			if (!LLChatLogParser::parse(line, item, load_params))
			{
				item[LL_IM_TEXT] = line;
			}
			messages->push_back(item);
		}
	}

	fclose(fptr);
	mNewLoad = false;
	(*mLoadEndSignal)(messages, file_name);
}
	
boost::signals2::connection LLLoadHistoryThread::setLoadEndSignal(const load_end_signal_t::slot_type& cb)
{
	if (NULL == mLoadEndSignal)
	{
		mLoadEndSignal = new load_end_signal_t();
	}

	return mLoadEndSignal->connect(cb);
}

void LLLoadHistoryThread::removeLoadEndSignal(const load_end_signal_t::slot_type& cb)
{
	if (NULL != mLoadEndSignal)
	{
		mLoadEndSignal->disconnect_all_slots();
		delete mLoadEndSignal;
	}
	mLoadEndSignal = NULL;
}<|MERGE_RESOLUTION|>--- conflicted
+++ resolved
@@ -1021,11 +1021,8 @@
 	if(mNewLoad)
 	{
 		loadHistory(mFileName, mMessages, mLoadParams);
-<<<<<<< HEAD
-=======
 		int count = mMessages->size();
 		LL_INFOS() << "mMessages->size(): " << count << LL_ENDL;
->>>>>>> 4ec9bce3
 		setFinished();
 	}
 }
