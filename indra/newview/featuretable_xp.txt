version 32
// The version number above should be implemented IF AND ONLY IF some
// change has been made that is sufficiently important to justify
// resetting the graphics preferences of all users to the recommended
// defaults.  This should be as rare an event as we can manage.

// NOTE: This is mostly identical to featuretable_mac.txt with a few differences
// Should be combined into one table

//
// Generates lists of feature mask that can be applied on top of each other.
//
//		//		Begin comments
//		list <name>
//		Starts a feature list named <name>
//		<name> <available> <recommended>
//		<name> is the name of a feature
//		<available> is 0 or 1, whether the feature is available
//		<recommended> is an F32 which is the recommended value
//
// For now, the first list read sets up all of the default values
//


//
// All contains everything at their default settings for high end machines
// NOTE: All settings are set to the MIN of applied values, including 'all'!
//
list all
RenderAnisotropic			1	1
RenderAvatarCloth			1	1
RenderAvatarLODFactor		1	1.0
RenderAvatarPhysicsLODFactor 1	1.0
RenderAvatarMaxNonImpostors 1   12
RenderAvatarVP				1	1
RenderCubeMap				1	1
RenderDelayVBUpdate			1	0
RenderFarClip				1	256
RenderFlexTimeFactor		1	1.0
RenderFogRatio				1	4.0
RenderGamma					1	0
RenderGlowResolutionPow		1	9
RenderGround				1	1
RenderLocalLights			1	1
RenderMaxPartCount			1	8192
RenderObjectBump			1	1
RenderReflectionDetail		1	4
RenderTerrainDetail			1	1
RenderTerrainLODFactor		1	2.0
RenderTransparentWater		1	1
RenderTreeLODFactor			1	1.0
RenderVBOEnable				1	1
RenderVBOMappingDisable		1	1
RenderVolumeLODFactor		1	2.0
UseStartScreen				1	1
UseOcclusion				1	1
VertexShaderEnable			1	1
WindLightUseAtmosShaders	1	1
WLSkyDetail					1	128
Disregard128DefaultDrawDistance	1	1
Disregard96DefaultDrawDistance	1	1
RenderTextureMemoryMultiple		1	1.0
RenderCompressTextures		1	0
RenderShaderLightingMaxLevel	1	3
RenderDeferred				1	1
RenderDeferredSSAO			1	1
RenderShadowDetail			1	2
//WatchdogDisabled				1	1
RenderUseStreamVBO			1	1
RenderFSAASamples			1	16
RenderMaxTextureIndex		1	16

//
// Low Graphics Settings (fixed function)
//
list LowFixedFunction
RenderAnisotropic			1	0
RenderAvatarCloth			1	0
RenderAvatarLODFactor		1	0
RenderAvatarPhysicsLODFactor 1	0
RenderAvatarMaxNonImpostors 1   3
RenderAvatarVP				1	0
RenderFarClip				1	64
RenderFlexTimeFactor		1	0
RenderGlowResolutionPow		1	8
RenderLocalLights			1	0
RenderMaxPartCount			1	0
RenderObjectBump			1	0
RenderReflectionDetail		1	0
RenderTerrainDetail			1	0
RenderTerrainLODFactor		1	1
RenderTransparentWater		1	0
RenderTreeLODFactor			1	0
<<<<<<< HEAD
RenderUseImpostors			1	1
RenderVolumeLODFactor		1	1.5
=======
RenderVolumeLODFactor		1	0.5
>>>>>>> 9367a378
VertexShaderEnable			1	0
WindLightUseAtmosShaders	1	0
RenderDeferred				1	0
RenderDeferredSSAO			1	0
RenderShadowDetail			1	0
WLSkyDetail					1	48
RenderFSAASamples			1	0

//
// Low Graphics Settings
//
list Low
RenderAnisotropic			1	0
RenderAvatarCloth			1	0
RenderAvatarLODFactor		1	0
RenderAvatarPhysicsLODFactor 1	0
RenderAvatarMaxNonImpostors 1   3
RenderAvatarVP				1	0
RenderFarClip				1	64
RenderFlexTimeFactor		1	0
RenderGlowResolutionPow		1	8
RenderLocalLights			1	0
RenderMaxPartCount			1	0
RenderObjectBump			1	0
RenderReflectionDetail		1	0
RenderTerrainDetail			1	0
RenderTerrainLODFactor		1	1
RenderTransparentWater		1	0
RenderTreeLODFactor			1	0
<<<<<<< HEAD
RenderUseImpostors			1	1
RenderVolumeLODFactor		1	1.5
=======
RenderVolumeLODFactor		1	0.5
>>>>>>> 9367a378
VertexShaderEnable			1	1
WindLightUseAtmosShaders	1	0
RenderDeferred				1	0
RenderDeferredSSAO			1	0
RenderShadowDetail			1	0
WLSkyDetail					1	48
RenderFSAASamples			1	0

//
// Medium Low Graphics Settings
//
list LowMid
RenderAnisotropic			1	0
RenderAvatarCloth			1	0
RenderAvatarLODFactor		1	0.5
RenderAvatarPhysicsLODFactor 1	0.75
RenderAvatarVP				1	1
RenderFarClip				1	96
RenderFlexTimeFactor		1	1.0
RenderGlowResolutionPow		1	8
RenderMaxPartCount			1	2048
RenderObjectBump			1	1
RenderLocalLights			1	1
RenderReflectionDetail		1	0
RenderTerrainDetail			1	1
RenderTerrainLODFactor		1	1.0
RenderTransparentWater		1	1
RenderTreeLODFactor			1	0.5
<<<<<<< HEAD
RenderUseImpostors			1	1
RenderVolumeLODFactor		1	2.0
=======
RenderVolumeLODFactor		1	1.125
>>>>>>> 9367a378
VertexShaderEnable			1	1
WindLightUseAtmosShaders	1	0
RenderDeferred				1	0
RenderDeferredSSAO			1	0
RenderShadowDetail			1	0
WLSkyDetail					1	48
RenderFSAASamples			1	0

//
// Medium Graphics Settings (standard)
//
list Mid
RenderAnisotropic			1	1
RenderAvatarCloth			1	0
RenderAvatarLODFactor		1	1.0
RenderAvatarPhysicsLODFactor 1	1.0
RenderAvatarVP				1	1
RenderFarClip				1	128
RenderFlexTimeFactor		1	1.0
RenderGlowResolutionPow		1	9
RenderMaxPartCount			1	4096
RenderObjectBump			1	1
RenderLocalLights			1	1
RenderReflectionDetail		1	0
RenderTerrainDetail			1	1
RenderTerrainLODFactor		1	2.0
RenderTransparentWater		1	1
RenderTreeLODFactor			1	0.5
<<<<<<< HEAD
RenderUseImpostors			1	1
RenderVolumeLODFactor		1	2.0
=======
RenderVolumeLODFactor		1	1.125
>>>>>>> 9367a378
VertexShaderEnable			1	1
WindLightUseAtmosShaders	1	1
RenderDeferred				1	0
RenderDeferredSSAO			1	0
RenderShadowDetail			1	0
WLSkyDetail					1	48
RenderFSAASamples			1	2

//
// Medium High Graphics Settings
//
list MidHigh
RenderAnisotropic			1	1
RenderAvatarCloth			1	0
RenderAvatarLODFactor		1	1.0
RenderAvatarPhysicsLODFactor 1	1.0
RenderAvatarVP				1	1
RenderFarClip				1	128
RenderFlexTimeFactor		1	1.0
RenderGlowResolutionPow		1	9
RenderMaxPartCount			1	4096
RenderObjectBump			1	1
RenderLocalLights			1	1
RenderReflectionDetail		1	0
RenderTerrainDetail			1	1
RenderTerrainLODFactor		1	2.0
RenderTransparentWater		1	1
RenderTreeLODFactor			1	0.5
<<<<<<< HEAD
RenderUseImpostors			1	1
RenderVolumeLODFactor		1	2.0
=======
RenderVolumeLODFactor		1	1.125
>>>>>>> 9367a378
VertexShaderEnable			1	1
WindLightUseAtmosShaders	1	1
RenderDeferred				1	0
RenderDeferredSSAO			1	0
RenderShadowDetail			1	0
WLSkyDetail					1	48
RenderFSAASamples			1	2

//
// High Graphics Settings (deferred)
//
list High
RenderAnisotropic			1	1
RenderAvatarCloth			1	0
RenderAvatarLODFactor		1	1.0
RenderAvatarPhysicsLODFactor 1	1.0
RenderAvatarVP				1	1
RenderFarClip				1	128
RenderFlexTimeFactor		1	1.0
RenderGlowResolutionPow		1	9
RenderMaxPartCount			1	4096
RenderObjectBump			1	1
RenderLocalLights			1	1
RenderReflectionDetail		1	0
RenderTerrainDetail			1	1
RenderTerrainLODFactor		1	2.0
RenderTransparentWater		1	1
RenderTreeLODFactor			1	0.5
<<<<<<< HEAD
RenderUseImpostors			1	1
RenderVolumeLODFactor		1	2.0
=======
RenderVolumeLODFactor		1	1.125
>>>>>>> 9367a378
VertexShaderEnable			1	1
WindLightUseAtmosShaders	1	1
RenderDeferred				1	1
RenderDeferredSSAO			1	0
RenderShadowDetail			1	0
WLSkyDetail					1	48
RenderFSAASamples			1	2

//
// High Ultra Graphics Settings (deferred)
//
list HighUltra
RenderAnisotropic			1	1
RenderAvatarCloth			1	0
RenderAvatarLODFactor		1	1.0
RenderAvatarPhysicsLODFactor 1	1.0
RenderAvatarVP				1	1
RenderFarClip				1	128
RenderFlexTimeFactor		1	1.0
RenderGlowResolutionPow		1	9
RenderMaxPartCount			1	4096
RenderObjectBump			1	1
RenderLocalLights			1	1
RenderReflectionDetail		1	0
RenderTerrainDetail			1	1
RenderTerrainLODFactor		1	2.0
RenderTransparentWater		1	1
RenderTreeLODFactor			1	0.5
<<<<<<< HEAD
RenderUseImpostors			1	1
RenderVolumeLODFactor		1	3.0
=======
RenderVolumeLODFactor		1	1.125
>>>>>>> 9367a378
VertexShaderEnable			1	1
WindLightUseAtmosShaders	1	1
RenderDeferred				1	1
RenderDeferredSSAO			1	0
RenderShadowDetail			1	0
WLSkyDetail					1	48
RenderFSAASamples			1	2

//
// Ultra graphics (REALLY PURTY!)
//
list Ultra
RenderAnisotropic			1	1
RenderAvatarCloth			1	1
RenderAvatarLODFactor		1	1.0
RenderAvatarPhysicsLODFactor 1	1.0
RenderAvatarVP				1	1
RenderFarClip				1	256
RenderFlexTimeFactor		1	1.0
RenderGlowResolutionPow		1	9
RenderLocalLights			1	1
RenderMaxPartCount			1	8192
RenderObjectBump			1	1
RenderReflectionDetail		1	4
RenderTerrainDetail			1	1
RenderTerrainLODFactor		1	2.0
RenderTransparentWater		1	1
RenderTreeLODFactor			1	1.0
<<<<<<< HEAD
RenderUseImpostors			1	1
RenderVolumeLODFactor		1	4.0
=======
RenderVolumeLODFactor		1	2.0
>>>>>>> 9367a378
VertexShaderEnable			1	1
WindLightUseAtmosShaders	1	1
WLSkyDetail					1	128
RenderDeferred				1	0
RenderDeferredSSAO			1	0
RenderShadowDetail			1	2
RenderFSAASamples			1	2

//
// Class Unknown Hardware (unknown)
//
list Unknown
RenderVBOEnable				1	0

//
// Class 0 Hardware (just old)
//
list Class0
RenderVBOEnable				1	1

//
// Class 1 Hardware
//
list Class1
RenderVBOEnable				1	1

//
// Class 2 Hardware
//
list Class2
RenderVBOEnable				1	1

//
// Class 3 Hardware
//
list Class3
RenderVBOEnable				1	1

//
// Class 4 Hardware (deferred + SSAO)
//
list Class4
RenderVBOEnable				1	1

//
// Class 5 Hardware
//
list Class5
RenderVBOEnable				1	1

//
// VRAM > 512MB
//
//list VRAMGT512
//RenderCompressTextures		1	0

//
// No Pixel Shaders available
//
list NoPixelShaders
RenderAvatarVP				0	0
RenderAvatarCloth			0	0
RenderReflectionDetail		0	0
VertexShaderEnable			0	0
WindLightUseAtmosShaders	0	0
RenderDeferred				0	0
RenderDeferredSSAO			0	0
RenderShadowDetail			0	0

//
// No Vertex Shaders available
//
list NoVertexShaders
RenderAvatarVP				0	0
RenderAvatarCloth			0	0
RenderReflectionDetail		0	0
VertexShaderEnable			0	0
WindLightUseAtmosShaders	0	0
RenderDeferred				0	0
RenderDeferredSSAO			0	0
RenderShadowDetail			0	0

//
// GL_ARB_map_buffer_range exists
//
list MapBufferRange
RenderVBOMappingDisable		1	1


//
// "Default" setups for safe, low, medium, high
//
list safe
RenderAnisotropic			1	0
RenderAvatarCloth			0	0
RenderAvatarVP				0	0
RenderObjectBump			0	0
RenderMaxPartCount			1	1024
RenderTerrainDetail 		1	0
RenderVBOEnable				1	0
RenderReflectionDetail		0	0
WindLightUseAtmosShaders	0	0
RenderDeferred				0	0
RenderDeferredSSAO			0	0
RenderShadowDetail			0	0

//
// CPU based feature masks
//

// 1Ghz or less (equiv)
list CPUSlow
RenderMaxPartCount			1	1024

//
// RAM based feature masks
//
list RAM256MB
RenderObjectBump			0	0

//
// Graphics card based feature masks
//
list OpenGLPre15
RenderVBOEnable				1	0

list OpenGLPre30
RenderDeferred				0	0
RenderMaxTextureIndex		1	1

list Intel
RenderAnisotropic			1	0
RenderVBOEnable				1	0
RenderFSAASamples			1	0

list GeForce2
RenderAnisotropic			1	0
RenderMaxPartCount			1	2048
RenderTerrainDetail			1	0
RenderVBOEnable				1	1

list SiS
UseOcclusion				0	0


list Intel_830M
RenderTerrainDetail			1	0
RenderVBOEnable				1	0

list Intel_845G					
RenderTerrainDetail			1	0
RenderVBOEnable				1	0

list Intel_855GM				
RenderTerrainDetail			1	0
RenderVBOEnable				1	0

list Intel_865G			
RenderTerrainDetail			1	0
RenderVBOEnable				1	0

list Intel_900		
RenderTerrainDetail			1	0
RenderVBOEnable				1	0

list Intel_915GM	
RenderTerrainDetail			1	0
RenderVBOEnable				1	0

list Intel_915G					
RenderTerrainDetail			1	0
RenderVBOEnable				1	0

list Intel_945GM			
RenderTerrainDetail			1	0
RenderVBOEnable				1	0

list Intel_945G
RenderTerrainDetail			1	0
RenderVBOEnable				1	0

list Intel_950
RenderTerrainDetail			1	0
RenderVBOEnable				1	0

list Intel_965
RenderTerrainDetail			1	0
RenderVBOEnable				1	0
UseOcclusion				0	0

list Intel_G33
RenderTerrainDetail			1	0
RenderVBOEnable				1	0

list Intel_G45
WindLightUseAtmosShaders		0	0

list Intel_Bear_Lake	
RenderTerrainDetail			1	0
RenderVBOEnable				1	0

list Intel_Broadwater 
RenderTerrainDetail			1	0
RenderVBOEnable				1	0

list Intel_Brookdale	
RenderTerrainDetail			1	0
RenderVBOEnable				1	0

list Intel_Eaglelake
WindLightUseAtmosShaders	0	0

list Intel_Montara
RenderTerrainDetail			1	0
RenderVBOEnable				1	0

list Intel_Springdale
RenderTerrainDetail			1	0
RenderVBOEnable				1	0


list ATI_FireGL_5200
RenderVBOEnable				1	0
WindLightUseAtmosShaders	0	0


list ATI_Mobility_Radeon_7xxx
RenderVBOEnable				0	0

list ATI_Radeon_7xxx
RenderVBOEnable				0	0

list ATI_All-in-Wonder_Radeon
RenderVBOEnable				0	0

list ATI_All-in-Wonder_7500
RenderVBOEnable				0	0

list ATI_Mobility_Radeon_9600
Disregard96DefaultDrawDistance	1	0


/// tweaked ATI to 96 Draw distance

list ATI_Radeon_9000
Disregard96DefaultDrawDistance	1	0
list ATI_Radeon_9200
Disregard96DefaultDrawDistance	1	0
list ATI_Radeon_9500
Disregard96DefaultDrawDistance	1	0
list ATI_Radeon_9600
Disregard96DefaultDrawDistance	1	0

/// tweaked ATI to 128 draw distance

list ATI_Radeon_X300 
Disregard128DefaultDrawDistance	1	0
RenderVBOEnable				1	0
list ATI_Radeon_X400 
Disregard128DefaultDrawDistance	1	0
RenderVBOEnable				1	0
list ATI_Radeon_X500 
Disregard128DefaultDrawDistance	1	0
RenderVBOEnable				1	0
list ATI_Radeon_X600 
Disregard128DefaultDrawDistance	1	0
RenderVBOEnable				1	0
list ATI_Radeon_X700 
Disregard128DefaultDrawDistance	1	0
RenderVBOEnable				1	0
list ATI_Radeon_X1300 
Disregard128DefaultDrawDistance	1	0
RenderVBOEnable				1	0
UseStartScreen					0	0
list ATI_Radeon_X1400 
Disregard128DefaultDrawDistance	1	0
RenderVBOEnable				1	0
list ATI_Radeon_X1500 
Disregard128DefaultDrawDistance	1	0
RenderVBOEnable				1	0
UseStartScreen					0	0
list ATI_Radeon_X1600 
Disregard128DefaultDrawDistance	1	0
RenderVBOEnable				1	0
list ATI_Radeon_X1700 
Disregard128DefaultDrawDistance	1	0
RenderVBOEnable				1	0
list ATI_Mobility_Radeon_X1xxx
Disregard128DefaultDrawDistance	1	0
RenderVBOEnable				1	0

list ATI_Radeon_HD_2300
Disregard128DefaultDrawDistance	1	0
list ATI_Radeon_HD_2400
Disregard128DefaultDrawDistance	1	0
list ATI_ASUS_AH24xx
Disregard128DefaultDrawDistance	1	0


// Avatar hardware skinning causes invisible avatars
// on various ATI chipsets on drivers before 8.2

list ATIOldDriver
RenderAvatarVP				0	0
RenderAvatarCloth			0	0
RenderVBOEnable				1	0

// ATI cards generally perform better when not using VBOs for streaming data

list ATI
RenderUseStreamVBO			1	0

// Disable vertex buffer objects by default for ATI cards with little video memory
list ATIVramLT256
RenderVBOEnable				1	0

/// Tweaked NVIDIA

list NVIDIA_GeForce_FX_5100
Disregard96DefaultDrawDistance	1	0
list NVIDIA_GeForce_FX_5200
Disregard96DefaultDrawDistance	1	0
list NVIDIA_GeForce_FX_5500
Disregard96DefaultDrawDistance	1	0
list NVIDIA_GeForce_FX_5600
Disregard96DefaultDrawDistance	1	0

list NVIDIA_GeForce_FX_Go5100
Disregard96DefaultDrawDistance	1	0
list NVIDIA_GeForce_FX_Go5200
Disregard96DefaultDrawDistance	1	0
list NVIDIA_GeForce_FX_Go5300
Disregard96DefaultDrawDistance	1	0
list NVIDIA_GeForce_FX_Go5500
Disregard96DefaultDrawDistance	1	0
list NVIDIA_GeForce_FX_Go5600
Disregard96DefaultDrawDistance	1	0

list NVIDIA_GeForce_6100
Disregard128DefaultDrawDistance	1	0
list NVIDIA_GeForce_6200
Disregard128DefaultDrawDistance	1	0
list NVIDIA_GeForce_6500
Disregard128DefaultDrawDistance	1	0
list NVIDIA_GeForce_6600
Disregard128DefaultDrawDistance	1	0

list NVIDIA_G73
Disregard128DefaultDrawDistance	1	0

list NVIDIA_GeForce_Go_6100
RenderVBOEnable				1	0
Disregard128DefaultDrawDistance	1	0
list NVIDIA_GeForce_Go_6200
RenderVBOEnable				1	0
Disregard128DefaultDrawDistance	1	0
list NVIDIA_GeForce_Go_6500
RenderVBOEnable				1	0
Disregard128DefaultDrawDistance	1	0
list NVIDIA_GeForce_Go_6600
RenderVBOEnable				1	0
Disregard128DefaultDrawDistance	1	0
list NVIDIA_GeForce_Go_6700
RenderVBOEnable				1	0
Disregard128DefaultDrawDistance	1	0
list NVIDIA_GeForce_Go_6800
RenderVBOEnable				1	0
Disregard128DefaultDrawDistance	1	0
list NVIDIA_GeForce_Go_6
RenderVBOEnable				1	0
Disregard128DefaultDrawDistance	1	0

list NVIDIA_GeForce_7000
RenderShaderLightingMaxLevel	1	2
list NVIDIA_GeForce_7100
RenderShaderLightingMaxLevel	1	2
list NVIDIA_GeForce_7200
Disregard128DefaultDrawDistance	1	0
RenderShaderLightingMaxLevel	1	2
list NVIDIA_GeForce_7300
Disregard128DefaultDrawDistance	1	0
RenderShaderLightingMaxLevel	1	2
list NVIDIA_GeForce_7400
Disregard128DefaultDrawDistance	1	0
RenderShaderLightingMaxLevel	1	2
list NVIDIA_GeForce_7500
RenderShaderLightingMaxLevel	1	2
list NVIDIA_GeForce_7600
RenderShaderLightingMaxLevel	1	2
list NVIDIA_GeForce_7700
RenderShaderLightingMaxLevel	1	2
list NVIDIA_GeForce_7800
RenderShaderLightingMaxLevel	1	2
list NVIDIA_GeForce_7900
RenderShaderLightingMaxLevel	1	2

list NVIDIA_GeForce_Go_7200
Disregard128DefaultDrawDistance	1	0
RenderShaderLightingMaxLevel	1	2
list NVIDIA_GeForce_Go_7300
Disregard128DefaultDrawDistance	1	0
RenderShaderLightingMaxLevel	1	2
list NVIDIA_GeForce_Go_7300_LE
RenderShaderLightingMaxLevel	1	2
list NVIDIA_GeForce_Go_7400
Disregard128DefaultDrawDistance	1	0
RenderShaderLightingMaxLevel	1	2
list NVIDIA_GeForce_Go_7600
RenderShaderLightingMaxLevel	1	2
list NVIDIA_GeForce_Go_7700
RenderShaderLightingMaxLevel	1	2
list NVIDIA_GeForce_Go_7800
RenderShaderLightingMaxLevel	1	2
list NVIDIA_GeForce_Go_7900
RenderShaderLightingMaxLevel	1	2
<|MERGE_RESOLUTION|>--- conflicted
+++ resolved
@@ -91,12 +91,7 @@
 RenderTerrainLODFactor		1	1
 RenderTransparentWater		1	0
 RenderTreeLODFactor			1	0
-<<<<<<< HEAD
-RenderUseImpostors			1	1
 RenderVolumeLODFactor		1	1.5
-=======
-RenderVolumeLODFactor		1	0.5
->>>>>>> 9367a378
 VertexShaderEnable			1	0
 WindLightUseAtmosShaders	1	0
 RenderDeferred				1	0
@@ -126,12 +121,7 @@
 RenderTerrainLODFactor		1	1
 RenderTransparentWater		1	0
 RenderTreeLODFactor			1	0
-<<<<<<< HEAD
-RenderUseImpostors			1	1
 RenderVolumeLODFactor		1	1.5
-=======
-RenderVolumeLODFactor		1	0.5
->>>>>>> 9367a378
 VertexShaderEnable			1	1
 WindLightUseAtmosShaders	1	0
 RenderDeferred				1	0
@@ -160,12 +150,7 @@
 RenderTerrainLODFactor		1	1.0
 RenderTransparentWater		1	1
 RenderTreeLODFactor			1	0.5
-<<<<<<< HEAD
-RenderUseImpostors			1	1
 RenderVolumeLODFactor		1	2.0
-=======
-RenderVolumeLODFactor		1	1.125
->>>>>>> 9367a378
 VertexShaderEnable			1	1
 WindLightUseAtmosShaders	1	0
 RenderDeferred				1	0
@@ -194,12 +179,7 @@
 RenderTerrainLODFactor		1	2.0
 RenderTransparentWater		1	1
 RenderTreeLODFactor			1	0.5
-<<<<<<< HEAD
-RenderUseImpostors			1	1
 RenderVolumeLODFactor		1	2.0
-=======
-RenderVolumeLODFactor		1	1.125
->>>>>>> 9367a378
 VertexShaderEnable			1	1
 WindLightUseAtmosShaders	1	1
 RenderDeferred				1	0
@@ -228,12 +208,7 @@
 RenderTerrainLODFactor		1	2.0
 RenderTransparentWater		1	1
 RenderTreeLODFactor			1	0.5
-<<<<<<< HEAD
-RenderUseImpostors			1	1
 RenderVolumeLODFactor		1	2.0
-=======
-RenderVolumeLODFactor		1	1.125
->>>>>>> 9367a378
 VertexShaderEnable			1	1
 WindLightUseAtmosShaders	1	1
 RenderDeferred				1	0
@@ -262,12 +237,7 @@
 RenderTerrainLODFactor		1	2.0
 RenderTransparentWater		1	1
 RenderTreeLODFactor			1	0.5
-<<<<<<< HEAD
-RenderUseImpostors			1	1
 RenderVolumeLODFactor		1	2.0
-=======
-RenderVolumeLODFactor		1	1.125
->>>>>>> 9367a378
 VertexShaderEnable			1	1
 WindLightUseAtmosShaders	1	1
 RenderDeferred				1	1
@@ -296,12 +266,7 @@
 RenderTerrainLODFactor		1	2.0
 RenderTransparentWater		1	1
 RenderTreeLODFactor			1	0.5
-<<<<<<< HEAD
-RenderUseImpostors			1	1
 RenderVolumeLODFactor		1	3.0
-=======
-RenderVolumeLODFactor		1	1.125
->>>>>>> 9367a378
 VertexShaderEnable			1	1
 WindLightUseAtmosShaders	1	1
 RenderDeferred				1	1
@@ -330,12 +295,7 @@
 RenderTerrainLODFactor		1	2.0
 RenderTransparentWater		1	1
 RenderTreeLODFactor			1	1.0
-<<<<<<< HEAD
-RenderUseImpostors			1	1
 RenderVolumeLODFactor		1	4.0
-=======
-RenderVolumeLODFactor		1	2.0
->>>>>>> 9367a378
 VertexShaderEnable			1	1
 WindLightUseAtmosShaders	1	1
 WLSkyDetail					1	128
