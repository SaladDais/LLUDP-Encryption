version 31
// The version number above should be implemented IF AND ONLY IF some
// change has been made that is sufficiently important to justify
// resetting the graphics preferences of all users to the recommended
// defaults.  This should be as rare an event as we can manage.

// NOTE: This is mostly identical to featuretable_mac.txt with a few differences
// Should be combined into one table

//
// Generates lists of feature mask that can be applied on top of each other.
//
//		//		Begin comments
//		list <name>
//		Starts a feature list named <name>
//		<name> <available> <recommended>
//		<name> is the name of a feature
//		<available> is 0 or 1, whether the feature is available
//		<recommended> is an F32 which is the recommended value
//
// For now, the first list read sets up all of the default values
//


//
// All contains everything at their default settings for high end machines
// NOTE: All settings are set to the MIN of applied values, including 'all'!
//
list all
RenderAnisotropic			1	1
RenderAvatarCloth			1	1
RenderAvatarLODFactor		1	1.0
RenderAvatarPhysicsLODFactor 1	1.0
RenderAvatarMaxVisible      1   12
RenderAvatarVP				1	1
RenderCubeMap				1	1
RenderDelayVBUpdate			1	0
RenderFarClip				1	192
RenderFlexTimeFactor		1	1.0
RenderFogRatio				1	4.0
RenderGamma					1	0
RenderGlowResolutionPow		1	9
RenderGround				1	1
RenderLocalLights			1	1
RenderMaxPartCount			1	8192
RenderObjectBump			1	1
RenderReflectionDetail		1	4
RenderTerrainDetail			1	1
RenderTerrainLODFactor		1	4.0
RenderTransparentWater		1	1
RenderTreeLODFactor			1	1.0
RenderUseImpostors			1	1
RenderVBOEnable				1	1
RenderVolumeLODFactor		1	3.0
RenderVBOMappingDisable		1	1
UseStartScreen				1	1
UseOcclusion				1	1
VertexShaderEnable			1	1
WindLightUseAtmosShaders	1	1
WLSkyDetail					1	128
Disregard128DefaultDrawDistance	1	1
Disregard96DefaultDrawDistance	1	1
RenderTextureMemoryMultiple		1	1.0
RenderCompressTextures		1	1
RenderShaderLightingMaxLevel	1	3
RenderDeferred				1	0
RenderDeferredSSAO			1	0
RenderShadowDetail			1	0
RenderFSAASamples                      	1       2
WatchdogDisabled			1	1
RenderUseStreamVBO			1	1
RenderMaxTextureIndex		1	16

//
// Low Graphics Settings (fixed function)
//
list LowFixedFunction
RenderAnisotropic			1	0
RenderAvatarCloth			1	0
RenderAvatarLODFactor		1	0
RenderAvatarPhysicsLODFactor 1	0
RenderAvatarMaxVisible      1   3
RenderAvatarVP				1	0
RenderFarClip				1	64
RenderFlexTimeFactor		1	0
RenderGlowResolutionPow		1	8
RenderLocalLights			1	0
RenderMaxPartCount			1	0
RenderObjectBump			1	0
RenderReflectionDetail		1	0
RenderTerrainDetail			1	0
RenderTerrainLODFactor		1	1
RenderTransparentWater		1	0
RenderTreeLODFactor			1	0
RenderUseImpostors			1	1
RenderVolumeLODFactor		1	0.5
VertexShaderEnable			1	0
WindLightUseAtmosShaders	1	0
WLSkyDetail					1	48
RenderDeferred				1	0
RenderDeferredSSAO			1	0
RenderShadowDetail			1	0
RenderFSAASamples			1	0

//
// Low Graphics Settings
//
list Low
RenderAnisotropic			1	0
RenderAvatarCloth			1	0
RenderAvatarLODFactor		1	0
RenderAvatarPhysicsLODFactor 1	0
RenderAvatarMaxVisible      1   3
RenderAvatarVP				1	0
RenderFarClip				1	64
RenderFlexTimeFactor		1	0
RenderGlowResolutionPow		1	8
RenderMaxPartCount			1	250
RenderLocalLights			1	0
RenderObjectBump			1	0
RenderReflectionDetail		1	0
RenderTerrainDetail			1	0
RenderTerrainLODFactor		1	1.0
RenderTransparentWater		1	0
RenderTreeLODFactor			1	0
RenderUseImpostors			1	1
<<<<<<< HEAD
RenderVolumeLODFactor		1	2.0
VertexShaderEnable			1	0
=======
RenderVolumeLODFactor		1	0.5
VertexShaderEnable			1	1
>>>>>>> c931c74f
WindLightUseAtmosShaders	1	0
WLSkyDetail					1	48
RenderDeferred				1	0
RenderDeferredSSAO			1	0
RenderShadowDetail			1	0

//
// Mid Graphics Settings
//
list Mid
RenderAnisotropic			1	0
RenderAvatarCloth			1	0
RenderAvatarLODFactor		1	0.5
RenderAvatarPhysicsLODFactor 1	0.75
RenderAvatarVP				1	1
RenderFarClip				1	96
RenderFlexTimeFactor		1	1.0
RenderGlowResolutionPow		1	8
RenderLocalLights			1	1
RenderMaxPartCount			1	2048
RenderObjectBump			1	1
RenderReflectionDetail		1	0
RenderTerrainDetail			1	1
RenderTerrainLODFactor		1	2.0
RenderTransparentWater		1	1
RenderTreeLODFactor			1	0.5
RenderUseImpostors			1	1
RenderVolumeLODFactor		1	2.0
VertexShaderEnable			1	1
WindLightUseAtmosShaders	1	0
WLSkyDetail					1	48
RenderDeferred				1	0
RenderDeferredSSAO			1	0
RenderShadowDetail			1	0

//
// High Graphics Settings (purty)
//
list High
RenderAnisotropic			1	1
RenderAvatarCloth			1	0
RenderAvatarLODFactor		1	1.0
RenderAvatarPhysicsLODFactor 1	1.0
RenderAvatarVP				1	1
RenderFarClip				1	128
RenderFlexTimeFactor		1	1.0
RenderGlowResolutionPow		1	9
RenderLocalLights			1	1
RenderMaxPartCount			1	4096
RenderObjectBump			1	1
RenderReflectionDetail		1	0
RenderTerrainDetail			1	1
RenderTerrainLODFactor		1	3.0
RenderTransparentWater		1	1
RenderTreeLODFactor			1	0.5
RenderUseImpostors			1	1
RenderVolumeLODFactor		1	2.0
VertexShaderEnable			1	1
WindLightUseAtmosShaders	1	1
WLSkyDetail					1	48
RenderDeferred				1	0
RenderDeferredSSAO			1	0
RenderShadowDetail			1	0

//
// Ultra graphics (REALLY PURTY!)
//
list Ultra
RenderAnisotropic			1	1
RenderAvatarCloth			1	1
RenderAvatarLODFactor		1	1.0
RenderAvatarPhysicsLODFactor 1	1.0
RenderAvatarVP				1	1
RenderFarClip				1	192
RenderFlexTimeFactor		1	1.0
RenderGlowResolutionPow		1	9
RenderLocalLights			1	1
RenderMaxPartCount			1	8192
RenderObjectBump			1	1
RenderReflectionDetail		1	4
RenderTerrainDetail			1	1
RenderTerrainLODFactor		1	4.0
RenderTransparentWater		1	1
RenderTreeLODFactor			1	1.0
RenderUseImpostors			1	1
RenderVolumeLODFactor		1	3.0
VertexShaderEnable			1	1
WindLightUseAtmosShaders	1	1
WLSkyDetail					1	128
RenderDeferred				1	0
RenderDeferredSSAO			1	0
RenderShadowDetail			1	0
RenderFSAASamples                      	1       2

//
// Class Unknown Hardware (unknown)
//
list Unknown
RenderVBOEnable				1	0

//
// Class 0 Hardware (just old)
//
list Class0
RenderVBOEnable				1	1

//
// Class 1 Hardware
//
list Class1
RenderVBOEnable				1	1

//
// Class 2 Hardware (make it purty)
//
list Class2
RenderVBOEnable				1	1

//
// Class 3 Hardware (make it purty)
//
list Class3
RenderVBOEnable				1	1

//
// VRAM > 512MB
//
list VRAMGT512
RenderCompressTextures		1	0

//
// No Pixel Shaders available
//
list NoPixelShaders
RenderAvatarVP				0	0
RenderAvatarCloth			0	0
RenderReflectionDetail		0	0
VertexShaderEnable			0	0
WindLightUseAtmosShaders	0	0
RenderDeferred				0	0
RenderDeferredSSAO			0	0
RenderShadowDetail			0	0

//
// No Vertex Shaders available
//
list NoVertexShaders
RenderAvatarVP				0	0
RenderAvatarCloth			0	0
RenderReflectionDetail		0	0
VertexShaderEnable			0	0
WindLightUseAtmosShaders	0	0
RenderDeferred				0	0
RenderDeferredSSAO			0	0
RenderShadowDetail			0	0

//
// GL_ARB_map_buffer_range exists
//
list MapBufferRange
RenderVBOMappingDisable		1	1


//
// "Default" setups for safe, low, medium, high
//
list safe
RenderAnisotropic			1	0
RenderAvatarCloth			0	0
RenderAvatarVP				0	0
RenderObjectBump			0	0
RenderMaxPartCount			1	1024
RenderTerrainDetail 		1	0
RenderUseImpostors			0	0
RenderVBOEnable				1	0
RenderReflectionDetail		0	0
WindLightUseAtmosShaders	0	0
RenderDeferred				0	0
RenderDeferredSSAO			0	0
RenderShadowDetail			0	0

//
// CPU based feature masks
//

// 1Ghz or less (equiv)
list CPUSlow
RenderMaxPartCount			1	1024

//
// RAM based feature masks
//
list RAM256MB
RenderObjectBump			0	0

//
// Graphics card based feature masks
//
list OpenGLPre15
RenderVBOEnable				1	0

list OpenGLPre30
RenderDeferred				0	0
RenderMaxTextureIndex		1	1

list Intel
RenderAnisotropic			1	0
RenderVBOEnable				1	0
RenderFSAASamples			1	0

list GeForce2
RenderAnisotropic			1	0
RenderMaxPartCount			1	2048
RenderTerrainDetail			1	0
RenderVBOEnable				1	1

list SiS
UseOcclusion				0	0


list Intel_830M
RenderTerrainDetail			1	0
RenderVBOEnable				1	0
RenderUseImpostors			0	0

list Intel_845G					
RenderTerrainDetail			1	0
RenderVBOEnable				1	0
RenderUseImpostors			0	0

list Intel_855GM				
RenderTerrainDetail			1	0
RenderVBOEnable				1	0
RenderUseImpostors			0	0

list Intel_865G			
RenderTerrainDetail			1	0
RenderVBOEnable				1	0
RenderUseImpostors			0	0

list Intel_900		
RenderTerrainDetail			1	0
RenderVBOEnable				1	0
RenderUseImpostors			0	0

list Intel_915GM	
RenderTerrainDetail			1	0
RenderVBOEnable				1	0
RenderUseImpostors			0	0

list Intel_915G					
RenderTerrainDetail			1	0
RenderVBOEnable				1	0
RenderUseImpostors			0	0

list Intel_945GM			
RenderTerrainDetail			1	0
RenderVBOEnable				1	0

list Intel_945G
RenderTerrainDetail			1	0
RenderVBOEnable				1	0

list Intel_950
RenderTerrainDetail			1	0
RenderVBOEnable				1	0

list Intel_965
RenderTerrainDetail			1	0
RenderVBOEnable				1	0
RenderUseImpostors			1	0
UseOcclusion				0	0

list Intel_G33
RenderTerrainDetail			1	0
RenderVBOEnable				1	0

list Intel_G45
WindLightUseAtmosShaders		0	0

list Intel_Bear_Lake	
RenderTerrainDetail			1	0
RenderVBOEnable				1	0

list Intel_Broadwater 
RenderTerrainDetail			1	0
RenderVBOEnable				1	0

list Intel_Brookdale	
RenderTerrainDetail			1	0
RenderVBOEnable				1	0

list Intel_Eaglelake
WindLightUseAtmosShaders	0	0

list Intel_Montara
RenderTerrainDetail			1	0
RenderVBOEnable				1	0

list Intel_Springdale
RenderTerrainDetail			1	0
RenderVBOEnable				1	0


list ATI_FireGL_5200
RenderVBOEnable				1	0
WindLightUseAtmosShaders	0	0


list ATI_Mobility_Radeon_7xxx
RenderVBOEnable				0	0

list ATI_Radeon_7xxx
RenderVBOEnable				0	0

list ATI_All-in-Wonder_Radeon
RenderVBOEnable				0	0

list ATI_All-in-Wonder_7500
RenderVBOEnable				0	0

list ATI_Mobility_Radeon_9600
Disregard96DefaultDrawDistance	1	0


/// tweaked ATI to 96 Draw distance

list ATI_Radeon_9000
Disregard96DefaultDrawDistance	1	0
list ATI_Radeon_9200
Disregard96DefaultDrawDistance	1	0
list ATI_Radeon_9500
Disregard96DefaultDrawDistance	1	0
list ATI_Radeon_9600
Disregard96DefaultDrawDistance	1	0

/// tweaked ATI to 128 draw distance

list ATI_Radeon_X300 
Disregard128DefaultDrawDistance	1	0
RenderVBOEnable				1	0
list ATI_Radeon_X400 
Disregard128DefaultDrawDistance	1	0
RenderVBOEnable				1	0
list ATI_Radeon_X500 
Disregard128DefaultDrawDistance	1	0
RenderVBOEnable				1	0
list ATI_Radeon_X600 
Disregard128DefaultDrawDistance	1	0
RenderVBOEnable				1	0
list ATI_Radeon_X700 
Disregard128DefaultDrawDistance	1	0
RenderVBOEnable				1	0
list ATI_Radeon_X1300 
Disregard128DefaultDrawDistance	1	0
RenderVBOEnable				1	0
UseStartScreen					0	0
list ATI_Radeon_X1400 
Disregard128DefaultDrawDistance	1	0
RenderVBOEnable				1	0
list ATI_Radeon_X1500 
Disregard128DefaultDrawDistance	1	0
RenderVBOEnable				1	0
UseStartScreen					0	0
list ATI_Radeon_X1600 
Disregard128DefaultDrawDistance	1	0
RenderVBOEnable				1	0
list ATI_Radeon_X1700 
Disregard128DefaultDrawDistance	1	0
RenderVBOEnable				1	0
list ATI_Mobility_Radeon_X1xxx
Disregard128DefaultDrawDistance	1	0
RenderVBOEnable				1	0

list ATI_Radeon_HD_2300
Disregard128DefaultDrawDistance	1	0
list ATI_Radeon_HD_2400
Disregard128DefaultDrawDistance	1	0
list ATI_ASUS_AH24xx
Disregard128DefaultDrawDistance	1	0


// Avatar hardware skinning causes invisible avatars
// on various ATI chipsets on drivers before 8.2

list ATIOldDriver
RenderAvatarVP				0	0
RenderAvatarCloth			0	0

// ATI cards generally perform better when not using VBOs for streaming data

list ATI
RenderUseStreamVBO			1	0

// Disable vertex buffer objects by default for ATI cards with little video memory
list ATIVramLT256
RenderVBOEnable				1	0

/// Tweaked NVIDIA

list NVIDIA_GeForce_FX_5100
Disregard96DefaultDrawDistance	1	0
list NVIDIA_GeForce_FX_5200
Disregard96DefaultDrawDistance	1	0
list NVIDIA_GeForce_FX_5500
Disregard96DefaultDrawDistance	1	0
list NVIDIA_GeForce_FX_5600
Disregard96DefaultDrawDistance	1	0

list NVIDIA_GeForce_FX_Go5100
Disregard96DefaultDrawDistance	1	0
list NVIDIA_GeForce_FX_Go5200
Disregard96DefaultDrawDistance	1	0
list NVIDIA_GeForce_FX_Go5300
Disregard96DefaultDrawDistance	1	0
list NVIDIA_GeForce_FX_Go5500
Disregard96DefaultDrawDistance	1	0
list NVIDIA_GeForce_FX_Go5600
Disregard96DefaultDrawDistance	1	0

list NVIDIA_GeForce_6100
Disregard128DefaultDrawDistance	1	0
list NVIDIA_GeForce_6200
Disregard128DefaultDrawDistance	1	0
list NVIDIA_GeForce_6500
Disregard128DefaultDrawDistance	1	0
list NVIDIA_GeForce_6600
Disregard128DefaultDrawDistance	1	0

list NVIDIA_G73
Disregard128DefaultDrawDistance	1	0

list NVIDIA_GeForce_Go_6100
RenderVBOEnable				1	0
Disregard128DefaultDrawDistance	1	0
list NVIDIA_GeForce_Go_6200
RenderVBOEnable				1	0
Disregard128DefaultDrawDistance	1	0
list NVIDIA_GeForce_Go_6500
RenderVBOEnable				1	0
Disregard128DefaultDrawDistance	1	0
list NVIDIA_GeForce_Go_6600
RenderVBOEnable				1	0
Disregard128DefaultDrawDistance	1	0
list NVIDIA_GeForce_Go_6700
RenderVBOEnable				1	0
Disregard128DefaultDrawDistance	1	0
list NVIDIA_GeForce_Go_6800
RenderVBOEnable				1	0
Disregard128DefaultDrawDistance	1	0
list NVIDIA_GeForce_Go_6
RenderVBOEnable				1	0
Disregard128DefaultDrawDistance	1	0

list NVIDIA_GeForce_7000
RenderShaderLightingMaxLevel	1	2
list NVIDIA_GeForce_7100
RenderShaderLightingMaxLevel	1	2
list NVIDIA_GeForce_7200
Disregard128DefaultDrawDistance	1	0
RenderShaderLightingMaxLevel	1	2
list NVIDIA_GeForce_7300
Disregard128DefaultDrawDistance	1	0
RenderShaderLightingMaxLevel	1	2
list NVIDIA_GeForce_7400
Disregard128DefaultDrawDistance	1	0
RenderShaderLightingMaxLevel	1	2
list NVIDIA_GeForce_7500
RenderShaderLightingMaxLevel	1	2
list NVIDIA_GeForce_7600
RenderShaderLightingMaxLevel	1	2
list NVIDIA_GeForce_7700
RenderShaderLightingMaxLevel	1	2
list NVIDIA_GeForce_7800
RenderShaderLightingMaxLevel	1	2
list NVIDIA_GeForce_7900
RenderShaderLightingMaxLevel	1	2

list NVIDIA_GeForce_Go_7200
Disregard128DefaultDrawDistance	1	0
RenderShaderLightingMaxLevel	1	2
list NVIDIA_GeForce_Go_7300
Disregard128DefaultDrawDistance	1	0
RenderShaderLightingMaxLevel	1	2
list NVIDIA_GeForce_Go_7300_LE
RenderShaderLightingMaxLevel	1	2
list NVIDIA_GeForce_Go_7400
Disregard128DefaultDrawDistance	1	0
RenderShaderLightingMaxLevel	1	2
list NVIDIA_GeForce_Go_7600
RenderShaderLightingMaxLevel	1	2
list NVIDIA_GeForce_Go_7700
RenderShaderLightingMaxLevel	1	2
list NVIDIA_GeForce_Go_7800
RenderShaderLightingMaxLevel	1	2
list NVIDIA_GeForce_Go_7900
RenderShaderLightingMaxLevel	1	2
<|MERGE_RESOLUTION|>--- conflicted
+++ resolved
@@ -51,7 +51,7 @@
 RenderTreeLODFactor			1	1.0
 RenderUseImpostors			1	1
 RenderVBOEnable				1	1
-RenderVolumeLODFactor		1	3.0
+RenderVolumeLODFactor		1	4.0
 RenderVBOMappingDisable		1	1
 UseStartScreen				1	1
 UseOcclusion				1	1
@@ -63,10 +63,10 @@
 RenderTextureMemoryMultiple		1	1.0
 RenderCompressTextures		1	1
 RenderShaderLightingMaxLevel	1	3
-RenderDeferred				1	0
-RenderDeferredSSAO			1	0
-RenderShadowDetail			1	0
-RenderFSAASamples                      	1       2
+RenderDeferred				1	1
+RenderDeferredSSAO			1	1
+RenderShadowDetail			1	2
+RenderFSAASamples			1	16
 WatchdogDisabled			1	1
 RenderUseStreamVBO			1	1
 RenderMaxTextureIndex		1	16
@@ -124,13 +124,8 @@
 RenderTransparentWater		1	0
 RenderTreeLODFactor			1	0
 RenderUseImpostors			1	1
-<<<<<<< HEAD
 RenderVolumeLODFactor		1	2.0
-VertexShaderEnable			1	0
-=======
-RenderVolumeLODFactor		1	0.5
 VertexShaderEnable			1	1
->>>>>>> c931c74f
 WindLightUseAtmosShaders	1	0
 WLSkyDetail					1	48
 RenderDeferred				1	0
@@ -204,7 +199,7 @@
 RenderAvatarLODFactor		1	1.0
 RenderAvatarPhysicsLODFactor 1	1.0
 RenderAvatarVP				1	1
-RenderFarClip				1	192
+RenderFarClip				1	256
 RenderFlexTimeFactor		1	1.0
 RenderGlowResolutionPow		1	9
 RenderLocalLights			1	1
@@ -220,10 +215,10 @@
 VertexShaderEnable			1	1
 WindLightUseAtmosShaders	1	1
 WLSkyDetail					1	128
-RenderDeferred				1	0
+RenderDeferred				1	1
 RenderDeferredSSAO			1	0
 RenderShadowDetail			1	0
-RenderFSAASamples                      	1       2
+RenderFSAASamples			1	2
 
 //
 // Class Unknown Hardware (unknown)
