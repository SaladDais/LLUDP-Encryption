/** 
 * @file lltoast.cpp
 * @brief This class implements a placeholder for any notification panel.
 *
 * $LicenseInfo:firstyear=2000&license=viewerlgpl$
 * Second Life Viewer Source Code
 * Copyright (C) 2010, Linden Research, Inc.
 * 
 * This library is free software; you can redistribute it and/or
 * modify it under the terms of the GNU Lesser General Public
 * License as published by the Free Software Foundation;
 * version 2.1 of the License only.
 * 
 * This library is distributed in the hope that it will be useful,
 * but WITHOUT ANY WARRANTY; without even the implied warranty of
 * MERCHANTABILITY or FITNESS FOR A PARTICULAR PURPOSE.  See the GNU
 * Lesser General Public License for more details.
 * 
 * You should have received a copy of the GNU Lesser General Public
 * License along with this library; if not, write to the Free Software
 * Foundation, Inc., 51 Franklin Street, Fifth Floor, Boston, MA  02110-1301  USA
 * 
 * Linden Research, Inc., 945 Battery Street, San Francisco, CA  94111  USA
 * $/LicenseInfo$
 */

#include "llviewerprecompiledheaders.h" // must be first include

#include "lltoast.h"

#include "llbutton.h"
#include "llfocusmgr.h"
#include "llnotifications.h"
#include "llviewercontrol.h"

using namespace LLNotificationsUI;

//--------------------------------------------------------------------------
LLToastLifeTimer::LLToastLifeTimer(LLToast* toast, F32 period)
	: mToast(toast),
	  LLEventTimer(period)
{
}

/*virtual*/
BOOL LLToastLifeTimer::tick()
{
	if (mEventTimer.hasExpired())
	{
		mToast->expire();
	}
	return FALSE;
}

void LLToastLifeTimer::stop()
{
	mEventTimer.stop();
}

void LLToastLifeTimer::start()
{
	mEventTimer.start();
}

void LLToastLifeTimer::restart()
{
	mEventTimer.reset();
}

BOOL LLToastLifeTimer::getStarted()
{
	return mEventTimer.getStarted();
}

void LLToastLifeTimer::setPeriod(F32 period)
{
	mPeriod = period;
}

F32 LLToastLifeTimer::getRemainingTimeF32()
{
	F32 et = mEventTimer.getElapsedTimeF32();
	if (!getStarted() || et > mPeriod) return 0.0f;
	return mPeriod - et;
}

//--------------------------------------------------------------------------
LLToast::Params::Params() 
:	can_fade("can_fade", true),
	can_be_stored("can_be_stored", true),
	is_modal("is_modal", false),
	is_tip("is_tip", false),
	enable_hide_btn("enable_hide_btn", true),
	force_show("force_show", false),
	force_store("force_store", false),
	fading_time_secs("fading_time_secs", gSavedSettings.getS32("ToastFadingTime")),
	lifetime_secs("lifetime_secs", gSavedSettings.getS32("NotificationToastLifeTime"))
{};

LLToast::LLToast(const LLToast::Params& p) 
:	LLModalDialog(LLSD(), p.is_modal),
	mToastLifetime(p.lifetime_secs),
	mToastFadingTime(p.fading_time_secs),
	mNotificationID(p.notif_id),  
	mSessionID(p.session_id),
	mCanFade(p.can_fade),
	mCanBeStored(p.can_be_stored),
	mHideBtnEnabled(p.enable_hide_btn),
	mHideBtn(NULL),
	mPanel(NULL),
	mNotification(p.notification),
	mIsHidden(false),
	mHideBtnPressed(false),
	// <FS:Ansariel> Show toasts in front of other floaters
	//mIsTip(p.is_tip),
	mIsTip(p.is_tip || gSavedSettings.getBOOL("FSShowToastsInFront")),
	// </FS:Ansariel> Show toasts in front of other floaters
	mWrapperPanel(NULL),
	mIsFading(false),
	mIsHovered(false)
{
	mTimer.reset(new LLToastLifeTimer(this, p.lifetime_secs));

	buildFromFile("panel_toast.xml");

	setCanDrag(FALSE);

	mWrapperPanel = getChild<LLPanel>("wrapper_panel");

	setBackgroundOpaque(TRUE); // *TODO: obsolete
	updateTransparency();
	
	// <FS:Ansariel> Show toasts in front of other floaters
	if (gSavedSettings.getBOOL("FSShowToastsInFront"))
	{
		setFrontmost(FALSE);
	}
	// </FS:Ansariel> Show toasts in front of other floaters

	if(p.panel())
	{
		insertPanel(p.panel);
	}

	if(mHideBtnEnabled)
	{
		mHideBtn = getChild<LLButton>("hide_btn");
		mHideBtn->setClickedCallback(boost::bind(&LLToast::hide,this));
	}

	// init callbacks if present
	if(!p.on_delete_toast().empty())
	{
		mOnDeleteToastSignal.connect(p.on_delete_toast());
	}
}

void LLToast::reshape(S32 width, S32 height, BOOL called_from_parent)
{
	// We shouldn't  use reshape from LLModalDialog since it changes toasts position.
	// Toasts position should be controlled only by toast screen channel, see LLScreenChannelBase.
	// see EXT-8044
	LLFloater::reshape(width, height, called_from_parent);
}

//--------------------------------------------------------------------------
BOOL LLToast::postBuild()
{
	if(!mCanFade)
	{
		mTimer->stop();
	}

	return TRUE;
}

//--------------------------------------------------------------------------
void LLToast::setHideButtonEnabled(bool enabled)
{
	if(mHideBtn)
		mHideBtn->setEnabled(enabled);
}

//--------------------------------------------------------------------------
LLToast::~LLToast()
{
	if(LLApp::isQuitting())
	{
		mOnFadeSignal.disconnect_all_slots();
		mOnDeleteToastSignal.disconnect_all_slots();
		mOnToastDestroyedSignal.disconnect_all_slots();
		mOnToastHoverSignal.disconnect_all_slots();
		mToastMouseEnterSignal.disconnect_all_slots();
		mToastMouseLeaveSignal.disconnect_all_slots();
	}
	else
	{
		mOnToastDestroyedSignal(this);
	}
}

//--------------------------------------------------------------------------
void LLToast::hide()
{
	if (!mIsHidden)
	{
		setVisible(FALSE);
		setFading(false);
		mTimer->stop();
		mIsHidden = true;
		mOnFadeSignal(this); 
	}
}

void LLToast::onFocusLost()
{
	if(mWrapperPanel && !isBackgroundVisible())
	{
		// Lets make wrapper panel behave like a floater
		updateTransparency();
	}
}

void LLToast::onFocusReceived()
{
	if(mWrapperPanel && !isBackgroundVisible())
	{
		// Lets make wrapper panel behave like a floater
		updateTransparency();
	}
}

void LLToast::setLifetime(S32 seconds)
{
	mToastLifetime = seconds;
}

void LLToast::setFadingTime(S32 seconds)
{
	mToastFadingTime = seconds;
}

void LLToast::closeToast()
{
	mOnDeleteToastSignal(this);

	closeFloater();
}

S32 LLToast::getTopPad()
{
	if(mWrapperPanel)
	{
		return getRect().getHeight() - mWrapperPanel->getRect().getHeight();
	}
	return 0;
}

S32 LLToast::getRightPad()
{
	if(mWrapperPanel)
	{
		return getRect().getWidth() - mWrapperPanel->getRect().getWidth();
	}
	return 0;
}

//--------------------------------------------------------------------------
void LLToast::setCanFade(bool can_fade) 
{ 
	mCanFade = can_fade; 
	if(!mCanFade)
	{
		mTimer->stop();
	}
}

//--------------------------------------------------------------------------
void LLToast::expire()
{
	if (mCanFade)
	{
		if (mIsFading)
		{
			// Fade timer expired. Time to hide.
			hide();
		}
		else
		{
			// "Life" time has ended. Time to fade.
			setFading(true);
			mTimer->restart();
		}
	}
}

void LLToast::setFading(bool transparent)
{
	mIsFading = transparent;
	updateTransparency();

	if (transparent)
	{
		mTimer->setPeriod(mToastFadingTime);
	}
	else
	{
		mTimer->setPeriod(mToastLifetime);
	}
}

F32 LLToast::getTimeLeftToLive()
{
	F32 time_to_live = mTimer->getRemainingTimeF32();

	if (!mIsFading)
	{
		time_to_live += mToastFadingTime;
	}

	return time_to_live;
}
//--------------------------------------------------------------------------

void LLToast::reshapeToPanel()
{
	LLPanel* panel = getPanel();
	if(!panel)
		return;

	LLRect panel_rect = panel->getLocalRect();
	panel->setShape(panel_rect);
	
	LLRect toast_rect = getRect();

	toast_rect.setLeftTopAndSize(toast_rect.mLeft, toast_rect.mTop,
		panel_rect.getWidth() + getRightPad(), panel_rect.getHeight() + getTopPad());
	setShape(toast_rect);
}

void LLToast::insertPanel(LLPanel* panel)
{
	mPanel = panel;
	mWrapperPanel->addChild(panel);	
	reshapeToPanel();
}

//--------------------------------------------------------------------------
void LLToast::draw()
{
	LLFloater::draw();

	if(!isBackgroundVisible())
	{
		// Floater background is invisible, lets make wrapper panel look like a 
		// floater - draw shadow.
		drawShadow(mWrapperPanel);

		// Shadow will probably overlap close button, lets redraw the button
		if(mHideBtn)
		{
			drawChild(mHideBtn);
		}
	}
}

//--------------------------------------------------------------------------
void LLToast::setVisible(BOOL show)
{
	if(mIsHidden)
	{
		// this toast is invisible after fade until its ScreenChannel will allow it
		//
		// (EXT-1849) according to this bug a toast can be resurrected from
		// invisible state if it faded during a teleportation
		// then it fades a second time and causes a crash
		return;
	}

	if (show && getVisible())
	{
		return;
	}

	if(show)
	{
		if(!mTimer->getStarted() && mCanFade)
		{
			mTimer->start();
		}
		if (!getVisible())
		{
			LLModalDialog::setFrontmost(FALSE);
		}
	}
	else
	{
		//hide "hide" button in case toast was hidden without mouse_leave
		if(mHideBtn)
			mHideBtn->setVisible(show);
	}
	LLFloater::setVisible(show);
	if(mPanel)
	{
		if(!mPanel->isDead())
		{
			mPanel->setVisible(show);
		}
	}
}

void LLToast::updateHoveredState()
{
	S32 x, y;
	LLUI::getMousePositionScreen(&x, &y);

	LLRect panel_rc = mWrapperPanel->calcScreenRect();
	LLRect button_rc;
	if(mHideBtn)
	{
		button_rc = mHideBtn->calcScreenRect();
	}

	if (!panel_rc.pointInRect(x, y) && !button_rc.pointInRect(x, y))
	{
		// mouse is not over this toast
		mIsHovered = false;
	}
	else
	{
		bool is_overlapped_by_other_floater = false;

		const child_list_t* child_list = gFloaterView->getChildList();

		// find this toast in gFloaterView child list to check whether any floater
		// with higher Z-order is visible under the mouse pointer overlapping this toast
		child_list_const_reverse_iter_t r_iter = std::find(child_list->rbegin(), child_list->rend(), this);
		if (r_iter != child_list->rend())
		{
			// skip this toast and proceed to views above in Z-order
			for (++r_iter; r_iter != child_list->rend(); ++r_iter)
			{
				LLView* view = *r_iter;
				is_overlapped_by_other_floater = view->isInVisibleChain() && view->calcScreenRect().pointInRect(x, y);
				if (is_overlapped_by_other_floater)
				{
					break;
				}
			}
		}

		mIsHovered = !is_overlapped_by_other_floater;
	}

	LLToastLifeTimer* timer = getTimer();
	
	if (timer)
	{	
		// Started timer means the mouse had left the toast previously.
		// If toast is hovered in the current frame we should handle
		// a mouse enter event.
		if(timer->getStarted() && mIsHovered)
		{
			mOnToastHoverSignal(this, MOUSE_ENTER);
			
			updateTransparency();
			
			//toasts fading is management by Screen Channel
			
			sendChildToFront(mHideBtn);
			if(mHideBtn && mHideBtn->getEnabled())
			{
				mHideBtn->setVisible(TRUE);
			}
			
			mToastMouseEnterSignal(this, getValue());
		}
		// Stopped timer means the mouse had entered the toast previously.
		// If the toast is not hovered in the current frame we should handle
		// a mouse leave event.
		else if(!timer->getStarted() && !mIsHovered)
		{
			mOnToastHoverSignal(this, MOUSE_LEAVE);
			
			updateTransparency();
			
			//toasts fading is management by Screen Channel
			
			if(mHideBtn && mHideBtn->getEnabled())
			{
				if( mHideBtnPressed )
				{
					mHideBtnPressed = false;
					return;
				}
				mHideBtn->setVisible(FALSE);
			}
			
			mToastMouseLeaveSignal(this, getValue());
		}
	}
}

void LLToast::setBackgroundOpaque(BOOL b)
{
	if(mWrapperPanel && !isBackgroundVisible())
	{
		mWrapperPanel->setBackgroundOpaque(b);
	}
	else
	{
		LLModalDialog::setBackgroundOpaque(b);
	}
}

void LLToast::updateTransparency()
{
	ETypeTransparency transparency_type;

	if (mCanFade)
	{
		// Notification toasts (including IM/chat toasts) change their transparency on hover.
		if (isHovered())
		{
			transparency_type = TT_ACTIVE;
		}
		else
		{
			transparency_type = mIsFading ? TT_FADING : TT_INACTIVE;
		}
	}
	else
	{
		// Transparency of alert toasts depends on focus.
		transparency_type = hasFocus() ? TT_ACTIVE : TT_INACTIVE;
	}

	LLFloater::updateTransparency(transparency_type);
}

void LLNotificationsUI::LLToast::stopTimer()
{
	if(mCanFade)
	{
		setFading(false);
		mTimer->stop();
	}
}

void LLNotificationsUI::LLToast::startTimer()
{
	if(mCanFade)
	{
		setFading(false);
		mTimer->start();
	}
}

//--------------------------------------------------------------------------

BOOL LLToast::handleMouseDown(S32 x, S32 y, MASK mask)
{
	if(mHideBtn && mHideBtn->getEnabled())
	{
		mHideBtnPressed = mHideBtn->getRect().pointInRect(x, y);
	}

	return LLFloater::handleMouseDown(x, y, mask);
}

//--------------------------------------------------------------------------
bool LLToast::isNotificationValid()
{
	if(mNotification)
	{
		return !mNotification->isCancelled();
	}
	return false;
}

//--------------------------------------------------------------------------

S32	LLToast::notifyParent(const LLSD& info)
{
	if (info.has("action") && "hide_toast" == info["action"].asString())
	{
		hide();
		return 1;
	}

	return LLModalDialog::notifyParent(info);
}

//static
void LLToast::updateClass()
{
<<<<<<< HEAD
	// <FS:ND> Minimize calls to getInstances per frame
	// for (LLInstanceTracker<LLToast>::instance_iter iter = LLInstanceTracker<LLToast>::beginInstances(); iter != LLInstanceTracker<LLToast>::endInstances(); ) 

	LLInstanceTracker<LLToast>::instance_iter end = LLInstanceTracker<LLToast>::endInstances();
	for (LLInstanceTracker<LLToast>::instance_iter iter = LLInstanceTracker<LLToast>::beginInstances(); iter != end; ) 
	// </FS:ND>	
=======
	for (LLInstanceTracker<LLToast>::instance_iter iter = LLInstanceTracker<LLToast>::beginInstances(); 
			iter != LLInstanceTracker<LLToast>::endInstances(); ) 
>>>>>>> bd0a8c7e
	{
		LLToast& toast = *iter++;
		
		toast.updateHoveredState();
	}
}

// static 
void LLToast::cleanupToasts()
{
	LLToast * toastp = NULL;

	while (LLInstanceTracker<LLToast>::instanceCount() > 0)
	{
		{	// Need to scope iter to allow deletion
			LLInstanceTracker<LLToast>::instance_iter iter = LLInstanceTracker<LLToast>::beginInstances(); 
			toastp = &(*iter);
		}

		//llinfos << "Cleaning up toast id " << toastp->getNotificationID() << llendl;

		// LLToast destructor will remove it from the LLInstanceTracker.
		if (!toastp)
			break;		// Don't get stuck in the loop if a null pointer somehow got on the list

		delete toastp;
	}
}
<|MERGE_RESOLUTION|>--- conflicted
+++ resolved
@@ -594,17 +594,13 @@
 //static
 void LLToast::updateClass()
 {
-<<<<<<< HEAD
 	// <FS:ND> Minimize calls to getInstances per frame
-	// for (LLInstanceTracker<LLToast>::instance_iter iter = LLInstanceTracker<LLToast>::beginInstances(); iter != LLInstanceTracker<LLToast>::endInstances(); ) 
+	//for (LLInstanceTracker<LLToast>::instance_iter iter = LLInstanceTracker<LLToast>::beginInstances(); 
+	//		iter != LLInstanceTracker<LLToast>::endInstances(); ) 
 
 	LLInstanceTracker<LLToast>::instance_iter end = LLInstanceTracker<LLToast>::endInstances();
 	for (LLInstanceTracker<LLToast>::instance_iter iter = LLInstanceTracker<LLToast>::beginInstances(); iter != end; ) 
 	// </FS:ND>	
-=======
-	for (LLInstanceTracker<LLToast>::instance_iter iter = LLInstanceTracker<LLToast>::beginInstances(); 
-			iter != LLInstanceTracker<LLToast>::endInstances(); ) 
->>>>>>> bd0a8c7e
 	{
 		LLToast& toast = *iter++;
 		
