--- conflicted
+++ resolved
@@ -35,11 +35,7 @@
 #include "llfloaterreg.h"
 #include "lllocalcliprect.h"
 #include "lltrans.h"
-<<<<<<< HEAD
-// #include "llnearbychatbar.h"	// <FS:Zi> Remove floating chat bar
-=======
 #include "llfloaterimnearbychat.h"
->>>>>>> fe8b4bf1
 
 #include "llviewercontrol.h"
 #include "llagentdata.h"
@@ -50,14 +46,6 @@
 #include "rlvhandler.h"
 // [/RLVa:KB]
 
-<<<<<<< HEAD
-// <FS:Ansariel> [FS communication UI]
-//#include "llfloaternearbychat.h"	// <FS:Zi> Remove floating chat bar
-#include "fsfloaternearbychat.h"
-// </FS:Ansariel> [FS communication UI]
-
-=======
->>>>>>> fe8b4bf1
 static const S32 msg_left_offset = 10;
 static const S32 msg_right_offset = 10;
 static const S32 msg_height_pad = 5;
@@ -354,54 +342,12 @@
 			return TRUE;
 		else
 		{
-<<<<<<< HEAD
-			// <FS:Zi> Remove floating chat bar
-			// LLNearbyChatBar::getInstance()->showHistory();
-			// <FS:Ansariel> [FS communication UI]
-			//LLFloaterNearbyChat::getInstance()->setVisible(TRUE);
-			FSFloaterNearbyChat::getInstance()->setVisible(TRUE);
-			// </FS:Ansariel> [FS communication UI]
-			// </FS:Zi>
-
-			// <FS:Ansariel> If nearby chat history is docked, we also need
-			//               to open the container floater (FIRE-6265)
-			if (!gSavedSettings.getBOOL("ChatHistoryTornOff"))
-			{
-				// <FS:Ansariel> [FS communication UI]
-				//LLFloaterReg::showInstance("im_container");
-				LLFloaterReg::showInstance("fs_im_container");
-				// </FS:Ansariel> [FS communication UI]
-			}
-			// </FS:Ansariel>
-=======
 			(LLFloaterReg::getTypedInstance<LLFloaterIMNearbyChat>("nearby_chat"))->showHistory();
->>>>>>> fe8b4bf1
 			return FALSE;
 		}
 	}
 
-<<<<<<< HEAD
-	// <FS:Zi> Remove floating chat bar
-	// LLNearbyChatBar::getInstance()->showHistory();
-	// <FS:Ansariel> [FS communication UI]
-	//LLFloaterNearbyChat::getInstance()->setVisible(TRUE);
-	FSFloaterNearbyChat::getInstance()->setVisible(TRUE);
-	// </FS:Ansariel> [FS communication UI]
-	// </FS:Zi>
-
-	// <FS:Ansariel> If nearby chat history is docked, we also need
-	//               to open the container floater (FIRE-6265)
-	if (!gSavedSettings.getBOOL("ChatHistoryTornOff"))
-	{
-		// <FS:Ansariel> [FS communication UI]
-		//LLFloaterReg::showInstance("im_container");
-		LLFloaterReg::showInstance("fs_im_container");
-		// </FS:Ansariel> [FS communication UI]
-	}
-	// </FS:Ansariel>
-=======
 	(LLFloaterReg::getTypedInstance<LLFloaterIMNearbyChat>("nearby_chat"))->showHistory();
->>>>>>> fe8b4bf1
 	return LLPanel::handleMouseUp(x,y,mask);
 }
 
