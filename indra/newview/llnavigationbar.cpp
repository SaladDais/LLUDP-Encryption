/** 
 * @file llnavigationbar.cpp
 * @brief Navigation bar implementation
 *
 * $LicenseInfo:firstyear=2009&license=viewergpl$
 * 
 * Copyright (c) 2009, Linden Research, Inc.
 * 
 * Second Life Viewer Source Code
 * The source code in this file ("Source Code") is provided by Linden Lab
 * to you under the terms of the GNU General Public License, version 2.0
 * ("GPL"), unless you have obtained a separate licensing agreement
 * ("Other License"), formally executed by you and Linden Lab.  Terms of
 * the GPL can be found in doc/GPL-license.txt in this distribution, or
 * online at http://secondlifegrid.net/programs/open_source/licensing/gplv2
 * 
 * There are special exceptions to the terms and conditions of the GPL as
 * it is applied to this Source Code. View the full text of the exception
 * in the file doc/FLOSS-exception.txt in this software distribution, or
 * online at
 * http://secondlifegrid.net/programs/open_source/licensing/flossexception
 * 
 * By copying, modifying or distributing this software, you acknowledge
 * that you have read and understood your obligations described above,
 * and agree to abide by those obligations.
 * 
 * ALL LINDEN LAB SOURCE CODE IS PROVIDED "AS IS." LINDEN LAB MAKES NO
 * WARRANTIES, EXPRESS, IMPLIED OR OTHERWISE, REGARDING ITS ACCURACY,
 * COMPLETENESS OR PERFORMANCE.
 * $/LicenseInfo$
 */

#include "llviewerprecompiledheaders.h"

#include "llnavigationbar.h"

#include "v2math.h"

#include "llregionhandle.h"

#include "llfloaterreg.h"
#include "llfocusmgr.h"
#include "lliconctrl.h"
#include "llmenugl.h"

#include "llagent.h"
#include "llviewerregion.h"
#include "lllandmarkactions.h"
#include "lllocationhistory.h"
#include "lllocationinputctrl.h"
#include "llteleporthistory.h"
#include "llsearchcombobox.h"
#include "llsidetray.h"
#include "llslurl.h"
#include "llurlregistry.h"
#include "llurldispatcher.h"
#include "llviewerinventory.h"
#include "llviewermenu.h"
#include "llviewerparcelmgr.h"
#include "llworldmapmessage.h"
#include "llappviewer.h"
#include "llviewercontrol.h"
#include "llfloatermediabrowser.h"
#include "llweb.h"

#include "llinventorymodel.h"
#include "lllandmarkactions.h"

#include "llfavoritesbar.h"
#include "llagentui.h"

#include <boost/regex.hpp>

//-- LLTeleportHistoryMenuItem -----------------------------------------------

/**
 * Item look varies depending on the type (backward/current/forward). 
 */
class LLTeleportHistoryMenuItem : public LLMenuItemCallGL
{
public:
	typedef enum e_item_type
	{
		TYPE_BACKWARD,
		TYPE_CURRENT,
		TYPE_FORWARD,
	} EType;

	struct Params : public LLInitParam::Block<Params, LLMenuItemCallGL::Params>
	{
		Mandatory<EType>		item_type;
		Optional<const LLFontGL*> back_item_font,
								current_item_font,
								forward_item_font;
		Optional<std::string>	back_item_image,
								forward_item_image;
		Optional<S32>			image_hpad,
								image_vpad;
		Params()
		:	item_type(),
			back_item_font("back_item_font"),
			current_item_font("current_item_font"),
			forward_item_font("forward_item_font"),
			back_item_image("back_item_image"),
			forward_item_image("forward_item_image"),
			image_hpad("image_hpad"),
			image_vpad("image_vpad")
		{}
	};

	/*virtual*/ void	draw();
	/*virtual*/ void	onMouseEnter(S32 x, S32 y, MASK mask);
	/*virtual*/ void	onMouseLeave(S32 x, S32 y, MASK mask);

private:
	LLTeleportHistoryMenuItem(const Params&);
	friend class LLUICtrlFactory;

	static const S32			ICON_WIDTH			= 16;
	static const S32			ICON_HEIGHT			= 16;

	LLIconCtrl*		mArrowIcon;
};

static LLDefaultChildRegistry::Register<LLTeleportHistoryMenuItem> r("teleport_history_menu_item");


LLTeleportHistoryMenuItem::LLTeleportHistoryMenuItem(const Params& p)
:	LLMenuItemCallGL(p),
	mArrowIcon(NULL)
{
	// Set appearance depending on the item type.
	if (p.item_type == TYPE_BACKWARD)
	{
		setFont( p.back_item_font );
	}
	else if (p.item_type == TYPE_CURRENT)
	{
		setFont( p.current_item_font );
	}
	else
	{
		setFont( p.forward_item_font );
	}

	LLIconCtrl::Params icon_params;
	icon_params.name("icon");
	LLRect rect(0, ICON_HEIGHT, ICON_WIDTH, 0);
	rect.translate( p.image_hpad, p.image_vpad );
	icon_params.rect( rect );
	icon_params.mouse_opaque(false);
	icon_params.follows.flags(FOLLOWS_LEFT | FOLLOWS_TOP);
	icon_params.visible(false);

	mArrowIcon = LLUICtrlFactory::create<LLIconCtrl> (icon_params);

	// no image for the current item
	if (p.item_type == TYPE_BACKWARD)
		mArrowIcon->setValue( p.back_item_image() );
	else if (p.item_type == TYPE_FORWARD)
		mArrowIcon->setValue( p.forward_item_image() );

	addChild(mArrowIcon);
}

void LLTeleportHistoryMenuItem::draw()
{
	// Draw menu item itself.
	LLMenuItemCallGL::draw();

	// Draw children if any. *TODO: move this to LLMenuItemGL?
	LLUICtrl::draw();
}

void LLTeleportHistoryMenuItem::onMouseEnter(S32 x, S32 y, MASK mask)
{
	mArrowIcon->setVisible(TRUE);
}

void LLTeleportHistoryMenuItem::onMouseLeave(S32 x, S32 y, MASK mask)
{
	mArrowIcon->setVisible(FALSE);
}

static LLDefaultChildRegistry::Register<LLPullButton> menu_button("pull_button");

LLPullButton::LLPullButton(const LLPullButton::Params& params) :
	LLButton(params)
{
	setDirectionFromName(params.direction);
}
boost::signals2::connection LLPullButton::setClickDraggingCallback(const commit_signal_t::slot_type& cb)
{
	return mClickDraggingSignal.connect(cb);
}

/*virtual*/
void LLPullButton::onMouseLeave(S32 x, S32 y, MASK mask)
{
	LLButton::onMouseLeave(x, y, mask);

	if (mMouseDownTimer.getStarted()) //an user have done a mouse down, if the timer started. see LLButton::handleMouseDown for details
	{
		const LLVector2 cursor_direction = LLVector2(F32(x), F32(y)) - mLastMouseDown;
		/* For now cursor_direction points to the direction of mouse movement
		 * Need to decide whether should we fire a signal. 
		 * We fire if angle between mDraggingDirection and cursor_direction is less that 45 degree
		 * Note:
		 * 0.5 * F_PI_BY_TWO equals to PI/4 radian that equals to angle of 45 degrees
		 */
		if (angle_between(mDraggingDirection, cursor_direction) < 0.5 * F_PI_BY_TWO)//call if angle < pi/4 
		{
			mClickDraggingSignal(this, LLSD());
		}
	}

}

/*virtual*/
BOOL LLPullButton::handleMouseDown(S32 x, S32 y, MASK mask)
{
	BOOL handled = LLButton::handleMouseDown(x, y, mask);
	if (handled)
	{
		//if mouse down was handled by button, 
		//capture mouse position to calculate the direction of  mouse move  after mouseLeave event 
		mLastMouseDown.set(F32(x), F32(y));
	}
	return handled;
}

/*virtual*/
BOOL LLPullButton::handleMouseUp(S32 x, S32 y, MASK mask)
{
	// reset data to get ready for next circle 
	mLastMouseDown.clear();
	return LLButton::handleMouseUp(x, y, mask);
}
/**
 * this function is setting up dragging direction vector. 
 * Last one is just unit vector. It points to direction of mouse drag that we need to handle   
 */
void LLPullButton::setDirectionFromName(const std::string& name)
{
	if (name == "left")
	{
		mDraggingDirection.set(F32(-1), F32(0));
	}
	else if (name == "right")
	{
		mDraggingDirection.set(F32(0), F32(1));
	}
	else if (name == "down")
	{
		mDraggingDirection.set(F32(0), F32(-1));
	}
	else if (name == "up")
	{
		mDraggingDirection.set(F32(0), F32(1));
	}
}

//-- LNavigationBar ----------------------------------------------------------

/*
TODO:
- Load navbar height from saved settings (as it's done for status bar) or think of a better way.
*/

LLNavigationBar::LLNavigationBar()
:	mTeleportHistoryMenu(NULL),
	mBtnBack(NULL),
	mBtnForward(NULL),
	mBtnHome(NULL),
	mCmbLocation(NULL),
	mSearchComboBox(NULL),
	mPurgeTPHistoryItems(false),
	mSaveToLocationHistory(false)
{
	LLUICtrlFactory::getInstance()->buildPanel(this, "panel_navigation_bar.xml");

	// set a listener function for LoginComplete event
	LLAppViewer::instance()->setOnLoginCompletedCallback(boost::bind(&LLNavigationBar::handleLoginComplete, this));

	// Necessary for focus movement among child controls
	setFocusRoot(TRUE);
}

LLNavigationBar::~LLNavigationBar()
{
	mTeleportFinishConnection.disconnect();
	mTeleportFailedConnection.disconnect();
}

BOOL LLNavigationBar::postBuild()
{
	mBtnBack	= getChild<LLPullButton>("back_btn");
	mBtnForward	= getChild<LLPullButton>("forward_btn");
	mBtnHome	= getChild<LLButton>("home_btn");
	
	mCmbLocation= getChild<LLLocationInputCtrl>("location_combo"); 
	mSearchComboBox	= getChild<LLSearchComboBox>("search_combo_box");

	fillSearchComboBox();

	mBtnBack->setEnabled(FALSE);
	mBtnBack->setClickedCallback(boost::bind(&LLNavigationBar::onBackButtonClicked, this));
	mBtnBack->setHeldDownCallback(boost::bind(&LLNavigationBar::onBackOrForwardButtonHeldDown, this,_1, _2));
	mBtnBack->setClickDraggingCallback(boost::bind(&LLNavigationBar::showTeleportHistoryMenu, this,_1));
	
	mBtnForward->setEnabled(FALSE);
	mBtnForward->setClickedCallback(boost::bind(&LLNavigationBar::onForwardButtonClicked, this));
	mBtnForward->setHeldDownCallback(boost::bind(&LLNavigationBar::onBackOrForwardButtonHeldDown, this, _1, _2));
	mBtnForward->setClickDraggingCallback(boost::bind(&LLNavigationBar::showTeleportHistoryMenu, this,_1));

	mBtnHome->setClickedCallback(boost::bind(&LLNavigationBar::onHomeButtonClicked, this));

	mCmbLocation->setCommitCallback(boost::bind(&LLNavigationBar::onLocationSelection, this));
	
	mSearchComboBox->setCommitCallback(boost::bind(&LLNavigationBar::onSearchCommit, this));

	mTeleportFinishConnection = LLViewerParcelMgr::getInstance()->
		setTeleportFinishedCallback(boost::bind(&LLNavigationBar::onTeleportFinished, this, _1));

	mTeleportFailedConnection = LLViewerParcelMgr::getInstance()->
		setTeleportFailedCallback(boost::bind(&LLNavigationBar::onTeleportFailed, this));
	
	mDefaultNbRect = getRect();
	mDefaultFpRect = getChild<LLFavoritesBarCtrl>("favorite")->getRect();

	// we'll be notified on teleport history changes
	LLTeleportHistory::getInstance()->setHistoryChangedCallback(
			boost::bind(&LLNavigationBar::onTeleportHistoryChanged, this));

	return TRUE;
}

void LLNavigationBar::setVisible(BOOL visible)
{
	// change visibility of grandparent layout_panel to animate in and out
	if (getParent()) 
	{
		//to avoid some mysterious bugs like EXT-3352, at least try to log an incorrect parent to ping  about a problem. 
		if(getParent()->getName() != "nav_bar_container")
		{
			LL_WARNS("LLNavigationBar")<<"NavigationBar has an unknown name of the parent: "<<getParent()->getName()<< LL_ENDL;
		}
		getParent()->setVisible(visible);	
	}
}


void LLNavigationBar::fillSearchComboBox()
{
	if(!mSearchComboBox)
	{
		return;
	}

	LLSearchHistory::getInstance()->load();

	LLSearchHistory::search_history_list_t search_list = 
		LLSearchHistory::getInstance()->getSearchHistoryList();
	LLSearchHistory::search_history_list_t::const_iterator it = search_list.begin();
	for( ; search_list.end() != it; ++it)
	{
		LLSearchHistory::LLSearchHistoryItem item = *it;
		mSearchComboBox->add(item.search_query);
	}
}

void LLNavigationBar::draw()
{
	if(mPurgeTPHistoryItems)
	{
		LLTeleportHistory::getInstance()->purgeItems();
		onTeleportHistoryChanged();
		mPurgeTPHistoryItems = false;
	}

	if (isBackgroundVisible())
	{
		static LLUICachedControl<S32> drop_shadow_floater ("DropShadowFloater", 0);
		static LLUIColor color_drop_shadow = LLUIColorTable::instance().getColor("ColorDropShadow");
		gl_drop_shadow(0, getRect().getHeight(), getRect().getWidth(), 0,
                           color_drop_shadow, drop_shadow_floater );
	}

	LLPanel::draw();
}

BOOL LLNavigationBar::handleRightMouseDown(S32 x, S32 y, MASK mask)
{
	BOOL handled = childrenHandleRightMouseDown( x, y, mask) != NULL;
	if(!handled && !gMenuHolder->hasVisibleMenu())
	{
		show_navbar_context_menu(this,x,y);
		handled = true;
	}
					
	return handled;
}

void LLNavigationBar::onBackButtonClicked()
{
	LLTeleportHistory::getInstance()->goBack();
}

void LLNavigationBar::onBackOrForwardButtonHeldDown(LLUICtrl* ctrl, const LLSD& param)
{
	if (param["count"].asInteger() == 0)
		showTeleportHistoryMenu(ctrl);
}

void LLNavigationBar::onForwardButtonClicked()
{
	LLTeleportHistory::getInstance()->goForward();
}

void LLNavigationBar::onHomeButtonClicked()
{
	gAgent.teleportHome();
}

void LLNavigationBar::onSearchCommit()
{
	std::string search_query = mSearchComboBox->getSimple();
	if(!search_query.empty())
	{
		LLSearchHistory::getInstance()->addEntry(search_query);
	}
	invokeSearch(search_query);	
}

void LLNavigationBar::onTeleportHistoryMenuItemClicked(const LLSD& userdata)
{
	int idx = userdata.asInteger();
	LLTeleportHistory::getInstance()->goToItem(idx);
}

// This is called when user presses enter in the location input
// or selects a location from the typed locations dropdown.
void LLNavigationBar::onLocationSelection()
{
	std::string typed_location = mCmbLocation->getSimple();
	LLStringUtil::trim(typed_location);

	// Will not teleport to empty location.
	if (typed_location.empty())
		return;
	//get selected item from combobox item
	LLSD value = mCmbLocation->getSelectedValue();
	/* since navbar list support autocompletion it contains several types of item: landmark, teleport hystory item,
	 * typed by user slurl or region name. Let's find out which type of item the user has selected 
	 * to make decision about adding this location into typed history. see mSaveToLocationHistory
	 * Note:
	 * Only TYPED_REGION_SLURL item will be added into LLLocationHistory 
	 */  
	
	if(value.has("item_type"))
	{

		switch(value["item_type"].asInteger())
		{
		case LANDMARK:
			
			if(value.has("AssetUUID"))
			{
				
				gAgent.teleportViaLandmark( LLUUID(value["AssetUUID"].asString()));
				return;
			}
			else
			{
				LLInventoryModel::item_array_t landmark_items =
						LLLandmarkActions::fetchLandmarksByName(typed_location,
								FALSE);
				if (!landmark_items.empty())
				{
					gAgent.teleportViaLandmark( landmark_items[0]->getAssetUUID());
					return; 
				}
			}
			break;
			
		case TELEPORT_HISTORY:
			//in case of teleport item was selected, teleport by position too.
		case TYPED_REGION_SLURL:
			if(value.has("global_pos"))
			{
				gAgent.teleportViaLocation(LLVector3d(value["global_pos"]));
				return;
			}
			break;
			
		default:
			break;		
		}
	}
	//Let's parse slurl or region name
	
	std::string region_name;
	LLVector3 local_coords(128, 128, 0);
	// Is the typed location a SLURL?
	LLSLURL slurl = LLSLURL(typed_location);
	if (slurl.getType() == LLSLURL::LOCATION)
	{
		// Yes. Extract region name and local coordinates from it.
<<<<<<< HEAD
		if (LLURLSimString::parse(LLSLURL::stripProtocol(typed_location), &region_name, &x, &y, &z))
				local_coords.set(x, y, z);
		else
			return;
	}
	// we have to do this check after previous, because LLUrlRegistry contains handlers for slurl too  
	//but we need to know whether typed_location is a simple http url.
	else if (LLUrlRegistry::instance().isUrl(typed_location)) 
	{
		// display http:// URLs in the media browser, or
		// anything else is sent to the search floater
		LLWeb::loadURL(typed_location);
		return;
=======
		region_name = slurl.getRegion();
		local_coords = slurl.getPosition();
>>>>>>> a2efe4bb
	}
	else
	{
		// assume that an user has typed the {region name} or possible {region_name, parcel}
		region_name  = typed_location.substr(0,typed_location.find(','));
	}
	
	// Resolve the region name to its global coordinates.
	// If resolution succeeds we'll teleport.
	LLWorldMapMessage::url_callback_t cb = boost::bind(
			&LLNavigationBar::onRegionNameResponse, this,
			typed_location, region_name, local_coords, _1, _2, _3, _4);
	mSaveToLocationHistory = true;
	LLWorldMapMessage::getInstance()->sendNamedRegionRequest(region_name, cb, std::string("unused"), false);
}

void LLNavigationBar::onTeleportFailed()
{
	mSaveToLocationHistory = false;
}

void LLNavigationBar::onTeleportFinished(const LLVector3d& global_agent_pos)
{
	if (!mSaveToLocationHistory)
		return;
	LLLocationHistory* lh = LLLocationHistory::getInstance();

	//TODO*: do we need convert slurl into readable format?
	std::string location;
	/*NOTE:
	 * We can't use gAgent.getPositionAgent() in case of local teleport to build location.
	 * At this moment gAgent.getPositionAgent() contains previous coordinates.
	 * according to EXT-65 agent position is being reseted on each frame.  
	 */
		LLAgentUI::buildLocationString(location, LLAgentUI::LOCATION_FORMAT_NO_MATURITY,
					gAgent.getPosAgentFromGlobal(global_agent_pos));
	std::string tooltip (LLSLURL(gAgent.getRegion()->getName(), global_agent_pos).getSLURLString());
	
	LLLocationHistoryItem item (location,
			global_agent_pos, tooltip,TYPED_REGION_SLURL);// we can add into history only TYPED location
	//Touch it, if it is at list already, add new location otherwise
	if ( !lh->touchItem(item) ) {
		lh->addItem(item);
	}

	lh->save();
	
	mSaveToLocationHistory = false;
	
}

void LLNavigationBar::onTeleportHistoryChanged()
{
	// Update navigation controls.
	LLTeleportHistory* h = LLTeleportHistory::getInstance();
	int cur_item = h->getCurrentItemIndex();
	mBtnBack->setEnabled(cur_item > 0);
	mBtnForward->setEnabled(cur_item < ((int)h->getItems().size() - 1));
}

void LLNavigationBar::rebuildTeleportHistoryMenu()
{
	// Has the pop-up menu been built?
	if (mTeleportHistoryMenu)
	{
		// Clear it.
		mTeleportHistoryMenu->empty();
	}
	else
	{
		// Create it.
		LLMenuGL::Params menu_p;
		menu_p.name("popup");
		menu_p.can_tear_off(false);
		menu_p.visible(false);
		menu_p.bg_visible(true);
		menu_p.scrollable(true);
		mTeleportHistoryMenu = LLUICtrlFactory::create<LLMenuGL>(menu_p);
		
		addChild(mTeleportHistoryMenu);
	}
	
	// Populate the menu with teleport history items.
	LLTeleportHistory* hist = LLTeleportHistory::getInstance();
	const LLTeleportHistory::slurl_list_t& hist_items = hist->getItems();
	int cur_item = hist->getCurrentItemIndex();
	
	// Items will be shown in the reverse order, just like in Firefox.
	for (int i = (int)hist_items.size()-1; i >= 0; i--)
	{
		LLTeleportHistoryMenuItem::EType type;
		if (i < cur_item)
			type = LLTeleportHistoryMenuItem::TYPE_BACKWARD;
		else if (i > cur_item)
			type = LLTeleportHistoryMenuItem::TYPE_FORWARD;
		else
			type = LLTeleportHistoryMenuItem::TYPE_CURRENT;

		LLTeleportHistoryMenuItem::Params item_params;
		item_params.label = item_params.name = hist_items[i].mTitle;
		item_params.item_type = type;
		item_params.on_click.function(boost::bind(&LLNavigationBar::onTeleportHistoryMenuItemClicked, this, i));
		LLTeleportHistoryMenuItem* new_itemp = LLUICtrlFactory::create<LLTeleportHistoryMenuItem>(item_params);
		//new_itemp->setFont()
		mTeleportHistoryMenu->addChild(new_itemp);
	}
}

void LLNavigationBar::onRegionNameResponse(
		std::string typed_location,
		std::string region_name,
		LLVector3 local_coords,
		U64 region_handle, const std::string& url, const LLUUID& snapshot_id, bool teleport)
{
	// Invalid location?
	if (!region_handle)
	{
		invokeSearch(typed_location);
		return;
	}

	// Teleport to the location.
	LLVector3d region_pos = from_region_handle(region_handle);
	LLVector3d global_pos = region_pos + (LLVector3d) local_coords;

	llinfos << "Teleporting to: " << LLSLURL(region_name,	global_pos).getSLURLString()  << llendl;
	gAgent.teleportViaLocation(global_pos);
}

void	LLNavigationBar::showTeleportHistoryMenu(LLUICtrl* btn_ctrl)
{
	// Don't show the popup if teleport history is empty.
	if (LLTeleportHistory::getInstance()->isEmpty())
	{
		lldebugs << "Teleport history is empty, will not show the menu." << llendl;
		return;
	}
	
	rebuildTeleportHistoryMenu();

	if (mTeleportHistoryMenu == NULL)
		return;
	
	mTeleportHistoryMenu->updateParent(LLMenuGL::sMenuContainer);
	const S32 MENU_SPAWN_PAD = -1;
	LLMenuGL::showPopup(btn_ctrl, mTeleportHistoryMenu, 0, MENU_SPAWN_PAD);
	LLButton* nav_button = dynamic_cast<LLButton*>(btn_ctrl);
	if(nav_button)
	{
		if(mHistoryMenuConnection.connected())
		{
			LL_WARNS("Navgationbar")<<"mHistoryMenuConnection should be disconnected at this moment."<<LL_ENDL;
			mHistoryMenuConnection.disconnect();
		}
		mHistoryMenuConnection = gMenuHolder->setMouseUpCallback(boost::bind(&LLNavigationBar::onNavigationButtonHeldUp, this, nav_button));
		// pressed state will be update after mouseUp in  onBackOrForwardButtonHeldUp();
		nav_button->setForcePressedState(true);
	}
	// *HACK pass the mouse capturing to the drop-down menu
	// it need to let menu handle mouseup event
	gFocusMgr.setMouseCapture(gMenuHolder);
}
/**
 * Taking into account the HACK above,  this callback-function is responsible for correct handling of mouseUp event in case of holding-down the navigation buttons..
 * We need to process this case separately to update a pressed state of navigation button.
 */
void LLNavigationBar::onNavigationButtonHeldUp(LLButton* nav_button)
{
	if(nav_button)
	{
		nav_button->setForcePressedState(false);
	}
	if(gFocusMgr.getMouseCapture() == gMenuHolder)
	{
		// we had passed mouseCapture in  showTeleportHistoryMenu()
		// now we MUST release mouseCapture to continue a proper mouseevent workflow. 
		gFocusMgr.setMouseCapture(NULL);
	}
	//gMenuHolder is using to display bunch of menus. Disconnect signal to avoid unnecessary calls.    
	mHistoryMenuConnection.disconnect();
}

void LLNavigationBar::handleLoginComplete()
{
	mCmbLocation->handleLoginComplete();
}

void LLNavigationBar::invokeSearch(std::string search_text)
{
	LLFloaterReg::showInstance("search", LLSD().with("category", "all").with("id", LLSD(search_text)));
}

void LLNavigationBar::clearHistoryCache()
{
	mCmbLocation->removeall();
	LLLocationHistory* lh = LLLocationHistory::getInstance();
	lh->removeItems();
	lh->save();	
	mPurgeTPHistoryItems= true;
}

int LLNavigationBar::getDefNavBarHeight()
{
	return mDefaultNbRect.getHeight();
}
int LLNavigationBar::getDefFavBarHeight()
{
	return mDefaultFpRect.getHeight();
}

void LLNavigationBar::showNavigationPanel(BOOL visible)
{
	bool fpVisible = gSavedSettings.getBOOL("ShowNavbarFavoritesPanel");

	LLFavoritesBarCtrl* fb = getChild<LLFavoritesBarCtrl>("favorite");
	LLPanel* navPanel = getChild<LLPanel>("navigation_panel");

	LLRect nbRect(getRect());
	LLRect fbRect(fb->getRect());

	navPanel->setVisible(visible);

	if (visible)
	{
		if (fpVisible)
		{
			// Navigation Panel must be shown. Favorites Panel is visible.

			nbRect.setLeftTopAndSize(nbRect.mLeft, nbRect.mTop, nbRect.getWidth(), mDefaultNbRect.getHeight());
			fbRect.setLeftTopAndSize(fbRect.mLeft, mDefaultFpRect.mTop, fbRect.getWidth(), fbRect.getHeight());

			// this is duplicated in 'else' section because it should be called BEFORE fb->reshape
			reshape(nbRect.getWidth(), nbRect.getHeight());
			setRect(nbRect);
			// propagate size to parent container
			getParent()->reshape(nbRect.getWidth(), nbRect.getHeight());

			fb->reshape(fbRect.getWidth(), fbRect.getHeight());
			fb->setRect(fbRect);
		}
		else
		{
			// Navigation Panel must be shown. Favorites Panel is hidden.

			S32 height = mDefaultNbRect.getHeight() - mDefaultFpRect.getHeight();
			nbRect.setLeftTopAndSize(nbRect.mLeft, nbRect.mTop, nbRect.getWidth(), height);

			reshape(nbRect.getWidth(), nbRect.getHeight());
			setRect(nbRect);
			getParent()->reshape(nbRect.getWidth(), nbRect.getHeight());
		}
	}
	else
	{
		if (fpVisible)
		{
			// Navigation Panel must be hidden. Favorites Panel is visible.

			nbRect.setLeftTopAndSize(nbRect.mLeft, nbRect.mTop, nbRect.getWidth(), fbRect.getHeight());
			fbRect.setLeftTopAndSize(fbRect.mLeft, fbRect.getHeight(), fbRect.getWidth(), fbRect.getHeight());

			// this is duplicated in 'else' section because it should be called BEFORE fb->reshape
			reshape(nbRect.getWidth(), nbRect.getHeight());
			setRect(nbRect);
			getParent()->reshape(nbRect.getWidth(), nbRect.getHeight());

			fb->reshape(fbRect.getWidth(), fbRect.getHeight());
			fb->setRect(fbRect);
		}
		else
		{
			// Navigation Panel must be hidden. Favorites Panel is hidden.

			nbRect.setLeftTopAndSize(nbRect.mLeft, nbRect.mTop, nbRect.getWidth(), 0);

			reshape(nbRect.getWidth(), nbRect.getHeight());
			setRect(nbRect);
			getParent()->reshape(nbRect.getWidth(), nbRect.getHeight());
		}
	}

	childSetVisible("bg_icon", fpVisible);
	childSetVisible("bg_icon_no_fav", !fpVisible);
}

void LLNavigationBar::showFavoritesPanel(BOOL visible)
{
	bool npVisible = gSavedSettings.getBOOL("ShowNavbarNavigationPanel");

	LLFavoritesBarCtrl* fb = getChild<LLFavoritesBarCtrl>("favorite");

	LLRect nbRect(getRect());
	LLRect fbRect(fb->getRect());

	if (visible)
	{
		if (npVisible)
		{
			// Favorites Panel must be shown. Navigation Panel is visible.

			S32 fbHeight = fbRect.getHeight();
			S32 newHeight = nbRect.getHeight() + fbHeight;

			nbRect.setLeftTopAndSize(nbRect.mLeft, nbRect.mTop, nbRect.getWidth(), newHeight);
			fbRect.setLeftTopAndSize(mDefaultFpRect.mLeft, mDefaultFpRect.mTop, fbRect.getWidth(), fbRect.getHeight());
		}
		else
		{
			// Favorites Panel must be shown. Navigation Panel is hidden.

			S32 fpHeight = mDefaultFpRect.getHeight();
			nbRect.setLeftTopAndSize(nbRect.mLeft, nbRect.mTop, nbRect.getWidth(), fpHeight);
			fbRect.setLeftTopAndSize(fbRect.mLeft, fpHeight, fbRect.getWidth(), fpHeight);
		}

		reshape(nbRect.getWidth(), nbRect.getHeight());
		setRect(nbRect);
		getParent()->reshape(nbRect.getWidth(), nbRect.getHeight());

		fb->reshape(fbRect.getWidth(), fbRect.getHeight());
		fb->setRect(fbRect);
	}
	else
	{
		if (npVisible)
		{
			// Favorites Panel must be hidden. Navigation Panel is visible.

			S32 fbHeight = fbRect.getHeight();
			S32 newHeight = nbRect.getHeight() - fbHeight;

			nbRect.setLeftTopAndSize(nbRect.mLeft, nbRect.mTop, nbRect.getWidth(), newHeight);
		}
		else
		{
			// Favorites Panel must be hidden. Navigation Panel is hidden.

			nbRect.setLeftTopAndSize(nbRect.mLeft, nbRect.mTop, nbRect.getWidth(), 0);
		}

		reshape(nbRect.getWidth(), nbRect.getHeight());
		setRect(nbRect);
		getParent()->reshape(nbRect.getWidth(), nbRect.getHeight());
	}

	childSetVisible("bg_icon", visible);
	childSetVisible("bg_icon_no_fav", !visible);

	fb->setVisible(visible);
}<|MERGE_RESOLUTION|>--- conflicted
+++ resolved
@@ -505,30 +505,30 @@
 	LLSLURL slurl = LLSLURL(typed_location);
 	if (slurl.getType() == LLSLURL::LOCATION)
 	{
-		// Yes. Extract region name and local coordinates from it.
-<<<<<<< HEAD
-		if (LLURLSimString::parse(LLSLURL::stripProtocol(typed_location), &region_name, &x, &y, &z))
-				local_coords.set(x, y, z);
-		else
-			return;
-	}
-	// we have to do this check after previous, because LLUrlRegistry contains handlers for slurl too  
-	//but we need to know whether typed_location is a simple http url.
-	else if (LLUrlRegistry::instance().isUrl(typed_location)) 
-	{
+	  region_name = slurl.getRegion();
+	  local_coords = slurl.getPosition();
+	}
+	else if(!slurl.isValid())
+	{
+	  // we have to do this check after previous, because LLUrlRegistry contains handlers for slurl too  
+	  // but we need to know whether typed_location is a simple http url.
+	  if (LLUrlRegistry::instance().isUrl(typed_location)) 
+	    {
 		// display http:// URLs in the media browser, or
 		// anything else is sent to the search floater
 		LLWeb::loadURL(typed_location);
 		return;
-=======
-		region_name = slurl.getRegion();
-		local_coords = slurl.getPosition();
->>>>>>> a2efe4bb
+	  }
+	  else
+	  {
+	      // assume that an user has typed the {region name} or possible {region_name, parcel}
+	      region_name  = typed_location.substr(0,typed_location.find(','));
+	    }
 	}
 	else
 	{
-		// assume that an user has typed the {region name} or possible {region_name, parcel}
-		region_name  = typed_location.substr(0,typed_location.find(','));
+	  // was an app slurl, home, whatever.  Bail
+	  return;
 	}
 	
 	// Resolve the region name to its global coordinates.
