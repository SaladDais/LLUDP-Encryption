--- conflicted
+++ resolved
@@ -259,14 +259,7 @@
 	{
         // This is where filter check on the item done (CHUI-849)
 		const bool passed_filter = filter.check(this);
-<<<<<<< HEAD
-		// <FS:Ansariel> FIRE-21632: Only do this for folders or it will break correct filtering of the "Worn" inventory tab
-		//if (passed_filter && mChildren.empty()) // Update the latest filter generation for empty folders
-		if (passed_filter && mChildren.empty() && getInventoryType() == LLInventoryType::IT_CATEGORY) // Update the latest filter generation for empty folders
-		// </FS:Ansariel>
-=======
 		if (passed_filter && mChildren.empty() && is_folder) // Update the latest filter generation for empty folders
->>>>>>> 76c7eb73
 		{
 			LLFolderViewModelItemInventory* view_model = this;
 			while (view_model && view_model->mMostFilteredDescendantGeneration < filter_generation)
