--- conflicted
+++ resolved
@@ -577,9 +577,6 @@
 			mSaleToText->setText(getString("anyone"));
 		}
 
-<<<<<<< HEAD
-		mForSalePanel->setVisible(for_sale);
-
 		// <FS:ND> getString returns a temporary, taking the c_str will point to a location that is destroyed.
 		
 		// const U8* sign = (U8*)getString("price_text").c_str();
@@ -589,10 +586,6 @@
 		std::string ssqm = getString("area_text");
 		const U8* sign = (U8*)ssign.c_str();
 		const U8* sqm = (U8*)ssqm.c_str();
-=======
-		const U8* sign = (U8*)getString("price_text").c_str();
-		const U8* sqm = (U8*)getString("area_text").c_str();
->>>>>>> cf53c157
 
 		// </FS:ND>
 		
