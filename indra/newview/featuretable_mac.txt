--- conflicted
+++ resolved
@@ -30,8 +30,8 @@
 RenderAnisotropic				1	0
 RenderAvatarCloth				1	1
 RenderAvatarLODFactor			1	1.0
-RenderAvatarPhysicsLODFactor	1	1.0
-RenderAvatarMaxVisible          1   24
+RenderAvatarPhysicsLODFactor 1	1.0
+RenderAvatarMaxVisible          1   12
 RenderAvatarVP					1	1
 RenderCubeMap					1	1
 RenderDelayVBUpdate				1	0
@@ -46,13 +46,13 @@
 RenderObjectBump				1	1
 RenderReflectionDetail			1	4
 RenderTerrainDetail				1	1
-RenderTerrainLODFactor			1	4.0
+RenderTerrainLODFactor			1	2.0
 RenderTransparentWater			1	1
 RenderTreeLODFactor				1	1.0
 RenderUseImpostors				1	1
 RenderVBOEnable					1	1
 RenderVBOMappingDisable			1	1
-RenderVolumeLODFactor			1	4.0
+RenderVolumeLODFactor			1	2.0
 UseStartScreen					1	1
 UseOcclusion					1	1
 VertexShaderEnable				1	1
@@ -60,8 +60,8 @@
 WLSkyDetail						1	128
 Disregard128DefaultDrawDistance	1	1
 Disregard96DefaultDrawDistance	1	1
-RenderTextureMemoryMultiple		1	1.0
-//RenderCompressTextures			1	1
+RenderTextureMemoryMultiple		1	0.5
+RenderCompressTextures			1	1
 RenderShaderLightingMaxLevel	1	3
 RenderDeferred				1	1
 RenderDeferredSSAO			1	1
@@ -85,15 +85,15 @@
 RenderFlexTimeFactor		1	0
 RenderGlowResolutionPow		1	8
 RenderLocalLights			1	0
-RenderMaxPartCount			1	256
+RenderMaxPartCount			1	0
 RenderObjectBump			1	0
 RenderReflectionDetail		1	0
 RenderTerrainDetail			1	0
 RenderTerrainLODFactor		1	1
 RenderTransparentWater		1	0
-RenderTreeLODFactor			1	0.25
-RenderUseImpostors			1	1
-RenderVolumeLODFactor		1	2.0
+RenderTreeLODFactor			1	0
+RenderUseImpostors			1	1
+RenderVolumeLODFactor		1	0.5
 VertexShaderEnable			1	0
 WindLightUseAtmosShaders	1	0
 RenderDeferred				1	0
@@ -116,15 +116,15 @@
 RenderFlexTimeFactor		1	0
 RenderGlowResolutionPow		1	8
 RenderLocalLights			1	0
-RenderMaxPartCount			1	256
+RenderMaxPartCount			1	0
 RenderObjectBump			1	0
 RenderReflectionDetail		1	0
 RenderTerrainDetail			1	0
 RenderTerrainLODFactor		1	1
 RenderTransparentWater		1	0
-RenderTreeLODFactor			1	0.25
-RenderUseImpostors			1	1
-RenderVolumeLODFactor		1	2.0
+RenderTreeLODFactor			1	0
+RenderUseImpostors			1	1
+RenderVolumeLODFactor		1	0.5
 VertexShaderEnable			1	1
 WindLightUseAtmosShaders	1	0
 RenderDeferred				1	0
@@ -141,36 +141,27 @@
 RenderAvatarCloth			1	0
 RenderAvatarLODFactor		1	0.5
 RenderAvatarPhysicsLODFactor 1	0.75
-RenderAvatarMaxVisible		1	6
 RenderAvatarVP				1	1
 RenderFarClip				1	96
 RenderFlexTimeFactor		1	1.0
 RenderGlowResolutionPow		1	8
 RenderMaxPartCount			1	2048
 RenderObjectBump			1	1
-<<<<<<< HEAD
-RenderReflectionDetail		1	1
-=======
 RenderLocalLights			1	1
 RenderReflectionDetail		1	0
->>>>>>> 2206653f
 RenderTerrainDetail			1	1
-RenderTerrainLODFactor		1	2.0
+RenderTerrainLODFactor		1	1.0
 RenderTransparentWater		1	1
 RenderTreeLODFactor			1	0.5
 RenderUseImpostors			1	1
-RenderVolumeLODFactor		1	2.0
+RenderVolumeLODFactor		1	1.125
 VertexShaderEnable			1	1
 WindLightUseAtmosShaders	1	0
 RenderDeferred				1	0
 RenderDeferredSSAO			1	0
 RenderShadowDetail			1	0
-<<<<<<< HEAD
-RenderFSAASamples			1	2
-=======
 WLSkyDetail					1	48
 RenderFSAASamples			1	0
->>>>>>> 2206653f
 
 //
 // Medium Graphics Settings (standard)
@@ -180,32 +171,25 @@
 RenderAvatarCloth			1	0
 RenderAvatarLODFactor		1	1.0
 RenderAvatarPhysicsLODFactor 1	1.0
-RenderAvatarMaxVisible		1	12
 RenderAvatarVP				1	1
 RenderFarClip				1	128
 RenderFlexTimeFactor		1	1.0
 RenderGlowResolutionPow		1	9
 RenderMaxPartCount			1	4096
 RenderObjectBump			1	1
-<<<<<<< HEAD
-RenderReflectionDetail		1	2
-=======
 RenderLocalLights			1	1
 RenderReflectionDetail		1	0
->>>>>>> 2206653f
 RenderTerrainDetail			1	1
-RenderTerrainLODFactor		1	3.0
+RenderTerrainLODFactor		1	2.0
 RenderTransparentWater		1	1
-RenderTreeLODFactor			1	0.75
-RenderUseImpostors			1	1
-RenderVolumeLODFactor		1	2.0
+RenderTreeLODFactor			1	0.5
+RenderUseImpostors			1	1
+RenderVolumeLODFactor		1	1.125
 VertexShaderEnable			1	1
 WindLightUseAtmosShaders	1	1
 RenderDeferred				1	0
 RenderDeferredSSAO			1	0
 RenderShadowDetail			1	0
-<<<<<<< HEAD
-=======
 WLSkyDetail					1	48
 RenderFSAASamples			1	2
 
@@ -297,7 +281,6 @@
 RenderDeferredSSAO			1	1
 RenderShadowDetail			1	2
 WLSkyDetail					1	48
->>>>>>> 2206653f
 RenderFSAASamples			1	2
 
 
@@ -309,7 +292,6 @@
 RenderAvatarCloth			1	1
 RenderAvatarLODFactor		1	1.0
 RenderAvatarPhysicsLODFactor 1	1.0
-RenderAvatarMaxVisible		1	24
 RenderAvatarVP				1	1
 RenderFarClip				1	256
 RenderFlexTimeFactor		1	1.0
@@ -319,18 +301,18 @@
 RenderObjectBump			1	1
 RenderReflectionDetail		1	4
 RenderTerrainDetail			1	1
-RenderTerrainLODFactor		1	4.0
+RenderTerrainLODFactor		1	2.0
 RenderTransparentWater		1	1
 RenderTreeLODFactor			1	1.0
 RenderUseImpostors			1	1
-RenderVolumeLODFactor		1	3.0
+RenderVolumeLODFactor		1	2.0
 VertexShaderEnable			1	1
 WindLightUseAtmosShaders	1	1
 WLSkyDetail					1	128
 RenderDeferred				1	0
 RenderDeferredSSAO			1	0
-RenderShadowDetail			1	0
-RenderFSAASamples			1	4
+RenderShadowDetail			1	2
+RenderFSAASamples			1	2
 
 //
 // Class Unknown Hardware (unknown)
@@ -399,12 +381,11 @@
 RenderDeferredSSAO			0	0
 RenderShadowDetail			0	0
 
-//Don't auto set texture compression
-//FS:TM
+//
 // VRAM > 512MB
 //
-//list VRAMGT512
-//RenderCompressTextures		1	0
+list VRAMGT512
+RenderCompressTextures		1	0
 
 //
 // "Default" setups for safe, low, medium, high
@@ -545,9 +526,6 @@
 RenderUseImpostors				0	0
 UseOcclusion				0	0
 
-list NVIDIA_GeForce_9600M
-RenderTextureMemoryMultiple		1	1.0
-
 /// tweaked ATI to 96 Draw distance
 
 list ATI_Radeon_9000
