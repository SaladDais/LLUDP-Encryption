version 37
// The version number above should be incremented IF AND ONLY IF some
// change has been made that is sufficiently important to justify
// resetting the graphics preferences of all users to the recommended
// defaults.  This should be as rare an event as we can manage.

// NOTE: This is mostly identical to featuretable.txt with a few differences
// Should be combined into one table

//
// Generates lists of feature mask that can be applied on top of each other.
//
//		//		Begin comments
//		list <name>
//		Starts a feature list named <name>
//		<name> <available> <recommended>
//		<name> is the name of a feature
//		<available> is 0 or 1, whether the feature is available
//		<recommended> is an F32 which is the recommended value
//
// For now, the first list read sets up all of the default values
//


//
// All contains everything at their default settings for high end machines
// NOTE: All settings are set to the MIN of applied values, including 'all'!
//
list all
RenderAnisotropic				1	0
RenderAvatarCloth				1	1
RenderAvatarLODFactor			1	1.0
RenderAvatarPhysicsLODFactor 1	1.0
RenderAvatarMaxNonImpostors     1   16
RenderAvatarMaxComplexity              1	350000
RenderAvatarVP					1	1
RenderAutoMuteSurfaceAreaLimit     1	1000.0
RenderCubeMap				1	1
RenderDelayVBUpdate			1	0
RenderFarClip				1	256
RenderFlexTimeFactor		1	1.0
RenderFogRatio				1	4.0
RenderGamma					1	0
RenderGlowResolutionPow		1	9
RenderGround				1	1
RenderMaxPartCount			1	8192
RenderObjectBump			1	1
RenderLocalLights			1	1
RenderReflectionDetail		1	4
RenderTerrainDetail			1	1
RenderTerrainLODFactor		1	2.0
RenderTransparentWater		1	1
RenderTreeLODFactor			1	1.0
RenderVBOEnable				1	1
RenderVBOMappingDisable		1	1
RenderVolumeLODFactor			1	4.0
UseStartScreen				1	1
UseOcclusion				1	1
VertexShaderEnable			1	1
WindLightUseAtmosShaders	1	1
WLSkyDetail					1	128
Disregard128DefaultDrawDistance	1	1
Disregard96DefaultDrawDistance	1	1
RenderTextureMemoryMultiple		1	1.0
RenderCompressTextures			1	1
RenderShaderLightingMaxLevel	1	3
RenderDeferred				1	1
RenderDeferredSSAO			1	1
RenderUseAdvancedAtmospherics 1 0
RenderShadowDetail			1	2
RenderUseStreamVBO			1	1
RenderFSAASamples			1	16
RenderMaxTextureIndex		1	16

//
// Low Graphics Settings (fixed function)
//
list LowFixedFunction
RenderAnisotropic			1	0
RenderAvatarCloth			1	0
RenderAvatarLODFactor		1	0
RenderAvatarPhysicsLODFactor 1	0
RenderAvatarMaxNonImpostors 1   3
RenderAvatarMaxComplexity          1	25000
RenderAvatarVP				1	0
RenderFarClip				1	64
RenderFlexTimeFactor		1	0
RenderGlowResolutionPow		1	8
RenderLocalLights			1	0
RenderMaxPartCount			1	256
RenderObjectBump			1	0
RenderReflectionDetail		1	0
RenderTerrainDetail			1	0
RenderTerrainLODFactor		1	1
RenderTransparentWater		1	0
RenderTreeLODFactor			1	0
RenderVolumeLODFactor		1	1.5
VertexShaderEnable			1	0
WindLightUseAtmosShaders	1	0
RenderDeferred				1	0
RenderDeferredSSAO			1	0
RenderUseAdvancedAtmospherics 1 0
RenderShadowDetail			1	0
WLSkyDetail					1	48
RenderFSAASamples			1	0

//
// Low Graphics Settings
//
list Low
RenderAnisotropic			1	0
RenderAvatarCloth			1	0
RenderAvatarLODFactor		1	0
RenderAvatarPhysicsLODFactor 1	0
RenderAvatarMaxNonImpostors 1   3
RenderAvatarMaxComplexity          1	35000
RenderAvatarVP				1	0
RenderFarClip				1	64
RenderFlexTimeFactor		1	0
RenderGlowResolutionPow		1	8
RenderLocalLights			1	0
RenderMaxPartCount			1	256
RenderObjectBump			1	0
RenderReflectionDetail		1	0
RenderTerrainDetail			1	0
RenderTerrainLODFactor		1	1
RenderTransparentWater		1	0
RenderTreeLODFactor			1	0
RenderVolumeLODFactor		1	1.5
VertexShaderEnable			1	1
WindLightUseAtmosShaders	1	0
RenderDeferred				1	0
RenderDeferredSSAO			1	0
RenderUseAdvancedAtmospherics 1 0
RenderShadowDetail			1	0
WLSkyDetail					1	48
RenderFSAASamples			1	0

//
// Medium Low Graphics Settings
//
list LowMid
RenderAnisotropic			1	0
RenderAvatarCloth			1	0
RenderAvatarLODFactor		1	0.5
RenderAvatarMaxComplexity   1	100000
RenderAvatarPhysicsLODFactor 1	0.75
RenderAvatarVP				1	1
RenderFarClip				1	96
RenderFlexTimeFactor		1	1.0
RenderGlowResolutionPow		1	8
RenderMaxPartCount			1	2048
RenderObjectBump			1	1
RenderLocalLights			1	1
RenderReflectionDetail		1	0
RenderTerrainDetail			1	1
RenderTerrainLODFactor		1	1.0
RenderTransparentWater		1	1
RenderTreeLODFactor			1	0.5
RenderVolumeLODFactor		1	1.5
VertexShaderEnable			1	1
WindLightUseAtmosShaders	1	0
RenderDeferred				1	0
RenderDeferredSSAO			1	0
RenderUseAdvancedAtmospherics 1 0
RenderShadowDetail			1	0
WLSkyDetail					1	48
RenderFSAASamples			1	0

//
// Medium Graphics Settings (standard)
//
list Mid
RenderAnisotropic			1	1
RenderAvatarCloth			1	0
RenderAvatarLODFactor		1	1.0
RenderAvatarMaxComplexity   1	200000
RenderAvatarPhysicsLODFactor 1	1.0
RenderAvatarVP				1	1
RenderFarClip				1	128
RenderFlexTimeFactor		1	1.0
RenderGlowResolutionPow		1	9
RenderMaxPartCount			1	4096
RenderObjectBump			1	1
RenderLocalLights			1	1
RenderReflectionDetail		1	0
RenderTerrainDetail			1	1
RenderTerrainLODFactor		1	2.0
RenderTransparentWater		1	1
RenderTreeLODFactor			1	0.5
RenderVolumeLODFactor		1	1.5
VertexShaderEnable			1	1
WindLightUseAtmosShaders	1	1
RenderDeferred				1	0
RenderDeferredSSAO			1	0
RenderUseAdvancedAtmospherics 1 0
RenderShadowDetail			1	0
WLSkyDetail					1	48
RenderFSAASamples			1	2

//
// Medium High Graphics Settings
//
list MidHigh
RenderAnisotropic			1	1
RenderAvatarCloth			1	0
RenderAvatarLODFactor		1	1.0
RenderAvatarMaxComplexity   1	250000
RenderAvatarPhysicsLODFactor 1	1.0
RenderAvatarVP				1	1
RenderFarClip				1	128
RenderFlexTimeFactor		1	1.0
RenderGlowResolutionPow		1	9
RenderMaxPartCount			1	4096
RenderObjectBump			1	1
RenderLocalLights			1	1
RenderReflectionDetail		1	0
RenderTerrainDetail			1	1
RenderTerrainLODFactor		1	2.0
RenderTransparentWater		1	1
RenderTreeLODFactor			1	0.5
RenderVolumeLODFactor		1	2.0
VertexShaderEnable			1	1
WindLightUseAtmosShaders	1	1
RenderDeferred				1	0
RenderDeferredSSAO			1	0
RenderUseAdvancedAtmospherics 1 0
RenderShadowDetail			1	0
WLSkyDetail					1	48
RenderFSAASamples			1	2

//
// High Graphics Settings (deferred)
//
list High
RenderAnisotropic			1	1
RenderAvatarCloth			1	0
RenderAvatarLODFactor		1	1.0
RenderAvatarMaxComplexity   1	300000
RenderAvatarPhysicsLODFactor 1	1.0
RenderAvatarVP				1	1
RenderFarClip				1	128
RenderFlexTimeFactor		1	1.0
RenderGlowResolutionPow		1	9
RenderMaxPartCount			1	4096
RenderObjectBump			1	1
RenderLocalLights			1	1
RenderReflectionDetail		1	0
RenderTerrainDetail			1	1
RenderTerrainLODFactor		1	2.0
RenderTransparentWater		1	1
RenderTreeLODFactor			1	0.5
RenderVolumeLODFactor		1	2.0
VertexShaderEnable			1	1
WindLightUseAtmosShaders	1	1
RenderDeferred				1	1
<<<<<<< HEAD
RenderDeferredSSAO			1	0
=======
RenderDeferredSSAO			1	1
RenderUseAdvancedAtmospherics 1 0
>>>>>>> bc787063
RenderShadowDetail			1	0
WLSkyDetail					1	48
RenderFSAASamples			1	2

//
// High Ultra Graphics Settings (deferred)
//
list HighUltra
RenderAnisotropic			1	1
RenderAvatarCloth			1	0
RenderAvatarLODFactor		1	1.0
RenderAvatarMaxComplexity   1	350000
RenderAvatarPhysicsLODFactor 1	1.0
RenderAvatarVP				1	1
RenderFarClip				1	128
RenderFlexTimeFactor		1	1.0
RenderGlowResolutionPow		1	9
RenderMaxPartCount			1	4096
RenderObjectBump			1	1
RenderLocalLights			1	1
RenderReflectionDetail		1	0
RenderTerrainDetail			1	1
RenderTerrainLODFactor		1	2.0
RenderTransparentWater		1	1
RenderTreeLODFactor			1	0.5
RenderVolumeLODFactor		1	2.0
VertexShaderEnable			1	1
WindLightUseAtmosShaders	1	1
RenderDeferred				1	1
<<<<<<< HEAD
RenderDeferredSSAO			1	0
RenderShadowDetail			1	0
=======
RenderDeferredSSAO			1	1
RenderShadowDetail			1	2
RenderUseAdvancedAtmospherics 1 0
>>>>>>> bc787063
WLSkyDetail					1	48
RenderFSAASamples			1	2

//
// Ultra graphics (REALLY PURTY!)
//
list Ultra
RenderAnisotropic			1	1
RenderAvatarCloth			1	1
RenderAvatarLODFactor		1	1.0
RenderAvatarPhysicsLODFactor 1	1.0
RenderAvatarVP				1	1
RenderFarClip				1	256
RenderFlexTimeFactor		1	1.0
RenderGlowResolutionPow		1	9
RenderLocalLights			1	1
RenderMaxPartCount			1	8192
RenderObjectBump			1	1
RenderReflectionDetail		1	4
RenderTerrainDetail			1	1
RenderTerrainLODFactor		1	2.0
RenderTransparentWater		1	1
RenderTreeLODFactor			1	1.0
RenderVolumeLODFactor		1	3.0
VertexShaderEnable			1	1
WindLightUseAtmosShaders	1	1
WLSkyDetail					1	128
RenderDeferred				1	1
RenderDeferredSSAO			1	1
RenderUseAdvancedAtmospherics 1 0
RenderShadowDetail			1	2
RenderFSAASamples			1	2

//
// Class Unknown Hardware (unknown)
//
list Unknown
RenderVBOEnable				1	0
RenderShadowDetail			1	0
RenderDeferred				1	0
RenderDeferredSSAO			1	0
RenderUseAdvancedAtmospherics 1 0

//
// Class 0 Hardware (just old)
//
list Class0
RenderVBOEnable				1	1

//
// Class 1 Hardware
//
list Class1
RenderVBOEnable				1	1

//
// Class 2 Hardware
//
list Class2
RenderVBOEnable				1	1

//
// Class 3 Hardware
//
list Class3
RenderVBOEnable				1	1

//
// Class 4 Hardware
//
list Class4
RenderVBOEnable				1	1

//
// Class 5 Hardware
//
list Class5
RenderVBOEnable				1	1

//
// No Pixel Shaders available
//
list NoPixelShaders
RenderAvatarVP				0	0
RenderAvatarCloth			0	0
RenderReflectionDetail		0	0
VertexShaderEnable			0	0
WindLightUseAtmosShaders	0	0
RenderDeferred				0	0
RenderDeferredSSAO			0	0
RenderUseAdvancedAtmospherics 0 0
RenderShadowDetail			0	0

//
// No Vertex Shaders available
//
list NoVertexShaders
RenderAvatarVP				0	0
RenderAvatarCloth			0	0
RenderReflectionDetail		0	0
VertexShaderEnable			0	0
WindLightUseAtmosShaders	0	0
RenderDeferred				0	0
RenderDeferredSSAO			0	0
RenderUseAdvancedAtmospherics 0 0
RenderShadowDetail			0	0

//
// VRAM > 512MB
//
list VRAMGT512
RenderCompressTextures		1	0

//
// "Default" setups for safe, low, medium, high
//
list safe
RenderAnisotropic			1	0
RenderAvatarCloth			0	0
RenderAvatarVP				0	0
RenderAvatarMaxNonImpostors 1	16
RenderAvatarMaxComplexity          1	80000
RenderObjectBump			0	0
RenderLocalLights			1	0
RenderMaxPartCount			1	1024
RenderTerrainDetail 		1	0
RenderVBOEnable				1	0
RenderReflectionDetail		0	0
WindLightUseAtmosShaders	0	0
RenderDeferred				0	0
RenderDeferredSSAO			0	0
RenderUseAdvancedAtmospherics 0 0
RenderShadowDetail			0	0

//
// CPU based feature masks
//

// 1Ghz or less (equiv)
list CPUSlow
RenderMaxPartCount			1	1024

//
// RAM based feature masks
//
list RAM256MB
RenderObjectBump			0	0

//
// Graphics card based feature masks
//
list OpenGLPre15
RenderVBOEnable				1	0


list TexUnit8orLess
RenderDeferredSSAO			0	0

list ATI
RenderDeferredSSAO			1	0

list Intel
RenderAnisotropic			1	0
RenderLocalLights			1	0
RenderFSAASamples			1	0

list GeForce2
RenderAnisotropic			1	0
RenderLocalLights			1	0
RenderMaxPartCount			1	2048
RenderTerrainDetail			1	0
RenderVBOEnable				1	1

list Intel_830M
RenderTerrainDetail			1	0
RenderVBOEnable				1	0

list Intel_845G					
RenderTerrainDetail			1	0
RenderVBOEnable				1	0

list Intel_855GM				
RenderTerrainDetail			1	0
RenderVBOEnable				1	0

list Intel_865G			
RenderTerrainDetail			1	0
RenderVBOEnable				1	0

list Intel_900		
RenderTerrainDetail			1	0
RenderVBOEnable				1	0

list Intel_915GM	
RenderTerrainDetail			1	0
RenderVBOEnable				1	0

list Intel_915G					
RenderTerrainDetail			1	0
RenderVBOEnable				1	0

list Intel_945GM			
RenderTerrainDetail			1	0
RenderVBOEnable				1	0

list Intel_945G
RenderTerrainDetail			1	0
RenderVBOEnable				1	0

list Intel_950
RenderTerrainDetail			1	0
RenderVBOEnable				1	0
RenderGround				1	0

list Intel_965
RenderTerrainDetail			1	0
RenderVBOEnable				1	0
UseOcclusion				0	0

list Intel_G33
RenderTerrainDetail			1	0
RenderVBOEnable				1	0

list Intel_Bear_Lake	
RenderTerrainDetail			1	0
RenderVBOEnable				1	0

list Intel_Broadwater 
RenderTerrainDetail			1	0
RenderVBOEnable				1	0

list Intel_Brookdale	
RenderTerrainDetail			1	0
RenderVBOEnable				1	0

list Intel_X3100
WindLightUseAtmosShaders	0	0

list Intel_Montara
RenderTerrainDetail			1	0
RenderVBOEnable				1	0

list Intel_Springdale
RenderTerrainDetail			1	0
RenderVBOEnable				1	0

list ATI_Mobility_Radeon_9600
Disregard96DefaultDrawDistance	1	0

list NVIDIA_GeForce_8600
RenderTextureMemoryMultiple			1	1	
UseOcclusion				0	0

/// tweaked ATI to 96 Draw distance

list ATI_Radeon_9000
Disregard96DefaultDrawDistance	1	0
list ATI_Radeon_9200
Disregard96DefaultDrawDistance	1	0
list ATI_Radeon_9500
Disregard96DefaultDrawDistance	1	0
list ATI_Radeon_9600
Disregard96DefaultDrawDistance	1	0

/// tweaked ATI to 128 draw distance

list ATI_Radeon_X300 
Disregard128DefaultDrawDistance	1	0
list ATI_Radeon_X400 
Disregard128DefaultDrawDistance	1	0
list ATI_Radeon_X500 
Disregard128DefaultDrawDistance	1	0
list ATI_Radeon_X600 
Disregard128DefaultDrawDistance	1	0
list ATI_Radeon_X700 
Disregard128DefaultDrawDistance	1	0
list ATI_Radeon_X1300 
Disregard128DefaultDrawDistance	1	0
list ATI_Radeon_X1400 
Disregard128DefaultDrawDistance	1	0
list ATI_Radeon_X1500 
Disregard128DefaultDrawDistance	1	0
list ATI_Radeon_X1600 
Disregard128DefaultDrawDistance	1	0
list ATI_Radeon_X1700 
Disregard128DefaultDrawDistance	1	0
list ATI_Mobility_Radeon_X1xxx
Disregard128DefaultDrawDistance	1	0

/// Tweaked NVIDIA

list NVIDIA_GeForce_FX_5100
Disregard96DefaultDrawDistance	1	0
list NVIDIA_GeForce_FX_5200
Disregard96DefaultDrawDistance	1	0
list NVIDIA_GeForce_FX_5500
Disregard96DefaultDrawDistance	1	0

list NVIDIA_GeForce_FX_Go5100
Disregard96DefaultDrawDistance	1	0
list NVIDIA_GeForce_FX_Go5200
Disregard96DefaultDrawDistance	1	0
list NVIDIA_GeForce_FX_Go5300
Disregard96DefaultDrawDistance	1	0
list NVIDIA_GeForce_FX_Go5500
Disregard96DefaultDrawDistance	1	0
list NVIDIA_GeForce_FX_Go5600
Disregard96DefaultDrawDistance	1	0

list NVIDIA_GeForce_6100
Disregard128DefaultDrawDistance	1	0
list NVIDIA_GeForce_6200
Disregard128DefaultDrawDistance	1	0
list NVIDIA_GeForce_6500
Disregard128DefaultDrawDistance	1	0
list NVIDIA_GeForce_6600
Disregard128DefaultDrawDistance	1	0


list NVIDIA_GeForce_Go_6100
RenderVBOEnable				1	0
Disregard128DefaultDrawDistance	1	0
list NVIDIA_GeForce_Go_6200
RenderVBOEnable				1	0
Disregard128DefaultDrawDistance	1	0
list NVIDIA_GeForce_Go_6500
RenderVBOEnable				1	0
Disregard128DefaultDrawDistance	1	0
list NVIDIA_GeForce_Go_6600
RenderVBOEnable				1	0
Disregard128DefaultDrawDistance	1	0
list NVIDIA_GeForce_Go_6700
RenderVBOEnable				1	0
Disregard128DefaultDrawDistance	1	0
list NVIDIA_GeForce_Go_6800
RenderVBOEnable				1	0
Disregard128DefaultDrawDistance	1	0
list NVIDIA_GeForce_Go_6
RenderVBOEnable				1	0
Disregard128DefaultDrawDistance	1	0

list NVIDIA_GeForce_7200
Disregard128DefaultDrawDistance	1	0
list NVIDIA_GeForce_7300
Disregard128DefaultDrawDistance	1	0
list NVIDIA_GeForce_7400
Disregard128DefaultDrawDistance	1	0

list NVIDIA_GeForce_Go_7200
Disregard128DefaultDrawDistance	1	0
list NVIDIA_GeForce_Go_7300
Disregard128DefaultDrawDistance	1	0
list NVIDIA_GeForce_Go_7400
Disregard128DefaultDrawDistance	1	0

list OSX_10_6_8
RenderDeferred 0 0
<|MERGE_RESOLUTION|>--- conflicted
+++ resolved
@@ -254,12 +254,8 @@
 VertexShaderEnable			1	1
 WindLightUseAtmosShaders	1	1
 RenderDeferred				1	1
-<<<<<<< HEAD
-RenderDeferredSSAO			1	0
-=======
-RenderDeferredSSAO			1	1
-RenderUseAdvancedAtmospherics 1 0
->>>>>>> bc787063
+RenderDeferredSSAO			1	0
+RenderUseAdvancedAtmospherics 1 0
 RenderShadowDetail			1	0
 WLSkyDetail					1	48
 RenderFSAASamples			1	2
@@ -289,14 +285,9 @@
 VertexShaderEnable			1	1
 WindLightUseAtmosShaders	1	1
 RenderDeferred				1	1
-<<<<<<< HEAD
-RenderDeferredSSAO			1	0
-RenderShadowDetail			1	0
-=======
-RenderDeferredSSAO			1	1
-RenderShadowDetail			1	2
-RenderUseAdvancedAtmospherics 1 0
->>>>>>> bc787063
+RenderDeferredSSAO			1	0
+RenderShadowDetail			1	0
+RenderUseAdvancedAtmospherics 1 0
 WLSkyDetail					1	48
 RenderFSAASamples			1	2
 
