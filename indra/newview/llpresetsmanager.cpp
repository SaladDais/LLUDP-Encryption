/**
 * @file llpresetsmanager.cpp
 * @brief Implementation for the LLPresetsManager class.
 *
 * $LicenseInfo:firstyear=2007&license=viewerlgpl$
 * Second Life Viewer Source Code
 * Copyright (C) 2010, Linden Research, Inc.
 * 
 * This library is free software; you can redistribute it and/or
 * modify it under the terms of the GNU Lesser General Public
 * License as published by the Free Software Foundation;
 * version 2.1 of the License only.
 * 
 * This library is distributed in the hope that it will be useful,
 * but WITHOUT ANY WARRANTY; without even the implied warranty of
 * MERCHANTABILITY or FITNESS FOR A PARTICULAR PURPOSE.  See the GNU
 * Lesser General Public License for more details.
 * 
 * You should have received a copy of the GNU Lesser General Public
 * License along with this library; if not, write to the Free Software
 * Foundation, Inc., 51 Franklin Street, Fifth Floor, Boston, MA  02110-1301  USA
 * 
 * Linden Research, Inc., 945 Battery Street, San Francisco, CA  94111  USA
 * $/LicenseInfo$
 */

#include "llviewerprecompiledheaders.h"

#include <boost/assign/list_of.hpp>

#include "llpresetsmanager.h"

#include "lldiriterator.h"
#include "llfloater.h"
#include "llsdserialize.h"
#include "lltrans.h"
#include "lluictrlfactory.h"
#include "llviewercontrol.h"
#include "llfloaterpreference.h"
#include "llfloaterreg.h"
#include "llfeaturemanager.h"
#include "llagentcamera.h"
#include "llfile.h"
#include "quickprefs.h"

LLPresetsManager::LLPresetsManager()
	// <FS:Ansariel> Graphic preset controls independent from XUI
	: mIsLoadingPreset(false),
	  mIsDrawDistanceSteppingActive(false)
{
	// <FS:Ansariel> Graphic preset controls independent from XUI
	// This works, because the LLPresetsManager instance is created in the
	// STATE_WORLD_INIT phase during startup when the status bar is initialized
	initGraphicPresetControls();

	// <FS:Ansariel> Start watching camera controls as soon as the preset
	// manager gets initialized
	startWatching(PRESETS_CAMERA);
}

LLPresetsManager::~LLPresetsManager()
{
	mCameraChangedSignal.disconnect();
}

void LLPresetsManager::triggerChangeCameraSignal()
{
	mPresetListChangeCameraSignal();
}

void LLPresetsManager::triggerChangeSignal()
{
	mPresetListChangeSignal();
}

void LLPresetsManager::createMissingDefault(const std::string& subdirectory)
{
	// <FS:Ansariel> FIRE-19810: Make presets global since PresetGraphicActive setting is global as well
	//if(gDirUtilp->getLindenUserDir().empty())
	//{
	//	return;
	//}

	if (PRESETS_CAMERA == subdirectory)
	{
		createCameraDefaultPresets();
		return;
	}

	//std::string default_file = gDirUtilp->getExpandedFilename(LL_PATH_PER_SL_ACCOUNT, PRESETS_DIR,
	std::string default_file = gDirUtilp->getExpandedFilename(LL_PATH_USER_SETTINGS, PRESETS_DIR,
		subdirectory, PRESETS_DEFAULT + ".xml");
	// </FS:Ansariel>
	if (!gDirUtilp->fileExists(default_file))
	{
		LL_INFOS() << "No default preset found -- creating one at " << default_file << LL_ENDL;

		// Write current settings as the default
		savePreset(subdirectory, PRESETS_DEFAULT, true);
	}
	else
	{
		LL_DEBUGS() << "default preset exists; no-op" << LL_ENDL;
	}
}

void LLPresetsManager::createCameraDefaultPresets()
{
	bool is_default_created = createDefaultCameraPreset(PRESETS_REAR_VIEW);
	is_default_created |= createDefaultCameraPreset(PRESETS_FRONT_VIEW);
	is_default_created |= createDefaultCameraPreset(PRESETS_SIDE_VIEW);

	if (is_default_created)
	{
		triggerChangeCameraSignal();
	}
}

void LLPresetsManager::startWatching(const std::string& subdirectory)
{
	if (PRESETS_CAMERA == subdirectory)
	{
		std::vector<std::string> name_list;
		getControlNames(name_list);

		for (std::vector<std::string>::iterator it = name_list.begin(); it != name_list.end(); ++it)
		{
			std::string ctrl_name = *it;
			if (gSavedSettings.controlExists(ctrl_name))
			{
				LLPointer<LLControlVariable> cntrl_ptr = gSavedSettings.getControl(ctrl_name);
				if (cntrl_ptr.isNull())
				{
					LL_WARNS("Init") << "Unable to set signal on global setting '" << ctrl_name
						<< "'" << LL_ENDL;
				}
				else
				{
					mCameraChangedSignal = cntrl_ptr->getCommitSignal()->connect(boost::bind(&settingChanged));
				}
			}
		}
	}
}

std::string LLPresetsManager::getPresetsDir(const std::string& subdirectory)
{
	// <FS:Ansariel> FIRE-19810: Make presets global since PresetGraphicActive setting is global as well
	//std::string presets_path = gDirUtilp->getExpandedFilename(LL_PATH_PER_SL_ACCOUNT, PRESETS_DIR);
	std::string presets_path = gDirUtilp->getExpandedFilename(LL_PATH_USER_SETTINGS, PRESETS_DIR);
	// </FS:Ansariel>

	LLFile::mkdir(presets_path);

	// <FS:Ansariel> FIRE-19810: Make presets global since PresetGraphicActive setting is global as well
	//std::string dest_path = gDirUtilp->getExpandedFilename(LL_PATH_PER_SL_ACCOUNT, PRESETS_DIR, subdirectory);
	std::string dest_path = gDirUtilp->getExpandedFilename(LL_PATH_USER_SETTINGS, PRESETS_DIR, subdirectory);
	// </FS:Ansariel>
	if (!gDirUtilp->fileExists(dest_path))
		LLFile::mkdir(dest_path);

	return dest_path;
}

void LLPresetsManager::loadPresetNamesFromDir(const std::string& subdirectory, preset_name_list_t& presets, EDefaultOptions default_option)
{
	bool IS_CAMERA = (PRESETS_CAMERA == subdirectory);
	bool IS_GRAPHIC = (PRESETS_GRAPHIC == subdirectory);

	std::string dir = LLPresetsManager::getInstance()->getPresetsDir(subdirectory);
	LL_INFOS("AppInit") << "Loading list of preset names from " << dir << LL_ENDL;

	mPresetNames.clear();

	LLDirIterator dir_iter(dir, "*.xml");
	bool found = true;
	while (found)
	{
		std::string file;
		found = dir_iter.next(file);

		if (found)
		{
			std::string path = gDirUtilp->add(dir, file);
			std::string name = LLURI::unescape(gDirUtilp->getBaseFileName(path, /*strip_exten = */ true));
			LL_DEBUGS() << "  Found preset '" << name << "'" << LL_ENDL;

			if (IS_CAMERA)
			{
				if (isTemplateCameraPreset(name))
				{
					continue;
				}
				if ((default_option == DEFAULT_HIDE) || (default_option == DEFAULT_BOTTOM))
				{
					if (isDefaultCameraPreset(name))
					{
						continue;
					}
				}
				mPresetNames.push_back(name);
			}
			if (IS_GRAPHIC)
			{
				if (PRESETS_DEFAULT != name)
				{
					mPresetNames.push_back(name);
				}
				else
				{
					switch (default_option)
					{
					case DEFAULT_SHOW:
						mPresetNames.push_back(LLTrans::getString(PRESETS_DEFAULT));
						break;

					case DEFAULT_TOP:
						mPresetNames.push_front(LLTrans::getString(PRESETS_DEFAULT));
						break;

					case DEFAULT_HIDE:
					default:
						break;
					}
				}
			}
		}
	}

	if (IS_CAMERA)
	{
		mPresetNames.sort(); 
		if (default_option == DEFAULT_BOTTOM)
		{
			mPresetNames.push_back(PRESETS_FRONT_VIEW);
			mPresetNames.push_back(PRESETS_REAR_VIEW);
			mPresetNames.push_back(PRESETS_SIDE_VIEW);
		}
	}

	presets = mPresetNames;
}

bool LLPresetsManager::mCameraDirty = false;
bool LLPresetsManager::mIgnoreChangedSignal = false;

void LLPresetsManager::setCameraDirty(bool dirty)
{
	mCameraDirty = dirty;
}

bool LLPresetsManager::isCameraDirty()
{
	return mCameraDirty;
}

void LLPresetsManager::settingChanged()
{
	setCameraDirty(true);

	static LLCachedControl<std::string> preset_camera_active(gSavedSettings, "PresetCameraActive", "");
	std::string preset_name = preset_camera_active;
	if (!preset_name.empty() && !mIgnoreChangedSignal)
	{
		gSavedSettings.setString("PresetCameraActive", "");

		// Hack call because this is a static routine
		LLPresetsManager::getInstance()->triggerChangeCameraSignal();
	}
}

void LLPresetsManager::getControlNames(std::vector<std::string>& names)
{
	const std::vector<std::string> camera_controls = boost::assign::list_of
		// From panel_preferences_move.xml
		("CameraAngle")
		("CameraOffsetScale")
		("EditCameraMovement")
		("AppearanceCameraMovement")
		// From llagentcamera.cpp
		("CameraOffsetBuild")
		("TrackFocusObject")
		("CameraOffsetRearView")
		("FocusOffsetRearView")
		// <FS:Ansariel> Additional settings
		("ZoomTime")
		("CameraPositionSmoothing")
		("EditAppearanceLighting")
		("FSDisableMouseWheelCameraZoom")
		("DisableCameraConstraints")
		// </FS:Ansariel>
        ;
    names = camera_controls;
}

bool LLPresetsManager::savePreset(const std::string& subdirectory, std::string name, bool createDefault)
{
	bool IS_CAMERA = (PRESETS_CAMERA == subdirectory);
	bool IS_GRAPHIC = (PRESETS_GRAPHIC == subdirectory);

	if (LLTrans::getString(PRESETS_DEFAULT) == name)
	{
		name = PRESETS_DEFAULT;
	}
	if (!createDefault && name == PRESETS_DEFAULT)
	{
		LL_WARNS() << "Should not overwrite default" << LL_ENDL;
		return false;
	}

	if (isTemplateCameraPreset(name))
	{
		LL_WARNS() << "Should not overwrite template presets" << LL_ENDL;
		return false;
	}

	bool saved = false;
	std::vector<std::string> name_list;

	if (IS_GRAPHIC)
	{
		// <FS:Ansariel> Graphic preset controls independent from XUI
		//LLFloaterPreference* instance = LLFloaterReg::findTypedInstance<LLFloaterPreference>("preferences");
		//if (instance && !createDefault)
		//{
		//	gSavedSettings.setString("PresetGraphicActive", name);
		//	instance->getControlNames(name_list);
		//	LL_DEBUGS() << "saving preset '" << name << "'; " << name_list.size() << " names" << LL_ENDL;
		//	name_list.push_back("PresetGraphicActive");
		//}
		//else
        //{
		//	LL_WARNS("Presets") << "preferences floater instance not found" << LL_ENDL;
		//}
		if (!createDefault)
		{
			gSavedSettings.setString("PresetGraphicActive", name);
			name_list = mGraphicPresetControls;
		}
		// </FS:Ansariel>
	}
	else if (IS_CAMERA)
	{
		// <FS:Ansariel> This wrong the wrong setting upstream and got removed, but it is done for graphic preset
		gSavedSettings.setString("PresetCameraActive", name);
		name_list.clear();
		getControlNames(name_list);
		name_list.push_back("PresetCameraActive");

		gSavedSettings.setF32("CameraZoomFraction", gAgentCamera.getCameraZoomFraction(true));
		name_list.push_back("CameraZoomFraction");
	}
	else
	{
		LL_ERRS() << "Invalid presets directory '" << subdirectory << "'" << LL_ENDL;
	}
 
	// make an empty llsd
	LLSD paramsData(LLSD::emptyMap());

	// Create a default graphics preset from hw recommended settings 
	if (IS_GRAPHIC && createDefault && name == PRESETS_DEFAULT)
	{
		paramsData = LLFeatureManager::getInstance()->getRecommendedSettingsMap();
		if (gSavedSettings.getU32("RenderAvatarMaxComplexity") == 0)
		{
			mIsLoadingPreset = true; // <FS:Ansariel> Graphic preset controls independent from XUI
			// use the recommended setting as an initial one (MAINT-6435)
			gSavedSettings.setU32("RenderAvatarMaxComplexity", paramsData["RenderAvatarMaxComplexity"]["Value"].asInteger());
			mIsLoadingPreset = false; // <FS:Ansariel> Graphic preset controls independent from XUI
		}

		// <FS:Ansariel> Graphic preset controls independent from XUI
		// Add the controls not in feature table to the default preset with their current value
		for (std::vector<std::string>::iterator it = mGraphicPresetControls.begin(); it != mGraphicPresetControls.end(); ++it)
		{
			std::string ctrl_name = *it;
			if (!paramsData.has(ctrl_name))
			{
				LLControlVariable* ctrl = gSavedSettings.getControl(ctrl_name).get();
				std::string comment = ctrl->getComment();
				std::string type = LLControlGroup::typeEnumToString(ctrl->type());
				LLSD value = ctrl->getValue();

				paramsData[ctrl_name]["Comment"] = comment;
				paramsData[ctrl_name]["Persist"] = 1;
				paramsData[ctrl_name]["Type"] = type;
				paramsData[ctrl_name]["Value"] = value;
			}
		}
		// </FS:Ansariel>
	}
	else
	{
		ECameraPreset new_camera_preset = (ECameraPreset)gSavedSettings.getU32("CameraPresetType");
		bool new_camera_offsets = false;
		if (IS_CAMERA)
		{
			if (isDefaultCameraPreset(name))
			{
				if (PRESETS_REAR_VIEW == name)
				{
					new_camera_preset = CAMERA_PRESET_REAR_VIEW;
				}
				else if (PRESETS_SIDE_VIEW == name)
				{
					new_camera_preset = CAMERA_PRESET_GROUP_VIEW;
				}
				else if (PRESETS_FRONT_VIEW == name)
				{
					new_camera_preset = CAMERA_PRESET_FRONT_VIEW;
				}
			}
			else 
			{
				new_camera_preset = CAMERA_PRESET_CUSTOM;
			}
			new_camera_offsets = (!isDefaultCameraPreset(name) || (ECameraPreset)gSavedSettings.getU32("CameraPresetType") != new_camera_preset);
		}
		for (std::vector<std::string>::iterator it = name_list.begin(); it != name_list.end(); ++it)
		{
			std::string ctrl_name = *it;

			LLControlVariable* ctrl = gSavedSettings.getControl(ctrl_name).get();
			if (ctrl)
			{
				std::string comment = ctrl->getComment();
				std::string type = LLControlGroup::typeEnumToString(ctrl->type());
				LLSD value = ctrl->getValue();

				paramsData[ctrl_name]["Comment"] = comment;
				paramsData[ctrl_name]["Persist"] = 1;
				paramsData[ctrl_name]["Type"] = type;
				paramsData[ctrl_name]["Value"] = value;
			}
		}
		if (IS_CAMERA)
		{
			gSavedSettings.setU32("CameraPresetType", new_camera_preset);
		}
	}

	std::string pathName(getPresetsDir(subdirectory) + gDirUtilp->getDirDelimiter() + LLURI::escape(name) + ".xml");

 // If the active preset name is the only thing in the list, don't save the list
	if (paramsData.size() > 1)
	{
		// write to file
		llofstream presetsXML(pathName.c_str());
		if (presetsXML.is_open())
		{
			LLPointer<LLSDFormatter> formatter = new LLSDXMLFormatter();
			formatter->format(paramsData, presetsXML, LLSDFormatter::OPTIONS_PRETTY);
			presetsXML.close();
			saved = true;
            
			LL_DEBUGS() << "saved preset '" << name << "'; " << paramsData.size() << " parameters" << LL_ENDL;

			if (IS_GRAPHIC)
			{
				gSavedSettings.setString("PresetGraphicActive", name);
				// signal interested parties
				triggerChangeSignal();
			}

			if (IS_CAMERA)
			{
				gSavedSettings.setString("PresetCameraActive", name);
				setCameraDirty(false);
				// signal interested parties
				triggerChangeCameraSignal();
			}
		}
		else
		{
			LL_WARNS("Presets") << "Cannot open for output preset file " << pathName << LL_ENDL;
		}
	}
    else
	{
		LL_INFOS() << "No settings available to be saved" << LL_ENDL;
	}
    
	return saved;
}

bool LLPresetsManager::setPresetNamesInComboBox(const std::string& subdirectory, LLComboBox* combo, EDefaultOptions default_option)
{
	bool sts = true;

	combo->clearRows();
	combo->setEnabled(TRUE);

	std::list<std::string> preset_names;
	loadPresetNamesFromDir(subdirectory, preset_names, default_option);

	if (preset_names.begin() != preset_names.end())
	{
<<<<<<< HEAD
		std::list<std::string> preset_names;
		loadPresetNamesFromDir(presets_dir, preset_names, default_option);

		//std::string preset_graphic_active = gSavedSettings.getString("PresetGraphicActive"); // <FS:Ansariel> Unused

		if (preset_names.begin() != preset_names.end())
=======
		for (std::list<std::string>::const_iterator it = preset_names.begin(); it != preset_names.end(); ++it)
>>>>>>> 40394752
		{
			const std::string& name = *it;
			combo->add(name, name);
		}
	}
	else
	{
		combo->setLabel(LLTrans::getString("preset_combo_label"));
		combo->setEnabled(PRESETS_CAMERA != subdirectory);
		sts = false;
	}

	return sts;
}

void LLPresetsManager::loadPreset(const std::string& subdirectory, std::string name)
{
	if (LLTrans::getString(PRESETS_DEFAULT) == name)
	{
		name = PRESETS_DEFAULT;
	}


	std::string full_path(getPresetsDir(subdirectory) + gDirUtilp->getDirDelimiter() + LLURI::escape(name) + ".xml");

    LL_DEBUGS() << "attempting to load preset '"<<name<<"' from '"<<full_path<<"'" << LL_ENDL;

	mIsLoadingPreset = true; // <FS:Ansariel> Graphic preset controls independent from XUI
	mIgnoreChangedSignal = true;
	if(gSavedSettings.loadFromFile(full_path, false, true) > 0)
	{
		mIgnoreChangedSignal = false;
		if(PRESETS_GRAPHIC == subdirectory)
		{
			gSavedSettings.setString("PresetGraphicActive", name);

			// <FS:Ansariel> Update indirect controls
			LLAvatarComplexityControls::setIndirectControls();

			LLFloaterPreference* instance = LLFloaterReg::findTypedInstance<LLFloaterPreference>("preferences");
			if (instance)
			{
				instance->refreshEnabledGraphics();
			}
			// <FS:Ansariel> Graphic preset controls independent from XUI
			FloaterQuickPrefs* phototools = LLFloaterReg::findTypedInstance<FloaterQuickPrefs>(PHOTOTOOLS_FLOATER);
			if (phototools)
			{
				phototools->refreshSettings();
			}
			// </FS:Ansariel>
			triggerChangeSignal();
		}
		if(PRESETS_CAMERA == subdirectory)
		{
			gSavedSettings.setString("PresetCameraActive", name);
			triggerChangeCameraSignal();
		}
	}
	else
	{
		mIgnoreChangedSignal = false;
		LL_WARNS("Presets") << "failed to load preset '"<<name<<"' from '"<<full_path<<"'" << LL_ENDL;
	}
	mIsLoadingPreset = false; // <FS:Ansariel> Graphic preset controls independent from XUI
}

bool LLPresetsManager::deletePreset(const std::string& subdirectory, std::string name)
{
	if (LLTrans::getString(PRESETS_DEFAULT) == name)
	{
		name = PRESETS_DEFAULT;
	}

	bool sts = true;

	if (PRESETS_DEFAULT == name)
	{
		// This code should never execute
		LL_WARNS("Presets") << "You are not allowed to delete the default preset." << LL_ENDL;
		sts = false;
	}

	if (gDirUtilp->deleteFilesInDir(getPresetsDir(subdirectory), LLURI::escape(name) + ".xml") < 1)
	{
		LL_WARNS("Presets") << "Error removing preset " << name << " from disk" << LL_ENDL;
		sts = false;
	}

	// If you delete the preset that is currently marked as loaded then also indicate that no preset is loaded.
	if(PRESETS_GRAPHIC == subdirectory)
	{
		if (gSavedSettings.getString("PresetGraphicActive") == name)
		{
			gSavedSettings.setString("PresetGraphicActive", "");
		}
		// signal interested parties
		triggerChangeSignal();
	}

	if(PRESETS_CAMERA == subdirectory)
	{
		if (gSavedSettings.getString("PresetCameraActive") == name)
		{
			gSavedSettings.setString("PresetCameraActive", "");
		}
		// signal interested parties
		triggerChangeCameraSignal();
	}

	return sts;
}

bool LLPresetsManager::isDefaultCameraPreset(std::string preset_name)
{
	return (preset_name == PRESETS_REAR_VIEW || preset_name == PRESETS_SIDE_VIEW || preset_name == PRESETS_FRONT_VIEW);
}

bool LLPresetsManager::isTemplateCameraPreset(std::string preset_name)
{
	return (preset_name == PRESETS_REAR || preset_name == PRESETS_SIDE || preset_name == PRESETS_FRONT);
}

void LLPresetsManager::resetCameraPreset(std::string preset_name)
{
	if (isDefaultCameraPreset(preset_name))
	{
		createDefaultCameraPreset(preset_name, true);

		if (gSavedSettings.getString("PresetCameraActive") == preset_name)
		{
			loadPreset(PRESETS_CAMERA, preset_name);
		}
	}
}

bool LLPresetsManager::createDefaultCameraPreset(std::string preset_name, bool force_reset)
{
	// <FS:Ansariel> FIRE-19810: Make presets global since PresetGraphicActive setting is global as well
	//std::string preset_file = gDirUtilp->getExpandedFilename(LL_PATH_PER_SL_ACCOUNT, PRESETS_DIR,
	std::string preset_file = gDirUtilp->getExpandedFilename(LL_PATH_USER_SETTINGS, PRESETS_DIR,
	// </FS:Ansariel>
		PRESETS_CAMERA, LLURI::escape(preset_name) + ".xml");
	if (!gDirUtilp->fileExists(preset_file) || force_reset)
	{
		std::string template_name = preset_name.substr(0, preset_name.size() - PRESETS_VIEW_SUFFIX.size());
		std::string default_template_file = gDirUtilp->getExpandedFilename(LL_PATH_APP_SETTINGS, PRESETS_CAMERA, template_name + ".xml");
		return LLFile::copy(default_template_file, preset_file);
	}
	return false;
}

boost::signals2::connection LLPresetsManager::setPresetListChangeCameraCallback(const preset_list_signal_t::slot_type& cb)
{
	return mPresetListChangeCameraSignal.connect(cb);
}

boost::signals2::connection LLPresetsManager::setPresetListChangeCallback(const preset_list_signal_t::slot_type& cb)
{
	return mPresetListChangeSignal.connect(cb);
}


// <FS:Ansariel> Graphic preset controls independent from XUI
void LLPresetsManager::initGraphicPresetControlNames()
{
	mGraphicPresetControls.clear();

	const std::string filename = gDirUtilp->getExpandedFilename(LL_PATH_APP_SETTINGS, "graphic_preset_controls.xml");
	if (LLFile::isfile(filename))
	{
		LLSD controls;
	
		llifstream file(filename.c_str());
		LLSDSerialize::fromXML(controls, file);
		file.close();

		for (LLSD::array_const_iterator it = controls.beginArray(); it != controls.endArray(); ++it)
		{
			mGraphicPresetControls.push_back((*it).asString());
		}
	}
	else
	{
		LL_WARNS() << "Graphic preset controls file missing" << LL_ENDL;
	}
}

void LLPresetsManager::initGraphicPresetControls()
{
	LL_INFOS() << "Initializing graphic preset controls" << LL_ENDL;

	initGraphicPresetControlNames();

	for (std::vector<std::string>::iterator it = mGraphicPresetControls.begin(); it != mGraphicPresetControls.end(); ++it)
	{
		std::string control_name = *it;
		if (gSavedSettings.controlExists(control_name))
		{
			gSavedSettings.getControl(control_name)->getSignal()->connect(boost::bind(&LLPresetsManager::handleGraphicPresetControlChanged, this, _1, _2, _3));
		}
		else if (gSavedPerAccountSettings.controlExists(control_name))
		{
			gSavedPerAccountSettings.getControl(control_name)->getSignal()->connect(boost::bind(&LLPresetsManager::handleGraphicPresetControlChanged, this, _1, _2, _3));
		}
		else
		{
			LL_WARNS() << "Control \"" << control_name << "\" does not exist." << LL_ENDL;
		}
	}
}

void LLPresetsManager::handleGraphicPresetControlChanged(LLControlVariablePtr control, const LLSD& new_value, const LLSD& old_value)
{
	LL_DEBUGS() << "Handling graphic preset control change: control = " << control->getName() << " - new = " << new_value << " - old = " << old_value << LL_ENDL;

	if (!mIsLoadingPreset && (!mIsDrawDistanceSteppingActive || control->getName() != "RenderFarClip"))
	{
		LL_DEBUGS() << "Trigger graphic preset control changed signal" << LL_ENDL;

		gSavedSettings.setString("PresetGraphicActive", "");
		triggerChangeSignal();
	}
}
// </FS:Ansariel><|MERGE_RESOLUTION|>--- conflicted
+++ resolved
@@ -496,16 +496,7 @@
 
 	if (preset_names.begin() != preset_names.end())
 	{
-<<<<<<< HEAD
-		std::list<std::string> preset_names;
-		loadPresetNamesFromDir(presets_dir, preset_names, default_option);
-
-		//std::string preset_graphic_active = gSavedSettings.getString("PresetGraphicActive"); // <FS:Ansariel> Unused
-
-		if (preset_names.begin() != preset_names.end())
-=======
 		for (std::list<std::string>::const_iterator it = preset_names.begin(); it != preset_names.end(); ++it)
->>>>>>> 40394752
 		{
 			const std::string& name = *it;
 			combo->add(name, name);
