--- conflicted
+++ resolved
@@ -39,12 +39,9 @@
 #include "llfloaterpreference.h"
 #include "llfloaterreg.h"
 #include "llfeaturemanager.h"
-<<<<<<< HEAD
-#include "quickprefs.h"
-=======
 #include "llagentcamera.h"
 #include "llfile.h"
->>>>>>> 3ed3cfce
+#include "quickprefs.h"
 
 LLPresetsManager::LLPresetsManager()
 	// <FS:Ansariel> Graphic preset controls independent from XUI
@@ -74,24 +71,15 @@
 
 void LLPresetsManager::createMissingDefault(const std::string& subdirectory)
 {
-<<<<<<< HEAD
 	// <FS:Ansariel> FIRE-19810: Make presets global since PresetGraphicActive setting is global as well
 	//if(gDirUtilp->getLindenUserDir().empty())
 	//{
 	//	return;
 	//}
-	//std::string default_file = gDirUtilp->getExpandedFilename(LL_PATH_PER_SL_ACCOUNT, PRESETS_DIR, PRESETS_GRAPHIC, PRESETS_DEFAULT + ".xml");
-	std::string default_file = gDirUtilp->getExpandedFilename(LL_PATH_USER_SETTINGS, PRESETS_DIR, PRESETS_GRAPHIC, PRESETS_DEFAULT + ".xml");
+	//std::string default_file = gDirUtilp->getExpandedFilename(LL_PATH_PER_SL_ACCOUNT, PRESETS_DIR,
+	std::string default_file = gDirUtilp->getExpandedFilename(LL_PATH_USER_SETTINGS, PRESETS_DIR,
+															  subdirectory, PRESETS_DEFAULT + ".xml");
 	// </FS:Ansariel>
-=======
-	if(gDirUtilp->getLindenUserDir().empty())
-	{
-		return;
-	}
-
-	std::string default_file = gDirUtilp->getExpandedFilename(LL_PATH_PER_SL_ACCOUNT, PRESETS_DIR,
-															  subdirectory, PRESETS_DEFAULT + ".xml");
->>>>>>> 3ed3cfce
 	if (!gDirUtilp->fileExists(default_file))
 	{
 		LL_INFOS() << "No default preset found -- creating one at " << default_file << LL_ENDL;
@@ -134,26 +122,17 @@
 
 std::string LLPresetsManager::getPresetsDir(const std::string& subdirectory)
 {
-<<<<<<< HEAD
 	// <FS:Ansariel> FIRE-19810: Make presets global since PresetGraphicActive setting is global as well
 	//std::string presets_path = gDirUtilp->getExpandedFilename(LL_PATH_PER_SL_ACCOUNT, PRESETS_DIR);
 	std::string presets_path = gDirUtilp->getExpandedFilename(LL_PATH_USER_SETTINGS, PRESETS_DIR);
 	// </FS:Ansariel>
-	std::string full_path;
 
 	LLFile::mkdir(presets_path);
 
 	// <FS:Ansariel> FIRE-19810: Make presets global since PresetGraphicActive setting is global as well
-	//full_path = gDirUtilp->getExpandedFilename(LL_PATH_PER_SL_ACCOUNT, PRESETS_DIR, subdirectory);
-	full_path = gDirUtilp->getExpandedFilename(LL_PATH_USER_SETTINGS, PRESETS_DIR, subdirectory);
+	//std::string dest_path = gDirUtilp->getExpandedFilename(LL_PATH_PER_SL_ACCOUNT, PRESETS_DIR, subdirectory);
+	std::string dest_path = gDirUtilp->getExpandedFilename(LL_PATH_USER_SETTINGS, PRESETS_DIR, subdirectory);
 	// </FS:Ansariel>
-	LLFile::mkdir(full_path);
-=======
-	std::string presets_path = gDirUtilp->getExpandedFilename(LL_PATH_PER_SL_ACCOUNT, PRESETS_DIR);
-
-	LLFile::mkdir(presets_path);
-
-	std::string dest_path = gDirUtilp->getExpandedFilename(LL_PATH_PER_SL_ACCOUNT, PRESETS_DIR, subdirectory);
 	if (!gDirUtilp->fileExists(dest_path))
 		LLFile::mkdir(dest_path);
 
@@ -166,7 +145,6 @@
 			{
 				std::string file;
 				found = dir_iter.next(file);
->>>>>>> 3ed3cfce
 
 				if (found)
 				{
@@ -284,32 +262,21 @@
 		//LLFloaterPreference* instance = LLFloaterReg::findTypedInstance<LLFloaterPreference>("preferences");
 		//if (instance && !createDefault)
 		//{
-        //    gSavedSettings.setString("PresetGraphicActive", name);
+		//	gSavedSettings.setString("PresetGraphicActive", name);
 		//	instance->getControlNames(name_list);
-        //    LL_DEBUGS() << "saving preset '" << name << "'; " << name_list.size() << " names" << LL_ENDL;
+		//	LL_DEBUGS() << "saving preset '" << name << "'; " << name_list.size() << " names" << LL_ENDL;
 		//	name_list.push_back("PresetGraphicActive");
 		//}
-        //else
+		//else
         //{
-        //    LL_WARNS() << "preferences floater instance not found" << LL_ENDL;
-        //}
+		//	LL_WARNS("Presets") << "preferences floater instance not found" << LL_ENDL;
+		//}
 		if (!createDefault)
 		{
 			gSavedSettings.setString("PresetGraphicActive", name);
-<<<<<<< HEAD
 			name_list = mGraphicPresetControls;
 		}
 		// </FS:Ansariel>
-=======
-			instance->getControlNames(name_list);
-			LL_DEBUGS() << "saving preset '" << name << "'; " << name_list.size() << " names" << LL_ENDL;
-			name_list.push_back("PresetGraphicActive");
-		}
-		else
-        {
-			LL_WARNS("Presets") << "preferences floater instance not found" << LL_ENDL;
-		}
->>>>>>> 3ed3cfce
 	}
 	else if(PRESETS_CAMERA == subdirectory)
 	{
@@ -327,76 +294,37 @@
 	// make an empty llsd
 	LLSD paramsData(LLSD::emptyMap());
 
-<<<<<<< HEAD
-        if (createDefault)
-        {
-            paramsData = LLFeatureManager::getInstance()->getRecommendedSettingsMap();
-            if (gSavedSettings.getU32("RenderAvatarMaxComplexity") == 0)
-            {
-				mIsLoadingPreset = true; // <FS:Ansariel> Graphic preset controls independent from XUI
-                // use the recommended setting as an initial one (MAINT-6435)
-                gSavedSettings.setU32("RenderAvatarMaxComplexity", paramsData["RenderAvatarMaxComplexity"]["Value"].asInteger());
-				mIsLoadingPreset = false; // <FS:Ansariel> Graphic preset controls independent from XUI
-            }
-
-			// <FS:Ansariel> Graphic preset controls independent from XUI
-			// Add the controls not in feature table to the default preset with their current value
-			for (std::vector<std::string>::iterator it = mGraphicPresetControls.begin(); it != mGraphicPresetControls.end(); ++it)
-			{
-				std::string ctrl_name = *it;
-				if (!paramsData.has(ctrl_name))
-				{
-					LLControlVariable* ctrl = gSavedSettings.getControl(ctrl_name).get();
-					std::string comment = ctrl->getComment();
-					std::string type = LLControlGroup::typeEnumToString(ctrl->type());
-					LLSD value = ctrl->getValue();
-
-					paramsData[ctrl_name]["Comment"] = comment;
-					paramsData[ctrl_name]["Persist"] = 1;
-					paramsData[ctrl_name]["Type"] = type;
-					paramsData[ctrl_name]["Value"] = value;
-				}
-			}
-			// </FS:Ansariel>
-        }
-        else
-        {
-            for (std::vector<std::string>::iterator it = name_list.begin(); it != name_list.end(); ++it)
-            {
-                std::string ctrl_name = *it;
-                LLControlVariable* ctrl = gSavedSettings.getControl(ctrl_name).get();
-                std::string comment = ctrl->getComment();
-                std::string type = LLControlGroup::typeEnumToString(ctrl->type());
-                LLSD value = ctrl->getValue();
-
-                paramsData[ctrl_name]["Comment"] = comment;
-                paramsData[ctrl_name]["Persist"] = 1;
-                paramsData[ctrl_name]["Type"] = type;
-                paramsData[ctrl_name]["Value"] = value;
-            }
-        }
-
-        std::string pathName(getPresetsDir(subdirectory) + gDirUtilp->getDirDelimiter() + LLURI::escape(name) + ".xml");
-
-        // write to file
-        llofstream presetsXML(pathName.c_str());
-        if (presetsXML.is_open())
-        {
-            
-            LLPointer<LLSDFormatter> formatter = new LLSDXMLFormatter();
-            formatter->format(paramsData, presetsXML, LLSDFormatter::OPTIONS_PRETTY);
-            presetsXML.close();
-            saved = true;
-=======
 	// Create a default graphics preset from hw recommended settings 
 	if (createDefault && name == PRESETS_DEFAULT && subdirectory == PRESETS_GRAPHIC)
 	{
 		paramsData = LLFeatureManager::getInstance()->getRecommendedSettingsMap();
 		if (gSavedSettings.getU32("RenderAvatarMaxComplexity") == 0)
 		{
+			mIsLoadingPreset = true; // <FS:Ansariel> Graphic preset controls independent from XUI
 			// use the recommended setting as an initial one (MAINT-6435)
 			gSavedSettings.setU32("RenderAvatarMaxComplexity", paramsData["RenderAvatarMaxComplexity"]["Value"].asInteger());
-		}
+			mIsLoadingPreset = false; // <FS:Ansariel> Graphic preset controls independent from XUI
+		}
+
+		// <FS:Ansariel> Graphic preset controls independent from XUI
+		// Add the controls not in feature table to the default preset with their current value
+		for (std::vector<std::string>::iterator it = mGraphicPresetControls.begin(); it != mGraphicPresetControls.end(); ++it)
+		{
+			std::string ctrl_name = *it;
+			if (!paramsData.has(ctrl_name))
+			{
+				LLControlVariable* ctrl = gSavedSettings.getControl(ctrl_name).get();
+				std::string comment = ctrl->getComment();
+				std::string type = LLControlGroup::typeEnumToString(ctrl->type());
+				LLSD value = ctrl->getValue();
+
+				paramsData[ctrl_name]["Comment"] = comment;
+				paramsData[ctrl_name]["Persist"] = 1;
+				paramsData[ctrl_name]["Type"] = type;
+				paramsData[ctrl_name]["Value"] = value;
+			}
+		}
+		// </FS:Ansariel>
 	}
 	else
 	{
@@ -428,7 +356,6 @@
 			formatter->format(paramsData, presetsXML, LLSDFormatter::OPTIONS_PRETTY);
 			presetsXML.close();
 			saved = true;
->>>>>>> 3ed3cfce
             
 			LL_DEBUGS() << "saved preset '" << name << "'; " << paramsData.size() << " parameters" << LL_ENDL;
 
@@ -511,37 +438,28 @@
 		{
 			gSavedSettings.setString("PresetGraphicActive", name);
 
-<<<<<<< HEAD
-		// <FS:Ansariel> Update indirect controls
-		LLAvatarComplexityControls::setIndirectControls();
-
-		LLFloaterPreference* instance = LLFloaterReg::findTypedInstance<LLFloaterPreference>("preferences");
-		if (instance)
-=======
+			// <FS:Ansariel> Update indirect controls
+			LLAvatarComplexityControls::setIndirectControls();
+
 			LLFloaterPreference* instance = LLFloaterReg::findTypedInstance<LLFloaterPreference>("preferences");
 			if (instance)
 			{
 				instance->refreshEnabledGraphics();
 			}
+			// <FS:Ansariel> Graphic preset controls independent from XUI
+			FloaterQuickPrefs* phototools = LLFloaterReg::findTypedInstance<FloaterQuickPrefs>(PHOTOTOOLS_FLOATER);
+			if (phototools)
+			{
+				phototools->refreshSettings();
+			}
+			// </FS:Ansariel>
 			triggerChangeSignal();
 		}
 		if(PRESETS_CAMERA == subdirectory)
->>>>>>> 3ed3cfce
 		{
 			gSavedSettings.setString("PresetCameraActive", name);
 			triggerChangeCameraSignal();
 		}
-<<<<<<< HEAD
-		// <FS:Ansariel> Graphic preset controls independent from XUI
-		FloaterQuickPrefs* phototools = LLFloaterReg::findTypedInstance<FloaterQuickPrefs>(PHOTOTOOLS_FLOATER);
-		if (phototools)
-		{
-			phototools->refreshSettings();
-		}
-		// </FS:Ansariel>
-		triggerChangeSignal();
-=======
->>>>>>> 3ed3cfce
 	}
     else
     {
