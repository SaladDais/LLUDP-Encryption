--- conflicted
+++ resolved
@@ -159,32 +159,6 @@
 	if (!gDirUtilp->fileExists(dest_path))
 		LLFile::mkdir(dest_path);
 
-<<<<<<< HEAD
-	if (PRESETS_CAMERA == subdirectory)
-	{
-		std::string source_dir = gDirUtilp->getExpandedFilename(LL_PATH_APP_SETTINGS, PRESETS_CAMERA);
-		LLDirIterator dir_iter(source_dir, "*.xml");
-		bool found = true;
-		while (found)
-		{
-			std::string file;
-			found = dir_iter.next(file);
-
-			if (found)
-			{
-				std::string source = gDirUtilp->getExpandedFilename(LL_PATH_APP_SETTINGS, PRESETS_CAMERA, file);
-				file = LLURI::escape(file);
-				// <FS:Ansariel> FIRE-19810: Make presets global since PresetGraphicActive setting is global as well
-				//std::string dest = gDirUtilp->getExpandedFilename(LL_PATH_PER_SL_ACCOUNT, PRESETS_DIR, PRESETS_CAMERA, file);
-				std::string dest = gDirUtilp->getExpandedFilename(LL_PATH_USER_SETTINGS, PRESETS_DIR, PRESETS_CAMERA, file);
-				// </FS:Ansariel>
-				LLFile::copy(source, dest);
-			}
-		}
-	}
-
-=======
->>>>>>> 8d94e2af
 	return dest_path;
 }
 
@@ -651,17 +625,8 @@
 	if (!gDirUtilp->fileExists(preset_file) || force_reset)
 	{
 		std::string template_name = preset_name.substr(0, preset_name.size() - PRESETS_VIEW_SUFFIX.size());
-<<<<<<< HEAD
-		// <FS:Ansariel> Template is in application's app_settings folder
-		//std::string default_template_file = gDirUtilp->getExpandedFilename(LL_PATH_PER_SL_ACCOUNT, PRESETS_DIR,
-		std::string default_template_file = gDirUtilp->getExpandedFilename(LL_PATH_APP_SETTINGS,
-		// </FS:Ansariel>
-			PRESETS_CAMERA, template_name + ".xml");
-		LLFile::copy(default_template_file, preset_file);
-=======
 		std::string default_template_file = gDirUtilp->getExpandedFilename(LL_PATH_APP_SETTINGS, PRESETS_CAMERA, template_name + ".xml");
 		return LLFile::copy(default_template_file, preset_file);
->>>>>>> 8d94e2af
 	}
 	return false;
 }
