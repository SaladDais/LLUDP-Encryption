/** 
 * @file llpanelgroupgeneral.cpp
 * @brief General information about a group.
 *
 * $LicenseInfo:firstyear=2006&license=viewerlgpl$
 * Second Life Viewer Source Code
 * Copyright (C) 2010, Linden Research, Inc.
 * 
 * This library is free software; you can redistribute it and/or
 * modify it under the terms of the GNU Lesser General Public
 * License as published by the Free Software Foundation;
 * version 2.1 of the License only.
 * 
 * This library is distributed in the hope that it will be useful,
 * but WITHOUT ANY WARRANTY; without even the implied warranty of
 * MERCHANTABILITY or FITNESS FOR A PARTICULAR PURPOSE.  See the GNU
 * Lesser General Public License for more details.
 * 
 * You should have received a copy of the GNU Lesser General Public
 * License along with this library; if not, write to the Free Software
 * Foundation, Inc., 51 Franklin Street, Fifth Floor, Boston, MA  02110-1301  USA
 * 
 * Linden Research, Inc., 945 Battery Street, San Francisco, CA  94111  USA
 * $/LicenseInfo$
 */

#include "llviewerprecompiledheaders.h"

#include "llpanelgroupgeneral.h"

#include "llavatarnamecache.h"
#include "llagent.h"
#include "llsdparam.h"
#include "lluictrlfactory.h"
#include "roles_constants.h"

// UI elements
#include "llbutton.h"
#include "llcheckboxctrl.h"
#include "llcombobox.h"
#include "lldbstrings.h"
#include "llavataractions.h"
#include "llgroupactions.h"
#include "lllineeditor.h"
#include "llnamelistctrl.h"
#include "llnotificationsutil.h"
#include "llscrolllistitem.h"
#include "llspinctrl.h"
#include "llslurl.h"
#include "lltextbox.h"
#include "lltexteditor.h"
#include "lltexturectrl.h"
#include "lltrans.h"
#include "llviewerwindow.h"

// Firestorm includes
#include "exogroupmutelist.h"
#include "llclipboard.h"
#include "lleconomy.h" // <FS:AW FIRE-7091 group creation cost inaccurate on opensim>

static LLRegisterPanelClassWrapper<LLPanelGroupGeneral> t_panel_group_general("panel_group_general");

// consts
const S32 MATURE_CONTENT = 1;
const S32 NON_MATURE_CONTENT = 2;
const S32 DECLINE_TO_STATE = 0;


LLPanelGroupGeneral::LLPanelGroupGeneral()
:	LLPanelGroupTab(),
	mPendingMemberUpdate(FALSE),
	mChanged(FALSE),
	mFirstUse(TRUE),
	mGroupNameEditor(NULL),
	mFounderName(NULL),
	mInsignia(NULL),
	mEditCharter(NULL),
	mListVisibleMembers(NULL),
	mCtrlShowInGroupList(NULL),
	mComboMature(NULL),
	mCtrlOpenEnrollment(NULL),
	mCtrlEnrollmentFee(NULL),
	mSpinEnrollmentFee(NULL),
	mCtrlReceiveNotices(NULL),
	mCtrlListGroup(NULL),
	mActiveTitleLabel(NULL),
	mComboActiveTitle(NULL),
	mAvatarNameCacheConnection(),
	mCtrlReceiveGroupChat(NULL) // <exodus/>
{

}

LLPanelGroupGeneral::~LLPanelGroupGeneral()
{
	if (mAvatarNameCacheConnection.connected())
	{
		mAvatarNameCacheConnection.disconnect();
	}
}

BOOL LLPanelGroupGeneral::postBuild()
{
	bool recurse = true;

	mEditCharter = getChild<LLTextEditor>("charter", recurse);
	if(mEditCharter)
	{
		mEditCharter->setCommitCallback(onCommitAny, this);
		mEditCharter->setFocusReceivedCallback(boost::bind(onFocusEdit, _1, this));
		mEditCharter->setFocusChangedCallback(boost::bind(onFocusEdit, _1, this));
	}
	// <FS> set up callbacks for copy URI and name buttons
	childSetCommitCallback("copy_uri", boost::bind(&LLPanelGroupGeneral::onCopyURI, this), NULL);
	childSetCommitCallback("copy_name", boost::bind(&LLPanelGroupGeneral::onCopyName, this), NULL);
	childSetEnabled("copy_name", FALSE);
	// </FS>


	mListVisibleMembers = getChild<LLNameListCtrl>("visible_members", recurse);
	if (mListVisibleMembers)
	{
		mListVisibleMembers->setDoubleClickCallback(openProfile, this);
		mListVisibleMembers->setContextMenu(LLScrollListCtrl::MENU_AVATAR);
		
		mListVisibleMembers->setSortCallback(boost::bind(&LLPanelGroupGeneral::sortMembersList,this,_1,_2,_3));
	}

	// Options
	mCtrlShowInGroupList = getChild<LLCheckBoxCtrl>("show_in_group_list", recurse);
	if (mCtrlShowInGroupList)
	{
		mCtrlShowInGroupList->setCommitCallback(onCommitAny, this);
	}

	mComboMature = getChild<LLComboBox>("group_mature_check", recurse);	
	if(mComboMature)
	{
		mComboMature->setCurrentByIndex(0);
		mComboMature->setCommitCallback(onCommitAny, this);
		if (gAgent.isTeen())
		{
			// Teens don't get to set mature flag. JC
			mComboMature->setVisible(FALSE);
			mComboMature->setCurrentByIndex(NON_MATURE_CONTENT);
		}
	}
	mCtrlOpenEnrollment = getChild<LLCheckBoxCtrl>("open_enrollement", recurse);
	if (mCtrlOpenEnrollment)
	{
		mCtrlOpenEnrollment->setCommitCallback(onCommitAny, this);
	}

	mCtrlEnrollmentFee = getChild<LLCheckBoxCtrl>("check_enrollment_fee", recurse);
	if (mCtrlEnrollmentFee)
	{
		mCtrlEnrollmentFee->setCommitCallback(onCommitEnrollment, this);
	}

	mSpinEnrollmentFee = getChild<LLSpinCtrl>("spin_enrollment_fee", recurse);
	if (mSpinEnrollmentFee)
	{
		mSpinEnrollmentFee->setCommitCallback(onCommitAny, this);
		mSpinEnrollmentFee->setPrecision(0);
		mSpinEnrollmentFee->resetDirty();
	}

	BOOL accept_notices = FALSE;
	BOOL list_in_profile = FALSE;
	LLGroupData data;
	if(gAgent.getGroupData(mGroupID,data))
	{
		accept_notices = data.mAcceptNotices;
		list_in_profile = data.mListInProfile;
	}
	mCtrlReceiveNotices = getChild<LLCheckBoxCtrl>("receive_notices", recurse);
	if (mCtrlReceiveNotices)
	{
		mCtrlReceiveNotices->setCommitCallback(onCommitUserOnly, this);
		mCtrlReceiveNotices->set(accept_notices);
		mCtrlReceiveNotices->setEnabled(data.mID.notNull());
	}

	// <exodus>
	mCtrlReceiveGroupChat = getChild<LLCheckBoxCtrl>("receive_chat", recurse);
	if(mCtrlReceiveGroupChat)
	{
		mCtrlReceiveNotices->setCommitCallback(onCommitUserOnly, this);
		mCtrlReceiveNotices->setEnabled(data.mID.notNull());
		if(data.mID.notNull())
		{
			mCtrlReceiveNotices->set(!exoGroupMuteList::instance().isMuted(data.mID));
		}
	}
	// </exodus>
	
	mCtrlListGroup = getChild<LLCheckBoxCtrl>("list_groups_in_profile", recurse);
	if (mCtrlListGroup)
	{
		mCtrlListGroup->setCommitCallback(onCommitUserOnly, this);
		mCtrlListGroup->set(list_in_profile);
		mCtrlListGroup->setEnabled(data.mID.notNull());
		mCtrlListGroup->resetDirty();
	}

	mActiveTitleLabel = getChild<LLTextBox>("active_title_label", recurse);
	
	mComboActiveTitle = getChild<LLComboBox>("active_title", recurse);
	if (mComboActiveTitle)
	{
		mComboActiveTitle->setCommitCallback(onCommitAny, this);
	}

	mIncompleteMemberDataStr = getString("incomplete_member_data_str");

	// If the group_id is null, then we are creating a new group
	if (mGroupID.isNull())
	{
		mEditCharter->setEnabled(TRUE);

		mCtrlShowInGroupList->setEnabled(TRUE);
		mComboMature->setEnabled(TRUE);
		mCtrlOpenEnrollment->setEnabled(TRUE);
		mCtrlEnrollmentFee->setEnabled(TRUE);
		mSpinEnrollmentFee->setEnabled(TRUE);

	}

	return LLPanelGroupTab::postBuild();
}

void LLPanelGroupGeneral::setupCtrls(LLPanel* panel_group)
{
	mInsignia = getChild<LLTextureCtrl>("insignia");
	if (mInsignia)
	{
		mInsignia->setCommitCallback(onCommitAny, this);
	}
	mFounderName = getChild<LLTextBox>("founder_name");


	mGroupNameEditor = panel_group->getChild<LLLineEditor>("group_name_editor");
	mGroupNameEditor->setPrevalidate( LLTextValidate::validateASCII );
	

}

// static
void LLPanelGroupGeneral::onFocusEdit(LLFocusableElement* ctrl, void* data)
{
	LLPanelGroupGeneral* self = (LLPanelGroupGeneral*)data;
	self->updateChanged();
	self->notifyObservers();
}

// static
void LLPanelGroupGeneral::onCommitAny(LLUICtrl* ctrl, void* data)
{
	LLPanelGroupGeneral* self = (LLPanelGroupGeneral*)data;
	self->updateChanged();
	self->notifyObservers();
}

// static
void LLPanelGroupGeneral::onCommitUserOnly(LLUICtrl* ctrl, void* data)
{
	LLPanelGroupGeneral* self = (LLPanelGroupGeneral*)data;
	self->mChanged = TRUE;
	self->notifyObservers();
}


// static
void LLPanelGroupGeneral::onCommitEnrollment(LLUICtrl* ctrl, void* data)
{
	onCommitAny(ctrl, data);

	LLPanelGroupGeneral* self = (LLPanelGroupGeneral*)data;
	// Make sure both enrollment related widgets are there.
	if (!self->mCtrlEnrollmentFee || !self->mSpinEnrollmentFee)
	{
		return;
	}

	// Make sure the agent can change enrollment info.
	if (!gAgent.hasPowerInGroup(self->mGroupID,GP_MEMBER_OPTIONS)
		|| !self->mAllowEdit)
	{
		return;
	}

	if (self->mCtrlEnrollmentFee->get())
	{
		self->mSpinEnrollmentFee->setEnabled(TRUE);
	}
	else
	{
		self->mSpinEnrollmentFee->setEnabled(FALSE);
		self->mSpinEnrollmentFee->set(0);
	}
}

// static
void LLPanelGroupGeneral::onClickInfo(void *userdata)
{
	LLPanelGroupGeneral *self = (LLPanelGroupGeneral *)userdata;

	if ( !self ) return;

	lldebugs << "open group info: " << self->mGroupID << llendl;

	LLGroupActions::show(self->mGroupID);

}

// static
void LLPanelGroupGeneral::openProfile(void* data)
{
	LLPanelGroupGeneral* self = (LLPanelGroupGeneral*)data;

	if (self && self->mListVisibleMembers)
	{
		LLScrollListItem* selected = self->mListVisibleMembers->getFirstSelected();
		if (selected)
		{
			LLAvatarActions::showProfile(selected->getUUID());
		}
	}
}

bool LLPanelGroupGeneral::needsApply(std::string& mesg)
{ 
	updateChanged();
	mesg = getString("group_info_unchanged");
	return mChanged || mGroupID.isNull();
}

void LLPanelGroupGeneral::activate()
{
	LLGroupMgrGroupData* gdatap = LLGroupMgr::getInstance()->getGroupData(mGroupID);
	if (mGroupID.notNull()
		&& (!gdatap || mFirstUse))
	{
		LLGroupMgr::getInstance()->sendGroupTitlesRequest(mGroupID);
		LLGroupMgr::getInstance()->sendGroupPropertiesRequest(mGroupID);
		
		if (!gdatap || !gdatap->isMemberDataComplete() )
		{
			LLGroupMgr::getInstance()->sendCapGroupMembersRequest(mGroupID);
		}

		mFirstUse = FALSE;
	}
	mChanged = FALSE;
	
	update(GC_ALL);
}

void LLPanelGroupGeneral::draw()
{
	LLPanelGroupTab::draw();

	if (mPendingMemberUpdate)
	{
		updateMembers();
	}
}

bool LLPanelGroupGeneral::apply(std::string& mesg)
{
	if (!mGroupID.isNull() && mAllowEdit && mComboActiveTitle && mComboActiveTitle->isDirty())
	{
		LLGroupMgr::getInstance()->sendGroupTitleUpdate(mGroupID,mComboActiveTitle->getCurrentID());
		update(GC_TITLES);
		mComboActiveTitle->resetDirty();
	}

	BOOL has_power_in_group = gAgent.hasPowerInGroup(mGroupID,GP_GROUP_CHANGE_IDENTITY);

	if (has_power_in_group || mGroupID.isNull())
	{
		llinfos << "LLPanelGroupGeneral::apply" << llendl;

		// Check to make sure mature has been set
		if(mComboMature &&
		   mComboMature->getCurrentIndex() == DECLINE_TO_STATE)
		{
			LLNotificationsUtil::add("SetGroupMature", LLSD(), LLSD(), 
											boost::bind(&LLPanelGroupGeneral::confirmMatureApply, this, _1, _2));
			return false;
		}

		if (mGroupID.isNull())
		{
			// Validate the group name length.
			S32 group_name_len = mGroupNameEditor->getText().size();
			if ( group_name_len < DB_GROUP_NAME_MIN_LEN 
				|| group_name_len > DB_GROUP_NAME_STR_LEN)
			{
				std::ostringstream temp_error;
				temp_error << "A group name must be between " << DB_GROUP_NAME_MIN_LEN
					<< " and " << DB_GROUP_NAME_STR_LEN << " characters.";
				mesg = temp_error.str();
				return false;
			}

			// <FS:AW> FIRE-7091 group creation cost inaccurate on opensim>
			//LLNotificationsUtil::add("CreateGroupCost",  LLSD(), LLSD(), boost::bind(&LLPanelGroupGeneral::createGroupCallback, this, _1, _2));
			LLSD args;
			S32 cost =  LLGlobalEconomy::Singleton::getInstance()->getPriceGroupCreate();
			args["[COST]"] = llformat("%d", cost);
			LLNotificationsUtil::add("CreateGroupCost",  args, LLSD(), boost::bind(&LLPanelGroupGeneral::createGroupCallback, this, _1, _2));
			// </FS:AW> FIRE-7091 group creation cost inaccurate on opensim>

			return false;
		}

		LLGroupMgrGroupData* gdatap = LLGroupMgr::getInstance()->getGroupData(mGroupID);
		if (!gdatap)
		{
			mesg = LLTrans::getString("NoGroupDataFound");
			mesg.append(mGroupID.asString());
			return false;
		}
		bool can_change_ident = false;
		bool can_change_member_opts = false;
		can_change_ident = gAgent.hasPowerInGroup(mGroupID,GP_GROUP_CHANGE_IDENTITY);
		can_change_member_opts = gAgent.hasPowerInGroup(mGroupID,GP_MEMBER_OPTIONS);

		if (can_change_ident)
		{
			if (mEditCharter) gdatap->mCharter = mEditCharter->getText();
			if (mInsignia) gdatap->mInsigniaID = mInsignia->getImageAssetID();
			if (mComboMature)
			{
				if (!gAgent.isTeen())
				{
					gdatap->mMaturePublish = 
						mComboMature->getCurrentIndex() == MATURE_CONTENT;
				}
				else
				{
					gdatap->mMaturePublish = FALSE;
				}
			}
			if (mCtrlShowInGroupList) gdatap->mShowInList = mCtrlShowInGroupList->get();
		}

		if (can_change_member_opts)
		{
			if (mCtrlOpenEnrollment) gdatap->mOpenEnrollment = mCtrlOpenEnrollment->get();
			if (mCtrlEnrollmentFee && mSpinEnrollmentFee)
			{
				gdatap->mMembershipFee = (mCtrlEnrollmentFee->get()) ? 
					(S32) mSpinEnrollmentFee->get() : 0;
				// Set to the used value, and reset initial value used for isdirty check
				mSpinEnrollmentFee->set( (F32)gdatap->mMembershipFee );
			}
		}

		if (can_change_ident || can_change_member_opts)
		{
			LLGroupMgr::getInstance()->sendUpdateGroupInfo(mGroupID);
		}
	}

	BOOL receive_notices = false;
	BOOL list_in_profile = false;
	if (mCtrlReceiveNotices)
		receive_notices = mCtrlReceiveNotices->get();
	if (mCtrlListGroup) 
		list_in_profile = mCtrlListGroup->get();

	gAgent.setUserGroupFlags(mGroupID, receive_notices, list_in_profile);

	// <exodus>
	if(mCtrlReceiveGroupChat)
	{
		if(mCtrlReceiveGroupChat->get())
		{
			exoGroupMuteList::instance().remove(mGroupID);
		}
		else
		{
			exoGroupMuteList::instance().add(mGroupID);
		}
	}
	// </exodus>

	resetDirty();

	mChanged = FALSE;

	return true;
}

void LLPanelGroupGeneral::cancel()
{
	mChanged = FALSE;

	//cancel out all of the click changes to, although since we are
	//shifting tabs or closing the floater, this need not be done...yet
	notifyObservers();
}

// invoked from callbackConfirmMature
bool LLPanelGroupGeneral::confirmMatureApply(const LLSD& notification, const LLSD& response)
{
	S32 option = LLNotificationsUtil::getSelectedOption(notification, response);
	// 0 == Yes
	// 1 == No
	// 2 == Cancel
	switch(option)
	{
	case 0:
		mComboMature->setCurrentByIndex(MATURE_CONTENT);
		break;
	case 1:
		mComboMature->setCurrentByIndex(NON_MATURE_CONTENT);
		break;
	default:
		return false;
	}

	// If we got here it means they set a valid value
	std::string mesg = "";
	bool ret = apply(mesg);
	if ( !mesg.empty() )
	{
		LLSD args;
		args["MESSAGE"] = mesg;
		LLNotificationsUtil::add("GenericAlert", args);
	}

	return ret;
}

// static
bool LLPanelGroupGeneral::createGroupCallback(const LLSD& notification, const LLSD& response)
{
	S32 option = LLNotificationsUtil::getSelectedOption(notification, response);
	switch(option)
	{
	case 0:
		{
			// Yay!  We are making a new group!
			U32 enrollment_fee = (mCtrlEnrollmentFee->get() ? 
									(U32) mSpinEnrollmentFee->get() : 0);
		
			LLGroupMgr::getInstance()->sendCreateGroupRequest(mGroupNameEditor->getText(),
												mEditCharter->getText(),
												mCtrlShowInGroupList->get(),
												mInsignia->getImageAssetID(),
												enrollment_fee,
												mCtrlOpenEnrollment->get(),
												false,
												mComboMature->getCurrentIndex() == MATURE_CONTENT);

		}
		break;
	case 1:
	default:
		break;
	}
	return false;
}

static F32 sSDTime = 0.0f;
static F32 sElementTime = 0.0f;
static F32 sAllTime = 0.0f;

// virtual
void LLPanelGroupGeneral::update(LLGroupChange gc)
{
	if (mGroupID.isNull()) return;

	LLGroupMgrGroupData* gdatap = LLGroupMgr::getInstance()->getGroupData(mGroupID);

	if (!gdatap) return;

	LLGroupData agent_gdatap;
	bool is_member = false;
	if (gAgent.getGroupData(mGroupID,agent_gdatap)) is_member = true;

	if (mComboActiveTitle)
	{
		mComboActiveTitle->setVisible(is_member);
		mComboActiveTitle->setEnabled(mAllowEdit);
		
		if ( mActiveTitleLabel) mActiveTitleLabel->setVisible(is_member);

		if (is_member)
		{
			LLUUID current_title_role;

			mComboActiveTitle->clear();
			mComboActiveTitle->removeall();
			bool has_selected_title = false;

			if (1 == gdatap->mTitles.size())
			{
				// Only the everyone title.  Don't bother letting them try changing this.
				mComboActiveTitle->setEnabled(FALSE);
			}
			else
			{
				mComboActiveTitle->setEnabled(TRUE);
			}

			std::vector<LLGroupTitle>::const_iterator citer = gdatap->mTitles.begin();
			std::vector<LLGroupTitle>::const_iterator end = gdatap->mTitles.end();
			
			for ( ; citer != end; ++citer)
			{
				mComboActiveTitle->add(citer->mTitle,citer->mRoleID, (citer->mSelected ? ADD_TOP : ADD_BOTTOM));
				if (citer->mSelected)
				{
					mComboActiveTitle->setCurrentByID(citer->mRoleID);
					has_selected_title = true;
				}
			}
			
			if (!has_selected_title)
			{
				mComboActiveTitle->setCurrentByID(LLUUID::null);
			}
		}

	}

	// After role member data was changed in Roles->Members
	// need to update role titles. See STORM-918.
	if (gc == GC_ROLE_MEMBER_DATA)
		LLGroupMgr::getInstance()->sendGroupTitlesRequest(mGroupID);

	// If this was just a titles update, we are done.
	if (gc == GC_TITLES) return;

	bool can_change_ident = false;
	bool can_change_member_opts = false;
	can_change_ident = gAgent.hasPowerInGroup(mGroupID,GP_GROUP_CHANGE_IDENTITY);
	can_change_member_opts = gAgent.hasPowerInGroup(mGroupID,GP_MEMBER_OPTIONS);

	if (mCtrlShowInGroupList) 
	{
		mCtrlShowInGroupList->set(gdatap->mShowInList);
		mCtrlShowInGroupList->setEnabled(mAllowEdit && can_change_ident);
	}
	if (mComboMature)
	{
		if(gdatap->mMaturePublish)
		{
			mComboMature->setCurrentByIndex(MATURE_CONTENT);
		}
		else
		{
			mComboMature->setCurrentByIndex(NON_MATURE_CONTENT);
		}
		mComboMature->setEnabled(mAllowEdit && can_change_ident);
		mComboMature->setVisible( !gAgent.isTeen() );
	}
	if (mCtrlOpenEnrollment) 
	{
		mCtrlOpenEnrollment->set(gdatap->mOpenEnrollment);
		mCtrlOpenEnrollment->setEnabled(mAllowEdit && can_change_member_opts);
	}
	if (mCtrlEnrollmentFee) 
	{	
		mCtrlEnrollmentFee->set(gdatap->mMembershipFee > 0);
		mCtrlEnrollmentFee->setEnabled(mAllowEdit && can_change_member_opts);
	}
	
	if (mSpinEnrollmentFee)
	{
		S32 fee = gdatap->mMembershipFee;
		mSpinEnrollmentFee->set((F32)fee);
		mSpinEnrollmentFee->setEnabled( mAllowEdit &&
						(fee > 0) &&
						can_change_member_opts);
	}
	if (mCtrlReceiveNotices)
	{
		mCtrlReceiveNotices->setVisible(is_member);
		if (is_member)
		{
			mCtrlReceiveNotices->setEnabled(mAllowEdit);
		}
	}

	// <exodus>
	if (mCtrlReceiveGroupChat)
	{
		mCtrlReceiveGroupChat->setVisible(is_member);
		if (is_member)
		{
			mCtrlReceiveGroupChat->setEnabled(mAllowEdit);
		}
	}
	// </exodus>

	if (mInsignia) mInsignia->setEnabled(mAllowEdit && can_change_ident);
	if (mEditCharter) mEditCharter->setEnabled(mAllowEdit && can_change_ident);
	
	if (mGroupNameEditor) mGroupNameEditor->setVisible(FALSE);
	if (mFounderName) mFounderName->setText(LLSLURL("agent", gdatap->mFounderID, "inspect").getSLURLString());
	if (mInsignia)
	{
		if (gdatap->mInsigniaID.notNull())
		{
			mInsignia->setImageAssetID(gdatap->mInsigniaID);
		}
		else
		{
			mInsignia->setImageAssetName(mInsignia->getDefaultImageName());
		}
	}

	if (mEditCharter)
	{
		mEditCharter->setText(gdatap->mCharter);
	}
	
	if (mListVisibleMembers)
	{
		mListVisibleMembers->deleteAllItems();

		if (gdatap->isMemberDataComplete())
		{
			mMemberProgress = gdatap->mMembers.begin();
			mPendingMemberUpdate = TRUE;
			mIteratorGroup = mGroupID; // <FS:ND/> FIRE-6074

			sSDTime = 0.0f;
			sElementTime = 0.0f;
			sAllTime = 0.0f;
		}
		else
		{
			std::stringstream pending;
			pending << "Retrieving member list (" << gdatap->mMembers.size() << "\\" << gdatap->mMemberCount  << ")";

			LLSD row;
			row["columns"][0]["value"] = pending.str();
			row["columns"][0]["column"] = "name";

			mListVisibleMembers->setEnabled(FALSE);
			mListVisibleMembers->addElement(row);
		}
	}

	// <FS:Ansariel> Copy group name button
	childSetEnabled("copy_name", !gdatap->mName.empty());
	mGroupName = gdatap->mName;
	// </FS:Ansariel>

	resetDirty();
}

void LLPanelGroupGeneral::updateMembers()
{
	mPendingMemberUpdate = FALSE;

	LLGroupMgrGroupData* gdatap = LLGroupMgr::getInstance()->getGroupData(mGroupID);

	if (!mListVisibleMembers 
		|| !gdatap 
		|| !gdatap->isMemberDataComplete()
		|| gdatap->mMembers.empty())
	{
		return;
	}

	LLTimer update_time;
	update_time.setTimerExpirySec(UPDATE_MEMBERS_SECONDS_PER_FRAME);
	
	// <FS:ND> FIRE-6074; If the group changes, mMemberPRogresss is invalid, as it belongs to a different LLGroupMgrGroupData. Reset it, start over.
	if( mIteratorGroup != mGroupID )
	{
		mMemberProgress = gdatap->mMembers.begin();
		mIteratorGroup = mGroupID;
	}
	// </FS:ND> FIRE-6074


	LLAvatarName av_name;

	for( ; mMemberProgress != gdatap->mMembers.end() && !update_time.hasExpired(); 
			++mMemberProgress)
	{
		LLGroupMemberData* member = mMemberProgress->second;
		if (!member)
		{
			continue;
		}

//		if (LLAvatarNameCache::get(mMemberProgress->first, &av_name))
		{
			addMember(mMemberProgress->second);
		}
<<<<<<< HEAD
		else
		{
			// If name is not cached, onNameCache() should be called when it is cached and add this member to list.
			// *TODO : Use a callback per member, not for the panel group.
			if (mAvatarNameCacheConnection.connected())
			{
				mAvatarNameCacheConnection.disconnect();
			}
			mAvatarNameCacheConnection = LLAvatarNameCache::get(mMemberProgress->first, boost::bind(&LLPanelGroupGeneral::onNameCache, this, gdatap->getMemberVersion(), member, _2));
		}
=======
//		else
//		{
//			// If name is not cached, onNameCache() should be called when it is cached and add this member to list.
//			LLAvatarNameCache::get(mMemberProgress->first, 
//									boost::bind(&LLPanelGroupGeneral::onNameCache,
//												this, gdatap->getMemberVersion(), member, _2));
//		}
>>>>>>> 7ed9711e
	}

	if (mMemberProgress == gdatap->mMembers.end())
	{
		lldebugs << "   member list completed." << llendl;
		mListVisibleMembers->setEnabled(TRUE);
	}
	else
	{
		mPendingMemberUpdate = TRUE;
		mListVisibleMembers->setEnabled(FALSE);
	}
}

void LLPanelGroupGeneral::addMember(LLGroupMemberData* member)
{
	LLNameListCtrl::NameItem item_params;
	item_params.value = member->getID();

	LLScrollListCell::Params column;
	item_params.columns.add().column("name").font.name("SANSSERIF_SMALL");

	item_params.columns.add().column("title").value(member->getTitle()).font.name("SANSSERIF_SMALL");

	item_params.columns.add().column("status").value(member->getOnlineStatus()).font.name("SANSSERIF_SMALL");

	LLScrollListItem* member_row = mListVisibleMembers->addNameItemRow(item_params);

	if ( member->isOwner() )
	{
		LLScrollListText* name_textp = dynamic_cast<LLScrollListText*>(member_row->getColumn(0));
		if (name_textp)
			name_textp->setFontStyle(LLFontGL::BOLD);
	}
}

void LLPanelGroupGeneral::onNameCache(const LLUUID& update_id, LLGroupMemberData* member, const LLAvatarName& av_name)
{
	mAvatarNameCacheConnection.disconnect();

	LLGroupMgrGroupData* gdatap = LLGroupMgr::getInstance()->getGroupData(mGroupID);

	if (!gdatap
		|| !gdatap->isMemberDataComplete()
		|| gdatap->getMemberVersion() != update_id)
	{
		// Stale data
		return;
	}

	addMember(member);
}

void LLPanelGroupGeneral::updateChanged()
{
	// List all the controls we want to check for changes...
	LLUICtrl *check_list[] =
	{
		mGroupNameEditor,
		mFounderName,
		mInsignia,
		mEditCharter,
		mCtrlShowInGroupList,
		mComboMature,
		mCtrlOpenEnrollment,
		mCtrlEnrollmentFee,
		mSpinEnrollmentFee,
		mCtrlReceiveNotices,
		mCtrlListGroup,
		mActiveTitleLabel,
		mComboActiveTitle,
		mCtrlReceiveGroupChat // <exodus/>
	};

	mChanged = FALSE;

	for( size_t i=0; i<LL_ARRAY_SIZE(check_list); i++ )
	{
		if( check_list[i] && check_list[i]->isDirty() )
		{
			mChanged = TRUE;
			break;
		}
	}
}

void LLPanelGroupGeneral::reset()
{
	mFounderName->setVisible(false);

	
	mCtrlReceiveNotices->set(false);
	
	
	mCtrlListGroup->set(true);
	
	mCtrlReceiveNotices->setEnabled(false);
	mCtrlReceiveNotices->setVisible(true);

	mCtrlListGroup->setEnabled(false);

	mGroupNameEditor->setEnabled(TRUE);
	mEditCharter->setEnabled(TRUE);

	mCtrlShowInGroupList->setEnabled(false);
	mComboMature->setEnabled(TRUE);
	
	mCtrlOpenEnrollment->setEnabled(TRUE);
	
	mCtrlEnrollmentFee->setEnabled(TRUE);
	
	mSpinEnrollmentFee->setEnabled(TRUE);
	mSpinEnrollmentFee->set((F32)0);

	mGroupNameEditor->setVisible(true);

	mComboActiveTitle->setVisible(false);

	mInsignia->setImageAssetID(LLUUID::null);
	
	mInsignia->setEnabled(true);

	mInsignia->setImageAssetName(mInsignia->getDefaultImageName());

	// <exodus>
	mCtrlReceiveGroupChat->set(false);
	mCtrlReceiveGroupChat->setEnabled(false);
	mCtrlReceiveGroupChat->setVisible(true);
	// </exodus>

	{
		std::string empty_str = "";
		mEditCharter->setText(empty_str);
		mGroupNameEditor->setText(empty_str);
	}
	
	{
		LLSD row;
		row["columns"][0]["value"] = "no members yet";
		row["columns"][0]["column"] = "name";

		mListVisibleMembers->deleteAllItems();
		mListVisibleMembers->setEnabled(FALSE);
		mListVisibleMembers->addElement(row);
	}


	{
		mComboMature->setEnabled(true);
		mComboMature->setVisible( !gAgent.isTeen() );
		mComboMature->selectFirstItem();
	}


	resetDirty();
}

void	LLPanelGroupGeneral::resetDirty()
{
	// List all the controls we want to check for changes...
	LLUICtrl *check_list[] =
	{
		mGroupNameEditor,
		mFounderName,
		mInsignia,
		mEditCharter,
		mCtrlShowInGroupList,
		mComboMature,
		mCtrlOpenEnrollment,
		mCtrlEnrollmentFee,
		mSpinEnrollmentFee,
		mCtrlReceiveNotices,
		mCtrlListGroup,
		mActiveTitleLabel,
		mComboActiveTitle,
		mCtrlReceiveGroupChat // <exodus/>
	};

	for( size_t i=0; i<LL_ARRAY_SIZE(check_list); i++ )
	{
		if( check_list[i] )
			check_list[i]->resetDirty() ;
	}


}

void LLPanelGroupGeneral::setGroupID(const LLUUID& id)
{
	LLPanelGroupTab::setGroupID(id);
	// <FS> Get group key display and copy URI/name button pointers
	LLTextEditor* groupKeyEditor = getChild<LLTextEditor>("group_key");
	LLButton* copyURIButton = getChild<LLButton>("copy_uri");
	LLButton* copyNameButton = getChild<LLButton>("copy_name");
	// happens when a new group is created
	// </FS>
	if(id == LLUUID::null)
	{
		// <FS>
		if (groupKeyEditor)
			groupKeyEditor->setValue(LLSD());

		if (copyURIButton)
			copyURIButton->setEnabled(FALSE);

		if (copyNameButton)
			copyNameButton->setEnabled(FALSE);
		// </FS>

		reset();
		return;
	}
	// <FS>
	// fill in group key
	if (groupKeyEditor)
		groupKeyEditor->setValue(id.asString());

	// activate copy URI button
	if (copyURIButton)
		copyURIButton->setEnabled(TRUE);
	// </FS>

	BOOL accept_notices = FALSE;
	BOOL list_in_profile = FALSE;
	LLGroupData data;
	if(gAgent.getGroupData(mGroupID,data))
	{
		accept_notices = data.mAcceptNotices;
		list_in_profile = data.mListInProfile;
	}
	mCtrlReceiveNotices = getChild<LLCheckBoxCtrl>("receive_notices");
	if (mCtrlReceiveNotices)
	{
		mCtrlReceiveNotices->set(accept_notices);
		mCtrlReceiveNotices->setEnabled(data.mID.notNull());
	}
	
	mCtrlListGroup = getChild<LLCheckBoxCtrl>("list_groups_in_profile");
	if (mCtrlListGroup)
	{
		mCtrlListGroup->set(list_in_profile);
		mCtrlListGroup->setEnabled(data.mID.notNull());
	}

	// <exodus>
	mCtrlReceiveGroupChat = getChild<LLCheckBoxCtrl>("receive_chat");
	if (mCtrlReceiveGroupChat)
	{
		if(data.mID.notNull())
		{
			mCtrlReceiveGroupChat->set(!exoGroupMuteList::instance().isMuted(data.mID));
		}
		mCtrlReceiveGroupChat->setEnabled(data.mID.notNull());
	}
	// </exodus>

	mCtrlShowInGroupList->setEnabled(data.mID.notNull());

	mActiveTitleLabel = getChild<LLTextBox>("active_title_label");
	
	mComboActiveTitle = getChild<LLComboBox>("active_title");

	mFounderName->setVisible(true);

	mInsignia->setImageAssetID(LLUUID::null);

	resetDirty();

	activate();
}
S32 LLPanelGroupGeneral::sortMembersList(S32 col_idx,const LLScrollListItem* i1,const LLScrollListItem* i2)
{
	const LLScrollListCell *cell1 = i1->getColumn(col_idx);
	const LLScrollListCell *cell2 = i2->getColumn(col_idx);

	if(col_idx == 2)
	{
		if(LLStringUtil::compareDict(cell1->getValue().asString(),"Online") == 0 )
			return 1;
		if(LLStringUtil::compareDict(cell2->getValue().asString(),"Online") == 0 )
			return -1;
	}

	return LLStringUtil::compareDict(cell1->getValue().asString(), cell2->getValue().asString());
}

// <FS> Copy button handlers
// Copy URI button callback
void LLPanelGroupGeneral::onCopyURI()
{
    std::string name = "secondlife:///app/group/"+getChild<LLUICtrl>("group_key")->getValue().asString()+"/about";
    LLClipboard::instance().copyToClipboard(utf8str_to_wstring(name), 0, name.size() );
}

void LLPanelGroupGeneral::onCopyName()
{
    LLClipboard::instance().copyToClipboard(utf8str_to_wstring(mGroupName), 0, mGroupName.size() );
}

// </FS> Copy button handlers<|MERGE_RESOLUTION|>--- conflicted
+++ resolved
@@ -797,26 +797,16 @@
 		{
 			addMember(mMemberProgress->second);
 		}
-<<<<<<< HEAD
-		else
-		{
-			// If name is not cached, onNameCache() should be called when it is cached and add this member to list.
-			// *TODO : Use a callback per member, not for the panel group.
-			if (mAvatarNameCacheConnection.connected())
-			{
-				mAvatarNameCacheConnection.disconnect();
-			}
-			mAvatarNameCacheConnection = LLAvatarNameCache::get(mMemberProgress->first, boost::bind(&LLPanelGroupGeneral::onNameCache, this, gdatap->getMemberVersion(), member, _2));
-		}
-=======
 //		else
 //		{
-//			// If name is not cached, onNameCache() should be called when it is cached and add this member to list.
-//			LLAvatarNameCache::get(mMemberProgress->first, 
-//									boost::bind(&LLPanelGroupGeneral::onNameCache,
-//												this, gdatap->getMemberVersion(), member, _2));
+//			// If name is not cached, onNameCache() should be called when it is cached and add this member to list. <FS:T> CHUI Merge check this
+//			// *TODO : Use a callback per member, not for the panel group.
+//			if (mAvatarNameCacheConnection.connected())
+//			{
+//				mAvatarNameCacheConnection.disconnect();
+//			}
+//			mAvatarNameCacheConnection = LLAvatarNameCache::get(mMemberProgress->first, boost::bind(&LLPanelGroupGeneral::onNameCache, this, gdatap->getMemberVersion(), member, _2));
 //		}
->>>>>>> 7ed9711e
 	}
 
 	if (mMemberProgress == gdatap->mMembers.end())
