--- conflicted
+++ resolved
@@ -523,18 +523,15 @@
 /*virtual*/
 void LLFloaterModelWizard::onModelUploadFailure()
 {
-<<<<<<< HEAD
-	// Disable the "Upload complete" step if it has been previously enabled.
-	if (mLastEnabledState > REVIEW)
-	{
-		 mLastEnabledState = REVIEW;
-	}
-
-	updateButtons();
-=======
 	// Failure. Make the user recalculate fees
 	setState(PHYSICS);
->>>>>>> 8accd2cc
+	// Disable the "Review" step if it has been previously enabled.
+	if (mLastEnabledState > PHYSICS)
+	{
+		 mLastEnabledState = PHYSICS;
+	}
+
+	updateButtons();
 }
 
 //static
