/** 
 * @file llface.cpp
 * @brief LLFace class implementation
 *
 * $LicenseInfo:firstyear=2001&license=viewerlgpl$
 * Second Life Viewer Source Code
 * Copyright (C) 2010, Linden Research, Inc.
 * 
 * This library is free software; you can redistribute it and/or
 * modify it under the terms of the GNU Lesser General Public
 * License as published by the Free Software Foundation;
 * version 2.1 of the License only.
 * 
 * This library is distributed in the hope that it will be useful,
 * but WITHOUT ANY WARRANTY; without even the implied warranty of
 * MERCHANTABILITY or FITNESS FOR A PARTICULAR PURPOSE.  See the GNU
 * Lesser General Public License for more details.
 * 
 * You should have received a copy of the GNU Lesser General Public
 * License along with this library; if not, write to the Free Software
 * Foundation, Inc., 51 Franklin Street, Fifth Floor, Boston, MA  02110-1301  USA
 * 
 * Linden Research, Inc., 945 Battery Street, San Francisco, CA  94111  USA
 * $/LicenseInfo$
 */

#include "llviewerprecompiledheaders.h"

#include "lldrawable.h" // lldrawable needs to be included before llface
#include "llface.h"
#include "llviewertextureanim.h"

#include "llviewercontrol.h"
#include "llvolume.h"
#include "m3math.h"
#include "llmatrix4a.h"
#include "v3color.h"

#include "lldrawpoolavatar.h"
#include "lldrawpoolbump.h"
#include "llgl.h"
#include "llrender.h"
#include "lllightconstants.h"
#include "llsky.h"
#include "llviewercamera.h"
#include "llviewertexturelist.h"
#include "llvosky.h"
#include "llvovolume.h"
#include "pipeline.h"
#include "llviewerregion.h"
#include "llviewerwindow.h"

#define LL_MAX_INDICES_COUNT 1000000

BOOL LLFace::sSafeRenderSelect = TRUE; // FALSE

#define DOTVEC(a,b) (a.mV[0]*b.mV[0] + a.mV[1]*b.mV[1] + a.mV[2]*b.mV[2])


/*
For each vertex, given:
	B - binormal
	T - tangent
	N - normal
	P - position

The resulting texture coordinate <u,v> is:

	u = 2(B dot P)
	v = 2(T dot P)
*/
void planarProjection(LLVector2 &tc, const LLVector4a& normal,
					  const LLVector4a &center, const LLVector4a& vec)
{	
	LLVector4a binormal;
	F32 d = normal[0];

	if (d >= 0.5f || d <= -0.5f)
	{
		if (d < 0)
		{
			binormal.set(0,-1,0);
		}
		else
		{
			binormal.set(0, 1, 0);
		}
	}
	else
	{
        if (normal[1] > 0)
		{
			binormal.set(-1,0,0);
		}
		else
		{
			binormal.set(1,0,0);
		}
	}
	LLVector4a tangent;
	tangent.setCross3(binormal,normal);

	tc.mV[1] = -((tangent.dot3(vec).getF32())*2 - 0.5f);
	tc.mV[0] = 1.0f+((binormal.dot3(vec).getF32())*2 - 0.5f);
}

void sphericalProjection(LLVector2 &tc, const LLVector4a& normal,
						 const LLVector4a &mCenter, const LLVector4a& vec)
{	//BROKEN
	/*tc.mV[0] = acosf(vd.mNormal * LLVector3(1,0,0))/3.14159f;
	
	tc.mV[1] = acosf(vd.mNormal * LLVector3(0,0,1))/6.284f;
	if (vd.mNormal.mV[1] > 0)
	{
		tc.mV[1] = 1.0f-tc.mV[1];
	}*/
}

void cylindricalProjection(LLVector2 &tc, const LLVector4a& normal, const LLVector4a &mCenter, const LLVector4a& vec)
{	//BROKEN
	/*LLVector3 binormal;
	float d = vd.mNormal * LLVector3(1,0,0);
	if (d >= 0.5f || d <= -0.5f)
	{
		binormal = LLVector3(0,1,0);
	}
	else{
		binormal = LLVector3(1,0,0);
	}
	LLVector3 tangent = binormal % vd.mNormal;

	tc.mV[1] = -((tangent*vec)*2 - 0.5f);

	tc.mV[0] = acosf(vd.mNormal * LLVector3(1,0,0))/6.284f;

	if (vd.mNormal.mV[1] < 0)
	{
		tc.mV[0] = 1.0f-tc.mV[0];
	}*/
}

////////////////////
//
// LLFace implementation
//

void LLFace::init(LLDrawable* drawablep, LLViewerObject* objp)
{
	mLastUpdateTime = gFrameTimeSeconds;
	mLastMoveTime = 0.f;
	mLastSkinTime = gFrameTimeSeconds;
	mVSize = 0.f;
	mPixelArea = 16.f;
	mState      = GLOBAL;
	mDrawPoolp  = NULL;
	mPoolType = 0;
	mCenterLocal = objp->getPosition();
	mCenterAgent = drawablep->getPositionAgent();
	mDistance	= 0.f;

	mGeomCount		= 0;
	mGeomIndex		= 0;
	mIndicesCount	= 0;
	mIndicesIndex	= 0;
	mIndexInTex = 0;
	mTexture		= NULL;
	mTEOffset		= -1;
	mTextureIndex = 255;

	setDrawable(drawablep);
	mVObjp = objp;

	mReferenceIndex = -1;

	mTextureMatrix = NULL;
	mDrawInfo = NULL;

	mFaceColor = LLColor4(1,0,0,1);

	mLastVertexBuffer = mVertexBuffer;
	mLastGeomCount = mGeomCount;
	mLastGeomIndex = mGeomIndex;
	mLastIndicesCount = mIndicesCount;
	mLastIndicesIndex = mIndicesIndex;

	mImportanceToCamera = 0.f ;
	mBoundingSphereRadius = 0.0f ;

	mAtlasInfop = NULL ;
	mUsingAtlas  = FALSE ;
	mHasMedia = FALSE ;
}

void LLFace::destroy()
{
	if (gDebugGL)
	{
		gPipeline.checkReferences(this);
	}

	if(mTexture.notNull())
	{
		mTexture->removeFace(this) ;
	}
	
	if (mDrawPoolp)
	{
		if (this->isState(LLFace::RIGGED) && mDrawPoolp->getType() == LLDrawPool::POOL_AVATAR)
		{
			((LLDrawPoolAvatar*) mDrawPoolp)->removeRiggedFace(this);
		}
		else
		{
			mDrawPoolp->removeFace(this);
		}
	
		mDrawPoolp = NULL;
	}

	if (mTextureMatrix)
	{
		delete mTextureMatrix;
		mTextureMatrix = NULL;

		if (mDrawablep.notNull())
		{
			LLSpatialGroup* group = mDrawablep->getSpatialGroup();
			if (group)
			{
				group->dirtyGeom();
				gPipeline.markRebuild(group, TRUE);
			}
		}
	}
	
	setDrawInfo(NULL);
	removeAtlas();
		
	mDrawablep = NULL;
	mVObjp = NULL;
}


// static
void LLFace::initClass()
{
}

void LLFace::setWorldMatrix(const LLMatrix4 &mat)
{
	llerrs << "Faces on this drawable are not independently modifiable\n" << llendl;
}

void LLFace::setPool(LLFacePool* pool)
{
	mDrawPoolp = pool;
}

void LLFace::setPool(LLFacePool* new_pool, LLViewerTexture *texturep)
{
	LLMemType mt1(LLMemType::MTYPE_DRAWABLE);
	
	if (!new_pool)
	{
		llerrs << "Setting pool to null!" << llendl;
	}

	if (new_pool != mDrawPoolp)
	{
		// Remove from old pool
		if (mDrawPoolp)
		{
			mDrawPoolp->removeFace(this);

			if (mDrawablep)
			{
				gPipeline.markRebuild(mDrawablep, LLDrawable::REBUILD_ALL, TRUE);
			}
		}
		mGeomIndex = 0;

		// Add to new pool
		if (new_pool)
		{
			new_pool->addFace(this);
		}
		mDrawPoolp = new_pool;
	}
	
	setTexture(texturep) ;
}

void LLFace::setTexture(LLViewerTexture* tex) 
{
	if(mTexture == tex)
	{
		return ;
	}

	if(mTexture.notNull())
	{
		mTexture->removeFace(this) ;
		removeAtlas() ;
	}	
	
	if(tex)
	{
		tex->addFace(this) ;
	}

	mTexture = tex ;
}

void LLFace::dirtyTexture()
{
	gPipeline.markTextured(getDrawable());
}

void LLFace::switchTexture(LLViewerTexture* new_texture)
{
	if(mTexture == new_texture)
	{
		return ;
	}

	if(!new_texture)
	{
		llerrs << "Can not switch to a null texture." << llendl;
		return;
	}
	new_texture->addTextureStats(mTexture->getMaxVirtualSize()) ;

	getViewerObject()->changeTEImage(mTEOffset, new_texture) ;
	setTexture(new_texture) ;	
	dirtyTexture();
}

void LLFace::setTEOffset(const S32 te_offset)
{
	mTEOffset = te_offset;
}


void LLFace::setFaceColor(const LLColor4& color)
{
	mFaceColor = color;
	setState(USE_FACE_COLOR);
}

void LLFace::unsetFaceColor()
{
	clearState(USE_FACE_COLOR);
}

void LLFace::setDrawable(LLDrawable *drawable)
{
	mDrawablep  = drawable;
	mXform      = &drawable->mXform;
}

void LLFace::setSize(S32 num_vertices, S32 num_indices, bool align)
{
	if (align)
	{
		//allocate vertices in blocks of 4 for alignment
		num_vertices = (num_vertices + 0x3) & ~0x3;
	}
	
	if (mGeomCount != num_vertices ||
		mIndicesCount != num_indices)
	{
		mGeomCount    = num_vertices;
		mIndicesCount = num_indices;
		mVertexBuffer = NULL;
		mLastVertexBuffer = NULL;
	}

	llassert(verify());
}

void LLFace::setGeomIndex(U16 idx) 
{ 
	if (mGeomIndex != idx)
	{
		mGeomIndex = idx; 
		mVertexBuffer = NULL;
	}
}

void LLFace::setTextureIndex(U8 index)
{
	if (index != mTextureIndex)
	{
		mTextureIndex = index;

		if (mTextureIndex != 255)
		{
			mDrawablep->setState(LLDrawable::REBUILD_POSITION);
		}
		else
		{
			if (mDrawInfo && !mDrawInfo->mTextureList.empty())
			{
				llerrs << "Face with no texture index references indexed texture draw info." << llendl;
			}
		}
	}
}

void LLFace::setIndicesIndex(S32 idx) 
{ 
	if (mIndicesIndex != idx)
	{
		mIndicesIndex = idx; 
		mVertexBuffer = NULL;
	}
}
	
//============================================================================

U16 LLFace::getGeometryAvatar(
						LLStrider<LLVector3> &vertices,
						LLStrider<LLVector3> &normals,
						LLStrider<LLVector2> &tex_coords,
						LLStrider<F32>		 &vertex_weights,
						LLStrider<LLVector4> &clothing_weights)
{
	LLMemType mt1(LLMemType::MTYPE_DRAWABLE);

	if (mVertexBuffer.notNull())
	{
		mVertexBuffer->getVertexStrider      (vertices, mGeomIndex, mGeomCount);
		mVertexBuffer->getNormalStrider      (normals, mGeomIndex, mGeomCount);
		mVertexBuffer->getTexCoord0Strider    (tex_coords, mGeomIndex, mGeomCount);
		mVertexBuffer->getWeightStrider(vertex_weights, mGeomIndex, mGeomCount);
		mVertexBuffer->getClothWeightStrider(clothing_weights, mGeomIndex, mGeomCount);
	}

	return mGeomIndex;
}

U16 LLFace::getGeometry(LLStrider<LLVector3> &vertices, LLStrider<LLVector3> &normals,
					    LLStrider<LLVector2> &tex_coords, LLStrider<U16> &indicesp)
{
	LLMemType mt1(LLMemType::MTYPE_DRAWABLE);
	
	if (mVertexBuffer.notNull())
	{
		mVertexBuffer->getVertexStrider(vertices,   mGeomIndex, mGeomCount);
		if (mVertexBuffer->hasDataType(LLVertexBuffer::TYPE_NORMAL))
		{
			mVertexBuffer->getNormalStrider(normals,    mGeomIndex, mGeomCount);
		}
		if (mVertexBuffer->hasDataType(LLVertexBuffer::TYPE_TEXCOORD0))
		{
			mVertexBuffer->getTexCoord0Strider(tex_coords, mGeomIndex, mGeomCount);
		}

		mVertexBuffer->getIndexStrider(indicesp, mIndicesIndex, mIndicesCount);
	}
	
	return mGeomIndex;
}

void LLFace::updateCenterAgent()
{
	if (mDrawablep->isActive())
	{
		mCenterAgent = mCenterLocal * getRenderMatrix();
	}
	else
	{
		mCenterAgent = mCenterLocal;
	}
}

void LLFace::renderSelected(LLViewerTexture *imagep, const LLColor4& color)
{
	if (mDrawablep->getSpatialGroup() == NULL)
	{
		return;
	}

	mDrawablep->getSpatialGroup()->rebuildGeom();
	mDrawablep->getSpatialGroup()->rebuildMesh();
		
	if(mDrawablep.isNull() || mVertexBuffer.isNull())
	{
		return;
	}

	if (mGeomCount > 0 && mIndicesCount > 0)
	{
		gGL.getTexUnit(0)->bind(imagep);
	
		gGL.pushMatrix();
		if (mDrawablep->isActive())
		{
			gGL.multMatrix((GLfloat*)mDrawablep->getRenderMatrix().mMatrix);
		}
		else
		{
			gGL.multMatrix((GLfloat*)mDrawablep->getRegion()->mRenderMatrix.mMatrix);
		}

		gGL.diffuseColor4fv(color.mV);
	
		if (mDrawablep->isState(LLDrawable::RIGGED))
		{
			LLVOVolume* volume = mDrawablep->getVOVolume();
			if (volume)
			{
				LLRiggedVolume* rigged = volume->getRiggedVolume();
				if (rigged)
				{
					LLGLEnable offset(GL_POLYGON_OFFSET_FILL);
					glPolygonOffset(-1.f, -1.f);
					gGL.multMatrix((F32*) volume->getRelativeXform().mMatrix);
					const LLVolumeFace& vol_face = rigged->getVolumeFace(getTEOffset());
					LLVertexBuffer::unbind();
					glVertexPointer(3, GL_FLOAT, 16, vol_face.mPositions);
					if (vol_face.mTexCoords)
					{
						glEnableClientState(GL_TEXTURE_COORD_ARRAY);
						glTexCoordPointer(2, GL_FLOAT, 8, vol_face.mTexCoords);
					}
					gGL.syncMatrices();
					glDrawElements(GL_TRIANGLES, vol_face.mNumIndices, GL_UNSIGNED_SHORT, vol_face.mIndices);
					glDisableClientState(GL_TEXTURE_COORD_ARRAY);
				}
			}
		}
		else
		{
			mVertexBuffer->setBuffer(LLVertexBuffer::MAP_VERTEX | LLVertexBuffer::MAP_TEXCOORD0);
			mVertexBuffer->draw(LLRender::TRIANGLES, mIndicesCount, mIndicesIndex);
		}

		gGL.popMatrix();
	}
}


/* removed in lieu of raycast uv detection
void LLFace::renderSelectedUV()
{
	LLViewerTexture* red_blue_imagep = LLViewerTextureManager::getFetchedTextureFromFile("uv_test1.j2c", TRUE, LLViewerTexture::BOOST_UI);
	LLViewerTexture* green_imagep = LLViewerTextureManager::getFetchedTextureFromFile("uv_test2.tga", TRUE, LLViewerTexture::BOOST_UI);

	LLGLSUVSelect object_select;

	// use red/blue gradient to get coarse UV coordinates
	renderSelected(red_blue_imagep, LLColor4::white);
	
	static F32 bias = 0.f;
	static F32 factor = -10.f;
	glPolygonOffset(factor, bias);

	// add green dither pattern on top of red/blue gradient
	gGL.blendFunc(LLRender::BF_ONE, LLRender::BF_ONE);
	gGL.matrixMode(LLRender::MM_TEXTURE);
	gGL.pushMatrix();
	// make green pattern repeat once per texel in red/blue texture
	gGL.scalef(256.f, 256.f, 1.f);
	gGL.matrixMode(LLRender::MM_MODELVIEW);

	renderSelected(green_imagep, LLColor4::white);

	gGL.matrixMode(LLRender::MM_TEXTURE);
	gGL.popMatrix();
	gGL.matrixMode(LLRender::MM_MODELVIEW);
	gGL.blendFunc(LLRender::BF_SOURCE_ALPHA, LLRender::BF_ONE_MINUS_SOURCE_ALPHA);
}
*/

void LLFace::setDrawInfo(LLDrawInfo* draw_info)
{
	if (draw_info)
	{
		if (draw_info->mFace)
		{
			draw_info->mFace->setDrawInfo(NULL);
		}
		draw_info->mFace = this;
	}
	
	if (mDrawInfo)
	{
		mDrawInfo->mFace = NULL;
	}

	mDrawInfo = draw_info;
}

void LLFace::printDebugInfo() const
{
	LLFacePool *poolp = getPool();
	llinfos << "Object: " << getViewerObject()->mID << llendl;
	if (getDrawable())
	{
		llinfos << "Type: " << LLPrimitive::pCodeToString(getDrawable()->getVObj()->getPCode()) << llendl;
	}
	if (getTexture())
	{
		llinfos << "Texture: " << getTexture() << " Comps: " << (U32)getTexture()->getComponents() << llendl;
	}
	else
	{
		llinfos << "No texture: " << llendl;
	}

	llinfos << "Face: " << this << llendl;
	llinfos << "State: " << getState() << llendl;
	llinfos << "Geom Index Data:" << llendl;
	llinfos << "--------------------" << llendl;
	llinfos << "GI: " << mGeomIndex << " Count:" << mGeomCount << llendl;
	llinfos << "Face Index Data:" << llendl;
	llinfos << "--------------------" << llendl;
	llinfos << "II: " << mIndicesIndex << " Count:" << mIndicesCount << llendl;
	llinfos << llendl;

	if (poolp)
	{
		poolp->printDebugInfo();

		S32 pool_references = 0;
		for (std::vector<LLFace*>::iterator iter = poolp->mReferences.begin();
			 iter != poolp->mReferences.end(); iter++)
		{
			LLFace *facep = *iter;
			if (facep == this)
			{
				llinfos << "Pool reference: " << pool_references << llendl;
				pool_references++;
			}
		}

		if (pool_references != 1)
		{
			llinfos << "Incorrect number of pool references!" << llendl;
		}
	}

#if 0
	llinfos << "Indices:" << llendl;
	llinfos << "--------------------" << llendl;

	const U32 *indicesp = getRawIndices();
	S32 indices_count = getIndicesCount();
	S32 geom_start = getGeomStart();

	for (S32 i = 0; i < indices_count; i++)
	{
		llinfos << i << ":" << indicesp[i] << ":" << (S32)(indicesp[i] - geom_start) << llendl;
	}
	llinfos << llendl;

	llinfos << "Vertices:" << llendl;
	llinfos << "--------------------" << llendl;
	for (S32 i = 0; i < mGeomCount; i++)
	{
		llinfos << mGeomIndex + i << ":" << poolp->getVertex(mGeomIndex + i) << llendl;
	}
	llinfos << llendl;
#endif
}

// Transform the texture coordinates for this face.
static void xform(LLVector2 &tex_coord, F32 cosAng, F32 sinAng, F32 offS, F32 offT, F32 magS, F32 magT)
{
	// New, good way
	F32 s = tex_coord.mV[0];
	F32 t = tex_coord.mV[1];

	// Texture transforms are done about the center of the face.
	s -= 0.5; 
	t -= 0.5;

	// Handle rotation
	F32 temp = s;
	s  = s     * cosAng + t * sinAng;
	t  = -temp * sinAng + t * cosAng;

	// Then scale
	s *= magS;
	t *= magT;

	// Then offset
	s += offS + 0.5f; 
	t += offT + 0.5f;

	tex_coord.mV[0] = s;
	tex_coord.mV[1] = t;
}

// Transform the texture coordinates for this face.
static void xform4a(LLVector4a &tex_coord, const LLVector4a& trans, const LLVector4Logical& mask, const LLVector4a& rot0, const LLVector4a& rot1, const LLVector4a& offset, const LLVector4a& scale) 
{
	//tex coord is two coords, <s0, t0, s1, t1>
	LLVector4a st;

	// Texture transforms are done about the center of the face.
	st.setAdd(tex_coord, trans);
	
	// Handle rotation
	LLVector4a rot_st;
		
	// <s0 * cosAng, s0*-sinAng, s1*cosAng, s1*-sinAng>
	LLVector4a s0;
	s0.splat(st, 0);
	LLVector4a s1;
	s1.splat(st, 2);
	LLVector4a ss;
	ss.setSelectWithMask(mask, s1, s0);

	LLVector4a a; 
	a.setMul(rot0, ss);
	
	// <t0*sinAng, t0*cosAng, t1*sinAng, t1*cosAng>
	LLVector4a t0;
	t0.splat(st, 1);
	LLVector4a t1;
	t1.splat(st, 3);
	LLVector4a tt;
	tt.setSelectWithMask(mask, t1, t0);

	LLVector4a b;
	b.setMul(rot1, tt);
		
	st.setAdd(a,b);

	// Then scale
	st.mul(scale);

	// Then offset
	tex_coord.setAdd(st, offset);
}


bool less_than_max_mag(const LLVector4a& vec)
{
	LLVector4a MAX_MAG;
	MAX_MAG.splat(1024.f*1024.f);

	LLVector4a val;
	val.setAbs(vec);

	S32 lt = val.lessThan(MAX_MAG).getGatheredBits() & 0x7;
	
	return lt == 0x7;
}

BOOL LLFace::genVolumeBBoxes(const LLVolume &volume, S32 f,
								const LLMatrix4& mat_vert_in, const LLMatrix3& mat_normal_in, BOOL global_volume)
{
	LLMemType mt1(LLMemType::MTYPE_DRAWABLE);

	//get bounding box
	if (mDrawablep->isState(LLDrawable::REBUILD_VOLUME | LLDrawable::REBUILD_POSITION | LLDrawable::REBUILD_RIGGED))
	{
		//VECTORIZE THIS
		LLMatrix4a mat_vert;
		mat_vert.loadu(mat_vert_in);

		LLMatrix4a mat_normal;
		mat_normal.loadu(mat_normal_in);

		//if (mDrawablep->isState(LLDrawable::REBUILD_VOLUME))
		//{ //vertex buffer no longer valid
		//	mVertexBuffer = NULL;
		//	mLastVertexBuffer = NULL;
		//}

		//VECTORIZE THIS
		LLVector4a min,max;
	
		if (f >= volume.getNumVolumeFaces())
		{
			llwarns << "Generating bounding box for invalid face index!" << llendl;
			f = 0;
		}

		const LLVolumeFace &face = volume.getVolumeFace(f);
		min = face.mExtents[0];
		max = face.mExtents[1];
		
		llassert(less_than_max_mag(min));
		llassert(less_than_max_mag(max));

		//min, max are in volume space, convert to drawable render space
		LLVector4a center;
		LLVector4a t;
		t.setAdd(min, max);
		t.mul(0.5f);
		mat_vert.affineTransform(t, center);
		LLVector4a size;
		size.setSub(max, min);
		size.mul(0.5f);

		llassert(less_than_max_mag(min));
		llassert(less_than_max_mag(max));

		if (!global_volume)
		{
			//VECTORIZE THIS
			LLVector4a scale;
			scale.load3(mDrawablep->getVObj()->getScale().mV);
			size.mul(scale);
		}

		mat_normal.mMatrix[0].normalize3fast();
		mat_normal.mMatrix[1].normalize3fast();
		mat_normal.mMatrix[2].normalize3fast();
		
		LLVector4a v[4];

		//get 4 corners of bounding box
		mat_normal.rotate(size,v[0]);

		//VECTORIZE THIS
		LLVector4a scale;
		
		scale.set(-1.f, -1.f, 1.f);
		scale.mul(size);
		mat_normal.rotate(scale, v[1]);
		
		scale.set(1.f, -1.f, -1.f);
		scale.mul(size);
		mat_normal.rotate(scale, v[2]);
		
		scale.set(-1.f, 1.f, -1.f);
		scale.mul(size);
		mat_normal.rotate(scale, v[3]);

		LLVector4a& newMin = mExtents[0];
		LLVector4a& newMax = mExtents[1];
		
		newMin = newMax = center;
		
		llassert(less_than_max_mag(center));
		
		for (U32 i = 0; i < 4; i++)
		{
			LLVector4a delta;
			delta.setAbs(v[i]);
			LLVector4a min;
			min.setSub(center, delta);
			LLVector4a max;
			max.setAdd(center, delta);

			newMin.setMin(newMin,min);
			newMax.setMax(newMax,max);

			llassert(less_than_max_mag(newMin));
			llassert(less_than_max_mag(newMax));
		}

		if (!mDrawablep->isActive())
		{
			LLVector4a offset;
			offset.load3(mDrawablep->getRegion()->getOriginAgent().mV);
			newMin.add(offset);
			newMax.add(offset);
			
			llassert(less_than_max_mag(newMin));
			llassert(less_than_max_mag(newMax));
		}

		t.setAdd(newMin, newMax);
		t.mul(0.5f);

		llassert(less_than_max_mag(t));
		
		//VECTORIZE THIS
		mCenterLocal.set(t.getF32ptr());
		
		llassert(less_than_max_mag(newMin));
		llassert(less_than_max_mag(newMax));

		t.setSub(newMax,newMin);
		mBoundingSphereRadius = t.getLength3().getF32()*0.5f;

		updateCenterAgent();
	}

	return TRUE;
}



// convert surface coordinates to texture coordinates, based on
// the values in the texture entry.  probably should be
// integrated with getGeometryVolume() for its texture coordinate
// generation - but i'll leave that to someone more familiar
// with the implications.
LLVector2 LLFace::surfaceToTexture(LLVector2 surface_coord, LLVector3 position, LLVector3 normal)
{
	LLVector2 tc = surface_coord;
	
	const LLTextureEntry *tep = getTextureEntry();

	if (tep == NULL)
	{
		// can't do much without the texture entry
		return surface_coord;
	}

	//VECTORIZE THIS
	// see if we have a non-default mapping
    U8 texgen = getTextureEntry()->getTexGen();
	if (texgen != LLTextureEntry::TEX_GEN_DEFAULT)
	{
		LLVector4a& center = *(mDrawablep->getVOVolume()->getVolume()->getVolumeFace(mTEOffset).mCenter);
		
		LLVector4a volume_position;
		volume_position.load3(mDrawablep->getVOVolume()->agentPositionToVolume(position).mV);
		
		if (!mDrawablep->getVOVolume()->isVolumeGlobal())
		{
			LLVector4a scale;
			scale.load3(mVObjp->getScale().mV);
			volume_position.mul(scale);
		}
		
		LLVector4a volume_normal;
		volume_normal.load3(mDrawablep->getVOVolume()->agentDirectionToVolume(normal).mV);
		volume_normal.normalize3fast();
		
		switch (texgen)
		{
		case LLTextureEntry::TEX_GEN_PLANAR:
			planarProjection(tc, volume_normal, center, volume_position);
			break;
		case LLTextureEntry::TEX_GEN_SPHERICAL:
			sphericalProjection(tc, volume_normal, center, volume_position);
			break;
		case LLTextureEntry::TEX_GEN_CYLINDRICAL:
			cylindricalProjection(tc, volume_normal, center, volume_position);
			break;
		default:
			break;
		}		
	}

	if (mTextureMatrix)	// if we have a texture matrix, use it
	{
		LLVector3 tc3(tc);
		tc3 = tc3 * *mTextureMatrix;
		tc = LLVector2(tc3);
	}
	
	else // otherwise use the texture entry parameters
	{
		xform(tc, cos(tep->getRotation()), sin(tep->getRotation()),
			  tep->mOffsetS, tep->mOffsetT, tep->mScaleS, tep->mScaleT);
	}

	
	return tc;
}

// Returns scale compared to default texgen, and face orientation as calculated
// by planarProjection(). This is needed to match planar texgen parameters.
void LLFace::getPlanarProjectedParams(LLQuaternion* face_rot, LLVector3* face_pos, F32* scale) const
{
	const LLMatrix4& vol_mat = getWorldMatrix();
	const LLVolumeFace& vf = getViewerObject()->getVolume()->getVolumeFace(mTEOffset);
	const LLVector4a& normal4a = vf.mNormals[0];
	const LLVector4a& binormal4a = vf.mBinormals[0];
	LLVector2 projected_binormal;
	planarProjection(projected_binormal, normal4a, *vf.mCenter, binormal4a);
	projected_binormal -= LLVector2(0.5f, 0.5f); // this normally happens in xform()
	*scale = projected_binormal.length();
	// rotate binormal to match what planarProjection() thinks it is,
	// then find rotation from that:
	projected_binormal.normalize();
	F32 ang = acos(projected_binormal.mV[VY]);
	ang = (projected_binormal.mV[VX] < 0.f) ? -ang : ang;

	//VECTORIZE THIS
	LLVector3 binormal(binormal4a.getF32ptr());
	LLVector3 normal(normal4a.getF32ptr());
	binormal.rotVec(ang, normal);
	LLQuaternion local_rot( binormal % normal, binormal, normal );
	*face_rot = local_rot * vol_mat.quaternion();
	*face_pos = vol_mat.getTranslation();
}

// Returns the necessary texture transform to align this face's TE to align_to's TE
bool LLFace::calcAlignedPlanarTE(const LLFace* align_to,  LLVector2* res_st_offset, 
								 LLVector2* res_st_scale, F32* res_st_rot) const
{
	if (!align_to)
	{
		return false;
	}
	const LLTextureEntry *orig_tep = align_to->getTextureEntry();
	if ((orig_tep->getTexGen() != LLTextureEntry::TEX_GEN_PLANAR) ||
		(getTextureEntry()->getTexGen() != LLTextureEntry::TEX_GEN_PLANAR))
	{
		return false;
	}

	LLVector3 orig_pos, this_pos;
	LLQuaternion orig_face_rot, this_face_rot;
	F32 orig_proj_scale, this_proj_scale;
	align_to->getPlanarProjectedParams(&orig_face_rot, &orig_pos, &orig_proj_scale);
	getPlanarProjectedParams(&this_face_rot, &this_pos, &this_proj_scale);

	// The rotation of "this face's" texture:
	LLQuaternion orig_st_rot = LLQuaternion(orig_tep->getRotation(), LLVector3::z_axis) * orig_face_rot;
	LLQuaternion this_st_rot = orig_st_rot * ~this_face_rot;
	F32 x_ang, y_ang, z_ang;
	this_st_rot.getEulerAngles(&x_ang, &y_ang, &z_ang);
	*res_st_rot = z_ang;

	// Offset and scale of "this face's" texture:
	LLVector3 centers_dist = (this_pos - orig_pos) * ~orig_st_rot;
	LLVector3 st_scale(orig_tep->mScaleS, orig_tep->mScaleT, 1.f);
	st_scale *= orig_proj_scale;
	centers_dist.scaleVec(st_scale);
	LLVector2 orig_st_offset(orig_tep->mOffsetS, orig_tep->mOffsetT);

	*res_st_offset = orig_st_offset + (LLVector2)centers_dist;
	res_st_offset->mV[VX] -= (S32)res_st_offset->mV[VX];
	res_st_offset->mV[VY] -= (S32)res_st_offset->mV[VY];

	st_scale /= this_proj_scale;
	*res_st_scale = (LLVector2)st_scale;
	return true;
}

void LLFace::updateRebuildFlags()
{
	if (!mDrawablep->isState(LLDrawable::REBUILD_VOLUME))
	{
		BOOL moved = TRUE;
		if (mLastVertexBuffer == mVertexBuffer && 
			!mVertexBuffer->isEmpty())
		{	//this face really doesn't need to be regenerated, try real hard not to do so
			if (mLastGeomCount == mGeomCount &&
				mLastGeomIndex == mGeomIndex &&
				mLastIndicesCount == mIndicesCount &&
				mLastIndicesIndex == mIndicesIndex)
			{ //data is in same location in vertex buffer
				moved = FALSE;
			}
		}
		mLastMoveTime = gFrameTimeSeconds;
		
		if (moved)
		{
			mDrawablep->setState(LLDrawable::REBUILD_VOLUME);
		}
	}
	else
	{
		mLastUpdateTime = gFrameTimeSeconds;
	}
}


bool LLFace::canRenderAsMask()
{
	if (LLPipeline::sNoAlpha)
	{
		return true;
	}

	const LLTextureEntry* te = getTextureEntry();

	if ((te->getColor().mV[3] == 1.0f) &&			// can't treat as mask if we have face alpha
		(te->getGlow() == 0.f) &&					// glowing masks are hard to implement - don't mask
		!getViewerObject()->isHUDAttachment() &&	// Fix from CoolVL: hud attachments are NOT maskable (else they would get affected by day light)
		getTexture()->getIsAlphaMask())				// texture actually qualifies for masking (lazily recalculated but expensive)
	{
		if (LLPipeline::sRenderDeferred)
		{
			// Fix from CoolVL: hud attachments are NOT maskable at all - see above
			if (/*!getViewerObject()->isHUDAttachment() &&*/ te->getFullbright())
			{ //fullbright objects are NOT subject to the deferred rendering pipe
				return LLPipeline::sAutoMaskAlphaNonDeferred;
			}
			else
			{
				return LLPipeline::sAutoMaskAlphaDeferred;
			}
		}
		else
		{
			return LLPipeline::sAutoMaskAlphaNonDeferred;
		}
	}

	return false;
}


static LLFastTimer::DeclareTimer FTM_FACE_GET_GEOM("Face Geom");
static LLFastTimer::DeclareTimer FTM_FACE_GEOM_POSITION("Position");
static LLFastTimer::DeclareTimer FTM_FACE_GEOM_NORMAL("Normal");
static LLFastTimer::DeclareTimer FTM_FACE_GEOM_TEXTURE("Texture");
static LLFastTimer::DeclareTimer FTM_FACE_GEOM_COLOR("Color");
static LLFastTimer::DeclareTimer FTM_FACE_GEOM_EMISSIVE("Emissive");
static LLFastTimer::DeclareTimer FTM_FACE_GEOM_WEIGHTS("Weights");
static LLFastTimer::DeclareTimer FTM_FACE_GEOM_BINORMAL("Binormal");
static LLFastTimer::DeclareTimer FTM_FACE_GEOM_INDEX("Index");
static LLFastTimer::DeclareTimer FTM_FACE_GEOM_INDEX_TAIL("Tail");
static LLFastTimer::DeclareTimer FTM_FACE_POSITION_STORE("Pos");
static LLFastTimer::DeclareTimer FTM_FACE_TEXTURE_INDEX_STORE("TexIdx");
static LLFastTimer::DeclareTimer FTM_FACE_POSITION_PAD("Pad");
static LLFastTimer::DeclareTimer FTM_FACE_TEX_DEFAULT("Default");
static LLFastTimer::DeclareTimer FTM_FACE_TEX_QUICK("Quick");
static LLFastTimer::DeclareTimer FTM_FACE_TEX_QUICK_NO_XFORM("No Xform");
static LLFastTimer::DeclareTimer FTM_FACE_TEX_QUICK_XFORM("Xform");

static LLFastTimer::DeclareTimer FTM_FACE_TEX_QUICK_PLANAR("Quick Planar");

BOOL LLFace::getGeometryVolume(const LLVolume& volume,
							   const S32 &f,
								const LLMatrix4& mat_vert_in, const LLMatrix3& mat_norm_in,
								const U16 &index_offset,
								bool force_rebuild)
{
	LLFastTimer t(FTM_FACE_GET_GEOM);
	llassert(verify());
	const LLVolumeFace &vf = volume.getVolumeFace(f);
	S32 num_vertices = (S32)vf.mNumVertices;
	S32 num_indices = (S32) vf.mNumIndices;
	
	if (gPipeline.hasRenderDebugMask(LLPipeline::RENDER_DEBUG_OCTREE))
	{
		updateRebuildFlags();
	}


	//don't use map range (generates many redundant unmap calls)
	bool map_range = false; //gGLManager.mHasMapBufferRange || gGLManager.mHasFlushBufferRange;

	if (mVertexBuffer.notNull())
	{
		if (num_indices + (S32) mIndicesIndex > mVertexBuffer->getNumIndices())
		{
			llwarns	<< "Index buffer overflow!" << llendl;
			llwarns << "Indices Count: " << mIndicesCount
					<< " VF Num Indices: " << num_indices
					<< " Indices Index: " << mIndicesIndex
					<< " VB Num Indices: " << mVertexBuffer->getNumIndices() << llendl;
			llwarns	<< "Last Indices Count: " << mLastIndicesCount
					<< " Last Indices Index: " << mLastIndicesIndex
					<< " Face Index: " << f
					<< " Pool Type: " << mPoolType << llendl;
			return FALSE;
		}

		if (num_vertices + mGeomIndex > mVertexBuffer->getNumVerts())
		{
			llwarns << "Vertex buffer overflow!" << llendl;
			return FALSE;
		}
	}

	LLStrider<LLVector3> vert;
	LLStrider<LLVector2> tex_coords;
	LLStrider<LLVector2> tex_coords2;
	LLStrider<LLVector3> norm;
	LLStrider<LLColor4U> colors;
	LLStrider<LLVector3> binorm;
	LLStrider<U16> indicesp;
	LLStrider<LLVector4> wght;

	BOOL full_rebuild = force_rebuild || mDrawablep->isState(LLDrawable::REBUILD_VOLUME);
	
	BOOL global_volume = mDrawablep->getVOVolume()->isVolumeGlobal();
	LLVector3 scale;
	if (global_volume)
	{
		scale.setVec(1,1,1);
	}
	else
	{
		scale = mVObjp->getScale();
	}
	
	bool rebuild_pos = full_rebuild || mDrawablep->isState(LLDrawable::REBUILD_POSITION);
	bool rebuild_color = full_rebuild || mDrawablep->isState(LLDrawable::REBUILD_COLOR);
	bool rebuild_emissive = rebuild_color && mVertexBuffer->hasDataType(LLVertexBuffer::TYPE_EMISSIVE);
	bool rebuild_tcoord = full_rebuild || mDrawablep->isState(LLDrawable::REBUILD_TCOORD);
	bool rebuild_normal = rebuild_pos && mVertexBuffer->hasDataType(LLVertexBuffer::TYPE_NORMAL);
	bool rebuild_binormal = rebuild_pos && mVertexBuffer->hasDataType(LLVertexBuffer::TYPE_BINORMAL);
	bool rebuild_weights = rebuild_pos && mVertexBuffer->hasDataType(LLVertexBuffer::TYPE_WEIGHT4);

	const LLTextureEntry *tep = mVObjp->getTE(f);
	const U8 bump_code = tep ? tep->getBumpmap() : 0;

	F32 tcoord_xoffset = 0.f ;
	F32 tcoord_yoffset = 0.f ;
	F32 tcoord_xscale = 1.f ;
	F32 tcoord_yscale = 1.f ;
	BOOL in_atlas = FALSE ;

	if (rebuild_tcoord)
	{
		in_atlas = isAtlasInUse() ;
		if(in_atlas)
		{
			const LLVector2* tmp = getTexCoordOffset() ;
			tcoord_xoffset = tmp->mV[0] ; 
			tcoord_yoffset = tmp->mV[1] ;

			tmp = getTexCoordScale() ;
			tcoord_xscale = tmp->mV[0] ; 
			tcoord_yscale = tmp->mV[1] ;	
		}
	}
	
	BOOL is_static = mDrawablep->isStatic();
	BOOL is_global = is_static;

	LLVector3 center_sum(0.f, 0.f, 0.f);
	
	if (is_global)
	{
		setState(GLOBAL);
	}
	else
	{
		clearState(GLOBAL);
	}

	LLColor4U color = tep->getColor();

	if (rebuild_color)
	{
		if (tep)
		{
			GLfloat alpha[4] =
			{
				0.00f,
				0.25f,
				0.5f,
				0.75f
			};
			
			if (getPoolType() != LLDrawPool::POOL_ALPHA && (LLPipeline::sRenderDeferred || (LLPipeline::sRenderBump && tep->getShiny())))
			{
				color.mV[3] = U8 (alpha[tep->getShiny()] * 255);
			}
		}
	}

	// INDICES
	if (full_rebuild)
	{
		LLFastTimer t(FTM_FACE_GEOM_INDEX);
		mVertexBuffer->getIndexStrider(indicesp, mIndicesIndex, mIndicesCount, map_range);

		volatile __m128i* dst = (__m128i*) indicesp.get();
		__m128i* src = (__m128i*) vf.mIndices;
		__m128i offset = _mm_set1_epi16(index_offset);

		S32 end = num_indices/8;
		
		for (S32 i = 0; i < end; i++)
		{
			__m128i res = _mm_add_epi16(src[i], offset);
			_mm_storeu_si128((__m128i*) dst++, res);
		}

		{
			LLFastTimer t(FTM_FACE_GEOM_INDEX_TAIL);
			U16* idx = (U16*) dst;

			for (S32 i = end*8; i < num_indices; ++i)
			{
				*idx++ = vf.mIndices[i]+index_offset;
			}
		}

		if (map_range)
		{
			mVertexBuffer->flush();
		}
	}
	
	LLMatrix4a mat_normal;
	mat_normal.loadu(mat_norm_in);
	
	//if it's not fullbright and has no normals, bake sunlight based on face normal
	//bool bake_sunlight = !getTextureEntry()->getFullbright() &&
	//  !mVertexBuffer->hasDataType(LLVertexBuffer::TYPE_NORMAL);

	F32 r = 0, os = 0, ot = 0, ms = 0, mt = 0, cos_ang = 0, sin_ang = 0;

	if (rebuild_tcoord)
	{
		LLFastTimer t(FTM_FACE_GEOM_TEXTURE);
		bool do_xform;
			
		if (tep)
		{
			r  = tep->getRotation();
			os = tep->mOffsetS;
			ot = tep->mOffsetT;
			ms = tep->mScaleS;
			mt = tep->mScaleT;
			cos_ang = cos(r);
			sin_ang = sin(r);

			if (cos_ang != 1.f || 
				sin_ang != 0.f ||
				os != 0.f ||
				ot != 0.f ||
				ms != 1.f ||
				mt != 1.f)
			{
				do_xform = true;
			}
			else
			{
				do_xform = false;
			}	
		}
		else
		{
			do_xform = false;
		}
						
		//bump setup
		LLVector4a binormal_dir( -sin_ang, cos_ang, 0.f );
		LLVector4a bump_s_primary_light_ray(0.f, 0.f, 0.f);
		LLVector4a bump_t_primary_light_ray(0.f, 0.f, 0.f);

		LLQuaternion bump_quat;
		if (mDrawablep->isActive())
		{
			bump_quat = LLQuaternion(mDrawablep->getRenderMatrix());
		}
		
		if (bump_code)
		{
			mVObjp->getVolume()->genBinormals(f);
			F32 offset_multiple; 
			switch( bump_code )
			{
				case BE_NO_BUMP:
				offset_multiple = 0.f;
				break;
				case BE_BRIGHTNESS:
				case BE_DARKNESS:
				if( mTexture.notNull() && mTexture->hasGLTexture())
				{
					// Offset by approximately one texel
					S32 cur_discard = mTexture->getDiscardLevel();
					S32 max_size = llmax( mTexture->getWidth(), mTexture->getHeight() );
					max_size <<= cur_discard;
					const F32 ARTIFICIAL_OFFSET = 2.f;
					offset_multiple = ARTIFICIAL_OFFSET / (F32)max_size;
				}
				else
				{
					offset_multiple = 1.f/256;
				}
				break;

				default:  // Standard bumpmap textures.  Assumed to be 256x256
				offset_multiple = 1.f / 256;
				break;
			}

			F32 s_scale = 1.f;
			F32 t_scale = 1.f;
			if( tep )
			{
				tep->getScale( &s_scale, &t_scale );
			}
			// Use the nudged south when coming from above sun angle, such
			// that emboss mapping always shows up on the upward faces of cubes when 
			// it's noon (since a lot of builders build with the sun forced to noon).
			LLVector3   sun_ray  = gSky.mVOSkyp->mBumpSunDir;
			LLVector3   moon_ray = gSky.getMoonDirection();
			LLVector3& primary_light_ray = (sun_ray.mV[VZ] > 0) ? sun_ray : moon_ray;

			bump_s_primary_light_ray.load3((offset_multiple * s_scale * primary_light_ray).mV);
			bump_t_primary_light_ray.load3((offset_multiple * t_scale * primary_light_ray).mV);
		}

		U8 texgen = getTextureEntry()->getTexGen();
		if (rebuild_tcoord && texgen != LLTextureEntry::TEX_GEN_DEFAULT)
		{ //planar texgen needs binormals
			mVObjp->getVolume()->genBinormals(f);
		}

		U8 tex_mode = 0;
	
		if (isState(TEXTURE_ANIM))
		{
			LLVOVolume* vobj = (LLVOVolume*) (LLViewerObject*) mVObjp;	
			tex_mode = vobj->mTexAnimMode;

			if (!tex_mode)
			{
				clearState(TEXTURE_ANIM);
			}
			else
			{
				os = ot = 0.f;
				r = 0.f;
				cos_ang = 1.f;
				sin_ang = 0.f;
				ms = mt = 1.f;

				do_xform = false;
			}

			if (getVirtualSize() >= MIN_TEX_ANIM_SIZE)
			{ //don't override texture transform during tc bake
				tex_mode = 0;
			}
		}

		LLVector4a scalea;
		scalea.load3(scale.mV);

		bool do_bump = bump_code && mVertexBuffer->hasDataType(LLVertexBuffer::TYPE_TEXCOORD1);
		bool do_tex_mat = tex_mode && mTextureMatrix;

		if (!in_atlas && !do_bump)
		{ //not in atlas or not bump mapped, might be able to do a cheap update
			mVertexBuffer->getTexCoord0Strider(tex_coords, mGeomIndex, mGeomCount);

			if (texgen != LLTextureEntry::TEX_GEN_PLANAR)
			{
				LLFastTimer t(FTM_FACE_TEX_QUICK);
				if (!do_tex_mat)
				{
					if (!do_xform)
					{
						LLFastTimer t(FTM_FACE_TEX_QUICK_NO_XFORM);
						LLVector4a::memcpyNonAliased16((F32*) tex_coords.get(), (F32*) vf.mTexCoords, num_vertices*2*sizeof(F32));
					}
					else
					{
						LLFastTimer t(FTM_FACE_TEX_QUICK_XFORM);
						F32* dst = (F32*) tex_coords.get();
						LLVector4a* src = (LLVector4a*) vf.mTexCoords;

						LLVector4a trans;
						trans.splat(-0.5f);

						LLVector4a rot0;
						rot0.set(cos_ang, -sin_ang, cos_ang, -sin_ang);

						LLVector4a rot1;
						rot1.set(sin_ang, cos_ang, sin_ang, cos_ang);

						LLVector4a scale;
						scale.set(ms, mt, ms, mt);

						LLVector4a offset;
						offset.set(os+0.5f, ot+0.5f, os+0.5f, ot+0.5f);

						LLVector4Logical mask;
						mask.clear();
						mask.setElement<2>();
						mask.setElement<3>();

						U32 count = num_vertices/2 + num_vertices%2;

						for (S32 i = 0; i < count; i++)
						{	
							LLVector4a res = *src++;
							xform4a(res, trans, mask, rot0, rot1, offset, scale);
							res.store4a(dst);
							dst += 4;
						}
					}
				}
				else
				{ //do tex mat, no texgen, no atlas, no bump
					for (S32 i = 0; i < num_vertices; i++)
					{	
						LLVector2 tc(vf.mTexCoords[i]);
						//LLVector4a& norm = vf.mNormals[i];
						//LLVector4a& center = *(vf.mCenter);

						LLVector3 tmp(tc.mV[0], tc.mV[1], 0.f);
						tmp = tmp * *mTextureMatrix;
						tc.mV[0] = tmp.mV[0];
						tc.mV[1] = tmp.mV[1];
						*tex_coords++ = tc;	
					}
				}
			}
			else
			{ //no bump, no atlas, tex gen planar
				LLFastTimer t(FTM_FACE_TEX_QUICK_PLANAR);
				if (do_tex_mat)
				{
					for (S32 i = 0; i < num_vertices; i++)
					{	
						LLVector2 tc(vf.mTexCoords[i]);
						LLVector4a& norm = vf.mNormals[i];
						LLVector4a& center = *(vf.mCenter);
						LLVector4a vec = vf.mPositions[i];	
						vec.mul(scalea);
						planarProjection(tc, norm, center, vec);
						
						LLVector3 tmp(tc.mV[0], tc.mV[1], 0.f);
						tmp = tmp * *mTextureMatrix;
						tc.mV[0] = tmp.mV[0];
						tc.mV[1] = tmp.mV[1];
				
						*tex_coords++ = tc;	
					}
				}
				else
				{
					for (S32 i = 0; i < num_vertices; i++)
					{	
						LLVector2 tc(vf.mTexCoords[i]);
						LLVector4a& norm = vf.mNormals[i];
						LLVector4a& center = *(vf.mCenter);
						LLVector4a vec = vf.mPositions[i];	
						vec.mul(scalea);
						planarProjection(tc, norm, center, vec);
						
						xform(tc, cos_ang, sin_ang, os, ot, ms, mt);

						*tex_coords++ = tc;	
					}
				}
			}

			if (map_range)
			{
				mVertexBuffer->flush();
			}
		}
		else
		{ //either bump mapped or in atlas, just do the whole expensive loop
			LLFastTimer t(FTM_FACE_TEX_DEFAULT);
			mVertexBuffer->getTexCoord0Strider(tex_coords, mGeomIndex, mGeomCount, map_range);

			std::vector<LLVector2> bump_tc;
		
			for (S32 i = 0; i < num_vertices; i++)
			{	
				LLVector2 tc(vf.mTexCoords[i]);
			
				LLVector4a& norm = vf.mNormals[i];
				
				LLVector4a& center = *(vf.mCenter);
		   
				if (texgen != LLTextureEntry::TEX_GEN_DEFAULT)
				{
					LLVector4a vec = vf.mPositions[i];
				
					vec.mul(scalea);

					switch (texgen)
					{
						case LLTextureEntry::TEX_GEN_PLANAR:
							planarProjection(tc, norm, center, vec);
							break;
						case LLTextureEntry::TEX_GEN_SPHERICAL:
							sphericalProjection(tc, norm, center, vec);
							break;
						case LLTextureEntry::TEX_GEN_CYLINDRICAL:
							cylindricalProjection(tc, norm, center, vec);
							break;
						default:
							break;
					}		
				}

				if (tex_mode && mTextureMatrix)
				{
					LLVector3 tmp(tc.mV[0], tc.mV[1], 0.f);
					tmp = tmp * *mTextureMatrix;
					tc.mV[0] = tmp.mV[0];
					tc.mV[1] = tmp.mV[1];
				}
				else
				{
					xform(tc, cos_ang, sin_ang, os, ot, ms, mt);
				}

				if(in_atlas)
				{
					//
					//manually calculate tex-coord per vertex for varying address modes.
					//should be removed if shader can handle this.
					//

					S32 int_part = 0 ;
					switch(mTexture->getAddressMode())
					{
					case LLTexUnit::TAM_CLAMP:
						if(tc.mV[0] < 0.f)
						{
							tc.mV[0] = 0.f ;
						}
						else if(tc.mV[0] > 1.f)
						{
							tc.mV[0] = 1.f;
						}

						if(tc.mV[1] < 0.f)
						{
							tc.mV[1] = 0.f ;
						}
						else if(tc.mV[1] > 1.f)
						{
							tc.mV[1] = 1.f;
						}
						break;
					case LLTexUnit::TAM_MIRROR:
						if(tc.mV[0] < 0.f)
						{
							tc.mV[0] = -tc.mV[0] ;
						}
						int_part = (S32)tc.mV[0] ;
						if(int_part & 1) //odd number
						{
							tc.mV[0] = int_part + 1 - tc.mV[0] ;
						}
						else //even number
						{
							tc.mV[0] -= int_part ;
						}

						if(tc.mV[1] < 0.f)
						{
							tc.mV[1] = -tc.mV[1] ;
						}
						int_part = (S32)tc.mV[1] ;
						if(int_part & 1) //odd number
						{
							tc.mV[1] = int_part + 1 - tc.mV[1] ;
						}
						else //even number
						{
							tc.mV[1] -= int_part ;
						}
						break;
					case LLTexUnit::TAM_WRAP:
						if(tc.mV[0] > 1.f)
							tc.mV[0] -= (S32)(tc.mV[0] - 0.00001f) ;
						else if(tc.mV[0] < -1.f)
							tc.mV[0] -= (S32)(tc.mV[0] + 0.00001f) ;

						if(tc.mV[1] > 1.f)
							tc.mV[1] -= (S32)(tc.mV[1] - 0.00001f) ;
						else if(tc.mV[1] < -1.f)
							tc.mV[1] -= (S32)(tc.mV[1] + 0.00001f) ;

						if(tc.mV[0] < 0.f)
						{
							tc.mV[0] = 1.0f + tc.mV[0] ;
						}
						if(tc.mV[1] < 0.f)
						{
							tc.mV[1] = 1.0f + tc.mV[1] ;
						}
						break;
					default:
						break;
					}
				
					tc.mV[0] = tcoord_xoffset + tcoord_xscale * tc.mV[0] ;
					tc.mV[1] = tcoord_yoffset + tcoord_yscale * tc.mV[1] ;
				}
				

				*tex_coords++ = tc;
				if (do_bump)
				{
					bump_tc.push_back(tc);
				}
			}

			if (map_range)
			{
				mVertexBuffer->flush();
			}

			if (do_bump)
			{
				mVertexBuffer->getTexCoord1Strider(tex_coords2, mGeomIndex, mGeomCount, map_range);
		
				for (S32 i = 0; i < num_vertices; i++)
				{
					LLVector4a tangent;
					tangent.setCross3(vf.mBinormals[i], vf.mNormals[i]);

					LLMatrix4a tangent_to_object;
					tangent_to_object.setRows(tangent, vf.mBinormals[i], vf.mNormals[i]);
					LLVector4a t;
					tangent_to_object.rotate(binormal_dir, t);
					LLVector4a binormal;
					mat_normal.rotate(t, binormal);
						
					//VECTORIZE THIS
					if (mDrawablep->isActive())
					{
						LLVector3 t;
						t.set(binormal.getF32ptr());
						t *= bump_quat;
						binormal.load3(t.mV);
					}

					binormal.normalize3fast();
					LLVector2 tc = bump_tc[i];
					tc += LLVector2( bump_s_primary_light_ray.dot3(tangent).getF32(), bump_t_primary_light_ray.dot3(binormal).getF32() );
					
					*tex_coords2++ = tc;
				}

				if (map_range)
				{
					mVertexBuffer->flush();
				}
			}
		}
	}

	if (rebuild_pos)
	{
		LLFastTimer t(FTM_FACE_GEOM_POSITION);
		llassert(num_vertices > 0);
		
		mVertexBuffer->getVertexStrider(vert, mGeomIndex, mGeomCount, map_range);
			

		LLMatrix4a mat_vert;
		mat_vert.loadu(mat_vert_in);

		LLVector4a* src = vf.mPositions;
		volatile F32* dst = (volatile F32*) vert.get();

		volatile F32* end = dst+num_vertices*4;
		LLVector4a res;

		LLVector4a texIdx;

		F32 index = (F32) (mTextureIndex < 255 ? mTextureIndex : 0);
		llassert(index <= LLGLSLShader::sIndexedTextureChannels-1);

		LLVector4Logical mask;
		mask.clear();
		mask.setElement<3>();
		
		texIdx.set(0,0,0,index);

		{
			LLFastTimer t(FTM_FACE_POSITION_STORE);
			LLVector4a tmp;

			do
			{	
				mat_vert.affineTransform(*src++, res);
				tmp.setSelectWithMask(mask, texIdx, res);
				tmp.store4a((F32*) dst);
				dst += 4;
			}
			while(dst < end);
		}

		{
			LLFastTimer t(FTM_FACE_POSITION_PAD);
			S32 aligned_pad_vertices = mGeomCount - num_vertices;
			res.set(res[0], res[1], res[2], 0.f);

			while (aligned_pad_vertices > 0)
			{
				--aligned_pad_vertices;
				res.store4a((F32*) dst);
				dst += 4;
			}
		}

		if (map_range)
		{
			mVertexBuffer->flush();
		}
	}
		
	if (rebuild_normal)
	{
		LLFastTimer t(FTM_FACE_GEOM_NORMAL);
		mVertexBuffer->getNormalStrider(norm, mGeomIndex, mGeomCount, map_range);
		F32* normals = (F32*) norm.get();
	
		for (S32 i = 0; i < num_vertices; i++)
		{	
			LLVector4a normal;
			mat_normal.rotate(vf.mNormals[i], normal);
			normal.normalize3fast();
			normal.store4a(normals);
			normals += 4;
		}

		if (map_range)
		{
			mVertexBuffer->flush();
		}
	}
		
	if (rebuild_binormal)
	{
		LLFastTimer t(FTM_FACE_GEOM_BINORMAL);
		mVertexBuffer->getBinormalStrider(binorm, mGeomIndex, mGeomCount, map_range);
		F32* binormals = (F32*) binorm.get();
		
		for (S32 i = 0; i < num_vertices; i++)
		{	
			LLVector4a binormal;
			mat_normal.rotate(vf.mBinormals[i], binormal);
			binormal.normalize3fast();
			binormal.store4a(binormals);
			binormals += 4;
		}

		if (map_range)
		{
			mVertexBuffer->flush();
		}
	}
	
	if (rebuild_weights && vf.mWeights)
	{
		LLFastTimer t(FTM_FACE_GEOM_WEIGHTS);
		mVertexBuffer->getWeight4Strider(wght, mGeomIndex, mGeomCount, map_range);
		F32* weights = (F32*) wght.get();
		LLVector4a::memcpyNonAliased16(weights, (F32*) vf.mWeights, num_vertices*4*sizeof(F32));
		if (map_range)
		{
			mVertexBuffer->flush();
		}
	}

<<<<<<< HEAD
	// <FS:ND> FS-5132 Only use color strider if face has colors.
	// if (rebuild_color)
	if (rebuild_color && mVertexBuffer->hasDataType(LLVertexBuffer::TYPE_COLOR) )
	// </FS:ND>
=======
	if (rebuild_color && mVertexBuffer->hasDataType(LLVertexBuffer::TYPE_COLOR) )
>>>>>>> d6569db3
	{
		LLFastTimer t(FTM_FACE_GEOM_COLOR);
		mVertexBuffer->getColorStrider(colors, mGeomIndex, mGeomCount, map_range);

		LLVector4a src;

		U32 vec[4];
		vec[0] = vec[1] = vec[2] = vec[3] = color.asRGBA();
		
		src.loadua((F32*) vec);

		F32* dst = (F32*) colors.get();
		S32 num_vecs = num_vertices/4;
		if (num_vertices%4 > 0)
		{
			++num_vecs;
		}

		for (S32 i = 0; i < num_vecs; i++)
		{	
			src.store4a(dst);
			dst += 4;
		}

		if (map_range)
		{
			mVertexBuffer->flush();
		}
	}

	if (rebuild_emissive)
	{
		LLFastTimer t(FTM_FACE_GEOM_EMISSIVE);
		LLStrider<LLColor4U> emissive;
		mVertexBuffer->getEmissiveStrider(emissive, mGeomIndex, mGeomCount, map_range);

		U8 glow = (U8) llclamp((S32) (getTextureEntry()->getGlow()*255), 0, 255);

		LLVector4a src;

		
		U32 glow32 = glow |
					 (glow << 8) |
					 (glow << 16) |
					 (glow << 24);

		U32 vec[4];
		vec[0] = vec[1] = vec[2] = vec[3] = glow32;
		
		src.loadua((F32*) vec);

		F32* dst = (F32*) emissive.get();
		S32 num_vecs = num_vertices/4;
		if (num_vertices%4 > 0)
		{
			++num_vecs;
		}

		for (S32 i = 0; i < num_vecs; i++)
		{	
			src.store4a(dst);
			dst += 4;
		}

		if (map_range)
		{
			mVertexBuffer->flush();
		}
	}
	if (rebuild_tcoord)
	{
		mTexExtents[0].setVec(0,0);
		mTexExtents[1].setVec(1,1);
		xform(mTexExtents[0], cos_ang, sin_ang, os, ot, ms, mt);
		xform(mTexExtents[1], cos_ang, sin_ang, os, ot, ms, mt);
		
		F32 es = vf.mTexCoordExtents[1].mV[0] - vf.mTexCoordExtents[0].mV[0] ;
		F32 et = vf.mTexCoordExtents[1].mV[1] - vf.mTexCoordExtents[0].mV[1] ;
		mTexExtents[0][0] *= es ;
		mTexExtents[1][0] *= es ;
		mTexExtents[0][1] *= et ;
		mTexExtents[1][1] *= et ;
	}


	mLastVertexBuffer = mVertexBuffer;
	mLastGeomCount = mGeomCount;
	mLastGeomIndex = mGeomIndex;
	mLastIndicesCount = mIndicesCount;
	mLastIndicesIndex = mIndicesIndex;

	return TRUE;
}

//check if the face has a media
BOOL LLFace::hasMedia() const 
{
	if(mHasMedia)
	{
		return TRUE ;
	}
	if(mTexture.notNull()) 
	{
		return mTexture->hasParcelMedia() ;  //if has a parcel media
	}

	return FALSE ; //no media.
}

const F32 LEAST_IMPORTANCE = 0.05f ;
const F32 LEAST_IMPORTANCE_FOR_LARGE_IMAGE = 0.3f ;

F32 LLFace::getTextureVirtualSize()
{
	F32 radius;
	F32 cos_angle_to_view_dir;	
	BOOL in_frustum = calcPixelArea(cos_angle_to_view_dir, radius);

	if (mPixelArea < F_ALMOST_ZERO || !in_frustum)
	{
		setVirtualSize(0.f) ;
		return 0.f;
	}

	//get area of circle in texture space
	LLVector2 tdim = mTexExtents[1] - mTexExtents[0];
	F32 texel_area = (tdim * 0.5f).lengthSquared()*3.14159f;
	if (texel_area <= 0)
	{
		// Probably animated, use default
		texel_area = 1.f;
	}

	F32 face_area;
	if (mVObjp->isSculpted() && texel_area > 1.f)
	{
		//sculpts can break assumptions about texel area
		face_area = mPixelArea;
	}
	else
	{
		//apply texel area to face area to get accurate ratio
		//face_area /= llclamp(texel_area, 1.f/64.f, 16.f);
		face_area =  mPixelArea / llclamp(texel_area, 0.015625f, 128.f);
	}

	face_area = LLFace::adjustPixelArea(mImportanceToCamera, face_area) ;
	if(face_area > LLViewerTexture::sMinLargeImageSize) //if is large image, shrink face_area by considering the partial overlapping.
	{
		if(mImportanceToCamera > LEAST_IMPORTANCE_FOR_LARGE_IMAGE && mTexture.notNull() && mTexture->isLargeImage())
		{		
			face_area *= adjustPartialOverlapPixelArea(cos_angle_to_view_dir, radius );
		}	
	}

	setVirtualSize(face_area) ;

	return face_area;
}

BOOL LLFace::calcPixelArea(F32& cos_angle_to_view_dir, F32& radius)
{
	//VECTORIZE THIS
	//get area of circle around face
	LLVector4a center;
	center.load3(getPositionAgent().mV);
	LLVector4a size;
	size.setSub(mExtents[1], mExtents[0]);
	size.mul(0.5f);

	LLViewerCamera* camera = LLViewerCamera::getInstance();

	F32 size_squared = size.dot3(size).getF32();
	LLVector4a lookAt;
	LLVector4a t;
	t.load3(camera->getOrigin().mV);
	lookAt.setSub(center, t);
	F32 dist = lookAt.getLength3().getF32();
	dist = llmax(dist-size.getLength3().getF32(), 0.f);
	lookAt.normalize3fast() ;	

	//get area of circle around node
	F32 app_angle = atanf((F32) sqrt(size_squared) / dist);
	radius = app_angle*LLDrawable::sCurPixelAngle;
	mPixelArea = radius*radius * 3.14159f;
	LLVector4a x_axis;
	x_axis.load3(camera->getXAxis().mV);
	cos_angle_to_view_dir = lookAt.dot3(x_axis).getF32();

	//if has media, check if the face is out of the view frustum.	
	if(hasMedia())
	{
		if(!camera->AABBInFrustum(center, size)) 
		{
			mImportanceToCamera = 0.f ;
			return false ;
		}
		if(cos_angle_to_view_dir > camera->getCosHalfFov()) //the center is within the view frustum
		{
			cos_angle_to_view_dir = 1.0f ;
		}
		else
		{		
			LLVector4a d;
			d.setSub(lookAt, x_axis);

			if(dist * dist * d.dot3(d) < size_squared)
			{
				cos_angle_to_view_dir = 1.0f ;
			}
		}
	}

	if(dist < mBoundingSphereRadius) //camera is very close
	{
		cos_angle_to_view_dir = 1.0f ;
		mImportanceToCamera = 1.0f ;
	}
	else
	{		
		mImportanceToCamera = LLFace::calcImportanceToCamera(cos_angle_to_view_dir, dist) ;
	}

	return true ;
}

//the projection of the face partially overlaps with the screen
F32 LLFace::adjustPartialOverlapPixelArea(F32 cos_angle_to_view_dir, F32 radius )
{
	F32 screen_radius = (F32)llmax(gViewerWindow->getWindowWidthRaw(), gViewerWindow->getWindowHeightRaw()) ;
	F32 center_angle = acosf(cos_angle_to_view_dir) ;
	F32 d = center_angle * LLDrawable::sCurPixelAngle ;

	if(d + radius > screen_radius + 5.f)
	{
		//----------------------------------------------
		//calculate the intersection area of two circles
		//F32 radius_square = radius * radius ;
		//F32 d_square = d * d ;
		//F32 screen_radius_square = screen_radius * screen_radius ;
		//face_area = 
		//	radius_square * acosf((d_square + radius_square - screen_radius_square)/(2 * d * radius)) +
		//	screen_radius_square * acosf((d_square + screen_radius_square - radius_square)/(2 * d * screen_radius)) -
		//	0.5f * sqrtf((-d + radius + screen_radius) * (d + radius - screen_radius) * (d - radius + screen_radius) * (d + radius + screen_radius)) ;			
		//----------------------------------------------

		//the above calculation is too expensive
		//the below is a good estimation: bounding box of the bounding sphere:
		F32 alpha = 0.5f * (radius + screen_radius - d) / radius ;
		alpha = llclamp(alpha, 0.f, 1.f) ;
		return alpha * alpha ;
	}
	return 1.0f ;
}

const S8 FACE_IMPORTANCE_LEVEL = 4 ;
const F32 FACE_IMPORTANCE_TO_CAMERA_OVER_DISTANCE[FACE_IMPORTANCE_LEVEL][2] = //{distance, importance_weight}
	{{16.1f, 1.0f}, {32.1f, 0.5f}, {48.1f, 0.2f}, {96.1f, 0.05f} } ;
const F32 FACE_IMPORTANCE_TO_CAMERA_OVER_ANGLE[FACE_IMPORTANCE_LEVEL][2] =    //{cos(angle), importance_weight}
	{{0.985f /*cos(10 degrees)*/, 1.0f}, {0.94f /*cos(20 degrees)*/, 0.8f}, {0.866f /*cos(30 degrees)*/, 0.64f}, {0.0f, 0.36f}} ;

//static 
F32 LLFace::calcImportanceToCamera(F32 cos_angle_to_view_dir, F32 dist)
{
	F32 importance = 0.f ;
	
	if(cos_angle_to_view_dir > LLViewerCamera::getInstance()->getCosHalfFov() && 
		dist < FACE_IMPORTANCE_TO_CAMERA_OVER_DISTANCE[FACE_IMPORTANCE_LEVEL - 1][0]) 
	{
		LLViewerCamera* camera = LLViewerCamera::getInstance();
		F32 camera_moving_speed = camera->getAverageSpeed() ;
		F32 camera_angular_speed = camera->getAverageAngularSpeed();

		if(camera_moving_speed > 10.0f || camera_angular_speed > 1.0f)
		{
			//if camera moves or rotates too fast, ignore the importance factor
			return 0.f ;
		}
		
		//F32 camera_relative_speed = camera_moving_speed * (lookAt * LLViewerCamera::getInstance()->getVelocityDir()) ;
		
		S32 i = 0 ;
		for(i = 0; i < FACE_IMPORTANCE_LEVEL && dist > FACE_IMPORTANCE_TO_CAMERA_OVER_DISTANCE[i][0]; ++i);
		i = llmin(i, FACE_IMPORTANCE_LEVEL - 1) ;
		F32 dist_factor = FACE_IMPORTANCE_TO_CAMERA_OVER_DISTANCE[i][1] ;
		
		for(i = 0; i < FACE_IMPORTANCE_LEVEL && cos_angle_to_view_dir < FACE_IMPORTANCE_TO_CAMERA_OVER_ANGLE[i][0] ; ++i) ;
		i = llmin(i, FACE_IMPORTANCE_LEVEL - 1) ;
		importance = dist_factor * FACE_IMPORTANCE_TO_CAMERA_OVER_ANGLE[i][1] ;
	}

	return importance ;
}

//static 
F32 LLFace::adjustPixelArea(F32 importance, F32 pixel_area)
{
	if(pixel_area > LLViewerTexture::sMaxSmallImageSize)
	{
		if(importance < LEAST_IMPORTANCE) //if the face is not important, do not load hi-res.
		{
			static const F32 MAX_LEAST_IMPORTANCE_IMAGE_SIZE = 128.0f * 128.0f ;
			pixel_area = llmin(pixel_area * 0.5f, MAX_LEAST_IMPORTANCE_IMAGE_SIZE) ;
		}
		else if(pixel_area > LLViewerTexture::sMinLargeImageSize) //if is large image, shrink face_area by considering the partial overlapping.
		{
			if(importance < LEAST_IMPORTANCE_FOR_LARGE_IMAGE)//if the face is not important, do not load hi-res.
			{
				pixel_area = LLViewerTexture::sMinLargeImageSize ;
			}				
		}
	}

	return pixel_area ;
}

BOOL LLFace::verify(const U32* indices_array) const
{
	BOOL ok = TRUE;

	if( mVertexBuffer.isNull() )
	{ //no vertex buffer, face is implicitly valid
		return TRUE;
	}
	
	// First, check whether the face data fits within the pool's range.
	if ((mGeomIndex + mGeomCount) > mVertexBuffer->getNumVerts())
	{
		ok = FALSE;
		llinfos << "Face references invalid vertices!" << llendl;
	}

	S32 indices_count = (S32)getIndicesCount();
	
	if (!indices_count)
	{
		return TRUE;
	}
	
	if (indices_count > LL_MAX_INDICES_COUNT)
	{
		ok = FALSE;
		llinfos << "Face has bogus indices count" << llendl;
	}
	
	if (mIndicesIndex + mIndicesCount > mVertexBuffer->getNumIndices())
	{
		ok = FALSE;
		llinfos << "Face references invalid indices!" << llendl;
	}

#if 0
	S32 geom_start = getGeomStart();
	S32 geom_count = mGeomCount;

	const U32 *indicesp = indices_array ? indices_array + mIndicesIndex : getRawIndices();

	for (S32 i = 0; i < indices_count; i++)
	{
		S32 delta = indicesp[i] - geom_start;
		if (0 > delta)
		{
			llwarns << "Face index too low!" << llendl;
			llinfos << "i:" << i << " Index:" << indicesp[i] << " GStart: " << geom_start << llendl;
			ok = FALSE;
		}
		else if (delta >= geom_count)
		{
			llwarns << "Face index too high!" << llendl;
			llinfos << "i:" << i << " Index:" << indicesp[i] << " GEnd: " << geom_start + geom_count << llendl;
			ok = FALSE;
		}
	}
#endif

	if (!ok)
	{
		printDebugInfo();
	}
	return ok;
}


void LLFace::setViewerObject(LLViewerObject* objp)
{
	mVObjp = objp;
}

const LLColor4& LLFace::getRenderColor() const
{
	if (isState(USE_FACE_COLOR))
	{
		  return mFaceColor; // Face Color
	}
	else
	{
		const LLTextureEntry* tep = getTextureEntry();
		return (tep ? tep->getColor() : LLColor4::white);
	}
}
	
void LLFace::renderSetColor() const
{
	if (!LLFacePool::LLOverrideFaceColor::sOverrideFaceColor)
	{
		const LLColor4* color = &(getRenderColor());
		
		gGL.diffuseColor4fv(color->mV);
	}
}

S32 LLFace::pushVertices(const U16* index_array) const
{
	if (mIndicesCount)
	{
		U32 render_type = LLRender::TRIANGLES;
		if (mDrawInfo)
		{
			render_type = mDrawInfo->mDrawMode;
		}
		mVertexBuffer->drawRange(render_type, mGeomIndex, mGeomIndex+mGeomCount-1, mIndicesCount, mIndicesIndex);
		gPipeline.addTrianglesDrawn(mIndicesCount, render_type);
	}

	return mIndicesCount;
}

const LLMatrix4& LLFace::getRenderMatrix() const
{
	return mDrawablep->getRenderMatrix();
}

S32 LLFace::renderElements(const U16 *index_array) const
{
	S32 ret = 0;
	
	if (isState(GLOBAL))
	{	
		ret = pushVertices(index_array);
	}
	else
	{
		gGL.pushMatrix();
		gGL.multMatrix((float*)getRenderMatrix().mMatrix);
		ret = pushVertices(index_array);
		gGL.popMatrix();
	}
	
	return ret;
}

S32 LLFace::renderIndexed()
{
	if(mDrawablep.isNull() || mDrawPoolp == NULL)
	{
		return 0;
	}
	
	return renderIndexed(mDrawPoolp->getVertexDataMask());
}

S32 LLFace::renderIndexed(U32 mask)
{
	if (mVertexBuffer.isNull())
	{
		return 0;
	}

	mVertexBuffer->setBuffer(mask);
	U16* index_array = (U16*) mVertexBuffer->getIndicesPointer();
	return renderElements(index_array);
}

//============================================================================
// From llface.inl

S32 LLFace::getColors(LLStrider<LLColor4U> &colors)
{
	if (!mGeomCount)
	{
		return -1;
	}
	
	// llassert(mGeomIndex >= 0);
	mVertexBuffer->getColorStrider(colors, mGeomIndex, mGeomCount);
	return mGeomIndex;
}

S32	LLFace::getIndices(LLStrider<U16> &indicesp)
{
	mVertexBuffer->getIndexStrider(indicesp, mIndicesIndex, mIndicesCount);
	llassert(indicesp[0] != indicesp[1]);
	return mIndicesIndex;
}

LLVector3 LLFace::getPositionAgent() const
{
	if (mDrawablep->isStatic())
	{
		return mCenterAgent;
	}
	else
	{
		return mCenterLocal * getRenderMatrix();
	}
}

//
//atlas
//
void LLFace::removeAtlas()
{
	setAtlasInUse(FALSE) ;
	mAtlasInfop = NULL ;	
}

const LLTextureAtlas* LLFace::getAtlas()const 
{
	if(mAtlasInfop)
	{
		return mAtlasInfop->getAtlas() ;
	}
	return NULL ;
}

const LLVector2* LLFace::getTexCoordOffset()const 
{
	if(isAtlasInUse())
	{
		return mAtlasInfop->getTexCoordOffset() ;
	}
	return NULL ;
}
const LLVector2* LLFace::getTexCoordScale() const 
{
	if(isAtlasInUse())
	{
		return mAtlasInfop->getTexCoordScale() ;
	}
	return NULL ;
}

BOOL LLFace::isAtlasInUse()const
{
	return mUsingAtlas ;
}

BOOL LLFace::canUseAtlas()const
{
	//no drawable or no spatial group, do not use atlas
	if(!mDrawablep || !mDrawablep->getSpatialGroup())
	{
		return FALSE ;
	}

	//if bump face, do not use atlas
	if(getTextureEntry() && getTextureEntry()->getBumpmap())
	{
		return FALSE ;
	}

	//if animated texture, do not use atlas
	if(isState(TEXTURE_ANIM))
	{
		return FALSE ;
	}

	return TRUE ;
}

void LLFace::setAtlasInUse(BOOL flag)
{
	//no valid atlas to use.
	if(flag && (!mAtlasInfop || !mAtlasInfop->isValid()))
	{
		flag = FALSE ;
	}

	if(!flag && !mUsingAtlas)
	{
		return ;
	}

	//
	//at this stage (flag || mUsingAtlas) is always true.
	//

	//rebuild the tex coords
	if(mDrawablep)
	{
		gPipeline.markRebuild(mDrawablep, LLDrawable::REBUILD_TCOORD);
		mUsingAtlas = flag ;
	}
	else
	{
		mUsingAtlas = FALSE ;
	}
}

LLTextureAtlasSlot* LLFace::getAtlasInfo()
{
	return mAtlasInfop ;
}

void LLFace::setAtlasInfo(LLTextureAtlasSlot* atlasp)
{	
	if(mAtlasInfop != atlasp)
	{
		if(mAtlasInfop)
		{
			//llerrs << "Atlas slot changed!" << llendl ;
		}
		mAtlasInfop = atlasp ;
	}
}

LLViewerTexture* LLFace::getTexture() const
{
	if(isAtlasInUse())
	{
		return (LLViewerTexture*)mAtlasInfop->getAtlas() ;
	}

	return mTexture ;
}

//switch to atlas or switch back to gl texture 
//return TRUE if using atlas.
BOOL LLFace::switchTexture()
{
	//no valid atlas or texture
	if(!mAtlasInfop || !mAtlasInfop->isValid() || !mTexture)
	{
		return FALSE ;
	}
	
	if(mTexture->getTexelsInAtlas() >= (U32)mVSize || 
		mTexture->getTexelsInAtlas() >= mTexture->getTexelsInGLTexture())
	{
		//switch to use atlas
		//atlas resolution is qualified, use it.		
		if(!mUsingAtlas)
		{
			setAtlasInUse(TRUE) ;
		}
	}
	else //if atlas not qualified.
	{
		//switch back to GL texture
		if(mUsingAtlas && mTexture->isGLTextureCreated() && 
			mTexture->getDiscardLevel() < mTexture->getDiscardLevelInAtlas())
		{
			setAtlasInUse(FALSE) ;
		}
	}

	return mUsingAtlas ;
}


void LLFace::setVertexBuffer(LLVertexBuffer* buffer)
{
	mVertexBuffer = buffer;
	llassert(verify());
}

void LLFace::clearVertexBuffer()
{
	mVertexBuffer = NULL;
	mLastVertexBuffer = NULL;
}

//static
U32 LLFace::getRiggedDataMask(U32 type)
{
	static const U32 rigged_data_mask[] = {
		LLDrawPoolAvatar::RIGGED_SIMPLE_MASK,
		LLDrawPoolAvatar::RIGGED_FULLBRIGHT_MASK,
		LLDrawPoolAvatar::RIGGED_SHINY_MASK,
		LLDrawPoolAvatar::RIGGED_FULLBRIGHT_SHINY_MASK,
		LLDrawPoolAvatar::RIGGED_GLOW_MASK,
		LLDrawPoolAvatar::RIGGED_ALPHA_MASK,
		LLDrawPoolAvatar::RIGGED_FULLBRIGHT_ALPHA_MASK,
		LLDrawPoolAvatar::RIGGED_DEFERRED_BUMP_MASK,						 
		LLDrawPoolAvatar::RIGGED_DEFERRED_SIMPLE_MASK,
	};

	llassert(type < sizeof(rigged_data_mask)/sizeof(U32));

	return rigged_data_mask[type];
}

U32 LLFace::getRiggedVertexBufferDataMask() const
{
	U32 data_mask = 0;
	for (U32 i = 0; i < mRiggedIndex.size(); ++i)
	{
		if (mRiggedIndex[i] > -1)
		{
			data_mask |= LLFace::getRiggedDataMask(i);
		}
	}

	return data_mask;
}

S32 LLFace::getRiggedIndex(U32 type) const
{
	if (mRiggedIndex.empty())
	{
		return -1;
	}

	llassert(type < mRiggedIndex.size());

	return mRiggedIndex[type];
}

void LLFace::setRiggedIndex(U32 type, S32 index)
{
	if (mRiggedIndex.empty())
	{
		mRiggedIndex.resize(LLDrawPoolAvatar::NUM_RIGGED_PASSES);
		for (U32 i = 0; i < mRiggedIndex.size(); ++i)
		{
			mRiggedIndex[i] = -1;
		}
	}

	llassert(type < mRiggedIndex.size());

	mRiggedIndex[type] = index;
}
<|MERGE_RESOLUTION|>--- conflicted
+++ resolved
@@ -1840,14 +1840,7 @@
 		}
 	}
 
-<<<<<<< HEAD
-	// <FS:ND> FS-5132 Only use color strider if face has colors.
-	// if (rebuild_color)
 	if (rebuild_color && mVertexBuffer->hasDataType(LLVertexBuffer::TYPE_COLOR) )
-	// </FS:ND>
-=======
-	if (rebuild_color && mVertexBuffer->hasDataType(LLVertexBuffer::TYPE_COLOR) )
->>>>>>> d6569db3
 	{
 		LLFastTimer t(FTM_FACE_GEOM_COLOR);
 		mVertexBuffer->getColorStrider(colors, mGeomIndex, mGeomCount, map_range);
