/** 
 * @file llface.cpp
 * @brief LLFace class implementation
 *
 * $LicenseInfo:firstyear=2001&license=viewergpl$
 * 
 * Copyright (c) 2001-2009, Linden Research, Inc.
 * 
 * Second Life Viewer Source Code
 * The source code in this file ("Source Code") is provided by Linden Lab
 * to you under the terms of the GNU General Public License, version 2.0
 * ("GPL"), unless you have obtained a separate licensing agreement
 * ("Other License"), formally executed by you and Linden Lab.  Terms of
 * the GPL can be found in doc/GPL-license.txt in this distribution, or
 * online at http://secondlifegrid.net/programs/open_source/licensing/gplv2
 * 
 * There are special exceptions to the terms and conditions of the GPL as
 * it is applied to this Source Code. View the full text of the exception
 * in the file doc/FLOSS-exception.txt in this software distribution, or
 * online at
 * http://secondlifegrid.net/programs/open_source/licensing/flossexception
 * 
 * By copying, modifying or distributing this software, you acknowledge
 * that you have read and understood your obligations described above,
 * and agree to abide by those obligations.
 * 
 * ALL LINDEN LAB SOURCE CODE IS PROVIDED "AS IS." LINDEN LAB MAKES NO
 * WARRANTIES, EXPRESS, IMPLIED OR OTHERWISE, REGARDING ITS ACCURACY,
 * COMPLETENESS OR PERFORMANCE.
 * $/LicenseInfo$
 */

#include "llviewerprecompiledheaders.h"

#include "lldrawable.h" // lldrawable needs to be included before llface
#include "llface.h"
#include "llviewertextureanim.h"

#include "llviewercontrol.h"
#include "llvolume.h"
#include "m3math.h"
#include "llmatrix4a.h"
#include "v3color.h"

#include "lldrawpoolavatar.h"
#include "lldrawpoolbump.h"
#include "llgl.h"
#include "llrender.h"
#include "lllightconstants.h"
#include "llsky.h"
#include "llviewercamera.h"
#include "llviewertexturelist.h"
#include "llvosky.h"
#include "llvovolume.h"
#include "pipeline.h"
#include "llviewerregion.h"
#include "llviewerwindow.h"

#define LL_MAX_INDICES_COUNT 1000000

BOOL LLFace::sSafeRenderSelect = TRUE; // FALSE

#define DOTVEC(a,b) (a.mV[0]*b.mV[0] + a.mV[1]*b.mV[1] + a.mV[2]*b.mV[2])


/*
For each vertex, given:
	B - binormal
	T - tangent
	N - normal
	P - position

The resulting texture coordinate <u,v> is:

	u = 2(B dot P)
	v = 2(T dot P)
*/
void planarProjection(LLVector2 &tc, const LLVector4a& normal,
					  const LLVector4a &center, const LLVector4a& vec)
{	
	LLVector4a binormal;
	F32 d = normal[0];

	if (d >= 0.5f || d <= -0.5f)
	{
		if (d < 0)
		{
			binormal.set(0,-1,0);
		}
		else
		{
			binormal.set(0, 1, 0);
		}
	}
	else
	{
        if (normal[1] > 0)
		{
			binormal.set(-1,0,0);
		}
		else
		{
			binormal.set(1,0,0);
		}
	}
	LLVector4a tangent;
	tangent.setCross3(binormal,normal);

	tc.mV[1] = -((tangent.dot3(vec))*2 - 0.5f);
	tc.mV[0] = 1.0f+((binormal.dot3(vec))*2 - 0.5f);
}

void sphericalProjection(LLVector2 &tc, const LLVector4a& normal,
						 const LLVector4a &mCenter, const LLVector4a& vec)
{	//BROKEN
	/*tc.mV[0] = acosf(vd.mNormal * LLVector3(1,0,0))/3.14159f;
	
	tc.mV[1] = acosf(vd.mNormal * LLVector3(0,0,1))/6.284f;
	if (vd.mNormal.mV[1] > 0)
	{
		tc.mV[1] = 1.0f-tc.mV[1];
	}*/
}

void cylindricalProjection(LLVector2 &tc, const LLVector4a& normal, const LLVector4a &mCenter, const LLVector4a& vec)
{	//BROKEN
	/*LLVector3 binormal;
	float d = vd.mNormal * LLVector3(1,0,0);
	if (d >= 0.5f || d <= -0.5f)
	{
		binormal = LLVector3(0,1,0);
	}
	else{
		binormal = LLVector3(1,0,0);
	}
	LLVector3 tangent = binormal % vd.mNormal;

	tc.mV[1] = -((tangent*vec)*2 - 0.5f);

	tc.mV[0] = acosf(vd.mNormal * LLVector3(1,0,0))/6.284f;

	if (vd.mNormal.mV[1] < 0)
	{
		tc.mV[0] = 1.0f-tc.mV[0];
	}*/
}

////////////////////
//
// LLFace implementation
//

void LLFace::init(LLDrawable* drawablep, LLViewerObject* objp)
{
	mLastUpdateTime = gFrameTimeSeconds;
	mLastMoveTime = 0.f;
	mVSize = 0.f;
	mPixelArea = 16.f;
	mState      = GLOBAL;
	mDrawPoolp  = NULL;
	mPoolType = 0;
	mCenterLocal = objp->getPosition();
	mCenterAgent = drawablep->getPositionAgent();
	mDistance	= 0.f;

	mGeomCount		= 0;
	mGeomIndex		= 0;
	mIndicesCount	= 0;
	mIndicesIndex	= 0;
	mIndexInTex = 0;
	mTexture		= NULL;
	mTEOffset		= -1;

	setDrawable(drawablep);
	mVObjp = objp;

	mReferenceIndex = -1;

	mTextureMatrix = NULL;
	mDrawInfo = NULL;

	mFaceColor = LLColor4(1,0,0,1);

	mLastVertexBuffer = mVertexBuffer;
	mLastGeomCount = mGeomCount;
	mLastGeomIndex = mGeomIndex;
	mLastIndicesCount = mIndicesCount;
	mLastIndicesIndex = mIndicesIndex;

	mImportanceToCamera = 0.f ;
	mBoundingSphereRadius = 0.0f ;

	mAtlasInfop = NULL ;
	mUsingAtlas  = FALSE ;
	mHasMedia = FALSE ;
}

static LLFastTimer::DeclareTimer FTM_DESTROY_FACE("Destroy Face");
static LLFastTimer::DeclareTimer FTM_DESTROY_TEXTURE("Texture");
static LLFastTimer::DeclareTimer FTM_DESTROY_DRAWPOOL("Drawpool");
static LLFastTimer::DeclareTimer FTM_DESTROY_TEXTURE_MATRIX("Texture Matrix");
static LLFastTimer::DeclareTimer FTM_DESTROY_DRAW_INFO("Draw Info");
static LLFastTimer::DeclareTimer FTM_DESTROY_ATLAS("Atlas");
static LLFastTimer::DeclareTimer FTM_FACE_DEREF("Deref");

void LLFace::destroy()
{
	LLFastTimer t(FTM_DESTROY_FACE);
	if(mTexture.notNull())
	{
		LLFastTimer t(FTM_DESTROY_TEXTURE);
		mTexture->removeFace(this) ;
	}
	
	if (mDrawPoolp)
	{
		LLFastTimer t(FTM_DESTROY_DRAWPOOL);

		if (this->isState(LLFace::RIGGED) && mDrawPoolp->getType() == LLDrawPool::POOL_AVATAR)
		{
			((LLDrawPoolAvatar*) mDrawPoolp)->removeRiggedFace(this);
		}
		else
		{
			mDrawPoolp->removeFace(this);
		}
	
		mDrawPoolp = NULL;
	}

	if (mTextureMatrix)
	{
		LLFastTimer t(FTM_DESTROY_TEXTURE_MATRIX);
		delete mTextureMatrix;
		mTextureMatrix = NULL;

		if (mDrawablep.notNull())
		{
			LLSpatialGroup* group = mDrawablep->getSpatialGroup();
			if (group)
			{
				group->dirtyGeom();
				gPipeline.markRebuild(group, TRUE);
			}
		}
	}
	
	{
		LLFastTimer t(FTM_DESTROY_DRAW_INFO);
		setDrawInfo(NULL);
	}
	
	{
		LLFastTimer t(FTM_DESTROY_ATLAS);
		removeAtlas();
	}
	
	{
		LLFastTimer t(FTM_FACE_DEREF);
		mDrawablep = NULL;
		mVObjp = NULL;
	}
}


// static
void LLFace::initClass()
{
}

void LLFace::setWorldMatrix(const LLMatrix4 &mat)
{
	llerrs << "Faces on this drawable are not independently modifiable\n" << llendl;
}

void LLFace::setPool(LLFacePool* new_pool, LLViewerTexture *texturep)
{
	LLMemType mt1(LLMemType::MTYPE_DRAWABLE);
	
	if (!new_pool)
	{
		llerrs << "Setting pool to null!" << llendl;
	}

	if (new_pool != mDrawPoolp)
	{
		// Remove from old pool
		if (mDrawPoolp)
		{
			mDrawPoolp->removeFace(this);

			if (mDrawablep)
			{
				gPipeline.markRebuild(mDrawablep, LLDrawable::REBUILD_ALL, TRUE);
			}
		}
		mGeomIndex = 0;

		// Add to new pool
		if (new_pool)
		{
			new_pool->addFace(this);
		}
		mDrawPoolp = new_pool;
	}
	
	setTexture(texturep) ;
}

void LLFace::setTexture(LLViewerTexture* tex) 
{
	if(mTexture == tex)
	{
		return ;
	}

	if(mTexture.notNull())
	{
		mTexture->removeFace(this) ;
		removeAtlas() ;
	}	
	
	if(tex)
	{
		tex->addFace(this) ;
	}

	mTexture = tex ;
}

void LLFace::dirtyTexture()
{
	gPipeline.markTextured(getDrawable());
}

void LLFace::switchTexture(LLViewerTexture* new_texture)
{
	if(mTexture == new_texture)
	{
		return ;
	}

	if(!new_texture)
	{
		llerrs << "Can not switch to a null texture." << llendl;
		return;
	}
	new_texture->addTextureStats(mTexture->getMaxVirtualSize()) ;

	getViewerObject()->changeTEImage(mTEOffset, new_texture) ;
	setTexture(new_texture) ;	
	dirtyTexture();
}

void LLFace::setTEOffset(const S32 te_offset)
{
	mTEOffset = te_offset;
}


void LLFace::setFaceColor(const LLColor4& color)
{
	mFaceColor = color;
	setState(USE_FACE_COLOR);
}

void LLFace::unsetFaceColor()
{
	clearState(USE_FACE_COLOR);
}

void LLFace::setDrawable(LLDrawable *drawable)
{
	mDrawablep  = drawable;
	mXform      = &drawable->mXform;
}

void LLFace::setSize(S32 num_vertices, S32 num_indices, bool align)
{
	if (align)
	{
		//allocate vertices in blocks of 4 for alignment
		num_vertices = (num_vertices + 0x3) & ~0x3;
<<<<<<< HEAD
=======
	}
	else
	{
		if (mDrawablep->getVOVolume())
		{
			llerrs << "WTF?" << llendl;
		}
>>>>>>> c98b1b3f
	}

	if (mGeomCount != num_vertices ||
		mIndicesCount != num_indices)
	{
		mGeomCount    = num_vertices;
		mIndicesCount = num_indices;
		mVertexBuffer = NULL;
		mLastVertexBuffer = NULL;
	}
}

//============================================================================

U16 LLFace::getGeometryAvatar(
						LLStrider<LLVector3> &vertices,
						LLStrider<LLVector3> &normals,
						LLStrider<LLVector2> &tex_coords,
						LLStrider<F32>		 &vertex_weights,
						LLStrider<LLVector4> &clothing_weights)
{
	LLMemType mt1(LLMemType::MTYPE_DRAWABLE);

	if (mVertexBuffer.notNull())
	{
		mVertexBuffer->getVertexStrider      (vertices, mGeomIndex);
		mVertexBuffer->getNormalStrider      (normals, mGeomIndex);
		mVertexBuffer->getTexCoord0Strider    (tex_coords, mGeomIndex);
		mVertexBuffer->getWeightStrider(vertex_weights, mGeomIndex);
		mVertexBuffer->getClothWeightStrider(clothing_weights, mGeomIndex);
	}

	return mGeomIndex;
}

U16 LLFace::getGeometry(LLStrider<LLVector3> &vertices, LLStrider<LLVector3> &normals,
					    LLStrider<LLVector2> &tex_coords, LLStrider<U16> &indicesp)
{
	LLMemType mt1(LLMemType::MTYPE_DRAWABLE);
	
	if (mVertexBuffer.notNull())
	{
		mVertexBuffer->getVertexStrider(vertices,   mGeomIndex);
		if (mVertexBuffer->hasDataType(LLVertexBuffer::TYPE_NORMAL))
		{
			mVertexBuffer->getNormalStrider(normals,    mGeomIndex);
		}
		if (mVertexBuffer->hasDataType(LLVertexBuffer::TYPE_TEXCOORD0))
		{
			mVertexBuffer->getTexCoord0Strider(tex_coords, mGeomIndex);
		}

		mVertexBuffer->getIndexStrider(indicesp, mIndicesIndex);
	}
	
	return mGeomIndex;
}

void LLFace::updateCenterAgent()
{
	if (mDrawablep->isActive())
	{
		mCenterAgent = mCenterLocal * getRenderMatrix();
	}
	else
	{
		mCenterAgent = mCenterLocal;
	}
}

void LLFace::renderForSelect(U32 data_mask)
{
	if(mDrawablep.isNull() || mVertexBuffer.isNull())
	{
		return;
	}

	LLSpatialGroup* group = mDrawablep->getSpatialGroup();
	if (!group || group->isState(LLSpatialGroup::GEOM_DIRTY))
	{
		return;
	}

	if (mVObjp->mGLName)
	{
		S32 name = mVObjp->mGLName;

		LLColor4U color((U8)(name >> 16), (U8)(name >> 8), (U8)name);
#if 0 // *FIX: Postponing this fix until we have texcoord pick info...
		if (mTEOffset != -1)
		{
			color.mV[VALPHA] = (U8)(getTextureEntry()->getColor().mV[VALPHA] * 255.f);
		}
#endif
		glColor4ubv(color.mV);

		if (!getPool())
		{
			switch (getPoolType())
			{
			case LLDrawPool::POOL_ALPHA:
				gGL.getTexUnit(0)->bind(getTexture());
				break;
			default:
				gGL.getTexUnit(0)->unbind(LLTexUnit::TT_TEXTURE);
				break;
			}
		}

		mVertexBuffer->setBuffer(data_mask);
#if !LL_RELEASE_FOR_DOWNLOAD
		LLGLState::checkClientArrays("", data_mask);
#endif
		if (mTEOffset != -1)
		{
			// mask off high 4 bits (16 total possible faces)
			color.mV[0] &= 0x0f;
			color.mV[0] |= (mTEOffset & 0x0f) << 4;
			glColor4ubv(color.mV);
		}

		if (mIndicesCount)
		{
			if (isState(GLOBAL))
			{
				if (mDrawablep->getVOVolume())
				{
					glPushMatrix();
					glMultMatrixf((float*) mDrawablep->getRegion()->mRenderMatrix.mMatrix);
					mVertexBuffer->draw(LLRender::TRIANGLES, mIndicesCount, mIndicesIndex);
					glPopMatrix();
				}
				else
				{
					mVertexBuffer->draw(LLRender::TRIANGLES, mIndicesCount, mIndicesIndex);
				}
			}
			else
			{
				glPushMatrix();
				glMultMatrixf((float*)getRenderMatrix().mMatrix);
				mVertexBuffer->draw(LLRender::TRIANGLES, mIndicesCount, mIndicesIndex);
				glPopMatrix();
			}
		}
	}
}

void LLFace::renderSelected(LLViewerTexture *imagep, const LLColor4& color)
{
	if (mDrawablep->getSpatialGroup() == NULL)
	{
		return;
	}

	mDrawablep->getSpatialGroup()->rebuildGeom();
	mDrawablep->getSpatialGroup()->rebuildMesh();
		
	if(mDrawablep.isNull() || mVertexBuffer.isNull())
	{
		return;
	}

	if (mGeomCount > 0 && mIndicesCount > 0)
	{
		gGL.getTexUnit(0)->bind(imagep);
	
		gGL.pushMatrix();
		if (mDrawablep->isActive())
		{
			glMultMatrixf((GLfloat*)mDrawablep->getRenderMatrix().mMatrix);
		}
		else
		{
			glMultMatrixf((GLfloat*)mDrawablep->getRegion()->mRenderMatrix.mMatrix);
		}

		glColor4fv(color.mV);
		mVertexBuffer->setBuffer(LLVertexBuffer::MAP_VERTEX | LLVertexBuffer::MAP_TEXCOORD0);
		mVertexBuffer->draw(LLRender::TRIANGLES, mIndicesCount, mIndicesIndex);

		gGL.popMatrix();
	}
}


/* removed in lieu of raycast uv detection
void LLFace::renderSelectedUV()
{
	LLViewerTexture* red_blue_imagep = LLViewerTextureManager::getFetchedTextureFromFile("uv_test1.j2c", TRUE, LLViewerTexture::BOOST_UI);
	LLViewerTexture* green_imagep = LLViewerTextureManager::getFetchedTextureFromFile("uv_test2.tga", TRUE, LLViewerTexture::BOOST_UI);

	LLGLSUVSelect object_select;

	// use red/blue gradient to get coarse UV coordinates
	renderSelected(red_blue_imagep, LLColor4::white);
	
	static F32 bias = 0.f;
	static F32 factor = -10.f;
	glPolygonOffset(factor, bias);

	// add green dither pattern on top of red/blue gradient
	gGL.blendFunc(LLRender::BF_ONE, LLRender::BF_ONE);
	glMatrixMode(GL_TEXTURE);
	glPushMatrix();
	// make green pattern repeat once per texel in red/blue texture
	glScalef(256.f, 256.f, 1.f);
	glMatrixMode(GL_MODELVIEW);

	renderSelected(green_imagep, LLColor4::white);

	glMatrixMode(GL_TEXTURE);
	glPopMatrix();
	glMatrixMode(GL_MODELVIEW);
	gGL.blendFunc(LLRender::BF_SOURCE_ALPHA, LLRender::BF_ONE_MINUS_SOURCE_ALPHA);
}
*/

void LLFace::setDrawInfo(LLDrawInfo* draw_info)
{
	if (draw_info)
	{
		if (draw_info->mFace)
		{
			draw_info->mFace->setDrawInfo(NULL);
		}
		draw_info->mFace = this;
	}
	
	if (mDrawInfo)
	{
		mDrawInfo->mFace = NULL;
	}

	mDrawInfo = draw_info;
}

void LLFace::printDebugInfo() const
{
	LLFacePool *poolp = getPool();
	llinfos << "Object: " << getViewerObject()->mID << llendl;
	if (getDrawable())
	{
		llinfos << "Type: " << LLPrimitive::pCodeToString(getDrawable()->getVObj()->getPCode()) << llendl;
	}
	if (getTexture())
	{
		llinfos << "Texture: " << getTexture() << " Comps: " << (U32)getTexture()->getComponents() << llendl;
	}
	else
	{
		llinfos << "No texture: " << llendl;
	}

	llinfos << "Face: " << this << llendl;
	llinfos << "State: " << getState() << llendl;
	llinfos << "Geom Index Data:" << llendl;
	llinfos << "--------------------" << llendl;
	llinfos << "GI: " << mGeomIndex << " Count:" << mGeomCount << llendl;
	llinfos << "Face Index Data:" << llendl;
	llinfos << "--------------------" << llendl;
	llinfos << "II: " << mIndicesIndex << " Count:" << mIndicesCount << llendl;
	llinfos << llendl;

	poolp->printDebugInfo();

	S32 pool_references = 0;
	for (std::vector<LLFace*>::iterator iter = poolp->mReferences.begin();
		 iter != poolp->mReferences.end(); iter++)
	{
		LLFace *facep = *iter;
		if (facep == this)
		{
			llinfos << "Pool reference: " << pool_references << llendl;
			pool_references++;
		}
	}

	if (pool_references != 1)
	{
		llinfos << "Incorrect number of pool references!" << llendl;
	}

#if 0
	llinfos << "Indices:" << llendl;
	llinfos << "--------------------" << llendl;

	const U32 *indicesp = getRawIndices();
	S32 indices_count = getIndicesCount();
	S32 geom_start = getGeomStart();

	for (S32 i = 0; i < indices_count; i++)
	{
		llinfos << i << ":" << indicesp[i] << ":" << (S32)(indicesp[i] - geom_start) << llendl;
	}
	llinfos << llendl;

	llinfos << "Vertices:" << llendl;
	llinfos << "--------------------" << llendl;
	for (S32 i = 0; i < mGeomCount; i++)
	{
		llinfos << mGeomIndex + i << ":" << poolp->getVertex(mGeomIndex + i) << llendl;
	}
	llinfos << llendl;
#endif
}

// Transform the texture coordinates for this face.
static void xform(LLVector2 &tex_coord, F32 cosAng, F32 sinAng, F32 offS, F32 offT, F32 magS, F32 magT)
{
	// New, good way
	F32 s = tex_coord.mV[0];
	F32 t = tex_coord.mV[1];

	// Texture transforms are done about the center of the face.
	s -= 0.5; 
	t -= 0.5;

	// Handle rotation
	F32 temp = s;
	s  = s     * cosAng + t * sinAng;
	t  = -temp * sinAng + t * cosAng;

	// Then scale
	s *= magS;
	t *= magT;

	// Then offset
	s += offS + 0.5f; 
	t += offT + 0.5f;

	tex_coord.mV[0] = s;
	tex_coord.mV[1] = t;
}


BOOL LLFace::genVolumeBBoxes(const LLVolume &volume, S32 f,
								const LLMatrix4& mat_vert, const LLMatrix3& mat_normal, BOOL global_volume)
{
	LLMemType mt1(LLMemType::MTYPE_DRAWABLE);

	//get bounding box
	if (mDrawablep->isState(LLDrawable::REBUILD_VOLUME | LLDrawable::REBUILD_POSITION))
	{
		//if (mDrawablep->isState(LLDrawable::REBUILD_VOLUME))
		//{ //vertex buffer no longer valid
		//	mVertexBuffer = NULL;
		//	mLastVertexBuffer = NULL;
		//}

		//VECTORIZE THIS
		LLVector3 min,max;
	
		if (f >= volume.getNumVolumeFaces())
		{
			min = LLVector3(-1,-1,-1);
			max = LLVector3(1,1,1);
		}
		else
		{
			const LLVolumeFace &face = volume.getVolumeFace(f);
			min.set(face.mExtents[0].getF32());
			max.set(face.mExtents[1].getF32());
		}

		//min, max are in volume space, convert to drawable render space
		LLVector3 center = ((min + max) * 0.5f)*mat_vert;
		LLVector3 size = ((max-min) * 0.5f);
		if (!global_volume)
		{
			size.scaleVec(mDrawablep->getVObj()->getScale());
		}

		LLMatrix3 mat = mat_normal;
		LLVector3 x = mat.getFwdRow();
		LLVector3 y = mat.getLeftRow();
		LLVector3 z = mat.getUpRow();
		x.normVec();
		y.normVec();
		z.normVec();

		mat.setRows(x,y,z);

		LLQuaternion rotation = LLQuaternion(mat);
		
		LLVector3 v[4];
		//get 4 corners of bounding box
		v[0] = (size * rotation);
		v[1] = (LLVector3(-size.mV[0], -size.mV[1], size.mV[2]) * rotation);
		v[2] = (LLVector3(size.mV[0], -size.mV[1], -size.mV[2]) * rotation);
		v[3] = (LLVector3(-size.mV[0], size.mV[1], -size.mV[2]) * rotation);

		LLVector3& newMin = mExtents[0];
		LLVector3& newMax = mExtents[1];
		
		newMin = newMax = center;
		
		for (U32 i = 0; i < 4; i++)
		{
			for (U32 j = 0; j < 3; j++)
			{
				F32 delta = fabsf(v[i].mV[j]);
				F32 min = center.mV[j] - delta;
				F32 max = center.mV[j] + delta;
				
				if (min < newMin.mV[j])
				{
					newMin.mV[j] = min;
				}
				
				if (max > newMax.mV[j])
				{
					newMax.mV[j] = max;
				}
			}
		}

		if (!mDrawablep->isActive())
		{
			LLVector3 offset = mDrawablep->getRegion()->getOriginAgent();
			newMin += offset;
			newMax += offset;
		}

		mCenterLocal = (newMin+newMax)*0.5f;
		LLVector3 tmp = (newMin - newMax) ;
		mBoundingSphereRadius = tmp.length() * 0.5f ;

		updateCenterAgent();
	}

	return TRUE;
}



// convert surface coordinates to texture coordinates, based on
// the values in the texture entry.  probably should be
// integrated with getGeometryVolume() for its texture coordinate
// generation - but i'll leave that to someone more familiar
// with the implications.
LLVector2 LLFace::surfaceToTexture(LLVector2 surface_coord, LLVector3 position, LLVector3 normal)
{
	LLVector2 tc = surface_coord;
	
	const LLTextureEntry *tep = getTextureEntry();

	if (tep == NULL)
	{
		// can't do much without the texture entry
		return surface_coord;
	}

	//VECTORIZE THIS
	// see if we have a non-default mapping
    U8 texgen = getTextureEntry()->getTexGen();
	if (texgen != LLTextureEntry::TEX_GEN_DEFAULT)
	{
		LLVector4a& center = *(mDrawablep->getVOVolume()->getVolume()->getVolumeFace(mTEOffset).mCenter);
		
		LLVector4a volume_position;
		volume_position.load3(mDrawablep->getVOVolume()->agentPositionToVolume(position).mV);
		
		if (!mDrawablep->getVOVolume()->isVolumeGlobal())
		{
			LLVector4a scale;
			scale.load3(mVObjp->getScale().mV);
			volume_position.mul(scale);
		}
		
		LLVector4a volume_normal;
		volume_normal.load3(mDrawablep->getVOVolume()->agentDirectionToVolume(normal).mV);
		volume_normal.normalize3fast();
		
		switch (texgen)
		{
		case LLTextureEntry::TEX_GEN_PLANAR:
			planarProjection(tc, volume_normal, center, volume_position);
			break;
		case LLTextureEntry::TEX_GEN_SPHERICAL:
			sphericalProjection(tc, volume_normal, center, volume_position);
			break;
		case LLTextureEntry::TEX_GEN_CYLINDRICAL:
			cylindricalProjection(tc, volume_normal, center, volume_position);
			break;
		default:
			break;
		}		
	}

	if (mTextureMatrix)	// if we have a texture matrix, use it
	{
		LLVector3 tc3(tc);
		tc3 = tc3 * *mTextureMatrix;
		tc = LLVector2(tc3);
	}
	
	else // otherwise use the texture entry parameters
	{
		xform(tc, cos(tep->getRotation()), sin(tep->getRotation()),
			  tep->mOffsetS, tep->mOffsetT, tep->mScaleS, tep->mScaleT);
	}

	
	return tc;
}

void LLFace::updateRebuildFlags()
{
	if (!mDrawablep->isState(LLDrawable::REBUILD_VOLUME))
	{
		BOOL moved = TRUE;
		if (mLastVertexBuffer == mVertexBuffer && 
			!mVertexBuffer->isEmpty())
		{	//this face really doesn't need to be regenerated, try real hard not to do so
			if (mLastGeomCount == mGeomCount &&
				mLastGeomIndex == mGeomIndex &&
				mLastIndicesCount == mIndicesCount &&
				mLastIndicesIndex == mIndicesIndex)
			{ //data is in same location in vertex buffer
				moved = FALSE;
			}
		}
		mLastMoveTime = gFrameTimeSeconds;
		
		if (moved)
		{
			mDrawablep->setState(LLDrawable::REBUILD_VOLUME);
		}
	}
	else
	{
		mLastUpdateTime = gFrameTimeSeconds;
	}
}


bool LLFace::canRenderAsMask()
{
	if (LLPipeline::sNoAlpha)
	{
		return true;
	}

	const LLTextureEntry* te = getTextureEntry();
	return (
		(
		 (LLPipeline::sRenderDeferred && LLPipeline::sAutoMaskAlphaDeferred) ||
		 
		 (!LLPipeline::sRenderDeferred && LLPipeline::sAutoMaskAlphaNonDeferred)		 
		 ) // do we want masks at all?
		&&
		(te->getColor().mV[3] == 1.0f) && // can't treat as mask if we have face alpha
		!(LLPipeline::sRenderDeferred && te->getFullbright()) && // hack: alpha masking renders fullbright faces invisible in deferred rendering mode, need to figure out why - for now, avoid
		(te->getGlow() == 0.f) && // glowing masks are hard to implement - don't mask

		getTexture()->getIsAlphaMask() // texture actually qualifies for masking (lazily recalculated but expensive)
		);
}


static LLFastTimer::DeclareTimer FTM_FACE_GET_GEOM("Face Geom");

BOOL LLFace::getGeometryVolume(const LLVolume& volume,
							   const S32 &f,
								const LLMatrix4& mat_vert_in, const LLMatrix3& mat_norm_in,
								const U16 &index_offset,
								bool force_rebuild)
{
	LLFastTimer t(FTM_FACE_GET_GEOM);
	const LLVolumeFace &vf = volume.getVolumeFace(f);
	S32 num_vertices = (S32)vf.mNumVertices;
	S32 num_indices = (S32) vf.mNumIndices;
	
	if (mVertexBuffer.notNull())
	{
		if (num_indices + (S32) mIndicesIndex > mVertexBuffer->getNumIndices())
		{
			llwarns	<< "Index buffer overflow!" << llendl;
			llwarns << "Indices Count: " << mIndicesCount
					<< " VF Num Indices: " << num_indices
					<< " Indices Index: " << mIndicesIndex
					<< " VB Num Indices: " << mVertexBuffer->getNumIndices() << llendl;
			llwarns	<< "Last Indices Count: " << mLastIndicesCount
					<< " Last Indices Index: " << mLastIndicesIndex
					<< " Face Index: " << f
					<< " Pool Type: " << mPoolType << llendl;
			return FALSE;
		}

		if (num_vertices + mGeomIndex > mVertexBuffer->getNumVerts())
		{
			llwarns << "Vertex buffer overflow!" << llendl;
			return FALSE;
		}
	}

	LLStrider<LLVector3> vert;
	LLVector4a* vertices = NULL;
	LLStrider<LLVector2> tex_coords;
	LLStrider<LLVector2> tex_coords2;
	LLVector4a* normals = NULL;
	LLStrider<LLVector3> norm;
	LLStrider<LLColor4U> colors;
	LLVector4a* binormals = NULL;
	LLStrider<LLVector3> binorm;
	LLStrider<U16> indicesp;
	LLVector4a* weights = NULL;
	LLStrider<LLVector4> wght;

	BOOL full_rebuild = force_rebuild || mDrawablep->isState(LLDrawable::REBUILD_VOLUME);
	
	BOOL global_volume = mDrawablep->getVOVolume()->isVolumeGlobal();
	LLVector3 scale;
	if (global_volume)
	{
		scale.setVec(1,1,1);
	}
	else
	{
		scale = mVObjp->getScale();
	}
	
	bool rebuild_pos = full_rebuild || mDrawablep->isState(LLDrawable::REBUILD_POSITION);
	bool rebuild_color = full_rebuild || mDrawablep->isState(LLDrawable::REBUILD_COLOR);
	bool rebuild_tcoord = full_rebuild || mDrawablep->isState(LLDrawable::REBUILD_TCOORD);
	bool rebuild_normal = rebuild_pos && mVertexBuffer->hasDataType(LLVertexBuffer::TYPE_NORMAL);
	bool rebuild_binormal = rebuild_pos && mVertexBuffer->hasDataType(LLVertexBuffer::TYPE_BINORMAL);
	bool rebuild_weights = rebuild_pos && mVertexBuffer->hasDataType(LLVertexBuffer::TYPE_WEIGHT4);

	const LLTextureEntry *tep = mVObjp->getTE(f);
	U8  bump_code = tep ? tep->getBumpmap() : 0;

	if (rebuild_pos)
	{
		mVertexBuffer->getVertexStrider(vert, mGeomIndex);
		vertices = (LLVector4a*) vert.get();
	}
	if (rebuild_normal)
	{
		mVertexBuffer->getNormalStrider(norm, mGeomIndex);
		normals = (LLVector4a*) norm.get();
	}
	if (rebuild_binormal)
	{
		mVertexBuffer->getBinormalStrider(binorm, mGeomIndex);
		binormals = (LLVector4a*) binorm.get();
	}
	if (rebuild_weights)
	{
		mVertexBuffer->getWeight4Strider(wght, mGeomIndex);
		weights = (LLVector4a*) wght.get();
	}
	
	F32 tcoord_xoffset = 0.f ;
	F32 tcoord_yoffset = 0.f ;
	F32 tcoord_xscale = 1.f ;
	F32 tcoord_yscale = 1.f ;
	BOOL in_atlas = FALSE ;

	if (rebuild_tcoord)
	{
		mVertexBuffer->getTexCoord0Strider(tex_coords, mGeomIndex);
		if (bump_code && mVertexBuffer->hasDataType(LLVertexBuffer::TYPE_TEXCOORD1))
		{
			mVertexBuffer->getTexCoord1Strider(tex_coords2, mGeomIndex);
		}

		in_atlas = isAtlasInUse() ;
		if(in_atlas)
		{
			const LLVector2* tmp = getTexCoordOffset() ;
			tcoord_xoffset = tmp->mV[0] ; 
			tcoord_yoffset = tmp->mV[1] ;

			tmp = getTexCoordScale() ;
			tcoord_xscale = tmp->mV[0] ; 
			tcoord_yscale = tmp->mV[1] ;	
		}
	}
	if (rebuild_color)
	{	
		mVertexBuffer->getColorStrider(colors, mGeomIndex);
	}

	F32 r = 0, os = 0, ot = 0, ms = 0, mt = 0, cos_ang = 0, sin_ang = 0;
	
	BOOL is_static = mDrawablep->isStatic();
	BOOL is_global = is_static;

	LLVector3 center_sum(0.f, 0.f, 0.f);
	
	if (is_global)
	{
		setState(GLOBAL);
	}
	else
	{
		clearState(GLOBAL);
	}

	LLVector2 tmin, tmax;
	
	if (rebuild_tcoord)
	{
		if (tep)
		{
			r  = tep->getRotation();
			os = tep->mOffsetS;
			ot = tep->mOffsetT;
			ms = tep->mScaleS;
			mt = tep->mScaleT;
			cos_ang = cos(r);
			sin_ang = sin(r);
		}
		else
		{
			cos_ang = 1.0f;
			sin_ang = 0.0f;
			os = 0.0f;
			ot = 0.0f;
			ms = 1.0f;
			mt = 1.0f;
		}
	}

	U8 tex_mode = 0;
	
	if (isState(TEXTURE_ANIM))
	{
		LLVOVolume* vobj = (LLVOVolume*) (LLViewerObject*) mVObjp;	
		tex_mode = vobj->mTexAnimMode;

		if (!tex_mode)
		{
			clearState(TEXTURE_ANIM);
		}
		else
		{
			os = ot = 0.f;
			r = 0.f;
			cos_ang = 1.f;
			sin_ang = 0.f;
			ms = mt = 1.f;
		}

		if (getVirtualSize() >= MIN_TEX_ANIM_SIZE)
		{ //don't override texture transform during tc bake
			tex_mode = 0;
		}
	}

	LLColor4U color = tep->getColor();

	if (rebuild_color)
	{
		if (tep)
		{
			GLfloat alpha[4] =
			{
				0.00f,
				0.25f,
				0.5f,
				0.75f
			};
			
			if (getPoolType() != LLDrawPool::POOL_ALPHA && (LLPipeline::sRenderDeferred || (LLPipeline::sRenderBump && tep->getShiny())))
			{
				color.mV[3] = U8 (alpha[tep->getShiny()] * 255);
			}
		}
	}

    // INDICES
	if (full_rebuild)
	{
		mVertexBuffer->getIndexStrider(indicesp, mIndicesIndex);
		for (U32 i = 0; i < (U32) num_indices; i++)
		{
			*indicesp++ = vf.mIndices[i] + index_offset;
		}
	}
	
	
	//bump setup
	LLVector4a binormal_dir( -sin_ang, cos_ang, 0 );
	LLVector4a bump_s_primary_light_ray;
	LLVector4a bump_t_primary_light_ray;

	LLQuaternion bump_quat;
	if (mDrawablep->isActive())
	{
		bump_quat = LLQuaternion(mDrawablep->getRenderMatrix());
	}
	
	if (bump_code)
	{
		mVObjp->getVolume()->genBinormals(f);
		F32 offset_multiple; 
		switch( bump_code )
		{
			case BE_NO_BUMP:
			offset_multiple = 0.f;
			break;
			case BE_BRIGHTNESS:
			case BE_DARKNESS:
			if( mTexture.notNull() && mTexture->hasGLTexture())
			{
				// Offset by approximately one texel
				S32 cur_discard = mTexture->getDiscardLevel();
				S32 max_size = llmax( mTexture->getWidth(), mTexture->getHeight() );
				max_size <<= cur_discard;
				const F32 ARTIFICIAL_OFFSET = 2.f;
				offset_multiple = ARTIFICIAL_OFFSET / (F32)max_size;
			}
			else
			{
				offset_multiple = 1.f/256;
			}
			break;

			default:  // Standard bumpmap textures.  Assumed to be 256x256
			offset_multiple = 1.f / 256;
			break;
		}

		F32 s_scale = 1.f;
		F32 t_scale = 1.f;
		if( tep )
		{
			tep->getScale( &s_scale, &t_scale );
		}
		// Use the nudged south when coming from above sun angle, such
		// that emboss mapping always shows up on the upward faces of cubes when 
		// it's noon (since a lot of builders build with the sun forced to noon).
		LLVector3   sun_ray  = gSky.mVOSkyp->mBumpSunDir;
		LLVector3   moon_ray = gSky.getMoonDirection();
		LLVector3& primary_light_ray = (sun_ray.mV[VZ] > 0) ? sun_ray : moon_ray;

		bump_s_primary_light_ray;
		bump_s_primary_light_ray.load3((offset_multiple * s_scale * primary_light_ray).mV);
		bump_t_primary_light_ray.load3((offset_multiple * t_scale * primary_light_ray).mV);
	}
		
	U8 texgen = getTextureEntry()->getTexGen();
	if (rebuild_tcoord && texgen != LLTextureEntry::TEX_GEN_DEFAULT)
	{ //planar texgen needs binormals
		mVObjp->getVolume()->genBinormals(f);
	}

	LLMatrix4a mat_normal;

	if (rebuild_normal || rebuild_binormal || rebuild_tcoord)
	{
		mat_normal.loadu(mat_norm_in);
	}
	
	//if it's not fullbright and has no normals, bake sunlight based on face normal
	bool bake_sunlight = !getTextureEntry()->getFullbright() &&
		!mVertexBuffer->hasDataType(LLVertexBuffer::TYPE_NORMAL);

	if (rebuild_tcoord)
	{
		LLVector4a scalea;
		scalea.load3(scale.mV);


		for (S32 i = 0; i < num_vertices; i++)
		{	
			LLVector2 tc(vf.mTexCoords[i]);
		
			LLVector4a& norm = vf.mNormals[i];
			
			LLVector4a& center = *(vf.mCenter);

			if (texgen != LLTextureEntry::TEX_GEN_DEFAULT)
			{
				LLVector4a vec = vf.mPositions[i];
			
				vec.mul(scalea);

				switch (texgen)
				{
					case LLTextureEntry::TEX_GEN_PLANAR:
						planarProjection(tc, norm, center, vec);
						break;
					case LLTextureEntry::TEX_GEN_SPHERICAL:
						sphericalProjection(tc, norm, center, vec);
						break;
					case LLTextureEntry::TEX_GEN_CYLINDRICAL:
						cylindricalProjection(tc, norm, center, vec);
						break;
					default:
						break;
				}		
			}

			if (tex_mode && mTextureMatrix)
			{
				LLVector3 tmp(tc.mV[0], tc.mV[1], 0.f);
				tmp = tmp * *mTextureMatrix;
				tc.mV[0] = tmp.mV[0];
				tc.mV[1] = tmp.mV[1];
			}
			else
			{
				xform(tc, cos_ang, sin_ang, os, ot, ms, mt);
			}

			if(in_atlas)
			{
				//
				//manually calculate tex-coord per vertex for varying address modes.
				//should be removed if shader can handle this.
				//

				S32 int_part = 0 ;
				switch(mTexture->getAddressMode())
				{
				case LLTexUnit::TAM_CLAMP:
					if(tc.mV[0] < 0.f)
					{
						tc.mV[0] = 0.f ;
					}
					else if(tc.mV[0] > 1.f)
					{
						tc.mV[0] = 1.f;
					}

					if(tc.mV[1] < 0.f)
					{
						tc.mV[1] = 0.f ;
					}
					else if(tc.mV[1] > 1.f)
					{
						tc.mV[1] = 1.f;
					}
					break;
				case LLTexUnit::TAM_MIRROR:
					if(tc.mV[0] < 0.f)
					{
						tc.mV[0] = -tc.mV[0] ;
					}
					int_part = (S32)tc.mV[0] ;
					if(int_part & 1) //odd number
					{
						tc.mV[0] = int_part + 1 - tc.mV[0] ;
					}
					else //even number
					{
						tc.mV[0] -= int_part ;
					}

					if(tc.mV[1] < 0.f)
					{
						tc.mV[1] = -tc.mV[1] ;
					}
					int_part = (S32)tc.mV[1] ;
					if(int_part & 1) //odd number
					{
						tc.mV[1] = int_part + 1 - tc.mV[1] ;
					}
					else //even number
					{
						tc.mV[1] -= int_part ;
					}
					break;
				case LLTexUnit::TAM_WRAP:
					if(tc.mV[0] > 1.f)
						tc.mV[0] -= (S32)(tc.mV[0] - 0.00001f) ;
					else if(tc.mV[0] < -1.f)
						tc.mV[0] -= (S32)(tc.mV[0] + 0.00001f) ;

					if(tc.mV[1] > 1.f)
						tc.mV[1] -= (S32)(tc.mV[1] - 0.00001f) ;
					else if(tc.mV[1] < -1.f)
						tc.mV[1] -= (S32)(tc.mV[1] + 0.00001f) ;

					if(tc.mV[0] < 0.f)
					{
						tc.mV[0] = 1.0f + tc.mV[0] ;
					}
					if(tc.mV[1] < 0.f)
					{
						tc.mV[1] = 1.0f + tc.mV[1] ;
					}
					break;
				default:
					break;
				}
			
				tc.mV[0] = tcoord_xoffset + tcoord_xscale * tc.mV[0] ;
				tc.mV[1] = tcoord_yoffset + tcoord_yscale * tc.mV[1] ;
			}
			

			*tex_coords++ = tc;
			
			if (bump_code && mVertexBuffer->hasDataType(LLVertexBuffer::TYPE_TEXCOORD1))
			{
				LLVector4a tangent;
				tangent.setCross3(vf.mBinormals[i], vf.mNormals[i]);

				LLMatrix4a tangent_to_object;
				tangent_to_object.setRows(tangent, vf.mBinormals[i], vf.mNormals[i]);
				LLVector4a t;
				tangent_to_object.rotate(binormal_dir, t);
				LLVector4a binormal;
				mat_normal.rotate(t, binormal);
					
				//VECTORIZE THIS
				if (mDrawablep->isActive())
				{
					LLVector3 t;
					t.set(binormal.getF32());
					t *= bump_quat;
					binormal.load3(t.mV);
				}

				binormal.normalize3fast();
				tc += LLVector2( bump_s_primary_light_ray.dot3(tangent), bump_t_primary_light_ray.dot3(binormal) );
				
				*tex_coords2++ = tc;
			}	
		}
	}

	if (rebuild_pos)
	{
		LLMatrix4a mat_vert;
		mat_vert.loadu(mat_vert_in);

		for (S32 i = 0; i < num_vertices; i++)
		{	
			mat_vert.affineTransform(vf.mPositions[i], vertices[i]);
		}
	}
		
	if (rebuild_normal)
	{
		for (S32 i = 0; i < num_vertices; i++)
		{	
			LLVector4a normal;
			mat_normal.rotate(vf.mNormals[i], normal);
			normal.normalize3fast();
			normals[i] = normal;
		}
	}
		
	if (rebuild_binormal)
	{
		for (S32 i = 0; i < num_vertices; i++)
		{	
			LLVector4a binormal;
			mat_normal.rotate(vf.mBinormals[i], binormal);
			binormal.normalize3fast();
			binormals[i] = binormal;
		}
	}
	
	if (rebuild_weights && vf.mWeights)
	{
		LLVector4a::memcpyNonAliased16((F32*) weights, (F32*) vf.mWeights, num_vertices/4);
	}

	if (rebuild_color)
	{
		LLVector4a src;

		src.splat(reinterpret_cast<F32&>(color.mAll));

		F32* dst = (F32*) colors.get();
		for (S32 i = 0; i < num_vertices; i+=4)
		{	
			LLVector4a::copy4a(dst+i, (F32*) &src);
		}
	}

	if (rebuild_tcoord)
	{
		mTexExtents[0].setVec(0,0);
		mTexExtents[1].setVec(1,1);
		xform(mTexExtents[0], cos_ang, sin_ang, os, ot, ms, mt);
		xform(mTexExtents[1], cos_ang, sin_ang, os, ot, ms, mt);		
	}

	mLastVertexBuffer = mVertexBuffer;
	mLastGeomCount = mGeomCount;
	mLastGeomIndex = mGeomIndex;
	mLastIndicesCount = mIndicesCount;
	mLastIndicesIndex = mIndicesIndex;

	return TRUE;
}

//check if the face has a media
BOOL LLFace::hasMedia() const 
{
	if(mHasMedia)
	{
		return TRUE ;
	}
	if(mTexture.notNull()) 
	{
		return mTexture->hasParcelMedia() ;  //if has a parcel media
	}

	return FALSE ; //no media.
}

const F32 LEAST_IMPORTANCE = 0.05f ;
const F32 LEAST_IMPORTANCE_FOR_LARGE_IMAGE = 0.3f ;

F32 LLFace::getTextureVirtualSize()
{
	F32 radius;
	F32 cos_angle_to_view_dir;	
	BOOL in_frustum = calcPixelArea(cos_angle_to_view_dir, radius);

	if (mPixelArea < 0.0001f || !in_frustum)
	{
		setVirtualSize(0.f) ;
		return 0.f;
	}

	//get area of circle in texture space
	LLVector2 tdim = mTexExtents[1] - mTexExtents[0];
	F32 texel_area = (tdim * 0.5f).lengthSquared()*3.14159f;
	if (texel_area <= 0)
	{
		// Probably animated, use default
		texel_area = 1.f;
	}

	//apply texel area to face area to get accurate ratio
	//face_area /= llclamp(texel_area, 1.f/64.f, 16.f);
	F32 face_area = mPixelArea / llclamp(texel_area, 0.015625f, 128.f);

	if(face_area > LLViewerTexture::sMaxSmallImageSize)
	{
		if(mImportanceToCamera < LEAST_IMPORTANCE) //if the face is not important, do not load hi-res.
		{
			static const F32 MAX_LEAST_IMPORTANCE_IMAGE_SIZE = 128.0f * 128.0f ;
			face_area = llmin(face_area * 0.5f, MAX_LEAST_IMPORTANCE_IMAGE_SIZE) ;
		}
		else if(face_area > LLViewerTexture::sMinLargeImageSize) //if is large image, shrink face_area by considering the partial overlapping.
		{
			if(mImportanceToCamera < LEAST_IMPORTANCE_FOR_LARGE_IMAGE)//if the face is not important, do not load hi-res.
			{
				face_area = LLViewerTexture::sMinLargeImageSize ;
			}	
			else if(mTexture.notNull() && mTexture->isLargeImage())
			{		
				face_area *= adjustPartialOverlapPixelArea(cos_angle_to_view_dir, radius );
			}			
		}
	}

	setVirtualSize(face_area) ;

	return face_area;
}

BOOL LLFace::calcPixelArea(F32& cos_angle_to_view_dir, F32& radius)
{
	//get area of circle around face
	LLVector3 center = getPositionAgent();
	LLVector3 size = (mExtents[1] - mExtents[0]) * 0.5f;	
	LLViewerCamera* camera = LLViewerCamera::getInstance();

	F32 size_squared = size.lengthSquared() ;
	LLVector3 lookAt = center - camera->getOrigin();
	F32 dist = lookAt.normVec() ;	

	//get area of circle around node
	F32 app_angle = atanf(fsqrtf(size_squared) / dist);
	radius = app_angle*LLDrawable::sCurPixelAngle;
	mPixelArea = radius*radius * 3.14159f;
	cos_angle_to_view_dir = lookAt * camera->getXAxis() ;

	//if has media, check if the face is out of the view frustum.	
	if(hasMedia())
	{
		if(!camera->AABBInFrustum(center, size)) 
		{
			mImportanceToCamera = 0.f ;
			return false ;
		}
		if(cos_angle_to_view_dir > camera->getCosHalfFov()) //the center is within the view frustum
		{
			cos_angle_to_view_dir = 1.0f ;
		}
		else
		{		
			if(dist * dist * (lookAt - camera->getXAxis()).lengthSquared() < size_squared)
			{
				cos_angle_to_view_dir = 1.0f ;
			}
		}
	}

	if(dist < mBoundingSphereRadius) //camera is very close
	{
		cos_angle_to_view_dir = 1.0f ;
		mImportanceToCamera = 1.0f ;
	}
	else
	{		
		mImportanceToCamera = LLFace::calcImportanceToCamera(cos_angle_to_view_dir, dist) ;
	}

	return true ;
}

//the projection of the face partially overlaps with the screen
F32 LLFace::adjustPartialOverlapPixelArea(F32 cos_angle_to_view_dir, F32 radius )
{
	F32 screen_radius = (F32)llmax(gViewerWindow->getWindowWidthRaw(), gViewerWindow->getWindowHeightRaw()) ;
	F32 center_angle = acosf(cos_angle_to_view_dir) ;
	F32 d = center_angle * LLDrawable::sCurPixelAngle ;

	if(d + radius > screen_radius + 5.f)
	{
		//----------------------------------------------
		//calculate the intersection area of two circles
		//F32 radius_square = radius * radius ;
		//F32 d_square = d * d ;
		//F32 screen_radius_square = screen_radius * screen_radius ;
		//face_area = 
		//	radius_square * acosf((d_square + radius_square - screen_radius_square)/(2 * d * radius)) +
		//	screen_radius_square * acosf((d_square + screen_radius_square - radius_square)/(2 * d * screen_radius)) -
		//	0.5f * sqrtf((-d + radius + screen_radius) * (d + radius - screen_radius) * (d - radius + screen_radius) * (d + radius + screen_radius)) ;			
		//----------------------------------------------

		//the above calculation is too expensive
		//the below is a good estimation: bounding box of the bounding sphere:
		F32 alpha = 0.5f * (radius + screen_radius - d) / radius ;
		alpha = llclamp(alpha, 0.f, 1.f) ;
		return alpha * alpha ;
	}
	return 1.0f ;
}

const S8 FACE_IMPORTANCE_LEVEL = 4 ;
const F32 FACE_IMPORTANCE_TO_CAMERA_OVER_DISTANCE[FACE_IMPORTANCE_LEVEL][2] = //{distance, importance_weight}
	{{16.1f, 1.0f}, {32.1f, 0.5f}, {48.1f, 0.2f}, {96.1f, 0.05f} } ;
const F32 FACE_IMPORTANCE_TO_CAMERA_OVER_ANGLE[FACE_IMPORTANCE_LEVEL][2] =    //{cos(angle), importance_weight}
	{{0.985f /*cos(10 degrees)*/, 1.0f}, {0.94f /*cos(20 degrees)*/, 0.8f}, {0.866f /*cos(30 degrees)*/, 0.64f}, {0.0f, 0.36f}} ;

//static 
F32 LLFace::calcImportanceToCamera(F32 cos_angle_to_view_dir, F32 dist)
{
	F32 importance = 0.f ;
	
	if(cos_angle_to_view_dir > LLViewerCamera::getInstance()->getCosHalfFov() && 
		dist < FACE_IMPORTANCE_TO_CAMERA_OVER_DISTANCE[FACE_IMPORTANCE_LEVEL - 1][0]) 
	{
		LLViewerCamera* camera = LLViewerCamera::getInstance();
		F32 camera_moving_speed = camera->getAverageSpeed() ;
		F32 camera_angular_speed = camera->getAverageAngularSpeed();

		if(camera_moving_speed > 10.0f || camera_angular_speed > 1.0f)
		{
			//if camera moves or rotates too fast, ignore the importance factor
			return 0.f ;
		}
		
		//F32 camera_relative_speed = camera_moving_speed * (lookAt * LLViewerCamera::getInstance()->getVelocityDir()) ;
		
		S32 i = 0 ;
		for(i = 0; i < FACE_IMPORTANCE_LEVEL && dist > FACE_IMPORTANCE_TO_CAMERA_OVER_DISTANCE[i][0]; ++i);
		i = llmin(i, FACE_IMPORTANCE_LEVEL - 1) ;
		F32 dist_factor = FACE_IMPORTANCE_TO_CAMERA_OVER_DISTANCE[i][1] ;
		
		for(i = 0; i < FACE_IMPORTANCE_LEVEL && cos_angle_to_view_dir < FACE_IMPORTANCE_TO_CAMERA_OVER_ANGLE[i][0] ; ++i) ;
		i = llmin(i, FACE_IMPORTANCE_LEVEL - 1) ;
		importance = dist_factor * FACE_IMPORTANCE_TO_CAMERA_OVER_ANGLE[i][1] ;
	}

	return importance ;
}

BOOL LLFace::verify(const U32* indices_array) const
{
	BOOL ok = TRUE;

	if( mVertexBuffer.isNull() )
	{
		if( mGeomCount )
		{
			// This happens before teleports as faces are torn down.
			// Stop the crash in DEV-31893 with a null pointer check,
			// but present this info.
			// To clean up the log, the geometry could be cleared, or the
			// face could otherwise be marked for no ::verify.
			llinfos << "Face with no vertex buffer and " << mGeomCount << " mGeomCount" << llendl;
		}
		return TRUE;
	}
	
	// First, check whether the face data fits within the pool's range.
	if ((mGeomIndex + mGeomCount) > mVertexBuffer->getNumVerts())
	{
		ok = FALSE;
		llinfos << "Face not within pool range!" << llendl;
	}

	S32 indices_count = (S32)getIndicesCount();
	
	if (!indices_count)
	{
		return TRUE;
	}
	
	if (indices_count > LL_MAX_INDICES_COUNT)
	{
		ok = FALSE;
		llinfos << "Face has bogus indices count" << llendl;
	}
	
#if 0
	S32 geom_start = getGeomStart();
	S32 geom_count = mGeomCount;

	const U32 *indicesp = indices_array ? indices_array + mIndicesIndex : getRawIndices();

	for (S32 i = 0; i < indices_count; i++)
	{
		S32 delta = indicesp[i] - geom_start;
		if (0 > delta)
		{
			llwarns << "Face index too low!" << llendl;
			llinfos << "i:" << i << " Index:" << indicesp[i] << " GStart: " << geom_start << llendl;
			ok = FALSE;
		}
		else if (delta >= geom_count)
		{
			llwarns << "Face index too high!" << llendl;
			llinfos << "i:" << i << " Index:" << indicesp[i] << " GEnd: " << geom_start + geom_count << llendl;
			ok = FALSE;
		}
	}
#endif

	if (!ok)
	{
		printDebugInfo();
	}
	return ok;
}


void LLFace::setViewerObject(LLViewerObject* objp)
{
	mVObjp = objp;
}

const LLColor4& LLFace::getRenderColor() const
{
	if (isState(USE_FACE_COLOR))
	{
		  return mFaceColor; // Face Color
	}
	else
	{
		const LLTextureEntry* tep = getTextureEntry();
		return (tep ? tep->getColor() : LLColor4::white);
	}
}
	
void LLFace::renderSetColor() const
{
	if (!LLFacePool::LLOverrideFaceColor::sOverrideFaceColor)
	{
		const LLColor4* color = &(getRenderColor());
		
		glColor4fv(color->mV);
	}
}

S32 LLFace::pushVertices(const U16* index_array) const
{
	if (mIndicesCount)
	{
		U32 render_type = LLRender::TRIANGLES;
		if (mDrawInfo)
		{
			render_type = mDrawInfo->mDrawMode;
		}
		mVertexBuffer->drawRange(render_type, mGeomIndex, mGeomIndex+mGeomCount-1, mIndicesCount, mIndicesIndex);
		gPipeline.addTrianglesDrawn(mIndicesCount, render_type);
	}

	return mIndicesCount;
}

const LLMatrix4& LLFace::getRenderMatrix() const
{
	return mDrawablep->getRenderMatrix();
}

S32 LLFace::renderElements(const U16 *index_array) const
{
	S32 ret = 0;
	
	if (isState(GLOBAL))
	{	
		ret = pushVertices(index_array);
	}
	else
	{
		glPushMatrix();
		glMultMatrixf((float*)getRenderMatrix().mMatrix);
		ret = pushVertices(index_array);
		glPopMatrix();
	}
	
	return ret;
}

S32 LLFace::renderIndexed()
{
	if(mDrawablep.isNull() || mDrawPoolp == NULL)
	{
		return 0;
	}
	
	return renderIndexed(mDrawPoolp->getVertexDataMask());
}

S32 LLFace::renderIndexed(U32 mask)
{
	if (mVertexBuffer.isNull())
	{
		return 0;
	}

	mVertexBuffer->setBuffer(mask);
	U16* index_array = (U16*) mVertexBuffer->getIndicesPointer();
	return renderElements(index_array);
}

//============================================================================
// From llface.inl

S32 LLFace::getColors(LLStrider<LLColor4U> &colors)
{
	if (!mGeomCount)
	{
		return -1;
	}
	
	// llassert(mGeomIndex >= 0);
	mVertexBuffer->getColorStrider(colors, mGeomIndex);
	return mGeomIndex;
}

S32	LLFace::getIndices(LLStrider<U16> &indicesp)
{
	mVertexBuffer->getIndexStrider(indicesp, mIndicesIndex);
	llassert(indicesp[0] != indicesp[1]);
	return mIndicesIndex;
}

LLVector3 LLFace::getPositionAgent() const
{
	if (mDrawablep->isStatic())
	{
		return mCenterAgent;
	}
	else
	{
		return mCenterLocal * getRenderMatrix();
	}
}

//
//atlas
//
void LLFace::removeAtlas()
{
	setAtlasInUse(FALSE) ;
	mAtlasInfop = NULL ;	
}

const LLTextureAtlas* LLFace::getAtlas()const 
{
	if(mAtlasInfop)
	{
		return mAtlasInfop->getAtlas() ;
	}
	return NULL ;
}

const LLVector2* LLFace::getTexCoordOffset()const 
{
	if(isAtlasInUse())
	{
		return mAtlasInfop->getTexCoordOffset() ;
	}
	return NULL ;
}
const LLVector2* LLFace::getTexCoordScale() const 
{
	if(isAtlasInUse())
	{
		return mAtlasInfop->getTexCoordScale() ;
	}
	return NULL ;
}

BOOL LLFace::isAtlasInUse()const
{
	return mUsingAtlas ;
}

BOOL LLFace::canUseAtlas()const
{
	//no drawable or no spatial group, do not use atlas
	if(!mDrawablep || !mDrawablep->getSpatialGroup())
	{
		return FALSE ;
	}

	//if bump face, do not use atlas
	if(getTextureEntry() && getTextureEntry()->getBumpmap())
	{
		return FALSE ;
	}

	//if animated texture, do not use atlas
	if(isState(TEXTURE_ANIM))
	{
		return FALSE ;
	}

	return TRUE ;
}

void LLFace::setAtlasInUse(BOOL flag)
{
	//no valid atlas to use.
	if(flag && (!mAtlasInfop || !mAtlasInfop->isValid()))
	{
		flag = FALSE ;
	}

	if(!flag && !mUsingAtlas)
	{
		return ;
	}

	//
	//at this stage (flag || mUsingAtlas) is always true.
	//

	//rebuild the tex coords
	if(mDrawablep)
	{
		gPipeline.markRebuild(mDrawablep, LLDrawable::REBUILD_TCOORD);
		mUsingAtlas = flag ;
	}
	else
	{
		mUsingAtlas = FALSE ;
	}
}

LLTextureAtlasSlot* LLFace::getAtlasInfo()
{
	return mAtlasInfop ;
}

void LLFace::setAtlasInfo(LLTextureAtlasSlot* atlasp)
{	
	if(mAtlasInfop != atlasp)
	{
		if(mAtlasInfop)
		{
			//llerrs << "Atlas slot changed!" << llendl ;
		}
		mAtlasInfop = atlasp ;
	}
}

LLViewerTexture* LLFace::getTexture() const
{
	if(isAtlasInUse())
	{
		return (LLViewerTexture*)mAtlasInfop->getAtlas() ;
	}

	return mTexture ;
}

//switch to atlas or switch back to gl texture 
//return TRUE if using atlas.
BOOL LLFace::switchTexture()
{
	//no valid atlas or texture
	if(!mAtlasInfop || !mAtlasInfop->isValid() || !mTexture)
	{
		return FALSE ;
	}
	
	if(mTexture->getTexelsInAtlas() >= (U32)mVSize || 
		mTexture->getTexelsInAtlas() >= mTexture->getTexelsInGLTexture())
	{
		//switch to use atlas
		//atlas resolution is qualified, use it.		
		if(!mUsingAtlas)
		{
			setAtlasInUse(TRUE) ;
		}
	}
	else //if atlas not qualified.
	{
		//switch back to GL texture
		if(mUsingAtlas && mTexture->isGLTextureCreated() && 
			mTexture->getDiscardLevel() < mTexture->getDiscardLevelInAtlas())
		{
			setAtlasInUse(FALSE) ;
		}
	}

	return mUsingAtlas ;
}
<|MERGE_RESOLUTION|>--- conflicted
+++ resolved
@@ -381,8 +381,6 @@
 	{
 		//allocate vertices in blocks of 4 for alignment
 		num_vertices = (num_vertices + 0x3) & ~0x3;
-<<<<<<< HEAD
-=======
 	}
 	else
 	{
@@ -390,7 +388,6 @@
 		{
 			llerrs << "WTF?" << llendl;
 		}
->>>>>>> c98b1b3f
 	}
 
 	if (mGeomCount != num_vertices ||
