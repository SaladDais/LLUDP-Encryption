--- conflicted
+++ resolved
@@ -1312,24 +1312,20 @@
 		LLNotificationsUtil::add("NoBuild");
 		break;
 	case PATHFINDING_DIRTY_ICON:
-<<<<<<< HEAD
 		// <FS:Zi> Pathfinding rebake functions
+		//if (LLPathfindingManager::getInstance() != NULL)
+		//{
+		//	LLMenuOptionPathfindingRebakeNavmesh *rebakeInstance = LLMenuOptionPathfindingRebakeNavmesh::getInstance();
+		//	if (rebakeInstance && rebakeInstance->canRebakeRegion() && (rebakeInstance->getMode() == LLMenuOptionPathfindingRebakeNavmesh::kRebakeNavMesh_Available))
+		//	{
+		//		LLNotificationsUtil::add("PathfindingDirtyRebake", LLSD(), LLSD(),
+		//								 boost::bind(&LLLocationInputCtrl::callbackRebakeRegion, this, _1, _2));
+		//		break;
+		//	}
+		//}
 		// LLNotificationsUtil::add("PathfindingDirty");
 		LLNotificationsUtil::add("PathfindingDirty",LLSD(),LLSD(),boost::bind(&LLLocationInputCtrl::rebakeRegionCallback,this,_1,_2));
 		// </FS:Zi>
-=======
-		if (LLPathfindingManager::getInstance() != NULL)
-		{
-			LLMenuOptionPathfindingRebakeNavmesh *rebakeInstance = LLMenuOptionPathfindingRebakeNavmesh::getInstance();
-			if (rebakeInstance && rebakeInstance->canRebakeRegion() && (rebakeInstance->getMode() == LLMenuOptionPathfindingRebakeNavmesh::kRebakeNavMesh_Available))
-			{
-				LLNotificationsUtil::add("PathfindingDirtyRebake", LLSD(), LLSD(),
-										 boost::bind(&LLLocationInputCtrl::callbackRebakeRegion, this, _1, _2));
-				break;
-			}
-		}
-		LLNotificationsUtil::add("PathfindingDirty");
->>>>>>> ffbbc30d
 		break;
 	case PATHFINDING_DISABLED_ICON:
 		LLNotificationsUtil::add("DynamicPathfindingDisabled");
