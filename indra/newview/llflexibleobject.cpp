--- conflicted
+++ resolved
@@ -366,11 +366,7 @@
 	LLFastTimer ftm(FTM_DO_FLEXIBLE_UPDATE);
 	LLVolume* volume = mVO->getVolume();
 	LLPath *path = &volume->getPath();
-<<<<<<< HEAD
-	if ((mSimulateRes == 0 || !mInitialized) && mVO->mDrawable->isVisible()) // if its uninitialized but not visible, what then? - Nyx
-=======
 	if ((mSimulateRes == 0 || !mInitialized) && mVO->mDrawable->isVisible()) 
->>>>>>> eef9016c
 	{
 		mVO->markForUpdate(TRUE);
 		if (!doIdleUpdate(gAgent, *LLWorld::getInstance(), 0.0))
