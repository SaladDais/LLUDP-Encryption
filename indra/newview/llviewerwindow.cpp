--- conflicted
+++ resolved
@@ -1025,7 +1025,6 @@
 			mLeftMouseDown = down;
 			buttonname = "Left Double Click";
 			break;
-<<<<<<< HEAD
 		case CLICK_BUTTON4:
 			buttonname = "Button 4";
 			break;
@@ -1034,14 +1033,6 @@
 			break;
 		default:
 			break; // COUNT and NONE
-=======
-		case LLMouseHandler::CLICK_BUTTON4:
-			buttonname = "Button 4";
-			break;
-		case LLMouseHandler::CLICK_BUTTON5:
-			buttonname = "Button 5";
-			break;
->>>>>>> 476f71f6
 		}
 		
 		LLView::sMouseHandlerMessage.clear();
@@ -1207,12 +1198,7 @@
 BOOL LLViewerWindow::handleMiddleMouseDown(LLWindow *window,  LLCoordGL pos, MASK mask)
 {
 	BOOL down = TRUE;
-<<<<<<< HEAD
  	gViewerInput.handleMouse(window, pos, mask, CLICK_MIDDLE, down);
-=======
-	LLVoiceClient::getInstance()->updateMouseState(LLMouseHandler::CLICK_MIDDLE, true);
- 	handleAnyMouseClick(window,pos,mask,LLMouseHandler::CLICK_MIDDLE,down);
->>>>>>> 476f71f6
   
   	// Always handled as far as the OS is concerned.
 	return TRUE;
@@ -1367,12 +1353,7 @@
 BOOL LLViewerWindow::handleMiddleMouseUp(LLWindow *window,  LLCoordGL pos, MASK mask)
 {
 	BOOL down = FALSE;
-<<<<<<< HEAD
  	gViewerInput.handleMouse(window, pos, mask, CLICK_MIDDLE, down);
-=======
-	LLVoiceClient::getInstance()->updateMouseState(LLMouseHandler::CLICK_MIDDLE, false);
- 	handleAnyMouseClick(window,pos,mask,LLMouseHandler::CLICK_MIDDLE,down);
->>>>>>> 476f71f6
   
   	// Always handled as far as the OS is concerned.
 	return TRUE;
@@ -1383,19 +1364,10 @@
     switch (button)
     {
     case 4:
-<<<<<<< HEAD
         gViewerInput.handleMouse(window, pos, mask, CLICK_BUTTON4, down);
         break;
     case 5:
         gViewerInput.handleMouse(window, pos, mask, CLICK_BUTTON5, down);
-=======
-        LLVoiceClient::getInstance()->updateMouseState(LLMouseHandler::CLICK_BUTTON4, down);
-        handleAnyMouseClick(window, pos, mask, LLMouseHandler::CLICK_BUTTON4, down);
-        break;
-    case 5:
-        LLVoiceClient::getInstance()->updateMouseState(LLMouseHandler::CLICK_BUTTON5, down);
-        handleAnyMouseClick(window, pos, mask, LLMouseHandler::CLICK_BUTTON5, down);
->>>>>>> 476f71f6
         break;
     default:
         break;
