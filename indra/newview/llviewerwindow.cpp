--- conflicted
+++ resolved
@@ -3110,7 +3110,6 @@
 											  &gDebugRaycastTangent,
 											  &gDebugRaycastStart,
 											  &gDebugRaycastEnd);
-<<<<<<< HEAD
 // [/SL:KB]
 //		gDebugRaycastObject = cursorIntersect(-1, -1, 512.f, NULL, -1, FALSE,
 //											  &gDebugRaycastFaceHit,
@@ -3120,10 +3119,7 @@
 //											  &gDebugRaycastBinormal,
 //											  &gDebugRaycastStart,
 //											  &gDebugRaycastEnd);
-=======
-
 		gDebugRaycastParticle = gPipeline.lineSegmentIntersectParticle(gDebugRaycastStart, gDebugRaycastEnd, &gDebugRaycastParticleIntersection, NULL);
->>>>>>> 17108920
 	}
 
 	updateMouseDelta();
@@ -3964,14 +3960,10 @@
 		pick_transparent = TRUE;
 	}
 
-<<<<<<< HEAD
-//	LLPickInfo pick_info(LLCoordGL(x, y_from_bot), mask, pick_transparent, TRUE, callback);
+//	LLPickInfo pick_info(LLCoordGL(x, y_from_bot), mask, pick_transparent, FALSE, TRUE, callback);
 // [SL:KB] - Patch: UI-PickRiggedAttachment | Checked: 2012-07-12 (Catznip-3.3)
-	LLPickInfo pick_info(LLCoordGL(x, y_from_bot), mask, pick_transparent, pick_rigged, TRUE, callback);
+	LLPickInfo pick_info(LLCoordGL(x, y_from_bot), mask, pick_transparent, FALSE, pick_rigged, TRUE, callback);
 // [/SL:KB]
-=======
-	LLPickInfo pick_info(LLCoordGL(x, y_from_bot), mask, pick_transparent, FALSE, TRUE, callback);
->>>>>>> 17108920
 	schedulePick(pick_info);
 }
 
@@ -4027,14 +4019,10 @@
 }
 
 // Performs the GL object/land pick.
-<<<<<<< HEAD
-//LLPickInfo LLViewerWindow::pickImmediate(S32 x, S32 y_from_bot,  BOOL pick_transparent)
+//LLPickInfo LLViewerWindow::pickImmediate(S32 x, S32 y_from_bot,  BOOL pick_transparent, BOOL pick_particle)
 // [SL:KB] - Patch: UI-PickRiggedAttachment | Checked: 2012-07-12 (Catznip-3.3)
-LLPickInfo LLViewerWindow::pickImmediate(S32 x, S32 y_from_bot,  BOOL pick_transparent, BOOL pick_rigged)
+LLPickInfo LLViewerWindow::pickImmediate(S32 x, S32 y_from_bot,  BOOL pick_transparent, BOOL pick_particle, BOOL pick_rigged)
 // [/SL:KB]
-=======
-LLPickInfo LLViewerWindow::pickImmediate(S32 x, S32 y_from_bot,  BOOL pick_transparent, BOOL pick_particle)
->>>>>>> 17108920
 {
 	BOOL in_build_mode = LLFloaterReg::instanceVisible("build");
 	if (in_build_mode || LLDrawPoolAlpha::sShowDebugAlpha)
@@ -4046,14 +4034,10 @@
 	
 	// shortcut queueing in mPicks and just update mLastPick in place
 	MASK	key_mask = gKeyboard->currentMask(TRUE);
-<<<<<<< HEAD
-//	mLastPick = LLPickInfo(LLCoordGL(x, y_from_bot), key_mask, pick_transparent, TRUE, NULL);
+	mLastPick = LLPickInfo(LLCoordGL(x, y_from_bot), key_mask, pick_transparent, pick_particle, TRUE, NULL);
 // [SL:KB] - Patch: UI-PickRiggedAttachment | Checked: 2012-07-12 (Catznip-3.3)
-	mLastPick = LLPickInfo(LLCoordGL(x, y_from_bot), key_mask, pick_transparent, pick_rigged, TRUE, NULL);
+	mLastPick = LLPickInfo(LLCoordGL(x, y_from_bot), key_mask, pick_transparent, pick_particle, pick_rigged, TRUE, NULL);
 // [/SL:KB]
-=======
-	mLastPick = LLPickInfo(LLCoordGL(x, y_from_bot), key_mask, pick_transparent, pick_particle, TRUE, NULL);
->>>>>>> 17108920
 	mLastPick.fetchResults();
 
 	return mLastPick;
@@ -4681,37 +4665,14 @@
 
 				if (gPipeline.allocateScreenBuffer(image_width, image_height))
 				{
-					// <FS:ND> FIRE-9097; Workaround against black borders/rectangles in huge snapshots.
-					// Not a pretty solution
-
-					// window_width = image_width;
-					// window_height = image_height;
-					// snapshot_width = image_width;
-					// snapshot_height = image_height;
-
-					window_width = llmin( image_width, 4096);
-					window_height = llmin( image_height, 4096);
-					snapshot_width = llmin( image_width, 4096);
-					snapshot_height = llmin( image_height, 4096);
-
-					// </FS:ND>
-
+					window_width = image_width;
+					window_height = image_height;
+					snapshot_width = image_width;
+					snapshot_height = image_height;
 					reset_deferred = true;
-<<<<<<< HEAD
-
-					// <FS:ND> FIRE-9097; Workaround against black borders/rectangles in huge snapshots.
-					// Not a pretty solution
-
-					// mWorldViewRectRaw.set(0, image_height, image_width, 0);
-					mWorldViewRectRaw.set(0, llmin(image_height,4096), llmin(image_width,4096), 0);
-
-					// </FS:ND>
-
-=======
 					mWorldViewRectRaw.set(0, image_height, image_width, 0);
 					LLViewerCamera::getInstance()->setViewHeightInPixels( mWorldViewRectRaw.getHeight() );
 					LLViewerCamera::getInstance()->setAspect( getWorldViewAspectRatio() );
->>>>>>> 17108920
 					scratch_space.bindTarget();
 				}
 				else
@@ -5634,29 +5595,22 @@
 	  mTangent(),
 	  mBinormal(),
 	  mHUDIcon(NULL),
-<<<<<<< HEAD
+	  mPickTransparent(FALSE),
+//	  mPickParticle(FALSE)
 // [SL:KB] - Patch: UI-PickRiggedAttachment | Checked: 2012-07-12 (Catznip-3.3)
-	  mPickTransparent(FALSE),
+	  mPickParticle(FALSE),
 	  mPickRigged(FALSE)
 // [/SL:KB]
-//	  mPickTransparent(FALSE)
-=======
-	  mPickTransparent(FALSE),
-	  mPickParticle(FALSE)
->>>>>>> 17108920
 {
 }
 
 LLPickInfo::LLPickInfo(const LLCoordGL& mouse_pos, 
 		       MASK keyboard_mask, 
 		       BOOL pick_transparent,
-<<<<<<< HEAD
+			   BOOL pick_particle,
 // [SL:KB] - Patch: UI-PickRiggedAttachment | Checked: 2012-07-12 (Catznip-3.3)
 		       BOOL pick_rigged,
 // [/SL:KB]
-=======
-			   BOOL pick_particle,
->>>>>>> 17108920
 		       BOOL pick_uv_coords,
 		       void (*pick_callback)(const LLPickInfo& pick_info))
 	: mMousePt(mouse_pos),
@@ -5672,16 +5626,12 @@
 	  mTangent(),
 	  mBinormal(),
 	  mHUDIcon(NULL),
-<<<<<<< HEAD
+	  mPickTransparent(pick_transparent),
+//	  mPickParticle(pick_particle)
 // [SL:KB] - Patch: UI-PickRiggedAttachment | Checked: 2012-07-12 (Catznip-3.3)
-	  mPickTransparent(pick_transparent),
+	  mPickParticle(pick_particle),
 	  mPickRigged(pick_rigged)
 // [/SL:KB]
-//	  mPickTransparent(pick_transparent)
-=======
-	  mPickTransparent(pick_transparent),
-	  mPickParticle(pick_particle)
->>>>>>> 17108920
 {
 }
 
@@ -5714,14 +5664,9 @@
 //									&intersection, &uv, &normal, &binormal);
 // [SL:KB] - Patch: UI-PickRiggedAttachment | Checked: 2012-07-12 (Catznip-3.3)
 	LLViewerObject* hit_object = gViewerWindow->cursorIntersect(mMousePt.mX, mMousePt.mY, 512.f,
-<<<<<<< HEAD
 									NULL, -1, mPickTransparent, mPickRigged, &face_hit,
-									&intersection, &uv, &normal, &tangent);
+									&intersection, &uv, &normal, &tangent, &start, &end);
 // [/SL:KB]
-=======
-									NULL, -1, mPickTransparent, &face_hit,
-									&intersection, &uv, &normal, &tangent, &start, &end);
->>>>>>> 17108920
 	
 	mPickPt = mMousePt;
 
