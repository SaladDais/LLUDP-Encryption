/** 
 * @file llviewerwindow.cpp
 * @brief Implementation of the LLViewerWindow class.
 *
 * $LicenseInfo:firstyear=2001&license=viewerlgpl$
 * Second Life Viewer Source Code
 * Copyright (C) 2010, Linden Research, Inc.
 * 
 * This library is free software; you can redistribute it and/or
 * modify it under the terms of the GNU Lesser General Public
 * License as published by the Free Software Foundation;
 * version 2.1 of the License only.
 * 
 * This library is distributed in the hope that it will be useful,
 * but WITHOUT ANY WARRANTY; without even the implied warranty of
 * MERCHANTABILITY or FITNESS FOR A PARTICULAR PURPOSE.  See the GNU
 * Lesser General Public License for more details.
 * 
 * You should have received a copy of the GNU Lesser General Public
 * License along with this library; if not, write to the Free Software
 * Foundation, Inc., 51 Franklin Street, Fifth Floor, Boston, MA  02110-1301  USA
 * 
 * Linden Research, Inc., 945 Battery Street, San Francisco, CA  94111  USA
 * $/LicenseInfo$
 */

#include "llviewerprecompiledheaders.h"
#include "llviewerwindow.h"


// system library includes
#include <stdio.h>
#include <iostream>
#include <fstream>
#include <algorithm>
#include <boost/lambda/core.hpp>
#include <boost/regex.hpp>

#include "llagent.h"
#include "llagentcamera.h"
#include "llcommunicationchannel.h"
#include "llfloaterreg.h"
#include "llhudicon.h"
#include "lllogininstance.h" // <FS:AW  opensim destinations and avatar picker>
#include "llmeshrepository.h"
#include "llnotificationhandler.h"
#include "llpanellogin.h"
#include "llviewerkeyboard.h"
#include "llviewermenu.h"

#include "llviewquery.h"
#include "llxmltree.h"
#include "llslurl.h"
#include "llrender.h"

#include "llvoiceclient.h"	// for push-to-talk button handling

//
// TODO: Many of these includes are unnecessary.  Remove them.
//

// linden library includes
#include "llaudioengine.h"		// mute on minimize
#include "llchatentry.h"
#include "indra_constants.h"
#include "llassetstorage.h"
#include "llerrorcontrol.h"
#include "llfontgl.h"
#include "llmousehandler.h"
#include "llrect.h"
#include "llsky.h"
#include "llstring.h"
#include "llui.h"
#include "lluuid.h"
#include "llview.h"
#include "llxfermanager.h"
#include "message.h"
#include "object_flags.h"
#include "lltimer.h"
#include "llviewermenu.h"
#include "lltooltip.h"
#include "llmediaentry.h"
#include "llurldispatcher.h"
#include "raytrace.h"

// newview includes
#include "llagent.h"
#include "llbox.h"
#include "llchicletbar.h"
#include "llconsole.h"
#include "llviewercontrol.h"
#include "llcylinder.h"
#include "lldebugview.h"
#include "lldir.h"
#include "lldrawable.h"
#include "lldrawpoolalpha.h"
#include "lldrawpoolbump.h"
#include "lldrawpoolwater.h"
#include "llmaniptranslate.h"
#include "llface.h"
#include "llfeaturemanager.h"
#include "llfilepicker.h"
#include "llfirstuse.h"
#include "llfloater.h"
#include "llfloaterbuildoptions.h"
#include "llfloaterbuyland.h"
#include "llfloatercamera.h"
#include "llfloaterland.h"
#include "llfloaterinspect.h"
#include "llfloatermap.h"
#include "llfloaternamedesc.h"
#include "llfloaterpreference.h"
#include "llfloatersnapshot.h"
#include "llfloatertools.h"
#include "llfloaterworldmap.h"
#include "llfocusmgr.h"
#include "llfontfreetype.h"
#include "llgesturemgr.h"
#include "llglheaders.h"
#include "lltooltip.h"
#include "llhudmanager.h"
#include "llhudobject.h"
#include "llhudview.h"
#include "llimagebmp.h"
#include "llimagej2c.h"
#include "llimageworker.h"
#include "llkeyboard.h"
#include "lllineeditor.h"
#include "lllogininstance.h"
#include "llmenugl.h"
#include "llmenuoptionpathfindingrebakenavmesh.h"
#include "llmodaldialog.h"
#include "llmorphview.h"
#include "llmoveview.h"
#include "llnavigationbar.h"
#include "llnotificationhandler.h"
#include "llpaneltopinfobar.h"
#include "llpopupview.h"
#include "llpreviewtexture.h"
#include "llprogressview.h"
#include "llresmgr.h"
#include "llselectmgr.h"
#include "llrootview.h"
#include "llrendersphere.h"
#include "llstartup.h"
#include "llstatusbar.h"
#include "llstatview.h"
#include "llsurface.h"
#include "llsurfacepatch.h"
#include "lltexlayer.h"
#include "lltextbox.h"
#include "lltexturecache.h"
#include "lltexturefetch.h"
#include "lltextureview.h"
#include "lltoast.h"
#include "lltool.h"
#include "lltoolbarview.h"
#include "lltoolcomp.h"
#include "lltooldraganddrop.h"
#include "lltoolface.h"
#include "lltoolfocus.h"
#include "lltoolgrab.h"
#include "lltoolmgr.h"
#include "lltoolmorph.h"
#include "lltoolpie.h"
#include "lltoolselectland.h"
#include "lltrans.h"
#include "lluictrlfactory.h"
#include "llurldispatcher.h"		// SLURL from other app instance
#include "llversioninfo.h"
#include "llvieweraudio.h"
#include "llviewercamera.h"
#include "llviewergesture.h"
#include "llviewertexturelist.h"
#include "llviewerinventory.h"
#include "llviewerkeyboard.h"
#include "llviewermedia.h"
#include "llviewermediafocus.h"
#include "llviewermenu.h"
#include "llviewermessage.h"
#include "llviewerobjectlist.h"
#include "llviewerparcelmgr.h"
#include "llviewerregion.h"
#include "llviewershadermgr.h"
#include "llviewerstats.h"
#include "llvoavatarself.h"
#include "llvopartgroup.h"
#include "llvovolume.h"
#include "llworld.h"
#include "llworldmapview.h"
#include "pipeline.h"
#include "llappviewer.h"
#include "llviewerdisplay.h"
#include "llspatialpartition.h"
#include "llviewerjoystick.h"
#include "llviewernetwork.h"
#include "llpostprocess.h"
// <FS:Ansariel> [FS communication UI]
//#include "llfloaterimnearbychat.h"
// </FS:Ansariel> [FS communication UI]
#include "llagentui.h"
#include "llwearablelist.h"

#include "llviewereventrecorder.h"

#include "llnotifications.h"
#include "llnotificationsutil.h"
#include "llnotificationmanager.h"

#include "llfloaternotificationsconsole.h"

// <FS:Ansariel> [FS communication UI]
#include "fsnearbychathub.h"
// </FS:Ansariel> [FS communication UI]
#include "llwindowlistener.h"
#include "llviewerwindowlistener.h"
#include "llpaneltopinfobar.h"
#include "llimview.h"

// [RLVa:KB] - Checked: 2010-03-31 (RLVa-1.2.0c)
#include "rlvhandler.h"
// [/RLVa:KB]

#if LL_WINDOWS
#include <tchar.h> // For Unicode conversion methods
#endif

#include "utilitybar.h"		// <FS:Zi> Support for the classic V1 style buttons in some skins
#include "exopostprocess.h"	// <FS:Ansariel> Exodus Vignette
#include "llnetmap.h"
#include "lggcontactsets.h"

#include "llleapmotioncontroller.h"
#include "lltracerecording.h"

//
// Globals
//
void render_ui(F32 zoom_factor = 1.f, int subfield = 0);
void swap();

extern BOOL gDebugClicks;
extern BOOL gDisplaySwapBuffers;
extern BOOL gDepthDirty;
extern BOOL gResizeScreenTexture;

LLViewerWindow	*gViewerWindow = NULL;

LLFrameTimer	gAwayTimer;
LLFrameTimer	gAwayTriggerTimer;

BOOL			gShowOverlayTitle = FALSE;

LLViewerObject*  gDebugRaycastObject = NULL;
LLVOPartGroup* gDebugRaycastParticle = NULL;
LLVector4a       gDebugRaycastIntersection;
LLVector4a		gDebugRaycastParticleIntersection;
LLVector2        gDebugRaycastTexCoord;
LLVector4a       gDebugRaycastNormal;
LLVector4a       gDebugRaycastTangent;
S32				gDebugRaycastFaceHit;
LLVector4a		 gDebugRaycastStart;
LLVector4a		 gDebugRaycastEnd;

// HUD display lines in lower right
BOOL				gDisplayWindInfo = FALSE;
BOOL				gDisplayCameraPos = FALSE;
BOOL				gDisplayFOV = FALSE;

static const U8 NO_FACE = 255;
BOOL gQuietSnapshot = FALSE;

const F32 MIN_AFK_TIME = 6.f; // minimum time after setting away state before coming back
static const F32 MIN_DISPLAY_SCALE = 0.75f;

std::string	LLViewerWindow::sSnapshotBaseName;
std::string	LLViewerWindow::sSnapshotDir;

std::string	LLViewerWindow::sMovieBaseName;

LLTrace::SampleStatHandle<> LLViewerWindow::sMouseVelocityStat("Mouse Velocity");


class RecordToChatConsoleRecorder : public LLError::Recorder
{
public:
	virtual void recordMessage(LLError::ELevel level,
								const std::string& message)
	{
		//FIXME: this is NOT thread safe, and will do bad things when a warning is issued from a non-UI thread

		// only log warnings to chat console
		//if (level == LLError::LEVEL_WARN)
		//{
			//LLFloaterChat* chat_floater = LLFloaterReg::findTypedInstance<LLFloaterChat>("chat");
			//if (chat_floater && gSavedSettings.getBOOL("WarningsAsChat"))
			//{
			//	LLChat chat;
			//	chat.mText = message;
			//	chat.mSourceType = CHAT_SOURCE_SYSTEM;

			//	chat_floater->addChat(chat, FALSE, FALSE);
			//}
		//}
	}
};

class RecordToChatConsole : public LLSingleton<RecordToChatConsole>
{
public:
	RecordToChatConsole()
		: LLSingleton<RecordToChatConsole>(),
		mRecorder(new RecordToChatConsoleRecorder())
	{
	}

	void startRecorder() { LLError::addRecorder(mRecorder); }
	void stopRecorder() { LLError::removeRecorder(mRecorder); }

private:
	LLError::RecorderPtr mRecorder;
};

////////////////////////////////////////////////////////////////////////////
//
// LLDebugText
//

static LLTrace::BlockTimerStatHandle FTM_DISPLAY_DEBUG_TEXT("Display Debug Text");

class LLDebugText
{
private:
	struct Line
	{
		Line(const std::string& in_text, S32 in_x, S32 in_y) : text(in_text), x(in_x), y(in_y) {}
		std::string text;
		S32 x,y;
	};

	LLViewerWindow *mWindow;
	
	typedef std::vector<Line> line_list_t;
	line_list_t mLineList;
	LLColor4 mTextColor;
	
	void addText(S32 x, S32 y, const std::string &text) 
	{
		mLineList.push_back(Line(text, x, y));
	}
	
public:
	LLDebugText(LLViewerWindow* window) : mWindow(window) {}

	void clearText() { mLineList.clear(); }

	void update()
	{
		static LLCachedControl<bool> log_texture_traffic(gSavedSettings,"LogTextureNetworkTraffic", false) ;

		std::string wind_vel_text;
		std::string wind_vector_text;
		std::string rwind_vel_text;
		std::string rwind_vector_text;
		std::string audio_text;

		static const std::string beacon_particle = LLTrans::getString("BeaconParticle");
		static const std::string beacon_physical = LLTrans::getString("BeaconPhysical");
		static const std::string beacon_scripted = LLTrans::getString("BeaconScripted");
		static const std::string beacon_scripted_touch = LLTrans::getString("BeaconScriptedTouch");
		static const std::string beacon_sound = LLTrans::getString("BeaconSound");
		static const std::string beacon_media = LLTrans::getString("BeaconMedia");
		static const std::string particle_hiding = LLTrans::getString("ParticleHiding");

		// Draw the statistics in a light gray
		// and in a thin font
		mTextColor = LLColor4( 0.86f, 0.86f, 0.86f, 1.f );

		// Draw stuff growing up from right lower corner of screen
		S32 xpos = mWindow->getWorldViewWidthScaled() - 400;
		xpos = llmax(xpos, 0);
		S32 ypos = 64;
		const S32 y_inc = 20;

		clearText();
		
		//if (gSavedSettings.getBOOL("DebugShowTime"))
		static LLCachedControl<bool> debugShowTime(gSavedSettings, "DebugShowTime");
		if (debugShowTime)
		{
			{
			const U32 y_inc2 = 15;
				// <FS:Ansariel> FIRE-9746: Show FPS with DebugShowTime
				addText(xpos, ypos, llformat("FPS: %3.1f", LLTrace::get_frame_recording().getPeriodMeanPerSec(LLStatViewer::FPS))); ypos += y_inc2;
				
				// </FS:Ansariel>
				LLFrameTimer& timer = gTextureTimer;
				F32 time = timer.getElapsedTimeF32();
				S32 hours = (S32)(time / (60*60));
				S32 mins = (S32)((time - hours*(60*60)) / 60);
				S32 secs = (S32)((time - hours*(60*60) - mins*60));
				addText(xpos, ypos, llformat("Texture: %d:%02d:%02d", hours,mins,secs)); ypos += y_inc2;
			}
			
			{
			F32 time = gFrameTimeSeconds;
			S32 hours = (S32)(time / (60*60));
			S32 mins = (S32)((time - hours*(60*60)) / 60);
			S32 secs = (S32)((time - hours*(60*60) - mins*60));
			addText(xpos, ypos, llformat("Time: %d:%02d:%02d", hours,mins,secs)); ypos += y_inc;
		}
		}
		
#if LL_WINDOWS
		//if (gSavedSettings.getBOOL("DebugShowMemory"))
		static LLCachedControl<bool> debugShowMemory(gSavedSettings, "DebugShowMemory");
		if (debugShowMemory)
		{
			addText(xpos, ypos, llformat("Memory: %d (KB)", LLMemory::getWorkingSetSize() / 1024)); 
			ypos += y_inc;
		}
#endif

		if (gDisplayCameraPos)
		{
			std::string camera_view_text;
			std::string camera_center_text;
			std::string agent_view_text;
			std::string agent_left_text;
			std::string agent_center_text;
			std::string agent_root_center_text;

			LLVector3d tvector; // Temporary vector to hold data for printing.

			// Update camera center, camera view, wind info every other frame
			tvector = gAgent.getPositionGlobal();
			agent_center_text = llformat("AgentCenter  %f %f %f",
										 (F32)(tvector.mdV[VX]), (F32)(tvector.mdV[VY]), (F32)(tvector.mdV[VZ]));

			if (isAgentAvatarValid())
			{
				tvector = gAgent.getPosGlobalFromAgent(gAgentAvatarp->mRoot->getWorldPosition());
				agent_root_center_text = llformat("AgentRootCenter %f %f %f",
												  (F32)(tvector.mdV[VX]), (F32)(tvector.mdV[VY]), (F32)(tvector.mdV[VZ]));
			}
			else
			{
				agent_root_center_text = "---";
			}


			tvector = LLVector4(gAgent.getFrameAgent().getAtAxis());
			agent_view_text = llformat("AgentAtAxis  %f %f %f",
									   (F32)(tvector.mdV[VX]), (F32)(tvector.mdV[VY]), (F32)(tvector.mdV[VZ]));

			tvector = LLVector4(gAgent.getFrameAgent().getLeftAxis());
			agent_left_text = llformat("AgentLeftAxis  %f %f %f",
									   (F32)(tvector.mdV[VX]), (F32)(tvector.mdV[VY]), (F32)(tvector.mdV[VZ]));

			tvector = gAgentCamera.getCameraPositionGlobal();
			camera_center_text = llformat("CameraCenter %f %f %f",
										  (F32)(tvector.mdV[VX]), (F32)(tvector.mdV[VY]), (F32)(tvector.mdV[VZ]));

			tvector = LLVector4(LLViewerCamera::getInstance()->getAtAxis());
			camera_view_text = llformat("CameraAtAxis    %f %f %f",
										(F32)(tvector.mdV[VX]), (F32)(tvector.mdV[VY]), (F32)(tvector.mdV[VZ]));
		
			addText(xpos, ypos, agent_center_text);  ypos += y_inc;
			addText(xpos, ypos, agent_root_center_text);  ypos += y_inc;
			addText(xpos, ypos, agent_view_text);  ypos += y_inc;
			addText(xpos, ypos, agent_left_text);  ypos += y_inc;
			addText(xpos, ypos, camera_center_text);  ypos += y_inc;
			addText(xpos, ypos, camera_view_text);  ypos += y_inc;
		}

		if (gDisplayWindInfo)
		{
			wind_vel_text = llformat("Wind velocity %.2f m/s", gWindVec.magVec());
			wind_vector_text = llformat("Wind vector   %.2f %.2f %.2f", gWindVec.mV[0], gWindVec.mV[1], gWindVec.mV[2]);
			rwind_vel_text = llformat("RWind vel %.2f m/s", gRelativeWindVec.magVec());
			rwind_vector_text = llformat("RWind vec   %.2f %.2f %.2f", gRelativeWindVec.mV[0], gRelativeWindVec.mV[1], gRelativeWindVec.mV[2]);

			addText(xpos, ypos, wind_vel_text);  ypos += y_inc;
			addText(xpos, ypos, wind_vector_text);  ypos += y_inc;
			addText(xpos, ypos, rwind_vel_text);  ypos += y_inc;
			addText(xpos, ypos, rwind_vector_text);  ypos += y_inc;
		}
		if (gDisplayWindInfo)
		{
			audio_text = llformat("Audio for wind: %d", gAudiop ? gAudiop->isWindEnabled() : -1);
			addText(xpos, ypos, audio_text);  ypos += y_inc;
		}
		if (gDisplayFOV)
		{
			addText(xpos, ypos, llformat("FOV: %2.1f deg", RAD_TO_DEG * LLViewerCamera::getInstance()->getView()));
			ypos += y_inc;
		}
		
		/*if (LLViewerJoystick::getInstance()->getOverrideCamera())
		{
			addText(xpos + 200, ypos, llformat("Flycam"));
			ypos += y_inc;
		}*/
		
		//if (gSavedSettings.getBOOL("DebugShowRenderInfo"))
		static LLCachedControl<bool> debugShowRenderInfo(gSavedSettings, "DebugShowRenderInfo");
		if (debugShowRenderInfo)
		{
			LLTrace::Recording& last_frame_recording = LLTrace::get_frame_recording().getLastRecording();

			if (gPipeline.getUseVertexShaders() == 0)
			{
				addText(xpos, ypos, "Shaders Disabled");
				ypos += y_inc;
			}

			if (gGLManager.mHasATIMemInfo)
			{
				S32 meminfo[4];
				glGetIntegerv(GL_TEXTURE_FREE_MEMORY_ATI, meminfo);

				addText(xpos, ypos, llformat("%.2f MB Texture Memory Free", meminfo[0]/1024.f));
				ypos += y_inc;

				if (gGLManager.mHasVertexBufferObject)
				{
					glGetIntegerv(GL_VBO_FREE_MEMORY_ATI, meminfo);
					addText(xpos, ypos, llformat("%.2f MB VBO Memory Free", meminfo[0]/1024.f));
					ypos += y_inc;
				}
			}
			else if (gGLManager.mHasNVXMemInfo)
			{
				S32 free_memory;
				glGetIntegerv(GL_GPU_MEMORY_INFO_CURRENT_AVAILABLE_VIDMEM_NVX, &free_memory);
				addText(xpos, ypos, llformat("%.2f MB Video Memory Free", free_memory/1024.f));
				ypos += y_inc;
			}

			//show streaming cost/triangle count of known prims in current region OR selection
			{
				F32 cost = 0.f;
				S32 count = 0;
				S32 vcount = 0;
				S32 object_count = 0;
				S32 total_bytes = 0;
				S32 visible_bytes = 0;

				const char* label = "Region";
				if (LLSelectMgr::getInstance()->getSelection()->getObjectCount() == 0)
				{ //region
					LLViewerRegion* region = gAgent.getRegion();
					if (region)
					{
						for (U32 i = 0; i < gObjectList.getNumObjects(); ++i)
						{
							LLViewerObject* object = gObjectList.getObject(i);
							if (object && 
								object->getRegion() == region &&
								object->getVolume())
							{
								object_count++;
								S32 bytes = 0;	
								S32 visible = 0;
								cost += object->getStreamingCost(&bytes, &visible);
								S32 vt = 0;
								count += object->getTriangleCount(&vt);
								vcount += vt;
								total_bytes += bytes;
								visible_bytes += visible;
							}
						}
					}
				}
				else
				{
					label = "Selection";
					cost = LLSelectMgr::getInstance()->getSelection()->getSelectedObjectStreamingCost(&total_bytes, &visible_bytes);
					count = LLSelectMgr::getInstance()->getSelection()->getSelectedObjectTriangleCount(&vcount);
					object_count = LLSelectMgr::getInstance()->getSelection()->getObjectCount();
				}
					
				addText(xpos,ypos, llformat("%s streaming cost: %.1f", label, cost));
				ypos += y_inc;

				addText(xpos, ypos, llformat("    %.3f KTris, %.3f KVerts, %.1f/%.1f KB, %d objects",
										count/1000.f, vcount/1000.f, visible_bytes/1024.f, total_bytes/1024.f, object_count));
				ypos += y_inc;
			
			}

			addText(xpos, ypos, llformat("%d MB Index Data (%d MB Pooled, %d KIndices)", LLVertexBuffer::sAllocatedIndexBytes/(1024*1024), LLVBOPool::sIndexBytesPooled/(1024*1024), LLVertexBuffer::sIndexCount/1024));
			ypos += y_inc;

			addText(xpos, ypos, llformat("%d MB Vertex Data (%d MB Pooled, %d KVerts)", LLVertexBuffer::sAllocatedBytes/(1024*1024), LLVBOPool::sBytesPooled/(1024*1024), LLVertexBuffer::sVertexCount/1024));
			ypos += y_inc;

			addText(xpos, ypos, llformat("%d Vertex Buffers", LLVertexBuffer::sGLCount));
			ypos += y_inc;

			addText(xpos, ypos, llformat("%d Mapped Buffers", LLVertexBuffer::sMappedCount));
			ypos += y_inc;

			addText(xpos, ypos, llformat("%d Vertex Buffer Binds", LLVertexBuffer::sBindCount));
			ypos += y_inc;

			addText(xpos, ypos, llformat("%d Vertex Buffer Sets", LLVertexBuffer::sSetCount));
			ypos += y_inc;

			addText(xpos, ypos, llformat("%d Texture Binds", LLImageGL::sBindCount));
			ypos += y_inc;

			addText(xpos, ypos, llformat("%d Unique Textures", LLImageGL::sUniqueCount));
			ypos += y_inc;

			addText(xpos, ypos, llformat("%d Render Calls", last_frame_recording.getSampleCount(LLPipeline::sStatBatchSize)));
            ypos += y_inc;

			addText(xpos, ypos, llformat("%d/%d Objects Active", gObjectList.getNumActiveObjects(), gObjectList.getNumObjects()));
			ypos += y_inc;

			addText(xpos, ypos, llformat("%d Matrix Ops", gPipeline.mMatrixOpCount));
			ypos += y_inc;

			addText(xpos, ypos, llformat("%d Texture Matrix Ops", gPipeline.mTextureMatrixOps));
			ypos += y_inc;

			gPipeline.mTextureMatrixOps = 0;
			gPipeline.mMatrixOpCount = 0;

 			if (last_frame_recording.getSampleCount(LLPipeline::sStatBatchSize) > 0)
			{
 				addText(xpos, ypos, llformat("Batch min/max/mean: %d/%d/%d", last_frame_recording.getMin(LLPipeline::sStatBatchSize), last_frame_recording.getMax(LLPipeline::sStatBatchSize), last_frame_recording.getMean(LLPipeline::sStatBatchSize)));
			}
            ypos += y_inc;

			addText(xpos, ypos, llformat("UI Verts/Calls: %d/%d", LLRender::sUIVerts, LLRender::sUICalls));
			LLRender::sUICalls = LLRender::sUIVerts = 0;
			ypos += y_inc;

			addText(xpos,ypos, llformat("%d/%d Nodes visible", gPipeline.mNumVisibleNodes, LLSpatialGroup::sNodeCount));
			
			ypos += y_inc;

			if (!LLOcclusionCullingGroup::sPendingQueries.empty())
			{
				addText(xpos,ypos, llformat("%d Queries pending", LLOcclusionCullingGroup::sPendingQueries.size()));
				ypos += y_inc;
			}


			addText(xpos,ypos, llformat("%d Avatars visible", LLVOAvatar::sNumVisibleAvatars));
			
			ypos += y_inc;

			addText(xpos,ypos, llformat("%d Lights visible", LLPipeline::sVisibleLightCount));
			
			ypos += y_inc;

			if (gMeshRepo.meshRezEnabled())
			{
				addText(xpos, ypos, llformat("%.3f MB Mesh Data Received", LLMeshRepository::sBytesReceived/(1024.f*1024.f)));
				
				ypos += y_inc;
				
				addText(xpos, ypos, llformat("%d/%d Mesh HTTP Requests/Retries", LLMeshRepository::sHTTPRequestCount,
					LLMeshRepository::sHTTPRetryCount));
				ypos += y_inc;

				addText(xpos, ypos, llformat("%d/%d Mesh LOD Pending/Processing", LLMeshRepository::sLODPending, LLMeshRepository::sLODProcessing));
				ypos += y_inc;

				// <FS:Ansariel> Mesh debugging
				addText(xpos, ypos, llformat("%d Mesh Active LOD Requests", LLMeshRepoThread::sActiveLODRequests));
				ypos += y_inc;
				// </FS:Ansariel>

				addText(xpos, ypos, llformat("%.3f/%.3f MB Mesh Cache Read/Write ", LLMeshRepository::sCacheBytesRead/(1024.f*1024.f), LLMeshRepository::sCacheBytesWritten/(1024.f*1024.f)));

				ypos += y_inc;
			}

			LLVertexBuffer::sBindCount = LLImageGL::sBindCount = 
				LLVertexBuffer::sSetCount = LLImageGL::sUniqueCount = 
				gPipeline.mNumVisibleNodes = LLPipeline::sVisibleLightCount = 0;
		}
		static LLCachedControl<bool> sDebugShowAvatarRenderInfo(gSavedSettings, "DebugShowAvatarRenderInfo");
		if (sDebugShowAvatarRenderInfo)
		{
			std::map<std::string, LLVOAvatar*> sorted_avs;
			
			std::vector<LLCharacter*>::iterator sort_iter = LLCharacter::sInstances.begin();
			while (sort_iter != LLCharacter::sInstances.end())
			{
				LLVOAvatar* avatar = dynamic_cast<LLVOAvatar*>(*sort_iter);
				if (avatar &&
					!avatar->isDead())						// Not dead yet
				{
					// Stuff into a sorted map so the display is ordered
					sorted_avs[avatar->getFullname()] = avatar;
				}
				sort_iter++;
			}

			std::string trunc_name;
			std::map<std::string, LLVOAvatar*>::reverse_iterator av_iter = sorted_avs.rbegin();		// Put "A" at the top
			while (av_iter != sorted_avs.rend())
			{
				LLVOAvatar* avatar = av_iter->second;

				avatar->calculateUpdateRenderCost();			// Make sure the numbers are up-to-date

				trunc_name = utf8str_truncate(avatar->getFullname(), 16);
				addText(xpos, ypos, llformat("%s : rez %d, weight %d, bytes %d area %.2f",
					trunc_name.c_str(),
					avatar->getRezzedStatus(),
					avatar->getVisualComplexity(),
					avatar->getAttachmentGeometryBytes(),
					avatar->getAttachmentSurfaceArea()));
				ypos += y_inc;
				av_iter++;
			}
		}

		//if (gSavedSettings.getBOOL("DebugShowRenderMatrices"))
		static LLCachedControl<bool> debugShowRenderMatrices(gSavedSettings, "DebugShowRenderMatrices");
		if (debugShowRenderMatrices)
		{
			addText(xpos, ypos, llformat("%.4f    .%4f    %.4f    %.4f", gGLProjection[12], gGLProjection[13], gGLProjection[14], gGLProjection[15]));
			ypos += y_inc;

			addText(xpos, ypos, llformat("%.4f    .%4f    %.4f    %.4f", gGLProjection[8], gGLProjection[9], gGLProjection[10], gGLProjection[11]));
			ypos += y_inc;

			addText(xpos, ypos, llformat("%.4f    .%4f    %.4f    %.4f", gGLProjection[4], gGLProjection[5], gGLProjection[6], gGLProjection[7]));
			ypos += y_inc;

			addText(xpos, ypos, llformat("%.4f    .%4f    %.4f    %.4f", gGLProjection[0], gGLProjection[1], gGLProjection[2], gGLProjection[3]));
			ypos += y_inc;

			addText(xpos, ypos, "Projection Matrix");
			ypos += y_inc;


			addText(xpos, ypos, llformat("%.4f    .%4f    %.4f    %.4f", gGLModelView[12], gGLModelView[13], gGLModelView[14], gGLModelView[15]));
			ypos += y_inc;

			addText(xpos, ypos, llformat("%.4f    .%4f    %.4f    %.4f", gGLModelView[8], gGLModelView[9], gGLModelView[10], gGLModelView[11]));
			ypos += y_inc;

			addText(xpos, ypos, llformat("%.4f    .%4f    %.4f    %.4f", gGLModelView[4], gGLModelView[5], gGLModelView[6], gGLModelView[7]));
			ypos += y_inc;

			addText(xpos, ypos, llformat("%.4f    .%4f    %.4f    %.4f", gGLModelView[0], gGLModelView[1], gGLModelView[2], gGLModelView[3]));
			ypos += y_inc;

			addText(xpos, ypos, "View Matrix");
			ypos += y_inc;
		}
		//<FS:AO improve use of controls with radiogroups>
		//if (gSavedSettings.getBOOL("DebugShowColor"))
		//static LLCachedControl<bool> debugShowColor(gSavedSettings, "DebugShowColor");
		static LLCachedControl<S32> debugShowColor(gSavedSettings, "DebugShowColor");
		//</FS:AO>
		if (debugShowColor)
		{
			U8 color[4];
			LLCoordGL coord = gViewerWindow->getCurrentMouse();
			glReadPixels(coord.mX, coord.mY, 1,1,GL_RGBA, GL_UNSIGNED_BYTE, color);
			addText(xpos, ypos, llformat("%d %d %d %d", color[0], color[1], color[2], color[3]));
			ypos += y_inc;
		}

		//if (gSavedSettings.getBOOL("DebugShowPrivateMem"))
		static LLCachedControl<bool> debugShowPrivateMem(gSavedSettings, "DebugShowPrivateMem");
		if (debugShowPrivateMem)
		{
			LLPrivateMemoryPoolManager::getInstance()->updateStatistics() ;
			addText(xpos, ypos, llformat("Total Reserved(KB): %d", LLPrivateMemoryPoolManager::getInstance()->mTotalReservedSize / 1024));
			ypos += y_inc;

			addText(xpos, ypos, llformat("Total Allocated(KB): %d", LLPrivateMemoryPoolManager::getInstance()->mTotalAllocatedSize / 1024));
			ypos += y_inc;
		}
		// <FS:LO> pull the text saying if particles are hidden out from beacons
		if (LLPipeline::toggleRenderTypeControlNegated((void*)LLPipeline::RENDER_TYPE_PARTICLES))
		{
			addText(xpos, ypos, particle_hiding);
			ypos += y_inc;
		}
		// </FS:LO>

		// only display these messages if we are actually rendering beacons at this moment
		// <FS:LO> Always show the beacon text regardless if the floater is visible
		// <FS:Ansa> ...and if we want to see it
		//if (LLPipeline::getRenderBeacons(NULL) && LLFloaterReg::instanceVisible("beacons"))
		static LLCachedControl<bool> fsRenderBeaconText(gSavedSettings, "FSRenderBeaconText");
		if (LLPipeline::getRenderBeacons(NULL) && fsRenderBeaconText)
		// </FS:Ansa>
		{
			if (LLPipeline::getRenderMOAPBeacons(NULL))
			{
				// <FS:Ansariel> Localization fix for render beacon info (FIRE-7216)
				//addText(xpos, ypos, "Viewing media beacons (white)");
				addText(xpos, ypos, beacon_media);
				ypos += y_inc;
			}

			// <FS:LO> pull the text saying if particles are hidden out from beacons
			/*if (LLPipeline::toggleRenderTypeControlNegated((void*)LLPipeline::RENDER_TYPE_PARTICLES))
			{
				addText(xpos, ypos, particle_hiding);
				ypos += y_inc;
			}*/
			// </FS:LO>

			if (LLPipeline::getRenderParticleBeacons(NULL))
			{
				// <FS:Ansariel> Localization fix for render beacon info (FIRE-7216)
				//addText(xpos, ypos, "Viewing particle beacons (blue)");
				addText(xpos, ypos, beacon_particle);
				ypos += y_inc;
			}

			if (LLPipeline::getRenderSoundBeacons(NULL))
			{
				// <FS:Ansariel> Localization fix for render beacon info (FIRE-7216)
				//addText(xpos, ypos, "Viewing sound beacons (yellow)");
				addText(xpos, ypos, beacon_sound);
				ypos += y_inc;
			}

			if (LLPipeline::getRenderScriptedBeacons(NULL))
			{
				addText(xpos, ypos, beacon_scripted);
				ypos += y_inc;
			}
			else
				if (LLPipeline::getRenderScriptedTouchBeacons(NULL))
				{
					addText(xpos, ypos, beacon_scripted_touch);
					ypos += y_inc;
				}

			if (LLPipeline::getRenderPhysicalBeacons(NULL))
			{
				// <FS:Ansariel> Localization fix for render beacon info (FIRE-7216)
				//addText(xpos, ypos, "Viewing physical object beacons (green)");
				addText(xpos, ypos, beacon_physical);
				ypos += y_inc;
			}
		}

		if(log_texture_traffic)
		{	
			U32 old_y = ypos ;
			for(S32 i = LLViewerTexture::BOOST_NONE; i < LLViewerTexture::MAX_GL_IMAGE_CATEGORY; i++)
			{
				if(gTotalTextureBytesPerBoostLevel[i] > (S32Bytes)0)
				{
					addText(xpos, ypos, llformat("Boost_Level %d:  %.3f MB", i, F32Megabytes(gTotalTextureBytesPerBoostLevel[i]).value()));
					ypos += y_inc;
				}
			}
			if(ypos != old_y)
			{
				addText(xpos, ypos, "Network traffic for textures:");
				ypos += y_inc;
			}
		}				

		//if (gSavedSettings.getBOOL("DebugShowTextureInfo"))
		static LLCachedControl<bool> debugShowTextureInfo(gSavedSettings, "DebugShowTextureInfo");
		if (debugShowTextureInfo)
		{
			LLViewerObject* objectp = NULL ;
			
			LLSelectNode* nodep = LLSelectMgr::instance().getHoverNode();
			if (nodep)
			{
				objectp = nodep->getObject();
			}

			if (objectp && !objectp->isDead())
			{
				S32 num_faces = objectp->mDrawable->getNumFaces() ;
				std::set<LLViewerFetchedTexture*> tex_list;

				for(S32 i = 0 ; i < num_faces; i++)
				{
					LLFace* facep = objectp->mDrawable->getFace(i) ;
					if(facep)
					{						
						LLViewerFetchedTexture* tex = dynamic_cast<LLViewerFetchedTexture*>(facep->getTexture()) ;
						if(tex)
						{
							if(tex_list.find(tex) != tex_list.end())
							{
								continue ; //already displayed.
							}
							tex_list.insert(tex);

							std::string uuid_str;
							tex->getID().toString(uuid_str);
							uuid_str = uuid_str.substr(0,7);

							addText(xpos, ypos, llformat("ID: %s v_size: %.3f", uuid_str.c_str(), tex->getMaxVirtualSize()));
							ypos += y_inc;

							addText(xpos, ypos, llformat("discard level: %d desired level: %d Missing: %s", tex->getDiscardLevel(), 
								tex->getDesiredDiscardLevel(), tex->isMissingAsset() ? "Y" : "N"));
							ypos += y_inc;
						}
					}
				}
			}
		}
		
		// <FS:ND> Report amount of failed texture buffer allocations if any.
		if( LLImageBase::getAllocationErrors() )
			addText( xpos, ypos, llformat( "# textures discarded due to insufficient memory %ld", LLImageBase::getAllocationErrors() ) );
		// </FS:ND>

		// <FS:ND> Add some fancy leap debug text
		std::string strLeapDebug( LLLeapMotionController::getInstance()->getDebugString() );
		if( strLeapDebug.size() )
			addText( xpos, ypos, strLeapDebug );
		// </FS:ND>
	}

	void draw()
	{
		LL_RECORD_BLOCK_TIME(FTM_DISPLAY_DEBUG_TEXT);
		for (line_list_t::iterator iter = mLineList.begin();
			 iter != mLineList.end(); ++iter)
		{
			const Line& line = *iter;
			LLFontGL::getFontMonospace()->renderUTF8(line.text, 0, (F32)line.x, (F32)line.y, mTextColor,
											 LLFontGL::LEFT, LLFontGL::TOP,
											 LLFontGL::NORMAL, LLFontGL::NO_SHADOW, S32_MAX, S32_MAX, NULL, FALSE);
		}
		mLineList.clear();
	}

};

void LLViewerWindow::updateDebugText()
{
	mDebugText->update();
}

////////////////////////////////////////////////////////////////////////////
//
// LLViewerWindow
//

LLViewerWindow::Params::Params()
:	title("title"),
	name("name"),
	x("x"),
	y("y"),
	width("width"),
	height("height"),
	min_width("min_width"),
	min_height("min_height"),
	fullscreen("fullscreen", false),
	ignore_pixel_depth("ignore_pixel_depth", false)
{}


BOOL LLViewerWindow::handleAnyMouseClick(LLWindow *window,  LLCoordGL pos, MASK mask, LLMouseHandler::EClickType clicktype, BOOL down)
{
	const char* buttonname = "";
	const char* buttonstatestr = "";
	S32 x = pos.mX;
	S32 y = pos.mY;
	x = llround((F32)x / mDisplayScale.mV[VX]);
	y = llround((F32)y / mDisplayScale.mV[VY]);

	// only send mouse clicks to UI if UI is visible
	if(gPipeline.hasRenderDebugFeatureMask(LLPipeline::RENDER_DEBUG_FEATURE_UI))
	{	

		if (down)
		{
			buttonstatestr = "down" ;
		}
		else
		{
			buttonstatestr = "up" ;
		}
		
		switch (clicktype)
		{
		case LLMouseHandler::CLICK_LEFT:
			mLeftMouseDown = down;
			buttonname = "Left";
			break;
		case LLMouseHandler::CLICK_RIGHT:
			mRightMouseDown = down;
			buttonname = "Right";
			break;
		case LLMouseHandler::CLICK_MIDDLE:
			mMiddleMouseDown = down;
			buttonname = "Middle";
			break;
		case LLMouseHandler::CLICK_DOUBLELEFT:
			mLeftMouseDown = down;
			buttonname = "Left Double Click";
			break;
		}
		
		LLView::sMouseHandlerMessage.clear();

		if (gMenuBarView)
		{
			// stop ALT-key access to menu
			gMenuBarView->resetMenuTrigger();
		}

		if (gDebugClicks)
		{	
			LL_INFOS() << "ViewerWindow " << buttonname << " mouse " << buttonstatestr << " at " << x << "," << y << LL_ENDL;
		}

		// Make sure we get a corresponding mouseup event, even if the mouse leaves the window
		if (down)
			mWindow->captureMouse();
		else
			mWindow->releaseMouse();

		// Indicate mouse was active
		LLUI::resetMouseIdleTimer();

		// Don't let the user move the mouse out of the window until mouse up.
		if( LLToolMgr::getInstance()->getCurrentTool()->clipMouseWhenDown() )
		{
			mWindow->setMouseClipping(down);
		}

		LLMouseHandler* mouse_captor = gFocusMgr.getMouseCapture();
		if( mouse_captor )
		{
			S32 local_x;
			S32 local_y;
			mouse_captor->screenPointToLocal( x, y, &local_x, &local_y );
			if (LLView::sDebugMouseHandling)
			{
				LL_INFOS() << buttonname << " Mouse " << buttonstatestr << " handled by captor " << mouse_captor->getName() << LL_ENDL;
			}

			BOOL r = mouse_captor->handleAnyMouseClick(local_x, local_y, mask, clicktype, down); 
			if (r) {

				LL_DEBUGS() << "LLViewerWindow::handleAnyMouseClick viewer with mousecaptor calling updatemouseeventinfo - local_x|global x  "<< local_x << " " << x  << "local/global y " << local_y << " " << y << LL_ENDL;

				LLViewerEventRecorder::instance().setMouseGlobalCoords(x,y);
				LLViewerEventRecorder::instance().logMouseEvent(std::string(buttonstatestr),std::string(buttonname)); 

			}
			return r;
		}

		// Mark the click as handled and return if we aren't within the root view to avoid spurious bugs
		if( !mRootView->pointInView(x, y) )
		{
			return TRUE;
		}
		// Give the UI views a chance to process the click

		BOOL r= mRootView->handleAnyMouseClick(x, y, mask, clicktype, down) ;
		if (r) 
		{

			LL_DEBUGS() << "LLViewerWindow::handleAnyMouseClick calling updatemouseeventinfo - global x  "<< " " << x	<< "global y " << y	 << "buttonstate: " << buttonstatestr << " buttonname " << buttonname << LL_ENDL;

			LLViewerEventRecorder::instance().setMouseGlobalCoords(x,y);

			// Clear local coords - this was a click on root window so these are not needed
			// By not including them, this allows the test skeleton generation tool to be smarter when generating code
			// the code generator can be smarter because when local coords are present it can try the xui path with local coords
			// and fallback to global coordinates only if needed. 
			// The drawback to this approach is sometimes a valid xui path will appear to work fine, but NOT interact with the UI element
			// (VITA support not implemented yet or not visible to VITA due to widget further up xui path not being visible to VITA)
			// For this reason it's best to provide hints where possible here by leaving out local coordinates
			LLViewerEventRecorder::instance().setMouseLocalCoords(-1,-1);
			LLViewerEventRecorder::instance().logMouseEvent(buttonstatestr,buttonname); 

			if (LLView::sDebugMouseHandling)
			{
				LL_INFOS() << buttonname << " Mouse " << buttonstatestr << " " << LLViewerEventRecorder::instance().get_xui()	<< LL_ENDL;
			} 
			return TRUE;
		} else if (LLView::sDebugMouseHandling)
			{
				LL_INFOS() << buttonname << " Mouse " << buttonstatestr << " not handled by view" << LL_ENDL;
			}
	}

	// Do not allow tool manager to handle mouseclicks if we have disconnected	
	if(!gDisconnected && LLToolMgr::getInstance()->getCurrentTool()->handleAnyMouseClick( x, y, mask, clicktype, down ) )
	{
		LLViewerEventRecorder::instance().clear_xui(); 
		return TRUE;
	}

	
	// If we got this far on a down-click, it wasn't handled.
	// Up-clicks, though, are always handled as far as the OS is concerned.
	BOOL default_rtn = !down;
	return default_rtn;
}

BOOL LLViewerWindow::handleMouseDown(LLWindow *window,  LLCoordGL pos, MASK mask)
{
	BOOL down = TRUE;
	return handleAnyMouseClick(window,pos,mask,LLMouseHandler::CLICK_LEFT,down);
}

BOOL LLViewerWindow::handleDoubleClick(LLWindow *window,  LLCoordGL pos, MASK mask)
{
	// try handling as a double-click first, then a single-click if that
	// wasn't handled.
	BOOL down = TRUE;
	if (handleAnyMouseClick(window, pos, mask,
				LLMouseHandler::CLICK_DOUBLELEFT, down))
	{
		return TRUE;
	}
	return handleMouseDown(window, pos, mask);
}

BOOL LLViewerWindow::handleMouseUp(LLWindow *window,  LLCoordGL pos, MASK mask)
{
	BOOL down = FALSE;
	return handleAnyMouseClick(window,pos,mask,LLMouseHandler::CLICK_LEFT,down);
}


BOOL LLViewerWindow::handleRightMouseDown(LLWindow *window,  LLCoordGL pos, MASK mask)
{
	S32 x = pos.mX;
	S32 y = pos.mY;
	x = llround((F32)x / mDisplayScale.mV[VX]);
	y = llround((F32)y / mDisplayScale.mV[VY]);

	BOOL down = TRUE;
	BOOL handle = handleAnyMouseClick(window,pos,mask,LLMouseHandler::CLICK_RIGHT,down);
	if (handle)
		return handle;

	// *HACK: this should be rolled into the composite tool logic, not
	// hardcoded at the top level.
	if (CAMERA_MODE_CUSTOMIZE_AVATAR != gAgentCamera.getCameraMode() && LLToolMgr::getInstance()->getCurrentTool() != LLToolPie::getInstance())
	{
		// If the current tool didn't process the click, we should show
		// the pie menu.  This can be done by passing the event to the pie
		// menu tool.
		LLToolPie::getInstance()->handleRightMouseDown(x, y, mask);
		// show_context_menu( x, y, mask );
	}

	return TRUE;
}

BOOL LLViewerWindow::handleRightMouseUp(LLWindow *window,  LLCoordGL pos, MASK mask)
{
	BOOL down = FALSE;
 	return handleAnyMouseClick(window,pos,mask,LLMouseHandler::CLICK_RIGHT,down);
}

BOOL LLViewerWindow::handleMiddleMouseDown(LLWindow *window,  LLCoordGL pos, MASK mask)
{
	BOOL down = TRUE;
	LLVoiceClient::getInstance()->middleMouseState(true);
 	handleAnyMouseClick(window,pos,mask,LLMouseHandler::CLICK_MIDDLE,down);
  
  	// Always handled as far as the OS is concerned.
	return TRUE;
}

LLWindowCallbacks::DragNDropResult LLViewerWindow::handleDragNDrop( LLWindow *window, LLCoordGL pos, MASK mask, LLWindowCallbacks::DragNDropAction action, std::string data)
{
	LLWindowCallbacks::DragNDropResult result = LLWindowCallbacks::DND_NONE;

	const bool prim_media_dnd_enabled = gSavedSettings.getBOOL("PrimMediaDragNDrop");
	const bool slurl_dnd_enabled = gSavedSettings.getBOOL("SLURLDragNDrop");
	
	if ( prim_media_dnd_enabled || slurl_dnd_enabled )
	{
		switch(action)
		{
			// Much of the handling for these two cases is the same.
			case LLWindowCallbacks::DNDA_TRACK:
			case LLWindowCallbacks::DNDA_DROPPED:
			case LLWindowCallbacks::DNDA_START_TRACKING:
			{
				bool drop = (LLWindowCallbacks::DNDA_DROPPED == action);
					
				if (slurl_dnd_enabled)
				{
					LLSLURL dropped_slurl(data);
					if(dropped_slurl.isSpatial())
					{
						if (drop)
						{
							LLURLDispatcher::dispatch( dropped_slurl.getSLURLString
(), "clicked", NULL, true );
							return LLWindowCallbacks::DND_MOVE;
						}
						return LLWindowCallbacks::DND_COPY;
					}
				}

				if (prim_media_dnd_enabled)
				{
//					LLPickInfo pick_info = pickImmediate( pos.mX, pos.mY,  TRUE /*BOOL pick_transparent*/ );
// [SL:KB] - Patch: UI-PickRiggedAttachment | Checked: 2012-07-12 (Catznip-3.3)
					LLPickInfo pick_info = pickImmediate( pos.mX, pos.mY,  TRUE /*BOOL pick_transparent*/, FALSE);
// [/SL:KB]

					LLUUID object_id = pick_info.getObjectID();
					S32 object_face = pick_info.mObjectFace;
					std::string url = data;

					LL_DEBUGS() << "Object: picked at " << pos.mX << ", " << pos.mY << " - face = " << object_face << " - URL = " << url << LL_ENDL;

					LLVOVolume *obj = dynamic_cast<LLVOVolume*>(static_cast<LLViewerObject*>(pick_info.getObject()));
				
					if (obj && !obj->getRegion()->getCapability("ObjectMedia").empty())
					{
						LLTextureEntry *te = obj->getTE(object_face);

						// can modify URL if we can modify the object or we have navigate permissions
						bool allow_modify_url = obj->permModify() || obj->hasMediaPermission( te->getMediaData(), LLVOVolume::MEDIA_PERM_INTERACT );

						if (te && allow_modify_url )
						{
							if (drop)
							{
								// object does NOT have media already
								if ( ! te->hasMedia() )
								{
									// we are allowed to modify the object
									if ( obj->permModify() )
									{
										// Create new media entry
										LLSD media_data;
										// XXX Should we really do Home URL too?
										media_data[LLMediaEntry::HOME_URL_KEY] = url;
										media_data[LLMediaEntry::CURRENT_URL_KEY] = url;
										media_data[LLMediaEntry::AUTO_PLAY_KEY] = true;
										obj->syncMediaData(object_face, media_data, true, true);
										// XXX This shouldn't be necessary, should it ?!?
										if (obj->getMediaImpl(object_face))
											obj->getMediaImpl(object_face)->navigateReload();
										obj->sendMediaDataUpdate();

										result = LLWindowCallbacks::DND_COPY;
									}
								}
								else 
								// object HAS media already
								{
									// URL passes the whitelist
									if (te->getMediaData()->checkCandidateUrl( url ) )
									{
										// just navigate to the URL
										if (obj->getMediaImpl(object_face))
										{
											obj->getMediaImpl(object_face)->navigateTo(url);
										}
										else 
										{
											// This is very strange.  Navigation should
											// happen via the Impl, but we don't have one.
											// This sends it to the server, which /should/
											// trigger us getting it.  Hopefully.
											LLSD media_data;
											media_data[LLMediaEntry::CURRENT_URL_KEY] = url;
											obj->syncMediaData(object_face, media_data, true, true);
											obj->sendMediaDataUpdate();
										}
										result = LLWindowCallbacks::DND_LINK;
										
									}
								}
								LLSelectMgr::getInstance()->unhighlightObjectOnly(mDragHoveredObject);
								mDragHoveredObject = NULL;
							
							}
							else 
							{
								// Check the whitelist, if there's media (otherwise just show it)
								if (te->getMediaData() == NULL || te->getMediaData()->checkCandidateUrl(url))
								{
									if ( obj != mDragHoveredObject)
									{
										// Highlight the dragged object
										LLSelectMgr::getInstance()->unhighlightObjectOnly(mDragHoveredObject);
										mDragHoveredObject = obj;
										LLSelectMgr::getInstance()->highlightObjectOnly(mDragHoveredObject);
									}
									result = (! te->hasMedia()) ? LLWindowCallbacks::DND_COPY : LLWindowCallbacks::DND_LINK;

								}
							}
						}
					}
				}
			}
			break;
			
			case LLWindowCallbacks::DNDA_STOP_TRACKING:
				// The cleanup case below will make sure things are unhilighted if necessary.
			break;
		}

		if (prim_media_dnd_enabled &&
			result == LLWindowCallbacks::DND_NONE && !mDragHoveredObject.isNull())
		{
			LLSelectMgr::getInstance()->unhighlightObjectOnly(mDragHoveredObject);
			mDragHoveredObject = NULL;
		}
	}
	
	return result;
}
  
BOOL LLViewerWindow::handleMiddleMouseUp(LLWindow *window,  LLCoordGL pos, MASK mask)
{
	BOOL down = FALSE;
	LLVoiceClient::getInstance()->middleMouseState(false);
 	handleAnyMouseClick(window,pos,mask,LLMouseHandler::CLICK_MIDDLE,down);
  
  	// Always handled as far as the OS is concerned.
	return TRUE;
}

// WARNING: this is potentially called multiple times per frame
void LLViewerWindow::handleMouseMove(LLWindow *window,  LLCoordGL pos, MASK mask)
{
	S32 x = pos.mX;
	S32 y = pos.mY;

	x = llround((F32)x / mDisplayScale.mV[VX]);
	y = llround((F32)y / mDisplayScale.mV[VY]);

	mMouseInWindow = TRUE;

	// Save mouse point for access during idle() and display()

	LLCoordGL mouse_point(x, y);

	if (mouse_point != mCurrentMousePoint)
	{
		LLUI::resetMouseIdleTimer();
	}

	saveLastMouse(mouse_point);

	mWindow->showCursorFromMouseMove();

	if (gAwayTimer.getElapsedTimeF32() > LLAgent::MIN_AFK_TIME
		&& !gDisconnected)
	{
		gAgent.clearAFK();
	}
}

void LLViewerWindow::handleMouseLeave(LLWindow *window)
{
	// Note: we won't get this if we have captured the mouse.
	llassert( gFocusMgr.getMouseCapture() == NULL );
	mMouseInWindow = FALSE;
	LLToolTipMgr::instance().blockToolTips();
}

BOOL LLViewerWindow::handleCloseRequest(LLWindow *window)
{
	// User has indicated they want to close, but we may need to ask
	// about modified documents.
	LLAppViewer::instance()->userQuit();
	// Don't quit immediately
	return FALSE;
}

void LLViewerWindow::handleQuit(LLWindow *window)
{
	LLAppViewer::instance()->forceQuit();
}

void LLViewerWindow::handleResize(LLWindow *window,  S32 width,  S32 height)
{
	reshape(width, height);
	mResDirty = true;
}

// The top-level window has gained focus (e.g. via ALT-TAB)
void LLViewerWindow::handleFocus(LLWindow *window)
{
	gFocusMgr.setAppHasFocus(TRUE);
	LLModalDialog::onAppFocusGained();

	gAgent.onAppFocusGained();
	LLToolMgr::getInstance()->onAppFocusGained();

	// See if we're coming in with modifier keys held down
	if (gKeyboard)
	{
		gKeyboard->resetMaskKeys();
	}

	// resume foreground running timer
	// since we artifically limit framerate when not frontmost
	gForegroundTime.unpause();
}

// The top-level window has lost focus (e.g. via ALT-TAB)
void LLViewerWindow::handleFocusLost(LLWindow *window)
{
	gFocusMgr.setAppHasFocus(FALSE);
	//LLModalDialog::onAppFocusLost();
	LLToolMgr::getInstance()->onAppFocusLost();
	gFocusMgr.setMouseCapture( NULL );

	if (gMenuBarView)
	{
		// stop ALT-key access to menu
		gMenuBarView->resetMenuTrigger();
	}

	// restore mouse cursor
	showCursor();
	getWindow()->setMouseClipping(FALSE);

	// If losing focus while keys are down, reset them.
	if (gKeyboard)
	{
		gKeyboard->resetKeys();
	}

	// pause timer that tracks total foreground running time
	gForegroundTime.pause();
}


BOOL LLViewerWindow::handleTranslatedKeyDown(KEY key,  MASK mask, BOOL repeated)
{
	// Let the voice chat code check for its PTT key.  Note that this never affects event processing.
	LLVoiceClient::getInstance()->keyDown(key, mask);
	
	if (gAwayTimer.getElapsedTimeF32() > LLAgent::MIN_AFK_TIME)
	{
		gAgent.clearAFK();
	}

	// *NOTE: We want to interpret KEY_RETURN later when it arrives as
	// a Unicode char, not as a keydown.  Otherwise when client frame
	// rate is really low, hitting return sends your chat text before
	// it's all entered/processed.
	if (key == KEY_RETURN && mask == MASK_NONE)
	{
		return FALSE;
	}

	return gViewerKeyboard.handleKey(key, mask, repeated);
}

BOOL LLViewerWindow::handleTranslatedKeyUp(KEY key,  MASK mask)
{
	// Let the voice chat code check for its PTT key.  Note that this never affects event processing.
	LLVoiceClient::getInstance()->keyUp(key, mask);

	return FALSE;
}


void LLViewerWindow::handleScanKey(KEY key, BOOL key_down, BOOL key_up, BOOL key_level)
{
	LLViewerJoystick::getInstance()->setCameraNeedsUpdate(true);
	gViewerKeyboard.scanKey(key, key_down, key_up, key_level);
	return; // Be clear this function returns nothing
}




BOOL LLViewerWindow::handleActivate(LLWindow *window, BOOL activated)
{
	if (activated)
	{
		mActive = true;
		send_agent_resume();
		gAgent.clearAFK();
		
		// Unmute audio
		audio_update_volume();
	}
	else
	{
		mActive = false;
				
		// if the user has chosen to go Away automatically after some time, then go Away when minimizing
		if (gSavedSettings.getS32("AFKTimeout"))
		{
			gAgent.setAFK();
		}
		
		// SL-53351: Make sure we're not in mouselook when minimised, to prevent control issues
		if (gAgentCamera.getCameraMode() == CAMERA_MODE_MOUSELOOK)
		{
			gAgentCamera.changeCameraToDefault();
		}
		
		send_agent_pause();
	
		// Mute audio
		audio_update_volume();
	}
	return TRUE;
}

BOOL LLViewerWindow::handleActivateApp(LLWindow *window, BOOL activating)
{
	//if (!activating) gAgentCamera.changeCameraToDefault();

	LLViewerJoystick::getInstance()->setNeedsReset(true);
	return FALSE;
}


void LLViewerWindow::handleMenuSelect(LLWindow *window,  S32 menu_item)
{
}


BOOL LLViewerWindow::handlePaint(LLWindow *window,  S32 x,  S32 y, S32 width,  S32 height)
{
	// *TODO: Enable similar information output for other platforms?  DK 2011-02-18
#if LL_WINDOWS
	if (gHeadlessClient)
	{
		HWND window_handle = (HWND)window->getPlatformWindow();
		PAINTSTRUCT ps; 
		HDC hdc; 
 
		RECT wnd_rect;
		wnd_rect.left = 0;
		wnd_rect.top = 0;
		wnd_rect.bottom = 200;
		wnd_rect.right = 500;

		hdc = BeginPaint(window_handle, &ps); 
		//SetBKColor(hdc, RGB(255, 255, 255));
		FillRect(hdc, &wnd_rect, CreateSolidBrush(RGB(255, 255, 255)));

		std::string temp_str;
		LLTrace::Recording& recording = LLViewerStats::instance().getRecording();
		temp_str = llformat( "FPS %3.1f Phy FPS %2.1f Time Dil %1.3f",		/* Flawfinder: ignore */
				recording.getPerSec(LLStatViewer::FPS), //mFPSStat.getMeanPerSec(),
				recording.getLastValue(LLStatViewer::SIM_PHYSICS_FPS), 
				recording.getLastValue(LLStatViewer::SIM_TIME_DILATION));
		S32 len = temp_str.length();
		TextOutA(hdc, 0, 0, temp_str.c_str(), len); 


		LLVector3d pos_global = gAgent.getPositionGlobal();
		temp_str = llformat( "Avatar pos %6.1lf %6.1lf %6.1lf", pos_global.mdV[0], pos_global.mdV[1], pos_global.mdV[2]);
		len = temp_str.length();
		TextOutA(hdc, 0, 25, temp_str.c_str(), len); 

		TextOutA(hdc, 0, 50, "Set \"HeadlessClient FALSE\" in settings.ini file to reenable", 61);
		EndPaint(window_handle, &ps); 
		return TRUE;
	}
#endif
	return FALSE;
}


void LLViewerWindow::handleScrollWheel(LLWindow *window,  S32 clicks)
{
	handleScrollWheel( clicks );
}

void LLViewerWindow::handleWindowBlock(LLWindow *window)
{
	send_agent_pause();
}

void LLViewerWindow::handleWindowUnblock(LLWindow *window)
{
	send_agent_resume();
}

void LLViewerWindow::handleDataCopy(LLWindow *window, S32 data_type, void *data)
{
	const S32 SLURL_MESSAGE_TYPE = 0;
	switch (data_type)
	{
	case SLURL_MESSAGE_TYPE:
		// received URL
		std::string url = (const char*)data;
		LLMediaCtrl* web = NULL;
		const bool trusted_browser = false;
		// don't treat slapps coming from external browsers as "clicks" as this would bypass throttling
		if (LLURLDispatcher::dispatch(url, "", web, trusted_browser))
		{
			// bring window to foreground, as it has just been "launched" from a URL
			mWindow->bringToFront();
		}
		break;
	}
}

BOOL LLViewerWindow::handleTimerEvent(LLWindow *window)
{
	if (LLViewerJoystick::getInstance()->getOverrideCamera())
	{
		LLViewerJoystick::getInstance()->updateStatus();
		return TRUE;
	}
	return FALSE;
}

BOOL LLViewerWindow::handleDeviceChange(LLWindow *window)
{
	// give a chance to use a joystick after startup (hot-plugging)
	if (!LLViewerJoystick::getInstance()->isJoystickInitialized() )
	{
		LLViewerJoystick::getInstance()->init(true);
		return TRUE;
	}
	return FALSE;
}

void LLViewerWindow::handlePingWatchdog(LLWindow *window, const char * msg)
{
	LLAppViewer::instance()->pingMainloopTimeout(msg);
}


void LLViewerWindow::handleResumeWatchdog(LLWindow *window)
{
	LLAppViewer::instance()->resumeMainloopTimeout();
}

void LLViewerWindow::handlePauseWatchdog(LLWindow *window)
{
	LLAppViewer::instance()->pauseMainloopTimeout();
}

//virtual
std::string LLViewerWindow::translateString(const char* tag)
{
	return LLTrans::getString( std::string(tag) );
}

//virtual
std::string LLViewerWindow::translateString(const char* tag,
		const std::map<std::string, std::string>& args)
{
	// LLTrans uses a special subclass of std::string for format maps,
	// but we must use std::map<> in these callbacks, otherwise we create
	// a dependency between LLWindow and LLFormatMapString.  So copy the data.
	LLStringUtil::format_map_t args_copy;
	std::map<std::string,std::string>::const_iterator it = args.begin();
	for ( ; it != args.end(); ++it)
	{
		args_copy[it->first] = it->second;
	}
	return LLTrans::getString( std::string(tag), args_copy);
}

//
// Classes
//
LLViewerWindow::LLViewerWindow(const Params& p)
:	mWindow(NULL),
	mActive(true),
	mUIVisible(true),
	mWindowRectRaw(0, p.height, p.width, 0),
	mWindowRectScaled(0, p.height, p.width, 0),
	mWorldViewRectRaw(0, p.height, p.width, 0),
	mLeftMouseDown(FALSE),
	mMiddleMouseDown(FALSE),
	mRightMouseDown(FALSE),
	mMouseInWindow( FALSE ),
	mLastMask( MASK_NONE ),
	mToolStored( NULL ),
	mHideCursorPermanent( FALSE ),
	mCursorHidden(FALSE),
	mIgnoreActivate( FALSE ),
	mResDirty(false),
	mStatesDirty(false),
	mCurrResolutionIndex(0),
	mProgressView(NULL),
	mProgressViewMini(NULL)
{
	// gKeyboard is still NULL, so it doesn't do LLWindowListener any good to
	// pass its value right now. Instead, pass it a nullary function that
	// will, when we later need it, return the value of gKeyboard.
	// boost::lambda::var() constructs such a functor on the fly.
	mWindowListener.reset(new LLWindowListener(this, boost::lambda::var(gKeyboard)));
	mViewerWindowListener.reset(new LLViewerWindowListener(this));

	mSystemChannel.reset(new LLNotificationChannel("System", "Visible", LLNotificationFilters::includeEverything));
	mCommunicationChannel.reset(new LLCommunicationChannel("Communication", "Visible"));
	mAlertsChannel.reset(new LLNotificationsUI::LLViewerAlertHandler("VW_alerts", "alert"));
	mModalAlertsChannel.reset(new LLNotificationsUI::LLViewerAlertHandler("VW_alertmodal", "alertmodal"));

	bool ignore = gSavedSettings.getBOOL("IgnoreAllNotifications");
	LLNotifications::instance().setIgnoreAllNotifications(ignore);
	if (ignore)
	{
	LL_INFOS() << "NOTE: ALL NOTIFICATIONS THAT OCCUR WILL GET ADDED TO IGNORE LIST FOR LATER RUNS." << LL_ENDL;
	}

	// Default to application directory.
	LLViewerWindow::sSnapshotBaseName = "Snapshot";
	LLViewerWindow::sMovieBaseName = "SLmovie";
	resetSnapshotLoc();


	BOOL useLegacyCursors = gSavedSettings.getBOOL("FSUseLegacyCursors");//<FS:LO> Legacy cursor setting from main program

	/*
	LLWindowCallbacks* callbacks,
	const std::string& title, const std::string& name, S32 x, S32 y, S32 width, S32 height, U32 flags,
	BOOL fullscreen, 
	BOOL clearBg,
	BOOL disable_vsync,
	BOOL ignore_pixel_depth,
	U32 fsaa_samples)
	*/
	// create window
	mWindow = LLWindowManager::createWindow(this,
		p.title, p.name, p.x, p.y, p.width, p.height, 0,
		p.fullscreen, 
		gHeadlessClient,
		gSavedSettings.getBOOL("DisableVerticalSync"),
		!gHeadlessClient,
		p.ignore_pixel_depth,
		//gSavedSettings.getBOOL("RenderDeferred") ? 0 : gSavedSettings.getU32("RenderFSAASamples")); //don't use window level anti-aliasing if FBOs are enabled
		gSavedSettings.getBOOL("RenderDeferred") ? 0 : gSavedSettings.getU32("RenderFSAASamples"), //don't use window level anti-aliasing if FBOs are enabled
		useLegacyCursors); // <FS:LO> Legacy cursor setting from main program

	if (!LLViewerShaderMgr::sInitialized)
	{ //immediately initialize shaders
		LLViewerShaderMgr::sInitialized = TRUE;
		LLViewerShaderMgr::instance()->setShaders();
	}

	if (NULL == mWindow)
	{
		LLSplashScreen::update(LLTrans::getString("StartupRequireDriverUpdate"));
	
		LL_WARNS("Window") << "Failed to create window, to be shutting Down, be sure your graphics driver is updated." << LL_ENDL ;

		ms_sleep(5000) ; //wait for 5 seconds.

		LLSplashScreen::update(LLTrans::getString("ShuttingDown"));
#if LL_LINUX || LL_SOLARIS
		LL_WARNS() << "Unable to create window, be sure screen is set at 32-bit color and your graphics driver is configured correctly.  See README-linux.txt or README-solaris.txt for further information."
				<< LL_ENDL;
#else
		LL_WARNS("Window") << "Unable to create window, be sure screen is set at 32-bit color in Control Panels->Display->Settings"
				<< LL_ENDL;
#endif
        LLAppViewer::instance()->fastQuit(1);
	}
	
	if (!LLAppViewer::instance()->restoreErrorTrap())
	{
		LL_WARNS("Window") << " Someone took over my signal/exception handler (post createWindow)!" << LL_ENDL;
	}

	const bool do_not_enforce = false;
	mWindow->setMinSize(p.min_width, p.min_height, do_not_enforce);  // root view not set 
	LLCoordScreen scr;
    mWindow->getSize(&scr);

    if(p.fullscreen && ( scr.mX!=p.width || scr.mY!=p.height))
    {
		LL_WARNS() << "Fullscreen has forced us in to a different resolution now using "<<scr.mX<<" x "<<scr.mY<<LL_ENDL;
		gSavedSettings.setS32("FullScreenWidth",scr.mX);
		gSavedSettings.setS32("FullScreenHeight",scr.mY);
    }

	// Get the real window rect the window was created with (since there are various OS-dependent reasons why
	// the size of a window or fullscreen context may have been adjusted slightly...)
	F32 ui_scale_factor = gSavedSettings.getF32("UIScaleFactor");
	
	mDisplayScale.setVec(llmax(1.f / mWindow->getPixelAspectRatio(), 1.f), llmax(mWindow->getPixelAspectRatio(), 1.f));
	mDisplayScale *= ui_scale_factor;
	LLUI::setScaleFactor(mDisplayScale);

	{
		LLCoordWindow size;
		mWindow->getSize(&size);
		mWindowRectRaw.set(0, size.mY, size.mX, 0);
		mWindowRectScaled.set(0, llround((F32)size.mY / mDisplayScale.mV[VY]), llround((F32)size.mX / mDisplayScale.mV[VX]), 0);
	}
	
	LLFontManager::initClass();

	//
	// We want to set this stuff up BEFORE we initialize the pipeline, so we can turn off
	// stuff like AGP if we think that it'll crash the viewer.
	//
	LL_DEBUGS("Window") << "Loading feature tables." << LL_ENDL;

	LLFeatureManager::getInstance()->init();

	// Initialize OpenGL Renderer
	if (!LLFeatureManager::getInstance()->isFeatureAvailable("RenderVBOEnable") ||
		!gGLManager.mHasVertexBufferObject)
	{
		gSavedSettings.setBOOL("RenderVBOEnable", FALSE);
	}
	LLVertexBuffer::initClass(gSavedSettings.getBOOL("RenderVBOEnable"), gSavedSettings.getBOOL("RenderVBOMappingDisable"));
	LL_INFOS("RenderInit") << "LLVertexBuffer initialization done." << LL_ENDL ;
	gGL.init() ;
	// <FS:Ansariel> Exodus vignette
	exoPostProcess::getInstance(); // Make sure we've created one of these

	if (LLFeatureManager::getInstance()->isSafe()
		|| (gSavedSettings.getS32("LastFeatureVersion") != LLFeatureManager::getInstance()->getVersion())
		|| (gSavedSettings.getString("LastGPUString") != LLFeatureManager::getInstance()->getGPUString())
		|| (gSavedSettings.getBOOL("ProbeHardwareOnStartup")))
	{
		LLFeatureManager::getInstance()->applyRecommendedSettings();
		gSavedSettings.setBOOL("ProbeHardwareOnStartup", FALSE);
	}

	if (!gGLManager.mHasDepthClamp)
	{
		LL_INFOS("RenderInit") << "Missing feature GL_ARB_depth_clamp. Void water might disappear in rare cases." << LL_ENDL;
	}
	
	// If we crashed while initializng GL stuff last time, disable certain features
	if (gSavedSettings.getBOOL("RenderInitError"))
	{
		mInitAlert = "DisplaySettingsNoShaders";
		LLFeatureManager::getInstance()->setGraphicsLevel(0, false);
		gSavedSettings.setU32("RenderQualityPerformance", 0);		
	}
		
	// Init the image list.  Must happen after GL is initialized and before the images that
	// LLViewerWindow needs are requested.
	LLImageGL::initClass(LLViewerTexture::MAX_GL_IMAGE_CATEGORY) ;
	gTextureList.init();
	LLViewerTextureManager::init() ;
	gBumpImageList.init();
	
	// Init font system, but don't actually load the fonts yet
	// because our window isn't onscreen and they take several
	// seconds to parse.
	LLFontGL::initClass( gSavedSettings.getF32("FontScreenDPI"),
								mDisplayScale.mV[VX],
								mDisplayScale.mV[VY],
								gDirUtilp->getAppRODataDir(),
								gSavedSettings.getString("FSFontSettingsFile"),
								gSavedSettings.getF32("FSFontSizeAdjustment"));
	
	// Create container for all sub-views
	LLView::Params rvp;
	rvp.name("root");
	rvp.rect(mWindowRectScaled);
	rvp.mouse_opaque(false);
	rvp.follows.flags(FOLLOWS_NONE);
	mRootView = LLUICtrlFactory::create<LLRootView>(rvp);
	LLUI::setRootView(mRootView);

	// Make avatar head look forward at start
	mCurrentMousePoint.mX = getWindowWidthScaled() / 2;
	mCurrentMousePoint.mY = getWindowHeightScaled() / 2;

	gShowOverlayTitle = gSavedSettings.getBOOL("ShowOverlayTitle");
	mOverlayTitle = gSavedSettings.getString("OverlayTitle");
	// Can't have spaces in settings.ini strings, so use underscores instead and convert them.
	LLStringUtil::replaceChar(mOverlayTitle, '_', ' ');

	mDebugText = new LLDebugText(this);

	mWorldViewRectScaled = calcScaledRect(mWorldViewRectRaw, mDisplayScale);
}

void LLViewerWindow::initGLDefaults()
{
	gGL.setSceneBlendType(LLRender::BT_ALPHA);

	if (!LLGLSLShader::sNoFixedFunction)
	{ //initialize fixed function state
		glColorMaterial( GL_FRONT_AND_BACK, GL_AMBIENT_AND_DIFFUSE );

		glMaterialfv(GL_FRONT_AND_BACK,GL_AMBIENT,LLColor4::black.mV);
		glMaterialfv(GL_FRONT_AND_BACK,GL_DIFFUSE,LLColor4::white.mV);

		// lights for objects
		glShadeModel( GL_SMOOTH );

		gGL.getTexUnit(0)->enable(LLTexUnit::TT_TEXTURE);
		gGL.getTexUnit(0)->setTextureBlendType(LLTexUnit::TB_MULT);
	}

	glPixelStorei(GL_PACK_ALIGNMENT,1);
	glPixelStorei(GL_UNPACK_ALIGNMENT,1);

	gGL.setAmbientLightColor(LLColor4::black);
		
	glCullFace(GL_BACK);

	// RN: Need this for translation and stretch manip.
	gBox.prerender();
}

struct MainPanel : public LLPanel
{
};

void LLViewerWindow::initBase()
{
	S32 height = getWindowHeightScaled();
	S32 width = getWindowWidthScaled();

	LLRect full_window(0, height, width, 0);

	////////////////////
	//
	// Set the gamma
	//

	F32 gamma = gSavedSettings.getF32("RenderGamma");
	if (gamma != 0.0f)
	{
		getWindow()->setGamma(gamma);
	}

	// Create global views

	// <FS:Ansariel> Move console further down in the view hierarchy to not float
	//               in front of floaters!
	// Console
	llassert( !gConsole );
	LLConsole::Params cp;
	cp.name("console");
	cp.max_lines(gSavedSettings.getS32("ConsoleBufferSize"));
	cp.rect(getChatConsoleRect());
	cp.parse_urls(true); // Ansariel: Enable URL parsing for the chat console
	cp.background_image("Rounded_Square"); // Ansariel: Configurable background for different console types
	// <FS:AO>, have console respect/reuse NearbyToastLifeTime for the length popup chat messages are displayed.
	//cp.persist_time(gSavedSettings.getF32("ChatPersistTime"));
	cp.persist_time((F32)gSavedSettings.getS32("NearbyToastLifeTime"));
	// </FS:AO>

	cp.font_size_index(gSavedSettings.getS32("ChatConsoleFontSize"));
	cp.follows.flags(FOLLOWS_LEFT | FOLLOWS_RIGHT | FOLLOWS_BOTTOM);
	gConsole = LLUICtrlFactory::create<LLConsole>(cp);
	getRootView()->addChild(gConsole);
	// </FS:Ansariel>

	// <FS:Zi> Set up edit menu here to get the spellcheck callbacks assigned before anyone uses them
	initialize_edit_menu();
	initialize_spellcheck_menu();
	// </FS:Zi>
	
	//<FS:KC> Centralize a some of these volume panel callbacks
	initialize_volume_controls_callbacks();
	//</FS:KC>

	// Create the floater view at the start so that other views can add children to it. 
	// (But wait to add it as a child of the root view so that it will be in front of the 
	// other views.)
	MainPanel* main_view = new MainPanel();
	main_view->buildFromFile("main_view.xml");
	main_view->setShape(full_window);
	getRootView()->addChild(main_view);

	// <FS:Zi> Moved this from the end of this function up here, so all context menus
	//         created right after this get the correct parent assigned.
	gMenuHolder = getRootView()->getChild<LLViewerMenuHolderGL>("Menu Holder");
	LLMenuGL::sMenuContainer = gMenuHolder;
	// </FS:Zi>

	// placeholder widget that controls where "world" is rendered
	mWorldViewPlaceholder = main_view->getChildView("world_view_rect")->getHandle();
	mPopupView = main_view->getChild<LLPopupView>("popup_holder");
	mHintHolder = main_view->getChild<LLView>("hint_holder")->getHandle();
	mLoginPanelHolder = main_view->getChild<LLView>("login_panel_holder")->getHandle();

	// Create the toolbar view
	// Get a pointer to the toolbar view holder
	LLPanel* panel_holder = main_view->getChild<LLPanel>("toolbar_view_holder");
	// Load the toolbar view from file 
	gToolBarView = LLUICtrlFactory::getInstance()->createFromFile<LLToolBarView>("panel_toolbar_view.xml", panel_holder, LLDefaultChildRegistry::instance());
	gToolBarView->setShape(panel_holder->getLocalRect());
	// Hide the toolbars for the moment: we'll make them visible after logging in world (see LLViewerWindow::initWorldUI())
	gToolBarView->setVisible(FALSE);

	// <FS:Zi> initialize the utility bar (classic V1 style buttons next to the chat bar)
	UtilityBar::instance().init();

	// Constrain floaters to inside the menu and status bar regions.
	gFloaterView = main_view->getChild<LLFloaterView>("Floater View");
	for (S32 i = 0; i < LLToolBarEnums::TOOLBAR_COUNT; ++i)
	{
		LLToolBar * toolbarp = gToolBarView->getToolbar((LLToolBarEnums::EToolBarLocation)i);
		if (toolbarp)
		{
			toolbarp->getCenterLayoutPanel()->setReshapeCallback(boost::bind(&LLFloaterView::setToolbarRect, gFloaterView, _1, _2));
		}
	}
	gFloaterView->setFloaterSnapView(main_view->getChild<LLView>("floater_snap_region")->getHandle());
	gSnapshotFloaterView = main_view->getChild<LLSnapshotFloaterView>("Snapshot Floater View");

	// <FS:Ansariel> Prevent floaters being dragged under main chat bar
	LLLayoutPanel* chatbar_panel = dynamic_cast<LLLayoutPanel*>(gToolBarView->getChildView("default_chat_bar")->getParent());
	if (chatbar_panel)
	{
		chatbar_panel->setReshapePanelCallback(boost::bind(&LLFloaterView::setMainChatbarRect, gFloaterView, _1, _2));
		gFloaterView->setMainChatbarRect(chatbar_panel, chatbar_panel->getRect());
	}
	// </FS:Ansariel>

	// optionally forward warnings to chat console/chat floater
	// for qa runs and dev builds
#if  !LL_RELEASE_FOR_DOWNLOAD
	RecordToChatConsole::getInstance()->startRecorder();
#else
	if(gSavedSettings.getBOOL("QAMode"))
	{
		RecordToChatConsole::getInstance()->startRecorder();
	}
#endif

	gDebugView = getRootView()->getChild<LLDebugView>("DebugView");
	gDebugView->init();
	gToolTipView = getRootView()->getChild<LLToolTipView>("tooltip view");

	// Initialize do not disturb response message when logged in
	LLAppViewer::instance()->setOnLoginCompletedCallback(boost::bind(&LLFloaterPreference::initDoNotDisturbResponse));

	// Add the progress bar view (startup view), which overrides everything
	mProgressView = getRootView()->findChild<LLProgressView>("progress_view");
	mProgressViewMini = getRootView()->findChild<LLProgressViewMini>("progress_view_mini");

	setShowProgress(FALSE,FALSE);
	setProgressCancelButtonVisible(FALSE);

<<<<<<< HEAD
	if(mProgressViewMini)
		mProgressViewMini->setVisible(FALSE);

	// <FS:Zi> Moved this to the top right after creation of main_view.xml, so all context menus
	//         created right after that get the correct parent assigned.
	// gMenuHolder = getRootView()->getChild<LLViewerMenuHolderGL>("Menu Holder");

	// LLMenuGL::sMenuContainer = gMenuHolder;
	// </FS:Zi>
=======
	gMenuHolder = getRootView()->getChild<LLViewerMenuHolderGL>("Menu Holder");
	LLMenuGL::sMenuContainer = gMenuHolder;
>>>>>>> 97747617
}

void LLViewerWindow::initWorldUI()
{
	S32 height = mRootView->getRect().getHeight();
	S32 width = mRootView->getRect().getWidth();
	LLRect full_window(0, height, width, 0);


	gIMMgr = LLIMMgr::getInstance();

	//getRootView()->sendChildToFront(gFloaterView);
	//getRootView()->sendChildToFront(gSnapshotFloaterView);

	// <FS:Ansariel> Group notices, IMs and chiclets position
	//LLPanel* chiclet_container = getRootView()->getChild<LLPanel>("chiclet_container");
	LLPanel* chiclet_container;
	if (gSavedSettings.getBOOL("InternalShowGroupNoticesTopRight"))
	{
		chiclet_container = getRootView()->getChild<LLPanel>("chiclet_container");
		getRootView()->getChildView("chiclet_container_bottom")->setVisible(FALSE);
	}
	else
	{
		getRootView()->getChildView("chiclet_container")->setVisible(FALSE);
		chiclet_container = getRootView()->getChild<LLPanel>("chiclet_container_bottom");
	}
	// </FS:Ansariel> Group notices, IMs and chiclets position
	LLChicletBar* chiclet_bar = LLChicletBar::getInstance();
	chiclet_bar->setShape(chiclet_container->getLocalRect());
	chiclet_bar->setFollowsAll();
	chiclet_container->addChild(chiclet_bar);
	chiclet_container->setVisible(TRUE);

	LLRect morph_view_rect = full_window;
	morph_view_rect.stretch( -STATUS_BAR_HEIGHT );
	morph_view_rect.mTop = full_window.mTop - 32;
	LLMorphView::Params mvp;
	mvp.name("MorphView");
	mvp.rect(morph_view_rect);
	mvp.visible(false);
	gMorphView = LLUICtrlFactory::create<LLMorphView>(mvp);
	getRootView()->addChild(gMorphView);

	LLWorldMapView::initClass();
	
	// Force gFloaterWorldMap to initialize
	LLFloaterReg::getInstance("world_map");

	// Force gFloaterTools to initialize
	LLFloaterReg::getInstance("build");
	LLFloaterReg::hideInstance("build");

	// Status bar
	LLPanel* status_bar_container = getRootView()->getChild<LLPanel>("status_bar_container");
	gStatusBar = new LLStatusBar(status_bar_container->getLocalRect());
	gStatusBar->setFollowsAll();
	gStatusBar->setShape(status_bar_container->getLocalRect());
	// sync bg color with menu bar
	gStatusBar->setBackgroundColor( gMenuBarView->getBackgroundColor().get() );
	status_bar_container->addChildInBack(gStatusBar);
	status_bar_container->setVisible(TRUE);

	// <FS:Zi> Make navigation bar part of the UI
	// // Navigation bar
	// LLPanel* nav_bar_container = getRootView()->getChild<LLPanel>("topinfo_bar_container");

	// LLNavigationBar* navbar = LLNavigationBar::getInstance();
	// navbar->setShape(nav_bar_container->getLocalRect());
	// navbar->setBackgroundColor(gMenuBarView->getBackgroundColor().get());
	// nav_bar_container->addChild(navbar);
	// nav_bar_container->setVisible(TRUE);

	// if (!gSavedSettings.getBOOL("ShowNavbarNavigationPanel"))
	// {
	//		navbar->setVisible(FALSE);
	// 	}

	// Force navigation bar to initialize
	LLNavigationBar::getInstance();
	// set navbar container visible which is initially hidden on the login screen,
	// the real visibility of navbar and favorites bar is done via visibility control -Zi
	LLNavigationBar::instance().getView()->setVisible(TRUE);
	// </FS:Zi>

	if (!gSavedSettings.getBOOL("ShowMenuBarLocation"))
	{
		gStatusBar->childSetVisible("parcel_info_panel",FALSE);
	}
	

	// <FS:Zi> We don't have the mini location bar, so no topinfo_bar required
	// // Top Info bar
	// LLPanel* topinfo_bar_container = getRootView()->getChild<LLPanel>("topinfo_bar_container");
	// LLPanelTopInfoBar* topinfo_bar = LLPanelTopInfoBar::getInstance();

	// topinfo_bar->setShape(topinfo_bar_container->getLocalRect());

	// topinfo_bar_container->addChild(topinfo_bar);
	// topinfo_bar_container->setVisible(TRUE);

	// if (!gSavedSettings.getBOOL("ShowMiniLocationPanel"))
	// {
	// 	topinfo_bar->setVisible(FALSE);
	// }
	// </FS:Zi>

	if ( gHUDView == NULL )
	{
		LLRect hud_rect = full_window;
		hud_rect.mBottom += 50;
		if (gMenuBarView && gMenuBarView->isInVisibleChain())
		{
			hud_rect.mTop -= gMenuBarView->getRect().getHeight();
		}
		gHUDView = new LLHUDView(hud_rect);
		getRootView()->addChild(gHUDView);
	}

	LLPanel* panel_ssf_container = getRootView()->getChild<LLPanel>("state_management_buttons_container");

	LLPanelStandStopFlying* panel_stand_stop_flying	= LLPanelStandStopFlying::getInstance();
	panel_ssf_container->addChild(panel_stand_stop_flying);

	panel_ssf_container->setVisible(TRUE);

	LLMenuOptionPathfindingRebakeNavmesh::getInstance()->initialize();

	// Load and make the toolbars visible
	// Note: we need to load the toolbars only *after* the user is logged in and IW
	if (gToolBarView)
	{
		if (gSavedSettings.getBOOL("ResetToolbarSettings"))
		{
			gToolBarView->loadDefaultToolbars();
			gSavedSettings.setBOOL("ResetToolbarSettings",FALSE);
		}
		else
		{
			gToolBarView->loadToolbars();
		}
		gToolBarView->setVisible(TRUE);
	}
// <FS:AW  opensim destinations and avatar picker>
// 	LLMediaCtrl* destinations = LLFloaterReg::getInstance("destinations")->getChild<LLMediaCtrl>("destination_guide_contents");
// 	if (destinations)
// 	{
// 		destinations->setErrorPageURL(gSavedSettings.getString("GenericErrorPageURL"));
// 		std::string url = gSavedSettings.getString("DestinationGuideURL");
// 		url = LLWeb::expandURLSubstitutions(url, LLSD());
// 		destinations->navigateTo(url, "text/html");
// 	}
// 	LLMediaCtrl* avatar_picker = LLFloaterReg::getInstance("avatar")->findChild<LLMediaCtrl>("avatar_picker_contents");
// 	if (avatar_picker)
// 	{
// 		avatar_picker->setErrorPageURL(gSavedSettings.getString("GenericErrorPageURL"));
// 		std::string url = gSavedSettings.getString("AvatarPickerURL");
// 		url = LLWeb::expandURLSubstitutions(url, LLSD());
// 		avatar_picker->navigateTo(url, "text/html");
// 	}
	std::string destination_guide_url;
#ifdef OPENSIM // <FS:AW optional opensim support>
	if (LLGridManager::getInstance()->isInOpenSim())
	{
		if (LLLoginInstance::getInstance()->hasResponse("destination_guide_url"))
		{
			destination_guide_url = LLLoginInstance::getInstance()->getResponse("destination_guide_url").asString();
		}
	}
	else
#endif // OPENSIM  // <FS:AW optional opensim support>
	{
		destination_guide_url = gSavedSettings.getString("DestinationGuideURL");
	}

	if(!destination_guide_url.empty())
	{	
		LLMediaCtrl* destinations = LLFloaterReg::getInstance("destinations")->getChild<LLMediaCtrl>("destination_guide_contents");
		if (destinations)
		{
			destinations->setErrorPageURL(gSavedSettings.getString("GenericErrorPageURL"));
			destination_guide_url = LLWeb::expandURLSubstitutions(destination_guide_url, LLSD());
			LL_DEBUGS("WebApi") << "3 DestinationGuideURL \"" << destination_guide_url << "\"" << LL_ENDL;
			destinations->navigateTo(destination_guide_url, "text/html");
		}
	}

	std::string avatar_picker_url;
#ifdef OPENSIM // <FS:AW optional opensim support>
	if (LLGridManager::getInstance()->isInOpenSim())
	{
<<<<<<< HEAD
		if (LLLoginInstance::getInstance()->hasResponse("avatar_picker_url"))
		{
			avatar_picker_url = LLLoginInstance::getInstance()->getResponse("avatar_picker_url").asString();
		}
=======
		destinations->setErrorPageURL(gSavedSettings.getString("GenericErrorPageURL"));
		std::string url = gSavedSettings.getString("DestinationGuideURL");
		url = LLWeb::expandURLSubstitutions(url, LLSD());
		destinations->navigateTo(url, HTTP_CONTENT_TEXT_HTML);
>>>>>>> 97747617
	}
	else
#endif // OPENSIM  // <FS:AW optional opensim support>
	{
<<<<<<< HEAD
		avatar_picker_url = gSavedSettings.getString("AvatarPickerURL");
=======
		avatar_picker->setErrorPageURL(gSavedSettings.getString("GenericErrorPageURL"));
		std::string url = gSavedSettings.getString("AvatarPickerURL");
		url = LLWeb::expandURLSubstitutions(url, LLSD());
		avatar_picker->navigateTo(url, HTTP_CONTENT_TEXT_HTML);
>>>>>>> 97747617
	}

	if(!avatar_picker_url.empty())
	{	
		LLMediaCtrl* avatar_picker = LLFloaterReg::getInstance("avatar")->findChild<LLMediaCtrl>("avatar_picker_contents");
		if (avatar_picker)
		{
			avatar_picker->setErrorPageURL(gSavedSettings.getString("GenericErrorPageURL"));
			avatar_picker_url = LLWeb::expandURLSubstitutions(avatar_picker_url, LLSD());
			LL_DEBUGS("WebApi") << "AvatarPickerURL \"" << avatar_picker_url << "\"" << LL_ENDL;
			avatar_picker->navigateTo(avatar_picker_url, "text/html");
		}
 	}
// </FS:AW  opensim destinations and avatar picker>

	// <FS:Zi> Autohide main chat bar if applicable
	BOOL visible=!gSavedSettings.getBOOL("AutohideChatBar");

	FSNearbyChat::instance().showDefaultChatBar(visible);
	gSavedSettings.setBOOL("MainChatbarVisible",visible);
	// </FS:Zi>
}

// Destroy the UI
void LLViewerWindow::shutdownViews()
{
	// clean up warning logger
	RecordToChatConsole::getInstance()->stopRecorder();
	LL_INFOS() << "Warning logger is cleaned." << LL_ENDL ;

	delete mDebugText;
	mDebugText = NULL;
	
	LL_INFOS() << "DebugText deleted." << LL_ENDL ;

	// Cleanup global views
	if (gMorphView)
	{
		gMorphView->setVisible(FALSE);
	}
	LL_INFOS() << "Global views cleaned." << LL_ENDL ;
	
	LLNotificationsUI::LLToast::cleanupToasts();
	LL_INFOS() << "Leftover toast cleaned up." << LL_ENDL;

	// DEV-40930: Clear sModalStack. Otherwise, any LLModalDialog left open
	// will crump with LL_ERRS.
	LLModalDialog::shutdownModals();
	LL_INFOS() << "LLModalDialog shut down." << LL_ENDL; 

	// destroy the nav bar, not currently part of gViewerWindow
	// *TODO: Make LLNavigationBar part of gViewerWindow
	if (LLNavigationBar::instanceExists())
	{
		delete LLNavigationBar::getInstance();
	}
	LL_INFOS() << "LLNavigationBar destroyed." << LL_ENDL ;
	
	// destroy menus after instantiating navbar above, as it needs
	// access to gMenuHolder
	cleanup_menus();
	LL_INFOS() << "menus destroyed." << LL_ENDL ;

	view_listener_t::cleanup();
	LL_INFOS() << "view listeners destroyed." << LL_ENDL ;
	
	// Delete all child views.
	delete mRootView;
	mRootView = NULL;
	LL_INFOS() << "RootView deleted." << LL_ENDL ;
	
	LLMenuOptionPathfindingRebakeNavmesh::getInstance()->quit();

	// Automatically deleted as children of mRootView.  Fix the globals.
	gStatusBar = NULL;
	gIMMgr = NULL;
	gToolTipView = NULL;

	gToolBarView = NULL;
	gFloaterView = NULL;
	gMorphView = NULL;

	gHUDView = NULL;
}

void LLViewerWindow::shutdownGL()
{
	//--------------------------------------------------------
	// Shutdown GL cleanly.  Order is very important here.
	//--------------------------------------------------------
	LLFontGL::destroyDefaultFonts();
	LLFontManager::cleanupClass();
	stop_glerror();

	gSky.cleanup();
	stop_glerror();

	LL_INFOS() << "Cleaning up pipeline" << LL_ENDL;
	gPipeline.cleanup();
	stop_glerror();

	//MUST clean up pipeline before cleaning up wearables
	LL_INFOS() << "Cleaning up wearables" << LL_ENDL;
	LLWearableList::instance().cleanup() ;

	gTextureList.shutdown();
	stop_glerror();

	gBumpImageList.shutdown();
	stop_glerror();

	LLWorldMapView::cleanupTextures();

	LLViewerTextureManager::cleanup() ;
	LLImageGL::cleanupClass() ;

	LL_INFOS() << "All textures and llimagegl images are destroyed!" << LL_ENDL ;

	LL_INFOS() << "Cleaning up select manager" << LL_ENDL;
	LLSelectMgr::getInstance()->cleanup();	

	LL_INFOS() << "Stopping GL during shutdown" << LL_ENDL;
	stopGL(FALSE);
	stop_glerror();

	gGL.shutdown();
	
	// <FS:Ansariel> Exodus vignette
	// This must die before LLVertexBuffer does
	exoPostProcess::deleteSingleton();
	// </FS:Ansariel> Exodus vignette

	LLVertexBuffer::cleanupClass();

	LL_INFOS() << "LLVertexBuffer cleaned." << LL_ENDL ;
}

// shutdownViews() and shutdownGL() need to be called first
LLViewerWindow::~LLViewerWindow()
{
	LL_INFOS() << "Destroying Window" << LL_ENDL;
	destroyWindow();

	delete mDebugText;
	mDebugText = NULL;

	if (LLViewerShaderMgr::sInitialized)
	{
		LLViewerShaderMgr::releaseInstance();
		LLViewerShaderMgr::sInitialized = FALSE;
	}
}


void LLViewerWindow::setCursor( ECursorType c )
{
	mWindow->setCursor( c );
}

void LLViewerWindow::showCursor()
{
	mWindow->showCursor();
	
	mCursorHidden = FALSE;
}

void LLViewerWindow::hideCursor()
{
	// And hide the cursor
	mWindow->hideCursor();

	mCursorHidden = TRUE;
}

void LLViewerWindow::sendShapeToSim()
{
	LLMessageSystem* msg = gMessageSystem;
	if(!msg) return;
	msg->newMessageFast(_PREHASH_AgentHeightWidth);
	msg->nextBlockFast(_PREHASH_AgentData);
	msg->addUUIDFast(_PREHASH_AgentID, gAgent.getID());
	msg->addUUIDFast(_PREHASH_SessionID, gAgent.getSessionID());
	msg->addU32Fast(_PREHASH_CircuitCode, gMessageSystem->mOurCircuitCode);
	msg->nextBlockFast(_PREHASH_HeightWidthBlock);
	msg->addU32Fast(_PREHASH_GenCounter, 0);
	U16 height16 = (U16) mWorldViewRectRaw.getHeight();
	U16 width16 = (U16) mWorldViewRectRaw.getWidth();
	msg->addU16Fast(_PREHASH_Height, height16);
	msg->addU16Fast(_PREHASH_Width, width16);
	gAgent.sendReliableMessage();
}

// Must be called after window is created to set up agent
// camera variables and UI variables.
void LLViewerWindow::reshape(S32 width, S32 height)
{
	// Destroying the window at quit time generates spurious
	// reshape messages.  We don't care about these, and we
	// don't want to send messages because the message system
	// may have been destructed.
	if (!LLApp::isExiting())
	{
		gWindowResized = TRUE;

		// update our window rectangle
		mWindowRectRaw.mRight = mWindowRectRaw.mLeft + width;
		mWindowRectRaw.mTop = mWindowRectRaw.mBottom + height;

		//glViewport(0, 0, width, height );

		if (height > 0)
		{ 
			LLViewerCamera::getInstance()->setViewHeightInPixels( mWorldViewRectRaw.getHeight() );
			LLViewerCamera::getInstance()->setAspect( getWorldViewAspectRatio() );
		}

		calcDisplayScale();
	
		BOOL display_scale_changed = mDisplayScale != LLUI::getScaleFactor();
		LLUI::setScaleFactor(mDisplayScale);

		// update our window rectangle
		mWindowRectScaled.mRight = mWindowRectScaled.mLeft + llround((F32)width / mDisplayScale.mV[VX]);
		mWindowRectScaled.mTop = mWindowRectScaled.mBottom + llround((F32)height / mDisplayScale.mV[VY]);

		setup2DViewport();

		// Inform lower views of the change
		// round up when converting coordinates to make sure there are no gaps at edge of window
		LLView::sForceReshape = display_scale_changed;
		mRootView->reshape(llceil((F32)width / mDisplayScale.mV[VX]), llceil((F32)height / mDisplayScale.mV[VY]));
		LLView::sForceReshape = FALSE;

		// clear font width caches
		if (display_scale_changed)
		{
			LLHUDObject::reshapeAll();
		}

		sendShapeToSim();

		// store new settings for the mode we are in, regardless
		BOOL maximized = mWindow->getMaximized();
		gSavedSettings.setBOOL("WindowMaximized", maximized);

//<FS:KC - fix for EXP-1777/EXP-1832>
        LLCoordScreen window_size;
		if (!maximized
			&& mWindow->getSize(&window_size))
//		if (!maximized)
//</FS:KC - fix for EXP-1777/EXP-1832>
		{
			U32 min_window_width=gSavedSettings.getU32("MinWindowWidth");
			U32 min_window_height=gSavedSettings.getU32("MinWindowHeight");
			// tell the OS specific window code about min window size
			mWindow->setMinSize(min_window_width, min_window_height);

			LLCoordScreen window_rect;
			if (mWindow->getSize(&window_rect))
			{
			// Only save size if not maximized
				gSavedSettings.setU32("WindowWidth", window_rect.mX);
				gSavedSettings.setU32("WindowHeight", window_rect.mY);
			}
		}

		sample(LLStatViewer::WINDOW_WIDTH, width);
		sample(LLStatViewer::WINDOW_HEIGHT, height);

		LLLayoutStack::updateClass();
	}
}


// Hide normal UI when a logon fails
void LLViewerWindow::setNormalControlsVisible( BOOL visible )
{
	if(LLChicletBar::instanceExists())
	{
		LLChicletBar::getInstance()->setVisible(visible);
		LLChicletBar::getInstance()->setEnabled(visible);
	}

	if ( gMenuBarView )
	{
		gMenuBarView->setVisible( visible );
		gMenuBarView->setEnabled( visible );

		// ...and set the menu color appropriately.
		setMenuBackgroundColor(gAgent.getGodLevel() > GOD_NOT, 
			!LLGridManager::getInstance()->isInSLBeta());
	}
        
	if ( gStatusBar )
	{
		gStatusBar->setVisible( visible );	
		gStatusBar->setEnabled( visible );	
	}
	
	// <FS:Zi> Is done inside XUI now, using visibility_control
	//LLNavigationBar* navbarp = LLUI::getRootView()->findChild<LLNavigationBar>("navigation_bar");
	//if (navbarp)
	//{
	//	// when it's time to show navigation bar we need to ensure that the user wants to see it
	//	// i.e. ShowNavbarNavigationPanel option is true
	//	navbarp->setVisible( visible && gSavedSettings.getBOOL("ShowNavbarNavigationPanel") );
	//}
	// </FS:Zi>
}

void LLViewerWindow::setMenuBackgroundColor(bool god_mode, bool dev_grid)
{
    LLSD args;
    LLColor4 new_bg_color;

	// no l10n problem because channel is always an english string
	std::string channel = LLVersionInfo::getChannel();
	static const boost::regex is_beta_channel("\\bBeta\\b");
	static const boost::regex is_project_channel("\\bProject\\b");
	static const boost::regex is_test_channel("\\bTest$");
	
	// god more important than project, proj more important than grid
    if ( god_mode ) 
    {
		//if ( LLGridManager::getInstance()->isInProductionGrid() ) <FS:TM> use our grid code and not LL's
		if ( !LLGridManager::getInstance()->isInSLBeta() )
		{
			new_bg_color = LLUIColorTable::instance().getColor( "MenuBarGodBgColor" );
		}
		else
		{
			new_bg_color = LLUIColorTable::instance().getColor( "MenuNonProductionGodBgColor" );
		}
    }
	else if (boost::regex_search(channel, is_beta_channel))
	{
		new_bg_color = LLUIColorTable::instance().getColor( "MenuBarBetaBgColor" );
	}
	else if (boost::regex_search(channel, is_project_channel))
	{
		new_bg_color = LLUIColorTable::instance().getColor( "MenuBarProjectBgColor" );
	}
	else if (boost::regex_search(channel, is_test_channel))
	{
		new_bg_color = LLUIColorTable::instance().getColor( "MenuBarTestBgColor" );
	}
	//else if(!LLGridManager::getInstance()->isInProductionGrid()) <FS:TM> use our grid manager code, not LL's
	else if(LLGridManager::getInstance()->isInSLBeta())
	{
		new_bg_color = LLUIColorTable::instance().getColor( "MenuNonProductionBgColor" );
	}
	else 
	{
		new_bg_color = LLUIColorTable::instance().getColor( "MenuBarBgColor" );
	}

    if(gMenuBarView)
    {
        gMenuBarView->setBackgroundColor( new_bg_color );
    }

    if(gStatusBar)
    {
        gStatusBar->setBackgroundColor( new_bg_color );
    }
}

void LLViewerWindow::drawDebugText()
{
	gGL.color4f(1,1,1,1);
	gGL.pushMatrix();
	gGL.pushUIMatrix();
	if (LLGLSLShader::sNoFixedFunction)
	{
		gUIProgram.bind();
	}
	{
		// scale view by UI global scale factor and aspect ratio correction factor
		gGL.scaleUI(mDisplayScale.mV[VX], mDisplayScale.mV[VY], 1.f);
		mDebugText->draw();
	}
	gGL.popUIMatrix();
	gGL.popMatrix();

	gGL.flush();
	if (LLGLSLShader::sNoFixedFunction)
	{
		gUIProgram.unbind();
	}
}

void LLViewerWindow::draw()
{
	
//#if LL_DEBUG
	LLView::sIsDrawing = TRUE;
//#endif
	stop_glerror();
	
	LLUI::setLineWidth(1.f);

	LLUI::setLineWidth(1.f);
	// Reset any left-over transforms
	gGL.matrixMode(LLRender::MM_MODELVIEW);
	
	gGL.loadIdentity();

	//S32 screen_x, screen_y;

	//if (!gSavedSettings.getBOOL("RenderUIBuffer"))
	static LLCachedControl<bool> renderUIBuffer(gSavedSettings, "RenderUIBuffer");
	if (!renderUIBuffer)
	{
		LLUI::sDirtyRect = getWindowRectScaled();
	}

	// HACK for timecode debugging
	//if (gSavedSettings.getBOOL("DisplayTimecode"))
	static LLCachedControl<bool> displayTimecode(gSavedSettings, "DisplayTimecode");
	if (displayTimecode)
	{
		// draw timecode block
		std::string text;

		gGL.loadIdentity();

		microsecondsToTimecodeString(gFrameTime,text);
		const LLFontGL* font = LLFontGL::getFontSansSerif();
		font->renderUTF8(text, 0,
						llround((getWindowWidthScaled()/2)-100.f),
						llround((getWindowHeightScaled()-60.f)),
			LLColor4( 1.f, 1.f, 1.f, 1.f ),
			LLFontGL::LEFT, LLFontGL::TOP);
	}

	// Draw all nested UI views.
	// No translation needed, this view is glued to 0,0

	if (LLGLSLShader::sNoFixedFunction)
	{
		gUIProgram.bind();
	}

	gGL.pushMatrix();
	LLUI::pushMatrix();
	{
		
		// scale view by UI global scale factor and aspect ratio correction factor
		gGL.scaleUI(mDisplayScale.mV[VX], mDisplayScale.mV[VY], 1.f);

		LLVector2 old_scale_factor = LLUI::getScaleFactor();
		// apply camera zoom transform (for high res screenshots)
		F32 zoom_factor = LLViewerCamera::getInstance()->getZoomFactor();
		S16 sub_region = LLViewerCamera::getInstance()->getZoomSubRegion();
		if (zoom_factor > 1.f)
		{
			//decompose subregion number to x and y values
			int pos_y = sub_region / llceil(zoom_factor);
			int pos_x = sub_region - (pos_y*llceil(zoom_factor));
			// offset for this tile
			gGL.translatef((F32)getWindowWidthScaled() * -(F32)pos_x, 
						(F32)getWindowHeightScaled() * -(F32)pos_y, 
						0.f);
			gGL.scalef(zoom_factor, zoom_factor, 1.f);
			LLUI::getScaleFactor() *= zoom_factor;
		}

		// Draw tool specific overlay on world
		LLToolMgr::getInstance()->getCurrentTool()->draw();

		// <exodus> Draw HUD stuff.
		bool inMouselook = gAgentCamera.cameraMouselook();
		static LLCachedControl<bool> fsMouselookCombatFeatures(gSavedSettings, "FSMouselookCombatFeatures", true);
		if (inMouselook && fsMouselookCombatFeatures)
		{
			S32 windowWidth = gViewerWindow->getWorldViewRectScaled().getWidth();
			S32 windowHeight = gViewerWindow->getWorldViewRectScaled().getHeight();

			static const std::string unknown_agent = LLTrans::getString("Mouselook_Unknown_Avatar");
			static LLUIColor map_avatar_color = LLUIColorTable::instance().getColor("MapAvatarColor", LLColor4::white);
			static LLCachedControl<F32> renderIFFRange(gSavedSettings, "ExodusMouselookIFFRange", 380.f);
			static LLCachedControl<bool> renderIFF(gSavedSettings, "ExodusMouselookIFF", true);
			static LLUICachedControl<F32> userPresetX("ExodusMouselookTextOffsetX", 0.f);
			static LLUICachedControl<F32> userPresetY("ExodusMouselookTextOffsetY", -150.f);
			static LLUICachedControl<U32> userPresetHAlign("ExodusMouselookTextHAlign", 2);

			LLVector3d myPosition = gAgentCamera.getCameraPositionGlobal();
			LLQuaternion myRotation = LLViewerCamera::getInstance()->getQuaternion();

			myRotation.set(-myRotation.mQ[VX], -myRotation.mQ[VY], -myRotation.mQ[VZ], myRotation.mQ[VW]);

			uuid_vec_t avatars;
			std::vector<LLVector3d> positions;
			LLWorld::getInstance()->getAvatars(&avatars, &positions, gAgent.getPositionGlobal(), renderIFFRange);
	
			bool crosshairRendered = false;

			S32 length = avatars.size();
			if (length)
			{
				for (S32 i = 0; i < length; i++)
				{
					LLUUID& targetKey = avatars[i];
					if (targetKey == gAgentID)
					{
						continue;
					}

					LLVector3d targetPosition = positions[i];
					if (targetPosition.isNull())
					{
						continue;
					}

					LLColor4 targetColor = map_avatar_color.get();
					targetColor = LGGContactSets::getInstance()->colorize(targetKey, targetColor, LGG_CS_MINIMAP);

					//color based on contact sets prefs
					if (LGGContactSets::getInstance()->hasFriendColorThatShouldShow(targetKey, LGG_CS_MINIMAP))
					{
						targetColor = LGGContactSets::getInstance()->getFriendColor(targetKey);
					}

					LLColor4 mark_color;
					if (LLNetMap::getAvatarMarkColor(targetKey, mark_color))
					{
						targetColor = mark_color;
					}

					if (renderIFF)
					{
						LLTracker::instance()->drawMarker(targetPosition, targetColor, true);
					}

					if (inMouselook && !crosshairRendered && !gRlvHandler.hasBehaviour(RLV_BHVR_SHOWNAMES))
					{
						LLVector3d magicVector = (targetPosition - myPosition) * myRotation;
						magicVector.setVec(-magicVector.mdV[VY], magicVector.mdV[VZ], magicVector.mdV[VX]);

						if (magicVector.mdV[VX] > -0.75 && magicVector.mdV[VX] < 0.75 && magicVector.mdV[VZ] > 0.0 && magicVector.mdV[VY] > -1.5 && magicVector.mdV[VY] < 1.5) // Do not fuck with these, cheater. :(
						{
							LLAvatarName avatarName;
							std::string targetName = unknown_agent;
							if (LLAvatarNameCache::get(targetKey, &avatarName))
							{
								targetName = avatarName.getCompleteName();
							}

							LLFontGL::getFontSansSerifBold()->renderUTF8(
								llformat("%s, %.2fm", targetName.c_str(), (targetPosition - myPosition).magVec()),
								0, (windowWidth / 2.f) + userPresetX, (windowHeight / 2.f) + userPresetY, targetColor,
								(LLFontGL::HAlign)((S32)userPresetHAlign), LLFontGL::TOP, LLFontGL::BOLD, LLFontGL::DROP_SHADOW_SOFT
							);

							crosshairRendered = true;
						}
					}

					if (!renderIFF && inMouselook && crosshairRendered)
					{
						break;
					}
				}
			}
		}
		// </exodus>

        // Only show Mouselookinstructions if FSShowMouselookInstruction is TRUE
		static LLCachedControl<bool> fsShowMouselookInstructions(gSavedSettings, "FSShowMouselookInstructions");
		if( fsShowMouselookInstructions && (gAgentCamera.cameraMouselook() || LLFloaterCamera::inFreeCameraMode()) )
		{
			drawMouselookInstructions();
			stop_glerror();
		}

		// Draw all nested UI views.
		// No translation needed, this view is glued to 0,0
		mRootView->draw();

		if (LLView::sDebugRects)
		{
			gToolTipView->drawStickyRect();
		}

		// Draw optional on-top-of-everyone view
		LLUICtrl* top_ctrl = gFocusMgr.getTopCtrl();
		if (top_ctrl && top_ctrl->getVisible())
		{
			S32 screen_x, screen_y;
			top_ctrl->localPointToScreen(0, 0, &screen_x, &screen_y);

			gGL.matrixMode(LLRender::MM_MODELVIEW);
			LLUI::pushMatrix();
			LLUI::translate( (F32) screen_x, (F32) screen_y);
			top_ctrl->draw();	
			LLUI::popMatrix();
		}


		if( gShowOverlayTitle && !mOverlayTitle.empty() )
		{
			// Used for special titles such as "Second Life - Special E3 2003 Beta"
			const S32 DIST_FROM_TOP = 20;
			LLFontGL::getFontSansSerifBig()->renderUTF8(
				mOverlayTitle, 0,
				llround( getWindowWidthScaled() * 0.5f),
				getWindowHeightScaled() - DIST_FROM_TOP,
				LLColor4(1, 1, 1, 0.4f),
				LLFontGL::HCENTER, LLFontGL::TOP);
		}

		LLUI::setScaleFactor(old_scale_factor);
	}
	LLUI::popMatrix();
	gGL.popMatrix();

	if (LLGLSLShader::sNoFixedFunction)
	{
		gUIProgram.unbind();
	}

//#if LL_DEBUG
	LLView::sIsDrawing = FALSE;
//#endif
}


//-TT Window Title Access
void LLViewerWindow::setTitle(const std::string& win_title)
{
	mWindow->setTitle(win_title);
}
//-TT

// Takes a single keydown event, usually when UI is visible
BOOL LLViewerWindow::handleKey(KEY key, MASK mask)
{
	// hide tooltips on keypress
	LLToolTipMgr::instance().blockToolTips();

	if (gFocusMgr.getKeyboardFocus() 
		&& !(mask & (MASK_CONTROL | MASK_ALT))
		&& !gFocusMgr.getKeystrokesOnly())
	{
		// We have keyboard focus, and it's not an accelerator
		if (key < 0x80)
		{
			// Not a special key, so likely (we hope) to generate a character.  Let it fall through to character handler first.
			return (gFocusMgr.getKeyboardFocus() != NULL);
		}
	}

	// let menus handle navigation keys for navigation
	if ((gMenuBarView && gMenuBarView->handleKey(key, mask, TRUE))
		||(gLoginMenuBarView && gLoginMenuBarView->handleKey(key, mask, TRUE))
		||(gMenuHolder && gMenuHolder->handleKey(key, mask, TRUE)))
	{
		LL_DEBUGS() << "LLviewerWindow::handleKey handle nav keys for nav" << LL_ENDL;
		LLViewerEventRecorder::instance().logKeyEvent(key,mask);
		return TRUE;
	}

	LLFocusableElement* keyboard_focus = gFocusMgr.getKeyboardFocus();

	// give menus a chance to handle modified (Ctrl, Alt) shortcut keys before current focus 
	// as long as focus isn't locked
	if (mask & (MASK_CONTROL | MASK_ALT) && !gFocusMgr.focusLocked())
	{
		// Check the current floater's menu first, if it has one.
		if (gFocusMgr.keyboardFocusHasAccelerators()
			&& keyboard_focus 
			&& keyboard_focus->handleKey(key,mask,FALSE))
		{
			LLViewerEventRecorder::instance().logKeyEvent(key,mask);
			return TRUE;
		}

		if ((gMenuBarView && gMenuBarView->handleAcceleratorKey(key, mask))
			||(gLoginMenuBarView && gLoginMenuBarView->handleAcceleratorKey(key, mask)))
		{
			LLViewerEventRecorder::instance().logKeyEvent(key,mask);
			return TRUE;
		}
	}

	// give floaters first chance to handle TAB key
	// so frontmost floater gets focus
	// if nothing has focus, go to first or last UI element as appropriate
	if (key == KEY_TAB && (mask & MASK_CONTROL || gFocusMgr.getKeyboardFocus() == NULL))
	{
		LL_WARNS() << "LLviewerWindow::handleKey give floaters first chance at tab key " << LL_ENDL;
		if (gMenuHolder) gMenuHolder->hideMenus();

		// if CTRL-tabbing (and not just TAB with no focus), go into window cycle mode
		gFloaterView->setCycleMode((mask & MASK_CONTROL) != 0);

		// do CTRL-TAB and CTRL-SHIFT-TAB logic
		if (mask & MASK_SHIFT)
		{
			mRootView->focusPrevRoot();
		}
		else
		{
			mRootView->focusNextRoot();
		}
		LLViewerEventRecorder::instance().logKeyEvent(key,mask);
		return TRUE;
	}
	// hidden edit menu for cut/copy/paste
	if (gEditMenu && gEditMenu->handleAcceleratorKey(key, mask))
	{
		LLViewerEventRecorder::instance().logKeyEvent(key,mask);
		return TRUE;
	}

	LLFloater* focused_floaterp = gFloaterView->getFocusedFloater();
	std::string focusedFloaterName = (focused_floaterp ? focused_floaterp->getInstanceName() : "");

	if( keyboard_focus )
	{
		// <FS:Ansariel> [FS Communication UI]
		//if ((focusedFloaterName == "nearby_chat") || (focusedFloaterName == "im_container") || (focusedFloaterName == "impanel"))
		//{
		//	if (gSavedSettings.getBOOL("ArrowKeysAlwaysMove"))
		//	{
		//		// let Control-Up and Control-Down through for chat line history,
		//		if (!(key == KEY_UP && mask == MASK_CONTROL)
		//			&& !(key == KEY_DOWN && mask == MASK_CONTROL)
		//			&& !(key == KEY_UP && mask == MASK_ALT)
		//			&& !(key == KEY_DOWN && mask == MASK_ALT))
		//		{
		//			switch(key)
		//			{
		//			case KEY_LEFT:
		//			case KEY_RIGHT:
		//			case KEY_UP:
		//			case KEY_DOWN:
		//			case KEY_PAGE_UP:
		//			case KEY_PAGE_DOWN:
		//			case KEY_HOME:
		//				// when chatbar is empty or ArrowKeysAlwaysMove set,
		//				// pass arrow keys on to avatar...
		//				return FALSE;
		//			default:
		//				break;
		//			}
		//		}
		//	}
		if(FSNearbyChat::instance().defaultChatBarHasFocus() &&
		   (FSNearbyChat::instance().defaultChatBarIsIdle() ||
		    gSavedSettings.getBOOL("ArrowKeysAlwaysMove")))
		{
			// let Control-Up and Control-Down through for chat line history,
			//<FS:TS> Control-Right and Control-Left too for chat line editing
			if (!(key == KEY_UP && mask == MASK_CONTROL)
				&& !(key == KEY_DOWN && mask == MASK_CONTROL)
				&& !(key == KEY_LEFT && mask == MASK_CONTROL)
				&& !(key == KEY_RIGHT && mask == MASK_CONTROL))
			{
				switch (key)
				{
					case KEY_LEFT:
					case KEY_RIGHT:
					case KEY_UP:
					case KEY_DOWN:
					case KEY_PAGE_UP:
					case KEY_PAGE_DOWN:
					case KEY_HOME:
						// when chatbar is empty or ArrowKeysAlwaysMove set,
						// pass arrow keys on to avatar...
						return FALSE;
					default:
						break;
				}
			}
		}
		// </FS:Ansariel> [FS Communication UI]

		if (keyboard_focus->handleKey(key, mask, FALSE))
		{

			LL_DEBUGS() << "LLviewerWindow::handleKey - in 'traverse up' - no loops seen... just called keyboard_focus->handleKey an it returned true" << LL_ENDL;
			LLViewerEventRecorder::instance().logKeyEvent(key,mask); 
			return TRUE;
		} else {
			LL_DEBUGS() << "LLviewerWindow::handleKey - in 'traverse up' - no loops seen... just called keyboard_focus->handleKey an it returned FALSE" << LL_ENDL;
		}
	}

	if( LLToolMgr::getInstance()->getCurrentTool()->handleKey(key, mask) )
	{
		LL_DEBUGS() << "LLviewerWindow::handleKey toolbar handling?" << LL_ENDL;
		LLViewerEventRecorder::instance().logKeyEvent(key,mask);
		return TRUE;
	}

	// Try for a new-format gesture
	if (LLGestureMgr::instance().triggerGesture(key, mask))
	{
		LL_DEBUGS() << "LLviewerWindow::handleKey new gesture feature" << LL_ENDL;
		LLViewerEventRecorder::instance().logKeyEvent(key,mask);
		return TRUE;
	}

	// See if this is a gesture trigger.  If so, eat the key and
	// don't pass it down to the menus.
	if (gGestureList.trigger(key, mask))
	{
		LL_DEBUGS() << "LLviewerWindow::handleKey check gesture trigger" << LL_ENDL;
		LLViewerEventRecorder::instance().logKeyEvent(key,mask);
		return TRUE;
	}

	// If "Pressing letter keys starts local chat" option is selected, we are not in mouselook, 
	// no view has keyboard focus, this is a printable character key (and no modifier key is 
	// pressed except shift), then give focus to nearby chat (STORM-560)

	// <FS:PP> Attempt to speed up things a little
	// -- Also removed !gAgentCamera.cameraMouselook() because of FIRE-10906; Pressing letter keys SHOULD move focus to chat when this option is enabled, regardless of being in mouselook or not
	// -- The need to press Enter key while being in mouselook mode every time to say a sentence is not too coherent with user's expectation, if he/she checked "starts local chat"
	// if ( gSavedSettings.getS32("LetterKeysFocusChatBar") && !gAgentCamera.cameraMouselook() && 
	static LLCachedControl<S32> LetterKeysFocusChatBar(gSavedSettings, "LetterKeysFocusChatBar");
	if ( LetterKeysFocusChatBar && 
	// </FS:PP>
		!keyboard_focus && key < 0x80 && (mask == MASK_NONE || mask == MASK_SHIFT) )
	{
		// Initialize nearby chat if it's missing
		// <FS:Ansariel> [FS Communication UI]
		//LLFloaterIMNearbyChat* nearby_chat = LLFloaterReg::findTypedInstance<LLFloaterIMNearbyChat>("nearby_chat");
		//if (!nearby_chat)
		//{	
		//	LLSD name("im_container");
		//	LLFloaterReg::toggleInstanceOrBringToFront(name);
		//}

		//LLChatEntry* chat_editor = LLFloaterReg::findTypedInstance<LLFloaterIMNearbyChat>("nearby_chat")->getChatBox();
		//if (chat_editor)
		//{
		//	// passing NULL here, character will be added later when it is handled by character handler.
		//	nearby_chat->startChat(NULL);
		//	return TRUE;
		//}
		FSNearbyChat::instance().showDefaultChatBar(TRUE);
		return TRUE;
		// </FS:Ansariel> [FS Communication UI]
	}

	// give menus a chance to handle unmodified accelerator keys
	if ((gMenuBarView && gMenuBarView->handleAcceleratorKey(key, mask))
		||(gLoginMenuBarView && gLoginMenuBarView->handleAcceleratorKey(key, mask)))
	{
		return TRUE;
	}

	// don't pass keys on to world when something in ui has focus
	return gFocusMgr.childHasKeyboardFocus(mRootView) 
		|| LLMenuGL::getKeyboardMode() 
		|| (gMenuBarView && gMenuBarView->getHighlightedItem() && gMenuBarView->getHighlightedItem()->isActive());
}


BOOL LLViewerWindow::handleUnicodeChar(llwchar uni_char, MASK mask)
{
	// HACK:  We delay processing of return keys until they arrive as a Unicode char,
	// so that if you're typing chat text at low frame rate, we don't send the chat
	// until all keystrokes have been entered. JC
	// HACK: Numeric keypad <enter> on Mac is Unicode 3
	// HACK: Control-M on Windows is Unicode 13
	if ((uni_char == 13 && mask != MASK_CONTROL)
	    || (uni_char == 3 && mask == MASK_NONE) )
	{
		if (mask != MASK_ALT)
		{
			return gViewerKeyboard.handleKey(KEY_RETURN, mask, gKeyboard->getKeyRepeated(KEY_RETURN));
		}
	}

	// let menus handle navigation (jump) keys
	if (gMenuBarView && gMenuBarView->handleUnicodeChar(uni_char, TRUE))
	{
		return TRUE;
	}

	// Traverses up the hierarchy
	LLFocusableElement* keyboard_focus = gFocusMgr.getKeyboardFocus();
	if( keyboard_focus )
	{
		if (keyboard_focus->handleUnicodeChar(uni_char, FALSE))
		{
			return TRUE;
		}

        return TRUE;
	}

	return FALSE;
}


void LLViewerWindow::handleScrollWheel(S32 clicks)
{
	LLUI::resetMouseIdleTimer();
	
	LLMouseHandler* mouse_captor = gFocusMgr.getMouseCapture();
	if( mouse_captor )
	{
		S32 local_x;
		S32 local_y;
		mouse_captor->screenPointToLocal( mCurrentMousePoint.mX, mCurrentMousePoint.mY, &local_x, &local_y );
		mouse_captor->handleScrollWheel(local_x, local_y, clicks);
		if (LLView::sDebugMouseHandling)
		{
			LL_INFOS() << "Scroll Wheel handled by captor " << mouse_captor->getName() << LL_ENDL;
		}
		return;
	}

	LLUICtrl* top_ctrl = gFocusMgr.getTopCtrl();
	if (top_ctrl)
	{
		S32 local_x;
		S32 local_y;
		top_ctrl->screenPointToLocal( mCurrentMousePoint.mX, mCurrentMousePoint.mY, &local_x, &local_y );
		if (top_ctrl->handleScrollWheel(local_x, local_y, clicks)) return;
	}

	if (mRootView->handleScrollWheel(mCurrentMousePoint.mX, mCurrentMousePoint.mY, clicks) )
	{
		if (LLView::sDebugMouseHandling)
		{
			LL_INFOS() << "Scroll Wheel" << LLView::sMouseHandlerMessage << LL_ENDL;
		}
		return;
	}
	else if (LLView::sDebugMouseHandling)
	{
		LL_INFOS() << "Scroll Wheel not handled by view" << LL_ENDL;
	}

	// Zoom the camera in and out behavior

	if(top_ctrl == 0 
		&& getWorldViewRectScaled().pointInRect(mCurrentMousePoint.mX, mCurrentMousePoint.mY) 
		&& gAgentCamera.isInitialized())
		gAgentCamera.handleScrollWheel(clicks);

	return;
}

void LLViewerWindow::addPopup(LLView* popup)
{
	if (mPopupView)
	{
		mPopupView->addPopup(popup);
	}
}

void LLViewerWindow::removePopup(LLView* popup)
{
	if (mPopupView)
	{
		mPopupView->removePopup(popup);
	}
}

void LLViewerWindow::clearPopups()
{
	if (mPopupView)
	{
		mPopupView->clearPopups();
	}
}

void LLViewerWindow::moveCursorToCenter()
{
	if (! gSavedSettings.getBOOL("DisableMouseWarp"))
	{
		S32 x = getWorldViewWidthScaled() / 2;
		S32 y = getWorldViewHeightScaled() / 2;
	
		//on a forced move, all deltas get zeroed out to prevent jumping
		mCurrentMousePoint.set(x,y);
		mLastMousePoint.set(x,y);
		mCurrentMouseDelta.set(0,0);	

		LLUI::setMousePositionScreen(x, y);	
	}
}


//////////////////////////////////////////////////////////////////////
//
// Hover handlers
//

void append_xui_tooltip(LLView* viewp, LLToolTip::Params& params)
{
	if (viewp) 
	{
		if (!params.styled_message.empty())
		{
			params.styled_message.add().text("\n---------\n"); 
		}
		LLView::root_to_view_iterator_t end_tooltip_it = viewp->endRootToView();
		// NOTE: we skip "root" since it is assumed
		for (LLView::root_to_view_iterator_t tooltip_it = ++viewp->beginRootToView();
			tooltip_it != end_tooltip_it;
			++tooltip_it)
		{
			LLView* viewp = *tooltip_it;
		
			params.styled_message.add().text(viewp->getName());

			LLPanel* panelp = dynamic_cast<LLPanel*>(viewp);
			if (panelp && !panelp->getXMLFilename().empty())
			{
				params.styled_message.add()
					.text("(" + panelp->getXMLFilename() + ")")
					//<FS:KC> Define in colors.xml instead
//					 .style.color(LLColor4(0.7f, 0.7f, 1.f, 1.f));
					.style.color(LLUIColorTable::instance().getColor("XUITooltipFileName"));
			}
			params.styled_message.add().text("/");
		}
	}
}

static LLTrace::BlockTimerStatHandle ftm("Update UI");

// Update UI based on stored mouse position from mouse-move
// event processing.
void LLViewerWindow::updateUI()
{
	LL_RECORD_BLOCK_TIME(ftm);

	static std::string last_handle_msg;

	// <FS:Ansariel> We don't show the hints anyway, so needless to check here
	//if (gLoggedInTime.getStarted())
	//{
	//	if (gLoggedInTime.getElapsedTimeF32() > gSavedSettings.getF32("DestinationGuideHintTimeout"))
	//	{
	//		LLFirstUse::notUsingDestinationGuide();
	//	}
	//	if (gLoggedInTime.getElapsedTimeF32() > gSavedSettings.getF32("SidePanelHintTimeout"))
	//	{
	//		LLFirstUse::notUsingSidePanel();
	//	}
	//}
	// </FS:Ansariel>

	LLConsole::updateClass();

	// animate layout stacks so we have up to date rect for world view
	LLLayoutStack::updateClass();

	// use full window for world view when not rendering UI
	bool world_view_uses_full_window = gAgentCamera.cameraMouselook() || !gPipeline.hasRenderDebugFeatureMask(LLPipeline::RENDER_DEBUG_FEATURE_UI);
	updateWorldViewRect(world_view_uses_full_window);

	LLView::sMouseHandlerMessage.clear();

	S32 x = mCurrentMousePoint.mX;
	S32 y = mCurrentMousePoint.mY;

	MASK	mask = gKeyboard->currentMask(TRUE);

	if (gPipeline.hasRenderDebugMask(LLPipeline::RENDER_DEBUG_RAYCAST))
	{
		gDebugRaycastFaceHit = -1;
// [SL:KB] - Patch: UI-PickRiggedAttachment | Checked: 2012-07-12 (Catznip-3.3)
		gDebugRaycastObject = cursorIntersect(-1, -1, 512.f, NULL, -1, FALSE, FALSE,
											  &gDebugRaycastFaceHit,
											  &gDebugRaycastIntersection,
											  &gDebugRaycastTexCoord,
											  &gDebugRaycastNormal,
											  &gDebugRaycastTangent,
											  &gDebugRaycastStart,
											  &gDebugRaycastEnd);
// [/SL:KB]
//		gDebugRaycastObject = cursorIntersect(-1, -1, 512.f, NULL, -1, FALSE,
//											  &gDebugRaycastFaceHit,
//											  &gDebugRaycastIntersection,
//											  &gDebugRaycastTexCoord,
//											  &gDebugRaycastNormal,
//											  &gDebugRaycastBinormal,
//											  &gDebugRaycastStart,
//											  &gDebugRaycastEnd);
		gDebugRaycastParticle = gPipeline.lineSegmentIntersectParticle(gDebugRaycastStart, gDebugRaycastEnd, &gDebugRaycastParticleIntersection, NULL);
	}

	updateMouseDelta();
	updateKeyboardFocus();

	BOOL handled = FALSE;

	LLUICtrl* top_ctrl = gFocusMgr.getTopCtrl();
	LLMouseHandler* mouse_captor = gFocusMgr.getMouseCapture();
	LLView* captor_view = dynamic_cast<LLView*>(mouse_captor);

	//FIXME: only include captor and captor's ancestors if mouse is truly over them --RN

	//build set of views containing mouse cursor by traversing UI hierarchy and testing 
	//screen rect against mouse cursor
	view_handle_set_t mouse_hover_set;

	// constraint mouse enter events to children of mouse captor
	LLView* root_view = captor_view;

	// if mouse captor doesn't exist or isn't a LLView
	// then allow mouse enter events on entire UI hierarchy
	if (!root_view)
	{
		root_view = mRootView;
	}

	// only update mouse hover set when UI is visible (since we shouldn't send hover events to invisible UI
	if (gPipeline.hasRenderDebugFeatureMask(LLPipeline::RENDER_DEBUG_FEATURE_UI))
	{
		// include all ancestors of captor_view as automatically having mouse
		if (captor_view)
		{
			LLView* captor_parent_view = captor_view->getParent();
			while(captor_parent_view)
			{
				mouse_hover_set.insert(captor_parent_view->getHandle());
				captor_parent_view = captor_parent_view->getParent();
			}
		}

		// aggregate visible views that contain mouse cursor in display order
		LLPopupView::popup_list_t popups = mPopupView->getCurrentPopups();

		for(LLPopupView::popup_list_t::iterator popup_it = popups.begin(); popup_it != popups.end(); ++popup_it)
		{
			LLView* popup = popup_it->get();
			if (popup && popup->calcScreenBoundingRect().pointInRect(x, y))
			{
				// iterator over contents of top_ctrl, and throw into mouse_hover_set
				for (LLView::tree_iterator_t it = popup->beginTreeDFS();
					it != popup->endTreeDFS();
					++it)
				{
					LLView* viewp = *it;
					if (viewp->getVisible()
						&& viewp->calcScreenBoundingRect().pointInRect(x, y))
					{
						// we have a view that contains the mouse, add it to the set
						mouse_hover_set.insert(viewp->getHandle());
					}
					else
					{
						// skip this view and all of its children
						it.skipDescendants();
					}
				}
			}
		}

		// while the top_ctrl contains the mouse cursor, only it and its descendants will receive onMouseEnter events
		if (top_ctrl && top_ctrl->calcScreenBoundingRect().pointInRect(x, y))
		{
			// iterator over contents of top_ctrl, and throw into mouse_hover_set
			for (LLView::tree_iterator_t it = top_ctrl->beginTreeDFS();
				it != top_ctrl->endTreeDFS();
				++it)
			{
				LLView* viewp = *it;
				if (viewp->getVisible()
					&& viewp->calcScreenBoundingRect().pointInRect(x, y))
				{
					// we have a view that contains the mouse, add it to the set
					mouse_hover_set.insert(viewp->getHandle());
				}
				else
				{
					// skip this view and all of its children
					it.skipDescendants();
				}
			}
		}
		else
		{
			// walk UI tree in depth-first order
			for (LLView::tree_iterator_t it = root_view->beginTreeDFS();
				it != root_view->endTreeDFS();
				++it)
			{
				LLView* viewp = *it;
				// calculating the screen rect involves traversing the parent, so this is less than optimal
				if (viewp->getVisible()
					&& viewp->calcScreenBoundingRect().pointInRect(x, y))
				{

					// if this view is mouse opaque, nothing behind it should be in mouse_hover_set
					if (viewp->getMouseOpaque())
					{
						// constrain further iteration to children of this widget
						it = viewp->beginTreeDFS();
					}
		
					// we have a view that contains the mouse, add it to the set
					mouse_hover_set.insert(viewp->getHandle());
				}
				else
				{
					// skip this view and all of its children
					it.skipDescendants();
				}
			}
		}
	}

	typedef std::vector<LLHandle<LLView> > view_handle_list_t;

	// call onMouseEnter() on all views which contain the mouse cursor but did not before
	view_handle_list_t mouse_enter_views;
	std::set_difference(mouse_hover_set.begin(), mouse_hover_set.end(),
						mMouseHoverViews.begin(), mMouseHoverViews.end(),
						std::back_inserter(mouse_enter_views));
	for (view_handle_list_t::iterator it = mouse_enter_views.begin();
		it != mouse_enter_views.end();
		++it)
	{
		LLView* viewp = it->get();
		if (viewp)
		{
			LLRect view_screen_rect = viewp->calcScreenRect();
			viewp->onMouseEnter(x - view_screen_rect.mLeft, y - view_screen_rect.mBottom, mask);
		}
	}

	// call onMouseLeave() on all views which no longer contain the mouse cursor
	view_handle_list_t mouse_leave_views;
	std::set_difference(mMouseHoverViews.begin(), mMouseHoverViews.end(),
						mouse_hover_set.begin(), mouse_hover_set.end(),
						std::back_inserter(mouse_leave_views));
	for (view_handle_list_t::iterator it = mouse_leave_views.begin();
		it != mouse_leave_views.end();
		++it)
	{
		LLView* viewp = it->get();
		if (viewp)
		{
			LLRect view_screen_rect = viewp->calcScreenRect();
			viewp->onMouseLeave(x - view_screen_rect.mLeft, y - view_screen_rect.mBottom, mask);
		}
	}

	// store resulting hover set for next frame
	swap(mMouseHoverViews, mouse_hover_set);

	// only handle hover events when UI is enabled
	if (gPipeline.hasRenderDebugFeatureMask(LLPipeline::RENDER_DEBUG_FEATURE_UI))
	{	

		if( mouse_captor )
		{
			// Pass hover events to object capturing mouse events.
			S32 local_x;
			S32 local_y; 
			mouse_captor->screenPointToLocal( x, y, &local_x, &local_y );
			handled = mouse_captor->handleHover(local_x, local_y, mask);
			if (LLView::sDebugMouseHandling)
			{
				LL_INFOS() << "Hover handled by captor " << mouse_captor->getName() << LL_ENDL;
			}

			if( !handled )
			{
				LL_DEBUGS("UserInput") << "hover not handled by mouse captor" << LL_ENDL;
			}
		}
		else
		{
			if (top_ctrl)
			{
				S32 local_x, local_y;
				top_ctrl->screenPointToLocal( x, y, &local_x, &local_y );
				handled = top_ctrl->pointInView(local_x, local_y) && top_ctrl->handleHover(local_x, local_y, mask);
			}

			if ( !handled )
			{
				// x and y are from last time mouse was in window
				// mMouseInWindow tracks *actual* mouse location
				if (mMouseInWindow && mRootView->handleHover(x, y, mask) )
				{
					if (LLView::sDebugMouseHandling && LLView::sMouseHandlerMessage != last_handle_msg)
					{
						last_handle_msg = LLView::sMouseHandlerMessage;
						LL_INFOS() << "Hover" << LLView::sMouseHandlerMessage << LL_ENDL;
					}
					handled = TRUE;
				}
				else if (LLView::sDebugMouseHandling)
				{
					if (last_handle_msg != LLStringUtil::null)
					{
						last_handle_msg.clear();
						LL_INFOS() << "Hover not handled by view" << LL_ENDL;
					}
				}
			}
		
			if (!handled)
			{
				LLTool *tool = LLToolMgr::getInstance()->getCurrentTool();

				if(mMouseInWindow && tool)
				{
					handled = tool->handleHover(x, y, mask);
				}
			}
		}

		// Show a new tool tip (or update one that is already shown)
		BOOL tool_tip_handled = FALSE;
		std::string tool_tip_msg;
		if( handled 
			&& !mWindow->isCursorHidden())
		{
			LLRect screen_sticky_rect = mRootView->getLocalRect();
			S32 local_x, local_y;

			//if (gSavedSettings.getBOOL("DebugShowXUINames"))
			static LLCachedControl<bool> debugShowXUINames(gSavedSettings, "DebugShowXUINames");
			if (debugShowXUINames)
			{
				LLToolTip::Params params;

				LLView* tooltip_view = mRootView;
				LLView::tree_iterator_t end_it = mRootView->endTreeDFS();
				for (LLView::tree_iterator_t it = mRootView->beginTreeDFS(); it != end_it; ++it)
				{
					LLView* viewp = *it;
					LLRect screen_rect;
					viewp->localRectToScreen(viewp->getLocalRect(), &screen_rect);
					if (!(viewp->getVisible()
						 && screen_rect.pointInRect(x, y)))
					{
						it.skipDescendants();
					}
					// only report xui names for LLUICtrls, 
					// and blacklist the various containers we don't care about
					else if (dynamic_cast<LLUICtrl*>(viewp) 
							&& viewp != gMenuHolder
							&& viewp != gFloaterView
							&& viewp != gConsole) 
					{
						if (dynamic_cast<LLFloater*>(viewp))
						{
							// constrain search to descendants of this (frontmost) floater
							// by resetting iterator
							it = viewp->beginTreeDFS();
						}

						// if we are in a new part of the tree (not a descendent of current tooltip_view)
						// then push the results for tooltip_view and start with a new potential view
						// NOTE: this emulates visiting only the leaf nodes that meet our criteria
						if (!viewp->hasAncestor(tooltip_view))
						{
							append_xui_tooltip(tooltip_view, params);
							screen_sticky_rect.intersectWith(tooltip_view->calcScreenRect());
						}
						tooltip_view = viewp;
					}
				}

				append_xui_tooltip(tooltip_view, params);
				screen_sticky_rect.intersectWith(tooltip_view->calcScreenRect());
				
				params.sticky_rect = screen_sticky_rect;
				params.max_width = 400;

				LLToolTipMgr::instance().show(params);
			}
			// if there is a mouse captor, nothing else gets a tooltip
			else if (mouse_captor)
			{
				mouse_captor->screenPointToLocal(x, y, &local_x, &local_y);
				tool_tip_handled = mouse_captor->handleToolTip(local_x, local_y, mask);
			}
			else 
			{
				// next is top_ctrl
				if (!tool_tip_handled && top_ctrl)
				{
					top_ctrl->screenPointToLocal(x, y, &local_x, &local_y);
					tool_tip_handled = top_ctrl->handleToolTip(local_x, local_y, mask );
				}
				
				if (!tool_tip_handled)
				{
					local_x = x; local_y = y;
					tool_tip_handled = mRootView->handleToolTip(local_x, local_y, mask );
				}

				LLTool* current_tool = LLToolMgr::getInstance()->getCurrentTool();
				if (!tool_tip_handled && current_tool)
				{
					current_tool->screenPointToLocal(x, y, &local_x, &local_y);
					tool_tip_handled = current_tool->handleToolTip(local_x, local_y, mask );
				}
			}
		}		
	}
	else
	{	// just have tools handle hover when UI is turned off
		LLTool *tool = LLToolMgr::getInstance()->getCurrentTool();

		if(mMouseInWindow && tool)
		{
			handled = tool->handleHover(x, y, mask);
		}
	}

	updateLayout();

	saveLastMouse(mCurrentMousePoint);

	// <FS:Ansariel> Backout MAINT-3250
	mLastMousePoint = mCurrentMousePoint;

	// cleanup unused selections when no modal dialogs are open
	if (LLModalDialog::activeCount() == 0)
	{
		LLViewerParcelMgr::getInstance()->deselectUnused();
	}

	if (LLModalDialog::activeCount() == 0)
	{
		LLSelectMgr::getInstance()->deselectUnused();
	}
}


void LLViewerWindow::updateLayout()
{
	LLTool* tool = LLToolMgr::getInstance()->getCurrentTool();
	if (gFloaterTools != NULL
		&& tool != NULL
		&& tool != gToolNull  
		&& tool != LLToolCompInspect::getInstance() 
		&& tool != LLToolDragAndDrop::getInstance() 
		&& !gSavedSettings.getBOOL("FreezeTime"))
	{ 
		// Suppress the toolbox view if our source tool was the pie tool,
		// and we've overridden to something else.
		bool suppress_toolbox = 
			(LLToolMgr::getInstance()->getBaseTool() == LLToolPie::getInstance()) &&
			(LLToolMgr::getInstance()->getCurrentTool() != LLToolPie::getInstance());

		LLMouseHandler *captor = gFocusMgr.getMouseCapture();
		// With the null, inspect, or drag and drop tool, don't muck
		// with visibility.

		if (gFloaterTools->isMinimized()
			||	(tool != LLToolPie::getInstance()						// not default tool
				&& tool != LLToolCompGun::getInstance()					// not coming out of mouselook
				&& !suppress_toolbox									// not override in third person
				&& LLToolMgr::getInstance()->getCurrentToolset()->isShowFloaterTools()
				&& (!captor || dynamic_cast<LLView*>(captor) != NULL)))						// not dragging
		{
			// Force floater tools to be visible (unless minimized)
			if (!gFloaterTools->getVisible())
			{
				gFloaterTools->openFloater();
			}
			// Update the location of the blue box tool popup
			LLCoordGL select_center_screen;
			MASK	mask = gKeyboard->currentMask(TRUE);
			gFloaterTools->updatePopup( select_center_screen, mask );
		}
		else
		{
			gFloaterTools->setVisible(FALSE);
		}
		//gMenuBarView->setItemVisible("BuildTools", gFloaterTools->getVisible());
	}

	// Always update console
	if(gConsole)
	{
		LLRect console_rect = getChatConsoleRect();
		gConsole->reshape(console_rect.getWidth(), console_rect.getHeight());
		gConsole->setRect(console_rect);
	}
}

void LLViewerWindow::updateMouseDelta()
{
	S32 dx = lltrunc((F32) (mCurrentMousePoint.mX - mLastMousePoint.mX) * LLUI::getScaleFactor().mV[VX]);
	S32 dy = lltrunc((F32) (mCurrentMousePoint.mY - mLastMousePoint.mY) * LLUI::getScaleFactor().mV[VY]);

	//RN: fix for asynchronous notification of mouse leaving window not working
	LLCoordWindow mouse_pos;
	mWindow->getCursorPosition(&mouse_pos);
	if (mouse_pos.mX < 0 || 
		mouse_pos.mY < 0 ||
		mouse_pos.mX > mWindowRectRaw.getWidth() ||
		mouse_pos.mY > mWindowRectRaw.getHeight())
	{
		mMouseInWindow = FALSE;
	}
	else
	{
		mMouseInWindow = TRUE;
	}

	LLVector2 mouse_vel; 

	//if (gSavedSettings.getBOOL("MouseSmooth"))
	static LLCachedControl<bool> mouseSmooth(gSavedSettings, "MouseSmooth");
	if (mouseSmooth)
	{
		static F32 fdx = 0.f;
		static F32 fdy = 0.f;

		F32 amount = 16.f;
		fdx = fdx + ((F32) dx - fdx) * llmin(gFrameIntervalSeconds.value()*amount,1.f);
		fdy = fdy + ((F32) dy - fdy) * llmin(gFrameIntervalSeconds.value()*amount,1.f);

		mCurrentMouseDelta.set(llround(fdx), llround(fdy));
		mouse_vel.setVec(fdx,fdy);
	}
	else
	{
		mCurrentMouseDelta.set(dx, dy);
		mouse_vel.setVec((F32) dx, (F32) dy);
	}
    
	sample(sMouseVelocityStat, mouse_vel.magVec());
}

void LLViewerWindow::updateKeyboardFocus()
{
	if (!gPipeline.hasRenderDebugFeatureMask(LLPipeline::RENDER_DEBUG_FEATURE_UI))
	{
		gFocusMgr.setKeyboardFocus(NULL);
	}

	// clean up current focus
	LLUICtrl* cur_focus = dynamic_cast<LLUICtrl*>(gFocusMgr.getKeyboardFocus());
	if (cur_focus)
	{
		if (!cur_focus->isInVisibleChain() || !cur_focus->isInEnabledChain())
		{
            // don't release focus, just reassign so that if being given
            // to a sibling won't call onFocusLost on all the ancestors
			// gFocusMgr.releaseFocusIfNeeded(cur_focus);

			LLUICtrl* parent = cur_focus->getParentUICtrl();
			const LLUICtrl* focus_root = cur_focus->findRootMostFocusRoot();
			bool new_focus_found = false;
			while(parent)
			{
				if (parent->isCtrl() 
					&& (parent->hasTabStop() || parent == focus_root) 
					&& !parent->getIsChrome() 
					&& parent->isInVisibleChain() 
					&& parent->isInEnabledChain())
				{
					if (!parent->focusFirstItem())
					{
						parent->setFocus(TRUE);
					}
					new_focus_found = true;
					break;
				}
				parent = parent->getParentUICtrl();
			}

			// if we didn't find a better place to put focus, just release it
			// hasFocus() will return true if and only if we didn't touch focus since we
			// are only moving focus higher in the hierarchy
			if (!new_focus_found)
			{
				cur_focus->setFocus(FALSE);
			}
		}
		else if (cur_focus->isFocusRoot())
		{
			// focus roots keep trying to delegate focus to their first valid descendant
			// this assumes that focus roots are not valid focus holders on their own
			cur_focus->focusFirstItem();
		}
	}

	// last ditch force of edit menu to selection manager
	if (LLEditMenuHandler::gEditMenuHandler == NULL && LLSelectMgr::getInstance()->getSelection()->getObjectCount())
	{
		LLEditMenuHandler::gEditMenuHandler = LLSelectMgr::getInstance();
	}

	if (gFloaterView->getCycleMode())
	{
		// sync all floaters with their focus state
		gFloaterView->highlightFocusedFloater();
		gSnapshotFloaterView->highlightFocusedFloater();
		MASK	mask = gKeyboard->currentMask(TRUE);
		if ((mask & MASK_CONTROL) == 0)
		{
			// control key no longer held down, finish cycle mode
			gFloaterView->setCycleMode(FALSE);

			gFloaterView->syncFloaterTabOrder();
		}
		else
		{
			// user holding down CTRL, don't update tab order of floaters
		}
	}
	else
	{
		// update focused floater
		gFloaterView->highlightFocusedFloater();
		gSnapshotFloaterView->highlightFocusedFloater();
		// make sure floater visible order is in sync with tab order
		gFloaterView->syncFloaterTabOrder();
	}
}

static LLTrace::BlockTimerStatHandle FTM_UPDATE_WORLD_VIEW("Update World View");
void LLViewerWindow::updateWorldViewRect(bool use_full_window)
{
	LL_RECORD_BLOCK_TIME(FTM_UPDATE_WORLD_VIEW);

	// start off using whole window to render world
	LLRect new_world_rect = mWindowRectRaw;

	if (use_full_window == false && mWorldViewPlaceholder.get())
	{
		new_world_rect = mWorldViewPlaceholder.get()->calcScreenRect();
		// clamp to at least a 1x1 rect so we don't try to allocate zero width gl buffers
		new_world_rect.mTop = llmax(new_world_rect.mTop, new_world_rect.mBottom + 1);
		new_world_rect.mRight = llmax(new_world_rect.mRight, new_world_rect.mLeft + 1);

		new_world_rect.mLeft = llround((F32)new_world_rect.mLeft * mDisplayScale.mV[VX]);
		new_world_rect.mRight = llround((F32)new_world_rect.mRight * mDisplayScale.mV[VX]);
		new_world_rect.mBottom = llround((F32)new_world_rect.mBottom * mDisplayScale.mV[VY]);
		new_world_rect.mTop = llround((F32)new_world_rect.mTop * mDisplayScale.mV[VY]);
	}

	if (mWorldViewRectRaw != new_world_rect)
	{
		mWorldViewRectRaw = new_world_rect;
		gResizeScreenTexture = TRUE;
		LLViewerCamera::getInstance()->setViewHeightInPixels( mWorldViewRectRaw.getHeight() );
		LLViewerCamera::getInstance()->setAspect( getWorldViewAspectRatio() );

		LLRect old_world_rect_scaled = mWorldViewRectScaled;
		mWorldViewRectScaled = calcScaledRect(mWorldViewRectRaw, mDisplayScale);

		// sending a signal with a new WorldView rect
		mOnWorldViewRectUpdated(old_world_rect_scaled, mWorldViewRectScaled);
	}
}

void LLViewerWindow::saveLastMouse(const LLCoordGL &point)
{
	// Store last mouse location.
	// If mouse leaves window, pretend last point was on edge of window

	// <FS:Ansariel> Backout MAINT-3250
	//mLastMousePoint = mCurrentMousePoint;

	if (point.mX < 0)
	{
		mCurrentMousePoint.mX = 0;
	}
	else if (point.mX > getWindowWidthScaled())
	{
		mCurrentMousePoint.mX = getWindowWidthScaled();
	}
	else
	{
		mCurrentMousePoint.mX = point.mX;
	}

	if (point.mY < 0)
	{
		mCurrentMousePoint.mY = 0;
	}
	else if (point.mY > getWindowHeightScaled() )
	{
		mCurrentMousePoint.mY = getWindowHeightScaled();
	}
	else
	{
		mCurrentMousePoint.mY = point.mY;
	}
}


// Draws the selection outlines for the currently selected objects
// Must be called after displayObjects is called, which sets the mGLName parameter
// NOTE: This function gets called 3 times:
//  render_ui_3d: 			FALSE, FALSE, TRUE
//  render_hud_elements:	FALSE, FALSE, FALSE
void LLViewerWindow::renderSelections( BOOL for_gl_pick, BOOL pick_parcel_walls, BOOL for_hud )
{
	LLObjectSelectionHandle selection = LLSelectMgr::getInstance()->getSelection();

	if (!for_hud && !for_gl_pick)
	{
		// Call this once and only once
		LLSelectMgr::getInstance()->updateSilhouettes();
	}
	
	// Draw fence around land selections
	if (for_gl_pick)
	{
		if (pick_parcel_walls)
		{
			LLViewerParcelMgr::getInstance()->renderParcelCollision();
		}
	}
	else if (( for_hud && selection->getSelectType() == SELECT_TYPE_HUD) ||
			 (!for_hud && selection->getSelectType() != SELECT_TYPE_HUD))
	{		
		LLSelectMgr::getInstance()->renderSilhouettes(for_hud);
		
		stop_glerror();

		// setup HUD render
		if (selection->getSelectType() == SELECT_TYPE_HUD && LLSelectMgr::getInstance()->getSelection()->getObjectCount())
		{
			LLBBox hud_bbox = gAgentAvatarp->getHUDBBox();

			// set up transform to encompass bounding box of HUD
			gGL.matrixMode(LLRender::MM_PROJECTION);
			gGL.pushMatrix();
			gGL.loadIdentity();
			F32 depth = llmax(1.f, hud_bbox.getExtentLocal().mV[VX] * 1.1f);
			gGL.ortho(-0.5f * LLViewerCamera::getInstance()->getAspect(), 0.5f * LLViewerCamera::getInstance()->getAspect(), -0.5f, 0.5f, 0.f, depth);
			
			gGL.matrixMode(LLRender::MM_MODELVIEW);
			gGL.pushMatrix();
			gGL.loadIdentity();
			gGL.loadMatrix(OGL_TO_CFR_ROTATION);		// Load Cory's favorite reference frame
			gGL.translatef(-hud_bbox.getCenterLocal().mV[VX] + (depth *0.5f), 0.f, 0.f);
		}

		// Render light for editing
		if (LLSelectMgr::sRenderLightRadius && LLToolMgr::getInstance()->inEdit())
		{
			gGL.getTexUnit(0)->unbind(LLTexUnit::TT_TEXTURE);
			LLGLEnable gls_blend(GL_BLEND);
			LLGLEnable gls_cull(GL_CULL_FACE);
			LLGLDepthTest gls_depth(GL_TRUE, GL_FALSE);
			gGL.matrixMode(LLRender::MM_MODELVIEW);
			gGL.pushMatrix();
			if (selection->getSelectType() == SELECT_TYPE_HUD)
			{
				F32 zoom = gAgentCamera.mHUDCurZoom;
				gGL.scalef(zoom, zoom, zoom);
			}

			struct f : public LLSelectedObjectFunctor
			{
				virtual bool apply(LLViewerObject* object)
				{
					LLDrawable* drawable = object->mDrawable;
					if (drawable && drawable->isLight())
					{
						LLVOVolume* vovolume = drawable->getVOVolume();
						gGL.pushMatrix();

						LLVector3 center = drawable->getPositionAgent();
						gGL.translatef(center[0], center[1], center[2]);
						F32 scale = vovolume->getLightRadius();
						gGL.scalef(scale, scale, scale);

						LLColor4 color(vovolume->getLightColor(), .5f);
						gGL.color4fv(color.mV);
					
						//F32 pixel_area = 100000.f;
						// Render Outside
						gSphere.render();

						// Render Inside
						glCullFace(GL_FRONT);
						gSphere.render();
						glCullFace(GL_BACK);
					
						gGL.popMatrix();
					}
					return true;
				}
			} func;
			LLSelectMgr::getInstance()->getSelection()->applyToObjects(&func);
			
			gGL.popMatrix();
		}				
		
		// NOTE: The average position for the axis arrows of the selected objects should
		// not be recalculated at this time.  If they are, then group rotations will break.

		// Draw arrows at average center of all selected objects
		LLTool* tool = LLToolMgr::getInstance()->getCurrentTool();
		if (tool)
		{
			if(tool->isAlwaysRendered())
			{
				tool->render();
			}
			else
			{
				if( !LLSelectMgr::getInstance()->getSelection()->isEmpty() )
				{
					BOOL moveable_object_selected = FALSE;
					BOOL all_selected_objects_move = TRUE;
					BOOL all_selected_objects_modify = TRUE;
					// <FS:Ansariel> gSavedSettings replacement
					//BOOL selecting_linked_set = !gSavedSettings.getBOOL("EditLinkedParts");
					static LLCachedControl<bool> editLinkedParts(gSavedSettings, "EditLinkedParts");
					BOOL selecting_linked_set = !(BOOL)editLinkedParts;
					// </FS:Ansariel>

					for (LLObjectSelection::iterator iter = LLSelectMgr::getInstance()->getSelection()->begin();
						 iter != LLSelectMgr::getInstance()->getSelection()->end(); iter++)
					{
						LLSelectNode* nodep = *iter;
						LLViewerObject* object = nodep->getObject();
						LLViewerObject *root_object = (object == NULL) ? NULL : object->getRootEdit();
						BOOL this_object_movable = FALSE;
						if (object->permMove() && !object->isPermanentEnforced() &&
							((root_object == NULL) || !root_object->isPermanentEnforced()) &&
							(object->permModify() || selecting_linked_set))
						{
							moveable_object_selected = TRUE;
							this_object_movable = TRUE;

// [RLVa:KB] - Checked: 2010-03-31 (RLVa-1.2.0c) | Modified: RLVa-0.2.0g
							if ( (rlv_handler_t::isEnabled()) && 
								 ((gRlvHandler.hasBehaviour(RLV_BHVR_UNSIT)) || (gRlvHandler.hasBehaviour(RLV_BHVR_SITTP))) )
							{
								if ((isAgentAvatarValid()) && (gAgentAvatarp->isSitting()) && (gAgentAvatarp->getRoot() == object->getRootEdit()))
									moveable_object_selected = this_object_movable = FALSE;
							}
// [/RLVa:KB]
						}
						all_selected_objects_move = all_selected_objects_move && this_object_movable;
						all_selected_objects_modify = all_selected_objects_modify && object->permModify();
					}

					BOOL draw_handles = TRUE;

					if (tool == LLToolCompTranslate::getInstance() && (!moveable_object_selected || !all_selected_objects_move))
					{
						draw_handles = FALSE;
					}

					if (tool == LLToolCompRotate::getInstance() && (!moveable_object_selected || !all_selected_objects_move))
					{
						draw_handles = FALSE;
					}

					if ( !all_selected_objects_modify && tool == LLToolCompScale::getInstance() )
					{
						draw_handles = FALSE;
					}
				
					if( draw_handles )
					{
						tool->render();
					}
				}
			}
			if (selection->getSelectType() == SELECT_TYPE_HUD && selection->getObjectCount())
			{
				gGL.matrixMode(LLRender::MM_PROJECTION);
				gGL.popMatrix();

				gGL.matrixMode(LLRender::MM_MODELVIEW);
				gGL.popMatrix();
				stop_glerror();
			}
		}
	}
}

// Return a point near the clicked object representative of the place the object was clicked.
LLVector3d LLViewerWindow::clickPointInWorldGlobal(S32 x, S32 y_from_bot, LLViewerObject* clicked_object) const
{
	// create a normalized vector pointing from the camera center into the 
	// world at the location of the mouse click
	LLVector3 mouse_direction_global = mouseDirectionGlobal( x, y_from_bot );

	LLVector3d relative_object = clicked_object->getPositionGlobal() - gAgentCamera.getCameraPositionGlobal();

	// make mouse vector as long as object vector, so it touchs a point near
	// where the user clicked on the object
	mouse_direction_global *= (F32) relative_object.magVec();

	LLVector3d new_pos;
	new_pos.setVec(mouse_direction_global);
	// transform mouse vector back to world coords
	new_pos += gAgentCamera.getCameraPositionGlobal();

	return new_pos;
}


BOOL LLViewerWindow::clickPointOnSurfaceGlobal(const S32 x, const S32 y, LLViewerObject *objectp, LLVector3d &point_global) const
{
	BOOL intersect = FALSE;

//	U8 shape = objectp->mPrimitiveCode & LL_PCODE_BASE_MASK;
	if (!intersect)
	{
		point_global = clickPointInWorldGlobal(x, y, objectp);
		LL_INFOS() << "approx intersection at " <<  (objectp->getPositionGlobal() - point_global) << LL_ENDL;
	}
	else
	{
		LL_INFOS() << "good intersection at " <<  (objectp->getPositionGlobal() - point_global) << LL_ENDL;
	}

	return intersect;
}

//void LLViewerWindow::pickAsync(S32 x, S32 y_from_bot, MASK mask, void (*callback)(const LLPickInfo& info), BOOL pick_transparent)
// [SL:KB] - Patch: UI-PickRiggedAttachment | Checked: 2012-07-12 (Catznip-3.3)
void LLViewerWindow::pickAsync(S32 x, S32 y_from_bot, MASK mask, void (*callback)(const LLPickInfo& info), BOOL pick_transparent, BOOL pick_rigged)
// [/SL:KB]
{
	BOOL in_build_mode = LLFloaterReg::instanceVisible("build");
	if (in_build_mode || LLDrawPoolAlpha::sShowDebugAlpha)
	{
		// build mode allows interaction with all transparent objects
		// "Show Debug Alpha" means no object actually transparent
		pick_transparent = TRUE;
	}

//	LLPickInfo pick_info(LLCoordGL(x, y_from_bot), mask, pick_transparent, FALSE, TRUE, callback);
// [SL:KB] - Patch: UI-PickRiggedAttachment | Checked: 2012-07-12 (Catznip-3.3)
	LLPickInfo pick_info(LLCoordGL(x, y_from_bot), mask, pick_transparent, FALSE, pick_rigged, TRUE, callback);
// [/SL:KB]
	schedulePick(pick_info);
}

void LLViewerWindow::schedulePick(LLPickInfo& pick_info)
{
	if (mPicks.size() >= 1024 || mWindow->getMinimized())
	{ //something went wrong, picks are being scheduled but not processed
		
		if (pick_info.mPickCallback)
		{
			pick_info.mPickCallback(pick_info);
		}
	
		return;
	}
	mPicks.push_back(pick_info);
	
	// delay further event processing until we receive results of pick
	// only do this for async picks so that handleMouseUp won't be called
	// until the pick triggered in handleMouseDown has been processed, for example
	mWindow->delayInputProcessing();
}


void LLViewerWindow::performPick()
{
	if (!mPicks.empty())
	{
		std::vector<LLPickInfo>::iterator pick_it;
		for (pick_it = mPicks.begin(); pick_it != mPicks.end(); ++pick_it)
		{
			pick_it->fetchResults();
		}

		mLastPick = mPicks.back();
		mPicks.clear();
	}
}

void LLViewerWindow::returnEmptyPicks()
{
	std::vector<LLPickInfo>::iterator pick_it;
	for (pick_it = mPicks.begin(); pick_it != mPicks.end(); ++pick_it)
	{
		mLastPick = *pick_it;
		// just trigger callback with empty results
		if (pick_it->mPickCallback)
		{
			pick_it->mPickCallback(*pick_it);
		}
	}
	mPicks.clear();
}

// Performs the GL object/land pick.
//LLPickInfo LLViewerWindow::pickImmediate(S32 x, S32 y_from_bot,  BOOL pick_transparent, BOOL pick_particle)
// [SL:KB] - Patch: UI-PickRiggedAttachment | Checked: 2012-07-12 (Catznip-3.3)
LLPickInfo LLViewerWindow::pickImmediate(S32 x, S32 y_from_bot,  BOOL pick_transparent, BOOL pick_particle, BOOL pick_rigged)
// [/SL:KB]
{
	BOOL in_build_mode = LLFloaterReg::instanceVisible("build");
	if (in_build_mode || LLDrawPoolAlpha::sShowDebugAlpha)
	{
		// build mode allows interaction with all transparent objects
		// "Show Debug Alpha" means no object actually transparent
		pick_transparent = TRUE;
	}
	
	// shortcut queueing in mPicks and just update mLastPick in place
	MASK	key_mask = gKeyboard->currentMask(TRUE);
	//mLastPick = LLPickInfo(LLCoordGL(x, y_from_bot), key_mask, pick_transparent, pick_particle, TRUE, NULL);
// [SL:KB] - Patch: UI-PickRiggedAttachment | Checked: 2012-07-12 (Catznip-3.3)
	mLastPick = LLPickInfo(LLCoordGL(x, y_from_bot), key_mask, pick_transparent, pick_particle, pick_rigged, TRUE, NULL);
// [/SL:KB]
	mLastPick.fetchResults();

	return mLastPick;
}

LLHUDIcon* LLViewerWindow::cursorIntersectIcon(S32 mouse_x, S32 mouse_y, F32 depth,
										   LLVector4a* intersection)
{
	S32 x = mouse_x;
	S32 y = mouse_y;

	if ((mouse_x == -1) && (mouse_y == -1)) // use current mouse position
	{
		x = getCurrentMouseX();
		y = getCurrentMouseY();
	}

	// world coordinates of mouse
	// VECTORIZE THIS
	LLVector3 mouse_direction_global = mouseDirectionGlobal(x,y);
	LLVector3 mouse_point_global = LLViewerCamera::getInstance()->getOrigin();
	LLVector3 mouse_world_start = mouse_point_global;
	LLVector3 mouse_world_end   = mouse_point_global + mouse_direction_global * depth;

	LLVector4a start, end;
	start.load3(mouse_world_start.mV);
	end.load3(mouse_world_end.mV);
	
	return LLHUDIcon::lineSegmentIntersectAll(start, end, intersection);
}

LLViewerObject* LLViewerWindow::cursorIntersect(S32 mouse_x, S32 mouse_y, F32 depth,
												LLViewerObject *this_object,
												S32 this_face,
												BOOL pick_transparent,
// [SL:KB] - Patch: UI-PickRiggedAttachment | Checked: 2012-07-12 (Catznip-3.3)
												BOOL pick_rigged,
// [/SL:KB]
												S32* face_hit,
												LLVector4a *intersection,
												LLVector2 *uv,
												LLVector4a *normal,
												LLVector4a *tangent,
												LLVector4a* start,
												LLVector4a* end)
{
	S32 x = mouse_x;
	S32 y = mouse_y;

	if ((mouse_x == -1) && (mouse_y == -1)) // use current mouse position
	{
		x = getCurrentMouseX();
		y = getCurrentMouseY();
	}

	// HUD coordinates of mouse
	LLVector3 mouse_point_hud = mousePointHUD(x, y);
	LLVector3 mouse_hud_start = mouse_point_hud - LLVector3(depth, 0, 0);
	LLVector3 mouse_hud_end   = mouse_point_hud + LLVector3(depth, 0, 0);
	
	// world coordinates of mouse
	LLVector3 mouse_direction_global = mouseDirectionGlobal(x,y);
	LLVector3 mouse_point_global = LLViewerCamera::getInstance()->getOrigin();
	
	//get near clip plane
	LLVector3 n = LLViewerCamera::getInstance()->getAtAxis();
	LLVector3 p = mouse_point_global + n * LLViewerCamera::getInstance()->getNear();

	//project mouse point onto plane
	LLVector3 pos;
	line_plane(mouse_point_global, mouse_direction_global, p, n, pos);
	mouse_point_global = pos;

	LLVector3 mouse_world_start = mouse_point_global;
	LLVector3 mouse_world_end   = mouse_point_global + mouse_direction_global * depth;

	if (!LLViewerJoystick::getInstance()->getOverrideCamera())
	{ //always set raycast intersection to mouse_world_end unless
		//flycam is on (for DoF effect)
		gDebugRaycastIntersection.load3(mouse_world_end.mV);
	}

	LLVector4a mw_start;
	mw_start.load3(mouse_world_start.mV);
	LLVector4a mw_end;
	mw_end.load3(mouse_world_end.mV);

	LLVector4a mh_start;
	mh_start.load3(mouse_hud_start.mV);
	LLVector4a mh_end;
	mh_end.load3(mouse_hud_end.mV);

	if (start)
	{
		*start = mw_start;
	}

	if (end)
	{
		*end = mw_end;
	}

	LLViewerObject* found = NULL;

	if (this_object)  // check only this object
	{
		if (this_object->isHUDAttachment()) // is a HUD object?
		{
//			if (this_object->lineSegmentIntersect(mh_start, mh_end, this_face, pick_transparent,
//												  face_hit, intersection, uv, normal, tangent))
// [SL:KB] - Patch: UI-PickRiggedAttachment | Checked: 2012-07-12 (Catznip-3.3)
			if (this_object->lineSegmentIntersect(mh_start, mh_end, this_face, pick_transparent, pick_rigged,
												  face_hit, intersection, uv, normal, tangent))

// [/SL:KB]
			{
				found = this_object;
			}
		}
		else // is a world object
		{
//			if (this_object->lineSegmentIntersect(mw_start, mw_end, this_face, pick_transparent,
//												  face_hit, intersection, uv, normal, tangent))
// [SL:KB] - Patch: UI-PickRiggedAttachment | Checked: 2012-07-12 (Catznip-3.3)
			if (this_object->lineSegmentIntersect(mw_start, mw_end, this_face, pick_transparent, pick_rigged,
												  face_hit, intersection, uv, normal, tangent))
// [/SL:KB]
			{
				found = this_object;
			}
		}
	}
	else // check ALL objects
	{
		found = gPipeline.lineSegmentIntersectInHUD(mh_start, mh_end, pick_transparent,
													face_hit, intersection, uv, normal, tangent);

// [RLVa:KB] - Checked: 2010-03-31 (RLVa-1.2.0c) | Modified: RLVa-1.2.0c
		if ( (rlv_handler_t::isEnabled()) && (found) &&
			 (LLToolCamera::getInstance()->hasMouseCapture()) && (gKeyboard->currentMask(TRUE) & MASK_ALT) )
		{
			found = NULL;
		}
// [/RLVa:KB]
		if (!found) // if not found in HUD, look in world:
		{
//			found = gPipeline.lineSegmentIntersectInWorld(mw_start, mw_end, pick_transparent,
//														  face_hit, intersection, uv, normal, tangent);
// [SL:KB] - Patch: UI-PickRiggedAttachment | Checked: 2012-07-12 (Catznip-3.3)
			found = gPipeline.lineSegmentIntersectInWorld(mw_start, mw_end, pick_transparent, pick_rigged,
														  face_hit, intersection, uv, normal, tangent);

// [/SL:KB]
			if (found && !pick_transparent)
			{
				gDebugRaycastIntersection = *intersection;
			}
		}

// [RLVa:KB] - Checked: 2010-01-02 (RLVa-1.1.0l) | Added: RLVa-1.1.0l
#ifdef RLV_EXTENSION_CMD_INTERACT
		if ( (rlv_handler_t::isEnabled()) && (found) && (gRlvHandler.hasBehaviour(RLV_BHVR_INTERACT)) )
		{
			// Allow picking if:
			//   - the drag-and-drop tool is active (allows inventory offers)
			//   - the camera tool is active
			//   - the pie tool is active *and* we picked our own avie (allows "mouse steering" and the self pie menu)
			LLTool* pCurTool = LLToolMgr::getInstance()->getCurrentTool();
			if ( (LLToolDragAndDrop::getInstance() != pCurTool) && 
					(!LLToolCamera::getInstance()->hasMouseCapture()) &&
					((LLToolPie::getInstance() != pCurTool) || (gAgent.getID() != found->getID())) )
			{
				found = NULL;
			}
#endif // RLV_EXTENSION_CMD_INTERACT
// [/RLVa:KB]
		}
	}

	return found;
}

// Returns unit vector relative to camera
// indicating direction of point on screen x,y
LLVector3 LLViewerWindow::mouseDirectionGlobal(const S32 x, const S32 y) const
{
	// find vertical field of view
	F32			fov = LLViewerCamera::getInstance()->getView();

	// find world view center in scaled ui coordinates
	F32			center_x = getWorldViewRectScaled().getCenterX();
	F32			center_y = getWorldViewRectScaled().getCenterY();

	// calculate pixel distance to screen
	F32			distance = ((F32)getWorldViewHeightScaled() * 0.5f) / (tan(fov / 2.f));

	// calculate click point relative to middle of screen
	F32			click_x = x - center_x;
	F32			click_y = y - center_y;

	// compute mouse vector
	LLVector3	mouse_vector =	distance * LLViewerCamera::getInstance()->getAtAxis()
								- click_x * LLViewerCamera::getInstance()->getLeftAxis()
								+ click_y * LLViewerCamera::getInstance()->getUpAxis();

	mouse_vector.normVec();

	return mouse_vector;
}

LLVector3 LLViewerWindow::mousePointHUD(const S32 x, const S32 y) const
{
	// find screen resolution
	S32			height = getWorldViewHeightScaled();

	// find world view center
	F32			center_x = getWorldViewRectScaled().getCenterX();
	F32			center_y = getWorldViewRectScaled().getCenterY();

	// remap with uniform scale (1/height) so that top is -0.5, bottom is +0.5
	F32 hud_x = -((F32)x - center_x)  / height;
	F32 hud_y = ((F32)y - center_y) / height;

	return LLVector3(0.f, hud_x/gAgentCamera.mHUDCurZoom, hud_y/gAgentCamera.mHUDCurZoom);
}

// Returns unit vector relative to camera in camera space
// indicating direction of point on screen x,y
LLVector3 LLViewerWindow::mouseDirectionCamera(const S32 x, const S32 y) const
{
	// find vertical field of view
	F32			fov_height = LLViewerCamera::getInstance()->getView();
	F32			fov_width = fov_height * LLViewerCamera::getInstance()->getAspect();

	// find screen resolution
	S32			height = getWorldViewHeightScaled();
	S32			width = getWorldViewWidthScaled();

	// find world view center
	F32			center_x = getWorldViewRectScaled().getCenterX();
	F32			center_y = getWorldViewRectScaled().getCenterY();

	// calculate click point relative to middle of screen
	F32			click_x = (((F32)x - center_x) / (F32)width) * fov_width * -1.f;
	F32			click_y = (((F32)y - center_y) / (F32)height) * fov_height;

	// compute mouse vector
	LLVector3	mouse_vector =	LLVector3(0.f, 0.f, -1.f);
	LLQuaternion mouse_rotate;
	mouse_rotate.setQuat(click_y, click_x, 0.f);

	mouse_vector = mouse_vector * mouse_rotate;
	// project to z = -1 plane;
	mouse_vector = mouse_vector * (-1.f / mouse_vector.mV[VZ]);

	return mouse_vector;
}



BOOL LLViewerWindow::mousePointOnPlaneGlobal(LLVector3d& point, const S32 x, const S32 y, 
										const LLVector3d &plane_point_global, 
										const LLVector3 &plane_normal_global)
{
	LLVector3d	mouse_direction_global_d;

	mouse_direction_global_d.setVec(mouseDirectionGlobal(x,y));
	LLVector3d	plane_normal_global_d;
	plane_normal_global_d.setVec(plane_normal_global);
	F64 plane_mouse_dot = (plane_normal_global_d * mouse_direction_global_d);
	LLVector3d plane_origin_camera_rel = plane_point_global - gAgentCamera.getCameraPositionGlobal();
	F64	mouse_look_at_scale = (plane_normal_global_d * plane_origin_camera_rel)
								/ plane_mouse_dot;
	if (llabs(plane_mouse_dot) < 0.00001)
	{
		// if mouse is parallel to plane, return closest point on line through plane origin
		// that is parallel to camera plane by scaling mouse direction vector
		// by distance to plane origin, modulated by deviation of mouse direction from plane origin
		LLVector3d plane_origin_dir = plane_origin_camera_rel;
		plane_origin_dir.normVec();
		
		mouse_look_at_scale = plane_origin_camera_rel.magVec() / (plane_origin_dir * mouse_direction_global_d);
	}

	point = gAgentCamera.getCameraPositionGlobal() + mouse_look_at_scale * mouse_direction_global_d;

	return mouse_look_at_scale > 0.0;
}


// Returns global position
BOOL LLViewerWindow::mousePointOnLandGlobal(const S32 x, const S32 y, LLVector3d *land_position_global)
{
	LLVector3		mouse_direction_global = mouseDirectionGlobal(x,y);
	F32				mouse_dir_scale;
	BOOL			hit_land = FALSE;
	LLViewerRegion	*regionp;
	F32			land_z;
	const F32	FIRST_PASS_STEP = 1.0f;		// meters
	const F32	SECOND_PASS_STEP = 0.1f;	// meters
	LLVector3d	camera_pos_global;

	camera_pos_global = gAgentCamera.getCameraPositionGlobal();
	LLVector3d		probe_point_global;
	LLVector3		probe_point_region;

	// walk forwards to find the point
	for (mouse_dir_scale = FIRST_PASS_STEP; mouse_dir_scale < gAgentCamera.mDrawDistance; mouse_dir_scale += FIRST_PASS_STEP)
	{
		LLVector3d mouse_direction_global_d;
		mouse_direction_global_d.setVec(mouse_direction_global * mouse_dir_scale);
		probe_point_global = camera_pos_global + mouse_direction_global_d;

		regionp = LLWorld::getInstance()->resolveRegionGlobal(probe_point_region, probe_point_global);

		if (!regionp)
		{
			// ...we're outside the world somehow
			continue;
		}

		S32 i = (S32) (probe_point_region.mV[VX]/regionp->getLand().getMetersPerGrid());
		S32 j = (S32) (probe_point_region.mV[VY]/regionp->getLand().getMetersPerGrid());
		S32 grids_per_edge = (S32) regionp->getLand().mGridsPerEdge;
		if ((i >= grids_per_edge) || (j >= grids_per_edge))
		{
			//LL_INFOS() << "LLViewerWindow::mousePointOnLand probe_point is out of region" << LL_ENDL;
			continue;
		}

		land_z = regionp->getLand().resolveHeightRegion(probe_point_region);

		//LL_INFOS() << "mousePointOnLand initial z " << land_z << LL_ENDL;

		if (probe_point_region.mV[VZ] < land_z)
		{
			// ...just went under land

			// cout << "under land at " << probe_point << " scale " << mouse_vec_scale << endl;

			hit_land = TRUE;
			break;
		}
	}


	if (hit_land)
	{
		// Don't go more than one step beyond where we stopped above.
		// This can't just be "mouse_vec_scale" because floating point error
		// will stop the loop before the last increment.... X - 1.0 + 0.1 + 0.1 + ... + 0.1 != X
		F32 stop_mouse_dir_scale = mouse_dir_scale + FIRST_PASS_STEP;

		// take a step backwards, then walk forwards again to refine position
		for ( mouse_dir_scale -= FIRST_PASS_STEP; mouse_dir_scale <= stop_mouse_dir_scale; mouse_dir_scale += SECOND_PASS_STEP)
		{
			LLVector3d mouse_direction_global_d;
			mouse_direction_global_d.setVec(mouse_direction_global * mouse_dir_scale);
			probe_point_global = camera_pos_global + mouse_direction_global_d;

			regionp = LLWorld::getInstance()->resolveRegionGlobal(probe_point_region, probe_point_global);

			if (!regionp)
			{
				// ...we're outside the world somehow
				continue;
			}

			/*
			i = (S32) (local_probe_point.mV[VX]/regionp->getLand().getMetersPerGrid());
			j = (S32) (local_probe_point.mV[VY]/regionp->getLand().getMetersPerGrid());
			if ((i >= regionp->getLand().mGridsPerEdge) || (j >= regionp->getLand().mGridsPerEdge))
			{
				// LL_INFOS() << "LLViewerWindow::mousePointOnLand probe_point is out of region" << LL_ENDL;
				continue;
			}
			land_z = regionp->getLand().mSurfaceZ[ i + j * (regionp->getLand().mGridsPerEdge) ];
			*/

			land_z = regionp->getLand().resolveHeightRegion(probe_point_region);

			//LL_INFOS() << "mousePointOnLand refine z " << land_z << LL_ENDL;

			if (probe_point_region.mV[VZ] < land_z)
			{
				// ...just went under land again

				*land_position_global = probe_point_global;
				return TRUE;
			}
		}
	}

	return FALSE;
}

// Saves an image to the harddrive as "SnapshotX" where X >= 1.
BOOL LLViewerWindow::saveImageNumbered(LLImageFormatted *image, bool force_picker)
{
	if (!image)
	{
		LL_WARNS() << "No image to save" << LL_ENDL;
		return FALSE;
	}

	LLFilePicker::ESaveFilter pick_type;
	std::string extension("." + image->getExtension());
	if (extension == ".j2c")
		pick_type = LLFilePicker::FFSAVE_J2C;
	else if (extension == ".bmp")
		pick_type = LLFilePicker::FFSAVE_BMP;
	else if (extension == ".jpg")
		pick_type = LLFilePicker::FFSAVE_JPEG;
	else if (extension == ".png")
		pick_type = LLFilePicker::FFSAVE_PNG;
	else if (extension == ".tga")
		pick_type = LLFilePicker::FFSAVE_TGA;
	else
		pick_type = LLFilePicker::FFSAVE_ALL; // ???
	
	// Get a base file location if needed.
	if (force_picker || !isSnapshotLocSet())
	{
		std::string proposed_name( sSnapshotBaseName );

		// getSaveFile will append an appropriate extension to the proposed name, based on the ESaveFilter constant passed in.

		// pick a directory in which to save
		LLFilePicker& picker = LLFilePicker::instance();
		if (!picker.getSaveFile(pick_type, proposed_name))
		{
			// Clicked cancel
			return FALSE;
		}

		// Copy the directory + file name
		std::string filepath = picker.getFirstFile();

		LLViewerWindow::sSnapshotBaseName = gDirUtilp->getBaseFileName(filepath, true);
		LLViewerWindow::sSnapshotDir = gDirUtilp->getDirName(filepath);
	}

	// Look for an unused file name
	std::string filepath;
	S32 i = 1;
	S32 err = 0;

	do
	{
		filepath = sSnapshotDir;
		filepath += gDirUtilp->getDirDelimiter();
		filepath += sSnapshotBaseName;
		filepath += llformat("_%.3d",i);
		filepath += extension;

		llstat stat_info;
		err = LLFile::stat( filepath, &stat_info );
		i++;
	}
	while( -1 != err );  // search until the file is not found (i.e., stat() gives an error).

	LL_INFOS() << "Saving snapshot to " << filepath << LL_ENDL;
	return image->save(filepath);
}

void LLViewerWindow::resetSnapshotLoc()
{
	sSnapshotDir.clear();
}

// static
void LLViewerWindow::movieSize(S32 new_width, S32 new_height)
{
	// FS:TS FIRE-6182: Set Window Size sets random size each time
	// Don't use LLCoordWindow, since the chosen resolution winds up
	// with position dependent numbers added each time. Instead, we use
	// LLCoordScreen, which avoids this. Fix from Niran's Viewer.
	// LLCoordWindow size;
	// LLCoordWindow new_size(new_width, new_height);
	// gViewerWindow->getWindow()->getSize(&size);
	// if ( size != new_size )
	// {
	//	gViewerWindow->getWindow()->setSize(new_size.convert());
	// }
	U32 nChromeW(0), nChromeH(0);
	gViewerWindow->getWindow()->getWindowChrome( nChromeW, nChromeH );

	LLCoordScreen new_size;
	new_size.mX = new_width + nChromeW;
	new_size.mY = new_height + nChromeH;
	gViewerWindow->getWindow()->setSize(new_size);
	// FS:TS FIRE-6182 end

}

BOOL LLViewerWindow::saveSnapshot( const std::string& filepath, S32 image_width, S32 image_height, BOOL show_ui, BOOL do_rebuild, ESnapshotType type)
{
	LL_INFOS() << "Saving snapshot to: " << filepath << LL_ENDL;

	LLPointer<LLImageRaw> raw = new LLImageRaw;
	BOOL success = rawSnapshot(raw, image_width, image_height, TRUE, FALSE, show_ui, do_rebuild);

	if (success)
	{
		LLPointer<LLImageBMP> bmp_image = new LLImageBMP;
		success = bmp_image->encode(raw, 0.0f);
		if( success )
		{
			success = bmp_image->save(filepath);
		}
		else
		{
			LL_WARNS() << "Unable to encode bmp snapshot" << LL_ENDL;
		}
	}
	else
	{
		LL_WARNS() << "Unable to capture raw snapshot" << LL_ENDL;
	}

	return success;
}


void LLViewerWindow::playSnapshotAnimAndSound()
{
	// <FS:PP> FIRE-8190: Preview function for "UI Sounds" Panel
	// if (gSavedSettings.getBOOL("QuietSnapshotsToDisk"))
	if (gSavedSettings.getBOOL("PlayModeUISndSnapshot"))
	// </FS:PP> FIRE-8190: Preview function for "UI Sounds" Panel
	{
		return;
	}
	gAgent.sendAnimationRequest(ANIM_AGENT_SNAPSHOT, ANIM_REQUEST_START);
	send_sound_trigger(LLUUID(gSavedSettings.getString("UISndSnapshot")), 1.0f);
}

BOOL LLViewerWindow::thumbnailSnapshot(LLImageRaw *raw, S32 preview_width, S32 preview_height, BOOL show_ui, BOOL do_rebuild, ESnapshotType type)
{
	return rawSnapshot(raw, preview_width, preview_height, FALSE, FALSE, show_ui, do_rebuild, type);
}

// Saves the image from the screen to a raw image
// Since the required size might be bigger than the available screen, this method rerenders the scene in parts (called subimages) and copy
// the results over to the final raw image.
BOOL LLViewerWindow::rawSnapshot(LLImageRaw *raw, S32 image_width, S32 image_height, 
								 BOOL keep_window_aspect, BOOL is_texture, BOOL show_ui, BOOL do_rebuild, ESnapshotType type, S32 max_size)
{
	if (!raw)
	{
		return FALSE;
	}
	//check if there is enough memory for the snapshot image
	if(LLPipeline::sMemAllocationThrottled)
	{
		return FALSE ; //snapshot taking is disabled due to memory restriction.
	}
	if(image_width * image_height > (1 << 22)) //if snapshot image is larger than 2K by 2K
	{
		if(!LLMemory::tryToAlloc(NULL, image_width * image_height * 3))
		{
			LL_WARNS() << "No enough memory to take the snapshot with size (w : h): " << image_width << " : " << image_height << LL_ENDL ;
			return FALSE ; //there is no enough memory for taking this snapshot.
		}
	}

	// PRE SNAPSHOT
	gDisplaySwapBuffers = FALSE;
	
	glClear(GL_DEPTH_BUFFER_BIT | GL_COLOR_BUFFER_BIT | GL_STENCIL_BUFFER_BIT);
	setCursor(UI_CURSOR_WAIT);

	// Hide all the UI widgets first and draw a frame
	BOOL prev_draw_ui = gPipeline.hasRenderDebugFeatureMask(LLPipeline::RENDER_DEBUG_FEATURE_UI) ? TRUE : FALSE;

	if ( prev_draw_ui != show_ui)
	{
		LLPipeline::toggleRenderDebugFeature((void*)LLPipeline::RENDER_DEBUG_FEATURE_UI);
	}

	BOOL hide_hud = !gSavedSettings.getBOOL("RenderHUDInSnapshot") && LLPipeline::sShowHUDAttachments;
	if (hide_hud)
	{
		LLPipeline::sShowHUDAttachments = FALSE;
	}

	// if not showing ui, use full window to render world view
	updateWorldViewRect(!show_ui);

	// Copy screen to a buffer
	// crop sides or top and bottom, if taking a snapshot of different aspect ratio
	// from window
	LLRect window_rect = show_ui ? getWindowRectRaw() : getWorldViewRectRaw(); 

	S32 snapshot_width  = window_rect.getWidth();
	S32 snapshot_height = window_rect.getHeight();
	// SNAPSHOT
	S32 window_width  = snapshot_width;
	S32 window_height = snapshot_height;
	
	// Note: Scaling of the UI is currently *not* supported so we limit the output size if UI is requested
	if (show_ui)
	{
		// If the user wants the UI, limit the output size to the available screen size
		image_width  = llmin(image_width, window_width);
		image_height = llmin(image_height, window_height);
		
		// <FS:CR> Hide currency balance in snapshots
		gStatusBar->showBalance((bool)gSavedSettings.getBOOL("FSShowCurrencyBalanceInSnapshots"));
	}

	S32 original_width = 0;
	S32 original_height = 0;
	bool reset_deferred = false;

	LLRenderTarget scratch_space;

	F32 scale_factor = 1.0f ;
	if (!keep_window_aspect || (image_width > window_width) || (image_height > window_height))
	{	
		if ((image_width <= gGLManager.mGLMaxTextureSize && image_height <= gGLManager.mGLMaxTextureSize) && 
			(image_width > window_width || image_height > window_height) && LLPipeline::sRenderDeferred && !show_ui)
		{
			if (scratch_space.allocate(image_width, image_height, GL_RGBA, true, true))
			{
				original_width = gPipeline.mDeferredScreen.getWidth();
				original_height = gPipeline.mDeferredScreen.getHeight();

				if (gPipeline.allocateScreenBuffer(image_width, image_height))
				{
					window_width = image_width;
					window_height = image_height;
					snapshot_width = image_width;
					snapshot_height = image_height;
					reset_deferred = true;
					mWorldViewRectRaw.set(0, image_height, image_width, 0);
					LLViewerCamera::getInstance()->setViewHeightInPixels( mWorldViewRectRaw.getHeight() );
					LLViewerCamera::getInstance()->setAspect( getWorldViewAspectRatio() );
					scratch_space.bindTarget();
				}
				else
				{
					scratch_space.release();
					gPipeline.allocateScreenBuffer(original_width, original_height);
				}
			}
		}

		if (!reset_deferred)
		{
			// if image cropping or need to enlarge the scene, compute a scale_factor
			F32 ratio = llmin( (F32)window_width / image_width , (F32)window_height / image_height) ;
			snapshot_width  = (S32)(ratio * image_width) ;
			snapshot_height = (S32)(ratio * image_height) ;
			scale_factor = llmax(1.0f, 1.0f / ratio) ;
		}
	}
	
	if (show_ui && scale_factor > 1.f)
	{
		// Note: we should never get there...
		LL_WARNS() << "over scaling UI not supported." << LL_ENDL;
	}

	S32 buffer_x_offset = llfloor(((window_width  - snapshot_width)  * scale_factor) / 2.f);
	S32 buffer_y_offset = llfloor(((window_height - snapshot_height) * scale_factor) / 2.f);

	S32 image_buffer_x = llfloor(snapshot_width  * scale_factor) ;
	S32 image_buffer_y = llfloor(snapshot_height * scale_factor) ;

	if ((image_buffer_x > max_size) || (image_buffer_y > max_size)) // boundary check to avoid memory overflow
	{
		scale_factor *= llmin((F32)max_size / image_buffer_x, (F32)max_size / image_buffer_y) ;
		image_buffer_x = llfloor(snapshot_width  * scale_factor) ;
		image_buffer_y = llfloor(snapshot_height * scale_factor) ;
	}
	if ((image_buffer_x > 0) && (image_buffer_y > 0))
	{
		raw->resize(image_buffer_x, image_buffer_y, 3);
	}
	else
	{
		gStatusBar->showBalance(true);	// <FS:CR> Hide currency balance in snapshots
		return FALSE ;
	}
	if (raw->isBufferInvalid())
	{
		gStatusBar->showBalance(true);	// <FS:CR> Hide currency balance in snapshots
		return FALSE ;
	}

	BOOL high_res = scale_factor >= 2.f; // Font scaling is slow, only do so if rez is much higher
	if (high_res && show_ui)
	{
		// Note: we should never get there...
		LL_WARNS() << "High res UI snapshot not supported. " << LL_ENDL;
		/*send_agent_pause();
		//rescale fonts
		initFonts(scale_factor);
		LLHUDObject::reshapeAll();*/
	}

	S32 output_buffer_offset_y = 0;

	F32 depth_conversion_factor_1 = (LLViewerCamera::getInstance()->getFar() + LLViewerCamera::getInstance()->getNear()) / (2.f * LLViewerCamera::getInstance()->getFar() * LLViewerCamera::getInstance()->getNear());
	F32 depth_conversion_factor_2 = (LLViewerCamera::getInstance()->getFar() - LLViewerCamera::getInstance()->getNear()) / (2.f * LLViewerCamera::getInstance()->getFar() * LLViewerCamera::getInstance()->getNear());

	gObjectList.generatePickList(*LLViewerCamera::getInstance());

	// Subimages are in fact partial rendering of the final view. This happens when the final view is bigger than the screen.
	// In most common cases, scale_factor is 1 and there's no more than 1 iteration on x and y
	for (int subimage_y = 0; subimage_y < scale_factor; ++subimage_y)
	{
		S32 subimage_y_offset = llclamp(buffer_y_offset - (subimage_y * window_height), 0, window_height);;
		// handle fractional columns
		U32 read_height = llmax(0, (window_height - subimage_y_offset) -
			llmax(0, (window_height * (subimage_y + 1)) - (buffer_y_offset + raw->getHeight())));

		S32 output_buffer_offset_x = 0;
		for (int subimage_x = 0; subimage_x < scale_factor; ++subimage_x)
		{
			gDisplaySwapBuffers = FALSE;
			gDepthDirty = TRUE;

			S32 subimage_x_offset = llclamp(buffer_x_offset - (subimage_x * window_width), 0, window_width);
			// handle fractional rows
			U32 read_width = llmax(0, (window_width - subimage_x_offset) -
									llmax(0, (window_width * (subimage_x + 1)) - (buffer_x_offset + raw->getWidth())));
			
			// Skip rendering and sampling altogether if either width or height is degenerated to 0 (common in cropping cases)
			if (read_width && read_height)
			{
				const U32 subfield = subimage_x+(subimage_y*llceil(scale_factor));
				display(do_rebuild, scale_factor, subfield, TRUE);
				
				if (!LLPipeline::sRenderDeferred)
				{
					// Required for showing the GUI in snapshots and performing bloom composite overlay
					// Call even if show_ui is FALSE
					render_ui(scale_factor, subfield);
					swap();
				}
				
				for (U32 out_y = 0; out_y < read_height ; out_y++)
				{
					S32 output_buffer_offset = ( 
												(out_y * (raw->getWidth())) // ...plus iterated y...
												+ (window_width * subimage_x) // ...plus subimage start in x...
												+ (raw->getWidth() * window_height * subimage_y) // ...plus subimage start in y...
												- output_buffer_offset_x // ...minus buffer padding x...
												- (output_buffer_offset_y * (raw->getWidth()))  // ...minus buffer padding y...
												) * raw->getComponents();
				
					// Ping the watchdog thread every 100 lines to keep us alive (arbitrary number, feel free to change)
					if (out_y % 100 == 0)
					{
						LLAppViewer::instance()->pingMainloopTimeout("LLViewerWindow::rawSnapshot");
					}
				
					if (type == SNAPSHOT_TYPE_COLOR)
					{
						glReadPixels(
									 subimage_x_offset, out_y + subimage_y_offset,
									 read_width, 1,
									 GL_RGB, GL_UNSIGNED_BYTE,
									 raw->getData() + output_buffer_offset
									 );
					}
					else // SNAPSHOT_TYPE_DEPTH
					{
						LLPointer<LLImageRaw> depth_line_buffer = new LLImageRaw(read_width, 1, sizeof(GL_FLOAT)); // need to store floating point values
						glReadPixels(
									 subimage_x_offset, out_y + subimage_y_offset,
									 read_width, 1,
									 GL_DEPTH_COMPONENT, GL_FLOAT,
									 depth_line_buffer->getData()// current output pixel is beginning of buffer...
									 );

						for (S32 i = 0; i < (S32)read_width; i++)
						{
							F32 depth_float = *(F32*)(depth_line_buffer->getData() + (i * sizeof(F32)));
					
							F32 linear_depth_float = 1.f / (depth_conversion_factor_1 - (depth_float * depth_conversion_factor_2));
							U8 depth_byte = F32_to_U8(linear_depth_float, LLViewerCamera::getInstance()->getNear(), LLViewerCamera::getInstance()->getFar());
							// write converted scanline out to result image
							for (S32 j = 0; j < raw->getComponents(); j++)
							{
								*(raw->getData() + output_buffer_offset + (i * raw->getComponents()) + j) = depth_byte;
							}
						}
					}
				}
			}
			output_buffer_offset_x += subimage_x_offset;
			stop_glerror();
		}
		output_buffer_offset_y += subimage_y_offset;
	}

	gDisplaySwapBuffers = FALSE;
	gDepthDirty = TRUE;

	// POST SNAPSHOT
	if (!gPipeline.hasRenderDebugFeatureMask(LLPipeline::RENDER_DEBUG_FEATURE_UI))
	{
		LLPipeline::toggleRenderDebugFeature((void*)LLPipeline::RENDER_DEBUG_FEATURE_UI);
	}

	if (hide_hud)
	{
		LLPipeline::sShowHUDAttachments = TRUE;
	}

	/*if (high_res)
	{
		initFonts(1.f);
		LLHUDObject::reshapeAll();
	}*/

	// Pre-pad image to number of pixels such that the line length is a multiple of 4 bytes (for BMP encoding)
	// Note: this formula depends on the number of components being 3.  Not obvious, but it's correct.	
	image_width += (image_width * 3) % 4;

	BOOL ret = TRUE ;
	// Resize image
	if(llabs(image_width - image_buffer_x) > 4 || llabs(image_height - image_buffer_y) > 4)
	{
		ret = raw->scale( image_width, image_height );  
	}
	else if(image_width != image_buffer_x || image_height != image_buffer_y)
	{
		ret = raw->scale( image_width, image_height, FALSE );  
	}
	

	setCursor(UI_CURSOR_ARROW);

	if (do_rebuild)
	{
		// If we had to do a rebuild, that means that the lists of drawables to be rendered
		// was empty before we started.
		// Need to reset these, otherwise we call state sort on it again when render gets called the next time
		// and we stand a good chance of crashing on rebuild because the render drawable arrays have multiple copies of
		// objects on them.
		gPipeline.resetDrawOrders();
	}

	if (reset_deferred)
	{
		mWorldViewRectRaw = window_rect;
		LLViewerCamera::getInstance()->setViewHeightInPixels( mWorldViewRectRaw.getHeight() );
		LLViewerCamera::getInstance()->setAspect( getWorldViewAspectRatio() );
		scratch_space.flush();
		scratch_space.release();
		gPipeline.allocateScreenBuffer(original_width, original_height);
		
	}

	if (high_res)
	{
		send_agent_resume();
	}
	
	gStatusBar->showBalance(true);	// <FS:CR> Hide currency balance in snapshots
	
	return ret;
}

void LLViewerWindow::destroyWindow()
{
	if (mWindow)
	{
		LLWindowManager::destroyWindow(mWindow);
	}
	mWindow = NULL;
}


void LLViewerWindow::drawMouselookInstructions()
{
	// Draw instructions for mouselook ("Press ESC to return to World View" partially transparent at the bottom of the screen.)
	const std::string instructions = LLTrans::getString("LeaveMouselook");
	const LLFontGL* font = LLFontGL::getFont(LLFontDescriptor("SansSerif", "Large", LLFontGL::BOLD));
	
	//to be on top of Bottom bar when it is opened
	const S32 INSTRUCTIONS_PAD = 50;

	font->renderUTF8( 
		instructions, 0,
		getWorldViewRectScaled().getCenterX(),
		getWorldViewRectScaled().mBottom + INSTRUCTIONS_PAD,
		LLColor4( 1.0f, 1.0f, 1.0f, 0.5f ),
		LLFontGL::HCENTER, LLFontGL::TOP,
		LLFontGL::NORMAL,LLFontGL::DROP_SHADOW);
}

void* LLViewerWindow::getPlatformWindow() const
{
	return mWindow->getPlatformWindow();
}

void* LLViewerWindow::getMediaWindow() 	const
{
	return mWindow->getMediaWindow();
}

void LLViewerWindow::focusClient()		const
{
	return mWindow->focusClient();
}

LLRootView*	LLViewerWindow::getRootView() const
{
	return mRootView;
}

LLRect LLViewerWindow::getWorldViewRectScaled() const
{
	return mWorldViewRectScaled;
}

S32 LLViewerWindow::getWorldViewHeightScaled() const
{
	return mWorldViewRectScaled.getHeight();
}

S32 LLViewerWindow::getWorldViewWidthScaled() const
{
	return mWorldViewRectScaled.getWidth();
}


S32 LLViewerWindow::getWorldViewHeightRaw() const
{
	return mWorldViewRectRaw.getHeight(); 
}

S32 LLViewerWindow::getWorldViewWidthRaw() const
{
	return mWorldViewRectRaw.getWidth(); 
}

S32	LLViewerWindow::getWindowHeightScaled()	const 	
{ 
	return mWindowRectScaled.getHeight(); 
}

S32	LLViewerWindow::getWindowWidthScaled() const 	
{ 
	return mWindowRectScaled.getWidth(); 
}

S32	LLViewerWindow::getWindowHeightRaw()	const 	
{ 
	return mWindowRectRaw.getHeight(); 
}

S32	LLViewerWindow::getWindowWidthRaw() const 	
{ 
	return mWindowRectRaw.getWidth(); 
}

void LLViewerWindow::setup2DRender()
{
	// setup ortho camera
	gl_state_for_2d(mWindowRectRaw.getWidth(), mWindowRectRaw.getHeight());
	setup2DViewport();
}

void LLViewerWindow::setup2DViewport(S32 x_offset, S32 y_offset)
{
	gGLViewport[0] = mWindowRectRaw.mLeft + x_offset;
	gGLViewport[1] = mWindowRectRaw.mBottom + y_offset;
	gGLViewport[2] = mWindowRectRaw.getWidth();
	gGLViewport[3] = mWindowRectRaw.getHeight();
	glViewport(gGLViewport[0], gGLViewport[1], gGLViewport[2], gGLViewport[3]);
}


void LLViewerWindow::setup3DRender()
{
	// setup perspective camera
	LLViewerCamera::getInstance()->setPerspective(NOT_FOR_SELECTION, mWorldViewRectRaw.mLeft, mWorldViewRectRaw.mBottom,  mWorldViewRectRaw.getWidth(), mWorldViewRectRaw.getHeight(), FALSE, LLViewerCamera::getInstance()->getNear(), MAX_FAR_CLIP*2.f);
	setup3DViewport();
}

void LLViewerWindow::setup3DViewport(S32 x_offset, S32 y_offset)
{
	gGLViewport[0] = mWorldViewRectRaw.mLeft + x_offset;
	gGLViewport[1] = mWorldViewRectRaw.mBottom + y_offset;
	gGLViewport[2] = mWorldViewRectRaw.getWidth();
	gGLViewport[3] = mWorldViewRectRaw.getHeight();
	glViewport(gGLViewport[0], gGLViewport[1], gGLViewport[2], gGLViewport[3]);
}

void LLViewerWindow::revealIntroPanel()
{
	if (mProgressView)
	{
		mProgressView->revealIntroPanel();
	}
}

void LLViewerWindow::setShowProgress(const BOOL show,BOOL fullscreen)
{
	if(show)
	{
		if(fullscreen)
		{
			if(mProgressView)
				mProgressView->fade(TRUE);
		}
		else
		{
			if(mProgressViewMini)
				mProgressViewMini->setVisible(TRUE);
		}
	}
	else
	{
		if(mProgressView && mProgressView->getVisible())
			mProgressView->fade(FALSE);

		if(mProgressViewMini)
			mProgressViewMini->setVisible(FALSE);
	}
}

void LLViewerWindow::setStartupComplete()
{
	if (mProgressView)
	{
		mProgressView->setStartupComplete();
	}
}

BOOL LLViewerWindow::getShowProgress() const
{
	return (mProgressView && mProgressView->getVisible());
}

void LLViewerWindow::setProgressString(const std::string& string)
{
	if (mProgressView)
	{
		mProgressView->setText(string);
	}

	if (mProgressViewMini)
	{
		mProgressViewMini->setText(string);
	}
}

void LLViewerWindow::setProgressMessage(const std::string& msg)
{
	if(mProgressView)
	{
		mProgressView->setMessage(msg);
	}
}

void LLViewerWindow::setProgressPercent(const F32 percent)
{
	if (mProgressView)
	{
		mProgressView->setPercent(percent);
	}

	if (mProgressViewMini)
	{
		mProgressViewMini->setPercent(percent);
	}
}

void LLViewerWindow::setProgressCancelButtonVisible( BOOL b, const std::string& label )
{
	if (mProgressView)
	{
		mProgressView->setCancelButtonVisible( b, label );
	}

	if (mProgressViewMini)
	{
		mProgressViewMini->setCancelButtonVisible( b, label );
	}
}


LLProgressView *LLViewerWindow::getProgressView() const
{
	return mProgressView;
}

void LLViewerWindow::dumpState()
{
	LL_INFOS() << "LLViewerWindow Active " << S32(mActive) << LL_ENDL;
	LL_INFOS() << "mWindow visible " << S32(mWindow->getVisible())
		<< " minimized " << S32(mWindow->getMinimized())
		<< LL_ENDL;
}

void LLViewerWindow::stopGL(BOOL save_state)
{
	//Note: --bao
	//if not necessary, do not change the order of the function calls in this function.
	//if change something, make sure it will not break anything.
	//especially be careful to put anything behind gTextureList.destroyGL(save_state);
	if (!gGLManager.mIsDisabled)
	{
		LL_INFOS() << "Shutting down GL..." << LL_ENDL;

		// Pause texture decode threads (will get unpaused during main loop)
		LLAppViewer::getTextureCache()->pause();
		LLAppViewer::getImageDecodeThread()->pause();
		LLAppViewer::getTextureFetch()->pause();
				
		gSky.destroyGL();
		stop_glerror();		

		LLManipTranslate::destroyGL() ;
		stop_glerror();		

		gBumpImageList.destroyGL();
		stop_glerror();

		LLFontGL::destroyAllGL();
		stop_glerror();

		LLVOAvatar::destroyGL();
		stop_glerror();

		LLVOPartGroup::destroyGL();

		LLViewerDynamicTexture::destroyGL();
		stop_glerror();

		if (gPipeline.isInit())
		{
			gPipeline.destroyGL();
		}
		
		gBox.cleanupGL();
		
		if(gPostProcess)
		{
			gPostProcess->invalidate();
		}

		gTextureList.destroyGL(save_state);
		stop_glerror();
		
		gGLManager.mIsDisabled = TRUE;
		stop_glerror();
		
		LL_INFOS() << "Remaining allocated texture memory: " << LLImageGL::sGlobalTextureMemory.value() << " bytes" << LL_ENDL;
	}
}

void LLViewerWindow::restoreGL(const std::string& progress_message)
{
	//Note: --bao
	//if not necessary, do not change the order of the function calls in this function.
	//if change something, make sure it will not break anything. 
	//especially, be careful to put something before gTextureList.restoreGL();
	if (gGLManager.mIsDisabled)
	{
		LL_INFOS() << "Restoring GL..." << LL_ENDL;
		gGLManager.mIsDisabled = FALSE;
		
		initGLDefaults();
		LLGLState::restoreGL();
		
		gTextureList.restoreGL();
		
		// for future support of non-square pixels, and fonts that are properly stretched
		//LLFontGL::destroyDefaultFonts();
		initFonts();
				
		gSky.restoreGL();
		gPipeline.restoreGL();
		LLDrawPoolWater::restoreGL();
		LLManipTranslate::restoreGL();
		
		gBumpImageList.restoreGL();
		LLViewerDynamicTexture::restoreGL();
		LLVOAvatar::restoreGL();
		LLVOPartGroup::restoreGL();
		
		gResizeScreenTexture = TRUE;
		gWindowResized = TRUE;

		if (isAgentAvatarValid() && gAgentAvatarp->isEditingAppearance())
		{
			LLVisualParamHint::requestHintUpdates();
		}

		if (!progress_message.empty())
		{
			gRestoreGLTimer.reset();
			gRestoreGL = TRUE;
			setShowProgress(TRUE,TRUE);
			setProgressString(progress_message);
		}
		LL_INFOS() << "...Restoring GL done" << LL_ENDL;
		if(!LLAppViewer::instance()->restoreErrorTrap())
		{
			LL_WARNS() << " Someone took over my signal/exception handler (post restoreGL)!" << LL_ENDL;
		}

	}
}

void LLViewerWindow::initFonts(F32 zoom_factor)
{
	LLFontGL::destroyAllGL();
	// Initialize with possibly different zoom factor

	LLFontManager::initClass();

	LLFontGL::initClass( gSavedSettings.getF32("FontScreenDPI"),
								mDisplayScale.mV[VX] * zoom_factor,
								mDisplayScale.mV[VY] * zoom_factor,
								gDirUtilp->getAppRODataDir(),
								gSavedSettings.getString("FSFontSettingsFile"),
								gSavedSettings.getF32("FSFontSizeAdjustment"));
	// Force font reloads, which can be very slow
	LLFontGL::loadDefaultFonts();
}

void LLViewerWindow::requestResolutionUpdate()
{
	mResDirty = true;
}

static LLTrace::BlockTimerStatHandle FTM_WINDOW_CHECK_SETTINGS("Window Settings");

void LLViewerWindow::checkSettings()
{
	LL_RECORD_BLOCK_TIME(FTM_WINDOW_CHECK_SETTINGS);
	if (mStatesDirty)
	{
		gGL.refreshState();
		LLViewerShaderMgr::instance()->setShaders();
		mStatesDirty = false;
	}
	
	// We want to update the resolution AFTER the states getting refreshed not before.
	if (mResDirty)
	{
		reshape(getWindowWidthRaw(), getWindowHeightRaw());
		mResDirty = false;
	}	
}

void LLViewerWindow::restartDisplay(BOOL show_progress_bar)
{
	LL_INFOS() << "Restaring GL" << LL_ENDL;
	stopGL();
	if (show_progress_bar)
	{
		restoreGL(LLTrans::getString("ProgressChangingResolution"));
	}
	else
	{
		restoreGL();
	}
}

BOOL LLViewerWindow::changeDisplaySettings(LLCoordScreen size, BOOL disable_vsync, BOOL show_progress_bar)
{
	//BOOL was_maximized = gSavedSettings.getBOOL("WindowMaximized");

	//gResizeScreenTexture = TRUE;


	//U32 fsaa = gSavedSettings.getU32("RenderFSAASamples");
	//U32 old_fsaa = mWindow->getFSAASamples();

	// if not maximized, use the request size
	if (!mWindow->getMaximized())
	{
		mWindow->setSize(size);
	}

	//if (fsaa == old_fsaa)
	{
		return TRUE;
	}

/*

	// Close floaters that don't handle settings change
	LLFloaterReg::hideInstance("snapshot");
	
	BOOL result_first_try = FALSE;
	BOOL result_second_try = FALSE;

	LLFocusableElement* keyboard_focus = gFocusMgr.getKeyboardFocus();
	send_agent_pause();
	LL_INFOS() << "Stopping GL during changeDisplaySettings" << LL_ENDL;
	stopGL();
	mIgnoreActivate = TRUE;
	LLCoordScreen old_size;
	LLCoordScreen old_pos;
	mWindow->getSize(&old_size);

	//mWindow->setFSAASamples(fsaa);

	result_first_try = mWindow->switchContext(false, size, disable_vsync);
	if (!result_first_try)
	{
		// try to switch back
		//mWindow->setFSAASamples(old_fsaa);
		result_second_try = mWindow->switchContext(false, old_size, disable_vsync);

		if (!result_second_try)
		{
			// we are stuck...try once again with a minimal resolution?
			send_agent_resume();
			mIgnoreActivate = FALSE;
			return FALSE;
		}
	}
	send_agent_resume();

	LL_INFOS() << "Restoring GL during resolution change" << LL_ENDL;
	if (show_progress_bar)
	{
		restoreGL(LLTrans::getString("ProgressChangingResolution"));
	}
	else
	{
		restoreGL();
	}

	if (!result_first_try)
	{
		LLSD args;
		args["RESX"] = llformat("%d",size.mX);
		args["RESY"] = llformat("%d",size.mY);
		LLNotificationsUtil::add("ResolutionSwitchFail", args);
		size = old_size; // for reshape below
	}

	BOOL success = result_first_try || result_second_try;

	if (success)
	{
		// maximize window if was maximized, else reposition
		if (was_maximized)
		{
			mWindow->maximize();
		}
		else
		{
			S32 windowX = gSavedSettings.getS32("WindowX");
			S32 windowY = gSavedSettings.getS32("WindowY");

			mWindow->setPosition(LLCoordScreen ( windowX, windowY ) );
		}
	}

	mIgnoreActivate = FALSE;
	gFocusMgr.setKeyboardFocus(keyboard_focus);
	
	return success;

	*/
}

F32	LLViewerWindow::getWorldViewAspectRatio() const
{
	F32 world_aspect = (F32)mWorldViewRectRaw.getWidth() / (F32)mWorldViewRectRaw.getHeight();
	return world_aspect;
}

void LLViewerWindow::calcDisplayScale()
{
	F32 ui_scale_factor = gSavedSettings.getF32("UIScaleFactor");
	LLVector2 display_scale;
	display_scale.setVec(llmax(1.f / mWindow->getPixelAspectRatio(), 1.f), llmax(mWindow->getPixelAspectRatio(), 1.f));
	display_scale *= ui_scale_factor;

	// limit minimum display scale
	if (display_scale.mV[VX] < MIN_DISPLAY_SCALE || display_scale.mV[VY] < MIN_DISPLAY_SCALE)
	{
		display_scale *= MIN_DISPLAY_SCALE / llmin(display_scale.mV[VX], display_scale.mV[VY]);
	}
	
	if (display_scale != mDisplayScale)
	{
		LL_INFOS() << "Setting display scale to " << display_scale << LL_ENDL;

		mDisplayScale = display_scale;
		// Init default fonts
		initFonts();
	}
}

//static
LLRect 	LLViewerWindow::calcScaledRect(const LLRect & rect, const LLVector2& display_scale)
{
	LLRect res = rect;
	res.mLeft = llround((F32)res.mLeft / display_scale.mV[VX]);
	res.mRight = llround((F32)res.mRight / display_scale.mV[VX]);
	res.mBottom = llround((F32)res.mBottom / display_scale.mV[VY]);
	res.mTop = llround((F32)res.mTop / display_scale.mV[VY]);

	return res;
}

S32 LLViewerWindow::getChatConsoleBottomPad()
{
	S32 offset = 0;

	if(gToolBarView)
	{
		// <FS:KC> Tie console to legacy snap edge when possible
		static LLUICachedControl<bool> legacy_snap ("FSLegacyEdgeSnap", false);
		if (legacy_snap)
		{
			LLRect snap_rect = gFloaterView->getSnapRect();
			offset = snap_rect.mBottom;
		}// </FS:KC> Tie console to legacy snap edge when possible
		else
		{
			// FS:Ansariel This gets called every frame, so don't call getChild/findChild every time!
			offset += gToolBarView->getBottomToolbar()->getRect().getHeight();
			LLView* chat_stack = gToolBarView->getBottomChatStack();
			if (chat_stack)
			{
				offset = chat_stack->getRect().getHeight();
			}
		}
	}
	// </FS:Ansariel>

	return offset;
}

LLRect LLViewerWindow::getChatConsoleRect()
{
	LLRect full_window(0, getWindowHeightScaled(), getWindowWidthScaled(), 0);
	LLRect console_rect = full_window;

	const S32 CONSOLE_PADDING_TOP = 24;
	const S32 CONSOLE_PADDING_LEFT = 24;
	const S32 CONSOLE_PADDING_RIGHT = 10;

	console_rect.mTop    -= CONSOLE_PADDING_TOP;
	console_rect.mBottom += getChatConsoleBottomPad();

	console_rect.mLeft   += CONSOLE_PADDING_LEFT; 

	// <FS:Ansariel> This also works without relog!
	static LLCachedControl<bool> chatFullWidth(gSavedSettings, "ChatFullWidth");
	if (chatFullWidth)
	// </FS:Ansariel>
	{
		console_rect.mRight -= CONSOLE_PADDING_RIGHT;
	}
	else
	{
		// Make console rect somewhat narrow so having inventory open is
		// less of a problem.

		//AO, Have console reuse/respect the desired nearby popup width set in NearbyToastWidth
		//console_rect.mRight  = console_rect.mLeft + 2 * getWindowWidthScaled() / 3;
		static LLCachedControl<S32> nearbyToastWidth(gSavedSettings, "NearbyToastWidth");
		F32 percentage = nearbyToastWidth / 100.0;
		console_rect.mRight = S32((console_rect.mRight - CONSOLE_PADDING_RIGHT ) * percentage);
		//</AO>
	}

	// <FS:Ansariel> Push the chat console out of the way of the vertical toolbars
	if (gToolBarView)
	{
		// <FS:KC> Tie console to legacy snap edge when possible
		static LLUICachedControl<bool> legacy_snap ("FSLegacyEdgeSnap", false);
		if (legacy_snap)
		{
			LLRect snap_rect = gFloaterView->getSnapRect();
			if (console_rect.mRight > snap_rect.mRight)
			{
				console_rect.mRight = snap_rect.mRight;
			}

			if (console_rect.mLeft < snap_rect.mLeft)
			{
				console_rect.mLeft = snap_rect.mLeft;
			}
		}// </FS:KC> Tie console to legacy snap edge when possible
		else
		{
			LLToolBar* toolbar_left = gToolBarView->getToolbar(LLToolBarEnums::TOOLBAR_LEFT);
			if (toolbar_left && toolbar_left->hasButtons())
			{
				console_rect.mLeft += toolbar_left->getRect().getWidth();
			}

			LLToolBar* toolbar_right = gToolBarView->getToolbar(LLToolBarEnums::TOOLBAR_RIGHT);
			LLRect toolbar_right_screen_rect;
			toolbar_right->localRectToScreen(toolbar_right->getRect(), &toolbar_right_screen_rect);
			if (toolbar_right && toolbar_right->hasButtons() && console_rect.mRight >= toolbar_right_screen_rect.mLeft)
			{
				console_rect.mRight -= toolbar_right->getRect().getWidth();
			}
		}
	}
	// </FS:Ansariel>

	return console_rect;
}
//----------------------------------------------------------------------------


void LLViewerWindow::setUIVisibility(bool visible)
{
	mUIVisible = visible;

	if (!visible)
	{
		gAgentCamera.changeCameraToThirdPerson(FALSE);
		gFloaterView->hideAllFloaters();
	}
	else
	{
		gFloaterView->showHiddenFloaters();
	}

	if (gToolBarView)
	{
		gToolBarView->setToolBarsVisible(visible);
	}

	// <FS:Zi> Is done inside XUI now, using visibility_control
	//LLNavigationBar::getInstance()->setVisible(visible ? gSavedSettings.getBOOL("ShowNavbarNavigationPanel") : FALSE);
	LLPanelTopInfoBar::getInstance()->setVisible(visible? gSavedSettings.getBOOL("ShowMiniLocationPanel") : FALSE);
	mRootView->getChildView("status_bar_container")->setVisible(visible);
}

bool LLViewerWindow::getUIVisibility()
{
	return mUIVisible;
}

////////////////////////////////////////////////////////////////////////////
//
// LLPickInfo
//
LLPickInfo::LLPickInfo()
	: mKeyMask(MASK_NONE),
	  mPickCallback(NULL),
	  mPickType(PICK_INVALID),
	  mWantSurfaceInfo(FALSE),
	  mObjectFace(-1),
	  mUVCoords(-1.f, -1.f),
	  mSTCoords(-1.f, -1.f),
	  mXYCoords(-1, -1),
	  mIntersection(),
	  mNormal(),
	  mTangent(),
	  mBinormal(),
	  mHUDIcon(NULL),
	  mPickTransparent(FALSE),
//	  mPickParticle(FALSE)
// [SL:KB] - Patch: UI-PickRiggedAttachment | Checked: 2012-07-12 (Catznip-3.3)
	  mPickParticle(FALSE),
	  mPickRigged(FALSE)
// [/SL:KB]
{
}

LLPickInfo::LLPickInfo(const LLCoordGL& mouse_pos, 
		       MASK keyboard_mask, 
		       BOOL pick_transparent,
			   BOOL pick_particle,
// [SL:KB] - Patch: UI-PickRiggedAttachment | Checked: 2012-07-12 (Catznip-3.3)
		       BOOL pick_rigged,
// [/SL:KB]
		       BOOL pick_uv_coords,
		       void (*pick_callback)(const LLPickInfo& pick_info))
	: mMousePt(mouse_pos),
	  mKeyMask(keyboard_mask),
	  mPickCallback(pick_callback),
	  mPickType(PICK_INVALID),
	  mWantSurfaceInfo(pick_uv_coords),
	  mObjectFace(-1),
	  mUVCoords(-1.f, -1.f),
	  mSTCoords(-1.f, -1.f),
	  mXYCoords(-1, -1),
	  mNormal(),
	  mTangent(),
	  mBinormal(),
	  mHUDIcon(NULL),
	  mPickTransparent(pick_transparent),
//	  mPickParticle(pick_particle)
// [SL:KB] - Patch: UI-PickRiggedAttachment | Checked: 2012-07-12 (Catznip-3.3)
	  mPickParticle(pick_particle),
	  mPickRigged(pick_rigged)
// [/SL:KB]
{
}

void LLPickInfo::fetchResults()
{

	S32 face_hit = -1;
	LLVector4a intersection, normal;
	LLVector4a tangent;

	LLVector2 uv;

	LLHUDIcon* hit_icon = gViewerWindow->cursorIntersectIcon(mMousePt.mX, mMousePt.mY, 512.f, &intersection);
	
	LLVector4a origin;
	origin.load3(LLViewerCamera::getInstance()->getOrigin().mV);
	F32 icon_dist = 0.f;
	LLVector4a start;
	LLVector4a end;
	LLVector4a particle_end;

	if (hit_icon)
	{
		LLVector4a delta;
		delta.setSub(intersection, origin);
		icon_dist = delta.getLength3().getF32();
	}
//	LLViewerObject* hit_object = gViewerWindow->cursorIntersect(mMousePt.mX, mMousePt.mY, 512.f,
//									NULL, -1, mPickTransparent, &face_hit,
//									&intersection, &uv, &normal, &binormal);
// [SL:KB] - Patch: UI-PickRiggedAttachment | Checked: 2012-07-12 (Catznip-3.3)
	LLViewerObject* hit_object = gViewerWindow->cursorIntersect(mMousePt.mX, mMousePt.mY, 512.f,
									NULL, -1, mPickTransparent, mPickRigged, &face_hit,
									&intersection, &uv, &normal, &tangent, &start, &end);
// [/SL:KB]
	
	mPickPt = mMousePt;

	U32 te_offset = face_hit > -1 ? face_hit : 0;

	if (mPickParticle)
	{ //get the end point of line segement to use for particle raycast
		if (hit_object)
		{
			particle_end = intersection;
		}
		else
		{
			particle_end = end;
		}
	}

	LLViewerObject* objectp = hit_object;


	LLVector4a delta;
	delta.setSub(origin, intersection);

	if (hit_icon && 
		(!objectp || 
		icon_dist < delta.getLength3().getF32()))
	{
		// was this name referring to a hud icon?
		mHUDIcon = hit_icon;
		mPickType = PICK_ICON;
		mPosGlobal = mHUDIcon->getPositionGlobal();

	}
	else if (objectp)
	{
		if( objectp->getPCode() == LLViewerObject::LL_VO_SURFACE_PATCH )
		{
			// Hit land
			mPickType = PICK_LAND;
			mObjectID.setNull(); // land has no id

			// put global position into land_pos
			LLVector3d land_pos;
			if (!gViewerWindow->mousePointOnLandGlobal(mPickPt.mX, mPickPt.mY, &land_pos))
			{
				// The selected point is beyond the draw distance or is otherwise 
				// not selectable. Return before calling mPickCallback().
				return;
			}

			// Fudge the land focus a little bit above ground.
			mPosGlobal = land_pos + LLVector3d::z_axis * 0.1f;
		}
		else
		{
			if(isFlora(objectp))
			{
				mPickType = PICK_FLORA;
			}
			else
			{
				mPickType = PICK_OBJECT;
			}

			LLVector3 v_intersection(intersection.getF32ptr());

			mObjectOffset = gAgentCamera.calcFocusOffset(objectp, v_intersection, mPickPt.mX, mPickPt.mY);
			mObjectID = objectp->mID;
			mObjectFace = (te_offset == NO_FACE) ? -1 : (S32)te_offset;

			

			mPosGlobal = gAgent.getPosGlobalFromAgent(v_intersection);
			
			if (mWantSurfaceInfo)
			{
				getSurfaceInfo();
			}
		}
	}
	
	if (mPickParticle)
	{ //search for closest particle to click origin out to intersection point
		S32 part_face = -1;

		LLVOPartGroup* group = gPipeline.lineSegmentIntersectParticle(start, particle_end, NULL, &part_face);
		if (group)
		{
			mParticleOwnerID = group->getPartOwner(part_face);
			mParticleSourceID = group->getPartSource(part_face);
		}
	}

	if (mPickCallback)
	{
		mPickCallback(*this);
	}
}

LLPointer<LLViewerObject> LLPickInfo::getObject() const
{
	return gObjectList.findObject( mObjectID );
}

void LLPickInfo::updateXYCoords()
{
	if (mObjectFace > -1)
	{
		const LLTextureEntry* tep = getObject()->getTE(mObjectFace);
		LLPointer<LLViewerTexture> imagep = LLViewerTextureManager::getFetchedTexture(tep->getID());
		if(mUVCoords.mV[VX] >= 0.f && mUVCoords.mV[VY] >= 0.f && imagep.notNull())
		{
			mXYCoords.mX = llround(mUVCoords.mV[VX] * (F32)imagep->getWidth());
			mXYCoords.mY = llround((1.f - mUVCoords.mV[VY]) * (F32)imagep->getHeight());
		}
	}
}

void LLPickInfo::getSurfaceInfo()
{
	// set values to uninitialized - this is what we return if no intersection is found
	mObjectFace   = -1;
	mUVCoords     = LLVector2(-1, -1);
	mSTCoords     = LLVector2(-1, -1);
	mXYCoords	  = LLCoordScreen(-1, -1);
	mIntersection = LLVector3(0,0,0);
	mNormal       = LLVector3(0,0,0);
	mBinormal     = LLVector3(0,0,0);
	mTangent	  = LLVector4(0,0,0,0);
	
	LLVector4a tangent;
	LLVector4a intersection;
	LLVector4a normal;

	tangent.clear();
	normal.clear();
	intersection.clear();
	
	LLViewerObject* objectp = getObject();

	if (objectp)
	{
//		if (gViewerWindow->cursorIntersect(llround((F32)mMousePt.mX), llround((F32)mMousePt.mY), 1024.f,
//										   objectp, -1, mPickTransparent,
//										   &mObjectFace,
//										   &mIntersection,
//										   &mSTCoords,
//										   &mNormal,
//										   &mBinormal))
// [SL:KB] - Patch: UI-PickRiggedAttachment | Checked: 2012-07-12 (Catznip-3.3)
		if (gViewerWindow->cursorIntersect(llround((F32)mMousePt.mX), llround((F32)mMousePt.mY), 1024.f,
										   objectp, -1, mPickTransparent, mPickRigged,
										   &mObjectFace,
										   &intersection,
										   &mSTCoords,
										   &normal,
										   &tangent))
// [/SL:KB]
		{
			// if we succeeded with the intersect above, compute the texture coordinates:

			if (objectp->mDrawable.notNull() && mObjectFace > -1)
			{
				LLFace* facep = objectp->mDrawable->getFace(mObjectFace);
				if (facep)
				{
					mUVCoords = facep->surfaceToTexture(mSTCoords, intersection, normal);
			}
			}

			mIntersection.set(intersection.getF32ptr());
			mNormal.set(normal.getF32ptr());
			mTangent.set(tangent.getF32ptr());

			//extrapoloate binormal from normal and tangent
			
			LLVector4a binormal;
			binormal.setCross3(normal, tangent);
			binormal.mul(tangent.getF32ptr()[3]);

			mBinormal.set(binormal.getF32ptr());

			mBinormal.normalize();
			mNormal.normalize();
			mTangent.normalize();

			// and XY coords:
			updateXYCoords();
			
		}
	}
}


/* code to get UV via a special UV render - removed in lieu of raycast method
LLVector2 LLPickInfo::pickUV()
{
	LLVector2 result(-1.f, -1.f);

	LLViewerObject* objectp = getObject();
	if (!objectp)
	{
		return result;
	}

	if (mObjectFace > -1 &&
		objectp->mDrawable.notNull() && objectp->getPCode() == LL_PCODE_VOLUME &&
		mObjectFace < objectp->mDrawable->getNumFaces())
	{
		S32 scaled_x = llround((F32)mPickPt.mX * gViewerWindow->getDisplayScale().mV[VX]);
		S32 scaled_y = llround((F32)mPickPt.mY * gViewerWindow->getDisplayScale().mV[VY]);
		const S32 UV_PICK_WIDTH = 5;
		const S32 UV_PICK_HALF_WIDTH = (UV_PICK_WIDTH - 1) / 2;
		U8 uv_pick_buffer[UV_PICK_WIDTH * UV_PICK_WIDTH * 4];
		LLFace* facep = objectp->mDrawable->getFace(mObjectFace);
		if (facep)
		{
			LLGLState scissor_state(GL_SCISSOR_TEST);
			scissor_state.enable();
			LLViewerCamera::getInstance()->setPerspective(FOR_SELECTION, scaled_x - UV_PICK_HALF_WIDTH, scaled_y - UV_PICK_HALF_WIDTH, UV_PICK_WIDTH, UV_PICK_WIDTH, FALSE);
			//glViewport(scaled_x - UV_PICK_HALF_WIDTH, scaled_y - UV_PICK_HALF_WIDTH, UV_PICK_WIDTH, UV_PICK_WIDTH);
			glScissor(scaled_x - UV_PICK_HALF_WIDTH, scaled_y - UV_PICK_HALF_WIDTH, UV_PICK_WIDTH, UV_PICK_WIDTH);

			glClear(GL_DEPTH_BUFFER_BIT);

			facep->renderSelectedUV();

			glReadPixels(scaled_x - UV_PICK_HALF_WIDTH, scaled_y - UV_PICK_HALF_WIDTH, UV_PICK_WIDTH, UV_PICK_WIDTH, GL_RGBA, GL_UNSIGNED_BYTE, uv_pick_buffer);
			U8* center_pixel = &uv_pick_buffer[4 * ((UV_PICK_WIDTH * UV_PICK_HALF_WIDTH) + UV_PICK_HALF_WIDTH + 1)];

			result.mV[VX] = (F32)((center_pixel[VGREEN] & 0xf) + (16.f * center_pixel[VRED])) / 4095.f;
			result.mV[VY] = (F32)((center_pixel[VGREEN] >> 4) + (16.f * center_pixel[VBLUE])) / 4095.f;
		}
	}

	return result;
} */


//static 
bool LLPickInfo::isFlora(LLViewerObject* object)
{
	if (!object) return false;

	LLPCode pcode = object->getPCode();

	if( (LL_PCODE_LEGACY_GRASS == pcode) 
		|| (LL_PCODE_LEGACY_TREE == pcode) 
		|| (LL_PCODE_TREE_NEW == pcode))
	{
		return true;
	}
	return false;
}<|MERGE_RESOLUTION|>--- conflicted
+++ resolved
@@ -2049,20 +2049,13 @@
 	setShowProgress(FALSE,FALSE);
 	setProgressCancelButtonVisible(FALSE);
 
-<<<<<<< HEAD
 	if(mProgressViewMini)
 		mProgressViewMini->setVisible(FALSE);
-
 	// <FS:Zi> Moved this to the top right after creation of main_view.xml, so all context menus
 	//         created right after that get the correct parent assigned.
 	// gMenuHolder = getRootView()->getChild<LLViewerMenuHolderGL>("Menu Holder");
-
 	// LLMenuGL::sMenuContainer = gMenuHolder;
 	// </FS:Zi>
-=======
-	gMenuHolder = getRootView()->getChild<LLViewerMenuHolderGL>("Menu Holder");
-	LLMenuGL::sMenuContainer = gMenuHolder;
->>>>>>> 97747617
 }
 
 void LLViewerWindow::initWorldUI()
@@ -2246,7 +2239,7 @@
 			destinations->setErrorPageURL(gSavedSettings.getString("GenericErrorPageURL"));
 			destination_guide_url = LLWeb::expandURLSubstitutions(destination_guide_url, LLSD());
 			LL_DEBUGS("WebApi") << "3 DestinationGuideURL \"" << destination_guide_url << "\"" << LL_ENDL;
-			destinations->navigateTo(destination_guide_url, "text/html");
+			destinations->navigateTo(destination_guide_url, HTTP_CONTENT_TEXT_HTML);
 		}
 	}
 
@@ -2254,29 +2247,15 @@
 #ifdef OPENSIM // <FS:AW optional opensim support>
 	if (LLGridManager::getInstance()->isInOpenSim())
 	{
-<<<<<<< HEAD
 		if (LLLoginInstance::getInstance()->hasResponse("avatar_picker_url"))
 		{
 			avatar_picker_url = LLLoginInstance::getInstance()->getResponse("avatar_picker_url").asString();
 		}
-=======
-		destinations->setErrorPageURL(gSavedSettings.getString("GenericErrorPageURL"));
-		std::string url = gSavedSettings.getString("DestinationGuideURL");
-		url = LLWeb::expandURLSubstitutions(url, LLSD());
-		destinations->navigateTo(url, HTTP_CONTENT_TEXT_HTML);
->>>>>>> 97747617
 	}
 	else
 #endif // OPENSIM  // <FS:AW optional opensim support>
 	{
-<<<<<<< HEAD
 		avatar_picker_url = gSavedSettings.getString("AvatarPickerURL");
-=======
-		avatar_picker->setErrorPageURL(gSavedSettings.getString("GenericErrorPageURL"));
-		std::string url = gSavedSettings.getString("AvatarPickerURL");
-		url = LLWeb::expandURLSubstitutions(url, LLSD());
-		avatar_picker->navigateTo(url, HTTP_CONTENT_TEXT_HTML);
->>>>>>> 97747617
 	}
 
 	if(!avatar_picker_url.empty())
@@ -2287,7 +2266,7 @@
 			avatar_picker->setErrorPageURL(gSavedSettings.getString("GenericErrorPageURL"));
 			avatar_picker_url = LLWeb::expandURLSubstitutions(avatar_picker_url, LLSD());
 			LL_DEBUGS("WebApi") << "AvatarPickerURL \"" << avatar_picker_url << "\"" << LL_ENDL;
-			avatar_picker->navigateTo(avatar_picker_url, "text/html");
+			avatar_picker->navigateTo(avatar_picker_url, HTTP_CONTENT_TEXT_HTML);
 		}
  	}
 // </FS:AW  opensim destinations and avatar picker>
