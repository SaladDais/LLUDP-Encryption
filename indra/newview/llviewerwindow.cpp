--- conflicted
+++ resolved
@@ -1216,14 +1216,10 @@
 
 				if (prim_media_dnd_enabled)
 				{
-<<<<<<< HEAD
-//					LLPickInfo pick_info = pickImmediate( pos.mX, pos.mY,  TRUE /*BOOL pick_transparent*/ );
+//					LLPickInfo pick_info = pickImmediate( pos.mX, pos.mY,  TRUE /*BOOL pick_transparent*/, FALSE );
 // [SL:KB] - Patch: UI-PickRiggedAttachment | Checked: 2012-07-12 (Catznip-3.3)
 					LLPickInfo pick_info = pickImmediate( pos.mX, pos.mY,  TRUE /*BOOL pick_transparent*/, FALSE, FALSE);
 // [/SL:KB]
-=======
-					LLPickInfo pick_info = pickImmediate( pos.mX, pos.mY,  TRUE /*BOOL pick_transparent*/, FALSE );
->>>>>>> cf53c157
 
 					LLUUID object_id = pick_info.getObjectID();
 					S32 object_face = pick_info.mObjectFace;
@@ -3364,10 +3360,6 @@
 	if (gPipeline.hasRenderDebugMask(LLPipeline::RENDER_DEBUG_RAYCAST))
 	{
 		gDebugRaycastFaceHit = -1;
-<<<<<<< HEAD
-// [SL:KB] - Patch: UI-PickRiggedAttachment | Checked: 2012-07-12 (Catznip-3.3)
-=======
->>>>>>> cf53c157
 		gDebugRaycastObject = cursorIntersect(-1, -1, 512.f, NULL, -1, FALSE, FALSE,
 											  &gDebugRaycastFaceHit,
 											  &gDebugRaycastIntersection,
@@ -3376,15 +3368,6 @@
 											  &gDebugRaycastTangent,
 											  &gDebugRaycastStart,
 											  &gDebugRaycastEnd);
-// [/SL:KB]
-//		gDebugRaycastObject = cursorIntersect(-1, -1, 512.f, NULL, -1, FALSE,
-//											  &gDebugRaycastFaceHit,
-//											  &gDebugRaycastIntersection,
-//											  &gDebugRaycastTexCoord,
-//											  &gDebugRaycastNormal,
-//											  &gDebugRaycastBinormal,
-//											  &gDebugRaycastStart,
-//											  &gDebugRaycastEnd);
 		gDebugRaycastParticle = gPipeline.lineSegmentIntersectParticle(gDebugRaycastStart, gDebugRaycastEnd, &gDebugRaycastParticleIntersection, NULL);
 	}
 
@@ -4221,16 +4204,8 @@
 								MASK mask,
 								void (*callback)(const LLPickInfo& info),
 								BOOL pick_transparent,
-<<<<<<< HEAD
-//								BOOL pick_unselectable)
-// [SL:KB] - Patch: UI-PickRiggedAttachment | Checked: 2012-07-12 (Catznip-3.3)
-								BOOL pick_unselectable,
-								BOOL pick_rigged)
-// [/SL:KB]
-=======
 								BOOL pick_rigged,
 								BOOL pick_unselectable)
->>>>>>> cf53c157
 {
 	BOOL in_build_mode = LLFloaterReg::instanceVisible("build");
 	if (in_build_mode || LLDrawPoolAlpha::sShowDebugAlpha)
@@ -4240,14 +4215,7 @@
 		pick_transparent = TRUE;
 	}
 
-<<<<<<< HEAD
-//	LLPickInfo pick_info(LLCoordGL(x, y_from_bot), mask, pick_transparent, FALSE, TRUE, pick_unselectable, callback);
-// [SL:KB] - Patch: UI-PickRiggedAttachment | Checked: 2012-07-12 (Catznip-3.3)
-	LLPickInfo pick_info(LLCoordGL(x, y_from_bot), mask, pick_transparent, FALSE, pick_rigged, TRUE, pick_unselectable, callback);
-// [/SL:KB]
-=======
 	LLPickInfo pick_info(LLCoordGL(x, y_from_bot), mask, pick_transparent, pick_rigged, FALSE, TRUE, pick_unselectable, callback);
->>>>>>> cf53c157
 	schedulePick(pick_info);
 }
 
@@ -4303,14 +4271,7 @@
 }
 
 // Performs the GL object/land pick.
-<<<<<<< HEAD
-//LLPickInfo LLViewerWindow::pickImmediate(S32 x, S32 y_from_bot,  BOOL pick_transparent, BOOL pick_particle)
-// [SL:KB] - Patch: UI-PickRiggedAttachment | Checked: 2012-07-12 (Catznip-3.3)
-LLPickInfo LLViewerWindow::pickImmediate(S32 x, S32 y_from_bot,  BOOL pick_transparent, BOOL pick_particle, BOOL pick_rigged)
-// [/SL:KB]
-=======
 LLPickInfo LLViewerWindow::pickImmediate(S32 x, S32 y_from_bot, BOOL pick_transparent, BOOL pick_rigged, BOOL pick_particle)
->>>>>>> cf53c157
 {
 	BOOL in_build_mode = LLFloaterReg::instanceVisible("build");
 	if (in_build_mode || LLDrawPoolAlpha::sShowDebugAlpha)
@@ -4322,14 +4283,7 @@
 	
 	// shortcut queueing in mPicks and just update mLastPick in place
 	MASK	key_mask = gKeyboard->currentMask(TRUE);
-<<<<<<< HEAD
-	//mLastPick = LLPickInfo(LLCoordGL(x, y_from_bot), key_mask, pick_transparent, pick_particle, TRUE, FALSE, NULL);
-// [SL:KB] - Patch: UI-PickRiggedAttachment | Checked: 2012-07-12 (Catznip-3.3)
-	mLastPick = LLPickInfo(LLCoordGL(x, y_from_bot), key_mask, pick_transparent, pick_particle, pick_rigged, TRUE, FALSE, NULL);
-// [/SL:KB]
-=======
 	mLastPick = LLPickInfo(LLCoordGL(x, y_from_bot), key_mask, pick_transparent, pick_rigged, pick_particle, TRUE, FALSE, NULL);
->>>>>>> cf53c157
 	mLastPick.fetchResults();
 
 	return mLastPick;
@@ -4365,13 +4319,7 @@
 												LLViewerObject *this_object,
 												S32 this_face,
 												BOOL pick_transparent,
-<<<<<<< HEAD
-// [SL:KB] - Patch: UI-PickRiggedAttachment | Checked: 2012-07-12 (Catznip-3.3)
 												BOOL pick_rigged,
-// [/SL:KB]
-=======
-												BOOL pick_rigged,
->>>>>>> cf53c157
 												S32* face_hit,
 												LLVector4a *intersection,
 												LLVector2 *uv,
@@ -4442,31 +4390,16 @@
 	{
 		if (this_object->isHUDAttachment()) // is a HUD object?
 		{
-<<<<<<< HEAD
-//			if (this_object->lineSegmentIntersect(mh_start, mh_end, this_face, pick_transparent,
-//												  face_hit, intersection, uv, normal, tangent))
-// [SL:KB] - Patch: UI-PickRiggedAttachment | Checked: 2012-07-12 (Catznip-3.3)
-=======
->>>>>>> cf53c157
 			if (this_object->lineSegmentIntersect(mh_start, mh_end, this_face, pick_transparent, pick_rigged,
 												  face_hit, intersection, uv, normal, tangent))
-
-// [/SL:KB]
 			{
 				found = this_object;
 			}
 		}
 		else // is a world object
 		{
-<<<<<<< HEAD
-//			if (this_object->lineSegmentIntersect(mw_start, mw_end, this_face, pick_transparent,
-//												  face_hit, intersection, uv, normal, tangent))
-// [SL:KB] - Patch: UI-PickRiggedAttachment | Checked: 2012-07-12 (Catznip-3.3)
-=======
->>>>>>> cf53c157
 			if (this_object->lineSegmentIntersect(mw_start, mw_end, this_face, pick_transparent, pick_rigged,
 												  face_hit, intersection, uv, normal, tangent))
-// [/SL:KB]
 			{
 				found = this_object;
 			}
@@ -4486,16 +4419,8 @@
 // [/RLVa:KB]
 		if (!found) // if not found in HUD, look in world:
 		{
-<<<<<<< HEAD
-//			found = gPipeline.lineSegmentIntersectInWorld(mw_start, mw_end, pick_transparent,
-//														  face_hit, intersection, uv, normal, tangent);
-// [SL:KB] - Patch: UI-PickRiggedAttachment | Checked: 2012-07-12 (Catznip-3.3)
-=======
->>>>>>> cf53c157
 			found = gPipeline.lineSegmentIntersectInWorld(mw_start, mw_end, pick_transparent, pick_rigged,
 														  face_hit, intersection, uv, normal, tangent);
-
-// [/SL:KB]
 			if (found && !pick_transparent)
 			{
 				gDebugRaycastIntersection = *intersection;
@@ -5950,16 +5875,8 @@
 	  mBinormal(),
 	  mHUDIcon(NULL),
 	  mPickTransparent(FALSE),
-<<<<<<< HEAD
-//	  mPickParticle(FALSE)
-// [SL:KB] - Patch: UI-PickRiggedAttachment | Checked: 2012-07-12 (Catznip-3.3)
-	  mPickParticle(FALSE),
-	  mPickRigged(FALSE)
-// [/SL:KB]
-=======
 	  mPickRigged(FALSE),
 	  mPickParticle(FALSE)
->>>>>>> cf53c157
 {
 }
 
@@ -5968,9 +5885,6 @@
 		       BOOL pick_transparent,
 			   BOOL pick_rigged,
 			   BOOL pick_particle,
-// [SL:KB] - Patch: UI-PickRiggedAttachment | Checked: 2012-07-12 (Catznip-3.3)
-		       BOOL pick_rigged,
-// [/SL:KB]
 		       BOOL pick_uv_coords,
 			   BOOL pick_unselectable,
 		       void (*pick_callback)(const LLPickInfo& pick_info))
@@ -5990,11 +5904,7 @@
 	  mPickTransparent(pick_transparent),
 	  mPickRigged(pick_rigged),
 	  mPickParticle(pick_particle),
-//	  mPickUnselectable(pick_unselectable)
-// [SL:KB] - Patch: UI-PickRiggedAttachment | Checked: 2012-07-12 (Catznip-3.3)
-	  mPickUnselectable(pick_unselectable),
-	  mPickRigged(pick_rigged)
-// [/SL:KB]
+	  mPickUnselectable(pick_unselectable)
 {
 }
 
@@ -6022,14 +5932,9 @@
 		delta.setSub(intersection, origin);
 		icon_dist = delta.getLength3().getF32();
 	}
-//	LLViewerObject* hit_object = gViewerWindow->cursorIntersect(mMousePt.mX, mMousePt.mY, 512.f,
-//									NULL, -1, mPickTransparent, &face_hit,
-//									&intersection, &uv, &normal, &binormal);
-// [SL:KB] - Patch: UI-PickRiggedAttachment | Checked: 2012-07-12 (Catznip-3.3)
 	LLViewerObject* hit_object = gViewerWindow->cursorIntersect(mMousePt.mX, mMousePt.mY, 512.f,
 									NULL, -1, mPickTransparent, mPickRigged, &face_hit,
 									&intersection, &uv, &normal, &tangent, &start, &end);
-// [/SL:KB]
 	
 	mPickPt = mMousePt;
 
@@ -6172,14 +6077,6 @@
 
 	if (objectp)
 	{
-//		if (gViewerWindow->cursorIntersect(ll_round((F32)mMousePt.mX), ll_round((F32)mMousePt.mY), 1024.f,
-//										   objectp, -1, mPickTransparent,
-//										   &mObjectFace,
-//										   &mIntersection,
-//										   &mSTCoords,
-//										   &mNormal,
-//										   &mBinormal))
-// [SL:KB] - Patch: UI-PickRiggedAttachment | Checked: 2012-07-12 (Catznip-3.3)
 		if (gViewerWindow->cursorIntersect(ll_round((F32)mMousePt.mX), ll_round((F32)mMousePt.mY), 1024.f,
 										   objectp, -1, mPickTransparent, mPickRigged,
 										   &mObjectFace,
@@ -6187,7 +6084,6 @@
 										   &mSTCoords,
 										   &normal,
 										   &tangent))
-// [/SL:KB]
 		{
 			// if we succeeded with the intersect above, compute the texture coordinates:
 
