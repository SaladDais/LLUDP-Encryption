--- conflicted
+++ resolved
@@ -4135,34 +4135,25 @@
 	{
 		if (this_object->isHUDAttachment()) // is a HUD object?
 		{
-<<<<<<< HEAD
-//			if (this_object->lineSegmentIntersect(mouse_hud_start, mouse_hud_end, this_face, pick_transparent,
-//												  face_hit, intersection, uv, normal, binormal))
+//			if (this_object->lineSegmentIntersect(mh_start, mh_end, this_face, pick_transparent,
+//												  face_hit, intersection, uv, normal, tangent))
 // [SL:KB] - Patch: UI-PickRiggedAttachment | Checked: 2012-07-12 (Catznip-3.3)
-			if (this_object->lineSegmentIntersect(mouse_hud_start, mouse_hud_end, this_face, pick_transparent, pick_rigged,
-												  face_hit, intersection, uv, normal, binormal))
+			if (this_object->lineSegmentIntersect(mh_start, mh_end, this_face, pick_transparent, pick_rigged,
+												  face_hit, intersection, uv, normal, tangent))
+
 // [/SL:KB]
-=======
-			if (this_object->lineSegmentIntersect(mh_start, mh_end, this_face, pick_transparent,
+			{
+				found = this_object;
+			}
+		}
+		else // is a world object
+		{
+//			if (this_object->lineSegmentIntersect(mw_start, mw_end, this_face, pick_transparent,
+//												  face_hit, intersection, uv, normal, tangent))
+// [SL:KB] - Patch: UI-PickRiggedAttachment | Checked: 2012-07-12 (Catznip-3.3)
+			if (this_object->lineSegmentIntersect(mw_start, mw_end, this_face, pick_transparent, pick_rigged,
 												  face_hit, intersection, uv, normal, tangent))
->>>>>>> b2db719f
-			{
-				found = this_object;
-			}
-		}
-		else // is a world object
-		{
-<<<<<<< HEAD
-//			if (this_object->lineSegmentIntersect(mouse_world_start, mouse_world_end, this_face, pick_transparent,
-//												  face_hit, intersection, uv, normal, binormal))
-// [SL:KB] - Patch: UI-PickRiggedAttachment | Checked: 2012-07-12 (Catznip-3.3)
-			if (this_object->lineSegmentIntersect(mouse_world_start, mouse_world_end, this_face, pick_transparent, pick_rigged,
-												  face_hit, intersection, uv, normal, binormal))
 // [/SL:KB]
-=======
-			if (this_object->lineSegmentIntersect(mw_start, mw_end, this_face, pick_transparent,
-												  face_hit, intersection, uv, normal, tangent))
->>>>>>> b2db719f
 			{
 				found = this_object;
 			}
@@ -4182,17 +4173,13 @@
 // [/RLVa:KB]
 		if (!found) // if not found in HUD, look in world:
 		{
-<<<<<<< HEAD
-//			found = gPipeline.lineSegmentIntersectInWorld(mouse_world_start, mouse_world_end, pick_transparent,
-//														  face_hit, intersection, uv, normal, binormal);
+//			found = gPipeline.lineSegmentIntersectInWorld(mw_start, mw_end, pick_transparent,
+//														  face_hit, intersection, uv, normal, tangent);
 // [SL:KB] - Patch: UI-PickRiggedAttachment | Checked: 2012-07-12 (Catznip-3.3)
-			found = gPipeline.lineSegmentIntersectInWorld(mouse_world_start, mouse_world_end, pick_transparent, pick_rigged,
-														  face_hit, intersection, uv, normal, binormal);
+			found = gPipeline.lineSegmentIntersectInWorld(mw_start, mw_end, pick_transparent, pick_rigged,
+														  face_hit, intersection, uv, normal, tangent);
+
 // [/SL:KB]
-=======
-			found = gPipeline.lineSegmentIntersectInWorld(mw_start, mw_end, pick_transparent,
-														  face_hit, intersection, uv, normal, tangent);
->>>>>>> b2db719f
 			if (found && !pick_transparent)
 			{
 				gDebugRaycastIntersection = *intersection;
@@ -5668,21 +5655,14 @@
 		delta.setSub(intersection, origin);
 		icon_dist = delta.getLength3().getF32();
 	}
-<<<<<<< HEAD
 //	LLViewerObject* hit_object = gViewerWindow->cursorIntersect(mMousePt.mX, mMousePt.mY, 512.f,
 //									NULL, -1, mPickTransparent, &face_hit,
 //									&intersection, &uv, &normal, &binormal);
 // [SL:KB] - Patch: UI-PickRiggedAttachment | Checked: 2012-07-12 (Catznip-3.3)
 	LLViewerObject* hit_object = gViewerWindow->cursorIntersect(mMousePt.mX, mMousePt.mY, 512.f,
 									NULL, -1, mPickTransparent, mPickRigged, &face_hit,
-									&intersection, &uv, &normal, &binormal);
+									&intersection, &uv, &normal, &tangent);
 // [/SL:KB]
-=======
-
-	LLViewerObject* hit_object = gViewerWindow->cursorIntersect(mMousePt.mX, mMousePt.mY, 512.f,
-									NULL, -1, mPickTransparent, &face_hit,
-									&intersection, &uv, &normal, &tangent);
->>>>>>> b2db719f
 	
 	mPickPt = mMousePt;
 
@@ -5815,14 +5795,9 @@
 										   &mObjectFace,
 										   &intersection,
 										   &mSTCoords,
-<<<<<<< HEAD
-										   &mNormal,
-										   &mBinormal))
-// [/SL:KB]
-=======
 										   &normal,
 										   &tangent))
->>>>>>> b2db719f
+// [/SL:KB]
 		{
 			// if we succeeded with the intersect above, compute the texture coordinates:
 
