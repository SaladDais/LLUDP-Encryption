--- conflicted
+++ resolved
@@ -4290,15 +4290,6 @@
 // static
 void LLViewerWindow::movieSize(S32 new_width, S32 new_height)
 {
-<<<<<<< HEAD
-	LLCoordWindow size;
-	LLCoordWindow new_size(new_width, new_height);
-	gViewerWindow->getWindow()->getSize(&size);
-	if ( size != new_size )
-	{
-		gViewerWindow->getWindow()->setSize(new_size);
-	}
-=======
 	// FS:TS FIRE-6182: Set Window Size sets random size each time
 	// Don't use LLCoordWindow, since the chosen resolution winds up
 	// with position dependent numbers added each time. Instead, we use
@@ -4318,7 +4309,7 @@
 	new_size.mY = new_height + nChromeH;
 	gViewerWindow->getWindow()->setSize(new_size);
 	// FS:TS FIRE-6182 end
->>>>>>> 55de3e83
+
 }
 
 BOOL LLViewerWindow::saveSnapshot( const std::string& filepath, S32 image_width, S32 image_height, BOOL show_ui, BOOL do_rebuild, ESnapshotType type)
