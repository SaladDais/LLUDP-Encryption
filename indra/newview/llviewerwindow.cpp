--- conflicted
+++ resolved
@@ -3930,12 +3930,6 @@
 	// Store last mouse location.
 	// If mouse leaves window, pretend last point was on edge of window
 
-<<<<<<< HEAD
-	// <FS:Ansariel> Backout MAINT-3250
-	//mLastMousePoint = mCurrentMousePoint;
-
-=======
->>>>>>> c97d191a
 	if (point.mX < 0)
 	{
 		mCurrentMousePoint.mX = 0;
