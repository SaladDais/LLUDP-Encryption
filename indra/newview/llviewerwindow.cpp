--- conflicted
+++ resolved
@@ -1679,11 +1679,6 @@
 {
     if (ui_scale_factor >= MIN_UI_SCALE && ui_scale_factor <= MAX_UI_SCALE)
     {
-<<<<<<< HEAD
-        // <FS:Ansariel> Fix display scaling
-        //gSavedSettings.setF32("LastSystemUIScaleFactor", ui_scale_factor);
-=======
->>>>>>> e58a45ec
         LLViewerWindow::reshape(window_width, window_height);
         mResDirty = true;
         return TRUE;
@@ -1765,13 +1760,8 @@
 	mResDirty(false),
 	mStatesDirty(false),
 	mCurrResolutionIndex(0),
-<<<<<<< HEAD
 	mProgressView(NULL),
-	//mSystemUIScaleFactorChanged(false), // <FS:Ansariel> Fix display scaling
 	mProgressViewMini(NULL)
-=======
-	mProgressView(NULL)
->>>>>>> e58a45ec
 {
 	// gKeyboard is still NULL, so it doesn't do LLWindowListener any good to
 	// pass its value right now. Instead, pass it a nullary function that
@@ -1851,37 +1841,6 @@
 	LLCoordScreen scr;
     mWindow->getSize(&scr);
 
-<<<<<<< HEAD
-	// <FS:Ansariel> Settings don't exist anymore as of 28-11-2017
-  //  if(p.fullscreen && ( scr.mX!=p.width || scr.mY!=p.height))
-  //  {
-		//LL_WARNS() << "Fullscreen has forced us in to a different resolution now using "<<scr.mX<<" x "<<scr.mY<<LL_ENDL;
-		//gSavedSettings.setS32("FullScreenWidth",scr.mX);
-		//gSavedSettings.setS32("FullScreenHeight",scr.mY);
-  //  }
-	// </FS:Ansariel>
-#if LL_DARWIN
-	F32 system_scale_factor = 1.f;
-#else
-	F32 system_scale_factor = mWindow->getSystemUISize();
-	if (system_scale_factor < MIN_UI_SCALE || system_scale_factor > MAX_UI_SCALE)
-	{
-		// reset to default;
-		system_scale_factor = 1.f;
-	}
-#endif
-
-	// <FS:Ansariel> Fix display scaling
-	//if (p.first_run || gSavedSettings.getF32("LastSystemUIScaleFactor") != system_scale_factor)
-	//{
-	//	mSystemUIScaleFactorChanged = !p.first_run;
-	//	gSavedSettings.setF32("LastSystemUIScaleFactor", system_scale_factor);
-	//	gSavedSettings.setF32("UIScaleFactor", system_scale_factor);
-	//}
-	// </FS:Ansariel>
-
-=======
->>>>>>> e58a45ec
 	// Get the real window rect the window was created with (since there are various OS-dependent reasons why
 	// the size of a window or fullscreen context may have been adjusted slightly...)
 	F32 ui_scale_factor = llclamp(gSavedSettings.getF32("UIScaleFactor"), MIN_UI_SCALE, MAX_UI_SCALE) * mWindow->getSystemUISize();
@@ -2019,42 +1978,11 @@
 	mWorldViewRectScaled = calcScaledRect(mWorldViewRectRaw, mDisplayScale);
 }
 
-<<<<<<< HEAD
-//static
-// <FS:Ansariel> Fix display scaling
-//void LLViewerWindow::showSystemUIScaleFactorChanged()
-//{
-//	LLNotificationsUtil::add("SystemUIScaleFactorChanged", LLSD(), LLSD(), onSystemUIScaleFactorChanged);
-//}
-// </FS:Ansariel>
-
-=======
->>>>>>> e58a45ec
 std::string LLViewerWindow::getLastSnapshotDir()
 {
     return sSnapshotDir;
 }
 
-<<<<<<< HEAD
-//static
-// <FS:Ansariel> Fix display scaling
-//bool LLViewerWindow::onSystemUIScaleFactorChanged(const LLSD& notification, const LLSD& response)
-//{
-//	S32 option = LLNotificationsUtil::getSelectedOption(notification, response);
-//	if(option == 0)
-//	{
-//		LLFloaterReg::toggleInstanceOrBringToFront("preferences");
-//		LLFloater* pref_floater = LLFloaterReg::getInstance("preferences");
-//		LLTabContainer* tab_container = pref_floater->getChild<LLTabContainer>("pref core");
-//		tab_container->selectTabByName("advanced1");
-//
-//	}
-//	return false; 
-//}
-// </FS:Ansariel>
-
-=======
->>>>>>> e58a45ec
 void LLViewerWindow::initGLDefaults()
 {
 	gGL.setSceneBlendType(LLRender::BT_ALPHA);
