--- conflicted
+++ resolved
@@ -2593,30 +2593,6 @@
 			new_bg_color = LLUIColorTable::instance().getColor( "MenuNonProductionGodBgColor" );
 		}
     }
-<<<<<<< HEAD
-	else if (boost::regex_search(channel, is_beta_channel))
-	{
-		new_bg_color = LLUIColorTable::instance().getColor( "MenuBarBetaBgColor" );
-	}
-	else if (boost::regex_search(channel, is_project_channel))
-	{
-		new_bg_color = LLUIColorTable::instance().getColor( "MenuBarProjectBgColor" );
-	}
-	else if (boost::regex_search(channel, is_test_channel))
-	{
-		new_bg_color = LLUIColorTable::instance().getColor( "MenuBarTestBgColor" );
-	}
-	//else if(!LLGridManager::getInstance()->isInProductionGrid()) <FS:TM> use our grid manager code, not LL's
-	else if(LLGridManager::getInstance()->isInSLBeta())
-	{
-		new_bg_color = LLUIColorTable::instance().getColor( "MenuNonProductionBgColor" );
-	}
-	else 
-	{
-		new_bg_color = LLUIColorTable::instance().getColor( "MenuBarBgColor" );
-	}
-
-=======
     else
     {
         switch (LLVersionInfo::getViewerMaturity())
@@ -2634,7 +2610,8 @@
             break;
             
         case LLVersionInfo::RELEASE_VIEWER:
-            if(!LLGridManager::getInstance()->isInProductionGrid())
+            //if(!LLGridManager::getInstance()->isInProductionGrid())  <FS:TM> use our grid code and not LL's
+            if ( !LLGridManager::getInstance()->isInSLBeta() )
             {
                 new_bg_color = LLUIColorTable::instance().getColor( "MenuNonProductionBgColor" );
             }
@@ -2646,7 +2623,6 @@
         }
     }
     
->>>>>>> ae89d5b4
     if(gMenuBarView)
     {
         gMenuBarView->setBackgroundColor( new_bg_color );
