/** 
 * @file llviewerwindow.cpp
 * @brief Implementation of the LLViewerWindow class.
 *
 * $LicenseInfo:firstyear=2001&license=viewerlgpl$
 * Second Life Viewer Source Code
 * Copyright (C) 2010, Linden Research, Inc.
 * 
 * This library is free software; you can redistribute it and/or
 * modify it under the terms of the GNU Lesser General Public
 * License as published by the Free Software Foundation;
 * version 2.1 of the License only.
 * 
 * This library is distributed in the hope that it will be useful,
 * but WITHOUT ANY WARRANTY; without even the implied warranty of
 * MERCHANTABILITY or FITNESS FOR A PARTICULAR PURPOSE.  See the GNU
 * Lesser General Public License for more details.
 * 
 * You should have received a copy of the GNU Lesser General Public
 * License along with this library; if not, write to the Free Software
 * Foundation, Inc., 51 Franklin Street, Fifth Floor, Boston, MA  02110-1301  USA
 * 
 * Linden Research, Inc., 945 Battery Street, San Francisco, CA  94111  USA
 * $/LicenseInfo$
 */

#include "llviewerprecompiledheaders.h"
#include "llviewerwindow.h"


// system library includes
#include <stdio.h>
#include <iostream>
#include <fstream>
#include <algorithm>
#include <boost/lambda/core.hpp>
#include <boost/regex.hpp>

#include "llagent.h"
#include "llagentcamera.h"
#include "llcommunicationchannel.h"
#include "llfloaterreg.h"
#include "llhudicon.h"
#include "llmeshrepository.h"
#include "llnotificationhandler.h"
#include "llpanellogin.h"
#include "llviewerkeyboard.h"
#include "llviewermenu.h"

#include "llviewquery.h"
#include "llxmltree.h"
#include "llslurl.h"
#include "llrender.h"

#include "llvoiceclient.h"	// for push-to-talk button handling

//
// TODO: Many of these includes are unnecessary.  Remove them.
//

// linden library includes
#include "llaudioengine.h"		// mute on minimize
#include "llchatentry.h"
#include "indra_constants.h"
#include "llassetstorage.h"
#include "llerrorcontrol.h"
#include "llfontgl.h"
#include "llmousehandler.h"
#include "llrect.h"
#include "llsky.h"
#include "llstring.h"
#include "llui.h"
#include "lluuid.h"
#include "llview.h"
#include "llxfermanager.h"
#include "message.h"
#include "object_flags.h"
#include "lltimer.h"
#include "timing.h"
#include "llviewermenu.h"
#include "lltooltip.h"
#include "llmediaentry.h"
#include "llurldispatcher.h"
#include "raytrace.h"

// newview includes
#include "llagent.h"
#include "llbox.h"
#include "llchicletbar.h"
#include "llconsole.h"
#include "llviewercontrol.h"
#include "llcylinder.h"
#include "lldebugview.h"
#include "lldir.h"
#include "lldrawable.h"
#include "lldrawpoolalpha.h"
#include "lldrawpoolbump.h"
#include "lldrawpoolwater.h"
#include "llmaniptranslate.h"
#include "llface.h"
#include "llfeaturemanager.h"
#include "llfilepicker.h"
#include "llfirstuse.h"
#include "llfloater.h"
#include "llfloaterbuildoptions.h"
#include "llfloaterbuyland.h"
#include "llfloatercamera.h"
#include "llfloaterland.h"
#include "llfloaterinspect.h"
#include "llfloatermap.h"
#include "llfloaternamedesc.h"
#include "llfloaterpreference.h"
#include "llfloatersnapshot.h"
#include "llfloatertools.h"
#include "llfloaterworldmap.h"
#include "llfocusmgr.h"
#include "llfontfreetype.h"
#include "llgesturemgr.h"
#include "llglheaders.h"
#include "lltooltip.h"
#include "llhudmanager.h"
#include "llhudobject.h"
#include "llhudview.h"
#include "llimagebmp.h"
#include "llimagej2c.h"
#include "llimageworker.h"
#include "llkeyboard.h"
#include "lllineeditor.h"
#include "llmenugl.h"
#include "llmenuoptionpathfindingrebakenavmesh.h"
#include "llmodaldialog.h"
#include "llmorphview.h"
#include "llmoveview.h"
#include "llnavigationbar.h"
#include "llnotificationhandler.h"
#include "llpaneltopinfobar.h"
#include "llpopupview.h"
#include "llpreviewtexture.h"
#include "llprogressview.h"
#include "llresmgr.h"
#include "llselectmgr.h"
#include "llrootview.h"
#include "llrendersphere.h"
#include "llstartup.h"
#include "llstatusbar.h"
#include "llstatview.h"
#include "llsurface.h"
#include "llsurfacepatch.h"
#include "lltexlayer.h"
#include "lltextbox.h"
#include "lltexturecache.h"
#include "lltexturefetch.h"
#include "lltextureview.h"
#include "lltool.h"
#include "lltoolbarview.h"
#include "lltoolcomp.h"
#include "lltooldraganddrop.h"
#include "lltoolface.h"
#include "lltoolfocus.h"
#include "lltoolgrab.h"
#include "lltoolmgr.h"
#include "lltoolmorph.h"
#include "lltoolpie.h"
#include "lltoolselectland.h"
#include "lltrans.h"
#include "lluictrlfactory.h"
#include "llurldispatcher.h"		// SLURL from other app instance
#include "llversioninfo.h"
#include "llvieweraudio.h"
#include "llviewercamera.h"
#include "llviewergesture.h"
#include "llviewertexturelist.h"
#include "llviewerinventory.h"
#include "llviewerkeyboard.h"
#include "llviewermedia.h"
#include "llviewermediafocus.h"
#include "llviewermenu.h"
#include "llviewermessage.h"
#include "llviewerobjectlist.h"
#include "llviewerparcelmgr.h"
#include "llviewerregion.h"
#include "llviewershadermgr.h"
#include "llviewerstats.h"
#include "llvoavatarself.h"
#include "llvopartgroup.h"
#include "llvovolume.h"
#include "llworld.h"
#include "llworldmapview.h"
#include "pipeline.h"
#include "llappviewer.h"
#include "llviewerdisplay.h"
#include "llspatialpartition.h"
#include "llviewerjoystick.h"
#include "llviewernetwork.h"
#include "llpostprocess.h"
#include "llfloaterimnearbychat.h"
#include "llagentui.h"
#include "llwearablelist.h"

#include "llnotifications.h"
#include "llnotificationsutil.h"
#include "llnotificationmanager.h"

#include "llfloaternotificationsconsole.h"

#include "llwindowlistener.h"
#include "llviewerwindowlistener.h"
#include "llpaneltopinfobar.h"

#if LL_WINDOWS
#include <tchar.h> // For Unicode conversion methods
#endif

//
// Globals
//
void render_ui(F32 zoom_factor = 1.f, int subfield = 0);

extern BOOL gDebugClicks;
extern BOOL gDisplaySwapBuffers;
extern BOOL gDepthDirty;
extern BOOL gResizeScreenTexture;

LLViewerWindow	*gViewerWindow = NULL;

LLFrameTimer	gAwayTimer;
LLFrameTimer	gAwayTriggerTimer;

BOOL			gShowOverlayTitle = FALSE;

LLViewerObject*  gDebugRaycastObject = NULL;
LLVector4a       gDebugRaycastIntersection;
LLVector2        gDebugRaycastTexCoord;
LLVector4a       gDebugRaycastNormal;
LLVector4a       gDebugRaycastTangent;
S32				 gDebugRaycastFaceHit;
LLVector4a		 gDebugRaycastStart;
LLVector4a		 gDebugRaycastEnd;

// HUD display lines in lower right
BOOL				gDisplayWindInfo = FALSE;
BOOL				gDisplayCameraPos = FALSE;
BOOL				gDisplayFOV = FALSE;
BOOL				gDisplayBadge = FALSE;

static const U8 NO_FACE = 255;
BOOL gQuietSnapshot = FALSE;

static const F32 MIN_DISPLAY_SCALE = 0.75f;

std::string	LLViewerWindow::sSnapshotBaseName;
std::string	LLViewerWindow::sSnapshotDir;

std::string	LLViewerWindow::sMovieBaseName;

LLTrace::SampleStatHandle<> LLViewerWindow::sMouseVelocityStat("Mouse Velocity");


class RecordToChatConsole : public LLError::Recorder, public LLSingleton<RecordToChatConsole>
{
public:
	virtual void recordMessage(LLError::ELevel level,
								const std::string& message)
	{
		//FIXME: this is NOT thread safe, and will do bad things when a warning is issued from a non-UI thread

		// only log warnings to chat console
		//if (level == LLError::LEVEL_WARN)
		//{
			//LLFloaterChat* chat_floater = LLFloaterReg::findTypedInstance<LLFloaterChat>("chat");
			//if (chat_floater && gSavedSettings.getBOOL("WarningsAsChat"))
			//{
			//	LLChat chat;
			//	chat.mText = message;
			//	chat.mSourceType = CHAT_SOURCE_SYSTEM;

			//	chat_floater->addChat(chat, FALSE, FALSE);
			//}
		//}
	}
};

////////////////////////////////////////////////////////////////////////////
//
// LLDebugText
//

class LLDebugText
{
private:
	struct Line
	{
		Line(const std::string& in_text, S32 in_x, S32 in_y) : text(in_text), x(in_x), y(in_y) {}
		std::string text;
		S32 x,y;
	};

	LLViewerWindow *mWindow;
	
	typedef std::vector<Line> line_list_t;
	line_list_t mLineList;
	LLColor4 mTextColor;
	
	void addText(S32 x, S32 y, const std::string &text) 
	{
		mLineList.push_back(Line(text, x, y));
	}
	
	void clearText() { mLineList.clear(); }
	
public:
	LLDebugText(LLViewerWindow* window) : mWindow(window) {}

	void update()
	{
		static LLCachedControl<bool> log_texture_traffic(gSavedSettings,"LogTextureNetworkTraffic") ;

		std::string wind_vel_text;
		std::string wind_vector_text;
		std::string rwind_vel_text;
		std::string rwind_vector_text;
		std::string audio_text;

		static const std::string beacon_particle = LLTrans::getString("BeaconParticle");
		static const std::string beacon_physical = LLTrans::getString("BeaconPhysical");
		static const std::string beacon_scripted = LLTrans::getString("BeaconScripted");
		static const std::string beacon_scripted_touch = LLTrans::getString("BeaconScriptedTouch");
		static const std::string beacon_sound = LLTrans::getString("BeaconSound");
		static const std::string beacon_media = LLTrans::getString("BeaconMedia");
		static const std::string particle_hiding = LLTrans::getString("ParticleHiding");

		// Draw the statistics in a light gray
		// and in a thin font
		mTextColor = LLColor4( 0.86f, 0.86f, 0.86f, 1.f );

		// Draw stuff growing up from right lower corner of screen
		U32 xpos = mWindow->getWorldViewWidthScaled() - 350;
		U32 ypos = 64;
		const U32 y_inc = 20;

		clearText();
		
		if (gSavedSettings.getBOOL("DebugShowTime"))
		{
			{
			const U32 y_inc2 = 15;
				LLFrameTimer& timer = gTextureTimer;
				F32 time = timer.getElapsedTimeF32();
				S32 hours = (S32)(time / (60*60));
				S32 mins = (S32)((time - hours*(60*60)) / 60);
				S32 secs = (S32)((time - hours*(60*60) - mins*60));
				addText(xpos, ypos, llformat("Texture: %d:%02d:%02d", hours,mins,secs)); ypos += y_inc2;
			}
			
			{
			F32 time = gFrameTimeSeconds;
			S32 hours = (S32)(time / (60*60));
			S32 mins = (S32)((time - hours*(60*60)) / 60);
			S32 secs = (S32)((time - hours*(60*60) - mins*60));
			addText(xpos, ypos, llformat("Time: %d:%02d:%02d", hours,mins,secs)); ypos += y_inc;
		}
		}
		
#if LL_WINDOWS
		if (gSavedSettings.getBOOL("DebugShowMemory"))
		{
			addText(xpos, ypos, llformat("Memory: %d (KB)", LLMemory::getWorkingSetSize() / 1024)); 
			ypos += y_inc;
		}
#endif

		if (gDisplayCameraPos)
		{
			std::string camera_view_text;
			std::string camera_center_text;
			std::string agent_view_text;
			std::string agent_left_text;
			std::string agent_center_text;
			std::string agent_root_center_text;

			LLVector3d tvector; // Temporary vector to hold data for printing.

			// Update camera center, camera view, wind info every other frame
			tvector = gAgent.getPositionGlobal();
			agent_center_text = llformat("AgentCenter  %f %f %f",
										 (F32)(tvector.mdV[VX]), (F32)(tvector.mdV[VY]), (F32)(tvector.mdV[VZ]));

			if (isAgentAvatarValid())
			{
				tvector = gAgent.getPosGlobalFromAgent(gAgentAvatarp->mRoot->getWorldPosition());
				agent_root_center_text = llformat("AgentRootCenter %f %f %f",
												  (F32)(tvector.mdV[VX]), (F32)(tvector.mdV[VY]), (F32)(tvector.mdV[VZ]));
			}
			else
			{
				agent_root_center_text = "---";
			}


			tvector = LLVector4(gAgent.getFrameAgent().getAtAxis());
			agent_view_text = llformat("AgentAtAxis  %f %f %f",
									   (F32)(tvector.mdV[VX]), (F32)(tvector.mdV[VY]), (F32)(tvector.mdV[VZ]));

			tvector = LLVector4(gAgent.getFrameAgent().getLeftAxis());
			agent_left_text = llformat("AgentLeftAxis  %f %f %f",
									   (F32)(tvector.mdV[VX]), (F32)(tvector.mdV[VY]), (F32)(tvector.mdV[VZ]));

			tvector = gAgentCamera.getCameraPositionGlobal();
			camera_center_text = llformat("CameraCenter %f %f %f",
										  (F32)(tvector.mdV[VX]), (F32)(tvector.mdV[VY]), (F32)(tvector.mdV[VZ]));

			tvector = LLVector4(LLViewerCamera::getInstance()->getAtAxis());
			camera_view_text = llformat("CameraAtAxis    %f %f %f",
										(F32)(tvector.mdV[VX]), (F32)(tvector.mdV[VY]), (F32)(tvector.mdV[VZ]));
		
			addText(xpos, ypos, agent_center_text);  ypos += y_inc;
			addText(xpos, ypos, agent_root_center_text);  ypos += y_inc;
			addText(xpos, ypos, agent_view_text);  ypos += y_inc;
			addText(xpos, ypos, agent_left_text);  ypos += y_inc;
			addText(xpos, ypos, camera_center_text);  ypos += y_inc;
			addText(xpos, ypos, camera_view_text);  ypos += y_inc;
		}

		if (gDisplayWindInfo)
		{
			wind_vel_text = llformat("Wind velocity %.2f m/s", gWindVec.magVec());
			wind_vector_text = llformat("Wind vector   %.2f %.2f %.2f", gWindVec.mV[0], gWindVec.mV[1], gWindVec.mV[2]);
			rwind_vel_text = llformat("RWind vel %.2f m/s", gRelativeWindVec.magVec());
			rwind_vector_text = llformat("RWind vec   %.2f %.2f %.2f", gRelativeWindVec.mV[0], gRelativeWindVec.mV[1], gRelativeWindVec.mV[2]);

			addText(xpos, ypos, wind_vel_text);  ypos += y_inc;
			addText(xpos, ypos, wind_vector_text);  ypos += y_inc;
			addText(xpos, ypos, rwind_vel_text);  ypos += y_inc;
			addText(xpos, ypos, rwind_vector_text);  ypos += y_inc;
		}
		if (gDisplayWindInfo)
		{
			if (gAudiop)
			{
				audio_text= llformat("Audio for wind: %d", gAudiop->isWindEnabled());
			}
			addText(xpos, ypos, audio_text);  ypos += y_inc;
		}
		if (gDisplayFOV)
		{
			addText(xpos, ypos, llformat("FOV: %2.1f deg", RAD_TO_DEG * LLViewerCamera::getInstance()->getView()));
			ypos += y_inc;
		}
		if (gDisplayBadge)
		{
			addText(xpos, ypos+(y_inc/2), llformat("Hippos!", RAD_TO_DEG * LLViewerCamera::getInstance()->getView()));
			ypos += y_inc * 2;
		}
		
		/*if (LLViewerJoystick::getInstance()->getOverrideCamera())
		{
			addText(xpos + 200, ypos, llformat("Flycam"));
			ypos += y_inc;
		}*/
		
		if (gSavedSettings.getBOOL("DebugShowRenderInfo"))
		{
			LLTrace::Recording& last_frame_recording = LLTrace::get_frame_recording().getLastRecording();

			if (gPipeline.getUseVertexShaders() == 0)
			{
				addText(xpos, ypos, "Shaders Disabled");
				ypos += y_inc;
			}

			if (gGLManager.mHasATIMemInfo)
			{
				S32 meminfo[4];
				glGetIntegerv(GL_TEXTURE_FREE_MEMORY_ATI, meminfo);

				addText(xpos, ypos, llformat("%.2f MB Texture Memory Free", meminfo[0]/1024.f));
				ypos += y_inc;

				if (gGLManager.mHasVertexBufferObject)
				{
					glGetIntegerv(GL_VBO_FREE_MEMORY_ATI, meminfo);
					addText(xpos, ypos, llformat("%.2f MB VBO Memory Free", meminfo[0]/1024.f));
					ypos += y_inc;
				}
			}
			else if (gGLManager.mHasNVXMemInfo)
			{
				S32 free_memory;
				glGetIntegerv(GL_GPU_MEMORY_INFO_CURRENT_AVAILABLE_VIDMEM_NVX, &free_memory);
				addText(xpos, ypos, llformat("%.2f MB Video Memory Free", free_memory/1024.f));
				ypos += y_inc;
			}

			//show streaming cost/triangle count of known prims in current region OR selection
			{
				F32 cost = 0.f;
				S32 count = 0;
				S32 vcount = 0;
				S32 object_count = 0;
				S32 total_bytes = 0;
				S32 visible_bytes = 0;

				const char* label = "Region";
				if (LLSelectMgr::getInstance()->getSelection()->getObjectCount() == 0)
				{ //region
					LLViewerRegion* region = gAgent.getRegion();
					if (region)
					{
						for (U32 i = 0; i < gObjectList.getNumObjects(); ++i)
						{
							LLViewerObject* object = gObjectList.getObject(i);
							if (object && 
								object->getRegion() == region &&
								object->getVolume())
							{
								object_count++;
								S32 bytes = 0;	
								S32 visible = 0;
								cost += object->getStreamingCost(&bytes, &visible);
								S32 vt = 0;
								count += object->getTriangleCount(&vt);
								vcount += vt;
								total_bytes += bytes;
								visible_bytes += visible;
							}
						}
					}
				}
				else
				{
					label = "Selection";
					cost = LLSelectMgr::getInstance()->getSelection()->getSelectedObjectStreamingCost(&total_bytes, &visible_bytes);
					count = LLSelectMgr::getInstance()->getSelection()->getSelectedObjectTriangleCount(&vcount);
					object_count = LLSelectMgr::getInstance()->getSelection()->getObjectCount();
				}
					
				addText(xpos,ypos, llformat("%s streaming cost: %.1f", label, cost));
				ypos += y_inc;

				addText(xpos, ypos, llformat("    %.3f KTris, %.3f KVerts, %.1f/%.1f KB, %d objects",
										count/1000.f, vcount/1000.f, visible_bytes/1024.f, total_bytes/1024.f, object_count));
				ypos += y_inc;
			
			}

			addText(xpos, ypos, llformat("%d MB Index Data (%d MB Pooled, %d KIndices)", LLVertexBuffer::sAllocatedIndexBytes/(1024*1024), LLVBOPool::sIndexBytesPooled/(1024*1024), LLVertexBuffer::sIndexCount/1024));
			ypos += y_inc;

			addText(xpos, ypos, llformat("%d MB Vertex Data (%d MB Pooled, %d KVerts)", LLVertexBuffer::sAllocatedBytes/(1024*1024), LLVBOPool::sBytesPooled/(1024*1024), LLVertexBuffer::sVertexCount/1024));
			ypos += y_inc;

			addText(xpos, ypos, llformat("%d Vertex Buffers", LLVertexBuffer::sGLCount));
			ypos += y_inc;

			addText(xpos, ypos, llformat("%d Mapped Buffers", LLVertexBuffer::sMappedCount));
			ypos += y_inc;

			addText(xpos, ypos, llformat("%d Vertex Buffer Binds", LLVertexBuffer::sBindCount));
			ypos += y_inc;

			addText(xpos, ypos, llformat("%d Vertex Buffer Sets", LLVertexBuffer::sSetCount));
			ypos += y_inc;

			addText(xpos, ypos, llformat("%d Texture Binds", LLImageGL::sBindCount));
			ypos += y_inc;

			addText(xpos, ypos, llformat("%d Unique Textures", LLImageGL::sUniqueCount));
			ypos += y_inc;

			addText(xpos, ypos, llformat("%d Render Calls", last_frame_recording.getSampleCount(LLPipeline::sStatBatchSize)));
            ypos += y_inc;

			addText(xpos, ypos, llformat("%d/%d Objects Active", gObjectList.getNumActiveObjects(), gObjectList.getNumObjects()));
			ypos += y_inc;

			addText(xpos, ypos, llformat("%d Matrix Ops", gPipeline.mMatrixOpCount));
			ypos += y_inc;

			addText(xpos, ypos, llformat("%d Texture Matrix Ops", gPipeline.mTextureMatrixOps));
			ypos += y_inc;

			gPipeline.mTextureMatrixOps = 0;
			gPipeline.mMatrixOpCount = 0;

 			if (last_frame_recording.getSampleCount(LLPipeline::sStatBatchSize) > 0)
  			{
 				addText(xpos, ypos, llformat("Batch min/max/mean: %d/%d/%d", last_frame_recording.getMin(LLPipeline::sStatBatchSize), last_frame_recording.getMax(LLPipeline::sStatBatchSize), last_frame_recording.getMean(LLPipeline::sStatBatchSize)));
  			}
            ypos += y_inc;

			addText(xpos, ypos, llformat("UI Verts/Calls: %d/%d", LLRender::sUIVerts, LLRender::sUICalls));
			LLRender::sUICalls = LLRender::sUIVerts = 0;
			ypos += y_inc;

			addText(xpos,ypos, llformat("%d/%d Nodes visible", gPipeline.mNumVisibleNodes, LLSpatialGroup::sNodeCount));
			
			ypos += y_inc;

			if (!LLOcclusionCullingGroup::sPendingQueries.empty())
			{
				addText(xpos,ypos, llformat("%d Queries pending", LLOcclusionCullingGroup::sPendingQueries.size()));
				ypos += y_inc;
			}


			addText(xpos,ypos, llformat("%d Avatars visible", LLVOAvatar::sNumVisibleAvatars));
			
			ypos += y_inc;

			addText(xpos,ypos, llformat("%d Lights visible", LLPipeline::sVisibleLightCount));
			
			ypos += y_inc;

			if (gMeshRepo.meshRezEnabled())
			{
				addText(xpos, ypos, llformat("%.3f MB Mesh Data Received", LLMeshRepository::sBytesReceived/(1024.f*1024.f)));
				
				ypos += y_inc;
				
				addText(xpos, ypos, llformat("%d/%d Mesh HTTP Requests/Retries", LLMeshRepository::sHTTPRequestCount,
					LLMeshRepository::sHTTPRetryCount));
				ypos += y_inc;

				addText(xpos, ypos, llformat("%d/%d Mesh LOD Pending/Processing", LLMeshRepository::sLODPending, LLMeshRepository::sLODProcessing));
				ypos += y_inc;

				addText(xpos, ypos, llformat("%.3f/%.3f MB Mesh Cache Read/Write ", LLMeshRepository::sCacheBytesRead/(1024.f*1024.f), LLMeshRepository::sCacheBytesWritten/(1024.f*1024.f)));

				ypos += y_inc;
			}

			LLVertexBuffer::sBindCount = LLImageGL::sBindCount = 
				LLVertexBuffer::sSetCount = LLImageGL::sUniqueCount = 
				gPipeline.mNumVisibleNodes = LLPipeline::sVisibleLightCount = 0;
		}
		if (gSavedSettings.getBOOL("DebugShowRenderMatrices"))
		{
			addText(xpos, ypos, llformat("%.4f    .%4f    %.4f    %.4f", gGLProjection[12], gGLProjection[13], gGLProjection[14], gGLProjection[15]));
			ypos += y_inc;

			addText(xpos, ypos, llformat("%.4f    .%4f    %.4f    %.4f", gGLProjection[8], gGLProjection[9], gGLProjection[10], gGLProjection[11]));
			ypos += y_inc;

			addText(xpos, ypos, llformat("%.4f    .%4f    %.4f    %.4f", gGLProjection[4], gGLProjection[5], gGLProjection[6], gGLProjection[7]));
			ypos += y_inc;

			addText(xpos, ypos, llformat("%.4f    .%4f    %.4f    %.4f", gGLProjection[0], gGLProjection[1], gGLProjection[2], gGLProjection[3]));
			ypos += y_inc;

			addText(xpos, ypos, "Projection Matrix");
			ypos += y_inc;


			addText(xpos, ypos, llformat("%.4f    .%4f    %.4f    %.4f", gGLModelView[12], gGLModelView[13], gGLModelView[14], gGLModelView[15]));
			ypos += y_inc;

			addText(xpos, ypos, llformat("%.4f    .%4f    %.4f    %.4f", gGLModelView[8], gGLModelView[9], gGLModelView[10], gGLModelView[11]));
			ypos += y_inc;

			addText(xpos, ypos, llformat("%.4f    .%4f    %.4f    %.4f", gGLModelView[4], gGLModelView[5], gGLModelView[6], gGLModelView[7]));
			ypos += y_inc;

			addText(xpos, ypos, llformat("%.4f    .%4f    %.4f    %.4f", gGLModelView[0], gGLModelView[1], gGLModelView[2], gGLModelView[3]));
			ypos += y_inc;

			addText(xpos, ypos, "View Matrix");
			ypos += y_inc;
		}
		if (gSavedSettings.getBOOL("DebugShowColor"))
		{
			U8 color[4];
			LLCoordGL coord = gViewerWindow->getCurrentMouse();
			glReadPixels(coord.mX, coord.mY, 1,1,GL_RGBA, GL_UNSIGNED_BYTE, color);
			addText(xpos, ypos, llformat("%d %d %d %d", color[0], color[1], color[2], color[3]));
			ypos += y_inc;
		}

		if (gSavedSettings.getBOOL("DebugShowPrivateMem"))
		{
			LLPrivateMemoryPoolManager::getInstance()->updateStatistics() ;
			addText(xpos, ypos, llformat("Total Reserved(KB): %d", LLPrivateMemoryPoolManager::getInstance()->mTotalReservedSize / 1024));
			ypos += y_inc;

			addText(xpos, ypos, llformat("Total Allocated(KB): %d", LLPrivateMemoryPoolManager::getInstance()->mTotalAllocatedSize / 1024));
			ypos += y_inc;
		}

		// only display these messages if we are actually rendering beacons at this moment
		if (LLPipeline::getRenderBeacons(NULL) && LLFloaterReg::instanceVisible("beacons"))
		{
			if (LLPipeline::getRenderMOAPBeacons(NULL))
			{
				addText(xpos, ypos, "Viewing media beacons (white)");
				ypos += y_inc;
			}

			if (LLPipeline::toggleRenderTypeControlNegated((void*)LLPipeline::RENDER_TYPE_PARTICLES))
			{
				addText(xpos, ypos, particle_hiding);
				ypos += y_inc;
			}

			if (LLPipeline::getRenderParticleBeacons(NULL))
			{
				addText(xpos, ypos, "Viewing particle beacons (blue)");
				ypos += y_inc;
			}

			if (LLPipeline::getRenderSoundBeacons(NULL))
			{
				addText(xpos, ypos, "Viewing sound beacons (yellow)");
				ypos += y_inc;
			}

			if (LLPipeline::getRenderScriptedBeacons(NULL))
			{
				addText(xpos, ypos, beacon_scripted);
				ypos += y_inc;
			}
			else
				if (LLPipeline::getRenderScriptedTouchBeacons(NULL))
				{
					addText(xpos, ypos, beacon_scripted_touch);
					ypos += y_inc;
				}

			if (LLPipeline::getRenderPhysicalBeacons(NULL))
			{
				addText(xpos, ypos, "Viewing physical object beacons (green)");
				ypos += y_inc;
			}
		}

		if(log_texture_traffic)
		{	
			U32 old_y = ypos ;
			for(S32 i = LLViewerTexture::BOOST_NONE; i < LLViewerTexture::MAX_GL_IMAGE_CATEGORY; i++)
			{
				if(gTotalTextureBytesPerBoostLevel[i] > 0)
				{
					addText(xpos, ypos, llformat("Boost_Level %d:  %.3f MB", i, LLUnit<F32, LLUnits::Mibibytes>(gTotalTextureBytesPerBoostLevel[i]).value()));
					ypos += y_inc;
				}
			}
			if(ypos != old_y)
			{
				addText(xpos, ypos, "Network traffic for textures:");
				ypos += y_inc;
			}
		}				

		if (gSavedSettings.getBOOL("DebugShowTextureInfo"))
		{
			LLViewerObject* objectp = NULL ;
			
			LLSelectNode* nodep = LLSelectMgr::instance().getHoverNode();
			if (nodep)
			{
				objectp = nodep->getObject();
			}

			if (objectp && !objectp->isDead())
			{
				S32 num_faces = objectp->mDrawable->getNumFaces() ;
				std::set<LLViewerFetchedTexture*> tex_list;

				for(S32 i = 0 ; i < num_faces; i++)
				{
					LLFace* facep = objectp->mDrawable->getFace(i) ;
					if(facep)
					{						
						LLViewerFetchedTexture* tex = dynamic_cast<LLViewerFetchedTexture*>(facep->getTexture()) ;
						if(tex)
						{
							if(tex_list.find(tex) != tex_list.end())
							{
								continue ; //already displayed.
							}
							tex_list.insert(tex);

							std::string uuid_str;
							tex->getID().toString(uuid_str);
							uuid_str = uuid_str.substr(0,7);

							addText(xpos, ypos, llformat("ID: %s v_size: %.3f", uuid_str.c_str(), tex->getMaxVirtualSize()));
							ypos += y_inc;

							addText(xpos, ypos, llformat("discard level: %d desired level: %d Missing: %s", tex->getDiscardLevel(), 
								tex->getDesiredDiscardLevel(), tex->isMissingAsset() ? "Y" : "N"));
							ypos += y_inc;
						}
					}
				}
			}
		}
	}

	void draw()
	{
		for (line_list_t::iterator iter = mLineList.begin();
			 iter != mLineList.end(); ++iter)
		{
			const Line& line = *iter;
			LLFontGL::getFontMonospace()->renderUTF8(line.text, 0, (F32)line.x, (F32)line.y, mTextColor,
											 LLFontGL::LEFT, LLFontGL::TOP,
											 LLFontGL::NORMAL, LLFontGL::NO_SHADOW, S32_MAX, S32_MAX, NULL, FALSE);
		}
		mLineList.clear();
	}

};

void LLViewerWindow::updateDebugText()
{
	mDebugText->update();
}

////////////////////////////////////////////////////////////////////////////
//
// LLViewerWindow
//

LLViewerWindow::Params::Params()
:	title("title"),
	name("name"),
	x("x"),
	y("y"),
	width("width"),
	height("height"),
	min_width("min_width"),
	min_height("min_height"),
	fullscreen("fullscreen", false),
	ignore_pixel_depth("ignore_pixel_depth", false)
{}


BOOL LLViewerWindow::handleAnyMouseClick(LLWindow *window,  LLCoordGL pos, MASK mask, LLMouseHandler::EClickType clicktype, BOOL down)
{
	const char* buttonname = "";
	const char* buttonstatestr = "";
	S32 x = pos.mX;
	S32 y = pos.mY;
	x = llround((F32)x / mDisplayScale.mV[VX]);
	y = llround((F32)y / mDisplayScale.mV[VY]);

	// only send mouse clicks to UI if UI is visible
	if(gPipeline.hasRenderDebugFeatureMask(LLPipeline::RENDER_DEBUG_FEATURE_UI))
	{	

		if (down)
		{
			buttonstatestr = "down" ;
		}
		else
		{
			buttonstatestr = "up" ;
		}
		
		switch (clicktype)
		{
		case LLMouseHandler::CLICK_LEFT:
			mLeftMouseDown = down;
			buttonname = "Left";
			break;
		case LLMouseHandler::CLICK_RIGHT:
			mRightMouseDown = down;
			buttonname = "Right";
			break;
		case LLMouseHandler::CLICK_MIDDLE:
			mMiddleMouseDown = down;
			buttonname = "Middle";
			break;
		case LLMouseHandler::CLICK_DOUBLELEFT:
			mLeftMouseDown = down;
			buttonname = "Left Double Click";
			break;
		}
		
		LLView::sMouseHandlerMessage.clear();

		if (gMenuBarView)
		{
			// stop ALT-key access to menu
			gMenuBarView->resetMenuTrigger();
		}

		if (gDebugClicks)
		{	
			llinfos << "ViewerWindow " << buttonname << " mouse " << buttonstatestr << " at " << x << "," << y << llendl;
		}

		// Make sure we get a corresponding mouseup event, even if the mouse leaves the window
		if (down)
			mWindow->captureMouse();
		else
			mWindow->releaseMouse();

		// Indicate mouse was active
		LLUI::resetMouseIdleTimer();

		// Don't let the user move the mouse out of the window until mouse up.
		if( LLToolMgr::getInstance()->getCurrentTool()->clipMouseWhenDown() )
		{
			mWindow->setMouseClipping(down);
		}

		LLMouseHandler* mouse_captor = gFocusMgr.getMouseCapture();
		if( mouse_captor )
		{
			S32 local_x;
			S32 local_y;
			mouse_captor->screenPointToLocal( x, y, &local_x, &local_y );
			if (LLView::sDebugMouseHandling)
			{
				llinfos << buttonname << " Mouse " << buttonstatestr << " handled by captor " << mouse_captor->getName() << llendl;
			}
			return mouse_captor->handleAnyMouseClick(local_x, local_y, mask, clicktype, down);
		}

		// Topmost view gets a chance before the hierarchy
		//LLUICtrl* top_ctrl = gFocusMgr.getTopCtrl();
		//if (top_ctrl)
		//{
		//	S32 local_x, local_y;
		//	top_ctrl->screenPointToLocal( x, y, &local_x, &local_y );
		//		if (top_ctrl->pointInView(local_x, local_y))
		//		{
		//			return top_ctrl->handleAnyMouseClick(local_x, local_y, mask, clicktype, down)	;
		//		}
		//		else
		//		{
		//		if (down)
		//		{
		//			gFocusMgr.setTopCtrl(NULL);
		//		}
		//	}
		//}

		// Mark the click as handled and return if we aren't within the root view to avoid spurious bugs
		if( !mRootView->pointInView(x, y) )
		{
			return TRUE;
		}
		// Give the UI views a chance to process the click
		if( mRootView->handleAnyMouseClick(x, y, mask, clicktype, down) )
		{
			if (LLView::sDebugMouseHandling)
			{
				llinfos << buttonname << " Mouse " << buttonstatestr << " " << LLView::sMouseHandlerMessage << llendl;
			}
			return TRUE;
		}
		else if (LLView::sDebugMouseHandling)
		{
			llinfos << buttonname << " Mouse " << buttonstatestr << " not handled by view" << llendl;
		}
	}

	// Do not allow tool manager to handle mouseclicks if we have disconnected	
	if(!gDisconnected && LLToolMgr::getInstance()->getCurrentTool()->handleAnyMouseClick( x, y, mask, clicktype, down ) )
	{
		return TRUE;
	}
	

	// If we got this far on a down-click, it wasn't handled.
	// Up-clicks, though, are always handled as far as the OS is concerned.
	BOOL default_rtn = !down;
	return default_rtn;
}

BOOL LLViewerWindow::handleMouseDown(LLWindow *window,  LLCoordGL pos, MASK mask)
{
	BOOL down = TRUE;
	return handleAnyMouseClick(window,pos,mask,LLMouseHandler::CLICK_LEFT,down);
}

BOOL LLViewerWindow::handleDoubleClick(LLWindow *window,  LLCoordGL pos, MASK mask)
{
	// try handling as a double-click first, then a single-click if that
	// wasn't handled.
	BOOL down = TRUE;
	if (handleAnyMouseClick(window, pos, mask,
				LLMouseHandler::CLICK_DOUBLELEFT, down))
	{
		return TRUE;
	}
	return handleMouseDown(window, pos, mask);
}

BOOL LLViewerWindow::handleMouseUp(LLWindow *window,  LLCoordGL pos, MASK mask)
{
	BOOL down = FALSE;
	return handleAnyMouseClick(window,pos,mask,LLMouseHandler::CLICK_LEFT,down);
}


BOOL LLViewerWindow::handleRightMouseDown(LLWindow *window,  LLCoordGL pos, MASK mask)
{
	S32 x = pos.mX;
	S32 y = pos.mY;
	x = llround((F32)x / mDisplayScale.mV[VX]);
	y = llround((F32)y / mDisplayScale.mV[VY]);

	BOOL down = TRUE;
	BOOL handle = handleAnyMouseClick(window,pos,mask,LLMouseHandler::CLICK_RIGHT,down);
	if (handle)
		return handle;

	// *HACK: this should be rolled into the composite tool logic, not
	// hardcoded at the top level.
	if (CAMERA_MODE_CUSTOMIZE_AVATAR != gAgentCamera.getCameraMode() && LLToolMgr::getInstance()->getCurrentTool() != LLToolPie::getInstance())
	{
		// If the current tool didn't process the click, we should show
		// the pie menu.  This can be done by passing the event to the pie
		// menu tool.
		LLToolPie::getInstance()->handleRightMouseDown(x, y, mask);
		// show_context_menu( x, y, mask );
	}

	return TRUE;
}

BOOL LLViewerWindow::handleRightMouseUp(LLWindow *window,  LLCoordGL pos, MASK mask)
{
	BOOL down = FALSE;
 	return handleAnyMouseClick(window,pos,mask,LLMouseHandler::CLICK_RIGHT,down);
}

BOOL LLViewerWindow::handleMiddleMouseDown(LLWindow *window,  LLCoordGL pos, MASK mask)
{
	BOOL down = TRUE;
	LLVoiceClient::getInstance()->middleMouseState(true);
 	handleAnyMouseClick(window,pos,mask,LLMouseHandler::CLICK_MIDDLE,down);
  
  	// Always handled as far as the OS is concerned.
	return TRUE;
}

LLWindowCallbacks::DragNDropResult LLViewerWindow::handleDragNDrop( LLWindow *window, LLCoordGL pos, MASK mask, LLWindowCallbacks::DragNDropAction action, std::string data)
{
	LLWindowCallbacks::DragNDropResult result = LLWindowCallbacks::DND_NONE;

	const bool prim_media_dnd_enabled = gSavedSettings.getBOOL("PrimMediaDragNDrop");
	const bool slurl_dnd_enabled = gSavedSettings.getBOOL("SLURLDragNDrop");
	
	if ( prim_media_dnd_enabled || slurl_dnd_enabled )
	{
		switch(action)
		{
			// Much of the handling for these two cases is the same.
			case LLWindowCallbacks::DNDA_TRACK:
			case LLWindowCallbacks::DNDA_DROPPED:
			case LLWindowCallbacks::DNDA_START_TRACKING:
			{
				bool drop = (LLWindowCallbacks::DNDA_DROPPED == action);
					
				if (slurl_dnd_enabled)
				{
					LLSLURL dropped_slurl(data);
					if(dropped_slurl.isSpatial())
					{
						if (drop)
						{
							LLURLDispatcher::dispatch( dropped_slurl.getSLURLString(), "clicked", NULL, true );
							return LLWindowCallbacks::DND_MOVE;
						}
						return LLWindowCallbacks::DND_COPY;
					}
				}

				if (prim_media_dnd_enabled)
				{
					LLPickInfo pick_info = pickImmediate( pos.mX, pos.mY,  TRUE /*BOOL pick_transparent*/ );

					LLUUID object_id = pick_info.getObjectID();
					S32 object_face = pick_info.mObjectFace;
					std::string url = data;

					lldebugs << "Object: picked at " << pos.mX << ", " << pos.mY << " - face = " << object_face << " - URL = " << url << llendl;

					LLVOVolume *obj = dynamic_cast<LLVOVolume*>(static_cast<LLViewerObject*>(pick_info.getObject()));
				
					if (obj && !obj->getRegion()->getCapability("ObjectMedia").empty())
					{
						LLTextureEntry *te = obj->getTE(object_face);

						// can modify URL if we can modify the object or we have navigate permissions
						bool allow_modify_url = obj->permModify() || obj->hasMediaPermission( te->getMediaData(), LLVOVolume::MEDIA_PERM_INTERACT );

						if (te && allow_modify_url )
						{
							if (drop)
							{
								// object does NOT have media already
								if ( ! te->hasMedia() )
								{
									// we are allowed to modify the object
									if ( obj->permModify() )
									{
										// Create new media entry
										LLSD media_data;
										// XXX Should we really do Home URL too?
										media_data[LLMediaEntry::HOME_URL_KEY] = url;
										media_data[LLMediaEntry::CURRENT_URL_KEY] = url;
										media_data[LLMediaEntry::AUTO_PLAY_KEY] = true;
										obj->syncMediaData(object_face, media_data, true, true);
										// XXX This shouldn't be necessary, should it ?!?
										if (obj->getMediaImpl(object_face))
											obj->getMediaImpl(object_face)->navigateReload();
										obj->sendMediaDataUpdate();

										result = LLWindowCallbacks::DND_COPY;
									}
								}
								else 
								// object HAS media already
								{
									// URL passes the whitelist
									if (te->getMediaData()->checkCandidateUrl( url ) )
									{
										// just navigate to the URL
										if (obj->getMediaImpl(object_face))
										{
											obj->getMediaImpl(object_face)->navigateTo(url);
										}
										else 
										{
											// This is very strange.  Navigation should
											// happen via the Impl, but we don't have one.
											// This sends it to the server, which /should/
											// trigger us getting it.  Hopefully.
											LLSD media_data;
											media_data[LLMediaEntry::CURRENT_URL_KEY] = url;
											obj->syncMediaData(object_face, media_data, true, true);
											obj->sendMediaDataUpdate();
										}
										result = LLWindowCallbacks::DND_LINK;
										
									}
								}
								LLSelectMgr::getInstance()->unhighlightObjectOnly(mDragHoveredObject);
								mDragHoveredObject = NULL;
							
							}
							else 
							{
								// Check the whitelist, if there's media (otherwise just show it)
								if (te->getMediaData() == NULL || te->getMediaData()->checkCandidateUrl(url))
								{
									if ( obj != mDragHoveredObject)
									{
										// Highlight the dragged object
										LLSelectMgr::getInstance()->unhighlightObjectOnly(mDragHoveredObject);
										mDragHoveredObject = obj;
										LLSelectMgr::getInstance()->highlightObjectOnly(mDragHoveredObject);
									}
									result = (! te->hasMedia()) ? LLWindowCallbacks::DND_COPY : LLWindowCallbacks::DND_LINK;

								}
							}
						}
					}
				}
			}
			break;
			
			case LLWindowCallbacks::DNDA_STOP_TRACKING:
				// The cleanup case below will make sure things are unhilighted if necessary.
			break;
		}

		if (prim_media_dnd_enabled &&
			result == LLWindowCallbacks::DND_NONE && !mDragHoveredObject.isNull())
		{
			LLSelectMgr::getInstance()->unhighlightObjectOnly(mDragHoveredObject);
			mDragHoveredObject = NULL;
		}
	}
	
	return result;
}
  
BOOL LLViewerWindow::handleMiddleMouseUp(LLWindow *window,  LLCoordGL pos, MASK mask)
{
	BOOL down = FALSE;
	LLVoiceClient::getInstance()->middleMouseState(false);
 	handleAnyMouseClick(window,pos,mask,LLMouseHandler::CLICK_MIDDLE,down);
  
  	// Always handled as far as the OS is concerned.
	return TRUE;
}

// WARNING: this is potentially called multiple times per frame
void LLViewerWindow::handleMouseMove(LLWindow *window,  LLCoordGL pos, MASK mask)
{
	S32 x = pos.mX;
	S32 y = pos.mY;

	x = llround((F32)x / mDisplayScale.mV[VX]);
	y = llround((F32)y / mDisplayScale.mV[VY]);

	mMouseInWindow = TRUE;

	// Save mouse point for access during idle() and display()

	LLCoordGL mouse_point(x, y);

	if (mouse_point != mCurrentMousePoint)
	{
		LLUI::resetMouseIdleTimer();
	}

	saveLastMouse(mouse_point);

	mWindow->showCursorFromMouseMove();

	if (gAwayTimer.getElapsedTimeF32() > LLAgent::MIN_AFK_TIME
		&& !gDisconnected)
	{
		gAgent.clearAFK();
	}
}

void LLViewerWindow::handleMouseLeave(LLWindow *window)
{
	// Note: we won't get this if we have captured the mouse.
	llassert( gFocusMgr.getMouseCapture() == NULL );
	mMouseInWindow = FALSE;
	LLToolTipMgr::instance().blockToolTips();
}

BOOL LLViewerWindow::handleCloseRequest(LLWindow *window)
{
	// User has indicated they want to close, but we may need to ask
	// about modified documents.
	LLAppViewer::instance()->userQuit();
	// Don't quit immediately
	return FALSE;
}

void LLViewerWindow::handleQuit(LLWindow *window)
{
	LLAppViewer::instance()->forceQuit();
}

void LLViewerWindow::handleResize(LLWindow *window,  S32 width,  S32 height)
{
	reshape(width, height);
	mResDirty = true;
}

// The top-level window has gained focus (e.g. via ALT-TAB)
void LLViewerWindow::handleFocus(LLWindow *window)
{
	gFocusMgr.setAppHasFocus(TRUE);
	LLModalDialog::onAppFocusGained();

	gAgent.onAppFocusGained();
	LLToolMgr::getInstance()->onAppFocusGained();

	// See if we're coming in with modifier keys held down
	if (gKeyboard)
	{
		gKeyboard->resetMaskKeys();
	}

	// resume foreground running timer
	// since we artifically limit framerate when not frontmost
	gForegroundTime.unpause();
}

// The top-level window has lost focus (e.g. via ALT-TAB)
void LLViewerWindow::handleFocusLost(LLWindow *window)
{
	gFocusMgr.setAppHasFocus(FALSE);
	//LLModalDialog::onAppFocusLost();
	LLToolMgr::getInstance()->onAppFocusLost();
	gFocusMgr.setMouseCapture( NULL );

	if (gMenuBarView)
	{
		// stop ALT-key access to menu
		gMenuBarView->resetMenuTrigger();
	}

	// restore mouse cursor
	showCursor();
	getWindow()->setMouseClipping(FALSE);

	// If losing focus while keys are down, reset them.
	if (gKeyboard)
	{
		gKeyboard->resetKeys();
	}

	// pause timer that tracks total foreground running time
	gForegroundTime.pause();
}


BOOL LLViewerWindow::handleTranslatedKeyDown(KEY key,  MASK mask, BOOL repeated)
{
	// Let the voice chat code check for its PTT key.  Note that this never affects event processing.
	LLVoiceClient::getInstance()->keyDown(key, mask);
	
	if (gAwayTimer.getElapsedTimeF32() > LLAgent::MIN_AFK_TIME)
	{
		gAgent.clearAFK();
	}

	// *NOTE: We want to interpret KEY_RETURN later when it arrives as
	// a Unicode char, not as a keydown.  Otherwise when client frame
	// rate is really low, hitting return sends your chat text before
	// it's all entered/processed.
	if (key == KEY_RETURN && mask == MASK_NONE)
	{
		return FALSE;
	}

	return gViewerKeyboard.handleKey(key, mask, repeated);
}

BOOL LLViewerWindow::handleTranslatedKeyUp(KEY key,  MASK mask)
{
	// Let the voice chat code check for its PTT key.  Note that this never affects event processing.
	LLVoiceClient::getInstance()->keyUp(key, mask);

	return FALSE;
}


void LLViewerWindow::handleScanKey(KEY key, BOOL key_down, BOOL key_up, BOOL key_level)
{
	LLViewerJoystick::getInstance()->setCameraNeedsUpdate(true);
	return gViewerKeyboard.scanKey(key, key_down, key_up, key_level);
}




BOOL LLViewerWindow::handleActivate(LLWindow *window, BOOL activated)
{
	if (activated)
	{
		mActive = true;
		send_agent_resume();
		gAgent.clearAFK();
		
		// Unmute audio
		audio_update_volume();
	}
	else
	{
		mActive = false;
				
		// if the user has chosen to go Away automatically after some time, then go Away when minimizing
		if (gSavedSettings.getS32("AFKTimeout"))
		{
			gAgent.setAFK();
		}
		
		// SL-53351: Make sure we're not in mouselook when minimised, to prevent control issues
		if (gAgentCamera.getCameraMode() == CAMERA_MODE_MOUSELOOK)
		{
			gAgentCamera.changeCameraToDefault();
		}
		
		send_agent_pause();
	
		// Mute audio
		audio_update_volume();
	}
	return TRUE;
}

BOOL LLViewerWindow::handleActivateApp(LLWindow *window, BOOL activating)
{
	//if (!activating) gAgentCamera.changeCameraToDefault();

	LLViewerJoystick::getInstance()->setNeedsReset(true);
	return FALSE;
}


void LLViewerWindow::handleMenuSelect(LLWindow *window,  S32 menu_item)
{
}


BOOL LLViewerWindow::handlePaint(LLWindow *window,  S32 x,  S32 y, S32 width,  S32 height)
{
	// *TODO: Enable similar information output for other platforms?  DK 2011-02-18
#if LL_WINDOWS
	if (gHeadlessClient)
	{
		HWND window_handle = (HWND)window->getPlatformWindow();
		PAINTSTRUCT ps; 
		HDC hdc; 
 
		RECT wnd_rect;
		wnd_rect.left = 0;
		wnd_rect.top = 0;
		wnd_rect.bottom = 200;
		wnd_rect.right = 500;

		hdc = BeginPaint(window_handle, &ps); 
		//SetBKColor(hdc, RGB(255, 255, 255));
		FillRect(hdc, &wnd_rect, CreateSolidBrush(RGB(255, 255, 255)));

		std::string temp_str;
		LLTrace::Recording& recording = LLViewerStats::instance().getRecording();
		temp_str = llformat( "FPS %3.1f Phy FPS %2.1f Time Dil %1.3f",		/* Flawfinder: ignore */
				recording.getPerSec(LLStatViewer::FPS), //mFPSStat.getMeanPerSec(),
				recording.getLastValue(LLStatViewer::SIM_PHYSICS_FPS), 
				recording.getLastValue(LLStatViewer::SIM_TIME_DILATION));
		S32 len = temp_str.length();
		TextOutA(hdc, 0, 0, temp_str.c_str(), len); 


		LLVector3d pos_global = gAgent.getPositionGlobal();
		temp_str = llformat( "Avatar pos %6.1lf %6.1lf %6.1lf", pos_global.mdV[0], pos_global.mdV[1], pos_global.mdV[2]);
		len = temp_str.length();
		TextOutA(hdc, 0, 25, temp_str.c_str(), len); 

		TextOutA(hdc, 0, 50, "Set \"HeadlessClient FALSE\" in settings.ini file to reenable", 61);
		EndPaint(window_handle, &ps); 
		return TRUE;
	}
#endif
	return FALSE;
}


void LLViewerWindow::handleScrollWheel(LLWindow *window,  S32 clicks)
{
	handleScrollWheel( clicks );
}

void LLViewerWindow::handleWindowBlock(LLWindow *window)
{
	send_agent_pause();
}

void LLViewerWindow::handleWindowUnblock(LLWindow *window)
{
	send_agent_resume();
}

void LLViewerWindow::handleDataCopy(LLWindow *window, S32 data_type, void *data)
{
	const S32 SLURL_MESSAGE_TYPE = 0;
	switch (data_type)
	{
	case SLURL_MESSAGE_TYPE:
		// received URL
		std::string url = (const char*)data;
		LLMediaCtrl* web = NULL;
		const bool trusted_browser = false;
		// don't treat slapps coming from external browsers as "clicks" as this would bypass throttling
		if (LLURLDispatcher::dispatch(url, "", web, trusted_browser))
		{
			// bring window to foreground, as it has just been "launched" from a URL
			mWindow->bringToFront();
		}
		break;
	}
}

BOOL LLViewerWindow::handleTimerEvent(LLWindow *window)
{
	if (LLViewerJoystick::getInstance()->getOverrideCamera())
	{
		LLViewerJoystick::getInstance()->updateStatus();
		return TRUE;
	}
	return FALSE;
}

BOOL LLViewerWindow::handleDeviceChange(LLWindow *window)
{
	// give a chance to use a joystick after startup (hot-plugging)
	if (!LLViewerJoystick::getInstance()->isJoystickInitialized() )
	{
		LLViewerJoystick::getInstance()->init(true);
		return TRUE;
	}
	return FALSE;
}

void LLViewerWindow::handlePingWatchdog(LLWindow *window, const char * msg)
{
	LLAppViewer::instance()->pingMainloopTimeout(msg);
}


void LLViewerWindow::handleResumeWatchdog(LLWindow *window)
{
	LLAppViewer::instance()->resumeMainloopTimeout();
}

void LLViewerWindow::handlePauseWatchdog(LLWindow *window)
{
	LLAppViewer::instance()->pauseMainloopTimeout();
}

//virtual
std::string LLViewerWindow::translateString(const char* tag)
{
	return LLTrans::getString( std::string(tag) );
}

//virtual
std::string LLViewerWindow::translateString(const char* tag,
		const std::map<std::string, std::string>& args)
{
	// LLTrans uses a special subclass of std::string for format maps,
	// but we must use std::map<> in these callbacks, otherwise we create
	// a dependency between LLWindow and LLFormatMapString.  So copy the data.
	LLStringUtil::format_map_t args_copy;
	std::map<std::string,std::string>::const_iterator it = args.begin();
	for ( ; it != args.end(); ++it)
	{
		args_copy[it->first] = it->second;
	}
	return LLTrans::getString( std::string(tag), args_copy);
}

//
// Classes
//
LLViewerWindow::LLViewerWindow(const Params& p)
:	mWindow(NULL),
	mActive(true),
	mUIVisible(true),
	mWindowRectRaw(0, p.height, p.width, 0),
	mWindowRectScaled(0, p.height, p.width, 0),
	mWorldViewRectRaw(0, p.height, p.width, 0),
	mLeftMouseDown(FALSE),
	mMiddleMouseDown(FALSE),
	mRightMouseDown(FALSE),
	mMouseInWindow( FALSE ),
	mLastMask( MASK_NONE ),
	mToolStored( NULL ),
	mHideCursorPermanent( FALSE ),
	mCursorHidden(FALSE),
	mIgnoreActivate( FALSE ),
	mResDirty(false),
	mStatesDirty(false),
	mCurrResolutionIndex(0),
	mProgressView(NULL)
{
	// gKeyboard is still NULL, so it doesn't do LLWindowListener any good to
	// pass its value right now. Instead, pass it a nullary function that
	// will, when we later need it, return the value of gKeyboard.
	// boost::lambda::var() constructs such a functor on the fly.
	mWindowListener.reset(new LLWindowListener(this, boost::lambda::var(gKeyboard)));
	mViewerWindowListener.reset(new LLViewerWindowListener(this));

	mSystemChannel.reset(new LLNotificationChannel("System", "Visible", LLNotificationFilters::includeEverything));
	mCommunicationChannel.reset(new LLCommunicationChannel("Communication", "Visible"));
	mAlertsChannel.reset(new LLNotificationsUI::LLViewerAlertHandler("VW_alerts", "alert"));
	mModalAlertsChannel.reset(new LLNotificationsUI::LLViewerAlertHandler("VW_alertmodal", "alertmodal"));

	bool ignore = gSavedSettings.getBOOL("IgnoreAllNotifications");
	LLNotifications::instance().setIgnoreAllNotifications(ignore);
	if (ignore)
	{
	llinfos << "NOTE: ALL NOTIFICATIONS THAT OCCUR WILL GET ADDED TO IGNORE LIST FOR LATER RUNS." << llendl;
	}

	// Default to application directory.
	LLViewerWindow::sSnapshotBaseName = "Snapshot";
	LLViewerWindow::sMovieBaseName = "SLmovie";
	resetSnapshotLoc();


	/*
	LLWindowCallbacks* callbacks,
	const std::string& title, const std::string& name, S32 x, S32 y, S32 width, S32 height, U32 flags,
	BOOL fullscreen, 
	BOOL clearBg,
	BOOL disable_vsync,
	BOOL ignore_pixel_depth,
	U32 fsaa_samples)
	*/
	// create window
	mWindow = LLWindowManager::createWindow(this,
		p.title, p.name, p.x, p.y, p.width, p.height, 0,
		p.fullscreen, 
		gHeadlessClient,
		gSavedSettings.getBOOL("DisableVerticalSync"),
		!gHeadlessClient,
		p.ignore_pixel_depth,
		gSavedSettings.getBOOL("RenderDeferred") ? 0 : gSavedSettings.getU32("RenderFSAASamples")); //don't use window level anti-aliasing if FBOs are enabled

	if (!LLViewerShaderMgr::sInitialized)
	{ //immediately initialize shaders
		LLViewerShaderMgr::sInitialized = TRUE;
		LLViewerShaderMgr::instance()->setShaders();
	}

	if (NULL == mWindow)
	{
		LLSplashScreen::update(LLTrans::getString("StartupRequireDriverUpdate"));
	
		LL_WARNS("Window") << "Failed to create window, to be shutting Down, be sure your graphics driver is updated." << llendl ;

		ms_sleep(5000) ; //wait for 5 seconds.

		LLSplashScreen::update(LLTrans::getString("ShuttingDown"));
#if LL_LINUX || LL_SOLARIS
		llwarns << "Unable to create window, be sure screen is set at 32-bit color and your graphics driver is configured correctly.  See README-linux.txt or README-solaris.txt for further information."
				<< llendl;
#else
		LL_WARNS("Window") << "Unable to create window, be sure screen is set at 32-bit color in Control Panels->Display->Settings"
				<< LL_ENDL;
#endif
        LLAppViewer::instance()->fastQuit(1);
	}
	
	if (!LLAppViewer::instance()->restoreErrorTrap())
	{
		LL_WARNS("Window") << " Someone took over my signal/exception handler (post createWindow)!" << LL_ENDL;
	}

	const bool do_not_enforce = false;
	mWindow->setMinSize(p.min_width, p.min_height, do_not_enforce);  // root view not set 
	LLCoordScreen scr;
    mWindow->getSize(&scr);

    if(p.fullscreen && ( scr.mX!=p.width || scr.mY!=p.height))
    {
		llwarns << "Fullscreen has forced us in to a different resolution now using "<<scr.mX<<" x "<<scr.mY<<llendl;
		gSavedSettings.setS32("FullScreenWidth",scr.mX);
		gSavedSettings.setS32("FullScreenHeight",scr.mY);
    }

	// Get the real window rect the window was created with (since there are various OS-dependent reasons why
	// the size of a window or fullscreen context may have been adjusted slightly...)
	F32 ui_scale_factor = gSavedSettings.getF32("UIScaleFactor");
	
	mDisplayScale.setVec(llmax(1.f / mWindow->getPixelAspectRatio(), 1.f), llmax(mWindow->getPixelAspectRatio(), 1.f));
	mDisplayScale *= ui_scale_factor;
	LLUI::setScaleFactor(mDisplayScale);

	{
		LLCoordWindow size;
		mWindow->getSize(&size);
		mWindowRectRaw.set(0, size.mY, size.mX, 0);
		mWindowRectScaled.set(0, llround((F32)size.mY / mDisplayScale.mV[VY]), llround((F32)size.mX / mDisplayScale.mV[VX]), 0);
	}
	
	LLFontManager::initClass();

	//
	// We want to set this stuff up BEFORE we initialize the pipeline, so we can turn off
	// stuff like AGP if we think that it'll crash the viewer.
	//
	LL_DEBUGS("Window") << "Loading feature tables." << LL_ENDL;

	LLFeatureManager::getInstance()->init();

	// Initialize OpenGL Renderer
	if (!LLFeatureManager::getInstance()->isFeatureAvailable("RenderVBOEnable") ||
		!gGLManager.mHasVertexBufferObject)
	{
		gSavedSettings.setBOOL("RenderVBOEnable", FALSE);
	}
	LLVertexBuffer::initClass(gSavedSettings.getBOOL("RenderVBOEnable"), gSavedSettings.getBOOL("RenderVBOMappingDisable"));
	LL_INFOS("RenderInit") << "LLVertexBuffer initialization done." << LL_ENDL ;
	gGL.init() ;

	if (LLFeatureManager::getInstance()->isSafe()
		|| (gSavedSettings.getS32("LastFeatureVersion") != LLFeatureManager::getInstance()->getVersion())
		|| (gSavedSettings.getString("LastGPUString") != LLFeatureManager::getInstance()->getGPUString())
		|| (gSavedSettings.getBOOL("ProbeHardwareOnStartup")))
	{
		LLFeatureManager::getInstance()->applyRecommendedSettings();
		gSavedSettings.setBOOL("ProbeHardwareOnStartup", FALSE);
	}

	if (!gGLManager.mHasDepthClamp)
	{
		LL_INFOS("RenderInit") << "Missing feature GL_ARB_depth_clamp. Void water might disappear in rare cases." << LL_ENDL;
	}
	
	// If we crashed while initializng GL stuff last time, disable certain features
	if (gSavedSettings.getBOOL("RenderInitError"))
	{
		mInitAlert = "DisplaySettingsNoShaders";
		LLFeatureManager::getInstance()->setGraphicsLevel(0, false);
		gSavedSettings.setU32("RenderQualityPerformance", 0);		
	}
		
	// Init the image list.  Must happen after GL is initialized and before the images that
	// LLViewerWindow needs are requested.
	LLImageGL::initClass(LLViewerTexture::MAX_GL_IMAGE_CATEGORY) ;
	gTextureList.init();
	LLViewerTextureManager::init() ;
	gBumpImageList.init();
	
	// Init font system, but don't actually load the fonts yet
	// because our window isn't onscreen and they take several
	// seconds to parse.
	LLFontGL::initClass( gSavedSettings.getF32("FontScreenDPI"),
								mDisplayScale.mV[VX],
								mDisplayScale.mV[VY],
								gDirUtilp->getAppRODataDir());
	
	// Create container for all sub-views
	LLView::Params rvp;
	rvp.name("root");
	rvp.rect(mWindowRectScaled);
	rvp.mouse_opaque(false);
	rvp.follows.flags(FOLLOWS_NONE);
	mRootView = LLUICtrlFactory::create<LLRootView>(rvp);
	LLUI::setRootView(mRootView);

	// Make avatar head look forward at start
	mCurrentMousePoint.mX = getWindowWidthScaled() / 2;
	mCurrentMousePoint.mY = getWindowHeightScaled() / 2;

	gShowOverlayTitle = gSavedSettings.getBOOL("ShowOverlayTitle");
	mOverlayTitle = gSavedSettings.getString("OverlayTitle");
	// Can't have spaces in settings.ini strings, so use underscores instead and convert them.
	LLStringUtil::replaceChar(mOverlayTitle, '_', ' ');

	mDebugText = new LLDebugText(this);

	mWorldViewRectScaled = calcScaledRect(mWorldViewRectRaw, mDisplayScale);
}

void LLViewerWindow::initGLDefaults()
{
	gGL.setSceneBlendType(LLRender::BT_ALPHA);

	if (!LLGLSLShader::sNoFixedFunction)
	{ //initialize fixed function state
		glColorMaterial( GL_FRONT_AND_BACK, GL_AMBIENT_AND_DIFFUSE );

		glMaterialfv(GL_FRONT_AND_BACK,GL_AMBIENT,LLColor4::black.mV);
		glMaterialfv(GL_FRONT_AND_BACK,GL_DIFFUSE,LLColor4::white.mV);

		// lights for objects
		glShadeModel( GL_SMOOTH );

		gGL.getTexUnit(0)->enable(LLTexUnit::TT_TEXTURE);
		gGL.getTexUnit(0)->setTextureBlendType(LLTexUnit::TB_MULT);
	}

	glPixelStorei(GL_PACK_ALIGNMENT,1);
	glPixelStorei(GL_UNPACK_ALIGNMENT,1);

	gGL.setAmbientLightColor(LLColor4::black);
		
	glCullFace(GL_BACK);

	// RN: Need this for translation and stretch manip.
	gBox.prerender();
}

struct MainPanel : public LLPanel
{
};

void LLViewerWindow::initBase()
{
	S32 height = getWindowHeightScaled();
	S32 width = getWindowWidthScaled();

	LLRect full_window(0, height, width, 0);

	////////////////////
	//
	// Set the gamma
	//

	F32 gamma = gSavedSettings.getF32("RenderGamma");
	if (gamma != 0.0f)
	{
		getWindow()->setGamma(gamma);
	}

	// Create global views

	// Create the floater view at the start so that other views can add children to it. 
	// (But wait to add it as a child of the root view so that it will be in front of the 
	// other views.)
	MainPanel* main_view = new MainPanel();
	main_view->buildFromFile("main_view.xml");
	main_view->setShape(full_window);
	getRootView()->addChild(main_view);

	// placeholder widget that controls where "world" is rendered
	mWorldViewPlaceholder = main_view->getChildView("world_view_rect")->getHandle();
	mPopupView = main_view->getChild<LLPopupView>("popup_holder");
	mHintHolder = main_view->getChild<LLView>("hint_holder")->getHandle();
	mLoginPanelHolder = main_view->getChild<LLView>("login_panel_holder")->getHandle();

	// Create the toolbar view
	// Get a pointer to the toolbar view holder
	LLPanel* panel_holder = main_view->getChild<LLPanel>("toolbar_view_holder");
	// Load the toolbar view from file 
	gToolBarView = LLUICtrlFactory::getInstance()->createFromFile<LLToolBarView>("panel_toolbar_view.xml", panel_holder, LLDefaultChildRegistry::instance());
	gToolBarView->setShape(panel_holder->getLocalRect());
	// Hide the toolbars for the moment: we'll make them visible after logging in world (see LLViewerWindow::initWorldUI())
	gToolBarView->setVisible(FALSE);

	// Constrain floaters to inside the menu and status bar regions.
	gFloaterView = main_view->getChild<LLFloaterView>("Floater View");
	gFloaterView->setFloaterSnapView(main_view->getChild<LLView>("floater_snap_region")->getHandle());
	gSnapshotFloaterView = main_view->getChild<LLSnapshotFloaterView>("Snapshot Floater View");
	

	// Console
	llassert( !gConsole );
	LLConsole::Params cp;
	cp.name("console");
	cp.max_lines(gSavedSettings.getS32("ConsoleBufferSize"));
	cp.rect(getChatConsoleRect());
	cp.persist_time(gSavedSettings.getF32("ChatPersistTime"));
	cp.font_size_index(gSavedSettings.getS32("ChatFontSize"));
	cp.follows.flags(FOLLOWS_LEFT | FOLLOWS_RIGHT | FOLLOWS_BOTTOM);
	gConsole = LLUICtrlFactory::create<LLConsole>(cp);
	getRootView()->addChild(gConsole);

	// optionally forward warnings to chat console/chat floater
	// for qa runs and dev builds
#if  !LL_RELEASE_FOR_DOWNLOAD
	LLError::addRecorder(RecordToChatConsole::getInstance());
#else
	if(gSavedSettings.getBOOL("QAMode"))
	{
		LLError::addRecorder(RecordToChatConsole::getInstance());
	}
#endif

	gDebugView = getRootView()->getChild<LLDebugView>("DebugView");
	gDebugView->init();
	gToolTipView = getRootView()->getChild<LLToolTipView>("tooltip view");

	// Initialize do not disturb response message when logged in
	LLAppViewer::instance()->setOnLoginCompletedCallback(boost::bind(&LLFloaterPreference::initDoNotDisturbResponse));

	// Add the progress bar view (startup view), which overrides everything
	mProgressView = getRootView()->findChild<LLProgressView>("progress_view");
	setShowProgress(FALSE);
	setProgressCancelButtonVisible(FALSE);

	gMenuHolder = getRootView()->getChild<LLViewerMenuHolderGL>("Menu Holder");

	LLMenuGL::sMenuContainer = gMenuHolder;

}

void LLViewerWindow::initWorldUI()
{
	S32 height = mRootView->getRect().getHeight();
	S32 width = mRootView->getRect().getWidth();
	LLRect full_window(0, height, width, 0);


	gIMMgr = LLIMMgr::getInstance();

	//getRootView()->sendChildToFront(gFloaterView);
	//getRootView()->sendChildToFront(gSnapshotFloaterView);

	LLPanel* chiclet_container = getRootView()->getChild<LLPanel>("chiclet_container");
	LLChicletBar* chiclet_bar = LLChicletBar::getInstance();
	chiclet_bar->setShape(chiclet_container->getLocalRect());
	chiclet_bar->setFollowsAll();
	chiclet_container->addChild(chiclet_bar);
	chiclet_container->setVisible(TRUE);

	LLRect morph_view_rect = full_window;
	morph_view_rect.stretch( -STATUS_BAR_HEIGHT );
	morph_view_rect.mTop = full_window.mTop - 32;
	LLMorphView::Params mvp;
	mvp.name("MorphView");
	mvp.rect(morph_view_rect);
	mvp.visible(false);
	gMorphView = LLUICtrlFactory::create<LLMorphView>(mvp);
	getRootView()->addChild(gMorphView);

	LLWorldMapView::initClass();
	
	// Force gFloaterWorldMap to initialize
	LLFloaterReg::getInstance("world_map");

	// Force gFloaterTools to initialize
	LLFloaterReg::getInstance("build");
	LLFloaterReg::hideInstance("build");

	// Status bar
	LLPanel* status_bar_container = getRootView()->getChild<LLPanel>("status_bar_container");
	gStatusBar = new LLStatusBar(status_bar_container->getLocalRect());
	gStatusBar->setFollowsAll();
	gStatusBar->setShape(status_bar_container->getLocalRect());
	// sync bg color with menu bar
	gStatusBar->setBackgroundColor( gMenuBarView->getBackgroundColor().get() );
	status_bar_container->addChildInBack(gStatusBar);
	status_bar_container->setVisible(TRUE);

	// Navigation bar
	LLPanel* nav_bar_container = getRootView()->getChild<LLPanel>("nav_bar_container");

	LLNavigationBar* navbar = LLNavigationBar::getInstance();
	navbar->setShape(nav_bar_container->getLocalRect());
	navbar->setBackgroundColor(gMenuBarView->getBackgroundColor().get());
	nav_bar_container->addChild(navbar);
	nav_bar_container->setVisible(TRUE);
	
	if (!gSavedSettings.getBOOL("ShowNavbarNavigationPanel"))
	{
		navbar->setVisible(FALSE);
	}

	// Top Info bar
	LLPanel* topinfo_bar_container = getRootView()->getChild<LLPanel>("topinfo_bar_container");
	LLPanelTopInfoBar* topinfo_bar = LLPanelTopInfoBar::getInstance();

	topinfo_bar->setShape(topinfo_bar_container->getLocalRect());

	topinfo_bar_container->addChild(topinfo_bar);
	topinfo_bar_container->setVisible(TRUE);

	if (!gSavedSettings.getBOOL("ShowMiniLocationPanel"))
	{
		topinfo_bar->setVisible(FALSE);
	}

	if ( gHUDView == NULL )
	{
		LLRect hud_rect = full_window;
		hud_rect.mBottom += 50;
		if (gMenuBarView && gMenuBarView->isInVisibleChain())
		{
			hud_rect.mTop -= gMenuBarView->getRect().getHeight();
		}
		gHUDView = new LLHUDView(hud_rect);
		getRootView()->addChild(gHUDView);
	}

	LLPanel* panel_ssf_container = getRootView()->getChild<LLPanel>("state_management_buttons_container");

	LLPanelStandStopFlying* panel_stand_stop_flying	= LLPanelStandStopFlying::getInstance();
	panel_ssf_container->addChild(panel_stand_stop_flying);

	panel_ssf_container->setVisible(TRUE);

	LLMenuOptionPathfindingRebakeNavmesh::getInstance()->initialize();

	// Load and make the toolbars visible
	// Note: we need to load the toolbars only *after* the user is logged in and IW
	if (gToolBarView)
	{
		gToolBarView->loadToolbars();
		gToolBarView->setVisible(TRUE);
	}

	LLMediaCtrl* destinations = LLFloaterReg::getInstance("destinations")->getChild<LLMediaCtrl>("destination_guide_contents");
	if (destinations)
	{
		destinations->setErrorPageURL(gSavedSettings.getString("GenericErrorPageURL"));
		std::string url = gSavedSettings.getString("DestinationGuideURL");
		url = LLWeb::expandURLSubstitutions(url, LLSD());
		destinations->navigateTo(url, "text/html");
	}
	LLMediaCtrl* avatar_picker = LLFloaterReg::getInstance("avatar")->findChild<LLMediaCtrl>("avatar_picker_contents");
	if (avatar_picker)
	{
		avatar_picker->setErrorPageURL(gSavedSettings.getString("GenericErrorPageURL"));
		std::string url = gSavedSettings.getString("AvatarPickerURL");
		url = LLWeb::expandURLSubstitutions(url, LLSD());
		avatar_picker->navigateTo(url, "text/html");
	}
}

// Destroy the UI
void LLViewerWindow::shutdownViews()
{
	// clean up warning logger
	LLError::removeRecorder(RecordToChatConsole::getInstance());

	llinfos << "Warning logger is cleaned." << llendl ;

	delete mDebugText;
	mDebugText = NULL;
	
	llinfos << "DebugText deleted." << llendl ;

	// Cleanup global views
	if (gMorphView)
	{
		gMorphView->setVisible(FALSE);
	}
	llinfos << "Global views cleaned." << llendl ;
	
	// DEV-40930: Clear sModalStack. Otherwise, any LLModalDialog left open
	// will crump with LL_ERRS.
	LLModalDialog::shutdownModals();
	llinfos << "LLModalDialog shut down." << llendl; 

	// destroy the nav bar, not currently part of gViewerWindow
	// *TODO: Make LLNavigationBar part of gViewerWindow
	if (LLNavigationBar::instanceExists())
	{
		delete LLNavigationBar::getInstance();
	}
	llinfos << "LLNavigationBar destroyed." << llendl ;
	
	// destroy menus after instantiating navbar above, as it needs
	// access to gMenuHolder
	cleanup_menus();
	llinfos << "menus destroyed." << llendl ;
	
	// Delete all child views.
	delete mRootView;
	mRootView = NULL;
	llinfos << "RootView deleted." << llendl ;
	
	LLMenuOptionPathfindingRebakeNavmesh::getInstance()->quit();

	// Automatically deleted as children of mRootView.  Fix the globals.
	gStatusBar = NULL;
	gIMMgr = NULL;
	gToolTipView = NULL;

	gToolBarView = NULL;
	gFloaterView = NULL;
	gMorphView = NULL;

	gHUDView = NULL;
}

void LLViewerWindow::shutdownGL()
{
	//--------------------------------------------------------
	// Shutdown GL cleanly.  Order is very important here.
	//--------------------------------------------------------
	LLFontGL::destroyDefaultFonts();
	LLFontManager::cleanupClass();
	stop_glerror();

	gSky.cleanup();
	stop_glerror();

	llinfos << "Cleaning up pipeline" << llendl;
	gPipeline.cleanup();
	stop_glerror();

	//MUST clean up pipeline before cleaning up wearables
	llinfos << "Cleaning up wearables" << llendl;
	LLWearableList::instance().cleanup() ;

	gTextureList.shutdown();
	stop_glerror();

	gBumpImageList.shutdown();
	stop_glerror();

	LLWorldMapView::cleanupTextures();

	LLViewerTextureManager::cleanup() ;
	LLImageGL::cleanupClass() ;

	llinfos << "All textures and llimagegl images are destroyed!" << llendl ;

	llinfos << "Cleaning up select manager" << llendl;
	LLSelectMgr::getInstance()->cleanup();	

	llinfos << "Stopping GL during shutdown" << llendl;
	stopGL(FALSE);
	stop_glerror();

	gGL.shutdown();

	LLVertexBuffer::cleanupClass();

	llinfos << "LLVertexBuffer cleaned." << llendl ;
}

// shutdownViews() and shutdownGL() need to be called first
LLViewerWindow::~LLViewerWindow()
{
	llinfos << "Destroying Window" << llendl;
	destroyWindow();

	delete mDebugText;
	mDebugText = NULL;
}


void LLViewerWindow::setCursor( ECursorType c )
{
	mWindow->setCursor( c );
}

void LLViewerWindow::showCursor()
{
	mWindow->showCursor();
	
	mCursorHidden = FALSE;
}

void LLViewerWindow::hideCursor()
{
	// And hide the cursor
	mWindow->hideCursor();

	mCursorHidden = TRUE;
}

void LLViewerWindow::sendShapeToSim()
{
	LLMessageSystem* msg = gMessageSystem;
	if(!msg) return;
	msg->newMessageFast(_PREHASH_AgentHeightWidth);
	msg->nextBlockFast(_PREHASH_AgentData);
	msg->addUUIDFast(_PREHASH_AgentID, gAgent.getID());
	msg->addUUIDFast(_PREHASH_SessionID, gAgent.getSessionID());
	msg->addU32Fast(_PREHASH_CircuitCode, gMessageSystem->mOurCircuitCode);
	msg->nextBlockFast(_PREHASH_HeightWidthBlock);
	msg->addU32Fast(_PREHASH_GenCounter, 0);
	U16 height16 = (U16) mWorldViewRectRaw.getHeight();
	U16 width16 = (U16) mWorldViewRectRaw.getWidth();
	msg->addU16Fast(_PREHASH_Height, height16);
	msg->addU16Fast(_PREHASH_Width, width16);
	gAgent.sendReliableMessage();
}

// Must be called after window is created to set up agent
// camera variables and UI variables.
void LLViewerWindow::reshape(S32 width, S32 height)
{
	// Destroying the window at quit time generates spurious
	// reshape messages.  We don't care about these, and we
	// don't want to send messages because the message system
	// may have been destructed.
	if (!LLApp::isExiting())
	{
		gWindowResized = TRUE;

		// update our window rectangle
		mWindowRectRaw.mRight = mWindowRectRaw.mLeft + width;
		mWindowRectRaw.mTop = mWindowRectRaw.mBottom + height;

		//glViewport(0, 0, width, height );

		if (height > 0)
		{ 
			LLViewerCamera::getInstance()->setViewHeightInPixels( mWorldViewRectRaw.getHeight() );
			LLViewerCamera::getInstance()->setAspect( getWorldViewAspectRatio() );
		}

		calcDisplayScale();
	
		BOOL display_scale_changed = mDisplayScale != LLUI::getScaleFactor();
		LLUI::setScaleFactor(mDisplayScale);

		// update our window rectangle
		mWindowRectScaled.mRight = mWindowRectScaled.mLeft + llround((F32)width / mDisplayScale.mV[VX]);
		mWindowRectScaled.mTop = mWindowRectScaled.mBottom + llround((F32)height / mDisplayScale.mV[VY]);

		setup2DViewport();

		// Inform lower views of the change
		// round up when converting coordinates to make sure there are no gaps at edge of window
		LLView::sForceReshape = display_scale_changed;
		mRootView->reshape(llceil((F32)width / mDisplayScale.mV[VX]), llceil((F32)height / mDisplayScale.mV[VY]));
		LLView::sForceReshape = FALSE;

		// clear font width caches
		if (display_scale_changed)
		{
			LLHUDObject::reshapeAll();
		}

		sendShapeToSim();

		// store new settings for the mode we are in, regardless
		BOOL maximized = mWindow->getMaximized();
		gSavedSettings.setBOOL("WindowMaximized", maximized);

		if (!maximized)
		{
			U32 min_window_width=gSavedSettings.getU32("MinWindowWidth");
			U32 min_window_height=gSavedSettings.getU32("MinWindowHeight");
			// tell the OS specific window code about min window size
			mWindow->setMinSize(min_window_width, min_window_height);

			LLCoordScreen window_rect;
			if (mWindow->getSize(&window_rect))
			{
			// Only save size if not maximized
				gSavedSettings.setU32("WindowWidth", window_rect.mX);
				gSavedSettings.setU32("WindowHeight", window_rect.mY);
			}
		}

		sample(LLStatViewer::WINDOW_WIDTH, width);
		sample(LLStatViewer::WINDOW_HEIGHT, height);

		LLLayoutStack::updateClass();
	}
}


// Hide normal UI when a logon fails
void LLViewerWindow::setNormalControlsVisible( BOOL visible )
{
	if(LLChicletBar::instanceExists())
	{
		LLChicletBar::getInstance()->setVisible(visible);
		LLChicletBar::getInstance()->setEnabled(visible);
	}

	if ( gMenuBarView )
	{
		gMenuBarView->setVisible( visible );
		gMenuBarView->setEnabled( visible );

		// ...and set the menu color appropriately.
		setMenuBackgroundColor(gAgent.getGodLevel() > GOD_NOT, 
			LLGridManager::getInstance()->isInProductionGrid());
	}
        
	if ( gStatusBar )
	{
		gStatusBar->setVisible( visible );	
		gStatusBar->setEnabled( visible );	
	}
	
	LLNavigationBar* navbarp = LLUI::getRootView()->findChild<LLNavigationBar>("navigation_bar");
	if (navbarp)
	{
		// when it's time to show navigation bar we need to ensure that the user wants to see it
		// i.e. ShowNavbarNavigationPanel option is true
		navbarp->setVisible( visible && gSavedSettings.getBOOL("ShowNavbarNavigationPanel") );
	}
}

void LLViewerWindow::setMenuBackgroundColor(bool god_mode, bool dev_grid)
{
    LLSD args;
    LLColor4 new_bg_color;

	// no l10n problem because channel is always an english string
	std::string channel = LLVersionInfo::getChannel();
	static const boost::regex is_beta_channel("\\bBeta\\b");
	static const boost::regex is_project_channel("\\bProject\\b");
	static const boost::regex is_test_channel("\\bTest$");
	
	// god more important than project, proj more important than grid
    if ( god_mode ) 
    {
		if ( LLGridManager::getInstance()->isInProductionGrid() )
		{
			new_bg_color = LLUIColorTable::instance().getColor( "MenuBarGodBgColor" );
		}
		else
		{
			new_bg_color = LLUIColorTable::instance().getColor( "MenuNonProductionGodBgColor" );
		}
    }
	else if (boost::regex_search(channel, is_beta_channel))
	{
		new_bg_color = LLUIColorTable::instance().getColor( "MenuBarBetaBgColor" );
	}
	else if (boost::regex_search(channel, is_project_channel))
	{
		new_bg_color = LLUIColorTable::instance().getColor( "MenuBarProjectBgColor" );
	}
	else if (boost::regex_search(channel, is_test_channel))
	{
		new_bg_color = LLUIColorTable::instance().getColor( "MenuBarTestBgColor" );
	}
	else if(!LLGridManager::getInstance()->isInProductionGrid())
	{
		new_bg_color = LLUIColorTable::instance().getColor( "MenuNonProductionBgColor" );
	}
	else 
	{
		new_bg_color = LLUIColorTable::instance().getColor( "MenuBarBgColor" );
	}

    if(gMenuBarView)
    {
        gMenuBarView->setBackgroundColor( new_bg_color );
    }

    if(gStatusBar)
    {
        gStatusBar->setBackgroundColor( new_bg_color );
    }
}

void LLViewerWindow::drawDebugText()
{
	gGL.color4f(1,1,1,1);
	gGL.pushMatrix();
	gGL.pushUIMatrix();
	if (LLGLSLShader::sNoFixedFunction)
	{
		gUIProgram.bind();
	}
	{
		// scale view by UI global scale factor and aspect ratio correction factor
		gGL.scaleUI(mDisplayScale.mV[VX], mDisplayScale.mV[VY], 1.f);
		mDebugText->draw();
	}
	gGL.popUIMatrix();
	gGL.popMatrix();

	gGL.flush();
	if (LLGLSLShader::sNoFixedFunction)
	{
		gUIProgram.unbind();
	}
}

void LLViewerWindow::draw()
{
	
//#if LL_DEBUG
	LLView::sIsDrawing = TRUE;
//#endif
	stop_glerror();
	
	LLUI::setLineWidth(1.f);

	LLUI::setLineWidth(1.f);
	// Reset any left-over transforms
	gGL.matrixMode(LLRender::MM_MODELVIEW);
	
	gGL.loadIdentity();

	//S32 screen_x, screen_y;

	if (!gSavedSettings.getBOOL("RenderUIBuffer"))
	{
		LLUI::sDirtyRect = getWindowRectScaled();
	}

	// HACK for timecode debugging
	if (gSavedSettings.getBOOL("DisplayTimecode"))
	{
		// draw timecode block
		std::string text;

		gGL.loadIdentity();

		microsecondsToTimecodeString(gFrameTime,text);
		const LLFontGL* font = LLFontGL::getFontSansSerif();
		font->renderUTF8(text, 0,
						llround((getWindowWidthScaled()/2)-100.f),
						llround((getWindowHeightScaled()-60.f)),
			LLColor4( 1.f, 1.f, 1.f, 1.f ),
			LLFontGL::LEFT, LLFontGL::TOP);
	}

	// Draw all nested UI views.
	// No translation needed, this view is glued to 0,0

	if (LLGLSLShader::sNoFixedFunction)
	{
		gUIProgram.bind();
	}

	gGL.pushMatrix();
	LLUI::pushMatrix();
	{
		
		// scale view by UI global scale factor and aspect ratio correction factor
		gGL.scaleUI(mDisplayScale.mV[VX], mDisplayScale.mV[VY], 1.f);

		LLVector2 old_scale_factor = LLUI::getScaleFactor();
		// apply camera zoom transform (for high res screenshots)
		F32 zoom_factor = LLViewerCamera::getInstance()->getZoomFactor();
		S16 sub_region = LLViewerCamera::getInstance()->getZoomSubRegion();
		if (zoom_factor > 1.f)
		{
			//decompose subregion number to x and y values
			int pos_y = sub_region / llceil(zoom_factor);
			int pos_x = sub_region - (pos_y*llceil(zoom_factor));
			// offset for this tile
			gGL.translatef((F32)getWindowWidthScaled() * -(F32)pos_x, 
						(F32)getWindowHeightScaled() * -(F32)pos_y, 
						0.f);
			gGL.scalef(zoom_factor, zoom_factor, 1.f);
			LLUI::getScaleFactor() *= zoom_factor;
		}

		// Draw tool specific overlay on world
		LLToolMgr::getInstance()->getCurrentTool()->draw();

		if( gAgentCamera.cameraMouselook() || LLFloaterCamera::inFreeCameraMode() )
		{
			drawMouselookInstructions();
			stop_glerror();
		}

		// Draw all nested UI views.
		// No translation needed, this view is glued to 0,0
		mRootView->draw();

		if (LLView::sDebugRects)
		{
			gToolTipView->drawStickyRect();
		}

		// Draw optional on-top-of-everyone view
		LLUICtrl* top_ctrl = gFocusMgr.getTopCtrl();
		if (top_ctrl && top_ctrl->getVisible())
		{
			S32 screen_x, screen_y;
			top_ctrl->localPointToScreen(0, 0, &screen_x, &screen_y);

			gGL.matrixMode(LLRender::MM_MODELVIEW);
			LLUI::pushMatrix();
			LLUI::translate( (F32) screen_x, (F32) screen_y);
			top_ctrl->draw();	
			LLUI::popMatrix();
		}


		if( gShowOverlayTitle && !mOverlayTitle.empty() )
		{
			// Used for special titles such as "Second Life - Special E3 2003 Beta"
			const S32 DIST_FROM_TOP = 20;
			LLFontGL::getFontSansSerifBig()->renderUTF8(
				mOverlayTitle, 0,
				llround( getWindowWidthScaled() * 0.5f),
				getWindowHeightScaled() - DIST_FROM_TOP,
				LLColor4(1, 1, 1, 0.4f),
				LLFontGL::HCENTER, LLFontGL::TOP);
		}

		LLUI::setScaleFactor(old_scale_factor);
	}
	LLUI::popMatrix();
	gGL.popMatrix();

	if (LLGLSLShader::sNoFixedFunction)
	{
		gUIProgram.unbind();
	}

//#if LL_DEBUG
	LLView::sIsDrawing = FALSE;
//#endif
}

// Takes a single keydown event, usually when UI is visible
BOOL LLViewerWindow::handleKey(KEY key, MASK mask)
{
	// hide tooltips on keypress
	LLToolTipMgr::instance().blockToolTips();

	if (gFocusMgr.getKeyboardFocus() 
		&& !(mask & (MASK_CONTROL | MASK_ALT))
		&& !gFocusMgr.getKeystrokesOnly())
	{
		// We have keyboard focus, and it's not an accelerator
		if (key < 0x80)
		{
			// Not a special key, so likely (we hope) to generate a character.  Let it fall through to character handler first.
			return (gFocusMgr.getKeyboardFocus() != NULL);
		}
	}

	// let menus handle navigation keys for navigation
	if ((gMenuBarView && gMenuBarView->handleKey(key, mask, TRUE))
		||(gLoginMenuBarView && gLoginMenuBarView->handleKey(key, mask, TRUE))
		||(gMenuHolder && gMenuHolder->handleKey(key, mask, TRUE)))
	{
		return TRUE;
	}

	LLFocusableElement* keyboard_focus = gFocusMgr.getKeyboardFocus();

	// give menus a chance to handle modified (Ctrl, Alt) shortcut keys before current focus 
	// as long as focus isn't locked
	if (mask & (MASK_CONTROL | MASK_ALT) && !gFocusMgr.focusLocked())
	{
		// Check the current floater's menu first, if it has one.
		if (gFocusMgr.keyboardFocusHasAccelerators()
			&& keyboard_focus 
			&& keyboard_focus->handleKey(key,mask,FALSE))
		{
			return TRUE;
		}

		if ((gMenuBarView && gMenuBarView->handleAcceleratorKey(key, mask))
			||(gLoginMenuBarView && gLoginMenuBarView->handleAcceleratorKey(key, mask)))
		{
			return TRUE;
		}
	}

	// give floaters first chance to handle TAB key
	// so frontmost floater gets focus
	// if nothing has focus, go to first or last UI element as appropriate
	if (key == KEY_TAB && (mask & MASK_CONTROL || gFocusMgr.getKeyboardFocus() == NULL))
	{
		if (gMenuHolder) gMenuHolder->hideMenus();

		// if CTRL-tabbing (and not just TAB with no focus), go into window cycle mode
		gFloaterView->setCycleMode((mask & MASK_CONTROL) != 0);

		// do CTRL-TAB and CTRL-SHIFT-TAB logic
		if (mask & MASK_SHIFT)
		{
			mRootView->focusPrevRoot();
		}
		else
		{
			mRootView->focusNextRoot();
		}
		return TRUE;
	}
	// hidden edit menu for cut/copy/paste
	if (gEditMenu && gEditMenu->handleAcceleratorKey(key, mask))
	{
		return TRUE;
	}

	LLFloater* focused_floaterp = gFloaterView->getFocusedFloater();
	std::string focusedFloaterName = (focused_floaterp ? focused_floaterp->getInstanceName() : "");

	if( keyboard_focus )
	{
		if ((focusedFloaterName == "nearby_chat") || (focusedFloaterName == "im_container") || (focusedFloaterName == "impanel"))
		{
			if (gSavedSettings.getBOOL("ArrowKeysAlwaysMove"))
			{
				// let Control-Up and Control-Down through for chat line history,
				if (!(key == KEY_UP && mask == MASK_CONTROL)
					&& !(key == KEY_DOWN && mask == MASK_CONTROL)
					&& !(key == KEY_UP && mask == MASK_ALT)
					&& !(key == KEY_DOWN && mask == MASK_ALT))
				{
					switch(key)
					{
					case KEY_LEFT:
					case KEY_RIGHT:
					case KEY_UP:
					case KEY_DOWN:
					case KEY_PAGE_UP:
					case KEY_PAGE_DOWN:
					case KEY_HOME:
						// when chatbar is empty or ArrowKeysAlwaysMove set,
						// pass arrow keys on to avatar...
						return FALSE;
					default:
						break;
					}
				}
		}
		}

		if (keyboard_focus->handleKey(key, mask, FALSE))
		{
			return TRUE;
		}
	}

	if( LLToolMgr::getInstance()->getCurrentTool()->handleKey(key, mask) )
	{
		return TRUE;
	}

	// Try for a new-format gesture
	if (LLGestureMgr::instance().triggerGesture(key, mask))
	{
		return TRUE;
	}

	// See if this is a gesture trigger.  If so, eat the key and
	// don't pass it down to the menus.
	if (gGestureList.trigger(key, mask))
	{
		return TRUE;
	}

	// If "Pressing letter keys starts local chat" option is selected, we are not in mouselook, 
	// no view has keyboard focus, this is a printable character key (and no modifier key is 
	// pressed except shift), then give focus to nearby chat (STORM-560)
	if ( gSavedSettings.getS32("LetterKeysFocusChatBar") && !gAgentCamera.cameraMouselook() && 
		!keyboard_focus && key < 0x80 && (mask == MASK_NONE || mask == MASK_SHIFT) )
	{
		// Initialize nearby chat if it's missing
		LLFloaterIMNearbyChat* nearby_chat = LLFloaterReg::findTypedInstance<LLFloaterIMNearbyChat>("nearby_chat");
		if (!nearby_chat)
		{	
			LLSD name("im_container");
			LLFloaterReg::toggleInstanceOrBringToFront(name);
		}

		LLChatEntry* chat_editor = LLFloaterReg::findTypedInstance<LLFloaterIMNearbyChat>("nearby_chat")->getChatBox();
		if (chat_editor)
		{
			// passing NULL here, character will be added later when it is handled by character handler.
			nearby_chat->startChat(NULL);
			return TRUE;
		}
	}

	// give menus a chance to handle unmodified accelerator keys
	if ((gMenuBarView && gMenuBarView->handleAcceleratorKey(key, mask))
		||(gLoginMenuBarView && gLoginMenuBarView->handleAcceleratorKey(key, mask)))
	{
		return TRUE;
	}

	// don't pass keys on to world when something in ui has focus
	return gFocusMgr.childHasKeyboardFocus(mRootView) 
		|| LLMenuGL::getKeyboardMode() 
		|| (gMenuBarView && gMenuBarView->getHighlightedItem() && gMenuBarView->getHighlightedItem()->isActive());
}


BOOL LLViewerWindow::handleUnicodeChar(llwchar uni_char, MASK mask)
{
	// HACK:  We delay processing of return keys until they arrive as a Unicode char,
	// so that if you're typing chat text at low frame rate, we don't send the chat
	// until all keystrokes have been entered. JC
	// HACK: Numeric keypad <enter> on Mac is Unicode 3
	// HACK: Control-M on Windows is Unicode 13
	if ((uni_char == 13 && mask != MASK_CONTROL)
		|| (uni_char == 3 && mask == MASK_NONE))
	{
		if (mask != MASK_ALT)
		{
			return gViewerKeyboard.handleKey(KEY_RETURN, mask, gKeyboard->getKeyRepeated(KEY_RETURN));
		}
	}

	// let menus handle navigation (jump) keys
	if (gMenuBarView && gMenuBarView->handleUnicodeChar(uni_char, TRUE))
	{
		return TRUE;
	}

	// Traverses up the hierarchy
	LLFocusableElement* keyboard_focus = gFocusMgr.getKeyboardFocus();
	if( keyboard_focus )
	{
		if (keyboard_focus->handleUnicodeChar(uni_char, FALSE))
		{
			return TRUE;
		}

		//// Topmost view gets a chance before the hierarchy
		//LLUICtrl* top_ctrl = gFocusMgr.getTopCtrl();
		//if (top_ctrl && top_ctrl->handleUnicodeChar( uni_char, FALSE ) )
		//{
		//	return TRUE;
		//}

		return TRUE;
	}

	return FALSE;
}


void LLViewerWindow::handleScrollWheel(S32 clicks)
{
	LLView::sMouseHandlerMessage.clear();

	LLUI::resetMouseIdleTimer();
	
	LLMouseHandler* mouse_captor = gFocusMgr.getMouseCapture();
	if( mouse_captor )
	{
		S32 local_x;
		S32 local_y;
		mouse_captor->screenPointToLocal( mCurrentMousePoint.mX, mCurrentMousePoint.mY, &local_x, &local_y );
		mouse_captor->handleScrollWheel(local_x, local_y, clicks);
		if (LLView::sDebugMouseHandling)
		{
			llinfos << "Scroll Wheel handled by captor " << mouse_captor->getName() << llendl;
		}
		return;
	}

	LLUICtrl* top_ctrl = gFocusMgr.getTopCtrl();
	if (top_ctrl)
	{
		S32 local_x;
		S32 local_y;
		top_ctrl->screenPointToLocal( mCurrentMousePoint.mX, mCurrentMousePoint.mY, &local_x, &local_y );
		if (top_ctrl->handleScrollWheel(local_x, local_y, clicks)) return;
	}

	if (mRootView->handleScrollWheel(mCurrentMousePoint.mX, mCurrentMousePoint.mY, clicks) )
	{
		if (LLView::sDebugMouseHandling)
		{
			llinfos << "Scroll Wheel" << LLView::sMouseHandlerMessage << llendl;
		}
		return;
	}
	else if (LLView::sDebugMouseHandling)
	{
		llinfos << "Scroll Wheel not handled by view" << llendl;
	}

	// Zoom the camera in and out behavior

	if(top_ctrl == 0 
		&& getWorldViewRectScaled().pointInRect(mCurrentMousePoint.mX, mCurrentMousePoint.mY) 
		&& gAgentCamera.isInitialized())
		gAgentCamera.handleScrollWheel(clicks);

	return;
}

void LLViewerWindow::addPopup(LLView* popup)
{
	if (mPopupView)
	{
		mPopupView->addPopup(popup);
	}
}

void LLViewerWindow::removePopup(LLView* popup)
{
	if (mPopupView)
	{
		mPopupView->removePopup(popup);
	}
}

void LLViewerWindow::clearPopups()
{
	if (mPopupView)
	{
		mPopupView->clearPopups();
	}
}

void LLViewerWindow::moveCursorToCenter()
{
	if (! gSavedSettings.getBOOL("DisableMouseWarp"))
	{
		S32 x = getWorldViewWidthScaled() / 2;
		S32 y = getWorldViewHeightScaled() / 2;
	
		//on a forced move, all deltas get zeroed out to prevent jumping
		mCurrentMousePoint.set(x,y);
		mLastMousePoint.set(x,y);
		mCurrentMouseDelta.set(0,0);	

		LLUI::setMousePositionScreen(x, y);	
	}
}


//////////////////////////////////////////////////////////////////////
//
// Hover handlers
//

void append_xui_tooltip(LLView* viewp, LLToolTip::Params& params)
{
	if (viewp) 
	{
		if (!params.styled_message.empty())
		{
			params.styled_message.add().text("\n---------\n"); 
		}
		LLView::root_to_view_iterator_t end_tooltip_it = viewp->endRootToView();
		// NOTE: we skip "root" since it is assumed
		for (LLView::root_to_view_iterator_t tooltip_it = ++viewp->beginRootToView();
			tooltip_it != end_tooltip_it;
			++tooltip_it)
		{
			LLView* viewp = *tooltip_it;
		
			params.styled_message.add().text(viewp->getName());

			LLPanel* panelp = dynamic_cast<LLPanel*>(viewp);
			if (panelp && !panelp->getXMLFilename().empty())
			{
				params.styled_message.add()
					.text("(" + panelp->getXMLFilename() + ")")
					.style.color(LLColor4(0.7f, 0.7f, 1.f, 1.f));
			}
			params.styled_message.add().text("/");
		}
	}
}

static LLFastTimer::DeclareTimer ftm("Update UI");

// Update UI based on stored mouse position from mouse-move
// event processing.
void LLViewerWindow::updateUI()
{
	LLFastTimer t(ftm);

	static std::string last_handle_msg;

	if (gLoggedInTime.getStarted())
	{
		if (gLoggedInTime.getElapsedTimeF32() > gSavedSettings.getF32("DestinationGuideHintTimeout"))
		{
			LLFirstUse::notUsingDestinationGuide();
		}
		if (gLoggedInTime.getElapsedTimeF32() > gSavedSettings.getF32("SidePanelHintTimeout"))
		{
			LLFirstUse::notUsingSidePanel();
		}
	}

	LLConsole::updateClass();

	// animate layout stacks so we have up to date rect for world view
	LLLayoutStack::updateClass();

	// use full window for world view when not rendering UI
	bool world_view_uses_full_window = gAgentCamera.cameraMouselook() || !gPipeline.hasRenderDebugFeatureMask(LLPipeline::RENDER_DEBUG_FEATURE_UI);
	updateWorldViewRect(world_view_uses_full_window);

	LLView::sMouseHandlerMessage.clear();

	S32 x = mCurrentMousePoint.mX;
	S32 y = mCurrentMousePoint.mY;

	MASK	mask = gKeyboard->currentMask(TRUE);

	if (gPipeline.hasRenderDebugMask(LLPipeline::RENDER_DEBUG_RAYCAST))
	{
		gDebugRaycastFaceHit = -1;
		gDebugRaycastObject = cursorIntersect(-1, -1, 512.f, NULL, -1, FALSE,
											  &gDebugRaycastFaceHit,
											  &gDebugRaycastIntersection,
											  &gDebugRaycastTexCoord,
											  &gDebugRaycastNormal,
											  &gDebugRaycastTangent,
											  &gDebugRaycastStart,
											  &gDebugRaycastEnd);
	}

	updateMouseDelta();
	updateKeyboardFocus();

	BOOL handled = FALSE;

	LLUICtrl* top_ctrl = gFocusMgr.getTopCtrl();
	LLMouseHandler* mouse_captor = gFocusMgr.getMouseCapture();
	LLView* captor_view = dynamic_cast<LLView*>(mouse_captor);

	//FIXME: only include captor and captor's ancestors if mouse is truly over them --RN

	//build set of views containing mouse cursor by traversing UI hierarchy and testing 
	//screen rect against mouse cursor
	view_handle_set_t mouse_hover_set;

	// constraint mouse enter events to children of mouse captor
	LLView* root_view = captor_view;

	// if mouse captor doesn't exist or isn't a LLView
	// then allow mouse enter events on entire UI hierarchy
	if (!root_view)
	{
		root_view = mRootView;
	}

	// only update mouse hover set when UI is visible (since we shouldn't send hover events to invisible UI
	if (gPipeline.hasRenderDebugFeatureMask(LLPipeline::RENDER_DEBUG_FEATURE_UI))
	{
		// include all ancestors of captor_view as automatically having mouse
		if (captor_view)
		{
			LLView* captor_parent_view = captor_view->getParent();
			while(captor_parent_view)
			{
				mouse_hover_set.insert(captor_parent_view->getHandle());
				captor_parent_view = captor_parent_view->getParent();
			}
		}

		// aggregate visible views that contain mouse cursor in display order
		LLPopupView::popup_list_t popups = mPopupView->getCurrentPopups();

		for(LLPopupView::popup_list_t::iterator popup_it = popups.begin(); popup_it != popups.end(); ++popup_it)
		{
			LLView* popup = popup_it->get();
			if (popup && popup->calcScreenBoundingRect().pointInRect(x, y))
			{
				// iterator over contents of top_ctrl, and throw into mouse_hover_set
				for (LLView::tree_iterator_t it = popup->beginTreeDFS();
					it != popup->endTreeDFS();
					++it)
				{
					LLView* viewp = *it;
					if (viewp->getVisible()
						&& viewp->calcScreenBoundingRect().pointInRect(x, y))
					{
						// we have a view that contains the mouse, add it to the set
						mouse_hover_set.insert(viewp->getHandle());
					}
					else
					{
						// skip this view and all of its children
						it.skipDescendants();
					}
				}
			}
		}

		// while the top_ctrl contains the mouse cursor, only it and its descendants will receive onMouseEnter events
		if (top_ctrl && top_ctrl->calcScreenBoundingRect().pointInRect(x, y))
		{
			// iterator over contents of top_ctrl, and throw into mouse_hover_set
			for (LLView::tree_iterator_t it = top_ctrl->beginTreeDFS();
				it != top_ctrl->endTreeDFS();
				++it)
			{
				LLView* viewp = *it;
				if (viewp->getVisible()
					&& viewp->calcScreenBoundingRect().pointInRect(x, y))
				{
					// we have a view that contains the mouse, add it to the set
					mouse_hover_set.insert(viewp->getHandle());
				}
				else
				{
					// skip this view and all of its children
					it.skipDescendants();
				}
			}
		}
		else
		{
			// walk UI tree in depth-first order
			for (LLView::tree_iterator_t it = root_view->beginTreeDFS();
				it != root_view->endTreeDFS();
				++it)
			{
				LLView* viewp = *it;
				// calculating the screen rect involves traversing the parent, so this is less than optimal
				if (viewp->getVisible()
					&& viewp->calcScreenBoundingRect().pointInRect(x, y))
				{

					// if this view is mouse opaque, nothing behind it should be in mouse_hover_set
					if (viewp->getMouseOpaque())
					{
						// constrain further iteration to children of this widget
						it = viewp->beginTreeDFS();
					}
		
					// we have a view that contains the mouse, add it to the set
					mouse_hover_set.insert(viewp->getHandle());
				}
				else
				{
					// skip this view and all of its children
					it.skipDescendants();
				}
			}
		}
	}

	typedef std::vector<LLHandle<LLView> > view_handle_list_t;

	// call onMouseEnter() on all views which contain the mouse cursor but did not before
	view_handle_list_t mouse_enter_views;
	std::set_difference(mouse_hover_set.begin(), mouse_hover_set.end(),
						mMouseHoverViews.begin(), mMouseHoverViews.end(),
						std::back_inserter(mouse_enter_views));
	for (view_handle_list_t::iterator it = mouse_enter_views.begin();
		it != mouse_enter_views.end();
		++it)
	{
		LLView* viewp = it->get();
		if (viewp)
		{
			LLRect view_screen_rect = viewp->calcScreenRect();
			viewp->onMouseEnter(x - view_screen_rect.mLeft, y - view_screen_rect.mBottom, mask);
		}
	}

	// call onMouseLeave() on all views which no longer contain the mouse cursor
	view_handle_list_t mouse_leave_views;
	std::set_difference(mMouseHoverViews.begin(), mMouseHoverViews.end(),
						mouse_hover_set.begin(), mouse_hover_set.end(),
						std::back_inserter(mouse_leave_views));
	for (view_handle_list_t::iterator it = mouse_leave_views.begin();
		it != mouse_leave_views.end();
		++it)
	{
		LLView* viewp = it->get();
		if (viewp)
		{
			LLRect view_screen_rect = viewp->calcScreenRect();
			viewp->onMouseLeave(x - view_screen_rect.mLeft, y - view_screen_rect.mBottom, mask);
		}
	}

	// store resulting hover set for next frame
	swap(mMouseHoverViews, mouse_hover_set);

	// only handle hover events when UI is enabled
	if (gPipeline.hasRenderDebugFeatureMask(LLPipeline::RENDER_DEBUG_FEATURE_UI))
	{	

		if( mouse_captor )
		{
			// Pass hover events to object capturing mouse events.
			S32 local_x;
			S32 local_y; 
			mouse_captor->screenPointToLocal( x, y, &local_x, &local_y );
			handled = mouse_captor->handleHover(local_x, local_y, mask);
			if (LLView::sDebugMouseHandling)
			{
				llinfos << "Hover handled by captor " << mouse_captor->getName() << llendl;
			}

			if( !handled )
			{
				lldebugst(LLERR_USER_INPUT) << "hover not handled by mouse captor" << llendl;
			}
		}
		else
		{
			if (top_ctrl)
			{
				S32 local_x, local_y;
				top_ctrl->screenPointToLocal( x, y, &local_x, &local_y );
				handled = top_ctrl->pointInView(local_x, local_y) && top_ctrl->handleHover(local_x, local_y, mask);
			}

			if ( !handled )
			{
				// x and y are from last time mouse was in window
				// mMouseInWindow tracks *actual* mouse location
				if (mMouseInWindow && mRootView->handleHover(x, y, mask) )
				{
					if (LLView::sDebugMouseHandling && LLView::sMouseHandlerMessage != last_handle_msg)
					{
						last_handle_msg = LLView::sMouseHandlerMessage;
						llinfos << "Hover" << LLView::sMouseHandlerMessage << llendl;
					}
					handled = TRUE;
				}
				else if (LLView::sDebugMouseHandling)
				{
					if (last_handle_msg != LLStringUtil::null)
					{
						last_handle_msg.clear();
						llinfos << "Hover not handled by view" << llendl;
					}
				}
			}
		
			if (!handled)
			{
				LLTool *tool = LLToolMgr::getInstance()->getCurrentTool();

				if(mMouseInWindow && tool)
				{
					handled = tool->handleHover(x, y, mask);
				}
			}
		}

		// Show a new tool tip (or update one that is already shown)
		BOOL tool_tip_handled = FALSE;
		std::string tool_tip_msg;
		if( handled 
			&& !mWindow->isCursorHidden())
		{
			LLRect screen_sticky_rect = mRootView->getLocalRect();
			S32 local_x, local_y;

			if (gSavedSettings.getBOOL("DebugShowXUINames"))
			{
				LLToolTip::Params params;

				LLView* tooltip_view = mRootView;
				LLView::tree_iterator_t end_it = mRootView->endTreeDFS();
				for (LLView::tree_iterator_t it = mRootView->beginTreeDFS(); it != end_it; ++it)
				{
					LLView* viewp = *it;
					LLRect screen_rect;
					viewp->localRectToScreen(viewp->getLocalRect(), &screen_rect);
					if (!(viewp->getVisible()
						 && screen_rect.pointInRect(x, y)))
					{
						it.skipDescendants();
					}
					// only report xui names for LLUICtrls, 
					// and blacklist the various containers we don't care about
					else if (dynamic_cast<LLUICtrl*>(viewp) 
							&& viewp != gMenuHolder
							&& viewp != gFloaterView
							&& viewp != gConsole) 
					{
						if (dynamic_cast<LLFloater*>(viewp))
						{
							// constrain search to descendants of this (frontmost) floater
							// by resetting iterator
							it = viewp->beginTreeDFS();
						}

						// if we are in a new part of the tree (not a descendent of current tooltip_view)
						// then push the results for tooltip_view and start with a new potential view
						// NOTE: this emulates visiting only the leaf nodes that meet our criteria
						if (!viewp->hasAncestor(tooltip_view))
						{
							append_xui_tooltip(tooltip_view, params);
							screen_sticky_rect.intersectWith(tooltip_view->calcScreenRect());
						}
						tooltip_view = viewp;
					}
				}

				append_xui_tooltip(tooltip_view, params);
				screen_sticky_rect.intersectWith(tooltip_view->calcScreenRect());
				
				params.sticky_rect = screen_sticky_rect;
				params.max_width = 400;

				LLToolTipMgr::instance().show(params);
			}
			// if there is a mouse captor, nothing else gets a tooltip
			else if (mouse_captor)
			{
				mouse_captor->screenPointToLocal(x, y, &local_x, &local_y);
				tool_tip_handled = mouse_captor->handleToolTip(local_x, local_y, mask);
			}
			else 
			{
				// next is top_ctrl
				if (!tool_tip_handled && top_ctrl)
				{
					top_ctrl->screenPointToLocal(x, y, &local_x, &local_y);
					tool_tip_handled = top_ctrl->handleToolTip(local_x, local_y, mask );
				}
				
				if (!tool_tip_handled)
				{
					local_x = x; local_y = y;
					tool_tip_handled = mRootView->handleToolTip(local_x, local_y, mask );
				}

				LLTool* current_tool = LLToolMgr::getInstance()->getCurrentTool();
				if (!tool_tip_handled && current_tool)
				{
					current_tool->screenPointToLocal(x, y, &local_x, &local_y);
					tool_tip_handled = current_tool->handleToolTip(local_x, local_y, mask );
				}
			}
		}		
	}
	else
	{	// just have tools handle hover when UI is turned off
		LLTool *tool = LLToolMgr::getInstance()->getCurrentTool();

		if(mMouseInWindow && tool)
		{
			handled = tool->handleHover(x, y, mask);
		}
	}

	updateLayout();

	mLastMousePoint = mCurrentMousePoint;

	// cleanup unused selections when no modal dialogs are open
	if (LLModalDialog::activeCount() == 0)
	{
		LLViewerParcelMgr::getInstance()->deselectUnused();
	}

	if (LLModalDialog::activeCount() == 0)
	{
		LLSelectMgr::getInstance()->deselectUnused();
	}
}


void LLViewerWindow::updateLayout()
{
	LLTool* tool = LLToolMgr::getInstance()->getCurrentTool();
	if (gFloaterTools != NULL
		&& tool != NULL
		&& tool != gToolNull  
		&& tool != LLToolCompInspect::getInstance() 
		&& tool != LLToolDragAndDrop::getInstance() 
		&& !gSavedSettings.getBOOL("FreezeTime"))
	{ 
		// Suppress the toolbox view if our source tool was the pie tool,
		// and we've overridden to something else.
		bool suppress_toolbox = 
			(LLToolMgr::getInstance()->getBaseTool() == LLToolPie::getInstance()) &&
			(LLToolMgr::getInstance()->getCurrentTool() != LLToolPie::getInstance());

		LLMouseHandler *captor = gFocusMgr.getMouseCapture();
		// With the null, inspect, or drag and drop tool, don't muck
		// with visibility.

		if (gFloaterTools->isMinimized()
			||	(tool != LLToolPie::getInstance()						// not default tool
				&& tool != LLToolCompGun::getInstance()					// not coming out of mouselook
				&& !suppress_toolbox									// not override in third person
				&& LLToolMgr::getInstance()->getCurrentToolset()->isShowFloaterTools()
				&& (!captor || dynamic_cast<LLView*>(captor) != NULL)))						// not dragging
		{
			// Force floater tools to be visible (unless minimized)
			if (!gFloaterTools->getVisible())
			{
				gFloaterTools->openFloater();
			}
			// Update the location of the blue box tool popup
			LLCoordGL select_center_screen;
			MASK	mask = gKeyboard->currentMask(TRUE);
			gFloaterTools->updatePopup( select_center_screen, mask );
		}
		else
		{
			gFloaterTools->setVisible(FALSE);
		}
		//gMenuBarView->setItemVisible("BuildTools", gFloaterTools->getVisible());
	}

	// Always update console
	if(gConsole)
	{
		LLRect console_rect = getChatConsoleRect();
		gConsole->reshape(console_rect.getWidth(), console_rect.getHeight());
		gConsole->setRect(console_rect);
	}
}

void LLViewerWindow::updateMouseDelta()
{
	S32 dx = lltrunc((F32) (mCurrentMousePoint.mX - mLastMousePoint.mX) * LLUI::getScaleFactor().mV[VX]);
	S32 dy = lltrunc((F32) (mCurrentMousePoint.mY - mLastMousePoint.mY) * LLUI::getScaleFactor().mV[VY]);

	//RN: fix for asynchronous notification of mouse leaving window not working
	LLCoordWindow mouse_pos;
	mWindow->getCursorPosition(&mouse_pos);
	if (mouse_pos.mX < 0 || 
		mouse_pos.mY < 0 ||
		mouse_pos.mX > mWindowRectRaw.getWidth() ||
		mouse_pos.mY > mWindowRectRaw.getHeight())
	{
		mMouseInWindow = FALSE;
	}
	else
	{
		mMouseInWindow = TRUE;
	}

	LLVector2 mouse_vel; 

	if (gSavedSettings.getBOOL("MouseSmooth"))
	{
		static F32 fdx = 0.f;
		static F32 fdy = 0.f;

		F32 amount = 16.f;
		fdx = fdx + ((F32) dx - fdx) * llmin(gFrameIntervalSeconds.value()*amount,1.f);
		fdy = fdy + ((F32) dy - fdy) * llmin(gFrameIntervalSeconds.value()*amount,1.f);

		mCurrentMouseDelta.set(llround(fdx), llround(fdy));
		mouse_vel.setVec(fdx,fdy);
	}
	else
	{
		mCurrentMouseDelta.set(dx, dy);
		mouse_vel.setVec((F32) dx, (F32) dy);
	}
    
	sample(sMouseVelocityStat, mouse_vel.magVec());
}

void LLViewerWindow::updateKeyboardFocus()
{
	if (!gPipeline.hasRenderDebugFeatureMask(LLPipeline::RENDER_DEBUG_FEATURE_UI))
	{
		gFocusMgr.setKeyboardFocus(NULL);
	}

	// clean up current focus
	LLUICtrl* cur_focus = dynamic_cast<LLUICtrl*>(gFocusMgr.getKeyboardFocus());
	if (cur_focus)
	{
		if (!cur_focus->isInVisibleChain() || !cur_focus->isInEnabledChain())
		{
            // don't release focus, just reassign so that if being given
            // to a sibling won't call onFocusLost on all the ancestors
			// gFocusMgr.releaseFocusIfNeeded(cur_focus);

			LLUICtrl* parent = cur_focus->getParentUICtrl();
			const LLUICtrl* focus_root = cur_focus->findRootMostFocusRoot();
			bool new_focus_found = false;
			while(parent)
			{
				if (parent->isCtrl() 
					&& (parent->hasTabStop() || parent == focus_root) 
					&& !parent->getIsChrome() 
					&& parent->isInVisibleChain() 
					&& parent->isInEnabledChain())
				{
					if (!parent->focusFirstItem())
					{
						parent->setFocus(TRUE);
					}
					new_focus_found = true;
					break;
				}
				parent = parent->getParentUICtrl();
			}

			// if we didn't find a better place to put focus, just release it
			// hasFocus() will return true if and only if we didn't touch focus since we
			// are only moving focus higher in the hierarchy
			if (!new_focus_found)
			{
				cur_focus->setFocus(FALSE);
			}
		}
		else if (cur_focus->isFocusRoot())
		{
			// focus roots keep trying to delegate focus to their first valid descendant
			// this assumes that focus roots are not valid focus holders on their own
			cur_focus->focusFirstItem();
		}
	}

	// last ditch force of edit menu to selection manager
	if (LLEditMenuHandler::gEditMenuHandler == NULL && LLSelectMgr::getInstance()->getSelection()->getObjectCount())
	{
		LLEditMenuHandler::gEditMenuHandler = LLSelectMgr::getInstance();
	}

	if (gFloaterView->getCycleMode())
	{
		// sync all floaters with their focus state
		gFloaterView->highlightFocusedFloater();
		gSnapshotFloaterView->highlightFocusedFloater();
		MASK	mask = gKeyboard->currentMask(TRUE);
		if ((mask & MASK_CONTROL) == 0)
		{
			// control key no longer held down, finish cycle mode
			gFloaterView->setCycleMode(FALSE);

			gFloaterView->syncFloaterTabOrder();
		}
		else
		{
			// user holding down CTRL, don't update tab order of floaters
		}
	}
	else
	{
		// update focused floater
		gFloaterView->highlightFocusedFloater();
		gSnapshotFloaterView->highlightFocusedFloater();
		// make sure floater visible order is in sync with tab order
		gFloaterView->syncFloaterTabOrder();
	}
}

static LLFastTimer::DeclareTimer FTM_UPDATE_WORLD_VIEW("Update World View");
void LLViewerWindow::updateWorldViewRect(bool use_full_window)
{
	LLFastTimer ft(FTM_UPDATE_WORLD_VIEW);

	// start off using whole window to render world
	LLRect new_world_rect = mWindowRectRaw;

	if (use_full_window == false && mWorldViewPlaceholder.get())
	{
		new_world_rect = mWorldViewPlaceholder.get()->calcScreenRect();
		// clamp to at least a 1x1 rect so we don't try to allocate zero width gl buffers
		new_world_rect.mTop = llmax(new_world_rect.mTop, new_world_rect.mBottom + 1);
		new_world_rect.mRight = llmax(new_world_rect.mRight, new_world_rect.mLeft + 1);

		new_world_rect.mLeft = llround((F32)new_world_rect.mLeft * mDisplayScale.mV[VX]);
		new_world_rect.mRight = llround((F32)new_world_rect.mRight * mDisplayScale.mV[VX]);
		new_world_rect.mBottom = llround((F32)new_world_rect.mBottom * mDisplayScale.mV[VY]);
		new_world_rect.mTop = llround((F32)new_world_rect.mTop * mDisplayScale.mV[VY]);
	}

	if (mWorldViewRectRaw != new_world_rect)
	{
		mWorldViewRectRaw = new_world_rect;
		gResizeScreenTexture = TRUE;
		LLViewerCamera::getInstance()->setViewHeightInPixels( mWorldViewRectRaw.getHeight() );
		LLViewerCamera::getInstance()->setAspect( getWorldViewAspectRatio() );

		LLRect old_world_rect_scaled = mWorldViewRectScaled;
		mWorldViewRectScaled = calcScaledRect(mWorldViewRectRaw, mDisplayScale);

		// sending a signal with a new WorldView rect
		mOnWorldViewRectUpdated(old_world_rect_scaled, mWorldViewRectScaled);
	}
}

void LLViewerWindow::saveLastMouse(const LLCoordGL &point)
{
	// Store last mouse location.
	// If mouse leaves window, pretend last point was on edge of window
	if (point.mX < 0)
	{
		mCurrentMousePoint.mX = 0;
	}
	else if (point.mX > getWindowWidthScaled())
	{
		mCurrentMousePoint.mX = getWindowWidthScaled();
	}
	else
	{
		mCurrentMousePoint.mX = point.mX;
	}

	if (point.mY < 0)
	{
		mCurrentMousePoint.mY = 0;
	}
	else if (point.mY > getWindowHeightScaled() )
	{
		mCurrentMousePoint.mY = getWindowHeightScaled();
	}
	else
	{
		mCurrentMousePoint.mY = point.mY;
	}
}


// Draws the selection outlines for the currently selected objects
// Must be called after displayObjects is called, which sets the mGLName parameter
// NOTE: This function gets called 3 times:
//  render_ui_3d: 			FALSE, FALSE, TRUE
//  render_hud_elements:	FALSE, FALSE, FALSE
void LLViewerWindow::renderSelections( BOOL for_gl_pick, BOOL pick_parcel_walls, BOOL for_hud )
{
	LLObjectSelectionHandle selection = LLSelectMgr::getInstance()->getSelection();

	if (!for_hud && !for_gl_pick)
	{
		// Call this once and only once
		LLSelectMgr::getInstance()->updateSilhouettes();
	}
	
	// Draw fence around land selections
	if (for_gl_pick)
	{
		if (pick_parcel_walls)
		{
			LLViewerParcelMgr::getInstance()->renderParcelCollision();
		}
	}
	else if (( for_hud && selection->getSelectType() == SELECT_TYPE_HUD) ||
			 (!for_hud && selection->getSelectType() != SELECT_TYPE_HUD))
	{		
		LLSelectMgr::getInstance()->renderSilhouettes(for_hud);
		
		stop_glerror();

		// setup HUD render
		if (selection->getSelectType() == SELECT_TYPE_HUD && LLSelectMgr::getInstance()->getSelection()->getObjectCount())
		{
			LLBBox hud_bbox = gAgentAvatarp->getHUDBBox();

			// set up transform to encompass bounding box of HUD
			gGL.matrixMode(LLRender::MM_PROJECTION);
			gGL.pushMatrix();
			gGL.loadIdentity();
			F32 depth = llmax(1.f, hud_bbox.getExtentLocal().mV[VX] * 1.1f);
			gGL.ortho(-0.5f * LLViewerCamera::getInstance()->getAspect(), 0.5f * LLViewerCamera::getInstance()->getAspect(), -0.5f, 0.5f, 0.f, depth);
			
			gGL.matrixMode(LLRender::MM_MODELVIEW);
			gGL.pushMatrix();
			gGL.loadIdentity();
			gGL.loadMatrix(OGL_TO_CFR_ROTATION);		// Load Cory's favorite reference frame
			gGL.translatef(-hud_bbox.getCenterLocal().mV[VX] + (depth *0.5f), 0.f, 0.f);
		}

		// Render light for editing
		if (LLSelectMgr::sRenderLightRadius && LLToolMgr::getInstance()->inEdit())
		{
			gGL.getTexUnit(0)->unbind(LLTexUnit::TT_TEXTURE);
			LLGLEnable gls_blend(GL_BLEND);
			LLGLEnable gls_cull(GL_CULL_FACE);
			LLGLDepthTest gls_depth(GL_TRUE, GL_FALSE);
			gGL.matrixMode(LLRender::MM_MODELVIEW);
			gGL.pushMatrix();
			if (selection->getSelectType() == SELECT_TYPE_HUD)
			{
				F32 zoom = gAgentCamera.mHUDCurZoom;
				gGL.scalef(zoom, zoom, zoom);
			}

			struct f : public LLSelectedObjectFunctor
			{
				virtual bool apply(LLViewerObject* object)
				{
					LLDrawable* drawable = object->mDrawable;
					if (drawable && drawable->isLight())
					{
						LLVOVolume* vovolume = drawable->getVOVolume();
						gGL.pushMatrix();

						LLVector3 center = drawable->getPositionAgent();
						gGL.translatef(center[0], center[1], center[2]);
						F32 scale = vovolume->getLightRadius();
						gGL.scalef(scale, scale, scale);

						LLColor4 color(vovolume->getLightColor(), .5f);
						gGL.color4fv(color.mV);
					
						//F32 pixel_area = 100000.f;
						// Render Outside
						gSphere.render();

						// Render Inside
						glCullFace(GL_FRONT);
						gSphere.render();
						glCullFace(GL_BACK);
					
						gGL.popMatrix();
					}
					return true;
				}
			} func;
			LLSelectMgr::getInstance()->getSelection()->applyToObjects(&func);
			
			gGL.popMatrix();
		}				
		
		// NOTE: The average position for the axis arrows of the selected objects should
		// not be recalculated at this time.  If they are, then group rotations will break.

		// Draw arrows at average center of all selected objects
		LLTool* tool = LLToolMgr::getInstance()->getCurrentTool();
		if (tool)
		{
			if(tool->isAlwaysRendered())
			{
				tool->render();
			}
			else
			{
				if( !LLSelectMgr::getInstance()->getSelection()->isEmpty() )
				{
					BOOL moveable_object_selected = FALSE;
					BOOL all_selected_objects_move = TRUE;
					BOOL all_selected_objects_modify = TRUE;
					BOOL selecting_linked_set = !gSavedSettings.getBOOL("EditLinkedParts");

					for (LLObjectSelection::iterator iter = LLSelectMgr::getInstance()->getSelection()->begin();
						 iter != LLSelectMgr::getInstance()->getSelection()->end(); iter++)
					{
						LLSelectNode* nodep = *iter;
						LLViewerObject* object = nodep->getObject();
						LLViewerObject *root_object = (object == NULL) ? NULL : object->getRootEdit();
						BOOL this_object_movable = FALSE;
						if (object->permMove() && !object->isPermanentEnforced() &&
							((root_object == NULL) || !root_object->isPermanentEnforced()) &&
							(object->permModify() || selecting_linked_set))
						{
							moveable_object_selected = TRUE;
							this_object_movable = TRUE;
						}
						all_selected_objects_move = all_selected_objects_move && this_object_movable;
						all_selected_objects_modify = all_selected_objects_modify && object->permModify();
					}

					BOOL draw_handles = TRUE;

					if (tool == LLToolCompTranslate::getInstance() && (!moveable_object_selected || !all_selected_objects_move))
					{
						draw_handles = FALSE;
					}

					if (tool == LLToolCompRotate::getInstance() && (!moveable_object_selected || !all_selected_objects_move))
					{
						draw_handles = FALSE;
					}

					if ( !all_selected_objects_modify && tool == LLToolCompScale::getInstance() )
					{
						draw_handles = FALSE;
					}
				
					if( draw_handles )
					{
						tool->render();
					}
				}
			}
			if (selection->getSelectType() == SELECT_TYPE_HUD && selection->getObjectCount())
			{
				gGL.matrixMode(LLRender::MM_PROJECTION);
				gGL.popMatrix();

				gGL.matrixMode(LLRender::MM_MODELVIEW);
				gGL.popMatrix();
				stop_glerror();
			}
		}
	}
}

// Return a point near the clicked object representative of the place the object was clicked.
LLVector3d LLViewerWindow::clickPointInWorldGlobal(S32 x, S32 y_from_bot, LLViewerObject* clicked_object) const
{
	// create a normalized vector pointing from the camera center into the 
	// world at the location of the mouse click
	LLVector3 mouse_direction_global = mouseDirectionGlobal( x, y_from_bot );

	LLVector3d relative_object = clicked_object->getPositionGlobal() - gAgentCamera.getCameraPositionGlobal();

	// make mouse vector as long as object vector, so it touchs a point near
	// where the user clicked on the object
	mouse_direction_global *= (F32) relative_object.magVec();

	LLVector3d new_pos;
	new_pos.setVec(mouse_direction_global);
	// transform mouse vector back to world coords
	new_pos += gAgentCamera.getCameraPositionGlobal();

	return new_pos;
}


BOOL LLViewerWindow::clickPointOnSurfaceGlobal(const S32 x, const S32 y, LLViewerObject *objectp, LLVector3d &point_global) const
{
	BOOL intersect = FALSE;

//	U8 shape = objectp->mPrimitiveCode & LL_PCODE_BASE_MASK;
	if (!intersect)
	{
		point_global = clickPointInWorldGlobal(x, y, objectp);
		llinfos << "approx intersection at " <<  (objectp->getPositionGlobal() - point_global) << llendl;
	}
	else
	{
		llinfos << "good intersection at " <<  (objectp->getPositionGlobal() - point_global) << llendl;
	}

	return intersect;
}

void LLViewerWindow::pickAsync(S32 x, S32 y_from_bot, MASK mask, void (*callback)(const LLPickInfo& info), BOOL pick_transparent)
{
	BOOL in_build_mode = LLFloaterReg::instanceVisible("build");
	if (in_build_mode || LLDrawPoolAlpha::sShowDebugAlpha)
	{
		// build mode allows interaction with all transparent objects
		// "Show Debug Alpha" means no object actually transparent
		pick_transparent = TRUE;
	}

	LLPickInfo pick_info(LLCoordGL(x, y_from_bot), mask, pick_transparent, TRUE, callback);
	schedulePick(pick_info);
}

void LLViewerWindow::schedulePick(LLPickInfo& pick_info)
{
	if (mPicks.size() >= 1024 || mWindow->getMinimized())
	{ //something went wrong, picks are being scheduled but not processed
		
		if (pick_info.mPickCallback)
		{
			pick_info.mPickCallback(pick_info);
		}
	
		return;
	}
	mPicks.push_back(pick_info);
	
	// delay further event processing until we receive results of pick
	// only do this for async picks so that handleMouseUp won't be called
	// until the pick triggered in handleMouseDown has been processed, for example
	mWindow->delayInputProcessing();
}


void LLViewerWindow::performPick()
{
	if (!mPicks.empty())
	{
		std::vector<LLPickInfo>::iterator pick_it;
		for (pick_it = mPicks.begin(); pick_it != mPicks.end(); ++pick_it)
		{
			pick_it->fetchResults();
		}

		mLastPick = mPicks.back();
		mPicks.clear();
	}
}

void LLViewerWindow::returnEmptyPicks()
{
	std::vector<LLPickInfo>::iterator pick_it;
	for (pick_it = mPicks.begin(); pick_it != mPicks.end(); ++pick_it)
	{
		mLastPick = *pick_it;
		// just trigger callback with empty results
		if (pick_it->mPickCallback)
		{
			pick_it->mPickCallback(*pick_it);
		}
	}
	mPicks.clear();
}

// Performs the GL object/land pick.
LLPickInfo LLViewerWindow::pickImmediate(S32 x, S32 y_from_bot,  BOOL pick_transparent)
{
	BOOL in_build_mode = LLFloaterReg::instanceVisible("build");
	if (in_build_mode || LLDrawPoolAlpha::sShowDebugAlpha)
	{
		// build mode allows interaction with all transparent objects
		// "Show Debug Alpha" means no object actually transparent
		pick_transparent = TRUE;
	}

	// shortcut queueing in mPicks and just update mLastPick in place
	MASK	key_mask = gKeyboard->currentMask(TRUE);
	mLastPick = LLPickInfo(LLCoordGL(x, y_from_bot), key_mask, pick_transparent, TRUE, NULL);
	mLastPick.fetchResults();

	return mLastPick;
}

LLHUDIcon* LLViewerWindow::cursorIntersectIcon(S32 mouse_x, S32 mouse_y, F32 depth,
										   LLVector4a* intersection)
{
	S32 x = mouse_x;
	S32 y = mouse_y;

	if ((mouse_x == -1) && (mouse_y == -1)) // use current mouse position
	{
		x = getCurrentMouseX();
		y = getCurrentMouseY();
	}

	// world coordinates of mouse
	// VECTORIZE THIS
	LLVector3 mouse_direction_global = mouseDirectionGlobal(x,y);
	LLVector3 mouse_point_global = LLViewerCamera::getInstance()->getOrigin();
	LLVector3 mouse_world_start = mouse_point_global;
	LLVector3 mouse_world_end   = mouse_point_global + mouse_direction_global * depth;

	LLVector4a start, end;
	start.load3(mouse_world_start.mV);
	end.load3(mouse_world_end.mV);
	
	return LLHUDIcon::lineSegmentIntersectAll(start, end, intersection);
}

LLViewerObject* LLViewerWindow::cursorIntersect(S32 mouse_x, S32 mouse_y, F32 depth,
												LLViewerObject *this_object,
												S32 this_face,
												BOOL pick_transparent,
												S32* face_hit,
												LLVector4a *intersection,
												LLVector2 *uv,
												LLVector4a *normal,
												LLVector4a *tangent,
												LLVector4a* start,
												LLVector4a* end)
{
	S32 x = mouse_x;
	S32 y = mouse_y;

	if ((mouse_x == -1) && (mouse_y == -1)) // use current mouse position
	{
		x = getCurrentMouseX();
		y = getCurrentMouseY();
	}

	// HUD coordinates of mouse
	LLVector3 mouse_point_hud = mousePointHUD(x, y);
	LLVector3 mouse_hud_start = mouse_point_hud - LLVector3(depth, 0, 0);
	LLVector3 mouse_hud_end   = mouse_point_hud + LLVector3(depth, 0, 0);
	
	// world coordinates of mouse
	LLVector3 mouse_direction_global = mouseDirectionGlobal(x,y);
	LLVector3 mouse_point_global = LLViewerCamera::getInstance()->getOrigin();
	
	//get near clip plane
	LLVector3 n = LLViewerCamera::getInstance()->getAtAxis();
	LLVector3 p = mouse_point_global + n * LLViewerCamera::getInstance()->getNear();

	//project mouse point onto plane
	LLVector3 pos;
	line_plane(mouse_point_global, mouse_direction_global, p, n, pos);
	mouse_point_global = pos;

	LLVector3 mouse_world_start = mouse_point_global;
	LLVector3 mouse_world_end   = mouse_point_global + mouse_direction_global * depth;

	if (!LLViewerJoystick::getInstance()->getOverrideCamera())
	{ //always set raycast intersection to mouse_world_end unless
		//flycam is on (for DoF effect)
		gDebugRaycastIntersection.load3(mouse_world_end.mV);
	}

	LLVector4a mw_start;
	mw_start.load3(mouse_world_start.mV);
	LLVector4a mw_end;
	mw_end.load3(mouse_world_end.mV);

	LLVector4a mh_start;
	mh_start.load3(mouse_hud_start.mV);
	LLVector4a mh_end;
	mh_end.load3(mouse_hud_end.mV);

	if (start)
	{
		*start = mw_start;
	}

	if (end)
	{
		*end = mw_end;
	}

	LLViewerObject* found = NULL;

	if (this_object)  // check only this object
	{
		if (this_object->isHUDAttachment()) // is a HUD object?
		{
			if (this_object->lineSegmentIntersect(mh_start, mh_end, this_face, pick_transparent,
												  face_hit, intersection, uv, normal, tangent))
			{
				found = this_object;
			}
		}
		else // is a world object
		{
			if (this_object->lineSegmentIntersect(mw_start, mw_end, this_face, pick_transparent,
												  face_hit, intersection, uv, normal, tangent))
			{
				found = this_object;
			}
		}
	}
	else // check ALL objects
	{
		found = gPipeline.lineSegmentIntersectInHUD(mh_start, mh_end, pick_transparent,
													face_hit, intersection, uv, normal, tangent);

		if (!found) // if not found in HUD, look in world:
		{
			found = gPipeline.lineSegmentIntersectInWorld(mw_start, mw_end, pick_transparent,
														  face_hit, intersection, uv, normal, tangent);
			if (found && !pick_transparent)
			{
				gDebugRaycastIntersection = *intersection;
			}
		}
	}
		
	return found;
}

// Returns unit vector relative to camera
// indicating direction of point on screen x,y
LLVector3 LLViewerWindow::mouseDirectionGlobal(const S32 x, const S32 y) const
{
	// find vertical field of view
	F32			fov = LLViewerCamera::getInstance()->getView();

	// find world view center in scaled ui coordinates
	F32			center_x = getWorldViewRectScaled().getCenterX();
	F32			center_y = getWorldViewRectScaled().getCenterY();

	// calculate pixel distance to screen
	F32			distance = ((F32)getWorldViewHeightScaled() * 0.5f) / (tan(fov / 2.f));

	// calculate click point relative to middle of screen
	F32			click_x = x - center_x;
	F32			click_y = y - center_y;

	// compute mouse vector
	LLVector3	mouse_vector =	distance * LLViewerCamera::getInstance()->getAtAxis()
								- click_x * LLViewerCamera::getInstance()->getLeftAxis()
								+ click_y * LLViewerCamera::getInstance()->getUpAxis();

	mouse_vector.normVec();

	return mouse_vector;
}

LLVector3 LLViewerWindow::mousePointHUD(const S32 x, const S32 y) const
{
	// find screen resolution
	S32			height = getWorldViewHeightScaled();

	// find world view center
	F32			center_x = getWorldViewRectScaled().getCenterX();
	F32			center_y = getWorldViewRectScaled().getCenterY();

	// remap with uniform scale (1/height) so that top is -0.5, bottom is +0.5
	F32 hud_x = -((F32)x - center_x)  / height;
	F32 hud_y = ((F32)y - center_y) / height;

	return LLVector3(0.f, hud_x/gAgentCamera.mHUDCurZoom, hud_y/gAgentCamera.mHUDCurZoom);
}

// Returns unit vector relative to camera in camera space
// indicating direction of point on screen x,y
LLVector3 LLViewerWindow::mouseDirectionCamera(const S32 x, const S32 y) const
{
	// find vertical field of view
	F32			fov_height = LLViewerCamera::getInstance()->getView();
	F32			fov_width = fov_height * LLViewerCamera::getInstance()->getAspect();

	// find screen resolution
	S32			height = getWorldViewHeightScaled();
	S32			width = getWorldViewWidthScaled();

	// find world view center
	F32			center_x = getWorldViewRectScaled().getCenterX();
	F32			center_y = getWorldViewRectScaled().getCenterY();

	// calculate click point relative to middle of screen
	F32			click_x = (((F32)x - center_x) / (F32)width) * fov_width * -1.f;
	F32			click_y = (((F32)y - center_y) / (F32)height) * fov_height;

	// compute mouse vector
	LLVector3	mouse_vector =	LLVector3(0.f, 0.f, -1.f);
	LLQuaternion mouse_rotate;
	mouse_rotate.setQuat(click_y, click_x, 0.f);

	mouse_vector = mouse_vector * mouse_rotate;
	// project to z = -1 plane;
	mouse_vector = mouse_vector * (-1.f / mouse_vector.mV[VZ]);

	return mouse_vector;
}



BOOL LLViewerWindow::mousePointOnPlaneGlobal(LLVector3d& point, const S32 x, const S32 y, 
										const LLVector3d &plane_point_global, 
										const LLVector3 &plane_normal_global)
{
	LLVector3d	mouse_direction_global_d;

	mouse_direction_global_d.setVec(mouseDirectionGlobal(x,y));
	LLVector3d	plane_normal_global_d;
	plane_normal_global_d.setVec(plane_normal_global);
	F64 plane_mouse_dot = (plane_normal_global_d * mouse_direction_global_d);
	LLVector3d plane_origin_camera_rel = plane_point_global - gAgentCamera.getCameraPositionGlobal();
	F64	mouse_look_at_scale = (plane_normal_global_d * plane_origin_camera_rel)
								/ plane_mouse_dot;
	if (llabs(plane_mouse_dot) < 0.00001)
	{
		// if mouse is parallel to plane, return closest point on line through plane origin
		// that is parallel to camera plane by scaling mouse direction vector
		// by distance to plane origin, modulated by deviation of mouse direction from plane origin
		LLVector3d plane_origin_dir = plane_origin_camera_rel;
		plane_origin_dir.normVec();
		
		mouse_look_at_scale = plane_origin_camera_rel.magVec() / (plane_origin_dir * mouse_direction_global_d);
	}

	point = gAgentCamera.getCameraPositionGlobal() + mouse_look_at_scale * mouse_direction_global_d;

	return mouse_look_at_scale > 0.0;
}


// Returns global position
BOOL LLViewerWindow::mousePointOnLandGlobal(const S32 x, const S32 y, LLVector3d *land_position_global)
{
	LLVector3		mouse_direction_global = mouseDirectionGlobal(x,y);
	F32				mouse_dir_scale;
	BOOL			hit_land = FALSE;
	LLViewerRegion	*regionp;
	F32			land_z;
	const F32	FIRST_PASS_STEP = 1.0f;		// meters
	const F32	SECOND_PASS_STEP = 0.1f;	// meters
	LLVector3d	camera_pos_global;

	camera_pos_global = gAgentCamera.getCameraPositionGlobal();
	LLVector3d		probe_point_global;
	LLVector3		probe_point_region;

	// walk forwards to find the point
	for (mouse_dir_scale = FIRST_PASS_STEP; mouse_dir_scale < gAgentCamera.mDrawDistance; mouse_dir_scale += FIRST_PASS_STEP)
	{
		LLVector3d mouse_direction_global_d;
		mouse_direction_global_d.setVec(mouse_direction_global * mouse_dir_scale);
		probe_point_global = camera_pos_global + mouse_direction_global_d;

		regionp = LLWorld::getInstance()->resolveRegionGlobal(probe_point_region, probe_point_global);

		if (!regionp)
		{
			// ...we're outside the world somehow
			continue;
		}

		S32 i = (S32) (probe_point_region.mV[VX]/regionp->getLand().getMetersPerGrid());
		S32 j = (S32) (probe_point_region.mV[VY]/regionp->getLand().getMetersPerGrid());
		S32 grids_per_edge = (S32) regionp->getLand().mGridsPerEdge;
		if ((i >= grids_per_edge) || (j >= grids_per_edge))
		{
			//llinfos << "LLViewerWindow::mousePointOnLand probe_point is out of region" << llendl;
			continue;
		}

		land_z = regionp->getLand().resolveHeightRegion(probe_point_region);

		//llinfos << "mousePointOnLand initial z " << land_z << llendl;

		if (probe_point_region.mV[VZ] < land_z)
		{
			// ...just went under land

			// cout << "under land at " << probe_point << " scale " << mouse_vec_scale << endl;

			hit_land = TRUE;
			break;
		}
	}


	if (hit_land)
	{
		// Don't go more than one step beyond where we stopped above.
		// This can't just be "mouse_vec_scale" because floating point error
		// will stop the loop before the last increment.... X - 1.0 + 0.1 + 0.1 + ... + 0.1 != X
		F32 stop_mouse_dir_scale = mouse_dir_scale + FIRST_PASS_STEP;

		// take a step backwards, then walk forwards again to refine position
		for ( mouse_dir_scale -= FIRST_PASS_STEP; mouse_dir_scale <= stop_mouse_dir_scale; mouse_dir_scale += SECOND_PASS_STEP)
		{
			LLVector3d mouse_direction_global_d;
			mouse_direction_global_d.setVec(mouse_direction_global * mouse_dir_scale);
			probe_point_global = camera_pos_global + mouse_direction_global_d;

			regionp = LLWorld::getInstance()->resolveRegionGlobal(probe_point_region, probe_point_global);

			if (!regionp)
			{
				// ...we're outside the world somehow
				continue;
			}

			/*
			i = (S32) (local_probe_point.mV[VX]/regionp->getLand().getMetersPerGrid());
			j = (S32) (local_probe_point.mV[VY]/regionp->getLand().getMetersPerGrid());
			if ((i >= regionp->getLand().mGridsPerEdge) || (j >= regionp->getLand().mGridsPerEdge))
			{
				// llinfos << "LLViewerWindow::mousePointOnLand probe_point is out of region" << llendl;
				continue;
			}
			land_z = regionp->getLand().mSurfaceZ[ i + j * (regionp->getLand().mGridsPerEdge) ];
			*/

			land_z = regionp->getLand().resolveHeightRegion(probe_point_region);

			//llinfos << "mousePointOnLand refine z " << land_z << llendl;

			if (probe_point_region.mV[VZ] < land_z)
			{
				// ...just went under land again

				*land_position_global = probe_point_global;
				return TRUE;
			}
		}
	}

	return FALSE;
}

// Saves an image to the harddrive as "SnapshotX" where X >= 1.
BOOL LLViewerWindow::saveImageNumbered(LLImageFormatted *image, bool force_picker)
{
	if (!image)
	{
		llwarns << "No image to save" << llendl;
		return FALSE;
	}

	LLFilePicker::ESaveFilter pick_type;
	std::string extension("." + image->getExtension());
	if (extension == ".j2c")
		pick_type = LLFilePicker::FFSAVE_J2C;
	else if (extension == ".bmp")
		pick_type = LLFilePicker::FFSAVE_BMP;
	else if (extension == ".jpg")
		pick_type = LLFilePicker::FFSAVE_JPEG;
	else if (extension == ".png")
		pick_type = LLFilePicker::FFSAVE_PNG;
	else if (extension == ".tga")
		pick_type = LLFilePicker::FFSAVE_TGA;
	else
		pick_type = LLFilePicker::FFSAVE_ALL; // ???
	
	// Get a base file location if needed.
	if (force_picker || !isSnapshotLocSet())
	{
		std::string proposed_name( sSnapshotBaseName );

		// getSaveFile will append an appropriate extension to the proposed name, based on the ESaveFilter constant passed in.

		// pick a directory in which to save
		LLFilePicker& picker = LLFilePicker::instance();
		if (!picker.getSaveFile(pick_type, proposed_name))
		{
			// Clicked cancel
			return FALSE;
		}

		// Copy the directory + file name
		std::string filepath = picker.getFirstFile();

		LLViewerWindow::sSnapshotBaseName = gDirUtilp->getBaseFileName(filepath, true);
		LLViewerWindow::sSnapshotDir = gDirUtilp->getDirName(filepath);
	}

	// Look for an unused file name
	std::string filepath;
	S32 i = 1;
	S32 err = 0;

	do
	{
		filepath = sSnapshotDir;
		filepath += gDirUtilp->getDirDelimiter();
		filepath += sSnapshotBaseName;
		filepath += llformat("_%.3d",i);
		filepath += extension;

		llstat stat_info;
		err = LLFile::stat( filepath, &stat_info );
		i++;
	}
	while( -1 != err );  // search until the file is not found (i.e., stat() gives an error).

	llinfos << "Saving snapshot to " << filepath << llendl;
	return image->save(filepath);
}

void LLViewerWindow::resetSnapshotLoc()
{
	sSnapshotDir.clear();
}

// static
void LLViewerWindow::movieSize(S32 new_width, S32 new_height)
{
	LLCoordWindow size;
	LLCoordWindow new_size(new_width, new_height);
	gViewerWindow->getWindow()->getSize(&size);
	if ( size != new_size )
	{
		gViewerWindow->getWindow()->setSize(new_size);
	}
}

BOOL LLViewerWindow::saveSnapshot( const std::string& filepath, S32 image_width, S32 image_height, BOOL show_ui, BOOL do_rebuild, ESnapshotType type)
{
	llinfos << "Saving snapshot to: " << filepath << llendl;

	LLPointer<LLImageRaw> raw = new LLImageRaw;
	BOOL success = rawSnapshot(raw, image_width, image_height, TRUE, FALSE, show_ui, do_rebuild);

	if (success)
	{
		LLPointer<LLImageBMP> bmp_image = new LLImageBMP;
		success = bmp_image->encode(raw, 0.0f);
		if( success )
		{
			success = bmp_image->save(filepath);
		}
		else
		{
			llwarns << "Unable to encode bmp snapshot" << llendl;
		}
	}
	else
	{
		llwarns << "Unable to capture raw snapshot" << llendl;
	}

	return success;
}


void LLViewerWindow::playSnapshotAnimAndSound()
{
	if (gSavedSettings.getBOOL("QuietSnapshotsToDisk"))
	{
		return;
	}
	gAgent.sendAnimationRequest(ANIM_AGENT_SNAPSHOT, ANIM_REQUEST_START);
	send_sound_trigger(LLUUID(gSavedSettings.getString("UISndSnapshot")), 1.0f);
}

BOOL LLViewerWindow::thumbnailSnapshot(LLImageRaw *raw, S32 preview_width, S32 preview_height, BOOL show_ui, BOOL do_rebuild, ESnapshotType type)
{
	return rawSnapshot(raw, preview_width, preview_height, FALSE, FALSE, show_ui, do_rebuild, type);
}

// Saves the image from the screen to a raw image
// Since the required size might be bigger than the available screen, this method rerenders the scene in parts (called subimages) and copy
// the results over to the final raw image.
BOOL LLViewerWindow::rawSnapshot(LLImageRaw *raw, S32 image_width, S32 image_height, 
								 BOOL keep_window_aspect, BOOL is_texture, BOOL show_ui, BOOL do_rebuild, ESnapshotType type, S32 max_size)
{
	if (!raw)
	{
		return FALSE;
	}
	//check if there is enough memory for the snapshot image
	if(LLPipeline::sMemAllocationThrottled)
	{
		return FALSE ; //snapshot taking is disabled due to memory restriction.
	}
	if(image_width * image_height > (1 << 22)) //if snapshot image is larger than 2K by 2K
	{
		if(!LLMemory::tryToAlloc(NULL, image_width * image_height * 3))
		{
			llwarns << "No enough memory to take the snapshot with size (w : h): " << image_width << " : " << image_height << llendl ;
			return FALSE ; //there is no enough memory for taking this snapshot.
		}
	}

	// PRE SNAPSHOT
	gDisplaySwapBuffers = FALSE;
	
	glClear(GL_DEPTH_BUFFER_BIT | GL_COLOR_BUFFER_BIT | GL_STENCIL_BUFFER_BIT);
	setCursor(UI_CURSOR_WAIT);

	// Hide all the UI widgets first and draw a frame
	BOOL prev_draw_ui = gPipeline.hasRenderDebugFeatureMask(LLPipeline::RENDER_DEBUG_FEATURE_UI) ? TRUE : FALSE;

	if ( prev_draw_ui != show_ui)
	{
		LLPipeline::toggleRenderDebugFeature((void*)LLPipeline::RENDER_DEBUG_FEATURE_UI);
	}

	BOOL hide_hud = !gSavedSettings.getBOOL("RenderHUDInSnapshot") && LLPipeline::sShowHUDAttachments;
	if (hide_hud)
	{
		LLPipeline::sShowHUDAttachments = FALSE;
	}

	// if not showing ui, use full window to render world view
	updateWorldViewRect(!show_ui);

	// Copy screen to a buffer
	// crop sides or top and bottom, if taking a snapshot of different aspect ratio
	// from window
	LLRect window_rect = show_ui ? getWindowRectRaw() : getWorldViewRectRaw(); 

	S32 snapshot_width  = window_rect.getWidth();
	S32 snapshot_height = window_rect.getHeight();
	// SNAPSHOT
	S32 window_width  = snapshot_width;
	S32 window_height = snapshot_height;
	
	// Note: Scaling of the UI is currently *not* supported so we limit the output size if UI is requested
	if (show_ui)
	{
		// If the user wants the UI, limit the output size to the available screen size
		image_width  = llmin(image_width, window_width);
		image_height = llmin(image_height, window_height);
	}

	S32 original_width = 0;
	S32 original_height = 0;
	bool reset_deferred = false;

	LLRenderTarget scratch_space;

	F32 scale_factor = 1.0f ;
	if (!keep_window_aspect || (image_width > window_width) || (image_height > window_height))
	{	
		if ((image_width > window_width || image_height > window_height) && LLPipeline::sRenderDeferred && !show_ui)
		{
			if (scratch_space.allocate(image_width, image_height, GL_RGBA, true, true))
			{
				original_width = gPipeline.mDeferredScreen.getWidth();
				original_height = gPipeline.mDeferredScreen.getHeight();

				if (gPipeline.allocateScreenBuffer(image_width, image_height))
				{
					window_width = image_width;
					window_height = image_height;
					snapshot_width = image_width;
					snapshot_height = image_height;
					reset_deferred = true;
					mWorldViewRectRaw.set(0, image_height, image_width, 0);
					scratch_space.bindTarget();
				}
				else
				{
					scratch_space.release();
					gPipeline.allocateScreenBuffer(original_width, original_height);
				}
			}
		}

		if (!reset_deferred)
		{
			// if image cropping or need to enlarge the scene, compute a scale_factor
			F32 ratio = llmin( (F32)window_width / image_width , (F32)window_height / image_height) ;
			snapshot_width  = (S32)(ratio * image_width) ;
			snapshot_height = (S32)(ratio * image_height) ;
			scale_factor = llmax(1.0f, 1.0f / ratio) ;
		}
	}
	
	if (show_ui && scale_factor > 1.f)
	{
		// Note: we should never get there...
		llwarns << "over scaling UI not supported." << llendl;
	}

	S32 buffer_x_offset = llfloor(((window_width  - snapshot_width)  * scale_factor) / 2.f);
	S32 buffer_y_offset = llfloor(((window_height - snapshot_height) * scale_factor) / 2.f);

	S32 image_buffer_x = llfloor(snapshot_width  * scale_factor) ;
	S32 image_buffer_y = llfloor(snapshot_height * scale_factor) ;

	if ((image_buffer_x > max_size) || (image_buffer_y > max_size)) // boundary check to avoid memory overflow
	{
		scale_factor *= llmin((F32)max_size / image_buffer_x, (F32)max_size / image_buffer_y) ;
		image_buffer_x = llfloor(snapshot_width  * scale_factor) ;
		image_buffer_y = llfloor(snapshot_height * scale_factor) ;
	}
	if ((image_buffer_x > 0) && (image_buffer_y > 0))
	{
		raw->resize(image_buffer_x, image_buffer_y, 3);
	}
	else
	{
		return FALSE ;
	}
	if (raw->isBufferInvalid())
	{
		return FALSE ;
	}

	BOOL high_res = scale_factor >= 2.f; // Font scaling is slow, only do so if rez is much higher
	if (high_res && show_ui)
	{
		// Note: we should never get there...
		llwarns << "High res UI snapshot not supported. " << llendl;
		/*send_agent_pause();
		//rescale fonts
		initFonts(scale_factor);
		LLHUDObject::reshapeAll();*/
	}

	S32 output_buffer_offset_y = 0;

	F32 depth_conversion_factor_1 = (LLViewerCamera::getInstance()->getFar() + LLViewerCamera::getInstance()->getNear()) / (2.f * LLViewerCamera::getInstance()->getFar() * LLViewerCamera::getInstance()->getNear());
	F32 depth_conversion_factor_2 = (LLViewerCamera::getInstance()->getFar() - LLViewerCamera::getInstance()->getNear()) / (2.f * LLViewerCamera::getInstance()->getFar() * LLViewerCamera::getInstance()->getNear());

	gObjectList.generatePickList(*LLViewerCamera::getInstance());

	// Subimages are in fact partial rendering of the final view. This happens when the final view is bigger than the screen.
	// In most common cases, scale_factor is 1 and there's no more than 1 iteration on x and y
	for (int subimage_y = 0; subimage_y < scale_factor; ++subimage_y)
	{
		S32 subimage_y_offset = llclamp(buffer_y_offset - (subimage_y * window_height), 0, window_height);;
		// handle fractional columns
		U32 read_height = llmax(0, (window_height - subimage_y_offset) -
			llmax(0, (window_height * (subimage_y + 1)) - (buffer_y_offset + raw->getHeight())));

		S32 output_buffer_offset_x = 0;
		for (int subimage_x = 0; subimage_x < scale_factor; ++subimage_x)
		{
			gDisplaySwapBuffers = FALSE;
			gDepthDirty = TRUE;

			S32 subimage_x_offset = llclamp(buffer_x_offset - (subimage_x * window_width), 0, window_width);
			// handle fractional rows
			U32 read_width = llmax(0, (window_width - subimage_x_offset) -
									llmax(0, (window_width * (subimage_x + 1)) - (buffer_x_offset + raw->getWidth())));
			
			// Skip rendering and sampling altogether if either width or height is degenerated to 0 (common in cropping cases)
			if (read_width && read_height)
			{
				const U32 subfield = subimage_x+(subimage_y*llceil(scale_factor));
				display(do_rebuild, scale_factor, subfield, TRUE);
				
				if (!LLPipeline::sRenderDeferred)
				{
					// Required for showing the GUI in snapshots and performing bloom composite overlay
					// Call even if show_ui is FALSE
					render_ui(scale_factor, subfield);
				}
				
				for (U32 out_y = 0; out_y < read_height ; out_y++)
				{
					S32 output_buffer_offset = ( 
												(out_y * (raw->getWidth())) // ...plus iterated y...
												+ (window_width * subimage_x) // ...plus subimage start in x...
												+ (raw->getWidth() * window_height * subimage_y) // ...plus subimage start in y...
												- output_buffer_offset_x // ...minus buffer padding x...
												- (output_buffer_offset_y * (raw->getWidth()))  // ...minus buffer padding y...
												) * raw->getComponents();
				
					// Ping the watchdog thread every 100 lines to keep us alive (arbitrary number, feel free to change)
					if (out_y % 100 == 0)
					{
						LLAppViewer::instance()->pingMainloopTimeout("LLViewerWindow::rawSnapshot");
					}
				
					if (type == SNAPSHOT_TYPE_COLOR)
					{
						glReadPixels(
									 subimage_x_offset, out_y + subimage_y_offset,
									 read_width, 1,
									 GL_RGB, GL_UNSIGNED_BYTE,
									 raw->getData() + output_buffer_offset
									 );
					}
					else // SNAPSHOT_TYPE_DEPTH
					{
						LLPointer<LLImageRaw> depth_line_buffer = new LLImageRaw(read_width, 1, sizeof(GL_FLOAT)); // need to store floating point values
						glReadPixels(
									 subimage_x_offset, out_y + subimage_y_offset,
									 read_width, 1,
									 GL_DEPTH_COMPONENT, GL_FLOAT,
									 depth_line_buffer->getData()// current output pixel is beginning of buffer...
									 );

						for (S32 i = 0; i < (S32)read_width; i++)
						{
							F32 depth_float = *(F32*)(depth_line_buffer->getData() + (i * sizeof(F32)));
					
							F32 linear_depth_float = 1.f / (depth_conversion_factor_1 - (depth_float * depth_conversion_factor_2));
							U8 depth_byte = F32_to_U8(linear_depth_float, LLViewerCamera::getInstance()->getNear(), LLViewerCamera::getInstance()->getFar());
							// write converted scanline out to result image
							for (S32 j = 0; j < raw->getComponents(); j++)
							{
								*(raw->getData() + output_buffer_offset + (i * raw->getComponents()) + j) = depth_byte;
							}
						}
					}
				}
			}
			output_buffer_offset_x += subimage_x_offset;
			stop_glerror();
		}
		output_buffer_offset_y += subimage_y_offset;
	}

	gDisplaySwapBuffers = FALSE;
	gDepthDirty = TRUE;

	// POST SNAPSHOT
	if (!gPipeline.hasRenderDebugFeatureMask(LLPipeline::RENDER_DEBUG_FEATURE_UI))
	{
		LLPipeline::toggleRenderDebugFeature((void*)LLPipeline::RENDER_DEBUG_FEATURE_UI);
	}

	if (hide_hud)
	{
		LLPipeline::sShowHUDAttachments = TRUE;
	}

	/*if (high_res)
	{
		initFonts(1.f);
		LLHUDObject::reshapeAll();
	}*/

	// Pre-pad image to number of pixels such that the line length is a multiple of 4 bytes (for BMP encoding)
	// Note: this formula depends on the number of components being 3.  Not obvious, but it's correct.	
	image_width += (image_width * 3) % 4;

	BOOL ret = TRUE ;
	// Resize image
	if(llabs(image_width - image_buffer_x) > 4 || llabs(image_height - image_buffer_y) > 4)
	{
		ret = raw->scale( image_width, image_height );  
	}
	else if(image_width != image_buffer_x || image_height != image_buffer_y)
	{
		ret = raw->scale( image_width, image_height, FALSE );  
	}
	

	setCursor(UI_CURSOR_ARROW);

	if (do_rebuild)
	{
		// If we had to do a rebuild, that means that the lists of drawables to be rendered
		// was empty before we started.
		// Need to reset these, otherwise we call state sort on it again when render gets called the next time
		// and we stand a good chance of crashing on rebuild because the render drawable arrays have multiple copies of
		// objects on them.
		gPipeline.resetDrawOrders();
	}

	if (reset_deferred)
	{
		mWorldViewRectRaw = window_rect;
		scratch_space.flush();
		scratch_space.release();
		gPipeline.allocateScreenBuffer(original_width, original_height);
		
	}

	if (high_res)
	{
		send_agent_resume();
	}
	
	return ret;
}

void LLViewerWindow::destroyWindow()
{
	if (mWindow)
	{
		LLWindowManager::destroyWindow(mWindow);
	}
	mWindow = NULL;
}


void LLViewerWindow::drawMouselookInstructions()
{
	// Draw instructions for mouselook ("Press ESC to return to World View" partially transparent at the bottom of the screen.)
	const std::string instructions = LLTrans::getString("LeaveMouselook");
	const LLFontGL* font = LLFontGL::getFont(LLFontDescriptor("SansSerif", "Large", LLFontGL::BOLD));
	
	//to be on top of Bottom bar when it is opened
	const S32 INSTRUCTIONS_PAD = 50;

	font->renderUTF8( 
		instructions, 0,
		getWorldViewRectScaled().getCenterX(),
		getWorldViewRectScaled().mBottom + INSTRUCTIONS_PAD,
		LLColor4( 1.0f, 1.0f, 1.0f, 0.5f ),
		LLFontGL::HCENTER, LLFontGL::TOP,
		LLFontGL::NORMAL,LLFontGL::DROP_SHADOW);
}

void* LLViewerWindow::getPlatformWindow() const
{
	return mWindow->getPlatformWindow();
}

void* LLViewerWindow::getMediaWindow() 	const
{
	return mWindow->getMediaWindow();
}

void LLViewerWindow::focusClient()		const
{
	return mWindow->focusClient();
}

LLRootView*	LLViewerWindow::getRootView() const
{
	return mRootView;
}

LLRect LLViewerWindow::getWorldViewRectScaled() const
{
	return mWorldViewRectScaled;
}

S32 LLViewerWindow::getWorldViewHeightScaled() const
{
	return mWorldViewRectScaled.getHeight();
}

S32 LLViewerWindow::getWorldViewWidthScaled() const
{
	return mWorldViewRectScaled.getWidth();
}


S32 LLViewerWindow::getWorldViewHeightRaw() const
{
	return mWorldViewRectRaw.getHeight(); 
}

S32 LLViewerWindow::getWorldViewWidthRaw() const
{
	return mWorldViewRectRaw.getWidth(); 
}

S32	LLViewerWindow::getWindowHeightScaled()	const 	
{ 
	return mWindowRectScaled.getHeight(); 
}

S32	LLViewerWindow::getWindowWidthScaled() const 	
{ 
	return mWindowRectScaled.getWidth(); 
}

S32	LLViewerWindow::getWindowHeightRaw()	const 	
{ 
	return mWindowRectRaw.getHeight(); 
}

S32	LLViewerWindow::getWindowWidthRaw() const 	
{ 
	return mWindowRectRaw.getWidth(); 
}

void LLViewerWindow::setup2DRender()
{
	// setup ortho camera
	gl_state_for_2d(mWindowRectRaw.getWidth(), mWindowRectRaw.getHeight());
	setup2DViewport();
}

void LLViewerWindow::setup2DViewport(S32 x_offset, S32 y_offset)
{
	gGLViewport[0] = mWindowRectRaw.mLeft + x_offset;
	gGLViewport[1] = mWindowRectRaw.mBottom + y_offset;
	gGLViewport[2] = mWindowRectRaw.getWidth();
	gGLViewport[3] = mWindowRectRaw.getHeight();
	glViewport(gGLViewport[0], gGLViewport[1], gGLViewport[2], gGLViewport[3]);
}


void LLViewerWindow::setup3DRender()
{
	// setup perspective camera
	LLViewerCamera::getInstance()->setPerspective(NOT_FOR_SELECTION, mWorldViewRectRaw.mLeft, mWorldViewRectRaw.mBottom,  mWorldViewRectRaw.getWidth(), mWorldViewRectRaw.getHeight(), FALSE, LLViewerCamera::getInstance()->getNear(), MAX_FAR_CLIP*2.f);
	setup3DViewport();
}

void LLViewerWindow::setup3DViewport(S32 x_offset, S32 y_offset)
{
	gGLViewport[0] = mWorldViewRectRaw.mLeft + x_offset;
	gGLViewport[1] = mWorldViewRectRaw.mBottom + y_offset;
	gGLViewport[2] = mWorldViewRectRaw.getWidth();
	gGLViewport[3] = mWorldViewRectRaw.getHeight();
	glViewport(gGLViewport[0], gGLViewport[1], gGLViewport[2], gGLViewport[3]);
}

void LLViewerWindow::revealIntroPanel()
{
	if (mProgressView)
	{
		mProgressView->revealIntroPanel();
	}
}

void LLViewerWindow::setShowProgress(const BOOL show)
{
	if (mProgressView)
	{
		mProgressView->setVisible(show);
	}
}

void LLViewerWindow::setStartupComplete()
{
	if (mProgressView)
	{
		mProgressView->setStartupComplete();
	}
}

BOOL LLViewerWindow::getShowProgress() const
{
	return (mProgressView && mProgressView->getVisible());
}

void LLViewerWindow::setProgressString(const std::string& string)
{
	if (mProgressView)
	{
		mProgressView->setText(string);
	}
}

void LLViewerWindow::setProgressMessage(const std::string& msg)
{
	if(mProgressView)
	{
		mProgressView->setMessage(msg);
	}
}

void LLViewerWindow::setProgressPercent(const F32 percent)
{
	if (mProgressView)
	{
		mProgressView->setPercent(percent);
	}
}

void LLViewerWindow::setProgressCancelButtonVisible( BOOL b, const std::string& label )
{
	if (mProgressView)
	{
		mProgressView->setCancelButtonVisible( b, label );
	}
}


LLProgressView *LLViewerWindow::getProgressView() const
{
	return mProgressView;
}

void LLViewerWindow::dumpState()
{
	llinfos << "LLViewerWindow Active " << S32(mActive) << llendl;
	llinfos << "mWindow visible " << S32(mWindow->getVisible())
		<< " minimized " << S32(mWindow->getMinimized())
		<< llendl;
}

void LLViewerWindow::stopGL(BOOL save_state)
{
	//Note: --bao
	//if not necessary, do not change the order of the function calls in this function.
	//if change something, make sure it will not break anything.
	//especially be careful to put anything behind gTextureList.destroyGL(save_state);
	if (!gGLManager.mIsDisabled)
	{
		llinfos << "Shutting down GL..." << llendl;

		// Pause texture decode threads (will get unpaused during main loop)
		LLAppViewer::getTextureCache()->pause();
		LLAppViewer::getImageDecodeThread()->pause();
		LLAppViewer::getTextureFetch()->pause();
				
		gSky.destroyGL();
		stop_glerror();		

		LLManipTranslate::destroyGL() ;
		stop_glerror();		

		gBumpImageList.destroyGL();
		stop_glerror();

		LLFontGL::destroyAllGL();
		stop_glerror();

		LLVOAvatar::destroyGL();
		stop_glerror();

		LLVOPartGroup::destroyGL();

		LLViewerDynamicTexture::destroyGL();
		stop_glerror();

		if (gPipeline.isInit())
		{
			gPipeline.destroyGL();
		}
		
		gBox.cleanupGL();
		
		if(gPostProcess)
		{
			gPostProcess->invalidate();
		}

		gTextureList.destroyGL(save_state);
		stop_glerror();
		
		gGLManager.mIsDisabled = TRUE;
		stop_glerror();
		
		llinfos << "Remaining allocated texture memory: " << LLImageGL::sGlobalTextureMemory.value() << " bytes" << llendl;
	}
}

void LLViewerWindow::restoreGL(const std::string& progress_message)
{
	//Note: --bao
	//if not necessary, do not change the order of the function calls in this function.
	//if change something, make sure it will not break anything. 
	//especially, be careful to put something before gTextureList.restoreGL();
	if (gGLManager.mIsDisabled)
	{
		llinfos << "Restoring GL..." << llendl;
		gGLManager.mIsDisabled = FALSE;
		
		initGLDefaults();
		LLGLState::restoreGL();
		
		gTextureList.restoreGL();
		
		// for future support of non-square pixels, and fonts that are properly stretched
		//LLFontGL::destroyDefaultFonts();
		initFonts();
				
		gSky.restoreGL();
		gPipeline.restoreGL();
		LLDrawPoolWater::restoreGL();
		LLManipTranslate::restoreGL();
		
		gBumpImageList.restoreGL();
		LLViewerDynamicTexture::restoreGL();
		LLVOAvatar::restoreGL();
		LLVOPartGroup::restoreGL();
		
		gResizeScreenTexture = TRUE;
		gWindowResized = TRUE;

		if (isAgentAvatarValid() && gAgentAvatarp->isEditingAppearance())
		{
			LLVisualParamHint::requestHintUpdates();
		}

		if (!progress_message.empty())
		{
			gRestoreGLTimer.reset();
			gRestoreGL = TRUE;
			setShowProgress(TRUE);
			setProgressString(progress_message);
		}
		llinfos << "...Restoring GL done" << llendl;
		if(!LLAppViewer::instance()->restoreErrorTrap())
		{
			llwarns << " Someone took over my signal/exception handler (post restoreGL)!" << llendl;
		}

	}
}

void LLViewerWindow::initFonts(F32 zoom_factor)
{
	LLFontGL::destroyAllGL();
	// Initialize with possibly different zoom factor

	LLFontManager::initClass();

	LLFontGL::initClass( gSavedSettings.getF32("FontScreenDPI"),
								mDisplayScale.mV[VX] * zoom_factor,
								mDisplayScale.mV[VY] * zoom_factor,
								gDirUtilp->getAppRODataDir());
	// Force font reloads, which can be very slow
	LLFontGL::loadDefaultFonts();
}

void LLViewerWindow::requestResolutionUpdate()
{
	mResDirty = true;
}

static LLFastTimer::DeclareTimer FTM_WINDOW_CHECK_SETTINGS("Window Settings");

void LLViewerWindow::checkSettings()
{
	LLFastTimer t(FTM_WINDOW_CHECK_SETTINGS);
	if (mStatesDirty)
	{
		gGL.refreshState();
		LLViewerShaderMgr::instance()->setShaders();
		mStatesDirty = false;
	}
	
	// We want to update the resolution AFTER the states getting refreshed not before.
	if (mResDirty)
	{
		reshape(getWindowWidthRaw(), getWindowHeightRaw());
		mResDirty = false;
	}	
}

void LLViewerWindow::restartDisplay(BOOL show_progress_bar)
{
	llinfos << "Restaring GL" << llendl;
	stopGL();
	if (show_progress_bar)
	{
		restoreGL(LLTrans::getString("ProgressChangingResolution"));
	}
	else
	{
		restoreGL();
	}
}

BOOL LLViewerWindow::changeDisplaySettings(LLCoordScreen size, BOOL disable_vsync, BOOL show_progress_bar)
{
	//BOOL was_maximized = gSavedSettings.getBOOL("WindowMaximized");

	//gResizeScreenTexture = TRUE;


	//U32 fsaa = gSavedSettings.getU32("RenderFSAASamples");
	//U32 old_fsaa = mWindow->getFSAASamples();

	// if not maximized, use the request size
	if (!mWindow->getMaximized())
	{
		mWindow->setSize(size);
	}

	//if (fsaa == old_fsaa)
	{
		return TRUE;
	}

/*

	// Close floaters that don't handle settings change
	LLFloaterReg::hideInstance("snapshot");
	
	BOOL result_first_try = FALSE;
	BOOL result_second_try = FALSE;

	LLFocusableElement* keyboard_focus = gFocusMgr.getKeyboardFocus();
	send_agent_pause();
	llinfos << "Stopping GL during changeDisplaySettings" << llendl;
	stopGL();
	mIgnoreActivate = TRUE;
	LLCoordScreen old_size;
	LLCoordScreen old_pos;
	mWindow->getSize(&old_size);

	//mWindow->setFSAASamples(fsaa);

	result_first_try = mWindow->switchContext(false, size, disable_vsync);
	if (!result_first_try)
	{
		// try to switch back
		//mWindow->setFSAASamples(old_fsaa);
		result_second_try = mWindow->switchContext(false, old_size, disable_vsync);

		if (!result_second_try)
		{
			// we are stuck...try once again with a minimal resolution?
			send_agent_resume();
			mIgnoreActivate = FALSE;
			return FALSE;
		}
	}
	send_agent_resume();

	llinfos << "Restoring GL during resolution change" << llendl;
	if (show_progress_bar)
	{
		restoreGL(LLTrans::getString("ProgressChangingResolution"));
	}
	else
	{
		restoreGL();
	}

	if (!result_first_try)
	{
		LLSD args;
		args["RESX"] = llformat("%d",size.mX);
		args["RESY"] = llformat("%d",size.mY);
		LLNotificationsUtil::add("ResolutionSwitchFail", args);
		size = old_size; // for reshape below
	}

	BOOL success = result_first_try || result_second_try;

	if (success)
	{
		// maximize window if was maximized, else reposition
		if (was_maximized)
		{
			mWindow->maximize();
		}
		else
		{
			S32 windowX = gSavedSettings.getS32("WindowX");
			S32 windowY = gSavedSettings.getS32("WindowY");

			mWindow->setPosition(LLCoordScreen ( windowX, windowY ) );
		}
	}

	mIgnoreActivate = FALSE;
	gFocusMgr.setKeyboardFocus(keyboard_focus);
	
	return success;

	*/
}

F32	LLViewerWindow::getWorldViewAspectRatio() const
{
	F32 world_aspect = (F32)mWorldViewRectRaw.getWidth() / (F32)mWorldViewRectRaw.getHeight();
	return world_aspect;
}

void LLViewerWindow::calcDisplayScale()
{
	F32 ui_scale_factor = gSavedSettings.getF32("UIScaleFactor");
	LLVector2 display_scale;
	display_scale.setVec(llmax(1.f / mWindow->getPixelAspectRatio(), 1.f), llmax(mWindow->getPixelAspectRatio(), 1.f));
	display_scale *= ui_scale_factor;

	// limit minimum display scale
	if (display_scale.mV[VX] < MIN_DISPLAY_SCALE || display_scale.mV[VY] < MIN_DISPLAY_SCALE)
	{
		display_scale *= MIN_DISPLAY_SCALE / llmin(display_scale.mV[VX], display_scale.mV[VY]);
	}
	
	if (display_scale != mDisplayScale)
	{
		llinfos << "Setting display scale to " << display_scale << llendl;

		mDisplayScale = display_scale;
		// Init default fonts
		initFonts();
	}
}

//static
LLRect 	LLViewerWindow::calcScaledRect(const LLRect & rect, const LLVector2& display_scale)
{
	LLRect res = rect;
	res.mLeft = llround((F32)res.mLeft / display_scale.mV[VX]);
	res.mRight = llround((F32)res.mRight / display_scale.mV[VX]);
	res.mBottom = llround((F32)res.mBottom / display_scale.mV[VY]);
	res.mTop = llround((F32)res.mTop / display_scale.mV[VY]);

	return res;
}

S32 LLViewerWindow::getChatConsoleBottomPad()
{
	S32 offset = 0;

	if(gToolBarView)
		offset += gToolBarView->getBottomToolbar()->getRect().getHeight();

	return offset;
}

LLRect LLViewerWindow::getChatConsoleRect()
{
	LLRect full_window(0, getWindowHeightScaled(), getWindowWidthScaled(), 0);
	LLRect console_rect = full_window;

	const S32 CONSOLE_PADDING_TOP = 24;
	const S32 CONSOLE_PADDING_LEFT = 24;
	const S32 CONSOLE_PADDING_RIGHT = 10;

	console_rect.mTop    -= CONSOLE_PADDING_TOP;
	console_rect.mBottom += getChatConsoleBottomPad();

	console_rect.mLeft   += CONSOLE_PADDING_LEFT; 

	static const BOOL CHAT_FULL_WIDTH = gSavedSettings.getBOOL("ChatFullWidth");

	if (CHAT_FULL_WIDTH)
	{
		console_rect.mRight -= CONSOLE_PADDING_RIGHT;
	}
	else
	{
		// Make console rect somewhat narrow so having inventory open is
		// less of a problem.
		console_rect.mRight  = console_rect.mLeft + 2 * getWindowWidthScaled() / 3;
	}

	return console_rect;
}
//----------------------------------------------------------------------------


void LLViewerWindow::setUIVisibility(bool visible)
{
	mUIVisible = visible;

	if (!visible)
	{
		gAgentCamera.changeCameraToThirdPerson(FALSE);
		gFloaterView->hideAllFloaters();
	}
	else
	{
		gFloaterView->showHiddenFloaters();
	}

	if (gToolBarView)
	{
		gToolBarView->setToolBarsVisible(visible);
	}

	LLNavigationBar::getInstance()->setVisible(visible ? gSavedSettings.getBOOL("ShowNavbarNavigationPanel") : FALSE);
	LLPanelTopInfoBar::getInstance()->setVisible(visible? gSavedSettings.getBOOL("ShowMiniLocationPanel") : FALSE);
	mRootView->getChildView("status_bar_container")->setVisible(visible);
}

bool LLViewerWindow::getUIVisibility()
{
	return mUIVisible;
}

////////////////////////////////////////////////////////////////////////////
//
// LLPickInfo
//
LLPickInfo::LLPickInfo()
	: mKeyMask(MASK_NONE),
	  mPickCallback(NULL),
	  mPickType(PICK_INVALID),
	  mWantSurfaceInfo(FALSE),
	  mObjectFace(-1),
	  mUVCoords(-1.f, -1.f),
	  mSTCoords(-1.f, -1.f),
	  mXYCoords(-1, -1),
	  mIntersection(),
	  mNormal(),
	  mTangent(),
	  mBinormal(),
	  mHUDIcon(NULL),
	  mPickTransparent(FALSE)
{
}

LLPickInfo::LLPickInfo(const LLCoordGL& mouse_pos, 
		       MASK keyboard_mask, 
		       BOOL pick_transparent,
		       BOOL pick_uv_coords,
		       void (*pick_callback)(const LLPickInfo& pick_info))
	: mMousePt(mouse_pos),
	  mKeyMask(keyboard_mask),
	  mPickCallback(pick_callback),
	  mPickType(PICK_INVALID),
	  mWantSurfaceInfo(pick_uv_coords),
	  mObjectFace(-1),
	  mUVCoords(-1.f, -1.f),
	  mSTCoords(-1.f, -1.f),
	  mXYCoords(-1, -1),
	  mNormal(),
	  mTangent(),
	  mBinormal(),
	  mHUDIcon(NULL),
	  mPickTransparent(pick_transparent)
{
}

void LLPickInfo::fetchResults()
{

	S32 face_hit = -1;
	LLVector4a intersection, normal;
	LLVector4a tangent;

	LLVector2 uv;

	LLHUDIcon* hit_icon = gViewerWindow->cursorIntersectIcon(mMousePt.mX, mMousePt.mY, 512.f, &intersection);
	
	LLVector4a origin;
	origin.load3(LLViewerCamera::getInstance()->getOrigin().mV);
	F32 icon_dist = 0.f;
	if (hit_icon)
	{
		LLVector4a delta;
		delta.setSub(intersection, origin);
		icon_dist = delta.getLength3().getF32();
	}

	LLViewerObject* hit_object = gViewerWindow->cursorIntersect(mMousePt.mX, mMousePt.mY, 512.f,
									NULL, -1, mPickTransparent, &face_hit,
									&intersection, &uv, &normal, &tangent);
	
	mPickPt = mMousePt;

	U32 te_offset = face_hit > -1 ? face_hit : 0;

	//unproject relative clicked coordinate from window coordinate using GL
	
	LLViewerObject* objectp = hit_object;


	LLVector4a delta;
	delta.setSub(origin, intersection);

	if (hit_icon && 
		(!objectp || 
		icon_dist < delta.getLength3().getF32()))
	{
		// was this name referring to a hud icon?
		mHUDIcon = hit_icon;
		mPickType = PICK_ICON;
		mPosGlobal = mHUDIcon->getPositionGlobal();
	}
	else if (objectp)
	{
		if( objectp->getPCode() == LLViewerObject::LL_VO_SURFACE_PATCH )
		{
			// Hit land
			mPickType = PICK_LAND;
			mObjectID.setNull(); // land has no id

			// put global position into land_pos
			LLVector3d land_pos;
			if (!gViewerWindow->mousePointOnLandGlobal(mPickPt.mX, mPickPt.mY, &land_pos))
			{
				// The selected point is beyond the draw distance or is otherwise 
				// not selectable. Return before calling mPickCallback().
				return;
			}

			// Fudge the land focus a little bit above ground.
			mPosGlobal = land_pos + LLVector3d::z_axis * 0.1f;
		}
		else
		{
			if(isFlora(objectp))
			{
				mPickType = PICK_FLORA;
			}
			else
			{
				mPickType = PICK_OBJECT;
			}

			LLVector3 v_intersection(intersection.getF32ptr());

			mObjectOffset = gAgentCamera.calcFocusOffset(objectp, v_intersection, mPickPt.mX, mPickPt.mY);
			mObjectID = objectp->mID;
			mObjectFace = (te_offset == NO_FACE) ? -1 : (S32)te_offset;

			

			mPosGlobal = gAgent.getPosGlobalFromAgent(v_intersection);
			
			if (mWantSurfaceInfo)
			{
				getSurfaceInfo();
			}
		}
	}
	
	if (mPickCallback)
	{
		mPickCallback(*this);
	}
}

LLPointer<LLViewerObject> LLPickInfo::getObject() const
{
	return gObjectList.findObject( mObjectID );
}

void LLPickInfo::updateXYCoords()
{
	if (mObjectFace > -1)
	{
		const LLTextureEntry* tep = getObject()->getTE(mObjectFace);
		LLPointer<LLViewerTexture> imagep = LLViewerTextureManager::getFetchedTexture(tep->getID());
		if(mUVCoords.mV[VX] >= 0.f && mUVCoords.mV[VY] >= 0.f && imagep.notNull())
		{
			mXYCoords.mX = llround(mUVCoords.mV[VX] * (F32)imagep->getWidth());
			mXYCoords.mY = llround((1.f - mUVCoords.mV[VY]) * (F32)imagep->getHeight());
		}
	}
}

void LLPickInfo::getSurfaceInfo()
{
	// set values to uninitialized - this is what we return if no intersection is found
	mObjectFace   = -1;
	mUVCoords     = LLVector2(-1, -1);
	mSTCoords     = LLVector2(-1, -1);
	mXYCoords	  = LLCoordScreen(-1, -1);
	mIntersection = LLVector3(0,0,0);
	mNormal       = LLVector3(0,0,0);
	mBinormal     = LLVector3(0,0,0);
	mTangent	  = LLVector4(0,0,0,0);
	
	LLVector4a tangent;
	LLVector4a intersection;
	LLVector4a normal;

	tangent.clear();
	normal.clear();
	intersection.clear();

	LLViewerObject* objectp = getObject();

	if (objectp)
	{
		if (gViewerWindow->cursorIntersect(llround((F32)mMousePt.mX), llround((F32)mMousePt.mY), 1024.f,
										   objectp, -1, mPickTransparent,
										   &mObjectFace,
										   &intersection,
										   &mSTCoords,
										   &normal,
										   &tangent))
		{
			// if we succeeded with the intersect above, compute the texture coordinates:

			if (objectp->mDrawable.notNull() && mObjectFace > -1)
			{
				LLFace* facep = objectp->mDrawable->getFace(mObjectFace);
				if (facep)
				{
<<<<<<< HEAD
					mUVCoords = facep->surfaceToTexture(mSTCoords, intersection, normal);
=======
					mUVCoords = facep->surfaceToTexture(mSTCoords, mIntersection, mNormal);
>>>>>>> e2e69636
				}
			}

			mIntersection.set(intersection.getF32ptr());
			mNormal.set(normal.getF32ptr());
			mTangent.set(tangent.getF32ptr());

			//extrapoloate binormal from normal and tangent
			
			LLVector4a binormal;
			binormal.setCross3(normal, tangent);
			binormal.mul(tangent.getF32ptr()[3]);

			mBinormal.set(binormal.getF32ptr());

			mBinormal.normalize();
			mNormal.normalize();
			mTangent.normalize();

			// and XY coords:
			updateXYCoords();
			
		}
	}
}


/* code to get UV via a special UV render - removed in lieu of raycast method
LLVector2 LLPickInfo::pickUV()
{
	LLVector2 result(-1.f, -1.f);

	LLViewerObject* objectp = getObject();
	if (!objectp)
	{
		return result;
	}

	if (mObjectFace > -1 &&
		objectp->mDrawable.notNull() && objectp->getPCode() == LL_PCODE_VOLUME &&
		mObjectFace < objectp->mDrawable->getNumFaces())
	{
		S32 scaled_x = llround((F32)mPickPt.mX * gViewerWindow->getDisplayScale().mV[VX]);
		S32 scaled_y = llround((F32)mPickPt.mY * gViewerWindow->getDisplayScale().mV[VY]);
		const S32 UV_PICK_WIDTH = 5;
		const S32 UV_PICK_HALF_WIDTH = (UV_PICK_WIDTH - 1) / 2;
		U8 uv_pick_buffer[UV_PICK_WIDTH * UV_PICK_WIDTH * 4];
		LLFace* facep = objectp->mDrawable->getFace(mObjectFace);
		if (facep)
		{
			LLGLState scissor_state(GL_SCISSOR_TEST);
			scissor_state.enable();
			LLViewerCamera::getInstance()->setPerspective(FOR_SELECTION, scaled_x - UV_PICK_HALF_WIDTH, scaled_y - UV_PICK_HALF_WIDTH, UV_PICK_WIDTH, UV_PICK_WIDTH, FALSE);
			//glViewport(scaled_x - UV_PICK_HALF_WIDTH, scaled_y - UV_PICK_HALF_WIDTH, UV_PICK_WIDTH, UV_PICK_WIDTH);
			glScissor(scaled_x - UV_PICK_HALF_WIDTH, scaled_y - UV_PICK_HALF_WIDTH, UV_PICK_WIDTH, UV_PICK_WIDTH);

			glClear(GL_DEPTH_BUFFER_BIT);

			facep->renderSelectedUV();

			glReadPixels(scaled_x - UV_PICK_HALF_WIDTH, scaled_y - UV_PICK_HALF_WIDTH, UV_PICK_WIDTH, UV_PICK_WIDTH, GL_RGBA, GL_UNSIGNED_BYTE, uv_pick_buffer);
			U8* center_pixel = &uv_pick_buffer[4 * ((UV_PICK_WIDTH * UV_PICK_HALF_WIDTH) + UV_PICK_HALF_WIDTH + 1)];

			result.mV[VX] = (F32)((center_pixel[VGREEN] & 0xf) + (16.f * center_pixel[VRED])) / 4095.f;
			result.mV[VY] = (F32)((center_pixel[VGREEN] >> 4) + (16.f * center_pixel[VBLUE])) / 4095.f;
		}
	}

	return result;
} */


//static 
bool LLPickInfo::isFlora(LLViewerObject* object)
{
	if (!object) return false;

	LLPCode pcode = object->getPCode();

	if( (LL_PCODE_LEGACY_GRASS == pcode) 
		|| (LL_PCODE_LEGACY_TREE == pcode) 
		|| (LL_PCODE_TREE_NEW == pcode))
	{
		return true;
	}
	return false;
}<|MERGE_RESOLUTION|>--- conflicted
+++ resolved
@@ -230,10 +230,10 @@
 
 LLViewerObject*  gDebugRaycastObject = NULL;
 LLVector4a       gDebugRaycastIntersection;
-LLVector2        gDebugRaycastTexCoord;
+LLVector2       gDebugRaycastTexCoord;
 LLVector4a       gDebugRaycastNormal;
 LLVector4a       gDebugRaycastTangent;
-S32				 gDebugRaycastFaceHit;
+S32				gDebugRaycastFaceHit;
 LLVector4a		 gDebugRaycastStart;
 LLVector4a		 gDebugRaycastEnd;
 
@@ -583,9 +583,9 @@
 			gPipeline.mMatrixOpCount = 0;
 
  			if (last_frame_recording.getSampleCount(LLPipeline::sStatBatchSize) > 0)
-  			{
+			{
  				addText(xpos, ypos, llformat("Batch min/max/mean: %d/%d/%d", last_frame_recording.getMin(LLPipeline::sStatBatchSize), last_frame_recording.getMax(LLPipeline::sStatBatchSize), last_frame_recording.getMean(LLPipeline::sStatBatchSize)));
-  			}
+			}
             ypos += y_inc;
 
 			addText(xpos, ypos, llformat("UI Verts/Calls: %d/%d", LLRender::sUIVerts, LLRender::sUICalls));
@@ -3867,7 +3867,7 @@
 			}
 		}
 	}
-		
+
 	return found;
 }
 
@@ -5291,7 +5291,7 @@
 	tangent.clear();
 	normal.clear();
 	intersection.clear();
-
+	
 	LLViewerObject* objectp = getObject();
 
 	if (objectp)
@@ -5311,12 +5311,8 @@
 				LLFace* facep = objectp->mDrawable->getFace(mObjectFace);
 				if (facep)
 				{
-<<<<<<< HEAD
 					mUVCoords = facep->surfaceToTexture(mSTCoords, intersection, normal);
-=======
-					mUVCoords = facep->surfaceToTexture(mSTCoords, mIntersection, mNormal);
->>>>>>> e2e69636
-				}
+			}
 			}
 
 			mIntersection.set(intersection.getF32ptr());
