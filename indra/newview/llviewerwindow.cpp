/** 
 * @file llviewerwindow.cpp
 * @brief Implementation of the LLViewerWindow class.
 *
 * $LicenseInfo:firstyear=2001&license=viewerlgpl$
 * Second Life Viewer Source Code
 * Copyright (C) 2010, Linden Research, Inc.
 * 
 * This library is free software; you can redistribute it and/or
 * modify it under the terms of the GNU Lesser General Public
 * License as published by the Free Software Foundation;
 * version 2.1 of the License only.
 * 
 * This library is distributed in the hope that it will be useful,
 * but WITHOUT ANY WARRANTY; without even the implied warranty of
 * MERCHANTABILITY or FITNESS FOR A PARTICULAR PURPOSE.  See the GNU
 * Lesser General Public License for more details.
 * 
 * You should have received a copy of the GNU Lesser General Public
 * License along with this library; if not, write to the Free Software
 * Foundation, Inc., 51 Franklin Street, Fifth Floor, Boston, MA  02110-1301  USA
 * 
 * Linden Research, Inc., 945 Battery Street, San Francisco, CA  94111  USA
 * $/LicenseInfo$
 */

#include "llviewerprecompiledheaders.h"
#include "llviewerwindow.h"


// system library includes
#include <stdio.h>
#include <iostream>
#include <fstream>
#include <algorithm>
#include <boost/lambda/core.hpp>
#include <boost/regex.hpp>

#include "llagent.h"
#include "llagentcamera.h"
#include "llcommunicationchannel.h"
#include "llfloaterreg.h"
#include "llhudicon.h"
#include "lllogininstance.h" // <FS:AW  opensim destinations and avatar picker>
#include "llmeshrepository.h"
#include "llnotificationhandler.h"
#include "llpanellogin.h"
#include "llviewerkeyboard.h"
#include "llviewermenu.h"

#include "llviewquery.h"
#include "llxmltree.h"
#include "llslurl.h"
#include "llrender.h"

#include "llvoiceclient.h"	// for push-to-talk button handling

//
// TODO: Many of these includes are unnecessary.  Remove them.
//

// linden library includes
#include "llaudioengine.h"		// mute on minimize
#include "llchatentry.h"
#include "indra_constants.h"
#include "llassetstorage.h"
#include "llerrorcontrol.h"
#include "llfontgl.h"
#include "llmousehandler.h"
#include "llrect.h"
#include "llsky.h"
#include "llstring.h"
#include "llui.h"
#include "lluuid.h"
#include "llview.h"
#include "llxfermanager.h"
#include "message.h"
#include "object_flags.h"
#include "lltimer.h"
#include "llviewermenu.h"
#include "lltooltip.h"
#include "llmediaentry.h"
#include "llurldispatcher.h"
#include "raytrace.h"

// newview includes
#include "fscommon.h"
#include "llagent.h"
#include "llbox.h"
#include "llchicletbar.h"
#include "llconsole.h"
#include "llviewercontrol.h"
#include "llcylinder.h"
#include "lldebugview.h"
#include "lldir.h"
#include "lldrawable.h"
#include "lldrawpoolalpha.h"
#include "lldrawpoolbump.h"
#include "lldrawpoolwater.h"
#include "llmaniptranslate.h"
#include "llface.h"
#include "llfeaturemanager.h"
#include "llfilepicker.h"
#include "llfirstuse.h"
#include "llfloater.h"
#include "llfloaterbuildoptions.h"
#include "llfloaterbuyland.h"
#include "llfloatercamera.h"
#include "llfloaterland.h"
#include "llfloaterinspect.h"
#include "llfloatermap.h"
#include "llfloaternamedesc.h"
#include "llfloaterpreference.h"
#include "llfloatersnapshot.h"
#include "llfloatertools.h"
#include "llfloaterworldmap.h"
#include "llfocusmgr.h"
#include "llfontfreetype.h"
#include "llgesturemgr.h"
#include "llglheaders.h"
#include "lltooltip.h"
#include "llhudmanager.h"
#include "llhudobject.h"
#include "llhudview.h"
#include "llimagebmp.h"
#include "llimagej2c.h"
#include "llimageworker.h"
#include "llkeyboard.h"
#include "lllineeditor.h"
#include "lllogininstance.h"
#include "llmenugl.h"
#include "llmenuoptionpathfindingrebakenavmesh.h"
#include "llmodaldialog.h"
#include "llmorphview.h"
#include "llmoveview.h"
#include "llnavigationbar.h"
#include "llnotificationhandler.h"
#include "llpaneltopinfobar.h"
#include "llpopupview.h"
#include "llpreviewtexture.h"
#include "llprogressview.h"
#include "llresmgr.h"
#include "llselectmgr.h"
#include "llrootview.h"
#include "llrendersphere.h"
#include "llstartup.h"
#include "llstatusbar.h"
#include "llstatview.h"
#include "llsurface.h"
#include "llsurfacepatch.h"
#include "lltexlayer.h"
#include "lltextbox.h"
#include "lltexturecache.h"
#include "lltexturefetch.h"
#include "lltextureview.h"
#include "lltoast.h"
#include "lltool.h"
#include "lltoolbarview.h"
#include "lltoolcomp.h"
#include "lltooldraganddrop.h"
#include "lltoolface.h"
#include "lltoolfocus.h"
#include "lltoolgrab.h"
#include "lltoolmgr.h"
#include "lltoolmorph.h"
#include "lltoolpie.h"
#include "lltoolselectland.h"
#include "lltrans.h"
#include "lluictrlfactory.h"
#include "llurldispatcher.h"		// SLURL from other app instance
#include "llversioninfo.h"
#include "llvieweraudio.h"
#include "llviewercamera.h"
#include "llviewergesture.h"
#include "llviewertexturelist.h"
#include "llviewerinventory.h"
#include "llviewerkeyboard.h"
#include "llviewermedia.h"
#include "llviewermediafocus.h"
#include "llviewermenu.h"
#include "llviewermessage.h"
#include "llviewerobjectlist.h"
#include "llviewerparcelmgr.h"
#include "llviewerregion.h"
#include "llviewershadermgr.h"
#include "llviewerstats.h"
#include "llvoavatarself.h"
#include "llvopartgroup.h"
#include "llvovolume.h"
#include "llworld.h"
#include "llworldmapview.h"
#include "pipeline.h"
#include "llappviewer.h"
#include "llviewerdisplay.h"
#include "llspatialpartition.h"
#include "llviewerjoystick.h"
#include "llviewernetwork.h"
#include "llpostprocess.h"
// <FS:Ansariel> [FS communication UI]
//#include "llfloaterimnearbychat.h"
// </FS:Ansariel> [FS communication UI]
#include "llagentui.h"
#include "llwearablelist.h"

#include "llviewereventrecorder.h"

#include "llnotifications.h"
#include "llnotificationsutil.h"
#include "llnotificationmanager.h"

#include "llfloaternotificationsconsole.h"

// <FS:Ansariel> [FS communication UI]
#include "fsfloaternearbychat.h"
#include "fsnearbychathub.h"
// </FS:Ansariel> [FS communication UI]
#include "llwindowlistener.h"
#include "llviewerwindowlistener.h"
#include "llpaneltopinfobar.h"
#include "llimview.h"

// [RLVa:KB] - Checked: 2010-03-31 (RLVa-1.2.0c)
#include "rlvhandler.h"
// [/RLVa:KB]

#if LL_WINDOWS
#include <tchar.h> // For Unicode conversion methods
#endif

#include "utilitybar.h"		// <FS:Zi> Support for the classic V1 style buttons in some skins
#include "exopostprocess.h"	// <FS:Ansariel> Exodus Vignette
#include "llnetmap.h"
#include "lggcontactsets.h"

#include "llleapmotioncontroller.h"
#include "lltracerecording.h"

//
// Globals
//
void render_ui(F32 zoom_factor = 1.f, int subfield = 0);
void swap();

extern BOOL gDebugClicks;
extern BOOL gDisplaySwapBuffers;
extern BOOL gDepthDirty;
extern BOOL gResizeScreenTexture;

LLViewerWindow	*gViewerWindow = NULL;

LLFrameTimer	gAwayTimer;
LLFrameTimer	gAwayTriggerTimer;

BOOL			gShowOverlayTitle = FALSE;

LLViewerObject*  gDebugRaycastObject = NULL;
LLVOPartGroup* gDebugRaycastParticle = NULL;
LLVector4a       gDebugRaycastIntersection;
LLVector4a		gDebugRaycastParticleIntersection;
LLVector2        gDebugRaycastTexCoord;
LLVector4a       gDebugRaycastNormal;
LLVector4a       gDebugRaycastTangent;
S32				gDebugRaycastFaceHit;
LLVector4a		 gDebugRaycastStart;
LLVector4a		 gDebugRaycastEnd;

// HUD display lines in lower right
BOOL				gDisplayWindInfo = FALSE;
BOOL				gDisplayCameraPos = FALSE;
BOOL				gDisplayFOV = FALSE;

static const U8 NO_FACE = 255;
BOOL gQuietSnapshot = FALSE;

const F32 MIN_AFK_TIME = 6.f; // minimum time after setting away state before coming back
static const F32 MIN_DISPLAY_SCALE = 0.75f;

std::string	LLViewerWindow::sSnapshotBaseName;
std::string	LLViewerWindow::sSnapshotDir;

std::string	LLViewerWindow::sMovieBaseName;

LLTrace::SampleStatHandle<> LLViewerWindow::sMouseVelocityStat("Mouse Velocity");


class RecordToChatConsoleRecorder : public LLError::Recorder
{
public:
	virtual void recordMessage(LLError::ELevel level,
								const std::string& message)
	{
		//FIXME: this is NOT thread safe, and will do bad things when a warning is issued from a non-UI thread

		// only log warnings to chat console
		//if (level == LLError::LEVEL_WARN)
		//{
			//LLFloaterChat* chat_floater = LLFloaterReg::findTypedInstance<LLFloaterChat>("chat");
			//if (chat_floater && gSavedSettings.getBOOL("WarningsAsChat"))
			//{
			//	LLChat chat;
			//	chat.mText = message;
			//	chat.mSourceType = CHAT_SOURCE_SYSTEM;

			//	chat_floater->addChat(chat, FALSE, FALSE);
			//}
		//}
	}
};

class RecordToChatConsole : public LLSingleton<RecordToChatConsole>
{
public:
	RecordToChatConsole()
		: LLSingleton<RecordToChatConsole>(),
		mRecorder(new RecordToChatConsoleRecorder())
	{
	}

	void startRecorder() { LLError::addRecorder(mRecorder); }
	void stopRecorder() { LLError::removeRecorder(mRecorder); }

private:
	LLError::RecorderPtr mRecorder;
};

////////////////////////////////////////////////////////////////////////////
//
// LLDebugText
//

static LLTrace::BlockTimerStatHandle FTM_DISPLAY_DEBUG_TEXT("Display Debug Text");

class LLDebugText
{
private:
	struct Line
	{
		Line(const std::string& in_text, S32 in_x, S32 in_y) : text(in_text), x(in_x), y(in_y) {}
		std::string text;
		S32 x,y;
	};

	LLViewerWindow *mWindow;
	
	typedef std::vector<Line> line_list_t;
	line_list_t mLineList;
	LLColor4 mTextColor;
	
	void addText(S32 x, S32 y, const std::string &text) 
	{
		mLineList.push_back(Line(text, x, y));
	}
	
public:
	LLDebugText(LLViewerWindow* window) : mWindow(window) {}

	void clearText() { mLineList.clear(); }

	void update()
	{
		static LLCachedControl<bool> log_texture_traffic(gSavedSettings,"LogTextureNetworkTraffic", false) ;

		std::string wind_vel_text;
		std::string wind_vector_text;
		std::string rwind_vel_text;
		std::string rwind_vector_text;
		std::string audio_text;

		static const std::string beacon_particle = LLTrans::getString("BeaconParticle");
		static const std::string beacon_physical = LLTrans::getString("BeaconPhysical");
		static const std::string beacon_scripted = LLTrans::getString("BeaconScripted");
		static const std::string beacon_scripted_touch = LLTrans::getString("BeaconScriptedTouch");
		static const std::string beacon_sound = LLTrans::getString("BeaconSound");
		static const std::string beacon_media = LLTrans::getString("BeaconMedia");
		static const std::string particle_hiding = LLTrans::getString("ParticleHiding");

		// Draw the statistics in a light gray
		// and in a thin font
		mTextColor = LLColor4( 0.86f, 0.86f, 0.86f, 1.f );

		// Draw stuff growing up from right lower corner of screen
		S32 xpos = mWindow->getWorldViewWidthScaled() - 400;
		xpos = llmax(xpos, 0);
		S32 ypos = 64;
		const S32 y_inc = 20;

		clearText();
		
		//if (gSavedSettings.getBOOL("DebugShowTime"))
		static LLCachedControl<bool> debugShowTime(gSavedSettings, "DebugShowTime");
		if (debugShowTime)
		{
			{
			const U32 y_inc2 = 15;
				// <FS:Ansariel> FIRE-9746: Show FPS with DebugShowTime
				addText(xpos, ypos, llformat("FPS: %3.1f", LLTrace::get_frame_recording().getPeriodMeanPerSec(LLStatViewer::FPS))); ypos += y_inc2;
				
				// </FS:Ansariel>
				LLFrameTimer& timer = gTextureTimer;
				F32 time = timer.getElapsedTimeF32();
				S32 hours = (S32)(time / (60*60));
				S32 mins = (S32)((time - hours*(60*60)) / 60);
				S32 secs = (S32)((time - hours*(60*60) - mins*60));
				addText(xpos, ypos, llformat("Texture: %d:%02d:%02d", hours,mins,secs)); ypos += y_inc2;
			}
			
			{
			F32 time = gFrameTimeSeconds;
			S32 hours = (S32)(time / (60*60));
			S32 mins = (S32)((time - hours*(60*60)) / 60);
			S32 secs = (S32)((time - hours*(60*60) - mins*60));
			addText(xpos, ypos, llformat("Time: %d:%02d:%02d", hours,mins,secs)); ypos += y_inc;
		}
		}
		
#if LL_WINDOWS
		//if (gSavedSettings.getBOOL("DebugShowMemory"))
		static LLCachedControl<bool> debugShowMemory(gSavedSettings, "DebugShowMemory");
		if (debugShowMemory)
		{
			addText(xpos, ypos, llformat("Memory: %d (KB)", LLMemory::getWorkingSetSize() / 1024)); 
			ypos += y_inc;
		}
#endif

		if (gDisplayCameraPos)
		{
			std::string camera_view_text;
			std::string camera_center_text;
			std::string agent_view_text;
			std::string agent_left_text;
			std::string agent_center_text;
			std::string agent_root_center_text;

			LLVector3d tvector; // Temporary vector to hold data for printing.

			// Update camera center, camera view, wind info every other frame
			tvector = gAgent.getPositionGlobal();
			agent_center_text = llformat("AgentCenter  %f %f %f",
										 (F32)(tvector.mdV[VX]), (F32)(tvector.mdV[VY]), (F32)(tvector.mdV[VZ]));

			if (isAgentAvatarValid())
			{
				tvector = gAgent.getPosGlobalFromAgent(gAgentAvatarp->mRoot->getWorldPosition());
				agent_root_center_text = llformat("AgentRootCenter %f %f %f",
												  (F32)(tvector.mdV[VX]), (F32)(tvector.mdV[VY]), (F32)(tvector.mdV[VZ]));
			}
			else
			{
				agent_root_center_text = "---";
			}


			tvector = LLVector4(gAgent.getFrameAgent().getAtAxis());
			agent_view_text = llformat("AgentAtAxis  %f %f %f",
									   (F32)(tvector.mdV[VX]), (F32)(tvector.mdV[VY]), (F32)(tvector.mdV[VZ]));

			tvector = LLVector4(gAgent.getFrameAgent().getLeftAxis());
			agent_left_text = llformat("AgentLeftAxis  %f %f %f",
									   (F32)(tvector.mdV[VX]), (F32)(tvector.mdV[VY]), (F32)(tvector.mdV[VZ]));

			tvector = gAgentCamera.getCameraPositionGlobal();
			camera_center_text = llformat("CameraCenter %f %f %f",
										  (F32)(tvector.mdV[VX]), (F32)(tvector.mdV[VY]), (F32)(tvector.mdV[VZ]));

			tvector = LLVector4(LLViewerCamera::getInstance()->getAtAxis());
			camera_view_text = llformat("CameraAtAxis    %f %f %f",
										(F32)(tvector.mdV[VX]), (F32)(tvector.mdV[VY]), (F32)(tvector.mdV[VZ]));
		
			addText(xpos, ypos, agent_center_text);  ypos += y_inc;
			addText(xpos, ypos, agent_root_center_text);  ypos += y_inc;
			addText(xpos, ypos, agent_view_text);  ypos += y_inc;
			addText(xpos, ypos, agent_left_text);  ypos += y_inc;
			addText(xpos, ypos, camera_center_text);  ypos += y_inc;
			addText(xpos, ypos, camera_view_text);  ypos += y_inc;
		}

		if (gDisplayWindInfo)
		{
			wind_vel_text = llformat("Wind velocity %.2f m/s", gWindVec.magVec());
			wind_vector_text = llformat("Wind vector   %.2f %.2f %.2f", gWindVec.mV[0], gWindVec.mV[1], gWindVec.mV[2]);
			rwind_vel_text = llformat("RWind vel %.2f m/s", gRelativeWindVec.magVec());
			rwind_vector_text = llformat("RWind vec   %.2f %.2f %.2f", gRelativeWindVec.mV[0], gRelativeWindVec.mV[1], gRelativeWindVec.mV[2]);

			addText(xpos, ypos, wind_vel_text);  ypos += y_inc;
			addText(xpos, ypos, wind_vector_text);  ypos += y_inc;
			addText(xpos, ypos, rwind_vel_text);  ypos += y_inc;
			addText(xpos, ypos, rwind_vector_text);  ypos += y_inc;
		}
		if (gDisplayWindInfo)
		{
			audio_text = llformat("Audio for wind: %d", gAudiop ? gAudiop->isWindEnabled() : -1);
			addText(xpos, ypos, audio_text);  ypos += y_inc;
		}
		if (gDisplayFOV)
		{
			addText(xpos, ypos, llformat("FOV: %2.1f deg", RAD_TO_DEG * LLViewerCamera::getInstance()->getView()));
			ypos += y_inc;
		}
		
		/*if (LLViewerJoystick::getInstance()->getOverrideCamera())
		{
			addText(xpos + 200, ypos, llformat("Flycam"));
			ypos += y_inc;
		}*/
		
		//if (gSavedSettings.getBOOL("DebugShowRenderInfo"))
		static LLCachedControl<bool> debugShowRenderInfo(gSavedSettings, "DebugShowRenderInfo");
		if (debugShowRenderInfo)
		{
			LLTrace::Recording& last_frame_recording = LLTrace::get_frame_recording().getLastRecording();

			if (gPipeline.getUseVertexShaders() == 0)
			{
				addText(xpos, ypos, "Shaders Disabled");
				ypos += y_inc;
			}

			if (gGLManager.mHasATIMemInfo)
			{
				S32 meminfo[4];
				glGetIntegerv(GL_TEXTURE_FREE_MEMORY_ATI, meminfo);

				addText(xpos, ypos, llformat("%.2f MB Texture Memory Free", meminfo[0]/1024.f));
				ypos += y_inc;

				if (gGLManager.mHasVertexBufferObject)
				{
					glGetIntegerv(GL_VBO_FREE_MEMORY_ATI, meminfo);
					addText(xpos, ypos, llformat("%.2f MB VBO Memory Free", meminfo[0]/1024.f));
					ypos += y_inc;
				}
			}
			else if (gGLManager.mHasNVXMemInfo)
			{
				S32 free_memory;
				glGetIntegerv(GL_GPU_MEMORY_INFO_CURRENT_AVAILABLE_VIDMEM_NVX, &free_memory);
				addText(xpos, ypos, llformat("%.2f MB Video Memory Free", free_memory/1024.f));
				ypos += y_inc;
			}

			//show streaming cost/triangle count of known prims in current region OR selection
			{
				F32 cost = 0.f;
				S32 count = 0;
				S32 vcount = 0;
				S32 object_count = 0;
				S32 total_bytes = 0;
				S32 visible_bytes = 0;

				const char* label = "Region";
				if (LLSelectMgr::getInstance()->getSelection()->getObjectCount() == 0)
				{ //region
					LLViewerRegion* region = gAgent.getRegion();
					if (region)
					{
						for (U32 i = 0; i < gObjectList.getNumObjects(); ++i)
						{
							LLViewerObject* object = gObjectList.getObject(i);
							if (object && 
								object->getRegion() == region &&
								object->getVolume())
							{
								object_count++;
								S32 bytes = 0;	
								S32 visible = 0;
								cost += object->getStreamingCost(&bytes, &visible);
								S32 vt = 0;
								count += object->getTriangleCount(&vt);
								vcount += vt;
								total_bytes += bytes;
								visible_bytes += visible;
							}
						}
					}
				}
				else
				{
					label = "Selection";
					cost = LLSelectMgr::getInstance()->getSelection()->getSelectedObjectStreamingCost(&total_bytes, &visible_bytes);
					count = LLSelectMgr::getInstance()->getSelection()->getSelectedObjectTriangleCount(&vcount);
					object_count = LLSelectMgr::getInstance()->getSelection()->getObjectCount();
				}
					
				addText(xpos,ypos, llformat("%s streaming cost: %.1f", label, cost));
				ypos += y_inc;

				addText(xpos, ypos, llformat("    %.3f KTris, %.3f KVerts, %.1f/%.1f KB, %d objects",
										count/1000.f, vcount/1000.f, visible_bytes/1024.f, total_bytes/1024.f, object_count));
				ypos += y_inc;
			
			}

			addText(xpos, ypos, llformat("%d MB Index Data (%d MB Pooled, %d KIndices)", LLVertexBuffer::sAllocatedIndexBytes/(1024*1024), LLVBOPool::sIndexBytesPooled/(1024*1024), LLVertexBuffer::sIndexCount/1024));
			ypos += y_inc;

			addText(xpos, ypos, llformat("%d MB Vertex Data (%d MB Pooled, %d KVerts)", LLVertexBuffer::sAllocatedBytes/(1024*1024), LLVBOPool::sBytesPooled/(1024*1024), LLVertexBuffer::sVertexCount/1024));
			ypos += y_inc;

			addText(xpos, ypos, llformat("%d Vertex Buffers", LLVertexBuffer::sGLCount));
			ypos += y_inc;

			addText(xpos, ypos, llformat("%d Mapped Buffers", LLVertexBuffer::sMappedCount));
			ypos += y_inc;

			addText(xpos, ypos, llformat("%d Vertex Buffer Binds", LLVertexBuffer::sBindCount));
			ypos += y_inc;

			addText(xpos, ypos, llformat("%d Vertex Buffer Sets", LLVertexBuffer::sSetCount));
			ypos += y_inc;

			addText(xpos, ypos, llformat("%d Texture Binds", LLImageGL::sBindCount));
			ypos += y_inc;

			addText(xpos, ypos, llformat("%d Unique Textures", LLImageGL::sUniqueCount));
			ypos += y_inc;

			addText(xpos, ypos, llformat("%d Render Calls", last_frame_recording.getSampleCount(LLPipeline::sStatBatchSize)));
            ypos += y_inc;

			addText(xpos, ypos, llformat("%d/%d Objects Active", gObjectList.getNumActiveObjects(), gObjectList.getNumObjects()));
			ypos += y_inc;

			addText(xpos, ypos, llformat("%d Matrix Ops", gPipeline.mMatrixOpCount));
			ypos += y_inc;

			addText(xpos, ypos, llformat("%d Texture Matrix Ops", gPipeline.mTextureMatrixOps));
			ypos += y_inc;

			gPipeline.mTextureMatrixOps = 0;
			gPipeline.mMatrixOpCount = 0;

 			if (last_frame_recording.getSampleCount(LLPipeline::sStatBatchSize) > 0)
			{
 				addText(xpos, ypos, llformat("Batch min/max/mean: %d/%d/%d", last_frame_recording.getMin(LLPipeline::sStatBatchSize), last_frame_recording.getMax(LLPipeline::sStatBatchSize), last_frame_recording.getMean(LLPipeline::sStatBatchSize)));
			}
            ypos += y_inc;

			addText(xpos, ypos, llformat("UI Verts/Calls: %d/%d", LLRender::sUIVerts, LLRender::sUICalls));
			LLRender::sUICalls = LLRender::sUIVerts = 0;
			ypos += y_inc;

			addText(xpos,ypos, llformat("%d/%d Nodes visible", gPipeline.mNumVisibleNodes, LLSpatialGroup::sNodeCount));
			
			ypos += y_inc;

			if (!LLOcclusionCullingGroup::sPendingQueries.empty())
			{
				addText(xpos,ypos, llformat("%d Queries pending", LLOcclusionCullingGroup::sPendingQueries.size()));
				ypos += y_inc;
			}


			addText(xpos,ypos, llformat("%d Avatars visible", LLVOAvatar::sNumVisibleAvatars));
			
			ypos += y_inc;

			addText(xpos,ypos, llformat("%d Lights visible", LLPipeline::sVisibleLightCount));
			
			ypos += y_inc;

			if (gMeshRepo.meshRezEnabled())
			{
				addText(xpos, ypos, llformat("%.3f MB Mesh Data Received", LLMeshRepository::sBytesReceived/(1024.f*1024.f)));
				
				ypos += y_inc;
				
				addText(xpos, ypos, llformat("%d/%d Mesh HTTP Requests/Retries", LLMeshRepository::sHTTPRequestCount,
					LLMeshRepository::sHTTPRetryCount));
				ypos += y_inc;

				addText(xpos, ypos, llformat("%d/%d Mesh LOD Pending/Processing", LLMeshRepository::sLODPending, LLMeshRepository::sLODProcessing));
				ypos += y_inc;

				// <FS:Ansariel> Mesh debugging
				addText(xpos, ypos, llformat("%d Mesh Active LOD Requests", LLMeshRepoThread::sActiveLODRequests));
				ypos += y_inc;
				// </FS:Ansariel>

				addText(xpos, ypos, llformat("%.3f/%.3f MB Mesh Cache Read/Write ", LLMeshRepository::sCacheBytesRead/(1024.f*1024.f), LLMeshRepository::sCacheBytesWritten/(1024.f*1024.f)));

				ypos += y_inc;
			}

			LLVertexBuffer::sBindCount = LLImageGL::sBindCount = 
				LLVertexBuffer::sSetCount = LLImageGL::sUniqueCount = 
				gPipeline.mNumVisibleNodes = LLPipeline::sVisibleLightCount = 0;
		}
		static LLCachedControl<bool> sDebugShowAvatarRenderInfo(gSavedSettings, "DebugShowAvatarRenderInfo");
		if (sDebugShowAvatarRenderInfo)
		{
			std::map<std::string, LLVOAvatar*> sorted_avs;
			
			std::vector<LLCharacter*>::iterator sort_iter = LLCharacter::sInstances.begin();
			while (sort_iter != LLCharacter::sInstances.end())
			{
				LLVOAvatar* avatar = dynamic_cast<LLVOAvatar*>(*sort_iter);
				if (avatar &&
					!avatar->isDead())						// Not dead yet
				{
					// Stuff into a sorted map so the display is ordered
					sorted_avs[avatar->getFullname()] = avatar;
				}
				sort_iter++;
			}

			std::string trunc_name;
			std::map<std::string, LLVOAvatar*>::reverse_iterator av_iter = sorted_avs.rbegin();		// Put "A" at the top
			while (av_iter != sorted_avs.rend())
			{
				LLVOAvatar* avatar = av_iter->second;

				avatar->calculateUpdateRenderCost();			// Make sure the numbers are up-to-date

				trunc_name = utf8str_truncate(avatar->getFullname(), 16);
				addText(xpos, ypos, llformat("%s : rez %d, weight %d, bytes %d area %.2f",
					trunc_name.c_str(),
					avatar->getRezzedStatus(),
					avatar->getVisualComplexity(),
					avatar->getAttachmentGeometryBytes(),
					avatar->getAttachmentSurfaceArea()));
				ypos += y_inc;
				av_iter++;
			}
		}

		//if (gSavedSettings.getBOOL("DebugShowRenderMatrices"))
		static LLCachedControl<bool> debugShowRenderMatrices(gSavedSettings, "DebugShowRenderMatrices");
		if (debugShowRenderMatrices)
		{
			addText(xpos, ypos, llformat("%.4f    .%4f    %.4f    %.4f", gGLProjection[12], gGLProjection[13], gGLProjection[14], gGLProjection[15]));
			ypos += y_inc;

			addText(xpos, ypos, llformat("%.4f    .%4f    %.4f    %.4f", gGLProjection[8], gGLProjection[9], gGLProjection[10], gGLProjection[11]));
			ypos += y_inc;

			addText(xpos, ypos, llformat("%.4f    .%4f    %.4f    %.4f", gGLProjection[4], gGLProjection[5], gGLProjection[6], gGLProjection[7]));
			ypos += y_inc;

			addText(xpos, ypos, llformat("%.4f    .%4f    %.4f    %.4f", gGLProjection[0], gGLProjection[1], gGLProjection[2], gGLProjection[3]));
			ypos += y_inc;

			addText(xpos, ypos, "Projection Matrix");
			ypos += y_inc;


			addText(xpos, ypos, llformat("%.4f    .%4f    %.4f    %.4f", gGLModelView[12], gGLModelView[13], gGLModelView[14], gGLModelView[15]));
			ypos += y_inc;

			addText(xpos, ypos, llformat("%.4f    .%4f    %.4f    %.4f", gGLModelView[8], gGLModelView[9], gGLModelView[10], gGLModelView[11]));
			ypos += y_inc;

			addText(xpos, ypos, llformat("%.4f    .%4f    %.4f    %.4f", gGLModelView[4], gGLModelView[5], gGLModelView[6], gGLModelView[7]));
			ypos += y_inc;

			addText(xpos, ypos, llformat("%.4f    .%4f    %.4f    %.4f", gGLModelView[0], gGLModelView[1], gGLModelView[2], gGLModelView[3]));
			ypos += y_inc;

			addText(xpos, ypos, "View Matrix");
			ypos += y_inc;
		}
		//<FS:AO improve use of controls with radiogroups>
		//if (gSavedSettings.getBOOL("DebugShowColor"))
		//static LLCachedControl<bool> debugShowColor(gSavedSettings, "DebugShowColor");
		static LLCachedControl<S32> debugShowColor(gSavedSettings, "DebugShowColor");
		//</FS:AO>
		if (debugShowColor)
		{
			U8 color[4];
			LLCoordGL coord = gViewerWindow->getCurrentMouse();
			glReadPixels(coord.mX, coord.mY, 1,1,GL_RGBA, GL_UNSIGNED_BYTE, color);
			addText(xpos, ypos, llformat("%d %d %d %d", color[0], color[1], color[2], color[3]));
			ypos += y_inc;
		}

		//if (gSavedSettings.getBOOL("DebugShowPrivateMem"))
		static LLCachedControl<bool> debugShowPrivateMem(gSavedSettings, "DebugShowPrivateMem");
		if (debugShowPrivateMem)
		{
			LLPrivateMemoryPoolManager::getInstance()->updateStatistics() ;
			addText(xpos, ypos, llformat("Total Reserved(KB): %d", LLPrivateMemoryPoolManager::getInstance()->mTotalReservedSize / 1024));
			ypos += y_inc;

			addText(xpos, ypos, llformat("Total Allocated(KB): %d", LLPrivateMemoryPoolManager::getInstance()->mTotalAllocatedSize / 1024));
			ypos += y_inc;
		}
		// <FS:LO> pull the text saying if particles are hidden out from beacons
		if (LLPipeline::toggleRenderTypeControlNegated((void*)LLPipeline::RENDER_TYPE_PARTICLES))
		{
			addText(xpos, ypos, particle_hiding);
			ypos += y_inc;
		}
		// </FS:LO>

		// only display these messages if we are actually rendering beacons at this moment
		// <FS:LO> Always show the beacon text regardless if the floater is visible
		// <FS:Ansa> ...and if we want to see it
		//if (LLPipeline::getRenderBeacons(NULL) && LLFloaterReg::instanceVisible("beacons"))
		static LLCachedControl<bool> fsRenderBeaconText(gSavedSettings, "FSRenderBeaconText");
		if (LLPipeline::getRenderBeacons(NULL) && fsRenderBeaconText)
		// </FS:Ansa>
		{
			if (LLPipeline::getRenderMOAPBeacons(NULL))
			{
				// <FS:Ansariel> Localization fix for render beacon info (FIRE-7216)
				//addText(xpos, ypos, "Viewing media beacons (white)");
				addText(xpos, ypos, beacon_media);
				ypos += y_inc;
			}

			// <FS:LO> pull the text saying if particles are hidden out from beacons
			/*if (LLPipeline::toggleRenderTypeControlNegated((void*)LLPipeline::RENDER_TYPE_PARTICLES))
			{
				addText(xpos, ypos, particle_hiding);
				ypos += y_inc;
			}*/
			// </FS:LO>

			if (LLPipeline::getRenderParticleBeacons(NULL))
			{
				// <FS:Ansariel> Localization fix for render beacon info (FIRE-7216)
				//addText(xpos, ypos, "Viewing particle beacons (blue)");
				addText(xpos, ypos, beacon_particle);
				ypos += y_inc;
			}

			if (LLPipeline::getRenderSoundBeacons(NULL))
			{
				// <FS:Ansariel> Localization fix for render beacon info (FIRE-7216)
				//addText(xpos, ypos, "Viewing sound beacons (yellow)");
				addText(xpos, ypos, beacon_sound);
				ypos += y_inc;
			}

			if (LLPipeline::getRenderScriptedBeacons(NULL))
			{
				addText(xpos, ypos, beacon_scripted);
				ypos += y_inc;
			}
			else
				if (LLPipeline::getRenderScriptedTouchBeacons(NULL))
				{
					addText(xpos, ypos, beacon_scripted_touch);
					ypos += y_inc;
				}

			if (LLPipeline::getRenderPhysicalBeacons(NULL))
			{
				// <FS:Ansariel> Localization fix for render beacon info (FIRE-7216)
				//addText(xpos, ypos, "Viewing physical object beacons (green)");
				addText(xpos, ypos, beacon_physical);
				ypos += y_inc;
			}
		}

		if(log_texture_traffic)
		{	
			U32 old_y = ypos ;
			for(S32 i = LLViewerTexture::BOOST_NONE; i < LLViewerTexture::MAX_GL_IMAGE_CATEGORY; i++)
			{
				if(gTotalTextureBytesPerBoostLevel[i] > (S32Bytes)0)
				{
					addText(xpos, ypos, llformat("Boost_Level %d:  %.3f MB", i, F32Megabytes(gTotalTextureBytesPerBoostLevel[i]).value()));
					ypos += y_inc;
				}
			}
			if(ypos != old_y)
			{
				addText(xpos, ypos, "Network traffic for textures:");
				ypos += y_inc;
			}
		}				

		//if (gSavedSettings.getBOOL("DebugShowTextureInfo"))
		static LLCachedControl<bool> debugShowTextureInfo(gSavedSettings, "DebugShowTextureInfo");
		if (debugShowTextureInfo)
		{
			LLViewerObject* objectp = NULL ;
			
			LLSelectNode* nodep = LLSelectMgr::instance().getHoverNode();
			if (nodep)
			{
				objectp = nodep->getObject();
			}

			if (objectp && !objectp->isDead())
			{
				S32 num_faces = objectp->mDrawable->getNumFaces() ;
				std::set<LLViewerFetchedTexture*> tex_list;

				for(S32 i = 0 ; i < num_faces; i++)
				{
					LLFace* facep = objectp->mDrawable->getFace(i) ;
					if(facep)
					{						
						LLViewerFetchedTexture* tex = dynamic_cast<LLViewerFetchedTexture*>(facep->getTexture()) ;
						if(tex)
						{
							if(tex_list.find(tex) != tex_list.end())
							{
								continue ; //already displayed.
							}
							tex_list.insert(tex);

							std::string uuid_str;
							tex->getID().toString(uuid_str);
							uuid_str = uuid_str.substr(0,7);

							addText(xpos, ypos, llformat("ID: %s v_size: %.3f", uuid_str.c_str(), tex->getMaxVirtualSize()));
							ypos += y_inc;

							addText(xpos, ypos, llformat("discard level: %d desired level: %d Missing: %s", tex->getDiscardLevel(), 
								tex->getDesiredDiscardLevel(), tex->isMissingAsset() ? "Y" : "N"));
							ypos += y_inc;
						}
					}
				}
			}
		}
		
		// <FS:ND> Report amount of failed texture buffer allocations if any.
		if( LLImageBase::getAllocationErrors() )
			addText( xpos, ypos, llformat( "# textures discarded due to insufficient memory %ld", LLImageBase::getAllocationErrors() ) );
		// </FS:ND>

		// <FS:ND> Add some fancy leap debug text
		std::string strLeapDebug( LLLeapMotionController::getInstance()->getDebugString() );
		if( strLeapDebug.size() )
			addText( xpos, ypos, strLeapDebug );
		// </FS:ND>
	}

	void draw()
	{
		LL_RECORD_BLOCK_TIME(FTM_DISPLAY_DEBUG_TEXT);
		for (line_list_t::iterator iter = mLineList.begin();
			 iter != mLineList.end(); ++iter)
		{
			const Line& line = *iter;
			LLFontGL::getFontMonospace()->renderUTF8(line.text, 0, (F32)line.x, (F32)line.y, mTextColor,
											 LLFontGL::LEFT, LLFontGL::TOP,
											 LLFontGL::NORMAL, LLFontGL::NO_SHADOW, S32_MAX, S32_MAX, NULL, FALSE);
		}
		mLineList.clear();
	}

};

void LLViewerWindow::updateDebugText()
{
	mDebugText->update();
}

////////////////////////////////////////////////////////////////////////////
//
// LLViewerWindow
//

LLViewerWindow::Params::Params()
:	title("title"),
	name("name"),
	x("x"),
	y("y"),
	width("width"),
	height("height"),
	min_width("min_width"),
	min_height("min_height"),
	fullscreen("fullscreen", false),
	ignore_pixel_depth("ignore_pixel_depth", false)
{}


BOOL LLViewerWindow::handleAnyMouseClick(LLWindow *window,  LLCoordGL pos, MASK mask, LLMouseHandler::EClickType clicktype, BOOL down)
{
	const char* buttonname = "";
	const char* buttonstatestr = "";
	S32 x = pos.mX;
	S32 y = pos.mY;
	x = ll_round((F32)x / mDisplayScale.mV[VX]);
	y = ll_round((F32)y / mDisplayScale.mV[VY]);

	// only send mouse clicks to UI if UI is visible
	if(gPipeline.hasRenderDebugFeatureMask(LLPipeline::RENDER_DEBUG_FEATURE_UI))
	{	

		if (down)
		{
			buttonstatestr = "down" ;
		}
		else
		{
			buttonstatestr = "up" ;
		}
		
		switch (clicktype)
		{
		case LLMouseHandler::CLICK_LEFT:
			mLeftMouseDown = down;
			buttonname = "Left";
			break;
		case LLMouseHandler::CLICK_RIGHT:
			mRightMouseDown = down;
			buttonname = "Right";
			break;
		case LLMouseHandler::CLICK_MIDDLE:
			mMiddleMouseDown = down;
			buttonname = "Middle";
			break;
		case LLMouseHandler::CLICK_DOUBLELEFT:
			mLeftMouseDown = down;
			buttonname = "Left Double Click";
			break;
		}
		
		LLView::sMouseHandlerMessage.clear();

		if (gMenuBarView)
		{
			// stop ALT-key access to menu
			gMenuBarView->resetMenuTrigger();
		}

		if (gDebugClicks)
		{	
			LL_INFOS() << "ViewerWindow " << buttonname << " mouse " << buttonstatestr << " at " << x << "," << y << LL_ENDL;
		}

		// Make sure we get a corresponding mouseup event, even if the mouse leaves the window
		if (down)
			mWindow->captureMouse();
		else
			mWindow->releaseMouse();

		// Indicate mouse was active
		LLUI::resetMouseIdleTimer();

		// Don't let the user move the mouse out of the window until mouse up.
		if( LLToolMgr::getInstance()->getCurrentTool()->clipMouseWhenDown() )
		{
			mWindow->setMouseClipping(down);
		}

		LLMouseHandler* mouse_captor = gFocusMgr.getMouseCapture();
		if( mouse_captor )
		{
			S32 local_x;
			S32 local_y;
			mouse_captor->screenPointToLocal( x, y, &local_x, &local_y );
			if (LLView::sDebugMouseHandling)
			{
				LL_INFOS() << buttonname << " Mouse " << buttonstatestr << " handled by captor " << mouse_captor->getName() << LL_ENDL;
			}

			BOOL r = mouse_captor->handleAnyMouseClick(local_x, local_y, mask, clicktype, down); 
			if (r) {

				LL_DEBUGS() << "LLViewerWindow::handleAnyMouseClick viewer with mousecaptor calling updatemouseeventinfo - local_x|global x  "<< local_x << " " << x  << "local/global y " << local_y << " " << y << LL_ENDL;

				LLViewerEventRecorder::instance().setMouseGlobalCoords(x,y);
				LLViewerEventRecorder::instance().logMouseEvent(std::string(buttonstatestr),std::string(buttonname)); 

			}
			return r;
		}

		// Mark the click as handled and return if we aren't within the root view to avoid spurious bugs
		if( !mRootView->pointInView(x, y) )
		{
			return TRUE;
		}
		// Give the UI views a chance to process the click

		BOOL r= mRootView->handleAnyMouseClick(x, y, mask, clicktype, down) ;
		if (r) 
		{

			LL_DEBUGS() << "LLViewerWindow::handleAnyMouseClick calling updatemouseeventinfo - global x  "<< " " << x	<< "global y " << y	 << "buttonstate: " << buttonstatestr << " buttonname " << buttonname << LL_ENDL;

			LLViewerEventRecorder::instance().setMouseGlobalCoords(x,y);

			// Clear local coords - this was a click on root window so these are not needed
			// By not including them, this allows the test skeleton generation tool to be smarter when generating code
			// the code generator can be smarter because when local coords are present it can try the xui path with local coords
			// and fallback to global coordinates only if needed. 
			// The drawback to this approach is sometimes a valid xui path will appear to work fine, but NOT interact with the UI element
			// (VITA support not implemented yet or not visible to VITA due to widget further up xui path not being visible to VITA)
			// For this reason it's best to provide hints where possible here by leaving out local coordinates
			LLViewerEventRecorder::instance().setMouseLocalCoords(-1,-1);
			LLViewerEventRecorder::instance().logMouseEvent(buttonstatestr,buttonname); 

			if (LLView::sDebugMouseHandling)
			{
				LL_INFOS() << buttonname << " Mouse " << buttonstatestr << " " << LLViewerEventRecorder::instance().get_xui()	<< LL_ENDL;
			} 
			return TRUE;
		} else if (LLView::sDebugMouseHandling)
			{
				LL_INFOS() << buttonname << " Mouse " << buttonstatestr << " not handled by view" << LL_ENDL;
			}
	}

	// Do not allow tool manager to handle mouseclicks if we have disconnected	
	if(!gDisconnected && LLToolMgr::getInstance()->getCurrentTool()->handleAnyMouseClick( x, y, mask, clicktype, down ) )
	{
		LLViewerEventRecorder::instance().clear_xui(); 
		return TRUE;
	}

	
	// If we got this far on a down-click, it wasn't handled.
	// Up-clicks, though, are always handled as far as the OS is concerned.
	BOOL default_rtn = !down;
	return default_rtn;
}

BOOL LLViewerWindow::handleMouseDown(LLWindow *window,  LLCoordGL pos, MASK mask)
{
	BOOL down = TRUE;
	return handleAnyMouseClick(window,pos,mask,LLMouseHandler::CLICK_LEFT,down);
}

BOOL LLViewerWindow::handleDoubleClick(LLWindow *window,  LLCoordGL pos, MASK mask)
{
	// try handling as a double-click first, then a single-click if that
	// wasn't handled.
	BOOL down = TRUE;
	if (handleAnyMouseClick(window, pos, mask,
				LLMouseHandler::CLICK_DOUBLELEFT, down))
	{
		return TRUE;
	}
	return handleMouseDown(window, pos, mask);
}

BOOL LLViewerWindow::handleMouseUp(LLWindow *window,  LLCoordGL pos, MASK mask)
{
	BOOL down = FALSE;
	return handleAnyMouseClick(window,pos,mask,LLMouseHandler::CLICK_LEFT,down);
}


BOOL LLViewerWindow::handleRightMouseDown(LLWindow *window,  LLCoordGL pos, MASK mask)
{
	S32 x = pos.mX;
	S32 y = pos.mY;
	x = ll_round((F32)x / mDisplayScale.mV[VX]);
	y = ll_round((F32)y / mDisplayScale.mV[VY]);

	BOOL down = TRUE;
	BOOL handle = handleAnyMouseClick(window,pos,mask,LLMouseHandler::CLICK_RIGHT,down);
	if (handle)
		return handle;

	// *HACK: this should be rolled into the composite tool logic, not
	// hardcoded at the top level.
	if (CAMERA_MODE_CUSTOMIZE_AVATAR != gAgentCamera.getCameraMode() && LLToolMgr::getInstance()->getCurrentTool() != LLToolPie::getInstance() && gAgent.isInitialized())
	{
		// If the current tool didn't process the click, we should show
		// the pie menu.  This can be done by passing the event to the pie
		// menu tool.
		LLToolPie::getInstance()->handleRightMouseDown(x, y, mask);
		// show_context_menu( x, y, mask );
	}

	return TRUE;
}

BOOL LLViewerWindow::handleRightMouseUp(LLWindow *window,  LLCoordGL pos, MASK mask)
{
	BOOL down = FALSE;
 	return handleAnyMouseClick(window,pos,mask,LLMouseHandler::CLICK_RIGHT,down);
}

BOOL LLViewerWindow::handleMiddleMouseDown(LLWindow *window,  LLCoordGL pos, MASK mask)
{
	BOOL down = TRUE;
	LLVoiceClient::getInstance()->middleMouseState(true);
 	handleAnyMouseClick(window,pos,mask,LLMouseHandler::CLICK_MIDDLE,down);
  
  	// Always handled as far as the OS is concerned.
	return TRUE;
}

LLWindowCallbacks::DragNDropResult LLViewerWindow::handleDragNDrop( LLWindow *window, LLCoordGL pos, MASK mask, LLWindowCallbacks::DragNDropAction action, std::string data)
{
	LLWindowCallbacks::DragNDropResult result = LLWindowCallbacks::DND_NONE;

	const bool prim_media_dnd_enabled = gSavedSettings.getBOOL("PrimMediaDragNDrop");
	const bool slurl_dnd_enabled = gSavedSettings.getBOOL("SLURLDragNDrop");
	
	if ( prim_media_dnd_enabled || slurl_dnd_enabled )
	{
		switch(action)
		{
			// Much of the handling for these two cases is the same.
			case LLWindowCallbacks::DNDA_TRACK:
			case LLWindowCallbacks::DNDA_DROPPED:
			case LLWindowCallbacks::DNDA_START_TRACKING:
			{
				bool drop = (LLWindowCallbacks::DNDA_DROPPED == action);
					
				if (slurl_dnd_enabled)
				{
					LLSLURL dropped_slurl(data);
					if(dropped_slurl.isSpatial())
					{
						if (drop)
						{
							LLURLDispatcher::dispatch( dropped_slurl.getSLURLString
(), "clicked", NULL, true );
							return LLWindowCallbacks::DND_MOVE;
						}
						return LLWindowCallbacks::DND_COPY;
					}
				}

				if (prim_media_dnd_enabled)
				{
//					LLPickInfo pick_info = pickImmediate( pos.mX, pos.mY,  TRUE /*BOOL pick_transparent*/ );
// [SL:KB] - Patch: UI-PickRiggedAttachment | Checked: 2012-07-12 (Catznip-3.3)
					LLPickInfo pick_info = pickImmediate( pos.mX, pos.mY,  TRUE /*BOOL pick_transparent*/, FALSE, FALSE);
// [/SL:KB]

					LLUUID object_id = pick_info.getObjectID();
					S32 object_face = pick_info.mObjectFace;
					std::string url = data;

					LL_DEBUGS() << "Object: picked at " << pos.mX << ", " << pos.mY << " - face = " << object_face << " - URL = " << url << LL_ENDL;

					LLVOVolume *obj = dynamic_cast<LLVOVolume*>(static_cast<LLViewerObject*>(pick_info.getObject()));
				
					if (obj && !obj->getRegion()->getCapability("ObjectMedia").empty())
					{
						LLTextureEntry *te = obj->getTE(object_face);

						// can modify URL if we can modify the object or we have navigate permissions
						bool allow_modify_url = obj->permModify() || obj->hasMediaPermission( te->getMediaData(), LLVOVolume::MEDIA_PERM_INTERACT );

						if (te && allow_modify_url )
						{
							if (drop)
							{
								// object does NOT have media already
								if ( ! te->hasMedia() )
								{
									// we are allowed to modify the object
									if ( obj->permModify() )
									{
										// Create new media entry
										LLSD media_data;
										// XXX Should we really do Home URL too?
										media_data[LLMediaEntry::HOME_URL_KEY] = url;
										media_data[LLMediaEntry::CURRENT_URL_KEY] = url;
										media_data[LLMediaEntry::AUTO_PLAY_KEY] = true;
										obj->syncMediaData(object_face, media_data, true, true);
										// XXX This shouldn't be necessary, should it ?!?
										if (obj->getMediaImpl(object_face))
											obj->getMediaImpl(object_face)->navigateReload();
										obj->sendMediaDataUpdate();

										result = LLWindowCallbacks::DND_COPY;
									}
								}
								else 
								// object HAS media already
								{
									// URL passes the whitelist
									if (te->getMediaData()->checkCandidateUrl( url ) )
									{
										// just navigate to the URL
										if (obj->getMediaImpl(object_face))
										{
											obj->getMediaImpl(object_face)->navigateTo(url);
										}
										else 
										{
											// This is very strange.  Navigation should
											// happen via the Impl, but we don't have one.
											// This sends it to the server, which /should/
											// trigger us getting it.  Hopefully.
											LLSD media_data;
											media_data[LLMediaEntry::CURRENT_URL_KEY] = url;
											obj->syncMediaData(object_face, media_data, true, true);
											obj->sendMediaDataUpdate();
										}
										result = LLWindowCallbacks::DND_LINK;
										
									}
								}
								LLSelectMgr::getInstance()->unhighlightObjectOnly(mDragHoveredObject);
								mDragHoveredObject = NULL;
							
							}
							else 
							{
								// Check the whitelist, if there's media (otherwise just show it)
								if (te->getMediaData() == NULL || te->getMediaData()->checkCandidateUrl(url))
								{
									if ( obj != mDragHoveredObject)
									{
										// Highlight the dragged object
										LLSelectMgr::getInstance()->unhighlightObjectOnly(mDragHoveredObject);
										mDragHoveredObject = obj;
										LLSelectMgr::getInstance()->highlightObjectOnly(mDragHoveredObject);
									}
									result = (! te->hasMedia()) ? LLWindowCallbacks::DND_COPY : LLWindowCallbacks::DND_LINK;

								}
							}
						}
					}
				}
			}
			break;
			
			case LLWindowCallbacks::DNDA_STOP_TRACKING:
				// The cleanup case below will make sure things are unhilighted if necessary.
			break;
		}

		if (prim_media_dnd_enabled &&
			result == LLWindowCallbacks::DND_NONE && !mDragHoveredObject.isNull())
		{
			LLSelectMgr::getInstance()->unhighlightObjectOnly(mDragHoveredObject);
			mDragHoveredObject = NULL;
		}
	}
	
	return result;
}
  
BOOL LLViewerWindow::handleMiddleMouseUp(LLWindow *window,  LLCoordGL pos, MASK mask)
{
	BOOL down = FALSE;
	LLVoiceClient::getInstance()->middleMouseState(false);
 	handleAnyMouseClick(window,pos,mask,LLMouseHandler::CLICK_MIDDLE,down);
  
  	// Always handled as far as the OS is concerned.
	return TRUE;
}

// WARNING: this is potentially called multiple times per frame
void LLViewerWindow::handleMouseMove(LLWindow *window,  LLCoordGL pos, MASK mask)
{
	S32 x = pos.mX;
	S32 y = pos.mY;

	x = ll_round((F32)x / mDisplayScale.mV[VX]);
	y = ll_round((F32)y / mDisplayScale.mV[VY]);

	mMouseInWindow = TRUE;

	// Save mouse point for access during idle() and display()

	LLCoordGL mouse_point(x, y);

	if (mouse_point != mCurrentMousePoint)
	{
		LLUI::resetMouseIdleTimer();
	}

	saveLastMouse(mouse_point);

	mWindow->showCursorFromMouseMove();

	if (gAwayTimer.getElapsedTimeF32() > LLAgent::MIN_AFK_TIME
		&& !gDisconnected)
	{
		gAgent.clearAFK();
	}
}

void LLViewerWindow::handleMouseLeave(LLWindow *window)
{
	// Note: we won't get this if we have captured the mouse.
	llassert( gFocusMgr.getMouseCapture() == NULL );
	mMouseInWindow = FALSE;
	LLToolTipMgr::instance().blockToolTips();
}

BOOL LLViewerWindow::handleCloseRequest(LLWindow *window)
{
	// User has indicated they want to close, but we may need to ask
	// about modified documents.
	LLAppViewer::instance()->userQuit();
	// Don't quit immediately
	return FALSE;
}

void LLViewerWindow::handleQuit(LLWindow *window)
{
	LLAppViewer::instance()->forceQuit();
}

void LLViewerWindow::handleResize(LLWindow *window,  S32 width,  S32 height)
{
	reshape(width, height);
	mResDirty = true;
}

// The top-level window has gained focus (e.g. via ALT-TAB)
void LLViewerWindow::handleFocus(LLWindow *window)
{
	gFocusMgr.setAppHasFocus(TRUE);
	LLModalDialog::onAppFocusGained();

	gAgent.onAppFocusGained();
	LLToolMgr::getInstance()->onAppFocusGained();

	// See if we're coming in with modifier keys held down
	if (gKeyboard)
	{
		gKeyboard->resetMaskKeys();
	}

	// resume foreground running timer
	// since we artifically limit framerate when not frontmost
	gForegroundTime.unpause();
}

// The top-level window has lost focus (e.g. via ALT-TAB)
void LLViewerWindow::handleFocusLost(LLWindow *window)
{
	gFocusMgr.setAppHasFocus(FALSE);
	//LLModalDialog::onAppFocusLost();
	LLToolMgr::getInstance()->onAppFocusLost();
	gFocusMgr.setMouseCapture( NULL );

	if (gMenuBarView)
	{
		// stop ALT-key access to menu
		gMenuBarView->resetMenuTrigger();
	}

	// restore mouse cursor
	showCursor();
	getWindow()->setMouseClipping(FALSE);

	// If losing focus while keys are down, reset them.
	if (gKeyboard)
	{
		gKeyboard->resetKeys();
	}

	// pause timer that tracks total foreground running time
	gForegroundTime.pause();
}


BOOL LLViewerWindow::handleTranslatedKeyDown(KEY key,  MASK mask, BOOL repeated)
{
	// Let the voice chat code check for its PTT key.  Note that this never affects event processing.
	LLVoiceClient::getInstance()->keyDown(key, mask);
	
	if (gAwayTimer.getElapsedTimeF32() > LLAgent::MIN_AFK_TIME)
	{
		gAgent.clearAFK();
	}

	// *NOTE: We want to interpret KEY_RETURN later when it arrives as
	// a Unicode char, not as a keydown.  Otherwise when client frame
	// rate is really low, hitting return sends your chat text before
	// it's all entered/processed.
	if (key == KEY_RETURN && mask == MASK_NONE)
	{
		return FALSE;
	}

	return gViewerKeyboard.handleKey(key, mask, repeated);
}

BOOL LLViewerWindow::handleTranslatedKeyUp(KEY key,  MASK mask)
{
	// Let the voice chat code check for its PTT key.  Note that this never affects event processing.
	LLVoiceClient::getInstance()->keyUp(key, mask);

	// Let the inspect tool code check for ALT key to set LLToolSelectRect active instead LLToolCamera
	LLToolCompInspect * tool_inspectp = LLToolCompInspect::getInstance();
	if (LLToolMgr::getInstance()->getCurrentTool() == tool_inspectp)
	{
		tool_inspectp->keyUp(key, mask);
	}

	return gViewerKeyboard.handleKeyUp(key, mask);
}

void LLViewerWindow::handleScanKey(KEY key, BOOL key_down, BOOL key_up, BOOL key_level)
{
	LLViewerJoystick::getInstance()->setCameraNeedsUpdate(true);
	gViewerKeyboard.scanKey(key, key_down, key_up, key_level);
	return; // Be clear this function returns nothing
}




BOOL LLViewerWindow::handleActivate(LLWindow *window, BOOL activated)
{
	if (activated)
	{
		mActive = true;
		send_agent_resume();
		gAgent.clearAFK();
		
		// Unmute audio
		audio_update_volume();
	}
	else
	{
		mActive = false;
				
		// if the user has chosen to go Away automatically after some time, then go Away when minimizing
		if (gSavedSettings.getS32("AFKTimeout"))
		{
			gAgent.setAFK();
		}
		
		// SL-53351: Make sure we're not in mouselook when minimised, to prevent control issues
		if (gAgentCamera.getCameraMode() == CAMERA_MODE_MOUSELOOK)
		{
			gAgentCamera.changeCameraToDefault();
		}
		
		send_agent_pause();
	
		// Mute audio
		audio_update_volume();
	}
	return TRUE;
}

BOOL LLViewerWindow::handleActivateApp(LLWindow *window, BOOL activating)
{
	//if (!activating) gAgentCamera.changeCameraToDefault();

	LLViewerJoystick::getInstance()->setNeedsReset(true);
	return FALSE;
}


void LLViewerWindow::handleMenuSelect(LLWindow *window,  S32 menu_item)
{
}


BOOL LLViewerWindow::handlePaint(LLWindow *window,  S32 x,  S32 y, S32 width,  S32 height)
{
	// *TODO: Enable similar information output for other platforms?  DK 2011-02-18
#if LL_WINDOWS
	if (gHeadlessClient)
	{
		HWND window_handle = (HWND)window->getPlatformWindow();
		PAINTSTRUCT ps; 
		HDC hdc; 
 
		RECT wnd_rect;
		wnd_rect.left = 0;
		wnd_rect.top = 0;
		wnd_rect.bottom = 200;
		wnd_rect.right = 500;

		hdc = BeginPaint(window_handle, &ps); 
		//SetBKColor(hdc, RGB(255, 255, 255));
		FillRect(hdc, &wnd_rect, CreateSolidBrush(RGB(255, 255, 255)));

		std::string temp_str;
		LLTrace::Recording& recording = LLViewerStats::instance().getRecording();
		temp_str = llformat( "FPS %3.1f Phy FPS %2.1f Time Dil %1.3f",		/* Flawfinder: ignore */
				recording.getPerSec(LLStatViewer::FPS), //mFPSStat.getMeanPerSec(),
				recording.getLastValue(LLStatViewer::SIM_PHYSICS_FPS), 
				recording.getLastValue(LLStatViewer::SIM_TIME_DILATION));
		S32 len = temp_str.length();
		TextOutA(hdc, 0, 0, temp_str.c_str(), len); 


		LLVector3d pos_global = gAgent.getPositionGlobal();
		temp_str = llformat( "Avatar pos %6.1lf %6.1lf %6.1lf", pos_global.mdV[0], pos_global.mdV[1], pos_global.mdV[2]);
		len = temp_str.length();
		TextOutA(hdc, 0, 25, temp_str.c_str(), len); 

		TextOutA(hdc, 0, 50, "Set \"HeadlessClient FALSE\" in settings.ini file to reenable", 61);
		EndPaint(window_handle, &ps); 
		return TRUE;
	}
#endif
	return FALSE;
}


void LLViewerWindow::handleScrollWheel(LLWindow *window,  S32 clicks)
{
	handleScrollWheel( clicks );
}

void LLViewerWindow::handleWindowBlock(LLWindow *window)
{
	send_agent_pause();
}

void LLViewerWindow::handleWindowUnblock(LLWindow *window)
{
	send_agent_resume();
}

void LLViewerWindow::handleDataCopy(LLWindow *window, S32 data_type, void *data)
{
	const S32 SLURL_MESSAGE_TYPE = 0;
	switch (data_type)
	{
	case SLURL_MESSAGE_TYPE:
		// received URL
		std::string url = (const char*)data;
		LLMediaCtrl* web = NULL;
		const bool trusted_browser = false;
		// don't treat slapps coming from external browsers as "clicks" as this would bypass throttling
		if (LLURLDispatcher::dispatch(url, "", web, trusted_browser))
		{
			// bring window to foreground, as it has just been "launched" from a URL
			mWindow->bringToFront();
		}
		break;
	}
}

BOOL LLViewerWindow::handleTimerEvent(LLWindow *window)
{
	if (LLViewerJoystick::getInstance()->getOverrideCamera())
	{
		LLViewerJoystick::getInstance()->updateStatus();
		return TRUE;
	}
	return FALSE;
}

BOOL LLViewerWindow::handleDeviceChange(LLWindow *window)
{
	// give a chance to use a joystick after startup (hot-plugging)
	if (!LLViewerJoystick::getInstance()->isJoystickInitialized() )
	{
		LLViewerJoystick::getInstance()->init(true);
		return TRUE;
	}
	return FALSE;
}

void LLViewerWindow::handlePingWatchdog(LLWindow *window, const char * msg)
{
	LLAppViewer::instance()->pingMainloopTimeout(msg);
}


void LLViewerWindow::handleResumeWatchdog(LLWindow *window)
{
	LLAppViewer::instance()->resumeMainloopTimeout();
}

void LLViewerWindow::handlePauseWatchdog(LLWindow *window)
{
	LLAppViewer::instance()->pauseMainloopTimeout();
}

//virtual
std::string LLViewerWindow::translateString(const char* tag)
{
	return LLTrans::getString( std::string(tag) );
}

//virtual
std::string LLViewerWindow::translateString(const char* tag,
		const std::map<std::string, std::string>& args)
{
	// LLTrans uses a special subclass of std::string for format maps,
	// but we must use std::map<> in these callbacks, otherwise we create
	// a dependency between LLWindow and LLFormatMapString.  So copy the data.
	LLStringUtil::format_map_t args_copy;
	std::map<std::string,std::string>::const_iterator it = args.begin();
	for ( ; it != args.end(); ++it)
	{
		args_copy[it->first] = it->second;
	}
	return LLTrans::getString( std::string(tag), args_copy);
}

//
// Classes
//
LLViewerWindow::LLViewerWindow(const Params& p)
:	mWindow(NULL),
	mActive(true),
	mUIVisible(true),
	mWindowRectRaw(0, p.height, p.width, 0),
	mWindowRectScaled(0, p.height, p.width, 0),
	mWorldViewRectRaw(0, p.height, p.width, 0),
	mLeftMouseDown(FALSE),
	mMiddleMouseDown(FALSE),
	mRightMouseDown(FALSE),
	mMouseInWindow( FALSE ),
	mLastMask( MASK_NONE ),
	mToolStored( NULL ),
	mHideCursorPermanent( FALSE ),
	mCursorHidden(FALSE),
	mIgnoreActivate( FALSE ),
	mResDirty(false),
	mStatesDirty(false),
	mCurrResolutionIndex(0),
	mProgressView(NULL),
	mProgressViewMini(NULL)
{
	// gKeyboard is still NULL, so it doesn't do LLWindowListener any good to
	// pass its value right now. Instead, pass it a nullary function that
	// will, when we later need it, return the value of gKeyboard.
	// boost::lambda::var() constructs such a functor on the fly.
	mWindowListener.reset(new LLWindowListener(this, boost::lambda::var(gKeyboard)));
	mViewerWindowListener.reset(new LLViewerWindowListener(this));

	mSystemChannel.reset(new LLNotificationChannel("System", "Visible", LLNotificationFilters::includeEverything));
	mCommunicationChannel.reset(new LLCommunicationChannel("Communication", "Visible"));
	mAlertsChannel.reset(new LLNotificationsUI::LLViewerAlertHandler("VW_alerts", "alert"));
	mModalAlertsChannel.reset(new LLNotificationsUI::LLViewerAlertHandler("VW_alertmodal", "alertmodal"));

	bool ignore = gSavedSettings.getBOOL("IgnoreAllNotifications");
	LLNotifications::instance().setIgnoreAllNotifications(ignore);
	if (ignore)
	{
	LL_INFOS() << "NOTE: ALL NOTIFICATIONS THAT OCCUR WILL GET ADDED TO IGNORE LIST FOR LATER RUNS." << LL_ENDL;
	}

	// Default to application directory.
	LLViewerWindow::sSnapshotBaseName = "Snapshot";
	LLViewerWindow::sMovieBaseName = "SLmovie";
	resetSnapshotLoc();


	BOOL useLegacyCursors = gSavedSettings.getBOOL("FSUseLegacyCursors");//<FS:LO> Legacy cursor setting from main program

	/*
	LLWindowCallbacks* callbacks,
	const std::string& title, const std::string& name, S32 x, S32 y, S32 width, S32 height, U32 flags,
	BOOL fullscreen, 
	BOOL clearBg,
	BOOL disable_vsync,
	BOOL ignore_pixel_depth,
	U32 fsaa_samples)
	*/
	// create window
	mWindow = LLWindowManager::createWindow(this,
		p.title, p.name, p.x, p.y, p.width, p.height, 0,
		p.fullscreen, 
		gHeadlessClient,
		gSavedSettings.getBOOL("DisableVerticalSync"),
		!gHeadlessClient,
		p.ignore_pixel_depth,
		//gSavedSettings.getBOOL("RenderDeferred") ? 0 : gSavedSettings.getU32("RenderFSAASamples")); //don't use window level anti-aliasing if FBOs are enabled
		gSavedSettings.getBOOL("RenderDeferred") ? 0 : gSavedSettings.getU32("RenderFSAASamples"), //don't use window level anti-aliasing if FBOs are enabled
		useLegacyCursors); // <FS:LO> Legacy cursor setting from main program

	if (!LLViewerShaderMgr::sInitialized)
	{ //immediately initialize shaders
		LLViewerShaderMgr::sInitialized = TRUE;
		LLViewerShaderMgr::instance()->setShaders();
	}

	if (NULL == mWindow)
	{
		LLSplashScreen::update(LLTrans::getString("StartupRequireDriverUpdate"));
	
		LL_WARNS("Window") << "Failed to create window, to be shutting Down, be sure your graphics driver is updated." << LL_ENDL ;

		ms_sleep(5000) ; //wait for 5 seconds.

		LLSplashScreen::update(LLTrans::getString("ShuttingDown"));
#if LL_LINUX || LL_SOLARIS
		LL_WARNS() << "Unable to create window, be sure screen is set at 32-bit color and your graphics driver is configured correctly.  See README-linux.txt or README-solaris.txt for further information."
				<< LL_ENDL;
#else
		LL_WARNS("Window") << "Unable to create window, be sure screen is set at 32-bit color in Control Panels->Display->Settings"
				<< LL_ENDL;
#endif
        LLAppViewer::instance()->fastQuit(1);
	}
	
	if (!LLAppViewer::instance()->restoreErrorTrap())
	{
		LL_WARNS("Window") << " Someone took over my signal/exception handler (post createWindow)!" << LL_ENDL;
	}

	const bool do_not_enforce = false;
	mWindow->setMinSize(p.min_width, p.min_height, do_not_enforce);  // root view not set 
	LLCoordScreen scr;
    mWindow->getSize(&scr);

    if(p.fullscreen && ( scr.mX!=p.width || scr.mY!=p.height))
    {
		LL_WARNS() << "Fullscreen has forced us in to a different resolution now using "<<scr.mX<<" x "<<scr.mY<<LL_ENDL;
		gSavedSettings.setS32("FullScreenWidth",scr.mX);
		gSavedSettings.setS32("FullScreenHeight",scr.mY);
    }

	// Get the real window rect the window was created with (since there are various OS-dependent reasons why
	// the size of a window or fullscreen context may have been adjusted slightly...)
	F32 ui_scale_factor = gSavedSettings.getF32("UIScaleFactor");
	
	mDisplayScale.setVec(llmax(1.f / mWindow->getPixelAspectRatio(), 1.f), llmax(mWindow->getPixelAspectRatio(), 1.f));
	mDisplayScale *= ui_scale_factor;
	LLUI::setScaleFactor(mDisplayScale);

	{
		LLCoordWindow size;
		mWindow->getSize(&size);
		mWindowRectRaw.set(0, size.mY, size.mX, 0);
		mWindowRectScaled.set(0, ll_round((F32)size.mY / mDisplayScale.mV[VY]), ll_round((F32)size.mX / mDisplayScale.mV[VX]), 0);
	}
	
	LLFontManager::initClass();

	//
	// We want to set this stuff up BEFORE we initialize the pipeline, so we can turn off
	// stuff like AGP if we think that it'll crash the viewer.
	//
	LL_DEBUGS("Window") << "Loading feature tables." << LL_ENDL;

	LLFeatureManager::getInstance()->init();

	// Initialize OpenGL Renderer
	if (!LLFeatureManager::getInstance()->isFeatureAvailable("RenderVBOEnable") ||
		!gGLManager.mHasVertexBufferObject)
	{
		gSavedSettings.setBOOL("RenderVBOEnable", FALSE);
	}
	LLVertexBuffer::initClass(gSavedSettings.getBOOL("RenderVBOEnable"), gSavedSettings.getBOOL("RenderVBOMappingDisable"));
	LL_INFOS("RenderInit") << "LLVertexBuffer initialization done." << LL_ENDL ;
	gGL.init() ;
	// <FS:Ansariel> Exodus vignette
	exoPostProcess::getInstance(); // Make sure we've created one of these

	if (LLFeatureManager::getInstance()->isSafe()
		|| (gSavedSettings.getS32("LastFeatureVersion") != LLFeatureManager::getInstance()->getVersion())
		|| (gSavedSettings.getString("LastGPUString") != LLFeatureManager::getInstance()->getGPUString())
		|| (gSavedSettings.getBOOL("ProbeHardwareOnStartup")))
	{
		LLFeatureManager::getInstance()->applyRecommendedSettings();
		gSavedSettings.setBOOL("ProbeHardwareOnStartup", FALSE);
	}

	if (!gGLManager.mHasDepthClamp)
	{
		LL_INFOS("RenderInit") << "Missing feature GL_ARB_depth_clamp. Void water might disappear in rare cases." << LL_ENDL;
	}
	
	// If we crashed while initializng GL stuff last time, disable certain features
	if (gSavedSettings.getBOOL("RenderInitError"))
	{
		mInitAlert = "DisplaySettingsNoShaders";
		LLFeatureManager::getInstance()->setGraphicsLevel(0, false);
		gSavedSettings.setU32("RenderQualityPerformance", 0);		
	}
		
	// Init the image list.  Must happen after GL is initialized and before the images that
	// LLViewerWindow needs are requested.
	LLImageGL::initClass(LLViewerTexture::MAX_GL_IMAGE_CATEGORY) ;
	gTextureList.init();
	LLViewerTextureManager::init() ;
	gBumpImageList.init();
	
	// Init font system, but don't actually load the fonts yet
	// because our window isn't onscreen and they take several
	// seconds to parse.
	LLFontGL::initClass( gSavedSettings.getF32("FontScreenDPI"),
								mDisplayScale.mV[VX],
								mDisplayScale.mV[VY],
								gDirUtilp->getAppRODataDir(),
								gSavedSettings.getString("FSFontSettingsFile"),
								gSavedSettings.getF32("FSFontSizeAdjustment"));
	
	// Create container for all sub-views
	LLView::Params rvp;
	rvp.name("root");
	rvp.rect(mWindowRectScaled);
	rvp.mouse_opaque(false);
	rvp.follows.flags(FOLLOWS_NONE);
	mRootView = LLUICtrlFactory::create<LLRootView>(rvp);
	LLUI::setRootView(mRootView);

	// Make avatar head look forward at start
	mCurrentMousePoint.mX = getWindowWidthScaled() / 2;
	mCurrentMousePoint.mY = getWindowHeightScaled() / 2;

	gShowOverlayTitle = gSavedSettings.getBOOL("ShowOverlayTitle");
	mOverlayTitle = gSavedSettings.getString("OverlayTitle");
	// Can't have spaces in settings.ini strings, so use underscores instead and convert them.
	LLStringUtil::replaceChar(mOverlayTitle, '_', ' ');

	mDebugText = new LLDebugText(this);

	mWorldViewRectScaled = calcScaledRect(mWorldViewRectRaw, mDisplayScale);
}

void LLViewerWindow::initGLDefaults()
{
	gGL.setSceneBlendType(LLRender::BT_ALPHA);

	if (!LLGLSLShader::sNoFixedFunction)
	{ //initialize fixed function state
		glColorMaterial( GL_FRONT_AND_BACK, GL_AMBIENT_AND_DIFFUSE );

		glMaterialfv(GL_FRONT_AND_BACK,GL_AMBIENT,LLColor4::black.mV);
		glMaterialfv(GL_FRONT_AND_BACK,GL_DIFFUSE,LLColor4::white.mV);

		// lights for objects
		glShadeModel( GL_SMOOTH );

		gGL.getTexUnit(0)->enable(LLTexUnit::TT_TEXTURE);
		gGL.getTexUnit(0)->setTextureBlendType(LLTexUnit::TB_MULT);
	}

	glPixelStorei(GL_PACK_ALIGNMENT,1);
	glPixelStorei(GL_UNPACK_ALIGNMENT,1);

	gGL.setAmbientLightColor(LLColor4::black);
		
	glCullFace(GL_BACK);

	// RN: Need this for translation and stretch manip.
	gBox.prerender();
}

struct MainPanel : public LLPanel
{
};

void LLViewerWindow::initBase()
{
	S32 height = getWindowHeightScaled();
	S32 width = getWindowWidthScaled();

	LLRect full_window(0, height, width, 0);

	////////////////////
	//
	// Set the gamma
	//

	F32 gamma = gSavedSettings.getF32("RenderGamma");
	if (gamma != 0.0f)
	{
		getWindow()->setGamma(gamma);
	}

	// Create global views

	// <FS:Ansariel> Move console further down in the view hierarchy to not float
	//               in front of floaters!
	// Console
	llassert( !gConsole );
	LLConsole::Params cp;
	cp.name("console");
	cp.max_lines(gSavedSettings.getS32("ConsoleBufferSize"));
	cp.rect(getChatConsoleRect());
	cp.parse_urls(true); // Ansariel: Enable URL parsing for the chat console
	cp.background_image("Rounded_Square"); // Ansariel: Configurable background for different console types
	// <FS:AO>, have console respect/reuse NearbyToastLifeTime for the length popup chat messages are displayed.
	//cp.persist_time(gSavedSettings.getF32("ChatPersistTime"));
	cp.persist_time((F32)gSavedSettings.getS32("NearbyToastLifeTime"));
	// </FS:AO>

	cp.font_size_index(gSavedSettings.getS32("ChatConsoleFontSize"));
	cp.follows.flags(FOLLOWS_LEFT | FOLLOWS_RIGHT | FOLLOWS_BOTTOM);
	gConsole = LLUICtrlFactory::create<LLConsole>(cp);
	getRootView()->addChild(gConsole);
	// </FS:Ansariel>

	// <FS:Zi> Set up edit menu here to get the spellcheck callbacks assigned before anyone uses them
	initialize_edit_menu();
	initialize_spellcheck_menu();
	// </FS:Zi>
	
	//<FS:KC> Centralize a some of these volume panel callbacks
	initialize_volume_controls_callbacks();
	//</FS:KC>

	// Create the floater view at the start so that other views can add children to it. 
	// (But wait to add it as a child of the root view so that it will be in front of the 
	// other views.)
	MainPanel* main_view = new MainPanel();
	main_view->buildFromFile("main_view.xml");
	main_view->setShape(full_window);
	getRootView()->addChild(main_view);

	// <FS:Zi> Moved this from the end of this function up here, so all context menus
	//         created right after this get the correct parent assigned.
	gMenuHolder = getRootView()->getChild<LLViewerMenuHolderGL>("Menu Holder");
	LLMenuGL::sMenuContainer = gMenuHolder;
	// </FS:Zi>

	// placeholder widget that controls where "world" is rendered
	mWorldViewPlaceholder = main_view->getChildView("world_view_rect")->getHandle();
	mPopupView = main_view->getChild<LLPopupView>("popup_holder");
	mHintHolder = main_view->getChild<LLView>("hint_holder")->getHandle();
	mLoginPanelHolder = main_view->getChild<LLView>("login_panel_holder")->getHandle();

	// Create the toolbar view
	// Get a pointer to the toolbar view holder
	LLPanel* panel_holder = main_view->getChild<LLPanel>("toolbar_view_holder");
	// Load the toolbar view from file 
	gToolBarView = LLUICtrlFactory::getInstance()->createFromFile<LLToolBarView>("panel_toolbar_view.xml", panel_holder, LLDefaultChildRegistry::instance());
	gToolBarView->setShape(panel_holder->getLocalRect());
	// Hide the toolbars for the moment: we'll make them visible after logging in world (see LLViewerWindow::initWorldUI())
	gToolBarView->setVisible(FALSE);

	// <FS:Zi> initialize the utility bar (classic V1 style buttons next to the chat bar)
	UtilityBar::instance().init();

	// Constrain floaters to inside the menu and status bar regions.
	gFloaterView = main_view->getChild<LLFloaterView>("Floater View");
	for (S32 i = 0; i < LLToolBarEnums::TOOLBAR_COUNT; ++i)
	{
		LLToolBar * toolbarp = gToolBarView->getToolbar((LLToolBarEnums::EToolBarLocation)i);
		if (toolbarp)
		{
			toolbarp->getCenterLayoutPanel()->setReshapeCallback(boost::bind(&LLFloaterView::setToolbarRect, gFloaterView, _1, _2));
		}
	}
	gFloaterView->setFloaterSnapView(main_view->getChild<LLView>("floater_snap_region")->getHandle());
	gSnapshotFloaterView = main_view->getChild<LLSnapshotFloaterView>("Snapshot Floater View");

	// <FS:Ansariel> Prevent floaters being dragged under main chat bar
	LLLayoutPanel* chatbar_panel = dynamic_cast<LLLayoutPanel*>(gToolBarView->getChildView("default_chat_bar")->getParent());
	if (chatbar_panel)
	{
		chatbar_panel->setReshapePanelCallback(boost::bind(&LLFloaterView::setMainChatbarRect, gFloaterView, _1, _2));
		gFloaterView->setMainChatbarRect(chatbar_panel, chatbar_panel->getRect());
	}
	// </FS:Ansariel>

	// optionally forward warnings to chat console/chat floater
	// for qa runs and dev builds
#if  !LL_RELEASE_FOR_DOWNLOAD
	RecordToChatConsole::getInstance()->startRecorder();
#else
	if(gSavedSettings.getBOOL("QAMode"))
	{
		RecordToChatConsole::getInstance()->startRecorder();
	}
#endif

	gDebugView = getRootView()->getChild<LLDebugView>("DebugView");
	gDebugView->init();
	gToolTipView = getRootView()->getChild<LLToolTipView>("tooltip view");

	// Initialize do not disturb response message when logged in
	LLAppViewer::instance()->setOnLoginCompletedCallback(boost::bind(&LLFloaterPreference::initDoNotDisturbResponse));

	// Add the progress bar view (startup view), which overrides everything
	mProgressView = getRootView()->findChild<LLProgressView>("progress_view");
	mProgressViewMini = getRootView()->findChild<LLProgressViewMini>("progress_view_mini");

	setShowProgress(FALSE,FALSE);
	setProgressCancelButtonVisible(FALSE);

	if(mProgressViewMini)
		mProgressViewMini->setVisible(FALSE);
	// <FS:Zi> Moved this to the top right after creation of main_view.xml, so all context menus
	//         created right after that get the correct parent assigned.
	// gMenuHolder = getRootView()->getChild<LLViewerMenuHolderGL>("Menu Holder");
	// LLMenuGL::sMenuContainer = gMenuHolder;
	// </FS:Zi>
}

void LLViewerWindow::initWorldUI()
{
	S32 height = mRootView->getRect().getHeight();
	S32 width = mRootView->getRect().getWidth();
	LLRect full_window(0, height, width, 0);


	gIMMgr = LLIMMgr::getInstance();

	//getRootView()->sendChildToFront(gFloaterView);
	//getRootView()->sendChildToFront(gSnapshotFloaterView);

	// <FS:Ansariel> Group notices, IMs and chiclets position
	//LLPanel* chiclet_container = getRootView()->getChild<LLPanel>("chiclet_container");
	LLPanel* chiclet_container;
	if (gSavedSettings.getBOOL("InternalShowGroupNoticesTopRight"))
	{
		chiclet_container = getRootView()->getChild<LLPanel>("chiclet_container");
		getRootView()->getChildView("chiclet_container_bottom")->setVisible(FALSE);
	}
	else
	{
		getRootView()->getChildView("chiclet_container")->setVisible(FALSE);
		chiclet_container = getRootView()->getChild<LLPanel>("chiclet_container_bottom");
	}
	// </FS:Ansariel> Group notices, IMs and chiclets position
	LLChicletBar* chiclet_bar = LLChicletBar::getInstance();
	chiclet_bar->setShape(chiclet_container->getLocalRect());
	chiclet_bar->setFollowsAll();
	chiclet_container->addChild(chiclet_bar);
	chiclet_container->setVisible(TRUE);

	LLRect morph_view_rect = full_window;
	morph_view_rect.stretch( -STATUS_BAR_HEIGHT );
	morph_view_rect.mTop = full_window.mTop - 32;
	LLMorphView::Params mvp;
	mvp.name("MorphView");
	mvp.rect(morph_view_rect);
	mvp.visible(false);
	gMorphView = LLUICtrlFactory::create<LLMorphView>(mvp);
	getRootView()->addChild(gMorphView);

	LLWorldMapView::initClass();
	
	// Force gFloaterWorldMap to initialize
	LLFloaterReg::getInstance("world_map");

	// Force gFloaterTools to initialize
	LLFloaterReg::getInstance("build");


	// Status bar
	LLPanel* status_bar_container = getRootView()->getChild<LLPanel>("status_bar_container");
	gStatusBar = new LLStatusBar(status_bar_container->getLocalRect());
	gStatusBar->setFollowsAll();
	gStatusBar->setShape(status_bar_container->getLocalRect());
	// sync bg color with menu bar
	gStatusBar->setBackgroundColor( gMenuBarView->getBackgroundColor().get() );
	status_bar_container->addChildInBack(gStatusBar);
	status_bar_container->setVisible(TRUE);

	// <FS:Zi> Make navigation bar part of the UI
	// // Navigation bar
	// LLPanel* nav_bar_container = getRootView()->getChild<LLPanel>("topinfo_bar_container");

	// LLNavigationBar* navbar = LLNavigationBar::getInstance();
	// navbar->setShape(nav_bar_container->getLocalRect());
	// navbar->setBackgroundColor(gMenuBarView->getBackgroundColor().get());
	// nav_bar_container->addChild(navbar);
	// nav_bar_container->setVisible(TRUE);

	// if (!gSavedSettings.getBOOL("ShowNavbarNavigationPanel"))
	// {
	//		navbar->setVisible(FALSE);
	// 	}

	// Force navigation bar to initialize
	LLNavigationBar::getInstance();
	// set navbar container visible which is initially hidden on the login screen,
	// the real visibility of navbar and favorites bar is done via visibility control -Zi
	LLNavigationBar::instance().getView()->setVisible(TRUE);
	// </FS:Zi>

	if (!gSavedSettings.getBOOL("ShowMenuBarLocation"))
	{
		gStatusBar->childSetVisible("parcel_info_panel",FALSE);
	}
	

	// <FS:Zi> We don't have the mini location bar, so no topinfo_bar required
	// // Top Info bar
	// LLPanel* topinfo_bar_container = getRootView()->getChild<LLPanel>("topinfo_bar_container");
	// LLPanelTopInfoBar* topinfo_bar = LLPanelTopInfoBar::getInstance();

	// topinfo_bar->setShape(topinfo_bar_container->getLocalRect());

	// topinfo_bar_container->addChild(topinfo_bar);
	// topinfo_bar_container->setVisible(TRUE);

	// if (!gSavedSettings.getBOOL("ShowMiniLocationPanel"))
	// {
	// 	topinfo_bar->setVisible(FALSE);
	// }
	// </FS:Zi>

	if ( gHUDView == NULL )
	{
		LLRect hud_rect = full_window;
		hud_rect.mBottom += 50;
		if (gMenuBarView && gMenuBarView->isInVisibleChain())
		{
			hud_rect.mTop -= gMenuBarView->getRect().getHeight();
		}
		gHUDView = new LLHUDView(hud_rect);
		getRootView()->addChild(gHUDView);
	}

	LLPanel* panel_ssf_container = getRootView()->getChild<LLPanel>("state_management_buttons_container");

	LLPanelStandStopFlying* panel_stand_stop_flying	= LLPanelStandStopFlying::getInstance();
	panel_ssf_container->addChild(panel_stand_stop_flying);

	panel_ssf_container->setVisible(TRUE);

	LLMenuOptionPathfindingRebakeNavmesh::getInstance()->initialize();

	// Load and make the toolbars visible
	// Note: we need to load the toolbars only *after* the user is logged in and IW
	if (gToolBarView)
	{
		if (gSavedSettings.getBOOL("ResetToolbarSettings"))
		{
			gToolBarView->loadDefaultToolbars();
			gSavedSettings.setBOOL("ResetToolbarSettings",FALSE);
		}
		else
		{
			gToolBarView->loadToolbars();
		}
		gToolBarView->setVisible(TRUE);
	}
// <FS:AW  opensim destinations and avatar picker>
// 	LLMediaCtrl* destinations = LLFloaterReg::getInstance("destinations")->getChild<LLMediaCtrl>("destination_guide_contents");
// 	if (destinations)
// 	{
// 		destinations->setErrorPageURL(gSavedSettings.getString("GenericErrorPageURL"));
// 		std::string url = gSavedSettings.getString("DestinationGuideURL");
// 		url = LLWeb::expandURLSubstitutions(url, LLSD());
// 		destinations->navigateTo(url, "text/html");
// 	}
// 	LLMediaCtrl* avatar_picker = LLFloaterReg::getInstance("avatar")->findChild<LLMediaCtrl>("avatar_picker_contents");
// 	if (avatar_picker)
// 	{
// 		avatar_picker->setErrorPageURL(gSavedSettings.getString("GenericErrorPageURL"));
// 		std::string url = gSavedSettings.getString("AvatarPickerURL");
// 		url = LLWeb::expandURLSubstitutions(url, LLSD());
// 		avatar_picker->navigateTo(url, "text/html");
// 	}
	std::string destination_guide_url;
#ifdef OPENSIM // <FS:AW optional opensim support>
	if (LLGridManager::getInstance()->isInOpenSim())
	{
		if (LLLoginInstance::getInstance()->hasResponse("destination_guide_url"))
		{
			destination_guide_url = LLLoginInstance::getInstance()->getResponse("destination_guide_url").asString();
		}
	}
	else
#endif // OPENSIM  // <FS:AW optional opensim support>
	{
		destination_guide_url = gSavedSettings.getString("DestinationGuideURL");
	}

	if(!destination_guide_url.empty())
	{	
		LLMediaCtrl* destinations = LLFloaterReg::getInstance("destinations")->getChild<LLMediaCtrl>("destination_guide_contents");
		if (destinations)
		{
			destinations->setErrorPageURL(gSavedSettings.getString("GenericErrorPageURL"));
			destination_guide_url = LLWeb::expandURLSubstitutions(destination_guide_url, LLSD());
			LL_DEBUGS("WebApi") << "3 DestinationGuideURL \"" << destination_guide_url << "\"" << LL_ENDL;
			destinations->navigateTo(destination_guide_url, HTTP_CONTENT_TEXT_HTML);
		}
	}

	std::string avatar_picker_url;
#ifdef OPENSIM // <FS:AW optional opensim support>
	if (LLGridManager::getInstance()->isInOpenSim())
	{
		if (LLLoginInstance::getInstance()->hasResponse("avatar_picker_url"))
		{
			avatar_picker_url = LLLoginInstance::getInstance()->getResponse("avatar_picker_url").asString();
		}
	}
	else
#endif // OPENSIM  // <FS:AW optional opensim support>
	{
		avatar_picker_url = gSavedSettings.getString("AvatarPickerURL");
	}

	if(!avatar_picker_url.empty())
	{	
		LLMediaCtrl* avatar_picker = LLFloaterReg::getInstance("avatar")->findChild<LLMediaCtrl>("avatar_picker_contents");
		if (avatar_picker)
		{
			avatar_picker->setErrorPageURL(gSavedSettings.getString("GenericErrorPageURL"));
			avatar_picker_url = LLWeb::expandURLSubstitutions(avatar_picker_url, LLSD());
			LL_DEBUGS("WebApi") << "AvatarPickerURL \"" << avatar_picker_url << "\"" << LL_ENDL;
			avatar_picker->navigateTo(avatar_picker_url, HTTP_CONTENT_TEXT_HTML);
		}
 	}
// </FS:AW  opensim destinations and avatar picker>

	// <FS:Zi> Autohide main chat bar if applicable
	BOOL visible=!gSavedSettings.getBOOL("AutohideChatBar");

	FSNearbyChat::instance().showDefaultChatBar(visible);
	gSavedSettings.setBOOL("MainChatbarVisible",visible);
	// </FS:Zi>
}

// Destroy the UI
void LLViewerWindow::shutdownViews()
{
	// clean up warning logger
	RecordToChatConsole::getInstance()->stopRecorder();
	LL_INFOS() << "Warning logger is cleaned." << LL_ENDL ;

	delete mDebugText;
	mDebugText = NULL;
	
	LL_INFOS() << "DebugText deleted." << LL_ENDL ;

	// Cleanup global views
	if (gMorphView)
	{
		gMorphView->setVisible(FALSE);
	}
	LL_INFOS() << "Global views cleaned." << LL_ENDL ;
	
	LLNotificationsUI::LLToast::cleanupToasts();
	LL_INFOS() << "Leftover toast cleaned up." << LL_ENDL;

	// DEV-40930: Clear sModalStack. Otherwise, any LLModalDialog left open
	// will crump with LL_ERRS.
	LLModalDialog::shutdownModals();
	LL_INFOS() << "LLModalDialog shut down." << LL_ENDL; 

	// destroy the nav bar, not currently part of gViewerWindow
	// *TODO: Make LLNavigationBar part of gViewerWindow
	if (LLNavigationBar::instanceExists())
	{
		delete LLNavigationBar::getInstance();
	}
	LL_INFOS() << "LLNavigationBar destroyed." << LL_ENDL ;
	
	// destroy menus after instantiating navbar above, as it needs
	// access to gMenuHolder
	cleanup_menus();
	LL_INFOS() << "menus destroyed." << LL_ENDL ;

	view_listener_t::cleanup();
	LL_INFOS() << "view listeners destroyed." << LL_ENDL ;
	
	// Delete all child views.
	delete mRootView;
	mRootView = NULL;
	LL_INFOS() << "RootView deleted." << LL_ENDL ;
	
	LLMenuOptionPathfindingRebakeNavmesh::getInstance()->quit();

	// Automatically deleted as children of mRootView.  Fix the globals.
	gStatusBar = NULL;
	gIMMgr = NULL;
	gToolTipView = NULL;

	gToolBarView = NULL;
	gFloaterView = NULL;
	gMorphView = NULL;

	gHUDView = NULL;
}

void LLViewerWindow::shutdownGL()
{
	//--------------------------------------------------------
	// Shutdown GL cleanly.  Order is very important here.
	//--------------------------------------------------------
	LLFontGL::destroyDefaultFonts();
	LLFontManager::cleanupClass();
	stop_glerror();

	gSky.cleanup();
	stop_glerror();

	LL_INFOS() << "Cleaning up pipeline" << LL_ENDL;
	gPipeline.cleanup();
	stop_glerror();

	//MUST clean up pipeline before cleaning up wearables
	LL_INFOS() << "Cleaning up wearables" << LL_ENDL;
	LLWearableList::instance().cleanup() ;

	gTextureList.shutdown();
	stop_glerror();

	gBumpImageList.shutdown();
	stop_glerror();

	LLWorldMapView::cleanupTextures();

	LLViewerTextureManager::cleanup() ;
	LLImageGL::cleanupClass() ;

	LL_INFOS() << "All textures and llimagegl images are destroyed!" << LL_ENDL ;

	LL_INFOS() << "Cleaning up select manager" << LL_ENDL;
	LLSelectMgr::getInstance()->cleanup();	

	LL_INFOS() << "Stopping GL during shutdown" << LL_ENDL;
	stopGL(FALSE);
	stop_glerror();

	gGL.shutdown();
	
	// <FS:Ansariel> Exodus vignette
	// This must die before LLVertexBuffer does
	exoPostProcess::deleteSingleton();
	// </FS:Ansariel> Exodus vignette

	LLVertexBuffer::cleanupClass();

	LL_INFOS() << "LLVertexBuffer cleaned." << LL_ENDL ;
}

// shutdownViews() and shutdownGL() need to be called first
LLViewerWindow::~LLViewerWindow()
{
	LL_INFOS() << "Destroying Window" << LL_ENDL;
	destroyWindow();

	delete mDebugText;
	mDebugText = NULL;

	if (LLViewerShaderMgr::sInitialized)
	{
		LLViewerShaderMgr::releaseInstance();
		LLViewerShaderMgr::sInitialized = FALSE;
	}
}


void LLViewerWindow::setCursor( ECursorType c )
{
	mWindow->setCursor( c );
}

void LLViewerWindow::showCursor()
{
	mWindow->showCursor();
	
	mCursorHidden = FALSE;
}

void LLViewerWindow::hideCursor()
{
	// And hide the cursor
	mWindow->hideCursor();

	mCursorHidden = TRUE;
}

void LLViewerWindow::sendShapeToSim()
{
	LLMessageSystem* msg = gMessageSystem;
	if(!msg) return;
	msg->newMessageFast(_PREHASH_AgentHeightWidth);
	msg->nextBlockFast(_PREHASH_AgentData);
	msg->addUUIDFast(_PREHASH_AgentID, gAgent.getID());
	msg->addUUIDFast(_PREHASH_SessionID, gAgent.getSessionID());
	msg->addU32Fast(_PREHASH_CircuitCode, gMessageSystem->mOurCircuitCode);
	msg->nextBlockFast(_PREHASH_HeightWidthBlock);
	msg->addU32Fast(_PREHASH_GenCounter, 0);
	U16 height16 = (U16) mWorldViewRectRaw.getHeight();
	U16 width16 = (U16) mWorldViewRectRaw.getWidth();
	msg->addU16Fast(_PREHASH_Height, height16);
	msg->addU16Fast(_PREHASH_Width, width16);
	gAgent.sendReliableMessage();
}

// Must be called after window is created to set up agent
// camera variables and UI variables.
void LLViewerWindow::reshape(S32 width, S32 height)
{
	// Destroying the window at quit time generates spurious
	// reshape messages.  We don't care about these, and we
	// don't want to send messages because the message system
	// may have been destructed.
	if (!LLApp::isExiting())
	{
		gWindowResized = TRUE;

		// update our window rectangle
		mWindowRectRaw.mRight = mWindowRectRaw.mLeft + width;
		mWindowRectRaw.mTop = mWindowRectRaw.mBottom + height;

		//glViewport(0, 0, width, height );

		if (height > 0)
		{ 
			LLViewerCamera::getInstance()->setViewHeightInPixels( mWorldViewRectRaw.getHeight() );
			LLViewerCamera::getInstance()->setAspect( getWorldViewAspectRatio() );
		}

		calcDisplayScale();
	
		BOOL display_scale_changed = mDisplayScale != LLUI::getScaleFactor();
		LLUI::setScaleFactor(mDisplayScale);

		// update our window rectangle
		mWindowRectScaled.mRight = mWindowRectScaled.mLeft + ll_round((F32)width / mDisplayScale.mV[VX]);
		mWindowRectScaled.mTop = mWindowRectScaled.mBottom + ll_round((F32)height / mDisplayScale.mV[VY]);

		setup2DViewport();

		// Inform lower views of the change
		// round up when converting coordinates to make sure there are no gaps at edge of window
		LLView::sForceReshape = display_scale_changed;
		mRootView->reshape(llceil((F32)width / mDisplayScale.mV[VX]), llceil((F32)height / mDisplayScale.mV[VY]));
		LLView::sForceReshape = FALSE;

		// clear font width caches
		if (display_scale_changed)
		{
			LLHUDObject::reshapeAll();
		}

		sendShapeToSim();

		// store new settings for the mode we are in, regardless
		BOOL maximized = mWindow->getMaximized();
		gSavedSettings.setBOOL("WindowMaximized", maximized);

//<FS:KC - fix for EXP-1777/EXP-1832>
        LLCoordScreen window_size;
		if (!maximized
			&& mWindow->getSize(&window_size))
//		if (!maximized)
//</FS:KC - fix for EXP-1777/EXP-1832>
		{
			U32 min_window_width=gSavedSettings.getU32("MinWindowWidth");
			U32 min_window_height=gSavedSettings.getU32("MinWindowHeight");
			// tell the OS specific window code about min window size
			mWindow->setMinSize(min_window_width, min_window_height);

			LLCoordScreen window_rect;
			if (mWindow->getSize(&window_rect))
			{
			// Only save size if not maximized
				gSavedSettings.setU32("WindowWidth", window_rect.mX);
				gSavedSettings.setU32("WindowHeight", window_rect.mY);
			}
		}

		sample(LLStatViewer::WINDOW_WIDTH, width);
		sample(LLStatViewer::WINDOW_HEIGHT, height);

		LLLayoutStack::updateClass();
	}
}


// Hide normal UI when a logon fails
void LLViewerWindow::setNormalControlsVisible( BOOL visible )
{
	if(LLChicletBar::instanceExists())
	{
		LLChicletBar::getInstance()->setVisible(visible);
		LLChicletBar::getInstance()->setEnabled(visible);
	}

	if ( gMenuBarView )
	{
		gMenuBarView->setVisible( visible );
		gMenuBarView->setEnabled( visible );

		// ...and set the menu color appropriately.
		setMenuBackgroundColor(gAgent.getGodLevel() > GOD_NOT, 
			!LLGridManager::getInstance()->isInSLBeta());
	}
        
	if ( gStatusBar )
	{
		gStatusBar->setVisible( visible );	
		gStatusBar->setEnabled( visible );	
	}
	
	// <FS:Zi> Is done inside XUI now, using visibility_control
	//LLNavigationBar* navbarp = LLUI::getRootView()->findChild<LLNavigationBar>("navigation_bar");
	//if (navbarp)
	//{
	//	// when it's time to show navigation bar we need to ensure that the user wants to see it
	//	// i.e. ShowNavbarNavigationPanel option is true
	//	navbarp->setVisible( visible && gSavedSettings.getBOOL("ShowNavbarNavigationPanel") );
	//}
	// </FS:Zi>
}

void LLViewerWindow::setMenuBackgroundColor(bool god_mode, bool dev_grid)
{
    LLSD args;
    LLColor4 new_bg_color;

	// god more important than project, proj more important than grid
    if ( god_mode ) 
    {
		//if ( LLGridManager::getInstance()->isInProductionGrid() ) <FS:TM> use our grid code and not LL's
		if ( !LLGridManager::getInstance()->isInSLBeta() )
		{
			new_bg_color = LLUIColorTable::instance().getColor( "MenuBarGodBgColor" );
		}
		else
		{
			new_bg_color = LLUIColorTable::instance().getColor( "MenuNonProductionGodBgColor" );
		}
    }
    else
<<<<<<< HEAD
    {
		// <FS:Ansariel> Don't care about viewer maturity
        //switch (LLVersionInfo::getViewerMaturity())
        //{
        //case LLVersionInfo::TEST_VIEWER:
        //    new_bg_color = LLUIColorTable::instance().getColor( "MenuBarTestBgColor" );
        //    break;

        //case LLVersionInfo::PROJECT_VIEWER:
        //    new_bg_color = LLUIColorTable::instance().getColor( "MenuBarProjectBgColor" );
        //    break;
        //    
        //case LLVersionInfo::BETA_VIEWER:
        //    new_bg_color = LLUIColorTable::instance().getColor( "MenuBarBetaBgColor" );
        //    break;
        //    
        //case LLVersionInfo::RELEASE_VIEWER:
        //    if(!LLGridManager::getInstance()->isInProductionGrid())
        //    {
        //        new_bg_color = LLUIColorTable::instance().getColor( "MenuNonProductionBgColor" );
        //    }
        //    else 
        //    {
        //        new_bg_color = LLUIColorTable::instance().getColor( "MenuBarBgColor" );
        //    }
        //    break;
        //}
		if (LLGridManager::getInstance()->isInSLBeta())
		{
			new_bg_color = LLUIColorTable::instance().getColor("MenuNonProductionBgColor");
		}
		else
		{
			new_bg_color = LLUIColorTable::instance().getColor("MenuBarBgColor");
		}
		// </FS:Ansariel>
=======
	{
        switch (LLVersionInfo::getViewerMaturity())
	{
        case LLVersionInfo::TEST_VIEWER:
            new_bg_color = LLUIColorTable::instance().getColor( "MenuBarTestBgColor" );
            break;

        case LLVersionInfo::PROJECT_VIEWER:
		new_bg_color = LLUIColorTable::instance().getColor( "MenuBarProjectBgColor" );
            break;
            
        case LLVersionInfo::BETA_VIEWER:
            new_bg_color = LLUIColorTable::instance().getColor( "MenuBarBetaBgColor" );
            break;
            
        case LLVersionInfo::RELEASE_VIEWER:
            if(!LLGridManager::getInstance()->isInProductionGrid())
	{
		new_bg_color = LLUIColorTable::instance().getColor( "MenuNonProductionBgColor" );
	}
	else 
	{
		new_bg_color = LLUIColorTable::instance().getColor( "MenuBarBgColor" );
	}
            break;
        }
>>>>>>> 33da4d9d
    }
    
    if(gMenuBarView)
    {
        gMenuBarView->setBackgroundColor( new_bg_color );
    }

    if(gStatusBar)
    {
        gStatusBar->setBackgroundColor( new_bg_color );
    }
}

void LLViewerWindow::drawDebugText()
{
	gGL.color4f(1,1,1,1);
	gGL.pushMatrix();
	gGL.pushUIMatrix();
	if (LLGLSLShader::sNoFixedFunction)
	{
		gUIProgram.bind();
	}
	{
		// scale view by UI global scale factor and aspect ratio correction factor
		gGL.scaleUI(mDisplayScale.mV[VX], mDisplayScale.mV[VY], 1.f);
		mDebugText->draw();
	}
	gGL.popUIMatrix();
	gGL.popMatrix();

	gGL.flush();
	if (LLGLSLShader::sNoFixedFunction)
	{
		gUIProgram.unbind();
	}
}

void LLViewerWindow::draw()
{
	
//#if LL_DEBUG
	LLView::sIsDrawing = TRUE;
//#endif
	stop_glerror();
	
	LLUI::setLineWidth(1.f);

	LLUI::setLineWidth(1.f);
	// Reset any left-over transforms
	gGL.matrixMode(LLRender::MM_MODELVIEW);
	
	gGL.loadIdentity();

	//S32 screen_x, screen_y;

	//if (!gSavedSettings.getBOOL("RenderUIBuffer"))
	static LLCachedControl<bool> renderUIBuffer(gSavedSettings, "RenderUIBuffer");
	if (!renderUIBuffer)
	{
		LLUI::sDirtyRect = getWindowRectScaled();
	}

	// HACK for timecode debugging
	//if (gSavedSettings.getBOOL("DisplayTimecode"))
	static LLCachedControl<bool> displayTimecode(gSavedSettings, "DisplayTimecode");
	if (displayTimecode)
	{
		// draw timecode block
		std::string text;

		gGL.loadIdentity();

		microsecondsToTimecodeString(gFrameTime,text);
		const LLFontGL* font = LLFontGL::getFontSansSerif();
		font->renderUTF8(text, 0,
						ll_round((getWindowWidthScaled()/2)-100.f),
						ll_round((getWindowHeightScaled()-60.f)),
			LLColor4( 1.f, 1.f, 1.f, 1.f ),
			LLFontGL::LEFT, LLFontGL::TOP);
	}

	// Draw all nested UI views.
	// No translation needed, this view is glued to 0,0

	if (LLGLSLShader::sNoFixedFunction)
	{
		gUIProgram.bind();
	}

	gGL.pushMatrix();
	LLUI::pushMatrix();
	{
		
		// scale view by UI global scale factor and aspect ratio correction factor
		gGL.scaleUI(mDisplayScale.mV[VX], mDisplayScale.mV[VY], 1.f);

		LLVector2 old_scale_factor = LLUI::getScaleFactor();
		// apply camera zoom transform (for high res screenshots)
		F32 zoom_factor = LLViewerCamera::getInstance()->getZoomFactor();
		S16 sub_region = LLViewerCamera::getInstance()->getZoomSubRegion();
		if (zoom_factor > 1.f)
		{
			//decompose subregion number to x and y values
			int pos_y = sub_region / llceil(zoom_factor);
			int pos_x = sub_region - (pos_y*llceil(zoom_factor));
			// offset for this tile
			gGL.translatef((F32)getWindowWidthScaled() * -(F32)pos_x, 
						(F32)getWindowHeightScaled() * -(F32)pos_y, 
						0.f);
			gGL.scalef(zoom_factor, zoom_factor, 1.f);
			LLUI::getScaleFactor() *= zoom_factor;
		}

		// Draw tool specific overlay on world
		LLToolMgr::getInstance()->getCurrentTool()->draw();

		// <exodus> Draw HUD stuff.
		bool inMouselook = gAgentCamera.cameraMouselook();
		static LLCachedControl<bool> fsMouselookCombatFeatures(gSavedSettings, "FSMouselookCombatFeatures", true);
		if (inMouselook && fsMouselookCombatFeatures)
		{
			S32 windowWidth = gViewerWindow->getWorldViewRectScaled().getWidth();
			S32 windowHeight = gViewerWindow->getWorldViewRectScaled().getHeight();

			static const std::string unknown_agent = LLTrans::getString("Mouselook_Unknown_Avatar");
			static LLUIColor map_avatar_color = LLUIColorTable::instance().getColor("MapAvatarColor", LLColor4::white);
			static LLCachedControl<F32> renderIFFRange(gSavedSettings, "ExodusMouselookIFFRange", 380.f);
			static LLCachedControl<bool> renderIFF(gSavedSettings, "ExodusMouselookIFF", true);
			static LLUICachedControl<F32> userPresetX("ExodusMouselookTextOffsetX", 0.f);
			static LLUICachedControl<F32> userPresetY("ExodusMouselookTextOffsetY", -150.f);
			static LLUICachedControl<U32> userPresetHAlign("ExodusMouselookTextHAlign", 2);

			LLVector3d myPosition = gAgentCamera.getCameraPositionGlobal();
			LLQuaternion myRotation = LLViewerCamera::getInstance()->getQuaternion();

			myRotation.set(-myRotation.mQ[VX], -myRotation.mQ[VY], -myRotation.mQ[VZ], myRotation.mQ[VW]);

			uuid_vec_t avatars;
			std::vector<LLVector3d> positions;
			LLWorld::getInstance()->getAvatars(&avatars, &positions, gAgent.getPositionGlobal(), renderIFFRange);
	
			bool crosshairRendered = false;

			S32 length = avatars.size();
			if (length)
			{
				for (S32 i = 0; i < length; i++)
				{
					LLUUID& targetKey = avatars[i];
					if (targetKey == gAgentID)
					{
						continue;
					}

					LLVector3d targetPosition = positions[i];
					if (targetPosition.isNull())
					{
						continue;
					}

					LLColor4 targetColor = map_avatar_color.get();
					targetColor = LGGContactSets::getInstance()->colorize(targetKey, targetColor, LGG_CS_MINIMAP);

					//color based on contact sets prefs
					LGGContactSets::getInstance()->hasFriendColorThatShouldShow(targetKey, LGG_CS_MINIMAP, targetColor);

					LLColor4 mark_color;
					if (LLNetMap::getAvatarMarkColor(targetKey, mark_color))
					{
						targetColor = mark_color;
					}

					if (renderIFF)
					{
						LLTracker::instance()->drawMarker(targetPosition, targetColor, true);
					}

					if (inMouselook && !crosshairRendered && !gRlvHandler.hasBehaviour(RLV_BHVR_SHOWNAMES))
					{
						LLVector3d magicVector = (targetPosition - myPosition) * myRotation;
						magicVector.setVec(-magicVector.mdV[VY], magicVector.mdV[VZ], magicVector.mdV[VX]);

						if (magicVector.mdV[VX] > -0.75 && magicVector.mdV[VX] < 0.75 && magicVector.mdV[VZ] > 0.0 && magicVector.mdV[VY] > -1.5 && magicVector.mdV[VY] < 1.5) // Do not fuck with these, cheater. :(
						{
							LLAvatarName avatarName;
							std::string targetName = unknown_agent;
							if (LLAvatarNameCache::get(targetKey, &avatarName))
							{
								targetName = avatarName.getCompleteName();
							}

							LLFontGL::getFontSansSerifBold()->renderUTF8(
								llformat("%s, %.2fm", targetName.c_str(), (targetPosition - myPosition).magVec()),
								0, (windowWidth / 2.f) + userPresetX, (windowHeight / 2.f) + userPresetY, targetColor,
								(LLFontGL::HAlign)((S32)userPresetHAlign), LLFontGL::TOP, LLFontGL::BOLD, LLFontGL::DROP_SHADOW_SOFT
							);

							crosshairRendered = true;
						}
					}

					if (!renderIFF && inMouselook && crosshairRendered)
					{
						break;
					}
				}
			}
		}
		// </exodus>

        // Only show Mouselookinstructions if FSShowMouselookInstruction is TRUE
		static LLCachedControl<bool> fsShowMouselookInstructions(gSavedSettings, "FSShowMouselookInstructions");
		if( fsShowMouselookInstructions && (gAgentCamera.cameraMouselook() || LLFloaterCamera::inFreeCameraMode()) )
		{
			drawMouselookInstructions();
			stop_glerror();
		}

		// Draw all nested UI views.
		// No translation needed, this view is glued to 0,0
		mRootView->draw();

		if (LLView::sDebugRects)
		{
			gToolTipView->drawStickyRect();
		}

		// Draw optional on-top-of-everyone view
		LLUICtrl* top_ctrl = gFocusMgr.getTopCtrl();
		if (top_ctrl && top_ctrl->getVisible())
		{
			S32 screen_x, screen_y;
			top_ctrl->localPointToScreen(0, 0, &screen_x, &screen_y);

			gGL.matrixMode(LLRender::MM_MODELVIEW);
			LLUI::pushMatrix();
			LLUI::translate( (F32) screen_x, (F32) screen_y);
			top_ctrl->draw();	
			LLUI::popMatrix();
		}


		if( gShowOverlayTitle && !mOverlayTitle.empty() )
		{
			// Used for special titles such as "Second Life - Special E3 2003 Beta"
			const S32 DIST_FROM_TOP = 20;
			LLFontGL::getFontSansSerifBig()->renderUTF8(
				mOverlayTitle, 0,
				ll_round( getWindowWidthScaled() * 0.5f),
				getWindowHeightScaled() - DIST_FROM_TOP,
				LLColor4(1, 1, 1, 0.4f),
				LLFontGL::HCENTER, LLFontGL::TOP);
		}

		LLUI::setScaleFactor(old_scale_factor);
	}
	LLUI::popMatrix();
	gGL.popMatrix();

	if (LLGLSLShader::sNoFixedFunction)
	{
		gUIProgram.unbind();
	}

//#if LL_DEBUG
	LLView::sIsDrawing = FALSE;
//#endif
}


//-TT Window Title Access
void LLViewerWindow::setTitle(const std::string& win_title)
{
	mWindow->setTitle(win_title);
}
//-TT

// Takes a single keydown event, usually when UI is visible
BOOL LLViewerWindow::handleKeyUp(KEY key, MASK mask)
{
	if (gFocusMgr.getKeyboardFocus()
		&& !(mask & (MASK_CONTROL | MASK_ALT))
		&& !gFocusMgr.getKeystrokesOnly())
	{
		// We have keyboard focus, and it's not an accelerator
		if (key < 0x80)
		{
			// Not a special key, so likely (we hope) to generate a character.  Let it fall through to character handler first.
			return (gFocusMgr.getKeyboardFocus() != NULL);
		}
	}

	LLFocusableElement* keyboard_focus = gFocusMgr.getKeyboardFocus();
	if (keyboard_focus)
	{
		if (keyboard_focus->handleKeyUp(key, mask, FALSE))
		{
			LL_DEBUGS() << "LLviewerWindow::handleKeyUp - in 'traverse up' - no loops seen... just called keyboard_focus->handleKeyUp an it returned true" << LL_ENDL;
			LLViewerEventRecorder::instance().logKeyEvent(key, mask);
			return TRUE;
		}
		else {
			LL_DEBUGS() << "LLviewerWindow::handleKeyUp - in 'traverse up' - no loops seen... just called keyboard_focus->handleKeyUp an it returned FALSE" << LL_ENDL;
		}
	}

	// don't pass keys on to world when something in ui has focus
	return gFocusMgr.childHasKeyboardFocus(mRootView)
		|| LLMenuGL::getKeyboardMode()
		|| (gMenuBarView && gMenuBarView->getHighlightedItem() && gMenuBarView->getHighlightedItem()->isActive());
}

// Takes a single keydown event, usually when UI is visible
BOOL LLViewerWindow::handleKey(KEY key, MASK mask)
{
	// hide tooltips on keypress
	LLToolTipMgr::instance().blockToolTips();

	if (gFocusMgr.getKeyboardFocus() 
		&& !(mask & (MASK_CONTROL | MASK_ALT))
		&& !gFocusMgr.getKeystrokesOnly())
	{
		// We have keyboard focus, and it's not an accelerator
		if (key < 0x80)
		{
			// Not a special key, so likely (we hope) to generate a character.  Let it fall through to character handler first.
			return (gFocusMgr.getKeyboardFocus() != NULL);
		}
	}

	// let menus handle navigation keys for navigation
	if ((gMenuBarView && gMenuBarView->handleKey(key, mask, TRUE))
		||(gLoginMenuBarView && gLoginMenuBarView->handleKey(key, mask, TRUE))
		||(gMenuHolder && gMenuHolder->handleKey(key, mask, TRUE)))
	{
		LL_DEBUGS() << "LLviewerWindow::handleKey handle nav keys for nav" << LL_ENDL;
		LLViewerEventRecorder::instance().logKeyEvent(key,mask);
		return TRUE;
	}

	LLFocusableElement* keyboard_focus = gFocusMgr.getKeyboardFocus();

	// give menus a chance to handle modified (Ctrl, Alt) shortcut keys before current focus 
	// as long as focus isn't locked
	if (mask & (MASK_CONTROL | MASK_ALT) && !gFocusMgr.focusLocked())
	{
		// Check the current floater's menu first, if it has one.
		if (gFocusMgr.keyboardFocusHasAccelerators()
			&& keyboard_focus 
			&& keyboard_focus->handleKey(key,mask,FALSE))
		{
			LLViewerEventRecorder::instance().logKeyEvent(key,mask);
			return TRUE;
		}

		if ((gMenuBarView && gMenuBarView->handleAcceleratorKey(key, mask))
			||(gLoginMenuBarView && gLoginMenuBarView->handleAcceleratorKey(key, mask)))
		{
			LLViewerEventRecorder::instance().logKeyEvent(key,mask);
			return TRUE;
		}
	}

	// give floaters first chance to handle TAB key
	// so frontmost floater gets focus
	// if nothing has focus, go to first or last UI element as appropriate
	if (key == KEY_TAB && (mask & MASK_CONTROL || gFocusMgr.getKeyboardFocus() == NULL))
	{
		LL_WARNS() << "LLviewerWindow::handleKey give floaters first chance at tab key " << LL_ENDL;
		if (gMenuHolder) gMenuHolder->hideMenus();

		// if CTRL-tabbing (and not just TAB with no focus), go into window cycle mode
		gFloaterView->setCycleMode((mask & MASK_CONTROL) != 0);

		// do CTRL-TAB and CTRL-SHIFT-TAB logic
		if (mask & MASK_SHIFT)
		{
			mRootView->focusPrevRoot();
		}
		else
		{
			mRootView->focusNextRoot();
		}
		LLViewerEventRecorder::instance().logKeyEvent(key,mask);
		return TRUE;
	}
	// hidden edit menu for cut/copy/paste
	if (gEditMenu && gEditMenu->handleAcceleratorKey(key, mask))
	{
		LLViewerEventRecorder::instance().logKeyEvent(key,mask);
		return TRUE;
	}

	LLFloater* focused_floaterp = gFloaterView->getFocusedFloater();
	std::string focusedFloaterName = (focused_floaterp ? focused_floaterp->getInstanceName() : "");

	if( keyboard_focus )
	{
		// <FS:Ansariel> [FS Communication UI]
		//if ((focusedFloaterName == "nearby_chat") || (focusedFloaterName == "im_container") || (focusedFloaterName == "impanel"))
		//{
		//	if (gSavedSettings.getBOOL("ArrowKeysAlwaysMove"))
		//	{
		//		// let Control-Up and Control-Down through for chat line history,
		//		if (!(key == KEY_UP && mask == MASK_CONTROL)
		//			&& !(key == KEY_DOWN && mask == MASK_CONTROL)
		//			&& !(key == KEY_UP && mask == MASK_ALT)
		//			&& !(key == KEY_DOWN && mask == MASK_ALT))
		//		{
		//			switch(key)
		//			{
		//			case KEY_LEFT:
		//			case KEY_RIGHT:
		//			case KEY_UP:
		//			case KEY_DOWN:
		//			case KEY_PAGE_UP:
		//			case KEY_PAGE_DOWN:
		//			case KEY_HOME:
		//				// when chatbar is empty or ArrowKeysAlwaysMove set,
		//				// pass arrow keys on to avatar...
		//				return FALSE;
		//			default:
		//				break;
		//			}
		//		}
		//	}
		if(FSNearbyChat::instance().defaultChatBarHasFocus() &&
		   (FSNearbyChat::instance().defaultChatBarIsIdle() ||
		    gSavedSettings.getBOOL("ArrowKeysAlwaysMove")))
		{
			// let Control-Up and Control-Down through for chat line history,
			//<FS:TS> Control-Right and Control-Left too for chat line editing
			if (!(key == KEY_UP && mask == MASK_CONTROL)
				&& !(key == KEY_DOWN && mask == MASK_CONTROL)
				&& !(key == KEY_LEFT && mask == MASK_CONTROL)
				&& !(key == KEY_RIGHT && mask == MASK_CONTROL))
			{
				switch (key)
				{
					case KEY_LEFT:
					case KEY_RIGHT:
					case KEY_UP:
					case KEY_DOWN:
					case KEY_PAGE_UP:
					case KEY_PAGE_DOWN:
					case KEY_HOME:
						// when chatbar is empty or ArrowKeysAlwaysMove set,
						// pass arrow keys on to avatar...
						return FALSE;
					default:
						break;
				}
			}
		}
		// </FS:Ansariel> [FS Communication UI]

		if (keyboard_focus->handleKey(key, mask, FALSE))
		{

			LL_DEBUGS() << "LLviewerWindow::handleKey - in 'traverse up' - no loops seen... just called keyboard_focus->handleKey an it returned true" << LL_ENDL;
			LLViewerEventRecorder::instance().logKeyEvent(key,mask); 
			return TRUE;
		} else {
			LL_DEBUGS() << "LLviewerWindow::handleKey - in 'traverse up' - no loops seen... just called keyboard_focus->handleKey an it returned FALSE" << LL_ENDL;
		}
	}

	if( LLToolMgr::getInstance()->getCurrentTool()->handleKey(key, mask) )
	{
		LL_DEBUGS() << "LLviewerWindow::handleKey toolbar handling?" << LL_ENDL;
		LLViewerEventRecorder::instance().logKeyEvent(key,mask);
		return TRUE;
	}

	// Try for a new-format gesture
	if (LLGestureMgr::instance().triggerGesture(key, mask))
	{
		LL_DEBUGS() << "LLviewerWindow::handleKey new gesture feature" << LL_ENDL;
		LLViewerEventRecorder::instance().logKeyEvent(key,mask);
		return TRUE;
	}

	// See if this is a gesture trigger.  If so, eat the key and
	// don't pass it down to the menus.
	if (gGestureList.trigger(key, mask))
	{
		LL_DEBUGS() << "LLviewerWindow::handleKey check gesture trigger" << LL_ENDL;
		LLViewerEventRecorder::instance().logKeyEvent(key,mask);
		return TRUE;
	}

	// If "Pressing letter keys starts local chat" option is selected, we are not in mouselook, 
	// no view has keyboard focus, this is a printable character key (and no modifier key is 
	// pressed except shift), then give focus to nearby chat (STORM-560)

	// <FS:Ansariel> [FS Communication UI]
	// -- Also removed !gAgentCamera.cameraMouselook() because of FIRE-10906; Pressing letter keys SHOULD move focus to chat when this option is enabled, regardless of being in mouselook or not
	// -- The need to press Enter key while being in mouselook mode every time to say a sentence is not too coherent with user's expectation, if he/she checked "starts local chat"
	// -- Also check for KEY_DIVIDE as we remapped VK_OEM_2 to KEY_DIVIDE in LLKeyboardWin32 to fix starting gestures
	//if ( gSavedSettings.getS32("LetterKeysFocusChatBar") && !gAgentCamera.cameraMouselook() && 
	//	!keyboard_focus && key < 0x80 && (mask == MASK_NONE || mask == MASK_SHIFT) )
	//{
	//	// Initialize nearby chat if it's missing
	//	LLFloaterIMNearbyChat* nearby_chat = LLFloaterReg::findTypedInstance<LLFloaterIMNearbyChat>("nearby_chat");
	//	if (!nearby_chat)
	//	{	
	//		LLSD name("im_container");
	//		LLFloaterReg::toggleInstanceOrBringToFront(name);
	//	}

	//	LLChatEntry* chat_editor = LLFloaterReg::findTypedInstance<LLFloaterIMNearbyChat>("nearby_chat")->getChatBox();
	//	if (chat_editor)
	//	{
	//		// passing NULL here, character will be added later when it is handled by character handler.
	//		nearby_chat->startChat(NULL);
	//		return TRUE;
	//	}
	//}

	static LLCachedControl<bool> LetterKeysAffectsMovementNotFocusChatBar(gSavedSettings, "LetterKeysAffectsMovementNotFocusChatBar");
	static LLCachedControl<bool> fsLetterKeysFocusNearbyChatBar(gSavedSettings, "FSLetterKeysFocusNearbyChatBar");
	static LLCachedControl<bool> fsNearbyChatbar(gSavedSettings, "FSNearbyChatbar");
	if ( !LetterKeysAffectsMovementNotFocusChatBar && 
#if LL_WINDOWS
		!keyboard_focus && ((key < 0x80 && (mask == MASK_NONE || mask == MASK_SHIFT)) || (key == KEY_DIVIDE && mask == MASK_SHIFT)) )
#else
		!keyboard_focus && key < 0x80 && (mask == MASK_NONE || mask == MASK_SHIFT) )
#endif
	{
		FSFloaterNearbyChat* nearby_chat = FSFloaterNearbyChat::findInstance();
		if (fsLetterKeysFocusNearbyChatBar && fsNearbyChatbar && nearby_chat && nearby_chat->getVisible())
		{
			nearby_chat->setFocus(TRUE);
		}
		else
		{
			FSNearbyChat::instance().showDefaultChatBar(TRUE);
		}
		return TRUE;
	}
	// </FS:Ansariel> [FS Communication UI]

	// give menus a chance to handle unmodified accelerator keys
	if ((gMenuBarView && gMenuBarView->handleAcceleratorKey(key, mask))
		||(gLoginMenuBarView && gLoginMenuBarView->handleAcceleratorKey(key, mask)))
	{
		return TRUE;
	}

	// don't pass keys on to world when something in ui has focus
	return gFocusMgr.childHasKeyboardFocus(mRootView) 
		|| LLMenuGL::getKeyboardMode() 
		|| (gMenuBarView && gMenuBarView->getHighlightedItem() && gMenuBarView->getHighlightedItem()->isActive());
}


BOOL LLViewerWindow::handleUnicodeChar(llwchar uni_char, MASK mask)
{
	// HACK:  We delay processing of return keys until they arrive as a Unicode char,
	// so that if you're typing chat text at low frame rate, we don't send the chat
	// until all keystrokes have been entered. JC
	// HACK: Numeric keypad <enter> on Mac is Unicode 3
	// HACK: Control-M on Windows is Unicode 13
	if ((uni_char == 13 && mask != MASK_CONTROL)
	    || (uni_char == 3 && mask == MASK_NONE) )
	{
		if (mask != MASK_ALT)
		{
			return gViewerKeyboard.handleKey(KEY_RETURN, mask, gKeyboard->getKeyRepeated(KEY_RETURN));
		}
	}

	// let menus handle navigation (jump) keys
	if (gMenuBarView && gMenuBarView->handleUnicodeChar(uni_char, TRUE))
	{
		return TRUE;
	}

	// Traverses up the hierarchy
	LLFocusableElement* keyboard_focus = gFocusMgr.getKeyboardFocus();
	if( keyboard_focus )
	{
		if (keyboard_focus->handleUnicodeChar(uni_char, FALSE))
		{
			return TRUE;
		}

        return TRUE;
	}

	return FALSE;
}


void LLViewerWindow::handleScrollWheel(S32 clicks)
{
	LLUI::resetMouseIdleTimer();
	
	LLMouseHandler* mouse_captor = gFocusMgr.getMouseCapture();
	if( mouse_captor )
	{
		S32 local_x;
		S32 local_y;
		mouse_captor->screenPointToLocal( mCurrentMousePoint.mX, mCurrentMousePoint.mY, &local_x, &local_y );
		mouse_captor->handleScrollWheel(local_x, local_y, clicks);
		if (LLView::sDebugMouseHandling)
		{
			LL_INFOS() << "Scroll Wheel handled by captor " << mouse_captor->getName() << LL_ENDL;
		}
		return;
	}

	LLUICtrl* top_ctrl = gFocusMgr.getTopCtrl();
	if (top_ctrl)
	{
		S32 local_x;
		S32 local_y;
		top_ctrl->screenPointToLocal( mCurrentMousePoint.mX, mCurrentMousePoint.mY, &local_x, &local_y );
		if (top_ctrl->handleScrollWheel(local_x, local_y, clicks)) return;
	}

	if (mRootView->handleScrollWheel(mCurrentMousePoint.mX, mCurrentMousePoint.mY, clicks) )
	{
		if (LLView::sDebugMouseHandling)
		{
			LL_INFOS() << "Scroll Wheel" << LLView::sMouseHandlerMessage << LL_ENDL;
		}
		return;
	}
	else if (LLView::sDebugMouseHandling)
	{
		LL_INFOS() << "Scroll Wheel not handled by view" << LL_ENDL;
	}

	// Zoom the camera in and out behavior

	if(top_ctrl == 0 
		&& getWorldViewRectScaled().pointInRect(mCurrentMousePoint.mX, mCurrentMousePoint.mY) 
		&& gAgentCamera.isInitialized())
		gAgentCamera.handleScrollWheel(clicks);

	return;
}

void LLViewerWindow::addPopup(LLView* popup)
{
	if (mPopupView)
	{
		mPopupView->addPopup(popup);
	}
}

void LLViewerWindow::removePopup(LLView* popup)
{
	if (mPopupView)
	{
		mPopupView->removePopup(popup);
	}
}

void LLViewerWindow::clearPopups()
{
	if (mPopupView)
	{
		mPopupView->clearPopups();
	}
}

void LLViewerWindow::moveCursorToCenter()
{
	if (! gSavedSettings.getBOOL("DisableMouseWarp"))
	{
		S32 x = getWorldViewWidthScaled() / 2;
		S32 y = getWorldViewHeightScaled() / 2;
	
		//on a forced move, all deltas get zeroed out to prevent jumping
		mCurrentMousePoint.set(x,y);
		mLastMousePoint.set(x,y);
		mCurrentMouseDelta.set(0,0);	

		LLUI::setMousePositionScreen(x, y);	
	}
}


//////////////////////////////////////////////////////////////////////
//
// Hover handlers
//

void append_xui_tooltip(LLView* viewp, LLToolTip::Params& params)
{
	if (viewp) 
	{
		if (!params.styled_message.empty())
		{
			params.styled_message.add().text("\n---------\n"); 
		}
		LLView::root_to_view_iterator_t end_tooltip_it = viewp->endRootToView();
		// NOTE: we skip "root" since it is assumed
		for (LLView::root_to_view_iterator_t tooltip_it = ++viewp->beginRootToView();
			tooltip_it != end_tooltip_it;
			++tooltip_it)
		{
			LLView* viewp = *tooltip_it;
		
			params.styled_message.add().text(viewp->getName());

			LLPanel* panelp = dynamic_cast<LLPanel*>(viewp);
			if (panelp && !panelp->getXMLFilename().empty())
			{
				params.styled_message.add()
					.text("(" + panelp->getXMLFilename() + ")")
					//<FS:KC> Define in colors.xml instead
//					 .style.color(LLColor4(0.7f, 0.7f, 1.f, 1.f));
					.style.color(LLUIColorTable::instance().getColor("XUITooltipFileName"));
			}
			params.styled_message.add().text("/");
		}
	}
}

static LLTrace::BlockTimerStatHandle ftm("Update UI");

// Update UI based on stored mouse position from mouse-move
// event processing.
void LLViewerWindow::updateUI()
{
	LL_RECORD_BLOCK_TIME(ftm);

	static std::string last_handle_msg;

	// <FS:Ansariel> We don't show the hints anyway, so needless to check here
	//if (gLoggedInTime.getStarted())
	//{
	//	if (gLoggedInTime.getElapsedTimeF32() > gSavedSettings.getF32("DestinationGuideHintTimeout"))
	//	{
	//		LLFirstUse::notUsingDestinationGuide();
	//	}
	//	if (gLoggedInTime.getElapsedTimeF32() > gSavedSettings.getF32("SidePanelHintTimeout"))
	//	{
	//		LLFirstUse::notUsingSidePanel();
	//	}
	//}
	// </FS:Ansariel>

	LLConsole::updateClass();

	// animate layout stacks so we have up to date rect for world view
	LLLayoutStack::updateClass();

	// use full window for world view when not rendering UI
	bool world_view_uses_full_window = gAgentCamera.cameraMouselook() || !gPipeline.hasRenderDebugFeatureMask(LLPipeline::RENDER_DEBUG_FEATURE_UI);
	updateWorldViewRect(world_view_uses_full_window);

	LLView::sMouseHandlerMessage.clear();

	S32 x = mCurrentMousePoint.mX;
	S32 y = mCurrentMousePoint.mY;

	MASK	mask = gKeyboard->currentMask(TRUE);

	if (gPipeline.hasRenderDebugMask(LLPipeline::RENDER_DEBUG_RAYCAST))
	{
		gDebugRaycastFaceHit = -1;
// [SL:KB] - Patch: UI-PickRiggedAttachment | Checked: 2012-07-12 (Catznip-3.3)
		gDebugRaycastObject = cursorIntersect(-1, -1, 512.f, NULL, -1, FALSE, FALSE,
											  &gDebugRaycastFaceHit,
											  &gDebugRaycastIntersection,
											  &gDebugRaycastTexCoord,
											  &gDebugRaycastNormal,
											  &gDebugRaycastTangent,
											  &gDebugRaycastStart,
											  &gDebugRaycastEnd);
// [/SL:KB]
//		gDebugRaycastObject = cursorIntersect(-1, -1, 512.f, NULL, -1, FALSE,
//											  &gDebugRaycastFaceHit,
//											  &gDebugRaycastIntersection,
//											  &gDebugRaycastTexCoord,
//											  &gDebugRaycastNormal,
//											  &gDebugRaycastBinormal,
//											  &gDebugRaycastStart,
//											  &gDebugRaycastEnd);
		gDebugRaycastParticle = gPipeline.lineSegmentIntersectParticle(gDebugRaycastStart, gDebugRaycastEnd, &gDebugRaycastParticleIntersection, NULL);
	}

	updateMouseDelta();
	updateKeyboardFocus();

	BOOL handled = FALSE;

	LLUICtrl* top_ctrl = gFocusMgr.getTopCtrl();
	LLMouseHandler* mouse_captor = gFocusMgr.getMouseCapture();
	LLView* captor_view = dynamic_cast<LLView*>(mouse_captor);

	//FIXME: only include captor and captor's ancestors if mouse is truly over them --RN

	//build set of views containing mouse cursor by traversing UI hierarchy and testing 
	//screen rect against mouse cursor
	view_handle_set_t mouse_hover_set;

	// constraint mouse enter events to children of mouse captor
	LLView* root_view = captor_view;

	// if mouse captor doesn't exist or isn't a LLView
	// then allow mouse enter events on entire UI hierarchy
	if (!root_view)
	{
		root_view = mRootView;
	}

	// only update mouse hover set when UI is visible (since we shouldn't send hover events to invisible UI
	if (gPipeline.hasRenderDebugFeatureMask(LLPipeline::RENDER_DEBUG_FEATURE_UI))
	{
		// include all ancestors of captor_view as automatically having mouse
		if (captor_view)
		{
			LLView* captor_parent_view = captor_view->getParent();
			while(captor_parent_view)
			{
				mouse_hover_set.insert(captor_parent_view->getHandle());
				captor_parent_view = captor_parent_view->getParent();
			}
		}

		// aggregate visible views that contain mouse cursor in display order
		LLPopupView::popup_list_t popups = mPopupView->getCurrentPopups();

		for(LLPopupView::popup_list_t::iterator popup_it = popups.begin(); popup_it != popups.end(); ++popup_it)
		{
			LLView* popup = popup_it->get();
			if (popup && popup->calcScreenBoundingRect().pointInRect(x, y))
			{
				// iterator over contents of top_ctrl, and throw into mouse_hover_set
				for (LLView::tree_iterator_t it = popup->beginTreeDFS();
					it != popup->endTreeDFS();
					++it)
				{
					LLView* viewp = *it;
					if (viewp->getVisible()
						&& viewp->calcScreenBoundingRect().pointInRect(x, y))
					{
						// we have a view that contains the mouse, add it to the set
						mouse_hover_set.insert(viewp->getHandle());
					}
					else
					{
						// skip this view and all of its children
						it.skipDescendants();
					}
				}
			}
		}

		// while the top_ctrl contains the mouse cursor, only it and its descendants will receive onMouseEnter events
		if (top_ctrl && top_ctrl->calcScreenBoundingRect().pointInRect(x, y))
		{
			// iterator over contents of top_ctrl, and throw into mouse_hover_set
			for (LLView::tree_iterator_t it = top_ctrl->beginTreeDFS();
				it != top_ctrl->endTreeDFS();
				++it)
			{
				LLView* viewp = *it;
				if (viewp->getVisible()
					&& viewp->calcScreenBoundingRect().pointInRect(x, y))
				{
					// we have a view that contains the mouse, add it to the set
					mouse_hover_set.insert(viewp->getHandle());
				}
				else
				{
					// skip this view and all of its children
					it.skipDescendants();
				}
			}
		}
		else
		{
			// walk UI tree in depth-first order
			for (LLView::tree_iterator_t it = root_view->beginTreeDFS();
				it != root_view->endTreeDFS();
				++it)
			{
				LLView* viewp = *it;
				// calculating the screen rect involves traversing the parent, so this is less than optimal
				if (viewp->getVisible()
					&& viewp->calcScreenBoundingRect().pointInRect(x, y))
				{

					// if this view is mouse opaque, nothing behind it should be in mouse_hover_set
					if (viewp->getMouseOpaque())
					{
						// constrain further iteration to children of this widget
						it = viewp->beginTreeDFS();
					}
		
					// we have a view that contains the mouse, add it to the set
					mouse_hover_set.insert(viewp->getHandle());
				}
				else
				{
					// skip this view and all of its children
					it.skipDescendants();
				}
			}
		}
	}

	typedef std::vector<LLHandle<LLView> > view_handle_list_t;

	// call onMouseEnter() on all views which contain the mouse cursor but did not before
	view_handle_list_t mouse_enter_views;
	std::set_difference(mouse_hover_set.begin(), mouse_hover_set.end(),
						mMouseHoverViews.begin(), mMouseHoverViews.end(),
						std::back_inserter(mouse_enter_views));
	for (view_handle_list_t::iterator it = mouse_enter_views.begin();
		it != mouse_enter_views.end();
		++it)
	{
		LLView* viewp = it->get();
		if (viewp)
		{
			LLRect view_screen_rect = viewp->calcScreenRect();
			viewp->onMouseEnter(x - view_screen_rect.mLeft, y - view_screen_rect.mBottom, mask);
		}
	}

	// call onMouseLeave() on all views which no longer contain the mouse cursor
	view_handle_list_t mouse_leave_views;
	std::set_difference(mMouseHoverViews.begin(), mMouseHoverViews.end(),
						mouse_hover_set.begin(), mouse_hover_set.end(),
						std::back_inserter(mouse_leave_views));
	for (view_handle_list_t::iterator it = mouse_leave_views.begin();
		it != mouse_leave_views.end();
		++it)
	{
		LLView* viewp = it->get();
		if (viewp)
		{
			LLRect view_screen_rect = viewp->calcScreenRect();
			viewp->onMouseLeave(x - view_screen_rect.mLeft, y - view_screen_rect.mBottom, mask);
		}
	}

	// store resulting hover set for next frame
	swap(mMouseHoverViews, mouse_hover_set);

	// only handle hover events when UI is enabled
	if (gPipeline.hasRenderDebugFeatureMask(LLPipeline::RENDER_DEBUG_FEATURE_UI))
	{	

		if( mouse_captor )
		{
			// Pass hover events to object capturing mouse events.
			S32 local_x;
			S32 local_y; 
			mouse_captor->screenPointToLocal( x, y, &local_x, &local_y );
			handled = mouse_captor->handleHover(local_x, local_y, mask);
			if (LLView::sDebugMouseHandling)
			{
				LL_INFOS() << "Hover handled by captor " << mouse_captor->getName() << LL_ENDL;
			}

			if( !handled )
			{
				LL_DEBUGS("UserInput") << "hover not handled by mouse captor" << LL_ENDL;
			}
		}
		else
		{
			if (top_ctrl)
			{
				S32 local_x, local_y;
				top_ctrl->screenPointToLocal( x, y, &local_x, &local_y );
				handled = top_ctrl->pointInView(local_x, local_y) && top_ctrl->handleHover(local_x, local_y, mask);
			}

			if ( !handled )
			{
				// x and y are from last time mouse was in window
				// mMouseInWindow tracks *actual* mouse location
				if (mMouseInWindow && mRootView->handleHover(x, y, mask) )
				{
					if (LLView::sDebugMouseHandling && LLView::sMouseHandlerMessage != last_handle_msg)
					{
						last_handle_msg = LLView::sMouseHandlerMessage;
						LL_INFOS() << "Hover" << LLView::sMouseHandlerMessage << LL_ENDL;
					}
					handled = TRUE;
				}
				else if (LLView::sDebugMouseHandling)
				{
					if (last_handle_msg != LLStringUtil::null)
					{
						last_handle_msg.clear();
						LL_INFOS() << "Hover not handled by view" << LL_ENDL;
					}
				}
			}
		
			if (!handled)
			{
				LLTool *tool = LLToolMgr::getInstance()->getCurrentTool();

				if(mMouseInWindow && tool)
				{
					handled = tool->handleHover(x, y, mask);
				}
			}
		}

		// Show a new tool tip (or update one that is already shown)
		BOOL tool_tip_handled = FALSE;
		std::string tool_tip_msg;
		if( handled 
			&& !mWindow->isCursorHidden())
		{
			LLRect screen_sticky_rect = mRootView->getLocalRect();
			S32 local_x, local_y;

			//if (gSavedSettings.getBOOL("DebugShowXUINames"))
			static LLCachedControl<bool> debugShowXUINames(gSavedSettings, "DebugShowXUINames");
			if (debugShowXUINames)
			{
				LLToolTip::Params params;

				LLView* tooltip_view = mRootView;
				LLView::tree_iterator_t end_it = mRootView->endTreeDFS();
				for (LLView::tree_iterator_t it = mRootView->beginTreeDFS(); it != end_it; ++it)
				{
					LLView* viewp = *it;
					LLRect screen_rect;
					viewp->localRectToScreen(viewp->getLocalRect(), &screen_rect);
					if (!(viewp->getVisible()
						 && screen_rect.pointInRect(x, y)))
					{
						it.skipDescendants();
					}
					// only report xui names for LLUICtrls, 
					// and blacklist the various containers we don't care about
					else if (dynamic_cast<LLUICtrl*>(viewp) 
							&& viewp != gMenuHolder
							&& viewp != gFloaterView
							&& viewp != gConsole) 
					{
						if (dynamic_cast<LLFloater*>(viewp))
						{
							// constrain search to descendants of this (frontmost) floater
							// by resetting iterator
							it = viewp->beginTreeDFS();
						}

						// if we are in a new part of the tree (not a descendent of current tooltip_view)
						// then push the results for tooltip_view and start with a new potential view
						// NOTE: this emulates visiting only the leaf nodes that meet our criteria
						if (!viewp->hasAncestor(tooltip_view))
						{
							append_xui_tooltip(tooltip_view, params);
							screen_sticky_rect.intersectWith(tooltip_view->calcScreenRect());
						}
						tooltip_view = viewp;
					}
				}

				append_xui_tooltip(tooltip_view, params);
				params.styled_message.add().text("\n");

				screen_sticky_rect.intersectWith(tooltip_view->calcScreenRect());
				
				params.sticky_rect = screen_sticky_rect;
				params.max_width = 400;

				LLToolTipMgr::instance().show(params);
			}
			// if there is a mouse captor, nothing else gets a tooltip
			else if (mouse_captor)
			{
				mouse_captor->screenPointToLocal(x, y, &local_x, &local_y);
				tool_tip_handled = mouse_captor->handleToolTip(local_x, local_y, mask);
			}
			else 
			{
				// next is top_ctrl
				if (!tool_tip_handled && top_ctrl)
				{
					top_ctrl->screenPointToLocal(x, y, &local_x, &local_y);
					tool_tip_handled = top_ctrl->handleToolTip(local_x, local_y, mask );
				}
				
				if (!tool_tip_handled)
				{
					local_x = x; local_y = y;
					tool_tip_handled = mRootView->handleToolTip(local_x, local_y, mask );
				}

				LLTool* current_tool = LLToolMgr::getInstance()->getCurrentTool();
				if (!tool_tip_handled && current_tool)
				{
					current_tool->screenPointToLocal(x, y, &local_x, &local_y);
					tool_tip_handled = current_tool->handleToolTip(local_x, local_y, mask );
				}
			}
		}		
	}
	else
	{	// just have tools handle hover when UI is turned off
		LLTool *tool = LLToolMgr::getInstance()->getCurrentTool();

		if(mMouseInWindow && tool)
		{
			handled = tool->handleHover(x, y, mask);
		}
	}

	updateLayout();

	mLastMousePoint = mCurrentMousePoint;

	// cleanup unused selections when no modal dialogs are open
	if (LLModalDialog::activeCount() == 0)
	{
		LLViewerParcelMgr::getInstance()->deselectUnused();
	}

	if (LLModalDialog::activeCount() == 0)
	{
		LLSelectMgr::getInstance()->deselectUnused();
	}
}


void LLViewerWindow::updateLayout()
{
	LLTool* tool = LLToolMgr::getInstance()->getCurrentTool();
	if (gFloaterTools != NULL
		&& tool != NULL
		&& tool != gToolNull  
		&& tool != LLToolCompInspect::getInstance() 
		&& tool != LLToolDragAndDrop::getInstance() 
		&& !gSavedSettings.getBOOL("FreezeTime"))
	{ 
		// Suppress the toolbox view if our source tool was the pie tool,
		// and we've overridden to something else.
		bool suppress_toolbox = 
			(LLToolMgr::getInstance()->getBaseTool() == LLToolPie::getInstance()) &&
			(LLToolMgr::getInstance()->getCurrentTool() != LLToolPie::getInstance());

		LLMouseHandler *captor = gFocusMgr.getMouseCapture();
		// With the null, inspect, or drag and drop tool, don't muck
		// with visibility.

		if (gFloaterTools->isMinimized()
			||	(tool != LLToolPie::getInstance()						// not default tool
				&& tool != LLToolCompGun::getInstance()					// not coming out of mouselook
				&& !suppress_toolbox									// not override in third person
				&& LLToolMgr::getInstance()->getCurrentToolset()->isShowFloaterTools()
				&& (!captor || dynamic_cast<LLView*>(captor) != NULL)))						// not dragging
		{
			// Force floater tools to be visible (unless minimized)
			if (!gFloaterTools->getVisible())
			{
				gFloaterTools->openFloater();
			}
			// Update the location of the blue box tool popup
			LLCoordGL select_center_screen;
			MASK	mask = gKeyboard->currentMask(TRUE);
			gFloaterTools->updatePopup( select_center_screen, mask );
		}
		else
		{
			gFloaterTools->setVisible(FALSE);
		}
		//gMenuBarView->setItemVisible("BuildTools", gFloaterTools->getVisible());
	}

	// Always update console
	if(gConsole)
	{
		LLRect console_rect = getChatConsoleRect();
		gConsole->reshape(console_rect.getWidth(), console_rect.getHeight());
		gConsole->setRect(console_rect);
	}
}

void LLViewerWindow::updateMouseDelta()
{
	S32 dx = lltrunc((F32) (mCurrentMousePoint.mX - mLastMousePoint.mX) * LLUI::getScaleFactor().mV[VX]);
	S32 dy = lltrunc((F32) (mCurrentMousePoint.mY - mLastMousePoint.mY) * LLUI::getScaleFactor().mV[VY]);

	//RN: fix for asynchronous notification of mouse leaving window not working
	LLCoordWindow mouse_pos;
	mWindow->getCursorPosition(&mouse_pos);
	if (mouse_pos.mX < 0 || 
		mouse_pos.mY < 0 ||
		mouse_pos.mX > mWindowRectRaw.getWidth() ||
		mouse_pos.mY > mWindowRectRaw.getHeight())
	{
		mMouseInWindow = FALSE;
	}
	else
	{
		mMouseInWindow = TRUE;
	}

	LLVector2 mouse_vel; 

	//if (gSavedSettings.getBOOL("MouseSmooth"))
	static LLCachedControl<bool> mouseSmooth(gSavedSettings, "MouseSmooth");
	if (mouseSmooth)
	{
		static F32 fdx = 0.f;
		static F32 fdy = 0.f;

		F32 amount = 16.f;
		fdx = fdx + ((F32) dx - fdx) * llmin(gFrameIntervalSeconds.value()*amount,1.f);
		fdy = fdy + ((F32) dy - fdy) * llmin(gFrameIntervalSeconds.value()*amount,1.f);

		mCurrentMouseDelta.set(ll_round(fdx), ll_round(fdy));
		mouse_vel.setVec(fdx,fdy);
	}
	else
	{
		mCurrentMouseDelta.set(dx, dy);
		mouse_vel.setVec((F32) dx, (F32) dy);
	}
    
	sample(sMouseVelocityStat, mouse_vel.magVec());
}

void LLViewerWindow::updateKeyboardFocus()
{
	if (!gPipeline.hasRenderDebugFeatureMask(LLPipeline::RENDER_DEBUG_FEATURE_UI))
	{
		gFocusMgr.setKeyboardFocus(NULL);
	}

	// clean up current focus
	LLUICtrl* cur_focus = dynamic_cast<LLUICtrl*>(gFocusMgr.getKeyboardFocus());
	if (cur_focus)
	{
		if (!cur_focus->isInVisibleChain() || !cur_focus->isInEnabledChain())
		{
            // don't release focus, just reassign so that if being given
            // to a sibling won't call onFocusLost on all the ancestors
			// gFocusMgr.releaseFocusIfNeeded(cur_focus);

			LLUICtrl* parent = cur_focus->getParentUICtrl();
			const LLUICtrl* focus_root = cur_focus->findRootMostFocusRoot();
			bool new_focus_found = false;
			while(parent)
			{
				if (parent->isCtrl() 
					&& (parent->hasTabStop() || parent == focus_root) 
					&& !parent->getIsChrome() 
					&& parent->isInVisibleChain() 
					&& parent->isInEnabledChain())
				{
					if (!parent->focusFirstItem())
					{
						parent->setFocus(TRUE);
					}
					new_focus_found = true;
					break;
				}
				parent = parent->getParentUICtrl();
			}

			// if we didn't find a better place to put focus, just release it
			// hasFocus() will return true if and only if we didn't touch focus since we
			// are only moving focus higher in the hierarchy
			if (!new_focus_found)
			{
				cur_focus->setFocus(FALSE);
			}
		}
		else if (cur_focus->isFocusRoot())
		{
			// focus roots keep trying to delegate focus to their first valid descendant
			// this assumes that focus roots are not valid focus holders on their own
			cur_focus->focusFirstItem();
		}
	}

	// last ditch force of edit menu to selection manager
	if (LLEditMenuHandler::gEditMenuHandler == NULL && LLSelectMgr::getInstance()->getSelection()->getObjectCount())
	{
		LLEditMenuHandler::gEditMenuHandler = LLSelectMgr::getInstance();
	}

	if (gFloaterView->getCycleMode())
	{
		// sync all floaters with their focus state
		gFloaterView->highlightFocusedFloater();
		gSnapshotFloaterView->highlightFocusedFloater();
		MASK	mask = gKeyboard->currentMask(TRUE);
		if ((mask & MASK_CONTROL) == 0)
		{
			// control key no longer held down, finish cycle mode
			gFloaterView->setCycleMode(FALSE);

			gFloaterView->syncFloaterTabOrder();
		}
		else
		{
			// user holding down CTRL, don't update tab order of floaters
		}
	}
	else
	{
		// update focused floater
		gFloaterView->highlightFocusedFloater();
		gSnapshotFloaterView->highlightFocusedFloater();
		// make sure floater visible order is in sync with tab order
		gFloaterView->syncFloaterTabOrder();
	}
}

static LLTrace::BlockTimerStatHandle FTM_UPDATE_WORLD_VIEW("Update World View");
void LLViewerWindow::updateWorldViewRect(bool use_full_window)
{
	LL_RECORD_BLOCK_TIME(FTM_UPDATE_WORLD_VIEW);

	// start off using whole window to render world
	LLRect new_world_rect = mWindowRectRaw;

	if (use_full_window == false && mWorldViewPlaceholder.get())
	{
		new_world_rect = mWorldViewPlaceholder.get()->calcScreenRect();
		// clamp to at least a 1x1 rect so we don't try to allocate zero width gl buffers
		new_world_rect.mTop = llmax(new_world_rect.mTop, new_world_rect.mBottom + 1);
		new_world_rect.mRight = llmax(new_world_rect.mRight, new_world_rect.mLeft + 1);

		new_world_rect.mLeft = ll_round((F32)new_world_rect.mLeft * mDisplayScale.mV[VX]);
		new_world_rect.mRight = ll_round((F32)new_world_rect.mRight * mDisplayScale.mV[VX]);
		new_world_rect.mBottom = ll_round((F32)new_world_rect.mBottom * mDisplayScale.mV[VY]);
		new_world_rect.mTop = ll_round((F32)new_world_rect.mTop * mDisplayScale.mV[VY]);
	}

	if (mWorldViewRectRaw != new_world_rect)
	{
		mWorldViewRectRaw = new_world_rect;
		gResizeScreenTexture = TRUE;
		LLViewerCamera::getInstance()->setViewHeightInPixels( mWorldViewRectRaw.getHeight() );
		LLViewerCamera::getInstance()->setAspect( getWorldViewAspectRatio() );

		LLRect old_world_rect_scaled = mWorldViewRectScaled;
		mWorldViewRectScaled = calcScaledRect(mWorldViewRectRaw, mDisplayScale);

		// sending a signal with a new WorldView rect
		mOnWorldViewRectUpdated(old_world_rect_scaled, mWorldViewRectScaled);
	}
}

void LLViewerWindow::saveLastMouse(const LLCoordGL &point)
{
	// Store last mouse location.
	// If mouse leaves window, pretend last point was on edge of window

	if (point.mX < 0)
	{
		mCurrentMousePoint.mX = 0;
	}
	else if (point.mX > getWindowWidthScaled())
	{
		mCurrentMousePoint.mX = getWindowWidthScaled();
	}
	else
	{
		mCurrentMousePoint.mX = point.mX;
	}

	if (point.mY < 0)
	{
		mCurrentMousePoint.mY = 0;
	}
	else if (point.mY > getWindowHeightScaled() )
	{
		mCurrentMousePoint.mY = getWindowHeightScaled();
	}
	else
	{
		mCurrentMousePoint.mY = point.mY;
	}
}


// Draws the selection outlines for the currently selected objects
// Must be called after displayObjects is called, which sets the mGLName parameter
// NOTE: This function gets called 3 times:
//  render_ui_3d: 			FALSE, FALSE, TRUE
//  render_hud_elements:	FALSE, FALSE, FALSE
void LLViewerWindow::renderSelections( BOOL for_gl_pick, BOOL pick_parcel_walls, BOOL for_hud )
{
	LLObjectSelectionHandle selection = LLSelectMgr::getInstance()->getSelection();

	if (!for_hud && !for_gl_pick)
	{
		// Call this once and only once
		LLSelectMgr::getInstance()->updateSilhouettes();
	}
	
	// Draw fence around land selections
	if (for_gl_pick)
	{
		if (pick_parcel_walls)
		{
			LLViewerParcelMgr::getInstance()->renderParcelCollision();
		}
	}
	else if (( for_hud && selection->getSelectType() == SELECT_TYPE_HUD) ||
			 (!for_hud && selection->getSelectType() != SELECT_TYPE_HUD))
	{		
		LLSelectMgr::getInstance()->renderSilhouettes(for_hud);
		
		stop_glerror();

		// setup HUD render
		if (selection->getSelectType() == SELECT_TYPE_HUD && LLSelectMgr::getInstance()->getSelection()->getObjectCount())
		{
			LLBBox hud_bbox = gAgentAvatarp->getHUDBBox();

			// set up transform to encompass bounding box of HUD
			gGL.matrixMode(LLRender::MM_PROJECTION);
			gGL.pushMatrix();
			gGL.loadIdentity();
			F32 depth = llmax(1.f, hud_bbox.getExtentLocal().mV[VX] * 1.1f);
			gGL.ortho(-0.5f * LLViewerCamera::getInstance()->getAspect(), 0.5f * LLViewerCamera::getInstance()->getAspect(), -0.5f, 0.5f, 0.f, depth);
			
			gGL.matrixMode(LLRender::MM_MODELVIEW);
			gGL.pushMatrix();
			gGL.loadIdentity();
			gGL.loadMatrix(OGL_TO_CFR_ROTATION);		// Load Cory's favorite reference frame
			gGL.translatef(-hud_bbox.getCenterLocal().mV[VX] + (depth *0.5f), 0.f, 0.f);
		}

		// Render light for editing
		if (LLSelectMgr::sRenderLightRadius && LLToolMgr::getInstance()->inEdit())
		{
			gGL.getTexUnit(0)->unbind(LLTexUnit::TT_TEXTURE);
			LLGLEnable gls_blend(GL_BLEND);
			LLGLEnable gls_cull(GL_CULL_FACE);
			LLGLDepthTest gls_depth(GL_TRUE, GL_FALSE);
			gGL.matrixMode(LLRender::MM_MODELVIEW);
			gGL.pushMatrix();
			if (selection->getSelectType() == SELECT_TYPE_HUD)
			{
				F32 zoom = gAgentCamera.mHUDCurZoom;
				gGL.scalef(zoom, zoom, zoom);
			}

			struct f : public LLSelectedObjectFunctor
			{
				virtual bool apply(LLViewerObject* object)
				{
					LLDrawable* drawable = object->mDrawable;
					if (drawable && drawable->isLight())
					{
						LLVOVolume* vovolume = drawable->getVOVolume();
						gGL.pushMatrix();

						LLVector3 center = drawable->getPositionAgent();
						gGL.translatef(center[0], center[1], center[2]);
						F32 scale = vovolume->getLightRadius();
						gGL.scalef(scale, scale, scale);

						LLColor4 color(vovolume->getLightColor(), .5f);
						gGL.color4fv(color.mV);
					
						//F32 pixel_area = 100000.f;
						// Render Outside
						gSphere.render();

						// Render Inside
						glCullFace(GL_FRONT);
						gSphere.render();
						glCullFace(GL_BACK);
					
						gGL.popMatrix();
					}
					return true;
				}
			} func;
			LLSelectMgr::getInstance()->getSelection()->applyToObjects(&func);
			
			gGL.popMatrix();
		}				
		
		// NOTE: The average position for the axis arrows of the selected objects should
		// not be recalculated at this time.  If they are, then group rotations will break.

		// Draw arrows at average center of all selected objects
		LLTool* tool = LLToolMgr::getInstance()->getCurrentTool();
		if (tool)
		{
			if(tool->isAlwaysRendered())
			{
				tool->render();
			}
			else
			{
				if( !LLSelectMgr::getInstance()->getSelection()->isEmpty() )
				{
					BOOL moveable_object_selected = FALSE;
					BOOL all_selected_objects_move = TRUE;
					BOOL all_selected_objects_modify = TRUE;
					// <FS:Ansariel> gSavedSettings replacement
					//BOOL selecting_linked_set = !gSavedSettings.getBOOL("EditLinkedParts");
					static LLCachedControl<bool> editLinkedParts(gSavedSettings, "EditLinkedParts");
					BOOL selecting_linked_set = !(BOOL)editLinkedParts;
					// </FS:Ansariel>

					for (LLObjectSelection::iterator iter = LLSelectMgr::getInstance()->getSelection()->begin();
						 iter != LLSelectMgr::getInstance()->getSelection()->end(); iter++)
					{
						LLSelectNode* nodep = *iter;
						LLViewerObject* object = nodep->getObject();
						LLViewerObject *root_object = (object == NULL) ? NULL : object->getRootEdit();
						BOOL this_object_movable = FALSE;
						if (object->permMove() && !object->isPermanentEnforced() &&
							((root_object == NULL) || !root_object->isPermanentEnforced()) &&
							(object->permModify() || selecting_linked_set))
						{
							moveable_object_selected = TRUE;
							this_object_movable = TRUE;

// [RLVa:KB] - Checked: 2010-03-31 (RLVa-1.2.0c) | Modified: RLVa-0.2.0g
							if ( (rlv_handler_t::isEnabled()) && 
								 ((gRlvHandler.hasBehaviour(RLV_BHVR_UNSIT)) || (gRlvHandler.hasBehaviour(RLV_BHVR_SITTP))) )
							{
								if ((isAgentAvatarValid()) && (gAgentAvatarp->isSitting()) && (gAgentAvatarp->getRoot() == object->getRootEdit()))
									moveable_object_selected = this_object_movable = FALSE;
							}
// [/RLVa:KB]
						}
						all_selected_objects_move = all_selected_objects_move && this_object_movable;
						all_selected_objects_modify = all_selected_objects_modify && object->permModify();
					}

					BOOL draw_handles = TRUE;

					if (tool == LLToolCompTranslate::getInstance() && (!moveable_object_selected || !all_selected_objects_move))
					{
						draw_handles = FALSE;
					}

					if (tool == LLToolCompRotate::getInstance() && (!moveable_object_selected || !all_selected_objects_move))
					{
						draw_handles = FALSE;
					}

					if ( !all_selected_objects_modify && tool == LLToolCompScale::getInstance() )
					{
						draw_handles = FALSE;
					}
				
					if( draw_handles )
					{
						tool->render();
					}
				}
			}
			if (selection->getSelectType() == SELECT_TYPE_HUD && selection->getObjectCount())
			{
				gGL.matrixMode(LLRender::MM_PROJECTION);
				gGL.popMatrix();

				gGL.matrixMode(LLRender::MM_MODELVIEW);
				gGL.popMatrix();
				stop_glerror();
			}
		}
	}
}

// Return a point near the clicked object representative of the place the object was clicked.
LLVector3d LLViewerWindow::clickPointInWorldGlobal(S32 x, S32 y_from_bot, LLViewerObject* clicked_object) const
{
	// create a normalized vector pointing from the camera center into the 
	// world at the location of the mouse click
	LLVector3 mouse_direction_global = mouseDirectionGlobal( x, y_from_bot );

	LLVector3d relative_object = clicked_object->getPositionGlobal() - gAgentCamera.getCameraPositionGlobal();

	// make mouse vector as long as object vector, so it touchs a point near
	// where the user clicked on the object
	mouse_direction_global *= (F32) relative_object.magVec();

	LLVector3d new_pos;
	new_pos.setVec(mouse_direction_global);
	// transform mouse vector back to world coords
	new_pos += gAgentCamera.getCameraPositionGlobal();

	return new_pos;
}


BOOL LLViewerWindow::clickPointOnSurfaceGlobal(const S32 x, const S32 y, LLViewerObject *objectp, LLVector3d &point_global) const
{
	BOOL intersect = FALSE;

//	U8 shape = objectp->mPrimitiveCode & LL_PCODE_BASE_MASK;
	if (!intersect)
	{
		point_global = clickPointInWorldGlobal(x, y, objectp);
		LL_INFOS() << "approx intersection at " <<  (objectp->getPositionGlobal() - point_global) << LL_ENDL;
	}
	else
	{
		LL_INFOS() << "good intersection at " <<  (objectp->getPositionGlobal() - point_global) << LL_ENDL;
	}

	return intersect;
}

void LLViewerWindow::pickAsync( S32 x,
								S32 y_from_bot,
								MASK mask,
								void (*callback)(const LLPickInfo& info),
								BOOL pick_transparent,
//								BOOL pick_unselectable)
// [SL:KB] - Patch: UI-PickRiggedAttachment | Checked: 2012-07-12 (Catznip-3.3)
								BOOL pick_unselectable,
								BOOL pick_rigged)
// [/SL:KB]
{
	BOOL in_build_mode = LLFloaterReg::instanceVisible("build");
	if (in_build_mode || LLDrawPoolAlpha::sShowDebugAlpha)
	{
		// build mode allows interaction with all transparent objects
		// "Show Debug Alpha" means no object actually transparent
		pick_transparent = TRUE;
	}

//	LLPickInfo pick_info(LLCoordGL(x, y_from_bot), mask, pick_transparent, FALSE, TRUE, pick_unselectable, callback);
// [SL:KB] - Patch: UI-PickRiggedAttachment | Checked: 2012-07-12 (Catznip-3.3)
	LLPickInfo pick_info(LLCoordGL(x, y_from_bot), mask, pick_transparent, FALSE, pick_rigged, TRUE, pick_unselectable, callback);
// [/SL:KB]
	schedulePick(pick_info);
}

void LLViewerWindow::schedulePick(LLPickInfo& pick_info)
{
	if (mPicks.size() >= 1024 || mWindow->getMinimized())
	{ //something went wrong, picks are being scheduled but not processed
		
		if (pick_info.mPickCallback)
		{
			pick_info.mPickCallback(pick_info);
		}
	
		return;
	}
	mPicks.push_back(pick_info);
	
	// delay further event processing until we receive results of pick
	// only do this for async picks so that handleMouseUp won't be called
	// until the pick triggered in handleMouseDown has been processed, for example
	mWindow->delayInputProcessing();
}


void LLViewerWindow::performPick()
{
	if (!mPicks.empty())
	{
		std::vector<LLPickInfo>::iterator pick_it;
		for (pick_it = mPicks.begin(); pick_it != mPicks.end(); ++pick_it)
		{
			pick_it->fetchResults();
		}

		mLastPick = mPicks.back();
		mPicks.clear();
	}
}

void LLViewerWindow::returnEmptyPicks()
{
	std::vector<LLPickInfo>::iterator pick_it;
	for (pick_it = mPicks.begin(); pick_it != mPicks.end(); ++pick_it)
	{
		mLastPick = *pick_it;
		// just trigger callback with empty results
		if (pick_it->mPickCallback)
		{
			pick_it->mPickCallback(*pick_it);
		}
	}
	mPicks.clear();
}

// Performs the GL object/land pick.
//LLPickInfo LLViewerWindow::pickImmediate(S32 x, S32 y_from_bot,  BOOL pick_transparent, BOOL pick_particle)
// [SL:KB] - Patch: UI-PickRiggedAttachment | Checked: 2012-07-12 (Catznip-3.3)
LLPickInfo LLViewerWindow::pickImmediate(S32 x, S32 y_from_bot,  BOOL pick_transparent, BOOL pick_particle, BOOL pick_rigged)
// [/SL:KB]
{
	BOOL in_build_mode = LLFloaterReg::instanceVisible("build");
	if (in_build_mode || LLDrawPoolAlpha::sShowDebugAlpha)
	{
		// build mode allows interaction with all transparent objects
		// "Show Debug Alpha" means no object actually transparent
		pick_transparent = TRUE;
	}
	
	// shortcut queueing in mPicks and just update mLastPick in place
	MASK	key_mask = gKeyboard->currentMask(TRUE);
	//mLastPick = LLPickInfo(LLCoordGL(x, y_from_bot), key_mask, pick_transparent, pick_particle, TRUE, FALSE, NULL);
// [SL:KB] - Patch: UI-PickRiggedAttachment | Checked: 2012-07-12 (Catznip-3.3)
	mLastPick = LLPickInfo(LLCoordGL(x, y_from_bot), key_mask, pick_transparent, pick_particle, pick_rigged, TRUE, FALSE, NULL);
// [/SL:KB]
	mLastPick.fetchResults();

	return mLastPick;
}

LLHUDIcon* LLViewerWindow::cursorIntersectIcon(S32 mouse_x, S32 mouse_y, F32 depth,
										   LLVector4a* intersection)
{
	S32 x = mouse_x;
	S32 y = mouse_y;

	if ((mouse_x == -1) && (mouse_y == -1)) // use current mouse position
	{
		x = getCurrentMouseX();
		y = getCurrentMouseY();
	}

	// world coordinates of mouse
	// VECTORIZE THIS
	LLVector3 mouse_direction_global = mouseDirectionGlobal(x,y);
	LLVector3 mouse_point_global = LLViewerCamera::getInstance()->getOrigin();
	LLVector3 mouse_world_start = mouse_point_global;
	LLVector3 mouse_world_end   = mouse_point_global + mouse_direction_global * depth;

	LLVector4a start, end;
	start.load3(mouse_world_start.mV);
	end.load3(mouse_world_end.mV);
	
	return LLHUDIcon::lineSegmentIntersectAll(start, end, intersection);
}

LLViewerObject* LLViewerWindow::cursorIntersect(S32 mouse_x, S32 mouse_y, F32 depth,
												LLViewerObject *this_object,
												S32 this_face,
												BOOL pick_transparent,
// [SL:KB] - Patch: UI-PickRiggedAttachment | Checked: 2012-07-12 (Catznip-3.3)
												BOOL pick_rigged,
// [/SL:KB]
												S32* face_hit,
												LLVector4a *intersection,
												LLVector2 *uv,
												LLVector4a *normal,
												LLVector4a *tangent,
												LLVector4a* start,
												LLVector4a* end)
{
	S32 x = mouse_x;
	S32 y = mouse_y;

	if ((mouse_x == -1) && (mouse_y == -1)) // use current mouse position
	{
		x = getCurrentMouseX();
		y = getCurrentMouseY();
	}

	// HUD coordinates of mouse
	LLVector3 mouse_point_hud = mousePointHUD(x, y);
	LLVector3 mouse_hud_start = mouse_point_hud - LLVector3(depth, 0, 0);
	LLVector3 mouse_hud_end   = mouse_point_hud + LLVector3(depth, 0, 0);
	
	// world coordinates of mouse
	LLVector3 mouse_direction_global = mouseDirectionGlobal(x,y);
	LLVector3 mouse_point_global = LLViewerCamera::getInstance()->getOrigin();
	
	//get near clip plane
	LLVector3 n = LLViewerCamera::getInstance()->getAtAxis();
	LLVector3 p = mouse_point_global + n * LLViewerCamera::getInstance()->getNear();

	//project mouse point onto plane
	LLVector3 pos;
	line_plane(mouse_point_global, mouse_direction_global, p, n, pos);
	mouse_point_global = pos;

	LLVector3 mouse_world_start = mouse_point_global;
	LLVector3 mouse_world_end   = mouse_point_global + mouse_direction_global * depth;

	if (!LLViewerJoystick::getInstance()->getOverrideCamera())
	{ //always set raycast intersection to mouse_world_end unless
		//flycam is on (for DoF effect)
		gDebugRaycastIntersection.load3(mouse_world_end.mV);
	}

	LLVector4a mw_start;
	mw_start.load3(mouse_world_start.mV);
	LLVector4a mw_end;
	mw_end.load3(mouse_world_end.mV);

	LLVector4a mh_start;
	mh_start.load3(mouse_hud_start.mV);
	LLVector4a mh_end;
	mh_end.load3(mouse_hud_end.mV);

	if (start)
	{
		*start = mw_start;
	}

	if (end)
	{
		*end = mw_end;
	}

	LLViewerObject* found = NULL;

	if (this_object)  // check only this object
	{
		if (this_object->isHUDAttachment()) // is a HUD object?
		{
//			if (this_object->lineSegmentIntersect(mh_start, mh_end, this_face, pick_transparent,
//												  face_hit, intersection, uv, normal, tangent))
// [SL:KB] - Patch: UI-PickRiggedAttachment | Checked: 2012-07-12 (Catznip-3.3)
			if (this_object->lineSegmentIntersect(mh_start, mh_end, this_face, pick_transparent, pick_rigged,
												  face_hit, intersection, uv, normal, tangent))

// [/SL:KB]
			{
				found = this_object;
			}
		}
		else // is a world object
		{
//			if (this_object->lineSegmentIntersect(mw_start, mw_end, this_face, pick_transparent,
//												  face_hit, intersection, uv, normal, tangent))
// [SL:KB] - Patch: UI-PickRiggedAttachment | Checked: 2012-07-12 (Catznip-3.3)
			if (this_object->lineSegmentIntersect(mw_start, mw_end, this_face, pick_transparent, pick_rigged,
												  face_hit, intersection, uv, normal, tangent))
// [/SL:KB]
			{
				found = this_object;
			}
		}
	}
	else // check ALL objects
	{
		found = gPipeline.lineSegmentIntersectInHUD(mh_start, mh_end, pick_transparent,
													face_hit, intersection, uv, normal, tangent);

// [RLVa:KB] - Checked: 2010-03-31 (RLVa-1.2.0c) | Modified: RLVa-1.2.0c
		if ( (rlv_handler_t::isEnabled()) && (found) &&
			 (LLToolCamera::getInstance()->hasMouseCapture()) && (gKeyboard->currentMask(TRUE) & MASK_ALT) )
		{
			found = NULL;
		}
// [/RLVa:KB]
		if (!found) // if not found in HUD, look in world:
		{
//			found = gPipeline.lineSegmentIntersectInWorld(mw_start, mw_end, pick_transparent,
//														  face_hit, intersection, uv, normal, tangent);
// [SL:KB] - Patch: UI-PickRiggedAttachment | Checked: 2012-07-12 (Catznip-3.3)
			found = gPipeline.lineSegmentIntersectInWorld(mw_start, mw_end, pick_transparent, pick_rigged,
														  face_hit, intersection, uv, normal, tangent);

// [/SL:KB]
			if (found && !pick_transparent)
			{
				gDebugRaycastIntersection = *intersection;
			}
		}

// [RLVa:KB] - Checked: 2010-01-02 (RLVa-1.1.0l) | Added: RLVa-1.1.0l
#ifdef RLV_EXTENSION_CMD_INTERACT
		if ( (rlv_handler_t::isEnabled()) && (found) && (gRlvHandler.hasBehaviour(RLV_BHVR_INTERACT)) )
		{
			// Allow picking if:
			//   - the drag-and-drop tool is active (allows inventory offers)
			//   - the camera tool is active
			//   - the pie tool is active *and* we picked our own avie (allows "mouse steering" and the self pie menu)
			LLTool* pCurTool = LLToolMgr::getInstance()->getCurrentTool();
			if ( (LLToolDragAndDrop::getInstance() != pCurTool) && 
					(!LLToolCamera::getInstance()->hasMouseCapture()) &&
					((LLToolPie::getInstance() != pCurTool) || (gAgent.getID() != found->getID())) )
			{
				found = NULL;
			}
#endif // RLV_EXTENSION_CMD_INTERACT
// [/RLVa:KB]
		}
	}

	return found;
}

// Returns unit vector relative to camera
// indicating direction of point on screen x,y
LLVector3 LLViewerWindow::mouseDirectionGlobal(const S32 x, const S32 y) const
{
	// find vertical field of view
	F32			fov = LLViewerCamera::getInstance()->getView();

	// find world view center in scaled ui coordinates
	F32			center_x = getWorldViewRectScaled().getCenterX();
	F32			center_y = getWorldViewRectScaled().getCenterY();

	// calculate pixel distance to screen
	F32			distance = ((F32)getWorldViewHeightScaled() * 0.5f) / (tan(fov / 2.f));

	// calculate click point relative to middle of screen
	F32			click_x = x - center_x;
	F32			click_y = y - center_y;

	// compute mouse vector
	LLVector3	mouse_vector =	distance * LLViewerCamera::getInstance()->getAtAxis()
								- click_x * LLViewerCamera::getInstance()->getLeftAxis()
								+ click_y * LLViewerCamera::getInstance()->getUpAxis();

	mouse_vector.normVec();

	return mouse_vector;
}

LLVector3 LLViewerWindow::mousePointHUD(const S32 x, const S32 y) const
{
	// find screen resolution
	S32			height = getWorldViewHeightScaled();

	// find world view center
	F32			center_x = getWorldViewRectScaled().getCenterX();
	F32			center_y = getWorldViewRectScaled().getCenterY();

	// remap with uniform scale (1/height) so that top is -0.5, bottom is +0.5
	F32 hud_x = -((F32)x - center_x)  / height;
	F32 hud_y = ((F32)y - center_y) / height;

	return LLVector3(0.f, hud_x/gAgentCamera.mHUDCurZoom, hud_y/gAgentCamera.mHUDCurZoom);
}

// Returns unit vector relative to camera in camera space
// indicating direction of point on screen x,y
LLVector3 LLViewerWindow::mouseDirectionCamera(const S32 x, const S32 y) const
{
	// find vertical field of view
	F32			fov_height = LLViewerCamera::getInstance()->getView();
	F32			fov_width = fov_height * LLViewerCamera::getInstance()->getAspect();

	// find screen resolution
	S32			height = getWorldViewHeightScaled();
	S32			width = getWorldViewWidthScaled();

	// find world view center
	F32			center_x = getWorldViewRectScaled().getCenterX();
	F32			center_y = getWorldViewRectScaled().getCenterY();

	// calculate click point relative to middle of screen
	F32			click_x = (((F32)x - center_x) / (F32)width) * fov_width * -1.f;
	F32			click_y = (((F32)y - center_y) / (F32)height) * fov_height;

	// compute mouse vector
	LLVector3	mouse_vector =	LLVector3(0.f, 0.f, -1.f);
	LLQuaternion mouse_rotate;
	mouse_rotate.setQuat(click_y, click_x, 0.f);

	mouse_vector = mouse_vector * mouse_rotate;
	// project to z = -1 plane;
	mouse_vector = mouse_vector * (-1.f / mouse_vector.mV[VZ]);

	return mouse_vector;
}



BOOL LLViewerWindow::mousePointOnPlaneGlobal(LLVector3d& point, const S32 x, const S32 y, 
										const LLVector3d &plane_point_global, 
										const LLVector3 &plane_normal_global)
{
	LLVector3d	mouse_direction_global_d;

	mouse_direction_global_d.setVec(mouseDirectionGlobal(x,y));
	LLVector3d	plane_normal_global_d;
	plane_normal_global_d.setVec(plane_normal_global);
	F64 plane_mouse_dot = (plane_normal_global_d * mouse_direction_global_d);
	LLVector3d plane_origin_camera_rel = plane_point_global - gAgentCamera.getCameraPositionGlobal();
	F64	mouse_look_at_scale = (plane_normal_global_d * plane_origin_camera_rel)
								/ plane_mouse_dot;
	if (llabs(plane_mouse_dot) < 0.00001)
	{
		// if mouse is parallel to plane, return closest point on line through plane origin
		// that is parallel to camera plane by scaling mouse direction vector
		// by distance to plane origin, modulated by deviation of mouse direction from plane origin
		LLVector3d plane_origin_dir = plane_origin_camera_rel;
		plane_origin_dir.normVec();
		
		mouse_look_at_scale = plane_origin_camera_rel.magVec() / (plane_origin_dir * mouse_direction_global_d);
	}

	point = gAgentCamera.getCameraPositionGlobal() + mouse_look_at_scale * mouse_direction_global_d;

	return mouse_look_at_scale > 0.0;
}


// Returns global position
BOOL LLViewerWindow::mousePointOnLandGlobal(const S32 x, const S32 y, LLVector3d *land_position_global, BOOL ignore_distance)
{
	LLVector3		mouse_direction_global = mouseDirectionGlobal(x,y);
	F32				mouse_dir_scale;
	BOOL			hit_land = FALSE;
	LLViewerRegion	*regionp;
	F32			land_z;
	const F32	FIRST_PASS_STEP = 1.0f;		// meters
	const F32	SECOND_PASS_STEP = 0.1f;	// meters
	const F32	draw_distance = ignore_distance ? MAX_FAR_CLIP : gAgentCamera.mDrawDistance;
	LLVector3d	camera_pos_global;

	camera_pos_global = gAgentCamera.getCameraPositionGlobal();
	LLVector3d		probe_point_global;
	LLVector3		probe_point_region;

	// walk forwards to find the point
	for (mouse_dir_scale = FIRST_PASS_STEP; mouse_dir_scale < draw_distance; mouse_dir_scale += FIRST_PASS_STEP)
	{
		LLVector3d mouse_direction_global_d;
		mouse_direction_global_d.setVec(mouse_direction_global * mouse_dir_scale);
		probe_point_global = camera_pos_global + mouse_direction_global_d;

		regionp = LLWorld::getInstance()->resolveRegionGlobal(probe_point_region, probe_point_global);

		if (!regionp)
		{
			// ...we're outside the world somehow
			continue;
		}

		S32 i = (S32) (probe_point_region.mV[VX]/regionp->getLand().getMetersPerGrid());
		S32 j = (S32) (probe_point_region.mV[VY]/regionp->getLand().getMetersPerGrid());
		S32 grids_per_edge = (S32) regionp->getLand().mGridsPerEdge;
		if ((i >= grids_per_edge) || (j >= grids_per_edge))
		{
			//LL_INFOS() << "LLViewerWindow::mousePointOnLand probe_point is out of region" << LL_ENDL;
			continue;
		}

		land_z = regionp->getLand().resolveHeightRegion(probe_point_region);

		//LL_INFOS() << "mousePointOnLand initial z " << land_z << LL_ENDL;

		if (probe_point_region.mV[VZ] < land_z)
		{
			// ...just went under land

			// cout << "under land at " << probe_point << " scale " << mouse_vec_scale << endl;

			hit_land = TRUE;
			break;
		}
	}


	if (hit_land)
	{
		// Don't go more than one step beyond where we stopped above.
		// This can't just be "mouse_vec_scale" because floating point error
		// will stop the loop before the last increment.... X - 1.0 + 0.1 + 0.1 + ... + 0.1 != X
		F32 stop_mouse_dir_scale = mouse_dir_scale + FIRST_PASS_STEP;

		// take a step backwards, then walk forwards again to refine position
		for ( mouse_dir_scale -= FIRST_PASS_STEP; mouse_dir_scale <= stop_mouse_dir_scale; mouse_dir_scale += SECOND_PASS_STEP)
		{
			LLVector3d mouse_direction_global_d;
			mouse_direction_global_d.setVec(mouse_direction_global * mouse_dir_scale);
			probe_point_global = camera_pos_global + mouse_direction_global_d;

			regionp = LLWorld::getInstance()->resolveRegionGlobal(probe_point_region, probe_point_global);

			if (!regionp)
			{
				// ...we're outside the world somehow
				continue;
			}

			/*
			i = (S32) (local_probe_point.mV[VX]/regionp->getLand().getMetersPerGrid());
			j = (S32) (local_probe_point.mV[VY]/regionp->getLand().getMetersPerGrid());
			if ((i >= regionp->getLand().mGridsPerEdge) || (j >= regionp->getLand().mGridsPerEdge))
			{
				// LL_INFOS() << "LLViewerWindow::mousePointOnLand probe_point is out of region" << LL_ENDL;
				continue;
			}
			land_z = regionp->getLand().mSurfaceZ[ i + j * (regionp->getLand().mGridsPerEdge) ];
			*/

			land_z = regionp->getLand().resolveHeightRegion(probe_point_region);

			//LL_INFOS() << "mousePointOnLand refine z " << land_z << LL_ENDL;

			if (probe_point_region.mV[VZ] < land_z)
			{
				// ...just went under land again

				*land_position_global = probe_point_global;
				return TRUE;
			}
		}
	}

	return FALSE;
}

// Saves an image to the harddrive as "SnapshotX" where X >= 1.
BOOL LLViewerWindow::saveImageNumbered(LLImageFormatted *image, bool force_picker)
{
	if (!image)
	{
		LL_WARNS() << "No image to save" << LL_ENDL;
		return FALSE;
	}

	LLFilePicker::ESaveFilter pick_type;
	std::string extension("." + image->getExtension());
	if (extension == ".j2c")
		pick_type = LLFilePicker::FFSAVE_J2C;
	else if (extension == ".bmp")
		pick_type = LLFilePicker::FFSAVE_BMP;
	else if (extension == ".jpg")
		pick_type = LLFilePicker::FFSAVE_JPEG;
	else if (extension == ".png")
		pick_type = LLFilePicker::FFSAVE_PNG;
	else if (extension == ".tga")
		pick_type = LLFilePicker::FFSAVE_TGA;
	else
		pick_type = LLFilePicker::FFSAVE_ALL; // ???
	
	// Get a base file location if needed.
	if (force_picker || !isSnapshotLocSet())
	{
		std::string proposed_name( sSnapshotBaseName );

		// getSaveFile will append an appropriate extension to the proposed name, based on the ESaveFilter constant passed in.

		// pick a directory in which to save
		LLFilePicker& picker = LLFilePicker::instance();
		if (!picker.getSaveFile(pick_type, proposed_name))
		{
			// Clicked cancel
			return FALSE;
		}

		// Copy the directory + file name
		std::string filepath = picker.getFirstFile();

		LLViewerWindow::sSnapshotBaseName = gDirUtilp->getBaseFileName(filepath, true);
		LLViewerWindow::sSnapshotDir = gDirUtilp->getDirName(filepath);
	}

	// Look for an unused file name
	std::string filepath;
	S32 i = 1;
	S32 err = 0;

	do
	{
		filepath = sSnapshotDir;
		filepath += gDirUtilp->getDirDelimiter();
		filepath += sSnapshotBaseName;
		filepath += llformat("_%.3d",i);
		filepath += extension;

		llstat stat_info;
		err = LLFile::stat( filepath, &stat_info );
		i++;
	}
	while( -1 != err );  // search until the file is not found (i.e., stat() gives an error).

	LL_INFOS() << "Saving snapshot to " << filepath << LL_ENDL;
	//<FS:Kadah> Log snapshot filename to local chat history
	if (gSavedSettings.getBOOL("FSLogSnapshotsToLocal"))
	{
		LLStringUtil::format_map_t args;
		args["FILENAME"] = filepath;
		reportToNearbyChat(LLTrans::getString("SnapshotSavedToDisk", args));
	}
	//</FS:Kadah>
	return image->save(filepath);
}

void LLViewerWindow::resetSnapshotLoc()
{
	sSnapshotDir.clear();
}

// static
void LLViewerWindow::movieSize(S32 new_width, S32 new_height)
{
	// FS:TS FIRE-6182: Set Window Size sets random size each time
	// Don't use LLCoordWindow, since the chosen resolution winds up
	// with position dependent numbers added each time. Instead, we use
	// LLCoordScreen, which avoids this. Fix from Niran's Viewer.
	// LLCoordWindow size;
	// LLCoordWindow new_size(new_width, new_height);
	// gViewerWindow->getWindow()->getSize(&size);
	// if ( size != new_size )
	// {
	//	gViewerWindow->getWindow()->setSize(new_size.convert());
	// }
	U32 nChromeW(0), nChromeH(0);
	gViewerWindow->getWindow()->getWindowChrome( nChromeW, nChromeH );

	LLCoordScreen new_size;
	new_size.mX = new_width + nChromeW;
	new_size.mY = new_height + nChromeH;
	gViewerWindow->getWindow()->setSize(new_size);
	// FS:TS FIRE-6182 end

}

BOOL LLViewerWindow::saveSnapshot( const std::string& filepath, S32 image_width, S32 image_height, BOOL show_ui, BOOL do_rebuild, ESnapshotType type)
{
	LL_INFOS() << "Saving snapshot to: " << filepath << LL_ENDL;

	LLPointer<LLImageRaw> raw = new LLImageRaw;
	BOOL success = rawSnapshot(raw, image_width, image_height, TRUE, FALSE, show_ui, do_rebuild);

	if (success)
	{
		LLPointer<LLImageBMP> bmp_image = new LLImageBMP;
		success = bmp_image->encode(raw, 0.0f);
		if( success )
		{
			success = bmp_image->save(filepath);
		}
		else
		{
			LL_WARNS() << "Unable to encode bmp snapshot" << LL_ENDL;
		}
	}
	else
	{
		LL_WARNS() << "Unable to capture raw snapshot" << LL_ENDL;
	}

	return success;
}


void LLViewerWindow::playSnapshotAnimAndSound()
{
	// <FS:PP> FIRE-8190: Preview function for "UI Sounds" Panel
	// if (gSavedSettings.getBOOL("QuietSnapshotsToDisk"))
	if (gSavedSettings.getBOOL("PlayModeUISndSnapshot"))
	// </FS:PP> FIRE-8190: Preview function for "UI Sounds" Panel
	{
		return;
	}
	gAgent.sendAnimationRequest(ANIM_AGENT_SNAPSHOT, ANIM_REQUEST_START);
	send_sound_trigger(LLUUID(gSavedSettings.getString("UISndSnapshot")), 1.0f);
}

BOOL LLViewerWindow::thumbnailSnapshot(LLImageRaw *raw, S32 preview_width, S32 preview_height, BOOL show_ui, BOOL do_rebuild, ESnapshotType type)
{
	return rawSnapshot(raw, preview_width, preview_height, FALSE, FALSE, show_ui, do_rebuild, type);
}

// Saves the image from the screen to a raw image
// Since the required size might be bigger than the available screen, this method rerenders the scene in parts (called subimages) and copy
// the results over to the final raw image.
BOOL LLViewerWindow::rawSnapshot(LLImageRaw *raw, S32 image_width, S32 image_height, 
								 BOOL keep_window_aspect, BOOL is_texture, BOOL show_ui, BOOL do_rebuild, ESnapshotType type, S32 max_size)
{
	if (!raw)
	{
		return FALSE;
	}
	//check if there is enough memory for the snapshot image
	if(LLPipeline::sMemAllocationThrottled)
	{
		return FALSE ; //snapshot taking is disabled due to memory restriction.
	}
	if(image_width * image_height > (1 << 22)) //if snapshot image is larger than 2K by 2K
	{
		if(!LLMemory::tryToAlloc(NULL, image_width * image_height * 3))
		{
			LL_WARNS() << "No enough memory to take the snapshot with size (w : h): " << image_width << " : " << image_height << LL_ENDL ;
			return FALSE ; //there is no enough memory for taking this snapshot.
		}
	}

	// PRE SNAPSHOT
	gDisplaySwapBuffers = FALSE;
	
	glClear(GL_DEPTH_BUFFER_BIT | GL_COLOR_BUFFER_BIT | GL_STENCIL_BUFFER_BIT);
	setCursor(UI_CURSOR_WAIT);

	// Hide all the UI widgets first and draw a frame
	BOOL prev_draw_ui = gPipeline.hasRenderDebugFeatureMask(LLPipeline::RENDER_DEBUG_FEATURE_UI) ? TRUE : FALSE;

	if ( prev_draw_ui != show_ui)
	{
		LLPipeline::toggleRenderDebugFeature((void*)LLPipeline::RENDER_DEBUG_FEATURE_UI);
	}

	BOOL hide_hud = !gSavedSettings.getBOOL("RenderHUDInSnapshot") && LLPipeline::sShowHUDAttachments;
	if (hide_hud)
	{
		LLPipeline::sShowHUDAttachments = FALSE;
	}

	// if not showing ui, use full window to render world view
	updateWorldViewRect(!show_ui);

	// Copy screen to a buffer
	// crop sides or top and bottom, if taking a snapshot of different aspect ratio
	// from window
	LLRect window_rect = show_ui ? getWindowRectRaw() : getWorldViewRectRaw(); 

	S32 snapshot_width  = window_rect.getWidth();
	S32 snapshot_height = window_rect.getHeight();
	// SNAPSHOT
	S32 window_width  = snapshot_width;
	S32 window_height = snapshot_height;
	
	// Note: Scaling of the UI is currently *not* supported so we limit the output size if UI is requested
	if (show_ui)
	{
		// If the user wants the UI, limit the output size to the available screen size
		image_width  = llmin(image_width, window_width);
		image_height = llmin(image_height, window_height);
		
		// <FS:CR> Hide currency balance in snapshots
		gStatusBar->showBalance((bool)gSavedSettings.getBOOL("FSShowCurrencyBalanceInSnapshots"));
	}

	S32 original_width = 0;
	S32 original_height = 0;
	bool reset_deferred = false;

	LLRenderTarget scratch_space;

	F32 scale_factor = 1.0f ;
	if (!keep_window_aspect || (image_width > window_width) || (image_height > window_height))
	{	
		if ((image_width <= gGLManager.mGLMaxTextureSize && image_height <= gGLManager.mGLMaxTextureSize) && 
			(image_width > window_width || image_height > window_height) && LLPipeline::sRenderDeferred && !show_ui)
		{
			if (scratch_space.allocate(image_width, image_height, GL_RGBA, true, true))
			{
				original_width = gPipeline.mDeferredScreen.getWidth();
				original_height = gPipeline.mDeferredScreen.getHeight();

				if (gPipeline.allocateScreenBuffer(image_width, image_height))
				{
					window_width = image_width;
					window_height = image_height;
					snapshot_width = image_width;
					snapshot_height = image_height;
					reset_deferred = true;
					mWorldViewRectRaw.set(0, image_height, image_width, 0);
					LLViewerCamera::getInstance()->setViewHeightInPixels( mWorldViewRectRaw.getHeight() );
					LLViewerCamera::getInstance()->setAspect( getWorldViewAspectRatio() );
					scratch_space.bindTarget();
				}
				else
				{
					scratch_space.release();
					gPipeline.allocateScreenBuffer(original_width, original_height);
				}
			}
		}

		if (!reset_deferred)
		{
			// if image cropping or need to enlarge the scene, compute a scale_factor
			F32 ratio = llmin( (F32)window_width / image_width , (F32)window_height / image_height) ;
			snapshot_width  = (S32)(ratio * image_width) ;
			snapshot_height = (S32)(ratio * image_height) ;
			scale_factor = llmax(1.0f, 1.0f / ratio) ;
		}
	}
	
	if (show_ui && scale_factor > 1.f)
	{
		// Note: we should never get there...
		LL_WARNS() << "over scaling UI not supported." << LL_ENDL;
	}

	S32 buffer_x_offset = llfloor(((window_width  - snapshot_width)  * scale_factor) / 2.f);
	S32 buffer_y_offset = llfloor(((window_height - snapshot_height) * scale_factor) / 2.f);

	S32 image_buffer_x = llfloor(snapshot_width  * scale_factor) ;
	S32 image_buffer_y = llfloor(snapshot_height * scale_factor) ;

	if ((image_buffer_x > max_size) || (image_buffer_y > max_size)) // boundary check to avoid memory overflow
	{
		scale_factor *= llmin((F32)max_size / image_buffer_x, (F32)max_size / image_buffer_y) ;
		image_buffer_x = llfloor(snapshot_width  * scale_factor) ;
		image_buffer_y = llfloor(snapshot_height * scale_factor) ;
	}
	if ((image_buffer_x > 0) && (image_buffer_y > 0))
	{
		raw->resize(image_buffer_x, image_buffer_y, 3);
	}
	else
	{
		gStatusBar->showBalance(true);	// <FS:CR> Hide currency balance in snapshots
		return FALSE ;
	}
	if (raw->isBufferInvalid())
	{
		gStatusBar->showBalance(true);	// <FS:CR> Hide currency balance in snapshots
		return FALSE ;
	}

	BOOL high_res = scale_factor >= 2.f; // Font scaling is slow, only do so if rez is much higher
	if (high_res && show_ui)
	{
		// Note: we should never get there...
		LL_WARNS() << "High res UI snapshot not supported. " << LL_ENDL;
		/*send_agent_pause();
		//rescale fonts
		initFonts(scale_factor);
		LLHUDObject::reshapeAll();*/
	}

	S32 output_buffer_offset_y = 0;

	F32 depth_conversion_factor_1 = (LLViewerCamera::getInstance()->getFar() + LLViewerCamera::getInstance()->getNear()) / (2.f * LLViewerCamera::getInstance()->getFar() * LLViewerCamera::getInstance()->getNear());
	F32 depth_conversion_factor_2 = (LLViewerCamera::getInstance()->getFar() - LLViewerCamera::getInstance()->getNear()) / (2.f * LLViewerCamera::getInstance()->getFar() * LLViewerCamera::getInstance()->getNear());

	gObjectList.generatePickList(*LLViewerCamera::getInstance());

	// Subimages are in fact partial rendering of the final view. This happens when the final view is bigger than the screen.
	// In most common cases, scale_factor is 1 and there's no more than 1 iteration on x and y
	for (int subimage_y = 0; subimage_y < scale_factor; ++subimage_y)
	{
		S32 subimage_y_offset = llclamp(buffer_y_offset - (subimage_y * window_height), 0, window_height);;
		// handle fractional columns
		U32 read_height = llmax(0, (window_height - subimage_y_offset) -
			llmax(0, (window_height * (subimage_y + 1)) - (buffer_y_offset + raw->getHeight())));

		S32 output_buffer_offset_x = 0;
		for (int subimage_x = 0; subimage_x < scale_factor; ++subimage_x)
		{
			gDisplaySwapBuffers = FALSE;
			gDepthDirty = TRUE;

			S32 subimage_x_offset = llclamp(buffer_x_offset - (subimage_x * window_width), 0, window_width);
			// handle fractional rows
			U32 read_width = llmax(0, (window_width - subimage_x_offset) -
									llmax(0, (window_width * (subimage_x + 1)) - (buffer_x_offset + raw->getWidth())));
			
			// Skip rendering and sampling altogether if either width or height is degenerated to 0 (common in cropping cases)
			if (read_width && read_height)
			{
				const U32 subfield = subimage_x+(subimage_y*llceil(scale_factor));
				display(do_rebuild, scale_factor, subfield, TRUE);
				
				if (!LLPipeline::sRenderDeferred)
				{
					// Required for showing the GUI in snapshots and performing bloom composite overlay
					// Call even if show_ui is FALSE
					render_ui(scale_factor, subfield);
					swap();
				}
				
				for (U32 out_y = 0; out_y < read_height ; out_y++)
				{
					S32 output_buffer_offset = ( 
												(out_y * (raw->getWidth())) // ...plus iterated y...
												+ (window_width * subimage_x) // ...plus subimage start in x...
												+ (raw->getWidth() * window_height * subimage_y) // ...plus subimage start in y...
												- output_buffer_offset_x // ...minus buffer padding x...
												- (output_buffer_offset_y * (raw->getWidth()))  // ...minus buffer padding y...
												) * raw->getComponents();
				
					// Ping the watchdog thread every 100 lines to keep us alive (arbitrary number, feel free to change)
					if (out_y % 100 == 0)
					{
						LLAppViewer::instance()->pingMainloopTimeout("LLViewerWindow::rawSnapshot");
					}
				
					if (type == SNAPSHOT_TYPE_COLOR)
					{
						glReadPixels(
									 subimage_x_offset, out_y + subimage_y_offset,
									 read_width, 1,
									 GL_RGB, GL_UNSIGNED_BYTE,
									 raw->getData() + output_buffer_offset
									 );
					}
					// <FS:Ansariel> FIRE-15667: 24bit depth maps
					else if (type == SNAPSHOT_TYPE_DEPTH24)
					{
						LLPointer<LLImageRaw> depth_line_buffer = new LLImageRaw(read_width, 1, sizeof(GL_FLOAT)); // need to store floating point values
						glReadPixels(
									 subimage_x_offset, out_y + subimage_y_offset,
									 read_width, 1,
									 GL_DEPTH_COMPONENT, GL_FLOAT,
									 depth_line_buffer->getData()// current output pixel is beginning of buffer...
									 );

						for (S32 i = 0; i < (S32)read_width; i++)
						{
							F32 depth_float = *(F32*)(depth_line_buffer->getData() + (i * sizeof(F32)));
					
							F32 linear_depth_float = 1.f / (depth_conversion_factor_1 - (depth_float * depth_conversion_factor_2));
							U32 RGB24 = F32_to_U32(linear_depth_float, LLViewerCamera::getInstance()->getNear(), LLViewerCamera::getInstance()->getFar());
							//A max value of 16777215 for RGB24 evaluates to black when it shold be white.  The clamp assures that the divisions do not somehow become >=256.
							U8 depth_byteR = (U8)(llclamp(llfloor(RGB24 / 65536.f), 0, 255));
							U8 depth_byteG = (U8)(llclamp(llfloor((RGB24 - depth_byteR * 65536) / 256.f), 0, 255));
							U8 depth_byteB = (U8)(llclamp((RGB24 - depth_byteR * 65536 - depth_byteG * 256), 0u, 255u));
							// write converted scanline out to result image
							*(raw->getData() + output_buffer_offset + (i * raw->getComponents())) = depth_byteR;
							*(raw->getData() + output_buffer_offset + (i * raw->getComponents()) + 1) = depth_byteG;
							*(raw->getData() + output_buffer_offset + (i * raw->getComponents()) + 2) = depth_byteB;
							for (S32 j = 3; j < raw->getComponents(); j++)
							{
								*(raw->getData() + output_buffer_offset + (i * raw->getComponents()) + j) = depth_byteR;
							}
						}
					}
					// </FS:Ansariel>
					else // SNAPSHOT_TYPE_DEPTH
					{
						LLPointer<LLImageRaw> depth_line_buffer = new LLImageRaw(read_width, 1, sizeof(GL_FLOAT)); // need to store floating point values
						glReadPixels(
									 subimage_x_offset, out_y + subimage_y_offset,
									 read_width, 1,
									 GL_DEPTH_COMPONENT, GL_FLOAT,
									 depth_line_buffer->getData()// current output pixel is beginning of buffer...
									 );

						for (S32 i = 0; i < (S32)read_width; i++)
						{
							F32 depth_float = *(F32*)(depth_line_buffer->getData() + (i * sizeof(F32)));
					
							F32 linear_depth_float = 1.f / (depth_conversion_factor_1 - (depth_float * depth_conversion_factor_2));
							U8 depth_byte = F32_to_U8(linear_depth_float, LLViewerCamera::getInstance()->getNear(), LLViewerCamera::getInstance()->getFar());
							// write converted scanline out to result image
							for (S32 j = 0; j < raw->getComponents(); j++)
							{
								*(raw->getData() + output_buffer_offset + (i * raw->getComponents()) + j) = depth_byte;
							}
						}
					}
				}
			}
			output_buffer_offset_x += subimage_x_offset;
			stop_glerror();
		}
		output_buffer_offset_y += subimage_y_offset;
	}

	gDisplaySwapBuffers = FALSE;
	gDepthDirty = TRUE;

	// POST SNAPSHOT
	if (!gPipeline.hasRenderDebugFeatureMask(LLPipeline::RENDER_DEBUG_FEATURE_UI))
	{
		LLPipeline::toggleRenderDebugFeature((void*)LLPipeline::RENDER_DEBUG_FEATURE_UI);
	}

	if (hide_hud)
	{
		LLPipeline::sShowHUDAttachments = TRUE;
	}

	/*if (high_res)
	{
		initFonts(1.f);
		LLHUDObject::reshapeAll();
	}*/

	// Pre-pad image to number of pixels such that the line length is a multiple of 4 bytes (for BMP encoding)
	// Note: this formula depends on the number of components being 3.  Not obvious, but it's correct.	
	image_width += (image_width * 3) % 4;

	BOOL ret = TRUE ;
	// Resize image
	if(llabs(image_width - image_buffer_x) > 4 || llabs(image_height - image_buffer_y) > 4)
	{
		ret = raw->scale( image_width, image_height );  
	}
	else if(image_width != image_buffer_x || image_height != image_buffer_y)
	{
		ret = raw->scale( image_width, image_height, FALSE );  
	}
	

	setCursor(UI_CURSOR_ARROW);

	if (do_rebuild)
	{
		// If we had to do a rebuild, that means that the lists of drawables to be rendered
		// was empty before we started.
		// Need to reset these, otherwise we call state sort on it again when render gets called the next time
		// and we stand a good chance of crashing on rebuild because the render drawable arrays have multiple copies of
		// objects on them.
		gPipeline.resetDrawOrders();
	}

	if (reset_deferred)
	{
		mWorldViewRectRaw = window_rect;
		LLViewerCamera::getInstance()->setViewHeightInPixels( mWorldViewRectRaw.getHeight() );
		LLViewerCamera::getInstance()->setAspect( getWorldViewAspectRatio() );
		scratch_space.flush();
		scratch_space.release();
		gPipeline.allocateScreenBuffer(original_width, original_height);
		
	}

	if (high_res)
	{
		send_agent_resume();
	}
	
	gStatusBar->showBalance(true);	// <FS:CR> Hide currency balance in snapshots
	
	return ret;
}

void LLViewerWindow::destroyWindow()
{
	if (mWindow)
	{
		LLWindowManager::destroyWindow(mWindow);
	}
	mWindow = NULL;
}


void LLViewerWindow::drawMouselookInstructions()
{
	// Draw instructions for mouselook ("Press ESC to return to World View" partially transparent at the bottom of the screen.)
	const std::string instructions = LLTrans::getString("LeaveMouselook");
	const LLFontGL* font = LLFontGL::getFont(LLFontDescriptor("SansSerif", "Large", LLFontGL::BOLD));
	
	//to be on top of Bottom bar when it is opened
	const S32 INSTRUCTIONS_PAD = 50;

	font->renderUTF8( 
		instructions, 0,
		getWorldViewRectScaled().getCenterX(),
		getWorldViewRectScaled().mBottom + INSTRUCTIONS_PAD,
		LLColor4( 1.0f, 1.0f, 1.0f, 0.5f ),
		LLFontGL::HCENTER, LLFontGL::TOP,
		LLFontGL::NORMAL,LLFontGL::DROP_SHADOW);
}

void* LLViewerWindow::getPlatformWindow() const
{
	return mWindow->getPlatformWindow();
}

void* LLViewerWindow::getMediaWindow() 	const
{
	return mWindow->getMediaWindow();
}

void LLViewerWindow::focusClient()		const
{
	return mWindow->focusClient();
}

LLRootView*	LLViewerWindow::getRootView() const
{
	return mRootView;
}

LLRect LLViewerWindow::getWorldViewRectScaled() const
{
	return mWorldViewRectScaled;
}

S32 LLViewerWindow::getWorldViewHeightScaled() const
{
	return mWorldViewRectScaled.getHeight();
}

S32 LLViewerWindow::getWorldViewWidthScaled() const
{
	return mWorldViewRectScaled.getWidth();
}


S32 LLViewerWindow::getWorldViewHeightRaw() const
{
	return mWorldViewRectRaw.getHeight(); 
}

S32 LLViewerWindow::getWorldViewWidthRaw() const
{
	return mWorldViewRectRaw.getWidth(); 
}

S32	LLViewerWindow::getWindowHeightScaled()	const 	
{ 
	return mWindowRectScaled.getHeight(); 
}

S32	LLViewerWindow::getWindowWidthScaled() const 	
{ 
	return mWindowRectScaled.getWidth(); 
}

S32	LLViewerWindow::getWindowHeightRaw()	const 	
{ 
	return mWindowRectRaw.getHeight(); 
}

S32	LLViewerWindow::getWindowWidthRaw() const 	
{ 
	return mWindowRectRaw.getWidth(); 
}

void LLViewerWindow::setup2DRender()
{
	// setup ortho camera
	gl_state_for_2d(mWindowRectRaw.getWidth(), mWindowRectRaw.getHeight());
	setup2DViewport();
}

void LLViewerWindow::setup2DViewport(S32 x_offset, S32 y_offset)
{
	gGLViewport[0] = mWindowRectRaw.mLeft + x_offset;
	gGLViewport[1] = mWindowRectRaw.mBottom + y_offset;
	gGLViewport[2] = mWindowRectRaw.getWidth();
	gGLViewport[3] = mWindowRectRaw.getHeight();
	glViewport(gGLViewport[0], gGLViewport[1], gGLViewport[2], gGLViewport[3]);
}


void LLViewerWindow::setup3DRender()
{
	// setup perspective camera
	LLViewerCamera::getInstance()->setPerspective(NOT_FOR_SELECTION, mWorldViewRectRaw.mLeft, mWorldViewRectRaw.mBottom,  mWorldViewRectRaw.getWidth(), mWorldViewRectRaw.getHeight(), FALSE, LLViewerCamera::getInstance()->getNear(), MAX_FAR_CLIP*2.f);
	setup3DViewport();
}

void LLViewerWindow::setup3DViewport(S32 x_offset, S32 y_offset)
{
	gGLViewport[0] = mWorldViewRectRaw.mLeft + x_offset;
	gGLViewport[1] = mWorldViewRectRaw.mBottom + y_offset;
	gGLViewport[2] = mWorldViewRectRaw.getWidth();
	gGLViewport[3] = mWorldViewRectRaw.getHeight();
	glViewport(gGLViewport[0], gGLViewport[1], gGLViewport[2], gGLViewport[3]);
}

void LLViewerWindow::revealIntroPanel()
{
	if (mProgressView)
	{
		mProgressView->revealIntroPanel();
	}
}

void LLViewerWindow::setShowProgress(const BOOL show,BOOL fullscreen)
{
	if(show)
	{
		if(fullscreen)
		{
			if(mProgressView)
				mProgressView->fade(TRUE);
		}
		else
		{
			if(mProgressViewMini)
				mProgressViewMini->setVisible(TRUE);
		}
	}
	else
	{
		if(mProgressView && mProgressView->getVisible())
			mProgressView->fade(FALSE);

		if(mProgressViewMini)
			mProgressViewMini->setVisible(FALSE);
	}
}

void LLViewerWindow::setStartupComplete()
{
	if (mProgressView)
	{
		mProgressView->setStartupComplete();
	}
}

BOOL LLViewerWindow::getShowProgress() const
{
	return (mProgressView && mProgressView->getVisible());
}

void LLViewerWindow::setProgressString(const std::string& string)
{
	if (mProgressView)
	{
		mProgressView->setText(string);
	}

	if (mProgressViewMini)
	{
		mProgressViewMini->setText(string);
	}
}

void LLViewerWindow::setProgressMessage(const std::string& msg)
{
	if(mProgressView)
	{
		mProgressView->setMessage(msg);
	}
}

void LLViewerWindow::setProgressPercent(const F32 percent)
{
	if (mProgressView)
	{
		mProgressView->setPercent(percent);
	}

	if (mProgressViewMini)
	{
		mProgressViewMini->setPercent(percent);
	}
}

void LLViewerWindow::setProgressCancelButtonVisible( BOOL b, const std::string& label )
{
	if (mProgressView)
	{
		mProgressView->setCancelButtonVisible( b, label );
	}

	if (mProgressViewMini)
	{
		mProgressViewMini->setCancelButtonVisible( b, label );
	}
}


LLProgressView *LLViewerWindow::getProgressView() const
{
	return mProgressView;
}

void LLViewerWindow::dumpState()
{
	LL_INFOS() << "LLViewerWindow Active " << S32(mActive) << LL_ENDL;
	LL_INFOS() << "mWindow visible " << S32(mWindow->getVisible())
		<< " minimized " << S32(mWindow->getMinimized())
		<< LL_ENDL;
}

void LLViewerWindow::stopGL(BOOL save_state)
{
	//Note: --bao
	//if not necessary, do not change the order of the function calls in this function.
	//if change something, make sure it will not break anything.
	//especially be careful to put anything behind gTextureList.destroyGL(save_state);
	if (!gGLManager.mIsDisabled)
	{
		LL_INFOS() << "Shutting down GL..." << LL_ENDL;

		// Pause texture decode threads (will get unpaused during main loop)
		LLAppViewer::getTextureCache()->pause();
		LLAppViewer::getImageDecodeThread()->pause();
		LLAppViewer::getTextureFetch()->pause();
				
		gSky.destroyGL();
		stop_glerror();		

		LLManipTranslate::destroyGL() ;
		stop_glerror();		

		gBumpImageList.destroyGL();
		stop_glerror();

		LLFontGL::destroyAllGL();
		stop_glerror();

		LLVOAvatar::destroyGL();
		stop_glerror();

		LLVOPartGroup::destroyGL();

		LLViewerDynamicTexture::destroyGL();
		stop_glerror();

		if (gPipeline.isInit())
		{
			gPipeline.destroyGL();
		}
		
		gBox.cleanupGL();
		
		if(gPostProcess)
		{
			gPostProcess->invalidate();
		}

		gTextureList.destroyGL(save_state);
		stop_glerror();
		
		gGLManager.mIsDisabled = TRUE;
		stop_glerror();
		
		LL_INFOS() << "Remaining allocated texture memory: " << LLImageGL::sGlobalTextureMemory.value() << " bytes" << LL_ENDL;
	}
}

void LLViewerWindow::restoreGL(const std::string& progress_message)
{
	//Note: --bao
	//if not necessary, do not change the order of the function calls in this function.
	//if change something, make sure it will not break anything. 
	//especially, be careful to put something before gTextureList.restoreGL();
	if (gGLManager.mIsDisabled)
	{
		LL_INFOS() << "Restoring GL..." << LL_ENDL;
		gGLManager.mIsDisabled = FALSE;
		
		initGLDefaults();
		LLGLState::restoreGL();
		
		gTextureList.restoreGL();
		
		// for future support of non-square pixels, and fonts that are properly stretched
		//LLFontGL::destroyDefaultFonts();
		initFonts();
				
		gSky.restoreGL();
		gPipeline.restoreGL();
		LLDrawPoolWater::restoreGL();
		LLManipTranslate::restoreGL();
		
		gBumpImageList.restoreGL();
		LLViewerDynamicTexture::restoreGL();
		LLVOAvatar::restoreGL();
		LLVOPartGroup::restoreGL();
		
		gResizeScreenTexture = TRUE;
		gWindowResized = TRUE;

		if (isAgentAvatarValid() && gAgentAvatarp->isEditingAppearance())
		{
			LLVisualParamHint::requestHintUpdates();
		}

		if (!progress_message.empty())
		{
			gRestoreGLTimer.reset();
			gRestoreGL = TRUE;
			setShowProgress(TRUE,TRUE);
			setProgressString(progress_message);
		}
		LL_INFOS() << "...Restoring GL done" << LL_ENDL;
		if(!LLAppViewer::instance()->restoreErrorTrap())
		{
			LL_WARNS() << " Someone took over my signal/exception handler (post restoreGL)!" << LL_ENDL;
		}

	}
}

void LLViewerWindow::initFonts(F32 zoom_factor)
{
	LLFontGL::destroyAllGL();
	// Initialize with possibly different zoom factor

	LLFontManager::initClass();

	LLFontGL::initClass( gSavedSettings.getF32("FontScreenDPI"),
								mDisplayScale.mV[VX] * zoom_factor,
								mDisplayScale.mV[VY] * zoom_factor,
								gDirUtilp->getAppRODataDir(),
								gSavedSettings.getString("FSFontSettingsFile"),
								gSavedSettings.getF32("FSFontSizeAdjustment"));
	// Force font reloads, which can be very slow
	LLFontGL::loadDefaultFonts();
}

void LLViewerWindow::requestResolutionUpdate()
{
	mResDirty = true;
}

static LLTrace::BlockTimerStatHandle FTM_WINDOW_CHECK_SETTINGS("Window Settings");

void LLViewerWindow::checkSettings()
{
	LL_RECORD_BLOCK_TIME(FTM_WINDOW_CHECK_SETTINGS);
	if (mStatesDirty)
	{
		gGL.refreshState();
		LLViewerShaderMgr::instance()->setShaders();
		mStatesDirty = false;
	}
	
	// We want to update the resolution AFTER the states getting refreshed not before.
	if (mResDirty)
	{
		reshape(getWindowWidthRaw(), getWindowHeightRaw());
		mResDirty = false;
	}	
}

void LLViewerWindow::restartDisplay(BOOL show_progress_bar)
{
	LL_INFOS() << "Restaring GL" << LL_ENDL;
	stopGL();
	if (show_progress_bar)
	{
		restoreGL(LLTrans::getString("ProgressChangingResolution"));
	}
	else
	{
		restoreGL();
	}
}

BOOL LLViewerWindow::changeDisplaySettings(LLCoordScreen size, BOOL disable_vsync, BOOL show_progress_bar)
{
	//BOOL was_maximized = gSavedSettings.getBOOL("WindowMaximized");

	//gResizeScreenTexture = TRUE;


	//U32 fsaa = gSavedSettings.getU32("RenderFSAASamples");
	//U32 old_fsaa = mWindow->getFSAASamples();

	// if not maximized, use the request size
	if (!mWindow->getMaximized())
	{
		mWindow->setSize(size);
	}

	//if (fsaa == old_fsaa)
	{
		return TRUE;
	}

/*

	// Close floaters that don't handle settings change
	LLFloaterReg::hideInstance("snapshot");
	
	BOOL result_first_try = FALSE;
	BOOL result_second_try = FALSE;

	LLFocusableElement* keyboard_focus = gFocusMgr.getKeyboardFocus();
	send_agent_pause();
	LL_INFOS() << "Stopping GL during changeDisplaySettings" << LL_ENDL;
	stopGL();
	mIgnoreActivate = TRUE;
	LLCoordScreen old_size;
	LLCoordScreen old_pos;
	mWindow->getSize(&old_size);

	//mWindow->setFSAASamples(fsaa);

	result_first_try = mWindow->switchContext(false, size, disable_vsync);
	if (!result_first_try)
	{
		// try to switch back
		//mWindow->setFSAASamples(old_fsaa);
		result_second_try = mWindow->switchContext(false, old_size, disable_vsync);

		if (!result_second_try)
		{
			// we are stuck...try once again with a minimal resolution?
			send_agent_resume();
			mIgnoreActivate = FALSE;
			return FALSE;
		}
	}
	send_agent_resume();

	LL_INFOS() << "Restoring GL during resolution change" << LL_ENDL;
	if (show_progress_bar)
	{
		restoreGL(LLTrans::getString("ProgressChangingResolution"));
	}
	else
	{
		restoreGL();
	}

	if (!result_first_try)
	{
		LLSD args;
		args["RESX"] = llformat("%d",size.mX);
		args["RESY"] = llformat("%d",size.mY);
		LLNotificationsUtil::add("ResolutionSwitchFail", args);
		size = old_size; // for reshape below
	}

	BOOL success = result_first_try || result_second_try;

	if (success)
	{
		// maximize window if was maximized, else reposition
		if (was_maximized)
		{
			mWindow->maximize();
		}
		else
		{
			S32 windowX = gSavedSettings.getS32("WindowX");
			S32 windowY = gSavedSettings.getS32("WindowY");

			mWindow->setPosition(LLCoordScreen ( windowX, windowY ) );
		}
	}

	mIgnoreActivate = FALSE;
	gFocusMgr.setKeyboardFocus(keyboard_focus);
	
	return success;

	*/
}

F32	LLViewerWindow::getWorldViewAspectRatio() const
{
	F32 world_aspect = (F32)mWorldViewRectRaw.getWidth() / (F32)mWorldViewRectRaw.getHeight();
	return world_aspect;
}

void LLViewerWindow::calcDisplayScale()
{
	F32 ui_scale_factor = gSavedSettings.getF32("UIScaleFactor");
	LLVector2 display_scale;
	display_scale.setVec(llmax(1.f / mWindow->getPixelAspectRatio(), 1.f), llmax(mWindow->getPixelAspectRatio(), 1.f));
	display_scale *= ui_scale_factor;

	// limit minimum display scale
	if (display_scale.mV[VX] < MIN_DISPLAY_SCALE || display_scale.mV[VY] < MIN_DISPLAY_SCALE)
	{
		display_scale *= MIN_DISPLAY_SCALE / llmin(display_scale.mV[VX], display_scale.mV[VY]);
	}
	
	if (display_scale != mDisplayScale)
	{
		LL_INFOS() << "Setting display scale to " << display_scale << LL_ENDL;

		mDisplayScale = display_scale;
		// Init default fonts
		initFonts();
	}
}

//static
LLRect 	LLViewerWindow::calcScaledRect(const LLRect & rect, const LLVector2& display_scale)
{
	LLRect res = rect;
	res.mLeft = ll_round((F32)res.mLeft / display_scale.mV[VX]);
	res.mRight = ll_round((F32)res.mRight / display_scale.mV[VX]);
	res.mBottom = ll_round((F32)res.mBottom / display_scale.mV[VY]);
	res.mTop = ll_round((F32)res.mTop / display_scale.mV[VY]);

	return res;
}

S32 LLViewerWindow::getChatConsoleBottomPad()
{
	S32 offset = 0;

	if(gToolBarView)
	{
		// <FS:KC> Tie console to legacy snap edge when possible
		static LLUICachedControl<bool> legacy_snap ("FSLegacyEdgeSnap", false);
		if (legacy_snap)
		{
			LLRect snap_rect = gFloaterView->getSnapRect();
			offset = snap_rect.mBottom;
		}// </FS:KC> Tie console to legacy snap edge when possible
		else
		{
			// FS:Ansariel This gets called every frame, so don't call getChild/findChild every time!
			offset += gToolBarView->getBottomToolbar()->getRect().getHeight();
			LLView* chat_stack = gToolBarView->getBottomChatStack();
			if (chat_stack)
			{
				offset = chat_stack->getRect().getHeight();
			}
		}
	}
	// </FS:Ansariel>

	return offset;
}

LLRect LLViewerWindow::getChatConsoleRect()
{
	LLRect full_window(0, getWindowHeightScaled(), getWindowWidthScaled(), 0);
	LLRect console_rect = full_window;

	const S32 CONSOLE_PADDING_TOP = 24;
	const S32 CONSOLE_PADDING_LEFT = 24;
	const S32 CONSOLE_PADDING_RIGHT = 10;

	console_rect.mTop    -= CONSOLE_PADDING_TOP;
	console_rect.mBottom += getChatConsoleBottomPad();

	console_rect.mLeft   += CONSOLE_PADDING_LEFT; 

	// <FS:Ansariel> This also works without relog!
	static LLCachedControl<bool> chatFullWidth(gSavedSettings, "ChatFullWidth");
	if (chatFullWidth)
	// </FS:Ansariel>
	{
		console_rect.mRight -= CONSOLE_PADDING_RIGHT;
	}
	else
	{
		// Make console rect somewhat narrow so having inventory open is
		// less of a problem.

		//AO, Have console reuse/respect the desired nearby popup width set in NearbyToastWidth
		//console_rect.mRight  = console_rect.mLeft + 2 * getWindowWidthScaled() / 3;
		static LLCachedControl<S32> nearbyToastWidth(gSavedSettings, "NearbyToastWidth");
		F32 percentage = nearbyToastWidth / 100.0;
		console_rect.mRight = S32((console_rect.mRight - CONSOLE_PADDING_RIGHT ) * percentage);
		//</AO>
	}

	// <FS:Ansariel> Push the chat console out of the way of the vertical toolbars
	if (gToolBarView)
	{
		// <FS:KC> Tie console to legacy snap edge when possible
		static LLUICachedControl<bool> legacy_snap ("FSLegacyEdgeSnap", false);
		if (legacy_snap)
		{
			LLRect snap_rect = gFloaterView->getSnapRect();
			if (console_rect.mRight > snap_rect.mRight)
			{
				console_rect.mRight = snap_rect.mRight;
			}

			if (console_rect.mLeft < snap_rect.mLeft)
			{
				console_rect.mLeft = snap_rect.mLeft;
			}
		}// </FS:KC> Tie console to legacy snap edge when possible
		else
		{
			LLToolBar* toolbar_left = gToolBarView->getToolbar(LLToolBarEnums::TOOLBAR_LEFT);
			if (toolbar_left && toolbar_left->hasButtons())
			{
				console_rect.mLeft += toolbar_left->getRect().getWidth();
			}

			LLToolBar* toolbar_right = gToolBarView->getToolbar(LLToolBarEnums::TOOLBAR_RIGHT);
			LLRect toolbar_right_screen_rect;
			toolbar_right->localRectToScreen(toolbar_right->getRect(), &toolbar_right_screen_rect);
			if (toolbar_right && toolbar_right->hasButtons() && console_rect.mRight >= toolbar_right_screen_rect.mLeft)
			{
				console_rect.mRight -= toolbar_right->getRect().getWidth();
			}
		}
	}
	// </FS:Ansariel>

	return console_rect;
}
//----------------------------------------------------------------------------


void LLViewerWindow::setUIVisibility(bool visible)
{
	mUIVisible = visible;

	if (!visible)
	{
		gAgentCamera.changeCameraToThirdPerson(FALSE);
		gFloaterView->hideAllFloaters();
	}
	else
	{
		gFloaterView->showHiddenFloaters();
	}

	if (gToolBarView)
	{
		gToolBarView->setToolBarsVisible(visible);
	}

	// <FS:Zi> Is done inside XUI now, using visibility_control
	//LLNavigationBar::getInstance()->setVisible(visible ? gSavedSettings.getBOOL("ShowNavbarNavigationPanel") : FALSE);
	LLPanelTopInfoBar::getInstance()->setVisible(visible? gSavedSettings.getBOOL("ShowMiniLocationPanel") : FALSE);
	mRootView->getChildView("status_bar_container")->setVisible(visible);
}

bool LLViewerWindow::getUIVisibility()
{
	return mUIVisible;
}

////////////////////////////////////////////////////////////////////////////
//
// LLPickInfo
//
LLPickInfo::LLPickInfo()
	: mKeyMask(MASK_NONE),
	  mPickCallback(NULL),
	  mPickType(PICK_INVALID),
	  mWantSurfaceInfo(FALSE),
	  mObjectFace(-1),
	  mUVCoords(-1.f, -1.f),
	  mSTCoords(-1.f, -1.f),
	  mXYCoords(-1, -1),
	  mIntersection(),
	  mNormal(),
	  mTangent(),
	  mBinormal(),
	  mHUDIcon(NULL),
	  mPickTransparent(FALSE),
//	  mPickParticle(FALSE)
// [SL:KB] - Patch: UI-PickRiggedAttachment | Checked: 2012-07-12 (Catznip-3.3)
	  mPickParticle(FALSE),
	  mPickRigged(FALSE)
// [/SL:KB]
{
}

LLPickInfo::LLPickInfo(const LLCoordGL& mouse_pos, 
		       MASK keyboard_mask, 
		       BOOL pick_transparent,
			   BOOL pick_particle,
// [SL:KB] - Patch: UI-PickRiggedAttachment | Checked: 2012-07-12 (Catznip-3.3)
		       BOOL pick_rigged,
// [/SL:KB]
		       BOOL pick_uv_coords,
			   BOOL pick_unselectable,
		       void (*pick_callback)(const LLPickInfo& pick_info))
	: mMousePt(mouse_pos),
	  mKeyMask(keyboard_mask),
	  mPickCallback(pick_callback),
	  mPickType(PICK_INVALID),
	  mWantSurfaceInfo(pick_uv_coords),
	  mObjectFace(-1),
	  mUVCoords(-1.f, -1.f),
	  mSTCoords(-1.f, -1.f),
	  mXYCoords(-1, -1),
	  mNormal(),
	  mTangent(),
	  mBinormal(),
	  mHUDIcon(NULL),
	  mPickTransparent(pick_transparent),
	  mPickParticle(pick_particle),
//	  mPickUnselectable(pick_unselectable)
// [SL:KB] - Patch: UI-PickRiggedAttachment | Checked: 2012-07-12 (Catznip-3.3)
	  mPickUnselectable(pick_unselectable),
	  mPickRigged(pick_rigged)
// [/SL:KB]
{
}

void LLPickInfo::fetchResults()
{

	S32 face_hit = -1;
	LLVector4a intersection, normal;
	LLVector4a tangent;

	LLVector2 uv;

	LLHUDIcon* hit_icon = gViewerWindow->cursorIntersectIcon(mMousePt.mX, mMousePt.mY, 512.f, &intersection);
	
	LLVector4a origin;
	origin.load3(LLViewerCamera::getInstance()->getOrigin().mV);
	F32 icon_dist = 0.f;
	LLVector4a start;
	LLVector4a end;
	LLVector4a particle_end;

	if (hit_icon)
	{
		LLVector4a delta;
		delta.setSub(intersection, origin);
		icon_dist = delta.getLength3().getF32();
	}
//	LLViewerObject* hit_object = gViewerWindow->cursorIntersect(mMousePt.mX, mMousePt.mY, 512.f,
//									NULL, -1, mPickTransparent, &face_hit,
//									&intersection, &uv, &normal, &binormal);
// [SL:KB] - Patch: UI-PickRiggedAttachment | Checked: 2012-07-12 (Catznip-3.3)
	LLViewerObject* hit_object = gViewerWindow->cursorIntersect(mMousePt.mX, mMousePt.mY, 512.f,
									NULL, -1, mPickTransparent, mPickRigged, &face_hit,
									&intersection, &uv, &normal, &tangent, &start, &end);
// [/SL:KB]
	
	mPickPt = mMousePt;

	U32 te_offset = face_hit > -1 ? face_hit : 0;

	if (mPickParticle)
	{ //get the end point of line segement to use for particle raycast
		if (hit_object)
		{
			particle_end = intersection;
		}
		else
		{
			particle_end = end;
		}
	}

	LLViewerObject* objectp = hit_object;


	LLVector4a delta;
	delta.setSub(origin, intersection);

	if (hit_icon && 
		(!objectp || 
		icon_dist < delta.getLength3().getF32()))
	{
		// was this name referring to a hud icon?
		mHUDIcon = hit_icon;
		mPickType = PICK_ICON;
		mPosGlobal = mHUDIcon->getPositionGlobal();

	}
	else if (objectp)
	{
		if( objectp->getPCode() == LLViewerObject::LL_VO_SURFACE_PATCH )
		{
			// Hit land
			mPickType = PICK_LAND;
			mObjectID.setNull(); // land has no id

			// put global position into land_pos
			LLVector3d land_pos;
			if (!gViewerWindow->mousePointOnLandGlobal(mPickPt.mX, mPickPt.mY, &land_pos, mPickUnselectable))
			{
				// The selected point is beyond the draw distance or is otherwise 
				// not selectable. Return before calling mPickCallback().
				return;
			}

			// Fudge the land focus a little bit above ground.
			mPosGlobal = land_pos + LLVector3d::z_axis * 0.1f;
		}
		else
		{
			if(isFlora(objectp))
			{
				mPickType = PICK_FLORA;
			}
			else
			{
				mPickType = PICK_OBJECT;
			}

			LLVector3 v_intersection(intersection.getF32ptr());

			mObjectOffset = gAgentCamera.calcFocusOffset(objectp, v_intersection, mPickPt.mX, mPickPt.mY);
			mObjectID = objectp->mID;
			mObjectFace = (te_offset == NO_FACE) ? -1 : (S32)te_offset;

			

			mPosGlobal = gAgent.getPosGlobalFromAgent(v_intersection);
			
			if (mWantSurfaceInfo)
			{
				getSurfaceInfo();
			}
		}
	}
	
	if (mPickParticle)
	{ //search for closest particle to click origin out to intersection point
		S32 part_face = -1;

		LLVOPartGroup* group = gPipeline.lineSegmentIntersectParticle(start, particle_end, NULL, &part_face);
		if (group)
		{
			mParticleOwnerID = group->getPartOwner(part_face);
			mParticleSourceID = group->getPartSource(part_face);
		}
	}

	if (mPickCallback)
	{
		mPickCallback(*this);
	}
}

LLPointer<LLViewerObject> LLPickInfo::getObject() const
{
	return gObjectList.findObject( mObjectID );
}

void LLPickInfo::updateXYCoords()
{
	if (mObjectFace > -1)
	{
		const LLTextureEntry* tep = getObject()->getTE(mObjectFace);
		LLPointer<LLViewerTexture> imagep = LLViewerTextureManager::getFetchedTexture(tep->getID());
		if(mUVCoords.mV[VX] >= 0.f && mUVCoords.mV[VY] >= 0.f && imagep.notNull())
		{
			mXYCoords.mX = ll_round(mUVCoords.mV[VX] * (F32)imagep->getWidth());
			mXYCoords.mY = ll_round((1.f - mUVCoords.mV[VY]) * (F32)imagep->getHeight());
		}
	}
}

void LLPickInfo::getSurfaceInfo()
{
	// set values to uninitialized - this is what we return if no intersection is found
	mObjectFace   = -1;
	mUVCoords     = LLVector2(-1, -1);
	mSTCoords     = LLVector2(-1, -1);
	mXYCoords	  = LLCoordScreen(-1, -1);
	mIntersection = LLVector3(0,0,0);
	mNormal       = LLVector3(0,0,0);
	mBinormal     = LLVector3(0,0,0);
	mTangent	  = LLVector4(0,0,0,0);
	
	LLVector4a tangent;
	LLVector4a intersection;
	LLVector4a normal;

	tangent.clear();
	normal.clear();
	intersection.clear();
	
	LLViewerObject* objectp = getObject();

	if (objectp)
	{
//		if (gViewerWindow->cursorIntersect(ll_round((F32)mMousePt.mX), ll_round((F32)mMousePt.mY), 1024.f,
//										   objectp, -1, mPickTransparent,
//										   &mObjectFace,
//										   &mIntersection,
//										   &mSTCoords,
//										   &mNormal,
//										   &mBinormal))
// [SL:KB] - Patch: UI-PickRiggedAttachment | Checked: 2012-07-12 (Catznip-3.3)
		if (gViewerWindow->cursorIntersect(ll_round((F32)mMousePt.mX), ll_round((F32)mMousePt.mY), 1024.f,
										   objectp, -1, mPickTransparent, mPickRigged,
										   &mObjectFace,
										   &intersection,
										   &mSTCoords,
										   &normal,
										   &tangent))
// [/SL:KB]
		{
			// if we succeeded with the intersect above, compute the texture coordinates:

			if (objectp->mDrawable.notNull() && mObjectFace > -1)
			{
				LLFace* facep = objectp->mDrawable->getFace(mObjectFace);
				if (facep)
				{
					mUVCoords = facep->surfaceToTexture(mSTCoords, intersection, normal);
			}
			}

			mIntersection.set(intersection.getF32ptr());
			mNormal.set(normal.getF32ptr());
			mTangent.set(tangent.getF32ptr());

			//extrapoloate binormal from normal and tangent
			
			LLVector4a binormal;
			binormal.setCross3(normal, tangent);
			binormal.mul(tangent.getF32ptr()[3]);

			mBinormal.set(binormal.getF32ptr());

			mBinormal.normalize();
			mNormal.normalize();
			mTangent.normalize();

			// and XY coords:
			updateXYCoords();
			
		}
	}
}

//static 
bool LLPickInfo::isFlora(LLViewerObject* object)
{
	if (!object) return false;

	LLPCode pcode = object->getPCode();

	if( (LL_PCODE_LEGACY_GRASS == pcode) 
		|| (LL_PCODE_LEGACY_TREE == pcode) 
		|| (LL_PCODE_TREE_NEW == pcode))
	{
		return true;
	}
	return false;
}<|MERGE_RESOLUTION|>--- conflicted
+++ resolved
@@ -2593,8 +2593,7 @@
 		}
     }
     else
-<<<<<<< HEAD
-    {
+	{
 		// <FS:Ansariel> Don't care about viewer maturity
         //switch (LLVersionInfo::getViewerMaturity())
         //{
@@ -2623,41 +2622,13 @@
         //}
 		if (LLGridManager::getInstance()->isInSLBeta())
 		{
-			new_bg_color = LLUIColorTable::instance().getColor("MenuNonProductionBgColor");
-		}
-		else
-		{
-			new_bg_color = LLUIColorTable::instance().getColor("MenuBarBgColor");
+			new_bg_color = LLUIColorTable::instance().getColor( "MenuNonProductionBgColor" );
+		}
+		else 
+		{
+			new_bg_color = LLUIColorTable::instance().getColor( "MenuBarBgColor" );
 		}
 		// </FS:Ansariel>
-=======
-	{
-        switch (LLVersionInfo::getViewerMaturity())
-	{
-        case LLVersionInfo::TEST_VIEWER:
-            new_bg_color = LLUIColorTable::instance().getColor( "MenuBarTestBgColor" );
-            break;
-
-        case LLVersionInfo::PROJECT_VIEWER:
-		new_bg_color = LLUIColorTable::instance().getColor( "MenuBarProjectBgColor" );
-            break;
-            
-        case LLVersionInfo::BETA_VIEWER:
-            new_bg_color = LLUIColorTable::instance().getColor( "MenuBarBetaBgColor" );
-            break;
-            
-        case LLVersionInfo::RELEASE_VIEWER:
-            if(!LLGridManager::getInstance()->isInProductionGrid())
-	{
-		new_bg_color = LLUIColorTable::instance().getColor( "MenuNonProductionBgColor" );
-	}
-	else 
-	{
-		new_bg_color = LLUIColorTable::instance().getColor( "MenuBarBgColor" );
-	}
-            break;
-        }
->>>>>>> 33da4d9d
     }
     
     if(gMenuBarView)
