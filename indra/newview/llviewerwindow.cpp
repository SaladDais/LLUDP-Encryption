/** 
 * @file llviewerwindow.cpp
 * @brief Implementation of the LLViewerWindow class.
 *
 * $LicenseInfo:firstyear=2001&license=viewerlgpl$
 * Second Life Viewer Source Code
 * Copyright (C) 2010, Linden Research, Inc.
 * 
 * This library is free software; you can redistribute it and/or
 * modify it under the terms of the GNU Lesser General Public
 * License as published by the Free Software Foundation;
 * version 2.1 of the License only.
 * 
 * This library is distributed in the hope that it will be useful,
 * but WITHOUT ANY WARRANTY; without even the implied warranty of
 * MERCHANTABILITY or FITNESS FOR A PARTICULAR PURPOSE.  See the GNU
 * Lesser General Public License for more details.
 * 
 * You should have received a copy of the GNU Lesser General Public
 * License along with this library; if not, write to the Free Software
 * Foundation, Inc., 51 Franklin Street, Fifth Floor, Boston, MA  02110-1301  USA
 * 
 * Linden Research, Inc., 945 Battery Street, San Francisco, CA  94111  USA
 * $/LicenseInfo$
 */

#include "llviewerprecompiledheaders.h"
#include "llviewerwindow.h"


// system library includes
#include <stdio.h>
#include <iostream>
#include <fstream>
#include <algorithm>
#include <boost/filesystem.hpp>
#include <boost/lambda/core.hpp>
#include <boost/regex.hpp>

#include "llagent.h"
#include "llagentcamera.h"
#include "llcommunicationchannel.h"
#include "llfloaterreg.h"
#include "llhudicon.h"
#include "llmeshrepository.h"
#include "llnotificationhandler.h"
#include "llpanellogin.h"
#include "llviewerkeyboard.h"
#include "llviewermenu.h"
//<FS:Beq> physics display changes
#include "llspatialpartition.h"
#include "llphysicsshapebuilderutil.h"
#include "llvolumemgr.h"
//</FS:Beq>

#include "llviewquery.h"
#include "llxmltree.h"
#include "llslurl.h"
#include "llrender.h"

#include "llvoiceclient.h"	// for push-to-talk button handling
#include "stringize.h"

//
// TODO: Many of these includes are unnecessary.  Remove them.
//

// linden library includes
#include "llaudioengine.h"		// mute on minimize
#include "llchatentry.h"
#include "indra_constants.h"
#include "llassetstorage.h"
#include "llerrorcontrol.h"
#include "llfontgl.h"
#include "llmousehandler.h"
#include "llrect.h"
#include "llsky.h"
#include "llstring.h"
#include "llui.h"
#include "lluuid.h"
#include "llview.h"
#include "llxfermanager.h"
#include "message.h"
#include "object_flags.h"
#include "lltimer.h"
#include "llviewermenu.h"
#include "lltooltip.h"
#include "llmediaentry.h"
#include "llurldispatcher.h"
#include "raytrace.h"

// newview includes
#include "fscommon.h"
#include "llagent.h"
#include "llbox.h"
#include "llchicletbar.h"
#include "llconsole.h"
#include "llviewercontrol.h"
#include "llcylinder.h"
#include "lldebugview.h"
#include "lldir.h"
#include "lldrawable.h"
#include "lldrawpoolalpha.h"
#include "lldrawpoolbump.h"
#include "lldrawpoolwater.h"
#include "llmaniptranslate.h"
#include "llface.h"
#include "llfeaturemanager.h"
#include "llfilepicker.h"
#include "llfirstuse.h"
#include "llfloater.h"
#include "llfloaterbuildoptions.h"
#include "llfloaterbuyland.h"
#include "llfloatercamera.h"
#include "llfloaterland.h"
#include "llfloaterinspect.h"
#include "llfloatermap.h"
#include "llfloaternamedesc.h"
#include "llfloaterpreference.h"
#include "llfloatersnapshot.h"
#include "llfloatertools.h"
#include "llfloaterworldmap.h"
#include "llfocusmgr.h"
#include "llfontfreetype.h"
#include "llgesturemgr.h"
#include "llglheaders.h"
#include "lltooltip.h"
#include "llhudmanager.h"
#include "llhudobject.h"
#include "llhudview.h"
#include "llimagebmp.h"
#include "llimagej2c.h"
#include "llimageworker.h"
#include "llkeyboard.h"
#include "lllineeditor.h"
#include "lllogininstance.h"
#include "llmenugl.h"
#include "llmenuoptionpathfindingrebakenavmesh.h"
#include "llmodaldialog.h"
#include "llmorphview.h"
#include "llmoveview.h"
#include "llnavigationbar.h"
#include "llnotificationhandler.h"
#include "llpaneltopinfobar.h"
#include "llpopupview.h"
#include "llpreviewtexture.h"
#include "llprogressview.h"
#include "llresmgr.h"
#include "llselectmgr.h"
#include "llrootview.h"
#include "llrendersphere.h"
#include "llstartup.h"
#include "llstatusbar.h"
#include "llstatview.h"
#include "llsurface.h"
#include "llsurfacepatch.h"
#include "lltexlayer.h"
#include "lltextbox.h"
#include "lltexturecache.h"
#include "lltexturefetch.h"
#include "lltextureview.h"
#include "lltoast.h"
#include "lltool.h"
#include "lltoolbarview.h"
#include "lltoolcomp.h"
#include "lltooldraganddrop.h"
#include "lltoolface.h"
#include "lltoolfocus.h"
#include "lltoolgrab.h"
#include "lltoolmgr.h"
#include "lltoolmorph.h"
#include "lltoolpie.h"
#include "lltoolselectland.h"
#include "lltrans.h"
#include "lluictrlfactory.h"
#include "llurldispatcher.h"		// SLURL from other app instance
#include "llversioninfo.h"
#include "llvieweraudio.h"
#include "llviewercamera.h"
#include "llviewergesture.h"
#include "llviewertexturelist.h"
#include "llviewerinventory.h"
#include "llviewerkeyboard.h"
#include "llviewermedia.h"
#include "llviewermediafocus.h"
#include "llviewermenu.h"
#include "llviewermessage.h"
#include "llviewerobjectlist.h"
#include "llviewerparcelmgr.h"
#include "llviewerregion.h"
#include "llviewershadermgr.h"
#include "llviewerstats.h"
#include "llvoavatarself.h"
#include "llvopartgroup.h"
#include "llvovolume.h"
#include "llworld.h"
#include "llworldmapview.h"
#include "pipeline.h"
#include "llappviewer.h"
#include "llviewerdisplay.h"
#include "llspatialpartition.h"
#include "llviewerjoystick.h"
#include "llviewermenufile.h" // LLFilePickerReplyThread
#include "llviewernetwork.h"
#include "llpostprocess.h"
// <FS:Ansariel> [FS communication UI]
//#include "llfloaterimnearbychat.h"
// </FS:Ansariel> [FS communication UI]
#include "llagentui.h"
#include "llwearablelist.h"

#include "llviewereventrecorder.h"

#include "llnotifications.h"
#include "llnotificationsutil.h"
#include "llnotificationmanager.h"

#include "llfloaternotificationsconsole.h"

// <FS:Ansariel> [FS communication UI]
#include "fsfloaternearbychat.h"
#include "fsnearbychathub.h"
// </FS:Ansariel> [FS communication UI]
#include "llwindowlistener.h"
#include "llviewerwindowlistener.h"
#include "llpaneltopinfobar.h"
#include "llcleanup.h"
#include "llimview.h"
#include "llviewermenufile.h"

// [RLVa:KB] - Checked: 2010-03-31 (RLVa-1.2.0c)
#include "rlvhandler.h"
// [/RLVa:KB]

#if LL_WINDOWS
#include <tchar.h> // For Unicode conversion methods
#endif

#include "utilitybar.h"		// <FS:Zi> Support for the classic V1 style buttons in some skins
#include "exopostprocess.h"	// <FS:Ansariel> Exodus Vignette
#include "llnetmap.h"
#include "lggcontactsets.h"

#include "lltracerecording.h"

//
// Globals
//
void render_ui(F32 zoom_factor = 1.f, int subfield = 0);
void swap();

extern BOOL gDebugClicks;
extern BOOL gDisplaySwapBuffers;
extern BOOL gDepthDirty;
extern BOOL gResizeScreenTexture;

LLViewerWindow	*gViewerWindow = NULL;

LLFrameTimer	gAwayTimer;
LLFrameTimer	gAwayTriggerTimer;

BOOL			gShowOverlayTitle = FALSE;

LLViewerObject*  gDebugRaycastObject = NULL;
LLVOPartGroup* gDebugRaycastParticle = NULL;
LLVector4a       gDebugRaycastIntersection;
LLVector4a		gDebugRaycastParticleIntersection;
LLVector2        gDebugRaycastTexCoord;
LLVector4a       gDebugRaycastNormal;
LLVector4a       gDebugRaycastTangent;
S32				gDebugRaycastFaceHit;
LLVector4a		 gDebugRaycastStart;
LLVector4a		 gDebugRaycastEnd;

// HUD display lines in lower right
BOOL				gDisplayWindInfo = FALSE;
BOOL				gDisplayCameraPos = FALSE;
BOOL				gDisplayFOV = FALSE;

static const U8 NO_FACE = 255;
BOOL gQuietSnapshot = FALSE;

const F32 MIN_AFK_TIME = 6.f; // minimum time after setting away state before coming back

// Minimum value for UIScaleFactor, also defined in preferences, ui_scale_slider
static const F32 MIN_UI_SCALE = 0.75f;
// 4.0 in preferences, but win10 supports larger scaling and value is used more as
// sanity check, so leaving space for larger values from DPI updates.
static const F32 MAX_UI_SCALE = 7.0f;
static const F32 MIN_DISPLAY_SCALE = 0.75f;

static LLCachedControl<std::string>	sSnapshotBaseName(LLCachedControl<std::string>(gSavedPerAccountSettings, "SnapshotBaseName", "Snapshot"));
static LLCachedControl<std::string>	sSnapshotDir(LLCachedControl<std::string>(gSavedPerAccountSettings, "SnapshotBaseDir", ""));

LLTrace::SampleStatHandle<> LLViewerWindow::sMouseVelocityStat("Mouse Velocity");

class RecordToChatConsoleRecorder : public LLError::Recorder
{
public:
	virtual void recordMessage(LLError::ELevel level,
								const std::string& message)
	{
		//FIXME: this is NOT thread safe, and will do bad things when a warning is issued from a non-UI thread

		// only log warnings to chat console
		//if (level == LLError::LEVEL_WARN)
		//{
			//LLFloaterChat* chat_floater = LLFloaterReg::findTypedInstance<LLFloaterChat>("chat");
			//if (chat_floater && gSavedSettings.getBOOL("WarningsAsChat"))
			//{
			//	LLChat chat;
			//	chat.mText = message;
			//	chat.mSourceType = CHAT_SOURCE_SYSTEM;

			//	chat_floater->addChat(chat, FALSE, FALSE);
			//}
		//}
	}
};

class RecordToChatConsole : public LLSingleton<RecordToChatConsole>
{
	LLSINGLETON(RecordToChatConsole);
public:
	void startRecorder() { LLError::addRecorder(mRecorder); }
	void stopRecorder() { LLError::removeRecorder(mRecorder); }

private:
	LLError::RecorderPtr mRecorder;
};

RecordToChatConsole::RecordToChatConsole():
	mRecorder(new RecordToChatConsoleRecorder())
{
    mRecorder->showTags(false);
    mRecorder->showLocation(false);
    mRecorder->showMultiline(true);
}

////////////////////////////////////////////////////////////////////////////
//
// LLDebugText
//

static LLTrace::BlockTimerStatHandle FTM_DISPLAY_DEBUG_TEXT("Display Debug Text");

class LLDebugText
{
private:
	struct Line
	{
		Line(const std::string& in_text, S32 in_x, S32 in_y) : text(in_text), x(in_x), y(in_y) {}
		std::string text;
		S32 x,y;
	};

	LLViewerWindow *mWindow;
	
	typedef std::vector<Line> line_list_t;
	line_list_t mLineList;
	LLColor4 mTextColor;
	
	void addText(S32 x, S32 y, const std::string &text) 
	{
		mLineList.push_back(Line(text, x, y));
	}
	
public:
	LLDebugText(LLViewerWindow* window) : mWindow(window) {}

	void clearText() { mLineList.clear(); }

	void update()
	{
		static LLCachedControl<bool> log_texture_traffic(gSavedSettings,"LogTextureNetworkTraffic", false) ;

		std::string wind_vel_text;
		std::string wind_vector_text;
		std::string rwind_vel_text;
		std::string rwind_vector_text;
		std::string audio_text;

		static const std::string beacon_particle = LLTrans::getString("BeaconParticle");
		static const std::string beacon_physical = LLTrans::getString("BeaconPhysical");
		static const std::string beacon_scripted = LLTrans::getString("BeaconScripted");
		static const std::string beacon_scripted_touch = LLTrans::getString("BeaconScriptedTouch");
		static const std::string beacon_sound = LLTrans::getString("BeaconSound");
		static const std::string beacon_media = LLTrans::getString("BeaconMedia");
		static const std::string particle_hiding = LLTrans::getString("ParticleHiding");

		// Draw the statistics in a light gray
		// and in a thin font
		mTextColor = LLColor4( 0.86f, 0.86f, 0.86f, 1.f );

		// Draw stuff growing up from right lower corner of screen
		S32 xpos = mWindow->getWorldViewWidthScaled() - 400;
		xpos = llmax(xpos, 0);
		S32 ypos = 64;
		const S32 y_inc = 20;

		clearText();
		
		//if (gSavedSettings.getBOOL("DebugShowTime"))
		static LLCachedControl<bool> debugShowTime(gSavedSettings, "DebugShowTime");
		if (debugShowTime)
		{
			{
			const U32 y_inc2 = 15;
				// <FS:Ansariel> FIRE-9746: Show FPS with DebugShowTime
				addText(xpos, ypos, llformat("FPS: %3.1f", LLTrace::get_frame_recording().getPeriodMeanPerSec(LLStatViewer::FPS))); ypos += y_inc2;
				
				// </FS:Ansariel>
				LLFrameTimer& timer = gTextureTimer;
				F32 time = timer.getElapsedTimeF32();
				S32 hours = (S32)(time / (60*60));
				S32 mins = (S32)((time - hours*(60*60)) / 60);
				S32 secs = (S32)((time - hours*(60*60) - mins*60));
				addText(xpos, ypos, llformat("Texture: %d:%02d:%02d", hours,mins,secs)); ypos += y_inc2;
			}
			
			{
			F32 time = gFrameTimeSeconds;
			S32 hours = (S32)(time / (60*60));
			S32 mins = (S32)((time - hours*(60*60)) / 60);
			S32 secs = (S32)((time - hours*(60*60) - mins*60));
			addText(xpos, ypos, llformat("Time: %d:%02d:%02d", hours,mins,secs)); ypos += y_inc;
		}
		}
		
		//if (gSavedSettings.getBOOL("DebugShowMemory"))
		static LLCachedControl<bool> debugShowMemory(gSavedSettings, "DebugShowMemory");
		if (debugShowMemory)
		{
			addText(xpos, ypos,
					STRINGIZE("Memory: " << (LLMemory::getCurrentRSS() / 1024) << " (KB)"));
			ypos += y_inc;
		}

		if (gDisplayCameraPos)
		{
			std::string camera_view_text;
			std::string camera_center_text;
			std::string agent_view_text;
			std::string agent_left_text;
			std::string agent_center_text;
			std::string agent_root_center_text;

			LLVector3d tvector; // Temporary vector to hold data for printing.

			// Update camera center, camera view, wind info every other frame
			tvector = gAgent.getPositionGlobal();
			agent_center_text = llformat("AgentCenter  %f %f %f",
										 (F32)(tvector.mdV[VX]), (F32)(tvector.mdV[VY]), (F32)(tvector.mdV[VZ]));

			if (isAgentAvatarValid())
			{
				tvector = gAgent.getPosGlobalFromAgent(gAgentAvatarp->mRoot->getWorldPosition());
				agent_root_center_text = llformat("AgentRootCenter %f %f %f",
												  (F32)(tvector.mdV[VX]), (F32)(tvector.mdV[VY]), (F32)(tvector.mdV[VZ]));
			}
			else
			{
				agent_root_center_text = "---";
			}


			tvector = LLVector4(gAgent.getFrameAgent().getAtAxis());
			agent_view_text = llformat("AgentAtAxis  %f %f %f",
									   (F32)(tvector.mdV[VX]), (F32)(tvector.mdV[VY]), (F32)(tvector.mdV[VZ]));

			tvector = LLVector4(gAgent.getFrameAgent().getLeftAxis());
			agent_left_text = llformat("AgentLeftAxis  %f %f %f",
									   (F32)(tvector.mdV[VX]), (F32)(tvector.mdV[VY]), (F32)(tvector.mdV[VZ]));

			tvector = gAgentCamera.getCameraPositionGlobal();
			camera_center_text = llformat("CameraCenter %f %f %f",
										  (F32)(tvector.mdV[VX]), (F32)(tvector.mdV[VY]), (F32)(tvector.mdV[VZ]));

			tvector = LLVector4(LLViewerCamera::getInstance()->getAtAxis());
			camera_view_text = llformat("CameraAtAxis    %f %f %f",
										(F32)(tvector.mdV[VX]), (F32)(tvector.mdV[VY]), (F32)(tvector.mdV[VZ]));
		
			addText(xpos, ypos, agent_center_text);  ypos += y_inc;
			addText(xpos, ypos, agent_root_center_text);  ypos += y_inc;
			addText(xpos, ypos, agent_view_text);  ypos += y_inc;
			addText(xpos, ypos, agent_left_text);  ypos += y_inc;
			addText(xpos, ypos, camera_center_text);  ypos += y_inc;
			addText(xpos, ypos, camera_view_text);  ypos += y_inc;
		}

		if (gDisplayWindInfo)
		{
			wind_vel_text = llformat("Wind velocity %.2f m/s", gWindVec.magVec());
			wind_vector_text = llformat("Wind vector   %.2f %.2f %.2f", gWindVec.mV[0], gWindVec.mV[1], gWindVec.mV[2]);
			rwind_vel_text = llformat("RWind vel %.2f m/s", gRelativeWindVec.magVec());
			rwind_vector_text = llformat("RWind vec   %.2f %.2f %.2f", gRelativeWindVec.mV[0], gRelativeWindVec.mV[1], gRelativeWindVec.mV[2]);

			addText(xpos, ypos, wind_vel_text);  ypos += y_inc;
			addText(xpos, ypos, wind_vector_text);  ypos += y_inc;
			addText(xpos, ypos, rwind_vel_text);  ypos += y_inc;
			addText(xpos, ypos, rwind_vector_text);  ypos += y_inc;
		}
		if (gDisplayWindInfo)
		{
			audio_text = llformat("Audio for wind: %d", gAudiop ? gAudiop->isWindEnabled() : -1);
			addText(xpos, ypos, audio_text);  ypos += y_inc;
		}
		if (gDisplayFOV)
		{
			addText(xpos, ypos, llformat("FOV: %2.1f deg", RAD_TO_DEG * LLViewerCamera::getInstance()->getView()));
			ypos += y_inc;
		}
		
		/*if (LLViewerJoystick::getInstance()->getOverrideCamera())
		{
			addText(xpos + 200, ypos, llformat("Flycam"));
			ypos += y_inc;
		}*/
		
		//if (gSavedSettings.getBOOL("DebugShowRenderInfo"))
		static LLCachedControl<bool> debugShowRenderInfo(gSavedSettings, "DebugShowRenderInfo");
		if (debugShowRenderInfo)
		{
			LLTrace::Recording& last_frame_recording = LLTrace::get_frame_recording().getLastRecording();

			if (gPipeline.getUseVertexShaders() == 0)
			{
				addText(xpos, ypos, "Shaders Disabled");
				ypos += y_inc;
			}

			if (gGLManager.mHasATIMemInfo)
			{
				S32 meminfo[4];
				glGetIntegerv(GL_TEXTURE_FREE_MEMORY_ATI, meminfo);

				addText(xpos, ypos, llformat("%.2f MB Texture Memory Free", meminfo[0]/1024.f));
				ypos += y_inc;

				if (gGLManager.mHasVertexBufferObject)
				{
					glGetIntegerv(GL_VBO_FREE_MEMORY_ATI, meminfo);
					addText(xpos, ypos, llformat("%.2f MB VBO Memory Free", meminfo[0]/1024.f));
					ypos += y_inc;
				}
			}
			else if (gGLManager.mHasNVXMemInfo)
			{
				S32 free_memory;
				glGetIntegerv(GL_GPU_MEMORY_INFO_CURRENT_AVAILABLE_VIDMEM_NVX, &free_memory);
				addText(xpos, ypos, llformat("%.2f MB Video Memory Free", free_memory/1024.f));
				ypos += y_inc;
			}

			//show streaming cost/triangle count of known prims in current region OR selection
			{
				F32 cost = 0.f;
				S32 count = 0;
				S32 vcount = 0;
				S32 object_count = 0;
				S32 total_bytes = 0;
				S32 visible_bytes = 0;

				const char* label = "Region";
				if (LLSelectMgr::getInstance()->getSelection()->getObjectCount() == 0)
				{ //region
					LLViewerRegion* region = gAgent.getRegion();
					if (region)
					{
						for (U32 i = 0; i < gObjectList.getNumObjects(); ++i)
						{
							LLViewerObject* object = gObjectList.getObject(i);
							if (object && 
								object->getRegion() == region &&
								object->getVolume())
							{
								object_count++;
								S32 bytes = 0;	
								S32 visible = 0;
								cost += object->getStreamingCost();
                                LLMeshCostData costs;
                                if (object->getCostData(costs))
                                {
                                    bytes = costs.getSizeTotal();
                                    visible = costs.getSizeByLOD(object->getLOD());
                                }

								S32 vt = 0;
								count += object->getTriangleCount(&vt);
								vcount += vt;
								total_bytes += bytes;
								visible_bytes += visible;
							}
						}
					}
				}
				else
				{
					label = "Selection";
					cost = LLSelectMgr::getInstance()->getSelection()->getSelectedObjectStreamingCost(&total_bytes, &visible_bytes);
					count = LLSelectMgr::getInstance()->getSelection()->getSelectedObjectTriangleCount(&vcount);
					object_count = LLSelectMgr::getInstance()->getSelection()->getObjectCount();
				}
					
				addText(xpos,ypos, llformat("%s streaming cost: %.1f", label, cost));
				ypos += y_inc;

				addText(xpos, ypos, llformat("    %.3f KTris, %.3f KVerts, %.1f/%.1f KB, %d objects",
										count/1000.f, vcount/1000.f, visible_bytes/1024.f, total_bytes/1024.f, object_count));
				ypos += y_inc;
			
			}

			addText(xpos, ypos, llformat("%d MB Index Data (%d MB Pooled, %d KIndices)", LLVertexBuffer::sAllocatedIndexBytes/(1024*1024), LLVBOPool::sIndexBytesPooled/(1024*1024), LLVertexBuffer::sIndexCount/1024));
			ypos += y_inc;

			addText(xpos, ypos, llformat("%d MB Vertex Data (%d MB Pooled, %d KVerts)", LLVertexBuffer::sAllocatedBytes/(1024*1024), LLVBOPool::sBytesPooled/(1024*1024), LLVertexBuffer::sVertexCount/1024));
			ypos += y_inc;

			addText(xpos, ypos, llformat("%d Vertex Buffers", LLVertexBuffer::sGLCount));
			ypos += y_inc;

			addText(xpos, ypos, llformat("%d Mapped Buffers", LLVertexBuffer::sMappedCount));
			ypos += y_inc;

			addText(xpos, ypos, llformat("%d Vertex Buffer Binds", LLVertexBuffer::sBindCount));
			ypos += y_inc;

			addText(xpos, ypos, llformat("%d Vertex Buffer Sets", LLVertexBuffer::sSetCount));
			ypos += y_inc;

			addText(xpos, ypos, llformat("%d Texture Binds", LLImageGL::sBindCount));
			ypos += y_inc;

			addText(xpos, ypos, llformat("%d Unique Textures", LLImageGL::sUniqueCount));
			ypos += y_inc;

			addText(xpos, ypos, llformat("%d Render Calls", last_frame_recording.getSampleCount(LLPipeline::sStatBatchSize)));
            ypos += y_inc;

			addText(xpos, ypos, llformat("%d/%d Objects Active", gObjectList.getNumActiveObjects(), gObjectList.getNumObjects()));
			ypos += y_inc;

			addText(xpos, ypos, llformat("%d Matrix Ops", gPipeline.mMatrixOpCount));
			ypos += y_inc;

			addText(xpos, ypos, llformat("%d Texture Matrix Ops", gPipeline.mTextureMatrixOps));
			ypos += y_inc;

			gPipeline.mTextureMatrixOps = 0;
			gPipeline.mMatrixOpCount = 0;

 			if (last_frame_recording.getSampleCount(LLPipeline::sStatBatchSize) > 0)
			{
                addText(xpos, ypos, llformat("Batch min/max/mean: %d/%d/%d", (U32)last_frame_recording.getMin(LLPipeline::sStatBatchSize), (U32)last_frame_recording.getMax(LLPipeline::sStatBatchSize), (U32)last_frame_recording.getMean(LLPipeline::sStatBatchSize)));
			}
            ypos += y_inc;

			addText(xpos, ypos, llformat("UI Verts/Calls: %d/%d", LLRender::sUIVerts, LLRender::sUICalls));
			LLRender::sUICalls = LLRender::sUIVerts = 0;
			ypos += y_inc;

			addText(xpos,ypos, llformat("%d/%d Nodes visible", gPipeline.mNumVisibleNodes, LLSpatialGroup::sNodeCount));
			
			ypos += y_inc;

			if (!LLOcclusionCullingGroup::sPendingQueries.empty())
			{
				addText(xpos,ypos, llformat("%d Queries pending", LLOcclusionCullingGroup::sPendingQueries.size()));
				ypos += y_inc;
			}


			addText(xpos,ypos, llformat("%d Avatars visible", LLVOAvatar::sNumVisibleAvatars));
			
			ypos += y_inc;

			addText(xpos,ypos, llformat("%d Lights visible", LLPipeline::sVisibleLightCount));
			
			ypos += y_inc;

			if (gMeshRepo.meshRezEnabled())
			{
				addText(xpos, ypos, llformat("%.3f MB Mesh Data Received", LLMeshRepository::sBytesReceived/(1024.f*1024.f)));
				
				ypos += y_inc;
				
				addText(xpos, ypos, llformat("%d/%d Mesh HTTP Requests/Retries", LLMeshRepository::sHTTPRequestCount,
					LLMeshRepository::sHTTPRetryCount));
				ypos += y_inc;

				addText(xpos, ypos, llformat("%d/%d Mesh LOD Pending/Processing", LLMeshRepository::sLODPending, LLMeshRepository::sLODProcessing));
				ypos += y_inc;

				// <FS:Ansariel> Mesh debugging
				addText(xpos, ypos, llformat("%d Mesh Active LOD Requests", LLMeshRepoThread::sActiveLODRequests));
				ypos += y_inc;
				// </FS:Ansariel>

				addText(xpos, ypos, llformat("%.3f/%.3f MB Mesh Cache Read/Write ", LLMeshRepository::sCacheBytesRead/(1024.f*1024.f), LLMeshRepository::sCacheBytesWritten/(1024.f*1024.f)));

				ypos += y_inc;
			}

			LLVertexBuffer::sBindCount = LLImageGL::sBindCount = 
				LLVertexBuffer::sSetCount = LLImageGL::sUniqueCount = 
				gPipeline.mNumVisibleNodes = LLPipeline::sVisibleLightCount = 0;
		}
		static LLCachedControl<bool> sDebugShowAvatarRenderInfo(gSavedSettings, "DebugShowAvatarRenderInfo");
		if (sDebugShowAvatarRenderInfo)
		{
			std::map<std::string, LLVOAvatar*> sorted_avs;
			
			std::vector<LLCharacter*>::iterator sort_iter = LLCharacter::sInstances.begin();
			while (sort_iter != LLCharacter::sInstances.end())
			{
				LLVOAvatar* avatar = dynamic_cast<LLVOAvatar*>(*sort_iter);
				if (avatar &&
					!avatar->isDead())						// Not dead yet
				{
					// Stuff into a sorted map so the display is ordered
					sorted_avs[avatar->getFullname()] = avatar;
				}
				sort_iter++;
			}

			std::string trunc_name;
			std::map<std::string, LLVOAvatar*>::reverse_iterator av_iter = sorted_avs.rbegin();		// Put "A" at the top
			while (av_iter != sorted_avs.rend())
			{
				LLVOAvatar* avatar = av_iter->second;

				avatar->calculateUpdateRenderComplexity(); // Make sure the numbers are up-to-date

				trunc_name = utf8str_truncate(avatar->getFullname(), 16);
				addText(xpos, ypos, llformat("%s : %s, complexity %d, area %.2f",
					trunc_name.c_str(),
                    LLVOAvatar::rezStatusToString(avatar->getRezzedStatus()).c_str(),
					avatar->getVisualComplexity(),
					avatar->getAttachmentSurfaceArea()));
				ypos += y_inc;
				av_iter++;
			}
		}

		//if (gSavedSettings.getBOOL("DebugShowRenderMatrices"))
		static LLCachedControl<bool> debugShowRenderMatrices(gSavedSettings, "DebugShowRenderMatrices");
		if (debugShowRenderMatrices)
		{
			addText(xpos, ypos, llformat("%.4f    .%4f    %.4f    %.4f", gGLProjection[12], gGLProjection[13], gGLProjection[14], gGLProjection[15]));
			ypos += y_inc;

			addText(xpos, ypos, llformat("%.4f    .%4f    %.4f    %.4f", gGLProjection[8], gGLProjection[9], gGLProjection[10], gGLProjection[11]));
			ypos += y_inc;

			addText(xpos, ypos, llformat("%.4f    .%4f    %.4f    %.4f", gGLProjection[4], gGLProjection[5], gGLProjection[6], gGLProjection[7]));
			ypos += y_inc;

			addText(xpos, ypos, llformat("%.4f    .%4f    %.4f    %.4f", gGLProjection[0], gGLProjection[1], gGLProjection[2], gGLProjection[3]));
			ypos += y_inc;

			addText(xpos, ypos, "Projection Matrix");
			ypos += y_inc;


			addText(xpos, ypos, llformat("%.4f    .%4f    %.4f    %.4f", gGLModelView[12], gGLModelView[13], gGLModelView[14], gGLModelView[15]));
			ypos += y_inc;

			addText(xpos, ypos, llformat("%.4f    .%4f    %.4f    %.4f", gGLModelView[8], gGLModelView[9], gGLModelView[10], gGLModelView[11]));
			ypos += y_inc;

			addText(xpos, ypos, llformat("%.4f    .%4f    %.4f    %.4f", gGLModelView[4], gGLModelView[5], gGLModelView[6], gGLModelView[7]));
			ypos += y_inc;

			addText(xpos, ypos, llformat("%.4f    .%4f    %.4f    %.4f", gGLModelView[0], gGLModelView[1], gGLModelView[2], gGLModelView[3]));
			ypos += y_inc;

			addText(xpos, ypos, "View Matrix");
			ypos += y_inc;
		}
		//<FS:AO improve use of controls with radiogroups>
		//if (gSavedSettings.getBOOL("DebugShowColor") && !LLRender::sNsightDebugSupport)
		//static LLCachedControl<bool> debugShowColor(gSavedSettings, "DebugShowColor");
		static LLCachedControl<S32> debugShowColor(gSavedSettings, "DebugShowColor");
		//</FS:AO>
		if (debugShowColor && !LLRender::sNsightDebugSupport)
		{
			U8 color[4];
			LLCoordGL coord = gViewerWindow->getCurrentMouse();
			glReadPixels(coord.mX, coord.mY, 1,1,GL_RGBA, GL_UNSIGNED_BYTE, color);
			addText(xpos, ypos, llformat("%d %d %d %d", color[0], color[1], color[2], color[3]));
			ypos += y_inc;
		}

		// <FS:LO> pull the text saying if particles are hidden out from beacons
		if (LLPipeline::toggleRenderTypeControlNegated(LLPipeline::RENDER_TYPE_PARTICLES))
		{
			addText(xpos, ypos, particle_hiding);
			ypos += y_inc;
		}
		// </FS:LO>
		// only display these messages if we are actually rendering beacons at this moment
		// <FS:LO> Always show the beacon text regardless if the floater is visible
		// <FS:Ansa> ...and if we want to see it
		//if (LLPipeline::getRenderBeacons() && LLFloaterReg::instanceVisible("beacons"))
		static LLCachedControl<bool> fsRenderBeaconText(gSavedSettings, "FSRenderBeaconText");
		if (LLPipeline::getRenderBeacons() && fsRenderBeaconText)
		// </FS:Ansa>
		{
			if (LLPipeline::getRenderMOAPBeacons())
			{
				// <FS:Ansariel> Localization fix for render beacon info (FIRE-7216)
				//addText(xpos, ypos, "Viewing media beacons (white)");
				addText(xpos, ypos, beacon_media);
				ypos += y_inc;
			}

			// <FS:LO> pull the text saying if particles are hidden out from beacons
			/*if (LLPipeline::toggleRenderTypeControlNegated(LLPipeline::RENDER_TYPE_PARTICLES))
			{
				addText(xpos, ypos, particle_hiding);
				ypos += y_inc;
			}*/
			// </FS:LO>

			if (LLPipeline::getRenderParticleBeacons())
			{
				// <FS:Ansariel> Localization fix for render beacon info (FIRE-7216)
				//addText(xpos, ypos, "Viewing particle beacons (blue)");
				addText(xpos, ypos, beacon_particle);
				ypos += y_inc;
			}

			if (LLPipeline::getRenderSoundBeacons())
			{
				// <FS:Ansariel> Localization fix for render beacon info (FIRE-7216)
				//addText(xpos, ypos, "Viewing sound beacons (yellow)");
				addText(xpos, ypos, beacon_sound);
				ypos += y_inc;
			}

			if (LLPipeline::getRenderScriptedBeacons())
			{
				addText(xpos, ypos, beacon_scripted);
				ypos += y_inc;
			}
			else
				if (LLPipeline::getRenderScriptedTouchBeacons())
				{
					addText(xpos, ypos, beacon_scripted_touch);
					ypos += y_inc;
				}

			if (LLPipeline::getRenderPhysicalBeacons())
			{
				// <FS:Ansariel> Localization fix for render beacon info (FIRE-7216)
				//addText(xpos, ypos, "Viewing physical object beacons (green)");
				addText(xpos, ypos, beacon_physical);
				ypos += y_inc;
			}
		}

		if(log_texture_traffic)
		{	
			U32 old_y = ypos ;
			for(S32 i = LLViewerTexture::BOOST_NONE; i < LLViewerTexture::MAX_GL_IMAGE_CATEGORY; i++)
			{
				if(gTotalTextureBytesPerBoostLevel[i] > (S32Bytes)0)
				{
					addText(xpos, ypos, llformat("Boost_Level %d:  %.3f MB", i, F32Megabytes(gTotalTextureBytesPerBoostLevel[i]).value()));
					ypos += y_inc;
				}
			}
			if(ypos != old_y)
			{
				addText(xpos, ypos, "Network traffic for textures:");
				ypos += y_inc;
			}
		}				

		//if (gSavedSettings.getBOOL("DebugShowTextureInfo"))
		static LLCachedControl<bool> debugShowTextureInfo(gSavedSettings, "DebugShowTextureInfo");
		if (debugShowTextureInfo)
		{
			LLViewerObject* objectp = NULL ;
			
			LLSelectNode* nodep = LLSelectMgr::instance().getHoverNode();
			if (nodep)
			{
				objectp = nodep->getObject();
			}

			if (objectp && !objectp->isDead())
			{
				S32 num_faces = objectp->mDrawable->getNumFaces() ;
				std::set<LLViewerFetchedTexture*> tex_list;

				for(S32 i = 0 ; i < num_faces; i++)
				{
					LLFace* facep = objectp->mDrawable->getFace(i) ;
					if(facep)
					{						
						LLViewerFetchedTexture* tex = dynamic_cast<LLViewerFetchedTexture*>(facep->getTexture()) ;
						if(tex)
						{
							if(tex_list.find(tex) != tex_list.end())
							{
								continue ; //already displayed.
							}
							tex_list.insert(tex);

							std::string uuid_str;
							tex->getID().toString(uuid_str);
							uuid_str = uuid_str.substr(0,7);

							addText(xpos, ypos, llformat("ID: %s v_size: %.3f", uuid_str.c_str(), tex->getMaxVirtualSize()));
							ypos += y_inc;

							addText(xpos, ypos, llformat("discard level: %d desired level: %d Missing: %s", tex->getDiscardLevel(), 
								tex->getDesiredDiscardLevel(), tex->isMissingAsset() ? "Y" : "N"));
							ypos += y_inc;
						}
					}
				}
			}
		}
		
		// <FS:ND> Report amount of failed texture buffer allocations if any.
		if( LLImageBase::getAllocationErrors() )
			addText( xpos, ypos, llformat( "# textures discarded due to insufficient memory %ld", LLImageBase::getAllocationErrors() ) );
		// </FS:ND>
	}

	void draw()
	{
		LL_RECORD_BLOCK_TIME(FTM_DISPLAY_DEBUG_TEXT);
		for (line_list_t::iterator iter = mLineList.begin();
			 iter != mLineList.end(); ++iter)
		{
			const Line& line = *iter;
			LLFontGL::getFontMonospace()->renderUTF8(line.text, 0, (F32)line.x, (F32)line.y, mTextColor,
											 LLFontGL::LEFT, LLFontGL::TOP,
											 LLFontGL::NORMAL, LLFontGL::NO_SHADOW, S32_MAX, S32_MAX, NULL, FALSE);
		}
		mLineList.clear();
	}

};

void LLViewerWindow::updateDebugText()
{
	mDebugText->update();
}

////////////////////////////////////////////////////////////////////////////
//
// LLViewerWindow
//

LLViewerWindow::Params::Params()
:	title("title"),
	name("name"),
	x("x"),
	y("y"),
	width("width"),
	height("height"),
	min_width("min_width"),
	min_height("min_height"),
	fullscreen("fullscreen", false),
	ignore_pixel_depth("ignore_pixel_depth", false)
{}


BOOL LLViewerWindow::handleAnyMouseClick(LLWindow *window,  LLCoordGL pos, MASK mask, LLMouseHandler::EClickType clicktype, BOOL down)
{
	const char* buttonname = "";
	const char* buttonstatestr = "";
	S32 x = pos.mX;
	S32 y = pos.mY;
	x = ll_round((F32)x / mDisplayScale.mV[VX]);
	y = ll_round((F32)y / mDisplayScale.mV[VY]);

	// only send mouse clicks to UI if UI is visible
	if(gPipeline.hasRenderDebugFeatureMask(LLPipeline::RENDER_DEBUG_FEATURE_UI))
	{	

		if (down)
		{
			buttonstatestr = "down" ;
		}
		else
		{
			buttonstatestr = "up" ;
		}
		
		switch (clicktype)
		{
		case LLMouseHandler::CLICK_LEFT:
			mLeftMouseDown = down;
			buttonname = "Left";
			break;
		case LLMouseHandler::CLICK_RIGHT:
			mRightMouseDown = down;
			buttonname = "Right";
			break;
		case LLMouseHandler::CLICK_MIDDLE:
			mMiddleMouseDown = down;
			buttonname = "Middle";
			break;
		case LLMouseHandler::CLICK_DOUBLELEFT:
			mLeftMouseDown = down;
			buttonname = "Left Double Click";
			break;
		}
		
		LLView::sMouseHandlerMessage.clear();

		if (gMenuBarView)
		{
			// stop ALT-key access to menu
			gMenuBarView->resetMenuTrigger();
		}

		if (gDebugClicks)
		{	
			LL_INFOS() << "ViewerWindow " << buttonname << " mouse " << buttonstatestr << " at " << x << "," << y << LL_ENDL;
		}

		// Make sure we get a corresponding mouseup event, even if the mouse leaves the window
		if (down)
			mWindow->captureMouse();
		else
			mWindow->releaseMouse();

		// Indicate mouse was active
		LLUI::resetMouseIdleTimer();

		// Don't let the user move the mouse out of the window until mouse up.
		if( LLToolMgr::getInstance()->getCurrentTool()->clipMouseWhenDown() )
		{
			mWindow->setMouseClipping(down);
		}

		LLMouseHandler* mouse_captor = gFocusMgr.getMouseCapture();
		if( mouse_captor )
		{
			S32 local_x;
			S32 local_y;
			mouse_captor->screenPointToLocal( x, y, &local_x, &local_y );
			if (LLView::sDebugMouseHandling)
			{
				LL_INFOS() << buttonname << " Mouse " << buttonstatestr << " handled by captor " << mouse_captor->getName() << LL_ENDL;
			}

			BOOL r = mouse_captor->handleAnyMouseClick(local_x, local_y, mask, clicktype, down); 
			if (r) {

				LL_DEBUGS() << "LLViewerWindow::handleAnyMouseClick viewer with mousecaptor calling updatemouseeventinfo - local_x|global x  "<< local_x << " " << x  << "local/global y " << local_y << " " << y << LL_ENDL;

				LLViewerEventRecorder::instance().setMouseGlobalCoords(x,y);
				LLViewerEventRecorder::instance().logMouseEvent(std::string(buttonstatestr),std::string(buttonname)); 

			}
			return r;
		}

		// Mark the click as handled and return if we aren't within the root view to avoid spurious bugs
		if( !mRootView->pointInView(x, y) )
		{
			return TRUE;
		}
		// Give the UI views a chance to process the click

		BOOL r= mRootView->handleAnyMouseClick(x, y, mask, clicktype, down) ;
		if (r) 
		{

			LL_DEBUGS() << "LLViewerWindow::handleAnyMouseClick calling updatemouseeventinfo - global x  "<< " " << x	<< "global y " << y	 << "buttonstate: " << buttonstatestr << " buttonname " << buttonname << LL_ENDL;

			LLViewerEventRecorder::instance().setMouseGlobalCoords(x,y);

			// Clear local coords - this was a click on root window so these are not needed
			// By not including them, this allows the test skeleton generation tool to be smarter when generating code
			// the code generator can be smarter because when local coords are present it can try the xui path with local coords
			// and fallback to global coordinates only if needed. 
			// The drawback to this approach is sometimes a valid xui path will appear to work fine, but NOT interact with the UI element
			// (VITA support not implemented yet or not visible to VITA due to widget further up xui path not being visible to VITA)
			// For this reason it's best to provide hints where possible here by leaving out local coordinates
			LLViewerEventRecorder::instance().setMouseLocalCoords(-1,-1);
			LLViewerEventRecorder::instance().logMouseEvent(buttonstatestr,buttonname); 

			if (LLView::sDebugMouseHandling)
			{
				LL_INFOS() << buttonname << " Mouse " << buttonstatestr << " " << LLViewerEventRecorder::instance().get_xui()	<< LL_ENDL;
			} 
			return TRUE;
		} else if (LLView::sDebugMouseHandling)
			{
				LL_INFOS() << buttonname << " Mouse " << buttonstatestr << " not handled by view" << LL_ENDL;
			}
	}

	// Do not allow tool manager to handle mouseclicks if we have disconnected	
	if(!gDisconnected && LLToolMgr::getInstance()->getCurrentTool()->handleAnyMouseClick( x, y, mask, clicktype, down ) )
	{
		LLViewerEventRecorder::instance().clear_xui(); 
		return TRUE;
	}

	
	// If we got this far on a down-click, it wasn't handled.
	// Up-clicks, though, are always handled as far as the OS is concerned.
	BOOL default_rtn = !down;
	return default_rtn;
}

BOOL LLViewerWindow::handleMouseDown(LLWindow *window,  LLCoordGL pos, MASK mask)
{
    mAllowMouseDragging = FALSE;
    if (!mMouseDownTimer.getStarted())
    {
        mMouseDownTimer.start();
    }
    else
    {
        mMouseDownTimer.reset();
    }    
    BOOL down = TRUE;
	return handleAnyMouseClick(window,pos,mask,LLMouseHandler::CLICK_LEFT,down);
}

BOOL LLViewerWindow::handleDoubleClick(LLWindow *window,  LLCoordGL pos, MASK mask)
{
	// try handling as a double-click first, then a single-click if that
	// wasn't handled.
	BOOL down = TRUE;
	if (handleAnyMouseClick(window, pos, mask,
				LLMouseHandler::CLICK_DOUBLELEFT, down))
	{
		return TRUE;
	}
	return handleMouseDown(window, pos, mask);
}

BOOL LLViewerWindow::handleMouseUp(LLWindow *window,  LLCoordGL pos, MASK mask)
{
    if (mMouseDownTimer.getStarted())
    {
        mMouseDownTimer.stop();
    }
    BOOL down = FALSE;
	return handleAnyMouseClick(window,pos,mask,LLMouseHandler::CLICK_LEFT,down);
}


BOOL LLViewerWindow::handleRightMouseDown(LLWindow *window,  LLCoordGL pos, MASK mask)
{
	S32 x = pos.mX;
	S32 y = pos.mY;
	x = ll_round((F32)x / mDisplayScale.mV[VX]);
	y = ll_round((F32)y / mDisplayScale.mV[VY]);

	BOOL down = TRUE;
	BOOL handle = handleAnyMouseClick(window,pos,mask,LLMouseHandler::CLICK_RIGHT,down);
	if (handle)
		return handle;

	// *HACK: this should be rolled into the composite tool logic, not
	// hardcoded at the top level.
	if (CAMERA_MODE_CUSTOMIZE_AVATAR != gAgentCamera.getCameraMode() && LLToolMgr::getInstance()->getCurrentTool() != LLToolPie::getInstance() && gAgent.isInitialized())
	{
		// If the current tool didn't process the click, we should show
		// the pie menu.  This can be done by passing the event to the pie
		// menu tool.
		LLToolPie::getInstance()->handleRightMouseDown(x, y, mask);
		// show_context_menu( x, y, mask );
	}

	return TRUE;
}

BOOL LLViewerWindow::handleRightMouseUp(LLWindow *window,  LLCoordGL pos, MASK mask)
{
	BOOL down = FALSE;
 	return handleAnyMouseClick(window,pos,mask,LLMouseHandler::CLICK_RIGHT,down);
}

BOOL LLViewerWindow::handleMiddleMouseDown(LLWindow *window,  LLCoordGL pos, MASK mask)
{
	BOOL down = TRUE;
	LLVoiceClient::getInstance()->middleMouseState(true);
 	handleAnyMouseClick(window,pos,mask,LLMouseHandler::CLICK_MIDDLE,down);
  
  	// Always handled as far as the OS is concerned.
	return TRUE;
}

LLWindowCallbacks::DragNDropResult LLViewerWindow::handleDragNDrop( LLWindow *window, LLCoordGL pos, MASK mask, LLWindowCallbacks::DragNDropAction action, std::string data)
{
	LLWindowCallbacks::DragNDropResult result = LLWindowCallbacks::DND_NONE;

	const bool prim_media_dnd_enabled = gSavedSettings.getBOOL("PrimMediaDragNDrop");
	const bool slurl_dnd_enabled = gSavedSettings.getBOOL("SLURLDragNDrop");
	
	if ( prim_media_dnd_enabled || slurl_dnd_enabled )
	{
		switch(action)
		{
			// Much of the handling for these two cases is the same.
			case LLWindowCallbacks::DNDA_TRACK:
			case LLWindowCallbacks::DNDA_DROPPED:
			case LLWindowCallbacks::DNDA_START_TRACKING:
			{
				bool drop = (LLWindowCallbacks::DNDA_DROPPED == action);
					
				if (slurl_dnd_enabled)
				{
					LLSLURL dropped_slurl(data);
					if(dropped_slurl.isSpatial())
					{
						if (drop)
						{
							LLURLDispatcher::dispatch( dropped_slurl.getSLURLString(), "clicked", NULL, true );
							return LLWindowCallbacks::DND_MOVE;
						}
						return LLWindowCallbacks::DND_COPY;
					}
				}

				if (prim_media_dnd_enabled)
				{
					LLPickInfo pick_info = pickImmediate( pos.mX, pos.mY,
                                                          TRUE /* pick_transparent */, 
                                                          FALSE /* pick_rigged */);

					LLUUID object_id = pick_info.getObjectID();
					S32 object_face = pick_info.mObjectFace;
					std::string url = data;

					LL_DEBUGS() << "Object: picked at " << pos.mX << ", " << pos.mY << " - face = " << object_face << " - URL = " << url << LL_ENDL;

					LLVOVolume *obj = dynamic_cast<LLVOVolume*>(static_cast<LLViewerObject*>(pick_info.getObject()));
				
					if (obj && !obj->getRegion()->getCapability("ObjectMedia").empty())
					{
						LLTextureEntry *te = obj->getTE(object_face);

						// can modify URL if we can modify the object or we have navigate permissions
						bool allow_modify_url = obj->permModify() || (te && obj->hasMediaPermission( te->getMediaData(), LLVOVolume::MEDIA_PERM_INTERACT ));

						if (te && allow_modify_url )
						{
							if (drop)
							{
								// object does NOT have media already
								if ( ! te->hasMedia() )
								{
									// we are allowed to modify the object
									if ( obj->permModify() )
									{
										// Create new media entry
										LLSD media_data;
										// XXX Should we really do Home URL too?
										media_data[LLMediaEntry::HOME_URL_KEY] = url;
										media_data[LLMediaEntry::CURRENT_URL_KEY] = url;
										media_data[LLMediaEntry::AUTO_PLAY_KEY] = true;
										obj->syncMediaData(object_face, media_data, true, true);
										// XXX This shouldn't be necessary, should it ?!?
										if (obj->getMediaImpl(object_face))
											obj->getMediaImpl(object_face)->navigateReload();
										obj->sendMediaDataUpdate();

										result = LLWindowCallbacks::DND_COPY;
									}
								}
								else 
								// object HAS media already
								{
									// URL passes the whitelist
									if (te->getMediaData()->checkCandidateUrl( url ) )
									{
										// just navigate to the URL
										if (obj->getMediaImpl(object_face))
										{
											obj->getMediaImpl(object_face)->navigateTo(url);
										}
										else 
										{
											// This is very strange.  Navigation should
											// happen via the Impl, but we don't have one.
											// This sends it to the server, which /should/
											// trigger us getting it.  Hopefully.
											LLSD media_data;
											media_data[LLMediaEntry::CURRENT_URL_KEY] = url;
											obj->syncMediaData(object_face, media_data, true, true);
											obj->sendMediaDataUpdate();
										}
										result = LLWindowCallbacks::DND_LINK;
										
									}
								}
								LLSelectMgr::getInstance()->unhighlightObjectOnly(mDragHoveredObject);
								mDragHoveredObject = NULL;
							
							}
							else 
							{
								// Check the whitelist, if there's media (otherwise just show it)
								if (te->getMediaData() == NULL || te->getMediaData()->checkCandidateUrl(url))
								{
									if ( obj != mDragHoveredObject)
									{
										// Highlight the dragged object
										LLSelectMgr::getInstance()->unhighlightObjectOnly(mDragHoveredObject);
										mDragHoveredObject = obj;
										LLSelectMgr::getInstance()->highlightObjectOnly(mDragHoveredObject);
									}
									result = (! te->hasMedia()) ? LLWindowCallbacks::DND_COPY : LLWindowCallbacks::DND_LINK;

								}
							}
						}
					}
				}
			}
			break;
			
			case LLWindowCallbacks::DNDA_STOP_TRACKING:
				// The cleanup case below will make sure things are unhilighted if necessary.
			break;
		}

		if (prim_media_dnd_enabled &&
			result == LLWindowCallbacks::DND_NONE && !mDragHoveredObject.isNull())
		{
			LLSelectMgr::getInstance()->unhighlightObjectOnly(mDragHoveredObject);
			mDragHoveredObject = NULL;
		}
	}
	
	return result;
}
  
BOOL LLViewerWindow::handleMiddleMouseUp(LLWindow *window,  LLCoordGL pos, MASK mask)
{
	BOOL down = FALSE;
	LLVoiceClient::getInstance()->middleMouseState(false);
 	handleAnyMouseClick(window,pos,mask,LLMouseHandler::CLICK_MIDDLE,down);
  
  	// Always handled as far as the OS is concerned.
	return TRUE;
}

// WARNING: this is potentially called multiple times per frame
void LLViewerWindow::handleMouseMove(LLWindow *window,  LLCoordGL pos, MASK mask)
{
	S32 x = pos.mX;
	S32 y = pos.mY;

	x = ll_round((F32)x / mDisplayScale.mV[VX]);
	y = ll_round((F32)y / mDisplayScale.mV[VY]);

	mMouseInWindow = TRUE;

	// Save mouse point for access during idle() and display()

	LLCoordGL mouse_point(x, y);

	if (mouse_point != mCurrentMousePoint)
	{
		LLUI::resetMouseIdleTimer();
	}

	saveLastMouse(mouse_point);

	mWindow->showCursorFromMouseMove();

	if (gAwayTimer.getElapsedTimeF32() > LLAgent::MIN_AFK_TIME
		&& !gDisconnected)
	{
		gAgent.clearAFK();
	}
}

void LLViewerWindow::handleMouseDragged(LLWindow *window,  LLCoordGL pos, MASK mask)
{
    if (mMouseDownTimer.getStarted())
    {
        if (mMouseDownTimer.getElapsedTimeF32() > 0.1)
        {
            mAllowMouseDragging = TRUE;
            mMouseDownTimer.stop();
        }
    }
    if(mAllowMouseDragging || !LLToolCamera::getInstance()->hasMouseCapture())
    {
        handleMouseMove(window, pos, mask);
    }
}

void LLViewerWindow::handleMouseLeave(LLWindow *window)
{
	// Note: we won't get this if we have captured the mouse.
	llassert( gFocusMgr.getMouseCapture() == NULL );
	mMouseInWindow = FALSE;
	LLToolTipMgr::instance().blockToolTips();
}

BOOL LLViewerWindow::handleCloseRequest(LLWindow *window)
{
	// User has indicated they want to close, but we may need to ask
	// about modified documents.
	LLAppViewer::instance()->userQuit();
	// Don't quit immediately
	return FALSE;
}

void LLViewerWindow::handleQuit(LLWindow *window)
{
	LLAppViewer::instance()->forceQuit();
}

void LLViewerWindow::handleResize(LLWindow *window,  S32 width,  S32 height)
{
	reshape(width, height);
	mResDirty = true;
}

// The top-level window has gained focus (e.g. via ALT-TAB)
void LLViewerWindow::handleFocus(LLWindow *window)
{
	gFocusMgr.setAppHasFocus(TRUE);
	LLModalDialog::onAppFocusGained();

	gAgent.onAppFocusGained();
	LLToolMgr::getInstance()->onAppFocusGained();

	// See if we're coming in with modifier keys held down
	if (gKeyboard)
	{
		gKeyboard->resetMaskKeys();
	}

	// resume foreground running timer
	// since we artifically limit framerate when not frontmost
	gForegroundTime.unpause();
}

// The top-level window has lost focus (e.g. via ALT-TAB)
void LLViewerWindow::handleFocusLost(LLWindow *window)
{
	gFocusMgr.setAppHasFocus(FALSE);
	//LLModalDialog::onAppFocusLost();
	LLToolMgr::getInstance()->onAppFocusLost();
	gFocusMgr.setMouseCapture( NULL );

	if (gMenuBarView)
	{
		// stop ALT-key access to menu
		gMenuBarView->resetMenuTrigger();
	}

	// restore mouse cursor
	showCursor();
	getWindow()->setMouseClipping(FALSE);

	// If losing focus while keys are down, reset them.
	if (gKeyboard)
	{
		gKeyboard->resetKeys();
	}

	// pause timer that tracks total foreground running time
	gForegroundTime.pause();
}


BOOL LLViewerWindow::handleTranslatedKeyDown(KEY key,  MASK mask, BOOL repeated)
{
	// Let the voice chat code check for its PTT key.  Note that this never affects event processing.
	LLVoiceClient::getInstance()->keyDown(key, mask);

	if (gAwayTimer.getElapsedTimeF32() > LLAgent::MIN_AFK_TIME)
	{
		gAgent.clearAFK();
	}

	// *NOTE: We want to interpret KEY_RETURN later when it arrives as
	// a Unicode char, not as a keydown.  Otherwise when client frame
	// rate is really low, hitting return sends your chat text before
	// it's all entered/processed.
	if (key == KEY_RETURN && mask == MASK_NONE)
	{
        // RIDER: although, at times some of the controlls (in particular the CEF viewer
        // would like to know about the KEYDOWN for an enter key... so ask and pass it along.
        LLFocusableElement* keyboard_focus = gFocusMgr.getKeyboardFocus();
        if (keyboard_focus && !keyboard_focus->wantsReturnKey())
    		return FALSE;
	}

	return gViewerKeyboard.handleKey(key, mask, repeated);
}

BOOL LLViewerWindow::handleTranslatedKeyUp(KEY key,  MASK mask)
{
	// Let the voice chat code check for its PTT key.  Note that this never affects event processing.
	LLVoiceClient::getInstance()->keyUp(key, mask);

	// Let the inspect tool code check for ALT key to set LLToolSelectRect active instead LLToolCamera
	LLToolCompInspect * tool_inspectp = LLToolCompInspect::getInstance();
	if (LLToolMgr::getInstance()->getCurrentTool() == tool_inspectp)
	{
		tool_inspectp->keyUp(key, mask);
	}

	return gViewerKeyboard.handleKeyUp(key, mask);
}

void LLViewerWindow::handleScanKey(KEY key, BOOL key_down, BOOL key_up, BOOL key_level)
{
	LLViewerJoystick::getInstance()->setCameraNeedsUpdate(true);
	gViewerKeyboard.scanKey(key, key_down, key_up, key_level);
	return; // Be clear this function returns nothing
}




BOOL LLViewerWindow::handleActivate(LLWindow *window, BOOL activated)
{
	if (activated)
	{
		mActive = true;
		send_agent_resume();
		gAgent.clearAFK();
		
		// Unmute audio
		audio_update_volume();
	}
	else
	{
		mActive = false;
				
		// if the user has chosen to go Away automatically after some time, then go Away when minimizing
		if (gSavedSettings.getS32("AFKTimeout"))
		{
			gAgent.setAFK();
		}
		
		// SL-53351: Make sure we're not in mouselook when minimised, to prevent control issues
		if (gAgentCamera.getCameraMode() == CAMERA_MODE_MOUSELOOK)
		{
			gAgentCamera.changeCameraToDefault();
		}
		
		send_agent_pause();
	
		// Mute audio
		audio_update_volume();
	}
	return TRUE;
}

BOOL LLViewerWindow::handleActivateApp(LLWindow *window, BOOL activating)
{
	//if (!activating) gAgentCamera.changeCameraToDefault();

	LLViewerJoystick::getInstance()->setNeedsReset(true);
	return FALSE;
}


void LLViewerWindow::handleMenuSelect(LLWindow *window,  S32 menu_item)
{
}


BOOL LLViewerWindow::handlePaint(LLWindow *window,  S32 x,  S32 y, S32 width,  S32 height)
{
	// *TODO: Enable similar information output for other platforms?  DK 2011-02-18
#if LL_WINDOWS
	if (gHeadlessClient)
	{
		HWND window_handle = (HWND)window->getPlatformWindow();
		PAINTSTRUCT ps; 
		HDC hdc; 
 
		RECT wnd_rect;
		wnd_rect.left = 0;
		wnd_rect.top = 0;
		wnd_rect.bottom = 200;
		wnd_rect.right = 500;

		hdc = BeginPaint(window_handle, &ps); 
		//SetBKColor(hdc, RGB(255, 255, 255));
		FillRect(hdc, &wnd_rect, CreateSolidBrush(RGB(255, 255, 255)));

		std::string temp_str;
		LLTrace::Recording& recording = LLViewerStats::instance().getRecording();
		temp_str = llformat( "FPS %3.1f Phy FPS %2.1f Time Dil %1.3f",		/* Flawfinder: ignore */
				recording.getPerSec(LLStatViewer::FPS), //mFPSStat.getMeanPerSec(),
				recording.getLastValue(LLStatViewer::SIM_PHYSICS_FPS), 
				recording.getLastValue(LLStatViewer::SIM_TIME_DILATION));
		S32 len = temp_str.length();
		TextOutA(hdc, 0, 0, temp_str.c_str(), len); 


		LLVector3d pos_global = gAgent.getPositionGlobal();
		temp_str = llformat( "Avatar pos %6.1lf %6.1lf %6.1lf", pos_global.mdV[0], pos_global.mdV[1], pos_global.mdV[2]);
		len = temp_str.length();
		TextOutA(hdc, 0, 25, temp_str.c_str(), len); 

		TextOutA(hdc, 0, 50, "Set \"HeadlessClient FALSE\" in settings.ini file to reenable", 61);
		EndPaint(window_handle, &ps); 
		return TRUE;
	}
#endif
	return FALSE;
}


void LLViewerWindow::handleScrollWheel(LLWindow *window,  S32 clicks)
{
	handleScrollWheel( clicks );
}

void LLViewerWindow::handleWindowBlock(LLWindow *window)
{
	send_agent_pause();
}

void LLViewerWindow::handleWindowUnblock(LLWindow *window)
{
	send_agent_resume();
}

void LLViewerWindow::handleDataCopy(LLWindow *window, S32 data_type, void *data)
{
	const S32 SLURL_MESSAGE_TYPE = 0;
	switch (data_type)
	{
	case SLURL_MESSAGE_TYPE:
		// received URL
		std::string url = (const char*)data;
		LLMediaCtrl* web = NULL;
		const bool trusted_browser = false;
		// don't treat slapps coming from external browsers as "clicks" as this would bypass throttling
		if (LLURLDispatcher::dispatch(url, "", web, trusted_browser))
		{
			// bring window to foreground, as it has just been "launched" from a URL
			mWindow->bringToFront();
		}
		break;
	}
}

BOOL LLViewerWindow::handleTimerEvent(LLWindow *window)
{
	if (LLViewerJoystick::getInstance()->getOverrideCamera())
	{
		LLViewerJoystick::getInstance()->updateStatus();
		return TRUE;
	}
	return FALSE;
}

BOOL LLViewerWindow::handleDeviceChange(LLWindow *window)
{
	// give a chance to use a joystick after startup (hot-plugging)
	if (!LLViewerJoystick::getInstance()->isJoystickInitialized() )
	{
		LLViewerJoystick::getInstance()->init(true);
		return TRUE;
	}
	return FALSE;
}

BOOL LLViewerWindow::handleDPIChanged(LLWindow *window, F32 ui_scale_factor, S32 window_width, S32 window_height)
{
    if (ui_scale_factor >= MIN_UI_SCALE && ui_scale_factor <= MAX_UI_SCALE)
    {
        LLViewerWindow::reshape(window_width, window_height);
        mResDirty = true;
        return TRUE;
    }
    else
    {
        LL_WARNS() << "DPI change caused UI scale to go out of bounds: " << ui_scale_factor << LL_ENDL;
        return FALSE;
    }
}

BOOL LLViewerWindow::handleWindowDidChangeScreen(LLWindow *window)
{
	LLCoordScreen window_rect;
	mWindow->getSize(&window_rect);
	reshape(window_rect.mX, window_rect.mY);
	return TRUE;
}

void LLViewerWindow::handlePingWatchdog(LLWindow *window, const char * msg)
{
	LLAppViewer::instance()->pingMainloopTimeout(msg);
}


void LLViewerWindow::handleResumeWatchdog(LLWindow *window)
{
	LLAppViewer::instance()->resumeMainloopTimeout();
}

void LLViewerWindow::handlePauseWatchdog(LLWindow *window)
{
	LLAppViewer::instance()->pauseMainloopTimeout();
}

//virtual
std::string LLViewerWindow::translateString(const char* tag)
{
	return LLTrans::getString( std::string(tag) );
}

//virtual
std::string LLViewerWindow::translateString(const char* tag,
		const std::map<std::string, std::string>& args)
{
	// LLTrans uses a special subclass of std::string for format maps,
	// but we must use std::map<> in these callbacks, otherwise we create
	// a dependency between LLWindow and LLFormatMapString.  So copy the data.
	LLStringUtil::format_map_t args_copy;
	std::map<std::string,std::string>::const_iterator it = args.begin();
	for ( ; it != args.end(); ++it)
	{
		args_copy[it->first] = it->second;
	}
	return LLTrans::getString( std::string(tag), args_copy);
}

//
// Classes
//
LLViewerWindow::LLViewerWindow(const Params& p)
:	mWindow(NULL),
	mActive(true),
	mUIVisible(true),
	mWindowRectRaw(0, p.height, p.width, 0),
	mWindowRectScaled(0, p.height, p.width, 0),
	mWorldViewRectRaw(0, p.height, p.width, 0),
	mLeftMouseDown(FALSE),
	mMiddleMouseDown(FALSE),
	mRightMouseDown(FALSE),
	mMouseInWindow( FALSE ),
    mAllowMouseDragging(TRUE),
    mMouseDownTimer(),
	mLastMask( MASK_NONE ),
	mToolStored( NULL ),
	mHideCursorPermanent( FALSE ),
	mCursorHidden(FALSE),
	mIgnoreActivate( FALSE ),
	mResDirty(false),
	mStatesDirty(false),
	mCurrResolutionIndex(0),
	mProgressView(NULL),
	mProgressViewMini(NULL)
{
	// gKeyboard is still NULL, so it doesn't do LLWindowListener any good to
	// pass its value right now. Instead, pass it a nullary function that
	// will, when we later need it, return the value of gKeyboard.
	// boost::lambda::var() constructs such a functor on the fly.
	mWindowListener.reset(new LLWindowListener(this, boost::lambda::var(gKeyboard)));
	mViewerWindowListener.reset(new LLViewerWindowListener(this));

	mSystemChannel.reset(new LLNotificationChannel("System", "Visible", LLNotificationFilters::includeEverything));
	mCommunicationChannel.reset(new LLCommunicationChannel("Communication", "Visible"));
	mAlertsChannel.reset(new LLNotificationsUI::LLViewerAlertHandler("VW_alerts", "alert"));
	mModalAlertsChannel.reset(new LLNotificationsUI::LLViewerAlertHandler("VW_alertmodal", "alertmodal"));

	bool ignore = gSavedSettings.getBOOL("IgnoreAllNotifications");
	LLNotifications::instance().setIgnoreAllNotifications(ignore);
	if (ignore)
	{
	LL_INFOS() << "NOTE: ALL NOTIFICATIONS THAT OCCUR WILL GET ADDED TO IGNORE LIST FOR LATER RUNS." << LL_ENDL;
	}


	BOOL useLegacyCursors = gSavedSettings.getBOOL("FSUseLegacyCursors");//<FS:LO> Legacy cursor setting from main program

	/*
	LLWindowCallbacks* callbacks,
	const std::string& title, const std::string& name, S32 x, S32 y, S32 width, S32 height, U32 flags,
	BOOL fullscreen, 
	BOOL clearBg,
	BOOL disable_vsync,
	BOOL ignore_pixel_depth,
	U32 fsaa_samples)
	*/
	// create window
	mWindow = LLWindowManager::createWindow(this,
		p.title, p.name, p.x, p.y, p.width, p.height, 0,
		p.fullscreen, 
		gHeadlessClient,
		gSavedSettings.getBOOL("DisableVerticalSync"),
		!gHeadlessClient,
		p.ignore_pixel_depth,
		//gSavedSettings.getBOOL("RenderDeferred") ? 0 : gSavedSettings.getU32("RenderFSAASamples")); //don't use window level anti-aliasing if FBOs are enabled
		gSavedSettings.getBOOL("RenderDeferred") ? 0 : gSavedSettings.getU32("RenderFSAASamples"), //don't use window level anti-aliasing if FBOs are enabled
		useLegacyCursors); // <FS:LO> Legacy cursor setting from main program

	if (!LLViewerShaderMgr::sInitialized)
	{ //immediately initialize shaders
		LLViewerShaderMgr::sInitialized = TRUE;
		LLViewerShaderMgr::instance()->setShaders();
	}

	if (NULL == mWindow)
	{
		LLSplashScreen::update(LLTrans::getString("StartupRequireDriverUpdate"));
	
		LL_WARNS("Window") << "Failed to create window, to be shutting Down, be sure your graphics driver is updated." << LL_ENDL ;

		ms_sleep(5000) ; //wait for 5 seconds.

		LLSplashScreen::update(LLTrans::getString("ShuttingDown"));
#if LL_LINUX || LL_SOLARIS
		LL_WARNS() << "Unable to create window, be sure screen is set at 32-bit color and your graphics driver is configured correctly.  See README-linux.txt or README-solaris.txt for further information."
				<< LL_ENDL;
#else
		LL_WARNS("Window") << "Unable to create window, be sure screen is set at 32-bit color in Control Panels->Display->Settings"
				<< LL_ENDL;
#endif
        LLAppViewer::instance()->fastQuit(1);
	}
	
	if (!LLAppViewer::instance()->restoreErrorTrap())
	{
		LL_WARNS("Window") << " Someone took over my signal/exception handler (post createWindow)!" << LL_ENDL;
	}

	const bool do_not_enforce = false;
	mWindow->setMinSize(p.min_width, p.min_height, do_not_enforce);  // root view not set 
	LLCoordScreen scr;
    mWindow->getSize(&scr);

<<<<<<< HEAD
	// Reset UI scale factor on first run if OS's display scaling is not 100%
	if (gSavedSettings.getBOOL("ResetUIScaleOnFirstRun"))
	{
		if (mWindow->getSystemUISize() != 1.f)
		{
			gSavedSettings.setF32("UIScaleFactor", 1.f);
		}
		gSavedSettings.setBOOL("ResetUIScaleOnFirstRun", FALSE);
	}
=======
    // Reset UI scale factor on first run if OS's display scaling is not 100%
    if (gSavedSettings.getBOOL("ResetUIScaleOnFirstRun"))
    {
        if (mWindow->getSystemUISize() != 1.f)
        {
            gSavedSettings.setF32("UIScaleFactor", 1.f);
        }
        gSavedSettings.setBOOL("ResetUIScaleOnFirstRun", FALSE);
    }
>>>>>>> 714a95e1

	// Get the real window rect the window was created with (since there are various OS-dependent reasons why
	// the size of a window or fullscreen context may have been adjusted slightly...)
	F32 ui_scale_factor = llclamp(gSavedSettings.getF32("UIScaleFactor") * mWindow->getSystemUISize(), MIN_UI_SCALE, MAX_UI_SCALE);
	
	mDisplayScale.setVec(llmax(1.f / mWindow->getPixelAspectRatio(), 1.f), llmax(mWindow->getPixelAspectRatio(), 1.f));
	mDisplayScale *= ui_scale_factor;
	LLUI::setScaleFactor(mDisplayScale);

	{
		LLCoordWindow size;
		mWindow->getSize(&size);
		mWindowRectRaw.set(0, size.mY, size.mX, 0);
		mWindowRectScaled.set(0, ll_round((F32)size.mY / mDisplayScale.mV[VY]), ll_round((F32)size.mX / mDisplayScale.mV[VX]), 0);
	}
	
	LLFontManager::initClass();

	//
	// We want to set this stuff up BEFORE we initialize the pipeline, so we can turn off
	// stuff like AGP if we think that it'll crash the viewer.
	//
	LL_DEBUGS("Window") << "Loading feature tables." << LL_ENDL;

	LLFeatureManager::getInstance()->init();

	// Initialize OpenGL Renderer
	if (!LLFeatureManager::getInstance()->isFeatureAvailable("RenderVBOEnable") ||
		!gGLManager.mHasVertexBufferObject)
	{
		gSavedSettings.setBOOL("RenderVBOEnable", FALSE);
	}
	LLVertexBuffer::initClass(gSavedSettings.getBOOL("RenderVBOEnable"), gSavedSettings.getBOOL("RenderVBOMappingDisable"));
	LL_INFOS("RenderInit") << "LLVertexBuffer initialization done." << LL_ENDL ;
	gGL.init() ;
	// <FS:Ansariel> Exodus vignette
	exoPostProcess::getInstance(); // Make sure we've created one of these

	if (LLFeatureManager::getInstance()->isSafe()
		|| (gSavedSettings.getS32("LastFeatureVersion") != LLFeatureManager::getInstance()->getVersion())
		|| (gSavedSettings.getString("LastGPUString") != LLFeatureManager::getInstance()->getGPUString())
		|| (gSavedSettings.getBOOL("ProbeHardwareOnStartup")))
	{
		LLFeatureManager::getInstance()->applyRecommendedSettings();
		gSavedSettings.setBOOL("ProbeHardwareOnStartup", FALSE);
	}

	if (!gGLManager.mHasDepthClamp)
	{
		LL_INFOS("RenderInit") << "Missing feature GL_ARB_depth_clamp. Void water might disappear in rare cases." << LL_ENDL;
	}
	
	// If we crashed while initializng GL stuff last time, disable certain features
	if (gSavedSettings.getBOOL("RenderInitError"))
	{
		mInitAlert = "DisplaySettingsNoShaders";
		LLFeatureManager::getInstance()->setGraphicsLevel(0, false);
		gSavedSettings.setU32("RenderQualityPerformance", 0);		
	}

	// <FS:Ansariel> Texture memory management
	// On 64bit builds, allow up to 1GB texture memory on cards with 2GB video
	// memory and up to 2GB texture memory on cards with 4GB video memory. Check
	// is performed against a lower limit as not exactly 2 or 4GB might not be
	// returned.
#if ADDRESS_SIZE == 64
	LL_INFOS() << "GLManager detected " << gGLManager.mVRAM << " MB VRAM" << LL_ENDL;

	if (gGLManager.mVRAM > 3584)
	{
		gMaxVideoRam = S32Megabytes(2048);
		LL_INFOS() << "At least 4 GB video memory detected - increasing max video ram for textures to 2048 MB" << LL_ENDL;
	}
	else if (gGLManager.mVRAM > 1536)
	{
		gMaxVideoRam = S32Megabytes(1024);
		LL_INFOS() << "At least 2 GB video memory detected - increasing max video ram for textures to 1024 MB" << LL_ENDL;
	}
	else if (gGLManager.mVRAM > 768)
	{
		gMaxVideoRam = S32Megabytes(768);
		LL_INFOS() << "At least 1 GB video memory detected - increasing max video ram for textures to 768 MB" << LL_ENDL;
	}
#endif
	// </FS:Ansariel>

	// <FS:Ansariel> Max texture resolution
#if ADDRESS_SIZE == 64
	if (gSavedSettings.getBOOL("FSRestrictMaxTextureSize"))
	{
		DESIRED_NORMAL_TEXTURE_SIZE = (U32)LLViewerFetchedTexture::MAX_IMAGE_SIZE_DEFAULT / 2;
	}
#else
	gSavedSettings.setBOOL("FSRestrictMaxTextureSize", TRUE);
#endif
	LL_INFOS() << "Maximum fetched texture size: " << DESIRED_NORMAL_TEXTURE_SIZE << "px" << LL_ENDL;
	// </FS:Ansariel>
		
	// Init the image list.  Must happen after GL is initialized and before the images that
	// LLViewerWindow needs are requested.
	LLImageGL::initClass(LLViewerTexture::MAX_GL_IMAGE_CATEGORY) ;
	gTextureList.init();
	LLViewerTextureManager::init() ;
	gBumpImageList.init();
	
	// Init font system, but don't actually load the fonts yet
	// because our window isn't onscreen and they take several
	// seconds to parse.
	LLFontGL::initClass( gSavedSettings.getF32("FontScreenDPI"),
								mDisplayScale.mV[VX],
								mDisplayScale.mV[VY],
								gDirUtilp->getAppRODataDir(),
								gSavedSettings.getString("FSFontSettingsFile"),
								gSavedSettings.getF32("FSFontSizeAdjustment"));
	
	// Create container for all sub-views
	LLView::Params rvp;
	rvp.name("root");
	rvp.rect(mWindowRectScaled);
	rvp.mouse_opaque(false);
	rvp.follows.flags(FOLLOWS_NONE);
	mRootView = LLUICtrlFactory::create<LLRootView>(rvp);
	LLUI::setRootView(mRootView);

	// Make avatar head look forward at start
	mCurrentMousePoint.mX = getWindowWidthScaled() / 2;
	mCurrentMousePoint.mY = getWindowHeightScaled() / 2;

	gShowOverlayTitle = gSavedSettings.getBOOL("ShowOverlayTitle");
	mOverlayTitle = gSavedSettings.getString("OverlayTitle");
	// Can't have spaces in settings.ini strings, so use underscores instead and convert them.
	LLStringUtil::replaceChar(mOverlayTitle, '_', ' ');

	mDebugText = new LLDebugText(this);

	mWorldViewRectScaled = calcScaledRect(mWorldViewRectRaw, mDisplayScale);
}

std::string LLViewerWindow::getLastSnapshotDir()
{
    return sSnapshotDir;
}

void LLViewerWindow::initGLDefaults()
{
	gGL.setSceneBlendType(LLRender::BT_ALPHA);

	if (!LLGLSLShader::sNoFixedFunction)
	{ //initialize fixed function state
		glColorMaterial( GL_FRONT_AND_BACK, GL_AMBIENT_AND_DIFFUSE );

		glMaterialfv(GL_FRONT_AND_BACK,GL_AMBIENT,LLColor4::black.mV);
		glMaterialfv(GL_FRONT_AND_BACK,GL_DIFFUSE,LLColor4::white.mV);

		// lights for objects
		glShadeModel( GL_SMOOTH );

		gGL.getTexUnit(0)->enable(LLTexUnit::TT_TEXTURE);
		gGL.getTexUnit(0)->setTextureBlendType(LLTexUnit::TB_MULT);
	}

	glPixelStorei(GL_PACK_ALIGNMENT,1);
	glPixelStorei(GL_UNPACK_ALIGNMENT,1);

	gGL.setAmbientLightColor(LLColor4::black);
		
	glCullFace(GL_BACK);

	// RN: Need this for translation and stretch manip.
	gBox.prerender();
}

struct MainPanel : public LLPanel
{
};

void LLViewerWindow::initBase()
{
	S32 height = getWindowHeightScaled();
	S32 width = getWindowWidthScaled();

	LLRect full_window(0, height, width, 0);

	////////////////////
	//
	// Set the gamma
	//

	F32 gamma = gSavedSettings.getF32("RenderGamma");
	if (gamma != 0.0f)
	{
		getWindow()->setGamma(gamma);
	}

	// Create global views

	// Login screen and main_view.xml need edit menus for preferences and browser
	LL_DEBUGS("AppInit") << "initializing edit menu" << LL_ENDL;
	initialize_edit_menu();
	initialize_spellcheck_menu(); // <FS:Zi> Set up edit menu here to get the spellcheck callbacks assigned before anyone uses them

	// <FS:Ansariel> Move console further down in the view hierarchy to not float in front of floaters!
	// Console
	llassert( !gConsole );
	LLConsole::Params cp;
	cp.name("console");
	cp.max_lines(gSavedSettings.getS32("ConsoleBufferSize"));
	cp.rect(getChatConsoleRect());
	cp.parse_urls(true); // <FS:Ansariel> Enable URL parsing for the chat console
	cp.background_image("Rounded_Square"); // <FS:Ansariel> Configurable background for different console types
	cp.session_support(true); // <FS:Ansariel> Session support
	cp.persist_time(gSavedSettings.getF32("ChatPersistTime"));
	cp.font_size_index(gSavedSettings.getS32("ChatConsoleFontSize"));
	cp.follows.flags(FOLLOWS_LEFT | FOLLOWS_RIGHT | FOLLOWS_BOTTOM);
	gConsole = LLUICtrlFactory::create<LLConsole>(cp);
	getRootView()->addChild(gConsole);
	// </FS:Ansariel>

	//<FS:KC> Centralize a some of these volume panel callbacks
	initialize_volume_controls_callbacks();
	//</FS:KC>

	// Create the floater view at the start so that other views can add children to it. 
	// (But wait to add it as a child of the root view so that it will be in front of the 
	// other views.)
	MainPanel* main_view = new MainPanel();
	if (!main_view->buildFromFile("main_view.xml"))
	{
		LL_ERRS() << "Failed to initialize viewer: Viewer couldn't process file main_view.xml, "
				<< "if this problem happens again, please validate your installation." << LL_ENDL;
	}
	main_view->setShape(full_window);
	getRootView()->addChild(main_view);

	// <FS:Zi> Moved this from the end of this function up here, so all context menus
	//         created right after this get the correct parent assigned.
	gMenuHolder = getRootView()->getChild<LLViewerMenuHolderGL>("Menu Holder");
	LLMenuGL::sMenuContainer = gMenuHolder;
	// </FS:Zi>

	// placeholder widget that controls where "world" is rendered
	mWorldViewPlaceholder = main_view->getChildView("world_view_rect")->getHandle();
	mPopupView = main_view->getChild<LLPopupView>("popup_holder");
	mHintHolder = main_view->getChild<LLView>("hint_holder")->getHandle();
	mLoginPanelHolder = main_view->getChild<LLView>("login_panel_holder")->getHandle();

	// Create the toolbar view
	// Get a pointer to the toolbar view holder
	LLPanel* panel_holder = main_view->getChild<LLPanel>("toolbar_view_holder");
	// Load the toolbar view from file 
	gToolBarView = LLUICtrlFactory::getInstance()->createFromFile<LLToolBarView>("panel_toolbar_view.xml", panel_holder, LLDefaultChildRegistry::instance());
	gToolBarView->setShape(panel_holder->getLocalRect());
	// Hide the toolbars for the moment: we'll make them visible after logging in world (see LLViewerWindow::initWorldUI())
	gToolBarView->setVisible(FALSE);

	// <FS:Zi> initialize the utility bar (classic V1 style buttons next to the chat bar)
	UtilityBar::instance().init();

	// Constrain floaters to inside the menu and status bar regions.
	gFloaterView = main_view->getChild<LLFloaterView>("Floater View");
	for (S32 i = 0; i < LLToolBarEnums::TOOLBAR_COUNT; ++i)
	{
		LLToolBar * toolbarp = gToolBarView->getToolbar((LLToolBarEnums::EToolBarLocation)i);
		if (toolbarp)
		{
			toolbarp->getCenterLayoutPanel()->setReshapeCallback(boost::bind(&LLFloaterView::setToolbarRect, gFloaterView, _1, _2));
		}
	}
	gFloaterView->setFloaterSnapView(main_view->getChild<LLView>("floater_snap_region")->getHandle());
	gSnapshotFloaterView = main_view->getChild<LLSnapshotFloaterView>("Snapshot Floater View");

	// <FS:Ansariel> Prevent floaters being dragged under main chat bar
	LLLayoutPanel* chatbar_panel = dynamic_cast<LLLayoutPanel*>(gToolBarView->getChildView("default_chat_bar")->getParent());
	if (chatbar_panel)
	{
		chatbar_panel->setReshapePanelCallback(boost::bind(&LLFloaterView::setMainChatbarRect, gFloaterView, _1, _2));
		gFloaterView->setMainChatbarRect(chatbar_panel, chatbar_panel->getRect());
	}
	// </FS:Ansariel>

	// optionally forward warnings to chat console/chat floater
	// for qa runs and dev builds
#if  !LL_RELEASE_FOR_DOWNLOAD
	RecordToChatConsole::getInstance()->startRecorder();
#else
	if(gSavedSettings.getBOOL("QAMode"))
	{
		RecordToChatConsole::getInstance()->startRecorder();
	}
#endif

	gDebugView = getRootView()->getChild<LLDebugView>("DebugView");
	gDebugView->init();
	gToolTipView = getRootView()->getChild<LLToolTipView>("tooltip view");

	// Initialize do not disturb response message when logged in
	LLAppViewer::instance()->setOnLoginCompletedCallback(boost::bind(&LLFloaterPreference::initDoNotDisturbResponse));

	// Add the progress bar view (startup view), which overrides everything
	mProgressView = getRootView()->findChild<LLProgressView>("progress_view");
	mProgressViewMini = getRootView()->findChild<LLProgressViewMini>("progress_view_mini");

	setShowProgress(FALSE,FALSE);
	setProgressCancelButtonVisible(FALSE);

	if(mProgressViewMini)
		mProgressViewMini->setVisible(FALSE);
	// <FS:Zi> Moved this to the top right after creation of main_view.xml, so all context menus
	//         created right after that get the correct parent assigned.
	// gMenuHolder = getRootView()->getChild<LLViewerMenuHolderGL>("Menu Holder");
	// LLMenuGL::sMenuContainer = gMenuHolder;
	// </FS:Zi>
}

void LLViewerWindow::initWorldUI()
{
	S32 height = mRootView->getRect().getHeight();
	S32 width = mRootView->getRect().getWidth();
	LLRect full_window(0, height, width, 0);


	gIMMgr = LLIMMgr::getInstance();

	//getRootView()->sendChildToFront(gFloaterView);
	//getRootView()->sendChildToFront(gSnapshotFloaterView);

	// <FS:Ansariel> Group notices, IMs and chiclets position
	//LLPanel* chiclet_container = getRootView()->getChild<LLPanel>("chiclet_container");
	LLPanel* chiclet_container;
	if (gSavedSettings.getBOOL("InternalShowGroupNoticesTopRight"))
	{
		chiclet_container = getRootView()->getChild<LLPanel>("chiclet_container");
		getRootView()->getChildView("chiclet_container_bottom")->setVisible(FALSE);
	}
	else
	{
		getRootView()->getChildView("chiclet_container")->setVisible(FALSE);
		chiclet_container = getRootView()->getChild<LLPanel>("chiclet_container_bottom");
	}
	// </FS:Ansariel> Group notices, IMs and chiclets position
	LLChicletBar* chiclet_bar = LLChicletBar::getInstance();
	chiclet_bar->setShape(chiclet_container->getLocalRect());
	chiclet_bar->setFollowsAll();
	chiclet_container->addChild(chiclet_bar);
	chiclet_container->setVisible(TRUE);

	LLRect morph_view_rect = full_window;
	morph_view_rect.stretch( -STATUS_BAR_HEIGHT );
	morph_view_rect.mTop = full_window.mTop - 32;
	LLMorphView::Params mvp;
	mvp.name("MorphView");
	mvp.rect(morph_view_rect);
	mvp.visible(false);
	gMorphView = LLUICtrlFactory::create<LLMorphView>(mvp);
	getRootView()->addChild(gMorphView);

	LLWorldMapView::initClass();
	
	// Force gFloaterWorldMap to initialize
	LLFloaterReg::getInstance("world_map");

	// Force gFloaterTools to initialize
	LLFloaterReg::getInstance("build");


	// Status bar
	LLPanel* status_bar_container = getRootView()->getChild<LLPanel>("status_bar_container");
	gStatusBar = new LLStatusBar(status_bar_container->getLocalRect());
	gStatusBar->setFollowsAll();
	gStatusBar->setShape(status_bar_container->getLocalRect());
	// sync bg color with menu bar
	gStatusBar->setBackgroundColor( gMenuBarView->getBackgroundColor().get() );
	status_bar_container->addChildInBack(gStatusBar);
	status_bar_container->setVisible(TRUE);

	// <FS:Zi> Make navigation bar part of the UI
	// // Navigation bar
	// LLPanel* nav_bar_container = getRootView()->getChild<LLPanel>("topinfo_bar_container");

	// LLNavigationBar* navbar = LLNavigationBar::getInstance();
	// navbar->setShape(nav_bar_container->getLocalRect());
	// navbar->setBackgroundColor(gMenuBarView->getBackgroundColor().get());
	// nav_bar_container->addChild(navbar);
	// nav_bar_container->setVisible(TRUE);

	// if (!gSavedSettings.getBOOL("ShowNavbarNavigationPanel"))
	// {
	//		navbar->setVisible(FALSE);
	// 	}

	// Force navigation bar to initialize
	LLNavigationBar::getInstance();
	// set navbar container visible which is initially hidden on the login screen,
	// the real visibility of navbar and favorites bar is done via visibility control -Zi
	LLNavigationBar::instance().getView()->setVisible(TRUE);
	// </FS:Zi>

	if (!gSavedSettings.getBOOL("ShowMenuBarLocation"))
	{
		gStatusBar->childSetVisible("parcel_info_panel",FALSE);
	}
	

	// <FS:Zi> We don't have the mini location bar, so no topinfo_bar required
	// // Top Info bar
	// LLPanel* topinfo_bar_container = getRootView()->getChild<LLPanel>("topinfo_bar_container");
	// LLPanelTopInfoBar* topinfo_bar = LLPanelTopInfoBar::getInstance();

	// topinfo_bar->setShape(topinfo_bar_container->getLocalRect());

	// topinfo_bar_container->addChild(topinfo_bar);
	// topinfo_bar_container->setVisible(TRUE);

	// if (!gSavedSettings.getBOOL("ShowMiniLocationPanel"))
	// {
	// 	topinfo_bar->setVisible(FALSE);
	// }
	// </FS:Zi>

	if ( gHUDView == NULL )
	{
		LLRect hud_rect = full_window;
		hud_rect.mBottom += 50;
		if (gMenuBarView && gMenuBarView->isInVisibleChain())
		{
			hud_rect.mTop -= gMenuBarView->getRect().getHeight();
		}
		gHUDView = new LLHUDView(hud_rect);
		getRootView()->addChild(gHUDView);
		getRootView()->sendChildToBack(gHUDView);
	}

	LLPanel* panel_ssf_container = getRootView()->getChild<LLPanel>("state_management_buttons_container");

	LLPanelStandStopFlying* panel_stand_stop_flying	= LLPanelStandStopFlying::getInstance();
	panel_ssf_container->addChild(panel_stand_stop_flying);

	panel_ssf_container->setVisible(TRUE);

	LLMenuOptionPathfindingRebakeNavmesh::getInstance()->initialize();

	// Load and make the toolbars visible
	// Note: we need to load the toolbars only *after* the user is logged in and IW
	if (gToolBarView)
	{
		if (gSavedSettings.getBOOL("ResetToolbarSettings"))
		{
			gToolBarView->loadDefaultToolbars();
			gSavedSettings.setBOOL("ResetToolbarSettings",FALSE);
		}
		else
		{
			gToolBarView->loadToolbars();
		}
		gToolBarView->setVisible(TRUE);
	}
// <FS:AW  opensim destinations and avatar picker>
// 	LLMediaCtrl* destinations = LLFloaterReg::getInstance("destinations")->getChild<LLMediaCtrl>("destination_guide_contents");
// 	if (destinations)
// 	{
// 		destinations->setErrorPageURL(gSavedSettings.getString("GenericErrorPageURL"));
// 		std::string url = gSavedSettings.getString("DestinationGuideURL");
// 		url = LLWeb::expandURLSubstitutions(url, LLSD());
// 		destinations->navigateTo(url, "text/html");
// 	}
// 	LLMediaCtrl* avatar_picker = LLFloaterReg::getInstance("avatar")->findChild<LLMediaCtrl>("avatar_picker_contents");
// 	if (avatar_picker)
// 	{
// 		avatar_picker->setErrorPageURL(gSavedSettings.getString("GenericErrorPageURL"));
// 		std::string url = gSavedSettings.getString("AvatarPickerURL");
// 		url = LLWeb::expandURLSubstitutions(url, LLSD());
// 		avatar_picker->navigateTo(url, "text/html");
// 	}
	std::string destination_guide_url;
#ifdef OPENSIM // <FS:AW optional opensim support>
	if (LLGridManager::getInstance()->isInOpenSim())
	{
		if (LLLoginInstance::getInstance()->hasResponse("destination_guide_url"))
		{
			destination_guide_url = LLLoginInstance::getInstance()->getResponse("destination_guide_url").asString();
		}
	}
	else
#endif // OPENSIM  // <FS:AW optional opensim support>
	{
		destination_guide_url = gSavedSettings.getString("DestinationGuideURL");
	}

	if(!destination_guide_url.empty())
	{	
		LLMediaCtrl* destinations = LLFloaterReg::getInstance("destinations")->getChild<LLMediaCtrl>("destination_guide_contents");
		if (destinations)
		{
			destinations->setErrorPageURL(gSavedSettings.getString("GenericErrorPageURL"));
			destination_guide_url = LLWeb::expandURLSubstitutions(destination_guide_url, LLSD());
			LL_DEBUGS("WebApi") << "3 DestinationGuideURL \"" << destination_guide_url << "\"" << LL_ENDL;
			destinations->navigateTo(destination_guide_url, HTTP_CONTENT_TEXT_HTML);
		}
	}

	std::string avatar_picker_url;
#ifdef OPENSIM // <FS:AW optional opensim support>
	if (LLGridManager::getInstance()->isInOpenSim())
	{
		if (LLLoginInstance::getInstance()->hasResponse("avatar_picker_url"))
		{
			avatar_picker_url = LLLoginInstance::getInstance()->getResponse("avatar_picker_url").asString();
		}
	}
	else
#endif // OPENSIM  // <FS:AW optional opensim support>
	{
		avatar_picker_url = gSavedSettings.getString("AvatarPickerURL");
	}

	if(!avatar_picker_url.empty())
	{	
		LLMediaCtrl* avatar_picker = LLFloaterReg::getInstance("avatar")->findChild<LLMediaCtrl>("avatar_picker_contents");
		if (avatar_picker)
		{
			avatar_picker->setErrorPageURL(gSavedSettings.getString("GenericErrorPageURL"));
			avatar_picker_url = LLWeb::expandURLSubstitutions(avatar_picker_url, LLSD());
			LL_DEBUGS("WebApi") << "AvatarPickerURL \"" << avatar_picker_url << "\"" << LL_ENDL;
			avatar_picker->navigateTo(avatar_picker_url, HTTP_CONTENT_TEXT_HTML);
		}
 	}
// </FS:AW  opensim destinations and avatar picker>

	// <FS:Zi> Autohide main chat bar if applicable
	BOOL visible=!gSavedSettings.getBOOL("AutohideChatBar");

	FSNearbyChat::instance().showDefaultChatBar(visible);
	gSavedSettings.setBOOL("MainChatbarVisible",visible);
	// </FS:Zi>
}

// Destroy the UI
void LLViewerWindow::shutdownViews()
{
	// clean up warning logger
	RecordToChatConsole::getInstance()->stopRecorder();
	LL_INFOS() << "Warning logger is cleaned." << LL_ENDL ;

	gFocusMgr.unlockFocus();
	gFocusMgr.setMouseCapture(NULL);
	gFocusMgr.setKeyboardFocus(NULL);
	gFocusMgr.setTopCtrl(NULL);
	if (mWindow)
	{
		mWindow->allowLanguageTextInput(NULL, FALSE);
	}

	delete mDebugText;
	mDebugText = NULL;
	
	LL_INFOS() << "DebugText deleted." << LL_ENDL ;

	// Cleanup global views
	if (gMorphView)
	{
		gMorphView->setVisible(FALSE);
	}
	LL_INFOS() << "Global views cleaned." << LL_ENDL ;

	LLNotificationsUI::LLToast::cleanupToasts();
	LL_INFOS() << "Leftover toast cleaned up." << LL_ENDL;

	// DEV-40930: Clear sModalStack. Otherwise, any LLModalDialog left open
	// will crump with LL_ERRS.
	LLModalDialog::shutdownModals();
	LL_INFOS() << "LLModalDialog shut down." << LL_ENDL; 

	// destroy the nav bar, not currently part of gViewerWindow
	// *TODO: Make LLNavigationBar part of gViewerWindow
	LLNavigationBar::deleteSingleton();
	LL_INFOS() << "LLNavigationBar destroyed." << LL_ENDL ;
	
	// destroy menus after instantiating navbar above, as it needs
	// access to gMenuHolder
	cleanup_menus();
	LL_INFOS() << "menus destroyed." << LL_ENDL ;

	view_listener_t::cleanup();
	LL_INFOS() << "view listeners destroyed." << LL_ENDL ;

	// Clean up pointers that are going to be invalid. (todo: check sMenuContainer)
	mProgressView = NULL;
	mPopupView = NULL;

	// Delete all child views.
	delete mRootView;
	mRootView = NULL;
	LL_INFOS() << "RootView deleted." << LL_ENDL ;
	
	LLMenuOptionPathfindingRebakeNavmesh::getInstance()->quit();

	// Automatically deleted as children of mRootView.  Fix the globals.
	gStatusBar = NULL;
	gIMMgr = NULL;
	gToolTipView = NULL;

	gToolBarView = NULL;
	gFloaterView = NULL;
	gMorphView = NULL;

	gHUDView = NULL;
}

void LLViewerWindow::shutdownGL()
{
	//--------------------------------------------------------
	// Shutdown GL cleanly.  Order is very important here.
	//--------------------------------------------------------
	LLFontGL::destroyDefaultFonts();
	SUBSYSTEM_CLEANUP(LLFontManager);
	stop_glerror();

	gSky.cleanup();
	stop_glerror();

	LL_INFOS() << "Cleaning up pipeline" << LL_ENDL;
	gPipeline.cleanup();
	stop_glerror();

	//MUST clean up pipeline before cleaning up wearables
	LL_INFOS() << "Cleaning up wearables" << LL_ENDL;
	LLWearableList::instance().cleanup() ;

	gTextureList.shutdown();
	stop_glerror();

	gBumpImageList.shutdown();
	stop_glerror();

	LLWorldMapView::cleanupTextures();

	LLViewerTextureManager::cleanup() ;
	SUBSYSTEM_CLEANUP(LLImageGL) ;

	LL_INFOS() << "All textures and llimagegl images are destroyed!" << LL_ENDL ;

	LL_INFOS() << "Cleaning up select manager" << LL_ENDL;
	LLSelectMgr::getInstance()->cleanup();	

	LL_INFOS() << "Stopping GL during shutdown" << LL_ENDL;
	stopGL(FALSE);
	stop_glerror();

	gGL.shutdown();
	
	// <FS:Ansariel> Exodus vignette
	// This must die before LLVertexBuffer does
	exoPostProcess::deleteSingleton();
	// </FS:Ansariel> Exodus vignette

	SUBSYSTEM_CLEANUP(LLVertexBuffer);

	LL_INFOS() << "LLVertexBuffer cleaned." << LL_ENDL ;
}

// shutdownViews() and shutdownGL() need to be called first
LLViewerWindow::~LLViewerWindow()
{
	LL_INFOS() << "Destroying Window" << LL_ENDL;
	gDebugWindowProc = TRUE; // event catching, at this point it shouldn't output at all
	destroyWindow();

	delete mDebugText;
	mDebugText = NULL;

	if (LLViewerShaderMgr::sInitialized)
	{
		LLViewerShaderMgr::releaseInstance();
		LLViewerShaderMgr::sInitialized = FALSE;
	}
}


void LLViewerWindow::setCursor( ECursorType c )
{
	mWindow->setCursor( c );
}

void LLViewerWindow::showCursor()
{
	mWindow->showCursor();
	
	mCursorHidden = FALSE;
}

void LLViewerWindow::hideCursor()
{
	// And hide the cursor
	mWindow->hideCursor();

	mCursorHidden = TRUE;
}

void LLViewerWindow::sendShapeToSim()
{
	LLMessageSystem* msg = gMessageSystem;
	if(!msg) return;
	msg->newMessageFast(_PREHASH_AgentHeightWidth);
	msg->nextBlockFast(_PREHASH_AgentData);
	msg->addUUIDFast(_PREHASH_AgentID, gAgent.getID());
	msg->addUUIDFast(_PREHASH_SessionID, gAgent.getSessionID());
	msg->addU32Fast(_PREHASH_CircuitCode, gMessageSystem->mOurCircuitCode);
	msg->nextBlockFast(_PREHASH_HeightWidthBlock);
	msg->addU32Fast(_PREHASH_GenCounter, 0);
	U16 height16 = (U16) mWorldViewRectRaw.getHeight();
	U16 width16 = (U16) mWorldViewRectRaw.getWidth();
	msg->addU16Fast(_PREHASH_Height, height16);
	msg->addU16Fast(_PREHASH_Width, width16);
	gAgent.sendReliableMessage();
}

// Must be called after window is created to set up agent
// camera variables and UI variables.
void LLViewerWindow::reshape(S32 width, S32 height)
{
	// Destroying the window at quit time generates spurious
	// reshape messages.  We don't care about these, and we
	// don't want to send messages because the message system
	// may have been destructed.
	if (!LLApp::isExiting())
	{
		gWindowResized = TRUE;

		// update our window rectangle
		mWindowRectRaw.mRight = mWindowRectRaw.mLeft + width;
		mWindowRectRaw.mTop = mWindowRectRaw.mBottom + height;

		//glViewport(0, 0, width, height );

		if (height > 0)
		{ 
			LLViewerCamera::getInstance()->setViewHeightInPixels( mWorldViewRectRaw.getHeight() );
			LLViewerCamera::getInstance()->setAspect( getWorldViewAspectRatio() );
		}

		calcDisplayScale();
	
		BOOL display_scale_changed = mDisplayScale != LLUI::getScaleFactor();
		LLUI::setScaleFactor(mDisplayScale);

		// update our window rectangle
		mWindowRectScaled.mRight = mWindowRectScaled.mLeft + ll_round((F32)width / mDisplayScale.mV[VX]);
		mWindowRectScaled.mTop = mWindowRectScaled.mBottom + ll_round((F32)height / mDisplayScale.mV[VY]);

		setup2DViewport();

		// Inform lower views of the change
		// round up when converting coordinates to make sure there are no gaps at edge of window
		LLView::sForceReshape = display_scale_changed;
		mRootView->reshape(llceil((F32)width / mDisplayScale.mV[VX]), llceil((F32)height / mDisplayScale.mV[VY]));
		LLView::sForceReshape = FALSE;

		// clear font width caches
		if (display_scale_changed)
		{
			LLHUDObject::reshapeAll();
		}

		sendShapeToSim();

		// store new settings for the mode we are in, regardless
		BOOL maximized = mWindow->getMaximized();
		gSavedSettings.setBOOL("WindowMaximized", maximized);

//<FS:KC - fix for EXP-1777/EXP-1832>
        LLCoordScreen window_size;
		if (!maximized
			&& mWindow->getSize(&window_size))
//		if (!maximized)
//</FS:KC - fix for EXP-1777/EXP-1832>
		{
			U32 min_window_width=gSavedSettings.getU32("MinWindowWidth");
			U32 min_window_height=gSavedSettings.getU32("MinWindowHeight");
			// tell the OS specific window code about min window size
			mWindow->setMinSize(min_window_width, min_window_height);

			LLCoordScreen window_rect;
			if (mWindow->getSize(&window_rect))
			{
			// Only save size if not maximized
				gSavedSettings.setU32("WindowWidth", window_rect.mX);
				gSavedSettings.setU32("WindowHeight", window_rect.mY);
			}
		}

		sample(LLStatViewer::WINDOW_WIDTH, width);
		sample(LLStatViewer::WINDOW_HEIGHT, height);

		LLLayoutStack::updateClass();
	}
}


// Hide normal UI when a logon fails
void LLViewerWindow::setNormalControlsVisible( BOOL visible )
{
	if(LLChicletBar::instanceExists())
	{
		LLChicletBar::getInstance()->setVisible(visible);
		LLChicletBar::getInstance()->setEnabled(visible);
	}

	if ( gMenuBarView )
	{
		gMenuBarView->setVisible( visible );
		gMenuBarView->setEnabled( visible );

		// ...and set the menu color appropriately.
		setMenuBackgroundColor(gAgent.getGodLevel() > GOD_NOT, 
			!LLGridManager::getInstance()->isInSLBeta());
	}
        
	if ( gStatusBar )
	{
		gStatusBar->setVisible( visible );	
		gStatusBar->setEnabled( visible );	
	}
	
	// <FS:Zi> Is done inside XUI now, using visibility_control
	//LLNavigationBar* navbarp = LLUI::getRootView()->findChild<LLNavigationBar>("navigation_bar");
	//if (navbarp)
	//{
	//	// when it's time to show navigation bar we need to ensure that the user wants to see it
	//	// i.e. ShowNavbarNavigationPanel option is true
	//	navbarp->setVisible( visible && gSavedSettings.getBOOL("ShowNavbarNavigationPanel") );
	//}
	// </FS:Zi>
}

void LLViewerWindow::setMenuBackgroundColor(bool god_mode, bool dev_grid)
{
    LLSD args;
    LLColor4 new_bg_color;

	// god more important than project, proj more important than grid
    if ( god_mode ) 
    {
		//if ( LLGridManager::getInstance()->isInProductionGrid() ) <FS:TM> use our grid code and not LL's
		if ( !LLGridManager::getInstance()->isInSLBeta() )
		{
			new_bg_color = LLUIColorTable::instance().getColor( "MenuBarGodBgColor" );
		}
		else
		{
			new_bg_color = LLUIColorTable::instance().getColor( "MenuNonProductionGodBgColor" );
		}
    }
    else
	{
		// <FS:Ansariel> Don't care about viewer maturity
        //switch (LLVersionInfo::getViewerMaturity())
        //{
        //case LLVersionInfo::TEST_VIEWER:
        //    new_bg_color = LLUIColorTable::instance().getColor( "MenuBarTestBgColor" );
        //    break;

        //case LLVersionInfo::PROJECT_VIEWER:
        //    new_bg_color = LLUIColorTable::instance().getColor( "MenuBarProjectBgColor" );
        //    break;
        //    
        //case LLVersionInfo::BETA_VIEWER:
        //    new_bg_color = LLUIColorTable::instance().getColor( "MenuBarBetaBgColor" );
        //    break;
        //    
        //case LLVersionInfo::RELEASE_VIEWER:
        //    if(!LLGridManager::getInstance()->isInProductionGrid())
        //    {
        //        new_bg_color = LLUIColorTable::instance().getColor( "MenuNonProductionBgColor" );
        //    }
        //    else 
        //    {
        //        new_bg_color = LLUIColorTable::instance().getColor( "MenuBarBgColor" );
        //    }
        //    break;
        //}
		if (LLGridManager::getInstance()->isInSLBeta())
		{
			new_bg_color = LLUIColorTable::instance().getColor( "MenuNonProductionBgColor" );
		}
		else 
		{
			new_bg_color = LLUIColorTable::instance().getColor( "MenuBarBgColor" );
		}
		// </FS:Ansariel>
    }
    
    if(gMenuBarView)
    {
        gMenuBarView->setBackgroundColor( new_bg_color );
    }

    if(gStatusBar)
    {
        gStatusBar->setBackgroundColor( new_bg_color );
    }
}

void LLViewerWindow::drawDebugText()
{
	gGL.color4f(1,1,1,1);
	gGL.pushMatrix();
	gGL.pushUIMatrix();
	if (LLGLSLShader::sNoFixedFunction)
	{
		gUIProgram.bind();
	}
	{
		// scale view by UI global scale factor and aspect ratio correction factor
		gGL.scaleUI(mDisplayScale.mV[VX], mDisplayScale.mV[VY], 1.f);
		mDebugText->draw();
	}
	gGL.popUIMatrix();
	gGL.popMatrix();

	gGL.flush();
	if (LLGLSLShader::sNoFixedFunction)
	{
		gUIProgram.unbind();
	}
}

void LLViewerWindow::draw()
{
	
//#if LL_DEBUG
	LLView::sIsDrawing = TRUE;
//#endif
	stop_glerror();
	
	LLUI::setLineWidth(1.f);

	LLUI::setLineWidth(1.f);
	// Reset any left-over transforms
	gGL.matrixMode(LLRender::MM_MODELVIEW);
	
	gGL.loadIdentity();

	//S32 screen_x, screen_y;

	//if (!gSavedSettings.getBOOL("RenderUIBuffer"))
	static LLCachedControl<bool> renderUIBuffer(gSavedSettings, "RenderUIBuffer");
	if (!renderUIBuffer)
	{
		LLUI::sDirtyRect = getWindowRectScaled();
	}

	// HACK for timecode debugging
	//if (gSavedSettings.getBOOL("DisplayTimecode"))
	static LLCachedControl<bool> displayTimecode(gSavedSettings, "DisplayTimecode");
	if (displayTimecode)
	{
		// draw timecode block
		std::string text;

		gGL.loadIdentity();

		microsecondsToTimecodeString(gFrameTime,text);
		const LLFontGL* font = LLFontGL::getFontSansSerif();
		font->renderUTF8(text, 0,
						ll_round((getWindowWidthScaled()/2)-100.f),
						ll_round((getWindowHeightScaled()-60.f)),
			LLColor4( 1.f, 1.f, 1.f, 1.f ),
			LLFontGL::LEFT, LLFontGL::TOP);
	}

	// Draw all nested UI views.
	// No translation needed, this view is glued to 0,0

	if (LLGLSLShader::sNoFixedFunction)
	{
		gUIProgram.bind();
	}

	gGL.pushMatrix();
	LLUI::pushMatrix();
	{
		
		// scale view by UI global scale factor and aspect ratio correction factor
		gGL.scaleUI(mDisplayScale.mV[VX], mDisplayScale.mV[VY], 1.f);

		LLVector2 old_scale_factor = LLUI::getScaleFactor();
		// apply camera zoom transform (for high res screenshots)
		F32 zoom_factor = LLViewerCamera::getInstance()->getZoomFactor();
		S16 sub_region = LLViewerCamera::getInstance()->getZoomSubRegion();
		if (zoom_factor > 1.f)
		{
			//decompose subregion number to x and y values
			int pos_y = sub_region / llceil(zoom_factor);
			int pos_x = sub_region - (pos_y*llceil(zoom_factor));
			// offset for this tile
			gGL.translatef((F32)getWindowWidthScaled() * -(F32)pos_x, 
						(F32)getWindowHeightScaled() * -(F32)pos_y, 
						0.f);
			gGL.scalef(zoom_factor, zoom_factor, 1.f);
			LLUI::getScaleFactor() *= zoom_factor;
		}

		// Draw tool specific overlay on world
		LLToolMgr::getInstance()->getCurrentTool()->draw();

		// <exodus> Draw HUD stuff.
		bool inMouselook = gAgentCamera.cameraMouselook();
		static LLCachedControl<bool> fsMouselookCombatFeatures(gSavedSettings, "FSMouselookCombatFeatures", true);
		if (inMouselook && fsMouselookCombatFeatures)
		{
			S32 windowWidth = gViewerWindow->getWorldViewRectScaled().getWidth();
			S32 windowHeight = gViewerWindow->getWorldViewRectScaled().getHeight();

			static const std::string unknown_agent = LLTrans::getString("Mouselook_Unknown_Avatar");
			static LLUIColor map_avatar_color = LLUIColorTable::instance().getColor("MapAvatarColor", LLColor4::white);
			static LLCachedControl<F32> renderIFFRange(gSavedSettings, "ExodusMouselookIFFRange", 380.f);
			static LLCachedControl<bool> renderIFF(gSavedSettings, "ExodusMouselookIFF", true);
			static LLUICachedControl<F32> userPresetX("ExodusMouselookTextOffsetX", 0.f);
			static LLUICachedControl<F32> userPresetY("ExodusMouselookTextOffsetY", -150.f);
			static LLUICachedControl<U32> userPresetHAlign("ExodusMouselookTextHAlign", 2);

			LLVector3d myPosition = gAgentCamera.getCameraPositionGlobal();
			LLQuaternion myRotation = LLViewerCamera::getInstance()->getQuaternion();

			myRotation.set(-myRotation.mQ[VX], -myRotation.mQ[VY], -myRotation.mQ[VZ], myRotation.mQ[VW]);

			uuid_vec_t avatars;
			std::vector<LLVector3d> positions;
			LLWorld::getInstance()->getAvatars(&avatars, &positions, gAgent.getPositionGlobal(), renderIFFRange);
	
			bool crosshairRendered = false;

			S32 length = avatars.size();
			if (length)
			{
				for (S32 i = 0; i < length; i++)
				{
					LLUUID& targetKey = avatars[i];
					if (targetKey == gAgentID)
					{
						continue;
					}

					LLVector3d targetPosition = positions[i];
					if (targetPosition.isNull())
					{
						continue;
					}

					LLColor4 targetColor = map_avatar_color.get();
					targetColor = LGGContactSets::getInstance()->colorize(targetKey, targetColor, LGG_CS_MINIMAP);

					//color based on contact sets prefs
					LGGContactSets::getInstance()->hasFriendColorThatShouldShow(targetKey, LGG_CS_MINIMAP, targetColor);

					LLColor4 mark_color;
					if (LLNetMap::getAvatarMarkColor(targetKey, mark_color))
					{
						targetColor = mark_color;
					}

					if (renderIFF)
					{
						LLTracker::instance()->drawMarker(targetPosition, targetColor, true);
					}

					if (inMouselook && !crosshairRendered && !gRlvHandler.hasBehaviour(RLV_BHVR_SHOWNAMES))
					{
						LLVector3d magicVector = (targetPosition - myPosition) * myRotation;
						magicVector.setVec(-magicVector.mdV[VY], magicVector.mdV[VZ], magicVector.mdV[VX]);

						if (magicVector.mdV[VX] > -0.75 && magicVector.mdV[VX] < 0.75 && magicVector.mdV[VZ] > 0.0 && magicVector.mdV[VY] > -1.5 && magicVector.mdV[VY] < 1.5) // Do not fuck with these, cheater. :(
						{
							LLAvatarName avatarName;
							std::string targetName = unknown_agent;
							if (LLAvatarNameCache::get(targetKey, &avatarName))
							{
								targetName = avatarName.getCompleteName();
							}

							LLFontGL::getFontSansSerifBold()->renderUTF8(
								llformat("%s, %.2fm", targetName.c_str(), (targetPosition - myPosition).magVec()),
								0, (windowWidth / 2.f) + userPresetX, (windowHeight / 2.f) + userPresetY, targetColor,
								(LLFontGL::HAlign)((S32)userPresetHAlign), LLFontGL::TOP, LLFontGL::BOLD, LLFontGL::DROP_SHADOW_SOFT
							);

							crosshairRendered = true;
						}
					}

					if (!renderIFF && inMouselook && crosshairRendered)
					{
						break;
					}
				}
			}
		}
		// </exodus>

        // Only show Mouselookinstructions if FSShowMouselookInstruction is TRUE
		static LLCachedControl<bool> fsShowMouselookInstructions(gSavedSettings, "FSShowMouselookInstructions");
		if( fsShowMouselookInstructions && (gAgentCamera.cameraMouselook() || LLFloaterCamera::inFreeCameraMode()) )
		{
			drawMouselookInstructions();
			stop_glerror();
		}

		// Draw all nested UI views.
		// No translation needed, this view is glued to 0,0
		mRootView->draw();

		if (LLView::sDebugRects)
		{
			gToolTipView->drawStickyRect();
		}

		// Draw optional on-top-of-everyone view
		LLUICtrl* top_ctrl = gFocusMgr.getTopCtrl();
		if (top_ctrl && top_ctrl->getVisible())
		{
			S32 screen_x, screen_y;
			top_ctrl->localPointToScreen(0, 0, &screen_x, &screen_y);

			gGL.matrixMode(LLRender::MM_MODELVIEW);
			LLUI::pushMatrix();
			LLUI::translate( (F32) screen_x, (F32) screen_y);
			top_ctrl->draw();	
			LLUI::popMatrix();
		}


		if( gShowOverlayTitle && !mOverlayTitle.empty() )
		{
			// Used for special titles such as "Second Life - Special E3 2003 Beta"
			const S32 DIST_FROM_TOP = 20;
			LLFontGL::getFontSansSerifBig()->renderUTF8(
				mOverlayTitle, 0,
				ll_round( getWindowWidthScaled() * 0.5f),
				getWindowHeightScaled() - DIST_FROM_TOP,
				LLColor4(1, 1, 1, 0.4f),
				LLFontGL::HCENTER, LLFontGL::TOP);
		}

		LLUI::setScaleFactor(old_scale_factor);
	}
	LLUI::popMatrix();
	gGL.popMatrix();

	if (LLGLSLShader::sNoFixedFunction)
	{
		gUIProgram.unbind();
	}

//#if LL_DEBUG
	LLView::sIsDrawing = FALSE;
//#endif
}


//-TT Window Title Access
void LLViewerWindow::setTitle(const std::string& win_title)
{
	mWindow->setTitle(win_title);
}
//-TT

// Takes a single keyup event, usually when UI is visible
BOOL LLViewerWindow::handleKeyUp(KEY key, MASK mask)
{
    LLFocusableElement* keyboard_focus = gFocusMgr.getKeyboardFocus();

    if (keyboard_focus
		&& !(mask & (MASK_CONTROL | MASK_ALT))
		&& !gFocusMgr.getKeystrokesOnly())
	{
		// We have keyboard focus, and it's not an accelerator
        if (keyboard_focus && keyboard_focus->wantsKeyUpKeyDown())
        {
            return keyboard_focus->handleKeyUp(key, mask, FALSE);
        }
        else if (key < 0x80)
		{
			// Not a special key, so likely (we hope) to generate a character.  Let it fall through to character handler first.
			return (gFocusMgr.getKeyboardFocus() != NULL);
		}
	}

	if (keyboard_focus)
	{
		if (keyboard_focus->handleKeyUp(key, mask, FALSE))
		{
			LL_DEBUGS() << "LLviewerWindow::handleKeyUp - in 'traverse up' - no loops seen... just called keyboard_focus->handleKeyUp an it returned true" << LL_ENDL;
			LLViewerEventRecorder::instance().logKeyEvent(key, mask);
			return TRUE;
		}
		else {
			LL_DEBUGS() << "LLviewerWindow::handleKeyUp - in 'traverse up' - no loops seen... just called keyboard_focus->handleKeyUp an it returned FALSE" << LL_ENDL;
		}
	}

	// don't pass keys on to world when something in ui has focus
	return gFocusMgr.childHasKeyboardFocus(mRootView)
		|| LLMenuGL::getKeyboardMode()
		|| (gMenuBarView && gMenuBarView->getHighlightedItem() && gMenuBarView->getHighlightedItem()->isActive());
}

// Takes a single keydown event, usually when UI is visible
BOOL LLViewerWindow::handleKey(KEY key, MASK mask)
{
	// hide tooltips on keypress
	LLToolTipMgr::instance().blockToolTips();

    LLFocusableElement* keyboard_focus = gFocusMgr.getKeyboardFocus();

    if (keyboard_focus
		&& !(mask & (MASK_CONTROL | MASK_ALT))
		&& !gFocusMgr.getKeystrokesOnly())
	{
		// We have keyboard focus, and it's not an accelerator
        if (keyboard_focus && keyboard_focus->wantsKeyUpKeyDown())
        {
            return keyboard_focus->handleKey(key, mask, FALSE );
        }
		else if (key < 0x80)
		{
			// Not a special key, so likely (we hope) to generate a character.  Let it fall through to character handler first.
            return (keyboard_focus != NULL);
		}
	}

	// let menus handle navigation keys for navigation
	if ((gMenuBarView && gMenuBarView->handleKey(key, mask, TRUE))
		||(gLoginMenuBarView && gLoginMenuBarView->handleKey(key, mask, TRUE))
		||(gMenuHolder && gMenuHolder->handleKey(key, mask, TRUE)))
	{
		LL_DEBUGS() << "LLviewerWindow::handleKey handle nav keys for nav" << LL_ENDL;
		LLViewerEventRecorder::instance().logKeyEvent(key,mask);
		return TRUE;
	}


	// give menus a chance to handle modified (Ctrl, Alt) shortcut keys before current focus 
	// as long as focus isn't locked
	if (mask & (MASK_CONTROL | MASK_ALT) && !gFocusMgr.focusLocked())
	{
		// Check the current floater's menu first, if it has one.
		if (gFocusMgr.keyboardFocusHasAccelerators()
			&& keyboard_focus 
			&& keyboard_focus->handleKey(key,mask,FALSE))
		{
			LLViewerEventRecorder::instance().logKeyEvent(key,mask);
			return TRUE;
		}

		if (gAgent.isInitialized()
			&& (gAgent.getTeleportState() == LLAgent::TELEPORT_NONE || gAgent.getTeleportState() == LLAgent::TELEPORT_LOCAL)
			&& gMenuBarView
			&& gMenuBarView->handleAcceleratorKey(key, mask))
		{
			LLViewerEventRecorder::instance().logKeyEvent(key, mask);
			return TRUE;
		}

		if (gLoginMenuBarView && gLoginMenuBarView->handleAcceleratorKey(key, mask))
		{
			LLViewerEventRecorder::instance().logKeyEvent(key,mask);
			return TRUE;
		}
	}

	// give floaters first chance to handle TAB key
	// so frontmost floater gets focus
	// if nothing has focus, go to first or last UI element as appropriate
    if (key == KEY_TAB && (mask & MASK_CONTROL || keyboard_focus == NULL))
	{
		LL_WARNS() << "LLviewerWindow::handleKey give floaters first chance at tab key " << LL_ENDL;
		if (gMenuHolder) gMenuHolder->hideMenus();

		// if CTRL-tabbing (and not just TAB with no focus), go into window cycle mode
		gFloaterView->setCycleMode((mask & MASK_CONTROL) != 0);

		// do CTRL-TAB and CTRL-SHIFT-TAB logic
		if (mask & MASK_SHIFT)
		{
			mRootView->focusPrevRoot();
		}
		else
		{
			mRootView->focusNextRoot();
		}
		LLViewerEventRecorder::instance().logKeyEvent(key,mask);
		return TRUE;
	}
	// hidden edit menu for cut/copy/paste
	if (gEditMenu && gEditMenu->handleAcceleratorKey(key, mask))
	{
		LLViewerEventRecorder::instance().logKeyEvent(key,mask);
		return TRUE;
	}

	LLFloater* focused_floaterp = gFloaterView->getFocusedFloater();
	std::string focusedFloaterName = (focused_floaterp ? focused_floaterp->getInstanceName() : "");

	if( keyboard_focus )
	{
		// <FS:Ansariel> [FS Communication UI]
		//if ((focusedFloaterName == "nearby_chat") || (focusedFloaterName == "im_container") || (focusedFloaterName == "impanel"))
		//{
		//	if (gSavedSettings.getBOOL("ArrowKeysAlwaysMove"))
		//	{
		//		// let Control-Up and Control-Down through for chat line history,
		//		if (!(key == KEY_UP && mask == MASK_CONTROL)
		//			&& !(key == KEY_DOWN && mask == MASK_CONTROL)
		//			&& !(key == KEY_UP && mask == MASK_ALT)
		//			&& !(key == KEY_DOWN && mask == MASK_ALT))
		//		{
		//			switch(key)
		//			{
		//			case KEY_LEFT:
		//			case KEY_RIGHT:
		//			case KEY_UP:
		//			case KEY_DOWN:
		//			case KEY_PAGE_UP:
		//			case KEY_PAGE_DOWN:
		//			case KEY_HOME:
		//				// when chatbar is empty or ArrowKeysAlwaysMove set,
		//				// pass arrow keys on to avatar...
		//				return FALSE;
		//			default:
		//				break;
		//			}
		//		}
		//	}
		if(FSNearbyChat::instance().defaultChatBarHasFocus() &&
		   (FSNearbyChat::instance().defaultChatBarIsIdle() ||
		    gSavedSettings.getBOOL("ArrowKeysAlwaysMove")))
		{
			// let Control-Up and Control-Down through for chat line history,
			//<FS:TS> Control-Right and Control-Left too for chat line editing
			if (!(key == KEY_UP && mask == MASK_CONTROL)
				&& !(key == KEY_DOWN && mask == MASK_CONTROL)
				&& !(key == KEY_LEFT && mask == MASK_CONTROL)
				&& !(key == KEY_RIGHT && mask == MASK_CONTROL))
			{
				switch (key)
				{
					case KEY_LEFT:
					case KEY_RIGHT:
					case KEY_UP:
					case KEY_DOWN:
					case KEY_PAGE_UP:
					case KEY_PAGE_DOWN:
					case KEY_HOME:
						// when chatbar is empty or ArrowKeysAlwaysMove set,
						// pass arrow keys on to avatar...
						return FALSE;
					default:
						break;
				}
			}
		}
		// </FS:Ansariel> [FS Communication UI]

		if (keyboard_focus->handleKey(key, mask, FALSE))
		{

			LL_DEBUGS() << "LLviewerWindow::handleKey - in 'traverse up' - no loops seen... just called keyboard_focus->handleKey an it returned true" << LL_ENDL;
			LLViewerEventRecorder::instance().logKeyEvent(key,mask); 
			return TRUE;
		} else {
			LL_DEBUGS() << "LLviewerWindow::handleKey - in 'traverse up' - no loops seen... just called keyboard_focus->handleKey an it returned FALSE" << LL_ENDL;
		}
	}

	if( LLToolMgr::getInstance()->getCurrentTool()->handleKey(key, mask) )
	{
		LL_DEBUGS() << "LLviewerWindow::handleKey toolbar handling?" << LL_ENDL;
		LLViewerEventRecorder::instance().logKeyEvent(key,mask);
		return TRUE;
	}

	// Try for a new-format gesture
	if (LLGestureMgr::instance().triggerGesture(key, mask))
	{
		LL_DEBUGS() << "LLviewerWindow::handleKey new gesture feature" << LL_ENDL;
		LLViewerEventRecorder::instance().logKeyEvent(key,mask);
		return TRUE;
	}

	// See if this is a gesture trigger.  If so, eat the key and
	// don't pass it down to the menus.
	if (gGestureList.trigger(key, mask))
	{
		LL_DEBUGS() << "LLviewerWindow::handleKey check gesture trigger" << LL_ENDL;
		LLViewerEventRecorder::instance().logKeyEvent(key,mask);
		return TRUE;
	}

	// If "Pressing letter keys starts local chat" option is selected, we are not in mouselook, 
	// no view has keyboard focus, this is a printable character key (and no modifier key is 
	// pressed except shift), then give focus to nearby chat (STORM-560)

	// <FS:Ansariel> [FS Communication UI]
	// -- Also removed !gAgentCamera.cameraMouselook() because of FIRE-10906; Pressing letter keys SHOULD move focus to chat when this option is enabled, regardless of being in mouselook or not
	// -- The need to press Enter key while being in mouselook mode every time to say a sentence is not too coherent with user's expectation, if he/she checked "starts local chat"
	// -- Also check for KEY_DIVIDE as we remapped VK_OEM_2 to KEY_DIVIDE in LLKeyboardWin32 to fix starting gestures
	//if ( gSavedSettings.getS32("LetterKeysFocusChatBar") && !gAgentCamera.cameraMouselook() && 
	//	!keyboard_focus && key < 0x80 && (mask == MASK_NONE || mask == MASK_SHIFT) )
	//{
	//	// Initialize nearby chat if it's missing
	//	LLFloaterIMNearbyChat* nearby_chat = LLFloaterReg::findTypedInstance<LLFloaterIMNearbyChat>("nearby_chat");
	//	if (!nearby_chat)
	//	{	
	//		LLSD name("im_container");
	//		LLFloaterReg::toggleInstanceOrBringToFront(name);
	//	}

	//	LLChatEntry* chat_editor = LLFloaterReg::findTypedInstance<LLFloaterIMNearbyChat>("nearby_chat")->getChatBox();
	//	if (chat_editor)
	//	{
	//		// passing NULL here, character will be added later when it is handled by character handler.
	//		nearby_chat->startChat(NULL);
	//		return TRUE;
	//	}
	//}

	static LLCachedControl<bool> LetterKeysAffectsMovementNotFocusChatBar(gSavedSettings, "LetterKeysAffectsMovementNotFocusChatBar");
	static LLCachedControl<bool> fsLetterKeysFocusNearbyChatBar(gSavedSettings, "FSLetterKeysFocusNearbyChatBar");
	static LLCachedControl<bool> fsNearbyChatbar(gSavedSettings, "FSNearbyChatbar");
	if ( !LetterKeysAffectsMovementNotFocusChatBar && 
#if LL_WINDOWS
		!keyboard_focus && ((key < 0x80 && (mask == MASK_NONE || mask == MASK_SHIFT)) || (key == KEY_DIVIDE && mask == MASK_SHIFT)) )
#else
		!keyboard_focus && key < 0x80 && (mask == MASK_NONE || mask == MASK_SHIFT) )
#endif
	{
		FSFloaterNearbyChat* nearby_chat = FSFloaterNearbyChat::findInstance();
		if (fsLetterKeysFocusNearbyChatBar && fsNearbyChatbar && nearby_chat && nearby_chat->getVisible())
		{
			nearby_chat->setFocus(TRUE);
		}
		else
		{
			FSNearbyChat::instance().showDefaultChatBar(TRUE);
		}
		return TRUE;
	}
	// </FS:Ansariel> [FS Communication UI]

	// give menus a chance to handle unmodified accelerator keys
	if (gAgent.isInitialized()
		&& (gAgent.getTeleportState() == LLAgent::TELEPORT_NONE || gAgent.getTeleportState() == LLAgent::TELEPORT_LOCAL)
		&& gMenuBarView
		&& gMenuBarView->handleAcceleratorKey(key, mask))
	{
		LLViewerEventRecorder::instance().logKeyEvent(key, mask);
		return TRUE;
	}

	if (gLoginMenuBarView && gLoginMenuBarView->handleAcceleratorKey(key, mask))
	{
		return TRUE;
	}

	// don't pass keys on to world when something in ui has focus
	return gFocusMgr.childHasKeyboardFocus(mRootView) 
		|| LLMenuGL::getKeyboardMode() 
		|| (gMenuBarView && gMenuBarView->getHighlightedItem() && gMenuBarView->getHighlightedItem()->isActive());
}


BOOL LLViewerWindow::handleUnicodeChar(llwchar uni_char, MASK mask)
{
	// HACK:  We delay processing of return keys until they arrive as a Unicode char,
	// so that if you're typing chat text at low frame rate, we don't send the chat
	// until all keystrokes have been entered. JC
	// HACK: Numeric keypad <enter> on Mac is Unicode 3
	// HACK: Control-M on Windows is Unicode 13
	if ((uni_char == 13 && mask != MASK_CONTROL)
	    || (uni_char == 3 && mask == MASK_NONE) )
	{
		if (mask != MASK_ALT)
		{
			return gViewerKeyboard.handleKey(KEY_RETURN, mask, gKeyboard->getKeyRepeated(KEY_RETURN));
		}
	}

	// let menus handle navigation (jump) keys
	if (gMenuBarView && gMenuBarView->handleUnicodeChar(uni_char, TRUE))
	{
		return TRUE;
	}

	// Traverses up the hierarchy
	LLFocusableElement* keyboard_focus = gFocusMgr.getKeyboardFocus();
	if( keyboard_focus )
	{
		if (keyboard_focus->handleUnicodeChar(uni_char, FALSE))
		{
			return TRUE;
		}

        return TRUE;
	}

	return FALSE;
}


void LLViewerWindow::handleScrollWheel(S32 clicks)
{
	LLUI::resetMouseIdleTimer();
	
	LLMouseHandler* mouse_captor = gFocusMgr.getMouseCapture();
	if( mouse_captor )
	{
		S32 local_x;
		S32 local_y;
		mouse_captor->screenPointToLocal( mCurrentMousePoint.mX, mCurrentMousePoint.mY, &local_x, &local_y );
		mouse_captor->handleScrollWheel(local_x, local_y, clicks);
		if (LLView::sDebugMouseHandling)
		{
			LL_INFOS() << "Scroll Wheel handled by captor " << mouse_captor->getName() << LL_ENDL;
		}
		return;
	}

	LLUICtrl* top_ctrl = gFocusMgr.getTopCtrl();
	if (top_ctrl)
	{
		S32 local_x;
		S32 local_y;
		top_ctrl->screenPointToLocal( mCurrentMousePoint.mX, mCurrentMousePoint.mY, &local_x, &local_y );
		if (top_ctrl->handleScrollWheel(local_x, local_y, clicks)) return;
	}

	if (mRootView->handleScrollWheel(mCurrentMousePoint.mX, mCurrentMousePoint.mY, clicks) )
	{
		if (LLView::sDebugMouseHandling)
		{
			LL_INFOS() << "Scroll Wheel" << LLView::sMouseHandlerMessage << LL_ENDL;
		}
		return;
	}
	else if (LLView::sDebugMouseHandling)
	{
		LL_INFOS() << "Scroll Wheel not handled by view" << LL_ENDL;
	}

	// Zoom the camera in and out behavior

	if(top_ctrl == 0 
		&& getWorldViewRectScaled().pointInRect(mCurrentMousePoint.mX, mCurrentMousePoint.mY) 
		&& gAgentCamera.isInitialized())
		gAgentCamera.handleScrollWheel(clicks);

	return;
}

void LLViewerWindow::addPopup(LLView* popup)
{
	if (mPopupView)
	{
		mPopupView->addPopup(popup);
	}
}

void LLViewerWindow::removePopup(LLView* popup)
{
	if (mPopupView)
	{
		mPopupView->removePopup(popup);
	}
}

void LLViewerWindow::clearPopups()
{
	if (mPopupView)
	{
		mPopupView->clearPopups();
	}
}

void LLViewerWindow::moveCursorToCenter()
{
	if (! gSavedSettings.getBOOL("DisableMouseWarp"))
	{
		S32 x = getWorldViewWidthScaled() / 2;
		S32 y = getWorldViewHeightScaled() / 2;
	
		LLUI::setMousePositionScreen(x, y);
		
		//on a forced move, all deltas get zeroed out to prevent jumping
		mCurrentMousePoint.set(x,y);
		mLastMousePoint.set(x,y);
		mCurrentMouseDelta.set(0,0);	
	}
}


//////////////////////////////////////////////////////////////////////
//
// Hover handlers
//

void append_xui_tooltip(LLView* viewp, LLToolTip::Params& params)
{
	if (viewp) 
	{
		if (!params.styled_message.empty())
		{
			params.styled_message.add().text("\n---------\n"); 
		}
		LLView::root_to_view_iterator_t end_tooltip_it = viewp->endRootToView();
		// NOTE: we skip "root" since it is assumed
		for (LLView::root_to_view_iterator_t tooltip_it = ++viewp->beginRootToView();
			tooltip_it != end_tooltip_it;
			++tooltip_it)
		{
			LLView* viewp = *tooltip_it;
		
			params.styled_message.add().text(viewp->getName());

			LLPanel* panelp = dynamic_cast<LLPanel*>(viewp);
			if (panelp && !panelp->getXMLFilename().empty())
			{
				params.styled_message.add()
					.text("(" + panelp->getXMLFilename() + ")")
					//<FS:KC> Define in colors.xml instead
//					 .style.color(LLColor4(0.7f, 0.7f, 1.f, 1.f));
					.style.color(LLUIColorTable::instance().getColor("XUITooltipFileName"));
			}
			params.styled_message.add().text("/");
		}
	}
}

static LLTrace::BlockTimerStatHandle ftm("Update UI");

// Update UI based on stored mouse position from mouse-move
// event processing.
void LLViewerWindow::updateUI()
{
	LL_RECORD_BLOCK_TIME(ftm);

	static std::string last_handle_msg;

	// <FS:Ansariel> We don't show the hints anyway, so needless to check here
	//if (gLoggedInTime.getStarted())
	//{
	//	if (gLoggedInTime.getElapsedTimeF32() > gSavedSettings.getF32("DestinationGuideHintTimeout"))
	//	{
	//		LLFirstUse::notUsingDestinationGuide();
	//	}
	//	if (gLoggedInTime.getElapsedTimeF32() > gSavedSettings.getF32("SidePanelHintTimeout"))
	//	{
	//		LLFirstUse::notUsingSidePanel();
	//	}
	//}
	// </FS:Ansariel>

	LLConsole::updateClass();

	// animate layout stacks so we have up to date rect for world view
	LLLayoutStack::updateClass();

	// use full window for world view when not rendering UI
	bool world_view_uses_full_window = gAgentCamera.cameraMouselook() || !gPipeline.hasRenderDebugFeatureMask(LLPipeline::RENDER_DEBUG_FEATURE_UI);
	updateWorldViewRect(world_view_uses_full_window);

	LLView::sMouseHandlerMessage.clear();

	S32 x = mCurrentMousePoint.mX;
	S32 y = mCurrentMousePoint.mY;

	MASK	mask = gKeyboard->currentMask(TRUE);

	if (gPipeline.hasRenderDebugMask(LLPipeline::RENDER_DEBUG_RAYCAST))
	{
		gDebugRaycastFaceHit = -1;
		gDebugRaycastObject = cursorIntersect(-1, -1, 512.f, NULL, -1, FALSE, FALSE,
											  &gDebugRaycastFaceHit,
											  &gDebugRaycastIntersection,
											  &gDebugRaycastTexCoord,
											  &gDebugRaycastNormal,
											  &gDebugRaycastTangent,
											  &gDebugRaycastStart,
											  &gDebugRaycastEnd);
		gDebugRaycastParticle = gPipeline.lineSegmentIntersectParticle(gDebugRaycastStart, gDebugRaycastEnd, &gDebugRaycastParticleIntersection, NULL);
	}

	updateMouseDelta();
	updateKeyboardFocus();

	BOOL handled = FALSE;

	LLUICtrl* top_ctrl = gFocusMgr.getTopCtrl();
	LLMouseHandler* mouse_captor = gFocusMgr.getMouseCapture();
	LLView* captor_view = dynamic_cast<LLView*>(mouse_captor);

	//FIXME: only include captor and captor's ancestors if mouse is truly over them --RN

	//build set of views containing mouse cursor by traversing UI hierarchy and testing 
	//screen rect against mouse cursor
	view_handle_set_t mouse_hover_set;

	// constraint mouse enter events to children of mouse captor
	LLView* root_view = captor_view;

	// if mouse captor doesn't exist or isn't a LLView
	// then allow mouse enter events on entire UI hierarchy
	if (!root_view)
	{
		root_view = mRootView;
	}

	// only update mouse hover set when UI is visible (since we shouldn't send hover events to invisible UI
	if (gPipeline.hasRenderDebugFeatureMask(LLPipeline::RENDER_DEBUG_FEATURE_UI))
	{
		// include all ancestors of captor_view as automatically having mouse
		if (captor_view)
		{
			LLView* captor_parent_view = captor_view->getParent();
			while(captor_parent_view)
			{
				mouse_hover_set.insert(captor_parent_view->getHandle());
				captor_parent_view = captor_parent_view->getParent();
			}
		}

		// aggregate visible views that contain mouse cursor in display order
		LLPopupView::popup_list_t popups = mPopupView->getCurrentPopups();

		for(LLPopupView::popup_list_t::iterator popup_it = popups.begin(); popup_it != popups.end(); ++popup_it)
		{
			LLView* popup = popup_it->get();
			if (popup && popup->calcScreenBoundingRect().pointInRect(x, y))
			{
				// iterator over contents of top_ctrl, and throw into mouse_hover_set
				for (LLView::tree_iterator_t it = popup->beginTreeDFS();
					it != popup->endTreeDFS();
					++it)
				{
					LLView* viewp = *it;
					if (viewp->getVisible()
						&& viewp->calcScreenBoundingRect().pointInRect(x, y))
					{
						// we have a view that contains the mouse, add it to the set
						mouse_hover_set.insert(viewp->getHandle());
					}
					else
					{
						// skip this view and all of its children
						it.skipDescendants();
					}
				}
			}
		}

		// while the top_ctrl contains the mouse cursor, only it and its descendants will receive onMouseEnter events
		if (top_ctrl && top_ctrl->calcScreenBoundingRect().pointInRect(x, y))
		{
			// iterator over contents of top_ctrl, and throw into mouse_hover_set
			for (LLView::tree_iterator_t it = top_ctrl->beginTreeDFS();
				it != top_ctrl->endTreeDFS();
				++it)
			{
				LLView* viewp = *it;
				if (viewp->getVisible()
					&& viewp->calcScreenBoundingRect().pointInRect(x, y))
				{
					// we have a view that contains the mouse, add it to the set
					mouse_hover_set.insert(viewp->getHandle());
				}
				else
				{
					// skip this view and all of its children
					it.skipDescendants();
				}
			}
		}
		else
		{
			// walk UI tree in depth-first order
			for (LLView::tree_iterator_t it = root_view->beginTreeDFS();
				it != root_view->endTreeDFS();
				++it)
			{
				LLView* viewp = *it;
				// calculating the screen rect involves traversing the parent, so this is less than optimal
				if (viewp->getVisible()
					&& viewp->calcScreenBoundingRect().pointInRect(x, y))
				{

					// if this view is mouse opaque, nothing behind it should be in mouse_hover_set
					if (viewp->getMouseOpaque())
					{
						// constrain further iteration to children of this widget
						it = viewp->beginTreeDFS();
					}
		
					// we have a view that contains the mouse, add it to the set
					mouse_hover_set.insert(viewp->getHandle());
				}
				else
				{
					// skip this view and all of its children
					it.skipDescendants();
				}
			}
		}
	}

	typedef std::vector<LLHandle<LLView> > view_handle_list_t;

	// call onMouseEnter() on all views which contain the mouse cursor but did not before
	view_handle_list_t mouse_enter_views;
	std::set_difference(mouse_hover_set.begin(), mouse_hover_set.end(),
						mMouseHoverViews.begin(), mMouseHoverViews.end(),
						std::back_inserter(mouse_enter_views));
	for (view_handle_list_t::iterator it = mouse_enter_views.begin();
		it != mouse_enter_views.end();
		++it)
	{
		LLView* viewp = it->get();
		if (viewp)
		{
			LLRect view_screen_rect = viewp->calcScreenRect();
			viewp->onMouseEnter(x - view_screen_rect.mLeft, y - view_screen_rect.mBottom, mask);
		}
	}

	// call onMouseLeave() on all views which no longer contain the mouse cursor
	view_handle_list_t mouse_leave_views;
	std::set_difference(mMouseHoverViews.begin(), mMouseHoverViews.end(),
						mouse_hover_set.begin(), mouse_hover_set.end(),
						std::back_inserter(mouse_leave_views));
	for (view_handle_list_t::iterator it = mouse_leave_views.begin();
		it != mouse_leave_views.end();
		++it)
	{
		LLView* viewp = it->get();
		if (viewp)
		{
			LLRect view_screen_rect = viewp->calcScreenRect();
			viewp->onMouseLeave(x - view_screen_rect.mLeft, y - view_screen_rect.mBottom, mask);
		}
	}

	// store resulting hover set for next frame
	swap(mMouseHoverViews, mouse_hover_set);

	// only handle hover events when UI is enabled
	if (gPipeline.hasRenderDebugFeatureMask(LLPipeline::RENDER_DEBUG_FEATURE_UI))
	{	

		if( mouse_captor )
		{
			// Pass hover events to object capturing mouse events.
			S32 local_x;
			S32 local_y; 
			mouse_captor->screenPointToLocal( x, y, &local_x, &local_y );
			handled = mouse_captor->handleHover(local_x, local_y, mask);
			if (LLView::sDebugMouseHandling)
			{
				LL_INFOS() << "Hover handled by captor " << mouse_captor->getName() << LL_ENDL;
			}

			if( !handled )
			{
				LL_DEBUGS("UserInput") << "hover not handled by mouse captor" << LL_ENDL;
			}
		}
		else
		{
			if (top_ctrl)
			{
				S32 local_x, local_y;
				top_ctrl->screenPointToLocal( x, y, &local_x, &local_y );
				handled = top_ctrl->pointInView(local_x, local_y) && top_ctrl->handleHover(local_x, local_y, mask);
			}

			if ( !handled )
			{
				// x and y are from last time mouse was in window
				// mMouseInWindow tracks *actual* mouse location
				if (mMouseInWindow && mRootView->handleHover(x, y, mask) )
				{
					if (LLView::sDebugMouseHandling && LLView::sMouseHandlerMessage != last_handle_msg)
					{
						last_handle_msg = LLView::sMouseHandlerMessage;
						LL_INFOS() << "Hover" << LLView::sMouseHandlerMessage << LL_ENDL;
					}
					handled = TRUE;
				}
				else if (LLView::sDebugMouseHandling)
				{
					if (last_handle_msg != LLStringUtil::null)
					{
						last_handle_msg.clear();
						LL_INFOS() << "Hover not handled by view" << LL_ENDL;
					}
				}
			}
		
			if (!handled)
			{
				LLTool *tool = LLToolMgr::getInstance()->getCurrentTool();

				if(mMouseInWindow && tool)
				{
					handled = tool->handleHover(x, y, mask);
				}
			}
		}

		// Show a new tool tip (or update one that is already shown)
		BOOL tool_tip_handled = FALSE;
		std::string tool_tip_msg;
		if( handled 
			&& !mWindow->isCursorHidden())
		{
			LLRect screen_sticky_rect = mRootView->getLocalRect();
			S32 local_x, local_y;

			//if (gSavedSettings.getBOOL("DebugShowXUINames"))
			static LLCachedControl<bool> debugShowXUINames(gSavedSettings, "DebugShowXUINames");
			if (debugShowXUINames)
			{
				LLToolTip::Params params;

				LLView* tooltip_view = mRootView;
				LLView::tree_iterator_t end_it = mRootView->endTreeDFS();
				for (LLView::tree_iterator_t it = mRootView->beginTreeDFS(); it != end_it; ++it)
				{
					LLView* viewp = *it;
					LLRect screen_rect;
					viewp->localRectToScreen(viewp->getLocalRect(), &screen_rect);
					if (!(viewp->getVisible()
						 && screen_rect.pointInRect(x, y)))
					{
						it.skipDescendants();
					}
					// only report xui names for LLUICtrls, 
					// and blacklist the various containers we don't care about
					else if (dynamic_cast<LLUICtrl*>(viewp) 
							&& viewp != gMenuHolder
							&& viewp != gFloaterView
							&& viewp != gConsole) 
					{
						if (dynamic_cast<LLFloater*>(viewp))
						{
							// constrain search to descendants of this (frontmost) floater
							// by resetting iterator
							it = viewp->beginTreeDFS();
						}

						// if we are in a new part of the tree (not a descendent of current tooltip_view)
						// then push the results for tooltip_view and start with a new potential view
						// NOTE: this emulates visiting only the leaf nodes that meet our criteria
						if (!viewp->hasAncestor(tooltip_view))
						{
							append_xui_tooltip(tooltip_view, params);
							screen_sticky_rect.intersectWith(tooltip_view->calcScreenRect());
						}
						tooltip_view = viewp;
					}
				}

				append_xui_tooltip(tooltip_view, params);
				params.styled_message.add().text("\n");

				screen_sticky_rect.intersectWith(tooltip_view->calcScreenRect());
				
				params.sticky_rect = screen_sticky_rect;
				params.max_width = 400;

				LLToolTipMgr::instance().show(params);
			}
			// if there is a mouse captor, nothing else gets a tooltip
			else if (mouse_captor)
			{
				mouse_captor->screenPointToLocal(x, y, &local_x, &local_y);
				tool_tip_handled = mouse_captor->handleToolTip(local_x, local_y, mask);
			}
			else 
			{
				// next is top_ctrl
				if (!tool_tip_handled && top_ctrl)
				{
					top_ctrl->screenPointToLocal(x, y, &local_x, &local_y);
					tool_tip_handled = top_ctrl->handleToolTip(local_x, local_y, mask );
				}
				
				if (!tool_tip_handled)
				{
					local_x = x; local_y = y;
					tool_tip_handled = mRootView->handleToolTip(local_x, local_y, mask );
				}

				LLTool* current_tool = LLToolMgr::getInstance()->getCurrentTool();
				if (!tool_tip_handled && current_tool)
				{
					current_tool->screenPointToLocal(x, y, &local_x, &local_y);
					tool_tip_handled = current_tool->handleToolTip(local_x, local_y, mask );
				}
			}
		}		
	}
	else
	{	// just have tools handle hover when UI is turned off
		LLTool *tool = LLToolMgr::getInstance()->getCurrentTool();

		if(mMouseInWindow && tool)
		{
			handled = tool->handleHover(x, y, mask);
		}
	}

	updateLayout();

	mLastMousePoint = mCurrentMousePoint;

	// cleanup unused selections when no modal dialogs are open
	if (LLModalDialog::activeCount() == 0)
	{
		LLViewerParcelMgr::getInstance()->deselectUnused();
	}

	if (LLModalDialog::activeCount() == 0)
	{
		LLSelectMgr::getInstance()->deselectUnused();
	}
}


void LLViewerWindow::updateLayout()
{
	LLTool* tool = LLToolMgr::getInstance()->getCurrentTool();
	if (gFloaterTools != NULL
		&& tool != NULL
		&& tool != gToolNull  
		&& tool != LLToolCompInspect::getInstance() 
		&& tool != LLToolDragAndDrop::getInstance() 
		&& !gSavedSettings.getBOOL("FreezeTime"))
	{ 
		// Suppress the toolbox view if our source tool was the pie tool,
		// and we've overridden to something else.
		bool suppress_toolbox = 
			(LLToolMgr::getInstance()->getBaseTool() == LLToolPie::getInstance()) &&
			(LLToolMgr::getInstance()->getCurrentTool() != LLToolPie::getInstance());

		LLMouseHandler *captor = gFocusMgr.getMouseCapture();
		// With the null, inspect, or drag and drop tool, don't muck
		// with visibility.

		if (gFloaterTools->isMinimized()
			||	(tool != LLToolPie::getInstance()						// not default tool
				&& tool != LLToolCompGun::getInstance()					// not coming out of mouselook
				&& !suppress_toolbox									// not override in third person
				&& LLToolMgr::getInstance()->getCurrentToolset()->isShowFloaterTools()
				&& (!captor || dynamic_cast<LLView*>(captor) != NULL)))						// not dragging
		{
			// Force floater tools to be visible (unless minimized)
			if (!gFloaterTools->getVisible())
			{
				gFloaterTools->openFloater();
			}
			// Update the location of the blue box tool popup
			LLCoordGL select_center_screen;
			MASK	mask = gKeyboard->currentMask(TRUE);
			gFloaterTools->updatePopup( select_center_screen, mask );
		}
		else
		{
			gFloaterTools->setVisible(FALSE);
		}
		//gMenuBarView->setItemVisible("BuildTools", gFloaterTools->getVisible());
	}

	// Always update console
	if(gConsole)
	{
		LLRect console_rect = getChatConsoleRect();
		gConsole->reshape(console_rect.getWidth(), console_rect.getHeight());
		gConsole->setRect(console_rect);
	}
}

void LLViewerWindow::updateMouseDelta()
{
	S32 dx = lltrunc((F32) (mCurrentMousePoint.mX - mLastMousePoint.mX) * LLUI::getScaleFactor().mV[VX]);
	S32 dy = lltrunc((F32) (mCurrentMousePoint.mY - mLastMousePoint.mY) * LLUI::getScaleFactor().mV[VY]);

	//RN: fix for asynchronous notification of mouse leaving window not working
	LLCoordWindow mouse_pos;
	mWindow->getCursorPosition(&mouse_pos);
	if (mouse_pos.mX < 0 || 
		mouse_pos.mY < 0 ||
		mouse_pos.mX > mWindowRectRaw.getWidth() ||
		mouse_pos.mY > mWindowRectRaw.getHeight())
	{
		mMouseInWindow = FALSE;
	}
	else
	{
		mMouseInWindow = TRUE;
	}

	LLVector2 mouse_vel; 

	//if (gSavedSettings.getBOOL("MouseSmooth"))
	static LLCachedControl<bool> mouseSmooth(gSavedSettings, "MouseSmooth");
	if (mouseSmooth)
	{
		static F32 fdx = 0.f;
		static F32 fdy = 0.f;

		F32 amount = 16.f;
		fdx = fdx + ((F32) dx - fdx) * llmin(gFrameIntervalSeconds.value()*amount,1.f);
		fdy = fdy + ((F32) dy - fdy) * llmin(gFrameIntervalSeconds.value()*amount,1.f);

		mCurrentMouseDelta.set(ll_round(fdx), ll_round(fdy));
		mouse_vel.setVec(fdx,fdy);
	}
	else
	{
		mCurrentMouseDelta.set(dx, dy);
		mouse_vel.setVec((F32) dx, (F32) dy);
	}
    
	sample(sMouseVelocityStat, mouse_vel.magVec());
}

void LLViewerWindow::updateKeyboardFocus()
{
	if (!gPipeline.hasRenderDebugFeatureMask(LLPipeline::RENDER_DEBUG_FEATURE_UI))
	{
		gFocusMgr.setKeyboardFocus(NULL);
	}

	// clean up current focus
	LLUICtrl* cur_focus = dynamic_cast<LLUICtrl*>(gFocusMgr.getKeyboardFocus());
	if (cur_focus)
	{
		if (!cur_focus->isInVisibleChain() || !cur_focus->isInEnabledChain())
		{
            // don't release focus, just reassign so that if being given
            // to a sibling won't call onFocusLost on all the ancestors
			// gFocusMgr.releaseFocusIfNeeded(cur_focus);

			LLUICtrl* parent = cur_focus->getParentUICtrl();
			const LLUICtrl* focus_root = cur_focus->findRootMostFocusRoot();
			bool new_focus_found = false;
			while(parent)
			{
				if (parent->isCtrl() 
					&& (parent->hasTabStop() || parent == focus_root) 
					&& !parent->getIsChrome() 
					&& parent->isInVisibleChain() 
					&& parent->isInEnabledChain())
				{
					if (!parent->focusFirstItem())
					{
						parent->setFocus(TRUE);
					}
					new_focus_found = true;
					break;
				}
				parent = parent->getParentUICtrl();
			}

			// if we didn't find a better place to put focus, just release it
			// hasFocus() will return true if and only if we didn't touch focus since we
			// are only moving focus higher in the hierarchy
			if (!new_focus_found)
			{
				cur_focus->setFocus(FALSE);
			}
		}
		else if (cur_focus->isFocusRoot())
		{
			// focus roots keep trying to delegate focus to their first valid descendant
			// this assumes that focus roots are not valid focus holders on their own
			cur_focus->focusFirstItem();
		}
	}

	// last ditch force of edit menu to selection manager
	if (LLEditMenuHandler::gEditMenuHandler == NULL && LLSelectMgr::getInstance()->getSelection()->getObjectCount())
	{
		LLEditMenuHandler::gEditMenuHandler = LLSelectMgr::getInstance();
	}

	if (gFloaterView->getCycleMode())
	{
		// sync all floaters with their focus state
		gFloaterView->highlightFocusedFloater();
		gSnapshotFloaterView->highlightFocusedFloater();
		MASK	mask = gKeyboard->currentMask(TRUE);
		if ((mask & MASK_CONTROL) == 0)
		{
			// control key no longer held down, finish cycle mode
			gFloaterView->setCycleMode(FALSE);

			gFloaterView->syncFloaterTabOrder();
		}
		else
		{
			// user holding down CTRL, don't update tab order of floaters
		}
	}
	else
	{
		// update focused floater
		gFloaterView->highlightFocusedFloater();
		gSnapshotFloaterView->highlightFocusedFloater();
		// make sure floater visible order is in sync with tab order
		gFloaterView->syncFloaterTabOrder();
	}
}

static LLTrace::BlockTimerStatHandle FTM_UPDATE_WORLD_VIEW("Update World View");
void LLViewerWindow::updateWorldViewRect(bool use_full_window)
{
	LL_RECORD_BLOCK_TIME(FTM_UPDATE_WORLD_VIEW);

	// start off using whole window to render world
	LLRect new_world_rect = mWindowRectRaw;

	if (use_full_window == false && mWorldViewPlaceholder.get())
	{
		new_world_rect = mWorldViewPlaceholder.get()->calcScreenRect();
		// clamp to at least a 1x1 rect so we don't try to allocate zero width gl buffers
		new_world_rect.mTop = llmax(new_world_rect.mTop, new_world_rect.mBottom + 1);
		new_world_rect.mRight = llmax(new_world_rect.mRight, new_world_rect.mLeft + 1);

		new_world_rect.mLeft = ll_round((F32)new_world_rect.mLeft * mDisplayScale.mV[VX]);
		new_world_rect.mRight = ll_round((F32)new_world_rect.mRight * mDisplayScale.mV[VX]);
		new_world_rect.mBottom = ll_round((F32)new_world_rect.mBottom * mDisplayScale.mV[VY]);
		new_world_rect.mTop = ll_round((F32)new_world_rect.mTop * mDisplayScale.mV[VY]);
	}

	if (mWorldViewRectRaw != new_world_rect)
	{
		mWorldViewRectRaw = new_world_rect;
		gResizeScreenTexture = TRUE;
		LLViewerCamera::getInstance()->setViewHeightInPixels( mWorldViewRectRaw.getHeight() );
		LLViewerCamera::getInstance()->setAspect( getWorldViewAspectRatio() );

		LLRect old_world_rect_scaled = mWorldViewRectScaled;
		mWorldViewRectScaled = calcScaledRect(mWorldViewRectRaw, mDisplayScale);

		// sending a signal with a new WorldView rect
		mOnWorldViewRectUpdated(old_world_rect_scaled, mWorldViewRectScaled);
	}
}

void LLViewerWindow::saveLastMouse(const LLCoordGL &point)
{
	// Store last mouse location.
	// If mouse leaves window, pretend last point was on edge of window

	if (point.mX < 0)
	{
		mCurrentMousePoint.mX = 0;
	}
	else if (point.mX > getWindowWidthScaled())
	{
		mCurrentMousePoint.mX = getWindowWidthScaled();
	}
	else
	{
		mCurrentMousePoint.mX = point.mX;
	}

	if (point.mY < 0)
	{
		mCurrentMousePoint.mY = 0;
	}
	else if (point.mY > getWindowHeightScaled() )
	{
		mCurrentMousePoint.mY = getWindowHeightScaled();
	}
	else
	{
		mCurrentMousePoint.mY = point.mY;
	}
}

// <FS:Beq> Changes to add physics view support into edit mode
//pragma region FSShowPhysicsInEditMode

const float offset_units = 3.0;
const float offset_factor = -3.0;

// decorator for renderMeshBaseHull from llspatialpartition. but with our own offsets to avoid glitching.
void renderMeshBaseHullPhysics(LLVOVolume* volume, U32 data_mask, LLColor4& color, LLColor4& line_color)
{
			LLGLEnable offset(GL_POLYGON_OFFSET_FILL);
			glPolygonMode(GL_FRONT_AND_BACK, GL_FILL);
			glPolygonOffset(offset_factor, offset_units);
			gGL.diffuseColor4fv(color.mV);
			renderMeshBaseHull(volume, data_mask, color, line_color);
}

// decorator for render_hull from llspatialpartition. but with our own offsets to avoid glitching.
void renderHullPhysics(LLModel::PhysicsMesh& mesh, const LLColor4& color, const LLColor4& line_color)
{
	LLGLEnable offset(GL_POLYGON_OFFSET_FILL);
	glPolygonMode(GL_FRONT_AND_BACK, GL_FILL); 
	glPolygonOffset(offset_factor, offset_units);
	render_hull(mesh, color, line_color);
}

// Draw a physics shape with the edges highlighted in 'line_color'
void renderMeshPhysicsTriangles(const LLColor4& color, const LLColor4& line_color, LLVolume* vol, LLModel::Decomposition * decomp)
{
// Not required here, we already disable this in the outer scope
//	LLGLDisable multisample(LLPipeline::RenderFSAASamples > 0 ? GL_MULTISAMPLE_ARB : 0);

	LLGLSLShader* shader = LLGLSLShader::sCurBoundShaderPtr;

	if (shader)
	{
		gDebugProgram.bind();
	}

	gGL.matrixMode(LLRender::MM_MODELVIEW);
	gGL.pushMatrix();
	// scope for the RAII for the depth test on hidden geometry
	{
		// This draw section covers the hidden geometry

		gGL.blendFunc(LLRender::BF_SOURCE_COLOR, LLRender::BF_ONE);
		LLGLDepthTest gls_depth(GL_TRUE, GL_FALSE, GL_GEQUAL);
		if (shader)
		{
			{
				LLGLEnable offset(GL_POLYGON_OFFSET_FILL);
				glPolygonOffset(offset_factor, offset_units);
				gGL.diffuseColor4fv(color.mV);
				//decomp has physics mesh, render that mesh
				glPolygonMode(GL_FRONT_AND_BACK, GL_FILL);
				LLVertexBuffer::drawArrays(LLRender::TRIANGLES, decomp->mPhysicsShapeMesh.mPositions, decomp->mPhysicsShapeMesh.mNormals);
			}
			{
				LLGLEnable offset(GL_POLYGON_OFFSET_LINE);
				glPolygonMode(GL_FRONT_AND_BACK, GL_LINE);
				glPolygonOffset(offset_factor, offset_units);
				gGL.diffuseColor4fv(line_color.mV);
				LLVertexBuffer::drawArrays(LLRender::TRIANGLES, decomp->mPhysicsShapeMesh.mPositions, decomp->mPhysicsShapeMesh.mNormals);
			}

		}
		else
		{
			// <FS:Ansariel> Don't use fixed functions when using shader renderer; found by Drake Arconis
			if (!LLGLSLShader::sNoFixedFunction)
			{
				// </FS:Ansariel>
				LLGLEnable fog(GL_FOG);
				glFogi(GL_FOG_MODE, GL_LINEAR);
				float d = (LLViewerCamera::getInstance()->getPointOfInterest() - LLViewerCamera::getInstance()->getOrigin()).magVec();
				LLColor4 fogCol = color * (F32)llclamp((LLSelectMgr::getInstance()->getSelectionCenterGlobal() - gAgentCamera.getCameraPositionGlobal()).magVec() / (LLSelectMgr::getInstance()->getBBoxOfSelection().getExtentLocal().magVec() * 4), 0.0, 1.0);
				glFogf(GL_FOG_START, d);
				glFogf(GL_FOG_END, d*(1 + (LLViewerCamera::getInstance()->getView() / LLViewerCamera::getInstance()->getDefaultFOV())));
				glFogfv(GL_FOG_COLOR, fogCol.mV);
				// <FS:Ansariel> Don't use fixed functions when using shader renderer; found by Drake Arconis
			}
			// </FS:Ansariel>
			gGL.setAlphaRejectSettings(LLRender::CF_DEFAULT);
			{
				glPolygonMode(GL_FRONT_AND_BACK, GL_FILL);
				gGL.diffuseColor4fv(color.mV);
				//decomp has physics mesh, render that mesh
				LLVertexBuffer::drawArrays(LLRender::TRIANGLES, decomp->mPhysicsShapeMesh.mPositions, decomp->mPhysicsShapeMesh.mNormals);
				glPolygonMode(GL_FRONT_AND_BACK, GL_LINE);
				gGL.diffuseColor4fv(line_color.mV);
				LLVertexBuffer::drawArrays(LLRender::TRIANGLES, decomp->mPhysicsShapeMesh.mPositions, decomp->mPhysicsShapeMesh.mNormals);
			}
		}
	}//End depth test for hidden geometry
//	gGL.flush();
	gGL.setSceneBlendType(LLRender::BT_ALPHA);

	if (shader)
	{
		{
			gGL.diffuseColor4fv(color.mV);
			LLGLEnable offset(GL_POLYGON_OFFSET_FILL);
			glPolygonMode(GL_FRONT_AND_BACK, GL_FILL);
			glPolygonOffset(offset_factor, offset_units);
			glLineWidth(1.f);
			LLVertexBuffer::drawArrays(LLRender::TRIANGLES, decomp->mPhysicsShapeMesh.mPositions, decomp->mPhysicsShapeMesh.mNormals);
		}
		{
			gGL.diffuseColor4fv(line_color.mV);
			LLGLEnable offset(GL_POLYGON_OFFSET_LINE);
			glPolygonMode(GL_FRONT_AND_BACK, GL_LINE);
			glPolygonOffset(offset_factor, offset_units);
			glLineWidth(3.f);
			LLVertexBuffer::drawArrays(LLRender::TRIANGLES, decomp->mPhysicsShapeMesh.mPositions, decomp->mPhysicsShapeMesh.mNormals);
		}
	}
	else
	{
		// <FS:Ansariel> Don't use fixed functions when using shader renderer; found by Drake Arconis
		if (!LLGLSLShader::sNoFixedFunction)
		{
			// </FS:Ansariel>
			LLGLEnable fog(GL_FOG);
			glFogi(GL_FOG_MODE, GL_LINEAR);
			float d = (LLViewerCamera::getInstance()->getPointOfInterest() - LLViewerCamera::getInstance()->getOrigin()).magVec();
			LLColor4 fogCol = color * (F32)llclamp((LLSelectMgr::getInstance()->getSelectionCenterGlobal() - gAgentCamera.getCameraPositionGlobal()).magVec() / (LLSelectMgr::getInstance()->getBBoxOfSelection().getExtentLocal().magVec() * 4), 0.0, 1.0);
			glFogf(GL_FOG_START, d);
			glFogf(GL_FOG_END, d*(1 + (LLViewerCamera::getInstance()->getView() / LLViewerCamera::getInstance()->getDefaultFOV())));
			glFogfv(GL_FOG_COLOR, fogCol.mV);
			// <FS:Ansariel> Don't use fixed functions when using shader renderer; found by Drake Arconis
		}
		// </FS:Ansariel>
		gGL.setAlphaRejectSettings(LLRender::CF_DEFAULT);
		{
			glPolygonMode(GL_FRONT_AND_BACK, GL_FILL);
			gGL.diffuseColor4fv(color.mV);
			//decomp has physics mesh, render that mesh
			LLVertexBuffer::drawArrays(LLRender::TRIANGLES, decomp->mPhysicsShapeMesh.mPositions, decomp->mPhysicsShapeMesh.mNormals);
			glPolygonMode(GL_FRONT_AND_BACK, GL_LINE);
			gGL.diffuseColor4fv(line_color.mV);
			glLineWidth(3.f);
			LLVertexBuffer::drawArrays(LLRender::TRIANGLES, decomp->mPhysicsShapeMesh.mPositions, decomp->mPhysicsShapeMesh.mNormals);
		}
	}

	glLineWidth(1.f);
	glPolygonMode(GL_FRONT_AND_BACK, GL_FILL);
	gGL.popMatrix();

	//restore the previous shader
	if (shader)
	{
		shader->bind();
	}
}

void renderNonMeshHullPhysics(LLVOVolume* vovolume, LLVolume* volume, LLColor4 color, LLColor4 line_color, LLVector3 center, LLVector3 size)
{
	LLVolumeParams volume_params = volume->getParams();
	S32 detail = get_physics_detail(volume_params, vovolume->getScale());

	LLVolume* phys_volume = LLPrimitive::sVolumeManager->refVolume(volume_params, detail);

	if (!phys_volume->mHullPoints)
	{ //build convex hull
		std::vector<LLVector3> pos;
		std::vector<U16> index;

		S32 index_offset = 0;
		// Build a vector of vertices in the visible LOD model determined by 'detail' 
		for (S32 i = 0; i < phys_volume->getNumVolumeFaces(); ++i)
		{
			const LLVolumeFace& face = phys_volume->getVolumeFace(i);
			if (index_offset + face.mNumVertices > 65535)
			{
				continue;
			}

			for (S32 j = 0; j < face.mNumVertices; ++j)
			{
				pos.push_back(LLVector3(face.mPositions[j].getF32ptr()));
			}

			for (S32 j = 0; j < face.mNumIndices; ++j)
			{
				index.push_back(face.mIndices[j] + index_offset);
			}

			index_offset += face.mNumVertices;
		}
		// use the array of vertices to construct a single hull based 
		if (!pos.empty() && !index.empty() && LLConvexDecomposition::getInstance()) // ND: FIRE-3427
		{
			LLCDMeshData mesh;
			mesh.mIndexBase = &index[0];
			mesh.mVertexBase = pos[0].mV;
			mesh.mNumVertices = pos.size();
			mesh.mVertexStrideBytes = 12;
			mesh.mIndexStrideBytes = 6;
			mesh.mIndexType = LLCDMeshData::INT_16;

			mesh.mNumTriangles = index.size() / 3;

			LLCDMeshData res;
			LLCDResult retval;
			if ((retval = LLConvexDecomposition::getInstance()->generateSingleHullMeshFromMesh(&mesh, &res)))
			{
				LL_WARNS() << "ConvexDecomp Failed (generateSingleHullMeshFromMesh): " << retval << LL_ENDL;
			}

			//copy res into phys_volume
			phys_volume->mHullPoints = (LLVector4a*)ll_aligned_malloc_16(sizeof(LLVector4a)*res.mNumVertices);
			phys_volume->mNumHullPoints = res.mNumVertices;

			S32 idx_size = (res.mNumTriangles * 3 * 2 + 0xF) & ~0xF;
			phys_volume->mHullIndices = (U16*)ll_aligned_malloc_16(idx_size);
			phys_volume->mNumHullIndices = res.mNumTriangles * 3;

			const F32* v = res.mVertexBase;

			for (S32 i = 0; i < res.mNumVertices; ++i)
			{
				F32* p = (F32*)((U8*)v + i*res.mVertexStrideBytes);
				phys_volume->mHullPoints[i].load3(p);
			}

			if (res.mIndexType == LLCDMeshData::INT_16)
			{
				for (S32 i = 0; i < res.mNumTriangles; ++i)
				{
					U16* idx = (U16*)(((U8*)res.mIndexBase) + i*res.mIndexStrideBytes);

					phys_volume->mHullIndices[i * 3 + 0] = idx[0];
					phys_volume->mHullIndices[i * 3 + 1] = idx[1];
					phys_volume->mHullIndices[i * 3 + 2] = idx[2];
				}
			}
			else
			{
				for (S32 i = 0; i < res.mNumTriangles; ++i)
				{
					U32* idx = (U32*)(((U8*)res.mIndexBase) + i*res.mIndexStrideBytes);

					phys_volume->mHullIndices[i * 3 + 0] = (U16)idx[0];
					phys_volume->mHullIndices[i * 3 + 1] = (U16)idx[1];
					phys_volume->mHullIndices[i * 3 + 2] = (U16)idx[2];
				}
			}
		}
	}
	//pragma endregion Build the mesh data for a convex hull for a PRIM that is explcitly in CONVEX_HULL mode
	// Now that we've got the hulldecomp let's draw it

	// <FS:Ansariel> Crash fix due to invalid calls to drawElements by Drake Arconis
	//if (phys_volume->mHullPoints)
	if (phys_volume->mHullPoints && phys_volume->mHullIndices && phys_volume->mNumHullPoints > 0 && phys_volume->mNumHullIndices > 0)
		//pragma region ConvexPrimDrawHull
		// </FS:Ansariel>
	{
		//render hull
		// TODO: (BEQ) Find out why is this not a call to render_hull? it probably could be if the data is in the right form

		glPolygonMode(GL_FRONT_AND_BACK, GL_LINE);

		gGL.diffuseColor4fv(line_color.mV);
		LLVertexBuffer::unbind();

		llassert(!LLGLSLShader::sNoFixedFunction || LLGLSLShader::sCurBoundShader != 0);

		// <FS:Ansariel> Use a vbo for the static LLVertexBuffer::drawArray/Element functions; by Drake Arconis/Shyotl Kuhr
		//LLVertexBuffer::drawElements(LLRender::TRIANGLES, phys_volume->mHullPoints, NULL, phys_volume->mNumHullIndices, phys_volume->mHullIndices);
		LLVertexBuffer::drawElements(LLRender::TRIANGLES, phys_volume->mNumHullPoints, phys_volume->mHullPoints, NULL, phys_volume->mNumHullIndices, phys_volume->mHullIndices);

		gGL.diffuseColor4fv(color.mV);
		glPolygonMode(GL_FRONT_AND_BACK, GL_FILL);
		// <FS:Ansariel> Use a vbo for the static LLVertexBuffer::drawArray/Element functions; by Drake Arconis/Shyotl Kuhr
		//LLVertexBuffer::drawElements(LLRender::TRIANGLES, phys_volume->mHullPoints, NULL, phys_volume->mNumHullIndices, phys_volume->mHullIndices);
		LLVertexBuffer::drawElements(LLRender::TRIANGLES, phys_volume->mNumHullPoints, phys_volume->mHullPoints, NULL, phys_volume->mNumHullIndices, phys_volume->mHullIndices);

	}
	else
	{
		// if we don't have a physics convex model then draw a magenta box
		gGL.diffuseColor4f(1, 0, 1, 1);
		drawBoxOutline(center, size);
	}
	//pragma endregion
	LLPrimitive::sVolumeManager->unrefVolume(phys_volume);
}

void renderOnePhysicsShape(LLViewerObject* objectp)
{
	// sanity check this we have a drawable.
	LLDrawable* drawable = objectp->mDrawable;

	if (!drawable)
	{
		return;
	}

	// this is an attached HUD so let's just return.
	if (objectp->isHUDAttachment())
	{
		return;
	}

	LLVOVolume* vovolume = drawable->getVOVolume();

	// phsyics_type is the user selected prim property (None, Prim, Convex)
	U8 physics_type = vovolume->getPhysicsShapeType();

	// If no physics is set to NONE or we're flexi just return
	if (physics_type == LLViewerObject::PHYSICS_SHAPE_NONE || vovolume->isFlexible())
	{
		return;
	}
	// Get the shape details for this object
	LLVolume *volume = vovolume->getVolume();
	LLVolumeParams volume_params = volume->getParams();

	// setup a volume instance to hold the physics shape
	LLPhysicsVolumeParams physics_params(volume_params,
		physics_type == LLViewerObject::PHYSICS_SHAPE_CONVEX_HULL);

	// Set physics_spec to cache the info about the physics shape of our volume.
	LLPhysicsShapeBuilderUtil::PhysicsShapeSpecification physics_spec;
	LLUUID mesh_id;
	LLModel::Decomposition* decomp = nullptr;
	bool hasConvexDecomp = FALSE;

	// If we are a mesh and the mesh has a hul decomp (is analysed) then set hasDecomp to true
	if (vovolume->isMesh()){
		mesh_id = volume_params.getSculptID();
		decomp = gMeshRepo.getDecomposition(mesh_id);
		if (decomp && !decomp->mHull.empty()){ hasConvexDecomp = TRUE; }
	}

	LLPhysicsShapeBuilderUtil::determinePhysicsShape(physics_params, vovolume->getScale(), hasConvexDecomp, physics_spec);

	U32 physicsShapeType = physics_spec.getType();
	/*
	Primitive types
	BOX,
	SPHERE,
	CYLINDER,

	USER_CONVEX,	User specified they wanted the convex hull of the volume
	PRIM_CONVEX,	Either a volume that is inherently convex but not a primitive type, or a shape
	with dimensions such that will convexify it anyway.

	SCULPT,			Special case for traditional sculpts--they are the convex hull of a single particular set of volume params

	USER_MESH,		A user mesh. May or may not contain a convex decomposition.
	PRIM_MESH,		A non-convex volume which we have to represent accurately

	INVALID
	*/

	// This is a link set. The models need an additional transform to modelview
	if (drawable->isActive())
	{
		gGL.loadMatrix(gGLModelView);
		gGL.multMatrix((F32*)objectp->getRenderMatrix().mMatrix);
	}

	gGL.multMatrix((F32*)vovolume->getRelativeXform().mMatrix);

//pragma region PhysicsRenderSettings
	LLColor4 color;

	static LLCachedControl<F32> threshold(gSavedSettings,"ObjectCostHighThreshold");
	static LLCachedControl<LLColor4> low(gSavedSettings,"ObjectCostLowColor");
	static LLCachedControl<LLColor4> mid(gSavedSettings,"ObjectCostMidColor");
	static LLCachedControl<LLColor4> high(gSavedSettings,"ObjectCostHighColor");
	static LLCachedControl<bool> usePhysicsCostOnly(gSavedSettings, "UsePhysicsCostOnly");

	F32 cost = usePhysicsCostOnly ? vovolume->getPhysicsCost() : vovolume->getObjectCost();

	F32 normalizedCost = 1.f - exp(-(cost / threshold));
	if (normalizedCost <= 0.5f)
	{
		color = lerp(low, mid, 2.f * normalizedCost);
	}
	else
	{
		color = lerp(mid, high, 2.f * (normalizedCost - 0.5f));
	}

	LLColor4 line_color = color*0.5f;
//pragma endregion Setup various values from Settings 


	U32 data_mask = LLVertexBuffer::MAP_VERTEX;

	// These two are used to draw the "error" boxes
	LLVector3 center(0, 0, 0);
	LLVector3 size(0.25f, 0.25f, 0.25f);

	if (physicsShapeType == LLPhysicsShapeBuilderUtil::PhysicsShapeSpecification::USER_MESH)
	{
		// USER_MESH,		A user mesh. May or may not contain a convex decomposition.
		// do we have a Mesh physics loaded yet?
		if (decomp)
		{
			if (hasConvexDecomp) // analysed mesh - we will build a mesh  representation and cache it in the mMesh vector
			{
				// This Model contains a hull based physics. This equates to "analysed" mesh physics in the uploader.
				if (decomp->mMesh.empty())
				{
					// build a mesh representation of the hulls (does nothing if Havok not present)
					gMeshRepo.buildPhysicsMesh(*decomp);
				}

				for (U32 i = 0; i < decomp->mMesh.size(); ++i)
				{
					renderHullPhysics(decomp->mMesh[i], color, line_color);
				}
			}
			else if (!decomp->mPhysicsShapeMesh.empty())
			{
				// This model has triangular mesh (non-analysed)
				renderMeshPhysicsTriangles(color, line_color, volume, decomp);
			}
			else
			{
				//no mesh or decomposition, render base hull
				renderMeshBaseHullPhysics(vovolume, data_mask, color, line_color);

				if (decomp->mPhysicsShapeMesh.empty())
				{
					//attempt to fetch physics shape mesh if available
					gMeshRepo.fetchPhysicsShape(mesh_id);
				}
			}
		}
		else
		{
			// No physics when expected, probably Havok broken/missing or asset still downloading
			// all else fails then ORANGE wireframe box.
			// This typically means you are running without Havok
			gGL.diffuseColor3f(1, 1, 0);
			drawBoxOutline(center, size);
		}
	}
	else if (physicsShapeType == LLPhysicsShapeBuilderUtil::PhysicsShapeSpecification::USER_CONVEX ||
		physicsShapeType == LLPhysicsShapeBuilderUtil::PhysicsShapeSpecification::PRIM_CONVEX)
	{
		// the owner of the object has selected convex, or we have forced it convex for other reasons
		if (vovolume->isMesh())
		{
			renderMeshBaseHullPhysics(vovolume, data_mask, color, line_color);
		}
		else
		{
			renderNonMeshHullPhysics(vovolume, volume, color, line_color, center, size);
		}
	}
	// vvvv Physics shape is a Havok primitive, either box, sphere or cylinder (object must be a prim)
	else if (physicsShapeType == LLPhysicsShapeBuilderUtil::PhysicsShapeSpecification::BOX)
	{
		LLGLEnable offset(GL_POLYGON_OFFSET_FILL);
		glPolygonMode(GL_FRONT_AND_BACK, GL_FILL);
		glPolygonOffset(offset_factor, offset_units);
		LLVector3 center = physics_spec.getCenter();
		LLVector3 scale = physics_spec.getScale();
		LLVector3 vscale = vovolume->getScale()*2.f;
		scale.set(scale[0] / vscale[0], scale[1] / vscale[1], scale[2] / vscale[2]);

		gGL.diffuseColor4fv(color.mV);
		drawBox(center, scale);
	}
	else if (physicsShapeType == LLPhysicsShapeBuilderUtil::PhysicsShapeSpecification::SPHERE)
	{
		LLGLEnable offset(GL_POLYGON_OFFSET_FILL);
		glPolygonMode(GL_FRONT_AND_BACK, GL_FILL);
		glPolygonOffset(offset_factor, offset_units);

		LLVolumeParams volume_params;
		volume_params.setType(LL_PCODE_PROFILE_CIRCLE_HALF, LL_PCODE_PATH_CIRCLE);
		volume_params.setBeginAndEndS(0.f, 1.f);
		volume_params.setBeginAndEndT(0.f, 1.f);
		volume_params.setRatio(1, 1);
		volume_params.setShear(0, 0);
		LLVolume* sphere = LLPrimitive::sVolumeManager->refVolume(volume_params, 3);

		gGL.diffuseColor4fv(color.mV);
		pushVerts(sphere);
		LLPrimitive::sVolumeManager->unrefVolume(sphere);
	}
	else if (physicsShapeType == LLPhysicsShapeBuilderUtil::PhysicsShapeSpecification::CYLINDER)
	{
		LLGLEnable offset(GL_POLYGON_OFFSET_FILL);
		glPolygonMode(GL_FRONT_AND_BACK, GL_FILL);
		glPolygonOffset(offset_factor, offset_units);

		LLVolumeParams volume_params;
		volume_params.setType(LL_PCODE_PROFILE_CIRCLE, LL_PCODE_PATH_LINE);
		volume_params.setBeginAndEndS(0.f, 1.f);
		volume_params.setBeginAndEndT(0.f, 1.f);
		volume_params.setRatio(1, 1);
		volume_params.setShear(0, 0);
		LLVolume* cylinder = LLPrimitive::sVolumeManager->refVolume(volume_params, 3);

		gGL.diffuseColor4fv(color.mV);
		pushVerts(cylinder);
		LLPrimitive::sVolumeManager->unrefVolume(cylinder);
	}
	else if (physicsShapeType == LLPhysicsShapeBuilderUtil::PhysicsShapeSpecification::PRIM_MESH)
	//PhysicsShapePrimTriangles - Physics shape for this prim is triangular mesh (typically when prim is cut/hollow etc)
	{
		LLVolumeParams volume_params = volume->getParams();
		// TODO: (Beq) refactor? detail is reused, we ought to be able to pull this out in a wider scope.
		S32 detail = get_physics_detail(volume_params, vovolume->getScale());
		LLVolume* phys_volume = LLPrimitive::sVolumeManager->refVolume(volume_params, detail);

		// TODO: (BEQ) We ought to be able to use a common draw call here too?
		glPolygonOffset(offset_factor, offset_units);

		{
			LLGLEnable offset(GL_POLYGON_OFFSET_LINE);
			glPolygonMode(GL_FRONT_AND_BACK, GL_LINE);

			gGL.diffuseColor4fv(line_color.mV);
			pushVerts(phys_volume); // draw the outlines
		}
		{
			LLGLEnable offset(GL_POLYGON_OFFSET_FILL);
			gGL.diffuseColor4fv(color.mV);
			glPolygonMode(GL_FRONT_AND_BACK, GL_FILL);
			pushVerts(phys_volume); // draw the filled boxes
		}
		LLPrimitive::sVolumeManager->unrefVolume(phys_volume);
	}
	else if (physicsShapeType == LLPhysicsShapeBuilderUtil::PhysicsShapeSpecification::PRIM_CONVEX)
	// PhysicsShapePrimConvex - Physics shape for prim is inherently convex or convexified due to scale
	{
		LLVolumeParams volume_params = volume->getParams();
		S32 detail = get_physics_detail(volume_params, vovolume->getScale());

		LLVolume* phys_volume = LLPrimitive::sVolumeManager->refVolume(volume_params, detail);

		if (phys_volume->mHullPoints && phys_volume->mHullIndices)
			// We have the hull details so just draw them
		{
			// TODO: (Beq) refactor this!! yet another flavour of drawing the same crap. Can we ratioanlise the arguments
			// <FS:Ansariel> Use a vbo for the static LLVertexBuffer::drawArray/Element functions; by Drake Arconis/Shyotl Kuhr
			if (LLGLSLShader::sNoFixedFunction)
			{
				gGL.diffuseColor4fv(line_color.mV);
				glPolygonMode(GL_FRONT_AND_BACK, GL_LINE);
				LLVertexBuffer::drawElements(LLRender::TRIANGLES, phys_volume->mNumHullPoints, phys_volume->mHullPoints, NULL, phys_volume->mNumHullIndices, phys_volume->mHullIndices);

				gGL.diffuseColor4fv(color.mV);
				glPolygonMode(GL_FRONT_AND_BACK, GL_FILL);
				LLVertexBuffer::drawElements(LLRender::TRIANGLES, phys_volume->mNumHullPoints, phys_volume->mHullPoints, NULL, phys_volume->mNumHullIndices, phys_volume->mHullIndices);
			}
			else
			{
				// </FS:Ansariel>
				glPolygonMode(GL_FRONT_AND_BACK, GL_LINE);
				llassert(!LLGLSLShader::sNoFixedFunction || LLGLSLShader::sCurBoundShader != 0);
				LLVertexBuffer::unbind();
				glVertexPointer(3, GL_FLOAT, 16, phys_volume->mHullPoints);
				gGL.diffuseColor4fv(line_color.mV);
				gGL.syncMatrices();
				glDrawElements(GL_TRIANGLES, phys_volume->mNumHullIndices, GL_UNSIGNED_SHORT, phys_volume->mHullIndices);

				gGL.diffuseColor4fv(color.mV);
				glPolygonMode(GL_FRONT_AND_BACK, GL_FILL);
				glDrawElements(GL_TRIANGLES, phys_volume->mNumHullIndices, GL_UNSIGNED_SHORT, phys_volume->mHullIndices);
				// <FS:Ansariel> Use a vbo for the static LLVertexBuffer::drawArray/Element functions; by Drake Arconis/Shyotl Kuhr
			}
			// </FS:Ansariel>
		}
		else
		{
			// The hull data has not been computed yet (it may never be if havok is not installed) draw a magenta box and request it to be built
			// TODO: can we cache the fact Havok is not installed and speed all this up by not bothering?
			gGL.diffuseColor3f(1, 0, 1);
			drawBoxOutline(center, size);
			gMeshRepo.buildHull(volume_params, detail);
		}
		LLPrimitive::sVolumeManager->unrefVolume(phys_volume);
	}
	// PhysicsShapeSculpt - Sculpts are not supported at present (what happened to "you must render something"?)
	else if (physicsShapeType == LLPhysicsShapeBuilderUtil::PhysicsShapeSpecification::SCULPT)
	{
		//TODO: implement sculpted prim physics display
	}
	else
	{
		LL_ERRS() << "Unhandled type" << LL_ENDL;
	}

}
// End Firestorm additions that add the ability to visualise the physics shape in edit mode.
//</FS:Beq> Physics display in edit mode changes

// Draws the selection outlines for the currently selected objects
// Must be called after displayObjects is called, which sets the mGLName parameter
// NOTE: This function gets called 3 times:
//  render_ui_3d: 			FALSE, FALSE, TRUE
//  render_hud_elements:	FALSE, FALSE, FALSE
void LLViewerWindow::renderSelections( BOOL for_gl_pick, BOOL pick_parcel_walls, BOOL for_hud )
{
	LLObjectSelectionHandle selection = LLSelectMgr::getInstance()->getSelection();

	if (!for_hud && !for_gl_pick)
	{
		// Call this once and only once
		LLSelectMgr::getInstance()->updateSilhouettes();
	}
	
	// Draw fence around land selections
	if (for_gl_pick)
	{
		if (pick_parcel_walls)
		{
			LLViewerParcelMgr::getInstance()->renderParcelCollision();
		}
	}
	else if (( for_hud && selection->getSelectType() == SELECT_TYPE_HUD) ||
			 (!for_hud && selection->getSelectType() != SELECT_TYPE_HUD))
	{		
		LLSelectMgr::getInstance()->renderSilhouettes(for_hud);
		
		stop_glerror();
		
		// <FS:Beq> Additions to display/tools in edit mode
		if (LLToolMgr::getInstance()->inEdit() && selection->getSelectType() != SELECT_TYPE_HUD)
		{
			static LLCachedControl<S32> showSpecificLOD(gSavedSettings, "ShowSpecificLODInEdit");
			static LLCachedControl<bool> showPhysicsShapeInEdit(gSavedSettings, "ShowPhysicsShapeInEdit");

			if (-1 != showSpecificLOD) // Note -1 is disabled [no force] so 0 = lowest 1= low etc. 
			{
				struct f : public LLSelectedObjectFunctor
				{
					virtual bool apply(LLViewerObject* object)
					{
						if (object->getPCode() == LL_PCODE_VOLUME)
						{
							LLVOVolume* vol = static_cast<LLVOVolume*>(object);
							if (vol->isMesh())
							{
								vol->forceLOD(showSpecificLOD);
							}
						}
						return true;
					}
				} func;
				LLSelectMgr::getInstance()->getSelection()->applyToObjects(&func);
			}

			if (showPhysicsShapeInEdit)
			{
				// setup opengl common parameters before we iterate over each object
				gGL.pushMatrix();
				//Need to because crash on ATI 3800 (and similar cards) MAINT-5018 
				LLGLDisable multisample(LLPipeline::RenderFSAASamples > 0 ? GL_MULTISAMPLE_ARB : 0);
				LLGLSLShader* shader = LLGLSLShader::sCurBoundShaderPtr;
				if (shader)
				{
					gDebugProgram.bind();
				}
				gGL.getTexUnit(0)->unbind(LLTexUnit::TT_TEXTURE); // no textures needed
				glClearColor(0, 0, 0, 0); // bg black
				gGL.setColorMask(true, true); // write color and alpha info
				gGL.color4f(1.f, 1.f, 1.f, 0.5);
				gGL.matrixMode(LLRender::MM_MODELVIEW);
				LLGLEnable gls_blend(GL_BLEND);
				LLGLEnable gls_cull(GL_CULL_FACE);
				LLGLDepthTest gls_depth(GL_TRUE, GL_FALSE);

				struct f : public LLSelectedObjectFunctor
				{
					virtual bool apply(LLViewerObject* object)
					{
						renderOnePhysicsShape(object);
						return true;
					}
				} func;
				LLSelectMgr::getInstance()->getSelection()->applyToObjects(&func);
				// Restore the original shader program
				if (shader)
				{
					shader->bind();
				}

				gGL.popMatrix();
			}
		}
		// </FS:Beq>

		// setup HUD render
		if (selection->getSelectType() == SELECT_TYPE_HUD && LLSelectMgr::getInstance()->getSelection()->getObjectCount())
		{
			LLBBox hud_bbox = gAgentAvatarp->getHUDBBox();

			// set up transform to encompass bounding box of HUD
			gGL.matrixMode(LLRender::MM_PROJECTION);
			gGL.pushMatrix();
			gGL.loadIdentity();
			F32 depth = llmax(1.f, hud_bbox.getExtentLocal().mV[VX] * 1.1f);
			gGL.ortho(-0.5f * LLViewerCamera::getInstance()->getAspect(), 0.5f * LLViewerCamera::getInstance()->getAspect(), -0.5f, 0.5f, 0.f, depth);
			
			gGL.matrixMode(LLRender::MM_MODELVIEW);
			gGL.pushMatrix();
			gGL.loadIdentity();
			gGL.loadMatrix(OGL_TO_CFR_ROTATION);		// Load Cory's favorite reference frame
			gGL.translatef(-hud_bbox.getCenterLocal().mV[VX] + (depth *0.5f), 0.f, 0.f);
		}

		// Render light for editing
		if (LLSelectMgr::sRenderLightRadius && LLToolMgr::getInstance()->inEdit())
		{
			gGL.getTexUnit(0)->unbind(LLTexUnit::TT_TEXTURE);
			LLGLEnable gls_blend(GL_BLEND);
			LLGLEnable gls_cull(GL_CULL_FACE);
			LLGLDepthTest gls_depth(GL_TRUE, GL_FALSE);
			gGL.matrixMode(LLRender::MM_MODELVIEW);
			gGL.pushMatrix();
			if (selection->getSelectType() == SELECT_TYPE_HUD)
			{
				F32 zoom = gAgentCamera.mHUDCurZoom;
				gGL.scalef(zoom, zoom, zoom);
			}

			struct f : public LLSelectedObjectFunctor
			{
				virtual bool apply(LLViewerObject* object)
				{
					LLDrawable* drawable = object->mDrawable;
					if (drawable && drawable->isLight())
					{
						LLVOVolume* vovolume = drawable->getVOVolume();
						gGL.pushMatrix();

						LLVector3 center = drawable->getPositionAgent();
						gGL.translatef(center[0], center[1], center[2]);
						F32 scale = vovolume->getLightRadius();
						gGL.scalef(scale, scale, scale);

						LLColor4 color(vovolume->getLightColor(), .5f);
						gGL.color4fv(color.mV);
					
						//F32 pixel_area = 100000.f;
						// Render Outside
						gSphere.render();

						// Render Inside
						glCullFace(GL_FRONT);
						gSphere.render();
						glCullFace(GL_BACK);
					
						gGL.popMatrix();
					}
					return true;
				}
			} func;
			LLSelectMgr::getInstance()->getSelection()->applyToObjects(&func);
			
			gGL.popMatrix();
		}				
		
		// NOTE: The average position for the axis arrows of the selected objects should
		// not be recalculated at this time.  If they are, then group rotations will break.

		// Draw arrows at average center of all selected objects
		LLTool* tool = LLToolMgr::getInstance()->getCurrentTool();
		if (tool)
		{
			if(tool->isAlwaysRendered())
			{
				tool->render();
			}
			else
			{
				if( !LLSelectMgr::getInstance()->getSelection()->isEmpty() )
				{
					bool all_selected_objects_move;
					bool all_selected_objects_modify;
					// Note: This might be costly to do on each frame and when a lot of objects are selected
					// we might be better off with some kind of memory for selection and/or states, consider
					// optimizing, perhaps even some kind of selection generation at level of LLSelectMgr to
					// make whole viewer benefit.
					LLSelectMgr::getInstance()->selectGetEditMoveLinksetPermissions(all_selected_objects_move, all_selected_objects_modify);

					BOOL draw_handles = TRUE;

					if (tool == LLToolCompTranslate::getInstance() && !all_selected_objects_move && !LLSelectMgr::getInstance()->isSelfAvatarSelected())
					{
						draw_handles = FALSE;
					}

					if (tool == LLToolCompRotate::getInstance() && !all_selected_objects_move)
					{
						draw_handles = FALSE;
					}

					if ( !all_selected_objects_modify && tool == LLToolCompScale::getInstance() )
					{
						draw_handles = FALSE;
					}
				
					if( draw_handles )
					{
						tool->render();
					}
				}
			}
			if (selection->getSelectType() == SELECT_TYPE_HUD && selection->getObjectCount())
			{
				gGL.matrixMode(LLRender::MM_PROJECTION);
				gGL.popMatrix();

				gGL.matrixMode(LLRender::MM_MODELVIEW);
				gGL.popMatrix();
				stop_glerror();
			}
		}
	}
}

// Return a point near the clicked object representative of the place the object was clicked.
LLVector3d LLViewerWindow::clickPointInWorldGlobal(S32 x, S32 y_from_bot, LLViewerObject* clicked_object) const
{
	// create a normalized vector pointing from the camera center into the 
	// world at the location of the mouse click
	LLVector3 mouse_direction_global = mouseDirectionGlobal( x, y_from_bot );

	LLVector3d relative_object = clicked_object->getPositionGlobal() - gAgentCamera.getCameraPositionGlobal();

	// make mouse vector as long as object vector, so it touchs a point near
	// where the user clicked on the object
	mouse_direction_global *= (F32) relative_object.magVec();

	LLVector3d new_pos;
	new_pos.setVec(mouse_direction_global);
	// transform mouse vector back to world coords
	new_pos += gAgentCamera.getCameraPositionGlobal();

	return new_pos;
}


BOOL LLViewerWindow::clickPointOnSurfaceGlobal(const S32 x, const S32 y, LLViewerObject *objectp, LLVector3d &point_global) const
{
	BOOL intersect = FALSE;

//	U8 shape = objectp->mPrimitiveCode & LL_PCODE_BASE_MASK;
	if (!intersect)
	{
		point_global = clickPointInWorldGlobal(x, y, objectp);
		LL_INFOS() << "approx intersection at " <<  (objectp->getPositionGlobal() - point_global) << LL_ENDL;
	}
	else
	{
		LL_INFOS() << "good intersection at " <<  (objectp->getPositionGlobal() - point_global) << LL_ENDL;
	}

	return intersect;
}

void LLViewerWindow::pickAsync( S32 x,
								S32 y_from_bot,
								MASK mask,
								void (*callback)(const LLPickInfo& info),
								BOOL pick_transparent,
								BOOL pick_rigged,
								BOOL pick_unselectable)
{
	BOOL in_build_mode = LLFloaterReg::instanceVisible("build");
	if (in_build_mode || LLDrawPoolAlpha::sShowDebugAlpha)
	{
		// build mode allows interaction with all transparent objects
		// "Show Debug Alpha" means no object actually transparent
		pick_transparent = TRUE;
	}

	LLPickInfo pick_info(LLCoordGL(x, y_from_bot), mask, pick_transparent, pick_rigged, FALSE, TRUE, pick_unselectable, callback);
	schedulePick(pick_info);
}

void LLViewerWindow::schedulePick(LLPickInfo& pick_info)
{
	if (mPicks.size() >= 1024 || mWindow->getMinimized())
	{ //something went wrong, picks are being scheduled but not processed
		
		if (pick_info.mPickCallback)
		{
			pick_info.mPickCallback(pick_info);
		}
	
		return;
	}
	mPicks.push_back(pick_info);
	
	// delay further event processing until we receive results of pick
	// only do this for async picks so that handleMouseUp won't be called
	// until the pick triggered in handleMouseDown has been processed, for example
	mWindow->delayInputProcessing();
}


void LLViewerWindow::performPick()
{
	if (!mPicks.empty())
	{
		std::vector<LLPickInfo>::iterator pick_it;
		for (pick_it = mPicks.begin(); pick_it != mPicks.end(); ++pick_it)
		{
			pick_it->fetchResults();
		}

		mLastPick = mPicks.back();
		mPicks.clear();
	}
}

void LLViewerWindow::returnEmptyPicks()
{
	std::vector<LLPickInfo>::iterator pick_it;
	for (pick_it = mPicks.begin(); pick_it != mPicks.end(); ++pick_it)
	{
		mLastPick = *pick_it;
		// just trigger callback with empty results
		if (pick_it->mPickCallback)
		{
			pick_it->mPickCallback(*pick_it);
		}
	}
	mPicks.clear();
}

// Performs the GL object/land pick.
LLPickInfo LLViewerWindow::pickImmediate(S32 x, S32 y_from_bot, BOOL pick_transparent, BOOL pick_rigged, BOOL pick_particle)
{
	BOOL in_build_mode = LLFloaterReg::instanceVisible("build");
	if (in_build_mode || LLDrawPoolAlpha::sShowDebugAlpha)
	{
		// build mode allows interaction with all transparent objects
		// "Show Debug Alpha" means no object actually transparent
		pick_transparent = TRUE;
	}
	
	// shortcut queueing in mPicks and just update mLastPick in place
	MASK	key_mask = gKeyboard->currentMask(TRUE);
	mLastPick = LLPickInfo(LLCoordGL(x, y_from_bot), key_mask, pick_transparent, pick_rigged, pick_particle, TRUE, FALSE, NULL);
	mLastPick.fetchResults();

	return mLastPick;
}

LLHUDIcon* LLViewerWindow::cursorIntersectIcon(S32 mouse_x, S32 mouse_y, F32 depth,
										   LLVector4a* intersection)
{
	S32 x = mouse_x;
	S32 y = mouse_y;

	if ((mouse_x == -1) && (mouse_y == -1)) // use current mouse position
	{
		x = getCurrentMouseX();
		y = getCurrentMouseY();
	}

	// world coordinates of mouse
	// VECTORIZE THIS
	LLVector3 mouse_direction_global = mouseDirectionGlobal(x,y);
	LLVector3 mouse_point_global = LLViewerCamera::getInstance()->getOrigin();
	LLVector3 mouse_world_start = mouse_point_global;
	LLVector3 mouse_world_end   = mouse_point_global + mouse_direction_global * depth;

	LLVector4a start, end;
	start.load3(mouse_world_start.mV);
	end.load3(mouse_world_end.mV);
	
	return LLHUDIcon::lineSegmentIntersectAll(start, end, intersection);
}

LLViewerObject* LLViewerWindow::cursorIntersect(S32 mouse_x, S32 mouse_y, F32 depth,
												LLViewerObject *this_object,
												S32 this_face,
												BOOL pick_transparent,
												BOOL pick_rigged,
												S32* face_hit,
												LLVector4a *intersection,
												LLVector2 *uv,
												LLVector4a *normal,
												LLVector4a *tangent,
												LLVector4a* start,
												LLVector4a* end)
{
	S32 x = mouse_x;
	S32 y = mouse_y;

	if ((mouse_x == -1) && (mouse_y == -1)) // use current mouse position
	{
		x = getCurrentMouseX();
		y = getCurrentMouseY();
	}

	// HUD coordinates of mouse
	LLVector3 mouse_point_hud = mousePointHUD(x, y);
	LLVector3 mouse_hud_start = mouse_point_hud - LLVector3(depth, 0, 0);
	LLVector3 mouse_hud_end   = mouse_point_hud + LLVector3(depth, 0, 0);
	
	// world coordinates of mouse
	LLVector3 mouse_direction_global = mouseDirectionGlobal(x,y);
	LLVector3 mouse_point_global = LLViewerCamera::getInstance()->getOrigin();
	
	//get near clip plane
	LLVector3 n = LLViewerCamera::getInstance()->getAtAxis();
	LLVector3 p = mouse_point_global + n * LLViewerCamera::getInstance()->getNear();

	//project mouse point onto plane
	LLVector3 pos;
	line_plane(mouse_point_global, mouse_direction_global, p, n, pos);
	mouse_point_global = pos;

	LLVector3 mouse_world_start = mouse_point_global;
	LLVector3 mouse_world_end   = mouse_point_global + mouse_direction_global * depth;

	if (!LLViewerJoystick::getInstance()->getOverrideCamera())
	{ //always set raycast intersection to mouse_world_end unless
		//flycam is on (for DoF effect)
		gDebugRaycastIntersection.load3(mouse_world_end.mV);
	}

	LLVector4a mw_start;
	mw_start.load3(mouse_world_start.mV);
	LLVector4a mw_end;
	mw_end.load3(mouse_world_end.mV);

	LLVector4a mh_start;
	mh_start.load3(mouse_hud_start.mV);
	LLVector4a mh_end;
	mh_end.load3(mouse_hud_end.mV);

	if (start)
	{
		*start = mw_start;
	}

	if (end)
	{
		*end = mw_end;
	}

	LLViewerObject* found = NULL;

	if (this_object)  // check only this object
	{
		if (this_object->isHUDAttachment()) // is a HUD object?
		{
			if (this_object->lineSegmentIntersect(mh_start, mh_end, this_face, pick_transparent, pick_rigged,
												  face_hit, intersection, uv, normal, tangent))
			{
				found = this_object;
			}
		}
		else // is a world object
		{
			if (this_object->lineSegmentIntersect(mw_start, mw_end, this_face, pick_transparent, pick_rigged,
												  face_hit, intersection, uv, normal, tangent))
			{
				found = this_object;
			}
		}
	}
	else // check ALL objects
	{
		found = gPipeline.lineSegmentIntersectInHUD(mh_start, mh_end, pick_transparent,
													face_hit, intersection, uv, normal, tangent);

// [RLVa:KB] - Checked: 2010-03-31 (RLVa-1.2.0c) | Modified: RLVa-1.2.0c
		if ( (rlv_handler_t::isEnabled()) && (found) &&
			 (LLToolCamera::getInstance()->hasMouseCapture()) && (gKeyboard->currentMask(TRUE) & MASK_ALT) )
		{
			found = NULL;
		}
// [/RLVa:KB]
		if (!found) // if not found in HUD, look in world:
		{
			found = gPipeline.lineSegmentIntersectInWorld(mw_start, mw_end, pick_transparent, pick_rigged,
														  face_hit, intersection, uv, normal, tangent);
			if (found && !pick_transparent)
			{
				gDebugRaycastIntersection = *intersection;
			}
		}

// [RLVa:KB] - Checked: RLVa-1.2.0
		if ( (found) && ((gTeleportDisplay) || ((rlv_handler_t::isEnabled()) && (gRlvHandler.hasBehaviour(RLV_BHVR_INTERACT)))) )
		{
			// Allow picking if:
			//   - the drag-and-drop tool is active (allows inventory offers)
			//   - the camera tool is active
			//   - the pie tool is active *and* we picked our own avie (allows "mouse steering" and the self pie menu)
			LLTool* pCurTool = LLToolMgr::getInstance()->getCurrentTool();
			if ( (LLToolDragAndDrop::getInstance() != pCurTool) && 
			     (!LLToolCamera::getInstance()->hasMouseCapture()) &&
			     ((LLToolPie::getInstance() != pCurTool) || (gAgent.getID() != found->getID())) )
			{
				found = NULL;
			}
		}
// [/RLVa:KB]
	}

	return found;
}

// Returns unit vector relative to camera
// indicating direction of point on screen x,y
LLVector3 LLViewerWindow::mouseDirectionGlobal(const S32 x, const S32 y) const
{
	// find vertical field of view
	F32			fov = LLViewerCamera::getInstance()->getView();

	// find world view center in scaled ui coordinates
	F32			center_x = getWorldViewRectScaled().getCenterX();
	F32			center_y = getWorldViewRectScaled().getCenterY();

	// calculate pixel distance to screen
	F32			distance = ((F32)getWorldViewHeightScaled() * 0.5f) / (tan(fov / 2.f));

	// calculate click point relative to middle of screen
	F32			click_x = x - center_x;
	F32			click_y = y - center_y;

	// compute mouse vector
	LLVector3	mouse_vector =	distance * LLViewerCamera::getInstance()->getAtAxis()
								- click_x * LLViewerCamera::getInstance()->getLeftAxis()
								+ click_y * LLViewerCamera::getInstance()->getUpAxis();

	mouse_vector.normVec();

	return mouse_vector;
}

LLVector3 LLViewerWindow::mousePointHUD(const S32 x, const S32 y) const
{
	// find screen resolution
	S32			height = getWorldViewHeightScaled();

	// find world view center
	F32			center_x = getWorldViewRectScaled().getCenterX();
	F32			center_y = getWorldViewRectScaled().getCenterY();

	// remap with uniform scale (1/height) so that top is -0.5, bottom is +0.5
	F32 hud_x = -((F32)x - center_x)  / height;
	F32 hud_y = ((F32)y - center_y) / height;

	return LLVector3(0.f, hud_x/gAgentCamera.mHUDCurZoom, hud_y/gAgentCamera.mHUDCurZoom);
}

// Returns unit vector relative to camera in camera space
// indicating direction of point on screen x,y
LLVector3 LLViewerWindow::mouseDirectionCamera(const S32 x, const S32 y) const
{
	// find vertical field of view
	F32			fov_height = LLViewerCamera::getInstance()->getView();
	F32			fov_width = fov_height * LLViewerCamera::getInstance()->getAspect();

	// find screen resolution
	S32			height = getWorldViewHeightScaled();
	S32			width = getWorldViewWidthScaled();

	// find world view center
	F32			center_x = getWorldViewRectScaled().getCenterX();
	F32			center_y = getWorldViewRectScaled().getCenterY();

	// calculate click point relative to middle of screen
	F32			click_x = (((F32)x - center_x) / (F32)width) * fov_width * -1.f;
	F32			click_y = (((F32)y - center_y) / (F32)height) * fov_height;

	// compute mouse vector
	LLVector3	mouse_vector =	LLVector3(0.f, 0.f, -1.f);
	LLQuaternion mouse_rotate;
	mouse_rotate.setQuat(click_y, click_x, 0.f);

	mouse_vector = mouse_vector * mouse_rotate;
	// project to z = -1 plane;
	mouse_vector = mouse_vector * (-1.f / mouse_vector.mV[VZ]);

	return mouse_vector;
}



BOOL LLViewerWindow::mousePointOnPlaneGlobal(LLVector3d& point, const S32 x, const S32 y, 
										const LLVector3d &plane_point_global, 
										const LLVector3 &plane_normal_global)
{
	LLVector3d	mouse_direction_global_d;

	mouse_direction_global_d.setVec(mouseDirectionGlobal(x,y));
	LLVector3d	plane_normal_global_d;
	plane_normal_global_d.setVec(plane_normal_global);
	F64 plane_mouse_dot = (plane_normal_global_d * mouse_direction_global_d);
	LLVector3d plane_origin_camera_rel = plane_point_global - gAgentCamera.getCameraPositionGlobal();
	F64	mouse_look_at_scale = (plane_normal_global_d * plane_origin_camera_rel)
								/ plane_mouse_dot;
	if (llabs(plane_mouse_dot) < 0.00001)
	{
		// if mouse is parallel to plane, return closest point on line through plane origin
		// that is parallel to camera plane by scaling mouse direction vector
		// by distance to plane origin, modulated by deviation of mouse direction from plane origin
		LLVector3d plane_origin_dir = plane_origin_camera_rel;
		plane_origin_dir.normVec();
		
		mouse_look_at_scale = plane_origin_camera_rel.magVec() / (plane_origin_dir * mouse_direction_global_d);
	}

	point = gAgentCamera.getCameraPositionGlobal() + mouse_look_at_scale * mouse_direction_global_d;

	return mouse_look_at_scale > 0.0;
}


// Returns global position
BOOL LLViewerWindow::mousePointOnLandGlobal(const S32 x, const S32 y, LLVector3d *land_position_global, BOOL ignore_distance)
{
	LLVector3		mouse_direction_global = mouseDirectionGlobal(x,y);
	F32				mouse_dir_scale;
	BOOL			hit_land = FALSE;
	LLViewerRegion	*regionp;
	F32			land_z;
	const F32	FIRST_PASS_STEP = 1.0f;		// meters
	const F32	SECOND_PASS_STEP = 0.1f;	// meters
	const F32	draw_distance = ignore_distance ? MAX_FAR_CLIP : gAgentCamera.mDrawDistance;
	LLVector3d	camera_pos_global;

	camera_pos_global = gAgentCamera.getCameraPositionGlobal();
	LLVector3d		probe_point_global;
	LLVector3		probe_point_region;

	// walk forwards to find the point
	for (mouse_dir_scale = FIRST_PASS_STEP; mouse_dir_scale < draw_distance; mouse_dir_scale += FIRST_PASS_STEP)
	{
		LLVector3d mouse_direction_global_d;
		mouse_direction_global_d.setVec(mouse_direction_global * mouse_dir_scale);
		probe_point_global = camera_pos_global + mouse_direction_global_d;

		regionp = LLWorld::getInstance()->resolveRegionGlobal(probe_point_region, probe_point_global);

		if (!regionp)
		{
			// ...we're outside the world somehow
			continue;
		}

		S32 i = (S32) (probe_point_region.mV[VX]/regionp->getLand().getMetersPerGrid());
		S32 j = (S32) (probe_point_region.mV[VY]/regionp->getLand().getMetersPerGrid());
		S32 grids_per_edge = (S32) regionp->getLand().mGridsPerEdge;
		if ((i >= grids_per_edge) || (j >= grids_per_edge))
		{
			//LL_INFOS() << "LLViewerWindow::mousePointOnLand probe_point is out of region" << LL_ENDL;
			continue;
		}

		land_z = regionp->getLand().resolveHeightRegion(probe_point_region);

		//LL_INFOS() << "mousePointOnLand initial z " << land_z << LL_ENDL;

		if (probe_point_region.mV[VZ] < land_z)
		{
			// ...just went under land

			// cout << "under land at " << probe_point << " scale " << mouse_vec_scale << endl;

			hit_land = TRUE;
			break;
		}
	}


	if (hit_land)
	{
		// Don't go more than one step beyond where we stopped above.
		// This can't just be "mouse_vec_scale" because floating point error
		// will stop the loop before the last increment.... X - 1.0 + 0.1 + 0.1 + ... + 0.1 != X
		F32 stop_mouse_dir_scale = mouse_dir_scale + FIRST_PASS_STEP;

		// take a step backwards, then walk forwards again to refine position
		for ( mouse_dir_scale -= FIRST_PASS_STEP; mouse_dir_scale <= stop_mouse_dir_scale; mouse_dir_scale += SECOND_PASS_STEP)
		{
			LLVector3d mouse_direction_global_d;
			mouse_direction_global_d.setVec(mouse_direction_global * mouse_dir_scale);
			probe_point_global = camera_pos_global + mouse_direction_global_d;

			regionp = LLWorld::getInstance()->resolveRegionGlobal(probe_point_region, probe_point_global);

			if (!regionp)
			{
				// ...we're outside the world somehow
				continue;
			}

			/*
			i = (S32) (local_probe_point.mV[VX]/regionp->getLand().getMetersPerGrid());
			j = (S32) (local_probe_point.mV[VY]/regionp->getLand().getMetersPerGrid());
			if ((i >= regionp->getLand().mGridsPerEdge) || (j >= regionp->getLand().mGridsPerEdge))
			{
				// LL_INFOS() << "LLViewerWindow::mousePointOnLand probe_point is out of region" << LL_ENDL;
				continue;
			}
			land_z = regionp->getLand().mSurfaceZ[ i + j * (regionp->getLand().mGridsPerEdge) ];
			*/

			land_z = regionp->getLand().resolveHeightRegion(probe_point_region);

			//LL_INFOS() << "mousePointOnLand refine z " << land_z << LL_ENDL;

			if (probe_point_region.mV[VZ] < land_z)
			{
				// ...just went under land again

				*land_position_global = probe_point_global;
				return TRUE;
			}
		}
	}

	return FALSE;
}

// Saves an image to the harddrive as "SnapshotX" where X >= 1.
void LLViewerWindow::saveImageNumbered(LLImageFormatted *image, BOOL force_picker, const snapshot_saved_signal_t::slot_type& success_cb, const snapshot_saved_signal_t::slot_type& failure_cb)
{
	if (!image)
	{
		LL_WARNS() << "No image to save" << LL_ENDL;
		return;
	}
	std::string extension("." + image->getExtension());
	LLImageFormatted* formatted_image = image;
	// Get a base file location if needed.
	if (force_picker || !isSnapshotLocSet())
	{
		std::string proposed_name(sSnapshotBaseName);

		// getSaveFile will append an appropriate extension to the proposed name, based on the ESaveFilter constant passed in.
		LLFilePicker::ESaveFilter pick_type;

		if (extension == ".j2c")
			pick_type = LLFilePicker::FFSAVE_J2C;
		else if (extension == ".bmp")
			pick_type = LLFilePicker::FFSAVE_BMP;
		else if (extension == ".jpg")
			pick_type = LLFilePicker::FFSAVE_JPEG;
		else if (extension == ".png")
			pick_type = LLFilePicker::FFSAVE_PNG;
		else if (extension == ".tga")
			pick_type = LLFilePicker::FFSAVE_TGA;
		else
			pick_type = LLFilePicker::FFSAVE_ALL;

		(new LLFilePickerReplyThread(boost::bind(&LLViewerWindow::onDirectorySelected, this, _1, formatted_image, success_cb, failure_cb), pick_type, proposed_name,
										boost::bind(&LLViewerWindow::onSelectionFailure, this, failure_cb)))->getFile();
	}
	else
	{
		saveImageLocal(formatted_image, success_cb, failure_cb);
	}	
}

void LLViewerWindow::onDirectorySelected(const std::vector<std::string>& filenames, LLImageFormatted *image, const snapshot_saved_signal_t::slot_type& success_cb, const snapshot_saved_signal_t::slot_type& failure_cb)
{
	// Copy the directory + file name
	std::string filepath = filenames[0];

	gSavedPerAccountSettings.setString("SnapshotBaseName", gDirUtilp->getBaseFileName(filepath, true));
	gSavedPerAccountSettings.setString("SnapshotBaseDir", gDirUtilp->getDirName(filepath));
	saveImageLocal(image, success_cb, failure_cb);
}

void LLViewerWindow::onSelectionFailure(const snapshot_saved_signal_t::slot_type& failure_cb)
{
	failure_cb();
}


void LLViewerWindow::saveImageLocal(LLImageFormatted *image, const snapshot_saved_signal_t::slot_type& success_cb, const snapshot_saved_signal_t::slot_type& failure_cb)
{
	std::string lastSnapshotDir = LLViewerWindow::getLastSnapshotDir();
	if (lastSnapshotDir.empty())
	{
		failure_cb();
		return;
	}

// Check if there is enough free space to save snapshot
#ifdef LL_WINDOWS
	boost::filesystem::path b_path(utf8str_to_utf16str(lastSnapshotDir));
#else
	boost::filesystem::path b_path(lastSnapshotDir);
#endif
	if (!boost::filesystem::is_directory(b_path))
	{
		LLSD args;
		args["PATH"] = lastSnapshotDir;
		LLNotificationsUtil::add("SnapshotToLocalDirNotExist", args);
		resetSnapshotLoc();
		failure_cb();
		return;
	}
	boost::filesystem::space_info b_space = boost::filesystem::space(b_path);
	if (b_space.free < image->getDataSize())
	{
		LLSD args;
		args["PATH"] = lastSnapshotDir;

		std::string needM_bytes_string;
		LLResMgr::getInstance()->getIntegerString(needM_bytes_string, (image->getDataSize()) >> 10);
		args["NEED_MEMORY"] = needM_bytes_string;

		std::string freeM_bytes_string;
		LLResMgr::getInstance()->getIntegerString(freeM_bytes_string, (b_space.free) >> 10);
		args["FREE_MEMORY"] = freeM_bytes_string;

		LLNotificationsUtil::add("SnapshotToComputerFailed", args);

		failure_cb();
	}
	
	// Look for an unused file name
	BOOL is_snapshot_name_loc_set = isSnapshotLocSet();
	std::string filepath;
	S32 i = 1;
	S32 err = 0;
	std::string extension("." + image->getExtension());
	do
	{
		filepath = sSnapshotDir;
		filepath += gDirUtilp->getDirDelimiter();
		filepath += sSnapshotBaseName;

		if (is_snapshot_name_loc_set)
		{
			filepath += llformat("_%.3d",i);
		}		

		filepath += extension;

		llstat stat_info;
		err = LLFile::stat( filepath, &stat_info );
		i++;
	}
	while( -1 != err  // Search until the file is not found (i.e., stat() gives an error).
			&& is_snapshot_name_loc_set); // Or stop if we are rewriting.

	LL_INFOS() << "Saving snapshot to " << filepath << LL_ENDL;
	if (image->save(filepath))
	{
		playSnapshotAnimAndSound();
		if (gSavedSettings.getBOOL("FSLogSnapshotsToLocal"))
		{
			LLStringUtil::format_map_t args;
			args["FILENAME"] = filepath;
			report_to_nearby_chat(LLTrans::getString("SnapshotSavedToDisk", args));
		}
		success_cb();
	}
	else
	{
		failure_cb();
	}
}

void LLViewerWindow::resetSnapshotLoc()
{
	gSavedPerAccountSettings.setString("SnapshotBaseDir", std::string());
}

// static
void LLViewerWindow::movieSize(S32 new_width, S32 new_height)
{
	// <FS:TS> FIRE-6182: Set Window Size sets random size each time
	// Don't use LLCoordWindow, since the chosen resolution winds up
	// with position dependent numbers added each time. Instead, we use
	// LLCoordScreen, which avoids this. Fix from Niran's Viewer.
	// LLCoordWindow size;
	// LLCoordWindow new_size(new_width, new_height);
	// gViewerWindow->getWindow()->getSize(&size);
	// if ( size != new_size )
	// {
	//	gViewerWindow->getWindow()->setSize(new_size.convert());
	// }
	U32 nChromeW(0), nChromeH(0);
	gViewerWindow->getWindow()->getWindowChrome( nChromeW, nChromeH );

	LLCoordScreen new_size;
	new_size.mX = new_width + nChromeW;
	new_size.mY = new_height + nChromeH;
	gViewerWindow->getWindow()->setSize(new_size);
	// </FS:TS>

}

BOOL LLViewerWindow::saveSnapshot(const std::string& filepath, S32 image_width, S32 image_height, BOOL show_ui, BOOL do_rebuild, LLSnapshotModel::ESnapshotLayerType type)
{
	LL_INFOS() << "Saving snapshot to: " << filepath << LL_ENDL;

	LLPointer<LLImageRaw> raw = new LLImageRaw;
	BOOL success = rawSnapshot(raw, image_width, image_height, TRUE, FALSE, show_ui, do_rebuild);

	if (success)
	{
		LLPointer<LLImageBMP> bmp_image = new LLImageBMP;
		success = bmp_image->encode(raw, 0.0f);
		if( success )
		{
			success = bmp_image->save(filepath);
		}
		else
		{
			LL_WARNS() << "Unable to encode bmp snapshot" << LL_ENDL;
		}
	}
	else
	{
		LL_WARNS() << "Unable to capture raw snapshot" << LL_ENDL;
	}

	return success;
}


void LLViewerWindow::playSnapshotAnimAndSound()
{
	// <FS:PP> FIRE-8190: Preview function for "UI Sounds" Panel
	// if (gSavedSettings.getBOOL("QuietSnapshotsToDisk"))
	if (gSavedSettings.getBOOL("PlayModeUISndSnapshot"))
	// </FS:PP> FIRE-8190: Preview function for "UI Sounds" Panel
	{
		return;
	}
	gAgent.sendAnimationRequest(ANIM_AGENT_SNAPSHOT, ANIM_REQUEST_START);
	send_sound_trigger(LLUUID(gSavedSettings.getString("UISndSnapshot")), 1.0f);
}

BOOL LLViewerWindow::isSnapshotLocSet() const
{
	std::string snapshot_dir = sSnapshotDir;
	return !snapshot_dir.empty();
}

void LLViewerWindow::resetSnapshotLoc() const
{
	gSavedPerAccountSettings.setString("SnapshotBaseDir", std::string());
}

BOOL LLViewerWindow::thumbnailSnapshot(LLImageRaw *raw, S32 preview_width, S32 preview_height, BOOL show_ui, BOOL do_rebuild, LLSnapshotModel::ESnapshotLayerType type)
{
	return rawSnapshot(raw, preview_width, preview_height, FALSE, FALSE, show_ui, do_rebuild, type);
}

// Saves the image from the screen to a raw image
// Since the required size might be bigger than the available screen, this method rerenders the scene in parts (called subimages) and copy
// the results over to the final raw image.
BOOL LLViewerWindow::rawSnapshot(LLImageRaw *raw, S32 image_width, S32 image_height, 
	BOOL keep_window_aspect, BOOL is_texture, BOOL show_ui, BOOL do_rebuild, LLSnapshotModel::ESnapshotLayerType type, S32 max_size)
{
	if (!raw)
	{
		return FALSE;
	}
	//check if there is enough memory for the snapshot image
	if(LLPipeline::sMemAllocationThrottled)
	{
		return FALSE ; //snapshot taking is disabled due to memory restriction.
	}
	if(image_width * image_height > (1 << 22)) //if snapshot image is larger than 2K by 2K
	{
		if(!LLMemory::tryToAlloc(NULL, image_width * image_height * 3))
		{
			LL_WARNS() << "No enough memory to take the snapshot with size (w : h): " << image_width << " : " << image_height << LL_ENDL ;
			return FALSE ; //there is no enough memory for taking this snapshot.
		}
	}

	// PRE SNAPSHOT
	gDisplaySwapBuffers = FALSE;
	
	glClear(GL_DEPTH_BUFFER_BIT | GL_COLOR_BUFFER_BIT | GL_STENCIL_BUFFER_BIT);
	setCursor(UI_CURSOR_WAIT);

	// Hide all the UI widgets first and draw a frame
	BOOL prev_draw_ui = gPipeline.hasRenderDebugFeatureMask(LLPipeline::RENDER_DEBUG_FEATURE_UI) ? TRUE : FALSE;

	if ( prev_draw_ui != show_ui)
	{
		LLPipeline::toggleRenderDebugFeature(LLPipeline::RENDER_DEBUG_FEATURE_UI);
	}

	BOOL hide_hud = !gSavedSettings.getBOOL("RenderHUDInSnapshot") && LLPipeline::sShowHUDAttachments;
	if (hide_hud)
	{
		LLPipeline::sShowHUDAttachments = FALSE;
	}

	// if not showing ui, use full window to render world view
	updateWorldViewRect(!show_ui);

	// Copy screen to a buffer
	// crop sides or top and bottom, if taking a snapshot of different aspect ratio
	// from window
	LLRect window_rect = show_ui ? getWindowRectRaw() : getWorldViewRectRaw(); 

	S32 snapshot_width  = window_rect.getWidth();
	S32 snapshot_height = window_rect.getHeight();
	// SNAPSHOT
	S32 window_width  = snapshot_width;
	S32 window_height = snapshot_height;
	
	// Note: Scaling of the UI is currently *not* supported so we limit the output size if UI is requested
	if (show_ui)
	{
		// If the user wants the UI, limit the output size to the available screen size
		image_width  = llmin(image_width, window_width);
		image_height = llmin(image_height, window_height);
		
		// <FS:CR> Hide currency balance in snapshots
		if (gStatusBar)
		{
			gStatusBar->showBalance((bool)gSavedSettings.getBOOL("FSShowCurrencyBalanceInSnapshots"));
		}
	}

	S32 original_width = 0;
	S32 original_height = 0;
	bool reset_deferred = false;

	LLRenderTarget scratch_space;

	F32 scale_factor = 1.0f ;
	if (!keep_window_aspect || (image_width > window_width) || (image_height > window_height))
	{	
		if ((image_width <= gGLManager.mGLMaxTextureSize && image_height <= gGLManager.mGLMaxTextureSize) && 
			(image_width > window_width || image_height > window_height) && LLPipeline::sRenderDeferred && !show_ui)
		{
			if (scratch_space.allocate(image_width, image_height, GL_RGBA, true, true))
			{
				original_width = gPipeline.mDeferredScreen.getWidth();
				original_height = gPipeline.mDeferredScreen.getHeight();

				if (gPipeline.allocateScreenBuffer(image_width, image_height))
				{
					window_width = image_width;
					window_height = image_height;
					snapshot_width = image_width;
					snapshot_height = image_height;
					reset_deferred = true;
					mWorldViewRectRaw.set(0, image_height, image_width, 0);
					LLViewerCamera::getInstance()->setViewHeightInPixels( mWorldViewRectRaw.getHeight() );
					LLViewerCamera::getInstance()->setAspect( getWorldViewAspectRatio() );
					scratch_space.bindTarget();
				}
				else
				{
					scratch_space.release();
					gPipeline.allocateScreenBuffer(original_width, original_height);
				}
			}
		}

		if (!reset_deferred)
		{
			// if image cropping or need to enlarge the scene, compute a scale_factor
			F32 ratio = llmin( (F32)window_width / image_width , (F32)window_height / image_height) ;
			snapshot_width  = (S32)(ratio * image_width) ;
			snapshot_height = (S32)(ratio * image_height) ;
			scale_factor = llmax(1.0f, 1.0f / ratio) ;
		}
	}
	
	if (show_ui && scale_factor > 1.f)
	{
		// Note: we should never get there...
		LL_WARNS() << "over scaling UI not supported." << LL_ENDL;
	}

	S32 buffer_x_offset = llfloor(((window_width  - snapshot_width)  * scale_factor) / 2.f);
	S32 buffer_y_offset = llfloor(((window_height - snapshot_height) * scale_factor) / 2.f);

	S32 image_buffer_x = llfloor(snapshot_width  * scale_factor) ;
	S32 image_buffer_y = llfloor(snapshot_height * scale_factor) ;

	if ((image_buffer_x > max_size) || (image_buffer_y > max_size)) // boundary check to avoid memory overflow
	{
		scale_factor *= llmin((F32)max_size / image_buffer_x, (F32)max_size / image_buffer_y) ;
		image_buffer_x = llfloor(snapshot_width  * scale_factor) ;
		image_buffer_y = llfloor(snapshot_height * scale_factor) ;
	}
	if ((image_buffer_x > 0) && (image_buffer_y > 0))
	{
		raw->resize(image_buffer_x, image_buffer_y, 3);
	}
	else
	{
		gStatusBar->showBalance(true);	// <FS:CR> Hide currency balance in snapshots
		return FALSE ;
	}
	if (raw->isBufferInvalid())
	{
		gStatusBar->showBalance(true);	// <FS:CR> Hide currency balance in snapshots
		return FALSE ;
	}

	BOOL high_res = scale_factor >= 2.f; // Font scaling is slow, only do so if rez is much higher
	if (high_res && show_ui)
	{
		// Note: we should never get there...
		LL_WARNS() << "High res UI snapshot not supported. " << LL_ENDL;
		/*send_agent_pause();
		//rescale fonts
		initFonts(scale_factor);
		LLHUDObject::reshapeAll();*/
	}

	S32 output_buffer_offset_y = 0;

	F32 depth_conversion_factor_1 = (LLViewerCamera::getInstance()->getFar() + LLViewerCamera::getInstance()->getNear()) / (2.f * LLViewerCamera::getInstance()->getFar() * LLViewerCamera::getInstance()->getNear());
	F32 depth_conversion_factor_2 = (LLViewerCamera::getInstance()->getFar() - LLViewerCamera::getInstance()->getNear()) / (2.f * LLViewerCamera::getInstance()->getFar() * LLViewerCamera::getInstance()->getNear());

	gObjectList.generatePickList(*LLViewerCamera::getInstance());

	// Subimages are in fact partial rendering of the final view. This happens when the final view is bigger than the screen.
	// In most common cases, scale_factor is 1 and there's no more than 1 iteration on x and y
	for (int subimage_y = 0; subimage_y < scale_factor; ++subimage_y)
	{
		S32 subimage_y_offset = llclamp(buffer_y_offset - (subimage_y * window_height), 0, window_height);;
		// handle fractional columns
		U32 read_height = llmax(0, (window_height - subimage_y_offset) -
			llmax(0, (window_height * (subimage_y + 1)) - (buffer_y_offset + raw->getHeight())));

		S32 output_buffer_offset_x = 0;
		for (int subimage_x = 0; subimage_x < scale_factor; ++subimage_x)
		{
			gDisplaySwapBuffers = FALSE;
			gDepthDirty = TRUE;

			S32 subimage_x_offset = llclamp(buffer_x_offset - (subimage_x * window_width), 0, window_width);
			// handle fractional rows
			U32 read_width = llmax(0, (window_width - subimage_x_offset) -
									llmax(0, (window_width * (subimage_x + 1)) - (buffer_x_offset + raw->getWidth())));
			
			// Skip rendering and sampling altogether if either width or height is degenerated to 0 (common in cropping cases)
			if (read_width && read_height)
			{
				const U32 subfield = subimage_x+(subimage_y*llceil(scale_factor));
				display(do_rebuild, scale_factor, subfield, TRUE);
				
				if (!LLPipeline::sRenderDeferred)
				{
					// Required for showing the GUI in snapshots and performing bloom composite overlay
					// Call even if show_ui is FALSE
					render_ui(scale_factor, subfield);
					swap();
				}
				
				for (U32 out_y = 0; out_y < read_height ; out_y++)
				{
					S32 output_buffer_offset = ( 
												(out_y * (raw->getWidth())) // ...plus iterated y...
												+ (window_width * subimage_x) // ...plus subimage start in x...
												+ (raw->getWidth() * window_height * subimage_y) // ...plus subimage start in y...
												- output_buffer_offset_x // ...minus buffer padding x...
												- (output_buffer_offset_y * (raw->getWidth()))  // ...minus buffer padding y...
												) * raw->getComponents();
				
					// Ping the watchdog thread every 100 lines to keep us alive (arbitrary number, feel free to change)
					if (out_y % 100 == 0)
					{
						LLAppViewer::instance()->pingMainloopTimeout("LLViewerWindow::rawSnapshot");
					}
					// disable use of glReadPixels when doing nVidia nSight graphics debugging
					if (!LLRender::sNsightDebugSupport)
					{
						if (type == LLSnapshotModel::SNAPSHOT_TYPE_COLOR)
						{
							glReadPixels(
									 subimage_x_offset, out_y + subimage_y_offset,
									 read_width, 1,
									 GL_RGB, GL_UNSIGNED_BYTE,
									 raw->getData() + output_buffer_offset
									 );
						}
						// <FS:Ansariel> FIRE-15667: 24bit depth maps
						else if (type == LLSnapshotModel::SNAPSHOT_TYPE_DEPTH24)
						{
							LLPointer<LLImageRaw> depth_line_buffer = new LLImageRaw(read_width, 1, sizeof(GLfloat)); // need to store floating point values
							glReadPixels(
										 subimage_x_offset, out_y + subimage_y_offset,
										 read_width, 1,
										 GL_DEPTH_COMPONENT, GL_FLOAT,
										 depth_line_buffer->getData()// current output pixel is beginning of buffer...
										 );

							for (S32 i = 0; i < (S32)read_width; i++)
							{
								F32 depth_float = *(F32*)(depth_line_buffer->getData() + (i * sizeof(F32)));
					
								F32 linear_depth_float = 1.f / (depth_conversion_factor_1 - (depth_float * depth_conversion_factor_2));
								U32 RGB24 = F32_to_U32(linear_depth_float, LLViewerCamera::getInstance()->getNear(), LLViewerCamera::getInstance()->getFar());
								//A max value of 16777215 for RGB24 evaluates to black when it shold be white.  The clamp assures that the divisions do not somehow become >=256.
								U8 depth_byteR = (U8)(llclamp(llfloor(RGB24 / 65536.f), 0, 255));
								U8 depth_byteG = (U8)(llclamp(llfloor((RGB24 - depth_byteR * 65536) / 256.f), 0, 255));
								U8 depth_byteB = (U8)(llclamp((RGB24 - depth_byteR * 65536 - depth_byteG * 256), 0u, 255u));
								// write converted scanline out to result image
								*(raw->getData() + output_buffer_offset + (i * raw->getComponents())) = depth_byteR;
								*(raw->getData() + output_buffer_offset + (i * raw->getComponents()) + 1) = depth_byteG;
								*(raw->getData() + output_buffer_offset + (i * raw->getComponents()) + 2) = depth_byteB;
								for (S32 j = 3; j < raw->getComponents(); j++)
								{
									*(raw->getData() + output_buffer_offset + (i * raw->getComponents()) + j) = depth_byteR;
								}
							}
						}
						// </FS:Ansariel>
						else // LLSnapshotModel::SNAPSHOT_TYPE_DEPTH
						{
							// <FS> Fix buffer creation using the wrong type
							//LLPointer<LLImageRaw> depth_line_buffer = new LLImageRaw(read_width, 1, sizeof(GL_FLOAT)); // need to store floating point values
							LLPointer<LLImageRaw> depth_line_buffer = new LLImageRaw(read_width, 1, sizeof(GLfloat)); // need to store floating point values
							// </FS>
							glReadPixels(
										 subimage_x_offset, out_y + subimage_y_offset,
										 read_width, 1,
										 GL_DEPTH_COMPONENT, GL_FLOAT,
										 depth_line_buffer->getData()// current output pixel is beginning of buffer...
										 );

							for (S32 i = 0; i < (S32)read_width; i++)
							{
								F32 depth_float = *(F32*)(depth_line_buffer->getData() + (i * sizeof(F32)));
					
								F32 linear_depth_float = 1.f / (depth_conversion_factor_1 - (depth_float * depth_conversion_factor_2));
								U8 depth_byte = F32_to_U8(linear_depth_float, LLViewerCamera::getInstance()->getNear(), LLViewerCamera::getInstance()->getFar());
								// write converted scanline out to result image
								for (S32 j = 0; j < raw->getComponents(); j++)
								{
									*(raw->getData() + output_buffer_offset + (i * raw->getComponents()) + j) = depth_byte;
								}
							}
						}
					}
				}
			}
			output_buffer_offset_x += subimage_x_offset;
			stop_glerror();
		}
		output_buffer_offset_y += subimage_y_offset;
	}

	gDisplaySwapBuffers = FALSE;
	gDepthDirty = TRUE;

	// POST SNAPSHOT
	if (!gPipeline.hasRenderDebugFeatureMask(LLPipeline::RENDER_DEBUG_FEATURE_UI))
	{
		LLPipeline::toggleRenderDebugFeature(LLPipeline::RENDER_DEBUG_FEATURE_UI);
	}

	if (hide_hud)
	{
		LLPipeline::sShowHUDAttachments = TRUE;
	}

	/*if (high_res)
	{
		initFonts(1.f);
		LLHUDObject::reshapeAll();
	}*/

	// Pre-pad image to number of pixels such that the line length is a multiple of 4 bytes (for BMP encoding)
	// Note: this formula depends on the number of components being 3.  Not obvious, but it's correct.	
	image_width += (image_width * 3) % 4;

	BOOL ret = TRUE ;
	// Resize image
	if(llabs(image_width - image_buffer_x) > 4 || llabs(image_height - image_buffer_y) > 4)
	{
		ret = raw->scale( image_width, image_height );  
	}
	else if(image_width != image_buffer_x || image_height != image_buffer_y)
	{
		ret = raw->scale( image_width, image_height, FALSE );  
	}
	

	setCursor(UI_CURSOR_ARROW);

	if (do_rebuild)
	{
		// If we had to do a rebuild, that means that the lists of drawables to be rendered
		// was empty before we started.
		// Need to reset these, otherwise we call state sort on it again when render gets called the next time
		// and we stand a good chance of crashing on rebuild because the render drawable arrays have multiple copies of
		// objects on them.
		gPipeline.resetDrawOrders();
	}

	if (reset_deferred)
	{
		mWorldViewRectRaw = window_rect;
		LLViewerCamera::getInstance()->setViewHeightInPixels( mWorldViewRectRaw.getHeight() );
		LLViewerCamera::getInstance()->setAspect( getWorldViewAspectRatio() );
		scratch_space.flush();
		scratch_space.release();
		gPipeline.allocateScreenBuffer(original_width, original_height);
		
	}

	if (high_res)
	{
		send_agent_resume();
	}
	
	// <FS:CR> Hide currency balance in snapshots
	if (gStatusBar)
	{
		gStatusBar->showBalance(true);
	}
	
	return ret;
}

void LLViewerWindow::destroyWindow()
{
	if (mWindow)
	{
		LLWindowManager::destroyWindow(mWindow);
	}
	mWindow = NULL;
}


void LLViewerWindow::drawMouselookInstructions()
{
	// Draw instructions for mouselook ("Press ESC to return to World View" partially transparent at the bottom of the screen.)
	const std::string instructions = LLTrans::getString("LeaveMouselook");
	const LLFontGL* font = LLFontGL::getFont(LLFontDescriptor("SansSerif", "Large", LLFontGL::BOLD));
	
	//to be on top of Bottom bar when it is opened
	const S32 INSTRUCTIONS_PAD = 50;

	font->renderUTF8( 
		instructions, 0,
		getWorldViewRectScaled().getCenterX(),
		getWorldViewRectScaled().mBottom + INSTRUCTIONS_PAD,
		LLColor4( 1.0f, 1.0f, 1.0f, 0.5f ),
		LLFontGL::HCENTER, LLFontGL::TOP,
		LLFontGL::NORMAL,LLFontGL::DROP_SHADOW);
}

void* LLViewerWindow::getPlatformWindow() const
{
	return mWindow->getPlatformWindow();
}

void* LLViewerWindow::getMediaWindow() 	const
{
	return mWindow->getMediaWindow();
}

void LLViewerWindow::focusClient()		const
{
	return mWindow->focusClient();
}

LLRootView*	LLViewerWindow::getRootView() const
{
	return mRootView;
}

LLRect LLViewerWindow::getWorldViewRectScaled() const
{
	return mWorldViewRectScaled;
}

S32 LLViewerWindow::getWorldViewHeightScaled() const
{
	return mWorldViewRectScaled.getHeight();
}

S32 LLViewerWindow::getWorldViewWidthScaled() const
{
	return mWorldViewRectScaled.getWidth();
}


S32 LLViewerWindow::getWorldViewHeightRaw() const
{
	return mWorldViewRectRaw.getHeight(); 
}

S32 LLViewerWindow::getWorldViewWidthRaw() const
{
	return mWorldViewRectRaw.getWidth(); 
}

S32	LLViewerWindow::getWindowHeightScaled()	const 	
{ 
	return mWindowRectScaled.getHeight(); 
}

S32	LLViewerWindow::getWindowWidthScaled() const 	
{ 
	return mWindowRectScaled.getWidth(); 
}

S32	LLViewerWindow::getWindowHeightRaw()	const 	
{ 
	return mWindowRectRaw.getHeight(); 
}

S32	LLViewerWindow::getWindowWidthRaw() const 	
{ 
	return mWindowRectRaw.getWidth(); 
}

void LLViewerWindow::setup2DRender()
{
	// setup ortho camera
	gl_state_for_2d(mWindowRectRaw.getWidth(), mWindowRectRaw.getHeight());
	setup2DViewport();
}

void LLViewerWindow::setup2DViewport(S32 x_offset, S32 y_offset)
{
	gGLViewport[0] = mWindowRectRaw.mLeft + x_offset;
	gGLViewport[1] = mWindowRectRaw.mBottom + y_offset;
	gGLViewport[2] = mWindowRectRaw.getWidth();
	gGLViewport[3] = mWindowRectRaw.getHeight();
	glViewport(gGLViewport[0], gGLViewport[1], gGLViewport[2], gGLViewport[3]);
}


void LLViewerWindow::setup3DRender()
{
	// setup perspective camera
	LLViewerCamera::getInstance()->setPerspective(NOT_FOR_SELECTION, mWorldViewRectRaw.mLeft, mWorldViewRectRaw.mBottom,  mWorldViewRectRaw.getWidth(), mWorldViewRectRaw.getHeight(), FALSE, LLViewerCamera::getInstance()->getNear(), MAX_FAR_CLIP*2.f);
	setup3DViewport();
}

void LLViewerWindow::setup3DViewport(S32 x_offset, S32 y_offset)
{
	gGLViewport[0] = mWorldViewRectRaw.mLeft + x_offset;
	gGLViewport[1] = mWorldViewRectRaw.mBottom + y_offset;
	gGLViewport[2] = mWorldViewRectRaw.getWidth();
	gGLViewport[3] = mWorldViewRectRaw.getHeight();
	glViewport(gGLViewport[0], gGLViewport[1], gGLViewport[2], gGLViewport[3]);
}

void LLViewerWindow::revealIntroPanel()
{
	if (mProgressView)
	{
		mProgressView->revealIntroPanel();
	}
}

void LLViewerWindow::setShowProgress(const BOOL show,BOOL fullscreen)
{
	if(show)
	{
		if(fullscreen)
		{
			if(mProgressView)
				mProgressView->fade(TRUE);
		}
		else
		{
			if(mProgressViewMini)
				mProgressViewMini->setVisible(TRUE);
		}
	}
	else
	{
		if(mProgressView && mProgressView->getVisible())
			mProgressView->fade(FALSE);

		if(mProgressViewMini)
			mProgressViewMini->setVisible(FALSE);
	}
}

void LLViewerWindow::setStartupComplete()
{
	if (mProgressView)
	{
		mProgressView->setStartupComplete();
	}
}

BOOL LLViewerWindow::getShowProgress() const
{
	return (mProgressView && mProgressView->getVisible());
}

void LLViewerWindow::setProgressString(const std::string& string)
{
	if (mProgressView)
	{
		mProgressView->setText(string);
	}

	if (mProgressViewMini)
	{
		mProgressViewMini->setText(string);
	}
}

void LLViewerWindow::setProgressMessage(const std::string& msg)
{
	if(mProgressView)
	{
		mProgressView->setMessage(msg);
	}
}

void LLViewerWindow::setProgressPercent(const F32 percent)
{
	if (mProgressView)
	{
		mProgressView->setPercent(percent);
	}

	if (mProgressViewMini)
	{
		mProgressViewMini->setPercent(percent);
	}
}

void LLViewerWindow::setProgressCancelButtonVisible( BOOL b, const std::string& label )
{
	if (mProgressView)
	{
		mProgressView->setCancelButtonVisible( b, label );
	}

	if (mProgressViewMini)
	{
		mProgressViewMini->setCancelButtonVisible( b, label );
	}
}


LLProgressView *LLViewerWindow::getProgressView() const
{
	return mProgressView;
}

void LLViewerWindow::dumpState()
{
	LL_INFOS() << "LLViewerWindow Active " << S32(mActive) << LL_ENDL;
	LL_INFOS() << "mWindow visible " << S32(mWindow->getVisible())
		<< " minimized " << S32(mWindow->getMinimized())
		<< LL_ENDL;
}

void LLViewerWindow::stopGL(BOOL save_state)
{
	//Note: --bao
	//if not necessary, do not change the order of the function calls in this function.
	//if change something, make sure it will not break anything.
	//especially be careful to put anything behind gTextureList.destroyGL(save_state);
	if (!gGLManager.mIsDisabled)
	{
		LL_INFOS() << "Shutting down GL..." << LL_ENDL;

		// Pause texture decode threads (will get unpaused during main loop)
		LLAppViewer::getTextureCache()->pause();
		LLAppViewer::getImageDecodeThread()->pause();
		LLAppViewer::getTextureFetch()->pause();
				
		gSky.destroyGL();
		stop_glerror();		

		LLManipTranslate::destroyGL() ;
		stop_glerror();		

		gBumpImageList.destroyGL();
		stop_glerror();

		LLFontGL::destroyAllGL();
		stop_glerror();

		LLVOAvatar::destroyGL();
		stop_glerror();

		LLVOPartGroup::destroyGL();

		LLViewerDynamicTexture::destroyGL();
		stop_glerror();

		if (gPipeline.isInit())
		{
			gPipeline.destroyGL();
		}
		
		gBox.cleanupGL();
		
		if(gPostProcess)
		{
			gPostProcess->invalidate();
		}

		gTextureList.destroyGL(save_state);
		stop_glerror();
		
		gGLManager.mIsDisabled = TRUE;
		stop_glerror();

		//unload shader's
		while (LLGLSLShader::sInstances.size())
		{
			LLGLSLShader* shader = *(LLGLSLShader::sInstances.begin());
			shader->unload();
		}
		
		LL_INFOS() << "Remaining allocated texture memory: " << LLImageGL::sGlobalTextureMemory.value() << " bytes" << LL_ENDL;
	}
}

void LLViewerWindow::restoreGL(const std::string& progress_message)
{
	//Note: --bao
	//if not necessary, do not change the order of the function calls in this function.
	//if change something, make sure it will not break anything. 
	//especially, be careful to put something before gTextureList.restoreGL();
	if (gGLManager.mIsDisabled)
	{
		LL_INFOS() << "Restoring GL..." << LL_ENDL;
		gGLManager.mIsDisabled = FALSE;
		
		initGLDefaults();
		LLGLState::restoreGL();
		
		gTextureList.restoreGL();
		
		// for future support of non-square pixels, and fonts that are properly stretched
		//LLFontGL::destroyDefaultFonts();
		initFonts();
				
		gSky.restoreGL();
		gPipeline.restoreGL();
		LLDrawPoolWater::restoreGL();
		LLManipTranslate::restoreGL();
		
		gBumpImageList.restoreGL();
		LLViewerDynamicTexture::restoreGL();
		LLVOAvatar::restoreGL();
		LLVOPartGroup::restoreGL();
		
		gResizeScreenTexture = TRUE;
		gWindowResized = TRUE;

		if (isAgentAvatarValid() && gAgentAvatarp->isEditingAppearance())
		{
			LLVisualParamHint::requestHintUpdates();
		}

		if (!progress_message.empty())
		{
			gRestoreGLTimer.reset();
			gRestoreGL = TRUE;
			setShowProgress(TRUE,TRUE);
			setProgressString(progress_message);
		}
		LL_INFOS() << "...Restoring GL done" << LL_ENDL;
		if(!LLAppViewer::instance()->restoreErrorTrap())
		{
			LL_WARNS() << " Someone took over my signal/exception handler (post restoreGL)!" << LL_ENDL;
		}

	}
}

void LLViewerWindow::initFonts(F32 zoom_factor)
{
	LLFontGL::destroyAllGL();
	// Initialize with possibly different zoom factor

	LLFontManager::initClass();

	LLFontGL::initClass( gSavedSettings.getF32("FontScreenDPI"),
								mDisplayScale.mV[VX] * zoom_factor,
								mDisplayScale.mV[VY] * zoom_factor,
								gDirUtilp->getAppRODataDir(),
								gSavedSettings.getString("FSFontSettingsFile"),
								gSavedSettings.getF32("FSFontSizeAdjustment"));
	// Force font reloads, which can be very slow
	LLFontGL::loadDefaultFonts();
}

void LLViewerWindow::requestResolutionUpdate()
{
	mResDirty = true;
}

static LLTrace::BlockTimerStatHandle FTM_WINDOW_CHECK_SETTINGS("Window Settings");

void LLViewerWindow::checkSettings()
{
	LL_RECORD_BLOCK_TIME(FTM_WINDOW_CHECK_SETTINGS);
	if (mStatesDirty)
	{
		gGL.refreshState();
		LLViewerShaderMgr::instance()->setShaders();
		mStatesDirty = false;
	}
	
	// We want to update the resolution AFTER the states getting refreshed not before.
	if (mResDirty)
	{
		reshape(getWindowWidthRaw(), getWindowHeightRaw());
		mResDirty = false;
	}	
}

void LLViewerWindow::restartDisplay(BOOL show_progress_bar)
{
	LL_INFOS() << "Restaring GL" << LL_ENDL;
	stopGL();
	if (show_progress_bar)
	{
		restoreGL(LLTrans::getString("ProgressChangingResolution"));
	}
	else
	{
		restoreGL();
	}
}

BOOL LLViewerWindow::changeDisplaySettings(LLCoordScreen size, BOOL disable_vsync, BOOL show_progress_bar)
{
	//BOOL was_maximized = gSavedSettings.getBOOL("WindowMaximized");

	//gResizeScreenTexture = TRUE;


	//U32 fsaa = gSavedSettings.getU32("RenderFSAASamples");
	//U32 old_fsaa = mWindow->getFSAASamples();

	// if not maximized, use the request size
	if (!mWindow->getMaximized())
	{
		mWindow->setSize(size);
	}

	//if (fsaa == old_fsaa)
	{
		return TRUE;
	}

/*

	// Close floaters that don't handle settings change
	LLFloaterReg::hideInstance("snapshot");
	
	BOOL result_first_try = FALSE;
	BOOL result_second_try = FALSE;

	LLFocusableElement* keyboard_focus = gFocusMgr.getKeyboardFocus();
	send_agent_pause();
	LL_INFOS() << "Stopping GL during changeDisplaySettings" << LL_ENDL;
	stopGL();
	mIgnoreActivate = TRUE;
	LLCoordScreen old_size;
	LLCoordScreen old_pos;
	mWindow->getSize(&old_size);

	//mWindow->setFSAASamples(fsaa);

	result_first_try = mWindow->switchContext(false, size, disable_vsync);
	if (!result_first_try)
	{
		// try to switch back
		//mWindow->setFSAASamples(old_fsaa);
		result_second_try = mWindow->switchContext(false, old_size, disable_vsync);

		if (!result_second_try)
		{
			// we are stuck...try once again with a minimal resolution?
			send_agent_resume();
			mIgnoreActivate = FALSE;
			return FALSE;
		}
	}
	send_agent_resume();

	LL_INFOS() << "Restoring GL during resolution change" << LL_ENDL;
	if (show_progress_bar)
	{
		restoreGL(LLTrans::getString("ProgressChangingResolution"));
	}
	else
	{
		restoreGL();
	}

	if (!result_first_try)
	{
		LLSD args;
		args["RESX"] = llformat("%d",size.mX);
		args["RESY"] = llformat("%d",size.mY);
		LLNotificationsUtil::add("ResolutionSwitchFail", args);
		size = old_size; // for reshape below
	}

	BOOL success = result_first_try || result_second_try;

	if (success)
	{
		// maximize window if was maximized, else reposition
		if (was_maximized)
		{
			mWindow->maximize();
		}
		else
		{
			S32 windowX = gSavedSettings.getS32("WindowX");
			S32 windowY = gSavedSettings.getS32("WindowY");

			mWindow->setPosition(LLCoordScreen ( windowX, windowY ) );
		}
	}

	mIgnoreActivate = FALSE;
	gFocusMgr.setKeyboardFocus(keyboard_focus);
	
	return success;

	*/
}

F32	LLViewerWindow::getWorldViewAspectRatio() const
{
	F32 world_aspect = (F32)mWorldViewRectRaw.getWidth() / (F32)mWorldViewRectRaw.getHeight();
	return world_aspect;
}

void LLViewerWindow::calcDisplayScale()
{
	F32 ui_scale_factor = llclamp(gSavedSettings.getF32("UIScaleFactor") * mWindow->getSystemUISize(), MIN_UI_SCALE, MAX_UI_SCALE);
	LLVector2 display_scale;
	display_scale.setVec(llmax(1.f / mWindow->getPixelAspectRatio(), 1.f), llmax(mWindow->getPixelAspectRatio(), 1.f));
	display_scale *= ui_scale_factor;

	// limit minimum display scale
	if (display_scale.mV[VX] < MIN_DISPLAY_SCALE || display_scale.mV[VY] < MIN_DISPLAY_SCALE)
	{
		display_scale *= MIN_DISPLAY_SCALE / llmin(display_scale.mV[VX], display_scale.mV[VY]);
	}
	
	if (display_scale != mDisplayScale)
	{
		LL_INFOS() << "Setting display scale to " << display_scale << " for ui scale: " << ui_scale_factor << LL_ENDL;

		mDisplayScale = display_scale;
		// Init default fonts
		initFonts();
	}
}

//static
LLRect 	LLViewerWindow::calcScaledRect(const LLRect & rect, const LLVector2& display_scale)
{
	LLRect res = rect;
	res.mLeft = ll_round((F32)res.mLeft / display_scale.mV[VX]);
	res.mRight = ll_round((F32)res.mRight / display_scale.mV[VX]);
	res.mBottom = ll_round((F32)res.mBottom / display_scale.mV[VY]);
	res.mTop = ll_round((F32)res.mTop / display_scale.mV[VY]);

	return res;
}

S32 LLViewerWindow::getChatConsoleBottomPad()
{
	S32 offset = 0;

	if(gToolBarView)
	{
		// <FS:KC> Tie console to legacy snap edge when possible
		static LLUICachedControl<bool> legacy_snap ("FSLegacyEdgeSnap", false);
		if (legacy_snap)
		{
			LLRect snap_rect = gFloaterView->getSnapRect();
			offset = snap_rect.mBottom;
		}// </FS:KC> Tie console to legacy snap edge when possible
		else
		{
			// FS:Ansariel This gets called every frame, so don't call getChild/findChild every time!
			offset += gToolBarView->getBottomToolbar()->getRect().getHeight();
			LLView* chat_stack = gToolBarView->getBottomChatStack();
			if (chat_stack)
			{
				offset = chat_stack->getRect().getHeight();
			}
		}
	}
	// </FS:Ansariel>

	return offset;
}

LLRect LLViewerWindow::getChatConsoleRect()
{
	LLRect full_window(0, getWindowHeightScaled(), getWindowWidthScaled(), 0);
	LLRect console_rect = full_window;

	const S32 CONSOLE_PADDING_TOP = 24;
	const S32 CONSOLE_PADDING_LEFT = 24;
	const S32 CONSOLE_PADDING_RIGHT = 10;

	console_rect.mTop    -= CONSOLE_PADDING_TOP;
	console_rect.mBottom += getChatConsoleBottomPad();

	console_rect.mLeft   += CONSOLE_PADDING_LEFT; 

	// <FS:Ansariel> This also works without relog!
	static LLCachedControl<bool> chatFullWidth(gSavedSettings, "ChatFullWidth");
	if (chatFullWidth)
	// </FS:Ansariel>
	{
		console_rect.mRight -= CONSOLE_PADDING_RIGHT;
	}
	else
	{
		// Make console rect somewhat narrow so having inventory open is
		// less of a problem.

		//AO, Have console reuse/respect the desired nearby popup width set in NearbyToastWidth
		//console_rect.mRight  = console_rect.mLeft + 2 * getWindowWidthScaled() / 3;
		static LLCachedControl<S32> nearbyToastWidth(gSavedSettings, "NearbyToastWidth");
		F32 percentage = nearbyToastWidth / 100.0;
		console_rect.mRight = S32((console_rect.mRight - CONSOLE_PADDING_RIGHT ) * percentage);
		//</AO>
	}

	// <FS:Ansariel> Push the chat console out of the way of the vertical toolbars
	if (gToolBarView)
	{
		// <FS:KC> Tie console to legacy snap edge when possible
		static LLUICachedControl<bool> legacy_snap ("FSLegacyEdgeSnap", false);
		if (legacy_snap)
		{
			LLRect snap_rect = gFloaterView->getSnapRect();
			if (console_rect.mRight > snap_rect.mRight)
			{
				console_rect.mRight = snap_rect.mRight;
			}

			if (console_rect.mLeft < snap_rect.mLeft)
			{
				console_rect.mLeft = snap_rect.mLeft;
			}
		}// </FS:KC> Tie console to legacy snap edge when possible
		else
		{
			LLToolBar* toolbar_left = gToolBarView->getToolbar(LLToolBarEnums::TOOLBAR_LEFT);
			if (toolbar_left && toolbar_left->hasButtons())
			{
				console_rect.mLeft += toolbar_left->getRect().getWidth();
			}

			LLToolBar* toolbar_right = gToolBarView->getToolbar(LLToolBarEnums::TOOLBAR_RIGHT);
			LLRect toolbar_right_screen_rect;
			toolbar_right->localRectToScreen(toolbar_right->getRect(), &toolbar_right_screen_rect);
			if (toolbar_right && toolbar_right->hasButtons() && console_rect.mRight >= toolbar_right_screen_rect.mLeft)
			{
				console_rect.mRight -= toolbar_right->getRect().getWidth();
			}
		}
	}
	// </FS:Ansariel>

	return console_rect;
}
//----------------------------------------------------------------------------


void LLViewerWindow::setUIVisibility(bool visible)
{
	mUIVisible = visible;

	if (!visible)
	{
		gAgentCamera.changeCameraToThirdPerson(FALSE);
		gFloaterView->hideAllFloaters();
	}
	else
	{
		gFloaterView->showHiddenFloaters();
	}

	if (gToolBarView)
	{
		gToolBarView->setToolBarsVisible(visible);
	}

	// <FS:Ansariel> Notification not showing if hiding the UI
	FSNearbyChat::instance().showDefaultChatBar(visible && !gSavedSettings.getBOOL("AutohideChatBar"));
	gSavedSettings.setBOOL("FSInternalShowNavbarNavigationPanel", visible && gSavedSettings.getBOOL("ShowNavbarNavigationPanel"));
	gSavedSettings.setBOOL("FSInternalShowNavbarFavoritesPanel", visible && gSavedSettings.getBOOL("ShowNavbarFavoritesPanel"));
	mRootView->getChildView("chiclet_container")->setVisible(visible);
	// </FS:Ansariel>

	// <FS:Zi> Is done inside XUI now, using visibility_control
	//LLNavigationBar::getInstance()->setVisible(visible ? gSavedSettings.getBOOL("ShowNavbarNavigationPanel") : FALSE);
	LLPanelTopInfoBar::getInstance()->setVisible(visible? gSavedSettings.getBOOL("ShowMiniLocationPanel") : FALSE);
	mRootView->getChildView("status_bar_container")->setVisible(visible);
}

bool LLViewerWindow::getUIVisibility()
{
	return mUIVisible;
}

////////////////////////////////////////////////////////////////////////////
//
// LLPickInfo
//
LLPickInfo::LLPickInfo()
	: mKeyMask(MASK_NONE),
	  mPickCallback(NULL),
	  mPickType(PICK_INVALID),
	  mWantSurfaceInfo(FALSE),
	  mObjectFace(-1),
	  mUVCoords(-1.f, -1.f),
	  mSTCoords(-1.f, -1.f),
	  mXYCoords(-1, -1),
	  mIntersection(),
	  mNormal(),
	  mTangent(),
	  mBinormal(),
	  mHUDIcon(NULL),
	  mPickTransparent(FALSE),
	  mPickRigged(FALSE),
	  mPickParticle(FALSE)
{
}

LLPickInfo::LLPickInfo(const LLCoordGL& mouse_pos, 
		       MASK keyboard_mask, 
		       BOOL pick_transparent,
			   BOOL pick_rigged,
			   BOOL pick_particle,
		       BOOL pick_uv_coords,
			   BOOL pick_unselectable,
		       void (*pick_callback)(const LLPickInfo& pick_info))
	: mMousePt(mouse_pos),
	  mKeyMask(keyboard_mask),
	  mPickCallback(pick_callback),
	  mPickType(PICK_INVALID),
	  mWantSurfaceInfo(pick_uv_coords),
	  mObjectFace(-1),
	  mUVCoords(-1.f, -1.f),
	  mSTCoords(-1.f, -1.f),
	  mXYCoords(-1, -1),
	  mNormal(),
	  mTangent(),
	  mBinormal(),
	  mHUDIcon(NULL),
	  mPickTransparent(pick_transparent),
	  mPickRigged(pick_rigged),
	  mPickParticle(pick_particle),
	  mPickUnselectable(pick_unselectable)
{
}

void LLPickInfo::fetchResults()
{

	S32 face_hit = -1;
	LLVector4a intersection, normal;
	LLVector4a tangent;

	LLVector2 uv;

	LLHUDIcon* hit_icon = gViewerWindow->cursorIntersectIcon(mMousePt.mX, mMousePt.mY, 512.f, &intersection);
	
	LLVector4a origin;
	origin.load3(LLViewerCamera::getInstance()->getOrigin().mV);
	F32 icon_dist = 0.f;
	LLVector4a start;
	LLVector4a end;
	LLVector4a particle_end;

	if (hit_icon)
	{
		LLVector4a delta;
		delta.setSub(intersection, origin);
		icon_dist = delta.getLength3().getF32();
	}
	LLViewerObject* hit_object = gViewerWindow->cursorIntersect(mMousePt.mX, mMousePt.mY, 512.f,
									NULL, -1, mPickTransparent, mPickRigged, &face_hit,
									&intersection, &uv, &normal, &tangent, &start, &end);
	
	mPickPt = mMousePt;

// [RLVa:KB] - Checked: RLVa-2.2 (@setoverlay)
	if ( (gRlvHandler.isEnabled()) && (hit_object) && (!hit_object->isHUDAttachment()) )
	{
		if (gRlvHandler.hitTestOverlay(mMousePt))
		{
			hit_object = nullptr;
		}
	}
// [/RLVa:KB]

	U32 te_offset = face_hit > -1 ? face_hit : 0;

	if (mPickParticle)
	{ //get the end point of line segement to use for particle raycast
		if (hit_object)
		{
			particle_end = intersection;
		}
		else
		{
			particle_end = end;
		}
	}

	LLViewerObject* objectp = hit_object;


	LLVector4a delta;
	delta.setSub(origin, intersection);

	if (hit_icon && 
		(!objectp || 
		icon_dist < delta.getLength3().getF32()))
	{
		// was this name referring to a hud icon?
		mHUDIcon = hit_icon;
		mPickType = PICK_ICON;
		mPosGlobal = mHUDIcon->getPositionGlobal();

	}
	else if (objectp)
	{
		if( objectp->getPCode() == LLViewerObject::LL_VO_SURFACE_PATCH )
		{
			// Hit land
			mPickType = PICK_LAND;
			mObjectID.setNull(); // land has no id

			// put global position into land_pos
			LLVector3d land_pos;
			if (!gViewerWindow->mousePointOnLandGlobal(mPickPt.mX, mPickPt.mY, &land_pos, mPickUnselectable))
			{
				// The selected point is beyond the draw distance or is otherwise 
				// not selectable. Return before calling mPickCallback().
				return;
			}

			// Fudge the land focus a little bit above ground.
			mPosGlobal = land_pos + LLVector3d::z_axis * 0.1f;
		}
		else
		{
			if(isFlora(objectp))
			{
				mPickType = PICK_FLORA;
			}
			else
			{
				mPickType = PICK_OBJECT;
			}

			LLVector3 v_intersection(intersection.getF32ptr());

			mObjectOffset = gAgentCamera.calcFocusOffset(objectp, v_intersection, mPickPt.mX, mPickPt.mY);
			mObjectID = objectp->mID;
			mObjectFace = (te_offset == NO_FACE) ? -1 : (S32)te_offset;

			

			mPosGlobal = gAgent.getPosGlobalFromAgent(v_intersection);
			
			if (mWantSurfaceInfo)
			{
				getSurfaceInfo();
			}
		}
	}
	
	if (mPickParticle)
	{ //search for closest particle to click origin out to intersection point
		S32 part_face = -1;

		LLVOPartGroup* group = gPipeline.lineSegmentIntersectParticle(start, particle_end, NULL, &part_face);
		if (group)
		{
			mParticleOwnerID = group->getPartOwner(part_face);
			mParticleSourceID = group->getPartSource(part_face);
		}
	}

	if (mPickCallback)
	{
		mPickCallback(*this);
	}
}

LLPointer<LLViewerObject> LLPickInfo::getObject() const
{
	return gObjectList.findObject( mObjectID );
}

void LLPickInfo::updateXYCoords()
{
	if (mObjectFace > -1)
	{
		const LLTextureEntry &tep = getObject()->getTEref(mObjectFace);
		LLPointer<LLViewerTexture> imagep = LLViewerTextureManager::getFetchedTexture(tep.getID());
		if(mUVCoords.mV[VX] >= 0.f && mUVCoords.mV[VY] >= 0.f && imagep.notNull())
		{
			mXYCoords.mX = ll_round(mUVCoords.mV[VX] * (F32)imagep->getWidth());
			mXYCoords.mY = ll_round((1.f - mUVCoords.mV[VY]) * (F32)imagep->getHeight());
		}
	}
}

void LLPickInfo::getSurfaceInfo()
{
	// set values to uninitialized - this is what we return if no intersection is found
	mObjectFace   = -1;
	mUVCoords     = LLVector2(-1, -1);
	mSTCoords     = LLVector2(-1, -1);
	mXYCoords	  = LLCoordScreen(-1, -1);
	mIntersection = LLVector3(0,0,0);
	mNormal       = LLVector3(0,0,0);
	mBinormal     = LLVector3(0,0,0);
	mTangent	  = LLVector4(0,0,0,0);
	
	LLVector4a tangent;
	LLVector4a intersection;
	LLVector4a normal;

	tangent.clear();
	normal.clear();
	intersection.clear();
	
	LLViewerObject* objectp = getObject();

	if (objectp)
	{
		if (gViewerWindow->cursorIntersect(ll_round((F32)mMousePt.mX), ll_round((F32)mMousePt.mY), 1024.f,
										   objectp, -1, mPickTransparent, mPickRigged,
										   &mObjectFace,
										   &intersection,
										   &mSTCoords,
										   &normal,
										   &tangent))
		{
			// if we succeeded with the intersect above, compute the texture coordinates:

			if (objectp->mDrawable.notNull() && mObjectFace > -1)
			{
				LLFace* facep = objectp->mDrawable->getFace(mObjectFace);
				if (facep)
				{
					mUVCoords = facep->surfaceToTexture(mSTCoords, intersection, normal);
			}
			}

			mIntersection.set(intersection.getF32ptr());
			mNormal.set(normal.getF32ptr());
			mTangent.set(tangent.getF32ptr());

			//extrapoloate binormal from normal and tangent
			
			LLVector4a binormal;
			binormal.setCross3(normal, tangent);
			binormal.mul(tangent.getF32ptr()[3]);

			mBinormal.set(binormal.getF32ptr());

			mBinormal.normalize();
			mNormal.normalize();
			mTangent.normalize();

			// and XY coords:
			updateXYCoords();
			
		}
	}
}

//static 
bool LLPickInfo::isFlora(LLViewerObject* object)
{
	if (!object) return false;

	LLPCode pcode = object->getPCode();

	if( (LL_PCODE_LEGACY_GRASS == pcode) 
		|| (LL_PCODE_LEGACY_TREE == pcode) 
		|| (LL_PCODE_TREE_NEW == pcode))
	{
		return true;
	}
	return false;
}<|MERGE_RESOLUTION|>--- conflicted
+++ resolved
@@ -1841,17 +1841,6 @@
 	LLCoordScreen scr;
     mWindow->getSize(&scr);
 
-<<<<<<< HEAD
-	// Reset UI scale factor on first run if OS's display scaling is not 100%
-	if (gSavedSettings.getBOOL("ResetUIScaleOnFirstRun"))
-	{
-		if (mWindow->getSystemUISize() != 1.f)
-		{
-			gSavedSettings.setF32("UIScaleFactor", 1.f);
-		}
-		gSavedSettings.setBOOL("ResetUIScaleOnFirstRun", FALSE);
-	}
-=======
     // Reset UI scale factor on first run if OS's display scaling is not 100%
     if (gSavedSettings.getBOOL("ResetUIScaleOnFirstRun"))
     {
@@ -1861,7 +1850,6 @@
         }
         gSavedSettings.setBOOL("ResetUIScaleOnFirstRun", FALSE);
     }
->>>>>>> 714a95e1
 
 	// Get the real window rect the window was created with (since there are various OS-dependent reasons why
 	// the size of a window or fullscreen context may have been adjusted slightly...)
