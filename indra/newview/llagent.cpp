--- conflicted
+++ resolved
@@ -4024,7 +4024,14 @@
 	}
 }
 
-<<<<<<< HEAD
+/*static*/
+void LLAgent::onCapabilitiesReceivedAfterTeleport()
+{
+
+    check_merchant_status();
+}
+
+
 //void LLAgent::teleportRequest(
 //	const U64& region_handle,
 //	const LLVector3& pos_local,
@@ -4032,20 +4039,6 @@
 // [RLVa:KB] - Checked: RLVa-2.0.0
 void LLAgent::teleportRequest(const U64& region_handle, const LLVector3& pos_local, const LLVector3& look_at)
 // [/RLVa:KB]
-=======
-/*static*/
-void LLAgent::onCapabilitiesReceivedAfterTeleport()
-{
-
-    check_merchant_status();
-}
-
-
-void LLAgent::teleportRequest(
-	const U64& region_handle,
-	const LLVector3& pos_local,
-	bool look_at_from_camera)
->>>>>>> 9cacb279
 {
 	LLViewerRegion* regionp = getRegion();
 	bool is_local = (region_handle == regionp->getHandle());
