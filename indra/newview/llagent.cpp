--- conflicted
+++ resolved
@@ -56,16 +56,9 @@
 #include "llmorphview.h"
 #include "llmoveview.h"
 #include "llnavigationbar.h" // to show/hide navigation bar when changing mouse look state
-<<<<<<< HEAD
-// <FS:Zi> Remove floating chat bar
-//#include "llnearbychatbar.h"
-#include "fsnearbychathub.h"
-// </FS:Zi>
+#include "llfloaterimnearbychat.h"
 #include "llspeakers.h"
 // [/SL:KB]
-=======
-#include "llfloaterimnearbychat.h"
->>>>>>> fe8b4bf1
 #include "llnotificationsutil.h"
 #include "llpaneltopinfobar.h"
 #include "llparcel.h"
@@ -110,7 +103,6 @@
 #include "rlvhelper.h"
 #include "rlvui.h"
 // [/RLVa:KB]
-<<<<<<< HEAD
 
 
 // NaCl - Antispam Registry
@@ -120,8 +112,6 @@
 #include "utilitybar.h"		// <FS:Zi> show/hide utility bar in mouselook
 
 #include "boost/foreach.hpp" // <FS:LO> for boost::foreach
-=======
->>>>>>> fe8b4bf1
 
 using namespace LLAvatarAppearanceDefines;
 
@@ -416,13 +406,9 @@
 	mShowAvatar(TRUE),
 	mFrameAgent(),
 
-<<<<<<< HEAD
-	mIsBusy(FALSE),
+	mIsDoNotDisturb(false),
 	mIsAutorespond(FALSE),
 	mIsAutorespondNonFriends(FALSE),
-=======
-	mIsDoNotDisturb(false),
->>>>>>> fe8b4bf1
 
 	mControlFlags(0x00000000),
 	mbFlagsDirty(FALSE),
@@ -1543,26 +1529,9 @@
 
 	if (!(mControlFlags & AGENT_CONTROL_AWAY))
 	{
-		llinfos << "Setting AFK" << llendl;
 		sendAnimationRequest(ANIM_AGENT_AWAY, ANIM_REQUEST_START);
 		setControlFlags(AGENT_CONTROL_AWAY | AGENT_CONTROL_STOP);
 		gAwayTimer.start();
-<<<<<<< HEAD
-		// [SJ - FIRE-2177 - Making Autorespons a simple Check in the menu again for clarity]
-		//if (gAFKMenu)
-		//{
-		//	gAFKMenu->setLabel(LLTrans::getString("AvatarSetNotAway"));
-		//}
-
-		// <AO> Gsit on away, antigrief protection
-		if (gSavedSettings.getBOOL("AvatarSitOnAway") == TRUE)
-		{
-			if (!gAgentAvatarp->isSitting() && !gRlvHandler.hasBehaviour(RLV_BHVR_SIT))
-    				gAgent.sitDown();
-		}
-		// </AO>
-=======
->>>>>>> fe8b4bf1
 	}
 }
 
@@ -1581,24 +1550,6 @@
 	{
 		sendAnimationRequest(ANIM_AGENT_AWAY, ANIM_REQUEST_STOP);
 		clearControlFlags(AGENT_CONTROL_AWAY);
-<<<<<<< HEAD
-		LL_INFOS("AFK") << "Clearing Away" << LL_ENDL;
-		// [SJ - FIRE-2177 - Making Autorespons a simple Check in the menu again for clarity]
-		//if (gAFKMenu)
-		//{
-		//	gAFKMenu->setLabel(LLTrans::getString("AvatarSetAway"));
-		//}
-
-                // <AO> if we sat while away, stand back up on clear
-                if (gSavedSettings.getBOOL("AvatarSitOnAway") == TRUE)
-                {
-                        if (gAgentAvatarp->isSitting() && !gRlvHandler.hasBehaviour(RLV_BHVR_UNSIT))
-                                gAgent.standUp();
-                }
-		// </AO>
-
-=======
->>>>>>> fe8b4bf1
 	}
 }
 
@@ -1611,39 +1562,10 @@
 }
 
 //-----------------------------------------------------------------------------
-<<<<<<< HEAD
-// setBusy()
-//-----------------------------------------------------------------------------
-void LLAgent::setBusy()
-{
-	sendAnimationRequest(ANIM_AGENT_BUSY, ANIM_REQUEST_START);
-	mIsBusy = TRUE;
-	// [SJ - FIRE-2177 - Making Autorespons a simple Check in the menu again for clarity]
-	//if (gBusyMenu)
-	//{
-	//	gBusyMenu->setLabel(LLTrans::getString("AvatarSetNotBusy"));
-	//}
-	LLNotificationsUI::LLChannelManager::getInstance()->muteAllChannels(true);
-}
-
-//-----------------------------------------------------------------------------
-// clearBusy()
-=======
 // setDoNotDisturb()
->>>>>>> fe8b4bf1
 //-----------------------------------------------------------------------------
 void LLAgent::setDoNotDisturb(bool pIsDoNotDisturb)
 {
-<<<<<<< HEAD
-	mIsBusy = FALSE;
-	sendAnimationRequest(ANIM_AGENT_BUSY, ANIM_REQUEST_STOP);
-	// [SJ - FIRE-2177 - Making Autorespons a simple Check in the menu again for clarity]
-	//if (gBusyMenu)
-	//{
-	//	gBusyMenu->setLabel(LLTrans::getString("AvatarSetBusy"));
-	//}
-	LLNotificationsUI::LLChannelManager::getInstance()->muteAllChannels(false);
-=======
 	bool isDoNotDisturbSwitchedOff = (mIsDoNotDisturb && !pIsDoNotDisturb);
 	mIsDoNotDisturb = pIsDoNotDisturb;
 	sendAnimationRequest(ANIM_AGENT_DO_NOT_DISTURB, (pIsDoNotDisturb ? ANIM_REQUEST_START : ANIM_REQUEST_STOP));
@@ -1652,7 +1574,6 @@
 	{
 		LLDoNotDisturbNotificationStorage::getInstance()->updateNotifications();
 	}
->>>>>>> fe8b4bf1
 }
 
 //-----------------------------------------------------------------------------
@@ -2232,15 +2153,8 @@
 	{
 		sendAnimationRequest(ANIM_AGENT_TYPE, ANIM_REQUEST_START);
 	}
-<<<<<<< HEAD
-	// <FS:Zi> Remove floating chat bar
-	// LLNearbyChatBar::getInstance()->sendChatFromViewer("", CHAT_TYPE_START, FALSE);
-	FSNearbyChat::instance().sendChatFromViewer("", CHAT_TYPE_START, FALSE);
-	// </FS:Zi>
-=======
 	(LLFloaterReg::getTypedInstance<LLFloaterIMNearbyChat>("nearby_chat"))->
 			sendChatFromViewer("", CHAT_TYPE_START, FALSE);
->>>>>>> fe8b4bf1
 }
 
 //-----------------------------------------------------------------------------
@@ -2252,15 +2166,8 @@
 	{
 		clearRenderState(AGENT_STATE_TYPING);
 		sendAnimationRequest(ANIM_AGENT_TYPE, ANIM_REQUEST_STOP);
-<<<<<<< HEAD
-	// <FS:Zi> Remove floating chat bar
-	// LLNearbyChatBar::getInstance()->sendChatFromViewer("", CHAT_TYPE_STOP, FALSE);
-	FSNearbyChat::instance().sendChatFromViewer("", CHAT_TYPE_STOP, FALSE);
-	// </FS:Zi>
-=======
 		(LLFloaterReg::getTypedInstance<LLFloaterIMNearbyChat>("nearby_chat"))->
 				sendChatFromViewer("", CHAT_TYPE_STOP, FALSE);
->>>>>>> fe8b4bf1
 	}
 }
 
