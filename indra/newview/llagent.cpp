--- conflicted
+++ resolved
@@ -3103,7 +3103,6 @@
 	sendReliableMessage();
 }
 
-<<<<<<< HEAD
 // Send a message to the region to stop the NULL animation state
 // This will reset animation state overrides for the agent.
 void LLAgent::sendAnimationStateReset()
@@ -3153,8 +3152,6 @@
 	}
 }
 
-void LLAgent::sendWalkRun(bool running)
-=======
 // [RLVa:KB] - Checked: 2011-05-11 (RLVa-1.3.0i) | Added: RLVa-1.3.0i
 void LLAgent::setAlwaysRun()
 {
@@ -3185,7 +3182,6 @@
 // [RLVa:KB] - Checked: 2011-05-11 (RLVa-1.3.0i) | Added: RLVa-1.3.0i
 void LLAgent::sendWalkRun()
 // [/RLVa:KB]
->>>>>>> f1e09a95
 {
 	LLMessageSystem* msgsys = gMessageSystem;
 	if (msgsys)
