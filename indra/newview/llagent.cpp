--- conflicted
+++ resolved
@@ -850,20 +850,10 @@
 //-----------------------------------------------------------------------------
 void LLAgent::setRegion(LLViewerRegion *regionp)
 {
-<<<<<<< HEAD
 	llassert(regionp);
 	if (mRegionp != regionp)
 	{
-		
-=======
-	bool notifyRegionChange;
-
-	llassert(regionp);
-	if (mRegionp != regionp)
-	{
-		notifyRegionChange = true;
-
->>>>>>> 250db74b
+
 		std::string ip = regionp->getHost().getString();
 		LL_INFOS("AgentLocation") << "Moving agent into region: " << regionp->getName()
 				<< " located at " << ip << LL_ENDL;
