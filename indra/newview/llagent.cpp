--- conflicted
+++ resolved
@@ -79,13 +79,8 @@
 #include "llworldmap.h"
 // [RLVa:KB] - Checked: 2010-03-07 (RLVa-1.2.0c)
 #include "rlvhandler.h"
-<<<<<<< HEAD
-#include "rlvui.h"
 // [/RLVa:KB]
 #include "kcwlinterface.h"
-=======
-// [/RLVa:KB]
->>>>>>> 7b0455ba
 
 using namespace LLVOAvatarDefines;
 
@@ -3778,15 +3773,9 @@
 	// to tweak this number again
 //	const LLVector3 body_size = gAgentAvatarp->mBodySize;
 // [RLVa:KB] - Checked: 2010-10-11 (RLVa-1.2.0e) | Added: RLVa-1.2.0e
-<<<<<<< HEAD
- 	LLVector3 body_size = gAgentAvatarp->mBodySize;
- 	body_size.mV[VZ] += RlvSettings::getAvatarOffsetZ();
- // [/RLVa:KB]
-=======
 	LLVector3 body_size = gAgentAvatarp->mBodySize;
 	body_size.mV[VZ] += RlvSettings::getAvatarOffsetZ();
 // [/RLVa:KB]
->>>>>>> 7b0455ba
 	msg->addVector3Fast(_PREHASH_Size, body_size);	
 
 	// To guard against out of order packets
