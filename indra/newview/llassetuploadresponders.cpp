/**
 * @file llassetuploadresponders.cpp
 * @brief Processes responses received for asset upload requests.
 *
 * $LicenseInfo:firstyear=2007&license=viewerlgpl$
 * Second Life Viewer Source Code
 * Copyright (C) 2010, Linden Research, Inc.
 * 
 * This library is free software; you can redistribute it and/or
 * modify it under the terms of the GNU Lesser General Public
 * License as published by the Free Software Foundation;
 * version 2.1 of the License only.
 * 
 * This library is distributed in the hope that it will be useful,
 * but WITHOUT ANY WARRANTY; without even the implied warranty of
 * MERCHANTABILITY or FITNESS FOR A PARTICULAR PURPOSE.  See the GNU
 * Lesser General Public License for more details.
 * 
 * You should have received a copy of the GNU Lesser General Public
 * License along with this library; if not, write to the Free Software
 * Foundation, Inc., 51 Franklin Street, Fifth Floor, Boston, MA  02110-1301  USA
 * 
 * Linden Research, Inc., 945 Battery Street, San Francisco, CA  94111  USA
 * $/LicenseInfo$
 */ 

#include "llviewerprecompiledheaders.h"

#include "llassetuploadresponders.h"

// viewer includes
#include "llagent.h"
#include "llcompilequeue.h"
#include "llbuycurrencyhtml.h"
#include "llfilepicker.h"
#include "llinventorydefines.h"
#include "llinventoryobserver.h"
#include "llinventorypanel.h"
#include "llpermissionsflags.h"
#include "llpreviewnotecard.h"
#include "llpreviewscript.h"
#include "llpreviewgesture.h"
#include "llgesturemgr.h"
#include "llstatusbar.h"		// sendMoneyBalanceRequest()
#include "llsdserialize.h"
#include "lluploaddialog.h"
#include "llviewerobject.h"
#include "llviewercontrol.h"
#include "llviewerobjectlist.h"
#include "llviewermenufile.h"
#include "llviewertexlayer.h"
#include "llviewerwindow.h"
#include "lltrans.h"

// library includes
#include "lldir.h"
#include "lleconomy.h"
#include "llfloaterreg.h"
#include "llfocusmgr.h"
#include "llnotificationsutil.h"
#include "llscrolllistctrl.h"
#include "llsdserialize.h"
#include "llsdutil.h"
#include "llvfs.h"
#include "tea.h" // <FS:AW opensim currency support>
// <FS:TT> Client LSL Bridge
#include "fslslbridge.h"

// When uploading multiple files, don't display any of them when uploading more than this number.
static const S32 FILE_COUNT_DISPLAY_THRESHOLD = 5;

void dialog_refresh_all();

void on_new_single_inventory_upload_complete(
	LLAssetType::EType asset_type,
	LLInventoryType::EType inventory_type,
	const std::string inventory_type_string,
	const LLUUID& item_folder_id,
	const std::string& item_name,
	const std::string& item_description,
	const LLSD& server_response,
	S32 upload_price)
{
	bool success = false;

	if ( upload_price > 0 )
	{
		// this upload costed us L$, update our balance
		// and display something saying that it cost L$
		LLStatusBar::sendMoneyBalanceRequest();
		
		// <FS:CR> FIRE-10628 - Option to supress upload cost notification
		if (gSavedSettings.getBOOL("FSShowUploadPaymentToast"))
		{
			LLSD args;
			args["AMOUNT"] = llformat("%d", upload_price);
			LLNotificationsUtil::add("UploadPayment", args);
		}
		// </FS:CR>
	}

	if( item_folder_id.notNull() )
	{
		U32 everyone_perms = PERM_NONE;
		U32 group_perms = PERM_NONE;
		U32 next_owner_perms = PERM_ALL;
		if( server_response.has("new_next_owner_mask") )
		{
			// The server provided creation perms so use them.
			// Do not assume we got the perms we asked for in
			// since the server may not have granted them all.
			everyone_perms = server_response["new_everyone_mask"].asInteger();
			group_perms = server_response["new_group_mask"].asInteger();
			next_owner_perms = server_response["new_next_owner_mask"].asInteger();
		}
		else 
		{
			// The server doesn't provide creation perms
			// so use old assumption-based perms.
			if( inventory_type_string != "snapshot")
			{
				next_owner_perms = PERM_MOVE | PERM_TRANSFER;
			}
		}

		LLPermissions new_perms;
		new_perms.init(
			gAgent.getID(),
			gAgent.getID(),
			LLUUID::null,
			LLUUID::null);

		new_perms.initMasks(
			PERM_ALL,
			PERM_ALL,
			everyone_perms,
			group_perms,
			next_owner_perms);

		U32 inventory_item_flags = 0;
		if (server_response.has("inventory_flags"))
		{
			inventory_item_flags = (U32) server_response["inventory_flags"].asInteger();
			if (inventory_item_flags != 0)
			{
				LL_INFOS() << "inventory_item_flags " << inventory_item_flags << LL_ENDL;
			}
		}
		S32 creation_date_now = time_corrected();
		LLPointer<LLViewerInventoryItem> item = new LLViewerInventoryItem(
			server_response["new_inventory_item"].asUUID(),
			item_folder_id,
			new_perms,
			server_response["new_asset"].asUUID(),
			asset_type,
			inventory_type,
			item_name,
			item_description,
			LLSaleInfo::DEFAULT,
			inventory_item_flags,
			creation_date_now);

		gInventory.updateItem(item);
		gInventory.notifyObservers();
		success = true;

		// Show the preview panel for textures and sounds to let
		// user know that the image (or snapshot) arrived intact.
		LLInventoryPanel* panel = LLInventoryPanel::getActiveInventoryPanel();
		if ( panel )
		{
			LLFocusableElement* focus = gFocusMgr.getKeyboardFocus();

			panel->setSelection(
				server_response["new_inventory_item"].asUUID(),
				TAKE_FOCUS_NO);

			// restore keyboard focus
			gFocusMgr.setKeyboardFocus(focus);
		}
	}
	else
	{
		LL_WARNS() << "Can't find a folder to put it in" << LL_ENDL;
	}

	// remove the "Uploading..." message
	LLUploadDialog::modalUploadFinished();	

	// Let the Snapshot floater know we have finished uploading a snapshot to inventory.
	LLFloater* floater_snapshot = LLFloaterReg::findInstance("snapshot");
	if (asset_type == LLAssetType::AT_TEXTURE && floater_snapshot)
	{
		floater_snapshot->notify(LLSD().with("set-finished", LLSD().with("ok", success).with("msg", "inventory")));
	}
}

LLAssetUploadResponder::LLAssetUploadResponder(const LLSD &post_data,
											   const LLUUID& vfile_id,
											   LLAssetType::EType asset_type)
	: LLHTTPClient::Responder(),
	  mPostData(post_data),
	  mVFileID(vfile_id),
	  mAssetType(asset_type)
{
	if (!gVFS->getExists(vfile_id, asset_type))
	{
		LL_WARNS() << "LLAssetUploadResponder called with nonexistant vfile_id" << LL_ENDL;
		mVFileID.setNull();
		mAssetType = LLAssetType::AT_NONE;
		return;
	}
}

LLAssetUploadResponder::LLAssetUploadResponder(
	const LLSD &post_data,
	const std::string& file_name, 
	LLAssetType::EType asset_type)
	: LLHTTPClient::Responder(),
	  mPostData(post_data),
	  mFileName(file_name),
	  mAssetType(asset_type)
{
}

LLAssetUploadResponder::~LLAssetUploadResponder()
{
	if (!mFileName.empty())
	{
		// Delete temp file
		LLFile::remove(mFileName);
	}
}

// virtual
void LLAssetUploadResponder::errorWithContent(U32 statusNum, const std::string& reason, const LLSD& content)
{
	LL_INFOS() << "LLAssetUploadResponder::error [status:" 
			<< statusNum << "]: " << content << LL_ENDL;
	LLSD args;
	switch(statusNum)
	{
		case 400:
			args["FILE"] = (mFileName.empty() ? mVFileID.asString() : mFileName);
			args["REASON"] = "Error in upload request.  Please visit "
				"http://www.firestormviewer.org/support for help fixing this problem.";
			LLNotificationsUtil::add("CannotUploadReason", args);
			break;
		case 500:
		default:
			args["FILE"] = (mFileName.empty() ? mVFileID.asString() : mFileName);
			args["REASON"] = "The server is experiencing unexpected "
				"difficulties.";
			LLNotificationsUtil::add("CannotUploadReason", args);
			break;
	}
	LLUploadDialog::modalUploadFinished();
	LLFilePicker::instance().reset();  // unlock file picker when bulk upload fails
}

//virtual 
void LLAssetUploadResponder::result(const LLSD& content)
{
	LL_DEBUGS() << "LLAssetUploadResponder::result from capabilities" << LL_ENDL;

	std::string state = content["state"];

	if (state == "upload")
	{
		uploadUpload(content);
	}
	else if (state == "complete")
	{
		// rename file in VFS with new asset id
		if (mFileName.empty())
		{
			// rename the file in the VFS to the actual asset id
			// LL_INFOS() << "Changing uploaded asset UUID to " << content["new_asset"].asUUID() << LL_ENDL;
			gVFS->renameFile(mVFileID, mAssetType, content["new_asset"].asUUID(), mAssetType);
		}
		uploadComplete(content);
	}
	else
	{
		uploadFailure(content);
	}
}

void LLAssetUploadResponder::uploadUpload(const LLSD& content)
{
	std::string uploader = content["uploader"];
	if (mFileName.empty())
	{
		LLHTTPClient::postFile(uploader, mVFileID, mAssetType, this);
	}
	else
	{
		LLHTTPClient::postFile(uploader, mFileName, this);
	}
}

void LLAssetUploadResponder::uploadFailure(const LLSD& content)
{
	// remove the "Uploading..." message
	LLUploadDialog::modalUploadFinished();
	LLFloater* floater_snapshot = LLFloaterReg::findInstance("snapshot");
	if (floater_snapshot)
	{
		floater_snapshot->notify(LLSD().with("set-finished", LLSD().with("ok", false).with("msg", "inventory")));
	}
	
	std::string reason = content["state"];
	// deal with L$ errors
	if (reason == "insufficient funds")
	{
		S32 price = LLGlobalEconomy::Singleton::getInstance()->getPriceUpload();
		LLStringUtil::format_map_t args;
		args["AMOUNT"] = llformat("%d", price);
		LLBuyCurrencyHTML::openCurrencyFloater( LLTrans::getString("uploading_costs", args), price );
	}
	else
	{
		LLSD args;
		args["FILE"] = (mFileName.empty() ? mVFileID.asString() : mFileName);
		args["REASON"] = content["message"].asString();
		LLNotificationsUtil::add("CannotUploadReason", args);
	}
}

void LLAssetUploadResponder::uploadComplete(const LLSD& content)
{
}

LLNewAgentInventoryResponder::LLNewAgentInventoryResponder(
	const LLSD& post_data,
	const LLUUID& vfile_id,
	LLAssetType::EType asset_type)
	: LLAssetUploadResponder(post_data, vfile_id, asset_type)
{
}

LLNewAgentInventoryResponder::LLNewAgentInventoryResponder(
	const LLSD& post_data,
	const std::string& file_name,
	LLAssetType::EType asset_type)
	: LLAssetUploadResponder(post_data, file_name, asset_type)
{
}

// virtual
void LLNewAgentInventoryResponder::errorWithContent(U32 statusNum, const std::string& reason, const LLSD& content)
{
	LLAssetUploadResponder::errorWithContent(statusNum, reason, content);
	//LLImportColladaAssetCache::getInstance()->assetUploaded(mVFileID, LLUUID(), FALSE);
}


//virtual 
void LLNewAgentInventoryResponder::uploadFailure(const LLSD& content)
{
	LLAssetUploadResponder::uploadFailure(content);

	//LLImportColladaAssetCache::getInstance()->assetUploaded(mVFileID, content["new_asset"], FALSE);
}

//virtual 
void LLNewAgentInventoryResponder::uploadComplete(const LLSD& content)
{
	LL_DEBUGS() << "LLNewAgentInventoryResponder::result from capabilities" << LL_ENDL;
	
	//std::ostringstream llsdxml;
	//LLSDSerialize::toXML(content, llsdxml);
	//LL_INFOS() << "upload complete content:\n " << llsdxml.str() << LL_ENDL;

	LLAssetType::EType asset_type = LLAssetType::lookup(mPostData["asset_type"].asString());
	LLInventoryType::EType inventory_type = LLInventoryType::lookup(mPostData["inventory_type"].asString());
	S32 expected_upload_cost = 0;

	// Update L$ and ownership credit information
	// since it probably changed on the server
	if (asset_type == LLAssetType::AT_TEXTURE ||
		asset_type == LLAssetType::AT_SOUND ||
		asset_type == LLAssetType::AT_ANIMATION ||
		asset_type == LLAssetType::AT_MESH)
	{
		expected_upload_cost = 
			LLGlobalEconomy::Singleton::getInstance()->getPriceUpload();
	}

	on_new_single_inventory_upload_complete(
		asset_type,
		inventory_type,
		mPostData["asset_type"].asString(),
		mPostData["folder_id"].asUUID(),
		mPostData["name"],
		mPostData["description"],
		content,
		expected_upload_cost);

	// continue uploading for bulk uploads

	// *FIX: This is a pretty big hack. What this does is check the
	// file picker if there are any more pending uploads. If so,
	// upload that file.
	std::string next_file = LLFilePicker::instance().getNextFile();
	if(!next_file.empty())
	{
		std::string name = gDirUtilp->getBaseFileName(next_file, true);

		std::string asset_name = name;
		LLStringUtil::replaceNonstandardASCII( asset_name, '?' );
		LLStringUtil::replaceChar(asset_name, '|', '?');
		LLStringUtil::stripNonprintable(asset_name);
		LLStringUtil::trim(asset_name);

		// Continuing the horrible hack above, we need to extract the originally requested permissions data, if any,
		// and use them for each next file to be uploaded. Note the requested perms are not the same as the
		U32 everyone_perms =
			content.has("new_everyone_mask") ?
			content["new_everyone_mask"].asInteger() :
			PERM_NONE;

		U32 group_perms =
			content.has("new_group_mask") ?
			content["new_group_mask"].asInteger() :
			PERM_NONE;

		U32 next_owner_perms =
			content.has("new_next_owner_mask") ?
			content["new_next_owner_mask"].asInteger() :
			PERM_NONE;

		std::string display_name = LLStringUtil::null;
		LLAssetStorage::LLStoreAssetCallback callback = NULL;
		void *userdata = NULL;

		upload_new_resource(
			next_file,
			asset_name,
			asset_name,
			0,
			LLFolderType::FT_NONE,
			LLInventoryType::IT_NONE,
			next_owner_perms,
			group_perms,
			everyone_perms,
			display_name,
			callback,
			LLGlobalEconomy::Singleton::getInstance()->getPriceUpload(),
			userdata);
	}

	//LLImportColladaAssetCache::getInstance()->assetUploaded(mVFileID, content["new_asset"], TRUE);
}

LLSendTexLayerResponder::LLSendTexLayerResponder(const LLSD& post_data,
												 const LLUUID& vfile_id,
												 LLAssetType::EType asset_type,
												 LLBakedUploadData * baked_upload_data) : 
	LLAssetUploadResponder(post_data, vfile_id, asset_type),
	mBakedUploadData(baked_upload_data)
{
}

LLSendTexLayerResponder::~LLSendTexLayerResponder()
{
	// mBakedUploadData is normally deleted by calls to LLViewerTexLayerSetBuffer::onTextureUploadComplete() below
	if (mBakedUploadData)
	{	// ...but delete it in the case where uploadComplete() is never called
		delete mBakedUploadData;
		mBakedUploadData = NULL;
	}
}


// Baked texture upload completed
void LLSendTexLayerResponder::uploadComplete(const LLSD& content)
{
	LLUUID item_id = mPostData["item_id"];

	std::string result = content["state"];
	LLUUID new_id = content["new_asset"];

	LL_INFOS() << "result: " << result << " new_id: " << new_id << LL_ENDL;
	if (result == "complete"
		&& mBakedUploadData != NULL)
	{	// Invoke 
		LLViewerTexLayerSetBuffer::onTextureUploadComplete(new_id, (void*) mBakedUploadData, 0, LL_EXSTAT_NONE);
		mBakedUploadData = NULL;	// deleted in onTextureUploadComplete()
	}
	else
	{	// Invoke the original callback with an error result
		LLViewerTexLayerSetBuffer::onTextureUploadComplete(new_id, (void*) mBakedUploadData, -1, LL_EXSTAT_NONE);
		mBakedUploadData = NULL;	// deleted in onTextureUploadComplete()
	}
}

void LLSendTexLayerResponder::errorWithContent(U32 statusNum, const std::string& reason, const LLSD& content)
{
	LL_INFOS() << "LLSendTexLayerResponder error [status:"
			<< statusNum << "]: " << content << LL_ENDL;
	
	// Invoke the original callback with an error result
	LLViewerTexLayerSetBuffer::onTextureUploadComplete(LLUUID(), (void*) mBakedUploadData, -1, LL_EXSTAT_NONE);
	mBakedUploadData = NULL;	// deleted in onTextureUploadComplete()
}

LLUpdateAgentInventoryResponder::LLUpdateAgentInventoryResponder(
	const LLSD& post_data,
	const LLUUID& vfile_id,
	LLAssetType::EType asset_type)
	: LLAssetUploadResponder(post_data, vfile_id, asset_type)
{
}

LLUpdateAgentInventoryResponder::LLUpdateAgentInventoryResponder(
	const LLSD& post_data,
	const std::string& file_name,
	LLAssetType::EType asset_type)
	: LLAssetUploadResponder(post_data, file_name, asset_type)
{
}

// [SL:KB] - Patch: Build-ScriptRecover | Checked: 2012-04-29 (Catznip-3.3.0) | Modified: Catznip-3.3.0
LLUpdateAgentInventoryResponder::LLUpdateAgentInventoryResponder(
	const LLSD& post_data,
	const std::string& file_name,
	LLAssetType::EType asset_type,
	upload_callback_t upload_cb,
	error_callback_t error_cb)
	: LLAssetUploadResponder(post_data, file_name, asset_type), mUploadCallback(upload_cb), mErrorCallback(error_cb)
{
}
// [/SL:KB]

//virtual 
void LLUpdateAgentInventoryResponder::uploadComplete(const LLSD& content)
{
	LL_INFOS() << "LLUpdateAgentInventoryResponder::result from capabilities" << LL_ENDL;
	LLUUID item_id = mPostData["item_id"];

	LLViewerInventoryItem* item = (LLViewerInventoryItem*)gInventory.getItem(item_id);
	if(!item)
	{
<<<<<<< HEAD
		llwarns << "Inventory item for " << mVFileID
			<< " is no longer in agent inventory." << llendl;
// [SL:KB] - Patch: Build-ScriptRecover | Checked: 2012-02-06 (Catznip-3.2.1) | Added: Catznip-3.2.1
		if (!mUploadCallback.empty())
		{
			mUploadCallback(item_id, content, false /*failure*/);
		}
// [/SL:KB]
=======
		LL_WARNS() << "Inventory item for " << mVFileID
			<< " is no longer in agent inventory." << LL_ENDL;
>>>>>>> d0ef02c2
		return;
	}

	// Update viewer inventory item
	LLPointer<LLViewerInventoryItem> new_item = new LLViewerInventoryItem(item);
	new_item->setAssetUUID(content["new_asset"].asUUID());
	gInventory.updateItem(new_item);
	gInventory.notifyObservers();

	LL_INFOS() << "Inventory item " << item->getName() << " saved into "
		<< content["new_asset"].asString() << LL_ENDL;

// [SL:KB] - Patch: Build-ScriptRecover | Checked: 2011-11-24 (Catznip-3.2.0) | Added: Catznip-3.2.0
	if (!mUploadCallback.empty())
	{
		mUploadCallback(item_id, content, true /*success*/);
		return;
	}
// [/SL:KB]

	LLInventoryType::EType inventory_type = new_item->getInventoryType();
	switch(inventory_type)
	{
	  case LLInventoryType::IT_NOTECARD:
	  {
		  // Update the UI with the new asset.
		  LLPreviewNotecard* nc = LLFloaterReg::findTypedInstance<LLPreviewNotecard>("preview_notecard", LLSD(item_id));
		  if(nc)
		  {
			  // *HACK: we have to delete the asset in the VFS so
			  // that the viewer will redownload it. This is only
			  // really necessary if the asset had to be modified by
			  // the uploader, so this can be optimized away in some
			  // cases. A better design is to have a new uuid if the
			  // script actually changed the asset.
			  if(nc->hasEmbeddedInventory())
			  {
				  gVFS->removeFile(content["new_asset"].asUUID(), LLAssetType::AT_NOTECARD);
			  }
			  nc->refreshFromInventory(new_item->getUUID());
		  }
		  break;
	  }
	  case LLInventoryType::IT_LSL:
	  {
		  // Find our window and close it if requested.
		  LLPreviewLSL* preview = LLFloaterReg::findTypedInstance<LLPreviewLSL>("preview_script", LLSD(item_id));
		  if (preview)
		  {
			  // Bytecode save completed
			  if (content["compiled"])
			  {
				  preview->callbackLSLCompileSucceeded();
			  }
			  else
			  {
				  preview->callbackLSLCompileFailed(content["errors"]);
			  }
		  }
		// <FS:TT> Client LSL Bridge
		if (FSLSLBridge::instance().canUseBridge())
		{
			FSLSLBridge::instance().checkBridgeScriptName(mFileName);
		}
		// </FS:TT>
		  break;
	  }

	  case LLInventoryType::IT_GESTURE:
	  {
		  // If this gesture is active, then we need to update the in-memory
		  // active map with the new pointer.				
		  if (LLGestureMgr::instance().isGestureActive(item_id))
		  {
			  LLUUID asset_id = new_item->getAssetUUID();
			  LLGestureMgr::instance().replaceGesture(item_id, asset_id);
			  gInventory.notifyObservers();
		  }				

		  //gesture will have a new asset_id
		  LLPreviewGesture* previewp = LLFloaterReg::findTypedInstance<LLPreviewGesture>("preview_gesture", LLSD(item_id));
		  if(previewp)
		  {
			  previewp->onUpdateSucceeded();	
		  }			
				
		  break;
	  }
	  case LLInventoryType::IT_WEARABLE:
	  default:
		break;
	}
}

// [SL:KB] - Patch: Build-ScriptRecover | Checked: 2011-11-24 (Catznip-3.2.0) | Added: Catznip-3.2.0
void LLUpdateAgentInventoryResponder::uploadFailure(const LLSD& content)
{
	if (!mUploadCallback.empty())
		mUploadCallback(mPostData["item_id"].asUUID(), content, false /*failure*/);
	else
		LLAssetUploadResponder::uploadFailure(content);
}

void LLUpdateAgentInventoryResponder::error(U32 statusNum, const std::string& reason)
{
	LLAssetUploadResponder::error(statusNum, reason);
	if (!mErrorCallback.empty())
	{
		// Clear the filename if the error callback returns false (prevents parent's destructor from deleting the file)
		if (!mErrorCallback(mFileName, statusNum, reason))
			mFileName.clear();
	}
}
// [/SL:KB]

LLUpdateTaskInventoryResponder::LLUpdateTaskInventoryResponder(const LLSD& post_data,
																 const LLUUID& vfile_id,
																 LLAssetType::EType asset_type)
: LLAssetUploadResponder(post_data, vfile_id, asset_type)
{
}

LLUpdateTaskInventoryResponder::LLUpdateTaskInventoryResponder(const LLSD& post_data,
															   const std::string& file_name, 
															   LLAssetType::EType asset_type)
: LLAssetUploadResponder(post_data, file_name, asset_type)
{
}

LLUpdateTaskInventoryResponder::LLUpdateTaskInventoryResponder(const LLSD& post_data,
															   const std::string& file_name,
															   const LLUUID& queue_id, 
															   LLAssetType::EType asset_type)
: LLAssetUploadResponder(post_data, file_name, asset_type), mQueueId(queue_id)
{
}

//virtual 
void LLUpdateTaskInventoryResponder::uploadComplete(const LLSD& content)
{
	LL_INFOS() << "LLUpdateTaskInventoryResponder::result from capabilities" << LL_ENDL;
	LLUUID item_id = mPostData["item_id"];
	LLUUID task_id = mPostData["task_id"];

	dialog_refresh_all();
	
	switch(mAssetType)
	{
	  case LLAssetType::AT_NOTECARD:
	  {
		  // Update the UI with the new asset.
		  LLPreviewNotecard* nc = LLFloaterReg::findTypedInstance<LLPreviewNotecard>("preview_notecard", LLSD(item_id));
		  if(nc)
		  {
			  // *HACK: we have to delete the asset in the VFS so
			  // that the viewer will redownload it. This is only
			  // really necessary if the asset had to be modified by
			  // the uploader, so this can be optimized away in some
			  // cases. A better design is to have a new uuid if the
			  // script actually changed the asset.
			  if(nc->hasEmbeddedInventory())
			  {
				  gVFS->removeFile(content["new_asset"].asUUID(),
								   LLAssetType::AT_NOTECARD);
			  }
			  nc->setAssetId(content["new_asset"].asUUID());
			  nc->refreshFromInventory();
		  }
		  break;
	  }
	  case LLAssetType::AT_LSL_TEXT:
	  {
		  if(mQueueId.notNull())
		  {
			  LLFloaterCompileQueue* queue = LLFloaterReg::findTypedInstance<LLFloaterCompileQueue>("compile_queue", mQueueId);
			  if(NULL != queue)
			  {
				  queue->removeItemByItemID(item_id);
			  }
		  }
		  else
		  {
			  LLLiveLSLEditor* preview = LLFloaterReg::findTypedInstance<LLLiveLSLEditor>("preview_scriptedit", LLSD(item_id));
			  if (preview)
			  {
				  // Bytecode save completed
				  if (content["compiled"])
				  {
					  preview->callbackLSLCompileSucceeded(task_id, item_id, mPostData["is_script_running"]);
				  }
				  else
				  {
					  preview->callbackLSLCompileFailed(content["errors"]);
				  }
			  }
		  }
		  break;
	  }
	  default:
		break;
	}
}


/////////////////////////////////////////////////////
// LLNewAgentInventoryVariablePriceResponder::Impl //
/////////////////////////////////////////////////////
class LLNewAgentInventoryVariablePriceResponder::Impl
{
public:
	Impl(
		const LLUUID& vfile_id,
		LLAssetType::EType asset_type,
		const LLSD& inventory_data) :
		mVFileID(vfile_id),
		mAssetType(asset_type),
		mInventoryData(inventory_data),
		mFileName("")
	{
		if (!gVFS->getExists(vfile_id, asset_type))
		{
			LL_WARNS()
				<< "LLAssetUploadResponder called with nonexistant "
				<< "vfile_id " << vfile_id << LL_ENDL;
			mVFileID.setNull();
			mAssetType = LLAssetType::AT_NONE;
		}
	}

	Impl(
		const std::string& file_name,
		LLAssetType::EType asset_type,
		const LLSD& inventory_data) :
		mFileName(file_name),
		mAssetType(asset_type),
		mInventoryData(inventory_data)
	{
		mVFileID.setNull();
	}

	std::string getFilenameOrIDString() const
	{
		return (mFileName.empty() ? mVFileID.asString() : mFileName);
	}

	LLUUID getVFileID() const
	{
		return mVFileID;
	}

	std::string getFilename() const
	{
		return mFileName;
	}

	LLAssetType::EType getAssetType() const
	{
		return mAssetType;
	}

	LLInventoryType::EType getInventoryType() const
	{
		return LLInventoryType::lookup(
			mInventoryData["inventory_type"].asString());
	}

	std::string getInventoryTypeString() const
	{
		return mInventoryData["inventory_type"].asString();
	}

	LLUUID getFolderID() const
	{
		return mInventoryData["folder_id"].asUUID();
	}

	std::string getItemName() const
	{
		return mInventoryData["name"].asString();
	}

	std::string getItemDescription() const
	{
		return mInventoryData["description"].asString();
	}

	void displayCannotUploadReason(const std::string& reason)
	{
		LLSD args;
		args["FILE"] = getFilenameOrIDString();
		args["REASON"] = reason;


		LLNotificationsUtil::add("CannotUploadReason", args);
		LLUploadDialog::modalUploadFinished();
	}

	void onApplicationLevelError(const LLSD& error)
	{
		static const std::string _IDENTIFIER = "identifier";

		static const std::string _INSUFFICIENT_FUNDS =
			"NewAgentInventory_InsufficientLindenDollarBalance";
		static const std::string _MISSING_REQUIRED_PARAMETER =
			"NewAgentInventory_MissingRequiredParamater";
		static const std::string _INVALID_REQUEST_BODY =
			"NewAgentInventory_InvalidRequestBody";
		static const std::string _RESOURCE_COST_DIFFERS =
			"NewAgentInventory_ResourceCostDiffers";

		static const std::string _MISSING_PARAMETER = "missing_parameter";
		static const std::string _INVALID_PARAMETER = "invalid_parameter";
		static const std::string _MISSING_RESOURCE = "missing_resource";
		static const std::string _INVALID_RESOURCE = "invalid_resource";

		// TODO* Add the other error_identifiers

		std::string error_identifier = error[_IDENTIFIER].asString();

		// TODO*: Pull these user visible strings from an xml file
		// to be localized
		if ( _INSUFFICIENT_FUNDS == error_identifier )
		{
// <FS:AW opensim currency support>
//			displayCannotUploadReason("You do not have a sufficient L$ balance to complete this upload.");
			displayCannotUploadReason(Tea::wrapCurrency("You do not have a sufficient L$ balance to complete this upload."));
// </FS:AW opensim currency support>
		}
		else if ( _MISSING_REQUIRED_PARAMETER == error_identifier )
		{
			// Missing parameters
			if (error.has(_MISSING_PARAMETER) )
			{
				std::string message = 
					"Upload request was missing required parameter '[P]'";
				LLStringUtil::replaceString(
					message,
					"[P]",
					error[_MISSING_PARAMETER].asString());

				displayCannotUploadReason(message);
			}
			else
			{
				std::string message = 
					"Upload request was missing a required parameter";
				displayCannotUploadReason(message);					
			}
		}
		else if ( _INVALID_REQUEST_BODY == error_identifier )
		{
			// Invalid request body, check to see if 
			// a particular parameter was invalid
			if ( error.has(_INVALID_PARAMETER) )
			{
				std::string message = "Upload parameter '[P]' is invalid.";
				LLStringUtil::replaceString(
					message,
					"[P]",
					error[_INVALID_PARAMETER].asString());

				// See if the server also responds with what resource
				// is missing.
				if ( error.has(_MISSING_RESOURCE) )
				{
					message += "\nMissing resource '[R]'.";

					LLStringUtil::replaceString(
						message,
						"[R]",
						error[_MISSING_RESOURCE].asString());
				}
				else if ( error.has(_INVALID_RESOURCE) )
				{
					message += "\nInvalid resource '[R]'.";

					LLStringUtil::replaceString(
						message,
						"[R]",
						error[_INVALID_RESOURCE].asString());
				}

				displayCannotUploadReason(message);
			}
			else
			{
				std::string message = "Upload request was malformed";
				displayCannotUploadReason(message);					
			}
		}
		else if ( _RESOURCE_COST_DIFFERS == error_identifier )
		{
			displayCannotUploadReason("The resource cost associated with this upload is not consistent with the server.");
		}
		else
		{
			displayCannotUploadReason("Unknown Error");
		}
	}

	void onTransportError()
	{
		displayCannotUploadReason(
				"The server is experiencing unexpected difficulties.");
	}

	void onTransportError(const LLSD& error)
	{
		static const std::string _IDENTIFIER = "identifier";

		static const std::string _SERVER_ERROR_AFTER_CHARGE =
			"NewAgentInventory_ServerErrorAfterCharge";

		std::string error_identifier = error[_IDENTIFIER].asString();

		// TODO*: Pull the user visible strings from an xml file
		// to be localized

		if ( _SERVER_ERROR_AFTER_CHARGE == error_identifier )
		{
			displayCannotUploadReason(
				"The server is experiencing unexpected difficulties.  You may have been charged for the upload.");
		}
		else
		{
			displayCannotUploadReason(
				"The server is experiencing unexpected difficulties.");
		}
	}

	bool uploadConfirmationCallback(
		const LLSD& notification,
		const LLSD& response,
		LLPointer<LLNewAgentInventoryVariablePriceResponder> responder)
	{
		S32 option;
		std::string confirmation_url;

		option = LLNotificationsUtil::getSelectedOption(
			notification,
			response);

		confirmation_url =
			notification["payload"]["confirmation_url"].asString();

		// Yay!  We are confirming or cancelling our upload
		switch(option)
		{
		case 0:
		    {
				confirmUpload(confirmation_url, responder);
			}
			break;
		case 1:
		default:
			break;
		}

		return false;
	}

	void confirmUpload(
		const std::string& confirmation_url,
		LLPointer<LLNewAgentInventoryVariablePriceResponder> responder)
	{
		if ( getFilename().empty() )
		{
			// we have no filename, use virtual file ID instead
			LLHTTPClient::postFile(
				confirmation_url,
				getVFileID(),
				getAssetType(),
				responder);
		}
		else
		{
			LLHTTPClient::postFile(
				confirmation_url,
				getFilename(),
				responder);
		}
	}


private:
	std::string mFileName;

	LLSD mInventoryData;
	LLAssetType::EType mAssetType;
	LLUUID mVFileID;
};

///////////////////////////////////////////////
// LLNewAgentInventoryVariablePriceResponder //
///////////////////////////////////////////////
LLNewAgentInventoryVariablePriceResponder::LLNewAgentInventoryVariablePriceResponder(
	const LLUUID& vfile_id,
	LLAssetType::EType asset_type,
	const LLSD& inventory_info)
{
	mImpl = new Impl(
		vfile_id,
		asset_type,
		inventory_info);
}

LLNewAgentInventoryVariablePriceResponder::LLNewAgentInventoryVariablePriceResponder(
	const std::string& file_name,
	LLAssetType::EType asset_type,
	const LLSD& inventory_info)
{
	mImpl = new Impl(
		file_name,
		asset_type,
		inventory_info);
}

LLNewAgentInventoryVariablePriceResponder::~LLNewAgentInventoryVariablePriceResponder()
{
	delete mImpl;
}

void LLNewAgentInventoryVariablePriceResponder::errorWithContent(
	U32 statusNum,
	const std::string& reason,
	const LLSD& content)
{
	LL_DEBUGS() 
		<< "LLNewAgentInventoryVariablePrice::error " << statusNum 
		<< " reason: " << reason << LL_ENDL;

	if ( content.has("error") )
	{
		static const std::string _ERROR = "error";

		mImpl->onTransportError(content[_ERROR]);
	}
	else
	{
		mImpl->onTransportError();
	}
}

void LLNewAgentInventoryVariablePriceResponder::result(const LLSD& content)
{
	// Parse out application level errors and the appropriate
	// responses for them
	static const std::string _ERROR = "error";
	static const std::string _STATE = "state";

	static const std::string _COMPLETE = "complete";
	static const std::string _CONFIRM_UPLOAD = "confirm_upload";

	static const std::string _UPLOAD_PRICE = "upload_price";
	static const std::string _RESOURCE_COST = "resource_cost";
	static const std::string _RSVP = "rsvp";

	// Check for application level errors
	if ( content.has(_ERROR) )
	{
		onApplicationLevelError(content[_ERROR]);
		return;
	}

	std::string state = content[_STATE];
	LLAssetType::EType asset_type = mImpl->getAssetType();

	if ( _COMPLETE == state )
	{
		// rename file in VFS with new asset id
		if (mImpl->getFilename().empty())
		{
			// rename the file in the VFS to the actual asset id
			// LL_INFOS() << "Changing uploaded asset UUID to " << content["new_asset"].asUUID() << LL_ENDL;
			gVFS->renameFile(
				mImpl->getVFileID(),
				asset_type,
				content["new_asset"].asUUID(),
				asset_type);
		}

 		on_new_single_inventory_upload_complete(
 			asset_type,
 			mImpl->getInventoryType(),
			mImpl->getInventoryTypeString(),
			mImpl->getFolderID(),
			mImpl->getItemName(),
			mImpl->getItemDescription(),
			content,
			content[_UPLOAD_PRICE].asInteger());

		// TODO* Add bulk (serial) uploading or add
		// a super class of this that does so
	}
	else if ( _CONFIRM_UPLOAD == state )
	{
		showConfirmationDialog(
			content[_UPLOAD_PRICE].asInteger(),
			content[_RESOURCE_COST].asInteger(),
			content[_RSVP].asString());
	}
	else
	{
		onApplicationLevelError("");
	}
}

void LLNewAgentInventoryVariablePriceResponder::onApplicationLevelError(
	const LLSD& error)
{
	mImpl->onApplicationLevelError(error);
}

void LLNewAgentInventoryVariablePriceResponder::showConfirmationDialog(
	S32 upload_price,
	S32 resource_cost,
	const std::string& confirmation_url)
{
	if ( 0 == upload_price )
	{
		// don't show confirmation dialog for free uploads, I mean,
		// they're free!

		// The creating of a new instrusive_ptr(this)
		// creates a new boost::intrusive_ptr
		// which is a copy of this.  This code is required because
		// 'this' is always of type Class* and not the intrusive_ptr,
		// and thus, a reference to 'this' is not registered
		// by using just plain 'this'.

		// Since LLNewAgentInventoryVariablePriceResponder is a
		// reference counted class, it is possible (since the
		// reference to a plain 'this' would be missed here) that,
		// when using plain ol' 'this', that this object
		// would be deleted before the callback is triggered
		// and cause sadness.
		mImpl->confirmUpload(
			confirmation_url,
			LLPointer<LLNewAgentInventoryVariablePriceResponder>(this));
	}
	else
	{
		LLSD substitutions;
		LLSD payload;

		substitutions["PRICE"] = upload_price;

		payload["confirmation_url"] = confirmation_url;

		// The creating of a new instrusive_ptr(this)
		// creates a new boost::intrusive_ptr
		// which is a copy of this.  This code is required because
		// 'this' is always of type Class* and not the intrusive_ptr,
		// and thus, a reference to 'this' is not registered
		// by using just plain 'this'.

		// Since LLNewAgentInventoryVariablePriceResponder is a
		// reference counted class, it is possible (since the
		// reference to a plain 'this' would be missed here) that,
		// when using plain ol' 'this', that this object
		// would be deleted before the callback is triggered
		// and cause sadness.
		LLNotificationsUtil::add(
			"UploadCostConfirmation",
			substitutions,
			payload,
			boost::bind(
				&LLNewAgentInventoryVariablePriceResponder::Impl::uploadConfirmationCallback,
				mImpl,
				_1,
				_2,
				LLPointer<LLNewAgentInventoryVariablePriceResponder>(this)));
	}
}

<|MERGE_RESOLUTION|>--- conflicted
+++ resolved
@@ -542,19 +542,14 @@
 	LLViewerInventoryItem* item = (LLViewerInventoryItem*)gInventory.getItem(item_id);
 	if(!item)
 	{
-<<<<<<< HEAD
-		llwarns << "Inventory item for " << mVFileID
-			<< " is no longer in agent inventory." << llendl;
+		LL_WARNS() << "Inventory item for " << mVFileID
+			<< " is no longer in agent inventory." << LL_ENDL;
 // [SL:KB] - Patch: Build-ScriptRecover | Checked: 2012-02-06 (Catznip-3.2.1) | Added: Catznip-3.2.1
 		if (!mUploadCallback.empty())
 		{
 			mUploadCallback(item_id, content, false /*failure*/);
 		}
 // [/SL:KB]
-=======
-		LL_WARNS() << "Inventory item for " << mVFileID
-			<< " is no longer in agent inventory." << LL_ENDL;
->>>>>>> d0ef02c2
 		return;
 	}
 
