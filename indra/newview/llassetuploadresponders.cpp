/**
 * @file llassetuploadresponders.cpp
 * @brief Processes responses received for asset upload requests.
 *
 * $LicenseInfo:firstyear=2007&license=viewergpl$
 * 
 * Copyright (c) 2007-2009, Linden Research, Inc.
 * 
 * Second Life Viewer Source Code
 * The source code in this file ("Source Code") is provided by Linden Lab
 * to you under the terms of the GNU General Public License, version 2.0
 * ("GPL"), unless you have obtained a separate licensing agreement
 * ("Other License"), formally executed by you and Linden Lab.  Terms of
 * the GPL can be found in doc/GPL-license.txt in this distribution, or
 * online at http://secondlifegrid.net/programs/open_source/licensing/gplv2
 * 
 * There are special exceptions to the terms and conditions of the GPL as
 * it is applied to this Source Code. View the full text of the exception
 * in the file doc/FLOSS-exception.txt in this software distribution, or
 * online at
 * http://secondlifegrid.net/programs/open_source/licensing/flossexception
 * 
 * By copying, modifying or distributing this software, you acknowledge
 * that you have read and understood your obligations described above,
 * and agree to abide by those obligations.
 * 
 * ALL LINDEN LAB SOURCE CODE IS PROVIDED "AS IS." LINDEN LAB MAKES NO
 * WARRANTIES, EXPRESS, IMPLIED OR OTHERWISE, REGARDING ITS ACCURACY,
 * COMPLETENESS OR PERFORMANCE.
 * $/LicenseInfo$
 */ 

#include "llviewerprecompiledheaders.h"

#include "llassetuploadresponders.h"

// viewer includes
#include "llagent.h"
#include "llcompilequeue.h"
#include "llfloaterbuycurrency.h"
#include "llfilepicker.h"
#include "llinventorydefines.h"
#include "llinventoryobserver.h"
#include "llinventorypanel.h"
#include "llfloaterimportcollada.h"
#include "llpermissionsflags.h"
#include "llpreviewnotecard.h"
#include "llpreviewscript.h"
#include "llpreviewgesture.h"
#include "llgesturemgr.h"
#include "llstatusbar.h"		// sendMoneyBalanceRequest()
#include "llsdserialize.h"
#include "lluploaddialog.h"
#include "llviewerobject.h"
#include "llviewercontrol.h"
#include "llviewerobjectlist.h"
#include "llviewermenufile.h"
#include "llviewerwindow.h"
#include "lltexlayer.h"
#include "lltrans.h"

// library includes
#include "lldir.h"
#include "lleconomy.h"
#include "llfloaterreg.h"
#include "llfocusmgr.h"
#include "llnotificationsutil.h"
#include "llscrolllistctrl.h"
#include "llsdserialize.h"
#include "llsdutil.h"
#include "llvfs.h"

// When uploading multiple files, don't display any of them when uploading more than this number.
static const S32 FILE_COUNT_DISPLAY_THRESHOLD = 5;

void dialog_refresh_all();

void on_new_single_inventory_upload_complete(
	LLAssetType::EType asset_type,
	LLInventoryType::EType inventory_type,
	const std::string inventory_type_string,
	const LLUUID& item_folder_id,
	const std::string& item_name,
	const std::string& item_description,
	const LLSD& server_response,
	S32 upload_price)
{
	if ( upload_price > 0 )
	{
		// this upload costed us L$, update our balance
		// and display something saying that it cost L$
		LLStatusBar::sendMoneyBalanceRequest();

		LLSD args;
		args["AMOUNT"] = llformat("%d", upload_price);
		LLNotificationsUtil::add("UploadPayment", args);
	}

	if( item_folder_id.notNull() )
	{
		U32 everyone_perms = PERM_NONE;
		U32 group_perms = PERM_NONE;
		U32 next_owner_perms = PERM_ALL;
		if( server_response.has("new_next_owner_mask") )
		{
			// The server provided creation perms so use them.
			// Do not assume we got the perms we asked for in
			// since the server may not have granted them all.
			everyone_perms = server_response["new_everyone_mask"].asInteger();
			group_perms = server_response["new_group_mask"].asInteger();
			next_owner_perms = server_response["new_next_owner_mask"].asInteger();
		}
		else 
		{
			// The server doesn't provide creation perms
			// so use old assumption-based perms.
			if( inventory_type_string != "snapshot")
			{
				next_owner_perms = PERM_MOVE | PERM_TRANSFER;
			}
		}

		LLPermissions new_perms;
		new_perms.init(
			gAgent.getID(),
			gAgent.getID(),
			LLUUID::null,
			LLUUID::null);

		new_perms.initMasks(
			PERM_ALL,
			PERM_ALL,
			everyone_perms,
			group_perms,
			next_owner_perms);

		S32 creation_date_now = time_corrected();
		LLPointer<LLViewerInventoryItem> item = new LLViewerInventoryItem(
			server_response["new_inventory_item"].asUUID(),
			item_folder_id,
			new_perms,
			server_response["new_asset"].asUUID(),
			asset_type,
			inventory_type,
			item_name,
			item_description,
			LLSaleInfo::DEFAULT,
			LLInventoryItem::II_FLAGS_NONE,
			creation_date_now);

		gInventory.updateItem(item);
		gInventory.notifyObservers();

		// Show the preview panel for textures and sounds to let
		// user know that the image (or snapshot) arrived intact.
		LLInventoryPanel* panel = LLInventoryPanel::getActiveInventoryPanel();
		if ( panel )
		{
			LLFocusableElement* focus = gFocusMgr.getKeyboardFocus();

			panel->setSelection(
				server_response["new_inventory_item"].asUUID(),
				TAKE_FOCUS_NO);

			// restore keyboard focus
			gFocusMgr.setKeyboardFocus(focus);
		}
	}
	else
	{
		llwarns << "Can't find a folder to put it in" << llendl;
	}

	// remove the "Uploading..." message
	LLUploadDialog::modalUploadFinished();	
}

LLAssetUploadResponder::LLAssetUploadResponder(const LLSD &post_data,
											   const LLUUID& vfile_id,
											   LLAssetType::EType asset_type)
	: LLHTTPClient::Responder(),
	  mPostData(post_data),
	  mVFileID(vfile_id),
	  mAssetType(asset_type)
{
	if (!gVFS->getExists(vfile_id, asset_type))
	{
		llwarns << "LLAssetUploadResponder called with nonexistant vfile_id" << llendl;
		mVFileID.setNull();
		mAssetType = LLAssetType::AT_NONE;
		return;
	}
}

LLAssetUploadResponder::LLAssetUploadResponder(
	const LLSD &post_data,
	const std::string& file_name, 
	LLAssetType::EType asset_type)
	: LLHTTPClient::Responder(),
	  mPostData(post_data),
	  mFileName(file_name),
	  mAssetType(asset_type)
{
}

LLAssetUploadResponder::~LLAssetUploadResponder()
{
	if (!mFileName.empty())
	{
		// Delete temp file
		LLFile::remove(mFileName);
	}
}

// virtual
void LLAssetUploadResponder::error(U32 statusNum, const std::string& reason)
{
	llinfos << "LLAssetUploadResponder::error " << statusNum 
			<< " reason: " << reason << llendl;
	LLSD args;
	switch(statusNum)
	{
		case 400:
			args["FILE"] = (mFileName.empty() ? mVFileID.asString() : mFileName);
			args["REASON"] = "Error in upload request.  Please visit "
				"http://secondlife.com/support for help fixing this problem.";
			LLNotificationsUtil::add("CannotUploadReason", args);
			break;
		case 500:
		default:
			args["FILE"] = (mFileName.empty() ? mVFileID.asString() : mFileName);
			args["REASON"] = "The server is experiencing unexpected "
				"difficulties.";
			LLNotificationsUtil::add("CannotUploadReason", args);
			break;
	}
	LLUploadDialog::modalUploadFinished();
}

//virtual 
void LLAssetUploadResponder::result(const LLSD& content)
{
	lldebugs << "LLAssetUploadResponder::result from capabilities" << llendl;

	std::string state = content["state"];

	if (state == "upload")
	{
		uploadUpload(content);
	}
	else if (state == "complete")
	{
		// rename file in VFS with new asset id
		if (mFileName.empty())
		{
			// rename the file in the VFS to the actual asset id
			// llinfos << "Changing uploaded asset UUID to " << content["new_asset"].asUUID() << llendl;
			gVFS->renameFile(mVFileID, mAssetType, content["new_asset"].asUUID(), mAssetType);
		}
		uploadComplete(content);
	}
	else
	{
		uploadFailure(content);
	}
}

void LLAssetUploadResponder::uploadUpload(const LLSD& content)
{
	std::string uploader = content["uploader"];
	if (mFileName.empty())
	{
		LLHTTPClient::postFile(uploader, mVFileID, mAssetType, this);
	}
	else
	{
		LLHTTPClient::postFile(uploader, mFileName, this);
	}
}

void LLAssetUploadResponder::uploadFailure(const LLSD& content)
{
	// remove the "Uploading..." message
	LLUploadDialog::modalUploadFinished();
	
	std::string reason = content["state"];
	// deal with L$ errors
	if (reason == "insufficient funds")
	{
		S32 price = LLGlobalEconomy::Singleton::getInstance()->getPriceUpload();
		LLStringUtil::format_map_t args;
		args["AMOUNT"] = llformat("%d", price);
		LLFloaterBuyCurrency::buyCurrency(LLTrans::getString("uploading_costs", args), price);
	}
	else
	{
		LLSD args;
		args["FILE"] = (mFileName.empty() ? mVFileID.asString() : mFileName);
		args["REASON"] = content["message"].asString();
		LLNotificationsUtil::add("CannotUploadReason", args);
	}
}

void LLAssetUploadResponder::uploadComplete(const LLSD& content)
{
}

LLNewAgentInventoryResponder::LLNewAgentInventoryResponder(
	const LLSD& post_data,
	const LLUUID& vfile_id,
	LLAssetType::EType asset_type)
	: LLAssetUploadResponder(post_data, vfile_id, asset_type)
{
}

LLNewAgentInventoryResponder::LLNewAgentInventoryResponder(
	const LLSD& post_data,
	const std::string& file_name,
	LLAssetType::EType asset_type)
	: LLAssetUploadResponder(post_data, file_name, asset_type)
{
}

// virtual
void LLNewAgentInventoryResponder::error(U32 statusNum, const std::string& reason)
{
	LLAssetUploadResponder::error(statusNum, reason);
	LLImportColladaAssetCache::getInstance()->assetUploaded(mVFileID, LLUUID(), FALSE);
}


//virtual 
void LLNewAgentInventoryResponder::uploadFailure(const LLSD& content)
{
	LLAssetUploadResponder::uploadFailure(content);

	LLImportColladaAssetCache::getInstance()->assetUploaded(mVFileID, content["new_asset"], FALSE);
}

//virtual 
void LLNewAgentInventoryResponder::uploadComplete(const LLSD& content)
{
	lldebugs << "LLNewAgentInventoryResponder::result from capabilities" << llendl;
	
	//std::ostringstream llsdxml;
	//LLSDSerialize::toXML(content, llsdxml);
	//llinfos << "upload complete content:\n " << llsdxml.str() << llendl;

	LLAssetType::EType asset_type = LLAssetType::lookup(mPostData["asset_type"].asString());
	LLInventoryType::EType inventory_type = LLInventoryType::lookup(mPostData["inventory_type"].asString());
	S32 expected_upload_cost = 0;

	// Update L$ and ownership credit information
	// since it probably changed on the server
	if (asset_type == LLAssetType::AT_TEXTURE ||
		asset_type == LLAssetType::AT_SOUND ||
		asset_type == LLAssetType::AT_ANIMATION ||
		asset_type == LLAssetType::AT_MESH)
	{
		expected_upload_cost = 
			LLGlobalEconomy::Singleton::getInstance()->getPriceUpload();
	}

<<<<<<< HEAD
	on_new_single_inventory_upload_complete(
		asset_type,
		inventory_type,
		mPostData["asset_type"].asString(),
		mPostData["folder_id"].asUUID(),
		mPostData["name"],
		mPostData["description"],
		content,
		expected_upload_cost);
=======
	// Actually add the upload to viewer inventory
	llinfos << "Adding " << content["new_inventory_item"].asUUID() << " "
			<< content["new_asset"].asUUID() << " to inventory." << llendl;
	if(mPostData["folder_id"].asUUID().notNull())
	{
		//std::ostringstream out;
		//LLSDXMLFormatter *formatter = new LLSDXMLFormatter;
		//formatter->format(mPostData, out, LLSDFormatter::OPTIONS_PRETTY);
		//llinfos << "Post Data: " << out.str() << llendl;

		U32 everyone_perms = PERM_NONE;
		U32 group_perms = PERM_NONE;
		U32 next_owner_perms = PERM_ALL;
		if(content.has("new_next_owner_mask"))
		{
			// This is a new sim that provides creation perms so use them.
			// Do not assume we got the perms we asked for in mPostData 
			// since the sim may not have granted them all.
			everyone_perms = content["new_everyone_mask"].asInteger();
			group_perms = content["new_group_mask"].asInteger();
			next_owner_perms = content["new_next_owner_mask"].asInteger();
		}
		else 
		{
			// This old sim doesn't provide creation perms so use old assumption-based perms.
			if(mPostData["inventory_type"].asString() != "snapshot")
			{
				next_owner_perms = PERM_MOVE | PERM_TRANSFER;
			}
		}
		LLPermissions new_perms;
		new_perms.init(gAgent.getID(), gAgent.getID(), LLUUID::null, LLUUID::null);
		new_perms.initMasks(PERM_ALL, PERM_ALL, everyone_perms, group_perms, next_owner_perms);
		S32 creation_date_now = time_corrected();
		LLPointer<LLViewerInventoryItem> item
			= new LLViewerInventoryItem(content["new_inventory_item"].asUUID(),
										mPostData["folder_id"].asUUID(),
										new_perms,
										content["new_asset"].asUUID(),
										asset_type,
										inventory_type,
										mPostData["name"].asString(),
										mPostData["description"].asString(),
										LLSaleInfo::DEFAULT,
										LLInventoryItemFlags::II_FLAGS_NONE,
										creation_date_now);
		gInventory.updateItem(item);
		gInventory.notifyObservers();
		
		if (mCallback)
		{
			// call the callback with the new Asset UUID
			mCallback(item->getAssetUUID());
		}
>>>>>>> ec5bd9c8

	// continue uploading for bulk uploads

	// *FIX: This is a pretty big hack. What this does is check the
	// file picker if there are any more pending uploads. If so,
	// upload that file.
	std::string next_file = LLFilePicker::instance().getNextFile();
	if(!next_file.empty())
	{
		std::string name = gDirUtilp->getBaseFileName(next_file, true);

		std::string asset_name = name;
		LLStringUtil::replaceNonstandardASCII( asset_name, '?' );
		LLStringUtil::replaceChar(asset_name, '|', '?');
		LLStringUtil::stripNonprintable(asset_name);
		LLStringUtil::trim(asset_name);

		// Continuing the horrible hack above, we need to extract the originally requested permissions data, if any,
		// and use them for each next file to be uploaded. Note the requested perms are not the same as the
		U32 everyone_perms =
			content.has("everyone_mask") ?
			content["everyone_mask"].asInteger() :
			PERM_NONE;

		U32 group_perms =
			content.has("group_mask") ?
			content["group_mask"].asInteger() :
			PERM_NONE;

		U32 next_owner_perms =
			content.has("next_owner_mask") ?
			content["next_owner_mask"].asInteger() :
			PERM_NONE;

		std::string display_name = LLStringUtil::null;
		LLAssetStorage::LLStoreAssetCallback callback = NULL;
		void *userdata = NULL;

		upload_new_resource(
			next_file,
			asset_name,
			asset_name,
			0,
			LLFolderType::FT_NONE,
			LLInventoryType::IT_NONE,
			next_owner_perms,
			group_perms,
			everyone_perms,
			display_name,
			callback,
			LLGlobalEconomy::Singleton::getInstance()->getPriceUpload(),
			userdata);
	}

	LLImportColladaAssetCache::getInstance()->assetUploaded(mVFileID, content["new_asset"], TRUE);
}

LLSendTexLayerResponder::LLSendTexLayerResponder(const LLSD& post_data,
												 const LLUUID& vfile_id,
												 LLAssetType::EType asset_type,
												 LLBakedUploadData * baked_upload_data) : 
	LLAssetUploadResponder(post_data, vfile_id, asset_type),
	mBakedUploadData(baked_upload_data)
{
}

LLSendTexLayerResponder::~LLSendTexLayerResponder()
{
	// mBakedUploadData is normally deleted by calls to LLTexLayerSetBuffer::onTextureUploadComplete() below
	if (mBakedUploadData)
	{	// ...but delete it in the case where uploadComplete() is never called
		delete mBakedUploadData;
		mBakedUploadData = NULL;
	}
}


// Baked texture upload completed
void LLSendTexLayerResponder::uploadComplete(const LLSD& content)
{
	LLUUID item_id = mPostData["item_id"];

	std::string result = content["state"];
	LLUUID new_id = content["new_asset"];

	llinfos << "result: " << result << "new_id:" << new_id << llendl;
	if (result == "complete"
		&& mBakedUploadData != NULL)
	{	// Invoke 
		LLTexLayerSetBuffer::onTextureUploadComplete(new_id, (void*) mBakedUploadData, 0, LL_EXSTAT_NONE);
		mBakedUploadData = NULL;	// deleted in onTextureUploadComplete()
	}
	else
	{	// Invoke the original callback with an error result
		LLTexLayerSetBuffer::onTextureUploadComplete(new_id, (void*) mBakedUploadData, -1, LL_EXSTAT_NONE);
		mBakedUploadData = NULL;	// deleted in onTextureUploadComplete()
	}
}

void LLSendTexLayerResponder::error(U32 statusNum, const std::string& reason)
{
	llinfos << "status: " << statusNum << " reason: " << reason << llendl;
	
	// Invoke the original callback with an error result
	LLTexLayerSetBuffer::onTextureUploadComplete(LLUUID(), (void*) mBakedUploadData, -1, LL_EXSTAT_NONE);
	mBakedUploadData = NULL;	// deleted in onTextureUploadComplete()
}

LLUpdateAgentInventoryResponder::LLUpdateAgentInventoryResponder(
	const LLSD& post_data,
	const LLUUID& vfile_id,
	LLAssetType::EType asset_type)
	: LLAssetUploadResponder(post_data, vfile_id, asset_type)
{
}

LLUpdateAgentInventoryResponder::LLUpdateAgentInventoryResponder(
	const LLSD& post_data,
	const std::string& file_name,
	LLAssetType::EType asset_type)
	: LLAssetUploadResponder(post_data, file_name, asset_type)
{
}

//virtual 
void LLUpdateAgentInventoryResponder::uploadComplete(const LLSD& content)
{
	llinfos << "LLUpdateAgentInventoryResponder::result from capabilities" << llendl;
	LLUUID item_id = mPostData["item_id"];

	LLViewerInventoryItem* item = (LLViewerInventoryItem*)gInventory.getItem(item_id);
	if(!item)
	{
		llwarns << "Inventory item for " << mVFileID
			<< " is no longer in agent inventory." << llendl;
		return;
	}

	// Update viewer inventory item
	LLPointer<LLViewerInventoryItem> new_item = new LLViewerInventoryItem(item);
	new_item->setAssetUUID(content["new_asset"].asUUID());
	gInventory.updateItem(new_item);
	gInventory.notifyObservers();

	llinfos << "Inventory item " << item->getName() << " saved into "
		<< content["new_asset"].asString() << llendl;

	LLInventoryType::EType inventory_type = new_item->getInventoryType();
	switch(inventory_type)
	{
	  case LLInventoryType::IT_NOTECARD:
	  {
		  // Update the UI with the new asset.
		  LLPreviewNotecard* nc = LLFloaterReg::findTypedInstance<LLPreviewNotecard>("preview_notecard", LLSD(item_id));
		  if(nc)
		  {
			  // *HACK: we have to delete the asset in the VFS so
			  // that the viewer will redownload it. This is only
			  // really necessary if the asset had to be modified by
			  // the uploader, so this can be optimized away in some
			  // cases. A better design is to have a new uuid if the
			  // script actually changed the asset.
			  if(nc->hasEmbeddedInventory())
			  {
				  gVFS->removeFile(content["new_asset"].asUUID(), LLAssetType::AT_NOTECARD);
			  }
			  nc->refreshFromInventory(new_item->getUUID());
		  }
		  break;
	  }
	  case LLInventoryType::IT_LSL:
	  {
		  // Find our window and close it if requested.
		  LLPreviewLSL* preview = LLFloaterReg::findTypedInstance<LLPreviewLSL>("preview_script", LLSD(item_id));
		  if (preview)
		  {
			  // Bytecode save completed
			  if (content["compiled"])
			  {
				  preview->callbackLSLCompileSucceeded();
			  }
			  else
			  {
				  preview->callbackLSLCompileFailed(content["errors"]);
			  }
		  }
		  break;
	  }

	  case LLInventoryType::IT_GESTURE:
	  {
		  // If this gesture is active, then we need to update the in-memory
		  // active map with the new pointer.				
		  if (LLGestureMgr::instance().isGestureActive(item_id))
		  {
			  LLUUID asset_id = new_item->getAssetUUID();
			  LLGestureMgr::instance().replaceGesture(item_id, asset_id);
			  gInventory.notifyObservers();
		  }				

		  //gesture will have a new asset_id
		  LLPreviewGesture* previewp = LLFloaterReg::findTypedInstance<LLPreviewGesture>("preview_gesture", LLSD(item_id));
		  if(previewp)
		  {
			  previewp->onUpdateSucceeded();	
		  }			
				
		  break;
	  }
	  case LLInventoryType::IT_WEARABLE:
	  default:
		break;
	}
}


LLUpdateTaskInventoryResponder::LLUpdateTaskInventoryResponder(const LLSD& post_data,
																 const LLUUID& vfile_id,
																 LLAssetType::EType asset_type)
: LLAssetUploadResponder(post_data, vfile_id, asset_type)
{
}

LLUpdateTaskInventoryResponder::LLUpdateTaskInventoryResponder(const LLSD& post_data,
															   const std::string& file_name, 
															   LLAssetType::EType asset_type)
: LLAssetUploadResponder(post_data, file_name, asset_type)
{
}

LLUpdateTaskInventoryResponder::LLUpdateTaskInventoryResponder(const LLSD& post_data,
															   const std::string& file_name,
															   const LLUUID& queue_id, 
															   LLAssetType::EType asset_type)
: LLAssetUploadResponder(post_data, file_name, asset_type), mQueueId(queue_id)
{
}

//virtual 
void LLUpdateTaskInventoryResponder::uploadComplete(const LLSD& content)
{
	llinfos << "LLUpdateTaskInventoryResponder::result from capabilities" << llendl;
	LLUUID item_id = mPostData["item_id"];
	LLUUID task_id = mPostData["task_id"];

	dialog_refresh_all();
	
	switch(mAssetType)
	{
	  case LLAssetType::AT_NOTECARD:
	  {
		  // Update the UI with the new asset.
		  LLPreviewNotecard* nc = LLFloaterReg::findTypedInstance<LLPreviewNotecard>("preview_notecard", LLSD(item_id));
		  if(nc)
		  {
			  // *HACK: we have to delete the asset in the VFS so
			  // that the viewer will redownload it. This is only
			  // really necessary if the asset had to be modified by
			  // the uploader, so this can be optimized away in some
			  // cases. A better design is to have a new uuid if the
			  // script actually changed the asset.
			  if(nc->hasEmbeddedInventory())
			  {
				  gVFS->removeFile(content["new_asset"].asUUID(),
								   LLAssetType::AT_NOTECARD);
			  }
			  nc->setAssetId(content["new_asset"].asUUID());
			  nc->refreshFromInventory();
		  }
		  break;
	  }
	  case LLAssetType::AT_LSL_TEXT:
	  {
		  if(mQueueId.notNull())
		  {
			  LLFloaterCompileQueue* queue = LLFloaterReg::findTypedInstance<LLFloaterCompileQueue>("compile_queue", mQueueId);
			  if(NULL != queue)
			  {
				  queue->removeItemByItemID(item_id);
			  }
		  }
		  else
		  {
			  LLLiveLSLEditor* preview = LLFloaterReg::findTypedInstance<LLLiveLSLEditor>("preview_scriptedit", LLSD(item_id));
			  if (preview)
			  {
				  // Bytecode save completed
				  if (content["compiled"])
				  {
					  preview->callbackLSLCompileSucceeded(task_id, item_id, mPostData["is_script_running"]);
				  }
				  else
				  {
					  preview->callbackLSLCompileFailed(content["errors"]);
				  }
			  }
		  }
		  break;
	  }
	  default:
		break;
	}
}


/////////////////////////////////////////////////////
// LLNewAgentInventoryVariablePriceResponder::Impl //
/////////////////////////////////////////////////////
class LLNewAgentInventoryVariablePriceResponder::Impl
{
public:
	Impl(
		const LLUUID& vfile_id,
		LLAssetType::EType asset_type,
		const LLSD& inventory_data) :
		mVFileID(vfile_id),
		mAssetType(asset_type),
		mInventoryData(inventory_data),
		mFileName("")
	{
		if (!gVFS->getExists(vfile_id, asset_type))
		{
			llwarns
				<< "LLAssetUploadResponder called with nonexistant "
				<< "vfile_id " << vfile_id << llendl;
			mVFileID.setNull();
			mAssetType = LLAssetType::AT_NONE;
		}
	}

	Impl(
		const std::string& file_name,
		LLAssetType::EType asset_type,
		const LLSD& inventory_data) :
		mFileName(file_name),
		mAssetType(asset_type),
		mInventoryData(inventory_data)
	{
		mVFileID.setNull();
	}

	std::string getFilenameOrIDString() const
	{
		return (mFileName.empty() ? mVFileID.asString() : mFileName);
	}

	LLUUID getVFileID() const
	{
		return mVFileID;
	}

	std::string getFilename() const
	{
		return mFileName;
	}

	LLAssetType::EType getAssetType() const
	{
		return mAssetType;
	}

	LLInventoryType::EType getInventoryType() const
	{
		return LLInventoryType::lookup(
			mInventoryData["inventory_type"].asString());
	}

	std::string getInventoryTypeString() const
	{
		return mInventoryData["inventory_type"].asString();
	}

	LLUUID getFolderID() const
	{
		return mInventoryData["folder_id"].asUUID();
	}

	std::string getItemName() const
	{
		return mInventoryData["name"].asString();
	}

	std::string getItemDescription() const
	{
		return mInventoryData["description"].asString();
	}

	void displayCannotUploadReason(const std::string& reason)
	{
		LLSD args;
		args["FILE"] = getFilenameOrIDString();
		args["REASON"] = reason;


		LLNotificationsUtil::add("CannotUploadReason", args);
		LLUploadDialog::modalUploadFinished();
	}

	void onApplicationLevelError(const LLSD& error)
	{
		static const std::string _IDENTIFIER = "identifier";

		static const std::string _INSUFFICIENT_FUNDS =
			"NewAgentInventory_InsufficientLindenDollarBalance";
		static const std::string _MISSING_REQUIRED_PARAMETER =
			"NewAgentInventory_MissingRequiredParamater";
		static const std::string _INVALID_REQUEST_BODY =
			"NewAgentInventory_InvalidRequestBody";
		static const std::string _RESOURCE_COST_DIFFERS =
			"NewAgentInventory_ResourceCostDiffers";

		static const std::string _MISSING_PARAMETER = "missing_parameter";
		static const std::string _INVALID_PARAMETER = "invalid_parameter";
		static const std::string _MISSING_RESOURCE = "missing_resource";
		static const std::string _INVALID_RESOURCE = "invalid_resource";

		// TODO* Add the other error_identifiers

		std::string error_identifier = error[_IDENTIFIER].asString();

		// TODO*: Pull these user visible strings from an xml file
		// to be localized
		if ( _INSUFFICIENT_FUNDS == error_identifier )
		{
			displayCannotUploadReason("You do not have a sufficient L$ balance to complete this upload.");
		}
		else if ( _MISSING_REQUIRED_PARAMETER == error_identifier )
		{
			// Missing parameters
			if (error.has(_MISSING_PARAMETER) )
			{
				std::string message = 
					"Upload request was missing required parameter '[P]'";
				LLStringUtil::replaceString(
					message,
					"[P]",
					error[_MISSING_PARAMETER].asString());

				displayCannotUploadReason(message);
			}
			else
			{
				std::string message = 
					"Upload request was missing a required parameter";
				displayCannotUploadReason(message);					
			}
		}
		else if ( _INVALID_REQUEST_BODY == error_identifier )
		{
			// Invalid request body, check to see if 
			// a particular parameter was invalid
			if ( error.has(_INVALID_PARAMETER) )
			{
				std::string message = "Upload parameter '[P]' is invalid.";
				LLStringUtil::replaceString(
					message,
					"[P]",
					error[_INVALID_PARAMETER].asString());

				// See if the server also responds with what resource
				// is missing.
				if ( error.has(_MISSING_RESOURCE) )
				{
					message += "\nMissing resource '[R]'.";

					LLStringUtil::replaceString(
						message,
						"[R]",
						error[_MISSING_RESOURCE].asString());
				}
				else if ( error.has(_INVALID_RESOURCE) )
				{
					message += "\nInvalid resource '[R]'.";

					LLStringUtil::replaceString(
						message,
						"[R]",
						error[_INVALID_RESOURCE].asString());
				}

				displayCannotUploadReason(message);
			}
			else
			{
				std::string message = "Upload request was malformed";
				displayCannotUploadReason(message);					
			}
		}
		else if ( _RESOURCE_COST_DIFFERS == error_identifier )
		{
			displayCannotUploadReason("The resource cost associated with this upload is not consistent with the server.");
		}
		else
		{
			displayCannotUploadReason("Unknown Error");
		}
	}

	void onTransportError()
	{
		displayCannotUploadReason(
				"The server is experiencing unexpected difficulties.");
	}

	void onTransportError(const LLSD& error)
	{
		static const std::string _IDENTIFIER = "identifier";

		static const std::string _SERVER_ERROR_AFTER_CHARGE =
			"NewAgentInventory_ServerErrorAfterCharge";

		std::string error_identifier = error[_IDENTIFIER].asString();

		// TODO*: Pull the user visible strings from an xml file
		// to be localized

		if ( _SERVER_ERROR_AFTER_CHARGE == error_identifier )
		{
			displayCannotUploadReason(
				"The server is experiencing unexpected difficulties.  You may have been charged for the upload.");
		}
		else
		{
			displayCannotUploadReason(
				"The server is experiencing unexpected difficulties.");
		}
	}

	bool uploadConfirmationCallback(
		const LLSD& notification,
		const LLSD& response,
		boost::intrusive_ptr<LLNewAgentInventoryVariablePriceResponder> responder)
	{
		S32 option;
		std::string confirmation_url;

		option = LLNotificationsUtil::getSelectedOption(
			notification,
			response);

		confirmation_url =
			notification["payload"]["confirmation_url"].asString();

		// Yay!  We are confirming or cancelling our upload
		switch(option)
		{
		case 0:
		    {
				confirmUpload(confirmation_url, responder);
			}
			break;
		case 1:
		default:
			break;
		}

		return false;
	}

	void confirmUpload(
		const std::string& confirmation_url,
		boost::intrusive_ptr<LLNewAgentInventoryVariablePriceResponder> responder)
	{
		if ( getFilename().empty() )
		{
			// we have no filename, use virtual file ID instead
			LLHTTPClient::postFile(
				confirmation_url,
				getVFileID(),
				getAssetType(),
				responder);
		}
		else
		{
			LLHTTPClient::postFile(
				confirmation_url,
				getFilename(),
				responder);
		}
	}


private:
	std::string mFileName;

	LLSD mInventoryData;
	LLAssetType::EType mAssetType;
	LLUUID mVFileID;
};

///////////////////////////////////////////////
// LLNewAgentInventoryVariablePriceResponder //
///////////////////////////////////////////////
LLNewAgentInventoryVariablePriceResponder::LLNewAgentInventoryVariablePriceResponder(
	const LLUUID& vfile_id,
	LLAssetType::EType asset_type,
	const LLSD& inventory_info)
{
	mImpl = new Impl(
		vfile_id,
		asset_type,
		inventory_info);
}

LLNewAgentInventoryVariablePriceResponder::LLNewAgentInventoryVariablePriceResponder(
	const std::string& file_name,
	LLAssetType::EType asset_type,
	const LLSD& inventory_info)
{
	mImpl = new Impl(
		file_name,
		asset_type,
		inventory_info);
}

LLNewAgentInventoryVariablePriceResponder::~LLNewAgentInventoryVariablePriceResponder()
{
	delete mImpl;
}

void LLNewAgentInventoryVariablePriceResponder::errorWithContent(
	U32 statusNum,
	const std::string& reason,
	const LLSD& content)
{
	lldebugs 
		<< "LLNewAgentInventoryVariablePrice::error " << statusNum 
		<< " reason: " << reason << llendl;

	if ( content.has("error") )
	{
		static const std::string _ERROR = "error";

		mImpl->onTransportError(content[_ERROR]);
	}
	else
	{
		mImpl->onTransportError();
	}
}

void LLNewAgentInventoryVariablePriceResponder::result(const LLSD& content)
{
	// Parse out application level errors and the appropriate
	// responses for them
	static const std::string _ERROR = "error";
	static const std::string _STATE = "state";

	static const std::string _COMPLETE = "complete";
	static const std::string _CONFIRM_UPLOAD = "confirm_upload";

	static const std::string _UPLOAD_PRICE = "upload_price";
	static const std::string _RESOURCE_COST = "resource_cost";
	static const std::string _RSVP = "rsvp";

	// Check for application level errors
	if ( content.has(_ERROR) )
	{
		onApplicationLevelError(content[_ERROR]);
		return;
	}

	std::string state = content[_STATE];
	LLAssetType::EType asset_type = mImpl->getAssetType();

	if ( _COMPLETE == state )
	{
		// rename file in VFS with new asset id
		if (mImpl->getFilename().empty())
		{
			// rename the file in the VFS to the actual asset id
			// llinfos << "Changing uploaded asset UUID to " << content["new_asset"].asUUID() << llendl;
			gVFS->renameFile(
				mImpl->getVFileID(),
				asset_type,
				content["new_asset"].asUUID(),
				asset_type);
		}

 		on_new_single_inventory_upload_complete(
 			asset_type,
 			mImpl->getInventoryType(),
			mImpl->getInventoryTypeString(),
			mImpl->getFolderID(),
			mImpl->getItemName(),
			mImpl->getItemDescription(),
			content,
			content[_UPLOAD_PRICE].asInteger());

		// TODO* Add bulk (serial) uploading or add
		// a super class of this that does so
	}
	else if ( _CONFIRM_UPLOAD == state )
	{
		showConfirmationDialog(
			content[_UPLOAD_PRICE].asInteger(),
			content[_RESOURCE_COST].asInteger(),
			content[_RSVP].asString());
	}
	else
	{
		onApplicationLevelError("");
	}
}

void LLNewAgentInventoryVariablePriceResponder::onApplicationLevelError(
	const LLSD& error)
{
	mImpl->onApplicationLevelError(error);
}

void LLNewAgentInventoryVariablePriceResponder::showConfirmationDialog(
	S32 upload_price,
	S32 resource_cost,
	const std::string& confirmation_url)
{
	if ( 0 == upload_price )
	{
		// don't show confirmation dialog for free uploads, I mean,
		// they're free!

		// The creating of a new instrusive_ptr(this)
		// creates a new boost::intrusive_ptr
		// which is a copy of this.  This code is required because
		// 'this' is always of type Class* and not the intrusive_ptr,
		// and thus, a reference to 'this' is not registered
		// by using just plain 'this'.

		// Since LLNewAgentInventoryVariablePriceResponder is a
		// reference counted class, it is possible (since the
		// reference to a plain 'this' would be missed here) that,
		// when using plain ol' 'this', that this object
		// would be deleted before the callback is triggered
		// and cause sadness.
		mImpl->confirmUpload(
			confirmation_url,
			boost::intrusive_ptr<LLNewAgentInventoryVariablePriceResponder>(this));
	}
	else
	{
		LLSD substitutions;
		LLSD payload;

		substitutions["PRICE"] = upload_price;

		payload["confirmation_url"] = confirmation_url;

		// The creating of a new instrusive_ptr(this)
		// creates a new boost::intrusive_ptr
		// which is a copy of this.  This code is required because
		// 'this' is always of type Class* and not the intrusive_ptr,
		// and thus, a reference to 'this' is not registered
		// by using just plain 'this'.

		// Since LLNewAgentInventoryVariablePriceResponder is a
		// reference counted class, it is possible (since the
		// reference to a plain 'this' would be missed here) that,
		// when using plain ol' 'this', that this object
		// would be deleted before the callback is triggered
		// and cause sadness.
		LLNotificationsUtil::add(
			"UploadCostConfirmation",
			substitutions,
			payload,
			boost::bind(
				&LLNewAgentInventoryVariablePriceResponder::Impl::uploadConfirmationCallback,
				mImpl,
				_1,
				_2,
				boost::intrusive_ptr<LLNewAgentInventoryVariablePriceResponder>(this)));
	}
}<|MERGE_RESOLUTION|>--- conflicted
+++ resolved
@@ -145,7 +145,7 @@
 			item_name,
 			item_description,
 			LLSaleInfo::DEFAULT,
-			LLInventoryItem::II_FLAGS_NONE,
+			LLInventoryItemFlags::II_FLAGS_NONE,
 			creation_date_now);
 
 		gInventory.updateItem(item);
@@ -361,7 +361,6 @@
 			LLGlobalEconomy::Singleton::getInstance()->getPriceUpload();
 	}
 
-<<<<<<< HEAD
 	on_new_single_inventory_upload_complete(
 		asset_type,
 		inventory_type,
@@ -371,62 +370,6 @@
 		mPostData["description"],
 		content,
 		expected_upload_cost);
-=======
-	// Actually add the upload to viewer inventory
-	llinfos << "Adding " << content["new_inventory_item"].asUUID() << " "
-			<< content["new_asset"].asUUID() << " to inventory." << llendl;
-	if(mPostData["folder_id"].asUUID().notNull())
-	{
-		//std::ostringstream out;
-		//LLSDXMLFormatter *formatter = new LLSDXMLFormatter;
-		//formatter->format(mPostData, out, LLSDFormatter::OPTIONS_PRETTY);
-		//llinfos << "Post Data: " << out.str() << llendl;
-
-		U32 everyone_perms = PERM_NONE;
-		U32 group_perms = PERM_NONE;
-		U32 next_owner_perms = PERM_ALL;
-		if(content.has("new_next_owner_mask"))
-		{
-			// This is a new sim that provides creation perms so use them.
-			// Do not assume we got the perms we asked for in mPostData 
-			// since the sim may not have granted them all.
-			everyone_perms = content["new_everyone_mask"].asInteger();
-			group_perms = content["new_group_mask"].asInteger();
-			next_owner_perms = content["new_next_owner_mask"].asInteger();
-		}
-		else 
-		{
-			// This old sim doesn't provide creation perms so use old assumption-based perms.
-			if(mPostData["inventory_type"].asString() != "snapshot")
-			{
-				next_owner_perms = PERM_MOVE | PERM_TRANSFER;
-			}
-		}
-		LLPermissions new_perms;
-		new_perms.init(gAgent.getID(), gAgent.getID(), LLUUID::null, LLUUID::null);
-		new_perms.initMasks(PERM_ALL, PERM_ALL, everyone_perms, group_perms, next_owner_perms);
-		S32 creation_date_now = time_corrected();
-		LLPointer<LLViewerInventoryItem> item
-			= new LLViewerInventoryItem(content["new_inventory_item"].asUUID(),
-										mPostData["folder_id"].asUUID(),
-										new_perms,
-										content["new_asset"].asUUID(),
-										asset_type,
-										inventory_type,
-										mPostData["name"].asString(),
-										mPostData["description"].asString(),
-										LLSaleInfo::DEFAULT,
-										LLInventoryItemFlags::II_FLAGS_NONE,
-										creation_date_now);
-		gInventory.updateItem(item);
-		gInventory.notifyObservers();
-		
-		if (mCallback)
-		{
-			// call the callback with the new Asset UUID
-			mCallback(item->getAssetUUID());
-		}
->>>>>>> ec5bd9c8
 
 	// continue uploading for bulk uploads
 
