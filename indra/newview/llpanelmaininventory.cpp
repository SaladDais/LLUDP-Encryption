--- conflicted
+++ resolved
@@ -365,18 +365,12 @@
 		}
 	}
 
-<<<<<<< HEAD
 	// <FS:Ansariel> FIRE-12808: Don't save filters during settings restore
 	if (sSaveFilters)
 	{
 	// </FS:Ansariel>
-	std::ostringstream filterSaveName;
-	filterSaveName << gDirUtilp->getExpandedFilename(LL_PATH_PER_SL_ACCOUNT, FILTERS_FILENAME);
-	llofstream filtersFile(filterSaveName.str());
-=======
 	std::string filterSaveName(gDirUtilp->getExpandedFilename(LL_PATH_PER_SL_ACCOUNT, FILTERS_FILENAME));
 	llofstream filtersFile(filterSaveName.c_str());
->>>>>>> fde08682
 	if(!LLSDSerialize::toPrettyXML(filterRoot, filtersFile))
 	{
 		// <FS:TM> VS2013 compile fix
@@ -386,15 +380,11 @@
 	else
     {
 		filtersFile.close();
-<<<<<<< HEAD
+    }
 	// <FS:Ansariel> FIRE-12808: Don't save filters during settings restore
 	}
 	// </FS:Ansariel>
-
-=======
-    }
     
->>>>>>> fde08682
 	gInventory.removeObserver(this);
 	delete mSavedFolderState;
 }
