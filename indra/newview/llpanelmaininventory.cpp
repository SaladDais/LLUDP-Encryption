--- conflicted
+++ resolved
@@ -502,12 +502,6 @@
 		return;
 	}
 
-<<<<<<< HEAD
-        BOOL main_active = ("Recent Items" != mActivePanel->getName()) && ("Worn Items" != mActivePanel->getName());
-        getChildView("add_btn_panel")->setVisible( main_active);
-
-=======
->>>>>>> 7b0455ba
 	setFilterSubString(mFilterSubString);
 	LLInventoryFilter* filter = mActivePanel->getFilter();
 	LLFloaterInventoryFinder *finder = getFinder();
