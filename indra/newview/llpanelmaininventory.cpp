/** 
 * @file llpanelmaininventory.cpp
 * @brief Implementation of llpanelmaininventory.
 *
 * $LicenseInfo:firstyear=2001&license=viewerlgpl$
 * Second Life Viewer Source Code
 * Copyright (C) 2010, Linden Research, Inc.
 * 
 * This library is free software; you can redistribute it and/or
 * modify it under the terms of the GNU Lesser General Public
 * License as published by the Free Software Foundation;
 * version 2.1 of the License only.
 * 
 * This library is distributed in the hope that it will be useful,
 * but WITHOUT ANY WARRANTY; without even the implied warranty of
 * MERCHANTABILITY or FITNESS FOR A PARTICULAR PURPOSE.  See the GNU
 * Lesser General Public License for more details.
 * 
 * You should have received a copy of the GNU Lesser General Public
 * License along with this library; if not, write to the Free Software
 * Foundation, Inc., 51 Franklin Street, Fifth Floor, Boston, MA  02110-1301  USA
 * 
 * Linden Research, Inc., 945 Battery Street, San Francisco, CA  94111  USA
 * $/LicenseInfo$
 */

#include "llviewerprecompiledheaders.h"
#include "llpanelmaininventory.h"

#include "llagent.h"
#include "llagentcamera.h"
#include "llavataractions.h"
#include "llcombobox.h"
#include "lldndbutton.h"
#include "lleconomy.h"
#include "llfilepicker.h"
#include "llfloaterinventory.h"
#include "llinventorybridge.h"
#include "llinventoryfunctions.h"
#include "llinventorymodelbackgroundfetch.h"
#include "llinventorypanel.h"
#include "llfiltereditor.h"
#include "llfloatersidepanelcontainer.h"
#include "llfloaterreg.h"
#include "llmenubutton.h"
#include "lloutfitobserver.h"
#include "llpreviewtexture.h"
#include "llresmgr.h"
#include "llscrollcontainer.h"
#include "llsdserialize.h"
#include "llsdparam.h"
#include "llspinctrl.h"
#include "lltoggleablemenu.h"
#include "lltooldraganddrop.h"
#include "llviewermenu.h"
#include "llviewertexturelist.h"
#include "llsidepanelinventory.h"
#include "llfolderview.h"

// <FS:AW opensim currency support>
#include "lltrans.h"
#include "llviewernetwork.h"
// </FS:AW opensim currency support>

// <FS:Ansariel> FIRE-12808: Don't save filters during settings restore
bool LLPanelMainInventory::sSaveFilters = true;

const std::string FILTERS_FILENAME("filters.xml");

static LLPanelInjector<LLPanelMainInventory> t_inventory("panel_main_inventory");

void on_file_loaded_for_save(BOOL success, 
							 LLViewerFetchedTexture *src_vi,
							 LLImageRaw* src, 
							 LLImageRaw* aux_src, 
							 S32 discard_level,
							 BOOL final,
							 void* userdata);

///----------------------------------------------------------------------------
/// LLFloaterInventoryFinder
///----------------------------------------------------------------------------

class LLFloaterInventoryFinder : public LLFloater
{
public:
	LLFloaterInventoryFinder( LLPanelMainInventory* inventory_view);
	virtual void draw();
	/*virtual*/	BOOL	postBuild();
	void changeFilter(LLInventoryFilter* filter);
	void updateElementsFromFilter();
	BOOL getCheckShowEmpty();
	BOOL getCheckSinceLogoff();

	static void onTimeAgo(LLUICtrl*, void *);
	static void onCloseBtn(void* user_data);
	static void selectAllTypes(void* user_data);
	static void selectNoTypes(void* user_data);
private:
	LLPanelMainInventory*	mPanelMainInventory;
	LLSpinCtrl*			mSpinSinceDays;
	LLSpinCtrl*			mSpinSinceHours;
	LLInventoryFilter*	mFilter;
};

///----------------------------------------------------------------------------
/// LLPanelMainInventory
///----------------------------------------------------------------------------

LLPanelMainInventory::LLPanelMainInventory(const LLPanel::Params& p)
	: LLPanel(p),
	  mActivePanel(NULL),
	  mSavedFolderState(NULL),
	  mFilterText(""),
	  mMenuGearDefault(NULL),
	  mMenuAdd(NULL),
	  mNeedUploadCost(true)
{
	// Menu Callbacks (non contex menus)
	mCommitCallbackRegistrar.add("Inventory.DoToSelected", boost::bind(&LLPanelMainInventory::doToSelected, this, _2));
	mCommitCallbackRegistrar.add("Inventory.CloseAllFolders", boost::bind(&LLPanelMainInventory::closeAllFolders, this));
	mCommitCallbackRegistrar.add("Inventory.EmptyTrash", boost::bind(&LLInventoryModel::emptyFolderType, &gInventory, "ConfirmEmptyTrash", LLFolderType::FT_TRASH));
	mCommitCallbackRegistrar.add("Inventory.EmptyLostAndFound", boost::bind(&LLInventoryModel::emptyFolderType, &gInventory, "ConfirmEmptyLostAndFound", LLFolderType::FT_LOST_AND_FOUND));
	mCommitCallbackRegistrar.add("Inventory.DoCreate", boost::bind(&LLPanelMainInventory::doCreate, this, _2));
 	//mCommitCallbackRegistrar.add("Inventory.NewWindow", boost::bind(&LLPanelMainInventory::newWindow, this));
	mCommitCallbackRegistrar.add("Inventory.ShowFilters", boost::bind(&LLPanelMainInventory::toggleFindOptions, this));
	mCommitCallbackRegistrar.add("Inventory.ResetFilters", boost::bind(&LLPanelMainInventory::resetFilters, this));
	mCommitCallbackRegistrar.add("Inventory.Share",  boost::bind(&LLAvatarActions::shareWithAvatars, this));

	// ## Zi: Filter Links Menu
	mCommitCallbackRegistrar.add("Inventory.FilterLinks.Set", boost::bind(&LLPanelMainInventory::onFilterLinksChecked, this, _2));
	mEnableCallbackRegistrar.add("Inventory.FilterLinks.Check", boost::bind(&LLPanelMainInventory::isFilterLinksChecked, this, _2));
	// ## Zi: Filter Links Menu

	// ## Zi: Extended Inventory Search
	mCommitCallbackRegistrar.add("Inventory.SearchTarget.Set", boost::bind(&LLPanelMainInventory::onSearchTargetChecked, this, _2));
	mEnableCallbackRegistrar.add("Inventory.SearchTarget.Check", boost::bind(&LLPanelMainInventory::isSearchTargetChecked, this, _2));
	// ## Zi: Extended Inventory Search

	// ## Zi: Sort By menu handlers
	// we set up our own handlers here because the gear menu handlers are only set up
	// later in the code, so our XML based menus can't reach them yet.
	mCommitCallbackRegistrar.add("Inventory.SortBy.Set", boost::bind(&LLPanelMainInventory::setSortBy, this, _2));
	mEnableCallbackRegistrar.add("Inventory.SortBy.Check", boost::bind(&LLPanelMainInventory::isSortByChecked, this, _2));
	// ## Zi: Sort By menu handlers

	mSavedFolderState = new LLSaveFolderState();
	mSavedFolderState->setApply(FALSE);

	// ## Zi: Filter dropdown
	// create name-to-number mapping for the dropdown filter
	mFilterMap["filter_type_animations"]	=0x01 << LLInventoryType::IT_ANIMATION;
	mFilterMap["filter_type_calling_cards"]	=0x01 << LLInventoryType::IT_CALLINGCARD;
	mFilterMap["filter_type_clothing"]		=0x01 << LLInventoryType::IT_WEARABLE;
	mFilterMap["filter_type_gestures"]		=0x01 << LLInventoryType::IT_GESTURE;
	mFilterMap["filter_type_landmarks"]		=0x01 << LLInventoryType::IT_LANDMARK;
	mFilterMap["filter_type_notecards"]		=0x01 << LLInventoryType::IT_NOTECARD;
	mFilterMap["filter_type_objects"]		=0x01 << LLInventoryType::IT_OBJECT;
	mFilterMap["filter_type_scripts"]		=0x01 << LLInventoryType::IT_LSL;
	mFilterMap["filter_type_sounds"]		=0x01 << LLInventoryType::IT_SOUND;
	mFilterMap["filter_type_textures"]		=0x01 << LLInventoryType::IT_TEXTURE;
	mFilterMap["filter_type_snapshots"]		=0x01 << LLInventoryType::IT_SNAPSHOT;
	mFilterMap["filter_type_meshes"]		=0x01 << LLInventoryType::IT_MESH;

	// initialize empty filter mask
	mFilterMask=0;
	// add filter bits to the mask
	for(std::map<std::string,U64>::iterator i=mFilterMap.begin();i!=mFilterMap.end();i++)
		mFilterMask|=(*i).second;
	// ## Zi: Filter dropdown
}

BOOL LLPanelMainInventory::postBuild()
{
	gInventory.addObserver(this);
	
	// ## Zi: Inventory Collapse and Expand Buttons
	mCollapseBtn = getChild<LLButton>("collapse_btn");
	mCollapseBtn->setClickedCallback(boost::bind(&LLPanelMainInventory::onCollapseButtonClicked, this));

	mExpandBtn = getChild<LLButton>("expand_btn");
	mExpandBtn->setClickedCallback(boost::bind(&LLPanelMainInventory::onExpandButtonClicked, this));
	// ## Zi: Inventory Collapse and Expand Buttons

	mItemcountText=getChild<LLTextBox>("ItemcountText");

	mFilterTabs = getChild<LLTabContainer>("inventory filter tabs");
	mFilterTabs->setCommitCallback(boost::bind(&LLPanelMainInventory::onFilterSelected, this));
	
    mCounterCtrl = getChild<LLUICtrl>("ItemcountText");
    
	//panel->getFilter().markDefault();

	// Set up the default inv. panel/filter settings.
	mActivePanel = getChild<LLInventoryPanel>("All Items");
	if (mActivePanel)
	{
		// "All Items" is the previous only view, so it gets the InventorySortOrder
		mActivePanel->setSortOrder(gSavedSettings.getU32(LLInventoryPanel::DEFAULT_SORT_ORDER));
		mActivePanel->getFilter().markDefault();
		mActivePanel->getRootFolder()->applyFunctorRecursively(*mSavedFolderState);
		mActivePanel->setSelectCallback(boost::bind(&LLPanelMainInventory::onSelectionChange, this, mActivePanel, _1, _2));
		mResortActivePanel = true;
	}
	LLInventoryPanel* recent_items_panel = getChild<LLInventoryPanel>("Recent Items");
	if (recent_items_panel)
	{
		recent_items_panel->setSinceLogoff(TRUE);
		// <FS:Zi> Recent items panel should save sort order
		// recent_items_panel->setSortOrder(LLInventoryFilter::SO_DATE);
		recent_items_panel->setSortOrder(gSavedSettings.getU32(LLInventoryPanel::RECENTITEMS_SORT_ORDER));
		// </FS:Zi>
		recent_items_panel->setShowFolderState(LLInventoryFilter::SHOW_NON_EMPTY_FOLDERS);
		recent_items_panel->getFilter().markDefault();
		recent_items_panel->setSelectCallback(boost::bind(&LLPanelMainInventory::onSelectionChange, this, recent_items_panel, _1, _2));
	}

	// <FS:ND> Bring back worn items panel.
	LLInventoryPanel* worn_items_panel = getChild<LLInventoryPanel>("Worn Items");
	if (worn_items_panel)
	{
		worn_items_panel->setWorn(TRUE);
		worn_items_panel->setSortOrder(gSavedSettings.getU32(LLInventoryPanel::DEFAULT_SORT_ORDER));
		worn_items_panel->setShowFolderState(LLInventoryFilter::SHOW_NON_EMPTY_FOLDERS);
		worn_items_panel->getFilter().setFilterObjectTypes(0xffffffff - (0x1 << LLInventoryType::IT_GESTURE));
		worn_items_panel->getFilter().markDefault();

		// <FS:ND> Do not go all crazy and recurse through the whole inventory
		//		worn_items_panel->openAllFolders();
		if( worn_items_panel->getRootFolder() )
		{
			worn_items_panel->getRootFolder()->setOpenArrangeRecursively(TRUE, LLFolderViewFolder::RECURSE_NO);
			worn_items_panel->getRootFolder()->arrangeAll();
		}
		// </FS:ND>

		worn_items_panel->setSelectCallback(boost::bind(&LLPanelMainInventory::onSelectionChange, this, worn_items_panel, _1, _2));
	}
	// </FS:ND>

	// Now load the stored settings from disk, if available.
	std::ostringstream filterSaveName;
	filterSaveName << gDirUtilp->getExpandedFilename(LL_PATH_PER_SL_ACCOUNT, FILTERS_FILENAME);
	LL_INFOS() << "LLPanelMainInventory::init: reading from " << filterSaveName.str() << LL_ENDL;
	llifstream file(filterSaveName.str());
	LLSD savedFilterState;
	if (file.is_open())
	{
		LLSDSerialize::fromXML(savedFilterState, file);
		file.close();

		// Load the persistent "Recent Items" settings.
		// Note that the "All Items" settings do not persist.
		// <FS:ND> bring back worn items panel.
		//if(recent_items_panel)
		//{
		//	if(savedFilterState.has(recent_items_panel->getFilter().getName()))
		//	{
		//		LLSD recent_items = savedFilterState.get(
		//			recent_items_panel->getFilter().getName());
		//		LLInventoryFilter::Params p;
		//		LLParamSDParser parser;
		//		parser.readSD(recent_items, p);
		//		recent_items_panel->getFilter().fromParams(p);
		//	}
		//}

		if(recent_items_panel)
		{
			if(savedFilterState.has(recent_items_panel->getName()))
			{
				LLSD recent_items = savedFilterState.get(
					recent_items_panel->getName());
				LLInventoryPanel::InventoryState p;
				LLParamSDParser parser;
				parser.readSD(recent_items, p);
				recent_items_panel->getFilter().fromParams(p.filter);
			}
		}
		// </FS:ND>

	}

	mFilterEditor = getChild<LLFilterEditor>("inventory search editor");
	if (mFilterEditor)
	{
		mFilterEditor->setCommitCallback(boost::bind(&LLPanelMainInventory::onFilterEdit, this, _2));
	}

	// ## Zi: Filter dropdown
	mFilterComboBox=getChild<LLComboBox>("filter_combo_box");
	if(mFilterComboBox)
		mFilterComboBox->setCommitCallback(boost::bind(&LLPanelMainInventory::onFilterTypeSelected, this, _2));
	// ## Zi: Filter dropdown

	mGearMenuButton = getChild<LLMenuButton>("options_gear_btn");

	initListCommandsHandlers();
// <FS:AW opensim currency support>
//	// *TODO:Get the cost info from the server
//	const std::string upload_cost("10");
	// \0/ Copypasta! See llviewermessage, llviewermenu and llpanelmaininventory
	S32 cost = LLGlobalEconomy::Singleton::getInstance()->getPriceUpload();
	std::string upload_cost;
#ifdef OPENSIM // <FS:AW optional opensim support>
	bool in_opensim = LLGridManager::getInstance()->isInOpenSim();
	if(in_opensim)
	{
		upload_cost = cost > 0 ? llformat("%s%d", "L$", cost) : LLTrans::getString("free");
	}
	else
#endif // OPENSIM // <FS:AW optional opensim support>
	{
		upload_cost = cost > 0 ? llformat("%s%d", "L$", cost) : llformat("%d", gSavedSettings.getU32("DefaultUploadCost"));
	}
// </FS:AW opensim currency support>

	mMenuAdd->getChild<LLMenuItemGL>("Upload Image")->setLabelArg("[COST]", upload_cost);
	mMenuAdd->getChild<LLMenuItemGL>("Upload Sound")->setLabelArg("[COST]", upload_cost);
	mMenuAdd->getChild<LLMenuItemGL>("Upload Animation")->setLabelArg("[COST]", upload_cost);
	mMenuAdd->getChild<LLMenuItemGL>("Bulk Upload")->setLabelArg("[COST]", upload_cost);

	// Trigger callback for focus received so we can deselect items in inbox/outbox
	LLFocusableElement::setFocusReceivedCallback(boost::bind(&LLPanelMainInventory::onFocusReceived, this));

	return TRUE;
}

// Destroys the object
LLPanelMainInventory::~LLPanelMainInventory( void )
{
	// Save the filters state.
	LLSD filterRoot;
	LLInventoryPanel* all_items_panel = getChild<LLInventoryPanel>("All Items");
	if (all_items_panel)
	{
		LLSD filterState;
		LLInventoryPanel::InventoryState p;
		all_items_panel->getFilter().toParams(p.filter);
		all_items_panel->getRootViewModel().getSorter().toParams(p.sort);
		if (p.validateBlock(false))
		{
			LLParamSDParser().writeSD(filterState, p);
			filterRoot[all_items_panel->getName()] = filterState;
		}
	}

	LLInventoryPanel* panel = findChild<LLInventoryPanel>("Recent Items");
	if (panel)
	{
		LLSD filterState;
		LLInventoryPanel::InventoryState p;
		panel->getFilter().toParams(p.filter);
		panel->getRootViewModel().getSorter().toParams(p.sort);
		if (p.validateBlock(false))
		{
			LLParamSDParser().writeSD(filterState, p);
			filterRoot[panel->getName()] = filterState;
		}
	}

	// <FS:Ansariel> FIRE-12808: Don't save filters during settings restore
	if (sSaveFilters)
	{
	// </FS:Ansariel>
	std::ostringstream filterSaveName;
	filterSaveName << gDirUtilp->getExpandedFilename(LL_PATH_PER_SL_ACCOUNT, FILTERS_FILENAME);
	llofstream filtersFile(filterSaveName.str());
	if(!LLSDSerialize::toPrettyXML(filterRoot, filtersFile))
	{
<<<<<<< HEAD
		// <FS:TM> VS2013 compile fix
		//llwarns << "Could not write to filters save file " << filterSaveName << llendl;
		llwarns << "Could not write to filters save file " << filterSaveName.str() << llendl;
=======
		LL_WARNS() << "Could not write to filters save file " << filterSaveName << LL_ENDL;
>>>>>>> d0ef02c2
	}
	else
		filtersFile.close();
	// <FS:Ansariel> FIRE-12808: Don't save filters during settings restore
	}
	// </FS:Ansariel>

	gInventory.removeObserver(this);
	delete mSavedFolderState;
}

void LLPanelMainInventory::startSearch()
{
	// this forces focus to line editor portion of search editor
	if (mFilterEditor)
	{
		mFilterEditor->focusFirstItem(TRUE);
	}
}

BOOL LLPanelMainInventory::handleKeyHere(KEY key, MASK mask)
{
	LLFolderView* root_folder = mActivePanel ? mActivePanel->getRootFolder() : NULL;
	if (root_folder)
	{
		// first check for user accepting current search results
		if (mFilterEditor 
			&& mFilterEditor->hasFocus()
		    && (key == KEY_RETURN 
		    	|| key == KEY_DOWN)
		    && mask == MASK_NONE)
		{
			// move focus to inventory proper
			mActivePanel->setFocus(TRUE);
			root_folder->scrollToShowSelection();
			return TRUE;
		}

		if (mActivePanel->hasFocus() && key == KEY_UP)
		{
			startSearch();
		}
	}

	return LLPanel::handleKeyHere(key, mask);

}

//----------------------------------------------------------------------------
// menu callbacks

void LLPanelMainInventory::doToSelected(const LLSD& userdata)
{
	getPanel()->doToSelected(userdata);
}

void LLPanelMainInventory::closeAllFolders()
{
	getPanel()->getRootFolder()->closeAllFolders();
}

void LLPanelMainInventory::newWindow()
{
	static S32 instance_num = 0;
	instance_num = (instance_num + 1) % S32_MAX;

	if (!gAgentCamera.cameraMouselook())
	{
		LLFloaterReg::showTypedInstance<LLFloaterSidePanelContainer>("inventory", LLSD(instance_num));
	}
}

void LLPanelMainInventory::doCreate(const LLSD& userdata)
{
	reset_inventory_filter();
	menu_create_inventory_item(getPanel(), NULL, userdata);
}

void LLPanelMainInventory::resetFilters()
{
	LLFloaterInventoryFinder *finder = getFinder();
	getActivePanel()->getFilter().resetDefault();
	if (finder)
	{
		finder->updateElementsFromFilter();
	}

	setFilterTextFromFilter();
}

// ## Zi: Sort By menu handlers
void LLPanelMainInventory::setSortBy(const LLSD& userdata)
{
	U32 sort_order_mask = getActivePanel()->getSortOrder();
	std::string sort_type = userdata.asString();
	if (sort_type == "name")
	{
		sort_order_mask &= ~LLInventoryFilter::SO_DATE;
	}
	else if (sort_type == "date")
	{
		sort_order_mask |= LLInventoryFilter::SO_DATE;
	}
	else if (sort_type == "foldersalwaysbyname")
	{
		if ( sort_order_mask & LLInventoryFilter::SO_FOLDERS_BY_NAME )
		{
			sort_order_mask &= ~LLInventoryFilter::SO_FOLDERS_BY_NAME;
		}
		else
		{
			sort_order_mask |= LLInventoryFilter::SO_FOLDERS_BY_NAME;
		}
	}
	else if (sort_type == "systemfolderstotop")
	{
		if ( sort_order_mask & LLInventoryFilter::SO_SYSTEM_FOLDERS_TO_TOP )
		{
			sort_order_mask &= ~LLInventoryFilter::SO_SYSTEM_FOLDERS_TO_TOP;
		}
		else
		{
			sort_order_mask |= LLInventoryFilter::SO_SYSTEM_FOLDERS_TO_TOP;
		}
	}

	getActivePanel()->setSortOrder(sort_order_mask);
	// <FS:Zi> Recent items panel should save sort order
	// gSavedSettings.setU32("InventorySortOrder", sort_order_mask);
	gSavedSettings.setU32(getActivePanel()->mSortOrderSetting, sort_order_mask);
	// </FS:Zi>
}

BOOL LLPanelMainInventory::isSortByChecked(const LLSD& userdata)
{
	U32 sort_order_mask = getActivePanel()->getSortOrder();
	const std::string command_name = userdata.asString();
	if (command_name == "name")
	{
		return !(sort_order_mask & LLInventoryFilter::SO_DATE);
	}

	if (command_name == "date")
	{
		return (sort_order_mask & LLInventoryFilter::SO_DATE);
	}

	if (command_name == "foldersalwaysbyname")
	{
		return (sort_order_mask & LLInventoryFilter::SO_FOLDERS_BY_NAME);
	}

	if (command_name == "systemfolderstotop")
	{
		return (sort_order_mask & LLInventoryFilter::SO_SYSTEM_FOLDERS_TO_TOP);
	}

	return FALSE;
}
// ## Zi: Sort By menu handlers

// static
BOOL LLPanelMainInventory::filtersVisible(void* user_data)
{
	LLPanelMainInventory* self = (LLPanelMainInventory*)user_data;
	if(!self) return FALSE;

	return self->getFinder() != NULL;
}

void LLPanelMainInventory::onClearSearch()
{
	LLFloater *finder = getFinder();
	if (mActivePanel)
	{
		mActivePanel->setFilterSubString(LLStringUtil::null);
		// <FS:Ansariel>
		//mActivePanel->setFilterTypes(0xffffffffffffffffULL);
		if (mActivePanel->getName() == "Worn Items")
		{
			mActivePanel->setFilterTypes(0xffffffff - (0x1 << LLInventoryType::IT_GESTURE));
		}
		else
		{
			mActivePanel->setFilterTypes(0xffffffffffffffffULL);
		}
		// </FS:Ansariel>

		// ## Zi: Filter Links Menu
		// We don't do this anymore, we have a menu option for it now. -Zi
//		mActivePanel->setFilterLinks(LLInventoryFilter::FILTERLINK_INCLUDE_LINKS);
		// <FS:Zi> make sure the dropdown shows "All Types" once again
		LLInventoryFilter &filter = mActivePanel->getFilter();
		updateFilterDropdown(&filter);
		// </FS:Zi>
	}

	if (finder)
	{
		LLFloaterInventoryFinder::selectAllTypes(finder);
	}

	// re-open folders that were initially open
	if (mActivePanel)
	{
		mSavedFolderState->setApply(TRUE);
		mActivePanel->getRootFolder()->applyFunctorRecursively(*mSavedFolderState);
		LLOpenFoldersWithSelection opener;
		mActivePanel->getRootFolder()->applyFunctorRecursively(opener);
		mActivePanel->getRootFolder()->scrollToShowSelection();
	}
	mFilterSubString = "";
}

void LLPanelMainInventory::onFilterEdit(const std::string& search_string )
{
	if (search_string == "")
	{
		onClearSearch();
	}
	if (!mActivePanel)
	{
		return;
	}

	LLInventoryModelBackgroundFetch::instance().start();

	mFilterSubString = search_string;
	// <FS:Ansariel> Seperate search for inventory tabs from Satomi Ahn (FIRE-913 & FIRE-6862)
	//if (mActivePanel->getFilterSubString().empty() && mFilterSubString.empty())
	std::string search_for;
	if (gSavedSettings.getBOOL("FSSplitInventorySearchOverTabs"))
	{
		search_for = search_string;
	}
	else
	{
		search_for = mFilterSubString;
	}
	if (mActivePanel->getFilterSubString().empty() && search_for.empty())
	// </FS:Ansariel> Seperate search for inventory tabs from Satomi Ahn (FIRE-913 & FIRE-6862)
	{
			// current filter and new filter empty, do nothing
			return;
	}

	// save current folder open state if no filter currently applied
	if (!mActivePanel->getFilter().isNotDefault())
	{
		mSavedFolderState->setApply(FALSE);
		mActivePanel->getRootFolder()->applyFunctorRecursively(*mSavedFolderState);
	}

	// set new filter string
	// <FS:Ansariel> Seperate search for inventory tabs from Satomi Ahn (FIRE-913 & FIRE-6862)
	//setFilterSubString(mFilterSubString);
	if (gSavedSettings.getBOOL("FSSplitInventorySearchOverTabs"))
	{
		setFilterSubString(search_string);
	}
	else
	{
		setFilterSubString(mFilterSubString);
	}
	// </FS:Ansariel> Seperate search for inventory tabs from Satomi Ahn (FIRE-913 & FIRE-6862)
}

// ## Zi: Filter dropdown
void LLPanelMainInventory::onFilterTypeSelected(const std::string& filter_type_name)
{
	if (!mActivePanel)
		return;

	// by default enable everything
	U64 filterTypes=~0;

	// get the pointer to the filter subwindow
	LLFloaterInventoryFinder* finder=getFinder();

	// find the filter name in our filter map
	if(mFilterMap.find(filter_type_name)!=mFilterMap.end())
	{
		filterTypes=mFilterMap[filter_type_name];
	}
	// special treatment for "all" filter
	else if(filter_type_name=="filter_type_all")
	{
		// update subwindow if it's open
		if (finder)
			LLFloaterInventoryFinder::selectAllTypes(finder);
	}
	// special treatment for "custom" filter
	else if(filter_type_name=="filter_type_custom")
	{
		// open the subwindow if needed, otherwise just give it focus
		if(!finder)
			toggleFindOptions();
		else
			finder->setFocus(TRUE);
		return;
	}
	// invalid selection (broken XML?)
	else
	{
		llwarns << "Invalid filter selection: " << filter_type_name << llendl;
		return;
	}

	mActivePanel->setFilterTypes(filterTypes);
	// update subwindow if it's open
	if(finder)
		finder->updateElementsFromFilter();
}

// reflect state of current filter selection in the dropdown list
void LLPanelMainInventory::updateFilterDropdown(const LLInventoryFilter* filter)
{
	// if we don't have a filter combobox (missing in the skin and failed to create?) do nothing
	if(!mFilterComboBox)
		return;

	// extract filter bits we need to see
	U64 filterTypes=filter->getFilterObjectTypes() & mFilterMask;

	std::string controlName;

	// check if the filter types match our filter mask, meaning "All"
	if(filterTypes==mFilterMask)
		controlName="filter_type_all";
	else
	{
		// find the name of the current filter in our filter map, if exists
		for(std::map<std::string,U64>::iterator i=mFilterMap.begin();i!=mFilterMap.end();i++)
		{
			if((*i).second==filterTypes)
			{
				controlName=(*i).first;
				break;
			}
		}

		// no filter type found in the map, must be a custom filter
		if(controlName.empty())
			controlName="filter_type_custom";
	}

	mFilterComboBox->setValue(controlName);
}
// ## Zi: Filter dropdown

 //static
 BOOL LLPanelMainInventory::incrementalFind(LLFolderViewItem* first_item, const char *find_text, BOOL backward)
 {
 	LLPanelMainInventory* active_view = NULL;
	
	LLFloaterReg::const_instance_list_t& inst_list = LLFloaterReg::getFloaterList("inventory");
	for (LLFloaterReg::const_instance_list_t::const_iterator iter = inst_list.begin(); iter != inst_list.end(); ++iter)
	{
		LLPanelMainInventory* iv = dynamic_cast<LLPanelMainInventory*>(*iter);
		if (iv)
		{
			if (gFocusMgr.childHasKeyboardFocus(iv))
			{
				active_view = iv;
				break;
			}
 		}
 	}

 	if (!active_view)
 	{
 		return FALSE;
 	}

 	std::string search_string(find_text);

 	if (search_string.empty())
 	{
 		return FALSE;
 	}

 	if (active_view->getPanel() &&
 		active_view->getPanel()->getRootFolder()->search(first_item, search_string, backward))
 	{
 		return TRUE;
 	}

 	return FALSE;
 }

void LLPanelMainInventory::onFilterSelected()
{
	// Find my index
	mActivePanel = (LLInventoryPanel*)getChild<LLTabContainer>("inventory filter tabs")->getCurrentPanel();

	if (!mActivePanel)
	{
		return;
	}

	// <FS:Ansariel> Seperate search for inventory tabs from Satomi Ahn (FIRE-913 & FIRE-6862)
	//setFilterSubString(mFilterSubString);
	if (!gSavedSettings.getBOOL("FSSplitInventorySearchOverTabs"))
	{
		setFilterSubString(mFilterSubString);
	}
	// </FS:Ansariel> Seperate search for inventory tabs from Satomi Ahn (FIRE-913 & FIRE-6862)
	LLInventoryFilter &filter = mActivePanel->getFilter();
	LLFloaterInventoryFinder *finder = getFinder();
	if (finder)
	{
		finder->changeFilter(&filter);
	}
	if (filter.isActive())
	{
		// If our filter is active we may be the first thing requiring a fetch so we better start it here.
		LLInventoryModelBackgroundFetch::instance().start();
	}
	updateFilterDropdown(&filter);	// ## Zi: Filter dropdown
	setFilterTextFromFilter();
}

const std::string LLPanelMainInventory::getFilterSubString() 
{ 
	return mActivePanel->getFilterSubString(); 
}

void LLPanelMainInventory::setFilterSubString(const std::string& string) 
{ 
	mActivePanel->setFilterSubString(string); 
}

BOOL LLPanelMainInventory::handleDragAndDrop(S32 x, S32 y, MASK mask, BOOL drop,
										 EDragAndDropType cargo_type,
										 void* cargo_data,
										 EAcceptance* accept,
										 std::string& tooltip_msg)
{
	// Check to see if we are auto scrolling from the last frame
//	LLInventoryPanel* panel = (LLInventoryPanel*)this->getActivePanel();
//	BOOL needsToScroll = panel->getScrollableContainer()->autoScroll(x, y);
//	if(mFilterTabs)
//	{
//		if(needsToScroll)
//		{
//			mFilterTabs->startDragAndDropDelayTimer();
//		}
//	}
// [SL:KB] - Checked: UI-TabDndButtonCommit | Checked: 2011-06-16 (Catznip-2.6.0c) | Added: Catznip-2.6.0c
	LLInventoryPanel* pInvPanel = getActivePanel();
	if ( (pInvPanel) && (pInvPanel->pointInView(x - pInvPanel->getRect().mLeft, y - pInvPanel->getRect().mBottom)) )
	{
		pInvPanel->getScrollableContainer()->autoScroll(x, y);
	}
// [/SL:KB]

	BOOL handled = LLPanel::handleDragAndDrop(x, y, mask, drop, cargo_type, cargo_data, accept, tooltip_msg);

	return handled;
}

// virtual
void LLPanelMainInventory::changed(U32)
{
	updateItemcountText();
}

void LLPanelMainInventory::setFocusFilterEditor()
{
	if(mFilterEditor)
	{
		mFilterEditor->setFocus(true);
	}
}

// virtual
void LLPanelMainInventory::draw()
{
	if (mActivePanel && mFilterEditor)
	{
		// <FS:Ansariel> Seperate search for inventory tabs from Satomi Ahn (FIRE-913 & FIRE-6862)
		//mFilterEditor->setText(mFilterSubString);
		static LLCachedControl<bool> sfSplitInventorySearchOverTabs(gSavedSettings, "FSSplitInventorySearchOverTabs");
		if (sfSplitInventorySearchOverTabs)
		{
			mFilterEditor->setText(mActivePanel->getFilterSubString());
		}
		else
		{
			mFilterEditor->setText(mFilterSubString);
		}
		// </FS:Ansariel> Seperate search for inventory tabs from Satomi Ahn (FIRE-913 & FIRE-6862)
	}	
	if (mActivePanel && mResortActivePanel)
	{
		// EXP-756: Force resorting of the list the first time we draw the list: 
		// In the case of date sorting, we don't have enough information at initialization time
		// to correctly sort the folders. Later manual resort doesn't do anything as the order value is 
		// set correctly. The workaround is to reset the order to alphabetical (or anything) then to the correct order.
		U32 order = mActivePanel->getSortOrder();
		mActivePanel->setSortOrder(LLInventoryFilter::SO_NAME);
		mActivePanel->setSortOrder(order);
		mResortActivePanel = false;
	}
	LLPanel::draw();
	/// <FS:CR> This really doesn't need updated every frame. changed() handles
	/// it whenever inventory changes.
	//updateItemcountText();
}

void LLPanelMainInventory::updateItemcountText()
{
	if(mItemCount != gInventory.getItemCount())
	{
		mItemCount = gInventory.getItemCount();
		mItemCountString = "";
		LLLocale locale(LLLocale::USER_LOCALE);
		LLResMgr::getInstance()->getIntegerString(mItemCountString, mItemCount);
	}

	LLStringUtil::format_map_t string_args;
	string_args["[ITEM_COUNT]"] = mItemCountString;
	string_args["[FILTER]"] = getFilterText();

	std::string text = "";

	if (LLInventoryModelBackgroundFetch::instance().folderFetchActive())
	{
		text = getString("ItemcountFetching", string_args);
	}
	else if (LLInventoryModelBackgroundFetch::instance().isEverythingFetched())
	{
		text = getString("ItemcountCompleted", string_args);
	}
	else
	{
		text = getString("ItemcountUnknown");
	}

    mCounterCtrl->setValue(text);
}

void LLPanelMainInventory::onFocusReceived()
{
	LLSidepanelInventory *sidepanel_inventory =	LLFloaterSidePanelContainer::getPanel<LLSidepanelInventory>("inventory");
	if (!sidepanel_inventory)
	{
		LL_WARNS() << "Could not find Inventory Panel in My Inventory floater" << LL_ENDL;
		return;
	}

	sidepanel_inventory->clearSelections(false, true);
}

void LLPanelMainInventory::setFilterTextFromFilter() 
{ 
	//mFilterText = mActivePanel->getFilter().getFilterText();
	// ## Zi: Filter dropdown
	// this method gets called by the filter subwindow (once every frame), so we update our combo box here
	LLInventoryFilter &filter = mActivePanel->getFilter();
	updateFilterDropdown(&filter);
	mFilterText = filter.getFilterText();
	// ## Zi: Filter dropdown
}

void LLPanelMainInventory::toggleFindOptions()
{
	LLFloater *floater = getFinder();
	if (!floater)
	{
		LLFloaterInventoryFinder * finder = new LLFloaterInventoryFinder(this);
		mFinderHandle = finder->getHandle();
		finder->openFloater();

		LLFloater* parent_floater = gFloaterView->getParentFloater(this);
		if (parent_floater)
			parent_floater->addDependentFloater(mFinderHandle);
		// start background fetch of folders
		LLInventoryModelBackgroundFetch::instance().start();
	}
	else
	{
		floater->closeFloater();
	}
}

void LLPanelMainInventory::setSelectCallback(const LLFolderView::signal_t::slot_type& cb)
{
	getChild<LLInventoryPanel>("All Items")->setSelectCallback(cb);
	getChild<LLInventoryPanel>("Recent Items")->setSelectCallback(cb);
	getChild<LLInventoryPanel>("Worn Items")->setSelectCallback(cb);
}

void LLPanelMainInventory::onSelectionChange(LLInventoryPanel *panel, const std::deque<LLFolderViewItem*>& items, BOOL user_action)
{
	updateListCommands();
	panel->onSelectionChange(items, user_action);
}

///----------------------------------------------------------------------------
/// LLFloaterInventoryFinder
///----------------------------------------------------------------------------

LLFloaterInventoryFinder* LLPanelMainInventory::getFinder() 
{ 
	return (LLFloaterInventoryFinder*)mFinderHandle.get();
}


LLFloaterInventoryFinder::LLFloaterInventoryFinder(LLPanelMainInventory* inventory_view) :	
	LLFloater(LLSD()),
	mPanelMainInventory(inventory_view),
	mFilter(&inventory_view->getPanel()->getFilter())
{
	buildFromFile("floater_inventory_view_finder.xml");
	updateElementsFromFilter();
}

BOOL LLFloaterInventoryFinder::postBuild()
{
	const LLRect& viewrect = mPanelMainInventory->getRect();
	setRect(LLRect(viewrect.mLeft - getRect().getWidth(), viewrect.mTop, viewrect.mLeft, viewrect.mTop - getRect().getHeight()));

	childSetAction("All", selectAllTypes, this);
	childSetAction("None", selectNoTypes, this);

	mSpinSinceHours = getChild<LLSpinCtrl>("spin_hours_ago");
	childSetCommitCallback("spin_hours_ago", onTimeAgo, this);

	mSpinSinceDays = getChild<LLSpinCtrl>("spin_days_ago");
	childSetCommitCallback("spin_days_ago", onTimeAgo, this);

	childSetAction("Close", onCloseBtn, this);

	updateElementsFromFilter();
	return TRUE;
}
void LLFloaterInventoryFinder::onTimeAgo(LLUICtrl *ctrl, void *user_data)
{
	LLFloaterInventoryFinder *self = (LLFloaterInventoryFinder *)user_data;
	if (!self) return;
	
	if ( self->mSpinSinceDays->get() ||  self->mSpinSinceHours->get() )
	{
		self->getChild<LLUICtrl>("check_since_logoff")->setValue(false);
	}
}

void LLFloaterInventoryFinder::changeFilter(LLInventoryFilter* filter)
{
	mFilter = filter;
	updateElementsFromFilter();
}

void LLFloaterInventoryFinder::updateElementsFromFilter()
{
	if (!mFilter)
		return;

	// Get data needed for filter display
	U32 filter_types = mFilter->getFilterObjectTypes();
	std::string filter_string = mFilter->getFilterSubString();
	LLInventoryFilter::EFolderShow show_folders = mFilter->getShowFolderState();
	U32 hours = mFilter->getHoursAgo();

	// update the ui elements
	setTitle(mFilter->getName());

	getChild<LLUICtrl>("check_animation")->setValue((S32) (filter_types & 0x1 << LLInventoryType::IT_ANIMATION));

	getChild<LLUICtrl>("check_calling_card")->setValue((S32) (filter_types & 0x1 << LLInventoryType::IT_CALLINGCARD));
	getChild<LLUICtrl>("check_clothing")->setValue((S32) (filter_types & 0x1 << LLInventoryType::IT_WEARABLE));
	getChild<LLUICtrl>("check_gesture")->setValue((S32) (filter_types & 0x1 << LLInventoryType::IT_GESTURE));
	getChild<LLUICtrl>("check_landmark")->setValue((S32) (filter_types & 0x1 << LLInventoryType::IT_LANDMARK));
	getChild<LLUICtrl>("check_mesh")->setValue((S32) (filter_types & 0x1 << LLInventoryType::IT_MESH));
	getChild<LLUICtrl>("check_notecard")->setValue((S32) (filter_types & 0x1 << LLInventoryType::IT_NOTECARD));
	getChild<LLUICtrl>("check_object")->setValue((S32) (filter_types & 0x1 << LLInventoryType::IT_OBJECT));
	getChild<LLUICtrl>("check_script")->setValue((S32) (filter_types & 0x1 << LLInventoryType::IT_LSL));
	getChild<LLUICtrl>("check_sound")->setValue((S32) (filter_types & 0x1 << LLInventoryType::IT_SOUND));
	getChild<LLUICtrl>("check_texture")->setValue((S32) (filter_types & 0x1 << LLInventoryType::IT_TEXTURE));
	getChild<LLUICtrl>("check_snapshot")->setValue((S32) (filter_types & 0x1 << LLInventoryType::IT_SNAPSHOT));
	getChild<LLUICtrl>("check_show_empty")->setValue(show_folders == LLInventoryFilter::SHOW_ALL_FOLDERS);
	getChild<LLUICtrl>("check_since_logoff")->setValue(mFilter->isSinceLogoff());
	mSpinSinceHours->set((F32)(hours % 24));
	mSpinSinceDays->set((F32)(hours / 24));
}

void LLFloaterInventoryFinder::draw()
{
	U64 filter = 0xffffffffffffffffULL;
	BOOL filtered_by_all_types = TRUE;

	if (!getChild<LLUICtrl>("check_animation")->getValue())
	{
		filter &= ~(0x1 << LLInventoryType::IT_ANIMATION);
		filtered_by_all_types = FALSE;
	}


	if (!getChild<LLUICtrl>("check_calling_card")->getValue())
	{
		filter &= ~(0x1 << LLInventoryType::IT_CALLINGCARD);
		filtered_by_all_types = FALSE;
	}

	if (!getChild<LLUICtrl>("check_clothing")->getValue())
	{
		filter &= ~(0x1 << LLInventoryType::IT_WEARABLE);
		filtered_by_all_types = FALSE;
	}

	if (!getChild<LLUICtrl>("check_gesture")->getValue())
	{
		filter &= ~(0x1 << LLInventoryType::IT_GESTURE);
		filtered_by_all_types = FALSE;
	}

	if (!getChild<LLUICtrl>("check_landmark")->getValue())


	{
		filter &= ~(0x1 << LLInventoryType::IT_LANDMARK);
		filtered_by_all_types = FALSE;
	}

	if (!getChild<LLUICtrl>("check_mesh")->getValue())
	{
		filter &= ~(0x1 << LLInventoryType::IT_MESH);
		filtered_by_all_types = FALSE;
	}

	if (!getChild<LLUICtrl>("check_notecard")->getValue())
	{
		filter &= ~(0x1 << LLInventoryType::IT_NOTECARD);
		filtered_by_all_types = FALSE;
	}

	if (!getChild<LLUICtrl>("check_object")->getValue())
	{
		filter &= ~(0x1 << LLInventoryType::IT_OBJECT);
		filter &= ~(0x1 << LLInventoryType::IT_ATTACHMENT);
		filtered_by_all_types = FALSE;
	}

	if (!getChild<LLUICtrl>("check_script")->getValue())
	{
		filter &= ~(0x1 << LLInventoryType::IT_LSL);
		filtered_by_all_types = FALSE;
	}

	if (!getChild<LLUICtrl>("check_sound")->getValue())
	{
		filter &= ~(0x1 << LLInventoryType::IT_SOUND);
		filtered_by_all_types = FALSE;
	}

	if (!getChild<LLUICtrl>("check_texture")->getValue())
	{
		filter &= ~(0x1 << LLInventoryType::IT_TEXTURE);
		filtered_by_all_types = FALSE;
	}

	if (!getChild<LLUICtrl>("check_snapshot")->getValue())
	{
		filter &= ~(0x1 << LLInventoryType::IT_SNAPSHOT);
		filtered_by_all_types = FALSE;
	}

	if (!filtered_by_all_types)
	{
		// don't include folders in filter, unless I've selected everything
		filter &= ~(0x1 << LLInventoryType::IT_CATEGORY);
	}

	// update the panel, panel will update the filter
	mPanelMainInventory->getPanel()->setShowFolderState(getCheckShowEmpty() ?
		LLInventoryFilter::SHOW_ALL_FOLDERS : LLInventoryFilter::SHOW_NON_EMPTY_FOLDERS);
	mPanelMainInventory->getPanel()->setFilterTypes(filter);
	if (getCheckSinceLogoff())
	{
		mSpinSinceDays->set(0);
		mSpinSinceHours->set(0);
	}
	U32 days = (U32)mSpinSinceDays->get();
	U32 hours = (U32)mSpinSinceHours->get();
	if (hours > 24)
	{
		days += hours / 24;
		hours = (U32)hours % 24;
		mSpinSinceDays->set((F32)days);
		mSpinSinceHours->set((F32)hours);
	}
	hours += days * 24;
	mPanelMainInventory->getPanel()->setHoursAgo(hours);
	mPanelMainInventory->getPanel()->setSinceLogoff(getCheckSinceLogoff());
	mPanelMainInventory->setFilterTextFromFilter();

	LLPanel::draw();
}

BOOL LLFloaterInventoryFinder::getCheckShowEmpty()
{
	return getChild<LLUICtrl>("check_show_empty")->getValue();
}

BOOL LLFloaterInventoryFinder::getCheckSinceLogoff()
{
	return getChild<LLUICtrl>("check_since_logoff")->getValue();
}

void LLFloaterInventoryFinder::onCloseBtn(void* user_data)
{
	LLFloaterInventoryFinder* finderp = (LLFloaterInventoryFinder*)user_data;
	finderp->closeFloater();
}

// static
void LLFloaterInventoryFinder::selectAllTypes(void* user_data)
{
	LLFloaterInventoryFinder* self = (LLFloaterInventoryFinder*)user_data;
	if(!self) return;

	self->getChild<LLUICtrl>("check_animation")->setValue(TRUE);
	self->getChild<LLUICtrl>("check_calling_card")->setValue(TRUE);
	self->getChild<LLUICtrl>("check_clothing")->setValue(TRUE);
	self->getChild<LLUICtrl>("check_gesture")->setValue(TRUE);
	self->getChild<LLUICtrl>("check_landmark")->setValue(TRUE);
	self->getChild<LLUICtrl>("check_mesh")->setValue(TRUE);
	self->getChild<LLUICtrl>("check_notecard")->setValue(TRUE);
	self->getChild<LLUICtrl>("check_object")->setValue(TRUE);
	self->getChild<LLUICtrl>("check_script")->setValue(TRUE);
	self->getChild<LLUICtrl>("check_sound")->setValue(TRUE);
	self->getChild<LLUICtrl>("check_texture")->setValue(TRUE);
	self->getChild<LLUICtrl>("check_snapshot")->setValue(TRUE);
}

//static
void LLFloaterInventoryFinder::selectNoTypes(void* user_data)
{
	LLFloaterInventoryFinder* self = (LLFloaterInventoryFinder*)user_data;
	if(!self) return;

	self->getChild<LLUICtrl>("check_animation")->setValue(FALSE);
	self->getChild<LLUICtrl>("check_calling_card")->setValue(FALSE);
	self->getChild<LLUICtrl>("check_clothing")->setValue(FALSE);
	self->getChild<LLUICtrl>("check_gesture")->setValue(FALSE);
	self->getChild<LLUICtrl>("check_landmark")->setValue(FALSE);
	self->getChild<LLUICtrl>("check_mesh")->setValue(FALSE);
	self->getChild<LLUICtrl>("check_notecard")->setValue(FALSE);
	self->getChild<LLUICtrl>("check_object")->setValue(FALSE);
	self->getChild<LLUICtrl>("check_script")->setValue(FALSE);
	self->getChild<LLUICtrl>("check_sound")->setValue(FALSE);
	self->getChild<LLUICtrl>("check_texture")->setValue(FALSE);
	self->getChild<LLUICtrl>("check_snapshot")->setValue(FALSE);
}

// ## Zi: Inventory Collapse and Expand Buttons
void LLPanelMainInventory::onCollapseButtonClicked()
{
//	mFilterEditor->clear();
	onFilterEdit("");
	getPanel()->closeAllFolders();
}

void LLPanelMainInventory::onExpandButtonClicked()
{
	getPanel()->openAllFolders();
}
// ## Zi: Inventory Collapse and Expand Buttons

//////////////////////////////////////////////////////////////////////////////////
// List Commands                                                                //

void LLPanelMainInventory::initListCommandsHandlers()
{
	childSetAction("trash_btn", boost::bind(&LLPanelMainInventory::onTrashButtonClick, this));
	childSetAction("add_btn", boost::bind(&LLPanelMainInventory::onAddButtonClick, this));

	mTrashButton = getChild<LLDragAndDropButton>("trash_btn");
	mTrashButton->setDragAndDropHandler(boost::bind(&LLPanelMainInventory::handleDragAndDropToTrash, this
			,	_4 // BOOL drop
			,	_5 // EDragAndDropType cargo_type
			,	_7 // EAcceptance* accept
			));

	mCommitCallbackRegistrar.add("Inventory.GearDefault.Custom.Action", boost::bind(&LLPanelMainInventory::onCustomAction, this, _2));
	mEnableCallbackRegistrar.add("Inventory.GearDefault.Check", boost::bind(&LLPanelMainInventory::isActionChecked, this, _2));
	mEnableCallbackRegistrar.add("Inventory.GearDefault.Enable", boost::bind(&LLPanelMainInventory::isActionEnabled, this, _2));
	mMenuGearDefault = LLUICtrlFactory::getInstance()->createFromFile<LLToggleableMenu>("menu_inventory_gear_default.xml", gMenuHolder, LLViewerMenuHolderGL::child_registry_t::instance());
	mGearMenuButton->setMenu(mMenuGearDefault);
	mMenuAdd = LLUICtrlFactory::getInstance()->createFromFile<LLMenuGL>("menu_inventory_add.xml", gMenuHolder, LLViewerMenuHolderGL::child_registry_t::instance());

	// Update the trash button when selected item(s) get worn or taken off.
	LLOutfitObserver::instance().addCOFChangedCallback(boost::bind(&LLPanelMainInventory::updateListCommands, this));
}

void LLPanelMainInventory::updateListCommands()
{
	bool trash_enabled = isActionEnabled("delete");

	mTrashButton->setEnabled(trash_enabled);
}

void LLPanelMainInventory::onAddButtonClick()
{
// Gray out the "New Folder" option when the Recent tab is active as new folders will not be displayed
// unless "Always show folders" is checked in the filter options.
	bool recent_active = ("Recent Items" == mActivePanel->getName());
	mMenuAdd->getChild<LLMenuItemGL>("New Folder")->setEnabled(!recent_active);

	setUploadCostIfNeeded();

	showActionMenu(mMenuAdd,"add_btn");
}

void LLPanelMainInventory::showActionMenu(LLMenuGL* menu, std::string spawning_view_name)
{
	if (menu)
	{
		menu->buildDrawLabels();
		menu->updateParent(LLMenuGL::sMenuContainer);
		LLView* spawning_view = getChild<LLView> (spawning_view_name);
		S32 menu_x, menu_y;
		//show menu in co-ordinates of panel
		spawning_view->localPointToOtherView(0, spawning_view->getRect().getHeight(), &menu_x, &menu_y, this);
		menu_y += menu->getRect().getHeight();
		LLMenuGL::showPopup(this, menu, menu_x, menu_y);
	}
}

void LLPanelMainInventory::onTrashButtonClick()
{
	onClipboardAction("delete");
}

void LLPanelMainInventory::onClipboardAction(const LLSD& userdata)
{
	std::string command_name = userdata.asString();
	getActivePanel()->doToSelected(command_name);
}

void LLPanelMainInventory::saveTexture(const LLSD& userdata)
{
	LLFolderViewItem* current_item = getActivePanel()->getRootFolder()->getCurSelectedItem();
	if (!current_item)
	{
		return;
	}
	
	const LLUUID& item_id = static_cast<LLFolderViewModelItemInventory*>(current_item->getViewModelItem())->getUUID();
	LLPreviewTexture* preview_texture = LLFloaterReg::showTypedInstance<LLPreviewTexture>("preview_texture", LLSD(item_id), TAKE_FOCUS_YES);
	if (preview_texture)
	{
		preview_texture->openToSave();
	}
}

void LLPanelMainInventory::onCustomAction(const LLSD& userdata)
{
	if (!isActionEnabled(userdata))
		return;

	const std::string command_name = userdata.asString();
	if (command_name == "new_window")
	{
		newWindow();
	}
	if (command_name == "sort_by_name")
	{
		const LLSD arg = "name";
		setSortBy(arg);
	}
	if (command_name == "sort_by_recent")
	{
		const LLSD arg = "date";
		setSortBy(arg);
	}
	if (command_name == "sort_folders_by_name")
	{
		const LLSD arg = "foldersalwaysbyname";
		setSortBy(arg);
	}
	if (command_name == "sort_system_folders_to_top")
	{
		const LLSD arg = "systemfolderstotop";
		setSortBy(arg);
	}
	if (command_name == "add_objects_on_double_click")
	{
		gSavedSettings.setBOOL("FSDoubleClickAddInventoryObjects",!gSavedSettings.getBOOL("FSDoubleClickAddInventoryObjects"));
	}
	if (command_name == "add_clothing_on_double_click")
	{
		gSavedSettings.setBOOL("FSDoubleClickAddInventoryClothing",!gSavedSettings.getBOOL("FSDoubleClickAddInventoryClothing"));
	}
	if (command_name == "show_filters")
	{
		toggleFindOptions();
	}
	if (command_name == "reset_filters")
	{
		resetFilters();
	}
	if (command_name == "close_folders")
	{
		closeAllFolders();
	}
	if (command_name == "empty_trash")
	{
		const std::string notification = "ConfirmEmptyTrash";
		gInventory.emptyFolderType(notification, LLFolderType::FT_TRASH);
	}
	if (command_name == "empty_lostnfound")
	{
		const std::string notification = "ConfirmEmptyLostAndFound";
		gInventory.emptyFolderType(notification, LLFolderType::FT_LOST_AND_FOUND);
	}
	if (command_name == "save_texture")
	{
		saveTexture(userdata);
	}
	// This doesn't currently work, since the viewer can't change an assetID an item.
	if (command_name == "regenerate_link")
	{
		LLInventoryPanel *active_panel = getActivePanel();
		LLFolderViewItem* current_item = active_panel->getRootFolder()->getCurSelectedItem();
		if (!current_item)
		{
			return;
		}
		const LLUUID item_id = static_cast<LLFolderViewModelItemInventory*>(current_item->getViewModelItem())->getUUID();
		LLViewerInventoryItem *item = gInventory.getItem(item_id);
		if (item)
		{
			item->regenerateLink();
		}
		active_panel->setSelection(item_id, TAKE_FOCUS_NO);
	}
	if (command_name == "find_original")
	{
		LLFolderViewItem* current_item = getActivePanel()->getRootFolder()->getCurSelectedItem();
		if (!current_item)
		{
			return;
		}
		static_cast<LLFolderViewModelItemInventory*>(current_item->getViewModelItem())->performAction(getActivePanel()->getModel(), "goto");
	}

	if (command_name == "find_links")
	{
		LLFolderViewItem* current_item = getActivePanel()->getRootFolder()->getCurSelectedItem();
		if (!current_item)
		{
			return;
		}
		const LLUUID& item_id = static_cast<LLFolderViewModelItemInventory*>(current_item->getViewModelItem())->getUUID();
		const std::string &item_name = current_item->getViewModelItem()->getName();
		mFilterSubString = item_name;
		LLInventoryFilter &filter = mActivePanel->getFilter();
		filter.setFilterSubString(item_name);
		mFilterEditor->setText(item_name);

		mFilterEditor->setFocus(TRUE);
		filter.setFilterUUID(item_id);
		filter.setShowFolderState(LLInventoryFilter::SHOW_NON_EMPTY_FOLDERS);
		filter.setFilterLinks(LLInventoryFilter::FILTERLINK_ONLY_LINKS);
	}
}

bool LLPanelMainInventory::isSaveTextureEnabled(const LLSD& userdata)
{
	LLFolderViewItem* current_item = getActivePanel()->getRootFolder()->getCurSelectedItem();
	if (current_item) 
	{
		LLViewerInventoryItem *inv_item = dynamic_cast<LLViewerInventoryItem*>(static_cast<LLFolderViewModelItemInventory*>(current_item->getViewModelItem())->getInventoryObject());
		if(inv_item)
		{
			bool can_save = inv_item->checkPermissionsSet(PERM_ITEM_UNRESTRICTED);
			LLInventoryType::EType curr_type = static_cast<LLFolderViewModelItemInventory*>(current_item->getViewModelItem())->getInventoryType();
			return can_save && (curr_type == LLInventoryType::IT_TEXTURE || curr_type == LLInventoryType::IT_SNAPSHOT);
		}
	}
	return false;
}

BOOL LLPanelMainInventory::isActionEnabled(const LLSD& userdata)
{
	const std::string command_name = userdata.asString();
	if (command_name == "delete")
	{
		return getActivePanel()->isSelectionRemovable();
	}
	if (command_name == "save_texture")
	{
		return isSaveTextureEnabled(userdata);
	}
	if (command_name == "find_original")
	{
		LLFolderViewItem* current_item = getActivePanel()->getRootFolder()->getCurSelectedItem();
		if (!current_item) return FALSE;
		const LLUUID& item_id = static_cast<LLFolderViewModelItemInventory*>(current_item->getViewModelItem())->getUUID();
		const LLViewerInventoryItem *item = gInventory.getItem(item_id);
		if (item && item->getIsLinkType() && !item->getIsBrokenLink())
		{
			return TRUE;
		}
		return FALSE;
	}

	if (command_name == "find_links")
	{
		LLFolderView* root = getActivePanel()->getRootFolder();
		std::set<LLFolderViewItem*> selection_set = root->getSelectionList();
		if (selection_set.size() != 1) return FALSE;
		LLFolderViewItem* current_item = root->getCurSelectedItem();
		if (!current_item) return FALSE;
		const LLUUID& item_id = static_cast<LLFolderViewModelItemInventory*>(current_item->getViewModelItem())->getUUID();
		const LLInventoryObject *obj = gInventory.getObject(item_id);
		if (obj && !obj->getIsLinkType() && LLAssetType::lookupCanLink(obj->getType()))
		{
			return TRUE;
		}
		return FALSE;
	}
	// This doesn't currently work, since the viewer can't change an assetID an item.
	if (command_name == "regenerate_link")
	{
		LLFolderViewItem* current_item = getActivePanel()->getRootFolder()->getCurSelectedItem();
		if (!current_item) return FALSE;
		const LLUUID& item_id = static_cast<LLFolderViewModelItemInventory*>(current_item->getViewModelItem())->getUUID();
		const LLViewerInventoryItem *item = gInventory.getItem(item_id);
		if (item && item->getIsBrokenLink())
		{
			return TRUE;
		}
		return FALSE;
	}

	if (command_name == "share")
	{
		LLFolderViewItem* current_item = getActivePanel()->getRootFolder()->getCurSelectedItem();
		if (!current_item) return FALSE;
		LLSidepanelInventory* parent = LLFloaterSidePanelContainer::getPanel<LLSidepanelInventory>("inventory");
		return parent ? parent->canShare() : FALSE;
	}

	return TRUE;
}

BOOL LLPanelMainInventory::isActionChecked(const LLSD& userdata)
{
	U32 sort_order_mask = getActivePanel()->getSortOrder();
	const std::string command_name = userdata.asString();
	if (command_name == "sort_by_name")
	{
		return ~sort_order_mask & LLInventoryFilter::SO_DATE;
	}

	if (command_name == "sort_by_recent")
	{
		return sort_order_mask & LLInventoryFilter::SO_DATE;
	}

	if (command_name == "sort_folders_by_name")
	{
		return sort_order_mask & LLInventoryFilter::SO_FOLDERS_BY_NAME;
	}

	if (command_name == "sort_system_folders_to_top")
	{
		return sort_order_mask & LLInventoryFilter::SO_SYSTEM_FOLDERS_TO_TOP;
	}

	if (command_name == "add_objects_on_double_click")
	{
		return gSavedSettings.getBOOL("FSDoubleClickAddInventoryObjects");
	}
	
	if (command_name == "add_clothing_on_double_click")
	{
		return gSavedSettings.getBOOL("FSDoubleClickAddInventoryClothing");
	}


	return FALSE;
}

// ## Zi: Filter Links Menu
void LLPanelMainInventory::onFilterLinksChecked(const LLSD& userdata)
{
	const std::string command_name = userdata.asString();
	if (command_name == "show_links")
	{
		getActivePanel()->setFilterLinks(LLInventoryFilter::FILTERLINK_INCLUDE_LINKS);
	}

	if (command_name == "only_links")
	{
		getActivePanel()->setFilterLinks(LLInventoryFilter::FILTERLINK_ONLY_LINKS);
	}

	if (command_name == "hide_links")
	{
		getActivePanel()->setFilterLinks(LLInventoryFilter::FILTERLINK_EXCLUDE_LINKS);
	}
}

BOOL LLPanelMainInventory::isFilterLinksChecked(const LLSD& userdata)
{
	const std::string command_name = userdata.asString();
	if (command_name == "show_links")
	{
		return (getActivePanel()->getFilter().getFilterLinks() == LLInventoryFilter::FILTERLINK_INCLUDE_LINKS);
	}

	if (command_name == "only_links")
	{
		return (getActivePanel()->getFilter().getFilterLinks() == LLInventoryFilter::FILTERLINK_ONLY_LINKS);
	}

	if (command_name == "hide_links")
	{
		return (getActivePanel()->getFilter().getFilterLinks() == LLInventoryFilter::FILTERLINK_EXCLUDE_LINKS);
	}

	return FALSE;
}
// ## Zi: Filter Links Menu

// ## Zi: Extended Inventory Search
void LLPanelMainInventory::onSearchTargetChecked(const LLSD& userdata)
{
	getActivePanel()->setFilterSubStringTarget(userdata.asString());
	resetFilters();
}

LLInventoryFilter::EFilterSubstringTarget LLPanelMainInventory::getSearchTarget() const
{
	return getActivePanel()->getFilterSubStringTarget();
}

BOOL LLPanelMainInventory::isSearchTargetChecked(const LLSD& userdata)
{
	const std::string command_name = userdata.asString();
	if (command_name == "name")
	{
		return (getSearchTarget()==LLInventoryFilter::SUBST_TARGET_NAME);
	}

	if (command_name == "creator")
	{
		return (getSearchTarget()==LLInventoryFilter::SUBST_TARGET_CREATOR);
	}

	if (command_name == "description")
	{
		return (getSearchTarget()==LLInventoryFilter::SUBST_TARGET_DESCRIPTION);
	}

	if (command_name == "uuid")
	{
		return (getSearchTarget()==LLInventoryFilter::SUBST_TARGET_UUID);
	}

	if (command_name == "all")
	{
		return (getSearchTarget()==LLInventoryFilter::SUBST_TARGET_ALL);
	}
	return FALSE;
}
// ## Zi: Extended Inventory Search

bool LLPanelMainInventory::handleDragAndDropToTrash(BOOL drop, EDragAndDropType cargo_type, EAcceptance* accept)
{
	*accept = ACCEPT_NO;

	const bool is_enabled = isActionEnabled("delete");
	if (is_enabled) *accept = ACCEPT_YES_MULTI;

	if (is_enabled && drop)
	{
		onClipboardAction("delete");
	}
	return true;
}

void LLPanelMainInventory::setUploadCostIfNeeded()
{
	// *NOTE dzaporozhan
	// Upload cost is set in process_economy_data() (llviewermessage.cpp). But since we
	// have two instances of Inventory panel at the moment(and two instances of context menu),
	// call to gMenuHolder->childSetLabelArg() sets upload cost only for one of the instances.

	if(mNeedUploadCost && mMenuAdd)
	{
		LLMenuItemBranchGL* upload_menu = mMenuAdd->findChild<LLMenuItemBranchGL>("upload");
		if(upload_menu)
		{
// <FS:AW opensim currency support>
//			S32 upload_cost = LLGlobalEconomy::Singleton::getInstance()->getPriceUpload();
//			std::string cost_str;
//
//			// getPriceUpload() returns -1 if no data available yet.
//			if(upload_cost >= 0)
//			{
//				mNeedUploadCost = false;
//				cost_str = llformat("%d", upload_cost);
//			}
//			else
//			{
//				cost_str = llformat("%d", gSavedSettings.getU32("DefaultUploadCost"));
//			}
//			upload_menu->getChild<LLView>("Upload Image")->setLabelArg("[COST]", cost_str);
//			upload_menu->getChild<LLView>("Upload Sound")->setLabelArg("[COST]", cost_str);
//			upload_menu->getChild<LLView>("Upload Animation")->setLabelArg("[COST]", cost_str);
//			upload_menu->getChild<LLView>("Bulk Upload")->setLabelArg("[COST]", cost_str);

			// \0/ Copypasta! See llviewermessage, llviewermenu and llpanelmaininventory
			S32 cost = LLGlobalEconomy::Singleton::getInstance()->getPriceUpload();
			std::string upload_cost;
#ifdef OPENSIM // <FS:AW optional opensim support>
			bool in_opensim = LLGridManager::getInstance()->isInOpenSim();
			if(in_opensim)
			{
				upload_cost = cost > 0 ? llformat("%s%d", "L$", cost) : LLTrans::getString("free");
			}
			else
#endif // OPENSIM // <FS:AW optional opensim support>
			{
				upload_cost = cost > 0 ? llformat("%s%d", "L$", cost) : llformat("%d", gSavedSettings.getU32("DefaultUploadCost"));
			}

			upload_menu->getChild<LLView>("Upload Image")->setLabelArg("[COST]", upload_cost);
			upload_menu->getChild<LLView>("Upload Sound")->setLabelArg("[COST]", upload_cost);
			upload_menu->getChild<LLView>("Upload Animation")->setLabelArg("[COST]", upload_cost);
			upload_menu->getChild<LLView>("Bulk Upload")->setLabelArg("[COST]", upload_cost);
// </FS:AW opensim currency support>
		}
	}
}

// List Commands                                                              //
////////////////////////////////////////////////////////////////////////////////<|MERGE_RESOLUTION|>--- conflicted
+++ resolved
@@ -368,13 +368,9 @@
 	llofstream filtersFile(filterSaveName.str());
 	if(!LLSDSerialize::toPrettyXML(filterRoot, filtersFile))
 	{
-<<<<<<< HEAD
 		// <FS:TM> VS2013 compile fix
-		//llwarns << "Could not write to filters save file " << filterSaveName << llendl;
-		llwarns << "Could not write to filters save file " << filterSaveName.str() << llendl;
-=======
-		LL_WARNS() << "Could not write to filters save file " << filterSaveName << LL_ENDL;
->>>>>>> d0ef02c2
+		//LL_WARNS() << "Could not write to filters save file " << filterSaveName << LL_ENDL;
+		LL_WARNS() << "Could not write to filters save file " << filterSaveName.str() << LL_ENDL;
 	}
 	else
 		filtersFile.close();
