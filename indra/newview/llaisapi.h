--- conflicted
+++ resolved
@@ -53,86 +53,6 @@
     static void UpdateItem(const LLUUID &itemId, const LLSD &updates, completion_t callback = completion_t());
     static void CopyLibraryCategory(const LLUUID& sourceId, const LLUUID& destId, bool copySubfolders, completion_t callback = completion_t());
 
-<<<<<<< HEAD
-	bool run_command();
-
-	void setCommandFunc(command_func_type command_func);
-	
-	// Need to do command-specific parsing to get an id here, for
-	// LLInventoryCallback::fire().  May or may not need to bother,
-	// since most LLInventoryCallbacks do their work in the
-	// destructor.
-	
-	/* virtual */ void httpSuccess();
-	/* virtual */ void httpFailure();
-
-// [SL:KB] - Patch: Appearance-AISFilter | Checked: 2015-03-01 (Catznip-3.7)
-	// The debug setting is an OR of these values
-	enum EAISCommand
-	{
-		CMD_UNKNOWN       = 0x0000,	// New or command we're not filtering for
-		CMD_CAT_UPDATE    = 0x0001,	// update_inventory_category
-		CMD_CAT_REMOVE    = 0x0002,	// remove_inventory_category
-		CMD_CAT_SLAM      = 0x0004,	// slam_inventory_folder
-		CMD_CAT_PURGE     = 0x0008,	// purge_descendents_of
-		CMD_ITEM_REMOVE   = 0x0010,	// remove_inventory_item
-		CMD_ITEM_UPDATE   = 0x0020,	// update_inventory_item
-		CMD_OBJ_LINK      = 0x0100,	// link_inventory_array
-		CMD_OBJ_LINKBATCH = 0x0200,	// link_inventory_array
-	};
-	static bool isAPIAvailable(EAISCommand cmd = CMD_UNKNOWN);
-// [/SL:KB]
-
-//	static bool isAPIAvailable();
-	static bool getInvCap(std::string& cap);
-	static bool getLibCap(std::string& cap);
-	static void getCapabilityNames(LLSD& capabilityNames);
-
-protected:
-// [SL:KB] - Patch: Appearance-SyncAttach | Checked: 2015-06-24 (Catznip-3.7)
-	virtual bool getResponseUUIDs(const LLSD& content, uuid_list_t& ids);
-// [/SL:KB]
-//	virtual bool getResponseUUID(const LLSD& content, LLUUID& id);
-
-//private:
-	command_func_type mCommandFunc;
-	LLPointer<LLHTTPRetryPolicy> mRetryPolicy;
-	LLPointer<LLInventoryCallback> mCallback;
-};
-
-class RemoveItemCommand: public AISCommand
-{
-public:
-	RemoveItemCommand(const LLUUID& item_id,
-					  LLPointer<LLInventoryCallback> callback);
-
-// [SL:KB] - Patch: Appearance-AISFilter | Checked: 2015-06-27 (Catznip-3.7)
-	/*virtual*/ void httpFailure();
-// [/SL:KB]
-};
-
-class RemoveCategoryCommand: public AISCommand
-{
-public:
-	RemoveCategoryCommand(const LLUUID& item_id,
-						  LLPointer<LLInventoryCallback> callback);
-};
-
-class PurgeDescendentsCommand: public AISCommand
-{
-public:
-	PurgeDescendentsCommand(const LLUUID& item_id,
-							LLPointer<LLInventoryCallback> callback);
-};
-
-class UpdateItemCommand: public AISCommand
-{
-public:
-	UpdateItemCommand(const LLUUID& item_id,
-					  const LLSD& updates,
-					  LLPointer<LLInventoryCallback> callback);
-=======
->>>>>>> abf9ccb0
 private:
     typedef enum {
         COPYINVENTORY,
@@ -153,32 +73,13 @@
 
     static void EnqueueAISCommand(const std::string &procName, LLCoprocedureManager::CoProcedure_t proc);
 
-<<<<<<< HEAD
-protected:
-// [SL:KB] - Patch: Appearance-SyncAttach | Checked: 2015-06-24 (Catznip-3.7)
-	/*virtual*/ bool getResponseUUIDs(const LLSD& content, uuid_list_t& ids);
-// [/SL:KB]
-//	/* virtual */ bool getResponseUUID(const LLSD& content, LLUUID& id);
-};
-=======
     static std::string getInvCap();
     static std::string getLibCap();
->>>>>>> abf9ccb0
 
     static void InvokeAISCommandCoro(LLCoreHttpUtil::HttpCoroutineAdapter::ptr_t httpAdapter, 
         invokationFn_t invoke, std::string url, LLUUID targetId, LLSD body, 
         completion_t callback, COMMAND_TYPE type);
 
-<<<<<<< HEAD
-protected:
-// [SL:KB] - Patch: Appearance-SyncAttach | Checked: 2015-06-24 (Catznip-3.7)
-	/*virtual*/ bool getResponseUUIDs(const LLSD& content, uuid_list_t& ids);
-// [/SL:KB]
-
-private:
-	LLSD mNewInventory;
-=======
->>>>>>> abf9ccb0
 };
 
 class AISUpdate
