/** 
 * @file llcompilequeue.cpp
 * @brief LLCompileQueueData class implementation
 *
 * $LicenseInfo:firstyear=2002&license=viewerlgpl$
 * Second Life Viewer Source Code
 * Copyright (C) 2010, Linden Research, Inc.
 * 
 * This library is free software; you can redistribute it and/or
 * modify it under the terms of the GNU Lesser General Public
 * License as published by the Free Software Foundation;
 * version 2.1 of the License only.
 * 
 * This library is distributed in the hope that it will be useful,
 * but WITHOUT ANY WARRANTY; without even the implied warranty of
 * MERCHANTABILITY or FITNESS FOR A PARTICULAR PURPOSE.  See the GNU
 * Lesser General Public License for more details.
 * 
 * You should have received a copy of the GNU Lesser General Public
 * License along with this library; if not, write to the Free Software
 * Foundation, Inc., 51 Franklin Street, Fifth Floor, Boston, MA  02110-1301  USA
 * 
 * Linden Research, Inc., 945 Battery Street, San Francisco, CA  94111  USA
 * $/LicenseInfo$
 */

/**
 *
 * Implementation of the script queue which keeps an array of object
 * UUIDs and manipulates all of the scripts on each of them. 
 *
 */


#include "llviewerprecompiledheaders.h"

#include "llcompilequeue.h"

#include "llagent.h"
#include "llchat.h"
#include "llfloaterreg.h"
#include "llviewerwindow.h"
#include "llviewerobject.h"
#include "llviewerobjectlist.h"
#include "llviewerregion.h"
#include "llviewercontrol.h"
#include "llviewerobject.h"
#include "llviewerregion.h"
#include "llresmgr.h"

#include "llbutton.h"
#include "lldir.h"
#include "llnotificationsutil.h"
#include "llviewerstats.h"
#include "llvfile.h"
#include "lluictrlfactory.h"
#include "lltrans.h"

#include "llselectmgr.h"
#include "llexperiencecache.h"

#include "llviewerassetupload.h"
#include "llcorehttputil.h"

// <FS:KC> [LSL PreProc]
#include "fslslpreproc.h"
#include "llsdutil.h"
// </FS:KC>

namespace
{

    const std::string QUEUE_EVENTPUMP_NAME("ScriptActionQueue");
<<<<<<< HEAD
    const F32         TIMEOUT_INVENTORY_FETCH(10.0f); // <FS:Ansariel> Doubled from 5s
=======
>>>>>>> e2ee3a15


    class ObjectInventoryFetcher: public LLVOInventoryListener
    {
    public:
        typedef boost::shared_ptr<ObjectInventoryFetcher> ptr_t;

        ObjectInventoryFetcher(LLEventPump &pump, LLViewerObject* object, void* user_data) :
            mPump(pump),
            LLVOInventoryListener()
        {
            registerVOInventoryListener(object, this);
        }

        virtual void inventoryChanged(LLViewerObject* object,
            LLInventoryObject::object_list_t* inventory,
            S32 serial_num,
            void* user_data);

        void fetchInventory() 
        {
            requestVOInventory();
        }

        const LLInventoryObject::object_list_t & getInventoryList() const { return mInventoryList; }

    private:
        LLInventoryObject::object_list_t    mInventoryList;
        LLEventPump &                       mPump;
    };

    class HandleScriptUserData
    {
    public:
		// <FS:Ansariel> [LSL PreProc]
        //HandleScriptUserData(const std::string &pumpname) :
        //    mPumpname(pumpname)
        //{ }
        HandleScriptUserData(const std::string &pumpname, LLScriptQueueData* data) :
            mPumpname(pumpname),
			mData(data)
        { }
		HandleScriptUserData()
		{ }
		// </FS:Ansariel>

        const std::string &getPumpName() const { return mPumpname; }

		// <FS:Ansariel> [LSL PreProc]
		LLScriptQueueData* getData() const { return mData; }

    private:
        std::string mPumpname;

		// <FS:Ansariel> [LSL PreProc]
		LLScriptQueueData* mData;
    };


}

// *NOTE$: A minor specialization of LLScriptAssetUpload, it does not require a buffer 
// (and does not save a buffer to the vFS) and it finds the compile queue window and 
// displays a compiling message.
class LLQueuedScriptAssetUpload : public LLScriptAssetUpload
{
public:
    LLQueuedScriptAssetUpload(LLUUID taskId, LLUUID itemId, LLUUID assetId, TargetType_t targetType,
            bool isRunning, std::string scriptName, LLUUID queueId, LLUUID exerienceId, taskUploadFinish_f finish) :
        LLScriptAssetUpload(taskId, itemId, targetType, isRunning, 
            exerienceId, std::string(), finish),
        mScriptName(scriptName),
        mQueueId(queueId)
    {
        setAssetId(assetId);
    }

    virtual LLSD prepareUpload()
    {
        /* *NOTE$: The parent class (LLScriptAssetUpload will attempt to save 
         * the script buffer into to the VFS.  Since the resource is already in 
         * the VFS we don't want to do that.  Just put a compiling message in
         * the window and move on
         */
        LLFloaterCompileQueue* queue = LLFloaterReg::findTypedInstance<LLFloaterCompileQueue>("compile_queue", LLSD(mQueueId));
        if (queue)
        {
            // <FS:Ansariel> Translation fixes
            //std::string message = std::string("Compiling \"") + getScriptName() + std::string("\"...");
            LLStringUtil::format_map_t args;
            args["NAME"] = getScriptName();
            std::string message = queue->getString("Compiling", args);
            // </FS:Ansariel>

            queue->getChild<LLScrollListCtrl>("queue output")->addSimpleElement(message, ADD_BOTTOM);
        }

        return LLSD().with("success", LLSD::Boolean(true));
    }


    std::string getScriptName() const { return mScriptName; }

private:
    void setScriptName(const std::string &scriptName) { mScriptName = scriptName; }

    LLUUID mQueueId;
    std::string mScriptName;
};

///----------------------------------------------------------------------------
/// Local function declarations, constants, enums, and typedefs
///----------------------------------------------------------------------------

// <FS:KC> [LSL PreProc] moved to header
#if 0
struct LLScriptQueueData
{
	LLUUID mQueueID;
	LLUUID mTaskId;
	LLPointer<LLInventoryItem> mItem;
	LLHost mHost;
	LLUUID mExperienceId;
	std::string mExperiencename;
	LLScriptQueueData(const LLUUID& q_id, const LLUUID& task_id, LLInventoryItem* item) :
		mQueueID(q_id), mTaskId(task_id), mItem(new LLInventoryItem(item)) {}

};
#endif
// </FS:KC>

///----------------------------------------------------------------------------
/// Class LLFloaterScriptQueue
///----------------------------------------------------------------------------

// Default constructor
LLFloaterScriptQueue::LLFloaterScriptQueue(const LLSD& key) :
	LLFloater(key),
	mDone(false),
	mMono(false)
{
	
}

// Destroys the object
LLFloaterScriptQueue::~LLFloaterScriptQueue()
{
}

BOOL LLFloaterScriptQueue::postBuild()
{
	childSetAction("close",onCloseBtn,this);
	getChildView("close")->setEnabled(FALSE);
	setVisible(true);
	return TRUE;
}

// static
void LLFloaterScriptQueue::onCloseBtn(void* user_data)
{
	LLFloaterScriptQueue* self = (LLFloaterScriptQueue*)user_data;
	self->closeFloater();
}

void LLFloaterScriptQueue::addObject(const LLUUID& id)
{
	mObjectIDs.insert(id);
}

BOOL LLFloaterScriptQueue::start()
{
	LLNotificationsUtil::add("ConfirmScriptModify", LLSD(), LLSD(), boost::bind(&LLFloaterScriptQueue::onScriptModifyConfirmation, this, _1, _2));
	return true;
	/*
	//LL_INFOS() << "LLFloaterCompileQueue::start()" << LL_ENDL;
	std::string buffer;

	LLStringUtil::format_map_t args;
	args["[START]"] = mStartString;
	args["[COUNT]"] = llformat ("%d", mObjectIDs.count());
	buffer = getString ("Starting", args);
	
	getChild<LLScrollListCtrl>("queue output")->addSimpleElement(buffer);

	return startQueue();*/
}

bool LLFloaterScriptQueue::onScriptModifyConfirmation(const LLSD& notification, const LLSD& response)
{
	S32 option = LLNotificationsUtil::getSelectedOption(notification, response);
	if (option != 0)// canceled
	{
		return true;
	}
	std::string buffer;

	LLStringUtil::format_map_t args;
	args["[START]"] = mStartString;
	args["[COUNT]"] = llformat ("%d", mObjectIDs.size());
	buffer = getString ("Starting", args);
	
	getChild<LLScrollListCtrl>("queue output")->addSimpleElement(buffer, ADD_BOTTOM);

	return startQueue();
}

void LLFloaterScriptQueue::addProcessingMessage(const std::string &message, const LLSD &args)
{
    std::string buffer(LLTrans::getString(message, args));

    getChild<LLScrollListCtrl>("queue output")->addSimpleElement(buffer, ADD_BOTTOM);
}

void LLFloaterScriptQueue::addStringMessage(const std::string &message)
{
    getChild<LLScrollListCtrl>("queue output")->addSimpleElement(message, ADD_BOTTOM);
}


BOOL LLFloaterScriptQueue::isDone() const
{
	return (mCurrentObjectID.isNull() && (mObjectIDs.size() == 0));
}

///----------------------------------------------------------------------------
/// Class LLFloaterCompileQueue
///----------------------------------------------------------------------------
LLFloaterCompileQueue::LLFloaterCompileQueue(const LLSD& key)
  : LLFloaterScriptQueue(key)
  , mLSLProc(NULL) // <FS:Ansariel> [LSL PreProc]
{
	setTitle(LLTrans::getString("CompileQueueTitle"));
	setStartString(LLTrans::getString("CompileQueueStart"));
														 															 
//	mUploadQueue = new LLAssetUploadQueue(new LLCompileFloaterUploadQueueSupplier(key.asUUID()));
	
	// <FS:KC> [LSL PreProc]
	static LLCachedControl<bool> _NACL_LSLPreprocessor(gSavedSettings, "_NACL_LSLPreprocessor");
	if(_NACL_LSLPreprocessor)
	{
		mLSLProc = new FSLSLPreprocessor();
	}
	// </FS:KC>
}

LLFloaterCompileQueue::~LLFloaterCompileQueue()
{ 
	// <FS:Ansariel> [LSL PreProc]
	delete mLSLProc;
}

void LLFloaterCompileQueue::experienceIdsReceived( const LLSD& content )
{
	for(LLSD::array_const_iterator it  = content.beginArray(); it != content.endArray(); ++it)
	{
		mExperienceIds.insert(it->asUUID());
	}
//	nextObject();
}

BOOL LLFloaterCompileQueue::hasExperience( const LLUUID& id ) const
{
	return mExperienceIds.find(id) != mExperienceIds.end();
}

// //Attempt to record this asset ID.  If it can not be inserted into the set 
// //then it has already been processed so return false.
// bool LLFloaterCompileQueue::checkAssetId(const LLUUID &assetId)
// {
//     std::pair<uuid_list_t::iterator, bool> result = mAssetIds.insert(assetId);
//     return result.second;
// }

void LLFloaterCompileQueue::handleHTTPResponse(std::string pumpName, const LLSD &expresult)
{
    LLEventPumps::instance().post(pumpName, expresult);
}

// *TODO: handleSCriptRetrieval is passed into the VFS via a legacy C function pointer
// future project would be to convert these to C++ callables (std::function<>) so that 
// we can use bind and remove the userData parameter.
// 
void LLFloaterCompileQueue::handleScriptRetrieval(LLVFS *vfs, const LLUUID& assetId, 
    LLAssetType::EType type, void* userData, S32 status, LLExtStat extStatus)
{
    LLSD result(LLSD::emptyMap());

    result["asset_id"] = assetId;
    if (status)
    {
        result["error"] = status;
     
        if (status == LL_ERR_ASSET_REQUEST_NOT_IN_DATABASE)
        {
            result["message"] = LLTrans::getString("CompileQueueProblemDownloading") + (":");
            result["alert"] = LLTrans::getString("CompileQueueScriptNotFound");
        }
        else if (LL_ERR_INSUFFICIENT_PERMISSIONS == status)
        {
            result["message"] = LLTrans::getString("CompileQueueInsufficientPermFor") + (":");
            result["alert"] = LLTrans::getString("CompileQueueInsufficientPermDownload");
        }
        else
        {
            result["message"] = LLTrans::getString("CompileQueueUnknownFailure");
        }

		// <FS:Ansariel> [LSL PreProc]
		// LSL PreProc error case
		delete ((HandleScriptUserData *)userData)->getData();
    }
	// <FS:KC> [LSL PreProc]
	else if (gSavedSettings.getBOOL("_NACL_LSLPreprocessor"))
	{
		LLScriptQueueData* data = ((HandleScriptUserData *)userData)->getData();
		LLFloaterCompileQueue* queue = LLFloaterReg::findTypedInstance<LLFloaterCompileQueue>("compile_queue", data->mQueueID);

		if (queue && queue->mLSLProc)
		{
			LLVFile file(vfs, assetId, type);
			S32 file_length = file.getSize();
			std::vector<char> script_data(file_length + 1);
			file.read((U8*)&script_data[0], file_length);
			// put a EOS at the end
			script_data[file_length] = 0;

			LLStringUtil::format_map_t args;
			args["SCRIPT"] = data->mItem->getName();
			LLFloaterCompileQueue::scriptLogMessage(data, LLTrans::getString("CompileQueuePreprocessing", args));

			queue->mLSLProc->preprocess_script(assetId, data, type, LLStringExplicit(&script_data[0]));
		}
		result["preproc"] = true;
	}
	// </FS:KC> LSL Preprocessor

    LLEventPumps::instance().post(((HandleScriptUserData *)userData)->getPumpName(), result);

}

/*static*/
void LLFloaterCompileQueue::processExperienceIdResults(LLSD result, LLUUID parent)
{
    LLFloaterCompileQueue* queue = LLFloaterReg::findTypedInstance<LLFloaterCompileQueue>("compile_queue", parent);
    if (!queue)
        return;

    queue->experienceIdsReceived(result["experience_ids"]);

    LLHandle<LLFloaterScriptQueue> hFloater(queue->getDerivedHandle<LLFloaterScriptQueue>());

    fnQueueAction_t fn = boost::bind(LLFloaterCompileQueue::processScript,
        queue->getDerivedHandle<LLFloaterCompileQueue>(), _1, _2, _3);


    LLCoros::instance().launch("ScriptQueueCompile", boost::bind(LLFloaterScriptQueue::objectScriptProcessingQueueCoro,
        queue->mStartString,
        hFloater,
        queue->mObjectIDs,
        fn));

}

bool LLFloaterCompileQueue::processScript(LLHandle<LLFloaterCompileQueue> hfloater,
    const LLPointer<LLViewerObject> &object, LLInventoryObject* inventory, LLEventPump &pump)
{
    LLSD result;
    LLFloaterCompileQueue *that = hfloater.get();
    bool monocompile = that->mMono;
    F32 fetch_timeout = gSavedSettings.getF32("QueueInventoryFetchTimeout");

    if (!that)
        return false;

    // Initial test to see if we can (or should) attempt to compile the script.
    LLInventoryItem *item = dynamic_cast<LLInventoryItem *>(inventory);
    {

        if (!item->getPermissions().allowModifyBy(gAgent.getID(), gAgent.getGroupID()) ||
            !item->getPermissions().allowCopyBy(gAgent.getID(), gAgent.getGroupID()))
        {
            // <FS:Ansariel> Translation fixes
            //std::string buffer = "Skipping: " + item->getName() + "(Permissions)";
            LLStringUtil::format_map_t args;
            args["NAME"] = item->getName();
            std::string buffer = that->getString("SkippingPermissions", args);
            // </FS:Ansariel>
            that->addStringMessage(buffer);
            return true;
        }

//         if (!that->checkAssetId(item->getAssetUUID()))
//         {
//             std::string buffer = "Skipping: " + item->getName() + "(Repeat)";
//             that->addStringMessage(buffer);
//             return true;
//         }
    }
    that = NULL;

    // Attempt to retrieve the experience
    LLUUID experienceId;
    {
<<<<<<< HEAD
		// <FS:Ansariel> FIRE-17688: Recompile scripts not working on OpenSim
        //LLExperienceCache::instance().fetchAssociatedExperience(inventory->getParentUUID(), inventory->getUUID(),
        //    boost::bind(&LLFloaterCompileQueue::handleHTTPResponse, pump.getName(), _1));

        //result = llcoro::suspendUntilEventOnWithTimeout(pump, TIMEOUT_INVENTORY_FETCH, 
        //    LLSD().with("timeout", LLSD::Boolean(true)));
		if (object->getRegion() && object->getRegion()->isCapabilityAvailable("GetMetadata"))
		{
			LLExperienceCache::instance().fetchAssociatedExperience(inventory->getParentUUID(), inventory->getUUID(),
				boost::bind(&LLFloaterCompileQueue::handleHTTPResponse, pump.getName(), _1));

			result = llcoro::suspendUntilEventOnWithTimeout(pump, TIMEOUT_INVENTORY_FETCH, 
				LLSD().with("timeout", LLSD::Boolean(true)));
		}
		else
		{
			result = LLSD();
		}
		// </FS:Ansariel>
=======
        LLExperienceCache::instance().fetchAssociatedExperience(inventory->getParentUUID(), inventory->getUUID(),
            boost::bind(&LLFloaterCompileQueue::handleHTTPResponse, pump.getName(), _1));

        result = llcoro::suspendUntilEventOnWithTimeout(pump, fetch_timeout,
            LLSD().with("timeout", LLSD::Boolean(true)));
>>>>>>> e2ee3a15

        that = hfloater.get();
        if (!that)
        {
            return false;
        }

        if (result.has("timeout") && result["timeout"].asBoolean())
        {
            std::string buffer = "Timeout: " + inventory->getName();
            that->addStringMessage(buffer);
            return true;
        }

        if (result.has(LLExperienceCache::EXPERIENCE_ID))
        {
            experienceId = result[LLExperienceCache::EXPERIENCE_ID].asUUID();
            if (!that->hasExperience(experienceId))
            {
                that->addProcessingMessage("CompileNoExperiencePerm", LLSD()
                    .with("SCRIPT", inventory->getName())
                    .with("EXPERIENCE", result[LLExperienceCache::NAME].asString()));
                return true;
            }
        }

    }
    that = NULL;

    {
		// <FS:Ansariel> [LSL PreProc]
        //HandleScriptUserData    userData(pump.getName());
		HandleScriptUserData userData;
		if (gSavedSettings.getBOOL("_NACL_LSLPreprocessor"))
		{
			// Need to dump some stuff into an LLScriptQueueData struct for the LSL PreProc.
			LLScriptQueueData* datap = new LLScriptQueueData(hfloater.get()->getKey().asUUID(), object->getID(), item);
			userData = HandleScriptUserData(pump.getName(), datap);
		}
		else
		{
			userData = HandleScriptUserData(pump.getName(), NULL);
		}
		// </FS:Ansariel>


        // request the asset
        gAssetStorage->getInvItemAsset(LLHost(),
            gAgent.getID(),
            gAgent.getSessionID(),
            item->getPermissions().getOwner(),
            object->getID(),
            item->getUUID(),
            item->getAssetUUID(),
            item->getType(),
            &LLFloaterCompileQueue::handleScriptRetrieval,
            &userData);

        result = llcoro::suspendUntilEventOnWithTimeout(pump, fetch_timeout,
            LLSD().with("timeout", LLSD::Boolean(true)));
    }

    that = hfloater.get();
    if (!that)
    {
        return false;
    }

    if (result.has("timeout"))
    {
        if (result.has("timeout") && result["timeout"].asBoolean())
        {
            std::string buffer = "Timeout: " + inventory->getName();
            that->addStringMessage(buffer);
            return true;
        }
    }

    if (result.has("error"))
    {
        LL_WARNS("SCRIPTQ") << "Inventory fetch returned with error. Code: " << result["error"].asString() << LL_ENDL;
        std::string buffer = result["message"].asString() + " " + inventory->getName();
        that->addStringMessage(buffer);

        if (result.has("alert"))
        {
            LLSD args;
            args["MESSAGE"] = result["alert"].asString();
            LLNotificationsUtil::add("SystemMessage", args);
        }
        return true;
    }

	// <FS:Ansariel> [LSL PreProc]
	if (result.has("preproc"))
	{
		// LSL Preprocessor handles it from here on
		return true;
	}
	// </FS:Ansariel>

    LLUUID assetId = result["asset_id"];
    that = NULL;


    std::string url = object->getRegion()->getCapability("UpdateScriptTask");


    {
        LLResourceUploadInfo::ptr_t uploadInfo(new LLQueuedScriptAssetUpload(object->getID(), 
            inventory->getUUID(), 
            assetId, 
            monocompile ? LLScriptAssetUpload::MONO : LLScriptAssetUpload::LSL2,
            true, 
            inventory->getName(), 
            LLUUID(), 
            experienceId, 
            boost::bind(&LLFloaterCompileQueue::handleHTTPResponse, pump.getName(), _4)));

        LLViewerAssetUpload::EnqueueInventoryUpload(url, uploadInfo);
    }

    result = llcoro::suspendUntilEventOnWithTimeout(pump, fetch_timeout, LLSD().with("timeout", LLSD::Boolean(true)));

    that = hfloater.get();
    if (!that)
    {
        return false;
    }

    if (result.has("timeout"))
    {
        if (result.has("timeout") && result["timeout"].asBoolean())
        {
            std::string buffer = "Timeout: " + inventory->getName();
            that->addStringMessage(buffer);
            return true;
        }
    }

    // Bytecode save completed
    if (result["compiled"])
    {
        std::string buffer = std::string("Compilation of \"") + inventory->getName() + std::string("\" succeeded");

        //that->addStringMessage(buffer);
        LL_INFOS() << buffer << LL_ENDL;
        // <FS:Ansariel> Translation fixes
        LLStringUtil::format_map_t args;
        args["NAME"] = inventory->getName();
        that->addStringMessage(that->getString("CompileSuccess", args));
        // </FS:Ansariel>
    }
    else
    {
        LLSD compile_errors = result["errors"];
        // <FS:Ansariel> Translation fixes
        //std::string buffer = std::string("Compilation of \"") + inventory->getName() + std::string("\" failed:");
        LLStringUtil::format_map_t args;
        args["NAME"] = inventory->getName();
        std::string buffer = that->getString("CompileFailure", args);
        // </FS:Ansariel>
        that->addStringMessage(buffer);
        for (LLSD::array_const_iterator line = compile_errors.beginArray();
            line < compile_errors.endArray(); line++)
        {
            std::string str = line->asString();
            str.erase(std::remove(str.begin(), str.end(), '\n'), str.end());

            that->addStringMessage(str);
        }
        LL_INFOS() << result["errors"] << LL_ENDL;
    }

    return true;
}

bool LLFloaterCompileQueue::startQueue()
{
    LLViewerRegion* region = gAgent.getRegion();
    if (region)
    {
        std::string lookup_url = region->getCapability("GetCreatorExperiences");
        if (!lookup_url.empty())
        {
            LLCoreHttpUtil::HttpCoroutineAdapter::completionCallback_t success =
                boost::bind(&LLFloaterCompileQueue::processExperienceIdResults, _1, getKey().asUUID());

            LLCoreHttpUtil::HttpCoroutineAdapter::completionCallback_t failure =
                boost::bind(&LLFloaterCompileQueue::processExperienceIdResults, LLSD(), getKey().asUUID());

            LLCoreHttpUtil::HttpCoroutineAdapter::callbackHttpGet(lookup_url,
                success, failure);
            return TRUE;
        }
    }

    return true;
}


///----------------------------------------------------------------------------
/// Class LLFloaterResetQueue
///----------------------------------------------------------------------------

LLFloaterResetQueue::LLFloaterResetQueue(const LLSD& key)
  : LLFloaterScriptQueue(key)
{
	setTitle(LLTrans::getString("ResetQueueTitle"));
	setStartString(LLTrans::getString("ResetQueueStart"));
}

LLFloaterResetQueue::~LLFloaterResetQueue()
{ 
}

bool LLFloaterResetQueue::resetObjectScripts(LLHandle<LLFloaterScriptQueue> hfloater, 
    const LLPointer<LLViewerObject> &object, LLInventoryObject* inventory, LLEventPump &pump)
{
    LLFloaterScriptQueue *that = hfloater.get();
    if (that)
    {
        std::string buffer;
        buffer = that->getString("Resetting") + (": ") + inventory->getName();
        that->addStringMessage(buffer);
    }
    
    LLMessageSystem* msg = gMessageSystem;
    msg->newMessageFast(_PREHASH_ScriptReset);
    msg->nextBlockFast(_PREHASH_AgentData);
    msg->addUUIDFast(_PREHASH_AgentID, gAgent.getID());
    msg->addUUIDFast(_PREHASH_SessionID, gAgent.getSessionID());
    msg->nextBlockFast(_PREHASH_Script);
    msg->addUUIDFast(_PREHASH_ObjectID, object->getID());
    msg->addUUIDFast(_PREHASH_ItemID, inventory->getUUID());
    msg->sendReliable(object->getRegion()->getHost());

    return true;
}

bool LLFloaterResetQueue::startQueue()
{
    fnQueueAction_t fn = boost::bind(LLFloaterResetQueue::resetObjectScripts,
        getDerivedHandle<LLFloaterScriptQueue>(), _1, _2, _3);

    LLCoros::instance().launch("ScriptResetQueue", boost::bind(LLFloaterScriptQueue::objectScriptProcessingQueueCoro,
        mStartString,
        getDerivedHandle<LLFloaterScriptQueue>(),
        mObjectIDs,
        fn));

    return true;
}

///----------------------------------------------------------------------------
/// Class LLFloaterRunQueue
///----------------------------------------------------------------------------

LLFloaterRunQueue::LLFloaterRunQueue(const LLSD& key)
  : LLFloaterScriptQueue(key)
{
	setTitle(LLTrans::getString("RunQueueTitle"));
	setStartString(LLTrans::getString("RunQueueStart"));
}

LLFloaterRunQueue::~LLFloaterRunQueue()
{ 
}

bool LLFloaterRunQueue::runObjectScripts(LLHandle<LLFloaterScriptQueue> hfloater, 
    const LLPointer<LLViewerObject> &object, LLInventoryObject* inventory, LLEventPump &pump)
{
    LLFloaterScriptQueue *that = hfloater.get();
    if (that)
    {
        std::string buffer;
        buffer = that->getString("Running") + (": ") + inventory->getName();
        that->addStringMessage(buffer);
    }

    LLMessageSystem* msg = gMessageSystem;
    msg->newMessageFast(_PREHASH_SetScriptRunning);
    msg->nextBlockFast(_PREHASH_AgentData);
    msg->addUUIDFast(_PREHASH_AgentID, gAgent.getID());
    msg->addUUIDFast(_PREHASH_SessionID, gAgent.getSessionID());
    msg->nextBlockFast(_PREHASH_Script);
    msg->addUUIDFast(_PREHASH_ObjectID, object->getID());
    msg->addUUIDFast(_PREHASH_ItemID, inventory->getUUID());
    msg->addBOOLFast(_PREHASH_Running, TRUE);
    msg->sendReliable(object->getRegion()->getHost());

    return true;
}

bool LLFloaterRunQueue::startQueue()
{
    LLHandle<LLFloaterScriptQueue> hFloater(getDerivedHandle<LLFloaterScriptQueue>());
    fnQueueAction_t fn = boost::bind(LLFloaterRunQueue::runObjectScripts, hFloater, _1, _2, _3);

    LLCoros::instance().launch("ScriptRunQueue", boost::bind(LLFloaterScriptQueue::objectScriptProcessingQueueCoro,
        mStartString,
        hFloater,
        mObjectIDs,
        fn));

    return true;
}


///----------------------------------------------------------------------------
/// Class LLFloaterNotRunQueue
///----------------------------------------------------------------------------

LLFloaterNotRunQueue::LLFloaterNotRunQueue(const LLSD& key)
  : LLFloaterScriptQueue(key)
{
	setTitle(LLTrans::getString("NotRunQueueTitle"));
	setStartString(LLTrans::getString("NotRunQueueStart"));
}

LLFloaterNotRunQueue::~LLFloaterNotRunQueue()
{ 
}

bool LLFloaterNotRunQueue::stopObjectScripts(LLHandle<LLFloaterScriptQueue> hfloater, 
    const LLPointer<LLViewerObject> &object, LLInventoryObject* inventory, LLEventPump &pump)
{
    LLFloaterScriptQueue *that = hfloater.get();
    if (that)
    {
        std::string buffer;
        buffer = that->getString("NotRunning") + (": ") + inventory->getName();
        that->addStringMessage(buffer);
    }

    LLMessageSystem* msg = gMessageSystem;
    msg->newMessageFast(_PREHASH_SetScriptRunning);
    msg->nextBlockFast(_PREHASH_AgentData);
    msg->addUUIDFast(_PREHASH_AgentID, gAgent.getID());
    msg->addUUIDFast(_PREHASH_SessionID, gAgent.getSessionID());
    msg->nextBlockFast(_PREHASH_Script);
    msg->addUUIDFast(_PREHASH_ObjectID, object->getID());
    msg->addUUIDFast(_PREHASH_ItemID, inventory->getUUID());
    msg->addBOOLFast(_PREHASH_Running, FALSE);
    msg->sendReliable(object->getRegion()->getHost());

    return true;
}

bool LLFloaterNotRunQueue::startQueue()
{
    LLHandle<LLFloaterScriptQueue> hFloater(getDerivedHandle<LLFloaterScriptQueue>());

    fnQueueAction_t fn = boost::bind(&LLFloaterNotRunQueue::stopObjectScripts, hFloater, _1, _2, _3);
    LLCoros::instance().launch("ScriptQueueNotRun", boost::bind(LLFloaterScriptQueue::objectScriptProcessingQueueCoro,
        mStartString,
        hFloater,
        mObjectIDs,
        fn));

    return true;
}

// <FS> Delete scripts
///----------------------------------------------------------------------------
/// Class LLFloaterDeleteQueue 
///----------------------------------------------------------------------------

LLFloaterDeleteQueue::LLFloaterDeleteQueue(const LLSD& key)
  : LLFloaterScriptQueue(key)
{
	setTitle(LLTrans::getString("DeleteQueueTitle"));
	setStartString(LLTrans::getString("DeleteQueueStart"));
}

LLFloaterDeleteQueue::~LLFloaterDeleteQueue()
{ 
}

bool LLFloaterDeleteQueue::deleteObjectScripts(LLHandle<LLFloaterScriptQueue> hfloater, 
	const LLPointer<LLViewerObject> &object, LLInventoryObject* inventory, LLEventPump &pump)
{
	LLFloaterScriptQueue *that = hfloater.get();
	if (that)
	{
		std::string buffer;
		buffer = that->getString("Deleting") + (": ") + inventory->getName();
		that->addStringMessage(buffer);
	}

	LLMessageSystem* msg = gMessageSystem;
	msg->newMessageFast(_PREHASH_RemoveTaskInventory);
	msg->nextBlockFast(_PREHASH_AgentData);
	msg->addUUIDFast(_PREHASH_AgentID, gAgent.getID());
	msg->addUUIDFast(_PREHASH_SessionID, gAgent.getSessionID());
	msg->nextBlockFast(_PREHASH_InventoryData);
	msg->addU32Fast(_PREHASH_LocalID, object->getLocalID());
	msg->addUUIDFast(_PREHASH_ItemID, inventory->getUUID());
	msg->sendReliable(object->getRegion()->getHost());

	return true;
}


bool LLFloaterDeleteQueue::startQueue()
{
	LLHandle<LLFloaterScriptQueue> hFloater(getDerivedHandle<LLFloaterScriptQueue>());

	fnQueueAction_t fn = boost::bind(&LLFloaterDeleteQueue::deleteObjectScripts, hFloater, _1, _2, _3);
	LLCoros::instance().launch("ScriptDeleteQueue", boost::bind(LLFloaterScriptQueue::objectScriptProcessingQueueCoro,
		mStartString,
		hFloater,
		mObjectIDs,
		fn));

	return true;
}

// </FS> Delete scripts

///----------------------------------------------------------------------------
/// Local function definitions
///----------------------------------------------------------------------------
void ObjectInventoryFetcher::inventoryChanged(LLViewerObject* object,
        LLInventoryObject::object_list_t* inventory, S32 serial_num, void* user_data)
{
    mInventoryList.clear();
    mInventoryList.assign(inventory->begin(), inventory->end());

    mPump.post(LLSD().with("changed", LLSD::Boolean(true)));

}

void LLFloaterScriptQueue::objectScriptProcessingQueueCoro(std::string action, LLHandle<LLFloaterScriptQueue> hfloater,
    uuid_list_t objectList, fnQueueAction_t func)
{
    LLCoros::set_consuming(true);
    LLFloaterScriptQueue * floater(NULL);
    LLEventMailDrop        maildrop(QUEUE_EVENTPUMP_NAME, true);
    F32 fetch_timeout = gSavedSettings.getF32("QueueInventoryFetchTimeout");

//     floater = hfloater.get();
//     floater->addProcessingMessage("Starting",
//         LLSD()
//         .with("[START]", action)
//         .with("[COUNT]", LLSD::Integer(objectList.size())));
//     floater = NULL;

    for (uuid_list_t::iterator itObj(objectList.begin()); (itObj != objectList.end()); ++itObj)
    {
        bool firstForObject = true;
        LL_INFOS("SCRIPTQ") << "Next object in queue with ID=" << (*itObj).asString() << LL_ENDL;

        LLPointer<LLViewerObject> obj = gObjectList.findObject(*itObj);
        LLInventoryObject::object_list_t inventory;
        if (obj)
        {
            ObjectInventoryFetcher::ptr_t fetcher(new ObjectInventoryFetcher(maildrop, obj, NULL));

            fetcher->fetchInventory();

            LLSD result = llcoro::suspendUntilEventOnWithTimeout(maildrop, fetch_timeout,
                LLSD().with("timeout", LLSD::Boolean(true)));

            if (result.has("timeout") && result["timeout"].asBoolean())
            {
                LL_WARNS("SCRIPTQ") << "Unable to retrieve inventory for object " << (*itObj).asString() <<
                    ". Skipping to next object." << LL_ENDL;
                continue;
            }

            inventory.assign(fetcher->getInventoryList().begin(), fetcher->getInventoryList().end());
        }
        else
        {
            LL_WARNS("SCRIPTQ") << "Unable to retrieve object with ID of " << (*itObj) <<
                ". Skipping to next." << LL_ENDL;
            continue;
        }

        // TODO: Get the name of the object we are looking at here so that we can display it below.
        //std::string objName = (dynamic_cast<LLInventoryObject *>(obj.get()))->getName();
        LL_DEBUGS("SCRIPTQ") << "Object has " << inventory.size() << " items." << LL_ENDL;

        for (LLInventoryObject::object_list_t::iterator itInv = inventory.begin();
            itInv != inventory.end(); ++itInv)
        {
            floater = hfloater.get();
            if (!floater)
            {
                LL_WARNS("SCRIPTQ") << "Script Queue floater closed! Canceling remaining ops" << LL_ENDL;
                break;
            }

            // note, we have a smart pointer to the obj above... but if we didn't we'd check that 
            // it still exists here.

            if (((*itInv)->getType() == LLAssetType::AT_LSL_TEXT))
            {
                LL_DEBUGS("SCRIPTQ") << "Inventory item " << (*itInv)->getUUID().asString() << "\"" << (*itInv)->getName() << "\"" << LL_ENDL;
                if (firstForObject)
                {
                    //floater->addStringMessage(objName + ":");
                    firstForObject = false;
                }

                if (!func(obj, (*itInv), maildrop))
                {
                    continue;
                }
            }

            llcoro::suspend();
        }
        // Just test to be sure the floater is still present before calling the func
        if (!hfloater.get())
        {
            LL_WARNS("SCRIPTQ") << "Script Queue floater dismissed." << LL_ENDL;
            break;
        }

    }

    floater = hfloater.get();
    if (floater)
    {
        // <FS:Ansariel> Translation fixes
        //floater->addStringMessage("Done");
        floater->addStringMessage(floater->getString("Done"));
        // </FS:Ansariel>
        floater->getChildView("close")->setEnabled(TRUE);
    }
}

// <FS:KC> [LSL PreProc]
class LLScriptAssetUploadWithId: public LLScriptAssetUpload
{
public:
	LLScriptAssetUploadWithId(	LLUUID taskId, LLUUID itemId, TargetType_t targetType, 
		bool isRunning, std::string scriptName, LLUUID queueId, LLUUID exerienceId, std::string buffer, taskUploadFinish_f finish )
		:  LLScriptAssetUpload( taskId, itemId, targetType,  isRunning, exerienceId, buffer, finish),
		mScriptName(scriptName),
        mQueueId(queueId)
	{
	}

    virtual LLSD prepareUpload()
    {
        LLFloaterCompileQueue* queue = LLFloaterReg::findTypedInstance<LLFloaterCompileQueue>("compile_queue", LLSD(mQueueId));
        if (queue)
        {
            LLStringUtil::format_map_t args;
            args["NAME"] = getScriptName();
            std::string message = queue->getString("Compiling", args);

            queue->getChild<LLScrollListCtrl>("queue output")->addSimpleElement(message, ADD_BOTTOM);
        }

        return LLBufferedAssetUploadInfo::prepareUpload();
    }

    std::string getScriptName() const { return mScriptName; }

private:
    void setScriptName(const std::string &scriptName) { mScriptName = scriptName; }

    LLUUID mQueueId;
    std::string mScriptName;
};

/*static*/
void LLFloaterCompileQueue::finishLSLUpload(LLUUID itemId, LLUUID taskId, LLUUID newAssetId, LLSD response, std::string scriptName, LLUUID queueId)
{

    LLFloaterCompileQueue* queue = LLFloaterReg::findTypedInstance<LLFloaterCompileQueue>("compile_queue", LLSD(queueId));
    if (queue)
    {
        // Bytecode save completed
        if (response["compiled"])
        {
            std::string message = std::string("Compilation of \"") + scriptName + std::string("\" succeeded");

            queue->getChild<LLScrollListCtrl>("queue output")->addSimpleElement(message, ADD_BOTTOM);
            LL_INFOS() << message << LL_ENDL;
        }
        else
        {
            LLSD compile_errors = response["errors"];
            for (LLSD::array_const_iterator line = compile_errors.beginArray();
                line < compile_errors.endArray(); line++)
            {
                std::string str = line->asString();
                str.erase(std::remove(str.begin(), str.end(), '\n'), str.end());

                queue->getChild<LLScrollListCtrl>("queue output")->addSimpleElement(str, ADD_BOTTOM);
            }
            LL_INFOS() << response["errors"] << LL_ENDL;
        }

    }
}

// This is the callback after the script has been processed by preproc
// static
void LLFloaterCompileQueue::scriptPreprocComplete(const LLUUID& asset_id, LLScriptQueueData* data, LLAssetType::EType type, const std::string& script_text)
{
	LL_INFOS() << "LLFloaterCompileQueue::scriptPreprocComplete()" << LL_ENDL;
	if (!data)
	{
		return;
	}
	LLFloaterCompileQueue* queue = LLFloaterReg::findTypedInstance<LLFloaterCompileQueue>("compile_queue", data->mQueueID);
	
	if (queue)
	{
		std::string filename;
		std::string uuid_str;
		asset_id.toString(uuid_str);
		filename = gDirUtilp->getExpandedFilename(LL_PATH_CACHE,uuid_str) + llformat(".%s",LLAssetType::lookup(type));
		
		const bool is_running = true;
		LLViewerObject* object = gObjectList.findObject(data->mTaskId);
		if (object)
		{
			std::string url = object->getRegion()->getCapability("UpdateScriptTask");
			if (!url.empty())
			{
				LLStringUtil::format_map_t args;
				args["SCRIPT"] = data->mItem->getName();
				LLFloaterCompileQueue::scriptLogMessage(data, LLTrans::getString("CompileQueuePreprocessingComplete", args));
				
				std::string scriptName = data->mItem->getName();
				
				LLBufferedAssetUploadInfo::taskUploadFinish_f proc = boost::bind(&LLFloaterCompileQueue::finishLSLUpload, _1, _2, _3, _4, 
					scriptName, data->mQueueID);
				
				LLResourceUploadInfo::ptr_t uploadInfo( new LLScriptAssetUploadWithId(	data->mTaskId, data->mItem->getUUID(),
						(queue->mMono) ? LLScriptAssetUpload::MONO : LLScriptAssetUpload::LSL2,
						is_running, scriptName, data->mQueueID, data->mExperienceId, script_text, proc));

	            LLViewerAssetUpload::EnqueueInventoryUpload(url, uploadInfo);
			}
			else
			{
				LLFloaterCompileQueue::scriptLogMessage(data, LLTrans::getString("CompileQueueServiceUnavailable") + (": ") + data->mItem->getName());
			}
		}
	}
	delete data;
}

// static
void LLFloaterCompileQueue::scriptLogMessage(LLScriptQueueData* data, std::string message)
{
	if (!data)
	{
		return;
	}
	LLFloaterCompileQueue* queue = LLFloaterReg::findTypedInstance<LLFloaterCompileQueue>("compile_queue", data->mQueueID);
	if (queue)
	{
		queue->getChild<LLScrollListCtrl>("queue output")->addSimpleElement(message, ADD_BOTTOM);
	}
}
// </FS:KC><|MERGE_RESOLUTION|>--- conflicted
+++ resolved
@@ -71,10 +71,6 @@
 {
 
     const std::string QUEUE_EVENTPUMP_NAME("ScriptActionQueue");
-<<<<<<< HEAD
-    const F32         TIMEOUT_INVENTORY_FETCH(10.0f); // <FS:Ansariel> Doubled from 5s
-=======
->>>>>>> e2ee3a15
 
 
     class ObjectInventoryFetcher: public LLVOInventoryListener
@@ -478,19 +474,18 @@
     // Attempt to retrieve the experience
     LLUUID experienceId;
     {
-<<<<<<< HEAD
 		// <FS:Ansariel> FIRE-17688: Recompile scripts not working on OpenSim
         //LLExperienceCache::instance().fetchAssociatedExperience(inventory->getParentUUID(), inventory->getUUID(),
         //    boost::bind(&LLFloaterCompileQueue::handleHTTPResponse, pump.getName(), _1));
 
-        //result = llcoro::suspendUntilEventOnWithTimeout(pump, TIMEOUT_INVENTORY_FETCH, 
+        //result = llcoro::suspendUntilEventOnWithTimeout(pump, fetch_timeout, 
         //    LLSD().with("timeout", LLSD::Boolean(true)));
 		if (object->getRegion() && object->getRegion()->isCapabilityAvailable("GetMetadata"))
 		{
 			LLExperienceCache::instance().fetchAssociatedExperience(inventory->getParentUUID(), inventory->getUUID(),
 				boost::bind(&LLFloaterCompileQueue::handleHTTPResponse, pump.getName(), _1));
 
-			result = llcoro::suspendUntilEventOnWithTimeout(pump, TIMEOUT_INVENTORY_FETCH, 
+			result = llcoro::suspendUntilEventOnWithTimeout(pump, fetch_timeout, 
 				LLSD().with("timeout", LLSD::Boolean(true)));
 		}
 		else
@@ -498,13 +493,6 @@
 			result = LLSD();
 		}
 		// </FS:Ansariel>
-=======
-        LLExperienceCache::instance().fetchAssociatedExperience(inventory->getParentUUID(), inventory->getUUID(),
-            boost::bind(&LLFloaterCompileQueue::handleHTTPResponse, pump.getName(), _1));
-
-        result = llcoro::suspendUntilEventOnWithTimeout(pump, fetch_timeout,
-            LLSD().with("timeout", LLSD::Boolean(true)));
->>>>>>> e2ee3a15
 
         that = hfloater.get();
         if (!that)
