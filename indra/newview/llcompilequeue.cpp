--- conflicted
+++ resolved
@@ -45,10 +45,6 @@
 #include "llviewerobject.h"
 #include "llviewerobjectlist.h"
 #include "llviewerregion.h"
-<<<<<<< HEAD
-//#include "lscript_rt_interface.h"	// <FS:CR> Removed LSO Compiler
-=======
->>>>>>> d0ef02c2
 #include "llviewercontrol.h"
 #include "llviewerobject.h"
 #include "llviewerregion.h"
@@ -451,145 +447,10 @@
 	delete data;
 }
 
-<<<<<<< HEAD
-// static
-void LLFloaterCompileQueue::onSaveTextComplete(const LLUUID& asset_id, void* user_data, S32 status, LLExtStat ext_status) // StoreAssetData callback (fixed)
-{
-	llinfos << "LLFloaterCompileQueue::onSaveTextComplete()" << llendl;
-	if (status)
-	{
-		llwarns << "Unable to save text for script." << llendl;
-		LLSD args;
-		args["REASON"] = std::string(LLAssetStorage::getErrorString(status));
-		LLNotificationsUtil::add("CompileQueueSaveText", args);
-	}
-}
-
-// static
-void LLFloaterCompileQueue::onSaveBytecodeComplete(const LLUUID& asset_id, void* user_data, S32 status, LLExtStat ext_status) // StoreAssetData callback (fixed)
-{
-	llinfos << "LLFloaterCompileQueue::onSaveBytecodeComplete()" << llendl;
-	LLCompileQueueData* data = (LLCompileQueueData*)user_data;
-	LLFloaterCompileQueue* queue = LLFloaterReg::findTypedInstance<LLFloaterCompileQueue>("compile_queue", data->mQueueID);
-	if(queue && (0 == status) && data)
-	{
-		queue->saveItemByItemID(data->mItemId);
-		queue->removeItemByItemID(data->mItemId);
-	}
-	else
-	{
-		llwarns << "Unable to save bytecode for script." << llendl;
-		LLSD args;
-		args["REASON"] = std::string(LLAssetStorage::getErrorString(status));
-		LLNotificationsUtil::add("CompileQueueSaveBytecode", args);
-	}
-	delete data;
-	data = NULL;
-}
-
-// compile the file given and save it out.
-void LLFloaterCompileQueue::compile(const std::string& filename,
-									const LLUUID& item_id)
-{
 	// <FS:CR> Remove LSO Compiler
 	llwarns << "Legacy LSO compile and upload is no longer supported" << llendl;
 #if 0
-	LLUUID new_asset_id;
-	LLTransactionID tid;
-	tid.generate();
-	new_asset_id = tid.makeAssetID(gAgent.getSecureSessionID());
-	
-	std::string uuid_string;
-	new_asset_id.toString(uuid_string);
-	std::string dst_filename;
-	dst_filename = gDirUtilp->getExpandedFilename(LL_PATH_CACHE,uuid_string) + ".lso";
-	std::string err_filename;
-	err_filename = gDirUtilp->getExpandedFilename(LL_PATH_CACHE,uuid_string) + ".out";
-
-	gAssetStorage->storeAssetData(filename, tid,
-								  LLAssetType::AT_LSL_TEXT,
-								  &onSaveTextComplete, NULL, FALSE);
-
-	const BOOL compile_to_mono = FALSE;
-	if(!lscript_compile(filename.c_str(), dst_filename.c_str(),
-						err_filename.c_str(), compile_to_mono,
-						uuid_string.c_str(), gAgent.isGodlike()))
-	{
-		llwarns << "compile failed" << llendl;
-		removeItemByItemID(item_id);
-	}
-	else
-	{
-		llinfos << "compile successful." << llendl;
-		
-		// Save LSL bytecode
-		LLCompileQueueData* data = new LLCompileQueueData(getKey().asUUID(), item_id);
-		gAssetStorage->storeAssetData(dst_filename, new_asset_id,
-									LLAssetType::AT_LSL_BYTECODE,
-									&LLFloaterCompileQueue::onSaveBytecodeComplete,
-									(void*)data, FALSE);
-	}
 #endif // 0 // <FS:CR>
-}
-
-void LLFloaterCompileQueue::removeItemByItemID(const LLUUID& asset_id)
-{
-	llinfos << "LLFloaterCompileQueue::removeItemByAssetID()" << llendl;
-	for(S32 i = 0; i < mCurrentScripts.count(); )
-	{
-		if(asset_id == mCurrentScripts.get(i)->getUUID())
-		{
-			mCurrentScripts.remove(i);
-		}
-		else
-		{
-			++i;
-		}
-	}
-	if(mCurrentScripts.count() == 0)
-	{
-		nextObject();
-	}
-}
-
-const LLInventoryItem* LLFloaterCompileQueue::findItemByItemID(const LLUUID& asset_id) const
-{
-	LLInventoryItem* result = NULL;
-	S32 count = mCurrentScripts.count();
-	for(S32 i = 0; i < count; ++i)
-	{
-		if(asset_id == mCurrentScripts.get(i)->getUUID())
-		{
-			result = mCurrentScripts.get(i);
-		}
-	}
-	return result;
-}
-
-void LLFloaterCompileQueue::saveItemByItemID(const LLUUID& asset_id)
-{
-	llinfos << "LLFloaterCompileQueue::saveItemByAssetID()" << llendl;
-	LLViewerObject* viewer_object = gObjectList.findObject(mCurrentObjectID);
-	if(viewer_object)
-	{
-		S32 count = mCurrentScripts.count();
-		for(S32 i = 0; i < count; ++i)
-		{
-			if(asset_id == mCurrentScripts.get(i)->getUUID())
-			{
-				// *FIX: this auto-resets active to TRUE. That might
-				// be a bad idea.
-				viewer_object->saveScript(mCurrentScripts.get(i), TRUE, false);
-			}
-		}
-	}
-	else
-	{
-		llwarns << "Unable to finish save!" << llendl;
-	}
-}
-=======
->>>>>>> d0ef02c2
 
 ///----------------------------------------------------------------------------
 /// Class LLFloaterResetQueue
