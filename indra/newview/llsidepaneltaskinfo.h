/** 
 * @file llsidepaneltaskinfo.h
 * @brief LLSidepanelTaskInfo class header file
 *
 * $LicenseInfo:firstyear=2002&license=viewerlgpl$
 * Second Life Viewer Source Code
 * Copyright (C) 2010, Linden Research, Inc.
 * 
 * This library is free software; you can redistribute it and/or
 * modify it under the terms of the GNU Lesser General Public
 * License as published by the Free Software Foundation;
 * version 2.1 of the License only.
 * 
 * This library is distributed in the hope that it will be useful,
 * but WITHOUT ANY WARRANTY; without even the implied warranty of
 * MERCHANTABILITY or FITNESS FOR A PARTICULAR PURPOSE.  See the GNU
 * Lesser General Public License for more details.
 * 
 * You should have received a copy of the GNU Lesser General Public
 * License along with this library; if not, write to the Free Software
 * Foundation, Inc., 51 Franklin Street, Fifth Floor, Boston, MA  02110-1301  USA
 * 
 * Linden Research, Inc., 945 Battery Street, San Francisco, CA  94111  USA
 * $/LicenseInfo$
 */

#ifndef LL_LLSIDEPANELTASKINFO_H
#define LL_LLSIDEPANELTASKINFO_H

#include "llsidepanelinventorysubpanel.h"
#include "lluuid.h"
#include "llselectmgr.h"

//~~~~~~~~~~~~~~~~~~~~~~~~~~~~~~~~~~~~~~~~~~~~~~~~~~~~~~~~~~~~~~~~~~~~~~~~~~~~~
// Class LLSidepanelTaskInfo
//
// Panel for permissions of an object.
//~~~~~~~~~~~~~~~~~~~~~~~~~~~~~~~~~~~~~~~~~~~~~~~~~~~~~~~~~~~~~~~~~~~~~~~~~~~~~

class LLCheckBoxCtrl;
class LLComboBox;
class LLNameBox;
class LLViewerObject;
class LLTextBase;

class LLSidepanelTaskInfo : public LLSidepanelInventorySubpanel
{
public:
	LLSidepanelTaskInfo();
	virtual ~LLSidepanelTaskInfo();

	/*virtual*/	BOOL postBuild();
	/*virtual*/ void onVisibilityChange ( BOOL new_visibility );

	void setObjectSelection(LLObjectSelectionHandle selection);

	const LLUUID& getSelectedUUID();
	LLViewerObject* getFirstSelectedObject();

	static LLSidepanelTaskInfo *getActivePanel();
protected:
	/*virtual*/ void refresh();	// refresh all labels as needed
	/*virtual*/ void save();
	/*virtual*/ void updateVerbs();

	void refreshAll(); // ignore current keyboard focus and update all fields

	// statics
	static void onClickClaim(void*);
	static void onClickRelease(void*);
		   void onClickGroup();
		   void cbGroupID(LLUUID group_id);
	static void onClickDeedToGroup(void*);

	static void onCommitPerm(LLUICtrl *ctrl, void *data, U8 field, U32 perm);

	static void onCommitGroupShare(LLUICtrl *ctrl, void *data);

	static void onCommitEveryoneMove(LLUICtrl *ctrl, void *data);
	static void onCommitEveryoneCopy(LLUICtrl *ctrl, void *data);

	static void onCommitNextOwnerModify(LLUICtrl* ctrl, void* data);
	static void onCommitNextOwnerCopy(LLUICtrl* ctrl, void* data);
	static void onCommitNextOwnerTransfer(LLUICtrl* ctrl, void* data);
	
	static void onCommitName(LLUICtrl* ctrl, void* data);
	static void onCommitDesc(LLUICtrl* ctrl, void* data);

	static void onCommitSaleInfo(LLUICtrl* ctrl, void* data);
	static void onCommitSaleType(LLUICtrl* ctrl, void* data);	
	void setAllSaleInfo();

	static void	onCommitClickAction(LLUICtrl* ctrl, void* data);
	static void onCommitIncludeInSearch(LLUICtrl* ctrl, void*);

	static void	doClickAction(U8 click_action);
	void disableAll();

private:
	LLNameBox*		mLabelGroupName;		// group name

	LLUUID			mCreatorID;
	LLUUID			mOwnerID;
	LLUUID			mLastOwnerID;

protected:
	void 						onOpenButtonClicked();
	void 						onPayButtonClicked();
	void 						onBuyButtonClicked();
	void 						onDetailsButtonClicked();
private:
	LLButton*					mOpenBtn;
	LLButton*					mPayBtn;
	LLButton*					mBuyBtn;
	LLButton*					mDetailsBtn;
	LLButton*					mDeedBtn;

protected:
	LLViewerObject*				getObject();
private:
	LLPointer<LLViewerObject>	mObject;
	LLObjectSelectionHandle		mObjectSelection;
	static LLSidepanelTaskInfo* sActivePanel;
	
private:
	// Pointers cached here to speed up the "disableAll" function which gets called on idle
	LLUICtrl*	mDAPermModify;
<<<<<<< HEAD
	//LLView*		mDACreator; // <FS:Ansariel> Doesn't exist as of 2015-11-26
	LLUICtrl*	mDACreatorName;
	LLView*		mDAOwner;
	LLUICtrl*	mDAOwnerName;
	//LLView*		mDAGroup; // <FS:Ansariel> Doesn't exist as of 2015-11-26
	//LLUICtrl*	mDAGroupName; // <FS:Ansariel> Doesn't exist as of 2015-11-26
=======
	LLUICtrl*	mDACreatorName;
	LLView*		mDAOwner;
	LLUICtrl*	mDAOwnerName;
>>>>>>> 9eabb279
	LLView*		mDAButtonSetGroup;
	LLUICtrl*	mDAObjectName;
	LLView*		mDAName;
	LLView*		mDADescription;
	LLUICtrl*	mDAObjectDescription;
<<<<<<< HEAD
	//LLView*		mDAPermissions; // <FS:Ansariel> Doesn't exist as of 2015-11-26
=======
>>>>>>> 9eabb279
	LLUICtrl*	mDACheckboxShareWithGroup;
	LLView*		mDAButtonDeed;
	LLUICtrl*	mDACheckboxAllowEveryoneMove;
	LLUICtrl*	mDACheckboxAllowEveryoneCopy;
<<<<<<< HEAD
	//LLView*		mDANextOwnerCan; // <FS:Ansariel> Doesn't exist as of 2015-11-26
=======
>>>>>>> 9eabb279
	LLUICtrl*	mDACheckboxNextOwnerCanModify;
	LLUICtrl*	mDACheckboxNextOwnerCanCopy;
	LLUICtrl*	mDACheckboxNextOwnerCanTransfer;
	LLUICtrl*	mDACheckboxForSale;
	LLUICtrl*	mDASearchCheck;
	LLComboBox*	mDAComboSaleType;
<<<<<<< HEAD
	//LLUICtrl*	mDACost; // <FS:Ansariel> Doesn't exist as of 2015-11-26
=======
>>>>>>> 9eabb279
	LLUICtrl*	mDAEditCost;
	LLView*		mDALabelClickAction;
	LLComboBox*	mDAComboClickAction;
	LLTextBase* mDAPathfindingAttributes;
	LLView*		mDAB;
	LLView*		mDAO;
	LLView*		mDAG;
	LLView*		mDAE;
	LLView*		mDAN;
	LLView*		mDAF;
};


#endif // LL_LLSIDEPANELTASKINFO_H<|MERGE_RESOLUTION|>--- conflicted
+++ resolved
@@ -125,45 +125,24 @@
 private:
 	// Pointers cached here to speed up the "disableAll" function which gets called on idle
 	LLUICtrl*	mDAPermModify;
-<<<<<<< HEAD
-	//LLView*		mDACreator; // <FS:Ansariel> Doesn't exist as of 2015-11-26
 	LLUICtrl*	mDACreatorName;
 	LLView*		mDAOwner;
 	LLUICtrl*	mDAOwnerName;
-	//LLView*		mDAGroup; // <FS:Ansariel> Doesn't exist as of 2015-11-26
-	//LLUICtrl*	mDAGroupName; // <FS:Ansariel> Doesn't exist as of 2015-11-26
-=======
-	LLUICtrl*	mDACreatorName;
-	LLView*		mDAOwner;
-	LLUICtrl*	mDAOwnerName;
->>>>>>> 9eabb279
 	LLView*		mDAButtonSetGroup;
 	LLUICtrl*	mDAObjectName;
 	LLView*		mDAName;
 	LLView*		mDADescription;
 	LLUICtrl*	mDAObjectDescription;
-<<<<<<< HEAD
-	//LLView*		mDAPermissions; // <FS:Ansariel> Doesn't exist as of 2015-11-26
-=======
->>>>>>> 9eabb279
 	LLUICtrl*	mDACheckboxShareWithGroup;
 	LLView*		mDAButtonDeed;
 	LLUICtrl*	mDACheckboxAllowEveryoneMove;
 	LLUICtrl*	mDACheckboxAllowEveryoneCopy;
-<<<<<<< HEAD
-	//LLView*		mDANextOwnerCan; // <FS:Ansariel> Doesn't exist as of 2015-11-26
-=======
->>>>>>> 9eabb279
 	LLUICtrl*	mDACheckboxNextOwnerCanModify;
 	LLUICtrl*	mDACheckboxNextOwnerCanCopy;
 	LLUICtrl*	mDACheckboxNextOwnerCanTransfer;
 	LLUICtrl*	mDACheckboxForSale;
 	LLUICtrl*	mDASearchCheck;
 	LLComboBox*	mDAComboSaleType;
-<<<<<<< HEAD
-	//LLUICtrl*	mDACost; // <FS:Ansariel> Doesn't exist as of 2015-11-26
-=======
->>>>>>> 9eabb279
 	LLUICtrl*	mDAEditCost;
 	LLView*		mDALabelClickAction;
 	LLComboBox*	mDAComboClickAction;
