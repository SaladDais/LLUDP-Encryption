--- conflicted
+++ resolved
@@ -182,26 +182,11 @@
 		{
 			// verifying that the file has indeed been modified
 
-<<<<<<< HEAD
-			// <FS:ND> FIRE-8200; MAINT-1901: Make sure to handle unicode filenames for windows
-
-			// const std::time_t temp_time = boost::filesystem::last_write_time(boost::filesystem::path(mFilename));
-
-#ifndef LL_WINDOWS
-			const std::time_t temp_time = boost::filesystem::last_write_time(boost::filesystem::path(mFilename));
-#else
-			const std::time_t temp_time = boost::filesystem::last_write_time(boost::filesystem::path( utf8str_to_utf16str( mFilename ) ) );
-#endif
-
-			// </FS:ND>
-
-=======
 #ifndef LL_WINDOWS
 			const std::time_t temp_time = boost::filesystem::last_write_time(boost::filesystem::path(mFilename));
 #else
 			const std::time_t temp_time = boost::filesystem::last_write_time(boost::filesystem::path(utf8str_to_utf16str(mFilename)));
 #endif
->>>>>>> 94f65c53
 			LLSD new_last_modified = asctime(localtime(&temp_time));
 
 			if (mLastModified.asString() != new_last_modified.asString())
