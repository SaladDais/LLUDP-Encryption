/** 
 * @file lllocalbitmaps.cpp
 * @author Vaalith Jinn
 * @brief Local Bitmaps source
 *
 * $LicenseInfo:firstyear=2011&license=viewerlgpl$
 * Second Life Viewer Source Code
 * Copyright (C) 2011, Linden Research, Inc.
 * 
 * This library is free software; you can redistribute it and/or
 * modify it under the terms of the GNU Lesser General Public
 * License as published by the Free Software Foundation;
 * version 2.1 of the License only.
 * 
 * This library is distributed in the hope that it will be useful,
 * but WITHOUT ANY WARRANTY; without even the implied warranty of
 * MERCHANTABILITY or FITNESS FOR A PARTICULAR PURPOSE.  See the GNU
 * Lesser General Public License for more details.
 * 
 * You should have received a copy of the GNU Lesser General Public
 * License along with this library; if not, write to the Free Software
 * Foundation, Inc., 51 Franklin Street, Fifth Floor, Boston, MA  02110-1301  USA
 * 
 * Linden Research, Inc., 945 Battery Street, San Francisco, CA  94111  USA
 * $/LicenseInfo$
 */

/* precompiled headers */
#include "llviewerprecompiledheaders.h"

/* own header */
#include "lllocalbitmaps.h"

/* boost: will not compile unless equivalent is undef'd, beware. */
#include "fix_macros.h"
#include <boost/filesystem.hpp>

/* image compression headers. */
#include "llimagebmp.h"
#include "llimagetga.h"
#include "llimagejpeg.h"
#include "llimagepng.h"

/* time headers */
#include <time.h>
#include <ctime>

/* misc headers */
#include "llscrolllistctrl.h"
#include "llfilepicker.h"
#include "lllocaltextureobject.h"
#include "llviewertexturelist.h"
#include "llviewerobjectlist.h"
#include "llviewerobject.h"
#include "llface.h"
#include "llvoavatarself.h"
#include "llviewerwearable.h"
#include "llagentwearables.h"
#include "lltexlayerparams.h"
#include "llvovolume.h"
#include "llnotificationsutil.h"
#include "pipeline.h"
#include "llmaterialmgr.h"
#include "llimagedimensionsinfo.h"
#include "llviewercontrol.h"
#include "lltrans.h"
#include "llviewerdisplay.h"

/*=======================================*/
/*  Formal declarations, constants, etc. */
/*=======================================*/ 
std::list<LLLocalBitmap*>   LLLocalBitmapMgr::sBitmapList;
LLLocalBitmapTimer          LLLocalBitmapMgr::sTimer;
bool                        LLLocalBitmapMgr::sNeedsRebake;

static const F32 LL_LOCAL_TIMER_HEARTBEAT   = 3.0;
static const BOOL LL_LOCAL_USE_MIPMAPS      = true;
static const S32 LL_LOCAL_DISCARD_LEVEL     = 0;
static const bool LL_LOCAL_SLAM_FOR_DEBUG   = true;
static const bool LL_LOCAL_REPLACE_ON_DEL   = true;
static const S32 LL_LOCAL_UPDATE_RETRIES    = 5;

/*=======================================*/
/*  LLLocalBitmap: unit class            */
/*=======================================*/ 
LLLocalBitmap::LLLocalBitmap(std::string filename)
	: mFilename(filename)
	, mShortName(gDirUtilp->getBaseFileName(filename, true))
	, mValid(false)
	, mLastModified()
	, mLinkStatus(LS_ON)
	, mUpdateRetries(LL_LOCAL_UPDATE_RETRIES)
{
	mTrackingID.generate();

	/* extension */
	std::string temp_exten = gDirUtilp->getExtension(mFilename);

	if (temp_exten == "bmp")
	{ 
		mExtension = ET_IMG_BMP;
	}
	else if (temp_exten == "tga")
	{
		mExtension = ET_IMG_TGA;
	}
	else if (temp_exten == "jpg" || temp_exten == "jpeg")
	{
		mExtension = ET_IMG_JPG;
	}
	else if (temp_exten == "png")
	{
		mExtension = ET_IMG_PNG;
	}
	else
	{
		LL_WARNS() << "File of no valid extension given, local bitmap creation aborted." << "\n"
			    << "Filename: " << mFilename << LL_ENDL;
		return; // no valid extension.
	}

	/* next phase of unit creation is nearly the same as an update cycle.
	   we're running updateSelf as a special case with the optional UT_FIRSTUSE
	   which omits the parts associated with removing the outdated texture */
	mValid = updateSelf(UT_FIRSTUSE);
}

LLLocalBitmap::~LLLocalBitmap()
{
	// replace IDs with defaults, if set to do so.
	if(LL_LOCAL_REPLACE_ON_DEL && mValid) // fix for STORM-1837
	{
		replaceIDs(mWorldID, IMG_DEFAULT);
		LLLocalBitmapMgr::doRebake();
	}

	// delete self from gimagelist
	LLViewerFetchedTexture* image = gTextureList.findImage(mWorldID);
	gTextureList.deleteImage(image);

	if (image)
	{
		image->unref();
	}
}

/* accessors */
std::string LLLocalBitmap::getFilename()
{
	return mFilename;
}

std::string LLLocalBitmap::getShortName()
{
	return mShortName;
}

LLUUID LLLocalBitmap::getTrackingID()
{
	return mTrackingID;
}

LLUUID LLLocalBitmap::getWorldID()
{
	return mWorldID;
}

bool LLLocalBitmap::getValid()
{
	return mValid;
}

/* update functions */
bool LLLocalBitmap::updateSelf(EUpdateType optional_firstupdate)
{
	bool updated = false;
	
	if (mLinkStatus == LS_ON)
	{
		// verifying that the file exists
		if (gDirUtilp->fileExists(mFilename))
		{
			// verifying that the file has indeed been modified

			// <FS:ND> FIRE-8200; MAINT-1901: Make sure to handle unicode filenames for windows

			// const std::time_t temp_time = boost::filesystem::last_write_time(boost::filesystem::path(mFilename));

			std::string strFName = nd::aprhelper::ndConvertFilename( mFilename );
			const std::time_t temp_time = boost::filesystem::last_write_time(boost::filesystem::path( strFName ) );

			// </FS:ND>

			LLSD new_last_modified = asctime(localtime(&temp_time));

			if (mLastModified.asString() != new_last_modified.asString())
			{
				/* loading the image file and decoding it, here is a critical point which,
				   if fails, invalidates the whole update (or unit creation) process. */
				LLPointer<LLImageRaw> raw_image = new LLImageRaw();
				if (decodeBitmap(raw_image))
				{
					// decode is successful, we can safely proceed.
					LLUUID old_id = LLUUID::null;
					if ((optional_firstupdate != UT_FIRSTUSE) && !mWorldID.isNull())
					{
						old_id = mWorldID;
					}
					mWorldID.generate();
					mLastModified = new_last_modified;

					LLPointer<LLViewerFetchedTexture> texture = new LLViewerFetchedTexture
						("file://"+mFilename, FTT_LOCAL_FILE, mWorldID, LL_LOCAL_USE_MIPMAPS);

					texture->createGLTexture(LL_LOCAL_DISCARD_LEVEL, raw_image);
					texture->setCachedRawImage(LL_LOCAL_DISCARD_LEVEL, raw_image);
					texture->ref(); 

					gTextureList.addImage(texture);
			
					if (optional_firstupdate != UT_FIRSTUSE)
					{
						// seek out everything old_id uses and replace it with mWorldID
						replaceIDs(old_id, mWorldID);

						// remove old_id from gimagelist
						LLViewerFetchedTexture* image = gTextureList.findImage(old_id);
						if (image != NULL)
						{
							gTextureList.deleteImage(image);
							image->unref();
						}
					}

					mUpdateRetries = LL_LOCAL_UPDATE_RETRIES;
					updated = true;
				}

				// if decoding failed, we get here and it will attempt to decode it in the next cycles
				// until mUpdateRetries runs out. this is done because some software lock the bitmap while writing to it
				else
				{
					if (mUpdateRetries)
					{
						mUpdateRetries--;
					}
					else
					{
						LL_WARNS() << "During the update process the following file was found" << "\n"
							    << "but could not be opened or decoded for " << LL_LOCAL_UPDATE_RETRIES << " attempts." << "\n"
								<< "Filename: " << mFilename << "\n"
								<< "Disabling further update attempts for this file." << LL_ENDL;

						LLSD notif_args;
						notif_args["FNAME"] = mFilename;
						notif_args["NRETRIES"] = LL_LOCAL_UPDATE_RETRIES;
						LLNotificationsUtil::add("LocalBitmapsUpdateFailedFinal", notif_args);

						mLinkStatus = LS_BROKEN;
					}
				}		
			}
			
		} // end if file exists

		else
		{
			LL_WARNS() << "During the update process, the following file was not found." << "\n" 
			        << "Filename: " << mFilename << "\n"
				    << "Disabling further update attempts for this file." << LL_ENDL;

			LLSD notif_args;
			notif_args["FNAME"] = mFilename;
			LLNotificationsUtil::add("LocalBitmapsUpdateFileNotFound", notif_args);

			mLinkStatus = LS_BROKEN;
		}
	}

	return updated;
}

bool LLLocalBitmap::decodeBitmap(LLPointer<LLImageRaw> rawimg)
{
	bool decode_successful = false;

	switch (mExtension)
	{
		case ET_IMG_BMP:
		{
			LLPointer<LLImageBMP> bmp_image = new LLImageBMP;
			if (bmp_image->load(mFilename) && bmp_image->decode(rawimg, 0.0f))
			{
				rawimg->biasedScaleToPowerOfTwo(LLViewerFetchedTexture::MAX_IMAGE_SIZE_DEFAULT);
				decode_successful = true;
			}
			break;
		}

		case ET_IMG_TGA:
		{
			LLPointer<LLImageTGA> tga_image = new LLImageTGA;
			if ((tga_image->load(mFilename) && tga_image->decode(rawimg))
			&& ((tga_image->getComponents() == 3) || (tga_image->getComponents() == 4)))
			{
				rawimg->biasedScaleToPowerOfTwo(LLViewerFetchedTexture::MAX_IMAGE_SIZE_DEFAULT);
				decode_successful = true;
			}
			break;
		}

		case ET_IMG_JPG:
		{
			LLPointer<LLImageJPEG> jpeg_image = new LLImageJPEG;
			if (jpeg_image->load(mFilename) && jpeg_image->decode(rawimg, 0.0f))
			{
				rawimg->biasedScaleToPowerOfTwo(LLViewerFetchedTexture::MAX_IMAGE_SIZE_DEFAULT);
				decode_successful = true;
			}
			break;
		}

		case ET_IMG_PNG:
		{
			LLPointer<LLImagePNG> png_image = new LLImagePNG;
			if (png_image->load(mFilename) && png_image->decode(rawimg, 0.0f))
			{
				rawimg->biasedScaleToPowerOfTwo(LLViewerFetchedTexture::MAX_IMAGE_SIZE_DEFAULT);
				decode_successful = true;
			}
			break;
		}

		default:
		{
			// separating this into -several- LL_WARNS() calls because in the extremely unlikely case that this happens
			// accessing mFilename and any other object properties might very well crash the viewer.
			// getting here should be impossible, or there's been a pretty serious bug.

			LL_WARNS() << "During a decode attempt, the following local bitmap had no properly assigned extension." << LL_ENDL;
			LL_WARNS() << "Filename: " << mFilename << LL_ENDL;
		    LL_WARNS() << "Disabling further update attempts for this file." << LL_ENDL;
			mLinkStatus = LS_BROKEN;
		}
	}

	return decode_successful;
}

void LLLocalBitmap::replaceIDs(LLUUID old_id, LLUUID new_id)
{
	// checking for misuse.
	if (old_id == new_id)
	{
		LL_INFOS() << "An attempt was made to replace a texture with itself. (matching UUIDs)" << "\n"
			    << "Texture UUID: " << old_id.asString() << LL_ENDL;
		return;
	}

	// processing updates per channel; makes the process scalable.
	// the only actual difference is in SetTE* call i.e. SetTETexture, SetTENormal, etc.
	updateUserPrims(old_id, new_id, LLRender::DIFFUSE_MAP);
	updateUserPrims(old_id, new_id, LLRender::NORMAL_MAP);
	updateUserPrims(old_id, new_id, LLRender::SPECULAR_MAP);
	
	updateUserSculpts(old_id, new_id); // isn't there supposed to be an IMG_DEFAULT_SCULPT or something?
	
	// default safeguard image for layers
	if( new_id == IMG_DEFAULT )
	{
		new_id = IMG_DEFAULT_AVATAR;
	}

	/* It doesn't actually update all of those, it merely checks if any of them
		contain the referenced ID and if so, updates. */
	updateUserLayers(old_id, new_id, LLWearableType::WT_ALPHA);
	updateUserLayers(old_id, new_id, LLWearableType::WT_EYES);
	updateUserLayers(old_id, new_id, LLWearableType::WT_GLOVES);
	updateUserLayers(old_id, new_id, LLWearableType::WT_JACKET);
	updateUserLayers(old_id, new_id, LLWearableType::WT_PANTS);
	updateUserLayers(old_id, new_id, LLWearableType::WT_SHIRT);
	updateUserLayers(old_id, new_id, LLWearableType::WT_SHOES);
	updateUserLayers(old_id, new_id, LLWearableType::WT_SKIN);
	updateUserLayers(old_id, new_id, LLWearableType::WT_SKIRT);
	updateUserLayers(old_id, new_id, LLWearableType::WT_SOCKS);
	updateUserLayers(old_id, new_id, LLWearableType::WT_TATTOO);
	updateUserLayers(old_id, new_id, LLWearableType::WT_UNDERPANTS);
	updateUserLayers(old_id, new_id, LLWearableType::WT_UNDERSHIRT);
}

// this function sorts the faces from a getFaceList[getNumFaces] into a list of objects
// in order to prevent multiple sendTEUpdate calls per object during updateUserPrims
std::vector<LLViewerObject*> LLLocalBitmap::prepUpdateObjects(LLUUID old_id, U32 channel)
{
	std::vector<LLViewerObject*> obj_list;
	LLViewerFetchedTexture* old_texture = gTextureList.findImage(old_id);

	for(U32 face_iterator = 0; face_iterator < old_texture->getNumFaces(channel); face_iterator++)
	{
		// getting an object from a face
		LLFace* face_to_object = (*old_texture->getFaceList(channel))[face_iterator];

		if(face_to_object)
		{
			LLViewerObject* affected_object = face_to_object->getViewerObject();

			if(affected_object)
			{

				// we have an object, we'll take it's UUID and compare it to
				// whatever we already have in the returnable object list.
				// if there is a match - we do not add (to prevent duplicates)
				LLUUID mainlist_obj_id = affected_object->getID();
				bool add_object = true;

				// begin looking for duplicates
				std::vector<LLViewerObject*>::iterator objlist_iter = obj_list.begin();
				for(; (objlist_iter != obj_list.end()) && add_object; objlist_iter++)
				{
					LLViewerObject* obj = *objlist_iter;
					if (obj->getID() == mainlist_obj_id)
					{
						add_object = false; // duplicate found.
					}
				}
				// end looking for duplicates

				if(add_object)
				{
					obj_list.push_back(affected_object);
				}

			}

		}
		
	} // end of face-iterating for()

	return obj_list;
}

void LLLocalBitmap::updateUserPrims(LLUUID old_id, LLUUID new_id, U32 channel)
{
	std::vector<LLViewerObject*> objectlist = prepUpdateObjects(old_id, channel);

	for(std::vector<LLViewerObject*>::iterator object_iterator = objectlist.begin();
		object_iterator != objectlist.end(); object_iterator++)
	{
		LLViewerObject* object = *object_iterator;

		if(object)
		{
			bool update_tex = false;
			bool update_mat = false;
			S32 num_faces = object->getNumFaces();

			for (U8 face_iter = 0; face_iter < num_faces; face_iter++)
			{
				if (object->mDrawable)
				{
					LLFace* face = object->mDrawable->getFace(face_iter);
					if (face && face->getTexture(channel) && face->getTexture(channel)->getID() == old_id)
					{
						// these things differ per channel, unless there already is a universal
						// texture setting function to setTE that takes channel as a param?
						// p.s.: switch for now, might become if - if an extra test is needed to verify before touching normalmap/specmap
						switch(channel)
						{
							case LLRender::DIFFUSE_MAP:
					{
                                object->setTETexture(face_iter, new_id);
                                update_tex = true;
								break;
							}

							case LLRender::NORMAL_MAP:
							{
								object->setTENormalMap(face_iter, new_id);
								update_mat = true;
								update_tex = true;
                                break;
							}

							case LLRender::SPECULAR_MAP:
							{
								object->setTESpecularMap(face_iter, new_id);
                                update_mat = true;
								update_tex = true;
                                break;
							}
						}
						// end switch

					}
				}
			}
			
			if (update_tex)
			{
				object->sendTEUpdate();
			}

			if (update_mat)
			{
                object->mDrawable->getVOVolume()->faceMappingChanged();
			}
		}
	}
	
}

void LLLocalBitmap::updateUserSculpts(LLUUID old_id, LLUUID new_id)
{
	LLViewerFetchedTexture* old_texture = gTextureList.findImage(old_id);
	for(U32 volume_iter = 0; volume_iter < old_texture->getNumVolumes(); volume_iter++)
	{
		LLVOVolume* volume_to_object = (*old_texture->getVolumeList())[volume_iter];
		LLViewerObject* object = (LLViewerObject*)volume_to_object;
	
		if(object)
		{
			if (object->isSculpted() && object->getVolume() &&
				object->getVolume()->getParams().getSculptID() == old_id)
			{
				LLSculptParams* old_params = (LLSculptParams*)object->getParameterEntry(LLNetworkData::PARAMS_SCULPT);
				LLSculptParams new_params(*old_params);
				new_params.setSculptTexture(new_id);
				object->setParameterEntry(LLNetworkData::PARAMS_SCULPT, new_params, TRUE);
			}
		}
	}
}

void LLLocalBitmap::updateUserLayers(LLUUID old_id, LLUUID new_id, LLWearableType::EType type)
{
	// <FS:Ansariel> FIRE-15787: Crash fix
	if (!isAgentAvatarValid())
	{
		return;
	}
	// </FS:Ansariel>

	U32 count = gAgentWearables.getWearableCount(type);
	for(U32 wearable_iter = 0; wearable_iter < count; wearable_iter++)
	{
		LLViewerWearable* wearable = gAgentWearables.getViewerWearable(type, wearable_iter);
		if (wearable)
		{
			std::vector<LLLocalTextureObject*> texture_list = wearable->getLocalTextureListSeq();
			for(std::vector<LLLocalTextureObject*>::iterator texture_iter = texture_list.begin();
				texture_iter != texture_list.end(); texture_iter++)
			{
				LLLocalTextureObject* lto = *texture_iter;

				if (lto && lto->getID() == old_id)
				{
					U32 local_texlayer_index = 0; /* can't keep that as static const, gives errors, so i'm leaving this var here */
					LLAvatarAppearanceDefines::EBakedTextureIndex baked_texind =
						lto->getTexLayer(local_texlayer_index)->getTexLayerSet()->getBakedTexIndex();
				
					LLAvatarAppearanceDefines::ETextureIndex reg_texind = getTexIndex(type, baked_texind);
					if (reg_texind != LLAvatarAppearanceDefines::TEX_NUM_INDICES)
					{
<<<<<<< HEAD
						U32 index = gAgentWearables.getWearableIndex(wearable);
						gAgentAvatarp->setLocalTexture(reg_texind, gTextureList.getImage(new_id), FALSE, index);
						// <FS:Ansariel> [Legacy Bake]
						//gAgentAvatarp->wearableUpdated(type);
						gAgentAvatarp->wearableUpdated(type, FALSE);

						/* telling the manager to rebake once update cycle is fully done */
						LLLocalBitmapMgr::setNeedsRebake();
=======
						U32 index;
						if (gAgentWearables.getWearableIndex(wearable,index))
						{
							gAgentAvatarp->setLocalTexture(reg_texind, gTextureList.getImage(new_id), FALSE, index);
							gAgentAvatarp->wearableUpdated(type);
							/* telling the manager to rebake once update cycle is fully done */
							LLLocalBitmapMgr::setNeedsRebake();
						}
>>>>>>> f3c58f76
					}

				}
			}
		}
	}
}

LLAvatarAppearanceDefines::ETextureIndex LLLocalBitmap::getTexIndex(
	LLWearableType::EType type, LLAvatarAppearanceDefines::EBakedTextureIndex baked_texind)
{
	LLAvatarAppearanceDefines::ETextureIndex result = LLAvatarAppearanceDefines::TEX_NUM_INDICES; // using as a default/fail return.

	switch(type)
	{
		case LLWearableType::WT_ALPHA:
		{
			switch(baked_texind)
			{
				case LLAvatarAppearanceDefines::BAKED_EYES:
				{
					result = LLAvatarAppearanceDefines::TEX_EYES_ALPHA;
					break;
				}

				case LLAvatarAppearanceDefines::BAKED_HAIR:
				{
					result = LLAvatarAppearanceDefines::TEX_HAIR_ALPHA;
					break;
				}

				case LLAvatarAppearanceDefines::BAKED_HEAD:
				{
					result = LLAvatarAppearanceDefines::TEX_HEAD_ALPHA;
					break;
				}

				case LLAvatarAppearanceDefines::BAKED_LOWER:
				{
					result = LLAvatarAppearanceDefines::TEX_LOWER_ALPHA;
					break;
				}
				case LLAvatarAppearanceDefines::BAKED_UPPER:
				{
					result = LLAvatarAppearanceDefines::TEX_UPPER_ALPHA;
					break;
				}

				default:
				{
					break;
				}

			}
			break;

		}

		case LLWearableType::WT_EYES:
		{
			if (baked_texind == LLAvatarAppearanceDefines::BAKED_EYES)
			{
				result = LLAvatarAppearanceDefines::TEX_EYES_IRIS;
			}

			break;
		}

		case LLWearableType::WT_GLOVES:
		{
			if (baked_texind == LLAvatarAppearanceDefines::BAKED_UPPER)
			{
				result = LLAvatarAppearanceDefines::TEX_UPPER_GLOVES;
			}

			break;
		}

		case LLWearableType::WT_JACKET:
		{
			if (baked_texind == LLAvatarAppearanceDefines::BAKED_LOWER)
			{
				result = LLAvatarAppearanceDefines::TEX_LOWER_JACKET;
			}
			else if (baked_texind == LLAvatarAppearanceDefines::BAKED_UPPER)
			{
				result = LLAvatarAppearanceDefines::TEX_UPPER_JACKET;
			}

			break;
		}

		case LLWearableType::WT_PANTS:
		{
			if (baked_texind == LLAvatarAppearanceDefines::BAKED_LOWER)
			{
				result = LLAvatarAppearanceDefines::TEX_LOWER_PANTS;
			}

			break;
		}

		case LLWearableType::WT_SHIRT:
		{
			if (baked_texind == LLAvatarAppearanceDefines::BAKED_UPPER)
			{
				result = LLAvatarAppearanceDefines::TEX_UPPER_SHIRT;
			}

			break;
		}

		case LLWearableType::WT_SHOES:
		{
			if (baked_texind == LLAvatarAppearanceDefines::BAKED_LOWER)
			{
				result = LLAvatarAppearanceDefines::TEX_LOWER_SHOES;
			}

			break;
		}

		case LLWearableType::WT_SKIN:
		{
			switch(baked_texind)
			{
				case LLAvatarAppearanceDefines::BAKED_HEAD:
				{
					result = LLAvatarAppearanceDefines::TEX_HEAD_BODYPAINT;
					break;
				}

				case LLAvatarAppearanceDefines::BAKED_LOWER:
				{
					result = LLAvatarAppearanceDefines::TEX_LOWER_BODYPAINT;
					break;
				}
				case LLAvatarAppearanceDefines::BAKED_UPPER:
				{
					result = LLAvatarAppearanceDefines::TEX_UPPER_BODYPAINT;
					break;
				}

				default:
				{
					break;
				}

			}
			break;
		}

		case LLWearableType::WT_SKIRT:
		{
			if (baked_texind == LLAvatarAppearanceDefines::BAKED_SKIRT)
			{
				result = LLAvatarAppearanceDefines::TEX_SKIRT;
			}

			break;
		}

		case LLWearableType::WT_SOCKS:
		{
			if (baked_texind == LLAvatarAppearanceDefines::BAKED_LOWER)
			{
				result = LLAvatarAppearanceDefines::TEX_LOWER_SOCKS;
			}

			break;
		}

		case LLWearableType::WT_TATTOO:
		{
			switch(baked_texind)
			{
				case LLAvatarAppearanceDefines::BAKED_HEAD:
				{
					result = LLAvatarAppearanceDefines::TEX_HEAD_TATTOO;
					break;
				}

				case LLAvatarAppearanceDefines::BAKED_LOWER:
				{
					result = LLAvatarAppearanceDefines::TEX_LOWER_TATTOO;
					break;
				}
				case LLAvatarAppearanceDefines::BAKED_UPPER:
				{
					result = LLAvatarAppearanceDefines::TEX_UPPER_TATTOO;
					break;
				}

				default:
				{
					break;
				}

			}
			break;
		}

		case LLWearableType::WT_UNDERPANTS:
		{
			if (baked_texind == LLAvatarAppearanceDefines::BAKED_LOWER)
			{
				result = LLAvatarAppearanceDefines::TEX_LOWER_UNDERPANTS;
			}

			break;
		}

		case LLWearableType::WT_UNDERSHIRT:
		{
			if (baked_texind == LLAvatarAppearanceDefines::BAKED_UPPER)
			{
				result = LLAvatarAppearanceDefines::TEX_UPPER_UNDERSHIRT;
			}

			break;
		}

		default:
		{
			LL_WARNS() << "Unknown wearable type: " << (int)type << "\n"
				    << "Baked Texture Index: " << (int)baked_texind << "\n"
					<< "Filename: " << mFilename << "\n"
					<< "TrackingID: " << mTrackingID << "\n"
					<< "InworldID: " << mWorldID << LL_ENDL;
		}

	}
	return result;
}

/*=======================================*/
/*  LLLocalBitmapTimer: timer class      */
/*=======================================*/ 
LLLocalBitmapTimer::LLLocalBitmapTimer() : LLEventTimer(LL_LOCAL_TIMER_HEARTBEAT)
{
}

LLLocalBitmapTimer::~LLLocalBitmapTimer()
{
}

void LLLocalBitmapTimer::startTimer()
{
	mEventTimer.start();
}

void LLLocalBitmapTimer::stopTimer()
{
	mEventTimer.stop();
}

bool LLLocalBitmapTimer::isRunning()
{
	return mEventTimer.getStarted();
}

BOOL LLLocalBitmapTimer::tick()
{
	LLLocalBitmapMgr::doUpdates();
	return FALSE;
}

/*=======================================*/
/*  LLLocalBitmapMgr: manager class      */
/*=======================================*/ 
LLLocalBitmapMgr::LLLocalBitmapMgr()
{
	// The class is all made of static members, should i even bother instantiating?
}

LLLocalBitmapMgr::~LLLocalBitmapMgr()
{
}

void LLLocalBitmapMgr::cleanupClass()
{
	std::for_each(sBitmapList.begin(), sBitmapList.end(), DeletePointer());
	sBitmapList.clear();
}

bool LLLocalBitmapMgr::addUnit()
{
	bool add_successful = false;

	LLFilePicker& picker = LLFilePicker::instance();
	if (picker.getMultipleOpenFiles(LLFilePicker::FFLOAD_IMAGE))
	{
		sTimer.stopTimer();

		std::string filename = picker.getFirstFile();
		while(!filename.empty())
		{
			if(!checkTextureDimensions(filename))
			{
				filename = picker.getNextFile();
				continue;
			}

			LLLocalBitmap* unit = new LLLocalBitmap(filename);

			if (unit->getValid())
			{
				sBitmapList.push_back(unit);
				add_successful = true;
			}
			else
			{
				LL_WARNS() << "Attempted to add invalid or unreadable image file, attempt cancelled.\n"
					    << "Filename: " << filename << LL_ENDL;

				LLSD notif_args;
				notif_args["FNAME"] = filename;
				LLNotificationsUtil::add("LocalBitmapsVerifyFail", notif_args);

				delete unit;
				unit = NULL;
			}

			filename = picker.getNextFile();
		}
		
		sTimer.startTimer();
	}

	return add_successful;
}

bool LLLocalBitmapMgr::checkTextureDimensions(std::string filename)
{
	std::string exten = gDirUtilp->getExtension(filename);
	U32 codec = LLImageBase::getCodecFromExtension(exten);
	std::string mImageLoadError;
	LLImageDimensionsInfo image_info;
	if (!image_info.load(filename,codec))
	{
		return false;
	}

	S32 max_width = gSavedSettings.getS32("max_texture_dimension_X");
	S32 max_height = gSavedSettings.getS32("max_texture_dimension_Y");

	if ((image_info.getWidth() > max_width) || (image_info.getHeight() > max_height))
	{
		LLStringUtil::format_map_t args;
		args["WIDTH"] = llformat("%d", max_width);
		args["HEIGHT"] = llformat("%d", max_height);
		mImageLoadError = LLTrans::getString("texture_load_dimensions_error", args);

		LLSD notif_args;
		notif_args["REASON"] = mImageLoadError;
		LLNotificationsUtil::add("CannotUploadTexture", notif_args);

		return false;
	}

	return true;
}

void LLLocalBitmapMgr::delUnit(LLUUID tracking_id)
{
	if (!sBitmapList.empty())
	{	
		std::vector<LLLocalBitmap*> to_delete;
		for (local_list_iter iter = sBitmapList.begin(); iter != sBitmapList.end(); iter++)
		{   /* finding which ones we want deleted and making a separate list */
			LLLocalBitmap* unit = *iter;
			if (unit->getTrackingID() == tracking_id)
			{
				to_delete.push_back(unit);
			}
		}

		for(std::vector<LLLocalBitmap*>::iterator del_iter = to_delete.begin();
			del_iter != to_delete.end(); del_iter++)
		{   /* iterating over a temporary list, hence preserving the iterator validity while deleting. */
			LLLocalBitmap* unit = *del_iter;
			sBitmapList.remove(unit);
			delete unit;
			unit = NULL;
		}
	}
}

LLUUID LLLocalBitmapMgr::getWorldID(LLUUID tracking_id)
{
	LLUUID world_id = LLUUID::null;

	for (local_list_iter iter = sBitmapList.begin(); iter != sBitmapList.end(); iter++)
	{
		LLLocalBitmap* unit = *iter;
		if (unit->getTrackingID() == tracking_id)
		{
			world_id = unit->getWorldID();
		}
	}

	return world_id;
}

std::string LLLocalBitmapMgr::getFilename(LLUUID tracking_id)
{
	std::string filename = "";

	for (local_list_iter iter = sBitmapList.begin(); iter != sBitmapList.end(); iter++)
	{
		LLLocalBitmap* unit = *iter;
		if (unit->getTrackingID() == tracking_id)
		{
			filename = unit->getFilename();
		}
	}

	return filename;
}

void LLLocalBitmapMgr::feedScrollList(LLScrollListCtrl* ctrl)
{
	if (ctrl)
	{
		ctrl->clearRows();

		if (!sBitmapList.empty())
		{
			for (local_list_iter iter = sBitmapList.begin();
				 iter != sBitmapList.end(); iter++)
			{
				LLSD element;
				element["columns"][0]["column"] = "unit_name";
				element["columns"][0]["type"]   = "text";
				element["columns"][0]["value"]  = (*iter)->getShortName();

				element["columns"][1]["column"] = "unit_id_HIDDEN";
				element["columns"][1]["type"]   = "text";
				element["columns"][1]["value"]  = (*iter)->getTrackingID();

				ctrl->addElement(element);
			}
		}
	}

}

void LLLocalBitmapMgr::doUpdates()
{
	// preventing theoretical overlap in cases with huge number of loaded images.
	sTimer.stopTimer();
	sNeedsRebake = false;

	for (local_list_iter iter = sBitmapList.begin(); iter != sBitmapList.end(); iter++)
	{
		(*iter)->updateSelf();
	}

	doRebake();
	sTimer.startTimer();
}

void LLLocalBitmapMgr::setNeedsRebake()
{
	sNeedsRebake = true;
}

void LLLocalBitmapMgr::doRebake()
{ /* separated that from doUpdates to insure a rebake can be called separately during deletion */
	if (sNeedsRebake)
	{
		gAgentAvatarp->forceBakeAllTextures(LL_LOCAL_SLAM_FOR_DEBUG);
		sNeedsRebake = false;
	}
}
<|MERGE_RESOLUTION|>--- conflicted
+++ resolved
@@ -561,25 +561,16 @@
 					LLAvatarAppearanceDefines::ETextureIndex reg_texind = getTexIndex(type, baked_texind);
 					if (reg_texind != LLAvatarAppearanceDefines::TEX_NUM_INDICES)
 					{
-<<<<<<< HEAD
-						U32 index = gAgentWearables.getWearableIndex(wearable);
-						gAgentAvatarp->setLocalTexture(reg_texind, gTextureList.getImage(new_id), FALSE, index);
-						// <FS:Ansariel> [Legacy Bake]
-						//gAgentAvatarp->wearableUpdated(type);
-						gAgentAvatarp->wearableUpdated(type, FALSE);
-
-						/* telling the manager to rebake once update cycle is fully done */
-						LLLocalBitmapMgr::setNeedsRebake();
-=======
 						U32 index;
 						if (gAgentWearables.getWearableIndex(wearable,index))
 						{
 							gAgentAvatarp->setLocalTexture(reg_texind, gTextureList.getImage(new_id), FALSE, index);
-							gAgentAvatarp->wearableUpdated(type);
+							// <FS:Ansariel> [Legacy Bake]
+							//gAgentAvatarp->wearableUpdated(type);
+							gAgentAvatarp->wearableUpdated(type, FALSE);
 							/* telling the manager to rebake once update cycle is fully done */
 							LLLocalBitmapMgr::setNeedsRebake();
 						}
->>>>>>> f3c58f76
 					}
 
 				}
