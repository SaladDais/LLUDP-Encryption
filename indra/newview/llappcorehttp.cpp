--- conflicted
+++ resolved
@@ -70,11 +70,7 @@
 		"mesh fetch"
 	},
 	{ // AP_MESH2
-<<<<<<< HEAD
-		8,		1,		32,		100,	true,
-=======
 		8,		1,		32,		0,		true,	
->>>>>>> 0c20beda
 		"Mesh2MaxConcurrentRequests",
 		"mesh2 fetch"
 	},
