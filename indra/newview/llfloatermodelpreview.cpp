--- conflicted
+++ resolved
@@ -109,13 +109,7 @@
 // So this const is used as a size of Smooth combobox list.
 const S32 SMOOTH_VALUES_NUMBER = 10;
 
-<<<<<<< HEAD
 const F32 SKIN_WEIGHT_CAMERA_DISTANCE = 16.f;
-=======
-// mCameraDistance
-// Also see: mCameraZoom
-const F32 MODEL_PREVIEW_CAMERA_DISTANCE = 16.f;
->>>>>>> d7f1c88c
 
 void drawBoxOutline(const LLVector3& pos, const LLVector3& size);
 
@@ -455,7 +449,6 @@
 		delete mModelPreview;
 	}
 
-<<<<<<< HEAD
 	S32 tex_width = 512;
 	S32 tex_height = 512;
 
@@ -473,10 +466,6 @@
 
 	mModelPreview = new LLModelPreview(tex_width, tex_height, this);
 	mModelPreview->setPreviewTarget(16.f);
-=======
-	mModelPreview = new LLModelPreview(512, 512, this );
-	mModelPreview->setPreviewTarget(MODEL_PREVIEW_CAMERA_DISTANCE);
->>>>>>> d7f1c88c
 	mModelPreview->setDetailsCallback(boost::bind(&LLFloaterModelPreview::setDetails, this, _1, _2, _3, _4, _5));
 	mModelPreview->setModelUpdatedCallback(boost::bind(&LLFloaterModelPreview::modelUpdated, this, _1));
 }
@@ -4200,13 +4189,7 @@
 
 	LLGLSUIDefault def; // GL_BLEND, GL_ALPHA_TEST, GL_CULL_FACE, depth test
 	LLGLDisable no_blend(GL_BLEND);
-<<<<<<< HEAD
-
-	LLGLEnable cull(GL_CULL_FACE);
-	LLGLDepthTest depth(GL_TRUE);
-=======
 	LLGLDepthTest depth(GL_FALSE); // SL-12781 disable z-buffer to render background color
->>>>>>> d7f1c88c
 	LLGLDisable fog(GL_FOG);
 
 	{
@@ -4500,10 +4483,7 @@
 			if (physics)
 			{
 				glClear(GL_DEPTH_BUFFER_BIT);
-<<<<<<< HEAD
-=======
 				
->>>>>>> d7f1c88c
 				for (U32 pass = 0; pass < 2; pass++)
 				{
 					if (pass == 0)
@@ -4517,11 +4497,7 @@
 
 					//enable alpha blending on second pass but not first pass
 					LLGLState blend(GL_BLEND, pass);
-<<<<<<< HEAD
-
-=======
-					
->>>>>>> d7f1c88c
+
 					gGL.blendFunc(LLRender::BF_SOURCE_ALPHA, LLRender::BF_ONE_MINUS_SOURCE_ALPHA);
 
 					for (LLMeshUploadThread::instance_list::iterator iter = mUploadData.begin(); iter != mUploadData.end(); ++iter)
@@ -4620,29 +4596,18 @@
 								}
 							}
 						}
-
-<<<<<<< HEAD
-						gGL.popMatrix();
 					}
-=======
-					glLineWidth(3.f);
-					glPointSize(8.f);
-					gPipeline.enableLightsFullbright();
-					//show degenerate triangles
-					LLGLDepthTest depth(GL_TRUE, GL_TRUE, GL_ALWAYS);
-					LLGLDisable cull(GL_CULL_FACE);
-					gGL.diffuseColor4f(1.f,0.f,0.f,1.f);
-					const LLVector4a scale(0.5f);
->>>>>>> d7f1c88c
 
 					// only do this if mDegenerate was set in the preceding mesh checks [Check this if the ordering ever breaks]
 					if (pass > 0 && mHasDegenerate)
 					{
 						glLineWidth(deg_edge_width);
 						glPointSize(deg_point_size);
+                        gPipeline.enableLightsFullbright();
 						//show degenerate triangles
 						LLGLDepthTest depth(GL_TRUE, GL_TRUE, GL_ALWAYS);
 						LLGLDisable cull(GL_CULL_FACE);
+                        gGL.diffuseColor4f(1.f, 0.f, 0.f, 1.f);
 						const LLVector4a scale(0.5f);
 
 						for (LLMeshUploadThread::instance_list::iterator iter = mUploadData.begin(); iter != mUploadData.end(); ++iter)
