--- conflicted
+++ resolved
@@ -500,12 +500,11 @@
 			text->setMouseDownCallback(boost::bind(&LLModelPreview::setPreviewLOD, mModelPreview, i));
 		}
 	}
-<<<<<<< HEAD
 
 	// <Ansariel> Changed grid detection and validation URL generation
 	//            because of grid manager. This will need adjustments
 	//            when OpenSims become mesh-capable!
-	//std::string current_grid = LLGridManager::getInstance()->getGridLabel();
+	//std::string current_grid = LLGridManager::getInstance()->getGridId();
 	//std::transform(current_grid.begin(),current_grid.end(),current_grid.begin(),::tolower);
 	//std::string validate_url;
 	//if (current_grid == "agni")
@@ -522,10 +521,9 @@
 	//	validate_url = llformat("http://secondlife.%s.lindenlab.com/my/account/mesh.php",current_grid.c_str());
 	//}
 
-=======
 	std::string current_grid = LLGridManager::getInstance()->getGridId();
 	std::transform(current_grid.begin(),current_grid.end(),current_grid.begin(),::tolower);
->>>>>>> 7f4f600c
+
 	std::string validate_url;
 	if (LLGridManager::getInstance()->isInSLMain())
 	{
@@ -533,9 +531,7 @@
 	}
 	else if (LLGridManager::getInstance()->isInSLBeta())
 	{
-		std::string grid_nick = LLGridManager::getInstance()->getGridNick();
-		std::transform(grid_nick.begin(), grid_nick.end(), grid_nick.begin(), ::tolower);
-		validate_url = llformat("http://secondlife.%s.lindenlab.com/my/account/mesh.php", grid_nick.c_str());
+		validate_url = llformat("http://secondlife.%s.lindenlab.com/my/account/mesh.php", current_grid.c_str());
 	}
 #ifdef HAS_OPENSIM_SUPPORT // <FS:AW optional opensim support>
 	else
