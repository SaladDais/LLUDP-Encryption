--- conflicted
+++ resolved
@@ -465,10 +465,6 @@
 	{
 		delete mModelPreview;
 	}
-<<<<<<< HEAD
-	auto size = gSavedSettings.getS32("PreviewRenderSize");
-	mModelPreview = new LLModelPreview(size, size, this );
-=======
 	
 	S32 tex_width = 512;
 	S32 tex_height = 512;
@@ -486,7 +482,6 @@
 	}
 	
 	mModelPreview = new LLModelPreview(tex_width, tex_height, this);	
->>>>>>> 35db7e66
 	mModelPreview->setPreviewTarget(16.f);
 	mModelPreview->setDetailsCallback(boost::bind(&LLFloaterModelPreview::setDetails, this, _1, _2, _3, _4, _5));
 	mModelPreview->setModelUpdatedCallback(boost::bind(&LLFloaterModelPreview::toggleCalculateButton, this, _1));
