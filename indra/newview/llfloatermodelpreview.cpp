--- conflicted
+++ resolved
@@ -383,11 +383,8 @@
 		auto name = ctrl->getName();
         // update the option and notifications
         // (this is a bit convoluted, because of the current structure of mModelPreview)
-<<<<<<< HEAD
-=======
         // FIX ME! mViewOption is malfunctioning here! mViewOption doesn't have values like "upload_skin"!
         // This needs to translate values like "upload_skin" into "show_skin_weights"
->>>>>>> b0274e1b
         mModelPreview->mViewOption[name] = !mModelPreview->mViewOption[name];
         mModelPreview->refresh(); // a 'dirty' flag for render
         mModelPreview->resetPreviewTarget(); 
@@ -411,7 +408,6 @@
 {
 	if (mModelPreview)
 	{
-<<<<<<< HEAD
 		// <FS>
 		//auto name = ctrl->getName();
 		//mModelPreview->mViewOption[name] = !mModelPreview->mViewOption[name];
@@ -423,16 +419,6 @@
 		//}
 		mModelPreview->mViewOption[ctrl->getName()] = !mModelPreview->mViewOption[ctrl->getName()];
 		// </FS>
-=======
-		auto name = ctrl->getName();
-		mModelPreview->mViewOption[name] = !mModelPreview->mViewOption[name];
-		if (name == "show_physics")
-		{
-			auto enabled = mModelPreview->mViewOption[name];
-			childSetEnabled("physics_explode", enabled);
-			childSetVisible("physics_explode", enabled);
-		}
->>>>>>> b0274e1b
 		mModelPreview->refresh();
 	}
 }
@@ -778,7 +764,6 @@
 
 	gGL.getTexUnit(0)->bind(mModelPreview);
 
-<<<<<<< HEAD
 	// <FS:Ansariel> Remove QUADS rendering mode
 	//gGL.begin( LLRender::QUADS );
 	//{
@@ -810,20 +795,6 @@
 	}
 	gGL.end();
 	// </FS:Ansariel>
-=======
-	gGL.begin( LLRender::QUADS );
-	{
-		gGL.texCoord2f(0.f, 1.f);
-		gGL.vertex2i(mPreviewRect.mLeft+1, mPreviewRect.mTop-1);
-		gGL.texCoord2f(0.f, 0.f);
-		gGL.vertex2i(mPreviewRect.mLeft+1, mPreviewRect.mBottom+1);
-		gGL.texCoord2f(1.f, 0.f);
-		gGL.vertex2i(mPreviewRect.mRight-1, mPreviewRect.mBottom+1);
-		gGL.texCoord2f(1.f, 1.f);
-		gGL.vertex2i(mPreviewRect.mRight-1, mPreviewRect.mTop-1);
-	}
-	gGL.end();
->>>>>>> b0274e1b
 
 	gGL.getTexUnit(0)->unbind(LLTexUnit::TT_TEXTURE);
 }
@@ -1400,7 +1371,6 @@
         sInstance->addStringToLogTab(strm.str(), flash);
     }
 }
-<<<<<<< HEAD
 
 void LLFloaterModelPreview::clearAvatarTab()
 {
@@ -1565,165 +1535,6 @@
         joint_conf_descr->setTextArg("[CONFLICTS]", llformat("%d", conflicts));
         joint_conf_descr->setTextArg("[JOINTS_COUNT]", llformat("%d", mJointOverrides[display_lod].size()));
     }
-=======
-
-void LLFloaterModelPreview::clearAvatarTab()
-{
-    LLPanel *panel = mTabContainer->getPanelByName("rigging_panel");
-    LLScrollListCtrl *joints_list = panel->getChild<LLScrollListCtrl>("joints_list");
-    joints_list->deleteAllItems();
-    LLScrollListCtrl *joints_pos = panel->getChild<LLScrollListCtrl>("pos_overrides_list");
-    joints_pos->deleteAllItems();    mSelectedJointName.clear();
-
-    for (U32 i = 0; i < LLModel::NUM_LODS; ++i)
-    {
-        mJointOverrides[i].clear();
-    }
-
-    LLTextBox *joint_total_descr = panel->getChild<LLTextBox>("conflicts_description");
-    joint_total_descr->setTextArg("[CONFLICTS]", llformat("%d", 0));
-    joint_total_descr->setTextArg("[JOINTS_COUNT]", llformat("%d", 0));
-
-
-    LLTextBox *joint_pos_descr = panel->getChild<LLTextBox>("pos_overrides_descr");
-    joint_pos_descr->setTextArg("[JOINT]", std::string("mPelvis")); // Might be better to hide it
-}
-
-void LLFloaterModelPreview::updateAvatarTab(bool highlight_overrides)
-{
-    S32 display_lod = mModelPreview->mPreviewLOD;
-    if (mModelPreview->mModel[display_lod].empty())
-    {
-        mSelectedJointName.clear();
-        return;
-    }
-
-    // Joints will be listed as long as they are listed in mAlternateBindMatrix
-    // even if they are for some reason identical to defaults.
-    // Todo: Are overrides always identical for all lods? They normally are, but there might be situations where they aren't.
-    if (mJointOverrides[display_lod].empty())
-    {
-        // populate map
-        for (LLModelLoader::scene::iterator iter = mModelPreview->mScene[display_lod].begin(); iter != mModelPreview->mScene[display_lod].end(); ++iter)
-        {
-            for (LLModelLoader::model_instance_list::iterator model_iter = iter->second.begin(); model_iter != iter->second.end(); ++model_iter)
-            {
-                LLModelInstance& instance = *model_iter;
-                LLModel* model = instance.mModel;
-                const LLMeshSkinInfo *skin = &model->mSkinInfo;
-                U32 joint_count = LLSkinningUtil::getMeshJointCount(skin);
-                U32 bind_count = highlight_overrides ? skin->mAlternateBindMatrix.size() : 0; // simply do not include overrides if data is not needed
-                if (bind_count > 0 && bind_count != joint_count)
-                {
-                    std::ostringstream out;
-                    out << "Invalid joint overrides for model " << model->getName();
-                    out << ". Amount of joints " << joint_count;
-                    out << ", is different from amount of overrides " << bind_count;
-                    LL_INFOS() << out.str() << LL_ENDL;
-                    addStringToLog(out.str(), true);
-                    // Disable overrides for this model
-                    bind_count = 0;
-                }
-                if (bind_count > 0)
-                {
-                    for (U32 j = 0; j < joint_count; ++j)
-                    {
-                        const LLVector3& joint_pos = skin->mAlternateBindMatrix[j].getTranslation();
-                        LLJointOverrideData &data = mJointOverrides[display_lod][skin->mJointNames[j]];
-
-                        LLJoint* pJoint = LLModelPreview::lookupJointByName(skin->mJointNames[j], mModelPreview);
-                        if (pJoint)
-                        {
-                            // see how voavatar uses aboveJointPosThreshold
-                            if (pJoint->aboveJointPosThreshold(joint_pos))
-                            {
-                                // valid override
-                                if (data.mPosOverrides.size() > 0
-                                    && (data.mPosOverrides.begin()->second - joint_pos).lengthSquared() > (LL_JOINT_TRESHOLD_POS_OFFSET * LL_JOINT_TRESHOLD_POS_OFFSET))
-                                {
-                                    // File contains multiple meshes with conflicting joint offsets
-                                    // preview may be incorrect, upload result might wary (depends onto
-                                    // mesh_id that hasn't been generated yet).
-                                    data.mHasConflicts = true;
-                                }
-                                data.mPosOverrides[model->getName()] = joint_pos;
-                            }
-                            else
-                            {
-                                // default value, it won't be accounted for by avatar
-                                data.mModelsNoOverrides.insert(model->getName());
-                            }
-                        }
-                    }
-                }
-                else
-                {
-                    for (U32 j = 0; j < joint_count; ++j)
-                    {
-                        LLJointOverrideData &data = mJointOverrides[display_lod][skin->mJointNames[j]];
-                        data.mModelsNoOverrides.insert(model->getName());
-                    }
-                }
-            }
-        }
-    }
-
-    LLPanel *panel = mTabContainer->getPanelByName("rigging_panel");
-    LLScrollListCtrl *joints_list = panel->getChild<LLScrollListCtrl>("joints_list");
-
-    if (joints_list->isEmpty())
-    {
-        // Populate table
-
-        std::map<std::string, std::string> joint_alias_map;
-        mModelPreview->getJointAliases(joint_alias_map);
-
-        S32 conflicts = 0;
-        joint_override_data_map_t::iterator joint_iter = mJointOverrides[display_lod].begin();
-        joint_override_data_map_t::iterator joint_end = mJointOverrides[display_lod].end();
-        while (joint_iter != joint_end)
-        {
-            const std::string& listName = joint_iter->first;
-
-            LLScrollListItem::Params item_params;
-            item_params.value(listName);
-
-            LLScrollListCell::Params cell_params;
-            cell_params.font = LLFontGL::getFontSansSerif();
-            cell_params.value = listName;
-            if (joint_alias_map.find(listName) == joint_alias_map.end())
-            {
-                // Missing names
-                cell_params.color = LLColor4::red;
-            }
-            if (joint_iter->second.mHasConflicts)
-            {
-                // Conflicts
-                cell_params.color = LLColor4::orange;
-                conflicts++;
-            }
-            if (highlight_overrides && joint_iter->second.mPosOverrides.size() > 0)
-            {
-                cell_params.font.style = "BOLD";
-            }
-
-            item_params.columns.add(cell_params);
-
-            joints_list->addRow(item_params, ADD_BOTTOM);
-            joint_iter++;
-        }
-        joints_list->selectFirstItem();
-        LLScrollListItem *selected = joints_list->getFirstSelected();
-        if (selected)
-        {
-            mSelectedJointName = selected->getValue().asString();
-        }
-
-        LLTextBox *joint_conf_descr = panel->getChild<LLTextBox>("conflicts_description");
-        joint_conf_descr->setTextArg("[CONFLICTS]", llformat("%d", conflicts));
-        joint_conf_descr->setTextArg("[JOINTS_COUNT]", llformat("%d", mJointOverrides[display_lod].size()));
-    }
->>>>>>> b0274e1b
 }
 
 //-----------------------------------------------------------------------------
