--- conflicted
+++ resolved
@@ -3133,7 +3133,8 @@
 		LLModel* base_mdl = *base_iter;
 		base_iter++;
 
-		for (S32 i = 0, e = mdl->getNumVolumeFaces(); i < e; ++i)
+		S32 num_faces = mdl->getNumVolumeFaces();
+		for (S32 i = 0; i < num_faces; ++i)
 		{
 			const LLVolumeFace &vf = mdl->getVolumeFace(i);
 			U32 num_vertices = vf.mNumVertices;
@@ -3606,30 +3607,6 @@
 			genBuffers(mPreviewLOD, skin_weight);
 		}
 
-<<<<<<< HEAD
-		if (regen)
-		{
-			genBuffers(mPreviewLOD, skin_weight);
-=======
-		//make sure material lists all match
-		for (U32 i = 0; i < LLModel::NUM_LODS-1; i++)
-		{
-			if (mBaseModel.size() == mModel[i].size())
-			{
-				for (U32 j = 0; j < mBaseModel.size(); ++j)
-				{
-					int refFaceCnt = 0;
-					int modelFaceCnt = 0;
-										
-					if ( !mModel[i][j]->matchMaterialOrder(mBaseModel[j], refFaceCnt, modelFaceCnt ) )
-					{
-						mFMP->childDisable( "calculate_btn" );
-					}
-				}
-			}
->>>>>>> 1be63209
-		}
-
 		if (!skin_weight)
 		{
 			for (LLMeshUploadThread::instance_list::iterator iter = mUploadData.begin(); iter != mUploadData.end(); ++iter)
@@ -3648,15 +3625,11 @@
 
 					gGL.multMatrix((GLfloat*) mat.mMatrix);
 
-<<<<<<< HEAD
-					for (U32 i = 0; i < mVertexBuffer[mPreviewLOD][model].size(); ++i)
+
+					U32 num_models = mVertexBuffer[mPreviewLOD][model].size();
+					for (U32 i = 0; i < num_models; ++i)
 					{
 						LLVertexBuffer* buffer = mVertexBuffer[mPreviewLOD][model][i];
-=======
-				for (U32 i = 0, e = mVertexBuffer[mPreviewLOD][model].size(); i < e; ++i)
-				{
-					LLVertexBuffer* buffer = mVertexBuffer[mPreviewLOD][model][i];
->>>>>>> 1be63209
 				
 						buffer->setBuffer(type_mask & buffer->getTypeMask());
 
@@ -3794,7 +3767,9 @@
 								{
 									genBuffers(LLModel::LOD_PHYSICS, false);
 								}
-								for (U32 i = 0; i < mVertexBuffer[LLModel::LOD_PHYSICS][model].size(); ++i)
+
+								U32 num_models = mVertexBuffer[mPreviewLOD][model].size();
+								for (U32 i = 0; i < num_models; ++i)
 								{
 									LLVertexBuffer* buffer = mVertexBuffer[LLModel::LOD_PHYSICS][model][i];
 
@@ -3997,11 +3972,7 @@
 								position[j] = v;
 							}
 
-<<<<<<< HEAD
 							llassert(model->mMaterialList.size() > i); 
-=======
-							llassert(model->mMaterialList.size() > i);
->>>>>>> 1be63209
 							const std::string& binding = instance.mModel->mMaterialList[i];
 							const LLImportMaterial& material = instance.mMaterial[binding];
 
