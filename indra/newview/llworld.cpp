--- conflicted
+++ resolved
@@ -1456,16 +1456,11 @@
 		LLVOAvatar* pVOAvatar = (LLVOAvatar*) *iter;
 		if(!pVOAvatar->isDead() && !pVOAvatar->isSelf())
 		{
-<<<<<<< HEAD
-			LLVector3d pos_global = unpackLocalToGlobalPosition(regionp->mMapAvatars.get(i), origin_global);
-			if(dist_vec_squared(pos_global, relative_to) <= radius_squared)
-=======
 			LLUUID uuid = pVOAvatar->getID();
 			if(!uuid.isNull())
->>>>>>> 363e296d
 			{
 				LLVector3d pos_global = pVOAvatar->getPositionGlobal();
-				if(dist_vec(pos_global, relative_to) <= radius)
+				if(dist_vec_squared(pos_global, relative_to) <= radius_squared)
 				{
 					if(positions != NULL)
 					{
@@ -1488,19 +1483,8 @@
 		S32 count = regionp->mMapAvatars.count();
 		for (S32 i = 0; i < count; i++)
 		{
-<<<<<<< HEAD
-			LLVOAvatar* pVOAvatar = (LLVOAvatar*) *iter;
-			if(pVOAvatar->isDead() || pVOAvatar->isSelf())
-				continue;
-			LLUUID uuid = pVOAvatar->getID();
-			if(uuid.isNull())
-				continue;
-			LLVector3d pos_global = pVOAvatar->getPositionGlobal();
+			LLVector3d pos_global = unpackLocalToGlobalPosition(regionp->mMapAvatars.get(i), origin_global);
 			if(dist_vec_squared(pos_global, relative_to) <= radius_squared)
-=======
-			LLVector3d pos_global = unpackLocalToGlobalPosition(regionp->mMapAvatars.get(i), origin_global);
-			if(dist_vec(pos_global, relative_to) <= radius)
->>>>>>> 363e296d
 			{
 				LLUUID uuid = regionp->mMapAvatarIDs.get(i);
 				// if this avatar doesn't already exist in the list, add it
