--- conflicted
+++ resolved
@@ -1425,21 +1425,14 @@
 	center_y = min_y + (wy >> 1);
 
 	S32 add_boundary[4] = {
-<<<<<<< HEAD
 // <FS:CR> Fix water height on regions larger than 2048x2048
-		//512 - (max_x - region_x),
-		//512 - (max_y - region_y),
+		//(S32)(512 - (max_x - region_x)),
+		//(S32)(512 - (max_y - region_y)),
 		(S32)(512 - (max_x - (rwidth - 256) - region_x)),
 		(S32)(512 - (max_y - (rwidth - 256) - region_y)),
 		(S32)(512 - (region_x - min_x)),
 		(S32)(512 - (region_y - min_y)) };
 // </FS:CR> Fix water height on regions larger than 2048x2048
-=======
-		(S32)(512 - (max_x - region_x)),
-		(S32)(512 - (max_y - region_y)),
-		(S32)(512 - (region_x - min_x)),
-		(S32)(512 - (region_y - min_y)) };
->>>>>>> 53cc5ba2
 		
 	S32 dir;
 	for (dir = 0; dir < 8; dir++)
