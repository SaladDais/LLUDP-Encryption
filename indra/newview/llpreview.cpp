--- conflicted
+++ resolved
@@ -505,11 +505,6 @@
 	setTitle(LLTrans::getString("MultiPreviewTitle"));
 	buildTabContainer();
 	setCanResize(TRUE);
-<<<<<<< HEAD
-	// <FS:Ansariel> Multi preview layout fix
-	//mAutoResize = FALSE;
-=======
->>>>>>> a647b8f1
 }
 
 void LLMultiPreview::onOpen(const LLSD& key)
