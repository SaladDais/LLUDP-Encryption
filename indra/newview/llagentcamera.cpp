/** 
 * @file llagentcamera.cpp
 * @brief LLAgent class implementation
 *
 * $LicenseInfo:firstyear=2001&license=viewerlgpl$
 * Second Life Viewer Source Code
 * Copyright (C) 2010, Linden Research, Inc.
 * 
 * This library is free software; you can redistribute it and/or
 * modify it under the terms of the GNU Lesser General Public
 * License as published by the Free Software Foundation;
 * version 2.1 of the License only.
 * 
 * This library is distributed in the hope that it will be useful,
 * but WITHOUT ANY WARRANTY; without even the implied warranty of
 * MERCHANTABILITY or FITNESS FOR A PARTICULAR PURPOSE.  See the GNU
 * Lesser General Public License for more details.
 * 
 * You should have received a copy of the GNU Lesser General Public
 * License along with this library; if not, write to the Free Software
 * Foundation, Inc., 51 Franklin Street, Fifth Floor, Boston, MA  02110-1301  USA
 * 
 * Linden Research, Inc., 945 Battery Street, San Francisco, CA  94111  USA
 * $/LicenseInfo$
 */

#include "llviewerprecompiledheaders.h"
#include "llagentcamera.h" 

#include "pipeline.h"

#include "aoengine.h"			// ## Zi: Animation Overrider
#include "llagent.h"
#include "llanimationstates.h"
#include "llfloatercamera.h"
#include "llfloaterreg.h"
#include "llhudmanager.h"
#include "lljoystickbutton.h"
#include "llmorphview.h"
#include "llmoveview.h"
#include "llselectmgr.h"
#include "llsmoothstep.h"
#include "lltoolmgr.h"
#include "llviewercamera.h"
#include "llviewercontrol.h"
#include "llviewerjoystick.h"
#include "llviewermenu.h"
#include "llviewerobjectlist.h"
#include "llviewerregion.h"
#include "llviewerwindow.h"
#include "llvoavatarself.h"
#include "llwindow.h"
#include "llworld.h"
// [RLVa:KB] - Checked: 2010-05-10 (RLVa-1.2.0g)
#include "rlvactions.h"
#include "rlvhandler.h"
// [/RLVa:KB]
#include "fscommon.h"
#include "lltrans.h"

using namespace LLAvatarAppearanceDefines;

extern LLMenuBarGL* gMenuBarView;

// Mousewheel camera zoom
const F32 MIN_ZOOM_FRACTION = 0.25f;
const F32 INITIAL_ZOOM_FRACTION = 1.f;
const F32 MAX_ZOOM_FRACTION = 8.f;

const F32 CAMERA_ZOOM_HALF_LIFE = 0.07f;	// seconds
const F32 FOV_ZOOM_HALF_LIFE = 0.07f;	// seconds

const F32 CAMERA_FOCUS_HALF_LIFE = 0.f;//0.02f;
const F32 CAMERA_LAG_HALF_LIFE = 0.25f;
const F32 MIN_CAMERA_LAG = 0.5f;
const F32 MAX_CAMERA_LAG = 5.f;

const F32 CAMERA_COLLIDE_EPSILON = 0.1f;
const F32 MIN_CAMERA_DISTANCE = 0.1f;

const F32 AVATAR_ZOOM_MIN_X_FACTOR = 0.55f;
const F32 AVATAR_ZOOM_MIN_Y_FACTOR = 0.7f;
const F32 AVATAR_ZOOM_MIN_Z_FACTOR = 1.15f;

const F32 MAX_CAMERA_DISTANCE_FROM_AGENT = 50.f;
const F32 MAX_CAMERA_DISTANCE_FROM_OBJECT = 496.f;
const F32 CAMERA_FUDGE_FROM_OBJECT = 16.f;

const F32 MAX_CAMERA_SMOOTH_DISTANCE = 50.0f;

const F32 HEAD_BUFFER_SIZE = 0.3f;

const F32 CUSTOMIZE_AVATAR_CAMERA_ANIM_SLOP = 0.1f;

const F32 LAND_MIN_ZOOM = 0.15f;

const F32 AVATAR_MIN_ZOOM = 0.5f;
const F32 OBJECT_MIN_ZOOM = 0.02f;

const F32 APPEARANCE_MIN_ZOOM = 0.39f;
const F32 APPEARANCE_MAX_ZOOM = 8.f;

const F32 CUSTOMIZE_AVATAR_CAMERA_DEFAULT_DIST = 3.5f;

const F32 GROUND_TO_AIR_CAMERA_TRANSITION_TIME = 0.5f;
const F32 GROUND_TO_AIR_CAMERA_TRANSITION_START_TIME = 0.5f;

const F32 OBJECT_EXTENTS_PADDING = 0.5f;

// The agent instance.
LLAgentCamera gAgentCamera;

//-----------------------------------------------------------------------------
// LLAgentCamera()
//-----------------------------------------------------------------------------
LLAgentCamera::LLAgentCamera() :
	mInitialized(false),

	mDrawDistance( DEFAULT_FAR_PLANE ),

	mLookAt(NULL),
	mPointAt(NULL),

	mHUDTargetZoom(1.f),
	mHUDCurZoom(1.f),

	mForceMouselook(FALSE),

	mCameraMode( CAMERA_MODE_THIRD_PERSON ),
	mLastCameraMode( CAMERA_MODE_THIRD_PERSON ),

	mCameraPreset(CAMERA_PRESET_REAR_VIEW),

	mCameraAnimating( FALSE ),
	mAnimationCameraStartGlobal(),
	mAnimationFocusStartGlobal(),
	mAnimationTimer(),
	mAnimationDuration(0.33f),
	
	mCameraFOVZoomFactor(0.f),
	mCameraCurrentFOVZoomFactor(0.f),
	mCameraFocusOffset(),
	mCameraFOVDefault(DEFAULT_FIELD_OF_VIEW),

	mCameraCollidePlane(),

	mCurrentCameraDistance(2.f),		// meters, set in init()
	mTargetCameraDistance(2.f),
	mCameraZoomFraction(1.f),			// deprecated
	mThirdPersonHeadOffset(0.f, 0.f, 1.f),
	mSitCameraEnabled(FALSE),
	mCameraSmoothingLastPositionGlobal(),
	mCameraSmoothingLastPositionAgent(),
	mCameraSmoothingStop(false),

	mCameraUpVector(LLVector3::z_axis), // default is straight up

	mFocusOnAvatar(TRUE),
	mAllowChangeToFollow(FALSE),
	mFocusGlobal(),
	mFocusTargetGlobal(),
	mFocusObject(NULL),
	mFocusObjectDist(0.f),
	mFocusObjectOffset(),
	mFocusDotRadius( 0.1f ),			// meters
	mTrackFocusObject(TRUE),

	mAtKey(0), // Either 1, 0, or -1... indicates that movement-key is pressed
	mWalkKey(0), // like AtKey, but causes less forward thrust
	mLeftKey(0),
	mUpKey(0),
	mYawKey(0.f),
	mPitchKey(0.f),

	mOrbitLeftKey(0.f),
	mOrbitRightKey(0.f),
	mOrbitUpKey(0.f),
	mOrbitDownKey(0.f),
	mOrbitInKey(0.f),
	mOrbitOutKey(0.f),

	mPanUpKey(0.f),
	mPanDownKey(0.f),
	mPanLeftKey(0.f),
	mPanRightKey(0.f),
	mPanInKey(0.f),
	mPanOutKey(0.f),

	mPointAtObject(NULL)
{
	mFollowCam.setMaxCameraDistantFromSubject( MAX_CAMERA_DISTANCE_FROM_AGENT );

	clearGeneralKeys();
	clearOrbitKeys();
	clearPanKeys();

	resetPanDiff();
	resetOrbitDiff();
}

// Requires gSavedSettings to be initialized.
//-----------------------------------------------------------------------------
// init()
//-----------------------------------------------------------------------------
void LLAgentCamera::init()
{
	// *Note: this is where LLViewerCamera::getInstance() used to be constructed.

	mDrawDistance = gSavedSettings.getF32("RenderFarClip");

	LLViewerCamera::getInstance()->setView(DEFAULT_FIELD_OF_VIEW);
	// Leave at 0.1 meters until we have real near clip management
	LLViewerCamera::getInstance()->setNear(0.1f);
	LLViewerCamera::getInstance()->setFar(mDrawDistance);			// if you want to change camera settings, do so in camera.h
	LLViewerCamera::getInstance()->setAspect( gViewerWindow->getWorldViewAspectRatio() );		// default, overridden in LLViewerWindow::reshape
	LLViewerCamera::getInstance()->setViewHeightInPixels(768);			// default, overridden in LLViewerWindow::reshape

	mCameraFocusOffsetTarget = LLVector4(gSavedSettings.getVector3("CameraOffsetBuild"));
	
<<<<<<< HEAD
	mCameraPreset = (ECameraPreset) gSavedSettings.getU32("CameraPreset");

	mCameraOffsetInitial = gSavedSettings.getControl("CameraOffsetRearView");
	mFocusOffsetInitial = gSavedSettings.getControl("FocusOffsetRearView");
//// [RLVa:KB] - Checked: RLVa-2.0.0
//	mCameraOffsetInitial[CAMERA_RLV_SETCAM_VIEW] = gSavedSettings.declareVec3("CameraOffsetRLVaView", LLVector3(mCameraOffsetInitial[CAMERA_PRESET_REAR_VIEW]->getDefault()), "Declared in code", LLControlVariable::PERSIST_NO);
//	mCameraOffsetInitial[CAMERA_RLV_SETCAM_VIEW]->setHiddenFromSettingsEditor(true);
//// [/RLVa:KB]
//// [RLVa:KB] - Checked: RLVa-2.0.0
//	mFocusOffsetInitial[CAMERA_RLV_SETCAM_VIEW] = gSavedSettings.declareVec3("FocusOffsetRLVaView", LLVector3(mFocusOffsetInitial[CAMERA_PRESET_REAR_VIEW]->getDefault()), "Declared in code", LLControlVariable::PERSIST_NO);
//	mFocusOffsetInitial[CAMERA_RLV_SETCAM_VIEW]->setHiddenFromSettingsEditor(true);
//// [/RLVa:KB]
=======
	mCameraPreset = (ECameraPreset) gSavedSettings.getU32("CameraPresetType");

	mCameraOffsetInitial = gSavedSettings.getControl("CameraOffsetRearView");
	mFocusOffsetInitial = gSavedSettings.getControl("FocusOffsetRearView");
>>>>>>> b0265f97

	mCameraCollidePlane.clearVec();
	mCurrentCameraDistance = getCameraOffsetInitial().magVec() * gSavedSettings.getF32("CameraOffsetScale");
	mTargetCameraDistance = mCurrentCameraDistance;
	mCameraZoomFraction = 1.f;
	mTrackFocusObject = gSavedSettings.getBOOL("TrackFocusObject");

	mInitialized = true;
}

//-----------------------------------------------------------------------------
// cleanup()
//-----------------------------------------------------------------------------
void LLAgentCamera::cleanup()
{
	setSitCamera(LLUUID::null);

	if(mLookAt)
	{
		mLookAt->markDead() ;
		mLookAt = NULL;
	}
	if(mPointAt)
	{
		mPointAt->markDead() ;
		mPointAt = NULL;
	}
	setFocusObject(NULL);
}

void LLAgentCamera::setAvatarObject(LLVOAvatarSelf* avatar)
{
	if (!mLookAt)
	{
		mLookAt = (LLHUDEffectLookAt *)LLHUDManager::getInstance()->createViewerEffect(LLHUDObject::LL_HUD_EFFECT_LOOKAT);
	}
	if (!mPointAt)
	{
		mPointAt = (LLHUDEffectPointAt *)LLHUDManager::getInstance()->createViewerEffect(LLHUDObject::LL_HUD_EFFECT_POINTAT);
	}
	
	if (!mLookAt.isNull())
	{
		mLookAt->setSourceObject(avatar);
	}
	if (!mPointAt.isNull())
	{
		mPointAt->setSourceObject(avatar);
	}	
}

//-----------------------------------------------------------------------------
// LLAgent()
//-----------------------------------------------------------------------------
LLAgentCamera::~LLAgentCamera()
{
	cleanup();

	// *Note: this is where LLViewerCamera::getInstance() used to be deleted.
}

// Change camera back to third person, stop the autopilot,
// deselect stuff, etc.
//-----------------------------------------------------------------------------
// resetView()
//-----------------------------------------------------------------------------
// <FS:CR> FIRE-8798: Option to prevent camera reset on movement
//void LLAgentCamera::resetView(BOOL reset_camera, BOOL change_camera)
void LLAgentCamera::resetView(BOOL reset_camera, BOOL change_camera, BOOL movement)
// </FS:CR>
{
	if (gDisconnected)
	{
		return;
	}

	if (gAgent.getAutoPilot())
	{
		gAgent.stopAutoPilot(TRUE);
	}

	LLSelectMgr::getInstance()->unhighlightAll();

	// By popular request, keep land selection while walking around. JC
	// LLViewerParcelMgr::getInstance()->deselectLand();

	// force deselect when walking and attachment is selected
	// this is so people don't wig out when their avatar moves without animating
	if (LLSelectMgr::getInstance()->getSelection()->isAttachment())
	{
		LLSelectMgr::getInstance()->deselectAll();
	}

	if (gMenuHolder != NULL)
	{
		// Hide all popup menus
		gMenuHolder->hideMenus();
	}
	
	// <FS:CR> FIRE-8798: Option to prevent camera reset on movement
	static LLCachedControl<bool> sResetCameraOnMovement(gSavedSettings, "FSResetCameraOnMovement");
	if (sResetCameraOnMovement || movement == FALSE)
	{
	// </FS:CR>

	if (change_camera && !gSavedSettings.getBOOL("FreezeTime"))
	{
		changeCameraToDefault();
		
		if (LLViewerJoystick::getInstance()->getOverrideCamera())
		{
			handle_toggle_flycam();
		}

		// reset avatar mode from eventual residual motion
		if (LLToolMgr::getInstance()->inBuildMode())
		{
			LLViewerJoystick::getInstance()->moveAvatar(true);
		}

		//Camera Tool is needed for Free Camera Control Mode
		if (!LLFloaterCamera::inFreeCameraMode())
		{
			LLFloaterReg::hideInstance("build");

			// Switch back to basic toolset
			LLToolMgr::getInstance()->setCurrentToolset(gBasicToolset);
		}
		
		gViewerWindow->showCursor();
	}


	if (reset_camera && !gSavedSettings.getBOOL("FreezeTime"))
	{
		if (!gViewerWindow->getLeftMouseDown() && cameraThirdPerson())
		{
			// leaving mouse-steer mode
			LLVector3 agent_at_axis = gAgent.getAtAxis();
			agent_at_axis -= projected_vec(agent_at_axis, gAgent.getReferenceUpVector());
			agent_at_axis.normalize();
			gAgent.resetAxes(lerp(gAgent.getAtAxis(), agent_at_axis, LLSmoothInterpolation::getInterpolant(0.3f)));
		}

		setFocusOnAvatar(TRUE, ANIMATE);

		mCameraFOVZoomFactor = 0.f;
	}
	resetPanDiff();
	resetOrbitDiff();
	mHUDTargetZoom = 1.f;
// <FS:CR> FIRE-8798: Option to prevent camera reset on movement
	}
// </FS:CR>
}

// Allow camera to be moved somewhere other than behind avatar.
//-----------------------------------------------------------------------------
// unlockView()
//-----------------------------------------------------------------------------
void LLAgentCamera::unlockView()
{
	if (getFocusOnAvatar())
	{
		if (isAgentAvatarValid())
		{
			setFocusGlobal(LLVector3d::zero, gAgentAvatarp->mID);
		}
		setFocusOnAvatar(FALSE, FALSE);	// no animation
	}
}

//-----------------------------------------------------------------------------
// slamLookAt()
//-----------------------------------------------------------------------------
void LLAgentCamera::slamLookAt(const LLVector3 &look_at)
{
	LLVector3 look_at_norm = look_at;
	look_at_norm.mV[VZ] = 0.f;
	look_at_norm.normalize();
	gAgent.resetAxes(look_at_norm);
}

//-----------------------------------------------------------------------------
// calcFocusOffset()
//-----------------------------------------------------------------------------
LLVector3 LLAgentCamera::calcFocusOffset(LLViewerObject *object, LLVector3 original_focus_point, S32 x, S32 y)
{
	LLMatrix4 obj_matrix = object->getRenderMatrix();
	LLQuaternion obj_rot = object->getRenderRotation();
	LLVector3 obj_pos = object->getRenderPosition();

	BOOL is_avatar = object->isAvatar();
	// if is avatar - don't do any funk heuristics to position the focal point
	// see DEV-30589
	if (is_avatar)
	{
		return original_focus_point - obj_pos;
	}
	
	LLQuaternion inv_obj_rot = ~obj_rot; // get inverse of rotation
	LLVector3 object_extents = object->getScale();	
	
	// make sure they object extents are non-zero
	object_extents.clamp(0.001f, F32_MAX);

	// obj_to_cam_ray is unit vector pointing from object center to camera, in the coordinate frame of the object
	LLVector3 obj_to_cam_ray = obj_pos - LLViewerCamera::getInstance()->getOrigin();
	obj_to_cam_ray.rotVec(inv_obj_rot);
	obj_to_cam_ray.normalize();

	// obj_to_cam_ray_proportions are the (positive) ratios of 
	// the obj_to_cam_ray x,y,z components with the x,y,z object dimensions.
	LLVector3 obj_to_cam_ray_proportions;
	obj_to_cam_ray_proportions.mV[VX] = llabs(obj_to_cam_ray.mV[VX] / object_extents.mV[VX]);
	obj_to_cam_ray_proportions.mV[VY] = llabs(obj_to_cam_ray.mV[VY] / object_extents.mV[VY]);
	obj_to_cam_ray_proportions.mV[VZ] = llabs(obj_to_cam_ray.mV[VZ] / object_extents.mV[VZ]);

	// find the largest ratio stored in obj_to_cam_ray_proportions
	// this corresponds to the object's local axial plane (XY, YZ, XZ) that is *most* facing the camera
	LLVector3 longest_object_axis;
	// is x-axis longest?
	if (obj_to_cam_ray_proportions.mV[VX] > obj_to_cam_ray_proportions.mV[VY] 
		&& obj_to_cam_ray_proportions.mV[VX] > obj_to_cam_ray_proportions.mV[VZ])
	{
		// then grab it
		longest_object_axis.setVec(obj_matrix.getFwdRow4());
	}
	// is y-axis longest?
	else if (obj_to_cam_ray_proportions.mV[VY] > obj_to_cam_ray_proportions.mV[VZ])
	{
		// then grab it
		longest_object_axis.setVec(obj_matrix.getLeftRow4());
	}
	// otherwise, use z axis
	else
	{
		longest_object_axis.setVec(obj_matrix.getUpRow4());
	}

	// Use this axis as the normal to project mouse click on to plane with that normal, at the object center.
	// This generates a point behind the mouse cursor that is approximately in the middle of the object in
	// terms of depth.  
	// We do this to allow the camera rotation tool to "tumble" the object by rotating the camera.
	// If the focus point were the object surface under the mouse, camera rotation would introduce an undesirable
	// eccentricity to the object orientation
	LLVector3 focus_plane_normal(longest_object_axis);
	focus_plane_normal.normalize();

	LLVector3d focus_pt_global;
	gViewerWindow->mousePointOnPlaneGlobal(focus_pt_global, x, y, gAgent.getPosGlobalFromAgent(obj_pos), focus_plane_normal);
	LLVector3 focus_pt = gAgent.getPosAgentFromGlobal(focus_pt_global);

	// find vector from camera to focus point in object space
	LLVector3 camera_to_focus_vec = focus_pt - LLViewerCamera::getInstance()->getOrigin();
	camera_to_focus_vec.rotVec(inv_obj_rot);

	// find vector from object origin to focus point in object coordinates
	LLVector3 focus_offset_from_object_center = focus_pt - obj_pos;
	// convert to object-local space
	focus_offset_from_object_center.rotVec(inv_obj_rot);

	// We need to project the focus point back into the bounding box of the focused object.
	// Do this by calculating the XYZ scale factors needed to get focus offset back in bounds along the camera_focus axis
	LLVector3 clip_fraction;

	// for each axis...
	for (U32 axis = VX; axis <= VZ; axis++)
	{
		//...calculate distance that focus offset sits outside of bounding box along that axis...
		//NOTE: dist_out_of_bounds keeps the sign of focus_offset_from_object_center 
		F32 dist_out_of_bounds;
		if (focus_offset_from_object_center.mV[axis] > 0.f)
		{
			dist_out_of_bounds = llmax(0.f, focus_offset_from_object_center.mV[axis] - (object_extents.mV[axis] * 0.5f));
		}
		else
		{
			dist_out_of_bounds = llmin(0.f, focus_offset_from_object_center.mV[axis] + (object_extents.mV[axis] * 0.5f));
		}

		//...then calculate the scale factor needed to push camera_to_focus_vec back in bounds along current axis
		if (llabs(camera_to_focus_vec.mV[axis]) < 0.0001f)
		{
			// don't divide by very small number
			clip_fraction.mV[axis] = 0.f;
		}
		else
		{
			clip_fraction.mV[axis] = dist_out_of_bounds / camera_to_focus_vec.mV[axis];
		}
	}

	LLVector3 abs_clip_fraction = clip_fraction;
	abs_clip_fraction.abs();

	// find axis of focus offset that is *most* outside the bounding box and use that to
	// rescale focus offset to inside object extents
	if (abs_clip_fraction.mV[VX] > abs_clip_fraction.mV[VY]
		&& abs_clip_fraction.mV[VX] > abs_clip_fraction.mV[VZ])
	{
		focus_offset_from_object_center -= clip_fraction.mV[VX] * camera_to_focus_vec;
	}
	else if (abs_clip_fraction.mV[VY] > abs_clip_fraction.mV[VZ])
	{
		focus_offset_from_object_center -= clip_fraction.mV[VY] * camera_to_focus_vec;
	}
	else
	{
		focus_offset_from_object_center -= clip_fraction.mV[VZ] * camera_to_focus_vec;
	}

	// convert back to world space
	focus_offset_from_object_center.rotVec(obj_rot);
	
	// now, based on distance of camera from object relative to object size
	// push the focus point towards the near surface of the object when (relatively) close to the objcet
	// or keep the focus point in the object middle when (relatively) far
	// NOTE: leave focus point in middle of avatars, since the behavior you want when alt-zooming on avatars
	// is almost always "tumble about middle" and not "spin around surface point"
	if (!is_avatar) 
	{
		LLVector3 obj_rel = original_focus_point - object->getRenderPosition();
		
		//now that we have the object relative position, we should bias toward the center of the object 
		//based on the distance of the camera to the focus point vs. the distance of the camera to the focus

		F32 relDist = llabs(obj_rel * LLViewerCamera::getInstance()->getAtAxis());
		F32 viewDist = dist_vec(obj_pos + obj_rel, LLViewerCamera::getInstance()->getOrigin());


		LLBBox obj_bbox = object->getBoundingBoxAgent();
		F32 bias = 0.f;

		// virtual_camera_pos is the camera position we are simulating by backing the camera off
		// and adjusting the FOV
		LLVector3 virtual_camera_pos = gAgent.getPosAgentFromGlobal(mFocusTargetGlobal + (getCameraPositionGlobal() - mFocusTargetGlobal) / (1.f + mCameraFOVZoomFactor));

		// if the camera is inside the object (large, hollow objects, for example)
		// leave focus point all the way to destination depth, away from object center
		if(!obj_bbox.containsPointAgent(virtual_camera_pos))
		{
			// perform magic number biasing of focus point towards surface vs. planar center
			bias = clamp_rescale(relDist/viewDist, 0.1f, 0.7f, 0.0f, 1.0f);
			obj_rel = lerp(focus_offset_from_object_center, obj_rel, bias);
		}
			
		focus_offset_from_object_center = obj_rel;
	}

	return focus_offset_from_object_center;
}

//-----------------------------------------------------------------------------
// calcCameraMinDistance()
//-----------------------------------------------------------------------------
BOOL LLAgentCamera::calcCameraMinDistance(F32 &obj_min_distance)
{
	BOOL soft_limit = FALSE; // is the bounding box to be treated literally (volumes) or as an approximation (avatars)

	if (!mFocusObject || mFocusObject->isDead() || 
		mFocusObject->isMesh() ||
		gSavedSettings.getBOOL("DisableCameraConstraints"))
	{
		obj_min_distance = 0.f;
		return TRUE;
	}

	if (mFocusObject->mDrawable.isNull())
	{
#ifdef LL_RELEASE_FOR_DOWNLOAD
		LL_WARNS() << "Focus object with no drawable!" << LL_ENDL;
#else
		mFocusObject->dump();
		LL_ERRS() << "Focus object with no drawable!" << LL_ENDL;
#endif
		obj_min_distance = 0.f;
		return TRUE;
	}
	
	LLQuaternion inv_object_rot = ~mFocusObject->getRenderRotation();
	LLVector3 target_offset_origin = mFocusObjectOffset;
	LLVector3 camera_offset_target(getCameraPositionAgent() - gAgent.getPosAgentFromGlobal(mFocusTargetGlobal));

	// convert offsets into object local space
	camera_offset_target.rotVec(inv_object_rot);
	target_offset_origin.rotVec(inv_object_rot);

	// push around object extents based on target offset
	LLVector3 object_extents = mFocusObject->getScale();
	if (mFocusObject->isAvatar())
	{
		// fudge factors that lets you zoom in on avatars a bit more (which don't do FOV zoom)
		object_extents.mV[VX] *= AVATAR_ZOOM_MIN_X_FACTOR;
		object_extents.mV[VY] *= AVATAR_ZOOM_MIN_Y_FACTOR;
		object_extents.mV[VZ] *= AVATAR_ZOOM_MIN_Z_FACTOR;
		soft_limit = TRUE;
	}
	LLVector3 abs_target_offset = target_offset_origin;
	abs_target_offset.abs();

	LLVector3 target_offset_dir = target_offset_origin;

	BOOL target_outside_object_extents = FALSE;

	for (U32 i = VX; i <= VZ; i++)
	{
		if (abs_target_offset.mV[i] * 2.f > object_extents.mV[i] + OBJECT_EXTENTS_PADDING)
		{
			target_outside_object_extents = TRUE;
		}
		if (camera_offset_target.mV[i] > 0.f)
		{
			object_extents.mV[i] -= target_offset_origin.mV[i] * 2.f;
		}
		else
		{
			object_extents.mV[i] += target_offset_origin.mV[i] * 2.f;
		}
	}

	// don't shrink the object extents so far that the object inverts
	object_extents.clamp(0.001f, F32_MAX);

	// move into first octant
	LLVector3 camera_offset_target_abs_norm = camera_offset_target;
	camera_offset_target_abs_norm.abs();
	// make sure offset is non-zero
	camera_offset_target_abs_norm.clamp(0.001f, F32_MAX);
	camera_offset_target_abs_norm.normalize();

	// find camera position relative to normalized object extents
	LLVector3 camera_offset_target_scaled = camera_offset_target_abs_norm;
	camera_offset_target_scaled.mV[VX] /= object_extents.mV[VX];
	camera_offset_target_scaled.mV[VY] /= object_extents.mV[VY];
	camera_offset_target_scaled.mV[VZ] /= object_extents.mV[VZ];

	if (camera_offset_target_scaled.mV[VX] > camera_offset_target_scaled.mV[VY] && 
		camera_offset_target_scaled.mV[VX] > camera_offset_target_scaled.mV[VZ])
	{
		if (camera_offset_target_abs_norm.mV[VX] < 0.001f)
		{
			obj_min_distance = object_extents.mV[VX] * 0.5f;
		}
		else
		{
			obj_min_distance = object_extents.mV[VX] * 0.5f / camera_offset_target_abs_norm.mV[VX];
		}
	}
	else if (camera_offset_target_scaled.mV[VY] > camera_offset_target_scaled.mV[VZ])
	{
		if (camera_offset_target_abs_norm.mV[VY] < 0.001f)
		{
			obj_min_distance = object_extents.mV[VY] * 0.5f;
		}
		else
		{
			obj_min_distance = object_extents.mV[VY] * 0.5f / camera_offset_target_abs_norm.mV[VY];
		}
	}
	else
	{
		if (camera_offset_target_abs_norm.mV[VZ] < 0.001f)
		{
			obj_min_distance = object_extents.mV[VZ] * 0.5f;
		}
		else
		{
			obj_min_distance = object_extents.mV[VZ] * 0.5f / camera_offset_target_abs_norm.mV[VZ];
		}
	}

	LLVector3 object_split_axis;
	LLVector3 target_offset_scaled = target_offset_origin;
	target_offset_scaled.abs();
	target_offset_scaled.normalize();
	target_offset_scaled.mV[VX] /= object_extents.mV[VX];
	target_offset_scaled.mV[VY] /= object_extents.mV[VY];
	target_offset_scaled.mV[VZ] /= object_extents.mV[VZ];

	if (target_offset_scaled.mV[VX] > target_offset_scaled.mV[VY] && 
		target_offset_scaled.mV[VX] > target_offset_scaled.mV[VZ])
	{
		object_split_axis = LLVector3::x_axis;
	}
	else if (target_offset_scaled.mV[VY] > target_offset_scaled.mV[VZ])
	{
		object_split_axis = LLVector3::y_axis;
	}
	else
	{
		object_split_axis = LLVector3::z_axis;
	}

	LLVector3 camera_offset_object(getCameraPositionAgent() - mFocusObject->getPositionAgent());


	F32 camera_offset_clip = camera_offset_object * object_split_axis;
	F32 target_offset_clip = target_offset_dir * object_split_axis;

	// target has moved outside of object extents
	// check to see if camera and target are on same side 
	if (target_outside_object_extents)
	{
		if (camera_offset_clip > 0.f && target_offset_clip > 0.f)
		{
			return FALSE;
		}
		else if (camera_offset_clip < 0.f && target_offset_clip < 0.f)
		{
			return FALSE;
		}
	}

	// clamp obj distance to diagonal of 10 by 10 cube
	obj_min_distance = llmin(obj_min_distance, 10.f * F_SQRT3);

	obj_min_distance += LLViewerCamera::getInstance()->getNear() + (soft_limit ? 0.1f : 0.2f);
	
	return TRUE;
}

F32 LLAgentCamera::getCameraZoomFraction()
{
	// 0.f -> camera zoomed all the way out
	// 1.f -> camera zoomed all the way in
	LLObjectSelectionHandle selection = LLSelectMgr::getInstance()->getSelection();
	if (selection->getObjectCount() && selection->getSelectType() == SELECT_TYPE_HUD)
	{
		// already [0,1]
		return mHUDTargetZoom;
	}
	else if (mFocusOnAvatar && cameraThirdPerson())
	{
		return clamp_rescale(mCameraZoomFraction, MIN_ZOOM_FRACTION, MAX_ZOOM_FRACTION, 1.f, 0.f);
	}
	else if (cameraCustomizeAvatar())
	{
		F32 distance = (F32)mCameraFocusOffsetTarget.magVec();
		return clamp_rescale(distance, APPEARANCE_MIN_ZOOM, APPEARANCE_MAX_ZOOM, 1.f, 0.f );
	}
	else
	{
		F32 min_zoom;
		F32 max_zoom = getCameraMaxZoomDistance();

		F32 distance = (F32)mCameraFocusOffsetTarget.magVec();
		if (mFocusObject.notNull())
		{
			if (mFocusObject->isAvatar())
			{
				min_zoom = AVATAR_MIN_ZOOM;
			}
			else
			{
				min_zoom = OBJECT_MIN_ZOOM;
			}
		}
		else
		{
			min_zoom = LAND_MIN_ZOOM;
		}

		return clamp_rescale(distance, min_zoom, max_zoom, 1.f, 0.f);
	}
}

void LLAgentCamera::setCameraZoomFraction(F32 fraction)
{
	// 0.f -> camera zoomed all the way out
	// 1.f -> camera zoomed all the way in
	LLObjectSelectionHandle selection = LLSelectMgr::getInstance()->getSelection();

	if (selection->getObjectCount() && selection->getSelectType() == SELECT_TYPE_HUD)
	{
		mHUDTargetZoom = fraction;
	}
	else if (mFocusOnAvatar && cameraThirdPerson())
	{
		mCameraZoomFraction = rescale(fraction, 0.f, 1.f, MAX_ZOOM_FRACTION, MIN_ZOOM_FRACTION);
	}
	else if (cameraCustomizeAvatar())
	{
		LLVector3d camera_offset_dir = mCameraFocusOffsetTarget;
		camera_offset_dir.normalize();
		mCameraFocusOffsetTarget = camera_offset_dir * rescale(fraction, 0.f, 1.f, APPEARANCE_MAX_ZOOM, APPEARANCE_MIN_ZOOM);
	}
	else
	{
		F32 min_zoom = LAND_MIN_ZOOM;
		F32 max_zoom = getCameraMaxZoomDistance();

		if (mFocusObject.notNull())
		{
			if (mFocusObject.notNull())
			{
				if (mFocusObject->isAvatar())
				{
					min_zoom = AVATAR_MIN_ZOOM;
				}
				else
				{
					min_zoom = OBJECT_MIN_ZOOM;
				}
			}
		}

		LLVector3d camera_offset_dir = mCameraFocusOffsetTarget;
		camera_offset_dir.normalize();
// [RLVa:KB] - Checked: 2.0.0
		const LLVector3d focus_offset_target = camera_offset_dir * rescale(fraction, 0.f, 1.f, max_zoom, min_zoom);
		if ( (RlvActions::isRlvEnabled()) && (!allowFocusOffsetChange(focus_offset_target)) )
			return;
		mCameraFocusOffsetTarget = focus_offset_target;
// [/RLVa:KB]
//		mCameraFocusOffsetTarget = camera_offset_dir * rescale(fraction, 0.f, 1.f, max_zoom, min_zoom);
	}
	startCameraAnimation();
}

F32 LLAgentCamera::getAgentHUDTargetZoom()
{
	static LLCachedControl<F32> hud_scale_factor(gSavedSettings, "HUDScaleFactor");
	LLObjectSelectionHandle selection = LLSelectMgr::getInstance()->getSelection();
	return (selection->getObjectCount() && selection->getSelectType() == SELECT_TYPE_HUD) ? hud_scale_factor*gAgentCamera.mHUDTargetZoom : hud_scale_factor;
}

//-----------------------------------------------------------------------------
// cameraOrbitAround()
//-----------------------------------------------------------------------------
void LLAgentCamera::cameraOrbitAround(const F32 radians)
{
	LLObjectSelectionHandle selection = LLSelectMgr::getInstance()->getSelection();
	if (selection->getObjectCount() && selection->getSelectType() == SELECT_TYPE_HUD)
	{
		// do nothing for hud selection
	}
	else if (mFocusOnAvatar && (mCameraMode == CAMERA_MODE_THIRD_PERSON || mCameraMode == CAMERA_MODE_FOLLOW))
	{
		gAgent.yaw(radians);
	}
	else
	{
		mOrbitAroundRadians += radians;
		mCameraFocusOffsetTarget.rotVec(radians, 0.f, 0.f, 1.f);
		
		cameraZoomIn(1.f);
	}
}


//-----------------------------------------------------------------------------
// cameraOrbitOver()
//-----------------------------------------------------------------------------
void LLAgentCamera::cameraOrbitOver(const F32 angle)
{
	LLObjectSelectionHandle selection = LLSelectMgr::getInstance()->getSelection();
	if (selection->getObjectCount() && selection->getSelectType() == SELECT_TYPE_HUD)
	{
		// do nothing for hud selection
	}
	else if (mFocusOnAvatar && mCameraMode == CAMERA_MODE_THIRD_PERSON)
	{
		gAgent.pitch(angle);
	}
	else
	{
		LLVector3 camera_offset_unit(mCameraFocusOffsetTarget);
		camera_offset_unit.normalize();

		F32 angle_from_up = acos( camera_offset_unit * gAgent.getReferenceUpVector() );

		LLVector3d left_axis;
		left_axis.setVec(LLViewerCamera::getInstance()->getLeftAxis());
		F32 new_angle = llclamp(angle_from_up - angle, 1.f * DEG_TO_RAD, 179.f * DEG_TO_RAD);
		mOrbitOverAngle += angle_from_up - new_angle;
		mCameraFocusOffsetTarget.rotVec(angle_from_up - new_angle, left_axis);

		cameraZoomIn(1.f);
	}
}

void LLAgentCamera::resetCameraOrbit()
{
	LLVector3 camera_offset_unit(mCameraFocusOffsetTarget);
	camera_offset_unit.normalize();

	LLVector3d left_axis;
	left_axis.setVec(LLViewerCamera::getInstance()->getLeftAxis());
	mCameraFocusOffsetTarget.rotVec(-mOrbitOverAngle, left_axis);
	
	mCameraFocusOffsetTarget.rotVec(-mOrbitAroundRadians, 0.f, 0.f, 1.f);

	cameraZoomIn(1.f);
	resetOrbitDiff();
}

void LLAgentCamera::resetOrbitDiff()
{
	mOrbitAroundRadians = 0;
	mOrbitOverAngle = 0;
}

//-----------------------------------------------------------------------------
// cameraZoomIn()
//-----------------------------------------------------------------------------
void LLAgentCamera::cameraZoomIn(const F32 fraction)
{
	if (gDisconnected)
	{
		return;
	}

	LLObjectSelectionHandle selection = LLSelectMgr::getInstance()->getSelection();
	if (LLToolMgr::getInstance()->inBuildMode() && selection->getObjectCount() && selection->getSelectType() == SELECT_TYPE_HUD)
	{
		// just update hud zoom level
		mHUDTargetZoom /= fraction;
		return;
	}


	LLVector3d	camera_offset_unit(mCameraFocusOffsetTarget);
	F32 min_zoom = LAND_MIN_ZOOM;
	F32 current_distance = (F32)camera_offset_unit.normalize();
	F32 new_distance = current_distance * fraction;

	// Freeing the camera movement some more -KC
	static LLCachedControl<bool> disable_minconstraints(gSavedSettings,"FSDisableMinZoomDist");
	if (!disable_minconstraints)
	{
	// Don't move through focus point
	if (mFocusObject)
	{
		LLVector3 camera_offset_dir((F32)camera_offset_unit.mdV[VX], (F32)camera_offset_unit.mdV[VY], (F32)camera_offset_unit.mdV[VZ]);

		if (mFocusObject->isAvatar())
		{
			calcCameraMinDistance(min_zoom);
		}
		else
		{
			min_zoom = OBJECT_MIN_ZOOM;
		}
	}

	new_distance = llmax(new_distance, min_zoom);
	}	

	// <FS:Ansariel> FIRE-23470: Fix camera controls zoom glitch
	//F32 max_distance = getCameraMaxZoomDistance();
	F32 max_distance = getCameraMaxZoomDistance(true);

	max_distance = llmin(max_distance, current_distance * 4.f); //Scaled max relative to current distance.  MAINT-3154
	
	if (new_distance > max_distance)
	{
		new_distance = max_distance;

		/*
		// Unless camera is unlocked
		if (!LLViewerCamera::sDisableCameraConstraints)
		{
			return;
		}
		*/
	}

	if(cameraCustomizeAvatar())
	{
		new_distance = llclamp( new_distance, APPEARANCE_MIN_ZOOM, APPEARANCE_MAX_ZOOM );
	}

// [RLVa:KB] - Checked: 2.0.0
	if ( (RlvActions::isRlvEnabled()) && (!allowFocusOffsetChange(new_distance * camera_offset_unit)) )
		return;
// [/RLVa:KB]

	mCameraFocusOffsetTarget = new_distance * camera_offset_unit;
}

//-----------------------------------------------------------------------------
// cameraOrbitIn()
//-----------------------------------------------------------------------------
void LLAgentCamera::cameraOrbitIn(const F32 meters)
{
	if (mFocusOnAvatar && mCameraMode == CAMERA_MODE_THIRD_PERSON)
	{
		F32 camera_offset_dist = llmax(0.001f, getCameraOffsetInitial().magVec() * gSavedSettings.getF32("CameraOffsetScale"));
		
		mCameraZoomFraction = (mTargetCameraDistance - meters) / camera_offset_dist;

		if (!gSavedSettings.getBOOL("FreezeTime") && mCameraZoomFraction < MIN_ZOOM_FRACTION && meters > 0.f)
		{
			// No need to animate, camera is already there.
			changeCameraToMouselook(FALSE);
		}

		mCameraZoomFraction = llclamp(mCameraZoomFraction, MIN_ZOOM_FRACTION, MAX_ZOOM_FRACTION);
	}
	else
	{
		LLVector3d	camera_offset_unit(mCameraFocusOffsetTarget);
		F32 current_distance = (F32)camera_offset_unit.normalize();
		F32 new_distance = current_distance - meters;
		
		// Freeing the camera movement some more -KC
		static LLCachedControl<bool> disable_minconstraints(gSavedSettings,"FSDisableMinZoomDist");
		if (!disable_minconstraints)
        {
		F32 min_zoom = LAND_MIN_ZOOM;
		
		// Don't move through focus point
		if (mFocusObject.notNull())
		{
			if (mFocusObject->isAvatar())
			{
				min_zoom = AVATAR_MIN_ZOOM;
			}
			else
			{
				min_zoom = OBJECT_MIN_ZOOM;
			}
		}

		new_distance = llmax(new_distance, min_zoom);
		}

		// <FS:Ansariel> FIRE-23470: Fix camera controls zoom glitch
		//F32 max_distance = getCameraMaxZoomDistance();
		F32 max_distance = getCameraMaxZoomDistance(true);

		if (new_distance > max_distance)
		{
			// Unless camera is unlocked
			if (!gSavedSettings.getBOOL("DisableCameraConstraints"))
			{
				return;
			}
		}

		if( CAMERA_MODE_CUSTOMIZE_AVATAR == getCameraMode() )
		{
			new_distance = llclamp( new_distance, APPEARANCE_MIN_ZOOM, APPEARANCE_MAX_ZOOM );
		}

// [RLVa:KB] - Checked: 2.0.0
		if ( (RlvActions::isRlvEnabled()) && (!allowFocusOffsetChange(new_distance * camera_offset_unit)) )
			return;
// [/RLVa:KB]

		// Compute new camera offset
		mCameraFocusOffsetTarget = new_distance * camera_offset_unit;
		cameraZoomIn(1.f);
	}
}


//-----------------------------------------------------------------------------
// cameraPanIn()
//-----------------------------------------------------------------------------
void LLAgentCamera::cameraPanIn(F32 meters)
{
	LLVector3d at_axis;
	at_axis.setVec(LLViewerCamera::getInstance()->getAtAxis());

	mPanFocusDiff += meters * at_axis;

	mFocusTargetGlobal += meters * at_axis;
	mFocusGlobal = mFocusTargetGlobal;
	// don't enforce zoom constraints as this is the only way for users to get past them easily
	updateFocusOffset();
	// NOTE: panning movements expect the camera to move exactly with the focus target, not animated behind -Nyx
	mCameraSmoothingLastPositionGlobal = calcCameraPositionTargetGlobal();
}

//-----------------------------------------------------------------------------
// cameraPanLeft()
//-----------------------------------------------------------------------------
void LLAgentCamera::cameraPanLeft(F32 meters)
{
	LLVector3d left_axis;
	left_axis.setVec(LLViewerCamera::getInstance()->getLeftAxis());

	mPanFocusDiff += meters * left_axis;

	mFocusTargetGlobal += meters * left_axis;
	mFocusGlobal = mFocusTargetGlobal;

	// disable smoothing for camera pan, which causes some residents unhappiness
	mCameraSmoothingStop = true;
	
	cameraZoomIn(1.f);
	updateFocusOffset();
	// NOTE: panning movements expect the camera to move exactly with the focus target, not animated behind - Nyx
	mCameraSmoothingLastPositionGlobal = calcCameraPositionTargetGlobal();
}

//-----------------------------------------------------------------------------
// cameraPanUp()
//-----------------------------------------------------------------------------
void LLAgentCamera::cameraPanUp(F32 meters)
{
	LLVector3d up_axis;
	up_axis.setVec(LLViewerCamera::getInstance()->getUpAxis());

	mPanFocusDiff += meters * up_axis;

	mFocusTargetGlobal += meters * up_axis;
	mFocusGlobal = mFocusTargetGlobal;

	// disable smoothing for camera pan, which causes some residents unhappiness
	mCameraSmoothingStop = true;

	cameraZoomIn(1.f);
	updateFocusOffset();
	// NOTE: panning movements expect the camera to move exactly with the focus target, not animated behind -Nyx
	mCameraSmoothingLastPositionGlobal = calcCameraPositionTargetGlobal();
}

void LLAgentCamera::resetCameraPan()
{
	mFocusTargetGlobal -= mPanFocusDiff;

	mFocusGlobal = mFocusTargetGlobal;
	mCameraSmoothingStop = true;

	cameraZoomIn(1.f);
	updateFocusOffset();

	mCameraSmoothingLastPositionGlobal = calcCameraPositionTargetGlobal();

	resetPanDiff();
}

void LLAgentCamera::resetPanDiff()
{
	mPanFocusDiff.clear();
}

//-----------------------------------------------------------------------------
// updateLookAt()
//-----------------------------------------------------------------------------
void LLAgentCamera::updateLookAt(const S32 mouse_x, const S32 mouse_y)
{
	static LLVector3 last_at_axis;

	if (!isAgentAvatarValid()) return;

	LLQuaternion av_inv_rot = ~gAgentAvatarp->mRoot->getWorldRotation();
	LLVector3 root_at = LLVector3::x_axis * gAgentAvatarp->mRoot->getWorldRotation();

	if 	(LLTrace::get_frame_recording().getLastRecording().getLastValue(*gViewerWindow->getMouseVelocityStat()) < 0.01f
		&& (root_at * last_at_axis > 0.95f))
	{
		LLVector3 vel = gAgentAvatarp->getVelocity();
		if (vel.magVecSquared() > 4.f)
		{
			setLookAt(LOOKAT_TARGET_IDLE, gAgentAvatarp, vel * av_inv_rot);
		}
		else
		{
			// *FIX: rotate mframeagent by sit object's rotation?
			LLQuaternion look_rotation = gAgentAvatarp->isSitting() ? gAgentAvatarp->getRenderRotation() : gAgent.getFrameAgent().getQuaternion(); // use camera's current rotation
			LLVector3 look_offset = LLVector3(2.f, 0.f, 0.f) * look_rotation * av_inv_rot;
			setLookAt(LOOKAT_TARGET_IDLE, gAgentAvatarp, look_offset);
		}
		last_at_axis = root_at;
		return;
	}

	last_at_axis = root_at;
	
	if (CAMERA_MODE_CUSTOMIZE_AVATAR == getCameraMode())
	{
		setLookAt(LOOKAT_TARGET_NONE, gAgentAvatarp, LLVector3(-2.f, 0.f, 0.f));	
	}
	else
	{
		// Move head based on cursor position
		ELookAtType lookAtType = LOOKAT_TARGET_NONE;
		LLVector3 headLookAxis;
		LLCoordFrame frameCamera = *((LLCoordFrame*)LLViewerCamera::getInstance());

		if (cameraMouselook())
		{
			lookAtType = LOOKAT_TARGET_MOUSELOOK;
		}
		else if (cameraThirdPerson())
		{
			// range from -.5 to .5
			F32 x_from_center = 
				((F32) mouse_x / (F32) gViewerWindow->getWorldViewWidthScaled() ) - 0.5f;
			F32 y_from_center = 
				((F32) mouse_y / (F32) gViewerWindow->getWorldViewHeightScaled() ) - 0.5f;

			frameCamera.yaw( - x_from_center * gSavedSettings.getF32("YawFromMousePosition") * DEG_TO_RAD);
			frameCamera.pitch( - y_from_center * gSavedSettings.getF32("PitchFromMousePosition") * DEG_TO_RAD);
			lookAtType = LOOKAT_TARGET_FREELOOK;
		}

		headLookAxis = frameCamera.getAtAxis();
		// RN: we use world-space offset for mouselook and freelook
		//headLookAxis = headLookAxis * av_inv_rot;
		setLookAt(lookAtType, gAgentAvatarp, headLookAxis);
	}
}

static LLTrace::BlockTimerStatHandle FTM_UPDATE_CAMERA("Camera");

//-----------------------------------------------------------------------------
// updateCamera()
//-----------------------------------------------------------------------------
void LLAgentCamera::updateCamera()
{
	LL_RECORD_BLOCK_TIME(FTM_UPDATE_CAMERA);

	// - changed camera_skyward to the new global "mCameraUpVector"
	mCameraUpVector = LLVector3::z_axis;
	//LLVector3	camera_skyward(0.f, 0.f, 1.f);

// [RLVa:KB] - Checked: RLVa-2.0.0
	// Set focus back on our avie if something changed it
	if ( (gRlvHandler.hasBehaviour(RLV_BHVR_SETCAM_UNLOCK)) && ((cameraThirdPerson()) || (cameraFollow())) && (!getFocusOnAvatar()) )
	{
		setFocusOnAvatar(TRUE, FALSE);
	}
// [/RLVa:KB]

	U32 camera_mode = mCameraAnimating ? mLastCameraMode : mCameraMode;

	validateFocusObject();

	if (isAgentAvatarValid() && 
		gAgentAvatarp->isSitting() &&
		camera_mode == CAMERA_MODE_MOUSELOOK)
	{
		//changed camera_skyward to the new global "mCameraUpVector"
		mCameraUpVector = mCameraUpVector * gAgentAvatarp->getRenderRotation();
	}

	if (cameraThirdPerson() && (mFocusOnAvatar || mAllowChangeToFollow) && LLFollowCamMgr::getInstance()->getActiveFollowCamParams())
	{
		mAllowChangeToFollow = FALSE;
		mFocusOnAvatar = TRUE;
		changeCameraToFollow();
	}

	//NOTE - this needs to be integrated into a general upVector system here within llAgent. 
	if ( camera_mode == CAMERA_MODE_FOLLOW && mFocusOnAvatar )
	{
		mCameraUpVector = mFollowCam.getUpVector();
	}

	if (mSitCameraEnabled)
	{
		if (mSitCameraReferenceObject->isDead())
		{
			setSitCamera(LLUUID::null);
		}
	}

	// Update UI with our camera inputs
	LLFloaterCamera* camera_floater = LLFloaterReg::findTypedInstance<LLFloaterCamera>("camera");
	if (camera_floater)
	{
		camera_floater->mRotate->setToggleState(gAgentCamera.getOrbitRightKey() > 0.f,	// left
												gAgentCamera.getOrbitUpKey() > 0.f,		// top
												gAgentCamera.getOrbitLeftKey() > 0.f,	// right
												gAgentCamera.getOrbitDownKey() > 0.f);	// bottom
		
		camera_floater->mTrack->setToggleState(gAgentCamera.getPanLeftKey() > 0.f,		// left
											   gAgentCamera.getPanUpKey() > 0.f,			// top
											   gAgentCamera.getPanRightKey() > 0.f,		// right
											   gAgentCamera.getPanDownKey() > 0.f);		// bottom
	}

	// Handle camera movement based on keyboard.
	const F32 ORBIT_OVER_RATE = 90.f * DEG_TO_RAD;			// radians per second
	const F32 ORBIT_AROUND_RATE = 90.f * DEG_TO_RAD;		// radians per second
	const F32 PAN_RATE = 5.f;								// meters per second

	if (gAgentCamera.getOrbitUpKey() || gAgentCamera.getOrbitDownKey())
	{
		F32 input_rate = gAgentCamera.getOrbitUpKey() - gAgentCamera.getOrbitDownKey();
		cameraOrbitOver( input_rate * ORBIT_OVER_RATE / gFPSClamped );
	}

	if (gAgentCamera.getOrbitLeftKey() || gAgentCamera.getOrbitRightKey())
	{
		F32 input_rate = gAgentCamera.getOrbitLeftKey() - gAgentCamera.getOrbitRightKey();
		cameraOrbitAround(input_rate * ORBIT_AROUND_RATE / gFPSClamped);
	}

	if (gAgentCamera.getOrbitInKey() || gAgentCamera.getOrbitOutKey())
	{
		F32 input_rate = gAgentCamera.getOrbitInKey() - gAgentCamera.getOrbitOutKey();
		
		LLVector3d to_focus = gAgent.getPosGlobalFromAgent(LLViewerCamera::getInstance()->getOrigin()) - calcFocusPositionTargetGlobal();
		F32 distance_to_focus = (F32)to_focus.magVec();
		// Move at distance (in meters) meters per second
		cameraOrbitIn( input_rate * distance_to_focus / gFPSClamped );
	}

	if (gAgentCamera.getPanInKey() || gAgentCamera.getPanOutKey())
	{
		F32 input_rate = gAgentCamera.getPanInKey() - gAgentCamera.getPanOutKey();
		cameraPanIn(input_rate * PAN_RATE / gFPSClamped);
	}

	if (gAgentCamera.getPanRightKey() || gAgentCamera.getPanLeftKey())
	{
		F32 input_rate = gAgentCamera.getPanRightKey() - gAgentCamera.getPanLeftKey();
		cameraPanLeft(input_rate * -PAN_RATE / gFPSClamped );
	}

	if (gAgentCamera.getPanUpKey() || gAgentCamera.getPanDownKey())
	{
		F32 input_rate = gAgentCamera.getPanUpKey() - gAgentCamera.getPanDownKey();
		cameraPanUp(input_rate * PAN_RATE / gFPSClamped );
	}

	// Clear camera keyboard keys.
	gAgentCamera.clearOrbitKeys();
	gAgentCamera.clearPanKeys();

	// lerp camera focus offset
	mCameraFocusOffset = lerp(mCameraFocusOffset, mCameraFocusOffsetTarget, LLSmoothInterpolation::getInterpolant(CAMERA_FOCUS_HALF_LIFE));

	if ( mCameraMode == CAMERA_MODE_FOLLOW )
	{
		if (isAgentAvatarValid())
		{
			//--------------------------------------------------------------------------------
			// this is where the avatar's position and rotation are given to followCam, and 
			// where it is updated. All three of its attributes are updated: (1) position, 
			// (2) focus, and (3) upvector. They can then be queried elsewhere in llAgent.
			//--------------------------------------------------------------------------------
			// *TODO: use combined rotation of frameagent and sit object
			LLQuaternion avatarRotationForFollowCam = gAgentAvatarp->isSitting() ? gAgentAvatarp->getRenderRotation() : gAgent.getFrameAgent().getQuaternion();

			LLFollowCamParams* current_cam = LLFollowCamMgr::getInstance()->getActiveFollowCamParams();
			if (current_cam)
			{
				mFollowCam.copyParams(*current_cam);
				mFollowCam.setSubjectPositionAndRotation( gAgentAvatarp->getRenderPosition(), avatarRotationForFollowCam );
				mFollowCam.update();
				LLViewerJoystick::getInstance()->setCameraNeedsUpdate(true);
			}
			else
			{
				changeCameraToThirdPerson(TRUE);
			}
		}
	}

	BOOL hit_limit;
	LLVector3d camera_pos_global;
	LLVector3d camera_target_global = calcCameraPositionTargetGlobal(&hit_limit);
	mCameraVirtualPositionAgent = gAgent.getPosAgentFromGlobal(camera_target_global);
	LLVector3d focus_target_global = calcFocusPositionTargetGlobal();

	// perform field of view correction
	mCameraFOVZoomFactor = calcCameraFOVZoomFactor();
	camera_target_global = focus_target_global + (camera_target_global - focus_target_global) * (1.f + mCameraFOVZoomFactor);

	gAgent.setShowAvatar(TRUE); // can see avatar by default

	// Adjust position for animation
	if (mCameraAnimating)
	{
		F32 time = mAnimationTimer.getElapsedTimeF32();

		// yet another instance of critically damped motion, hooray!
		// F32 fraction_of_animation = 1.f - pow(2.f, -time / CAMERA_ZOOM_HALF_LIFE);

		// linear interpolation
		F32 fraction_of_animation = time / mAnimationDuration;

		BOOL isfirstPerson = mCameraMode == CAMERA_MODE_MOUSELOOK;
		BOOL wasfirstPerson = mLastCameraMode == CAMERA_MODE_MOUSELOOK;
		F32 fraction_animation_to_skip;

		if (mAnimationCameraStartGlobal == camera_target_global)
		{
			fraction_animation_to_skip = 0.f;
		}
		else
		{
			LLVector3d cam_delta = mAnimationCameraStartGlobal - camera_target_global;
			fraction_animation_to_skip = HEAD_BUFFER_SIZE / (F32)cam_delta.magVec();
		}
		F32 animation_start_fraction = (wasfirstPerson) ? fraction_animation_to_skip : 0.f;
		F32 animation_finish_fraction =  (isfirstPerson) ? (1.f - fraction_animation_to_skip) : 1.f;
	
		if (fraction_of_animation < animation_finish_fraction)
		{
			if (fraction_of_animation < animation_start_fraction || fraction_of_animation > animation_finish_fraction )
			{
				gAgent.setShowAvatar(FALSE);
			}

			// ...adjust position for animation
			F32 smooth_fraction_of_animation = llsmoothstep(0.0f, 1.0f, fraction_of_animation);
			camera_pos_global = lerp(mAnimationCameraStartGlobal, camera_target_global, smooth_fraction_of_animation);
			mFocusGlobal = lerp(mAnimationFocusStartGlobal, focus_target_global, smooth_fraction_of_animation);
		}
		else
		{
			// ...animation complete
			mCameraAnimating = FALSE;

			camera_pos_global = camera_target_global;
			mFocusGlobal = focus_target_global;

			gAgent.endAnimationUpdateUI();
			gAgent.setShowAvatar(TRUE);
		}

		if (isAgentAvatarValid() && (mCameraMode != CAMERA_MODE_MOUSELOOK))
		{
			gAgentAvatarp->updateAttachmentVisibility(mCameraMode);
		}
	}
	else 
	{
		camera_pos_global = camera_target_global;
		mFocusGlobal = focus_target_global;
		gAgent.setShowAvatar(TRUE);
	}

	// smoothing
	if (TRUE)
	{
		LLVector3d agent_pos = gAgent.getPositionGlobal();
		LLVector3d camera_pos_agent = camera_pos_global - agent_pos;
		// Sitting on what you're manipulating can cause camera jitter with smoothing. 
		// This turns off smoothing while editing. -MG
		bool in_build_mode = LLToolMgr::getInstance()->inBuildMode();
		mCameraSmoothingStop = mCameraSmoothingStop || in_build_mode;
		
		if (cameraThirdPerson() && !mCameraSmoothingStop)
		{
			const F32 SMOOTHING_HALF_LIFE = 0.02f;
			
			F32 smoothing = LLSmoothInterpolation::getInterpolant(gSavedSettings.getF32("CameraPositionSmoothing") * SMOOTHING_HALF_LIFE, FALSE);
					
			if (!mFocusObject)  // we differentiate on avatar mode 
			{
				// for avatar-relative focus, we smooth in avatar space -
				// the avatar moves too jerkily w/r/t global space to smooth there.

				LLVector3d delta = camera_pos_agent - mCameraSmoothingLastPositionAgent;
				if (delta.magVec() < MAX_CAMERA_SMOOTH_DISTANCE)  // only smooth over short distances please
				{
					camera_pos_agent = lerp(mCameraSmoothingLastPositionAgent, camera_pos_agent, smoothing);
					camera_pos_global = camera_pos_agent + agent_pos;
				}
			}
			else
			{
				LLVector3d delta = camera_pos_global - mCameraSmoothingLastPositionGlobal;
				if (delta.magVec() < MAX_CAMERA_SMOOTH_DISTANCE) // only smooth over short distances please
				{
					camera_pos_global = lerp(mCameraSmoothingLastPositionGlobal, camera_pos_global, smoothing);
				}
			}
		}
								 
		mCameraSmoothingLastPositionGlobal = camera_pos_global;
		mCameraSmoothingLastPositionAgent = camera_pos_agent;
		mCameraSmoothingStop = false;
	}

	
	mCameraCurrentFOVZoomFactor = lerp(mCameraCurrentFOVZoomFactor, mCameraFOVZoomFactor, LLSmoothInterpolation::getInterpolant(FOV_ZOOM_HALF_LIFE));

//	LL_INFOS() << "Current FOV Zoom: " << mCameraCurrentFOVZoomFactor << " Target FOV Zoom: " << mCameraFOVZoomFactor << " Object penetration: " << mFocusObjectDist << LL_ENDL;

	LLVector3 focus_agent = gAgent.getPosAgentFromGlobal(mFocusGlobal);
	
	mCameraPositionAgent = gAgent.getPosAgentFromGlobal(camera_pos_global);

	// Move the camera

	LLViewerCamera::getInstance()->updateCameraLocation(mCameraPositionAgent, mCameraUpVector, focus_agent);
	//LLViewerCamera::getInstance()->updateCameraLocation(mCameraPositionAgent, camera_skyward, focus_agent);
	
	// Change FOV
	LLViewerCamera::getInstance()->setView(LLViewerCamera::getInstance()->getDefaultFOV() / (1.f + mCameraCurrentFOVZoomFactor));

	// follow camera when in customize mode
	if (cameraCustomizeAvatar())	
	{
		setLookAt(LOOKAT_TARGET_FOCUS, NULL, mCameraPositionAgent);
	}

	// update the travel distance stat
	// this isn't directly related to the camera
	// but this seemed like the best place to do this
	LLVector3d global_pos = gAgent.getPositionGlobal(); 
	if (!gAgent.getLastPositionGlobal().isExactlyZero())
	{
		LLVector3d delta = global_pos - gAgent.getLastPositionGlobal();
		gAgent.setDistanceTraveled(gAgent.getDistanceTraveled() + delta.magVec());
	}
	gAgent.setLastPositionGlobal(global_pos);
	
	if (LLVOAvatar::sVisibleInFirstPerson && isAgentAvatarValid() && !gAgentAvatarp->isSitting() && cameraMouselook())
	{
		LLVector3 head_pos = gAgentAvatarp->mHeadp->getWorldPosition() + 
			LLVector3(0.08f, 0.f, 0.05f) * gAgentAvatarp->mHeadp->getWorldRotation() + 
			LLVector3(0.1f, 0.f, 0.f) * gAgentAvatarp->mPelvisp->getWorldRotation();
		LLVector3 diff = mCameraPositionAgent - head_pos;
		diff = diff * ~gAgentAvatarp->mRoot->getWorldRotation();

		LLJoint* torso_joint = gAgentAvatarp->mTorsop;
		LLJoint* chest_joint = gAgentAvatarp->mChestp;
		LLVector3 torso_scale = torso_joint->getScale();
		LLVector3 chest_scale = chest_joint->getScale();

		// shorten avatar skeleton to avoid foot interpenetration
		// <FS:Ansariel> FIRE-10574: Attachments in mouselook glitching up
		//if (!gAgentAvatarp->mInAir)
		//{
		//	LLVector3 chest_offset = LLVector3(0.f, 0.f, chest_joint->getPosition().mV[VZ]) * torso_joint->getWorldRotation();
		//	F32 z_compensate = llclamp(-diff.mV[VZ], -0.2f, 1.f);
		//	F32 scale_factor = llclamp(1.f - ((z_compensate * 0.5f) / chest_offset.mV[VZ]), 0.5f, 1.2f);
		//	torso_joint->setScale(LLVector3(1.f, 1.f, scale_factor));

		//	LLJoint* neck_joint = gAgentAvatarp->mNeckp;
		//	LLVector3 neck_offset = LLVector3(0.f, 0.f, neck_joint->getPosition().mV[VZ]) * chest_joint->getWorldRotation();
		//	scale_factor = llclamp(1.f - ((z_compensate * 0.5f) / neck_offset.mV[VZ]), 0.5f, 1.2f);
		//	chest_joint->setScale(LLVector3(1.f, 1.f, scale_factor));
		//	diff.mV[VZ] = 0.f;
		//}
		// </FS:Ansariel>

		// SL-315
		gAgentAvatarp->mPelvisp->setPosition(gAgentAvatarp->mPelvisp->getPosition() + diff);

		gAgentAvatarp->mRoot->updateWorldMatrixChildren();

		for (LLVOAvatar::attachment_map_t::iterator iter = gAgentAvatarp->mAttachmentPoints.begin(); 
			 iter != gAgentAvatarp->mAttachmentPoints.end(); )
		{
			LLVOAvatar::attachment_map_t::iterator curiter = iter++;
			LLViewerJointAttachment* attachment = curiter->second;
			for (LLViewerJointAttachment::attachedobjs_vec_t::iterator attachment_iter = attachment->mAttachedObjects.begin();
				 attachment_iter != attachment->mAttachedObjects.end();
				 ++attachment_iter)
			{
				LLViewerObject *attached_object = attachment_iter->get();
				if (attached_object && !attached_object->isDead() && attached_object->mDrawable.notNull())
				{
					// clear any existing "early" movements of attachment
					attached_object->mDrawable->clearState(LLDrawable::EARLY_MOVE);
					gPipeline.updateMoveNormalAsync(attached_object->mDrawable);
					attached_object->updateText();
				}
			}
		}

		torso_joint->setScale(torso_scale);
		chest_joint->setScale(chest_scale);
	}
}

void LLAgentCamera::updateLastCamera()
{
	mLastCameraMode = mCameraMode;
}

void LLAgentCamera::updateFocusOffset()
{
	validateFocusObject();
	if (mFocusObject.notNull())
	{
		LLVector3d obj_pos = gAgent.getPosGlobalFromAgent(mFocusObject->getRenderPosition());
		mFocusObjectOffset.setVec(mFocusTargetGlobal - obj_pos);
	}
}

void LLAgentCamera::validateFocusObject()
{
	if (mFocusObject.notNull() && 
		mFocusObject->isDead())
	{
		mFocusObjectOffset.clearVec();
		clearFocusObject();
		mCameraFOVZoomFactor = 0.f;
	}
}

//-----------------------------------------------------------------------------
// calcFocusPositionTargetGlobal()
//-----------------------------------------------------------------------------
LLVector3d LLAgentCamera::calcFocusPositionTargetGlobal()
{
	if (mFocusObject.notNull() && mFocusObject->isDead())
	{
		clearFocusObject();
	}

	if (mCameraMode == CAMERA_MODE_FOLLOW && mFocusOnAvatar)
	{
		mFocusTargetGlobal = gAgent.getPosGlobalFromAgent(mFollowCam.getSimulatedFocus());
		return mFocusTargetGlobal;
	}
	else if (mCameraMode == CAMERA_MODE_MOUSELOOK)
	{
		LLVector3d at_axis(1.0, 0.0, 0.0);
		LLQuaternion agent_rot = gAgent.getFrameAgent().getQuaternion();
		if (isAgentAvatarValid() && gAgentAvatarp->getParent())
		{
			LLViewerObject* root_object = (LLViewerObject*)gAgentAvatarp->getRoot();
			if (!root_object->flagCameraDecoupled())
			{
				agent_rot *= ((LLViewerObject*)(gAgentAvatarp->getParent()))->getRenderRotation();
			}
		}
		at_axis = at_axis * agent_rot;
		mFocusTargetGlobal = calcCameraPositionTargetGlobal() + at_axis;
		return mFocusTargetGlobal;
	}
	else if (mCameraMode == CAMERA_MODE_CUSTOMIZE_AVATAR)
	{
		if (mFocusOnAvatar)
		{
			LLVector3 focus_target = isAgentAvatarValid()
				? gAgentAvatarp->mHeadp->getWorldPosition()
				: gAgent.getPositionAgent();
			LLVector3d focus_target_global = gAgent.getPosGlobalFromAgent(focus_target);
			mFocusTargetGlobal = focus_target_global;
		}
		return mFocusTargetGlobal;
	}
	else if (!mFocusOnAvatar)
	{
		if (mFocusObject.notNull() && !mFocusObject->isDead() && mFocusObject->mDrawable.notNull())
		{
			LLDrawable* drawablep = mFocusObject->mDrawable;
			
			if (mTrackFocusObject &&
				drawablep && 
				drawablep->isActive())
			{
				if (!mFocusObject->isAvatar())
				{
					if (mFocusObject->isSelected())
					{
						gPipeline.updateMoveNormalAsync(drawablep);
					}
					else
					{
						if (drawablep->isState(LLDrawable::MOVE_UNDAMPED))
						{
							gPipeline.updateMoveNormalAsync(drawablep);
						}
						else
						{
							gPipeline.updateMoveDampedAsync(drawablep);
						}
					}
				}
			}
			// if not tracking object, update offset based on new object position
			else
			{
				updateFocusOffset();
			}
			LLVector3 focus_agent = mFocusObject->getRenderPosition() + mFocusObjectOffset;
			mFocusTargetGlobal.setVec(gAgent.getPosGlobalFromAgent(focus_agent));
		}
		return mFocusTargetGlobal;
	}
	else if (mSitCameraEnabled && isAgentAvatarValid() && gAgentAvatarp->isSitting() && mSitCameraReferenceObject.notNull())
	{
		// sit camera
		LLVector3 object_pos = mSitCameraReferenceObject->getRenderPosition();
		LLQuaternion object_rot = mSitCameraReferenceObject->getRenderRotation();

		LLVector3 target_pos = object_pos + (mSitCameraFocus * object_rot);
		return gAgent.getPosGlobalFromAgent(target_pos);
	}
	else
	{
		return gAgent.getPositionGlobal() + calcThirdPersonFocusOffset();
	}
}

LLVector3d LLAgentCamera::calcThirdPersonFocusOffset()
{
	// ...offset from avatar
	LLVector3d focus_offset;
	LLQuaternion agent_rot = gAgent.getFrameAgent().getQuaternion();
	if (isAgentAvatarValid() && gAgentAvatarp->getParent())
	{
		agent_rot *= ((LLViewerObject*)(gAgentAvatarp->getParent()))->getRenderRotation();
	}

	focus_offset = convert_from_llsd<LLVector3d>(mFocusOffsetInitial->get(), TYPE_VEC3D, "");
	return focus_offset * agent_rot;
}

void LLAgentCamera::setupSitCamera()
{
	// agent frame entering this function is in world coordinates
	if (isAgentAvatarValid() && gAgentAvatarp->getParent())
	{
		LLQuaternion parent_rot = ((LLViewerObject*)gAgentAvatarp->getParent())->getRenderRotation();
		// slam agent coordinate frame to proper parent local version
		LLVector3 at_axis = gAgent.getFrameAgent().getAtAxis();
		at_axis.mV[VZ] = 0.f;
		at_axis.normalize();
		gAgent.resetAxes(at_axis * ~parent_rot);
	}
}

//-----------------------------------------------------------------------------
// getCameraPositionAgent()
//-----------------------------------------------------------------------------
const LLVector3 &LLAgentCamera::getCameraPositionAgent() const
{
	return LLViewerCamera::getInstance()->getOrigin();
}

//-----------------------------------------------------------------------------
// getCameraPositionGlobal()
//-----------------------------------------------------------------------------
LLVector3d LLAgentCamera::getCameraPositionGlobal() const
{
	return gAgent.getPosGlobalFromAgent(LLViewerCamera::getInstance()->getOrigin());
}

//-----------------------------------------------------------------------------
// calcCameraFOVZoomFactor()
//-----------------------------------------------------------------------------
F32	LLAgentCamera::calcCameraFOVZoomFactor()
{
	LLVector3 camera_offset_dir;
	camera_offset_dir.setVec(mCameraFocusOffset);

	if (mCameraMode == CAMERA_MODE_MOUSELOOK)
	{
		return 0.f;
	}
	else if (mFocusObject.notNull() && !mFocusObject->isAvatar() && !mFocusOnAvatar)
	{
		// don't FOV zoom on mostly transparent objects
		F32 obj_min_dist = 0.f;
		// Freeing the camera movement some more -KC
		static LLCachedControl<bool> disable_minconstraints(gSavedSettings,"FSDisableMinZoomDist");
		if (!disable_minconstraints)
			calcCameraMinDistance(obj_min_dist);
		F32 current_distance = llmax(0.001f, camera_offset_dir.magVec());

		mFocusObjectDist = obj_min_dist - current_distance;

		F32 new_fov_zoom = llclamp(mFocusObjectDist / current_distance, 0.f, 1000.f);
		return new_fov_zoom;
	}
	else // focusing on land or avatar
	{
		// keep old field of view until user changes focus explicitly
		return mCameraFOVZoomFactor;
		//return 0.f;
	}
}

//-----------------------------------------------------------------------------
// calcCameraPositionTargetGlobal()
//-----------------------------------------------------------------------------
LLVector3d LLAgentCamera::calcCameraPositionTargetGlobal(BOOL *hit_limit)
{
	// Compute base camera position and look-at points.
	F32			camera_land_height;
	LLVector3d	frame_center_global = !isAgentAvatarValid() ? 
		gAgent.getPositionGlobal() :
		// <FS:Ansariel> FIRE-15772: Adjusting Hover Height changes camera view when camera view is at default
		//gAgent.getPosGlobalFromAgent(gAgentAvatarp->mRoot->getWorldPosition());
		gAgent.getPosGlobalFromAgent(gAgentAvatarp->mRoot->getWorldPosition() - gAgentAvatarp->getHoverOffset() );
		// </FS:Ansariel>
	
	BOOL		isConstrained = FALSE;
	LLVector3d	head_offset;
	head_offset.setVec(mThirdPersonHeadOffset);

	LLVector3d camera_position_global;

	if (mCameraMode == CAMERA_MODE_FOLLOW && mFocusOnAvatar)
	{
		camera_position_global = gAgent.getPosGlobalFromAgent(mFollowCam.getSimulatedPosition());
	}
	else if (mCameraMode == CAMERA_MODE_MOUSELOOK)
	{
		if (!isAgentAvatarValid() || gAgentAvatarp->mDrawable.isNull())
		{
			LL_WARNS() << "Null avatar drawable!" << LL_ENDL;
			return LLVector3d::zero;
		}
		head_offset.clearVec();
		if (gAgentAvatarp->isSitting() && gAgentAvatarp->getParent())
		{
			gAgentAvatarp->updateHeadOffset();
			head_offset.mdV[VX] = gAgentAvatarp->mHeadOffset.mV[VX];
			head_offset.mdV[VY] = gAgentAvatarp->mHeadOffset.mV[VY];
			head_offset.mdV[VZ] = gAgentAvatarp->mHeadOffset.mV[VZ] + 0.1f;
			const LLMatrix4& mat = ((LLViewerObject*) gAgentAvatarp->getParent())->getRenderMatrix();
			camera_position_global = gAgent.getPosGlobalFromAgent
								((gAgentAvatarp->getPosition()+
								 LLVector3(head_offset)*gAgentAvatarp->getRotation()) * mat);
		}
		else
		{
			head_offset.mdV[VZ] = gAgentAvatarp->mHeadOffset.mV[VZ];
			if (gAgentAvatarp->isSitting())
			{
				head_offset.mdV[VZ] += 0.1;
			}
			camera_position_global = gAgent.getPosGlobalFromAgent(gAgentAvatarp->getRenderPosition());//frame_center_global;
			head_offset = head_offset * gAgentAvatarp->getRenderRotation();
			camera_position_global = camera_position_global + head_offset;
		}
	}
	else if (mCameraMode == CAMERA_MODE_THIRD_PERSON && mFocusOnAvatar)
	{
		LLVector3 local_camera_offset;
		F32 camera_distance = 0.f;

		if (mSitCameraEnabled 
			&& isAgentAvatarValid() 
			&& gAgentAvatarp->isSitting() 
			&& mSitCameraReferenceObject.notNull())
		{
			// sit camera
			LLVector3 object_pos = mSitCameraReferenceObject->getRenderPosition();
			LLQuaternion object_rot = mSitCameraReferenceObject->getRenderRotation();

			LLVector3 target_pos = object_pos + (mSitCameraPos * object_rot);

			camera_position_global = gAgent.getPosGlobalFromAgent(target_pos);
		}
		else
		{
			local_camera_offset = mCameraZoomFraction * getCameraOffsetInitial() * gSavedSettings.getF32("CameraOffsetScale");
			
			// are we sitting down?
			if (isAgentAvatarValid() && gAgentAvatarp->getParent())
			{
				LLQuaternion parent_rot = ((LLViewerObject*)gAgentAvatarp->getParent())->getRenderRotation();
				// slam agent coordinate frame to proper parent local version
				LLVector3 at_axis = gAgent.getFrameAgent().getAtAxis() * parent_rot;
				at_axis.mV[VZ] = 0.f;
				at_axis.normalize();
				gAgent.resetAxes(at_axis * ~parent_rot);

				local_camera_offset = local_camera_offset * gAgent.getFrameAgent().getQuaternion() * parent_rot;
			}
			else
			{
				local_camera_offset = gAgent.getFrameAgent().rotateToAbsolute( local_camera_offset );
			}

			if (!mCameraCollidePlane.isExactlyZero() && (!isAgentAvatarValid() || !gAgentAvatarp->isSitting()))
			{
				LLVector3 plane_normal;
				plane_normal.setVec(mCameraCollidePlane.mV);

				F32 offset_dot_norm = local_camera_offset * plane_normal;
				if (llabs(offset_dot_norm) < 0.001f)
				{
					offset_dot_norm = 0.001f;
				}
				
				camera_distance = local_camera_offset.normalize();

				F32 pos_dot_norm = gAgent.getPosAgentFromGlobal(frame_center_global + head_offset) * plane_normal;
				
				// if agent is outside the colliding half-plane
				if (pos_dot_norm > mCameraCollidePlane.mV[VW])
				{
					// check to see if camera is on the opposite side (inside) the half-plane
					if (offset_dot_norm + pos_dot_norm < mCameraCollidePlane.mV[VW])
					{
						// diminish offset by factor to push it back outside the half-plane
						camera_distance *= (pos_dot_norm - mCameraCollidePlane.mV[VW] - CAMERA_COLLIDE_EPSILON) / -offset_dot_norm;
					}
				}
				else
				{
					if (offset_dot_norm + pos_dot_norm > mCameraCollidePlane.mV[VW])
					{
						camera_distance *= (mCameraCollidePlane.mV[VW] - pos_dot_norm - CAMERA_COLLIDE_EPSILON) / offset_dot_norm;
					}
				}
			}
			else
			{
				camera_distance = local_camera_offset.normalize();
			}

			mTargetCameraDistance = llmax(camera_distance, MIN_CAMERA_DISTANCE);

			if (mTargetCameraDistance != mCurrentCameraDistance)
			{
				F32 camera_lerp_amt = LLSmoothInterpolation::getInterpolant(CAMERA_ZOOM_HALF_LIFE);

				mCurrentCameraDistance = lerp(mCurrentCameraDistance, mTargetCameraDistance, camera_lerp_amt);
			}

			// Make the camera distance current
			local_camera_offset *= mCurrentCameraDistance;

			// set the global camera position
			LLVector3d camera_offset;
			
			camera_offset.setVec( local_camera_offset );
			camera_position_global = frame_center_global + head_offset + camera_offset;

			if (isAgentAvatarValid())
			{
				LLVector3d camera_lag_d;
				F32 lag_interp = LLSmoothInterpolation::getInterpolant(CAMERA_LAG_HALF_LIFE);
				LLVector3 target_lag;
				LLVector3 vel = gAgent.getVelocity();

				// lag by appropriate amount for flying
				F32 time_in_air = gAgentAvatarp->mTimeInAir.getElapsedTimeF32();
				if(!mCameraAnimating && gAgentAvatarp->mInAir && time_in_air > GROUND_TO_AIR_CAMERA_TRANSITION_START_TIME)
				{
					LLVector3 frame_at_axis = gAgent.getFrameAgent().getAtAxis();
					frame_at_axis -= projected_vec(frame_at_axis, gAgent.getReferenceUpVector());
					frame_at_axis.normalize();

					//transition smoothly in air mode, to avoid camera pop
					F32 u = (time_in_air - GROUND_TO_AIR_CAMERA_TRANSITION_START_TIME) / GROUND_TO_AIR_CAMERA_TRANSITION_TIME;
					u = llclamp(u, 0.f, 1.f);

					lag_interp *= u;

					if (gViewerWindow->getLeftMouseDown() && gViewerWindow->getLastPick().mObjectID == gAgentAvatarp->getID())
					{
						// disable camera lag when using mouse-directed steering
						target_lag.clearVec();
					}
					else
					{
						target_lag = vel * gSavedSettings.getF32("DynamicCameraStrength") / 30.f;
					}

					mCameraLag = lerp(mCameraLag, target_lag, lag_interp);

					F32 lag_dist = mCameraLag.magVec();
					if (lag_dist > MAX_CAMERA_LAG)
					{
						mCameraLag = mCameraLag * MAX_CAMERA_LAG / lag_dist;
					}

					// clamp camera lag so that avatar is always in front
					F32 dot = (mCameraLag - (frame_at_axis * (MIN_CAMERA_LAG * u))) * frame_at_axis;
					if (dot < -(MIN_CAMERA_LAG * u))
					{
						mCameraLag -= (dot + (MIN_CAMERA_LAG * u)) * frame_at_axis;
					}
				}
				else
				{
					mCameraLag = lerp(mCameraLag, LLVector3::zero, LLSmoothInterpolation::getInterpolant(0.15f));
				}

				camera_lag_d.setVec(mCameraLag);
				camera_position_global = camera_position_global - camera_lag_d;
			}
		}
	}
	else
	{
		LLVector3d focusPosGlobal = calcFocusPositionTargetGlobal();
		// camera gets pushed out later wrt mCameraFOVZoomFactor...this is "raw" value
		camera_position_global = focusPosGlobal + mCameraFocusOffset;
	}

	// <FS:Ansariel> Replace frequently called gSavedSettings
	//if (!gSavedSettings.getBOOL("DisableCameraConstraints") && !gAgent.isGodlike())
	static LLCachedControl<bool> sDisableCameraConstraints(gSavedSettings, "DisableCameraConstraints");
	if (!sDisableCameraConstraints && !gAgent.isGodlike())
	// </FS:Ansariel>
	{
		LLViewerRegion* regionp = LLWorld::getInstance()->getRegionFromPosGlobal(camera_position_global);
		bool constrain = true;
		if(regionp && regionp->canManageEstate())
		{
			constrain = false;
		}
		if(constrain)
		{
			F32 max_dist = (CAMERA_MODE_CUSTOMIZE_AVATAR == mCameraMode) ? APPEARANCE_MAX_ZOOM : mDrawDistance;

			LLVector3d camera_offset = camera_position_global - gAgent.getPositionGlobal();
			F32 camera_distance = (F32)camera_offset.magVec();

			if(camera_distance > max_dist)
			{
				camera_position_global = gAgent.getPositionGlobal() + (max_dist/camera_distance)*camera_offset;
				isConstrained = TRUE;
			}
		}

// JC - Could constrain camera based on parcel stuff here.
//			LLViewerRegion *regionp = LLWorld::getInstance()->getRegionFromPosGlobal(camera_position_global);
//			
//			if (regionp && !regionp->mParcelOverlay->isBuildCameraAllowed(regionp->getPosRegionFromGlobal(camera_position_global)))
//			{
//				camera_position_global = last_position_global;
//
//				isConstrained = TRUE;
//			}
	}

// [RLVa:KB] - Checked: RLVa-2.0.0
	if ( (RlvActions::isRlvEnabled()) && ((CAMERA_MODE_THIRD_PERSON == mCameraMode) || (CAMERA_MODE_FOLLOW == mCameraMode)) && (RlvActions::isCameraDistanceClamped()) )
	{
		m_fRlvMinDist = m_fRlvMaxDist = false;

		// Av-locked | Focus-locked | Result
		// ===================================================
		//     T     |      T       | skip focus => slam av
		//     T     |      F       | skip focus => slam av
		//     F     |      T       | skip av    => slam focus
		//     F     |      F       | clamp focus then av
		bool fCamAvDistClamped, fCamAvDistLocked = false; float nCamAvDistLimitMin, nCamAvDistLimitMax;
		if ((fCamAvDistClamped = RlvActions::getCameraAvatarDistanceLimits(nCamAvDistLimitMin, nCamAvDistLimitMax)))
			fCamAvDistLocked = nCamAvDistLimitMin == nCamAvDistLimitMax;
		bool fCamOriginDistClamped, fCamOriginDistLocked = false; float nCamOriginDistLimitMin, nCamOriginDistLimitMax;
		if ((fCamOriginDistClamped = RlvActions::getCameraOriginDistanceLimits(nCamOriginDistLimitMin, nCamOriginDistLimitMax)))
			fCamOriginDistLocked = nCamOriginDistLimitMin == nCamOriginDistLimitMax;

		// Check focus distance limits
		if ( (fCamOriginDistClamped) && (!fCamAvDistLocked) )
		{
			const LLVector3 offsetCameraLocal = mCameraZoomFraction * getCameraOffsetInitial() * gSavedSettings.getF32("CameraOffsetScale");
			const LLVector3d offsetCamera(gAgent.getFrameAgent().rotateToAbsolute(offsetCameraLocal));
			const LLVector3d posFocusCam = frame_center_global + head_offset + offsetCamera;
			if (clampCameraPosition(camera_position_global, posFocusCam, nCamOriginDistLimitMin, nCamOriginDistLimitMax))
				isConstrained = TRUE;
		}

		// Check avatar distance limits
		if ( (fCamAvDistClamped) && (fCamAvDistLocked || !fCamOriginDistClamped) )
		{
			const LLVector3d posAvatarCam = gAgent.getPosGlobalFromAgent( (isAgentAvatarValid()) ? gAgentAvatarp->mHeadp->getWorldPosition() : gAgent.getPositionAgent() );
			if (clampCameraPosition(camera_position_global, posAvatarCam, nCamAvDistLimitMin, nCamAvDistLimitMax))
				isConstrained = TRUE;
		}
	}
// [/RLVa:KB]

	// Don't let camera go underground
	F32 camera_min_off_ground = getCameraMinOffGround();

	camera_land_height = LLWorld::getInstance()->resolveLandHeightGlobal(camera_position_global);

	if (camera_position_global.mdV[VZ] < camera_land_height + camera_min_off_ground)
	{
		camera_position_global.mdV[VZ] = camera_land_height + camera_min_off_ground;
		isConstrained = TRUE;
	}


	if (hit_limit)
	{
		*hit_limit = isConstrained;
	}

	return camera_position_global;
}

// [RLVa:KB] - Checked: RLVa-2.0.0
bool LLAgentCamera::allowFocusOffsetChange(const LLVector3d& offsetFocus)
{
	if (RlvActions::isCameraDistanceClamped())
	{
		if ( ((CAMERA_MODE_THIRD_PERSON == getCameraMode()) || (CAMERA_MODE_FOLLOW == getCameraMode())) && ((m_fRlvMinDist) || (m_fRlvMaxDist)) )
		{
			const LLVector3d posFocusGlobal = calcFocusPositionTargetGlobal();
			// Don't allow moving the focus offset if at minimum and moving closer (or if at maximum and moving further) to prevent camera warping
			F32 nCurDist = llabs((posFocusGlobal + mCameraFocusOffsetTarget - m_posRlvRefGlobal).magVec());
			F32 nNewDist = llabs((posFocusGlobal + offsetFocus - m_posRlvRefGlobal).magVec());
			if ( ((m_fRlvMaxDist) && (nNewDist > nCurDist)) || ((m_fRlvMinDist) && (nNewDist < nCurDist)) )
				return false;
		}
	}
	return true;
}

bool LLAgentCamera::clampCameraPosition(LLVector3d& posCamGlobal, const LLVector3d posCamRefGlobal, float nDistMin, float nDistMax)
{
	const LLVector3d offsetCamera = posCamGlobal - posCamRefGlobal;

	F32 nCamAvDist = llabs(offsetCamera.magVec()), nDistMult = NAN;
	if (nCamAvDist > nDistMax)
	{
		nDistMult = nDistMax / nCamAvDist;
		m_fRlvMaxDist = true;
	}
	else if (nCamAvDist < nDistMin)
	{
		nDistMult = nDistMin / nCamAvDist;
		m_fRlvMinDist = true;
	}

	if (!llisnan(nDistMult))
	{
		posCamGlobal = posCamRefGlobal + nDistMult * offsetCamera;
		m_posRlvRefGlobal = posCamRefGlobal;
		return true;
	}
	return false;
}
// [/RLVa:KB]

LLVector3 LLAgentCamera::getCameraOffsetInitial()
{
	return convert_from_llsd<LLVector3>(mCameraOffsetInitial->get(), TYPE_VEC3, "");
}

LLVector3d LLAgentCamera::getFocusOffsetInitial()
{
	return convert_from_llsd<LLVector3d>(mFocusOffsetInitial->get(), TYPE_VEC3D, "");
}

// <FS:Ansariel> FIRE-23470: Fix camera controls zoom glitch
//F32 LLAgentCamera::getCameraMaxZoomDistance()
F32 LLAgentCamera::getCameraMaxZoomDistance(bool allow_disabled_constraints /* = false*/)
// </FS:Ansariel>
{
    // Ignore "DisableCameraConstraints", we don't want to be out of draw range when we focus onto objects or avatars
    // Freeing the camera movement some more... ok, a lot -KC
    static LLCachedControl<bool> disable_constraints(gSavedSettings,"DisableCameraConstraints");
    return (allow_disabled_constraints && disable_constraints) ? INT_MAX : llmin(MAX_CAMERA_DISTANCE_FROM_OBJECT,
                 mDrawDistance - 1, // convenience, don't hit draw limit when focusing on something
                 LLWorld::getInstance()->getRegionWidthInMeters() - CAMERA_FUDGE_FROM_OBJECT);
}

//-----------------------------------------------------------------------------
// handleScrollWheel()
//-----------------------------------------------------------------------------
void LLAgentCamera::handleScrollWheel(S32 clicks)
{
	// <FS:PP> Option to disable mouse wheel for camera zooming in/out
	static LLCachedControl<bool> FSDisableMouseWheelCameraZoom(gSavedSettings, "FSDisableMouseWheelCameraZoom");

	if (mCameraMode == CAMERA_MODE_FOLLOW && getFocusOnAvatar())
	{
		// <FS:Ansariel> Option to disable mouse wheel for camera zooming in/out
		if (FSDisableMouseWheelCameraZoom)
		{
			return;
		}
		// </FS:Ansariel>

		if (!mFollowCam.getPositionLocked()) // not if the followCam position is locked in place
		{
			mFollowCam.zoom(clicks); 
			if (mFollowCam.isZoomedToMinimumDistance())
			{
				changeCameraToMouselook(FALSE);
			}
		}
	}
	else
	{
		LLObjectSelectionHandle selection = LLSelectMgr::getInstance()->getSelection();
		const F32 ROOT_ROOT_TWO = sqrt(F_SQRT2);

		// Block if camera is animating
		if (mCameraAnimating)
		{
			return;
		}

		if (selection->getObjectCount() && selection->getSelectType() == SELECT_TYPE_HUD)
		{
			F32 zoom_factor = (F32)pow(0.8, -clicks);
			cameraZoomIn(zoom_factor);
		}
		// <FS:Ansariel> Option to disable mouse wheel for camera zooming in/out
		else if (FSDisableMouseWheelCameraZoom)
		{
			return;
		}
		// </FS:Ansariel>
		else if (mFocusOnAvatar && (mCameraMode == CAMERA_MODE_THIRD_PERSON))
		{
			// <FS:Zi> Camera focus and offset with CTRL/SHIFT + Scroll wheel
			MASK mask = gKeyboard->currentMask(TRUE);
			if (mask & MASK_SHIFT)
			{
				LLVector3d offset = gSavedSettings.getVector3d("FocusOffsetRearView");
				offset.mdV[VZ] += 0.1f * (F32)clicks;
				gSavedSettings.setVector3d("FocusOffsetRearView", offset);
				return;
			}
			else if (mask & MASK_CONTROL)
			{
				LLVector3 offset = gSavedSettings.getVector3("CameraOffsetRearView");
				offset.mV[VZ] += 0.1f * (F32)clicks;
				gSavedSettings.setVector3("CameraOffsetRearView", offset);
				return;
			}
			// </FS:Zi>

			F32 camera_offset_initial_mag = getCameraOffsetInitial().magVec();
			
			F32 current_zoom_fraction = mTargetCameraDistance / (camera_offset_initial_mag * gSavedSettings.getF32("CameraOffsetScale"));
			current_zoom_fraction *= 1.f - pow(ROOT_ROOT_TWO, clicks);
			
			cameraOrbitIn(current_zoom_fraction * camera_offset_initial_mag * gSavedSettings.getF32("CameraOffsetScale"));
		}
		else
		{
			F32 current_zoom_fraction = (F32)mCameraFocusOffsetTarget.magVec();
			cameraOrbitIn(current_zoom_fraction * (1.f - pow(ROOT_ROOT_TWO, clicks)));
		}
	}
}


//-----------------------------------------------------------------------------
// getCameraMinOffGround()
//-----------------------------------------------------------------------------
F32 LLAgentCamera::getCameraMinOffGround()
{
	if (mCameraMode == CAMERA_MODE_MOUSELOOK)
	{
		return 0.f;
	}
	else
	{
		// <FS:Ansariel> Replace frequently called gSavedSettings
		//if (gSavedSettings.getBOOL("DisableCameraConstraints"))
		static LLCachedControl<bool> sDisableCameraConstraints(gSavedSettings, "DisableCameraConstraints");
		if (sDisableCameraConstraints)
		// </FS:Ansariel>
		{
			return -1000.f;
		}
		else
		{
			return 0.5f;
		}
	}
}


//-----------------------------------------------------------------------------
// resetCamera()
//-----------------------------------------------------------------------------
void LLAgentCamera::resetCamera()
{
	// Remove any pitch from the avatar
	LLVector3 at = gAgent.getFrameAgent().getAtAxis();
	at.mV[VZ] = 0.f;
	at.normalize();
	gAgent.resetAxes(at);
	// have to explicitly clear field of view zoom now
	mCameraFOVZoomFactor = 0.f;

	updateCamera();
}

//-----------------------------------------------------------------------------
// changeCameraToMouselook()
//-----------------------------------------------------------------------------
void LLAgentCamera::changeCameraToMouselook(BOOL animate)
{
	if (!gSavedSettings.getBOOL("EnableMouselook") 
// [RLVa:KB] - Checked: RLVa-2.0.0
		|| ( (RlvActions::isRlvEnabled()) && (!RlvActions::canChangeToMouselook()) )
// [/RLVa:KB]

		|| LLViewerJoystick::getInstance()->getOverrideCamera())
	{
		return;
	}
	
	// visibility changes at end of animation
	gViewerWindow->getWindow()->resetBusyCount();

	// Menus should not remain open on switching to mouselook...
	LLMenuGL::sMenuContainer->hideMenus();
	LLUI::getInstance()->clearPopups();

	// unpause avatar animation
	gAgent.unpauseAnimation();

	LLToolMgr::getInstance()->setCurrentToolset(gMouselookToolset);

	if (isAgentAvatarValid())
	{
		gAgentAvatarp->stopMotion(ANIM_AGENT_BODY_NOISE);
		gAgentAvatarp->stopMotion(ANIM_AGENT_BREATHE_ROT);
	}

	//gViewerWindow->stopGrab();
	LLSelectMgr::getInstance()->deselectAll();
//	gViewerWindow->hideCursor();
//	gViewerWindow->moveCursorToCenter();

	if (mCameraMode != CAMERA_MODE_MOUSELOOK)
	{
		gFocusMgr.setKeyboardFocus(NULL);
		
		updateLastCamera();
		mCameraMode = CAMERA_MODE_MOUSELOOK;
		// <FS:Zi> Animation Overrider
		AOEngine::getInstance()->inMouselook(TRUE);
		const U32 old_flags = gAgent.getControlFlags();
		gAgent.setControlFlags(AGENT_CONTROL_MOUSELOOK);
		if (old_flags != gAgent.getControlFlags())
		{
			gAgent.setFlagsDirty();
		}

		if (animate)
		{
			startCameraAnimation();
		}
		else
		{
			mCameraAnimating = FALSE;
			gAgent.endAnimationUpdateUI();
		}
	}
}


//-----------------------------------------------------------------------------
// changeCameraToDefault()
//-----------------------------------------------------------------------------
void LLAgentCamera::changeCameraToDefault()
{
	if (LLViewerJoystick::getInstance()->getOverrideCamera())
	{
		return;
	}

	if (LLFollowCamMgr::getInstance()->getActiveFollowCamParams())
	{
		changeCameraToFollow();
	}
	else
	{
		changeCameraToThirdPerson();
	}
	if (gSavedSettings.getBOOL("HideUIControls"))
	{
		gViewerWindow->setUIVisibility(false);
		LLPanelStandStopFlying::getInstance()->setVisible(false);
	}
}


//-----------------------------------------------------------------------------
// changeCameraToFollow()
//-----------------------------------------------------------------------------
void LLAgentCamera::changeCameraToFollow(BOOL animate)
{
	if (LLViewerJoystick::getInstance()->getOverrideCamera())
	{
		return;
	}

	if(mCameraMode != CAMERA_MODE_FOLLOW)
	{
		if (mCameraMode == CAMERA_MODE_MOUSELOOK)
		{
			animate = FALSE;
		}
		startCameraAnimation();

		updateLastCamera();
		mCameraMode = CAMERA_MODE_FOLLOW;
		// <FS:Zi> Animation Overrider
		AOEngine::getInstance()->inMouselook(FALSE);

		// bang-in the current focus, position, and up vector of the follow cam
		mFollowCam.reset(mCameraPositionAgent, LLViewerCamera::getInstance()->getPointOfInterest(), LLVector3::z_axis);
		
		if (gBasicToolset)
		{
			LLToolMgr::getInstance()->setCurrentToolset(gBasicToolset);
		}

		if (isAgentAvatarValid())
		{
			// SL-315
			gAgentAvatarp->mPelvisp->setPosition(LLVector3::zero);
			gAgentAvatarp->startMotion( ANIM_AGENT_BODY_NOISE );
			gAgentAvatarp->startMotion( ANIM_AGENT_BREATHE_ROT );
		}

		// unpause avatar animation
		gAgent.unpauseAnimation();

		gAgent.clearControlFlags(AGENT_CONTROL_MOUSELOOK);

		if (animate)
		{
			startCameraAnimation();
		}
		else
		{
			mCameraAnimating = FALSE;
			gAgent.endAnimationUpdateUI();
		}
	}
}

//-----------------------------------------------------------------------------
// changeCameraToThirdPerson()
//-----------------------------------------------------------------------------
void LLAgentCamera::changeCameraToThirdPerson(BOOL animate)
{
	if (LLViewerJoystick::getInstance()->getOverrideCamera())
	{
		return;
	}

	gViewerWindow->getWindow()->resetBusyCount();

	mCameraZoomFraction = INITIAL_ZOOM_FRACTION;

	if (isAgentAvatarValid())
	{
		if (!gAgentAvatarp->isSitting())
		{
			// SL-315
			gAgentAvatarp->mPelvisp->setPosition(LLVector3::zero);
		}
		gAgentAvatarp->startMotion(ANIM_AGENT_BODY_NOISE);
		gAgentAvatarp->startMotion(ANIM_AGENT_BREATHE_ROT);
	}

	LLVector3 at_axis;

	// unpause avatar animation
	gAgent.unpauseAnimation();

	if (mCameraMode != CAMERA_MODE_THIRD_PERSON)
	{
		if (gBasicToolset)
		{
			LLToolMgr::getInstance()->setCurrentToolset(gBasicToolset);
		}

		mCameraLag.clearVec();
		if (mCameraMode == CAMERA_MODE_MOUSELOOK)
		{
			mCurrentCameraDistance = MIN_CAMERA_DISTANCE;
			mTargetCameraDistance = MIN_CAMERA_DISTANCE;
			animate = FALSE;
		}
		updateLastCamera();
		mCameraMode = CAMERA_MODE_THIRD_PERSON;
		// <FS:Zi> Animation Overrider
		AOEngine::getInstance()->inMouselook(FALSE);
		gAgent.clearControlFlags(AGENT_CONTROL_MOUSELOOK);
	}

	// Remove any pitch from the avatar
	if (isAgentAvatarValid() && gAgentAvatarp->getParent())
	{
		LLQuaternion obj_rot = ((LLViewerObject*)gAgentAvatarp->getParent())->getRenderRotation();
		at_axis = LLViewerCamera::getInstance()->getAtAxis();
		at_axis.mV[VZ] = 0.f;
		at_axis.normalize();
		gAgent.resetAxes(at_axis * ~obj_rot);
	}
	else
	{
		at_axis = gAgent.getFrameAgent().getAtAxis();
		at_axis.mV[VZ] = 0.f;
		at_axis.normalize();
		gAgent.resetAxes(at_axis);
	}


	if (animate)
	{
		startCameraAnimation();
	}
	else
	{
		mCameraAnimating = FALSE;
		gAgent.endAnimationUpdateUI();
	}
}

//-----------------------------------------------------------------------------
// changeCameraToCustomizeAvatar()
//-----------------------------------------------------------------------------
void LLAgentCamera::changeCameraToCustomizeAvatar()
{
	if (LLViewerJoystick::getInstance()->getOverrideCamera() || !isAgentAvatarValid())
	{
		return;
	}

// [RLVa:KB] - Checked: 2010-03-07 (RLVa-1.2.0c) | Modified: RLVa-1.0.0g
	if ( (rlv_handler_t::isEnabled()) && (!RlvActions::canStand()) )
	{
		return;
	}
// [/RLVa:KB]

	gAgent.standUp(); // force stand up
	gViewerWindow->getWindow()->resetBusyCount();

	if (gFaceEditToolset)
	{
		LLToolMgr::getInstance()->setCurrentToolset(gFaceEditToolset);
	}

	startCameraAnimation();

	if (mCameraMode != CAMERA_MODE_CUSTOMIZE_AVATAR)
	{
		updateLastCamera();
		mCameraMode = CAMERA_MODE_CUSTOMIZE_AVATAR;
		gAgent.clearControlFlags(AGENT_CONTROL_MOUSELOOK);

		gFocusMgr.setKeyboardFocus( NULL );
		gFocusMgr.setMouseCapture( NULL );
		if( gMorphView )
		{
			gMorphView->setVisible( TRUE );
		}
		// Remove any pitch or rotation from the avatar
		LLVector3 at = gAgent.getAtAxis();
		at.mV[VZ] = 0.f;
		at.normalize();
		gAgent.resetAxes(at);

		gAgent.sendAnimationRequest(ANIM_AGENT_CUSTOMIZE, ANIM_REQUEST_START);
		gAgent.setCustomAnim(TRUE);
		gAgentAvatarp->startMotion(ANIM_AGENT_CUSTOMIZE);
		LLMotion* turn_motion = gAgentAvatarp->findMotion(ANIM_AGENT_CUSTOMIZE);

		if (turn_motion)
		{
			// delay camera animation long enough to play through turn animation
			setAnimationDuration(turn_motion->getDuration() + CUSTOMIZE_AVATAR_CAMERA_ANIM_SLOP);
		}
	}

	LLVector3 agent_at = gAgent.getAtAxis();
	agent_at.mV[VZ] = 0.f;
	agent_at.normalize();

	// default focus point for customize avatar
	LLVector3 focus_target = isAgentAvatarValid() 
		? gAgentAvatarp->mHeadp->getWorldPosition()
		: gAgent.getPositionAgent();

	LLVector3d camera_offset(agent_at * -1.0);
	// push camera up and out from avatar
	camera_offset.mdV[VZ] = 0.1f; 
	camera_offset *= CUSTOMIZE_AVATAR_CAMERA_DEFAULT_DIST;
	LLVector3d focus_target_global = gAgent.getPosGlobalFromAgent(focus_target);
	setAnimationDuration(gSavedSettings.getF32("ZoomTime"));
	setCameraPosAndFocusGlobal(focus_target_global + camera_offset, focus_target_global, gAgent.getID());
}


void LLAgentCamera::switchCameraPreset(ECameraPreset preset)
{
// [RLVa:KB] - Checked: RLVa-2.0.0
	if (RlvActions::isRlvEnabled())
	{
		// Don't allow changing away from the our view if an object is restricting it
		if (RlvActions::isCameraPresetLocked())
			preset = CAMERA_RLV_SETCAM_VIEW;

		// Don't reset anything if our view is already current
		if ( (CAMERA_RLV_SETCAM_VIEW == preset) && (CAMERA_RLV_SETCAM_VIEW == mCameraPreset) )
			return;

		// Reset our view when switching away
		if (CAMERA_RLV_SETCAM_VIEW != preset)
		{
			//mCameraOffsetInitial[CAMERA_RLV_SETCAM_VIEW]->resetToDefault();
			//mFocusOffsetInitial[CAMERA_RLV_SETCAM_VIEW]->resetToDefault();
		}
	}
// [/RLVa:KB]

	//zoom is supposed to be reset for the front and group views
	mCameraZoomFraction = 1.f;

	//focusing on avatar in that case means following him on movements
	mFocusOnAvatar = TRUE;

	mCameraPreset = preset;

	resetPanDiff();
	resetOrbitDiff();

<<<<<<< HEAD
	gSavedSettings.setU32("CameraPreset", mCameraPreset);
=======
	gSavedSettings.setU32("CameraPresetType", mCameraPreset);
>>>>>>> b0265f97
}


//
// Focus point management
//

void LLAgentCamera::setAnimationDuration(F32 duration)
{ 
	if (mCameraAnimating)
	{
		// do not cut any existing camera animation short
		F32 animation_left = llmax(0.f, mAnimationDuration - mAnimationTimer.getElapsedTimeF32());
		mAnimationDuration = llmax(duration, animation_left);
	}
	else
	{
		mAnimationDuration = duration; 
	}
}

//-----------------------------------------------------------------------------
// startCameraAnimation()
//-----------------------------------------------------------------------------
void LLAgentCamera::startCameraAnimation()
{
	mAnimationCameraStartGlobal = getCameraPositionGlobal();
	mAnimationFocusStartGlobal = mFocusGlobal;
	setAnimationDuration(gSavedSettings.getF32("ZoomTime"));
	mAnimationTimer.reset();
	mCameraAnimating = TRUE;
}

//-----------------------------------------------------------------------------
// stopCameraAnimation()
//-----------------------------------------------------------------------------
void LLAgentCamera::stopCameraAnimation()
{
	mCameraAnimating = FALSE;
}

void LLAgentCamera::clearFocusObject()
{
	if (mFocusObject.notNull())
	{
		startCameraAnimation();

		setFocusObject(NULL);
		mFocusObjectOffset.clearVec();
	}
}

void LLAgentCamera::setFocusObject(LLViewerObject* object)
{
	mFocusObject = object;
}

// Focus on a point, but try to keep camera position stable.
//-----------------------------------------------------------------------------
// setFocusGlobal()
//-----------------------------------------------------------------------------
void LLAgentCamera::setFocusGlobal(const LLPickInfo& pick)
{
	LLViewerObject* objectp = gObjectList.findObject(pick.mObjectID);

	if (objectp)
	{
		// focus on object plus designated offset
		// which may or may not be same as pick.mPosGlobal
		setFocusGlobal(objectp->getPositionGlobal() + LLVector3d(pick.mObjectOffset), pick.mObjectID);
	}
	else
	{
		// focus directly on point where user clicked
		setFocusGlobal(pick.mPosGlobal, pick.mObjectID);
	}
}


void LLAgentCamera::setFocusGlobal(const LLVector3d& focus, const LLUUID &object_id)
{
	setFocusObject(gObjectList.findObject(object_id));
	LLVector3d old_focus = mFocusTargetGlobal;
	LLViewerObject *focus_obj = mFocusObject;

	// if focus has changed
	if (old_focus != focus)
	{
		if (focus.isExactlyZero())
		{
			if (isAgentAvatarValid())
			{
				mFocusTargetGlobal = gAgent.getPosGlobalFromAgent(gAgentAvatarp->mHeadp->getWorldPosition());
			}
			else
			{
				mFocusTargetGlobal = gAgent.getPositionGlobal();
			}
			mCameraFocusOffsetTarget = getCameraPositionGlobal() - mFocusTargetGlobal;
			mCameraFocusOffset = mCameraFocusOffsetTarget;
			setLookAt(LOOKAT_TARGET_CLEAR);
		}
		else
		{
			mFocusTargetGlobal = focus;
			if (!focus_obj)
			{
				mCameraFOVZoomFactor = 0.f;
			}

			mCameraFocusOffsetTarget = gAgent.getPosGlobalFromAgent(mCameraVirtualPositionAgent) - mFocusTargetGlobal;

			startCameraAnimation();

			if (focus_obj)
			{
				if (focus_obj->isAvatar())
				{
					setLookAt(LOOKAT_TARGET_FOCUS, focus_obj);
				}
				else
				{
					setLookAt(LOOKAT_TARGET_FOCUS, focus_obj, (gAgent.getPosAgentFromGlobal(focus) - focus_obj->getRenderPosition()) * ~focus_obj->getRenderRotation());
				}
			}
			else
			{
				setLookAt(LOOKAT_TARGET_FOCUS, NULL, gAgent.getPosAgentFromGlobal(mFocusTargetGlobal));
			}
		}
	}
	else // focus == mFocusTargetGlobal
	{
		if (focus.isExactlyZero())
		{
			if (isAgentAvatarValid())
			{
				mFocusTargetGlobal = gAgent.getPosGlobalFromAgent(gAgentAvatarp->mHeadp->getWorldPosition());
			}
			else
			{
				mFocusTargetGlobal = gAgent.getPositionGlobal();
			}
		}
		mCameraFocusOffsetTarget = (getCameraPositionGlobal() - mFocusTargetGlobal) / (1.f + mCameraFOVZoomFactor);;
		mCameraFocusOffset = mCameraFocusOffsetTarget;
	}

	if (mFocusObject.notNull())
	{
		// for attachments, make offset relative to avatar, not the attachment
		if (mFocusObject->isAttachment())
		{
			while (mFocusObject.notNull() && !mFocusObject->isAvatar())
			{
				mFocusObject = (LLViewerObject*) mFocusObject->getParent();
			}
			setFocusObject((LLViewerObject*)mFocusObject);
		}
		updateFocusOffset();
	}
}

// Used for avatar customization
//-----------------------------------------------------------------------------
// setCameraPosAndFocusGlobal()
//-----------------------------------------------------------------------------
void LLAgentCamera::setCameraPosAndFocusGlobal(const LLVector3d& camera_pos, const LLVector3d& focus, const LLUUID &object_id)
{
	LLVector3d old_focus = mFocusTargetGlobal.isExactlyZero() ? focus : mFocusTargetGlobal;

	F64 focus_delta_squared = (old_focus - focus).magVecSquared();
	const F64 ANIM_EPSILON_SQUARED = 0.0001;
	if (focus_delta_squared > ANIM_EPSILON_SQUARED)
	{
		startCameraAnimation();
	}
	
	//LLViewerCamera::getInstance()->setOrigin( gAgent.getPosAgentFromGlobal( camera_pos ) );
	setFocusObject(gObjectList.findObject(object_id));
	mFocusTargetGlobal = focus;
	mCameraFocusOffsetTarget = camera_pos - focus;
	mCameraFocusOffset = mCameraFocusOffsetTarget;

	if (mFocusObject)
	{
		if (mFocusObject->isAvatar())
		{
			setLookAt(LOOKAT_TARGET_FOCUS, mFocusObject);
		}
		else
		{
			setLookAt(LOOKAT_TARGET_FOCUS, mFocusObject, (gAgent.getPosAgentFromGlobal(focus) - mFocusObject->getRenderPosition()) * ~mFocusObject->getRenderRotation());
		}
	}
	else
	{
		setLookAt(LOOKAT_TARGET_FOCUS, NULL, gAgent.getPosAgentFromGlobal(mFocusTargetGlobal));
	}

	if (mCameraAnimating)
	{
		const F64 ANIM_METERS_PER_SECOND = 10.0;
		const F64 MIN_ANIM_SECONDS = 0.5;
		//const F64 MAX_ANIM_SECONDS = 10.0;
		F64 MAX_ANIM_SECONDS = 1.0; // Andromeda radar cam patch, make camming faster
		F64 anim_duration = llmax( MIN_ANIM_SECONDS, sqrt(focus_delta_squared) / ANIM_METERS_PER_SECOND );
		anim_duration = llmin( anim_duration, MAX_ANIM_SECONDS );
		setAnimationDuration( (F32)anim_duration );
	}

	updateFocusOffset();
}

//-----------------------------------------------------------------------------
// setSitCamera()
//-----------------------------------------------------------------------------
void LLAgentCamera::setSitCamera(const LLUUID &object_id, const LLVector3 &camera_pos, const LLVector3 &camera_focus)
{
	BOOL camera_enabled = !object_id.isNull();

	if (camera_enabled)
	{
		LLViewerObject *reference_object = gObjectList.findObject(object_id);
		if (reference_object)
		{
			//convert to root object relative?
			mSitCameraPos = camera_pos;
			mSitCameraFocus = camera_focus;
			mSitCameraReferenceObject = reference_object;
			mSitCameraEnabled = TRUE;
		}
	}
	else
	{
		mSitCameraPos.clearVec();
		mSitCameraFocus.clearVec();
		mSitCameraReferenceObject = NULL;
		mSitCameraEnabled = FALSE;
	}
}

//-----------------------------------------------------------------------------
// setFocusOnAvatar()
//-----------------------------------------------------------------------------
void LLAgentCamera::setFocusOnAvatar(BOOL focus_on_avatar, BOOL animate)
{
	if (focus_on_avatar != mFocusOnAvatar)
	{
		if (animate)
		{
			startCameraAnimation();
		}
		else
		{
			stopCameraAnimation();
		}
	}
	
	//RN: when focused on the avatar, we're not "looking" at it
	// looking implies intent while focusing on avatar means
	// you're just walking around with a camera on you...eesh.
	if (!mFocusOnAvatar && focus_on_avatar)
	{
		setFocusGlobal(LLVector3d::zero);
		mCameraFOVZoomFactor = 0.f;
		if (mCameraMode == CAMERA_MODE_THIRD_PERSON)
		{
			LLVector3 at_axis;
			if (isAgentAvatarValid() && gAgentAvatarp->getParent())
			{
				LLQuaternion obj_rot = ((LLViewerObject*)gAgentAvatarp->getParent())->getRenderRotation();
				at_axis = LLViewerCamera::getInstance()->getAtAxis();
				at_axis.mV[VZ] = 0.f;
				at_axis.normalize();
				gAgent.resetAxes(at_axis * ~obj_rot);
			}
			else
			{
				at_axis = LLViewerCamera::getInstance()->getAtAxis();
				at_axis.mV[VZ] = 0.f;
				at_axis.normalize();
				gAgent.resetAxes(at_axis);
			}
		}
	}
	// unlocking camera from avatar
	else if (mFocusOnAvatar && !focus_on_avatar)
	{
		// keep camera focus point consistent, even though it is now unlocked
		setFocusGlobal(gAgent.getPositionGlobal() + calcThirdPersonFocusOffset(), gAgent.getID());
		mAllowChangeToFollow = FALSE;
	}
	
	mFocusOnAvatar = focus_on_avatar;
}


BOOL LLAgentCamera::setLookAt(ELookAtType target_type, LLViewerObject *object, LLVector3 position)
{
	static LLCachedControl<bool> isLocalPrivate(gSavedSettings, "PrivateLocalLookAtTarget", false);
	
	// AO, set to absolutely nothing if local lookats are disabled.
	if(isLocalPrivate)
	{
			position.clearVec();
			target_type = LOOKAT_TARGET_NONE;
			object = gAgentAvatarp;
	}
	
	else if(object && object->isAttachment())
	{
		LLViewerObject* parent = object;
		while(parent)
		{
			if (parent == gAgentAvatarp)
			{
				// looking at an attachment on ourselves, which we don't want to do
				object = gAgentAvatarp;
				position.clearVec();
			}
			parent = (LLViewerObject*)parent->getParent();
		}
	}
	
	if(!mLookAt || mLookAt->isDead())
	{
		mLookAt = (LLHUDEffectLookAt *)LLHUDManager::getInstance()->createViewerEffect(LLHUDObject::LL_HUD_EFFECT_LOOKAT);
		mLookAt->setSourceObject(gAgentAvatarp);
	}

	return mLookAt->setLookAt(target_type, object, position);
}

//-----------------------------------------------------------------------------
// lookAtLastChat()
//-----------------------------------------------------------------------------
void LLAgentCamera::lookAtLastChat()
{
	// Block if camera is animating or not in normal third person camera mode
	if (mCameraAnimating || !cameraThirdPerson())
	{
		return;
	}

	LLViewerObject *chatter = gObjectList.findObject(gAgent.getLastChatter());
	if (!chatter)
	{
		return;
	}

	LLVector3 delta_pos;
	if (chatter->isAvatar())
	{
		LLVOAvatar *chatter_av = (LLVOAvatar*)chatter;
		if (isAgentAvatarValid() && chatter_av->mHeadp)
		{
			delta_pos = chatter_av->mHeadp->getWorldPosition() - gAgentAvatarp->mHeadp->getWorldPosition();
		}
		else
		{
			delta_pos = chatter->getPositionAgent() - gAgent.getPositionAgent();
		}
		delta_pos.normalize();

		gAgent.setControlFlags(AGENT_CONTROL_STOP);

		changeCameraToThirdPerson();

		LLVector3 new_camera_pos = gAgentAvatarp->mHeadp->getWorldPosition();
		LLVector3 left = delta_pos % LLVector3::z_axis;
		left.normalize();
		LLVector3 up = left % delta_pos;
		up.normalize();
		new_camera_pos -= delta_pos * 0.4f;
		new_camera_pos += left * 0.3f;
		new_camera_pos += up * 0.2f;

		setFocusOnAvatar(FALSE, FALSE);

		if (chatter_av->mHeadp)
		{
			setFocusGlobal(gAgent.getPosGlobalFromAgent(chatter_av->mHeadp->getWorldPosition()), gAgent.getLastChatter());
			mCameraFocusOffsetTarget = gAgent.getPosGlobalFromAgent(new_camera_pos) - gAgent.getPosGlobalFromAgent(chatter_av->mHeadp->getWorldPosition());
		}
		else
		{
			setFocusGlobal(chatter->getPositionGlobal(), gAgent.getLastChatter());
			mCameraFocusOffsetTarget = gAgent.getPosGlobalFromAgent(new_camera_pos) - chatter->getPositionGlobal();
		}
	}
	else
	{
		delta_pos = chatter->getRenderPosition() - gAgent.getPositionAgent();
		delta_pos.normalize();

		gAgent.setControlFlags(AGENT_CONTROL_STOP);

		changeCameraToThirdPerson();

		LLVector3 new_camera_pos = gAgentAvatarp->mHeadp->getWorldPosition();
		LLVector3 left = delta_pos % LLVector3::z_axis;
		left.normalize();
		LLVector3 up = left % delta_pos;
		up.normalize();
		new_camera_pos -= delta_pos * 0.4f;
		new_camera_pos += left * 0.3f;
		new_camera_pos += up * 0.2f;

		setFocusOnAvatar(FALSE, FALSE);

		setFocusGlobal(chatter->getPositionGlobal(), gAgent.getLastChatter());
		mCameraFocusOffsetTarget = gAgent.getPosGlobalFromAgent(new_camera_pos) - chatter->getPositionGlobal();
	}
}

bool LLAgentCamera::isfollowCamLocked()
{
	return mFollowCam.getPositionLocked();
}

BOOL LLAgentCamera::setPointAt(EPointAtType target_type, LLViewerObject *object, LLVector3 position)
{
	// <FS:Ansariel> Remember the current object point pointed at - we might need it later
	mPointAtObject = object;

	// <FS:Ansariel> Private point at
	static LLCachedControl<bool> private_pointat(gSavedSettings, "PrivatePointAtTarget", false);
	if (private_pointat)
	{
		if (mPointAt && !mPointAt->isDead())
		{
			mPointAt->clearPointAtTarget();
			mPointAt->markDead();
		}

		return FALSE;
	}
	// </FS:Ansariel>

	// disallow pointing at attachments and avatars
	//this is the editing arm motion
	if (object && (object->isAttachment() || object->isAvatar()))
	{
		return FALSE;
	}
	if (!mPointAt || mPointAt->isDead())
	{
		mPointAt = (LLHUDEffectPointAt *)LLHUDManager::getInstance()->createViewerEffect(LLHUDObject::LL_HUD_EFFECT_POINTAT);
		mPointAt->setSourceObject(gAgentAvatarp);
	}
	return mPointAt->setPointAt(target_type, object, position);
}

ELookAtType LLAgentCamera::getLookAtType()
{
	if (mLookAt) 
	{
		return mLookAt->getLookAtType();
	}
	return LOOKAT_TARGET_NONE;
}

EPointAtType LLAgentCamera::getPointAtType()
{ 
	if (mPointAt) 
	{
		return mPointAt->getPointAtType();
	}
	return POINTAT_TARGET_NONE;
}

void LLAgentCamera::clearGeneralKeys()
{
	mAtKey 				= 0;
	mWalkKey 			= 0;
	mLeftKey 			= 0;
	mUpKey 				= 0;
	mYawKey 			= 0.f;
	mPitchKey 			= 0.f;
}

void LLAgentCamera::clearOrbitKeys()
{
	mOrbitLeftKey		= 0.f;
	mOrbitRightKey		= 0.f;
	mOrbitUpKey			= 0.f;
	mOrbitDownKey		= 0.f;
	mOrbitInKey			= 0.f;
	mOrbitOutKey		= 0.f;
}

void LLAgentCamera::clearPanKeys()
{
	mPanRightKey		= 0.f;
	mPanLeftKey			= 0.f;
	mPanUpKey			= 0.f;
	mPanDownKey			= 0.f;
	mPanInKey			= 0.f;
	mPanOutKey			= 0.f;
}

// static
S32 LLAgentCamera::directionToKey(S32 direction)
{
	if (direction > 0) return 1;
	if (direction < 0) return -1;
	return 0;
}

// <FS:Ansariel> FIRE-7758: Save/load camera position feature
void LLAgentCamera::storeCameraPosition()
{
	gSavedPerAccountSettings.setVector3d("FSStoredCameraPos", getCameraPositionGlobal());
	gSavedPerAccountSettings.setVector3d("FSStoredCameraFocus", getFocusTargetGlobal());
	LLUUID stored_camera_focus_object_id = LLUUID::null;
	if (mFocusObject)
	{
		stored_camera_focus_object_id = mFocusObject->getID();
	}
	gSavedPerAccountSettings.setString("FSStoredCameraFocusObjectId", stored_camera_focus_object_id.asString());
}

void LLAgentCamera::loadCameraPosition()
{
	LLVector3d stored_camera_pos = gSavedPerAccountSettings.getVector3d("FSStoredCameraPos");
	LLVector3d stored_camera_focus = gSavedPerAccountSettings.getVector3d("FSStoredCameraFocus");
	LLUUID stored_camera_focus_object_id = LLUUID(gSavedPerAccountSettings.getString("FSStoredCameraFocusObjectId"));

	F32 renderFarClip = gSavedSettings.getF32("RenderFarClip");
	F32 far_clip_squared = renderFarClip * renderFarClip;

	if (stored_camera_pos.isNull())
	{
		report_to_nearby_chat(LLTrans::getString("LoadCameraPositionNoneSaved"));
		return;
	}

	if (dist_vec_squared(gAgent.getPositionGlobal(), stored_camera_pos) > far_clip_squared)
	{
		report_to_nearby_chat(LLTrans::getString("LoadCameraPositionOutsideDrawDistance"));
		return;
	}

	unlockView();
	setCameraPosAndFocusGlobal(stored_camera_pos, stored_camera_focus, stored_camera_focus_object_id);
}
// </FS:Ansariel> FIRE-7758: Save/load camera position feature

// EOF<|MERGE_RESOLUTION|>--- conflicted
+++ resolved
@@ -217,8 +217,7 @@
 
 	mCameraFocusOffsetTarget = LLVector4(gSavedSettings.getVector3("CameraOffsetBuild"));
 	
-<<<<<<< HEAD
-	mCameraPreset = (ECameraPreset) gSavedSettings.getU32("CameraPreset");
+	mCameraPreset = (ECameraPreset) gSavedSettings.getU32("CameraPresetType");
 
 	mCameraOffsetInitial = gSavedSettings.getControl("CameraOffsetRearView");
 	mFocusOffsetInitial = gSavedSettings.getControl("FocusOffsetRearView");
@@ -230,12 +229,6 @@
 //	mFocusOffsetInitial[CAMERA_RLV_SETCAM_VIEW] = gSavedSettings.declareVec3("FocusOffsetRLVaView", LLVector3(mFocusOffsetInitial[CAMERA_PRESET_REAR_VIEW]->getDefault()), "Declared in code", LLControlVariable::PERSIST_NO);
 //	mFocusOffsetInitial[CAMERA_RLV_SETCAM_VIEW]->setHiddenFromSettingsEditor(true);
 //// [/RLVa:KB]
-=======
-	mCameraPreset = (ECameraPreset) gSavedSettings.getU32("CameraPresetType");
-
-	mCameraOffsetInitial = gSavedSettings.getControl("CameraOffsetRearView");
-	mFocusOffsetInitial = gSavedSettings.getControl("FocusOffsetRearView");
->>>>>>> b0265f97
 
 	mCameraCollidePlane.clearVec();
 	mCurrentCameraDistance = getCameraOffsetInitial().magVec() * gSavedSettings.getF32("CameraOffsetScale");
@@ -830,16 +823,13 @@
 
 		if (mFocusObject.notNull())
 		{
-			if (mFocusObject.notNull())
-			{
-				if (mFocusObject->isAvatar())
-				{
-					min_zoom = AVATAR_MIN_ZOOM;
-				}
-				else
-				{
-					min_zoom = OBJECT_MIN_ZOOM;
-				}
+			if (mFocusObject->isAvatar())
+			{
+				min_zoom = AVATAR_MIN_ZOOM;
+			}
+			else
+			{
+				min_zoom = OBJECT_MIN_ZOOM;
 			}
 		}
 
@@ -2645,11 +2635,7 @@
 	resetPanDiff();
 	resetOrbitDiff();
 
-<<<<<<< HEAD
-	gSavedSettings.setU32("CameraPreset", mCameraPreset);
-=======
 	gSavedSettings.setU32("CameraPresetType", mCameraPreset);
->>>>>>> b0265f97
 }
 
 
