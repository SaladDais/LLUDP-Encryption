--- conflicted
+++ resolved
@@ -221,7 +221,6 @@
 
 	mCameraOffsetInitial = gSavedSettings.getControl("CameraOffsetRearView");
 	mFocusOffsetInitial = gSavedSettings.getControl("FocusOffsetRearView");
-<<<<<<< HEAD
 //// [RLVa:KB] - Checked: RLVa-2.0.0
 //	mCameraOffsetInitial[CAMERA_RLV_SETCAM_VIEW] = gSavedSettings.declareVec3("CameraOffsetRLVaView", LLVector3(mCameraOffsetInitial[CAMERA_PRESET_REAR_VIEW]->getDefault()), "Declared in code", LLControlVariable::PERSIST_NO);
 //	mCameraOffsetInitial[CAMERA_RLV_SETCAM_VIEW]->setHiddenFromSettingsEditor(true);
@@ -230,8 +229,6 @@
 //	mFocusOffsetInitial[CAMERA_RLV_SETCAM_VIEW] = gSavedSettings.declareVec3("FocusOffsetRLVaView", LLVector3(mFocusOffsetInitial[CAMERA_PRESET_REAR_VIEW]->getDefault()), "Declared in code", LLControlVariable::PERSIST_NO);
 //	mFocusOffsetInitial[CAMERA_RLV_SETCAM_VIEW]->setHiddenFromSettingsEditor(true);
 //// [/RLVa:KB]
-=======
->>>>>>> 7b022144
 
 	mCameraCollidePlane.clearVec();
 	mCurrentCameraDistance = getCameraOffsetInitial().magVec() * gSavedSettings.getF32("CameraOffsetScale");
@@ -826,16 +823,13 @@
 
 		if (mFocusObject.notNull())
 		{
-			if (mFocusObject.notNull())
-			{
-				if (mFocusObject->isAvatar())
-				{
-					min_zoom = AVATAR_MIN_ZOOM;
-				}
-				else
-				{
-					min_zoom = OBJECT_MIN_ZOOM;
-				}
+			if (mFocusObject->isAvatar())
+			{
+				min_zoom = AVATAR_MIN_ZOOM;
+			}
+			else
+			{
+				min_zoom = OBJECT_MIN_ZOOM;
 			}
 		}
 
@@ -1811,14 +1805,7 @@
 	F32			camera_land_height;
 	LLVector3d	frame_center_global = !isAgentAvatarValid() ? 
 		gAgent.getPositionGlobal() :
-<<<<<<< HEAD
-		// <FS:Ansariel> FIRE-15772: Adjusting Hover Height changes camera view when camera view is at default
-		//gAgent.getPosGlobalFromAgent(gAgentAvatarp->mRoot->getWorldPosition());
-		gAgent.getPosGlobalFromAgent(gAgentAvatarp->mRoot->getWorldPosition() - gAgentAvatarp->getHoverOffset() );
-		// </FS:Ansariel>
-=======
 		gAgent.getPosGlobalFromAgent(getAvatarRootPosition());
->>>>>>> 7b022144
 	
 	BOOL		isConstrained = FALSE;
 	LLVector3d	head_offset;
@@ -2160,22 +2147,6 @@
 
 LLVector3 LLAgentCamera::getCurrentCameraOffset()
 {
-	LLVector3 camera_offset = (LLViewerCamera::getInstance()->getOrigin() - gAgentAvatarp->mRoot->getWorldPosition() - mThirdPersonHeadOffset) * ~gAgent.getFrameAgent().getQuaternion();
-	return  camera_offset / mCameraZoomFraction / gSavedSettings.getF32("CameraOffsetScale");
-}
-
-LLVector3d LLAgentCamera::getCurrentFocusOffset()
-{
-	return (mFocusTargetGlobal - gAgent.getPositionGlobal()) * ~gAgent.getFrameAgent().getQuaternion();
-}
-
-bool LLAgentCamera::isJoystickCameraUsed()
-{
-	return ((mOrbitAroundRadians != 0) || (mOrbitOverAngle != 0) || !mPanFocusDiff.isNull());
-}
-
-LLVector3 LLAgentCamera::getCurrentCameraOffset()
-{
 	LLVector3 camera_offset = (LLViewerCamera::getInstance()->getOrigin() - getAvatarRootPosition() - mThirdPersonHeadOffset) * ~gAgent.getFrameAgent().getQuaternion();
 	return  camera_offset / mCameraZoomFraction / gSavedSettings.getF32("CameraOffsetScale");
 }
