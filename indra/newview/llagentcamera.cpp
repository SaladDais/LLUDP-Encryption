--- conflicted
+++ resolved
@@ -942,16 +942,8 @@
 	F32 max_distance = disable_constraints ? INT_MAX : llmin(mDrawDistance - DIST_FUDGE, 
 							 LLWorld::getInstance()->getRegionWidthInMeters() - DIST_FUDGE );
 
-<<<<<<< HEAD
-	// <FS:TS> FIRE-12241: Camera becomes uncontrollable when zooming out
-	//	Not sure why this works, but it's LL's fix.
 	max_distance = llmin(max_distance, current_distance * 4.f); //Scaled max relative to current distance.  MAINT-3154
-	// </FS:TS> FIRE-12241
 	
-=======
-    max_distance = llmin(max_distance, current_distance * 4.f); //Scaled max relative to current distance.  MAINT-3154
-
->>>>>>> 530fe90d
 	if (new_distance > max_distance)
 	{
 		new_distance = max_distance;
