/** 
 * @file llfolderview.cpp
 * @brief Implementation of the folder view collection of classes.
 *
 * $LicenseInfo:firstyear=2001&license=viewerlgpl$
 * Second Life Viewer Source Code
 * Copyright (C) 2010, Linden Research, Inc.
 * 
 * This library is free software; you can redistribute it and/or
 * modify it under the terms of the GNU Lesser General Public
 * License as published by the Free Software Foundation;
 * version 2.1 of the License only.
 * 
 * This library is distributed in the hope that it will be useful,
 * but WITHOUT ANY WARRANTY; without even the implied warranty of
 * MERCHANTABILITY or FITNESS FOR A PARTICULAR PURPOSE.  See the GNU
 * Lesser General Public License for more details.
 * 
 * You should have received a copy of the GNU Lesser General Public
 * License along with this library; if not, write to the Free Software
 * Foundation, Inc., 51 Franklin Street, Fifth Floor, Boston, MA  02110-1301  USA
 * 
 * Linden Research, Inc., 945 Battery Street, San Francisco, CA  94111  USA
 * $/LicenseInfo$
 */

#include "llviewerprecompiledheaders.h"

#include "llfolderview.h"

#include "llcallbacklist.h"
#include "llinventorybridge.h"
#include "llclipboard.h" // *TODO: remove this once hack below gone.
#include "llinventoryfilter.h"
#include "llinventoryfunctions.h"
#include "llinventorymodelbackgroundfetch.h"
#include "llinventorypanel.h"
#include "llfoldertype.h"
#include "llfloaterinventory.h"// hacked in for the bonus context menu items.
#include "llkeyboard.h"
#include "lllineeditor.h"
#include "llmenugl.h"
#include "llpanel.h"
#include "llpreview.h"
#include "llscrollcontainer.h" // hack to allow scrolling
#include "lltooldraganddrop.h"
#include "lltrans.h"
#include "llui.h"
#include "llviewertexture.h"
#include "llviewertexturelist.h"
#include "llviewerjointattachment.h"
#include "llviewermenu.h"
#include "lluictrlfactory.h"
#include "llviewercontrol.h"
#include "llviewerfoldertype.h"
#include "llviewerwindow.h"
#include "llvoavatar.h"
#include "llfloaterproperties.h"
#include "llnotificationsutil.h"

// Linden library includes
#include "lldbstrings.h"
#include "llfocusmgr.h"
#include "llfontgl.h"
#include "llgl.h" 
#include "llrender.h"
#include "llinventory.h"

// Third-party library includes
#include <algorithm>

///----------------------------------------------------------------------------
/// Local function declarations, constants, enums, and typedefs
///----------------------------------------------------------------------------

const S32 RENAME_WIDTH_PAD = 4;
const S32 RENAME_HEIGHT_PAD = 1;
const S32 AUTO_OPEN_STACK_DEPTH = 16;
const S32 MIN_ITEM_WIDTH_VISIBLE = LLFolderViewItem::ICON_WIDTH
			+ LLFolderViewItem::ICON_PAD 
			+ LLFolderViewItem::ARROW_SIZE 
			+ LLFolderViewItem::TEXT_PAD 
			+ /*first few characters*/ 40;
const S32 MINIMUM_RENAMER_WIDTH = 80;

// *TODO: move in params in xml if necessary. Requires modification of LLFolderView & LLInventoryPanel Params.
const S32 STATUS_TEXT_HPAD = 6;
const S32 STATUS_TEXT_VPAD = 8;

enum {
	SIGNAL_NO_KEYBOARD_FOCUS = 1,
	SIGNAL_KEYBOARD_FOCUS = 2
};

F32 LLFolderView::sAutoOpenTime = 1.f;

void delete_selected_item(void* user_data);
void copy_selected_item(void* user_data);
void open_selected_items(void* user_data);
void properties_selected_items(void* user_data);
void paste_items(void* user_data);


//---------------------------------------------------------------------------

// Tells all folders in a folderview to sort their items
// (and only their items, not folders) by a certain function.
class LLSetItemSortFunction : public LLFolderViewFunctor
{
public:
	LLSetItemSortFunction(U32 ordering)
		: mSortOrder(ordering) {}
	virtual ~LLSetItemSortFunction() {}
	virtual void doFolder(LLFolderViewFolder* folder);
	virtual void doItem(LLFolderViewItem* item);

	U32 mSortOrder;
};


// Set the sort order.
void LLSetItemSortFunction::doFolder(LLFolderViewFolder* folder)
{
	folder->setItemSortOrder(mSortOrder);
}

// Do nothing.
void LLSetItemSortFunction::doItem(LLFolderViewItem* item)
{
	return;
}

//---------------------------------------------------------------------------

// Tells all folders in a folderview to close themselves
// For efficiency, calls setOpenArrangeRecursively().
// The calling function must then call:
//	LLFolderView* root = getRoot();
//	if( root )
//	{
//		root->arrange( NULL, NULL );
//		root->scrollToShowSelection();
//	}
// to patch things up.
class LLCloseAllFoldersFunctor : public LLFolderViewFunctor
{
public:
	LLCloseAllFoldersFunctor(BOOL close) { mOpen = !close; }
	virtual ~LLCloseAllFoldersFunctor() {}
	virtual void doFolder(LLFolderViewFolder* folder);
	virtual void doItem(LLFolderViewItem* item);

	BOOL mOpen;
};


// Set the sort order.
void LLCloseAllFoldersFunctor::doFolder(LLFolderViewFolder* folder)
{
	folder->setOpenArrangeRecursively(mOpen);
}

// Do nothing.
void LLCloseAllFoldersFunctor::doItem(LLFolderViewItem* item)
{ }

///----------------------------------------------------------------------------
/// Class LLFolderViewScrollContainer
///----------------------------------------------------------------------------

// virtual
const LLRect LLFolderViewScrollContainer::getScrolledViewRect() const
{
	LLRect rect = LLRect::null;
	if (mScrolledView)
	{
		LLFolderView* folder_view = dynamic_cast<LLFolderView*>(mScrolledView);
		if (folder_view)
		{
			S32 height = folder_view->mRunningHeight;

			rect = mScrolledView->getRect();
			rect.setLeftTopAndSize(rect.mLeft, rect.mTop, rect.getWidth(), height);
		}
	}

	return rect;
}

LLFolderViewScrollContainer::LLFolderViewScrollContainer(const LLScrollContainer::Params& p)
:	LLScrollContainer(p)
{}

///----------------------------------------------------------------------------
/// Class LLFolderView
///----------------------------------------------------------------------------
LLFolderView::Params::Params()
:	task_id("task_id"),
	title("title"),
	use_label_suffix("use_label_suffix"),
	allow_multiselect("allow_multiselect", true),
	show_empty_message("show_empty_message", true),
	show_load_status("show_load_status", true),
	use_ellipses("use_ellipses", false)
{
}


// Default constructor
LLFolderView::LLFolderView(const Params& p)
:	LLFolderViewFolder(p),
	mRunningHeight(0),
	mScrollContainer( NULL ),
	mPopupMenuHandle(),
	mAllowMultiSelect(p.allow_multiselect),
	mShowEmptyMessage(p.show_empty_message),
	mShowFolderHierarchy(FALSE),
	mSourceID(p.task_id),
	mRenameItem( NULL ),
	mNeedsScroll( FALSE ),
	mUseLabelSuffix(p.use_label_suffix),
	mPinningSelectedItem(FALSE),
	mNeedsAutoSelect( FALSE ),
	mAutoSelectOverride(FALSE),
	mNeedsAutoRename(FALSE),
	mDebugFilters(FALSE),
	mSortOrder(LLInventoryFilter::SO_FOLDERS_BY_NAME),	// This gets overridden by a pref immediately
	mFilter( new LLInventoryFilter(p.title) ),
	mShowSelectionContext(FALSE),
	mShowSingleSelection(FALSE),
	mArrangeGeneration(0),
	mSignalSelectCallback(0),
	mMinWidth(0),
	mDragAndDropThisFrame(FALSE),
	mCallbackRegistrar(NULL),
	mParentPanel(p.parent_panel),
	mUseEllipses(p.use_ellipses),
	mDraggingOverItem(NULL),
	mStatusTextBox(NULL)
{
	mRoot = this;

	mShowLoadStatus = p.show_load_status();

	LLRect rect = p.rect;
	LLRect new_rect(rect.mLeft, rect.mBottom + getRect().getHeight(), rect.mLeft + getRect().getWidth(), rect.mBottom);
	setRect( rect );
	reshape(rect.getWidth(), rect.getHeight());
	mIsOpen = TRUE; // this view is always open.
	mAutoOpenItems.setDepth(AUTO_OPEN_STACK_DEPTH);
	mAutoOpenCandidate = NULL;
	mAutoOpenTimer.stop();
	mKeyboardSelection = FALSE;
	const LLFolderViewItem::Params& item_params =
		LLUICtrlFactory::getDefaultParams<LLFolderViewItem>();
	S32 indentation = item_params.folder_indentation();
	mIndentation = -indentation; // children start at indentation 0
	gIdleCallbacks.addFunction(idle, this);

	//clear label
	// go ahead and render root folder as usual
	// just make sure the label ("Inventory Folder") never shows up
	mLabel = LLStringUtil::null;

	//mRenamer->setWriteableBgColor(LLColor4::white);
	// Escape is handled by reverting the rename, not commiting it (default behavior)
	LLLineEditor::Params params;
	params.name("ren");
	params.rect(rect);
	params.font(getLabelFontForStyle(LLFontGL::NORMAL));
	params.max_length.bytes(DB_INV_ITEM_NAME_STR_LEN);
	params.commit_callback.function(boost::bind(&LLFolderView::commitRename, this, _2));
	params.prevalidate_callback(&LLTextValidate::validateASCIIPrintableNoPipe);
	params.commit_on_focus_lost(true);
	params.visible(false);
	mRenamer = LLUICtrlFactory::create<LLLineEditor> (params);
	addChild(mRenamer);

	// Textbox
	LLTextBox::Params text_p;
	LLFontGL* font = getLabelFontForStyle(mLabelStyle);
	LLRect new_r = LLRect(rect.mLeft + ICON_PAD,
			      rect.mTop - TEXT_PAD,
			      rect.mRight,
			      rect.mTop - TEXT_PAD - font->getLineHeight());
	text_p.rect(new_r);
	text_p.name(std::string(p.name));
	text_p.font(font);
	text_p.visible(false);
	text_p.parse_urls(true);
	text_p.wrap(true); // allow multiline text. See EXT-7564, EXT-7047
	// set text padding the same as in People panel. EXT-7047, EXT-4837
	text_p.h_pad(STATUS_TEXT_HPAD);
	text_p.v_pad(STATUS_TEXT_VPAD);
	mStatusTextBox = LLUICtrlFactory::create<LLTextBox> (text_p);
	mStatusTextBox->setFollowsLeft();
	mStatusTextBox->setFollowsTop();
	//addChild(mStatusTextBox);


	// make the popup menu available
	LLMenuGL* menu = LLUICtrlFactory::getInstance()->createFromFile<LLMenuGL>("menu_inventory.xml", gMenuHolder, LLViewerMenuHolderGL::child_registry_t::instance());
	if (!menu)
	{
		menu = LLUICtrlFactory::getDefaultWidget<LLMenuGL>("inventory_menu");
	}
	menu->setBackgroundColor(LLUIColorTable::instance().getColor("MenuPopupBgColor"));
	mPopupMenuHandle = menu->getHandle();

	mListener->openItem();
}

// Destroys the object
LLFolderView::~LLFolderView( void )
{
	closeRenamer();

	// The release focus call can potentially call the
	// scrollcontainer, which can potentially be called with a partly
	// destroyed scollcontainer. Just null it out here, and no worries
	// about calling into the invalid scroll container.
	// Same with the renamer.
	mScrollContainer = NULL;
	mRenameItem = NULL;
	mRenamer = NULL;
	mStatusTextBox = NULL;

	mAutoOpenItems.removeAllNodes();
	gIdleCallbacks.deleteFunction(idle, this);

	if (mPopupMenuHandle.get()) mPopupMenuHandle.get()->die();

	mAutoOpenItems.removeAllNodes();
	clearSelection();
	mItems.clear();
	mFolders.clear();

	mItemMap.clear();

	delete mFilter;
	mFilter = NULL;
}

BOOL LLFolderView::canFocusChildren() const
{
	return FALSE;
}

static LLFastTimer::DeclareTimer FTM_SORT("Sort Inventory");

void LLFolderView::setSortOrder(U32 order)
{
	if (order != mSortOrder)
	{
		LLFastTimer t(FTM_SORT);
		
		mSortOrder = order;

		sortBy(order);
		arrangeAll();
	}
}


U32 LLFolderView::getSortOrder() const
{
	return mSortOrder;
}

BOOL LLFolderView::addFolder( LLFolderViewFolder* folder)
{
	// enforce sort order of My Inventory followed by Library
	if (folder->getListener()->getUUID() == gInventory.getLibraryRootFolderID())
	{
		mFolders.push_back(folder);
	}
	else
	{
		mFolders.insert(mFolders.begin(), folder);
	}
	folder->setShowLoadStatus(mShowLoadStatus);
	folder->setOrigin(0, 0);
	folder->reshape(getRect().getWidth(), 0);
	folder->setVisible(FALSE);
	addChild( folder );
	folder->dirtyFilter();
	folder->requestArrange();
	return TRUE;
}

void LLFolderView::closeAllFolders()
{
	// Close all the folders
	setOpenArrangeRecursively(FALSE, LLFolderViewFolder::RECURSE_DOWN);
	arrangeAll();
}

void LLFolderView::openTopLevelFolders()
{
	for (folders_t::iterator iter = mFolders.begin();
		 iter != mFolders.end();)
	{
		folders_t::iterator fit = iter++;
		(*fit)->setOpen(TRUE);
	}
}

void LLFolderView::setOpenArrangeRecursively(BOOL openitem, ERecurseType recurse)
{
	// call base class to do proper recursion
	LLFolderViewFolder::setOpenArrangeRecursively(openitem, recurse);
	// make sure root folder is always open
	mIsOpen = TRUE;
}

static LLFastTimer::DeclareTimer FTM_ARRANGE("Arrange");

// This view grows and shrinks to enclose all of its children items and folders.
S32 LLFolderView::arrange( S32* unused_width, S32* unused_height, S32 filter_generation )
{
	if (getListener()->getUUID().notNull())
	{
		if (mNeedsSort)
		{
			mFolders.sort(mSortFunction);
			mItems.sort(mSortFunction);
			mNeedsSort = false;
		}
	}

	LLFastTimer t2(FTM_ARRANGE);

	filter_generation = mFilter->getMinRequiredGeneration();
	mMinWidth = 0;

	mHasVisibleChildren = hasFilteredDescendants(filter_generation);
	// arrange always finishes, so optimistically set the arrange generation to the most current
	mLastArrangeGeneration = getRoot()->getArrangeGeneration();

	LLInventoryFilter::EFolderShow show_folder_state =
		getRoot()->getFilter()->getShowFolderState();

	S32 total_width = LEFT_PAD;
	S32 running_height = mDebugFilters ? LLFontGL::getFontMonospace()->getLineHeight() : 0;
	S32 target_height = running_height;
	S32 parent_item_height = getRect().getHeight();

	for (folders_t::iterator iter = mFolders.begin();
		 iter != mFolders.end();)
	{
		folders_t::iterator fit = iter++;
		LLFolderViewFolder* folderp = (*fit);
		if (getDebugFilters())
		{
			folderp->setVisible(TRUE);
		}
		else
		{
			folderp->setVisible((show_folder_state == LLInventoryFilter::SHOW_ALL_FOLDERS || // always show folders?
								 (folderp->getFiltered(filter_generation) || folderp->hasFilteredDescendants(filter_generation))));
		}

		if (folderp->getVisible())
		{
			S32 child_height = 0;
			S32 child_width = 0;
			S32 child_top = parent_item_height - running_height;
			
			target_height += folderp->arrange( &child_width, &child_height, filter_generation );

			mMinWidth = llmax(mMinWidth, child_width);
			total_width = llmax( total_width, child_width );
			running_height += child_height;
			folderp->setOrigin( ICON_PAD, child_top - (*fit)->getRect().getHeight() );
		}
	}

	for (items_t::iterator iter = mItems.begin();
		 iter != mItems.end();)
	{
		items_t::iterator iit = iter++;
		LLFolderViewItem* itemp = (*iit);
		itemp->setVisible(itemp->getFiltered(filter_generation));

		if (itemp->getVisible())
		{
			S32 child_width = 0;
			S32 child_height = 0;
			S32 child_top = parent_item_height - running_height;
			
			target_height += itemp->arrange( &child_width, &child_height, filter_generation );
			itemp->reshape(itemp->getRect().getWidth(), child_height);

			mMinWidth = llmax(mMinWidth, child_width);
			total_width = llmax( total_width, child_width );
			running_height += child_height;
			itemp->setOrigin( ICON_PAD, child_top - itemp->getRect().getHeight() );
		}
	}

	if(!mHasVisibleChildren)// is there any filtered items ?
	{
		//Nope. We need to display status textbox, let's reserve some place for it
		running_height = mStatusTextBox->getTextPixelHeight();
		target_height = running_height;
	}

	mRunningHeight = running_height;
	LLRect scroll_rect = mScrollContainer->getContentWindowRect();
	reshape( llmax(scroll_rect.getWidth(), total_width), running_height );

	LLRect new_scroll_rect = mScrollContainer->getContentWindowRect();
	if (new_scroll_rect.getWidth() != scroll_rect.getWidth())
	{
		reshape( llmax(scroll_rect.getWidth(), total_width), running_height );
	}

	// move item renamer text field to item's new position
	updateRenamerPosition();

	mTargetHeight = (F32)target_height;
	return llround(mTargetHeight);
}

const std::string LLFolderView::getFilterSubString(BOOL trim)
{
	return mFilter->getFilterSubString(trim);
}

static LLFastTimer::DeclareTimer FTM_FILTER("Filter Inventory");

void LLFolderView::filter( LLInventoryFilter& filter )
{
	LLFastTimer t2(FTM_FILTER);
	filter.setFilterCount(llclamp(gSavedSettings.getS32("FilterItemsPerFrame"), 1, 5000));

	if (getCompletedFilterGeneration() < filter.getCurrentGeneration())
	{
		mPassedFilter = FALSE;
		mMinWidth = 0;
		LLFolderViewFolder::filter(filter);
	}
	else
	{
		mPassedFilter = TRUE;
	}
}

void LLFolderView::reshape(S32 width, S32 height, BOOL called_from_parent)
{
	LLRect scroll_rect;
	if (mScrollContainer)
	{
		LLView::reshape(width, height, called_from_parent);
		scroll_rect = mScrollContainer->getContentWindowRect();
	}
	width  = llmax(mMinWidth, scroll_rect.getWidth());
	height = llmax(mRunningHeight, scroll_rect.getHeight());

	// Restrict width within scroll container's width
	if (mUseEllipses && mScrollContainer)
	{
		width = scroll_rect.getWidth();
	}

	LLView::reshape(width, height, called_from_parent);
	mReshapeSignal(mSelectedItems, FALSE);
}

void LLFolderView::addToSelectionList(LLFolderViewItem* item)
{
	if (item->isSelected())
	{
		removeFromSelectionList(item);
	}
	if (mSelectedItems.size())
	{
		mSelectedItems.back()->setIsCurSelection(FALSE);
	}
	item->setIsCurSelection(TRUE);
	mSelectedItems.push_back(item);
}

void LLFolderView::removeFromSelectionList(LLFolderViewItem* item)
{
	if (mSelectedItems.size())
	{
		mSelectedItems.back()->setIsCurSelection(FALSE);
	}

	selected_items_t::iterator item_iter;
	for (item_iter = mSelectedItems.begin(); item_iter != mSelectedItems.end();)
	{
		if (*item_iter == item)
		{
			item_iter = mSelectedItems.erase(item_iter);
		}
		else
		{
			++item_iter;
		}
	}
	if (mSelectedItems.size())
	{
		mSelectedItems.back()->setIsCurSelection(TRUE);
	}
}

LLFolderViewItem* LLFolderView::getCurSelectedItem( void )
{
	if(mSelectedItems.size())
	{
		LLFolderViewItem* itemp = mSelectedItems.back();
		llassert(itemp->getIsCurSelection());
		return itemp;
	}
	return NULL;
}


// Record the selected item and pass it down the hierachy.
BOOL LLFolderView::setSelection(LLFolderViewItem* selection, BOOL openitem,
								BOOL take_keyboard_focus)
{
	mSignalSelectCallback = take_keyboard_focus ? SIGNAL_KEYBOARD_FOCUS : SIGNAL_NO_KEYBOARD_FOCUS;

	if( selection == this )
	{
		return FALSE;
	}

	if( selection && take_keyboard_focus)
	{
		mParentPanel->setFocus(TRUE);
	}

	// clear selection down here because change of keyboard focus can potentially
	// affect selection
	clearSelection();

	if(selection)
	{
		addToSelectionList(selection);
	}

	BOOL rv = LLFolderViewFolder::setSelection(selection, openitem, take_keyboard_focus);
	if(openitem && selection)
	{
		selection->getParentFolder()->requestArrange();
	}

	llassert(mSelectedItems.size() <= 1);

	return rv;
}

void LLFolderView::setSelectionByID(const LLUUID& obj_id, BOOL take_keyboard_focus)
{
	LLFolderViewItem* itemp = getItemByID(obj_id);
	if(itemp && itemp->getListener())
	{
		itemp->arrangeAndSet(TRUE, take_keyboard_focus);
		mSelectThisID.setNull();
		return;
	}
	else
	{
		// save the desired item to be selected later (if/when ready)
		mSelectThisID = obj_id;
	}
}

void LLFolderView::updateSelection()
{
	if (mSelectThisID.notNull())
	{
		setSelectionByID(mSelectThisID, false);
	}
}

BOOL LLFolderView::changeSelection(LLFolderViewItem* selection, BOOL selected)
{
	BOOL rv = FALSE;

	// can't select root folder
	if(!selection || selection == this)
	{
		return FALSE;
	}

	if (!mAllowMultiSelect)
	{
		clearSelection();
	}

	selected_items_t::iterator item_iter;
	for (item_iter = mSelectedItems.begin(); item_iter != mSelectedItems.end(); ++item_iter)
	{
		if (*item_iter == selection)
		{
			break;
		}
	}

	BOOL on_list = (item_iter != mSelectedItems.end());

	if(selected && !on_list)
	{
		addToSelectionList(selection);
	}
	if(!selected && on_list)
	{
		removeFromSelectionList(selection);
	}

	rv = LLFolderViewFolder::changeSelection(selection, selected);

	mSignalSelectCallback = SIGNAL_KEYBOARD_FOCUS;
	
	return rv;
}

static LLFastTimer::DeclareTimer FTM_SANITIZE_SELECTION("Sanitize Selection");
void LLFolderView::sanitizeSelection()
{
	LLFastTimer _(FTM_SANITIZE_SELECTION);
	// store off current item in case it is automatically deselected
	// and we want to preserve context
	LLFolderViewItem* original_selected_item = getCurSelectedItem();

	// Cache "Show all folders" filter setting
	BOOL show_all_folders = (getRoot()->getFilter()->getShowFolderState() == LLInventoryFilter::SHOW_ALL_FOLDERS);

	std::vector<LLFolderViewItem*> items_to_remove;
	selected_items_t::iterator item_iter;
	for (item_iter = mSelectedItems.begin(); item_iter != mSelectedItems.end(); ++item_iter)
	{
		LLFolderViewItem* item = *item_iter;

		// ensure that each ancestor is open and potentially passes filtering
		BOOL visible = item->potentiallyVisible(); // initialize from filter state for this item
		// modify with parent open and filters states
		LLFolderViewFolder* parent_folder = item->getParentFolder();
		if ( parent_folder )
		{
			if ( show_all_folders )
			{	// "Show all folders" is on, so this folder is visible
				visible = TRUE;
			}
			else
			{	// Move up through parent folders and see what's visible
				while(parent_folder)
				{
					visible = visible && parent_folder->isOpen() && parent_folder->potentiallyVisible();
					parent_folder = parent_folder->getParentFolder();
				}
			}
		}

		//  deselect item if any ancestor is closed or didn't pass filter requirements.
		if (!visible)
		{
			items_to_remove.push_back(item);
		}

		// disallow nested selections (i.e. folder items plus one or more ancestors)
		// could check cached mum selections count and only iterate if there are any
		// but that may be a premature optimization.
		selected_items_t::iterator other_item_iter;
		for (other_item_iter = mSelectedItems.begin(); other_item_iter != mSelectedItems.end(); ++other_item_iter)
		{
			LLFolderViewItem* other_item = *other_item_iter;
			for( parent_folder = other_item->getParentFolder(); parent_folder; parent_folder = parent_folder->getParentFolder())
			{
				if (parent_folder == item)
				{
					// this is a descendent of the current folder, remove from list
					items_to_remove.push_back(other_item);
					break;
				}
			}
		}

		// Don't allow invisible items (such as root folders) to be selected.
		if (item == getRoot())
		{
			items_to_remove.push_back(item);
		}
	}

	std::vector<LLFolderViewItem*>::iterator item_it;
	for (item_it = items_to_remove.begin(); item_it != items_to_remove.end(); ++item_it )
	{
		changeSelection(*item_it, FALSE); // toggle selection (also removes from list)
	}

	// if nothing selected after prior constraints...
	if (mSelectedItems.empty())
	{
		// ...select first available parent of original selection
		LLFolderViewItem* new_selection = NULL;
		if (original_selected_item)
		{
			for(LLFolderViewFolder* parent_folder = original_selected_item->getParentFolder();
				parent_folder;
				parent_folder = parent_folder->getParentFolder())
			{
				if (parent_folder->potentiallyVisible())
				{
					// give initial selection to first ancestor folder that potentially passes the filter
					if (!new_selection)
					{
						new_selection = parent_folder;
					}

					// if any ancestor folder of original item is closed, move the selection up 
					// to the highest closed
					if (!parent_folder->isOpen())
					{	
						new_selection = parent_folder;
					}
				}
			}
		}
		else
		{
			new_selection = NULL;
		}

		if (new_selection)
		{
			setSelection(new_selection, FALSE, FALSE);
		}
	}
}

void LLFolderView::clearSelection()
{
	for (selected_items_t::const_iterator item_it = mSelectedItems.begin(); 
		 item_it != mSelectedItems.end(); 
		 ++item_it)
	{
		(*item_it)->setUnselected();
	}

	mSelectedItems.clear();
	mSelectThisID.setNull();
}

std::set<LLUUID> LLFolderView::getSelectionList() const
{
	std::set<LLUUID> selection;
	for (selected_items_t::const_iterator item_it = mSelectedItems.begin(); 
		 item_it != mSelectedItems.end(); 
		 ++item_it)
	{
		selection.insert((*item_it)->getListener()->getUUID());
	}
	return selection;
}

BOOL LLFolderView::startDrag(LLToolDragAndDrop::ESource source)
{
	std::vector<EDragAndDropType> types;
	uuid_vec_t cargo_ids;
	selected_items_t::iterator item_it;
	BOOL can_drag = TRUE;
	if (!mSelectedItems.empty())
	{
		for (item_it = mSelectedItems.begin(); item_it != mSelectedItems.end(); ++item_it)
		{
			EDragAndDropType type = DAD_NONE;
			LLUUID id = LLUUID::null;
			can_drag = can_drag && (*item_it)->getListener()->startDrag(&type, &id);

			types.push_back(type);
			cargo_ids.push_back(id);
		}

		LLToolDragAndDrop::getInstance()->beginMultiDrag(types, cargo_ids, source, mSourceID); 
	}
	return can_drag;
}

void LLFolderView::commitRename( const LLSD& data )
{
	finishRenamingItem();
}

void LLFolderView::draw()
{
	static LLUIColor sSearchStatusColor = LLUIColorTable::instance().getColor("InventorySearchStatusColor", LLColor4::white);
	if (mDebugFilters)
	{
		std::string current_filter_string = llformat("Current Filter: %d, Least Filter: %d, Auto-accept Filter: %d",
										mFilter->getCurrentGeneration(), mFilter->getMinRequiredGeneration(), mFilter->getMustPassGeneration());
		LLFontGL::getFontMonospace()->renderUTF8(current_filter_string, 0, 2, 
			getRect().getHeight() - LLFontGL::getFontMonospace()->getLineHeight(), LLColor4(0.5f, 0.5f, 0.8f, 1.f), 
			LLFontGL::LEFT, LLFontGL::BOTTOM, LLFontGL::NORMAL, LLFontGL::NO_SHADOW, S32_MAX, S32_MAX, NULL, FALSE );
	}

	//LLFontGL* font = getLabelFontForStyle(mLabelStyle);

	// if cursor has moved off of me during drag and drop
	// close all auto opened folders
	if (!mDragAndDropThisFrame)
	{
		closeAutoOpenedFolders();
	}

	// while dragging, update selection rendering to reflect single/multi drag status
	if (LLToolDragAndDrop::getInstance()->hasMouseCapture())
	{
		EAcceptance last_accept = LLToolDragAndDrop::getInstance()->getLastAccept();
		if (last_accept == ACCEPT_YES_SINGLE || last_accept == ACCEPT_YES_COPY_SINGLE)
		{
			setShowSingleSelection(TRUE);
		}
		else
		{
			setShowSingleSelection(FALSE);
		}
	}
	else
	{
		setShowSingleSelection(FALSE);
	}


	if (mSearchTimer.getElapsedTimeF32() > gSavedSettings.getF32("TypeAheadTimeout") || !mSearchString.size())
	{
		mSearchString.clear();
	}

	if (hasVisibleChildren()
		|| mFilter->getShowFolderState() == LLInventoryFilter::SHOW_ALL_FOLDERS)
	{
		mStatusText.clear();
		mStatusTextBox->setVisible( FALSE );
	}
	else if (mShowEmptyMessage)
	{
		if (LLInventoryModelBackgroundFetch::instance().folderFetchActive() || mCompletedFilterGeneration < mFilter->getMinRequiredGeneration())
		{
			mStatusText = LLTrans::getString("Searching");
		}
		else
		{
			if (getFilter())
			{
				LLStringUtil::format_map_t args;
				args["[SEARCH_TERM]"] = LLURI::escape(getFilter()->getFilterSubStringOrig());
				mStatusText = LLTrans::getString(getFilter()->getEmptyLookupMessage(), args);
			}
		}
		mStatusTextBox->setValue(mStatusText);
		mStatusTextBox->setVisible( TRUE );
		
		// firstly reshape message textbox with current size. This is necessary to
		// LLTextBox::getTextPixelHeight works properly
		const LLRect local_rect = getLocalRect();
		mStatusTextBox->setShape(local_rect);

		// get preferable text height...
		S32 pixel_height = mStatusTextBox->getTextPixelHeight();
		bool height_changed = local_rect.getHeight() != pixel_height;
		if (height_changed)
		{
			// ... if it does not match current height, lets rearrange current view.
			// This will indirectly call ::arrange and reshape of the status textbox.
			// We should call this method to also notify parent about required rect.
			// See EXT-7564, EXT-7047.
			arrangeFromRoot();
			LLUI::popMatrix();
			LLUI::pushMatrix();
			LLUI::translate((F32)getRect().mLeft, (F32)getRect().mBottom);
		}
	}

	// skip over LLFolderViewFolder::draw since we don't want the folder icon, label, 
	// and arrow for the root folder
	LLView::draw();

	mDragAndDropThisFrame = FALSE;
}

void LLFolderView::finishRenamingItem( void )
{
	if(!mRenamer)
	{
		return;
	}
	if( mRenameItem )
	{
		mRenameItem->rename( mRenamer->getText() );
	}

	closeRenamer();

	// List is re-sorted alphabeticly, so scroll to make sure the selected item is visible.
	scrollToShowSelection();
}

void LLFolderView::closeRenamer( void )
{
	if (mRenamer && mRenamer->getVisible())
	{
		// Triggers onRenamerLost() that actually closes the renamer.
		gViewerWindow->removePopup(mRenamer);
	}
}

void LLFolderView::removeSelectedItems( void )
{
	if (mSelectedItems.empty()) return;
	LLSD args;
	args["QUESTION"] = LLTrans::getString(mSelectedItems.size() > 1 ? "DeleteItems" :  "DeleteItem");
	LLNotificationsUtil::add("DeleteItems", args, LLSD(), boost::bind(&LLFolderView::onItemsRemovalConfirmation, this, _1, _2));
}

bool isDescendantOfASelectedItem(LLFolderViewItem* item, const std::vector<LLFolderViewItem*>& selectedItems)
{
	LLFolderViewItem* item_parent = dynamic_cast<LLFolderViewItem*>(item->getParent());

	if (item_parent)
	{
		for(std::vector<LLFolderViewItem*>::const_iterator it = selectedItems.begin(); it != selectedItems.end(); ++it)
		{
			const LLFolderViewItem* const selected_item = (*it);

			LLFolderViewItem* parent = item_parent;

			while (parent)
			{
				if (selected_item == parent)
				{
					return true;
				}

				parent = dynamic_cast<LLFolderViewItem*>(parent->getParent());
			}
		}
	}

	return false;
}

// static
void LLFolderView::removeCutItems()
{
	// There's no item in "cut" mode on the clipboard -> exit
	if (!LLClipboard::instance().isCutMode())
		return;

	// Get the list of clipboard item uuids and iterate through them
	LLDynamicArray<LLUUID> objects;
	LLClipboard::instance().pasteFromClipboard(objects);
	for (LLDynamicArray<LLUUID>::const_iterator iter = objects.begin();
		 iter != objects.end();
		 ++iter)
	{
		gInventory.removeObject(*iter);
	}
}

void LLFolderView::onItemsRemovalConfirmation(const LLSD& notification, const LLSD& response)
{
	S32 option = LLNotificationsUtil::getSelectedOption(notification, response);
	if (option != 0) return; // canceled

	if(getVisible() && getEnabled())
	{
		// just in case we're removing the renaming item.
		mRenameItem = NULL;

		// create a temporary structure which we will use to remove
		// items, since the removal will futz with internal data
		// structures.
		std::vector<LLFolderViewItem*> items;
		S32 count = mSelectedItems.size();
		if(count == 0) return;
		LLFolderViewItem* item = NULL;
		selected_items_t::iterator item_it;
		for (item_it = mSelectedItems.begin(); item_it != mSelectedItems.end(); ++item_it)
		{
			item = *item_it;
			if (item && item->isRemovable())
			{
				items.push_back(item);
			}
			else
			{
				llinfos << "Cannot delete " << item->getName() << llendl;
				return;
			}
		}

		// iterate through the new container.
		count = items.size();
		LLUUID new_selection_id;
		if(count == 1)
		{
			LLFolderViewItem* item_to_delete = items[0];
			LLFolderViewFolder* parent = item_to_delete->getParentFolder();
			LLFolderViewItem* new_selection = item_to_delete->getNextOpenNode(FALSE);
			if (!new_selection)
			{
				new_selection = item_to_delete->getPreviousOpenNode(FALSE);
			}
			if(parent)
			{
				if (parent->removeItem(item_to_delete))
				{
					// change selection on successful delete
					if (new_selection)
					{
						setSelectionFromRoot(new_selection, new_selection->isOpen(), mParentPanel->hasFocus());
					}
					else
					{
						setSelectionFromRoot(NULL, mParentPanel->hasFocus());
					}
				}
			}
			arrangeAll();
		}
		else if (count > 1)
		{
			LLDynamicArray<LLFolderViewEventListener*> listeners;
			LLFolderViewEventListener* listener;
			LLFolderViewItem* last_item = items[count - 1];
			LLFolderViewItem* new_selection = last_item->getNextOpenNode(FALSE);
			while(new_selection && new_selection->isSelected())
			{
				new_selection = new_selection->getNextOpenNode(FALSE);
			}
			if (!new_selection)
			{
				new_selection = last_item->getPreviousOpenNode(FALSE);
				while (new_selection && (new_selection->isSelected() || isDescendantOfASelectedItem(new_selection, items)))
				{
					new_selection = new_selection->getPreviousOpenNode(FALSE);
				}
			}
			if (new_selection)
			{
				setSelectionFromRoot(new_selection, new_selection->isOpen(), mParentPanel->hasFocus());
			}
			else
			{
				setSelectionFromRoot(NULL, mParentPanel->hasFocus());
			}

			for(S32 i = 0; i < count; ++i)
			{
				listener = items[i]->getListener();
				if(listener && (listeners.find(listener) == LLDynamicArray<LLFolderViewEventListener*>::FAIL))
				{
					listeners.put(listener);
				}
			}
			listener = listeners.get(0);
			if(listener)
			{
				listener->removeBatch(listeners);
			}
		}
		arrangeAll();
		scrollToShowSelection();
	}
}

// open the selected item.
void LLFolderView::openSelectedItems( void )
{
	if(getVisible() && getEnabled())
	{
		if (mSelectedItems.size() == 1)
		{
			mSelectedItems.front()->openItem();
		}
		else
		{
			LLMultiPreview* multi_previewp = new LLMultiPreview();
			LLMultiProperties* multi_propertiesp = new LLMultiProperties();

			selected_items_t::iterator item_it;
			for (item_it = mSelectedItems.begin(); item_it != mSelectedItems.end(); ++item_it)
			{
				// IT_{OBJECT,ATTACHMENT} creates LLProperties
				// floaters; others create LLPreviews.  Put
				// each one in the right type of container.
				LLFolderViewEventListener* listener = (*item_it)->getListener();
				bool is_prop = listener && (listener->getInventoryType() == LLInventoryType::IT_OBJECT || listener->getInventoryType() == LLInventoryType::IT_ATTACHMENT);
				if (is_prop)
					LLFloater::setFloaterHost(multi_propertiesp);
				else
					LLFloater::setFloaterHost(multi_previewp);
				(*item_it)->openItem();
			}

			LLFloater::setFloaterHost(NULL);
			// *NOTE: LLMulti* will safely auto-delete when open'd
			// without any children.
			multi_previewp->openFloater(LLSD());
			multi_propertiesp->openFloater(LLSD());
		}
	}
}

void LLFolderView::propertiesSelectedItems( void )
{
	if(getVisible() && getEnabled())
	{
		if (mSelectedItems.size() == 1)
		{
			LLFolderViewItem* folder_item = mSelectedItems.front();
			if(!folder_item) return;
			folder_item->getListener()->showProperties();
		}
		else
		{
			LLMultiProperties* multi_propertiesp = new LLMultiProperties();

			LLFloater::setFloaterHost(multi_propertiesp);

			selected_items_t::iterator item_it;
			for (item_it = mSelectedItems.begin(); item_it != mSelectedItems.end(); ++item_it)
			{
				(*item_it)->getListener()->showProperties();
			}

			LLFloater::setFloaterHost(NULL);
			multi_propertiesp->openFloater(LLSD());
		}
	}
}

void LLFolderView::changeType(LLInventoryModel *model, LLFolderType::EType new_folder_type)
{
	LLFolderBridge *folder_bridge = LLFolderBridge::sSelf.get();

	if (!folder_bridge) return;
	LLViewerInventoryCategory *cat = folder_bridge->getCategory();
	if (!cat) return;
	cat->changeType(new_folder_type);
}

void LLFolderView::autoOpenItem( LLFolderViewFolder* item )
{
	if ((mAutoOpenItems.check() == item) || 
		(mAutoOpenItems.getDepth() >= (U32)AUTO_OPEN_STACK_DEPTH) ||
		item->isOpen())
	{
		return;
	}

	// close auto-opened folders
	LLFolderViewFolder* close_item = mAutoOpenItems.check();
	while (close_item && close_item != item->getParentFolder())
	{
		mAutoOpenItems.pop();
		close_item->setOpenArrangeRecursively(FALSE);
		close_item = mAutoOpenItems.check();
	}

	item->requestArrange();

	mAutoOpenItems.push(item);
	
	item->setOpen(TRUE);
	LLRect content_rect = mScrollContainer->getContentWindowRect();
	LLRect constraint_rect(0,content_rect.getHeight(), content_rect.getWidth(), 0);
	scrollToShowItem(item, constraint_rect);
}

void LLFolderView::closeAutoOpenedFolders()
{
	while (mAutoOpenItems.check())
	{
		LLFolderViewFolder* close_item = mAutoOpenItems.pop();
		close_item->setOpen(FALSE);
	}

	if (mAutoOpenCandidate)
	{
		mAutoOpenCandidate->setAutoOpenCountdown(0.f);
	}
	mAutoOpenCandidate = NULL;
	mAutoOpenTimer.stop();
}

BOOL LLFolderView::autoOpenTest(LLFolderViewFolder* folder)
{
	if (folder && mAutoOpenCandidate == folder)
	{
		if (mAutoOpenTimer.getStarted())
		{
			if (!mAutoOpenCandidate->isOpen())
			{
				mAutoOpenCandidate->setAutoOpenCountdown(clamp_rescale(mAutoOpenTimer.getElapsedTimeF32(), 0.f, sAutoOpenTime, 0.f, 1.f));
			}
			if (mAutoOpenTimer.getElapsedTimeF32() > sAutoOpenTime)
			{
				autoOpenItem(folder);
				mAutoOpenTimer.stop();
				return TRUE;
			}
		}
		return FALSE;
	}

	// otherwise new candidate, restart timer
	if (mAutoOpenCandidate)
	{
		mAutoOpenCandidate->setAutoOpenCountdown(0.f);
	}
	mAutoOpenCandidate = folder;
	mAutoOpenTimer.start();
	return FALSE;
}

BOOL LLFolderView::canCopy() const
{
	if (!(getVisible() && getEnabled() && (mSelectedItems.size() > 0)))
	{
		return FALSE;
	}
	
	for (selected_items_t::const_iterator selected_it = mSelectedItems.begin(); selected_it != mSelectedItems.end(); ++selected_it)
	{
		const LLFolderViewItem* item = *selected_it;
		if (!item->getListener()->isItemCopyable())
		{
			return FALSE;
		}
	}
	return TRUE;
}

// copy selected item
void LLFolderView::copy()
{
	// *NOTE: total hack to clear the inventory clipboard
	LLClipboard::instance().reset();
	S32 count = mSelectedItems.size();
	if(getVisible() && getEnabled() && (count > 0))
	{
		LLFolderViewEventListener* listener = NULL;
		selected_items_t::iterator item_it;
		for (item_it = mSelectedItems.begin(); item_it != mSelectedItems.end(); ++item_it)
		{
			listener = (*item_it)->getListener();
			if(listener)
			{
				listener->copyToClipboard();
			}
		}
	}
	mSearchString.clear();
}

BOOL LLFolderView::canCut() const
{
	if (!(getVisible() && getEnabled() && (mSelectedItems.size() > 0)))
	{
		return FALSE;
	}
	
	for (selected_items_t::const_iterator selected_it = mSelectedItems.begin(); selected_it != mSelectedItems.end(); ++selected_it)
	{
		const LLFolderViewItem* item = *selected_it;
		const LLFolderViewEventListener* listener = item->getListener();

		if (!listener || !listener->isItemRemovable())
		{
			return FALSE;
		}
	}
	return TRUE;
}

void LLFolderView::cut()
{
	// clear the inventory clipboard
	LLClipboard::instance().reset();
	S32 count = mSelectedItems.size();
	if(getVisible() && getEnabled() && (count > 0))
	{
		LLFolderViewEventListener* listener = NULL;
		selected_items_t::iterator item_it;
		for (item_it = mSelectedItems.begin(); item_it != mSelectedItems.end(); ++item_it)
		{
			listener = (*item_it)->getListener();
			if(listener)
			{
				listener->cutToClipboard();
			}
		}
		LLFolderView::removeCutItems();
	}
	mSearchString.clear();
}

BOOL LLFolderView::canPaste() const
{
	if (mSelectedItems.empty())
	{
		return FALSE;
	}

	if(getVisible() && getEnabled())
	{
		for (selected_items_t::const_iterator item_it = mSelectedItems.begin();
			 item_it != mSelectedItems.end(); ++item_it)
		{
			// *TODO: only check folders and parent folders of items
			const LLFolderViewItem* item = (*item_it);
			const LLFolderViewEventListener* listener = item->getListener();
			if(!listener || !listener->isClipboardPasteable())
			{
				const LLFolderViewFolder* folderp = item->getParentFolder();
				listener = folderp->getListener();
				if (!listener || !listener->isClipboardPasteable())
				{
					return FALSE;
				}
			}
		}
		return TRUE;
	}
	return FALSE;
}

// paste selected item
void LLFolderView::paste()
{
	if(getVisible() && getEnabled())
	{
		// find set of unique folders to paste into
		std::set<LLFolderViewItem*> folder_set;

		selected_items_t::iterator selected_it;
		for (selected_it = mSelectedItems.begin(); selected_it != mSelectedItems.end(); ++selected_it)
		{
			LLFolderViewItem* item = *selected_it;
			LLFolderViewEventListener* listener = item->getListener();
			if (listener->getInventoryType() != LLInventoryType::IT_CATEGORY)
			{
				item = item->getParentFolder();
			}
			folder_set.insert(item);
		}

		std::set<LLFolderViewItem*>::iterator set_iter;
		for(set_iter = folder_set.begin(); set_iter != folder_set.end(); ++set_iter)
		{
			LLFolderViewEventListener* listener = (*set_iter)->getListener();
			if(listener && listener->isClipboardPasteable())
			{
				listener->pasteFromClipboard();
			}
		}
	}
	mSearchString.clear();
}

// public rename functionality - can only start the process
void LLFolderView::startRenamingSelectedItem( void )
{
	// make sure selection is visible
	scrollToShowSelection();

	S32 count = mSelectedItems.size();
	LLFolderViewItem* item = NULL;
	if(count > 0)
	{
		item = mSelectedItems.front();
	}
	if(getVisible() && getEnabled() && (count == 1) && item && item->getListener() &&
	   item->getListener()->isItemRenameable())
	{
		mRenameItem = item;

		updateRenamerPosition();


		mRenamer->setText(item->getName());
		mRenamer->selectAll();
		mRenamer->setVisible( TRUE );
		// set focus will fail unless item is visible
		mRenamer->setFocus( TRUE );
		mRenamer->setTopLostCallback(boost::bind(&LLFolderView::onRenamerLost, this));
		gViewerWindow->addPopup(mRenamer);
	}
}

BOOL LLFolderView::handleKeyHere( KEY key, MASK mask )
{
	BOOL handled = FALSE;

	// SL-51858: Key presses are not being passed to the Popup menu.
	// A proper fix is non-trivial so instead just close the menu.
	LLMenuGL* menu = (LLMenuGL*)mPopupMenuHandle.get();
	if (menu && menu->isOpen())
	{
		LLMenuGL::sMenuContainer->hideMenus();
	}

	LLView *item = NULL;
	if (getChildCount() > 0)
	{
		item = *(getChildList()->begin());
	}

	switch( key )
	{
	case KEY_F2:
		mSearchString.clear();
		startRenamingSelectedItem();
		handled = TRUE;
		break;

	case KEY_RETURN:
		if (mask == MASK_NONE)
		{
			if( mRenameItem && mRenamer->getVisible() )
			{
				finishRenamingItem();
				mSearchString.clear();
				handled = TRUE;
			}
			else
			{
				LLFolderView::openSelectedItems();
				handled = TRUE;
			}
		}
		break;

	case KEY_ESCAPE:
		if( mRenameItem && mRenamer->getVisible() )
		{
			closeRenamer();
			handled = TRUE;
		}
		mSearchString.clear();
		break;

	case KEY_PAGE_UP:
		mSearchString.clear();
		mScrollContainer->pageUp(30);
		handled = TRUE;
		break;

	case KEY_PAGE_DOWN:
		mSearchString.clear();
		mScrollContainer->pageDown(30);
		handled = TRUE;
		break;

	case KEY_HOME:
		mSearchString.clear();
		mScrollContainer->goToTop();
		handled = TRUE;
		break;

	case KEY_END:
		mSearchString.clear();
		mScrollContainer->goToBottom();
		break;

	case KEY_DOWN:
		if((mSelectedItems.size() > 0) && mScrollContainer)
		{
			LLFolderViewItem* last_selected = getCurSelectedItem();

			if (!mKeyboardSelection)
			{
				setSelection(last_selected, FALSE, TRUE);
				mKeyboardSelection = TRUE;
			}

			LLFolderViewItem* next = NULL;
			if (mask & MASK_SHIFT)
			{
				// don't shift select down to children of folders (they are implicitly selected through parent)
				next = last_selected->getNextOpenNode(FALSE);
				if (next)
				{
					if (next->isSelected())
					{
						// shrink selection
						changeSelectionFromRoot(last_selected, FALSE);
					}
					else if (last_selected->getParentFolder() == next->getParentFolder())
					{
						// grow selection
						changeSelectionFromRoot(next, TRUE);
					}
				}
			}
			else
			{
				next = last_selected->getNextOpenNode();
				if( next )
				{
					if (next == last_selected)
					{
						//special case for LLAccordionCtrl
						if(notifyParent(LLSD().with("action","select_next")) > 0 )//message was processed
						{
							clearSelection();
							return TRUE;
						}
						return FALSE;
					}
					setSelection( next, FALSE, TRUE );
				}
				else
				{
					//special case for LLAccordionCtrl
					if(notifyParent(LLSD().with("action","select_next")) > 0 )//message was processed
					{
						clearSelection();
						return TRUE;
					}
					return FALSE;
				}
			}
			scrollToShowSelection();
			mSearchString.clear();
			handled = TRUE;
		}
		break;

	case KEY_UP:
		if((mSelectedItems.size() > 0) && mScrollContainer)
		{
			LLFolderViewItem* last_selected = mSelectedItems.back();

			if (!mKeyboardSelection)
			{
				setSelection(last_selected, FALSE, TRUE);
				mKeyboardSelection = TRUE;
			}

			LLFolderViewItem* prev = NULL;
			if (mask & MASK_SHIFT)
			{
				// don't shift select down to children of folders (they are implicitly selected through parent)
				prev = last_selected->getPreviousOpenNode(FALSE);
				if (prev)
				{
					if (prev->isSelected())
					{
						// shrink selection
						changeSelectionFromRoot(last_selected, FALSE);
					}
					else if (last_selected->getParentFolder() == prev->getParentFolder())
					{
						// grow selection
						changeSelectionFromRoot(prev, TRUE);
					}
				}
			}
			else
			{
				prev = last_selected->getPreviousOpenNode();
				if( prev )
				{
					if (prev == this)
					{
						// If case we are in accordion tab notify parent to go to the previous accordion
						if(notifyParent(LLSD().with("action","select_prev")) > 0 )//message was processed
						{
							clearSelection();
							return TRUE;
						}

						return FALSE;
					}
					setSelection( prev, FALSE, TRUE );
				}
			}
			scrollToShowSelection();
			mSearchString.clear();

			handled = TRUE;
		}
		break;

	case KEY_RIGHT:
		if(mSelectedItems.size())
		{
			LLFolderViewItem* last_selected = getCurSelectedItem();
			last_selected->setOpen( TRUE );
			mSearchString.clear();
			handled = TRUE;
		}
		break;

	case KEY_LEFT:
		if(mSelectedItems.size())
		{
			LLFolderViewItem* last_selected = getCurSelectedItem();
			LLFolderViewItem* parent_folder = last_selected->getParentFolder();
			if (!last_selected->isOpen() && parent_folder && parent_folder->getParentFolder())
			{
				setSelection(parent_folder, FALSE, TRUE);
			}
			else
			{
				last_selected->setOpen( FALSE );
			}
			mSearchString.clear();
			scrollToShowSelection();
			handled = TRUE;
		}
		break;
	}

	if (!handled && mParentPanel->hasFocus())
	{
		if (key == KEY_BACKSPACE)
		{
			mSearchTimer.reset();
			if (mSearchString.size())
			{
				mSearchString.erase(mSearchString.size() - 1, 1);
			}
			search(getCurSelectedItem(), mSearchString, FALSE);
			handled = TRUE;
		}
	}

	return handled;
}


BOOL LLFolderView::handleUnicodeCharHere(llwchar uni_char)
{
	if ((uni_char < 0x20) || (uni_char == 0x7F)) // Control character or DEL
	{
		return FALSE;
	}

	if (uni_char > 0x7f)
	{
		llwarns << "LLFolderView::handleUnicodeCharHere - Don't handle non-ascii yet, aborting" << llendl;
		return FALSE;
	}

	BOOL handled = FALSE;
	if (mParentPanel->hasFocus())
	{
		// SL-51858: Key presses are not being passed to the Popup menu.
		// A proper fix is non-trivial so instead just close the menu.
		LLMenuGL* menu = (LLMenuGL*)mPopupMenuHandle.get();
		if (menu && menu->isOpen())
		{
			LLMenuGL::sMenuContainer->hideMenus();
		}

		//do text search
		if (mSearchTimer.getElapsedTimeF32() > gSavedSettings.getF32("TypeAheadTimeout"))
		{
			mSearchString.clear();
		}
		mSearchTimer.reset();
		if (mSearchString.size() < 128)
		{
			mSearchString += uni_char;
		}
		search(getCurSelectedItem(), mSearchString, FALSE);

		handled = TRUE;
	}

	return handled;
}


BOOL LLFolderView::canDoDelete() const
{
	if (mSelectedItems.size() == 0) return FALSE;

	for (selected_items_t::const_iterator item_it = mSelectedItems.begin(); item_it != mSelectedItems.end(); ++item_it)
	{
		if (!(*item_it)->getListener()->isItemRemovable())
		{
			return FALSE;
		}
	}
	return TRUE;
}

void LLFolderView::doDelete()
{
	if(mSelectedItems.size() > 0)
	{				
		removeSelectedItems();
	}
}


BOOL LLFolderView::handleMouseDown( S32 x, S32 y, MASK mask )
{
	mKeyboardSelection = FALSE;
	mSearchString.clear();

	mParentPanel->setFocus(TRUE);

	LLEditMenuHandler::gEditMenuHandler = this;

	return LLView::handleMouseDown( x, y, mask );
}

BOOL LLFolderView::search(LLFolderViewItem* first_item, const std::string &search_string, BOOL backward)
{
	// get first selected item
	LLFolderViewItem* search_item = first_item;

	// make sure search string is upper case
	std::string upper_case_string = search_string;
	LLStringUtil::toUpper(upper_case_string);

	// if nothing selected, select first item in folder
	if (!search_item)
	{
		// start from first item
		search_item = getNextFromChild(NULL);
	}

	// search over all open nodes for first substring match (with wrapping)
	BOOL found = FALSE;
	LLFolderViewItem* original_search_item = search_item;
	do
	{
		// wrap at end
		if (!search_item)
		{
			if (backward)
			{
				search_item = getPreviousFromChild(NULL);
			}
			else
			{
				search_item = getNextFromChild(NULL);
			}
			if (!search_item || search_item == original_search_item)
			{
				break;
			}
		}

		const std::string current_item_label(search_item->getSearchableLabel());
		S32 search_string_length = llmin(upper_case_string.size(), current_item_label.size());
		if (!current_item_label.compare(0, search_string_length, upper_case_string))
		{
			found = TRUE;
			break;
		}
		if (backward)
		{
			search_item = search_item->getPreviousOpenNode();
		}
		else
		{
			search_item = search_item->getNextOpenNode();
		}

	} while(search_item != original_search_item);
	

	if (found)
	{
		setSelection(search_item, FALSE, TRUE);
		scrollToShowSelection();
	}

	return found;
}

BOOL LLFolderView::handleDoubleClick( S32 x, S32 y, MASK mask )
{
	// skip LLFolderViewFolder::handleDoubleClick()
	return LLView::handleDoubleClick( x, y, mask );
}

BOOL LLFolderView::handleRightMouseDown( S32 x, S32 y, MASK mask )
{
	// all user operations move keyboard focus to inventory
	// this way, we know when to stop auto-updating a search
	mParentPanel->setFocus(TRUE);

	BOOL handled = childrenHandleRightMouseDown(x, y, mask) != NULL;
	S32 count = mSelectedItems.size();
	LLMenuGL* menu = (LLMenuGL*)mPopupMenuHandle.get();
	if (   handled
		&& ( count > 0 && (hasVisibleChildren() || mFilter->getShowFolderState() == LLInventoryFilter::SHOW_ALL_FOLDERS) ) // show menu only if selected items are visible
		&& menu )
	{
		if (mCallbackRegistrar)
			mCallbackRegistrar->pushScope();

		updateMenuOptions(menu);
	   
		menu->updateParent(LLMenuGL::sMenuContainer);
		LLMenuGL::showPopup(this, menu, x, y);
		if (mCallbackRegistrar)
			mCallbackRegistrar->popScope();
	}
	else
	{
		if (menu && menu->getVisible())
		{
			menu->setVisible(FALSE);
		}
		setSelection(NULL, FALSE, TRUE);
	}
	return handled;
}

// Add "--no options--" if the menu is completely blank.
BOOL LLFolderView::addNoOptions(LLMenuGL* menu) const
{
	const std::string nooptions_str = "--no options--";
	LLView *nooptions_item = NULL;
	
	const LLView::child_list_t *list = menu->getChildList();
	for (LLView::child_list_t::const_iterator itor = list->begin(); 
		 itor != list->end(); 
		 ++itor)
	{
		LLView *menu_item = (*itor);
		if (menu_item->getVisible())
		{
			return FALSE;
		}
		std::string name = menu_item->getName();
		if (menu_item->getName() == nooptions_str)
		{
			nooptions_item = menu_item;
		}
	}
	if (nooptions_item)
	{
		nooptions_item->setVisible(TRUE);
		nooptions_item->setEnabled(FALSE);
		return TRUE;
	}
	return FALSE;
}

BOOL LLFolderView::handleHover( S32 x, S32 y, MASK mask )
{
	return LLView::handleHover( x, y, mask );
}

BOOL LLFolderView::handleDragAndDrop(S32 x, S32 y, MASK mask, BOOL drop,
									 EDragAndDropType cargo_type,
									 void* cargo_data, 
									 EAcceptance* accept,
									 std::string& tooltip_msg)
{
	mDragAndDropThisFrame = TRUE;
	// have children handle it first
	BOOL handled = LLView::handleDragAndDrop(x, y, mask, drop, cargo_type, cargo_data,
											 accept, tooltip_msg);

	// when drop is not handled by child, it should be handled
	// by the folder which is the hierarchy root.
	if (!handled)
	{
		if (getListener()->getUUID().notNull())
		{
			handled = LLFolderViewFolder::handleDragAndDrop(x, y, mask, drop, cargo_type, cargo_data, accept, tooltip_msg);
		}
		else
		{
			if (!mFolders.empty())
			{
				// dispatch to last folder as a hack to support "Contents" folder in object inventory
				handled = mFolders.back()->handleDragAndDropFromChild(mask,drop,cargo_type,cargo_data,accept,tooltip_msg);
			}
		}
	}

	if (handled)
	{
		lldebugst(LLERR_USER_INPUT) << "dragAndDrop handled by LLFolderView" << llendl;
	}

	return handled;
}

void LLFolderView::deleteAllChildren()
{
	closeRenamer();
	if (mPopupMenuHandle.get()) mPopupMenuHandle.get()->die();
	mPopupMenuHandle = LLHandle<LLView>();
	mScrollContainer = NULL;
	mRenameItem = NULL;
	mRenamer = NULL;
	mStatusTextBox = NULL;
	
	clearSelection();
	LLView::deleteAllChildren();
}

void LLFolderView::scrollToShowSelection()
{
	if ( mSelectedItems.size() )
	{
		mNeedsScroll = TRUE;
	}
}

// If the parent is scroll container, scroll it to make the selection
// is maximally visible.
void LLFolderView::scrollToShowItem(LLFolderViewItem* item, const LLRect& constraint_rect)
{
	if (!mScrollContainer) return;

	// don't scroll to items when mouse is being used to scroll/drag and drop
	if (gFocusMgr.childHasMouseCapture(mScrollContainer))
	{
		mNeedsScroll = FALSE;
		return;
	}

	// if item exists and is in visible portion of parent folder...
	if(item)
	{
		LLRect local_rect = item->getLocalRect();
		LLRect item_scrolled_rect; // item position relative to display area of scroller
		LLRect visible_doc_rect = mScrollContainer->getVisibleContentRect();
		
		S32 icon_height = mIcon.isNull() ? 0 : mIcon->getHeight(); 
		S32 label_height = getLabelFontForStyle(mLabelStyle)->getLineHeight(); 
		// when navigating with keyboard, only move top of opened folder on screen, otherwise show whole folder
		S32 max_height_to_show = item->isOpen() && mScrollContainer->hasFocus() ? (llmax( icon_height, label_height ) + ICON_PAD) : local_rect.getHeight(); 
		
		// get portion of item that we want to see...
		LLRect item_local_rect = LLRect(item->getIndentation(), 
										local_rect.getHeight(), 
										llmin(MIN_ITEM_WIDTH_VISIBLE, local_rect.getWidth()), 
										llmax(0, local_rect.getHeight() - max_height_to_show));

		LLRect item_doc_rect;

		item->localRectToOtherView(item_local_rect, &item_doc_rect, this); 

		mScrollContainer->scrollToShowRect( item_doc_rect, constraint_rect );

	}
}

LLRect LLFolderView::getVisibleRect()
{
	S32 visible_height = mScrollContainer->getRect().getHeight();
	S32 visible_width = mScrollContainer->getRect().getWidth();
	LLRect visible_rect;
	visible_rect.setLeftTopAndSize(-getRect().mLeft, visible_height - getRect().mBottom, visible_width, visible_height);
	return visible_rect;
}

BOOL LLFolderView::getShowSelectionContext()
{
	if (mShowSelectionContext)
	{
		return TRUE;
	}
	LLMenuGL* menu = (LLMenuGL*)mPopupMenuHandle.get();
	if (menu && menu->getVisible())
	{
		return TRUE;
	}
	return FALSE;
}

void LLFolderView::setShowSingleSelection(BOOL show)
{
	if (show != mShowSingleSelection)
	{
		mMultiSelectionFadeTimer.reset();
		mShowSingleSelection = show;
	}
}

void LLFolderView::addItemID(const LLUUID& id, LLFolderViewItem* itemp)
{
	mItemMap[id] = itemp;
}

void LLFolderView::removeItemID(const LLUUID& id)
{
	mItemMap.erase(id);
}

LLFastTimer::DeclareTimer FTM_GET_ITEM_BY_ID("Get FolderViewItem by ID");
LLFolderViewItem* LLFolderView::getItemByID(const LLUUID& id)
{
	LLFastTimer _(FTM_GET_ITEM_BY_ID);
	if (id == getListener()->getUUID())
	{
		return this;
	}

	std::map<LLUUID, LLFolderViewItem*>::iterator map_it;
	map_it = mItemMap.find(id);
	if (map_it != mItemMap.end())
	{
		return map_it->second;
	}

	return NULL;
}

LLFolderViewFolder* LLFolderView::getFolderByID(const LLUUID& id)
{
	if (id == getListener()->getUUID())
	{
		return this;
	}

	for (folders_t::iterator iter = mFolders.begin();
		 iter != mFolders.end();
		 ++iter)
	{
		LLFolderViewFolder *folder = (*iter);
		if (folder->getListener()->getUUID() == id)
		{
			return folder;
		}
	}
	return NULL;
}

bool LLFolderView::doToSelected(LLInventoryModel* model, const LLSD& userdata)
{
	std::string action = userdata.asString();
	
	if ("rename" == action)
	{
		startRenamingSelectedItem();
		return true;
	}
	if ("delete" == action)
	{
		removeSelectedItems();
		return true;
	}
	if (("copy" == action) || ("cut" == action))
	{
		// Clear the clipboard before we start adding things on it
		LLClipboard::instance().reset();
	}

	static const std::string change_folder_string = "change_folder_type_";
	if (action.length() > change_folder_string.length() && 
		(action.compare(0,change_folder_string.length(),"change_folder_type_") == 0))
	{
		LLFolderType::EType new_folder_type = LLViewerFolderType::lookupTypeFromXUIName(action.substr(change_folder_string.length()));
		changeType(model, new_folder_type);
		return true;
	}


	std::set<LLUUID> selected_items = getSelectionList();

	LLMultiPreview* multi_previewp = NULL;
	LLMultiProperties* multi_propertiesp = NULL;

	if (("task_open" == action  || "open" == action) && selected_items.size() > 1)
	{
		multi_previewp = new LLMultiPreview();
		gFloaterView->addChild(multi_previewp);

		LLFloater::setFloaterHost(multi_previewp);
	
	}
	else if (("task_properties" == action || "properties" == action) && selected_items.size() > 1)
	{
		multi_propertiesp = new LLMultiProperties();
		gFloaterView->addChild(multi_propertiesp);

		LLFloater::setFloaterHost(multi_propertiesp);
	}

	std::set<LLUUID>::iterator set_iter;

	for (set_iter = selected_items.begin(); set_iter != selected_items.end(); ++set_iter)
	{
		LLFolderViewItem* folder_item = getItemByID(*set_iter);
		if(!folder_item) continue;
		LLInvFVBridge* bridge = (LLInvFVBridge*)folder_item->getListener();
		if(!bridge) continue;
		bridge->performAction(model, action);
	}

	LLFloater::setFloaterHost(NULL);
	if (multi_previewp)
	{
		multi_previewp->openFloater(LLSD());
	}
	else if (multi_propertiesp)
	{
		multi_propertiesp->openFloater(LLSD());
	}

	return true;
}

static LLFastTimer::DeclareTimer FTM_AUTO_SELECT("Open and Select");
static LLFastTimer::DeclareTimer FTM_INVENTORY("Inventory");

// Main idle routine
void LLFolderView::doIdle()
{
	// If this is associated with the user's inventory, don't do anything
	// until that inventory is loaded up.
	const LLInventoryPanel *inventory_panel = dynamic_cast<LLInventoryPanel*>(mParentPanel);
	if (inventory_panel && !inventory_panel->getIsViewsInitialized())
	{
		return;
	}
	
	LLFastTimer t2(FTM_INVENTORY);

	BOOL debug_filters = gSavedSettings.getBOOL("DebugInventoryFilters");
	if (debug_filters != getDebugFilters())
	{
		mDebugFilters = debug_filters;
		arrangeAll();
	}

	if (mFilter->isModified() && mFilter->isNotDefault())
	{
		mNeedsAutoSelect = TRUE;
	}
	mFilter->clearModified();
<<<<<<< HEAD
=======
	BOOL filter_modified_and_active = mCompletedFilterGeneration < mFilter->getCurrentGeneration() && 
										mFilter->isNotDefault();
	mNeedsAutoSelect = mFilter->hasFilterString() &&
							!(gFocusMgr.childHasKeyboardFocus(this) || gFocusMgr.getMouseCapture());
>>>>>>> defbd61d

	// filter to determine visibility before arranging
	filterFromRoot();

	// automatically show matching items, and select first one if we had a selection
	if (mNeedsAutoSelect)
	{
		LLFastTimer t3(FTM_AUTO_SELECT);
		// select new item only if a filtered item not currently selected
		LLFolderViewItem* selected_itemp = mSelectedItems.empty() ? NULL : mSelectedItems.back();
		if (!mAutoSelectOverride && (!selected_itemp || !selected_itemp->potentiallyFiltered()))
		{
			// these are named variables to get around gcc not binding non-const references to rvalues
			// and functor application is inherently non-const to allow for stateful functors
			LLSelectFirstFilteredItem functor;
			applyFunctorRecursively(functor);
		}

		// Open filtered folders for folder views with mAutoSelectOverride=TRUE.
		// Used by LLPlacesFolderView.
		if (mAutoSelectOverride && !mFilter->getFilterSubString().empty())
		{
			// these are named variables to get around gcc not binding non-const references to rvalues
			// and functor application is inherently non-const to allow for stateful functors
			LLOpenFilteredFolders functor;
			applyFunctorRecursively(functor);
		}

		scrollToShowSelection();
	}

	BOOL filter_finished = mCompletedFilterGeneration >= mFilter->getCurrentGeneration() 
						&& !LLInventoryModelBackgroundFetch::instance().folderFetchActive();
	if (filter_finished 
		|| gFocusMgr.childHasKeyboardFocus(inventory_panel) 
		|| gFocusMgr.childHasMouseCapture(inventory_panel))
	{
		// finishing the filter process, giving focus to the folder view, or dragging the scrollbar all stop the auto select process
		mNeedsAutoSelect = FALSE;
	}


	// during filtering process, try to pin selected item's location on screen
	// this will happen when searching your inventory and when new items arrive
	if (!filter_finished)
	{
		// calculate rectangle to pin item to at start of animated rearrange
		if (!mPinningSelectedItem && !mSelectedItems.empty())
		{
			// lets pin it!
			mPinningSelectedItem = TRUE;

			LLRect visible_content_rect = mScrollContainer->getVisibleContentRect();
			LLFolderViewItem* selected_item = mSelectedItems.back();

			LLRect item_rect;
			selected_item->localRectToOtherView(selected_item->getLocalRect(), &item_rect, this);
			// if item is visible in scrolled region
			if (visible_content_rect.overlaps(item_rect))
			{
				// then attempt to keep it in same place on screen
				mScrollConstraintRect = item_rect;
				mScrollConstraintRect.translate(-visible_content_rect.mLeft, -visible_content_rect.mBottom);
			}
			else
			{
				// otherwise we just want it onscreen somewhere
				LLRect content_rect = mScrollContainer->getContentWindowRect();
				mScrollConstraintRect.setOriginAndSize(0, 0, content_rect.getWidth(), content_rect.getHeight());
			}
		}
	}
	else
	{
		// stop pinning selected item after folders stop rearranging
		if (!needsArrange())
		{
			mPinningSelectedItem = FALSE;
		}
	}

	LLRect constraint_rect;
	if (mPinningSelectedItem)
	{
		// use last known constraint rect for pinned item
		constraint_rect = mScrollConstraintRect;
	}
	else
	{
		// during normal use (page up/page down, etc), just try to fit item on screen
		LLRect content_rect = mScrollContainer->getContentWindowRect();
		constraint_rect.setOriginAndSize(0, 0, content_rect.getWidth(), content_rect.getHeight());
	}


	BOOL is_visible = isInVisibleChain();

	if ( is_visible )
	{
		sanitizeSelection();
		if( needsArrange() )
		{
			arrangeFromRoot();
		}
	}

	if (mSelectedItems.size() && mNeedsScroll)
	{
		scrollToShowItem(mSelectedItems.back(), constraint_rect);
		// continue scrolling until animated layout change is done
		if (filter_finished
			&& (!needsArrange() || !is_visible))
		{
			mNeedsScroll = FALSE;
		}
	}

	if (mSignalSelectCallback)
	{
		//RN: we use keyboard focus as a proxy for user-explicit actions
		BOOL take_keyboard_focus = (mSignalSelectCallback == SIGNAL_KEYBOARD_FOCUS);
		mSelectSignal(mSelectedItems, take_keyboard_focus);
	}
	mSignalSelectCallback = FALSE;
}


//static
void LLFolderView::idle(void* user_data)
{
	LLFolderView* self = (LLFolderView*)user_data;
	if ( self )
	{	// Do the real idle 
		self->doIdle();
	}
}

void LLFolderView::dumpSelectionInformation()
{
	llinfos << "LLFolderView::dumpSelectionInformation()" << llendl;
	llinfos << "****************************************" << llendl;
	selected_items_t::iterator item_it;
	for (item_it = mSelectedItems.begin(); item_it != mSelectedItems.end(); ++item_it)
	{
		llinfos << "  " << (*item_it)->getName() << llendl;
	}
	llinfos << "****************************************" << llendl;
}

void LLFolderView::updateRenamerPosition()
{
	if(mRenameItem)
	{
		// See also LLFolderViewItem::draw()
		S32 x = ARROW_SIZE + TEXT_PAD + ICON_WIDTH + ICON_PAD + mRenameItem->getIndentation();
		S32 y = mRenameItem->getRect().getHeight() - mRenameItem->getItemHeight() - RENAME_HEIGHT_PAD;
		mRenameItem->localPointToScreen( x, y, &x, &y );
		screenPointToLocal( x, y, &x, &y );
		mRenamer->setOrigin( x, y );

		LLRect scroller_rect(0, 0, gViewerWindow->getWindowWidthScaled(), 0);
		if (mScrollContainer)
		{
			scroller_rect = mScrollContainer->getContentWindowRect();
		}

		S32 width = llmax(llmin(mRenameItem->getRect().getWidth() - x, scroller_rect.getWidth() - x - getRect().mLeft), MINIMUM_RENAMER_WIDTH);
		S32 height = mRenameItem->getItemHeight() - RENAME_HEIGHT_PAD;
		mRenamer->reshape( width, height, TRUE );
	}
}

// Update visibility and availability (i.e. enabled/disabled) of context menu items.
void LLFolderView::updateMenuOptions(LLMenuGL* menu)
{
	const LLView::child_list_t *list = menu->getChildList();

	LLView::child_list_t::const_iterator menu_itor;
	for (menu_itor = list->begin(); menu_itor != list->end(); ++menu_itor)
	{
		(*menu_itor)->setVisible(FALSE);
		(*menu_itor)->pushVisible(TRUE);
		(*menu_itor)->setEnabled(TRUE);
	}

	// Successively filter out invalid options

	U32 flags = FIRST_SELECTED_ITEM;
	for (selected_items_t::iterator item_itor = mSelectedItems.begin();
			item_itor != mSelectedItems.end();
			++item_itor)
	{
		LLFolderViewItem* selected_item = (*item_itor);
		selected_item->buildContextMenu(*menu, flags);
		flags = 0x0;
	}

	addNoOptions(menu);
}

// Refresh the context menu (that is already shown).
void LLFolderView::updateMenu()
{
	LLMenuGL* menu = (LLMenuGL*)mPopupMenuHandle.get();
	if (menu && menu->getVisible())
	{
		updateMenuOptions(menu);
		menu->needsArrange(); // update menu height if needed
	}
}

bool LLFolderView::selectFirstItem()
{
	for (folders_t::iterator iter = mFolders.begin();
		 iter != mFolders.end();++iter)
	{
		LLFolderViewFolder* folder = (*iter );
		if (folder->getVisible())
		{
			LLFolderViewItem* itemp = folder->getNextFromChild(0,true);
			if(itemp)
				setSelection(itemp,FALSE,TRUE);
			return true;	
		}
		
	}
	for(items_t::iterator iit = mItems.begin();
		iit != mItems.end(); ++iit)
	{
		LLFolderViewItem* itemp = (*iit);
		if (itemp->getVisible())
		{
			setSelection(itemp,FALSE,TRUE);
			return true;	
		}
	}
	return false;
}
bool LLFolderView::selectLastItem()
{
	for(items_t::reverse_iterator iit = mItems.rbegin();
		iit != mItems.rend(); ++iit)
	{
		LLFolderViewItem* itemp = (*iit);
		if (itemp->getVisible())
		{
			setSelection(itemp,FALSE,TRUE);
			return true;	
		}
	}
	for (folders_t::reverse_iterator iter = mFolders.rbegin();
		 iter != mFolders.rend();++iter)
	{
		LLFolderViewFolder* folder = (*iter);
		if (folder->getVisible())
		{
			LLFolderViewItem* itemp = folder->getPreviousFromChild(0,true);
			if(itemp)
				setSelection(itemp,FALSE,TRUE);
			return true;	
		}
	}
	return false;
}


S32	LLFolderView::notify(const LLSD& info) 
{
	if(info.has("action"))
	{
		std::string str_action = info["action"];
		if(str_action == "select_first")
		{
			setFocus(true);
			selectFirstItem();
			scrollToShowSelection();
			return 1;

		}
		else if(str_action == "select_last")
		{
			setFocus(true);
			selectLastItem();
			scrollToShowSelection();
			return 1;
		}
	}
	return 0;
}


///----------------------------------------------------------------------------
/// Local function definitions
///----------------------------------------------------------------------------

void LLFolderView::onRenamerLost()
{
	if (mRenamer && mRenamer->getVisible())
	{
		mRenamer->setVisible(FALSE);

		// will commit current name (which could be same as original name)
		mRenamer->setFocus(FALSE);
	}

	if( mRenameItem )
	{
		setSelectionFromRoot( mRenameItem, TRUE );
		mRenameItem = NULL;
	}
}

LLInventoryFilter* LLFolderView::getFilter()
{
	return mFilter;
}

void LLFolderView::setFilterPermMask( PermissionMask filter_perm_mask )
{
	mFilter->setFilterPermissions(filter_perm_mask);
}

U32 LLFolderView::getFilterObjectTypes() const
{
	return mFilter->getFilterObjectTypes();
}

PermissionMask LLFolderView::getFilterPermissions() const
{
	return mFilter->getFilterPermissions();
}

BOOL LLFolderView::isFilterModified()
{
	return mFilter->isNotDefault();
}

void delete_selected_item(void* user_data)
{
	if(user_data)
	{
		LLFolderView* fv = reinterpret_cast<LLFolderView*>(user_data);
		fv->removeSelectedItems();
	}
}

void copy_selected_item(void* user_data)
{
	if(user_data)
	{
		LLFolderView* fv = reinterpret_cast<LLFolderView*>(user_data);
		fv->copy();
	}
}

void paste_items(void* user_data)
{
	if(user_data)
	{
		LLFolderView* fv = reinterpret_cast<LLFolderView*>(user_data);
		fv->paste();
	}
}

void open_selected_items(void* user_data)
{
	if(user_data)
	{
		LLFolderView* fv = reinterpret_cast<LLFolderView*>(user_data);
		fv->openSelectedItems();
	}
}

void properties_selected_items(void* user_data)
{
	if(user_data)
	{
		LLFolderView* fv = reinterpret_cast<LLFolderView*>(user_data);
		fv->propertiesSelectedItems();
	}
}<|MERGE_RESOLUTION|>--- conflicted
+++ resolved
@@ -562,7 +562,6 @@
 	{
 		width = scroll_rect.getWidth();
 	}
-
 	LLView::reshape(width, height, called_from_parent);
 	mReshapeSignal(mSelectedItems, FALSE);
 }
@@ -2241,13 +2240,6 @@
 		mNeedsAutoSelect = TRUE;
 	}
 	mFilter->clearModified();
-<<<<<<< HEAD
-=======
-	BOOL filter_modified_and_active = mCompletedFilterGeneration < mFilter->getCurrentGeneration() && 
-										mFilter->isNotDefault();
-	mNeedsAutoSelect = mFilter->hasFilterString() &&
-							!(gFocusMgr.childHasKeyboardFocus(this) || gFocusMgr.getMouseCapture());
->>>>>>> defbd61d
 
 	// filter to determine visibility before arranging
 	filterFromRoot();
