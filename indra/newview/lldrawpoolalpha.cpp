/** 
 * @file lldrawpoolalpha.cpp
 * @brief LLDrawPoolAlpha class implementation
 *
 * $LicenseInfo:firstyear=2002&license=viewerlgpl$
 * Second Life Viewer Source Code
 * Copyright (C) 2010, Linden Research, Inc.
 * 
 * This library is free software; you can redistribute it and/or
 * modify it under the terms of the GNU Lesser General Public
 * License as published by the Free Software Foundation;
 * version 2.1 of the License only.
 * 
 * This library is distributed in the hope that it will be useful,
 * but WITHOUT ANY WARRANTY; without even the implied warranty of
 * MERCHANTABILITY or FITNESS FOR A PARTICULAR PURPOSE.  See the GNU
 * Lesser General Public License for more details.
 * 
 * You should have received a copy of the GNU Lesser General Public
 * License along with this library; if not, write to the Free Software
 * Foundation, Inc., 51 Franklin Street, Fifth Floor, Boston, MA  02110-1301  USA
 * 
 * Linden Research, Inc., 945 Battery Street, San Francisco, CA  94111  USA
 * $/LicenseInfo$
 */

#include "llviewerprecompiledheaders.h"

#include "lldrawpoolalpha.h"

#include "llglheaders.h"
#include "llviewercontrol.h"
#include "llcriticaldamp.h"
#include "llfasttimer.h"
#include "llrender.h"

#include "llcubemap.h"
#include "llsky.h"
#include "lldrawable.h"
#include "llface.h"
#include "llviewercamera.h"
#include "llviewertexturelist.h"	// For debugging
#include "llviewerobjectlist.h" // For debugging
#include "llviewerwindow.h"
#include "pipeline.h"
#include "llviewershadermgr.h"
#include "llviewerregion.h"
#include "lldrawpoolwater.h"
#include "llspatialpartition.h"
#include "llglcommonfunc.h"

BOOL LLDrawPoolAlpha::sShowDebugAlpha = FALSE;

static BOOL deferred_render = FALSE;

LLDrawPoolAlpha::LLDrawPoolAlpha(U32 type) :
		LLRenderPass(type), current_shader(NULL), target_shader(NULL),
		simple_shader(NULL), fullbright_shader(NULL), emissive_shader(NULL),
		mColorSFactor(LLRender::BF_UNDEF), mColorDFactor(LLRender::BF_UNDEF),
		mAlphaSFactor(LLRender::BF_UNDEF), mAlphaDFactor(LLRender::BF_UNDEF)
{

}

LLDrawPoolAlpha::~LLDrawPoolAlpha()
{
}


void LLDrawPoolAlpha::prerender()
{
	mVertexShaderLevel = LLViewerShaderMgr::instance()->getVertexShaderLevel(LLViewerShaderMgr::SHADER_OBJECT);
}

S32 LLDrawPoolAlpha::getNumPostDeferredPasses() 
{ 
	static LLCachedControl<bool> RenderDepthOfField(gSavedSettings, "RenderDepthOfField"); // <FS:PP> Attempt to speed up things a little
	if (LLPipeline::sImpostorRender)
	{ //skip depth buffer filling pass when rendering impostors
		return 1;
	}
	// <FS:PP> Attempt to speed up things a little
	// else if (gSavedSettings.getBOOL("RenderDepthOfField"))
	else if (RenderDepthOfField)
	// </FS:PP>
	{
		return 2; 
	}
	else
	{
		return 1;
	}
}

void LLDrawPoolAlpha::beginPostDeferredPass(S32 pass) 
{ 
	LL_RECORD_BLOCK_TIME(FTM_RENDER_ALPHA);

	if (pass == 0)
	{
		if (LLPipeline::sImpostorRender)
		{
			simple_shader = &gDeferredAlphaImpostorProgram;
			fullbright_shader = &gDeferredFullbrightProgram;
		}
		else if (LLPipeline::sUnderWaterRender)
		{
			simple_shader = &gDeferredAlphaWaterProgram;
			fullbright_shader = &gDeferredFullbrightWaterProgram;
		}
		else
		{
		simple_shader = &gDeferredAlphaProgram;
			fullbright_shader = &gDeferredFullbrightProgram;
		}
		
		//F32 gamma = gSavedSettings.getF32("RenderDeferredDisplayGamma");
		static LLCachedControl<F32> gamma(gSavedSettings, "RenderDeferredDisplayGamma");

		fullbright_shader->bind();
		fullbright_shader->uniform1f(LLShaderMgr::TEXTURE_GAMMA, 2.2f); 
		fullbright_shader->uniform1f(LLShaderMgr::DISPLAY_GAMMA, (gamma > 0.1f) ? 1.0f / gamma : (1.0f/2.2f));
		fullbright_shader->unbind();

        if (LLPipeline::sRenderingHUDs)
	    {
		    fullbright_shader->uniform1i(LLShaderMgr::NO_ATMO, 1);
	    }
	    else
	    {
		    fullbright_shader->uniform1i(LLShaderMgr::NO_ATMO, 0);
	    }
		//prime simple shader (loads shadow relevant uniforms)
		gPipeline.bindDeferredShader(*simple_shader);

		simple_shader->uniform1f(LLShaderMgr::DISPLAY_GAMMA, (gamma > 0.1f) ? 1.0f / gamma : (1.0f/2.2f));
	}
	else if (!LLPipeline::sImpostorRender)
	{
		//update depth buffer sampler
		gPipeline.mScreen.flush();
		gPipeline.mDeferredDepth.copyContents(gPipeline.mDeferredScreen, 0, 0, gPipeline.mDeferredScreen.getWidth(), gPipeline.mDeferredScreen.getHeight(),
							0, 0, gPipeline.mDeferredDepth.getWidth(), gPipeline.mDeferredDepth.getHeight(), GL_DEPTH_BUFFER_BIT, GL_NEAREST);	
		gPipeline.mDeferredDepth.bindTarget();
		simple_shader = fullbright_shader = &gObjectFullbrightAlphaMaskProgram;
		gObjectFullbrightAlphaMaskProgram.bind();
		gObjectFullbrightAlphaMaskProgram.setMinimumAlpha(0.33f);
	}


    if (LLPipeline::sRenderDeferred)
    {
		emissive_shader = &gDeferredEmissiveProgram;
    }
    else
    {
		if (LLPipeline::sUnderWaterRender)
		{
			emissive_shader = &gObjectEmissiveWaterProgram;
		}
		else
		{
			emissive_shader = &gObjectEmissiveProgram;
		}
    }

	deferred_render = TRUE;
	if (mVertexShaderLevel > 0)
	{
		// Start out with no shaders.
		current_shader = target_shader = NULL;
	}
	gPipeline.enableLightsDynamic();
}

void LLDrawPoolAlpha::endPostDeferredPass(S32 pass) 
{ 
	if (pass == 1 && !LLPipeline::sImpostorRender)
	{
		gPipeline.mDeferredDepth.flush();
		gPipeline.mScreen.bindTarget();
		gObjectFullbrightAlphaMaskProgram.unbind();
	}

	deferred_render = FALSE;
	endRenderPass(pass);
}

void LLDrawPoolAlpha::renderPostDeferred(S32 pass) 
{ 
	render(pass); 
}

void LLDrawPoolAlpha::beginRenderPass(S32 pass)
{
	LL_RECORD_BLOCK_TIME(FTM_RENDER_ALPHA);
	
	if (LLPipeline::sImpostorRender)
	{
		simple_shader = &gObjectSimpleImpostorProgram;
		fullbright_shader = &gObjectFullbrightProgram;
		emissive_shader = &gObjectEmissiveProgram;
	}
	else if (LLPipeline::sUnderWaterRender)
	{
		simple_shader = &gObjectSimpleWaterProgram;
		fullbright_shader = &gObjectFullbrightWaterProgram;
		emissive_shader = &gObjectEmissiveWaterProgram;
	}
	else
	{
		simple_shader = &gObjectSimpleProgram;
		fullbright_shader = &gObjectFullbrightProgram;
		emissive_shader = &gObjectEmissiveProgram;
	}

	if (mVertexShaderLevel > 0)
	{
		// Start out with no shaders.
		current_shader = target_shader = NULL;
		LLGLSLShader::bindNoShader();
	}
	gPipeline.enableLightsDynamic();
}

void LLDrawPoolAlpha::endRenderPass( S32 pass )
{
	LL_RECORD_BLOCK_TIME(FTM_RENDER_ALPHA);
	LLRenderPass::endRenderPass(pass);

	if(gPipeline.canUseWindLightShaders()) 
	{
		LLGLSLShader::bindNoShader();
	}
}

void LLDrawPoolAlpha::render(S32 pass)
{
	LL_RECORD_BLOCK_TIME(FTM_RENDER_ALPHA);

	LLGLSPipelineAlpha gls_pipeline_alpha;

	if (deferred_render && pass == 1)
	{ //depth only
		gGL.setColorMask(false, false);
	}
	else
	{
		gGL.setColorMask(true, true);
	}
	
	bool write_depth = LLDrawPoolWater::sSkipScreenCopy
						 || (deferred_render && pass == 1)
						 // we want depth written so that rendered alpha will
						 // contribute to the alpha mask used for impostors
						 || LLPipeline::sImpostorRenderAlphaDepthPass;

	LLGLDepthTest depth(GL_TRUE, write_depth ? GL_TRUE : GL_FALSE);

	if (deferred_render && pass == 1)
	{
		gGL.blendFunc(LLRender::BF_SOURCE_ALPHA, LLRender::BF_ONE_MINUS_SOURCE_ALPHA);
	}
	else
	{
		mColorSFactor = LLRender::BF_SOURCE_ALPHA;           // } regular alpha blend
		mColorDFactor = LLRender::BF_ONE_MINUS_SOURCE_ALPHA; // }
		mAlphaSFactor = LLRender::BF_ZERO;                         // } glow suppression
		mAlphaDFactor = LLRender::BF_ONE_MINUS_SOURCE_ALPHA;       // }
		gGL.blendFunc(mColorSFactor, mColorDFactor, mAlphaSFactor, mAlphaDFactor);

		if (mVertexShaderLevel > 0)
		{
			if (LLPipeline::sImpostorRender)
			{
				fullbright_shader->bind();        
				fullbright_shader->setMinimumAlpha(0.5f);
                if (LLPipeline::sRenderingHUDs)
	            {
		            fullbright_shader->uniform1i(LLShaderMgr::NO_ATMO, 1);
	            }
	            else
	            {
		            fullbright_shader->uniform1i(LLShaderMgr::NO_ATMO, 0);
	            }
				simple_shader->bind();
				simple_shader->setMinimumAlpha(0.5f);
                if (LLPipeline::sRenderingHUDs)
	            {
		            simple_shader->uniform1i(LLShaderMgr::NO_ATMO, 1);
	            }
	            else
	            {
		            simple_shader->uniform1i(LLShaderMgr::NO_ATMO, 0);
	            }
			}				
			else
			{
				fullbright_shader->bind();
				fullbright_shader->setMinimumAlpha(0.f);
                if (LLPipeline::sRenderingHUDs)
	            {
		            fullbright_shader->uniform1i(LLShaderMgr::NO_ATMO, 1);
	            }
	            else
	            {
		            fullbright_shader->uniform1i(LLShaderMgr::NO_ATMO, 0);
	            }
				simple_shader->bind();
				simple_shader->setMinimumAlpha(0.f);
                if (LLPipeline::sRenderingHUDs)
	            {
		            simple_shader->uniform1i(LLShaderMgr::NO_ATMO, 1);
	            }
	            else
	            {
		            simple_shader->uniform1i(LLShaderMgr::NO_ATMO, 0);
	            }
			}
		}
		else
		{
			if (LLPipeline::sImpostorRender)
			{
				gGL.setAlphaRejectSettings(LLRender::CF_GREATER, 0.5f); //OK
			}
			else
			{
				gGL.setAlphaRejectSettings(LLRender::CF_DEFAULT); //OK
			}
		}
	}

	if (mVertexShaderLevel > 0)
	{
		renderAlpha(getVertexDataMask() | LLVertexBuffer::MAP_TEXTURE_INDEX | LLVertexBuffer::MAP_TANGENT | LLVertexBuffer::MAP_TEXCOORD1 | LLVertexBuffer::MAP_TEXCOORD2, pass);
	}
	else
	{
		renderAlpha(getVertexDataMask(), pass);
	}

	gGL.setColorMask(true, false);

	if (deferred_render && pass == 1)
	{
		gGL.setSceneBlendType(LLRender::BT_ALPHA);
	}

	if (sShowDebugAlpha)
	{
		BOOL shaders = gPipeline.canUseVertexShaders();
		if(shaders) 
		{
			gHighlightProgram.bind();
		}
		else
		{
			gPipeline.enableLightsFullbright(LLColor4(1,1,1,1));
		}

		gGL.diffuseColor4f(1,0,0,1);
				
		LLViewerFetchedTexture::sSmokeImagep->addTextureStats(1024.f*1024.f);
		gGL.getTexUnit(0)->bind(LLViewerFetchedTexture::sSmokeImagep, TRUE) ;
		renderAlphaHighlight(LLVertexBuffer::MAP_VERTEX |
							LLVertexBuffer::MAP_TEXCOORD0);

		pushBatches(LLRenderPass::PASS_ALPHA_MASK, LLVertexBuffer::MAP_VERTEX | LLVertexBuffer::MAP_TEXCOORD0, FALSE);
		pushBatches(LLRenderPass::PASS_FULLBRIGHT_ALPHA_MASK, LLVertexBuffer::MAP_VERTEX | LLVertexBuffer::MAP_TEXCOORD0, FALSE);
		pushBatches(LLRenderPass::PASS_ALPHA_INVISIBLE, LLVertexBuffer::MAP_VERTEX | LLVertexBuffer::MAP_TEXCOORD0, FALSE);

		gGL.diffuseColor4f(0, 0, 1, 1);
		pushBatches(LLRenderPass::PASS_MATERIAL_ALPHA_MASK, LLVertexBuffer::MAP_VERTEX | LLVertexBuffer::MAP_TEXCOORD0, FALSE);

		gGL.diffuseColor4f(0, 1, 0, 1);
		pushBatches(LLRenderPass::PASS_INVISIBLE, LLVertexBuffer::MAP_VERTEX | LLVertexBuffer::MAP_TEXCOORD0, FALSE);

		if(shaders) 
		{
			gHighlightProgram.unbind();
		}
	}
}

void LLDrawPoolAlpha::renderAlphaHighlight(U32 mask)
{
	for (LLCullResult::sg_iterator i = gPipeline.beginAlphaGroups(); i != gPipeline.endAlphaGroups(); ++i)
	{
		LLSpatialGroup* group = *i;
		if (group->getSpatialPartition()->mRenderByGroup &&
			!group->isDead())
		{
			LLSpatialGroup::drawmap_elem_t& draw_info = group->mDrawMap[LLRenderPass::PASS_ALPHA];	

			for (LLSpatialGroup::drawmap_elem_t::iterator k = draw_info.begin(); k != draw_info.end(); ++k)	
			{
				LLDrawInfo& params = **k;
				
				if (params.mParticle)
				{
					continue;
				}

				LLRenderPass::applyModelMatrix(params);
				if (params.mGroup)
				{
					params.mGroup->rebuildMesh();
				}
				params.mVertexBuffer->setBuffer(mask);
				params.mVertexBuffer->drawRange(params.mDrawMode, params.mStart, params.mEnd, params.mCount, params.mOffset);
				gPipeline.addTrianglesDrawn(params.mCount, params.mDrawMode);
			}
		}
	}
}

static LLTrace::BlockTimerStatHandle FTM_RENDER_ALPHA_GROUP_LOOP("Alpha Group");
static LLTrace::BlockTimerStatHandle FTM_RENDER_ALPHA_PUSH("Alpha Push Verts");
// <FS:Ansariel> LL materials support merge error
static LLTrace::BlockTimerStatHandle FTM_RENDER_ALPHA_GLOW("Alpha Glow");

void LLDrawPoolAlpha::renderAlpha(U32 mask, S32 pass)
{
	BOOL initialized_lighting = FALSE;
	BOOL light_enabled = TRUE;
	
	BOOL use_shaders = gPipeline.canUseVertexShaders();
		
	for (LLCullResult::sg_iterator i = gPipeline.beginAlphaGroups(); i != gPipeline.endAlphaGroups(); ++i)
	{
		LLSpatialGroup* group = *i;
		llassert(group);
		llassert(group->getSpatialPartition());

		if (group->getSpatialPartition()->mRenderByGroup &&
		    !group->isDead())
		{
			bool is_particle_or_hud_particle = group->getSpatialPartition()->mPartitionType == LLViewerRegion::PARTITION_PARTICLE
													  || group->getSpatialPartition()->mPartitionType == LLViewerRegion::PARTITION_HUD_PARTICLE;


			// <FS:LO> Dont suspend partical processing while particles are hidden, just skip over drawing them
			if(!(gPipeline.sRenderParticles) && (
												 group->getSpatialPartition()->mPartitionType == LLViewerRegion::PARTITION_PARTICLE ||
												 group->getSpatialPartition()->mPartitionType == LLViewerRegion::PARTITION_HUD_PARTICLE))
			{
				continue;
			}
			// </FS:LO>


			bool draw_glow_for_this_partition = mVertexShaderLevel > 0; // no shaders = no glow.

			
			LL_RECORD_BLOCK_TIME(FTM_RENDER_ALPHA_GROUP_LOOP);

			bool disable_cull = is_particle_or_hud_particle;
			LLGLDisable cull(disable_cull ? GL_CULL_FACE : 0);

			LLSpatialGroup::drawmap_elem_t& draw_info = group->mDrawMap[LLRenderPass::PASS_ALPHA];

			for (LLSpatialGroup::drawmap_elem_t::iterator k = draw_info.begin(); k != draw_info.end(); ++k)	
			{
				LLDrawInfo& params = **k;

				if ((params.mVertexBuffer->getTypeMask() & mask) != mask)
				{ //FIXME!
					LL_WARNS_ONCE() << "Missing required components, expected mask: " << mask
									<< " present: " << (params.mVertexBuffer->getTypeMask() & mask)
									<< ". Skipping render batch." << LL_ENDL;
					continue;
				}

				// Fix for bug - NORSPEC-271
				// If the face is more than 90% transparent, then don't update the Depth buffer for Dof
				// We don't want the nearly invisible objects to cause of DoF effects
				if(pass == 1 && !LLPipeline::sImpostorRender)
				{
					LLFace*	face = params.mFace;
					if(face)
					{
						const LLTextureEntry* tep = face->getTextureEntry();
						if(tep)
						{
							if(tep->getColor().mV[3] < 0.1f)
								continue;
						}
					}
				}

				LLRenderPass::applyModelMatrix(params);

				LLMaterial* mat = NULL;

				if (deferred_render)
				{
					mat = params.mMaterial;
				}
				
				if (params.mFullbright)
				{
					// Turn off lighting if it hasn't already been so.
					if (light_enabled || !initialized_lighting)
					{
						initialized_lighting = TRUE;
						if (use_shaders) 
						{
							target_shader = fullbright_shader;
						}
						else
						{
							gPipeline.enableLightsFullbright(LLColor4(1,1,1,1));
						}
						light_enabled = FALSE;
					}
				}
				// Turn on lighting if it isn't already.
				else if (!light_enabled || !initialized_lighting)
				{
					initialized_lighting = TRUE;
					if (use_shaders) 
					{
						target_shader = simple_shader;
					}
					else
					{
						gPipeline.enableLightsDynamic();
					}
					light_enabled = TRUE;
				}

				if (deferred_render && mat)
				{
					U32 mask = params.mShaderMask;

					llassert(mask < LLMaterial::SHADER_COUNT);
					target_shader = &(gDeferredMaterialProgram[mask]);

					if (LLPipeline::sUnderWaterRender)
					{
						target_shader = &(gDeferredMaterialWaterProgram[mask]);
					}

					if (current_shader != target_shader)
					{
						gPipeline.bindDeferredShader(*target_shader);
					}
				}
				else if (!params.mFullbright)
				{
					target_shader = simple_shader;
				}
				else
				{
					target_shader = fullbright_shader;
				}
				
				if(use_shaders && (current_shader != target_shader))
				{// If we need shaders, and we're not ALREADY using the proper shader, then bind it
				// (this way we won't rebind shaders unnecessarily).
					current_shader = target_shader;
					current_shader->bind();
				}
				else if (!use_shaders && current_shader != NULL)
				{
					LLGLSLShader::bindNoShader();
					current_shader = NULL;
				}

				if (use_shaders && mat)
				{
					// We have a material.  Supply the appropriate data here.
					if (LLPipeline::sRenderDeferred)
					{
						current_shader->uniform4f(LLShaderMgr::SPECULAR_COLOR, params.mSpecColor.mV[0], params.mSpecColor.mV[1], params.mSpecColor.mV[2], params.mSpecColor.mV[3]);						
						current_shader->uniform1f(LLShaderMgr::ENVIRONMENT_INTENSITY, params.mEnvIntensity);
						current_shader->uniform1f(LLShaderMgr::EMISSIVE_BRIGHTNESS, params.mFullbright ? 1.f : 0.f);

						if (params.mNormalMap)
						{
							params.mNormalMap->addTextureStats(params.mVSize);
							current_shader->bindTexture(LLShaderMgr::BUMP_MAP, params.mNormalMap);
						} 
						
						if (params.mSpecularMap)
						{
							params.mSpecularMap->addTextureStats(params.mVSize);
							current_shader->bindTexture(LLShaderMgr::SPECULAR_MAP, params.mSpecularMap);
						} 
					}

				} else if (LLPipeline::sRenderDeferred && current_shader && (current_shader == simple_shader))
				{
					current_shader->uniform4f(LLShaderMgr::SPECULAR_COLOR, 1.0f, 1.0f, 1.0f, 1.0f);						
					current_shader->uniform1f(LLShaderMgr::ENVIRONMENT_INTENSITY, 0.0f);			
					LLViewerFetchedTexture::sFlatNormalImagep->addTextureStats(params.mVSize);
					current_shader->bindTexture(LLShaderMgr::BUMP_MAP, LLViewerFetchedTexture::sFlatNormalImagep);						
					LLViewerFetchedTexture::sWhiteImagep->addTextureStats(params.mVSize);
					current_shader->bindTexture(LLShaderMgr::SPECULAR_MAP, LLViewerFetchedTexture::sWhiteImagep);
				}

				if (params.mGroup)
				{
					params.mGroup->rebuildMesh();
				}

				bool tex_setup = false;

				if (use_shaders && params.mTextureList.size() > 1)
				{
					for (U32 i = 0; i < params.mTextureList.size(); ++i)
					{
						if (params.mTextureList[i].notNull())
						{
							gGL.getTexUnit(i)->bind(params.mTextureList[i], TRUE);
						}
					}
				}
				else
				{ //not batching textures or batch has only 1 texture -- might need a texture matrix
					if (params.mTexture.notNull())
					{
						params.mTexture->addTextureStats(params.mVSize);
						if (use_shaders && mat)
						{
							current_shader->bindTexture(LLShaderMgr::DIFFUSE_MAP, params.mTexture);
						}
						else
						{
						gGL.getTexUnit(0)->bind(params.mTexture, TRUE) ;
						}
						
						if (params.mTextureMatrix)
						{
							tex_setup = true;
							gGL.getTexUnit(0)->activate();
							gGL.matrixMode(LLRender::MM_TEXTURE);
							gGL.loadMatrix((GLfloat*) params.mTextureMatrix->mMatrix);
							gPipeline.mTextureMatrixOps++;
						}
					}
					else
					{
						gGL.getTexUnit(0)->unbind(LLTexUnit::TT_TEXTURE);
					}
				}

				{
					LL_RECORD_BLOCK_TIME(FTM_RENDER_ALPHA_PUSH);

					LLGLEnableFunc stencil_test(GL_STENCIL_TEST, params.mSelected, &LLGLCommonFunc::selected_stencil_test);

					gGL.blendFunc((LLRender::eBlendFactor) params.mBlendFuncSrc, (LLRender::eBlendFactor) params.mBlendFuncDst, mAlphaSFactor, mAlphaDFactor);
					params.mVertexBuffer->setBuffer(mask & ~(params.mFullbright ? (LLVertexBuffer::MAP_TANGENT | LLVertexBuffer::MAP_TEXCOORD1 | LLVertexBuffer::MAP_TEXCOORD2) : 0));

					params.mVertexBuffer->drawRange(params.mDrawMode, params.mStart, params.mEnd, params.mCount, params.mOffset);
					gPipeline.addTrianglesDrawn(params.mCount, params.mDrawMode);
				}
				
				// If this alpha mesh has glow, then draw it a second time to add the destination-alpha (=glow).  Interleaving these state-changing calls could be expensive, but glow must be drawn Z-sorted with alpha.
				if (current_shader && 
					draw_glow_for_this_partition &&
					// <FS:Ansariel> Re-add particle rendering optimization
					//params.mVertexBuffer->hasDataType(LLVertexBuffer::TYPE_EMISSIVE))
					params.mVertexBuffer->hasDataType(LLVertexBuffer::TYPE_EMISSIVE) &&
					(!params.mParticle || params.mHasGlow))
					// </FS:Ansariel>
				{
					LL_RECORD_BLOCK_TIME(FTM_RENDER_ALPHA_GLOW);

					// install glow-accumulating blend mode
					gGL.blendFunc(LLRender::BF_ZERO, LLRender::BF_ONE, // don't touch color
					LLRender::BF_ONE, LLRender::BF_ONE); // add to alpha (glow)

					// <FS:Ansariel> Performance fix when not using OpenGL core profile
					if (LLRender::sGLCoreProfile)
					{
					// </FS:Ansariel>
					emissive_shader->bind();
<<<<<<< HEAD

=======
					if (LLPipeline::sRenderingHUDs)
	                {
		                emissive_shader->uniform1i(LLShaderMgr::NO_ATMO, 1);
	                }
	                else
	                {
		                emissive_shader->uniform1i(LLShaderMgr::NO_ATMO, 0);
	                }
>>>>>>> bc787063
					params.mVertexBuffer->setBuffer((mask & ~LLVertexBuffer::MAP_COLOR) | LLVertexBuffer::MAP_EMISSIVE);
					
					// do the actual drawing, again
					params.mVertexBuffer->drawRange(params.mDrawMode, params.mStart, params.mEnd, params.mCount, params.mOffset);
					gPipeline.addTrianglesDrawn(params.mCount, params.mDrawMode);

					// restore our alpha blend mode
					gGL.blendFunc(mColorSFactor, mColorDFactor, mAlphaSFactor, mAlphaDFactor);

					current_shader->bind();
					// <FS:Ansariel> Performance fix when not using OpenGL core profile
					}
					else
					{
						params.mVertexBuffer->setBuffer(mask | LLVertexBuffer::MAP_EMISSIVE);
					
						// do the actual drawing, again
						params.mVertexBuffer->drawRange(params.mDrawMode, params.mStart, params.mEnd, params.mCount, params.mOffset);
						gPipeline.addTrianglesDrawn(params.mCount, params.mDrawMode);
					}
					// </FS:Ansariel>
				}
			
				if (tex_setup)
				{
					gGL.getTexUnit(0)->activate();
					gGL.loadIdentity();
					gGL.matrixMode(LLRender::MM_MODELVIEW);
				}
			}
		}
	}

	gGL.setSceneBlendType(LLRender::BT_ALPHA);

	LLVertexBuffer::unbind();	
		
	if (!light_enabled)
	{
		gPipeline.enableLightsDynamic();
	}
}<|MERGE_RESOLUTION|>--- conflicted
+++ resolved
@@ -678,9 +678,6 @@
 					{
 					// </FS:Ansariel>
 					emissive_shader->bind();
-<<<<<<< HEAD
-
-=======
 					if (LLPipeline::sRenderingHUDs)
 	                {
 		                emissive_shader->uniform1i(LLShaderMgr::NO_ATMO, 1);
@@ -689,7 +686,6 @@
 	                {
 		                emissive_shader->uniform1i(LLShaderMgr::NO_ATMO, 0);
 	                }
->>>>>>> bc787063
 					params.mVertexBuffer->setBuffer((mask & ~LLVertexBuffer::MAP_COLOR) | LLVertexBuffer::MAP_EMISSIVE);
 					
 					// do the actual drawing, again
