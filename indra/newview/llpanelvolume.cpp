--- conflicted
+++ resolved
@@ -157,8 +157,6 @@
 		mSpinPhysicsRestitution = getChild<LLSpinCtrl>("Physics Restitution");
 		mSpinPhysicsRestitution->setCommitCallback(boost::bind(&LLPanelVolume::sendPhysicsRestitution, this, _1, mSpinPhysicsRestitution));
 	}
-<<<<<<< HEAD
-=======
 
 	std::map<std::string, std::string> material_name_map;
 	material_name_map["Stone"]= LLTrans::getString("Stone");
@@ -187,7 +185,6 @@
 		}
 	}
 	mComboMaterialItemCount = mComboMaterial->getItemCount();
->>>>>>> eef9016c
 	
 	// Start with everyone disabled
 	clearCtrls();
@@ -412,8 +409,6 @@
 		getChildView("FlexForceZ")->setEnabled(false);
 	}
 	
-<<<<<<< HEAD
-=======
 	// Material properties
 
 	// Update material part
@@ -454,7 +449,6 @@
 		mComboMaterial->setEnabled( FALSE );
 	}
 
->>>>>>> eef9016c
 	// Physics properties
 	
 	mSpinPhysicsGravity->set(objectp->getPhysicsGravity());
@@ -538,20 +532,12 @@
 
 	bool enable_mesh = gSavedSettings.getBOOL("MeshEnabled") && 
 					   gAgent.getRegion() &&
-<<<<<<< HEAD
-					   !gAgent.getRegion()->getCapability("GetMesh").empty();
-=======
 					   !gAgent.getRegion()->getCapability("GetMesh").empty() &&
 					   !gAgent.getRegion()->getCapability("ObjectAdd").empty();
->>>>>>> eef9016c
 
 	getChildView("label physicsshapetype")->setVisible(enable_mesh);
 	getChildView("Physics Shape Type Combo Ctrl")->setVisible(enable_mesh);
 	getChildView("Physics Gravity")->setVisible(enable_mesh);
-<<<<<<< HEAD
-	getChildView("Physics Material Override")->setVisible(enable_mesh);
-=======
->>>>>>> eef9016c
 	getChildView("Physics Friction")->setVisible(enable_mesh);
 	getChildView("Physics Density")->setVisible(enable_mesh);
 	getChildView("Physics Restitution")->setVisible(enable_mesh);
@@ -606,11 +592,8 @@
 	mSpinPhysicsFriction->setEnabled(FALSE);
 	mSpinPhysicsDensity->setEnabled(FALSE);
 	mSpinPhysicsRestitution->setEnabled(FALSE);
-<<<<<<< HEAD
-=======
 
 	mComboMaterial->setEnabled( FALSE );
->>>>>>> eef9016c
 }
 
 //
