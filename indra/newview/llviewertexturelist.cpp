--- conflicted
+++ resolved
@@ -1689,15 +1689,6 @@
 	//don't compress UI images
 	imagep->getGLTexture()->setAllowCompression(false);
 
-<<<<<<< HEAD
-	//all UI images are non-deletable, except downloadable icons
-	if (imagep->getBoostLevel() != LLGLTexture::BOOST_ICON)
-	{
-		imagep->setNoDelete();
-	}
-=======
->>>>>>> f4e33065
-
 	LLUIImagePtr new_imagep = new LLUIImage(name, imagep);
 	new_imagep->setScaleStyle(scale_style);
 
