/** 
 * @file llviewertexturelist.cpp
 * @brief Object for managing the list of images within a region
 *
 * $LicenseInfo:firstyear=2000&license=viewerlgpl$
 * Second Life Viewer Source Code
 * Copyright (C) 2010, Linden Research, Inc.
 * 
 * This library is free software; you can redistribute it and/or
 * modify it under the terms of the GNU Lesser General Public
 * License as published by the Free Software Foundation;
 * version 2.1 of the License only.
 * 
 * This library is distributed in the hope that it will be useful,
 * but WITHOUT ANY WARRANTY; without even the implied warranty of
 * MERCHANTABILITY or FITNESS FOR A PARTICULAR PURPOSE.  See the GNU
 * Lesser General Public License for more details.
 * 
 * You should have received a copy of the GNU Lesser General Public
 * License along with this library; if not, write to the Free Software
 * Foundation, Inc., 51 Franklin Street, Fifth Floor, Boston, MA  02110-1301  USA
 * 
 * Linden Research, Inc., 945 Battery Street, San Francisco, CA  94111  USA
 * $/LicenseInfo$
 */

#include "llviewerprecompiledheaders.h"

#include <sys/stat.h>

#include "llviewertexturelist.h"

#include "imageids.h"
#include "llgl.h" // fot gathering stats from GL
#include "llimagegl.h"
#include "llimagebmp.h"
#include "llimagej2c.h"
#include "llimagetga.h"
#include "llimagejpeg.h"
#include "llimagepng.h"
#include "llimageworker.h"

#include "llsdserialize.h"
#include "llsys.h"
#include "llvfs.h"
#include "llvfile.h"
#include "llvfsthread.h"
#include "llxmltree.h"
#include "message.h"

#include "lltexturecache.h"
#include "lltexturefetch.h"
#include "llviewercontrol.h"
#include "llviewertexture.h"
#include "llviewermedia.h"
#include "llviewerregion.h"
#include "llviewerstats.h"
#include "pipeline.h"
#include "llappviewer.h"
#include "llxuiparser.h"
#include "llviewerdisplay.h"

////////////////////////////////////////////////////////////////////////////

void (*LLViewerTextureList::sUUIDCallback)(void **, const LLUUID&) = NULL;

U32 LLViewerTextureList::sTextureBits = 0;
U32 LLViewerTextureList::sTexturePackets = 0;
S32 LLViewerTextureList::sNumImages = 0;
LLStat LLViewerTextureList::sNumImagesStat("Num Images", 32, TRUE);
LLStat LLViewerTextureList::sNumRawImagesStat("Num Raw Images", 32, TRUE);
LLStat LLViewerTextureList::sGLTexMemStat("GL Texture Mem", 32, TRUE);
LLStat LLViewerTextureList::sGLBoundMemStat("GL Bound Mem", 32, TRUE);
LLStat LLViewerTextureList::sRawMemStat("Raw Image Mem", 32, TRUE);
LLStat LLViewerTextureList::sFormattedMemStat("Formatted Image Mem", 32, TRUE);

LLViewerTextureList gTextureList;
static LLFastTimer::DeclareTimer FTM_PROCESS_IMAGES("Process Images");

///////////////////////////////////////////////////////////////////////////////

LLViewerTextureList::LLViewerTextureList() 
	: mForceResetTextureStats(FALSE),
	mUpdateStats(FALSE),
	mMaxResidentTexMemInMegaBytes(0),
	mMaxTotalTextureMemInMegaBytes(0),
	mInitialized(FALSE)
{
}

void LLViewerTextureList::init()
{			
	mInitialized = TRUE ;
	sNumImages = 0;
	mUpdateStats = TRUE;
	mMaxResidentTexMemInMegaBytes = 0;
	mMaxTotalTextureMemInMegaBytes = 0 ;
	
	// Update how much texture RAM we're allowed to use.
	updateMaxResidentTexMem(0); // 0 = use current
	
	doPreloadImages();
}


void LLViewerTextureList::doPreloadImages()
{
	LL_DEBUGS("ViewerImages") << "Preloading images..." << LL_ENDL;
	
	llassert_always(mInitialized) ;
	llassert_always(mImageList.empty()) ;
	llassert_always(mUUIDMap.empty()) ;

	// Set the "missing asset" image
	LLViewerFetchedTexture::sMissingAssetImagep = LLViewerTextureManager::getFetchedTextureFromFile("missing_asset.tga", MIPMAP_NO, LLViewerFetchedTexture::BOOST_UI);
	
	// Set the "white" image
	LLViewerFetchedTexture::sWhiteImagep = LLViewerTextureManager::getFetchedTextureFromFile("white.tga", MIPMAP_NO, LLViewerFetchedTexture::BOOST_UI);
	LLTexUnit::sWhiteTexture = LLViewerFetchedTexture::sWhiteImagep->getTexName();
	LLUIImageList* image_list = LLUIImageList::getInstance();

	image_list->initFromFile();
	
	// turn off clamping and bilinear filtering for uv picking images
	//LLViewerFetchedTexture* uv_test = preloadUIImage("uv_test1.tga", LLUUID::null, FALSE);
	//uv_test->setClamp(FALSE, FALSE);
	//uv_test->setMipFilterNearest(TRUE, TRUE);
	//uv_test = preloadUIImage("uv_test2.tga", LLUUID::null, FALSE);
	//uv_test->setClamp(FALSE, FALSE);
	//uv_test->setMipFilterNearest(TRUE, TRUE);

	// prefetch specific UUIDs
	LLViewerTextureManager::getFetchedTexture(IMG_SHOT, TRUE);
	LLViewerTextureManager::getFetchedTexture(IMG_SMOKE_POOF, TRUE);
	LLViewerFetchedTexture* image = LLViewerTextureManager::getFetchedTextureFromFile("silhouette.j2c", MIPMAP_YES, LLViewerFetchedTexture::BOOST_UI);
	if (image) 
	{
		image->setAddressMode(LLTexUnit::TAM_WRAP);
		mImagePreloads.insert(image);
	}
	image = LLViewerTextureManager::getFetchedTextureFromFile("world/NoEntryLines.png", MIPMAP_YES, LLViewerFetchedTexture::BOOST_UI);
	if (image) 
	{
		image->setAddressMode(LLTexUnit::TAM_WRAP);	
		mImagePreloads.insert(image);
	}
	image = LLViewerTextureManager::getFetchedTextureFromFile("world/NoEntryPassLines.png", MIPMAP_YES, LLViewerFetchedTexture::BOOST_UI);
	if (image) 
	{
		image->setAddressMode(LLTexUnit::TAM_WRAP);
		mImagePreloads.insert(image);
	}
	image = LLViewerTextureManager::getFetchedTexture(DEFAULT_WATER_NORMAL, MIPMAP_YES, LLViewerFetchedTexture::BOOST_UI);
	if (image) 
	{
		image->setAddressMode(LLTexUnit::TAM_WRAP);	
		mImagePreloads.insert(image);
	}
	image = LLViewerTextureManager::getFetchedTextureFromFile("transparent.j2c", MIPMAP_YES, LLViewerFetchedTexture::BOOST_UI, LLViewerTexture::FETCHED_TEXTURE,
		0,0,LLUUID("8dcd4a48-2d37-4909-9f78-f7a9eb4ef903"));
	if (image) 
	{
		image->setAddressMode(LLTexUnit::TAM_WRAP);
		mImagePreloads.insert(image);
	}
	
}

static std::string get_texture_list_name()
{
	return std::string("texture_list_") + gSavedSettings.getString("LoginLocation") + ".xml";
}

void LLViewerTextureList::doPrefetchImages()
{
	if (LLAppViewer::instance()->getPurgeCache())
	{
		// cache was purged, no point
		return;
	}
	
	// Pre-fetch textures from last logout
	LLSD imagelist;
	std::string filename = gDirUtilp->getExpandedFilename(LL_PATH_PER_SL_ACCOUNT, get_texture_list_name());
	llifstream file;
	file.open(filename);
	if (file.is_open())
	{
		LLSDSerialize::fromXML(imagelist, file);
	}
	for (LLSD::array_iterator iter = imagelist.beginArray();
		 iter != imagelist.endArray(); ++iter)
	{
		LLSD imagesd = *iter;
		LLUUID uuid = imagesd["uuid"];
		S32 pixel_area = imagesd["area"];
		S32 texture_type = imagesd["type"];

		if(LLViewerTexture::FETCHED_TEXTURE == texture_type || LLViewerTexture::LOD_TEXTURE == texture_type)
		{
			LLViewerFetchedTexture* image = LLViewerTextureManager::getFetchedTexture(uuid, MIPMAP_TRUE, LLGLTexture::BOOST_NONE, texture_type);
			if (image)
			{
				image->addTextureStats((F32)pixel_area);
			}
		}
	}
}

///////////////////////////////////////////////////////////////////////////////

LLViewerTextureList::~LLViewerTextureList()
{
}

void LLViewerTextureList::shutdown()
{
	// clear out preloads
	mImagePreloads.clear();

	// Write out list of currently loaded textures for precaching on startup
	typedef std::set<std::pair<S32,LLViewerFetchedTexture*> > image_area_list_t;
	image_area_list_t image_area_list;
	for (image_priority_list_t::iterator iter = mImageList.begin();
		 iter != mImageList.end(); ++iter)
	{
		LLViewerFetchedTexture* image = *iter;
		if (!image->hasGLTexture() ||
			!image->getUseDiscard() ||
			image->needsAux() ||
			image->getTargetHost() != LLHost::invalid ||
			!image->getUrl().empty()
			)
		{
			continue; // avoid UI, baked, and other special images
		}
		if(!image->getBoundRecently())
		{
			continue ;
		}
		S32 desired = image->getDesiredDiscardLevel();
		if (desired >= 0 && desired < MAX_DISCARD_LEVEL)
		{
			S32 pixel_area = image->getWidth(desired) * image->getHeight(desired);
			image_area_list.insert(std::make_pair(pixel_area, image));
		}
	}
	
	LLSD imagelist;
	const S32 max_count = 1000;
	S32 count = 0;
	S32 image_type ;
	for (image_area_list_t::reverse_iterator riter = image_area_list.rbegin();
		 riter != image_area_list.rend(); ++riter)
	{
		LLViewerFetchedTexture* image = riter->second;
		image_type = (S32)image->getType() ;
		imagelist[count]["area"] = riter->first;
		imagelist[count]["uuid"] = image->getID();
		imagelist[count]["type"] = image_type;
		if (++count >= max_count)
			break;
	}
	
	if (count > 0 && !gDirUtilp->getExpandedFilename(LL_PATH_PER_SL_ACCOUNT, "").empty())
	{
		std::string filename = gDirUtilp->getExpandedFilename(LL_PATH_PER_SL_ACCOUNT, get_texture_list_name());
		llofstream file;
		file.open(filename);
		LLSDSerialize::toPrettyXML(imagelist, file);
	}
	
	//
	// Clean up "loaded" callbacks.
	//
	mCallbackList.clear();
	
	// Flush all of the references
	mLoadingStreamList.clear();
	mCreateTextureList.clear();
	mFastCacheList.clear();
	
	mUUIDMap.clear();
	
	mImageList.clear();

	mInitialized = FALSE ; //prevent loading textures again.
}

void LLViewerTextureList::dump()
{
	llinfos << "LLViewerTextureList::dump()" << llendl;
	for (image_priority_list_t::iterator it = mImageList.begin(); it != mImageList.end(); ++it)
	{
		LLViewerFetchedTexture* image = *it;

		llinfos << "priority " << image->getDecodePriority()
		<< " boost " << image->getBoostLevel()
		<< " size " << image->getWidth() << "x" << image->getHeight()
		<< " discard " << image->getDiscardLevel()
		<< " desired " << image->getDesiredDiscardLevel()
		<< " http://asset.siva.lindenlab.com/" << image->getID() << ".texture"
		<< llendl;
	}
}

void LLViewerTextureList::destroyGL(BOOL save_state)
{
	LLImageGL::destroyGL(save_state);
}

void LLViewerTextureList::restoreGL()
{
	llassert_always(mInitialized) ;
	LLImageGL::restoreGL();
}

/* Vertical tab container button image IDs
 Seem to not decode when running app in debug.
 
 const LLUUID BAD_IMG_ONE("1097dcb3-aef9-8152-f471-431d840ea89e");
 const LLUUID BAD_IMG_TWO("bea77041-5835-1661-f298-47e2d32b7a70");
 */

///////////////////////////////////////////////////////////////////////////////

LLViewerFetchedTexture* LLViewerTextureList::getImageFromFile(const std::string& filename,												   
												   BOOL usemipmaps,
												   LLViewerTexture::EBoostLevel boost_priority,
												   S8 texture_type,
												   LLGLint internal_format,
												   LLGLenum primary_format, 
												   const LLUUID& force_id)
{
	if(!mInitialized)
	{
		return NULL ;
	}

	std::string full_path = gDirUtilp->findSkinnedFilename("textures", filename);
	if (full_path.empty())
	{
		llwarns << "Failed to find local image file: " << filename << llendl;
		return LLViewerTextureManager::getFetchedTexture(IMG_DEFAULT, TRUE, LLGLTexture::BOOST_UI);
	}

	std::string url = "file://" + full_path;

	return getImageFromUrl(url, usemipmaps, boost_priority, texture_type, internal_format, primary_format, force_id);
}

LLViewerFetchedTexture* LLViewerTextureList::getImageFromUrl(const std::string& url,
												   BOOL usemipmaps,
												   LLViewerTexture::EBoostLevel boost_priority,
												   S8 texture_type,
												   LLGLint internal_format,
												   LLGLenum primary_format, 
												   const LLUUID& force_id)
{
	if(!mInitialized)
	{
		return NULL ;
	}

	// generate UUID based on hash of filename
	LLUUID new_id;
	if (force_id.notNull())
	{
		new_id = force_id;
	}
	else
	{
		new_id.generate(url);
	}

	LLPointer<LLViewerFetchedTexture> imagep = findImage(new_id);

	if (!imagep.isNull())
	{
		LLViewerFetchedTexture *texture = imagep.get();
		if (texture->getUrl().empty())
		{
			llwarns << "Requested texture " << new_id << " already exists but does not have a URL" << llendl;
		}
		else if (texture->getUrl() != url)
		{
			// This is not an error as long as the images really match -
			// e.g. could be two avatars wearing the same outfit.
			LL_DEBUGS("Avatar") << "Requested texture " << new_id
								<< " already exists with a different url, requested: " << url
								<< " current: " << texture->getUrl() << llendl;
		}
		
	}
	if (imagep.isNull())
	{
		switch(texture_type)
		{
		case LLViewerTexture::FETCHED_TEXTURE:
			imagep = new LLViewerFetchedTexture(url, new_id, usemipmaps);
			break ;
		case LLViewerTexture::LOD_TEXTURE:
			imagep = new LLViewerLODTexture(url, new_id, usemipmaps);
			break ;
		default:
			llerrs << "Invalid texture type " << texture_type << llendl ;
		}		
		
		if (internal_format && primary_format)
		{
			imagep->setExplicitFormat(internal_format, primary_format);
		}

		addImage(imagep);
		
		if (boost_priority != 0)
		{
			if (boost_priority == LLViewerFetchedTexture::BOOST_UI ||
				boost_priority == LLViewerFetchedTexture::BOOST_ICON)
			{
				imagep->dontDiscard();
			}
			imagep->setBoostLevel(boost_priority);
		}
	}

	imagep->setGLTextureCreated(true);

	return imagep;
}


LLViewerFetchedTexture* LLViewerTextureList::getImage(const LLUUID &image_id,											       
												   BOOL usemipmaps,
												   LLViewerTexture::EBoostLevel boost_priority,
												   S8 texture_type,
												   LLGLint internal_format,
												   LLGLenum primary_format,
												   LLHost request_from_host)
{
	if(!mInitialized)
	{
		return NULL ;
	}

	// Return the image with ID image_id
	// If the image is not found, creates new image and
	// enqueues a request for transmission
	
	if ((&image_id == NULL) || image_id.isNull())
	{
		return (LLViewerTextureManager::getFetchedTexture(IMG_DEFAULT, TRUE, LLGLTexture::BOOST_UI));
	}
	
	LLPointer<LLViewerFetchedTexture> imagep = findImage(image_id);
	if (!imagep.isNull())
	{
		LLViewerFetchedTexture *texture = imagep.get();
		if (request_from_host.isOk() &&
			!texture->getTargetHost().isOk())
		{
			llwarns << "Requested texture " << image_id << " already exists but does not have a host" << llendl;
		}
		else if (request_from_host.isOk() &&
				 texture->getTargetHost().isOk() &&
				 request_from_host != texture->getTargetHost())
		{
			llwarns << "Requested texture " << image_id << " already exists with a different target host, requested: " 
					<< request_from_host << " current: " << texture->getTargetHost() << llendl;
		}
		
	}
	if (imagep.isNull())
	{
		imagep = createImage(image_id, usemipmaps, boost_priority, texture_type, internal_format, primary_format, request_from_host) ;
	}

	imagep->setGLTextureCreated(true);
	
	return imagep;
}

//when this function is called, there is no such texture in the gTextureList with image_id.
LLViewerFetchedTexture* LLViewerTextureList::createImage(const LLUUID &image_id,											       
												   BOOL usemipmaps,
												   LLViewerTexture::EBoostLevel boost_priority,
												   S8 texture_type,
												   LLGLint internal_format,
												   LLGLenum primary_format,
												   LLHost request_from_host)
{
	static LLCachedControl<bool> fast_cache_fetching_enabled(gSavedSettings, "FastCacheFetchEnabled");

	LLPointer<LLViewerFetchedTexture> imagep ;
	switch(texture_type)
	{
	case LLViewerTexture::FETCHED_TEXTURE:
		imagep = new LLViewerFetchedTexture(image_id, request_from_host, usemipmaps);
		break ;
	case LLViewerTexture::LOD_TEXTURE:
		imagep = new LLViewerLODTexture(image_id, request_from_host, usemipmaps);
		break ;
	default:
		llerrs << "Invalid texture type " << texture_type << llendl ;
	}
	
	if (internal_format && primary_format)
	{
		imagep->setExplicitFormat(internal_format, primary_format);
	}
	
	addImage(imagep);
	
	if (boost_priority != 0)
	{
		if (boost_priority == LLViewerFetchedTexture::BOOST_UI ||
			boost_priority == LLViewerFetchedTexture::BOOST_ICON)
		{
			imagep->dontDiscard();
		}
		imagep->setBoostLevel(boost_priority);
	}
	else
	{
		//by default, the texture can not be removed from memory even if it is not used.
		//here turn this off
		//if this texture should be set to NO_DELETE, call setNoDelete() afterwards.
		imagep->forceActive() ;
	}

	if(fast_cache_fetching_enabled)
	{
		mFastCacheList.insert(imagep);
		imagep->setInFastCacheList(true);
	}
	return imagep ;
}

LLViewerFetchedTexture *LLViewerTextureList::findImage(const LLUUID &image_id)
{
	uuid_map_t::iterator iter = mUUIDMap.find(image_id);
	if(iter == mUUIDMap.end())
		return NULL;
	return iter->second;
}

void LLViewerTextureList::addImageToList(LLViewerFetchedTexture *image)
{
	assert_main_thread();
	llassert_always(mInitialized) ;
	llassert(image);
	if (image->isInImageList())
	{
		llerrs << "LLViewerTextureList::addImageToList - Image already in list" << llendl;
	}
	if((mImageList.insert(image)).second != true) 
	{
		llerrs << "Error happens when insert image to mImageList!" << llendl ;
	}
	
	image->setInImageList(TRUE) ;
}

void LLViewerTextureList::removeImageFromList(LLViewerFetchedTexture *image)
{
	assert_main_thread();
	llassert_always(mInitialized) ;
	llassert(image);
	if (!image->isInImageList())
	{
		llinfos << "RefCount: " << image->getNumRefs() << llendl ;
		uuid_map_t::iterator iter = mUUIDMap.find(image->getID());
		if(iter == mUUIDMap.end() || iter->second != image)
		{
			llinfos << "Image is not in mUUIDMap!" << llendl ;
		}
		llerrs << "LLViewerTextureList::removeImageFromList - Image not in list" << llendl;
	}

	S32 count = mImageList.erase(image) ;
	if(count != 1) 
	{
		llinfos << image->getID() << llendl ;
		llerrs << "Error happens when remove image from mImageList: " << count << llendl ;
	}
      
	image->setInImageList(FALSE) ;
}

void LLViewerTextureList::addImage(LLViewerFetchedTexture *new_image)
{
	if (!new_image)
	{
		llwarning("No image to add to image list", 0);
		return;
	}
	LLUUID image_id = new_image->getID();
	
	LLViewerFetchedTexture *image = findImage(image_id);
	if (image)
	{
		llwarns << "Image with ID " << image_id << " already in list" << llendl;
	}
	sNumImages++;
	
	addImageToList(new_image);
	mUUIDMap[image_id] = new_image;
}


void LLViewerTextureList::deleteImage(LLViewerFetchedTexture *image)
{
	if( image)
	{
		if (image->hasCallbacks())
		{
			mCallbackList.erase(image);
		}

		llverify(mUUIDMap.erase(image->getID()) == 1);
		sNumImages--;
		removeImageFromList(image);
	}
}

///////////////////////////////////////////////////////////////////////////////


////////////////////////////////////////////////////////////////////////////

void LLViewerTextureList::dirtyImage(LLViewerFetchedTexture *image)
{
	mDirtyTextureList.insert(image);
}

////////////////////////////////////////////////////////////////////////////
static LLFastTimer::DeclareTimer FTM_IMAGE_MARK_DIRTY("Dirty Images");
static LLFastTimer::DeclareTimer FTM_IMAGE_UPDATE_PRIORITIES("Prioritize");
static LLFastTimer::DeclareTimer FTM_IMAGE_CALLBACKS("Callbacks");
static LLFastTimer::DeclareTimer FTM_IMAGE_FETCH("Fetch");
static LLFastTimer::DeclareTimer FTM_FAST_CACHE_IMAGE_FETCH("Fast Cache Fetch");
static LLFastTimer::DeclareTimer FTM_IMAGE_CREATE("Create");
static LLFastTimer::DeclareTimer FTM_IMAGE_STATS("Stats");

void LLViewerTextureList::updateImages(F32 max_time)
{
	static BOOL cleared = FALSE;
	if(gTeleportDisplay)
	{
		if(!cleared)
		{
			clearFetchingRequests();
			gPipeline.clearRebuildGroups();
			cleared = TRUE;
		}
		return;
	}
	cleared = FALSE;

	LLAppViewer::getTextureFetch()->setTextureBandwidth(LLViewerStats::getInstance()->mTextureKBitStat.getMeanPerSec());

	LLViewerStats::getInstance()->mNumImagesStat.addValue(sNumImages);
	LLViewerStats::getInstance()->mNumRawImagesStat.addValue(LLImageRaw::sRawImageCount);
	LLViewerStats::getInstance()->mGLTexMemStat.addValue((F32)BYTES_TO_MEGA_BYTES(LLImageGL::sGlobalTextureMemoryInBytes));
	LLViewerStats::getInstance()->mGLBoundMemStat.addValue((F32)BYTES_TO_MEGA_BYTES(LLImageGL::sBoundTextureMemoryInBytes));
	LLViewerStats::getInstance()->mRawMemStat.addValue((F32)BYTES_TO_MEGA_BYTES(LLImageRaw::sGlobalRawMemory));
	LLViewerStats::getInstance()->mFormattedMemStat.addValue((F32)BYTES_TO_MEGA_BYTES(LLImageFormatted::sGlobalFormattedMemory));

	{
		//loading from fast cache 
		LLFastTimer t(FTM_FAST_CACHE_IMAGE_FETCH);
		max_time -= updateImagesLoadingFastCache(max_time);
	}

	{
		LLFastTimer t(FTM_IMAGE_UPDATE_PRIORITIES);
		updateImagesDecodePriorities();
	}

	F32 total_max_time = max_time;

	{
		LLFastTimer t(FTM_IMAGE_FETCH);
		max_time -= updateImagesFetchTextures(max_time);
	}
	
	{
		LLFastTimer t(FTM_IMAGE_CREATE);
		max_time = llmax(max_time, total_max_time*.50f); // at least 50% of max_time
		max_time -= updateImagesCreateTextures(max_time);
	}
	
	if (!mDirtyTextureList.empty())
	{
		LLFastTimer t(FTM_IMAGE_MARK_DIRTY);
		gPipeline.dirtyPoolObjectTextures(mDirtyTextureList);
		mDirtyTextureList.clear();
	}

	{
		LLFastTimer t(FTM_IMAGE_CALLBACKS);
		bool didone = false;
		for (image_list_t::iterator iter = mCallbackList.begin();
			iter != mCallbackList.end(); )
		{
			//trigger loaded callbacks on local textures immediately
			LLViewerFetchedTexture* image = *iter++;
			if (!image->getUrl().empty())
			{
				// Do stuff to handle callbacks, update priorities, etc.
				didone = image->doLoadedCallbacks();
			}
			else if (!didone)
			{
				// Do stuff to handle callbacks, update priorities, etc.
				didone = image->doLoadedCallbacks();
			}
		}
	}

	{
		LLFastTimer t(FTM_IMAGE_STATS);
		updateImagesUpdateStats();
	}
}

void LLViewerTextureList::clearFetchingRequests()
{
	if (LLAppViewer::getTextureFetch()->getNumRequests() == 0)
	{
		return;
	}

	LLAppViewer::getTextureFetch()->deleteAllRequests();

	for (image_priority_list_t::iterator iter = mImageList.begin();
		 iter != mImageList.end(); ++iter)
	{
		LLViewerFetchedTexture* imagep = *iter;
		imagep->forceToDeleteRequest() ;
	}
}

void LLViewerTextureList::updateImagesDecodePriorities()
{
	// Update the decode priority for N images each frame
	{
        static const S32 MAX_PRIO_UPDATES = gSavedSettings.getS32("TextureFetchUpdatePriorities");         // default: 32
		const size_t max_update_count = llmin((S32) (MAX_PRIO_UPDATES*MAX_PRIO_UPDATES*gFrameIntervalSeconds) + 1, MAX_PRIO_UPDATES);
		S32 update_counter = llmin(max_update_count, mUUIDMap.size());
		uuid_map_t::iterator iter = mUUIDMap.upper_bound(mLastUpdateUUID);
		while ((update_counter-- > 0) && !mUUIDMap.empty())
		{
			if (iter == mUUIDMap.end())
			{
				iter = mUUIDMap.begin();
			}
			mLastUpdateUUID = iter->first;
			LLPointer<LLViewerFetchedTexture> imagep = iter->second;
			++iter; // safe to increment now

			if(imagep->isInDebug())
			{
				update_counter--;
				continue; //is in debug, ignore.
			}

			//
			// Flush formatted images using a lazy flush
			//
			const F32 LAZY_FLUSH_TIMEOUT = 30.f; // stop decoding
			const F32 MAX_INACTIVE_TIME  = 20.f; // actually delete
			S32 min_refs = 3; // 1 for mImageList, 1 for mUUIDMap, 1 for local reference
			
			S32 num_refs = imagep->getNumRefs();
			if (num_refs == min_refs)
			{
				if (imagep->getLastReferencedTimer()->getElapsedTimeF32() > LAZY_FLUSH_TIMEOUT)
				{
					// Remove the unused image from the image list
					deleteImage(imagep);
					imagep = NULL; // should destroy the image								
				}
				continue;
			}
			else
			{
				if(imagep->hasSavedRawImage())
				{
					if(imagep->getElapsedLastReferencedSavedRawImageTime() > MAX_INACTIVE_TIME)
					{
						imagep->destroySavedRawImage() ;
					}
				}

				if(imagep->isDeleted())
				{
					continue ;
				}
				else if(imagep->isDeletionCandidate())
				{
					imagep->destroyTexture() ;																
					continue ;
				}
				else if(imagep->isInactive())
				{
					if (imagep->getLastReferencedTimer()->getElapsedTimeF32() > MAX_INACTIVE_TIME)
					{
						imagep->setDeletionCandidate() ;
					}
					continue ;
				}
				else
				{
					imagep->getLastReferencedTimer()->reset();

					//reset texture state.
					imagep->setInactive() ;										
				}
			}

			if (!imagep->isInImageList())
			{
				continue;
			}
			if(imagep->isInFastCacheList())
			{
				continue; //wait for loading from the fast cache.
			}

			imagep->processTextureStats();
			F32 old_priority = imagep->getDecodePriority();
			F32 old_priority_test = llmax(old_priority, 0.0f);
			F32 decode_priority = imagep->calcDecodePriority();
			F32 decode_priority_test = llmax(decode_priority, 0.0f);
			// Ignore < 20% difference
			if ((decode_priority_test < old_priority_test * .8f) ||
				(decode_priority_test > old_priority_test * 1.25f))
			{
				mImageList.erase(imagep) ;
				imagep->setDecodePriority(decode_priority);
				mImageList.insert(imagep);
			}
		}
	}
}

void LLViewerTextureList::setDebugFetching(LLViewerFetchedTexture* tex, S32 debug_level)
{
	if(!tex->setDebugFetching(debug_level))
	{
		return;
	}

	const F32 DEBUG_PRIORITY = 100000.f;
	F32 old_priority_test = llmax(tex->getDecodePriority(), 0.0f);
	F32 decode_priority_test = DEBUG_PRIORITY;
	
	// Ignore < 20% difference
	if ((decode_priority_test < old_priority_test * .8f) ||
		(decode_priority_test > old_priority_test * 1.25f))
	{
		removeImageFromList(tex);
		tex->setDecodePriority(decode_priority_test);
		addImageToList(tex);
	}
}

/*
 static U8 get_image_type(LLViewerFetchedTexture* imagep, LLHost target_host)
 {
 // Having a target host implies this is a baked image.  I don't
 // believe that boost level has been set at this point. JC
 U8 type_from_host = (target_host.isOk() 
 ? LLImageBase::TYPE_AVATAR_BAKE 
 : LLImageBase::TYPE_NORMAL);
 S32 boost_level = imagep->getBoostLevel();
 U8 type_from_boost = ( (boost_level == LLViewerFetchedTexture::BOOST_AVATAR_BAKED 
 || boost_level == LLViewerFetchedTexture::BOOST_AVATAR_BAKED_SELF)
 ? LLImageBase::TYPE_AVATAR_BAKE 
 : LLImageBase::TYPE_NORMAL);
 if (type_from_host == LLImageBase::TYPE_NORMAL
 && type_from_boost == LLImageBase::TYPE_AVATAR_BAKE)
 {
 llwarns << "TAT: get_image_type() type_from_host doesn't match type_from_boost"
 << " host " << target_host
 << " boost " << imagep->getBoostLevel()
 << " imageid " << imagep->getID()
 << llendl;
 imagep->dump();
 }
 return type_from_host;
 }
 */

F32 LLViewerTextureList::updateImagesCreateTextures(F32 max_time)
{
	if (gGLManager.mIsDisabled) return 0.0f;
	
	//
	// Create GL textures for all textures that need them (images which have been
	// decoded, but haven't been pushed into GL).
	//
		
	LLTimer create_timer;
	image_list_t::iterator enditer = mCreateTextureList.begin();
	for (image_list_t::iterator iter = mCreateTextureList.begin();
		 iter != mCreateTextureList.end();)
	{
		image_list_t::iterator curiter = iter++;
		enditer = iter;
		LLViewerFetchedTexture *imagep = *curiter;
		imagep->createTexture();
		if (create_timer.getElapsedTimeF32() > max_time)
		{
			break;
		}
	}
	mCreateTextureList.erase(mCreateTextureList.begin(), enditer);
	return create_timer.getElapsedTimeF32();
}

F32 LLViewerTextureList::updateImagesLoadingFastCache(F32 max_time)
{
	if (gGLManager.mIsDisabled) return 0.0f;
	if(mFastCacheList.empty())
	{
		return 0.f;
	}
	
	//
	// loading texture raw data from the fast cache directly.
	//
		
	LLTimer timer;
	image_list_t::iterator enditer = mFastCacheList.begin();
	for (image_list_t::iterator iter = mFastCacheList.begin();
		 iter != mFastCacheList.end();)
	{
		image_list_t::iterator curiter = iter++;
		enditer = iter;
		LLViewerFetchedTexture *imagep = *curiter;
		imagep->loadFromFastCache();
		if (timer.getElapsedTimeF32() > max_time)
		{
			break;
		}
	}
	mFastCacheList.erase(mFastCacheList.begin(), enditer);
	return timer.getElapsedTimeF32();
}

void LLViewerTextureList::forceImmediateUpdate(LLViewerFetchedTexture* imagep)
{
	if(!imagep)
	{
		return ;
	}
	if(imagep->isInImageList())
	{
		removeImageFromList(imagep);
	}

	imagep->processTextureStats();
	F32 decode_priority = LLViewerFetchedTexture::maxDecodePriority() ;
	imagep->setDecodePriority(decode_priority);
	addImageToList(imagep);
	
	return ;
}

F32 LLViewerTextureList::updateImagesFetchTextures(F32 max_time)
{
	LLTimer image_op_timer;
	
	// Update fetch for N images each frame
	static const S32 MAX_HIGH_PRIO_COUNT = gSavedSettings.getS32("TextureFetchUpdateHighPriority");         // default: 32
	static const S32 MAX_UPDATE_COUNT = gSavedSettings.getS32("TextureFetchUpdateMaxMediumPriority");       // default: 256
	static const S32 MIN_UPDATE_COUNT = gSavedSettings.getS32("TextureFetchUpdateMinMediumPriority");       // default: 32
	static const F32 MIN_PRIORITY_THRESHOLD = gSavedSettings.getF32("TextureFetchUpdatePriorityThreshold"); // default: 0.0
	static const bool SKIP_LOW_PRIO = gSavedSettings.getBOOL("TextureFetchUpdateSkipLowPriority");          // default: false

	size_t max_priority_count = llmin((S32) (MAX_HIGH_PRIO_COUNT*MAX_HIGH_PRIO_COUNT*gFrameIntervalSeconds)+1, MAX_HIGH_PRIO_COUNT);
	max_priority_count = llmin(max_priority_count, mImageList.size());
	
	size_t total_update_count = mUUIDMap.size();
	size_t max_update_count = llmin((S32) (MAX_UPDATE_COUNT*MAX_UPDATE_COUNT*gFrameIntervalSeconds)+1, MAX_UPDATE_COUNT);
	max_update_count = llmin(max_update_count, total_update_count);	
	
	// MAX_HIGH_PRIO_COUNT high priority entries
	typedef std::vector<LLViewerFetchedTexture*> entries_list_t;
	entries_list_t entries;
	size_t update_counter = max_priority_count;
	image_priority_list_t::iterator iter1 = mImageList.begin();
	while(update_counter > 0)
	{
		entries.push_back(*iter1);
		
		++iter1;
		update_counter--;
	}
	
	// MAX_UPDATE_COUNT cycled entries
	update_counter = max_update_count;	
	if(update_counter > 0)
	{
		uuid_map_t::iterator iter2 = mUUIDMap.upper_bound(mLastFetchUUID);
		while ((update_counter > 0) && (total_update_count > 0))
		{
			if (iter2 == mUUIDMap.end())
			{
				iter2 = mUUIDMap.begin();
			}
			LLViewerFetchedTexture* imagep = iter2->second;
            // Skip the textures where there's really nothing to do so to give some times to others. Also skip the texture if it's already in the high prio set.
            if (!SKIP_LOW_PRIO || (SKIP_LOW_PRIO && ((imagep->getDecodePriority() > MIN_PRIORITY_THRESHOLD) || imagep->hasFetcher())))
            {
                entries.push_back(imagep);
                update_counter--;
            }

			iter2++;
			total_update_count--;
		}
	}
	
	S32 fetch_count = 0;
	size_t min_update_count = llmin(MIN_UPDATE_COUNT,(S32)(entries.size()-max_priority_count));
	S32 min_count = max_priority_count + min_update_count;
	for (entries_list_t::iterator iter3 = entries.begin();
		 iter3 != entries.end(); )
	{
		LLViewerFetchedTexture* imagep = *iter3++;
		fetch_count += (imagep->updateFetch() ? 1 : 0);
		if (min_count <= min_update_count)
		{
			mLastFetchUUID = imagep->getID();
		}
		if ((min_count-- <= 0) && (image_op_timer.getElapsedTimeF32() > max_time))
		{
			break;
		}
	}
	return image_op_timer.getElapsedTimeF32();
}

void LLViewerTextureList::updateImagesUpdateStats()
{
	if (mUpdateStats && mForceResetTextureStats)
	{
		for (image_priority_list_t::iterator iter = mImageList.begin();
			 iter != mImageList.end(); )
		{
			LLViewerFetchedTexture* imagep = *iter++;
			imagep->resetTextureStats();
		}
		mUpdateStats = FALSE;
		mForceResetTextureStats = FALSE;
	}
}

void LLViewerTextureList::decodeAllImages(F32 max_time)
{
	LLTimer timer;

	//loading from fast cache 
	updateImagesLoadingFastCache(max_time);

	// Update texture stats and priorities
	std::vector<LLPointer<LLViewerFetchedTexture> > image_list;
	for (image_priority_list_t::iterator iter = mImageList.begin();
		 iter != mImageList.end(); )
	{
		LLViewerFetchedTexture* imagep = *iter++;
		image_list.push_back(imagep);
		imagep->setInImageList(FALSE) ;
	}

	llassert_always(image_list.size() == mImageList.size()) ;
	mImageList.clear();
	for (std::vector<LLPointer<LLViewerFetchedTexture> >::iterator iter = image_list.begin();
		 iter != image_list.end(); ++iter)
	{
		LLViewerFetchedTexture* imagep = *iter;
		imagep->processTextureStats();
		F32 decode_priority = imagep->calcDecodePriority();
		imagep->setDecodePriority(decode_priority);
		addImageToList(imagep);
	}
	image_list.clear();
	
	// Update fetch (decode)
	for (image_priority_list_t::iterator iter = mImageList.begin();
		 iter != mImageList.end(); )
	{
		LLViewerFetchedTexture* imagep = *iter++;
		imagep->updateFetch();
	}
	// Run threads
	S32 fetch_pending = 0;
	while (1)
	{
		LLAppViewer::instance()->getTextureCache()->update(1); // unpauses the texture cache thread
		LLAppViewer::instance()->getImageDecodeThread()->update(1); // unpauses the image thread
		fetch_pending = LLAppViewer::instance()->getTextureFetch()->update(1); // unpauses the texture fetch thread
		if (fetch_pending == 0 || timer.getElapsedTimeF32() > max_time)
		{
			break;
		}
	}
	// Update fetch again
	for (image_priority_list_t::iterator iter = mImageList.begin();
		 iter != mImageList.end(); )
	{
		LLViewerFetchedTexture* imagep = *iter++;
		imagep->updateFetch();
	}
	max_time -= timer.getElapsedTimeF32();
	max_time = llmax(max_time, .001f);
	F32 create_time = updateImagesCreateTextures(max_time);
	
	LL_DEBUGS("ViewerImages") << "decodeAllImages() took " << timer.getElapsedTimeF32() << " seconds. " 
	<< " fetch_pending " << fetch_pending
	<< " create_time " << create_time
	<< LL_ENDL;
}


BOOL LLViewerTextureList::createUploadFile(const std::string& filename,
										 const std::string& out_filename,
										 const U8 codec)
{	
	// Load the image
	LLPointer<LLImageFormatted> image = LLImageFormatted::createFromType(codec);
	if (image.isNull())
	{
		image->setLastError("Couldn't open the image to be uploaded.");
		return FALSE;
	}	
	if (!image->load(filename))
	{
		image->setLastError("Couldn't load the image to be uploaded.");
		return FALSE;
	}
	// Decompress or expand it in a raw image structure
	LLPointer<LLImageRaw> raw_image = new LLImageRaw;
	if (!image->decode(raw_image, 0.0f))
	{
		image->setLastError("Couldn't decode the image to be uploaded.");
		return FALSE;
	}
	// Check the image constraints
	if ((image->getComponents() != 3) && (image->getComponents() != 4))
	{
		image->setLastError("Image files with less than 3 or more than 4 components are not supported.");
		return FALSE;
	}
	// Convert to j2c (JPEG2000) and save the file locally
	LLPointer<LLImageJ2C> compressedImage = convertToUploadFile(raw_image);	
	if (compressedImage.isNull())
	{
		image->setLastError("Couldn't convert the image to jpeg2000.");
		llinfos << "Couldn't convert to j2c, file : " << filename << llendl;
		return FALSE;
	}
	if (!compressedImage->save(out_filename))
	{
		image->setLastError("Couldn't create the jpeg2000 image for upload.");
		llinfos << "Couldn't create output file : " << out_filename << llendl;
		return FALSE;
	}
	// Test to see if the encode and save worked
	LLPointer<LLImageJ2C> integrity_test = new LLImageJ2C;
	if (!integrity_test->loadAndValidate( out_filename ))
	{
		image->setLastError("The created jpeg2000 image is corrupt.");
		llinfos << "Image file : " << out_filename << " is corrupt" << llendl;
		return FALSE;
	}
	return TRUE;
}

// note: modifies the argument raw_image!!!!
LLPointer<LLImageJ2C> LLViewerTextureList::convertToUploadFile(LLPointer<LLImageRaw> raw_image)
{
	raw_image->biasedScaleToPowerOfTwo(LLViewerFetchedTexture::MAX_IMAGE_SIZE_DEFAULT);
	LLPointer<LLImageJ2C> compressedImage = new LLImageJ2C();
	
	if (gSavedSettings.getBOOL("LosslessJ2CUpload") &&
		(raw_image->getWidth() * raw_image->getHeight() <= LL_IMAGE_REZ_LOSSLESS_CUTOFF * LL_IMAGE_REZ_LOSSLESS_CUTOFF))
		compressedImage->setReversible(TRUE);
	

	if (gSavedSettings.getBOOL("Jpeg2000AdvancedCompression"))
	{
		// This test option will create jpeg2000 images with precincts for each level, RPCL ordering
		// and PLT markers. The block size is also optionally modifiable.
		// Note: the images hence created are compatible with older versions of the viewer.
		// Read the blocks and precincts size settings
		S32 block_size = gSavedSettings.getS32("Jpeg2000BlocksSize");
		S32 precinct_size = gSavedSettings.getS32("Jpeg2000PrecinctsSize");
		llinfos << "Advanced JPEG2000 Compression: precinct = " << precinct_size << ", block = " << block_size << llendl;
		compressedImage->initEncode(*raw_image, block_size, precinct_size, 0);
	}
	
	if (!compressedImage->encode(raw_image, 0.0f))
	{
		llinfos << "convertToUploadFile : encode returns with error!!" << llendl;
		// Clear up the pointer so we don't leak that one
		compressedImage = NULL;
	}
	
	return compressedImage;
}

const S32 MIN_VIDEO_RAM = 32;
const S32 MAX_VIDEO_RAM = 512; // 512MB max for performance reasons.

// Returns min setting for TextureMemory (in MB)
S32 LLViewerTextureList::getMinVideoRamSetting()
{
	S32 system_ram = (S32)BYTES_TO_MEGA_BYTES(gSysMemory.getPhysicalMemoryClamped());
	//min texture mem sets to 64M if total physical mem is more than 1.5GB
	return (system_ram > 1500) ? 64 : MIN_VIDEO_RAM_IN_MEGA_BYTES ;
}

//static
// Returns max setting for TextureMemory (in MB)
S32 LLViewerTextureList::getMaxVideoRamSetting(bool get_recommended)
{
	S32 max_texmem;
	if (gGLManager.mVRAM != 0)
	{
		// Treat any card with < 32 MB (shudder) as having 32 MB
		//  - it's going to be swapping constantly regardless
		S32 max_vram = gGLManager.mVRAM;

		if(gGLManager.mIsATI)
		{
			//shrink the availabe vram for ATI cards because some of them do not handel texture swapping well.
			max_vram = (S32)(max_vram * 0.75f);  
		}

		max_vram = llmax(max_vram, getMinVideoRamSetting());
		max_texmem = max_vram;
		if (!get_recommended)
			max_texmem *= 2;
	}
	else
	{
		if (!get_recommended)
		{
			max_texmem = 512;
		}
		else if (gSavedSettings.getBOOL("NoHardwareProbe")) //did not do hardware detection at startup
		{
			max_texmem = 512;
		}
		else
		{
			max_texmem = 128;
		}

		llwarns << "VRAM amount not detected, defaulting to " << max_texmem << " MB" << llendl;
	}

	S32 system_ram = (S32)BYTES_TO_MEGA_BYTES(gSysMemory.getPhysicalMemoryClamped()); // In MB
	//llinfos << "*** DETECTED " << system_ram << " MB of system memory." << llendl;
	if (get_recommended)
		max_texmem = llmin(max_texmem, (S32)(system_ram/2));
	else
		max_texmem = llmin(max_texmem, (S32)(system_ram));
		
	//AO: If we've manually set texture memory over the normal maximum, use that instead.
	S32 adj_max = gSavedSettings.getS32("TextureMemory");
	if (adj_max <= MAX_VIDEO_RAM_IN_MEGA_BYTES)
		adj_max = MAX_VIDEO_RAM_IN_MEGA_BYTES;
	max_texmem = llclamp(max_texmem, getMinVideoRamSetting(), adj_max); 
	
	llinfos << "Viewer Texture Mem Pool Max: " << max_texmem << "(" << system_ram << ")" << llendl;
	return max_texmem;
}

const S32 VIDEO_CARD_FRAMEBUFFER_MEM = 12; // MB
const S32 MIN_MEM_FOR_NON_TEXTURE = 512 ; //MB
void LLViewerTextureList::updateMaxResidentTexMem(S32 mem)
{
	// Initialize the image pipeline VRAM settings
	S32 cur_mem = gSavedSettings.getS32("TextureMemory");
	F32 mem_multiplier = gSavedSettings.getF32("RenderTextureMemoryMultiple");
	S32 default_mem = getMaxVideoRamSetting(true); // recommended default
	if (mem == 0)
	{
		mem = cur_mem > 0 ? cur_mem : default_mem;
	}
	else if (mem < 0)
	{
		mem = default_mem;
	}

	// limit the texture memory to a multiple of the default if we've found some cards to behave poorly otherwise
	mem = llmin(mem, (S32) (mem_multiplier * (F32) default_mem));

	mem = llclamp(mem, getMinVideoRamSetting(), getMaxVideoRamSetting());
	if (mem != cur_mem)
	{
		gSavedSettings.setS32("TextureMemory", mem);
		return; //listener will re-enter this function
	}

	// TODO: set available resident texture mem based on use by other subsystems
	// currently max(12MB, VRAM/4) assumed...
	
	S32 vb_mem = mem;
	
	// Note: On Windows Vista/7 DirectX will report far more total graphics
	// memory than actually is physically installed on the card -> "Feature",
	// but apparently seems to have worked so far on all viewers
	S32 total_mem = gGLManager.mVRAM;

	// Set the limit the same way as in LLViewerImageList::getMaxVideoRamSetting
	S32 system_ram = (S32)BYTES_TO_MEGA_BYTES(gSysMemory.getPhysicalMemoryClamped()); // In MB
	S32 limit_mem = llmin(total_mem, (S32)(system_ram/2));

	// It's one third here because the total memory will be sliced into
	// 4 slices: 1 will be used for the framebuffer and 3 for the texture
	// memory. As vb_mem until now contains the minium of desired texture
	// memory size set by the user and physically available graphics memory,
	// from which the framebuffer memory is not deducted yet, we need to
	// increase the maximum total memory by the value for the framebuffer.
	if ((vb_mem / 3) > VIDEO_CARD_FRAMEBUFFER_MEM) vb_mem = vb_mem * 4 / 3;
	else vb_mem += VIDEO_CARD_FRAMEBUFFER_MEM;

	// Limit desired maxium memory to what we actually have
	if (vb_mem > limit_mem) vb_mem = limit_mem;

	S32 fb_mem = llmax(VIDEO_CARD_FRAMEBUFFER_MEM, vb_mem/4);
	mMaxResidentTexMemInMegaBytes = (vb_mem - fb_mem) ; //in MB
	
	mMaxTotalTextureMemInMegaBytes = mMaxResidentTexMemInMegaBytes * 2;
	if (mMaxResidentTexMemInMegaBytes > 640)
	{
		mMaxTotalTextureMemInMegaBytes -= (mMaxResidentTexMemInMegaBytes >> 2);
	}

//	//system mem
//	S32 system_ram = (S32)BYTES_TO_MEGA_BYTES(gSysMemory.getPhysicalMemoryClamped()); // In MB

	//minimum memory reserved for non-texture use.
	//if system_raw >= 1GB, reserve at least 512MB for non-texture use;
	//otherwise reserve half of the system_ram for non-texture use.
	S32 min_non_texture_mem = llmin(system_ram / 2, MIN_MEM_FOR_NON_TEXTURE) ; 

	if (mMaxTotalTextureMemInMegaBytes > system_ram - min_non_texture_mem)
	{
		mMaxTotalTextureMemInMegaBytes = system_ram - min_non_texture_mem ;
	}
	
	llinfos << "Total Viewer Video Memory set to: " << vb_mem << " MB" << llendl;
	llinfos << "Available Viewer Texture Memory set to: " << (vb_mem - fb_mem) << " MB" << llendl;
}

///////////////////////////////////////////////////////////////////////////////

// static
void LLViewerTextureList::receiveImageHeader(LLMessageSystem *msg, void **user_data)
{
	static LLCachedControl<bool> log_texture_traffic(gSavedSettings,"LogTextureNetworkTraffic") ;

	LLFastTimer t(FTM_PROCESS_IMAGES);
	
	// Receive image header, copy into image object and decompresses 
	// if this is a one-packet image. 
	
	LLUUID id;
	
	char ip_string[256];
	u32_to_ip_string(msg->getSenderIP(),ip_string);
	
	U32 received_size ;
	if (msg->getReceiveCompressedSize())
	{
		received_size = msg->getReceiveCompressedSize() ;		
	}
	else
	{
		received_size = msg->getReceiveSize() ;		
	}
	gTextureList.sTextureBits += received_size * 8;
	gTextureList.sTexturePackets++;
	
	U8 codec;
	U16 packets;
	U32 totalbytes;
	msg->getUUIDFast(_PREHASH_ImageID, _PREHASH_ID, id);
	msg->getU8Fast(_PREHASH_ImageID, _PREHASH_Codec, codec);
	msg->getU16Fast(_PREHASH_ImageID, _PREHASH_Packets, packets);
	msg->getU32Fast(_PREHASH_ImageID, _PREHASH_Size, totalbytes);
	
	S32 data_size = msg->getSizeFast(_PREHASH_ImageData, _PREHASH_Data); 
	if (!data_size)
	{
		return;
	}
	if (data_size < 0)
	{
		// msg->getSizeFast() is probably trying to tell us there
		// was an error.
		llerrs << "image header chunk size was negative: "
		<< data_size << llendl;
		return;
	}
	
	// this buffer gets saved off in the packet list
	U8 *data = new U8[data_size];
	msg->getBinaryDataFast(_PREHASH_ImageData, _PREHASH_Data, data, data_size);
	
	LLViewerFetchedTexture *image = LLViewerTextureManager::getFetchedTexture(id, TRUE, LLGLTexture::BOOST_NONE, LLViewerTexture::LOD_TEXTURE);
	if (!image)
	{
		delete [] data;
		return;
	}
	if(log_texture_traffic)
	{
		gTotalTextureBytesPerBoostLevel[image->getBoostLevel()] += received_size ;
	}

	//image->getLastPacketTimer()->reset();
	bool res = LLAppViewer::getTextureFetch()->receiveImageHeader(msg->getSender(), id, codec, packets, totalbytes, data_size, data);
	if (!res)
	{
		delete[] data;
	}
}

// static
void LLViewerTextureList::receiveImagePacket(LLMessageSystem *msg, void **user_data)
{
	static LLCachedControl<bool> log_texture_traffic(gSavedSettings,"LogTextureNetworkTraffic") ;

	LLFastTimer t(FTM_PROCESS_IMAGES);
	
	// Receives image packet, copy into image object,
	// checks if all packets received, decompresses if so. 
	
	LLUUID id;
	U16 packet_num;
	
	char ip_string[256];
	u32_to_ip_string(msg->getSenderIP(),ip_string);
	
	U32 received_size ;
	if (msg->getReceiveCompressedSize())
	{
		received_size = msg->getReceiveCompressedSize() ;
	}
	else
	{
		received_size = msg->getReceiveSize() ;		
	}
	gTextureList.sTextureBits += received_size * 8;
	gTextureList.sTexturePackets++;
	
	//llprintline("Start decode, image header...");
	msg->getUUIDFast(_PREHASH_ImageID, _PREHASH_ID, id);
	msg->getU16Fast(_PREHASH_ImageID, _PREHASH_Packet, packet_num);
	S32 data_size = msg->getSizeFast(_PREHASH_ImageData, _PREHASH_Data); 
	
	if (!data_size)
	{
		return;
	}
	if (data_size < 0)
	{
		// msg->getSizeFast() is probably trying to tell us there
		// was an error.
		llerrs << "image data chunk size was negative: "
		<< data_size << llendl;
		return;
	}
	if (data_size > MTUBYTES)
	{
		llerrs << "image data chunk too large: " << data_size << " bytes" << llendl;
		return;
	}
	U8 *data = new U8[data_size];
	msg->getBinaryDataFast(_PREHASH_ImageData, _PREHASH_Data, data, data_size);
	
	LLViewerFetchedTexture *image = LLViewerTextureManager::getFetchedTexture(id, TRUE, LLGLTexture::BOOST_NONE, LLViewerTexture::LOD_TEXTURE);
	if (!image)
	{
		delete [] data;
		return;
	}
	if(log_texture_traffic)
	{
		gTotalTextureBytesPerBoostLevel[image->getBoostLevel()] += received_size ;
	}

	//image->getLastPacketTimer()->reset();
	bool res = LLAppViewer::getTextureFetch()->receiveImagePacket(msg->getSender(), id, packet_num, data_size, data);
	if (!res)
	{
		delete[] data;
	}
}


// We've been told that the asset server does not contain the requested image id.
// static
void LLViewerTextureList::processImageNotInDatabase(LLMessageSystem *msg,void **user_data)
{
	LLFastTimer t(FTM_PROCESS_IMAGES);
	LLUUID image_id;
	msg->getUUIDFast(_PREHASH_ImageID, _PREHASH_ID, image_id);
	
	LLViewerFetchedTexture* image = gTextureList.findImage( image_id );
	if( image )
	{
<<<<<<< HEAD
		llinfos << "Discarding image not in asset database" << llendl;
=======
		llwarns << "not in db" << llendl;
>>>>>>> be7c5c2c
		image->setIsMissingAsset();
	}
}

///////////////////////////////////////////////////////////////////////////////

//static
const U32 SIXTEEN_MEG = 0x1000000;
S32 LLViewerTextureList::calcMaxTextureRAM()
{
	// Decide the maximum amount of RAM we should allow the user to allocate to texture cache
	LLMemoryInfo memory_info;
	U32 available_memory = memory_info.getPhysicalMemoryClamped();
	
	clamp_rescale((F32)available_memory,
				  (F32)(SIXTEEN_MEG * 16),
				  (F32)U32_MAX,
				  (F32)(SIXTEEN_MEG * 4),
				  (F32)(U32_MAX >> 1));
	return available_memory;
}

///////////////////////////////////////////////////////////////////////////////

// explicitly cleanup resources, as this is a singleton class with process
// lifetime so ability to perform std::map operations in destructor is not
// guaranteed.
void LLUIImageList::cleanUp()
{
	mUIImages.clear();
	mUITextureList.clear() ;
}

LLUIImagePtr LLUIImageList::getUIImageByID(const LLUUID& image_id, S32 priority)
{
	// use id as image name
	std::string image_name = image_id.asString();

	// look for existing image
	uuid_ui_image_map_t::iterator found_it = mUIImages.find(image_name);
	if (found_it != mUIImages.end())
	{
		return found_it->second;
	}

	const BOOL use_mips = FALSE;
	const LLRect scale_rect = LLRect::null;
	const LLRect clip_rect = LLRect::null;
	return loadUIImageByID(image_id, use_mips, scale_rect, clip_rect, (LLViewerTexture::EBoostLevel)priority);
}

LLUIImagePtr LLUIImageList::getUIImage(const std::string& image_name, S32 priority)
{
	// look for existing image
	uuid_ui_image_map_t::iterator found_it = mUIImages.find(image_name);
	if (found_it != mUIImages.end())
	{
		return found_it->second;
	}

	const BOOL use_mips = FALSE;
	const LLRect scale_rect = LLRect::null;
	const LLRect clip_rect = LLRect::null;
	return loadUIImageByName(image_name, image_name, use_mips, scale_rect, clip_rect, (LLViewerTexture::EBoostLevel)priority);
}

LLUIImagePtr LLUIImageList::loadUIImageByName(const std::string& name, const std::string& filename,
											  BOOL use_mips, const LLRect& scale_rect, const LLRect& clip_rect, LLViewerTexture::EBoostLevel boost_priority )
{
	if (boost_priority == LLGLTexture::BOOST_NONE)
	{
		boost_priority = LLGLTexture::BOOST_UI;
	}
	LLViewerFetchedTexture* imagep = LLViewerTextureManager::getFetchedTextureFromFile(filename, MIPMAP_NO, boost_priority);
	return loadUIImage(imagep, name, use_mips, scale_rect, clip_rect);
}

LLUIImagePtr LLUIImageList::loadUIImageByID(const LLUUID& id,
											BOOL use_mips, const LLRect& scale_rect, const LLRect& clip_rect, LLViewerTexture::EBoostLevel boost_priority)
{
	if (boost_priority == LLGLTexture::BOOST_NONE)
	{
		boost_priority = LLGLTexture::BOOST_UI;
	}
	LLViewerFetchedTexture* imagep = LLViewerTextureManager::getFetchedTexture(id, MIPMAP_NO, boost_priority);
	return loadUIImage(imagep, id.asString(), use_mips, scale_rect, clip_rect);
}

LLUIImagePtr LLUIImageList::loadUIImage(LLViewerFetchedTexture* imagep, const std::string& name, BOOL use_mips, const LLRect& scale_rect, const LLRect& clip_rect)
{
	if (!imagep) return NULL;

	imagep->setAddressMode(LLTexUnit::TAM_CLAMP);

	//don't compress UI images
	imagep->getGLTexture()->setAllowCompression(false);

	//all UI images are non-deletable
	imagep->setNoDelete();

	LLUIImagePtr new_imagep = new LLUIImage(name, imagep);
	mUIImages.insert(std::make_pair(name, new_imagep));
	mUITextureList.push_back(imagep);

	//Note:
	//Some other textures such as ICON also through this flow to be fetched.
	//But only UI textures need to set this callback.
	if(imagep->getBoostLevel() == LLGLTexture::BOOST_UI)
	{
		LLUIImageLoadData* datap = new LLUIImageLoadData;
		datap->mImageName = name;
		datap->mImageScaleRegion = scale_rect;
		datap->mImageClipRegion = clip_rect;

		imagep->setLoadedCallback(onUIImageLoaded, 0, FALSE, FALSE, datap, NULL);
	}
	return new_imagep;
}

LLUIImagePtr LLUIImageList::preloadUIImage(const std::string& name, const std::string& filename, BOOL use_mips, const LLRect& scale_rect, const LLRect& clip_rect)
{
	// look for existing image
	uuid_ui_image_map_t::iterator found_it = mUIImages.find(name);
	if (found_it != mUIImages.end())
	{
		// image already loaded!
		llerrs << "UI Image " << name << " already loaded." << llendl;
	}

	return loadUIImageByName(name, filename, use_mips, scale_rect, clip_rect);
}

//static 
void LLUIImageList::onUIImageLoaded( BOOL success, LLViewerFetchedTexture *src_vi, LLImageRaw* src, LLImageRaw* src_aux, S32 discard_level, BOOL final, void* user_data )
{
	if(!success || !user_data) 
	{
		return;
	}

	LLUIImageLoadData* image_datap = (LLUIImageLoadData*)user_data;
	std::string ui_image_name = image_datap->mImageName;
	LLRect scale_rect = image_datap->mImageScaleRegion;
	LLRect clip_rect = image_datap->mImageClipRegion;
	if (final)
	{
		delete image_datap;
	}

	LLUIImageList* instance = getInstance();

	uuid_ui_image_map_t::iterator found_it = instance->mUIImages.find(ui_image_name);
	if (found_it != instance->mUIImages.end())
	{
		LLUIImagePtr imagep = found_it->second;

		// for images grabbed from local files, apply clipping rectangle to restore original dimensions
		// from power-of-2 gl image
		if (success && imagep.notNull() && src_vi && (src_vi->getUrl().compare(0, 7, "file://")==0))
		{
			F32 full_width = (F32)src_vi->getFullWidth();
			F32 full_height = (F32)src_vi->getFullHeight();
			F32 clip_x = (F32)src_vi->getOriginalWidth() / full_width;
			F32 clip_y = (F32)src_vi->getOriginalHeight() / full_height;
			if (clip_rect != LLRect::null)
			{
				imagep->setClipRegion(LLRectf(llclamp((F32)clip_rect.mLeft / full_width, 0.f, 1.f),
											llclamp((F32)clip_rect.mTop / full_height, 0.f, 1.f),
											llclamp((F32)clip_rect.mRight / full_width, 0.f, 1.f),
											llclamp((F32)clip_rect.mBottom / full_height, 0.f, 1.f)));
			}
			else
			{
				imagep->setClipRegion(LLRectf(0.f, clip_y, clip_x, 0.f));
			}
			if (scale_rect != LLRect::null)
			{
				imagep->setScaleRegion(
					LLRectf(llclamp((F32)scale_rect.mLeft / (F32)imagep->getWidth(), 0.f, 1.f),
						llclamp((F32)scale_rect.mTop / (F32)imagep->getHeight(), 0.f, 1.f),
						llclamp((F32)scale_rect.mRight / (F32)imagep->getWidth(), 0.f, 1.f),
						llclamp((F32)scale_rect.mBottom / (F32)imagep->getHeight(), 0.f, 1.f)));
			}

			imagep->onImageLoaded();
		}
	}
}

struct UIImageDeclaration : public LLInitParam::Block<UIImageDeclaration>
{
	Mandatory<std::string>	name;
	Optional<std::string>	file_name;
	Optional<bool>			preload;
	Optional<LLRect>		scale;
	Optional<LLRect>		clip;
	Optional<bool>			use_mips;

	UIImageDeclaration()
	:	name("name"),
		file_name("file_name"),
		preload("preload", false),
		scale("scale"),
		clip("clip"),
		use_mips("use_mips", false)
	{}
};

struct UIImageDeclarations : public LLInitParam::Block<UIImageDeclarations>
{
	Mandatory<S32>	version;
	Multiple<UIImageDeclaration> textures;

	UIImageDeclarations()
	:	version("version"),
		textures("texture")
	{}
};

bool LLUIImageList::initFromFile()
{
	// Look for textures.xml in all the right places. Pass
	// constraint=LLDir::ALL_SKINS because we want to overlay textures.xml
	// from all the skins directories.
	std::vector<std::string> textures_paths =
		gDirUtilp->findSkinnedFilenames(LLDir::TEXTURES, "textures.xml", LLDir::ALL_SKINS);
	std::vector<std::string>::const_iterator pi(textures_paths.begin()), pend(textures_paths.end());
	if (pi == pend)
	{
		llwarns << "No textures.xml found in skins directories" << llendl;
		return false;
	}

	// The first (most generic) file gets special validations
	LLXMLNodePtr root;
	if (!LLXMLNode::parseFile(*pi, root, NULL))
	{
		llwarns << "Unable to parse UI image list file " << *pi << llendl;
		return false;
	}
	if (!root->hasAttribute("version"))
	{
		llwarns << "No valid version number in UI image list file " << *pi << llendl;
		return false;
	}

	UIImageDeclarations images;
	LLXUIParser parser;
	parser.readXUI(root, images, *pi);

	// add components defined in the rest of the skin paths
	while (++pi != pend)
	{
		LLXMLNodePtr update_root;
		if (LLXMLNode::parseFile(*pi, update_root, NULL))
		{
			parser.readXUI(update_root, images, *pi);
		}
	}

	if (!images.validateBlock()) return false;

	std::map<std::string, UIImageDeclaration> merged_declarations;
	for (LLInitParam::ParamIterator<UIImageDeclaration>::const_iterator image_it = images.textures.begin();
		image_it != images.textures.end();
		++image_it)
	{
		merged_declarations[image_it->name].overwriteFrom(*image_it);
	}

	enum e_decode_pass
	{
		PASS_DECODE_NOW,
		PASS_DECODE_LATER,
		NUM_PASSES
	};

	for (S32 cur_pass = PASS_DECODE_NOW; cur_pass < NUM_PASSES; cur_pass++)
	{
		for (std::map<std::string, UIImageDeclaration>::const_iterator image_it = merged_declarations.begin();
			image_it != merged_declarations.end();
			++image_it)
		{
			const UIImageDeclaration& image = image_it->second;
			std::string file_name = image.file_name.isProvided() ? image.file_name() : image.name();

			// load high priority textures on first pass (to kick off decode)
			enum e_decode_pass decode_pass = image.preload ? PASS_DECODE_NOW : PASS_DECODE_LATER;
			if (decode_pass != cur_pass)
			{
				continue;
			}
			preloadUIImage(image.name, file_name, image.use_mips, image.scale, image.clip);
		}

		if (cur_pass == PASS_DECODE_NOW && !gSavedSettings.getBOOL("NoPreload"))
		{
			gTextureList.decodeAllImages(10.f); // decode preloaded images
		}
	}
	return true;
}

<|MERGE_RESOLUTION|>--- conflicted
+++ resolved
@@ -1518,11 +1518,7 @@
 	LLViewerFetchedTexture* image = gTextureList.findImage( image_id );
 	if( image )
 	{
-<<<<<<< HEAD
-		llinfos << "Discarding image not in asset database" << llendl;
-=======
 		llwarns << "not in db" << llendl;
->>>>>>> be7c5c2c
 		image->setIsMissingAsset();
 	}
 }
