--- conflicted
+++ resolved
@@ -42,6 +42,7 @@
 
 class LLInvFVBridge;
 class LLInventoryFolderViewModelBuilder;
+class LLInventoryFVBridgeBuilder;
 class LLInvPanelComplObserver;
 class LLFolderViewModelInventory;
 
@@ -200,15 +201,12 @@
 	void doCreate(const LLSD& userdata);
 	bool beginIMSession();
 	bool attachObject(const LLSD& userdata);
-<<<<<<< HEAD
+	static void idle(void* user_data);
 
 	// <FS:Ansariel> Optional hiding of empty system folders
 	void updateHideEmptySystemFolders(const LLSD &data);
 	// <FS:Ansariel> Optional hiding of Inbox folder
 	void updateShowInboxFolder(const LLSD &data);
-=======
-	static void idle(void* user_data);
->>>>>>> fe8b4bf1
 
 	// DEBUG ONLY:
 	static void dumpSelectionInformation(void* user_data);
@@ -286,21 +284,12 @@
 	void addHideFolderType(LLFolderType::EType folder_type);
 
 public:
-<<<<<<< HEAD
-	BOOL 				getIsViewsInitialized() const { return mViewsInitialized; }
-	const LLUUID&		getRootFolderID() const;
-
-=======
 	BOOL getIsViewsInitialized() const { return mViewsInitialized; }
->>>>>>> fe8b4bf1
+
 protected:
 	// Builds the UI.  Call this once the inventory is usable.
 	void 				initializeViews();
 
-<<<<<<< HEAD
-	virtual void		buildFolderView(const LLInventoryPanel::Params& params);
-	LLFolderViewItem*	buildNewViews(const LLUUID& id );
-=======
 	// Specific inventory colors
 	static bool                 sColorSetInitialized;
 	static LLUIColor			sDefaultColor;
@@ -308,27 +297,18 @@
 	static LLUIColor			sLibraryColor;
 	static LLUIColor			sLinkColor;
 	
-	LLFolderViewItem*	buildNewViews(const LLUUID& id);
->>>>>>> fe8b4bf1
+	LLFolderViewItem*	buildNewViews(const LLUUID& id );
 	BOOL				getIsHiddenFolderType(LLFolderType::EType folder_type) const;
 	
     virtual LLFolderView * createFolderRoot(LLUUID root_id );
 	virtual LLFolderViewFolder*	createFolderViewFolder(LLInvFVBridge * bridge);
 	virtual LLFolderViewItem*	createFolderViewItem(LLInvFVBridge * bridge);
 private:
-<<<<<<< HEAD
-	BOOL				mBuildDefaultHierarchy; // default inventory hierarchy should be created in postBuild()
-	BOOL				mViewsInitialized; // Views have been generated
-	// UUID of category from which hierarchy should be built.  Set with the 
-	// "start_folder" xml property.  Default is LLUUID::null that means total Inventory hierarchy. 
-	LLUUID				mStartFolderID;
-
-public:
-	void setWorn(BOOL sl);
-=======
 	bool				mBuildDefaultHierarchy; // default inventory hierarchy should be created in postBuild()
 	bool				mViewsInitialized; // Views have been generated
->>>>>>> fe8b4bf1
+
+public:
+	void setWorn(BOOL sl);
 };
 
 #endif // LL_LLINVENTORYPANEL_H