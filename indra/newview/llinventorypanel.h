--- conflicted
+++ resolved
@@ -328,12 +328,8 @@
 	void addHideFolderType(LLFolderType::EType folder_type);
 
 public:
-<<<<<<< HEAD
-	BOOL getIsViewsInitialized() const { return mViewsInitialized; }
-
-=======
 	bool getViewsInitialized() const { return mViewsInitialized == VIEWS_INITIALIZED; }
->>>>>>> 7d93032f
+
 protected:
 	// Builds the UI.  Call this once the inventory is usable.
 	void 				initializeViews();
