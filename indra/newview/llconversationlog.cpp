--- conflicted
+++ resolved
@@ -39,27 +39,8 @@
 #include <boost/foreach.hpp>
 #include "boost/lexical_cast.hpp"
 
-<<<<<<< HEAD
 // <FS:CR> Commenting out, let the user decide
-//const int CONVERSATION_LIFETIME = 30; // lifetime of LLConversation is 30 days by spec
-
-struct ConversationParams
-{
-	ConversationParams(time_t time)
-	:	mTime(time),
-		mTimestamp(LLConversation::createTimestamp(time))
-	{}
-
-	time_t		mTime;
-	std::string	mTimestamp;
-	SessionType	mConversationType;
-	std::string	mConversationName;
-	std::string	mHistoryFileName;
-	LLUUID		mSessionID;
-	LLUUID		mParticipantID;
-	bool		mHasOfflineIMs;
-=======
-const S32Days CONVERSATION_LIFETIME = (S32Days)30; // lifetime of LLConversation is 30 days by spec
+//const S32Days CONVERSATION_LIFETIME = (S32Days)30; // lifetime of LLConversation is 30 days by spec
 
 struct ConversationParams : public LLInitParam::Block<ConversationParams>
 {
@@ -71,7 +52,6 @@
 	Mandatory<LLUUID>							session_id,
 												participant_id;
 	Mandatory<bool>								has_offline_ims;
->>>>>>> d0ef02c2
 };
 
 /************************************************************************/
