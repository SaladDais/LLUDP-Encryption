/** 
 * @file LLIMMgr.cpp
 * @brief Container for Instant Messaging
 *
 * $LicenseInfo:firstyear=2001&license=viewerlgpl$
 * Second Life Viewer Source Code
 * Copyright (C) 2010, Linden Research, Inc.
 * 
 * This library is free software; you can redistribute it and/or
 * modify it under the terms of the GNU Lesser General Public
 * License as published by the Free Software Foundation;
 * version 2.1 of the License only.
 * 
 * This library is distributed in the hope that it will be useful,
 * but WITHOUT ANY WARRANTY; without even the implied warranty of
 * MERCHANTABILITY or FITNESS FOR A PARTICULAR PURPOSE.  See the GNU
 * Lesser General Public License for more details.
 * 
 * You should have received a copy of the GNU Lesser General Public
 * License along with this library; if not, write to the Free Software
 * Foundation, Inc., 51 Franklin Street, Fifth Floor, Boston, MA  02110-1301  USA
 * 
 * Linden Research, Inc., 945 Battery Street, San Francisco, CA  94111  USA
 * $/LicenseInfo$
 */

#include "llviewerprecompiledheaders.h"

#include "llimview.h"

#include "llavatarnamecache.h"	// IDEVO
#include "llavataractions.h"
#include "llfloaterconversationlog.h"
#include "llfloaterreg.h"
#include "llfontgl.h"
#include "llgl.h"
#include "llrect.h"
#include "llerror.h"
#include "llbutton.h"
#include "llhttpclient.h"
#include "llsdutil_math.h"
#include "llstring.h"
#include "lltextutil.h"
#include "lltrans.h"
#include "lluictrlfactory.h"
#include "llfloaterimsessiontab.h"
#include "llagent.h"
#include "llagentui.h"
#include "llappviewer.h"
#include "llavatariconctrl.h"
#include "llcallingcard.h"
#include "llchat.h"
#include "llfloaterimsession.h"
#include "llfloaterimcontainer.h"
#include "llgroupiconctrl.h"
#include "llmd5.h"
#include "llmutelist.h"
#include "llrecentpeople.h"
#include "llviewermessage.h"
#include "llviewerwindow.h"
#include "llnotifications.h"
#include "llnotificationsutil.h"
#include "llfloaterimnearbychat.h"
#include "llspeakers.h" //for LLIMSpeakerMgr
#include "lltextbox.h"
#include "lltoolbarview.h"
#include "llviewercontrol.h"
#include "llviewerparcelmgr.h"
#include "llconversationlog.h"
#include "message.h"


const static std::string ADHOC_NAME_SUFFIX(" Conference");

const static std::string NEARBY_P2P_BY_OTHER("nearby_P2P_by_other");
const static std::string NEARBY_P2P_BY_AGENT("nearby_P2P_by_agent");

/** Timeout of outgoing session initialization (in seconds) */
const static U32 SESSION_INITIALIZATION_TIMEOUT = 30;

std::string LLCallDialogManager::sPreviousSessionlName = "";
LLIMModel::LLIMSession::SType LLCallDialogManager::sPreviousSessionType = LLIMModel::LLIMSession::P2P_SESSION;
std::string LLCallDialogManager::sCurrentSessionlName = "";
LLIMModel::LLIMSession* LLCallDialogManager::sSession = NULL;
LLVoiceChannel::EState LLCallDialogManager::sOldState = LLVoiceChannel::STATE_READY;
const LLUUID LLOutgoingCallDialog::OCD_KEY = LLUUID("7CF78E11-0CFE-498D-ADB9-1417BF03DDB4");
//
// Globals
//
LLIMMgr* gIMMgr = NULL;


BOOL LLSessionTimeoutTimer::tick()
{
	if (mSessionId.isNull()) return TRUE;

	LLIMModel::LLIMSession* session = LLIMModel::getInstance()->findIMSession(mSessionId);
	if (session && !session->mSessionInitialized)
	{
		gIMMgr->showSessionStartError("session_initialization_timed_out_error", mSessionId);
	}
	return TRUE;
}


void notify_of_message(const LLSD& msg, bool is_dnd_msg);

void process_dnd_im(const LLSD& notification)
{
    LLSD data = notification["substitutions"];
    LLUUID sessionID = data["SESSION_ID"].asUUID();
	LLUUID fromID = data["FROM_ID"].asUUID();

    //re-create the IM session if needed 
    //(when coming out of DND mode upon app restart)
    if(!gIMMgr->hasSession(sessionID))
    {
        //reconstruct session using data from the notification
        std::string name = data["FROM"];
        LLAvatarName av_name;
        if (LLAvatarNameCache::get(data["FROM_ID"], &av_name))
        {
            name = av_name.getDisplayName();
        }
		
        
        LLIMModel::getInstance()->newSession(sessionID, 
            name, 
            IM_NOTHING_SPECIAL, 
            fromID, 
            false, 
            false); //will need slight refactor to retrieve whether offline message or not (assume online for now)
	}

	notify_of_message(data, true);
}




static void on_avatar_name_cache_toast(const LLUUID& agent_id,
									   const LLAvatarName& av_name,
									   LLSD msg)
{
	LLSD args;
	args["MESSAGE"] = msg["message"];
	args["TIME"] = msg["time"];
	// *TODO: Can this ever be an object name or group name?
	args["FROM"] = av_name.getCompleteName();
	args["FROM_ID"] = msg["from_id"];
	args["SESSION_ID"] = msg["session_id"];
	args["SESSION_TYPE"] = msg["session_type"];
	LLNotificationsUtil::add("IMToast", args, args, boost::bind(&LLFloaterIMContainer::showConversation, LLFloaterIMContainer::getInstance(), msg["session_id"].asUUID()));
}

void notify_of_message(const LLSD& msg, bool is_dnd_msg)
{
	std::string user_preferences;
	LLUUID participant_id = msg[is_dnd_msg ? "FROM_ID" : "from_id"].asUUID();
	LLUUID session_id = msg[is_dnd_msg ? "SESSION_ID" : "session_id"].asUUID();
	LLIMModel::LLIMSession* session = LLIMModel::instance().findIMSession(session_id);

	// do not show notification which goes from agent
	if (gAgent.getID() == participant_id)
	{
		return;
	}

	// determine state of conversations floater
	enum {CLOSED, NOT_ON_TOP, ON_TOP, ON_TOP_AND_ITEM_IS_SELECTED} conversations_floater_status;


	LLFloaterIMContainer* im_box = LLFloaterReg::getTypedInstance<LLFloaterIMContainer>("im_container");
	LLFloaterIMSessionTab* session_floater = LLFloaterIMSessionTab::getConversation(session_id);
	bool store_dnd_message = false; // flag storage of a dnd message
<<<<<<< HEAD

=======
	bool is_session_focused = session_floater->isTornOff() && session_floater->hasFocus();
>>>>>>> 6e113858
	if (!LLFloater::isVisible(im_box) || im_box->isMinimized())
	{
		conversations_floater_status = CLOSED;
	}
	else if (!im_box->hasFocus() &&
		!(session_floater && LLFloater::isVisible(session_floater)
		&& !session_floater->isMinimized() && session_floater->hasFocus()))
	{
		conversations_floater_status = NOT_ON_TOP;
	}
	else if (im_box->getSelectedSession() != session_id)
	{
		conversations_floater_status = ON_TOP;
	}
	else
	{
		conversations_floater_status = ON_TOP_AND_ITEM_IS_SELECTED;
	}

	//  determine user prefs for this session
	if (session_id.isNull())
	{
<<<<<<< HEAD
		user_preferences = gSavedSettings.getString("NotificationNearbyChatOptions");
=======
		if (msg["source_type"].asInteger() == CHAT_SOURCE_OBJECT)
		{
			user_preferences = gSavedSettings.getString("NotificationObjectIMOptions");
			if (!gAgent.isDoNotDisturb() && (gSavedSettings.getBOOL("PlaySoundObjectIM") == TRUE))
			{
				make_ui_sound("UISndNewIncomingIMSession");
			}
		}
		else
		{
			user_preferences = gSavedSettings.getString("NotificationNearbyChatOptions");
			if (!gAgent.isDoNotDisturb() && (gSavedSettings.getBOOL("PlaySoundNearbyChatIM") == TRUE))
			{
				make_ui_sound("UISndNewIncomingIMSession");
			}
		}
>>>>>>> 6e113858
	}
	else if(session->isP2PSessionType())
	{
		if (LLAvatarTracker::instance().isBuddy(participant_id))
		{
			user_preferences = gSavedSettings.getString("NotificationFriendIMOptions");
<<<<<<< HEAD
=======
			if (!gAgent.isDoNotDisturb() && (gSavedSettings.getBOOL("PlaySoundFriendIM") == TRUE))
			{
				make_ui_sound("UISndNewIncomingIMSession");
			}
>>>>>>> 6e113858
		}
		else
		{
			user_preferences = gSavedSettings.getString("NotificationNonFriendIMOptions");
<<<<<<< HEAD
=======
			if (!gAgent.isDoNotDisturb() && (gSavedSettings.getBOOL("PlaySoundNonFriendIM") == TRUE))
			{
				make_ui_sound("UISndNewIncomingIMSession");
			}
>>>>>>> 6e113858
		}
	}
	else if(session->isAdHocSessionType())
	{
		user_preferences = gSavedSettings.getString("NotificationConferenceIMOptions");
<<<<<<< HEAD
=======
		if (!gAgent.isDoNotDisturb() && (gSavedSettings.getBOOL("PlaySoundConferenceIM") == TRUE))
		{
			make_ui_sound("UISndNewIncomingIMSession");
		}
>>>>>>> 6e113858
	}
	else if(session->isGroupSessionType())
	{
		user_preferences = gSavedSettings.getString("NotificationGroupChatOptions");
<<<<<<< HEAD
=======
		if (!gAgent.isDoNotDisturb() && (gSavedSettings.getBOOL("PlaySoundGroupChatIM") == TRUE))
		{
			make_ui_sound("UISndNewIncomingIMSession");
		}
>>>>>>> 6e113858
	}

	// actions:

    // 0. nothing - exit
    if (("noaction" == user_preferences ||
    		ON_TOP_AND_ITEM_IS_SELECTED == conversations_floater_status)
    	&& session_floater->isMessagePaneExpanded())
    {
    	return;
    }

    // 1. open floater and [optional] surface it
    if ("openconversations" == user_preferences &&
    		(CLOSED == conversations_floater_status
    				|| NOT_ON_TOP == conversations_floater_status))
    {
    	if(!gAgent.isDoNotDisturb())
        {
			// Open conversations floater
			LLFloaterReg::showInstance("im_container");
			im_box->collapseMessagesPane(false);
			if (session_floater)
			{
				if (session_floater->getHost())
				{
					if (NULL != im_box && im_box->isMinimized())
					{
						LLFloater::onClickMinimize(im_box);
					}
				}
				else
				{
					if (session_floater->isMinimized())
					{
						LLFloater::onClickMinimize(session_floater);
					}
				}
			}
		}
		else
		{
			store_dnd_message = true;
		}

	}

	// 2. Flash line item
	if ("openconversations" == user_preferences
		|| ON_TOP == conversations_floater_status
		|| ("toast" == user_preferences && ON_TOP != conversations_floater_status)
<<<<<<< HEAD
		|| ("flash" == user_preferences && CLOSED == conversations_floater_status)
=======
		|| ("flash" == user_preferences && (CLOSED == conversations_floater_status
				 	 	 	 	 	 	|| NOT_ON_TOP == conversations_floater_status))
>>>>>>> 6e113858
		|| is_dnd_msg)
	{
		if(!LLMuteList::getInstance()->isMuted(participant_id))
		{
			if(gAgent.isDoNotDisturb())
			{
				store_dnd_message = true;
			}
			else
			{
				if (is_dnd_msg && (ON_TOP == conversations_floater_status || 
									NOT_ON_TOP == conversations_floater_status || 
									CLOSED == conversations_floater_status))
				{
					im_box->highlightConversationItemWidget(session_id, true);
				}
				else
				{
					im_box->flashConversationItemWidget(session_id, true);
				}
			}
		}
	}

	// 3. Flash FUI button
	if (("toast" == user_preferences || "flash" == user_preferences) &&
		(CLOSED == conversations_floater_status
		|| NOT_ON_TOP == conversations_floater_status)
<<<<<<< HEAD
=======
		&& !is_session_focused
>>>>>>> 6e113858
		&& !is_dnd_msg) //prevent flashing FUI button because the conversation floater will have already opened
	{
		if(!LLMuteList::getInstance()->isMuted(participant_id))
		{
			if(!gAgent.isDoNotDisturb())
			{
<<<<<<< HEAD
				gToolBarView->flashCommand(LLCommandId("chat"), true);
=======
				gToolBarView->flashCommand(LLCommandId("chat"), true, im_box->isMinimized());
>>>>>>> 6e113858
			}
			else
			{
				store_dnd_message = true;
			}
		}
	}

	// 4. Toast
	if ((("toast" == user_preferences) &&
<<<<<<< HEAD
		(ON_TOP_AND_ITEM_IS_SELECTED != conversations_floater_status))
=======
		(ON_TOP_AND_ITEM_IS_SELECTED != conversations_floater_status) &&
		(!session_floater->isTornOff() || !LLFloater::isVisible(session_floater)))
>>>>>>> 6e113858
		|| !session_floater->isMessagePaneExpanded())

	{
		//Show IM toasts (upper right toasts)
		// Skip toasting for system messages and for nearby chat
		if(session_id.notNull() && participant_id.notNull())
		{
			if(!is_dnd_msg)
			{
				if(gAgent.isDoNotDisturb())
				{
					store_dnd_message = true;
				}
				else
				{
					LLAvatarNameCache::get(participant_id, boost::bind(&on_avatar_name_cache_toast, _1, _2, msg));
				}
			}
		}
	}
	if (store_dnd_message)
	{
		// If in DND mode, allow notification to be stored so upon DND exit 
		// the user will be notified with some limitations (see 'is_dnd_msg' flag checks)
		if(session_id.notNull()
			&& participant_id.notNull()
			&& !session_floater->isShown())
		{
			LLAvatarNameCache::get(participant_id, boost::bind(&on_avatar_name_cache_toast, _1, _2, msg));
		}
	}
}

void on_new_message(const LLSD& msg)
{
	notify_of_message(msg, false);
}

LLIMModel::LLIMModel() 
{
	addNewMsgCallback(boost::bind(&LLFloaterIMSession::newIMCallback, _1));
	addNewMsgCallback(boost::bind(&on_new_message, _1));
}

LLIMModel::LLIMSession::LLIMSession(const LLUUID& session_id, const std::string& name, const EInstantMessage& type, const LLUUID& other_participant_id, const uuid_vec_t& ids, bool voice, bool has_offline_msg)
:	mSessionID(session_id),
	mName(name),
	mType(type),
	mHasOfflineMessage(has_offline_msg),
	mParticipantUnreadMessageCount(0),
	mNumUnread(0),
	mOtherParticipantID(other_participant_id),
	mInitialTargetIDs(ids),
	mVoiceChannel(NULL),
	mSpeakers(NULL),
	mSessionInitialized(false),
	mCallBackEnabled(true),
	mTextIMPossible(true),
	mOtherParticipantIsAvatar(true),
	mStartCallOnInitialize(false),
	mStartedAsIMCall(voice),
	mAvatarNameCacheConnection()
{
	// set P2P type by default
	mSessionType = P2P_SESSION;

	if (IM_NOTHING_SPECIAL == mType || IM_SESSION_P2P_INVITE == mType)
	{
		mVoiceChannel  = new LLVoiceChannelP2P(session_id, name, other_participant_id);
		mOtherParticipantIsAvatar = LLVoiceClient::getInstance()->isParticipantAvatar(mSessionID);

		// check if it was AVALINE call
		if (!mOtherParticipantIsAvatar)
		{
			mSessionType = AVALINE_SESSION;
		} 
	}
	else
	{
		mVoiceChannel = new LLVoiceChannelGroup(session_id, name);

		// determine whether it is group or conference session
		if (gAgent.isInGroup(mSessionID))
		{
			mSessionType = GROUP_SESSION;
		}
		else
		{
			mSessionType = ADHOC_SESSION;
		} 
	}

	if(mVoiceChannel)
	{
		mVoiceChannelStateChangeConnection = mVoiceChannel->setStateChangedCallback(boost::bind(&LLIMSession::onVoiceChannelStateChanged, this, _1, _2, _3));
	}
		
	mSpeakers = new LLIMSpeakerMgr(mVoiceChannel);

	// All participants will be added to the list of people we've recently interacted with.

	// we need to add only _active_ speakers...so comment this. 
	// may delete this later on cleanup
	//mSpeakers->addListener(&LLRecentPeople::instance(), "add");

	//we need to wait for session initialization for outgoing ad-hoc and group chat session
	//correct session id for initiated ad-hoc chat will be received from the server
	if (!LLIMModel::getInstance()->sendStartSession(mSessionID, mOtherParticipantID, 
		mInitialTargetIDs, mType))
	{
		//we don't need to wait for any responses
		//so we're already initialized
		mSessionInitialized = true;
	}
	else
	{
		//tick returns TRUE - timer will be deleted after the tick
		new LLSessionTimeoutTimer(mSessionID, SESSION_INITIALIZATION_TIMEOUT);
	}

	if (IM_NOTHING_SPECIAL == mType)
	{
		mCallBackEnabled = LLVoiceClient::getInstance()->isSessionCallBackPossible(mSessionID);
		mTextIMPossible = LLVoiceClient::getInstance()->isSessionTextIMPossible(mSessionID);
	}

	buildHistoryFileName();
	loadHistory();

	// Localizing name of ad-hoc session. STORM-153
	// Changing name should happen here- after the history file was created, so that
	// history files have consistent (English) names in different locales.
	if (isAdHocSessionType() && IM_SESSION_INVITE == mType)
	{
		mAvatarNameCacheConnection = LLAvatarNameCache::get(mOtherParticipantID,boost::bind(&LLIMModel::LLIMSession::onAdHocNameCache,this, _2));
	}
}

void LLIMModel::LLIMSession::onAdHocNameCache(const LLAvatarName& av_name)
{
	mAvatarNameCacheConnection.disconnect();

	if (!av_name.isValidName())
	{
		S32 separator_index = mName.rfind(" ");
		std::string name = mName.substr(0, separator_index);
		++separator_index;
		std::string conference_word = mName.substr(separator_index, mName.length());

		// additional check that session name is what we expected
		if ("Conference" == conference_word)
		{
			LLStringUtil::format_map_t args;
			args["[AGENT_NAME]"] = name;
			LLTrans::findString(mName, "conference-title-incoming", args);
		}
	}
	else
	{
		LLStringUtil::format_map_t args;
		args["[AGENT_NAME]"] = av_name.getCompleteName();
		LLTrans::findString(mName, "conference-title-incoming", args);
	}
}

void LLIMModel::LLIMSession::onVoiceChannelStateChanged(const LLVoiceChannel::EState& old_state, const LLVoiceChannel::EState& new_state, const LLVoiceChannel::EDirection& direction)
{
	std::string you_joined_call = LLTrans::getString("you_joined_call");
	std::string you_started_call = LLTrans::getString("you_started_call");
	std::string other_avatar_name = "";

	std::string message;

	switch(mSessionType)
	{
	case AVALINE_SESSION:
		// no text notifications
		break;
	case P2P_SESSION:
		gCacheName->getFullName(mOtherParticipantID, other_avatar_name); // voice

		if(direction == LLVoiceChannel::INCOMING_CALL)
		{
			switch(new_state)
			{
			case LLVoiceChannel::STATE_CALL_STARTED :
				{
					LLStringUtil::format_map_t string_args;
					string_args["[NAME]"] = other_avatar_name;
					message = LLTrans::getString("name_started_call", string_args);
					LLIMModel::getInstance()->addMessage(mSessionID, SYSTEM_FROM, LLUUID::null, message);				
					break;
				}
			case LLVoiceChannel::STATE_CONNECTED :
				LLIMModel::getInstance()->addMessage(mSessionID, SYSTEM_FROM, LLUUID::null, you_joined_call);
			default:
				break;
			}
		}
		else // outgoing call
		{
			switch(new_state)
			{
			case LLVoiceChannel::STATE_CALL_STARTED :
				LLIMModel::getInstance()->addMessage(mSessionID, SYSTEM_FROM, LLUUID::null, you_started_call);
				break;
			case LLVoiceChannel::STATE_CONNECTED :
				message = LLTrans::getString("answered_call");
				LLIMModel::getInstance()->addMessage(mSessionID, SYSTEM_FROM, LLUUID::null, message);
			default:
				break;
			}
		}
		break;

	case GROUP_SESSION:
	case ADHOC_SESSION:
		if(direction == LLVoiceChannel::INCOMING_CALL)
		{
			switch(new_state)
			{
			case LLVoiceChannel::STATE_CONNECTED :
				LLIMModel::getInstance()->addMessage(mSessionID, SYSTEM_FROM, LLUUID::null, you_joined_call);
			default:
				break;
			}
		}
		else // outgoing call
		{
			switch(new_state)
			{
			case LLVoiceChannel::STATE_CALL_STARTED :
				LLIMModel::getInstance()->addMessage(mSessionID, SYSTEM_FROM, LLUUID::null, you_started_call);
				break;
			default:
				break;
			}
		}
	default:
		break;
	}
	// Update speakers list when connected
	if (LLVoiceChannel::STATE_CONNECTED == new_state)
	{
		mSpeakers->update(true);
	}
}

LLIMModel::LLIMSession::~LLIMSession()
{
	if (mAvatarNameCacheConnection.connected())
	{
		mAvatarNameCacheConnection.disconnect();
	}

	delete mSpeakers;
	mSpeakers = NULL;

	// End the text IM session if necessary
	if(LLVoiceClient::getInstance() && mOtherParticipantID.notNull())
	{
		switch(mType)
		{
		case IM_NOTHING_SPECIAL:
		case IM_SESSION_P2P_INVITE:
			LLVoiceClient::getInstance()->endUserIMSession(mOtherParticipantID);
			break;

		default:
			// Appease the linux compiler
			break;
		}
	}

	mVoiceChannelStateChangeConnection.disconnect();

	// HAVE to do this here -- if it happens in the LLVoiceChannel destructor it will call the wrong version (since the object's partially deconstructed at that point).
	mVoiceChannel->deactivate();

	delete mVoiceChannel;
	mVoiceChannel = NULL;
}

void LLIMModel::LLIMSession::sessionInitReplyReceived(const LLUUID& new_session_id)
{
	mSessionInitialized = true;

	if (new_session_id != mSessionID)
	{
		mSessionID = new_session_id;
		mVoiceChannel->updateSessionID(new_session_id);
	}
}

void LLIMModel::LLIMSession::addMessage(const std::string& from, const LLUUID& from_id, const std::string& utf8_text, const std::string& time, const bool is_history)
{
	LLSD message;
	message["from"] = from;
	message["from_id"] = from_id;
	message["message"] = utf8_text;
	message["time"] = time; 
	message["index"] = (LLSD::Integer)mMsgs.size(); 
	message["is_history"] = is_history;

	mMsgs.push_front(message); 

	if (mSpeakers && from_id.notNull())
	{
		mSpeakers->speakerChatted(from_id);
		mSpeakers->setSpeakerTyping(from_id, FALSE);
	}
}

void LLIMModel::LLIMSession::addMessagesFromHistory(const std::list<LLSD>& history)
{
	std::list<LLSD>::const_iterator it = history.begin();
	while (it != history.end())
	{
		const LLSD& msg = *it;

		std::string from = msg[LL_IM_FROM];
		LLUUID from_id;
		if (msg[LL_IM_FROM_ID].isDefined())
		{
			from_id = msg[LL_IM_FROM_ID].asUUID();
		}
		else
		{
			// convert it to a legacy name if we have a complete name
			std::string legacy_name = gCacheName->buildLegacyName(from);
 			gCacheName->getUUID(legacy_name, from_id);
		}

		std::string timestamp = msg[LL_IM_TIME];
		std::string text = msg[LL_IM_TEXT];

		addMessage(from, from_id, text, timestamp, true);

		it++;
	}
}

void LLIMModel::LLIMSession::chatFromLogFile(LLLogChat::ELogLineType type, const LLSD& msg, void* userdata)
{
	if (!userdata) return;

	LLIMSession* self = (LLIMSession*) userdata;

	if (type == LLLogChat::LOG_LINE)
	{
		self->addMessage("", LLSD(), msg["message"].asString(), "", true);
	}
	else if (type == LLLogChat::LOG_LLSD)
	{
		self->addMessage(msg["from"].asString(), msg["from_id"].asUUID(), msg["message"].asString(), msg["time"].asString(), true);
	}
}

void LLIMModel::LLIMSession::loadHistory()
{
	mMsgs.clear();

	if ( gSavedPerAccountSettings.getBOOL("LogShowHistory") )
	{
		std::list<LLSD> chat_history;

		//involves parsing of a chat history
		LLLogChat::loadChatHistory(mHistoryFileName, chat_history);
		addMessagesFromHistory(chat_history);
	}
}

LLIMModel::LLIMSession* LLIMModel::findIMSession(const LLUUID& session_id) const
{
	return get_if_there(mId2SessionMap, session_id, (LLIMModel::LLIMSession*) NULL);
}

//*TODO consider switching to using std::set instead of std::list for holding LLUUIDs across the whole code
LLIMModel::LLIMSession* LLIMModel::findAdHocIMSession(const uuid_vec_t& ids)
{
	S32 num = ids.size();
	if (!num) return NULL;

	if (mId2SessionMap.empty()) return NULL;

	std::map<LLUUID, LLIMSession*>::const_iterator it = mId2SessionMap.begin();
	for (; it != mId2SessionMap.end(); ++it)
	{
		LLIMSession* session = (*it).second;
	
		if (!session->isAdHoc()) continue;
		if (session->mInitialTargetIDs.size() != num) continue;

		std::list<LLUUID> tmp_list(session->mInitialTargetIDs.begin(), session->mInitialTargetIDs.end());

		uuid_vec_t::const_iterator iter = ids.begin();
		while (iter != ids.end())
		{
			tmp_list.remove(*iter);
			++iter;
			
			if (tmp_list.empty()) 
			{
				break;
			}
		}

		if (tmp_list.empty() && iter == ids.end())
		{
			return session;
		}
	}

	return NULL;
}

bool LLIMModel::LLIMSession::isOutgoingAdHoc() const
{
	return IM_SESSION_CONFERENCE_START == mType;
}

bool LLIMModel::LLIMSession::isAdHoc()
{
	return IM_SESSION_CONFERENCE_START == mType || (IM_SESSION_INVITE == mType && !gAgent.isInGroup(mSessionID));
}

bool LLIMModel::LLIMSession::isP2P()
{
	return IM_NOTHING_SPECIAL == mType;
}

bool LLIMModel::LLIMSession::isOtherParticipantAvaline()
{
	return !mOtherParticipantIsAvatar;
}

LLUUID LLIMModel::LLIMSession::generateOutgouigAdHocHash() const
{
	LLUUID hash = LLUUID::null;

	if (mInitialTargetIDs.size())
	{
		std::set<LLUUID> sorted_uuids(mInitialTargetIDs.begin(), mInitialTargetIDs.end());
		hash = generateHash(sorted_uuids);
	}

	return hash;
}

void LLIMModel::LLIMSession::buildHistoryFileName()
{
	mHistoryFileName = mName;

	//ad-hoc requires sophisticated chat history saving schemes
	if (isAdHoc())
	{
		/* in case of outgoing ad-hoc sessions we need to make specilized names
		* if this naming system is ever changed then the filtering definitions in 
		* lllogchat.cpp need to be change acordingly so that the filtering for the
		* date stamp code introduced in STORM-102 will work properly and not add
		* a date stamp to the Ad-hoc conferences.
		*/
		if (mInitialTargetIDs.size())
		{
			std::set<LLUUID> sorted_uuids(mInitialTargetIDs.begin(), mInitialTargetIDs.end());
			mHistoryFileName = mName + " hash" + generateHash(sorted_uuids).asString();
		}
		else
		{
			//in case of incoming ad-hoc sessions
			mHistoryFileName = mName + " " + LLLogChat::timestamp(true) + " " + mSessionID.asString().substr(0, 4);
		}
	}
	else if (isP2P()) // look up username to use as the log name
	{
		LLAvatarName av_name;
		// For outgoing sessions we already have a cached name
		// so no need for a callback in LLAvatarNameCache::get()
		if (LLAvatarNameCache::get(mOtherParticipantID, &av_name))
		{
			mHistoryFileName = LLCacheName::buildUsername(av_name.getUserName());
		}
		else
		{
			// Incoming P2P sessions include a name that we can use to build a history file name
			mHistoryFileName = LLCacheName::buildUsername(mName);
		}
	}
}

//static
LLUUID LLIMModel::LLIMSession::generateHash(const std::set<LLUUID>& sorted_uuids)
{
	LLMD5 md5_uuid;
	
	std::set<LLUUID>::const_iterator it = sorted_uuids.begin();
	while (it != sorted_uuids.end())
	{
		md5_uuid.update((unsigned char*)(*it).mData, 16);
		it++;
	}
	md5_uuid.finalize();

	LLUUID participants_md5_hash;
	md5_uuid.raw_digest((unsigned char*) participants_md5_hash.mData);
	return participants_md5_hash;
}

void LLIMModel::processSessionInitializedReply(const LLUUID& old_session_id, const LLUUID& new_session_id)
{
	LLIMSession* session = findIMSession(old_session_id);
	if (session)
	{
		session->sessionInitReplyReceived(new_session_id);

		if (old_session_id != new_session_id)
		{
			mId2SessionMap.erase(old_session_id);
			mId2SessionMap[new_session_id] = session;
		}

		LLFloaterIMSession* im_floater = LLFloaterIMSession::findInstance(old_session_id);
		if (im_floater)
		{
			im_floater->sessionInitReplyReceived(new_session_id);
		}

		if (old_session_id != new_session_id)
		{
			gIMMgr->notifyObserverSessionIDUpdated(old_session_id, new_session_id);
		}

		// auto-start the call on session initialization?
		if (session->mStartCallOnInitialize)
		{
			gIMMgr->startCall(new_session_id);
		}
	}
}

void LLIMModel::testMessages()
{
	LLUUID bot1_id("d0426ec6-6535-4c11-a5d9-526bb0c654d9");
	LLUUID bot1_session_id;
	std::string from = "IM Tester";

	bot1_session_id = LLIMMgr::computeSessionID(IM_NOTHING_SPECIAL, bot1_id);
	newSession(bot1_session_id, from, IM_NOTHING_SPECIAL, bot1_id);
	addMessage(bot1_session_id, from, bot1_id, "Test Message: Hi from testerbot land!");

	LLUUID bot2_id;
	std::string firstname[] = {"Roflcopter", "Joe"};
	std::string lastname[] = {"Linden", "Tester", "Resident", "Schmoe"};

	S32 rand1 = ll_rand(sizeof firstname)/(sizeof firstname[0]);
	S32 rand2 = ll_rand(sizeof lastname)/(sizeof lastname[0]);
	
	from = firstname[rand1] + " " + lastname[rand2];
	bot2_id.generate(from);
	LLUUID bot2_session_id = LLIMMgr::computeSessionID(IM_NOTHING_SPECIAL, bot2_id);
	newSession(bot2_session_id, from, IM_NOTHING_SPECIAL, bot2_id);
	addMessage(bot2_session_id, from, bot2_id, "Test Message: Hello there, I have a question. Can I bother you for a second? ");
	addMessage(bot2_session_id, from, bot2_id, "Test Message: OMGWTFBBQ.");
}

//session name should not be empty
bool LLIMModel::newSession(const LLUUID& session_id, const std::string& name, const EInstantMessage& type, 
						   const LLUUID& other_participant_id, const uuid_vec_t& ids, bool voice, bool has_offline_msg)
{
	if (name.empty())
	{
		llwarns << "Attempt to create a new session with empty name; id = " << session_id << llendl;
		return false;
	}

	if (findIMSession(session_id))
	{
		llwarns << "IM Session " << session_id << " already exists" << llendl;
		return false;
	}

	LLIMSession* session = new LLIMSession(session_id, name, type, other_participant_id, ids, voice, has_offline_msg);
	mId2SessionMap[session_id] = session;

	// When notifying observer, name of session is used instead of "name", because they may not be the
	// same if it is an adhoc session (in this case name is localized in LLIMSession constructor).
	std::string session_name = LLIMModel::getInstance()->getName(session_id);
	LLIMMgr::getInstance()->notifyObserverSessionAdded(session_id, session_name, other_participant_id,has_offline_msg);

	return true;

}

bool LLIMModel::newSession(const LLUUID& session_id, const std::string& name, const EInstantMessage& type, const LLUUID& other_participant_id, bool voice, bool has_offline_msg)
{
	uuid_vec_t ids;
	ids.push_back(other_participant_id);
	return newSession(session_id, name, type, other_participant_id, ids, voice, has_offline_msg);
}

bool LLIMModel::clearSession(const LLUUID& session_id)
{
	if (mId2SessionMap.find(session_id) == mId2SessionMap.end()) return false;
	delete (mId2SessionMap[session_id]);
	mId2SessionMap.erase(session_id);
	return true;
}

void LLIMModel::getMessages(const LLUUID& session_id, std::list<LLSD>& messages, int start_index, const bool sendNoUnreadMsgs)
{
	getMessagesSilently(session_id, messages, start_index);

	if (sendNoUnreadMsgs)
	{
		sendNoUnreadMessages(session_id);
	}
}

void LLIMModel::getMessagesSilently(const LLUUID& session_id, std::list<LLSD>& messages, int start_index)
{
	LLIMSession* session = findIMSession(session_id);
	if (!session)
	{
		llwarns << "session " << session_id << "does not exist " << llendl;
		return;
	}

	int i = session->mMsgs.size() - start_index;

	for (std::list<LLSD>::iterator iter = session->mMsgs.begin();
		iter != session->mMsgs.end() && i > 0;
		iter++)
	{
		LLSD msg;
		msg = *iter;
		messages.push_back(*iter);
		i--;
	}
}

void LLIMModel::sendNoUnreadMessages(const LLUUID& session_id)
{
	LLIMSession* session = findIMSession(session_id);
	if (!session)
	{
		llwarns << "session " << session_id << "does not exist " << llendl;
		return;
	}

	session->mNumUnread = 0;
	session->mParticipantUnreadMessageCount = 0;
	
	LLSD arg;
	arg["session_id"] = session_id;
	arg["num_unread"] = 0;
	arg["participant_unread"] = session->mParticipantUnreadMessageCount;
	mNoUnreadMsgsSignal(arg);
}

bool LLIMModel::addToHistory(const LLUUID& session_id, const std::string& from, const LLUUID& from_id, const std::string& utf8_text) {
	
	LLIMSession* session = findIMSession(session_id);

	if (!session) 
	{
		llwarns << "session " << session_id << "does not exist " << llendl;
		return false;
	}

	session->addMessage(from, from_id, utf8_text, LLLogChat::timestamp(false)); //might want to add date separately

	return true;
}

bool LLIMModel::logToFile(const std::string& file_name, const std::string& from, const LLUUID& from_id, const std::string& utf8_text)
{
	if (gSavedPerAccountSettings.getS32("KeepConversationLogTranscripts") > 1)
	{	
		std::string from_name = from;

		LLAvatarName av_name;
		if (!from_id.isNull() && 
			LLAvatarNameCache::get(from_id, &av_name) &&
			!av_name.isDisplayNameDefault())
		{	
			from_name = av_name.getCompleteName();
		}

		LLLogChat::saveHistory(file_name, from_name, from_id, utf8_text);
		LLConversationLog::instance().cache(); // update the conversation log too
		return true;
	}
	else
	{
		return false;
	}
}

bool LLIMModel::proccessOnlineOfflineNotification(
	const LLUUID& session_id, 
	const std::string& utf8_text)
{
	// Add system message to history
	return addMessage(session_id, SYSTEM_FROM, LLUUID::null, utf8_text);
}

bool LLIMModel::addMessage(const LLUUID& session_id, const std::string& from, const LLUUID& from_id, 
						   const std::string& utf8_text, bool log2file /* = true */) { 

	LLIMSession* session = addMessageSilently(session_id, from, from_id, utf8_text, log2file);
	if (!session) return false;

	//good place to add some1 to recent list
	//other places may be called from message history.
	if( !from_id.isNull() &&
		( session->isP2PSessionType() || session->isAdHocSessionType() ) )
		LLRecentPeople::instance().add(from_id);

	// notify listeners
	LLSD arg;
	arg["session_id"] = session_id;
	arg["num_unread"] = session->mNumUnread;
	arg["participant_unread"] = session->mParticipantUnreadMessageCount;
	arg["message"] = utf8_text;
	arg["from"] = from;
	arg["from_id"] = from_id;
	arg["time"] = LLLogChat::timestamp(false);
	arg["session_type"] = session->mSessionType;
	mNewMsgSignal(arg);

	return true;
}

LLIMModel::LLIMSession* LLIMModel::addMessageSilently(const LLUUID& session_id, const std::string& from, const LLUUID& from_id, 
													 const std::string& utf8_text, bool log2file /* = true */)
{
	LLIMSession* session = findIMSession(session_id);

	if (!session)
	{
		llwarns << "session " << session_id << "does not exist " << llendl;
		return NULL;
	}

	// replace interactive system message marker with correct from string value
	std::string from_name = from;
	if (INTERACTIVE_SYSTEM_FROM == from)
	{
		from_name = SYSTEM_FROM;
	}

	addToHistory(session_id, from_name, from_id, utf8_text);
	if (log2file)
	{
		logToFile(getHistoryFileName(session_id), from_name, from_id, utf8_text);
	}
	
	session->mNumUnread++;

	//update count of unread messages from real participant
	if (!(from_id.isNull() || from_id == gAgentID || SYSTEM_FROM == from)
			// we should increment counter for interactive system messages()
			|| INTERACTIVE_SYSTEM_FROM == from)
	{
		++(session->mParticipantUnreadMessageCount);
	}

	return session;
}


const std::string LLIMModel::getName(const LLUUID& session_id) const
{
	LLIMSession* session = findIMSession(session_id);

	if (!session)
	{
		llwarns << "session " << session_id << "does not exist " << llendl;
		return LLTrans::getString("no_session_message");
	}

	return session->mName;
}

const S32 LLIMModel::getNumUnread(const LLUUID& session_id) const
{
	LLIMSession* session = findIMSession(session_id);
	if (!session)
	{
		llwarns << "session " << session_id << "does not exist " << llendl;
		return -1;
	}

	return session->mNumUnread;
}

const LLUUID& LLIMModel::getOtherParticipantID(const LLUUID& session_id) const
{
	LLIMSession* session = findIMSession(session_id);
	if (!session)
	{
		llwarns << "session " << session_id << " does not exist " << llendl;
		return LLUUID::null;
	}

	return session->mOtherParticipantID;
}

EInstantMessage LLIMModel::getType(const LLUUID& session_id) const
{
	LLIMSession* session = findIMSession(session_id);
	if (!session)
	{
		llwarns << "session " << session_id << "does not exist " << llendl;
		return IM_COUNT;
	}

	return session->mType;
}

LLVoiceChannel* LLIMModel::getVoiceChannel( const LLUUID& session_id ) const
{
	LLIMSession* session = findIMSession(session_id);
	if (!session)
	{
		llwarns << "session " << session_id << "does not exist " << llendl;
		return NULL;
	}

	return session->mVoiceChannel;
}

LLIMSpeakerMgr* LLIMModel::getSpeakerManager( const LLUUID& session_id ) const
{
	LLIMSession* session = findIMSession(session_id);
	if (!session)
	{
		llwarns << "session " << session_id << " does not exist " << llendl;
		return NULL;
	}

	return session->mSpeakers;
}

const std::string& LLIMModel::getHistoryFileName(const LLUUID& session_id) const
{
	LLIMSession* session = findIMSession(session_id);
	if (!session)
	{
		llwarns << "session " << session_id << " does not exist " << llendl;
		return LLStringUtil::null;
	}

	return session->mHistoryFileName;
}


// TODO get rid of other participant ID
void LLIMModel::sendTypingState(LLUUID session_id, LLUUID other_participant_id, BOOL typing) 
{
	std::string name;
	LLAgentUI::buildFullname(name);

	pack_instant_message(
		gMessageSystem,
		gAgent.getID(),
		FALSE,
		gAgent.getSessionID(),
		other_participant_id,
		name,
		std::string("typing"),
		IM_ONLINE,
		(typing ? IM_TYPING_START : IM_TYPING_STOP),
		session_id);
	gAgent.sendReliableMessage();
}

void LLIMModel::sendLeaveSession(const LLUUID& session_id, const LLUUID& other_participant_id)
{
	if(session_id.notNull())
	{
		std::string name;
		LLAgentUI::buildFullname(name);
		pack_instant_message(
			gMessageSystem,
			gAgent.getID(),
			FALSE,
			gAgent.getSessionID(),
			other_participant_id,
			name, 
			LLStringUtil::null,
			IM_ONLINE,
			IM_SESSION_LEAVE,
			session_id);
		gAgent.sendReliableMessage();
	}
}

//*TODO this method is better be moved to the LLIMMgr
void LLIMModel::sendMessage(const std::string& utf8_text,
					 const LLUUID& im_session_id,
					 const LLUUID& other_participant_id,
					 EInstantMessage dialog)
{
	std::string name;
	bool sent = false;
	LLAgentUI::buildFullname(name);

	const LLRelationship* info = NULL;
	info = LLAvatarTracker::instance().getBuddyInfo(other_participant_id);
	
	U8 offline = (!info || info->isOnline()) ? IM_ONLINE : IM_OFFLINE;
	
	if((offline == IM_OFFLINE) && (LLVoiceClient::getInstance()->isOnlineSIP(other_participant_id)))
	{
		// User is online through the OOW connector, but not with a regular viewer.  Try to send the message via SLVoice.
		sent = LLVoiceClient::getInstance()->sendTextMessage(other_participant_id, utf8_text);
	}
	
	if(!sent)
	{
		// Send message normally.

		// default to IM_SESSION_SEND unless it's nothing special - in
		// which case it's probably an IM to everyone.
		U8 new_dialog = dialog;

		if ( dialog != IM_NOTHING_SPECIAL )
		{
			new_dialog = IM_SESSION_SEND;
		}
		pack_instant_message(
			gMessageSystem,
			gAgent.getID(),
			FALSE,
			gAgent.getSessionID(),
			other_participant_id,
			name.c_str(),
			utf8_text.c_str(),
			offline,
			(EInstantMessage)new_dialog,
			im_session_id);
		gAgent.sendReliableMessage();
	}

	// If there is a mute list and this is not a group chat...
	if ( LLMuteList::getInstance() )
	{
		// ... the target should not be in our mute list for some message types.
		// Auto-remove them if present.
		switch( dialog )
		{
		case IM_NOTHING_SPECIAL:
		case IM_GROUP_INVITATION:
		case IM_INVENTORY_OFFERED:
		case IM_SESSION_INVITE:
		case IM_SESSION_P2P_INVITE:
		case IM_SESSION_CONFERENCE_START:
		case IM_SESSION_SEND: // This one is marginal - erring on the side of hearing.
		case IM_LURE_USER:
		case IM_GODLIKE_LURE_USER:
		case IM_FRIENDSHIP_OFFERED:
			LLMuteList::getInstance()->autoRemove(other_participant_id, LLMuteList::AR_IM);
			break;
		default: ; // do nothing
		}
	}

	if((dialog == IM_NOTHING_SPECIAL) && 
	   (other_participant_id.notNull()))
	{
		// Do we have to replace the /me's here?
		std::string from;
		LLAgentUI::buildFullname(from);
		LLIMModel::getInstance()->addMessage(im_session_id, from, gAgentID, utf8_text);

		//local echo for the legacy communicate panel
		std::string history_echo;
		LLAgentUI::buildFullname(history_echo);

		history_echo += ": " + utf8_text;

		LLIMSpeakerMgr* speaker_mgr = LLIMModel::getInstance()->getSpeakerManager(im_session_id);
		if (speaker_mgr)
		{
			speaker_mgr->speakerChatted(gAgentID);
			speaker_mgr->setSpeakerTyping(gAgentID, FALSE);
		}
	}

	// Add the recipient to the recent people list.
	bool is_not_group_id = LLGroupMgr::getInstance()->getGroupData(other_participant_id) == NULL;

	if (is_not_group_id)
	{
		LLIMModel::LLIMSession* session = LLIMModel::getInstance()->findIMSession(im_session_id);
		if( session == 0)//??? shouldn't really happen
		{
			LLRecentPeople::instance().add(other_participant_id);
			return;
		}
		// IM_SESSION_INVITE means that this is an Ad-hoc incoming chat
		//		(it can be also Group chat but it is checked above)
		// In this case mInitialTargetIDs contains Ad-hoc session ID and it should not be added
		// to Recent People to prevent showing of an item with (???)(???). See EXT-8246.
		// Concrete participants will be added into this list once they sent message in chat.
		if (IM_SESSION_INVITE == dialog) return;
			
		if (IM_SESSION_CONFERENCE_START == dialog) // outgoing ad-hoc session
		{
			// Add only online members of conference to recent list (EXT-8658)
			addSpeakersToRecent(im_session_id);
		}
		else // outgoing P2P session
		{
			// Add the recepient of the session.
			if (!session->mInitialTargetIDs.empty())
			{
				LLRecentPeople::instance().add(*(session->mInitialTargetIDs.begin()));
			}
		}
	}
}

void LLIMModel::addSpeakersToRecent(const LLUUID& im_session_id)
{
	LLIMSpeakerMgr* speaker_mgr = LLIMModel::getInstance()->getSpeakerManager(im_session_id);
	LLSpeakerMgr::speaker_list_t speaker_list;
	if(speaker_mgr != NULL)
	{
		speaker_mgr->getSpeakerList(&speaker_list, true);
	}
	for(LLSpeakerMgr::speaker_list_t::iterator it = speaker_list.begin(); it != speaker_list.end(); it++)
	{
		const LLPointer<LLSpeaker>& speakerp = *it;
		LLRecentPeople::instance().add(speakerp->mID);
	}
}

void session_starter_helper(
	const LLUUID& temp_session_id,
	const LLUUID& other_participant_id,
	EInstantMessage im_type)
{
	LLMessageSystem *msg = gMessageSystem;

	msg->newMessageFast(_PREHASH_ImprovedInstantMessage);
	msg->nextBlockFast(_PREHASH_AgentData);
	msg->addUUIDFast(_PREHASH_AgentID, gAgent.getID());
	msg->addUUIDFast(_PREHASH_SessionID, gAgent.getSessionID());

	msg->nextBlockFast(_PREHASH_MessageBlock);
	msg->addBOOLFast(_PREHASH_FromGroup, FALSE);
	msg->addUUIDFast(_PREHASH_ToAgentID, other_participant_id);
	msg->addU8Fast(_PREHASH_Offline, IM_ONLINE);
	msg->addU8Fast(_PREHASH_Dialog, im_type);
	msg->addUUIDFast(_PREHASH_ID, temp_session_id);
	msg->addU32Fast(_PREHASH_Timestamp, NO_TIMESTAMP); // no timestamp necessary

	std::string name;
	LLAgentUI::buildFullname(name);

	msg->addStringFast(_PREHASH_FromAgentName, name);
	msg->addStringFast(_PREHASH_Message, LLStringUtil::null);
	msg->addU32Fast(_PREHASH_ParentEstateID, 0);
	msg->addUUIDFast(_PREHASH_RegionID, LLUUID::null);
	msg->addVector3Fast(_PREHASH_Position, gAgent.getPositionAgent());
}

void start_deprecated_conference_chat(
	const LLUUID& temp_session_id,
	const LLUUID& creator_id,
	const LLUUID& other_participant_id,
	const LLSD& agents_to_invite)
{
	U8* bucket;
	U8* pos;
	S32 count;
	S32 bucket_size;

	// *FIX: this could suffer from endian issues
	count = agents_to_invite.size();
	bucket_size = UUID_BYTES * count;
	bucket = new U8[bucket_size];
	pos = bucket;

	for(S32 i = 0; i < count; ++i)
	{
		LLUUID agent_id = agents_to_invite[i].asUUID();
		
		memcpy(pos, &agent_id, UUID_BYTES);
		pos += UUID_BYTES;
	}

	session_starter_helper(
		temp_session_id,
		other_participant_id,
		IM_SESSION_CONFERENCE_START);

	gMessageSystem->addBinaryDataFast(
		_PREHASH_BinaryBucket,
		bucket,
		bucket_size);

	gAgent.sendReliableMessage();
 
	delete[] bucket;
}

class LLStartConferenceChatResponder : public LLHTTPClient::Responder
{
public:
	LLStartConferenceChatResponder(
		const LLUUID& temp_session_id,
		const LLUUID& creator_id,
		const LLUUID& other_participant_id,
		const LLSD& agents_to_invite)
	{
		mTempSessionID = temp_session_id;
		mCreatorID = creator_id;
		mOtherParticipantID = other_participant_id;
		mAgents = agents_to_invite;
	}

	virtual void errorWithContent(U32 statusNum, const std::string& reason, const LLSD& content)
	{
		//try an "old school" way.
		if ( statusNum == 400 )
		{
			start_deprecated_conference_chat(
				mTempSessionID,
				mCreatorID,
				mOtherParticipantID,
				mAgents);
		}

		llwarns << "LLStartConferenceChatResponder error [status:"
				<< statusNum << "]: " << content << llendl;

		//else throw an error back to the client?
		//in theory we should have just have these error strings
		//etc. set up in this file as opposed to the IMMgr,
		//but the error string were unneeded here previously
		//and it is not worth the effort switching over all
		//the possible different language translations
	}

private:
	LLUUID mTempSessionID;
	LLUUID mCreatorID;
	LLUUID mOtherParticipantID;

	LLSD mAgents;
};

// Returns true if any messages were sent, false otherwise.
// Is sort of equivalent to "does the server need to do anything?"
bool LLIMModel::sendStartSession(
	const LLUUID& temp_session_id,
	const LLUUID& other_participant_id,
	const uuid_vec_t& ids,
	EInstantMessage dialog)
{
	if ( dialog == IM_SESSION_GROUP_START )
	{
		session_starter_helper(
			temp_session_id,
			other_participant_id,
			dialog);
		gMessageSystem->addBinaryDataFast(
				_PREHASH_BinaryBucket,
				EMPTY_BINARY_BUCKET,
				EMPTY_BINARY_BUCKET_SIZE);
		gAgent.sendReliableMessage();

		return true;
	}
	else if ( dialog == IM_SESSION_CONFERENCE_START )
	{
		LLSD agents;
		for (int i = 0; i < (S32) ids.size(); i++)
		{
			agents.append(ids[i]);
		}

		//we have a new way of starting conference calls now
		LLViewerRegion* region = gAgent.getRegion();
		if (region)
		{
			std::string url = region->getCapability(
				"ChatSessionRequest");
			LLSD data;
			data["method"] = "start conference";
			data["session-id"] = temp_session_id;

			data["params"] = agents;

			LLHTTPClient::post(
				url,
				data,
				new LLStartConferenceChatResponder(
					temp_session_id,
					gAgent.getID(),
					other_participant_id,
					data["params"]));
		}
		else
		{
			start_deprecated_conference_chat(
				temp_session_id,
				gAgent.getID(),
				other_participant_id,
				agents);
		}

		//we also need to wait for reply from the server in case of ad-hoc chat (we'll get new session id)
		return true;
	}

	return false;
}

//
// Helper Functions
//

class LLViewerChatterBoxInvitationAcceptResponder :
	public LLHTTPClient::Responder
{
public:
	LLViewerChatterBoxInvitationAcceptResponder(
		const LLUUID& session_id,
		LLIMMgr::EInvitationType invitation_type)
	{
		mSessionID = session_id;
		mInvitiationType = invitation_type;
	}

	void result(const LLSD& content)
	{
		if ( gIMMgr)
		{
			LLIMSpeakerMgr* speaker_mgr = LLIMModel::getInstance()->getSpeakerManager(mSessionID);
			if (speaker_mgr)
			{
				//we've accepted our invitation
				//and received a list of agents that were
				//currently in the session when the reply was sent
				//to us.  Now, it is possible that there were some agents
				//to slip in/out between when that message was sent to us
				//and now.

				//the agent list updates we've received have been
				//accurate from the time we were added to the session
				//but unfortunately, our base that we are receiving here
				//may not be the most up to date.  It was accurate at
				//some point in time though.
				speaker_mgr->setSpeakers(content);

				//we now have our base of users in the session
				//that was accurate at some point, but maybe not now
				//so now we apply all of the udpates we've received
				//in case of race conditions
				speaker_mgr->updateSpeakers(gIMMgr->getPendingAgentListUpdates(mSessionID));
			}

			if (LLIMMgr::INVITATION_TYPE_VOICE == mInvitiationType)
			{
				gIMMgr->startCall(mSessionID, LLVoiceChannel::INCOMING_CALL);
			}

			if ((mInvitiationType == LLIMMgr::INVITATION_TYPE_VOICE 
				|| mInvitiationType == LLIMMgr::INVITATION_TYPE_IMMEDIATE)
				&& LLIMModel::getInstance()->findIMSession(mSessionID))
			{
				// TODO remove in 2010, for voice calls we do not open an IM window
				//LLFloaterIMSession::show(mSessionID);
			}

			gIMMgr->clearPendingAgentListUpdates(mSessionID);
			gIMMgr->clearPendingInvitation(mSessionID);
		}
	}

	void errorWithContent(U32 statusNum, const std::string& reason, const LLSD& content)
	{		
		llwarns << "LLViewerChatterBoxInvitationAcceptResponder error [status:"
				<< statusNum << "]: " << content << llendl;
		//throw something back to the viewer here?
		if ( gIMMgr )
		{
			gIMMgr->clearPendingAgentListUpdates(mSessionID);
			gIMMgr->clearPendingInvitation(mSessionID);
			if ( 404 == statusNum )
			{
				std::string error_string;
				error_string = "session_does_not_exist_error";
				gIMMgr->showSessionStartError(error_string, mSessionID);
			}
		}
	}

private:
	LLUUID mSessionID;
	LLIMMgr::EInvitationType mInvitiationType;
};


// the other_participant_id is either an agent_id, a group_id, or an inventory
// folder item_id (collection of calling cards)

// static
LLUUID LLIMMgr::computeSessionID(
	EInstantMessage dialog,
	const LLUUID& other_participant_id)
{
	LLUUID session_id;
	if (IM_SESSION_GROUP_START == dialog)
	{
		// slam group session_id to the group_id (other_participant_id)
		session_id = other_participant_id;
	}
	else if (IM_SESSION_CONFERENCE_START == dialog)
	{
		session_id.generate();
	}
	else if (IM_SESSION_INVITE == dialog)
	{
		// use provided session id for invites
		session_id = other_participant_id;
	}
	else
	{
		LLUUID agent_id = gAgent.getID();
		if (other_participant_id == agent_id)
		{
			// if we try to send an IM to ourselves then the XOR would be null
			// so we just make the session_id the same as the agent_id
			session_id = agent_id;
		}
		else
		{
			// peer-to-peer or peer-to-asset session_id is the XOR
			session_id = other_participant_id ^ agent_id;
		}
	}

	if (gAgent.isInGroup(session_id) && (session_id != other_participant_id))
	{
		llwarns << "Group session id different from group id: IM type = " << dialog << ", session id = " << session_id << ", group id = " << other_participant_id << llendl;
	}
	return session_id;
}

void
LLIMMgr::showSessionStartError(
	const std::string& error_string,
	const LLUUID session_id)
{
	if (!hasSession(session_id)) return;

	LLSD args;
	args["REASON"] = LLTrans::getString(error_string);
	args["RECIPIENT"] = LLIMModel::getInstance()->getName(session_id);

	LLSD payload;
	payload["session_id"] = session_id;

	LLNotificationsUtil::add(
		"ChatterBoxSessionStartError",
		args,
		payload,
		LLIMMgr::onConfirmForceCloseError);
}

void
LLIMMgr::showSessionEventError(
	const std::string& event_string,
	const std::string& error_string,
	const LLUUID session_id)
{
	LLSD args;
	LLStringUtil::format_map_t event_args;

	event_args["RECIPIENT"] = LLIMModel::getInstance()->getName(session_id);

	args["REASON"] =
		LLTrans::getString(error_string);
	args["EVENT"] =
		LLTrans::getString(event_string, event_args);

	LLNotificationsUtil::add(
		"ChatterBoxSessionEventError",
		args);
}

void
LLIMMgr::showSessionForceClose(
	const std::string& reason_string,
	const LLUUID session_id)
{
	if (!hasSession(session_id)) return;

	LLSD args;

	args["NAME"] = LLIMModel::getInstance()->getName(session_id);
	args["REASON"] = LLTrans::getString(reason_string);

	LLSD payload;
	payload["session_id"] = session_id;

	LLNotificationsUtil::add(
		"ForceCloseChatterBoxSession",
		args,
		payload,
		LLIMMgr::onConfirmForceCloseError);
}

//static
bool
LLIMMgr::onConfirmForceCloseError(
	const LLSD& notification,
	const LLSD& response)
{
	//only 1 option really
	LLUUID session_id = notification["payload"]["session_id"];

	LLFloater* floater = LLFloaterIMSession::findInstance(session_id);
	if ( floater )
	{
		floater->closeFloater(FALSE);
	}
	return false;
}


//~~~~~~~~~~~~~~~~~~~~~~~~~~~~~~~~~~~~~~~~~~~~~~~~~~~~~~~~~~~~~~~~~~~~~~~~~~~~~
// Class LLCallDialogManager
//~~~~~~~~~~~~~~~~~~~~~~~~~~~~~~~~~~~~~~~~~~~~~~~~~~~~~~~~~~~~~~~~~~~~~~~~~~~~~

LLCallDialogManager::LLCallDialogManager()
{
}

LLCallDialogManager::~LLCallDialogManager()
{
}

void LLCallDialogManager::initClass()
{
	LLVoiceChannel::setCurrentVoiceChannelChangedCallback(LLCallDialogManager::onVoiceChannelChanged);
}

void LLCallDialogManager::onVoiceChannelChanged(const LLUUID &session_id)
{
	LLIMModel::LLIMSession* session = LLIMModel::getInstance()->findIMSession(session_id);
	if(!session)
	{		
		sPreviousSessionlName = sCurrentSessionlName;
		sCurrentSessionlName = ""; // Empty string results in "Nearby Voice Chat" after substitution
		return;
	}
	
	if (sSession)
	{
		// store previous session type to process Avaline calls in dialogs
		sPreviousSessionType = sSession->mSessionType;
	}

	sSession = session;

	static boost::signals2::connection prev_channel_state_changed_connection;
	// disconnect previously connected callback to avoid have invalid sSession in onVoiceChannelStateChanged()
	prev_channel_state_changed_connection.disconnect();
	prev_channel_state_changed_connection =
		sSession->mVoiceChannel->setStateChangedCallback(boost::bind(LLCallDialogManager::onVoiceChannelStateChanged, _1, _2, _3, _4));

	if(sCurrentSessionlName != session->mName)
	{
		sPreviousSessionlName = sCurrentSessionlName;
		sCurrentSessionlName = session->mName;
	}

	if (LLVoiceChannel::getCurrentVoiceChannel()->getState() == LLVoiceChannel::STATE_CALL_STARTED &&
		LLVoiceChannel::getCurrentVoiceChannel()->getCallDirection() == LLVoiceChannel::OUTGOING_CALL)
	{
		
		//*TODO get rid of duplicated code
		LLSD mCallDialogPayload;
		mCallDialogPayload["session_id"] = sSession->mSessionID;
		mCallDialogPayload["session_name"] = sSession->mName;
		mCallDialogPayload["other_user_id"] = sSession->mOtherParticipantID;
		mCallDialogPayload["old_channel_name"] = sPreviousSessionlName;
		mCallDialogPayload["old_session_type"] = sPreviousSessionType;
		mCallDialogPayload["state"] = LLVoiceChannel::STATE_CALL_STARTED;
		mCallDialogPayload["disconnected_channel_name"] = sSession->mName;
		mCallDialogPayload["session_type"] = sSession->mSessionType;

		LLOutgoingCallDialog* ocd = LLFloaterReg::getTypedInstance<LLOutgoingCallDialog>("outgoing_call", LLOutgoingCallDialog::OCD_KEY);
		if(ocd)
		{
			ocd->show(mCallDialogPayload);
		}	
	}

}

void LLCallDialogManager::onVoiceChannelStateChanged(const LLVoiceChannel::EState& old_state, const LLVoiceChannel::EState& new_state, const LLVoiceChannel::EDirection& direction, bool ended_by_agent)
{
	LLSD mCallDialogPayload;
	LLOutgoingCallDialog* ocd = NULL;

	if(sOldState == new_state)
	{
		return;
	}

	sOldState = new_state;

	mCallDialogPayload["session_id"] = sSession->mSessionID;
	mCallDialogPayload["session_name"] = sSession->mName;
	mCallDialogPayload["other_user_id"] = sSession->mOtherParticipantID;
	mCallDialogPayload["old_channel_name"] = sPreviousSessionlName;
	mCallDialogPayload["old_session_type"] = sPreviousSessionType;
	mCallDialogPayload["state"] = new_state;
	mCallDialogPayload["disconnected_channel_name"] = sSession->mName;
	mCallDialogPayload["session_type"] = sSession->mSessionType;
	mCallDialogPayload["ended_by_agent"] = ended_by_agent;

	switch(new_state)
	{			
	case LLVoiceChannel::STATE_CALL_STARTED :
		// do not show "Calling to..." if it is incoming call
		if(direction == LLVoiceChannel::INCOMING_CALL)
		{
			return;
		}
		break;

	case LLVoiceChannel::STATE_HUNG_UP:
		// this state is coming before session is changed, so, put it into payload map
		mCallDialogPayload["old_session_type"] = sSession->mSessionType;
		break;

	case LLVoiceChannel::STATE_CONNECTED :
		ocd = LLFloaterReg::findTypedInstance<LLOutgoingCallDialog>("outgoing_call", LLOutgoingCallDialog::OCD_KEY);
		if (ocd)
		{
			ocd->closeFloater();
		}
		return;

	default:
		break;
	}

	ocd = LLFloaterReg::getTypedInstance<LLOutgoingCallDialog>("outgoing_call", LLOutgoingCallDialog::OCD_KEY);
	if(ocd)
	{
		ocd->show(mCallDialogPayload);
	}	
}

//~~~~~~~~~~~~~~~~~~~~~~~~~~~~~~~~~~~~~~~~~~~~~~~~~~~~~~~~~~~~~~~~~~~~~~~~~~~~~
// Class LLCallDialog
//~~~~~~~~~~~~~~~~~~~~~~~~~~~~~~~~~~~~~~~~~~~~~~~~~~~~~~~~~~~~~~~~~~~~~~~~~~~~~
LLCallDialog::LLCallDialog(const LLSD& payload)
	: LLDockableFloater(NULL, false, payload),

	  mPayload(payload),
	  mLifetime(DEFAULT_LIFETIME)
{
	setAutoFocus(FALSE);
	// force docked state since this floater doesn't save it between recreations
	setDocked(true);
}

LLCallDialog::~LLCallDialog()
{
	LLUI::removePopup(this);
}

BOOL LLCallDialog::postBuild()
{
	if (!LLDockableFloater::postBuild() || !gToolBarView)
		return FALSE;
	
	dockToToolbarButton("speak");
	
	return TRUE;
}

void LLCallDialog::dockToToolbarButton(const std::string& toolbarButtonName)
{
	LLDockControl::DocAt dock_pos = getDockControlPos(toolbarButtonName);
	LLView *anchor_panel = gToolBarView->findChildView(toolbarButtonName);

	setUseTongue(anchor_panel);

	setDockControl(new LLDockControl(anchor_panel, this, getDockTongue(dock_pos), dock_pos));
}

LLDockControl::DocAt LLCallDialog::getDockControlPos(const std::string& toolbarButtonName)
{
	LLCommandId command_id(toolbarButtonName);
	S32 toolbar_loc = gToolBarView->hasCommand(command_id);
	
	LLDockControl::DocAt doc_at = LLDockControl::TOP;
	
	switch (toolbar_loc)
	{
		case LLToolBarView::TOOLBAR_LEFT:
			doc_at = LLDockControl::RIGHT;
			break;
			
		case LLToolBarView::TOOLBAR_RIGHT:
			doc_at = LLDockControl::LEFT;
			break;
	}
	
	return doc_at;
}


//~~~~~~~~~~~~~~~~~~~~~~~~~~~~~~~~~~~~~~~~~~~~~~~~~~~~~~~~~~~~~~~~~~~~~~~~~~~~~
// Class LLOutgoingCallDialog
//~~~~~~~~~~~~~~~~~~~~~~~~~~~~~~~~~~~~~~~~~~~~~~~~~~~~~~~~~~~~~~~~~~~~~~~~~~~~~
LLOutgoingCallDialog::LLOutgoingCallDialog(const LLSD& payload) :
LLCallDialog(payload)
{
	LLOutgoingCallDialog* instance = LLFloaterReg::findTypedInstance<LLOutgoingCallDialog>("outgoing_call", LLOutgoingCallDialog::OCD_KEY);
	if(instance && instance->getVisible())
	{
		instance->onCancel(instance);
	}	
}

void LLCallDialog::draw()
{
	if (lifetimeHasExpired())
	{
		onLifetimeExpired();
	}

	if (getDockControl() != NULL)
	{
		LLDockableFloater::draw();
	}
}

// virtual
void LLCallDialog::onOpen(const LLSD& key)
{
	LLDockableFloater::onOpen(key);

	// it should be over the all floaters. EXT-5116
	LLUI::addPopup(this);
}

void LLCallDialog::setIcon(const LLSD& session_id, const LLSD& participant_id)
{
	// *NOTE: 12/28/2009: check avaline calls: LLVoiceClient::isParticipantAvatar returns false for them
	bool participant_is_avatar = LLVoiceClient::getInstance()->isParticipantAvatar(session_id);

	bool is_group = participant_is_avatar && gAgent.isInGroup(session_id);

	LLAvatarIconCtrl* avatar_icon = getChild<LLAvatarIconCtrl>("avatar_icon");
	LLGroupIconCtrl* group_icon = getChild<LLGroupIconCtrl>("group_icon");

	avatar_icon->setVisible(!is_group);
	group_icon->setVisible(is_group);

	if (is_group)
	{
		group_icon->setValue(session_id);
	}
	else if (participant_is_avatar)
	{
		avatar_icon->setValue(participant_id);
	}
	else
	{
		avatar_icon->setValue("Avaline_Icon");
		avatar_icon->setToolTip(std::string(""));
	}
}

bool LLCallDialog::lifetimeHasExpired()
{
	if (mLifetimeTimer.getStarted())
	{
		F32 elapsed_time = mLifetimeTimer.getElapsedTimeF32();
		if (elapsed_time > mLifetime) 
		{
			return true;
		}
	}
	return false;
}

void LLCallDialog::onLifetimeExpired()
{
	mLifetimeTimer.stop();
	closeFloater();
}

void LLOutgoingCallDialog::show(const LLSD& key)
{
	mPayload = key;

	//will be false only if voice in parcel is disabled and channel we leave is nearby(checked further)
	bool show_oldchannel = LLViewerParcelMgr::getInstance()->allowAgentVoice();

	// hide all text at first
	hideAllText();

	// init notification's lifetime
	std::istringstream ss( getString("lifetime") );
	if (!(ss >> mLifetime))
	{
		mLifetime = DEFAULT_LIFETIME;
	}

	// customize text strings
	// tell the user which voice channel they are leaving
	if (!mPayload["old_channel_name"].asString().empty())
	{
		bool was_avaline_call = LLIMModel::LLIMSession::AVALINE_SESSION == mPayload["old_session_type"].asInteger();

		std::string old_caller_name = mPayload["old_channel_name"].asString();
		if (was_avaline_call)
		{
			old_caller_name = LLTextUtil::formatPhoneNumber(old_caller_name);
		}

		getChild<LLUICtrl>("leaving")->setTextArg("[CURRENT_CHAT]", old_caller_name);
		show_oldchannel = true;
	}
	else
	{
		getChild<LLUICtrl>("leaving")->setTextArg("[CURRENT_CHAT]", getString("localchat"));		
	}

	if (!mPayload["disconnected_channel_name"].asString().empty())
	{
		std::string channel_name = mPayload["disconnected_channel_name"].asString();
		if (LLIMModel::LLIMSession::AVALINE_SESSION == mPayload["session_type"].asInteger())
		{
			channel_name = LLTextUtil::formatPhoneNumber(channel_name);
		}
		getChild<LLUICtrl>("nearby")->setTextArg("[VOICE_CHANNEL_NAME]", channel_name);

		// skipping "You will now be reconnected to nearby" in notification when call is ended by disabling voice,
		// so no reconnection to nearby chat happens (EXT-4397)
		bool voice_works = LLVoiceClient::getInstance()->voiceEnabled() && LLVoiceClient::getInstance()->isVoiceWorking();
		std::string reconnect_nearby = voice_works ? LLTrans::getString("reconnect_nearby") : std::string();
		getChild<LLUICtrl>("nearby")->setTextArg("[RECONNECT_NEARBY]", reconnect_nearby);

		const std::string& nearby_str = mPayload["ended_by_agent"] ? NEARBY_P2P_BY_AGENT : NEARBY_P2P_BY_OTHER;
		getChild<LLUICtrl>(nearby_str)->setTextArg("[RECONNECT_NEARBY]", reconnect_nearby);
	}

	std::string callee_name = mPayload["session_name"].asString();

	LLUUID session_id = mPayload["session_id"].asUUID();
	bool is_avatar = LLVoiceClient::getInstance()->isParticipantAvatar(session_id);

	if (callee_name == "anonymous")
	{
		callee_name = getString("anonymous");
	}
	else if (!is_avatar)
	{
		callee_name = LLTextUtil::formatPhoneNumber(callee_name);
	}
	
	LLSD callee_id = mPayload["other_user_id"];
	// Beautification:  Since you know who you called, just show display name
	std::string title = callee_name;
	std::string final_callee_name = callee_name;
	if (mPayload["session_type"].asInteger() == LLIMModel::LLIMSession::P2P_SESSION)
	{
		LLAvatarName av_name;
		if (LLAvatarNameCache::get(callee_id, &av_name))
		{
			final_callee_name = av_name.getDisplayName();
			title = av_name.getCompleteName();
		}
	}
	getChild<LLUICtrl>("calling")->setTextArg("[CALLEE_NAME]", final_callee_name);
	getChild<LLUICtrl>("connecting")->setTextArg("[CALLEE_NAME]", final_callee_name);

	setTitle(title);

	// for outgoing group calls callee_id == group id == session id
	setIcon(callee_id, callee_id);

	// stop timer by default
	mLifetimeTimer.stop();

	// show only necessary strings and controls
	switch(mPayload["state"].asInteger())
	{
	case LLVoiceChannel::STATE_CALL_STARTED :
		getChild<LLTextBox>("calling")->setVisible(true);
		getChild<LLButton>("Cancel")->setVisible(true);
		if(show_oldchannel)
		{
			getChild<LLTextBox>("leaving")->setVisible(true);
		}
		break;
	// STATE_READY is here to show appropriate text for ad-hoc and group calls when floater is shown(EXT-6893)
	case LLVoiceChannel::STATE_READY :
	case LLVoiceChannel::STATE_RINGING :
		if(show_oldchannel)
		{
			getChild<LLTextBox>("leaving")->setVisible(true);
		}
		getChild<LLTextBox>("connecting")->setVisible(true);
		break;
	case LLVoiceChannel::STATE_ERROR :
		getChild<LLTextBox>("noanswer")->setVisible(true);
		getChild<LLButton>("Cancel")->setVisible(false);
		setCanClose(true);
		mLifetimeTimer.start();
		break;
	case LLVoiceChannel::STATE_HUNG_UP :
		if (mPayload["session_type"].asInteger() == LLIMModel::LLIMSession::P2P_SESSION)
		{
			const std::string& nearby_str = mPayload["ended_by_agent"] ? NEARBY_P2P_BY_AGENT : NEARBY_P2P_BY_OTHER;
			getChild<LLTextBox>(nearby_str)->setVisible(true);
		} 
		else
		{
			getChild<LLTextBox>("nearby")->setVisible(true);
		}
		getChild<LLButton>("Cancel")->setVisible(false);
		setCanClose(true);
		mLifetimeTimer.start();
	}

	openFloater(LLOutgoingCallDialog::OCD_KEY);
}

void LLOutgoingCallDialog::hideAllText()
{
	getChild<LLTextBox>("calling")->setVisible(false);
	getChild<LLTextBox>("leaving")->setVisible(false);
	getChild<LLTextBox>("connecting")->setVisible(false);
	getChild<LLTextBox>("nearby_P2P_by_other")->setVisible(false);
	getChild<LLTextBox>("nearby_P2P_by_agent")->setVisible(false);
	getChild<LLTextBox>("nearby")->setVisible(false);
	getChild<LLTextBox>("noanswer")->setVisible(false);
}

//static
void LLOutgoingCallDialog::onCancel(void* user_data)
{
	LLOutgoingCallDialog* self = (LLOutgoingCallDialog*)user_data;

	if (!gIMMgr)
		return;

	LLUUID session_id = self->mPayload["session_id"].asUUID();
	gIMMgr->endCall(session_id);
	
	self->closeFloater();
}


BOOL LLOutgoingCallDialog::postBuild()
{
	BOOL success = LLCallDialog::postBuild();

	childSetAction("Cancel", onCancel, this);

	setCanDrag(FALSE);

	return success;
}


//~~~~~~~~~~~~~~~~~~~~~~~~~~~~~~~~~~~~~~~~~~~~~~~~~~~~~~~~~~~~~~~~~~~~~~~~~~~~~
// Class LLIncomingCallDialog
//~~~~~~~~~~~~~~~~~~~~~~~~~~~~~~~~~~~~~~~~~~~~~~~~~~~~~~~~~~~~~~~~~~~~~~~~~~~~~

LLIncomingCallDialog::LLIncomingCallDialog(const LLSD& payload) :
LLCallDialog(payload),
mAvatarNameCacheConnection()
{
}

void LLIncomingCallDialog::onLifetimeExpired()
{
	std::string session_handle = mPayload["session_handle"].asString();
	if (LLVoiceClient::getInstance()->isValidChannel(session_handle))
	{
		// restart notification's timer if call is still valid
		mLifetimeTimer.start();
	}
	else
	{
		// close invitation if call is already not valid
		mLifetimeTimer.stop();
		LLUUID session_id = mPayload["session_id"].asUUID();
		gIMMgr->clearPendingAgentListUpdates(session_id);
		gIMMgr->clearPendingInvitation(session_id);
		closeFloater();
	}
}

BOOL LLIncomingCallDialog::postBuild()
{
	LLCallDialog::postBuild();

	LLUUID session_id = mPayload["session_id"].asUUID();
	LLSD caller_id = mPayload["caller_id"];
	std::string caller_name = mPayload["caller_name"].asString();
	
	// init notification's lifetime
	std::istringstream ss( getString("lifetime") );
	if (!(ss >> mLifetime))
	{
		mLifetime = DEFAULT_LIFETIME;
	}

	std::string call_type;
	if (gAgent.isInGroup(session_id))
	{
		LLStringUtil::format_map_t args;
		LLGroupData data;
		if (gAgent.getGroupData(session_id, data))
		{
			args["[GROUP]"] = data.mName;
			call_type = getString(mPayload["notify_box_type"], args);
		}
	}
	else
	{
		call_type = getString(mPayload["notify_box_type"]);
	}
		
	
	// check to see if this is an Avaline call
	bool is_avatar = LLVoiceClient::getInstance()->isParticipantAvatar(session_id);
	if (caller_name == "anonymous")
	{
		caller_name = getString("anonymous");
		setCallerName(caller_name, caller_name, call_type);
	}
	else if (!is_avatar)
	{
		caller_name = LLTextUtil::formatPhoneNumber(caller_name);
		setCallerName(caller_name, caller_name, call_type);
	}
	else
	{
		// Get the full name information
		if (mAvatarNameCacheConnection.connected())
		{
			mAvatarNameCacheConnection.disconnect();
		}
		mAvatarNameCacheConnection = LLAvatarNameCache::get(caller_id, boost::bind(&LLIncomingCallDialog::onAvatarNameCache, this, _1, _2, call_type));
	}

	setIcon(session_id, caller_id);

	childSetAction("Accept", onAccept, this);
	childSetAction("Reject", onReject, this);
	childSetAction("Start IM", onStartIM, this);
	setDefaultBtn("Accept");

	std::string notify_box_type = mPayload["notify_box_type"].asString();
	if(notify_box_type != "VoiceInviteGroup" && notify_box_type != "VoiceInviteAdHoc")
	{
		// starting notification's timer for P2P and AVALINE invitations
		mLifetimeTimer.start();
	}
	else
	{
		mLifetimeTimer.stop();
	}

	//it's not possible to connect to existing Ad-Hoc/Group chat through incoming ad-hoc call
	//and no IM for avaline
	getChildView("Start IM")->setVisible( is_avatar && notify_box_type != "VoiceInviteAdHoc" && notify_box_type != "VoiceInviteGroup");

	setCanDrag(FALSE);
	return TRUE;
}

void LLIncomingCallDialog::setCallerName(const std::string& ui_title,
										 const std::string& ui_label,
										 const std::string& call_type)
{

	// call_type may be a string like " is calling."
	LLUICtrl* caller_name_widget = getChild<LLUICtrl>("caller name");
	caller_name_widget->setValue(ui_label + " " + call_type);
}

void LLIncomingCallDialog::onAvatarNameCache(const LLUUID& agent_id,
											 const LLAvatarName& av_name,
											 const std::string& call_type)
{
	mAvatarNameCacheConnection.disconnect();
	std::string title = av_name.getCompleteName();
	setCallerName(title, av_name.getCompleteName(), call_type);
}

void LLIncomingCallDialog::onOpen(const LLSD& key)
{
	LLCallDialog::onOpen(key);
	make_ui_sound("UISndStartIM");
	LLStringUtil::format_map_t args;
	LLGroupData data;
	// if it's a group call, retrieve group name to use it in question
	if (gAgent.getGroupData(key["session_id"].asUUID(), data))
	{
		args["[GROUP]"] = data.mName;
	}
}

//static
void LLIncomingCallDialog::onAccept(void* user_data)
{
	LLIncomingCallDialog* self = (LLIncomingCallDialog*)user_data;
	processCallResponse(0, self->mPayload);
	self->closeFloater();
}

//static
void LLIncomingCallDialog::onReject(void* user_data)
{
	LLIncomingCallDialog* self = (LLIncomingCallDialog*)user_data;
	processCallResponse(1, self->mPayload);
	self->closeFloater();
}

//static
void LLIncomingCallDialog::onStartIM(void* user_data)
{
	LLIncomingCallDialog* self = (LLIncomingCallDialog*)user_data;
	processCallResponse(2, self->mPayload);
	self->closeFloater();
}

// static
void LLIncomingCallDialog::processCallResponse(S32 response, const LLSD &payload)
{
	if (!gIMMgr || gDisconnected)
		return;

	LLUUID session_id = payload["session_id"].asUUID();
	LLUUID caller_id = payload["caller_id"].asUUID();
	std::string session_name = payload["session_name"].asString();
	EInstantMessage type = (EInstantMessage)payload["type"].asInteger();
	LLIMMgr::EInvitationType inv_type = (LLIMMgr::EInvitationType)payload["inv_type"].asInteger();
	bool voice = true;
	switch(response)
	{
	case 2: // start IM: just don't start the voice chat
	{
		voice = false;
		/* FALLTHROUGH */
	}
	case 0: // accept
	{
		if (type == IM_SESSION_P2P_INVITE)
		{
			// create a normal IM session
			session_id = gIMMgr->addP2PSession(
				session_name,
				caller_id,
				payload["session_handle"].asString(),
				payload["session_uri"].asString());

			if (voice)
			{
				gIMMgr->startCall(session_id, LLVoiceChannel::INCOMING_CALL);
			}
			else
			{
				LLAvatarActions::startIM(caller_id);
			}

			gIMMgr->clearPendingAgentListUpdates(session_id);
			gIMMgr->clearPendingInvitation(session_id);
		}
		else
		{
			//session name should not be empty, but it can contain spaces so we don't trim
			std::string correct_session_name = session_name;
			if (session_name.empty())
			{
				llwarns << "Received an empty session name from a server" << llendl;
				
				switch(type){
				case IM_SESSION_CONFERENCE_START:
				case IM_SESSION_GROUP_START:
				case IM_SESSION_INVITE:		
					if (gAgent.isInGroup(session_id))
					{
						LLGroupData data;
						if (!gAgent.getGroupData(session_id, data)) break;
						correct_session_name = data.mName;
					}
					else
					{
						// *NOTE: really should be using callbacks here
						LLAvatarName av_name;
						if (LLAvatarNameCache::get(caller_id, &av_name))
						{
							correct_session_name = av_name.getCompleteName();
							correct_session_name.append(ADHOC_NAME_SUFFIX); 
						}
					}
					llinfos << "Corrected session name is " << correct_session_name << llendl; 
					break;
				default: 
					llwarning("Received an empty session name from a server and failed to generate a new proper session name", 0);
					break;
				}
			}
			
			LLUUID new_session_id = gIMMgr->addSession(correct_session_name, type, session_id, true);

			std::string url = gAgent.getRegion()->getCapability(
				"ChatSessionRequest");

			if (voice)
			{
				LLSD data;
				data["method"] = "accept invitation";
				data["session-id"] = session_id;
				LLHTTPClient::post(
					url,
					data,
					new LLViewerChatterBoxInvitationAcceptResponder(
						session_id,
						inv_type));

				// send notification message to the corresponding chat 
				if (payload["notify_box_type"].asString() == "VoiceInviteGroup" || payload["notify_box_type"].asString() == "VoiceInviteAdHoc")
				{
					LLStringUtil::format_map_t string_args;
					string_args["[NAME]"] = payload["caller_name"].asString();
					std::string message = LLTrans::getString("name_started_call", string_args);
					LLIMModel::getInstance()->addMessageSilently(session_id, SYSTEM_FROM, LLUUID::null, message);
				}
			}
		}
		if (voice)
		{
			break;
		}
	}
	case 1: // decline
	{
		if (type == IM_SESSION_P2P_INVITE)
		{
			if(LLVoiceClient::getInstance())
			{
				std::string s = payload["session_handle"].asString();
				LLVoiceClient::getInstance()->declineInvite(s);
			}
		}
		else
		{
			std::string url = gAgent.getRegion()->getCapability(
				"ChatSessionRequest");

			LLSD data;
			data["method"] = "decline invitation";
			data["session-id"] = session_id;
			LLHTTPClient::post(
				url,
				data,
				NULL);
		}
	}

	gIMMgr->clearPendingAgentListUpdates(session_id);
	gIMMgr->clearPendingInvitation(session_id);
	}
}

bool inviteUserResponse(const LLSD& notification, const LLSD& response)
{
	if (!gIMMgr)
		return false;

	const LLSD& payload = notification["payload"];
	LLUUID session_id = payload["session_id"].asUUID();
	EInstantMessage type = (EInstantMessage)payload["type"].asInteger();
	LLIMMgr::EInvitationType inv_type = (LLIMMgr::EInvitationType)payload["inv_type"].asInteger();
	S32 option = LLNotificationsUtil::getSelectedOption(notification, response);
	switch(option) 
	{
	case 0: // accept
		{
			if (type == IM_SESSION_P2P_INVITE)
			{
				// create a normal IM session
				session_id = gIMMgr->addP2PSession(
					payload["session_name"].asString(),
					payload["caller_id"].asUUID(),
					payload["session_handle"].asString(),
					payload["session_uri"].asString());

				gIMMgr->startCall(session_id);

				gIMMgr->clearPendingAgentListUpdates(session_id);
				gIMMgr->clearPendingInvitation(session_id);
			}
			else
			{
				LLUUID new_session_id = gIMMgr->addSession(
					payload["session_name"].asString(),
					type,
					session_id, true);

				std::string url = gAgent.getRegion()->getCapability(
					"ChatSessionRequest");

				LLSD data;
				data["method"] = "accept invitation";
				data["session-id"] = session_id;
				LLHTTPClient::post(
					url,
					data,
					new LLViewerChatterBoxInvitationAcceptResponder(
						session_id,
						inv_type));
			}
		}
		break;
	case 2: // mute (also implies ignore, so this falls through to the "ignore" case below)
	{
		// mute the sender of this invite
		if (!LLMuteList::getInstance()->isMuted(payload["caller_id"].asUUID()))
		{
			LLMute mute(payload["caller_id"].asUUID(), payload["caller_name"].asString(), LLMute::AGENT);
			LLMuteList::getInstance()->add(mute);
		}
	}
	/* FALLTHROUGH */
	
	case 1: // decline
	{
		if (type == IM_SESSION_P2P_INVITE)
		{
		  std::string s = payload["session_handle"].asString();
		  LLVoiceClient::getInstance()->declineInvite(s);
		}
		else
		{
			std::string url = gAgent.getRegion()->getCapability(
				"ChatSessionRequest");

			LLSD data;
			data["method"] = "decline invitation";
			data["session-id"] = session_id;
			LLHTTPClient::post(
				url,
				data,
				NULL);				
		}
	}

	gIMMgr->clearPendingAgentListUpdates(session_id);
	gIMMgr->clearPendingInvitation(session_id);
	break;
	}
	
	return false;
}

//
// Member Functions
//

LLIMMgr::LLIMMgr()
{
	mPendingInvitations = LLSD::emptyMap();
	mPendingAgentListUpdates = LLSD::emptyMap();

	LLIMModel::getInstance()->addNewMsgCallback(boost::bind(&LLFloaterIMSession::sRemoveTypingIndicator, _1));
}

// Add a message to a session. 
void LLIMMgr::addMessage(
	const LLUUID& session_id,
	const LLUUID& target_id,
	const std::string& from,
	const std::string& msg,
	bool  is_offline_msg,
	const std::string& session_name,
	EInstantMessage dialog,
	U32 parent_estate_id,
	const LLUUID& region_id,
	const LLVector3& position,
	bool link_name) // If this is true, then we insert the name and link it to a profile
{
	LLUUID other_participant_id = target_id;

	LLUUID new_session_id = session_id;
	if (new_session_id.isNull())
	{
		//no session ID...compute new one
		new_session_id = computeSessionID(dialog, other_participant_id);
	}

	//*NOTE session_name is empty in case of incoming P2P sessions
	std::string fixed_session_name = from;
	bool name_is_setted = false;
	if(!session_name.empty() && session_name.size()>1)
	{
		fixed_session_name = session_name;
		name_is_setted = true;
	}
	bool skip_message = false;
	if (gSavedSettings.getBOOL("VoiceCallsFriendsOnly"))
	{
		// Evaluate if we need to skip this message when that setting is true (default is false)
		skip_message = (LLAvatarTracker::instance().getBuddyInfo(other_participant_id) == NULL);	// Skip non friends...
		skip_message &= !(other_participant_id == gAgentID);	// You are your best friend... Don't skip yourself
	}

	bool new_session = !hasSession(new_session_id);
	if (new_session)
	{
		LLAvatarName av_name;
		if (LLAvatarNameCache::get(other_participant_id, &av_name) && !name_is_setted)
		{
			fixed_session_name = av_name.getDisplayName();
		}
		LLIMModel::getInstance()->newSession(new_session_id, fixed_session_name, dialog, other_participant_id, false, is_offline_msg);

		LLIMModel::LLIMSession* session = LLIMModel::instance().findIMSession(new_session_id);
		skip_message &= !session->isGroupSessionType();			// Do not skip group chats...
		if(skip_message)
		{
			gIMMgr->leaveSession(new_session_id);
		}
		// When we get a new IM, and if you are a god, display a bit
		// of information about the source. This is to help liaisons
		// when answering questions.
		if(gAgent.isGodlike())
		{
			// *TODO:translate (low priority, god ability)
			std::ostringstream bonus_info;
			bonus_info << LLTrans::getString("***")+ " "+ LLTrans::getString("IMParentEstate") + ":" + " "
				<< parent_estate_id
				<< ((parent_estate_id == 1) ? "," + LLTrans::getString("IMMainland") : "")
				<< ((parent_estate_id == 5) ? "," + LLTrans::getString ("IMTeen") : "");

			// once we have web-services (or something) which returns
			// information about a region id, we can print this out
			// and even have it link to map-teleport or something.
			//<< "*** region_id: " << region_id << std::endl
			//<< "*** position: " << position << std::endl;

			LLIMModel::instance().addMessage(new_session_id, from, other_participant_id, bonus_info.str());
		}

		// Logically it would make more sense to reject the session sooner, in another area of the
		// code, but the session has to be established inside the server before it can be left.
		if (LLMuteList::getInstance()->isMuted(other_participant_id) && !LLMuteList::getInstance()->isLinden(from))
		{
			llwarns << "Leaving IM session from initiating muted resident " << from << llendl;
			if(!gIMMgr->leaveSession(new_session_id))
			{
				llinfos << "Session " << new_session_id << " does not exist." << llendl;
			}
			return;
		}

        //Play sound for new conversations
		if (!gAgent.isDoNotDisturb() && (gSavedSettings.getBOOL("PlaySoundNewConversation") == TRUE))
        {
            make_ui_sound("UISndNewIncomingIMSession");
        }
	}

	if (!LLMuteList::getInstance()->isMuted(other_participant_id, LLMute::flagTextChat) && !skip_message)
	{
		LLIMModel::instance().addMessage(new_session_id, from, other_participant_id, msg);
	}

	// Open conversation floater if offline messages are present
	if (is_offline_msg && !skip_message)
    {
        LLFloaterReg::showInstance("im_container");
	    LLFloaterReg::getTypedInstance<LLFloaterIMContainer>("im_container")->
	    		flashConversationItemWidget(new_session_id, true);
    }
}

void LLIMMgr::addSystemMessage(const LLUUID& session_id, const std::string& message_name, const LLSD& args)
{
	LLUIString message;
	
	// null session id means near me (chat history)
	if (session_id.isNull())
	{
		message = LLTrans::getString(message_name);
		message.setArgs(args);

		LLChat chat(message);
		chat.mSourceType = CHAT_SOURCE_SYSTEM;

		LLFloaterIMNearbyChat* nearby_chat = LLFloaterReg::findTypedInstance<LLFloaterIMNearbyChat>("nearby_chat");
		if (nearby_chat)
		{
			nearby_chat->addMessage(chat);
		}
	}
	else // going to IM session
	{
		message = LLTrans::getString(message_name + "-im");
		message.setArgs(args);
		if (hasSession(session_id))
		{
			gIMMgr->addMessage(session_id, LLUUID::null, SYSTEM_FROM, message.getString());
		}
		// log message to file

		else
		{
			std::string session_name;
			// since we select user to share item with - his name is already in cache
			gCacheName->getFullName(args["user_id"], session_name);
			session_name = LLCacheName::buildUsername(session_name);
			LLIMModel::instance().logToFile(session_name, SYSTEM_FROM, LLUUID::null, message.getString());
		}
	}
}

S32 LLIMMgr::getNumberOfUnreadIM()
{
	std::map<LLUUID, LLIMModel::LLIMSession*>::iterator it;
	
	S32 num = 0;
	for(it = LLIMModel::getInstance()->mId2SessionMap.begin(); it != LLIMModel::getInstance()->mId2SessionMap.end(); ++it)
	{
		num += (*it).second->mNumUnread;
	}

	return num;
}

S32 LLIMMgr::getNumberOfUnreadParticipantMessages()
{
	std::map<LLUUID, LLIMModel::LLIMSession*>::iterator it;

	S32 num = 0;
	for(it = LLIMModel::getInstance()->mId2SessionMap.begin(); it != LLIMModel::getInstance()->mId2SessionMap.end(); ++it)
	{
		num += (*it).second->mParticipantUnreadMessageCount;
	}

	return num;
}

void LLIMMgr::autoStartCallOnStartup(const LLUUID& session_id)
{
	LLIMModel::LLIMSession *session = LLIMModel::getInstance()->findIMSession(session_id);
	if (!session) return;
	
	if (session->mSessionInitialized)
	{
		startCall(session_id);
	}
	else
	{
		session->mStartCallOnInitialize = true;
	}	
}

LLUUID LLIMMgr::addP2PSession(const std::string& name,
							const LLUUID& other_participant_id,
							const std::string& voice_session_handle,
							const std::string& caller_uri)
{
	LLUUID session_id = addSession(name, IM_NOTHING_SPECIAL, other_participant_id, true);

	LLIMSpeakerMgr* speaker_mgr = LLIMModel::getInstance()->getSpeakerManager(session_id);
	if (speaker_mgr)
	{
		LLVoiceChannelP2P* voice_channel = dynamic_cast<LLVoiceChannelP2P*>(speaker_mgr->getVoiceChannel());
		if (voice_channel)
		{
			voice_channel->setSessionHandle(voice_session_handle, caller_uri);
		}
	}
	return session_id;
}

// This adds a session to the talk view. The name is the local name of
// the session, dialog specifies the type of session. If the session
// exists, it is brought forward.  Specifying id = NULL results in an
// im session to everyone. Returns the uuid of the session.
LLUUID LLIMMgr::addSession(
	const std::string& name,
	EInstantMessage dialog,
	const LLUUID& other_participant_id, bool voice)
{
	LLDynamicArray<LLUUID> ids;
	ids.put(other_participant_id);
	LLUUID session_id = addSession(name, dialog, other_participant_id, ids, voice);
	return session_id;
}

// Adds a session using the given session_id.  If the session already exists 
// the dialog type is assumed correct. Returns the uuid of the session.
LLUUID LLIMMgr::addSession(
	const std::string& name,
	EInstantMessage dialog,
	const LLUUID& other_participant_id,
	const LLDynamicArray<LLUUID>& ids, bool voice,
	const LLUUID& floater_id)
{
	if (0 == ids.getLength())
	{
		return LLUUID::null;
	}

	if (name.empty())
	{
		llwarning("Session name cannot be null!", 0);
		return LLUUID::null;
	}

	LLUUID session_id = computeSessionID(dialog,other_participant_id);

	if (floater_id.notNull())
	{
		LLFloaterIMSession* im_floater = LLFloaterIMSession::findInstance(floater_id);

		if (im_floater)
		{
			// The IM floater should be initialized with a new session_id
			// so that it is found by that id when creating a chiclet in LLFloaterIMSession::onIMChicletCreated,
			// and a new floater is not created.
			im_floater->initIMSession(session_id);
            im_floater->reloadMessages();
		}
	}

	bool new_session = (LLIMModel::getInstance()->findIMSession(session_id) == NULL);

	//works only for outgoing ad-hoc sessions
	if (new_session && IM_SESSION_CONFERENCE_START == dialog && ids.size())
	{
		LLIMModel::LLIMSession* ad_hoc_found = LLIMModel::getInstance()->findAdHocIMSession(ids);
		if (ad_hoc_found)
		{
			new_session = false;
			session_id = ad_hoc_found->mSessionID;
		}
	}

    //Notify observers that a session was added
	if (new_session)
	{
		LLIMModel::getInstance()->newSession(session_id, name, dialog, other_participant_id, ids, voice);
	}
    //Notifies observers that the session was already added
    else
    {
        std::string session_name = LLIMModel::getInstance()->getName(session_id);
        LLIMMgr::getInstance()->notifyObserverSessionActivated(session_id, session_name, other_participant_id);
    }

	//we don't need to show notes about online/offline, mute/unmute users' statuses for existing sessions
	if (!new_session) return session_id;
	
    llinfos << "LLIMMgr::addSession, new session added, name = " << name << ", session id = " << session_id << llendl;
    
	//Per Plan's suggestion commented "explicit offline status warning" out to make Dessie happier (see EXT-3609)
	//*TODO After February 2010 remove this commented out line if no one will be missing that warning
	//noteOfflineUsers(session_id, floater, ids);

	// Only warn for regular IMs - not group IMs
	if( dialog == IM_NOTHING_SPECIAL )
	{
		noteMutedUsers(session_id, ids);
	}

	notifyObserverSessionVoiceOrIMStarted(session_id);

	return session_id;
}

bool LLIMMgr::leaveSession(const LLUUID& session_id)
{
	LLIMModel::LLIMSession* im_session = LLIMModel::getInstance()->findIMSession(session_id);
	if (!im_session) return false;

	LLIMModel::getInstance()->sendLeaveSession(session_id, im_session->mOtherParticipantID);
	gIMMgr->removeSession(session_id);
	return true;
}

// Removes data associated with a particular session specified by session_id
void LLIMMgr::removeSession(const LLUUID& session_id)
{
	llassert_always(hasSession(session_id));
	
	clearPendingInvitation(session_id);
	clearPendingAgentListUpdates(session_id);

	LLIMModel::getInstance()->clearSession(session_id);

    llinfos << "LLIMMgr::removeSession, session removed, session id = " << session_id << llendl;

	notifyObserverSessionRemoved(session_id);
}

void LLIMMgr::inviteToSession(
	const LLUUID& session_id, 
	const std::string& session_name, 
	const LLUUID& caller_id, 
	const std::string& caller_name,
	EInstantMessage type,
	EInvitationType inv_type,
	const std::string& session_handle,
	const std::string& session_uri)
{
	std::string notify_box_type;
	// voice invite question is different from default only for group call (EXT-7118)
	std::string question_type = "VoiceInviteQuestionDefault";

	BOOL voice_invite = FALSE;
	bool is_linden = LLMuteList::getInstance()->isLinden(caller_name);


	if(type == IM_SESSION_P2P_INVITE)
	{
		//P2P is different...they only have voice invitations
		notify_box_type = "VoiceInviteP2P";
		voice_invite = TRUE;
	}
	else if ( gAgent.isInGroup(session_id) )
	{
		//only really old school groups have voice invitations
		notify_box_type = "VoiceInviteGroup";
		question_type = "VoiceInviteQuestionGroup";
		voice_invite = TRUE;
	}
	else if ( inv_type == INVITATION_TYPE_VOICE )
	{
		//else it's an ad-hoc
		//and a voice ad-hoc
		notify_box_type = "VoiceInviteAdHoc";
		voice_invite = TRUE;
	}
	else if ( inv_type == INVITATION_TYPE_IMMEDIATE )
	{
		notify_box_type = "InviteAdHoc";
	}

	LLSD payload;
	payload["session_id"] = session_id;
	payload["session_name"] = session_name;
	payload["caller_id"] = caller_id;
	payload["caller_name"] = caller_name;
	payload["type"] = type;
	payload["inv_type"] = inv_type;
	payload["session_handle"] = session_handle;
	payload["session_uri"] = session_uri;
	payload["notify_box_type"] = notify_box_type;
	payload["question_type"] = question_type;

	//ignore invites from muted residents
	if (LLMuteList::getInstance()->isMuted(caller_id) && !is_linden)
	{
		if (voice_invite && "VoiceInviteQuestionDefault" == question_type)
		{
			llinfos << "Rejecting voice call from initiating muted resident " << caller_name << llendl;
			LLIncomingCallDialog::processCallResponse(1, payload);
		}
		return;
	}

	LLVoiceChannel* channelp = LLVoiceChannel::getChannelByID(session_id);
	if (channelp && channelp->callStarted())
	{
		// you have already started a call to the other user, so just accept the invite
		LLIncomingCallDialog::processCallResponse(0, payload);
		return;
	}

	if (voice_invite)
	{
		bool isRejectGroupCall = (gSavedSettings.getBOOL("VoiceCallsRejectGroup") && (notify_box_type == "VoiceInviteGroup"));
		bool isRejectNonFriendCall = (gSavedSettings.getBOOL("VoiceCallsFriendsOnly") && (LLAvatarTracker::instance().getBuddyInfo(caller_id) == NULL));
		if	(isRejectGroupCall || isRejectNonFriendCall || gAgent.isDoNotDisturb())
		{
			if (gAgent.isDoNotDisturb() && !isRejectGroupCall && !isRejectNonFriendCall)
			{
				LLSD args;
				addSystemMessage(session_id, "you_auto_rejected_call", args);
				send_do_not_disturb_message(gMessageSystem, caller_id, session_id);
			}
			// silently decline the call
			LLIncomingCallDialog::processCallResponse(1, payload);
			return;
		}
	}

	if ( !mPendingInvitations.has(session_id.asString()) )
	{
		if (caller_name.empty())
		{
			gCacheName->get(caller_id, false,  // voice
				boost::bind(&LLIMMgr::onInviteNameLookup, payload, _1, _2, _3));
		}
		else
		{
			LLFloaterReg::showInstance("incoming_call", payload, FALSE);
		}
		
		// Add the caller to the Recent List here (at this point 
		// "incoming_call" floater is shown and the recipient can
		// reject the call), because even if a recipient will reject
		// the call, the caller should be added to the recent list
		// anyway. STORM-507.
		if(type == IM_SESSION_P2P_INVITE)
			LLRecentPeople::instance().add(caller_id);
		
		mPendingInvitations[session_id.asString()] = LLSD();
	}
}

void LLIMMgr::onInviteNameLookup(LLSD payload, const LLUUID& id, const std::string& name, bool is_group)
{
	payload["caller_name"] = name;
	payload["session_name"] = payload["caller_name"].asString();

	std::string notify_box_type = payload["notify_box_type"].asString();

	LLFloaterReg::showInstance("incoming_call", payload, FALSE);
}

//*TODO disconnects all sessions
void LLIMMgr::disconnectAllSessions()
{
	//*TODO disconnects all IM sessions
}

BOOL LLIMMgr::hasSession(const LLUUID& session_id)
{
	return LLIMModel::getInstance()->findIMSession(session_id) != NULL;
}

void LLIMMgr::clearPendingInvitation(const LLUUID& session_id)
{
	if ( mPendingInvitations.has(session_id.asString()) )
	{
		mPendingInvitations.erase(session_id.asString());
	}
}

void LLIMMgr::processAgentListUpdates(const LLUUID& session_id, const LLSD& body)
{
	LLFloaterIMSession* im_floater = LLFloaterIMSession::findInstance(session_id);
	if ( im_floater )
	{
		im_floater->processAgentListUpdates(body);
	}
	LLIMSpeakerMgr* speaker_mgr = LLIMModel::getInstance()->getSpeakerManager(session_id);
	if (speaker_mgr)
	{
		speaker_mgr->updateSpeakers(body);

		// also the same call is added into LLVoiceClient::participantUpdatedEvent because
		// sometimes it is called AFTER LLViewerChatterBoxSessionAgentListUpdates::post()
		// when moderation state changed too late. See EXT-3544.
		speaker_mgr->update(true);
	}
	else
	{
		//we don't have a speaker manager yet..something went wrong
		//we are probably receiving an update here before
		//a start or an acceptance of an invitation.  Race condition.
		gIMMgr->addPendingAgentListUpdates(
			session_id,
			body);
	}
}

LLSD LLIMMgr::getPendingAgentListUpdates(const LLUUID& session_id)
{
	if ( mPendingAgentListUpdates.has(session_id.asString()) )
	{
		return mPendingAgentListUpdates[session_id.asString()];
	}
	else
	{
		return LLSD();
	}
}

void LLIMMgr::addPendingAgentListUpdates(
	const LLUUID& session_id,
	const LLSD& updates)
{
	LLSD::map_const_iterator iter;

	if ( !mPendingAgentListUpdates.has(session_id.asString()) )
	{
		//this is a new agent list update for this session
		mPendingAgentListUpdates[session_id.asString()] = LLSD::emptyMap();
	}

	if (
		updates.has("agent_updates") &&
		updates["agent_updates"].isMap() &&
		updates.has("updates") &&
		updates["updates"].isMap() )
	{
		//new school update
		LLSD update_types = LLSD::emptyArray();
		LLSD::array_iterator array_iter;

		update_types.append("agent_updates");
		update_types.append("updates");

		for (
			array_iter = update_types.beginArray();
			array_iter != update_types.endArray();
			++array_iter)
		{
			//we only want to include the last update for a given agent
			for (
				iter = updates[array_iter->asString()].beginMap();
				iter != updates[array_iter->asString()].endMap();
				++iter)
			{
				mPendingAgentListUpdates[session_id.asString()][array_iter->asString()][iter->first] =
					iter->second;
			}
		}
	}
	else if (
		updates.has("updates") &&
		updates["updates"].isMap() )
	{
		//old school update where the SD contained just mappings
		//of agent_id -> "LEAVE"/"ENTER"

		//only want to keep last update for each agent
		for (
			iter = updates["updates"].beginMap();
			iter != updates["updates"].endMap();
			++iter)
		{
			mPendingAgentListUpdates[session_id.asString()]["updates"][iter->first] =
				iter->second;
		}
	}
}

void LLIMMgr::clearPendingAgentListUpdates(const LLUUID& session_id)
{
	if ( mPendingAgentListUpdates.has(session_id.asString()) )
	{
		mPendingAgentListUpdates.erase(session_id.asString());
	}
}

void LLIMMgr::notifyObserverSessionAdded(const LLUUID& session_id, const std::string& name, const LLUUID& other_participant_id, bool has_offline_msg)
{
	for (session_observers_list_t::iterator it = mSessionObservers.begin(); it != mSessionObservers.end(); it++)
	{
		(*it)->sessionAdded(session_id, name, other_participant_id, has_offline_msg);
	}
}

void LLIMMgr::notifyObserverSessionActivated(const LLUUID& session_id, const std::string& name, const LLUUID& other_participant_id)
{
    for (session_observers_list_t::iterator it = mSessionObservers.begin(); it != mSessionObservers.end(); it++)
    {
        (*it)->sessionActivated(session_id, name, other_participant_id);
    }
}

void LLIMMgr::notifyObserverSessionVoiceOrIMStarted(const LLUUID& session_id)
{
	for (session_observers_list_t::iterator it = mSessionObservers.begin(); it != mSessionObservers.end(); it++)
	{
		(*it)->sessionVoiceOrIMStarted(session_id);
	}
}

void LLIMMgr::notifyObserverSessionRemoved(const LLUUID& session_id)
{
	for (session_observers_list_t::iterator it = mSessionObservers.begin(); it != mSessionObservers.end(); it++)
	{
		(*it)->sessionRemoved(session_id);
	}
}

void LLIMMgr::notifyObserverSessionIDUpdated( const LLUUID& old_session_id, const LLUUID& new_session_id )
{
	for (session_observers_list_t::iterator it = mSessionObservers.begin(); it != mSessionObservers.end(); it++)
	{
		(*it)->sessionIDUpdated(old_session_id, new_session_id);
	}

}

void LLIMMgr::addSessionObserver(LLIMSessionObserver *observer)
{
	mSessionObservers.push_back(observer);
}

void LLIMMgr::removeSessionObserver(LLIMSessionObserver *observer)
{
	mSessionObservers.remove(observer);
}

bool LLIMMgr::startCall(const LLUUID& session_id, LLVoiceChannel::EDirection direction)
{
	LLVoiceChannel* voice_channel = LLIMModel::getInstance()->getVoiceChannel(session_id);
	if (!voice_channel) return false;
	
	voice_channel->setCallDirection(direction);
	voice_channel->activate();
	return true;
}

bool LLIMMgr::endCall(const LLUUID& session_id)
{
	LLVoiceChannel* voice_channel = LLIMModel::getInstance()->getVoiceChannel(session_id);
	if (!voice_channel) return false;

	voice_channel->deactivate();
	LLIMModel::LLIMSession* im_session = LLIMModel::getInstance()->findIMSession(session_id);
	if (im_session)
	{
		// need to update speakers' state
		im_session->mSpeakers->update(FALSE);
	}
	return true;
}

bool LLIMMgr::isVoiceCall(const LLUUID& session_id)
{
	LLIMModel::LLIMSession* im_session = LLIMModel::getInstance()->findIMSession(session_id);
	if (!im_session) return false;

	return im_session->mStartedAsIMCall;
}

void LLIMMgr::addNotifiedNonFriendSessionID(const LLUUID& session_id)
{
	mNotifiedNonFriendSessions.insert(session_id);
}

bool LLIMMgr::isNonFriendSessionNotified(const LLUUID& session_id)
{
	return mNotifiedNonFriendSessions.end() != mNotifiedNonFriendSessions.find(session_id);

}

void LLIMMgr::noteOfflineUsers(
	const LLUUID& session_id,
	const LLDynamicArray<LLUUID>& ids)
{
	S32 count = ids.count();
	if(count == 0)
	{
		const std::string& only_user = LLTrans::getString("only_user_message");
		LLIMModel::getInstance()->addMessage(session_id, SYSTEM_FROM, LLUUID::null, only_user);
	}
	else
	{
		const LLRelationship* info = NULL;
		LLAvatarTracker& at = LLAvatarTracker::instance();
		LLIMModel& im_model = LLIMModel::instance();
		for(S32 i = 0; i < count; ++i)
		{
			info = at.getBuddyInfo(ids.get(i));
			LLAvatarName av_name;
			if (info
				&& !info->isOnline()
				&& LLAvatarNameCache::get(ids.get(i), &av_name))
			{
				LLUIString offline = LLTrans::getString("offline_message");
				// Use display name only because this user is your friend
				offline.setArg("[NAME]", av_name.getDisplayName());
				im_model.proccessOnlineOfflineNotification(session_id, offline);
			}
		}
	}
}

void LLIMMgr::noteMutedUsers(const LLUUID& session_id,
								  const LLDynamicArray<LLUUID>& ids)
{
	// Don't do this if we don't have a mute list.
	LLMuteList *ml = LLMuteList::getInstance();
	if( !ml )
	{
		return;
	}

	S32 count = ids.count();
	if(count > 0)
	{
		LLIMModel* im_model = LLIMModel::getInstance();
		
		for(S32 i = 0; i < count; ++i)
		{
			if( ml->isMuted(ids.get(i)) )
			{
				LLUIString muted = LLTrans::getString("muted_message");

				im_model->addMessage(session_id, SYSTEM_FROM, LLUUID::null, muted);
				break;
			}
		}
	}
}

void LLIMMgr::processIMTypingStart(const LLIMInfo* im_info)
{
	processIMTypingCore(im_info, TRUE);
}

void LLIMMgr::processIMTypingStop(const LLIMInfo* im_info)
{
	processIMTypingCore(im_info, FALSE);
}

void LLIMMgr::processIMTypingCore(const LLIMInfo* im_info, BOOL typing)
{
	LLUUID session_id = computeSessionID(im_info->mIMType, im_info->mFromID);
	LLFloaterIMSession* im_floater = LLFloaterIMSession::findInstance(session_id);
	if ( im_floater )
	{
		im_floater->processIMTyping(im_info, typing);
	}
}

class LLViewerChatterBoxSessionStartReply : public LLHTTPNode
{
public:
	virtual void describe(Description& desc) const
	{
		desc.shortInfo("Used for receiving a reply to a request to initialize an ChatterBox session");
		desc.postAPI();
		desc.input(
			"{\"client_session_id\": UUID, \"session_id\": UUID, \"success\" boolean, \"reason\": string");
		desc.source(__FILE__, __LINE__);
	}

	virtual void post(ResponsePtr response,
					  const LLSD& context,
					  const LLSD& input) const
	{
		LLSD body;
		LLUUID temp_session_id;
		LLUUID session_id;
		bool success;

		body = input["body"];
		success = body["success"].asBoolean();
		temp_session_id = body["temp_session_id"].asUUID();

		if ( success )
		{
			session_id = body["session_id"].asUUID();

			LLIMModel::getInstance()->processSessionInitializedReply(temp_session_id, session_id);

			LLIMSpeakerMgr* speaker_mgr = LLIMModel::getInstance()->getSpeakerManager(session_id);
			if (speaker_mgr)
			{
				speaker_mgr->setSpeakers(body);
				speaker_mgr->updateSpeakers(gIMMgr->getPendingAgentListUpdates(session_id));
			}

			LLFloaterIMSession* im_floater = LLFloaterIMSession::findInstance(session_id);
			if ( im_floater )
			{
				if ( body.has("session_info") )
				{
					im_floater->processSessionUpdate(body["session_info"]);
				}
			}

			gIMMgr->clearPendingAgentListUpdates(session_id);
		}
		else
		{
			//throw an error dialog and close the temp session's floater
			gIMMgr->showSessionStartError(body["error"].asString(), temp_session_id);
		}

		gIMMgr->clearPendingAgentListUpdates(session_id);
	}
};

class LLViewerChatterBoxSessionEventReply : public LLHTTPNode
{
public:
	virtual void describe(Description& desc) const
	{
		desc.shortInfo("Used for receiving a reply to a ChatterBox session event");
		desc.postAPI();
		desc.input(
			"{\"event\": string, \"reason\": string, \"success\": boolean, \"session_id\": UUID");
		desc.source(__FILE__, __LINE__);
	}

	virtual void post(ResponsePtr response,
					  const LLSD& context,
					  const LLSD& input) const
	{
		LLUUID session_id;
		bool success;

		LLSD body = input["body"];
		success = body["success"].asBoolean();
		session_id = body["session_id"].asUUID();

		if ( !success )
		{
			//throw an error dialog
			gIMMgr->showSessionEventError(
				body["event"].asString(),
				body["error"].asString(),
				session_id);
		}
	}
};

class LLViewerForceCloseChatterBoxSession: public LLHTTPNode
{
public:
	virtual void post(ResponsePtr response,
					  const LLSD& context,
					  const LLSD& input) const
	{
		LLUUID session_id;
		std::string reason;

		session_id = input["body"]["session_id"].asUUID();
		reason = input["body"]["reason"].asString();

		gIMMgr->showSessionForceClose(reason, session_id);
	}
};

class LLViewerChatterBoxSessionAgentListUpdates : public LLHTTPNode
{
public:
	virtual void post(
		ResponsePtr responder,
		const LLSD& context,
		const LLSD& input) const
	{
		const LLUUID& session_id = input["body"]["session_id"].asUUID();
		gIMMgr->processAgentListUpdates(session_id, input["body"]);
	}
};

class LLViewerChatterBoxSessionUpdate : public LLHTTPNode
{
public:
	virtual void post(
		ResponsePtr responder,
		const LLSD& context,
		const LLSD& input) const
	{
		LLUUID session_id = input["body"]["session_id"].asUUID();
		LLFloaterIMSession* im_floater = LLFloaterIMSession::findInstance(session_id);
		if ( im_floater )
		{
			im_floater->processSessionUpdate(input["body"]["info"]);
		}
		LLIMSpeakerMgr* im_mgr = LLIMModel::getInstance()->getSpeakerManager(session_id);
		if (im_mgr)
		{
			im_mgr->processSessionUpdate(input["body"]["info"]);
		}
	}
};


class LLViewerChatterBoxInvitation : public LLHTTPNode
{
public:

	virtual void post(
		ResponsePtr response,
		const LLSD& context,
		const LLSD& input) const
	{
		//for backwards compatiblity reasons...we need to still
		//check for 'text' or 'voice' invitations...bleh
		if ( input["body"].has("instantmessage") )
		{
			LLSD message_params =
				input["body"]["instantmessage"]["message_params"];

			//do something here to have the IM invite behave
			//just like a normal IM
			//this is just replicated code from process_improved_im
			//and should really go in it's own function -jwolk

			std::string message = message_params["message"].asString();
			std::string name = message_params["from_name"].asString();
			LLUUID from_id = message_params["from_id"].asUUID();
			LLUUID session_id = message_params["id"].asUUID();
			std::vector<U8> bin_bucket = message_params["data"]["binary_bucket"].asBinary();
			U8 offline = (U8)message_params["offline"].asInteger();
			
			time_t timestamp =
				(time_t) message_params["timestamp"].asInteger();

			BOOL is_do_not_disturb = gAgent.isDoNotDisturb();

			//don't return if user is muted b/c proper way to ignore a muted user who
			//initiated an adhoc/group conference is to create then leave the session (see STORM-1731)
			if (is_do_not_disturb)
			{
				return;
			}

			// standard message, not from system
			std::string saved;
			if(offline == IM_OFFLINE)
			{
				LLStringUtil::format_map_t args;
				args["[LONG_TIMESTAMP]"] = formatted_time(timestamp);
				saved = LLTrans::getString("Saved_message", args);
			}
			std::string buffer = saved + message;

			if(from_id == gAgentID)
			{
				return;
			}
			gIMMgr->addMessage(
				session_id,
				from_id,
				name,
				buffer,
				IM_OFFLINE == offline,
				std::string((char*)&bin_bucket[0]),
				IM_SESSION_INVITE,
				message_params["parent_estate_id"].asInteger(),
				message_params["region_id"].asUUID(),
				ll_vector3_from_sd(message_params["position"]),
				true);

			if (LLMuteList::getInstance()->isMuted(from_id, name, LLMute::flagTextChat))
			{
				return;
			}

			//K now we want to accept the invitation
			std::string url = gAgent.getRegion()->getCapability(
				"ChatSessionRequest");

			if ( url != "" )
			{
				LLSD data;
				data["method"] = "accept invitation";
				data["session-id"] = session_id;
				LLHTTPClient::post(
					url,
					data,
					new LLViewerChatterBoxInvitationAcceptResponder(
						session_id,
						LLIMMgr::INVITATION_TYPE_INSTANT_MESSAGE));
			}
		} //end if invitation has instant message
		else if ( input["body"].has("voice") )
		{
			if(!LLVoiceClient::getInstance()->voiceEnabled() || !LLVoiceClient::getInstance()->isVoiceWorking())
			{
				// Don't display voice invites unless the user has voice enabled.
				return;
			}

			gIMMgr->inviteToSession(
				input["body"]["session_id"].asUUID(), 
				input["body"]["session_name"].asString(), 
				input["body"]["from_id"].asUUID(),
				input["body"]["from_name"].asString(),
				IM_SESSION_INVITE,
				LLIMMgr::INVITATION_TYPE_VOICE);
		}
		else if ( input["body"].has("immediate") )
		{
			gIMMgr->inviteToSession(
				input["body"]["session_id"].asUUID(), 
				input["body"]["session_name"].asString(), 
				input["body"]["from_id"].asUUID(),
				input["body"]["from_name"].asString(),
				IM_SESSION_INVITE,
				LLIMMgr::INVITATION_TYPE_IMMEDIATE);
		}
	}
};

LLHTTPRegistration<LLViewerChatterBoxSessionStartReply>
   gHTTPRegistrationMessageChatterboxsessionstartreply(
	   "/message/ChatterBoxSessionStartReply");

LLHTTPRegistration<LLViewerChatterBoxSessionEventReply>
   gHTTPRegistrationMessageChatterboxsessioneventreply(
	   "/message/ChatterBoxSessionEventReply");

LLHTTPRegistration<LLViewerForceCloseChatterBoxSession>
    gHTTPRegistrationMessageForceclosechatterboxsession(
		"/message/ForceCloseChatterBoxSession");

LLHTTPRegistration<LLViewerChatterBoxSessionAgentListUpdates>
    gHTTPRegistrationMessageChatterboxsessionagentlistupdates(
	    "/message/ChatterBoxSessionAgentListUpdates");

LLHTTPRegistration<LLViewerChatterBoxSessionUpdate>
    gHTTPRegistrationMessageChatterBoxSessionUpdate(
	    "/message/ChatterBoxSessionUpdate");

LLHTTPRegistration<LLViewerChatterBoxInvitation>
    gHTTPRegistrationMessageChatterBoxInvitation(
		"/message/ChatterBoxInvitation");
<|MERGE_RESOLUTION|>--- conflicted
+++ resolved
@@ -130,10 +130,10 @@
             fromID, 
             false, 
             false); //will need slight refactor to retrieve whether offline message or not (assume online for now)
-	}
+		}
 
 	notify_of_message(data, true);
-}
+    }
 
 
 
@@ -155,54 +155,47 @@
 
 void notify_of_message(const LLSD& msg, bool is_dnd_msg)
 {
-	std::string user_preferences;
+    std::string user_preferences;
 	LLUUID participant_id = msg[is_dnd_msg ? "FROM_ID" : "from_id"].asUUID();
 	LLUUID session_id = msg[is_dnd_msg ? "SESSION_ID" : "session_id"].asUUID();
-	LLIMModel::LLIMSession* session = LLIMModel::instance().findIMSession(session_id);
-
-	// do not show notification which goes from agent
-	if (gAgent.getID() == participant_id)
-	{
-		return;
-	}
-
-	// determine state of conversations floater
-	enum {CLOSED, NOT_ON_TOP, ON_TOP, ON_TOP_AND_ITEM_IS_SELECTED} conversations_floater_status;
-
-
-	LLFloaterIMContainer* im_box = LLFloaterReg::getTypedInstance<LLFloaterIMContainer>("im_container");
+    LLIMModel::LLIMSession* session = LLIMModel::instance().findIMSession(session_id);
+
+    // do not show notification which goes from agent
+    if (gAgent.getID() == participant_id)
+    {
+        return;
+    }
+
+    // determine state of conversations floater
+    enum {CLOSED, NOT_ON_TOP, ON_TOP, ON_TOP_AND_ITEM_IS_SELECTED} conversations_floater_status;
+
+
+    LLFloaterIMContainer* im_box = LLFloaterReg::getTypedInstance<LLFloaterIMContainer>("im_container");
 	LLFloaterIMSessionTab* session_floater = LLFloaterIMSessionTab::getConversation(session_id);
 	bool store_dnd_message = false; // flag storage of a dnd message
-<<<<<<< HEAD
-
-=======
 	bool is_session_focused = session_floater->isTornOff() && session_floater->hasFocus();
->>>>>>> 6e113858
 	if (!LLFloater::isVisible(im_box) || im_box->isMinimized())
 	{
 		conversations_floater_status = CLOSED;
 	}
 	else if (!im_box->hasFocus() &&
-		!(session_floater && LLFloater::isVisible(session_floater)
-		&& !session_floater->isMinimized() && session_floater->hasFocus()))
+			    !(session_floater && LLFloater::isVisible(session_floater)
+	            && !session_floater->isMinimized() && session_floater->hasFocus()))
 	{
 		conversations_floater_status = NOT_ON_TOP;
 	}
 	else if (im_box->getSelectedSession() != session_id)
 	{
 		conversations_floater_status = ON_TOP;
-	}
+    }
 	else
 	{
 		conversations_floater_status = ON_TOP_AND_ITEM_IS_SELECTED;
 	}
 
-	//  determine user prefs for this session
-	if (session_id.isNull())
-	{
-<<<<<<< HEAD
-		user_preferences = gSavedSettings.getString("NotificationNearbyChatOptions");
-=======
+    //  determine user prefs for this session
+    if (session_id.isNull())
+    {
 		if (msg["source_type"].asInteger() == CHAT_SOURCE_OBJECT)
 		{
 			user_preferences = gSavedSettings.getString("NotificationObjectIMOptions");
@@ -213,63 +206,50 @@
 		}
 		else
 		{
-			user_preferences = gSavedSettings.getString("NotificationNearbyChatOptions");
+    	user_preferences = gSavedSettings.getString("NotificationNearbyChatOptions");
 			if (!gAgent.isDoNotDisturb() && (gSavedSettings.getBOOL("PlaySoundNearbyChatIM") == TRUE))
+			{
+				make_ui_sound("UISndNewIncomingIMSession");
+    }
+		}
+	}
+    else if(session->isP2PSessionType())
+    {
+        if (LLAvatarTracker::instance().isBuddy(participant_id))
+        {
+        	user_preferences = gSavedSettings.getString("NotificationFriendIMOptions");
+			if (!gAgent.isDoNotDisturb() && (gSavedSettings.getBOOL("PlaySoundFriendIM") == TRUE))
 			{
 				make_ui_sound("UISndNewIncomingIMSession");
 			}
-		}
->>>>>>> 6e113858
-	}
-	else if(session->isP2PSessionType())
-	{
-		if (LLAvatarTracker::instance().isBuddy(participant_id))
-		{
-			user_preferences = gSavedSettings.getString("NotificationFriendIMOptions");
-<<<<<<< HEAD
-=======
-			if (!gAgent.isDoNotDisturb() && (gSavedSettings.getBOOL("PlaySoundFriendIM") == TRUE))
+        }
+        else
+        {
+        	user_preferences = gSavedSettings.getString("NotificationNonFriendIMOptions");
+			if (!gAgent.isDoNotDisturb() && (gSavedSettings.getBOOL("PlaySoundNonFriendIM") == TRUE))
 			{
 				make_ui_sound("UISndNewIncomingIMSession");
-			}
->>>>>>> 6e113858
-		}
-		else
-		{
-			user_preferences = gSavedSettings.getString("NotificationNonFriendIMOptions");
-<<<<<<< HEAD
-=======
-			if (!gAgent.isDoNotDisturb() && (gSavedSettings.getBOOL("PlaySoundNonFriendIM") == TRUE))
-			{
-				make_ui_sound("UISndNewIncomingIMSession");
-			}
->>>>>>> 6e113858
-		}
-	}
-	else if(session->isAdHocSessionType())
-	{
-		user_preferences = gSavedSettings.getString("NotificationConferenceIMOptions");
-<<<<<<< HEAD
-=======
+        }
+    }
+	}
+    else if(session->isAdHocSessionType())
+    {
+    	user_preferences = gSavedSettings.getString("NotificationConferenceIMOptions");
 		if (!gAgent.isDoNotDisturb() && (gSavedSettings.getBOOL("PlaySoundConferenceIM") == TRUE))
 		{
 			make_ui_sound("UISndNewIncomingIMSession");
-		}
->>>>>>> 6e113858
-	}
-	else if(session->isGroupSessionType())
-	{
-		user_preferences = gSavedSettings.getString("NotificationGroupChatOptions");
-<<<<<<< HEAD
-=======
+    }
+	}
+    else if(session->isGroupSessionType())
+    {
+    	user_preferences = gSavedSettings.getString("NotificationGroupChatOptions");
 		if (!gAgent.isDoNotDisturb() && (gSavedSettings.getBOOL("PlaySoundGroupChatIM") == TRUE))
 		{
 			make_ui_sound("UISndNewIncomingIMSession");
 		}
->>>>>>> 6e113858
-	}
-
-	// actions:
+    }
+
+    // actions:
 
     // 0. nothing - exit
     if (("noaction" == user_preferences ||
@@ -307,27 +287,23 @@
 				}
 			}
 		}
-		else
-		{
+        else
+        {
 			store_dnd_message = true;
-		}
-
-	}
-
-	// 2. Flash line item
-	if ("openconversations" == user_preferences
-		|| ON_TOP == conversations_floater_status
-		|| ("toast" == user_preferences && ON_TOP != conversations_floater_status)
-<<<<<<< HEAD
-		|| ("flash" == user_preferences && CLOSED == conversations_floater_status)
-=======
+	        }
+
+    }
+
+    // 2. Flash line item
+    if ("openconversations" == user_preferences
+    		|| ON_TOP == conversations_floater_status
+    		|| ("toast" == user_preferences && ON_TOP != conversations_floater_status)
 		|| ("flash" == user_preferences && (CLOSED == conversations_floater_status
 				 	 	 	 	 	 	|| NOT_ON_TOP == conversations_floater_status))
->>>>>>> 6e113858
 		|| is_dnd_msg)
-	{
-		if(!LLMuteList::getInstance()->isMuted(participant_id))
-		{
+    {
+    	if(!LLMuteList::getInstance()->isMuted(participant_id))
+    	{
 			if(gAgent.isDoNotDisturb())
 			{
 				store_dnd_message = true;
@@ -342,54 +318,43 @@
 				}
 				else
 				{
-					im_box->flashConversationItemWidget(session_id, true);
-				}
-			}
-		}
-	}
-
-	// 3. Flash FUI button
-	if (("toast" == user_preferences || "flash" == user_preferences) &&
-		(CLOSED == conversations_floater_status
+    		im_box->flashConversationItemWidget(session_id, true);
+    	}
+    }
+		}
+	}
+
+    // 3. Flash FUI button
+    if (("toast" == user_preferences || "flash" == user_preferences) &&
+    		(CLOSED == conversations_floater_status
 		|| NOT_ON_TOP == conversations_floater_status)
-<<<<<<< HEAD
-=======
 		&& !is_session_focused
->>>>>>> 6e113858
 		&& !is_dnd_msg) //prevent flashing FUI button because the conversation floater will have already opened
 	{
 		if(!LLMuteList::getInstance()->isMuted(participant_id))
-		{
+    {
 			if(!gAgent.isDoNotDisturb())
-			{
-<<<<<<< HEAD
-				gToolBarView->flashCommand(LLCommandId("chat"), true);
-=======
+    	{
 				gToolBarView->flashCommand(LLCommandId("chat"), true, im_box->isMinimized());
->>>>>>> 6e113858
-			}
+    	}
 			else
 			{
 				store_dnd_message = true;
 			}
-		}
-	}
-
-	// 4. Toast
-	if ((("toast" == user_preferences) &&
-<<<<<<< HEAD
-		(ON_TOP_AND_ITEM_IS_SELECTED != conversations_floater_status))
-=======
+    }
+	}
+
+    // 4. Toast
+    if ((("toast" == user_preferences) &&
 		(ON_TOP_AND_ITEM_IS_SELECTED != conversations_floater_status) &&
 		(!session_floater->isTornOff() || !LLFloater::isVisible(session_floater)))
->>>>>>> 6e113858
-		|| !session_floater->isMessagePaneExpanded())
-
-	{
-		//Show IM toasts (upper right toasts)
-		// Skip toasting for system messages and for nearby chat
-		if(session_id.notNull() && participant_id.notNull())
-		{
+    		    || !session_floater->isMessagePaneExpanded())
+
+    {
+        //Show IM toasts (upper right toasts)
+        // Skip toasting for system messages and for nearby chat
+        if(session_id.notNull() && participant_id.notNull())
+        {
 			if(!is_dnd_msg)
 			{
 				if(gAgent.isDoNotDisturb())
@@ -398,10 +363,10 @@
 				}
 				else
 				{
-					LLAvatarNameCache::get(participant_id, boost::bind(&on_avatar_name_cache_toast, _1, _2, msg));
-				}
-			}
-		}
+            LLAvatarNameCache::get(participant_id, boost::bind(&on_avatar_name_cache_toast, _1, _2, msg));
+        }
+    }
+}
 	}
 	if (store_dnd_message)
 	{
