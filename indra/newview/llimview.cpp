--- conflicted
+++ resolved
@@ -279,11 +279,7 @@
 
 void LLIMModel::LLIMSession::onAdHocNameCache(const LLAvatarName& av_name)
 {
-<<<<<<< HEAD
-	if (av_name.mIsDummy)
-=======
 	if (av_name.mIsTemporaryName)
->>>>>>> 40abc0fe
 	{
 		S32 separator_index = mName.rfind(" ");
 		std::string name = mName.substr(0, separator_index);
