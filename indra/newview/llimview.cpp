--- conflicted
+++ resolved
@@ -541,10 +541,6 @@
 
 void LLIMModel::LLIMSession::onAvatarNameCache(const LLUUID& avatar_id, const LLAvatarName& av_name)
 {
-<<<<<<< HEAD
-	// if username is empty, display names isn't enabled, use the display name
-	mHistoryFileName = av_name.mUsername.empty() ? av_name.mDisplayName : av_name.mUsername;
-=======
 	if (av_name.mUsername.empty())
 	{
 		// display names is off, use mDisplayName which will be the legacy name
@@ -554,7 +550,6 @@
 	{  
 		mHistoryFileName = av_name.mUsername;
 	}
->>>>>>> cc345710
 }
 
 void LLIMModel::LLIMSession::buildHistoryFileName()
