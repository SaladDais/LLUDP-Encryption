--- conflicted
+++ resolved
@@ -659,7 +659,7 @@
 void LLIMModel::getMessagesSilently(const LLUUID& session_id, std::list<LLSD>& messages, int start_index)
 {
 	LLIMSession* session = findIMSession(session_id);
-	if (!session) 
+	if (!session)
 	{
 		llwarns << "session " << session_id << "does not exist " << llendl;
 		return;
@@ -667,7 +667,7 @@
 
 	int i = session->mMsgs.size() - start_index;
 
-	for (std::list<LLSD>::iterator iter = session->mMsgs.begin(); 
+	for (std::list<LLSD>::iterator iter = session->mMsgs.begin();
 		iter != session->mMsgs.end() && i > 0;
 		iter++)
 	{
@@ -1770,10 +1770,6 @@
 	}
 	
 	LLSD callee_id = mPayload["other_user_id"];
-<<<<<<< HEAD
-	getChild<LLUICtrl>("calling")->setTextArg("[CALLEE_NAME]", callee_name);
-	getChild<LLUICtrl>("connecting")->setTextArg("[CALLEE_NAME]", callee_name);
-=======
 	// Beautification:  Since you know who you called, just show display name
 	std::string title = callee_name;
 	std::string final_callee_name = callee_name;
@@ -1786,11 +1782,10 @@
 			title = av_name.getCompleteName();
 		}
 	}
-	childSetTextArg("calling", "[CALLEE_NAME]", final_callee_name);
-	childSetTextArg("connecting", "[CALLEE_NAME]", final_callee_name);
+	getChild<LLUICtrl>("calling")->setTextArg("[CALLEE_NAME]", final_callee_name);
+	getChild<LLUICtrl>("connecting")->setTextArg("[CALLEE_NAME]", final_callee_name);
 
 	setTitle(title);
->>>>>>> 54b9992e
 
 	// for outgoing group calls callee_id == group id == session id
 	setIcon(callee_id, callee_id);
