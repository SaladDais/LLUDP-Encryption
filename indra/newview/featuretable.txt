version 33
// The version number above should be incremented IF AND ONLY IF some
// change has been made that is sufficiently important to justify
// resetting the graphics preferences of all users to the recommended
// defaults.  This should be as rare an event as we can manage.

// NOTE: This is mostly identical to featuretable_mac.txt with a few differences 
// Should be combined into one table

//
// Generates lists of feature mask that can be applied on top of each other.
//
//		//		Begin comments
//		list <name>
//		Starts a feature list named <name>
//		<name> <available> <recommended>
//		<name> is the name of a feature
//		<available> is 0 or 1, whether the feature is available
//		<recommended> is an F32 which is the recommended value
//
// For now, the first list read sets up all of the default values
//


//
// All contains everything at their default settings for high end machines
// NOTE: All settings are set to the MIN of applied values, including 'all'!
//
list all
RenderAnisotropic			1	1
RenderAvatarCloth			1	1
RenderAvatarLODFactor		1	1.0
RenderAvatarPhysicsLODFactor 1	1.0
RenderAvatarMaxNonImpostors 1   16
RenderAvatarMaxComplexity          1	80000
RenderAvatarVP				1	1
RenderAutoMuteByteLimit     1	10000000
RenderAutoMuteSurfaceAreaLimit     1	1.0E6
RenderCubeMap				1	1
RenderDelayVBUpdate			1	0
RenderFarClip				1	256
RenderFlexTimeFactor		1	1.0
RenderFogRatio				1	4.0
RenderGamma					1	0
RenderGlowResolutionPow		1	9
RenderGround				1	1
RenderMaxPartCount			1	8192
RenderObjectBump			1	1
RenderLocalLights			1	1
RenderReflectionDetail		1	4
RenderTerrainDetail			1	1
RenderTerrainLODFactor		1	2.0
RenderTransparentWater		1	1
RenderTreeLODFactor			1	1.0
RenderVBOEnable				1	1
RenderVBOMappingDisable		1	1
RenderVolumeLODFactor		1	4.0
UseStartScreen				1	1
UseOcclusion				1	1
VertexShaderEnable			1	1
WindLightUseAtmosShaders	1	1
WLSkyDetail					1	128
Disregard128DefaultDrawDistance	1	1
Disregard96DefaultDrawDistance	1	1
RenderTextureMemoryMultiple		1	1.0
RenderCompressTextures		1	0
RenderShaderLightingMaxLevel	1	3
RenderDeferred				1	1
RenderDeferredSSAO			1	1
RenderShadowDetail			1	2
<<<<<<< HEAD
//WatchdogDisabled				1	1
=======
>>>>>>> 9367a378
RenderUseStreamVBO			1	1
RenderFSAASamples			1	16
RenderMaxTextureIndex		1	16

//
// Low Graphics Settings (fixed function)
//
list LowFixedFunction
RenderAnisotropic			1	0
RenderAvatarCloth			1	0
RenderAvatarLODFactor		1	0
RenderAvatarPhysicsLODFactor 1	0
RenderAvatarMaxNonImpostors 1   3
RenderAvatarMaxComplexity          1	35000
RenderAvatarVP				1	0
RenderFarClip				1	64
RenderFlexTimeFactor		1	0
RenderGlowResolutionPow		1	8
<<<<<<< HEAD
RenderMaxPartCount			1	256
=======
RenderLocalLights			1	0
RenderMaxPartCount			1	0
>>>>>>> 9367a378
RenderObjectBump			1	0
RenderReflectionDetail		1	0
RenderTerrainDetail			1	0
RenderTerrainLODFactor		1	1
RenderTransparentWater		1	0
RenderTreeLODFactor			1	0
<<<<<<< HEAD
RenderUseImpostors			1	1
RenderVolumeLODFactor		1	1.5
=======
RenderVolumeLODFactor		1	1.125
>>>>>>> 9367a378
VertexShaderEnable			1	0
WindLightUseAtmosShaders	1	0
RenderDeferred				1	0
RenderDeferredSSAO			1	0
RenderShadowDetail			1	0
WLSkyDetail					1	48
RenderFSAASamples			1	0

//
// Low Graphics Settings
//
list Low
RenderAnisotropic			1	0
RenderAvatarCloth			1	0
RenderAvatarLODFactor		1	0
RenderAvatarPhysicsLODFactor 1	0
RenderAvatarMaxNonImpostors 1   3
RenderAvatarMaxComplexity          1	35000
RenderAvatarVP				1	0
RenderFarClip				1	64
RenderFlexTimeFactor		1	0
RenderGlowResolutionPow		1	8
<<<<<<< HEAD
RenderMaxPartCount			1	256
=======
RenderLocalLights			1	0
RenderMaxPartCount			1	0
>>>>>>> 9367a378
RenderObjectBump			1	0
RenderReflectionDetail		1	0
RenderTerrainDetail			1	0
RenderTerrainLODFactor		1	1
RenderTransparentWater		1	0
RenderTreeLODFactor			1	0
<<<<<<< HEAD
RenderUseImpostors			1	1
RenderVolumeLODFactor		1	1.5
=======
RenderVolumeLODFactor		1	1.125
>>>>>>> 9367a378
VertexShaderEnable			1	1
WindLightUseAtmosShaders	1	0
RenderDeferred				1	0
RenderDeferredSSAO			1	0
RenderShadowDetail			1	0
WLSkyDetail					1	48
RenderFSAASamples			1	0

//
// Medium Low Graphics Settings
//
list LowMid
RenderAnisotropic			1	0
RenderAvatarCloth			1	0
RenderAvatarLODFactor		1	0.5
RenderAvatarPhysicsLODFactor 1	0.75
RenderAvatarVP				1	1
RenderFarClip				1	96
RenderFlexTimeFactor		1	1.0
RenderGlowResolutionPow		1	8
RenderMaxPartCount			1	2048
RenderObjectBump			1	1
RenderLocalLights			1	1
RenderReflectionDetail		1	0
RenderTerrainDetail			1	1
RenderTerrainLODFactor		1	1.0
RenderTransparentWater		1	1
RenderTreeLODFactor			1	0.5
<<<<<<< HEAD
RenderUseImpostors			1	1
RenderVolumeLODFactor		1	2.0
=======
RenderVolumeLODFactor		1	1.125
>>>>>>> 9367a378
VertexShaderEnable			1	1
WindLightUseAtmosShaders	1	0
RenderDeferred				1	0
RenderDeferredSSAO			1	0
RenderShadowDetail			1	0
WLSkyDetail					1	48
RenderFSAASamples			1	0

//
// Medium Graphics Settings (standard)
//
list Mid
RenderAnisotropic			1	1
RenderAvatarCloth			1	0
RenderAvatarLODFactor		1	1.0
RenderAvatarPhysicsLODFactor 1	1.0
RenderAvatarVP				1	1
RenderFarClip				1	128
RenderFlexTimeFactor		1	1.0
RenderGlowResolutionPow		1	9
RenderMaxPartCount			1	4096
RenderObjectBump			1	1
RenderLocalLights			1	1
RenderReflectionDetail		1	0
RenderTerrainDetail			1	1
RenderTerrainLODFactor		1	2.0
RenderTransparentWater		1	1
RenderTreeLODFactor			1	0.5
<<<<<<< HEAD
RenderUseImpostors			1	1
RenderVolumeLODFactor		1	2.0
=======
RenderVolumeLODFactor		1	1.125
>>>>>>> 9367a378
VertexShaderEnable			1	1
WindLightUseAtmosShaders	1	1
RenderDeferred				1	0
RenderDeferredSSAO			1	0
RenderShadowDetail			1	0
WLSkyDetail					1	48
RenderFSAASamples			1	2

//
// Medium High Graphics Settings
//
list MidHigh
RenderAnisotropic			1	1
RenderAvatarCloth			1	0
RenderAvatarLODFactor		1	1.0
RenderAvatarPhysicsLODFactor 1	1.0
RenderAvatarVP				1	1
RenderFarClip				1	128
RenderFlexTimeFactor		1	1.0
RenderGlowResolutionPow		1	9
RenderMaxPartCount			1	4096
RenderObjectBump			1	1
RenderLocalLights			1	1
RenderReflectionDetail		1	0
RenderTerrainDetail			1	1
RenderTerrainLODFactor		1	2.0
RenderTransparentWater		1	1
RenderTreeLODFactor			1	0.5
<<<<<<< HEAD
RenderUseImpostors			1	1
RenderVolumeLODFactor		1	2.0
=======
RenderVolumeLODFactor		1	1.125
>>>>>>> 9367a378
VertexShaderEnable			1	1
WindLightUseAtmosShaders	1	1
RenderDeferred				1	0
RenderDeferredSSAO			1	0
RenderShadowDetail			1	0
WLSkyDetail					1	48
RenderFSAASamples			1	2

//
// High Graphics Settings
//
list High
RenderAnisotropic			1	1
RenderAvatarCloth			1	0
RenderAvatarLODFactor		1	1.0
RenderAvatarPhysicsLODFactor 1	1.0
RenderAvatarVP				1	1
RenderFarClip				1	128
RenderFlexTimeFactor		1	1.0
RenderGlowResolutionPow		1	9
RenderMaxPartCount			1	4096
RenderObjectBump			1	1
RenderLocalLights			1	1
RenderReflectionDetail		1	0
RenderTerrainDetail			1	1
RenderTerrainLODFactor		1	2.0
RenderTransparentWater		1	1
RenderTreeLODFactor			1	0.5
<<<<<<< HEAD
RenderUseImpostors			1	1
RenderVolumeLODFactor		1	2.0
=======
RenderVolumeLODFactor		1	1.125
>>>>>>> 9367a378
VertexShaderEnable			1	1
WindLightUseAtmosShaders	1	1
RenderDeferred				1	0
RenderDeferredSSAO			1	0
RenderShadowDetail			1	0
WLSkyDetail					1	48
RenderFSAASamples			1	2

//
// High Ultra Graphics Settings (deferred)
//
list HighUltra
RenderAnisotropic			1	1
RenderAvatarCloth			1	0
RenderAvatarLODFactor		1	1.0
RenderAvatarPhysicsLODFactor 1	1.0
RenderAvatarVP				1	1
RenderFarClip				1	128
RenderFlexTimeFactor		1	1.0
RenderGlowResolutionPow		1	9
RenderMaxPartCount			1	4096
RenderObjectBump			1	1
RenderLocalLights			1	1
RenderReflectionDetail		1	0
RenderTerrainDetail			1	1
RenderTerrainLODFactor		1	2.0
RenderTransparentWater		1	1
RenderTreeLODFactor			1	0.5
<<<<<<< HEAD
RenderUseImpostors			1	1
RenderVolumeLODFactor		1	2.0
=======
RenderVolumeLODFactor		1	1.125
>>>>>>> 9367a378
VertexShaderEnable			1	1
WindLightUseAtmosShaders	1	1
RenderDeferred				1	1
RenderDeferredSSAO			1	0
RenderShadowDetail			1	0
WLSkyDetail					1	48
RenderFSAASamples			1	2


//
// Ultra graphics (REALLY PURTY!)
//
list Ultra
RenderAnisotropic			1	1
RenderAvatarCloth			1	1
RenderAvatarLODFactor		1	1.0
RenderAvatarPhysicsLODFactor 1	1.0
RenderAvatarVP				1	1
RenderFarClip				1	256
RenderFlexTimeFactor		1	1.0
RenderGlowResolutionPow		1	9
RenderLocalLights			1	1
RenderMaxPartCount			1	8192
RenderObjectBump			1	1
RenderReflectionDetail		1	4
RenderTerrainDetail			1	1
RenderTerrainLODFactor		1	2.0
RenderTransparentWater		1	1
RenderTreeLODFactor			1	1.0
<<<<<<< HEAD
RenderUseImpostors			1	1
RenderVolumeLODFactor		1	3.0
=======
RenderVolumeLODFactor		1	2.0
>>>>>>> 9367a378
VertexShaderEnable			1	1
WindLightUseAtmosShaders	1	1
WLSkyDetail					1	128
RenderDeferred				1	1
RenderDeferredSSAO			1	1
RenderShadowDetail			1	2
RenderFSAASamples			1	2

//
// Class Unknown Hardware (unknown)
//
list Unknown
RenderVBOEnable				1	0
RenderShadowDetail			1	0
RenderDeferred				1	0
RenderDeferredSSAO			1	0

//
// Class 0 Hardware (just old)
//
list Class0
RenderVBOEnable				1	1

//
// Class 1 Hardware
//
list Class1
RenderVBOEnable				1	1

//
// Class 2 Hardware
//
list Class2
RenderVBOEnable				1	1

//
// Class 3 Hardware
//
list Class3
RenderVBOEnable				1	1

//
// Class 4 Hardware
//
list Class4
RenderVBOEnable				1	1

//
// Class 5 Hardware
//
list Class5
RenderVBOEnable				1	1

//
// VRAM > 512MB
//
//list VRAMGT512
//RenderCompressTextures		1	0

//
// No Pixel Shaders available
//
list NoPixelShaders
RenderAvatarVP				0	0
RenderAvatarCloth			0	0
RenderReflectionDetail		0	0
VertexShaderEnable			0	0
WindLightUseAtmosShaders	0	0
RenderDeferred				0	0
RenderDeferredSSAO			0	0
RenderShadowDetail			0	0

//
// No Vertex Shaders available
//
list NoVertexShaders
RenderAvatarVP				0	0
RenderAvatarCloth			0	0
RenderReflectionDetail		0	0
VertexShaderEnable			0	0
WindLightUseAtmosShaders	0	0
RenderDeferred				0	0
RenderDeferredSSAO			0	0
RenderShadowDetail			0	0

//
// GL_ARB_map_buffer_range exists
//
list MapBufferRange
RenderVBOMappingDisable		1	1


//
// "Default" setups for safe, low, medium, high
//
list safe
RenderAnisotropic			1	0
RenderAvatarCloth			0	0
RenderAvatarVP				0	0
RenderAvatarMaxNonImpostors 1	16
RenderAvatarMaxComplexity          1	60000
RenderObjectBump			0	0
RenderLocalLights			1	0
RenderMaxPartCount			1	1024
RenderTerrainDetail 		1	0
RenderVBOEnable				1	0
RenderReflectionDetail		0	0
WindLightUseAtmosShaders	0	0
RenderDeferred				0	0
RenderDeferredSSAO			0	0
RenderShadowDetail			0	0

//
// CPU based feature masks
//

// 1Ghz or less (equiv)
list CPUSlow
RenderMaxPartCount			1	1024

//
// RAM based feature masks
//
list RAM256MB
RenderObjectBump			0	0

//
// Graphics card based feature masks
//
list OpenGLPre15
RenderVBOEnable				1	0

list OpenGLPre30
RenderDeferred				0	0
RenderMaxTextureIndex		1	1

list Intel
RenderAnisotropic			1	0
RenderVBOEnable				1	0
RenderFSAASamples			1	0

list GeForce2
RenderAnisotropic			1	0
RenderMaxPartCount			1	2048
RenderTerrainDetail			1	0
RenderVBOEnable				1	1

list SiS
UseOcclusion				0	0


list Intel_830M
RenderTerrainDetail			1	0
RenderVBOEnable				1	0

list Intel_845G					
RenderTerrainDetail			1	0
RenderVBOEnable				1	0

list Intel_855GM				
RenderTerrainDetail			1	0
RenderVBOEnable				1	0

list Intel_865G			
RenderTerrainDetail			1	0
RenderVBOEnable				1	0

list Intel_900		
RenderTerrainDetail			1	0
RenderVBOEnable				1	0

list Intel_915GM	
RenderTerrainDetail			1	0
RenderVBOEnable				1	0

list Intel_915G					
RenderTerrainDetail			1	0
RenderVBOEnable				1	0

list Intel_945GM			
RenderTerrainDetail			1	0
RenderVBOEnable				1	0

list Intel_945G
RenderTerrainDetail			1	0
RenderVBOEnable				1	0

list Intel_950
RenderTerrainDetail			1	0
RenderVBOEnable				1	0

list Intel_965
RenderTerrainDetail			1	0
RenderVBOEnable				1	0
UseOcclusion				0	0

list Intel_G33
RenderTerrainDetail			1	0
RenderVBOEnable				1	0

list Intel_G45
WindLightUseAtmosShaders		0	0

list Intel_Bear_Lake	
RenderTerrainDetail			1	0
RenderVBOEnable				1	0

list Intel_Broadwater 
RenderTerrainDetail			1	0
RenderVBOEnable				1	0

list Intel_Brookdale	
RenderTerrainDetail			1	0
RenderVBOEnable				1	0

list Intel_Eaglelake
WindLightUseAtmosShaders	0	0

list Intel_Montara
RenderTerrainDetail			1	0
RenderVBOEnable				1	0

list Intel_Springdale
RenderTerrainDetail			1	0
RenderVBOEnable				1	0


list ATI_FireGL_5200
RenderVBOEnable				1	0
WindLightUseAtmosShaders	0	0


list ATI_Mobility_Radeon_7xxx
RenderVBOEnable				0	0

list ATI_Radeon_7xxx
RenderVBOEnable				0	0

list ATI_All-in-Wonder_Radeon
RenderVBOEnable				0	0

list ATI_All-in-Wonder_7500
RenderVBOEnable				0	0

list ATI_Mobility_Radeon_9600
Disregard96DefaultDrawDistance	1	0


/// tweaked ATI to 96 Draw distance

list ATI_Radeon_9000
Disregard96DefaultDrawDistance	1	0
list ATI_Radeon_9200
Disregard96DefaultDrawDistance	1	0
list ATI_Radeon_9500
Disregard96DefaultDrawDistance	1	0
list ATI_Radeon_9600
Disregard96DefaultDrawDistance	1	0

/// tweaked ATI to 128 draw distance

list ATI_Radeon_X300 
Disregard128DefaultDrawDistance	1	0
RenderVBOEnable				1	0
list ATI_Radeon_X400 
Disregard128DefaultDrawDistance	1	0
RenderVBOEnable				1	0
list ATI_Radeon_X500 
Disregard128DefaultDrawDistance	1	0
RenderVBOEnable				1	0
list ATI_Radeon_X600 
Disregard128DefaultDrawDistance	1	0
RenderVBOEnable				1	0
list ATI_Radeon_X700 
Disregard128DefaultDrawDistance	1	0
RenderVBOEnable				1	0
list ATI_Radeon_X1300 
Disregard128DefaultDrawDistance	1	0
RenderVBOEnable				1	0
UseStartScreen					0	0
list ATI_Radeon_X1400 
Disregard128DefaultDrawDistance	1	0
RenderVBOEnable				1	0
list ATI_Radeon_X1500 
Disregard128DefaultDrawDistance	1	0
RenderVBOEnable				1	0
UseStartScreen					0	0
list ATI_Radeon_X1600 
Disregard128DefaultDrawDistance	1	0
RenderVBOEnable				1	0
list ATI_Radeon_X1700 
Disregard128DefaultDrawDistance	1	0
RenderVBOEnable				1	0
list ATI_Mobility_Radeon_X1xxx
Disregard128DefaultDrawDistance	1	0
RenderVBOEnable				1	0

list ATI_Radeon_HD_2300
Disregard128DefaultDrawDistance	1	0
list ATI_Radeon_HD_2400
Disregard128DefaultDrawDistance	1	0
list ATI_ASUS_AH24xx
Disregard128DefaultDrawDistance	1	0


// Avatar hardware skinning causes invisible avatars
// on various ATI chipsets on drivers before 8.2

list ATIOldDriver
RenderAvatarVP				0	0
RenderAvatarCloth			0	0
RenderVBOEnable				1	0

// ATI cards generally perform better when not using VBOs for streaming data

list ATI
RenderUseStreamVBO			1	0

// Disable vertex buffer objects by default for ATI cards with little video memory
list ATIVramLT256
RenderVBOEnable				1	0

/// Tweaked NVIDIA

list NVIDIA_GeForce_FX_5100
Disregard96DefaultDrawDistance	1	0
list NVIDIA_GeForce_FX_5200
Disregard96DefaultDrawDistance	1	0
list NVIDIA_GeForce_FX_5500
Disregard96DefaultDrawDistance	1	0
list NVIDIA_GeForce_FX_5600
Disregard96DefaultDrawDistance	1	0

list NVIDIA_GeForce_FX_Go5100
Disregard96DefaultDrawDistance	1	0
list NVIDIA_GeForce_FX_Go5200
Disregard96DefaultDrawDistance	1	0
list NVIDIA_GeForce_FX_Go5300
Disregard96DefaultDrawDistance	1	0
list NVIDIA_GeForce_FX_Go5500
Disregard96DefaultDrawDistance	1	0
list NVIDIA_GeForce_FX_Go5600
Disregard96DefaultDrawDistance	1	0

list NVIDIA_GeForce_6100
Disregard128DefaultDrawDistance	1	0
list NVIDIA_GeForce_6200
Disregard128DefaultDrawDistance	1	0
list NVIDIA_GeForce_6500
Disregard128DefaultDrawDistance	1	0
list NVIDIA_GeForce_6600
Disregard128DefaultDrawDistance	1	0

list NVIDIA_G73
Disregard128DefaultDrawDistance	1	0

list NVIDIA_GeForce_Go_6100
RenderVBOEnable				1	0
Disregard128DefaultDrawDistance	1	0
list NVIDIA_GeForce_Go_6200
RenderVBOEnable				1	0
Disregard128DefaultDrawDistance	1	0
list NVIDIA_GeForce_Go_6500
RenderVBOEnable				1	0
Disregard128DefaultDrawDistance	1	0
list NVIDIA_GeForce_Go_6600
RenderVBOEnable				1	0
Disregard128DefaultDrawDistance	1	0
list NVIDIA_GeForce_Go_6700
RenderVBOEnable				1	0
Disregard128DefaultDrawDistance	1	0
list NVIDIA_GeForce_Go_6800
RenderVBOEnable				1	0
Disregard128DefaultDrawDistance	1	0
list NVIDIA_GeForce_Go_6
RenderVBOEnable				1	0
Disregard128DefaultDrawDistance	1	0

list NVIDIA_GeForce_7000
RenderShaderLightingMaxLevel	1	2
list NVIDIA_GeForce_7100
RenderShaderLightingMaxLevel	1	2
list NVIDIA_GeForce_7200
Disregard128DefaultDrawDistance	1	0
RenderShaderLightingMaxLevel	1	2
list NVIDIA_GeForce_7300
Disregard128DefaultDrawDistance	1	0
RenderShaderLightingMaxLevel	1	2
list NVIDIA_GeForce_7400
Disregard128DefaultDrawDistance	1	0
RenderShaderLightingMaxLevel	1	2
list NVIDIA_GeForce_7500
RenderShaderLightingMaxLevel	1	2
list NVIDIA_GeForce_7600
RenderShaderLightingMaxLevel	1	2
list NVIDIA_GeForce_7700
RenderShaderLightingMaxLevel	1	2
list NVIDIA_GeForce_7800
RenderShaderLightingMaxLevel	1	2
list NVIDIA_GeForce_7900
RenderShaderLightingMaxLevel	1	2

list NVIDIA_GeForce_Go_7200
Disregard128DefaultDrawDistance	1	0
RenderShaderLightingMaxLevel	1	2
list NVIDIA_GeForce_Go_7300
Disregard128DefaultDrawDistance	1	0
RenderShaderLightingMaxLevel	1	2
list NVIDIA_GeForce_Go_7300_LE
RenderShaderLightingMaxLevel	1	2
list NVIDIA_GeForce_Go_7400
Disregard128DefaultDrawDistance	1	0
RenderShaderLightingMaxLevel	1	2
list NVIDIA_GeForce_Go_7600
RenderShaderLightingMaxLevel	1	2
list NVIDIA_GeForce_Go_7700
RenderShaderLightingMaxLevel	1	2
list NVIDIA_GeForce_Go_7800
RenderShaderLightingMaxLevel	1	2
list NVIDIA_GeForce_Go_7900
RenderShaderLightingMaxLevel	1	2
<|MERGE_RESOLUTION|>--- conflicted
+++ resolved
@@ -68,10 +68,6 @@
 RenderDeferred				1	1
 RenderDeferredSSAO			1	1
 RenderShadowDetail			1	2
-<<<<<<< HEAD
-//WatchdogDisabled				1	1
-=======
->>>>>>> 9367a378
 RenderUseStreamVBO			1	1
 RenderFSAASamples			1	16
 RenderMaxTextureIndex		1	16
@@ -90,24 +86,15 @@
 RenderFarClip				1	64
 RenderFlexTimeFactor		1	0
 RenderGlowResolutionPow		1	8
-<<<<<<< HEAD
+RenderLocalLights			1	0
 RenderMaxPartCount			1	256
-=======
-RenderLocalLights			1	0
-RenderMaxPartCount			1	0
->>>>>>> 9367a378
 RenderObjectBump			1	0
 RenderReflectionDetail		1	0
 RenderTerrainDetail			1	0
 RenderTerrainLODFactor		1	1
 RenderTransparentWater		1	0
 RenderTreeLODFactor			1	0
-<<<<<<< HEAD
-RenderUseImpostors			1	1
 RenderVolumeLODFactor		1	1.5
-=======
-RenderVolumeLODFactor		1	1.125
->>>>>>> 9367a378
 VertexShaderEnable			1	0
 WindLightUseAtmosShaders	1	0
 RenderDeferred				1	0
@@ -130,24 +117,15 @@
 RenderFarClip				1	64
 RenderFlexTimeFactor		1	0
 RenderGlowResolutionPow		1	8
-<<<<<<< HEAD
+RenderLocalLights			1	0
 RenderMaxPartCount			1	256
-=======
-RenderLocalLights			1	0
-RenderMaxPartCount			1	0
->>>>>>> 9367a378
 RenderObjectBump			1	0
 RenderReflectionDetail		1	0
 RenderTerrainDetail			1	0
 RenderTerrainLODFactor		1	1
 RenderTransparentWater		1	0
 RenderTreeLODFactor			1	0
-<<<<<<< HEAD
-RenderUseImpostors			1	1
 RenderVolumeLODFactor		1	1.5
-=======
-RenderVolumeLODFactor		1	1.125
->>>>>>> 9367a378
 VertexShaderEnable			1	1
 WindLightUseAtmosShaders	1	0
 RenderDeferred				1	0
@@ -176,12 +154,7 @@
 RenderTerrainLODFactor		1	1.0
 RenderTransparentWater		1	1
 RenderTreeLODFactor			1	0.5
-<<<<<<< HEAD
-RenderUseImpostors			1	1
 RenderVolumeLODFactor		1	2.0
-=======
-RenderVolumeLODFactor		1	1.125
->>>>>>> 9367a378
 VertexShaderEnable			1	1
 WindLightUseAtmosShaders	1	0
 RenderDeferred				1	0
@@ -210,12 +183,7 @@
 RenderTerrainLODFactor		1	2.0
 RenderTransparentWater		1	1
 RenderTreeLODFactor			1	0.5
-<<<<<<< HEAD
-RenderUseImpostors			1	1
 RenderVolumeLODFactor		1	2.0
-=======
-RenderVolumeLODFactor		1	1.125
->>>>>>> 9367a378
 VertexShaderEnable			1	1
 WindLightUseAtmosShaders	1	1
 RenderDeferred				1	0
@@ -244,12 +212,7 @@
 RenderTerrainLODFactor		1	2.0
 RenderTransparentWater		1	1
 RenderTreeLODFactor			1	0.5
-<<<<<<< HEAD
-RenderUseImpostors			1	1
 RenderVolumeLODFactor		1	2.0
-=======
-RenderVolumeLODFactor		1	1.125
->>>>>>> 9367a378
 VertexShaderEnable			1	1
 WindLightUseAtmosShaders	1	1
 RenderDeferred				1	0
@@ -278,12 +241,7 @@
 RenderTerrainLODFactor		1	2.0
 RenderTransparentWater		1	1
 RenderTreeLODFactor			1	0.5
-<<<<<<< HEAD
-RenderUseImpostors			1	1
 RenderVolumeLODFactor		1	2.0
-=======
-RenderVolumeLODFactor		1	1.125
->>>>>>> 9367a378
 VertexShaderEnable			1	1
 WindLightUseAtmosShaders	1	1
 RenderDeferred				1	0
@@ -312,12 +270,7 @@
 RenderTerrainLODFactor		1	2.0
 RenderTransparentWater		1	1
 RenderTreeLODFactor			1	0.5
-<<<<<<< HEAD
-RenderUseImpostors			1	1
 RenderVolumeLODFactor		1	2.0
-=======
-RenderVolumeLODFactor		1	1.125
->>>>>>> 9367a378
 VertexShaderEnable			1	1
 WindLightUseAtmosShaders	1	1
 RenderDeferred				1	1
@@ -347,12 +300,7 @@
 RenderTerrainLODFactor		1	2.0
 RenderTransparentWater		1	1
 RenderTreeLODFactor			1	1.0
-<<<<<<< HEAD
-RenderUseImpostors			1	1
 RenderVolumeLODFactor		1	3.0
-=======
-RenderVolumeLODFactor		1	2.0
->>>>>>> 9367a378
 VertexShaderEnable			1	1
 WindLightUseAtmosShaders	1	1
 WLSkyDetail					1	128
