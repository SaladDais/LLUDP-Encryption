
/** 
* @file llstatusbar.cpp
* @brief LLStatusBar class implementation
*
* $LicenseInfo:firstyear=2002&license=viewerlgpl$
* Second Life Viewer Source Code
* Copyright (C) 2010, Linden Research, Inc.
* 
* This library is free software; you can redistribute it and/or
* modify it under the terms of the GNU Lesser General Public
* License as published by the Free Software Foundation;
* version 2.1 of the License only.
* 
* This library is distributed in the hope that it will be useful,
* but WITHOUT ANY WARRANTY; without even the implied warranty of
* MERCHANTABILITY or FITNESS FOR A PARTICULAR PURPOSE.  See the GNU
* Lesser General Public License for more details.
* 
* You should have received a copy of the GNU Lesser General Public
* License along with this library; if not, write to the Free Software
* Foundation, Inc., 51 Franklin Street, Fifth Floor, Boston, MA  02110-1301  USA
* 
* Linden Research, Inc., 945 Battery Street, San Francisco, CA  94111  USA
* $/LicenseInfo$
*/

#include "llviewerprecompiledheaders.h"

#include "llstatusbar.h"

// viewer includes
#include "llagent.h"
#include "llagentcamera.h"
#include "llaudioengine.h"
#include "llbutton.h"
#include "llcommandhandler.h"
#include "llfirstuse.h"
#include "llviewercontrol.h"
#include "llfloaterbuycurrency.h"
#include "llbuycurrencyhtml.h"
#include "llfloaterlagmeter.h"
#include "llpanelnearbymedia.h"
#include "llpanelvolumepulldown.h"
#include "llfloaterregioninfo.h"
#include "llfloaterscriptdebug.h"
#include "llhints.h"
#include "llhudicon.h"
#include "llnavigationbar.h"
#include "llkeyboard.h"
#include "lllineeditor.h"
#include "llmenugl.h"
#include "llrootview.h"
#include "llsd.h"
#include "lltextbox.h"
#include "llui.h"
#include "llviewerparcelmedia.h"
#include "llviewerparceloverlay.h"
#include "llviewerregion.h"
#include "llviewerstats.h"
#include "llviewerwindow.h"
#include "llframetimer.h"
#include "llvoavatarself.h"
#include "llresmgr.h"
#include "llworld.h"
#include "llstatgraph.h"
#include "llviewermedia.h"
#include "llviewermenu.h"	// for gMenuBarView
#include "llviewerparcelmgr.h"
#include "llviewerthrottle.h"
#include "lluictrlfactory.h"

#include "llagentui.h"
#include "llclipboard.h"
#include "lllandmarkactions.h"
#include "lllocationinputctrl.h"
#include "llparcel.h"
#include "llfloatersidepanelcontainer.h"
#include "llslurl.h"
#include "llviewerinventory.h"

#include "lltoolmgr.h"
#include "llfocusmgr.h"
#include "llappviewer.h"
#include "lltrans.h"

#include "rlvhandler.h"
#include "kcwlinterface.h"

// library includes
#include "imageids.h"
#include "llfloaterreg.h"
#include "llfontgl.h"
#include "llrect.h"
#include "llerror.h"
#include "llnotificationsutil.h"
#include "llparcel.h"
#include "llstring.h"
#include "message.h"

// system includes
#include <iomanip>

<<<<<<< HEAD
#include "llmenuoptionpathfindingrebakenavmesh.h"	// <FS:Zi> Pathfinding rebake functions
#include "llvieweraudio.h"
#include "fslightshare.h"	// <FS:CR> FIRE-5118 - Lightshare support
// <FS:CR> Don't show pathfinding icons on OpenSim
#ifdef OPENSIM
#include "llviewernetwork.h"
#endif // OPENSIM
// </FS:CR>

=======
>>>>>>> fe8b4bf1
//
// Globals
//
LLStatusBar *gStatusBar = NULL;
S32 STATUS_BAR_HEIGHT = 26;
extern S32 MENU_BAR_HEIGHT;

// <FS:LO> FIRE-7639 - Stop the blinking after a while
LLViewerRegion* agent_region;
bool bakingStarted = false;

class LORebakeStuck;
LORebakeStuck *bakeTimeout = NULL;

class LORebakeStuck: public LLEventTimer
{
public:
	LORebakeStuck(LLStatusBar *bar) : LLEventTimer(30.0f)
	{
		mbar=bar;
	}
	~LORebakeStuck()
	{
		bakeTimeout=NULL;
	}
	BOOL tick()
	{
		mbar->setRebakeStuck(true);
		return TRUE;
	}
private:
	LLStatusBar *mbar;
};

// </FS:LO>


// TODO: these values ought to be in the XML too
const S32 MENU_PARCEL_SPACING = 1;	// Distance from right of menu item to parcel information
const S32 SIM_STAT_WIDTH = 8;
const F32 SIM_WARN_FRACTION = 0.75f;
const F32 SIM_FULL_FRACTION = 0.98f;
const LLColor4 SIM_OK_COLOR(0.f, 1.f, 0.f, 1.f);
const LLColor4 SIM_WARN_COLOR(1.f, 1.f, 0.f, 1.f);
const LLColor4 SIM_FULL_COLOR(1.f, 0.f, 0.f, 1.f);
const F32 ICON_TIMER_EXPIRY		= 3.f; // How long the balance and health icons should flash after a change.
const F32 ICON_FLASH_FREQUENCY	= 2.f;
const S32 TEXT_HEIGHT = 18;

static void onClickVolume(void*);

class LLStatusBar::LLParcelChangeObserver : public LLParcelObserver
{
public:
	LLParcelChangeObserver(LLStatusBar* topInfoBar) : mTopInfoBar(topInfoBar) {}

private:
	/*virtual*/ void changed()
	{
		if (mTopInfoBar)
		{
			mTopInfoBar->updateParcelIcons();
		}
	}

	LLStatusBar* mTopInfoBar;
};

LLStatusBar::LLStatusBar(const LLRect& rect)
:	LLPanel(),
	mTextTime(NULL),
	mSGBandwidth(NULL),
	mSGPacketLoss(NULL),
	mBandwidthButton(NULL), // <FS:PP> FIRE-6287: Clicking on traffic indicator toggles Lag Meter window
	mBtnStats(NULL),
	mBtnVolume(NULL),
	mBoxBalance(NULL),
	mBalance(0),
	mHealth(100),
	mShowParcelIcons(TRUE),
	mSquareMetersCredit(0),
	mSquareMetersCommitted(0),
	mPathfindingFlashOn(TRUE),	// <FS:Zi> Pathfinding rebake functions
	mAudioStreamEnabled(FALSE),	// ## Zi: Media/Stream separation
	mRebakeStuck(FALSE),		// <FS:LO> FIRE-7639 - Stop the blinking after a while
	mNearbyIcons(FALSE)			// <FS:Ansariel> Script debug
{
	setRect(rect);
	
	// status bar can possible overlay menus?
	setMouseOpaque(FALSE);

	mBalanceTimer = new LLFrameTimer();
	mHealthTimer = new LLFrameTimer();
	
	LLUICtrl::CommitCallbackRegistry::currentRegistrar()
			.add("TopInfoBar.Action", boost::bind(&LLStatusBar::onContextMenuItemClicked, this, _2));

	gSavedSettings.getControl("ShowNetStats")->getSignal()->connect(boost::bind(&LLStatusBar::updateNetstatVisibility, this, _2));

	// <FS:PP> Option to hide volume controls (sounds, media, stream) in upper right
	gSavedSettings.getControl("FSEnableVolumeControls")->getSignal()->connect(boost::bind(&LLStatusBar::updateVolumeControlsVisibility, this, _2));

	buildFromFile("panel_status_bar.xml");
}

LLStatusBar::~LLStatusBar()
{
	delete mBalanceTimer;
	mBalanceTimer = NULL;

	delete mHealthTimer;
	mHealthTimer = NULL;
	
	if (mParcelChangedObserver)
	{
		LLViewerParcelMgr::getInstance()->removeObserver(mParcelChangedObserver);
		delete mParcelChangedObserver;
	}

	if (mParcelPropsCtrlConnection.connected())
	{
		mParcelPropsCtrlConnection.disconnect();
	}

	if (mParcelMgrConnection.connected())
	{
		mParcelMgrConnection.disconnect();
	}

	if (mShowCoordsCtrlConnection.connected())
	{
		mShowCoordsCtrlConnection.disconnect();
	}
	// LLView destructor cleans up children
}

//-----------------------------------------------------------------------
// Overrides
//-----------------------------------------------------------------------

// virtual
void LLStatusBar::draw()
{
	refresh();
	updateParcelInfoText();
	updateHealth();
	LLPanel::draw();
}

BOOL LLStatusBar::handleRightMouseDown(S32 x, S32 y, MASK mask)
{
	show_navbar_context_menu(this,x,y);
	return TRUE;
}

BOOL LLStatusBar::postBuild()
{
	gMenuBarView->setRightMouseDownCallback(boost::bind(&show_navbar_context_menu, _1, _2, _3));

	mTextTime = getChild<LLTextBox>("TimeText" );
	
	getChild<LLUICtrl>("buyL")->setCommitCallback(
		boost::bind(&LLStatusBar::onClickBuyCurrency, this));

	// <FS:Ansariel> Not used in Firestorm
	//getChild<LLUICtrl>("goShop")->setCommitCallback(boost::bind(&LLWeb::loadURLExternal, gSavedSettings.getString("MarketplaceURL")));

	mBoxBalance = getChild<LLTextBox>("balance");
	mBoxBalance->setClickedCallback( &LLStatusBar::onClickBalance, this );
	
	// <FS:Ansariel> Not used in Firestorm
	//mBtnStats = getChildView("stat_btn");

	mBtnVolume = getChild<LLButton>( "volume_btn" );
	mBtnVolume->setClickedCallback( onClickVolume, this );
	mBtnVolume->setMouseEnterCallback(boost::bind(&LLStatusBar::onMouseEnterVolume, this));

	// ## Zi: Media/Stream separation
	mStreamToggle = getChild<LLButton>("stream_toggle_btn");
	mStreamToggle->setClickedCallback( &LLStatusBar::onClickStreamToggle, this );
	// ## Zi: Media/Stream separation

	mMediaToggle = getChild<LLButton>("media_toggle_btn");
	mMediaToggle->setClickedCallback( &LLStatusBar::onClickMediaToggle, this );
	mMediaToggle->setMouseEnterCallback(boost::bind(&LLStatusBar::onMouseEnterNearbyMedia, this));

	LLHints::registerHintTarget("linden_balance", getChild<LLView>("balance_bg")->getHandle());

	gSavedSettings.getControl("MuteAudio")->getSignal()->connect(boost::bind(&LLStatusBar::onVolumeChanged, this, _2));

	// Adding Net Stat Graph
	S32 x = getRect().getWidth() - 2;
	S32 y = 0;
	LLRect r;
	
	// <FS:PP> FIRE-6287: Clicking on traffic indicator toggles Lag Meter window
	r.set( x-((SIM_STAT_WIDTH*2)+2), y+MENU_BAR_HEIGHT-1, x, y+1);
	LLButton::Params BandwidthButton;
	BandwidthButton.name(std::string("BandwidthGraphButton"));
	BandwidthButton.label("");
	BandwidthButton.rect(r);
	BandwidthButton.follows.flags(FOLLOWS_BOTTOM | FOLLOWS_RIGHT);
	BandwidthButton.click_callback.function(boost::bind(&LLStatusBar::onBandwidthGraphButtonClicked, this));
	mBandwidthButton = LLUICtrlFactory::create<LLButton>(BandwidthButton);
	addChild(mBandwidthButton);
	LLColor4 BandwidthButtonOpacity;
	BandwidthButtonOpacity.setAlpha(0);
	mBandwidthButton->setColor(BandwidthButtonOpacity);
	// </FS:PP> FIRE-6287: Clicking on traffic indicator toggles Lag Meter window
	
	r.set( x-SIM_STAT_WIDTH, y+MENU_BAR_HEIGHT-1, x, y+1);
	LLStatGraph::Params sgp;
	sgp.name("BandwidthGraph");
	sgp.rect(r);
	sgp.follows.flags(FOLLOWS_BOTTOM | FOLLOWS_RIGHT);
	sgp.mouse_opaque(false);
	mSGBandwidth = LLUICtrlFactory::create<LLStatGraph>(sgp);
	mSGBandwidth->setStat(&LLViewerStats::getInstance()->mKBitStat);
	mSGBandwidth->setUnits("Kbps");
	mSGBandwidth->setPrecision(0);
	addChild(mSGBandwidth);
	x -= SIM_STAT_WIDTH + 2;

	r.set( x-SIM_STAT_WIDTH, y+MENU_BAR_HEIGHT-1, x, y+1);
	//these don't seem to like being reused
	LLStatGraph::Params pgp;
	pgp.name("PacketLossPercent");
	pgp.rect(r);
	pgp.follows.flags(FOLLOWS_BOTTOM | FOLLOWS_RIGHT);
	pgp.mouse_opaque(false);

	mSGPacketLoss = LLUICtrlFactory::create<LLStatGraph>(pgp);
	mSGPacketLoss->setStat(&LLViewerStats::getInstance()->mPacketsLostPercentStat);
	mSGPacketLoss->setUnits("%");
	mSGPacketLoss->setMin(0.f);
	mSGPacketLoss->setMax(5.f);
	mSGPacketLoss->setThreshold(0, 0.5f);
	mSGPacketLoss->setThreshold(1, 1.f);
	mSGPacketLoss->setThreshold(2, 3.f);
	mSGPacketLoss->setPrecision(1);
	mSGPacketLoss->mPerSec = FALSE;
	addChild(mSGPacketLoss);

	mPanelVolumePulldown = new LLPanelVolumePulldown();
	addChild(mPanelVolumePulldown);
	mPanelVolumePulldown->setFollows(FOLLOWS_TOP|FOLLOWS_RIGHT);
	mPanelVolumePulldown->setVisible(FALSE);

	mPanelNearByMedia = new LLPanelNearByMedia();
	addChild(mPanelNearByMedia);
	mPanelNearByMedia->setFollows(FOLLOWS_TOP|FOLLOWS_RIGHT);
	mPanelNearByMedia->setVisible(FALSE);

	// <FS:Ansariel> Script debug
	//mScriptOut = getChildView("scriptout");
	mScriptOut = getChild<LLIconCtrl>("scriptout");
	mScriptOut->setMouseDownCallback(boost::bind(&LLFloaterScriptDebug::show, LLUUID::null));
	mNearbyIcons = LLHUDIcon::scriptIconsNearby();
	// </FS:Ansariel> Script debug
	
	mParcelInfoPanel = getChild<LLPanel>("parcel_info_panel");
	mParcelInfoText = getChild<LLTextBox>("parcel_info_text");

	// Ansariel: Removed the info button in favor of clickable parcel info text
	mParcelInfoText->setClickedCallback(boost::bind(&LLStatusBar::onInfoButtonClicked, this));
	// <FS:Zi> Make hovering over parcel info actually work
	//         Since <text ...> doesn't have any hover functions, add this in code
	mParcelInfoText->setMouseEnterCallback(boost::bind(&LLStatusBar::onMouseEnterParcelInfo, this));
	mParcelInfoText->setMouseLeaveCallback(boost::bind(&LLStatusBar::onMouseLeaveParcelInfo, this));
	// </FS:Zi>

	mDamageText = getChild<LLTextBox>("damage_text");

	mBuyParcelBtn = getChild<LLButton>("buy_land_btn");
	mBuyParcelBtn->setClickedCallback(boost::bind(&LLStatusBar::onBuyLandClicked, this));

	mPWLBtn = getChild<LLButton>("status_wl_btn");
	mPWLBtn->setClickedCallback(boost::bind(&LLStatusBar::onParcelWLClicked, this));
	
	// <FS:CR> FIRE-5118 - Lightshare support
	mLightshareBtn = getChild<LLButton>("status_lightshare_btn");
	mLightshareBtn->setClickedCallback(boost::bind(&LLStatusBar::onLightshareClicked, this));
	// </FS:CR>

	mBalancePanel = getChild<LLPanel>("balance_bg");
	mTimeMediaPanel = getChild<LLPanel>("time_and_media_bg");

	initParcelIcons();

	mParcelChangedObserver = new LLParcelChangeObserver(this);
	LLViewerParcelMgr::getInstance()->addObserver(mParcelChangedObserver);

	// Connecting signal for updating parcel icons on "Show Parcel Properties" setting change.
	LLControlVariable* ctrl = gSavedSettings.getControl("NavBarShowParcelProperties").get();
	if (ctrl)
	{
		mParcelPropsCtrlConnection = ctrl->getSignal()->connect(boost::bind(&LLStatusBar::onNavBarShowParcelPropertiesCtrlChanged, this));
		onNavBarShowParcelPropertiesCtrlChanged();
	}

	// Connecting signal for updating parcel text on "Show Coordinates" setting change.
	ctrl = gSavedSettings.getControl("NavBarShowCoordinates").get();
	if (ctrl)
	{
		mShowCoordsCtrlConnection = ctrl->getSignal()->connect(boost::bind(&LLStatusBar::onNavBarShowCoordinatesCtrlChanged, this));
	}

	mParcelMgrConnection = LLViewerParcelMgr::getInstance()->addAgentParcelChangedCallback(
			boost::bind(&LLStatusBar::onAgentParcelChange, this));

	if (!gSavedSettings.getBOOL("ShowNetStats"))
	{
		updateNetstatVisibility(LLSD(FALSE));
	}

	// <FS:PP> Option to hide volume controls (sounds, media, stream) in upper right
	mVolumeIconsWidth = mBtnVolume->getRect().getWidth() + mStreamToggle->getRect().getWidth() + mMediaToggle->getRect().getWidth();
	if (!gSavedSettings.getBOOL("FSEnableVolumeControls"))
	{
		updateVolumeControlsVisibility(LLSD(FALSE));
	}
	// </FS:PP>

	return TRUE;
}

// Per-frame updates of visibility
void LLStatusBar::refresh()
{
	static LLCachedControl<bool> show_net_stats(gSavedSettings, "ShowNetStats", false);
	bool net_stats_visible = show_net_stats;

	if (net_stats_visible)
	{
		// Adding Net Stat Meter back in
		F32 bwtotal = gViewerThrottle.getMaxBandwidth() / 1000.f;
		mSGBandwidth->setMin(0.f);
		mSGBandwidth->setMax(bwtotal*1.25f);
		mSGBandwidth->setThreshold(0, bwtotal*0.75f);
		mSGBandwidth->setThreshold(1, bwtotal);
		mSGBandwidth->setThreshold(2, bwtotal);
	}
	
	// update clock every 10 seconds
	if(mClockUpdateTimer.getElapsedTimeF32() > 10.f)
	{
		mClockUpdateTimer.reset();

		// Get current UTC time, adjusted for the user's clock
		// being off.
		time_t utc_time;
		utc_time = time_corrected();

		std::string timeStr = getString("time");
		LLSD substitution;
		substitution["datetime"] = (S32) utc_time;
		LLStringUtil::format (timeStr, substitution);
		mTextTime->setText(timeStr);

		// set the tooltip to have the date
		std::string dtStr = getString("timeTooltip");
		LLStringUtil::format (dtStr, substitution);
		mTextTime->setToolTip (dtStr);
	}

	// <FS:Zi> Pathfinding rebake functions
	static LLMenuOptionPathfindingRebakeNavmesh::ERebakeNavMeshMode pathfinding_mode=LLMenuOptionPathfindingRebakeNavmesh::kRebakeNavMesh_Default;
	// <FS:LO> FIRE-7639 - Stop the blinking after a while
	LLViewerRegion* current_region = gAgent.getRegion();
	if(current_region != agent_region)
	{
		agent_region=current_region;
		bakingStarted = false;
		mRebakeStuck = false;
	}
	// </FS:LO>
	if(	LLMenuOptionPathfindingRebakeNavmesh::getInstance()->isRebaking())
	{
		// <FS:LO> FIRE-7639 - Stop the blinking after a while
		if(!bakingStarted)
		{
			bakingStarted = true;
			mRebakeStuck = false;
			bakeTimeout = new LORebakeStuck(this);
		}
		// </FS:LO>
		
		if(	agent_region &&
			agent_region->dynamicPathfindingEnabled() && 
			mRebakingTimer.getElapsedTimeF32()>0.5f)
		{
			mRebakingTimer.reset();
			mPathfindingFlashOn=!mPathfindingFlashOn;
			updateParcelIcons();
		}
	}
	else if(pathfinding_mode!=LLMenuOptionPathfindingRebakeNavmesh::getInstance()->getMode())
	{
		pathfinding_mode=LLMenuOptionPathfindingRebakeNavmesh::getInstance()->getMode();
		updateParcelIcons();
	}
	// </FS:Zi>

	LLRect r;
	const S32 MENU_RIGHT = gMenuBarView->getRightmostMenuEdge();

	// reshape menu bar to its content's width
	if (MENU_RIGHT != gMenuBarView->getRect().getWidth())
	{
		gMenuBarView->reshape(MENU_RIGHT, gMenuBarView->getRect().getHeight());
	}
	// also update the parcel info panel pos -KC
	if ((MENU_RIGHT + MENU_PARCEL_SPACING) != mParcelInfoPanel->getRect().mLeft)
	{
		updateParcelPanel();
	}

	// Ansariel: This is done in LLStatusBar::updateNetstatVisibility()
	//mSGBandwidth->setVisible(net_stats_visible);
	//mSGPacketLoss->setVisible(net_stats_visible);

	// It seems this button does no longer exist. I believe this was an overlay button on top of
	// the net stats graphs to call up the lag meter floater. In case someone revives this, make
	// sure to use a mSGStatsButton variable, because this function here is called an awful lot
	// while the viewer runs, and dynamic lookup is very expensive. -Zi
	//mBtnStats->setEnabled(net_stats_visible);

	// update the master volume button state
	bool mute_audio = LLAppViewer::instance()->getMasterSystemAudioMute();
	mBtnVolume->setToggleState(mute_audio);
	
	// Disable media toggle if there's no media, parcel media, and no parcel audio
	// (or if media is disabled)
	static LLCachedControl<bool> audio_streaming_media(gSavedSettings, "AudioStreamingMedia");
	bool button_enabled = (audio_streaming_media) && 	// ## Zi: Media/Stream separation
						  (LLViewerMedia::hasInWorldMedia() || LLViewerMedia::hasParcelMedia()	// || LLViewerMedia::hasParcelAudio()	// ## Zi: Media/Stream separation
						  );
	mMediaToggle->setEnabled(button_enabled);
	// Note the "sense" of the toggle is opposite whether media is playing or not
	bool any_media_playing = (LLViewerMedia::isAnyMediaShowing() || 
							  LLViewerMedia::isParcelMediaPlaying());
	mMediaToggle->setValue(!any_media_playing);

	// ## Zi: Media/Stream separation
	static LLCachedControl<bool> audio_streaming_music(gSavedSettings, "AudioStreamingMusic");
	button_enabled = (audio_streaming_music && LLViewerMedia::hasParcelAudio());

	mStreamToggle->setEnabled(button_enabled);
	mStreamToggle->setValue(!LLViewerMedia::isParcelAudioPlaying());
	// ## Zi: Media/Stream separation

	mParcelInfoText->setEnabled(!gRlvHandler.hasBehaviour(RLV_BHVR_SHOWLOC));

	// <FS:Ansariel> Script debug
	if (mNearbyIcons != LLHUDIcon::scriptIconsNearby())
	{
		mNearbyIcons = LLHUDIcon::scriptIconsNearby();
		updateParcelIcons();
	}
	// </FS:Ansariel> Script debug
}

void LLStatusBar::setVisibleForMouselook(bool visible)
{
	mTextTime->setVisible(visible);
	mBalancePanel->setVisible(visible);
	mBoxBalance->setVisible(visible);
	// <FS:PP> Option to hide volume controls (sounds, media, stream) in upper right
	// mBtnVolume->setVisible(visible);
	// mStreamToggle->setVisible(visible);		// ## Zi: Media/Stream separation
	// mMediaToggle->setVisible(visible);
	BOOL FSEnableVolumeControls = gSavedSettings.getBOOL("FSEnableVolumeControls");
	mBtnVolume->setVisible(visible && FSEnableVolumeControls);
	mStreamToggle->setVisible(visible && FSEnableVolumeControls); // ## Zi: Media/Stream separation
	mMediaToggle->setVisible(visible && FSEnableVolumeControls);
	// </FS:PP>
	BOOL showNetStats = gSavedSettings.getBOOL("ShowNetStats");
	mSGBandwidth->setVisible(visible && showNetStats);
	mSGPacketLoss->setVisible(visible && showNetStats);
	mBandwidthButton->setVisible(visible && showNetStats); // <FS:PP> FIRE-6287: Clicking on traffic indicator toggles Lag Meter window
	mTimeMediaPanel->setVisible(visible);
	setBackgroundVisible(visible);
}

void LLStatusBar::debitBalance(S32 debit)
{
	setBalance(getBalance() - debit);
}

void LLStatusBar::creditBalance(S32 credit)
{
	setBalance(getBalance() + credit);
}

void LLStatusBar::setBalance(S32 balance)
{
	if (balance > getBalance() && getBalance() != 0)
	{
		LLFirstUse::receiveLindens();
	}

	std::string money_str = LLResMgr::getInstance()->getMonetaryString( balance );

	LLStringUtil::format_map_t string_args;
	string_args["[AMT]"] = llformat("%s", money_str.c_str());
	std::string label_str = getString("buycurrencylabel", string_args);
	mBoxBalance->setValue(label_str);

	// Resize the L$ balance background to be wide enough for your balance plus the buy button
	{
		const S32 HPAD = 24;
		LLRect balance_rect = mBoxBalance->getTextBoundingRect();
		LLRect buy_rect = getChildView("buyL")->getRect();
		// <FS:Ansariel> Not used in Firestorm
		//LLRect shop_rect = getChildView("goShop")->getRect();
		LLView* balance_bg_view = getChildView("balance_bg");
		LLRect balance_bg_rect = balance_bg_view->getRect();
		// <FS:Ansariel> Not used in Firestorm
		//balance_bg_rect.mLeft = balance_bg_rect.mRight - (buy_rect.getWidth() + shop_rect.getWidth() + balance_rect.getWidth() + HPAD);
		balance_bg_rect.mLeft = balance_bg_rect.mRight - (buy_rect.getWidth() + balance_rect.getWidth() + HPAD);
		// </FS:Ansariel>
		balance_bg_view->setShape(balance_bg_rect);
	}

	if (mBalance && (fabs((F32)(mBalance - balance)) > gSavedSettings.getF32("UISndMoneyChangeThreshold")))
	{
		if (mBalance > balance)
			make_ui_sound("UISndMoneyChangeDown");
		else
			make_ui_sound("UISndMoneyChangeUp");
	}

	if( balance != mBalance )
	{
		mBalanceTimer->reset();
		mBalanceTimer->setTimerExpirySec( ICON_TIMER_EXPIRY );
		mBalance = balance;
	}
}


// static
void LLStatusBar::sendMoneyBalanceRequest()
{
	LLMessageSystem* msg = gMessageSystem;
	msg->newMessageFast(_PREHASH_MoneyBalanceRequest);
	msg->nextBlockFast(_PREHASH_AgentData);
	msg->addUUIDFast(_PREHASH_AgentID, gAgent.getID());
	msg->addUUIDFast(_PREHASH_SessionID, gAgent.getSessionID());
	msg->nextBlockFast(_PREHASH_MoneyData);
	msg->addUUIDFast(_PREHASH_TransactionID, LLUUID::null );
	gAgent.sendReliableMessage();
}


void LLStatusBar::setHealth(S32 health)
{
	//llinfos << "Setting health to: " << buffer << llendl;
	if( mHealth > health )
	{
		if (mHealth > (health + gSavedSettings.getF32("UISndHealthReductionThreshold")))
		{
			if (isAgentAvatarValid())
			{
				if (gAgentAvatarp->getSex() == SEX_FEMALE)
				{
					make_ui_sound("UISndHealthReductionF");
				}
				else
				{
					make_ui_sound("UISndHealthReductionM");
				}
			}
		}

		mHealthTimer->reset();
		mHealthTimer->setTimerExpirySec( ICON_TIMER_EXPIRY );
	}

	mHealth = health;
}

S32 LLStatusBar::getBalance() const
{
	return mBalance;
}


S32 LLStatusBar::getHealth() const
{
	return mHealth;
}

void LLStatusBar::setLandCredit(S32 credit)
{
	mSquareMetersCredit = credit;
}
void LLStatusBar::setLandCommitted(S32 committed)
{
	mSquareMetersCommitted = committed;
}

BOOL LLStatusBar::isUserTiered() const
{
	return (mSquareMetersCredit > 0);
}

S32 LLStatusBar::getSquareMetersCredit() const
{
	return mSquareMetersCredit;
}

S32 LLStatusBar::getSquareMetersCommitted() const
{
	return mSquareMetersCommitted;
}

S32 LLStatusBar::getSquareMetersLeft() const
{
	return mSquareMetersCredit - mSquareMetersCommitted;
}

void LLStatusBar::onClickBuyCurrency()
{
	// open a currency floater - actual one open depends on 
	// value specified in settings.xml
	LLBuyCurrencyHTML::openCurrencyFloater();
	LLFirstUse::receiveLindens(false);
}

void LLStatusBar::onMouseEnterVolume()
{
	LLButton* volbtn =  getChild<LLButton>( "volume_btn" );
	LLRect vol_btn_rect = volbtn->getRect();
	LLPanel* media_panel = getChild<LLPanel>("time_and_media_bg");
	LLRect media_panel_rect = media_panel->getRect();
	LLRect volume_pulldown_rect = mPanelVolumePulldown->getRect();
	volume_pulldown_rect.setLeftTopAndSize(
		(vol_btn_rect.mLeft + media_panel_rect.mLeft) -
		(volume_pulldown_rect.getWidth() - vol_btn_rect.getWidth()),
			       vol_btn_rect.mBottom,
			       volume_pulldown_rect.getWidth(),
			       volume_pulldown_rect.getHeight());

	mPanelVolumePulldown->setShape(volume_pulldown_rect);


	// show the master volume pull-down
	LLUI::clearPopups();
	LLUI::addPopup(mPanelVolumePulldown);
	mPanelNearByMedia->setVisible(FALSE);
	mPanelVolumePulldown->setVisible(TRUE);
}

void LLStatusBar::onMouseEnterNearbyMedia()
{
	LLView* popup_holder = gViewerWindow->getRootView()->getChildView("popup_holder");
	LLRect nearby_media_rect = mPanelNearByMedia->getRect();
	LLButton* nearby_media_btn =  getChild<LLButton>( "media_toggle_btn" );
	LLRect nearby_media_btn_rect = nearby_media_btn->getRect();
	nearby_media_rect.setLeftTopAndSize(nearby_media_btn_rect.mLeft - 
										(nearby_media_rect.getWidth() - nearby_media_btn_rect.getWidth())/2,
										nearby_media_btn_rect.mBottom,
										nearby_media_rect.getWidth(),
										nearby_media_rect.getHeight());
	// force onscreen
	nearby_media_rect.translate(popup_holder->getRect().getWidth() - nearby_media_rect.mRight, 0);
	
	// show the master volume pull-down
	mPanelNearByMedia->setShape(nearby_media_rect);
	LLUI::clearPopups();
	LLUI::addPopup(mPanelNearByMedia);

	mPanelVolumePulldown->setVisible(FALSE);
	mPanelNearByMedia->setVisible(TRUE);
}


static void onClickVolume(void* data)
{
	// toggle the master mute setting
	bool mute_audio = LLAppViewer::instance()->getMasterSystemAudioMute();
	LLAppViewer::instance()->setMasterSystemAudioMute(!mute_audio);	
}

//static 
void LLStatusBar::onClickBalance(void* )
{
	// Force a balance request message:
	LLStatusBar::sendMoneyBalanceRequest();
	// The refresh of the display (call to setBalance()) will be done by process_money_balance_reply()
}

//static 
void LLStatusBar::onClickMediaToggle(void* data)
{
	LLStatusBar *status_bar = (LLStatusBar*)data;
	// "Selected" means it was showing the "play" icon (so media was playing), and now it shows "pause", so turn off media
	bool enable = ! status_bar->mMediaToggle->getValue();

	// <FS:Zi> Split up handling here to allow external controls to switch media on/off
// 	LLViewerMedia::setAllMediaEnabled(enable);
// }
	status_bar->toggleMedia(enable);
}

void LLStatusBar::toggleMedia(bool enable)
{
	// </FS:Zi>
	LLViewerMedia::setAllMediaEnabled(enable);
}

// ## Zi: Media/Stream separation
// static
void LLStatusBar::onClickStreamToggle(void* data)
{
	if (!gAudiop)
		return;

	LLStatusBar *status_bar = (LLStatusBar*)data;
	bool enable = ! status_bar->mStreamToggle->getValue();
	// <FS:Zi> Split up handling here to allow external controls to switch media on/off
	status_bar->toggleStream(enable);
}

void LLStatusBar::toggleStream(bool enable)
{
	// </FS:Zi>
	if(enable)
	{
		if (LLAudioEngine::AUDIO_PAUSED == gAudiop->isInternetStreamPlaying())
		{
			// 'false' means unpause
			//gAudiop->pauseInternetStream(false);
			LLViewerAudio::getInstance()->startInternetStreamWithAutoFade(LLViewerMedia::getParcelAudioURL());
		}
		else
		{
			if (gSavedSettings.getBOOL("MediaEnableFilter"))
			{
				LLViewerParcelMedia::filterAudioUrl(LLViewerMedia::getParcelAudioURL());
			}
			else
			{
				LLViewerAudio::getInstance()->startInternetStreamWithAutoFade(LLViewerMedia::getParcelAudioURL());
			}
		}
	}
	else
	{
		LLViewerAudio::getInstance()->stopInternetStreamWithAutoFade();
	}

	// <FS:Zi> Split up handling cont.
	// status_bar->mAudioStreamEnabled = enable;
	mAudioStreamEnabled = enable;
	// </FS:Zi>
}

BOOL LLStatusBar::getAudioStreamEnabled() const
{
	return mAudioStreamEnabled;
}
// ## Zi: Media/Stream separation

BOOL can_afford_transaction(S32 cost)
{
	return((cost <= 0)||((gStatusBar) && (gStatusBar->getBalance() >=cost)));
}

void LLStatusBar::onVolumeChanged(const LLSD& newvalue)
{
	refresh();
}

// <FS:PP> FIRE-6287: Clicking on traffic indicator toggles Lag Meter window
void LLStatusBar::onBandwidthGraphButtonClicked()
{
	LLFloaterReg::toggleInstance("lagmeter");
}
// </FS:PP> FIRE-6287: Clicking on traffic indicator toggles Lag Meter window

// Implements secondlife:///app/balance/request to request a L$ balance
// update via UDP message system. JC
class LLBalanceHandler : public LLCommandHandler
{
public:
	// Requires "trusted" browser/URL source
	LLBalanceHandler() : LLCommandHandler("balance", UNTRUSTED_BLOCK) { }
	bool handle(const LLSD& tokens, const LLSD& query_map, LLMediaCtrl* web)
	{
		if (tokens.size() == 1
			&& tokens[0].asString() == "request")
		{
			LLStatusBar::sendMoneyBalanceRequest();
			return true;
		}
		return false;
	}
};
// register with command dispatch system
LLBalanceHandler gBalanceHandler;


void LLStatusBar::initParcelIcons()
{
	mParcelIcon[VOICE_ICON] = getChild<LLIconCtrl>("voice_icon");
	mParcelIcon[FLY_ICON] = getChild<LLIconCtrl>("fly_icon");
	mParcelIcon[PUSH_ICON] = getChild<LLIconCtrl>("push_icon");
	mParcelIcon[BUILD_ICON] = getChild<LLIconCtrl>("build_icon");
	mParcelIcon[SCRIPTS_ICON] = getChild<LLIconCtrl>("scripts_icon");
	mParcelIcon[DAMAGE_ICON] = getChild<LLIconCtrl>("damage_icon");
	mParcelIcon[SEE_AVATARS_ICON] = getChild<LLIconCtrl>("see_avs_icon");
	// <FS:Ansariel> Pathfinding support
	mParcelIcon[PATHFINDING_DIRTY_ICON] = getChild<LLIconCtrl>("pathfinding_dirty_icon");
	mParcelIcon[PATHFINDING_DISABLED_ICON] = getChild<LLIconCtrl>("pathfinding_disabled_icon");
	// </FS:Ansariel> Pathfinding support

	mParcelIcon[VOICE_ICON]->setMouseDownCallback(boost::bind(&LLStatusBar::onParcelIconClick, this, VOICE_ICON));
	mParcelIcon[FLY_ICON]->setMouseDownCallback(boost::bind(&LLStatusBar::onParcelIconClick, this, FLY_ICON));
	mParcelIcon[PUSH_ICON]->setMouseDownCallback(boost::bind(&LLStatusBar::onParcelIconClick, this, PUSH_ICON));
	mParcelIcon[BUILD_ICON]->setMouseDownCallback(boost::bind(&LLStatusBar::onParcelIconClick, this, BUILD_ICON));
	mParcelIcon[SCRIPTS_ICON]->setMouseDownCallback(boost::bind(&LLStatusBar::onParcelIconClick, this, SCRIPTS_ICON));
	mParcelIcon[DAMAGE_ICON]->setMouseDownCallback(boost::bind(&LLStatusBar::onParcelIconClick, this, DAMAGE_ICON));
	mParcelIcon[SEE_AVATARS_ICON]->setMouseDownCallback(boost::bind(&LLStatusBar::onParcelIconClick, this, SEE_AVATARS_ICON));
	// <FS:Ansariel> Pathfinding support
	mParcelIcon[PATHFINDING_DIRTY_ICON]->setMouseDownCallback(boost::bind(&LLStatusBar::onParcelIconClick, this, PATHFINDING_DIRTY_ICON));
	mParcelIcon[PATHFINDING_DISABLED_ICON]->setMouseDownCallback(boost::bind(&LLStatusBar::onParcelIconClick, this, PATHFINDING_DISABLED_ICON));
	// </FS:Ansariel> Pathfinding support

	mDamageText->setText(LLStringExplicit("100%"));
}

void LLStatusBar::handleLoginComplete()
{
	// An agent parcel update hasn't occurred yet, so
	// we have to manually set location and the icons.
	update();
}

void LLStatusBar::onNavBarShowParcelPropertiesCtrlChanged()
{
	mShowParcelIcons=gSavedSettings.getBOOL("NavBarShowParcelProperties");
	update();
}

void LLStatusBar::onNavBarShowCoordinatesCtrlChanged()
{
	std::string new_text;

	// don't need to have separate show_coords variable; if user requested the coords to be shown
	// they will be added during the next call to the draw() method.
	buildLocationString(new_text, false);
	setParcelInfoText(new_text);
}

void LLStatusBar::buildLocationString(std::string& loc_str, bool show_coords)
{
	// Ansariel: Use V1 layout for location string in status bar so
	//           that the most important information dont't get lost:
	//           First region name, followed by location, maturity
	//           rating and at the end the parcel description.
	//LLAgentUI::ELocationFormat format =
	//	(show_coords ? LLAgentUI::LOCATION_FORMAT_FULL : LLAgentUI::LOCATION_FORMAT_NO_COORDS);
	LLAgentUI::ELocationFormat format = LLAgentUI::LOCATION_FORMAT_V1_STATUSBAR;

	if (!LLAgentUI::buildLocationString(loc_str, format))
	{
		loc_str = "???";
	}
}

void LLStatusBar::setParcelInfoText(const std::string& new_text)
{
	const S32 ParcelInfoSpacing = 5;
	const LLFontGL* font = mParcelInfoText->getDefaultFont();
	S32 new_text_width = font->getWidth(new_text);

	mParcelInfoText->setText(new_text);

	LLRect rect = mParcelInfoText->getRect();
	rect.setOriginAndSize(rect.mLeft, rect.mBottom, new_text_width, rect.getHeight());

	// Ansariel: Recalculate panel size so we are able to click the whole text
	LLRect panelParcelInfoRect = mParcelInfoPanel->getRect();
	LLRect panelBalanceRect = mBalancePanel->getRect();
	panelParcelInfoRect.mRight = panelParcelInfoRect.mLeft + rect.mRight;
	S32 borderRight = panelBalanceRect.mLeft - ParcelInfoSpacing;

	// If we're about to float away under the L$ balance, cut off
	// the parcel description so it doesn't happen.
	if (panelParcelInfoRect.mRight > borderRight)
	{
		panelParcelInfoRect.mRight = borderRight;
		rect.mRight = panelParcelInfoRect.getWidth();
	}

	mParcelInfoText->reshape(rect.getWidth(), rect.getHeight(), TRUE);
	mParcelInfoText->setRect(rect);
	mParcelInfoPanel->setRect(panelParcelInfoRect);
}

void LLStatusBar::update()
{
	std::string new_text;

	updateParcelIcons();

	// don't need to have separate show_coords variable; if user requested the coords to be shown
	// they will be added during the next call to the draw() method.
	buildLocationString(new_text, false);
	setParcelInfoText(new_text);

	updateParcelPanel();
}

void LLStatusBar::updateParcelPanel()
{
	const S32 MENU_RIGHT = gMenuBarView->getRightmostMenuEdge();
	S32 left = MENU_RIGHT + MENU_PARCEL_SPACING;
	LLRect rect = mParcelInfoPanel->getRect();
	rect.mRight = left + rect.getWidth();
	rect.mLeft = left;
	
	mParcelInfoPanel->setRect(rect);
}

void LLStatusBar::updateParcelInfoText()
{
	static LLUICachedControl<bool> show_coords("NavBarShowCoordinates", false);

	// Ansariel: This doesn't make sense at all. The location in the statusbar
	//           has ever shown coordinates and why should one have to enable
	//           the navigation bar to configure a setting that has effect on
	//           the statusbar?
	// if (show_coords)
	// {
		std::string new_text;

		buildLocationString(new_text, show_coords);
		setParcelInfoText(new_text);
	// }
}

void LLStatusBar::updateParcelIcons()
{
	LLViewerParcelMgr* vpm = LLViewerParcelMgr::getInstance();

	LLViewerRegion* agent_region = gAgent.getRegion();
	LLParcel* agent_parcel = vpm->getAgentParcel();
	if (!agent_region || !agent_parcel)
		return;

	bool allow_voice=FALSE;		// <FS:Zi> Declare here to use it in both if() branches
	if (mShowParcelIcons)
	{
		LLParcel* current_parcel;
		LLViewerRegion* selection_region = vpm->getSelectionRegion();
		LLParcel* selected_parcel = vpm->getParcelSelection()->getParcel();

		// If agent is in selected parcel we use its properties because
		// they are updated more often by LLViewerParcelMgr than agent parcel properties.
		// See LLViewerParcelMgr::processParcelProperties().
		// This is needed to reflect parcel restrictions changes without having to leave
		// the parcel and then enter it again. See EXT-2987
		if (selected_parcel && selected_parcel->getLocalID() == agent_parcel->getLocalID()
				&& selection_region == agent_region)
		{
			current_parcel = selected_parcel;
		}
		else
		{
			current_parcel = agent_parcel;
		}

		// <FS:CR> Don't show pathfinding icons on OpenSim
		bool is_opensim = false;
#ifdef OPENSIM
		is_opensim = LLGridManager::getInstance()->isInOpenSim();
#endif // OPENSIM
		// </FS:CR>
		// <FS:Zi> allow_voice is now declared outside the if() block
		//	bool allow_voice	= vpm->allowAgentVoice(agent_region, current_parcel);
		allow_voice	= vpm->allowAgentVoice(agent_region, current_parcel);
		// </FS:Zi>
		bool allow_fly		= vpm->allowAgentFly(agent_region, current_parcel);
		bool allow_push		= vpm->allowAgentPush(agent_region, current_parcel);
		bool allow_build	= vpm->allowAgentBuild(current_parcel); // true when anyone is allowed to build. See EXT-4610.
		bool allow_scripts	= vpm->allowAgentScripts(agent_region, current_parcel);
		bool allow_damage	= vpm->allowAgentDamage(agent_region, current_parcel);
		BOOL see_avatars	= current_parcel->getSeeAVs();
		bool is_for_sale	= (!current_parcel->isPublic() && vpm->canAgentBuyParcel(current_parcel, false));
		bool has_pwl		= KCWindlightInterface::instance().getWLset();
		// <FS:CR> FIRE-5118 - Lightshare support
		bool has_lightshare	= FSLightshare::getInstance()->getState();
		// </FS:CR>
		// <FS:Ansariel> Pathfinding support
		bool pathfinding_dynamic_enabled = agent_region->dynamicPathfindingEnabled();

		// <FS:Zi> Pathfinding rebake functions
		bool pathfinding_navmesh_dirty=LLMenuOptionPathfindingRebakeNavmesh::getInstance()->isRebakeNeeded();
		F32 pathfinding_dirty_icon_alpha=1.0;
		if(LLMenuOptionPathfindingRebakeNavmesh::getInstance()->isRebaking())
		{
			// <FS:LO> FIRE-7639 - Stop the blinking after a while
			if(mRebakeStuck)
			{
				pathfinding_dirty_icon_alpha = 0.5;
			}
			else
			{
				pathfinding_dirty_icon_alpha=mPathfindingFlashOn ? 1.0 : 0.25;
			}
			// </FS:LO>
			pathfinding_navmesh_dirty=true;
		}
		// </FS:Zi>

		// Most icons are "block this ability"
		mParcelIcon[VOICE_ICON]->setVisible(   !allow_voice );
		mParcelIcon[FLY_ICON]->setVisible(     !allow_fly );
		mParcelIcon[PUSH_ICON]->setVisible(    !allow_push );
		mParcelIcon[BUILD_ICON]->setVisible(   !allow_build );
		mParcelIcon[SCRIPTS_ICON]->setVisible( !allow_scripts );
		mParcelIcon[DAMAGE_ICON]->setVisible(  allow_damage );
		mParcelIcon[SEE_AVATARS_ICON]->setVisible(!see_avatars);
		// <FS:Ansariel> Pathfinding support
		mParcelIcon[PATHFINDING_DIRTY_ICON]->setVisible(pathfinding_navmesh_dirty);
		mParcelIcon[PATHFINDING_DIRTY_ICON]->setColor(LLColor4::white % pathfinding_dirty_icon_alpha);
		mParcelIcon[PATHFINDING_DISABLED_ICON]->setVisible(!pathfinding_navmesh_dirty && !pathfinding_dynamic_enabled && !is_opensim);
		// </FS:Ansariel> Pathfinding support
		mDamageText->setVisible(allow_damage);
		mBuyParcelBtn->setVisible(is_for_sale);
		mPWLBtn->setVisible(has_pwl);
		mPWLBtn->setEnabled(has_pwl);
		// <FS:CR> FIRE-5118 - Lightshare support
		mLightshareBtn->setVisible(has_lightshare);
		mLightshareBtn->setEnabled(has_lightshare);
		// </FS:CR>
		// <FS:Ansariel> Script debug
		mScriptOut->setVisible(LLHUDIcon::scriptIconsNearby());
		// </FS:Ansariel> Script debug
	}
	else
	{
		for (S32 i = 0; i < ICON_COUNT; ++i)
		{
			mParcelIcon[i]->setVisible(false);
		}
		mDamageText->setVisible(false);
		mBuyParcelBtn->setVisible(false);
		mPWLBtn->setVisible(false);
		// <FS:CR> FIRE-5118 - Lightshare support
		mLightshareBtn->setVisible(false);
		// </FS:CR>
		// <FS:Ansariel> Script debug
		mScriptOut->setVisible(FALSE);
		// </FS:Ansariel> Script debug
		allow_voice	= vpm->allowAgentVoice();	// <FS:Zi> update allow_voice even if icons are hidden
	}

	layoutParcelIcons();
	gSavedSettings.setBOOL("ParcelAllowsVoice",allow_voice);	// <FS:Zi> set internal control for button state changing
}

void LLStatusBar::updateHealth()
{
	// *FIXME: Status bar owns health information, should be in agent
	if (mShowParcelIcons && gStatusBar)
	{
		static S32 last_health = -1;
		S32 health = gStatusBar->getHealth();
		if (health != last_health)
		{
			std::string text = llformat("%d%%", health);
			mDamageText->setText(text);
			last_health = health;
		}
	}
}

void LLStatusBar::layoutParcelIcons()
{
	// TODO: remove hard-coded values and read them as xml parameters
	static const int FIRST_ICON_HPAD = 2; // 2 padding; See also ICON_HEAD
	// Kadah - not needed static const int LAST_ICON_HPAD = 11;

	// Ansariel: Changed order to be more Viewer 1 like and keep important
	//           information visible: Parcel power icons first, then parcel
	//           info text!
	S32 left = FIRST_ICON_HPAD;

	left = layoutWidget(mScriptOut, left);
	left = layoutWidget(mDamageText, left);

	for (int i = ICON_COUNT - 1; i >= 0; --i)
	{
		left = layoutWidget(mParcelIcon[i], left);
	}
	left = layoutWidget(mBuyParcelBtn, left);
	left = layoutWidget(mPWLBtn, left);
	// <FS:CR> FIRE-5118 - Lightshare support
	left = layoutWidget(mLightshareBtn, left);
	// </FS:CR>

	LLRect infoTextRect = mParcelInfoText->getRect();
	infoTextRect.mLeft = left;
	mParcelInfoText->setRect(infoTextRect);
}

S32 LLStatusBar::layoutWidget(LLUICtrl* ctrl, S32 left)
{
	// TODO: remove hard-coded values and read them as xml parameters
	static const int ICON_HPAD = 2;

	if (ctrl->getVisible())
	{
		LLRect rect = ctrl->getRect();
		rect.mRight = left + rect.getWidth();
		rect.mLeft = left;

		ctrl->setRect(rect);
		left += rect.getWidth() + ICON_HPAD;
	}

	return left;
}

void LLStatusBar::onParcelIconClick(EParcelIcon icon)
{
	switch (icon)
	{
	case VOICE_ICON:
		LLNotificationsUtil::add("NoVoice");
		break;
	case FLY_ICON:
		LLNotificationsUtil::add("NoFly");
		break;
	case PUSH_ICON:
		LLNotificationsUtil::add("PushRestricted");
		break;
	case BUILD_ICON:
		LLNotificationsUtil::add("NoBuild");
		break;
	case SCRIPTS_ICON:
	{
		LLViewerRegion* region = gAgent.getRegion();
		if(region && region->getRegionFlags() & REGION_FLAGS_ESTATE_SKIP_SCRIPTS)
		{
			LLNotificationsUtil::add("ScriptsStopped");
		}
		else if(region && region->getRegionFlags() & REGION_FLAGS_SKIP_SCRIPTS)
		{
			LLNotificationsUtil::add("ScriptsNotRunning");
		}
		else
		{
			LLNotificationsUtil::add("NoOutsideScripts");
		}
		break;
	}
	case DAMAGE_ICON:
		LLNotificationsUtil::add("NotSafe");
		break;
	case SEE_AVATARS_ICON:
		LLNotificationsUtil::add("SeeAvatars");
		break;
	// <FS:Ansariel> Pathfinding support
	case PATHFINDING_DIRTY_ICON:
		// <FS:Zi> Pathfinding rebake functions
		// LLNotificationsUtil::add("PathfindingDirty");
		LLNotificationsUtil::add("PathfindingDirty",LLSD(),LLSD(),boost::bind(&LLStatusBar::rebakeRegionCallback,this,_1,_2));
		// </FS:Zi>
		break;
	case PATHFINDING_DISABLED_ICON:
		LLNotificationsUtil::add("DynamicPathfindingDisabled");
		break;
	// </FS:Ansariel> Pathfinding support
	case ICON_COUNT:
		break;
	// no default to get compiler warning when a new icon gets added
	}
}

void LLStatusBar::onAgentParcelChange()
{
	update();
}

void LLStatusBar::onContextMenuItemClicked(const LLSD::String& item)
{
	if (item == "landmark")
	{
		if (!gRlvHandler.hasBehaviour(RLV_BHVR_SHOWLOC))
		{
			LLViewerInventoryItem* landmark = LLLandmarkActions::findLandmarkForAgentPos();

			if(landmark == NULL)
			{
				LLFloaterSidePanelContainer::showPanel("panel_places", LLSD().with("type", "create_landmark"));
			}
			else
			{
				LLFloaterSidePanelContainer::showPanel("panel_places",
						LLSD().with("type", "landmark").with("id",landmark->getUUID()));
			}
		}
	}
	else if (item == "copy")
	{
		LLSLURL slurl;
		LLAgentUI::buildSLURL(slurl, false);
		LLUIString location_str(slurl.getSLURLString());

		LLClipboard::instance().copyToClipboard( location_str, 0, location_str.length() );
	}
}

void LLStatusBar::onInfoButtonClicked()
{
	if (gRlvHandler.hasBehaviour(RLV_BHVR_SHOWLOC))
	{
		return;
	}
	//LLFloaterSidePanelContainer::showPanel("panel_places", LLSD().with("type", "agent"));
	LLFloaterReg::showInstance("about_land");
}

void LLStatusBar::onParcelWLClicked()
{
	KCWindlightInterface::instance().onClickWLStatusButton();
}

// <FS:CR> FIRE-5118 - Lightshare support
void LLStatusBar::onLightshareClicked()
{
	FSLightshare::getInstance()->processLightshareRefresh();
}
// </FS:CR>

void LLStatusBar::onBuyLandClicked()
{
	if (gRlvHandler.hasBehaviour(RLV_BHVR_SHOWLOC))
	{
		return;
	}
	handle_buy_land();
}

// hack -KC
void LLStatusBar::setBackgroundColor( const LLColor4& color )
{
	LLPanel::setBackgroundColor(color);
	mBalancePanel->setBackgroundColor(color);
	mTimeMediaPanel->setBackgroundColor(color);
}

void LLStatusBar::updateNetstatVisibility(const LLSD& data)
{
	const S32 NETSTAT_WIDTH = (SIM_STAT_WIDTH + 2) * 2;
	BOOL showNetStat = data.asBoolean();
	S32 translateFactor = (showNetStat ? -1 : 1);

	mSGBandwidth->setVisible(showNetStat);
	mSGPacketLoss->setVisible(showNetStat);
	mBandwidthButton->setVisible(showNetStat); // <FS:PP> FIRE-6287: Clicking on traffic indicator toggles Lag Meter window

	LLRect rect = mTimeMediaPanel->getRect();
	rect.translate(NETSTAT_WIDTH * translateFactor, 0);
	mTimeMediaPanel->setRect(rect);

	rect = mBalancePanel->getRect();
	rect.translate(NETSTAT_WIDTH * translateFactor, 0);
	mBalancePanel->setRect(rect);
}

// <FS:PP> Option to hide volume controls (sounds, media, stream) in upper right
void LLStatusBar::updateVolumeControlsVisibility(const LLSD& data)
{
	const S32 cVolumeIconsWidth = mVolumeIconsWidth;
	BOOL showVolumeControls = data.asBoolean();
	S32 translateFactor = (showVolumeControls ? -1 : 1);

	mBtnVolume->setVisible(showVolumeControls);
	mStreamToggle->setVisible(showVolumeControls);
	mMediaToggle->setVisible(showVolumeControls);

	LLRect rect = mTimeMediaPanel->getRect();
	rect.translate(cVolumeIconsWidth * translateFactor, 0);
	mTimeMediaPanel->setRect(rect);

	rect = mBalancePanel->getRect();
	rect.translate(cVolumeIconsWidth * translateFactor, 0);
	mBalancePanel->setRect(rect);
}
// </FS:PP>

// <FS:Zi> Pathfinding rebake functions
BOOL LLStatusBar::rebakeRegionCallback(const LLSD& notification,const LLSD& response)
{
	std::string newSetName=response["message"].asString();
	S32 option=LLNotificationsUtil::getSelectedOption(notification,response);

	if(option==0)
	{
		if(LLMenuOptionPathfindingRebakeNavmesh::getInstance()->isRebakeNeeded())
			LLMenuOptionPathfindingRebakeNavmesh::getInstance()->rebakeNavmesh();
		return TRUE;
	}
	return FALSE;
}
// </FS:Zi>

// <FS:Zi> Make hovering over parcel info actually work
void LLStatusBar::onMouseEnterParcelInfo()
{
	mParcelInfoText->setColor(LLUIColorTable::instance().getColor("ParcelHoverColor"));
}

void LLStatusBar::onMouseLeaveParcelInfo()
{
	mParcelInfoText->setColor(LLUIColorTable::instance().getColor("ParcelNormalColor"));
}
// </FS:Zi><|MERGE_RESOLUTION|>--- conflicted
+++ resolved
@@ -101,7 +101,6 @@
 // system includes
 #include <iomanip>
 
-<<<<<<< HEAD
 #include "llmenuoptionpathfindingrebakenavmesh.h"	// <FS:Zi> Pathfinding rebake functions
 #include "llvieweraudio.h"
 #include "fslightshare.h"	// <FS:CR> FIRE-5118 - Lightshare support
@@ -110,9 +109,6 @@
 #include "llviewernetwork.h"
 #endif // OPENSIM
 // </FS:CR>
-
-=======
->>>>>>> fe8b4bf1
 //
 // Globals
 //
