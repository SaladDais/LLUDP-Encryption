--- conflicted
+++ resolved
@@ -193,15 +193,8 @@
 	mAudioStreamEnabled(FALSE),	// <FS:Zi> Media/Stream separation
 	mRebakeStuck(FALSE),		// <FS:LO> FIRE-7639 - Stop the blinking after a while
 	mNearbyIcons(FALSE),		// <FS:Ansariel> Script debug
-<<<<<<< HEAD
-	mSearchData(NULL),			// <FS:ND/> Hook up and init for filtering
-	mFilterEdit(NULL),			// <FS:ND/> Edit for filtering
-	mSearchPanel(NULL),			// <FS:ND/> Panel for filtering
 	mIconPresetsGraphic(NULL),
 	mIconPresetsCamera(NULL),
-=======
-	mIconPresets(NULL),
->>>>>>> d34e4e85
 	mMediaToggle(NULL),
 	mMouseEnterPresetsConnection(),
 	mMouseEnterPresetsCameraConnection(),
