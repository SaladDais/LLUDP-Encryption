<?xml version="1.0"?>
<llsd>
  <map>
    <!-- Please insert new keys in alphabetical order. -->
    <key>analyzeperformance</key>
    <map>
      <key>desc</key>
      <string>When used in conjunction with logperformance, analyzes result of log against baseline.</string>
      <key>map-to</key>
      <string>AnalyzePerformance</string>
    </map>

    <key>autologin</key>
    <map>
      <key>desc</key>
      <string>log in as last saved user</string>
      <key>map-to</key>
      <string>AutoLogin</string>
    </map>

    <key>channel</key>
    <map>
      <key>count</key>
      <integer>1</integer>
      <!-- Special case. Not mapped to a setting. -->
    </map>

    <key>console</key>
    <map>
      <key>count</key>
      <integer>1</integer>
      <key>map-to</key>
      <string>ShowConsoleWindow</string>
    </map>

    <key>cooperative</key>
    <map>
      <key>desc</key>
      <string>Yield some idle time to local host.</string>
      <key>count</key>
      <integer>1</integer>
      <key>map-to</key>
      <string>YieldTime</string>
    </map>

    <key>crashonstartup</key>
    <map>
      <key>desc</key>
      <string>Crashes on startup. For QA use.</string>
      <key>map-to</key>
      <string>CrashOnStartup</string>
    </map>

    <key>debugsession</key>
    <map>
      <key>desc</key>
      <string>Run as if RenderDebugGL is TRUE, but log errors until end of session.</string>
      <key>map-to</key>
      <string>DebugSession</string>
    </map>

    <key>debugviews</key>
    <map>
      <key>map-to</key>
      <string>DebugViews</string>
    </map>

    <key>disablecrashlogger</key>
    <map>
      <key>desc</key>
      <string>Disables the crash logger and lets the OS handle crashes</string>
      <key>map-to</key>
      <string>DisableCrashLogger</string>
    </map>

    <key>drop</key>
    <map>
      <key>count</key>
      <integer>1</integer>
      <key>map-to</key>
      <string>PacketDropPercentage</string>
    </map>

    <key>god</key>
    <map>
      <key>desc</key>
      <string>Log in a god if you have god access.</string>
      <key>map-to</key>
      <string>ConnectAsGod</string>
    </map>

    <key>graphicslevel</key>
    <map>
      <key>desc</key>
      <string>Set the detail level. 
0 - low, 1 - medium, 2 - high, 3 - ultra</string>
      <key>count</key>
      <integer>1</integer>
    </map>

    <key>grid</key>
    <map>
      <key>desc</key>
      <string>Specify the name of the grid to connect to.</string>
      <key>count</key>
      <integer>1</integer>
      <key>map-to</key>
      <string>CmdLineGridChoice</string>
    </map>

    <key>help</key>
    <map>
      <key>desc</key>
      <string>display this help message</string>

      <key>short</key>
      <string>h</string>
    </map>

    <key>ignorepixeldepth</key>
    <map>
      <key>desc</key>
      <string>Ignore pixel depth settings.</string>
      <key>map-to</key>
      <string>IgnorePixelDepth</string>
    </map>

    <key>inbw</key>
    <map>
      <key>count</key>
      <integer>1</integer>
      <key>map-to</key>
      <string>InBandwidth</string>
    </map>

    <key>leap</key>
    <map>
      <key>desc</key>
      <string>command line to run an LLSD Event API Plugin</string>
      <key>count</key>
      <integer>1</integer>
      <!-- you can specify multiple such plugins -->
      <key>compose</key>
      <boolean>true</boolean>
      <key>map-to</key>
      <string>LeapCommand</string>
    </map>

    <key>logfile</key>
    <map>
      <key>count</key>
      <integer>1</integer>
      <key>map-to</key>
      <string>UserLogFile</string>
    </map>

<<<<<<< HEAD
<!-- FS:AW FIRE-6721 (merge regression: command line -login not working) -->
<!--
=======
>>>>>>> 7f4f600c
    <key>login</key>
    <map>
      <key>desc</key>
      <string>3 tokens: first, last and password</string>
      <key>count</key>
      <integer>3</integer>
      <key>map-to</key>
      <string>UserLoginInfo</string>
    </map>
-->
    <key>login</key>
    <map>
      <key>desc</key>
      <string>3 tokens: first, last and password</string>
      <key>count</key>
      <integer>3</integer>
      <key>map-to</key>
      <string>UserLoginInfo1</string>
    </map>
<!-- /FS:AW FIRE-6721 -->

<<<<<<< HEAD
    <key>loginpage</key>
    <map>
      <key>desc</key>
      <string>Login authentication page to use.</string>
      <key>count</key>
      <integer>1</integer>
      <key>map-to</key>
      <string>LoginPage</string>
    </map>

<!-- FS:AW fix commandline loginuri (partial fix of FIRE-3448)-->
<!--    <key>loginuri</key>
    <map>
      <key>desc</key>
      <string>login server and CGI script to use</string>
      <key>count</key>
      <integer>1</integer>
      <key>compose</key>
      <boolean>true</boolean>
      <key>map-to</key>
      <string>CmdLineLoginURI</string>
    </map>
-->

    <key>loginuri</key>
    <map>
      <key>desc</key>
      <string>login server and CGI script to use</string>
      <key>count</key>
      <integer>1</integer>
      <key>map-to</key>
      <string>CmdLineLoginURI1</string>
    </map>
<!-- /FS:AW  fix commandline loginuri (partial fix of FIRE-3448)-->

=======
>>>>>>> 7f4f600c
    <key>logmetrics</key>
    <map>
      <key>desc</key>
      <string>Log metrics for benchmarking</string>
      <key>count</key>
      <integer>1</integer>
      <key>map-to</key>
      <string>LogMetrics</string>
    </map>

    <key>logperformance</key>
    <map>
      <key>desc</key>
      <string>Log performance metrics for benchmarking</string>
      <key>map-to</key>
      <string>LogPerformance</string>
    </map>

    <key>multiple</key>		  
    <map>
      <key>desc</key>
      <string>Allow multiple viewers.</string>
      <key>map-to</key>
      <string>AllowMultipleViewers</string>
    </map>

    <key>noaudio</key>
    <map>
      <key>map-to</key>
      <string>NoAudio</string>
    </map>    

    <key>noinvlib</key>
    <map>
      <key>desc</key>
      <string>Do not request the inventory library.</string>
      <key>map-to</key>
      <string>NoInventoryLibrary</string>
    </map>

    <key>nonotifications</key>
    <map>
      <key>desc</key>
      <string>User will not get any notifications. NOTE: All notifications that occur will get added to ignore file for future runs.</string>
      <key>map-to</key>
      <string>IgnoreAllNotifications</string>      
    </map>

    <key>nopreload</key>
    <map>
      <key>map-to</key>
      <string>NoPreload</string>
    </map>

    <key>noprobe</key>
    <map>
      <key>map-to</key>
      <string>NoHardwareProbe</string>
    </map>

    <key>noquicktime</key>
    <map>
      <key>map-to</key>
      <string>NoQuickTime</string>
    </map>

    <key>nosound</key>
    <map>
      <key>map-to</key>
      <string>NoAudio</string>
    </map>

    <key>no-verify-ssl-cert</key>
    <map>
      <key>map-to</key>
      <string>NoVerifySSLCert</string>
    </map>

    <key>novoice</key>
    <map>
      <key>desc</key>
      <string>Disable voice.</string>
      <key>map-to</key>
      <string>CmdLineDisableVoice</string>
    </map>

    <key>outbw</key>
    <map>
      <key>count</key>
      <integer>1</integer>
      <key>map-to</key>
      <string>OutBandwidth</string>
    </map>

    <key>port</key>
    <map>
      <key>count</key>
      <integer>1</integer>
      <key>map-to</key>
      <string>UserConnectionPort</string>
    </map>

    <key>purge</key>
    <map>
      <key>desc</key>
      <string>Delete files in the cache.</string>
      <key>map-to</key>
      <string>PurgeCacheOnNextStartup</string>
    </map>

    <key>qa</key>
    <map>
      <key>desc</key>
      <string>Activated debugging menu in Advanced Settings.</string>
      <key>map-to</key>
      <string>QAMode</string>
    </map>

    <key>quitafter</key>
    <map>
      <key>count</key>
      <integer>1</integer>
      <key>map-to</key>
      <string>QuitAfterSeconds</string>
    </map>

    <key>replaysession</key>
    <map>
      <key>desc</key>
      <string>After login, replay last recorded session and quit.</string>
      <key>map-to</key>
      <string>ReplaySession</string>
    </map>

    <key>rotate</key>
    <map>
      <key>map-to</key>
      <string>RotateRight</string>
    </map>
    
    <key>safe</key>
    <map>
      <key>desc</key>
      <string>Reset preferences, run in safe mode.</string>
      <key>map-to</key>
      <string>SafeMode</string>
    </map>

    <key>sessionsettings</key>
    <map>
      <key>desc</key>
      <string>Specify the filename of a configuration file that contains temporary per-session configuration overrides.</string>
      <key>count</key>
      <integer>1</integer>
      <!-- Special case. Mapped to settings procedurally. -->
    </map>

    <key>set</key>
    <map>
      <key>desc</key>
      <string>specify the value of a particular configuration variable that overrides all other settings.</string>
      <key>count</key>
      <integer>2</integer>
      <key>compose</key>
      <boolean>true</boolean>
      <!-- Special case. Mapped to settings procedurally. -->
    </map>

    <key>setdefault</key>
    <map>
      <key>desc</key>
      <string>specify the value of a particular configuration variable which can be overridden by settings.xml.</string>
      <key>count</key>
      <integer>2</integer>
      <!-- Special case. Mapped to settings procedurally. -->
    </map>

    <key>settings</key>
    <map>
      <key>desc</key>
      <string>Specify the filename of a configuration file.</string>
      <key>count</key>
      <integer>1</integer>
      <!-- Special case. Mapped to settings procedurally. -->
    </map>

    <key>skin</key>
    <map>
      <key>desc</key>
      <string>ui/branding skin folder to use</string>
      <key>count</key>
      <integer>1</integer>
      <key>map-to</key>
      <string>SkinFolder</string>
    </map>

    <key>slurl</key>
    <map>
      <key>desc</key>
      <string>Startup SLurl</string>
      <key>count</key>
      <integer>1</integer>
      <key>positional</key>
      <boolean>true</boolean>
      <key>last_option</key>
      <boolean>true</boolean>
      <!-- Special case. Not mapped to a setting. -->
    </map>

    <key>url</key>
    <map>
      <key>desc</key>
      <string>Startup location</string>            
      <key>count</key>
      <integer>1</integer>
      <key>last_option</key>
      <boolean>true</boolean>
      <!-- Special case. Not mapped to a setting. -->
    </map>

    <key>usersessionsettings</key>
    <map>
      <key>desc</key>
      <string>Specify the filename of a configuration file that contains temporary per-session configuration user overrides.</string>
      <key>count</key>
      <integer>1</integer>
      <!-- Special case. Mapped to settings procedurally. -->
    </map>
  </map>
</llsd><|MERGE_RESOLUTION|>--- conflicted
+++ resolved
@@ -117,6 +117,16 @@
       <string>h</string>
     </map>
 
+    <key>helperuri</key>
+    <map>
+      <key>desc</key>
+      <string>helper web CGI prefix to use</string>
+      <key>count</key>
+      <integer>1</integer>
+      <key>map-to</key>
+      <string>CmdLineHelperURI</string>
+    </map>
+
     <key>ignorepixeldepth</key>
     <map>
       <key>desc</key>
@@ -154,11 +164,8 @@
       <string>UserLogFile</string>
     </map>
 
-<<<<<<< HEAD
 <!-- FS:AW FIRE-6721 (merge regression: command line -login not working) -->
 <!--
-=======
->>>>>>> 7f4f600c
     <key>login</key>
     <map>
       <key>desc</key>
@@ -180,7 +187,6 @@
     </map>
 <!-- /FS:AW FIRE-6721 -->
 
-<<<<<<< HEAD
     <key>loginpage</key>
     <map>
       <key>desc</key>
@@ -215,9 +221,6 @@
       <string>CmdLineLoginURI1</string>
     </map>
 <!-- /FS:AW  fix commandline loginuri (partial fix of FIRE-3448)-->
-
-=======
->>>>>>> 7f4f600c
     <key>logmetrics</key>
     <map>
       <key>desc</key>
