<?xml version="1.0"?>
<llsd>
  <map>
    <!-- Please insert new keys in alphabetical order. -->
    <key>analyzeperformance</key>
    <map>
      <key>desc</key>
      <string>When used in conjunction with logperformance, analyzes result of log against baseline.</string>
      <key>map-to</key>
      <string>AnalyzePerformance</string>
    </map>

    <key>autologin</key>
    <map>
      <key>desc</key>
      <string>log in as last saved user</string>
      <key>map-to</key>
      <string>AutoLogin</string>
    </map>

    <key>channel</key>
    <map>
      <key>count</key>
      <integer>1</integer>
      <!-- Special case. Not mapped to a setting. -->
    </map>

    <key>console</key>
    <map>
      <key>count</key>
      <integer>1</integer>
      <key>map-to</key>
      <string>ShowConsoleWindow</string>
    </map>

    <key>cooperative</key>
    <map>
      <key>desc</key>
      <string>Yield some idle time to local host.</string>
      <key>count</key>
      <integer>1</integer>
      <key>map-to</key>
      <string>YieldTime</string>
    </map>

    <key>crashonstartup</key>
    <map>
      <key>desc</key>
      <string>Crashes on startup. For QA use.</string>
      <key>map-to</key>
      <string>CrashOnStartup</string>
    </map>

    <key>debugsession</key>
    <map>
      <key>desc</key>
      <string>Run as if RenderDebugGL is TRUE, but log errors until end of session.</string>
      <key>map-to</key>
      <string>DebugSession</string>
    </map>

    <key>debugviews</key>
    <map>
      <key>map-to</key>
      <string>DebugViews</string>
    </map>

    <key>disablecrashlogger</key>
    <map>
      <key>desc</key>
      <string>Disables the crash logger and lets the OS handle crashes</string>
      <key>map-to</key>
      <string>DisableCrashLogger</string>
    </map>

    <key>drop</key>
    <map>
      <key>count</key>
      <integer>1</integer>
      <key>map-to</key>
      <string>PacketDropPercentage</string>
    </map>

    <key>god</key>
    <map>
      <key>desc</key>
      <string>Log in a god if you have god access.</string>
      <key>map-to</key>
      <string>ConnectAsGod</string>
    </map>

    <key>graphicslevel</key>
    <map>
      <key>desc</key>
      <string>Set the detail level. 
0 - low, 1 - medium, 2 - high, 3 - ultra</string>
      <key>count</key>
      <integer>1</integer>
    </map>

    <key>grid</key>
    <map>
      <key>desc</key>
      <string>Specify the name of the grid, local, or an IP address to connect to.</string>
      <key>count</key>
      <integer>1</integer>
      <key>map-to</key>
      <string>CmdLineGridChoice</string>
    </map>

<<<<<<< HEAD
<!-- FS:AW fix commandline loginuri (partial fix of FIRE-3448)-->
<!--    <key>loginuri</key>
=======
    <key>help</key>
>>>>>>> 4c1950ab
    <map>
      <key>desc</key>
      <string>display this help message</string>

      <key>short</key>
      <string>h</string>
    </map>
-->
    <key>loginuri</key>
    <map>
      <key>desc</key>
      <string>login server and CGI script to use</string>
      <key>count</key>
      <integer>1</integer>
      <key>map-to</key>
      <string>CmdLineLoginURI1</string>
    </map>
<!-- /FS:AW  fix commandline loginuri (partial fix of FIRE-3448)-->

    <key>helperuri</key>
    <map>
      <key>desc</key>
      <string>helper web CGI prefix to use</string>
      <key>count</key>
      <integer>1</integer>
      <key>map-to</key>
      <string>CmdLineHelperURI</string>
    </map>

    <key>ignorepixeldepth</key>
    <map>
      <key>desc</key>
      <string>Ignore pixel depth settings.</string>
      <key>map-to</key>
      <string>IgnorePixelDepth</string>
    </map>

    <key>inbw</key>
    <map>
      <key>count</key>
      <integer>1</integer>
      <key>map-to</key>
      <string>InBandwidth</string>
    </map>

    <key>leap</key>
    <map>
      <key>desc</key>
      <string>command line to run an LLSD Event API Plugin</string>
      <key>count</key>
      <integer>1</integer>
      <!-- you can specify multiple such plugins -->
      <key>compose</key>
      <boolean>true</boolean>
      <key>map-to</key>
      <string>LeapCommand</string>
    </map>

    <key>logfile</key>
    <map>
      <key>count</key>
      <integer>1</integer>
      <key>map-to</key>
      <string>UserLogFile</string>
    </map>
    
    <key>login</key>
    <map>
      <key>desc</key>
      <string>3 tokens: first, last and password</string>
      <key>count</key>
      <integer>3</integer>
      <key>map-to</key>
      <string>UserLoginInfo</string>
    </map>

    <key>loginpage</key>
    <map>
      <key>desc</key>
      <string>Login authentication page to use.</string>
      <key>count</key>
      <integer>1</integer>
      <key>map-to</key>
      <string>LoginPage</string>
    </map>

    <key>loginuri</key>
    <map>
      <key>desc</key>
      <string>login server and CGI script to use</string>
      <key>count</key>
      <integer>1</integer>
      <key>compose</key>
      <boolean>true</boolean>
      <key>map-to</key>
      <string>CmdLineLoginURI</string>
    </map>

    <key>logmetrics</key>
    <map>
      <key>desc</key>
      <string>Log metrics for benchmarking</string>
      <key>count</key>
      <integer>1</integer>
      <key>map-to</key>
      <string>LogMetrics</string>
    </map>

    <key>logperformance</key>
    <map>
      <key>desc</key>
      <string>Log performance metrics for benchmarking</string>
      <key>map-to</key>
      <string>LogPerformance</string>
    </map>

    <key>multiple</key>		  
    <map>
      <key>desc</key>
      <string>Allow multiple viewers.</string>
      <key>map-to</key>
      <string>AllowMultipleViewers</string>
    </map>

    <key>noaudio</key>
    <map>
      <key>map-to</key>
      <string>NoAudio</string>
    </map>

    <key>noinvlib</key>
    <map>
      <key>desc</key>
      <string>Do not request the inventory library.</string>
      <key>map-to</key>
      <string>NoInventoryLibrary</string>
    </map>

    <key>nonotifications</key>
    <map>
      <key>desc</key>
      <string>User will not get any notifications. NOTE: All notifications that occur will get added to ignore file for future runs.</string>
      <key>map-to</key>
      <string>IgnoreAllNotifications</string>      
    </map>    

    <key>nopreload</key>
    <map>
      <key>map-to</key>
      <string>NoPreload</string>
    </map>

    <key>noprobe</key>
    <map>
      <key>map-to</key>
      <string>NoHardwareProbe</string>
    </map>

    <key>noquicktime</key>
    <map>
      <key>map-to</key>
      <string>NoQuickTime</string>
    </map>

    <key>nosound</key>
    <map>
      <key>map-to</key>
      <string>NoAudio</string>
    </map>

    <key>no-verify-ssl-cert</key>
    <map>
      <key>map-to</key>
      <string>NoVerifySSLCert</string>
    </map>

    <key>novoice</key>
    <map>
      <key>desc</key>
      <string>Disable voice.</string>
      <key>map-to</key>
      <string>CmdLineDisableVoice</string>
    </map>

    <key>outbw</key>
    <map>
      <key>count</key>
      <integer>1</integer>
      <key>map-to</key>
      <string>OutBandwidth</string>
    </map>

    <key>port</key>
    <map>
      <key>count</key>
      <integer>1</integer>
      <key>map-to</key>
      <string>UserConnectionPort</string>
    </map>

    <key>purge</key>
    <map>
      <key>desc</key>
      <string>Delete files in the cache.</string>
      <key>map-to</key>
      <string>PurgeCacheOnNextStartup</string>
    </map>

    <key>qa</key>
    <map>
      <key>desc</key>
      <string>Activated debugging menu in Advanced Settings.</string>
      <key>map-to</key>
      <string>QAMode</string>
    </map>

    <key>quitafter</key>
    <map>
      <key>count</key>
      <integer>1</integer>
      <key>map-to</key>
      <string>QuitAfterSeconds</string>
    </map>
    
    <key>replaysession</key>
    <map>
      <key>desc</key>
      <string>After login, replay last recorded session and quit.</string>
      <key>map-to</key>
      <string>ReplaySession</string>
    </map>

    <key>rotate</key>
    <map>
      <key>map-to</key>
      <string>RotateRight</string>
    </map>

    <key>safe</key>
    <map>
      <key>desc</key>
      <string>Reset preferences, run in safe mode.</string>
      <key>map-to</key>
      <string>SafeMode</string>
    </map>

    <key>sessionsettings</key>
    <map>
      <key>desc</key>
      <string>Specify the filename of a configuration file that contains temporary per-session configuration overrides.</string>
      <key>count</key>
      <integer>1</integer>
      <!-- Special case. Mapped to settings procedurally. -->
    </map>

    <key>set</key>
    <map>
      <key>desc</key>
      <string>specify the value of a particular configuration variable that overrides all other settings.</string>
      <key>count</key>
      <integer>2</integer>
      <key>compose</key>
      <boolean>true</boolean>
      <!-- Special case. Mapped to settings procedurally. -->
    </map>

    <key>setdefault</key>
    <map>
      <key>desc</key>
      <string>specify the value of a particular configuration variable which can be overridden by settings.xml.</string>
      <key>count</key>
      <integer>2</integer>
      <!-- Special case. Mapped to settings procedurally. -->
    </map>

    <key>settings</key>
    <map>
      <key>desc</key>
      <string>Specify the filename of a configuration file.</string>
      <key>count</key>
      <integer>1</integer>
      <!-- Special case. Mapped to settings procedurally. -->
    </map>

    <key>skin</key>
    <map>
      <key>desc</key>
      <string>ui/branding skin folder to use</string>
      <key>count</key>
      <integer>1</integer>
      <key>map-to</key>
      <string>SkinFolder</string>
    </map>

    <key>slurl</key>
    <map>
      <key>desc</key>
      <string>Startup SLurl</string>
      <key>count</key>
      <integer>1</integer>
      <key>positional</key>
      <boolean>true</boolean>
      <key>last_option</key>
      <boolean>true</boolean>
      <!-- Special case. Not mapped to a setting. -->
    </map>

    <key>url</key>
    <map>
      <key>desc</key>
      <string>Startup location</string>            
      <key>count</key>
      <integer>1</integer>
      <key>last_option</key>
      <boolean>true</boolean>
      <!-- Special case. Not mapped to a setting. -->
    </map>

    <key>usersessionsettings</key>
    <map>
      <key>desc</key>
      <string>Specify the filename of a configuration file that contains temporary per-session configuration user overrides.</string>
      <key>count</key>
      <integer>1</integer>
      <!-- Special case. Mapped to settings procedurally. -->
    </map>
  </map>
</llsd><|MERGE_RESOLUTION|>--- conflicted
+++ resolved
@@ -108,18 +108,26 @@
       <string>CmdLineGridChoice</string>
     </map>
 
-<<<<<<< HEAD
+    <key>help</key>
+    <map>
+      <key>desc</key>
+      <string>display this help message</string>
+
+      <key>short</key>
+      <string>h</string>
+    </map>
+
 <!-- FS:AW fix commandline loginuri (partial fix of FIRE-3448)-->
 <!--    <key>loginuri</key>
-=======
-    <key>help</key>
->>>>>>> 4c1950ab
-    <map>
-      <key>desc</key>
-      <string>display this help message</string>
-
-      <key>short</key>
-      <string>h</string>
+    <map>
+      <key>desc</key>
+      <string>login server and CGI script to use</string>
+      <key>count</key>
+      <integer>1</integer>
+      <key>compose</key>
+      <boolean>true</boolean>
+      <key>map-to</key>
+      <string>CmdLineLoginURI</string>
     </map>
 -->
     <key>loginuri</key>
