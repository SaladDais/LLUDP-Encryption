<llsd>
    <map>
<<<<<<< HEAD
      <key>RLVaLoginLastLocation</key>
      <map>
        <key>Comment</key>
        <string>Determines whether the next login will be forced to the last logoff location (set by the viewer)</string>
        <key>Persist</key>
        <integer>1</integer>
        <key>Type</key>
        <string>Boolean</string>
        <key>Value</key>
        <integer>1</integer>
      </map>
    <!-- .:FS:CR:. FIRE-9759 - Temporarily remove setting AvatarZOffset
    <key>AvatarZOffset</key>
        <map>
        <key>Comment</key>
            <string>Height offset the avatar.</string>
        <key>Persist</key>
            <integer>1</integer>
        <key>Type</key>
            <string>F32</string>
        <key>Value</key>
            <real>0.0</real>
        </map>
    -->
      <key>BusyResponseChanged</key>
=======
    <key>RLVaLoginLastLocation</key>
>>>>>>> fe8b4bf1
        <map>
        <key>Comment</key>
            <string>Determines whether the next login will be forced to the last logoff location (set by the viewer)</string>
        <key>Persist</key>
        <integer>1</integer>
        <key>Type</key>
            <string>Boolean</string>
        <key>Value</key>
            <boolean>1</boolean>
        </map>
    <key>DoNotDisturbResponseChanged</key>
        <map>
        <key>Comment</key>
            <string>Does user's do not disturb mode message differ from default?</string>
        <key>Persist</key>
            <integer>1</integer>
        <key>Type</key>
            <string>Boolean</string>
        <key>Value</key>
            <integer>0</integer>
        </map>
    <key>DoNotDisturbModeResponse</key>
        <map>
        <key>Comment</key>
<<<<<<< HEAD
            <string>Auto response to instant messages while in unavailable mode.</string>
=======
            <string>Auto response to instant messages while in do not disturb mode.</string>
>>>>>>> fe8b4bf1
        <key>Persist</key>
            <integer>1</integer>
        <key>Type</key>
            <string>String</string>
        <key>Value</key>
<<<<<<< HEAD
            <string>The Resident you messaged has activated Firestorm viewer&apos;s &apos;unavailable mode&apos; which means they have requested not to be disturbed.  Your message will still be shown in their IM panel for later viewing.</string>
        </map>
    <key>FSAutorespondMode</key>
        <map>
        <key>Comment</key>
            <string>Has the user selected autorespond mode?</string>
        <key>Persist</key>
            <integer>1</integer>
        <key>Type</key>
            <string>Boolean</string>
        <key>Value</key>
            <integer>0</integer>
        </map>
    <key>FSAutorespondModeResponse</key>
        <map>
        <key>Comment</key>
            <string>Auto response to instant messages while in autorespond mode.</string>
        <key>Persist</key>
            <integer>1</integer>
        <key>Type</key>
            <string>String</string>
        <key>Value</key>
            <string>The Resident you messaged has activated Firestorm viewer&apos;s &apos;autorespond mode&apos; which means they have requested not to be disturbed.  Your message will still be shown in their IM panel for later viewing.</string>
        </map>
    <key>FSAutorespondNonFriendsMode</key>
        <map>
        <key>Comment</key>
            <string>Has the user selected autorespond mode for those who aren't in the friends list?</string>
=======
            <string>This resident has turned on &apos;Do Not Disturb&apos; and will see your message later.</string>
        </map>
    <key>ConversationsExpandMessagePaneFirst</key>
    <map>
        <key>Comment</key>
            <string>Expand either messages or conversations list pane from Conversations compact mode.</string>
>>>>>>> fe8b4bf1
        <key>Persist</key>
            <integer>1</integer>
        <key>Type</key>
            <string>Boolean</string>
        <key>Value</key>
<<<<<<< HEAD
            <integer>0</integer>
        </map>
    <key>FSAutorespondNonFriendsResponse</key>
        <map>
        <key>Comment</key>
            <string>Auto response to instant messages from non-friends while in autorespond to non-friends mode.</string>
        <key>Persist</key>
            <integer>1</integer>
        <key>Type</key>
            <string>String</string>
        <key>Value</key>
            <string>The Resident you messaged has activated Firestorm viewer&apos;s &apos;autorespond mode&apos; which means they have requested not to be disturbed.  Your message will still be shown in their IM panel for later viewing.</string>
        </map>
    <key>FSLSLBridgeUUID</key>
        <map>
        <key>Comment</key>
            <string>Current bridge UUID</string>
        <key>Persist</key>
            <integer>1</integer>
        <key>HideFromEditor</key>
            <integer>1</integer>
        <key>Type</key>
            <string>String</string>
        <key>Value</key>
            <string>00000</string>
        <key>Backup</key>
            <integer>0</integer>
        </map>
    <key>FSMutedAvatarResponse</key>
        <map>
        <key>Comment</key>
            <string>Auto response to instant messages from avatars this account's muted.</string>
        <key>Persist</key>
            <integer>1</integer>
        <key>Type</key>
            <string>String</string>
        <key>Value</key>
            <string>The Resident you messaged has blocked you from sending them any messages.</string>
        </map>
    <key>FSSendMutedAvatarResponse</key>
        <map>
        <key>Comment</key>
            <string>True if the user wants to send a special autoresponse to muted avatars</string>
=======
            <integer>1</integer>
    </map>
    <key>ConversationsListPaneCollapsed</key>
    <map>
        <key>Comment</key>
            <string>Stores the expanded/collapsed state of the conversations list pane in Conversations floater.</string>
        <key>Persist</key>
            <integer>1</integer>
        <key>Type</key>
            <string>Boolean</string>
        <key>Value</key>
            <integer>0</integer>
    </map>
    <key>ConversationsListPaneWidth</key>
    <map>
        <key>Comment</key>
            <string>Conversations floater list pane width.</string>
        <key>Persist</key>
            <integer>1</integer>
        <key>Type</key>
            <string>S32</string>
        <key>Value</key>
            <integer>205</integer>
    </map>
    <key>ConversationsMessagePaneCollapsed</key>
    <map>
        <key>Comment</key>
            <string>Stores the expanded/collapsed state of Conversations floater message pane.</string>
>>>>>>> fe8b4bf1
        <key>Persist</key>
            <integer>1</integer>
        <key>Type</key>
            <string>Boolean</string>
        <key>Value</key>
            <integer>0</integer>
<<<<<<< HEAD
		</map>
    <key>GlobalOnlineStatusToggle</key>
        <map>
        <key>Comment</key>
            <string>Saves the state of global online status permission for friends</string>
        <key>Persist</key>
            <integer>1</integer>
        <key>Type</key>
            <string>Boolean</string>
        <key>Value</key>
            <integer>1</integer>
		</map>
=======
    </map>
    <key>ConversationsMessagePaneWidth</key>
    <map>
        <key>Comment</key>
            <string>Conversations floater message pane width.</string>
        <key>Persist</key>
            <integer>1</integer>
        <key>Type</key>
            <string>S32</string>
        <key>Value</key>
            <integer>412</integer>
    </map>
>>>>>>> fe8b4bf1
    <key>InstantMessageLogPath</key>
        <map>
        <key>Comment</key>
            <string>Path to your log files.</string>
        <key>Persist</key>
            <integer>1</integer>
        <key>Type</key>
            <string>String</string>
        <key>Value</key>
            <string />
        </map>
    <key>InventoryInboxHeight</key>
    <map>
        <key>Comment</key>
            <string>Inventory inbox panel height in Inventory floater.</string>
        <key>Persist</key>
            <integer>1</integer>
        <key>Type</key>
            <string>S32</string>
        <key>Value</key>
            <integer>200</integer>
    </map>
    <key>InventoryInboxToggleState</key>
    <map>
        <key>Comment</key>
            <string>Stores the open/closed state of inventory Received Items panel.</string>
        <key>Persist</key>
            <integer>1</integer>
        <key>Type</key>
            <string>Boolean</string>
        <key>Value</key>
            <integer>0</integer>
    </map>
    <key>DisplayDestinationsOnInitialRun</key>
        <map>
        <key>Comment</key>
          <string>Display the destinations guide when a user first launches Second Life.</string>
        <key>Persist</key>
          <integer>1</integer>
        <key>Type</key>
          <string>Boolean</string>
        <key>Value</key>
          <integer>1</integer>
        <key>Backup</key>
          <integer>0</integer>
        </map>
    <key>LastInventoryInboxActivity</key>
        <map>
        <key>Comment</key>
            <string>The last time the received items inbox was poked by the user.</string>
        <key>Persist</key>
            <integer>1</integer>
        <key>Type</key>
            <string>U32</string>
        <key>Value</key>
            <integer>0</integer>
        </map>
    <key>LastLogoff</key>
        <map>
        <key>Comment</key>
            <string>Last logoff</string>
        <key>Persist</key>
            <integer>1</integer>
        <key>Type</key>
            <string>U32</string>
        <key>Value</key>
            <integer>0</integer>
        </map>
    <key>LastPostcardRecipient</key>
      <map>
        <key>Comment</key>
          <string>Last recipient of postcard</string>
        <key>Persist</key>
          <integer>1</integer>
        <key>Type</key>
          <string>String</string>
        <key>Value</key>
          <string />
      </map>
    <key>LogNearbyChat</key>
        <map>
        <key>Comment</key>
            <string>Log Nearby Chat messages to a file. Is used instead of LogChat but with the "1" default value.</string>
        <key>Persist</key>
            <integer>1</integer>
        <key>Type</key>
            <string>Boolean</string>
        <key>Value</key>
            <integer>0</integer>
        </map>
    <key>LogTimestamp</key>
        <map>
        <key>Comment</key>
            <string>Log Timestamp</string>
        <key>Persist</key>
            <integer>1</integer>
        <key>Type</key>
            <string>Boolean</string>
        <key>Value</key>
            <integer>1</integer>
        </map>
    <key>LogShowHistory</key>
        <map>
        <key>Comment</key>
            <string>Log Show History</string>
        <key>Persist</key>
            <integer>1</integer>
        <key>Type</key>
            <string>Boolean</string>
        <key>Value</key>
            <integer>1</integer>
        </map>
    <key>LogTimestampDate</key>
        <map>
        <key>Comment</key>
            <string>Include Date with Timestamp</string>
        <key>Persist</key>
            <integer>1</integer>
        <key>Type</key>
            <string>Boolean</string>
        <key>Value</key>
            <integer>1</integer>
        </map>
    <key>VoiceEffectDefault</key>
    <map>
        <key>Comment</key>
            <string>Selected Voice Morph</string>
        <key>Persist</key>
            <integer>1</integer>
        <key>Type</key>
            <string>String</string>
        <key>Value</key>
            <string>00000000-0000-0000-0000-000000000000</string>
    </map>
    <key>LogFileNamewithDate</key>
      <map>
        <key>Comment</key>
        <string>Add Date Stamp to chat and IM Logs with format chat-YYYY-MM-DD and 'IM file name'-YYYY-MM. To view old logs goto ..\Second Life\[login name]</string>
        <key>Persist</key>
        <integer>1</integer>
        <key>Type</key>
        <string>Boolean</string>
        <key>Value</key>
        <integer>0</integer>
      </map>
    <!-- Settings below are for back compatibility only.
    They are not used in current viewer anymore. But they can't be removed to avoid
    influence on previous versions of the viewer in case of settings are not used or default value
    should be changed. See EXT-6661. -->

    <!-- 1.23 settings -->
    <key>LogChat</key>
        <map>
        <key>Comment</key>
            <string>Log Chat</string>
        <key>Persist</key>
            <integer>1</integer>
        <key>Type</key>
            <string>Boolean</string>
        <key>Value</key>
            <integer>0</integer>
        </map>
    <key>LogChatIM</key>
        <map>
        <key>Comment</key>
            <string>Log Incoming Instant Messages with Chat</string>
        <key>Persist</key>
            <integer>1</integer>
        <key>Type</key>
            <string>Boolean</string>
        <key>Value</key>
            <integer>0</integer>
        </map>
    <key>LogChatTimestamp</key>
        <map>
        <key>Comment</key>
            <string>Log Timestamp of Chat</string>
        <key>Persist</key>
            <integer>1</integer>
        <key>Type</key>
            <string>Boolean</string>
        <key>Value</key>
            <integer>0</integer>
        </map>
    <key>TranslatingEnabled</key>
        <map>
        <key>Comment</key>
            <string>Translation prefs are set</string>
        <key>Persist</key>
            <integer>1</integer>
        <key>Type</key>
            <string>Boolean</string>
        <key>Value</key>
            <integer>0</integer>
        </map>
    <key>KeepConversationLogTranscripts</key>
    	<map>
      	<key>Comment</key>
      		<string>Keep a conversation log and transcripts</string>
      	<key>Persist</key>
      		<integer>1</integer>
      	<key>Type</key>
      		<string>S32</string>
      	<key>Value</key>
      		<integer>2</integer>
    	</map>    
    <key>NearbyChatIsNotTornOff</key>
    <map>
      <key>Comment</key>
      <string>saving torn-off state of the nearby chat between sessions</string>
      <key>Persist</key>
      <integer>1</integer>
      <key>Type</key>
      <string>Boolean</string>
      <key>Value</key>
      <integer>1</integer>
    </map>
    <key>NearbyChatIsNotCollapsed</key>
    <map>
      <key>Comment</key>
      <string>Saving expanded/collapsed state of the nearby chat between sessions</string>
      <key>Persist</key>
      <integer>1</integer>
      <key>Type</key>
      <string>Boolean</string>
      <key>Value</key>
      <integer>0</integer>
    </map>
    <key>ShowFavoritesOnLogin</key>
        <map>
        <key>Comment</key>
             <string>Determines whether favorites of last logged in user will be saved on exit from viewer and shown on login screen</string>
        <key>Persist</key>
             <integer>1</integer>
        <key>Type</key>
             <string>Boolean</string>
        <key>Value</key>
             <integer>0</integer>
        </map>
    <!-- End of back compatibility settings -->
    
    <!-- Firestorm settings -->
    <key>DebugLookAt</key>
        <map>
        <key>Comment</key>
            <string>Show Debug LookAt targets</string>
        <key>Persist</key>
            <integer>1</integer>
        <key>Type</key>
            <string>S32</string>
        <key>Value</key>
            <integer>0</integer>
        </map>
    <key>DebugLookAtHideOwn</key>
        <map>
        <key>Comment</key>
            <string>Don't show own LookAt target with DebugLookAt</string>
        <key>Persist</key>
            <integer>1</integer>
        <key>Type</key>
            <string>Boolean</string>
        <key>Value</key>
            <integer>1</integer>
        </map>
    <key>UseAO</key>
        <map>
        <key>Comment</key>
            <string>Use the viewer side Animation Overrider</string>
        <key>Persist</key>
            <integer>1</integer>
        <key>Type</key>
            <string>Boolean</string>
        <key>Value</key>
            <integer>0</integer>
        </map>
    <key>UseFullAOInterface</key>
        <map>
        <key>Comment</key>
            <string>Use the full Animation Overrider interface (TRUE) or the small, reduced interface (FALSE).</string>
        <key>Persist</key>
            <integer>1</integer>
        <key>Type</key>
            <string>Boolean</string>
        <key>Value</key>
            <integer>0</integer>
        </map>
    <key>ProtectAOFolders</key>
        <map>
        <key>Comment</key>
            <string>Keep the AO folders in Inventory safe from manual changes.</string>
        <key>Type</key>
            <string>Boolean</string>
        <key>Value</key>
            <integer>1</integer>
        </map>
    <key>floater_rect_animation_overrider_full</key>
        <map>
        <key>Comment</key>
            <string>Position and size for the full Animation Overrider interface. The defaults are just dummy values.</string>
        <key>Persist</key>
            <integer>1</integer>
        <key>Type</key>
            <string>Rect</string>
        <key>Value</key>
            <array>
                <integer>0</integer>
                <integer>0</integer>
                <integer>0</integer>
                <integer>0</integer>
            </array>
        </map>
    <key>ProtectBridgeFolder</key>
        <map>
        <key>Comment</key>
            <string>Keep the Bridge folder in Inventory safe from manual changes.</string>
        <key>Type</key>
            <string>Boolean</string>
        <key>Value</key>
            <integer>1</integer>
        </map>
	
	<key>FSKeywordOn</key>
	<map>
		<key>Comment</key>
			<string>Turns on keyword alerts</string>
		<key>Persist</key>
			<integer>1</integer>
		<key>Type</key>
			<string>Boolean</string>
		<key>Value</key>
			<integer>0</integer>
	</map>
	<key>FSKeywordInChat</key>
	<map>
		<key>Comment</key>
			<string>Look for keywords in local chat</string>
		<key>Persist</key>
			<integer>1</integer>
		<key>Type</key>
			<string>Boolean</string>
		<key>Value</key>
			<integer>0</integer>
	</map>
	<key>FSKeywordInIM</key>
	<map>
		<key>Comment</key>
			<string>Look for keywords in IMs and group chats</string>
		<key>Persist</key>
			<integer>1</integer>
		<key>Type</key>
			<string>Boolean</string>
		<key>Value</key>
			<integer>0</integer>
	</map>
	<key>FSKeywords</key>
	<map>
		<key>Comment</key>
			<string>Comma seperated list of keywords</string>
		<key>Persist</key>
			<integer>1</integer>
		<key>Type</key>
			<string>String</string>
		<key>Value</key>
			<string></string>
	</map>
	<key>FSKeywordChangeColor</key>
	<map>
		<key>Comment</key>
			<string>change message color if keyword found</string>
		<key>Persist</key>
			<integer>1</integer>
		<key>Type</key>
			<string>Boolean</string>
		<key>Value</key>
			<integer>0</integer>
	</map>
	<key>FSKeywordColor</key>
	<map>
		<key>Comment</key>
			<string>Color of keyword detects messages</string>
		<key>Persist</key>
			<integer>1</integer>
		<key>Type</key>
			<string>Color4</string>
		<key>Value</key>
		<array>
			<real>1.0</real>
			<real>0.600000023842</real>
			<real>0.0</real>
			<real>1.0</real>
		</array>
	</map>
	<key>FirestormTagColor</key>
	<map>
	    <key>Comment</key>
	    <string>The tag color you wish to have.</string>
	    <key>Persist</key>
	    <integer>1</integer>
	    <key>Type</key>    
	    <string>Color4</string>
	    <key>Value</key>
	    <array>
	    <real>1</real>
	    <real>0</real>
	    <real>0</real>
	    <real>1.0</real>
	</array>
	</map>
	<key>FSShowOnlyActiveGestures</key>
	<map>
		<key>Comment</key>
			<string>Show only active gestures in the gestures floater</string>
		<key>Persist</key>
			<integer>1</integer>
		<key>Type</key>
			<string>Boolean</string>
		<key>Value</key>
			<string>0</string>
	</map>
    <!-- End of Firestorm settings -->

    <!-- Settings imported from Exodus -->
    <key>ExodusFlickrToken</key>
        <map>
        <key>Comment</key>
            <string>Flickr OAuth Token</string>
        <key>Persist</key>
            <integer>1</integer>
        <key>Type</key>
            <string>String</string>
        <key>Value</key>
            <string></string>
        </map>
    <key>ExodusFlickrTokenSecret</key>
        <map>
        <key>Comment</key>
            <string>Flickr OAuth Token Secret</string>
        <key>Persist</key>
            <integer>1</integer>
        <key>Type</key>
            <string>String</string>
        <key>Value</key>
            <string></string>
        </map>
    <key>ExodusFlickrUsername</key>
        <map>
        <key>Comment</key>
            <string>Flickr Username</string>
        <key>Persist</key>
            <integer>1</integer>
        <key>Type</key>
            <string>String</string>
        <key>Value</key>
            <string></string>
        </map>
    <key>ExodusFlickrNSID</key>
        <map>
        <key>Comment</key>
            <string>Flickr User ID</string>
        <key>Persist</key>
            <integer>1</integer>
        <key>Type</key>
            <string>String</string>
        <key>Value</key>
            <string></string>
        </map>
    <key>ExodusFlickrUsername</key>
        <map>
        <key>Comment</key>
            <string>Flickr Username</string>
        <key>Persist</key>
            <integer>1</integer>
        <key>Type</key>
            <string>String</string>
        <key>Value</key>
            <string></string>
        </map>
    <key>ExodusFlickrFullName</key>
        <map>
        <key>Comment</key>
            <string>Flickr Username</string>
        <key>Persist</key>
            <integer>1</integer>
        <key>Type</key>
            <string>String</string>
        <key>Value</key>
            <string></string>
        </map>
    <!-- End of settings imported from Exodus -->

    </map>
</llsd><|MERGE_RESOLUTION|>--- conflicted
+++ resolved
@@ -1,40 +1,12 @@
 <llsd>
     <map>
-<<<<<<< HEAD
-      <key>RLVaLoginLastLocation</key>
-      <map>
-        <key>Comment</key>
-        <string>Determines whether the next login will be forced to the last logoff location (set by the viewer)</string>
+    <key>RLVaLoginLastLocation</key>
+        <map>
+        <key>Comment</key>
+            <string>Determines whether the next login will be forced to the last logoff location (set by the viewer)</string>
         <key>Persist</key>
         <integer>1</integer>
         <key>Type</key>
-        <string>Boolean</string>
-        <key>Value</key>
-        <integer>1</integer>
-      </map>
-    <!-- .:FS:CR:. FIRE-9759 - Temporarily remove setting AvatarZOffset
-    <key>AvatarZOffset</key>
-        <map>
-        <key>Comment</key>
-            <string>Height offset the avatar.</string>
-        <key>Persist</key>
-            <integer>1</integer>
-        <key>Type</key>
-            <string>F32</string>
-        <key>Value</key>
-            <real>0.0</real>
-        </map>
-    -->
-      <key>BusyResponseChanged</key>
-=======
-    <key>RLVaLoginLastLocation</key>
->>>>>>> fe8b4bf1
-        <map>
-        <key>Comment</key>
-            <string>Determines whether the next login will be forced to the last logoff location (set by the viewer)</string>
-        <key>Persist</key>
-        <integer>1</integer>
-        <key>Type</key>
             <string>Boolean</string>
         <key>Value</key>
             <boolean>1</boolean>
@@ -53,19 +25,68 @@
     <key>DoNotDisturbModeResponse</key>
         <map>
         <key>Comment</key>
-<<<<<<< HEAD
-            <string>Auto response to instant messages while in unavailable mode.</string>
-=======
             <string>Auto response to instant messages while in do not disturb mode.</string>
->>>>>>> fe8b4bf1
-        <key>Persist</key>
-            <integer>1</integer>
-        <key>Type</key>
-            <string>String</string>
-        <key>Value</key>
-<<<<<<< HEAD
-            <string>The Resident you messaged has activated Firestorm viewer&apos;s &apos;unavailable mode&apos; which means they have requested not to be disturbed.  Your message will still be shown in their IM panel for later viewing.</string>
-        </map>
+        <key>Persist</key>
+            <integer>1</integer>
+        <key>Type</key>
+            <string>String</string>
+        <key>Value</key>
+            <string>This resident has turned on &apos;Do Not Disturb&apos; and will see your message later.</string>
+        </map>
+    <key>ConversationsExpandMessagePaneFirst</key>
+    <map>
+        <key>Comment</key>
+            <string>Expand either messages or conversations list pane from Conversations compact mode.</string>
+        <key>Persist</key>
+            <integer>1</integer>
+        <key>Type</key>
+            <string>Boolean</string>
+        <key>Value</key>
+            <integer>1</integer>
+    </map>
+    <key>ConversationsListPaneCollapsed</key>
+    <map>
+        <key>Comment</key>
+            <string>Stores the expanded/collapsed state of the conversations list pane in Conversations floater.</string>
+        <key>Persist</key>
+            <integer>1</integer>
+        <key>Type</key>
+            <string>Boolean</string>
+        <key>Value</key>
+            <integer>0</integer>
+    </map>
+    <key>ConversationsListPaneWidth</key>
+    <map>
+        <key>Comment</key>
+            <string>Conversations floater list pane width.</string>
+        <key>Persist</key>
+            <integer>1</integer>
+        <key>Type</key>
+            <string>S32</string>
+        <key>Value</key>
+            <integer>205</integer>
+    </map>
+    <key>ConversationsMessagePaneCollapsed</key>
+    <map>
+        <key>Comment</key>
+            <string>Stores the expanded/collapsed state of Conversations floater message pane.</string>
+        <key>Persist</key>
+            <integer>1</integer>
+        <key>Type</key>
+            <string>Boolean</string>
+        <key>Value</key>
+            <integer>0</integer>
+    </map>
+    <key>ConversationsMessagePaneWidth</key>
+    <map>
+        <key>Comment</key>
+            <string>Conversations floater message pane width.</string>
+        <key>Persist</key>
+            <integer>1</integer>
+        <key>Type</key>
+            <string>S32</string>
+        <key>Value</key>
+            <integer>412</integer>
     <key>FSAutorespondMode</key>
         <map>
         <key>Comment</key>
@@ -92,20 +113,11 @@
         <map>
         <key>Comment</key>
             <string>Has the user selected autorespond mode for those who aren't in the friends list?</string>
-=======
-            <string>This resident has turned on &apos;Do Not Disturb&apos; and will see your message later.</string>
-        </map>
-    <key>ConversationsExpandMessagePaneFirst</key>
-    <map>
-        <key>Comment</key>
-            <string>Expand either messages or conversations list pane from Conversations compact mode.</string>
->>>>>>> fe8b4bf1
-        <key>Persist</key>
-            <integer>1</integer>
-        <key>Type</key>
-            <string>Boolean</string>
-        <key>Value</key>
-<<<<<<< HEAD
+        <key>Persist</key>
+            <integer>1</integer>
+        <key>Type</key>
+            <string>Boolean</string>
+        <key>Value</key>
             <integer>0</integer>
         </map>
     <key>FSAutorespondNonFriendsResponse</key>
@@ -149,43 +161,12 @@
         <map>
         <key>Comment</key>
             <string>True if the user wants to send a special autoresponse to muted avatars</string>
-=======
-            <integer>1</integer>
-    </map>
-    <key>ConversationsListPaneCollapsed</key>
-    <map>
-        <key>Comment</key>
-            <string>Stores the expanded/collapsed state of the conversations list pane in Conversations floater.</string>
-        <key>Persist</key>
-            <integer>1</integer>
-        <key>Type</key>
-            <string>Boolean</string>
-        <key>Value</key>
-            <integer>0</integer>
-    </map>
-    <key>ConversationsListPaneWidth</key>
-    <map>
-        <key>Comment</key>
-            <string>Conversations floater list pane width.</string>
-        <key>Persist</key>
-            <integer>1</integer>
-        <key>Type</key>
-            <string>S32</string>
-        <key>Value</key>
-            <integer>205</integer>
-    </map>
-    <key>ConversationsMessagePaneCollapsed</key>
-    <map>
-        <key>Comment</key>
-            <string>Stores the expanded/collapsed state of Conversations floater message pane.</string>
->>>>>>> fe8b4bf1
-        <key>Persist</key>
-            <integer>1</integer>
-        <key>Type</key>
-            <string>Boolean</string>
-        <key>Value</key>
-            <integer>0</integer>
-<<<<<<< HEAD
+        <key>Persist</key>
+            <integer>1</integer>
+        <key>Type</key>
+            <string>Boolean</string>
+        <key>Value</key>
+            <integer>0</integer>
 		</map>
     <key>GlobalOnlineStatusToggle</key>
         <map>
@@ -197,21 +178,7 @@
             <string>Boolean</string>
         <key>Value</key>
             <integer>1</integer>
-		</map>
-=======
-    </map>
-    <key>ConversationsMessagePaneWidth</key>
-    <map>
-        <key>Comment</key>
-            <string>Conversations floater message pane width.</string>
-        <key>Persist</key>
-            <integer>1</integer>
-        <key>Type</key>
-            <string>S32</string>
-        <key>Value</key>
-            <integer>412</integer>
-    </map>
->>>>>>> fe8b4bf1
+    </map>
     <key>InstantMessageLogPath</key>
         <map>
         <key>Comment</key>
