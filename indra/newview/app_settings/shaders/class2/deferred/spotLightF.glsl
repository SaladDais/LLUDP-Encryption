--- conflicted
+++ resolved
@@ -71,9 +71,6 @@
 
 uniform mat4 inv_proj;
 
-<<<<<<< HEAD
-vec3 getNorm(vec2 pos_screen);
-=======
 vec3 srgb_to_linear(vec3 cs);
 vec3 getNorm(vec2 pos_screen);
 
@@ -81,15 +78,11 @@
 {
 	return vec4(srgb_to_linear(col.rgb), col.a);
 }
->>>>>>> fa6e4137
 
 vec4 texture2DLodSpecular(sampler2D projectionMap, vec2 tc, float lod)
 {
 	vec4 ret = texture2DLod(projectionMap, tc, lod);
-<<<<<<< HEAD
-=======
 	ret = correctWithGamma(ret);
->>>>>>> fa6e4137
 	
 	vec2 dist = vec2(0.5) - abs(tc-vec2(0.5));
 	
@@ -109,6 +102,7 @@
 vec4 texture2DLodDiffuse(sampler2D projectionMap, vec2 tc, float lod)
 {
 	vec4 ret = texture2DLod(projectionMap, tc, lod);
+	ret = correctWithGamma(ret);
 	
 	vec2 dist = vec2(0.5) - abs(tc-vec2(0.5));
 	
@@ -126,6 +120,7 @@
 vec4 texture2DLodAmbient(sampler2D projectionMap, vec2 tc, float lod)
 {
 	vec4 ret = texture2DLod(projectionMap, tc, lod);
+	ret = correctWithGamma(ret);
 	
 	vec2 dist = tc-vec2(0.5);
 	
