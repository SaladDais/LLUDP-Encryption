/** 
 * @file alphaV.glsl
 *
 * $LicenseInfo:firstyear=2007&license=viewerlgpl$
 * Second Life Viewer Source Code
 * Copyright (C) 2007, Linden Research, Inc.
 * 
 * This library is free software; you can redistribute it and/or
 * modify it under the terms of the GNU Lesser General Public
 * License as published by the Free Software Foundation;
 * version 2.1 of the License only.
 * 
 * This library is distributed in the hope that it will be useful,
 * but WITHOUT ANY WARRANTY; without even the implied warranty of
 * MERCHANTABILITY or FITNESS FOR A PARTICULAR PURPOSE.  See the GNU
 * Lesser General Public License for more details.
 * 
 * You should have received a copy of the GNU Lesser General Public
 * License along with this library; if not, write to the Free Software
 * Foundation, Inc., 51 Franklin Street, Fifth Floor, Boston, MA  02110-1301  USA
 * 
 * Linden Research, Inc., 945 Battery Street, San Francisco, CA  94111  USA
 * $/LicenseInfo$
 */

uniform mat3 normal_matrix;
uniform mat4 texture_matrix0;
uniform mat4 projection_matrix;
uniform mat4 modelview_matrix;
uniform mat4 modelview_projection_matrix;

ATTRIBUTE vec3 position;

#ifdef USE_INDEXED_TEX
void passTextureIndex();
#endif

ATTRIBUTE vec3 normal;

#ifdef USE_VERTEX_COLOR
ATTRIBUTE vec4 diffuse_color;
#endif

ATTRIBUTE vec2 texcoord0;

#ifdef HAS_SKIN
mat4 getObjectSkinnedTransform();
#else
#ifdef IS_AVATAR_SKIN
mat4 getSkinnedTransform();
#endif
#endif

vec4 calcLighting(vec3 pos, vec3 norm, vec4 color, vec4 baseCol);
void calcAtmospherics(vec3 inPositionEye);

vec3 calcDirectionalLight(vec3 n, vec3 l);

vec3 atmosAmbient(vec3 light);
vec3 atmosAffectDirectionalLight(float lightIntensity);
vec3 scaleDownLight(vec3 light);
vec3 scaleUpLight(vec3 light);

VARYING vec3 vary_ambient;
VARYING vec3 vary_directional;
VARYING vec3 vary_fragcoord;
VARYING vec3 vary_position;
VARYING vec3 vary_pointlight_col;

#ifdef USE_VERTEX_COLOR
VARYING vec4 vertex_color;
#endif

VARYING vec2 vary_texcoord0;
VARYING vec3 vary_norm;

uniform float near_clip;
uniform float shadow_offset;
uniform float shadow_bias;

uniform vec4 light_position[8];
uniform vec3 light_direction[8];
uniform vec3 light_attenuation[8]; 
uniform vec3 light_diffuse[8];

vec3 calcDirectionalLight(vec3 n, vec3 l)
{
        float a = max(dot(n,l),0.0);
        return vec3(a,a,a);
}

vec3 calcPointLightOrSpotLight(vec3 v, vec3 n, vec4 lp, vec3 ln, float la, float fa, float is_pointlight)
{
	//get light vector
	vec3 lv = lp.xyz-v;
	
	//get distance
	float d = dot(lv,lv);
	
	float da = 0.0;

	if (d > 0.0 && la > 0.0 && fa > 0.0)
	{
		//normalize light vector
		lv = normalize(lv);
	
		//distance attenuation
		float dist2 = d/la;
		da = clamp(1.0-(dist2-1.0*(1.0-fa))/fa, 0.0, 1.0);

		// spotlight coefficient.
		float spot = max(dot(-ln, lv), is_pointlight);
		da *= spot*spot; // GL_SPOT_EXPONENT=2

		//angular attenuation
		da *= max(dot(n, lv), 0.0);		
	}

	return vec3(da,da,da);	
}

void main()
{
	vec4 pos;
	vec3 norm;
	
	//transform vertex
#ifdef HAS_SKIN
	mat4 trans = getObjectSkinnedTransform();
	trans = modelview_matrix * trans;
	
	pos = trans * vec4(position.xyz, 1.0);
	
	norm = position.xyz + normal.xyz;
	norm = normalize((trans * vec4(norm, 1.0)).xyz - pos.xyz);
	vec4 frag_pos = projection_matrix * pos;
	gl_Position = frag_pos;
#else

#ifdef IS_AVATAR_SKIN
	mat4 trans = getSkinnedTransform();
	vec4 pos_in = vec4(position.xyz, 1.0);
	pos.x = dot(trans[0], pos_in);
	pos.y = dot(trans[1], pos_in);
	pos.z = dot(trans[2], pos_in);
	pos.w = 1.0;
	
	norm.x = dot(trans[0].xyz, normal);
	norm.y = dot(trans[1].xyz, normal);
	norm.z = dot(trans[2].xyz, normal);
	norm = normalize(norm);
	
	vec4 frag_pos = projection_matrix * pos;
	gl_Position = frag_pos;
#else
	norm = normalize(normal_matrix * normal);
	vec4 vert = vec4(position.xyz, 1.0);
	pos = (modelview_matrix * vert);
	gl_Position = modelview_projection_matrix*vec4(position.xyz, 1.0);
#endif
<<<<<<< HEAD

=======
	
>>>>>>> 79318043
#endif

#ifdef USE_INDEXED_TEX
	passTextureIndex();
	vary_texcoord0 = (texture_matrix0 * vec4(texcoord0,0,1)).xy;
#else
	vary_texcoord0 = texcoord0;
#endif
	
	vary_norm = norm;
	float dp_directional_light = max(0.0, dot(norm, light_position[0].xyz));
	vary_position = pos.xyz + light_position[0].xyz * (1.0-dp_directional_light)*shadow_offset;
	
	calcAtmospherics(pos.xyz);

#ifndef USE_VERTEX_COLOR
	vec4 diffuse_color = vec4(1,1,1,1);
#endif

	//vec4 color = calcLighting(pos.xyz, norm, diffuse_color, vec4(0.));
	vec4 col = vec4(0.0, 0.0, 0.0, diffuse_color.a);

	vec3 dff = pow(diffuse_color.rgb, vec3(2.2f,2.2f,2.2f));

	vary_pointlight_col = dff;

	col.rgb = vec3(0,0,0);

	// Add windlight lights
	col.rgb = atmosAmbient(col.rgb);
	
	vary_directional.rgb = atmosAffectDirectionalLight(1.0f);
	vary_ambient = col.rgb*dff;
	
	col.rgb = col.rgb*dff;
	
#ifdef USE_VERTEX_COLOR
	vertex_color = col;
#endif
	
#ifdef HAS_SKIN
	vary_fragcoord.xyz = frag_pos.xyz + vec3(0,0,near_clip);
#else

#ifdef IS_AVATAR_SKIN
	vary_fragcoord.xyz = pos.xyz + vec3(0,0,near_clip);
#else
	pos = modelview_projection_matrix * vert;
	vary_fragcoord.xyz = pos.xyz + vec3(0,0,near_clip);
#endif

#endif

}<|MERGE_RESOLUTION|>--- conflicted
+++ resolved
@@ -158,11 +158,7 @@
 	pos = (modelview_matrix * vert);
 	gl_Position = modelview_projection_matrix*vec4(position.xyz, 1.0);
 #endif
-<<<<<<< HEAD
-
-=======
-	
->>>>>>> 79318043
+	
 #endif
 
 #ifdef USE_INDEXED_TEX
