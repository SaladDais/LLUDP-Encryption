--- conflicted
+++ resolved
@@ -46,9 +46,5 @@
 	frag_data[0] = vec4(diff.rgb, 0.0);
 	frag_data[1] = vec4(0,0,0,0);
 	vec3 nvn = normalize(vary_normal);
-<<<<<<< HEAD
-	frag_data[2] = vec4(nvn.xy * 0.5 + 0.5, nvn.z, 0.0);
-=======
-	gl_FragData[2] = vec4(nvn.xyz * 0.5 + 0.5, 0.0);
->>>>>>> a4f27c1b
+	frag_data[2] = vec4(nvn.xyz * 0.5 + 0.5, 0.0);
 }
