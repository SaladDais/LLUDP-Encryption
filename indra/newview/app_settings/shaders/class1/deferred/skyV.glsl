/** 
 * @file WLSkyV.glsl
 *
 * $LicenseInfo:firstyear=2005&license=viewerlgpl$
 * Second Life Viewer Source Code
 * Copyright (C) 2005, Linden Research, Inc.
 * 
 * This library is free software; you can redistribute it and/or
 * modify it under the terms of the GNU Lesser General Public
 * License as published by the Free Software Foundation;
 * version 2.1 of the License only.
 * 
 * This library is distributed in the hope that it will be useful,
 * but WITHOUT ANY WARRANTY; without even the implied warranty of
 * MERCHANTABILITY or FITNESS FOR A PARTICULAR PURPOSE.  See the GNU
 * Lesser General Public License for more details.
 * 
 * You should have received a copy of the GNU Lesser General Public
 * License along with this library; if not, write to the Free Software
 * Foundation, Inc., 51 Franklin Street, Fifth Floor, Boston, MA  02110-1301  USA
 * 
 * Linden Research, Inc., 945 Battery Street, San Francisco, CA  94111  USA
 * $/LicenseInfo$
 */

uniform mat4 modelview_projection_matrix;

ATTRIBUTE vec3 position;

// SKY ////////////////////////////////////////////////////////////////////////
// The vertex shader for creating the atmospheric sky
///////////////////////////////////////////////////////////////////////////////

// Output parameters
VARYING vec4 vary_HazeColor;

// Inputs
uniform vec3 camPosLocal;

uniform vec4 lightnorm;
uniform vec4 sunlight_color;
uniform vec4 moonlight_color;
uniform int sun_up_factor;
uniform vec4 ambient_color;
uniform vec4 blue_horizon;
uniform vec4 blue_density;
uniform float haze_horizon;
uniform float haze_density;

uniform float cloud_shadow;
uniform float density_multiplier;
uniform float distance_multiplier;
uniform float max_y;

uniform vec4 glow;
uniform float sun_moon_glow_factor;

uniform vec4 cloud_color;

void main()
{

	// World / view / projection
    vec4 pos = modelview_projection_matrix * vec4(position.xyz, 1.0);

	gl_Position = pos;
	
	// Get relative position
<<<<<<< HEAD
	vec3 P = pos.xyz - camPosLocal.xyz + vec3(0,50,0);
=======
	vec3 P = position.xyz - camPosLocal.xyz + vec3(0,50,0);
>>>>>>> 83257da9

	// Set altitude
	if (P.y > 0.)
	{
		P *= (max_y / P.y);
	}
	else
	{
		P *= (-32000. / P.y);
	}

	// Can normalize then
	vec3 Pn = normalize(P);

<<<<<<< HEAD
	float  Plen = length(P);
=======
	float Plen = length(P);
>>>>>>> 83257da9

	// Initialize temp variables
	vec4 temp1 = vec4(0.);
	vec4 temp2 = vec4(0.);
	vec4 blue_weight;
	vec4 haze_weight;
	vec4 sunlight = (sun_up_factor == 1) ? sunlight_color : moonlight_color;
	vec4 light_atten;

    float dens_mul = density_multiplier;
    float dist_mul = max(0.05, distance_multiplier);

	// Sunlight attenuation effect (hue and brightness) due to atmosphere
	// this is used later for sunlight modulation at various altitudes
	light_atten = (blue_density + vec4(haze_density * 0.25)) * (dens_mul * max_y);

	// Calculate relative weights
	temp1 = abs(blue_density) + vec4(abs(haze_density));
	blue_weight = blue_density / temp1;
	haze_weight = haze_density / temp1;

	// Compute sunlight from P & lightnorm (for long rays like sky)
    temp2.y = max(0., max(0., Pn.y) * 1.0 + lightnorm.y );
    temp2.y = 1. / temp2.y;
    sunlight *= exp( - light_atten * temp2.y);

	// Distance
	temp2.z = Plen * dens_mul;

	// Transparency (-> temp1)
    // ATI Bugfix -- can't store temp1*temp2.z in a variable because the ati
    // compiler gets confused.
<<<<<<< HEAD
    //temp1 = exp(-temp1 * temp2.z * dist_mul);
    temp1 = exp(-temp1 * dist_mul);

=======
    temp1 = exp(-temp1 * temp2.z * dist_mul);
>>>>>>> 83257da9

	// Compute haze glow
	temp2.x = dot(Pn, lightnorm.xyz);
	temp2.x = 1. - temp2.x;
		// temp2.x is 0 at the sun and increases away from sun
	temp2.x = max(temp2.x, .001);	
		// Set a minimum "angle" (smaller glow.y allows tighter, brighter hotspot)
	temp2.x *= glow.x;
		// Higher glow.x gives dimmer glow (because next step is 1 / "angle")
	temp2.x = pow(temp2.x, glow.z);
		// glow.z should be negative, so we're doing a sort of (1 / "angle") function

	// Add "minimum anti-solar illumination"
	temp2.x += .25;

<<<<<<< HEAD
    temp2.x *= sun_moon_glow_factor;
=======
    //temp2.x *= sun_moon_glow_factor;
>>>>>>> 83257da9

    vec4 color = (    blue_horizon * blue_weight * (sunlight + ambient_color)
                + (haze_horizon * haze_weight) * (sunlight * temp2.x + ambient_color)
             );

    // Final atmosphere additive
    color *= (1. - temp1);

    // Final atmosphere additive
    color *= (1. - temp1);

	// Increase ambient when there are more clouds
	vec4 tmpAmbient = ambient_color;
	tmpAmbient += max(vec4(0), (1. - ambient_color)) * cloud_shadow * 0.5; 

	// Dim sunlight by cloud shadow percentage
	sunlight *= max(0.0, (1. - cloud_shadow));

	// Haze color below cloud
	vec4 additiveColorBelowCloud = (	  blue_horizon * blue_weight * (sunlight + tmpAmbient)
				+ (haze_horizon * haze_weight) * (sunlight * temp2.x + tmpAmbient)
			 );	

	// Attenuate cloud color by atmosphere
	temp1 = sqrt(temp1);	//less atmos opacity (more transparency) below clouds

	// At horizon, blend high altitude sky color towards the darker color below the clouds
	color += (additiveColorBelowCloud - color) * (1. - sqrt(temp1));

    // Haze color above cloud
	vary_HazeColor = color;	
}
<|MERGE_RESOLUTION|>--- conflicted
+++ resolved
@@ -66,11 +66,7 @@
 	gl_Position = pos;
 	
 	// Get relative position
-<<<<<<< HEAD
-	vec3 P = pos.xyz - camPosLocal.xyz + vec3(0,50,0);
-=======
 	vec3 P = position.xyz - camPosLocal.xyz + vec3(0,50,0);
->>>>>>> 83257da9
 
 	// Set altitude
 	if (P.y > 0.)
@@ -85,11 +81,7 @@
 	// Can normalize then
 	vec3 Pn = normalize(P);
 
-<<<<<<< HEAD
-	float  Plen = length(P);
-=======
 	float Plen = length(P);
->>>>>>> 83257da9
 
 	// Initialize temp variables
 	vec4 temp1 = vec4(0.);
@@ -122,13 +114,7 @@
 	// Transparency (-> temp1)
     // ATI Bugfix -- can't store temp1*temp2.z in a variable because the ati
     // compiler gets confused.
-<<<<<<< HEAD
-    //temp1 = exp(-temp1 * temp2.z * dist_mul);
-    temp1 = exp(-temp1 * dist_mul);
-
-=======
     temp1 = exp(-temp1 * temp2.z * dist_mul);
->>>>>>> 83257da9
 
 	// Compute haze glow
 	temp2.x = dot(Pn, lightnorm.xyz);
@@ -144,18 +130,12 @@
 	// Add "minimum anti-solar illumination"
 	temp2.x += .25;
 
-<<<<<<< HEAD
-    temp2.x *= sun_moon_glow_factor;
-=======
     //temp2.x *= sun_moon_glow_factor;
->>>>>>> 83257da9
 
     vec4 color = (    blue_horizon * blue_weight * (sunlight + ambient_color)
                 + (haze_horizon * haze_weight) * (sunlight * temp2.x + ambient_color)
              );
 
-    // Final atmosphere additive
-    color *= (1. - temp1);
 
     // Final atmosphere additive
     color *= (1. - temp1);
