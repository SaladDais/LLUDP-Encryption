/** 
 * @file deferred/fullbrightF.glsl
 *
 * $LicenseInfo:firstyear=2007&license=viewerlgpl$
 * Second Life Viewer Source Code
 * Copyright (C) 2007, Linden Research, Inc.
 * 
 * This library is free software; you can redistribute it and/or
 * modify it under the terms of the GNU Lesser General Public
 * License as published by the Free Software Foundation;
 * version 2.1 of the License only.
 * 
 * This library is distributed in the hope that it will be useful,
 * but WITHOUT ANY WARRANTY; without even the implied warranty of
 * MERCHANTABILITY or FITNESS FOR A PARTICULAR PURPOSE.  See the GNU
 * Lesser General Public License for more details.
 * 
 * You should have received a copy of the GNU Lesser General Public
 * License along with this library; if not, write to the Free Software
 * Foundation, Inc., 51 Franklin Street, Fifth Floor, Boston, MA  02110-1301  USA
 * 
 * Linden Research, Inc., 945 Battery Street, San Francisco, CA  94111  USA
 * $/LicenseInfo$
 */
 
#extension GL_ARB_texture_rectangle : enable

/*[EXTRA_CODE_HERE]*/

#ifdef DEFINE_GL_FRAGCOLOR
out vec4 frag_color;
#else
#define frag_color gl_FragColor
#endif

#if !defined(HAS_DIFFUSE_LOOKUP)
uniform sampler2D diffuseMap;
#endif

VARYING vec3 vary_position;
VARYING vec4 vertex_color;
VARYING vec2 vary_texcoord0;

#ifdef WATER_FOG
vec4 applyWaterFogView(vec3 pos, vec4 color);
#endif

<<<<<<< HEAD
vec3 fullbrightAtmosTransportDeferred(vec3 light)
{
	return light;
}

vec3 fullbrightScaleSoftClipDeferred(vec3 light)
{
	//soft clip effect:
	return light;
}

=======
>>>>>>> fa6e4137
#ifdef HAS_ALPHA_MASK
uniform float minimum_alpha;
#endif

void main() 
{
#ifdef HAS_DIFFUSE_LOOKUP
	vec4 color = diffuseLookup(vary_texcoord0.xy);
#else
	vec4 color = texture2D(diffuseMap, vary_texcoord0.xy);
#endif

	float final_alpha = color.a * vertex_color.a;

#ifdef HAS_ALPHA_MASK
	if (color.a < minimum_alpha)
	{
		discard;
	}
#endif

	color.rgb *= vertex_color.rgb;
<<<<<<< HEAD
	color.rgb = fullbrightAtmosTransportDeferred(color.rgb);
	color.rgb = fullbrightScaleSoftClipDeferred(color.rgb);
=======
>>>>>>> fa6e4137
	
#ifdef WATER_FOG
	vec3 pos = vary_position;
	vec4 fogged = applyWaterFogView(pos, vec4(color.rgb, final_alpha));
	color.rgb = fogged.rgb;
	color.a   = fogged.a;
#else
	color.a   = final_alpha;
#endif

	frag_color.rgb = color.rgb;
	frag_color.a   = color.a;
}
<|MERGE_RESOLUTION|>--- conflicted
+++ resolved
@@ -45,20 +45,6 @@
 vec4 applyWaterFogView(vec3 pos, vec4 color);
 #endif
 
-<<<<<<< HEAD
-vec3 fullbrightAtmosTransportDeferred(vec3 light)
-{
-	return light;
-}
-
-vec3 fullbrightScaleSoftClipDeferred(vec3 light)
-{
-	//soft clip effect:
-	return light;
-}
-
-=======
->>>>>>> fa6e4137
 #ifdef HAS_ALPHA_MASK
 uniform float minimum_alpha;
 #endif
@@ -81,11 +67,6 @@
 #endif
 
 	color.rgb *= vertex_color.rgb;
-<<<<<<< HEAD
-	color.rgb = fullbrightAtmosTransportDeferred(color.rgb);
-	color.rgb = fullbrightScaleSoftClipDeferred(color.rgb);
-=======
->>>>>>> fa6e4137
 	
 #ifdef WATER_FOG
 	vec3 pos = vary_position;
