/**
 * @file class1\environment\terrainV.glsl
 *
 * $LicenseInfo:firstyear=2007&license=viewerlgpl$
 * Second Life Viewer Source Code
 * Copyright (C) 2007, Linden Research, Inc.
 * 
 * This library is free software; you can redistribute it and/or
 * modify it under the terms of the GNU Lesser General Public
 * License as published by the Free Software Foundation;
 * version 2.1 of the License only.
 * 
 * This library is distributed in the hope that it will be useful,
 * but WITHOUT ANY WARRANTY; without even the implied warranty of
 * MERCHANTABILITY or FITNESS FOR A PARTICULAR PURPOSE.  See the GNU
 * Lesser General Public License for more details.
 * 
 * You should have received a copy of the GNU Lesser General Public
 * License along with this library; if not, write to the Free Software
 * Foundation, Inc., 51 Franklin Street, Fifth Floor, Boston, MA  02110-1301  USA
 * 
 * Linden Research, Inc., 945 Battery Street, San Francisco, CA  94111  USA
 * $/LicenseInfo$
 */

uniform mat3 normal_matrix;
uniform mat4 texture_matrix0;
uniform mat4 modelview_matrix;
uniform mat4 modelview_projection_matrix;

uniform vec4 object_plane_t;
uniform vec4 object_plane_s;

ATTRIBUTE vec3 position;
ATTRIBUTE vec3 normal;
ATTRIBUTE vec2 texcoord0;
ATTRIBUTE vec2 texcoord1;
ATTRIBUTE vec4 diffuse_color;

VARYING vec4 vertex_color;
VARYING vec4 vary_texcoord0;
VARYING vec4 vary_texcoord1;

void calcAtmospherics(vec3 inPositionEye);

vec4 calcLighting(vec3 pos, vec3 norm, vec4 color);

vec4 texgen_object(vec4  vpos, vec4 tc, mat4 mat, vec4 tp0, vec4 tp1)
{
	vec4 tcoord;
	
	tcoord.x = dot(vpos, tp0);
	tcoord.y = dot(vpos, tp1);
	tcoord.z = tc.z;
	tcoord.w = tc.w;
	
	tcoord = mat * tcoord; 
	
	return tcoord; 
}

void main()
{
	//transform vertex
	gl_Position = modelview_projection_matrix * vec4(position.xyz, 1.0);

	vec4 pos = modelview_matrix * vec4(position.xyz, 1.0);
	vec3 norm = normalize(normal_matrix * normal);

	calcAtmospherics(pos.xyz);

	/// Potentially better without it for water.
	pos /= pos.w;

<<<<<<< HEAD
	vec4 color = calcLighting(pos.xyz, norm, vec4(1), vec4(0));
=======
	vec4 color = calcLighting(pos.xyz, norm, /*diffuse_color*/vec4(1));
>>>>>>> d7f1c88c
	
	vertex_color = color;

	// Transform and pass tex coords
 	vary_texcoord0.xy = texgen_object(vec4(position.xyz, 1.0), vec4(texcoord0,0,1), texture_matrix0, object_plane_s, object_plane_t).xy;
	
	vec4 t = vec4(texcoord1,0,1);
	
	vary_texcoord0.zw = t.xy;
	vary_texcoord1.xy = t.xy-vec2(2.0, 0.0);
	vary_texcoord1.zw = t.xy-vec2(1.0, 0.0);
}
<|MERGE_RESOLUTION|>--- conflicted
+++ resolved
@@ -72,11 +72,7 @@
 	/// Potentially better without it for water.
 	pos /= pos.w;
 
-<<<<<<< HEAD
-	vec4 color = calcLighting(pos.xyz, norm, vec4(1), vec4(0));
-=======
 	vec4 color = calcLighting(pos.xyz, norm, /*diffuse_color*/vec4(1));
->>>>>>> d7f1c88c
 	
 	vertex_color = color;
 
