/** 
 * @file llfloaterexperiences.cpp
 * @brief LLFloaterExperiences class implementation
 *
 * $LicenseInfo:firstyear=2012&license=viewerlgpl$
 * Second Life Viewer Source Code
 * Copyright (C) 2012, Linden Research, Inc.
 * 
 * This library is free software; you can redistribute it and/or
 * modify it under the terms of the GNU Lesser General Public
 * License as published by the Free Software Foundation;
 * version 2.1 of the License only.
 * 
 * This library is distributed in the hope that it will be useful,
 * but WITHOUT ANY WARRANTY; without even the implied warranty of
 * MERCHANTABILITY or FITNESS FOR A PARTICULAR PURPOSE.  See the GNU
 * Lesser General Public License for more details.
 * 
 * You should have received a copy of the GNU Lesser General Public
 * License along with this library; if not, write to the Free Software
 * Foundation, Inc., 51 Franklin Street, Fifth Floor, Boston, MA  02110-1301  USA
 * 
 * Linden Research, Inc., 945 Battery Street, San Francisco, CA  94111  USA
 * $/LicenseInfo$
 */

#include "llviewerprecompiledheaders.h"
#include "llfloaterexperiences.h"
#include "llfloaterreg.h"

#include "llagent.h"
#include "llevents.h"
#include "llexperiencecache.h"
#include "llfloaterregioninfo.h"
#include "llnotificationsutil.h"
#include "llpanelexperiencelog.h"
#include "llpanelexperiencepicker.h"
#include "llpanelexperiences.h"
#include "lltabcontainer.h"
#include "lltrans.h"
#include "llviewerregion.h"


#define SHOW_RECENT_TAB (0)
LLFloaterExperiences::LLFloaterExperiences(const LLSD& data)
	:LLFloater(data)
{
}

LLPanelExperiences* LLFloaterExperiences::addTab(const std::string& name, bool select)
{
	LLPanelExperiences* newPanel = LLPanelExperiences::create(name);
    getChild<LLTabContainer>("xp_tabs")->addTabPanel(LLTabContainer::TabPanelParams().
        panel(newPanel).
        label(LLTrans::getString(name)).
        select_tab(select));

	return newPanel;
}

BOOL LLFloaterExperiences::postBuild()
{
	getChild<LLTabContainer>("xp_tabs")->addTabPanel(new LLPanelExperiencePicker());
    addTab("Allowed_Experiences_Tab", true);
    addTab("Blocked_Experiences_Tab", false);
    addTab("Admin_Experiences_Tab", false);
    addTab("Contrib_Experiences_Tab", false);
	LLPanelExperiences* owned = addTab("Owned_Experiences_Tab", false);
	owned->setButtonAction("acquire", boost::bind(&LLFloaterExperiences::sendPurchaseRequest, this));
	owned->enableButton(false);
#if SHOW_RECENT_TAB
	addTab("Recent_Experiences_Tab", false);
#endif //SHOW_RECENT_TAB
	getChild<LLTabContainer>("xp_tabs")->addTabPanel(new LLPanelExperienceLog());
    resizeToTabs();

   
    LLEventPumps::instance().obtain("experience_permission").listen("LLFloaterExperiences", 
        boost::bind(&LLFloaterExperiences::updatePermissions, this, _1));
     
   	return TRUE;
}


void LLFloaterExperiences::clearFromRecent(const LLSD& ids)
{
#if SHOW_RECENT_TAB
    LLTabContainer* tabs = getChild<LLTabContainer>("xp_tabs");

    LLPanelExperiences* tab = (LLPanelExperiences*)tabs->getPanelByName("Recent_Experiences_Tab");
    if(!tab)
        return;

    tab->removeExperiences(ids);
#endif // SHOW_RECENT_TAB
}

void LLFloaterExperiences::setupRecentTabs()
{
#if SHOW_RECENT_TAB
    LLTabContainer* tabs = getChild<LLTabContainer>("xp_tabs");

    LLPanelExperiences* tab = (LLPanelExperiences*)tabs->getPanelByName("Recent_Experiences_Tab");
    if(!tab)
        return;

    LLSD recent;

    const LLExperienceCache::cache_t& experiences = LLExperienceCache::getCached();

    LLExperienceCache::cache_t::const_iterator it = experiences.begin();
    while( it != experiences.end() )
    {
        if(!it->second.has(LLExperienceCache::MISSING))
        {
            recent.append(it->first);
        }
        ++it;
    }

    tab->setExperienceList(recent);
#endif // SHOW_RECENT_TAB
}


void LLFloaterExperiences::resizeToTabs()
{
    const S32 TAB_WIDTH_PADDING = 16;

    LLTabContainer* tabs = getChild<LLTabContainer>("xp_tabs");
    LLRect rect = getRect();
    if(rect.getWidth() < tabs->getTotalTabWidth() + TAB_WIDTH_PADDING)
    {
        rect.mRight = rect.mLeft + tabs->getTotalTabWidth() + TAB_WIDTH_PADDING;
    }
    reshape(rect.getWidth(), rect.getHeight(), FALSE);
}

void LLFloaterExperiences::refreshContents()
{
    setupRecentTabs();

    LLViewerRegion* region = gAgent.getRegion();

    if (region)
    {
        NameMap_t tabMap;
        LLHandle<LLFloaterExperiences> handle = getDerivedHandle<LLFloaterExperiences>();

        tabMap["experiences"]="Allowed_Experiences_Tab";
        tabMap["blocked"]="Blocked_Experiences_Tab";
        tabMap["experience_ids"]="Owned_Experiences_Tab";

        retrieveExperienceList(region->getCapability("GetExperiences"), handle, tabMap);

        updateInfo("GetAdminExperiences","Admin_Experiences_Tab");
        updateInfo("GetCreatorExperiences","Contrib_Experiences_Tab");

        retrieveExperienceList(region->getCapability("AgentExperiences"), handle, tabMap, 
            "ExperienceAcquireFailed", boost::bind(&LLFloaterExperiences::checkPurchaseInfo, this, _1, _2));
    }
}

void LLFloaterExperiences::onOpen( const LLSD& key )
{
    LLViewerRegion* region = gAgent.getRegion();
    if(region)
    {
        if(region->capabilitiesReceived())
        {
            refreshContents();
            return;
        }
        region->setCapabilitiesReceivedCallback(boost::bind(&LLFloaterExperiences::refreshContents, this));
        return;
    }
}

bool LLFloaterExperiences::updatePermissions( const LLSD& permission )
{
    LLTabContainer* tabs = getChild<LLTabContainer>("xp_tabs");
    LLUUID experience;
    std::string permission_string;
    if(permission.has("experience"))
    {
        experience = permission["experience"].asUUID();
        permission_string = permission[experience.asString()]["permission"].asString();

    }
    LLPanelExperiences* tab = (LLPanelExperiences*)tabs->getPanelByName("Allowed_Experiences_Tab");
    if(tab)
    {
        if(permission.has("experiences"))
        {
            tab->setExperienceList(permission["experiences"]);
        }
        else if(experience.notNull())
        {
            if(permission_string != "Allow")
            {
                tab->removeExperience(experience);
            }
            else
            {
                tab->addExperience(experience);
            }
        }
    }
    
    tab = (LLPanelExperiences*)tabs->getPanelByName("Blocked_Experiences_Tab");
    if(tab)
    {
        if(permission.has("blocked"))
        {
            tab->setExperienceList(permission["blocked"]);
        }
        else if(experience.notNull())
        {
            if(permission_string != "Block")
            {
                tab->removeExperience(experience);
            }
            else
            {
                tab->addExperience(experience);
            }
        }
    }
    return false;
}

void LLFloaterExperiences::onClose( bool app_quitting )
{
    LLEventPumps::instance().obtain("experience_permission").stopListening("LLFloaterExperiences");
    LLFloater::onClose(app_quitting);
}

void LLFloaterExperiences::checkPurchaseInfo(LLPanelExperiences* panel, const LLSD& content) const
{
	panel->enableButton(content.has("purchase"));

	LLFloaterExperiences::findInstance()->updateInfo("GetAdminExperiences","Admin_Experiences_Tab");
	LLFloaterExperiences::findInstance()->updateInfo("GetCreatorExperiences","Contrib_Experiences_Tab");
}

void LLFloaterExperiences::updateInfo(std::string experienceCap, std::string tab)
{
	LLViewerRegion* region = gAgent.getRegion();
	if (region)
	{
        NameMap_t tabMap;
        LLHandle<LLFloaterExperiences> handle = getDerivedHandle<LLFloaterExperiences>();

        tabMap["experience_ids"] = tab;

        retrieveExperienceList(region->getCapability(experienceCap), handle, tabMap);
    }
}

void LLFloaterExperiences::sendPurchaseRequest() 
{
    LLViewerRegion* region = gAgent.getRegion();

    if (region)
    {
        NameMap_t tabMap;
        LLHandle<LLFloaterExperiences> handle = getDerivedHandle<LLFloaterExperiences>();

        tabMap["experience_ids"] = "Owned_Experiences_Tab";

        requestNewExperience(region->getCapability("AgentExperiences"), handle, tabMap, "ExperienceAcquireFailed",
            boost::bind(&LLFloaterExperiences::checkPurchaseInfo, this, _1, _2));
    }
}

<<<<<<< HEAD
LLFloaterExperiences* LLFloaterExperiences::findInstance()
{
	return LLFloaterReg::findTypedInstance<LLFloaterExperiences>("experiences");
}


void LLFloaterExperiences::retrieveExperienceList(const std::string &url,
    const LLHandle<LLFloaterExperiences> &hparent, const NameMap_t &tabMapping,
    const std::string &errorNotify, Callback_t cback)

{
    invokationFn_t getFn = boost::bind(
        // Humans ignore next line.  It is just a cast to specify which LLCoreHttpUtil::HttpCoroutineAdapter routine overload.
        static_cast<LLSD(LLCoreHttpUtil::HttpCoroutineAdapter::*)(LLCore::HttpRequest::ptr_t, const std::string &, LLCore::HttpOptions::ptr_t, LLCore::HttpHeaders::ptr_t)>
        //----
        // _1 -> httpAdapter
        // _2 -> httpRequest
        // _3 -> url
        // _4 -> httpOptions
        // _5 -> httpHeaders
        (&LLCoreHttpUtil::HttpCoroutineAdapter::getAndSuspend), _1, _2, _3, _4, _5);

    LLCoros::instance().launch("LLFloaterExperiences::retrieveExperienceList",
        boost::bind(&LLFloaterExperiences::retrieveExperienceListCoro,
        url, hparent, tabMapping, errorNotify, cback, getFn));

=======
void LLFloaterExperiences::updateInfo(std::string experienceCap, std::string tab)
{
	LLViewerRegion* region = gAgent.getRegion();
	if (region)
	{
        NameMap_t tabMap;
        LLHandle<LLFloaterExperiences> handle = getDerivedHandle<LLFloaterExperiences>();

        tabMap["experience_ids"] = tab;

        retrieveExperienceList(region->getCapability(experienceCap), handle, tabMap);
    }
}

void LLFloaterExperiences::sendPurchaseRequest() 
{
    LLViewerRegion* region = gAgent.getRegion();

    if (region)
    {
        NameMap_t tabMap;
        const std::string tab_owned_name = "Owned_Experiences_Tab";
        LLHandle<LLFloaterExperiences> handle = getDerivedHandle<LLFloaterExperiences>();

        tabMap["experience_ids"] = tab_owned_name;

        // extract ids for experiences that we already have
        LLTabContainer* tabs = getChild<LLTabContainer>("xp_tabs");
        LLPanelExperiences* tab_owned = (LLPanelExperiences*)tabs->getPanelByName(tab_owned_name);
        mPrepurchaseIds.clear();
        if (tab_owned)
        {
            tab_owned->getExperienceIdsList(mPrepurchaseIds);
        }

        requestNewExperience(region->getCapability("AgentExperiences"), handle, tabMap, "ExperienceAcquireFailed",
            boost::bind(&LLFloaterExperiences::checkAndOpen, this, _1, _2));
    }
>>>>>>> f7ab5676
}

void LLFloaterExperiences::requestNewExperience(const std::string &url,
    const LLHandle<LLFloaterExperiences> &hparent, const NameMap_t &tabMapping,
    const std::string &errorNotify, Callback_t cback)
{
<<<<<<< HEAD
=======
	return LLFloaterReg::findTypedInstance<LLFloaterExperiences>("experiences");
}


void LLFloaterExperiences::retrieveExperienceList(const std::string &url,
    const LLHandle<LLFloaterExperiences> &hparent, const NameMap_t &tabMapping,
    const std::string &errorNotify, Callback_t cback)

{
    invokationFn_t getFn = boost::bind(
        // Humans ignore next line.  It is just a cast to specify which LLCoreHttpUtil::HttpCoroutineAdapter routine overload.
        static_cast<LLSD(LLCoreHttpUtil::HttpCoroutineAdapter::*)(LLCore::HttpRequest::ptr_t, const std::string &, LLCore::HttpOptions::ptr_t, LLCore::HttpHeaders::ptr_t)>
        //----
        // _1 -> httpAdapter
        // _2 -> httpRequest
        // _3 -> url
        // _4 -> httpOptions
        // _5 -> httpHeaders
        (&LLCoreHttpUtil::HttpCoroutineAdapter::getAndSuspend), _1, _2, _3, _4, _5);

    LLCoros::instance().launch("LLFloaterExperiences::retrieveExperienceList",
        boost::bind(&LLFloaterExperiences::retrieveExperienceListCoro,
        url, hparent, tabMapping, errorNotify, cback, getFn));

}

void LLFloaterExperiences::requestNewExperience(const std::string &url,
    const LLHandle<LLFloaterExperiences> &hparent, const NameMap_t &tabMapping,
    const std::string &errorNotify, Callback_t cback)
{
>>>>>>> f7ab5676
    invokationFn_t postFn = boost::bind(
        // Humans ignore next line.  It is just a cast to specify which LLCoreHttpUtil::HttpCoroutineAdapter routine overload.
        static_cast<LLSD(LLCoreHttpUtil::HttpCoroutineAdapter::*)(LLCore::HttpRequest::ptr_t, const std::string &, const LLSD &, LLCore::HttpOptions::ptr_t, LLCore::HttpHeaders::ptr_t)>
        //----
        // _1 -> httpAdapter
        // _2 -> httpRequest
        // _3 -> url
        // _4 -> httpOptions
        // _5 -> httpHeaders
        (&LLCoreHttpUtil::HttpCoroutineAdapter::postAndSuspend), _1, _2, _3, LLSD(), _4, _5);

    LLCoros::instance().launch("LLFloaterExperiences::requestNewExperience",
        boost::bind(&LLFloaterExperiences::retrieveExperienceListCoro,
        url, hparent, tabMapping, errorNotify, cback, postFn));

}


void LLFloaterExperiences::retrieveExperienceListCoro(std::string url, 
    LLHandle<LLFloaterExperiences> hparent, NameMap_t tabMapping, 
    std::string errorNotify, Callback_t cback, invokationFn_t invoker)
{
    LLCore::HttpRequest::policy_t httpPolicy(LLCore::HttpRequest::DEFAULT_POLICY_ID);
    LLCoreHttpUtil::HttpCoroutineAdapter::ptr_t
        httpAdapter(new LLCoreHttpUtil::HttpCoroutineAdapter("retrieveExperienceListCoro", httpPolicy));
    LLCore::HttpRequest::ptr_t httpRequest(new LLCore::HttpRequest);
    LLCore::HttpOptions::ptr_t httpOptions(new LLCore::HttpOptions);
    LLCore::HttpHeaders::ptr_t httpHeaders(new LLCore::HttpHeaders);


    if (url.empty())
    {
        LL_WARNS() << "retrieveExperienceListCoro called with empty capability!" << LL_ENDL;
        return;
    }

    LLSD result = invoker(httpAdapter, httpRequest, url, httpOptions, httpHeaders);

    LLSD httpResults = result[LLCoreHttpUtil::HttpCoroutineAdapter::HTTP_RESULTS];
    LLCore::HttpStatus status = LLCoreHttpUtil::HttpCoroutineAdapter::getStatusFromLLSD(httpResults);

    if (!status)
    {
        LLSD subs;
        subs["ERROR_MESSAGE"] = status.getType();
        LLNotificationsUtil::add(errorNotify, subs);

        return;
    }

    if (hparent.isDead())
        return;

    LLFloaterExperiences* parent = hparent.get();
    LLTabContainer* tabs = parent->getChild<LLTabContainer>("xp_tabs");

    for (NameMap_t::iterator it = tabMapping.begin(); it != tabMapping.end(); ++it)
    {
        if (result.has(it->first))
        {
            LLPanelExperiences* tab = (LLPanelExperiences*)tabs->getPanelByName(it->second);
            if (tab)
            {
                const LLSD& ids = result[it->first];
                tab->setExperienceList(ids);
                if (!cback.empty())
                {
                    cback(tab, result);
                }
            }
        }
    }

}<|MERGE_RESOLUTION|>--- conflicted
+++ resolved
@@ -243,6 +243,32 @@
 	LLFloaterExperiences::findInstance()->updateInfo("GetCreatorExperiences","Contrib_Experiences_Tab");
 }
 
+void LLFloaterExperiences::checkAndOpen(LLPanelExperiences* panel, const LLSD& content) const
+{
+    checkPurchaseInfo(panel, content);
+
+    // determine new item
+    const LLSD& response_ids = content["experience_ids"];
+
+    if (mPrepurchaseIds.size() + 1 == response_ids.size())
+    {
+        // we have a new element
+        for (LLSD::array_const_iterator it = response_ids.beginArray(); it != response_ids.endArray(); ++it)
+        {
+            LLUUID experience_id = it->asUUID();
+            if (std::find(mPrepurchaseIds.begin(), mPrepurchaseIds.end(), experience_id) == mPrepurchaseIds.end())
+            {
+                // new element found, open it
+                LLSD args;
+                args["experience_id"] = experience_id;
+                args["edit_experience"] = true;
+                LLFloaterReg::showInstance("experience_profile", args, true);
+                break;
+            }
+        }
+    }
+}
+
 void LLFloaterExperiences::updateInfo(std::string experienceCap, std::string tab)
 {
 	LLViewerRegion* region = gAgent.getRegion();
@@ -264,16 +290,25 @@
     if (region)
     {
         NameMap_t tabMap;
+        const std::string tab_owned_name = "Owned_Experiences_Tab";
         LLHandle<LLFloaterExperiences> handle = getDerivedHandle<LLFloaterExperiences>();
 
-        tabMap["experience_ids"] = "Owned_Experiences_Tab";
+        tabMap["experience_ids"] = tab_owned_name;
+
+        // extract ids for experiences that we already have
+        LLTabContainer* tabs = getChild<LLTabContainer>("xp_tabs");
+        LLPanelExperiences* tab_owned = (LLPanelExperiences*)tabs->getPanelByName(tab_owned_name);
+        mPrepurchaseIds.clear();
+        if (tab_owned)
+        {
+            tab_owned->getExperienceIdsList(mPrepurchaseIds);
+        }
 
         requestNewExperience(region->getCapability("AgentExperiences"), handle, tabMap, "ExperienceAcquireFailed",
-            boost::bind(&LLFloaterExperiences::checkPurchaseInfo, this, _1, _2));
-    }
-}
-
-<<<<<<< HEAD
+            boost::bind(&LLFloaterExperiences::checkAndOpen, this, _1, _2));
+    }
+}
+
 LLFloaterExperiences* LLFloaterExperiences::findInstance()
 {
 	return LLFloaterReg::findTypedInstance<LLFloaterExperiences>("experiences");
@@ -300,85 +335,12 @@
         boost::bind(&LLFloaterExperiences::retrieveExperienceListCoro,
         url, hparent, tabMapping, errorNotify, cback, getFn));
 
-=======
-void LLFloaterExperiences::updateInfo(std::string experienceCap, std::string tab)
-{
-	LLViewerRegion* region = gAgent.getRegion();
-	if (region)
-	{
-        NameMap_t tabMap;
-        LLHandle<LLFloaterExperiences> handle = getDerivedHandle<LLFloaterExperiences>();
-
-        tabMap["experience_ids"] = tab;
-
-        retrieveExperienceList(region->getCapability(experienceCap), handle, tabMap);
-    }
-}
-
-void LLFloaterExperiences::sendPurchaseRequest() 
-{
-    LLViewerRegion* region = gAgent.getRegion();
-
-    if (region)
-    {
-        NameMap_t tabMap;
-        const std::string tab_owned_name = "Owned_Experiences_Tab";
-        LLHandle<LLFloaterExperiences> handle = getDerivedHandle<LLFloaterExperiences>();
-
-        tabMap["experience_ids"] = tab_owned_name;
-
-        // extract ids for experiences that we already have
-        LLTabContainer* tabs = getChild<LLTabContainer>("xp_tabs");
-        LLPanelExperiences* tab_owned = (LLPanelExperiences*)tabs->getPanelByName(tab_owned_name);
-        mPrepurchaseIds.clear();
-        if (tab_owned)
-        {
-            tab_owned->getExperienceIdsList(mPrepurchaseIds);
-        }
-
-        requestNewExperience(region->getCapability("AgentExperiences"), handle, tabMap, "ExperienceAcquireFailed",
-            boost::bind(&LLFloaterExperiences::checkAndOpen, this, _1, _2));
-    }
->>>>>>> f7ab5676
 }
 
 void LLFloaterExperiences::requestNewExperience(const std::string &url,
     const LLHandle<LLFloaterExperiences> &hparent, const NameMap_t &tabMapping,
     const std::string &errorNotify, Callback_t cback)
 {
-<<<<<<< HEAD
-=======
-	return LLFloaterReg::findTypedInstance<LLFloaterExperiences>("experiences");
-}
-
-
-void LLFloaterExperiences::retrieveExperienceList(const std::string &url,
-    const LLHandle<LLFloaterExperiences> &hparent, const NameMap_t &tabMapping,
-    const std::string &errorNotify, Callback_t cback)
-
-{
-    invokationFn_t getFn = boost::bind(
-        // Humans ignore next line.  It is just a cast to specify which LLCoreHttpUtil::HttpCoroutineAdapter routine overload.
-        static_cast<LLSD(LLCoreHttpUtil::HttpCoroutineAdapter::*)(LLCore::HttpRequest::ptr_t, const std::string &, LLCore::HttpOptions::ptr_t, LLCore::HttpHeaders::ptr_t)>
-        //----
-        // _1 -> httpAdapter
-        // _2 -> httpRequest
-        // _3 -> url
-        // _4 -> httpOptions
-        // _5 -> httpHeaders
-        (&LLCoreHttpUtil::HttpCoroutineAdapter::getAndSuspend), _1, _2, _3, _4, _5);
-
-    LLCoros::instance().launch("LLFloaterExperiences::retrieveExperienceList",
-        boost::bind(&LLFloaterExperiences::retrieveExperienceListCoro,
-        url, hparent, tabMapping, errorNotify, cback, getFn));
-
-}
-
-void LLFloaterExperiences::requestNewExperience(const std::string &url,
-    const LLHandle<LLFloaterExperiences> &hparent, const NameMap_t &tabMapping,
-    const std::string &errorNotify, Callback_t cback)
-{
->>>>>>> f7ab5676
     invokationFn_t postFn = boost::bind(
         // Humans ignore next line.  It is just a cast to specify which LLCoreHttpUtil::HttpCoroutineAdapter routine overload.
         static_cast<LLSD(LLCoreHttpUtil::HttpCoroutineAdapter::*)(LLCore::HttpRequest::ptr_t, const std::string &, const LLSD &, LLCore::HttpOptions::ptr_t, LLCore::HttpHeaders::ptr_t)>
