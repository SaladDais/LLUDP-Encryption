/** 
 * @file llfloaterland.cpp
 * @brief "About Land" floater, allowing display and editing of land parcel properties.
 *
 * $LicenseInfo:firstyear=2002&license=viewerlgpl$
 * Second Life Viewer Source Code
 * Copyright (C) 2010, Linden Research, Inc.
 * 
 * This library is free software; you can redistribute it and/or
 * modify it under the terms of the GNU Lesser General Public
 * License as published by the Free Software Foundation;
 * version 2.1 of the License only.
 * 
 * This library is distributed in the hope that it will be useful,
 * but WITHOUT ANY WARRANTY; without even the implied warranty of
 * MERCHANTABILITY or FITNESS FOR A PARTICULAR PURPOSE.  See the GNU
 * Lesser General Public License for more details.
 * 
 * You should have received a copy of the GNU Lesser General Public
 * License along with this library; if not, write to the Free Software
 * Foundation, Inc., 51 Franklin Street, Fifth Floor, Boston, MA  02110-1301  USA
 * 
 * Linden Research, Inc., 945 Battery Street, San Francisco, CA  94111  USA
 * $/LicenseInfo$
 */

#include "llviewerprecompiledheaders.h"

#include <sstream>
#include <time.h>

#include "llfloaterland.h"

#include "llavatarnamecache.h"
#include "llfocusmgr.h"
#include "llnotificationsutil.h"
#include "llparcel.h"
#include "message.h"

#include "llagent.h"
#include "llagentaccess.h"
#include "llbutton.h"
#include "llcheckboxctrl.h"
#include "llcombobox.h"
#include "llfloaterreg.h"
#include "llfloateravatarpicker.h"
#include "llfloaterauction.h"
#include "llfloatergroups.h"
#include "llfloaterscriptlimits.h"
#include "llavataractions.h"
#include "lllineeditor.h"
#include "llnamelistctrl.h"
#include "llpanellandaudio.h"
#include "llpanellandmedia.h"
#include "llradiogroup.h"
#include "llresmgr.h"					// getMonetaryString
#include "llscrolllistctrl.h"
#include "llscrolllistitem.h"
#include "llscrolllistcell.h"
#include "llselectmgr.h"
#include "llslurl.h"
#include "llspinctrl.h"
#include "lltabcontainer.h"
#include "lltextbox.h"
#include "lltexturectrl.h"
#include "lluiconstants.h"
#include "lluictrlfactory.h"
#include "llviewertexturelist.h"		// LLUIImageList
#include "llviewermessage.h"
#include "llviewerparcelmgr.h"
#include "llviewerregion.h"
#include "llviewerstats.h"
#include "llviewertexteditor.h"
#include "llviewerwindow.h"
#include "llviewercontrol.h"
#include "roles_constants.h"
#include "lltrans.h"
#include "llpanelexperiencelisteditor.h"
#include "llpanelexperiencepicker.h"
#include "llexperiencecache.h"

#include "llgroupactions.h"

static std::string OWNER_ONLINE 	= "0";
static std::string OWNER_OFFLINE	= "1";
static std::string OWNER_GROUP 		= "2";
static std::string MATURITY 		= "[MATURITY]";

// constants used in callbacks below - syntactic sugar.
static const BOOL BUY_GROUP_LAND = TRUE;
static const BOOL BUY_PERSONAL_LAND = FALSE;

// Statics
LLParcelSelectionObserver* LLFloaterLand::sObserver = NULL;
S32 LLFloaterLand::sLastTab = 0;

// Local classes
class LLParcelSelectionObserver : public LLParcelObserver
{
public:
	virtual void changed() { LLFloaterLand::refreshAll(); }
};

// class needed to get full access to textbox inside checkbox, because LLCheckBoxCtrl::setLabel() has string as its argument.
// It was introduced while implementing EXT-4706
class LLCheckBoxWithTBAcess	: public LLCheckBoxCtrl
{
public:
	LLTextBox* getTextBox()
	{
		return mLabel;
	}
};

// inserts maturity info(icon and text) into target textbox 
// names_floater - pointer to floater which contains strings with maturity icons filenames
// str_to_parse is string in format "txt1[MATURITY]txt2" where maturity icon and text will be inserted instead of [MATURITY]
void insert_maturity_into_textbox(LLTextBox* target_textbox, LLFloater* names_floater, std::string str_to_parse);

//---------------------------------------------------------------------------
// LLFloaterLand
//---------------------------------------------------------------------------

void send_parcel_select_objects(S32 parcel_local_id, U32 return_type,
								uuid_list_t* return_ids = NULL)
{
	LLMessageSystem *msg = gMessageSystem;

	LLViewerRegion* region = LLViewerParcelMgr::getInstance()->getSelectionRegion();
	if (!region) return;

	// Since new highlight will be coming in, drop any highlights
	// that exist right now.
	LLSelectMgr::getInstance()->unhighlightAll();

	msg->newMessageFast(_PREHASH_ParcelSelectObjects);
	msg->nextBlockFast(_PREHASH_AgentData);
	msg->addUUIDFast(_PREHASH_AgentID,	gAgent.getID());
	msg->addUUIDFast(_PREHASH_SessionID,gAgent.getSessionID());
	msg->nextBlockFast(_PREHASH_ParcelData);
	msg->addS32Fast(_PREHASH_LocalID, parcel_local_id);
	msg->addU32Fast(_PREHASH_ReturnType, return_type);

	// Throw all return ids into the packet.
	// TODO: Check for too many ids.
	if (return_ids)
	{
		uuid_list_t::iterator end = return_ids->end();
		for (uuid_list_t::iterator it = return_ids->begin();
			 it != end;
			 ++it)
		{
			msg->nextBlockFast(_PREHASH_ReturnIDs);
			msg->addUUIDFast(_PREHASH_ReturnID, (*it));
		}
	}
	else
	{
		// Put in a null key so that the message is complete.
		msg->nextBlockFast(_PREHASH_ReturnIDs);
		msg->addUUIDFast(_PREHASH_ReturnID, LLUUID::null);
	}

	msg->sendReliable(region->getHost());
}

void send_other_clean_time_message(S32 parcel_local_id, S32 other_clean_time)
{
	LLMessageSystem *msg = gMessageSystem;

	LLViewerRegion* region = LLViewerParcelMgr::getInstance()->getSelectionRegion();
	if (!region) return;

	msg->newMessageFast(_PREHASH_ParcelSetOtherCleanTime);
	msg->nextBlockFast(_PREHASH_AgentData);
	msg->addUUIDFast(_PREHASH_AgentID,	gAgent.getID());
	msg->addUUIDFast(_PREHASH_SessionID,gAgent.getSessionID());
	msg->nextBlockFast(_PREHASH_ParcelData);
	msg->addS32Fast(_PREHASH_LocalID, parcel_local_id);
	msg->addS32Fast(_PREHASH_OtherCleanTime, other_clean_time);

	msg->sendReliable(region->getHost());
}

// inserts maturity info(icon and text) into target textbox 
// names_floater - pointer to floater which contains strings with maturity icons filenames
// str_to_parse is string in format "txt1[MATURITY]txt2" where maturity icon and text will be inserted instead of [MATURITY]
void insert_maturity_into_textbox(LLTextBox* target_textbox, LLFloater* names_floater, std::string str_to_parse)
{
	LLViewerRegion* region = LLViewerParcelMgr::getInstance()->getSelectionRegion();
	if (!region)
		return;

	LLStyle::Params style;

	U8 sim_access = region->getSimAccess();

	switch(sim_access)
	{
	case SIM_ACCESS_PG:
		style.image(LLUI::getUIImage(names_floater->getString("maturity_icon_general")));
		break;

	case SIM_ACCESS_ADULT:
		style.image(LLUI::getUIImage(names_floater->getString("maturity_icon_adult")));
		break;

	case SIM_ACCESS_MATURE:
		style.image(LLUI::getUIImage(names_floater->getString("maturity_icon_moderate")));
		break;

	default:
		break;
	}

	size_t maturity_pos = str_to_parse.find(MATURITY);
	
	if (maturity_pos == std::string::npos)
	{
		return;
	}

	std::string text_before_rating = str_to_parse.substr(0, maturity_pos);
	std::string text_after_rating = str_to_parse.substr(maturity_pos + MATURITY.length());

	target_textbox->setText(text_before_rating);

	target_textbox->appendImageSegment(style);

	target_textbox->appendText(LLViewerParcelMgr::getInstance()->getSelectionRegion()->getSimAccessString(), false);
	target_textbox->appendText(text_after_rating, false);
}

void send_return_objects_message(S32 parcel_local_id, S32 return_type, 
								 uuid_list_t* owner_ids = NULL)
{
	LLMessageSystem *msg = gMessageSystem;

	LLViewerRegion* region = LLViewerParcelMgr::getInstance()->getSelectionRegion();
	if (!region) return;

	msg->newMessageFast(_PREHASH_ParcelReturnObjects);
	msg->nextBlockFast(_PREHASH_AgentData);
	msg->addUUIDFast(_PREHASH_AgentID,	gAgent.getID());
	msg->addUUIDFast(_PREHASH_SessionID,gAgent.getSessionID());
	msg->nextBlockFast(_PREHASH_ParcelData);
	msg->addS32Fast(_PREHASH_LocalID, parcel_local_id);
	msg->addU32Fast(_PREHASH_ReturnType, (U32) return_type);

	// Dummy task id, not used
	msg->nextBlock("TaskIDs");
	msg->addUUID("TaskID", LLUUID::null);

	// Throw all return ids into the packet.
	// TODO: Check for too many ids.
	if (owner_ids)
	{
		uuid_list_t::iterator end = owner_ids->end();
		for (uuid_list_t::iterator it = owner_ids->begin();
			 it != end;
			 ++it)
		{
			msg->nextBlockFast(_PREHASH_OwnerIDs);
			msg->addUUIDFast(_PREHASH_OwnerID, (*it));
		}
	}
	else
	{
		msg->nextBlockFast(_PREHASH_OwnerIDs);
		msg->addUUIDFast(_PREHASH_OwnerID, LLUUID::null);
	}

	msg->sendReliable(region->getHost());
}


LLPointer<LLParcelSelection> LLPanelLandGeneral::sSelectionForBuyPass = NULL;

//---------------------------------------------------------------------------
// LLPanelLandGeneral
//---------------------------------------------------------------------------


LLPanelLandGeneral::LLPanelLandGeneral(LLParcelSelectionHandle& parcel)
:	LLPanel(),
	mUncheckedSell(FALSE),
	mParcel(parcel)
{
}

BOOL LLPanelLandGeneral::postBuild()
{
	mEditName = getChild<LLLineEditor>("Name");
	mEditName->setCommitCallback(onCommitAny, this);	
	getChild<LLLineEditor>("Name")->setPrevalidate(LLTextValidate::validateASCIIPrintableNoPipe);

	mEditDesc = getChild<LLTextEditor>("Description");
	mEditDesc->setCommitOnFocusLost(TRUE);
	mEditDesc->setCommitCallback(onCommitAny, this);	
	// No prevalidate function - historically the prevalidate function was broken,
	// allowing residents to put in characters like U+2661 WHITE HEART SUIT, so
	// preserve that ability.
	
	mTextSalePending = getChild<LLTextBox>("SalePending");
	mTextOwnerLabel = getChild<LLTextBox>("Owner:");
	mTextOwner = getChild<LLTextBox>("OwnerText");
	
	mContentRating = getChild<LLTextBox>("ContentRatingText");
	mLandType = getChild<LLTextBox>("LandTypeText");
	
	mBtnProfile = getChild<LLButton>("Profile...");
	mBtnProfile->setClickedCallback(boost::bind(&LLPanelLandGeneral::onClickProfile, this));

	
	mTextGroupLabel = getChild<LLTextBox>("Group:");
	mTextGroup = getChild<LLTextBox>("GroupText");

	
	mBtnSetGroup = getChild<LLButton>("Set...");
	mBtnSetGroup->setCommitCallback(boost::bind(&LLPanelLandGeneral::onClickSetGroup, this));

	
	mCheckDeedToGroup = getChild<LLCheckBoxCtrl>( "check deed");
	childSetCommitCallback("check deed", onCommitAny, this);

	
	mBtnDeedToGroup = getChild<LLButton>("Deed...");
	mBtnDeedToGroup->setClickedCallback(onClickDeed, this);

	
	mCheckContributeWithDeed = getChild<LLCheckBoxCtrl>( "check contrib");
	childSetCommitCallback("check contrib", onCommitAny, this);

	
	
	mSaleInfoNotForSale = getChild<LLTextBox>("Not for sale.");
	
	mSaleInfoForSale1 = getChild<LLTextBox>("For Sale: Price L$[PRICE].");

	
	mBtnSellLand = getChild<LLButton>("Sell Land...");
	mBtnSellLand->setClickedCallback(onClickSellLand, this);
	
	mSaleInfoForSale2 = getChild<LLTextBox>("For sale to");
	
	mSaleInfoForSaleObjects = getChild<LLTextBox>("Sell with landowners objects in parcel.");
	
	mSaleInfoForSaleNoObjects = getChild<LLTextBox>("Selling with no objects in parcel.");

	
	mBtnStopSellLand = getChild<LLButton>("Cancel Land Sale");
	mBtnStopSellLand->setClickedCallback(onClickStopSellLand, this);

	
	mTextClaimDateLabel = getChild<LLTextBox>("Claimed:");
	mTextClaimDate = getChild<LLTextBox>("DateClaimText");

	
	mTextPriceLabel = getChild<LLTextBox>("PriceLabel");
	mTextPrice = getChild<LLTextBox>("PriceText");

	
	mTextDwell = getChild<LLTextBox>("DwellText");
	
	mBtnBuyLand = getChild<LLButton>("Buy Land...");
	mBtnBuyLand->setClickedCallback(onClickBuyLand, (void*)&BUY_PERSONAL_LAND);
	
	// note: on region change this will not be re checked, should not matter on Agni as
	// 99% of the time all regions will return the same caps. In case of an erroneous setting
	// to enabled the floater will just throw an error when trying to get it's cap
	std::string url = gAgent.getRegion()->getCapability("LandResources");
	if (!url.empty())
	{
		mBtnScriptLimits = getChild<LLButton>("Scripts...");
		if(mBtnScriptLimits)
		{
			mBtnScriptLimits->setClickedCallback(onClickScriptLimits, this);
		}
	}
	else
	{
		mBtnScriptLimits = getChild<LLButton>("Scripts...");
		if(mBtnScriptLimits)
		{
			mBtnScriptLimits->setVisible(false);
		}
	}
	
	mBtnBuyGroupLand = getChild<LLButton>("Buy For Group...");
	mBtnBuyGroupLand->setClickedCallback(onClickBuyLand, (void*)&BUY_GROUP_LAND);
	
	
	mBtnBuyPass = getChild<LLButton>("Buy Pass...");
	mBtnBuyPass->setClickedCallback(onClickBuyPass, this);

	mBtnReleaseLand = getChild<LLButton>("Abandon Land...");
	mBtnReleaseLand->setClickedCallback(onClickRelease, NULL);

	mBtnReclaimLand = getChild<LLButton>("Reclaim Land...");
	mBtnReclaimLand->setClickedCallback(onClickReclaim, NULL);
	
	mBtnStartAuction = getChild<LLButton>("Linden Sale...");
	mBtnStartAuction->setClickedCallback(onClickStartAuction, this);

	return TRUE;
}


// virtual
LLPanelLandGeneral::~LLPanelLandGeneral()
{ }


// public
void LLPanelLandGeneral::refresh()
{
	mBtnStartAuction->setVisible(gAgent.isGodlike());

	LLParcel *parcel = mParcel->getParcel();
	bool region_owner = false;
	LLViewerRegion* regionp = LLViewerParcelMgr::getInstance()->getSelectionRegion();
	if(regionp && (regionp->getOwner() == gAgent.getID()))
	{
		region_owner = true;
		mBtnReleaseLand->setVisible(FALSE);
		mBtnReclaimLand->setVisible(TRUE);
	}
	else
	{
		mBtnReleaseLand->setVisible(TRUE);
		mBtnReclaimLand->setVisible(FALSE);
	}
	if (!parcel)
	{
		// nothing selected, disable panel
		mEditName->setEnabled(FALSE);
		mEditName->setText(LLStringUtil::null);

		mEditDesc->setEnabled(FALSE);
		mEditDesc->setText(getString("no_selection_text"));

		mTextSalePending->setText(LLStringUtil::null);
		mTextSalePending->setEnabled(FALSE);

		mBtnDeedToGroup->setEnabled(FALSE);
		mBtnSetGroup->setEnabled(FALSE);
		mBtnStartAuction->setEnabled(FALSE);

		mCheckDeedToGroup	->set(FALSE);
		mCheckDeedToGroup	->setEnabled(FALSE);
		mCheckContributeWithDeed->set(FALSE);
		mCheckContributeWithDeed->setEnabled(FALSE);

		mTextOwner->setText(LLStringUtil::null);
		mContentRating->setText(LLStringUtil::null);
		mLandType->setText(LLStringUtil::null);
		mBtnProfile->setLabel(getString("profile_text"));
		mBtnProfile->setEnabled(FALSE);

		mTextClaimDate->setText(LLStringUtil::null);
		mTextGroup->setText(LLStringUtil::null);
		mTextPrice->setText(LLStringUtil::null);

		mSaleInfoForSale1->setVisible(FALSE);
		mSaleInfoForSale2->setVisible(FALSE);
		mSaleInfoForSaleObjects->setVisible(FALSE);
		mSaleInfoForSaleNoObjects->setVisible(FALSE);
		mSaleInfoNotForSale->setVisible(FALSE);
		mBtnSellLand->setVisible(FALSE);
		mBtnStopSellLand->setVisible(FALSE);

		mTextPriceLabel->setText(LLStringUtil::null);
		mTextDwell->setText(LLStringUtil::null);

		mBtnBuyLand->setEnabled(FALSE);
		mBtnScriptLimits->setEnabled(FALSE);
		mBtnBuyGroupLand->setEnabled(FALSE);
		mBtnReleaseLand->setEnabled(FALSE);
		mBtnReclaimLand->setEnabled(FALSE);
		mBtnBuyPass->setEnabled(FALSE);
	}
	else
	{
		// something selected, hooray!
		BOOL is_leased = (LLParcel::OS_LEASED == parcel->getOwnershipStatus());
		BOOL region_xfer = FALSE;
		if(regionp
		   && !(regionp->getRegionFlag(REGION_FLAGS_BLOCK_LAND_RESELL)))
		{
			region_xfer = TRUE;
		}
		
		if (regionp)
		{
			insert_maturity_into_textbox(mContentRating, gFloaterView->getParentFloater(this), MATURITY);
			mLandType->setText(regionp->getLocalizedSimProductName());
		}

		// estate owner/manager cannot edit other parts of the parcel
		BOOL estate_manager_sellable = !parcel->getAuctionID()
										&& gAgent.canManageEstate()
										// estate manager/owner can only sell parcels owned by estate owner
										&& regionp
										&& (parcel->getOwnerID() == regionp->getOwner());
		BOOL owner_sellable = region_xfer && !parcel->getAuctionID()
							&& LLViewerParcelMgr::isParcelModifiableByAgent(
										parcel, GP_LAND_SET_SALE_INFO);
		BOOL can_be_sold = owner_sellable || estate_manager_sellable;

		const LLUUID &owner_id = parcel->getOwnerID();
		BOOL is_public = parcel->isPublic();

		// Is it owned?
		if (is_public)
		{
			mTextSalePending->setText(LLStringUtil::null);
			mTextSalePending->setEnabled(FALSE);
			mTextOwner->setText(getString("public_text"));
			mTextOwner->setEnabled(FALSE);
			mBtnProfile->setEnabled(FALSE);
			mTextClaimDate->setText(LLStringUtil::null);
			mTextClaimDate->setEnabled(FALSE);
			mTextGroup->setText(getString("none_text"));
			mTextGroup->setEnabled(FALSE);
			mBtnStartAuction->setEnabled(FALSE);
		}
		else
		{
			if(!is_leased && (owner_id == gAgent.getID()))
			{
				mTextSalePending->setText(getString("need_tier_to_modify"));
				mTextSalePending->setEnabled(TRUE);
			}
			else if(parcel->getAuctionID())
			{
				mTextSalePending->setText(getString("auction_id_text"));
				mTextSalePending->setTextArg("[ID]", llformat("%u", parcel->getAuctionID()));
				mTextSalePending->setEnabled(TRUE);
			}
			else
			{
				// not the owner, or it is leased
				mTextSalePending->setText(LLStringUtil::null);
				mTextSalePending->setEnabled(FALSE);
			}
			//refreshNames();
			mTextOwner->setEnabled(TRUE);

			// We support both group and personal profiles
			mBtnProfile->setEnabled(TRUE);

			if (parcel->getGroupID().isNull())
			{
				// Not group owned, so "Profile"
				mBtnProfile->setLabel(getString("profile_text"));

				mTextGroup->setText(getString("none_text"));
				mTextGroup->setEnabled(FALSE);
			}
			else
			{
				// Group owned, so "Info"
				mBtnProfile->setLabel(getString("info_text"));

				//mTextGroup->setText("HIPPOS!");//parcel->getGroupName());
				mTextGroup->setEnabled(TRUE);
			}

			// Display claim date
			time_t claim_date = parcel->getClaimDate();
			std::string claim_date_str = getString("time_stamp_template");
			LLSD substitution;
			substitution["datetime"] = (S32) claim_date;
			LLStringUtil::format (claim_date_str, substitution);
			mTextClaimDate->setText(claim_date_str);
			mTextClaimDate->setEnabled(is_leased);

			BOOL enable_auction = (gAgent.getGodLevel() >= GOD_LIAISON)
								  && (owner_id == GOVERNOR_LINDEN_ID)
								  && (parcel->getAuctionID() == 0);
			mBtnStartAuction->setEnabled(enable_auction);
		}

		// Display options
		BOOL can_edit_identity = LLViewerParcelMgr::isParcelModifiableByAgent(parcel, GP_LAND_CHANGE_IDENTITY);
		mEditName->setEnabled(can_edit_identity);
		mEditDesc->setEnabled(can_edit_identity);

		BOOL can_edit_agent_only = LLViewerParcelMgr::isParcelModifiableByAgent(parcel, GP_NO_POWERS);
		mBtnSetGroup->setEnabled(can_edit_agent_only && !parcel->getIsGroupOwned());

		const LLUUID& group_id = parcel->getGroupID();

		// Can only allow deeding if you own it and it's got a group.
		BOOL enable_deed = (owner_id == gAgent.getID()
							&& group_id.notNull()
							&& gAgent.isInGroup(group_id));
		// You don't need special powers to allow your object to
		// be deeded to the group.
		mCheckDeedToGroup->setEnabled(enable_deed);
		mCheckDeedToGroup->set( parcel->getAllowDeedToGroup() );
		mCheckContributeWithDeed->setEnabled(enable_deed && parcel->getAllowDeedToGroup());
		mCheckContributeWithDeed->set(parcel->getContributeWithDeed());

		// Actually doing the deeding requires you to have GP_LAND_DEED
		// powers in the group.
		BOOL can_deed = gAgent.hasPowerInGroup(group_id, GP_LAND_DEED);
		mBtnDeedToGroup->setEnabled(   parcel->getAllowDeedToGroup()
									&& group_id.notNull()
									&& can_deed
									&& !parcel->getIsGroupOwned()
									);

		mEditName->setText( parcel->getName() );
		mEditDesc->setText( parcel->getDesc() );

		BOOL for_sale = parcel->getForSale();
				
		mBtnSellLand->setVisible(FALSE);
		mBtnStopSellLand->setVisible(FALSE);
		
		// show pricing information
		S32 area;
		S32 claim_price;
		S32 rent_price;
		F32 dwell = DWELL_NAN;
		LLViewerParcelMgr::getInstance()->getDisplayInfo(&area,
								 &claim_price,
								 &rent_price,
								 &for_sale,
								 &dwell);
		// Area
		LLUIString price = getString("area_size_text");
		price.setArg("[AREA]", llformat("%d",area));    
		mTextPriceLabel->setText(getString("area_text"));
		mTextPrice->setText(price.getString());

		if (dwell == DWELL_NAN)
		{
			mTextDwell->setText(LLTrans::getString("LoadingData"));
		}
		else
		{
			mTextDwell->setText(llformat("%.0f", dwell));
		}

		if (for_sale)
		{
			mSaleInfoForSale1->setVisible(TRUE);
			mSaleInfoForSale2->setVisible(TRUE);
			if (parcel->getSellWithObjects())
			{
				mSaleInfoForSaleObjects->setVisible(TRUE);
				mSaleInfoForSaleNoObjects->setVisible(FALSE);
			}
			else
			{
				mSaleInfoForSaleObjects->setVisible(FALSE);
				mSaleInfoForSaleNoObjects->setVisible(TRUE);
			}
			mSaleInfoNotForSale->setVisible(FALSE);

			F32 cost_per_sqm = 0.0f;
			if (area > 0)
			{
				cost_per_sqm = (F32)parcel->getSalePrice() / (F32)area;
			}

			S32 price = parcel->getSalePrice();
			mSaleInfoForSale1->setTextArg("[PRICE]", LLResMgr::getInstance()->getMonetaryString(price));
			mSaleInfoForSale1->setTextArg("[PRICE_PER_SQM]", llformat("%.1f", cost_per_sqm));
			if (can_be_sold)
			{
				mBtnStopSellLand->setVisible(TRUE);
			}
		}
		else
		{
			mSaleInfoForSale1->setVisible(FALSE);
			mSaleInfoForSale2->setVisible(FALSE);
			mSaleInfoForSaleObjects->setVisible(FALSE);
			mSaleInfoForSaleNoObjects->setVisible(FALSE);
			mSaleInfoNotForSale->setVisible(TRUE);
			if (can_be_sold)
			{
				mBtnSellLand->setVisible(TRUE);
			}
		}
		
		refreshNames();

		mBtnBuyLand->setEnabled(
			LLViewerParcelMgr::getInstance()->canAgentBuyParcel(parcel, false));
		mBtnScriptLimits->setEnabled(true);
//			LLViewerParcelMgr::getInstance()->canAgentBuyParcel(parcel, false));
		mBtnBuyGroupLand->setEnabled(
			LLViewerParcelMgr::getInstance()->canAgentBuyParcel(parcel, true));

		if(region_owner)
		{
			mBtnReclaimLand->setEnabled(
				!is_public && (parcel->getOwnerID() != gAgent.getID()));
		}
		else
		{
			BOOL is_owner_release = LLViewerParcelMgr::isParcelOwnedByAgent(parcel, GP_LAND_RELEASE);
			BOOL is_manager_release = (gAgent.canManageEstate() && 
									regionp && 
									(parcel->getOwnerID() != regionp->getOwner()));
			BOOL can_release = is_owner_release || is_manager_release;
			mBtnReleaseLand->setEnabled( can_release );
		}

		BOOL use_pass = parcel->getOwnerID()!= gAgent.getID() && parcel->getParcelFlag(PF_USE_PASS_LIST) && !LLViewerParcelMgr::getInstance()->isCollisionBanned();;
		mBtnBuyPass->setEnabled(use_pass);

	}
}

// public
void LLPanelLandGeneral::refreshNames()
{
	LLParcel *parcel = mParcel->getParcel();
	if (!parcel)
	{
		mTextOwner->setText(LLStringUtil::null);
		mTextGroup->setText(LLStringUtil::null);
		return;
	}

	std::string owner;
	if (parcel->getIsGroupOwned())
	{
		owner = getString("group_owned_text");
	}
	else
	{
		// Figure out the owner's name
		owner = LLSLURL("agent", parcel->getOwnerID(), "inspect").getSLURLString();
	}

	if(LLParcel::OS_LEASE_PENDING == parcel->getOwnershipStatus())
	{
		owner += getString("sale_pending_text");
	}
	mTextOwner->setText(owner);

	std::string group;
	if (!parcel->getGroupID().isNull())
	{
		group = LLSLURL("group", parcel->getGroupID(), "inspect").getSLURLString();
	}
	mTextGroup->setText(group);

	if (parcel->getForSale())
	{
		const LLUUID& auth_buyer_id = parcel->getAuthorizedBuyerID();
		if(auth_buyer_id.notNull())
		{
		  std::string name;
		  name = LLSLURL("agent", auth_buyer_id, "inspect").getSLURLString();
		  mSaleInfoForSale2->setTextArg("[BUYER]", name);
		}
		else
		{
			mSaleInfoForSale2->setTextArg("[BUYER]", getString("anyone"));
		}
	}
}


// virtual
void LLPanelLandGeneral::draw()
{
	LLPanel::draw();
}

void LLPanelLandGeneral::onClickSetGroup()
{
	LLFloater* parent_floater = gFloaterView->getParentFloater(this);

	LLFloaterGroupPicker* fg = 	LLFloaterReg::showTypedInstance<LLFloaterGroupPicker>("group_picker", LLSD(gAgent.getID()));
	if (fg)
	{
		fg->setSelectGroupCallback( boost::bind(&LLPanelLandGeneral::setGroup, this, _1 ));
		if (parent_floater)
		{
			LLRect new_rect = gFloaterView->findNeighboringPosition(parent_floater, fg);
			fg->setOrigin(new_rect.mLeft, new_rect.mBottom);
			parent_floater->addDependentFloater(fg);
		}
	}
}

void LLPanelLandGeneral::onClickProfile()
{
	LLParcel* parcel = mParcel->getParcel();
	if (!parcel) return;

	if (parcel->getIsGroupOwned())
	{
		const LLUUID& group_id = parcel->getGroupID();
		LLGroupActions::show(group_id);
	}
	else
	{
		const LLUUID& avatar_id = parcel->getOwnerID();
		LLAvatarActions::showProfile(avatar_id);
	}
}

// public
void LLPanelLandGeneral::setGroup(const LLUUID& group_id)
{
	LLParcel* parcel = mParcel->getParcel();
	if (!parcel) return;

	// Set parcel properties and send message
	parcel->setGroupID(group_id);
	//parcel->setGroupName(group_name);
	//mTextGroup->setText(group_name);

	// Send update
	LLViewerParcelMgr::getInstance()->sendParcelPropertiesUpdate(parcel);

	// Update UI
	refresh();
}

// static
void LLPanelLandGeneral::onClickBuyLand(void* data)
{
	BOOL* for_group = (BOOL*)data;
	LLViewerParcelMgr::getInstance()->startBuyLand(*for_group);
}

// static
void LLPanelLandGeneral::onClickScriptLimits(void* data)
{
	LLPanelLandGeneral* panelp = (LLPanelLandGeneral*)data;
	LLParcel* parcel = panelp->mParcel->getParcel();
	if(parcel != NULL)
	{
		LLFloaterReg::showInstance("script_limits");
	}
}

// static
void LLPanelLandGeneral::onClickDeed(void*)
{
	//LLParcel* parcel = mParcel->getParcel();
	//if (parcel)
	//{
	LLViewerParcelMgr::getInstance()->startDeedLandToGroup();
	//}
}

// static
void LLPanelLandGeneral::onClickRelease(void*)
{
	LLViewerParcelMgr::getInstance()->startReleaseLand();
}

// static
void LLPanelLandGeneral::onClickReclaim(void*)
{
	LL_DEBUGS() << "LLPanelLandGeneral::onClickReclaim()" << LL_ENDL;
	LLViewerParcelMgr::getInstance()->reclaimParcel();
}

// static
BOOL LLPanelLandGeneral::enableBuyPass(void* data)
{
	LLPanelLandGeneral* panelp = (LLPanelLandGeneral*)data;
	LLParcel* parcel = panelp != NULL ? panelp->mParcel->getParcel() : LLViewerParcelMgr::getInstance()->getParcelSelection()->getParcel();
	return (parcel != NULL) && (parcel->getParcelFlag(PF_USE_PASS_LIST) && !LLViewerParcelMgr::getInstance()->isCollisionBanned());
}


// static
void LLPanelLandGeneral::onClickBuyPass(void* data)
{
	LLPanelLandGeneral* panelp = (LLPanelLandGeneral*)data;
	LLParcel* parcel = panelp != NULL ? panelp->mParcel->getParcel() : LLViewerParcelMgr::getInstance()->getParcelSelection()->getParcel();

	if (!parcel) return;

	S32 pass_price = parcel->getPassPrice();
	std::string parcel_name = parcel->getName();
	F32 pass_hours = parcel->getPassHours();

	std::string cost, time;
	cost = llformat("%d", pass_price);
	time = llformat("%.2f", pass_hours);

	LLSD args;
	args["COST"] = cost;
	args["PARCEL_NAME"] = parcel_name;
	args["TIME"] = time;
	
	// creating pointer on selection to avoid deselection of parcel until we are done with buying pass (EXT-6464)
	sSelectionForBuyPass = LLViewerParcelMgr::getInstance()->getParcelSelection();
	LLNotificationsUtil::add("LandBuyPass", args, LLSD(), cbBuyPass);
}

// static
void LLPanelLandGeneral::onClickStartAuction(void* data)
{
	LLPanelLandGeneral* panelp = (LLPanelLandGeneral*)data;
	LLParcel* parcelp = panelp->mParcel->getParcel();
	if(parcelp)
	{
		if(parcelp->getForSale())
		{
			LLNotificationsUtil::add("CannotStartAuctionAlreadyForSale");
		}
		else
		{
			//LLFloaterAuction::showInstance();
			LLFloaterReg::showInstance("auction");
		}
	}
}

// static
bool LLPanelLandGeneral::cbBuyPass(const LLSD& notification, const LLSD& response)
{
	S32 option = LLNotificationsUtil::getSelectedOption(notification, response);
	if (0 == option)
	{
		// User clicked OK
		LLViewerParcelMgr::getInstance()->buyPass();
	}
	// we are done with buying pass, additional selection is no longer needed
	sSelectionForBuyPass = NULL;
	return false;
}

// static
void LLPanelLandGeneral::onCommitAny(LLUICtrl *ctrl, void *userdata)
{
	LLPanelLandGeneral *panelp = (LLPanelLandGeneral *)userdata;

	LLParcel* parcel = panelp->mParcel->getParcel();
	if (!parcel)
	{
		return;
	}

	// Extract data from UI
	std::string name = panelp->mEditName->getText();
	std::string desc = panelp->mEditDesc->getText();

	// Valid data from UI

	// Stuff data into selected parcel
	parcel->setName(name);
	parcel->setDesc(desc);

	BOOL allow_deed_to_group= panelp->mCheckDeedToGroup->get();
	BOOL contribute_with_deed = panelp->mCheckContributeWithDeed->get();

	parcel->setParcelFlag(PF_ALLOW_DEED_TO_GROUP, allow_deed_to_group);
	parcel->setContributeWithDeed(contribute_with_deed);

	// Send update to server
	LLViewerParcelMgr::getInstance()->sendParcelPropertiesUpdate( parcel );

	// Might have changed properties, so let's redraw!
	panelp->refresh();
}

// static
void LLPanelLandGeneral::onClickSellLand(void* data)
{
	LLViewerParcelMgr::getInstance()->startSellLand();
	LLPanelLandGeneral *panelp = (LLPanelLandGeneral *)data;
	panelp->refresh();
}

// static
void LLPanelLandGeneral::onClickStopSellLand(void* data)
{
	LLPanelLandGeneral* panelp = (LLPanelLandGeneral*)data;
	LLParcel* parcel = panelp->mParcel->getParcel();

	parcel->setParcelFlag(PF_FOR_SALE, FALSE);
	parcel->setSalePrice(0);
	parcel->setAuthorizedBuyerID(LLUUID::null);

	LLViewerParcelMgr::getInstance()->sendParcelPropertiesUpdate(parcel);
}



//---------------------------------------------------------------------------
// LLPanelLandObjects
//---------------------------------------------------------------------------
LLPanelLandObjects::LLPanelLandObjects(LLParcelSelectionHandle& parcel)
	:	LLPanel(),

		mParcel(parcel),
		mParcelObjectBonus(NULL),
		mSWTotalObjects(NULL),
		mObjectContribution(NULL),
		mTotalObjects(NULL),
		mOwnerObjects(NULL),
		mBtnShowOwnerObjects(NULL),
		mBtnReturnOwnerObjects(NULL),
		mGroupObjects(NULL),
		mBtnShowGroupObjects(NULL),
		mBtnReturnGroupObjects(NULL),
		mOtherObjects(NULL),
		mBtnShowOtherObjects(NULL),
		mBtnReturnOtherObjects(NULL),
		mSelectedObjects(NULL),
		mCleanOtherObjectsTime(NULL),
		mOtherTime(0),
		mBtnRefresh(NULL),
		mBtnReturnOwnerList(NULL),
		mOwnerList(NULL),
		mFirstReply(TRUE),
		mSelectedCount(0),
		mSelectedIsGroup(FALSE)
{
}



BOOL LLPanelLandObjects::postBuild()
{
	
	mFirstReply = TRUE;
	mParcelObjectBonus = getChild<LLTextBox>("parcel_object_bonus");
	mSWTotalObjects = getChild<LLTextBox>("objects_available");
	mObjectContribution = getChild<LLTextBox>("object_contrib_text");
	mTotalObjects = getChild<LLTextBox>("total_objects_text");
	mOwnerObjects = getChild<LLTextBox>("owner_objects_text");
	
	mBtnShowOwnerObjects = getChild<LLButton>("ShowOwner");
	mBtnShowOwnerObjects->setClickedCallback(onClickShowOwnerObjects, this);
	
	mBtnReturnOwnerObjects = getChild<LLButton>("ReturnOwner...");
	mBtnReturnOwnerObjects->setClickedCallback(onClickReturnOwnerObjects, this);
	
	mGroupObjects = getChild<LLTextBox>("group_objects_text");
	mBtnShowGroupObjects = getChild<LLButton>("ShowGroup");
	mBtnShowGroupObjects->setClickedCallback(onClickShowGroupObjects, this);
	
	mBtnReturnGroupObjects = getChild<LLButton>("ReturnGroup...");
	mBtnReturnGroupObjects->setClickedCallback(onClickReturnGroupObjects, this);
	
	mOtherObjects = getChild<LLTextBox>("other_objects_text");
	mBtnShowOtherObjects = getChild<LLButton>("ShowOther");
	mBtnShowOtherObjects->setClickedCallback(onClickShowOtherObjects, this);
	
	mBtnReturnOtherObjects = getChild<LLButton>("ReturnOther...");
	mBtnReturnOtherObjects->setClickedCallback(onClickReturnOtherObjects, this);
	
	mSelectedObjects = getChild<LLTextBox>("selected_objects_text");
	mCleanOtherObjectsTime = getChild<LLLineEditor>("clean other time");

	mCleanOtherObjectsTime->setFocusLostCallback(boost::bind(onLostFocus, _1, this));
	mCleanOtherObjectsTime->setCommitCallback(onCommitClean, this);
	getChild<LLLineEditor>("clean other time")->setPrevalidate(LLTextValidate::validateNonNegativeS32);
	
	mBtnRefresh = getChild<LLButton>("Refresh List");
	mBtnRefresh->setClickedCallback(onClickRefresh, this);
	
	mBtnReturnOwnerList = getChild<LLButton>("Return objects...");
	mBtnReturnOwnerList->setClickedCallback(onClickReturnOwnerList, this);

	mIconAvatarOnline = LLUIImageList::getInstance()->getUIImage("icon_avatar_online.tga", 0);
	mIconAvatarOffline = LLUIImageList::getInstance()->getUIImage("icon_avatar_offline.tga", 0);
	mIconGroup = LLUIImageList::getInstance()->getUIImage("icon_group.tga", 0);

	mOwnerList = getChild<LLNameListCtrl>("owner list");
	mOwnerList->sortByColumnIndex(3, FALSE);
	childSetCommitCallback("owner list", onCommitList, this);
	mOwnerList->setDoubleClickCallback(onDoubleClickOwner, this);
	mOwnerList->setContextMenu(LLScrollListCtrl::MENU_AVATAR);

	return TRUE;
}




// virtual
LLPanelLandObjects::~LLPanelLandObjects()
{ }

// static
void LLPanelLandObjects::onDoubleClickOwner(void *userdata)
{
	LLPanelLandObjects *self = (LLPanelLandObjects *)userdata;

	LLScrollListItem* item = self->mOwnerList->getFirstSelected();
	if (item)
	{
		LLUUID owner_id = item->getUUID();
		// Look up the selected name, for future dialog box use.
		const LLScrollListCell* cell;
		cell = item->getColumn(1);
		if (!cell)
		{
			return;
		}
		// Is this a group?
		BOOL is_group = cell->getValue().asString() == OWNER_GROUP;
		if (is_group)
		{
			LLGroupActions::show(owner_id);
		}
		else
		{
			LLAvatarActions::showProfile(owner_id);
		}
	}
}

// public
void LLPanelLandObjects::refresh()
{
	LLParcel *parcel = mParcel->getParcel();

	mBtnShowOwnerObjects->setEnabled(FALSE);
	mBtnShowGroupObjects->setEnabled(FALSE);
	mBtnShowOtherObjects->setEnabled(FALSE);
	mBtnReturnOwnerObjects->setEnabled(FALSE);
	mBtnReturnGroupObjects->setEnabled(FALSE);
	mBtnReturnOtherObjects->setEnabled(FALSE);
	mCleanOtherObjectsTime->setEnabled(FALSE);
	mBtnRefresh->			setEnabled(FALSE);
	mBtnReturnOwnerList->	setEnabled(FALSE);

	mSelectedOwners.clear();
	mOwnerList->deleteAllItems();
	mOwnerList->setEnabled(FALSE);

	if (!parcel)
	{
		mSWTotalObjects->setTextArg("[COUNT]", llformat("%d", 0));
		mSWTotalObjects->setTextArg("[TOTAL]", llformat("%d", 0));
		mSWTotalObjects->setTextArg("[AVAILABLE]", llformat("%d", 0));
		mObjectContribution->setTextArg("[COUNT]", llformat("%d", 0));
		mTotalObjects->setTextArg("[COUNT]", llformat("%d", 0));
		mOwnerObjects->setTextArg("[COUNT]", llformat("%d", 0));
		mGroupObjects->setTextArg("[COUNT]", llformat("%d", 0));
		mOtherObjects->setTextArg("[COUNT]", llformat("%d", 0));
		mSelectedObjects->setTextArg("[COUNT]", llformat("%d", 0));
	}
	else
	{
		S32 sw_max = parcel->getSimWideMaxPrimCapacity();
		S32 sw_total = parcel->getSimWidePrimCount();
		S32 max = llround(parcel->getMaxPrimCapacity() * parcel->getParcelPrimBonus());
		S32 total = parcel->getPrimCount();
		S32 owned = parcel->getOwnerPrimCount();
		S32 group = parcel->getGroupPrimCount();
		S32 other = parcel->getOtherPrimCount();
		S32 selected = parcel->getSelectedPrimCount();
		F32 parcel_object_bonus = parcel->getParcelPrimBonus();
		mOtherTime = parcel->getCleanOtherTime();

		// Can't have more than region max tasks, regardless of parcel
		// object bonus factor.
		LLViewerRegion* region = LLViewerParcelMgr::getInstance()->getSelectionRegion();
		if (region)
		{
			S32 max_tasks_per_region = (S32)region->getMaxTasks();
			sw_max = llmin(sw_max, max_tasks_per_region);
			max = llmin(max, max_tasks_per_region);
		}

		if (parcel_object_bonus != 1.0f)
		{
			mParcelObjectBonus->setVisible(TRUE);
			mParcelObjectBonus->setTextArg("[BONUS]", llformat("%.2f", parcel_object_bonus));
		}
		else
		{
			mParcelObjectBonus->setVisible(FALSE);
		}

		if (sw_total > sw_max)
		{
			mSWTotalObjects->setText(getString("objects_deleted_text"));
			mSWTotalObjects->setTextArg("[DELETED]", llformat("%d", sw_total - sw_max));
		}
		else
		{
			mSWTotalObjects->setText(getString("objects_available_text"));
			mSWTotalObjects->setTextArg("[AVAILABLE]", llformat("%d", sw_max - sw_total));
		}
		mSWTotalObjects->setTextArg("[COUNT]", llformat("%d", sw_total));
		mSWTotalObjects->setTextArg("[MAX]", llformat("%d", sw_max));

		mObjectContribution->setTextArg("[COUNT]", llformat("%d", max));
		mTotalObjects->setTextArg("[COUNT]", llformat("%d", total));
		mOwnerObjects->setTextArg("[COUNT]", llformat("%d", owned));
		mGroupObjects->setTextArg("[COUNT]", llformat("%d", group));
		mOtherObjects->setTextArg("[COUNT]", llformat("%d", other));
		mSelectedObjects->setTextArg("[COUNT]", llformat("%d", selected));
		mCleanOtherObjectsTime->setText(llformat("%d", mOtherTime));

		BOOL can_return_owned = LLViewerParcelMgr::isParcelModifiableByAgent(parcel, GP_LAND_RETURN_GROUP_OWNED);
		BOOL can_return_group_set = LLViewerParcelMgr::isParcelModifiableByAgent(parcel, GP_LAND_RETURN_GROUP_SET);
		BOOL can_return_other = LLViewerParcelMgr::isParcelModifiableByAgent(parcel, GP_LAND_RETURN_NON_GROUP);

		if (can_return_owned || can_return_group_set || can_return_other)
		{
			if (owned && can_return_owned)
			{
				mBtnShowOwnerObjects->setEnabled(TRUE);
				mBtnReturnOwnerObjects->setEnabled(TRUE);
			}
			if (group && can_return_group_set)
			{
				mBtnShowGroupObjects->setEnabled(TRUE);
				mBtnReturnGroupObjects->setEnabled(TRUE);
			}
			if (other && can_return_other)
			{
				mBtnShowOtherObjects->setEnabled(TRUE);
				mBtnReturnOtherObjects->setEnabled(TRUE);
			}

			mCleanOtherObjectsTime->setEnabled(TRUE);
			mBtnRefresh->setEnabled(TRUE);
		}
	}
}

// virtual
void LLPanelLandObjects::draw()
{
	LLPanel::draw();
}

bool LLPanelLandObjects::callbackReturnOwnerObjects(const LLSD& notification, const LLSD& response)
{
	S32 option = LLNotificationsUtil::getSelectedOption(notification, response);
	LLParcel *parcel = mParcel->getParcel();
	if (0 == option)
	{
		if (parcel)
		{
			LLUUID owner_id = parcel->getOwnerID();	
			LLSD args;
			if (owner_id == gAgentID)
			{
				LLNotificationsUtil::add("OwnedObjectsReturned");
			}
			else
			{
				args["NAME"] = LLSLURL("agent", owner_id, "completename").getSLURLString();
				LLNotificationsUtil::add("OtherObjectsReturned", args);
			}
			send_return_objects_message(parcel->getLocalID(), RT_OWNER);
		}
	}

	LLSelectMgr::getInstance()->unhighlightAll();
	LLViewerParcelMgr::getInstance()->sendParcelPropertiesUpdate( parcel );
	refresh();
	return false;
}

bool LLPanelLandObjects::callbackReturnGroupObjects(const LLSD& notification, const LLSD& response)
{
	S32 option = LLNotificationsUtil::getSelectedOption(notification, response);
	LLParcel *parcel = mParcel->getParcel();
	if (0 == option)
	{
		if (parcel)
		{
			std::string group_name;
			gCacheName->getGroupName(parcel->getGroupID(), group_name);
			LLSD args;
			args["GROUPNAME"] = group_name;
			LLNotificationsUtil::add("GroupObjectsReturned", args);
			send_return_objects_message(parcel->getLocalID(), RT_GROUP);
		}
	}
	LLSelectMgr::getInstance()->unhighlightAll();
	LLViewerParcelMgr::getInstance()->sendParcelPropertiesUpdate( parcel );
	refresh();
	return false;
}

bool LLPanelLandObjects::callbackReturnOtherObjects(const LLSD& notification, const LLSD& response)
{
	S32 option = LLNotificationsUtil::getSelectedOption(notification, response);
	LLParcel *parcel = mParcel->getParcel();
	if (0 == option)
	{
		if (parcel)
		{
			LLNotificationsUtil::add("UnOwnedObjectsReturned");
			send_return_objects_message(parcel->getLocalID(), RT_OTHER);
		}
	}
	LLSelectMgr::getInstance()->unhighlightAll();
	LLViewerParcelMgr::getInstance()->sendParcelPropertiesUpdate( parcel );
	refresh();
	return false;
}

bool LLPanelLandObjects::callbackReturnOwnerList(const LLSD& notification, const LLSD& response)
{
	S32 option = LLNotificationsUtil::getSelectedOption(notification, response);
	LLParcel *parcel = mParcel->getParcel();
	if (0 == option)
	{
		if (parcel)
		{
			// Make sure we have something selected.
			uuid_list_t::iterator selected = mSelectedOwners.begin();
			if (selected != mSelectedOwners.end())
			{
				LLSD args;
				if (mSelectedIsGroup)
				{
					args["GROUPNAME"] = mSelectedName;
					LLNotificationsUtil::add("GroupObjectsReturned", args);
				}
				else
				{
					args["NAME"] = mSelectedName;
					LLNotificationsUtil::add("OtherObjectsReturned2", args);
				}

				send_return_objects_message(parcel->getLocalID(), RT_LIST, &(mSelectedOwners));
			}
		}
	}
	LLSelectMgr::getInstance()->unhighlightAll();
	LLViewerParcelMgr::getInstance()->sendParcelPropertiesUpdate( parcel );
	refresh();
	return false;
}


// static
void LLPanelLandObjects::onClickReturnOwnerList(void* userdata)
{
	LLPanelLandObjects	*self = (LLPanelLandObjects *)userdata;

	LLParcel* parcelp = self->mParcel->getParcel();
	if (!parcelp) return;

	// Make sure we have something selected.
	if (self->mSelectedOwners.empty())
	{
		return;
	}
	//uuid_list_t::iterator selected_itr = self->mSelectedOwners.begin();
	//if (selected_itr == self->mSelectedOwners.end()) return;

	send_parcel_select_objects(parcelp->getLocalID(), RT_LIST, &(self->mSelectedOwners));

	LLSD args;
	args["NAME"] = self->mSelectedName;
	args["N"] = llformat("%d",self->mSelectedCount);
	if (self->mSelectedIsGroup)
	{
		LLNotificationsUtil::add("ReturnObjectsDeededToGroup", args, LLSD(), boost::bind(&LLPanelLandObjects::callbackReturnOwnerList, self, _1, _2));	
	}
	else 
	{
		LLNotificationsUtil::add("ReturnObjectsOwnedByUser", args, LLSD(), boost::bind(&LLPanelLandObjects::callbackReturnOwnerList, self, _1, _2));	
	}
}


// static
void LLPanelLandObjects::onClickRefresh(void* userdata)
{
	LLPanelLandObjects *self = (LLPanelLandObjects*)userdata;

	LLMessageSystem *msg = gMessageSystem;

	LLParcel* parcel = self->mParcel->getParcel();
	if (!parcel) return;

	LLViewerRegion* region = LLViewerParcelMgr::getInstance()->getSelectionRegion();
	if (!region) return;

	self->mBtnRefresh->setEnabled(false);

	// ready the list for results
	self->mOwnerList->deleteAllItems();
	self->mOwnerList->setCommentText(LLTrans::getString("Searching"));
	self->mOwnerList->setEnabled(FALSE);
	self->mFirstReply = TRUE;

	// send the message
	msg->newMessageFast(_PREHASH_ParcelObjectOwnersRequest);
	msg->nextBlockFast(_PREHASH_AgentData);
	msg->addUUIDFast(_PREHASH_AgentID, gAgent.getID());
	msg->addUUIDFast(_PREHASH_SessionID, gAgent.getSessionID());
	msg->nextBlockFast(_PREHASH_ParcelData);
	msg->addS32Fast(_PREHASH_LocalID, parcel->getLocalID());

	msg->sendReliable(region->getHost());
}

// static
void LLPanelLandObjects::processParcelObjectOwnersReply(LLMessageSystem *msg, void **)
{
	LLPanelLandObjects* self = LLFloaterLand::getCurrentPanelLandObjects();

	if (!self)
	{
		LL_WARNS() << "Received message for nonexistent LLPanelLandObject"
				<< LL_ENDL;
		return;
	}
	
	const LLFontGL* FONT = LLFontGL::getFontSansSerif();

	// Extract all of the owners.
	S32 rows = msg->getNumberOfBlocksFast(_PREHASH_Data);
	//uuid_list_t return_ids;
	LLUUID	owner_id;
	BOOL	is_group_owned;
	S32		object_count;
	U32		most_recent_time = 0;
	BOOL	is_online;
	std::string object_count_str;
	//BOOL b_need_refresh = FALSE;

	// If we were waiting for the first reply, clear the "Searching..." text.
	if (self->mFirstReply)
	{
		self->mOwnerList->deleteAllItems();
		self->mFirstReply = FALSE;
	}

	for(S32 i = 0; i < rows; ++i)
	{
		msg->getUUIDFast(_PREHASH_Data, _PREHASH_OwnerID,		owner_id,		i);
		msg->getBOOLFast(_PREHASH_Data, _PREHASH_IsGroupOwned,	is_group_owned,	i);
		msg->getS32Fast (_PREHASH_Data, _PREHASH_Count,			object_count,	i);
		msg->getBOOLFast(_PREHASH_Data, _PREHASH_OnlineStatus,	is_online,		i);
		if(msg->has("DataExtended"))
		{
			msg->getU32("DataExtended", "TimeStamp", most_recent_time, i);
		}

		if (owner_id.isNull())
		{
			continue;
		}

		LLNameListCtrl::NameItem item_params;
		item_params.value = owner_id;
		item_params.target = is_group_owned ? LLNameListCtrl::GROUP : LLNameListCtrl::INDIVIDUAL;

		if (is_group_owned)
		{
			item_params.columns.add().type("icon").value(self->mIconGroup->getName()).column("type");
			item_params.columns.add().value(OWNER_GROUP).font(FONT).column("online_status");
		}
		else if (is_online)
		{
			item_params.columns.add().type("icon").value(self->mIconAvatarOnline->getName()).column("type");
			item_params.columns.add().value(OWNER_ONLINE).font(FONT).column("online_status");
		}
		else  // offline
		{
			item_params.columns.add().type("icon").value(self->mIconAvatarOffline->getName()).column("type");
			item_params.columns.add().value(OWNER_OFFLINE).font(FONT).column("online_status");
		}

		// Placeholder for name.
		LLAvatarName av_name;
		LLAvatarNameCache::get(owner_id, &av_name);
		item_params.columns.add().value(av_name.getCompleteName()).font(FONT).column("name");

		object_count_str = llformat("%d", object_count);
		item_params.columns.add().value(object_count_str).font(FONT).column("count");
		item_params.columns.add().value(LLDate((time_t)most_recent_time)).font(FONT).column("mostrecent").type("date");

		self->mOwnerList->addNameItemRow(item_params);
		LL_DEBUGS() << "object owner " << owner_id << " (" << (is_group_owned ? "group" : "agent")
				<< ") owns " << object_count << " objects." << LL_ENDL;
	}

	// check for no results
	if (0 == self->mOwnerList->getItemCount())
	{
		self->mOwnerList->setCommentText(LLTrans::getString("NoneFound"));
	}
	else
	{
		self->mOwnerList->setEnabled(TRUE);
	}

	self->mBtnRefresh->setEnabled(true);
}

// static
void LLPanelLandObjects::onCommitList(LLUICtrl* ctrl, void* data)
{
	LLPanelLandObjects* self = (LLPanelLandObjects*)data;

	if (FALSE == self->mOwnerList->getCanSelect())
	{
		return;
	}
	LLScrollListItem *item = self->mOwnerList->getFirstSelected();
	if (item)
	{
		// Look up the selected name, for future dialog box use.
		const LLScrollListCell* cell;
		cell = item->getColumn(1);
		if (!cell)
		{
			return;
		}
		// Is this a group?
		self->mSelectedIsGroup = cell->getValue().asString() == OWNER_GROUP;
		cell = item->getColumn(2);
		self->mSelectedName = cell->getValue().asString();
		cell = item->getColumn(3);
		self->mSelectedCount = atoi(cell->getValue().asString().c_str());

		// Set the selection, and enable the return button.
		self->mSelectedOwners.clear();
		self->mSelectedOwners.insert(item->getUUID());
		self->mBtnReturnOwnerList->setEnabled(TRUE);

		// Highlight this user's objects
		clickShowCore(self, RT_LIST, &(self->mSelectedOwners));
	}
}

// static
void LLPanelLandObjects::clickShowCore(LLPanelLandObjects* self, S32 return_type, uuid_list_t* list)
{
	LLParcel* parcel = self->mParcel->getParcel();
	if (!parcel) return;

	send_parcel_select_objects(parcel->getLocalID(), return_type, list);
}

// static
void LLPanelLandObjects::onClickShowOwnerObjects(void* userdata)
{
	clickShowCore((LLPanelLandObjects*)userdata, RT_OWNER);
}

// static
void LLPanelLandObjects::onClickShowGroupObjects(void* userdata)
{
	clickShowCore((LLPanelLandObjects*)userdata, (RT_GROUP));
}

// static
void LLPanelLandObjects::onClickShowOtherObjects(void* userdata)
{
	clickShowCore((LLPanelLandObjects*)userdata, RT_OTHER);
}

// static
void LLPanelLandObjects::onClickReturnOwnerObjects(void* userdata)
{
	S32 owned = 0;

	LLPanelLandObjects* panelp = (LLPanelLandObjects*)userdata;
	LLParcel* parcel = panelp->mParcel->getParcel();
	if (!parcel) return;

	owned = parcel->getOwnerPrimCount();

	send_parcel_select_objects(parcel->getLocalID(), RT_OWNER);

	LLUUID owner_id = parcel->getOwnerID();
	
	LLSD args;
	args["N"] = llformat("%d",owned);

	if (owner_id == gAgent.getID())
	{
		LLNotificationsUtil::add("ReturnObjectsOwnedBySelf", args, LLSD(), boost::bind(&LLPanelLandObjects::callbackReturnOwnerObjects, panelp, _1, _2));
	}
	else
	{
		args["NAME"] = LLSLURL("agent", owner_id, "completename").getSLURLString();
		LLNotificationsUtil::add("ReturnObjectsOwnedByUser", args, LLSD(), boost::bind(&LLPanelLandObjects::callbackReturnOwnerObjects, panelp, _1, _2));
	}
}

// static
void LLPanelLandObjects::onClickReturnGroupObjects(void* userdata)
{
	LLPanelLandObjects* panelp = (LLPanelLandObjects*)userdata;
	LLParcel* parcel = panelp->mParcel->getParcel();
	if (!parcel) return;

	send_parcel_select_objects(parcel->getLocalID(), RT_GROUP);

	std::string group_name;
	gCacheName->getGroupName(parcel->getGroupID(), group_name);
	
	LLSD args;
	args["NAME"] = group_name;
	args["N"] = llformat("%d", parcel->getGroupPrimCount());

	// create and show confirmation textbox
	LLNotificationsUtil::add("ReturnObjectsDeededToGroup", args, LLSD(), boost::bind(&LLPanelLandObjects::callbackReturnGroupObjects, panelp, _1, _2));
}

// static
void LLPanelLandObjects::onClickReturnOtherObjects(void* userdata)
{
	S32 other = 0;

	LLPanelLandObjects* panelp = (LLPanelLandObjects*)userdata;
	LLParcel* parcel = panelp->mParcel->getParcel();
	if (!parcel) return;
	
	other = parcel->getOtherPrimCount();

	send_parcel_select_objects(parcel->getLocalID(), RT_OTHER);

	LLSD args;
	args["N"] = llformat("%d", other);
	
	if (parcel->getIsGroupOwned())
	{
		std::string group_name;
		gCacheName->getGroupName(parcel->getGroupID(), group_name);
		args["NAME"] = group_name;

		LLNotificationsUtil::add("ReturnObjectsNotOwnedByGroup", args, LLSD(), boost::bind(&LLPanelLandObjects::callbackReturnOtherObjects, panelp, _1, _2));
	}
	else
	{
		LLUUID owner_id = parcel->getOwnerID();

		if (owner_id == gAgent.getID())
		{
			LLNotificationsUtil::add("ReturnObjectsNotOwnedBySelf", args, LLSD(), boost::bind(&LLPanelLandObjects::callbackReturnOtherObjects, panelp, _1, _2));
		}
		else
		{
			args["NAME"] = LLSLURL("agent", owner_id, "completename").getSLURLString();
			LLNotificationsUtil::add("ReturnObjectsNotOwnedByUser", args, LLSD(), boost::bind(&LLPanelLandObjects::callbackReturnOtherObjects, panelp, _1, _2));
		}
	}
}

// static
void LLPanelLandObjects::onLostFocus(LLFocusableElement* caller, void* user_data)
{
	onCommitClean((LLUICtrl*)caller, user_data);
}

// static
void LLPanelLandObjects::onCommitClean(LLUICtrl *caller, void* user_data)
{
	LLPanelLandObjects	*lop = (LLPanelLandObjects *)user_data;
	LLParcel* parcel = lop->mParcel->getParcel();
	if (parcel)
	{
		S32 return_time = atoi(lop->mCleanOtherObjectsTime->getText().c_str());
		// Only send return time if it has changed
		if (return_time != lop->mOtherTime)
		{
			lop->mOtherTime = return_time;

		parcel->setCleanOtherTime(lop->mOtherTime);
		send_other_clean_time_message(parcel->getLocalID(), lop->mOtherTime);
	}
}
}


class LLPanelLandOptions
	:	public LLPanel
{
public:
	LLPanelLandOptions(LLSafeHandle<LLParcelSelection>& parcelp);
	virtual ~LLPanelLandOptions();
	/*virtual*/ BOOL postBuild();
	/*virtual*/ void draw();
	/*virtual*/ void refresh();

private:
	// Refresh the "show in search" checkbox and category selector.
	void refreshSearch();

	static void onCommitAny(LLUICtrl* ctrl, void *userdata);
	static void onClickSet(void* userdata);
	static void onClickClear(void* userdata);

private:
	LLCheckBoxCtrl*	mCheckEditObjects;
	LLCheckBoxCtrl*	mCheckEditGroupObjects;
	LLCheckBoxCtrl*	mCheckAllObjectEntry;
	LLCheckBoxCtrl*	mCheckGroupObjectEntry;
	LLCheckBoxCtrl*	mCheckSafe;
	LLCheckBoxCtrl*	mCheckFly;
	LLCheckBoxCtrl*	mCheckGroupScripts;
	LLCheckBoxCtrl*	mCheckOtherScripts;

	LLCheckBoxCtrl*	mCheckShowDirectory;
	LLComboBox*		mCategoryCombo;
	LLComboBox*		mLandingTypeCombo;

	LLTextureCtrl*	mSnapshotCtrl;

	LLTextBox*		mLocationText;
	LLButton*		mSetBtn;
	LLButton*		mClearBtn;

	LLCheckBoxCtrl		*mMatureCtrl;
	LLCheckBoxCtrl		*mPushRestrictionCtrl;
	LLCheckBoxCtrl		*mSeeAvatarsCtrl;

	LLSafeHandle<LLParcelSelection>&	mParcel;
};


//---------------------------------------------------------------------------
// LLPanelLandOptions
//---------------------------------------------------------------------------

LLPanelLandOptions::LLPanelLandOptions(LLParcelSelectionHandle& parcel)
:	LLPanel(),
	mCheckEditObjects(NULL),
	mCheckEditGroupObjects(NULL),
	mCheckAllObjectEntry(NULL),
	mCheckGroupObjectEntry(NULL),
	mCheckSafe(NULL),
	mCheckFly(NULL),
	mCheckGroupScripts(NULL),
	mCheckOtherScripts(NULL),
	mCheckShowDirectory(NULL),
	mCategoryCombo(NULL),
	mLandingTypeCombo(NULL),
	mSnapshotCtrl(NULL),
	mLocationText(NULL),
	mSetBtn(NULL),
	mClearBtn(NULL),
	mMatureCtrl(NULL),
	mPushRestrictionCtrl(NULL),
	mSeeAvatarsCtrl(NULL),
	mParcel(parcel)
{
}


BOOL LLPanelLandOptions::postBuild()
{
	mCheckEditObjects = getChild<LLCheckBoxCtrl>( "edit objects check");
	childSetCommitCallback("edit objects check", onCommitAny, this);
	
	mCheckEditGroupObjects = getChild<LLCheckBoxCtrl>( "edit group objects check");
	childSetCommitCallback("edit group objects check", onCommitAny, this);

	mCheckAllObjectEntry = getChild<LLCheckBoxCtrl>( "all object entry check");
	childSetCommitCallback("all object entry check", onCommitAny, this);

	mCheckGroupObjectEntry = getChild<LLCheckBoxCtrl>( "group object entry check");
	childSetCommitCallback("group object entry check", onCommitAny, this);
	
	mCheckGroupScripts = getChild<LLCheckBoxCtrl>( "check group scripts");
	childSetCommitCallback("check group scripts", onCommitAny, this);

	
	mCheckFly = getChild<LLCheckBoxCtrl>( "check fly");
	childSetCommitCallback("check fly", onCommitAny, this);

	
	mCheckOtherScripts = getChild<LLCheckBoxCtrl>( "check other scripts");
	childSetCommitCallback("check other scripts", onCommitAny, this);

	
	mCheckSafe = getChild<LLCheckBoxCtrl>( "check safe");
	childSetCommitCallback("check safe", onCommitAny, this);

	
	mPushRestrictionCtrl = getChild<LLCheckBoxCtrl>( "PushRestrictCheck");
	childSetCommitCallback("PushRestrictCheck", onCommitAny, this);

	mSeeAvatarsCtrl = getChild<LLCheckBoxCtrl>( "SeeAvatarsCheck");
	childSetCommitCallback("SeeAvatarsCheck", onCommitAny, this);

	mCheckShowDirectory = getChild<LLCheckBoxCtrl>( "ShowDirectoryCheck");
	childSetCommitCallback("ShowDirectoryCheck", onCommitAny, this);

	
	mCategoryCombo = getChild<LLComboBox>( "land category");
	childSetCommitCallback("land category", onCommitAny, this);
	

	mMatureCtrl = getChild<LLCheckBoxCtrl>( "MatureCheck");
	childSetCommitCallback("MatureCheck", onCommitAny, this);
	
	if (gAgent.wantsPGOnly())
	{
		// Disable these buttons if they are PG (Teen) users
		mMatureCtrl->setVisible(FALSE);
		mMatureCtrl->setEnabled(FALSE);
	}
	
	
	mSnapshotCtrl = getChild<LLTextureCtrl>("snapshot_ctrl");
	if (mSnapshotCtrl)
	{
		mSnapshotCtrl->setCommitCallback( onCommitAny, this );
		mSnapshotCtrl->setAllowNoTexture ( TRUE );
		mSnapshotCtrl->setImmediateFilterPermMask(PERM_COPY | PERM_TRANSFER);
		mSnapshotCtrl->setDnDFilterPermMask(PERM_COPY | PERM_TRANSFER);
		mSnapshotCtrl->setNonImmediateFilterPermMask(PERM_COPY | PERM_TRANSFER);
	}
	else
	{
		LL_WARNS() << "LLUICtrlFactory::getTexturePickerByName() returned NULL for 'snapshot_ctrl'" << LL_ENDL;
	}


	mLocationText = getChild<LLTextBox>("landing_point");

	mSetBtn = getChild<LLButton>("Set");
	mSetBtn->setClickedCallback(onClickSet, this);

	
	mClearBtn = getChild<LLButton>("Clear");
	mClearBtn->setClickedCallback(onClickClear, this);


	mLandingTypeCombo = getChild<LLComboBox>( "landing type");
	childSetCommitCallback("landing type", onCommitAny, this);

	return TRUE;
}


// virtual
LLPanelLandOptions::~LLPanelLandOptions()
{ }


// virtual
void LLPanelLandOptions::refresh()
{
	refreshSearch();

	LLParcel *parcel = mParcel->getParcel();
	if (!parcel)
	{
		mCheckEditObjects	->set(FALSE);
		mCheckEditObjects	->setEnabled(FALSE);

		mCheckEditGroupObjects	->set(FALSE);
		mCheckEditGroupObjects	->setEnabled(FALSE);

		mCheckAllObjectEntry	->set(FALSE);
		mCheckAllObjectEntry	->setEnabled(FALSE);

		mCheckGroupObjectEntry	->set(FALSE);
		mCheckGroupObjectEntry	->setEnabled(FALSE);

		mCheckSafe			->set(FALSE);
		mCheckSafe			->setEnabled(FALSE);

		mCheckFly			->set(FALSE);
		mCheckFly			->setEnabled(FALSE);

		mCheckGroupScripts	->set(FALSE);
		mCheckGroupScripts	->setEnabled(FALSE);

		mCheckOtherScripts	->set(FALSE);
		mCheckOtherScripts	->setEnabled(FALSE);

		mPushRestrictionCtrl->set(FALSE);
		mPushRestrictionCtrl->setEnabled(FALSE);

		mSeeAvatarsCtrl->set(TRUE);
		mSeeAvatarsCtrl->setEnabled(FALSE);

		mLandingTypeCombo->setCurrentByIndex(0);
		mLandingTypeCombo->setEnabled(FALSE);

		mSnapshotCtrl->setImageAssetID(LLUUID::null);
		mSnapshotCtrl->setEnabled(FALSE);

		mLocationText->setTextArg("[LANDING]", getString("landing_point_none"));
		mSetBtn->setEnabled(FALSE);
		mClearBtn->setEnabled(FALSE);

		mMatureCtrl->setEnabled(FALSE);
	}
	else
	{
		// something selected, hooray!

		// Display options
		BOOL can_change_options = LLViewerParcelMgr::isParcelModifiableByAgent(parcel, GP_LAND_OPTIONS);
		mCheckEditObjects	->set( parcel->getAllowModify() );
		mCheckEditObjects	->setEnabled( can_change_options );
		
		mCheckEditGroupObjects	->set( parcel->getAllowGroupModify() ||  parcel->getAllowModify());
		mCheckEditGroupObjects	->setEnabled( can_change_options && !parcel->getAllowModify() );		// If others edit is enabled, then this is explicitly enabled.

		mCheckAllObjectEntry	->set( parcel->getAllowAllObjectEntry() );
		mCheckAllObjectEntry	->setEnabled( can_change_options );

		mCheckGroupObjectEntry	->set( parcel->getAllowGroupObjectEntry() ||  parcel->getAllowAllObjectEntry());
		mCheckGroupObjectEntry	->setEnabled( can_change_options && !parcel->getAllowAllObjectEntry() );
		
		mCheckSafe			->set( !parcel->getAllowDamage() );
		mCheckSafe			->setEnabled( can_change_options );

		mCheckFly			->set( parcel->getAllowFly() );
		mCheckFly			->setEnabled( can_change_options );

		mCheckGroupScripts	->set( parcel->getAllowGroupScripts() || parcel->getAllowOtherScripts());
		mCheckGroupScripts	->setEnabled( can_change_options && !parcel->getAllowOtherScripts());

		mCheckOtherScripts	->set( parcel->getAllowOtherScripts() );
		mCheckOtherScripts	->setEnabled( can_change_options );

		mPushRestrictionCtrl->set( parcel->getRestrictPushObject() );
		if(parcel->getRegionPushOverride())
		{
			mPushRestrictionCtrl->setLabel(getString("push_restrict_region_text"));
			mPushRestrictionCtrl->setEnabled(false);
			mPushRestrictionCtrl->set(TRUE);
		}
		else
		{
			mPushRestrictionCtrl->setLabel(getString("push_restrict_text"));
			mPushRestrictionCtrl->setEnabled(can_change_options);
		}

		mSeeAvatarsCtrl->set(parcel->getSeeAVs());
		mSeeAvatarsCtrl->setEnabled(can_change_options && parcel->getHaveNewParcelLimitData());

		BOOL can_change_landing_point = LLViewerParcelMgr::isParcelModifiableByAgent(parcel, 
														GP_LAND_SET_LANDING_POINT);
		mLandingTypeCombo->setCurrentByIndex((S32)parcel->getLandingType());
		mLandingTypeCombo->setEnabled( can_change_landing_point );

		bool can_change_identity =
				LLViewerParcelMgr::isParcelModifiableByAgent(
					parcel, GP_LAND_CHANGE_IDENTITY);
		mSnapshotCtrl->setImageAssetID(parcel->getSnapshotID());
		mSnapshotCtrl->setEnabled( can_change_identity );

		// find out where we're looking and convert that to an angle in degrees on a regular compass (not the internal representation)
		LLVector3 user_look_at = parcel->getUserLookAt();
		U32 user_look_at_angle = ( (U32)( ( atan2(user_look_at[1], -user_look_at[0]) + F_PI * 2 ) * RAD_TO_DEG + 0.5) - 90) % 360;

		LLVector3 pos = parcel->getUserLocation();
		if (pos.isExactlyZero())
		{
			mLocationText->setTextArg("[LANDING]", getString("landing_point_none"));
		}
		else
		{
			mLocationText->setTextArg("[LANDING]",llformat("%d, %d, %d (%d\xC2\xB0)",
														   llround(pos.mV[VX]),
														   llround(pos.mV[VY]),
		   												   llround(pos.mV[VZ]),
														   user_look_at_angle));
		}

		mSetBtn->setEnabled( can_change_landing_point );
		mClearBtn->setEnabled( can_change_landing_point );

		if (gAgent.wantsPGOnly())
		{
			// Disable these buttons if they are PG (Teen) users
			mMatureCtrl->setVisible(FALSE);
			mMatureCtrl->setEnabled(FALSE);
		}
		else
		{
			// not teen so fill in the data for the maturity control
			mMatureCtrl->setVisible(TRUE);
			LLStyle::Params style;
			style.image(LLUI::getUIImage(gFloaterView->getParentFloater(this)->getString("maturity_icon_moderate")));
			LLCheckBoxWithTBAcess* fullaccess_mature_ctrl = (LLCheckBoxWithTBAcess*)mMatureCtrl;
			fullaccess_mature_ctrl->getTextBox()->setText(LLStringExplicit(""));
			fullaccess_mature_ctrl->getTextBox()->appendImageSegment(style);
			fullaccess_mature_ctrl->getTextBox()->appendText(getString("mature_check_mature"), false);
			fullaccess_mature_ctrl->setToolTip(getString("mature_check_mature_tooltip"));
			fullaccess_mature_ctrl->reshape(fullaccess_mature_ctrl->getRect().getWidth(), fullaccess_mature_ctrl->getRect().getHeight(), FALSE);
			
			// they can see the checkbox, but its disposition depends on the 
			// state of the region
			LLViewerRegion* regionp = LLViewerParcelMgr::getInstance()->getSelectionRegion();
			if (regionp)
			{
				if (regionp->getSimAccess() == SIM_ACCESS_PG)
				{
					mMatureCtrl->setEnabled(FALSE);
					mMatureCtrl->set(FALSE);
				}
				else if (regionp->getSimAccess() == SIM_ACCESS_MATURE)
				{
					mMatureCtrl->setEnabled(can_change_identity);
					mMatureCtrl->set(parcel->getMaturePublish());
				}
				else if (regionp->getSimAccess() == SIM_ACCESS_ADULT)
				{
					mMatureCtrl->setEnabled(FALSE);
					mMatureCtrl->set(TRUE);
					mMatureCtrl->setLabel(getString("mature_check_adult"));
					mMatureCtrl->setToolTip(getString("mature_check_adult_tooltip"));
				}
			}
		}
	}
}

// virtual
void LLPanelLandOptions::draw()
{
	LLPanel::draw();
}


// private
void LLPanelLandOptions::refreshSearch()
{
	LLParcel *parcel = mParcel->getParcel();
	if (!parcel)
	{
		mCheckShowDirectory->set(FALSE);
		mCheckShowDirectory->setEnabled(FALSE);

		const std::string& none_string = LLParcel::getCategoryString(LLParcel::C_NONE);
		mCategoryCombo->setValue(none_string);
		mCategoryCombo->setEnabled(FALSE);
		return;
	}

	LLViewerRegion* region =
			LLViewerParcelMgr::getInstance()->getSelectionRegion();

	bool can_change =
			LLViewerParcelMgr::isParcelModifiableByAgent(
				parcel, GP_LAND_FIND_PLACES)
			&& region
			&& !(region->getRegionFlag(REGION_FLAGS_BLOCK_PARCEL_SEARCH));

	// There is a bug with this panel whereby the Show Directory bit can be 
	// slammed off by the Region based on an override.  Since this data is cached
	// locally the change will not reflect in the panel, which could cause confusion
	// A workaround for this is to flip the bit off in the locally cached version
	// when we detect a mismatch case.
	if(!can_change && parcel->getParcelFlag(PF_SHOW_DIRECTORY))
	{
		parcel->setParcelFlag(PF_SHOW_DIRECTORY, FALSE);
	}
	BOOL show_directory = parcel->getParcelFlag(PF_SHOW_DIRECTORY);
	mCheckShowDirectory	->set(show_directory);

	// Set by string in case the order in UI doesn't match the order by index.
	LLParcel::ECategory cat = parcel->getCategory();
	const std::string& category_string = LLParcel::getCategoryString(cat);
	mCategoryCombo->setValue(category_string);

	std::string tooltip;
	bool enable_show_directory = false;
	// Parcels <= 128 square meters cannot be listed in search, in an
	// effort to reduce search spam from small parcels.  See also
	// the search crawler "grid-crawl.py" in secondlife.com/doc/app/search/ JC
	const S32 MIN_PARCEL_AREA_FOR_SEARCH = 128;
	bool large_enough = parcel->getArea() > MIN_PARCEL_AREA_FOR_SEARCH;
	if (large_enough)
	{
		if (can_change)
		{
			tooltip = getString("search_enabled_tooltip");
			enable_show_directory = true;
		}
		else
		{
			tooltip = getString("search_disabled_permissions_tooltip");
			enable_show_directory = false;
		}
	}
	else
	{
		// not large enough to include in search
		if (can_change)
		{
			if (show_directory)
			{
				// parcels that are too small, but are still in search for
				// legacy reasons, need to have the check box enabled so
				// the owner can delist the parcel. JC
				tooltip = getString("search_enabled_tooltip");
				enable_show_directory = true;
			}
			else
			{
				tooltip = getString("search_disabled_small_tooltip");
				enable_show_directory = false;
			}
		}
		else
		{
			// both too small and don't have permission, so just
			// show the permissions as the reason (which is probably
			// the more common case) JC
			tooltip = getString("search_disabled_permissions_tooltip");
			enable_show_directory = false;
		}
	}
	mCheckShowDirectory->setToolTip(tooltip);
	mCategoryCombo->setToolTip(tooltip);
	mCheckShowDirectory->setEnabled(enable_show_directory);
	mCategoryCombo->setEnabled(enable_show_directory);
}


// static
void LLPanelLandOptions::onCommitAny(LLUICtrl *ctrl, void *userdata)
{
	LLPanelLandOptions *self = (LLPanelLandOptions *)userdata;

	LLParcel* parcel = self->mParcel->getParcel();
	if (!parcel)
	{
		return;
	}

	// Extract data from UI
	BOOL create_objects		= self->mCheckEditObjects->get();
	BOOL create_group_objects	= self->mCheckEditGroupObjects->get() || self->mCheckEditObjects->get();
	BOOL all_object_entry		= self->mCheckAllObjectEntry->get();
	BOOL group_object_entry	= self->mCheckGroupObjectEntry->get() || self->mCheckAllObjectEntry->get();
	BOOL allow_terraform	= false; // removed from UI so always off now - self->mCheckEditLand->get();
	BOOL allow_damage		= !self->mCheckSafe->get();
	BOOL allow_fly			= self->mCheckFly->get();
	BOOL allow_landmark		= TRUE; // cannot restrict landmark creation
	BOOL allow_other_scripts	= self->mCheckOtherScripts->get();
	BOOL allow_group_scripts	= self->mCheckGroupScripts->get() || allow_other_scripts;
	BOOL allow_publish		= FALSE;
	BOOL mature_publish		= self->mMatureCtrl->get();
	BOOL push_restriction	= self->mPushRestrictionCtrl->get();
	BOOL see_avs			= self->mSeeAvatarsCtrl->get();
	BOOL show_directory		= self->mCheckShowDirectory->get();
	// we have to get the index from a lookup, not from the position in the dropdown!
	S32  category_index		= LLParcel::getCategoryFromString(self->mCategoryCombo->getSelectedValue());
	S32  landing_type_index	= self->mLandingTypeCombo->getCurrentIndex();
	LLUUID snapshot_id		= self->mSnapshotCtrl->getImageAssetID();
	LLViewerRegion* region;
	region = LLViewerParcelMgr::getInstance()->getSelectionRegion();

	if (region && region->getAllowDamage())
	{	// Damage is allowed on the region - server will always allow scripts
		if ( (!allow_other_scripts && parcel->getParcelFlag(PF_ALLOW_OTHER_SCRIPTS)) ||
			 (!allow_group_scripts && parcel->getParcelFlag(PF_ALLOW_GROUP_SCRIPTS)) )
		{	// Don't allow turning off "Run Scripts" if damage is allowed in the region
			self->mCheckOtherScripts->set(parcel->getParcelFlag(PF_ALLOW_OTHER_SCRIPTS));	// Restore UI to actual settings
			self->mCheckGroupScripts->set(parcel->getParcelFlag(PF_ALLOW_GROUP_SCRIPTS));
			LLNotificationsUtil::add("UnableToDisableOutsideScripts");
			return;
		}
	}

	// Push data into current parcel
	parcel->setParcelFlag(PF_CREATE_OBJECTS, create_objects);
	parcel->setParcelFlag(PF_CREATE_GROUP_OBJECTS, create_group_objects);
	parcel->setParcelFlag(PF_ALLOW_ALL_OBJECT_ENTRY, all_object_entry);
	parcel->setParcelFlag(PF_ALLOW_GROUP_OBJECT_ENTRY, group_object_entry);
	parcel->setParcelFlag(PF_ALLOW_TERRAFORM, allow_terraform);
	parcel->setParcelFlag(PF_ALLOW_DAMAGE, allow_damage);
	parcel->setParcelFlag(PF_ALLOW_FLY, allow_fly);
	parcel->setParcelFlag(PF_ALLOW_LANDMARK, allow_landmark);
	parcel->setParcelFlag(PF_ALLOW_GROUP_SCRIPTS, allow_group_scripts);
	parcel->setParcelFlag(PF_ALLOW_OTHER_SCRIPTS, allow_other_scripts);
	parcel->setParcelFlag(PF_SHOW_DIRECTORY, show_directory);
	parcel->setParcelFlag(PF_ALLOW_PUBLISH, allow_publish);
	parcel->setParcelFlag(PF_MATURE_PUBLISH, mature_publish);
	parcel->setParcelFlag(PF_RESTRICT_PUSHOBJECT, push_restriction);
	parcel->setCategory((LLParcel::ECategory)category_index);
	parcel->setLandingType((LLParcel::ELandingType)landing_type_index);
	parcel->setSnapshotID(snapshot_id);
	parcel->setSeeAVs(see_avs);

	// Send current parcel data upstream to server
	LLViewerParcelMgr::getInstance()->sendParcelPropertiesUpdate( parcel );

	// Might have changed properties, so let's redraw!
	self->refresh();
}


// static
void LLPanelLandOptions::onClickSet(void* userdata)
{
	LLPanelLandOptions* self = (LLPanelLandOptions*)userdata;

	LLParcel* selected_parcel = self->mParcel->getParcel();
	if (!selected_parcel) return;

	LLParcel* agent_parcel = LLViewerParcelMgr::getInstance()->getAgentParcel();
	if (!agent_parcel) return;

	if (agent_parcel->getLocalID() != selected_parcel->getLocalID())
	{
		LLNotificationsUtil::add("MustBeInParcel");
		return;
	}

	LLVector3 pos_region = gAgent.getPositionAgent();
	selected_parcel->setUserLocation(pos_region);
	selected_parcel->setUserLookAt(gAgent.getFrameAgent().getAtAxis());

	LLViewerParcelMgr::getInstance()->sendParcelPropertiesUpdate(selected_parcel);

	self->refresh();
}

void LLPanelLandOptions::onClickClear(void* userdata)
{
	LLPanelLandOptions* self = (LLPanelLandOptions*)userdata;

	LLParcel* selected_parcel = self->mParcel->getParcel();
	if (!selected_parcel) return;

	// yes, this magic number of 0,0,0 means that it is clear
	LLVector3 zero_vec(0.f, 0.f, 0.f);
	selected_parcel->setUserLocation(zero_vec);
	selected_parcel->setUserLookAt(zero_vec);

	LLViewerParcelMgr::getInstance()->sendParcelPropertiesUpdate(selected_parcel);

	self->refresh();
}


class LLPanelLandAccess
	:	public LLPanel
{
public:
	LLPanelLandAccess(LLSafeHandle<LLParcelSelection>& parcelp);
	virtual ~LLPanelLandAccess();
	void refresh();
	void refresh_ui();
	void refreshNames();
	virtual void draw();

	static void onCommitPublicAccess(LLUICtrl* ctrl, void *userdata);
	static void onCommitAny(LLUICtrl* ctrl, void *userdata);
	static void onCommitGroupCheck(LLUICtrl* ctrl, void *userdata);
	static void onClickRemoveAccess(void*);
	static void onClickRemoveBanned(void*);

	virtual BOOL postBuild();

	void onClickAddAccess();
	void onClickAddBanned();
	void callbackAvatarCBBanned(const uuid_vec_t& ids);
	void callbackAvatarCBAccess(const uuid_vec_t& ids);

protected:
	LLNameListCtrl*		mListAccess;
	LLNameListCtrl*		mListBanned;

	LLSafeHandle<LLParcelSelection>&	mParcel;
};


//---------------------------------------------------------------------------
// LLPanelLandAccess
//---------------------------------------------------------------------------

LLPanelLandAccess::LLPanelLandAccess(LLParcelSelectionHandle& parcel)
	: LLPanel(),
	  mParcel(parcel)
{
}


BOOL LLPanelLandAccess::postBuild()
{
	childSetCommitCallback("public_access", onCommitPublicAccess, this);
	childSetCommitCallback("limit_payment", onCommitAny, this);
	childSetCommitCallback("limit_age_verified", onCommitAny, this);
	childSetCommitCallback("GroupCheck", onCommitGroupCheck, this);
	childSetCommitCallback("PassCheck", onCommitAny, this);
	childSetCommitCallback("pass_combo", onCommitAny, this);
	childSetCommitCallback("PriceSpin", onCommitAny, this);
	childSetCommitCallback("HoursSpin", onCommitAny, this);

	childSetAction("add_allowed", boost::bind(&LLPanelLandAccess::onClickAddAccess, this));
	childSetAction("remove_allowed", onClickRemoveAccess, this);
	childSetAction("add_banned", boost::bind(&LLPanelLandAccess::onClickAddBanned, this));
	childSetAction("remove_banned", onClickRemoveBanned, this);
	
	mListAccess = getChild<LLNameListCtrl>("AccessList");
	if (mListAccess)
	{
		mListAccess->sortByColumnIndex(0, TRUE); // ascending
		mListAccess->setContextMenu(LLScrollListCtrl::MENU_AVATAR);
	}

	mListBanned = getChild<LLNameListCtrl>("BannedList");
	if (mListBanned)
	{
		mListBanned->sortByColumnIndex(0, TRUE); // ascending
		mListBanned->setContextMenu(LLScrollListCtrl::MENU_AVATAR);
	}

	return TRUE;
}


LLPanelLandAccess::~LLPanelLandAccess()
{ 
}

void LLPanelLandAccess::refresh()
{
	LLFloater* parent_floater = gFloaterView->getParentFloater(this);
	LLParcel *parcel = mParcel->getParcel();
		
	// Display options
	if (parcel)
	{
		BOOL use_access_list = parcel->getParcelFlag(PF_USE_ACCESS_LIST);
		BOOL use_group = parcel->getParcelFlag(PF_USE_ACCESS_GROUP);
		BOOL public_access = !use_access_list;
		
		getChild<LLUICtrl>("public_access")->setValue(public_access );
		getChild<LLUICtrl>("GroupCheck")->setValue(use_group );

		std::string group_name;
		gCacheName->getGroupName(parcel->getGroupID(), group_name);
		getChild<LLUICtrl>("GroupCheck")->setLabelArg("[GROUP]", group_name );
		
		// Allow list
		if (mListAccess)
		{
			// Clear the sort order so we don't re-sort on every add.
			mListAccess->clearSortOrder();
			mListAccess->deleteAllItems();
			S32 count = parcel->mAccessList.size();
			getChild<LLUICtrl>("AccessList")->setToolTipArg(LLStringExplicit("[LISTED]"), llformat("%d",count));
			getChild<LLUICtrl>("AccessList")->setToolTipArg(LLStringExplicit("[MAX]"), llformat("%d",PARCEL_MAX_ACCESS_LIST));

			for (LLAccessEntry::map::const_iterator cit = parcel->mAccessList.begin();
				 cit != parcel->mAccessList.end(); ++cit)
			{
				const LLAccessEntry& entry = (*cit).second;
				std::string suffix;
				if (entry.mTime != 0)
				{
					LLStringUtil::format_map_t args;
					S32 now = time(NULL);
					S32 seconds = entry.mTime - now;
					if (seconds < 0) seconds = 0;
					suffix.assign(" (");
					if (seconds >= 120)
					{
						args["[MINUTES]"] = llformat("%d", (seconds/60));
						std::string buf = parent_floater->getString ("Minutes", args);
						suffix.append(buf);
					}
					else if (seconds >= 60)
					{
						suffix.append("1 " + parent_floater->getString("Minute"));
					}
					else
					{
						args["[SECONDS]"] = llformat("%d", seconds);
						std::string buf = parent_floater->getString ("Seconds", args);
						suffix.append(buf);
					}
					suffix.append(" " + parent_floater->getString("Remaining") + ")");
				}
				mListAccess->addNameItem(entry.mID, ADD_DEFAULT, TRUE, suffix);
			}
			mListAccess->sortByName(TRUE);
		}
		
		// Ban List
		if(mListBanned)
		{
			// Clear the sort order so we don't re-sort on every add.
			mListBanned->clearSortOrder();
			mListBanned->deleteAllItems();
			S32 count = parcel->mBanList.size();

			getChild<LLUICtrl>("BannedList")->setToolTipArg(LLStringExplicit("[LISTED]"), llformat("%d",count));
			getChild<LLUICtrl>("BannedList")->setToolTipArg(LLStringExplicit("[MAX]"), llformat("%d",PARCEL_MAX_ACCESS_LIST));

			for (LLAccessEntry::map::const_iterator cit = parcel->mBanList.begin();
				 cit != parcel->mBanList.end(); ++cit)
			{
				const LLAccessEntry& entry = (*cit).second;
				std::string suffix;
				if (entry.mTime != 0)
				{
					LLStringUtil::format_map_t args;
					S32 now = time(NULL);
					S32 seconds = entry.mTime - now;
					if (seconds < 0) seconds = 0;
					suffix.assign(" (");
					if (seconds >= 120)
					{
						args["[MINUTES]"] = llformat("%d", (seconds/60));
						std::string buf = parent_floater->getString ("Minutes", args);
						suffix.append(buf);
					}
					else if (seconds >= 60)
					{
						suffix.append("1 " + parent_floater->getString("Minute"));
					}
					else
					{
						args["[SECONDS]"] = llformat("%d", seconds);
						std::string buf = parent_floater->getString ("Seconds", args);
						suffix.append(buf);
					}
					suffix.append(" " + parent_floater->getString("Remaining") + ")");
				}
				mListBanned->addNameItem(entry.mID, ADD_DEFAULT, TRUE, suffix);
			}
			mListBanned->sortByName(TRUE);
		}

		if(parcel->getRegionDenyAnonymousOverride())
		{
			getChild<LLUICtrl>("limit_payment")->setValue(TRUE);
			getChild<LLUICtrl>("limit_payment")->setLabelArg("[ESTATE_PAYMENT_LIMIT]", getString("access_estate_defined") );
		}
		else
		{
			getChild<LLUICtrl>("limit_payment")->setValue((parcel->getParcelFlag(PF_DENY_ANONYMOUS)));
			getChild<LLUICtrl>("limit_payment")->setLabelArg("[ESTATE_PAYMENT_LIMIT]", std::string() );
		}
		if(parcel->getRegionDenyAgeUnverifiedOverride())
		{
			getChild<LLUICtrl>("limit_age_verified")->setValue(TRUE);
			getChild<LLUICtrl>("limit_age_verified")->setLabelArg("[ESTATE_AGE_LIMIT]", getString("access_estate_defined") );
		}
		else
		{
			getChild<LLUICtrl>("limit_age_verified")->setValue((parcel->getParcelFlag(PF_DENY_AGEUNVERIFIED)));
			getChild<LLUICtrl>("limit_age_verified")->setLabelArg("[ESTATE_AGE_LIMIT]", std::string() );
		}
		
		BOOL use_pass = parcel->getParcelFlag(PF_USE_PASS_LIST);
		getChild<LLUICtrl>("PassCheck")->setValue(use_pass);
		LLCtrlSelectionInterface* passcombo = childGetSelectionInterface("pass_combo");
		if (passcombo)
		{
			if (public_access || !use_pass)
			{
				passcombo->selectByValue("anyone");
			}
		}
		
		S32 pass_price = parcel->getPassPrice();
		getChild<LLUICtrl>("PriceSpin")->setValue((F32)pass_price );

		F32 pass_hours = parcel->getPassHours();
		getChild<LLUICtrl>("HoursSpin")->setValue(pass_hours );
	}
	else
	{
		getChild<LLUICtrl>("public_access")->setValue(FALSE);
		getChild<LLUICtrl>("limit_payment")->setValue(FALSE);
		getChild<LLUICtrl>("limit_age_verified")->setValue(FALSE);
		getChild<LLUICtrl>("GroupCheck")->setValue(FALSE);
		getChild<LLUICtrl>("GroupCheck")->setLabelArg("[GROUP]", LLStringUtil::null );
		getChild<LLUICtrl>("PassCheck")->setValue(FALSE);
		getChild<LLUICtrl>("PriceSpin")->setValue((F32)PARCEL_PASS_PRICE_DEFAULT);
		getChild<LLUICtrl>("HoursSpin")->setValue(PARCEL_PASS_HOURS_DEFAULT );
		getChild<LLUICtrl>("AccessList")->setToolTipArg(LLStringExplicit("[LISTED]"), llformat("%d",0));
		getChild<LLUICtrl>("AccessList")->setToolTipArg(LLStringExplicit("[MAX]"), llformat("%d",0));
		getChild<LLUICtrl>("BannedList")->setToolTipArg(LLStringExplicit("[LISTED]"), llformat("%d",0));
		getChild<LLUICtrl>("BannedList")->setToolTipArg(LLStringExplicit("[MAX]"), llformat("%d",0));
	}	
}

void LLPanelLandAccess::refresh_ui()
{
	getChildView("public_access")->setEnabled(FALSE);
	getChildView("limit_payment")->setEnabled(FALSE);
	getChildView("limit_age_verified")->setEnabled(FALSE);
	getChildView("GroupCheck")->setEnabled(FALSE);
	getChildView("PassCheck")->setEnabled(FALSE);
	getChildView("pass_combo")->setEnabled(FALSE);
	getChildView("PriceSpin")->setEnabled(FALSE);
	getChildView("HoursSpin")->setEnabled(FALSE);
	getChildView("AccessList")->setEnabled(FALSE);
	getChildView("BannedList")->setEnabled(FALSE);
	getChildView("add_allowed")->setEnabled(FALSE);
	getChildView("remove_allowed")->setEnabled(FALSE);
	getChildView("add_banned")->setEnabled(FALSE);
	getChildView("remove_banned")->setEnabled(FALSE);
	
	LLParcel *parcel = mParcel->getParcel();
	if (parcel)
	{
		BOOL can_manage_allowed = LLViewerParcelMgr::isParcelModifiableByAgent(parcel, GP_LAND_MANAGE_ALLOWED);
		BOOL can_manage_banned = LLViewerParcelMgr::isParcelModifiableByAgent(parcel, GP_LAND_MANAGE_BANNED);
	
		getChildView("public_access")->setEnabled(can_manage_allowed);
		BOOL public_access = getChild<LLUICtrl>("public_access")->getValue().asBoolean();
		if (public_access)
		{
			bool override = false;
			if(parcel->getRegionDenyAnonymousOverride())
			{
				override = true;
				getChildView("limit_payment")->setEnabled(FALSE);
			}
			else
			{
				getChildView("limit_payment")->setEnabled(can_manage_allowed);
			}
			if(parcel->getRegionDenyAgeUnverifiedOverride())
			{
				override = true;
				getChildView("limit_age_verified")->setEnabled(FALSE);
			}
			else
			{
				getChildView("limit_age_verified")->setEnabled(can_manage_allowed);
			}
			if (override)
			{
				getChildView("Only Allow")->setToolTip(getString("estate_override"));
			}
			else
			{
				getChildView("Only Allow")->setToolTip(std::string());
			}
			getChildView("PassCheck")->setEnabled(FALSE);
			getChildView("pass_combo")->setEnabled(FALSE);
			getChildView("AccessList")->setEnabled(FALSE);
		}
		else
		{
			getChildView("limit_payment")->setEnabled(FALSE);
			getChildView("limit_age_verified")->setEnabled(FALSE);


			BOOL sell_passes = getChild<LLUICtrl>("PassCheck")->getValue().asBoolean();
			getChildView("PassCheck")->setEnabled(can_manage_allowed);
			if (sell_passes)
			{
				getChildView("pass_combo")->setEnabled(can_manage_allowed);
				getChildView("PriceSpin")->setEnabled(can_manage_allowed);
				getChildView("HoursSpin")->setEnabled(can_manage_allowed);
			}
		}
		std::string group_name;
		if (gCacheName->getGroupName(parcel->getGroupID(), group_name))
		{
			getChildView("GroupCheck")->setEnabled(can_manage_allowed);
		}
		getChildView("AccessList")->setEnabled(can_manage_allowed);
		S32 allowed_list_count = parcel->mAccessList.size();
		getChildView("add_allowed")->setEnabled(can_manage_allowed && allowed_list_count < PARCEL_MAX_ACCESS_LIST);
		BOOL has_selected = (mListAccess && mListAccess->getSelectionInterface()->getFirstSelectedIndex() >= 0);
		getChildView("remove_allowed")->setEnabled(can_manage_allowed && has_selected);
		
		getChildView("BannedList")->setEnabled(can_manage_banned);
		S32 banned_list_count = parcel->mBanList.size();
		getChildView("add_banned")->setEnabled(can_manage_banned && banned_list_count < PARCEL_MAX_ACCESS_LIST);
		has_selected = (mListBanned && mListBanned->getSelectionInterface()->getFirstSelectedIndex() >= 0);
		getChildView("remove_banned")->setEnabled(can_manage_banned && has_selected);
	}
}
		

// public
void LLPanelLandAccess::refreshNames()
{
	LLParcel* parcel = mParcel->getParcel();
	std::string group_name;
	if(parcel)
	{
		gCacheName->getGroupName(parcel->getGroupID(), group_name);
	}
	getChild<LLUICtrl>("GroupCheck")->setLabelArg("[GROUP]", group_name);
}


// virtual
void LLPanelLandAccess::draw()
{
	refresh_ui();
	refreshNames();
	LLPanel::draw();
}

// static
void LLPanelLandAccess::onCommitPublicAccess(LLUICtrl *ctrl, void *userdata)
{
	LLPanelLandAccess *self = (LLPanelLandAccess *)userdata;
	LLParcel* parcel = self->mParcel->getParcel();
	if (!parcel)
	{
		return;
	}

	onCommitAny(ctrl, userdata);
}

void LLPanelLandAccess::onCommitGroupCheck(LLUICtrl *ctrl, void *userdata)
{
	LLPanelLandAccess *self = (LLPanelLandAccess *)userdata;
	LLParcel* parcel = self->mParcel->getParcel();
	if (!parcel)
	{
		return;
	}

	BOOL use_pass_list = !self->getChild<LLUICtrl>("public_access")->getValue().asBoolean();
	BOOL use_access_group = self->getChild<LLUICtrl>("GroupCheck")->getValue().asBoolean();
	LLCtrlSelectionInterface* passcombo = self->childGetSelectionInterface("pass_combo");
	if (passcombo)
	{
		if (use_access_group && use_pass_list)
		{
			if (passcombo->getSelectedValue().asString() == "group")
			{
				passcombo->selectByValue("anyone");
			}
		}
	}

	onCommitAny(ctrl, userdata);
}

// static
void LLPanelLandAccess::onCommitAny(LLUICtrl *ctrl, void *userdata)
{
	LLPanelLandAccess *self = (LLPanelLandAccess *)userdata;

	LLParcel* parcel = self->mParcel->getParcel();
	if (!parcel)
	{
		return;
	}

	// Extract data from UI
	BOOL public_access = self->getChild<LLUICtrl>("public_access")->getValue().asBoolean();
	BOOL use_access_group = self->getChild<LLUICtrl>("GroupCheck")->getValue().asBoolean();
	if (use_access_group)
	{
		std::string group_name;
		if (!gCacheName->getGroupName(parcel->getGroupID(), group_name))
		{
			use_access_group = FALSE;
		}
	}
		
	BOOL limit_payment = FALSE, limit_age_verified = FALSE;
	BOOL use_access_list = FALSE;
	BOOL use_pass_list = FALSE;
	
	if (public_access)
	{
		use_access_list = FALSE;
		limit_payment = self->getChild<LLUICtrl>("limit_payment")->getValue().asBoolean();
		limit_age_verified = self->getChild<LLUICtrl>("limit_age_verified")->getValue().asBoolean();
	}
	else
	{
		use_access_list = TRUE;
		use_pass_list = self->getChild<LLUICtrl>("PassCheck")->getValue().asBoolean();
		LLCtrlSelectionInterface* passcombo = self->childGetSelectionInterface("pass_combo");
		if (passcombo)
		{
			if (use_access_group && use_pass_list)
			{
				if (passcombo->getSelectedValue().asString() == "group")
				{
					use_access_group = FALSE;
				}
			}
		}
	}

	S32 pass_price = llfloor((F32)self->getChild<LLUICtrl>("PriceSpin")->getValue().asReal());
	F32 pass_hours = (F32)self->getChild<LLUICtrl>("HoursSpin")->getValue().asReal();

	// Push data into current parcel
	parcel->setParcelFlag(PF_USE_ACCESS_GROUP,	use_access_group);
	parcel->setParcelFlag(PF_USE_ACCESS_LIST,	use_access_list);
	parcel->setParcelFlag(PF_USE_PASS_LIST,		use_pass_list);
	parcel->setParcelFlag(PF_USE_BAN_LIST,		TRUE);
	parcel->setParcelFlag(PF_DENY_ANONYMOUS, 	limit_payment);
	parcel->setParcelFlag(PF_DENY_AGEUNVERIFIED, limit_age_verified);

	parcel->setPassPrice( pass_price );
	parcel->setPassHours( pass_hours );

	// Send current parcel data upstream to server
	LLViewerParcelMgr::getInstance()->sendParcelPropertiesUpdate( parcel );

	// Might have changed properties, so let's redraw!
	self->refresh();
}

void LLPanelLandAccess::onClickAddAccess()
{
    LLView * button = findChild<LLButton>("add_allowed");
    LLFloater * root_floater = gFloaterView->getParentFloater(this);
	LLFloaterAvatarPicker* picker = LLFloaterAvatarPicker::show(
		boost::bind(&LLPanelLandAccess::callbackAvatarCBAccess, this, _1), FALSE, FALSE, FALSE, root_floater->getName(), button);
	if (picker)
	{
		root_floater->addDependentFloater(picker);
	}
}

void LLPanelLandAccess::callbackAvatarCBAccess(const uuid_vec_t& ids)
{
	if (!ids.empty())
	{
		LLUUID id = ids[0];
		LLParcel* parcel = mParcel->getParcel();
<<<<<<< HEAD
		if (parcel)
		{			
			parcel->addToAccessList(id, 0);		
			LLViewerParcelMgr::getInstance()->sendParcelAccessListUpdate(AL_ACCESS);
=======
		if (parcel && parcel->addToAccessList(id, 0))
		{
			U32 lists_to_update = AL_ACCESS;
			// agent was successfully added to access list
			// but we also need to check ban list to ensure that agent will not be in two lists simultaneously
			if(parcel->removeFromBanList(id))
			{
				lists_to_update |= AL_BAN;
			}
			LLViewerParcelMgr::getInstance()->sendParcelAccessListUpdate(lists_to_update);
>>>>>>> 788ce7a8
			refresh();
		}
	}
}

// static
void LLPanelLandAccess::onClickRemoveAccess(void* data)
{
	LLPanelLandAccess* panelp = (LLPanelLandAccess*)data;
	if (panelp && panelp->mListAccess)
	{
		LLParcel* parcel = panelp->mParcel->getParcel();
		if (parcel)
		{
			std::vector<LLScrollListItem*> names = panelp->mListAccess->getAllSelected();
			for (std::vector<LLScrollListItem*>::iterator iter = names.begin();
				 iter != names.end(); )
			{
				LLScrollListItem* item = *iter++;
				const LLUUID& agent_id = item->getUUID();
				parcel->removeFromAccessList(agent_id);
			}
			LLViewerParcelMgr::getInstance()->sendParcelAccessListUpdate(AL_ACCESS);
			panelp->refresh();
		}
	}
}

// static
void LLPanelLandAccess::onClickAddBanned()
{
    LLView * button = findChild<LLButton>("add_banned");
    LLFloater * root_floater = gFloaterView->getParentFloater(this);
	LLFloaterAvatarPicker* picker = LLFloaterAvatarPicker::show(
		boost::bind(&LLPanelLandAccess::callbackAvatarCBBanned, this, _1), FALSE, FALSE, FALSE, root_floater->getName(), button);
	if (picker)
	{
		root_floater->addDependentFloater(picker);
	}
}

// static
void LLPanelLandAccess::callbackAvatarCBBanned(const uuid_vec_t& ids)
{
	if (!ids.empty())
	{
		LLUUID id = ids[0];
		LLParcel* parcel = mParcel->getParcel();
		if (parcel && parcel->addToBanList(id, 0))
		{
			U32 lists_to_update = AL_BAN;
			// agent was successfully added to ban list
			// but we also need to check access list to ensure that agent will not be in two lists simultaneously
			if (parcel->removeFromAccessList(id))
			{
				lists_to_update |= AL_ACCESS;
			}
			LLViewerParcelMgr::getInstance()->sendParcelAccessListUpdate(lists_to_update);
			refresh();
		}
	}
}

// static
void LLPanelLandAccess::onClickRemoveBanned(void* data)
{
	LLPanelLandAccess* panelp = (LLPanelLandAccess*)data;
	if (panelp && panelp->mListBanned)
	{
		LLParcel* parcel = panelp->mParcel->getParcel();
		if (parcel)
		{
			std::vector<LLScrollListItem*> names = panelp->mListBanned->getAllSelected();
			for (std::vector<LLScrollListItem*>::iterator iter = names.begin();
				 iter != names.end(); )
			{
				LLScrollListItem* item = *iter++;
				const LLUUID& agent_id = item->getUUID();
				parcel->removeFromBanList(agent_id);
			}
			LLViewerParcelMgr::getInstance()->sendParcelAccessListUpdate(AL_BAN);
			panelp->refresh();
		}
	}
}


//---------------------------------------------------------------------------
// LLPanelLandCovenant
//---------------------------------------------------------------------------
LLPanelLandCovenant::LLPanelLandCovenant(LLParcelSelectionHandle& parcel)
	: LLPanel(),
	  mParcel(parcel)
{	
}

LLPanelLandCovenant::~LLPanelLandCovenant()
{
}

// virtual
void LLPanelLandCovenant::refresh()
{
	LLViewerRegion* region = LLViewerParcelMgr::getInstance()->getSelectionRegion();
	if(!region) return;
		
	LLTextBox* region_name = getChild<LLTextBox>("region_name_text");
	if (region_name)
	{
		region_name->setText(region->getName());
	}

	LLTextBox* region_landtype = getChild<LLTextBox>("region_landtype_text");
	region_landtype->setText(region->getLocalizedSimProductName());
	
	LLTextBox* region_maturity = getChild<LLTextBox>("region_maturity_text");
	if (region_maturity)
	{
		insert_maturity_into_textbox(region_maturity, gFloaterView->getParentFloater(this), MATURITY);
	}
	
	LLTextBox* resellable_clause = getChild<LLTextBox>("resellable_clause");
	if (resellable_clause)
	{
		if (region->getRegionFlag(REGION_FLAGS_BLOCK_LAND_RESELL))
		{
			resellable_clause->setText(getString("can_not_resell"));
		}
		else
		{
			resellable_clause->setText(getString("can_resell"));
		}
	}
	
	LLTextBox* changeable_clause = getChild<LLTextBox>("changeable_clause");
	if (changeable_clause)
	{
		if (region->getRegionFlag(REGION_FLAGS_ALLOW_PARCEL_CHANGES))
		{
			changeable_clause->setText(getString("can_change"));
		}
		else
		{
			changeable_clause->setText(getString("can_not_change"));
		}
	}
	
	// send EstateCovenantInfo message
	LLMessageSystem *msg = gMessageSystem;
	msg->newMessage("EstateCovenantRequest");
	msg->nextBlockFast(_PREHASH_AgentData);
	msg->addUUIDFast(_PREHASH_AgentID,	gAgent.getID());
	msg->addUUIDFast(_PREHASH_SessionID,gAgent.getSessionID());
	msg->sendReliable(region->getHost());
}

// static
void LLPanelLandCovenant::updateCovenantText(const std::string &string)
{
	LLPanelLandCovenant* self = LLFloaterLand::getCurrentPanelLandCovenant();
	if (self)
	{
		LLViewerTextEditor* editor = self->getChild<LLViewerTextEditor>("covenant_editor");
		editor->setText(string);
	}
}

// static
void LLPanelLandCovenant::updateEstateName(const std::string& name)
{
	LLPanelLandCovenant* self = LLFloaterLand::getCurrentPanelLandCovenant();
	if (self)
	{
		LLTextBox* editor = self->getChild<LLTextBox>("estate_name_text");
		if (editor) editor->setText(name);
	}
}

// static
void LLPanelLandCovenant::updateLastModified(const std::string& text)
{
	LLPanelLandCovenant* self = LLFloaterLand::getCurrentPanelLandCovenant();
	if (self)
	{
		LLTextBox* editor = self->getChild<LLTextBox>("covenant_timestamp_text");
		if (editor) editor->setText(text);
	}
}

// static
void LLPanelLandCovenant::updateEstateOwnerName(const std::string& name)
{
	LLPanelLandCovenant* self = LLFloaterLand::getCurrentPanelLandCovenant();
	if (self)
	{
		LLTextBox* editor = self->getChild<LLTextBox>("estate_owner_text");
		if (editor) editor->setText(name);
	}
}

class LLPanelLandExperiences
	:	public LLPanel
{
public:	
	LLPanelLandExperiences(LLSafeHandle<LLParcelSelection>& parcelp);
	virtual BOOL postBuild();
	void refresh();

	void experienceAdded(const LLUUID& id, U32 xp_type, U32 access_type);
	void experienceRemoved(const LLUUID& id, U32 access_type);
protected:
	LLPanelExperienceListEditor* setupList( const char* control_name, U32 xp_type, U32 access_type );
	void refreshPanel(LLPanelExperienceListEditor* panel, U32 xp_type);

	LLSafeHandle<LLParcelSelection>&	mParcel;
	

	LLPanelExperienceListEditor* mAllowed;
	LLPanelExperienceListEditor* mBlocked;
};

LLPanelLandExperiences::LLPanelLandExperiences( LLSafeHandle<LLParcelSelection>& parcelp ) 
	: mParcel(parcelp)
{

}


BOOL LLPanelLandExperiences::postBuild()
{
	mAllowed = setupList("panel_allowed", EXPERIENCE_KEY_TYPE_ALLOWED, AL_ALLOW_EXPERIENCE);
	mBlocked = setupList("panel_blocked", EXPERIENCE_KEY_TYPE_BLOCKED, AL_BLOCK_EXPERIENCE);

	// only non-grid-wide experiences
	mAllowed->addFilter(boost::bind(LLPanelExperiencePicker::FilterWithProperty, _1, LLExperienceCache::PROPERTY_GRID));

	// no privileged ones
	mBlocked->addFilter(boost::bind(LLPanelExperiencePicker::FilterWithoutProperties, _1, LLExperienceCache::PROPERTY_PRIVILEGED|LLExperienceCache::PROPERTY_GRID));

	getChild<LLLayoutPanel>("trusted_layout_panel")->setVisible(FALSE);
	getChild<LLTextBox>("experiences_help_text")->setVisible(FALSE);
	getChild<LLTextBox>("allowed_text_help")->setText(getString("allowed_parcel_text"));
	getChild<LLTextBox>("blocked_text_help")->setText(getString("blocked_parcel_text"));
	
	return LLPanel::postBuild();
}

LLPanelExperienceListEditor* LLPanelLandExperiences::setupList( const char* control_name, U32 xp_type, U32 access_type )
{
	LLPanelExperienceListEditor* child = findChild<LLPanelExperienceListEditor>(control_name);
	if(child)
	{
		child->getChild<LLTextBox>("text_name")->setText(child->getString(control_name));
		child->setMaxExperienceIDs(PARCEL_MAX_EXPERIENCE_LIST);
		child->setAddedCallback(boost::bind(&LLPanelLandExperiences::experienceAdded, this, _1, xp_type, access_type));
		child->setRemovedCallback(boost::bind(&LLPanelLandExperiences::experienceRemoved, this, _1, access_type));
	}

	return child;
}

void LLPanelLandExperiences::experienceAdded( const LLUUID& id, U32 xp_type, U32 access_type )
{
	LLParcel* parcel = mParcel->getParcel();
	if (parcel)
	{			
		parcel->setExperienceKeyType(id, xp_type);
		LLViewerParcelMgr::getInstance()->sendParcelAccessListUpdate(access_type);
		refresh();
	}
}

void LLPanelLandExperiences::experienceRemoved( const LLUUID& id, U32 access_type )
{
	LLParcel* parcel = mParcel->getParcel();
	if (parcel)
	{			
		parcel->setExperienceKeyType(id, EXPERIENCE_KEY_TYPE_NONE);
		LLViewerParcelMgr::getInstance()->sendParcelAccessListUpdate(access_type);
		refresh();
	}
}

void LLPanelLandExperiences::refreshPanel(LLPanelExperienceListEditor* panel, U32 xp_type)
{
	LLParcel *parcel = mParcel->getParcel();

	// Display options
	if (panel == NULL)
	{
		return;
	}
	if (parcel == NULL)
	{
		// disable the panel
		panel->setEnabled(FALSE);
		panel->setExperienceIds(LLSD::emptyArray());
	}
	else
	{
		// enable the panel
		panel->setEnabled(TRUE);
		LLAccessEntry::map entries = parcel->getExperienceKeysByType(xp_type);
		LLAccessEntry::map::iterator it = entries.begin();
		LLSD ids = LLSD::emptyArray();
		for (/**/; it != entries.end(); ++it)
		{
			ids.append(it->second.mID);
		}
		panel->setExperienceIds(ids);
		panel->setReadonly(!LLViewerParcelMgr::isParcelModifiableByAgent(parcel, GP_LAND_OPTIONS));
		panel->refreshExperienceCounter();
	}
}

void LLPanelLandExperiences::refresh()
{
	refreshPanel(mAllowed, EXPERIENCE_KEY_TYPE_ALLOWED);
	refreshPanel(mBlocked, EXPERIENCE_KEY_TYPE_BLOCKED);
}

LLParcel* LLFloaterLand::getCurrentSelectedParcel()
{
	return mParcel->getParcel();
};

//static
LLPanelLandObjects* LLFloaterLand::getCurrentPanelLandObjects()
{
	LLFloaterLand* land_instance = LLFloaterReg::getTypedInstance<LLFloaterLand>("about_land");
	if(land_instance)
	{
		return land_instance->mPanelObjects;
	}
	else
	{
		return NULL;
	}
}

//static
LLPanelLandCovenant* LLFloaterLand::getCurrentPanelLandCovenant()
{
	LLFloaterLand* land_instance = LLFloaterReg::getTypedInstance<LLFloaterLand>("about_land");
	if(land_instance)
	{
		return land_instance->mPanelCovenant;
	}
	else
	{
		return NULL;
	}
}

// static
void LLFloaterLand::refreshAll()
{
	LLFloaterLand* land_instance = LLFloaterReg::getTypedInstance<LLFloaterLand>("about_land");
	if(land_instance)
	{
		land_instance->refresh();
	}
}

void LLFloaterLand::onOpen(const LLSD& key)
{
	// moved from triggering show instance in llviwermenu.cpp
	
	if (LLViewerParcelMgr::getInstance()->selectionEmpty())
	{
		LLViewerParcelMgr::getInstance()->selectParcelAt(gAgent.getPositionGlobal());
	}
	
	// Done automatically when the selected parcel's properties arrive
	// (and hence we have the local id).
	// LLViewerParcelMgr::getInstance()->sendParcelAccessListRequest(AL_ACCESS | AL_BAN | AL_RENTER);

	mParcel = LLViewerParcelMgr::getInstance()->getFloatingParcelSelection();
	
	// Refresh even if not over a region so we don't get an
	// uninitialized dialog. The dialog is 0-region aware.
	refresh();
}

void LLFloaterLand::onVisibilityChanged(const LLSD& visible)
{
	if (!visible.asBoolean())
	{
		// Might have been showing owned objects
		LLSelectMgr::getInstance()->unhighlightAll();

		// Save which panel we had open
		sLastTab = mTabLand->getCurrentPanelIndex();
	}
}


LLFloaterLand::LLFloaterLand(const LLSD& seed)
:	LLFloater(seed)
{
	mFactoryMap["land_general_panel"] = LLCallbackMap(createPanelLandGeneral, this);
	mFactoryMap["land_covenant_panel"] = LLCallbackMap(createPanelLandCovenant, this);
	mFactoryMap["land_objects_panel"] = LLCallbackMap(createPanelLandObjects, this);
	mFactoryMap["land_options_panel"] = LLCallbackMap(createPanelLandOptions, this);
	mFactoryMap["land_audio_panel"] =	LLCallbackMap(createPanelLandAudio, this);
	mFactoryMap["land_media_panel"] =	LLCallbackMap(createPanelLandMedia, this);
	mFactoryMap["land_access_panel"] =	LLCallbackMap(createPanelLandAccess, this);
	mFactoryMap["land_experiences_panel"] = LLCallbackMap(createPanelLandExperiences, this);

	sObserver = new LLParcelSelectionObserver();
	LLViewerParcelMgr::getInstance()->addObserver( sObserver );
}

BOOL LLFloaterLand::postBuild()
{	
	setVisibleCallback(boost::bind(&LLFloaterLand::onVisibilityChanged, this, _2));
	
	LLTabContainer* tab = getChild<LLTabContainer>("landtab");

	mTabLand = (LLTabContainer*) tab;

	if (tab)
	{
		tab->selectTab(sLastTab);
	}

	return TRUE;
}


// virtual
LLFloaterLand::~LLFloaterLand()
{
	LLViewerParcelMgr::getInstance()->removeObserver( sObserver );
	delete sObserver;
	sObserver = NULL;
}

// public
void LLFloaterLand::refresh()
{
	mPanelGeneral->refresh();
	mPanelObjects->refresh();
	mPanelOptions->refresh();
	mPanelAudio->refresh();
	mPanelMedia->refresh();
	mPanelAccess->refresh();
	mPanelCovenant->refresh();
	mPanelExperiences->refresh();
}



void* LLFloaterLand::createPanelLandGeneral(void* data)
{
	LLFloaterLand* self = (LLFloaterLand*)data;
	self->mPanelGeneral = new LLPanelLandGeneral(self->mParcel);
	return self->mPanelGeneral;
}

// static
void* LLFloaterLand::createPanelLandCovenant(void* data)
{
	LLFloaterLand* self = (LLFloaterLand*)data;
	self->mPanelCovenant = new LLPanelLandCovenant(self->mParcel);
	return self->mPanelCovenant;
}


// static
void* LLFloaterLand::createPanelLandObjects(void* data)
{
	LLFloaterLand* self = (LLFloaterLand*)data;
	self->mPanelObjects = new LLPanelLandObjects(self->mParcel);
	return self->mPanelObjects;
}

// static
void* LLFloaterLand::createPanelLandOptions(void* data)
{
	LLFloaterLand* self = (LLFloaterLand*)data;
	self->mPanelOptions = new LLPanelLandOptions(self->mParcel);
	return self->mPanelOptions;
}

// static
void* LLFloaterLand::createPanelLandAudio(void* data)
{
	LLFloaterLand* self = (LLFloaterLand*)data;
	self->mPanelAudio = new LLPanelLandAudio(self->mParcel);
	return self->mPanelAudio;
}

// static
void* LLFloaterLand::createPanelLandMedia(void* data)
{
	LLFloaterLand* self = (LLFloaterLand*)data;
	self->mPanelMedia = new LLPanelLandMedia(self->mParcel);
	return self->mPanelMedia;
}

// static
void* LLFloaterLand::createPanelLandAccess(void* data)
{
	LLFloaterLand* self = (LLFloaterLand*)data;
	self->mPanelAccess = new LLPanelLandAccess(self->mParcel);
	return self->mPanelAccess;
}

// static
void* LLFloaterLand::createPanelLandExperiences(void* data)
{
	LLFloaterLand* self = (LLFloaterLand*)data;
	self->mPanelExperiences = new LLPanelLandExperiences(self->mParcel);
	return self->mPanelExperiences;
}<|MERGE_RESOLUTION|>--- conflicted
+++ resolved
@@ -89,6 +89,7 @@
 // constants used in callbacks below - syntactic sugar.
 static const BOOL BUY_GROUP_LAND = TRUE;
 static const BOOL BUY_PERSONAL_LAND = FALSE;
+LLPointer<LLParcelSelection> LLPanelLandGeneral::sSelectionForBuyPass = NULL;
 
 // Statics
 LLParcelSelectionObserver* LLFloaterLand::sObserver = NULL;
@@ -164,117 +165,191 @@
 	msg->sendReliable(region->getHost());
 }
 
-void send_other_clean_time_message(S32 parcel_local_id, S32 other_clean_time)
-{
-	LLMessageSystem *msg = gMessageSystem;
-
-	LLViewerRegion* region = LLViewerParcelMgr::getInstance()->getSelectionRegion();
-	if (!region) return;
-
-	msg->newMessageFast(_PREHASH_ParcelSetOtherCleanTime);
-	msg->nextBlockFast(_PREHASH_AgentData);
-	msg->addUUIDFast(_PREHASH_AgentID,	gAgent.getID());
-	msg->addUUIDFast(_PREHASH_SessionID,gAgent.getSessionID());
-	msg->nextBlockFast(_PREHASH_ParcelData);
-	msg->addS32Fast(_PREHASH_LocalID, parcel_local_id);
-	msg->addS32Fast(_PREHASH_OtherCleanTime, other_clean_time);
-
-	msg->sendReliable(region->getHost());
-}
-
-// inserts maturity info(icon and text) into target textbox 
-// names_floater - pointer to floater which contains strings with maturity icons filenames
-// str_to_parse is string in format "txt1[MATURITY]txt2" where maturity icon and text will be inserted instead of [MATURITY]
-void insert_maturity_into_textbox(LLTextBox* target_textbox, LLFloater* names_floater, std::string str_to_parse)
-{
-	LLViewerRegion* region = LLViewerParcelMgr::getInstance()->getSelectionRegion();
-	if (!region)
-		return;
-
-	LLStyle::Params style;
-
-	U8 sim_access = region->getSimAccess();
-
-	switch(sim_access)
-	{
-	case SIM_ACCESS_PG:
-		style.image(LLUI::getUIImage(names_floater->getString("maturity_icon_general")));
-		break;
-
-	case SIM_ACCESS_ADULT:
-		style.image(LLUI::getUIImage(names_floater->getString("maturity_icon_adult")));
-		break;
-
-	case SIM_ACCESS_MATURE:
-		style.image(LLUI::getUIImage(names_floater->getString("maturity_icon_moderate")));
-		break;
-
-	default:
-		break;
-	}
-
-	size_t maturity_pos = str_to_parse.find(MATURITY);
-	
-	if (maturity_pos == std::string::npos)
-	{
-		return;
-	}
-
-	std::string text_before_rating = str_to_parse.substr(0, maturity_pos);
-	std::string text_after_rating = str_to_parse.substr(maturity_pos + MATURITY.length());
-
-	target_textbox->setText(text_before_rating);
-
-	target_textbox->appendImageSegment(style);
-
-	target_textbox->appendText(LLViewerParcelMgr::getInstance()->getSelectionRegion()->getSimAccessString(), false);
-	target_textbox->appendText(text_after_rating, false);
-}
-
-void send_return_objects_message(S32 parcel_local_id, S32 return_type, 
-								 uuid_list_t* owner_ids = NULL)
-{
-	LLMessageSystem *msg = gMessageSystem;
-
-	LLViewerRegion* region = LLViewerParcelMgr::getInstance()->getSelectionRegion();
-	if (!region) return;
-
-	msg->newMessageFast(_PREHASH_ParcelReturnObjects);
-	msg->nextBlockFast(_PREHASH_AgentData);
-	msg->addUUIDFast(_PREHASH_AgentID,	gAgent.getID());
-	msg->addUUIDFast(_PREHASH_SessionID,gAgent.getSessionID());
-	msg->nextBlockFast(_PREHASH_ParcelData);
-	msg->addS32Fast(_PREHASH_LocalID, parcel_local_id);
-	msg->addU32Fast(_PREHASH_ReturnType, (U32) return_type);
-
-	// Dummy task id, not used
-	msg->nextBlock("TaskIDs");
-	msg->addUUID("TaskID", LLUUID::null);
-
-	// Throw all return ids into the packet.
-	// TODO: Check for too many ids.
-	if (owner_ids)
-	{
-		uuid_list_t::iterator end = owner_ids->end();
-		for (uuid_list_t::iterator it = owner_ids->begin();
-			 it != end;
-			 ++it)
-		{
-			msg->nextBlockFast(_PREHASH_OwnerIDs);
-			msg->addUUIDFast(_PREHASH_OwnerID, (*it));
-		}
+LLParcel* LLFloaterLand::getCurrentSelectedParcel()
+{
+	return mParcel->getParcel();
+};
+
+//static
+LLPanelLandObjects* LLFloaterLand::getCurrentPanelLandObjects()
+{
+	LLFloaterLand* land_instance = LLFloaterReg::getTypedInstance<LLFloaterLand>("about_land");
+	if(land_instance)
+	{
+		return land_instance->mPanelObjects;
 	}
 	else
 	{
-		msg->nextBlockFast(_PREHASH_OwnerIDs);
-		msg->addUUIDFast(_PREHASH_OwnerID, LLUUID::null);
-	}
-
-	msg->sendReliable(region->getHost());
-}
-
-
-LLPointer<LLParcelSelection> LLPanelLandGeneral::sSelectionForBuyPass = NULL;
+		return NULL;
+	}
+}
+
+//static
+LLPanelLandCovenant* LLFloaterLand::getCurrentPanelLandCovenant()
+{
+	LLFloaterLand* land_instance = LLFloaterReg::getTypedInstance<LLFloaterLand>("about_land");
+	if(land_instance)
+	{
+		return land_instance->mPanelCovenant;
+	}
+	else
+	{
+		return NULL;
+	}
+}
+
+// static
+void LLFloaterLand::refreshAll()
+{
+	LLFloaterLand* land_instance = LLFloaterReg::getTypedInstance<LLFloaterLand>("about_land");
+	if(land_instance)
+	{
+		land_instance->refresh();
+	}
+}
+
+void LLFloaterLand::onOpen(const LLSD& key)
+{
+	// moved from triggering show instance in llviwermenu.cpp
+	
+	if (LLViewerParcelMgr::getInstance()->selectionEmpty())
+	{
+		LLViewerParcelMgr::getInstance()->selectParcelAt(gAgent.getPositionGlobal());
+	}
+	
+	// Done automatically when the selected parcel's properties arrive
+	// (and hence we have the local id).
+	// LLViewerParcelMgr::getInstance()->sendParcelAccessListRequest(AL_ACCESS | AL_BAN | AL_RENTER);
+
+	mParcel = LLViewerParcelMgr::getInstance()->getFloatingParcelSelection();
+	
+	// Refresh even if not over a region so we don't get an
+	// uninitialized dialog. The dialog is 0-region aware.
+	refresh();
+}
+
+void LLFloaterLand::onVisibilityChanged(const LLSD& visible)
+{
+	if (!visible.asBoolean())
+	{
+		// Might have been showing owned objects
+		LLSelectMgr::getInstance()->unhighlightAll();
+
+		// Save which panel we had open
+		sLastTab = mTabLand->getCurrentPanelIndex();
+	}
+}
+
+
+LLFloaterLand::LLFloaterLand(const LLSD& seed)
+:	LLFloater(seed)
+{
+	mFactoryMap["land_general_panel"] = LLCallbackMap(createPanelLandGeneral, this);
+	mFactoryMap["land_covenant_panel"] = LLCallbackMap(createPanelLandCovenant, this);
+	mFactoryMap["land_objects_panel"] = LLCallbackMap(createPanelLandObjects, this);
+	mFactoryMap["land_options_panel"] = LLCallbackMap(createPanelLandOptions, this);
+	mFactoryMap["land_audio_panel"] =	LLCallbackMap(createPanelLandAudio, this);
+	mFactoryMap["land_media_panel"] =	LLCallbackMap(createPanelLandMedia, this);
+	mFactoryMap["land_access_panel"] =	LLCallbackMap(createPanelLandAccess, this);
+
+	sObserver = new LLParcelSelectionObserver();
+	LLViewerParcelMgr::getInstance()->addObserver( sObserver );
+}
+
+BOOL LLFloaterLand::postBuild()
+{	
+	setVisibleCallback(boost::bind(&LLFloaterLand::onVisibilityChanged, this, _2));
+	
+	LLTabContainer* tab = getChild<LLTabContainer>("landtab");
+
+	mTabLand = (LLTabContainer*) tab;
+
+	if (tab)
+	{
+		tab->selectTab(sLastTab);
+	}
+
+	return TRUE;
+}
+
+
+// virtual
+LLFloaterLand::~LLFloaterLand()
+{
+	LLViewerParcelMgr::getInstance()->removeObserver( sObserver );
+	delete sObserver;
+	sObserver = NULL;
+}
+
+// public
+void LLFloaterLand::refresh()
+{
+	mPanelGeneral->refresh();
+	mPanelObjects->refresh();
+	mPanelOptions->refresh();
+	mPanelAudio->refresh();
+	mPanelMedia->refresh();
+	mPanelAccess->refresh();
+	mPanelCovenant->refresh();
+}
+
+
+
+void* LLFloaterLand::createPanelLandGeneral(void* data)
+{
+	LLFloaterLand* self = (LLFloaterLand*)data;
+	self->mPanelGeneral = new LLPanelLandGeneral(self->mParcel);
+	return self->mPanelGeneral;
+}
+
+// static
+void* LLFloaterLand::createPanelLandCovenant(void* data)
+{
+	LLFloaterLand* self = (LLFloaterLand*)data;
+	self->mPanelCovenant = new LLPanelLandCovenant(self->mParcel);
+	return self->mPanelCovenant;
+}
+
+
+// static
+void* LLFloaterLand::createPanelLandObjects(void* data)
+{
+	LLFloaterLand* self = (LLFloaterLand*)data;
+	self->mPanelObjects = new LLPanelLandObjects(self->mParcel);
+	return self->mPanelObjects;
+}
+
+// static
+void* LLFloaterLand::createPanelLandOptions(void* data)
+{
+	LLFloaterLand* self = (LLFloaterLand*)data;
+	self->mPanelOptions = new LLPanelLandOptions(self->mParcel);
+	return self->mPanelOptions;
+}
+
+// static
+void* LLFloaterLand::createPanelLandAudio(void* data)
+{
+	LLFloaterLand* self = (LLFloaterLand*)data;
+	self->mPanelAudio = new LLPanelLandAudio(self->mParcel);
+	return self->mPanelAudio;
+}
+
+// static
+void* LLFloaterLand::createPanelLandMedia(void* data)
+{
+	LLFloaterLand* self = (LLFloaterLand*)data;
+	self->mPanelMedia = new LLPanelLandMedia(self->mParcel);
+	return self->mPanelMedia;
+}
+
+// static
+void* LLFloaterLand::createPanelLandAccess(void* data)
+{
+	LLFloaterLand* self = (LLFloaterLand*)data;
+	self->mPanelAccess = new LLPanelLandAccess(self->mParcel);
+	return self->mPanelAccess;
+}
 
 //---------------------------------------------------------------------------
 // LLPanelLandGeneral
@@ -990,8 +1065,6 @@
 
 	LLViewerParcelMgr::getInstance()->sendParcelPropertiesUpdate(parcel);
 }
-
-
 
 //---------------------------------------------------------------------------
 // LLPanelLandObjects
@@ -1238,6 +1311,66 @@
 	LLPanel::draw();
 }
 
+void send_other_clean_time_message(S32 parcel_local_id, S32 other_clean_time)
+{
+	LLMessageSystem *msg = gMessageSystem;
+
+	LLViewerRegion* region = LLViewerParcelMgr::getInstance()->getSelectionRegion();
+	if (!region) return;
+
+	msg->newMessageFast(_PREHASH_ParcelSetOtherCleanTime);
+	msg->nextBlockFast(_PREHASH_AgentData);
+	msg->addUUIDFast(_PREHASH_AgentID,	gAgent.getID());
+	msg->addUUIDFast(_PREHASH_SessionID,gAgent.getSessionID());
+	msg->nextBlockFast(_PREHASH_ParcelData);
+	msg->addS32Fast(_PREHASH_LocalID, parcel_local_id);
+	msg->addS32Fast(_PREHASH_OtherCleanTime, other_clean_time);
+
+	msg->sendReliable(region->getHost());
+}
+
+void send_return_objects_message(S32 parcel_local_id, S32 return_type, 
+								 uuid_list_t* owner_ids = NULL)
+{
+	LLMessageSystem *msg = gMessageSystem;
+
+	LLViewerRegion* region = LLViewerParcelMgr::getInstance()->getSelectionRegion();
+	if (!region) return;
+
+	msg->newMessageFast(_PREHASH_ParcelReturnObjects);
+	msg->nextBlockFast(_PREHASH_AgentData);
+	msg->addUUIDFast(_PREHASH_AgentID,	gAgent.getID());
+	msg->addUUIDFast(_PREHASH_SessionID,gAgent.getSessionID());
+	msg->nextBlockFast(_PREHASH_ParcelData);
+	msg->addS32Fast(_PREHASH_LocalID, parcel_local_id);
+	msg->addU32Fast(_PREHASH_ReturnType, (U32) return_type);
+
+	// Dummy task id, not used
+	msg->nextBlock("TaskIDs");
+	msg->addUUID("TaskID", LLUUID::null);
+
+	// Throw all return ids into the packet.
+	// TODO: Check for too many ids.
+	if (owner_ids)
+	{
+		uuid_list_t::iterator end = owner_ids->end();
+		for (uuid_list_t::iterator it = owner_ids->begin();
+			 it != end;
+			 ++it)
+		{
+			msg->nextBlockFast(_PREHASH_OwnerIDs);
+			msg->addUUIDFast(_PREHASH_OwnerID, (*it));
+		}
+	}
+	else
+	{
+		msg->nextBlockFast(_PREHASH_OwnerIDs);
+		msg->addUUIDFast(_PREHASH_OwnerID, LLUUID::null);
+	}
+
+	msg->sendReliable(region->getHost());
+}
+
 bool LLPanelLandObjects::callbackReturnOwnerObjects(const LLSD& notification, const LLSD& response)
 {
 	S32 option = LLNotificationsUtil::getSelectedOption(notification, response);
@@ -1677,52 +1810,6 @@
 	}
 }
 }
-
-
-class LLPanelLandOptions
-	:	public LLPanel
-{
-public:
-	LLPanelLandOptions(LLSafeHandle<LLParcelSelection>& parcelp);
-	virtual ~LLPanelLandOptions();
-	/*virtual*/ BOOL postBuild();
-	/*virtual*/ void draw();
-	/*virtual*/ void refresh();
-
-private:
-	// Refresh the "show in search" checkbox and category selector.
-	void refreshSearch();
-
-	static void onCommitAny(LLUICtrl* ctrl, void *userdata);
-	static void onClickSet(void* userdata);
-	static void onClickClear(void* userdata);
-
-private:
-	LLCheckBoxCtrl*	mCheckEditObjects;
-	LLCheckBoxCtrl*	mCheckEditGroupObjects;
-	LLCheckBoxCtrl*	mCheckAllObjectEntry;
-	LLCheckBoxCtrl*	mCheckGroupObjectEntry;
-	LLCheckBoxCtrl*	mCheckSafe;
-	LLCheckBoxCtrl*	mCheckFly;
-	LLCheckBoxCtrl*	mCheckGroupScripts;
-	LLCheckBoxCtrl*	mCheckOtherScripts;
-
-	LLCheckBoxCtrl*	mCheckShowDirectory;
-	LLComboBox*		mCategoryCombo;
-	LLComboBox*		mLandingTypeCombo;
-
-	LLTextureCtrl*	mSnapshotCtrl;
-
-	LLTextBox*		mLocationText;
-	LLButton*		mSetBtn;
-	LLButton*		mClearBtn;
-
-	LLCheckBoxCtrl		*mMatureCtrl;
-	LLCheckBoxCtrl		*mPushRestrictionCtrl;
-	LLCheckBoxCtrl		*mSeeAvatarsCtrl;
-
-	LLSafeHandle<LLParcelSelection>&	mParcel;
-};
 
 
 //---------------------------------------------------------------------------
@@ -2241,38 +2328,6 @@
 }
 
 
-class LLPanelLandAccess
-	:	public LLPanel
-{
-public:
-	LLPanelLandAccess(LLSafeHandle<LLParcelSelection>& parcelp);
-	virtual ~LLPanelLandAccess();
-	void refresh();
-	void refresh_ui();
-	void refreshNames();
-	virtual void draw();
-
-	static void onCommitPublicAccess(LLUICtrl* ctrl, void *userdata);
-	static void onCommitAny(LLUICtrl* ctrl, void *userdata);
-	static void onCommitGroupCheck(LLUICtrl* ctrl, void *userdata);
-	static void onClickRemoveAccess(void*);
-	static void onClickRemoveBanned(void*);
-
-	virtual BOOL postBuild();
-
-	void onClickAddAccess();
-	void onClickAddBanned();
-	void callbackAvatarCBBanned(const uuid_vec_t& ids);
-	void callbackAvatarCBAccess(const uuid_vec_t& ids);
-
-protected:
-	LLNameListCtrl*		mListAccess;
-	LLNameListCtrl*		mListBanned;
-
-	LLSafeHandle<LLParcelSelection>&	mParcel;
-};
-
-
 //---------------------------------------------------------------------------
 // LLPanelLandAccess
 //---------------------------------------------------------------------------
@@ -2351,7 +2406,7 @@
 			getChild<LLUICtrl>("AccessList")->setToolTipArg(LLStringExplicit("[LISTED]"), llformat("%d",count));
 			getChild<LLUICtrl>("AccessList")->setToolTipArg(LLStringExplicit("[MAX]"), llformat("%d",PARCEL_MAX_ACCESS_LIST));
 
-			for (LLAccessEntry::map::const_iterator cit = parcel->mAccessList.begin();
+			for (access_map_const_iterator cit = parcel->mAccessList.begin();
 				 cit != parcel->mAccessList.end(); ++cit)
 			{
 				const LLAccessEntry& entry = (*cit).second;
@@ -2397,7 +2452,7 @@
 			getChild<LLUICtrl>("BannedList")->setToolTipArg(LLStringExplicit("[LISTED]"), llformat("%d",count));
 			getChild<LLUICtrl>("BannedList")->setToolTipArg(LLStringExplicit("[MAX]"), llformat("%d",PARCEL_MAX_ACCESS_LIST));
 
-			for (LLAccessEntry::map::const_iterator cit = parcel->mBanList.begin();
+			for (access_map_const_iterator cit = parcel->mBanList.begin();
 				 cit != parcel->mBanList.end(); ++cit)
 			{
 				const LLAccessEntry& entry = (*cit).second;
@@ -2729,12 +2784,6 @@
 	{
 		LLUUID id = ids[0];
 		LLParcel* parcel = mParcel->getParcel();
-<<<<<<< HEAD
-		if (parcel)
-		{			
-			parcel->addToAccessList(id, 0);		
-			LLViewerParcelMgr::getInstance()->sendParcelAccessListUpdate(AL_ACCESS);
-=======
 		if (parcel && parcel->addToAccessList(id, 0))
 		{
 			U32 lists_to_update = AL_ACCESS;
@@ -2745,7 +2794,6 @@
 				lists_to_update |= AL_BAN;
 			}
 			LLViewerParcelMgr::getInstance()->sendParcelAccessListUpdate(lists_to_update);
->>>>>>> 788ce7a8
 			refresh();
 		}
 	}
@@ -2831,7 +2879,6 @@
 		}
 	}
 }
-
 
 //---------------------------------------------------------------------------
 // LLPanelLandCovenant
@@ -2944,6 +2991,55 @@
 		LLTextBox* editor = self->getChild<LLTextBox>("estate_owner_text");
 		if (editor) editor->setText(name);
 	}
+}
+
+// inserts maturity info(icon and text) into target textbox 
+// names_floater - pointer to floater which contains strings with maturity icons filenames
+// str_to_parse is string in format "txt1[MATURITY]txt2" where maturity icon and text will be inserted instead of [MATURITY]
+void insert_maturity_into_textbox(LLTextBox* target_textbox, LLFloater* names_floater, std::string str_to_parse)
+{
+	LLViewerRegion* region = LLViewerParcelMgr::getInstance()->getSelectionRegion();
+	if (!region)
+		return;
+
+	LLStyle::Params style;
+
+	U8 sim_access = region->getSimAccess();
+
+	switch(sim_access)
+	{
+	case SIM_ACCESS_PG:
+		style.image(LLUI::getUIImage(names_floater->getString("maturity_icon_general")));
+		break;
+
+	case SIM_ACCESS_ADULT:
+		style.image(LLUI::getUIImage(names_floater->getString("maturity_icon_adult")));
+		break;
+
+	case SIM_ACCESS_MATURE:
+		style.image(LLUI::getUIImage(names_floater->getString("maturity_icon_moderate")));
+		break;
+
+	default:
+		break;
+	}
+
+	size_t maturity_pos = str_to_parse.find(MATURITY);
+	
+	if (maturity_pos == std::string::npos)
+	{
+		return;
+	}
+
+	std::string text_before_rating = str_to_parse.substr(0, maturity_pos);
+	std::string text_after_rating = str_to_parse.substr(maturity_pos + MATURITY.length());
+
+	target_textbox->setText(text_before_rating);
+
+	target_textbox->appendImageSegment(style);
+
+	target_textbox->appendText(LLViewerParcelMgr::getInstance()->getSelectionRegion()->getSimAccessString(), false);
+	target_textbox->appendText(text_after_rating, false);
 }
 
 class LLPanelLandExperiences
