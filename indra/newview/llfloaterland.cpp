--- conflicted
+++ resolved
@@ -3129,19 +3129,9 @@
 //---------------------------------------------------------------------------
 LLPanelLandCovenant::LLPanelLandCovenant(LLParcelSelectionHandle& parcel)
 	: LLPanel(),
-<<<<<<< HEAD
-	  // <FS:Zi> Fix covenant loading slowdowns
-	  mCovenantChanged(true),
-	  mCovenantRequested(false),
-	  mPreviousRegion(NULL),
-	  // <FS:Zi>
-	  mParcel(parcel)
-{	
-=======
 	  mParcel(parcel),
 	  mNextUpdateTime(0)
 {
->>>>>>> ae89d5b4
 }
 
 LLPanelLandCovenant::~LLPanelLandCovenant()
@@ -3162,20 +3152,6 @@
 	LLViewerRegion* region = LLViewerParcelMgr::getInstance()->getSelectionRegion();
 	if(!region) return;
 		
-	// <FS:Zi> Fix covenant loading slowdowns
-	// Only refresh the covenant panel when we are looking at a different region now
-	if(region==mPreviousRegion)
-	{
-		return;
-	}
-
-	// We save the region pointer only here so a NULL region does not update mPreviousRegion.
-	// This means we don't update the covenant even when the user right clicked somewhere that
-	// invalidated the About Land floater. The covenant page does not clean up its elements,
-	// so the last region's data is still showing. -Zi
-	mPreviousRegion=region;
-	// </FS:Zi>
-
 	LLTextBox* region_name = getChild<LLTextBox>("region_name_text");
 	if (region_name)
 	{
@@ -3216,25 +3192,6 @@
 			changeable_clause->setText(getString("can_not_change"));
 		}
 	}
-<<<<<<< HEAD
-	
-	// <FS:Zi> Fix covenant loading slowdowns
-	// only request a covenant when we are not already waiting for one
-	if(mCovenantRequested)
-	{
-		return;
-	}
-	mCovenantRequested=true;
-	// </FS:Zi>
-
-	// send EstateCovenantInfo message
-	LLMessageSystem *msg = gMessageSystem;
-	msg->newMessage("EstateCovenantRequest");
-	msg->nextBlockFast(_PREHASH_AgentData);
-	msg->addUUIDFast(_PREHASH_AgentID,	gAgent.getID());
-	msg->addUUIDFast(_PREHASH_SessionID,gAgent.getSessionID());
-	msg->sendReliable(region->getHost());
-=======
 
 	if (mLastRegionID != region->getRegionID()
 		|| mNextUpdateTime < LLTimer::getElapsedSeconds())
@@ -3252,23 +3209,13 @@
 		mLastRegionID = region->getRegionID();
 		mNextUpdateTime = LLTimer::getElapsedSeconds() + COVENANT_REFRESH_TIME_SEC;
 	}
->>>>>>> ae89d5b4
 }
 
 // static
 void LLPanelLandCovenant::updateCovenantText(const std::string &string)
 {
 	LLPanelLandCovenant* self = LLFloaterLand::getCurrentPanelLandCovenant();
-	// <FS:Zi> Fix covenant loading slowdowns
-	// if (self)
-	// covenant received, allow requesting another one next time
-	self->mCovenantRequested=false;
-
-	// Only update covenant when Last Modified was found to be different and
-	// we still have a parcel selected. "Last Modified" will always be set before
-	// the covenant (see llviewermessage.cpp, process_covenant_reply()) -Zi
-	if(self && self->mCovenantChanged && self->mParcel->getParcel())
-	// </FS:Zi>
+	if (self)
 	{
 		LLViewerTextEditor* editor = self->getChild<LLViewerTextEditor>("covenant_editor");
 		editor->setText(string);
@@ -3290,32 +3237,10 @@
 void LLPanelLandCovenant::updateLastModified(const std::string& text)
 {
 	LLPanelLandCovenant* self = LLFloaterLand::getCurrentPanelLandCovenant();
-	// <FS:Zi> Fix covenant loading slowdowns
-	// if (self)
-
-	// only update the last modified field when we still have no parcel selected
-	if(self && self->mParcel->getParcel())
-	{
-	// </FS:Zi>
+	if (self)
+	{
 		LLTextBox* editor = self->getChild<LLTextBox>("covenant_timestamp_text");
-		// <FS:Zi> Fix covenant loading slowdowns
-		// if (editor) editor->setText(text);
-		if(editor)
-		{
-			// check if Last Modified is different from before
-			if(editor->getText()!=text)
-			{
-				// Update Last Modified field and remember to allow covenant to change
-				editor->setText(text);
-				self->mCovenantChanged=true;
-			}
-			else
-			{
-				// Last Modified was the same, so don't allow the covenant to change
-				self->mCovenantChanged=false;
-			}
-		}
-		// </FS:Zi>
+		if (editor) editor->setText(text);
 	}
 }
 
