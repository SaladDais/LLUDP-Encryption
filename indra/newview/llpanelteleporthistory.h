--- conflicted
+++ resolved
@@ -118,12 +118,8 @@
 	ContextMenu mContextMenu;
 	LLContextMenu*			mAccordionTabMenu;
 	LLHandle<LLView>		mGearMenuHandle;
-<<<<<<< HEAD
-=======
-	LLMenuButton*			mMenuGearButton;
 
 	boost::signals2::connection mTeleportHistoryChangedConnection;
->>>>>>> f6b8bfd3
 };
 
 
