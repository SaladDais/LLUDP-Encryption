--- conflicted
+++ resolved
@@ -105,18 +105,10 @@
 							   S32 status, LLExtStat ext_status);
 
 	bool handleSaveChangesDialog(const LLSD& notification, const LLSD& response);
-<<<<<<< HEAD
-	
-	// [FS:CR] FIRE-2700
-	bool handleDeleteChangesDialog(const LLSD& notification, const LLSD& response);
-	static void onConfirmDelete(void* user_data);
-	// [FS:CR]
+	bool handleConfirmDeleteDialog(const LLSD& notification, const LLSD& response);
 
 	// <FS:Ansariel> FIRE-13969: Search button
 	void onSearchButtonClicked();
-=======
-	bool handleConfirmDeleteDialog(const LLSD& notification, const LLSD& response);
->>>>>>> a647b8f1
 
 protected:
 	LLViewerTextEditor* mEditor;
