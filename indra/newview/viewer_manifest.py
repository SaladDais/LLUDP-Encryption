--- conflicted
+++ resolved
@@ -112,7 +112,6 @@
                 # include the entire beams directory
                 self.path("beams")
                 self.path("beamsColors")
-
 
                 # include the extracted packages information (see BuildPackagesInfo.cmake)
                 self.path(src=os.path.join(self.args['build'],"packages-info.txt"), dst="packages-info.txt")
@@ -564,29 +563,21 @@
             self.path("winmm.dll")
             self.end_prefix()
 
-<<<<<<< HEAD
 
         if self.args['configuration'].lower() == 'debug' and not self.fs_is_64bit_build():
             if self.prefix(src=os.path.join(os.pardir, 'packages', 'lib', 'debug'),
                            dst="llplugin"):
-=======
-        if self.args['configuration'].lower() == 'debug':
-            if self.prefix(src=debpkgdir, dst="llplugin"):
->>>>>>> fde08682
                 self.path("libeay32.dll")
                 self.path("ssleay32.dll")
+
+
                 self.end_prefix()
-<<<<<<< HEAD
         elif not self.fs_is_64bit_build():
             if self.prefix(src=os.path.join(os.pardir, 'packages', 'lib', 'release'),
                            dst="llplugin"):
-=======
-
-        else:
-            if self.prefix(src=relpkgdir, dst="llplugin"):
->>>>>>> fde08682
                 self.path("libeay32.dll")
                 self.path("ssleay32.dll")
+
                 self.end_prefix()
         elif self.fs_is_64bit_build() and self.prefix( src = "../packages/bin_x86/slplugin", dst="" ):
             self.path( "slplugin.exe" )
@@ -727,11 +718,7 @@
           while (not installer_created) and (nsis_attempts > 0):
             try:
                 nsis_attempts-=1;
-<<<<<<< HEAD
-                self.run_command('"' + proper_windows_path(NSIS_path) + '" /V2 ' + self.dst_path_of(tempfile))
-=======
-                self.run_command('"' + NSIS_path + '" ' + self.dst_path_of(tempfile))
->>>>>>> fde08682
+                self.run_command('"' + NSIS_path + '" /V2 ' + self.dst_path_of(tempfile))
                 installer_created=True # if no exception was raised, the codesign worked
             except ManifestError, err:
                 if nsis_attempts:
@@ -880,7 +867,6 @@
                                 "libaprutil-1.0.dylib",
                                 "libexpat.1.5.2.dylib",
                                 "libexception_handler.dylib",
-                                "libfmodexL.dylib",
                                 "libGLOD.dylib",
                                 "libgrowl.dylib",
                                 "libgrowl++.dylib",
@@ -993,55 +979,7 @@
 
     def package_finish(self):
         global CHANNEL_VENDOR_BASE
-<<<<<<< HEAD
         substitution_strings = self.fs_get_substitution_strings()         # <FS:AO> Copied from windows manifest, since we're starting to use many of the same vars
-
-#Comment out for now. FS:TM
-#Added from LL signing for OSX 10.8 
-#        # Sign the app if requested.
-#        if 'signature' in self.args:
-#            identity = self.args['signature']
-#            if identity == '':
-#                identity = 'Developer ID Application'
-#
-#            # Look for an environment variable set via build.sh when running in Team City.
-#            try:
-#                build_secrets_checkout = os.environ['build_secrets_checkout']
-#            except KeyError:
-#                pass
-#            else:
-#                # variable found so use it to unlock keyvchain followed by codesign
-#                home_path = os.environ['HOME']
-#                keychain_pwd_path = os.path.join(build_secrets_checkout,'code-signing-osx','password.txt')
-#                keychain_pwd = open(keychain_pwd_path).read().rstrip()
-#
-#                self.run_command('security unlock-keychain -p "%s" "%s/Library/Keychains/viewer.keychain"' % ( keychain_pwd, home_path ) )
-#                signed=False
-#                sign_attempts=3
-#                sign_retry_wait=15
-#                while (not signed) and (sign_attempts > 0):
-#                    try:
-#                        sign_attempts-=1;
-#                        self.run_command(
-#                           'codesign --verbose --force --keychain "%(home_path)s/Library/Keychains/viewer.keychain" --sign %(identity)r %(bundle)r' % {
-#                               'home_path' : home_path,
-#                               'identity': identity,
-#                               'bundle': self.get_dst_prefix()
-#                               })
-#                        signed=True # if no exception was raised, the codesign worked
-#                    except ManifestError, err:
-#                        if sign_attempts:
-#                            print >> sys.stderr, "codesign failed, waiting %d seconds before retrying" % sign_retry_wait
-#                            time.sleep(sign_retry_wait)
-#                            sign_retry_wait*=2
-#                        else:
-#                            print >> sys.stderr, "Maximum codesign attempts exceeded; giving up"
-#                            raise
-
-        imagename = ("Phoenix-" + self.app_name() + '-' + '-'.join(self.args['version']))
-
-=======
->>>>>>> fde08682
         # MBW -- If the mounted volume name changes, it breaks the .DS_Store's background image and icon positioning.
         #  If we really need differently named volumes, we'll need to create multiple DS_Store file images, or use some other trick.
 
@@ -1453,10 +1391,6 @@
     def construct(self):
         super(Linux_i686_Manifest, self).construct()
 
-<<<<<<< HEAD
-        if self.is_packaging_viewer():
-          if self.prefix("../packages/lib/release", dst="lib"):
-=======
         pkgdir = os.path.join(self.args['build'], os.pardir, 'packages')
         relpkgdir = os.path.join(pkgdir, "lib", "release")
         debpkgdir = os.path.join(pkgdir, "lib", "debug")
@@ -1502,31 +1436,27 @@
             # previous call did, without having to explicitly state the
             # version number.
             self.path("libfontconfig.so.*.*")
->>>>>>> fde08682
-
-            # <FS:TS> No, we don't need to dink with this. A usable library
-            # is now in the slvoice package, and we need to just use it as is.
-            # self.path("libopenal.so", "libvivoxoal.so.1") # vivox's sdk expects this soname
+
+            # Include libfreetype.so. but have it work as libfontconfig does.
+            self.path("libfreetype.so.*.*")
 
             try:
-                    self.path("libfmodex-*.so")
-                    self.path("libfmodex.so")
-                    pass
+                self.path("libtcmalloc.so*") #formerly called google perf tools
+                pass
+            except:
+                print "tcmalloc files not found, skipping"
+                pass
+
+            try:
+                self.path("libfmodex-*.so")
+                self.path("libfmodex.so")
+                pass
             except:
                     print "Skipping libfmodex.so - not found"
                     pass
 
             self.end_prefix("lib")
 
-<<<<<<< HEAD
-          self.prefix(src="../packages/lib/release/x86", dst="lib")
-          try:
-              self.path("libLeap.so")
-          except:
-              print "Leap Motion library not found"
-          self.end_prefix("lib")
-          open( os.path.join(self.get_dst_prefix(), "FS_No_LD_Hacks.txt" ), "w" ).write( "1" )
-=======
             # Vivox runtimes
             if self.prefix(src=relpkgdir, dst="bin"):
                 self.path("SLVoice")
@@ -1571,7 +1501,6 @@
                 self.end_prefix("bin/llplugin/codecs")
 
             self.strip_binaries()
->>>>>>> fde08682
 
 
 class Linux_x86_64_Manifest(LinuxManifest):
