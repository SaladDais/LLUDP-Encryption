--- conflicted
+++ resolved
@@ -594,20 +594,8 @@
                 else:
                     self.path("fmod.dll")
 
-<<<<<<< HEAD
-            # Get fmodex dll
-            if self.args['fmodversion'].lower() == 'fmodex':
-                if(self.address_size == 64):
-                    self.path("fmodex64.dll")
-                else:
-                    self.path("fmodex.dll")
-
-            if self.args['openal'] == 'ON':
-                # Get openal dll
-=======
             # Get openal dll if needed
             if self.args.get('openal') == 'ON':
->>>>>>> 280802bc
                 self.path("OpenAL32.dll")
                 self.path("alut.dll")
 
