#!/usr/bin/env python
"""\
@file viewer_manifest.py
@author Ryan Williams
@brief Description of all installer viewer files, and methods for packaging
       them into installers for all supported platforms.

$LicenseInfo:firstyear=2006&license=viewerlgpl$
Second Life Viewer Source Code
Copyright (C) 2006-2014, Linden Research, Inc.

This library is free software; you can redistribute it and/or
modify it under the terms of the GNU Lesser General Public
License as published by the Free Software Foundation;
version 2.1 of the License only.

This library is distributed in the hope that it will be useful,
but WITHOUT ANY WARRANTY; without even the implied warranty of
MERCHANTABILITY or FITNESS FOR A PARTICULAR PURPOSE.  See the GNU
Lesser General Public License for more details.

You should have received a copy of the GNU Lesser General Public
License along with this library; if not, write to the Free Software
Foundation, Inc., 51 Franklin Street, Fifth Floor, Boston, MA  02110-1301  USA

Linden Research, Inc., 945 Battery Street, San Francisco, CA  94111  USA
$/LicenseInfo$
"""
import errno
import json
import os
import os.path
import plistlib
import random
import re
import shutil
import stat
import subprocess
import sys
import tarfile
import time
import zipfile

#<FS:AO>
import shlex
import zipfile
#</FS:AO>

from fs_viewer_manifest import FSViewerManifest #<FS:ND/> Manifest extensions for Firestorm

viewer_dir = os.path.dirname(__file__)
# Add indra/lib/python to our path so we don't have to muck with PYTHONPATH.
# Put it FIRST because some of our build hosts have an ancient install of
# indra.util.llmanifest under their system Python!
sys.path.insert(0, os.path.join(viewer_dir, os.pardir, "lib", "python"))
from indra.util.llmanifest import LLManifest, main, path_ancestors, CHANNEL_VENDOR_BASE, RELEASE_CHANNEL, ManifestError, MissingError
from llbase import llsd

class ViewerManifest(LLManifest,FSViewerManifest):
    def is_packaging_viewer(self):
        # Some commands, files will only be included
        # if we are packaging the viewer on windows.
        # This manifest is also used to copy
        # files during the build (see copy_w_viewer_manifest
        # and copy_l_viewer_manifest targets)
        return 'package' in self.args['actions']
    
    def construct(self):
        super(ViewerManifest, self).construct()
        self.path(src="../../scripts/messages/message_template.msg", dst="app_settings/message_template.msg")
        self.path(src="../../etc/message.xml", dst="app_settings/message.xml")
        
        # <FS:LO> Copy dictionaries to a place where the viewer can find them if ran from visual studio
        pkgdir = os.path.join(self.args['build'], os.pardir, 'packages')
        with self.prefix(src=pkgdir, dst="app_settings"):
            self.path("dictionaries")
        # </FS:LO>

        if self.is_packaging_viewer():
            with self.prefix(src_dst="app_settings"):
                self.exclude("logcontrol.xml")
                self.exclude("logcontrol-dev.xml")
                self.path("*.ini")
                self.path("*.xml")
                self.path("*.db2")

                # include the entire shaders directory recursively
                self.path("shaders")
                # include the extracted list of contributors
                contributions_path = "../../doc/contributions.txt"
                contributor_names = self.extract_names(contributions_path)
                self.put_in_file(contributor_names, "contributors.txt", src=contributions_path)

                # ... and the default camera position settings
                self.path("camera")

                # ... and the entire windlight directory
                self.path("windlight")

                # ... and the entire image filters directory
                self.path("filters")
            
                # ... and the included spell checking dictionaries
                # <FS:LO> Copy dictionaries to a place where the viewer can find them if ran from visual studio
                # ... and the included spell checking dictionaries
#                pkgdir = os.path.join(self.args['build'], os.pardir, 'packages')
#                with self.prefix(src=pkgdir):
#                    self.path("dictionaries")
                # </FS:LO>

                # include the entire beams directory
                self.path("beams")
                self.path("beamsColors")

                # include the extracted packages information (see BuildPackagesInfo.cmake)
                self.path(src=os.path.join(self.args['build'],"packages-info.txt"), dst="packages-info.txt")
                # CHOP-955: If we have "sourceid" or "viewer_channel" in the
                # build process environment, generate it into
                # settings_install.xml.
                settings_template = dict(
                    sourceid=dict(Comment='Identify referring agency to Linden web servers',
                                  Persist=1,
                                  Type='String',
                                  Value=''),
                    CmdLineGridChoice=dict(Comment='Default grid',
                                  Persist=0,
                                  Type='String',
                                  Value=''),
                    CmdLineChannel=dict(Comment='Command line specified channel name',
                                        Persist=0,
                                        Type='String',
                                        Value=''))
                settings_install = {}
                sourceid = self.args.get('sourceid')
                if sourceid:
                    settings_install['sourceid'] = settings_template['sourceid'].copy()
                    settings_install['sourceid']['Value'] = sourceid
                    print "Set sourceid in settings_install.xml to '%s'" % sourceid

                if self.args.get('channel_suffix'):
                    settings_install['CmdLineChannel'] = settings_template['CmdLineChannel'].copy()
                    settings_install['CmdLineChannel']['Value'] = self.channel_with_pkg_suffix()
                    print "Set CmdLineChannel in settings_install.xml to '%s'" % self.channel_with_pkg_suffix()

                if self.args.get('grid'):
                    settings_install['CmdLineGridChoice'] = settings_template['CmdLineGridChoice'].copy()
                    settings_install['CmdLineGridChoice']['Value'] = self.grid()
                    print "Set CmdLineGridChoice in settings_install.xml to '%s'" % self.grid()

                # put_in_file(src=) need not be an actual pathname; it
                # only needs to be non-empty
                self.put_in_file(llsd.format_pretty_xml(settings_install),
                                 "settings_install.xml",
                                 src="environment")


            with self.prefix(src_dst="character"):
                self.path("*.llm")
                self.path("*.xml")
                self.path("*.tga")

            # Include our fonts
            with self.prefix(src_dst="fonts"):
                self.path("*.ttf")
                self.path("*.txt")
                self.path("*.xml")
                
            # <FS:AO> Include firestorm resources
            with self.prefix(src_dst="fs_resources"):
                self.path("*.lsltxt")

            # skins
            with self.prefix(src_dst="skins"):
                    self.path("skins.xml")
                    # include the entire textures directory recursively
                    with self.prefix(src_dst="*/textures"):
                            self.path("*/*.tga") # <FS:Ansariel> Needed for legacy icons
                            self.path("*/*.jpg")
                            self.path("*/*.png")
                            self.path("*.tga")
                            self.path("*.j2c")
                            self.path("*.jpg") # <FS:Ansariel> Needed for Firestorm
                            self.path("*.png")
                            self.path("textures.xml")
                    self.path("*/xui/*/*.xml")
                    self.path("*/xui/*/widgets/*.xml")
                    self.path("*/themes/*/colors.xml")
                    with self.prefix(src_dst="*/themes/*/textures"):
                        self.path("*/*.tga")
                        self.path("*/*.jpg")
                        self.path("*/*.png")
                        self.path("*.tga")
                        self.path("*.j2c")
                        self.path("*.png")
                    self.path("*/*.xml")

                    # Local HTML files (e.g. loading screen)
                    # The claim is that we never use local html files any
                    # longer. But rather than commenting out this block, let's
                    # rename every html subdirectory as html.old. That way, if
                    # we're wrong, a user actually does have the relevant
                    # files; s/he just needs to rename every html.old
                    # directory back to html to recover them.
                    with self.prefix(src="*/html", dst="*/html.old"):
                            self.path("*.png")
                            self.path("*/*/*.html")
                            self.path("*/*/*.gif")


            #build_data.json.  Standard with exception handling is fine.  If we can't open a new file for writing, we have worse problems
            #platform is computed above with other arg parsing
            build_data_dict = {"Type":"viewer","Version":'.'.join(self.args['version']),
                            "Channel Base": CHANNEL_VENDOR_BASE,
                            "Channel":self.channel_with_pkg_suffix(),
                            "Platform":self.build_data_json_platform,
                            "Address Size":self.address_size,
                            "Update Service":"https://update.secondlife.com/update",
                            }
            # Only store this if it's both present and non-empty
            bugsplat_db = self.args.get('bugsplat')
            if bugsplat_db:
                build_data_dict["BugSplat DB"] = bugsplat_db
            build_data_dict = self.finish_build_data_dict(build_data_dict)
            with open(os.path.join(os.pardir,'build_data.json'), 'w') as build_data_handle:
                json.dump(build_data_dict,build_data_handle)

            #we likely no longer need the test, since we will throw an exception above, but belt and suspenders and we get the
            #return code for free.
            if not self.path2basename(os.pardir, "build_data.json"):
                print "No build_data.json file"

    def finish_build_data_dict(self, build_data_dict):
        return build_data_dict

    def grid(self):
        return self.args['grid']

    def channel(self):
        return self.args['channel']

    def channel_with_pkg_suffix(self):
        fullchannel=self.channel()
        channel_suffix = self.args.get('channel_suffix')
        if channel_suffix:
            fullchannel+=' '+channel_suffix
        return fullchannel

    def channel_variant(self):
        global CHANNEL_VENDOR_BASE
        return self.channel().replace(CHANNEL_VENDOR_BASE, "").strip()

    def channel_type(self): # returns 'release', 'beta', 'project', or 'test'
        channel_qualifier=self.channel_variant().lower()
        #<FS:TS> Somehow, we started leaving the - separating the variant from the app name
        # on the beginning of the channel qualifier. This screws up later processing that
        # depends on the channel type. If it's there, we chop it off.
        if channel_qualifier[0] == '-':
            channel_qualifier = channel_qualifier[1:]
        if channel_qualifier.startswith('release'):
            channel_type='release'
        elif channel_qualifier.startswith('beta'):
            channel_type='beta'
        #<FS:TS> Use our more-or-less-standard channel types instead of LL's
        #elif channel_qualifier.startswith('project'):
        #    channel_type='project'
        #else:
        #    channel_type='test'
        elif channel_qualifier.startswith('nightly'):
            channel_type='nightly'
        else:
            channel_type='private'
        return channel_type

    def channel_variant_app_suffix(self):
        # get any part of the channel name after the CHANNEL_VENDOR_BASE
        suffix=self.channel_variant()
        # by ancient convention, we don't use Release in the app name
        #<FS:TS> Well, LL doesn't, but we do. Don't remove it.
        #if self.channel_type() == 'release':
        #    suffix=suffix.replace('Release', '').strip()
        # for the base release viewer, suffix will now be null - for any other, append what remains
        if suffix:
            #suffix = "_".join([''] + suffix.split())
            suffix = "_".join(suffix.split()) # <FS> Don't prepend underscore before suffix
        # the additional_packages mechanism adds more to the installer name (but not to the app name itself)
        # ''.split() produces empty list, so suffix only changes if
        # channel_suffix is non-empty
        suffix = "_".join([suffix] + self.args.get('channel_suffix', '').split())
        return suffix

    def installer_base_name(self):
        global CHANNEL_VENDOR_BASE
        # a standard map of strings for replacing in the templates
        #<FS:TS> tag "OS" after CHANNEL_VENDOR_BASE and before any suffix
        channel_base = "Phoenix-" + CHANNEL_VENDOR_BASE
        if self.fs_is_opensim():
            channel_base = channel_base + "OS"
        #</FS:TS>
        substitution_strings = {
            'channel_vendor_base' : '_'.join(channel_base.split()),
            'channel_variant_underscores':self.channel_variant_app_suffix(),
            'version_underscores' : '_'.join(self.args['version']),
            'arch':self.args['arch']
            }
        return "%(channel_vendor_base)s%(channel_variant_underscores)s_%(version_underscores)s_%(arch)s" % substitution_strings

    def app_name(self):
        global CHANNEL_VENDOR_BASE
        channel_type=self.channel_type()
        #<FS:TS> LL uses "Viewer" in the name of their release package. We use "Release".
        #if channel_type == 'release':
        #    app_suffix='Viewer'
        #else:
        #    app_suffix=self.channel_variant()
        app_suffix=self.channel_variant()

        #<FS:ND> tag "OS" after CHANNEL_VENDOR_BASE and before any suffix
        if self.fs_is_opensim():
            app_suffix = "OS" + app_suffix
        #</FS:ND>

        #<FS:ND> Don't separate name by whitespace. This break a lot of things in the old FS installer logic.
        #return CHANNEL_VENDOR_BASE + ' ' + app_suffix
        return CHANNEL_VENDOR_BASE + app_suffix
        #</FS:ND>

    def exec_name(self):
        # <FS:Ansariel> Same as app_name_oneword()
        #return "SecondLifeViewer"
        return ''.join(self.app_name().split())

    def app_name_oneword(self):
        return ''.join(self.app_name().split())

    # <FS:Ansariel> FIRE-30446: Set FriendlyAppName for protocol registrations
    def friendly_app_name(self):
        global CHANNEL_VENDOR_BASE
        return CHANNEL_VENDOR_BASE
    # </FS:Ansariel>

    def icon_path(self):
        # <FS:ND> Add -os for oss builds
        if self.fs_is_opensim():
            return "icons/" + self.channel_type() + "-os"
        # </FS:ND>
        return "icons/" + self.channel_type()

    def extract_names(self,src):
        try:
            contrib_file = open(src,'r')
        except IOError:
            print "Failed to open '%s'" % src
            raise
        lines = contrib_file.readlines()
        contrib_file.close()

        # All lines up to and including the first blank line are the file header; skip them
        lines.reverse() # so that pop will pull from first to last line
        while not re.match("\s*$", lines.pop()) :
            pass # do nothing

        # A line that starts with a non-whitespace character is a name; all others describe contributions, so collect the names
        names = []
        for line in lines :
            if re.match("\S", line) :
                names.append(line.rstrip())
        # It's not fair to always put the same people at the head of the list
        random.shuffle(names)
        return ', '.join(names)

    def relsymlinkf(self, src, dst=None, catch=True):
        """
        relsymlinkf() is just like symlinkf(), but instead of requiring the
        caller to pass 'src' as a relative pathname, this method expects 'src'
        to be absolute, and creates a symlink whose target is the relative
        path from 'src' to dirname(dst).
        """
        dstdir, dst = self._symlinkf_prep_dst(src, dst)

        # Determine the relative path starting from the directory containing
        # dst to the intended src.
        src = self.relpath(src, dstdir)

        self._symlinkf(src, dst, catch)
        return dst

    def symlinkf(self, src, dst=None, catch=True):
        """
        Like ln -sf, but uses os.symlink() instead of running ln. This creates
        a symlink at 'dst' that points to 'src' -- see:
        https://docs.python.org/2/library/os.html#os.symlink

        If you omit 'dst', this creates a symlink with basename(src) at
        get_dst_prefix() -- in other words: put a symlink to this pathname
        here at the current dst prefix.

        'src' must specifically be a *relative* symlink. It makes no sense to
        create an absolute symlink pointing to some path on the build machine!

        Also:
        - We prepend 'dst' with the current get_dst_prefix(), so it has similar
          meaning to associated self.path() calls.
        - We ensure that the containing directory os.path.dirname(dst) exists
          before attempting the symlink.

        If you pass catch=False, exceptions will be propagated instead of
        caught.
        """
        dstdir, dst = self._symlinkf_prep_dst(src, dst)
        self._symlinkf(src, dst, catch)
        return dst

    def _symlinkf_prep_dst(self, src, dst):
        # helper for relsymlinkf() and symlinkf()
        if dst is None:
            dst = os.path.basename(src)
        dst = os.path.join(self.get_dst_prefix(), dst)
        # Seems silly to prepend get_dst_prefix() to dst only to call
        # os.path.dirname() on it again, but this works even when the passed
        # 'dst' is itself a pathname.
        dstdir = os.path.dirname(dst)
        self.cmakedirs(dstdir)
        return (dstdir, dst)

    def _symlinkf(self, src, dst, catch):
        # helper for relsymlinkf() and symlinkf()
        # the passed src must be relative
        if os.path.isabs(src):
            raise ManifestError("Do not symlinkf(absolute %r, asis=True)" % src)

        # The outer catch is the one that reports failure even after attempted
        # recovery.
        try:
            # At the inner layer, recovery may be possible.
            try:
                os.symlink(src, dst)
            except OSError as err:
                if err.errno != errno.EEXIST:
                    raise
                # We could just blithely attempt to remove and recreate the target
                # file, but that strategy doesn't work so well if we don't have
                # permissions to remove it. Check to see if it's already the
                # symlink we want, which is the usual reason for EEXIST.
                elif os.path.islink(dst):
                    if os.readlink(dst) == src:
                        # the requested link already exists
                        pass
                    else:
                        # dst is the wrong symlink; attempt to remove and recreate it
                        os.remove(dst)
                        os.symlink(src, dst)
                elif os.path.isdir(dst):
                    print "Requested symlink (%s) exists but is a directory; replacing" % dst
                    shutil.rmtree(dst)
                    os.symlink(src, dst)
                elif os.path.exists(dst):
                    print "Requested symlink (%s) exists but is a file; replacing" % dst
                    os.remove(dst)
                    os.symlink(src, dst)
                else:
                    # out of ideas
                    raise
        except Exception as err:
            # report
            print "Can't symlink %r -> %r: %s: %s" % \
                  (dst, src, err.__class__.__name__, err)
            # if caller asked us not to catch, re-raise this exception
            if not catch:
                raise

    def relpath(self, path, base=None, symlink=False):
        """
        Return the relative path from 'base' to the passed 'path'. If base is
        omitted, self.get_dst_prefix() is assumed. In other words: make a
        same-name symlink to this path right here in the current dest prefix.

        Normally we resolve symlinks. To retain symlinks, pass symlink=True.
        """
        if base is None:
            base = self.get_dst_prefix()

        # Since we use os.path.relpath() for this, which is purely textual, we
        # must ensure that both pathnames are absolute.
        if symlink:
            # symlink=True means: we know path is (or indirects through) a
            # symlink, don't resolve, we want to use the symlink.
            abspath = os.path.abspath
        else:
            # symlink=False means to resolve any symlinks we may find
            abspath = os.path.realpath

        return os.path.relpath(abspath(path), abspath(base))


class WindowsManifest(ViewerManifest):
    # We want the platform, per se, for every Windows build to be 'win'. The
    # VMP will concatenate that with the address_size.
    build_data_json_platform = 'win'

    def final_exe(self):
        return self.exec_name()+".exe"

    def finish_build_data_dict(self, build_data_dict):
        build_data_dict['Executable'] = self.final_exe()
        build_data_dict['AppName']    = self.app_name()
        return build_data_dict

    def test_msvcrt_and_copy_action(self, src, dst):
        # This is used to test a dll manifest.
        # It is used as a temporary override during the construct method
        from test_win32_manifest import test_assembly_binding
        # TODO: This is redundant with LLManifest.copy_action(). Why aren't we
        # calling copy_action() in conjunction with test_assembly_binding()?
        if src and (os.path.exists(src) or os.path.islink(src)):
            # ensure that destination path exists
            self.cmakedirs(os.path.dirname(dst))
            self.created_paths.append(dst)
            if not os.path.isdir(src):
                if(self.args['configuration'].lower() == 'debug'):
                    test_assembly_binding(src, "Microsoft.VC80.DebugCRT", "8.0.50727.4053")
                else:
                    test_assembly_binding(src, "Microsoft.VC80.CRT", "8.0.50727.4053")
                self.ccopy(src,dst)
            else:
                raise Exception("Directories are not supported by test_CRT_and_copy_action()")
        else:
            print "Doesn't exist:", src

    def test_for_no_msvcrt_manifest_and_copy_action(self, src, dst):
        # This is used to test that no manifest for the msvcrt exists.
        # It is used as a temporary override during the construct method
        from test_win32_manifest import test_assembly_binding
        from test_win32_manifest import NoManifestException, NoMatchingAssemblyException
        # TODO: This is redundant with LLManifest.copy_action(). Why aren't we
        # calling copy_action() in conjunction with test_assembly_binding()?
        if src and (os.path.exists(src) or os.path.islink(src)):
            # ensure that destination path exists
            self.cmakedirs(os.path.dirname(dst))
            self.created_paths.append(dst)
            if not os.path.isdir(src):
                try:
                    if(self.args['configuration'].lower() == 'debug'):
                        test_assembly_binding(src, "Microsoft.VC80.DebugCRT", "")
                    else:
                        test_assembly_binding(src, "Microsoft.VC80.CRT", "")
                    raise Exception("Unknown condition")
                except NoManifestException as err:
                    pass
                except NoMatchingAssemblyException as err:
                    pass

                self.ccopy(src,dst)
            else:
                raise Exception("Directories are not supported by test_CRT_and_copy_action()")
        else:
            print "Doesn't exist:", src
        
    def construct(self):
        super(WindowsManifest, self).construct()

        pkgdir = os.path.join(self.args['build'], os.pardir, 'packages')
        relpkgdir = os.path.join(pkgdir, "lib", "release")
        debpkgdir = os.path.join(pkgdir, "lib", "debug")

        if self.is_packaging_viewer():
<<<<<<< HEAD
            # Find firestorm-bin.exe in the 'configuration' dir, then rename it to the result of final_exe.
            self.path(src='%s/firestorm-bin.exe' % self.args['configuration'], dst=self.final_exe())
            # Bugsplat for some reason requires a match between user's exe and supplied pdb on Windows 10
            # this feels wrong and doesn't make any sense, since often we are supposed to match a whole
            # folder of symbol files to a random exe. But Bugsplat says 'it's expected' so just rename files.
            self.ccopyfile(src='%s/firestorm-bin.pdb' % self.args['configuration'], dst='%s/%s' % (self.args['configuration'], self.final_pdb()))
=======
            # Find secondlife-bin.exe in the 'configuration' dir, then rename it to the result of final_exe.
            self.path(src='%s/secondlife-bin.exe' % self.args['configuration'], dst=self.final_exe())
>>>>>>> e98a6b0b

            # <FS:Ansariel> Remove VMP
            #with self.prefix(src=os.path.join(pkgdir, "VMP")):
                # include the compiled launcher scripts so that it gets included in the file_list
            #    self.path('SLVersionChecker.exe')

            #with self.prefix(dst="vmp_icons"):
            #    with self.prefix(src=self.icon_path()):
            #        self.path("secondlife.ico")
                #VMP  Tkinter icons
            #    with self.prefix(src="vmp_icons"):
            #        self.path("*.png")
            #        self.path("*.gif")

            # </FS:Ansariel> Remove VMP

        # Plugin host application
        self.path2basename(os.path.join(os.pardir,
                                        'llplugin', 'slplugin', self.args['configuration']),
                           "slplugin.exe")
        
        # Get shared libs from the shared libs staging directory
        with self.prefix(src=os.path.join(self.args['build'], os.pardir,
                                          'sharedlibs', self.args['configuration'])):

            # Mesh 3rd party libs needed for auto LOD and collada reading
            try:
                self.path("glod.dll")
            except RuntimeError as err:
                print err.message
                print "Skipping GLOD library (assumming linked statically)"

            # Get fmodstudio dll if needed
            if self.args['fmodstudio'] == 'ON':
                if(self.args['configuration'].lower() == 'debug'):
                    self.path("fmodL.dll")
                else:
                    self.path("fmod.dll")

            if self.args['openal'] == 'ON':
                # Get openal dll
                self.path("OpenAL32.dll")
                self.path("alut.dll")

            # For textures
            self.fs_try_path("openjp2.dll")

            # These need to be installed as a SxS assembly, currently a 'private' assembly.
            # See http://msdn.microsoft.com/en-us/library/ms235291(VS.80).aspx
            self.path("msvcp140.dll")
            self.path("vcruntime140.dll")

            # SLVoice executable
            with self.prefix(src=os.path.join(pkgdir, 'bin', 'release')):
                self.path("SLVoice.exe")

            # Vivox libraries
            if (self.address_size == 64):
                self.path("vivoxsdk_x64.dll")
                self.path("ortp_x64.dll")
            else:
                self.path("vivoxsdk.dll")
                self.path("ortp.dll")
            
            # Security
            self.path("ssleay32.dll")
            self.path("libeay32.dll")

            # HTTP/2
            self.path("nghttp2.dll")

            # Hunspell
            self.path("libhunspell.dll")

            # BugSplat
            if self.args.get('bugsplat'):
                if(self.address_size == 64):
                    self.path("BsSndRpt64.exe")
                    self.path("BugSplat64.dll")
                    self.path("BugSplatRc64.dll")
                else:
                    self.path("BsSndRpt.exe")
                    self.path("BugSplat.dll")
                    self.path("BugSplatRc.dll")

            # Growl
            self.path("growl.dll")
            self.path("growl++.dll")

            # <FS:ND> Copy symbols for breakpad
            #self.path("ssleay32.pdb")
            #self.path("libeay32.pdb")
            #self.path("growl.pdb")
            #self.path("growl++.pdb")
            #self.path('apr-1.pdb', 'libarp.pdb')
            #self.path('aprutil-1.pdb', 'libaprutil.pdb')
            # </FS:ND>

        self.path(src="licenses-win32.txt", dst="licenses.txt")
        self.path("featuretable.txt")

        with self.prefix(src=pkgdir):
            self.path("ca-bundle.crt")
        self.path("VivoxAUP.txt")

        # Media plugins - CEF
        with self.prefix(dst="llplugin"):
            with self.prefix(src=os.path.join(self.args['build'], os.pardir, 'media_plugins')):
                with self.prefix(src=os.path.join('cef', self.args['configuration'])):
                    self.path("media_plugin_cef.dll")

                # Media plugins - LibVLC
                with self.prefix(src=os.path.join('libvlc', self.args['configuration'])):
                    self.path("media_plugin_libvlc.dll")

                # Media plugins - Example (useful for debugging - not shipped with release viewer)
                # <FS:Ansariel> Don't package example plugin
                #if self.channel_type() != 'release':
                #    with self.prefix(src=os.path.join('example', self.args['configuration'])):
                #        self.path("media_plugin_example.dll")

            # CEF runtime files - debug
            # CEF runtime files - not debug (release, relwithdebinfo etc.)
            config = 'debug' if self.args['configuration'].lower() == 'debug' else 'release'
            with self.prefix(src=os.path.join(pkgdir, 'bin', config)):
                self.path("chrome_elf.dll")
                self.path("d3dcompiler_47.dll")
                self.path("libcef.dll")
                self.path("libEGL.dll")
                self.path("libGLESv2.dll")
                self.path("dullahan_host.exe")
                self.path("snapshot_blob.bin")
                self.path("v8_context_snapshot.bin")

            # MSVC DLLs needed for CEF and have to be in same directory as plugin
            with self.prefix(src=os.path.join(self.args['build'], os.pardir,
                                              'sharedlibs', 'Release')):
                self.path("msvcp140.dll")
                self.path("vcruntime140.dll")

            # CEF files common to all configurations
            with self.prefix(src=os.path.join(pkgdir, 'resources')):
                self.path("cef.pak")
                self.path("cef_100_percent.pak")
                self.path("cef_200_percent.pak")
                self.path("cef_extensions.pak")
                self.path("devtools_resources.pak")
                self.path("icudtl.dat")

            with self.prefix(src=os.path.join(pkgdir, 'resources', 'locales'), dst='locales'):
                self.path("am.pak")
                self.path("ar.pak")
                self.path("bg.pak")
                self.path("bn.pak")
                self.path("ca.pak")
                self.path("cs.pak")
                self.path("da.pak")
                self.path("de.pak")
                self.path("el.pak")
                self.path("en-GB.pak")
                self.path("en-US.pak")
                self.path("es-419.pak")
                self.path("es.pak")
                self.path("et.pak")
                self.path("fa.pak")
                self.path("fi.pak")
                self.path("fil.pak")
                self.path("fr.pak")
                self.path("gu.pak")
                self.path("he.pak")
                self.path("hi.pak")
                self.path("hr.pak")
                self.path("hu.pak")
                self.path("id.pak")
                self.path("it.pak")
                self.path("ja.pak")
                self.path("kn.pak")
                self.path("ko.pak")
                self.path("lt.pak")
                self.path("lv.pak")
                self.path("ml.pak")
                self.path("mr.pak")
                self.path("ms.pak")
                self.path("nb.pak")
                self.path("nl.pak")
                self.path("pl.pak")
                self.path("pt-BR.pak")
                self.path("pt-PT.pak")
                self.path("ro.pak")
                self.path("ru.pak")
                self.path("sk.pak")
                self.path("sl.pak")
                self.path("sr.pak")
                self.path("sv.pak")
                self.path("sw.pak")
                self.path("ta.pak")
                self.path("te.pak")
                self.path("th.pak")
                self.path("tr.pak")
                self.path("uk.pak")
                self.path("vi.pak")
                self.path("zh-CN.pak")
                self.path("zh-TW.pak")

            with self.prefix(src=os.path.join(pkgdir, 'bin', 'release')):
                self.path("libvlc.dll")
                self.path("libvlccore.dll")
                self.path("plugins/")

        # pull in the crash logger from other projects
        # tag:"crash-logger" here as a cue to the exporter
        self.path(src='../win_crash_logger/%s/windows-crash-logger.exe' % self.args['configuration'],
                  dst="win_crash_logger.exe")

        if not self.is_packaging_viewer():
            self.package_file = "copied_deps"    

        self.fs_copy_windows_manifest( )

    def nsi_file_commands(self, install=True):
        def wpath(path):
            if path.endswith('/') or path.endswith(os.path.sep):
                path = path[:-1]
            path = path.replace('/', '\\')
            return path

        result = ""
        dest_files = [pair[1] for pair in self.file_list if pair[0] and os.path.isfile(pair[1]) and not pair[1].endswith(".pdb") ] #<FS:ND/> Don't include pdb files.
        # sort deepest hierarchy first
        dest_files.sort(lambda a,b: cmp(a.count(os.path.sep),b.count(os.path.sep)) or cmp(a,b))
        dest_files.reverse()
        out_path = None
        for pkg_file in dest_files:
            rel_file = os.path.normpath(pkg_file.replace(self.get_dst_prefix()+os.path.sep,''))
            installed_dir = wpath(os.path.join('$INSTDIR', os.path.dirname(rel_file)))
            pkg_file = wpath(os.path.normpath(pkg_file))
            if installed_dir != out_path:
                if install:
                    out_path = installed_dir
                    result += 'SetOutPath ' + out_path + '\n'
            if install:
                result += 'File ' + pkg_file + '\n'
            else:
                result += 'Delete ' + wpath(os.path.join('$INSTDIR', rel_file)) + '\n'

        # at the end of a delete, just rmdir all the directories
        if not install:
            deleted_file_dirs = [os.path.dirname(pair[1].replace(self.get_dst_prefix()+os.path.sep,'')) for pair in self.file_list]
            # find all ancestors so that we don't skip any dirs that happened to have no non-dir children
            deleted_dirs = []
            for d in deleted_file_dirs:
                deleted_dirs.extend(path_ancestors(d))
            # sort deepest hierarchy first
            deleted_dirs.sort(lambda a,b: cmp(a.count(os.path.sep),b.count(os.path.sep)) or cmp(a,b))
            deleted_dirs.reverse()
            prev = None
            for d in deleted_dirs:
                if d != prev:   # skip duplicates
                    result += 'RMDir ' + wpath(os.path.join('$INSTDIR', os.path.normpath(d))) + '\n'
                prev = d

        return result

    def package_finish(self):
        # a standard map of strings for replacing in the templates
        substitution_strings = {
            'version' : '.'.join(self.args['version']),
            'version_short' : '.'.join(self.args['version'][:-1]),
            'version_dashes' : '-'.join(self.args['version']),
            'version_registry' : '%s(%s)' %
            ('.'.join(self.args['version']), self.address_size),
            'final_exe' : self.final_exe(),
            'flags':'',
            'app_name':self.app_name(),
            'app_name_oneword':self.app_name_oneword()
            }

        substitution_strings = self.fs_splice_grid_substitution_strings( substitution_strings ) #<FS:ND/> Add grid args

        # <FS:ND> Properly name OS version, also add Phoenix- in front of installer name
        #installer_file = self.installer_base_name() + '_Setup.exe'
        installer_file = "Phoenix-%(app_name)s-%(version_dashes)s_Setup.exe" % substitution_strings
        # </FS:ND>
        
        substitution_strings['installer_file'] = installer_file
        substitution_strings['is64bit'] = (1 if (self.address_size == 64) else 0)
        substitution_strings['is_opensim'] = self.fs_is_opensim() # <FS:Ansariel> FIRE-30446: Register hop-protocol for OS version only
        substitution_strings['friendly_app_name'] = self.friendly_app_name() # <FS:Ansariel> FIRE-30446: Set FriendlyAppName for protocol registrations
        substitution_strings['icon_suffix'] = ("_os" if (self.fs_is_opensim()) else "") # <FS:Ansariel> FIRE-24335: Use different icon for OpenSim version

        version_vars = """
        !define INSTEXE "SLVersionChecker.exe"
        !define VERSION "%(version_short)s"
        !define VERSION_LONG "%(version)s"
        !define VERSION_DASHES "%(version_dashes)s"
        !define VERSION_REGISTRY "%(version_registry)s"
        !define VIEWER_EXE "%(final_exe)s"
        """ % substitution_strings
        
        if self.channel_type() == 'release':
            substitution_strings['caption'] = CHANNEL_VENDOR_BASE
        else:
            substitution_strings['caption'] = self.app_name() + ' ${VERSION}'

        inst_vars_template = """
            OutFile "%(installer_file)s"
            !define INSTNAME   "%(app_name_oneword)s"
            !define SHORTCUT   "%(app_name)s"
            !define URLNAME   "secondlife"
            !define IS64BIT   "%(is64bit)d"
            !define ISOPENSIM   "%(is_opensim)d"
            !define APPNAME   "%(friendly_app_name)s"
            !define ICON_SUFFIX   "%(icon_suffix)s"
            Caption "%(caption)s"
            """

        if(self.address_size == 64):
            engage_registry="SetRegView 64"
            program_files="!define MULTIUSER_USE_PROGRAMFILES64"
        else:
            engage_registry="SetRegView 32"
            program_files=""

        tempfile = "firestorm_setup_tmp.nsi"

        self.fs_sign_win_binaries() # <FS:ND/> Sign files, step one. Sign compiled binaries

        # the following replaces strings in the nsi template
        # it also does python-style % substitution
        self.replace_in("installers/windows/installer_template.nsi", tempfile, {
                "%%VERSION%%":version_vars,
                "%%SOURCE%%":self.get_src_prefix(),
                "%%INST_VARS%%":inst_vars_template % substitution_strings,
                "%%INSTALL_FILES%%":self.nsi_file_commands(True),
                "%%PROGRAMFILES%%":program_files,
                "%%ENGAGEREGISTRY%%":engage_registry,
                "%%DELETE_FILES%%":self.nsi_file_commands(False)})

        # If we're on a build machine, sign the code using our Authenticode certificate. JC
        # note that the enclosing setup exe is signed later, after the makensis makes it.
        # Unlike the viewer binary, the VMP filenames are invariant with respect to version, os, etc.
        #for exe in (
        #    self.final_exe(),
        #    "SLVersionChecker.exe",
        #    "llplugin/dullahan_host.exe",
        #    ):
        #    self.sign(exe)
            
        # Check two paths, one for Program Files, and one for Program Files (x86).
        # Yay 64bit windows.
        for ProgramFiles in 'ProgramFiles', 'ProgramFiles(x86)':
            NSIS_path = os.path.expandvars(r'${%s}\NSIS\makensis.exe' % ProgramFiles)
            if os.path.exists(NSIS_path):
                break
        installer_created=False
        nsis_attempts=3
        nsis_retry_wait=15
        for attempt in xrange(nsis_attempts):
            try:
                self.run_command([NSIS_path, '/V2', self.dst_path_of(tempfile)])
            except ManifestError as err:
                if attempt+1 < nsis_attempts:
                    print >> sys.stderr, "nsis failed, waiting %d seconds before retrying" % nsis_retry_wait
                    time.sleep(nsis_retry_wait)
                    nsis_retry_wait*=2
            else:
                # NSIS worked! Done!
                break
        else:
            print >> sys.stderr, "Maximum nsis attempts exceeded; giving up"
            raise

        self.fs_sign_win_installer(substitution_strings) # <FS:ND/> Sign files, step two. Sign installer.
        self.fs_save_windows_symbols()

        self.created_path(self.dst_path_of(installer_file))
        self.package_file = installer_file

    def sign(self, exe):
        sign_py = os.environ.get('SIGN', r'C:\buildscripts\code-signing\sign.py')
        python  = os.environ.get('PYTHON', sys.executable)
        if os.path.exists(sign_py):
            dst_path = self.dst_path_of(exe)
            print "about to run signing of: ", dst_path
            self.run_command([python, sign_py, dst_path])
        else:
            print "Skipping code signing of %s %s: %s not found" % (self.dst_path_of(exe), exe, sign_py)

    def escape_slashes(self, path):
        return path.replace('\\', '\\\\\\\\')

class Windows_i686_Manifest(WindowsManifest):
    # Although we aren't literally passed ADDRESS_SIZE, we can infer it from
    # the passed 'arch', which is used to select the specific subclass.
    address_size = 32

class Windows_x86_64_Manifest(WindowsManifest):
    address_size = 64


class DarwinManifest(ViewerManifest):
    build_data_json_platform = 'mac'

    def finish_build_data_dict(self, build_data_dict):
        build_data_dict.update({'Bundle Id':self.args['bundleid']})
        return build_data_dict

    def is_packaging_viewer(self):
        # darwin requires full app bundle packaging even for debugging.
        return True

# <FS:Ansariel> construct method VMP trampoline crazy VMP launcher juggling shamelessly replaced with old version
    # def is_rearranging(self):
        # # That said, some stuff should still only be performed once.
        # # Are either of these actions in 'actions'? Is the set intersection
        # # non-empty?
        # return bool(set(["package", "unpacked"]).intersection(self.args['actions']))

    # def construct(self):
        # # copy over the build result (this is a no-op if run within the xcode script)
        # self.path(os.path.join(self.args['configuration'], self.channel()+".app"), dst="")

        # pkgdir = os.path.join(self.args['build'], os.pardir, 'packages')
        # relpkgdir = os.path.join(pkgdir, "lib", "release")
        # debpkgdir = os.path.join(pkgdir, "lib", "debug")

        # with self.prefix(src="", dst="Contents"):  # everything goes in Contents
            # bugsplat_db = self.args.get('bugsplat')
            # if bugsplat_db:
                # # Inject BugsplatServerURL into Info.plist if provided.
                # Info_plist = self.dst_path_of("Info.plist")
                # Info = plistlib.readPlist(Info_plist)
                # # https://www.bugsplat.com/docs/platforms/os-x#configuration
                # Info["BugsplatServerURL"] = \
                    # "https://{}.bugsplat.com/".format(bugsplat_db)
                # self.put_in_file(
                    # plistlib.writePlistToString(Info),
                    # os.path.basename(Info_plist),
                    # "Info.plist")

            # # CEF framework goes inside Contents/Frameworks.
            # # Remember where we parked this car.
            # with self.prefix(src="", dst="Frameworks"):
                # CEF_framework = "Chromium Embedded Framework.framework"
                # self.path2basename(relpkgdir, CEF_framework)
                # CEF_framework = self.dst_path_of(CEF_framework)

                # if self.args.get('bugsplat'):
                    # self.path2basename(relpkgdir, "BugsplatMac.framework")

            # with self.prefix(dst="MacOS"):
                # executable = self.dst_path_of(self.channel())
                # if self.args.get('bugsplat'):
                    # # According to Apple Technical Note TN2206:
                    # # https://developer.apple.com/library/archive/technotes/tn2206/_index.html#//apple_ref/doc/uid/DTS40007919-CH1-TNTAG207
                    # # "If an app uses @rpath or an absolute path to link to a
                    # # dynamic library outside of the app, the app will be
                    # # rejected by Gatekeeper. ... Neither the codesign nor the
                    # # spctl tool will show the error."
                    # # (Thanks, Apple. Maybe fix spctl to warn?)
                    # # The BugsplatMac framework embeds @rpath, which is
                    # # causing scary Gatekeeper popups at viewer start. Work
                    # # around this by changing the reference baked into our
                    # # viewer. The install_name_tool -change option needs the
                    # # previous value. Instead of guessing -- which might
                    # # silently be defeated by a BugSplat SDK update that
                    # # changes their baked-in @rpath -- ask for the path
                    # # stamped into the framework.
                    # # Let exception, if any, propagate -- if this doesn't
                    # # work, we need the build to noisily fail!
                    # oldpath = subprocess.check_output(
                        # ['objdump', '-macho', '-dylib-id', '-non-verbose',
                         # os.path.join(relpkgdir, "BugsplatMac.framework", "BugsplatMac")]
                        # ).splitlines()[-1]  # take the last line of output
                    # self.run_command(
                        # ['install_name_tool', '-change', oldpath,
                         # '@executable_path/../Frameworks/BugsplatMac.framework/BugsplatMac',
                         # executable])

                # # NOTE: the -S argument to strip causes it to keep
                # # enough info for annotated backtraces (i.e. function
                # # names in the crash log). 'strip' with no arguments
                # # yields a slightly smaller binary but makes crash
                # # logs mostly useless. This may be desirable for the
                # # final release. Or not.
                # if ("package" in self.args['actions'] or 
                    # "unpacked" in self.args['actions']):
                    # self.run_command(
                        # ['strip', '-S', executable])

            # with self.prefix(dst="Resources"):
                # # defer cross-platform file copies until we're in the
                # # nested Resources directory
                # super(DarwinManifest, self).construct()

                # # need .icns file referenced by Info.plist
                # with self.prefix(src=self.icon_path(), dst="") :
                    # self.path("secondlife.icns")

                # # Copy in the updater script and helper modules
                # self.path(src=os.path.join(pkgdir, 'VMP'), dst="updater")

                # with self.prefix(src="", dst=os.path.join("updater", "icons")):
                    # self.path2basename(self.icon_path(), "secondlife.ico")
                    # with self.prefix(src="vmp_icons", dst=""):
                        # self.path("*.png")
                        # self.path("*.gif")

                # with self.prefix(src=relpkgdir, dst=""):
                    # self.path("libndofdev.dylib")
                    # self.path("libhunspell-1.3.a")   

                # with self.prefix(src_dst="cursors_mac"):
                    # self.path("*.tif")

                # self.path("licenses-mac.txt", dst="licenses.txt")
                # self.path("featuretable_mac.txt")
                # self.path("SecondLife.nib")

                # with self.prefix(src=pkgdir,dst=""):
                    # self.path("ca-bundle.crt")

                # # Translations
                # self.path("English.lproj/language.txt")
                # self.replace_in(src="English.lproj/InfoPlist.strings",
                                # dst="English.lproj/InfoPlist.strings",
                                # searchdict={'%%VERSION%%':'.'.join(self.args['version'])}
                                # )
                # self.path("German.lproj")
                # self.path("Japanese.lproj")
                # self.path("Korean.lproj")
                # self.path("da.lproj")
                # self.path("es.lproj")
                # self.path("fr.lproj")
                # self.path("hu.lproj")
                # self.path("it.lproj")
                # self.path("nl.lproj")
                # self.path("pl.lproj")
                # self.path("pt.lproj")
                # self.path("ru.lproj")
                # self.path("tr.lproj")
                # self.path("uk.lproj")
                # self.path("zh-Hans.lproj")

                # def path_optional(src, dst):
                    # """
                    # For a number of our self.path() calls, not only do we want
                    # to deal with the absence of src, we also want to remember
                    # which were present. Return either an empty list (absent)
                    # or a list containing dst (present). Concatenate these
                    # return values to get a list of all libs that are present.
                    # """
                    # # This was simple before we started needing to pass
                    # # wildcards. Fortunately, self.path() ends up appending a
                    # # (source, dest) pair to self.file_list for every expanded
                    # # file processed. Remember its size before the call.
                    # oldlen = len(self.file_list)
                    # try:
                        # self.path(src, dst)
                        # # The dest appended to self.file_list has been prepended
                        # # with self.get_dst_prefix(). Strip it off again.
                        # added = [os.path.relpath(d, self.get_dst_prefix())
                                 # for s, d in self.file_list[oldlen:]]
                    # except MissingError as err:
                        # print >> sys.stderr, "Warning: "+err.msg
                        # added = []
                    # if not added:
                        # print "Skipping %s" % dst
                    # return added

                # # dylibs is a list of all the .dylib files we expect to need
                # # in our bundled sub-apps. For each of these we'll create a
                # # symlink from sub-app/Contents/Resources to the real .dylib.
                # # Need to get the llcommon dll from any of the build directories as well.
                # libfile_parent = self.get_dst_prefix()
                # libfile = "libllcommon.dylib"
                # dylibs=[]
                # for libfile in (
                                # "libapr-1.0.dylib",
                                # "libaprutil-1.0.dylib",
                                # "libexpat.1.dylib",
                                # "libexception_handler.dylib",
                                # "libGLOD.dylib",
                                # # libnghttp2.dylib is a symlink to
                                # # libnghttp2.major.dylib, which is a symlink to
                                # # libnghttp2.version.dylib. Get all of them.
                                # "libnghttp2.*dylib",
                                # ):
                    # dylibs += path_optional(os.path.join(relpkgdir, libfile), libfile)

                # # SLVoice executable
                # with self.prefix(src=os.path.join(pkgdir, 'bin', 'release')):
                    # self.path("SLVoice")

                # # Vivox libraries
                # for libfile in (
                                # 'libortp.dylib',
                                # 'libvivoxsdk.dylib',
                                # ):
                    # self.path2basename(relpkgdir, libfile)

                # # Fmod studio dylibs (vary based on configuration)
                # if self.args['fmodstudio'] == 'ON':
                    # if self.args['configuration'].lower() == 'debug':
                        # for libfile in (
                                    # "libfmodL.dylib",
                                    # ):
                            # dylibs += path_optional(os.path.join(debpkgdir, libfile), libfile)
                    # else:
                        # for libfile in (
                                    # "libfmod.dylib",
                                    # ):
                            # dylibs += path_optional(os.path.join(relpkgdir, libfile), libfile)

                # # our apps
                # executable_path = {}
                # for app_bld_dir, app in (("mac_crash_logger", "mac-crash-logger.app"),
                                         # # plugin launcher
                                         # (os.path.join("llplugin", "slplugin"), "SLPlugin.app"),
                                         # ):
                    # self.path2basename(os.path.join(os.pardir,
                                                    # app_bld_dir, self.args['configuration']),
                                       # app)
                    # executable_path[app] = \
                        # self.dst_path_of(os.path.join(app, "Contents", "MacOS"))

                    # # our apps dependencies on shared libs
                    # # for each app, for each dylib we collected in dylibs,
                    # # create a symlink to the real copy of the dylib.
                    # with self.prefix(dst=os.path.join(app, "Contents", "Resources")):
                        # for libfile in dylibs:
                            # self.relsymlinkf(os.path.join(libfile_parent, libfile))

                # # Dullahan helper apps go inside SLPlugin.app
                # with self.prefix(dst=os.path.join(
                    # "SLPlugin.app", "Contents", "Frameworks")):

                    # frameworkname = 'Chromium Embedded Framework'

                    # # This code constructs a relative symlink from the
                    # # target framework folder back to the real CEF framework.
                    # # It needs to be relative so that the symlink still works when
                    # # (as is normal) the user moves the app bundle out of the DMG
                    # # and into the /Applications folder. Note we pass catch=False,
                    # # letting the uncaught exception terminate the process, since
                    # # without this symlink, Second Life web media can't possibly work.

                    # # It might seem simpler just to symlink Frameworks back to
                    # # the parent of Chromimum Embedded Framework.framework. But
                    # # that would create a symlink cycle, which breaks our
                    # # packaging step. So make a symlink from Chromium Embedded
                    # # Framework.framework to the directory of the same name, which
                    # # is NOT an ancestor of the symlink.

                    # # from SLPlugin.app/Contents/Frameworks/Chromium Embedded
                    # # Framework.framework back to
                    # # $viewer_app/Contents/Frameworks/Chromium Embedded Framework.framework
                    # SLPlugin_framework = self.relsymlinkf(CEF_framework, catch=False)


                    # It might seem simpler just to symlink Frameworks back to
                    # the parent of Chromimum Embedded Framework.framework. But
                    # that would create a symlink cycle, which breaks our
                    # packaging step. So make a symlink from Chromium Embedded
                    # Framework.framework to the directory of the same name, which
                    # is NOT an ancestor of the symlink.

                    # from SLPlugin.app/Contents/Frameworks/Chromium Embedded
                    # Framework.framework back to
                    # $viewer_app/Contents/Frameworks/Chromium Embedded Framework.framework
                    # SLPlugin_framework = self.relsymlinkf(CEF_framework, catch=False)

                    # # for all the multiple CEF/Dullahan (as of CEF 76) helper app bundles we need:
                    # for helper in (
                        # "DullahanHelper",
                        # "DullahanHelper (GPU)",
                        # "DullahanHelper (Renderer)",
                        # "DullahanHelper (Plugin)",
                    # ):
                        # # app is the directory name of the app bundle, with app/Contents/MacOS/helper as the executable
                        # app = helper + ".app"

                        # # copy DullahanHelper.app
                        # self.path2basename(relpkgdir, app)

                        # # and fix that up with a Frameworks/CEF symlink too
                        # with self.prefix(dst=os.path.join(
                                # app, 'Contents', 'Frameworks')):
                            # # from Dullahan Helper *.app/Contents/Frameworks/Chromium Embedded
                            # # Framework.framework back to
                            # # SLPlugin.app/Contents/Frameworks/Chromium Embedded Framework.framework
                            # # Since SLPlugin_framework is itself a
                            # # symlink, don't let relsymlinkf() resolve --
                            # # explicitly call relpath(symlink=True) and
                            # # create that symlink here.
                            # helper_framework = \
                            # self.symlinkf(self.relpath(SLPlugin_framework, symlink=True), catch=False)

                        # # change_command includes install_name_tool, the
                        # # -change subcommand and the old framework rpath
                        # # stamped into the executable. To use it with
                        # # run_command(), we must still append the new
                        # # framework path and the pathname of the
                        # # executable to change.
                        # change_command = [
                            # 'install_name_tool', '-change',
                            # '@rpath/Frameworks/Chromium Embedded Framework.framework/Chromium Embedded Framework']

                        # with self.prefix(dst=os.path.join(
                                # app, 'Contents', 'MacOS')):
                            # # Now self.get_dst_prefix() is, at runtime,
                            # # @executable_path. Locate the helper app
                            # # framework (which is a symlink) from here.
                            # newpath = os.path.join(
                                # '@executable_path',
                                    # self.relpath(helper_framework, symlink=True),
                                # frameworkname)
                                # # and restamp the Dullahan Helper executable itself
                            # self.run_command(
                                # change_command +
                                    # [newpath, self.dst_path_of(helper)])

                # # SLPlugin plugins
                # with self.prefix(dst="llplugin"):
                    # dylibexecutable = 'media_plugin_cef.dylib'
                    # self.path2basename("../media_plugins/cef/" + self.args['configuration'],
                                       # dylibexecutable)

                    # # Do this install_name_tool *after* media plugin is copied over.
                    # # Locate the framework lib executable -- relative to
                    # # SLPlugin.app/Contents/MacOS, which will be our
                    # # @executable_path at runtime!
                    # newpath = os.path.join(
                        # '@executable_path',
                        # self.relpath(SLPlugin_framework, executable_path["SLPlugin.app"],
                                     # symlink=True),
                        # frameworkname)
                    # # restamp media_plugin_cef.dylib
                    # self.run_command(
                        # change_command +
                        # [newpath, self.dst_path_of(dylibexecutable)])

                    # # copy LibVLC plugin itself
                    # self.path2basename("../media_plugins/libvlc/" + self.args['configuration'],
                                       # "media_plugin_libvlc.dylib")

                    # # copy LibVLC dynamic libraries
                    # with self.prefix(src=relpkgdir, dst="lib"):
                        # self.path( "libvlc*.dylib*" )
                        # # copy LibVLC plugins folder
                        # with self.prefix(src='plugins', dst=""):
                            # self.path( "*.dylib" )
                            # self.path( "plugins.dat" )

    def construct(self):
        # copy over the build result (this is a no-op if run within the xcode script)
        # self.path(os.path.join(self.args['configuration'], self.channel()+".app"), dst="")
        self.path(os.path.join(self.args['configuration'], "Firestorm.app"), dst="")

        pkgdir = os.path.join(self.args['build'], os.pardir, 'packages')
        relpkgdir = os.path.join(pkgdir, "lib", "release")
        debpkgdir = os.path.join(pkgdir, "lib", "debug")
        requestsdir = os.path.join(pkgdir, "lib", "python", "requests")
        urllib3dir = os.path.join(pkgdir, "lib", "python", "urllib3")
        chardetdir = os.path.join(pkgdir, "lib", "python", "chardet")
        idnadir = os.path.join(pkgdir, "lib", "python", "idna")

        with self.prefix(dst="Contents"):  # everything goes in Contents
            # self.path("Info.plist", dst="Info.plist")

            # copy additional libs in <bundle>/Contents/MacOS/
            self.path(os.path.join(relpkgdir, "libndofdev.dylib"), dst="Resources/libndofdev.dylib")
            self.path(os.path.join(relpkgdir, "libhunspell-1.3.0.dylib"), dst="Resources/libhunspell-1.3.0.dylib")   

            # CEF framework goes inside Contents/Frameworks.
            # Remember where we parked this car.
            with self.prefix(src="", dst="Frameworks"):
                CEF_framework = "Chromium Embedded Framework.framework"
                self.path2basename(relpkgdir, CEF_framework)
                CEF_framework = self.dst_path_of(CEF_framework)

            # most everything goes in the Resources directory
            with self.prefix(dst="Resources"):
                super(DarwinManifest, self).construct()

                with self.prefix(src_dst="cursors_mac"):
                    self.path("*.tif")

                self.path("licenses-mac.txt", dst="licenses.txt")
                self.path("featuretable_mac.txt")
                self.path("VivoxAUP.txt")

                with self.prefix(src=pkgdir,dst=""):
                    self.path("ca-bundle.crt")

                icon_path = self.icon_path()
                with self.prefix(src=icon_path) :
                    self.path("firestorm_icon.icns")

                self.path("Firestorm.nib")
                # Translations
                self.path("English.lproj/language.txt")
                self.replace_in(src="English.lproj/InfoPlist.strings",
                                dst="English.lproj/InfoPlist.strings",
                                searchdict={'%%VERSION%%':'.'.join(self.args['version'])}
                                )
                self.path("German.lproj")
                self.path("Japanese.lproj")
                self.path("Korean.lproj")
                self.path("da.lproj")
                self.path("es.lproj")
                self.path("fr.lproj")
                self.path("hu.lproj")
                self.path("it.lproj")
                self.path("nl.lproj")
                self.path("pl.lproj")
                self.path("pt.lproj")
                self.path("ru.lproj")
                self.path("tr.lproj")
                self.path("uk.lproj")
                self.path("zh-Hans.lproj")

                def path_optional(src, dst):
                    """
                    For a number of our self.path() calls, not only do we want
                    to deal with the absence of src, we also want to remember
                    which were present. Return either an empty list (absent)
                    or a list containing dst (present). Concatenate these
                    return values to get a list of all libs that are present.
                    """
                    # This was simple before we started needing to pass
                    # wildcards. Fortunately, self.path() ends up appending a
                    # (source, dest) pair to self.file_list for every expanded
                    # file processed. Remember its size before the call.
                    oldlen = len(self.file_list)
                    try:
                        self.path(src, dst)
                        # The dest appended to self.file_list has been prepended
                        # with self.get_dst_prefix(). Strip it off again.
                        added = [os.path.relpath(d, self.get_dst_prefix())
                                 for s, d in self.file_list[oldlen:]]
                    except MissingError as err:
                        print >> sys.stderr, "Warning: "+err.msg
                        added = []
                    if not added:
                        print "Skipping %s" % dst
                    return added

                # dylibs is a list of all the .dylib files we expect to need
                # in our bundled sub-apps. For each of these we'll create a
                # symlink from sub-app/Contents/Resources to the real .dylib.
                # Need to get the llcommon dll from any of the build directories as well.
                dylibs = []
                for libfile in (
                                "libapr-1.0.dylib",
                                "libaprutil-1.0.dylib",
                                "libexpat.1.dylib",
                                "libexception_handler.dylib",
                                "libGLOD.dylib",
                                # libnghttp2.dylib is a symlink to
                                # libnghttp2.major.dylib, which is a symlink
                                # to libnghttp2.version.dylib. Get all of them.
                                "libnghttp2.*dylib",
                                "libgrowl.dylib",
                                "libgrowl++.dylib",
                                ):
                    dylibs += path_optional(os.path.join(relpkgdir, libfile), libfile)

                # SLVoice executable
                with self.prefix(src=os.path.join(pkgdir, 'bin', 'release')):
                    self.path("SLVoice")

                # Vivox libraries
                for libfile in (
                                'libortp.dylib',
                                'libvivoxsdk.dylib',
                                ):
                    self.path2basename(relpkgdir, libfile)

                # Fmod studio dylibs (vary based on configuration)
                if self.args['fmodstudio'] == 'ON':
                    if self.args['configuration'].lower() == 'debug':
                        for libfile in (
                                    "libfmodL.dylib",
                                    ):
                            dylibs += path_optional(os.path.join(debpkgdir, libfile), libfile)
                    else:
                        for libfile in (
                                    "libfmod.dylib",
                                    ):
                            dylibs += path_optional(os.path.join(relpkgdir, libfile), libfile)

                # our apps
                executable_path = {}
                for app_bld_dir, app in (("mac_crash_logger", "mac-crash-logger.app"),
                                         # plugin launcher
                                         (os.path.join("llplugin", "slplugin"), "SLPlugin.app"),
                                         ):
                    self.path2basename(os.path.join(os.pardir,
                                                    app_bld_dir, self.args['configuration']),
                                       app)
                    executable_path[app] = \
                        self.dst_path_of(os.path.join(app, "Contents", "MacOS"))

                    # our apps dependencies on shared libs
                    # for each app, for each dylib we collected in dylibs,
                    # create a symlink to the real copy of the dylib.
                    resource_path = self.dst_path_of(os.path.join(app, "Contents", "Resources"))
                    for libfile in dylibs:
                        src = os.path.join(os.pardir, os.pardir, os.pardir, libfile)
                        dst = os.path.join(resource_path, libfile)
                        try:
                            symlinkf(src, dst)
                        except OSError as err:
                            print "Can't symlink %s -> %s: %s" % (src, dst, err)

                # Dullahan helper apps go inside SLPlugin.app
                with self.prefix(dst=os.path.join(
                    "SLPlugin.app", "Contents", "Frameworks")):

                    frameworkname = 'Chromium Embedded Framework'

                    # This code constructs a relative symlink from the
                    # target framework folder back to the real CEF framework.
                    # It needs to be relative so that the symlink still works when
                    # (as is normal) the user moves the app bundle out of the DMG
                    # and into the /Applications folder. Note we pass catch=False,
                    # letting the uncaught exception terminate the process, since
                    # without this symlink, Second Life web media can't possibly work.

                    # It might seem simpler just to symlink Frameworks back to
                    # the parent of Chromimum Embedded Framework.framework. But
                    # that would create a symlink cycle, which breaks our
                    # packaging step. So make a symlink from Chromium Embedded
                    # Framework.framework to the directory of the same name, which
                    # is NOT an ancestor of the symlink.

                    # from SLPlugin.app/Contents/Frameworks/Chromium Embedded
                    # Framework.framework back to
                    # $viewer_app/Contents/Frameworks/Chromium Embedded Framework.framework
                    SLPlugin_framework = self.relsymlinkf(CEF_framework, catch=False)

                    # for all the multiple CEF/Dullahan (as of CEF 76) helper app bundles we need:
                    for helper in (
                        "DullahanHelper",
                        "DullahanHelper (GPU)",
                        "DullahanHelper (Renderer)",
                        "DullahanHelper (Plugin)",
                    ):
                        # app is the directory name of the app bundle, with app/Contents/MacOS/helper as the executable
                        app = helper + ".app"

                        # copy DullahanHelper.app
                        self.path2basename(relpkgdir, app)

                        # and fix that up with a Frameworks/CEF symlink too
                        with self.prefix(dst=os.path.join(
                                app, 'Contents', 'Frameworks')):
                            # from Dullahan Helper *.app/Contents/Frameworks/Chromium Embedded
                            # Framework.framework back to
                            # SLPlugin.app/Contents/Frameworks/Chromium Embedded Framework.framework
                            # Since SLPlugin_framework is itself a
                            # symlink, don't let relsymlinkf() resolve --
                            # explicitly call relpath(symlink=True) and
                            # create that symlink here.
                            helper_framework = \
                            self.symlinkf(self.relpath(SLPlugin_framework, symlink=True), catch=False)

                        # change_command includes install_name_tool, the
                        # -change subcommand and the old framework rpath
                        # stamped into the executable. To use it with
                        # run_command(), we must still append the new
                        # framework path and the pathname of the
                        # executable to change.
                        change_command = [
                            'install_name_tool', '-change',
                            '@rpath/Frameworks/Chromium Embedded Framework.framework/Chromium Embedded Framework']

                        with self.prefix(dst=os.path.join(
                                app, 'Contents', 'MacOS')):
                            # Now self.get_dst_prefix() is, at runtime,
                            # @executable_path. Locate the helper app
                            # framework (which is a symlink) from here.
                            newpath = os.path.join(
                                '@executable_path',
                                    self.relpath(helper_framework, symlink=True),
                                frameworkname)
                                # and restamp the Dullahan Helper executable itself
                            self.run_command(
                                change_command +
                                    [newpath, self.dst_path_of(helper)])

                # SLPlugin plugins
                with self.prefix(dst="llplugin"):
                    dylibexecutable = 'media_plugin_cef.dylib'
                    self.path2basename("../media_plugins/cef/" + self.args['configuration'],
                                       dylibexecutable)

                    # copy LibVLC plugin itself
                    self.path2basename("../media_plugins/libvlc/" + self.args['configuration'],
                                       "media_plugin_libvlc.dylib")

                    # copy LibVLC dynamic libraries
                    with self.prefix(src=os.path.join(self.args['build'], os.pardir, 'packages', 'lib', 'release' ), dst="lib"):
                        self.path( "libvlc*.dylib*" )

                    # copy LibVLC plugins folder
                    with self.prefix(src=os.path.join(self.args['build'], os.pardir, 'packages', 'lib', 'release', 'plugins' ), dst="lib"):
                        self.path("*.dylib")
                        self.path("plugins.dat")

                # do this install_name_tool *after* media plugin is copied over
                dylibexecutablepath = self.dst_path_of('llplugin/media_plugin_cef.dylib')
                self.run_command_shell('install_name_tool -change '
                                 '"@rpath/Frameworks/Chromium Embedded Framework.framework/Chromium Embedded Framework" '
                                 '"@executable_path/../Frameworks/Chromium Embedded Framework.framework/Chromium Embedded Framework" "%s"' % dylibexecutablepath)

        # NOTE: the -S argument to strip causes it to keep enough info for
        # annotated backtraces (i.e. function names in the crash log).  'strip' with no
        # arguments yields a slightly smaller binary but makes crash logs mostly useless.
        # This may be desirable for the final release.  Or not.
        if ("package" in self.args['actions'] or 
            "unpacked" in self.args['actions']):
            self.run_command_shell('strip -S %(viewer_binary)r' %
                             { 'viewer_binary' : self.dst_path_of('Contents/MacOS/Firestorm')})
# </FS:Ansariel> construct method VMP trampoline crazy VMP launcher juggling shamelessly replaced with old version

    def package_finish(self):
        global CHANNEL_VENDOR_BASE
        # MBW -- If the mounted volume name changes, it breaks the .DS_Store's background image and icon positioning.
        #  If we really need differently named volumes, we'll need to create multiple DS_Store file images, or use some other trick.

        volname=CHANNEL_VENDOR_BASE+" Installer"  # DO NOT CHANGE without understanding comment above

        imagename = self.installer_base_name()

        sparsename = imagename + ".sparseimage"
        finalname = imagename + ".dmg"
        # make sure we don't have stale files laying about
        self.remove(sparsename, finalname)

        self.run_command(['hdiutil', 'create', sparsename,
                          '-volname', volname, '-fs', 'HFS+',
                          '-type', 'SPARSE', '-megabytes', '1300',
                          '-layout', 'SPUD'])

        # mount the image and get the name of the mount point and device node
        try:
            hdi_output = subprocess.check_output(['hdiutil', 'attach', '-private', sparsename])
        except subprocess.CalledProcessError as err:
            sys.exit("failed to mount image at '%s'" % sparsename)
            
        try:
            devfile = re.search("/dev/disk([0-9]+)[^s]", hdi_output).group(0).strip()
            volpath = re.search('HFS\s+(.+)', hdi_output).group(1).strip()

            # Copy everything in to the mounted .dmg

            app_name = self.app_name()

            # Hack:
            # Because there is no easy way to coerce the Finder into positioning
            # the app bundle in the same place with different app names, we are
            # adding multiple .DS_Store files to svn. There is one for release,
            # one for release candidate and one for first look. Any other channels
            # will use the release .DS_Store, and will look broken.
            # - Ambroff 2008-08-20
            #<FS:TS> Select proper directory based on flavor and build type
            dmg_template_prefix = 'firestorm'
            if self.fs_is_opensim():
                dmg_template_prefix = 'firestormos'
            dmg_template = os.path.join(
                'installers', 'darwin', '%s-%s-dmg' % (dmg_template_prefix, self.channel_type()))
            print "Trying template directory", dmg_template

            if not os.path.exists (self.src_path_of(dmg_template)):
                dmg_template = os.path.join ('installers', 'darwin', 'release-dmg')
                print "Not found, trying template directory", dmg_template

            for s,d in {self.get_dst_prefix():app_name + ".app",
                        #os.path.join(dmg_template, "_VolumeIcon.icns"): ".VolumeIcon.icns",
                        os.path.join(dmg_template, "background.png"): "background.png",
                        os.path.join(dmg_template, "LGPL-license.txt"): "LGPL License.txt",
                        os.path.join(dmg_template, "VivoxAUP.txt"): "Vivox Acceptable Use Policy.txt",
                        os.path.join(dmg_template, "_DS_Store"): ".DS_Store"}.items():
                print "Copying to dmg", s, d
                self.copy_action(self.src_path_of(s), os.path.join(volpath, d))

            # <FS:TS> The next two commands *MUST* execute before the loop
            #         that hides the files. If not, packaging will fail.
            #         YOU HAVE BEEN WARNED.
            # Create the alias file (which is a resource file) from the .r
            self.run_command(
                ['Rez', self.src_path_of("%s/Applications-alias.r" % dmg_template),
                 '-o', os.path.join(volpath, "Applications")])

            # Set up the installer disk image: set icon positions, folder view
            #  options, and icon label colors. This must be done before the
            #  files are hidden.
            self.run_command(
                ['osascript',
                 self.src_path_of("installers/darwin/installer-dmg.applescript"),
                 volname])

            # <FS:TS> ARGH! osascript clobbers the volume icon file, for no
            #        reason I can find anywhere. So we need to copy it after
            #        running the script to set everything else up.
            print "Copying volume icon to dmg"
            self.copy_action(self.src_path_of(os.path.join(dmg_template, "_VolumeIcon.icns")),
                os.path.join(volpath, ".VolumeIcon.icns"))

            # Hide the background image, DS_Store file, and volume icon file (set their "visible" bit)
            for f in ".VolumeIcon.icns", "background.png", ".DS_Store":
                pathname = os.path.join(volpath, f)
                self.run_command(['SetFile', '-a', 'V', pathname])

            # Set the alias file's alias and custom icon bits
            self.run_command(['SetFile', '-a', 'AC', os.path.join(volpath, "Applications")])

            # Set the disk image root's custom icon bit
            self.run_command(['SetFile', '-a', 'C', volpath])

            # Sign the app if requested; 
            # do this in the copy that's in the .dmg so that the extended attributes used by 
            # the signature are preserved; moving the files using python will leave them behind
            # and invalidate the signatures.
            if 'signature' in self.args:
                app_in_dmg=os.path.join(volpath,self.app_name()+".app")
                print "Attempting to sign '%s'" % app_in_dmg
                identity = self.args['signature']
                if identity == '':
                    identity = 'Developer ID Application'

                # Look for an environment variable set via build.sh when running in Team City.
                try:
                    build_secrets_checkout = os.environ['build_secrets_checkout']
                except KeyError:
                    pass
                else:
                    # variable found so use it to unlock keychain followed by codesign
                    home_path = os.environ['HOME']
                    keychain_pwd_path = os.path.join(build_secrets_checkout,'code-signing-osx','password.txt')
                    keychain_pwd = open(keychain_pwd_path).read().rstrip()

                    # Note: As of macOS Sierra, keychains are created with names postfixed with '-db' so for example, the
                    #       SL Viewer keychain would by default be found in ~/Library/Keychains/viewer.keychain-db instead of
                    #       just ~/Library/Keychains/viewer.keychain in earlier versions.
                    #
                    #       Because we have old OS files from previous versions of macOS on the build hosts, the configurations
                    #       are different on each host. Some have viewer.keychain, some have viewer.keychain-db and some have both.
                    #       As you can see in the line below, this script expects the Linden Developer cert/keys to be in viewer.keychain.
                    #
                    #       To correctly sign builds you need to make sure ~/Library/Keychains/viewer.keychain exists on the host
                    #       and that it contains the correct cert/key. If a build host is set up with a clean version of macOS Sierra (or later)
                    #       then you will need to change this line (and the one for 'codesign' command below) to point to right place or else
                    #       pull in the cert/key into the default viewer keychain 'viewer.keychain-db' and export it to 'viewer.keychain'
                    viewer_keychain = os.path.join(home_path, 'Library',
                                                   'Keychains', 'viewer.keychain')
                    self.run_command(['security', 'unlock-keychain',
                                      '-p', keychain_pwd, viewer_keychain])
                    signed=False
                    sign_attempts=3
                    sign_retry_wait=15
                    #<FS:TS> The order of these is critical. When two things need signing and one is contained within the
                    # other, they must be signed from the innermost out.
                    things_to_sign = ['Frameworks/Chromium Embedded Framework.framework/Chromium Embedded Framework',
                                        'Resources/SLPlugin.app/Contents/Frameworks/DullahanHelper.app',
                                        'Resources/SLPlugin.app',
                                        'Resources/SLVoice',
                                        'Resources/mac-crash-logger.app']
                    while (not signed) and (sign_attempts > 0):
                        try:
                            sign_attempts-=1
                            #<FS:TS> This is ugly as hell, but it's the only way to make sure that every dylib in the
                            # entire package gets signed, as required for notarization. Apparently the --deep option
                            # isn't sufficient any more. Don't ask me why.
                            contents_dir = os.path.join(app_in_dmg, 'Contents')
                            try:
                                all_dylibs = subprocess.check_output(['find', contents_dir, '-name', '*.dylib', '-print'])
                            except subprocess.CalledProcessError as err:
                                sys.exit("failed to get list of dylib files")
                            for dylib in all_dylibs.split('\n'):
                                if dylib: # ignore any empty lines
                                    self.run_command(
                                       ['codesign', '--verbose', '--deep', '--force', '--option=runtime',
                                        '--keychain', viewer_keychain, '--sign', identity,
                                        dylib])
                            for item in things_to_sign:
                                # Note: See blurb above about names of keychains
                                sign_path = os.path.join(contents_dir, item)
                                print "Signing %s" % sign_path
                                self.run_command(
                                   ['codesign', '--verbose', '--deep', '--force', '--option=runtime',
                                    '--keychain', viewer_keychain, '--sign', identity,
                                    sign_path])
                            print "Signing main app bundle %s" % app_in_dmg
                            self.run_command(
                               ['codesign', '--verbose', '--deep', '--force', '--option=runtime',
                                '--keychain', viewer_keychain, '--sign', identity,
                                app_in_dmg])
                            signed=True # if no exception was raised, the codesign worked
                        except ManifestError as err:
                            if sign_attempts:
                                print >> sys.stderr, "codesign failed, waiting %d seconds before retrying" % sign_retry_wait
                                time.sleep(sign_retry_wait)
                                sign_retry_wait*=2
                            else:
                                print >> sys.stderr, "Maximum codesign attempts exceeded; giving up"
                                raise
                    self.run_command(['spctl', '-a', '-texec', '-vvvv', app_in_dmg])

        finally:
            # Unmount the image even if exceptions from any of the above 
            self.run_command(['hdiutil', 'detach', '-force', devfile])

        print "Converting temp disk image to final disk image"
        self.run_command(['hdiutil', 'convert', sparsename, '-format', 'UDZO',
                          '-imagekey', 'zlib-level=9', '-o', finalname])
        # get rid of the temp file
        self.package_file = finalname
        self.remove(sparsename)
        self.fs_save_osx_symbols()

class Darwin_i386_Manifest(DarwinManifest):
    address_size = 32


class Darwin_i686_Manifest(DarwinManifest):
    """alias in case arch is passed as i686 instead of i386"""
    pass


class Darwin_x86_64_Manifest(DarwinManifest):
    address_size = 64


class LinuxManifest(ViewerManifest):
    build_data_json_platform = 'lnx'

    def construct(self):
        super(LinuxManifest, self).construct()

        pkgdir = os.path.join(self.args['build'], os.pardir, 'packages')
        relpkgdir = os.path.join(pkgdir, "lib", "release")
        debpkgdir = os.path.join(pkgdir, "lib", "debug")

        self.path("licenses-linux.txt","licenses.txt")
        self.path("VivoxAUP.txt")
        self.path("res/firestorm_icon.png","firestorm_icon.png")
        with self.prefix("linux_tools"):
            self.path("client-readme.txt","README-linux.txt")
            self.path("FIRESTORM_DESKTOPINSTALL.txt","FIRESTORM_DESKTOPINSTALL.txt")
            self.path("client-readme-voice.txt","README-linux-voice.txt")
            self.path("client-readme-joystick.txt","README-linux-joystick.txt")
            self.path("wrapper.sh","firestorm")
            with self.prefix(dst="etc"):
                self.path("handle_secondlifeprotocol.sh")
                self.path("register_secondlifeprotocol.sh")
                self.path("refresh_desktop_app_entry.sh")
                self.path("launch_url.sh")
            self.path("install.sh")

        with self.prefix(dst="bin"):
            self.path("firestorm-bin","do-not-directly-run-firestorm-bin")
            self.path("../linux_crash_logger/linux-crash-logger","linux-crash-logger.bin")
            self.path2basename("../llplugin/slplugin", "SLPlugin") 
            #this copies over the python wrapper script, associated utilities and required libraries, see SL-321, SL-322 and SL-323
            # <FS:Ansariel> Remove VMP
            # with self.prefix(src="../viewer_components/manager", dst=""):
            #     self.path("*.py")
            # </FS:Ansariel> Remove VMP

        # recurses, packaged again
        self.path("res-sdl")

        # Get the icons based on the channel type
        icon_path = self.icon_path()
        print "DEBUG: icon_path '%s'" % icon_path
        with self.prefix(src=icon_path) :
            self.path("firestorm_256.png","firestorm_48.png")
            #with self.prefix(dst="res-sdl") :
            #    self.path("firestorm_256.bmp","ll_icon.BMP")

        # plugins
        with self.prefix(src=os.path.join(self.args['build'], os.pardir, 'media_plugins'), dst="bin/llplugin"):
            #self.path("gstreamer010/libmedia_plugin_gstreamer010.so", "libmedia_plugin_gstreamer.so")
            self.path2basename("libvlc", "libmedia_plugin_libvlc.so")
            self.path("cef/libmedia_plugin_cef.so", "libmedia_plugin_cef.so" )


        with self.prefix(src=os.path.join(pkgdir, 'lib', 'vlc', 'plugins'), dst="bin/llplugin/vlc/plugins"):
            self.path( "plugins.dat" )
            self.path( "*/*.so" )

        with self.prefix(src=os.path.join(pkgdir, 'lib' ), dst="lib"):
            self.path( "libvlc*.so*" )

        with self.prefix(src=os.path.join(pkgdir, 'lib', 'vlc', 'plugins'), dst="bin/llplugin/vlc/plugins"):
            self.path( "plugins.dat" )
            self.path( "*/*.so" )

        with self.prefix(src=os.path.join(pkgdir, 'lib' ), dst="lib"):
            self.path( "libvlc*.so*" )

        # CEF files 
        with self.prefix(src=os.path.join(pkgdir, 'lib', 'release'), dst="lib"):
            self.path( "libcef.so" )
            self.fs_try_path( "libminigbm.so" )
            
        with self.prefix(src=os.path.join(pkgdir, 'lib', 'release', 'swiftshader'), dst=os.path.join("bin", "swiftshader") ):
            self.path( "*.so" )
        with self.prefix(src=os.path.join(pkgdir, 'lib', 'release', 'swiftshader'), dst=os.path.join("lib", "swiftshader") ):
            self.path( "*.so" )

        with self.prefix(src=os.path.join(pkgdir, 'bin', 'release'), dst="bin"):
            self.path( "chrome-sandbox" )
            self.path( "dullahan_host" )
            self.fs_try_path( "natives_blob.bin" )
            self.path( "snapshot_blob.bin" )
            self.path( "v8_context_snapshot.bin" )
        with self.prefix(src=os.path.join(pkgdir, 'bin', 'release'), dst="lib"):
            self.fs_try_path( "natives_blob.bin" )
            self.path( "snapshot_blob.bin" )
            self.path( "v8_context_snapshot.bin" )

        with self.prefix(src=os.path.join(pkgdir, 'resources'), dst="bin"):
            self.path( "cef.pak" )
            self.path( "cef_extensions.pak" )
            self.path( "cef_100_percent.pak" )
            self.path( "cef_200_percent.pak" )
            self.path( "devtools_resources.pak" )
            self.path( "icudtl.dat" )
        with self.prefix(src=os.path.join(pkgdir, 'resources'), dst="lib"):
            self.path( "cef.pak" )
            self.path( "cef_extensions.pak" )
            self.path( "cef_100_percent.pak" )
            self.path( "cef_200_percent.pak" )
            self.path( "devtools_resources.pak" )
            self.path( "icudtl.dat" )

        with self.prefix(src=os.path.join(pkgdir, 'resources', 'locales'), dst=os.path.join('bin', 'locales')):
            self.path("am.pak")
            self.path("ar.pak")
            self.path("bg.pak")
            self.path("bn.pak")
            self.path("ca.pak")
            self.path("cs.pak")
            self.path("da.pak")
            self.path("de.pak")
            self.path("el.pak")
            self.path("en-GB.pak")
            self.path("en-US.pak")
            self.path("es-419.pak")
            self.path("es.pak")
            self.path("et.pak")
            self.path("fa.pak")
            self.path("fi.pak")
            self.path("fil.pak")
            self.path("fr.pak")
            self.path("gu.pak")
            self.path("he.pak")
            self.path("hi.pak")
            self.path("hr.pak")
            self.path("hu.pak")
            self.path("id.pak")
            self.path("it.pak")
            self.path("ja.pak")
            self.path("kn.pak")
            self.path("ko.pak")
            self.path("lt.pak")
            self.path("lv.pak")
            self.path("ml.pak")
            self.path("mr.pak")
            self.path("ms.pak")
            self.path("nb.pak")
            self.path("nl.pak")
            self.path("pl.pak")
            self.path("pt-BR.pak")
            self.path("pt-PT.pak")
            self.path("ro.pak")
            self.path("ru.pak")
            self.path("sk.pak")
            self.path("sl.pak")
            self.path("sr.pak")
            self.path("sv.pak")
            self.path("sw.pak")
            self.path("ta.pak")
            self.path("te.pak")
            self.path("th.pak")
            self.path("tr.pak")
            self.path("uk.pak")
            self.path("vi.pak")
            self.path("zh-CN.pak")
            self.path("zh-TW.pak")

        # llcommon
        #if not self.path("../llcommon/libllcommon.so", "lib/libllcommon.so"):
        #    print "Skipping llcommon.so (assuming llcommon was linked statically)"

        self.path("featuretable_linux.txt")

        with self.prefix(src=pkgdir, dst="bin"):
            self.path("ca-bundle.crt")

        if self.is_packaging_viewer():
          with self.prefix(src=os.path.join(pkgdir, 'lib', 'release'), dst="lib"):
            self.path("libapr-1.so*")
            self.path("libaprutil-1.so*")
            #self.path("libboost_context-mt.so*")
            #self.path("libboost_filesystem-mt.so*")
            #self.path("libboost_program_options-mt.so*")
            #self.path("libboost_regex-mt.so*")
            #self.path("libboost_signals-mt.so*")
            #self.path("libboost_system-mt.so*")
            #self.path("libboost_thread-mt.so*")
            #self.path("libboost_chrono-mt.so*") #<FS:TM> FS spcific
            #self.path("libboost_date_time-mt.so*") #<FS:TM> FS spcific
            #self.path("libboost_wave-mt.so*") #<FS:TM> FS spcific
            #self.path("libcollada14dom.so*")
            #self.path("libdb*.so*")
            #self.path("libcrypto.so*")
            self.path("libexpat.so*")
            #self.path("libssl.so*")
            #self.path("libGLOD.so")
            #self.fs_path("libminizip.so")
            self.path("libuuid.so*")
            self.path("libSDL-1.2.so*")
            self.path("libdirectfb*.so*")
            self.path("libfusion*.so*")
            self.path("libdirect*.so*")
            self.fs_try_path("libopenjpeg.so*")
            self.path("libhunspell-1.3.so*")
            self.path("libalut.so*")
            #self.path("libpng15.so.15") #use provided libpng to workaround incompatible system versions on some distros
            #self.path("libpng15.so.15.13.0") #use provided libpng to workaround incompatible system versions on some distros
            #self.path("libpng15.so.15.1.0") #use provided libpng to workaround incompatible system versions on some distros
            self.path("libopenal.so", "libopenal.so.1") # Install as versioned file in case it's missing from the 3p- and won't get copied below
            self.path("libopenal.so*")
            #self.path("libnotify.so.1.1.2", "libnotify.so.1") # LO - uncomment when testing libnotify(growl) on linux
            self.path("libpangox-1.0.so*")
            # KLUDGE: As of 2012-04-11, the 'fontconfig' package installs
            # libfontconfig.so.1.4.4, along with symlinks libfontconfig.so.1
            # and libfontconfig.so. Before we added support for library-file
            # wildcards, though, this self.path() call specifically named
            # libfontconfig.so.1.4.4 WITHOUT also copying the symlinks. When I
            # (nat) changed the call to self.path("libfontconfig.so.*"), we
            # ended up with the libfontconfig.so.1 symlink in the target
            # directory as well. But guess what! At least on Ubuntu 10.04,
            # certain viewer fonts look terrible with libfontconfig.so.1
            # present in the target directory. Removing that symlink suffices
            # to improve them. I suspect that means we actually do better when
            # the viewer fails to find our packaged libfontconfig.so*, falling
            # back on the system one instead -- but diagnosing and fixing that
            # is a bit out of scope for the present project. Meanwhile, this
            # particular wildcard specification gets us exactly what the
            # previous call did, without having to explicitly state the
            # version number.
            self.path("libfontconfig.so.*.*")

            self.fs_try_path("libjemalloc.so*")

          # Vivox runtimes
          # Currentelly, the 32-bit ones will work with a 64-bit client.
          with self.prefix(src=os.path.join(pkgdir, 'lib', 'release'), dst="bin"):
                  self.path("SLVoice")
                  self.path("win32")

          with self.prefix(src=os.path.join(pkgdir, 'lib', 'release'), dst="lib"):
                  self.path("libortp.so")
                  self.path("libsndfile.so.1")
                  # <FS:TS> Vivox wants this library even if it's present already in the viewer
                  self.path("libvivoxoal.so.1")
                  self.path("libvivoxsdk.so")
                  self.path("libvivoxplatform.so")


    def package_finish(self):
        # a standard map of strings for replacing in the templates
        installer_name_components = ['Phoenix',self.app_name(),self.args.get('arch'),'.'.join(self.args['version'])]
        installer_name = "_".join(installer_name_components)
        #installer_name = self.installer_base_name()

        self.fs_delete_linux_symbols() # <FS:ND/> Delete old syms
        self.strip_binaries()
        self.fs_save_linux_symbols() # <FS:ND/> Package symbols, add debug link

        # Fix access permissions
        self.run_command(['find', self.get_dst_prefix(),
                          '-type', 'd', '-exec', 'chmod', '755', '{}', ';'])
        for old, new in ('0700', '0755'), ('0500', '0555'), ('0600', '0644'), ('0400', '0444'):
            self.run_command(['find', self.get_dst_prefix(),
                              '-type', 'f', '-perm', old,
                              '-exec', 'chmod', new, '{}', ';'])
        self.package_file = installer_name + '.tar.xz'

        # temporarily move directory tree so that it has the right
        # name in the tarfile
        realname = self.get_dst_prefix()
        tempname = self.build_path_of(installer_name)
        self.run_command(["mv", realname, tempname])
        try:
            # only create tarball if it's a release build.
            if self.args['buildtype'].lower() == 'release':
                # --numeric-owner hides the username of the builder for
                # security etc.
                self.run_command(['tar', '-C', self.get_build_prefix(),
                                  '--numeric-owner', self.fs_linux_tar_excludes(), '-caf',
                                 tempname + '.tar.xz', installer_name])
            else:
                print "Skipping %s.tar.xz for non-Release build (%s)" % \
                      (installer_name, self.args['buildtype'])
        finally:
            self.run_command(["mv", tempname, realname])

    def strip_binaries(self):
        if self.args['buildtype'].lower() == 'release' and self.is_packaging_viewer():
            print "* Going strip-crazy on the packaged binaries, since this is a RELEASE build"
            # makes some small assumptions about our packaged dir structure
            self.run_command(
                ["find"] +
                [os.path.join(self.get_dst_prefix(), dir) for dir in ('bin', 'lib')] +
                # <FS:Ansariel> Remove VMP
                # ['-type', 'f', '!', '-name', '*.py',
                ['-type', 'f', "!", "-name", "*.dat", "!", "-name", "*.pak", "!", "-name", "*.bin",
                # </FS:Ansariel> Remove VMP
                 '!', '-name', 'update_install', '-exec', 'strip', '-S', '{}', ';'])

class Linux_i686_Manifest(LinuxManifest):
    address_size = 32

    def construct(self):
        super(Linux_i686_Manifest, self).construct()

        pkgdir = os.path.join(self.args['build'], os.pardir, 'packages')
        relpkgdir = os.path.join(pkgdir, "lib", "release")
        debpkgdir = os.path.join(pkgdir, "lib", "debug")

        with self.prefix(src=relpkgdir, dst="lib"):
            self.path("libapr-1.so")
            self.path("libapr-1.so.0")
            self.path("libapr-1.so.0.4.5")
            self.path("libaprutil-1.so")
            self.path("libaprutil-1.so.0")
            self.path("libaprutil-1.so.0.4.1")
            self.path("libdb*.so")
            self.path("libexpat.so.*")
            self.path("libGLOD.so")
            self.path("libuuid.so*")
            self.path("libSDL-1.2.so.*")
            self.path("libdirectfb-1.*.so.*")
            self.path("libfusion-1.*.so.*")
            self.path("libdirect-1.*.so.*")
            self.path("libopenjpeg.so*")
            self.path("libdirectfb-1.4.so.5")
            self.path("libfusion-1.4.so.5")
            self.path("libdirect-1.4.so.5*")
            self.path("libhunspell-1.3.so*")
            self.path("libalut.so*")
            self.path("libopenal.so*")

            # <FS:ND> Linking this breaks voice as stock openal.so does not have alcGetMixedBuffer
            #self.path("libopenal.so", "libvivoxoal.so.1") # vivox's sdk expects this soname
            # </FS:ND>
            
            # KLUDGE: As of 2012-04-11, the 'fontconfig' package installs
            # libfontconfig.so.1.4.4, along with symlinks libfontconfig.so.1
            # and libfontconfig.so. Before we added support for library-file
            # wildcards, though, this self.path() call specifically named
            # libfontconfig.so.1.4.4 WITHOUT also copying the symlinks. When I
            # (nat) changed the call to self.path("libfontconfig.so.*"), we
            # ended up with the libfontconfig.so.1 symlink in the target
            # directory as well. But guess what! At least on Ubuntu 10.04,
            # certain viewer fonts look terrible with libfontconfig.so.1
            # present in the target directory. Removing that symlink suffices
            # to improve them. I suspect that means we actually do better when
            # the viewer fails to find our packaged libfontconfig.so*, falling
            # back on the system one instead -- but diagnosing and fixing that
            # is a bit out of scope for the present project. Meanwhile, this
            # particular wildcard specification gets us exactly what the
            # previous call did, without having to explicitly state the
            # version number.
            self.path("libfontconfig.so.*.*")

            # Include libfreetype.so. but have it work as libfontconfig does.
            self.path("libfreetype.so.*.*")

            try:
                self.path("libtcmalloc.so*") #formerly called google perf tools
                pass
            except:
                print "tcmalloc files not found, skipping"
                pass

            if self.args['fmodstudio'] == 'ON':
                try:
                    self.path("libfmod.so")
                    self.path("libfmod.so*")
                    pass
                except:
                    print "Skipping libfmod.so - not found"
                    pass

        # Vivox runtimes
        with self.prefix(src=relpkgdir, dst="bin"):
            self.path("SLVoice")
        with self.prefix(src=relpkgdir, dst="lib"):
            self.path("libortp.so")
            self.path("libsndfile.so.1")
            #self.path("libvivoxoal.so.1") # no - we'll re-use the viewer's own OpenAL lib
            self.path("libvivoxsdk.so")

        self.fs_delete_linux_symbols() # <FS:ND/> Delete old syms
        self.strip_binaries()


class Linux_x86_64_Manifest(LinuxManifest):
    address_size = 64

    def construct(self):
        super(Linux_x86_64_Manifest, self).construct()

        pkgdir = os.path.join(self.args['build'], os.pardir, 'packages')
        relpkgdir = os.path.join(pkgdir, "lib", "release")
        debpkgdir = os.path.join(pkgdir, "lib", "debug")

        if self.is_packaging_viewer():
          with self.prefix(src=os.path.join(pkgdir, 'lib', 'release'), dst="lib"):
            self.path("libffi*.so*")
            # vivox 32-bit hack.
            # one has to extract libopenal.so from the 32-bit openal package, or official LL viewer, and rename it to libopenal32.so
            # and place it in the prebuilt lib/release directory
            # <FS:TS> No, we don't need to dink with this. A usable library
            # is now in the slvoice package, and we need to just use it as is.
            # self.path("libopenal32.so", "libvivoxoal.so.1") # vivox's sdk expects this soname

            if self.args['fmodstudio'] == 'ON':
                try:
                    self.path("libfmod.so")
                    self.path("libfmod.so*")
                    pass
                except:
                    print "Skipping libfmod.so - not found"
                    pass

        with self.prefix(dst="bin"):
            self.path2basename("../llplugin/slplugin", "SLPlugin")

        self.path("secondlife-i686.supp")

################################################################
# <FS:Ansariel> Added back for Mac compatibility reason
def symlinkf(src, dst):
    """
    Like ln -sf, but uses os.symlink() instead of running ln.
    """
    try:
        os.symlink(src, dst)
    except OSError as err:
        if err.errno != errno.EEXIST:
            raise
        # We could just blithely attempt to remove and recreate the target
        # file, but that strategy doesn't work so well if we don't have
        # permissions to remove it. Check to see if it's already the
        # symlink we want, which is the usual reason for EEXIST.
        elif os.path.islink(dst):
            if os.readlink(dst) == src:
                # the requested link already exists
                pass
            else:
                # dst is the wrong symlink; attempt to remove and recreate it
                os.remove(dst)
                os.symlink(src, dst)
        elif os.path.isdir(dst):
            print "Requested symlink (%s) exists but is a directory; replacing" % dst
            shutil.rmtree(dst)
            os.symlink(src, dst)
        elif os.path.exists(dst):
            print "Requested symlink (%s) exists but is a file; replacing" % dst
            os.remove(dst)
            os.symlink(src, dst)
        else:
            # see if the problem is that the parent directory does not exist
            # and try to explain what is missing
            (parent, tail) = os.path.split(dst)
            while not os.path.exists(parent):
                (parent, tail) = os.path.split(parent)
            if tail:
                raise Exception("Requested symlink (%s) cannot be created because %s does not exist"
                                % os.path.join(parent, tail))
            else:
                raise
# </FS:Ansariel> Added back for Mac compatibility reason

if __name__ == "__main__":
    # Report our own command line so that, in case of trouble, a developer can
    # manually rerun the same command.
    print('%s \\\n%s' %
          (sys.executable,
           ' '.join((("'%s'" % arg) if ' ' in arg else arg) for arg in sys.argv)))
    # fmodstudio and openal can be used simultaneously and controled by environment
    extra_arguments = [
        dict(name='bugsplat', description="""BugSplat database to which to post crashes,
             if BugSplat crash reporting is desired""", default=''),
        dict(name='fmodstudio', description="""Indication if fmod studio libraries are needed""", default='OFF'),
        dict(name='openal', description="""Indication openal libraries are needed""", default='OFF')
        ]
    try:
        main(extra=extra_arguments)
    except (ManifestError, MissingError) as err:
        sys.exit("\nviewer_manifest.py failed: "+err.msg)
    except:
        raise<|MERGE_RESOLUTION|>--- conflicted
+++ resolved
@@ -563,17 +563,8 @@
         debpkgdir = os.path.join(pkgdir, "lib", "debug")
 
         if self.is_packaging_viewer():
-<<<<<<< HEAD
             # Find firestorm-bin.exe in the 'configuration' dir, then rename it to the result of final_exe.
             self.path(src='%s/firestorm-bin.exe' % self.args['configuration'], dst=self.final_exe())
-            # Bugsplat for some reason requires a match between user's exe and supplied pdb on Windows 10
-            # this feels wrong and doesn't make any sense, since often we are supposed to match a whole
-            # folder of symbol files to a random exe. But Bugsplat says 'it's expected' so just rename files.
-            self.ccopyfile(src='%s/firestorm-bin.pdb' % self.args['configuration'], dst='%s/%s' % (self.args['configuration'], self.final_pdb()))
-=======
-            # Find secondlife-bin.exe in the 'configuration' dir, then rename it to the result of final_exe.
-            self.path(src='%s/secondlife-bin.exe' % self.args['configuration'], dst=self.final_exe())
->>>>>>> e98a6b0b
 
             # <FS:Ansariel> Remove VMP
             #with self.prefix(src=os.path.join(pkgdir, "VMP")):
