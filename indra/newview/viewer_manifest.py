#!/usr/bin/env python
"""\
@file viewer_manifest.py
@author Ryan Williams
@brief Description of all installer viewer files, and methods for packaging
       them into installers for all supported platforms.

$LicenseInfo:firstyear=2006&license=viewerlgpl$
Second Life Viewer Source Code
Copyright (C) 2006-2014, Linden Research, Inc.

This library is free software; you can redistribute it and/or
modify it under the terms of the GNU Lesser General Public
License as published by the Free Software Foundation;
version 2.1 of the License only.

This library is distributed in the hope that it will be useful,
but WITHOUT ANY WARRANTY; without even the implied warranty of
MERCHANTABILITY or FITNESS FOR A PARTICULAR PURPOSE.  See the GNU
Lesser General Public License for more details.

You should have received a copy of the GNU Lesser General Public
License along with this library; if not, write to the Free Software
Foundation, Inc., 51 Franklin Street, Fifth Floor, Boston, MA  02110-1301  USA

Linden Research, Inc., 945 Battery Street, San Francisco, CA  94111  USA
$/LicenseInfo$
"""
import errno
import json
import os
import os.path
import plistlib
import random
import re
import shutil
import stat
import subprocess
import sys
import tarfile
import time
import zipfile

#<FS:AO>
import shlex
import zipfile
#</FS:AO>

from fs_viewer_manifest import FSViewerManifest #<FS:ND/> Manifest extensions for Firestorm

viewer_dir = os.path.dirname(__file__)
# Add indra/lib/python to our path so we don't have to muck with PYTHONPATH.
# Put it FIRST because some of our build hosts have an ancient install of
# indra.util.llmanifest under their system Python!
sys.path.insert(0, os.path.join(viewer_dir, os.pardir, "lib", "python"))
from indra.util.llmanifest import LLManifest, main, path_ancestors, CHANNEL_VENDOR_BASE, RELEASE_CHANNEL, ManifestError, MissingError
from llbase import llsd

class ViewerManifest(LLManifest,FSViewerManifest):
    def is_packaging_viewer(self):
        # Some commands, files will only be included
        # if we are packaging the viewer on windows.
        # This manifest is also used to copy
        # files during the build (see copy_w_viewer_manifest
        # and copy_l_viewer_manifest targets)
        return 'package' in self.args['actions']
    
    def construct(self):
        super(ViewerManifest, self).construct()
        self.path(src="../../scripts/messages/message_template.msg", dst="app_settings/message_template.msg")
        self.path(src="../../etc/message.xml", dst="app_settings/message.xml")
        
        # <FS:LO> Copy dictionaries to a place where the viewer can find them if ran from visual studio
        pkgdir = os.path.join(self.args['build'], os.pardir, 'packages')
        with self.prefix(src=pkgdir, dst="app_settings"):
            self.path("dictionaries")
        # </FS:LO>

        if self.is_packaging_viewer():
            with self.prefix(src_dst="app_settings"):
                self.exclude("logcontrol.xml")
                self.exclude("logcontrol-dev.xml")
                self.path("*.ini")
                self.path("*.xml")
                self.path("*.db2")

                # include the entire shaders directory recursively
                self.path("shaders")
                # include the extracted list of contributors
                contributions_path = "../../doc/contributions.txt"
                contributor_names = self.extract_names(contributions_path)
                self.put_in_file(contributor_names, "contributors.txt", src=contributions_path)

                # ... and the default camera position settings
                self.path("camera")

                # ... and the entire windlight directory
                self.path("windlight")

                # ... and the entire image filters directory
                self.path("filters")
            
                # ... and the included spell checking dictionaries
                # <FS:LO> Copy dictionaries to a place where the viewer can find them if ran from visual studio
                # ... and the included spell checking dictionaries
#                pkgdir = os.path.join(self.args['build'], os.pardir, 'packages')
#                with self.prefix(src=pkgdir):
#                    self.path("dictionaries")
                # </FS:LO>

                # include the entire beams directory
                self.path("beams")
                self.path("beamsColors")

                # include the extracted packages information (see BuildPackagesInfo.cmake)
                self.path(src=os.path.join(self.args['build'],"packages-info.txt"), dst="packages-info.txt")
                # CHOP-955: If we have "sourceid" or "viewer_channel" in the
                # build process environment, generate it into
                # settings_install.xml.
                settings_template = dict(
                    sourceid=dict(Comment='Identify referring agency to Linden web servers',
                                  Persist=1,
                                  Type='String',
                                  Value=''),
                    CmdLineGridChoice=dict(Comment='Default grid',
                                  Persist=0,
                                  Type='String',
                                  Value=''),
                    CmdLineChannel=dict(Comment='Command line specified channel name',
                                        Persist=0,
                                        Type='String',
                                        Value=''))
                settings_install = {}
                sourceid = self.args.get('sourceid')
                if sourceid:
                    settings_install['sourceid'] = settings_template['sourceid'].copy()
                    settings_install['sourceid']['Value'] = sourceid
                    print "Set sourceid in settings_install.xml to '%s'" % sourceid

                if self.args.get('channel_suffix'):
                    settings_install['CmdLineChannel'] = settings_template['CmdLineChannel'].copy()
                    settings_install['CmdLineChannel']['Value'] = self.channel_with_pkg_suffix()
                    print "Set CmdLineChannel in settings_install.xml to '%s'" % self.channel_with_pkg_suffix()

                if self.args.get('grid'):
                    settings_install['CmdLineGridChoice'] = settings_template['CmdLineGridChoice'].copy()
                    settings_install['CmdLineGridChoice']['Value'] = self.grid()
                    print "Set CmdLineGridChoice in settings_install.xml to '%s'" % self.grid()

                # put_in_file(src=) need not be an actual pathname; it
                # only needs to be non-empty
                self.put_in_file(llsd.format_pretty_xml(settings_install),
                                 "settings_install.xml",
                                 src="environment")


            with self.prefix(src_dst="character"):
                self.path("*.llm")
                self.path("*.xml")
                self.path("*.tga")

            # Include our fonts
            with self.prefix(src_dst="fonts"):
                self.path("*.ttf")
                self.path("*.txt")
                self.path("*.xml")
                
            # <FS:AO> Include firestorm resources
            with self.prefix(src_dst="fs_resources"):
                self.path("*.lsltxt")

            # skins
            with self.prefix(src_dst="skins"):
                    self.path("skins.xml")
                    # include the entire textures directory recursively
                    with self.prefix(src_dst="*/textures"):
                            self.path("*/*.tga") # <FS:Ansariel> Needed for legacy icons
                            self.path("*/*.jpg")
                            self.path("*/*.png")
                            self.path("*.tga")
                            self.path("*.j2c")
                            self.path("*.jpg") # <FS:Ansariel> Needed for Firestorm
                            self.path("*.png")
                            self.path("textures.xml")
                    self.path("*/xui/*/*.xml")
                    self.path("*/xui/*/widgets/*.xml")
                    self.path("*/themes/*/colors.xml")
                    with self.prefix(src_dst="*/themes/*/textures"):
                        self.path("*/*.tga")
                        self.path("*/*.jpg")
                        self.path("*/*.png")
                        self.path("*.tga")
                        self.path("*.j2c")
                        self.path("*.png")
                    self.path("*/*.xml")

                    # Local HTML files (e.g. loading screen)
                    # The claim is that we never use local html files any
                    # longer. But rather than commenting out this block, let's
                    # rename every html subdirectory as html.old. That way, if
                    # we're wrong, a user actually does have the relevant
                    # files; s/he just needs to rename every html.old
                    # directory back to html to recover them.
                    with self.prefix(src="*/html", dst="*/html.old"):
                            self.path("*.png")
                            self.path("*/*/*.html")
                            self.path("*/*/*.gif")


            #build_data.json.  Standard with exception handling is fine.  If we can't open a new file for writing, we have worse problems
            #platform is computed above with other arg parsing
            build_data_dict = {"Type":"viewer","Version":'.'.join(self.args['version']),
                            "Channel Base": CHANNEL_VENDOR_BASE,
                            "Channel":self.channel_with_pkg_suffix(),
                            "Platform":self.build_data_json_platform,
                            "Address Size":self.address_size,
                            "Update Service":"https://update.secondlife.com/update",
                            }
            # Only store this if it's both present and non-empty
            bugsplat_db = self.args.get('bugsplat')
            if bugsplat_db:
                build_data_dict["BugSplat DB"] = bugsplat_db
            build_data_dict = self.finish_build_data_dict(build_data_dict)
            with open(os.path.join(os.pardir,'build_data.json'), 'w') as build_data_handle:
                json.dump(build_data_dict,build_data_handle)

            #we likely no longer need the test, since we will throw an exception above, but belt and suspenders and we get the
            #return code for free.
            if not self.path2basename(os.pardir, "build_data.json"):
                print "No build_data.json file"

    def finish_build_data_dict(self, build_data_dict):
        return build_data_dict

    def grid(self):
        return self.args['grid']

    def channel(self):
        return self.args['channel']

    def channel_with_pkg_suffix(self):
        fullchannel=self.channel()
        channel_suffix = self.args.get('channel_suffix')
        if channel_suffix:
            fullchannel+=' '+channel_suffix
        return fullchannel

    def channel_variant(self):
        global CHANNEL_VENDOR_BASE
        return self.channel().replace(CHANNEL_VENDOR_BASE, "").strip()

    def channel_type(self): # returns 'release', 'beta', 'project', or 'test'
        channel_qualifier=self.channel_variant().lower()
        #<FS:TS> Somehow, we started leaving the - separating the variant from the app name
        # on the beginning of the channel qualifier. This screws up later processing that
        # depends on the channel type. If it's there, we chop it off.
        if channel_qualifier[0] == '-':
            channel_qualifier = channel_qualifier[1:]
        if channel_qualifier.startswith('release'):
            channel_type='release'
        elif channel_qualifier.startswith('beta'):
            channel_type='beta'
        #<FS:TS> Use our more-or-less-standard channel types instead of LL's
        #elif channel_qualifier.startswith('project'):
        #    channel_type='project'
        #else:
        #    channel_type='test'
        elif channel_qualifier.startswith('nightly'):
            channel_type='nightly'
        else:
            channel_type='private'
        return channel_type

    def channel_variant_app_suffix(self):
        # get any part of the channel name after the CHANNEL_VENDOR_BASE
        suffix=self.channel_variant()
        # by ancient convention, we don't use Release in the app name
        #<FS:TS> Well, LL doesn't, but we do. Don't remove it.
        #if self.channel_type() == 'release':
        #    suffix=suffix.replace('Release', '').strip()
        # for the base release viewer, suffix will now be null - for any other, append what remains
        if suffix:
            #suffix = "_".join([''] + suffix.split())
            suffix = "_".join(suffix.split()) # <FS> Don't prepend underscore before suffix
        # the additional_packages mechanism adds more to the installer name (but not to the app name itself)
        # ''.split() produces empty list, so suffix only changes if
        # channel_suffix is non-empty
        suffix = "_".join([suffix] + self.args.get('channel_suffix', '').split())
        return suffix

    def installer_base_name(self):
        global CHANNEL_VENDOR_BASE
        # a standard map of strings for replacing in the templates
        #<FS:TS> tag "OS" after CHANNEL_VENDOR_BASE and before any suffix
        channel_base = "Phoenix-" + CHANNEL_VENDOR_BASE
        if self.fs_is_opensim():
            channel_base = channel_base + "OS"
        #</FS:TS>
        substitution_strings = {
            'channel_vendor_base' : '_'.join(channel_base.split()),
            'channel_variant_underscores':self.channel_variant_app_suffix(),
            'version_underscores' : '_'.join(self.args['version']),
            'arch':self.args['arch']
            }
        return "%(channel_vendor_base)s%(channel_variant_underscores)s_%(version_underscores)s_%(arch)s" % substitution_strings

    def app_name(self):
        global CHANNEL_VENDOR_BASE
        channel_type=self.channel_type()
        #<FS:TS> LL uses "Viewer" in the name of their release package. We use "Release".
        #if channel_type == 'release':
        #    app_suffix='Viewer'
        #else:
        #    app_suffix=self.channel_variant()
        app_suffix=self.channel_variant()

        #<FS:ND> tag "OS" after CHANNEL_VENDOR_BASE and before any suffix
        if self.fs_is_opensim():
            app_suffix = "OS" + app_suffix
        #</FS:ND>

        #<FS:ND> Don't separate name by whitespace. This break a lot of things in the old FS installer logic.
        #return CHANNEL_VENDOR_BASE + ' ' + app_suffix
        return CHANNEL_VENDOR_BASE + app_suffix
        #</FS:ND>

    def app_name_oneword(self):
        return ''.join(self.app_name().split())
    
    def icon_path(self):
        # <FS:ND> Add -os for oss builds
        if self.fs_is_opensim():
            return "icons/" + self.channel_type() + "-os"
        # </FS:ND>
        return "icons/" + self.channel_type()

    def extract_names(self,src):
        try:
            contrib_file = open(src,'r')
        except IOError:
            print "Failed to open '%s'" % src
            raise
        lines = contrib_file.readlines()
        contrib_file.close()

        # All lines up to and including the first blank line are the file header; skip them
        lines.reverse() # so that pop will pull from first to last line
        while not re.match("\s*$", lines.pop()) :
            pass # do nothing

        # A line that starts with a non-whitespace character is a name; all others describe contributions, so collect the names
        names = []
        for line in lines :
            if re.match("\S", line) :
                names.append(line.rstrip())
        # It's not fair to always put the same people at the head of the list
        random.shuffle(names)
        return ', '.join(names)

    def relsymlinkf(self, src, dst=None, catch=True):
        """
        relsymlinkf() is just like symlinkf(), but instead of requiring the
        caller to pass 'src' as a relative pathname, this method expects 'src'
        to be absolute, and creates a symlink whose target is the relative
        path from 'src' to dirname(dst).
        """
        dstdir, dst = self._symlinkf_prep_dst(src, dst)

        # Determine the relative path starting from the directory containing
        # dst to the intended src.
        src = self.relpath(src, dstdir)

        self._symlinkf(src, dst, catch)
        return dst

    def symlinkf(self, src, dst=None, catch=True):
        """
        Like ln -sf, but uses os.symlink() instead of running ln. This creates
        a symlink at 'dst' that points to 'src' -- see:
        https://docs.python.org/2/library/os.html#os.symlink

        If you omit 'dst', this creates a symlink with basename(src) at
        get_dst_prefix() -- in other words: put a symlink to this pathname
        here at the current dst prefix.

        'src' must specifically be a *relative* symlink. It makes no sense to
        create an absolute symlink pointing to some path on the build machine!

        Also:
        - We prepend 'dst' with the current get_dst_prefix(), so it has similar
          meaning to associated self.path() calls.
        - We ensure that the containing directory os.path.dirname(dst) exists
          before attempting the symlink.

        If you pass catch=False, exceptions will be propagated instead of
        caught.
        """
        dstdir, dst = self._symlinkf_prep_dst(src, dst)
        self._symlinkf(src, dst, catch)
        return dst

    def _symlinkf_prep_dst(self, src, dst):
        # helper for relsymlinkf() and symlinkf()
        if dst is None:
            dst = os.path.basename(src)
        dst = os.path.join(self.get_dst_prefix(), dst)
        # Seems silly to prepend get_dst_prefix() to dst only to call
        # os.path.dirname() on it again, but this works even when the passed
        # 'dst' is itself a pathname.
        dstdir = os.path.dirname(dst)
        self.cmakedirs(dstdir)
        return (dstdir, dst)

    def _symlinkf(self, src, dst, catch):
        # helper for relsymlinkf() and symlinkf()
        # the passed src must be relative
        if os.path.isabs(src):
            raise ManifestError("Do not symlinkf(absolute %r, asis=True)" % src)

        # The outer catch is the one that reports failure even after attempted
        # recovery.
        try:
            # At the inner layer, recovery may be possible.
            try:
                os.symlink(src, dst)
            except OSError as err:
                if err.errno != errno.EEXIST:
                    raise
                # We could just blithely attempt to remove and recreate the target
                # file, but that strategy doesn't work so well if we don't have
                # permissions to remove it. Check to see if it's already the
                # symlink we want, which is the usual reason for EEXIST.
                elif os.path.islink(dst):
                    if os.readlink(dst) == src:
                        # the requested link already exists
                        pass
                    else:
                        # dst is the wrong symlink; attempt to remove and recreate it
                        os.remove(dst)
                        os.symlink(src, dst)
                elif os.path.isdir(dst):
                    print "Requested symlink (%s) exists but is a directory; replacing" % dst
                    shutil.rmtree(dst)
                    os.symlink(src, dst)
                elif os.path.exists(dst):
                    print "Requested symlink (%s) exists but is a file; replacing" % dst
                    os.remove(dst)
                    os.symlink(src, dst)
                else:
                    # out of ideas
                    raise
        except Exception as err:
            # report
            print "Can't symlink %r -> %r: %s: %s" % \
                  (dst, src, err.__class__.__name__, err)
            # if caller asked us not to catch, re-raise this exception
            if not catch:
                raise

    def relpath(self, path, base=None, symlink=False):
        """
        Return the relative path from 'base' to the passed 'path'. If base is
        omitted, self.get_dst_prefix() is assumed. In other words: make a
        same-name symlink to this path right here in the current dest prefix.

        Normally we resolve symlinks. To retain symlinks, pass symlink=True.
        """
        if base is None:
            base = self.get_dst_prefix()

        # Since we use os.path.relpath() for this, which is purely textual, we
        # must ensure that both pathnames are absolute.
        if symlink:
            # symlink=True means: we know path is (or indirects through) a
            # symlink, don't resolve, we want to use the symlink.
            abspath = os.path.abspath
        else:
            # symlink=False means to resolve any symlinks we may find
            abspath = os.path.realpath

        return os.path.relpath(abspath(path), abspath(base))


class WindowsManifest(ViewerManifest):
    # We want the platform, per se, for every Windows build to be 'win'. The
    # VMP will concatenate that with the address_size.
    build_data_json_platform = 'win'

    def final_exe(self):
        return self.app_name_oneword()+".exe"

    def finish_build_data_dict(self, build_data_dict):
        #MAINT-7294: Windows exe names depend on channel name, so write that in also
        build_data_dict['Executable'] = self.final_exe()
        build_data_dict['AppName']    = self.app_name()
        return build_data_dict

    def test_msvcrt_and_copy_action(self, src, dst):
        # This is used to test a dll manifest.
        # It is used as a temporary override during the construct method
        from test_win32_manifest import test_assembly_binding
        # TODO: This is redundant with LLManifest.copy_action(). Why aren't we
        # calling copy_action() in conjunction with test_assembly_binding()?
        if src and (os.path.exists(src) or os.path.islink(src)):
            # ensure that destination path exists
            self.cmakedirs(os.path.dirname(dst))
            self.created_paths.append(dst)
            if not os.path.isdir(src):
                if(self.args['configuration'].lower() == 'debug'):
                    test_assembly_binding(src, "Microsoft.VC80.DebugCRT", "8.0.50727.4053")
                else:
                    test_assembly_binding(src, "Microsoft.VC80.CRT", "8.0.50727.4053")
                self.ccopy(src,dst)
            else:
                raise Exception("Directories are not supported by test_CRT_and_copy_action()")
        else:
            print "Doesn't exist:", src

    def test_for_no_msvcrt_manifest_and_copy_action(self, src, dst):
        # This is used to test that no manifest for the msvcrt exists.
        # It is used as a temporary override during the construct method
        from test_win32_manifest import test_assembly_binding
        from test_win32_manifest import NoManifestException, NoMatchingAssemblyException
        # TODO: This is redundant with LLManifest.copy_action(). Why aren't we
        # calling copy_action() in conjunction with test_assembly_binding()?
        if src and (os.path.exists(src) or os.path.islink(src)):
            # ensure that destination path exists
            self.cmakedirs(os.path.dirname(dst))
            self.created_paths.append(dst)
            if not os.path.isdir(src):
                try:
                    if(self.args['configuration'].lower() == 'debug'):
                        test_assembly_binding(src, "Microsoft.VC80.DebugCRT", "")
                    else:
                        test_assembly_binding(src, "Microsoft.VC80.CRT", "")
                    raise Exception("Unknown condition")
                except NoManifestException as err:
                    pass
                except NoMatchingAssemblyException as err:
                    pass

                self.ccopy(src,dst)
            else:
                raise Exception("Directories are not supported by test_CRT_and_copy_action()")
        else:
            print "Doesn't exist:", src
        
    def construct(self):
        super(WindowsManifest, self).construct()

        pkgdir = os.path.join(self.args['build'], os.pardir, 'packages')
        relpkgdir = os.path.join(pkgdir, "lib", "release")
        debpkgdir = os.path.join(pkgdir, "lib", "debug")

        if self.is_packaging_viewer():
            # Find secondlife-bin.exe in the 'configuration' dir, then rename it to the result of final_exe.
            self.path(src='%s/firestorm-bin.exe' % self.args['configuration'], dst=self.final_exe())

            # <FS:Ansariel> Remove VMP
            #with self.prefix(src=os.path.join(pkgdir, "VMP")):
                # include the compiled launcher scripts so that it gets included in the file_list
            #    self.path('SLVersionChecker.exe')

            #with self.prefix(dst="vmp_icons"):
            #    with self.prefix(src=self.icon_path()):
            #        self.path("secondlife.ico")
                #VMP  Tkinter icons
            #    with self.prefix(src="vmp_icons"):
            #        self.path("*.png")
            #        self.path("*.gif")

            # </FS:Ansariel> Remove VMP
        # Plugin host application
        self.path2basename(os.path.join(os.pardir,
                                        'llplugin', 'slplugin', self.args['configuration']),
                           "slplugin.exe")
        
        # Get shared libs from the shared libs staging directory
        with self.prefix(src=os.path.join(self.args['build'], os.pardir,
                                          'sharedlibs', self.args['configuration'])):

            # Mesh 3rd party libs needed for auto LOD and collada reading
            try:
                self.path("glod.dll")
            except RuntimeError as err:
                print err.message
                print "Skipping GLOD library (assumming linked statically)"

            # Get fmodstudio dll
            if self.args['fmodversion'].lower() == 'fmodstudio':
                if self.args['configuration'].lower() == 'debug':
                    self.path("fmodL.dll")
                else:
                    self.path("fmod.dll")

            # Get fmodex dll
            if self.args['fmodversion'].lower() == 'fmodex':
                if(self.address_size == 64):
                    self.path("fmodex64.dll")
                else:
                    self.path("fmodex.dll")

            # Get openal dll
            if self.args.get('openal') == 'ON':
                self.path("OpenAL32.dll")
                self.path("alut.dll")

            # For textures
            self.path("openjpeg.dll")

            # These need to be installed as a SxS assembly, currently a 'private' assembly.
            # See http://msdn.microsoft.com/en-us/library/ms235291(VS.80).aspx
            if self.args['configuration'].lower() == 'debug':
                self.path("msvcr120d.dll")
                self.path("msvcp120d.dll")
            else:
                self.path("msvcr120.dll")
                self.path("msvcp120.dll")

            # SLVoice executable
            with self.prefix(src=os.path.join(pkgdir, 'bin', 'release')):
                self.path("SLVoice.exe")

            # Vivox libraries
            if (self.address_size == 64):
                self.path("vivoxsdk_x64.dll")
                self.path("ortp_x64.dll")
            else:
                self.path("vivoxsdk.dll")
                self.path("ortp.dll")
            
            # Security
            self.path("ssleay32.dll")
            self.path("libeay32.dll")

            # HTTP/2
            self.path("nghttp2.dll")

            # Hunspell
            self.path("libhunspell.dll")

            # BugSplat
            if self.args.get('bugsplat'):
                if(self.address_size == 64):
                    self.path("BsSndRpt64.exe")
                    self.path("BugSplat64.dll")
                    self.path("BugSplatRc64.dll")
                else:
                    self.path("BsSndRpt.exe")
                    self.path("BugSplat.dll")
                    self.path("BugSplatRc.dll")

            # Growl
            self.path("growl.dll")
            self.path("growl++.dll")

            # <FS:ND> Copy symbols for breakpad
            #self.path("ssleay32.pdb")
            #self.path("libeay32.pdb")
            #self.path("growl.pdb")
            #self.path("growl++.pdb")
            #self.path('apr-1.pdb', 'libarp.pdb')
            #self.path('aprutil-1.pdb', 'libaprutil.pdb')
            # </FS:ND>

        self.path(src="licenses-win32.txt", dst="licenses.txt")
        self.path("featuretable.txt")

        with self.prefix(src=pkgdir):
            self.path("ca-bundle.crt")
        self.path("VivoxAUP.txt")

        # Media plugins - CEF
        with self.prefix(dst="llplugin"):
            with self.prefix(src=os.path.join(self.args['build'], os.pardir, 'media_plugins')):
                with self.prefix(src=os.path.join('cef', self.args['configuration'])):
                    self.path("media_plugin_cef.dll")

                # Media plugins - LibVLC
                with self.prefix(src=os.path.join('libvlc', self.args['configuration'])):
                    self.path("media_plugin_libvlc.dll")

                # Media plugins - Example (useful for debugging - not shipped with release viewer)
                if self.channel_type() != 'release':
                    with self.prefix(src=os.path.join('example', self.args['configuration'])):
                        self.path("media_plugin_example.dll")

            # CEF runtime files - debug
            # CEF runtime files - not debug (release, relwithdebinfo etc.)
            config = 'debug' if self.args['configuration'].lower() == 'debug' else 'release'
            with self.prefix(src=os.path.join(pkgdir, 'bin', config)):
                self.path("chrome_elf.dll")
<<<<<<< HEAD
                self.fs_try_path("d3dcompiler_43.dll") # <FS:ND> d3dcompiler_43.dll was removed in the latest cef versions
=======
>>>>>>> a01f2976
                self.path("d3dcompiler_47.dll")
                self.path("libcef.dll")
                self.path("libEGL.dll")
                self.path("libGLESv2.dll")
                self.path("dullahan_host.exe")
<<<<<<< HEAD
                self.fs_try_path("natives_blob.bin") # <FS:ND> natives_blob.bin was removed in the latest cef versions 
=======
>>>>>>> a01f2976
                self.path("snapshot_blob.bin")
                self.path("v8_context_snapshot.bin")

            # MSVC DLLs needed for CEF and have to be in same directory as plugin
            with self.prefix(src=os.path.join(self.args['build'], os.pardir,
                                              'sharedlibs', 'Release')):
                self.path("msvcp120.dll")
                self.path("msvcr120.dll")

            # CEF files common to all configurations
            with self.prefix(src=os.path.join(pkgdir, 'resources')):
                self.path("cef.pak")
                self.path("cef_100_percent.pak")
                self.path("cef_200_percent.pak")
                self.path("cef_extensions.pak")
                self.path("devtools_resources.pak")
                self.path("icudtl.dat")

            with self.prefix(src=os.path.join(pkgdir, 'resources', 'locales'), dst='locales'):
                self.path("am.pak")
                self.path("ar.pak")
                self.path("bg.pak")
                self.path("bn.pak")
                self.path("ca.pak")
                self.path("cs.pak")
                self.path("da.pak")
                self.path("de.pak")
                self.path("el.pak")
                self.path("en-GB.pak")
                self.path("en-US.pak")
                self.path("es-419.pak")
                self.path("es.pak")
                self.path("et.pak")
                self.path("fa.pak")
                self.path("fi.pak")
                self.path("fil.pak")
                self.path("fr.pak")
                self.path("gu.pak")
                self.path("he.pak")
                self.path("hi.pak")
                self.path("hr.pak")
                self.path("hu.pak")
                self.path("id.pak")
                self.path("it.pak")
                self.path("ja.pak")
                self.path("kn.pak")
                self.path("ko.pak")
                self.path("lt.pak")
                self.path("lv.pak")
                self.path("ml.pak")
                self.path("mr.pak")
                self.path("ms.pak")
                self.path("nb.pak")
                self.path("nl.pak")
                self.path("pl.pak")
                self.path("pt-BR.pak")
                self.path("pt-PT.pak")
                self.path("ro.pak")
                self.path("ru.pak")
                self.path("sk.pak")
                self.path("sl.pak")
                self.path("sr.pak")
                self.path("sv.pak")
                self.path("sw.pak")
                self.path("ta.pak")
                self.path("te.pak")
                self.path("th.pak")
                self.path("tr.pak")
                self.path("uk.pak")
                self.path("vi.pak")
                self.path("zh-CN.pak")
                self.path("zh-TW.pak")

            with self.prefix(src=os.path.join(pkgdir, 'bin', 'release')):
                self.path("libvlc.dll")
                self.path("libvlccore.dll")
                self.path("plugins/")

        # pull in the crash logger from other projects
        # tag:"crash-logger" here as a cue to the exporter
        self.path(src='../win_crash_logger/%s/windows-crash-logger.exe' % self.args['configuration'],
                  dst="win_crash_logger.exe")

        # <FS:Ansariel> This is still needed! The method to copy the Visual C++ Runtime files
        #               in Copy3rdPartyLibs is copying the wrong files for 64bit because Autobuild
        #               is a 32bit process and Windows will silently copy the 32bit versions from
        #               the SysWOW64 folder, even if explicitly trying to copy from System32!
        if (self.address_size == 64):
            with self.prefix(src=os.path.join(self.args['build'], os.pardir, os.pardir, 'indra', 'newview', 'installers', 'windows_x64'), dst="llplugin"):
                self.path("msvcp120.dll")
                self.path("msvcr120.dll")
            with self.prefix(src=os.path.join(self.args['build'], os.pardir, os.pardir, 'indra', 'newview', 'installers', 'windows_x64')):
                self.path("msvcp120.dll")
                self.path("msvcr120.dll")

        if not self.is_packaging_viewer():
            self.package_file = "copied_deps"    

        self.fs_copy_windows_manifest( )

    def nsi_file_commands(self, install=True):
        def wpath(path):
            if path.endswith('/') or path.endswith(os.path.sep):
                path = path[:-1]
            path = path.replace('/', '\\')
            return path

        result = ""
        dest_files = [pair[1] for pair in self.file_list if pair[0] and os.path.isfile(pair[1]) and not pair[1].endswith(".pdb") ] #<FS:ND/> Don't include pdb files.
        # sort deepest hierarchy first
        dest_files.sort(lambda a,b: cmp(a.count(os.path.sep),b.count(os.path.sep)) or cmp(a,b))
        dest_files.reverse()
        out_path = None
        for pkg_file in dest_files:
            rel_file = os.path.normpath(pkg_file.replace(self.get_dst_prefix()+os.path.sep,''))
            installed_dir = wpath(os.path.join('$INSTDIR', os.path.dirname(rel_file)))
            pkg_file = wpath(os.path.normpath(pkg_file))
            if installed_dir != out_path:
                if install:
                    out_path = installed_dir
                    result += 'SetOutPath ' + out_path + '\n'
            if install:
                result += 'File ' + pkg_file + '\n'
            else:
                result += 'Delete ' + wpath(os.path.join('$INSTDIR', rel_file)) + '\n'

        # at the end of a delete, just rmdir all the directories
        if not install:
            deleted_file_dirs = [os.path.dirname(pair[1].replace(self.get_dst_prefix()+os.path.sep,'')) for pair in self.file_list]
            # find all ancestors so that we don't skip any dirs that happened to have no non-dir children
            deleted_dirs = []
            for d in deleted_file_dirs:
                deleted_dirs.extend(path_ancestors(d))
            # sort deepest hierarchy first
            deleted_dirs.sort(lambda a,b: cmp(a.count(os.path.sep),b.count(os.path.sep)) or cmp(a,b))
            deleted_dirs.reverse()
            prev = None
            for d in deleted_dirs:
                if d != prev:   # skip duplicates
                    result += 'RMDir ' + wpath(os.path.join('$INSTDIR', os.path.normpath(d))) + '\n'
                prev = d

        return result

    def package_finish(self):
        # a standard map of strings for replacing in the templates
        substitution_strings = {
            'version' : '.'.join(self.args['version']),
            'version_short' : '.'.join(self.args['version'][:-1]),
            'version_dashes' : '-'.join(self.args['version']),
            'version_registry' : '%s(%s)' %
            ('.'.join(self.args['version']), self.address_size),
            'final_exe' : self.final_exe(),
            'flags':'',
            'app_name':self.app_name(),
            'app_name_oneword':self.app_name_oneword()
            }

        substitution_strings = self.fs_splice_grid_substitution_strings( substitution_strings ) #<FS:ND/> Add grid args

        # <FS:ND> Properly name OS version, also add Phoenix- in front of installer name
        #installer_file = self.installer_base_name() + '_Setup.exe'
        installer_file = "Phoenix-%(app_name)s-%(version_dashes)s_Setup.exe" % substitution_strings
        # </FS:ND>
        
        substitution_strings['installer_file'] = installer_file
        substitution_strings['is64bit'] = (1 if (self.address_size == 64) else 0)

        version_vars = """
        !define INSTEXE "SLVersionChecker.exe"
        !define VERSION "%(version_short)s"
        !define VERSION_LONG "%(version)s"
        !define VERSION_DASHES "%(version_dashes)s"
        !define VERSION_REGISTRY "%(version_registry)s"
        !define VIEWER_EXE "%(final_exe)s"
        """ % substitution_strings
        
        if self.channel_type() == 'release':
            substitution_strings['caption'] = CHANNEL_VENDOR_BASE
        else:
            substitution_strings['caption'] = self.app_name() + ' ${VERSION}'

        inst_vars_template = """
            OutFile "%(installer_file)s"
            !define INSTNAME   "%(app_name_oneword)s"
            !define SHORTCUT   "%(app_name)s"
            !define URLNAME   "secondlife"
            !define IS64BIT   "%(is64bit)d"
            Caption "%(caption)s"
            """

        if(self.address_size == 64):
            engage_registry="SetRegView 64"
            program_files="!define MULTIUSER_USE_PROGRAMFILES64"
        else:
            engage_registry="SetRegView 32"
            program_files=""

        tempfile = "firestorm_setup_tmp.nsi"

        self.fs_sign_win_binaries() # <FS:ND/> Sign files, step one. Sign compiled binaries

        # the following replaces strings in the nsi template
        # it also does python-style % substitution
        self.replace_in("installers/windows/installer_template.nsi", tempfile, {
                "%%VERSION%%":version_vars,
                "%%SOURCE%%":self.get_src_prefix(),
                "%%INST_VARS%%":inst_vars_template % substitution_strings,
                "%%INSTALL_FILES%%":self.nsi_file_commands(True),
                "%%PROGRAMFILES%%":program_files,
                "%%ENGAGEREGISTRY%%":engage_registry,
                "%%DELETE_FILES%%":self.nsi_file_commands(False)})

        # If we're on a build machine, sign the code using our Authenticode certificate. JC
        # note that the enclosing setup exe is signed later, after the makensis makes it.
        # Unlike the viewer binary, the VMP filenames are invariant with respect to version, os, etc.
<<<<<<< HEAD
        #for exe in (
        #    self.final_exe(),
        #    "SLVersionChecker.exe",
        #    ):
        #    self.sign(exe)
=======
        for exe in (
            self.final_exe(),
            "SLVersionChecker.exe",
            "llplugin/dullahan_host.exe",
            ):
            self.sign(exe)
>>>>>>> a01f2976
            
        # Check two paths, one for Program Files, and one for Program Files (x86).
        # Yay 64bit windows.
        for ProgramFiles in 'ProgramFiles', 'ProgramFiles(x86)':
            NSIS_path = os.path.expandvars(r'${%s}\NSIS\makensis.exe' % ProgramFiles)
            if os.path.exists(NSIS_path):
                break
        installer_created=False
        nsis_attempts=3
        nsis_retry_wait=15
        for attempt in xrange(nsis_attempts):
            try:
                self.run_command([NSIS_path, '/V2', self.dst_path_of(tempfile)])
            except ManifestError as err:
                if attempt+1 < nsis_attempts:
                    print >> sys.stderr, "nsis failed, waiting %d seconds before retrying" % nsis_retry_wait
                    time.sleep(nsis_retry_wait)
                    nsis_retry_wait*=2
            else:
                # NSIS worked! Done!
                break
        else:
            print >> sys.stderr, "Maximum nsis attempts exceeded; giving up"
            raise

        self.fs_sign_win_installer(substitution_strings) # <FS:ND/> Sign files, step two. Sign installer.
        self.fs_save_windows_symbols()

        self.created_path(self.dst_path_of(installer_file))
        self.package_file = installer_file

    def sign(self, exe):
        sign_py = os.environ.get('SIGN', r'C:\buildscripts\code-signing\sign.py')
        python  = os.environ.get('PYTHON', sys.executable)
        if os.path.exists(sign_py):
            dst_path = self.dst_path_of(exe)
            print "about to run signing of: ", dst_path
            self.run_command([python, sign_py, dst_path])
        else:
            print "Skipping code signing of %s %s: %s not found" % (self.dst_path_of(exe), exe, sign_py)

    def escape_slashes(self, path):
        return path.replace('\\', '\\\\\\\\')

class Windows_i686_Manifest(WindowsManifest):
    # Although we aren't literally passed ADDRESS_SIZE, we can infer it from
    # the passed 'arch', which is used to select the specific subclass.
    address_size = 32

class Windows_x86_64_Manifest(WindowsManifest):
    address_size = 64


class DarwinManifest(ViewerManifest):
    build_data_json_platform = 'mac'

    def finish_build_data_dict(self, build_data_dict):
        build_data_dict.update({'Bundle Id':self.args['bundleid']})
        return build_data_dict

    def is_packaging_viewer(self):
        # darwin requires full app bundle packaging even for debugging.
        return True

# <FS:Ansariel> construct method VMP trampoline crazy VMP launcher juggling shamelessly replaced with old version
    # def is_rearranging(self):
        # # That said, some stuff should still only be performed once.
        # # Are either of these actions in 'actions'? Is the set intersection
        # # non-empty?
        # return bool(set(["package", "unpacked"]).intersection(self.args['actions']))

    # def construct(self):
        # # copy over the build result (this is a no-op if run within the xcode script)
        # self.path(os.path.join(self.args['configuration'], self.channel()+".app"), dst="")

        # pkgdir = os.path.join(self.args['build'], os.pardir, 'packages')
        # relpkgdir = os.path.join(pkgdir, "lib", "release")
        # debpkgdir = os.path.join(pkgdir, "lib", "debug")

        # with self.prefix(src="", dst="Contents"):  # everything goes in Contents
            # bugsplat_db = self.args.get('bugsplat')
            # if bugsplat_db:
                # # Inject BugsplatServerURL into Info.plist if provided.
                # Info_plist = self.dst_path_of("Info.plist")
                # Info = plistlib.readPlist(Info_plist)
                # # https://www.bugsplat.com/docs/platforms/os-x#configuration
                # Info["BugsplatServerURL"] = \
                    # "https://{}.bugsplat.com/".format(bugsplat_db)
                # self.put_in_file(
                    # plistlib.writePlistToString(Info),
                    # os.path.basename(Info_plist),
                    # "Info.plist")

            # # CEF framework goes inside Contents/Frameworks.
            # # Remember where we parked this car.
            # with self.prefix(src="", dst="Frameworks"):
                # CEF_framework = "Chromium Embedded Framework.framework"
                # self.path2basename(relpkgdir, CEF_framework)
                # CEF_framework = self.dst_path_of(CEF_framework)

                # if self.args.get('bugsplat'):
                    # self.path2basename(relpkgdir, "BugsplatMac.framework")

            # with self.prefix(dst="MacOS"):
                # executable = self.dst_path_of(self.channel())
                # if self.args.get('bugsplat'):
                    # # According to Apple Technical Note TN2206:
                    # # https://developer.apple.com/library/archive/technotes/tn2206/_index.html#//apple_ref/doc/uid/DTS40007919-CH1-TNTAG207
                    # # "If an app uses @rpath or an absolute path to link to a
                    # # dynamic library outside of the app, the app will be
                    # # rejected by Gatekeeper. ... Neither the codesign nor the
                    # # spctl tool will show the error."
                    # # (Thanks, Apple. Maybe fix spctl to warn?)
                    # # The BugsplatMac framework embeds @rpath, which is
                    # # causing scary Gatekeeper popups at viewer start. Work
                    # # around this by changing the reference baked into our
                    # # viewer. The install_name_tool -change option needs the
                    # # previous value. Instead of guessing -- which might
                    # # silently be defeated by a BugSplat SDK update that
                    # # changes their baked-in @rpath -- ask for the path
                    # # stamped into the framework.
                    # # Let exception, if any, propagate -- if this doesn't
                    # # work, we need the build to noisily fail!
                    # oldpath = subprocess.check_output(
                        # ['objdump', '-macho', '-dylib-id', '-non-verbose',
                         # os.path.join(relpkgdir, "BugsplatMac.framework", "BugsplatMac")]
                        # ).splitlines()[-1]  # take the last line of output
                    # self.run_command(
                        # ['install_name_tool', '-change', oldpath,
                         # '@executable_path/../Frameworks/BugsplatMac.framework/BugsplatMac',
                         # executable])

                # # NOTE: the -S argument to strip causes it to keep
                # # enough info for annotated backtraces (i.e. function
                # # names in the crash log). 'strip' with no arguments
                # # yields a slightly smaller binary but makes crash
                # # logs mostly useless. This may be desirable for the
                # # final release. Or not.
                # if ("package" in self.args['actions'] or 
                    # "unpacked" in self.args['actions']):
                    # self.run_command(
                        # ['strip', '-S', executable])

            # with self.prefix(dst="Resources"):
                # # defer cross-platform file copies until we're in the
                # # nested Resources directory
                # super(DarwinManifest, self).construct()

                # # need .icns file referenced by Info.plist
                # with self.prefix(src=self.icon_path(), dst="") :
                    # self.path("secondlife.icns")

                # # Copy in the updater script and helper modules
                # self.path(src=os.path.join(pkgdir, 'VMP'), dst="updater")

                # with self.prefix(src="", dst=os.path.join("updater", "icons")):
                    # self.path2basename(self.icon_path(), "secondlife.ico")
                    # with self.prefix(src="vmp_icons", dst=""):
                        # self.path("*.png")
                        # self.path("*.gif")

                # with self.prefix(src=relpkgdir, dst=""):
                    # self.path("libndofdev.dylib")
                    # self.path("libhunspell-1.3.a")   

                # with self.prefix(src_dst="cursors_mac"):
                    # self.path("*.tif")

                # self.path("licenses-mac.txt", dst="licenses.txt")
                # self.path("featuretable_mac.txt")
                # self.path("SecondLife.nib")

                # with self.prefix(src=pkgdir,dst=""):
                    # self.path("ca-bundle.crt")

                # # Translations
                # self.path("English.lproj/language.txt")
                # self.replace_in(src="English.lproj/InfoPlist.strings",
                                # dst="English.lproj/InfoPlist.strings",
                                # searchdict={'%%VERSION%%':'.'.join(self.args['version'])}
                                # )
                # self.path("German.lproj")
                # self.path("Japanese.lproj")
                # self.path("Korean.lproj")
                # self.path("da.lproj")
                # self.path("es.lproj")
                # self.path("fr.lproj")
                # self.path("hu.lproj")
                # self.path("it.lproj")
                # self.path("nl.lproj")
                # self.path("pl.lproj")
                # self.path("pt.lproj")
                # self.path("ru.lproj")
                # self.path("tr.lproj")
                # self.path("uk.lproj")
                # self.path("zh-Hans.lproj")

                # def path_optional(src, dst):
                    # """
                    # For a number of our self.path() calls, not only do we want
                    # to deal with the absence of src, we also want to remember
                    # which were present. Return either an empty list (absent)
                    # or a list containing dst (present). Concatenate these
                    # return values to get a list of all libs that are present.
                    # """
                    # # This was simple before we started needing to pass
                    # # wildcards. Fortunately, self.path() ends up appending a
                    # # (source, dest) pair to self.file_list for every expanded
                    # # file processed. Remember its size before the call.
                    # oldlen = len(self.file_list)
                    # try:
                        # self.path(src, dst)
                        # # The dest appended to self.file_list has been prepended
                        # # with self.get_dst_prefix(). Strip it off again.
                        # added = [os.path.relpath(d, self.get_dst_prefix())
                                 # for s, d in self.file_list[oldlen:]]
                    # except MissingError as err:
                        # print >> sys.stderr, "Warning: "+err.msg
                        # added = []
                    # if not added:
                        # print "Skipping %s" % dst
                    # return added

                # # dylibs is a list of all the .dylib files we expect to need
                # # in our bundled sub-apps. For each of these we'll create a
                # # symlink from sub-app/Contents/Resources to the real .dylib.
                # # Need to get the llcommon dll from any of the build directories as well.
                # libfile_parent = self.get_dst_prefix()
                # libfile = "libllcommon.dylib"
                # dylibs=[]
                # for libfile in (
                                # "libapr-1.0.dylib",
                                # "libaprutil-1.0.dylib",
                                # "libexpat.1.dylib",
                                # "libexception_handler.dylib",
                                # "libGLOD.dylib",
                                # # libnghttp2.dylib is a symlink to
                                # # libnghttp2.major.dylib, which is a symlink to
                                # # libnghttp2.version.dylib. Get all of them.
                                # "libnghttp2.*dylib",
                                # ):
                    # dylibs += path_optional(os.path.join(relpkgdir, libfile), libfile)

                # # SLVoice executable
                # with self.prefix(src=os.path.join(pkgdir, 'bin', 'release')):
                    # self.path("SLVoice")

                # # Vivox libraries
                # for libfile in (
                                # 'libortp.dylib',
                                # 'libvivoxsdk.dylib',
                                # ):
                    # self.path2basename(relpkgdir, libfile)

                # # dylibs that vary based on configuration
                # if self.args['configuration'].lower() == 'debug':
                    # for libfile in (
                                # "libfmodexL.dylib",
                                # ):
                        # dylibs += path_optional(os.path.join(debpkgdir, libfile), libfile)
                # else:
                    # for libfile in (
                                # "libfmodex.dylib",
                                # ):
                        # dylibs += path_optional(os.path.join(relpkgdir, libfile), libfile)

                # # our apps
                # executable_path = {}
                # for app_bld_dir, app in (("mac_crash_logger", "mac-crash-logger.app"),
                                         # # plugin launcher
                                         # (os.path.join("llplugin", "slplugin"), "SLPlugin.app"),
                                         # ):
                    # self.path2basename(os.path.join(os.pardir,
                                                    # app_bld_dir, self.args['configuration']),
                                       # app)
                    # executable_path[app] = \
                        # self.dst_path_of(os.path.join(app, "Contents", "MacOS"))

                    # # our apps dependencies on shared libs
                    # # for each app, for each dylib we collected in dylibs,
                    # # create a symlink to the real copy of the dylib.
                    # with self.prefix(dst=os.path.join(app, "Contents", "Resources")):
                        # for libfile in dylibs:
                            # self.relsymlinkf(os.path.join(libfile_parent, libfile))

                # # Dullahan helper apps go inside SLPlugin.app
                # with self.prefix(dst=os.path.join(
                    # "SLPlugin.app", "Contents", "Frameworks")):

                    # frameworkname = 'Chromium Embedded Framework'

                    # # This code constructs a relative symlink from the
                    # # target framework folder back to the real CEF framework.
                    # # It needs to be relative so that the symlink still works when
                    # # (as is normal) the user moves the app bundle out of the DMG
                    # # and into the /Applications folder. Note we pass catch=False,
                    # # letting the uncaught exception terminate the process, since
                    # # without this symlink, Second Life web media can't possibly work.

                    # # It might seem simpler just to symlink Frameworks back to
                    # # the parent of Chromimum Embedded Framework.framework. But
                    # # that would create a symlink cycle, which breaks our
                    # # packaging step. So make a symlink from Chromium Embedded
                    # # Framework.framework to the directory of the same name, which
                    # # is NOT an ancestor of the symlink.

                    # # from SLPlugin.app/Contents/Frameworks/Chromium Embedded
                    # # Framework.framework back to
                    # # $viewer_app/Contents/Frameworks/Chromium Embedded Framework.framework
                    # SLPlugin_framework = self.relsymlinkf(CEF_framework, catch=False)

                    # # copy DullahanHelper.app
                    # self.path2basename(relpkgdir, 'DullahanHelper.app')

                    # # and fix that up with a Frameworks/CEF symlink too
                    # with self.prefix(dst=os.path.join(
                        # 'DullahanHelper.app', 'Contents', 'Frameworks')):
                        # # from Dullahan Helper.app/Contents/Frameworks/Chromium Embedded
                        # # Framework.framework back to
                        # # SLPlugin.app/Contents/Frameworks/Chromium Embedded Framework.framework
                        # # Since SLPlugin_framework is itself a
                        # # symlink, don't let relsymlinkf() resolve --
                        # # explicitly call relpath(symlink=True) and
                        # # create that symlink here.
                        # DullahanHelper_framework = \
                            # self.symlinkf(self.relpath(SLPlugin_framework, symlink=True),
                                          # catch=False)

                    # # change_command includes install_name_tool, the
                    # # -change subcommand and the old framework rpath
                    # # stamped into the executable. To use it with
                    # # run_command(), we must still append the new
                    # # framework path and the pathname of the
                    # # executable to change.
                    # change_command = [
                        # 'install_name_tool', '-change',
                        # '@rpath/Frameworks/Chromium Embedded Framework.framework/Chromium Embedded Framework']

                    # with self.prefix(dst=os.path.join(
                        # 'DullahanHelper.app', 'Contents', 'MacOS')):
                        # # Now self.get_dst_prefix() is, at runtime,
                        # # @executable_path. Locate the helper app
                        # # framework (which is a symlink) from here.
                        # newpath = os.path.join(
                            # '@executable_path',
                            # self.relpath(DullahanHelper_framework, symlink=True),
                            # frameworkname)
                        # # and restamp the DullahanHelper executable
                        # self.run_command(
                            # change_command +
                            # [newpath, self.dst_path_of('DullahanHelper')])

                # # SLPlugin plugins
                # with self.prefix(dst="llplugin"):
                    # dylibexecutable = 'media_plugin_cef.dylib'
                    # self.path2basename("../media_plugins/cef/" + self.args['configuration'],
                                       # dylibexecutable)

                    # # Do this install_name_tool *after* media plugin is copied over.
                    # # Locate the framework lib executable -- relative to
                    # # SLPlugin.app/Contents/MacOS, which will be our
                    # # @executable_path at runtime!
                    # newpath = os.path.join(
                        # '@executable_path',
                        # self.relpath(SLPlugin_framework, executable_path["SLPlugin.app"],
                                     # symlink=True),
                        # frameworkname)
                    # # restamp media_plugin_cef.dylib
                    # self.run_command(
                        # change_command +
                        # [newpath, self.dst_path_of(dylibexecutable)])

                    # # copy LibVLC plugin itself
                    # self.path2basename("../media_plugins/libvlc/" + self.args['configuration'],
                                       # "media_plugin_libvlc.dylib")

                    # # copy LibVLC dynamic libraries
                    # with self.prefix(src=relpkgdir, dst="lib"):
                        # self.path( "libvlc*.dylib*" )
                        # # copy LibVLC plugins folder
                        # with self.prefix(src='plugins', dst=""):
                            # self.path( "*.dylib" )
                            # self.path( "plugins.dat" )

    def construct(self):
        # copy over the build result (this is a no-op if run within the xcode script)
        # self.path(os.path.join(self.args['configuration'], self.channel()+".app"), dst="")
        self.path(os.path.join(self.args['configuration'], "Firestorm.app"), dst="")

        pkgdir = os.path.join(self.args['build'], os.pardir, 'packages')
        relpkgdir = os.path.join(pkgdir, "lib", "release")
        debpkgdir = os.path.join(pkgdir, "lib", "debug")
        requestsdir = os.path.join(pkgdir, "lib", "python", "requests")
        urllib3dir = os.path.join(pkgdir, "lib", "python", "urllib3")
        chardetdir = os.path.join(pkgdir, "lib", "python", "chardet")
        idnadir = os.path.join(pkgdir, "lib", "python", "idna")

        with self.prefix(dst="Contents"):  # everything goes in Contents
            # self.path("Info.plist", dst="Info.plist")

            # copy additional libs in <bundle>/Contents/MacOS/
            self.path(os.path.join(relpkgdir, "libndofdev.dylib"), dst="Resources/libndofdev.dylib")
            # self.path(os.path.join(relpkgdir, "libhunspell-1.3.0.dylib"), dst="Resources/libhunspell-1.3.0.dylib")   

            # most everything goes in the Resources directory
            with self.prefix(dst="Resources"):
                super(DarwinManifest, self).construct()

                with self.prefix(src_dst="cursors_mac"):
                    self.path("*.tif")

                self.path("licenses-mac.txt", dst="licenses.txt")
                self.path("featuretable_mac.txt")
                self.path("VivoxAUP.txt")

                with self.prefix(src=pkgdir,dst=""):
                    self.path("ca-bundle.crt")

                icon_path = self.icon_path()
                with self.prefix(src=icon_path) :
                    self.path("firestorm_icon.icns")

                self.path("Firestorm.nib")
                # Translations
                self.path("English.lproj/language.txt")
                self.replace_in(src="English.lproj/InfoPlist.strings",
                                dst="English.lproj/InfoPlist.strings",
                                searchdict={'%%VERSION%%':'.'.join(self.args['version'])}
                                )
                self.path("German.lproj")
                self.path("Japanese.lproj")
                self.path("Korean.lproj")
                self.path("da.lproj")
                self.path("es.lproj")
                self.path("fr.lproj")
                self.path("hu.lproj")
                self.path("it.lproj")
                self.path("nl.lproj")
                self.path("pl.lproj")
                self.path("pt.lproj")
                self.path("ru.lproj")
                self.path("tr.lproj")
                self.path("uk.lproj")
                self.path("zh-Hans.lproj")

                def path_optional(src, dst):
                    """
                    For a number of our self.path() calls, not only do we want
                    to deal with the absence of src, we also want to remember
                    which were present. Return either an empty list (absent)
                    or a list containing dst (present). Concatenate these
                    return values to get a list of all libs that are present.
                    """
                    # This was simple before we started needing to pass
                    # wildcards. Fortunately, self.path() ends up appending a
                    # (source, dest) pair to self.file_list for every expanded
                    # file processed. Remember its size before the call.
                    oldlen = len(self.file_list)
                    try:
                        self.path(src, dst)
                        # The dest appended to self.file_list has been prepended
                        # with self.get_dst_prefix(). Strip it off again.
                        added = [os.path.relpath(d, self.get_dst_prefix())
                                 for s, d in self.file_list[oldlen:]]
                    except MissingError as err:
                        print >> sys.stderr, "Warning: "+err.msg
                        added = []
                    if not added:
                        print "Skipping %s" % dst
                    return added

                # dylibs is a list of all the .dylib files we expect to need
                # in our bundled sub-apps. For each of these we'll create a
                # symlink from sub-app/Contents/Resources to the real .dylib.
                # Need to get the llcommon dll from any of the build directories as well.
                dylibs = []
                for libfile in (
                                "libapr-1.0.dylib",
                                "libaprutil-1.0.dylib",
                                "libexpat.1.dylib",
                                "libexception_handler.dylib",
                                "libGLOD.dylib",
                                # libnghttp2.dylib is a symlink to
                                # libnghttp2.major.dylib, which is a symlink
                                # to libnghttp2.version.dylib. Get all of them.
                                "libnghttp2.*dylib",
                                "libgrowl.dylib",
                                "libgrowl++.dylib",
                                ):
                    dylibs += path_optional(os.path.join(relpkgdir, libfile), libfile)

                # SLVoice executable
                with self.prefix(src=os.path.join(pkgdir, 'bin', 'release')):
                    self.path("SLVoice")

                # Vivox libraries
                for libfile in (
                                'libortp.dylib',
                                'libvivoxsdk.dylib',
                                ):
                    self.path2basename(relpkgdir, libfile)

                # dylibs that vary based on configuration
                if self.args['fmodversion'].lower() == 'fmodstudio':
                    if self.args['configuration'].lower() == 'debug':
                        for libfile in (
                                    "libfmodL.dylib",
                                    ):
                            dylibs += path_optional(os.path.join(debpkgdir, libfile), libfile)
                    else:
                        for libfile in (
                                    "libfmod.dylib",
                                    ):
                            dylibs += path_optional(os.path.join(relpkgdir, libfile), libfile)

                # dylibs that vary based on configuration
                if self.args['fmodversion'].lower() == 'fmodex':
                    if self.args['configuration'].lower() == 'debug':
                        for libfile in (
                                   "libfmodexL.dylib",
                                   ):
                            dylibs += path_optional(os.path.join(debpkgdir, libfile), libfile)
                    else:
                        for libfile in (
                                   "libfmodex.dylib",
                                   ):
                            dylibs += path_optional(os.path.join(relpkgdir, libfile), libfile)

                # our apps
                executable_path = {}
                for app_bld_dir, app in (("mac_crash_logger", "mac-crash-logger.app"),
                                         # plugin launcher
                                         (os.path.join("llplugin", "slplugin"), "SLPlugin.app"),
                                         ):
                    self.path2basename(os.path.join(os.pardir,
                                                    app_bld_dir, self.args['configuration']),
                                       app)
                    executable_path[app] = \
                        self.dst_path_of(os.path.join(app, "Contents", "MacOS"))

                    # our apps dependencies on shared libs
                    # for each app, for each dylib we collected in dylibs,
                    # create a symlink to the real copy of the dylib.
                    resource_path = self.dst_path_of(os.path.join(app, "Contents", "Resources"))
                    for libfile in dylibs:
                        src = os.path.join(os.pardir, os.pardir, os.pardir, libfile)
                        dst = os.path.join(resource_path, libfile)
                        try:
                            symlinkf(src, dst)
                        except OSError as err:
                            print "Can't symlink %s -> %s: %s" % (src, dst, err)

                #<FS:TS> Moved from the x86_64 specific version because code
                # below that does symlinking and path fixup depends on it.
                # with self.prefix(src=os.path.join(self.args['build'], os.pardir, 'packages', 'bin_x86')):
                #    self.path("SLPlugin.app", "SLPlugin.app")
	
                #    with self.prefix(src_dst="llplugin"):
                #        self.path("media_plugin_quicktime.dylib", "media_plugin_quicktime.dylib")
                #        self.path("media_plugin_cef.dylib", "media_plugin_cef.dylib")

                # Dullahan helper apps go inside SLPlugin.app
<<<<<<< HEAD
                with self.prefix(dst="SLPlugin.app/Contents/Frameworks"):
                    helperappfile = 'DullahanHelper.app'
                    self.path2basename(relpkgdir, helperappfile)

                    pluginframeworkpath = self.dst_path_of('Chromium Embedded Framework.framework')
                    # Putting a Frameworks directory under Contents/MacOS
                    # isn't canonical, but the path baked into Dullahan
                    # Helper.app/Contents/MacOS/DullahanHelper is:
                    # @executable_path/Frameworks/Chromium Embedded Framework.framework/Chromium Embedded Framework
                    # (notice, not @executable_path/../Frameworks/etc.)
                    # So we'll create a symlink (below) from there back to the
                    # Frameworks directory nested under SLPlugin.app.
                    helperframeworkpath = \
                        self.dst_path_of('DullahanHelper.app/Contents/MacOS/'
                                         'Frameworks/Chromium Embedded Framework.framework')

                helperexecutablepath = self.dst_path_of('SLPlugin.app/Contents/Frameworks/DullahanHelper.app/Contents/MacOS/DullahanHelper')
                #<FS:TS> Fix unannounced change in DullahanHelper app as supplied
                # self.run_command_shell('install_name_tool -change '
                #                  '"@rpath/Frameworks/Chromium Embedded Framework.framework/Chromium Embedded Framework" '
                #                  '"@executable_path/Frameworks/Chromium Embedded Framework.framework/Chromium Embedded Framework" "%s"' % helperexecutablepath)
                self.run_command_shell('install_name_tool -change '
                                 '"@executable_path/../Frameworks/Chromium Embedded Framework.framework/Chromium Embedded Framework" '
                                 '"@executable_path/Frameworks/Chromium Embedded Framework.framework/Chromium Embedded Framework" "%s"' % helperexecutablepath)
=======
                with self.prefix(dst=os.path.join(
                    "SLPlugin.app", "Contents", "Frameworks")):

                    frameworkname = 'Chromium Embedded Framework'

                    # This code constructs a relative symlink from the
                    # target framework folder back to the real CEF framework.
                    # It needs to be relative so that the symlink still works when
                    # (as is normal) the user moves the app bundle out of the DMG
                    # and into the /Applications folder. Note we pass catch=False,
                    # letting the uncaught exception terminate the process, since
                    # without this symlink, Second Life web media can't possibly work.

                    # It might seem simpler just to symlink Frameworks back to
                    # the parent of Chromimum Embedded Framework.framework. But
                    # that would create a symlink cycle, which breaks our
                    # packaging step. So make a symlink from Chromium Embedded
                    # Framework.framework to the directory of the same name, which
                    # is NOT an ancestor of the symlink.

                    # from SLPlugin.app/Contents/Frameworks/Chromium Embedded
                    # Framework.framework back to
                    # $viewer_app/Contents/Frameworks/Chromium Embedded Framework.framework
                    SLPlugin_framework = self.relsymlinkf(CEF_framework, catch=False)

                    # for all the multiple CEF/Dullahan (as of CEF 76) helper app bundles we need:
                    for helper in (
                        "DullahanHelper",
                        "DullahanHelper (GPU)",
                        "DullahanHelper (Renderer)",
                        "DullahanHelper (Plugin)",
                    ):
                        # app is the directory name of the app bundle, with app/Contents/MacOS/helper as the executable
                        app = helper + ".app"

                        # copy DullahanHelper.app
                        self.path2basename(relpkgdir, app)

                        # and fix that up with a Frameworks/CEF symlink too
                        with self.prefix(dst=os.path.join(
                                app, 'Contents', 'Frameworks')):
                            # from Dullahan Helper *.app/Contents/Frameworks/Chromium Embedded
                            # Framework.framework back to
                            # SLPlugin.app/Contents/Frameworks/Chromium Embedded Framework.framework
                            # Since SLPlugin_framework is itself a
                            # symlink, don't let relsymlinkf() resolve --
                            # explicitly call relpath(symlink=True) and
                            # create that symlink here.
                            helper_framework = \
                            self.symlinkf(self.relpath(SLPlugin_framework, symlink=True), catch=False)

                        # change_command includes install_name_tool, the
                        # -change subcommand and the old framework rpath
                        # stamped into the executable. To use it with
                        # run_command(), we must still append the new
                        # framework path and the pathname of the
                        # executable to change.
                        change_command = [
                            'install_name_tool', '-change',
                            '@rpath/Frameworks/Chromium Embedded Framework.framework/Chromium Embedded Framework']

                        with self.prefix(dst=os.path.join(
                                app, 'Contents', 'MacOS')):
                            # Now self.get_dst_prefix() is, at runtime,
                            # @executable_path. Locate the helper app
                            # framework (which is a symlink) from here.
                            newpath = os.path.join(
                                '@executable_path',
                                    self.relpath(helper_framework, symlink=True),
                                frameworkname)
                                # and restamp the Dullahan Helper executable itself
                            self.run_command(
                                change_command +
                                    [newpath, self.dst_path_of(helper)])
>>>>>>> a01f2976

                # SLPlugin plugins
                with self.prefix(dst="llplugin"):
                    dylibexecutable = 'media_plugin_cef.dylib'
                    self.path2basename("../media_plugins/cef/" + self.args['configuration'],
                                       dylibexecutable)

                    # copy LibVLC plugin itself
                    self.path2basename("../media_plugins/libvlc/" + self.args['configuration'],
                                       "media_plugin_libvlc.dylib")

                    # copy LibVLC dynamic libraries
                    with self.prefix(src=os.path.join(self.args['build'], os.pardir, 'packages', 'lib', 'release' ), dst="lib"):
                        self.path( "libvlc*.dylib*" )

                    # copy LibVLC plugins folder
                    with self.prefix(src=os.path.join(self.args['build'], os.pardir, 'packages', 'lib', 'release', 'plugins' ), dst="lib"):
                        self.path("*.dylib")
                        self.path("plugins.dat")

                # do this install_name_tool *after* media plugin is copied over
                dylibexecutablepath = self.dst_path_of('llplugin/media_plugin_cef.dylib')
                self.run_command_shell('install_name_tool -change '
                                 '"@rpath/Frameworks/Chromium Embedded Framework.framework/Chromium Embedded Framework" '
                                 '"@executable_path/../Frameworks/Chromium Embedded Framework.framework/Chromium Embedded Framework" "%s"' % dylibexecutablepath)

                #<FS:TS> Copy in prebuilt framework if it's there
                # with self.prefix(src=os.path.join(self.args['build'], os.pardir, 'packages', 'bin_x86', 'Frameworks'), dst="Frameworks"):
                #     self.path("Chromium Embedded Framework.framework")

            # CEF framework goes inside Second Life.app/Contents/Frameworks
            with self.prefix(dst="Frameworks"):
                frameworkfile="Chromium Embedded Framework.framework"
                self.path2basename(relpkgdir, frameworkfile)

            # This code constructs a relative path from the
            # target framework folder back to the location of the symlink.
            # It needs to be relative so that the symlink still works when
            # (as is normal) the user moves the app bundle out of the DMG
            # and into the /Applications folder. Note we also call 'raise'
            # to terminate the process if we get an error since without
            # this symlink, Second Life web media can't possibly work.
            # Real Framework folder:
            #   Second Life.app/Contents/Frameworks/Chromium Embedded Framework.framework/
            # Location of symlink and why it's relative 
            #   Second Life.app/Contents/Resources/SLPlugin.app/Contents/Frameworks/Chromium Embedded Framework.framework/
            # Real Frameworks folder, with the symlink inside the bundled SLPlugin.app (and why it's relative)
            #   <top level>.app/Contents/Frameworks/Chromium Embedded Framework.framework/
            #   <top level>.app/Contents/Resources/SLPlugin.app/Contents/Frameworks/Chromium Embedded Framework.framework ->
            # It might seem simpler just to create a symlink Frameworks to
            # the parent of Chromimum Embedded Framework.framework. But
            # that would create a symlink cycle, which breaks our
            # packaging step. So make a symlink from Chromium Embedded
            # Framework.framework to the directory of the same name, which
            # is NOT an ancestor of the symlink.
            frameworkpath = os.path.join(os.pardir, os.pardir, os.pardir,
                                         os.pardir, "Frameworks",
                                         "Chromium Embedded Framework.framework")
            try:
                # from SLPlugin.app/Contents/Frameworks/Chromium Embedded
                # Framework.framework back to Second
                # Life.app/Contents/Frameworks/Chromium Embedded Framework.framework
                origin, target = pluginframeworkpath, frameworkpath
                symlinkf(target, origin)
                # from SLPlugin.app/Contents/Frameworks/Dullahan
                # Helper.app/Contents/MacOS/Frameworks/Chromium Embedded
                # Framework.framework back to
                # SLPlugin.app/Contents/Frameworks/Chromium Embedded Framework.framework
                self.cmakedirs(os.path.dirname(helperframeworkpath))
                origin = helperframeworkpath
                target = os.path.join(os.pardir, frameworkpath)
                symlinkf(target, origin)
            except OSError as err:
                print "Can't symlink %s -> %s: %s" % (origin, target, err)
                raise


        # NOTE: the -S argument to strip causes it to keep enough info for
        # annotated backtraces (i.e. function names in the crash log).  'strip' with no
        # arguments yields a slightly smaller binary but makes crash logs mostly useless.
        # This may be desirable for the final release.  Or not.
        if ("package" in self.args['actions'] or 
            "unpacked" in self.args['actions']):
            self.run_command_shell('strip -S %(viewer_binary)r' %
                             { 'viewer_binary' : self.dst_path_of('Contents/MacOS/Firestorm')})
# </FS:Ansariel> construct method VMP trampoline crazy VMP launcher juggling shamelessly replaced with old version

    def package_finish(self):
        global CHANNEL_VENDOR_BASE
        # MBW -- If the mounted volume name changes, it breaks the .DS_Store's background image and icon positioning.
        #  If we really need differently named volumes, we'll need to create multiple DS_Store file images, or use some other trick.

        volname=CHANNEL_VENDOR_BASE+" Installer"  # DO NOT CHANGE without understanding comment above

        imagename = self.installer_base_name()

        sparsename = imagename + ".sparseimage"
        finalname = imagename + ".dmg"
        # make sure we don't have stale files laying about
        self.remove(sparsename, finalname)

        self.run_command(['hdiutil', 'create', sparsename,
                          '-volname', volname, '-fs', 'HFS+',
                          '-type', 'SPARSE', '-megabytes', '1300',
                          '-layout', 'SPUD'])

        # mount the image and get the name of the mount point and device node
        try:
            hdi_output = subprocess.check_output(['hdiutil', 'attach', '-private', sparsename])
        except subprocess.CalledProcessError as err:
            sys.exit("failed to mount image at '%s'" % sparsename)
            
        try:
            devfile = re.search("/dev/disk([0-9]+)[^s]", hdi_output).group(0).strip()
            volpath = re.search('HFS\s+(.+)', hdi_output).group(1).strip()

            if devfile != '/dev/disk1':
                # adding more debugging info based upon nat's hunches to the
                # logs to help track down 'SetFile -a V' failures -brad
                print "WARNING: 'SetFile -a V' command below is probably gonna fail"

            # Copy everything in to the mounted .dmg

            app_name = self.app_name()

            # Hack:
            # Because there is no easy way to coerce the Finder into positioning
            # the app bundle in the same place with different app names, we are
            # adding multiple .DS_Store files to svn. There is one for release,
            # one for release candidate and one for first look. Any other channels
            # will use the release .DS_Store, and will look broken.
            # - Ambroff 2008-08-20
            #<FS:TS> Select proper directory based on flavor and build type
            dmg_template_prefix = 'firestorm'
            if self.fs_is_opensim():
                dmg_template_prefix = 'firestormos'
            dmg_template = os.path.join(
                'installers', 'darwin', '%s-%s-dmg' % (dmg_template_prefix, self.channel_type()))
            print "Trying template directory", dmg_template

            if not os.path.exists (self.src_path_of(dmg_template)):
                dmg_template = os.path.join ('installers', 'darwin', 'release-dmg')
                print "Not found, trying template directory", dmg_template

            for s,d in {self.get_dst_prefix():app_name + ".app",
                        #os.path.join(dmg_template, "_VolumeIcon.icns"): ".VolumeIcon.icns",
                        os.path.join(dmg_template, "background.png"): "background.png",
                        os.path.join(dmg_template, "LGPL-license.txt"): "LGPL License.txt",
                        os.path.join(dmg_template, "VivoxAUP.txt"): "Vivox Acceptable Use Policy.txt",
                        os.path.join(dmg_template, "_DS_Store"): ".DS_Store"}.items():
                print "Copying to dmg", s, d
                self.copy_action(self.src_path_of(s), os.path.join(volpath, d))

            # <FS:TS> The next two commands *MUST* execute before the loop
            #         that hides the files. If not, packaging will fail.
            #         YOU HAVE BEEN WARNED.
            # Create the alias file (which is a resource file) from the .r
            self.run_command(
                ['Rez', self.src_path_of("%s/Applications-alias.r" % dmg_template),
                 '-o', os.path.join(volpath, "Applications")])

            # Set up the installer disk image: set icon positions, folder view
            #  options, and icon label colors. This must be done before the
            #  files are hidden.
            self.run_command(
                ['osascript',
                 self.src_path_of("installers/darwin/installer-dmg.applescript"),
                 volname])

            # <FS:TS> ARGH! osascript clobbers the volume icon file, for no
            #        reason I can find anywhere. So we need to copy it after
            #        running the script to set everything else up.
            print "Copying volume icon to dmg"
            self.copy_action(self.src_path_of(os.path.join(dmg_template, "_VolumeIcon.icns")),
                os.path.join(volpath, ".VolumeIcon.icns"))

            # Hide the background image, DS_Store file, and volume icon file (set their "visible" bit)
            for f in ".VolumeIcon.icns", "background.png", ".DS_Store":
                pathname = os.path.join(volpath, f)
                # We've observed mysterious "no such file" failures of the SetFile
                # command, especially on the first file listed above -- yet
                # subsequent inspection of the target directory confirms it's
                # there. Timing problem with copy command? Try to handle.
                for x in xrange(3):
                    if os.path.exists(pathname):
                        print "Confirmed existence: %r" % pathname
                        break
                    print "Waiting for %s copy command to complete (%s)..." % (f, x+1)
                    sys.stdout.flush()
                    time.sleep(1)
                # If we fall out of the loop above without a successful break, oh
                # well, possibly we've mistaken the nature of the problem. In any
                # case, don't hang up the whole build looping indefinitely, let
                # the original problem manifest by executing the desired command.
                self.run_command(['SetFile', '-a', 'V', pathname])

            # Set the alias file's alias and custom icon bits
            self.run_command(['SetFile', '-a', 'AC', os.path.join(volpath, "Applications")])

            # Set the disk image root's custom icon bit
            self.run_command(['SetFile', '-a', 'C', volpath])

            # Sign the app if requested; 
            # do this in the copy that's in the .dmg so that the extended attributes used by 
            # the signature are preserved; moving the files using python will leave them behind
            # and invalidate the signatures.
            if 'signature' in self.args:
                app_in_dmg=os.path.join(volpath,self.app_name()+".app")
                print "Attempting to sign '%s'" % app_in_dmg
                identity = self.args['signature']
                if identity == '':
                    identity = 'Developer ID Application'

                # Look for an environment variable set via build.sh when running in Team City.
                try:
                    build_secrets_checkout = os.environ['build_secrets_checkout']
                except KeyError:
                    pass
                else:
                    # variable found so use it to unlock keychain followed by codesign
                    home_path = os.environ['HOME']
                    keychain_pwd_path = os.path.join(build_secrets_checkout,'code-signing-osx','password.txt')
                    keychain_pwd = open(keychain_pwd_path).read().rstrip()

                    # Note: As of macOS Sierra, keychains are created with names postfixed with '-db' so for example, the
                    #       SL Viewer keychain would by default be found in ~/Library/Keychains/viewer.keychain-db instead of
                    #       just ~/Library/Keychains/viewer.keychain in earlier versions.
                    #
                    #       Because we have old OS files from previous versions of macOS on the build hosts, the configurations
                    #       are different on each host. Some have viewer.keychain, some have viewer.keychain-db and some have both.
                    #       As you can see in the line below, this script expects the Linden Developer cert/keys to be in viewer.keychain.
                    #
                    #       To correctly sign builds you need to make sure ~/Library/Keychains/viewer.keychain exists on the host
                    #       and that it contains the correct cert/key. If a build host is set up with a clean version of macOS Sierra (or later)
                    #       then you will need to change this line (and the one for 'codesign' command below) to point to right place or else
                    #       pull in the cert/key into the default viewer keychain 'viewer.keychain-db' and export it to 'viewer.keychain'
                    viewer_keychain = os.path.join(home_path, 'Library',
                                                   'Keychains', 'viewer.keychain')
                    self.run_command(['security', 'unlock-keychain',
                                      '-p', keychain_pwd, viewer_keychain])
                    signed=False
                    sign_attempts=3
                    sign_retry_wait=15
                    #<FS:TS> The order of these is critical. When two things need signing and one is contained within the
                    # other, they must be signed from the innermost out.
                    things_to_sign = ['Frameworks/Chromium Embedded Framework.framework/Chromium Embedded Framework',
                                        'Resources/SLPlugin.app/Contents/Frameworks/DullahanHelper.app',
                                        'Resources/SLPlugin.app',
                                        'Resources/SLVoice',
                                        'Resources/mac-crash-logger.app']
                    while (not signed) and (sign_attempts > 0):
                        try:
                            sign_attempts-=1
                            #<FS:TS> This is ugly as hell, but it's the only way to make sure that every dylib in the
                            # entire package gets signed, as required for notarization. Apparently the --deep option
                            # isn't sufficient any more. Don't ask me why.
                            contents_dir = os.path.join(app_in_dmg, 'Contents')
                            try:
                                all_dylibs = subprocess.check_output(['find', contents_dir, '-name', '*.dylib', '-print'])
                            except subprocess.CalledProcessError as err:
                                sys.exit("failed to get list of dylib files")
                            for dylib in all_dylibs.split('\n'):
                                if dylib: # ignore any empty lines
                                    self.run_command(
                                       ['codesign', '--verbose', '--deep', '--force', '--option=runtime',
                                        '--keychain', viewer_keychain, '--sign', identity,
                                        dylib])
                            for item in things_to_sign:
                                # Note: See blurb above about names of keychains
                                sign_path = os.path.join(contents_dir, item)
                                print "Signing %s" % sign_path
                                self.run_command(
                                   ['codesign', '--verbose', '--deep', '--force', '--option=runtime',
                                    '--keychain', viewer_keychain, '--sign', identity,
                                    sign_path])
                            print "Signing main app bundle %s" % app_in_dmg
                            self.run_command(
                               ['codesign', '--verbose', '--deep', '--force', '--option=runtime',
                                '--keychain', viewer_keychain, '--sign', identity,
                                app_in_dmg])
                            signed=True # if no exception was raised, the codesign worked
                        except ManifestError as err:
                            if sign_attempts:
                                print >> sys.stderr, "codesign failed, waiting %d seconds before retrying" % sign_retry_wait
                                time.sleep(sign_retry_wait)
                                sign_retry_wait*=2
                            else:
                                print >> sys.stderr, "Maximum codesign attempts exceeded; giving up"
                                raise
                    self.run_command(['spctl', '-a', '-texec', '-vvvv', app_in_dmg])

        finally:
            # Unmount the image even if exceptions from any of the above 
            self.run_command(['hdiutil', 'detach', '-force', devfile])

        print "Converting temp disk image to final disk image"
        self.run_command(['hdiutil', 'convert', sparsename, '-format', 'UDZO',
                          '-imagekey', 'zlib-level=9', '-o', finalname])
        # get rid of the temp file
        self.package_file = finalname
        self.remove(sparsename)
        self.fs_save_osx_symbols()

class Darwin_i386_Manifest(DarwinManifest):
    address_size = 32


class Darwin_i686_Manifest(DarwinManifest):
    """alias in case arch is passed as i686 instead of i386"""
    pass


class Darwin_x86_64_Manifest(DarwinManifest):
    address_size = 64


class LinuxManifest(ViewerManifest):
    build_data_json_platform = 'lnx'

    def construct(self):
        super(LinuxManifest, self).construct()

        pkgdir = os.path.join(self.args['build'], os.pardir, 'packages')
        relpkgdir = os.path.join(pkgdir, "lib", "release")
        debpkgdir = os.path.join(pkgdir, "lib", "debug")

        self.path("licenses-linux.txt","licenses.txt")
        self.path("VivoxAUP.txt")
        self.path("res/firestorm_icon.png","firestorm_icon.png")
        with self.prefix("linux_tools"):
            self.path("client-readme.txt","README-linux.txt")
            self.path("FIRESTORM_DESKTOPINSTALL.txt","FIRESTORM_DESKTOPINSTALL.txt")
            self.path("client-readme-voice.txt","README-linux-voice.txt")
            self.path("client-readme-joystick.txt","README-linux-joystick.txt")
            self.path("wrapper.sh","firestorm")
            with self.prefix(dst="etc"):
                self.path("handle_secondlifeprotocol.sh")
                self.path("register_secondlifeprotocol.sh")
                self.path("refresh_desktop_app_entry.sh")
                self.path("launch_url.sh")
            self.path("install.sh")

        with self.prefix(dst="bin"):
            self.path("firestorm-bin","do-not-directly-run-firestorm-bin")
            self.path("../linux_crash_logger/linux-crash-logger","linux-crash-logger.bin")
            self.path2basename("../llplugin/slplugin", "SLPlugin") 
            #this copies over the python wrapper script, associated utilities and required libraries, see SL-321, SL-322 and SL-323
            # <FS:Ansariel> Remove VMP
            # with self.prefix(src="../viewer_components/manager", dst=""):
            #     self.path("*.py")
            # </FS:Ansariel> Remove VMP

        # recurses, packaged again
        self.path("res-sdl")

        # Get the icons based on the channel type
        icon_path = self.icon_path()
        print "DEBUG: icon_path '%s'" % icon_path
        with self.prefix(src=icon_path) :
            self.path("firestorm_256.png","firestorm_48.png")
            #with self.prefix(dst="res-sdl") :
            #    self.path("firestorm_256.bmp","ll_icon.BMP")

        # plugins
        with self.prefix(src=os.path.join(self.args['build'], os.pardir, 'media_plugins'), dst="bin/llplugin"):
            #self.path("gstreamer010/libmedia_plugin_gstreamer010.so", "libmedia_plugin_gstreamer.so")
            self.path2basename("libvlc", "libmedia_plugin_libvlc.so")
            self.path("cef/libmedia_plugin_cef.so", "libmedia_plugin_cef.so" )


        with self.prefix(src=os.path.join(pkgdir, 'lib', 'vlc', 'plugins'), dst="bin/llplugin/vlc/plugins"):
            self.path( "plugins.dat" )
            self.path( "*/*.so" )

        with self.prefix(src=os.path.join(pkgdir, 'lib' ), dst="lib"):
            self.path( "libvlc*.so*" )

        with self.prefix(src=os.path.join(pkgdir, 'lib', 'vlc', 'plugins'), dst="bin/llplugin/vlc/plugins"):
            self.path( "plugins.dat" )
            self.path( "*/*.so" )

        with self.prefix(src=os.path.join(pkgdir, 'lib' ), dst="lib"):
            self.path( "libvlc*.so*" )

        # CEF files 
        with self.prefix(src=os.path.join(pkgdir, 'lib', 'release'), dst="lib"):
            self.path( "libcef.so" )
            self.fs_try_path( "libminigbm.so" )
            
        with self.prefix(src=os.path.join(pkgdir, 'lib', 'release', 'swiftshader'), dst=os.path.join("bin", "swiftshader") ):
            self.path( "*.so" )
        with self.prefix(src=os.path.join(pkgdir, 'lib', 'release', 'swiftshader'), dst=os.path.join("lib", "swiftshader") ):
            self.path( "*.so" )

        with self.prefix(src=os.path.join(pkgdir, 'bin', 'release'), dst="bin"):
            self.path( "chrome-sandbox" )
            self.path( "dullahan_host" )
            self.fs_try_path( "natives_blob.bin" )
            self.path( "snapshot_blob.bin" )
            self.path( "v8_context_snapshot.bin" )
        with self.prefix(src=os.path.join(pkgdir, 'bin', 'release'), dst="lib"):
            self.fs_try_path( "natives_blob.bin" )
            self.path( "snapshot_blob.bin" )
            self.path( "v8_context_snapshot.bin" )

        with self.prefix(src=os.path.join(pkgdir, 'resources'), dst="bin"):
            self.path( "cef.pak" )
            self.path( "cef_extensions.pak" )
            self.path( "cef_100_percent.pak" )
            self.path( "cef_200_percent.pak" )
            self.path( "devtools_resources.pak" )
            self.path( "icudtl.dat" )
        with self.prefix(src=os.path.join(pkgdir, 'resources'), dst="lib"):
            self.path( "cef.pak" )
            self.path( "cef_extensions.pak" )
            self.path( "cef_100_percent.pak" )
            self.path( "cef_200_percent.pak" )
            self.path( "devtools_resources.pak" )
            self.path( "icudtl.dat" )

        with self.prefix(src=os.path.join(pkgdir, 'resources', 'locales'), dst=os.path.join('bin', 'locales')):
            self.path("am.pak")
            self.path("ar.pak")
            self.path("bg.pak")
            self.path("bn.pak")
            self.path("ca.pak")
            self.path("cs.pak")
            self.path("da.pak")
            self.path("de.pak")
            self.path("el.pak")
            self.path("en-GB.pak")
            self.path("en-US.pak")
            self.path("es-419.pak")
            self.path("es.pak")
            self.path("et.pak")
            self.path("fa.pak")
            self.path("fi.pak")
            self.path("fil.pak")
            self.path("fr.pak")
            self.path("gu.pak")
            self.path("he.pak")
            self.path("hi.pak")
            self.path("hr.pak")
            self.path("hu.pak")
            self.path("id.pak")
            self.path("it.pak")
            self.path("ja.pak")
            self.path("kn.pak")
            self.path("ko.pak")
            self.path("lt.pak")
            self.path("lv.pak")
            self.path("ml.pak")
            self.path("mr.pak")
            self.path("ms.pak")
            self.path("nb.pak")
            self.path("nl.pak")
            self.path("pl.pak")
            self.path("pt-BR.pak")
            self.path("pt-PT.pak")
            self.path("ro.pak")
            self.path("ru.pak")
            self.path("sk.pak")
            self.path("sl.pak")
            self.path("sr.pak")
            self.path("sv.pak")
            self.path("sw.pak")
            self.path("ta.pak")
            self.path("te.pak")
            self.path("th.pak")
            self.path("tr.pak")
            self.path("uk.pak")
            self.path("vi.pak")
            self.path("zh-CN.pak")
            self.path("zh-TW.pak")

        # llcommon
        #if not self.path("../llcommon/libllcommon.so", "lib/libllcommon.so"):
        #    print "Skipping llcommon.so (assuming llcommon was linked statically)"

        self.path("featuretable_linux.txt")

        with self.prefix(src=pkgdir, dst="bin"):
            self.path("ca-bundle.crt")

        if self.is_packaging_viewer():
          with self.prefix(src=os.path.join(pkgdir, 'lib', 'release'), dst="lib"):
            self.path("libapr-1.so*")
            self.path("libaprutil-1.so*")
            #self.path("libboost_context-mt.so*")
            #self.path("libboost_filesystem-mt.so*")
            #self.path("libboost_program_options-mt.so*")
            #self.path("libboost_regex-mt.so*")
            #self.path("libboost_signals-mt.so*")
            #self.path("libboost_system-mt.so*")
            #self.path("libboost_thread-mt.so*")
            #self.path("libboost_chrono-mt.so*") #<FS:TM> FS spcific
            #self.path("libboost_date_time-mt.so*") #<FS:TM> FS spcific
            #self.path("libboost_wave-mt.so*") #<FS:TM> FS spcific
            #self.path("libcollada14dom.so*")
            #self.path("libdb*.so*")
            #self.path("libcrypto.so*")
            self.path("libexpat.so*")
            #self.path("libssl.so*")
            #self.path("libGLOD.so")
            #self.fs_path("libminizip.so")
            self.path("libuuid.so*")
            self.path("libSDL-1.2.so*")
            self.path("libdirectfb*.so*")
            self.path("libfusion*.so*")
            self.path("libdirect*.so*")
            self.fs_try_path("libopenjpeg.so*")
            self.path("libhunspell-1.3.so*")
            self.path("libalut.so*")
            #self.path("libpng15.so.15") #use provided libpng to workaround incompatible system versions on some distros
            #self.path("libpng15.so.15.13.0") #use provided libpng to workaround incompatible system versions on some distros
            #self.path("libpng15.so.15.1.0") #use provided libpng to workaround incompatible system versions on some distros
            self.path("libopenal.so", "libopenal.so.1") # Install as versioned file in case it's missing from the 3p- and won't get copied below
            self.path("libopenal.so*")
            #self.path("libnotify.so.1.1.2", "libnotify.so.1") # LO - uncomment when testing libnotify(growl) on linux
            self.path("libpangox-1.0.so*")
            # KLUDGE: As of 2012-04-11, the 'fontconfig' package installs
            # libfontconfig.so.1.4.4, along with symlinks libfontconfig.so.1
            # and libfontconfig.so. Before we added support for library-file
            # wildcards, though, this self.path() call specifically named
            # libfontconfig.so.1.4.4 WITHOUT also copying the symlinks. When I
            # (nat) changed the call to self.path("libfontconfig.so.*"), we
            # ended up with the libfontconfig.so.1 symlink in the target
            # directory as well. But guess what! At least on Ubuntu 10.04,
            # certain viewer fonts look terrible with libfontconfig.so.1
            # present in the target directory. Removing that symlink suffices
            # to improve them. I suspect that means we actually do better when
            # the viewer fails to find our packaged libfontconfig.so*, falling
            # back on the system one instead -- but diagnosing and fixing that
            # is a bit out of scope for the present project. Meanwhile, this
            # particular wildcard specification gets us exactly what the
            # previous call did, without having to explicitly state the
            # version number.
            self.path("libfontconfig.so.*.*")

            self.fs_try_path("libjemalloc.so*")

          # Vivox runtimes
          # Currentelly, the 32-bit ones will work with a 64-bit client.
          with self.prefix(src=os.path.join(pkgdir, 'lib', 'release'), dst="bin"):
                  self.path("SLVoice")
                  self.path("win32")

          with self.prefix(src=os.path.join(pkgdir, 'lib', 'release'), dst="lib"):
                  self.path("libortp.so")
                  self.path("libsndfile.so.1")
                  # <FS:TS> Vivox wants this library even if it's present already in the viewer
                  self.path("libvivoxoal.so.1")
                  self.path("libvivoxsdk.so")
                  self.path("libvivoxplatform.so")


    def package_finish(self):
        # a standard map of strings for replacing in the templates
        installer_name_components = ['Phoenix',self.app_name(),self.args.get('arch'),'.'.join(self.args['version'])]
        installer_name = "_".join(installer_name_components)
        #installer_name = self.installer_base_name()

        self.fs_delete_linux_symbols() # <FS:ND/> Delete old syms
        self.strip_binaries()
        self.fs_save_linux_symbols() # <FS:ND/> Package symbols, add debug link
        self.fs_setuid_chromesandbox() # <FS:ND/> Chown chrome-sandbox to root:root and set the setuid bit

        # Fix access permissions
        self.run_command(['find', self.get_dst_prefix(),
                          '-type', 'd', '-exec', 'chmod', '755', '{}', ';'])
        for old, new in ('0700', '0755'), ('0500', '0555'), ('0600', '0644'), ('0400', '0444'):
            self.run_command(['find', self.get_dst_prefix(),
                              '-type', 'f', '-perm', old,
                              '-exec', 'chmod', new, '{}', ';'])
        self.package_file = installer_name + '.tar.xz'

        # temporarily move directory tree so that it has the right
        # name in the tarfile
        realname = self.get_dst_prefix()
        tempname = self.build_path_of(installer_name)
        self.run_command(["mv", realname, tempname])
        try:
            # only create tarball if it's a release build.
            if self.args['buildtype'].lower() == 'release':
                # --numeric-owner hides the username of the builder for
                # security etc.
                self.run_command(['tar', '-C', self.get_build_prefix(),
                                  '--numeric-owner', self.fs_linux_tar_excludes(), '-caf',
                                 tempname + '.tar.xz', installer_name])
            else:
                print "Skipping %s.tar.xz for non-Release build (%s)" % \
                      (installer_name, self.args['buildtype'])
        finally:
            self.run_command(["mv", tempname, realname])

    def strip_binaries(self):
        if self.args['buildtype'].lower() == 'release' and self.is_packaging_viewer():
            print "* Going strip-crazy on the packaged binaries, since this is a RELEASE build"
            # makes some small assumptions about our packaged dir structure
            self.run_command(
                ["find"] +
                [os.path.join(self.get_dst_prefix(), dir) for dir in ('bin', 'lib')] +
                # <FS:Ansariel> Remove VMP
                # ['-type', 'f', '!', '-name', '*.py',
                ['-type', 'f', "!", "-name", "*.dat", "!", "-name", "*.pak", "!", "-name", "*.bin",
                # </FS:Ansariel> Remove VMP
                 '!', '-name', 'update_install', '-exec', 'strip', '-S', '{}', ';'])

class Linux_i686_Manifest(LinuxManifest):
    address_size = 32

    def construct(self):
        super(Linux_i686_Manifest, self).construct()

        pkgdir = os.path.join(self.args['build'], os.pardir, 'packages')
        relpkgdir = os.path.join(pkgdir, "lib", "release")
        debpkgdir = os.path.join(pkgdir, "lib", "debug")

        with self.prefix(src=relpkgdir, dst="lib"):
            self.path("libapr-1.so")
            self.path("libapr-1.so.0")
            self.path("libapr-1.so.0.4.5")
            self.path("libaprutil-1.so")
            self.path("libaprutil-1.so.0")
            self.path("libaprutil-1.so.0.4.1")
            self.path("libdb*.so")
            self.path("libexpat.so.*")
            self.path("libGLOD.so")
            self.path("libuuid.so*")
            self.path("libSDL-1.2.so.*")
            self.path("libdirectfb-1.*.so.*")
            self.path("libfusion-1.*.so.*")
            self.path("libdirect-1.*.so.*")
            self.path("libopenjpeg.so*")
            self.path("libdirectfb-1.4.so.5")
            self.path("libfusion-1.4.so.5")
            self.path("libdirect-1.4.so.5*")
            self.path("libhunspell-1.3.so*")
            self.path("libalut.so*")
            self.path("libopenal.so*")

            # <FS:ND> Linking this breaks voice as stock openal.so does not have alcGetMixedBuffer
            #self.path("libopenal.so", "libvivoxoal.so.1") # vivox's sdk expects this soname
            # </FS:ND>
            
            # KLUDGE: As of 2012-04-11, the 'fontconfig' package installs
            # libfontconfig.so.1.4.4, along with symlinks libfontconfig.so.1
            # and libfontconfig.so. Before we added support for library-file
            # wildcards, though, this self.path() call specifically named
            # libfontconfig.so.1.4.4 WITHOUT also copying the symlinks. When I
            # (nat) changed the call to self.path("libfontconfig.so.*"), we
            # ended up with the libfontconfig.so.1 symlink in the target
            # directory as well. But guess what! At least on Ubuntu 10.04,
            # certain viewer fonts look terrible with libfontconfig.so.1
            # present in the target directory. Removing that symlink suffices
            # to improve them. I suspect that means we actually do better when
            # the viewer fails to find our packaged libfontconfig.so*, falling
            # back on the system one instead -- but diagnosing and fixing that
            # is a bit out of scope for the present project. Meanwhile, this
            # particular wildcard specification gets us exactly what the
            # previous call did, without having to explicitly state the
            # version number.
            self.path("libfontconfig.so.*.*")

            # Include libfreetype.so. but have it work as libfontconfig does.
            self.path("libfreetype.so.*.*")

            try:
                self.path("libtcmalloc.so*") #formerly called google perf tools
                pass
            except:
                print "tcmalloc files not found, skipping"
                pass

            if self.args['fmodversion'].lower() == 'fmodex':
                self.path("libfmodex-*.so")
                self.path("libfmodex.so")
                self.path("libfmodex.so*")
                pass

            if self.args['fmodversion'].lower() == 'fmodstudio':
                self.path("libfmod.so")
                self.path("libfmod.so*")
                pass


        # Vivox runtimes
        with self.prefix(src=relpkgdir, dst="bin"):
            self.path("SLVoice")
        with self.prefix(src=relpkgdir, dst="lib"):
            self.path("libortp.so")
            self.path("libsndfile.so.1")
            #self.path("libvivoxoal.so.1") # no - we'll re-use the viewer's own OpenAL lib
            self.path("libvivoxsdk.so")

        self.fs_delete_linux_symbols() # <FS:ND/> Delete old syms
        self.strip_binaries()


class Linux_x86_64_Manifest(LinuxManifest):
    address_size = 64

    def construct(self):
        super(Linux_x86_64_Manifest, self).construct()

        pkgdir = os.path.join(self.args['build'], os.pardir, 'packages')
        relpkgdir = os.path.join(pkgdir, "lib", "release")
        debpkgdir = os.path.join(pkgdir, "lib", "debug")

        if self.is_packaging_viewer():
          with self.prefix(src=os.path.join(pkgdir, 'lib', 'release'), dst="lib"):
            self.path("libffi*.so*")
            # vivox 32-bit hack.
            # one has to extract libopenal.so from the 32-bit openal package, or official LL viewer, and rename it to libopenal32.so
            # and place it in the prebuilt lib/release directory
            # <FS:TS> No, we don't need to dink with this. A usable library
            # is now in the slvoice package, and we need to just use it as is.
            # self.path("libopenal32.so", "libvivoxoal.so.1") # vivox's sdk expects this soname
            if self.args['fmodversion'].lower() == 'fmodex':
                    self.path("libfmodex64-*.so")
                    self.path("libfmodex64.so")
                    self.path("libfmodex64.so*")
                    pass

            if self.args['fmodversion'].lower() == 'fmodstudio':
                self.path("libfmod.so")
                self.path("libfmod.so*")
                pass

        with self.prefix(dst="bin"):
            self.path2basename("../llplugin/slplugin", "SLPlugin")

        self.path("secondlife-i686.supp")

################################################################
# <FS:Ansariel> Added back for Mac compatibility reason
def symlinkf(src, dst):
    """
    Like ln -sf, but uses os.symlink() instead of running ln.
    """
    try:
        os.symlink(src, dst)
    except OSError as err:
        if err.errno != errno.EEXIST:
            raise
        # We could just blithely attempt to remove and recreate the target
        # file, but that strategy doesn't work so well if we don't have
        # permissions to remove it. Check to see if it's already the
        # symlink we want, which is the usual reason for EEXIST.
        elif os.path.islink(dst):
            if os.readlink(dst) == src:
                # the requested link already exists
                pass
            else:
                # dst is the wrong symlink; attempt to remove and recreate it
                os.remove(dst)
                os.symlink(src, dst)
        elif os.path.isdir(dst):
            print "Requested symlink (%s) exists but is a directory; replacing" % dst
            shutil.rmtree(dst)
            os.symlink(src, dst)
        elif os.path.exists(dst):
            print "Requested symlink (%s) exists but is a file; replacing" % dst
            os.remove(dst)
            os.symlink(src, dst)
        else:
            # see if the problem is that the parent directory does not exist
            # and try to explain what is missing
            (parent, tail) = os.path.split(dst)
            while not os.path.exists(parent):
                (parent, tail) = os.path.split(parent)
            if tail:
                raise Exception("Requested symlink (%s) cannot be created because %s does not exist"
                                % os.path.join(parent, tail))
            else:
                raise
# </FS:Ansariel> Added back for Mac compatibility reason

if __name__ == "__main__":
    extra_arguments = [
        dict(name='bugsplat', description="""BugSplat database to which to post crashes,
             if BugSplat crash reporting is desired""", default=''),
        dict(name='openal', description="""Indication openal libraries are needed""", default='OFF')
        ]
    try:
        main(extra=extra_arguments)
    except (ManifestError, MissingError) as err:
        sys.exit("\nviewer_manifest.py failed: "+err.msg)
    except:
        raise<|MERGE_RESOLUTION|>--- conflicted
+++ resolved
@@ -690,19 +690,11 @@
             config = 'debug' if self.args['configuration'].lower() == 'debug' else 'release'
             with self.prefix(src=os.path.join(pkgdir, 'bin', config)):
                 self.path("chrome_elf.dll")
-<<<<<<< HEAD
-                self.fs_try_path("d3dcompiler_43.dll") # <FS:ND> d3dcompiler_43.dll was removed in the latest cef versions
-=======
->>>>>>> a01f2976
                 self.path("d3dcompiler_47.dll")
                 self.path("libcef.dll")
                 self.path("libEGL.dll")
                 self.path("libGLESv2.dll")
                 self.path("dullahan_host.exe")
-<<<<<<< HEAD
-                self.fs_try_path("natives_blob.bin") # <FS:ND> natives_blob.bin was removed in the latest cef versions 
-=======
->>>>>>> a01f2976
                 self.path("snapshot_blob.bin")
                 self.path("v8_context_snapshot.bin")
 
@@ -919,20 +911,12 @@
         # If we're on a build machine, sign the code using our Authenticode certificate. JC
         # note that the enclosing setup exe is signed later, after the makensis makes it.
         # Unlike the viewer binary, the VMP filenames are invariant with respect to version, os, etc.
-<<<<<<< HEAD
         #for exe in (
         #    self.final_exe(),
         #    "SLVersionChecker.exe",
+        #    "llplugin/dullahan_host.exe",
         #    ):
         #    self.sign(exe)
-=======
-        for exe in (
-            self.final_exe(),
-            "SLVersionChecker.exe",
-            "llplugin/dullahan_host.exe",
-            ):
-            self.sign(exe)
->>>>>>> a01f2976
             
         # Check two paths, one for Program Files, and one for Program Files (x86).
         # Yay 64bit windows.
@@ -1244,46 +1228,68 @@
                     # # $viewer_app/Contents/Frameworks/Chromium Embedded Framework.framework
                     # SLPlugin_framework = self.relsymlinkf(CEF_framework, catch=False)
 
-                    # # copy DullahanHelper.app
-                    # self.path2basename(relpkgdir, 'DullahanHelper.app')
-
-                    # # and fix that up with a Frameworks/CEF symlink too
-                    # with self.prefix(dst=os.path.join(
-                        # 'DullahanHelper.app', 'Contents', 'Frameworks')):
-                        # # from Dullahan Helper.app/Contents/Frameworks/Chromium Embedded
-                        # # Framework.framework back to
-                        # # SLPlugin.app/Contents/Frameworks/Chromium Embedded Framework.framework
-                        # # Since SLPlugin_framework is itself a
-                        # # symlink, don't let relsymlinkf() resolve --
-                        # # explicitly call relpath(symlink=True) and
-                        # # create that symlink here.
-                        # DullahanHelper_framework = \
-                            # self.symlinkf(self.relpath(SLPlugin_framework, symlink=True),
-                                          # catch=False)
-
-                    # # change_command includes install_name_tool, the
-                    # # -change subcommand and the old framework rpath
-                    # # stamped into the executable. To use it with
-                    # # run_command(), we must still append the new
-                    # # framework path and the pathname of the
-                    # # executable to change.
-                    # change_command = [
-                        # 'install_name_tool', '-change',
-                        # '@rpath/Frameworks/Chromium Embedded Framework.framework/Chromium Embedded Framework']
-
-                    # with self.prefix(dst=os.path.join(
-                        # 'DullahanHelper.app', 'Contents', 'MacOS')):
-                        # # Now self.get_dst_prefix() is, at runtime,
-                        # # @executable_path. Locate the helper app
-                        # # framework (which is a symlink) from here.
-                        # newpath = os.path.join(
-                            # '@executable_path',
-                            # self.relpath(DullahanHelper_framework, symlink=True),
-                            # frameworkname)
-                        # # and restamp the DullahanHelper executable
-                        # self.run_command(
-                            # change_command +
-                            # [newpath, self.dst_path_of('DullahanHelper')])
+
+                    # It might seem simpler just to symlink Frameworks back to
+                    # the parent of Chromimum Embedded Framework.framework. But
+                    # that would create a symlink cycle, which breaks our
+                    # packaging step. So make a symlink from Chromium Embedded
+                    # Framework.framework to the directory of the same name, which
+                    # is NOT an ancestor of the symlink.
+
+                    # from SLPlugin.app/Contents/Frameworks/Chromium Embedded
+                    # Framework.framework back to
+                    # $viewer_app/Contents/Frameworks/Chromium Embedded Framework.framework
+                    # SLPlugin_framework = self.relsymlinkf(CEF_framework, catch=False)
+
+                    # # for all the multiple CEF/Dullahan (as of CEF 76) helper app bundles we need:
+                    # for helper in (
+                        # "DullahanHelper",
+                        # "DullahanHelper (GPU)",
+                        # "DullahanHelper (Renderer)",
+                        # "DullahanHelper (Plugin)",
+                    # ):
+                        # # app is the directory name of the app bundle, with app/Contents/MacOS/helper as the executable
+                        # app = helper + ".app"
+
+                        # # copy DullahanHelper.app
+                        # self.path2basename(relpkgdir, app)
+
+                        # # and fix that up with a Frameworks/CEF symlink too
+                        # with self.prefix(dst=os.path.join(
+                                # app, 'Contents', 'Frameworks')):
+                            # # from Dullahan Helper *.app/Contents/Frameworks/Chromium Embedded
+                            # # Framework.framework back to
+                            # # SLPlugin.app/Contents/Frameworks/Chromium Embedded Framework.framework
+                            # # Since SLPlugin_framework is itself a
+                            # # symlink, don't let relsymlinkf() resolve --
+                            # # explicitly call relpath(symlink=True) and
+                            # # create that symlink here.
+                            # helper_framework = \
+                            # self.symlinkf(self.relpath(SLPlugin_framework, symlink=True), catch=False)
+
+                        # # change_command includes install_name_tool, the
+                        # # -change subcommand and the old framework rpath
+                        # # stamped into the executable. To use it with
+                        # # run_command(), we must still append the new
+                        # # framework path and the pathname of the
+                        # # executable to change.
+                        # change_command = [
+                            # 'install_name_tool', '-change',
+                            # '@rpath/Frameworks/Chromium Embedded Framework.framework/Chromium Embedded Framework']
+
+                        # with self.prefix(dst=os.path.join(
+                                # app, 'Contents', 'MacOS')):
+                            # # Now self.get_dst_prefix() is, at runtime,
+                            # # @executable_path. Locate the helper app
+                            # # framework (which is a symlink) from here.
+                            # newpath = os.path.join(
+                                # '@executable_path',
+                                    # self.relpath(helper_framework, symlink=True),
+                                # frameworkname)
+                                # # and restamp the Dullahan Helper executable itself
+                            # self.run_command(
+                                # change_command +
+                                    # [newpath, self.dst_path_of(helper)])
 
                 # # SLPlugin plugins
                 # with self.prefix(dst="llplugin"):
@@ -1495,7 +1501,6 @@
                 #        self.path("media_plugin_cef.dylib", "media_plugin_cef.dylib")
 
                 # Dullahan helper apps go inside SLPlugin.app
-<<<<<<< HEAD
                 with self.prefix(dst="SLPlugin.app/Contents/Frameworks"):
                     helperappfile = 'DullahanHelper.app'
                     self.path2basename(relpkgdir, helperappfile)
@@ -1520,82 +1525,6 @@
                 self.run_command_shell('install_name_tool -change '
                                  '"@executable_path/../Frameworks/Chromium Embedded Framework.framework/Chromium Embedded Framework" '
                                  '"@executable_path/Frameworks/Chromium Embedded Framework.framework/Chromium Embedded Framework" "%s"' % helperexecutablepath)
-=======
-                with self.prefix(dst=os.path.join(
-                    "SLPlugin.app", "Contents", "Frameworks")):
-
-                    frameworkname = 'Chromium Embedded Framework'
-
-                    # This code constructs a relative symlink from the
-                    # target framework folder back to the real CEF framework.
-                    # It needs to be relative so that the symlink still works when
-                    # (as is normal) the user moves the app bundle out of the DMG
-                    # and into the /Applications folder. Note we pass catch=False,
-                    # letting the uncaught exception terminate the process, since
-                    # without this symlink, Second Life web media can't possibly work.
-
-                    # It might seem simpler just to symlink Frameworks back to
-                    # the parent of Chromimum Embedded Framework.framework. But
-                    # that would create a symlink cycle, which breaks our
-                    # packaging step. So make a symlink from Chromium Embedded
-                    # Framework.framework to the directory of the same name, which
-                    # is NOT an ancestor of the symlink.
-
-                    # from SLPlugin.app/Contents/Frameworks/Chromium Embedded
-                    # Framework.framework back to
-                    # $viewer_app/Contents/Frameworks/Chromium Embedded Framework.framework
-                    SLPlugin_framework = self.relsymlinkf(CEF_framework, catch=False)
-
-                    # for all the multiple CEF/Dullahan (as of CEF 76) helper app bundles we need:
-                    for helper in (
-                        "DullahanHelper",
-                        "DullahanHelper (GPU)",
-                        "DullahanHelper (Renderer)",
-                        "DullahanHelper (Plugin)",
-                    ):
-                        # app is the directory name of the app bundle, with app/Contents/MacOS/helper as the executable
-                        app = helper + ".app"
-
-                        # copy DullahanHelper.app
-                        self.path2basename(relpkgdir, app)
-
-                        # and fix that up with a Frameworks/CEF symlink too
-                        with self.prefix(dst=os.path.join(
-                                app, 'Contents', 'Frameworks')):
-                            # from Dullahan Helper *.app/Contents/Frameworks/Chromium Embedded
-                            # Framework.framework back to
-                            # SLPlugin.app/Contents/Frameworks/Chromium Embedded Framework.framework
-                            # Since SLPlugin_framework is itself a
-                            # symlink, don't let relsymlinkf() resolve --
-                            # explicitly call relpath(symlink=True) and
-                            # create that symlink here.
-                            helper_framework = \
-                            self.symlinkf(self.relpath(SLPlugin_framework, symlink=True), catch=False)
-
-                        # change_command includes install_name_tool, the
-                        # -change subcommand and the old framework rpath
-                        # stamped into the executable. To use it with
-                        # run_command(), we must still append the new
-                        # framework path and the pathname of the
-                        # executable to change.
-                        change_command = [
-                            'install_name_tool', '-change',
-                            '@rpath/Frameworks/Chromium Embedded Framework.framework/Chromium Embedded Framework']
-
-                        with self.prefix(dst=os.path.join(
-                                app, 'Contents', 'MacOS')):
-                            # Now self.get_dst_prefix() is, at runtime,
-                            # @executable_path. Locate the helper app
-                            # framework (which is a symlink) from here.
-                            newpath = os.path.join(
-                                '@executable_path',
-                                    self.relpath(helper_framework, symlink=True),
-                                frameworkname)
-                                # and restamp the Dullahan Helper executable itself
-                            self.run_command(
-                                change_command +
-                                    [newpath, self.dst_path_of(helper)])
->>>>>>> a01f2976
 
                 # SLPlugin plugins
                 with self.prefix(dst="llplugin"):
