<<<<<<< HEAD
#!/usr/bin/env python
"""\
@file viewer_manifest.py
@author Ryan Williams
@brief Description of all installer viewer files, and methods for packaging
       them into installers for all supported platforms.

$LicenseInfo:firstyear=2006&license=viewerlgpl$
Second Life Viewer Source Code
Copyright (C) 2006-2011, Linden Research, Inc.

This library is free software; you can redistribute it and/or
modify it under the terms of the GNU Lesser General Public
License as published by the Free Software Foundation;
version 2.1 of the License only.

This library is distributed in the hope that it will be useful,
but WITHOUT ANY WARRANTY; without even the implied warranty of
MERCHANTABILITY or FITNESS FOR A PARTICULAR PURPOSE.  See the GNU
Lesser General Public License for more details.

You should have received a copy of the GNU Lesser General Public
License along with this library; if not, write to the Free Software
Foundation, Inc., 51 Franklin Street, Fifth Floor, Boston, MA  02110-1301  USA

Linden Research, Inc., 945 Battery Street, San Francisco, CA  94111  USA
$/LicenseInfo$
"""
import sys
import os.path
import re
import tarfile
import time
viewer_dir = os.path.dirname(__file__)
# add llmanifest library to our path so we don't have to muck with PYTHONPATH
sys.path.append(os.path.join(viewer_dir, '../lib/python/indra/util'))
from llmanifest import LLManifest, main, proper_windows_path, path_ancestors

class ViewerManifest(LLManifest):
    def is_packaging_viewer(self):
        # Some commands, files will only be included
        # if we are packaging the viewer on windows.
        # This manifest is also used to copy
        # files during the build (see copy_w_viewer_manifest
        # and copy_l_viewer_manifest targets)
        return 'package' in self.args['actions']
    
    def construct(self):
        super(ViewerManifest, self).construct()
        self.exclude("*.svn*")
        self.path(src="../../scripts/messages/message_template.msg", dst="app_settings/message_template.msg")
        self.path(src="../../etc/message.xml", dst="app_settings/message.xml")

        if self.is_packaging_viewer():
            if self.prefix(src="app_settings"):
                self.exclude("logcontrol.xml")
                self.exclude("logcontrol-dev.xml")
                self.path("*.pem")
                self.path("*.ini")
                self.path("*.xml")
                self.path("*.db2")

                # include the entire shaders directory recursively
                self.path("shaders")
                # ... and the entire windlight directory
                self.path("windlight")
                self.end_prefix("app_settings")

            if self.prefix(src="character"):
                self.path("*.llm")
                self.path("*.xml")
                self.path("*.tga")
                self.end_prefix("character")

            # Include our fonts
            if self.prefix(src="fonts"):
                self.path("*.ttf")
                self.path("*.txt")
                self.end_prefix("fonts")

            # skins
            if self.prefix(src="skins"):
                    self.path("paths.xml")
                    # include the entire textures directory recursively
                    if self.prefix(src="*/textures"):
                            self.path("*/*.tga")
                            self.path("*/*.j2c")
                            self.path("*/*.jpg")
                            self.path("*/*.png")
                            self.path("*.tga")
                            self.path("*.j2c")
                            self.path("*.jpg")
                            self.path("*.png")
                            self.path("textures.xml")
                            self.end_prefix("*/textures")
                    self.path("*/xui/*/*.xml")
                    self.path("*/xui/*/widgets/*.xml")
                    self.path("*/*.xml")

                    # Local HTML files (e.g. loading screen)
                    if self.prefix(src="*/html"):
                            self.path("*.png")
                            self.path("*/*/*.html")
                            self.path("*/*/*.gif")
                            self.end_prefix("*/html")
                    self.end_prefix("skins")

            # local_assets dir (for pre-cached textures)
            if self.prefix(src="local_assets"):
                self.path("*.j2c")
                self.path("*.tga")
                self.end_prefix("local_assets")

            # Files in the newview/ directory
            self.path("gpu_table.txt")

    def login_channel(self):
        """Channel reported for login and upgrade purposes ONLY;
        used for A/B testing"""
        # NOTE: Do not return the normal channel if login_channel
        # is not specified, as some code may branch depending on
        # whether or not this is present
        return self.args.get('login_channel')

    def grid(self):
        return self.args['grid']
    def channel(self):
        return self.args['channel']
    def channel_unique(self):
        return self.channel().replace("Second Life", "").strip()
    def channel_oneword(self):
        return "".join(self.channel_unique().split())
    def channel_lowerword(self):
        return self.channel_oneword().lower()

    def flags_list(self):
        """ Convenience function that returns the command-line flags
        for the grid"""

        # Set command line flags relating to the target grid
        grid_flags = ''
        if not self.default_grid():
            grid_flags = "--grid %(grid)s "\
                         "--helperuri http://preview-%(grid)s.secondlife.com/helpers/" %\
                           {'grid':self.grid()}

        # set command line flags for channel
        channel_flags = ''
        if self.login_channel() and self.login_channel() != self.channel():
            # Report a special channel during login, but use default
            channel_flags = '--channel "%s"' % (self.login_channel())
        elif not self.default_channel():
            channel_flags = '--channel "%s"' % self.channel()

        # Deal with settings 
        setting_flags = ''
        if not self.default_channel() or not self.default_grid():
            if self.default_grid():
                setting_flags = '--settings settings_%s.xml'\
                                % self.channel_lowerword()
            else:
                setting_flags = '--settings settings_%s_%s.xml'\
                                % (self.grid(), self.channel_lowerword())
                                                
        return " ".join((channel_flags, grid_flags, setting_flags)).strip()


class WindowsManifest(ViewerManifest):
    def final_exe(self):
        if self.default_channel():
            if self.default_grid():
                return "SecondLife.exe"
            else:
                return "SecondLifePreview.exe"
        else:
            return ''.join(self.channel().split()) + '.exe'

    def test_msvcrt_and_copy_action(self, src, dst):
        # This is used to test a dll manifest.
        # It is used as a temporary override during the construct method
        from test_win32_manifest import test_assembly_binding
        if src and (os.path.exists(src) or os.path.islink(src)):
            # ensure that destination path exists
            self.cmakedirs(os.path.dirname(dst))
            self.created_paths.append(dst)
            if not os.path.isdir(src):
                if(self.args['configuration'].lower() == 'debug'):
                    test_assembly_binding(src, "Microsoft.VC80.DebugCRT", "8.0.50727.4053")
                else:
                    test_assembly_binding(src, "Microsoft.VC80.CRT", "8.0.50727.4053")
                self.ccopy(src,dst)
            else:
                raise Exception("Directories are not supported by test_CRT_and_copy_action()")
        else:
            print "Doesn't exist:", src

    def test_for_no_msvcrt_manifest_and_copy_action(self, src, dst):
        # This is used to test that no manifest for the msvcrt exists.
        # It is used as a temporary override during the construct method
        from test_win32_manifest import test_assembly_binding
        from test_win32_manifest import NoManifestException, NoMatchingAssemblyException
        if src and (os.path.exists(src) or os.path.islink(src)):
            # ensure that destination path exists
            self.cmakedirs(os.path.dirname(dst))
            self.created_paths.append(dst)
            if not os.path.isdir(src):
                try:
                    if(self.args['configuration'].lower() == 'debug'):
                        test_assembly_binding(src, "Microsoft.VC80.DebugCRT", "")
                    else:
                        test_assembly_binding(src, "Microsoft.VC80.CRT", "")
                    raise Exception("Unknown condition")
                except NoManifestException, err:
                    pass
                except NoMatchingAssemblyException, err:
                    pass
                    
                self.ccopy(src,dst)
            else:
                raise Exception("Directories are not supported by test_CRT_and_copy_action()")
        else:
            print "Doesn't exist:", src
        
    def enable_crt_manifest_check(self):
        if self.is_packaging_viewer():
           WindowsManifest.copy_action = WindowsManifest.test_msvcrt_and_copy_action

    def enable_no_crt_manifest_check(self):
        if self.is_packaging_viewer():
            WindowsManifest.copy_action = WindowsManifest.test_for_no_msvcrt_manifest_and_copy_action

    def disable_manifest_check(self):
        if self.is_packaging_viewer():
            del WindowsManifest.copy_action

    def construct(self):
        super(WindowsManifest, self).construct()

        self.enable_crt_manifest_check()

        if self.is_packaging_viewer():
            # Find secondlife-bin.exe in the 'configuration' dir, then rename it to the result of final_exe.
            self.path(src='%s/secondlife-bin.exe' % self.args['configuration'], dst=self.final_exe())

        # Plugin host application
        self.path(os.path.join(os.pardir,
                               'llplugin', 'slplugin', self.args['configuration'], "slplugin.exe"),
                  "slplugin.exe")
        
        self.disable_manifest_check()

        self.path(src="../viewer_components/updater/scripts/windows/update_install.bat", dst="update_install.bat")
        # Get shared libs from the shared libs staging directory
        if self.prefix(src=os.path.join(os.pardir, 'sharedlibs', self.args['configuration']),
                       dst=""):

            self.enable_crt_manifest_check()
            
            # Get llcommon and deps. If missing assume static linkage and continue.
            try:
                self.path('llcommon.dll')
                self.path('libapr-1.dll')
                self.path('libaprutil-1.dll')
                self.path('libapriconv-1.dll')
                
            except RuntimeError, err:
                print err.message
                print "Skipping llcommon.dll (assuming llcommon was linked statically)"

            self.disable_manifest_check()

            # Mesh 3rd party libs needed for auto LOD and collada reading
            try:
                if self.args['configuration'].lower() == 'debug':
                    self.path("libcollada14dom21-d.dll")
                else:
                    self.path("libcollada14dom21.dll")
                    
                self.path("glod.dll")
            except RuntimeError, err:
                print err.message
                print "Skipping COLLADA and GLOD libraries (assumming linked statically)"


            # Get fmod dll, continue if missing
            try:
                self.path("fmod.dll")
            except:
                print "Skipping fmod.dll"

            # For textures
            if self.args['configuration'].lower() == 'debug':
                self.path("openjpegd.dll")
            else:
                self.path("openjpeg.dll")

            # These need to be installed as a SxS assembly, currently a 'private' assembly.
            # See http://msdn.microsoft.com/en-us/library/ms235291(VS.80).aspx
            if self.args['configuration'].lower() == 'debug':
                self.path("msvcr80d.dll")
                self.path("msvcp80d.dll")
                self.path("Microsoft.VC80.DebugCRT.manifest")
            else:
                self.path("msvcr80.dll")
                self.path("msvcp80.dll")
                self.path("Microsoft.VC80.CRT.manifest")

            # Vivox runtimes
            self.path("SLVoice.exe")
            self.path("vivoxsdk.dll")
            self.path("ortp.dll")
            self.path("libsndfile-1.dll")
            self.path("zlib1.dll")
            self.path("vivoxplatform.dll")
            self.path("vivoxoal.dll")

            # For google-perftools tcmalloc allocator.
            try:
                if self.args['configuration'].lower() == 'debug':
                    self.path('libtcmalloc_minimal-debug.dll')
                else:
                    self.path('libtcmalloc_minimal.dll')
            except:
                print "Skipping libtcmalloc_minimal.dll"

            self.end_prefix()

        self.path(src="licenses-win32.txt", dst="licenses.txt")
        self.path("featuretable.txt")
        self.path("featuretable_xp.txt")

        # For use in crash reporting (generates minidumps)
        self.path("dbghelp.dll")

        self.enable_no_crt_manifest_check()

        # Media plugins - QuickTime
        if self.prefix(src='../media_plugins/quicktime/%s' % self.args['configuration'], dst="llplugin"):
            self.path("media_plugin_quicktime.dll")
            self.end_prefix()

        # Media plugins - WebKit/Qt
        if self.prefix(src='../media_plugins/webkit/%s' % self.args['configuration'], dst="llplugin"):
            self.path("media_plugin_webkit.dll")
            self.end_prefix()

        # winmm.dll shim
        if self.prefix(src='../media_plugins/winmmshim/%s' % self.args['configuration'], dst="llplugin"):
            self.path("winmm.dll")
            self.end_prefix()


        if self.args['configuration'].lower() == 'debug':
            if self.prefix(src=os.path.join(os.pardir, os.pardir, 'libraries', 'i686-win32', 'lib', 'debug'),
                           dst="llplugin"):
                self.path("libeay32.dll")
                self.path("qtcored4.dll")
                self.path("qtguid4.dll")
                self.path("qtnetworkd4.dll")
                self.path("qtopengld4.dll")
                self.path("qtwebkitd4.dll")
                self.path("qtxmlpatternsd4.dll")
                self.path("ssleay32.dll")

                # For WebKit/Qt plugin runtimes (image format plugins)
                if self.prefix(src="imageformats", dst="imageformats"):
                    self.path("qgifd4.dll")
                    self.path("qicod4.dll")
                    self.path("qjpegd4.dll")
                    self.path("qmngd4.dll")
                    self.path("qsvgd4.dll")
                    self.path("qtiffd4.dll")
                    self.end_prefix()

                # For WebKit/Qt plugin runtimes (codec/character encoding plugins)
                if self.prefix(src="codecs", dst="codecs"):
                    self.path("qcncodecsd4.dll")
                    self.path("qjpcodecsd4.dll")
                    self.path("qkrcodecsd4.dll")
                    self.path("qtwcodecsd4.dll")
                    self.end_prefix()

                self.end_prefix()
        else:
            if self.prefix(src=os.path.join(os.pardir, os.pardir, 'libraries', 'i686-win32', 'lib', 'release'),
                           dst="llplugin"):
                self.path("libeay32.dll")
                self.path("qtcore4.dll")
                self.path("qtgui4.dll")
                self.path("qtnetwork4.dll")
                self.path("qtopengl4.dll")
                self.path("qtwebkit4.dll")
                self.path("qtxmlpatterns4.dll")
                self.path("ssleay32.dll")

                # For WebKit/Qt plugin runtimes (image format plugins)
                if self.prefix(src="imageformats", dst="imageformats"):
                    self.path("qgif4.dll")
                    self.path("qico4.dll")
                    self.path("qjpeg4.dll")
                    self.path("qmng4.dll")
                    self.path("qsvg4.dll")
                    self.path("qtiff4.dll")
                    self.end_prefix()

                # For WebKit/Qt plugin runtimes (codec/character encoding plugins)
                if self.prefix(src="codecs", dst="codecs"):
                    self.path("qcncodecs4.dll")
                    self.path("qjpcodecs4.dll")
                    self.path("qkrcodecs4.dll")
                    self.path("qtwcodecs4.dll")
                    self.end_prefix()

                self.end_prefix()

        self.disable_manifest_check()

        # pull in the crash logger and updater from other projects
        # tag:"crash-logger" here as a cue to the exporter
        self.path(src='../win_crash_logger/%s/windows-crash-logger.exe' % self.args['configuration'],
                  dst="win_crash_logger.exe")
        self.path(src='../win_updater/%s/windows-updater.exe' % self.args['configuration'],
                  dst="updater.exe")

        if not self.is_packaging_viewer():
            self.package_file = "copied_deps"    

    def nsi_file_commands(self, install=True):
        def wpath(path):
            if path.endswith('/') or path.endswith(os.path.sep):
                path = path[:-1]
            path = path.replace('/', '\\')
            return path

        result = ""
        dest_files = [pair[1] for pair in self.file_list if pair[0] and os.path.isfile(pair[1])]
        # sort deepest hierarchy first
        dest_files.sort(lambda a,b: cmp(a.count(os.path.sep),b.count(os.path.sep)) or cmp(a,b))
        dest_files.reverse()
        out_path = None
        for pkg_file in dest_files:
            rel_file = os.path.normpath(pkg_file.replace(self.get_dst_prefix()+os.path.sep,''))
            installed_dir = wpath(os.path.join('$INSTDIR', os.path.dirname(rel_file)))
            pkg_file = wpath(os.path.normpath(pkg_file))
            if installed_dir != out_path:
                if install:
                    out_path = installed_dir
                    result += 'SetOutPath ' + out_path + '\n'
            if install:
                result += 'File ' + pkg_file + '\n'
            else:
                result += 'Delete ' + wpath(os.path.join('$INSTDIR', rel_file)) + '\n'
        # at the end of a delete, just rmdir all the directories
        if not install:
            deleted_file_dirs = [os.path.dirname(pair[1].replace(self.get_dst_prefix()+os.path.sep,'')) for pair in self.file_list]
            # find all ancestors so that we don't skip any dirs that happened to have no non-dir children
            deleted_dirs = []
            for d in deleted_file_dirs:
                deleted_dirs.extend(path_ancestors(d))
            # sort deepest hierarchy first
            deleted_dirs.sort(lambda a,b: cmp(a.count(os.path.sep),b.count(os.path.sep)) or cmp(a,b))
            deleted_dirs.reverse()
            prev = None
            for d in deleted_dirs:
                if d != prev:   # skip duplicates
                    result += 'RMDir ' + wpath(os.path.join('$INSTDIR', os.path.normpath(d))) + '\n'
                prev = d

        return result

    def package_finish(self):
        # a standard map of strings for replacing in the templates
        substitution_strings = {
            'version' : '.'.join(self.args['version']),
            'version_short' : '.'.join(self.args['version'][:-1]),
            'version_dashes' : '-'.join(self.args['version']),
            'final_exe' : self.final_exe(),
            'grid':self.args['grid'],
            'grid_caps':self.args['grid'].upper(),
            # escape quotes becase NSIS doesn't handle them well
            'flags':self.flags_list().replace('"', '$\\"'),
            'channel':self.channel(),
            'channel_oneword':self.channel_oneword(),
            'channel_unique':self.channel_unique(),
            }

        version_vars = """
        !define INSTEXE  "%(final_exe)s"
        !define VERSION "%(version_short)s"
        !define VERSION_LONG "%(version)s"
        !define VERSION_DASHES "%(version_dashes)s"
        """ % substitution_strings
        if self.default_channel():
            if self.default_grid():
                # release viewer
                installer_file = "Second_Life_%(version_dashes)s_Setup.exe"
                grid_vars_template = """
                OutFile "%(installer_file)s"
                !define INSTFLAGS "%(flags)s"
                !define INSTNAME   "SecondLifeViewer2"
                !define SHORTCUT   "Second Life Viewer 2"
                !define URLNAME   "secondlife"
                Caption "Second Life ${VERSION}"
                """
            else:
                # beta grid viewer
                installer_file = "Second_Life_%(version_dashes)s_(%(grid_caps)s)_Setup.exe"
                grid_vars_template = """
                OutFile "%(installer_file)s"
                !define INSTFLAGS "%(flags)s"
                !define INSTNAME   "SecondLife%(grid_caps)s"
                !define SHORTCUT   "Second Life (%(grid_caps)s)"
                !define URLNAME   "secondlife%(grid)s"
                !define UNINSTALL_SETTINGS 1
                Caption "Second Life %(grid)s ${VERSION}"
                """
        else:
            # some other channel on some grid
            installer_file = "Second_Life_%(version_dashes)s_%(channel_oneword)s_Setup.exe"
            grid_vars_template = """
            OutFile "%(installer_file)s"
            !define INSTFLAGS "%(flags)s"
            !define INSTNAME   "SecondLife%(channel_oneword)s"
            !define SHORTCUT   "%(channel)s"
            !define URLNAME   "secondlife"
            !define UNINSTALL_SETTINGS 1
            Caption "%(channel)s ${VERSION}"
            """
        if 'installer_name' in self.args:
            installer_file = self.args['installer_name']
        else:
            installer_file = installer_file % substitution_strings
        substitution_strings['installer_file'] = installer_file

        tempfile = "secondlife_setup_tmp.nsi"
        # the following replaces strings in the nsi template
        # it also does python-style % substitution
        self.replace_in("installers/windows/installer_template.nsi", tempfile, {
                "%%VERSION%%":version_vars,
                "%%SOURCE%%":self.get_src_prefix(),
                "%%GRID_VARS%%":grid_vars_template % substitution_strings,
                "%%INSTALL_FILES%%":self.nsi_file_commands(True),
                "%%DELETE_FILES%%":self.nsi_file_commands(False)})

        # We use the Unicode version of NSIS, available from
        # http://www.scratchpaper.com/
        # Check two paths, one for Program Files, and one for Program Files (x86).
        # Yay 64bit windows.
        NSIS_path = os.path.expandvars('${ProgramFiles}\\NSIS\\Unicode\\makensis.exe')
        if not os.path.exists(NSIS_path):
            NSIS_path = os.path.expandvars('${ProgramFiles(x86)}\\NSIS\\Unicode\\makensis.exe')
        self.run_command('"' + proper_windows_path(NSIS_path) + '" ' + self.dst_path_of(tempfile))
        # self.remove(self.dst_path_of(tempfile))
        # If we're on a build machine, sign the code using our Authenticode certificate. JC
        sign_py = os.path.expandvars("${SIGN}")
        if not sign_py or sign_py == "${SIGN}":
            sign_py = 'C:\\buildscripts\\code-signing\\sign.py'
        else:
            sign_py = sign_py.replace('\\', '\\\\\\\\')
        python = os.path.expandvars("${PYTHON}")
        if not python or python == "${PYTHON}":
            python = 'python'
        if os.path.exists(sign_py):
            self.run_command("%s %s %s" % (python, sign_py, self.dst_path_of(installer_file).replace('\\', '\\\\\\\\')))
        else:
            print "Skipping code signing,", sign_py, "does not exist"
        self.created_path(self.dst_path_of(installer_file))
        self.package_file = installer_file


class DarwinManifest(ViewerManifest):
    def is_packaging_viewer(self):
        # darwin requires full app bundle packaging even for debugging.
        return True

    def construct(self):
        # copy over the build result (this is a no-op if run within the xcode script)
        self.path(self.args['configuration'] + "/Second Life.app", dst="")

        if self.prefix(src="", dst="Contents"):  # everything goes in Contents
            self.path("Info-SecondLife.plist", dst="Info.plist")

            # copy additional libs in <bundle>/Contents/MacOS/
            self.path("../../libraries/universal-darwin/lib_release/libndofdev.dylib", dst="MacOS/libndofdev.dylib")

            self.path("../viewer_components/updater/scripts/darwin/update_install", "MacOS/update_install")

            # most everything goes in the Resources directory
            if self.prefix(src="", dst="Resources"):
                super(DarwinManifest, self).construct()

                if self.prefix("cursors_mac"):
                    self.path("*.tif")
                    self.end_prefix("cursors_mac")

                self.path("licenses-mac.txt", dst="licenses.txt")
                self.path("featuretable_mac.txt")
                self.path("SecondLife.nib")

                # If we are not using the default channel, use the 'Firstlook
                # icon' to show that it isn't a stable release.
                if self.default_channel() and self.default_grid():
                    self.path("secondlife.icns")
                else:
                    self.path("secondlife_firstlook.icns", "secondlife.icns")
                self.path("SecondLife.nib")
                
                # Translations
                self.path("English.lproj")
                self.path("German.lproj")
                self.path("Japanese.lproj")
                self.path("Korean.lproj")
                self.path("da.lproj")
                self.path("es.lproj")
                self.path("fr.lproj")
                self.path("hu.lproj")
                self.path("it.lproj")
                self.path("nl.lproj")
                self.path("pl.lproj")
                self.path("pt.lproj")
                self.path("ru.lproj")
                self.path("tr.lproj")
                self.path("uk.lproj")
                self.path("zh-Hans.lproj")

                # SLVoice and vivox lols
                self.path("vivox-runtime/universal-darwin/libsndfile.dylib", "libsndfile.dylib")
                self.path("vivox-runtime/universal-darwin/libvivoxoal.dylib", "libvivoxoal.dylib")
                self.path("vivox-runtime/universal-darwin/libortp.dylib", "libortp.dylib")
                self.path("vivox-runtime/universal-darwin/libvivoxsdk.dylib", "libvivoxsdk.dylib")
                self.path("vivox-runtime/universal-darwin/libvivoxplatform.dylib", "libvivoxplatform.dylib")
                self.path("vivox-runtime/universal-darwin/SLVoice", "SLVoice")

                libdir = "../../libraries/universal-darwin/lib_release"
                dylibs = {}

                # Need to get the llcommon dll from any of the build directories as well
                lib = "llcommon"
                libfile = "lib%s.dylib" % lib
                try:
                    self.path(self.find_existing_file(os.path.join(os.pardir,
                                                                    lib,
                                                                    self.args['configuration'],
                                                                    libfile),
                                                      os.path.join(libdir, libfile)),
                                                      dst=libfile)
                except RuntimeError:
                    print "Skipping %s" % libfile
                    dylibs[lib] = False
                else:
                    dylibs[lib] = True

                if dylibs["llcommon"]:
                    for libfile in ("libapr-1.0.3.7.dylib",
                                    "libaprutil-1.0.3.8.dylib",
                                    "libexpat.0.5.0.dylib",
                                    "libexception_handler.dylib",
                                    "libGLOD.dylib",
                                    "libcollada14dom.dylib"
                                    ):
                        self.path(os.path.join(libdir, libfile), libfile)

                try:
                    # FMOD for sound
                    self.path(self.args['configuration'] + "/libfmodwrapper.dylib", "libfmodwrapper.dylib")
                except:
                    print "Skipping FMOD - not found"
                
                # our apps
                self.path("../mac_crash_logger/" + self.args['configuration'] + "/mac-crash-logger.app", "mac-crash-logger.app")
                self.path("../mac_updater/" + self.args['configuration'] + "/mac-updater.app", "mac-updater.app")

                # plugin launcher
                self.path("../llplugin/slplugin/" + self.args['configuration'] + "/SLPlugin.app", "SLPlugin.app")

                # our apps dependencies on shared libs
                if dylibs["llcommon"]:
                    mac_crash_logger_res_path = self.dst_path_of("mac-crash-logger.app/Contents/Resources")
                    mac_updater_res_path = self.dst_path_of("mac-updater.app/Contents/Resources")
                    slplugin_res_path = self.dst_path_of("SLPlugin.app/Contents/Resources")
                    for libfile in ("libllcommon.dylib",
                                    "libapr-1.0.3.7.dylib",
                                    "libaprutil-1.0.3.8.dylib",
                                    "libexpat.0.5.0.dylib",
                                    "libexception_handler.dylib",
                                    "libGLOD.dylib",
				    "libcollada14dom.dylib"
                                    ):
                        target_lib = os.path.join('../../..', libfile)
                        self.run_command("ln -sf %(target)r %(link)r" % 
                                         {'target': target_lib,
                                          'link' : os.path.join(mac_crash_logger_res_path, libfile)}
                                         )
                        self.run_command("ln -sf %(target)r %(link)r" % 
                                         {'target': target_lib,
                                          'link' : os.path.join(mac_updater_res_path, libfile)}
                                         )
                        self.run_command("ln -sf %(target)r %(link)r" % 
                                         {'target': target_lib,
                                          'link' : os.path.join(slplugin_res_path, libfile)}
                                         )

                # plugins
                if self.prefix(src="", dst="llplugin"):
                    self.path("../media_plugins/quicktime/" + self.args['configuration'] + "/media_plugin_quicktime.dylib", "media_plugin_quicktime.dylib")
                    self.path("../media_plugins/webkit/" + self.args['configuration'] + "/media_plugin_webkit.dylib", "media_plugin_webkit.dylib")
                    self.path("../../libraries/universal-darwin/lib_release/libllqtwebkit.dylib", "libllqtwebkit.dylib")

                    self.end_prefix("llplugin")

                # command line arguments for connecting to the proper grid
                self.put_in_file(self.flags_list(), 'arguments.txt')

                self.end_prefix("Resources")

            self.end_prefix("Contents")

        # NOTE: the -S argument to strip causes it to keep enough info for
        # annotated backtraces (i.e. function names in the crash log).  'strip' with no
        # arguments yields a slightly smaller binary but makes crash logs mostly useless.
        # This may be desirable for the final release.  Or not.
        if ("package" in self.args['actions'] or 
            "unpacked" in self.args['actions']):
            self.run_command('strip -S %(viewer_binary)r' %
                             { 'viewer_binary' : self.dst_path_of('Contents/MacOS/Second Life')})


    def copy_finish(self):
        # Force executable permissions to be set for scripts
        # see CHOP-223 and http://mercurial.selenic.com/bts/issue1802
        for script in 'Contents/MacOS/update_install',:
            self.run_command("chmod +x %r" % os.path.join(self.get_dst_prefix(), script))

    def package_finish(self):
        channel_standin = 'Second Life Viewer 2'  # hah, our default channel is not usable on its own
        if not self.default_channel():
            channel_standin = self.channel()

        imagename="SecondLife_" + '_'.join(self.args['version'])

        # MBW -- If the mounted volume name changes, it breaks the .DS_Store's background image and icon positioning.
        #  If we really need differently named volumes, we'll need to create multiple DS_Store file images, or use some other trick.

        volname="Second Life Installer"  # DO NOT CHANGE without understanding comment above

        if self.default_channel():
            if not self.default_grid():
                # beta case
                imagename = imagename + '_' + self.args['grid'].upper()
        else:
            # first look, etc
            imagename = imagename + '_' + self.channel_oneword().upper()

        sparsename = imagename + ".sparseimage"
        finalname = imagename + ".dmg"
        # make sure we don't have stale files laying about
        self.remove(sparsename, finalname)

        self.run_command('hdiutil create %(sparse)r -volname %(vol)r -fs HFS+ -type SPARSE -megabytes 700 -layout SPUD' % {
                'sparse':sparsename,
                'vol':volname})

        # mount the image and get the name of the mount point and device node
        hdi_output = self.run_command('hdiutil attach -private %r' % sparsename)
        try:
            devfile = re.search("/dev/disk([0-9]+)[^s]", hdi_output).group(0).strip()
            volpath = re.search('HFS\s+(.+)', hdi_output).group(1).strip()

            if devfile != '/dev/disk1':
                # adding more debugging info based upon nat's hunches to the
                # logs to help track down 'SetFile -a V' failures -brad
                print "WARNING: 'SetFile -a V' command below is probably gonna fail"

            # Copy everything in to the mounted .dmg

            if self.default_channel() and not self.default_grid():
                app_name = "Second Life " + self.args['grid']
            else:
                app_name = channel_standin.strip()

            # Hack:
            # Because there is no easy way to coerce the Finder into positioning
            # the app bundle in the same place with different app names, we are
            # adding multiple .DS_Store files to svn. There is one for release,
            # one for release candidate and one for first look. Any other channels
            # will use the release .DS_Store, and will look broken.
            # - Ambroff 2008-08-20
            dmg_template = os.path.join(
                'installers', 
                'darwin',
                '%s-dmg' % "".join(self.channel_unique().split()).lower())

            if not os.path.exists (self.src_path_of(dmg_template)):
                dmg_template = os.path.join ('installers', 'darwin', 'release-dmg')

            for s,d in {self.get_dst_prefix():app_name + ".app",
                        os.path.join(dmg_template, "_VolumeIcon.icns"): ".VolumeIcon.icns",
                        os.path.join(dmg_template, "background.jpg"): "background.jpg",
                        os.path.join(dmg_template, "_DS_Store"): ".DS_Store"}.items():
                print "Copying to dmg", s, d
                self.copy_action(self.src_path_of(s), os.path.join(volpath, d))

            # Hide the background image, DS_Store file, and volume icon file (set their "visible" bit)
            for f in ".VolumeIcon.icns", "background.jpg", ".DS_Store":
                pathname = os.path.join(volpath, f)
                # We've observed mysterious "no such file" failures of the SetFile
                # command, especially on the first file listed above -- yet
                # subsequent inspection of the target directory confirms it's
                # there. Timing problem with copy command? Try to handle.
                for x in xrange(3):
                    if os.path.exists(pathname):
                        print "Confirmed existence: %r" % pathname
                        break
                    print "Waiting for %s copy command to complete (%s)..." % (f, x+1)
                    sys.stdout.flush()
                    time.sleep(1)
                # If we fall out of the loop above without a successful break, oh
                # well, possibly we've mistaken the nature of the problem. In any
                # case, don't hang up the whole build looping indefinitely, let
                # the original problem manifest by executing the desired command.
                self.run_command('SetFile -a V %r' % pathname)

            # Create the alias file (which is a resource file) from the .r
            self.run_command('Rez %r -o %r' %
                             (self.src_path_of("installers/darwin/release-dmg/Applications-alias.r"),
                              os.path.join(volpath, "Applications")))

            # Set the alias file's alias and custom icon bits
            self.run_command('SetFile -a AC %r' % os.path.join(volpath, "Applications"))

            # Set the disk image root's custom icon bit
            self.run_command('SetFile -a C %r' % volpath)
        finally:
            # Unmount the image even if exceptions from any of the above 
            self.run_command('hdiutil detach -force %r' % devfile)

        print "Converting temp disk image to final disk image"
        self.run_command('hdiutil convert %(sparse)r -format UDZO -imagekey zlib-level=9 -o %(final)r' % {'sparse':sparsename, 'final':finalname})
        # get rid of the temp file
        self.package_file = finalname
        self.remove(sparsename)

class LinuxManifest(ViewerManifest):
    def construct(self):
        super(LinuxManifest, self).construct()
        self.path("licenses-linux.txt","licenses.txt")
        self.path("res/ll_icon.png","secondlife_icon.png")
        if self.prefix("linux_tools", dst=""):
            self.path("client-readme.txt","README-linux.txt")
            self.path("client-readme-voice.txt","README-linux-voice.txt")
            self.path("client-readme-joystick.txt","README-linux-joystick.txt")
            self.path("wrapper.sh","secondlife")
            self.path("handle_secondlifeprotocol.sh", "etc/handle_secondlifeprotocol.sh")
            self.path("register_secondlifeprotocol.sh", "etc/register_secondlifeprotocol.sh")
            self.path("refresh_desktop_app_entry.sh", "etc/refresh_desktop_app_entry.sh")
            self.path("launch_url.sh","etc/launch_url.sh")
            self.path("install.sh")
            self.end_prefix("linux_tools")

        # Create an appropriate gridargs.dat for this package, denoting required grid.
        self.put_in_file(self.flags_list(), 'etc/gridargs.dat')

        self.path("secondlife-bin","bin/do-not-directly-run-secondlife-bin")
        self.path("../linux_crash_logger/linux-crash-logger","bin/linux-crash-logger.bin")
        self.path("../linux_updater/linux-updater", "bin/linux-updater.bin")
        self.path("../llplugin/slplugin/SLPlugin", "bin/SLPlugin")

        if self.prefix("res-sdl"):
            self.path("*")
            # recurse
            self.end_prefix("res-sdl")

        self.path("../viewer_components/updater/scripts/linux/update_install", "bin/update_install")

        # plugins
        if self.prefix(src="", dst="bin/llplugin"):
            self.path("../media_plugins/webkit/libmedia_plugin_webkit.so", "libmedia_plugin_webkit.so")
            self.path("../media_plugins/gstreamer010/libmedia_plugin_gstreamer010.so", "libmedia_plugin_gstreamer.so")
            self.end_prefix("bin/llplugin")

        try:
            self.path("../llcommon/libllcommon.so", "lib/libllcommon.so")
        except:
            print "Skipping llcommon.so (assuming llcommon was linked statically)"

        self.path("featuretable_linux.txt")

    def copy_finish(self):
        # Force executable permissions to be set for scripts
        # see CHOP-223 and http://mercurial.selenic.com/bts/issue1802
        for script in 'secondlife', 'bin/update_install':
            self.run_command("chmod +x %r" % os.path.join(self.get_dst_prefix(), script))

    def package_finish(self):
        if 'installer_name' in self.args:
            installer_name = self.args['installer_name']
        else:
            installer_name_components = ['SecondLife_', self.args.get('arch')]
            installer_name_components.extend(self.args['version'])
            installer_name = "_".join(installer_name_components)
            if self.default_channel():
                if not self.default_grid():
                    installer_name += '_' + self.args['grid'].upper()
            else:
                installer_name += '_' + self.channel_oneword().upper()

        if self.args['buildtype'].lower() == 'release' and self.is_packaging_viewer():
            print "* Going strip-crazy on the packaged binaries, since this is a RELEASE build"
            self.run_command("find %(d)r/bin %(d)r/lib -type f \\! -name update_install | xargs --no-run-if-empty strip -S" % {'d': self.get_dst_prefix()} ) # makes some small assumptions about our packaged dir structure

        # Fix access permissions
        self.run_command("""
                find %(dst)s -type d | xargs --no-run-if-empty chmod 755;
                find %(dst)s -type f -perm 0700 | xargs --no-run-if-empty chmod 0755;
                find %(dst)s -type f -perm 0500 | xargs --no-run-if-empty chmod 0555;
                find %(dst)s -type f -perm 0600 | xargs --no-run-if-empty chmod 0644;
                find %(dst)s -type f -perm 0400 | xargs --no-run-if-empty chmod 0444;
                true""" %  {'dst':self.get_dst_prefix() })
        self.package_file = installer_name + '.tar.bz2'

        # temporarily move directory tree so that it has the right
        # name in the tarfile
        self.run_command("mv %(dst)s %(inst)s" % {
            'dst': self.get_dst_prefix(),
            'inst': self.build_path_of(installer_name)})
        try:
            # only create tarball if it's a release build.
            if self.args['buildtype'].lower() == 'release':
                # --numeric-owner hides the username of the builder for
                # security etc.
                self.run_command('tar -C %(dir)s --numeric-owner -cjf '
                                 '%(inst_path)s.tar.bz2 %(inst_name)s' % {
                        'dir': self.get_build_prefix(),
                        'inst_name': installer_name,
                        'inst_path':self.build_path_of(installer_name)})
            else:
                print "Skipping %s.tar.bz2 for non-Release build (%s)" % \
                      (installer_name, self.args['buildtype'])
        finally:
            self.run_command("mv %(inst)s %(dst)s" % {
                'dst': self.get_dst_prefix(),
                'inst': self.build_path_of(installer_name)})

class Linux_i686Manifest(LinuxManifest):
    def construct(self):
        super(Linux_i686Manifest, self).construct()

        for lib, destdir in ("llkdu", "bin"), ("llcommon", "lib"):
            libfile = "lib%s.so" % lib
            try:
                self.path(self.find_existing_file(os.path.join(os.pardir, lib, libfile),
                    '../../libraries/i686-linux/lib_release_client/%s' % libfile), 
                      dst=os.path.join(destdir, libfile))
                # keep this one to preserve syntax, open source mangling removes previous lines
                pass
            except RuntimeError:
                print "Skipping %s - not found" % libfile
                pass

        self.path("secondlife-bin","bin/do-not-directly-run-secondlife-bin")

        self.path("../linux_crash_logger/linux-crash-logger","bin/linux-crash-logger.bin")
        self.path("../linux_updater/linux-updater", "bin/linux-updater.bin")
        self.path("../llplugin/slplugin/SLPlugin", "bin/SLPlugin")
        if self.prefix("res-sdl"):
            self.path("*")
            # recurse
            self.end_prefix("res-sdl")

        # plugins
        if self.prefix(src="", dst="bin/llplugin"):
            self.path("../media_plugins/webkit/libmedia_plugin_webkit.so", "libmedia_plugin_webkit.so")
            self.path("../media_plugins/gstreamer010/libmedia_plugin_gstreamer010.so", "libmedia_plugin_gstreamer.so")
            self.end_prefix("bin/llplugin")

        self.path("featuretable_linux.txt")
        #self.path("secondlife-i686.supp")
        if self.prefix("../../libraries/i686-linux/lib_release_client", dst="lib"):
            self.path("libapr-1.so.0")
            self.path("libaprutil-1.so.0")
            self.path("libbreakpad_client.so.0.0.0", "libbreakpad_client.so.0")
            self.path("libdb-4.2.so")
            self.path("libcrypto.so.0.9.7")
            self.path("libuuid.so.1")
            self.path("libexpat.so.1")
            self.path("libglod.so")
            self.path("libssl.so.0.9.7")
            self.path("libuuid.so.1")
            self.path("libSDL-1.2.so.0")
            self.path("libELFIO.so")
            self.path("libopenjpeg.so.1.3.0", "libopenjpeg.so.1.3")
            self.path("libalut.so")
            self.path("libopenal.so", "libopenal.so.1")
            self.path("libopenal.so", "libvivoxoal.so.1") # vivox's sdk expects this soname
            self.path("libtcmalloc_minimal.so", "libtcmalloc_minimal.so") #formerly called google perf tools
            self.path("libtcmalloc_minimal.so.0", "libtcmalloc_minimal.so.0") #formerly called google perf tools
            try:
                    self.path("libfmod-3.75.so")
                    pass
            except:
                    print "Skipping libfmod-3.75.so - not found"
                    pass
            self.end_prefix("lib")

            # Vivox runtimes
            if self.prefix(src="vivox-runtime/i686-linux", dst="bin"):
                    self.path("SLVoice")
                    self.end_prefix()
            if self.prefix(src="vivox-runtime/i686-linux", dst="lib"):
                    self.path("libortp.so")
                    self.path("libsndfile.so.1")
                    #self.path("libvivoxoal.so.1") # no - we'll re-use the viewer's own OpenAL lib
                    self.path("libvivoxsdk.so")
                    self.path("libvivoxplatform.so")
                    self.end_prefix("lib")

            if self.args['buildtype'].lower() == 'release' and self.is_packaging_viewer():
                    print "* Going strip-crazy on the packaged binaries, since this is a RELEASE build"
                    self.run_command("find %(d)r/bin %(d)r/lib -type f \\! -name update_install | xargs --no-run-if-empty strip -S" % {'d': self.get_dst_prefix()} ) # makes some small assumptions about our packaged dir structure


class Linux_x86_64Manifest(LinuxManifest):
    def construct(self):
        super(Linux_x86_64Manifest, self).construct()

        # support file for valgrind debug tool
        self.path("secondlife-i686.supp")

################################################################

if __name__ == "__main__":
    main()
=======
#!/usr/bin/env python
"""\
@file viewer_manifest.py
@author Ryan Williams
@brief Description of all installer viewer files, and methods for packaging
       them into installers for all supported platforms.

$LicenseInfo:firstyear=2006&license=viewerlgpl$
Second Life Viewer Source Code
Copyright (C) 2006-2011, Linden Research, Inc.

This library is free software; you can redistribute it and/or
modify it under the terms of the GNU Lesser General Public
License as published by the Free Software Foundation;
version 2.1 of the License only.

This library is distributed in the hope that it will be useful,
but WITHOUT ANY WARRANTY; without even the implied warranty of
MERCHANTABILITY or FITNESS FOR A PARTICULAR PURPOSE.  See the GNU
Lesser General Public License for more details.

You should have received a copy of the GNU Lesser General Public
License along with this library; if not, write to the Free Software
Foundation, Inc., 51 Franklin Street, Fifth Floor, Boston, MA  02110-1301  USA

Linden Research, Inc., 945 Battery Street, San Francisco, CA  94111  USA
$/LicenseInfo$
"""
import sys
import os.path
import re
import tarfile
import time
viewer_dir = os.path.dirname(__file__)
# add llmanifest library to our path so we don't have to muck with PYTHONPATH
sys.path.append(os.path.join(viewer_dir, '../lib/python/indra/util'))
from llmanifest import LLManifest, main, proper_windows_path, path_ancestors

class ViewerManifest(LLManifest):
    def is_packaging_viewer(self):
        # Some commands, files will only be included
        # if we are packaging the viewer on windows.
        # This manifest is also used to copy
        # files during the build (see copy_w_viewer_manifest
        # and copy_l_viewer_manifest targets)
        return 'package' in self.args['actions']
    
    def construct(self):
        super(ViewerManifest, self).construct()
        self.exclude("*.svn*")
        self.path(src="../../scripts/messages/message_template.msg", dst="app_settings/message_template.msg")
        self.path(src="../../etc/message.xml", dst="app_settings/message.xml")

        if self.is_packaging_viewer():
            if self.prefix(src="app_settings"):
                self.exclude("logcontrol.xml")
                self.exclude("logcontrol-dev.xml")
                self.path("*.pem")
                self.path("*.ini")
                self.path("*.xml")
                self.path("*.db2")

                # include the entire shaders directory recursively
                self.path("shaders")
                # ... and the entire windlight directory
                self.path("windlight")
                self.end_prefix("app_settings")

            if self.prefix(src="character"):
                self.path("*.llm")
                self.path("*.xml")
                self.path("*.tga")
                self.end_prefix("character")

            # Include our fonts
            if self.prefix(src="fonts"):
                self.path("*.ttf")
                self.path("*.txt")
                self.end_prefix("fonts")

            # skins
            if self.prefix(src="skins"):
                    self.path("paths.xml")
                    # include the entire textures directory recursively
                    if self.prefix(src="*/textures"):
                            self.path("*/*.tga")
                            self.path("*/*.j2c")
                            self.path("*/*.jpg")
                            self.path("*/*.png")
                            self.path("*.tga")
                            self.path("*.j2c")
                            self.path("*.jpg")
                            self.path("*.png")
                            self.path("textures.xml")
                            self.end_prefix("*/textures")
                    self.path("*/xui/*/*.xml")
                    self.path("*/xui/*/widgets/*.xml")
                    self.path("*/*.xml")

                    # Local HTML files (e.g. loading screen)
                    if self.prefix(src="*/html"):
                            self.path("*.png")
                            self.path("*/*/*.html")
                            self.path("*/*/*.gif")
                            self.end_prefix("*/html")
                    self.end_prefix("skins")

            # local_assets dir (for pre-cached textures)
            if self.prefix(src="local_assets"):
                self.path("*.j2c")
                self.path("*.tga")
                self.end_prefix("local_assets")

            # Files in the newview/ directory
            self.path("gpu_table.txt")

    def login_channel(self):
        """Channel reported for login and upgrade purposes ONLY;
        used for A/B testing"""
        # NOTE: Do not return the normal channel if login_channel
        # is not specified, as some code may branch depending on
        # whether or not this is present
        return self.args.get('login_channel')

    def grid(self):
        return self.args['grid']
    def channel(self):
        return self.args['channel']
    def channel_unique(self):
        return self.channel().replace("Second Life", "").strip()
    def channel_oneword(self):
        return "".join(self.channel_unique().split())
    def channel_lowerword(self):
        return self.channel_oneword().lower()

    def flags_list(self):
        """ Convenience function that returns the command-line flags
        for the grid"""

        # Set command line flags relating to the target grid
        grid_flags = ''
        if not self.default_grid():
            grid_flags = "--grid %(grid)s "\
                         "--helperuri http://preview-%(grid)s.secondlife.com/helpers/" %\
                           {'grid':self.grid()}

        # set command line flags for channel
        channel_flags = ''
        if self.login_channel() and self.login_channel() != self.channel():
            # Report a special channel during login, but use default
            channel_flags = '--channel "%s"' % (self.login_channel())
        elif not self.default_channel():
            channel_flags = '--channel "%s"' % self.channel()

        # Deal with settings 
        setting_flags = ''
        if not self.default_channel() or not self.default_grid():
            if self.default_grid():
                setting_flags = '--settings settings_%s.xml'\
                                % self.channel_lowerword()
            else:
                setting_flags = '--settings settings_%s_%s.xml'\
                                % (self.grid(), self.channel_lowerword())
                                                
        return " ".join((channel_flags, grid_flags, setting_flags)).strip()


class WindowsManifest(ViewerManifest):
    def final_exe(self):
        if self.default_channel():
            if self.default_grid():
                return "SecondLife.exe"
            else:
                return "SecondLifePreview.exe"
        else:
            return ''.join(self.channel().split()) + '.exe'

    def test_msvcrt_and_copy_action(self, src, dst):
        # This is used to test a dll manifest.
        # It is used as a temporary override during the construct method
        from test_win32_manifest import test_assembly_binding
        if src and (os.path.exists(src) or os.path.islink(src)):
            # ensure that destination path exists
            self.cmakedirs(os.path.dirname(dst))
            self.created_paths.append(dst)
            if not os.path.isdir(src):
                if(self.args['configuration'].lower() == 'debug'):
                    test_assembly_binding(src, "Microsoft.VC80.DebugCRT", "8.0.50727.4053")
                else:
                    test_assembly_binding(src, "Microsoft.VC80.CRT", "8.0.50727.4053")
                self.ccopy(src,dst)
            else:
                raise Exception("Directories are not supported by test_CRT_and_copy_action()")
        else:
            print "Doesn't exist:", src

    def test_for_no_msvcrt_manifest_and_copy_action(self, src, dst):
        # This is used to test that no manifest for the msvcrt exists.
        # It is used as a temporary override during the construct method
        from test_win32_manifest import test_assembly_binding
        from test_win32_manifest import NoManifestException, NoMatchingAssemblyException
        if src and (os.path.exists(src) or os.path.islink(src)):
            # ensure that destination path exists
            self.cmakedirs(os.path.dirname(dst))
            self.created_paths.append(dst)
            if not os.path.isdir(src):
                try:
                    if(self.args['configuration'].lower() == 'debug'):
                        test_assembly_binding(src, "Microsoft.VC80.DebugCRT", "")
                    else:
                        test_assembly_binding(src, "Microsoft.VC80.CRT", "")
                    raise Exception("Unknown condition")
                except NoManifestException, err:
                    pass
                except NoMatchingAssemblyException, err:
                    pass
                    
                self.ccopy(src,dst)
            else:
                raise Exception("Directories are not supported by test_CRT_and_copy_action()")
        else:
            print "Doesn't exist:", src
        
    def enable_crt_manifest_check(self):
        if self.is_packaging_viewer():
           WindowsManifest.copy_action = WindowsManifest.test_msvcrt_and_copy_action

    def enable_no_crt_manifest_check(self):
        if self.is_packaging_viewer():
            WindowsManifest.copy_action = WindowsManifest.test_for_no_msvcrt_manifest_and_copy_action

    def disable_manifest_check(self):
        if self.is_packaging_viewer():
            del WindowsManifest.copy_action

    def construct(self):
        super(WindowsManifest, self).construct()

        self.enable_crt_manifest_check()

        if self.is_packaging_viewer():
            # Find secondlife-bin.exe in the 'configuration' dir, then rename it to the result of final_exe.
            self.path(src='%s/secondlife-bin.exe' % self.args['configuration'], dst=self.final_exe())

        # Plugin host application
        self.path(os.path.join(os.pardir,
                               'llplugin', 'slplugin', self.args['configuration'], "slplugin.exe"),
                  "slplugin.exe")
        
        self.disable_manifest_check()

        self.path(src="../viewer_components/updater/scripts/windows/update_install.bat", dst="update_install.bat")

        # Get shared libs from the shared libs staging directory
        if self.prefix(src=os.path.join(os.pardir, 'sharedlibs', self.args['configuration']),
                       dst=""):

            self.enable_crt_manifest_check()

            # Get llcommon and deps. If missing assume static linkage and continue.
            try:
                self.path('llcommon.dll')
                self.path('libapr-1.dll')
                self.path('libaprutil-1.dll')
                self.path('libapriconv-1.dll')
            except RuntimeError, err:
                print err.message
                print "Skipping llcommon.dll (assuming llcommon was linked statically)"

            self.disable_manifest_check()

            # Get fmod dll, continue if missing
            try:
                self.path("fmod.dll")
            except:
                print "Skipping fmod.dll"

            # For textures
            if self.args['configuration'].lower() == 'debug':
                self.path("openjpegd.dll")
            else:
                self.path("openjpeg.dll")

            # These need to be installed as a SxS assembly, currently a 'private' assembly.
            # See http://msdn.microsoft.com/en-us/library/ms235291(VS.80).aspx
            if self.args['configuration'].lower() == 'debug':
                self.path("msvcr80d.dll")
                self.path("msvcp80d.dll")
                self.path("Microsoft.VC80.DebugCRT.manifest")
            else:
                self.path("msvcr80.dll")
                self.path("msvcp80.dll")
                self.path("Microsoft.VC80.CRT.manifest")

            # Vivox runtimes
            self.path("SLVoice.exe")
            self.path("vivoxsdk.dll")
            self.path("ortp.dll")
            self.path("libsndfile-1.dll")
            self.path("zlib1.dll")
            self.path("vivoxplatform.dll")
            self.path("vivoxoal.dll")

            # For google-perftools tcmalloc allocator.
            try:
                if self.args['configuration'].lower() == 'debug':
                    self.path('libtcmalloc_minimal-debug.dll')
                else:
                    self.path('libtcmalloc_minimal.dll')
            except:
                print "Skipping libtcmalloc_minimal.dll"

            self.end_prefix()

        self.path(src="licenses-win32.txt", dst="licenses.txt")
        self.path("featuretable.txt")
        self.path("featuretable_xp.txt")

        # For use in crash reporting (generates minidumps)
        self.path("dbghelp.dll")

        self.enable_no_crt_manifest_check()
        
        # Media plugins - QuickTime
        if self.prefix(src='../media_plugins/quicktime/%s' % self.args['configuration'], dst="llplugin"):
            self.path("media_plugin_quicktime.dll")
            self.end_prefix()

        # Media plugins - WebKit/Qt
        if self.prefix(src='../media_plugins/webkit/%s' % self.args['configuration'], dst="llplugin"):
            self.path("media_plugin_webkit.dll")
            self.end_prefix()

        # winmm.dll shim
        if self.prefix(src='../media_plugins/winmmshim/%s' % self.args['configuration'], dst=""):
            self.path("winmm.dll")
            self.end_prefix()


        if self.args['configuration'].lower() == 'debug':
            if self.prefix(src=os.path.join(os.pardir, os.pardir, 'libraries', 'i686-win32', 'lib', 'debug'),
                           dst="llplugin"):
                self.path("libeay32.dll")
                self.path("qtcored4.dll")
                self.path("qtguid4.dll")
                self.path("qtnetworkd4.dll")
                self.path("qtopengld4.dll")
                self.path("qtwebkitd4.dll")
                self.path("qtxmlpatternsd4.dll")
                self.path("ssleay32.dll")

                # For WebKit/Qt plugin runtimes (image format plugins)
                if self.prefix(src="imageformats", dst="imageformats"):
                    self.path("qgifd4.dll")
                    self.path("qicod4.dll")
                    self.path("qjpegd4.dll")
                    self.path("qmngd4.dll")
                    self.path("qsvgd4.dll")
                    self.path("qtiffd4.dll")
                    self.end_prefix()

                # For WebKit/Qt plugin runtimes (codec/character encoding plugins)
                if self.prefix(src="codecs", dst="codecs"):
                    self.path("qcncodecsd4.dll")
                    self.path("qjpcodecsd4.dll")
                    self.path("qkrcodecsd4.dll")
                    self.path("qtwcodecsd4.dll")
                    self.end_prefix()

                self.end_prefix()
        else:
            if self.prefix(src=os.path.join(os.pardir, os.pardir, 'libraries', 'i686-win32', 'lib', 'release'),
                           dst="llplugin"):
                self.path("libeay32.dll")
                self.path("qtcore4.dll")
                self.path("qtgui4.dll")
                self.path("qtnetwork4.dll")
                self.path("qtopengl4.dll")
                self.path("qtwebkit4.dll")
                self.path("qtxmlpatterns4.dll")
                self.path("ssleay32.dll")

                # For WebKit/Qt plugin runtimes (image format plugins)
                if self.prefix(src="imageformats", dst="imageformats"):
                    self.path("qgif4.dll")
                    self.path("qico4.dll")
                    self.path("qjpeg4.dll")
                    self.path("qmng4.dll")
                    self.path("qsvg4.dll")
                    self.path("qtiff4.dll")
                    self.end_prefix()

                # For WebKit/Qt plugin runtimes (codec/character encoding plugins)
                if self.prefix(src="codecs", dst="codecs"):
                    self.path("qcncodecs4.dll")
                    self.path("qjpcodecs4.dll")
                    self.path("qkrcodecs4.dll")
                    self.path("qtwcodecs4.dll")
                    self.end_prefix()

                self.end_prefix()

        self.disable_manifest_check()

        # pull in the crash logger and updater from other projects
        # tag:"crash-logger" here as a cue to the exporter
        self.path(src='../win_crash_logger/%s/windows-crash-logger.exe' % self.args['configuration'],
                  dst="win_crash_logger.exe")
        self.path(src='../win_updater/%s/windows-updater.exe' % self.args['configuration'],
                  dst="updater.exe")

        if not self.is_packaging_viewer():
            self.package_file = "copied_deps"    

    def nsi_file_commands(self, install=True):
        def wpath(path):
            if path.endswith('/') or path.endswith(os.path.sep):
                path = path[:-1]
            path = path.replace('/', '\\')
            return path

        result = ""
        dest_files = [pair[1] for pair in self.file_list if pair[0] and os.path.isfile(pair[1])]
        # sort deepest hierarchy first
        dest_files.sort(lambda a,b: cmp(a.count(os.path.sep),b.count(os.path.sep)) or cmp(a,b))
        dest_files.reverse()
        out_path = None
        for pkg_file in dest_files:
            rel_file = os.path.normpath(pkg_file.replace(self.get_dst_prefix()+os.path.sep,''))
            installed_dir = wpath(os.path.join('$INSTDIR', os.path.dirname(rel_file)))
            pkg_file = wpath(os.path.normpath(pkg_file))
            if installed_dir != out_path:
                if install:
                    out_path = installed_dir
                    result += 'SetOutPath ' + out_path + '\n'
            if install:
                result += 'File ' + pkg_file + '\n'
            else:
                result += 'Delete ' + wpath(os.path.join('$INSTDIR', rel_file)) + '\n'
        # at the end of a delete, just rmdir all the directories
        if not install:
            deleted_file_dirs = [os.path.dirname(pair[1].replace(self.get_dst_prefix()+os.path.sep,'')) for pair in self.file_list]
            # find all ancestors so that we don't skip any dirs that happened to have no non-dir children
            deleted_dirs = []
            for d in deleted_file_dirs:
                deleted_dirs.extend(path_ancestors(d))
            # sort deepest hierarchy first
            deleted_dirs.sort(lambda a,b: cmp(a.count(os.path.sep),b.count(os.path.sep)) or cmp(a,b))
            deleted_dirs.reverse()
            prev = None
            for d in deleted_dirs:
                if d != prev:   # skip duplicates
                    result += 'RMDir ' + wpath(os.path.join('$INSTDIR', os.path.normpath(d))) + '\n'
                prev = d

        return result

    def package_finish(self):
        # a standard map of strings for replacing in the templates
        substitution_strings = {
            'version' : '.'.join(self.args['version']),
            'version_short' : '.'.join(self.args['version'][:-1]),
            'version_dashes' : '-'.join(self.args['version']),
            'final_exe' : self.final_exe(),
            'grid':self.args['grid'],
            'grid_caps':self.args['grid'].upper(),
            # escape quotes becase NSIS doesn't handle them well
            'flags':self.flags_list().replace('"', '$\\"'),
            'channel':self.channel(),
            'channel_oneword':self.channel_oneword(),
            'channel_unique':self.channel_unique(),
            }

        version_vars = """
        !define INSTEXE  "%(final_exe)s"
        !define VERSION "%(version_short)s"
        !define VERSION_LONG "%(version)s"
        !define VERSION_DASHES "%(version_dashes)s"
        """ % substitution_strings
        if self.default_channel():
            if self.default_grid():
                # release viewer
                installer_file = "Second_Life_%(version_dashes)s_Setup.exe"
                grid_vars_template = """
                OutFile "%(installer_file)s"
                !define INSTFLAGS "%(flags)s"
                !define INSTNAME   "SecondLifeViewer2"
                !define SHORTCUT   "Second Life Viewer 2"
                !define URLNAME   "secondlife"
                Caption "Second Life ${VERSION}"
                """
            else:
                # beta grid viewer
                installer_file = "Second_Life_%(version_dashes)s_(%(grid_caps)s)_Setup.exe"
                grid_vars_template = """
                OutFile "%(installer_file)s"
                !define INSTFLAGS "%(flags)s"
                !define INSTNAME   "SecondLife%(grid_caps)s"
                !define SHORTCUT   "Second Life (%(grid_caps)s)"
                !define URLNAME   "secondlife%(grid)s"
                !define UNINSTALL_SETTINGS 1
                Caption "Second Life %(grid)s ${VERSION}"
                """
        else:
            # some other channel on some grid
            installer_file = "Second_Life_%(version_dashes)s_%(channel_oneword)s_Setup.exe"
            grid_vars_template = """
            OutFile "%(installer_file)s"
            !define INSTFLAGS "%(flags)s"
            !define INSTNAME   "SecondLife%(channel_oneword)s"
            !define SHORTCUT   "%(channel)s"
            !define URLNAME   "secondlife"
            !define UNINSTALL_SETTINGS 1
            Caption "%(channel)s ${VERSION}"
            """
        if 'installer_name' in self.args:
            installer_file = self.args['installer_name']
        else:
            installer_file = installer_file % substitution_strings
        substitution_strings['installer_file'] = installer_file

        tempfile = "secondlife_setup_tmp.nsi"
        # the following replaces strings in the nsi template
        # it also does python-style % substitution
        self.replace_in("installers/windows/installer_template.nsi", tempfile, {
                "%%VERSION%%":version_vars,
                "%%SOURCE%%":self.get_src_prefix(),
                "%%GRID_VARS%%":grid_vars_template % substitution_strings,
                "%%INSTALL_FILES%%":self.nsi_file_commands(True),
                "%%DELETE_FILES%%":self.nsi_file_commands(False)})

        # We use the Unicode version of NSIS, available from
        # http://www.scratchpaper.com/
        # Check two paths, one for Program Files, and one for Program Files (x86).
        # Yay 64bit windows.
        NSIS_path = os.path.expandvars('${ProgramFiles}\\NSIS\\Unicode\\makensis.exe')
        if not os.path.exists(NSIS_path):
            NSIS_path = os.path.expandvars('${ProgramFiles(x86)}\\NSIS\\Unicode\\makensis.exe')
        self.run_command('"' + proper_windows_path(NSIS_path) + '" ' + self.dst_path_of(tempfile))
        # self.remove(self.dst_path_of(tempfile))
        # If we're on a build machine, sign the code using our Authenticode certificate. JC
        sign_py = os.path.expandvars("${SIGN}")
        if not sign_py or sign_py == "${SIGN}":
            sign_py = 'C:\\buildscripts\\code-signing\\sign.py'
        else:
            sign_py = sign_py.replace('\\', '\\\\\\\\')
        python = os.path.expandvars("${PYTHON}")
        if not python or python == "${PYTHON}":
            python = 'python'
        if os.path.exists(sign_py):
            self.run_command("%s %s %s" % (python, sign_py, self.dst_path_of(installer_file).replace('\\', '\\\\\\\\')))
        else:
            print "Skipping code signing,", sign_py, "does not exist"
        self.created_path(self.dst_path_of(installer_file))
        self.package_file = installer_file


class DarwinManifest(ViewerManifest):
    def is_packaging_viewer(self):
        # darwin requires full app bundle packaging even for debugging.
        return True

    def construct(self):
        # copy over the build result (this is a no-op if run within the xcode script)
        self.path(self.args['configuration'] + "/Second Life.app", dst="")

        if self.prefix(src="", dst="Contents"):  # everything goes in Contents
            self.path("Info-SecondLife.plist", dst="Info.plist")

            # copy additional libs in <bundle>/Contents/MacOS/
            self.path("../../libraries/universal-darwin/lib_release/libndofdev.dylib", dst="MacOS/libndofdev.dylib")

            self.path("../viewer_components/updater/scripts/darwin/update_install", "MacOS/update_install")

            # most everything goes in the Resources directory
            if self.prefix(src="", dst="Resources"):
                super(DarwinManifest, self).construct()

                if self.prefix("cursors_mac"):
                    self.path("*.tif")
                    self.end_prefix("cursors_mac")

                self.path("licenses-mac.txt", dst="licenses.txt")
                self.path("featuretable_mac.txt")
                self.path("SecondLife.nib")

                # If we are not using the default channel, use the 'Firstlook
                # icon' to show that it isn't a stable release.
                if self.default_channel() and self.default_grid():
                    self.path("secondlife.icns")
                else:
                    self.path("secondlife_firstlook.icns", "secondlife.icns")
                self.path("SecondLife.nib")
                
                # Translations
                self.path("English.lproj")
                self.path("German.lproj")
                self.path("Japanese.lproj")
                self.path("Korean.lproj")
                self.path("da.lproj")
                self.path("es.lproj")
                self.path("fr.lproj")
                self.path("hu.lproj")
                self.path("it.lproj")
                self.path("nl.lproj")
                self.path("pl.lproj")
                self.path("pt.lproj")
                self.path("ru.lproj")
                self.path("tr.lproj")
                self.path("uk.lproj")
                self.path("zh-Hans.lproj")

                # SLVoice and vivox lols
                self.path("vivox-runtime/universal-darwin/libsndfile.dylib", "libsndfile.dylib")
                self.path("vivox-runtime/universal-darwin/libvivoxoal.dylib", "libvivoxoal.dylib")
                self.path("vivox-runtime/universal-darwin/libortp.dylib", "libortp.dylib")
                self.path("vivox-runtime/universal-darwin/libvivoxsdk.dylib", "libvivoxsdk.dylib")
                self.path("vivox-runtime/universal-darwin/libvivoxplatform.dylib", "libvivoxplatform.dylib")
                self.path("vivox-runtime/universal-darwin/SLVoice", "SLVoice")

                libdir = "../../libraries/universal-darwin/lib_release"
                dylibs = {}

                # Need to get the llcommon dll from any of the build directories as well
                lib = "llcommon"
                libfile = "lib%s.dylib" % lib
                try:
                    self.path(self.find_existing_file(os.path.join(os.pardir,
                                                                    lib,
                                                                    self.args['configuration'],
                                                                    libfile),
                                                      os.path.join(libdir, libfile)),
                                                      dst=libfile)
                except RuntimeError:
                    print "Skipping %s" % libfile
                    dylibs[lib] = False
                else:
                    dylibs[lib] = True

                if dylibs["llcommon"]:
                    for libfile in ("libapr-1.0.3.7.dylib",
                                    "libaprutil-1.0.3.8.dylib",
                                    "libexpat.0.5.0.dylib",
                                    "libexception_handler.dylib",
                                    ):
                        self.path(os.path.join(libdir, libfile), libfile)

                try:
                    # FMOD for sound
                    self.path(self.args['configuration'] + "/libfmodwrapper.dylib", "libfmodwrapper.dylib")
                except:
                    print "Skipping FMOD - not found"
                
                # our apps
                self.path("../mac_crash_logger/" + self.args['configuration'] + "/mac-crash-logger.app", "mac-crash-logger.app")
                self.path("../mac_updater/" + self.args['configuration'] + "/mac-updater.app", "mac-updater.app")

                # plugin launcher
                self.path("../llplugin/slplugin/" + self.args['configuration'] + "/SLPlugin.app", "SLPlugin.app")

                # our apps dependencies on shared libs
                if dylibs["llcommon"]:
                    mac_crash_logger_res_path = self.dst_path_of("mac-crash-logger.app/Contents/Resources")
                    mac_updater_res_path = self.dst_path_of("mac-updater.app/Contents/Resources")
                    slplugin_res_path = self.dst_path_of("SLPlugin.app/Contents/Resources")
                    for libfile in ("libllcommon.dylib",
                                    "libapr-1.0.3.7.dylib",
                                    "libaprutil-1.0.3.8.dylib",
                                    "libexpat.0.5.0.dylib",
                                    "libexception_handler.dylib",
                                    ):
                        target_lib = os.path.join('../../..', libfile)
                        self.run_command("ln -sf %(target)r %(link)r" % 
                                         {'target': target_lib,
                                          'link' : os.path.join(mac_crash_logger_res_path, libfile)}
                                         )
                        self.run_command("ln -sf %(target)r %(link)r" % 
                                         {'target': target_lib,
                                          'link' : os.path.join(mac_updater_res_path, libfile)}
                                         )
                        self.run_command("ln -sf %(target)r %(link)r" % 
                                         {'target': target_lib,
                                          'link' : os.path.join(slplugin_res_path, libfile)}
                                         )

                # plugins
                if self.prefix(src="", dst="llplugin"):
                    self.path("../media_plugins/quicktime/" + self.args['configuration'] + "/media_plugin_quicktime.dylib", "media_plugin_quicktime.dylib")
                    self.path("../media_plugins/webkit/" + self.args['configuration'] + "/media_plugin_webkit.dylib", "media_plugin_webkit.dylib")
                    self.path("../../libraries/universal-darwin/lib_release/libllqtwebkit.dylib", "libllqtwebkit.dylib")

                    self.end_prefix("llplugin")

                # command line arguments for connecting to the proper grid
                self.put_in_file(self.flags_list(), 'arguments.txt')

                self.end_prefix("Resources")

            self.end_prefix("Contents")

        # NOTE: the -S argument to strip causes it to keep enough info for
        # annotated backtraces (i.e. function names in the crash log).  'strip' with no
        # arguments yields a slightly smaller binary but makes crash logs mostly useless.
        # This may be desirable for the final release.  Or not.
        if ("package" in self.args['actions'] or 
            "unpacked" in self.args['actions']):
            self.run_command('strip -S %(viewer_binary)r' %
                             { 'viewer_binary' : self.dst_path_of('Contents/MacOS/Second Life')})

    def copy_finish(self):
        # Force executable permissions to be set for scripts
        # see CHOP-223 and http://mercurial.selenic.com/bts/issue1802
        for script in 'Contents/MacOS/update_install',:
            self.run_command("chmod +x %r" % os.path.join(self.get_dst_prefix(), script))

    def package_finish(self):
        channel_standin = 'Second Life Viewer 2'  # hah, our default channel is not usable on its own
        if not self.default_channel():
            channel_standin = self.channel()

        imagename="SecondLife_" + '_'.join(self.args['version'])

        # MBW -- If the mounted volume name changes, it breaks the .DS_Store's background image and icon positioning.
        #  If we really need differently named volumes, we'll need to create multiple DS_Store file images, or use some other trick.

        volname="Second Life Installer"  # DO NOT CHANGE without understanding comment above

        if self.default_channel():
            if not self.default_grid():
                # beta case
                imagename = imagename + '_' + self.args['grid'].upper()
        else:
            # first look, etc
            imagename = imagename + '_' + self.channel_oneword().upper()

        sparsename = imagename + ".sparseimage"
        finalname = imagename + ".dmg"
        # make sure we don't have stale files laying about
        self.remove(sparsename, finalname)

        self.run_command('hdiutil create %(sparse)r -volname %(vol)r -fs HFS+ -type SPARSE -megabytes 700 -layout SPUD' % {
                'sparse':sparsename,
                'vol':volname})

        # mount the image and get the name of the mount point and device node
        hdi_output = self.run_command('hdiutil attach -private %r' % sparsename)
        try:
            devfile = re.search("/dev/disk([0-9]+)[^s]", hdi_output).group(0).strip()
            volpath = re.search('HFS\s+(.+)', hdi_output).group(1).strip()

            if devfile != '/dev/disk1':
                # adding more debugging info based upon nat's hunches to the
                # logs to help track down 'SetFile -a V' failures -brad
                print "WARNING: 'SetFile -a V' command below is probably gonna fail"

            # Copy everything in to the mounted .dmg

            if self.default_channel() and not self.default_grid():
                app_name = "Second Life " + self.args['grid']
            else:
                app_name = channel_standin.strip()

            # Hack:
            # Because there is no easy way to coerce the Finder into positioning
            # the app bundle in the same place with different app names, we are
            # adding multiple .DS_Store files to svn. There is one for release,
            # one for release candidate and one for first look. Any other channels
            # will use the release .DS_Store, and will look broken.
            # - Ambroff 2008-08-20
            dmg_template = os.path.join(
                'installers', 
                'darwin',
                '%s-dmg' % "".join(self.channel_unique().split()).lower())

            if not os.path.exists (self.src_path_of(dmg_template)):
                dmg_template = os.path.join ('installers', 'darwin', 'release-dmg')

            for s,d in {self.get_dst_prefix():app_name + ".app",
                        os.path.join(dmg_template, "_VolumeIcon.icns"): ".VolumeIcon.icns",
                        os.path.join(dmg_template, "background.jpg"): "background.jpg",
                        os.path.join(dmg_template, "_DS_Store"): ".DS_Store"}.items():
                print "Copying to dmg", s, d
                self.copy_action(self.src_path_of(s), os.path.join(volpath, d))

            # Hide the background image, DS_Store file, and volume icon file (set their "visible" bit)
            for f in ".VolumeIcon.icns", "background.jpg", ".DS_Store":
                pathname = os.path.join(volpath, f)
                # We've observed mysterious "no such file" failures of the SetFile
                # command, especially on the first file listed above -- yet
                # subsequent inspection of the target directory confirms it's
                # there. Timing problem with copy command? Try to handle.
                for x in xrange(3):
                    if os.path.exists(pathname):
                        print "Confirmed existence: %r" % pathname
                        break
                    print "Waiting for %s copy command to complete (%s)..." % (f, x+1)
                    sys.stdout.flush()
                    time.sleep(1)
                # If we fall out of the loop above without a successful break, oh
                # well, possibly we've mistaken the nature of the problem. In any
                # case, don't hang up the whole build looping indefinitely, let
                # the original problem manifest by executing the desired command.
                self.run_command('SetFile -a V %r' % pathname)

            # Create the alias file (which is a resource file) from the .r
            self.run_command('Rez %r -o %r' %
                             (self.src_path_of("installers/darwin/release-dmg/Applications-alias.r"),
                              os.path.join(volpath, "Applications")))

            # Set the alias file's alias and custom icon bits
            self.run_command('SetFile -a AC %r' % os.path.join(volpath, "Applications"))

            # Set the disk image root's custom icon bit
            self.run_command('SetFile -a C %r' % volpath)
        finally:
            # Unmount the image even if exceptions from any of the above 
            self.run_command('hdiutil detach -force %r' % devfile)

        print "Converting temp disk image to final disk image"
        self.run_command('hdiutil convert %(sparse)r -format UDZO -imagekey zlib-level=9 -o %(final)r' % {'sparse':sparsename, 'final':finalname})
        # get rid of the temp file
        self.package_file = finalname
        self.remove(sparsename)

class LinuxManifest(ViewerManifest):
    def construct(self):
        super(LinuxManifest, self).construct()
        self.path("licenses-linux.txt","licenses.txt")
        self.path("res/ll_icon.png","secondlife_icon.png")
        if self.prefix("linux_tools", dst=""):
            self.path("client-readme.txt","README-linux.txt")
            self.path("client-readme-voice.txt","README-linux-voice.txt")
            self.path("client-readme-joystick.txt","README-linux-joystick.txt")
            self.path("wrapper.sh","secondlife")
            self.path("handle_secondlifeprotocol.sh", "etc/handle_secondlifeprotocol.sh")
            self.path("register_secondlifeprotocol.sh", "etc/register_secondlifeprotocol.sh")
            self.path("refresh_desktop_app_entry.sh", "etc/refresh_desktop_app_entry.sh")
            self.path("launch_url.sh","etc/launch_url.sh")
            self.path("install.sh")
            self.end_prefix("linux_tools")

        # Create an appropriate gridargs.dat for this package, denoting required grid.
        self.put_in_file(self.flags_list(), 'etc/gridargs.dat')

        self.path("secondlife-bin","bin/do-not-directly-run-secondlife-bin")
        self.path("../linux_crash_logger/linux-crash-logger","bin/linux-crash-logger.bin")
        self.path("../linux_updater/linux-updater", "bin/linux-updater.bin")
        self.path("../llplugin/slplugin/SLPlugin", "bin/SLPlugin")

        if self.prefix("res-sdl"):
            self.path("*")
            # recurse
            self.end_prefix("res-sdl")

        self.path("../viewer_components/updater/scripts/linux/update_install", "bin/update_install")

        # plugins
        if self.prefix(src="", dst="bin/llplugin"):
            self.path("../media_plugins/webkit/libmedia_plugin_webkit.so", "libmedia_plugin_webkit.so")
            self.path("../media_plugins/gstreamer010/libmedia_plugin_gstreamer010.so", "libmedia_plugin_gstreamer.so")
            self.end_prefix("bin/llplugin")

        try:
            self.path("../llcommon/libllcommon.so", "lib/libllcommon.so")
        except:
            print "Skipping llcommon.so (assuming llcommon was linked statically)"

        self.path("featuretable_linux.txt")

    def copy_finish(self):
        # Force executable permissions to be set for scripts
        # see CHOP-223 and http://mercurial.selenic.com/bts/issue1802
        for script in 'secondlife', 'bin/update_install':
            self.run_command("chmod +x %r" % os.path.join(self.get_dst_prefix(), script))

    def package_finish(self):
        if 'installer_name' in self.args:
            installer_name = self.args['installer_name']
        else:
            installer_name_components = ['SecondLife_', self.args.get('arch')]
            installer_name_components.extend(self.args['version'])
            installer_name = "_".join(installer_name_components)
            if self.default_channel():
                if not self.default_grid():
                    installer_name += '_' + self.args['grid'].upper()
            else:
                installer_name += '_' + self.channel_oneword().upper()

        if self.args['buildtype'].lower() == 'release' and self.is_packaging_viewer():
            print "* Going strip-crazy on the packaged binaries, since this is a RELEASE build"
            self.run_command("find %(d)r/bin %(d)r/lib -type f \\! -name update_install | xargs --no-run-if-empty strip -S" % {'d': self.get_dst_prefix()} ) # makes some small assumptions about our packaged dir structure

        # Fix access permissions
        self.run_command("""
                find %(dst)s -type d | xargs --no-run-if-empty chmod 755;
                find %(dst)s -type f -perm 0700 | xargs --no-run-if-empty chmod 0755;
                find %(dst)s -type f -perm 0500 | xargs --no-run-if-empty chmod 0555;
                find %(dst)s -type f -perm 0600 | xargs --no-run-if-empty chmod 0644;
                find %(dst)s -type f -perm 0400 | xargs --no-run-if-empty chmod 0444;
                true""" %  {'dst':self.get_dst_prefix() })
        self.package_file = installer_name + '.tar.bz2'

        # temporarily move directory tree so that it has the right
        # name in the tarfile
        self.run_command("mv %(dst)s %(inst)s" % {
            'dst': self.get_dst_prefix(),
            'inst': self.build_path_of(installer_name)})
        try:
            # only create tarball if it's a release build.
            if self.args['buildtype'].lower() == 'release':
                # --numeric-owner hides the username of the builder for
                # security etc.
                self.run_command('tar -C %(dir)s --numeric-owner -cjf '
                                 '%(inst_path)s.tar.bz2 %(inst_name)s' % {
                        'dir': self.get_build_prefix(),
                        'inst_name': installer_name,
                        'inst_path':self.build_path_of(installer_name)})
            else:
                print "Skipping %s.tar.bz2 for non-Release build (%s)" % \
                      (installer_name, self.args['buildtype'])
        finally:
            self.run_command("mv %(inst)s %(dst)s" % {
                'dst': self.get_dst_prefix(),
                'inst': self.build_path_of(installer_name)})

class Linux_i686Manifest(LinuxManifest):
    def construct(self):
        super(Linux_i686Manifest, self).construct()

        if self.prefix("../../libraries/i686-linux/lib_release_client", dst="lib"):
            self.path("libapr-1.so.0")
            self.path("libaprutil-1.so.0")
            self.path("libbreakpad_client.so.0.0.0", "libbreakpad_client.so.0")
            self.path("libdb-4.2.so")
            self.path("libcrypto.so.0.9.7")
            self.path("libexpat.so.1")
            self.path("libssl.so.0.9.7")
            self.path("libuuid.so.1")
            self.path("libSDL-1.2.so.0")
            self.path("libELFIO.so")
            self.path("libopenjpeg.so.1.3.0", "libopenjpeg.so.1.3")
            self.path("libalut.so")
            self.path("libopenal.so", "libopenal.so.1")
            self.path("libopenal.so", "libvivoxoal.so.1") # vivox's sdk expects this soname
            try:
                    self.path("libfmod-3.75.so")
                    pass
            except:
                    print "Skipping libfmod-3.75.so - not found"
                    pass
            self.end_prefix("lib")

            # Vivox runtimes
            if self.prefix(src="vivox-runtime/i686-linux", dst="bin"):
                    self.path("SLVoice")
                    self.end_prefix()
            if self.prefix(src="vivox-runtime/i686-linux", dst="lib"):
                    self.path("libortp.so")
                    self.path("libsndfile.so.1")
                    #self.path("libvivoxoal.so.1") # no - we'll re-use the viewer's own OpenAL lib
                    self.path("libvivoxsdk.so")
                    self.path("libvivoxplatform.so")
                    self.end_prefix("lib")

class Linux_x86_64Manifest(LinuxManifest):
    def construct(self):
        super(Linux_x86_64Manifest, self).construct()

        # support file for valgrind debug tool
        self.path("secondlife-i686.supp")

################################################################

if __name__ == "__main__":
    main()
>>>>>>> 742dd757
<|MERGE_RESOLUTION|>--- conflicted
+++ resolved
@@ -1,4 +1,3 @@
-<<<<<<< HEAD
 #!/usr/bin/env python
 """\
 @file viewer_manifest.py
@@ -346,7 +345,7 @@
             self.end_prefix()
 
         # winmm.dll shim
-        if self.prefix(src='../media_plugins/winmmshim/%s' % self.args['configuration'], dst="llplugin"):
+        if self.prefix(src='../media_plugins/winmmshim/%s' % self.args['configuration'], dst=""):
             self.path("winmm.dll")
             self.end_prefix()
 
@@ -1030,981 +1029,4 @@
 ################################################################
 
 if __name__ == "__main__":
-    main()
-=======
-#!/usr/bin/env python
-"""\
-@file viewer_manifest.py
-@author Ryan Williams
-@brief Description of all installer viewer files, and methods for packaging
-       them into installers for all supported platforms.
-
-$LicenseInfo:firstyear=2006&license=viewerlgpl$
-Second Life Viewer Source Code
-Copyright (C) 2006-2011, Linden Research, Inc.
-
-This library is free software; you can redistribute it and/or
-modify it under the terms of the GNU Lesser General Public
-License as published by the Free Software Foundation;
-version 2.1 of the License only.
-
-This library is distributed in the hope that it will be useful,
-but WITHOUT ANY WARRANTY; without even the implied warranty of
-MERCHANTABILITY or FITNESS FOR A PARTICULAR PURPOSE.  See the GNU
-Lesser General Public License for more details.
-
-You should have received a copy of the GNU Lesser General Public
-License along with this library; if not, write to the Free Software
-Foundation, Inc., 51 Franklin Street, Fifth Floor, Boston, MA  02110-1301  USA
-
-Linden Research, Inc., 945 Battery Street, San Francisco, CA  94111  USA
-$/LicenseInfo$
-"""
-import sys
-import os.path
-import re
-import tarfile
-import time
-viewer_dir = os.path.dirname(__file__)
-# add llmanifest library to our path so we don't have to muck with PYTHONPATH
-sys.path.append(os.path.join(viewer_dir, '../lib/python/indra/util'))
-from llmanifest import LLManifest, main, proper_windows_path, path_ancestors
-
-class ViewerManifest(LLManifest):
-    def is_packaging_viewer(self):
-        # Some commands, files will only be included
-        # if we are packaging the viewer on windows.
-        # This manifest is also used to copy
-        # files during the build (see copy_w_viewer_manifest
-        # and copy_l_viewer_manifest targets)
-        return 'package' in self.args['actions']
-    
-    def construct(self):
-        super(ViewerManifest, self).construct()
-        self.exclude("*.svn*")
-        self.path(src="../../scripts/messages/message_template.msg", dst="app_settings/message_template.msg")
-        self.path(src="../../etc/message.xml", dst="app_settings/message.xml")
-
-        if self.is_packaging_viewer():
-            if self.prefix(src="app_settings"):
-                self.exclude("logcontrol.xml")
-                self.exclude("logcontrol-dev.xml")
-                self.path("*.pem")
-                self.path("*.ini")
-                self.path("*.xml")
-                self.path("*.db2")
-
-                # include the entire shaders directory recursively
-                self.path("shaders")
-                # ... and the entire windlight directory
-                self.path("windlight")
-                self.end_prefix("app_settings")
-
-            if self.prefix(src="character"):
-                self.path("*.llm")
-                self.path("*.xml")
-                self.path("*.tga")
-                self.end_prefix("character")
-
-            # Include our fonts
-            if self.prefix(src="fonts"):
-                self.path("*.ttf")
-                self.path("*.txt")
-                self.end_prefix("fonts")
-
-            # skins
-            if self.prefix(src="skins"):
-                    self.path("paths.xml")
-                    # include the entire textures directory recursively
-                    if self.prefix(src="*/textures"):
-                            self.path("*/*.tga")
-                            self.path("*/*.j2c")
-                            self.path("*/*.jpg")
-                            self.path("*/*.png")
-                            self.path("*.tga")
-                            self.path("*.j2c")
-                            self.path("*.jpg")
-                            self.path("*.png")
-                            self.path("textures.xml")
-                            self.end_prefix("*/textures")
-                    self.path("*/xui/*/*.xml")
-                    self.path("*/xui/*/widgets/*.xml")
-                    self.path("*/*.xml")
-
-                    # Local HTML files (e.g. loading screen)
-                    if self.prefix(src="*/html"):
-                            self.path("*.png")
-                            self.path("*/*/*.html")
-                            self.path("*/*/*.gif")
-                            self.end_prefix("*/html")
-                    self.end_prefix("skins")
-
-            # local_assets dir (for pre-cached textures)
-            if self.prefix(src="local_assets"):
-                self.path("*.j2c")
-                self.path("*.tga")
-                self.end_prefix("local_assets")
-
-            # Files in the newview/ directory
-            self.path("gpu_table.txt")
-
-    def login_channel(self):
-        """Channel reported for login and upgrade purposes ONLY;
-        used for A/B testing"""
-        # NOTE: Do not return the normal channel if login_channel
-        # is not specified, as some code may branch depending on
-        # whether or not this is present
-        return self.args.get('login_channel')
-
-    def grid(self):
-        return self.args['grid']
-    def channel(self):
-        return self.args['channel']
-    def channel_unique(self):
-        return self.channel().replace("Second Life", "").strip()
-    def channel_oneword(self):
-        return "".join(self.channel_unique().split())
-    def channel_lowerword(self):
-        return self.channel_oneword().lower()
-
-    def flags_list(self):
-        """ Convenience function that returns the command-line flags
-        for the grid"""
-
-        # Set command line flags relating to the target grid
-        grid_flags = ''
-        if not self.default_grid():
-            grid_flags = "--grid %(grid)s "\
-                         "--helperuri http://preview-%(grid)s.secondlife.com/helpers/" %\
-                           {'grid':self.grid()}
-
-        # set command line flags for channel
-        channel_flags = ''
-        if self.login_channel() and self.login_channel() != self.channel():
-            # Report a special channel during login, but use default
-            channel_flags = '--channel "%s"' % (self.login_channel())
-        elif not self.default_channel():
-            channel_flags = '--channel "%s"' % self.channel()
-
-        # Deal with settings 
-        setting_flags = ''
-        if not self.default_channel() or not self.default_grid():
-            if self.default_grid():
-                setting_flags = '--settings settings_%s.xml'\
-                                % self.channel_lowerword()
-            else:
-                setting_flags = '--settings settings_%s_%s.xml'\
-                                % (self.grid(), self.channel_lowerword())
-                                                
-        return " ".join((channel_flags, grid_flags, setting_flags)).strip()
-
-
-class WindowsManifest(ViewerManifest):
-    def final_exe(self):
-        if self.default_channel():
-            if self.default_grid():
-                return "SecondLife.exe"
-            else:
-                return "SecondLifePreview.exe"
-        else:
-            return ''.join(self.channel().split()) + '.exe'
-
-    def test_msvcrt_and_copy_action(self, src, dst):
-        # This is used to test a dll manifest.
-        # It is used as a temporary override during the construct method
-        from test_win32_manifest import test_assembly_binding
-        if src and (os.path.exists(src) or os.path.islink(src)):
-            # ensure that destination path exists
-            self.cmakedirs(os.path.dirname(dst))
-            self.created_paths.append(dst)
-            if not os.path.isdir(src):
-                if(self.args['configuration'].lower() == 'debug'):
-                    test_assembly_binding(src, "Microsoft.VC80.DebugCRT", "8.0.50727.4053")
-                else:
-                    test_assembly_binding(src, "Microsoft.VC80.CRT", "8.0.50727.4053")
-                self.ccopy(src,dst)
-            else:
-                raise Exception("Directories are not supported by test_CRT_and_copy_action()")
-        else:
-            print "Doesn't exist:", src
-
-    def test_for_no_msvcrt_manifest_and_copy_action(self, src, dst):
-        # This is used to test that no manifest for the msvcrt exists.
-        # It is used as a temporary override during the construct method
-        from test_win32_manifest import test_assembly_binding
-        from test_win32_manifest import NoManifestException, NoMatchingAssemblyException
-        if src and (os.path.exists(src) or os.path.islink(src)):
-            # ensure that destination path exists
-            self.cmakedirs(os.path.dirname(dst))
-            self.created_paths.append(dst)
-            if not os.path.isdir(src):
-                try:
-                    if(self.args['configuration'].lower() == 'debug'):
-                        test_assembly_binding(src, "Microsoft.VC80.DebugCRT", "")
-                    else:
-                        test_assembly_binding(src, "Microsoft.VC80.CRT", "")
-                    raise Exception("Unknown condition")
-                except NoManifestException, err:
-                    pass
-                except NoMatchingAssemblyException, err:
-                    pass
-                    
-                self.ccopy(src,dst)
-            else:
-                raise Exception("Directories are not supported by test_CRT_and_copy_action()")
-        else:
-            print "Doesn't exist:", src
-        
-    def enable_crt_manifest_check(self):
-        if self.is_packaging_viewer():
-           WindowsManifest.copy_action = WindowsManifest.test_msvcrt_and_copy_action
-
-    def enable_no_crt_manifest_check(self):
-        if self.is_packaging_viewer():
-            WindowsManifest.copy_action = WindowsManifest.test_for_no_msvcrt_manifest_and_copy_action
-
-    def disable_manifest_check(self):
-        if self.is_packaging_viewer():
-            del WindowsManifest.copy_action
-
-    def construct(self):
-        super(WindowsManifest, self).construct()
-
-        self.enable_crt_manifest_check()
-
-        if self.is_packaging_viewer():
-            # Find secondlife-bin.exe in the 'configuration' dir, then rename it to the result of final_exe.
-            self.path(src='%s/secondlife-bin.exe' % self.args['configuration'], dst=self.final_exe())
-
-        # Plugin host application
-        self.path(os.path.join(os.pardir,
-                               'llplugin', 'slplugin', self.args['configuration'], "slplugin.exe"),
-                  "slplugin.exe")
-        
-        self.disable_manifest_check()
-
-        self.path(src="../viewer_components/updater/scripts/windows/update_install.bat", dst="update_install.bat")
-
-        # Get shared libs from the shared libs staging directory
-        if self.prefix(src=os.path.join(os.pardir, 'sharedlibs', self.args['configuration']),
-                       dst=""):
-
-            self.enable_crt_manifest_check()
-
-            # Get llcommon and deps. If missing assume static linkage and continue.
-            try:
-                self.path('llcommon.dll')
-                self.path('libapr-1.dll')
-                self.path('libaprutil-1.dll')
-                self.path('libapriconv-1.dll')
-            except RuntimeError, err:
-                print err.message
-                print "Skipping llcommon.dll (assuming llcommon was linked statically)"
-
-            self.disable_manifest_check()
-
-            # Get fmod dll, continue if missing
-            try:
-                self.path("fmod.dll")
-            except:
-                print "Skipping fmod.dll"
-
-            # For textures
-            if self.args['configuration'].lower() == 'debug':
-                self.path("openjpegd.dll")
-            else:
-                self.path("openjpeg.dll")
-
-            # These need to be installed as a SxS assembly, currently a 'private' assembly.
-            # See http://msdn.microsoft.com/en-us/library/ms235291(VS.80).aspx
-            if self.args['configuration'].lower() == 'debug':
-                self.path("msvcr80d.dll")
-                self.path("msvcp80d.dll")
-                self.path("Microsoft.VC80.DebugCRT.manifest")
-            else:
-                self.path("msvcr80.dll")
-                self.path("msvcp80.dll")
-                self.path("Microsoft.VC80.CRT.manifest")
-
-            # Vivox runtimes
-            self.path("SLVoice.exe")
-            self.path("vivoxsdk.dll")
-            self.path("ortp.dll")
-            self.path("libsndfile-1.dll")
-            self.path("zlib1.dll")
-            self.path("vivoxplatform.dll")
-            self.path("vivoxoal.dll")
-
-            # For google-perftools tcmalloc allocator.
-            try:
-                if self.args['configuration'].lower() == 'debug':
-                    self.path('libtcmalloc_minimal-debug.dll')
-                else:
-                    self.path('libtcmalloc_minimal.dll')
-            except:
-                print "Skipping libtcmalloc_minimal.dll"
-
-            self.end_prefix()
-
-        self.path(src="licenses-win32.txt", dst="licenses.txt")
-        self.path("featuretable.txt")
-        self.path("featuretable_xp.txt")
-
-        # For use in crash reporting (generates minidumps)
-        self.path("dbghelp.dll")
-
-        self.enable_no_crt_manifest_check()
-        
-        # Media plugins - QuickTime
-        if self.prefix(src='../media_plugins/quicktime/%s' % self.args['configuration'], dst="llplugin"):
-            self.path("media_plugin_quicktime.dll")
-            self.end_prefix()
-
-        # Media plugins - WebKit/Qt
-        if self.prefix(src='../media_plugins/webkit/%s' % self.args['configuration'], dst="llplugin"):
-            self.path("media_plugin_webkit.dll")
-            self.end_prefix()
-
-        # winmm.dll shim
-        if self.prefix(src='../media_plugins/winmmshim/%s' % self.args['configuration'], dst=""):
-            self.path("winmm.dll")
-            self.end_prefix()
-
-
-        if self.args['configuration'].lower() == 'debug':
-            if self.prefix(src=os.path.join(os.pardir, os.pardir, 'libraries', 'i686-win32', 'lib', 'debug'),
-                           dst="llplugin"):
-                self.path("libeay32.dll")
-                self.path("qtcored4.dll")
-                self.path("qtguid4.dll")
-                self.path("qtnetworkd4.dll")
-                self.path("qtopengld4.dll")
-                self.path("qtwebkitd4.dll")
-                self.path("qtxmlpatternsd4.dll")
-                self.path("ssleay32.dll")
-
-                # For WebKit/Qt plugin runtimes (image format plugins)
-                if self.prefix(src="imageformats", dst="imageformats"):
-                    self.path("qgifd4.dll")
-                    self.path("qicod4.dll")
-                    self.path("qjpegd4.dll")
-                    self.path("qmngd4.dll")
-                    self.path("qsvgd4.dll")
-                    self.path("qtiffd4.dll")
-                    self.end_prefix()
-
-                # For WebKit/Qt plugin runtimes (codec/character encoding plugins)
-                if self.prefix(src="codecs", dst="codecs"):
-                    self.path("qcncodecsd4.dll")
-                    self.path("qjpcodecsd4.dll")
-                    self.path("qkrcodecsd4.dll")
-                    self.path("qtwcodecsd4.dll")
-                    self.end_prefix()
-
-                self.end_prefix()
-        else:
-            if self.prefix(src=os.path.join(os.pardir, os.pardir, 'libraries', 'i686-win32', 'lib', 'release'),
-                           dst="llplugin"):
-                self.path("libeay32.dll")
-                self.path("qtcore4.dll")
-                self.path("qtgui4.dll")
-                self.path("qtnetwork4.dll")
-                self.path("qtopengl4.dll")
-                self.path("qtwebkit4.dll")
-                self.path("qtxmlpatterns4.dll")
-                self.path("ssleay32.dll")
-
-                # For WebKit/Qt plugin runtimes (image format plugins)
-                if self.prefix(src="imageformats", dst="imageformats"):
-                    self.path("qgif4.dll")
-                    self.path("qico4.dll")
-                    self.path("qjpeg4.dll")
-                    self.path("qmng4.dll")
-                    self.path("qsvg4.dll")
-                    self.path("qtiff4.dll")
-                    self.end_prefix()
-
-                # For WebKit/Qt plugin runtimes (codec/character encoding plugins)
-                if self.prefix(src="codecs", dst="codecs"):
-                    self.path("qcncodecs4.dll")
-                    self.path("qjpcodecs4.dll")
-                    self.path("qkrcodecs4.dll")
-                    self.path("qtwcodecs4.dll")
-                    self.end_prefix()
-
-                self.end_prefix()
-
-        self.disable_manifest_check()
-
-        # pull in the crash logger and updater from other projects
-        # tag:"crash-logger" here as a cue to the exporter
-        self.path(src='../win_crash_logger/%s/windows-crash-logger.exe' % self.args['configuration'],
-                  dst="win_crash_logger.exe")
-        self.path(src='../win_updater/%s/windows-updater.exe' % self.args['configuration'],
-                  dst="updater.exe")
-
-        if not self.is_packaging_viewer():
-            self.package_file = "copied_deps"    
-
-    def nsi_file_commands(self, install=True):
-        def wpath(path):
-            if path.endswith('/') or path.endswith(os.path.sep):
-                path = path[:-1]
-            path = path.replace('/', '\\')
-            return path
-
-        result = ""
-        dest_files = [pair[1] for pair in self.file_list if pair[0] and os.path.isfile(pair[1])]
-        # sort deepest hierarchy first
-        dest_files.sort(lambda a,b: cmp(a.count(os.path.sep),b.count(os.path.sep)) or cmp(a,b))
-        dest_files.reverse()
-        out_path = None
-        for pkg_file in dest_files:
-            rel_file = os.path.normpath(pkg_file.replace(self.get_dst_prefix()+os.path.sep,''))
-            installed_dir = wpath(os.path.join('$INSTDIR', os.path.dirname(rel_file)))
-            pkg_file = wpath(os.path.normpath(pkg_file))
-            if installed_dir != out_path:
-                if install:
-                    out_path = installed_dir
-                    result += 'SetOutPath ' + out_path + '\n'
-            if install:
-                result += 'File ' + pkg_file + '\n'
-            else:
-                result += 'Delete ' + wpath(os.path.join('$INSTDIR', rel_file)) + '\n'
-        # at the end of a delete, just rmdir all the directories
-        if not install:
-            deleted_file_dirs = [os.path.dirname(pair[1].replace(self.get_dst_prefix()+os.path.sep,'')) for pair in self.file_list]
-            # find all ancestors so that we don't skip any dirs that happened to have no non-dir children
-            deleted_dirs = []
-            for d in deleted_file_dirs:
-                deleted_dirs.extend(path_ancestors(d))
-            # sort deepest hierarchy first
-            deleted_dirs.sort(lambda a,b: cmp(a.count(os.path.sep),b.count(os.path.sep)) or cmp(a,b))
-            deleted_dirs.reverse()
-            prev = None
-            for d in deleted_dirs:
-                if d != prev:   # skip duplicates
-                    result += 'RMDir ' + wpath(os.path.join('$INSTDIR', os.path.normpath(d))) + '\n'
-                prev = d
-
-        return result
-
-    def package_finish(self):
-        # a standard map of strings for replacing in the templates
-        substitution_strings = {
-            'version' : '.'.join(self.args['version']),
-            'version_short' : '.'.join(self.args['version'][:-1]),
-            'version_dashes' : '-'.join(self.args['version']),
-            'final_exe' : self.final_exe(),
-            'grid':self.args['grid'],
-            'grid_caps':self.args['grid'].upper(),
-            # escape quotes becase NSIS doesn't handle them well
-            'flags':self.flags_list().replace('"', '$\\"'),
-            'channel':self.channel(),
-            'channel_oneword':self.channel_oneword(),
-            'channel_unique':self.channel_unique(),
-            }
-
-        version_vars = """
-        !define INSTEXE  "%(final_exe)s"
-        !define VERSION "%(version_short)s"
-        !define VERSION_LONG "%(version)s"
-        !define VERSION_DASHES "%(version_dashes)s"
-        """ % substitution_strings
-        if self.default_channel():
-            if self.default_grid():
-                # release viewer
-                installer_file = "Second_Life_%(version_dashes)s_Setup.exe"
-                grid_vars_template = """
-                OutFile "%(installer_file)s"
-                !define INSTFLAGS "%(flags)s"
-                !define INSTNAME   "SecondLifeViewer2"
-                !define SHORTCUT   "Second Life Viewer 2"
-                !define URLNAME   "secondlife"
-                Caption "Second Life ${VERSION}"
-                """
-            else:
-                # beta grid viewer
-                installer_file = "Second_Life_%(version_dashes)s_(%(grid_caps)s)_Setup.exe"
-                grid_vars_template = """
-                OutFile "%(installer_file)s"
-                !define INSTFLAGS "%(flags)s"
-                !define INSTNAME   "SecondLife%(grid_caps)s"
-                !define SHORTCUT   "Second Life (%(grid_caps)s)"
-                !define URLNAME   "secondlife%(grid)s"
-                !define UNINSTALL_SETTINGS 1
-                Caption "Second Life %(grid)s ${VERSION}"
-                """
-        else:
-            # some other channel on some grid
-            installer_file = "Second_Life_%(version_dashes)s_%(channel_oneword)s_Setup.exe"
-            grid_vars_template = """
-            OutFile "%(installer_file)s"
-            !define INSTFLAGS "%(flags)s"
-            !define INSTNAME   "SecondLife%(channel_oneword)s"
-            !define SHORTCUT   "%(channel)s"
-            !define URLNAME   "secondlife"
-            !define UNINSTALL_SETTINGS 1
-            Caption "%(channel)s ${VERSION}"
-            """
-        if 'installer_name' in self.args:
-            installer_file = self.args['installer_name']
-        else:
-            installer_file = installer_file % substitution_strings
-        substitution_strings['installer_file'] = installer_file
-
-        tempfile = "secondlife_setup_tmp.nsi"
-        # the following replaces strings in the nsi template
-        # it also does python-style % substitution
-        self.replace_in("installers/windows/installer_template.nsi", tempfile, {
-                "%%VERSION%%":version_vars,
-                "%%SOURCE%%":self.get_src_prefix(),
-                "%%GRID_VARS%%":grid_vars_template % substitution_strings,
-                "%%INSTALL_FILES%%":self.nsi_file_commands(True),
-                "%%DELETE_FILES%%":self.nsi_file_commands(False)})
-
-        # We use the Unicode version of NSIS, available from
-        # http://www.scratchpaper.com/
-        # Check two paths, one for Program Files, and one for Program Files (x86).
-        # Yay 64bit windows.
-        NSIS_path = os.path.expandvars('${ProgramFiles}\\NSIS\\Unicode\\makensis.exe')
-        if not os.path.exists(NSIS_path):
-            NSIS_path = os.path.expandvars('${ProgramFiles(x86)}\\NSIS\\Unicode\\makensis.exe')
-        self.run_command('"' + proper_windows_path(NSIS_path) + '" ' + self.dst_path_of(tempfile))
-        # self.remove(self.dst_path_of(tempfile))
-        # If we're on a build machine, sign the code using our Authenticode certificate. JC
-        sign_py = os.path.expandvars("${SIGN}")
-        if not sign_py or sign_py == "${SIGN}":
-            sign_py = 'C:\\buildscripts\\code-signing\\sign.py'
-        else:
-            sign_py = sign_py.replace('\\', '\\\\\\\\')
-        python = os.path.expandvars("${PYTHON}")
-        if not python or python == "${PYTHON}":
-            python = 'python'
-        if os.path.exists(sign_py):
-            self.run_command("%s %s %s" % (python, sign_py, self.dst_path_of(installer_file).replace('\\', '\\\\\\\\')))
-        else:
-            print "Skipping code signing,", sign_py, "does not exist"
-        self.created_path(self.dst_path_of(installer_file))
-        self.package_file = installer_file
-
-
-class DarwinManifest(ViewerManifest):
-    def is_packaging_viewer(self):
-        # darwin requires full app bundle packaging even for debugging.
-        return True
-
-    def construct(self):
-        # copy over the build result (this is a no-op if run within the xcode script)
-        self.path(self.args['configuration'] + "/Second Life.app", dst="")
-
-        if self.prefix(src="", dst="Contents"):  # everything goes in Contents
-            self.path("Info-SecondLife.plist", dst="Info.plist")
-
-            # copy additional libs in <bundle>/Contents/MacOS/
-            self.path("../../libraries/universal-darwin/lib_release/libndofdev.dylib", dst="MacOS/libndofdev.dylib")
-
-            self.path("../viewer_components/updater/scripts/darwin/update_install", "MacOS/update_install")
-
-            # most everything goes in the Resources directory
-            if self.prefix(src="", dst="Resources"):
-                super(DarwinManifest, self).construct()
-
-                if self.prefix("cursors_mac"):
-                    self.path("*.tif")
-                    self.end_prefix("cursors_mac")
-
-                self.path("licenses-mac.txt", dst="licenses.txt")
-                self.path("featuretable_mac.txt")
-                self.path("SecondLife.nib")
-
-                # If we are not using the default channel, use the 'Firstlook
-                # icon' to show that it isn't a stable release.
-                if self.default_channel() and self.default_grid():
-                    self.path("secondlife.icns")
-                else:
-                    self.path("secondlife_firstlook.icns", "secondlife.icns")
-                self.path("SecondLife.nib")
-                
-                # Translations
-                self.path("English.lproj")
-                self.path("German.lproj")
-                self.path("Japanese.lproj")
-                self.path("Korean.lproj")
-                self.path("da.lproj")
-                self.path("es.lproj")
-                self.path("fr.lproj")
-                self.path("hu.lproj")
-                self.path("it.lproj")
-                self.path("nl.lproj")
-                self.path("pl.lproj")
-                self.path("pt.lproj")
-                self.path("ru.lproj")
-                self.path("tr.lproj")
-                self.path("uk.lproj")
-                self.path("zh-Hans.lproj")
-
-                # SLVoice and vivox lols
-                self.path("vivox-runtime/universal-darwin/libsndfile.dylib", "libsndfile.dylib")
-                self.path("vivox-runtime/universal-darwin/libvivoxoal.dylib", "libvivoxoal.dylib")
-                self.path("vivox-runtime/universal-darwin/libortp.dylib", "libortp.dylib")
-                self.path("vivox-runtime/universal-darwin/libvivoxsdk.dylib", "libvivoxsdk.dylib")
-                self.path("vivox-runtime/universal-darwin/libvivoxplatform.dylib", "libvivoxplatform.dylib")
-                self.path("vivox-runtime/universal-darwin/SLVoice", "SLVoice")
-
-                libdir = "../../libraries/universal-darwin/lib_release"
-                dylibs = {}
-
-                # Need to get the llcommon dll from any of the build directories as well
-                lib = "llcommon"
-                libfile = "lib%s.dylib" % lib
-                try:
-                    self.path(self.find_existing_file(os.path.join(os.pardir,
-                                                                    lib,
-                                                                    self.args['configuration'],
-                                                                    libfile),
-                                                      os.path.join(libdir, libfile)),
-                                                      dst=libfile)
-                except RuntimeError:
-                    print "Skipping %s" % libfile
-                    dylibs[lib] = False
-                else:
-                    dylibs[lib] = True
-
-                if dylibs["llcommon"]:
-                    for libfile in ("libapr-1.0.3.7.dylib",
-                                    "libaprutil-1.0.3.8.dylib",
-                                    "libexpat.0.5.0.dylib",
-                                    "libexception_handler.dylib",
-                                    ):
-                        self.path(os.path.join(libdir, libfile), libfile)
-
-                try:
-                    # FMOD for sound
-                    self.path(self.args['configuration'] + "/libfmodwrapper.dylib", "libfmodwrapper.dylib")
-                except:
-                    print "Skipping FMOD - not found"
-                
-                # our apps
-                self.path("../mac_crash_logger/" + self.args['configuration'] + "/mac-crash-logger.app", "mac-crash-logger.app")
-                self.path("../mac_updater/" + self.args['configuration'] + "/mac-updater.app", "mac-updater.app")
-
-                # plugin launcher
-                self.path("../llplugin/slplugin/" + self.args['configuration'] + "/SLPlugin.app", "SLPlugin.app")
-
-                # our apps dependencies on shared libs
-                if dylibs["llcommon"]:
-                    mac_crash_logger_res_path = self.dst_path_of("mac-crash-logger.app/Contents/Resources")
-                    mac_updater_res_path = self.dst_path_of("mac-updater.app/Contents/Resources")
-                    slplugin_res_path = self.dst_path_of("SLPlugin.app/Contents/Resources")
-                    for libfile in ("libllcommon.dylib",
-                                    "libapr-1.0.3.7.dylib",
-                                    "libaprutil-1.0.3.8.dylib",
-                                    "libexpat.0.5.0.dylib",
-                                    "libexception_handler.dylib",
-                                    ):
-                        target_lib = os.path.join('../../..', libfile)
-                        self.run_command("ln -sf %(target)r %(link)r" % 
-                                         {'target': target_lib,
-                                          'link' : os.path.join(mac_crash_logger_res_path, libfile)}
-                                         )
-                        self.run_command("ln -sf %(target)r %(link)r" % 
-                                         {'target': target_lib,
-                                          'link' : os.path.join(mac_updater_res_path, libfile)}
-                                         )
-                        self.run_command("ln -sf %(target)r %(link)r" % 
-                                         {'target': target_lib,
-                                          'link' : os.path.join(slplugin_res_path, libfile)}
-                                         )
-
-                # plugins
-                if self.prefix(src="", dst="llplugin"):
-                    self.path("../media_plugins/quicktime/" + self.args['configuration'] + "/media_plugin_quicktime.dylib", "media_plugin_quicktime.dylib")
-                    self.path("../media_plugins/webkit/" + self.args['configuration'] + "/media_plugin_webkit.dylib", "media_plugin_webkit.dylib")
-                    self.path("../../libraries/universal-darwin/lib_release/libllqtwebkit.dylib", "libllqtwebkit.dylib")
-
-                    self.end_prefix("llplugin")
-
-                # command line arguments for connecting to the proper grid
-                self.put_in_file(self.flags_list(), 'arguments.txt')
-
-                self.end_prefix("Resources")
-
-            self.end_prefix("Contents")
-
-        # NOTE: the -S argument to strip causes it to keep enough info for
-        # annotated backtraces (i.e. function names in the crash log).  'strip' with no
-        # arguments yields a slightly smaller binary but makes crash logs mostly useless.
-        # This may be desirable for the final release.  Or not.
-        if ("package" in self.args['actions'] or 
-            "unpacked" in self.args['actions']):
-            self.run_command('strip -S %(viewer_binary)r' %
-                             { 'viewer_binary' : self.dst_path_of('Contents/MacOS/Second Life')})
-
-    def copy_finish(self):
-        # Force executable permissions to be set for scripts
-        # see CHOP-223 and http://mercurial.selenic.com/bts/issue1802
-        for script in 'Contents/MacOS/update_install',:
-            self.run_command("chmod +x %r" % os.path.join(self.get_dst_prefix(), script))
-
-    def package_finish(self):
-        channel_standin = 'Second Life Viewer 2'  # hah, our default channel is not usable on its own
-        if not self.default_channel():
-            channel_standin = self.channel()
-
-        imagename="SecondLife_" + '_'.join(self.args['version'])
-
-        # MBW -- If the mounted volume name changes, it breaks the .DS_Store's background image and icon positioning.
-        #  If we really need differently named volumes, we'll need to create multiple DS_Store file images, or use some other trick.
-
-        volname="Second Life Installer"  # DO NOT CHANGE without understanding comment above
-
-        if self.default_channel():
-            if not self.default_grid():
-                # beta case
-                imagename = imagename + '_' + self.args['grid'].upper()
-        else:
-            # first look, etc
-            imagename = imagename + '_' + self.channel_oneword().upper()
-
-        sparsename = imagename + ".sparseimage"
-        finalname = imagename + ".dmg"
-        # make sure we don't have stale files laying about
-        self.remove(sparsename, finalname)
-
-        self.run_command('hdiutil create %(sparse)r -volname %(vol)r -fs HFS+ -type SPARSE -megabytes 700 -layout SPUD' % {
-                'sparse':sparsename,
-                'vol':volname})
-
-        # mount the image and get the name of the mount point and device node
-        hdi_output = self.run_command('hdiutil attach -private %r' % sparsename)
-        try:
-            devfile = re.search("/dev/disk([0-9]+)[^s]", hdi_output).group(0).strip()
-            volpath = re.search('HFS\s+(.+)', hdi_output).group(1).strip()
-
-            if devfile != '/dev/disk1':
-                # adding more debugging info based upon nat's hunches to the
-                # logs to help track down 'SetFile -a V' failures -brad
-                print "WARNING: 'SetFile -a V' command below is probably gonna fail"
-
-            # Copy everything in to the mounted .dmg
-
-            if self.default_channel() and not self.default_grid():
-                app_name = "Second Life " + self.args['grid']
-            else:
-                app_name = channel_standin.strip()
-
-            # Hack:
-            # Because there is no easy way to coerce the Finder into positioning
-            # the app bundle in the same place with different app names, we are
-            # adding multiple .DS_Store files to svn. There is one for release,
-            # one for release candidate and one for first look. Any other channels
-            # will use the release .DS_Store, and will look broken.
-            # - Ambroff 2008-08-20
-            dmg_template = os.path.join(
-                'installers', 
-                'darwin',
-                '%s-dmg' % "".join(self.channel_unique().split()).lower())
-
-            if not os.path.exists (self.src_path_of(dmg_template)):
-                dmg_template = os.path.join ('installers', 'darwin', 'release-dmg')
-
-            for s,d in {self.get_dst_prefix():app_name + ".app",
-                        os.path.join(dmg_template, "_VolumeIcon.icns"): ".VolumeIcon.icns",
-                        os.path.join(dmg_template, "background.jpg"): "background.jpg",
-                        os.path.join(dmg_template, "_DS_Store"): ".DS_Store"}.items():
-                print "Copying to dmg", s, d
-                self.copy_action(self.src_path_of(s), os.path.join(volpath, d))
-
-            # Hide the background image, DS_Store file, and volume icon file (set their "visible" bit)
-            for f in ".VolumeIcon.icns", "background.jpg", ".DS_Store":
-                pathname = os.path.join(volpath, f)
-                # We've observed mysterious "no such file" failures of the SetFile
-                # command, especially on the first file listed above -- yet
-                # subsequent inspection of the target directory confirms it's
-                # there. Timing problem with copy command? Try to handle.
-                for x in xrange(3):
-                    if os.path.exists(pathname):
-                        print "Confirmed existence: %r" % pathname
-                        break
-                    print "Waiting for %s copy command to complete (%s)..." % (f, x+1)
-                    sys.stdout.flush()
-                    time.sleep(1)
-                # If we fall out of the loop above without a successful break, oh
-                # well, possibly we've mistaken the nature of the problem. In any
-                # case, don't hang up the whole build looping indefinitely, let
-                # the original problem manifest by executing the desired command.
-                self.run_command('SetFile -a V %r' % pathname)
-
-            # Create the alias file (which is a resource file) from the .r
-            self.run_command('Rez %r -o %r' %
-                             (self.src_path_of("installers/darwin/release-dmg/Applications-alias.r"),
-                              os.path.join(volpath, "Applications")))
-
-            # Set the alias file's alias and custom icon bits
-            self.run_command('SetFile -a AC %r' % os.path.join(volpath, "Applications"))
-
-            # Set the disk image root's custom icon bit
-            self.run_command('SetFile -a C %r' % volpath)
-        finally:
-            # Unmount the image even if exceptions from any of the above 
-            self.run_command('hdiutil detach -force %r' % devfile)
-
-        print "Converting temp disk image to final disk image"
-        self.run_command('hdiutil convert %(sparse)r -format UDZO -imagekey zlib-level=9 -o %(final)r' % {'sparse':sparsename, 'final':finalname})
-        # get rid of the temp file
-        self.package_file = finalname
-        self.remove(sparsename)
-
-class LinuxManifest(ViewerManifest):
-    def construct(self):
-        super(LinuxManifest, self).construct()
-        self.path("licenses-linux.txt","licenses.txt")
-        self.path("res/ll_icon.png","secondlife_icon.png")
-        if self.prefix("linux_tools", dst=""):
-            self.path("client-readme.txt","README-linux.txt")
-            self.path("client-readme-voice.txt","README-linux-voice.txt")
-            self.path("client-readme-joystick.txt","README-linux-joystick.txt")
-            self.path("wrapper.sh","secondlife")
-            self.path("handle_secondlifeprotocol.sh", "etc/handle_secondlifeprotocol.sh")
-            self.path("register_secondlifeprotocol.sh", "etc/register_secondlifeprotocol.sh")
-            self.path("refresh_desktop_app_entry.sh", "etc/refresh_desktop_app_entry.sh")
-            self.path("launch_url.sh","etc/launch_url.sh")
-            self.path("install.sh")
-            self.end_prefix("linux_tools")
-
-        # Create an appropriate gridargs.dat for this package, denoting required grid.
-        self.put_in_file(self.flags_list(), 'etc/gridargs.dat')
-
-        self.path("secondlife-bin","bin/do-not-directly-run-secondlife-bin")
-        self.path("../linux_crash_logger/linux-crash-logger","bin/linux-crash-logger.bin")
-        self.path("../linux_updater/linux-updater", "bin/linux-updater.bin")
-        self.path("../llplugin/slplugin/SLPlugin", "bin/SLPlugin")
-
-        if self.prefix("res-sdl"):
-            self.path("*")
-            # recurse
-            self.end_prefix("res-sdl")
-
-        self.path("../viewer_components/updater/scripts/linux/update_install", "bin/update_install")
-
-        # plugins
-        if self.prefix(src="", dst="bin/llplugin"):
-            self.path("../media_plugins/webkit/libmedia_plugin_webkit.so", "libmedia_plugin_webkit.so")
-            self.path("../media_plugins/gstreamer010/libmedia_plugin_gstreamer010.so", "libmedia_plugin_gstreamer.so")
-            self.end_prefix("bin/llplugin")
-
-        try:
-            self.path("../llcommon/libllcommon.so", "lib/libllcommon.so")
-        except:
-            print "Skipping llcommon.so (assuming llcommon was linked statically)"
-
-        self.path("featuretable_linux.txt")
-
-    def copy_finish(self):
-        # Force executable permissions to be set for scripts
-        # see CHOP-223 and http://mercurial.selenic.com/bts/issue1802
-        for script in 'secondlife', 'bin/update_install':
-            self.run_command("chmod +x %r" % os.path.join(self.get_dst_prefix(), script))
-
-    def package_finish(self):
-        if 'installer_name' in self.args:
-            installer_name = self.args['installer_name']
-        else:
-            installer_name_components = ['SecondLife_', self.args.get('arch')]
-            installer_name_components.extend(self.args['version'])
-            installer_name = "_".join(installer_name_components)
-            if self.default_channel():
-                if not self.default_grid():
-                    installer_name += '_' + self.args['grid'].upper()
-            else:
-                installer_name += '_' + self.channel_oneword().upper()
-
-        if self.args['buildtype'].lower() == 'release' and self.is_packaging_viewer():
-            print "* Going strip-crazy on the packaged binaries, since this is a RELEASE build"
-            self.run_command("find %(d)r/bin %(d)r/lib -type f \\! -name update_install | xargs --no-run-if-empty strip -S" % {'d': self.get_dst_prefix()} ) # makes some small assumptions about our packaged dir structure
-
-        # Fix access permissions
-        self.run_command("""
-                find %(dst)s -type d | xargs --no-run-if-empty chmod 755;
-                find %(dst)s -type f -perm 0700 | xargs --no-run-if-empty chmod 0755;
-                find %(dst)s -type f -perm 0500 | xargs --no-run-if-empty chmod 0555;
-                find %(dst)s -type f -perm 0600 | xargs --no-run-if-empty chmod 0644;
-                find %(dst)s -type f -perm 0400 | xargs --no-run-if-empty chmod 0444;
-                true""" %  {'dst':self.get_dst_prefix() })
-        self.package_file = installer_name + '.tar.bz2'
-
-        # temporarily move directory tree so that it has the right
-        # name in the tarfile
-        self.run_command("mv %(dst)s %(inst)s" % {
-            'dst': self.get_dst_prefix(),
-            'inst': self.build_path_of(installer_name)})
-        try:
-            # only create tarball if it's a release build.
-            if self.args['buildtype'].lower() == 'release':
-                # --numeric-owner hides the username of the builder for
-                # security etc.
-                self.run_command('tar -C %(dir)s --numeric-owner -cjf '
-                                 '%(inst_path)s.tar.bz2 %(inst_name)s' % {
-                        'dir': self.get_build_prefix(),
-                        'inst_name': installer_name,
-                        'inst_path':self.build_path_of(installer_name)})
-            else:
-                print "Skipping %s.tar.bz2 for non-Release build (%s)" % \
-                      (installer_name, self.args['buildtype'])
-        finally:
-            self.run_command("mv %(inst)s %(dst)s" % {
-                'dst': self.get_dst_prefix(),
-                'inst': self.build_path_of(installer_name)})
-
-class Linux_i686Manifest(LinuxManifest):
-    def construct(self):
-        super(Linux_i686Manifest, self).construct()
-
-        if self.prefix("../../libraries/i686-linux/lib_release_client", dst="lib"):
-            self.path("libapr-1.so.0")
-            self.path("libaprutil-1.so.0")
-            self.path("libbreakpad_client.so.0.0.0", "libbreakpad_client.so.0")
-            self.path("libdb-4.2.so")
-            self.path("libcrypto.so.0.9.7")
-            self.path("libexpat.so.1")
-            self.path("libssl.so.0.9.7")
-            self.path("libuuid.so.1")
-            self.path("libSDL-1.2.so.0")
-            self.path("libELFIO.so")
-            self.path("libopenjpeg.so.1.3.0", "libopenjpeg.so.1.3")
-            self.path("libalut.so")
-            self.path("libopenal.so", "libopenal.so.1")
-            self.path("libopenal.so", "libvivoxoal.so.1") # vivox's sdk expects this soname
-            try:
-                    self.path("libfmod-3.75.so")
-                    pass
-            except:
-                    print "Skipping libfmod-3.75.so - not found"
-                    pass
-            self.end_prefix("lib")
-
-            # Vivox runtimes
-            if self.prefix(src="vivox-runtime/i686-linux", dst="bin"):
-                    self.path("SLVoice")
-                    self.end_prefix()
-            if self.prefix(src="vivox-runtime/i686-linux", dst="lib"):
-                    self.path("libortp.so")
-                    self.path("libsndfile.so.1")
-                    #self.path("libvivoxoal.so.1") # no - we'll re-use the viewer's own OpenAL lib
-                    self.path("libvivoxsdk.so")
-                    self.path("libvivoxplatform.so")
-                    self.end_prefix("lib")
-
-class Linux_x86_64Manifest(LinuxManifest):
-    def construct(self):
-        super(Linux_x86_64Manifest, self).construct()
-
-        # support file for valgrind debug tool
-        self.path("secondlife-i686.supp")
-
-################################################################
-
-if __name__ == "__main__":
-    main()
->>>>>>> 742dd757
+    main()