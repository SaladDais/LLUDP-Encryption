#!/usr/bin/env python
"""\
@file viewer_manifest.py
@author Ryan Williams
@brief Description of all installer viewer files, and methods for packaging
       them into installers for all supported platforms.

$LicenseInfo:firstyear=2006&license=viewerlgpl$
Second Life Viewer Source Code
Copyright (C) 2006-2014, Linden Research, Inc.

This library is free software; you can redistribute it and/or
modify it under the terms of the GNU Lesser General Public
License as published by the Free Software Foundation;
version 2.1 of the License only.

This library is distributed in the hope that it will be useful,
but WITHOUT ANY WARRANTY; without even the implied warranty of
MERCHANTABILITY or FITNESS FOR A PARTICULAR PURPOSE.  See the GNU
Lesser General Public License for more details.

You should have received a copy of the GNU Lesser General Public
License along with this library; if not, write to the Free Software
Foundation, Inc., 51 Franklin Street, Fifth Floor, Boston, MA  02110-1301  USA

Linden Research, Inc., 945 Battery Street, San Francisco, CA  94111  USA
$/LicenseInfo$
"""
import sys
import os.path
import errno
import re
import tarfile
import time
import random
#AO
import os
import shlex
import subprocess
import zipfile
#/AO

from fs_viewer_manifest import FSViewerManifest #<FS:ND/> Manifest extensions for Firestorm

viewer_dir = os.path.dirname(__file__)
# Add indra/lib/python to our path so we don't have to muck with PYTHONPATH.
# Put it FIRST because some of our build hosts have an ancient install of
# indra.util.llmanifest under their system Python!
sys.path.insert(0, os.path.join(viewer_dir, os.pardir, "lib", "python"))
from indra.util.llmanifest import LLManifest, main, path_ancestors, CHANNEL_VENDOR_BASE, RELEASE_CHANNEL, ManifestError
try:
    from llbase import llsd
except ImportError:
    from indra.base import llsd

class ViewerManifest(LLManifest,FSViewerManifest):
    def is_packaging_viewer(self):
        # Some commands, files will only be included
        # if we are packaging the viewer on windows.
        # This manifest is also used to copy
        # files during the build (see copy_w_viewer_manifest
        # and copy_l_viewer_manifest targets)
        return 'package' in self.args['actions']

    def do_copy_artwork( self ):
        return self.args.has_key( 'copy_artwork' )

    def construct(self):
        super(ViewerManifest, self).construct()
        self.path(src="../../scripts/messages/message_template.msg", dst="app_settings/message_template.msg")
        self.path(src="../../etc/message.xml", dst="app_settings/message.xml")
        
        # <FS:LO> Copy dictionaries to a place where the viewer can find them if ran from visual studio
        if self.prefix(src="app_settings"):
            # ... and the included spell checking dictionaries
            pkgdir = os.path.join(self.args['build'], os.pardir, 'packages')
            if self.prefix(src=pkgdir,dst=""):
                self.path("dictionaries")
                self.end_prefix(pkgdir)
            self.end_prefix("app_settings")
        # </FS:LO>

        if self.is_packaging_viewer() or self.do_copy_artwork():
            if self.prefix(src="app_settings"):
                self.exclude("logcontrol.xml")
                self.exclude("logcontrol-dev.xml")
                self.path("*.pem")
                self.path("*.ini")
                self.path("*.xml")
                self.path("*.db2")

                # include the entire shaders directory recursively
                self.path("shaders")
                # include the extracted list of contributors
                contributions_path = "../../doc/contributions.txt"
                contributor_names = self.extract_names(contributions_path)
                self.put_in_file(contributor_names, "contributors.txt", src=contributions_path)

                # ... and the entire windlight directory
                self.path("windlight")

                # ... and the entire image filters directory
                self.path("filters")
            
                # <FS:LO> Copy dictionaries to a place where the viewer can find them if ran from visual studio
                # ... and the included spell checking dictionaries
#                pkgdir = os.path.join(self.args['build'], os.pardir, 'packages')
#                if self.prefix(src=pkgdir,dst=""):
#                    self.path("dictionaries")
#                    self.end_prefix(pkgdir)
                # </FS:LO>
                # include the entire beams directory
                self.path("beams")
                self.path("beamsColors")

                # include the extracted packages information (see BuildPackagesInfo.cmake)
                self.path(src=os.path.join(self.args['build'],"packages-info.txt"), dst="packages-info.txt")

                # CHOP-955: If we have "sourceid" or "viewer_channel" in the
                # build process environment, generate it into
                # settings_install.xml.
                settings_template = dict(
                    sourceid=dict(Comment='Identify referring agency to Linden web servers',
                                  Persist=1,
                                  Type='String',
                                  Value=''),
                    CmdLineGridChoice=dict(Comment='Default grid',
                                  Persist=0,
                                  Type='String',
                                  Value=''),
                    CmdLineChannel=dict(Comment='Command line specified channel name',
                                        Persist=0,
                                        Type='String',
                                        Value=''))
                settings_install = {}
                if 'sourceid' in self.args and self.args['sourceid']:
                    settings_install['sourceid'] = settings_template['sourceid'].copy()
                    settings_install['sourceid']['Value'] = self.args['sourceid']
                    print "Set sourceid in settings_install.xml to '%s'" % self.args['sourceid']

                if 'channel_suffix' in self.args and self.args['channel_suffix']:
                    settings_install['CmdLineChannel'] = settings_template['CmdLineChannel'].copy()
                    settings_install['CmdLineChannel']['Value'] = self.channel_with_pkg_suffix()
                    print "Set CmdLineChannel in settings_install.xml to '%s'" % self.channel_with_pkg_suffix()

                if 'grid' in self.args and self.args['grid']:
                    settings_install['CmdLineGridChoice'] = settings_template['CmdLineGridChoice'].copy()
                    settings_install['CmdLineGridChoice']['Value'] = self.grid()
                    print "Set CmdLineGridChoice in settings_install.xml to '%s'" % self.grid()

                # put_in_file(src=) need not be an actual pathname; it
                # only needs to be non-empty
                self.put_in_file(llsd.format_pretty_xml(settings_install),
                                 "settings_install.xml",
                                 src="environment")

                self.end_prefix("app_settings")

            if self.prefix(src="character"):
                self.path("*.llm")
                self.path("*.xml")
                self.path("*.tga")
                self.end_prefix("character")

            # Include our fonts
            if self.prefix(src="fonts"):
                self.path("*.ttf")
                self.path("*.txt")
                self.path("*.xml")
                self.end_prefix("fonts")
                
            # AO: Include firestorm resources
            if self.prefix(src="fs_resources"):
				self.path("*.txt")
				self.path("*.lsl")
				self.path("*.lsltxt")
				self.end_prefix("fs_resources");

            # skins
            if self.prefix(src="skins"):
                self.path("skins.xml")
                # include the entire textures directory recursively
                if self.prefix(src="*/textures"):
                    self.path("*/*.tga")
                    self.path("*/*.j2c")
                    self.path("*/*.jpg")
                    self.path("*/*.png")
                    self.path("*.tga")
                    self.path("*.j2c")
                    self.path("*.jpg")
                    self.path("*.png")
                    self.path("textures.xml")
                    self.end_prefix("*/textures")
                self.path("*/xui/*/*.xml")
                self.path("*/xui/*/widgets/*.xml")
                self.path("*/themes/*/colors.xml")
                if self.prefix(src="*/themes/*/textures"):
                    self.path("*/*.tga")
                    self.path("*/*.j2c")
                    self.path("*/*.jpg")
                    self.path("*/*.png")
                    self.path("*.tga")
                    self.path("*.j2c")
                    self.path("*.jpg")
                    self.path("*.png")
                    self.end_prefix("*/themes/*/textures")

            # <FS:AO> - We intentionally do not package xui for themes, the reasoning is: 
            #         Themes are defined as color/texture mods, not structual mods. Structural changes are done as "skins".
            #         If a color is mentioned in xui, it can be refactored to use a more generic reference color, and
            #         then overwritten by the theme-specific colors.xml. This saves us from having to maintain more XUI 
            #         in more places than needed, and over time allows more and more of the viewer to be adjusted using
            #         only color definitions.
	 	
            ## FS:Ansariel: Fix packaging for xui folders in themes (FIRE-6859)
            #if self.prefix(src="*/themes/*/xui"):
            #        self.path("*/*.xml")
            #        self.path("*/widgets/*.xml")
            #        self.end_prefix("*/themes/*/xui")
            # </FS:AO>

                    self.path("*/*.xml")

                    # Local HTML files (e.g. loading screen)
                    # The claim is that we never use local html files any
                    # longer. But rather than commenting out this block, let's
                    # rename every html subdirectory as html.old. That way, if
                    # we're wrong, a user actually does have the relevant
                    # files; s/he just needs to rename every html.old
                    # directory back to html to recover them.
                    if self.prefix(src="*/html", dst="*/html.old"):
                            self.path("*.png")
                            self.path("*/*/*.html")
                            self.path("*/*/*.gif")
                            self.end_prefix("*/html")

                    self.end_prefix("skins")

            # local_assets dir (for pre-cached textures)
            if self.prefix(src="local_assets"):
                self.path("*.j2c")
                self.path("*.tga")
                self.end_prefix("local_assets")

            # Files in the newview/ directory
            self.path("gpu_table.txt")
            # The summary.json file gets left in the build directory by newview/CMakeLists.txt.
            if not self.path2basename(os.pardir, "summary.json"):
                print "No summary.json file"

    def grid(self):
        return self.args['grid']

    def channel(self):
        return self.args['channel']

    def channel_with_pkg_suffix(self):
        fullchannel=self.channel()
        if 'channel_suffix' in self.args and self.args['channel_suffix']:
            fullchannel+=' '+self.args['channel_suffix']
        return fullchannel

    def channel_variant(self):
        global CHANNEL_VENDOR_BASE
        return self.channel().replace(CHANNEL_VENDOR_BASE, "").strip()

    def channel_type(self): # returns 'release', 'beta', 'project', or 'test'
        global CHANNEL_VENDOR_BASE
        channel_qualifier=self.channel().replace(CHANNEL_VENDOR_BASE, "").lower().strip()
        if channel_qualifier.startswith('release'):
            channel_type='release'
        elif channel_qualifier.startswith('beta'):
            channel_type='beta'
        elif channel_qualifier.startswith('project'):
            channel_type='project'
        else:
            channel_type='test'
        return channel_type

    def channel_variant_app_suffix(self):
        # get any part of the compiled channel name after the CHANNEL_VENDOR_BASE
        suffix=self.channel_variant()
        # by ancient convention, we don't use Release in the app name
        if self.channel_type() == 'release':
            suffix=suffix.replace('Release', '').strip()
        # for the base release viewer, suffix will now be null - for any other, append what remains
        if len(suffix) > 0:
            suffix = "_"+ ("_".join(suffix.split()))
        # the additional_packages mechanism adds more to the installer name (but not to the app name itself)
        if 'channel_suffix' in self.args and self.args['channel_suffix']:
            suffix+='_'+("_".join(self.args['channel_suffix'].split()))
        return suffix

    def installer_base_name(self):
        global CHANNEL_VENDOR_BASE
        # a standard map of strings for replacing in the templates
        substitution_strings = {
            'channel_vendor_base' : '_'.join(CHANNEL_VENDOR_BASE.split()),
            'channel_variant_underscores':self.channel_variant_app_suffix(),
            'version_underscores' : '_'.join(self.args['version']),
            'arch':self.args['arch']
            }
        return "%(channel_vendor_base)s%(channel_variant_underscores)s_%(version_underscores)s_%(arch)s" % substitution_strings

    def app_name(self):
        global CHANNEL_VENDOR_BASE
        channel_type=self.channel_type()
        if channel_type == 'release':
            app_suffix='Viewer'
        else:
            app_suffix=self.channel_variant()
			
        #<FS:ND> tag "OS" after CHANNEL_VENDOR_BASE and before any suffix
        if self.fs_flavor() == 'oss':
		      app_suffix = "OS" + app_suffix
        #</FS:ND>

        #<FS:ND> Don't separate name by whitespace. This break a lot of things in the old FS installer logic.
        #return CHANNEL_VENDOR_BASE + ' ' + app_suffix
        return CHANNEL_VENDOR_BASE + app_suffix
        #</FS:ND>

    def app_name_oneword(self):
        return ''.join(self.app_name().split())
        

    def icon_path(self):
        # <FS:ND> Add -os for oss builds
        if self.fs_flavor() == 'oss':
            return "icons/" + self.channel_type() + "-os"
        # </FS:ND>
        return "icons/" + self.channel_type()

        
    def extract_names(self,src):
        try:
            contrib_file = open(src,'r')
        except IOError:
            print "Failed to open '%s'" % src
            raise
        lines = contrib_file.readlines()
        contrib_file.close()

        # All lines up to and including the first blank line are the file header; skip them
        lines.reverse() # so that pop will pull from first to last line
        while not re.match("\s*$", lines.pop()) :
            pass # do nothing

        # A line that starts with a non-whitespace character is a name; all others describe contributions, so collect the names
        names = []
        for line in lines :
            if re.match("\S", line) :
                names.append(line.rstrip())
        # It's not fair to always put the same people at the head of the list
        random.shuffle(names)
        return ', '.join(names)

class Windows_i686_Manifest(ViewerManifest):
    def final_exe(self):
        return self.app_name_oneword()+".exe"

    def test_msvcrt_and_copy_action(self, src, dst):
        # This is used to test a dll manifest.
        # It is used as a temporary override during the construct method
        from test_win32_manifest import test_assembly_binding
        if src and (os.path.exists(src) or os.path.islink(src)):
            # ensure that destination path exists
            self.cmakedirs(os.path.dirname(dst))
            self.created_paths.append(dst)
            if not os.path.isdir(src):
                if(self.args['configuration'].lower() == 'debug'):
                    test_assembly_binding(src, "Microsoft.VC80.DebugCRT", "8.0.50727.4053")
                else:
                    test_assembly_binding(src, "Microsoft.VC80.CRT", "8.0.50727.4053")
                self.ccopy(src,dst)
            else:
                raise Exception("Directories are not supported by test_CRT_and_copy_action()")
        else:
            print "Doesn't exist:", src

    def test_for_no_msvcrt_manifest_and_copy_action(self, src, dst):
        # This is used to test that no manifest for the msvcrt exists.
        # It is used as a temporary override during the construct method
        from test_win32_manifest import test_assembly_binding
        from test_win32_manifest import NoManifestException, NoMatchingAssemblyException
        if src and (os.path.exists(src) or os.path.islink(src)):
            # ensure that destination path exists
            self.cmakedirs(os.path.dirname(dst))
            self.created_paths.append(dst)
            if not os.path.isdir(src):
                try:
                    if(self.args['configuration'].lower() == 'debug'):
                        test_assembly_binding(src, "Microsoft.VC80.DebugCRT", "")
                    else:
                        test_assembly_binding(src, "Microsoft.VC80.CRT", "")
                    raise Exception("Unknown condition")
                except NoManifestException, err:
                    pass
                except NoMatchingAssemblyException, err:
                    pass
                    
                self.ccopy(src,dst)
            else:
                raise Exception("Directories are not supported by test_CRT_and_copy_action()")
        else:
            print "Doesn't exist:", src
        
    def construct(self):
        super(Windows_i686_Manifest, self).construct()

        pkgdir = os.path.join(self.args['build'], os.pardir, 'packages')
        relpkgdir = os.path.join(pkgdir, "lib", "release")
        debpkgdir = os.path.join(pkgdir, "lib", "debug")

        if self.is_packaging_viewer():
            # Find secondlife-bin.exe in the 'configuration' dir, then rename it to the result of final_exe.
            self.path(src='%s/firestorm-bin.exe' % self.args['configuration'], dst=self.final_exe())

        # Plugin host application
        self.path2basename(os.path.join(os.pardir,
                                        'llplugin', 'slplugin', self.args['configuration']),
                           "slplugin.exe")
        
        self.path2basename("../viewer_components/updater/scripts/windows", "update_install.bat")

        # Get shared libs from the shared libs staging directory
        if self.prefix(src=os.path.join(os.pardir, 'sharedlibs', self.args['configuration']),
                       dst=""):

            # Get llcommon and deps. If missing assume static linkage and continue.
            try:
                self.path('llcommon.dll')
                self.path('libapr-1.dll')
                self.path('libaprutil-1.dll')
                self.path('libapriconv-1.dll')
                
            except RuntimeError, err:
                print err.message
                print "Skipping llcommon.dll (assuming llcommon was linked statically)"

            # Mesh 3rd party libs needed for auto LOD and collada reading
            try:
                self.path("glod.dll")
            except RuntimeError, err:
                print err.message
                print "Skipping GLOD library (assumming linked statically)"

            # Get fmodex dll, continue if missing
            try:
                if self.args['configuration'].lower() == 'debug':
                    self.path("fmodexL.dll")
                    self.path("fmodexL64.dll")
                else:
                    self.path("fmodex.dll")
                    self.path("fmodex64.dll")
            except:
                print "Skipping fmodex audio library(assuming other audio engine)"
			
            # Get Leap Motion SDK
            try:
                if self.args['configuration'].lower() == 'debug':
                    self.path("Leapd.dll")
                else:
                    self.path("Leap.dll")
            except:
                print "Leap Motion library was not found"

            # For textures
            if self.args['configuration'].lower() == 'debug':
                self.path("openjpegd.dll")
            else:
                self.path("openjpeg.dll")

            # These need to be installed as a SxS assembly, currently a 'private' assembly.
            # See http://msdn.microsoft.com/en-us/library/ms235291(VS.80).aspx
            if self.args['configuration'].lower() == 'debug':
                 self.path("msvcr120d.dll")
                 self.path("msvcp120d.dll")
                 self.path("msvcr100d.dll")
                 self.path("msvcp100d.dll")
            else:
                 self.path("msvcr120.dll")
                 self.path("msvcp120.dll")
                 self.path("msvcr100.dll")
                 self.path("msvcp100.dll")

            # Vivox runtimes
            self.path("SLVoice.exe")
            self.path("vivoxsdk.dll")
            self.path("ortp.dll")
            self.path("libsndfile-1.dll")
            self.path("zlib1.dll")
            self.path("vivoxplatform.dll")
            self.path("vivoxoal.dll")
            self.path("ca-bundle.crt")
            
            # Security
            self.path("ssleay32.dll")
            self.path("libeay32.dll")

            # Hunspell
            self.path("libhunspell.dll")

            # Growl
            self.path("growl.dll")
            self.path("growl++.dll")

            # <FS:ND> Copy symbols for breakpad
            self.path("ssleay32.pdb")
            self.path("libeay32.pdb")
            #self.path("growl.pdb")
            #self.path("growl++.pdb")
            self.path('apr-1.pdb', 'libarp.pdb')
            self.path('aprutil-1.pdb', 'libaprutil.pdb')
            # </FS:ND>

            # For google-perftools tcmalloc allocator.
            try:
                if self.args['configuration'].lower() == 'debug':
                    self.path('libtcmalloc_minimal-debug.dll')
                else:
                    self.path('libtcmalloc_minimal.dll')
            except:
                print "Skipping libtcmalloc_minimal.dll"

            self.end_prefix()

        self.path(src="licenses-win32.txt", dst="licenses.txt")
        self.path("featuretable.txt")
        self.path("featuretable_xp.txt")
        self.path("VivoxAUP.txt")

        # Media plugins - QuickTime
        if self.prefix(src='../media_plugins/quicktime/%s' % self.args['configuration'], dst="llplugin"):
            self.path("media_plugin_quicktime.dll")
            self.end_prefix()

        # Media plugins - CEF
        if self.prefix(src='../media_plugins/cef/%s' % self.args['configuration'], dst="llplugin"):
            self.path("media_plugin_cef.dll")
            self.end_prefix()

        # winmm.dll shim
        if self.prefix(src='../media_plugins/winmmshim/%s' % self.args['configuration'], dst=""):
            self.path("winmm.dll")
            self.end_prefix()

        # CEF runtime files - debug
        if self.args['configuration'].lower() == 'debug':
            if self.prefix(src=os.path.join(os.pardir, 'packages', 'bin', 'debug'), dst="llplugin"):
                self.path("d3dcompiler_43.dll")
                self.path("d3dcompiler_47.dll")
                self.path("libcef.dll")
                self.path("libEGL.dll")
                self.path("libGLESv2.dll")
                self.path("llceflib_host.exe")
                self.path("natives_blob.bin")
                self.path("snapshot_blob.bin")
                self.path("widevinecdmadapter.dll")
                self.path("wow_helper.exe")
                self.end_prefix()
        else:
        # CEF runtime files - not debug (release, relwithdebinfo etc.)
            if self.prefix(src=os.path.join(os.pardir, 'packages', 'bin', 'release'), dst="llplugin"):
                self.path("d3dcompiler_43.dll")
                self.path("d3dcompiler_47.dll")
                self.path("libcef.dll")
                self.path("libEGL.dll")
                self.path("libGLESv2.dll")
                self.path("llceflib_host.exe")
                self.path("natives_blob.bin")
                self.path("snapshot_blob.bin")
                self.path("widevinecdmadapter.dll")
                self.path("wow_helper.exe")
                self.end_prefix()

        # CEF files common to all configurations
        if self.prefix(src=os.path.join(os.pardir, 'packages', 'resources'), dst="llplugin"):
            self.path("cef.pak")
            self.path("cef_100_percent.pak")
            self.path("cef_200_percent.pak")
            self.path("cef_extensions.pak")
            self.path("devtools_resources.pak")
            self.path("icudtl.dat")
            self.end_prefix()

        if self.prefix(src=os.path.join(os.pardir, 'packages', 'resources', 'locales'), dst=os.path.join('llplugin', 'locales')):
            self.path("am.pak")
            self.path("ar.pak")
            self.path("bg.pak")
            self.path("bn.pak")
            self.path("ca.pak")
            self.path("cs.pak")
            self.path("da.pak")
            self.path("de.pak")
            self.path("el.pak")
            self.path("en-GB.pak")
            self.path("en-US.pak")
            self.path("es-419.pak")
            self.path("es.pak")
            self.path("et.pak")
            self.path("fa.pak")
            self.path("fi.pak")
            self.path("fil.pak")
            self.path("fr.pak")
            self.path("gu.pak")
            self.path("he.pak")
            self.path("hi.pak")
            self.path("hr.pak")
            self.path("hu.pak")
            self.path("id.pak")
            self.path("it.pak")
            self.path("ja.pak")
            self.path("kn.pak")
            self.path("ko.pak")
            self.path("lt.pak")
            self.path("lv.pak")
            self.path("ml.pak")
            self.path("mr.pak")
            self.path("ms.pak")
            self.path("nb.pak")
            self.path("nl.pak")
            self.path("pl.pak")
            self.path("pt-BR.pak")
            self.path("pt-PT.pak")
            self.path("ro.pak")
            self.path("ru.pak")
            self.path("sk.pak")
            self.path("sl.pak")
            self.path("sr.pak")
            self.path("sv.pak")
            self.path("sw.pak")
            self.path("ta.pak")
            self.path("te.pak")
            self.path("th.pak")
            self.path("tr.pak")
            self.path("uk.pak")
            self.path("vi.pak")
            self.path("zh-CN.pak")
            self.path("zh-TW.pak")
            self.end_prefix()

        # pull in the crash logger and updater from other projects
        # tag:"crash-logger" here as a cue to the exporter
        self.path(src='../win_crash_logger/%s/windows-crash-logger.exe' % self.args['configuration'],
                  dst="win_crash_logger.exe")

        if not self.is_packaging_viewer():
            self.package_file = "copied_deps"    

    def nsi_file_commands(self, install=True):
        def wpath(path):
            if path.endswith('/') or path.endswith(os.path.sep):
                path = path[:-1]
            path = path.replace('/', '\\')
            return path

        result = ""
        dest_files = [pair[1] for pair in self.file_list if pair[0] and os.path.isfile(pair[1]) and not pair[1].endswith(".pdb") ] #<FS:ND/> Don't include pdb files.
        # sort deepest hierarchy first
        dest_files.sort(lambda a,b: cmp(a.count(os.path.sep),b.count(os.path.sep)) or cmp(a,b))
        dest_files.reverse()
        out_path = None
        for pkg_file in dest_files:
            rel_file = os.path.normpath(pkg_file.replace(self.get_dst_prefix()+os.path.sep,''))
            installed_dir = wpath(os.path.join('$INSTDIR', os.path.dirname(rel_file)))
            pkg_file = wpath(os.path.normpath(pkg_file))
            if installed_dir != out_path:
                if install:
                    out_path = installed_dir
                    result += 'SetOutPath ' + out_path + '\n'
            if install:
                result += 'File ' + pkg_file + '\n'
            else:
                result += 'Delete ' + wpath(os.path.join('$INSTDIR', rel_file)) + '\n'

        # at the end of a delete, just rmdir all the directories
        if not install:
            deleted_file_dirs = [os.path.dirname(pair[1].replace(self.get_dst_prefix()+os.path.sep,'')) for pair in self.file_list]
            # find all ancestors so that we don't skip any dirs that happened to have no non-dir children
            deleted_dirs = []
            for d in deleted_file_dirs:
                deleted_dirs.extend(path_ancestors(d))
            # sort deepest hierarchy first
            deleted_dirs.sort(lambda a,b: cmp(a.count(os.path.sep),b.count(os.path.sep)) or cmp(a,b))
            deleted_dirs.reverse()
            prev = None
            for d in deleted_dirs:
                if d != prev:   # skip duplicates
                    result += 'RMDir ' + wpath(os.path.join('$INSTDIR', os.path.normpath(d))) + '\n'
                prev = d

        return result

    def package_finish(self):
        # a standard map of strings for replacing in the templates
        substitution_strings = {
            'version' : '.'.join(self.args['version']),
            'version_short' : '.'.join(self.args['version'][:-1]),
            'version_dashes' : '-'.join(self.args['version']),
            'final_exe' : self.final_exe(),
            'flags':'',
            'app_name':self.app_name(),
            'app_name_oneword':self.app_name_oneword()
            }

        substitution_strings = self.fs_splice_grid_substitution_strings( substitution_strings ) #<FS:ND/> Add grid args

        # <FS:ND> Properly name OS version, also add Phoenix- in front of installer name
        #installer_file = self.installer_base_name() + '_Setup.exe'
        installer_file = "Phoenix-%(app_name)s-%(version_dashes)s_Setup.exe" % substitution_strings
        # </FS:ND>
        
        substitution_strings['installer_file'] = installer_file
        
        version_vars = """
        !define INSTEXE  "%(final_exe)s"
        !define VERSION "%(version_short)s"
        !define VERSION_LONG "%(version)s"
        !define VERSION_DASHES "%(version_dashes)s"
        """ % substitution_strings
        
        if self.channel_type() == 'release':
            substitution_strings['caption'] = CHANNEL_VENDOR_BASE
        else:
            substitution_strings['caption'] = self.app_name() + ' ${VERSION}'

        inst_vars_template = """
            OutFile "%(installer_file)s"
            !define INSTNAME   "%(app_name_oneword)s"
            !define SHORTCUT   "%(app_name)s"
            !define URLNAME   "secondlife"
            Caption "%(caption)s"
            """

        tempfile = "secondlife_setup_tmp.nsi"
        
        self.fs_sign_win_binaries() # <FS:ND/> Sign files, step one. Sign compiled binaries

        if not self.fs_is_64bit_build():
          # the following replaces strings in the nsi template
          # it also does python-style % substitution
          self.replace_in("installers/windows/installer_template.nsi", tempfile, {
                  "%%VERSION%%":version_vars,
                  "%%SOURCE%%":self.get_src_prefix(),
                  "%%INST_VARS%%":inst_vars_template % substitution_strings,
                  "%%INSTALL_FILES%%":self.nsi_file_commands(True),
                  "%%DELETE_FILES%%":self.nsi_file_commands(False)})

          # We use the Unicode version of NSIS, available from
          # http://www.scratchpaper.com/
          # Check two paths, one for Program Files, and one for Program Files (x86).
          # Yay 64bit windows.
          NSIS_path = os.path.expandvars('${ProgramFiles}\\NSIS\\Unicode\\makensis.exe')
          if not os.path.exists(NSIS_path):
              NSIS_path = os.path.expandvars('${ProgramFiles(x86)}\\NSIS\\Unicode\\makensis.exe')

          installer_created=False
          nsis_attempts=3
          nsis_retry_wait=15
          while (not installer_created) and (nsis_attempts > 0):
            try:
                nsis_attempts-=1;
                self.run_command('"' + NSIS_path + '" /V2 ' + self.dst_path_of(tempfile))
                installer_created=True # if no exception was raised, the codesign worked
            except ManifestError, err:
                if nsis_attempts:
                    print >> sys.stderr, "nsis failed, waiting %d seconds before retrying" % nsis_retry_wait
                    time.sleep(nsis_retry_wait)
                    nsis_retry_wait*=2
                else:
                    print >> sys.stderr, "Maximum nsis attempts exceeded; giving up"
                    raise
          # self.remove(self.dst_path_of(tempfile))
        else:
          installer_file = "Phoenix-%(app_name)s-%(version_dashes)s_Setup.msi" % substitution_strings
          createMSI = "installers/windows_x64/build.bat"
          createMSI  = self.dst_path_of( "../../../indra/newview/" + createMSI)
          settingsFile = "settings_%s_v4.xml" % self.app_name()

          substitution_strings['installer_file'] = installer_file

          channelSuffix = self.channel().replace( CHANNEL_VENDOR_BASE, "" ).strip()

          self.run_command('"' + createMSI + '" ' + self.dst_path_of( "" ) +
                           " " + self.channel() + " " + substitution_strings[ 'version' ] +
                           " " + settingsFile + " " + installer_file[:-4] + " " + " ".join( substitution_strings[ 'version' ].split(".") ) +
                           " " + self.args['upgradecodes'].split(",")[0] + " " + self.args['upgradecodes'].split(",")[1] + " " + channelSuffix  )
        self.fs_sign_win_installer( substitution_strings ) # <FS:ND/> Sign files, step two. Sign installer.

        self.fs_save_windows_symbols( substitution_strings )


# If we're on a build machine, sign the code using our Authenticode certificate. JC
 
#        sign_py = os.path.expandvars("${SIGN}")
#        if not sign_py or sign_py == "${SIGN}":
#            sign_py = 'C:\\buildscripts\\code-signing\\sign.py'
#        else:
#            sign_py = sign_py.replace('\\', '\\\\\\\\')
#        python = os.path.expandvars("${PYTHON}")
#        if not python or python == "${PYTHON}":
#            python = 'python'
#        if os.path.exists(sign_py):
#            self.run_command("%s %s %s" % (python, sign_py, self.dst_path_of(installer_file).replace('\\', '\\\\\\\\')))
#        else:
#            print "Skipping code signing,", sign_py, "does not exist"


        self.created_path(self.dst_path_of(installer_file))
        self.package_file = installer_file


class DarwinManifest(ViewerManifest):
    def is_packaging_viewer(self):
        # darwin requires full app bundle packaging even for debugging.
        return True

    def construct(self):
        # copy over the build result (this is a no-op if run within the xcode script)
        self.path(self.args['configuration'] + "/Firestorm.app", dst="")

        pkgdir = os.path.join(self.args['build'], os.pardir, 'packages')
        relpkgdir = os.path.join(pkgdir, "lib", "release")
        debpkgdir = os.path.join(pkgdir, "lib", "debug")

        if self.prefix(src="", dst="Contents"):  # everything goes in Contents
            self.path("Info.plist", dst="Info.plist")

            # copy additional libs in <bundle>/Contents/MacOS/
            self.path(os.path.join(relpkgdir, "libndofdev.dylib"), dst="Resources/libndofdev.dylib")
            self.path(os.path.join(relpkgdir, "libhunspell-1.3.0.dylib"), dst="Resources/libhunspell-1.3.0.dylib")

            if self.prefix(dst="MacOS"):
                self.path2basename("../viewer_components/updater/scripts/darwin", "*.py")
                self.end_prefix()

            # Growl Frameworks
            self.path("../packages/Frameworks/Growl", dst="Frameworks/Growl")

            # most everything goes in the Resources directory
            if self.prefix(src="", dst="Resources"):
                super(DarwinManifest, self).construct()

                if self.prefix("cursors_mac"):
                    self.path("*.tif")
                    self.end_prefix("cursors_mac")

                self.path("licenses-mac.txt", dst="licenses.txt")
                self.path("featuretable_mac.txt")
                self.path("VivoxAUP.txt")

                icon_path = self.icon_path()
                if self.prefix(src=icon_path, dst="") :
                    self.path("firestorm_icon.icns")
                    self.end_prefix(icon_path)

                self.path("Firestorm.nib")
                
                # Translations
                self.path("English.lproj/language.txt")
                self.replace_in(src="English.lproj/InfoPlist.strings",
                                dst="English.lproj/InfoPlist.strings",
                                searchdict={'%%VERSION%%':'.'.join(self.args['version'])}
                                )
                self.path("German.lproj")
                self.path("Japanese.lproj")
                self.path("Korean.lproj")
                self.path("da.lproj")
                self.path("es.lproj")
                self.path("fr.lproj")
                self.path("hu.lproj")
                self.path("it.lproj")
                self.path("nl.lproj")
                self.path("pl.lproj")
                self.path("pt.lproj")
                self.path("ru.lproj")
                self.path("tr.lproj")
                self.path("uk.lproj")
                self.path("zh-Hans.lproj")

                def path_optional(src, dst):
                    """
                    For a number of our self.path() calls, not only do we want
                    to deal with the absence of src, we also want to remember
                    which were present. Return either an empty list (absent)
                    or a list containing dst (present). Concatenate these
                    return values to get a list of all libs that are present.
                    """
                    if self.path(src, dst):
                        return [dst]
                    print "Skipping %s" % dst
                    return []

                # dylibs is a list of all the .dylib files we expect to need
                # in our bundled sub-apps. For each of these we'll create a
                # symlink from sub-app/Contents/Resources to the real .dylib.
                # Need to get the llcommon dll from any of the build directories as well.
                libfile = "libllcommon.dylib"
                dylibs = path_optional(self.find_existing_file(os.path.join(os.pardir,
                                                               "llcommon",
                                                               self.args['configuration'],
                                                               libfile),
                                                               os.path.join(relpkgdir, libfile)),
                                       dst=libfile)

                for libfile in (
                                "libapr-1.0.dylib",
                                "libaprutil-1.0.dylib",
                                "libcollada14dom.dylib",
                                "libexpat.1.5.2.dylib",
                                "libexception_handler.dylib",
                                "libGLOD.dylib",
                                "libgrowl.dylib",
                                "libgrowl++.dylib",
                                "libLeap.dylib",
                                ):
                    dylibs += path_optional(os.path.join(relpkgdir, libfile), libfile)

                # SLVoice and vivox lols, no symlinks needed
                for libfile in (
                                'libalut.dylib',
                                'libopenal.dylib',
                                'libortp.dylib',
                                'libsndfile.dylib',
                                'libvivoxoal.dylib',
                                'libvivoxsdk.dylib',
                                'libvivoxplatform.dylib',
                                'ca-bundle.crt',
                                'SLVoice',
                                ):
                     self.path2basename(relpkgdir, libfile)

                # dylibs that vary based on configuration
                if self.args['configuration'].lower() == 'debug':
                    for libfile in (
                                "libfmodexL.dylib",
                                ):
                        dylibs += path_optional(os.path.join(debpkgdir, libfile), libfile)
                else:
                    for libfile in (
                                "libfmodex.dylib",
                                ):
                        dylibs += path_optional(os.path.join(relpkgdir, libfile), libfile)
                
                # our apps
                for app_bld_dir, app in (("mac_crash_logger", "mac-crash-logger.app"),
                                         # plugin launcher
                                         (os.path.join("llplugin", "slplugin"), "SLPlugin.app"),
                                         ):
                    self.path2basename(os.path.join(os.pardir,
                                                    app_bld_dir, self.args['configuration']),
                                       app)

                    # our apps dependencies on shared libs
                    # for each app, for each dylib we collected in dylibs,
                    # create a symlink to the real copy of the dylib.
                    resource_path = self.dst_path_of(os.path.join(app, "Contents", "Resources"))
                    for libfile in dylibs:
                        src = os.path.join(os.pardir, os.pardir, os.pardir, libfile)
                        dst = os.path.join(resource_path, libfile)
                        try:
                            symlinkf(src, dst)
                        except OSError as err:
                            print "Can't symlink %s -> %s: %s" % (src, dst, err)

                # LLCefLib helper apps go inside SLPlugin.app
                if self.prefix(src="", dst="SLPlugin.app/Contents/Frameworks"):
                    for helperappfile in ('LLCefLib Helper.app',
                                          'LLCefLib Helper EH.app'):
                        self.path2basename(relpkgdir, helperappfile)

                    pluginframeworkpath = self.dst_path_of('Chromium Embedded Framework.framework');

                    self.end_prefix()

                # SLPlugin plugins
                if self.prefix(src="", dst="llplugin"):
                    self.path2basename("../media_plugins/quicktime/" + self.args['configuration'],
                                       "media_plugin_quicktime.dylib")
                    self.path2basename("../media_plugins/cef/" + self.args['configuration'],
                                       "media_plugin_cef.dylib")
                    self.end_prefix("llplugin")

                self.end_prefix("Resources")

                # CEF framework goes inside Second Life.app/Contents/Frameworks
                if self.prefix(src="", dst="Frameworks"):
                    frameworkfile="Chromium Embedded Framework.framework"
                    self.path2basename(relpkgdir, frameworkfile)
                    self.end_prefix("Frameworks")

                # This code constructs a relative path from the
                # target framework folder back to the location of the symlink.
                # It needs to be relative so that the symlink still works when
                # (as is normal) the user moves the app bunlde out of the DMG
                # and into the /Applications folder. Note we also call 'raise'
                # to terminate the process if we get an error since without
                # this symlink, Second Life web media can't possibly work.
                # Real Framework folder:
                #   Second Life.app/Contents/Frameworks/Chromium Embedded Framework.framework/
                # Location of symlink and why it'ds relavie 
                #   Second Life.app/Contents/Resources/SLPlugin.app/Contents/Frameworks/Chromium Embedded Framework.framework/
                frameworkpath = os.path.join(os.pardir, os.pardir, os.pardir, os.pardir, "Frameworks", "Chromium Embedded Framework.framework")
                try:
                    symlinkf(frameworkpath, pluginframeworkpath)
                except OSError as err:
                    print "Can't symlink %s -> %s: %s" % (frameworkpath, pluginframeworkpath, err)
                    raise

            self.end_prefix("Contents")

        # fix up media_plugin.dylib so it knows where to look for CEF files it needs
        self.run_command('install_name_tool -change "@executable_path/Chromium Embedded Framework" "@executable_path/../Frameworks/Chromium Embedded Framework.framework/Chromium Embedded Framework" "%(config)s/Second Life.app/Contents/Resources/llplugin/media_plugin_cef.dylib"' %
                        { 'config' : self.args['configuration'] })

        # NOTE: the -S argument to strip causes it to keep enough info for
        # annotated backtraces (i.e. function names in the crash log).  'strip' with no
        # arguments yields a slightly smaller binary but makes crash logs mostly useless.
        # This may be desirable for the final release.  Or not.
        if ("package" in self.args['actions'] or 
            "unpacked" in self.args['actions']):
            self.run_command('strip -S %(viewer_binary)r' %
<<<<<<< HEAD
                             { 'viewer_binary' : self.dst_path_of('Contents/MacOS/Firestorm')})
=======
                             { 'viewer_binary' : self.dst_path_of('Contents/MacOS/Second Life')})
>>>>>>> ce1ad143

    def copy_finish(self):
        # Force executable permissions to be set for scripts
        # see CHOP-223 and http://mercurial.selenic.com/bts/issue1802
        for script in 'Contents/MacOS/update_install.py',:
            self.run_command("chmod +x %r" % os.path.join(self.get_dst_prefix(), script))

    def package_finish(self):
        global CHANNEL_VENDOR_BASE
        substitution_strings = self.fs_get_substitution_strings()         # <FS:AO> Copied from windows manifest, since we're starting to use many of the same vars

        imagename = ("Phoenix-" + self.app_name() + '-' + '-'.join(self.args['version']))

        # MBW -- If the mounted volume name changes, it breaks the .DS_Store's background image and icon positioning.
        #  If we really need differently named volumes, we'll need to create multiple DS_Store file images, or use some other trick.

        #volname=CHANNEL_VENDOR_BASE+" Installer"  # DO NOT CHANGE without understanding comment above
        #[FS:CR] Understood and disregarded!
        volname = (self.app_name() + " " + '.'.join(self.args['version']) + " Installer")

        #imagename = self.installer_base_name()

        sparsename = imagename + ".sparseimage"
        finalname = imagename + ".dmg"
        # make sure we don't have stale files laying about
        self.remove(sparsename, finalname)

        self.run_command('hdiutil create %(sparse)r -volname %(vol)r -fs HFS+ -type SPARSE -megabytes 1000 -layout SPUD' % {
                'sparse':sparsename,
                'vol':volname})

        # mount the image and get the name of the mount point and device node
        hdi_output = self.run_command('hdiutil attach -private %r' % sparsename)
        try:
            devfile = re.search("/dev/disk([0-9]+)[^s]", hdi_output).group(0).strip()
            volpath = re.search('HFS\s+(.+)', hdi_output).group(1).strip()

            if devfile != '/dev/disk1':
                # adding more debugging info based upon nat's hunches to the
                # logs to help track down 'SetFile -a V' failures -brad
                print "WARNING: 'SetFile -a V' command below is probably gonna fail"

            # Copy everything in to the mounted .dmg

            app_name = self.app_name()

            # Hack:
            # Because there is no easy way to coerce the Finder into positioning
            # the app bundle in the same place with different app names, we are
            # adding multiple .DS_Store files to svn. There is one for release,
            # one for release candidate and one for first look. Any other channels
            # will use the release .DS_Store, and will look broken.
            # - Ambroff 2008-08-20
            # If the channel is "firestorm-private-"anything, then use the
            #  private folder for .DS_Store and the background image. -- TS
            template_chan = app_name.lower()
            if template_chan.startswith("firestorm-private"):
                template_chan = "firestorm-private"
            elif template_chan.startswith("firestormos-private"):
                template_chan = "firestormos-private"
            dmg_template = os.path.join(
                'installers', 'darwin', '%s-dmg' % template_chan)

            if not os.path.exists (self.src_path_of(dmg_template)):
                dmg_template = os.path.join ('installers', 'darwin', 'firestorm-release-dmg')

            for s,d in {self.get_dst_prefix():app_name + ".app",
                        os.path.join(dmg_template, "_VolumeIcon.icns"): ".VolumeIcon.icns",
                        os.path.join(dmg_template, "background.png"): "background.png",
                        os.path.join(dmg_template, "VivoxAUP.txt"): "Vivox Acceptable Use Policy.txt",
                        os.path.join(dmg_template, "LGPL-license.txt"): "LGPL License.txt"}.items():
                        #os.path.join(dmg_template, "_DS_Store"): ".DS_Store"}.items():
                print "Copying to dmg", s, d
                self.copy_action(self.src_path_of(s), os.path.join(volpath, d))

            # <FS:TS> The next two commands *MUST* execute before the loop
            #         that hides the files. If not, packaging will fail.
            #         YOU HAVE BEEN WARNED. 
            # Create the alias file (which is a resource file) from the .r
            self.run_command('Rez %r -o %r' %
                             (self.src_path_of("installers/darwin/firestorm-release-dmg/Applications-alias.r"),
                              os.path.join(volpath, "Applications")))

            # Set up the installer disk image: set icon positions, folder view
            #  options, and icon label colors. This must be done before the
            #  files are hidden.
            self.run_command('osascript %r %r' % 
                             (self.src_path_of("installers/darwin/installer-dmg.applescript"),
                             volname))

            # Hide the background image, DS_Store file, and volume icon file (set their "visible" bit)
            for f in ".VolumeIcon.icns", "background.png", ".DS_Store":
                pathname = os.path.join(volpath, f)
                # We've observed mysterious "no such file" failures of the SetFile
                # command, especially on the first file listed above -- yet
                # subsequent inspection of the target directory confirms it's
                # there. Timing problem with copy command? Try to handle.
                for x in xrange(3):
                    if os.path.exists(pathname):
                        print "Confirmed existence: %r" % pathname
                        break
                    print "Waiting for %s copy command to complete (%s)..." % (f, x+1)
                    sys.stdout.flush()
                    time.sleep(1)
                # If we fall out of the loop above without a successful break, oh
                # well, possibly we've mistaken the nature of the problem. In any
                # case, don't hang up the whole build looping indefinitely, let
                # the original problem manifest by executing the desired command.
                self.run_command('SetFile -a V %r' % pathname)

            # Set the alias file's alias and custom icon bits
            self.run_command('SetFile -a AC %r' % os.path.join(volpath, "Applications"))

            # Set the disk image root's custom icon bit
            self.run_command('SetFile -a C %r' % volpath)

            # Sign the app if requested; 
            # do this in the copy that's in the .dmg so that the extended attributes used by 
            # the signature are preserved; moving the files using python will leave them behind
            # and invalidate the signatures.
            if 'signature' in self.args:
                app_in_dmg=os.path.join(volpath,self.app_name()+".app")
                print "Attempting to sign '%s'" % app_in_dmg
                identity = self.args['signature']
                if identity == '':
                    identity = 'Developer ID Application'

                # Look for an environment variable set via build.sh when running in Team City.
                try:
                    build_secrets_checkout = os.environ['build_secrets_checkout']
                except KeyError:
                    pass
                else:
                    # variable found so use it to unlock keychain followed by codesign
                    home_path = os.environ['HOME']
                    keychain_pwd_path = os.path.join(build_secrets_checkout,'code-signing-osx','password.txt')
                    keychain_pwd = open(keychain_pwd_path).read().rstrip()

                    self.run_command('security unlock-keychain -p "%s" "%s/Library/Keychains/viewer.keychain"' % ( keychain_pwd, home_path ) )
                    signed=False
                    sign_attempts=3
                    sign_retry_wait=15
                    while (not signed) and (sign_attempts > 0):
                        try:
                            sign_attempts-=1;
                            self.run_command(
                               'codesign --verbose --deep --force --keychain "%(home_path)s/Library/Keychains/viewer.keychain" --sign %(identity)r %(bundle)r' % {
                                   'home_path' : home_path,
                                   'identity': identity,
                                   'bundle': app_in_dmg
                                   })
                            signed=True # if no exception was raised, the codesign worked
                        except ManifestError, err:
                            if sign_attempts:
                                print >> sys.stderr, "codesign failed, waiting %d seconds before retrying" % sign_retry_wait
                                time.sleep(sign_retry_wait)
                                sign_retry_wait*=2
                            else:
                                print >> sys.stderr, "Maximum codesign attempts exceeded; giving up"
                                raise
                    self.run_command('spctl -a -texec -vv %(bundle)r' % { 'bundle': app_in_dmg })

            imagename="SecondLife_" + '_'.join(self.args['version'])


        finally:
            # Unmount the image even if exceptions from any of the above 
            self.run_command('hdiutil detach -force %r' % devfile)

        print "Converting temp disk image to final disk image"
        self.run_command('hdiutil convert %(sparse)r -format UDZO -imagekey zlib-level=9 -o %(final)r' % {'sparse':sparsename, 'final':finalname})
        self.run_command('hdiutil internet-enable -yes %(final)r' % {'final':finalname})
        # get rid of the temp file
        self.package_file = finalname
        self.remove(sparsename)

        #AO: Try to package up symbols
        # New Method, for reading cross platform stack traces on a linux/mac host
        if (os.path.exists("%s/firestorm-symbols-darwin.tar.bz2" % self.args['configuration'].lower())):
            # Rename to add version numbers
            os.rename("%s/firestorm-symbols-darwin.tar.bz2" % self.args['configuration'].lower(),
                      "%s/Phoenix_%s_%s_%s_symbols-darwin.tar.bz2" % (self.args['configuration'].lower(),
                                                                      self.fs_channel_legacy_oneword(),
                                                                      substitution_strings['version_dashes'],
                                                                      self.args['viewer_flavor']))


class Darwin_i386_Manifest(DarwinManifest):
    def construct(self):
        super(Darwin_i386_Manifest, self).construct()


class Darwin_universal_Manifest(DarwinManifest):
    def construct(self):
        super(Darwin_universal_Manifest, self).construct()

        if(self.prefix(src="../packages/bin_x86", dst="Contents/Resources/")):
            self.path("slplugin.app")
			
            if self.prefix(src = "llplugin", dst="llplugin"):
                self.path("media_plugin_quicktime.dylib")
                self.path("media_plugin_webkit.dylib")
                self.path("libllqtwebkit.dylib")
            self.end_prefix("llplugin")

        self.end_prefix("../packages/bin_x86");


class Darwin_x86_64_Manifest(DarwinManifest):
    def construct(self):
        super(Darwin_x86_64_Manifest, self).construct()

        if(self.prefix("../packages/bin_x86", dst="Contents/Resources/")):
            self.path("slplugin.app", "slplugin.app")
	
            if self.prefix(src = "llplugin", dst="llplugin"):
                self.path("media_plugin_quicktime.dylib", "media_plugin_quicktime.dylib")
                self.path("media_plugin_webkit.dylib", "media_plugin_webkit.dylib")
                self.path("libllqtwebkit.dylib", "libllqtwebkit.dylib")
            self.end_prefix("llplugin")

        self.end_prefix("../packages/bin_x86");


class LinuxManifest(ViewerManifest):
    def construct(self):
        super(LinuxManifest, self).construct()

        pkgdir = os.path.join(self.args['build'], os.pardir, 'packages')
        relpkgdir = os.path.join(pkgdir, "lib", "release")
        debpkgdir = os.path.join(pkgdir, "lib", "debug")

        self.path("licenses-linux.txt","licenses.txt")
        self.path("VivoxAUP.txt")
        self.path("res/firestorm_icon.png","firestorm_icon.png")
        if self.prefix("linux_tools", dst=""):
            self.path("client-readme.txt","README-linux.txt")
	    self.path("FIRESTORM_DESKTOPINSTALL.txt","FIRESTORM_DESKTOPINSTALL.txt")
            self.path("client-readme-voice.txt","README-linux-voice.txt")
            self.path("client-readme-joystick.txt","README-linux-joystick.txt")
            self.path("wrapper.sh","firestorm")
            if self.prefix(src="", dst="etc"):
                self.path("handle_secondlifeprotocol.sh")
                self.path("register_secondlifeprotocol.sh")
                self.path("refresh_desktop_app_entry.sh")
                self.path("launch_url.sh")
                self.end_prefix("etc")
            self.path("install.sh")
            self.end_prefix("linux_tools")

        if self.prefix(src="", dst="bin"):
            self.path("firestorm-bin","do-not-directly-run-firestorm-bin")
            self.path("../linux_crash_logger/linux-crash-logger","linux-crash-logger.bin")
            self.path2basename("../llplugin/slplugin", "SLPlugin")
            self.path2basename("../viewer_components/updater/scripts/linux", "update_install")
            self.end_prefix("bin")

        if self.prefix("res-sdl"):
            self.path("*")
            # recurse
            self.end_prefix("res-sdl")

        # Get the icons based on the channel type
        icon_path = self.icon_path()
        print "DEBUG: icon_path '%s'" % icon_path
        if self.prefix(src=icon_path, dst="") :
            self.path("firestorm_256.png","firestorm_48.png")
            if self.prefix(src="",dst="res-sdl") :
                self.path("firestorm_256.BMP","ll_icon.BMP")
                self.end_prefix("res-sdl")
            self.end_prefix(icon_path)

        # plugins
        if self.prefix(src="", dst="bin/llplugin"):
<<<<<<< HEAD
            #self.path2basename("../media_plugins/webkit", "libmedia_plugin_webkit.so")
            self.path("../media_plugins/gstreamer010/libmedia_plugin_gstreamer010.so", "libmedia_plugin_gstreamer.so")
            self.path( "../media_plugins/cef/libmedia_plugin_cef.so", "libmedia_plugin_cef.so" )
=======
            self.path("../media_plugins/gstreamer010/libmedia_plugin_gstreamer010.so", "libmedia_plugin_gstreamer.so")
>>>>>>> ce1ad143
            self.end_prefix("bin/llplugin")

        # CEF files 
        if self.prefix(src=os.path.join(os.pardir, 'packages', 'lib', 'release'), dst="lib"):
            self.path( "libcef.so" )
            self.path( "libllceflib.so" )
            self.end_prefix()

        if self.prefix(src=os.path.join(os.pardir, 'packages', 'bin', 'release'), dst="bin"):
            self.path( "chrome-sandbox" )
            self.path( "llceflib_host" )
            self.path( "natives_blob.bin" )
            self.path( "snapshot_blob.bin" )
            self.path( "libffmpegsumo.so" )
            self.end_prefix()

        if self.prefix(src=os.path.join(os.pardir, 'packages', 'resources'), dst="bin"):
            self.path( "cef.pak" )
            self.path( "cef_100_percent.pak" )
            self.path( "cef_200_percent.pak" )
            self.path( "devtools_resources.pak" )
            self.path( "icudtl.dat" )
            self.end_prefix()

        if self.prefix(src=os.path.join(os.pardir, 'packages', 'resources', 'locales'), dst=os.path.join('bin', 'locales')):
            self.path("am.pak")
            self.path("ar.pak")
            self.path("bg.pak")
            self.path("bn.pak")
            self.path("ca.pak")
            self.path("cs.pak")
            self.path("da.pak")
            self.path("de.pak")
            self.path("el.pak")
            self.path("en-GB.pak")
            self.path("en-US.pak")
            self.path("es-419.pak")
            self.path("es.pak")
            self.path("et.pak")
            self.path("fa.pak")
            self.path("fi.pak")
            self.path("fil.pak")
            self.path("fr.pak")
            self.path("gu.pak")
            self.path("he.pak")
            self.path("hi.pak")
            self.path("hr.pak")
            self.path("hu.pak")
            self.path("id.pak")
            self.path("it.pak")
            self.path("ja.pak")
            self.path("kn.pak")
            self.path("ko.pak")
            self.path("lt.pak")
            self.path("lv.pak")
            self.path("ml.pak")
            self.path("mr.pak")
            self.path("ms.pak")
            self.path("nb.pak")
            self.path("nl.pak")
            self.path("pl.pak")
            self.path("pt-BR.pak")
            self.path("pt-PT.pak")
            self.path("ro.pak")
            self.path("ru.pak")
            self.path("sk.pak")
            self.path("sl.pak")
            self.path("sr.pak")
            self.path("sv.pak")
            self.path("sw.pak")
            self.path("ta.pak")
            self.path("te.pak")
            self.path("th.pak")
            self.path("tr.pak")
            self.path("uk.pak")
            self.path("vi.pak")
            self.path("zh-CN.pak")
            self.path("zh-TW.pak")
            self.end_prefix()

        # llcommon
        if not self.path("../llcommon/libllcommon.so", "lib/libllcommon.so"):
            print "Skipping llcommon.so (assuming llcommon was linked statically)"

        self.path("featuretable_linux.txt")
        
        if self.is_packaging_viewer():
          if self.prefix("../packages/lib/release", dst="lib"):
            self.path("libapr-1.so*")
            self.path("libaprutil-1.so*")
            self.path("libboost_context-mt.so*")
            self.path("libboost_filesystem-mt.so*")
            self.path("libboost_program_options-mt.so*")
            self.path("libboost_regex-mt.so*")
            self.path("libboost_signals-mt.so*")
            self.path("libboost_system-mt.so*")
            self.path("libboost_thread-mt.so*")
            self.path("libboost_chrono-mt.so*") #<FS:TM> FS spcific
            self.path("libboost_date_time-mt.so*") #<FS:TM> FS spcific
            self.path("libboost_wave-mt.so*") #<FS:TM> FS spcific
            self.path("libcollada14dom.so*")
            self.path("libdb*.so*")
            self.path("libcrypto.so*")
            self.path("libexpat.so*")
            self.path("libssl.so*")
            self.path("libGLOD.so")
            self.path("libminizip.so")
            self.path("libuuid.so*")
            self.path("libSDL-1.2.so*")
            self.path("libdirectfb*.so*")
            self.path("libfusion*.so*")
            self.path("libdirect*.so*")
            self.path("libopenjpeg.so*")
            self.path("libhunspell-1.3.so*")
            self.path("libalut.so*")
            self.path("libpng15.so.15") #use provided libpng to workaround incompatible system versions on some distros
            self.path("libpng15.so.15.13.0") #use provided libpng to workaround incompatible system versions on some distros
            self.path("libpng15.so.15.1.0") #use provided libpng to workaround incompatible system versions on some distros
            self.path("libopenal.so", "libopenal.so.1") # Install as versioned file in case it's missing from the 3p- and won't get copied below
            self.path("libopenal.so*")
            #self.path("libnotify.so.1.1.2", "libnotify.so.1") # LO - uncomment when testing libnotify(growl) on linux
            self.path("libpangox-1.0.so*")

            # KLUDGE: As of 2012-04-11, the 'fontconfig' package installs
            # libfontconfig.so.1.4.4, along with symlinks libfontconfig.so.1
            # and libfontconfig.so. Before we added support for library-file
            # wildcards, though, this self.path() call specifically named
            # libfontconfig.so.1.4.4 WITHOUT also copying the symlinks. When I
            # (nat) changed the call to self.path("libfontconfig.so.*"), we
            # ended up with the libfontconfig.so.1 symlink in the target
            # directory as well. But guess what! At least on Ubuntu 10.04,
            # certain viewer fonts look terrible with libfontconfig.so.1
            # present in the target directory. Removing that symlink suffices
            # to improve them. I suspect that means we actually do better when
            # the viewer fails to find our packaged libfontconfig.so*, falling
            # back on the system one instead -- but diagnosing and fixing that
            # is a bit out of scope for the present project. Meanwhile, this
            # particular wildcard specification gets us exactly what the
            # previous call did, without having to explicitly state the
            # version number.
            self.path("libfontconfig.so.*.*")

            try:
                self.path("libtcmalloc.so*") #formerly called google perf tools
                pass
            except:
                print "tcmalloc files not found, skipping"
                pass

            self.end_prefix("lib")

            # Vivox runtimes
            # Currentelly, the 32-bit ones will work with a 64-bit client.
            if self.prefix(src="../packages/lib/release", dst="bin"):
                    self.path("SLVoice")
                    self.end_prefix()
            if self.prefix(src="../packages/lib/release", dst="lib"):
                    self.path("libortp.so")
                    self.path("libsndfile.so.1")
                    # <FS:TS> Vivox wants this library even if it's present already in the viewer
                    self.path("libvivoxoal.so.1")
                    self.path("libvivoxsdk.so")
                    self.path("libvivoxplatform.so")
                    self.end_prefix("lib")

    def copy_finish(self):
        # Force executable permissions to be set for scripts
        # see CHOP-223 and http://mercurial.selenic.com/bts/issue1802
        for script in 'firestorm', 'bin/update_install':
            self.run_command("chmod +x %r" % os.path.join(self.get_dst_prefix(), script))

    def package_finish(self):
        # a standard map of strings for replacing in the templates
        installer_name_components = ['Phoenix',self.app_name(),self.args.get('arch'),'.'.join(self.args['version'])]
        installer_name = "_".join(installer_name_components)
        #installer_name = self.installer_base_name()

        self.fs_delete_linux_symbols() # <FS:ND/> Delete old syms
        self.strip_binaries()
        self.fs_save_linux_symbols() # <FS:ND/> Package symbols, add debug link

        # Fix access permissions
        self.run_command("""
                find %(dst)s -type d | xargs --no-run-if-empty chmod 755;
                find %(dst)s -type f -perm 0700 | xargs --no-run-if-empty chmod 0755;
                find %(dst)s -type f -perm 0500 | xargs --no-run-if-empty chmod 0555;
                find %(dst)s -type f -perm 0600 | xargs --no-run-if-empty chmod 0644;
                find %(dst)s -type f -perm 0400 | xargs --no-run-if-empty chmod 0444;
                true""" %  {'dst':self.get_dst_prefix() })
        self.package_file = installer_name + '.tar.xz'

        # temporarily move directory tree so that it has the right
        # name in the tarfile
        self.run_command("mv %(dst)s %(inst)s" % {
            'dst': self.get_dst_prefix(),
            'inst': self.build_path_of(installer_name)})
        try:
            # only create tarball if it's a release build.
            if self.args['buildtype'].lower() == 'release':
                # --numeric-owner hides the username of the builder for
                # security etc.
                self.run_command('tar -C %(dir)s --numeric-owner %(fs_excludes)s -cJf '
                                 '%(inst_path)s.tar.xz %(inst_name)s' % {
                        'dir': self.get_build_prefix(),
                        'inst_name': installer_name,
                        'inst_path':self.build_path_of(installer_name),
                        'fs_excludes':self.fs_linux_tar_excludes()
                        })
            else:
                print "Skipping %s.tar.xz for non-Release build (%s)" % \
                      (installer_name, self.args['buildtype'])
        finally:
            self.run_command("mv %(inst)s %(dst)s" % {
                'dst': self.get_dst_prefix(),
                'inst': self.build_path_of(installer_name)})

    def strip_binaries(self):
        if self.args['buildtype'].lower() == 'release' and self.is_packaging_viewer():
            print "* Going strip-crazy on the packaged binaries, since this is a RELEASE build"
            self.run_command(r"find %(d)r/bin %(d)r/lib -type f \! -name update_install \! -name *.pak \! -name *.dat \! -name *.bin | xargs --no-run-if-empty strip -S" % {'d': self.get_dst_prefix()} ) # makes some small assumptions about our packaged dir structure

class Linux_i686_Manifest(LinuxManifest):
    def construct(self):
        super(Linux_i686_Manifest, self).construct()

        pkgdir = os.path.join(self.args['build'], os.pardir, 'packages')
        relpkgdir = os.path.join(pkgdir, "lib", "release")
        debpkgdir = os.path.join(pkgdir, "lib", "debug")

        if self.prefix(relpkgdir, dst="lib"):
            self.path("libapr-1.so")
            self.path("libapr-1.so.0")
            self.path("libapr-1.so.0.4.5")
            self.path("libaprutil-1.so")
            self.path("libaprutil-1.so.0")
            self.path("libaprutil-1.so.0.4.1")
            self.path("libdb*.so")
            self.path("libexpat.so.*")
            self.path("libGLOD.so")
            self.path("libuuid.so*")
            self.path("libSDL-1.2.so.*")
            self.path("libdirectfb-1.*.so.*")
            self.path("libfusion-1.*.so.*")
            self.path("libdirect-1.*.so.*")
            self.path("libopenjpeg.so*")
            self.path("libdirectfb-1.4.so.5")
            self.path("libfusion-1.4.so.5")
            self.path("libdirect-1.4.so.5*")
            self.path("libhunspell-1.3.so*")
            self.path("libalut.so*")
            self.path("libopenal.so*")

            # <FS:ND> Linking this breaks voice as stock openal.so does not have alcGetMixedBuffer
            #self.path("libopenal.so", "libvivoxoal.so.1") # vivox's sdk expects this soname
            # </FS:ND>
            
            # KLUDGE: As of 2012-04-11, the 'fontconfig' package installs
            # libfontconfig.so.1.4.4, along with symlinks libfontconfig.so.1
            # and libfontconfig.so. Before we added support for library-file
            # wildcards, though, this self.path() call specifically named
            # libfontconfig.so.1.4.4 WITHOUT also copying the symlinks. When I
            # (nat) changed the call to self.path("libfontconfig.so.*"), we
            # ended up with the libfontconfig.so.1 symlink in the target
            # directory as well. But guess what! At least on Ubuntu 10.04,
            # certain viewer fonts look terrible with libfontconfig.so.1
            # present in the target directory. Removing that symlink suffices
            # to improve them. I suspect that means we actually do better when
            # the viewer fails to find our packaged libfontconfig.so*, falling
            # back on the system one instead -- but diagnosing and fixing that
            # is a bit out of scope for the present project. Meanwhile, this
            # particular wildcard specification gets us exactly what the
            # previous call did, without having to explicitly state the
            # version number.
            self.path("libfontconfig.so.*.*")

            # Include libfreetype.so. but have it work as libfontconfig does.
            self.path("libfreetype.so.*.*")

            try:
                self.path("libtcmalloc.so*") #formerly called google perf tools
                pass
            except:
                print "tcmalloc files not found, skipping"
                pass

            try:
                self.path("libfmodex-*.so")
                self.path("libfmodex.so")
                pass
            except:
                print "Skipping libfmodex.so - not found"
                pass

            self.end_prefix("lib")

            # Vivox runtimes
            if self.prefix(src=relpkgdir, dst="bin"):
                self.path("SLVoice")
                self.end_prefix()
            if self.prefix(src=relpkgdir, dst="lib"):
                self.path("libortp.so")
                self.path("libsndfile.so.1")
                #self.path("libvivoxoal.so.1") # no - we'll re-use the viewer's own OpenAL lib
                self.path("libvivoxsdk.so")
                self.path("libvivoxplatform.so")
                self.end_prefix("lib")

<<<<<<< HEAD
            # plugin runtime
            if self.prefix(src=os.path.join(pkgdir, "lib"), dst="lib"):
                self.path("libQtCore.so*")
                self.path("libQtGui.so*")
                self.path("libQtNetwork.so*")
                self.path("libQtOpenGL.so*")
                self.path("libQtSvg.so*")
                self.path("libQtWebKit.so*")
                self.path("libQtXml.so*")
                self.end_prefix("lib")

            # For WebKit/Qt plugin runtimes (image format plugins)
            if self.prefix(src=os.path.join(pkgdir, "llplugin", "imageformats"),
                           dst="bin/llplugin/imageformats"):
                self.path("libqgif.so")
                self.path("libqico.so")
                self.path("libqjpeg.so")
                self.path("libqmng.so")
                self.path("libqsvg.so")
                self.path("libqtiff.so")
                self.end_prefix("bin/llplugin/imageformats")

            # For WebKit/Qt plugin runtimes (codec/character encoding plugins)
            if self.prefix(src=os.path.join(pkgdir, "llplugin", "codecs"),
                           dst="bin/llplugin/codecs"):
                self.path("libqcncodecs.so")
                self.path("libqjpcodecs.so")
                self.path("libqkrcodecs.so")
                self.path("libqtwcodecs.so")
                self.end_prefix("bin/llplugin/codecs")

            self.fs_delete_linux_symbols() # <FS:ND/> Delete old syms
=======
>>>>>>> ce1ad143
            self.strip_binaries()


class Linux_x86_64_Manifest(LinuxManifest):
    def construct(self):
        super(Linux_x86_64_Manifest, self).construct()

        if self.is_packaging_viewer():
          if self.prefix("../packages/lib/release", dst="lib"):
            self.path("libffi*.so*")

            # vivox 32-bit hack.
            # one has to extract libopenal.so from the 32-bit openal package, or official LL viewer, and rename it to libopenal32.so
            # and place it in the prebuilt lib/release directory
            # <FS:TS> No, we don't need to dink with this. A usable library
            # is now in the slvoice package, and we need to just use it as is.
            # self.path("libopenal32.so", "libvivoxoal.so.1") # vivox's sdk expects this soname

            try:
                    self.path("libfmodex64-*.so")
                    self.path("libfmodex64.so")
                    pass
            except:
                    print "Skipping libfmodex.so - not found"
                    pass

            self.end_prefix("lib")

          self.prefix(src="../packages/lib/release/x64", dst="lib")
          try:
              self.path("libLeap.so")
          except:
              print "Leap Motion library not found"
          self.end_prefix("lib")

        if self.prefix(src="", dst="bin"):
            self.path2basename("../llplugin/slplugin", "SLPlugin")
            self.end_prefix("bin")        # support file for valgrind debug tool

        # plugins
        if self.prefix(src="", dst="bin/llplugin"):
            self.path2basename("../media_plugins/webkit", "libmedia_plugin_webkit.so")
            self.path("../media_plugins/gstreamer010/libmedia_plugin_gstreamer010.so", "libmedia_plugin_gstreamer.so")
            self.end_prefix("bin/llplugin")
                                                        
            
        self.path("secondlife-i686.supp")

################################################################

def symlinkf(src, dst):
    """
    Like ln -sf, but uses os.symlink() instead of running ln.
    """
    try:
        os.symlink(src, dst)
    except OSError, err:
        if err.errno != errno.EEXIST:
            raise
        # We could just blithely attempt to remove and recreate the target
        # file, but that strategy doesn't work so well if we don't have
        # permissions to remove it. Check to see if it's already the
        # symlink we want, which is the usual reason for EEXIST.
        if not (os.path.islink(dst) and os.readlink(dst) == src):
            # Here either dst isn't a symlink or it's the wrong symlink.
            # Remove and recreate. Caller will just have to deal with any
            # exceptions at this stage.
            os.remove(dst)
            os.symlink(src, dst)

if __name__ == "__main__":
    main()<|MERGE_RESOLUTION|>--- conflicted
+++ resolved
@@ -1021,11 +1021,7 @@
         if ("package" in self.args['actions'] or 
             "unpacked" in self.args['actions']):
             self.run_command('strip -S %(viewer_binary)r' %
-<<<<<<< HEAD
                              { 'viewer_binary' : self.dst_path_of('Contents/MacOS/Firestorm')})
-=======
-                             { 'viewer_binary' : self.dst_path_of('Contents/MacOS/Second Life')})
->>>>>>> ce1ad143
 
     def copy_finish(self):
         # Force executable permissions to be set for scripts
@@ -1300,13 +1296,8 @@
 
         # plugins
         if self.prefix(src="", dst="bin/llplugin"):
-<<<<<<< HEAD
-            #self.path2basename("../media_plugins/webkit", "libmedia_plugin_webkit.so")
             self.path("../media_plugins/gstreamer010/libmedia_plugin_gstreamer010.so", "libmedia_plugin_gstreamer.so")
             self.path( "../media_plugins/cef/libmedia_plugin_cef.so", "libmedia_plugin_cef.so" )
-=======
-            self.path("../media_plugins/gstreamer010/libmedia_plugin_gstreamer010.so", "libmedia_plugin_gstreamer.so")
->>>>>>> ce1ad143
             self.end_prefix("bin/llplugin")
 
         # CEF files 
@@ -1614,41 +1605,7 @@
                 self.path("libvivoxplatform.so")
                 self.end_prefix("lib")
 
-<<<<<<< HEAD
-            # plugin runtime
-            if self.prefix(src=os.path.join(pkgdir, "lib"), dst="lib"):
-                self.path("libQtCore.so*")
-                self.path("libQtGui.so*")
-                self.path("libQtNetwork.so*")
-                self.path("libQtOpenGL.so*")
-                self.path("libQtSvg.so*")
-                self.path("libQtWebKit.so*")
-                self.path("libQtXml.so*")
-                self.end_prefix("lib")
-
-            # For WebKit/Qt plugin runtimes (image format plugins)
-            if self.prefix(src=os.path.join(pkgdir, "llplugin", "imageformats"),
-                           dst="bin/llplugin/imageformats"):
-                self.path("libqgif.so")
-                self.path("libqico.so")
-                self.path("libqjpeg.so")
-                self.path("libqmng.so")
-                self.path("libqsvg.so")
-                self.path("libqtiff.so")
-                self.end_prefix("bin/llplugin/imageformats")
-
-            # For WebKit/Qt plugin runtimes (codec/character encoding plugins)
-            if self.prefix(src=os.path.join(pkgdir, "llplugin", "codecs"),
-                           dst="bin/llplugin/codecs"):
-                self.path("libqcncodecs.so")
-                self.path("libqjpcodecs.so")
-                self.path("libqkrcodecs.so")
-                self.path("libqtwcodecs.so")
-                self.end_prefix("bin/llplugin/codecs")
-
             self.fs_delete_linux_symbols() # <FS:ND/> Delete old syms
-=======
->>>>>>> ce1ad143
             self.strip_binaries()
 
 
