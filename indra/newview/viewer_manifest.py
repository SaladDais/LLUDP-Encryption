#!/usr/bin/env python
"""\
@file viewer_manifest.py
@author Ryan Williams
@brief Description of all installer viewer files, and methods for packaging
       them into installers for all supported platforms.

$LicenseInfo:firstyear=2006&license=viewerlgpl$
Second Life Viewer Source Code
Copyright (C) 2006-2014, Linden Research, Inc.

This library is free software; you can redistribute it and/or
modify it under the terms of the GNU Lesser General Public
License as published by the Free Software Foundation;
version 2.1 of the License only.

This library is distributed in the hope that it will be useful,
but WITHOUT ANY WARRANTY; without even the implied warranty of
MERCHANTABILITY or FITNESS FOR A PARTICULAR PURPOSE.  See the GNU
Lesser General Public License for more details.

You should have received a copy of the GNU Lesser General Public
License along with this library; if not, write to the Free Software
Foundation, Inc., 51 Franklin Street, Fifth Floor, Boston, MA  02110-1301  USA

Linden Research, Inc., 945 Battery Street, San Francisco, CA  94111  USA
$/LicenseInfo$
"""
import errno
import json
import os
import os.path
import plistlib
import random
import re
import shutil
import stat
import subprocess
import sys
import tarfile
import time
import zipfile

#<FS:AO>
import shlex
import zipfile
#</FS:AO>

from fs_viewer_manifest import FSViewerManifest #<FS:ND/> Manifest extensions for Firestorm

viewer_dir = os.path.dirname(__file__)
# Add indra/lib/python to our path so we don't have to muck with PYTHONPATH.
# Put it FIRST because some of our build hosts have an ancient install of
# indra.util.llmanifest under their system Python!
sys.path.insert(0, os.path.join(viewer_dir, os.pardir, "lib", "python"))
from indra.util.llmanifest import LLManifest, main, path_ancestors, CHANNEL_VENDOR_BASE, RELEASE_CHANNEL, ManifestError
from llbase import llsd

class ViewerManifest(LLManifest,FSViewerManifest):
    def is_packaging_viewer(self):
        # Some commands, files will only be included
        # if we are packaging the viewer on windows.
        # This manifest is also used to copy
        # files during the build (see copy_w_viewer_manifest
        # and copy_l_viewer_manifest targets)
        return 'package' in self.args['actions']
    
    def construct(self):
        super(ViewerManifest, self).construct()
        self.path(src="../../scripts/messages/message_template.msg", dst="app_settings/message_template.msg")
        self.path(src="../../etc/message.xml", dst="app_settings/message.xml")
        
        # <FS:LO> Copy dictionaries to a place where the viewer can find them if ran from visual studio
        pkgdir = os.path.join(self.args['build'], os.pardir, 'packages')
        with self.prefix(src=pkgdir, dst="app_settings"):
            self.path("dictionaries")
        # </FS:LO>

        if self.is_packaging_viewer():
            with self.prefix(src_dst="app_settings"):
                self.exclude("logcontrol.xml")
                self.exclude("logcontrol-dev.xml")
                self.path("*.ini")
                self.path("*.xml")
                self.path("*.db2")

                # include the entire shaders directory recursively
                self.path("shaders")
                # include the extracted list of contributors
                contributions_path = "../../doc/contributions.txt"
                contributor_names = self.extract_names(contributions_path)
                self.put_in_file(contributor_names, "contributors.txt", src=contributions_path)

                # ... and the entire windlight directory
                self.path("windlight")

                # ... and the entire image filters directory
                self.path("filters")
            
                # ... and the included spell checking dictionaries
                # <FS:LO> Copy dictionaries to a place where the viewer can find them if ran from visual studio
                # ... and the included spell checking dictionaries
#                pkgdir = os.path.join(self.args['build'], os.pardir, 'packages')
#                with self.prefix(src=pkgdir):
#                    self.path("dictionaries")
                # </FS:LO>

                # include the entire beams directory
                self.path("beams")
                self.path("beamsColors")

                # include the extracted packages information (see BuildPackagesInfo.cmake)
                self.path(src=os.path.join(self.args['build'],"packages-info.txt"), dst="packages-info.txt")
                # CHOP-955: If we have "sourceid" or "viewer_channel" in the
                # build process environment, generate it into
                # settings_install.xml.
                settings_template = dict(
                    sourceid=dict(Comment='Identify referring agency to Linden web servers',
                                  Persist=1,
                                  Type='String',
                                  Value=''),
                    CmdLineGridChoice=dict(Comment='Default grid',
                                  Persist=0,
                                  Type='String',
                                  Value=''),
                    CmdLineChannel=dict(Comment='Command line specified channel name',
                                        Persist=0,
                                        Type='String',
                                        Value=''))
                settings_install = {}
                sourceid = self.args.get('sourceid')
                if sourceid:
                    settings_install['sourceid'] = settings_template['sourceid'].copy()
                    settings_install['sourceid']['Value'] = sourceid
                    print "Set sourceid in settings_install.xml to '%s'" % sourceid

                if self.args.get('channel_suffix'):
                    settings_install['CmdLineChannel'] = settings_template['CmdLineChannel'].copy()
                    settings_install['CmdLineChannel']['Value'] = self.channel_with_pkg_suffix()
                    print "Set CmdLineChannel in settings_install.xml to '%s'" % self.channel_with_pkg_suffix()

                if self.args.get('grid'):
                    settings_install['CmdLineGridChoice'] = settings_template['CmdLineGridChoice'].copy()
                    settings_install['CmdLineGridChoice']['Value'] = self.grid()
                    print "Set CmdLineGridChoice in settings_install.xml to '%s'" % self.grid()

                # put_in_file(src=) need not be an actual pathname; it
                # only needs to be non-empty
                self.put_in_file(llsd.format_pretty_xml(settings_install),
                                 "settings_install.xml",
                                 src="environment")


            with self.prefix(src_dst="character"):
                self.path("*.llm")
                self.path("*.xml")
                self.path("*.tga")

            # Include our fonts
            with self.prefix(src_dst="fonts"):
                self.path("*.ttf")
                self.path("*.txt")
                self.path("*.xml")
                
            # <FS:AO> Include firestorm resources
            with self.prefix(src_dst="fs_resources"):
                self.path("*.txt")
                self.path("*.lsl")
                self.path("*.lsltxt")

            # skins
            with self.prefix(src_dst="skins"):
                    self.path("skins.xml")
                    # include the entire textures directory recursively
                    with self.prefix(src_dst="*/textures"):
                            self.path("*/*.tga")
                            self.path("*/*.j2c")
                            self.path("*/*.jpg")
                            self.path("*/*.png")
                            self.path("*.tga")
                            self.path("*.j2c")
                            self.path("*.jpg")
                            self.path("*.png")
                            self.path("textures.xml")
                    self.path("*/xui/*/*.xml")
                    self.path("*/xui/*/widgets/*.xml")
                    self.path("*/themes/*/colors.xml")
                    with self.prefix(src_dst="*/themes/*/textures"):
                        self.path("*/*.tga")
                        self.path("*/*.j2c")
                        self.path("*/*.jpg")
                        self.path("*/*.png")
                        self.path("*.tga")
                        self.path("*.j2c")
                        self.path("*.jpg")
                        self.path("*.png")
                    self.path("*/*.xml")

                    # Local HTML files (e.g. loading screen)
                    # The claim is that we never use local html files any
                    # longer. But rather than commenting out this block, let's
                    # rename every html subdirectory as html.old. That way, if
                    # we're wrong, a user actually does have the relevant
                    # files; s/he just needs to rename every html.old
                    # directory back to html to recover them.
                    with self.prefix(src="*/html", dst="*/html.old"):
                            self.path("*.png")
                            self.path("*/*/*.html")
                            self.path("*/*/*.gif")


            # local_assets dir (for pre-cached textures)
            with self.prefix(src_dst="local_assets"):
                self.path("*.j2c")
                self.path("*.tga")

            # File in the newview/ directory
            # self.path("gpu_table.txt")

            #build_data.json.  Standard with exception handling is fine.  If we can't open a new file for writing, we have worse problems
            #platform is computed above with other arg parsing
            build_data_dict = {"Type":"viewer","Version":'.'.join(self.args['version']),
                            "Channel Base": CHANNEL_VENDOR_BASE,
                            "Channel":self.channel_with_pkg_suffix(),
                            "Platform":self.build_data_json_platform,
                            "Address Size":self.address_size,
                            "Update Service":"https://update.secondlife.com/update",
                            }
            # Only store this if it's both present and non-empty
            bugsplat_db = self.args.get('bugsplat')
            if bugsplat_db:
                build_data_dict["BugSplat DB"] = bugsplat_db
            build_data_dict = self.finish_build_data_dict(build_data_dict)
            with open(os.path.join(os.pardir,'build_data.json'), 'w') as build_data_handle:
                json.dump(build_data_dict,build_data_handle)

            #we likely no longer need the test, since we will throw an exception above, but belt and suspenders and we get the
            #return code for free.
            if not self.path2basename(os.pardir, "build_data.json"):
                print "No build_data.json file"

    def finish_build_data_dict(self, build_data_dict):
        return build_data_dict

    def grid(self):
        return self.args['grid']

    def channel(self):
        return self.args['channel']

    def channel_with_pkg_suffix(self):
        fullchannel=self.channel()
        channel_suffix = self.args.get('channel_suffix')
        if channel_suffix:
            fullchannel+=' '+channel_suffix
        return fullchannel

    def channel_variant(self):
        global CHANNEL_VENDOR_BASE
        return self.channel().replace(CHANNEL_VENDOR_BASE, "").strip()

    def channel_type(self): # returns 'release', 'beta', 'project', or 'test'
        channel_qualifier=self.channel_variant().lower()
        if channel_qualifier.startswith('release'):
            channel_type='release'
        elif channel_qualifier.startswith('beta'):
            channel_type='beta'
        #<FS:TS> Use our more-or-less-standard channel types instead of LL's
        #elif channel_qualifier.startswith('project'):
        #    channel_type='project'
        #else:
        #    channel_type='test'
        elif channel_qualifier.startswith('nightly'):
            channel_type='nightly'
        else:
            channel_type='private'
        return channel_type

    def channel_variant_app_suffix(self):
        # get any part of the channel name after the CHANNEL_VENDOR_BASE
        suffix=self.channel_variant()
        # by ancient convention, we don't use Release in the app name
        if self.channel_type() == 'release':
            suffix=suffix.replace('Release', '').strip()
        # for the base release viewer, suffix will now be null - for any other, append what remains
        if suffix:
            #suffix = "_".join([''] + suffix.split())
            suffix = "_".join(suffix.split()) # <FS> Don't prepend underscore before suffix
        # the additional_packages mechanism adds more to the installer name (but not to the app name itself)
        # ''.split() produces empty list, so suffix only changes if
        # channel_suffix is non-empty
        suffix = "_".join([suffix] + self.args.get('channel_suffix', '').split())
        return suffix

    def installer_base_name(self):
        global CHANNEL_VENDOR_BASE
        # a standard map of strings for replacing in the templates
        #<FS:TS> tag "OS" after CHANNEL_VENDOR_BASE and before any suffix
        channel_base = "Phoenix-" + CHANNEL_VENDOR_BASE
        if self.fs_is_opensim():
            channel_base = channel_base + "OS"
        #</FS:TS>
        substitution_strings = {
            'channel_vendor_base' : '_'.join(channel_base.split()),
            'channel_variant_underscores':self.channel_variant_app_suffix(),
            'version_underscores' : '_'.join(self.args['version']),
            'arch':self.args['arch']
            }
        return "%(channel_vendor_base)s%(channel_variant_underscores)s_%(version_underscores)s_%(arch)s" % substitution_strings

    def app_name(self):
        global CHANNEL_VENDOR_BASE
        channel_type=self.channel_type()
        if channel_type == 'release':
            app_suffix='Viewer'
        else:
            app_suffix=self.channel_variant()

        #<FS:ND> tag "OS" after CHANNEL_VENDOR_BASE and before any suffix
        if self.fs_is_opensim():
            app_suffix = "OS" + app_suffix
        #</FS:ND>

        #<FS:ND> Don't separate name by whitespace. This break a lot of things in the old FS installer logic.
        #return CHANNEL_VENDOR_BASE + ' ' + app_suffix
        return CHANNEL_VENDOR_BASE + app_suffix
        #</FS:ND>

    def app_name_oneword(self):
        return ''.join(self.app_name().split())
    
    def icon_path(self):
        # <FS:ND> Add -os for oss builds
        if self.fs_is_opensim():
            return "icons/" + self.channel_type() + "-os"
        # </FS:ND>
        return "icons/" + self.channel_type()

    def extract_names(self,src):
        try:
            contrib_file = open(src,'r')
        except IOError:
            print "Failed to open '%s'" % src
            raise
        lines = contrib_file.readlines()
        contrib_file.close()

        # All lines up to and including the first blank line are the file header; skip them
        lines.reverse() # so that pop will pull from first to last line
        while not re.match("\s*$", lines.pop()) :
            pass # do nothing

        # A line that starts with a non-whitespace character is a name; all others describe contributions, so collect the names
        names = []
        for line in lines :
            if re.match("\S", line) :
                names.append(line.rstrip())
        # It's not fair to always put the same people at the head of the list
        random.shuffle(names)
        return ', '.join(names)

    def relsymlinkf(self, src, dst=None, catch=True):
        """
        relsymlinkf() is just like symlinkf(), but instead of requiring the
        caller to pass 'src' as a relative pathname, this method expects 'src'
        to be absolute, and creates a symlink whose target is the relative
        path from 'src' to dirname(dst).
        """
        dstdir, dst = self._symlinkf_prep_dst(src, dst)

        # Determine the relative path starting from the directory containing
        # dst to the intended src.
        src = self.relpath(src, dstdir)

        self._symlinkf(src, dst, catch)
        return dst

    def symlinkf(self, src, dst=None, catch=True):
        """
        Like ln -sf, but uses os.symlink() instead of running ln. This creates
        a symlink at 'dst' that points to 'src' -- see:
        https://docs.python.org/2/library/os.html#os.symlink

        If you omit 'dst', this creates a symlink with basename(src) at
        get_dst_prefix() -- in other words: put a symlink to this pathname
        here at the current dst prefix.

        'src' must specifically be a *relative* symlink. It makes no sense to
        create an absolute symlink pointing to some path on the build machine!

        Also:
        - We prepend 'dst' with the current get_dst_prefix(), so it has similar
          meaning to associated self.path() calls.
        - We ensure that the containing directory os.path.dirname(dst) exists
          before attempting the symlink.

        If you pass catch=False, exceptions will be propagated instead of
        caught.
        """
        dstdir, dst = self._symlinkf_prep_dst(src, dst)
        self._symlinkf(src, dst, catch)
        return dst

    def _symlinkf_prep_dst(self, src, dst):
        # helper for relsymlinkf() and symlinkf()
        if dst is None:
            dst = os.path.basename(src)
        dst = os.path.join(self.get_dst_prefix(), dst)
        # Seems silly to prepend get_dst_prefix() to dst only to call
        # os.path.dirname() on it again, but this works even when the passed
        # 'dst' is itself a pathname.
        dstdir = os.path.dirname(dst)
        self.cmakedirs(dstdir)
        return (dstdir, dst)

    def _symlinkf(self, src, dst, catch):
        # helper for relsymlinkf() and symlinkf()
        # the passed src must be relative
        if os.path.isabs(src):
            raise ManifestError("Do not symlinkf(absolute %r, asis=True)" % src)

        # The outer catch is the one that reports failure even after attempted
        # recovery.
        try:
            # At the inner layer, recovery may be possible.
            try:
                os.symlink(src, dst)
            except OSError as err:
                if err.errno != errno.EEXIST:
                    raise
                # We could just blithely attempt to remove and recreate the target
                # file, but that strategy doesn't work so well if we don't have
                # permissions to remove it. Check to see if it's already the
                # symlink we want, which is the usual reason for EEXIST.
                elif os.path.islink(dst):
                    if os.readlink(dst) == src:
                        # the requested link already exists
                        pass
                    else:
                        # dst is the wrong symlink; attempt to remove and recreate it
                        os.remove(dst)
                        os.symlink(src, dst)
                elif os.path.isdir(dst):
                    print "Requested symlink (%s) exists but is a directory; replacing" % dst
                    shutil.rmtree(dst)
                    os.symlink(src, dst)
                elif os.path.exists(dst):
                    print "Requested symlink (%s) exists but is a file; replacing" % dst
                    os.remove(dst)
                    os.symlink(src, dst)
                else:
                    # out of ideas
                    raise
        except Exception as err:
            # report
            print "Can't symlink %r -> %r: %s: %s" % \
                  (dst, src, err.__class__.__name__, err)
            # if caller asked us not to catch, re-raise this exception
            if not catch:
                raise

    def relpath(self, path, base=None, symlink=False):
        """
        Return the relative path from 'base' to the passed 'path'. If base is
        omitted, self.get_dst_prefix() is assumed. In other words: make a
        same-name symlink to this path right here in the current dest prefix.

        Normally we resolve symlinks. To retain symlinks, pass symlink=True.
        """
        if base is None:
            base = self.get_dst_prefix()

        # Since we use os.path.relpath() for this, which is purely textual, we
        # must ensure that both pathnames are absolute.
        if symlink:
            # symlink=True means: we know path is (or indirects through) a
            # symlink, don't resolve, we want to use the symlink.
            abspath = os.path.abspath
        else:
            # symlink=False means to resolve any symlinks we may find
            abspath = os.path.realpath

        return os.path.relpath(abspath(path), abspath(base))


class WindowsManifest(ViewerManifest):
    # We want the platform, per se, for every Windows build to be 'win'. The
    # VMP will concatenate that with the address_size.
    build_data_json_platform = 'win'

    def final_exe(self):
        return self.app_name_oneword()+".exe"

    def finish_build_data_dict(self, build_data_dict):
        #MAINT-7294: Windows exe names depend on channel name, so write that in also
        build_data_dict['Executable'] = self.final_exe()
        build_data_dict['AppName']    = self.app_name()
        return build_data_dict

    def test_msvcrt_and_copy_action(self, src, dst):
        # This is used to test a dll manifest.
        # It is used as a temporary override during the construct method
        from test_win32_manifest import test_assembly_binding
        # TODO: This is redundant with LLManifest.copy_action(). Why aren't we
        # calling copy_action() in conjunction with test_assembly_binding()?
        if src and (os.path.exists(src) or os.path.islink(src)):
            # ensure that destination path exists
            self.cmakedirs(os.path.dirname(dst))
            self.created_paths.append(dst)
            if not os.path.isdir(src):
                if(self.args['configuration'].lower() == 'debug'):
                    test_assembly_binding(src, "Microsoft.VC80.DebugCRT", "8.0.50727.4053")
                else:
                    test_assembly_binding(src, "Microsoft.VC80.CRT", "8.0.50727.4053")
                self.ccopy(src,dst)
            else:
                raise Exception("Directories are not supported by test_CRT_and_copy_action()")
        else:
            print "Doesn't exist:", src

    def test_for_no_msvcrt_manifest_and_copy_action(self, src, dst):
        # This is used to test that no manifest for the msvcrt exists.
        # It is used as a temporary override during the construct method
        from test_win32_manifest import test_assembly_binding
        from test_win32_manifest import NoManifestException, NoMatchingAssemblyException
        # TODO: This is redundant with LLManifest.copy_action(). Why aren't we
        # calling copy_action() in conjunction with test_assembly_binding()?
        if src and (os.path.exists(src) or os.path.islink(src)):
            # ensure that destination path exists
            self.cmakedirs(os.path.dirname(dst))
            self.created_paths.append(dst)
            if not os.path.isdir(src):
                try:
                    if(self.args['configuration'].lower() == 'debug'):
                        test_assembly_binding(src, "Microsoft.VC80.DebugCRT", "")
                    else:
                        test_assembly_binding(src, "Microsoft.VC80.CRT", "")
                    raise Exception("Unknown condition")
                except NoManifestException as err:
                    pass
                except NoMatchingAssemblyException as err:
                    pass

                self.ccopy(src,dst)
            else:
                raise Exception("Directories are not supported by test_CRT_and_copy_action()")
        else:
            print "Doesn't exist:", src
        
    def construct(self):
        super(WindowsManifest, self).construct()

        pkgdir = os.path.join(self.args['build'], os.pardir, 'packages')
        relpkgdir = os.path.join(pkgdir, "lib", "release")
        debpkgdir = os.path.join(pkgdir, "lib", "debug")

        if self.is_packaging_viewer():
            # Find secondlife-bin.exe in the 'configuration' dir, then rename it to the result of final_exe.
            self.path(src='%s/firestorm-bin.exe' % self.args['configuration'], dst=self.final_exe())

            # <FS:Ansariel> Remove VMP
            #with self.prefix(src=os.path.join(pkgdir, "VMP")):
                # include the compiled launcher scripts so that it gets included in the file_list
            #    self.path('SLVersionChecker.exe')

            #with self.prefix(dst="vmp_icons"):
            #    with self.prefix(src=self.icon_path()):
            #        self.path("secondlife.ico")
                #VMP  Tkinter icons
            #    with self.prefix(src="vmp_icons"):
            #        self.path("*.png")
            #        self.path("*.gif")

            # </FS:Ansariel> Remove VMP
        # Plugin host application
        self.path2basename(os.path.join(os.pardir,
                                        'llplugin', 'slplugin', self.args['configuration']),
                           "slplugin.exe")
        
        # Get shared libs from the shared libs staging directory
        with self.prefix(src=os.path.join(self.args['build'], os.pardir,
                                          'sharedlibs', self.args['configuration'])):

            # Get llcommon and deps. If missing assume static linkage and continue.
            try:
                self.path('llcommon.dll')
                self.path('libapr-1.dll')
                self.path('libaprutil-1.dll')
                self.path('libapriconv-1.dll')
                
            except RuntimeError as err:
                print err.message
                print "Skipping llcommon.dll (assuming llcommon was linked statically)"

            # Mesh 3rd party libs needed for auto LOD and collada reading
            try:
                self.path("glod.dll")
            except RuntimeError as err:
                print err.message
                print "Skipping GLOD library (assumming linked statically)"

            # Get fmodstudio dll, continue if missing
            try:
                if self.args['configuration'].lower() == 'debug':
<<<<<<< HEAD
                    if(self.address_size == 64):
                        self.path("fmodL64.dll")
                    else:
                        self.path("fmodL.dll")
                else:
                    if(self.address_size == 64):
                        self.path("fmod64.dll")
                    else:
                        self.path("fmod.dll")
=======
                    self.path("fmodL.dll")
                else:
                    self.path("fmod.dll")
>>>>>>> 0aa38a6c
            except:
                print "Skipping fmodstudio audio library (assuming other audio engine)"

            # Get fmodex dll, continue if missing
            try:
                if(self.address_size == 64):
                    self.path("fmodex64.dll")
                else:
                    self.path("fmodex.dll")
            except:
                print "Skipping fmodex audio library (assuming other audio engine)"

            # For textures
            self.path("openjpeg.dll")

            # These need to be installed as a SxS assembly, currently a 'private' assembly.
            # See http://msdn.microsoft.com/en-us/library/ms235291(VS.80).aspx
            if self.args['configuration'].lower() == 'debug':
                self.path("msvcr120d.dll")
                self.path("msvcp120d.dll")
            else:
                self.path("msvcr120.dll")
                self.path("msvcp120.dll")

            # Vivox runtimes
            self.path("SLVoice.exe")
            if (self.address_size == 64):
                self.path("vivoxsdk_x64.dll")
                self.path("ortp_x64.dll")
            else:
                self.path("vivoxsdk.dll")
                self.path("ortp.dll")
            self.path("libsndfile-1.dll")
            self.path("vivoxoal.dll")
            
            # Security
            self.path("ssleay32.dll")
            self.path("libeay32.dll")

            # HTTP/2
            self.path("nghttp2.dll")

            # Hunspell
            self.path("libhunspell.dll")

            # BugSplat
            if self.args.get('bugsplat'):
                if(self.address_size == 64):
                    self.path("BsSndRpt64.exe")
                    self.path("BugSplat64.dll")
                    self.path("BugSplatRc64.dll")
                else:
                    self.path("BsSndRpt.exe")
                    self.path("BugSplat.dll")
                    self.path("BugSplatRc.dll")

            # Growl
            self.path("growl.dll")
            self.path("growl++.dll")

            # <FS:ND> Copy symbols for breakpad
            self.path("ssleay32.pdb")
            self.path("libeay32.pdb")
            #self.path("growl.pdb")
            #self.path("growl++.pdb")
            self.path('apr-1.pdb', 'libarp.pdb')
            self.path('aprutil-1.pdb', 'libaprutil.pdb')
            # </FS:ND>

            # For google-perftools tcmalloc allocator.
            try:
                if self.args['configuration'].lower() == 'debug':
                    self.path('libtcmalloc_minimal-debug.dll')
                else:
                    self.path('libtcmalloc_minimal.dll')
            except:
                print "Skipping libtcmalloc_minimal.dll"

        self.path(src="licenses-win32.txt", dst="licenses.txt")
        self.path("featuretable.txt")

        with self.prefix(src=pkgdir):
            self.path("ca-bundle.crt")
        self.path("VivoxAUP.txt")

        # Media plugins - CEF
        with self.prefix(dst="llplugin"):
            with self.prefix(src=os.path.join(self.args['build'], os.pardir, 'media_plugins')):
                with self.prefix(src=os.path.join('cef', self.args['configuration'])):
                    self.path("media_plugin_cef.dll")

                # Media plugins - LibVLC
                with self.prefix(src=os.path.join('libvlc', self.args['configuration'])):
                    self.path("media_plugin_libvlc.dll")

                # Media plugins - Example (useful for debugging - not shipped with release viewer)
                if self.channel_type() != 'release':
                    with self.prefix(src=os.path.join('example', self.args['configuration'])):
                        self.path("media_plugin_example.dll")

            # CEF runtime files - debug
            # CEF runtime files - not debug (release, relwithdebinfo etc.)
            config = 'debug' if self.args['configuration'].lower() == 'debug' else 'release'
            with self.prefix(src=os.path.join(pkgdir, 'bin', config)):
                self.path("chrome_elf.dll")
                self.path("d3dcompiler_43.dll")
                self.path("d3dcompiler_47.dll")
                self.path("libcef.dll")
                self.path("libEGL.dll")
                self.path("libGLESv2.dll")
                self.path("dullahan_host.exe")
                self.path("natives_blob.bin")
                self.path("snapshot_blob.bin")
                self.path("v8_context_snapshot.bin")

            # MSVC DLLs needed for CEF and have to be in same directory as plugin
            with self.prefix(src=os.path.join(self.args['build'], os.pardir,
                                              'sharedlibs', 'Release')):
                self.path("msvcp120.dll")
                self.path("msvcr120.dll")

            # CEF files common to all configurations
            with self.prefix(src=os.path.join(pkgdir, 'resources')):
                self.path("cef.pak")
                self.path("cef_100_percent.pak")
                self.path("cef_200_percent.pak")
                self.path("cef_extensions.pak")
                self.path("devtools_resources.pak")
                self.path("icudtl.dat")

            with self.prefix(src=os.path.join(pkgdir, 'resources', 'locales'), dst='locales'):
                self.path("am.pak")
                self.path("ar.pak")
                self.path("bg.pak")
                self.path("bn.pak")
                self.path("ca.pak")
                self.path("cs.pak")
                self.path("da.pak")
                self.path("de.pak")
                self.path("el.pak")
                self.path("en-GB.pak")
                self.path("en-US.pak")
                self.path("es-419.pak")
                self.path("es.pak")
                self.path("et.pak")
                self.path("fa.pak")
                self.path("fi.pak")
                self.path("fil.pak")
                self.path("fr.pak")
                self.path("gu.pak")
                self.path("he.pak")
                self.path("hi.pak")
                self.path("hr.pak")
                self.path("hu.pak")
                self.path("id.pak")
                self.path("it.pak")
                self.path("ja.pak")
                self.path("kn.pak")
                self.path("ko.pak")
                self.path("lt.pak")
                self.path("lv.pak")
                self.path("ml.pak")
                self.path("mr.pak")
                self.path("ms.pak")
                self.path("nb.pak")
                self.path("nl.pak")
                self.path("pl.pak")
                self.path("pt-BR.pak")
                self.path("pt-PT.pak")
                self.path("ro.pak")
                self.path("ru.pak")
                self.path("sk.pak")
                self.path("sl.pak")
                self.path("sr.pak")
                self.path("sv.pak")
                self.path("sw.pak")
                self.path("ta.pak")
                self.path("te.pak")
                self.path("th.pak")
                self.path("tr.pak")
                self.path("uk.pak")
                self.path("vi.pak")
                self.path("zh-CN.pak")
                self.path("zh-TW.pak")

            with self.prefix(src=os.path.join(pkgdir, 'bin', 'release')):
                self.path("libvlc.dll")
                self.path("libvlccore.dll")
                self.path("plugins/")

        # pull in the crash logger from other projects
        # tag:"crash-logger" here as a cue to the exporter
        self.path(src='../win_crash_logger/%s/windows-crash-logger.exe' % self.args['configuration'],
                  dst="win_crash_logger.exe")

        # <FS:Ansariel> This is still needed! The method to copy the Visual C++ Runtime files
        #               in Copy3rdPartyLibs is copying the wrong files for 64bit because Autobuild
        #               is a 32bit process and Windows will silently copy the 32bit versions from
        #               the SysWOW64 folder, even if explicitly trying to copy from System32!
        if (self.address_size == 64):
            with self.prefix(src=os.path.join(self.args['build'], os.pardir, os.pardir, 'indra', 'newview', 'installers', 'windows_x64'), dst="llplugin"):
                self.path("msvcp120.dll")
                self.path("msvcr120.dll")
            with self.prefix(src=os.path.join(self.args['build'], os.pardir, os.pardir, 'indra', 'newview', 'installers', 'windows_x64')):
                self.path("msvcp120.dll")
                self.path("msvcr120.dll")

        # <FS:Ansariel> FIRE-22709: Local voice not working in OpenSim
        if self.fs_is_opensim():
            with self.prefix(src=os.path.join(relpkgdir, 'voice_os'), dst="voice_os"):
                self.path("libsndfile-1.dll")
                self.path("ortp.dll")
                self.path("SLVoice.exe")
                self.path("vivoxoal.dll")
                self.path("vivoxsdk.dll")
            with self.prefix(src=pkgdir, dst="voice_os"):
                self.path("ca-bundle.crt")
        # </FS:Ansariel>

        if not self.is_packaging_viewer():
            self.package_file = "copied_deps"    

        self.fs_copy_windows_manifest( )

    def nsi_file_commands(self, install=True):
        def wpath(path):
            if path.endswith('/') or path.endswith(os.path.sep):
                path = path[:-1]
            path = path.replace('/', '\\')
            return path

        result = ""
        dest_files = [pair[1] for pair in self.file_list if pair[0] and os.path.isfile(pair[1]) and not pair[1].endswith(".pdb") ] #<FS:ND/> Don't include pdb files.
        # sort deepest hierarchy first
        dest_files.sort(lambda a,b: cmp(a.count(os.path.sep),b.count(os.path.sep)) or cmp(a,b))
        dest_files.reverse()
        out_path = None
        for pkg_file in dest_files:
            rel_file = os.path.normpath(pkg_file.replace(self.get_dst_prefix()+os.path.sep,''))
            installed_dir = wpath(os.path.join('$INSTDIR', os.path.dirname(rel_file)))
            pkg_file = wpath(os.path.normpath(pkg_file))
            if installed_dir != out_path:
                if install:
                    out_path = installed_dir
                    result += 'SetOutPath ' + out_path + '\n'
            if install:
                result += 'File ' + pkg_file + '\n'
            else:
                result += 'Delete ' + wpath(os.path.join('$INSTDIR', rel_file)) + '\n'

        # at the end of a delete, just rmdir all the directories
        if not install:
            deleted_file_dirs = [os.path.dirname(pair[1].replace(self.get_dst_prefix()+os.path.sep,'')) for pair in self.file_list]
            # find all ancestors so that we don't skip any dirs that happened to have no non-dir children
            deleted_dirs = []
            for d in deleted_file_dirs:
                deleted_dirs.extend(path_ancestors(d))
            # sort deepest hierarchy first
            deleted_dirs.sort(lambda a,b: cmp(a.count(os.path.sep),b.count(os.path.sep)) or cmp(a,b))
            deleted_dirs.reverse()
            prev = None
            for d in deleted_dirs:
                if d != prev:   # skip duplicates
                    result += 'RMDir ' + wpath(os.path.join('$INSTDIR', os.path.normpath(d))) + '\n'
                prev = d

        return result

    def package_finish(self):
        # a standard map of strings for replacing in the templates
        substitution_strings = {
            'version' : '.'.join(self.args['version']),
            'version_short' : '.'.join(self.args['version'][:-1]),
            'version_dashes' : '-'.join(self.args['version']),
            'version_registry' : '%s(%s)' %
            ('.'.join(self.args['version']), self.address_size),
            'final_exe' : self.final_exe(),
            'flags':'',
            'app_name':self.app_name(),
            'app_name_oneword':self.app_name_oneword()
            }

        substitution_strings = self.fs_splice_grid_substitution_strings( substitution_strings ) #<FS:ND/> Add grid args

        # <FS:ND> Properly name OS version, also add Phoenix- in front of installer name
        #installer_file = self.installer_base_name() + '_Setup.exe'
        installer_file = "Phoenix-%(app_name)s-%(version_dashes)s_Setup.exe" % substitution_strings
        # </FS:ND>
        
        substitution_strings['installer_file'] = installer_file
        substitution_strings['is64bit'] = (1 if (self.address_size == 64) else 0)

        version_vars = """
        !define INSTEXE "SLVersionChecker.exe"
        !define VERSION "%(version_short)s"
        !define VERSION_LONG "%(version)s"
        !define VERSION_DASHES "%(version_dashes)s"
        !define VERSION_REGISTRY "%(version_registry)s"
        !define VIEWER_EXE "%(final_exe)s"
        """ % substitution_strings
        
        if self.channel_type() == 'release':
            substitution_strings['caption'] = CHANNEL_VENDOR_BASE
        else:
            substitution_strings['caption'] = self.app_name() + ' ${VERSION}'

        inst_vars_template = """
            OutFile "%(installer_file)s"
            !define INSTNAME   "%(app_name_oneword)s"
            !define SHORTCUT   "%(app_name)s"
            !define URLNAME   "secondlife"
            !define IS64BIT   "%(is64bit)d"
            Caption "%(caption)s"
            """

        if(self.address_size == 64):
            engage_registry="SetRegView 64"
            program_files="!define MULTIUSER_USE_PROGRAMFILES64"
        else:
            engage_registry="SetRegView 32"
            program_files=""

        tempfile = "firestorm_setup_tmp.nsi"

        self.fs_sign_win_binaries() # <FS:ND/> Sign files, step one. Sign compiled binaries

        # the following replaces strings in the nsi template
        # it also does python-style % substitution
        self.replace_in("installers/windows/installer_template.nsi", tempfile, {
                "%%VERSION%%":version_vars,
                "%%SOURCE%%":self.get_src_prefix(),
                "%%INST_VARS%%":inst_vars_template % substitution_strings,
                "%%INSTALL_FILES%%":self.nsi_file_commands(True),
                "%%PROGRAMFILES%%":program_files,
                "%%ENGAGEREGISTRY%%":engage_registry,
                "%%DELETE_FILES%%":self.nsi_file_commands(False)})

        # If we're on a build machine, sign the code using our Authenticode certificate. JC
        # note that the enclosing setup exe is signed later, after the makensis makes it.
        # Unlike the viewer binary, the VMP filenames are invariant with respect to version, os, etc.
        #for exe in (
        #    self.final_exe(),
        #    "SLVersionChecker.exe",
        #    ):
        #    self.sign(exe)
            
        # Check two paths, one for Program Files, and one for Program Files (x86).
        # Yay 64bit windows.
        for ProgramFiles in 'ProgramFiles', 'ProgramFiles(x86)':
            NSIS_path = os.path.expandvars(r'${%s}\NSIS\makensis.exe' % ProgramFiles)
            if os.path.exists(NSIS_path):
                break
        installer_created=False
        nsis_attempts=3
        nsis_retry_wait=15
        for attempt in xrange(nsis_attempts):
            try:
                self.run_command([NSIS_path, '/V2', self.dst_path_of(tempfile)])
            except ManifestError as err:
                if attempt+1 < nsis_attempts:
                    print >> sys.stderr, "nsis failed, waiting %d seconds before retrying" % nsis_retry_wait
                    time.sleep(nsis_retry_wait)
                    nsis_retry_wait*=2
            else:
                # NSIS worked! Done!
                break
        else:
            print >> sys.stderr, "Maximum nsis attempts exceeded; giving up"
            raise

        self.fs_sign_win_installer(substitution_strings) # <FS:ND/> Sign files, step two. Sign installer.
        self.fs_save_windows_symbols()

        self.created_path(self.dst_path_of(installer_file))
        self.package_file = installer_file

    def sign(self, exe):
        sign_py = os.environ.get('SIGN', r'C:\buildscripts\code-signing\sign.py')
        python  = os.environ.get('PYTHON', 'python')
        if os.path.exists(sign_py):
            dst_path = self.dst_path_of(exe)
            print "about to run signing of: ", dst_path
            self.run_command([python, sign_py, dst_path])
        else:
            print "Skipping code signing of %s: %s not found" % (exe, sign_py)

    def escape_slashes(self, path):
        return path.replace('\\', '\\\\\\\\')

class Windows_i686_Manifest(WindowsManifest):
    # Although we aren't literally passed ADDRESS_SIZE, we can infer it from
    # the passed 'arch', which is used to select the specific subclass.
    address_size = 32

class Windows_x86_64_Manifest(WindowsManifest):
    address_size = 64


class DarwinManifest(ViewerManifest):
    build_data_json_platform = 'mac'

    def finish_build_data_dict(self, build_data_dict):
        build_data_dict.update({'Bundle Id':self.args['bundleid']})
        return build_data_dict

    def is_packaging_viewer(self):
        # darwin requires full app bundle packaging even for debugging.
        return True

# <FS:Ansariel> construct method VMP trampoline crazy VMP launcher juggling shamelessly replaced with old version
    # def is_rearranging(self):
        # # That said, some stuff should still only be performed once.
        # # Are either of these actions in 'actions'? Is the set intersection
        # # non-empty?
        # return bool(set(["package", "unpacked"]).intersection(self.args['actions']))

    # def construct(self):
        # # copy over the build result (this is a no-op if run within the xcode script)
        # self.path(os.path.join(self.args['configuration'], self.channel()+".app"), dst="")

        # pkgdir = os.path.join(self.args['build'], os.pardir, 'packages')
        # relpkgdir = os.path.join(pkgdir, "lib", "release")
        # debpkgdir = os.path.join(pkgdir, "lib", "debug")

        # with self.prefix(src="", dst="Contents"):  # everything goes in Contents
            # bugsplat_db = self.args.get('bugsplat')
            # if bugsplat_db:
                # # Inject BugsplatServerURL into Info.plist if provided.
                # Info_plist = self.dst_path_of("Info.plist")
                # Info = plistlib.readPlist(Info_plist)
                # # https://www.bugsplat.com/docs/platforms/os-x#configuration
                # Info["BugsplatServerURL"] = \
                    # "https://{}.bugsplat.com/".format(bugsplat_db)
                # self.put_in_file(
                    # plistlib.writePlistToString(Info),
                    # os.path.basename(Info_plist),
                    # "Info.plist")

            # # CEF framework goes inside Contents/Frameworks.
            # # Remember where we parked this car.
            # with self.prefix(src="", dst="Frameworks"):
                # CEF_framework = "Chromium Embedded Framework.framework"
                # self.path2basename(relpkgdir, CEF_framework)
                # CEF_framework = self.dst_path_of(CEF_framework)

                # if self.args.get('bugsplat'):
                    # self.path2basename(relpkgdir, "BugsplatMac.framework")

            # with self.prefix(dst="MacOS"):
                # executable = self.dst_path_of(self.channel())
                # if self.args.get('bugsplat'):
                    # # According to Apple Technical Note TN2206:
                    # # https://developer.apple.com/library/archive/technotes/tn2206/_index.html#//apple_ref/doc/uid/DTS40007919-CH1-TNTAG207
                    # # "If an app uses @rpath or an absolute path to link to a
                    # # dynamic library outside of the app, the app will be
                    # # rejected by Gatekeeper. ... Neither the codesign nor the
                    # # spctl tool will show the error."
                    # # (Thanks, Apple. Maybe fix spctl to warn?)
                    # # The BugsplatMac framework embeds @rpath, which is
                    # # causing scary Gatekeeper popups at viewer start. Work
                    # # around this by changing the reference baked into our
                    # # viewer. The install_name_tool -change option needs the
                    # # previous value. Instead of guessing -- which might
                    # # silently be defeated by a BugSplat SDK update that
                    # # changes their baked-in @rpath -- ask for the path
                    # # stamped into the framework.
                    # # Let exception, if any, propagate -- if this doesn't
                    # # work, we need the build to noisily fail!
                    # oldpath = subprocess.check_output(
                        # ['objdump', '-macho', '-dylib-id', '-non-verbose',
                         # os.path.join(relpkgdir, "BugsplatMac.framework", "BugsplatMac")]
                        # ).splitlines()[-1]  # take the last line of output
                    # self.run_command(
                        # ['install_name_tool', '-change', oldpath,
                         # '@executable_path/../Frameworks/BugsplatMac.framework/BugsplatMac',
                         # executable])

                # # NOTE: the -S argument to strip causes it to keep
                # # enough info for annotated backtraces (i.e. function
                # # names in the crash log). 'strip' with no arguments
                # # yields a slightly smaller binary but makes crash
                # # logs mostly useless. This may be desirable for the
                # # final release. Or not.
                # if ("package" in self.args['actions'] or 
                    # "unpacked" in self.args['actions']):
                    # self.run_command(
                        # ['strip', '-S', executable])

            # with self.prefix(dst="Resources"):
                # # defer cross-platform file copies until we're in the
                # # nested Resources directory
                # super(DarwinManifest, self).construct()

                # # need .icns file referenced by Info.plist
                # with self.prefix(src=self.icon_path(), dst="") :
                    # self.path("secondlife.icns")

                # # Copy in the updater script and helper modules
                # self.path(src=os.path.join(pkgdir, 'VMP'), dst="updater")

                # with self.prefix(src="", dst=os.path.join("updater", "icons")):
                    # self.path2basename(self.icon_path(), "secondlife.ico")
                    # with self.prefix(src="vmp_icons", dst=""):
                        # self.path("*.png")
                        # self.path("*.gif")

                # with self.prefix(src=relpkgdir, dst=""):
                    # self.path("libndofdev.dylib")
                    # self.path("libhunspell-1.3.0.dylib")   

                # with self.prefix(src_dst="cursors_mac"):
                    # self.path("*.tif")

                # self.path("licenses-mac.txt", dst="licenses.txt")
                # self.path("featuretable_mac.txt")
                # self.path("SecondLife.nib")

                # with self.prefix(src=pkgdir,dst=""):
                    # self.path("ca-bundle.crt")

                # # Translations
                # self.path("English.lproj/language.txt")
                # self.replace_in(src="English.lproj/InfoPlist.strings",
                                # dst="English.lproj/InfoPlist.strings",
                                # searchdict={'%%VERSION%%':'.'.join(self.args['version'])}
                                # )
                # self.path("German.lproj")
                # self.path("Japanese.lproj")
                # self.path("Korean.lproj")
                # self.path("da.lproj")
                # self.path("es.lproj")
                # self.path("fr.lproj")
                # self.path("hu.lproj")
                # self.path("it.lproj")
                # self.path("nl.lproj")
                # self.path("pl.lproj")
                # self.path("pt.lproj")
                # self.path("ru.lproj")
                # self.path("tr.lproj")
                # self.path("uk.lproj")
                # self.path("zh-Hans.lproj")

                # def path_optional(src, dst):
                    # """
                    # For a number of our self.path() calls, not only do we want
                    # to deal with the absence of src, we also want to remember
                    # which were present. Return either an empty list (absent)
                    # or a list containing dst (present). Concatenate these
                    # return values to get a list of all libs that are present.
                    # """
                    # # This was simple before we started needing to pass
                    # # wildcards. Fortunately, self.path() ends up appending a
                    # # (source, dest) pair to self.file_list for every expanded
                    # # file processed. Remember its size before the call.
                    # oldlen = len(self.file_list)
                    # self.path(src, dst)
                    # # The dest appended to self.file_list has been prepended
                    # # with self.get_dst_prefix(). Strip it off again.
                    # added = [os.path.relpath(d, self.get_dst_prefix())
                             # for s, d in self.file_list[oldlen:]]
                    # if not added:
                        # print "Skipping %s" % dst
                    # return added

                # # dylibs is a list of all the .dylib files we expect to need
                # # in our bundled sub-apps. For each of these we'll create a
                # # symlink from sub-app/Contents/Resources to the real .dylib.
                # # Need to get the llcommon dll from any of the build directories as well.
                # libfile_parent = self.get_dst_prefix()
                # libfile = "libllcommon.dylib"
                # dylibs = path_optional(self.find_existing_file(os.path.join(os.pardir,
                                                               # "llcommon",
                                                               # self.args['configuration'],
                                                               # libfile),
                                                               # os.path.join(relpkgdir, libfile)),
                                       # dst=libfile)

                # for libfile in (
                                # "libapr-1.0.dylib",
                                # "libaprutil-1.0.dylib",
                                # "libcollada14dom.dylib",
                                # "libexpat.1.dylib",
                                # "libexception_handler.dylib",
                                # "libGLOD.dylib",
                                # # libnghttp2.dylib is a symlink to
                                # # libnghttp2.major.dylib, which is a symlink to
                                # # libnghttp2.version.dylib. Get all of them.
                                # "libnghttp2.*dylib",
                                # ):
                    # dylibs += path_optional(os.path.join(relpkgdir, libfile), libfile)

                # # SLVoice and vivox lols, no symlinks needed
                # for libfile in (
                                # 'libortp.dylib',
                                # 'libsndfile.dylib',
                                # 'libvivoxoal.dylib',
                                # 'libvivoxsdk.dylib',
                                # 'libvivoxplatform.dylib',
                                # 'SLVoice',
                                # ):
                    # self.path2basename(relpkgdir, libfile)

                # # dylibs that vary based on configuration
                # if self.args['configuration'].lower() == 'debug':
                    # for libfile in (
                                # "libfmodexL.dylib",
                                # ):
                        # dylibs += path_optional(os.path.join(debpkgdir, libfile), libfile)
                # else:
                    # for libfile in (
                                # "libfmodex.dylib",
                                # ):
                        # dylibs += path_optional(os.path.join(relpkgdir, libfile), libfile)

                # # our apps
                # executable_path = {}
                # for app_bld_dir, app in (("mac_crash_logger", "mac-crash-logger.app"),
                                         # # plugin launcher
                                         # (os.path.join("llplugin", "slplugin"), "SLPlugin.app"),
                                         # ):
                    # self.path2basename(os.path.join(os.pardir,
                                                    # app_bld_dir, self.args['configuration']),
                                       # app)
                    # executable_path[app] = \
                        # self.dst_path_of(os.path.join(app, "Contents", "MacOS"))

                    # # our apps dependencies on shared libs
                    # # for each app, for each dylib we collected in dylibs,
                    # # create a symlink to the real copy of the dylib.
                    # with self.prefix(dst=os.path.join(app, "Contents", "Resources")):
                        # for libfile in dylibs:
                            # self.relsymlinkf(os.path.join(libfile_parent, libfile))

                # # Dullahan helper apps go inside SLPlugin.app
                # with self.prefix(dst=os.path.join(
                    # "SLPlugin.app", "Contents", "Frameworks")):

                    # frameworkname = 'Chromium Embedded Framework'

                    # # This code constructs a relative symlink from the
                    # # target framework folder back to the real CEF framework.
                    # # It needs to be relative so that the symlink still works when
                    # # (as is normal) the user moves the app bundle out of the DMG
                    # # and into the /Applications folder. Note we pass catch=False,
                    # # letting the uncaught exception terminate the process, since
                    # # without this symlink, Second Life web media can't possibly work.

                    # # It might seem simpler just to symlink Frameworks back to
                    # # the parent of Chromimum Embedded Framework.framework. But
                    # # that would create a symlink cycle, which breaks our
                    # # packaging step. So make a symlink from Chromium Embedded
                    # # Framework.framework to the directory of the same name, which
                    # # is NOT an ancestor of the symlink.

                    # # from SLPlugin.app/Contents/Frameworks/Chromium Embedded
                    # # Framework.framework back to
                    # # $viewer_app/Contents/Frameworks/Chromium Embedded Framework.framework
                    # SLPlugin_framework = self.relsymlinkf(CEF_framework, catch=False)

                    # # copy DullahanHelper.app
                    # self.path2basename(relpkgdir, 'DullahanHelper.app')

                    # # and fix that up with a Frameworks/CEF symlink too
                    # with self.prefix(dst=os.path.join(
                        # 'DullahanHelper.app', 'Contents', 'Frameworks')):
                        # # from Dullahan Helper.app/Contents/Frameworks/Chromium Embedded
                        # # Framework.framework back to
                        # # SLPlugin.app/Contents/Frameworks/Chromium Embedded Framework.framework
                        # # Since SLPlugin_framework is itself a
                        # # symlink, don't let relsymlinkf() resolve --
                        # # explicitly call relpath(symlink=True) and
                        # # create that symlink here.
                        # DullahanHelper_framework = \
                            # self.symlinkf(self.relpath(SLPlugin_framework, symlink=True),
                                          # catch=False)

                    # # change_command includes install_name_tool, the
                    # # -change subcommand and the old framework rpath
                    # # stamped into the executable. To use it with
                    # # run_command(), we must still append the new
                    # # framework path and the pathname of the
                    # # executable to change.
                    # change_command = [
                        # 'install_name_tool', '-change',
                        # '@rpath/Frameworks/Chromium Embedded Framework.framework/Chromium Embedded Framework']

                    # with self.prefix(dst=os.path.join(
                        # 'DullahanHelper.app', 'Contents', 'MacOS')):
                        # # Now self.get_dst_prefix() is, at runtime,
                        # # @executable_path. Locate the helper app
                        # # framework (which is a symlink) from here.
                        # newpath = os.path.join(
                            # '@executable_path',
                            # self.relpath(DullahanHelper_framework, symlink=True),
                            # frameworkname)
                        # # and restamp the DullahanHelper executable
                        # self.run_command(
                            # change_command +
                            # [newpath, self.dst_path_of('DullahanHelper')])

                # # SLPlugin plugins
                # with self.prefix(dst="llplugin"):
                    # dylibexecutable = 'media_plugin_cef.dylib'
                    # self.path2basename("../media_plugins/cef/" + self.args['configuration'],
                                       # dylibexecutable)

                    # # Do this install_name_tool *after* media plugin is copied over.
                    # # Locate the framework lib executable -- relative to
                    # # SLPlugin.app/Contents/MacOS, which will be our
                    # # @executable_path at runtime!
                    # newpath = os.path.join(
                        # '@executable_path',
                        # self.relpath(SLPlugin_framework, executable_path["SLPlugin.app"],
                                     # symlink=True),
                        # frameworkname)
                    # # restamp media_plugin_cef.dylib
                    # self.run_command(
                        # change_command +
                        # [newpath, self.dst_path_of(dylibexecutable)])

                    # # copy LibVLC plugin itself
                    # self.path2basename("../media_plugins/libvlc/" + self.args['configuration'],
                                       # "media_plugin_libvlc.dylib")

                    # # copy LibVLC dynamic libraries
                    # with self.prefix(src=relpkgdir, dst="lib"):
                        # self.path( "libvlc*.dylib*" )
                        # # copy LibVLC plugins folder
                        # with self.prefix(src='plugins', dst=""):
                            # self.path( "*.dylib" )
                            # self.path( "plugins.dat" )

    def construct(self):
        # copy over the build result (this is a no-op if run within the xcode script)
        # self.path(os.path.join(self.args['configuration'], self.channel()+".app"), dst="")
        self.path(os.path.join(self.args['configuration'], "Firestorm.app"), dst="")

        pkgdir = os.path.join(self.args['build'], os.pardir, 'packages')
        relpkgdir = os.path.join(pkgdir, "lib", "release")
        debpkgdir = os.path.join(pkgdir, "lib", "debug")
        requestsdir = os.path.join(pkgdir, "lib", "python", "requests")
        urllib3dir = os.path.join(pkgdir, "lib", "python", "urllib3")
        chardetdir = os.path.join(pkgdir, "lib", "python", "chardet")
        idnadir = os.path.join(pkgdir, "lib", "python", "idna")

        with self.prefix(dst="Contents"):  # everything goes in Contents
            # self.path("Info.plist", dst="Info.plist")
<<<<<<< HEAD

            # copy additional libs in <bundle>/Contents/MacOS/
            self.path(os.path.join(relpkgdir, "libndofdev.dylib"), dst="Resources/libndofdev.dylib")
            # self.path(os.path.join(relpkgdir, "libhunspell-1.3.0.dylib"), dst="Resources/libhunspell-1.3.0.dylib")   

            # Growl Frameworks
            # self.path("../packages/Frameworks/Growl", dst="Frameworks/Growl")

=======

            # copy additional libs in <bundle>/Contents/MacOS/
            self.path(os.path.join(relpkgdir, "libndofdev.dylib"), dst="Resources/libndofdev.dylib")
            # self.path(os.path.join(relpkgdir, "libhunspell-1.3.0.dylib"), dst="Resources/libhunspell-1.3.0.dylib")   

            # Growl Frameworks
            # self.path("../packages/Frameworks/Growl", dst="Frameworks/Growl")

>>>>>>> 0aa38a6c
            # most everything goes in the Resources directory
            with self.prefix(dst="Resources"):
                super(DarwinManifest, self).construct()

                with self.prefix(src_dst="cursors_mac"):
                    self.path("*.tif")

                self.path("licenses-mac.txt", dst="licenses.txt")
                self.path("featuretable_mac.txt")
                self.path("VivoxAUP.txt")

                with self.prefix(src=pkgdir,dst=""):
                    self.path("ca-bundle.crt")

                icon_path = self.icon_path()
                with self.prefix(src=icon_path) :
                    self.path("firestorm_icon.icns")

                self.path("Firestorm.nib")
                # Translations
                self.path("English.lproj/language.txt")
                self.replace_in(src="English.lproj/InfoPlist.strings",
                                dst="English.lproj/InfoPlist.strings",
                                searchdict={'%%VERSION%%':'.'.join(self.args['version'])}
                                )
                self.path("German.lproj")
                self.path("Japanese.lproj")
                self.path("Korean.lproj")
                self.path("da.lproj")
                self.path("es.lproj")
                self.path("fr.lproj")
                self.path("hu.lproj")
                self.path("it.lproj")
                self.path("nl.lproj")
                self.path("pl.lproj")
                self.path("pt.lproj")
                self.path("ru.lproj")
                self.path("tr.lproj")
                self.path("uk.lproj")
                self.path("zh-Hans.lproj")

                def path_optional(src, dst):
                    """
                    For a number of our self.path() calls, not only do we want
                    to deal with the absence of src, we also want to remember
                    which were present. Return either an empty list (absent)
                    or a list containing dst (present). Concatenate these
                    return values to get a list of all libs that are present.
                    """
                    # This was simple before we started needing to pass
                    # wildcards. Fortunately, self.path() ends up appending a
                    # (source, dest) pair to self.file_list for every expanded
                    # file processed. Remember its size before the call.
                    oldlen = len(self.file_list)
                    self.path(src, dst)
                    # The dest appended to self.file_list has been prepended
                    # with self.get_dst_prefix(). Strip it off again.
                    added = [os.path.relpath(d, self.get_dst_prefix())
                             for s, d in self.file_list[oldlen:]]
                    if not added:
                        print "Skipping %s" % dst
                    return added

                # dylibs is a list of all the .dylib files we expect to need
                # in our bundled sub-apps. For each of these we'll create a
                # symlink from sub-app/Contents/Resources to the real .dylib.
                # Need to get the llcommon dll from any of the build directories as well.
                # libfile = "libllcommon.dylib"
                # dylibs = path_optional(self.find_existing_file(os.path.join(os.pardir,
                #                                               "llcommon",
                #                                               self.args['configuration'],
                #                                               libfile),
                #                                               os.path.join(relpkgdir, libfile)),
                #                       dst=libfile)

                dylibs = []
                for libfile in (
                                "libapr-1.0.dylib",
                                "libaprutil-1.0.dylib",
                                # "libcollada14dom.dylib",
                                "libexpat.1.dylib",
                                "libexception_handler.dylib",
                                "libGLOD.dylib",
                                # libnghttp2.dylib is a symlink to
                                # libnghttp2.major.dylib, which is a symlink
                                # to libnghttp2.version.dylib. Get all of them.
                                "libnghttp2.*dylib",
                                "libgrowl.dylib",
                                "libgrowl++.dylib",
                                # "libLeap.dylib",
                                ):
                    dylibs += path_optional(os.path.join(relpkgdir, libfile), libfile)

                # SLVoice and vivox lols, no symlinks needed
                for libfile in (
                                # 'libalut.dylib',
                                # 'libopenal.dylib',
                                'libortp.dylib',
                                # 'libsndfile.dylib',
                                # 'libvivoxoal.dylib',
                                'libvivoxsdk.dylib',
                                'libvivoxplatform.dylib',
                                'SLVoice',
                                ):
                    self.path2basename(relpkgdir, libfile)

                # <FS:Ansariel/TS> FIRE-22709: Local voice not working in OpenSim
                if self.fs_is_opensim():
                    with self.prefix(src=os.path.join(relpkgdir, 'voice_os'), dst="voice_os"):
                        # self.path('libalut.dylib')
                        # self.path('libopenal.dylib')
                        self.path('libortp.dylib')
                        self.path('libsndfile.dylib')
                        self.path('libvivoxoal.dylib')
                        self.path('libvivoxsdk.dylib')
                        self.path('libvivoxplatform.dylib')
                        self.path('SLVoice')
                    with self.prefix(src=pkgdir, dst="voice_os"):
                        self.path("ca-bundle.crt")
                # </FS:Ansariel/TS>

                # dylibs that vary based on configuration
                if self.args['configuration'].lower() == 'debug':
                    for libfile in (
                                "libfmodL.dylib",
                                ):
                        dylibs += path_optional(os.path.join(debpkgdir, libfile), libfile)
                else:
                    for libfile in (
                                "libfmod.dylib",
                                ):
                        dylibs += path_optional(os.path.join(relpkgdir, libfile), libfile)

                # dylibs that vary based on configuration
                if self.args['configuration'].lower() == 'debug':
                   for libfile in (
                               "libfmodexL.dylib",
                               ):
                       dylibs += path_optional(os.path.join(debpkgdir, libfile), libfile)
                else:
                   for libfile in (
                               "libfmodex.dylib",
                               ):
                       dylibs += path_optional(os.path.join(relpkgdir, libfile), libfile)

                # our apps
                executable_path = {}
                for app_bld_dir, app in (("mac_crash_logger", "mac-crash-logger.app"),
                                         # plugin launcher
                                         (os.path.join("llplugin", "slplugin"), "SLPlugin.app"),
                                         ):
                    self.path2basename(os.path.join(os.pardir,
                                                    app_bld_dir, self.args['configuration']),
                                       app)
                    executable_path[app] = \
                        self.dst_path_of(os.path.join(app, "Contents", "MacOS"))

                    # our apps dependencies on shared libs
                    # for each app, for each dylib we collected in dylibs,
                    # create a symlink to the real copy of the dylib.
                    resource_path = self.dst_path_of(os.path.join(app, "Contents", "Resources"))
                    for libfile in dylibs:
                        src = os.path.join(os.pardir, os.pardir, os.pardir, libfile)
                        dst = os.path.join(resource_path, libfile)
                        try:
                            symlinkf(src, dst)
                        except OSError as err:
                            print "Can't symlink %s -> %s: %s" % (src, dst, err)

                #<FS:TS> Moved from the x86_64 specific version because code
                # below that does symlinking and path fixup depends on it.
                # with self.prefix(src=os.path.join(self.args['build'], os.pardir, 'packages', 'bin_x86')):
                #    self.path("SLPlugin.app", "SLPlugin.app")
	
                #    with self.prefix(src_dst="llplugin"):
                #        self.path("media_plugin_quicktime.dylib", "media_plugin_quicktime.dylib")
                #        self.path("media_plugin_cef.dylib", "media_plugin_cef.dylib")

                # Dullahan helper apps go inside SLPlugin.app
                with self.prefix(dst="SLPlugin.app/Contents/Frameworks"):
                    helperappfile = 'DullahanHelper.app'
                    self.path2basename(relpkgdir, helperappfile)

                    pluginframeworkpath = self.dst_path_of('Chromium Embedded Framework.framework');
                    # Putting a Frameworks directory under Contents/MacOS
                    # isn't canonical, but the path baked into Dullahan
                    # Helper.app/Contents/MacOS/DullahanHelper is:
                    # @executable_path/Frameworks/Chromium Embedded Framework.framework/Chromium Embedded Framework
                    # (notice, not @executable_path/../Frameworks/etc.)
                    # So we'll create a symlink (below) from there back to the
                    # Frameworks directory nested under SLPlugin.app.
                    helperframeworkpath = \
                        self.dst_path_of('DullahanHelper.app/Contents/MacOS/'
                                         'Frameworks/Chromium Embedded Framework.framework')

                helperexecutablepath = self.dst_path_of('SLPlugin.app/Contents/Frameworks/DullahanHelper.app/Contents/MacOS/DullahanHelper')
                #<FS:TS> Fix unannounced change in DullahanHelper app as supplied
                # self.run_command_shell('install_name_tool -change '
                #                  '"@rpath/Frameworks/Chromium Embedded Framework.framework/Chromium Embedded Framework" '
                #                  '"@executable_path/Frameworks/Chromium Embedded Framework.framework/Chromium Embedded Framework" "%s"' % helperexecutablepath)
                self.run_command_shell('install_name_tool -change '
                                 '"@executable_path/../Frameworks/Chromium Embedded Framework.framework/Chromium Embedded Framework" '
                                 '"@executable_path/Frameworks/Chromium Embedded Framework.framework/Chromium Embedded Framework" "%s"' % helperexecutablepath)

                # SLPlugin plugins
                with self.prefix(dst="llplugin"):
                    dylibexecutable = 'media_plugin_cef.dylib'
                    self.path2basename("../media_plugins/cef/" + self.args['configuration'],
                                       dylibexecutable)

                    # copy LibVLC plugin itself
                    self.path2basename("../media_plugins/libvlc/" + self.args['configuration'],
                                       "media_plugin_libvlc.dylib")

                    # copy LibVLC dynamic libraries
                    with self.prefix(src=os.path.join(self.args['build'], os.pardir, 'packages', 'lib', 'release' ), dst="lib"):
                        self.path( "libvlc*.dylib*" )

                    # copy LibVLC plugins folder
                    with self.prefix(src=os.path.join(self.args['build'], os.pardir, 'packages', 'lib', 'release', 'plugins' ), dst="lib"):
                        self.path("*.dylib")
                        self.path("plugins.dat")

                # do this install_name_tool *after* media plugin is copied over
                dylibexecutablepath = self.dst_path_of('llplugin/media_plugin_cef.dylib')
                self.run_command_shell('install_name_tool -change '
                                 '"@rpath/Frameworks/Chromium Embedded Framework.framework/Chromium Embedded Framework" '
                                 '"@executable_path/../Frameworks/Chromium Embedded Framework.framework/Chromium Embedded Framework" "%s"' % dylibexecutablepath)

                #<FS:TS> Copy in prebuilt framework if it's there
                # with self.prefix(src=os.path.join(self.args['build'], os.pardir, 'packages', 'bin_x86', 'Frameworks'), dst="Frameworks"):
                #     self.path("Chromium Embedded Framework.framework")

            # CEF framework goes inside Second Life.app/Contents/Frameworks
            with self.prefix(dst="Frameworks"):
                frameworkfile="Chromium Embedded Framework.framework"
                self.path2basename(relpkgdir, frameworkfile)

            # This code constructs a relative path from the
            # target framework folder back to the location of the symlink.
            # It needs to be relative so that the symlink still works when
            # (as is normal) the user moves the app bundle out of the DMG
            # and into the /Applications folder. Note we also call 'raise'
            # to terminate the process if we get an error since without
            # this symlink, Second Life web media can't possibly work.
            # Real Framework folder:
            #   Second Life.app/Contents/Frameworks/Chromium Embedded Framework.framework/
            # Location of symlink and why it's relative 
            #   Second Life.app/Contents/Resources/SLPlugin.app/Contents/Frameworks/Chromium Embedded Framework.framework/
            # Real Frameworks folder, with the symlink inside the bundled SLPlugin.app (and why it's relative)
            #   <top level>.app/Contents/Frameworks/Chromium Embedded Framework.framework/
            #   <top level>.app/Contents/Resources/SLPlugin.app/Contents/Frameworks/Chromium Embedded Framework.framework ->
            # It might seem simpler just to create a symlink Frameworks to
            # the parent of Chromimum Embedded Framework.framework. But
            # that would create a symlink cycle, which breaks our
            # packaging step. So make a symlink from Chromium Embedded
            # Framework.framework to the directory of the same name, which
            # is NOT an ancestor of the symlink.
            frameworkpath = os.path.join(os.pardir, os.pardir, os.pardir,
                                         os.pardir, "Frameworks",
                                         "Chromium Embedded Framework.framework")
            try:
                # from SLPlugin.app/Contents/Frameworks/Chromium Embedded
                # Framework.framework back to Second
                # Life.app/Contents/Frameworks/Chromium Embedded Framework.framework
                origin, target = pluginframeworkpath, frameworkpath
                symlinkf(target, origin)
                # from SLPlugin.app/Contents/Frameworks/Dullahan
                # Helper.app/Contents/MacOS/Frameworks/Chromium Embedded
                # Framework.framework back to
                # SLPlugin.app/Contents/Frameworks/Chromium Embedded Framework.framework
                self.cmakedirs(os.path.dirname(helperframeworkpath))
                origin = helperframeworkpath
                target = os.path.join(os.pardir, frameworkpath)
                symlinkf(target, origin)
            except OSError as err:
                print "Can't symlink %s -> %s: %s" % (origin, target, err)
                raise


        # NOTE: the -S argument to strip causes it to keep enough info for
        # annotated backtraces (i.e. function names in the crash log).  'strip' with no
        # arguments yields a slightly smaller binary but makes crash logs mostly useless.
        # This may be desirable for the final release.  Or not.
        if ("package" in self.args['actions'] or 
            "unpacked" in self.args['actions']):
            self.run_command_shell('strip -S %(viewer_binary)r' %
                             { 'viewer_binary' : self.dst_path_of('Contents/MacOS/Firestorm')})
# </FS:Ansariel> construct method VMP trampoline crazy VMP launcher juggling shamelessly replaced with old version

    def package_finish(self):
        global CHANNEL_VENDOR_BASE
        # MBW -- If the mounted volume name changes, it breaks the .DS_Store's background image and icon positioning.
        #  If we really need differently named volumes, we'll need to create multiple DS_Store file images, or use some other trick.

        volname=CHANNEL_VENDOR_BASE+" Installer"  # DO NOT CHANGE without understanding comment above

        imagename = self.installer_base_name()

        sparsename = imagename + ".sparseimage"
        finalname = imagename + ".dmg"
        # make sure we don't have stale files laying about
        self.remove(sparsename, finalname)

        self.run_command(['hdiutil', 'create', sparsename,
                          '-volname', volname, '-fs', 'HFS+',
                          '-type', 'SPARSE', '-megabytes', '1300',
                          '-layout', 'SPUD'])

        # mount the image and get the name of the mount point and device node
        try:
            hdi_output = subprocess.check_output(['hdiutil', 'attach', '-private', sparsename])
        except subprocess.CalledProcessError as err:
            sys.exit("failed to mount image at '%s'" % sparsename)
            
        try:
            devfile = re.search("/dev/disk([0-9]+)[^s]", hdi_output).group(0).strip()
            volpath = re.search('HFS\s+(.+)', hdi_output).group(1).strip()

            if devfile != '/dev/disk1':
                # adding more debugging info based upon nat's hunches to the
                # logs to help track down 'SetFile -a V' failures -brad
                print "WARNING: 'SetFile -a V' command below is probably gonna fail"

            # Copy everything in to the mounted .dmg

            app_name = self.app_name()

            # Hack:
            # Because there is no easy way to coerce the Finder into positioning
            # the app bundle in the same place with different app names, we are
            # adding multiple .DS_Store files to svn. There is one for release,
            # one for release candidate and one for first look. Any other channels
            # will use the release .DS_Store, and will look broken.
            # - Ambroff 2008-08-20
            #<FS:TS> Select proper directory based on flavor and build type
            dmg_template_prefix = 'firestorm'
            if self.fs_is_opensim():
                dmg_template_prefix = 'firestormos'
            dmg_template = os.path.join(
                'installers', 'darwin', '%s-%s-dmg' % (dmg_template_prefix, self.channel_type()))
            print "Trying template directory", dmg_template

            if not os.path.exists (self.src_path_of(dmg_template)):
                dmg_template = os.path.join ('installers', 'darwin', 'release-dmg')
                print "Not found, trying template directory", dmg_template

            for s,d in {self.get_dst_prefix():app_name + ".app",
                        #os.path.join(dmg_template, "_VolumeIcon.icns"): ".VolumeIcon.icns",
                        os.path.join(dmg_template, "background.png"): "background.png",
                        os.path.join(dmg_template, "LGPL-license.txt"): "LGPL License.txt",
                        os.path.join(dmg_template, "VivoxAUP.txt"): "Vivox Acceptable Use Policy.txt",
                        os.path.join(dmg_template, "_DS_Store"): ".DS_Store"}.items():
                print "Copying to dmg", s, d
                self.copy_action(self.src_path_of(s), os.path.join(volpath, d))

            # <FS:TS> The next two commands *MUST* execute before the loop
            #         that hides the files. If not, packaging will fail.
            #         YOU HAVE BEEN WARNED.
            # Create the alias file (which is a resource file) from the .r
            self.run_command(
                ['Rez', self.src_path_of("%s/Applications-alias.r" % dmg_template),
                 '-o', os.path.join(volpath, "Applications")])

            # Set up the installer disk image: set icon positions, folder view
            #  options, and icon label colors. This must be done before the
            #  files are hidden.
            self.run_command(
                ['osascript',
                 self.src_path_of("installers/darwin/installer-dmg.applescript"),
                 volname])

            # <FS:TS> ARGH! osascript clobbers the volume icon file, for no
            #        reason I can find anywhere. So we need to copy it after
            #        running the script to set everything else up.
            print "Copying volume icon to dmg"
            self.copy_action(self.src_path_of(os.path.join(dmg_template, "_VolumeIcon.icns")),
                os.path.join(volpath, ".VolumeIcon.icns"))

            # Hide the background image, DS_Store file, and volume icon file (set their "visible" bit)
            for f in ".VolumeIcon.icns", "background.png", ".DS_Store":
                pathname = os.path.join(volpath, f)
                # We've observed mysterious "no such file" failures of the SetFile
                # command, especially on the first file listed above -- yet
                # subsequent inspection of the target directory confirms it's
                # there. Timing problem with copy command? Try to handle.
                for x in xrange(3):
                    if os.path.exists(pathname):
                        print "Confirmed existence: %r" % pathname
                        break
                    print "Waiting for %s copy command to complete (%s)..." % (f, x+1)
                    sys.stdout.flush()
                    time.sleep(1)
                # If we fall out of the loop above without a successful break, oh
                # well, possibly we've mistaken the nature of the problem. In any
                # case, don't hang up the whole build looping indefinitely, let
                # the original problem manifest by executing the desired command.
                self.run_command(['SetFile', '-a', 'V', pathname])

            # Set the alias file's alias and custom icon bits
            self.run_command(['SetFile', '-a', 'AC', os.path.join(volpath, "Applications")])

            # Set the disk image root's custom icon bit
            self.run_command(['SetFile', '-a', 'C', volpath])

            # Sign the app if requested; 
            # do this in the copy that's in the .dmg so that the extended attributes used by 
            # the signature are preserved; moving the files using python will leave them behind
            # and invalidate the signatures.
            if 'signature' in self.args:
                app_in_dmg=os.path.join(volpath,self.app_name()+".app")
                print "Attempting to sign '%s'" % app_in_dmg
                identity = self.args['signature']
                if identity == '':
                    identity = 'Developer ID Application'

                # Look for an environment variable set via build.sh when running in Team City.
                try:
                    build_secrets_checkout = os.environ['build_secrets_checkout']
                except KeyError:
                    pass
                else:
                    # variable found so use it to unlock keychain followed by codesign
                    home_path = os.environ['HOME']
                    keychain_pwd_path = os.path.join(build_secrets_checkout,'code-signing-osx','password.txt')
                    keychain_pwd = open(keychain_pwd_path).read().rstrip()

                    # Note: As of macOS Sierra, keychains are created with names postfixed with '-db' so for example, the
                    #       SL Viewer keychain would by default be found in ~/Library/Keychains/viewer.keychain-db instead of
                    #       just ~/Library/Keychains/viewer.keychain in earlier versions.
                    #
                    #       Because we have old OS files from previous versions of macOS on the build hosts, the configurations
                    #       are different on each host. Some have viewer.keychain, some have viewer.keychain-db and some have both.
                    #       As you can see in the line below, this script expects the Linden Developer cert/keys to be in viewer.keychain.
                    #
                    #       To correctly sign builds you need to make sure ~/Library/Keychains/viewer.keychain exists on the host
                    #       and that it contains the correct cert/key. If a build host is set up with a clean version of macOS Sierra (or later)
                    #       then you will need to change this line (and the one for 'codesign' command below) to point to right place or else
                    #       pull in the cert/key into the default viewer keychain 'viewer.keychain-db' and export it to 'viewer.keychain'
                    viewer_keychain = os.path.join(home_path, 'Library',
                                                   'Keychains', 'viewer.keychain')
                    self.run_command(['security', 'unlock-keychain',
                                      '-p', keychain_pwd, viewer_keychain])
                    signed=False
                    sign_attempts=3
                    sign_retry_wait=15
                    while (not signed) and (sign_attempts > 0):
                        try:
                            sign_attempts-=1;
                            self.run_command(
                                # Note: See blurb above about names of keychains
                               ['codesign', '--verbose', '--deep', '--force',
                                '--keychain', viewer_keychain, '--sign', identity,
                                app_in_dmg])
                            signed=True # if no exception was raised, the codesign worked
                        except ManifestError as err:
                            if sign_attempts:
                                print >> sys.stderr, "codesign failed, waiting %d seconds before retrying" % sign_retry_wait
                                time.sleep(sign_retry_wait)
                                sign_retry_wait*=2
                            else:
                                print >> sys.stderr, "Maximum codesign attempts exceeded; giving up"
                                raise
                    self.run_command(['spctl', '-a', '-texec', '-vvvv', app_in_dmg])

        finally:
            # Unmount the image even if exceptions from any of the above 
            self.run_command(['hdiutil', 'detach', '-force', devfile])

        print "Converting temp disk image to final disk image"
        self.run_command(['hdiutil', 'convert', sparsename, '-format', 'UDZO',
                          '-imagekey', 'zlib-level=9', '-o', finalname])
        self.run_command(['hdiutil', 'internet-enable', '-yes', finalname])
        # get rid of the temp file
        self.package_file = finalname
        self.remove(sparsename)
        self.fs_save_osx_symbols()

class Darwin_i386_Manifest(DarwinManifest):
    address_size = 32


class Darwin_i686_Manifest(DarwinManifest):
    """alias in case arch is passed as i686 instead of i386"""
    pass


class Darwin_x86_64_Manifest(DarwinManifest):
    address_size = 64


class LinuxManifest(ViewerManifest):
    build_data_json_platform = 'lnx'

    def construct(self):
        super(LinuxManifest, self).construct()

        pkgdir = os.path.join(self.args['build'], os.pardir, 'packages')
        relpkgdir = os.path.join(pkgdir, "lib", "release")
        debpkgdir = os.path.join(pkgdir, "lib", "debug")

        self.path("licenses-linux.txt","licenses.txt")
        self.path("VivoxAUP.txt")
        self.path("res/firestorm_icon.png","firestorm_icon.png")
        with self.prefix("linux_tools"):
            self.path("client-readme.txt","README-linux.txt")
            self.path("FIRESTORM_DESKTOPINSTALL.txt","FIRESTORM_DESKTOPINSTALL.txt")
            self.path("client-readme-voice.txt","README-linux-voice.txt")
            self.path("client-readme-joystick.txt","README-linux-joystick.txt")
            self.path("wrapper.sh","firestorm")
            with self.prefix(dst="etc"):
                self.path("handle_secondlifeprotocol.sh")
                self.path("register_secondlifeprotocol.sh")
                self.path("refresh_desktop_app_entry.sh")
                self.path("launch_url.sh")
            self.path("install.sh")

        with self.prefix(dst="bin"):
            self.path("firestorm-bin","do-not-directly-run-firestorm-bin")
            self.path("../linux_crash_logger/linux-crash-logger","linux-crash-logger.bin")
            self.path2basename("../llplugin/slplugin", "SLPlugin") 
            #this copies over the python wrapper script, associated utilities and required libraries, see SL-321, SL-322 and SL-323
            # <FS:Ansariel> Remove VMP
            # with self.prefix(src="../viewer_components/manager", dst=""):
            #     self.path("*.py")
            # </FS:Ansariel> Remove VMP

        # recurses, packaged again
        self.path("res-sdl")

        # Get the icons based on the channel type
        icon_path = self.icon_path()
        print "DEBUG: icon_path '%s'" % icon_path
        with self.prefix(src=icon_path) :
            self.path("firestorm_256.png","firestorm_48.png")
            with self.prefix(dst="res-sdl") :
                self.path("firestorm_256.BMP","ll_icon.BMP")

        # plugins
        with self.prefix(src=os.path.join(self.args['build'], os.pardir, 'media_plugins'), dst="bin/llplugin"):
            self.path("gstreamer010/libmedia_plugin_gstreamer010.so",
                      "libmedia_plugin_gstreamer.so")
            self.path2basename("libvlc", "libmedia_plugin_libvlc.so")
            self.path("cef/libmedia_plugin_cef.so", "libmedia_plugin_cef.so" )


        with self.prefix(src=os.path.join(pkgdir, 'lib', 'vlc', 'plugins'), dst="bin/llplugin/vlc/plugins"):
            self.path( "plugins.dat" )
            self.path( "*/*.so" )

        with self.prefix(src=os.path.join(pkgdir, 'lib' ), dst="lib"):
            self.path( "libvlc*.so*" )

        with self.prefix(src=os.path.join(pkgdir, 'lib', 'vlc', 'plugins'), dst="bin/llplugin/vlc/plugins"):
            self.path( "plugins.dat" )
            self.path( "*/*.so" )

        with self.prefix(src=os.path.join(pkgdir, 'lib' ), dst="lib"):
            self.path( "libvlc*.so*" )

        # CEF files 
        with self.prefix(src=os.path.join(pkgdir, 'lib', 'release'), dst="lib"):
            self.path( "libcef.so" )
            self.path( "libllceflib.so" )
            
        with self.prefix(src=os.path.join(pkgdir, 'lib', 'release', 'swiftshader'), dst=os.path.join("bin", "swiftshader") ):
            self.path( "*.so" )

        with self.prefix(src=os.path.join(pkgdir, 'bin', 'release'), dst="bin"):
            self.path( "chrome-sandbox" )
            self.path( "dullahan_host" )
            self.path( "natives_blob.bin" )
            self.path( "snapshot_blob.bin" )
            self.path( "v8_context_snapshot.bin" )
            self.path( "libffmpegsumo.so" )

        with self.prefix(src=os.path.join(pkgdir, 'resources'), dst="bin"):
            self.path( "cef.pak" )
            self.path( "cef_extensions.pak" )
            self.path( "cef_100_percent.pak" )
            self.path( "cef_200_percent.pak" )
            self.path( "devtools_resources.pak" )
            self.path( "icudtl.dat" )

        with self.prefix(src=os.path.join(pkgdir, 'resources', 'locales'), dst=os.path.join('bin', 'locales')):
            self.path("am.pak")
            self.path("ar.pak")
            self.path("bg.pak")
            self.path("bn.pak")
            self.path("ca.pak")
            self.path("cs.pak")
            self.path("da.pak")
            self.path("de.pak")
            self.path("el.pak")
            self.path("en-GB.pak")
            self.path("en-US.pak")
            self.path("es-419.pak")
            self.path("es.pak")
            self.path("et.pak")
            self.path("fa.pak")
            self.path("fi.pak")
            self.path("fil.pak")
            self.path("fr.pak")
            self.path("gu.pak")
            self.path("he.pak")
            self.path("hi.pak")
            self.path("hr.pak")
            self.path("hu.pak")
            self.path("id.pak")
            self.path("it.pak")
            self.path("ja.pak")
            self.path("kn.pak")
            self.path("ko.pak")
            self.path("lt.pak")
            self.path("lv.pak")
            self.path("ml.pak")
            self.path("mr.pak")
            self.path("ms.pak")
            self.path("nb.pak")
            self.path("nl.pak")
            self.path("pl.pak")
            self.path("pt-BR.pak")
            self.path("pt-PT.pak")
            self.path("ro.pak")
            self.path("ru.pak")
            self.path("sk.pak")
            self.path("sl.pak")
            self.path("sr.pak")
            self.path("sv.pak")
            self.path("sw.pak")
            self.path("ta.pak")
            self.path("te.pak")
            self.path("th.pak")
            self.path("tr.pak")
            self.path("uk.pak")
            self.path("vi.pak")
            self.path("zh-CN.pak")
            self.path("zh-TW.pak")

        # llcommon
        if not self.path("../llcommon/libllcommon.so", "lib/libllcommon.so"):
            print "Skipping llcommon.so (assuming llcommon was linked statically)"

        self.path("featuretable_linux.txt")

        with self.prefix(src=pkgdir, dst="bin"):
            self.path("ca-bundle.crt")

        if self.is_packaging_viewer():
          with self.prefix(src=os.path.join(pkgdir, 'lib', 'release'), dst="lib"):
            self.path("libapr-1.so*")
            self.path("libaprutil-1.so*")
            self.path("libboost_context-mt.so*")
            self.path("libboost_filesystem-mt.so*")
            self.path("libboost_program_options-mt.so*")
            self.path("libboost_regex-mt.so*")
            self.path("libboost_signals-mt.so*")
            self.path("libboost_system-mt.so*")
            self.path("libboost_thread-mt.so*")
            self.path("libboost_chrono-mt.so*") #<FS:TM> FS spcific
            self.path("libboost_date_time-mt.so*") #<FS:TM> FS spcific
            self.path("libboost_wave-mt.so*") #<FS:TM> FS spcific
            self.path("libcollada14dom.so*")
            self.path("libdb*.so*")
            self.path("libcrypto.so*")
            self.path("libexpat.so*")
            self.path("libssl.so*")
            self.path("libGLOD.so")
            self.path("libminizip.so")
            self.path("libuuid.so*")
            self.path("libSDL-1.2.so*")
            self.path("libdirectfb*.so*")
            self.path("libfusion*.so*")
            self.path("libdirect*.so*")
            self.path("libopenjpeg.so*")
            self.path("libhunspell-1.3.so*")
            self.path("libalut.so*")
            self.path("libpng15.so.15") #use provided libpng to workaround incompatible system versions on some distros
            self.path("libpng15.so.15.13.0") #use provided libpng to workaround incompatible system versions on some distros
            self.path("libpng15.so.15.1.0") #use provided libpng to workaround incompatible system versions on some distros
            self.path("libopenal.so", "libopenal.so.1") # Install as versioned file in case it's missing from the 3p- and won't get copied below
            self.path("libopenal.so*")
            #self.path("libnotify.so.1.1.2", "libnotify.so.1") # LO - uncomment when testing libnotify(growl) on linux
            self.path("libpangox-1.0.so*")
            # KLUDGE: As of 2012-04-11, the 'fontconfig' package installs
            # libfontconfig.so.1.4.4, along with symlinks libfontconfig.so.1
            # and libfontconfig.so. Before we added support for library-file
            # wildcards, though, this self.path() call specifically named
            # libfontconfig.so.1.4.4 WITHOUT also copying the symlinks. When I
            # (nat) changed the call to self.path("libfontconfig.so.*"), we
            # ended up with the libfontconfig.so.1 symlink in the target
            # directory as well. But guess what! At least on Ubuntu 10.04,
            # certain viewer fonts look terrible with libfontconfig.so.1
            # present in the target directory. Removing that symlink suffices
            # to improve them. I suspect that means we actually do better when
            # the viewer fails to find our packaged libfontconfig.so*, falling
            # back on the system one instead -- but diagnosing and fixing that
            # is a bit out of scope for the present project. Meanwhile, this
            # particular wildcard specification gets us exactly what the
            # previous call did, without having to explicitly state the
            # version number.
            self.path("libfontconfig.so.*.*")
            try:
                self.path("libtcmalloc.so*") #formerly called google perf tools
                pass
            except:
                print "tcmalloc files not found, skipping"
                pass

            try:
                self.path("libjemalloc.so*")
            except:
                pass

          # Vivox runtimes
          # Currentelly, the 32-bit ones will work with a 64-bit client.
          with self.prefix(src=os.path.join(pkgdir, 'lib', 'release'), dst="bin"):
                  self.path("SLVoice")
                  self.path("win32")

          with self.prefix(src=os.path.join(pkgdir, 'lib', 'release'), dst="lib"):
                  self.path("libortp.so")
                  self.path("libsndfile.so.1")
                  # <FS:TS> Vivox wants this library even if it's present already in the viewer
                  self.path("libvivoxoal.so.1")
                  self.path("libvivoxsdk.so")
                  self.path("libvivoxplatform.so")


    def package_finish(self):
        # a standard map of strings for replacing in the templates
        installer_name_components = ['Phoenix',self.app_name(),self.args.get('arch'),'.'.join(self.args['version'])]
        installer_name = "_".join(installer_name_components)
        #installer_name = self.installer_base_name()

        self.fs_delete_linux_symbols() # <FS:ND/> Delete old syms
        self.strip_binaries()
        self.fs_save_linux_symbols() # <FS:ND/> Package symbols, add debug link
        self.fs_setuid_chromesandbox() # <FS:ND/> Chown chrome-sandbox to root:root and set the setuid bit

        # Fix access permissions
        self.run_command(['find', self.get_dst_prefix(),
                          '-type', 'd', '-exec', 'chmod', '755', '{}', ';'])
        for old, new in ('0700', '0755'), ('0500', '0555'), ('0600', '0644'), ('0400', '0444'):
            self.run_command(['find', self.get_dst_prefix(),
                              '-type', 'f', '-perm', old,
                              '-exec', 'chmod', new, '{}', ';'])
        self.package_file = installer_name + '.tar.xz'

        # temporarily move directory tree so that it has the right
        # name in the tarfile
        realname = self.get_dst_prefix()
        tempname = self.build_path_of(installer_name)
        self.run_command(["mv", realname, tempname])
        try:
            # only create tarball if it's a release build.
            if self.args['buildtype'].lower() == 'release':
                # --numeric-owner hides the username of the builder for
                # security etc.
                self.run_command(['tar', '-C', self.get_build_prefix(),
                                  '--numeric-owner', self.fs_linux_tar_excludes(), '-caf',
                                 tempname + '.tar.xz', installer_name])
            else:
                print "Skipping %s.tar.xz for non-Release build (%s)" % \
                      (installer_name, self.args['buildtype'])
        finally:
            self.run_command(["mv", tempname, realname])

    def strip_binaries(self):
        if self.args['buildtype'].lower() == 'release' and self.is_packaging_viewer():
            print "* Going strip-crazy on the packaged binaries, since this is a RELEASE build"
            # makes some small assumptions about our packaged dir structure
            self.run_command(
                ["find"] +
                [os.path.join(self.get_dst_prefix(), dir) for dir in ('bin', 'lib')] +
                # <FS:Ansariel> Remove VMP
                # ['-type', 'f', '!', '-name', '*.py',
                ['-type', 'f', "!", "-name", "*.dat", "!", "-name", "*.pak", "!", "-name", "*.bin",
                # </FS:Ansariel> Remove VMP
                 '!', '-name', 'update_install', '-exec', 'strip', '-S', '{}', ';'])

class Linux_i686_Manifest(LinuxManifest):
    address_size = 32

    def construct(self):
        super(Linux_i686_Manifest, self).construct()

        pkgdir = os.path.join(self.args['build'], os.pardir, 'packages')
        relpkgdir = os.path.join(pkgdir, "lib", "release")
        debpkgdir = os.path.join(pkgdir, "lib", "debug")

        with self.prefix(src=relpkgdir, dst="lib"):
            self.path("libapr-1.so")
            self.path("libapr-1.so.0")
            self.path("libapr-1.so.0.4.5")
            self.path("libaprutil-1.so")
            self.path("libaprutil-1.so.0")
            self.path("libaprutil-1.so.0.4.1")
            self.path("libdb*.so")
            self.path("libexpat.so.*")
            self.path("libGLOD.so")
            self.path("libuuid.so*")
            self.path("libSDL-1.2.so.*")
            self.path("libdirectfb-1.*.so.*")
            self.path("libfusion-1.*.so.*")
            self.path("libdirect-1.*.so.*")
            self.path("libopenjpeg.so*")
            self.path("libdirectfb-1.4.so.5")
            self.path("libfusion-1.4.so.5")
            self.path("libdirect-1.4.so.5*")
            self.path("libhunspell-1.3.so*")
            self.path("libalut.so*")
            self.path("libopenal.so*")

            # <FS:ND> Linking this breaks voice as stock openal.so does not have alcGetMixedBuffer
            #self.path("libopenal.so", "libvivoxoal.so.1") # vivox's sdk expects this soname
            # </FS:ND>
            
            # KLUDGE: As of 2012-04-11, the 'fontconfig' package installs
            # libfontconfig.so.1.4.4, along with symlinks libfontconfig.so.1
            # and libfontconfig.so. Before we added support for library-file
            # wildcards, though, this self.path() call specifically named
            # libfontconfig.so.1.4.4 WITHOUT also copying the symlinks. When I
            # (nat) changed the call to self.path("libfontconfig.so.*"), we
            # ended up with the libfontconfig.so.1 symlink in the target
            # directory as well. But guess what! At least on Ubuntu 10.04,
            # certain viewer fonts look terrible with libfontconfig.so.1
            # present in the target directory. Removing that symlink suffices
            # to improve them. I suspect that means we actually do better when
            # the viewer fails to find our packaged libfontconfig.so*, falling
            # back on the system one instead -- but diagnosing and fixing that
            # is a bit out of scope for the present project. Meanwhile, this
            # particular wildcard specification gets us exactly what the
            # previous call did, without having to explicitly state the
            # version number.
            self.path("libfontconfig.so.*.*")

            # Include libfreetype.so. but have it work as libfontconfig does.
            self.path("libfreetype.so.*.*")

            try:
                self.path("libtcmalloc.so*") #formerly called google perf tools
                pass
            except:
                print "tcmalloc files not found, skipping"
                pass

            try:
                self.path("libfmodex-*.so")
                self.path("libfmodex.so")
                self.path("libfmodex.so*")
                pass
            except:
                print "Skipping libfmodex.so - not found"
                pass

            try:
                self.path("libfmod-*.so")
                self.path("libfmod.so")
                self.path("libfmod.so*")
                pass
            except:
                print "Skipping libfmodstudio.so - not found"
                pass


        # Vivox runtimes
        with self.prefix(src=relpkgdir, dst="bin"):
            self.path("SLVoice")
        with self.prefix(src=relpkgdir, dst="lib"):
            self.path("libortp.so")
            self.path("libsndfile.so.1")
            #self.path("libvivoxoal.so.1") # no - we'll re-use the viewer's own OpenAL lib
            self.path("libvivoxsdk.so")
            self.path("libvivoxplatform.so")

        self.fs_delete_linux_symbols() # <FS:ND/> Delete old syms
        self.strip_binaries()


class Linux_x86_64_Manifest(LinuxManifest):
    address_size = 64

    def construct(self):
        super(Linux_x86_64_Manifest, self).construct()

        pkgdir = os.path.join(self.args['build'], os.pardir, 'packages')
        relpkgdir = os.path.join(pkgdir, "lib", "release")
        debpkgdir = os.path.join(pkgdir, "lib", "debug")

        if self.is_packaging_viewer():
          with self.prefix(src=os.path.join(pkgdir, 'lib', 'release'), dst="lib"):
            self.path("libffi*.so*")
            # vivox 32-bit hack.
            # one has to extract libopenal.so from the 32-bit openal package, or official LL viewer, and rename it to libopenal32.so
            # and place it in the prebuilt lib/release directory
            # <FS:TS> No, we don't need to dink with this. A usable library
            # is now in the slvoice package, and we need to just use it as is.
            # self.path("libopenal32.so", "libvivoxoal.so.1") # vivox's sdk expects this soname
            try:
                    self.path("libfmodex64-*.so")
                    self.path("libfmodex64.so")
                    self.path("libfmodex64.so*")
                    pass
            except:
                    print "Skipping libfmodex.so - not found"
                    pass

            try:
                self.path("libfmod-*.so")
                self.path("libfmod.so")
                self.path("libfmod.so*")
                pass
            except:
                print "Skipping libfmod.so - not found"
                pass

          self.prefix(src=os.path.join(pkgdir, 'lib', 'release', 'x64'), dst="lib")
          try:
              self.path("libLeap.so")
          except:
              print "Leap Motion library not found"
          self.end_prefix("lib")

        with self.prefix(dst="bin"):
            self.path2basename("../llplugin/slplugin", "SLPlugin")

        # plugins
        with self.prefix(dst="bin/llplugin"):
            self.path2basename("../media_plugins/webkit", "libmedia_plugin_webkit.so")
            self.path("../media_plugins/gstreamer010/libmedia_plugin_gstreamer010.so", "libmedia_plugin_gstreamer.so")

        self.path("secondlife-i686.supp")

################################################################
# <FS:Ansariel> Added back for Mac compatibility reason
def symlinkf(src, dst):
    """
    Like ln -sf, but uses os.symlink() instead of running ln.
    """
    try:
        os.symlink(src, dst)
    except OSError as err:
        if err.errno != errno.EEXIST:
            raise
        # We could just blithely attempt to remove and recreate the target
        # file, but that strategy doesn't work so well if we don't have
        # permissions to remove it. Check to see if it's already the
        # symlink we want, which is the usual reason for EEXIST.
        elif os.path.islink(dst):
            if os.readlink(dst) == src:
                # the requested link already exists
                pass
            else:
                # dst is the wrong symlink; attempt to remove and recreate it
                os.remove(dst)
                os.symlink(src, dst)
        elif os.path.isdir(dst):
            print "Requested symlink (%s) exists but is a directory; replacing" % dst
            shutil.rmtree(dst)
            os.symlink(src, dst)
        elif os.path.exists(dst):
            print "Requested symlink (%s) exists but is a file; replacing" % dst
            os.remove(dst)
            os.symlink(src, dst)
        else:
            # see if the problem is that the parent directory does not exist
            # and try to explain what is missing
            (parent, tail) = os.path.split(dst)
            while not os.path.exists(parent):
                (parent, tail) = os.path.split(parent)
            if tail:
                raise Exception("Requested symlink (%s) cannot be created because %s does not exist"
                                % os.path.join(parent, tail))
            else:
                raise
# </FS:Ansariel> Added back for Mac compatibility reason

if __name__ == "__main__":
    extra_arguments = [
        dict(name='bugsplat', description="""BugSplat database to which to post crashes,
             if BugSplat crash reporting is desired""", default=''),
        ]
    main(extra=extra_arguments)<|MERGE_RESOLUTION|>--- conflicted
+++ resolved
@@ -602,21 +602,9 @@
             # Get fmodstudio dll, continue if missing
             try:
                 if self.args['configuration'].lower() == 'debug':
-<<<<<<< HEAD
-                    if(self.address_size == 64):
-                        self.path("fmodL64.dll")
-                    else:
-                        self.path("fmodL.dll")
-                else:
-                    if(self.address_size == 64):
-                        self.path("fmod64.dll")
-                    else:
-                        self.path("fmod.dll")
-=======
                     self.path("fmodL.dll")
                 else:
                     self.path("fmod.dll")
->>>>>>> 0aa38a6c
             except:
                 print "Skipping fmodstudio audio library (assuming other audio engine)"
 
@@ -1364,7 +1352,6 @@
 
         with self.prefix(dst="Contents"):  # everything goes in Contents
             # self.path("Info.plist", dst="Info.plist")
-<<<<<<< HEAD
 
             # copy additional libs in <bundle>/Contents/MacOS/
             self.path(os.path.join(relpkgdir, "libndofdev.dylib"), dst="Resources/libndofdev.dylib")
@@ -1373,16 +1360,6 @@
             # Growl Frameworks
             # self.path("../packages/Frameworks/Growl", dst="Frameworks/Growl")
 
-=======
-
-            # copy additional libs in <bundle>/Contents/MacOS/
-            self.path(os.path.join(relpkgdir, "libndofdev.dylib"), dst="Resources/libndofdev.dylib")
-            # self.path(os.path.join(relpkgdir, "libhunspell-1.3.0.dylib"), dst="Resources/libhunspell-1.3.0.dylib")   
-
-            # Growl Frameworks
-            # self.path("../packages/Frameworks/Growl", dst="Frameworks/Growl")
-
->>>>>>> 0aa38a6c
             # most everything goes in the Resources directory
             with self.prefix(dst="Resources"):
                 super(DarwinManifest, self).construct()
