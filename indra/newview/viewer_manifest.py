--- conflicted
+++ resolved
@@ -580,7 +580,6 @@
                 print err.message
                 print "Skipping GLOD library (assumming linked statically)"
 
-<<<<<<< HEAD
             # Get fmodstudio dll
             if self.args['fmodversion'].lower() == 'fmodstudio':
                 if self.args['configuration'].lower() == 'debug':
@@ -595,19 +594,8 @@
                 else:
                     self.path("fmodex.dll")
 
-            # Get openal dll
-            if self.args.get('openal') == 'ON':
-=======
-            if self.args['fmodex'] == 'ON':
-                # Get fmodex dll
-               if(self.address_size == 64):
-                   self.path("fmodex64.dll")
-               else:
-                   self.path("fmodex.dll")
-
             if self.args['openal'] == 'ON':
                 # Get openal dll
->>>>>>> 3053f624
                 self.path("OpenAL32.dll")
                 self.path("alut.dll")
 
@@ -1427,22 +1415,14 @@
                     self.path2basename(relpkgdir, libfile)
 
                 # dylibs that vary based on configuration
-<<<<<<< HEAD
                 if self.args['fmodversion'].lower() == 'fmodstudio':
                     if self.args['configuration'].lower() == 'debug':
                         for libfile in (
                                     "libfmodL.dylib",
-=======
-                if self.args['fmodex'] == 'ON':
-                    if self.args['configuration'].lower() == 'debug':
-                        for libfile in (
-                                    "libfmodexL.dylib",
->>>>>>> 3053f624
                                     ):
                             dylibs += path_optional(os.path.join(debpkgdir, libfile), libfile)
                     else:
                         for libfile in (
-<<<<<<< HEAD
                                     "libfmod.dylib",
                                     ):
                             dylibs += path_optional(os.path.join(relpkgdir, libfile), libfile)
@@ -1460,12 +1440,6 @@
                                    ):
                             dylibs += path_optional(os.path.join(relpkgdir, libfile), libfile)
 
-=======
-                                    "libfmodex.dylib",
-                                    ):
-                            dylibs += path_optional(os.path.join(relpkgdir, libfile), libfile)
- 
->>>>>>> 3053f624
                 # our apps
                 executable_path = {}
                 for app_bld_dir, app in (("mac_crash_logger", "mac-crash-logger.app"),
@@ -2184,7 +2158,6 @@
                 print "tcmalloc files not found, skipping"
                 pass
 
-<<<<<<< HEAD
             if self.args['fmodversion'].lower() == 'fmodex':
                 self.path("libfmodex-*.so")
                 self.path("libfmodex.so")
@@ -2195,11 +2168,6 @@
                 self.path("libfmod.so")
                 self.path("libfmod.so*")
                 pass
-=======
-            if self.args['fmodex'] == 'ON':
-                self.path("libfmodex-*.so")
-                self.path("libfmodex.so")
->>>>>>> 3053f624
 
 
         # Vivox runtimes
@@ -2295,16 +2263,10 @@
 # </FS:Ansariel> Added back for Mac compatibility reason
 
 if __name__ == "__main__":
-    # fmodex and openal can be used simultaneously and controled by environment
     extra_arguments = [
         dict(name='bugsplat', description="""BugSplat database to which to post crashes,
              if BugSplat crash reporting is desired""", default=''),
-<<<<<<< HEAD
         dict(name='openal', description="""Indication openal libraries are needed""", default='OFF')
-=======
-        dict(name='fmodex', description="""Indication that fmodex libraries are needed""", default='OFF'),
-        dict(name='openal', description="""Indication openal libraries are needed""", default='OFF'),
->>>>>>> 3053f624
         ]
     try:
         main(extra=extra_arguments)
