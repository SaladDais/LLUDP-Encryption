/**
 * @file LLSidepanelInventory.cpp
 * @brief Side Bar "Inventory" panel
 *
 * $LicenseInfo:firstyear=2009&license=viewerlgpl$
 * Second Life Viewer Source Code
 * Copyright (C) 2010, Linden Research, Inc.
 * 
 * This library is free software; you can redistribute it and/or
 * modify it under the terms of the GNU Lesser General Public
 * License as published by the Free Software Foundation;
 * version 2.1 of the License only.
 * 
 * This library is distributed in the hope that it will be useful,
 * but WITHOUT ANY WARRANTY; without even the implied warranty of
 * MERCHANTABILITY or FITNESS FOR A PARTICULAR PURPOSE.  See the GNU
 * Lesser General Public License for more details.
 * 
 * You should have received a copy of the GNU Lesser General Public
 * License along with this library; if not, write to the Free Software
 * Foundation, Inc., 51 Franklin Street, Fifth Floor, Boston, MA  02110-1301  USA
 * 
 * Linden Research, Inc., 945 Battery Street, San Francisco, CA  94111  USA
 * $/LicenseInfo$
 */

#include "llviewerprecompiledheaders.h"
#include "llsidepanelinventory.h"

#include "llagent.h"
#include "llappearancemgr.h"
#include "llappviewer.h"
#include "llavataractions.h"
#include "llbutton.h"
#include "lldate.h"
#include "llfirstuse.h"
#include "llfloatersidepanelcontainer.h"
#include "llfoldertype.h"
#include "llhttpclient.h"
#include "llinventorybridge.h"
#include "llinventoryfunctions.h"
#include "llinventorymodel.h"
#include "llinventorymodelbackgroundfetch.h"
#include "llinventoryobserver.h"
#include "llinventorypanel.h"
#include "lllayoutstack.h"
#include "lloutfitobserver.h"
#include "llpanelmaininventory.h"
#include "llpanelmarketplaceinbox.h"
#include "llselectmgr.h"
#include "llsidepaneliteminfo.h"
#include "llsidepaneltaskinfo.h"
#include "llstring.h"
#include "lltabcontainer.h"
#include "lltextbox.h"
#include "lltrans.h"
#include "llviewermedia.h"
#include "llviewernetwork.h"
#include "llweb.h"

static LLRegisterPanelClassWrapper<LLSidepanelInventory> t_inventory("sidepanel_inventory");

//
// Constants
//

// No longer want the inbox panel to auto-expand since it creates issues with the "new" tag time stamp
#define AUTO_EXPAND_INBOX	0

static const char * const INBOX_BUTTON_NAME = "inbox_btn";
static const char * const INBOX_LAYOUT_PANEL_NAME = "inbox_layout_panel";
static const char * const MAIN_INVENTORY_LAYOUT_PANEL_NAME = "main_inventory_layout_panel";

static const char * const INVENTORY_LAYOUT_STACK_NAME = "inventory_layout_stack";

static const char * const MARKETPLACE_INBOX_PANEL = "marketplace_inbox";

//
// Helpers
//
class LLInboxAddedObserver : public LLInventoryCategoryAddedObserver
{
public:
	LLInboxAddedObserver(LLSidepanelInventory * sidepanelInventory)
		: LLInventoryCategoryAddedObserver()
		, mSidepanelInventory(sidepanelInventory)
	{
	}
	
	void done()
	{
		for (cat_vec_t::iterator it = mAddedCategories.begin(); it != mAddedCategories.end(); ++it)
		{
			LLViewerInventoryCategory* added_category = *it;
			
			LLFolderType::EType added_category_type = added_category->getPreferredType();
			
			switch (added_category_type)
			{
				case LLFolderType::FT_INBOX:
					mSidepanelInventory->enableInbox(true);
					mSidepanelInventory->observeInboxModifications(added_category->getUUID());
					break;
				default:
					break;
			}
		}
	}
	
private:
	LLSidepanelInventory * mSidepanelInventory;
};

//
// Implementation
//

LLSidepanelInventory::LLSidepanelInventory()
	: LLPanel()
	, mItemPanel(NULL)
	, mInventoryPanelInbox(NULL)
	, mPanelMainInventory(NULL)
	, mInboxEnabled(false)
	, mCategoriesObserver(NULL)
	, mInboxAddedObserver(NULL)
{
	//buildFromFile( "panel_inventory.xml"); // Called from LLRegisterPanelClass::defaultPanelClassBuilder()
}

LLSidepanelInventory::~LLSidepanelInventory()
{
	LLLayoutPanel* inbox_layout_panel = getChild<LLLayoutPanel>(INBOX_LAYOUT_PANEL_NAME);

	// Save the InventoryMainPanelHeight in settings per account
	gSavedPerAccountSettings.setS32("InventoryInboxHeight", inbox_layout_panel->getTargetDim());

	if (mCategoriesObserver && gInventory.containsObserver(mCategoriesObserver))
	{
		gInventory.removeObserver(mCategoriesObserver);
	}
	delete mCategoriesObserver;
	
	if (mInboxAddedObserver && gInventory.containsObserver(mInboxAddedObserver))
	{
		gInventory.removeObserver(mInboxAddedObserver);
	}
	delete mInboxAddedObserver;
}

void handleInventoryDisplayInboxChanged()
{
	LLSidepanelInventory* sidepanel_inventory = LLFloaterSidePanelContainer::getPanel<LLSidepanelInventory>("inventory");
	if (sidepanel_inventory)
	{
		sidepanel_inventory->enableInbox(gSavedSettings.getBOOL("InventoryDisplayInbox"));
	}
}

BOOL LLSidepanelInventory::postBuild()
{
	// UI elements from inventory panel
	{
		mInventoryPanel = getChild<LLPanel>("sidepanel__inventory_panel");

		mInfoBtn = mInventoryPanel->getChild<LLButton>("info_btn");
		mInfoBtn->setClickedCallback(boost::bind(&LLSidepanelInventory::onInfoButtonClicked, this));
		
		mShareBtn = mInventoryPanel->getChild<LLButton>("share_btn");
		mShareBtn->setClickedCallback(boost::bind(&LLSidepanelInventory::onShareButtonClicked, this));
		
		mShopBtn = mInventoryPanel->getChild<LLButton>("shop_btn");
		mShopBtn->setClickedCallback(boost::bind(&LLSidepanelInventory::onShopButtonClicked, this));

		mWearBtn = mInventoryPanel->getChild<LLButton>("wear_btn");
		mWearBtn->setClickedCallback(boost::bind(&LLSidepanelInventory::onWearButtonClicked, this));
		
		mPlayBtn = mInventoryPanel->getChild<LLButton>("play_btn");
		mPlayBtn->setClickedCallback(boost::bind(&LLSidepanelInventory::onPlayButtonClicked, this));
		
		mTeleportBtn = mInventoryPanel->getChild<LLButton>("teleport_btn");
		mTeleportBtn->setClickedCallback(boost::bind(&LLSidepanelInventory::onTeleportButtonClicked, this));
		
		mOverflowBtn = mInventoryPanel->getChild<LLButton>("overflow_btn");
		mOverflowBtn->setClickedCallback(boost::bind(&LLSidepanelInventory::onOverflowButtonClicked, this));
		
		mPanelMainInventory = mInventoryPanel->getChild<LLPanelMainInventory>("panel_main_inventory");
		mPanelMainInventory->setSelectCallback(boost::bind(&LLSidepanelInventory::onSelectionChange, this, _1, _2));
		LLTabContainer* tabs = mPanelMainInventory->getChild<LLTabContainer>("inventory filter tabs");
		tabs->setCommitCallback(boost::bind(&LLSidepanelInventory::updateVerbs, this));

		/* 
		   EXT-4846 : "Can we suppress the "Landmarks" and "My Favorites" folder since they have their own Task Panel?"
		   Deferring this until 2.1.
		LLInventoryPanel *my_inventory_panel = mPanelMainInventory->getChild<LLInventoryPanel>("All Items");
		my_inventory_panel->addHideFolderType(LLFolderType::FT_LANDMARK);
		my_inventory_panel->addHideFolderType(LLFolderType::FT_FAVORITE);
		*/

		LLOutfitObserver::instance().addCOFChangedCallback(boost::bind(&LLSidepanelInventory::updateVerbs, this));
	}

	// UI elements from item panel
	{
		mItemPanel = getChild<LLSidepanelItemInfo>("sidepanel__item_panel");
		
		LLButton* back_btn = mItemPanel->getChild<LLButton>("back_btn");
		back_btn->setClickedCallback(boost::bind(&LLSidepanelInventory::onBackButtonClicked, this));
	}

	// UI elements from task panel
	{
		mTaskPanel = findChild<LLSidepanelTaskInfo>("sidepanel__task_panel");
		if (mTaskPanel)
		{
			LLButton* back_btn = mTaskPanel->getChild<LLButton>("back_btn");
			back_btn->setClickedCallback(boost::bind(&LLSidepanelInventory::onBackButtonClicked, this));
		}
	}
	
	// Received items inbox setup
	{
		LLLayoutStack* inv_stack = getChild<LLLayoutStack>(INVENTORY_LAYOUT_STACK_NAME);

		// Set up button states and callbacks
		LLButton * inbox_button = getChild<LLButton>(INBOX_BUTTON_NAME);

		inbox_button->setCommitCallback(boost::bind(&LLSidepanelInventory::onToggleInboxBtn, this));

		// Get the previous inbox state from "InventoryInboxToggleState" setting.
		bool is_inbox_collapsed = !inbox_button->getToggleState();

		// Restore the collapsed inbox panel state
<<<<<<< HEAD
		inv_stack->collapsePanel(getChild<LLLayoutPanel>(INBOX_LAYOUT_PANEL_NAME), is_inbox_collapsed);
=======
		LLLayoutPanel* inbox_panel = getChild<LLLayoutPanel>(INBOX_LAYOUT_PANEL_NAME);
		inv_stack->collapsePanel(inbox_panel, is_inbox_collapsed);
		if (!is_inbox_collapsed)
		{
			inbox_panel->setTargetDim(gSavedPerAccountSettings.getS32("InventoryInboxHeight"));
		}
>>>>>>> 6e4e971f

		// Set the inbox visible based on debug settings (final setting comes from http request below)
		enableInbox(gSavedSettings.getBOOL("InventoryDisplayInbox"));

		// Trigger callback for after login so we can setup to track inbox changes after initial inventory load
		LLAppViewer::instance()->setOnLoginCompletedCallback(boost::bind(&LLSidepanelInventory::updateInbox, this));
	}

	gSavedSettings.getControl("InventoryDisplayInbox")->getCommitSignal()->connect(boost::bind(&handleInventoryDisplayInboxChanged));

	// Update the verbs buttons state.
	updateVerbs();

	return TRUE;
}

void LLSidepanelInventory::updateInbox()
{
	//
	// Track inbox folder changes
	//

	const bool do_not_create_folder = false;
	const bool do_not_find_in_library = false;

	const LLUUID inbox_id = gInventory.findCategoryUUIDForType(LLFolderType::FT_INBOX, do_not_create_folder, do_not_find_in_library);
	
	// Set up observer to listen for creation of inbox if at least one of them doesn't exist
	if (inbox_id.isNull())
	{
		observeInboxCreation();
	}
	// Set up observer for inbox changes, if we have an inbox already
	else 
	{
		// Enable the display of the inbox if it exists
		enableInbox(true);

		observeInboxModifications(inbox_id);
	}
}

void LLSidepanelInventory::observeInboxCreation()
{
	//
	// Set up observer to track inbox folder creation
	//
	
	if (mInboxAddedObserver == NULL)
	{
		mInboxAddedObserver = new LLInboxAddedObserver(this);
		
		gInventory.addObserver(mInboxAddedObserver);
	}
}

void LLSidepanelInventory::observeInboxModifications(const LLUUID& inboxID)
{
	//
	// Silently do nothing if we already have an inbox inventory panel set up
	// (this can happen multiple times on the initial session that creates the inbox)
	//

	if (mInventoryPanelInbox != NULL)
	{
		return;
	}

	//
	// Track inbox folder changes
	//

	if (inboxID.isNull())
	{
		llwarns << "Attempting to track modifications to non-existent inbox" << llendl;
		return;
	}

	if (mCategoriesObserver == NULL)
	{
		mCategoriesObserver = new LLInventoryCategoriesObserver();
		gInventory.addObserver(mCategoriesObserver);
	}

	mCategoriesObserver->addCategory(inboxID, boost::bind(&LLSidepanelInventory::onInboxChanged, this, inboxID));

	//
	// Trigger a load for the entire contents of the Inbox
	//

	LLInventoryModelBackgroundFetch::instance().start(inboxID);

	//
	// Set up the inbox inventory view
	//

	LLPanelMarketplaceInbox * inbox = getChild<LLPanelMarketplaceInbox>(MARKETPLACE_INBOX_PANEL);
	mInventoryPanelInbox = inbox->setupInventoryPanel();
}

void LLSidepanelInventory::enableInbox(bool enabled)
{
	mInboxEnabled = enabled;
	
	LLLayoutPanel * inbox_layout_panel = getChild<LLLayoutPanel>(INBOX_LAYOUT_PANEL_NAME);
	inbox_layout_panel->setVisible(enabled);
}

void LLSidepanelInventory::openInbox()
{
	if (mInboxEnabled)
	{
		getChild<LLButton>(INBOX_BUTTON_NAME)->setToggleState(true);
		onToggleInboxBtn();
	}
}

void LLSidepanelInventory::onInboxChanged(const LLUUID& inbox_id)
{
	// Trigger a load of the entire inbox so we always know the contents and their creation dates for sorting
	LLInventoryModelBackgroundFetch::instance().start(inbox_id);

#if AUTO_EXPAND_INBOX
	// Expand the inbox since we have fresh items
	if (mInboxEnabled)
	{
		getChild<LLButton>(INBOX_BUTTON_NAME)->setToggleState(true);
		onToggleInboxBtn();
	}
#endif
}

void LLSidepanelInventory::onToggleInboxBtn()
{
	LLButton* inboxButton = getChild<LLButton>(INBOX_BUTTON_NAME);
	LLLayoutPanel* inboxPanel = getChild<LLLayoutPanel>(INBOX_LAYOUT_PANEL_NAME);
	LLLayoutStack* inv_stack = getChild<LLLayoutStack>(INVENTORY_LAYOUT_STACK_NAME);
	
	const bool inbox_expanded = inboxButton->getToggleState();
	
	// Expand/collapse the indicated panel
	inv_stack->collapsePanel(inboxPanel, !inbox_expanded);

	if (inbox_expanded)
	{
		inboxPanel->setTargetDim(gSavedPerAccountSettings.getS32("InventoryInboxHeight"));
		if (inboxPanel->isInVisibleChain())
		{
			gSavedPerAccountSettings.setU32("LastInventoryInboxActivity", time_corrected());
		}
	}
	else
	{
		gSavedPerAccountSettings.setS32("InventoryInboxHeight", inboxPanel->getTargetDim());
	}

}

void LLSidepanelInventory::onOpen(const LLSD& key)
{
	LLFirstUse::newInventory(false);

#if AUTO_EXPAND_INBOX
	// Expand the inbox if we have fresh items
	LLPanelMarketplaceInbox * inbox = findChild<LLPanelMarketplaceInbox>(MARKETPLACE_INBOX_PANEL);
	if (inbox && (inbox->getFreshItemCount() > 0))
	{
		getChild<LLButton>(INBOX_BUTTON_NAME)->setToggleState(true);
		onToggleInboxBtn();
	}
#else
	if (mInboxEnabled && getChild<LLButton>(INBOX_BUTTON_NAME)->getToggleState())
	{
		gSavedPerAccountSettings.setU32("LastInventoryInboxActivity", time_corrected());
	}
#endif

	if(key.size() == 0)
		return;

	mItemPanel->reset();

	if (key.has("id"))
	{
		mItemPanel->setItemID(key["id"].asUUID());
		if (key.has("object"))
		{
			mItemPanel->setObjectID(key["object"].asUUID());
		}
		showItemInfoPanel();
	}
	if (key.has("task"))
	{
		if (mTaskPanel)
			mTaskPanel->setObjectSelection(LLSelectMgr::getInstance()->getSelection());
		showTaskInfoPanel();
	}
}

void LLSidepanelInventory::onInfoButtonClicked()
{
	LLInventoryItem *item = getSelectedItem();
	if (item)
	{
		mItemPanel->reset();
		mItemPanel->setItemID(item->getUUID());
		showItemInfoPanel();
	}
}

void LLSidepanelInventory::onShareButtonClicked()
{
	LLAvatarActions::shareWithAvatars();
}

void LLSidepanelInventory::onShopButtonClicked()
{
	LLWeb::loadURLExternal(gSavedSettings.getString("MarketplaceURL"));
}

void LLSidepanelInventory::performActionOnSelection(const std::string &action)
{
	LLFolderViewItem* current_item = mPanelMainInventory->getActivePanel()->getRootFolder()->getCurSelectedItem();
	if (!current_item)
	{
		if (mInventoryPanelInbox)
		{
			current_item = mInventoryPanelInbox->getRootFolder()->getCurSelectedItem();
		}

		if (!current_item)
		{
			return;
		}
	}

	current_item->getListener()->performAction(mPanelMainInventory->getActivePanel()->getModel(), action);
}

void LLSidepanelInventory::onWearButtonClicked()
{
	// Get selected items set.
	const std::set<LLUUID> selected_uuids_set = LLAvatarActions::getInventorySelectedUUIDs();
	if (selected_uuids_set.empty()) return; // nothing selected

	// Convert the set to a vector.
	uuid_vec_t selected_uuids_vec;
	for (std::set<LLUUID>::const_iterator it = selected_uuids_set.begin(); it != selected_uuids_set.end(); ++it)
	{
		selected_uuids_vec.push_back(*it);
	}

	// Wear all selected items.
	wear_multiple(selected_uuids_vec, true);
}

void LLSidepanelInventory::onPlayButtonClicked()
{
	const LLInventoryItem *item = getSelectedItem();
	if (!item)
	{
		return;
	}

	switch(item->getInventoryType())
	{
	case LLInventoryType::IT_GESTURE:
		performActionOnSelection("play");
		break;
	default:
		performActionOnSelection("open");
		break;
	}
}

void LLSidepanelInventory::onTeleportButtonClicked()
{
	performActionOnSelection("teleport");
}

void LLSidepanelInventory::onOverflowButtonClicked()
{
}

void LLSidepanelInventory::onBackButtonClicked()
{
	showInventoryPanel();
}

void LLSidepanelInventory::onSelectionChange(const std::deque<LLFolderViewItem*> &items, BOOL user_action)
{
	updateVerbs();
}

void LLSidepanelInventory::showItemInfoPanel()
{
	mItemPanel->setVisible(TRUE);
	if (mTaskPanel)
		mTaskPanel->setVisible(FALSE);
	mInventoryPanel->setVisible(FALSE);

	mItemPanel->dirty();
	mItemPanel->setIsEditing(FALSE);
}

void LLSidepanelInventory::showTaskInfoPanel()
{
	mItemPanel->setVisible(FALSE);
	mInventoryPanel->setVisible(FALSE);

	if (mTaskPanel)
	{
		mTaskPanel->setVisible(TRUE);
		mTaskPanel->dirty();
		mTaskPanel->setIsEditing(FALSE);
	}
}

void LLSidepanelInventory::showInventoryPanel()
{
	mItemPanel->setVisible(FALSE);
	if (mTaskPanel)
		mTaskPanel->setVisible(FALSE);
	mInventoryPanel->setVisible(TRUE);
	updateVerbs();
}

void LLSidepanelInventory::updateVerbs()
{
	mInfoBtn->setEnabled(FALSE);
	mShareBtn->setEnabled(FALSE);

	mWearBtn->setVisible(FALSE);
	mWearBtn->setEnabled(FALSE);
	mPlayBtn->setVisible(FALSE);
	mPlayBtn->setEnabled(FALSE);
 	mTeleportBtn->setVisible(FALSE);
 	mTeleportBtn->setEnabled(FALSE);
 	mShopBtn->setVisible(TRUE);

	mShareBtn->setEnabled(canShare());

	const LLInventoryItem *item = getSelectedItem();
	if (!item)
		return;

	bool is_single_selection = getSelectedCount() == 1;

	mInfoBtn->setEnabled(is_single_selection);

	switch(item->getInventoryType())
	{
		case LLInventoryType::IT_WEARABLE:
		case LLInventoryType::IT_OBJECT:
		case LLInventoryType::IT_ATTACHMENT:
			mWearBtn->setVisible(TRUE);
			mWearBtn->setEnabled(canWearSelected());
		 	mShopBtn->setVisible(FALSE);
			break;
		case LLInventoryType::IT_SOUND:
		case LLInventoryType::IT_GESTURE:
		case LLInventoryType::IT_ANIMATION:
			mPlayBtn->setVisible(TRUE);
			mPlayBtn->setEnabled(TRUE);
		 	mShopBtn->setVisible(FALSE);
			break;
		case LLInventoryType::IT_LANDMARK:
			mTeleportBtn->setVisible(TRUE);
			mTeleportBtn->setEnabled(TRUE);
		 	mShopBtn->setVisible(FALSE);
			break;
		default:
			break;
	}
}

bool LLSidepanelInventory::canShare()
{
	LLInventoryPanel* inbox = mInventoryPanelInbox;

	// Avoid flicker in the Recent tab while inventory is being loaded.
	if ( (!inbox || inbox->getRootFolder()->getSelectionList().empty())
		&& (mPanelMainInventory && !mPanelMainInventory->getActivePanel()->getRootFolder()->hasVisibleChildren()) )
	{
		return false;
	}

	return ( (mPanelMainInventory ? LLAvatarActions::canShareSelectedItems(mPanelMainInventory->getActivePanel()) : false)
			|| (inbox ? LLAvatarActions::canShareSelectedItems(inbox) : false) );
}


bool LLSidepanelInventory::canWearSelected()
{

	std::set<LLUUID> selected_uuids = LLAvatarActions::getInventorySelectedUUIDs();

	if (selected_uuids.empty())
		return false;

	for (std::set<LLUUID>::const_iterator it = selected_uuids.begin();
		it != selected_uuids.end();
		++it)
	{
		if (!get_can_item_be_worn(*it)) return false;
	}

	return true;
}

LLInventoryItem *LLSidepanelInventory::getSelectedItem()
{
	LLFolderViewItem* current_item = mPanelMainInventory->getActivePanel()->getRootFolder()->getCurSelectedItem();
	
	if (!current_item)
	{
		if (mInventoryPanelInbox)
		{
			current_item = mInventoryPanelInbox->getRootFolder()->getCurSelectedItem();
		}

		if (!current_item)
		{
			return NULL;
		}
	}
	const LLUUID &item_id = current_item->getListener()->getUUID();
	LLInventoryItem *item = gInventory.getItem(item_id);
	return item;
}

U32 LLSidepanelInventory::getSelectedCount()
{
	int count = 0;

	std::set<LLUUID> selection_list = mPanelMainInventory->getActivePanel()->getRootFolder()->getSelectionList();
	count += selection_list.size();

	if ((count == 0) && mInboxEnabled && (mInventoryPanelInbox != NULL))
	{
		selection_list = mInventoryPanelInbox->getRootFolder()->getSelectionList();

		count += selection_list.size();
	}

	return count;
}

LLInventoryPanel *LLSidepanelInventory::getActivePanel()
{
	if (!getVisible())
	{
		return NULL;
	}
	if (mInventoryPanel->getVisible())
	{
		return mPanelMainInventory->getActivePanel();
	}
	return NULL;
}

BOOL LLSidepanelInventory::isMainInventoryPanelActive() const
{
	return mInventoryPanel->getVisible();
}

void LLSidepanelInventory::clearSelections(bool clearMain, bool clearInbox)
{
	if (clearMain)
	{
		LLInventoryPanel * inv_panel = getActivePanel();
		
		if (inv_panel)
		{
			inv_panel->clearSelection();
		}
	}
	
	if (clearInbox && mInboxEnabled && (mInventoryPanelInbox != NULL))
	{
		mInventoryPanelInbox->clearSelection();
	}
	
	updateVerbs();
}

std::set<LLUUID> LLSidepanelInventory::getInboxSelectionList()
{
	std::set<LLUUID> inventory_selected_uuids;
	
	if (mInboxEnabled && (mInventoryPanelInbox != NULL))
	{
		inventory_selected_uuids = mInventoryPanelInbox->getRootFolder()->getSelectionList();
	}
	
	return inventory_selected_uuids;
}<|MERGE_RESOLUTION|>--- conflicted
+++ resolved
@@ -230,16 +230,12 @@
 		bool is_inbox_collapsed = !inbox_button->getToggleState();
 
 		// Restore the collapsed inbox panel state
-<<<<<<< HEAD
-		inv_stack->collapsePanel(getChild<LLLayoutPanel>(INBOX_LAYOUT_PANEL_NAME), is_inbox_collapsed);
-=======
 		LLLayoutPanel* inbox_panel = getChild<LLLayoutPanel>(INBOX_LAYOUT_PANEL_NAME);
 		inv_stack->collapsePanel(inbox_panel, is_inbox_collapsed);
 		if (!is_inbox_collapsed)
 		{
 			inbox_panel->setTargetDim(gSavedPerAccountSettings.getS32("InventoryInboxHeight"));
 		}
->>>>>>> 6e4e971f
 
 		// Set the inbox visible based on debug settings (final setting comes from http request below)
 		enableInbox(gSavedSettings.getBOOL("InventoryDisplayInbox"));
