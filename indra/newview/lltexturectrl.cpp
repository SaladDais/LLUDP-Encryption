--- conflicted
+++ resolved
@@ -73,11 +73,8 @@
 
 #include "llavatarappearancedefines.h"
 
-<<<<<<< HEAD
 #include "fscommon.h"
 
-=======
->>>>>>> 8faaa4b8
 static const F32 CONTEXT_CONE_IN_ALPHA = 0.0f;
 static const F32 CONTEXT_CONE_OUT_ALPHA = 1.f;
 static const F32 CONTEXT_FADE_TIME = 0.08f;
@@ -128,12 +125,8 @@
 	mOnFloaterCloseCallback(NULL),
 	mSetImageAssetIDCallback(NULL),
 	mOnUpdateImageStatsCallback(NULL),
-<<<<<<< HEAD
 	mBakeTextureEnabled(FALSE),
 	mLocalBitmapsAddedCallbackConnection() // <FS:Ansariel> Threaded filepickers
-=======
-	mBakeTextureEnabled(FALSE)
->>>>>>> 8faaa4b8
 {
 	buildFromFile("floater_texture_ctrl.xml");
 	mCanApplyImmediately = can_apply_immediately;
@@ -185,7 +178,6 @@
 			else
 			{
 				LLInventoryItem* itemp = gInventory.getItem(image_id);
-<<<<<<< HEAD
 				//<FS:Chaser> Texture UUID picker
 				//if (itemp && !itemp->getPermissions().allowCopyBy(gAgent.getID()))
 				if (itemp)
@@ -212,13 +204,6 @@
 						getChild<LLLineEditor>("TextureKey")->setText(LLUUID::null.asString());
 					}
 					//</FS:Chaser>
-=======
-				if (itemp && !itemp->getPermissions().allowCopyBy(gAgent.getID()))
-				{
-					// no copy texture
-					getChild<LLUICtrl>("apply_immediate_check")->setValue(FALSE);
-					mNoCopyTextureSelected = TRUE;
->>>>>>> 8faaa4b8
 				}
 			}
 
@@ -861,11 +846,7 @@
 			local_id = LLLocalBitmapMgr::getWorldID(temp_id);
 		}
 	}
-<<<<<<< HEAD
-	self->mViewModel->setDirty();
-=======
 	
->>>>>>> 8faaa4b8
 	if (self->mOnFloaterCommitCallback)
 	{
 		self->mOnFloaterCommitCallback(LLTextureCtrl::TEXTURE_SELECT, local_id);
@@ -959,10 +940,7 @@
 
 	self->getChild<LLButton>("Default")->setVisible(mode == 0);
 	self->getChild<LLButton>("Blank")->setVisible(mode == 0);
-<<<<<<< HEAD
 	self->getChild<LLButton>("Transparent")->setVisible(mode == 0); // <FS:PP> FIRE-5082: "Transparent" button in Texture Panel
-=======
->>>>>>> 8faaa4b8
 	self->getChild<LLButton>("None")->setVisible(mode == 0);
 	self->getChild<LLButton>("Pipette")->setVisible(mode == 0);
 	self->getChild<LLFilterEditor>("inventory search editor")->setVisible(mode == 0);
@@ -1379,15 +1357,11 @@
 	mDefaultImageAssetID(p.default_image_id),
 	mDefaultImageName(p.default_image_name),
 	mFallbackImage(p.fallback_image),
-<<<<<<< HEAD
 	mBakeTextureEnabled(FALSE),
 	// <FS:Ansariel> Mask texture if desired
 	mIsMasked(FALSE),
 	// </FS:Ansariel> Mask texture if desired
 	mPreviewMode(!p.enabled) // <FS:Ansariel> For texture preview mode
-=======
-	mBakeTextureEnabled(FALSE)
->>>>>>> 8faaa4b8
 {
 
 	// Default of defaults is white image for diff tex
@@ -1794,10 +1768,6 @@
 	if (floaterp)
 	{
 		floaterp->setBakeTextureEnabled(enabled);
-<<<<<<< HEAD
-		floaterp->resetDirty();
-=======
->>>>>>> 8faaa4b8
 	}
 }
 
