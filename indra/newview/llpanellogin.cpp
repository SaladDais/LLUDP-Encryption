--- conflicted
+++ resolved
@@ -225,12 +225,7 @@
 
 	if(!LLStartUp::getStartSLURL().isLocation())
 	{
-<<<<<<< HEAD
-		LLURLSimString::setString(gSavedSettings.getString("LoginLocation"));
-		sim_string = LLURLSimString::sInstance.mSimString;
-=======
 		LLStartUp::setStartSLURL(LLSLURL(gSavedSettings.getString("LoginLocation")));
->>>>>>> a2efe4bb
 	}
 	std::string sim_string = LLStartUp::getStartSLURL().getRegion();
 	if (!sim_string.empty())
@@ -514,8 +509,8 @@
 	// *TODO: Append all the usual login parameters, like first_login=Y etc.
 	std::string splash_screen_url = sInstance->getString("real_url");
 	web_browser->navigateTo( splash_screen_url, "text/html" );
-	LLUICtrl* first_name_edit = sInstance->getChild<LLUICtrl>("first_name_edit");
-	first_name_edit->setFocus(TRUE);
+	LLUICtrl* username_edit = sInstance->getChild<LLUICtrl>("username_edit");
+	username_edit->setFocus(TRUE);
 }
 
 // static
@@ -587,7 +582,7 @@
 
 // static
 void LLPanelLogin::getFields(LLPointer<LLCredential>& credential,
-							 BOOL &remember)
+							 BOOL remember)
 {
 	if (!sInstance)
 	{
@@ -598,7 +593,7 @@
 	// load the credential so we can pass back the stored password or hash if the user did
 	// not modify the password field.
 	
-	credential = gSecAPIHandler->loadCredential(LLGridManager::getInstance()->getGridName());
+	credential = gSecAPIHandler->loadCredential(LLGridManager::getInstance()->getGrid());
 
 	LLSD identifier = LLSD::emptyMap();
 	LLSD authenticator = LLSD::emptyMap();
@@ -649,7 +644,7 @@
 			authenticator["secret"] = md5pass;
 		}
 	}
-	credential = gSecAPIHandler->createCredential(LLGridManager::getInstance()->getGridName(), identifier, authenticator);
+	credential = gSecAPIHandler->createCredential(LLGridManager::getInstance()->getGrid(), identifier, authenticator);
 	remember = sInstance->childGetValue("remember_check");
 }
 
@@ -715,10 +710,10 @@
 			break;
 		}
 		case LLSLURL::HOME_LOCATION:
-			combo->setCurrentByIndex(0);
+			combo->setCurrentByIndex(1);
 			break;
 		default:
-			combo->setCurrentByIndex(1);
+			combo->setCurrentByIndex(0);
 			break;
 	}
 	
@@ -781,13 +776,12 @@
 
 
 // static
-LLSLURL LLPanelLogin::getLocation()
+void LLPanelLogin::getLocation(LLSLURL& slurl)
 {
 	LLSLURL result;
 	if (!sInstance)
 	{
 		llwarns << "Attempted getLocation with no login view shown" << llendl;
-		return result;
 	}
 	
 	LLComboBox* combo = sInstance->getChild<LLComboBox>("start_location_combo");
@@ -795,13 +789,20 @@
 	switch(combo->getCurrentIndex())
 	{
 		case 0:
-			return LLSLURL(LLSLURL::SIM_LOCATION_HOME);
+			slurl = LLSLURL(LLSLURL::SIM_LOCATION_HOME);
 		case 1:
-			return LLSLURL(LLSLURL::SIM_LOCATION_LAST);
+			slurl =  LLSLURL(LLSLURL::SIM_LOCATION_LAST);
 		default:
-			// construct a real slurl
-			return LLSLURL(LLURI::escape(combo->getValue().asString()));
-	}
+			slurl = LLSLURL(combo->getValue().asString());
+	}
+}
+
+void LLPanelLogin::setLocation(const LLSLURL& slurl)
+{
+	LLStartUp::setStartSLURL(slurl);
+	LLGridManager::getInstance()->setGridChoice(slurl.getGrid());
+	updateServer();
+	
 }
 
 // static
@@ -875,7 +876,7 @@
 	curl_free(curl_version);
 
 	// Grid
-	char* curl_grid = curl_escape(LLGridManager::getInstance()->getGridID().c_str(), 0);
+	char* curl_grid = curl_escape(LLGridManager::getInstance()->getGridLoginID().c_str(), 0);
 	oStr << "&grid=" << curl_grid;
 	curl_free(curl_grid);
 	gViewerWindow->setMenuBackgroundColor(false, !LLGridManager::getInstance()->isInProductionGrid());
@@ -1097,18 +1098,17 @@
 }
 
 
-void LLPanelLogin::updateServer(std::string grid)
+void LLPanelLogin::updateServer()
 {
 	try 
 	{
-		LLGridManager::getInstance()->setGridChoice(grid);
 
 		updateServerCombo();	
 		// if they've selected another grid, we should load the credentials
 		// for that grid and set them to the UI.
 		if(sInstance && !sInstance->areCredentialFieldsDirty())
 		{
-			LLPointer<LLCredential> credential = gSecAPIHandler->loadCredential(grid);	
+			LLPointer<LLCredential> credential = gSecAPIHandler->loadCredential(LLGridManager::getInstance()->getGrid());	
 			bool remember = sInstance->childGetValue("remember_check");
 			sInstance->setFields(credential, remember);
 		}
@@ -1119,7 +1119,8 @@
 	catch (LLInvalidGridName ex)
 	{
 		// do nothing
-	}}
+	}
+}
 
 void LLPanelLogin::updateServerCombo()
 {
@@ -1148,7 +1149,7 @@
 	server_choice_combo->addSeparator(ADD_TOP);
 	
 	server_choice_combo->add(LLGridManager::getInstance()->getGridLabel(), 
-		LLGridManager::getInstance()->getGridName(), ADD_TOP);	
+		LLGridManager::getInstance()->getGrid(), ADD_TOP);	
 	
 	server_choice_combo->selectFirstItem();	
 }
@@ -1174,10 +1175,10 @@
 	combo = sInstance->getChild<LLComboBox>("start_location_combo");	
 	combo->setCurrentByIndex(1);
 	LLStartUp::setStartSLURL(LLSLURL(LLSLURL::SIM_LOCATION_LAST));
-	
-	// This new seelction will override preset uris
+	LLGridManager::getInstance()->setGridChoice(combo_val.asString());
+	// This new selection will override preset uris
 	// from the command line.
-	updateServer(combo_val.asString());
+	updateServer();
 	updateLoginPanelLinks();
 }
 
