/** 
 * @file llpanellogin.cpp
 * @brief Login dialog and logo display
 *
 * $LicenseInfo:firstyear=2002&license=viewerlgpl$
 * Second Life Viewer Source Code
 * Copyright (C) 2010, Linden Research, Inc.
 * 
 * This library is free software; you can redistribute it and/or
 * modify it under the terms of the GNU Lesser General Public
 * License as published by the Free Software Foundation;
 * version 2.1 of the License only.
 * 
 * This library is distributed in the hope that it will be useful,
 * but WITHOUT ANY WARRANTY; without even the implied warranty of
 * MERCHANTABILITY or FITNESS FOR A PARTICULAR PURPOSE.  See the GNU
 * Lesser General Public License for more details.
 * 
 * You should have received a copy of the GNU Lesser General Public
 * License along with this library; if not, write to the Free Software
 * Foundation, Inc., 51 Franklin Street, Fifth Floor, Boston, MA  02110-1301  USA
 * 
 * Linden Research, Inc., 945 Battery Street, San Francisco, CA  94111  USA
 * $/LicenseInfo$
 */

#include "llviewerprecompiledheaders.h"

#include "llpanellogin.h"
#include "lllayoutstack.h"

#include "indra_constants.h"		// for key and mask constants
#include "llfloaterreg.h"
#include "llfontgl.h"
#include "llmd5.h"
#include "llsecondlifeurls.h"
#include "v4color.h"

#include "llappviewer.h"
#include "llbutton.h"
#include "llcheckboxctrl.h"
#include "llcommandhandler.h"		// for secondlife:///app/login/
#include "llcombobox.h"
#include "llcurl.h"
#include "llviewercontrol.h"
#include "llfloaterpreference.h"
#include "llfocusmgr.h"
#include "lllineeditor.h"
#include "llnotificationsutil.h"
#include "llsecapi.h"
#include "llstartup.h"
#include "lltextbox.h"
#include "llui.h"
#include "lluiconstants.h"
#include "llslurl.h"
#include "llversioninfo.h"
#include "llviewerhelp.h"
#include "llviewertexturelist.h"
#include "llviewermenu.h"			// for handle_preferences()
#include "llviewernetwork.h"
#include "llviewerwindow.h"			// to link into child list
#include "lluictrlfactory.h"
#include "llhttpclient.h"
#include "llweb.h"
#include "llmediactrl.h"
#include "llrootview.h"

#include "llfloatertos.h"
#include "lltrans.h"
#include "llglheaders.h"
#include "llpanelloginlistener.h"

#include "fsdata.h"

#if LL_WINDOWS
#pragma warning(disable: 4355)      // 'this' used in initializer list
#endif  // LL_WINDOWS

#include "llsdserialize.h"

const S32 BLACK_BORDER_HEIGHT = 160;
const S32 MAX_PASSWORD = 16;

LLPanelLogin *LLPanelLogin::sInstance = NULL;
BOOL LLPanelLogin::sCapslockDidNotification = FALSE;

// Helper for converting a user name into the canonical "Firstname Lastname" form.
// For new accounts without a last name "Resident" is added as a last name.
static std::string canonicalize_username(const std::string& name);

class LLLoginRefreshHandler : public LLCommandHandler
{
public:
	// don't allow from external browsers
	LLLoginRefreshHandler() : LLCommandHandler("login_refresh", UNTRUSTED_BLOCK) { }
	bool handle(const LLSD& tokens, const LLSD& query_map, LLMediaCtrl* web)
	{	
		if (LLStartUp::getStartupState() < STATE_LOGIN_CLEANUP)
		{
			LLPanelLogin::loadLoginPage();
		}	
		return true;
	}
};


LLLoginRefreshHandler gLoginRefreshHandler;





//---------------------------------------------------------------------------
// Public methods
//---------------------------------------------------------------------------
LLPanelLogin::LLPanelLogin(const LLRect &rect,
						 BOOL show_server,
						 void (*callback)(S32 option, void* user_data),
						 void *cb_data)
:	LLPanel(),
	mLogoImage(),
	mCallback(callback),
	mCallbackData(cb_data),
	mListener(new LLPanelLoginListener(this))
{
	setBackgroundVisible(FALSE);
	setBackgroundOpaque(TRUE);

	// instance management
	if (LLPanelLogin::sInstance)
	{
		llwarns << "Duplicate instance of login view deleted" << llendl;
		// Don't leave bad pointer in gFocusMgr
		gFocusMgr.setDefaultKeyboardFocus(NULL);

		delete LLPanelLogin::sInstance;
	}

	mPasswordModified = FALSE;
	LLPanelLogin::sInstance = this;

	LLView* login_holder = gViewerWindow->getLoginPanelHolder();
	if (login_holder)
	{
		login_holder->addChild(this);
	}

	// Logo
	mLogoImage = LLUI::getUIImage("startup_logo");

	buildFromFile( "panel_login.xml");
	
	reshape(rect.getWidth(), rect.getHeight());

	getChild<LLLineEditor>("password_edit")->setKeystrokeCallback(onPassKey, this);

	// change z sort of clickable text to be behind buttons
	sendChildToBack(getChildView("forgot_password_text"));

	if(LLStartUp::getStartSLURL().getType() != LLSLURL::LOCATION)
	{
		LLSLURL slurl(gSavedSettings.getString("LoginLocation"));
		LLStartUp::setStartSLURL(slurl);
	}

	LLUICtrl& mode_combo = getChildRef<LLUICtrl>("mode_combo");
	mode_combo.setValue(gSavedSettings.getString("SessionSettingsFile"));
	mode_combo.setCommitCallback(boost::bind(&LLPanelLogin::onModeChange, this, getChild<LLUICtrl>("mode_combo")->getValue(), _2));

	LLComboBox* server_choice_combo = sInstance->getChild<LLComboBox>("server_combo");
	server_choice_combo->setCommitCallback(onSelectServer, NULL);
	LLComboBox* saved_login_choice_combo = sInstance->getChild<LLComboBox>("username_combo");
	// <FS:Ansariel> Clear password field while typing (FIRE-6266)
	saved_login_choice_combo->setFocusLostCallback(boost::bind(&usernameLostFocus, _1, this));
	// </FS:Ansariel> Clear password field while typing (FIRE-6266)
	saved_login_choice_combo->setCommitCallback(onSelectSavedLogin, NULL);
	updateServerCombo();

	childSetAction("delete_saved_login_btn", onClickDelete, this);
	childSetAction("connect_btn", onClickConnect, this);

	getChild<LLPanel>("links_login_panel")->setDefaultBtn("connect_btn");

	std::string channel = LLVersionInfo::getChannel();
	std::string version = llformat("%s (%d)",
								   LLVersionInfo::getShortVersion().c_str(),
								   LLVersionInfo::getBuild());
	//LLTextBox* channel_text = getChild<LLTextBox>("channel_text");
	//channel_text->setTextArg("[CHANNEL]", channel); // though not displayed
	//channel_text->setTextArg("[VERSION]", version);
	//channel_text->setClickedCallback(onClickVersion, this);
	
	LLTextBox* forgot_password_text = getChild<LLTextBox>("forgot_password_text");
	forgot_password_text->setClickedCallback(onClickForgotPassword, NULL);

	childSetAction("create_new_account_btn", onClickNewAccount, NULL);

	LLTextBox* need_help_text = getChild<LLTextBox>("login_help");
	need_help_text->setClickedCallback(onClickHelp, NULL);
	
	LLTextBox* grid_mgr_help_text = getChild<LLTextBox>("grid_mgr_help_text");
	grid_mgr_help_text->setClickedCallback(onClickGridMgrHelp, NULL);
	
	// get the web browser control
	LLMediaCtrl* web_browser = getChild<LLMediaCtrl>("login_html");
	web_browser->addObserver(this);

	mLoginWidgets=getChild<LLView>("login_widgets");

	reshapeBrowser();

// <AW: opensim>
	web_browser->setVisible(true);
	web_browser->navigateToLocalPage( "loading", "loading.html" );
// </AW: opensim>

	updateSavedLoginsCombo();
	updateLocationCombo(false);

	// Show last logged in user favorites in "Start at" combo.
	//addUsersWithFavoritesToUsername();
	getChild<LLComboBox>("username_combo")->setTextChangedCallback(boost::bind(&LLPanelLogin::addFavoritesToStartLocation, this));
}
	


void LLPanelLogin::addUsersWithFavoritesToUsername()
{
	LLComboBox* combo = getChild<LLComboBox>("username_combo");
	if (!combo) return;
	std::string filename = gDirUtilp->getExpandedFilename(LL_PATH_USER_SETTINGS, "stored_favorites.xml");
	LLSD fav_llsd;
	llifstream file;
	file.open(filename);
	if (!file.is_open()) return;
	LLSDSerialize::fromXML(fav_llsd, file);
	for (LLSD::map_const_iterator iter = fav_llsd.beginMap();
		iter != fav_llsd.endMap(); ++iter)
	{
		combo->add(iter->first);
	}
}

void LLPanelLogin::addFavoritesToStartLocation()
{
	// <FS:Ansariel> Clear password field while typing (FIRE-6266)
	getChild<LLLineEditor>("password_edit")->clear();
	// </FS:Ansariel> Clear password field while typing (FIRE-6266)

	// Clear the combo.
	LLComboBox* combo = getChild<LLComboBox>("start_location_combo");
	if (!combo) return;
	int num_items = combo->getItemCount();
	for (int i = num_items - 1; i > 2; i--)
	{
		combo->remove(i);
	}

	// Load favorites into the combo.
	std::string user_defined_name = getChild<LLComboBox>("username_combo")->getSimple();
	std::string canonical_user_name = canonicalize_username(user_defined_name);
// <FS:CR> FIRE-8147 - We want to trim the grid from the username to compare it with our user's settings path
	U32 arobase = canonical_user_name.find("@");
	if(arobase > 0)
		canonical_user_name = canonical_user_name.substr(0, arobase - 1);
// </FS:CR> FIRE-8147
	std::string filename = gDirUtilp->getExpandedFilename(LL_PATH_USER_SETTINGS, "stored_favorites.xml");
	LLSD fav_llsd;
	llifstream file;
	file.open(filename);
	if (!file.is_open()) return;
	LLSDSerialize::fromXML(fav_llsd, file);
	for (LLSD::map_const_iterator iter = fav_llsd.beginMap();
		iter != fav_llsd.endMap(); ++iter)
	{
		// The account name in stored_favorites.xml has Resident last name even if user has
		// a single word account name, so it can be compared case-insensitive with the
		// user defined "firstname lastname".
		S32 res = LLStringUtil::compareInsensitive(canonical_user_name, iter->first);
		lldebugs << "Comparing: \"" << canonical_user_name << "\" and \"" << iter->first << "\"" << llendl;
		if (res != 0)
		{
			lldebugs << "Skipping favorites for " << iter->first << llendl;
			continue;
		}

		combo->addSeparator();
		lldebugs << "Loading favorites for " << iter->first << llendl;
		LLSD user_llsd = iter->second;
		for (LLSD::array_const_iterator iter1 = user_llsd.beginArray();
			iter1 != user_llsd.endArray(); ++iter1)
		{
			std::string label = (*iter1)["name"].asString();
			std::string value = (*iter1)["slurl"].asString();
			if(label != "" && value != "")
			{
				combo->add(label, value);
			}
		}
		break;
	}
}

// force the size to be correct (XML doesn't seem to be sufficient to do this)
// (with some padding so the other login screen doesn't show through)
void LLPanelLogin::reshapeBrowser()
{
	LLMediaCtrl* web_browser = getChild<LLMediaCtrl>("login_html");
	LLRect rect = gViewerWindow->getWindowRectScaled();
	LLRect html_rect;
	html_rect.setCenterAndSize(
		rect.getCenterX() - 2, rect.getCenterY() + 40,
		rect.getWidth() + 6, rect.getHeight() - 78 );
	web_browser->setRect( html_rect );
	web_browser->reshape( html_rect.getWidth(), html_rect.getHeight(), TRUE );
	reshape( rect.getWidth(), rect.getHeight(), 1 );
}

LLPanelLogin::~LLPanelLogin()
{
	LLPanelLogin::sInstance = NULL;

	// Controls having keyboard focus by default
	// must reset it on destroy. (EXT-2748)
	gFocusMgr.setDefaultKeyboardFocus(NULL);
}

// virtual
void LLPanelLogin::draw()
{
	gGL.pushMatrix();
	{
		F32 image_aspect = 1.333333f;
		F32 view_aspect = (F32)getRect().getWidth() / (F32)getRect().getHeight();
		// stretch image to maintain aspect ratio
		if (image_aspect > view_aspect)
		{
			gGL.translatef(-0.5f * (image_aspect / view_aspect - 1.f) * getRect().getWidth(), 0.f, 0.f);
			gGL.scalef(image_aspect / view_aspect, 1.f, 1.f);
		}

		S32 width = getRect().getWidth();
		S32 height = getRect().getHeight();

		if (mLoginWidgets->getVisible())
		{
			// draw a background box in black
			gl_rect_2d( 0, height - 264, width, 264, LLColor4::black );
			// draw the bottom part of the background image
			// just the blue background to the native client UI
			mLogoImage->draw(0, -264, width + 8, mLogoImage->getHeight());
		};
	}
	gGL.popMatrix();
// <AW: opensim>
	std::string login_page = LLGridManager::getInstance()->getLoginPage();
 	if(mLoginPage != login_page)
	{
		mLoginPage = login_page;
		loadLoginPage();
	}
// </AW: opensim>	
	LLPanel::draw();
}

// virtual
BOOL LLPanelLogin::handleKeyHere(KEY key, MASK mask)
{
	if ( KEY_F1 == key )
	{
		LLViewerHelp* vhelp = LLViewerHelp::getInstance();
		vhelp->showTopic(vhelp->f1HelpTopic());
		return TRUE;
	}

	return LLPanel::handleKeyHere(key, mask);
}

// virtual 
void LLPanelLogin::setFocus(BOOL b)
{
	if(b != hasFocus())
	{
		if(b)
		{
			LLPanelLogin::giveFocus();
		}
		else
		{
			LLPanel::setFocus(b);
		}
	}
}

// static
void LLPanelLogin::giveFocus()
{
	if( sInstance )
	{
		// Grab focus and move cursor to first blank input field
		std::string username = sInstance->getChild<LLUICtrl>("username_combo")->getValue().asString();
		std::string pass = sInstance->getChild<LLUICtrl>("password_edit")->getValue().asString();

		BOOL have_username = !username.empty();
		BOOL have_pass = !pass.empty();

		LLLineEditor* edit = NULL;
		LLComboBox* combo = NULL;
		if (have_username && !have_pass)
		{
			// User saved his name but not his password.  Move
			// focus to password field.
			edit = sInstance->getChild<LLLineEditor>("password_edit");
		}
		else
		{
			// User doesn't have a name, so start there.
			combo = sInstance->getChild<LLComboBox>("username_combo");
		}

		if (edit)
		{
			edit->setFocus(TRUE);
			edit->selectAll();
		}
		else if (combo)
		{
			combo->setFocus(TRUE);
		}
	}
}

// static
void LLPanelLogin::showLoginWidgets()
{
	// *NOTE: Mani - This may or may not be obselete code.
	// It seems to be part of the defunct? reg-in-client project.
	sInstance->getChildView("login_widgets")->setVisible( true);
	LLMediaCtrl* web_browser = sInstance->getChild<LLMediaCtrl>("login_html");
	sInstance->reshapeBrowser();
	// *TODO: Append all the usual login parameters, like first_login=Y etc.
	std::string splash_screen_url = LLGridManager::getInstance()->getLoginPage();
	web_browser->navigateTo( splash_screen_url, "text/html" );
	LLUICtrl* username_combo = sInstance->getChild<LLUICtrl>("username_combo");
	username_combo->setFocus(TRUE);
}

// static
void LLPanelLogin::show(const LLRect &rect,
						BOOL show_server,
						void (*callback)(S32 option, void* user_data),
						void* callback_data)
{
	new LLPanelLogin(rect, show_server, callback, callback_data);

	if( !gFocusMgr.getKeyboardFocus() )
	{
		// Grab focus and move cursor to first enabled control
		sInstance->setFocus(TRUE);
	}

	// Make sure that focus always goes here (and use the latest sInstance that was just created)
	gFocusMgr.setDefaultKeyboardFocus(sInstance);
}

// static
void LLPanelLogin::setFields(LLPointer<LLCredential> credential)
{
	if (!sInstance)
	{
		llwarns << "Attempted fillFields with no login view shown" << llendl;
		return;
	}

	
	LL_INFOS("Credentials") << "Setting login fields to " << *credential << LL_ENDL;

	LLSD identifier = credential->getIdentifier();
	if((std::string)identifier["type"] == "agent") 
	{
		std::string firstname = identifier["first_name"].asString();
		std::string lastname = identifier["last_name"].asString();
	    std::string login_id = firstname;
	    if (!lastname.empty() && lastname != "Resident")
	    {
		    // support traditional First Last name SLURLs
		    login_id += " ";
		    login_id += lastname;
	    }
	}
	std::string credName = credential->getCredentialName();
	sInstance->getChild<LLComboBox>("username_combo")->selectByValue(credName);
	


// <FS:AW FIRE-6492 Firestorm doesn't always honor the start location option>
/*	if(identifier.has("startlocation")){
		llinfos << "Settings startlocation to: " << identifier["startlocation"].asString() << llendl;
		LLStartUp::setStartSLURL(LLSLURL(identifier["startlocation"].asString()));
		updateLocationCombo(false);
	}
*/
// </FS:AW FIRE-6492 Firestorm doesn't always honor the start location option>
	sInstance->addFavoritesToStartLocation();
	// if the password exists in the credential, set the password field with
	// a filler to get some stars
	LLSD authenticator = credential->getAuthenticator();
	LL_INFOS("Credentials") << "Setting authenticator field " << authenticator["type"].asString() << LL_ENDL;
	bool remember;
	if(authenticator.isMap() && 
	   authenticator.has("secret") && 
	   (authenticator["secret"].asString().size() > 0))
	{
		
		// This is a MD5 hex digest of a password.
		// We don't actually use the password input field, 
		// fill it with MAX_PASSWORD characters so we get a 
		// nice row of asterixes.
		const std::string filler("123456789!123456");
		sInstance->getChild<LLUICtrl>("password_edit")->setValue(std::string("123456789!123456"));
		remember=true;
	}
	else
	{
		sInstance->getChild<LLUICtrl>("password_edit")->setValue(std::string());	
		remember=false;
	}
	sInstance->getChild<LLUICtrl>("remember_check")->setValue(remember);


		U32 arobase = credName.find("@");
	if (arobase != std::string::npos && arobase + 1 < credName.length())
		credName = credName.substr(arobase + 1, credName.length() - arobase - 1);
// <SA: opensim>
	if(LLGridManager::getInstance()->getGrid() == credName)
	{
		return;
	}

	try
	{
		LLGridManager::getInstance()->setGridChoice(credName);
	}
	catch (LLInvalidGridName ex)
	{
		// do nothing
	}
// </SA: opensim>
	//updateServerCombo();	
	// grid changed so show new splash screen (possibly)
	updateServer();
	updateLoginPanelLinks();
	// <FS:CR> This is redudant to line 504 and causes the password to be wiped on a saved credential. Remove it.
	//sInstance->addFavoritesToStartLocation();
	
}


// static
void LLPanelLogin::getFields(LLPointer<LLCredential>& credential,
							 BOOL& remember)
{
	if (!sInstance)
	{
		llwarns << "Attempted getFields with no login view shown" << llendl;
		return;
	}
	
	// load the credential so we can pass back the stored password or hash if the user did
	// not modify the password field.
	
	credential = gSecAPIHandler->loadCredential(credential_name());

	LLSD identifier = LLSD::emptyMap();
	LLSD authenticator = LLSD::emptyMap();
	
	if(credential.notNull())
	{
		authenticator = credential->getAuthenticator();
	}

	std::string username = sInstance->getChild<LLComboBox>("username_combo")->getValue().asString();
	LLStringUtil::trim(username);
	U32 arobase = username.find("@");

	if(arobase != std::string::npos) username = username.substr(0, arobase);

	std::string password = sInstance->getChild<LLUICtrl>("password_edit")->getValue().asString();

	LL_INFOS2("Credentials", "Authentication") << "retrieving username:" << username << LL_ENDL;
	// determine if the username is a first/last form or not.
	size_t separator_index = username.find_first_of(' ');
	if (separator_index == username.npos
		&& !LLGridManager::getInstance()->isSystemGrid())
	{
		LL_INFOS2("Credentials", "Authentication") << "account: " << username << LL_ENDL;
		// single username, so this is a 'clear' identifier
		identifier["type"] = CRED_IDENTIFIER_TYPE_ACCOUNT;
		identifier["account_name"] = username;
		
		if (LLPanelLogin::sInstance->mPasswordModified)
		{
			authenticator = LLSD::emptyMap();
			// password is plaintext
			authenticator["type"] = CRED_AUTHENTICATOR_TYPE_CLEAR;
			authenticator["secret"] = password;
		}
	}
	else
	{
		// Be lenient in terms of what separators we allow for two-word names
		// and allow legacy users to login with firstname.lastname
		separator_index = username.find_first_of(" ._");
		std::string first = username.substr(0, separator_index);
		std::string last;
		if (separator_index != username.npos)
		{
			last = username.substr(separator_index + 1, username.npos);
		LLStringUtil::trim(last);
		}
		else
		{
			// ...on Linden grids, single username users as considered to have
			// last name "Resident"
			// *TODO: Make login.cgi support "account_name" like above
			last = "Resident";
		}
		
		if (last.find_first_of(' ') == last.npos)
		{
			LL_INFOS2("Credentials", "Authentication") << "agent: " << username << LL_ENDL;
			// traditional firstname / lastname
			identifier["type"] = CRED_IDENTIFIER_TYPE_AGENT;
			identifier["first_name"] = first;
			identifier["last_name"] = last;
		
			if (LLPanelLogin::sInstance->mPasswordModified)
			{
				authenticator = LLSD::emptyMap();
				authenticator["type"] = CRED_AUTHENTICATOR_TYPE_HASH;
				authenticator["algorithm"] = "md5";
				LLMD5 pass((const U8 *)password.c_str());
				char md5pass[33];               /* Flawfinder: ignore */
				pass.hex_digest(md5pass);
				authenticator["secret"] = md5pass;
			}
		}
	}

// <FS:AW FIRE-6492 Firestorm doesn't always honor the start location option>
/*
	switch(LLSLURL(sInstance->getChild<LLComboBox>("start_location_combo")->getValue()).getType())
	{
		case LLSLURL::HOME_LOCATION:
		{
			identifier["startlocation"] = LLSLURL::SIM_LOCATION_HOME;
			break;
      		}
		case LLSLURL::LAST_LOCATION:
		{
			identifier["startlocation"] = LLSLURL::SIM_LOCATION_LAST;
			break;
	  	}
		case LLSLURL::INVALID:
		{
			break;
		}
		case LLSLURL::LOCATION:
		{
			break;
		}
		case LLSLURL::APP:
		{
			break;
		}
		case LLSLURL::HELP: 
		{
			break;
		}
	}
*/
// </FS:AW FIRE-6492 Firestorm doesn't always honor the start location option>

	credential = gSecAPIHandler->createCredential(credential_name(), identifier, authenticator);
	remember = sInstance->getChild<LLUICtrl>("remember_check")->getValue();
}

/* //not used
// static
BOOL LLPanelLogin::isGridComboDirty()
{
	BOOL user_picked = FALSE;
	if (!sInstance)
	{
		llwarns << "Attempted getServer with no login view shown" << llendl;
	}
	else
	{
		LLComboBox* combo = sInstance->getChild<LLComboBox>("server_combo");
		user_picked = combo->isDirty();
	}
	return user_picked;
}
*/

// static
BOOL LLPanelLogin::areCredentialFieldsDirty()
{
	if (!sInstance)
	{
		llwarns << "Attempted getServer with no login view shown" << llendl;
	}
	else
	{
		std::string username = sInstance->getChild<LLUICtrl>("username_combo")->getValue().asString();
		LLStringUtil::trim(username);
		std::string password = sInstance->getChild<LLUICtrl>("password_edit")->getValue().asString();
		LLComboBox* combo = sInstance->getChild<LLComboBox>("username_combo");
		if(combo && combo->isDirty())
		{
			return true;
		}
		LLLineEditor* ctrl = sInstance->getChild<LLLineEditor>("password_edit");
		if(ctrl && ctrl->isDirty()) 
		{
			return true;
		}
	}
	return false;	
}


// static
void LLPanelLogin::updateLocationCombo( bool force_visible )
{
	if (!sInstance) 
	{
<<<<<<< HEAD
		return;
=======
		BOOL show_start = gSavedSettings.getBOOL("ShowStartLocation");
		sInstance->getChild<LLLayoutPanel>("start_location_panel")->setVisible(show_start);

		BOOL show_server = gSavedSettings.getBOOL("ForceShowGrid");
		sInstance->getChild<LLLayoutPanel>("grid_panel")->setVisible(show_server);
>>>>>>> 981190cf
	}	
	
	LLComboBox* combo = sInstance->getChild<LLComboBox>("start_location_combo");
	
	switch(LLStartUp::getStartSLURL().getType())
	{
		case LLSLURL::LOCATION:
		{
			
			combo->setCurrentByIndex( 2 );	
			combo->setTextEntry(LLStartUp::getStartSLURL().getLocationString());	
			break;
		}
		case LLSLURL::HOME_LOCATION:
			combo->setCurrentByIndex(1);
			break;
		default:
			combo->setCurrentByIndex(0);
			break;
	}
	
	BOOL show_start = TRUE;
	
	if ( ! force_visible )
		show_start = gSavedSettings.getBOOL("ShowStartLocation");
	
	sInstance->getChildView("start_location_combo")->setVisible( show_start);
	sInstance->getChildView("start_location_text")->setVisible( show_start);
// <FS:CR> Open-Sim builds should always show the grid manager
#ifdef HAS_OPENSIM_SUPPORT
	BOOL show_server = TRUE;
#else
	BOOL show_server = gSavedSettings.getBOOL("ForceShowGrid");
#endif // HAS_OPENSIM_SUPPORT
// </FS:CR> Open-sim builds should always show the grid manager
	sInstance->getChildView("server_combo_text")->setVisible( show_server);	
	sInstance->getChildView("grid_selection_text")->setVisible( show_server);	
	sInstance->getChildView("server_combo")->setVisible( show_server);
	
	// <FS:Ansariel> Update visibility of Grid Manager help link
	sInstance->getChildView("grid_mgr_help_text")->setVisible(show_server);

	if (show_server)
	{
		updateServerCombo();
	}
}

// static
void LLPanelLogin::updateStartSLURL()
{
	if (!sInstance) return;


	LLComboBox* combo = sInstance->getChild<LLComboBox>("start_location_combo");
	S32 index = combo->getCurrentIndex();
	
	switch (index)
	{
		case 0:
		{
			LLStartUp::setStartSLURL(LLSLURL(LLSLURL::SIM_LOCATION_LAST));
			break;
		}			
		case 1:
		{
			LLStartUp::setStartSLURL(LLSLURL(LLSLURL::SIM_LOCATION_HOME));
			break;
		}
		default:
		{
			LLSLURL slurl = LLSLURL(combo->getValue().asString());
			if(slurl.getType() == LLSLURL::LOCATION)
			{
				// we've changed the grid, so update the grid selection
				LLStartUp::setStartSLURL(slurl);
			}
			break;
		}			
	}

	update_grid_help(); //llviewermenu
}


void LLPanelLogin::setLocation(const LLSLURL& slurl)
{
	LLStartUp::setStartSLURL(slurl);
	updateServer();
}

// static
void LLPanelLogin::closePanel()
{
	if (sInstance)
	{
		LLPanelLogin::sInstance->getParent()->removeChild( LLPanelLogin::sInstance );

		delete sInstance;
		sInstance = NULL;
	}
}

// static
void LLPanelLogin::setAlwaysRefresh(bool refresh)
{
	if (LLStartUp::getStartupState() >= STATE_LOGIN_CLEANUP) return;

	LLMediaCtrl* web_browser = sInstance->getChild<LLMediaCtrl>("login_html");

	if (web_browser)
	{
		web_browser->setAlwaysRefresh(refresh);
	}
}


void LLPanelLogin::loadLoginPage()
{
	if (!sInstance) return;

	LLMediaCtrl* web_browser = sInstance->getChild<LLMediaCtrl>("login_html");
	if (!web_browser) return;


	std::string login_page = LLGridManager::getInstance()->getLoginPage();

	if (login_page.empty()) 
	{
		web_browser->navigateToLocalPage( "loading-error" , "index.html" );
		return;
	}

	std::ostringstream oStr;
	oStr << login_page;

	// Use the right delimeter depending on how LLURI parses the URL
	LLURI login_page_uri = LLURI(login_page);
	
	std::string first_query_delimiter = "&";
	if (login_page_uri.queryMap().size() == 0)
	{
		first_query_delimiter = "?";
	}

	// Language
	std::string language = LLUI::getLanguage();
	oStr << first_query_delimiter<<"lang=" << language;
	
	// First Login?
	if (gSavedSettings.getBOOL("FirstLoginThisInstall"))
	{
		oStr << "&firstlogin=TRUE";
	}

	// Channel and Version
	std::string version = llformat("%s (%d)",
								   LLVersionInfo::getShortVersion().c_str(),
								   LLVersionInfo::getBuild());

	char* curl_channel = curl_escape(LLVersionInfo::getChannel().c_str(), 0);
	char* curl_version = curl_escape(version.c_str(), 0);

	oStr << "&channel=" << curl_channel;
	oStr << "&version=" << curl_version;

	curl_free(curl_channel);
	curl_free(curl_version);

	// Grid
	char* curl_grid = curl_escape(LLGridManager::getInstance()->getGridId().c_str(), 0);
	oStr << "&grid=" << curl_grid;
	curl_free(curl_grid);
	
	// add OS info
	char * os_info = curl_escape(LLAppViewer::instance()->getOSInfo().getOSStringSimple().c_str(), 0);
	oStr << "&os=" << os_info;
	curl_free(os_info);
	
	gViewerWindow->setMenuBackgroundColor(false, LLGridManager::getInstance()->isInSLBeta());
	
	if (web_browser->getCurrentNavUrl() != oStr.str())
	{
		web_browser->navigateTo( oStr.str(), "text/html" );
	}
}

void LLPanelLogin::handleMediaEvent(LLPluginClassMedia* /*self*/, EMediaEvent event)
{
	if(event == MEDIA_EVENT_NAVIGATE_COMPLETE)
	{
		LLMediaCtrl* web_browser = sInstance->getChild<LLMediaCtrl>("login_html");
		if (web_browser)
		{
			// *HACK HACK HACK HACK!
			/* Stuff a Tab key into the browser now so that the first field will
			** get the focus!  The embedded javascript on the page that properly
			** sets the initial focus in a real web browser is not working inside
			** the viewer, so this is an UGLY HACK WORKAROUND for now.
			*/
			// Commented out as it's not reliable
			//web_browser->handleKey(KEY_TAB, MASK_NONE, false);
		}
	}
}

//---------------------------------------------------------------------------
// Protected methods
//---------------------------------------------------------------------------

// static
void LLPanelLogin::onClickConnect(void *)
{
	if (sInstance && sInstance->mCallback)
	{
		// JC - Make sure the fields all get committed.
		sInstance->setFocus(FALSE);

		LLComboBox* combo = sInstance->getChild<LLComboBox>("server_combo");
		LLSD combo_val = combo->getSelectedValue();
		if (combo_val.isUndefined())
		{
			combo_val = combo->getValue();
		}
		if(combo_val.isUndefined())
		{
			LLNotificationsUtil::add("StartRegionEmpty");
			return;
		}		

		std::string new_combo_value = combo_val.asString();
		if (!new_combo_value.empty())
		{
			std::string match = "://";
			size_t found = new_combo_value.find(match);
			if (found != std::string::npos)	
				new_combo_value.erase( 0,found+match.length());
		}

		try
		{
			LLGridManager::getInstance()->setGridChoice(new_combo_value);
		}
		catch (LLInvalidGridName ex)
		{
			LLSD args;
			args["GRID"] = ex.name();
			LLNotificationsUtil::add("InvalidGrid", args);
			return;
		}
		updateStartSLURL();
		std::string username = sInstance->getChild<LLUICtrl>("username_combo")->getValue().asString();
		gSavedSettings.setString("UserLoginInfo", credential_name());

		LLSD blocked = FSData::getInstance()->allowed_login();
		if (!blocked.isMap()) //hack for testing for an empty LLSD
		{
			if(username.empty())
			{
				LLSD args;
				args["CURRENT_GRID"] = LLGridManager::getInstance()->getGridLabel();
				// user must type in something into the username field
				LLNotificationsUtil::add("MustHaveAccountToLogIn", args);
			}
			else
			{
				LLPointer<LLCredential> cred;
				BOOL remember;
				getFields(cred, remember);
				std::string identifier_type;
				cred->identifierType(identifier_type);
				LLSD allowed_credential_types;
				LLGridManager::getInstance()->getLoginIdentifierTypes(allowed_credential_types);
				
				// check the typed in credential type against the credential types expected by the server.
				for(LLSD::array_iterator i = allowed_credential_types.beginArray();
					i != allowed_credential_types.endArray();
					i++)
				{
					
					if(i->asString() == identifier_type)
					{
						// yay correct credential type
						sInstance->mCallback(0, sInstance->mCallbackData);
						return;
					}
				}
				
				// Right now, maingrid is the only thing that is picky about
				// credential format, as it doesn't yet allow account (single username)
				// format creds.  - Rox.  James, we wanna fix the message when we change
				// this.
				LLNotificationsUtil::add("InvalidCredentialFormat");			
			}
		}
	}
}

// static

void LLPanelLogin::onClickNewAccount(void*)
{
<<<<<<< HEAD
	if ( !sInstance ) return;
#ifdef HAS_OPENSIM_SUPPORT // <FS:AW optional opensim support>
// <AW: opensim>
	LLSD grid_info;
	LLGridManager::getInstance()->getGridData(grid_info);

	if (LLGridManager::getInstance()->isInOpenSim() && grid_info.has(GRID_REGISTER_NEW_ACCOUNT))
		LLWeb::loadURLInternal(grid_info[GRID_REGISTER_NEW_ACCOUNT]);
	else
// </AW: opensim>
#endif // HAS_OPENSIM_SUPPORT // <FS:AW optional opensim support>
		LLWeb::loadURLInternal(sInstance->getString("create_account_url"));

=======
	if (sInstance)
	{
		LLWeb::loadURLExternal(LLTrans::getString("create_account_url"));
	}
>>>>>>> 981190cf
}


// static
void LLPanelLogin::onClickVersion(void*)
{
	LLFloaterReg::showInstance("sl_about"); 
}

//static
void LLPanelLogin::onClickForgotPassword(void*)
{
	if (!sInstance) return;

#ifdef HAS_OPENSIM_SUPPORT // <FS:AW optional opensim support>
// <AW: opensim>
	LLSD grid_info;
	LLGridManager::getInstance()->getGridData(grid_info);

	if (LLGridManager::getInstance()->isInOpenSim() && grid_info.has(GRID_FORGOT_PASSWORD))
		LLWeb::loadURLInternal(grid_info[GRID_FORGOT_PASSWORD]);
	else
// </AW: opensim>
#endif // HAS_OPENSIM_SUPPORT // <FS:AW optional opensim support>
		LLWeb::loadURLInternal(sInstance->getString( "forgot_password_url" ));
}


//static
void LLPanelLogin::onClickHelp(void*)
{
	if (sInstance)
	{
		LLViewerHelp* vhelp = LLViewerHelp::getInstance();
		vhelp->showTopic(vhelp->preLoginTopic());
	}
}

//static
void LLPanelLogin::onClickDelete(void*)
{
	if (sInstance)
	{
		LLComboBox* saved_logins_combo = sInstance->getChild<LLComboBox>("username_combo");	
		std::string credName = saved_logins_combo->getValue().asString();
		if ( credName == gSavedSettings.getString("UserLoginInfo") )
			  gSavedSettings.getControl("UserLoginInfo")->resetToDefault();
		LLPointer<LLCredential> credential = gSecAPIHandler->loadCredential(credName);
		gSecAPIHandler->deleteCredential(credential);
		updateSavedLoginsCombo();
		if(!saved_logins_combo->selectFirstItem()){
			sInstance->getChild<LLUICtrl>("username_combo")->clear();
			sInstance->getChild<LLUICtrl>("password_edit")->clear();
		}
		onSelectSavedLogin(saved_logins_combo,NULL);
	}
}

// <FS:TS> FIRE-7377: Add grid manager help button to explain how to do it
//static
void LLPanelLogin::onClickGridMgrHelp(void*)
{
	if (sInstance)
	{
		LLViewerHelp* vhelp = LLViewerHelp::getInstance();
		vhelp->showTopic(vhelp->gridMgrHelpTopic());
	}
}
// </FS:TS> FIRE-7377

// static
void LLPanelLogin::onPassKey(LLLineEditor* caller, void* user_data)
{
	LLPanelLogin *This = (LLPanelLogin *) user_data;
	This->mPasswordModified = TRUE;
	if (gKeyboard->getKeyDown(KEY_CAPSLOCK) && sCapslockDidNotification == FALSE)
	{
// *TODO: use another way to notify user about enabled caps lock, see EXT-6858
		sCapslockDidNotification = TRUE;
	}
}

void LLPanelLogin::updateServer()
{
	try 
	{
<<<<<<< HEAD
	
		updateServerCombo();
=======
		try 
		{
			// if they've selected another grid, we should load the credentials
			// for that grid and set them to the UI.
			if(!sInstance->areCredentialFieldsDirty())
			{
				LLPointer<LLCredential> credential = gSecAPIHandler->loadCredential(LLGridManager::getInstance()->getGrid());	
				bool remember = sInstance->getChild<LLUICtrl>("remember_check")->getValue();
				sInstance->setFields(credential, remember);
			}

			// update the login panel links 
			bool system_grid = LLGridManager::getInstance()->isSystemGrid();

			// Want to vanish not only create_new_account_btn, but also the
			// title text over it, so turn on/off the whole layout_panel element.
			sInstance->getChild<LLLayoutPanel>("links")->setVisible(system_grid);
			sInstance->getChildView("forgot_password_text")->setVisible(system_grid);
>>>>>>> 981190cf

		// if they've selected another grid, we should load the credentials
		// for that grid and set them to the UI.
		// WS: We're not using Gridbased logins, but the loginmanager!
		if(sInstance)
		{			
			loadLoginPage();
			updateLocationCombo(LLStartUp::getStartSLURL().getType() == LLSLURL::LOCATION);
		}

	}
	catch (LLInvalidGridName ex)
	{
		LL_WARNS("AppInit")<<"server '"<<ex.name()<<"' selection failed"<<LL_ENDL;
		LLSD args;
		args["GRID"] = ex.name();
		LLNotificationsUtil::add("InvalidGrid", args);	
		return;
	}
}

// <FS:AW  grid management>
void LLPanelLogin::gridListChanged(bool success)
{
	updateServerCombo();
}
// </FS:AW  grid management>

void LLPanelLogin::updateServerCombo()
{
	if (!sInstance) 
	{
		return;	
	}
#ifdef HAS_OPENSIM_SUPPORT // <FS:AW optional opensim support>
// <FS:AW  grid management>
	LLGridManager::getInstance()->addGridListChangedCallback(&LLPanelLogin::gridListChanged);
// </FS:AW  grid management>
#endif // HAS_OPENSIM_SUPPORT // <FS:AW optional opensim support>
	// We add all of the possible values, sorted, and then add a bar and the current value at the top
	LLComboBox* server_choice_combo = sInstance->getChild<LLComboBox>("server_combo");	
	server_choice_combo->removeall();

	std::string current_grid = LLGridManager::getInstance()->getGrid();
	std::map<std::string, std::string> known_grids = LLGridManager::getInstance()->getKnownGrids();

	for (std::map<std::string, std::string>::iterator grid_choice = known_grids.begin();
		 grid_choice != known_grids.end();
		 grid_choice++)
	{
		if (!grid_choice->first.empty() && current_grid != grid_choice->first)
		{
			LL_DEBUGS("AppInit")<<"adding "<<grid_choice->first<<LL_ENDL;
			server_choice_combo->add(grid_choice->second, grid_choice->first);
		}
	}
	server_choice_combo->sortByName();
	
	server_choice_combo->addSeparator(ADD_TOP);
	
	LL_DEBUGS("AppInit")<<"adding current "<<current_grid<<LL_ENDL;
	server_choice_combo->add(LLGridManager::getInstance()->getGridLabel(), 
							 current_grid,
							 ADD_TOP);	
	server_choice_combo->selectFirstItem();
	update_grid_help();
// <FS:CR> FIRE-6401
	updateSavedLoginsCombo(); // Let's refresh the saved user combo too. Our list may have changed.
// </FS:CR> FIRE-6401
}



void LLPanelLogin::updateSavedLoginsCombo()
{
	if (!sInstance) 
	{
		return;	
	}
	// We add all of the possible values, sorted, and then add a bar and the current value at the top
	LLComboBox* saved_logins_combo = sInstance->getChild<LLComboBox>("username_combo");	
	saved_logins_combo->removeall();
	
	std::string current_creds=credential_name();
	if(current_creds.find("@")<1) current_creds=gSavedSettings.getString("UserLoginInfo"); 

	std::vector<std::string> logins = gSecAPIHandler->listCredentials();
	LLUUID selectid;
	LLStringUtil::trim(current_creds);

	for (std::vector<std::string>::iterator login_choice = logins.begin();
		 login_choice != logins.end();
		 login_choice++)
	{
			std::string name=*login_choice;
			LLStringUtil::trim(name);

			std::string credname=name;
			std::string gridname=name;
			U32 arobase = gridname.find("@");
			if (arobase != std::string::npos && arobase + 1 < gridname.length() && arobase > 1)
			{
				gridname = gridname.substr(arobase + 1, gridname.length() - arobase - 1);
				name = name.substr(0,arobase);

// <FS:AW optional opensim support>
				const std::string grid_label = LLGridManager::getInstance()->getGridLabel(gridname);

				bool add_grid = false;
				/// <FS:CR> We only want to append a grid label when the user has enabled logging into other grids,
				/// or they are using the OpenSim build. That way users who only want Second Life Agni can remain
				/// blissfully ignorant. We will also not show them any saved credential that isn't Agni because
				/// they don't want them.
#ifdef HAS_OPENSIM_SUPPORT
				bool sShowServer = true;
#else
				static LLCachedControl<bool> sShowServer(gSavedSettings, "ForceShowGrid", false);
#endif // HAS_OPENSIM_SUPPORT
				if (SECOND_LIFE_MAIN_LABEL == grid_label)
				{
					if (sShowServer)
						name.append( " @ " + grid_label);
					add_grid= true;
				}
#ifdef HAS_OPENSIM_SUPPORT
				else if (!grid_label.empty() && sShowServer)
				{
					name.append(" @ " + grid_label);
					add_grid= true;
				}
#else  // HAS_OPENSIM_SUPPORT 
				else if (SECOND_LIFE_BETA_LABEL == grid_label && sShowServer)
				{
					name.append(" @ " + grid_label);
					add_grid= true;
				}
#endif // HAS_OPENSIM_SUPPORT 
				if (add_grid)
				{
					saved_logins_combo->add(name,LLSD(credname));
				}
// </FS:AW optional opensim support>
			}
	}

	saved_logins_combo->sortByName();	
	saved_logins_combo->selectByValue(LLSD(current_creds));
	//saved_logins_combo->setCurrentByID(selectid;
	/*std::string gridname=current_creds;
	U32 arobase = gridname.find("@");
	if (arobase != -1 && arobase +1 < gridname.length() && arobase>1){
		current_creds = current_creds.substr(0,arobase);
		saved_logins_combo->addSeparator(ADD_TOP);
		saved_logins_combo->add(current_creds,credential_name(),ADD_TOP);
	}
	saved_logins_combo->selectFirstItem();*/
}

// static
void LLPanelLogin::onSelectServer(LLUICtrl*, void*)
{
	// *NOTE: The paramters for this method are ignored. 
	// LLPanelLogin::onServerComboLostFocus(LLFocusableElement* fe, void*)
	// calls this method.

	// The user twiddled with the grid choice ui.
	// apply the selection to the grid setting.
//	LLPointer<LLCredential> credential; <- SA: is this ever used?
	
	LLComboBox* combo = sInstance->getChild<LLComboBox>("server_combo");
	LLSD combo_val = combo->getSelectedValue();
	if (combo_val.isUndefined())
	{
		combo_val = combo->getValue();
	}


// <AW: opensim>
	std::string new_combo_value = combo_val.asString();
	if (!new_combo_value.empty())
	{
		std::string match = "://";
		size_t found = new_combo_value.find(match);
		if (found != std::string::npos)	
			new_combo_value.erase( 0,found+match.length());
	}

	// e.g user clicked into loginpage
	if(LLGridManager::getInstance()->getGrid() == new_combo_value)
	{
		return;
	}

	try
	{
		LLGridManager::getInstance()->setGridChoice(new_combo_value);
	}
	catch (LLInvalidGridName ex)
	{
		// do nothing
	}
// </AW: opensim>
	//Clear the PW for security reasons, if the Grid changed manually.
	sInstance->getChild<LLLineEditor>("password_edit")->clear();

	LL_INFOS("AppInit") << "onSelectServer " << new_combo_value << LL_ENDL;

	
	combo = sInstance->getChild<LLComboBox>("start_location_combo");	
//	combo->setCurrentByIndex(1);  <- SA: Why???

	
	LLStartUp::setStartSLURL(LLSLURL(gSavedSettings.getString("LoginLocation")));



	// This new selection will override preset uris
	// from the command line.
	updateServer();
	updateLoginPanelLinks();
}


void LLPanelLogin::usernameLostFocus(LLFocusableElement* caller, void* userdata)
{
	if(sInstance)
		onSelectSavedLogin((LLUICtrl*)caller, userdata);
}

// static
void LLPanelLogin::onSelectSavedLogin(LLUICtrl*, void*)
{
	// *NOTE: The paramters for this method are ignored. 
	LL_INFOS("AppInit") << "onSelectSavedLogin" << LL_ENDL;

	
	LLComboBox* combo = sInstance->getChild<LLComboBox>("username_combo");
	LLSD combo_val = combo->getSelectedValue();
	if (combo_val.isUndefined())
	{
		combo_val = combo->getValue();
	}

	
	std::string credName = combo_val.asString();
	
	if(combo_val.asString().find("@") == std::string::npos)
		return;


	// if they've selected another grid, we should load the credentials
	// for that grid and set them to the UI.
	if(sInstance)
	{
		LLPointer<LLCredential> credential = gSecAPIHandler->loadCredential(credName);
		if(credential->getIdentifier()["first_name"].asString().size()<=0 && credential->getIdentifier()["account_name"].asString().size()<=0 ) return;
		LLSD authenticator = credential->getAuthenticator();
		sInstance->setFields(credential);
	}

}

/*
void LLPanelLogin::onServerComboLostFocus(LLFocusableElement* fe)
{
	if (!sInstance)
	{
		return;
	}

	LLComboBox* combo = sInstance->getChild<LLComboBox>("server_combo");
	if(fe == combo)
	{
		onSelectServer(combo, NULL);
	}
}
*/

// <AW: opensim>
void LLPanelLogin::updateLoginPanelLinks()
{
	if(!sInstance) return;

#ifdef HAS_OPENSIM_SUPPORT // <FS:AW optional opensim support>
	LLSD grid_info;
	LLGridManager::getInstance()->getGridData(grid_info);

	bool system_grid = grid_info.has(GRID_IS_SYSTEM_GRID_VALUE);
	bool has_register = LLGridManager::getInstance()->isInOpenSim() 
				&& grid_info.has(GRID_REGISTER_NEW_ACCOUNT);
	bool has_password = LLGridManager::getInstance()->isInOpenSim() 
				&& grid_info.has(GRID_FORGOT_PASSWORD);
// <FS:AW optional opensim support>
#else // HAS_OPENSIM_SUPPORT 
	bool system_grid = true;
	bool has_register = true;
	bool has_password = true;
#endif // HAS_OPENSIM_SUPPORT 
// </FS:AW optional opensim support>

	// need to call through sInstance, as it's called from onSelectServer, which
	// is static.
	sInstance->getChildView("create_new_account_text")->setVisible( system_grid || has_register);
	sInstance->getChildView("forgot_password_text")->setVisible( system_grid || has_password);
}
// </AW: opensim>
 
void LLPanelLogin::onModeChange(const LLSD& original_value, const LLSD& new_value)
{
	// <FS:AO> make sure toolbar settings are reset on mode change
	llinfos << "Clearing toolbar settings." << llendl;
        gSavedSettings.setBOOL("ResetToolbarSettings",TRUE);

	if (original_value.asString() != new_value.asString())
	{
		LLNotificationsUtil::add("ModeChange", LLSD(), LLSD(), boost::bind(&LLPanelLogin::onModeChangeConfirm, this, original_value, new_value, _1, _2));
	}
}

void LLPanelLogin::onModeChangeConfirm(const LLSD& original_value, const LLSD& new_value, const LLSD& notification, const LLSD& response)
{
	S32 option = LLNotificationsUtil::getSelectedOption(notification, response);
	switch (option)
	{
	case 0:
		gSavedSettings.getControl("SessionSettingsFile")->set(new_value);
		LLAppViewer::instance()->requestQuit();
		break;
	case 1:
		// revert to original value
		getChild<LLUICtrl>("mode_combo")->setValue(original_value);
		break;
	default:
		break;
	}
}

std::string canonicalize_username(const std::string& name)
{
	std::string cname = name;
	LLStringUtil::trim(cname);

	// determine if the username is a first/last form or not.
	size_t separator_index = cname.find_first_of(" ._");
	std::string first = cname.substr(0, separator_index);
	std::string last;
	if (separator_index != cname.npos)
	{
		last = cname.substr(separator_index + 1, cname.npos);
		LLStringUtil::trim(last);
	}
	else
	{
		// ...on Linden grids, single username users as considered to have
		// last name "Resident"
		last = "Resident";
	}

	// Username in traditional "firstname lastname" form.
	return first + ' ' + last;
}

std::string LLPanelLogin::credential_name()
{
	std::string username = sInstance->getChild<LLUICtrl>("username_combo")->getValue().asString();
	LLStringUtil::trim(username);

	U32 arobase = username.find("@");
	if (arobase != std::string::npos && arobase + 1 < username.length())
		username = username.substr(0,arobase);
	LLStringUtil::trim(username);
	
	return username + "@" +  LLGridManager::getInstance()->getGrid();
}<|MERGE_RESOLUTION|>--- conflicted
+++ resolved
@@ -735,15 +735,7 @@
 {
 	if (!sInstance) 
 	{
-<<<<<<< HEAD
 		return;
-=======
-		BOOL show_start = gSavedSettings.getBOOL("ShowStartLocation");
-		sInstance->getChild<LLLayoutPanel>("start_location_panel")->setVisible(show_start);
-
-		BOOL show_server = gSavedSettings.getBOOL("ForceShowGrid");
-		sInstance->getChild<LLLayoutPanel>("grid_panel")->setVisible(show_server);
->>>>>>> 981190cf
 	}	
 	
 	LLComboBox* combo = sInstance->getChild<LLComboBox>("start_location_combo");
@@ -1046,7 +1038,6 @@
 
 void LLPanelLogin::onClickNewAccount(void*)
 {
-<<<<<<< HEAD
 	if ( !sInstance ) return;
 #ifdef HAS_OPENSIM_SUPPORT // <FS:AW optional opensim support>
 // <AW: opensim>
@@ -1060,12 +1051,6 @@
 #endif // HAS_OPENSIM_SUPPORT // <FS:AW optional opensim support>
 		LLWeb::loadURLInternal(sInstance->getString("create_account_url"));
 
-=======
-	if (sInstance)
-	{
-		LLWeb::loadURLExternal(LLTrans::getString("create_account_url"));
-	}
->>>>>>> 981190cf
 }
 
 
@@ -1152,29 +1137,8 @@
 {
 	try 
 	{
-<<<<<<< HEAD
 	
 		updateServerCombo();
-=======
-		try 
-		{
-			// if they've selected another grid, we should load the credentials
-			// for that grid and set them to the UI.
-			if(!sInstance->areCredentialFieldsDirty())
-			{
-				LLPointer<LLCredential> credential = gSecAPIHandler->loadCredential(LLGridManager::getInstance()->getGrid());	
-				bool remember = sInstance->getChild<LLUICtrl>("remember_check")->getValue();
-				sInstance->setFields(credential, remember);
-			}
-
-			// update the login panel links 
-			bool system_grid = LLGridManager::getInstance()->isSystemGrid();
-
-			// Want to vanish not only create_new_account_btn, but also the
-			// title text over it, so turn on/off the whole layout_panel element.
-			sInstance->getChild<LLLayoutPanel>("links")->setVisible(system_grid);
-			sInstance->getChildView("forgot_password_text")->setVisible(system_grid);
->>>>>>> 981190cf
 
 		// if they've selected another grid, we should load the credentials
 		// for that grid and set them to the UI.
