--- conflicted
+++ resolved
@@ -1153,12 +1153,10 @@
 	LLStartUp::setStartSLURL(location); // calls onUpdateStartSLURL, above 
 }
 
-<<<<<<< HEAD
-#endif
-=======
 // static
 bool LLPanelLogin::getShowFavorites()
 {
 	return gSavedPerAccountSettings.getBOOL("ShowFavoritesOnLogin");
 }
->>>>>>> fd5bfc52
+
+#endif