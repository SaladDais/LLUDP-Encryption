/** 
 * @file llvovolume.h
 * @brief LLVOVolume class header file
 *
 * $LicenseInfo:firstyear=2001&license=viewerlgpl$
 * Second Life Viewer Source Code
 * Copyright (C) 2010, Linden Research, Inc.
 * 
 * This library is free software; you can redistribute it and/or
 * modify it under the terms of the GNU Lesser General Public
 * License as published by the Free Software Foundation;
 * version 2.1 of the License only.
 * 
 * This library is distributed in the hope that it will be useful,
 * but WITHOUT ANY WARRANTY; without even the implied warranty of
 * MERCHANTABILITY or FITNESS FOR A PARTICULAR PURPOSE.  See the GNU
 * Lesser General Public License for more details.
 * 
 * You should have received a copy of the GNU Lesser General Public
 * License along with this library; if not, write to the Free Software
 * Foundation, Inc., 51 Franklin Street, Fifth Floor, Boston, MA  02110-1301  USA
 * 
 * Linden Research, Inc., 945 Battery Street, San Francisco, CA  94111  USA
 * $/LicenseInfo$
 */

#ifndef LL_LLVOVOLUME_H
#define LL_LLVOVOLUME_H

#include "llviewerobject.h"
#include "llviewertexture.h"
#include "llviewermedia.h"
#include "llframetimer.h"
#include "lllocalbitmaps.h"
#include "m3math.h"		// LLMatrix3
#include "m4math.h"		// LLMatrix4
#include <map>

class LLViewerTextureAnim;
class LLDrawPool;
class LLMaterialID;
class LLSelectNode;
class LLObjectMediaDataClient;
class LLObjectMediaNavigateClient;
class LLVOAvatar;
class LLMeshSkinInfo;

typedef std::vector<viewer_media_t> media_list_t;

enum LLVolumeInterfaceType
{
	INTERFACE_FLEXIBLE = 1,
};


class LLRiggedVolume : public LLVolume
{
public:
	LLRiggedVolume(const LLVolumeParams& params)
		: LLVolume(params, 0.f)
	{
	}

	void update(const LLMeshSkinInfo* skin, LLVOAvatar* avatar, const LLVolume* src_volume);

    std::string mExtraDebugText;
};

// Base class for implementations of the volume - Primitive, Flexible Object, etc.
class LLVolumeInterface
{
public:
	virtual ~LLVolumeInterface() { }
	virtual LLVolumeInterfaceType getInterfaceType() const = 0;
	virtual void doIdleUpdate() = 0;
	virtual BOOL doUpdateGeometry(LLDrawable *drawable) = 0;
	virtual LLVector3 getPivotPosition() const = 0;
	virtual void onSetVolume(const LLVolumeParams &volume_params, const S32 detail) = 0;
	virtual void onSetScale(const LLVector3 &scale, BOOL damped) = 0;
	virtual void onParameterChanged(U16 param_type, LLNetworkData *data, BOOL in_use, bool local_origin) = 0;
	virtual void onShift(const LLVector4a &shift_vector) = 0;
	virtual bool isVolumeUnique() const = 0; // Do we need a unique LLVolume instance?
	virtual bool isVolumeGlobal() const = 0; // Are we in global space?
	virtual bool isActive() const = 0; // Is this object currently active?
	virtual const LLMatrix4& getWorldMatrix(LLXformMatrix* xform) const = 0;
	virtual void updateRelativeXform(bool force_identity = false) = 0;
	virtual U32 getID() const = 0;
	virtual void preRebuild() = 0;
};

// Class which embodies all Volume objects (with pcode LL_PCODE_VOLUME)
class LLVOVolume : public LLViewerObject
{
	LOG_CLASS(LLVOVolume);
protected:
	virtual				~LLVOVolume();

public:
	static		void	initClass();
	static		void	cleanupClass();
	static		void	preUpdateGeom();
	
	enum 
	{
		VERTEX_DATA_MASK =	(1 << LLVertexBuffer::TYPE_VERTEX) |
							(1 << LLVertexBuffer::TYPE_NORMAL) |
							(1 << LLVertexBuffer::TYPE_TEXCOORD0) |
							(1 << LLVertexBuffer::TYPE_TEXCOORD1) |
							(1 << LLVertexBuffer::TYPE_COLOR)
	};

public:
						LLVOVolume(const LLUUID &id, const LLPCode pcode, LLViewerRegion *regionp);
	/*virtual*/ void markDead();		// Override (and call through to parent) to clean up media references

	/*virtual*/ LLDrawable* createDrawable(LLPipeline *pipeline);

				void	deleteFaces();

				void	animateTextures();
	
	            BOOL    isVisible() const ;
	/*virtual*/ BOOL	isActive() const;
	/*virtual*/ BOOL	isAttachment() const;
	/*virtual*/ BOOL	isRootEdit() const; // overridden for sake of attachments treating themselves as a root object
	/*virtual*/ BOOL	isHUDAttachment() const;

				void	generateSilhouette(LLSelectNode* nodep, const LLVector3& view_point);
	/*virtual*/	BOOL	setParent(LLViewerObject* parent);
				S32		getLOD() const							{ return mLOD; }
	const LLVector3		getPivotPositionAgent() const;
	const LLMatrix4&	getRelativeXform() const				{ return mRelativeXform; }
	const LLMatrix3&	getRelativeXformInvTrans() const		{ return mRelativeXformInvTrans; }
	/*virtual*/	const LLMatrix4	getRenderMatrix() const;
				typedef std::map<LLUUID, S32> texture_cost_t;
				U32 	getRenderCost(texture_cost_t &textures) const;
<<<<<<< HEAD

=======
    /*virtual*/	F32		getEstTrianglesMax() const;
>>>>>>> aae13d19
				F32		getStreamingCost(S32* bytes, S32* visible_bytes, F32* unscaled_value) const;
	/*virtual*/	F32		getStreamingCost(S32* bytes = NULL, S32* visible_bytes = NULL) { return getStreamingCost(bytes, visible_bytes, NULL); }

	/*virtual*/ U32		getTriangleCount(S32* vcount = NULL) const;
	/*virtual*/ U32		getHighLODTriangleCount();
	/*virtual*/ BOOL lineSegmentIntersect(const LLVector4a& start, const LLVector4a& end, 
										  S32 face = -1,                        // which face to check, -1 = ALL_SIDES
										  BOOL pick_transparent = FALSE,
										  BOOL pick_rigged = FALSE,
										  S32* face_hit = NULL,                 // which face was hit
										  LLVector4a* intersection = NULL,       // return the intersection point
										  LLVector2* tex_coord = NULL,          // return the texture coordinates of the intersection point
										  LLVector4a* normal = NULL,             // return the surface normal at the intersection point
										  LLVector4a* tangent = NULL           // return the surface tangent at the intersection point
		);
	
				LLVector3 agentPositionToVolume(const LLVector3& pos) const;
				LLVector3 agentDirectionToVolume(const LLVector3& dir) const;
				LLVector3 volumePositionToAgent(const LLVector3& dir) const;
				LLVector3 volumeDirectionToAgent(const LLVector3& dir) const;

				
				BOOL	getVolumeChanged() const				{ return mVolumeChanged; }
				
	/*virtual*/ F32  	getRadius() const						{ return mVObjRadius; };
				const LLMatrix4& getWorldMatrix(LLXformMatrix* xform) const;

				void	markForUpdate(BOOL priority)			{ LLViewerObject::markForUpdate(priority); mVolumeChanged = TRUE; }
				void    faceMappingChanged()                    { mFaceMappingChanged=TRUE; };

	/*virtual*/ void	onShift(const LLVector4a &shift_vector); // Called when the drawable shifts

	/*virtual*/ void	parameterChanged(U16 param_type, bool local_origin);
	/*virtual*/ void	parameterChanged(U16 param_type, LLNetworkData* data, BOOL in_use, bool local_origin);

	/*virtual*/ U32		processUpdateMessage(LLMessageSystem *mesgsys,
											void **user_data,
											U32 block_num, const EObjectUpdateType update_type,
											LLDataPacker *dp);

	/*virtual*/ void	setSelected(BOOL sel);
	/*virtual*/ BOOL	setDrawableParent(LLDrawable* parentp);

	/*virtual*/ void	setScale(const LLVector3 &scale, BOOL damped);

	/*virtual*/ void    changeTEImage(S32 index, LLViewerTexture* new_image)  ;
	/*virtual*/ void	setNumTEs(const U8 num_tes);
	/*virtual*/ void	setTEImage(const U8 te, LLViewerTexture *imagep);
	/*virtual*/ S32		setTETexture(const U8 te, const LLUUID &uuid);
	/*virtual*/ S32		setTEColor(const U8 te, const LLColor3 &color);
	/*virtual*/ S32		setTEColor(const U8 te, const LLColor4 &color);
	/*virtual*/ S32		setTEBumpmap(const U8 te, const U8 bump);
	/*virtual*/ S32		setTEShiny(const U8 te, const U8 shiny);
	/*virtual*/ S32		setTEFullbright(const U8 te, const U8 fullbright);
	/*virtual*/ S32		setTEBumpShinyFullbright(const U8 te, const U8 bump);
	/*virtual*/ S32		setTEMediaFlags(const U8 te, const U8 media_flags);
	/*virtual*/ S32		setTEGlow(const U8 te, const F32 glow);
	/*virtual*/ S32		setTEMaterialID(const U8 te, const LLMaterialID& pMaterialID);
	
	static void	setTEMaterialParamsCallbackTE(const LLUUID& objectID, const LLMaterialID& pMaterialID, const LLMaterialPtr pMaterialParams, U32 te);

	/*virtual*/ S32		setTEMaterialParams(const U8 te, const LLMaterialPtr pMaterialParams);
	/*virtual*/ S32		setTEScale(const U8 te, const F32 s, const F32 t);
	/*virtual*/ S32		setTEScaleS(const U8 te, const F32 s);
	/*virtual*/ S32		setTEScaleT(const U8 te, const F32 t);
	/*virtual*/ S32		setTETexGen(const U8 te, const U8 texgen);
	/*virtual*/ S32		setTEMediaTexGen(const U8 te, const U8 media);
	/*virtual*/ BOOL 	setMaterial(const U8 material);

				void	setTexture(const S32 face);
				S32     getIndexInTex() const {return mIndexInTex ;}
	/*virtual*/ BOOL	setVolume(const LLVolumeParams &volume_params, const S32 detail, bool unique_volume = false);
				void	updateSculptTexture();
				void    setIndexInTex(S32 index) { mIndexInTex = index ;}
				void	sculpt();
	 static     void    rebuildMeshAssetCallback(LLVFS *vfs,
														  const LLUUID& asset_uuid,
														  LLAssetType::EType type,
														  void* user_data, S32 status, LLExtStat ext_status);
					
				void	updateRelativeXform(bool force_identity = false);
	/*virtual*/ BOOL	updateGeometry(LLDrawable *drawable);
	/*virtual*/ void	updateFaceSize(S32 idx);
	/*virtual*/ BOOL	updateLOD();
				void	updateRadius();
	/*virtual*/ void	updateTextures();
				void	updateTextureVirtualSize(bool forced = false);

				void	updateFaceFlags();
				void	regenFaces();
				BOOL	genBBoxes(BOOL force_global);
				void	preRebuild();
	virtual		void	updateSpatialExtents(LLVector4a& min, LLVector4a& max);
	virtual		F32		getBinRadius();
	
	virtual U32 getPartitionType() const;

	// For Lights
	void setIsLight(BOOL is_light);
	void setLightColor(const LLColor3& color);
	void setLightIntensity(F32 intensity);
	void setLightRadius(F32 radius);
	void setLightFalloff(F32 falloff);
	void setLightCutoff(F32 cutoff);
	void setLightTextureID(LLUUID id);
	void setSpotLightParams(LLVector3 params);

	BOOL getIsLight() const;
	LLColor3 getLightBaseColor() const; // not scaled by intensity
	LLColor3 getLightColor() const; // scaled by intensity
	LLUUID	getLightTextureID() const;
	bool isLightSpotlight() const;
	LLVector3 getSpotLightParams() const;
	void	updateSpotLightPriority();
	F32		getSpotLightPriority() const;

	LLViewerTexture* getLightTexture();
	F32 getLightIntensity() const;
	F32 getLightRadius() const;
	F32 getLightFalloff() const;
	F32 getLightCutoff() const;
	
	// Flexible Objects
	U32 getVolumeInterfaceID() const;
	virtual BOOL isFlexible() const;
	virtual BOOL isSculpted() const;
	virtual BOOL isMesh() const;
	virtual BOOL hasLightTexture() const;

    
	BOOL isVolumeGlobal() const;
	BOOL canBeFlexible() const;
	BOOL setIsFlexible(BOOL is_flexible);

    // Extended Mesh Properties
    U32 getExtendedMeshFlags() const;
    void onSetExtendedMeshFlags(U32 flags);
    void setExtendedMeshFlags(U32 flags);
    bool canBeAnimatedObject() const;
    bool isAnimatedObject() const;
    bool isAnimatedObjectStateConsistent() const;
    void updateAnimatedObjectState(LLViewerObject *old_parent, LLViewerObject *new_parent);

    // AXON For animated objects, we need to track animations requested
    // per-object, then reconcile those to manage the control avatar
    // animation state.
	std::map<LLUUID, S32> 					mObjectSignaledAnimations; // requested state of Animation name/value

    // Functions that deal with media, or media navigation
    
    // Update this object's media data with the given media data array
    // (typically this is only called upon a response from a server request)
	void updateObjectMediaData(const LLSD &media_data_array, const std::string &media_version);
    
    // Bounce back media at the given index to its current URL (or home URL, if current URL is empty)
	void mediaNavigateBounceBack(U8 texture_index);
    
    // Returns whether or not this object has permission to navigate or control 
	// the given media entry
	enum MediaPermType {
		MEDIA_PERM_INTERACT, MEDIA_PERM_CONTROL
	};
    bool hasMediaPermission(const LLMediaEntry* media_entry, MediaPermType perm_type);
    
	void mediaNavigated(LLViewerMediaImpl *impl, LLPluginClassMedia* plugin, std::string new_location);
	void mediaEvent(LLViewerMediaImpl *impl, LLPluginClassMedia* plugin, LLViewerMediaObserver::EMediaEvent event);
			

	// Sync the given media data with the impl and the given te
	void syncMediaData(S32 te, const LLSD &media_data, bool merge, bool ignore_agent);
	
	// Send media data update to the simulator.
	void sendMediaDataUpdate();

	viewer_media_t getMediaImpl(U8 face_id) const;
	S32 getFaceIndexWithMediaImpl(const LLViewerMediaImpl* media_impl, S32 start_face_id);
	F64 getTotalMediaInterest() const;
   
	bool hasMedia() const;
	
	LLVector3 getApproximateFaceNormal(U8 face_id);

    // Flag any corresponding avatars as needing update.
    void updateVisualComplexity();
    
	void notifyMeshLoaded();
	
	// Returns 'true' iff the media data for this object is in flight
	bool isMediaDataBeingFetched() const;

	// Returns the "last fetched" media version, or -1 if not fetched yet
	S32 getLastFetchedMediaVersion() const { return mLastFetchedMediaVersion; }

	void addMDCImpl() { ++mMDCImplCount; }
	void removeMDCImpl() { --mMDCImplCount; }
	S32 getMDCImplCount() { return mMDCImplCount; }
	

	//rigged volume update (for raycasting)
	void updateRiggedVolume(bool force_update = false);
	LLRiggedVolume* getRiggedVolume();

	//returns true if volume should be treated as a rigged volume
	// - Build tools are open
	// - object is an attachment
	// - object is attached to self
	// - object is rendered as rigged
	bool treatAsRigged();

	//clear out rigged volume and revert back to non-rigged state for picking/LOD/distance updates
	void clearRiggedVolume();

protected:
	S32	computeLODDetail(F32	distance, F32 radius);
	BOOL calcLOD();
	LLFace* addFace(S32 face_index);
	void updateTEData();

	// stats tracking for render complexity
	static S32 mRenderComplexity_last;
	static S32 mRenderComplexity_current;

	void requestMediaDataUpdate(bool isNew);
	void cleanUpMediaImpls();
	void addMediaImpl(LLViewerMediaImpl* media_impl, S32 texture_index) ;
	void removeMediaImpl(S32 texture_index) ;

private:
	bool lodOrSculptChanged(LLDrawable *drawable, BOOL &compiled);

public:

	static S32 getRenderComplexityMax() {return mRenderComplexity_last;}
	static void updateRenderComplexity();

	LLViewerTextureAnim *mTextureAnimp;
	U8 mTexAnimMode;
	F32 mVolumeSurfaceArea; // ZK LBG
private:
	friend class LLDrawable;
	friend class LLFace;

	BOOL		mFaceMappingChanged;
	LLFrameTimer mTextureUpdateTimer;
	S32			mLOD;
	BOOL		mLODChanged;
	BOOL		mSculptChanged;
	F32			mSpotLightPriority;
	LLMatrix4	mRelativeXform;
	LLMatrix3	mRelativeXformInvTrans;
	BOOL		mVolumeChanged;
	F32			mVObjRadius;
	LLVolumeInterface *mVolumeImpl;
	LLPointer<LLViewerFetchedTexture> mSculptTexture;
	LLPointer<LLViewerFetchedTexture> mLightTexture;
	media_list_t mMediaImplList;
	S32			mLastFetchedMediaVersion; // as fetched from the server, starts as -1
	S32 mIndexInTex;
	S32 mMDCImplCount;

	LLPointer<LLRiggedVolume> mRiggedVolume;

	// statics
public:
	static F32 sLODSlopDistanceFactor;// Changing this to zero, effectively disables the LOD transition slop
	static F32 sLODFactor;				// LOD scale factor
	static S32 sForceLOD;				// LOD override
	static F32 sDistanceFactor;			// LOD distance factor

	static LLPointer<LLObjectMediaDataClient> sObjectMediaClient;
	static LLPointer<LLObjectMediaNavigateClient> sObjectMediaNavigateClient;

protected:
	static S32 sNumLODChanges;

	friend class LLVolumeImplFlexible;

public:
	bool notifyAboutCreatingTexture(LLViewerTexture *texture);
	bool notifyAboutMissingAsset(LLViewerTexture *texture);

private:
	struct material_info 
	{
		LLRender::eTexIndex map;
		U8 te;

		material_info(LLRender::eTexIndex map_, U8 te_)
			: map(map_)
			, te(te_)
		{}
	};

	typedef std::multimap<LLUUID, material_info> mmap_UUID_MAP_t;
	mmap_UUID_MAP_t	mWaitingTextureInfo;

};

#endif // LL_LLVOVOLUME_H
<|MERGE_RESOLUTION|>--- conflicted
+++ resolved
@@ -134,11 +134,7 @@
 	/*virtual*/	const LLMatrix4	getRenderMatrix() const;
 				typedef std::map<LLUUID, S32> texture_cost_t;
 				U32 	getRenderCost(texture_cost_t &textures) const;
-<<<<<<< HEAD
-
-=======
     /*virtual*/	F32		getEstTrianglesMax() const;
->>>>>>> aae13d19
 				F32		getStreamingCost(S32* bytes, S32* visible_bytes, F32* unscaled_value) const;
 	/*virtual*/	F32		getStreamingCost(S32* bytes = NULL, S32* visible_bytes = NULL) { return getStreamingCost(bytes, visible_bytes, NULL); }
 
