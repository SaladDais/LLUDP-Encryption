/** 
 * @file llvovolume.h
 * @brief LLVOVolume class header file
 *
 * $LicenseInfo:firstyear=2001&license=viewerlgpl$
 * Second Life Viewer Source Code
 * Copyright (C) 2010, Linden Research, Inc.
 * 
 * This library is free software; you can redistribute it and/or
 * modify it under the terms of the GNU Lesser General Public
 * License as published by the Free Software Foundation;
 * version 2.1 of the License only.
 * 
 * This library is distributed in the hope that it will be useful,
 * but WITHOUT ANY WARRANTY; without even the implied warranty of
 * MERCHANTABILITY or FITNESS FOR A PARTICULAR PURPOSE.  See the GNU
 * Lesser General Public License for more details.
 * 
 * You should have received a copy of the GNU Lesser General Public
 * License along with this library; if not, write to the Free Software
 * Foundation, Inc., 51 Franklin Street, Fifth Floor, Boston, MA  02110-1301  USA
 * 
 * Linden Research, Inc., 945 Battery Street, San Francisco, CA  94111  USA
 * $/LicenseInfo$
 */

#ifndef LL_LLVOVOLUME_H
#define LL_LLVOVOLUME_H

#include "llviewerobject.h"
#include "llviewertexture.h"
#include "llviewermedia.h"
#include "llframetimer.h"
#include "lllocalbitmaps.h"
#include "m3math.h"		// LLMatrix3
#include "m4math.h"		// LLMatrix4
#include <map>

class LLViewerTextureAnim;
class LLDrawPool;
class LLMaterialID;
class LLSelectNode;
class LLObjectMediaDataClient;
class LLObjectMediaNavigateClient;
class LLVOAvatar;
class LLMeshSkinInfo;

typedef std::vector<viewer_media_t> media_list_t;

enum LLVolumeInterfaceType
{
	INTERFACE_FLEXIBLE = 1,
};


class LLRiggedVolume : public LLVolume
{
public:
	LLRiggedVolume(const LLVolumeParams& params)
		: LLVolume(params, 0.f)
	{
	}

	void update(const LLMeshSkinInfo* skin, LLVOAvatar* avatar, const LLVolume* src_volume);
};

// Base class for implementations of the volume - Primitive, Flexible Object, etc.
class LLVolumeInterface
{
public:
	virtual ~LLVolumeInterface() { }
	virtual LLVolumeInterfaceType getInterfaceType() const = 0;
	virtual void doIdleUpdate() = 0;
	virtual BOOL doUpdateGeometry(LLDrawable *drawable) = 0;
	virtual LLVector3 getPivotPosition() const = 0;
	virtual void onSetVolume(const LLVolumeParams &volume_params, const S32 detail) = 0;
	virtual void onSetScale(const LLVector3 &scale, BOOL damped) = 0;
	virtual void onParameterChanged(U16 param_type, LLNetworkData *data, BOOL in_use, bool local_origin) = 0;
	virtual void onShift(const LLVector4a &shift_vector) = 0;
	virtual bool isVolumeUnique() const = 0; // Do we need a unique LLVolume instance?
	virtual bool isVolumeGlobal() const = 0; // Are we in global space?
	virtual bool isActive() const = 0; // Is this object currently active?
	virtual const LLMatrix4& getWorldMatrix(LLXformMatrix* xform) const = 0;
	virtual void updateRelativeXform(bool force_identity = false) = 0;
	virtual U32 getID() const = 0;
	virtual void preRebuild() = 0;
};

// Class which embodies all Volume objects (with pcode LL_PCODE_VOLUME)
class LLVOVolume : public LLViewerObject
{
	LOG_CLASS(LLVOVolume);
protected:
	virtual				~LLVOVolume();

public:
	static		void	initClass();
	static		void	cleanupClass();
	static		void	preUpdateGeom();
	
	enum 
	{
		VERTEX_DATA_MASK =	(1 << LLVertexBuffer::TYPE_VERTEX) |
							(1 << LLVertexBuffer::TYPE_NORMAL) |
							(1 << LLVertexBuffer::TYPE_TEXCOORD0) |
							(1 << LLVertexBuffer::TYPE_TEXCOORD1) |
							(1 << LLVertexBuffer::TYPE_COLOR)
	};

public:
						LLVOVolume(const LLUUID &id, const LLPCode pcode, LLViewerRegion *regionp);
	/*virtual*/ void markDead();		// Override (and call through to parent) to clean up media references

	/*virtual*/ LLDrawable* createDrawable(LLPipeline *pipeline);

				void	deleteFaces();

				void	animateTextures();
	
	            BOOL    isVisible() const ;
	/*virtual*/ BOOL	isActive() const;
	/*virtual*/ BOOL	isAttachment() const;
	/*virtual*/ BOOL	isRootEdit() const; // overridden for sake of attachments treating themselves as a root object
	/*virtual*/ BOOL	isHUDAttachment() const;

				void	generateSilhouette(LLSelectNode* nodep, const LLVector3& view_point);
	/*virtual*/	BOOL	setParent(LLViewerObject* parent);
				S32		getLOD() const							{ return mLOD; }
	const LLVector3		getPivotPositionAgent() const;
	const LLMatrix4&	getRelativeXform() const				{ return mRelativeXform; }
	const LLMatrix3&	getRelativeXformInvTrans() const		{ return mRelativeXformInvTrans; }
	/*virtual*/	const LLMatrix4	getRenderMatrix() const;
				typedef std::map<LLUUID, S32> texture_cost_t;
				U32 	getRenderCost(texture_cost_t &textures) const;

				F32		getStreamingCost(S32* bytes, S32* visible_bytes, F32* unscaled_value) const;
	/*virtual*/	F32		getStreamingCost(S32* bytes = NULL, S32* visible_bytes = NULL) { return getStreamingCost(bytes, visible_bytes, NULL); }

	/*virtual*/ U32		getTriangleCount(S32* vcount = NULL) const;
	/*virtual*/ U32		getHighLODTriangleCount();
	/*virtual*/ BOOL lineSegmentIntersect(const LLVector4a& start, const LLVector4a& end, 
										  S32 face = -1,                        // which face to check, -1 = ALL_SIDES
										  BOOL pick_transparent = FALSE,
										  BOOL pick_rigged = FALSE,
										  S32* face_hit = NULL,                 // which face was hit
										  LLVector4a* intersection = NULL,       // return the intersection point
										  LLVector2* tex_coord = NULL,          // return the texture coordinates of the intersection point
										  LLVector4a* normal = NULL,             // return the surface normal at the intersection point
										  LLVector4a* tangent = NULL           // return the surface tangent at the intersection point
		);
	
				LLVector3 agentPositionToVolume(const LLVector3& pos) const;
				LLVector3 agentDirectionToVolume(const LLVector3& dir) const;
				LLVector3 volumePositionToAgent(const LLVector3& dir) const;
				LLVector3 volumeDirectionToAgent(const LLVector3& dir) const;

				
				BOOL	getVolumeChanged() const				{ return mVolumeChanged; }
				
	/*virtual*/ F32  	getRadius() const						{ return mVObjRadius; };
				const LLMatrix4& getWorldMatrix(LLXformMatrix* xform) const;

				void	markForUpdate(BOOL priority)			{ LLViewerObject::markForUpdate(priority); mVolumeChanged = TRUE; }
				void    faceMappingChanged()                    { mFaceMappingChanged=TRUE; };

	/*virtual*/ void	onShift(const LLVector4a &shift_vector); // Called when the drawable shifts

	/*virtual*/ void	parameterChanged(U16 param_type, bool local_origin);
	/*virtual*/ void	parameterChanged(U16 param_type, LLNetworkData* data, BOOL in_use, bool local_origin);

	/*virtual*/ U32		processUpdateMessage(LLMessageSystem *mesgsys,
											void **user_data,
											U32 block_num, const EObjectUpdateType update_type,
											LLDataPacker *dp);

	/*virtual*/ void	setSelected(BOOL sel);
	/*virtual*/ BOOL	setDrawableParent(LLDrawable* parentp);

	/*virtual*/ void	setScale(const LLVector3 &scale, BOOL damped);

	/*virtual*/ void    changeTEImage(S32 index, LLViewerTexture* new_image)  ;
	/*virtual*/ void	setNumTEs(const U8 num_tes);
	/*virtual*/ void	setTEImage(const U8 te, LLViewerTexture *imagep);
	/*virtual*/ S32		setTETexture(const U8 te, const LLUUID &uuid);
	/*virtual*/ S32		setTEColor(const U8 te, const LLColor3 &color);
	/*virtual*/ S32		setTEColor(const U8 te, const LLColor4 &color);
	/*virtual*/ S32		setTEBumpmap(const U8 te, const U8 bump);
	/*virtual*/ S32		setTEShiny(const U8 te, const U8 shiny);
	/*virtual*/ S32		setTEFullbright(const U8 te, const U8 fullbright);
	/*virtual*/ S32		setTEBumpShinyFullbright(const U8 te, const U8 bump);
	/*virtual*/ S32		setTEMediaFlags(const U8 te, const U8 media_flags);
	/*virtual*/ S32		setTEGlow(const U8 te, const F32 glow);
	/*virtual*/ S32		setTEMaterialID(const U8 te, const LLMaterialID& pMaterialID);
	
	static void	setTEMaterialParamsCallbackTE(const LLUUID& objectID, const LLMaterialID& pMaterialID, const LLMaterialPtr pMaterialParams, U32 te);

	/*virtual*/ S32		setTEMaterialParams(const U8 te, const LLMaterialPtr pMaterialParams);
	/*virtual*/ S32		setTEScale(const U8 te, const F32 s, const F32 t);
	/*virtual*/ S32		setTEScaleS(const U8 te, const F32 s);
	/*virtual*/ S32		setTEScaleT(const U8 te, const F32 t);
	/*virtual*/ S32		setTETexGen(const U8 te, const U8 texgen);
	/*virtual*/ S32		setTEMediaTexGen(const U8 te, const U8 media);
	/*virtual*/ BOOL 	setMaterial(const U8 material);

				void	setTexture(const S32 face);
				S32     getIndexInTex() const {return mIndexInTex ;}
	/*virtual*/ BOOL	setVolume(const LLVolumeParams &volume_params, const S32 detail, bool unique_volume = false);
				void	updateSculptTexture();
				void    setIndexInTex(S32 index) { mIndexInTex = index ;}
				void	sculpt();
	 static     void    rebuildMeshAssetCallback(LLVFS *vfs,
														  const LLUUID& asset_uuid,
														  LLAssetType::EType type,
														  void* user_data, S32 status, LLExtStat ext_status);
					
				void	updateRelativeXform(bool force_identity = false);
	/*virtual*/ BOOL	updateGeometry(LLDrawable *drawable);
	/*virtual*/ void	updateFaceSize(S32 idx);
	/*virtual*/ BOOL	updateLOD();
				void	updateRadius();
	/*virtual*/ void	updateTextures();
				void	updateTextureVirtualSize(bool forced = false);

				void	updateFaceFlags();
				void	regenFaces();
				BOOL	genBBoxes(BOOL force_global);
				void	preRebuild();
	virtual		void	updateSpatialExtents(LLVector4a& min, LLVector4a& max);
	virtual		F32		getBinRadius();
	
	virtual U32 getPartitionType() const;

	// For Lights
	void setIsLight(BOOL is_light);
	void setLightColor(const LLColor3& color);
	void setLightIntensity(F32 intensity);
	void setLightRadius(F32 radius);
	void setLightFalloff(F32 falloff);
	void setLightCutoff(F32 cutoff);
	void setLightTextureID(LLUUID id);
	void setSpotLightParams(LLVector3 params);

	BOOL getIsLight() const;
	LLColor3 getLightBaseColor() const; // not scaled by intensity
	LLColor3 getLightColor() const; // scaled by intensity
	LLUUID	getLightTextureID() const;
	bool isLightSpotlight() const;
	LLVector3 getSpotLightParams() const;
	void	updateSpotLightPriority();
	F32		getSpotLightPriority() const;

	LLViewerTexture* getLightTexture();
	F32 getLightIntensity() const;
	F32 getLightRadius() const;
	F32 getLightFalloff() const;
	F32 getLightCutoff() const;
	
	// Flexible Objects
	U32 getVolumeInterfaceID() const;
	virtual BOOL isFlexible() const;
	virtual BOOL isSculpted() const;
	virtual BOOL isMesh() const;
	virtual BOOL hasLightTexture() const;

	BOOL isVolumeGlobal() const;
	BOOL canBeFlexible() const;
	BOOL setIsFlexible(BOOL is_flexible);

    // Functions that deal with media, or media navigation
    
    // Update this object's media data with the given media data array
    // (typically this is only called upon a response from a server request)
	void updateObjectMediaData(const LLSD &media_data_array, const std::string &media_version);
    
    // Bounce back media at the given index to its current URL (or home URL, if current URL is empty)
	void mediaNavigateBounceBack(U8 texture_index);
    
    // Returns whether or not this object has permission to navigate or control 
	// the given media entry
	enum MediaPermType {
		MEDIA_PERM_INTERACT, MEDIA_PERM_CONTROL
	};
    bool hasMediaPermission(const LLMediaEntry* media_entry, MediaPermType perm_type);
    
	void mediaNavigated(LLViewerMediaImpl *impl, LLPluginClassMedia* plugin, std::string new_location);
	void mediaEvent(LLViewerMediaImpl *impl, LLPluginClassMedia* plugin, LLViewerMediaObserver::EMediaEvent event);
			

	// Sync the given media data with the impl and the given te
	void syncMediaData(S32 te, const LLSD &media_data, bool merge, bool ignore_agent);
	
	// Send media data update to the simulator.
	void sendMediaDataUpdate();

	viewer_media_t getMediaImpl(U8 face_id) const;
	S32 getFaceIndexWithMediaImpl(const LLViewerMediaImpl* media_impl, S32 start_face_id);
	F64 getTotalMediaInterest() const;
   
	bool hasMedia() const;
	
	LLVector3 getApproximateFaceNormal(U8 face_id);
	
	void notifyMeshLoaded();
	
	// Returns 'true' iff the media data for this object is in flight
	bool isMediaDataBeingFetched() const;

	// Returns the "last fetched" media version, or -1 if not fetched yet
	S32 getLastFetchedMediaVersion() const { return mLastFetchedMediaVersion; }

	void addMDCImpl() { ++mMDCImplCount; }
	void removeMDCImpl() { --mMDCImplCount; }
	S32 getMDCImplCount() { return mMDCImplCount; }
	

	//rigged volume update (for raycasting)
	void updateRiggedVolume(bool force_update = false);
	LLRiggedVolume* getRiggedVolume();

	//returns true if volume should be treated as a rigged volume
	// - Build tools are open
	// - object is an attachment
	// - object is attached to self
	// - object is rendered as rigged
	bool treatAsRigged();

	//clear out rigged volume and revert back to non-rigged state for picking/LOD/distance updates
	void clearRiggedVolume();

protected:
	S32	computeLODDetail(F32	distance, F32 radius, F32 lod_factor);
	BOOL calcLOD();
	LLFace* addFace(S32 face_index);
	void updateTEData();

	// stats tracking for render complexity
	static S32 mRenderComplexity_last;
	static S32 mRenderComplexity_current;

	void requestMediaDataUpdate(bool isNew);
	void cleanUpMediaImpls();
	void addMediaImpl(LLViewerMediaImpl* media_impl, S32 texture_index) ;
	void removeMediaImpl(S32 texture_index) ;

private:
	bool lodOrSculptChanged(LLDrawable *drawable, BOOL &compiled);

public:

	static S32 getRenderComplexityMax() {return mRenderComplexity_last;}
	static void updateRenderComplexity();

	LLViewerTextureAnim *mTextureAnimp;
	U8 mTexAnimMode;
	F32 mVolumeSurfaceArea; // ZK LBG
private:
	friend class LLDrawable;
	friend class LLFace;

	BOOL		mFaceMappingChanged;
	LLFrameTimer mTextureUpdateTimer;
	S32			mLOD;
	BOOL		mLODChanged;
	BOOL		mSculptChanged;
	F32			mSpotLightPriority;
	LLMatrix4	mRelativeXform;
	LLMatrix3	mRelativeXformInvTrans;
	BOOL		mVolumeChanged;
	F32			mVObjRadius;
	LLVolumeInterface *mVolumeImpl;
	LLPointer<LLViewerFetchedTexture> mSculptTexture;
	LLPointer<LLViewerFetchedTexture> mLightTexture;
	media_list_t mMediaImplList;
	S32			mLastFetchedMediaVersion; // as fetched from the server, starts as -1
	S32 mIndexInTex;
	S32 mMDCImplCount;

	LLPointer<LLRiggedVolume> mRiggedVolume;

	// statics
public:
	static F32 sLODSlopDistanceFactor;// Changing this to zero, effectively disables the LOD transition slop
	static F32 sLODFactor;				// LOD scale factor
<<<<<<< HEAD
	static F32 sRiggedLODFactor;	// Worn rigged LOD scale factor
=======
	static F32 sRiggedFactorMultiplier;	// Worn rigged LOD scale factor multiplier
>>>>>>> f710ab3d
	static F32 sDistanceFactor;			// LOD distance factor

	static LLPointer<LLObjectMediaDataClient> sObjectMediaClient;
	static LLPointer<LLObjectMediaNavigateClient> sObjectMediaNavigateClient;

protected:
	static S32 sNumLODChanges;

	friend class LLVolumeImplFlexible;

public:
	bool notifyAboutCreatingTexture(LLViewerTexture *texture);
	bool notifyAboutMissingAsset(LLViewerTexture *texture);

private:
	struct material_info 
	{
		LLRender::eTexIndex map;
		U8 te;

		material_info(LLRender::eTexIndex map_, U8 te_)
			: map(map_)
			, te(te_)
		{}
	};

	typedef std::multimap<LLUUID, material_info> mmap_UUID_MAP_t;
	mmap_UUID_MAP_t	mWaitingTextureInfo;

};

#endif // LL_LLVOVOLUME_H
<|MERGE_RESOLUTION|>--- conflicted
+++ resolved
@@ -381,11 +381,7 @@
 public:
 	static F32 sLODSlopDistanceFactor;// Changing this to zero, effectively disables the LOD transition slop
 	static F32 sLODFactor;				// LOD scale factor
-<<<<<<< HEAD
-	static F32 sRiggedLODFactor;	// Worn rigged LOD scale factor
-=======
 	static F32 sRiggedFactorMultiplier;	// Worn rigged LOD scale factor multiplier
->>>>>>> f710ab3d
 	static F32 sDistanceFactor;			// LOD distance factor
 
 	static LLPointer<LLObjectMediaDataClient> sObjectMediaClient;
