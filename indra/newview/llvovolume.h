/** 
 * @file llvovolume.h
 * @brief LLVOVolume class header file
 *
 * $LicenseInfo:firstyear=2001&license=viewerlgpl$
 * Second Life Viewer Source Code
 * Copyright (C) 2010, Linden Research, Inc.
 * 
 * This library is free software; you can redistribute it and/or
 * modify it under the terms of the GNU Lesser General Public
 * License as published by the Free Software Foundation;
 * version 2.1 of the License only.
 * 
 * This library is distributed in the hope that it will be useful,
 * but WITHOUT ANY WARRANTY; without even the implied warranty of
 * MERCHANTABILITY or FITNESS FOR A PARTICULAR PURPOSE.  See the GNU
 * Lesser General Public License for more details.
 * 
 * You should have received a copy of the GNU Lesser General Public
 * License along with this library; if not, write to the Free Software
 * Foundation, Inc., 51 Franklin Street, Fifth Floor, Boston, MA  02110-1301  USA
 * 
 * Linden Research, Inc., 945 Battery Street, San Francisco, CA  94111  USA
 * $/LicenseInfo$
 */

#ifndef LL_LLVOVOLUME_H
#define LL_LLVOVOLUME_H

#include "llviewerobject.h"
#include "llviewertexture.h"
#include "llviewermedia.h"
#include "llframetimer.h"
#include "lllocalbitmaps.h"
#include "m3math.h"		// LLMatrix3
#include "m4math.h"		// LLMatrix4
#include <map>
#include <set>


class LLViewerTextureAnim;
class LLDrawPool;
class LLMaterialID;
class LLSelectNode;
class LLObjectMediaDataClient;
class LLObjectMediaNavigateClient;
class LLVOAvatar;
class LLMeshSkinInfo;

typedef std::vector<viewer_media_t> media_list_t;

enum LLVolumeInterfaceType
{
	INTERFACE_FLEXIBLE = 1,
};


class LLRiggedVolume : public LLVolume
{
public:
	LLRiggedVolume(const LLVolumeParams& params)
		: LLVolume(params, 0.f)
	{
	}

	void update(const LLMeshSkinInfo* skin, LLVOAvatar* avatar, const LLVolume* src_volume);

    std::string mExtraDebugText;
};

// Base class for implementations of the volume - Primitive, Flexible Object, etc.
class LLVolumeInterface
{
public:
	virtual ~LLVolumeInterface() { }
	virtual LLVolumeInterfaceType getInterfaceType() const = 0;
	virtual void doIdleUpdate() = 0;
	virtual BOOL doUpdateGeometry(LLDrawable *drawable) = 0;
	virtual LLVector3 getPivotPosition() const = 0;
	virtual void onSetVolume(const LLVolumeParams &volume_params, const S32 detail) = 0;
	virtual void onSetScale(const LLVector3 &scale, BOOL damped) = 0;
	virtual void onParameterChanged(U16 param_type, LLNetworkData *data, BOOL in_use, bool local_origin) = 0;
	virtual void onShift(const LLVector4a &shift_vector) = 0;
	virtual bool isVolumeUnique() const = 0; // Do we need a unique LLVolume instance?
	virtual bool isVolumeGlobal() const = 0; // Are we in global space?
	virtual bool isActive() const = 0; // Is this object currently active?
	virtual const LLMatrix4& getWorldMatrix(LLXformMatrix* xform) const = 0;
	virtual void updateRelativeXform(bool force_identity = false) = 0;
	virtual U32 getID() const = 0;
	virtual void preRebuild() = 0;
};

// Class which embodies all Volume objects (with pcode LL_PCODE_VOLUME)
class LLVOVolume : public LLViewerObject
{
	LOG_CLASS(LLVOVolume);
protected:
	virtual				~LLVOVolume();

public:
	static		void	initClass();
	static		void	cleanupClass();
	static		void	preUpdateGeom();
	
	enum 
	{
		VERTEX_DATA_MASK =	(1 << LLVertexBuffer::TYPE_VERTEX) |
							(1 << LLVertexBuffer::TYPE_NORMAL) |
							(1 << LLVertexBuffer::TYPE_TEXCOORD0) |
							(1 << LLVertexBuffer::TYPE_TEXCOORD1) |
							(1 << LLVertexBuffer::TYPE_COLOR)
	};

public:
						LLVOVolume(const LLUUID &id, const LLPCode pcode, LLViewerRegion *regionp);
	/*virtual*/ void markDead();		// Override (and call through to parent) to clean up media references

	/*virtual*/ LLDrawable* createDrawable(LLPipeline *pipeline);

				void	deleteFaces();

				void	animateTextures();
	
	            BOOL    isVisible() const ;
	/*virtual*/ BOOL	isActive() const;
	/*virtual*/ BOOL	isAttachment() const;
	/*virtual*/ BOOL	isRootEdit() const; // overridden for sake of attachments treating themselves as a root object
	/*virtual*/ BOOL	isHUDAttachment() const;

				void	generateSilhouette(LLSelectNode* nodep, const LLVector3& view_point);
	/*virtual*/	BOOL	setParent(LLViewerObject* parent);
				S32		getLOD() const						{ return mLOD; }
				void	setNoLOD()							{ mLOD = NO_LOD; mLODChanged = TRUE; }
				bool	isNoLOD() const						{ return NO_LOD == mLOD; }
	const LLVector3		getPivotPositionAgent() const;
	const LLMatrix4&	getRelativeXform() const				{ return mRelativeXform; }
	const LLMatrix3&	getRelativeXformInvTrans() const		{ return mRelativeXformInvTrans; }
	/*virtual*/	const LLMatrix4	getRenderMatrix() const;
				typedef std::map<LLUUID, S32> texture_cost_t;
				U32 	getRenderCost(texture_cost_t &textures) const;
    /*virtual*/	F32		getEstTrianglesMax() const;
    /*virtual*/	F32		getEstTrianglesStreamingCost() const;
    /* virtual*/ F32	getStreamingCost() const;
    /*virtual*/ bool getCostData(LLMeshCostData& costs) const;

	/*virtual*/ U32		getTriangleCount(S32* vcount = NULL) const;
	/*virtual*/ U32		getHighLODTriangleCount();
	//<FS:Beq> Mesh Info in object panel
	/*virtual*/ U32		getLODTriangleCount(S32 lod);
	//</FS:Beq>
	/*virtual*/ BOOL lineSegmentIntersect(const LLVector4a& start, const LLVector4a& end, 
										  S32 face = -1,                        // which face to check, -1 = ALL_SIDES
										  BOOL pick_transparent = FALSE,
										  BOOL pick_rigged = FALSE,
										  S32* face_hit = NULL,                 // which face was hit
										  LLVector4a* intersection = NULL,       // return the intersection point
										  LLVector2* tex_coord = NULL,          // return the texture coordinates of the intersection point
										  LLVector4a* normal = NULL,             // return the surface normal at the intersection point
										  LLVector4a* tangent = NULL           // return the surface tangent at the intersection point
		);
	
				LLVector3 agentPositionToVolume(const LLVector3& pos) const;
				LLVector3 agentDirectionToVolume(const LLVector3& dir) const;
				LLVector3 volumePositionToAgent(const LLVector3& dir) const;
				LLVector3 volumeDirectionToAgent(const LLVector3& dir) const;

				
				BOOL	getVolumeChanged() const				{ return mVolumeChanged; }
				
	/*virtual*/ F32  	getRadius() const						{ return mVObjRadius; };
				const LLMatrix4& getWorldMatrix(LLXformMatrix* xform) const;

				void	markForUpdate(BOOL priority);
				void	markForUnload()							{ LLViewerObject::markForUnload(TRUE); mVolumeChanged = TRUE; }
				void    faceMappingChanged()                    { mFaceMappingChanged=TRUE; };

	/*virtual*/ void	onShift(const LLVector4a &shift_vector); // Called when the drawable shifts

	/*virtual*/ void	parameterChanged(U16 param_type, bool local_origin);
	/*virtual*/ void	parameterChanged(U16 param_type, LLNetworkData* data, BOOL in_use, bool local_origin);

	/*virtual*/ U32		processUpdateMessage(LLMessageSystem *mesgsys,
											void **user_data,
											U32 block_num, const EObjectUpdateType update_type,
											LLDataPacker *dp);

	/*virtual*/ void	setSelected(BOOL sel);
	/*virtual*/ BOOL	setDrawableParent(LLDrawable* parentp);

	/*virtual*/ void	setScale(const LLVector3 &scale, BOOL damped);

	/*virtual*/ void    changeTEImage(S32 index, LLViewerTexture* new_image)  ;
	/*virtual*/ void	setNumTEs(const U8 num_tes);
	/*virtual*/ void	setTEImage(const U8 te, LLViewerTexture *imagep);
	/*virtual*/ S32		setTETexture(const U8 te, const LLUUID &uuid);
	/*virtual*/ S32		setTEColor(const U8 te, const LLColor3 &color);
	/*virtual*/ S32		setTEColor(const U8 te, const LLColor4 &color);
	/*virtual*/ S32		setTEBumpmap(const U8 te, const U8 bump);
	/*virtual*/ S32		setTEShiny(const U8 te, const U8 shiny);
	/*virtual*/ S32		setTEFullbright(const U8 te, const U8 fullbright);
	/*virtual*/ S32		setTEBumpShinyFullbright(const U8 te, const U8 bump);
	/*virtual*/ S32		setTEMediaFlags(const U8 te, const U8 media_flags);
	/*virtual*/ S32		setTEGlow(const U8 te, const F32 glow);
	/*virtual*/ S32		setTEMaterialID(const U8 te, const LLMaterialID& pMaterialID);
	
	static void	setTEMaterialParamsCallbackTE(const LLUUID& objectID, const LLMaterialID& pMaterialID, const LLMaterialPtr pMaterialParams, U32 te);

	/*virtual*/ S32		setTEMaterialParams(const U8 te, const LLMaterialPtr pMaterialParams);
	/*virtual*/ S32		setTEScale(const U8 te, const F32 s, const F32 t);
	/*virtual*/ S32		setTEScaleS(const U8 te, const F32 s);
	/*virtual*/ S32		setTEScaleT(const U8 te, const F32 t);
	/*virtual*/ S32		setTETexGen(const U8 te, const U8 texgen);
	/*virtual*/ S32		setTEMediaTexGen(const U8 te, const U8 media);
	/*virtual*/ BOOL 	setMaterial(const U8 material);

				void	setTexture(const S32 face);
				S32     getIndexInTex(U32 ch) const {return mIndexInTex[ch];}
	/*virtual*/ BOOL	setVolume(const LLVolumeParams &volume_params, const S32 detail, bool unique_volume = false);
				void	updateSculptTexture();
				void    setIndexInTex(U32 ch, S32 index) { mIndexInTex[ch] = index ;}
				void	sculpt();
	 static     void    rebuildMeshAssetCallback(LLVFS *vfs,
														  const LLUUID& asset_uuid,
														  LLAssetType::EType type,
														  void* user_data, S32 status, LLExtStat ext_status);
					
				void	updateRelativeXform(bool force_identity = false);
	/*virtual*/ BOOL	updateGeometry(LLDrawable *drawable);
	/*virtual*/ void	updateFaceSize(S32 idx);
	/*virtual*/ BOOL	updateLOD();
				void	updateRadius();
	/*virtual*/ void	updateTextures();
				void	updateTextureVirtualSize(bool forced = false);

				void	updateFaceFlags();
				void	regenFaces();
				BOOL	genBBoxes(BOOL force_global);
				void	preRebuild();
	virtual		void	updateSpatialExtents(LLVector4a& min, LLVector4a& max);
	virtual		F32		getBinRadius();
	
	virtual U32 getPartitionType() const;

	// For Lights
	void setIsLight(BOOL is_light);
	void setLightColor(const LLColor3& color);
	void setLightIntensity(F32 intensity);
	void setLightRadius(F32 radius);
	void setLightFalloff(F32 falloff);
	void setLightCutoff(F32 cutoff);
	void setLightTextureID(LLUUID id);
	void setSpotLightParams(LLVector3 params);

	BOOL getIsLight() const;
	LLColor3 getLightBaseColor() const; // not scaled by intensity
	LLColor3 getLightColor() const; // scaled by intensity
	LLUUID	getLightTextureID() const;
	bool isLightSpotlight() const;
	LLVector3 getSpotLightParams() const;
	void	updateSpotLightPriority();
	F32		getSpotLightPriority() const;

	LLViewerTexture* getLightTexture();
	F32 getLightIntensity() const;
	F32 getLightRadius() const;
	F32 getLightFalloff() const;
	F32 getLightCutoff() const;
	
	// Flexible Objects
	U32 getVolumeInterfaceID() const;
	virtual BOOL isFlexible() const;
	virtual BOOL isSculpted() const;
	virtual BOOL isMesh() const;
	virtual BOOL isRiggedMesh() const;
	virtual BOOL hasLightTexture() const;

    
	BOOL isVolumeGlobal() const;
	BOOL canBeFlexible() const;
	BOOL setIsFlexible(BOOL is_flexible);

    const LLMeshSkinInfo* getSkinInfo() const;
    
    // Extended Mesh Properties
    U32 getExtendedMeshFlags() const;
    void onSetExtendedMeshFlags(U32 flags);
    void setExtendedMeshFlags(U32 flags);
    bool canBeAnimatedObject() const;
    bool isAnimatedObject() const;
    virtual void onReparent(LLViewerObject *old_parent, LLViewerObject *new_parent);
    virtual void afterReparent();

    //virtual
    void updateRiggingInfo();
    S32 mLastRiggingInfoLOD;
    
    // Functions that deal with media, or media navigation
    
    // Update this object's media data with the given media data array
    // (typically this is only called upon a response from a server request)
	void updateObjectMediaData(const LLSD &media_data_array, const std::string &media_version);
    
    // Bounce back media at the given index to its current URL (or home URL, if current URL is empty)
	void mediaNavigateBounceBack(U8 texture_index);
    
    // Returns whether or not this object has permission to navigate or control 
	// the given media entry
	enum MediaPermType {
		MEDIA_PERM_INTERACT, MEDIA_PERM_CONTROL
	};
    bool hasMediaPermission(const LLMediaEntry* media_entry, MediaPermType perm_type);
    
	void mediaNavigated(LLViewerMediaImpl *impl, LLPluginClassMedia* plugin, std::string new_location);
	void mediaEvent(LLViewerMediaImpl *impl, LLPluginClassMedia* plugin, LLViewerMediaObserver::EMediaEvent event);
			

	// Sync the given media data with the impl and the given te
	void syncMediaData(S32 te, const LLSD &media_data, bool merge, bool ignore_agent);
	
	// Send media data update to the simulator.
	void sendMediaDataUpdate();

	viewer_media_t getMediaImpl(U8 face_id) const;
	S32 getFaceIndexWithMediaImpl(const LLViewerMediaImpl* media_impl, S32 start_face_id);
	F64 getTotalMediaInterest() const;
   
	bool hasMedia() const;
	
	LLVector3 getApproximateFaceNormal(U8 face_id);

    // Flag any corresponding avatars as needing update.
    void updateVisualComplexity();
    
	void notifyMeshLoaded();
	
	// Returns 'true' iff the media data for this object is in flight
	bool isMediaDataBeingFetched() const;

	// Returns the "last fetched" media version, or -1 if not fetched yet
	S32 getLastFetchedMediaVersion() const { return mLastFetchedMediaVersion; }

	void addMDCImpl() { ++mMDCImplCount; }
	void removeMDCImpl() { --mMDCImplCount; }
	S32 getMDCImplCount() { return mMDCImplCount; }
	

	//rigged volume update (for raycasting)
	void updateRiggedVolume(bool force_update = false);
	LLRiggedVolume* getRiggedVolume();

	//returns true if volume should be treated as a rigged volume
	// - Build tools are open
	// - object is an attachment
	// - object is attached to self
	// - object is rendered as rigged
	bool treatAsRigged();

	//clear out rigged volume and revert back to non-rigged state for picking/LOD/distance updates
	void clearRiggedVolume();

protected:
	S32	computeLODDetail(F32	distance, F32 radius, F32 lod_factor);
	BOOL calcLOD();
	LLFace* addFace(S32 face_index);
	void updateTEData();

	// stats tracking for render complexity
	static S32 mRenderComplexity_last;
	static S32 mRenderComplexity_current;

	void requestMediaDataUpdate(bool isNew);
	void cleanUpMediaImpls();
	void addMediaImpl(LLViewerMediaImpl* media_impl, S32 texture_index) ;
	void removeMediaImpl(S32 texture_index) ;

private:
	bool lodOrSculptChanged(LLDrawable *drawable, BOOL &compiled);

public:

	static S32 getRenderComplexityMax() {return mRenderComplexity_last;}
	static void updateRenderComplexity();
	//<FS:Beq> FIRE-21445
	void forceLOD(S32 lod);
	//</FS:Beq>
	LLViewerTextureAnim *mTextureAnimp;
	U8 mTexAnimMode;
<<<<<<< HEAD
	F32 mVolumeSurfaceArea; // ZK LBG
=======
    F32 mLODDistance;
    F32 mLODAdjustedDistance;
    F32 mLODRadius;
>>>>>>> 73c76fdc
private:
	friend class LLDrawable;
	friend class LLFace;

	BOOL		mFaceMappingChanged;
	LLFrameTimer mTextureUpdateTimer;
	S32			mLOD;
	BOOL		mLODChanged;
	BOOL		mSculptChanged;
	F32			mSpotLightPriority;
	LLMatrix4	mRelativeXform;
	LLMatrix3	mRelativeXformInvTrans;
	BOOL		mVolumeChanged;
	F32			mVObjRadius;
	LLVolumeInterface *mVolumeImpl;
	LLPointer<LLViewerFetchedTexture> mSculptTexture;
	LLPointer<LLViewerFetchedTexture> mLightTexture;
	media_list_t mMediaImplList;
	S32			mLastFetchedMediaVersion; // as fetched from the server, starts as -1
	S32 mIndexInTex[LLRender::NUM_VOLUME_TEXTURE_CHANNELS];
	S32 mMDCImplCount;

	LLPointer<LLRiggedVolume> mRiggedVolume;

	// statics
public:
	static F32 sLODSlopDistanceFactor;// Changing this to zero, effectively disables the LOD transition slop
	static F32 sLODFactor;				// LOD scale factor
	static F32 sDistanceFactor;			// LOD distance factor

	static LLPointer<LLObjectMediaDataClient> sObjectMediaClient;
	static LLPointer<LLObjectMediaNavigateClient> sObjectMediaNavigateClient;

protected:
	static S32 sNumLODChanges;

	friend class LLVolumeImplFlexible;

public:
	bool notifyAboutCreatingTexture(LLViewerTexture *texture);
	bool notifyAboutMissingAsset(LLViewerTexture *texture);

private:
	struct material_info 
	{
		LLRender::eTexIndex map;
		U8 te;

		material_info(LLRender::eTexIndex map_, U8 te_)
			: map(map_)
			, te(te_)
		{}
	};

	typedef std::multimap<LLUUID, material_info> mmap_UUID_MAP_t;
	mmap_UUID_MAP_t	mWaitingTextureInfo;

};

#endif // LL_LLVOVOLUME_H
<|MERGE_RESOLUTION|>--- conflicted
+++ resolved
@@ -385,13 +385,12 @@
 	//</FS:Beq>
 	LLViewerTextureAnim *mTextureAnimp;
 	U8 mTexAnimMode;
-<<<<<<< HEAD
-	F32 mVolumeSurfaceArea; // ZK LBG
-=======
     F32 mLODDistance;
     F32 mLODAdjustedDistance;
     F32 mLODRadius;
->>>>>>> 73c76fdc
+
+	F32 mVolumeSurfaceArea; // ZK LBG
+
 private:
 	friend class LLDrawable;
 	friend class LLFace;
