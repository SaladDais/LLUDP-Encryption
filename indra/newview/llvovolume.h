--- conflicted
+++ resolved
@@ -187,11 +187,8 @@
 	/*virtual*/ S32		setTEMediaFlags(const U8 te, const U8 media_flags);
 	/*virtual*/ S32		setTEGlow(const U8 te, const F32 glow);
 	/*virtual*/ S32		setTEMaterialID(const U8 te, const LLMaterialID& pMaterialID);
-<<<<<<< HEAD
-=======
 				void	setTEMaterialParamsCallback(const LLMaterialID& pMaterialID, const LLMaterialPtr pMaterialParams);
 	/*virtual*/ S32		setTEMaterialParams(const U8 te, const LLMaterialPtr pMaterialParams);
->>>>>>> 7cc7ae87
 	/*virtual*/ S32		setTEScale(const U8 te, const F32 s, const F32 t);
 	/*virtual*/ S32		setTEScaleS(const U8 te, const F32 s);
 	/*virtual*/ S32		setTEScaleT(const U8 te, const F32 t);
