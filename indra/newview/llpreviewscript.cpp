--- conflicted
+++ resolved
@@ -1,3501 +1,3320 @@
-/** 
- * @file llpreviewscript.cpp
- * @brief LLPreviewScript class implementation
- *
- * $LicenseInfo:firstyear=2002&license=viewerlgpl$
- * Second Life Viewer Source Code
- * Copyright (C) 2010, Linden Research, Inc.
- * 
- * This library is free software; you can redistribute it and/or
- * modify it under the terms of the GNU Lesser General Public
- * License as published by the Free Software Foundation;
- * version 2.1 of the License only.
- * 
- * This library is distributed in the hope that it will be useful,
- * but WITHOUT ANY WARRANTY; without even the implied warranty of
- * MERCHANTABILITY or FITNESS FOR A PARTICULAR PURPOSE.  See the GNU
- * Lesser General Public License for more details.
- * 
- * You should have received a copy of the GNU Lesser General Public
- * License along with this library; if not, write to the Free Software
- * Foundation, Inc., 51 Franklin Street, Fifth Floor, Boston, MA  02110-1301  USA
- * 
- * Linden Research, Inc., 945 Battery Street, San Francisco, CA  94111  USA
- * $/LicenseInfo$
- */
-
-#include "llviewerprecompiledheaders.h"
-
-#include "llpreviewscript.h"
-
-#include "llassetstorage.h"
-#include "llbutton.h"
-#include "llcheckboxctrl.h"
-#include "llcombobox.h"
-#include "lldir.h"
-#include "llenvmanager.h"
-#include "llexternaleditor.h"
-#include "llfilepicker.h"
-#include "llfloaterreg.h"
-#include "llfloatersearchreplace.h"
-#include "llinventorydefines.h"
-#include "llinventorymodel.h"
-#include "llkeyboard.h"
-#include "lllineeditor.h"
-#include "lllivefile.h"
-#include "llhelp.h"
-#include "llnotificationsutil.h"
-#include "llresmgr.h"
-#include "llscrollbar.h"
-#include "llscrollcontainer.h"
-#include "llscrolllistctrl.h"
-#include "llscrolllistitem.h"
-#include "llscrolllistcell.h"
-#include "llsdserialize.h"
-#include "llslider.h"
-// <FS:CR> Removed LSO Compiler
-//#include "lscript_rt_interface.h"
-#include "fsscriptlibrary.h"
-// </FS:CR>
-#include "lltooldraganddrop.h"
-#include "llvfile.h"
-
-#include "llagent.h"
-#include "llmenugl.h"
-#include "roles_constants.h"
-#include "llselectmgr.h"
-#include "llviewerinventory.h"
-#include "llviewermenu.h"
-#include "llviewerobject.h"
-#include "llviewerobjectlist.h"
-#include "llviewerregion.h"
-#include "llkeyboard.h"
-#include "llscrollcontainer.h"
-#include "llcheckboxctrl.h"
-#include "llscripteditor.h"
-#include "llselectmgr.h"
-#include "lltooldraganddrop.h"
-#include "llscrolllistctrl.h"
-#include "lltextbox.h"
-#include "llslider.h"
-#include "lldir.h"
-#include "llcombobox.h"
-#include "llviewerstats.h"
-#include "llviewerwindow.h"
-#include "lluictrlfactory.h"
-#include "llmediactrl.h"
-#include "lluictrlfactory.h"
-#include "lltrans.h"
-#include "llviewercontrol.h"
-#include "llappviewer.h"
-#include "llfloatergotoline.h"
-#include "llexperiencecache.h"
-#include "llfloaterexperienceprofile.h"
-<<<<<<< HEAD
-#include "llexperienceassociationresponder.h"
-#include "llloadingindicator.h" // <FS:Kadah> Compile indicator
-#include "lliconctrl.h" // <FS:Kadah> Compile indicator
-// [RLVa:KB] - Checked: 2011-05-22 (RLVa-1.3.1a)
-#include "rlvhandler.h"
-#include "rlvlocks.h"
-// [/RLVa:KB]
-
-// NaCl - LSL Preprocessor
-#include "fslslpreproc.h"
-// NaCl End
-#ifdef OPENSIM
-#include "llviewernetwork.h"	// for Grid manager
-#endif // OPENSIM
-=======
-#include "llviewerassetupload.h"
->>>>>>> abf9ccb0
-
-const std::string HELLO_LSL =
-	"default\n"
-	"{\n"
-	"	state_entry()\n"
-	"	{\n"
-	"		llSay(0, \"Hello, Avatar!\");\n"
-	"	}\n"
-	"\n"
-	"	touch_start(integer total_number)\n"
-	"	{\n"
-	"		llSay(0, \"Touched.\");\n"
-	"	}\n"
-	"}\n";
-const std::string HELP_LSL_PORTAL_TOPIC = "LSL_Portal";
-
-const std::string DEFAULT_SCRIPT_NAME = "New Script"; // *TODO:Translate?
-const std::string DEFAULT_SCRIPT_DESC = "(No Description)"; // *TODO:Translate?
-
-// Description and header information
-const S32 MAX_HISTORY_COUNT = 10;
-const F32 LIVE_HELP_REFRESH_TIME = 1.f;
-
-static bool have_script_upload_cap(LLUUID& object_id)
-{
-	LLViewerObject* object = gObjectList.findObject(object_id);
-	return object && (! object->getRegion()->getCapability("UpdateScriptTask").empty());
-}
-
-<<<<<<< HEAD
-
-class ExperienceResponder : public LLHTTPClient::Responder
-{
-public:
-	ExperienceResponder(const LLHandle<LLLiveLSLEditor>& parent):mParent(parent)
-	{
-	}
-
-	LLHandle<LLLiveLSLEditor> mParent;
-
-	/*virtual*/ void httpSuccess()
-	{
-		LLLiveLSLEditor* parent = mParent.get();
-		if(!parent)
-			return;
-
-		parent->setExperienceIds(getContent()["experience_ids"]);		
-	}
-};
-
-// [SL:KB] - Patch: Build-ScriptRecover | Checked: 2011-11-23 (Catznip-3.2.0) | Added: Catznip-3.2.0
-#include "lleventtimer.h"
-
-/// ---------------------------------------------------------------------------
-/// Timer helper class
-/// ---------------------------------------------------------------------------
-class LLCallbackTimer : public LLEventTimer
-{
-public:
-	typedef boost::function<bool()> bool_func_t;
-public:
-	LLCallbackTimer(F32 nPeriod, bool_func_t cb) : LLEventTimer(nPeriod), m_Callback(cb) {}
-	/*virtual*/ BOOL tick() { return m_Callback(); }
-protected:
-	bool_func_t m_Callback;
-};
-
-inline LLEventTimer* setupCallbackTimer(F32 nPeriod, LLCallbackTimer::bool_func_t cb)
-{
-	return new LLCallbackTimer(nPeriod, cb);
-}
-// [/SL:KB]
-
-=======
->>>>>>> abf9ccb0
-/// ---------------------------------------------------------------------------
-/// LLLiveLSLFile
-/// ---------------------------------------------------------------------------
-class LLLiveLSLFile : public LLLiveFile
-{
-public:
-	typedef boost::function<bool (const std::string& filename)> change_callback_t;
-
-	LLLiveLSLFile(std::string file_path, change_callback_t change_cb);
-	~LLLiveLSLFile();
-
-	void ignoreNextUpdate() { mIgnoreNextUpdate = true; }
-
-protected:
-	/*virtual*/ bool loadFile();
-
-	change_callback_t	mOnChangeCallback;
-	bool				mIgnoreNextUpdate;
-};
-
-LLLiveLSLFile::LLLiveLSLFile(std::string file_path, change_callback_t change_cb)
-:	mOnChangeCallback(change_cb)
-,	mIgnoreNextUpdate(false)
-,	LLLiveFile(file_path, 1.0f)
-{
-	llassert(mOnChangeCallback);
-}
-
-LLLiveLSLFile::~LLLiveLSLFile()
-{
-	LLFile::remove(filename());
-}
-
-bool LLLiveLSLFile::loadFile()
-{
-	if (mIgnoreNextUpdate)
-	{
-		mIgnoreNextUpdate = false;
-		return true;
-	}
-
-	return mOnChangeCallback(filename());
-}
-
-/// ---------------------------------------------------------------------------
-/// LLFloaterScriptSearch
-/// ---------------------------------------------------------------------------
-// <FS> Replaced by LLFloaterSearchReplace
-#if 0
-class LLFloaterScriptSearch : public LLFloater
-{
-public:
-	LLFloaterScriptSearch(LLScriptEdCore* editor_core);
-	~LLFloaterScriptSearch();
-
-	/*virtual*/	BOOL	postBuild();
-	static void show(LLScriptEdCore* editor_core);
-	static void onBtnSearch(void* userdata);
-	void handleBtnSearch();
-
-	static void onBtnReplace(void* userdata);
-	void handleBtnReplace();
-
-	static void onBtnReplaceAll(void* userdata);
-	void handleBtnReplaceAll();
-
-	LLScriptEdCore* getEditorCore() { return mEditorCore; }
-	static LLFloaterScriptSearch* getInstance() { return sInstance; }
-
-	virtual bool hasAccelerators() const;
-	virtual BOOL handleKeyHere(KEY key, MASK mask);
-
-private:
-
-	LLScriptEdCore* mEditorCore;
-	static LLFloaterScriptSearch*	sInstance;
-
-protected:
-	LLLineEditor*			mSearchBox;
-	LLLineEditor*			mReplaceBox;
-		void onSearchBoxCommit();
-};
-
-LLFloaterScriptSearch* LLFloaterScriptSearch::sInstance = NULL;
-
-LLFloaterScriptSearch::LLFloaterScriptSearch(LLScriptEdCore* editor_core)
-:	LLFloater(LLSD()),
-	mSearchBox(NULL),
-	mReplaceBox(NULL),
-	mEditorCore(editor_core)
-{
-	buildFromFile("floater_script_search.xml");
-
-	sInstance = this;
-	
-	// find floater in which script panel is embedded
-	LLView* viewp = (LLView*)editor_core;
-	while(viewp)
-	{
-		LLFloater* floaterp = dynamic_cast<LLFloater*>(viewp);
-		if (floaterp)
-		{
-			floaterp->addDependentFloater(this);
-			break;
-		}
-		viewp = viewp->getParent();
-	}
-}
-
-BOOL LLFloaterScriptSearch::postBuild()
-{
-	mReplaceBox = getChild<LLLineEditor>("replace_text");
-	mSearchBox = getChild<LLLineEditor>("search_text");
-	mSearchBox->setCommitCallback(boost::bind(&LLFloaterScriptSearch::onSearchBoxCommit, this));
-	mSearchBox->setCommitOnFocusLost(FALSE);
-	childSetAction("search_btn", onBtnSearch,this);
-	childSetAction("replace_btn", onBtnReplace,this);
-	childSetAction("replace_all_btn", onBtnReplaceAll,this);
-
-	setDefaultBtn("search_btn");
-
-	return TRUE;
-}
-
-//static 
-void LLFloaterScriptSearch::show(LLScriptEdCore* editor_core)
-{
-	LLSD::String search_text;
-	LLSD::String replace_text;
-	if (sInstance && sInstance->mEditorCore && sInstance->mEditorCore != editor_core)
-	{
-		search_text=sInstance->mSearchBox->getValue().asString();
-		replace_text=sInstance->mReplaceBox->getValue().asString();
-		sInstance->closeFloater();
-		delete sInstance;
-	}
-
-	if (!sInstance)
-	{
-		// sInstance will be assigned in the constructor.
-		new LLFloaterScriptSearch(editor_core);
-		sInstance->mSearchBox->setValue(search_text);
-		sInstance->mReplaceBox->setValue(replace_text);
-	}
-
-	sInstance->openFloater();
-}
-
-LLFloaterScriptSearch::~LLFloaterScriptSearch()
-{
-	sInstance = NULL;
-}
-
-// static 
-void LLFloaterScriptSearch::onBtnSearch(void *userdata)
-{
-	LLFloaterScriptSearch* self = (LLFloaterScriptSearch*)userdata;
-	self->handleBtnSearch();
-}
-
-void LLFloaterScriptSearch::handleBtnSearch()
-{
-	LLCheckBoxCtrl* caseChk = getChild<LLCheckBoxCtrl>("case_text");
-	mEditorCore->mEditor->selectNext(mSearchBox->getValue().asString(), caseChk->get());
-}
-
-// static 
-void LLFloaterScriptSearch::onBtnReplace(void *userdata)
-{
-	LLFloaterScriptSearch* self = (LLFloaterScriptSearch*)userdata;
-	self->handleBtnReplace();
-}
-
-void LLFloaterScriptSearch::handleBtnReplace()
-{
-	LLCheckBoxCtrl* caseChk = getChild<LLCheckBoxCtrl>("case_text");
-	mEditorCore->mEditor->replaceText(mSearchBox->getValue().asString(), mReplaceBox->getValue().asString(), caseChk->get());
-}
-
-// static 
-void LLFloaterScriptSearch::onBtnReplaceAll(void *userdata)
-{
-	LLFloaterScriptSearch* self = (LLFloaterScriptSearch*)userdata;
-	self->handleBtnReplaceAll();
-}
-
-void LLFloaterScriptSearch::handleBtnReplaceAll()
-{
-	LLCheckBoxCtrl* caseChk = getChild<LLCheckBoxCtrl>("case_text");
-	mEditorCore->mEditor->replaceTextAll(mSearchBox->getValue().asString(), mReplaceBox->getValue().asString(), caseChk->get());
-}
-
-bool LLFloaterScriptSearch::hasAccelerators() const
-{
-	if (mEditorCore)
-	{
-		return mEditorCore->hasAccelerators();
-	}
-	return FALSE;
-}
-
-BOOL LLFloaterScriptSearch::handleKeyHere(KEY key, MASK mask)
-{
-	if (mEditorCore)
-	{
-		BOOL handled = mEditorCore->handleKeyHere(key, mask);
-		if (!handled)
-		{
-			LLFloater::handleKeyHere(key, mask);
-		}
-	}
-
-	return FALSE;
-}
-
-void LLFloaterScriptSearch::onSearchBoxCommit()
-{
-	if (mEditorCore && mEditorCore->mEditor)
-	{
-		LLCheckBoxCtrl* caseChk = getChild<LLCheckBoxCtrl>("case_text");
-		mEditorCore->mEditor->selectNext(mSearchBox->getValue().asString(), caseChk->get());
-	}
-}
-#endif
-// </FS>
-
-/// ---------------------------------------------------------------------------
-/// LLScriptEdCore
-/// ---------------------------------------------------------------------------
-
-struct LLSECKeywordCompare
-{
-	bool operator()(const std::string& lhs, const std::string& rhs)
-	{
-		return (LLStringUtil::compareDictInsensitive( lhs, rhs ) < 0 );
-	}
-};
-
-LLScriptEdCore::LLScriptEdCore(
-	LLScriptEdContainer* container,
-	const std::string& sample,
-	const LLHandle<LLFloater>& floater_handle,
-	void (*load_callback)(void*),
-	// <FS:Ansariel> FIRE-7514: Script in external editor needs to be saved twice
-	//void (*save_callback)(void*, BOOL),
-	void (*save_callback)(void*, BOOL, bool),
-	// </FS:Ansariel>
-	void (*search_replace_callback) (void* userdata),
-	void* userdata,
-	bool live,
-	S32 bottom_pad)
-	:
-	LLPanel(),
-	mSampleText(sample),
-	mEditor( NULL ),
-	mLoadCallback( load_callback ),
-	mSaveCallback( save_callback ),
-	mSearchReplaceCallback( search_replace_callback ),
-	mUserdata( userdata ),
-	mForceClose( FALSE ),
-	mLastHelpToken(NULL),
-	mLiveHelpHistorySize(0),
-	mEnableSave(FALSE),
-	mLiveFile(NULL),
-	mLive(live),
-	mContainer(container),
-	// <FS:CR> FIRE-10606, patch by Sei Lisa
-	mLSLProc(NULL),
-	mPostEditor(NULL),
-	// </FS:CR>
-	mCompiling(false), //<FS:KC> Compile indicators, recompile button
-	mHasScriptData(FALSE)
-{
-	setFollowsAll();
-	setBorderVisible(FALSE);
-
-	// NaCl - Script Preprocessor
-	if (gSavedSettings.getBOOL("_NACL_LSLPreprocessor"))
-	{
-		setXMLFilename("panel_script_ed_preproc.xml");
-		mLSLProc = new FSLSLPreprocessor(this);
-	}
-	else
-	{
-		setXMLFilename("panel_script_ed.xml");
-	}
-	// NaCl End
-	llassert_always(mContainer != NULL);
-}
-
-LLScriptEdCore::~LLScriptEdCore()
-{
-	deleteBridges();
-
-	// If the search window is up for this editor, close it.
-//	LLFloaterScriptSearch* script_search = LLFloaterScriptSearch::getInstance();
-//	if (script_search && script_search->getEditorCore() == this)
-//	{
-//		script_search->closeFloater();
-//		delete script_search;
-//	}
-	// <FS:Sei> FIRE-16042: Warn when preproc is toggled.
-	if (mTogglePreprocConnection.connected())
-	{
-		mTogglePreprocConnection.disconnect();
-	}
-	// </FS:Sei>
-
-	delete mLiveFile;
-	if (mSyntaxIDConnection.connected())
-	{
-		mSyntaxIDConnection.disconnect();
-	}
-
-	// NaCl - Script Preprocessor
-	delete mLSLProc;
-}
-
-void LLLiveLSLEditor::experienceChanged()
-{
-	if(mScriptEd->getAssociatedExperience() != mExperiences->getSelectedValue().asUUID())
-	{
-		mScriptEd->enableSave(getIsModifiable());
-		//getChildView("Save_btn")->setEnabled(TRUE);
-		mScriptEd->setAssociatedExperience(mExperiences->getSelectedValue().asUUID());
-		updateExperiencePanel();
-	}
-}
-
-void LLLiveLSLEditor::onViewProfile( LLUICtrl *ui, void* userdata )
-{
-	LLLiveLSLEditor* self = (LLLiveLSLEditor*)userdata;
-
-	LLUUID id;
-	if(self->mExperienceEnabled->get())
-	{
-		id=self->mScriptEd->getAssociatedExperience();
-		if(id.notNull())
-		{
-			 LLFloaterReg::showInstance("experience_profile", id, true);
-		}
-	}
-
-}
-
-void LLLiveLSLEditor::onToggleExperience( LLUICtrl *ui, void* userdata )
-{
-	LLLiveLSLEditor* self = (LLLiveLSLEditor*)userdata;
-
-	LLUUID id;
-	if(self->mExperienceEnabled->get())
-	{
-		if(self->mScriptEd->getAssociatedExperience().isNull())
-		{
-			id=self->mExperienceIds.beginArray()->asUUID();
-		}
-	}
-
-	if(id != self->mScriptEd->getAssociatedExperience())
-	{
-		self->mScriptEd->enableSave(self->getIsModifiable());
-	}
-	self->mScriptEd->setAssociatedExperience(id);
-
-	self->updateExperiencePanel();
-}
-
-BOOL LLScriptEdCore::postBuild()
-{
-	mLineCol=getChild<LLTextBox>("line_col");
-// <FS:CR> Advanced Script Editor
-	//mSaveBtn=getChildView("Save_btn");
-	mSaveBtn =	getChild<LLButton>("save_btn");
-	mSaveBtn2 =	getChild<LLButton>("save_btn_2");	// <FS:Zi> support extra save button
-	mCutBtn =	getChild<LLButton>("cut_btn");
-	mCopyBtn =	getChild<LLButton>("copy_btn");
-	mPasteBtn =	getChild<LLButton>("paste_btn");
-	mUndoBtn =	getChild<LLButton>("undo_btn");
-	mRedoBtn =	getChild<LLButton>("redo_btn");
-	mSaveToDiskBtn = getChild<LLButton>("save_disk_btn");
-	mLoadFromDiskBtn = getChild<LLButton>("load_disk_btn");
-	mSearchBtn = getChild<LLButton>("search_btn");
-// </FS:CR>
-
-	mErrorList = getChild<LLScrollListCtrl>("lsl errors");
-
-	mFunctions = getChild<LLComboBox>("Insert...");
-
-	childSetCommitCallback("Insert...", &LLScriptEdCore::onBtnInsertFunction, this);
-
-	mEditor = getChild<LLScriptEditor>("Script Editor");
-
-	// NaCl - LSL Preprocessor
-	if (gSavedSettings.getBOOL("_NACL_LSLPreprocessor"))
-	{
-		mPostEditor = getChild<LLScriptEditor>("Post Editor");
-		if (mPostEditor)
-		{
-			mPostEditor->setFollowsAll();
-			mPostEditor->setEnabled(TRUE);
-		}
-	}
-	// FIRE-16042: Warn when preproc is toggled.
-	mTogglePreprocConnection = gSavedSettings.getControl("_NACL_LSLPreprocessor")->getSignal()
-		->connect(boost::bind(&LLScriptEdCore::onToggleProc, this));
-	// NaCl End
-
-	childSetCommitCallback("lsl errors", &LLScriptEdCore::onErrorList, this);
-// <FS:CR> Advanced Script Editor
-	//childSetAction("Save_btn", boost::bind(&LLScriptEdCore::doSave,this,FALSE));
-	childSetAction("prefs_btn", boost::bind(&LLScriptEdCore::onBtnPrefs, this));
-// </FS:CR>
-	childSetAction("Edit_btn", boost::bind(&LLScriptEdCore::openInExternalEditor, this));
-	childSetAction("edit_btn_2", boost::bind(&LLScriptEdCore::openInExternalEditor, this));	// <FS:Zi> support extra edit button
-	
-	initMenu();
-	initButtonBar();	// <FS:CR> Advanced Script Editor
-
-	mSyntaxIDConnection = LLSyntaxIdLSL::getInstance()->addSyntaxIDCallback(boost::bind(&LLScriptEdCore::processKeywords, this));
-
-	// Intialise keyword highlighting for the current simulator's version of LSL
-	LLSyntaxIdLSL::getInstance()->initialize();
-	processKeywords();
-
-	return TRUE;
-}
-
-void LLScriptEdCore::processKeywords()
-{
-	LL_DEBUGS("SyntaxLSL") << "Processing keywords" << LL_ENDL;
-	// <FS:Ansariel> FIRE-15906: Clear combobox values before adding new
-	mFunctions->clearRows();
-	mEditor->clearSegments();
-	mEditor->initKeywords();
-	mEditor->loadKeywords();
-
-	// <FS:Ansariel> Re-add legacy format support
-	std::vector<std::string> funcs;
-	std::vector<std::string> tooltips;
-	for (std::vector<LLScriptLibraryFunction>::const_iterator i = gScriptLibrary.mFunctions.begin();
-	i != gScriptLibrary.mFunctions.end(); ++i)
-	{
-		// Make sure this isn't a god only function, or the agent is a god.
-		if (!i->mGodOnly || gAgent.isGodlike())
-		{
-			std::string name = i->mName;
-			funcs.push_back(name);
-
-			std::string desc = i->mDesc;
-			
-			F32 sleep_time = i->mSleepTime;
-			if( sleep_time )
-			{
-				desc += "\n";
-			
-				LLStringUtil::format_map_t args;
-				args["[SLEEP_TIME]"] = llformat("%.1f", sleep_time );
-				desc += LLTrans::getString("LSLTipSleepTime", args);
-			}
-			
-			// A \n linefeed is not part of xml. Let's add one to keep all
-			// the tips one-per-line in strings.xml
-			LLStringUtil::replaceString( desc, ";", "\n" );
-			
-			LL_DEBUGS() << "Adding script library function: (" << name << ") with the desc '" << desc << "'" << LL_ENDL;
-			
-			tooltips.push_back(desc);
-		}
-	}
-
-	LLColor3 color(LLUIColorTable::instance().getColor("SyntaxLslFunction"));
-	if (gSavedSettings.getBOOL("_NACL_LSLPreprocessor"))
-		mEditor->loadKeywords(gDirUtilp->getExpandedFilename(LL_PATH_APP_SETTINGS, "scriptlibrary_preproc.xml"), funcs, tooltips, color);
-#ifdef OPENSIM
-	if (LLGridManager::getInstance()->isInOpenSim())
-		mEditor->loadKeywords(gDirUtilp->getExpandedFilename(LL_PATH_APP_SETTINGS, "scriptlibrary_ossl.xml"), funcs, tooltips, color);
-	if (LLGridManager::getInstance()->isInAuroraSim())
-		mEditor->loadKeywords(gDirUtilp->getExpandedFilename(LL_PATH_APP_SETTINGS, "scriptlibrary_aa.xml"), funcs, tooltips, color);
-#endif // OPENSIM
-	// </FS:Ansariel>
-	
-	string_vec_t primary_keywords;
-	string_vec_t secondary_keywords;
-	LLKeywordToken *token;
-	LLKeywords::keyword_iterator_t token_it;
-	for (token_it = mEditor->keywordsBegin(); token_it != mEditor->keywordsEnd(); ++token_it)
-	{
-		token = token_it->second;
-		if (token->getType() == LLKeywordToken::TT_FUNCTION)
-		{
-			primary_keywords.push_back( wstring_to_utf8str(token->getToken()) );
-		}
-		else
-		{
-			secondary_keywords.push_back( wstring_to_utf8str(token->getToken()) );
-		}
-	}
-
-	for (string_vec_t::const_iterator iter = primary_keywords.begin();
-		 iter!= primary_keywords.end(); ++iter)
-	{
-		mFunctions->add(*iter);
-	}
-	for (string_vec_t::const_iterator iter = secondary_keywords.begin();
-		 iter!= secondary_keywords.end(); ++iter)
-	{
-		mFunctions->add(*iter);
-	}
-
-	// NaCl - LSL Preprocessor
-	if (gSavedSettings.getBOOL("_NACL_LSLPreprocessor") && mPostEditor)
-	{
-		mPostEditor->clearSegments();
-		mPostEditor->initKeywords();
-		mPostEditor->loadKeywords();
-
-		mPostEditor->loadKeywords(gDirUtilp->getExpandedFilename(LL_PATH_APP_SETTINGS, "scriptlibrary_preproc.xml"), funcs, tooltips, color);
-#ifdef OPENSIM
-		if (LLGridManager::getInstance()->isInOpenSim())
-			mPostEditor->loadKeywords(gDirUtilp->getExpandedFilename(LL_PATH_APP_SETTINGS, "scriptlibrary_ossl.xml"), funcs, tooltips, color);
-		if (LLGridManager::getInstance()->isInAuroraSim())
-			mPostEditor->loadKeywords(gDirUtilp->getExpandedFilename(LL_PATH_APP_SETTINGS, "scriptlibrary_aa.xml"), funcs, tooltips, color);
-#endif // OPENSIM
-	}
-	// NaCl End
-}
-
-void LLScriptEdCore::initMenu()
-{
-	// *TODO: Skinning - make these callbacks data driven
-	LLMenuItemCallGL* menuItem;
-	
-	menuItem = getChild<LLMenuItemCallGL>("Save");
-	// <FS:Ansariel> FIRE-7514: Script in external editor needs to be saved twice
-	//menuItem->setClickCallback(boost::bind(&LLScriptEdCore::doSave, this, FALSE));
-	menuItem->setClickCallback(boost::bind(&LLScriptEdCore::doSave, this, FALSE, true));
-	// </FS:Ansariel>
-	menuItem->setEnableCallback(boost::bind(&LLScriptEdCore::hasChanged, this));
-	
-	menuItem = getChild<LLMenuItemCallGL>("Revert All Changes");
-	menuItem->setClickCallback(boost::bind(&LLScriptEdCore::onBtnUndoChanges, this));
-	menuItem->setEnableCallback(boost::bind(&LLScriptEdCore::hasChanged, this));
-
-	menuItem = getChild<LLMenuItemCallGL>("Undo");
-	menuItem->setClickCallback(boost::bind(&LLTextEditor::undo, mEditor));
-	menuItem->setEnableCallback(boost::bind(&LLTextEditor::canUndo, mEditor));
-
-	menuItem = getChild<LLMenuItemCallGL>("Redo");
-	menuItem->setClickCallback(boost::bind(&LLTextEditor::redo, mEditor));
-	menuItem->setEnableCallback(boost::bind(&LLTextEditor::canRedo, mEditor));
-
-	menuItem = getChild<LLMenuItemCallGL>("Cut");
-	menuItem->setClickCallback(boost::bind(&LLTextEditor::cut, mEditor));
-	menuItem->setEnableCallback(boost::bind(&LLTextEditor::canCut, mEditor));
-
-	menuItem = getChild<LLMenuItemCallGL>("Copy");
-	menuItem->setClickCallback(boost::bind(&LLTextEditor::copy, mEditor));
-	menuItem->setEnableCallback(boost::bind(&LLTextEditor::canCopy, mEditor));
-
-	menuItem = getChild<LLMenuItemCallGL>("Paste");
-	menuItem->setClickCallback(boost::bind(&LLTextEditor::paste, mEditor));
-	menuItem->setEnableCallback(boost::bind(&LLTextEditor::canPaste, mEditor));
-
-	menuItem = getChild<LLMenuItemCallGL>("Select All");
-	menuItem->setClickCallback(boost::bind(&LLTextEditor::selectAll, mEditor));
-	menuItem->setEnableCallback(boost::bind(&LLTextEditor::canSelectAll, mEditor));
-
-	menuItem = getChild<LLMenuItemCallGL>("Deselect");
-	menuItem->setClickCallback(boost::bind(&LLTextEditor::deselect, mEditor));
-	menuItem->setEnableCallback(boost::bind(&LLTextEditor::canDeselect, mEditor));
-
-	menuItem = getChild<LLMenuItemCallGL>("Search / Replace...");
-//	menuItem->setClickCallback(boost::bind(&LLFloaterScriptSearch::show, this));
-// [SL:KB] - Patch: UI-FloaterSearchReplace | Checked: 2010-10-26 (Catznip-2.3.0a) | Added: Catznip-2.3.0a
-	menuItem->setClickCallback(boost::bind(&LLFloaterSearchReplace::show, mEditor));
-// [/SL:KB]
-
-	menuItem = getChild<LLMenuItemCallGL>("Go to line...");
-	menuItem->setClickCallback(boost::bind(&LLFloaterGotoLine::show, this));
-
-	menuItem = getChild<LLMenuItemCallGL>("Help...");
-	menuItem->setClickCallback(boost::bind(&LLScriptEdCore::onBtnHelp, this));
-
-	menuItem = getChild<LLMenuItemCallGL>("Keyword Help...");
-	menuItem->setClickCallback(boost::bind(&LLScriptEdCore::onBtnDynamicHelp, this));
-
-	menuItem = getChild<LLMenuItemCallGL>("LoadFromFile");
-	menuItem->setClickCallback(boost::bind(&LLScriptEdCore::onBtnLoadFromFile, this));
-	menuItem->setEnableCallback(boost::bind(&LLScriptEdCore::enableLoadFromFileMenu, this));
-
-	menuItem = getChild<LLMenuItemCallGL>("SaveToFile");
-	menuItem->setClickCallback(boost::bind(&LLScriptEdCore::onBtnSaveToFile, this));
-	menuItem->setEnableCallback(boost::bind(&LLScriptEdCore::enableSaveToFileMenu, this));
-
-// <FS:CR> Advanced Script Editor
-	menuItem = getChild<LLMenuItemCallGL>("ScriptPrefs");
-	menuItem->setClickCallback(boost::bind(&LLScriptEdCore::onBtnPrefs, this));
-}
-
-void LLScriptEdCore::initButtonBar()
-{
-	mSaveBtn->setClickedCallback(boost::bind(&LLScriptEdCore::doSave, this, FALSE, true));
-	mSaveBtn2->setClickedCallback(boost::bind(&LLScriptEdCore::doSave, this, FALSE, true));	// <FS:Zi> support extra save button
-	mCutBtn->setClickedCallback(boost::bind(&LLTextEditor::cut, mEditor));
-	mCopyBtn->setClickedCallback(boost::bind(&LLTextEditor::copy, mEditor));
-	mPasteBtn->setClickedCallback(boost::bind(&LLTextEditor::paste, mEditor));
-	mUndoBtn->setClickedCallback(boost::bind(&LLTextEditor::undo, mEditor));
-	mRedoBtn->setClickedCallback(boost::bind(&LLTextEditor::redo, mEditor));
-	mSaveToDiskBtn->setClickedCallback(boost::bind(&LLScriptEdCore::onBtnSaveToFile, this));
-	mLoadFromDiskBtn->setClickedCallback(boost::bind(&LLScriptEdCore::onBtnLoadFromFile, this));
-	mSearchBtn->setClickedCallback(boost::bind(&LLFloaterSearchReplace::show, mEditor));
-}
-
-void LLScriptEdCore::updateButtonBar()
-{
-	mSaveBtn->setEnabled(hasChanged());
-	// mSaveBtn2->setEnabled(hasChanged());	// <FS:Zi> support extra save button
-	mCutBtn->setEnabled(mEditor->canCut());
-	mCopyBtn->setEnabled(mEditor->canCopy());
-	mPasteBtn->setEnabled(mEditor->canPaste());
-	mUndoBtn->setEnabled(mEditor->canUndo());
-	mRedoBtn->setEnabled(mEditor->canRedo());
-	mSaveToDiskBtn->setEnabled(mEditor->canLoadOrSaveToFile());
-	mLoadFromDiskBtn->setEnabled(mEditor->canLoadOrSaveToFile());
-	//<FS:Kadah> Recompile button
-	static LLCachedControl<bool> FSScriptEditorRecompileButton(gSavedSettings, "FSScriptEditorRecompileButton");
-	mSaveBtn2->setEnabled(hasChanged() || (mLSLProc && FSScriptEditorRecompileButton && !mCompiling));
-	mSaveBtn2->setLabel((!mLSLProc || !FSScriptEditorRecompileButton || hasChanged()) ? LLTrans::getString("save_file_verb") : LLTrans::getString("recompile_script_verb"));
-	//</FS:Kadah>
-}
-
-//<FS:Kadah> Compile Indicators
-void LLScriptEdCore::updateIndicators(bool compiling, bool success)
-{
-	mCompiling = compiling;
-	LLLoadingIndicator* compile_indicator = getChild<LLLoadingIndicator>("progress_indicator");
-	compile_indicator->setVisible(mCompiling);
-	if (mCompiling)
-	{
-		compile_indicator->start();
-	}
-	else
-	{
-		compile_indicator->stop();
-	}
-
-	LLIconCtrl* status_indicator = getChild<LLIconCtrl>("status_indicator");
-	status_indicator->setVisible(!mCompiling);
-	status_indicator->setValue((success ? "Script_Running" : "Script_Error"));
-}
-//</FS:Kadah>
-
-//static
-void LLScriptEdCore::onBtnPrefs(void* userdata)
-{
-	LLFloaterReg::showInstance("script_colors");
-}
-// </FS:CR>
-
-// NaCl - LSL Preprocessor
-void LLScriptEdCore::onToggleProc()
-{
-	mErrorList->setCommentText(LLTrans::getString("preproc_toggle_warning"));
-	mErrorList->deleteAllItems(); // Make it visible
-	updateButtonBar(); // Update the save button in particular (FIRE-10173)
-}
-// NaCl End
-
-void LLScriptEdCore::setScriptText(const std::string& text, BOOL is_valid)
-{
-	if (mEditor)
-	{
-		// NaCl - LSL Preprocessor
-		std::string ntext = text;
-		if (gSavedSettings.getBOOL("_NACL_LSLPreprocessor") && mLSLProc)
-		{
-			if (mPostEditor)
-			{
-				mPostEditor->setText(ntext);
-			}
-			ntext = mLSLProc->decode(ntext);
-		}
-		LLStringUtil::replaceTabsWithSpaces(ntext, mEditor->spacesPerTab());
-		// NaCl End
-		mEditor->setText(ntext);
-		mHasScriptData = is_valid;
-	}
-}
-
-// NaCl - LSL Preprocessor
-std::string LLScriptEdCore::getScriptText()
-{
-	if (gSavedSettings.getBOOL("_NACL_LSLPreprocessor") && mPostEditor)
-	{
-		//return mPostEditor->getText();
-		return mPostScript;
-	}
-	else if (mEditor)
-	{
-		return mEditor->getText();
-	}
-	return std::string();
-}
-// NaCl End
-
-bool LLScriptEdCore::loadScriptText(const std::string& filename)
-{
-	if (filename.empty())
-	{
-		LL_WARNS() << "Empty file name" << LL_ENDL;
-		return false;
-	}
-
-	LLFILE* file = LLFile::fopen(filename, "rb");		/*Flawfinder: ignore*/
-	if (!file)
-	{
-		LL_WARNS() << "Error opening " << filename << LL_ENDL;
-		return false;
-	}
-
-	// read in the whole file
-	fseek(file, 0L, SEEK_END);
-	size_t file_length = (size_t) ftell(file);
-	fseek(file, 0L, SEEK_SET);
-	char* buffer = new char[file_length+1];
-	size_t nread = fread(buffer, 1, file_length, file);
-	if (nread < file_length)
-	{
-		LL_WARNS() << "Short read" << LL_ENDL;
-	}
-	buffer[nread] = '\0';
-	fclose(file);
-
-	// <FS:Zi> Optionally convert tabs to spaces
-	// mEditor->setText(LLStringExplicit(buffer));
-	std::string scriptText=LLStringExplicit(buffer);
-	if(gSavedSettings.getBOOL("ExternalEditorConvertTabsToSpaces"))
-	{
-		LLStringUtil::replaceTabsWithSpaces(scriptText,mEditor->spacesPerTab());
-	}
-	// </FS:Zi>
-	mEditor->setText(scriptText);
-
-	delete[] buffer;
-
-	return true;
-}
-
-bool LLScriptEdCore::writeToFile(const std::string& filename, bool unprocessed)
-{
-	LLFILE* fp = LLFile::fopen(filename, "wb");
-	if (!fp)
-	{
-		LL_WARNS() << "Unable to write to " << filename << LL_ENDL;
-
-		LLSD row;
-		row["columns"][0]["value"] = "Error writing to local file. Is your hard drive full?";
-		row["columns"][0]["font"] = "SANSSERIF_SMALL";
-		mErrorList->addElement(row);
-		return false;
-	}
-
-	// NaCl - LSL Preprocessor
-	std::string utf8text;
-	if(!unprocessed)
-		utf8text = this->getScriptText();
-	else
-		utf8text = mEditor->getText();
-	// NaCl End
-
-	// Special case for a completely empty script - stuff in one space so it can store properly.  See SL-46889
-	if (utf8text.size() == 0)
-	{
-		utf8text = " ";
-	}
-
-	fputs(utf8text.c_str(), fp);
-	fclose(fp);
-	return true;
-}
-
-void LLScriptEdCore::sync()
-{
-	// Sync with external editor.
-	std::string tmp_file = mContainer->getTmpFileName();
-	llstat s;
-	if (LLFile::stat(tmp_file, &s) == 0) // file exists
-	{
-		if (mLiveFile) mLiveFile->ignoreNextUpdate();
-		writeToFile(tmp_file,gSavedSettings.getBOOL("_NACL_LSLPreprocessor"));
-	}
-}
-
-bool LLScriptEdCore::hasChanged()
-{
-	if (!mEditor) return false;
-
-	return ((!mEditor->isPristine() || mEnableSave) && mHasScriptData);
-}
-
-void LLScriptEdCore::draw()
-{
-// <FS:CR> Advanced Script Editor
-	//BOOL script_changed	= hasChanged();
-	//mSaveBtn->setEnabled(script_changed);
-	updateButtonBar();
-// </FS:CR>
-
-	if( mEditor->hasFocus() )
-	{
-		S32 line = 0;
-		S32 column = 0;
-		mEditor->getCurrentLineAndColumn( &line, &column, FALSE );  // don't include wordwrap
-		LLStringUtil::format_map_t args;
-		std::string cursor_pos;
-		args["[LINE]"] = llformat ("%d", line);
-		args["[COLUMN]"] = llformat ("%d", column);
-		cursor_pos = LLTrans::getString("CursorPos", args);
-		mLineCol->setValue(cursor_pos);
-	}
-	else
-	{
-		mLineCol->setValue(LLStringUtil::null);
-	}
-
-	updateDynamicHelp();
-
-	LLPanel::draw();
-}
-
-void LLScriptEdCore::updateDynamicHelp(BOOL immediate)
-{
-	LLFloater* help_floater = mLiveHelpHandle.get();
-	if (!help_floater) return;
-
-	// update back and forward buttons
-	LLButton* fwd_button = help_floater->getChild<LLButton>("fwd_btn");
-	LLButton* back_button = help_floater->getChild<LLButton>("back_btn");
-	LLMediaCtrl* browser = help_floater->getChild<LLMediaCtrl>("lsl_guide_html");
-	back_button->setEnabled(browser->canNavigateBack());
-	fwd_button->setEnabled(browser->canNavigateForward());
-
-	if (!immediate && !gSavedSettings.getBOOL("ScriptHelpFollowsCursor"))
-	{
-		return;
-	}
-
-	LLTextSegmentPtr segment = NULL;
-	std::vector<LLTextSegmentPtr> selected_segments;
-	mEditor->getSelectedSegments(selected_segments);
-	LLKeywordToken* token;
-	// try segments in selection range first
-	std::vector<LLTextSegmentPtr>::iterator segment_iter;
-	for (segment_iter = selected_segments.begin(); segment_iter != selected_segments.end(); ++segment_iter)
-	{
-		token = (*segment_iter)->getToken();
-		if(token && isKeyword(token))
-		{
-			segment = *segment_iter;
-			break;
-		}
-	}
-
-	// then try previous segment in case we just typed it
-	if (!segment)
-	{
-		const LLTextSegmentPtr test_segment = mEditor->getPreviousSegment();
-		token = test_segment->getToken();
-		if(token && isKeyword(token))
-		{
-			segment = test_segment;
-		}
-	}
-
-	if (segment)
-	{
-		if (segment->getToken() != mLastHelpToken)
-		{
-			mLastHelpToken = segment->getToken();
-			mLiveHelpTimer.start();
-		}
-		if (immediate || (mLiveHelpTimer.getStarted() && mLiveHelpTimer.getElapsedTimeF32() > LIVE_HELP_REFRESH_TIME))
-		{
-			std::string help_string = mEditor->getText().substr(segment->getStart(), segment->getEnd() - segment->getStart());
-			setHelpPage(help_string);
-			mLiveHelpTimer.stop();
-		}
-	}
-	else
-	{
-		if (immediate)
-		{
-			setHelpPage(LLStringUtil::null);
-		}
-	}
-}
-
-bool LLScriptEdCore::isKeyword(LLKeywordToken* token)
-{
-	switch(token->getType())
-	{
-		case LLKeywordToken::TT_CONSTANT:
-		case LLKeywordToken::TT_CONTROL:
-		case LLKeywordToken::TT_EVENT:
-		case LLKeywordToken::TT_FUNCTION:
-		case LLKeywordToken::TT_SECTION:
-		case LLKeywordToken::TT_TYPE:
-		case LLKeywordToken::TT_WORD:
-			return true;
-
-		default:
-			return false;
-	}
-}
-
-void LLScriptEdCore::setHelpPage(const std::string& help_string)
-{
-	LLFloater* help_floater = mLiveHelpHandle.get();
-	if (!help_floater) return;
-	
-	LLMediaCtrl* web_browser = help_floater->getChild<LLMediaCtrl>("lsl_guide_html");
-	if (!web_browser) return;
-
-	LLComboBox* history_combo = help_floater->getChild<LLComboBox>("history_combo");
-	if (!history_combo) return;
-
-	LLUIString url_string = gSavedSettings.getString("LSLHelpURL");
-
-	url_string.setArg("[LSL_STRING]", help_string);
-
-	addHelpItemToHistory(help_string);
-
-	web_browser->navigateTo(url_string);
-
-}
-
-
-void LLScriptEdCore::addHelpItemToHistory(const std::string& help_string)
-{
-	if (help_string.empty()) return;
-
-	LLFloater* help_floater = mLiveHelpHandle.get();
-	if (!help_floater) return;
-
-	LLComboBox* history_combo = help_floater->getChild<LLComboBox>("history_combo");
-	if (!history_combo) return;
-
-	// separate history items from full item list
-	if (mLiveHelpHistorySize == 0)
-	{
-		history_combo->addSeparator(ADD_TOP);
-	}
-	// delete all history items over history limit
-	while(mLiveHelpHistorySize > MAX_HISTORY_COUNT - 1)
-	{
-		history_combo->remove(mLiveHelpHistorySize - 1);
-		mLiveHelpHistorySize--;
-	}
-
-	history_combo->setSimple(help_string);
-	S32 index = history_combo->getCurrentIndex();
-
-	// if help string exists in the combo box
-	if (index >= 0)
-	{
-		S32 cur_index = history_combo->getCurrentIndex();
-		if (cur_index < mLiveHelpHistorySize)
-		{
-			// item found in history, bubble up to top
-			history_combo->remove(history_combo->getCurrentIndex());
-			mLiveHelpHistorySize--;
-		}
-	}
-	history_combo->add(help_string, LLSD(help_string), ADD_TOP);
-	history_combo->selectFirstItem();
-	mLiveHelpHistorySize++;
-}
-
-BOOL LLScriptEdCore::canClose()
-{
-	if(mForceClose || !hasChanged())
-	{
-		return TRUE;
-	}
-	else
-	{
-		// Bring up view-modal dialog: Save changes? Yes, No, Cancel
-		LLNotificationsUtil::add("SaveChanges", LLSD(), LLSD(), boost::bind(&LLScriptEdCore::handleSaveChangesDialog, this, _1, _2));
-		return FALSE;
-	}
-}
-
-void LLScriptEdCore::setEnableEditing(bool enable)
-{
-	mEditor->setEnabled(enable);
-	getChildView("Edit_btn")->setEnabled(enable);
-	getChildView("edit_btn_2")->setEnabled(enable);	// <FS:Zi> support extra edit button
-}
-
-bool LLScriptEdCore::handleSaveChangesDialog(const LLSD& notification, const LLSD& response )
-{
-	S32 option = LLNotificationsUtil::getSelectedOption(notification, response);
-	switch( option )
-	{
-	case 0:  // "Yes"
-		// close after saving
-			doSave( TRUE );
-		break;
-
-	case 1:  // "No"
-		mForceClose = TRUE;
-		// This will close immediately because mForceClose is true, so we won't
-		// infinite loop with these dialogs. JC
-		((LLFloater*) getParent())->closeFloater();
-		break;
-
-	case 2: // "Cancel"
-	default:
-		// If we were quitting, we didn't really mean it.
-		LLAppViewer::instance()->abortQuit();
-		break;
-	}
-	return false;
-}
-
-void LLScriptEdCore::onBtnHelp()
-{
-	LLUI::sHelpImpl->showTopic(HELP_LSL_PORTAL_TOPIC);
-}
-
-void LLScriptEdCore::onBtnDynamicHelp()
-{
-	LLFloater* live_help_floater = mLiveHelpHandle.get();
-	if (!live_help_floater)
-	{
-		live_help_floater = new LLFloater(LLSD());
-		live_help_floater->buildFromFile("floater_lsl_guide.xml");
-		LLFloater* parent = dynamic_cast<LLFloater*>(getParent());
-		llassert(parent);
-		if (parent)
-			parent->addDependentFloater(live_help_floater, TRUE);
-		live_help_floater->childSetCommitCallback("lock_check", onCheckLock, this);
-		live_help_floater->getChild<LLUICtrl>("lock_check")->setValue(gSavedSettings.getBOOL("ScriptHelpFollowsCursor"));
-		live_help_floater->childSetCommitCallback("history_combo", onHelpComboCommit, this);
-		live_help_floater->childSetAction("back_btn", onClickBack, this);
-		live_help_floater->childSetAction("fwd_btn", onClickForward, this);
-
-		LLMediaCtrl* browser = live_help_floater->getChild<LLMediaCtrl>("lsl_guide_html");
-		browser->setAlwaysRefresh(TRUE);
-
-		LLComboBox* help_combo = live_help_floater->getChild<LLComboBox>("history_combo");
-		LLKeywordToken *token;
-		LLKeywords::keyword_iterator_t token_it;
-		for (token_it = mEditor->keywordsBegin(); 
-			 token_it != mEditor->keywordsEnd(); 
-			 ++token_it)
-		{
-			token = token_it->second;
-			help_combo->add(wstring_to_utf8str(token->getToken()));
-		}
-		help_combo->sortByName();
-
-		// re-initialize help variables
-		mLastHelpToken = NULL;
-		mLiveHelpHandle = live_help_floater->getHandle();
-		mLiveHelpHistorySize = 0;
-	}
-
-	BOOL visible = TRUE;
-	BOOL take_focus = TRUE;
-	live_help_floater->setVisible(visible);
-	live_help_floater->setFrontmost(take_focus);
-
-	updateDynamicHelp(TRUE);
-}
-
-//static 
-void LLScriptEdCore::onClickBack(void* userdata)
-{
-	LLScriptEdCore* corep = (LLScriptEdCore*)userdata;
-	LLFloater* live_help_floater = corep->mLiveHelpHandle.get();
-	if (live_help_floater)
-	{
-		LLMediaCtrl* browserp = live_help_floater->getChild<LLMediaCtrl>("lsl_guide_html");
-		if (browserp)
-		{
-			browserp->navigateBack();
-		}
-	}
-}
-
-//static 
-void LLScriptEdCore::onClickForward(void* userdata)
-{
-	LLScriptEdCore* corep = (LLScriptEdCore*)userdata;
-	LLFloater* live_help_floater = corep->mLiveHelpHandle.get();
-	if (live_help_floater)
-	{
-		LLMediaCtrl* browserp = live_help_floater->getChild<LLMediaCtrl>("lsl_guide_html");
-		if (browserp)
-		{
-			browserp->navigateForward();
-		}
-	}
-}
-
-// static
-void LLScriptEdCore::onCheckLock(LLUICtrl* ctrl, void* userdata)
-{
-	LLScriptEdCore* corep = (LLScriptEdCore*)userdata;
-
-	// clear out token any time we lock the frame, so we will refresh web page immediately when unlocked
-	gSavedSettings.setBOOL("ScriptHelpFollowsCursor", ctrl->getValue().asBoolean());
-
-	corep->mLastHelpToken = NULL;
-}
-
-// static 
-void LLScriptEdCore::onBtnInsertSample(void* userdata)
-{
-	LLScriptEdCore* self = (LLScriptEdCore*) userdata;
-
-	// Insert sample code
-	self->mEditor->selectAll();
-	self->mEditor->cut();
-	self->mEditor->insertText(self->mSampleText);
-}
-
-// static 
-void LLScriptEdCore::onHelpComboCommit(LLUICtrl* ctrl, void* userdata)
-{
-	LLScriptEdCore* corep = (LLScriptEdCore*)userdata;
-
-	LLFloater* live_help_floater = corep->mLiveHelpHandle.get();
-	if (live_help_floater)
-	{
-		std::string help_string = ctrl->getValue().asString();
-
-		corep->addHelpItemToHistory(help_string);
-
-		LLMediaCtrl* web_browser = live_help_floater->getChild<LLMediaCtrl>("lsl_guide_html");
-		LLUIString url_string = gSavedSettings.getString("LSLHelpURL");
-		url_string.setArg("[LSL_STRING]", help_string);
-		web_browser->navigateTo(url_string);
-	}
-}
-
-// static 
-void LLScriptEdCore::onBtnInsertFunction(LLUICtrl *ui, void* userdata)
-{
-	LLScriptEdCore* self = (LLScriptEdCore*) userdata;
-
-	// Insert sample code
-	if(self->mEditor->getEnabled())
-	{
-		self->mEditor->insertText(self->mFunctions->getSimple());
-	}
-	self->mEditor->setFocus(TRUE);
-	self->setHelpPage(self->mFunctions->getSimple());
-}
-
-// <FS:Ansariel> FIRE-7514: Script in external editor needs to be saved twice
-//void LLScriptEdCore::doSave( BOOL close_after_save )
-void LLScriptEdCore::doSave(BOOL close_after_save, bool sync /*= true*/)
-// </FS:Ansariel>
-{
-	// NaCl - LSL Preprocessor
-	// Clear status list *before* running the preprocessor (FIRE-10172) -Sei
-	mErrorList->deleteAllItems();
-	mErrorList->setCommentText(std::string());
-
-	updateIndicators(true, false); //<FS:Kadah> Compile Indicators
-
-	if (gSavedSettings.getBOOL("_NACL_LSLPreprocessor") && mLSLProc)
-	{
-		LL_INFOS() << "passing to preproc" << LL_ENDL;
-		mLSLProc->preprocess_script(close_after_save, sync);
-	}
-	else
-	{
-		if( mSaveCallback )
-		{
-			mSaveCallback( mUserdata, close_after_save, sync );
-		}
-	}
-	// NaCl End
-}
-
-// NaCl - LSL Preprocessor
-void LLScriptEdCore::doSaveComplete( void* userdata, BOOL close_after_save, bool sync)
-{
-	add( LLStatViewer::LSL_SAVES,1 );
-
-	//LLScriptEdCore* self = (LLScriptEdCore*) userdata;
-
-	if( mSaveCallback )
-	{
-		mSaveCallback( mUserdata, close_after_save, sync );
-	}
-}
-// NaCl End
-
-void LLScriptEdCore::openInExternalEditor()
-{
-	// Open it in external editor.
-	{
-		LLExternalEditor ed;
-		LLExternalEditor::EErrorCode status;
-		std::string msg;
-
-		status = ed.setCommand("LL_SCRIPT_EDITOR");
-		if (status != LLExternalEditor::EC_SUCCESS)
-		{
-			if (status == LLExternalEditor::EC_NOT_SPECIFIED) // Use custom message for this error.
-			{
-				msg = getString("external_editor_not_set");
-			}
-			else
-			{
-				msg = LLExternalEditor::getErrorMessage(status);
-			}
-
-			LLNotificationsUtil::add("GenericAlert", LLSD().with("MESSAGE", msg));
-			return;
-		}
-
-		// FS:TS FIRE-6122: Script contents clobbered when Edit button
-		//  clicked with preprocessor active. Fix from NaCl (code moved
-		//  from above).
-		delete mLiveFile; // deletes file
-
-		// Save the script to a temporary file.
-		std::string filename = mContainer->getTmpFileName();
-		writeToFile(filename,gSavedSettings.getBOOL("_NACL_LSLPreprocessor"));
-
-		// Start watching file changes.
-		mLiveFile = new LLLiveLSLFile(filename, boost::bind(&LLScriptEdContainer::onExternalChange, mContainer, _1));
-		mLiveFile->addToEventTimer();
-		// FS:TS FIRE-6122 end
-
-		status = ed.run(filename);
-		if (status != LLExternalEditor::EC_SUCCESS)
-		{
-			msg = LLExternalEditor::getErrorMessage(status);
-			LLNotificationsUtil::add("GenericAlert", LLSD().with("MESSAGE", msg));
-		}
-	}
-}
-
-void LLScriptEdCore::onBtnUndoChanges()
-{
-	if( !mEditor->tryToRevertToPristineState() )
-	{
-		LLNotificationsUtil::add("ScriptCannotUndo", LLSD(), LLSD(), boost::bind(&LLScriptEdCore::handleReloadFromServerDialog, this, _1, _2));
-	}
-}
-
-// static
-void LLScriptEdCore::onErrorList(LLUICtrl*, void* user_data)
-{
-	LLScriptEdCore* self = (LLScriptEdCore*)user_data;
-	LLScrollListItem* item = self->mErrorList->getFirstSelected();
-	if(item)
-	{
-		// *FIX: replace with boost grep
-		S32 row = 0;
-		S32 column = 0;
-		const LLScrollListCell* cell = item->getColumn(0);
-		std::string line(cell->getValue().asString());
-		line.erase(0, 1);
-		LLStringUtil::replaceChar(line, ',',' ');
-		LLStringUtil::replaceChar(line, ')',' ');
-		sscanf(line.c_str(), "%d %d", &row, &column);
-		//LL_INFOS() << "LLScriptEdCore::onErrorList() - " << row << ", "
-		//<< column << LL_ENDL;
-		// NaCl - LSL Preprocessor
-		if (gSavedSettings.getBOOL("_NACL_LSLPreprocessor") && self->mPostEditor)
-		{
-			LLPanel* tab = self->getChild<LLPanel>("Preprocessed");
-			LLTabContainer* tabset = self->getChild<LLTabContainer>("Tabset");
-
-			if(tabset)
-				tabset->selectTabByName("Preprocessed");
-
-			if(tab)
-				tab->setFocus(TRUE);
-
-			if( self->mPostEditor )
-			{
-				self->mPostEditor->setFocus(TRUE);
-				self->mPostEditor->setCursor(row, column);
-			}
-		}
-		else
-		{
-		  self->mEditor->setCursor(row, column);
-		  self->mEditor->setFocus(TRUE);
-		}
-		// NaCl End
-	}
-}
-
-bool LLScriptEdCore::handleReloadFromServerDialog(const LLSD& notification, const LLSD& response )
-{
-	S32 option = LLNotificationsUtil::getSelectedOption(notification, response);
-	switch( option )
-	{
-	case 0: // "Yes"
-		if( mLoadCallback )
-		{
-			setScriptText(getString("loading"), FALSE);
-			mLoadCallback(mUserdata);
-		}
-		break;
-
-	case 1: // "No"
-		break;
-
-	default:
-		llassert(0);
-		break;
-	}
-	return false;
-}
-
-void LLScriptEdCore::selectFirstError()
-{
-	// Select the first item;
-	mErrorList->selectFirstItem();
-	onErrorList(mErrorList, this);
-}
-
-
-struct LLEntryAndEdCore
-{
-	LLScriptEdCore* mCore;
-	LLEntryAndEdCore(LLScriptEdCore* core) :
-		mCore(core)
-		{}
-};
-
-void LLScriptEdCore::deleteBridges()
-{
-	S32 count = mBridges.size();
-	LLEntryAndEdCore* eandc;
-	for(S32 i = 0; i < count; i++)
-	{
-		eandc = mBridges.at(i);
-		delete eandc;
-		mBridges[i] = NULL;
-	}
-	mBridges.clear();
-}
-
-// virtual
-BOOL LLScriptEdCore::handleKeyHere(KEY key, MASK mask)
-{
-	bool just_control = MASK_CONTROL == (mask & MASK_MODIFIERS);
-
-	if(('S' == key) && just_control)
-	{
-		if(mSaveCallback)
-		{
-			// don't close after saving
-			// NaCl - LSL Preprocessor
-			if (!hasChanged())
-			{
-				LL_INFOS() << "Save Not Needed" << LL_ENDL;
-				return TRUE;
-			}
-			doSave(FALSE);
-			// NaCl End
-				
-			//mSaveCallback(mUserdata, FALSE);
-		}
-
-		return TRUE;
-	}
-
-	if(('F' == key) && just_control)
-	{
-		if(mSearchReplaceCallback)
-		{
-			mSearchReplaceCallback(mUserdata);
-		}
-
-		return TRUE;
-	}
-
-	return FALSE;
-}
-
-void LLScriptEdCore::onBtnLoadFromFile( void* data )
-{
-	LLScriptEdCore* self = (LLScriptEdCore*) data;
-
-	// TODO Maybe add a dialogue warning here if the current file has unsaved changes.
-	LLFilePicker& file_picker = LLFilePicker::instance();
-	if( !file_picker.getOpenFile( LLFilePicker::FFLOAD_SCRIPT ) )
-	{
-		//File picking cancelled by user, so nothing to do.
-		return;
-	}
-
-	std::string filename = file_picker.getFirstFile();
-
-	std::ifstream fin(filename.c_str());
-
-	std::string line;
-	std::string text;
-	std::string linetotal;
-	while (!fin.eof())
-	{ 
-		getline(fin,line);
-		text += line;
-		if (!fin.eof())
-		{
-			text += "\n";
-		}
-	}
-	fin.close();
-
-	// Only replace the script if there is something to replace with.
-	if (text.length() > 0)
-	{
-		self->mEditor->selectAll();
-		LLWString script(utf8str_to_wstring(text));
-		self->mEditor->insertText(script);
-	}
-}
-
-void LLScriptEdCore::onBtnSaveToFile( void* userdata )
-{
-	add(LLStatViewer::LSL_SAVES, 1);
-
-	LLScriptEdCore* self = (LLScriptEdCore*) userdata;
-
-	if( self->mSaveCallback )
-	{
-		LLFilePicker& file_picker = LLFilePicker::instance();
-		if( file_picker.getSaveFile( LLFilePicker::FFSAVE_SCRIPT, self->mScriptName ) )
-		{
-			std::string filename = file_picker.getFirstFile();
-			std::string scriptText=self->mEditor->getText();
-			std::ofstream fout(filename.c_str());
-			fout<<(scriptText);
-			fout.close();
-			// <FS:Ansariel> FIRE-7514: Script in external editor needs to be saved twice
-			//self->mSaveCallback( self->mUserdata, FALSE );
-			self->mSaveCallback( self->mUserdata, FALSE, true );
-			// </FS:Ansariel>
-		}
-	}
-}
-
-bool LLScriptEdCore::canLoadOrSaveToFile( void* userdata )
-{
-	LLScriptEdCore* self = (LLScriptEdCore*) userdata;
-	return self->mEditor->canLoadOrSaveToFile();
-}
-
-// static
-bool LLScriptEdCore::enableSaveToFileMenu(void* userdata)
-{
-	LLScriptEdCore* self = (LLScriptEdCore*)userdata;
-	if (!self || !self->mEditor) return FALSE;
-	return self->mEditor->canLoadOrSaveToFile();
-}
-
-// static 
-bool LLScriptEdCore::enableLoadFromFileMenu(void* userdata)
-{
-	LLScriptEdCore* self = (LLScriptEdCore*)userdata;
-	return (self && self->mEditor) ? self->mEditor->canLoadOrSaveToFile() : FALSE;
-}
-
-LLUUID LLScriptEdCore::getAssociatedExperience()const
-{
-	return mAssociatedExperience;
-}
-
-void LLLiveLSLEditor::setExperienceIds( const LLSD& experience_ids )
-{
-	mExperienceIds=experience_ids;
-	updateExperiencePanel();
-}
-
-
-void LLLiveLSLEditor::updateExperiencePanel()
-{
-	if(mScriptEd->getAssociatedExperience().isNull())
-	{
-		mExperienceEnabled->set(FALSE);
-		mExperiences->setVisible(FALSE);
-		if(mExperienceIds.size()>0)
-		{
-			mExperienceEnabled->setEnabled(TRUE);
-			mExperienceEnabled->setToolTip(getString("add_experiences"));
-		}
-		else
-		{
-			mExperienceEnabled->setEnabled(FALSE);
-			mExperienceEnabled->setToolTip(getString("no_experiences"));
-		}
-		getChild<LLButton>("view_profile")->setVisible(FALSE);
-	}
-	else
-	{
-		mExperienceEnabled->setToolTip(getString("experience_enabled"));
-		mExperienceEnabled->setEnabled(getIsModifiable());
-		mExperiences->setVisible(TRUE);
-		mExperienceEnabled->set(TRUE);
-		getChild<LLButton>("view_profile")->setToolTip(getString("show_experience_profile"));
-		buildExperienceList();
-	}
-}
-
-void LLLiveLSLEditor::buildExperienceList()
-{
-	mExperiences->clearRows();
-	bool foundAssociated=false;
-	const LLUUID& associated = mScriptEd->getAssociatedExperience();
-	LLUUID last;
-	LLScrollListItem* item;
-	for(LLSD::array_const_iterator it = mExperienceIds.beginArray(); it != mExperienceIds.endArray(); ++it)
-	{
-		LLUUID id = it->asUUID();
-		EAddPosition position = ADD_BOTTOM;
-		if(id == associated)
-		{
-			foundAssociated = true;
-			position = ADD_TOP;
-		}
-		
-        const LLSD& experience = LLExperienceCache::instance().get(id);
-		if(experience.isUndefined())
-		{
-			mExperiences->add(getString("loading"), id, position);
-			last = id;
-		}
-		else
-		{
-			std::string experience_name_string = experience[LLExperienceCache::NAME].asString();
-			if (experience_name_string.empty())
-			{
-				experience_name_string = LLTrans::getString("ExperienceNameUntitled");
-			}
-			mExperiences->add(experience_name_string, id, position);
-		} 
-	}
-
-	if(!foundAssociated )
-	{
-        const LLSD& experience = LLExperienceCache::instance().get(associated);
-		if(experience.isDefined())
-		{
-			std::string experience_name_string = experience[LLExperienceCache::NAME].asString();
-			if (experience_name_string.empty())
-			{
-				experience_name_string = LLTrans::getString("ExperienceNameUntitled");
-			}
-			item=mExperiences->add(experience_name_string, associated, ADD_TOP);
-		} 
-		else
-		{
-			item=mExperiences->add(getString("loading"), associated, ADD_TOP);
-			last = associated;
-		}
-		item->setEnabled(FALSE);
-	}
-
-	if(last.notNull())
-	{
-		mExperiences->setEnabled(FALSE);
-        LLExperienceCache::instance().get(last, boost::bind(&LLLiveLSLEditor::buildExperienceList, this));
-	}
-	else
-	{
-		mExperiences->setEnabled(TRUE);
-		mExperiences->sortByName(TRUE);
-		mExperiences->setCurrentByIndex(mExperiences->getCurrentIndex());
-		getChild<LLButton>("view_profile")->setVisible(TRUE);
-	}
-}
-
-
-void LLScriptEdCore::setAssociatedExperience( const LLUUID& experience_id )
-{
-	mAssociatedExperience = experience_id;
-}
-
-
-
-void LLLiveLSLEditor::requestExperiences()
-{
-	if (!getIsModifiable())
-	{
-		return;
-	}
-
-	LLViewerRegion* region = gAgent.getRegion();
-	if (region)
-	{
-		std::string lookup_url=region->getCapability("GetCreatorExperiences"); 
-		if(!lookup_url.empty())
-		{
-            LLCoreHttpUtil::HttpCoroutineAdapter::completionCallback_t success =
-                boost::bind(&LLLiveLSLEditor::receiveExperienceIds, _1, getDerivedHandle<LLLiveLSLEditor>());
-
-            LLCoreHttpUtil::HttpCoroutineAdapter::callbackHttpGet(lookup_url, success);
-		}
-	}
-}
-
-/*static*/ 
-void LLLiveLSLEditor::receiveExperienceIds(LLSD result, LLHandle<LLLiveLSLEditor> hparent)
-{
-    LLLiveLSLEditor* parent = hparent.get();
-    if (!parent)
-        return;
-
-    parent->setExperienceIds(result["experience_ids"]);
-}
-
-
-/// ---------------------------------------------------------------------------
-/// LLScriptEdContainer
-/// ---------------------------------------------------------------------------
-
-LLScriptEdContainer::LLScriptEdContainer(const LLSD& key) :
-	LLPreview(key)
-,	mScriptEd(NULL)
-// [SL:KB] - Patch: Build-ScriptRecover | Checked: 2011-11-23 (Catznip-3.2.0) | Added: Catznip-3.2.0
-,	mBackupTimer(NULL)
-// [/SL:KB]
-{
-}
-
-// [SL:KB] - Patch: Build-ScriptRecover | Checked: 2011-11-23 (Catznip-3.2.0) | Added: Catznip-3.2.0
-LLScriptEdContainer::~LLScriptEdContainer()
-{
-	// Clean up the backup file (unless we've gotten disconnected)
-	if ( (!mBackupFilename.empty()) && (gAgent.getRegion()) )
-		LLFile::remove(mBackupFilename);
-	delete mBackupTimer;
-}
-
-void LLScriptEdContainer::refreshFromItem()
-{
-	LLPreview::refreshFromItem();
-
-	if (!mBackupFilename.empty())
-	{
-		const std::string strFilename = getBackupFileName();
-		if (strFilename != mBackupFilename)
-		{
-			LLFile::rename(mBackupFilename, strFilename);
-			mBackupFilename = strFilename;
-		}
-	}
-}
-
-bool LLScriptEdContainer::onBackupTimer()
-{
-	if ( (mScriptEd) && (mScriptEd->hasChanged()) )
-	{
-		if (mBackupFilename.empty())
-			mBackupFilename = getBackupFileName();
-		mScriptEd->writeToFile(mBackupFilename, true);
-
-		LL_INFOS() << "Backing up script to " << mBackupFilename << LL_ENDL;
-	}
-	return false;
-}
-
-std::string LLScriptEdContainer::getBackupFileName() const
-{
-	// NOTE: this function is not guaranteed to return the same filename every time (i.e. the item name may have changed)
-	std::string strFile = LLFile::tmpdir();
-
-	// Find the inventory item for this script
-	const LLInventoryItem* pItem = getItem();
-	if (pItem)
-	{
-		strFile += gDirUtilp->getScrubbedFileName(pItem->getName().substr(0, 32));
-		strFile += "-";
-	}
-
-	// Append a CRC of the item UUID to make the filename (hopefully) unique
-	LLCRC crcUUID;
-	crcUUID.update((U8*)(&mItemUUID.mData), UUID_BYTES);
-	strFile += llformat("%X", crcUUID.getCRC());
-
-	strFile += ".lslbackup";
-
-	return strFile;
-}
-// [/SL:KB]
-
-std::string LLScriptEdContainer::getTmpFileName()
-{
-	// Take script inventory item id (within the object inventory)
-	// to consideration so that it's possible to edit multiple scripts
-	// in the same object inventory simultaneously (STORM-781).
-	std::string script_id = mObjectUUID.asString() + "_" + mItemUUID.asString();
-
-	// Use MD5 sum to make the file name shorter and not exceed maximum path length.
-	char script_id_hash_str[33];			   /* Flawfinder: ignore */
-	LLMD5 script_id_hash((const U8 *)script_id.c_str());
-	script_id_hash.hex_digest(script_id_hash_str);
-
-	return std::string(LLFile::tmpdir()) + "sl_script_" + script_id_hash_str + ".lsl";
-}
-
-bool LLScriptEdContainer::onExternalChange(const std::string& filename)
-{
-	if (!mScriptEd->loadScriptText(filename))
-	{
-		return false;
-	}
-
-	// Disable sync to avoid recursive load->save->load calls.
-	// <FS> LSL preprocessor
-	// Ansariel: Don't call saveIfNeeded directly, as we might have to run the
-	// preprocessor first. saveIfNeeded will be invoked via callback. Make sure
-	// to pass sync = false - we don't need to update the external editor in this
-	// case or the next save will be ignored!
-	//saveIfNeeded(false);
-	mScriptEd->doSave(FALSE, false);
-	// </FS>
-	return true;
-}
-
-/// ---------------------------------------------------------------------------
-/// LLPreviewLSL
-/// ---------------------------------------------------------------------------
-
-struct LLScriptSaveInfo
-{
-	LLUUID mItemUUID;
-	std::string mDescription;
-	LLTransactionID mTransactionID;
-
-	LLScriptSaveInfo(const LLUUID& uuid, const std::string& desc, LLTransactionID tid) :
-		mItemUUID(uuid), mDescription(desc),  mTransactionID(tid) {}
-};
-
-
-
-//static
-void* LLPreviewLSL::createScriptEdPanel(void* userdata)
-{
-	
-	LLPreviewLSL *self = (LLPreviewLSL*)userdata;
-
-	self->mScriptEd =  new LLScriptEdCore(
-								   self,
-								   HELLO_LSL,
-								   self->getHandle(),
-								   LLPreviewLSL::onLoad,
-								   LLPreviewLSL::onSave,
-								   LLPreviewLSL::onSearchReplace,
-								   self,
-								   false,
-								   0);
-	return self->mScriptEd;
-}
-
-
-LLPreviewLSL::LLPreviewLSL(const LLSD& key )
-:	LLScriptEdContainer(key),
-	mPendingUploads(0)
-{
-	mFactoryMap["script panel"] = LLCallbackMap(LLPreviewLSL::createScriptEdPanel, this);
-}
-
-// virtual
-BOOL LLPreviewLSL::postBuild()
-{
-	const LLInventoryItem* item = getItem();
-
-	llassert(item);
-	if (item)
-	{
-		getChild<LLUICtrl>("desc")->setValue(item->getDescription());
-	}
-	childSetCommitCallback("desc", LLPreview::onText, this);
-	getChild<LLLineEditor>("desc")->setPrevalidate(&LLTextValidate::validateASCIIPrintableNoPipe);
-
-	return LLPreview::postBuild();
-}
-
-// virtual
-void LLPreviewLSL::callbackLSLCompileSucceeded()
-{
-	LL_INFOS() << "LSL Bytecode saved" << LL_ENDL;
-	// <FS> Append comment text
-	//mScriptEd->mErrorList->setCommentText(LLTrans::getString("CompileSuccessful"));
-	//mScriptEd->mErrorList->setCommentText(LLTrans::getString("SaveComplete"));
-	mScriptEd->mErrorList->addCommentText(LLTrans::getString("CompileSuccessful"));
-	mScriptEd->mErrorList->addCommentText(LLTrans::getString("SaveComplete"));
-	// </FS>
-
-	mScriptEd->updateIndicators(false, true); //<FS:Kadah> Compile Indicators
-
-// [SL:KB] - Patch: Build-ScriptRecover | Checked: 2011-11-23 (Catznip-3.2.0) | Added: Catznip-3.2.0
-	// Script was successfully saved so delete our backup copy if we have one and the editor is still pristine
-	if ( (!mBackupFilename.empty()) && (!mScriptEd->hasChanged()) )
-	{
-		LLFile::remove(mBackupFilename);
-		mBackupFilename.clear();
-	}
-// [/SL:KB]
-
-	closeIfNeeded();
-}
-
-// virtual
-void LLPreviewLSL::callbackLSLCompileFailed(const LLSD& compile_errors)
-{
-	LL_INFOS() << "Compile failed!" << LL_ENDL;
-
-	for(LLSD::array_const_iterator line = compile_errors.beginArray();
-		line < compile_errors.endArray();
-		line++)
-	{
-		LLSD row;
-		std::string error_message = line->asString();
-		LLStringUtil::stripNonprintable(error_message);
-		row["columns"][0]["value"] = error_message;
-		row["columns"][0]["font"] = "OCRA";
-		mScriptEd->mErrorList->addElement(row);
-	}
-	mScriptEd->selectFirstError();
-
-	mScriptEd->updateIndicators(false, false); //<FS:Kadah> Compile Indicators
-
-// [SL:KB] - Patch: Build-ScriptRecover | Checked: 2011-11-23 (Catznip-3.2.0) | Added: Catznip-3.2.0
-	// Script was successfully saved so delete our backup copy if we have one and the editor is still pristine
-	if ( (!mBackupFilename.empty()) && (!mScriptEd->hasChanged()) )
-	{
-		LLFile::remove(mBackupFilename);
-		mBackupFilename.clear();
-	}
-// [/SL:KB]
-
-	closeIfNeeded();
-}
-
-void LLPreviewLSL::loadAsset()
-{
-	// *HACK: we poke into inventory to see if it's there, and if so,
-	// then it might be part of the inventory library. If it's in the
-	// library, then you can see the script, but not modify it.
-	const LLInventoryItem* item = gInventory.getItem(mItemUUID);
-	BOOL is_library = item
-		&& !gInventory.isObjectDescendentOf(mItemUUID,
-											gInventory.getRootFolderID());
-	if(!item)
-	{
-		// do the more generic search.
-		getItem();
-	}
-	if(item)
-	{
-		BOOL is_copyable = gAgent.allowOperation(PERM_COPY, 
-								item->getPermissions(), GP_OBJECT_MANIPULATE);
-		BOOL is_modifiable = gAgent.allowOperation(PERM_MODIFY,
-								item->getPermissions(), GP_OBJECT_MANIPULATE);
-		if (gAgent.isGodlike() || (is_copyable && (is_modifiable || is_library)))
-		{
-			LLUUID* new_uuid = new LLUUID(mItemUUID);
-			gAssetStorage->getInvItemAsset(LLHost(),
-										gAgent.getID(),
-										gAgent.getSessionID(),
-										item->getPermissions().getOwner(),
-										LLUUID::null,
-										item->getUUID(),
-										item->getAssetUUID(),
-										item->getType(),
-										&LLPreviewLSL::onLoadComplete,
-										(void*)new_uuid,
-										TRUE);
-			mAssetStatus = PREVIEW_ASSET_LOADING;
-		}
-		else
-		{
-			mScriptEd->setScriptText(mScriptEd->getString("can_not_view"), FALSE);
-			mScriptEd->mEditor->makePristine();
-			mScriptEd->mFunctions->setEnabled(FALSE);
-			mAssetStatus = PREVIEW_ASSET_LOADED;
-		}
-		getChildView("lock")->setVisible( !is_modifiable);
-		mScriptEd->getChildView("Insert...")->setEnabled(is_modifiable);
-	}
-	else
-	{
-		mScriptEd->setScriptText(std::string(HELLO_LSL), TRUE);
-		mScriptEd->setEnableEditing(TRUE);
-		mAssetStatus = PREVIEW_ASSET_LOADED;
-	}
-}
-
-
-BOOL LLPreviewLSL::canClose()
-{
-	return mScriptEd->canClose();
-}
-
-void LLPreviewLSL::closeIfNeeded()
-{
-	// Find our window and close it if requested.
-	getWindow()->decBusyCount();
-	mPendingUploads--;
-	if (mPendingUploads <= 0 && mCloseAfterSave)
-	{
-		closeFloater();
-	}
-}
-
-void LLPreviewLSL::onSearchReplace(void* userdata)
-{
-	LLPreviewLSL* self = (LLPreviewLSL*)userdata;
-	LLScriptEdCore* sec = self->mScriptEd; 
-//	LLFloaterScriptSearch::show(sec);
-// [SL:KB] - Patch: UI-FloaterSearchReplace | Checked: 2010-10-26 (Catznip-2.3.0a) | Added: Catznip-2.3.0a
-	LLFloaterSearchReplace::show(sec->mEditor);
-// [/SL:KB]
-}
-
-// static
-void LLPreviewLSL::onLoad(void* userdata)
-{
-	LLPreviewLSL* self = (LLPreviewLSL*)userdata;
-	self->loadAsset();
-}
-
-// static
-// <FS:Ansariel> FIRE-7514: Script in external editor needs to be saved twice
-//void LLPreviewLSL::onSave(void* userdata, BOOL close_after_save)
-void LLPreviewLSL::onSave(void* userdata, BOOL close_after_save, bool sync)
-// </FS:Ansariel>
-{
-	LLPreviewLSL* self = (LLPreviewLSL*)userdata;
-	self->mCloseAfterSave = close_after_save;
-	// <FS:Ansariel> FIRE-7514: Script in external editor needs to be saved twice
-	//self->saveIfNeeded();
-	self->saveIfNeeded(sync);
-	// </FS:Ansariel>
-}
-
-/*static*/
-void LLPreviewLSL::finishedLSLUpload(LLUUID itemId, LLSD response)
-{
-    // Find our window and close it if requested.
-    LLPreviewLSL* preview = LLFloaterReg::findTypedInstance<LLPreviewLSL>("preview_script", LLSD(itemId));
-    if (preview)
-    {
-        // Bytecode save completed
-        if (response["compiled"])
-        {
-            preview->callbackLSLCompileSucceeded();
-        }
-        else
-        {
-            preview->callbackLSLCompileFailed(response["errors"]);
-        }
-    }
-}
-
-// Save needs to compile the text in the buffer. If the compile
-// succeeds, then save both assets out to the database. If the compile
-// fails, go ahead and save the text anyway.
-void LLPreviewLSL::saveIfNeeded(bool sync /*= true*/)
-{
-<<<<<<< HEAD
-	// LL_INFOS() << "LLPreviewLSL::saveIfNeeded()" << LL_ENDL;
-//	if(!mScriptEd->hasChanged())
-// [SL:KB] - Patch: Build-ScriptRecover | Checked: 2012-02-10 (Catznip-3.2.1) | Added: Catznip-3.2.1
-	if ( (!mScriptEd->hasChanged()) || (!gAgent.getRegion()) )
-// [/SL:KB]
-	{
-		return;
-	}
-
-	mPendingUploads = 0;
-	// <FS> FIRE-10172: Fix LSL editor error display
-	//mScriptEd->mErrorList->deleteAllItems();
-	mScriptEd->mEditor->makePristine();
-
-	// save off asset into file
-	LLTransactionID tid;
-	tid.generate();
-	LLAssetID asset_id = tid.makeAssetID(gAgent.getSecureSessionID());
-	std::string filepath = gDirUtilp->getExpandedFilename(LL_PATH_CACHE,asset_id.asString());
-	std::string filename = filepath + ".lsl";
-
-	mScriptEd->writeToFile(filename,false);
-	
-	if (sync)
-	{
-		mScriptEd->sync();
-	}
-
-	const LLInventoryItem *inv_item = getItem();
-	// save it out to asset server
-	std::string url = gAgent.getRegion()->getCapability("UpdateScriptAgent");
-
-	// NaCL - LSL Preprocessor
-	mScriptEd->enableSave(FALSE); // Clear the enable save flag (FIRE-10173)
-	BOOL domono = FSLSLPreprocessor::mono_directive(mScriptEd->getScriptText());
-	if(domono == FALSE)
-	{
-		LLSD row;
-		if(gSavedSettings.getBOOL("_NACL_SaveInventoryScriptsAsMono"))
-		{
-			row["columns"][0]["value"] = "Detected compile-as-LSL2 directive, but debug setting SaveInventoryScriptsAsMono overrided it.";
-			domono = TRUE;
-		}else row["columns"][0]["value"] = "Detected compile-as-LSL2 directive";
-		//domono = FALSE;
-		row["columns"][0]["font"] = "SANSSERIF_SMALL";
-		mScriptEd->mErrorList->addElement(row);
-	}
-	// NaCl End
-	if(inv_item)
-	{
-		getWindow()->incBusyCount();
-		mPendingUploads++;
-		if (!url.empty())
-		{
-			// NaCL - LSL Preprocessor
-			uploadAssetViaCaps(url, filename, mItemUUID, domono);
-		}
-		else if (gAssetStorage)
-		{
-			uploadAssetLegacy(filename, mItemUUID, tid);
-		}
-	}
-}
-
-void LLPreviewLSL::uploadAssetViaCaps(const std::string& url,
-									  const std::string& filename,
-									  const LLUUID& item_id,
-									  bool mono)
-{
-	LL_INFOS() << "Update Agent Inventory via capability" << LL_ENDL;
-	LLSD body;
-	body["item_id"] = item_id;
-	if (gSavedSettings.getBOOL("FSSaveInventoryScriptsAsMono"))
-	{
-		body["target"] = "mono";
-	}
-	else
-	{
-		body["target"] = "lsl2";
-	}
-	LLHTTPClient::post(url, body, new LLUpdateAgentInventoryResponder(body, filename, LLAssetType::AT_LSL_TEXT));
-=======
-    if (!mScriptEd->hasChanged())
-    {
-        return;
-    }
-
-    mPendingUploads = 0;
-    mScriptEd->mErrorList->deleteAllItems();
-    mScriptEd->mEditor->makePristine();
-
-    if (sync)
-    {
-        mScriptEd->sync();
-    }
-
-    const LLInventoryItem *inv_item = getItem();
-    // save it out to asset server
-    std::string url = gAgent.getRegion()->getCapability("UpdateScriptAgent");
-    if(inv_item)
-    {
-        getWindow()->incBusyCount();
-        mPendingUploads++;
-        if (!url.empty())
-        {
-            std::string buffer(mScriptEd->mEditor->getText());
-            LLBufferedAssetUploadInfo::invnUploadFinish_f proc = boost::bind(&LLPreviewLSL::finishedLSLUpload, _1, _4);
-
-            LLResourceUploadInfo::ptr_t uploadInfo(new LLScriptAssetUpload(mItemUUID, buffer, proc));
-
-            LLViewerAssetUpload::EnqueueInventoryUpload(url, uploadInfo);
-        }
-        else if (gAssetStorage)
-        {
-            // save off asset into file
-            LLTransactionID tid;
-            tid.generate();
-            LLAssetID asset_id = tid.makeAssetID(gAgent.getSecureSessionID());
-            std::string filepath = gDirUtilp->getExpandedFilename(LL_PATH_CACHE, asset_id.asString());
-            std::string filename = filepath + ".lsl";
-
-            mScriptEd->writeToFile(filename);
-
-            uploadAssetLegacy(filename, mItemUUID, tid);
-        }
-    }
->>>>>>> abf9ccb0
-}
-
-void LLPreviewLSL::uploadAssetLegacy(const std::string& filename,
-									  const LLUUID& item_id,
-									  const LLTransactionID& tid)
-{
-	// <FS:CR> Remove LSO Compiler
-	LL_WARNS() << "Legacy LSO compile and upload is no longer supported" << LL_ENDL;
-#if 0
-	LLLineEditor* descEditor = getChild<LLLineEditor>("desc");
-	LLScriptSaveInfo* info = new LLScriptSaveInfo(item_id,
-								descEditor->getText(),
-								tid);
-	gAssetStorage->storeAssetData(filename,	tid,
-								  LLAssetType::AT_LSL_TEXT,
-								  &LLPreviewLSL::onSaveComplete,
-								  info);
-
-	LLAssetID asset_id = tid.makeAssetID(gAgent.getSecureSessionID());
-	std::string filepath = gDirUtilp->getExpandedFilename(LL_PATH_CACHE,asset_id.asString());
-	std::string dst_filename = llformat("%s.lso", filepath.c_str());
-	std::string err_filename = llformat("%s.out", filepath.c_str());
-
-	const BOOL compile_to_mono = FALSE;
-	if(!lscript_compile(filename.c_str(),
-						dst_filename.c_str(),
-						err_filename.c_str(),
-						compile_to_mono,
-						asset_id.asString().c_str(),
-						gAgent.isGodlike()))
-	{
-		LL_INFOS() << "Compile failed!" << LL_ENDL;
-		//char command[256];
-		//sprintf(command, "type %s\n", err_filename.c_str());
-		//system(command);
-
-		// load the error file into the error scrolllist
-		LLFILE* fp = LLFile::fopen(err_filename, "r");
-		if(fp)
-		{
-			char buffer[MAX_STRING];		/*Flawfinder: ignore*/
-			std::string line;
-			while(!feof(fp)) 
-			{
-				if (fgets(buffer, MAX_STRING, fp) == NULL)
-				{
-					buffer[0] = '\0';
-				}
-				if(feof(fp))
-				{
-					break;
-				}
-				else
-				{
-					line.assign(buffer);
-					LLStringUtil::stripNonprintable(line);
-
-					LLSD row;
-					row["columns"][0]["value"] = line;
-					row["columns"][0]["font"] = "OCRA";
-					mScriptEd->mErrorList->addElement(row);
-				}
-			}
-			fclose(fp);
-			mScriptEd->selectFirstError();
-		}
-	}
-	else
-	{
-		LL_INFOS() << "Compile worked!" << LL_ENDL;
-		if(gAssetStorage)
-		{
-			getWindow()->incBusyCount();
-			mPendingUploads++;
-			LLUUID* this_uuid = new LLUUID(mItemUUID);
-			gAssetStorage->storeAssetData(dst_filename,
-										  tid,
-										  LLAssetType::AT_LSL_BYTECODE,
-										  &LLPreviewLSL::onSaveBytecodeComplete,
-										  (void**)this_uuid);
-		}
-	}
-
-	// get rid of any temp files left lying around
-	LLFile::remove(filename);
-	LLFile::remove(err_filename);
-	LLFile::remove(dst_filename);
-#endif // 0
-	// </FS:CR>
-}
-
-
-// static
-void LLPreviewLSL::onSaveComplete(const LLUUID& iuuid, void* user_data, S32 status, LLExtStat ext_status) // StoreAssetData callback (fixed)
-{
-	// NaCl - LSL Preprocessor
-	LLUUID asset_uuid = iuuid;
-	// NaCl End
-	LLScriptSaveInfo* info = reinterpret_cast<LLScriptSaveInfo*>(user_data);
-	if(0 == status)
-	{
-		if (info)
-		{
-			const LLViewerInventoryItem* item;
-			item = (const LLViewerInventoryItem*)gInventory.getItem(info->mItemUUID);
-			if(item)
-			{
-				LLPointer<LLViewerInventoryItem> new_item = new LLViewerInventoryItem(item);
-				// NaCl - LSL Preprocessor
-				if(asset_uuid.isNull())
-					asset_uuid.generate();
-				// NaCl End
-				new_item->setAssetUUID(asset_uuid);
-				new_item->setTransactionID(info->mTransactionID);
-				new_item->updateServer(FALSE);
-				gInventory.updateItem(new_item);
-				gInventory.notifyObservers();
-			}
-			else
-			{
-				LL_WARNS() << "Inventory item for script " << info->mItemUUID
-					<< " is no longer in agent inventory." << LL_ENDL;
-			}
-
-			// Find our window and close it if requested.
-			LLPreviewLSL* self = LLFloaterReg::findTypedInstance<LLPreviewLSL>("preview_script", info->mItemUUID);
-			if (self)
-			{
-				getWindow()->decBusyCount();
-				self->mPendingUploads--;
-				if (self->mPendingUploads <= 0
-					&& self->mCloseAfterSave)
-				{
-					self->closeFloater();
-				}
-			}
-		}
-	}
-	else
-	{
-		LL_WARNS() << "Problem saving script: " << status << LL_ENDL;
-		LLSD args;
-		args["REASON"] = std::string(LLAssetStorage::getErrorString(status));
-		LLNotificationsUtil::add("SaveScriptFailReason", args);
-	}
-	delete info;
-}
-
-// static
-void LLPreviewLSL::onSaveBytecodeComplete(const LLUUID& asset_uuid, void* user_data, S32 status, LLExtStat ext_status) // StoreAssetData callback (fixed)
-{
-	LLUUID* instance_uuid = (LLUUID*)user_data;
-	LLPreviewLSL* self = NULL;
-	if(instance_uuid)
-	{
-		self = LLFloaterReg::findTypedInstance<LLPreviewLSL>("preview_script", *instance_uuid);
-	}
-	if (0 == status)
-	{
-		if (self)
-		{
-			LLSD row;
-			row["columns"][0]["value"] = "Compile successful!";
-			row["columns"][0]["font"] = "SANSSERIF_SMALL";
-			self->mScriptEd->mErrorList->addElement(row);
-
-			// Find our window and close it if requested.
-			self->getWindow()->decBusyCount();
-			self->mPendingUploads--;
-			if (self->mPendingUploads <= 0
-				&& self->mCloseAfterSave)
-			{
-				self->closeFloater();
-			}
-		}
-	}
-	else
-	{
-		LL_WARNS() << "Problem saving LSL Bytecode (Preview)" << LL_ENDL;
-		LLSD args;
-		args["REASON"] = std::string(LLAssetStorage::getErrorString(status));
-		LLNotificationsUtil::add("SaveBytecodeFailReason", args);
-	}
-	delete instance_uuid;
-}
-
-// static
-void LLPreviewLSL::onLoadComplete( LLVFS *vfs, const LLUUID& asset_uuid, LLAssetType::EType type,
-								   void* user_data, S32 status, LLExtStat ext_status)
-{
-	LL_DEBUGS() << "LLPreviewLSL::onLoadComplete: got uuid " << asset_uuid
-		 << LL_ENDL;
-	LLUUID* item_uuid = (LLUUID*)user_data;
-	LLPreviewLSL* preview = LLFloaterReg::findTypedInstance<LLPreviewLSL>("preview_script", *item_uuid);
-	if( preview )
-	{
-		if(0 == status)
-		{
-			LLVFile file(vfs, asset_uuid, type);
-			S32 file_length = file.getSize();
-
-			std::vector<char> buffer(file_length+1);
-			file.read((U8*)&buffer[0], file_length);
-
-			// put a EOS at the end
-			buffer[file_length] = 0;
-			preview->mScriptEd->setScriptText(LLStringExplicit(&buffer[0]), TRUE);
-			preview->mScriptEd->mEditor->makePristine();
-			LLInventoryItem* item = gInventory.getItem(*item_uuid);
-			BOOL is_modifiable = FALSE;
-			if(item
-			   && gAgent.allowOperation(PERM_MODIFY, item->getPermissions(),
-				   					GP_OBJECT_MANIPULATE))
-			{
-				is_modifiable = TRUE;		
-			}
-			preview->mScriptEd->setEnableEditing(is_modifiable);
-			preview->mAssetStatus = PREVIEW_ASSET_LOADED;
-
-// [SL:KB] - Patch: Build-ScriptRecover | Checked: 2011-11-23 (Catznip-3.2.0) | Added: Catznip-3.2.0
-			// Start the timer which will perform regular backup saves
-			preview->mBackupTimer = setupCallbackTimer(60.0f, boost::bind(&LLPreviewLSL::onBackupTimer, preview));
-// [/SL:KB]
-		}
-		else
-		{
-			if( LL_ERR_ASSET_REQUEST_NOT_IN_DATABASE == status ||
-				LL_ERR_FILE_EMPTY == status)
-			{
-				LLNotificationsUtil::add("ScriptMissing");
-			}
-			else if (LL_ERR_INSUFFICIENT_PERMISSIONS == status)
-			{
-				LLNotificationsUtil::add("ScriptNoPermissions");
-			}
-			else
-			{
-				LLNotificationsUtil::add("UnableToLoadScript");
-			}
-
-			preview->mAssetStatus = PREVIEW_ASSET_ERROR;
-			LL_WARNS() << "Problem loading script: " << status << LL_ENDL;
-		}
-	}
-	delete item_uuid;
-}
-
-
-/// ---------------------------------------------------------------------------
-/// LLLiveLSLEditor
-/// ---------------------------------------------------------------------------
-
-
-//static 
-void* LLLiveLSLEditor::createScriptEdPanel(void* userdata)
-{
-	LLLiveLSLEditor *self = (LLLiveLSLEditor*)userdata;
-
-	self->mScriptEd =  new LLScriptEdCore(
-								   self,
-								   HELLO_LSL,
-								   self->getHandle(),
-								   &LLLiveLSLEditor::onLoad,
-								   &LLLiveLSLEditor::onSave,
-								   &LLLiveLSLEditor::onSearchReplace,
-								   self,
-								   true,
-								   0);
-	return self->mScriptEd;
-}
-
-
-LLLiveLSLEditor::LLLiveLSLEditor(const LLSD& key) :
-	LLScriptEdContainer(key),
-	mAskedForRunningInfo(FALSE),
-	mHaveRunningInfo(FALSE),
-	mCloseAfterSave(FALSE),
-	mPendingUploads(0),
-	mIsModifiable(FALSE),
-	mIsNew(false)
-{
-	mFactoryMap["script ed panel"] = LLCallbackMap(LLLiveLSLEditor::createScriptEdPanel, this);
-}
-
-BOOL LLLiveLSLEditor::postBuild()
-{
-	childSetCommitCallback("running", LLLiveLSLEditor::onRunningCheckboxClicked, this);
-	getChildView("running")->setEnabled(FALSE);
-
-	childSetAction("Reset",&LLLiveLSLEditor::onReset,this);
-	getChildView("Reset")->setEnabled(TRUE);
-
-	mMonoCheckbox =	getChild<LLCheckBoxCtrl>("mono");
-	childSetCommitCallback("mono", &LLLiveLSLEditor::onMonoCheckboxClicked, this);
-	getChildView("mono")->setEnabled(FALSE);
-
-	mScriptEd->mEditor->makePristine();
-	mScriptEd->mEditor->setFocus(TRUE);
-
-
-	mExperiences = getChild<LLComboBox>("Experiences...");
-	mExperiences->setCommitCallback(boost::bind(&LLLiveLSLEditor::experienceChanged, this));
-	
-	mExperienceEnabled = getChild<LLCheckBoxCtrl>("enable_xp");
-	
-	childSetCommitCallback("enable_xp", onToggleExperience, this);
-	childSetCommitCallback("view_profile", onViewProfile, this);
-	
-
-	return LLPreview::postBuild();
-}
-
-// virtual
-void LLLiveLSLEditor::callbackLSLCompileSucceeded(const LLUUID& task_id,
-												  const LLUUID& item_id,
-												  bool is_script_running)
-{
-	LL_DEBUGS() << "LSL Bytecode saved" << LL_ENDL;
-	// <FS> Append comment text
-	//mScriptEd->mErrorList->setCommentText(LLTrans::getString("CompileSuccessful"));
-	//mScriptEd->mErrorList->setCommentText(LLTrans::getString("SaveComplete"));
-	mScriptEd->mErrorList->addCommentText(LLTrans::getString("CompileSuccessful"));
-	mScriptEd->mErrorList->addCommentText(LLTrans::getString("SaveComplete"));
-	// </FS>
-
-	mScriptEd->updateIndicators(false, true); //<FS:Kadah> Compile Indicators
-
-// [SL:KB] - Patch: Build-ScriptRecover | Checked: 2011-11-23 (Catznip-3.2.0) | Added: Catznip-3.2.0
-	// Script was successfully saved so delete our backup copy if we have one and the editor is still pristine
-	if ( (!mBackupFilename.empty()) && (!mScriptEd->hasChanged()) )
-	{
-		LLFile::remove(mBackupFilename);
-		mBackupFilename.clear();
-	}
-// [/SL:KB]
-
-	closeIfNeeded();
-}
-
-// virtual
-void LLLiveLSLEditor::callbackLSLCompileFailed(const LLSD& compile_errors)
-{
-	LL_DEBUGS() << "Compile failed!" << LL_ENDL;
-	for(LLSD::array_const_iterator line = compile_errors.beginArray();
-		line < compile_errors.endArray();
-		line++)
-	{
-		LLSD row;
-		std::string error_message = line->asString();
-		LLStringUtil::stripNonprintable(error_message);
-		row["columns"][0]["value"] = error_message;
-		// *TODO: change to "MONOSPACE" and change llfontgl.cpp?
-		row["columns"][0]["font"] = "OCRA";
-		mScriptEd->mErrorList->addElement(row);
-	}
-	mScriptEd->selectFirstError();
-
-	mScriptEd->updateIndicators(false, false); //<FS:Kadah> Compile Indicators
-
-// [SL:KB] - Patch: Build-ScriptRecover | Checked: 2011-11-23 (Catznip-3.2.0) | Added: Catznip-3.2.0
-	// Script was successfully saved so delete our backup copy if we have one and the editor is still pristine
-	if ( (!mBackupFilename.empty()) && (!mScriptEd->hasChanged()) )
-	{
-		LLFile::remove(mBackupFilename);
-		mBackupFilename.clear();
-	}
-// [/SL:KB]
-
-	closeIfNeeded();
-}
-
-void LLLiveLSLEditor::loadAsset()
-{
-	//LL_INFOS() << "LLLiveLSLEditor::loadAsset()" << LL_ENDL;
-	if(!mIsNew)
-	{
-		LLViewerObject* object = gObjectList.findObject(mObjectUUID);
-		if(object)
-		{
-			LLViewerInventoryItem* item = dynamic_cast<LLViewerInventoryItem*>(object->getInventoryObject(mItemUUID));
-
-			if(item)
-			{
-                LLExperienceCache::instance().fetchAssociatedExperience(item->getParentUUID(), item->getUUID(),
-                        boost::bind(&LLLiveLSLEditor::setAssociatedExperience, getDerivedHandle<LLLiveLSLEditor>(), _1));
-
-				bool isGodlike = gAgent.isGodlike();
-				bool copyManipulate = gAgent.allowOperation(PERM_COPY, item->getPermissions(), GP_OBJECT_MANIPULATE);
-				mIsModifiable = gAgent.allowOperation(PERM_MODIFY, item->getPermissions(), GP_OBJECT_MANIPULATE);
-				
-				if(!isGodlike && (!copyManipulate || !mIsModifiable))
-				{
-					mItem = new LLViewerInventoryItem(item);
-					mScriptEd->setScriptText(getString("not_allowed"), FALSE);
-					mScriptEd->mEditor->makePristine();
-					mScriptEd->enableSave(FALSE);
-					mAssetStatus = PREVIEW_ASSET_LOADED;
-				}
-				else if(copyManipulate || isGodlike)
-				{
-					mItem = new LLViewerInventoryItem(item);
-					// request the text from the object
-				LLSD* user_data = new LLSD();
-				user_data->with("taskid", mObjectUUID).with("itemid", mItemUUID);
-					gAssetStorage->getInvItemAsset(object->getRegion()->getHost(),
-						gAgent.getID(),
-						gAgent.getSessionID(),
-						item->getPermissions().getOwner(),
-						object->getID(),
-						item->getUUID(),
-						item->getAssetUUID(),
-						item->getType(),
-						&LLLiveLSLEditor::onLoadComplete,
-						(void*)user_data,
-						TRUE);
-					LLMessageSystem* msg = gMessageSystem;
-					msg->newMessageFast(_PREHASH_GetScriptRunning);
-					msg->nextBlockFast(_PREHASH_Script);
-					msg->addUUIDFast(_PREHASH_ObjectID, mObjectUUID);
-					msg->addUUIDFast(_PREHASH_ItemID, mItemUUID);
-					msg->sendReliable(object->getRegion()->getHost());
-					mAskedForRunningInfo = TRUE;
-					mAssetStatus = PREVIEW_ASSET_LOADING;
-				}
-			}
-			
-			if(mItem.isNull())
-			{
-				mScriptEd->setScriptText(LLStringUtil::null, FALSE);
-				mScriptEd->mEditor->makePristine();
-				mAssetStatus = PREVIEW_ASSET_LOADED;
-				mIsModifiable = FALSE;
-			}
-
-			refreshFromItem();
-			// This is commented out, because we don't completely
-			// handle script exports yet.
-			/*
-			// request the exports from the object
-			gMessageSystem->newMessage("GetScriptExports");
-			gMessageSystem->nextBlock("ScriptBlock");
-			gMessageSystem->addUUID("AgentID", gAgent.getID());
-			U32 local_id = object->getLocalID();
-			gMessageSystem->addData("LocalID", &local_id);
-			gMessageSystem->addUUID("ItemID", mItemUUID);
-			LLHost host(object->getRegion()->getIP(),
-						object->getRegion()->getPort());
-			gMessageSystem->sendReliable(host);
-			*/
-		}
-	}
-	else
-	{
-		mScriptEd->setScriptText(std::string(HELLO_LSL), TRUE);
-		mScriptEd->enableSave(FALSE);
-		LLPermissions perm;
-		perm.init(gAgent.getID(), gAgent.getID(), LLUUID::null, gAgent.getGroupID());
-		perm.initMasks(PERM_ALL, PERM_ALL, PERM_NONE, PERM_NONE, PERM_MOVE | PERM_TRANSFER);
-		mItem = new LLViewerInventoryItem(mItemUUID,
-										  mObjectUUID,
-										  perm,
-										  LLUUID::null,
-										  LLAssetType::AT_LSL_TEXT,
-										  LLInventoryType::IT_LSL,
-										  DEFAULT_SCRIPT_NAME,
-										  DEFAULT_SCRIPT_DESC,
-										  LLSaleInfo::DEFAULT,
-										  LLInventoryItemFlags::II_FLAGS_NONE,
-										  time_corrected());
-		mAssetStatus = PREVIEW_ASSET_LOADED;
-	}
-
-	requestExperiences();
-}
-
-// static
-void LLLiveLSLEditor::onLoadComplete(LLVFS *vfs, const LLUUID& asset_id,
-									 LLAssetType::EType type,
-									 void* user_data, S32 status, LLExtStat ext_status)
-{
-	LL_DEBUGS() << "LLLiveLSLEditor::onLoadComplete: got uuid " << asset_id
-		 << LL_ENDL;
-	LLSD* floater_key = (LLSD*)user_data;
-	
-	LLLiveLSLEditor* instance = LLFloaterReg::findTypedInstance<LLLiveLSLEditor>("preview_scriptedit", *floater_key);
-	
-	if(instance )
-	{
-		if( LL_ERR_NOERR == status )
-		{
-			// <FS:ND> FIRE-15524 opt to not crash if the item went away ....
-			if( !instance->getItem() )
-			{
-				LL_WARNS() << "getItem() returns 0, item went away while loading script()" << LL_ENDL;
-				instance->mAssetStatus = PREVIEW_ASSET_ERROR;
-				delete floater_key;
-				return;
-			}
-			// </FS:ND>
-			
-			instance->loadScriptText(vfs, asset_id, type);
-			instance->mScriptEd->setEnableEditing(TRUE);
-			instance->mAssetStatus = PREVIEW_ASSET_LOADED;
-
-// [SL:KB] - Patch: Build-ScriptRecover | Checked: 2011-11-23 (Catznip-3.2.0) | Added: Catznip-3.2.0
-			// Start the timer which will perform regular backup saves
-			instance->mBackupTimer = setupCallbackTimer(60.0f, boost::bind(&LLLiveLSLEditor::onBackupTimer, instance));
-// [/SL:KB]
-		}
-		else
-		{
-			if( LL_ERR_ASSET_REQUEST_NOT_IN_DATABASE == status ||
-				LL_ERR_FILE_EMPTY == status)
-			{
-				LLNotificationsUtil::add("ScriptMissing");
-			}
-			else if (LL_ERR_INSUFFICIENT_PERMISSIONS == status)
-			{
-				LLNotificationsUtil::add("ScriptNoPermissions");
-			}
-			else
-			{
-				LLNotificationsUtil::add("UnableToLoadScript");
-			}
-			instance->mAssetStatus = PREVIEW_ASSET_ERROR;
-		}
-	}
-
-	delete floater_key;
-}
-
-void LLLiveLSLEditor::loadScriptText(LLVFS *vfs, const LLUUID &uuid, LLAssetType::EType type)
-{
-	LLVFile file(vfs, uuid, type);
-	S32 file_length = file.getSize();
-	std::vector<char> buffer(file_length + 1);
-	file.read((U8*)&buffer[0], file_length);
-
-	if (file.getLastBytesRead() != file_length ||
-		file_length <= 0)
-	{
-		LL_WARNS() << "Error reading " << uuid << ":" << type << LL_ENDL;
-	}
-
-	buffer[file_length] = '\0';
-
-	mScriptEd->setScriptText(LLStringExplicit(&buffer[0]), TRUE);
-	mScriptEd->mEditor->makePristine();
-	mScriptEd->setScriptName(getItem()->getName());
-}
-
-
-void LLLiveLSLEditor::onRunningCheckboxClicked( LLUICtrl*, void* userdata )
-{
-	LLLiveLSLEditor* self = (LLLiveLSLEditor*) userdata;
-	LLViewerObject* object = gObjectList.findObject( self->mObjectUUID );
-	LLCheckBoxCtrl* runningCheckbox = self->getChild<LLCheckBoxCtrl>("running");
-	BOOL running =  runningCheckbox->get();
-	//self->mRunningCheckbox->get();
-	if( object )
-	{
-// [RLVa:KB] - Checked: 2010-09-28 (RLVa-1.2.1f) | Modified: RLVa-1.0.5a
-		if ( (rlv_handler_t::isEnabled()) && (gRlvAttachmentLocks.isLockedAttachment(object->getRootEdit())) )
-		{
-			RlvUtil::notifyBlockedGeneric();
-			return;
-		}
-// [/RLVa:KB]
-
-		LLMessageSystem* msg = gMessageSystem;
-		msg->newMessageFast(_PREHASH_SetScriptRunning);
-		msg->nextBlockFast(_PREHASH_AgentData);
-		msg->addUUIDFast(_PREHASH_AgentID, gAgent.getID());
-		msg->addUUIDFast(_PREHASH_SessionID, gAgent.getSessionID());
-		msg->nextBlockFast(_PREHASH_Script);
-		msg->addUUIDFast(_PREHASH_ObjectID, self->mObjectUUID);
-		msg->addUUIDFast(_PREHASH_ItemID, self->mItemUUID);
-		msg->addBOOLFast(_PREHASH_Running, running);
-		msg->sendReliable(object->getRegion()->getHost());
-	}
-	else
-	{
-		runningCheckbox->set(!running);
-		LLNotificationsUtil::add("CouldNotStartStopScript");
-	}
-}
-
-void LLLiveLSLEditor::onReset(void *userdata)
-{
-	LLLiveLSLEditor* self = (LLLiveLSLEditor*) userdata;
-
-	LLViewerObject* object = gObjectList.findObject( self->mObjectUUID );
-	if(object)
-	{
-// [RLVa:KB] - Checked: 2010-09-28 (RLVa-1.2.1f) | Modified: RLVa-1.0.5a
-		if ( (rlv_handler_t::isEnabled()) && (gRlvAttachmentLocks.isLockedAttachment(object->getRootEdit())) )
-		{
-			RlvUtil::notifyBlockedGeneric();
-			return;
-		}
-// [/RLVa:KB]
-
-		LLMessageSystem* msg = gMessageSystem;
-		msg->newMessageFast(_PREHASH_ScriptReset);
-		msg->nextBlockFast(_PREHASH_AgentData);
-		msg->addUUIDFast(_PREHASH_AgentID, gAgent.getID());
-		msg->addUUIDFast(_PREHASH_SessionID, gAgent.getSessionID());
-		msg->nextBlockFast(_PREHASH_Script);
-		msg->addUUIDFast(_PREHASH_ObjectID, self->mObjectUUID);
-		msg->addUUIDFast(_PREHASH_ItemID, self->mItemUUID);
-		msg->sendReliable(object->getRegion()->getHost());
-	}
-	else
-	{
-		LLNotificationsUtil::add("CouldNotStartStopScript"); 
-	}
-}
-
-void LLLiveLSLEditor::draw()
-{
-	LLViewerObject* object = gObjectList.findObject(mObjectUUID);
-	LLCheckBoxCtrl* runningCheckbox = getChild<LLCheckBoxCtrl>( "running");
-	if(object && mAskedForRunningInfo && mHaveRunningInfo)
-	{
-		if(object->permAnyOwner())
-		{
-			runningCheckbox->setLabel(getString("script_running"));
-			runningCheckbox->setEnabled(TRUE);
-
-			// <FS:Ansariel> Rev 496 LL merge error
-			//if(object->permAnyOwner())
-			//{
-			//	runningCheckbox->setLabel(getString("script_running"));
-			//	runningCheckbox->setEnabled(TRUE);
-			//}
-			//else
-			//{
-			//	runningCheckbox->setLabel(getString("public_objects_can_not_run"));
-			//	runningCheckbox->setEnabled(FALSE);
-			//	// *FIX: Set it to false so that the ui is correct for
-			//	// a box that is released to public. It could be
-			//	// incorrect after a release/claim cycle, but will be
-			//	// correct after clicking on it.
-			//	runningCheckbox->set(FALSE);
-			//	mMonoCheckbox->set(FALSE);
-			//}
-			// </FS:Ansariel>
-		}
-		else
-		{
-			runningCheckbox->setLabel(getString("public_objects_can_not_run"));
-			runningCheckbox->setEnabled(FALSE);
-
-			// *FIX: Set it to false so that the ui is correct for
-			// a box that is released to public. It could be
-			// incorrect after a release/claim cycle, but will be
-			// correct after clicking on it.
-			runningCheckbox->set(FALSE);
-			mMonoCheckbox->setEnabled(FALSE);
-			// object may have fallen out of range.
-			// <FS:Ansariel> Rev 496 LL merge error
-			//mHaveRunningInfo = FALSE;
-		}
-	}
-	else if(!object)
-	{
-		// HACK: Display this information in the title bar.
-		// Really ought to put in main window.
-		setTitle(LLTrans::getString("ObjectOutOfRange"));
-		runningCheckbox->setEnabled(FALSE);
-		// <FS:Ansariel> Rev 496 LL merge error
-		mMonoCheckbox->setEnabled(FALSE);
-		// object may have fallen out of range.
-		mHaveRunningInfo = FALSE;
-	}
-
-	LLPreview::draw();
-}
-
-
-void LLLiveLSLEditor::onSearchReplace(void* userdata)
-{
-	LLLiveLSLEditor* self = (LLLiveLSLEditor*)userdata;
-
-	LLScriptEdCore* sec = self->mScriptEd; 
-//	LLFloaterScriptSearch::show(sec);
-// [SL:KB] - Patch: UI-FloaterSearchReplace | Checked: 2010-10-26 (Catznip-2.3.0a) | Added: Catznip-2.3.0a
-	LLFloaterSearchReplace::show(sec->mEditor);
-// [/SL:KB]
-}
-
-struct LLLiveLSLSaveData
-{
-	LLLiveLSLSaveData(const LLUUID& id, const LLViewerInventoryItem* item, BOOL active);
-	LLUUID mSaveObjectID;
-	LLPointer<LLViewerInventoryItem> mItem;
-	BOOL mActive;
-};
-
-LLLiveLSLSaveData::LLLiveLSLSaveData(const LLUUID& id,
-									 const LLViewerInventoryItem* item,
-									 BOOL active) :
-	mSaveObjectID(id),
-	mActive(active)
-{
-	llassert(item);
-	mItem = new LLViewerInventoryItem(item);
-}
-
-
-/*static*/
-void LLLiveLSLEditor::finishLSLUpload(LLUUID itemId, LLUUID taskId, LLUUID newAssetId, LLSD response, bool isRunning)
-{
-    LLSD floater_key;
-    floater_key["taskid"] = taskId;
-    floater_key["itemid"] = itemId;
-
-    LLLiveLSLEditor* preview = LLFloaterReg::findTypedInstance<LLLiveLSLEditor>("preview_scriptedit", floater_key);
-    if (preview)
-    {
-        preview->mItem->setAssetUUID(newAssetId);
-
-        // Bytecode save completed
-        if (response["compiled"])
-        {
-            preview->callbackLSLCompileSucceeded(taskId, itemId, isRunning);
-        }
-        else
-        {
-            preview->callbackLSLCompileFailed(response["errors"]);
-        }
-    }
-
-}
-
-
-// virtual
-void LLLiveLSLEditor::saveIfNeeded(bool sync /*= true*/)
-{
-	LLViewerObject* object = gObjectList.findObject(mObjectUUID);
-	if(!object)
-	{
-		LLNotificationsUtil::add("SaveScriptFailObjectNotFound");
-		return;
-	}
-
-    if (mItem.isNull() || !mItem->isFinished())
-	{
-		// $NOTE: While the error message may not be exactly correct,
-		// it's pretty close.
-		LLNotificationsUtil::add("SaveScriptFailObjectNotFound");
-		return;
-	}
-
-<<<<<<< HEAD
-// [RLVa:KB] - Checked: 2010-11-25 (RLVa-1.2.2b) | Modified: RLVa-1.2.2b
-	if ( (rlv_handler_t::isEnabled()) && (gRlvAttachmentLocks.isLockedAttachment(object->getRootEdit())) )
-	{
-		RlvUtil::notifyBlockedGeneric();
-		return;
-	}
-// [/RLVa:KB]
-
-	// get the latest info about it. We used to be losing the script
-	// name on save, because the viewer object version of the item,
-	// and the editor version would get out of synch. Here's a good
-	// place to synch them back up.
-	LLInventoryItem* inv_item = dynamic_cast<LLInventoryItem*>(object->getInventoryObject(mItemUUID));
-	if(inv_item)
-	{
-		mItem->copyItem(inv_item);
-	}
-
-	// Don't need to save if we're pristine
-	if(!mScriptEd->hasChanged())
-	{
-		return;
-	}
-
-	mPendingUploads = 0;
-
-	// save the script
-	mScriptEd->enableSave(FALSE);
-	mScriptEd->mEditor->makePristine();
-	// <FS> FIRE-10172: Fix LSL editor error display
-	//mScriptEd->mErrorList->deleteAllItems();
-
-	// set up the save on the local machine.
-	mScriptEd->mEditor->makePristine();
-	LLTransactionID tid;
-	tid.generate();
-	LLAssetID asset_id = tid.makeAssetID(gAgent.getSecureSessionID());
-	std::string filepath = gDirUtilp->getExpandedFilename(LL_PATH_CACHE,asset_id.asString());
-	std::string filename = llformat("%s.lsl", filepath.c_str());
-
-	mItem->setAssetUUID(asset_id);
-	mItem->setTransactionID(tid);
-
-	mScriptEd->writeToFile(filename,false);
-
-	if (sync)
-	{
-		mScriptEd->sync();
-	}
-	
-	// save it out to asset server
-	std::string url = object->getRegion()->getCapability("UpdateScriptTask");
-	getWindow()->incBusyCount();
-	mPendingUploads++;
-	BOOL is_running = getChild<LLCheckBoxCtrl>( "running")->get();
-	if (!url.empty())
-	{
-		uploadAssetViaCaps(url, filename, mObjectUUID, mItemUUID, is_running, mScriptEd->getAssociatedExperience());
-	}
-	else if (gAssetStorage)
-	{
-		uploadAssetLegacy(filename, object, tid, is_running);
-	}
-}
-
-// <FS:TT> //AO Custom Update Agent Inventory via capability
-void LLLiveLSLEditor::uploadAssetViaCapsStatic(const std::string& url,
-										 const std::string& filename,
-										 const LLUUID& task_id,
-										 const LLUUID& item_id,
-										 const std::string& is_mono,
-										 BOOL is_running)
-{
-	LLSD body;
-	body["item_id"] = item_id;
-	body["target"] = is_mono.c_str();
-	LL_INFOS() << "Upload caps body=" << body << " url=" << url << " id= " << item_id << LL_ENDL;
-	LLHTTPClient::post(url, body, 
-		new LLUpdateAgentInventoryResponder(body, filename, LLAssetType::AT_LSL_TEXT));
-}
-// </FS:TT>
-
-void LLLiveLSLEditor::uploadAssetViaCaps(const std::string& url,
-										 const std::string& filename,
-										 const LLUUID& task_id,
-										 const LLUUID& item_id,
-										 BOOL is_running,
-										 const LLUUID& experience_public_id )
-{
-	LL_INFOS() << "Update Task Inventory via capability " << url << LL_ENDL;
-	LLSD body;
-	body["task_id"] = task_id;
-	body["item_id"] = item_id;
-	body["is_script_running"] = is_running;
-	body["target"] = monoChecked() ? "mono" : "lsl2";
-	body["experience"] = experience_public_id;
-	LLHTTPClient::post(url, body,
-		new LLUpdateTaskInventoryResponder(body, filename, LLAssetType::AT_LSL_TEXT));
-=======
-    // get the latest info about it. We used to be losing the script
-    // name on save, because the viewer object version of the item,
-    // and the editor version would get out of synch. Here's a good
-    // place to synch them back up.
-    LLInventoryItem* inv_item = dynamic_cast<LLInventoryItem*>(object->getInventoryObject(mItemUUID));
-    if (inv_item)
-    {
-        mItem->copyItem(inv_item);
-    }
-
-    // Don't need to save if we're pristine
-    if(!mScriptEd->hasChanged())
-    {
-        return;
-    }
-
-    mPendingUploads = 0;
-
-    // save the script
-    mScriptEd->enableSave(FALSE);
-    mScriptEd->mEditor->makePristine();
-    mScriptEd->mErrorList->deleteAllItems();
-    mScriptEd->mEditor->makePristine();
-
-    if (sync)
-    {
-        mScriptEd->sync();
-    }
-    bool isRunning = getChild<LLCheckBoxCtrl>("running")->get();
-    getWindow()->incBusyCount();
-    mPendingUploads++;
-
-    std::string url = object->getRegion()->getCapability("UpdateScriptTask");
-
-    if (!url.empty())
-    {
-        std::string buffer(mScriptEd->mEditor->getText());
-        LLBufferedAssetUploadInfo::taskUploadFinish_f proc = boost::bind(&LLLiveLSLEditor::finishLSLUpload, _1, _2, _3, _4, isRunning);
-
-        LLResourceUploadInfo::ptr_t uploadInfo(new LLScriptAssetUpload(mObjectUUID, mItemUUID, 
-                monoChecked() ? LLScriptAssetUpload::MONO : LLScriptAssetUpload::LSL2, 
-                isRunning, mScriptEd->getAssociatedExperience(), buffer, proc));
-
-        LLViewerAssetUpload::EnqueueInventoryUpload(url, uploadInfo);
-    }
-    else if (gAssetStorage)
-    {
-        // set up the save on the local machine.
-        LLTransactionID tid;
-        tid.generate();
-        LLAssetID asset_id = tid.makeAssetID(gAgent.getSecureSessionID());
-        std::string filepath = gDirUtilp->getExpandedFilename(LL_PATH_CACHE, asset_id.asString());
-        std::string filename = llformat("%s.lsl", filepath.c_str());
-
-        mItem->setAssetUUID(asset_id);
-        mItem->setTransactionID(tid);
-
-        mScriptEd->writeToFile(filename);
-
-        uploadAssetLegacy(filename, object, tid, isRunning);
-    }
-
->>>>>>> abf9ccb0
-}
-
-void LLLiveLSLEditor::uploadAssetLegacy(const std::string& filename,
-										LLViewerObject* object,
-										const LLTransactionID& tid,
-										BOOL is_running)
-{
-	// <FS:CR> Remove LSO compiler
-	LL_WARNS() << "Legacy LSO compile and upload is no longer supported" << LL_ENDL;
-#if 0
-	LLLiveLSLSaveData* data = new LLLiveLSLSaveData(mObjectUUID,
-													mItem,
-													is_running);
-	gAssetStorage->storeAssetData(filename, tid,
-								  LLAssetType::AT_LSL_TEXT,
-								  &onSaveTextComplete,
-								  (void*)data,
-								  FALSE);
-
-	LLAssetID asset_id = tid.makeAssetID(gAgent.getSecureSessionID());
-	std::string filepath = gDirUtilp->getExpandedFilename(LL_PATH_CACHE,asset_id.asString());
-	std::string dst_filename = llformat("%s.lso", filepath.c_str());
-	std::string err_filename = llformat("%s.out", filepath.c_str());
-
-	LLFILE *fp;
-	const BOOL compile_to_mono = FALSE;
-	if(!lscript_compile(filename.c_str(),
-						dst_filename.c_str(),
-						err_filename.c_str(),
-						compile_to_mono,
-						asset_id.asString().c_str(),
-						gAgent.isGodlike()))
-	{
-		// load the error file into the error scrolllist
-		LL_INFOS() << "Compile failed!" << LL_ENDL;
-		if(NULL != (fp = LLFile::fopen(err_filename, "r")))
-		{
-			char buffer[MAX_STRING];		/*Flawfinder: ignore*/
-			std::string line;
-			while(!feof(fp)) 
-			{
-				
-				if (fgets(buffer, MAX_STRING, fp) == NULL)
-				{
-					buffer[0] = '\0';
-				}
-				if(feof(fp))
-				{
-					break;
-				}
-				else
-				{
-					line.assign(buffer);
-					LLStringUtil::stripNonprintable(line);
-				
-					LLSD row;
-					row["columns"][0]["value"] = line;
-					row["columns"][0]["font"] = "OCRA";
-					mScriptEd->mErrorList->addElement(row);
-				}
-			}
-			fclose(fp);
-			mScriptEd->selectFirstError();
-			// don't set the asset id, because we want to save the
-			// script, even though the compile failed.
-			//mItem->setAssetUUID(LLUUID::null);
-			object->saveScript(mItem, FALSE, false);
-			dialog_refresh_all();
-		}
-	}
-	else
-	{
-		LL_INFOS() << "Compile worked!" << LL_ENDL;
-		mScriptEd->mErrorList->setCommentText(LLTrans::getString("CompileSuccessfulSaving"));
-		if(gAssetStorage)
-		{
-			LL_INFOS() << "LLLiveLSLEditor::saveAsset "
-					<< mItem->getAssetUUID() << LL_ENDL;
-			getWindow()->incBusyCount();
-			mPendingUploads++;
-			LLLiveLSLSaveData* data = NULL;
-			data = new LLLiveLSLSaveData(mObjectUUID,
-										 mItem,
-										 is_running);
-			gAssetStorage->storeAssetData(dst_filename,
-										  tid,
-										  LLAssetType::AT_LSL_BYTECODE,
-										  &LLLiveLSLEditor::onSaveBytecodeComplete,
-										  (void*)data);
-			dialog_refresh_all();
-		}
-	}
-
-	// get rid of any temp files left lying around
-	LLFile::remove(filename);
-	LLFile::remove(err_filename);
-	LLFile::remove(dst_filename);
-
-	// If we successfully saved it, then we should be able to check/uncheck the running box!
-	LLCheckBoxCtrl* runningCheckbox = getChild<LLCheckBoxCtrl>( "running");
-	runningCheckbox->setLabel(getString("script_running"));
-	runningCheckbox->setEnabled(TRUE);
-#endif // 0
-	// </FS:CR>
-}
-
-void LLLiveLSLEditor::onSaveTextComplete(const LLUUID& asset_uuid, void* user_data, S32 status, LLExtStat ext_status) // StoreAssetData callback (fixed)
-{
-// <FS> Remove more legacy stuff -Sei
-#if 0
-	LLLiveLSLSaveData* data = (LLLiveLSLSaveData*)user_data;
-
-	if (status)
-	{
-		LL_WARNS() << "Unable to save text for a script." << LL_ENDL;
-		LLSD args;
-		args["REASON"] = std::string(LLAssetStorage::getErrorString(status));
-		LLNotificationsUtil::add("CompileQueueSaveText", args);
-	}
-	else
-	{
-		LLSD floater_key;
-		floater_key["taskid"] = data->mSaveObjectID;
-		floater_key["itemid"] = data->mItem->getUUID();
-		LLLiveLSLEditor* self = LLFloaterReg::findTypedInstance<LLLiveLSLEditor>("preview_scriptedit", floater_key);
-		if (self)
-		{
-			self->getWindow()->decBusyCount();
-			self->mPendingUploads--;
-			if (self->mPendingUploads <= 0
-				&& self->mCloseAfterSave)
-			{
-				self->closeFloater();
-			}
-		}
-	}
-	delete data;
-	data = NULL;
-#endif
-}
-
-
-void LLLiveLSLEditor::onSaveBytecodeComplete(const LLUUID& asset_uuid, void* user_data, S32 status, LLExtStat ext_status) // StoreAssetData callback (fixed)
-{
-// <FS> Remove more legacy stuff -Sei
-#if 0
-	LLLiveLSLSaveData* data = (LLLiveLSLSaveData*)user_data;
-	if(!data)
-		return;
-	if(0 ==status)
-	{
-		LL_INFOS() << "LSL Bytecode saved" << LL_ENDL;
-		LLSD floater_key;
-		floater_key["taskid"] = data->mSaveObjectID;
-		floater_key["itemid"] = data->mItem->getUUID();
-		LLLiveLSLEditor* self = LLFloaterReg::findTypedInstance<LLLiveLSLEditor>("preview_scriptedit", floater_key);
-		if (self)
-		{
-			// Tell the user that the compile worked.
-			self->mScriptEd->mErrorList->setCommentText(LLTrans::getString("SaveComplete"));
-			// close the window if this completes both uploads
-			self->getWindow()->decBusyCount();
-			self->mPendingUploads--;
-			if (self->mPendingUploads <= 0
-				&& self->mCloseAfterSave)
-			{
-				self->closeFloater();
-			}
-		}
-		LLViewerObject* object = gObjectList.findObject(data->mSaveObjectID);
-		if(object)
-		{
-			object->saveScript(data->mItem, data->mActive, false);
-			dialog_refresh_all();
-			//LLToolDragAndDrop::dropScript(object, ids->first,
-			//						  LLAssetType::AT_LSL_TEXT, FALSE);
-		}
-	}
-	else
-	{
-		LL_INFOS() << "Problem saving LSL Bytecode (Live Editor)" << LL_ENDL;
-		LL_WARNS() << "Unable to save a compiled script." << LL_ENDL;
-
-		LLSD args;
-		args["REASON"] = std::string(LLAssetStorage::getErrorString(status));
-		LLNotificationsUtil::add("CompileQueueSaveBytecode", args);
-	}
-
-	std::string filepath = gDirUtilp->getExpandedFilename(LL_PATH_CACHE,asset_uuid.asString());
-	std::string dst_filename = llformat("%s.lso", filepath.c_str());
-	LLFile::remove(dst_filename);
-	delete data;
-#endif
-}
-
-BOOL LLLiveLSLEditor::canClose()
-{
-	return (mScriptEd->canClose());
-}
-
-void LLLiveLSLEditor::closeIfNeeded()
-{
-	getWindow()->decBusyCount();
-	mPendingUploads--;
-	if (mPendingUploads <= 0 && mCloseAfterSave)
-	{
-		closeFloater();
-	}
-}
-
-// static
-void LLLiveLSLEditor::onLoad(void* userdata)
-{
-	LLLiveLSLEditor* self = (LLLiveLSLEditor*)userdata;
-	self->loadAsset();
-}
-
-// static
-// <FS:Ansariel> FIRE-7514: Script in external editor needs to be saved twice
-//void LLLiveLSLEditor::onSave(void* userdata, BOOL close_after_save)
-void LLLiveLSLEditor::onSave(void* userdata, BOOL close_after_save, bool sync)
-// </FS:Ansariel>
-{
-	LLLiveLSLEditor* self = (LLLiveLSLEditor*)userdata;
-	if(self)
-	{
-		self->mCloseAfterSave = close_after_save;
-		// <FS:Ansariel> Commented out because we fixed errors differently
-		//self->mScriptEd->mErrorList->setCommentText("");
-		// <FS:Ansariel> FIRE-7514: Script in external editor needs to be saved twice
-		//self->saveIfNeeded();
-		self->saveIfNeeded(sync);
-		// </FS:Ansariel>
-	}
-}
-
-
-// static
-void LLLiveLSLEditor::processScriptRunningReply(LLMessageSystem* msg, void**)
-{
-	LLUUID item_id;
-	LLUUID object_id;
-	msg->getUUIDFast(_PREHASH_Script, _PREHASH_ObjectID, object_id);
-	msg->getUUIDFast(_PREHASH_Script, _PREHASH_ItemID, item_id);
-
-	LLSD floater_key;
-	floater_key["taskid"] = object_id;
-	floater_key["itemid"] = item_id;
-	LLLiveLSLEditor* instance = LLFloaterReg::findTypedInstance<LLLiveLSLEditor>("preview_scriptedit", floater_key);
-	if(instance)
-	{
-		instance->mHaveRunningInfo = TRUE;
-		BOOL running;
-		msg->getBOOLFast(_PREHASH_Script, _PREHASH_Running, running);
-		LLCheckBoxCtrl* runningCheckbox = instance->getChild<LLCheckBoxCtrl>("running");
-		runningCheckbox->set(running);
-		BOOL mono;
-		msg->getBOOLFast(_PREHASH_Script, "Mono", mono);
-		LLCheckBoxCtrl* monoCheckbox = instance->getChild<LLCheckBoxCtrl>("mono");
-		monoCheckbox->setEnabled(instance->getIsModifiable() && have_script_upload_cap(object_id));
-		monoCheckbox->set(mono);
-	}
-}
-
-
-void LLLiveLSLEditor::onMonoCheckboxClicked(LLUICtrl*, void* userdata)
-{
-	LLLiveLSLEditor* self = static_cast<LLLiveLSLEditor*>(userdata);
-	self->mMonoCheckbox->setEnabled(have_script_upload_cap(self->mObjectUUID));
-	self->mScriptEd->enableSave(self->getIsModifiable());
-}
-
-BOOL LLLiveLSLEditor::monoChecked() const
-{
-	if(NULL != mMonoCheckbox)
-	{
-		return mMonoCheckbox->getValue()? TRUE : FALSE;
-	}
-	return FALSE;
-}
-
-void LLLiveLSLEditor::setAssociatedExperience( LLHandle<LLLiveLSLEditor> editor, const LLSD& experience )
-{
-	LLLiveLSLEditor* scriptEd = editor.get();
-	if(scriptEd)
-	{
-		LLUUID id;
-		if(experience.has(LLExperienceCache::EXPERIENCE_ID))
-		{
-			id=experience[LLExperienceCache::EXPERIENCE_ID].asUUID();
-		}
-		scriptEd->mScriptEd->setAssociatedExperience(id);
-		scriptEd->updateExperiencePanel();
-	}
-}+/** 
+ * @file llpreviewscript.cpp
+ * @brief LLPreviewScript class implementation
+ *
+ * $LicenseInfo:firstyear=2002&license=viewerlgpl$
+ * Second Life Viewer Source Code
+ * Copyright (C) 2010, Linden Research, Inc.
+ * 
+ * This library is free software; you can redistribute it and/or
+ * modify it under the terms of the GNU Lesser General Public
+ * License as published by the Free Software Foundation;
+ * version 2.1 of the License only.
+ * 
+ * This library is distributed in the hope that it will be useful,
+ * but WITHOUT ANY WARRANTY; without even the implied warranty of
+ * MERCHANTABILITY or FITNESS FOR A PARTICULAR PURPOSE.  See the GNU
+ * Lesser General Public License for more details.
+ * 
+ * You should have received a copy of the GNU Lesser General Public
+ * License along with this library; if not, write to the Free Software
+ * Foundation, Inc., 51 Franklin Street, Fifth Floor, Boston, MA  02110-1301  USA
+ * 
+ * Linden Research, Inc., 945 Battery Street, San Francisco, CA  94111  USA
+ * $/LicenseInfo$
+ */
+
+#include "llviewerprecompiledheaders.h"
+
+#include "llpreviewscript.h"
+
+#include "llassetstorage.h"
+#include "llbutton.h"
+#include "llcheckboxctrl.h"
+#include "llcombobox.h"
+#include "lldir.h"
+#include "llenvmanager.h"
+#include "llexternaleditor.h"
+#include "llfilepicker.h"
+#include "llfloaterreg.h"
+#include "llfloatersearchreplace.h"
+#include "llinventorydefines.h"
+#include "llinventorymodel.h"
+#include "llkeyboard.h"
+#include "lllineeditor.h"
+#include "lllivefile.h"
+#include "llhelp.h"
+#include "llnotificationsutil.h"
+#include "llresmgr.h"
+#include "llscrollbar.h"
+#include "llscrollcontainer.h"
+#include "llscrolllistctrl.h"
+#include "llscrolllistitem.h"
+#include "llscrolllistcell.h"
+#include "llsdserialize.h"
+#include "llslider.h"
+// <FS:CR> Removed LSO Compiler
+//#include "lscript_rt_interface.h"
+#include "fsscriptlibrary.h"
+// </FS:CR>
+#include "lltooldraganddrop.h"
+#include "llvfile.h"
+
+#include "llagent.h"
+#include "llmenugl.h"
+#include "roles_constants.h"
+#include "llselectmgr.h"
+#include "llviewerinventory.h"
+#include "llviewermenu.h"
+#include "llviewerobject.h"
+#include "llviewerobjectlist.h"
+#include "llviewerregion.h"
+#include "llkeyboard.h"
+#include "llscrollcontainer.h"
+#include "llcheckboxctrl.h"
+#include "llscripteditor.h"
+#include "llselectmgr.h"
+#include "lltooldraganddrop.h"
+#include "llscrolllistctrl.h"
+#include "lltextbox.h"
+#include "llslider.h"
+#include "lldir.h"
+#include "llcombobox.h"
+#include "llviewerstats.h"
+#include "llviewerwindow.h"
+#include "lluictrlfactory.h"
+#include "llmediactrl.h"
+#include "lluictrlfactory.h"
+#include "lltrans.h"
+#include "llviewercontrol.h"
+#include "llappviewer.h"
+#include "llfloatergotoline.h"
+#include "llexperiencecache.h"
+#include "llfloaterexperienceprofile.h"
+#include "llviewerassetupload.h"
+#include "llloadingindicator.h" // <FS:Kadah> Compile indicator
+#include "lliconctrl.h" // <FS:Kadah> Compile indicator
+// [RLVa:KB] - Checked: 2011-05-22 (RLVa-1.3.1a)
+#include "rlvhandler.h"
+#include "rlvlocks.h"
+// [/RLVa:KB]
+
+// NaCl - LSL Preprocessor
+#include "fslslpreproc.h"
+// NaCl End
+#ifdef OPENSIM
+#include "llviewernetwork.h"	// for Grid manager
+#endif // OPENSIM
+
+const std::string HELLO_LSL =
+	"default\n"
+	"{\n"
+	"	state_entry()\n"
+	"	{\n"
+	"		llSay(0, \"Hello, Avatar!\");\n"
+	"	}\n"
+	"\n"
+	"	touch_start(integer total_number)\n"
+	"	{\n"
+	"		llSay(0, \"Touched.\");\n"
+	"	}\n"
+	"}\n";
+const std::string HELP_LSL_PORTAL_TOPIC = "LSL_Portal";
+
+const std::string DEFAULT_SCRIPT_NAME = "New Script"; // *TODO:Translate?
+const std::string DEFAULT_SCRIPT_DESC = "(No Description)"; // *TODO:Translate?
+
+// Description and header information
+const S32 MAX_HISTORY_COUNT = 10;
+const F32 LIVE_HELP_REFRESH_TIME = 1.f;
+
+static bool have_script_upload_cap(LLUUID& object_id)
+{
+	LLViewerObject* object = gObjectList.findObject(object_id);
+	return object && (! object->getRegion()->getCapability("UpdateScriptTask").empty());
+}
+
+// [SL:KB] - Patch: Build-ScriptRecover | Checked: 2011-11-23 (Catznip-3.2.0) | Added: Catznip-3.2.0
+#include "lleventtimer.h"
+
+/// ---------------------------------------------------------------------------
+/// Timer helper class
+/// ---------------------------------------------------------------------------
+class LLCallbackTimer : public LLEventTimer
+{
+public:
+    typedef boost::function<bool()> bool_func_t;
+public:
+    LLCallbackTimer(F32 nPeriod, bool_func_t cb) : LLEventTimer(nPeriod), m_Callback(cb) {}
+    /*virtual*/ BOOL tick() { return m_Callback(); }
+protected:
+    bool_func_t m_Callback;
+};
+
+inline LLEventTimer* setupCallbackTimer(F32 nPeriod, LLCallbackTimer::bool_func_t cb)
+{
+    return new LLCallbackTimer(nPeriod, cb);
+}
+// [/SL:KB]
+
+/// ---------------------------------------------------------------------------
+/// LLLiveLSLFile
+/// ---------------------------------------------------------------------------
+class LLLiveLSLFile : public LLLiveFile
+{
+public:
+	typedef boost::function<bool (const std::string& filename)> change_callback_t;
+
+	LLLiveLSLFile(std::string file_path, change_callback_t change_cb);
+	~LLLiveLSLFile();
+
+	void ignoreNextUpdate() { mIgnoreNextUpdate = true; }
+
+protected:
+	/*virtual*/ bool loadFile();
+
+	change_callback_t	mOnChangeCallback;
+	bool				mIgnoreNextUpdate;
+};
+
+LLLiveLSLFile::LLLiveLSLFile(std::string file_path, change_callback_t change_cb)
+:	mOnChangeCallback(change_cb)
+,	mIgnoreNextUpdate(false)
+,	LLLiveFile(file_path, 1.0f)
+{
+	llassert(mOnChangeCallback);
+}
+
+LLLiveLSLFile::~LLLiveLSLFile()
+{
+	LLFile::remove(filename());
+}
+
+bool LLLiveLSLFile::loadFile()
+{
+	if (mIgnoreNextUpdate)
+	{
+		mIgnoreNextUpdate = false;
+		return true;
+	}
+
+	return mOnChangeCallback(filename());
+}
+
+/// ---------------------------------------------------------------------------
+/// LLFloaterScriptSearch
+/// ---------------------------------------------------------------------------
+// <FS> Replaced by LLFloaterSearchReplace
+#if 0
+class LLFloaterScriptSearch : public LLFloater
+{
+public:
+	LLFloaterScriptSearch(LLScriptEdCore* editor_core);
+	~LLFloaterScriptSearch();
+
+	/*virtual*/	BOOL	postBuild();
+	static void show(LLScriptEdCore* editor_core);
+	static void onBtnSearch(void* userdata);
+	void handleBtnSearch();
+
+	static void onBtnReplace(void* userdata);
+	void handleBtnReplace();
+
+	static void onBtnReplaceAll(void* userdata);
+	void handleBtnReplaceAll();
+
+	LLScriptEdCore* getEditorCore() { return mEditorCore; }
+	static LLFloaterScriptSearch* getInstance() { return sInstance; }
+
+	virtual bool hasAccelerators() const;
+	virtual BOOL handleKeyHere(KEY key, MASK mask);
+
+private:
+
+	LLScriptEdCore* mEditorCore;
+	static LLFloaterScriptSearch*	sInstance;
+
+protected:
+	LLLineEditor*			mSearchBox;
+	LLLineEditor*			mReplaceBox;
+		void onSearchBoxCommit();
+};
+
+LLFloaterScriptSearch* LLFloaterScriptSearch::sInstance = NULL;
+
+LLFloaterScriptSearch::LLFloaterScriptSearch(LLScriptEdCore* editor_core)
+:	LLFloater(LLSD()),
+	mSearchBox(NULL),
+	mReplaceBox(NULL),
+	mEditorCore(editor_core)
+{
+	buildFromFile("floater_script_search.xml");
+
+	sInstance = this;
+	
+	// find floater in which script panel is embedded
+	LLView* viewp = (LLView*)editor_core;
+	while(viewp)
+	{
+		LLFloater* floaterp = dynamic_cast<LLFloater*>(viewp);
+		if (floaterp)
+		{
+			floaterp->addDependentFloater(this);
+			break;
+		}
+		viewp = viewp->getParent();
+	}
+}
+
+BOOL LLFloaterScriptSearch::postBuild()
+{
+	mReplaceBox = getChild<LLLineEditor>("replace_text");
+	mSearchBox = getChild<LLLineEditor>("search_text");
+	mSearchBox->setCommitCallback(boost::bind(&LLFloaterScriptSearch::onSearchBoxCommit, this));
+	mSearchBox->setCommitOnFocusLost(FALSE);
+	childSetAction("search_btn", onBtnSearch,this);
+	childSetAction("replace_btn", onBtnReplace,this);
+	childSetAction("replace_all_btn", onBtnReplaceAll,this);
+
+	setDefaultBtn("search_btn");
+
+	return TRUE;
+}
+
+//static 
+void LLFloaterScriptSearch::show(LLScriptEdCore* editor_core)
+{
+	LLSD::String search_text;
+	LLSD::String replace_text;
+	if (sInstance && sInstance->mEditorCore && sInstance->mEditorCore != editor_core)
+	{
+		search_text=sInstance->mSearchBox->getValue().asString();
+		replace_text=sInstance->mReplaceBox->getValue().asString();
+		sInstance->closeFloater();
+		delete sInstance;
+	}
+
+	if (!sInstance)
+	{
+		// sInstance will be assigned in the constructor.
+		new LLFloaterScriptSearch(editor_core);
+		sInstance->mSearchBox->setValue(search_text);
+		sInstance->mReplaceBox->setValue(replace_text);
+	}
+
+	sInstance->openFloater();
+}
+
+LLFloaterScriptSearch::~LLFloaterScriptSearch()
+{
+	sInstance = NULL;
+}
+
+// static 
+void LLFloaterScriptSearch::onBtnSearch(void *userdata)
+{
+	LLFloaterScriptSearch* self = (LLFloaterScriptSearch*)userdata;
+	self->handleBtnSearch();
+}
+
+void LLFloaterScriptSearch::handleBtnSearch()
+{
+	LLCheckBoxCtrl* caseChk = getChild<LLCheckBoxCtrl>("case_text");
+	mEditorCore->mEditor->selectNext(mSearchBox->getValue().asString(), caseChk->get());
+}
+
+// static 
+void LLFloaterScriptSearch::onBtnReplace(void *userdata)
+{
+	LLFloaterScriptSearch* self = (LLFloaterScriptSearch*)userdata;
+	self->handleBtnReplace();
+}
+
+void LLFloaterScriptSearch::handleBtnReplace()
+{
+	LLCheckBoxCtrl* caseChk = getChild<LLCheckBoxCtrl>("case_text");
+	mEditorCore->mEditor->replaceText(mSearchBox->getValue().asString(), mReplaceBox->getValue().asString(), caseChk->get());
+}
+
+// static 
+void LLFloaterScriptSearch::onBtnReplaceAll(void *userdata)
+{
+	LLFloaterScriptSearch* self = (LLFloaterScriptSearch*)userdata;
+	self->handleBtnReplaceAll();
+}
+
+void LLFloaterScriptSearch::handleBtnReplaceAll()
+{
+	LLCheckBoxCtrl* caseChk = getChild<LLCheckBoxCtrl>("case_text");
+	mEditorCore->mEditor->replaceTextAll(mSearchBox->getValue().asString(), mReplaceBox->getValue().asString(), caseChk->get());
+}
+
+bool LLFloaterScriptSearch::hasAccelerators() const
+{
+	if (mEditorCore)
+	{
+		return mEditorCore->hasAccelerators();
+	}
+	return FALSE;
+}
+
+BOOL LLFloaterScriptSearch::handleKeyHere(KEY key, MASK mask)
+{
+	if (mEditorCore)
+	{
+		BOOL handled = mEditorCore->handleKeyHere(key, mask);
+		if (!handled)
+		{
+			LLFloater::handleKeyHere(key, mask);
+		}
+	}
+
+	return FALSE;
+}
+
+void LLFloaterScriptSearch::onSearchBoxCommit()
+{
+	if (mEditorCore && mEditorCore->mEditor)
+	{
+		LLCheckBoxCtrl* caseChk = getChild<LLCheckBoxCtrl>("case_text");
+		mEditorCore->mEditor->selectNext(mSearchBox->getValue().asString(), caseChk->get());
+	}
+}
+#endif
+// </FS>
+
+/// ---------------------------------------------------------------------------
+/// LLScriptEdCore
+/// ---------------------------------------------------------------------------
+
+struct LLSECKeywordCompare
+{
+	bool operator()(const std::string& lhs, const std::string& rhs)
+	{
+		return (LLStringUtil::compareDictInsensitive( lhs, rhs ) < 0 );
+	}
+};
+
+LLScriptEdCore::LLScriptEdCore(
+	LLScriptEdContainer* container,
+	const std::string& sample,
+	const LLHandle<LLFloater>& floater_handle,
+	void (*load_callback)(void*),
+	// <FS:Ansariel> FIRE-7514: Script in external editor needs to be saved twice
+	//void (*save_callback)(void*, BOOL),
+	void (*save_callback)(void*, BOOL, bool),
+	// </FS:Ansariel>
+	void (*search_replace_callback) (void* userdata),
+	void* userdata,
+	bool live,
+	S32 bottom_pad)
+	:
+	LLPanel(),
+	mSampleText(sample),
+	mEditor( NULL ),
+	mLoadCallback( load_callback ),
+	mSaveCallback( save_callback ),
+	mSearchReplaceCallback( search_replace_callback ),
+	mUserdata( userdata ),
+	mForceClose( FALSE ),
+	mLastHelpToken(NULL),
+	mLiveHelpHistorySize(0),
+	mEnableSave(FALSE),
+	mLiveFile(NULL),
+	mLive(live),
+	mContainer(container),
+	// <FS:CR> FIRE-10606, patch by Sei Lisa
+	mLSLProc(NULL),
+	mPostEditor(NULL),
+	// </FS:CR>
+	mCompiling(false), //<FS:KC> Compile indicators, recompile button
+	mHasScriptData(FALSE)
+{
+	setFollowsAll();
+	setBorderVisible(FALSE);
+
+	// NaCl - Script Preprocessor
+	if (gSavedSettings.getBOOL("_NACL_LSLPreprocessor"))
+	{
+		setXMLFilename("panel_script_ed_preproc.xml");
+		mLSLProc = new FSLSLPreprocessor(this);
+	}
+	else
+	{
+		setXMLFilename("panel_script_ed.xml");
+	}
+	// NaCl End
+	llassert_always(mContainer != NULL);
+}
+
+LLScriptEdCore::~LLScriptEdCore()
+{
+	deleteBridges();
+
+	// If the search window is up for this editor, close it.
+//	LLFloaterScriptSearch* script_search = LLFloaterScriptSearch::getInstance();
+//	if (script_search && script_search->getEditorCore() == this)
+//	{
+//		script_search->closeFloater();
+//		delete script_search;
+//	}
+	// <FS:Sei> FIRE-16042: Warn when preproc is toggled.
+	if (mTogglePreprocConnection.connected())
+	{
+		mTogglePreprocConnection.disconnect();
+	}
+	// </FS:Sei>
+
+	delete mLiveFile;
+	if (mSyntaxIDConnection.connected())
+	{
+		mSyntaxIDConnection.disconnect();
+	}
+
+	// NaCl - Script Preprocessor
+	delete mLSLProc;
+}
+
+void LLLiveLSLEditor::experienceChanged()
+{
+	if(mScriptEd->getAssociatedExperience() != mExperiences->getSelectedValue().asUUID())
+	{
+		mScriptEd->enableSave(getIsModifiable());
+		//getChildView("Save_btn")->setEnabled(TRUE);
+		mScriptEd->setAssociatedExperience(mExperiences->getSelectedValue().asUUID());
+		updateExperiencePanel();
+	}
+}
+
+void LLLiveLSLEditor::onViewProfile( LLUICtrl *ui, void* userdata )
+{
+	LLLiveLSLEditor* self = (LLLiveLSLEditor*)userdata;
+
+	LLUUID id;
+	if(self->mExperienceEnabled->get())
+	{
+		id=self->mScriptEd->getAssociatedExperience();
+		if(id.notNull())
+		{
+			 LLFloaterReg::showInstance("experience_profile", id, true);
+		}
+	}
+
+}
+
+void LLLiveLSLEditor::onToggleExperience( LLUICtrl *ui, void* userdata )
+{
+	LLLiveLSLEditor* self = (LLLiveLSLEditor*)userdata;
+
+	LLUUID id;
+	if(self->mExperienceEnabled->get())
+	{
+		if(self->mScriptEd->getAssociatedExperience().isNull())
+		{
+			id=self->mExperienceIds.beginArray()->asUUID();
+		}
+	}
+
+	if(id != self->mScriptEd->getAssociatedExperience())
+	{
+		self->mScriptEd->enableSave(self->getIsModifiable());
+	}
+	self->mScriptEd->setAssociatedExperience(id);
+
+	self->updateExperiencePanel();
+}
+
+BOOL LLScriptEdCore::postBuild()
+{
+	mLineCol=getChild<LLTextBox>("line_col");
+// <FS:CR> Advanced Script Editor
+	//mSaveBtn=getChildView("Save_btn");
+	mSaveBtn =	getChild<LLButton>("save_btn");
+	mSaveBtn2 =	getChild<LLButton>("save_btn_2");	// <FS:Zi> support extra save button
+	mCutBtn =	getChild<LLButton>("cut_btn");
+	mCopyBtn =	getChild<LLButton>("copy_btn");
+	mPasteBtn =	getChild<LLButton>("paste_btn");
+	mUndoBtn =	getChild<LLButton>("undo_btn");
+	mRedoBtn =	getChild<LLButton>("redo_btn");
+	mSaveToDiskBtn = getChild<LLButton>("save_disk_btn");
+	mLoadFromDiskBtn = getChild<LLButton>("load_disk_btn");
+	mSearchBtn = getChild<LLButton>("search_btn");
+// </FS:CR>
+
+	mErrorList = getChild<LLScrollListCtrl>("lsl errors");
+
+	mFunctions = getChild<LLComboBox>("Insert...");
+
+	childSetCommitCallback("Insert...", &LLScriptEdCore::onBtnInsertFunction, this);
+
+	mEditor = getChild<LLScriptEditor>("Script Editor");
+
+	// NaCl - LSL Preprocessor
+	if (gSavedSettings.getBOOL("_NACL_LSLPreprocessor"))
+	{
+		mPostEditor = getChild<LLScriptEditor>("Post Editor");
+		if (mPostEditor)
+		{
+			mPostEditor->setFollowsAll();
+			mPostEditor->setEnabled(TRUE);
+		}
+	}
+	// FIRE-16042: Warn when preproc is toggled.
+	mTogglePreprocConnection = gSavedSettings.getControl("_NACL_LSLPreprocessor")->getSignal()
+		->connect(boost::bind(&LLScriptEdCore::onToggleProc, this));
+	// NaCl End
+
+	childSetCommitCallback("lsl errors", &LLScriptEdCore::onErrorList, this);
+// <FS:CR> Advanced Script Editor
+	//childSetAction("Save_btn", boost::bind(&LLScriptEdCore::doSave,this,FALSE));
+	childSetAction("prefs_btn", boost::bind(&LLScriptEdCore::onBtnPrefs, this));
+// </FS:CR>
+	childSetAction("Edit_btn", boost::bind(&LLScriptEdCore::openInExternalEditor, this));
+	childSetAction("edit_btn_2", boost::bind(&LLScriptEdCore::openInExternalEditor, this));	// <FS:Zi> support extra edit button
+	
+	initMenu();
+	initButtonBar();	// <FS:CR> Advanced Script Editor
+
+	mSyntaxIDConnection = LLSyntaxIdLSL::getInstance()->addSyntaxIDCallback(boost::bind(&LLScriptEdCore::processKeywords, this));
+
+	// Intialise keyword highlighting for the current simulator's version of LSL
+	LLSyntaxIdLSL::getInstance()->initialize();
+	processKeywords();
+
+	return TRUE;
+}
+
+void LLScriptEdCore::processKeywords()
+{
+	LL_DEBUGS("SyntaxLSL") << "Processing keywords" << LL_ENDL;
+	// <FS:Ansariel> FIRE-15906: Clear combobox values before adding new
+	mFunctions->clearRows();
+	mEditor->clearSegments();
+	mEditor->initKeywords();
+	mEditor->loadKeywords();
+
+	// <FS:Ansariel> Re-add legacy format support
+	std::vector<std::string> funcs;
+	std::vector<std::string> tooltips;
+	for (std::vector<LLScriptLibraryFunction>::const_iterator i = gScriptLibrary.mFunctions.begin();
+	i != gScriptLibrary.mFunctions.end(); ++i)
+	{
+		// Make sure this isn't a god only function, or the agent is a god.
+		if (!i->mGodOnly || gAgent.isGodlike())
+		{
+			std::string name = i->mName;
+			funcs.push_back(name);
+
+			std::string desc = i->mDesc;
+			
+			F32 sleep_time = i->mSleepTime;
+			if( sleep_time )
+			{
+				desc += "\n";
+			
+				LLStringUtil::format_map_t args;
+				args["[SLEEP_TIME]"] = llformat("%.1f", sleep_time );
+				desc += LLTrans::getString("LSLTipSleepTime", args);
+			}
+			
+			// A \n linefeed is not part of xml. Let's add one to keep all
+			// the tips one-per-line in strings.xml
+			LLStringUtil::replaceString( desc, ";", "\n" );
+			
+			LL_DEBUGS() << "Adding script library function: (" << name << ") with the desc '" << desc << "'" << LL_ENDL;
+			
+			tooltips.push_back(desc);
+		}
+	}
+
+	LLColor3 color(LLUIColorTable::instance().getColor("SyntaxLslFunction"));
+	if (gSavedSettings.getBOOL("_NACL_LSLPreprocessor"))
+		mEditor->loadKeywords(gDirUtilp->getExpandedFilename(LL_PATH_APP_SETTINGS, "scriptlibrary_preproc.xml"), funcs, tooltips, color);
+#ifdef OPENSIM
+	if (LLGridManager::getInstance()->isInOpenSim())
+		mEditor->loadKeywords(gDirUtilp->getExpandedFilename(LL_PATH_APP_SETTINGS, "scriptlibrary_ossl.xml"), funcs, tooltips, color);
+	if (LLGridManager::getInstance()->isInAuroraSim())
+		mEditor->loadKeywords(gDirUtilp->getExpandedFilename(LL_PATH_APP_SETTINGS, "scriptlibrary_aa.xml"), funcs, tooltips, color);
+#endif // OPENSIM
+	// </FS:Ansariel>
+	
+	string_vec_t primary_keywords;
+	string_vec_t secondary_keywords;
+	LLKeywordToken *token;
+	LLKeywords::keyword_iterator_t token_it;
+	for (token_it = mEditor->keywordsBegin(); token_it != mEditor->keywordsEnd(); ++token_it)
+	{
+		token = token_it->second;
+		if (token->getType() == LLKeywordToken::TT_FUNCTION)
+		{
+			primary_keywords.push_back( wstring_to_utf8str(token->getToken()) );
+		}
+		else
+		{
+			secondary_keywords.push_back( wstring_to_utf8str(token->getToken()) );
+		}
+	}
+
+	for (string_vec_t::const_iterator iter = primary_keywords.begin();
+		 iter!= primary_keywords.end(); ++iter)
+	{
+		mFunctions->add(*iter);
+	}
+	for (string_vec_t::const_iterator iter = secondary_keywords.begin();
+		 iter!= secondary_keywords.end(); ++iter)
+	{
+		mFunctions->add(*iter);
+	}
+
+	// NaCl - LSL Preprocessor
+	if (gSavedSettings.getBOOL("_NACL_LSLPreprocessor") && mPostEditor)
+	{
+		mPostEditor->clearSegments();
+		mPostEditor->initKeywords();
+		mPostEditor->loadKeywords();
+
+		mPostEditor->loadKeywords(gDirUtilp->getExpandedFilename(LL_PATH_APP_SETTINGS, "scriptlibrary_preproc.xml"), funcs, tooltips, color);
+#ifdef OPENSIM
+		if (LLGridManager::getInstance()->isInOpenSim())
+			mPostEditor->loadKeywords(gDirUtilp->getExpandedFilename(LL_PATH_APP_SETTINGS, "scriptlibrary_ossl.xml"), funcs, tooltips, color);
+		if (LLGridManager::getInstance()->isInAuroraSim())
+			mPostEditor->loadKeywords(gDirUtilp->getExpandedFilename(LL_PATH_APP_SETTINGS, "scriptlibrary_aa.xml"), funcs, tooltips, color);
+#endif // OPENSIM
+	}
+	// NaCl End
+}
+
+void LLScriptEdCore::initMenu()
+{
+	// *TODO: Skinning - make these callbacks data driven
+	LLMenuItemCallGL* menuItem;
+	
+	menuItem = getChild<LLMenuItemCallGL>("Save");
+	// <FS:Ansariel> FIRE-7514: Script in external editor needs to be saved twice
+	//menuItem->setClickCallback(boost::bind(&LLScriptEdCore::doSave, this, FALSE));
+	menuItem->setClickCallback(boost::bind(&LLScriptEdCore::doSave, this, FALSE, true));
+	// </FS:Ansariel>
+	menuItem->setEnableCallback(boost::bind(&LLScriptEdCore::hasChanged, this));
+	
+	menuItem = getChild<LLMenuItemCallGL>("Revert All Changes");
+	menuItem->setClickCallback(boost::bind(&LLScriptEdCore::onBtnUndoChanges, this));
+	menuItem->setEnableCallback(boost::bind(&LLScriptEdCore::hasChanged, this));
+
+	menuItem = getChild<LLMenuItemCallGL>("Undo");
+	menuItem->setClickCallback(boost::bind(&LLTextEditor::undo, mEditor));
+	menuItem->setEnableCallback(boost::bind(&LLTextEditor::canUndo, mEditor));
+
+	menuItem = getChild<LLMenuItemCallGL>("Redo");
+	menuItem->setClickCallback(boost::bind(&LLTextEditor::redo, mEditor));
+	menuItem->setEnableCallback(boost::bind(&LLTextEditor::canRedo, mEditor));
+
+	menuItem = getChild<LLMenuItemCallGL>("Cut");
+	menuItem->setClickCallback(boost::bind(&LLTextEditor::cut, mEditor));
+	menuItem->setEnableCallback(boost::bind(&LLTextEditor::canCut, mEditor));
+
+	menuItem = getChild<LLMenuItemCallGL>("Copy");
+	menuItem->setClickCallback(boost::bind(&LLTextEditor::copy, mEditor));
+	menuItem->setEnableCallback(boost::bind(&LLTextEditor::canCopy, mEditor));
+
+	menuItem = getChild<LLMenuItemCallGL>("Paste");
+	menuItem->setClickCallback(boost::bind(&LLTextEditor::paste, mEditor));
+	menuItem->setEnableCallback(boost::bind(&LLTextEditor::canPaste, mEditor));
+
+	menuItem = getChild<LLMenuItemCallGL>("Select All");
+	menuItem->setClickCallback(boost::bind(&LLTextEditor::selectAll, mEditor));
+	menuItem->setEnableCallback(boost::bind(&LLTextEditor::canSelectAll, mEditor));
+
+	menuItem = getChild<LLMenuItemCallGL>("Deselect");
+	menuItem->setClickCallback(boost::bind(&LLTextEditor::deselect, mEditor));
+	menuItem->setEnableCallback(boost::bind(&LLTextEditor::canDeselect, mEditor));
+
+	menuItem = getChild<LLMenuItemCallGL>("Search / Replace...");
+//	menuItem->setClickCallback(boost::bind(&LLFloaterScriptSearch::show, this));
+// [SL:KB] - Patch: UI-FloaterSearchReplace | Checked: 2010-10-26 (Catznip-2.3.0a) | Added: Catznip-2.3.0a
+	menuItem->setClickCallback(boost::bind(&LLFloaterSearchReplace::show, mEditor));
+// [/SL:KB]
+
+	menuItem = getChild<LLMenuItemCallGL>("Go to line...");
+	menuItem->setClickCallback(boost::bind(&LLFloaterGotoLine::show, this));
+
+	menuItem = getChild<LLMenuItemCallGL>("Help...");
+	menuItem->setClickCallback(boost::bind(&LLScriptEdCore::onBtnHelp, this));
+
+	menuItem = getChild<LLMenuItemCallGL>("Keyword Help...");
+	menuItem->setClickCallback(boost::bind(&LLScriptEdCore::onBtnDynamicHelp, this));
+
+	menuItem = getChild<LLMenuItemCallGL>("LoadFromFile");
+	menuItem->setClickCallback(boost::bind(&LLScriptEdCore::onBtnLoadFromFile, this));
+	menuItem->setEnableCallback(boost::bind(&LLScriptEdCore::enableLoadFromFileMenu, this));
+
+	menuItem = getChild<LLMenuItemCallGL>("SaveToFile");
+	menuItem->setClickCallback(boost::bind(&LLScriptEdCore::onBtnSaveToFile, this));
+	menuItem->setEnableCallback(boost::bind(&LLScriptEdCore::enableSaveToFileMenu, this));
+
+// <FS:CR> Advanced Script Editor
+	menuItem = getChild<LLMenuItemCallGL>("ScriptPrefs");
+	menuItem->setClickCallback(boost::bind(&LLScriptEdCore::onBtnPrefs, this));
+}
+
+void LLScriptEdCore::initButtonBar()
+{
+	mSaveBtn->setClickedCallback(boost::bind(&LLScriptEdCore::doSave, this, FALSE, true));
+	mSaveBtn2->setClickedCallback(boost::bind(&LLScriptEdCore::doSave, this, FALSE, true));	// <FS:Zi> support extra save button
+	mCutBtn->setClickedCallback(boost::bind(&LLTextEditor::cut, mEditor));
+	mCopyBtn->setClickedCallback(boost::bind(&LLTextEditor::copy, mEditor));
+	mPasteBtn->setClickedCallback(boost::bind(&LLTextEditor::paste, mEditor));
+	mUndoBtn->setClickedCallback(boost::bind(&LLTextEditor::undo, mEditor));
+	mRedoBtn->setClickedCallback(boost::bind(&LLTextEditor::redo, mEditor));
+	mSaveToDiskBtn->setClickedCallback(boost::bind(&LLScriptEdCore::onBtnSaveToFile, this));
+	mLoadFromDiskBtn->setClickedCallback(boost::bind(&LLScriptEdCore::onBtnLoadFromFile, this));
+	mSearchBtn->setClickedCallback(boost::bind(&LLFloaterSearchReplace::show, mEditor));
+}
+
+void LLScriptEdCore::updateButtonBar()
+{
+	mSaveBtn->setEnabled(hasChanged());
+	// mSaveBtn2->setEnabled(hasChanged());	// <FS:Zi> support extra save button
+	mCutBtn->setEnabled(mEditor->canCut());
+	mCopyBtn->setEnabled(mEditor->canCopy());
+	mPasteBtn->setEnabled(mEditor->canPaste());
+	mUndoBtn->setEnabled(mEditor->canUndo());
+	mRedoBtn->setEnabled(mEditor->canRedo());
+	mSaveToDiskBtn->setEnabled(mEditor->canLoadOrSaveToFile());
+	mLoadFromDiskBtn->setEnabled(mEditor->canLoadOrSaveToFile());
+	//<FS:Kadah> Recompile button
+	static LLCachedControl<bool> FSScriptEditorRecompileButton(gSavedSettings, "FSScriptEditorRecompileButton");
+	mSaveBtn2->setEnabled(hasChanged() || (mLSLProc && FSScriptEditorRecompileButton && !mCompiling));
+	mSaveBtn2->setLabel((!mLSLProc || !FSScriptEditorRecompileButton || hasChanged()) ? LLTrans::getString("save_file_verb") : LLTrans::getString("recompile_script_verb"));
+	//</FS:Kadah>
+}
+
+//<FS:Kadah> Compile Indicators
+void LLScriptEdCore::updateIndicators(bool compiling, bool success)
+{
+	mCompiling = compiling;
+	LLLoadingIndicator* compile_indicator = getChild<LLLoadingIndicator>("progress_indicator");
+	compile_indicator->setVisible(mCompiling);
+	if (mCompiling)
+	{
+		compile_indicator->start();
+	}
+	else
+	{
+		compile_indicator->stop();
+	}
+
+	LLIconCtrl* status_indicator = getChild<LLIconCtrl>("status_indicator");
+	status_indicator->setVisible(!mCompiling);
+	status_indicator->setValue((success ? "Script_Running" : "Script_Error"));
+}
+//</FS:Kadah>
+
+//static
+void LLScriptEdCore::onBtnPrefs(void* userdata)
+{
+	LLFloaterReg::showInstance("script_colors");
+}
+// </FS:CR>
+
+// NaCl - LSL Preprocessor
+void LLScriptEdCore::onToggleProc()
+{
+	mErrorList->setCommentText(LLTrans::getString("preproc_toggle_warning"));
+	mErrorList->deleteAllItems(); // Make it visible
+	updateButtonBar(); // Update the save button in particular (FIRE-10173)
+}
+// NaCl End
+
+void LLScriptEdCore::setScriptText(const std::string& text, BOOL is_valid)
+{
+	if (mEditor)
+	{
+		// NaCl - LSL Preprocessor
+		std::string ntext = text;
+		if (gSavedSettings.getBOOL("_NACL_LSLPreprocessor") && mLSLProc)
+		{
+			if (mPostEditor)
+			{
+				mPostEditor->setText(ntext);
+			}
+			ntext = mLSLProc->decode(ntext);
+		}
+		LLStringUtil::replaceTabsWithSpaces(ntext, mEditor->spacesPerTab());
+		// NaCl End
+		mEditor->setText(ntext);
+		mHasScriptData = is_valid;
+	}
+}
+
+// NaCl - LSL Preprocessor
+std::string LLScriptEdCore::getScriptText()
+{
+	if (gSavedSettings.getBOOL("_NACL_LSLPreprocessor") && mPostEditor)
+	{
+		//return mPostEditor->getText();
+		return mPostScript;
+	}
+	else if (mEditor)
+	{
+		return mEditor->getText();
+	}
+	return std::string();
+}
+// NaCl End
+
+bool LLScriptEdCore::loadScriptText(const std::string& filename)
+{
+	if (filename.empty())
+	{
+		LL_WARNS() << "Empty file name" << LL_ENDL;
+		return false;
+	}
+
+	LLFILE* file = LLFile::fopen(filename, "rb");		/*Flawfinder: ignore*/
+	if (!file)
+	{
+		LL_WARNS() << "Error opening " << filename << LL_ENDL;
+		return false;
+	}
+
+	// read in the whole file
+	fseek(file, 0L, SEEK_END);
+	size_t file_length = (size_t) ftell(file);
+	fseek(file, 0L, SEEK_SET);
+	char* buffer = new char[file_length+1];
+	size_t nread = fread(buffer, 1, file_length, file);
+	if (nread < file_length)
+	{
+		LL_WARNS() << "Short read" << LL_ENDL;
+	}
+	buffer[nread] = '\0';
+	fclose(file);
+
+	// <FS:Zi> Optionally convert tabs to spaces
+	// mEditor->setText(LLStringExplicit(buffer));
+	std::string scriptText=LLStringExplicit(buffer);
+	if(gSavedSettings.getBOOL("ExternalEditorConvertTabsToSpaces"))
+	{
+		LLStringUtil::replaceTabsWithSpaces(scriptText,mEditor->spacesPerTab());
+	}
+	// </FS:Zi>
+	mEditor->setText(scriptText);
+
+	delete[] buffer;
+
+	return true;
+}
+
+bool LLScriptEdCore::writeToFile(const std::string& filename, bool unprocessed)
+{
+	LLFILE* fp = LLFile::fopen(filename, "wb");
+	if (!fp)
+	{
+		LL_WARNS() << "Unable to write to " << filename << LL_ENDL;
+
+		LLSD row;
+		row["columns"][0]["value"] = "Error writing to local file. Is your hard drive full?";
+		row["columns"][0]["font"] = "SANSSERIF_SMALL";
+		mErrorList->addElement(row);
+		return false;
+	}
+
+	// NaCl - LSL Preprocessor
+	std::string utf8text;
+	if(!unprocessed)
+		utf8text = this->getScriptText();
+	else
+		utf8text = mEditor->getText();
+	// NaCl End
+
+	// Special case for a completely empty script - stuff in one space so it can store properly.  See SL-46889
+	if (utf8text.size() == 0)
+	{
+		utf8text = " ";
+	}
+
+	fputs(utf8text.c_str(), fp);
+	fclose(fp);
+	return true;
+}
+
+void LLScriptEdCore::sync()
+{
+	// Sync with external editor.
+	std::string tmp_file = mContainer->getTmpFileName();
+	llstat s;
+	if (LLFile::stat(tmp_file, &s) == 0) // file exists
+	{
+		if (mLiveFile) mLiveFile->ignoreNextUpdate();
+		writeToFile(tmp_file,gSavedSettings.getBOOL("_NACL_LSLPreprocessor"));
+	}
+}
+
+bool LLScriptEdCore::hasChanged()
+{
+	if (!mEditor) return false;
+
+	return ((!mEditor->isPristine() || mEnableSave) && mHasScriptData);
+}
+
+void LLScriptEdCore::draw()
+{
+// <FS:CR> Advanced Script Editor
+	//BOOL script_changed	= hasChanged();
+	//mSaveBtn->setEnabled(script_changed);
+	updateButtonBar();
+// </FS:CR>
+
+	if( mEditor->hasFocus() )
+	{
+		S32 line = 0;
+		S32 column = 0;
+		mEditor->getCurrentLineAndColumn( &line, &column, FALSE );  // don't include wordwrap
+		LLStringUtil::format_map_t args;
+		std::string cursor_pos;
+		args["[LINE]"] = llformat ("%d", line);
+		args["[COLUMN]"] = llformat ("%d", column);
+		cursor_pos = LLTrans::getString("CursorPos", args);
+		mLineCol->setValue(cursor_pos);
+	}
+	else
+	{
+		mLineCol->setValue(LLStringUtil::null);
+	}
+
+	updateDynamicHelp();
+
+	LLPanel::draw();
+}
+
+void LLScriptEdCore::updateDynamicHelp(BOOL immediate)
+{
+	LLFloater* help_floater = mLiveHelpHandle.get();
+	if (!help_floater) return;
+
+	// update back and forward buttons
+	LLButton* fwd_button = help_floater->getChild<LLButton>("fwd_btn");
+	LLButton* back_button = help_floater->getChild<LLButton>("back_btn");
+	LLMediaCtrl* browser = help_floater->getChild<LLMediaCtrl>("lsl_guide_html");
+	back_button->setEnabled(browser->canNavigateBack());
+	fwd_button->setEnabled(browser->canNavigateForward());
+
+	if (!immediate && !gSavedSettings.getBOOL("ScriptHelpFollowsCursor"))
+	{
+		return;
+	}
+
+	LLTextSegmentPtr segment = NULL;
+	std::vector<LLTextSegmentPtr> selected_segments;
+	mEditor->getSelectedSegments(selected_segments);
+	LLKeywordToken* token;
+	// try segments in selection range first
+	std::vector<LLTextSegmentPtr>::iterator segment_iter;
+	for (segment_iter = selected_segments.begin(); segment_iter != selected_segments.end(); ++segment_iter)
+	{
+		token = (*segment_iter)->getToken();
+		if(token && isKeyword(token))
+		{
+			segment = *segment_iter;
+			break;
+		}
+	}
+
+	// then try previous segment in case we just typed it
+	if (!segment)
+	{
+		const LLTextSegmentPtr test_segment = mEditor->getPreviousSegment();
+		token = test_segment->getToken();
+		if(token && isKeyword(token))
+		{
+			segment = test_segment;
+		}
+	}
+
+	if (segment)
+	{
+		if (segment->getToken() != mLastHelpToken)
+		{
+			mLastHelpToken = segment->getToken();
+			mLiveHelpTimer.start();
+		}
+		if (immediate || (mLiveHelpTimer.getStarted() && mLiveHelpTimer.getElapsedTimeF32() > LIVE_HELP_REFRESH_TIME))
+		{
+			std::string help_string = mEditor->getText().substr(segment->getStart(), segment->getEnd() - segment->getStart());
+			setHelpPage(help_string);
+			mLiveHelpTimer.stop();
+		}
+	}
+	else
+	{
+		if (immediate)
+		{
+			setHelpPage(LLStringUtil::null);
+		}
+	}
+}
+
+bool LLScriptEdCore::isKeyword(LLKeywordToken* token)
+{
+	switch(token->getType())
+	{
+		case LLKeywordToken::TT_CONSTANT:
+		case LLKeywordToken::TT_CONTROL:
+		case LLKeywordToken::TT_EVENT:
+		case LLKeywordToken::TT_FUNCTION:
+		case LLKeywordToken::TT_SECTION:
+		case LLKeywordToken::TT_TYPE:
+		case LLKeywordToken::TT_WORD:
+			return true;
+
+		default:
+			return false;
+	}
+}
+
+void LLScriptEdCore::setHelpPage(const std::string& help_string)
+{
+	LLFloater* help_floater = mLiveHelpHandle.get();
+	if (!help_floater) return;
+	
+	LLMediaCtrl* web_browser = help_floater->getChild<LLMediaCtrl>("lsl_guide_html");
+	if (!web_browser) return;
+
+	LLComboBox* history_combo = help_floater->getChild<LLComboBox>("history_combo");
+	if (!history_combo) return;
+
+	LLUIString url_string = gSavedSettings.getString("LSLHelpURL");
+
+	url_string.setArg("[LSL_STRING]", help_string);
+
+	addHelpItemToHistory(help_string);
+
+	web_browser->navigateTo(url_string);
+
+}
+
+
+void LLScriptEdCore::addHelpItemToHistory(const std::string& help_string)
+{
+	if (help_string.empty()) return;
+
+	LLFloater* help_floater = mLiveHelpHandle.get();
+	if (!help_floater) return;
+
+	LLComboBox* history_combo = help_floater->getChild<LLComboBox>("history_combo");
+	if (!history_combo) return;
+
+	// separate history items from full item list
+	if (mLiveHelpHistorySize == 0)
+	{
+		history_combo->addSeparator(ADD_TOP);
+	}
+	// delete all history items over history limit
+	while(mLiveHelpHistorySize > MAX_HISTORY_COUNT - 1)
+	{
+		history_combo->remove(mLiveHelpHistorySize - 1);
+		mLiveHelpHistorySize--;
+	}
+
+	history_combo->setSimple(help_string);
+	S32 index = history_combo->getCurrentIndex();
+
+	// if help string exists in the combo box
+	if (index >= 0)
+	{
+		S32 cur_index = history_combo->getCurrentIndex();
+		if (cur_index < mLiveHelpHistorySize)
+		{
+			// item found in history, bubble up to top
+			history_combo->remove(history_combo->getCurrentIndex());
+			mLiveHelpHistorySize--;
+		}
+	}
+	history_combo->add(help_string, LLSD(help_string), ADD_TOP);
+	history_combo->selectFirstItem();
+	mLiveHelpHistorySize++;
+}
+
+BOOL LLScriptEdCore::canClose()
+{
+	if(mForceClose || !hasChanged())
+	{
+		return TRUE;
+	}
+	else
+	{
+		// Bring up view-modal dialog: Save changes? Yes, No, Cancel
+		LLNotificationsUtil::add("SaveChanges", LLSD(), LLSD(), boost::bind(&LLScriptEdCore::handleSaveChangesDialog, this, _1, _2));
+		return FALSE;
+	}
+}
+
+void LLScriptEdCore::setEnableEditing(bool enable)
+{
+	mEditor->setEnabled(enable);
+	getChildView("Edit_btn")->setEnabled(enable);
+	getChildView("edit_btn_2")->setEnabled(enable);	// <FS:Zi> support extra edit button
+}
+
+bool LLScriptEdCore::handleSaveChangesDialog(const LLSD& notification, const LLSD& response )
+{
+	S32 option = LLNotificationsUtil::getSelectedOption(notification, response);
+	switch( option )
+	{
+	case 0:  // "Yes"
+		// close after saving
+			doSave( TRUE );
+		break;
+
+	case 1:  // "No"
+		mForceClose = TRUE;
+		// This will close immediately because mForceClose is true, so we won't
+		// infinite loop with these dialogs. JC
+		((LLFloater*) getParent())->closeFloater();
+		break;
+
+	case 2: // "Cancel"
+	default:
+		// If we were quitting, we didn't really mean it.
+		LLAppViewer::instance()->abortQuit();
+		break;
+	}
+	return false;
+}
+
+void LLScriptEdCore::onBtnHelp()
+{
+	LLUI::sHelpImpl->showTopic(HELP_LSL_PORTAL_TOPIC);
+}
+
+void LLScriptEdCore::onBtnDynamicHelp()
+{
+	LLFloater* live_help_floater = mLiveHelpHandle.get();
+	if (!live_help_floater)
+	{
+		live_help_floater = new LLFloater(LLSD());
+		live_help_floater->buildFromFile("floater_lsl_guide.xml");
+		LLFloater* parent = dynamic_cast<LLFloater*>(getParent());
+		llassert(parent);
+		if (parent)
+			parent->addDependentFloater(live_help_floater, TRUE);
+		live_help_floater->childSetCommitCallback("lock_check", onCheckLock, this);
+		live_help_floater->getChild<LLUICtrl>("lock_check")->setValue(gSavedSettings.getBOOL("ScriptHelpFollowsCursor"));
+		live_help_floater->childSetCommitCallback("history_combo", onHelpComboCommit, this);
+		live_help_floater->childSetAction("back_btn", onClickBack, this);
+		live_help_floater->childSetAction("fwd_btn", onClickForward, this);
+
+		LLMediaCtrl* browser = live_help_floater->getChild<LLMediaCtrl>("lsl_guide_html");
+		browser->setAlwaysRefresh(TRUE);
+
+		LLComboBox* help_combo = live_help_floater->getChild<LLComboBox>("history_combo");
+		LLKeywordToken *token;
+		LLKeywords::keyword_iterator_t token_it;
+		for (token_it = mEditor->keywordsBegin(); 
+			 token_it != mEditor->keywordsEnd(); 
+			 ++token_it)
+		{
+			token = token_it->second;
+			help_combo->add(wstring_to_utf8str(token->getToken()));
+		}
+		help_combo->sortByName();
+
+		// re-initialize help variables
+		mLastHelpToken = NULL;
+		mLiveHelpHandle = live_help_floater->getHandle();
+		mLiveHelpHistorySize = 0;
+	}
+
+	BOOL visible = TRUE;
+	BOOL take_focus = TRUE;
+	live_help_floater->setVisible(visible);
+	live_help_floater->setFrontmost(take_focus);
+
+	updateDynamicHelp(TRUE);
+}
+
+//static 
+void LLScriptEdCore::onClickBack(void* userdata)
+{
+	LLScriptEdCore* corep = (LLScriptEdCore*)userdata;
+	LLFloater* live_help_floater = corep->mLiveHelpHandle.get();
+	if (live_help_floater)
+	{
+		LLMediaCtrl* browserp = live_help_floater->getChild<LLMediaCtrl>("lsl_guide_html");
+		if (browserp)
+		{
+			browserp->navigateBack();
+		}
+	}
+}
+
+//static 
+void LLScriptEdCore::onClickForward(void* userdata)
+{
+	LLScriptEdCore* corep = (LLScriptEdCore*)userdata;
+	LLFloater* live_help_floater = corep->mLiveHelpHandle.get();
+	if (live_help_floater)
+	{
+		LLMediaCtrl* browserp = live_help_floater->getChild<LLMediaCtrl>("lsl_guide_html");
+		if (browserp)
+		{
+			browserp->navigateForward();
+		}
+	}
+}
+
+// static
+void LLScriptEdCore::onCheckLock(LLUICtrl* ctrl, void* userdata)
+{
+	LLScriptEdCore* corep = (LLScriptEdCore*)userdata;
+
+	// clear out token any time we lock the frame, so we will refresh web page immediately when unlocked
+	gSavedSettings.setBOOL("ScriptHelpFollowsCursor", ctrl->getValue().asBoolean());
+
+	corep->mLastHelpToken = NULL;
+}
+
+// static 
+void LLScriptEdCore::onBtnInsertSample(void* userdata)
+{
+	LLScriptEdCore* self = (LLScriptEdCore*) userdata;
+
+	// Insert sample code
+	self->mEditor->selectAll();
+	self->mEditor->cut();
+	self->mEditor->insertText(self->mSampleText);
+}
+
+// static 
+void LLScriptEdCore::onHelpComboCommit(LLUICtrl* ctrl, void* userdata)
+{
+	LLScriptEdCore* corep = (LLScriptEdCore*)userdata;
+
+	LLFloater* live_help_floater = corep->mLiveHelpHandle.get();
+	if (live_help_floater)
+	{
+		std::string help_string = ctrl->getValue().asString();
+
+		corep->addHelpItemToHistory(help_string);
+
+		LLMediaCtrl* web_browser = live_help_floater->getChild<LLMediaCtrl>("lsl_guide_html");
+		LLUIString url_string = gSavedSettings.getString("LSLHelpURL");
+		url_string.setArg("[LSL_STRING]", help_string);
+		web_browser->navigateTo(url_string);
+	}
+}
+
+// static 
+void LLScriptEdCore::onBtnInsertFunction(LLUICtrl *ui, void* userdata)
+{
+	LLScriptEdCore* self = (LLScriptEdCore*) userdata;
+
+	// Insert sample code
+	if(self->mEditor->getEnabled())
+	{
+		self->mEditor->insertText(self->mFunctions->getSimple());
+	}
+	self->mEditor->setFocus(TRUE);
+	self->setHelpPage(self->mFunctions->getSimple());
+}
+
+// <FS:Ansariel> FIRE-7514: Script in external editor needs to be saved twice
+//void LLScriptEdCore::doSave( BOOL close_after_save )
+void LLScriptEdCore::doSave(BOOL close_after_save, bool sync /*= true*/)
+// </FS:Ansariel>
+{
+	// NaCl - LSL Preprocessor
+	// Clear status list *before* running the preprocessor (FIRE-10172) -Sei
+	mErrorList->deleteAllItems();
+	mErrorList->setCommentText(std::string());
+
+	updateIndicators(true, false); //<FS:Kadah> Compile Indicators
+
+	if (gSavedSettings.getBOOL("_NACL_LSLPreprocessor") && mLSLProc)
+	{
+		LL_INFOS() << "passing to preproc" << LL_ENDL;
+		mLSLProc->preprocess_script(close_after_save, sync);
+	}
+	else
+	{
+		if( mSaveCallback )
+		{
+			mSaveCallback( mUserdata, close_after_save, sync );
+		}
+	}
+	// NaCl End
+}
+
+// NaCl - LSL Preprocessor
+void LLScriptEdCore::doSaveComplete( void* userdata, BOOL close_after_save, bool sync)
+{
+	add( LLStatViewer::LSL_SAVES,1 );
+
+	//LLScriptEdCore* self = (LLScriptEdCore*) userdata;
+
+	if( mSaveCallback )
+	{
+		mSaveCallback( mUserdata, close_after_save, sync );
+	}
+}
+// NaCl End
+
+void LLScriptEdCore::openInExternalEditor()
+{
+	// Open it in external editor.
+	{
+		LLExternalEditor ed;
+		LLExternalEditor::EErrorCode status;
+		std::string msg;
+
+		status = ed.setCommand("LL_SCRIPT_EDITOR");
+		if (status != LLExternalEditor::EC_SUCCESS)
+		{
+			if (status == LLExternalEditor::EC_NOT_SPECIFIED) // Use custom message for this error.
+			{
+				msg = getString("external_editor_not_set");
+			}
+			else
+			{
+				msg = LLExternalEditor::getErrorMessage(status);
+			}
+
+			LLNotificationsUtil::add("GenericAlert", LLSD().with("MESSAGE", msg));
+			return;
+		}
+
+		// FS:TS FIRE-6122: Script contents clobbered when Edit button
+		//  clicked with preprocessor active. Fix from NaCl (code moved
+		//  from above).
+		delete mLiveFile; // deletes file
+
+		// Save the script to a temporary file.
+		std::string filename = mContainer->getTmpFileName();
+		writeToFile(filename,gSavedSettings.getBOOL("_NACL_LSLPreprocessor"));
+
+		// Start watching file changes.
+		mLiveFile = new LLLiveLSLFile(filename, boost::bind(&LLScriptEdContainer::onExternalChange, mContainer, _1));
+		mLiveFile->addToEventTimer();
+		// FS:TS FIRE-6122 end
+
+		status = ed.run(filename);
+		if (status != LLExternalEditor::EC_SUCCESS)
+		{
+			msg = LLExternalEditor::getErrorMessage(status);
+			LLNotificationsUtil::add("GenericAlert", LLSD().with("MESSAGE", msg));
+		}
+	}
+}
+
+void LLScriptEdCore::onBtnUndoChanges()
+{
+	if( !mEditor->tryToRevertToPristineState() )
+	{
+		LLNotificationsUtil::add("ScriptCannotUndo", LLSD(), LLSD(), boost::bind(&LLScriptEdCore::handleReloadFromServerDialog, this, _1, _2));
+	}
+}
+
+// static
+void LLScriptEdCore::onErrorList(LLUICtrl*, void* user_data)
+{
+	LLScriptEdCore* self = (LLScriptEdCore*)user_data;
+	LLScrollListItem* item = self->mErrorList->getFirstSelected();
+	if(item)
+	{
+		// *FIX: replace with boost grep
+		S32 row = 0;
+		S32 column = 0;
+		const LLScrollListCell* cell = item->getColumn(0);
+		std::string line(cell->getValue().asString());
+		line.erase(0, 1);
+		LLStringUtil::replaceChar(line, ',',' ');
+		LLStringUtil::replaceChar(line, ')',' ');
+		sscanf(line.c_str(), "%d %d", &row, &column);
+		//LL_INFOS() << "LLScriptEdCore::onErrorList() - " << row << ", "
+		//<< column << LL_ENDL;
+		// NaCl - LSL Preprocessor
+		if (gSavedSettings.getBOOL("_NACL_LSLPreprocessor") && self->mPostEditor)
+		{
+			LLPanel* tab = self->getChild<LLPanel>("Preprocessed");
+			LLTabContainer* tabset = self->getChild<LLTabContainer>("Tabset");
+
+			if(tabset)
+				tabset->selectTabByName("Preprocessed");
+
+			if(tab)
+				tab->setFocus(TRUE);
+
+			if( self->mPostEditor )
+			{
+				self->mPostEditor->setFocus(TRUE);
+				self->mPostEditor->setCursor(row, column);
+			}
+		}
+		else
+		{
+		  self->mEditor->setCursor(row, column);
+		  self->mEditor->setFocus(TRUE);
+		}
+		// NaCl End
+	}
+}
+
+bool LLScriptEdCore::handleReloadFromServerDialog(const LLSD& notification, const LLSD& response )
+{
+	S32 option = LLNotificationsUtil::getSelectedOption(notification, response);
+	switch( option )
+	{
+	case 0: // "Yes"
+		if( mLoadCallback )
+		{
+			setScriptText(getString("loading"), FALSE);
+			mLoadCallback(mUserdata);
+		}
+		break;
+
+	case 1: // "No"
+		break;
+
+	default:
+		llassert(0);
+		break;
+	}
+	return false;
+}
+
+void LLScriptEdCore::selectFirstError()
+{
+	// Select the first item;
+	mErrorList->selectFirstItem();
+	onErrorList(mErrorList, this);
+}
+
+
+struct LLEntryAndEdCore
+{
+	LLScriptEdCore* mCore;
+	LLEntryAndEdCore(LLScriptEdCore* core) :
+		mCore(core)
+		{}
+};
+
+void LLScriptEdCore::deleteBridges()
+{
+	S32 count = mBridges.size();
+	LLEntryAndEdCore* eandc;
+	for(S32 i = 0; i < count; i++)
+	{
+		eandc = mBridges.at(i);
+		delete eandc;
+		mBridges[i] = NULL;
+	}
+	mBridges.clear();
+}
+
+// virtual
+BOOL LLScriptEdCore::handleKeyHere(KEY key, MASK mask)
+{
+	bool just_control = MASK_CONTROL == (mask & MASK_MODIFIERS);
+
+	if(('S' == key) && just_control)
+	{
+		if(mSaveCallback)
+		{
+			// don't close after saving
+			// NaCl - LSL Preprocessor
+			if (!hasChanged())
+			{
+				LL_INFOS() << "Save Not Needed" << LL_ENDL;
+				return TRUE;
+			}
+			doSave(FALSE);
+			// NaCl End
+				
+			//mSaveCallback(mUserdata, FALSE);
+		}
+
+		return TRUE;
+	}
+
+	if(('F' == key) && just_control)
+	{
+		if(mSearchReplaceCallback)
+		{
+			mSearchReplaceCallback(mUserdata);
+		}
+
+		return TRUE;
+	}
+
+	return FALSE;
+}
+
+void LLScriptEdCore::onBtnLoadFromFile( void* data )
+{
+	LLScriptEdCore* self = (LLScriptEdCore*) data;
+
+	// TODO Maybe add a dialogue warning here if the current file has unsaved changes.
+	LLFilePicker& file_picker = LLFilePicker::instance();
+	if( !file_picker.getOpenFile( LLFilePicker::FFLOAD_SCRIPT ) )
+	{
+		//File picking cancelled by user, so nothing to do.
+		return;
+	}
+
+	std::string filename = file_picker.getFirstFile();
+
+	std::ifstream fin(filename.c_str());
+
+	std::string line;
+	std::string text;
+	std::string linetotal;
+	while (!fin.eof())
+	{ 
+		getline(fin,line);
+		text += line;
+		if (!fin.eof())
+		{
+			text += "\n";
+		}
+	}
+	fin.close();
+
+	// Only replace the script if there is something to replace with.
+	if (text.length() > 0)
+	{
+		self->mEditor->selectAll();
+		LLWString script(utf8str_to_wstring(text));
+		self->mEditor->insertText(script);
+	}
+}
+
+void LLScriptEdCore::onBtnSaveToFile( void* userdata )
+{
+	add(LLStatViewer::LSL_SAVES, 1);
+
+	LLScriptEdCore* self = (LLScriptEdCore*) userdata;
+
+	if( self->mSaveCallback )
+	{
+		LLFilePicker& file_picker = LLFilePicker::instance();
+		if( file_picker.getSaveFile( LLFilePicker::FFSAVE_SCRIPT, self->mScriptName ) )
+		{
+			std::string filename = file_picker.getFirstFile();
+			std::string scriptText=self->mEditor->getText();
+			std::ofstream fout(filename.c_str());
+			fout<<(scriptText);
+			fout.close();
+			// <FS:Ansariel> FIRE-7514: Script in external editor needs to be saved twice
+			//self->mSaveCallback( self->mUserdata, FALSE );
+			self->mSaveCallback( self->mUserdata, FALSE, true );
+			// </FS:Ansariel>
+		}
+	}
+}
+
+bool LLScriptEdCore::canLoadOrSaveToFile( void* userdata )
+{
+	LLScriptEdCore* self = (LLScriptEdCore*) userdata;
+	return self->mEditor->canLoadOrSaveToFile();
+}
+
+// static
+bool LLScriptEdCore::enableSaveToFileMenu(void* userdata)
+{
+	LLScriptEdCore* self = (LLScriptEdCore*)userdata;
+	if (!self || !self->mEditor) return FALSE;
+	return self->mEditor->canLoadOrSaveToFile();
+}
+
+// static 
+bool LLScriptEdCore::enableLoadFromFileMenu(void* userdata)
+{
+	LLScriptEdCore* self = (LLScriptEdCore*)userdata;
+	return (self && self->mEditor) ? self->mEditor->canLoadOrSaveToFile() : FALSE;
+}
+
+LLUUID LLScriptEdCore::getAssociatedExperience()const
+{
+	return mAssociatedExperience;
+}
+
+void LLLiveLSLEditor::setExperienceIds( const LLSD& experience_ids )
+{
+	mExperienceIds=experience_ids;
+	updateExperiencePanel();
+}
+
+
+void LLLiveLSLEditor::updateExperiencePanel()
+{
+	if(mScriptEd->getAssociatedExperience().isNull())
+	{
+		mExperienceEnabled->set(FALSE);
+		mExperiences->setVisible(FALSE);
+		if(mExperienceIds.size()>0)
+		{
+			mExperienceEnabled->setEnabled(TRUE);
+			mExperienceEnabled->setToolTip(getString("add_experiences"));
+		}
+		else
+		{
+			mExperienceEnabled->setEnabled(FALSE);
+			mExperienceEnabled->setToolTip(getString("no_experiences"));
+		}
+		getChild<LLButton>("view_profile")->setVisible(FALSE);
+	}
+	else
+	{
+		mExperienceEnabled->setToolTip(getString("experience_enabled"));
+		mExperienceEnabled->setEnabled(getIsModifiable());
+		mExperiences->setVisible(TRUE);
+		mExperienceEnabled->set(TRUE);
+		getChild<LLButton>("view_profile")->setToolTip(getString("show_experience_profile"));
+		buildExperienceList();
+	}
+}
+
+void LLLiveLSLEditor::buildExperienceList()
+{
+	mExperiences->clearRows();
+	bool foundAssociated=false;
+	const LLUUID& associated = mScriptEd->getAssociatedExperience();
+	LLUUID last;
+	LLScrollListItem* item;
+	for(LLSD::array_const_iterator it = mExperienceIds.beginArray(); it != mExperienceIds.endArray(); ++it)
+	{
+		LLUUID id = it->asUUID();
+		EAddPosition position = ADD_BOTTOM;
+		if(id == associated)
+		{
+			foundAssociated = true;
+			position = ADD_TOP;
+		}
+		
+        const LLSD& experience = LLExperienceCache::instance().get(id);
+		if(experience.isUndefined())
+		{
+			mExperiences->add(getString("loading"), id, position);
+			last = id;
+		}
+		else
+		{
+			std::string experience_name_string = experience[LLExperienceCache::NAME].asString();
+			if (experience_name_string.empty())
+			{
+				experience_name_string = LLTrans::getString("ExperienceNameUntitled");
+			}
+			mExperiences->add(experience_name_string, id, position);
+		} 
+	}
+
+	if(!foundAssociated )
+	{
+        const LLSD& experience = LLExperienceCache::instance().get(associated);
+		if(experience.isDefined())
+		{
+			std::string experience_name_string = experience[LLExperienceCache::NAME].asString();
+			if (experience_name_string.empty())
+			{
+				experience_name_string = LLTrans::getString("ExperienceNameUntitled");
+			}
+			item=mExperiences->add(experience_name_string, associated, ADD_TOP);
+		} 
+		else
+		{
+			item=mExperiences->add(getString("loading"), associated, ADD_TOP);
+			last = associated;
+		}
+		item->setEnabled(FALSE);
+	}
+
+	if(last.notNull())
+	{
+		mExperiences->setEnabled(FALSE);
+        LLExperienceCache::instance().get(last, boost::bind(&LLLiveLSLEditor::buildExperienceList, this));
+	}
+	else
+	{
+		mExperiences->setEnabled(TRUE);
+		mExperiences->sortByName(TRUE);
+		mExperiences->setCurrentByIndex(mExperiences->getCurrentIndex());
+		getChild<LLButton>("view_profile")->setVisible(TRUE);
+	}
+}
+
+
+void LLScriptEdCore::setAssociatedExperience( const LLUUID& experience_id )
+{
+	mAssociatedExperience = experience_id;
+}
+
+
+
+void LLLiveLSLEditor::requestExperiences()
+{
+	if (!getIsModifiable())
+	{
+		return;
+	}
+
+	LLViewerRegion* region = gAgent.getRegion();
+	if (region)
+	{
+		std::string lookup_url=region->getCapability("GetCreatorExperiences"); 
+		if(!lookup_url.empty())
+		{
+            LLCoreHttpUtil::HttpCoroutineAdapter::completionCallback_t success =
+                boost::bind(&LLLiveLSLEditor::receiveExperienceIds, _1, getDerivedHandle<LLLiveLSLEditor>());
+
+            LLCoreHttpUtil::HttpCoroutineAdapter::callbackHttpGet(lookup_url, success);
+		}
+	}
+}
+
+/*static*/ 
+void LLLiveLSLEditor::receiveExperienceIds(LLSD result, LLHandle<LLLiveLSLEditor> hparent)
+{
+    LLLiveLSLEditor* parent = hparent.get();
+    if (!parent)
+        return;
+
+    parent->setExperienceIds(result["experience_ids"]);
+}
+
+
+/// ---------------------------------------------------------------------------
+/// LLScriptEdContainer
+/// ---------------------------------------------------------------------------
+
+LLScriptEdContainer::LLScriptEdContainer(const LLSD& key) :
+	LLPreview(key)
+,	mScriptEd(NULL)
+// [SL:KB] - Patch: Build-ScriptRecover | Checked: 2011-11-23 (Catznip-3.2.0) | Added: Catznip-3.2.0
+,	mBackupTimer(NULL)
+// [/SL:KB]
+{
+}
+
+// [SL:KB] - Patch: Build-ScriptRecover | Checked: 2011-11-23 (Catznip-3.2.0) | Added: Catznip-3.2.0
+LLScriptEdContainer::~LLScriptEdContainer()
+{
+	// Clean up the backup file (unless we've gotten disconnected)
+	if ( (!mBackupFilename.empty()) && (gAgent.getRegion()) )
+		LLFile::remove(mBackupFilename);
+	delete mBackupTimer;
+}
+
+void LLScriptEdContainer::refreshFromItem()
+{
+	LLPreview::refreshFromItem();
+
+	if (!mBackupFilename.empty())
+	{
+		const std::string strFilename = getBackupFileName();
+		if (strFilename != mBackupFilename)
+		{
+			LLFile::rename(mBackupFilename, strFilename);
+			mBackupFilename = strFilename;
+		}
+	}
+}
+
+bool LLScriptEdContainer::onBackupTimer()
+{
+	if ( (mScriptEd) && (mScriptEd->hasChanged()) )
+	{
+		if (mBackupFilename.empty())
+			mBackupFilename = getBackupFileName();
+		mScriptEd->writeToFile(mBackupFilename, true);
+
+		LL_INFOS() << "Backing up script to " << mBackupFilename << LL_ENDL;
+	}
+	return false;
+}
+
+std::string LLScriptEdContainer::getBackupFileName() const
+{
+	// NOTE: this function is not guaranteed to return the same filename every time (i.e. the item name may have changed)
+	std::string strFile = LLFile::tmpdir();
+
+	// Find the inventory item for this script
+	const LLInventoryItem* pItem = getItem();
+	if (pItem)
+	{
+		strFile += gDirUtilp->getScrubbedFileName(pItem->getName().substr(0, 32));
+		strFile += "-";
+	}
+
+	// Append a CRC of the item UUID to make the filename (hopefully) unique
+	LLCRC crcUUID;
+	crcUUID.update((U8*)(&mItemUUID.mData), UUID_BYTES);
+	strFile += llformat("%X", crcUUID.getCRC());
+
+	strFile += ".lslbackup";
+
+	return strFile;
+}
+// [/SL:KB]
+
+std::string LLScriptEdContainer::getTmpFileName()
+{
+	// Take script inventory item id (within the object inventory)
+	// to consideration so that it's possible to edit multiple scripts
+	// in the same object inventory simultaneously (STORM-781).
+	std::string script_id = mObjectUUID.asString() + "_" + mItemUUID.asString();
+
+	// Use MD5 sum to make the file name shorter and not exceed maximum path length.
+	char script_id_hash_str[33];			   /* Flawfinder: ignore */
+	LLMD5 script_id_hash((const U8 *)script_id.c_str());
+	script_id_hash.hex_digest(script_id_hash_str);
+
+	return std::string(LLFile::tmpdir()) + "sl_script_" + script_id_hash_str + ".lsl";
+}
+
+bool LLScriptEdContainer::onExternalChange(const std::string& filename)
+{
+	if (!mScriptEd->loadScriptText(filename))
+	{
+		return false;
+	}
+
+	// Disable sync to avoid recursive load->save->load calls.
+	// <FS> LSL preprocessor
+	// Ansariel: Don't call saveIfNeeded directly, as we might have to run the
+	// preprocessor first. saveIfNeeded will be invoked via callback. Make sure
+	// to pass sync = false - we don't need to update the external editor in this
+	// case or the next save will be ignored!
+	//saveIfNeeded(false);
+	mScriptEd->doSave(FALSE, false);
+	// </FS>
+	return true;
+}
+
+/// ---------------------------------------------------------------------------
+/// LLPreviewLSL
+/// ---------------------------------------------------------------------------
+
+struct LLScriptSaveInfo
+{
+	LLUUID mItemUUID;
+	std::string mDescription;
+	LLTransactionID mTransactionID;
+
+	LLScriptSaveInfo(const LLUUID& uuid, const std::string& desc, LLTransactionID tid) :
+		mItemUUID(uuid), mDescription(desc),  mTransactionID(tid) {}
+};
+
+
+
+//static
+void* LLPreviewLSL::createScriptEdPanel(void* userdata)
+{
+	
+	LLPreviewLSL *self = (LLPreviewLSL*)userdata;
+
+	self->mScriptEd =  new LLScriptEdCore(
+								   self,
+								   HELLO_LSL,
+								   self->getHandle(),
+								   LLPreviewLSL::onLoad,
+								   LLPreviewLSL::onSave,
+								   LLPreviewLSL::onSearchReplace,
+								   self,
+								   false,
+								   0);
+	return self->mScriptEd;
+}
+
+
+LLPreviewLSL::LLPreviewLSL(const LLSD& key )
+:	LLScriptEdContainer(key),
+	mPendingUploads(0)
+{
+	mFactoryMap["script panel"] = LLCallbackMap(LLPreviewLSL::createScriptEdPanel, this);
+}
+
+// virtual
+BOOL LLPreviewLSL::postBuild()
+{
+	const LLInventoryItem* item = getItem();
+
+	llassert(item);
+	if (item)
+	{
+		getChild<LLUICtrl>("desc")->setValue(item->getDescription());
+	}
+	childSetCommitCallback("desc", LLPreview::onText, this);
+	getChild<LLLineEditor>("desc")->setPrevalidate(&LLTextValidate::validateASCIIPrintableNoPipe);
+
+	return LLPreview::postBuild();
+}
+
+// virtual
+void LLPreviewLSL::callbackLSLCompileSucceeded()
+{
+	LL_INFOS() << "LSL Bytecode saved" << LL_ENDL;
+	// <FS> Append comment text
+	//mScriptEd->mErrorList->setCommentText(LLTrans::getString("CompileSuccessful"));
+	//mScriptEd->mErrorList->setCommentText(LLTrans::getString("SaveComplete"));
+	mScriptEd->mErrorList->addCommentText(LLTrans::getString("CompileSuccessful"));
+	mScriptEd->mErrorList->addCommentText(LLTrans::getString("SaveComplete"));
+	// </FS>
+
+	mScriptEd->updateIndicators(false, true); //<FS:Kadah> Compile Indicators
+
+// [SL:KB] - Patch: Build-ScriptRecover | Checked: 2011-11-23 (Catznip-3.2.0) | Added: Catznip-3.2.0
+	// Script was successfully saved so delete our backup copy if we have one and the editor is still pristine
+	if ( (!mBackupFilename.empty()) && (!mScriptEd->hasChanged()) )
+	{
+		LLFile::remove(mBackupFilename);
+		mBackupFilename.clear();
+	}
+// [/SL:KB]
+
+	closeIfNeeded();
+}
+
+// virtual
+void LLPreviewLSL::callbackLSLCompileFailed(const LLSD& compile_errors)
+{
+	LL_INFOS() << "Compile failed!" << LL_ENDL;
+
+	for(LLSD::array_const_iterator line = compile_errors.beginArray();
+		line < compile_errors.endArray();
+		line++)
+	{
+		LLSD row;
+		std::string error_message = line->asString();
+		LLStringUtil::stripNonprintable(error_message);
+		row["columns"][0]["value"] = error_message;
+		row["columns"][0]["font"] = "OCRA";
+		mScriptEd->mErrorList->addElement(row);
+	}
+	mScriptEd->selectFirstError();
+
+	mScriptEd->updateIndicators(false, false); //<FS:Kadah> Compile Indicators
+
+// [SL:KB] - Patch: Build-ScriptRecover | Checked: 2011-11-23 (Catznip-3.2.0) | Added: Catznip-3.2.0
+	// Script was successfully saved so delete our backup copy if we have one and the editor is still pristine
+	if ( (!mBackupFilename.empty()) && (!mScriptEd->hasChanged()) )
+	{
+		LLFile::remove(mBackupFilename);
+		mBackupFilename.clear();
+	}
+// [/SL:KB]
+
+	closeIfNeeded();
+}
+
+void LLPreviewLSL::loadAsset()
+{
+	// *HACK: we poke into inventory to see if it's there, and if so,
+	// then it might be part of the inventory library. If it's in the
+	// library, then you can see the script, but not modify it.
+	const LLInventoryItem* item = gInventory.getItem(mItemUUID);
+	BOOL is_library = item
+		&& !gInventory.isObjectDescendentOf(mItemUUID,
+											gInventory.getRootFolderID());
+	if(!item)
+	{
+		// do the more generic search.
+		getItem();
+	}
+	if(item)
+	{
+		BOOL is_copyable = gAgent.allowOperation(PERM_COPY, 
+								item->getPermissions(), GP_OBJECT_MANIPULATE);
+		BOOL is_modifiable = gAgent.allowOperation(PERM_MODIFY,
+								item->getPermissions(), GP_OBJECT_MANIPULATE);
+		if (gAgent.isGodlike() || (is_copyable && (is_modifiable || is_library)))
+		{
+			LLUUID* new_uuid = new LLUUID(mItemUUID);
+			gAssetStorage->getInvItemAsset(LLHost(),
+										gAgent.getID(),
+										gAgent.getSessionID(),
+										item->getPermissions().getOwner(),
+										LLUUID::null,
+										item->getUUID(),
+										item->getAssetUUID(),
+										item->getType(),
+										&LLPreviewLSL::onLoadComplete,
+										(void*)new_uuid,
+										TRUE);
+			mAssetStatus = PREVIEW_ASSET_LOADING;
+		}
+		else
+		{
+			mScriptEd->setScriptText(mScriptEd->getString("can_not_view"), FALSE);
+			mScriptEd->mEditor->makePristine();
+			mScriptEd->mFunctions->setEnabled(FALSE);
+			mAssetStatus = PREVIEW_ASSET_LOADED;
+		}
+		getChildView("lock")->setVisible( !is_modifiable);
+		mScriptEd->getChildView("Insert...")->setEnabled(is_modifiable);
+	}
+	else
+	{
+		mScriptEd->setScriptText(std::string(HELLO_LSL), TRUE);
+		mScriptEd->setEnableEditing(TRUE);
+		mAssetStatus = PREVIEW_ASSET_LOADED;
+	}
+}
+
+
+BOOL LLPreviewLSL::canClose()
+{
+	return mScriptEd->canClose();
+}
+
+void LLPreviewLSL::closeIfNeeded()
+{
+	// Find our window and close it if requested.
+	getWindow()->decBusyCount();
+	mPendingUploads--;
+	if (mPendingUploads <= 0 && mCloseAfterSave)
+	{
+		closeFloater();
+	}
+}
+
+void LLPreviewLSL::onSearchReplace(void* userdata)
+{
+	LLPreviewLSL* self = (LLPreviewLSL*)userdata;
+	LLScriptEdCore* sec = self->mScriptEd; 
+//	LLFloaterScriptSearch::show(sec);
+// [SL:KB] - Patch: UI-FloaterSearchReplace | Checked: 2010-10-26 (Catznip-2.3.0a) | Added: Catznip-2.3.0a
+	LLFloaterSearchReplace::show(sec->mEditor);
+// [/SL:KB]
+}
+
+// static
+void LLPreviewLSL::onLoad(void* userdata)
+{
+	LLPreviewLSL* self = (LLPreviewLSL*)userdata;
+	self->loadAsset();
+}
+
+// static
+// <FS:Ansariel> FIRE-7514: Script in external editor needs to be saved twice
+//void LLPreviewLSL::onSave(void* userdata, BOOL close_after_save)
+void LLPreviewLSL::onSave(void* userdata, BOOL close_after_save, bool sync)
+// </FS:Ansariel>
+{
+	LLPreviewLSL* self = (LLPreviewLSL*)userdata;
+	self->mCloseAfterSave = close_after_save;
+	// <FS:Ansariel> FIRE-7514: Script in external editor needs to be saved twice
+	//self->saveIfNeeded();
+	self->saveIfNeeded(sync);
+	// </FS:Ansariel>
+}
+
+/*static*/
+void LLPreviewLSL::finishedLSLUpload(LLUUID itemId, LLSD response)
+{
+    // Find our window and close it if requested.
+    LLPreviewLSL* preview = LLFloaterReg::findTypedInstance<LLPreviewLSL>("preview_script", LLSD(itemId));
+    if (preview)
+    {
+        // Bytecode save completed
+        if (response["compiled"])
+        {
+            preview->callbackLSLCompileSucceeded();
+        }
+        else
+        {
+            preview->callbackLSLCompileFailed(response["errors"]);
+        }
+    }
+}
+
+// Save needs to compile the text in the buffer. If the compile
+// succeeds, then save both assets out to the database. If the compile
+// fails, go ahead and save the text anyway.
+void LLPreviewLSL::saveIfNeeded(bool sync /*= true*/)
+{
+//	if(!mScriptEd->hasChanged())
+// [SL:KB] - Patch: Build-ScriptRecover | Checked: 2012-02-10 (Catznip-3.2.1) | Added: Catznip-3.2.1
+	if ( (!mScriptEd->hasChanged()) || (!gAgent.getRegion()) )
+// [/SL:KB]
+    {
+        return;
+    }
+
+    mPendingUploads = 0;
+	// <FS> FIRE-10172: Fix LSL editor error display
+	//mScriptEd->mErrorList->deleteAllItems();
+    mScriptEd->mEditor->makePristine();
+
+
+    if (sync)
+    {
+        mScriptEd->sync();
+    }
+
+    const LLInventoryItem *inv_item = getItem();
+    // save it out to asset server
+    std::string url = gAgent.getRegion()->getCapability("UpdateScriptAgent");
+
+	// NaCL - LSL Preprocessor
+	mScriptEd->enableSave(FALSE); // Clear the enable save flag (FIRE-10173)
+	BOOL domono = FSLSLPreprocessor::mono_directive(mScriptEd->getScriptText());
+	if(domono == FALSE)
+	{
+		LLSD row;
+		if(gSavedSettings.getBOOL("_NACL_SaveInventoryScriptsAsMono"))
+		{
+			row["columns"][0]["value"] = "Detected compile-as-LSL2 directive, but debug setting SaveInventoryScriptsAsMono overrided it.";
+			domono = TRUE;
+		}else row["columns"][0]["value"] = "Detected compile-as-LSL2 directive";
+		//domono = FALSE;
+		row["columns"][0]["font"] = "SANSSERIF_SMALL";
+		mScriptEd->mErrorList->addElement(row);
+	}
+	// NaCl End
+    if(inv_item)
+    {
+        getWindow()->incBusyCount();
+        mPendingUploads++;
+        if (!url.empty())
+        {
+            std::string buffer(mScriptEd->mEditor->getText());
+            LLBufferedAssetUploadInfo::invnUploadFinish_f proc = boost::bind(&LLPreviewLSL::finishedLSLUpload, _1, _4);
+
+            LLResourceUploadInfo::ptr_t uploadInfo(new LLScriptAssetUpload(mItemUUID, buffer, proc));
+
+            LLViewerAssetUpload::EnqueueInventoryUpload(url, uploadInfo); // <FS:ND> DoMono needs to be passed/set here.
+        }
+        else if (gAssetStorage)
+        {
+            // save off asset into file
+            LLTransactionID tid;
+            tid.generate();
+            LLAssetID asset_id = tid.makeAssetID(gAgent.getSecureSessionID());
+            std::string filepath = gDirUtilp->getExpandedFilename(LL_PATH_CACHE, asset_id.asString());
+            std::string filename = filepath + ".lsl";
+
+            mScriptEd->writeToFile(filename, true);
+
+            uploadAssetLegacy(filename, mItemUUID, tid);
+        }
+    }
+}
+
+void LLPreviewLSL::uploadAssetLegacy(const std::string& filename,
+									  const LLUUID& item_id,
+									  const LLTransactionID& tid)
+{
+	// <FS:CR> Remove LSO Compiler
+	LL_WARNS() << "Legacy LSO compile and upload is no longer supported" << LL_ENDL;
+#if 0
+	LLLineEditor* descEditor = getChild<LLLineEditor>("desc");
+	LLScriptSaveInfo* info = new LLScriptSaveInfo(item_id,
+								descEditor->getText(),
+								tid);
+	gAssetStorage->storeAssetData(filename,	tid,
+								  LLAssetType::AT_LSL_TEXT,
+								  &LLPreviewLSL::onSaveComplete,
+								  info);
+
+	LLAssetID asset_id = tid.makeAssetID(gAgent.getSecureSessionID());
+	std::string filepath = gDirUtilp->getExpandedFilename(LL_PATH_CACHE,asset_id.asString());
+	std::string dst_filename = llformat("%s.lso", filepath.c_str());
+	std::string err_filename = llformat("%s.out", filepath.c_str());
+
+	const BOOL compile_to_mono = FALSE;
+	if(!lscript_compile(filename.c_str(),
+						dst_filename.c_str(),
+						err_filename.c_str(),
+						compile_to_mono,
+						asset_id.asString().c_str(),
+						gAgent.isGodlike()))
+	{
+		LL_INFOS() << "Compile failed!" << LL_ENDL;
+		//char command[256];
+		//sprintf(command, "type %s\n", err_filename.c_str());
+		//system(command);
+
+		// load the error file into the error scrolllist
+		LLFILE* fp = LLFile::fopen(err_filename, "r");
+		if(fp)
+		{
+			char buffer[MAX_STRING];		/*Flawfinder: ignore*/
+			std::string line;
+			while(!feof(fp)) 
+			{
+				if (fgets(buffer, MAX_STRING, fp) == NULL)
+				{
+					buffer[0] = '\0';
+				}
+				if(feof(fp))
+				{
+					break;
+				}
+				else
+				{
+					line.assign(buffer);
+					LLStringUtil::stripNonprintable(line);
+
+					LLSD row;
+					row["columns"][0]["value"] = line;
+					row["columns"][0]["font"] = "OCRA";
+					mScriptEd->mErrorList->addElement(row);
+				}
+			}
+			fclose(fp);
+			mScriptEd->selectFirstError();
+		}
+	}
+	else
+	{
+		LL_INFOS() << "Compile worked!" << LL_ENDL;
+		if(gAssetStorage)
+		{
+			getWindow()->incBusyCount();
+			mPendingUploads++;
+			LLUUID* this_uuid = new LLUUID(mItemUUID);
+			gAssetStorage->storeAssetData(dst_filename,
+										  tid,
+										  LLAssetType::AT_LSL_BYTECODE,
+										  &LLPreviewLSL::onSaveBytecodeComplete,
+										  (void**)this_uuid);
+		}
+	}
+
+	// get rid of any temp files left lying around
+	LLFile::remove(filename);
+	LLFile::remove(err_filename);
+	LLFile::remove(dst_filename);
+#endif // 0
+	// </FS:CR>
+}
+
+
+// static
+void LLPreviewLSL::onSaveComplete(const LLUUID& iuuid, void* user_data, S32 status, LLExtStat ext_status) // StoreAssetData callback (fixed)
+{
+	// NaCl - LSL Preprocessor
+	LLUUID asset_uuid = iuuid;
+	// NaCl End
+	LLScriptSaveInfo* info = reinterpret_cast<LLScriptSaveInfo*>(user_data);
+	if(0 == status)
+	{
+		if (info)
+		{
+			const LLViewerInventoryItem* item;
+			item = (const LLViewerInventoryItem*)gInventory.getItem(info->mItemUUID);
+			if(item)
+			{
+				LLPointer<LLViewerInventoryItem> new_item = new LLViewerInventoryItem(item);
+				// NaCl - LSL Preprocessor
+				if(asset_uuid.isNull())
+					asset_uuid.generate();
+				// NaCl End
+				new_item->setAssetUUID(asset_uuid);
+				new_item->setTransactionID(info->mTransactionID);
+				new_item->updateServer(FALSE);
+				gInventory.updateItem(new_item);
+				gInventory.notifyObservers();
+			}
+			else
+			{
+				LL_WARNS() << "Inventory item for script " << info->mItemUUID
+					<< " is no longer in agent inventory." << LL_ENDL;
+			}
+
+			// Find our window and close it if requested.
+			LLPreviewLSL* self = LLFloaterReg::findTypedInstance<LLPreviewLSL>("preview_script", info->mItemUUID);
+			if (self)
+			{
+				getWindow()->decBusyCount();
+				self->mPendingUploads--;
+				if (self->mPendingUploads <= 0
+					&& self->mCloseAfterSave)
+				{
+					self->closeFloater();
+				}
+			}
+		}
+	}
+	else
+	{
+		LL_WARNS() << "Problem saving script: " << status << LL_ENDL;
+		LLSD args;
+		args["REASON"] = std::string(LLAssetStorage::getErrorString(status));
+		LLNotificationsUtil::add("SaveScriptFailReason", args);
+	}
+	delete info;
+}
+
+// static
+void LLPreviewLSL::onSaveBytecodeComplete(const LLUUID& asset_uuid, void* user_data, S32 status, LLExtStat ext_status) // StoreAssetData callback (fixed)
+{
+	LLUUID* instance_uuid = (LLUUID*)user_data;
+	LLPreviewLSL* self = NULL;
+	if(instance_uuid)
+	{
+		self = LLFloaterReg::findTypedInstance<LLPreviewLSL>("preview_script", *instance_uuid);
+	}
+	if (0 == status)
+	{
+		if (self)
+		{
+			LLSD row;
+			row["columns"][0]["value"] = "Compile successful!";
+			row["columns"][0]["font"] = "SANSSERIF_SMALL";
+			self->mScriptEd->mErrorList->addElement(row);
+
+			// Find our window and close it if requested.
+			self->getWindow()->decBusyCount();
+			self->mPendingUploads--;
+			if (self->mPendingUploads <= 0
+				&& self->mCloseAfterSave)
+			{
+				self->closeFloater();
+			}
+		}
+	}
+	else
+	{
+		LL_WARNS() << "Problem saving LSL Bytecode (Preview)" << LL_ENDL;
+		LLSD args;
+		args["REASON"] = std::string(LLAssetStorage::getErrorString(status));
+		LLNotificationsUtil::add("SaveBytecodeFailReason", args);
+	}
+	delete instance_uuid;
+}
+
+// static
+void LLPreviewLSL::onLoadComplete( LLVFS *vfs, const LLUUID& asset_uuid, LLAssetType::EType type,
+								   void* user_data, S32 status, LLExtStat ext_status)
+{
+	LL_DEBUGS() << "LLPreviewLSL::onLoadComplete: got uuid " << asset_uuid
+		 << LL_ENDL;
+	LLUUID* item_uuid = (LLUUID*)user_data;
+	LLPreviewLSL* preview = LLFloaterReg::findTypedInstance<LLPreviewLSL>("preview_script", *item_uuid);
+	if( preview )
+	{
+		if(0 == status)
+		{
+			LLVFile file(vfs, asset_uuid, type);
+			S32 file_length = file.getSize();
+
+			std::vector<char> buffer(file_length+1);
+			file.read((U8*)&buffer[0], file_length);
+
+			// put a EOS at the end
+			buffer[file_length] = 0;
+			preview->mScriptEd->setScriptText(LLStringExplicit(&buffer[0]), TRUE);
+			preview->mScriptEd->mEditor->makePristine();
+			LLInventoryItem* item = gInventory.getItem(*item_uuid);
+			BOOL is_modifiable = FALSE;
+			if(item
+			   && gAgent.allowOperation(PERM_MODIFY, item->getPermissions(),
+				   					GP_OBJECT_MANIPULATE))
+			{
+				is_modifiable = TRUE;		
+			}
+			preview->mScriptEd->setEnableEditing(is_modifiable);
+			preview->mAssetStatus = PREVIEW_ASSET_LOADED;
+
+// [SL:KB] - Patch: Build-ScriptRecover | Checked: 2011-11-23 (Catznip-3.2.0) | Added: Catznip-3.2.0
+			// Start the timer which will perform regular backup saves
+			preview->mBackupTimer = setupCallbackTimer(60.0f, boost::bind(&LLPreviewLSL::onBackupTimer, preview));
+// [/SL:KB]
+		}
+		else
+		{
+			if( LL_ERR_ASSET_REQUEST_NOT_IN_DATABASE == status ||
+				LL_ERR_FILE_EMPTY == status)
+			{
+				LLNotificationsUtil::add("ScriptMissing");
+			}
+			else if (LL_ERR_INSUFFICIENT_PERMISSIONS == status)
+			{
+				LLNotificationsUtil::add("ScriptNoPermissions");
+			}
+			else
+			{
+				LLNotificationsUtil::add("UnableToLoadScript");
+			}
+
+			preview->mAssetStatus = PREVIEW_ASSET_ERROR;
+			LL_WARNS() << "Problem loading script: " << status << LL_ENDL;
+		}
+	}
+	delete item_uuid;
+}
+
+
+/// ---------------------------------------------------------------------------
+/// LLLiveLSLEditor
+/// ---------------------------------------------------------------------------
+
+
+//static 
+void* LLLiveLSLEditor::createScriptEdPanel(void* userdata)
+{
+	LLLiveLSLEditor *self = (LLLiveLSLEditor*)userdata;
+
+	self->mScriptEd =  new LLScriptEdCore(
+								   self,
+								   HELLO_LSL,
+								   self->getHandle(),
+								   &LLLiveLSLEditor::onLoad,
+								   &LLLiveLSLEditor::onSave,
+								   &LLLiveLSLEditor::onSearchReplace,
+								   self,
+								   true,
+								   0);
+	return self->mScriptEd;
+}
+
+
+LLLiveLSLEditor::LLLiveLSLEditor(const LLSD& key) :
+	LLScriptEdContainer(key),
+	mAskedForRunningInfo(FALSE),
+	mHaveRunningInfo(FALSE),
+	mCloseAfterSave(FALSE),
+	mPendingUploads(0),
+	mIsModifiable(FALSE),
+	mIsNew(false)
+{
+	mFactoryMap["script ed panel"] = LLCallbackMap(LLLiveLSLEditor::createScriptEdPanel, this);
+}
+
+BOOL LLLiveLSLEditor::postBuild()
+{
+	childSetCommitCallback("running", LLLiveLSLEditor::onRunningCheckboxClicked, this);
+	getChildView("running")->setEnabled(FALSE);
+
+	childSetAction("Reset",&LLLiveLSLEditor::onReset,this);
+	getChildView("Reset")->setEnabled(TRUE);
+
+	mMonoCheckbox =	getChild<LLCheckBoxCtrl>("mono");
+	childSetCommitCallback("mono", &LLLiveLSLEditor::onMonoCheckboxClicked, this);
+	getChildView("mono")->setEnabled(FALSE);
+
+	mScriptEd->mEditor->makePristine();
+	mScriptEd->mEditor->setFocus(TRUE);
+
+
+	mExperiences = getChild<LLComboBox>("Experiences...");
+	mExperiences->setCommitCallback(boost::bind(&LLLiveLSLEditor::experienceChanged, this));
+	
+	mExperienceEnabled = getChild<LLCheckBoxCtrl>("enable_xp");
+	
+	childSetCommitCallback("enable_xp", onToggleExperience, this);
+	childSetCommitCallback("view_profile", onViewProfile, this);
+	
+
+	return LLPreview::postBuild();
+}
+
+// virtual
+void LLLiveLSLEditor::callbackLSLCompileSucceeded(const LLUUID& task_id,
+												  const LLUUID& item_id,
+												  bool is_script_running)
+{
+	LL_DEBUGS() << "LSL Bytecode saved" << LL_ENDL;
+	// <FS> Append comment text
+	//mScriptEd->mErrorList->setCommentText(LLTrans::getString("CompileSuccessful"));
+	//mScriptEd->mErrorList->setCommentText(LLTrans::getString("SaveComplete"));
+	mScriptEd->mErrorList->addCommentText(LLTrans::getString("CompileSuccessful"));
+	mScriptEd->mErrorList->addCommentText(LLTrans::getString("SaveComplete"));
+	// </FS>
+
+	mScriptEd->updateIndicators(false, true); //<FS:Kadah> Compile Indicators
+
+// [SL:KB] - Patch: Build-ScriptRecover | Checked: 2011-11-23 (Catznip-3.2.0) | Added: Catznip-3.2.0
+	// Script was successfully saved so delete our backup copy if we have one and the editor is still pristine
+	if ( (!mBackupFilename.empty()) && (!mScriptEd->hasChanged()) )
+	{
+		LLFile::remove(mBackupFilename);
+		mBackupFilename.clear();
+	}
+// [/SL:KB]
+
+	closeIfNeeded();
+}
+
+// virtual
+void LLLiveLSLEditor::callbackLSLCompileFailed(const LLSD& compile_errors)
+{
+	LL_DEBUGS() << "Compile failed!" << LL_ENDL;
+	for(LLSD::array_const_iterator line = compile_errors.beginArray();
+		line < compile_errors.endArray();
+		line++)
+	{
+		LLSD row;
+		std::string error_message = line->asString();
+		LLStringUtil::stripNonprintable(error_message);
+		row["columns"][0]["value"] = error_message;
+		// *TODO: change to "MONOSPACE" and change llfontgl.cpp?
+		row["columns"][0]["font"] = "OCRA";
+		mScriptEd->mErrorList->addElement(row);
+	}
+	mScriptEd->selectFirstError();
+
+	mScriptEd->updateIndicators(false, false); //<FS:Kadah> Compile Indicators
+
+// [SL:KB] - Patch: Build-ScriptRecover | Checked: 2011-11-23 (Catznip-3.2.0) | Added: Catznip-3.2.0
+	// Script was successfully saved so delete our backup copy if we have one and the editor is still pristine
+	if ( (!mBackupFilename.empty()) && (!mScriptEd->hasChanged()) )
+	{
+		LLFile::remove(mBackupFilename);
+		mBackupFilename.clear();
+	}
+// [/SL:KB]
+
+	closeIfNeeded();
+}
+
+void LLLiveLSLEditor::loadAsset()
+{
+	//LL_INFOS() << "LLLiveLSLEditor::loadAsset()" << LL_ENDL;
+	if(!mIsNew)
+	{
+		LLViewerObject* object = gObjectList.findObject(mObjectUUID);
+		if(object)
+		{
+			LLViewerInventoryItem* item = dynamic_cast<LLViewerInventoryItem*>(object->getInventoryObject(mItemUUID));
+
+			if(item)
+			{
+                LLExperienceCache::instance().fetchAssociatedExperience(item->getParentUUID(), item->getUUID(),
+                        boost::bind(&LLLiveLSLEditor::setAssociatedExperience, getDerivedHandle<LLLiveLSLEditor>(), _1));
+
+				bool isGodlike = gAgent.isGodlike();
+				bool copyManipulate = gAgent.allowOperation(PERM_COPY, item->getPermissions(), GP_OBJECT_MANIPULATE);
+				mIsModifiable = gAgent.allowOperation(PERM_MODIFY, item->getPermissions(), GP_OBJECT_MANIPULATE);
+				
+				if(!isGodlike && (!copyManipulate || !mIsModifiable))
+				{
+					mItem = new LLViewerInventoryItem(item);
+					mScriptEd->setScriptText(getString("not_allowed"), FALSE);
+					mScriptEd->mEditor->makePristine();
+					mScriptEd->enableSave(FALSE);
+					mAssetStatus = PREVIEW_ASSET_LOADED;
+				}
+				else if(copyManipulate || isGodlike)
+				{
+					mItem = new LLViewerInventoryItem(item);
+					// request the text from the object
+				LLSD* user_data = new LLSD();
+				user_data->with("taskid", mObjectUUID).with("itemid", mItemUUID);
+					gAssetStorage->getInvItemAsset(object->getRegion()->getHost(),
+						gAgent.getID(),
+						gAgent.getSessionID(),
+						item->getPermissions().getOwner(),
+						object->getID(),
+						item->getUUID(),
+						item->getAssetUUID(),
+						item->getType(),
+						&LLLiveLSLEditor::onLoadComplete,
+						(void*)user_data,
+						TRUE);
+					LLMessageSystem* msg = gMessageSystem;
+					msg->newMessageFast(_PREHASH_GetScriptRunning);
+					msg->nextBlockFast(_PREHASH_Script);
+					msg->addUUIDFast(_PREHASH_ObjectID, mObjectUUID);
+					msg->addUUIDFast(_PREHASH_ItemID, mItemUUID);
+					msg->sendReliable(object->getRegion()->getHost());
+					mAskedForRunningInfo = TRUE;
+					mAssetStatus = PREVIEW_ASSET_LOADING;
+				}
+			}
+			
+			if(mItem.isNull())
+			{
+				mScriptEd->setScriptText(LLStringUtil::null, FALSE);
+				mScriptEd->mEditor->makePristine();
+				mAssetStatus = PREVIEW_ASSET_LOADED;
+				mIsModifiable = FALSE;
+			}
+
+			refreshFromItem();
+			// This is commented out, because we don't completely
+			// handle script exports yet.
+			/*
+			// request the exports from the object
+			gMessageSystem->newMessage("GetScriptExports");
+			gMessageSystem->nextBlock("ScriptBlock");
+			gMessageSystem->addUUID("AgentID", gAgent.getID());
+			U32 local_id = object->getLocalID();
+			gMessageSystem->addData("LocalID", &local_id);
+			gMessageSystem->addUUID("ItemID", mItemUUID);
+			LLHost host(object->getRegion()->getIP(),
+						object->getRegion()->getPort());
+			gMessageSystem->sendReliable(host);
+			*/
+		}
+	}
+	else
+	{
+		mScriptEd->setScriptText(std::string(HELLO_LSL), TRUE);
+		mScriptEd->enableSave(FALSE);
+		LLPermissions perm;
+		perm.init(gAgent.getID(), gAgent.getID(), LLUUID::null, gAgent.getGroupID());
+		perm.initMasks(PERM_ALL, PERM_ALL, PERM_NONE, PERM_NONE, PERM_MOVE | PERM_TRANSFER);
+		mItem = new LLViewerInventoryItem(mItemUUID,
+										  mObjectUUID,
+										  perm,
+										  LLUUID::null,
+										  LLAssetType::AT_LSL_TEXT,
+										  LLInventoryType::IT_LSL,
+										  DEFAULT_SCRIPT_NAME,
+										  DEFAULT_SCRIPT_DESC,
+										  LLSaleInfo::DEFAULT,
+										  LLInventoryItemFlags::II_FLAGS_NONE,
+										  time_corrected());
+		mAssetStatus = PREVIEW_ASSET_LOADED;
+	}
+
+	requestExperiences();
+}
+
+// static
+void LLLiveLSLEditor::onLoadComplete(LLVFS *vfs, const LLUUID& asset_id,
+									 LLAssetType::EType type,
+									 void* user_data, S32 status, LLExtStat ext_status)
+{
+	LL_DEBUGS() << "LLLiveLSLEditor::onLoadComplete: got uuid " << asset_id
+		 << LL_ENDL;
+	LLSD* floater_key = (LLSD*)user_data;
+	
+	LLLiveLSLEditor* instance = LLFloaterReg::findTypedInstance<LLLiveLSLEditor>("preview_scriptedit", *floater_key);
+	
+	if(instance )
+	{
+		if( LL_ERR_NOERR == status )
+		{
+			// <FS:ND> FIRE-15524 opt to not crash if the item went away ....
+			if( !instance->getItem() )
+			{
+				LL_WARNS() << "getItem() returns 0, item went away while loading script()" << LL_ENDL;
+				instance->mAssetStatus = PREVIEW_ASSET_ERROR;
+				delete floater_key;
+				return;
+			}
+			// </FS:ND>
+			
+			instance->loadScriptText(vfs, asset_id, type);
+			instance->mScriptEd->setEnableEditing(TRUE);
+			instance->mAssetStatus = PREVIEW_ASSET_LOADED;
+
+// [SL:KB] - Patch: Build-ScriptRecover | Checked: 2011-11-23 (Catznip-3.2.0) | Added: Catznip-3.2.0
+			// Start the timer which will perform regular backup saves
+			instance->mBackupTimer = setupCallbackTimer(60.0f, boost::bind(&LLLiveLSLEditor::onBackupTimer, instance));
+// [/SL:KB]
+		}
+		else
+		{
+			if( LL_ERR_ASSET_REQUEST_NOT_IN_DATABASE == status ||
+				LL_ERR_FILE_EMPTY == status)
+			{
+				LLNotificationsUtil::add("ScriptMissing");
+			}
+			else if (LL_ERR_INSUFFICIENT_PERMISSIONS == status)
+			{
+				LLNotificationsUtil::add("ScriptNoPermissions");
+			}
+			else
+			{
+				LLNotificationsUtil::add("UnableToLoadScript");
+			}
+			instance->mAssetStatus = PREVIEW_ASSET_ERROR;
+		}
+	}
+
+	delete floater_key;
+}
+
+void LLLiveLSLEditor::loadScriptText(LLVFS *vfs, const LLUUID &uuid, LLAssetType::EType type)
+{
+	LLVFile file(vfs, uuid, type);
+	S32 file_length = file.getSize();
+	std::vector<char> buffer(file_length + 1);
+	file.read((U8*)&buffer[0], file_length);
+
+	if (file.getLastBytesRead() != file_length ||
+		file_length <= 0)
+	{
+		LL_WARNS() << "Error reading " << uuid << ":" << type << LL_ENDL;
+	}
+
+	buffer[file_length] = '\0';
+
+	mScriptEd->setScriptText(LLStringExplicit(&buffer[0]), TRUE);
+	mScriptEd->mEditor->makePristine();
+	mScriptEd->setScriptName(getItem()->getName());
+}
+
+
+void LLLiveLSLEditor::onRunningCheckboxClicked( LLUICtrl*, void* userdata )
+{
+	LLLiveLSLEditor* self = (LLLiveLSLEditor*) userdata;
+	LLViewerObject* object = gObjectList.findObject( self->mObjectUUID );
+	LLCheckBoxCtrl* runningCheckbox = self->getChild<LLCheckBoxCtrl>("running");
+	BOOL running =  runningCheckbox->get();
+	//self->mRunningCheckbox->get();
+	if( object )
+	{
+// [RLVa:KB] - Checked: 2010-09-28 (RLVa-1.2.1f) | Modified: RLVa-1.0.5a
+		if ( (rlv_handler_t::isEnabled()) && (gRlvAttachmentLocks.isLockedAttachment(object->getRootEdit())) )
+		{
+			RlvUtil::notifyBlockedGeneric();
+			return;
+		}
+// [/RLVa:KB]
+
+		LLMessageSystem* msg = gMessageSystem;
+		msg->newMessageFast(_PREHASH_SetScriptRunning);
+		msg->nextBlockFast(_PREHASH_AgentData);
+		msg->addUUIDFast(_PREHASH_AgentID, gAgent.getID());
+		msg->addUUIDFast(_PREHASH_SessionID, gAgent.getSessionID());
+		msg->nextBlockFast(_PREHASH_Script);
+		msg->addUUIDFast(_PREHASH_ObjectID, self->mObjectUUID);
+		msg->addUUIDFast(_PREHASH_ItemID, self->mItemUUID);
+		msg->addBOOLFast(_PREHASH_Running, running);
+		msg->sendReliable(object->getRegion()->getHost());
+	}
+	else
+	{
+		runningCheckbox->set(!running);
+		LLNotificationsUtil::add("CouldNotStartStopScript");
+	}
+}
+
+void LLLiveLSLEditor::onReset(void *userdata)
+{
+	LLLiveLSLEditor* self = (LLLiveLSLEditor*) userdata;
+
+	LLViewerObject* object = gObjectList.findObject( self->mObjectUUID );
+	if(object)
+	{
+// [RLVa:KB] - Checked: 2010-09-28 (RLVa-1.2.1f) | Modified: RLVa-1.0.5a
+		if ( (rlv_handler_t::isEnabled()) && (gRlvAttachmentLocks.isLockedAttachment(object->getRootEdit())) )
+		{
+			RlvUtil::notifyBlockedGeneric();
+			return;
+		}
+// [/RLVa:KB]
+
+		LLMessageSystem* msg = gMessageSystem;
+		msg->newMessageFast(_PREHASH_ScriptReset);
+		msg->nextBlockFast(_PREHASH_AgentData);
+		msg->addUUIDFast(_PREHASH_AgentID, gAgent.getID());
+		msg->addUUIDFast(_PREHASH_SessionID, gAgent.getSessionID());
+		msg->nextBlockFast(_PREHASH_Script);
+		msg->addUUIDFast(_PREHASH_ObjectID, self->mObjectUUID);
+		msg->addUUIDFast(_PREHASH_ItemID, self->mItemUUID);
+		msg->sendReliable(object->getRegion()->getHost());
+	}
+	else
+	{
+		LLNotificationsUtil::add("CouldNotStartStopScript"); 
+	}
+}
+
+void LLLiveLSLEditor::draw()
+{
+	LLViewerObject* object = gObjectList.findObject(mObjectUUID);
+	LLCheckBoxCtrl* runningCheckbox = getChild<LLCheckBoxCtrl>( "running");
+	if(object && mAskedForRunningInfo && mHaveRunningInfo)
+	{
+		if(object->permAnyOwner())
+		{
+			runningCheckbox->setLabel(getString("script_running"));
+			runningCheckbox->setEnabled(TRUE);
+
+			// <FS:Ansariel> Rev 496 LL merge error
+			//if(object->permAnyOwner())
+			//{
+			//	runningCheckbox->setLabel(getString("script_running"));
+			//	runningCheckbox->setEnabled(TRUE);
+			//}
+			//else
+			//{
+			//	runningCheckbox->setLabel(getString("public_objects_can_not_run"));
+			//	runningCheckbox->setEnabled(FALSE);
+			//	// *FIX: Set it to false so that the ui is correct for
+			//	// a box that is released to public. It could be
+			//	// incorrect after a release/claim cycle, but will be
+			//	// correct after clicking on it.
+			//	runningCheckbox->set(FALSE);
+			//	mMonoCheckbox->set(FALSE);
+			//}
+			// </FS:Ansariel>
+		}
+		else
+		{
+			runningCheckbox->setLabel(getString("public_objects_can_not_run"));
+			runningCheckbox->setEnabled(FALSE);
+
+			// *FIX: Set it to false so that the ui is correct for
+			// a box that is released to public. It could be
+			// incorrect after a release/claim cycle, but will be
+			// correct after clicking on it.
+			runningCheckbox->set(FALSE);
+			mMonoCheckbox->setEnabled(FALSE);
+			// object may have fallen out of range.
+			// <FS:Ansariel> Rev 496 LL merge error
+			//mHaveRunningInfo = FALSE;
+		}
+	}
+	else if(!object)
+	{
+		// HACK: Display this information in the title bar.
+		// Really ought to put in main window.
+		setTitle(LLTrans::getString("ObjectOutOfRange"));
+		runningCheckbox->setEnabled(FALSE);
+		// <FS:Ansariel> Rev 496 LL merge error
+		mMonoCheckbox->setEnabled(FALSE);
+		// object may have fallen out of range.
+		mHaveRunningInfo = FALSE;
+	}
+
+	LLPreview::draw();
+}
+
+
+void LLLiveLSLEditor::onSearchReplace(void* userdata)
+{
+	LLLiveLSLEditor* self = (LLLiveLSLEditor*)userdata;
+
+	LLScriptEdCore* sec = self->mScriptEd; 
+//	LLFloaterScriptSearch::show(sec);
+// [SL:KB] - Patch: UI-FloaterSearchReplace | Checked: 2010-10-26 (Catznip-2.3.0a) | Added: Catznip-2.3.0a
+	LLFloaterSearchReplace::show(sec->mEditor);
+// [/SL:KB]
+}
+
+struct LLLiveLSLSaveData
+{
+	LLLiveLSLSaveData(const LLUUID& id, const LLViewerInventoryItem* item, BOOL active);
+	LLUUID mSaveObjectID;
+	LLPointer<LLViewerInventoryItem> mItem;
+	BOOL mActive;
+};
+
+LLLiveLSLSaveData::LLLiveLSLSaveData(const LLUUID& id,
+									 const LLViewerInventoryItem* item,
+									 BOOL active) :
+	mSaveObjectID(id),
+	mActive(active)
+{
+	llassert(item);
+	mItem = new LLViewerInventoryItem(item);
+}
+
+
+/*static*/
+void LLLiveLSLEditor::finishLSLUpload(LLUUID itemId, LLUUID taskId, LLUUID newAssetId, LLSD response, bool isRunning)
+{
+    LLSD floater_key;
+    floater_key["taskid"] = taskId;
+    floater_key["itemid"] = itemId;
+
+    LLLiveLSLEditor* preview = LLFloaterReg::findTypedInstance<LLLiveLSLEditor>("preview_scriptedit", floater_key);
+    if (preview)
+    {
+        preview->mItem->setAssetUUID(newAssetId);
+
+        // Bytecode save completed
+        if (response["compiled"])
+        {
+            preview->callbackLSLCompileSucceeded(taskId, itemId, isRunning);
+        }
+        else
+        {
+            preview->callbackLSLCompileFailed(response["errors"]);
+        }
+    }
+
+}
+
+
+// virtual
+void LLLiveLSLEditor::saveIfNeeded(bool sync /*= true*/)
+{
+	LLViewerObject* object = gObjectList.findObject(mObjectUUID);
+	if(!object)
+	{
+		LLNotificationsUtil::add("SaveScriptFailObjectNotFound");
+		return;
+	}
+
+    if (mItem.isNull() || !mItem->isFinished())
+	{
+		// $NOTE: While the error message may not be exactly correct,
+		// it's pretty close.
+		LLNotificationsUtil::add("SaveScriptFailObjectNotFound");
+		return;
+	}
+
+// [RLVa:KB] - Checked: 2010-11-25 (RLVa-1.2.2b) | Modified: RLVa-1.2.2b
+	if ( (rlv_handler_t::isEnabled()) && (gRlvAttachmentLocks.isLockedAttachment(object->getRootEdit())) )
+	{
+		RlvUtil::notifyBlockedGeneric();
+		return;
+	}
+// [/RLVa:KB]
+
+    // get the latest info about it. We used to be losing the script
+    // name on save, because the viewer object version of the item,
+    // and the editor version would get out of synch. Here's a good
+    // place to synch them back up.
+    LLInventoryItem* inv_item = dynamic_cast<LLInventoryItem*>(object->getInventoryObject(mItemUUID));
+    if (inv_item)
+    {
+        mItem->copyItem(inv_item);
+    }
+
+    // Don't need to save if we're pristine
+    if(!mScriptEd->hasChanged())
+    {
+        return;
+    }
+
+    mPendingUploads = 0;
+
+    // save the script
+    mScriptEd->enableSave(FALSE);
+    mScriptEd->mEditor->makePristine();
+	// <FS> FIRE-10172: Fix LSL editor error display
+	//mScriptEd->mErrorList->deleteAllItems();
+    mScriptEd->mEditor->makePristine();
+
+    if (sync)
+    {
+        mScriptEd->sync();
+    }
+    bool isRunning = getChild<LLCheckBoxCtrl>("running")->get();
+    getWindow()->incBusyCount();
+    mPendingUploads++;
+
+    std::string url = object->getRegion()->getCapability("UpdateScriptTask");
+
+    if (!url.empty())
+    {
+        std::string buffer(mScriptEd->mEditor->getText());
+        LLBufferedAssetUploadInfo::taskUploadFinish_f proc = boost::bind(&LLLiveLSLEditor::finishLSLUpload, _1, _2, _3, _4, isRunning);
+
+        LLResourceUploadInfo::ptr_t uploadInfo(new LLScriptAssetUpload(mObjectUUID, mItemUUID, 
+                monoChecked() ? LLScriptAssetUpload::MONO : LLScriptAssetUpload::LSL2, 
+                isRunning, mScriptEd->getAssociatedExperience(), buffer, proc));
+
+        LLViewerAssetUpload::EnqueueInventoryUpload(url, uploadInfo);
+    }
+    else if (gAssetStorage)
+    {
+        // set up the save on the local machine.
+        LLTransactionID tid;
+        tid.generate();
+        LLAssetID asset_id = tid.makeAssetID(gAgent.getSecureSessionID());
+        std::string filepath = gDirUtilp->getExpandedFilename(LL_PATH_CACHE, asset_id.asString());
+        std::string filename = llformat("%s.lsl", filepath.c_str());
+
+        mItem->setAssetUUID(asset_id);
+        mItem->setTransactionID(tid);
+
+	mScriptEd->writeToFile(filename,false);
+
+        uploadAssetLegacy(filename, object, tid, isRunning);
+    }
+
+}
+
+void LLLiveLSLEditor::uploadAssetLegacy(const std::string& filename,
+										LLViewerObject* object,
+										const LLTransactionID& tid,
+										BOOL is_running)
+{
+	// <FS:CR> Remove LSO compiler
+	LL_WARNS() << "Legacy LSO compile and upload is no longer supported" << LL_ENDL;
+#if 0
+	LLLiveLSLSaveData* data = new LLLiveLSLSaveData(mObjectUUID,
+													mItem,
+													is_running);
+	gAssetStorage->storeAssetData(filename, tid,
+								  LLAssetType::AT_LSL_TEXT,
+								  &onSaveTextComplete,
+								  (void*)data,
+								  FALSE);
+
+	LLAssetID asset_id = tid.makeAssetID(gAgent.getSecureSessionID());
+	std::string filepath = gDirUtilp->getExpandedFilename(LL_PATH_CACHE,asset_id.asString());
+	std::string dst_filename = llformat("%s.lso", filepath.c_str());
+	std::string err_filename = llformat("%s.out", filepath.c_str());
+
+	LLFILE *fp;
+	const BOOL compile_to_mono = FALSE;
+	if(!lscript_compile(filename.c_str(),
+						dst_filename.c_str(),
+						err_filename.c_str(),
+						compile_to_mono,
+						asset_id.asString().c_str(),
+						gAgent.isGodlike()))
+	{
+		// load the error file into the error scrolllist
+		LL_INFOS() << "Compile failed!" << LL_ENDL;
+		if(NULL != (fp = LLFile::fopen(err_filename, "r")))
+		{
+			char buffer[MAX_STRING];		/*Flawfinder: ignore*/
+			std::string line;
+			while(!feof(fp)) 
+			{
+				
+				if (fgets(buffer, MAX_STRING, fp) == NULL)
+				{
+					buffer[0] = '\0';
+				}
+				if(feof(fp))
+				{
+					break;
+				}
+				else
+				{
+					line.assign(buffer);
+					LLStringUtil::stripNonprintable(line);
+				
+					LLSD row;
+					row["columns"][0]["value"] = line;
+					row["columns"][0]["font"] = "OCRA";
+					mScriptEd->mErrorList->addElement(row);
+				}
+			}
+			fclose(fp);
+			mScriptEd->selectFirstError();
+			// don't set the asset id, because we want to save the
+			// script, even though the compile failed.
+			//mItem->setAssetUUID(LLUUID::null);
+			object->saveScript(mItem, FALSE, false);
+			dialog_refresh_all();
+		}
+	}
+	else
+	{
+		LL_INFOS() << "Compile worked!" << LL_ENDL;
+		mScriptEd->mErrorList->setCommentText(LLTrans::getString("CompileSuccessfulSaving"));
+		if(gAssetStorage)
+		{
+			LL_INFOS() << "LLLiveLSLEditor::saveAsset "
+					<< mItem->getAssetUUID() << LL_ENDL;
+			getWindow()->incBusyCount();
+			mPendingUploads++;
+			LLLiveLSLSaveData* data = NULL;
+			data = new LLLiveLSLSaveData(mObjectUUID,
+										 mItem,
+										 is_running);
+			gAssetStorage->storeAssetData(dst_filename,
+										  tid,
+										  LLAssetType::AT_LSL_BYTECODE,
+										  &LLLiveLSLEditor::onSaveBytecodeComplete,
+										  (void*)data);
+			dialog_refresh_all();
+		}
+	}
+
+	// get rid of any temp files left lying around
+	LLFile::remove(filename);
+	LLFile::remove(err_filename);
+	LLFile::remove(dst_filename);
+
+	// If we successfully saved it, then we should be able to check/uncheck the running box!
+	LLCheckBoxCtrl* runningCheckbox = getChild<LLCheckBoxCtrl>( "running");
+	runningCheckbox->setLabel(getString("script_running"));
+	runningCheckbox->setEnabled(TRUE);
+#endif // 0
+	// </FS:CR>
+}
+
+void LLLiveLSLEditor::onSaveTextComplete(const LLUUID& asset_uuid, void* user_data, S32 status, LLExtStat ext_status) // StoreAssetData callback (fixed)
+{
+// <FS> Remove more legacy stuff -Sei
+#if 0
+	LLLiveLSLSaveData* data = (LLLiveLSLSaveData*)user_data;
+
+	if (status)
+	{
+		LL_WARNS() << "Unable to save text for a script." << LL_ENDL;
+		LLSD args;
+		args["REASON"] = std::string(LLAssetStorage::getErrorString(status));
+		LLNotificationsUtil::add("CompileQueueSaveText", args);
+	}
+	else
+	{
+		LLSD floater_key;
+		floater_key["taskid"] = data->mSaveObjectID;
+		floater_key["itemid"] = data->mItem->getUUID();
+		LLLiveLSLEditor* self = LLFloaterReg::findTypedInstance<LLLiveLSLEditor>("preview_scriptedit", floater_key);
+		if (self)
+		{
+			self->getWindow()->decBusyCount();
+			self->mPendingUploads--;
+			if (self->mPendingUploads <= 0
+				&& self->mCloseAfterSave)
+			{
+				self->closeFloater();
+			}
+		}
+	}
+	delete data;
+	data = NULL;
+#endif
+}
+
+
+void LLLiveLSLEditor::onSaveBytecodeComplete(const LLUUID& asset_uuid, void* user_data, S32 status, LLExtStat ext_status) // StoreAssetData callback (fixed)
+{
+// <FS> Remove more legacy stuff -Sei
+#if 0
+	LLLiveLSLSaveData* data = (LLLiveLSLSaveData*)user_data;
+	if(!data)
+		return;
+	if(0 ==status)
+	{
+		LL_INFOS() << "LSL Bytecode saved" << LL_ENDL;
+		LLSD floater_key;
+		floater_key["taskid"] = data->mSaveObjectID;
+		floater_key["itemid"] = data->mItem->getUUID();
+		LLLiveLSLEditor* self = LLFloaterReg::findTypedInstance<LLLiveLSLEditor>("preview_scriptedit", floater_key);
+		if (self)
+		{
+			// Tell the user that the compile worked.
+			self->mScriptEd->mErrorList->setCommentText(LLTrans::getString("SaveComplete"));
+			// close the window if this completes both uploads
+			self->getWindow()->decBusyCount();
+			self->mPendingUploads--;
+			if (self->mPendingUploads <= 0
+				&& self->mCloseAfterSave)
+			{
+				self->closeFloater();
+			}
+		}
+		LLViewerObject* object = gObjectList.findObject(data->mSaveObjectID);
+		if(object)
+		{
+			object->saveScript(data->mItem, data->mActive, false);
+			dialog_refresh_all();
+			//LLToolDragAndDrop::dropScript(object, ids->first,
+			//						  LLAssetType::AT_LSL_TEXT, FALSE);
+		}
+	}
+	else
+	{
+		LL_INFOS() << "Problem saving LSL Bytecode (Live Editor)" << LL_ENDL;
+		LL_WARNS() << "Unable to save a compiled script." << LL_ENDL;
+
+		LLSD args;
+		args["REASON"] = std::string(LLAssetStorage::getErrorString(status));
+		LLNotificationsUtil::add("CompileQueueSaveBytecode", args);
+	}
+
+	std::string filepath = gDirUtilp->getExpandedFilename(LL_PATH_CACHE,asset_uuid.asString());
+	std::string dst_filename = llformat("%s.lso", filepath.c_str());
+	LLFile::remove(dst_filename);
+	delete data;
+#endif
+}
+
+BOOL LLLiveLSLEditor::canClose()
+{
+	return (mScriptEd->canClose());
+}
+
+void LLLiveLSLEditor::closeIfNeeded()
+{
+	getWindow()->decBusyCount();
+	mPendingUploads--;
+	if (mPendingUploads <= 0 && mCloseAfterSave)
+	{
+		closeFloater();
+	}
+}
+
+// static
+void LLLiveLSLEditor::onLoad(void* userdata)
+{
+	LLLiveLSLEditor* self = (LLLiveLSLEditor*)userdata;
+	self->loadAsset();
+}
+
+// static
+// <FS:Ansariel> FIRE-7514: Script in external editor needs to be saved twice
+//void LLLiveLSLEditor::onSave(void* userdata, BOOL close_after_save)
+void LLLiveLSLEditor::onSave(void* userdata, BOOL close_after_save, bool sync)
+// </FS:Ansariel>
+{
+	LLLiveLSLEditor* self = (LLLiveLSLEditor*)userdata;
+	if(self)
+	{
+		self->mCloseAfterSave = close_after_save;
+		// <FS:Ansariel> Commented out because we fixed errors differently
+		//self->mScriptEd->mErrorList->setCommentText("");
+		// <FS:Ansariel> FIRE-7514: Script in external editor needs to be saved twice
+		//self->saveIfNeeded();
+		self->saveIfNeeded(sync);
+		// </FS:Ansariel>
+	}
+}
+
+
+// static
+void LLLiveLSLEditor::processScriptRunningReply(LLMessageSystem* msg, void**)
+{
+	LLUUID item_id;
+	LLUUID object_id;
+	msg->getUUIDFast(_PREHASH_Script, _PREHASH_ObjectID, object_id);
+	msg->getUUIDFast(_PREHASH_Script, _PREHASH_ItemID, item_id);
+
+	LLSD floater_key;
+	floater_key["taskid"] = object_id;
+	floater_key["itemid"] = item_id;
+	LLLiveLSLEditor* instance = LLFloaterReg::findTypedInstance<LLLiveLSLEditor>("preview_scriptedit", floater_key);
+	if(instance)
+	{
+		instance->mHaveRunningInfo = TRUE;
+		BOOL running;
+		msg->getBOOLFast(_PREHASH_Script, _PREHASH_Running, running);
+		LLCheckBoxCtrl* runningCheckbox = instance->getChild<LLCheckBoxCtrl>("running");
+		runningCheckbox->set(running);
+		BOOL mono;
+		msg->getBOOLFast(_PREHASH_Script, "Mono", mono);
+		LLCheckBoxCtrl* monoCheckbox = instance->getChild<LLCheckBoxCtrl>("mono");
+		monoCheckbox->setEnabled(instance->getIsModifiable() && have_script_upload_cap(object_id));
+		monoCheckbox->set(mono);
+	}
+}
+
+
+void LLLiveLSLEditor::onMonoCheckboxClicked(LLUICtrl*, void* userdata)
+{
+	LLLiveLSLEditor* self = static_cast<LLLiveLSLEditor*>(userdata);
+	self->mMonoCheckbox->setEnabled(have_script_upload_cap(self->mObjectUUID));
+	self->mScriptEd->enableSave(self->getIsModifiable());
+}
+
+BOOL LLLiveLSLEditor::monoChecked() const
+{
+	if(NULL != mMonoCheckbox)
+	{
+		return mMonoCheckbox->getValue()? TRUE : FALSE;
+	}
+	return FALSE;
+}
+
+void LLLiveLSLEditor::setAssociatedExperience( LLHandle<LLLiveLSLEditor> editor, const LLSD& experience )
+{
+	LLLiveLSLEditor* scriptEd = editor.get();
+	if(scriptEd)
+	{
+		LLUUID id;
+		if(experience.has(LLExperienceCache::EXPERIENCE_ID))
+		{
+			id=experience[LLExperienceCache::EXPERIENCE_ID].asUUID();
+		}
+		scriptEd->mScriptEd->setAssociatedExperience(id);
+		scriptEd->updateExperiencePanel();
+	}
+}