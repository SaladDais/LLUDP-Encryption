--- conflicted
+++ resolved
@@ -141,10 +141,7 @@
 	{
 		LLUICtrl::CommitCallbackRegistry::ScopedRegistrar registrar;
 
-<<<<<<< HEAD
-=======
 		registrar.add("Attachment.Touch", boost::bind(handleMultiple, handle_attachment_touch, mUUIDs));
->>>>>>> 2571b948
 		registrar.add("Attachment.Edit", boost::bind(handleMultiple, handle_item_edit, mUUIDs));
 		registrar.add("Attachment.Detach", boost::bind(&LLAppearanceMgr::removeItemsFromAvatar, LLAppearanceMgr::getInstance(), mUUIDs));
 
@@ -158,15 +155,11 @@
 	{
 		const std::string event_name = userdata.asString();
 
-<<<<<<< HEAD
-		if ("edit" == event_name)
-=======
 		if ("touch" == event_name)
 		{
 			return (1 == mUUIDs.size()) && (enable_attachment_touch(mUUIDs.front()));
 		}
 		else if ("edit" == event_name)
->>>>>>> 2571b948
 		{
 			return (1 == mUUIDs.size()) && (get_is_item_editable(mUUIDs.front()));
 		}
