/**
 * @file llenvmanager.cpp
 * @brief Implementation of classes managing WindLight and water settings.
 *
 * $LicenseInfo:firstyear=2009&license=viewerlgpl$
 * Second Life Viewer Source Code
 * Copyright (C) 2011, Linden Research, Inc.
 * 
 * This library is free software; you can redistribute it and/or
 * modify it under the terms of the GNU Lesser General Public
 * License as published by the Free Software Foundation;
 * version 2.1 of the License only.
 * 
 * This library is distributed in the hope that it will be useful,
 * but WITHOUT ANY WARRANTY; without even the implied warranty of
 * MERCHANTABILITY or FITNESS FOR A PARTICULAR PURPOSE.  See the GNU
 * Lesser General Public License for more details.
 * 
 * You should have received a copy of the GNU Lesser General Public
 * License along with this library; if not, write to the Free Software
 * Foundation, Inc., 51 Franklin Street, Fifth Floor, Boston, MA  02110-1301  USA
 * 
 * Linden Research, Inc., 945 Battery Street, San Francisco, CA  94111  USA
 * $/LicenseInfo$
 */

#include "llviewerprecompiledheaders.h"

#include "llenvironment.h"

#include <algorithm>

#include "llagent.h"
#include "llviewercontrol.h" // for gSavedSettings
#include "llviewerregion.h"
#include "llwlhandlers.h"
#include "lltrans.h"
#include "lltrace.h"
#include "llfasttimer.h"
#include "llviewercamera.h"
#include "pipeline.h"
#include "llsky.h"

#include "llviewershadermgr.h"

#include "llparcel.h"
#include "llviewerparcelmgr.h"

#include "llsdserialize.h"
#include "lldiriterator.h"

#include "llsettingsvo.h"
#include "llnotificationsutil.h"

#include "llregioninfomodel.h"

#include <boost/make_shared.hpp>

#include "llatmosphere.h"
#include "llagent.h"
#include "roles_constants.h"
#include "llestateinfomodel.h"

#include "lldispatcher.h"
#include "llviewergenericmessage.h"
#include "llexperiencelog.h"

//=========================================================================
namespace
{
    const std::string KEY_ENVIRONMENT("environment");
    const std::string KEY_DAYASSET("day_asset");
    const std::string KEY_DAYCYCLE("day_cycle");
    const std::string KEY_DAYHASH("day_hash");
    const std::string KEY_DAYLENGTH("day_length");
    const std::string KEY_DAYNAME("day_name");
    const std::string KEY_DAYNAMES("day_names");
    const std::string KEY_DAYOFFSET("day_offset");
    const std::string KEY_ENVVERSION("env_version");
    const std::string KEY_ISDEFAULT("is_default");
    const std::string KEY_PARCELID("parcel_id");
    const std::string KEY_REGIONID("region_id");
    const std::string KEY_TRACKALTS("track_altitudes");

    const std::string MESSAGE_PUSHENVIRONMENT("PushExpEnvironment");

    const std::string ACTION_CLEARENVIRONMENT("ClearEnvironment");
    const std::string ACTION_PUSHFULLENVIRONMENT("PushFullEnvironment");
    const std::string ACTION_PUSHPARTIALENVIRONMENT("PushPartialEnvironment");

    const std::string KEY_ASSETID("asset_id");
    const std::string KEY_TRANSITIONTIME("transition_time");
    const std::string KEY_ACTION("action");
    const std::string KEY_ACTIONDATA("action_data");
    const std::string KEY_EXPERIENCEID("public_id");
    const std::string KEY_OBJECTNAME("ObjectName");     // some of these do not conform to the '_' format.  
    const std::string KEY_PARCELNAME("ParcelName");     // But changing these would also alter the Experience Log requirements.
    const std::string KEY_COUNT("Count");

    const std::string LISTENER_NAME("LLEnvironmentSingleton");
    const std::string PUMP_EXPERIENCE("experience_permission");

    //---------------------------------------------------------------------
    LLTrace::BlockTimerStatHandle   FTM_ENVIRONMENT_UPDATE("Update Environment Tick");
    LLTrace::BlockTimerStatHandle   FTM_SHADER_PARAM_UPDATE("Update Shader Parameters");

    LLSettingsBase::Seconds         DEFAULT_UPDATE_THRESHOLD(10.0);
    const LLSettingsBase::Seconds   MINIMUM_SPANLENGTH(0.01f);

    //---------------------------------------------------------------------
    inline LLSettingsBase::TrackPosition get_wrapping_distance(LLSettingsBase::TrackPosition begin, LLSettingsBase::TrackPosition end)
    {
        if (begin < end)
        {
            return end - begin;
        }
        else if (begin > end)
        {
            return LLSettingsBase::TrackPosition(1.0) - (begin - end);
        }

        return 1.0f;
    }

    LLSettingsDay::CycleTrack_t::iterator get_wrapping_atafter(LLSettingsDay::CycleTrack_t &collection, const LLSettingsBase::TrackPosition& key)
    {
        if (collection.empty())
            return collection.end();

        LLSettingsDay::CycleTrack_t::iterator it = collection.upper_bound(key);

        if (it == collection.end())
        {   // wrap around
            it = collection.begin();
        }

        return it;
    }

    LLSettingsDay::CycleTrack_t::iterator get_wrapping_atbefore(LLSettingsDay::CycleTrack_t &collection, const LLSettingsBase::TrackPosition& key)
    {
        if (collection.empty())
            return collection.end();

        LLSettingsDay::CycleTrack_t::iterator it = collection.lower_bound(key);

        if (it == collection.end())
        {   // all keyframes are lower, take the last one.
            --it; // we know the range is not empty
        }
        else if ((*it).first > key)
        {   // the keyframe we are interested in is smaller than the found.
            if (it == collection.begin())
                it = collection.end();
            --it;
        }

        return it;
    }

    LLSettingsDay::TrackBound_t get_bounding_entries(LLSettingsDay::CycleTrack_t &track, const LLSettingsBase::TrackPosition& keyframe)
    {
        return LLSettingsDay::TrackBound_t(get_wrapping_atbefore(track, keyframe), get_wrapping_atafter(track, keyframe));
    }

    // Find normalized track position of given time along full length of cycle
    inline LLSettingsBase::TrackPosition convert_time_to_position(const LLSettingsBase::Seconds& time, const LLSettingsBase::Seconds& len)
    {
        LLSettingsBase::TrackPosition position = LLSettingsBase::TrackPosition(fmod((F64)time, (F64)len) / (F64)len);
        return llclamp(position, 0.0f, 1.0f);
    }

    inline LLSettingsBase::BlendFactor convert_time_to_blend_factor(const LLSettingsBase::Seconds& time, const LLSettingsBase::Seconds& len, LLSettingsDay::CycleTrack_t &track)
    {
        LLSettingsBase::TrackPosition position = convert_time_to_position(time, len);
        LLSettingsDay::TrackBound_t bounds(get_bounding_entries(track, position));

        LLSettingsBase::TrackPosition spanlength(get_wrapping_distance((*bounds.first).first, (*bounds.second).first));
        if (position < (*bounds.first).first)
            position += 1.0;

        LLSettingsBase::TrackPosition start = position - (*bounds.first).first;

        return static_cast<LLSettingsBase::BlendFactor>(start / spanlength);
    }

    //---------------------------------------------------------------------
    class LLTrackBlenderLoopingTime : public LLSettingsBlenderTimeDelta
    {
    public:
        LLTrackBlenderLoopingTime(const LLSettingsBase::ptr_t &target, const LLSettingsDay::ptr_t &day, S32 trackno,
            LLSettingsBase::Seconds cyclelength, LLSettingsBase::Seconds cycleoffset, LLSettingsBase::Seconds updateThreshold) :
            LLSettingsBlenderTimeDelta(target, LLSettingsBase::ptr_t(), LLSettingsBase::ptr_t(), LLSettingsBase::Seconds(1.0)),
            mDay(day),
            mTrackNo(0),
            mCycleLength(cyclelength),
            mCycleOffset(cycleoffset)
        {
            // must happen prior to getBoundingEntries call...
            mTrackNo = selectTrackNumber(trackno);

            LLSettingsBase::Seconds now(getAdjustedNow());
            LLSettingsDay::TrackBound_t initial = getBoundingEntries(now);

            mInitial = (*initial.first).second;
            mFinal = (*initial.second).second;
            mBlendSpan = getSpanTime(initial);

            initializeTarget(now);
            setOnFinished([this](const LLSettingsBlender::ptr_t &){ onFinishedSpan(); });
        }

        void switchTrack(S32 trackno, const LLSettingsBase::TrackPosition&) override
        {
            S32 use_trackno = selectTrackNumber(trackno);

            if (use_trackno == mTrackNo)
            {   // results in no change
                return;
            }

            LLSettingsBase::ptr_t pstartsetting = mTarget->buildDerivedClone();
            mTrackNo = use_trackno;

            LLSettingsBase::Seconds now = getAdjustedNow() + LLEnvironment::TRANSITION_ALTITUDE;
            LLSettingsDay::TrackBound_t bounds = getBoundingEntries(now);

            LLSettingsBase::ptr_t pendsetting = (*bounds.first).second->buildDerivedClone();
            LLSettingsBase::TrackPosition targetpos = convert_time_to_position(now, mCycleLength) - (*bounds.first).first;
            LLSettingsBase::TrackPosition targetspan = get_wrapping_distance((*bounds.first).first, (*bounds.second).first);

            LLSettingsBase::BlendFactor blendf = calculateBlend(targetpos, targetspan);
            pendsetting->blend((*bounds.second).second, blendf);

            reset(pstartsetting, pendsetting, LLEnvironment::TRANSITION_ALTITUDE);
        }

    protected:
        S32 selectTrackNumber(S32 trackno)
        {
            if (trackno == 0)
            {   // We are dealing with the water track.  There is only ever one.
                return trackno;
            }

            for (S32 test = trackno; test != 0; --test)
            {   // Find the track below the requested one with data.
                LLSettingsDay::CycleTrack_t &track = mDay->getCycleTrack(test);

                if (!track.empty())
                    return test;
            }

            return 1;
        }

        LLSettingsDay::TrackBound_t getBoundingEntries(LLSettingsBase::Seconds time)
        {
            LLSettingsDay::CycleTrack_t &wtrack = mDay->getCycleTrack(mTrackNo);
            LLSettingsBase::TrackPosition position = convert_time_to_position(time, mCycleLength);
            LLSettingsDay::TrackBound_t bounds = get_bounding_entries(wtrack, position);
            return bounds;
        }

        void initializeTarget(LLSettingsBase::Seconds time)
        {
            LLSettingsBase::BlendFactor blendf(convert_time_to_blend_factor(time, mCycleLength, mDay->getCycleTrack(mTrackNo)));

            blendf = llclamp(blendf, 0.0, 0.999);
            setTimeSpent(LLSettingsBase::Seconds(blendf * mBlendSpan));

            setBlendFactor(blendf);
        }

        LLSettingsBase::Seconds getAdjustedNow() const
        {
            LLSettingsBase::Seconds now(LLDate::now().secondsSinceEpoch());

            return (now + mCycleOffset);
        }

        LLSettingsBase::Seconds getSpanTime(const LLSettingsDay::TrackBound_t &bounds) const
        {
            LLSettingsBase::Seconds span = mCycleLength * get_wrapping_distance((*bounds.first).first, (*bounds.second).first);
            if (span < MINIMUM_SPANLENGTH) // for very short spans set a minimum length.
                span = MINIMUM_SPANLENGTH;
            return span;
        }

    private:
        LLSettingsDay::ptr_t        mDay;
        S32                         mTrackNo;
        LLSettingsBase::Seconds     mCycleLength;
        LLSettingsBase::Seconds     mCycleOffset;

        void onFinishedSpan()
        {
            LLSettingsBase::Seconds adjusted_now = getAdjustedNow();
            LLSettingsDay::TrackBound_t next = getBoundingEntries(adjusted_now);
            LLSettingsBase::Seconds nextspan = getSpanTime(next);

            reset((*next.first).second, (*next.second).second, nextspan);

            // Recalculate (reinitialize) position. Because:
            // - 'delta' from applyTimeDelta accumulates errors (probably should be fixed/changed to absolute time)
            // - freezes and lag can result in reset being called too late, so we need to add missed time
            // - occasional time corrections can happen
            // - some transition switches can happen outside applyTimeDelta thus causing 'desync' from 'delta' (can be fixed by getting rid of delta)
            initializeTarget(adjusted_now);
        }
    };

    class LLEnvironmentPushDispatchHandler : public LLDispatchHandler
    {
    public:
        virtual bool operator()(const LLDispatcher *, const std::string& key, const LLUUID& invoice, const sparam_t& strings) override
        {
            LLSD message;
            sparam_t::const_iterator it = strings.begin();

            if (it != strings.end())
            {
                const std::string& llsdRaw = *it++;
                std::istringstream llsdData(llsdRaw);
                if (!LLSDSerialize::deserialize(message, llsdData, llsdRaw.length()))
                {
                    LL_WARNS() << "LLExperienceLogDispatchHandler: Attempted to read parameter data into LLSD but failed:" << llsdRaw << LL_ENDL;
                }
            }

            message[KEY_EXPERIENCEID] = invoice;
            // Object Name
            if (it != strings.end())
            {
                message[KEY_OBJECTNAME] = *it++;
            }

            // parcel Name
            if (it != strings.end())
            {
                message[KEY_PARCELNAME] = *it++;
            }
            message[KEY_COUNT] = 1;

            LLEnvironment::instance().handleEnvironmentPush(message);
            return true;
        }
    };

    LLEnvironmentPushDispatchHandler environment_push_dispatch_handler;

    template<class SETTINGT>
    class LLSettingsInjected : public SETTINGT
    {
    public:
        typedef std::shared_ptr<LLSettingsInjected<SETTINGT> >  ptr_t;

        LLSettingsInjected(typename SETTINGT::ptr_t source) :
            SETTINGT(),
            mSource(source),
            mLastSourceHash(0),
            mLastHash(0)
        {}

        virtual ~LLSettingsInjected() {};

        typename SETTINGT::ptr_t getSource() const                    { return this->mSource; }
        void setSource(const typename SETTINGT::ptr_t &source)        
        {
            if (source.get() == this) // do not set a source to itself.
                return;
            this->mSource = source; 
            this->setDirtyFlag(true); 
            this->mLastSourceHash = 0; 
        }

        virtual bool isDirty() const override { return SETTINGT::isDirty() || (this->mSource->isDirty()); }
        virtual bool isVeryDirty() const override { return SETTINGT::isVeryDirty() || (this->mSource->isVeryDirty()); }

        void injectSetting(const std::string keyname, LLSD value, LLUUID experience_id, F32Seconds transition)
        {
            if (transition > 0.1)
            {
                typename Injection::ptr_t injection = std::make_shared<Injection>(transition, keyname, value, true, experience_id);

                mInjections.push_back(injection);
                std::stable_sort(mInjections.begin(), mInjections.end(), [](const typename Injection::ptr_t &a, const typename Injection::ptr_t &b) { return a->mTimeRemaining < b->mTimeRemaining; });
            }
            else
            {
                mOverrideValues[keyname] = value;
                mOverrideExps[keyname] = experience_id;
                this->setDirtyFlag(true);
            }
        }

        void removeInjection(const std::string keyname, LLUUID experience, LLSettingsBase::Seconds transition)
        {
            auto it = mInjections.begin();
            while (it != mInjections.end())
            {
                if ((keyname.empty() || ((*it)->mKeyName == keyname)) &&
                    (experience.isNull() || (experience == (*it)->mExperience)))
                {
                    if (transition != LLEnvironment::TRANSITION_INSTANT)
                    {
                        typename Injection::ptr_t injection = std::make_shared<Injection>(transition, keyname, (*it)->mLastValue, false, LLUUID::null);
                        mInjections.push_front(injection); // push them in at the front so we don't check them again.
                    }
                    mInjections.erase(it++);
                }
                else
                    ++it;
            }

            for (auto itexp = mOverrideExps.begin(); itexp != mOverrideExps.end();)
            {
                if (experience.isNull() || ((*itexp).second == experience))
                {
                    if (transition != LLEnvironment::TRANSITION_INSTANT)
                    {
                        typename Injection::ptr_t injection = std::make_shared<Injection>(transition, (*itexp).first, mOverrideValues[(*itexp).first], false, LLUUID::null);
                        mInjections.push_front(injection);
                    }
                    mOverrideValues.erase((*itexp).first);
                    mOverrideExps.erase(itexp++);
                }
                else
                    ++itexp;
            }
            std::stable_sort(mInjections.begin(), mInjections.end(), [](const typename Injection::ptr_t &a, const typename Injection::ptr_t &b) { return a->mTimeRemaining < b->mTimeRemaining; });
        }

        void removeInjections(LLUUID experience_id, LLSettingsBase::Seconds transition)
        {
            removeInjection(std::string(), experience_id, transition);
        }

        void injectExperienceValues(LLSD values, LLUUID experience_id, typename LLSettingsBase::Seconds transition)
        {
            for (auto it = values.beginMap(); it != values.endMap(); ++it)
            {
                injectSetting((*it).first, (*it).second, experience_id, transition);
            }
            this->setDirtyFlag(true);
        }

        void applyInjections(LLSettingsBase::Seconds delta)
        {
            this->mSettings = this->mSource->getSettings();

            for (auto ito = mOverrideValues.beginMap(); ito != mOverrideValues.endMap(); ++ito)
            {
                this->mSettings[(*ito).first] = (*ito).second;
            }

            const LLSettingsBase::stringset_t &slerps = this->getSlerpKeys();
            const LLSettingsBase::stringset_t &skips = this->getSkipInterpolateKeys();
            const LLSettingsBase::stringset_t &specials = this->getSpecialKeys();

            typename injections_t::iterator it;
            for (it = mInjections.begin(); it != mInjections.end(); ++it)
            {
                std::string key_name = (*it)->mKeyName;

                LLSD value = this->mSettings[key_name];
                LLSD target = (*it)->mValue;

                if ((*it)->mFirstTime)
                    (*it)->mFirstTime = false;
                else
                    (*it)->mTimeRemaining -= delta;

                typename LLSettingsBase::BlendFactor mix = 1.0f - ((*it)->mTimeRemaining.value() / (*it)->mTransition.value());

                if (mix >= 1.0)
                {
                    if ((*it)->mBlendIn)
                    {
                        mOverrideValues[key_name] = target;
                        mOverrideExps[key_name] = (*it)->mExperience;
                        this->mSettings[key_name] = target;
                    }
                    else
                    {
                        this->mSettings.erase(key_name);
                    }
                }
                else if (specials.find(key_name) != specials.end())
                {
                    updateSpecial(*it, mix);
                }
                else if (skips.find(key_name) == skips.end())
                {
                    if (!(*it)->mBlendIn)
                        mix = 1.0 - mix;
                    (*it)->mLastValue = this->interpolateSDValue(key_name, value, target, this->getParameterMap(), mix, slerps);
                    this->mSettings[key_name] = (*it)->mLastValue;
                }
            }

            size_t hash = this->getHash();

            if (hash != mLastHash)
            {
                this->setDirtyFlag(true);
                mLastHash = hash;
            }

            it = mInjections.begin();
            it = std::find_if(mInjections.begin(), mInjections.end(), [](const typename Injection::ptr_t &a) { return a->mTimeRemaining > 0.0f; });

            if (it != mInjections.begin())
            {
                mInjections.erase(mInjections.begin(), mInjections.end());
            }

        }

        bool hasInjections() const
        {
            return (!mInjections.empty() || (mOverrideValues.size() > 0));
        }

    protected:
        struct Injection
        {
            Injection(typename LLSettingsBase::Seconds transition, const std::string &keyname, LLSD value, bool blendin, LLUUID experince, S32 index = -1) :
                mTransition(transition),
                mTimeRemaining(transition),
                mKeyName(keyname),
                mValue(value),
                mExperience(experince),
                mIndex(index),
                mBlendIn(blendin),
                mFirstTime(true)
            {}

            typename LLSettingsBase::Seconds    mTransition;
            typename LLSettingsBase::Seconds    mTimeRemaining;
            std::string                         mKeyName;
            LLSD                                mValue;
            LLSD                                mLastValue;
            LLUUID                              mExperience;
            S32                                 mIndex;
            bool                                mBlendIn;
            bool                                mFirstTime;

            typedef std::shared_ptr<Injection>  ptr_t;
        };


        virtual void updateSettings() override
        {
            static LLFrameTimer timer;

            if (!this->mSource)
                return;

            // clears the dirty flag on this object.  Need to prevent triggering 
            // more calls into this updateSettings
            LLSettingsBase::updateSettings();

            resetSpecial();

            if (this->mSource->isDirty())
            {
                this->mSource->updateSettings();
            }

            typename LLSettingsBase::Seconds delta(timer.getElapsedTimeAndResetF32());


            SETTINGT::updateSettings();

            if (!mInjections.empty())
                this->setDirtyFlag(true);
        }

        LLSettingsBase::stringset_t getSpecialKeys() const;
        void                        resetSpecial();
        void                        updateSpecial(const typename Injection::ptr_t &injection, typename LLSettingsBase::BlendFactor mix);

    private:
        typedef std::map<std::string, LLUUID>   key_to_expid_t;
        typedef std::deque<typename Injection::ptr_t>    injections_t;

        size_t                      mLastSourceHash;
        size_t                      mLastHash;
        typename SETTINGT::ptr_t    mSource;
        injections_t                mInjections;
        LLSD                        mOverrideValues;
        key_to_expid_t              mOverrideExps;
    };

    template<>
    LLSettingsBase::stringset_t LLSettingsInjected<LLSettingsVOSky>::getSpecialKeys() const
    {
        static LLSettingsBase::stringset_t specialSet;

        if (specialSet.empty())
        {
            specialSet.insert(SETTING_BLOOM_TEXTUREID);
            specialSet.insert(SETTING_RAINBOW_TEXTUREID);
            specialSet.insert(SETTING_HALO_TEXTUREID);
            specialSet.insert(SETTING_CLOUD_TEXTUREID);
            specialSet.insert(SETTING_MOON_TEXTUREID);
            specialSet.insert(SETTING_SUN_TEXTUREID);
        }
        return specialSet;
    }

    template<>
    LLSettingsBase::stringset_t LLSettingsInjected<LLSettingsVOWater>::getSpecialKeys() const
    {
        static stringset_t specialSet;

        if (specialSet.empty())
        {
            specialSet.insert(SETTING_TRANSPARENT_TEXTURE);
            specialSet.insert(SETTING_NORMAL_MAP);
        }
        return specialSet;
    }

    template<>
    void LLSettingsInjected<LLSettingsVOSky>::resetSpecial()
    {
        mNextSunTextureId.setNull();
        mNextMoonTextureId.setNull();
        mNextCloudTextureId.setNull();
        mNextBloomTextureId.setNull();
        mNextRainbowTextureId.setNull();
        mNextHaloTextureId.setNull();
        setBlendFactor(0.0f);
    }

    template<>
    void LLSettingsInjected<LLSettingsVOWater>::resetSpecial()
    {
        mNextNormalMapID.setNull();
        mNextTransparentTextureID.setNull();
        setBlendFactor(0.0f);
    }

    template<>
    void LLSettingsInjected<LLSettingsVOSky>::updateSpecial(const typename LLSettingsInjected<LLSettingsVOSky>::Injection::ptr_t &injection, typename LLSettingsBase::BlendFactor mix)
    {
        if (injection->mKeyName == SETTING_SUN_TEXTUREID)
        {
            mNextSunTextureId = injection->mValue.asUUID();
        }
        else if (injection->mKeyName == SETTING_MOON_TEXTUREID)
        {
            mNextMoonTextureId = injection->mValue.asUUID();
        }
        else if (injection->mKeyName == SETTING_CLOUD_TEXTUREID)
        {
            mNextCloudTextureId = injection->mValue.asUUID();
        }
        else if (injection->mKeyName == SETTING_BLOOM_TEXTUREID)
        {
            mNextBloomTextureId = injection->mValue.asUUID();
        }
        else if (injection->mKeyName == SETTING_RAINBOW_TEXTUREID)
        {
            mNextRainbowTextureId = injection->mValue.asUUID();
        }
        else if (injection->mKeyName == SETTING_HALO_TEXTUREID)
        {
            mNextHaloTextureId = injection->mValue.asUUID();
        }

        // Unfortunately I don't have a per texture blend factor.  We'll just pick the one that is furthest along.
        if (getBlendFactor() < mix)
        {
            setBlendFactor(mix);
        }
    }

    template<>
    void LLSettingsInjected<LLSettingsVOWater>::updateSpecial(const typename LLSettingsInjected<LLSettingsVOWater>::Injection::ptr_t &injection, typename LLSettingsBase::BlendFactor mix)
    {
        if (injection->mKeyName == SETTING_NORMAL_MAP)
        {
            mNextNormalMapID = injection->mValue.asUUID();
        }
        else if (injection->mKeyName == SETTING_TRANSPARENT_TEXTURE)
        {
            mNextTransparentTextureID = injection->mValue.asUUID();
        }

        // Unfortunately I don't have a per texture blend factor.  We'll just pick the one that is furthest along.
        if (getBlendFactor() < mix)
        {
            setBlendFactor(mix);
        }
    }

    typedef LLSettingsInjected<LLSettingsVOSky>   LLSettingsInjectedSky;
    typedef LLSettingsInjected<LLSettingsVOWater> LLSettingsInjectedWater;

    //=====================================================================
    class DayInjection : public LLEnvironment::DayInstance
    {
        friend class InjectedTransition;

    public:
        typedef std::shared_ptr<DayInjection> ptr_t;
        typedef std::weak_ptr<DayInjection> wptr_t;

                                            DayInjection(LLEnvironment::EnvSelection_t env);
        virtual                             ~DayInjection();

        virtual bool                        applyTimeDelta(const LLSettingsBase::Seconds& delta) override;

        void                                setInjectedDay(const LLSettingsDay::ptr_t &pday, LLUUID experience_id, LLSettingsBase::Seconds transition);
        void                                setInjectedSky(const LLSettingsSky::ptr_t &psky, LLUUID experience_id, LLSettingsBase::Seconds transition);
        void                                setInjectedWater(const LLSettingsWater::ptr_t &pwater, LLUUID experience_id, LLSettingsBase::Seconds transition);

        void                                injectSkySettings(LLSD settings, LLUUID experience_id, LLSettingsBase::Seconds transition);
        void                                injectWaterSettings(LLSD settings, LLUUID experience_id, LLSettingsBase::Seconds transition);

        void                                clearInjections(LLUUID experience_id, LLSettingsBase::Seconds transition_time);

        virtual void                        animate() override;

        LLEnvironment::DayInstance::ptr_t   getBaseDayInstance() const  { return mBaseDayInstance; }
        void                                setBaseDayInstance(const LLEnvironment::DayInstance::ptr_t &baseday);

        S32                                 countExperiencesActive() const { return mActiveExperiences.size(); }

        bool                                isOverriddenSky() const { return !mSkyExperience.isNull(); }
        bool                                isOverriddenWater() const { return !mWaterExperience.isNull(); }

        bool                                hasInjections() const;

        void                                testExperiencesOnParcel(S32 parcel_id);
    private:
        static void                         testExperiencesOnParcelCoro(wptr_t that, S32 parcel_id);


        void                                animateSkyChange(LLSettingsSky::ptr_t psky, LLSettingsBase::Seconds transition);
        void                                animateWaterChange(LLSettingsWater::ptr_t pwater, LLSettingsBase::Seconds transition);

        void                                onEnvironmentChanged(LLEnvironment::EnvSelection_t env);
        void                                onParcelChange();

        void                                checkExperience();


        LLEnvironment::DayInstance::ptr_t   mBaseDayInstance;

        LLSettingsInjectedSky::ptr_t        mInjectedSky;
        LLSettingsInjectedWater::ptr_t      mInjectedWater;
        std::set<LLUUID>                    mActiveExperiences;
        LLUUID                              mDayExperience;
        LLUUID                              mSkyExperience;
        LLUUID                              mWaterExperience;
        LLEnvironment::connection_t         mEnvChangeConnection;
        boost::signals2::connection         mParcelChangeConnection;
    };

    class InjectedTransition : public LLEnvironment::DayTransition
    {
    public:
                                    InjectedTransition(const DayInjection::ptr_t &injection, const LLSettingsSky::ptr_t &skystart, const LLSettingsWater::ptr_t &waterstart, DayInstance::ptr_t &end, LLSettingsDay::Seconds time):
                                        LLEnvironment::DayTransition(skystart, waterstart, end, time),
                                        mInjection(injection)
                                    { }
        virtual                     ~InjectedTransition() { };

        virtual void                animate() override;

    protected:
        DayInjection::ptr_t         mInjection;
    };

}

//=========================================================================
const F32Seconds LLEnvironment::TRANSITION_INSTANT(0.0f);
const F32Seconds LLEnvironment::TRANSITION_FAST(1.0f);
const F32Seconds LLEnvironment::TRANSITION_DEFAULT(5.0f);
const F32Seconds LLEnvironment::TRANSITION_SLOW(10.0f);
const F32Seconds LLEnvironment::TRANSITION_ALTITUDE(5.0f);

const LLUUID LLEnvironment::KNOWN_SKY_SUNRISE("01e41537-ff51-2f1f-8ef7-17e4df760bfb");
const LLUUID LLEnvironment::KNOWN_SKY_MIDDAY("6c83e853-e7f8-cad7-8ee6-5f31c453721c");
const LLUUID LLEnvironment::KNOWN_SKY_SUNSET("084e26cd-a900-28e8-08d0-64a9de5c15e2");
const LLUUID LLEnvironment::KNOWN_SKY_MIDNIGHT("8a01b97a-cb20-c1ea-ac63-f7ea84ad0090");

const S32 LLEnvironment::NO_TRACK(-1);
const S32 LLEnvironment::NO_VERSION(-3); // For viewer sided change, like ENV_LOCAL. -3 since -1 and -2 are taken by parcel initial server/viewer version
const S32 LLEnvironment::VERSION_CLEANUP(-4); // for cleanups

const F32 LLEnvironment::SUN_DELTA_YAW(F_PI);   // 180deg 


const U32 LLEnvironment::DayInstance::NO_ANIMATE_SKY(0x01);
const U32 LLEnvironment::DayInstance::NO_ANIMATE_WATER(0x02);


//-------------------------------------------------------------------------
LLEnvironment::LLEnvironment():
    mCloudScrollDelta(),
    mCloudScrollPaused(false),
    mSelectedSky(),
    mSelectedWater(),
    mSelectedDay(),
    mSelectedEnvironment(LLEnvironment::ENV_LOCAL),
    mCurrentTrack(1),
    mEditorCounter(0),
    mShowSunBeacon(false),
    mShowMoonBeacon(false)
{
}

void LLEnvironment::initSingleton()
{
    LLSettingsSky::ptr_t p_default_sky = LLSettingsVOSky::buildDefaultSky();
    LLSettingsWater::ptr_t p_default_water = LLSettingsVOWater::buildDefaultWater();

    mCurrentEnvironment = std::make_shared<DayInstance>(ENV_DEFAULT);
    mCurrentEnvironment->setSky(p_default_sky);
    mCurrentEnvironment->setWater(p_default_water);

    mEnvironments[ENV_DEFAULT] = mCurrentEnvironment;

    requestRegion();

    gAgent.addParcelChangedCallback([this]() { onParcelChange(); });

    //TODO: This frequently results in one more request than we need.  It isn't breaking, but should be nicer.
    // We need to know new env version to fix this, without it we can only do full re-request
    // Happens: on updates, on opening LLFloaterRegionInfo, on region crossing if info floater is open
    LLRegionInfoModel::instance().setUpdateCallback([this]() { requestRegion(); });
    gAgent.addRegionChangedCallback([this]() { onRegionChange(); });

    gAgent.whenPositionChanged([this](const LLVector3 &localpos, const LLVector3d &) { onAgentPositionHasChanged(localpos); });

    if (!gGenericDispatcher.isHandlerPresent(MESSAGE_PUSHENVIRONMENT))
    {
        gGenericDispatcher.addHandler(MESSAGE_PUSHENVIRONMENT, &environment_push_dispatch_handler);
    }

    LLEventPumps::instance().obtain(PUMP_EXPERIENCE).listen(LISTENER_NAME, [this](LLSD message) { listenExperiencePump(message); return false; });
}

void LLEnvironment::cleanupSingleton()
{
    LLEventPumps::instance().obtain(PUMP_EXPERIENCE).stopListening(LISTENER_NAME);
}

LLEnvironment::~LLEnvironment()
{
}

bool LLEnvironment::canEdit() const
{
    return true;
}

LLSettingsSky::ptr_t LLEnvironment::getCurrentSky() const 
{ 
    LLSettingsSky::ptr_t psky = mCurrentEnvironment->getSky(); 

    if (!psky && mCurrentEnvironment->getEnvironmentSelection() >= ENV_EDIT)
    {
        for (int idx = 0; idx < ENV_END; ++idx)
        {
            if (mEnvironments[idx]->getSky())
            {
                psky = mEnvironments[idx]->getSky();
                break;
            }
        }
    }
    return psky;
}

LLSettingsWater::ptr_t LLEnvironment::getCurrentWater() const 
{
    LLSettingsWater::ptr_t pwater = mCurrentEnvironment->getWater(); 

    if (!pwater && mCurrentEnvironment->getEnvironmentSelection() >= ENV_EDIT)
    {
        for (int idx = 0; idx < ENV_END; ++idx)
        {
            if (mEnvironments[idx]->getWater())
            {
                pwater = mEnvironments[idx]->getWater();
                break;
            }
        }
    }
    return pwater;
}

void LayerConfigToDensityLayer(const LLSD& layerConfig, DensityLayer& layerOut)
{
    layerOut.constant_term  = layerConfig[LLSettingsSky::SETTING_DENSITY_PROFILE_CONSTANT_TERM].asReal();
    layerOut.exp_scale      = layerConfig[LLSettingsSky::SETTING_DENSITY_PROFILE_EXP_SCALE_FACTOR].asReal();
    layerOut.exp_term       = layerConfig[LLSettingsSky::SETTING_DENSITY_PROFILE_EXP_TERM].asReal();
    layerOut.linear_term    = layerConfig[LLSettingsSky::SETTING_DENSITY_PROFILE_LINEAR_TERM].asReal();
    layerOut.width          = layerConfig[LLSettingsSky::SETTING_DENSITY_PROFILE_WIDTH].asReal();
}

void LLEnvironment::getAtmosphericModelSettings(AtmosphericModelSettings& settingsOut, const LLSettingsSky::ptr_t &psky)
{
    settingsOut.m_skyBottomRadius   = psky->getSkyBottomRadius();
    settingsOut.m_skyTopRadius      = psky->getSkyTopRadius();
    settingsOut.m_sunArcRadians     = psky->getSunArcRadians();
    settingsOut.m_mieAnisotropy     = psky->getMieAnisotropy();

    LLSD rayleigh = psky->getRayleighConfigs();
    settingsOut.m_rayleighProfile.clear();
    for (LLSD::array_iterator itf = rayleigh.beginArray(); itf != rayleigh.endArray(); ++itf)
    {
        DensityLayer layer;
        LLSD& layerConfig = (*itf);
        LayerConfigToDensityLayer(layerConfig, layer);
        settingsOut.m_rayleighProfile.push_back(layer);
    }

    LLSD mie = psky->getMieConfigs();
    settingsOut.m_mieProfile.clear();
    for (LLSD::array_iterator itf = mie.beginArray(); itf != mie.endArray(); ++itf)
    {
        DensityLayer layer;
        LLSD& layerConfig = (*itf);
        LayerConfigToDensityLayer(layerConfig, layer);
        settingsOut.m_mieProfile.push_back(layer);
    }
    settingsOut.m_mieAnisotropy = psky->getMieAnisotropy();

    LLSD absorption = psky->getAbsorptionConfigs();
    settingsOut.m_absorptionProfile.clear();
    for (LLSD::array_iterator itf = absorption.beginArray(); itf != absorption.endArray(); ++itf)
    {
        DensityLayer layer;
        LLSD& layerConfig = (*itf);
        LayerConfigToDensityLayer(layerConfig, layer);
        settingsOut.m_absorptionProfile.push_back(layer);
    }
}

bool LLEnvironment::canAgentUpdateParcelEnvironment() const
{
    LLParcel *parcel(LLViewerParcelMgr::instance().getAgentOrSelectedParcel());

    return canAgentUpdateParcelEnvironment(parcel);
}


bool LLEnvironment::canAgentUpdateParcelEnvironment(LLParcel *parcel) const
{
    if (!parcel)
        return false;

    if (!LLEnvironment::instance().isExtendedEnvironmentEnabled())
        return false;

    if (gAgent.isGodlike())
        return true;

    if (!parcel->getRegionAllowEnvironmentOverride())
        return false;

    return LLViewerParcelMgr::isParcelModifiableByAgent(parcel, GP_LAND_ALLOW_ENVIRONMENT);
}

bool LLEnvironment::canAgentUpdateRegionEnvironment() const
{
    if (gAgent.isGodlike())
        return true;

    return gAgent.getRegion()->canManageEstate();
}

bool LLEnvironment::isExtendedEnvironmentEnabled() const
{
    return !gAgent.getRegionCapability("ExtEnvironment").empty();
}

bool LLEnvironment::isInventoryEnabled() const
{
    return (!gAgent.getRegionCapability("UpdateSettingsAgentInventory").empty() &&
        !gAgent.getRegionCapability("UpdateSettingsTaskInventory").empty());
}

void LLEnvironment::onRegionChange()
{
//     if (gAgent.getRegionCapability("ExperienceQuery").empty())
//     {
//     // for now environmental experiences do not survive region crossings
    clearExperienceEnvironment(LLUUID::null, TRANSITION_DEFAULT);
//     }

    LLViewerRegion* cur_region = gAgent.getRegion();
    if (!cur_region)
    {
        return;
    }
    if (!cur_region->capabilitiesReceived())
    {
        cur_region->setCapabilitiesReceivedCallback([](LLUUID region_id) {  LLEnvironment::instance().requestRegion(); });
        return;
    }
    requestRegion();
}

void LLEnvironment::onParcelChange()
{
    S32 parcel_id(INVALID_PARCEL_ID);
    LLParcel* parcel = LLViewerParcelMgr::instance().getAgentParcel();

    if (parcel)
    {
        parcel_id = parcel->getLocalID();
    }

    requestParcel(parcel_id);
}

//-------------------------------------------------------------------------
F32 LLEnvironment::getCamHeight() const
{
    return (mCurrentEnvironment->getSky()->getDomeOffset() * mCurrentEnvironment->getSky()->getDomeRadius());
}

F32 LLEnvironment::getWaterHeight() const
{
    return gAgent.getRegion()->getWaterHeight();
}

bool LLEnvironment::getIsSunUp() const
{
    if (!mCurrentEnvironment || !mCurrentEnvironment->getSky())
        return false;
    return mCurrentEnvironment->getSky()->getIsSunUp();
}

bool LLEnvironment::getIsMoonUp() const
{
    if (!mCurrentEnvironment || !mCurrentEnvironment->getSky())
        return false;
    return mCurrentEnvironment->getSky()->getIsMoonUp();
}

//-------------------------------------------------------------------------
void LLEnvironment::setSelectedEnvironment(LLEnvironment::EnvSelection_t env, LLSettingsBase::Seconds transition, bool forced)
{
    mSelectedEnvironment = env;
    updateEnvironment(transition, forced);
}

bool LLEnvironment::hasEnvironment(LLEnvironment::EnvSelection_t env)
{
    if ((env < ENV_EDIT) || (env >= ENV_DEFAULT) || (!mEnvironments[env]))
    {
        return false;
    }

    return true;
}

LLEnvironment::DayInstance::ptr_t LLEnvironment::getEnvironmentInstance(LLEnvironment::EnvSelection_t env, bool create /*= false*/)
{
    DayInstance::ptr_t environment = mEnvironments[env];
    if (create)
    {
        if (environment)
            environment = environment->clone();
        else
        {
            if (env == ENV_PUSH)
                environment = std::make_shared<DayInjection>(env);
            else
                environment = std::make_shared<DayInstance>(env);
        }
        mEnvironments[env] = environment;
    }

    return environment;
}


void LLEnvironment::setEnvironment(LLEnvironment::EnvSelection_t env, const LLSettingsDay::ptr_t &pday, LLSettingsDay::Seconds daylength, LLSettingsDay::Seconds dayoffset, S32 env_version)
{
    if ((env < ENV_EDIT) || (env >= ENV_DEFAULT))
    {   
        LL_WARNS("ENVIRONMENT") << "Attempt to change invalid environment selection." << LL_ENDL;
        return;
    }

    DayInstance::ptr_t environment = getEnvironmentInstance(env, true);

    environment->clear();
    environment->setDay(pday, daylength, dayoffset);
    environment->setSkyTrack(mCurrentTrack);
    environment->animate();

    if (!mSignalEnvChanged.empty())
        mSignalEnvChanged(env, env_version);
}


void LLEnvironment::setEnvironment(LLEnvironment::EnvSelection_t env, LLEnvironment::fixedEnvironment_t fixed, S32 env_version)
{
    if ((env < ENV_EDIT) || (env >= ENV_DEFAULT))
    {
        LL_WARNS("ENVIRONMENT") << "Attempt to change invalid environment selection." << LL_ENDL;
        return;
    }

    DayInstance::ptr_t environment = getEnvironmentInstance(env, true);


    if (fixed.first)
    {
        environment->setSky(fixed.first);
        environment->setFlags(DayInstance::NO_ANIMATE_SKY);
    }
    else if (!environment->getSky())
    {
        environment->setSky(mCurrentEnvironment->getSky());
        environment->setFlags(DayInstance::NO_ANIMATE_SKY);
    }
        
    if (fixed.second)
    {
        environment->setWater(fixed.second);
        environment->setFlags(DayInstance::NO_ANIMATE_WATER);
    }
    else if (!environment->getWater())
    {
        environment->setWater(mCurrentEnvironment->getWater());
        environment->setFlags(DayInstance::NO_ANIMATE_WATER);
    }

    if (!mSignalEnvChanged.empty())
        mSignalEnvChanged(env, env_version);

    /*TODO: readjust environment*/
}

void LLEnvironment::setEnvironment(LLEnvironment::EnvSelection_t env, const LLSettingsBase::ptr_t &settings, S32 env_version)
{
    DayInstance::ptr_t environment = getEnvironmentInstance(env);

    if (env == ENV_DEFAULT)
    {
        LL_WARNS("ENVIRONMENT") << "Attempt to set default environment. Not allowed." << LL_ENDL;
        return;
    }

    if (!settings)
    {
        clearEnvironment(env);
        return;
    }

    if (settings->getSettingsType() == "daycycle")
    {
        LLSettingsDay::Seconds daylength(LLSettingsDay::DEFAULT_DAYLENGTH);
        LLSettingsDay::Seconds dayoffset(LLSettingsDay::DEFAULT_DAYOFFSET);
        if (environment)
        {
            daylength = environment->getDayLength();
            dayoffset = environment->getDayOffset();
        }
        setEnvironment(env, std::static_pointer_cast<LLSettingsDay>(settings), daylength, dayoffset);
    }
    else if (settings->getSettingsType() == "sky")
    {
        fixedEnvironment_t fixedenv(std::static_pointer_cast<LLSettingsSky>(settings), LLSettingsWater::ptr_t());
        setEnvironment(env, fixedenv);
    }
    else if (settings->getSettingsType() == "water")
    {
        fixedEnvironment_t fixedenv(LLSettingsSky::ptr_t(), std::static_pointer_cast<LLSettingsWater>(settings));
        setEnvironment(env, fixedenv);
    }
}

void LLEnvironment::setEnvironment(EnvSelection_t env, const LLUUID &assetId, S32 env_version)
{
    setEnvironment(env, assetId, LLSettingsDay::DEFAULT_DAYLENGTH, LLSettingsDay::DEFAULT_DAYOFFSET);
}


void LLEnvironment::setEnvironment(EnvSelection_t env,
                                   const LLUUID &assetId,
                                   LLSettingsDay::Seconds daylength,
                                   LLSettingsDay::Seconds dayoffset,
                                   S32 env_version)
{
    LLSettingsVOBase::getSettingsAsset(assetId,
        [this, env, daylength, dayoffset, env_version](LLUUID asset_id, LLSettingsBase::ptr_t settings, S32 status, LLExtStat)
        {
            onSetEnvAssetLoaded(env, asset_id, settings, daylength, dayoffset, TRANSITION_DEFAULT, status, env_version);
        });
}

void LLEnvironment::onSetEnvAssetLoaded(EnvSelection_t env,
                                        LLUUID asset_id,
                                        LLSettingsBase::ptr_t settings,
                                        LLSettingsDay::Seconds daylength,
                                        LLSettingsDay::Seconds dayoffset,
                                        LLSettingsBase::Seconds transition,
                                        S32 status,
                                        S32 env_version)
{
    if (!settings || status)
    {
        LLSD args;
        args["DESC"] = asset_id.asString();
        LLNotificationsUtil::add("FailedToFindSettings", args);
        return;
    }

    setEnvironment(env, settings);
    updateEnvironment(transition);
}

void LLEnvironment::clearEnvironment(LLEnvironment::EnvSelection_t env)
{
    if ((env < ENV_EDIT) || (env >= ENV_DEFAULT))
    {
        LL_WARNS("ENVIRONMENT") << "Attempt to change invalid environment selection." << LL_ENDL;
        return;
    }

    mEnvironments[env].reset();

    if (!mSignalEnvChanged.empty())
        mSignalEnvChanged(env, VERSION_CLEANUP);

    /*TODO: readjust environment*/
}

LLSettingsDay::ptr_t LLEnvironment::getEnvironmentDay(LLEnvironment::EnvSelection_t env)
{
    if ((env < ENV_EDIT) || (env > ENV_DEFAULT))
    {
        LL_WARNS("ENVIRONMENT") << "Attempt to retrieve invalid environment selection." << LL_ENDL;
        return LLSettingsDay::ptr_t();
    }

    DayInstance::ptr_t environment = getEnvironmentInstance(env);

    if (environment)
        return environment->getDayCycle();

    return LLSettingsDay::ptr_t();
}

LLSettingsDay::Seconds LLEnvironment::getEnvironmentDayLength(EnvSelection_t env)
{
    if ((env < ENV_EDIT) || (env > ENV_DEFAULT))
    {
        LL_WARNS("ENVIRONMENT") << "Attempt to retrieve invalid environment selection." << LL_ENDL;
        return LLSettingsDay::Seconds(0);
    }

    DayInstance::ptr_t environment = getEnvironmentInstance(env);

    if (environment)
        return environment->getDayLength();

    return LLSettingsDay::Seconds(0);
}

LLSettingsDay::Seconds LLEnvironment::getEnvironmentDayOffset(EnvSelection_t env)
{
    if ((env < ENV_EDIT) || (env > ENV_DEFAULT))
    {
        LL_WARNS("ENVIRONMENT") << "Attempt to retrieve invalid environment selection." << LL_ENDL;
        return LLSettingsDay::Seconds(0);
    }

    DayInstance::ptr_t environment = getEnvironmentInstance(env);
    if (environment)
        return environment->getDayOffset();

    return LLSettingsDay::Seconds(0);
}


LLEnvironment::fixedEnvironment_t LLEnvironment::getEnvironmentFixed(LLEnvironment::EnvSelection_t env, bool resolve)
{
    if ((env == ENV_CURRENT) || resolve)
    {
        fixedEnvironment_t fixed;
        for (S32 idx = ((resolve) ? env : mSelectedEnvironment); idx < ENV_END; ++idx)
        {
            if (fixed.first && fixed.second)
                break;

            if (idx == ENV_EDIT)
                continue;   // skip the edit environment.

            DayInstance::ptr_t environment = getEnvironmentInstance(static_cast<EnvSelection_t>(idx));
            if (environment)
            {
                if (!fixed.first)
                    fixed.first = environment->getSky();
                if (!fixed.second)
                    fixed.second = environment->getWater();
            }
        }

        if (!fixed.first || !fixed.second)
            LL_WARNS("ENVIRONMENT") << "Can not construct complete fixed environment.  Missing Sky and/or Water." << LL_ENDL;

        return fixed;
    }

    if ((env < ENV_EDIT) || (env > ENV_DEFAULT))
    {
        LL_WARNS("ENVIRONMENT") << "Attempt to retrieve invalid environment selection." << LL_ENDL;
        return fixedEnvironment_t();
    }

    DayInstance::ptr_t environment = getEnvironmentInstance(env);

    if (environment)
        return fixedEnvironment_t(environment->getSky(), environment->getWater());

    return fixedEnvironment_t();
}

LLEnvironment::DayInstance::ptr_t LLEnvironment::getSelectedEnvironmentInstance()
{
    for (S32 idx = mSelectedEnvironment; idx < ENV_DEFAULT; ++idx)
    {
        if (mEnvironments[idx])
            return mEnvironments[idx];
    }

    return mEnvironments[ENV_DEFAULT];
}

LLEnvironment::DayInstance::ptr_t LLEnvironment::getSharedEnvironmentInstance()
{
    for (S32 idx = ENV_PARCEL; idx < ENV_DEFAULT; ++idx)
    {
        if (mEnvironments[idx])
            return mEnvironments[idx];
    }

    return mEnvironments[ENV_DEFAULT];
}

void LLEnvironment::updateEnvironment(LLSettingsBase::Seconds transition, bool forced)
{
    DayInstance::ptr_t pinstance = getSelectedEnvironmentInstance();

    if ((mCurrentEnvironment != pinstance) || forced)
    {
        if (transition != TRANSITION_INSTANT)
        {
	        DayInstance::ptr_t trans = std::make_shared<DayTransition>(
	            mCurrentEnvironment->getSky(), mCurrentEnvironment->getWater(), pinstance, transition);
	
	        trans->animate();
	
	        mCurrentEnvironment = trans;
        }
        else
        {
            mCurrentEnvironment = pinstance;
        }
    }
}

LLVector4 LLEnvironment::toCFR(const LLVector3 vec) const
{
    LLVector4 vec_cfr(vec.mV[1], vec.mV[0], vec.mV[2], 0.0f);
    return vec_cfr;
}

LLVector4 LLEnvironment::toLightNorm(const LLVector3 vec) const
{
    LLVector4 vec_ogl(vec.mV[1], vec.mV[2], vec.mV[0], 0.0f);
    return vec_ogl;
}

LLVector3 LLEnvironment::getLightDirection() const
{
    LLSettingsSky::ptr_t psky = mCurrentEnvironment->getSky();
    if (!psky)
    {
        return LLVector3(0, 0, 1);
    }
    return psky->getLightDirection();
}

LLVector3 LLEnvironment::getSunDirection() const
{
    LLSettingsSky::ptr_t psky = mCurrentEnvironment->getSky();
    if (!psky)
    {
        return LLVector3(0, 0, 1);
    }
    return psky->getSunDirection();
}

LLVector3 LLEnvironment::getMoonDirection() const
{
    LLSettingsSky::ptr_t psky = mCurrentEnvironment->getSky();
    if (!psky)
    {
        return LLVector3(0, 0, -1);
    }
    return psky->getMoonDirection();
}

LLVector4 LLEnvironment::getLightDirectionCFR() const
{
    LLVector3 light_direction = getLightDirection();
    LLVector4 light_direction_cfr = toCFR(light_direction);
    return light_direction_cfr;
}

LLVector4 LLEnvironment::getSunDirectionCFR() const
{
    LLVector3 light_direction = getSunDirection();
    LLVector4 light_direction_cfr = toCFR(light_direction);
    return light_direction_cfr;
}

LLVector4 LLEnvironment::getMoonDirectionCFR() const
{
    LLVector3 light_direction = getMoonDirection();
    LLVector4 light_direction_cfr = toCFR(light_direction);
    return light_direction_cfr;
}

LLVector4 LLEnvironment::getClampedLightNorm() const
{
    LLVector3 light_direction = getLightDirection();
    if (light_direction.mV[2] < -0.1f)
    {
        light_direction.mV[2] = -0.1f;
    }
    return toLightNorm(light_direction);
}

LLVector4 LLEnvironment::getClampedSunNorm() const
{
    LLVector3 light_direction = getSunDirection();
    if (light_direction.mV[2] < -0.1f)
    {
        light_direction.mV[2] = -0.1f;
    }
    return toLightNorm(light_direction);
}

LLVector4 LLEnvironment::getClampedMoonNorm() const
{
    LLVector3 light_direction = getMoonDirection();
    if (light_direction.mV[2] < -0.1f)
    {
        light_direction.mV[2] = -0.1f;
    }
    return toLightNorm(light_direction);
}

LLVector4 LLEnvironment::getRotatedLightNorm() const
{
    LLVector3 light_direction = getLightDirection();
    light_direction *= LLQuaternion(-mLastCamYaw, LLVector3(0.f, 1.f, 0.f));
    return toLightNorm(light_direction);
}

//-------------------------------------------------------------------------
void LLEnvironment::update(const LLViewerCamera * cam)
{
    LL_RECORD_BLOCK_TIME(FTM_ENVIRONMENT_UPDATE);
    //F32Seconds now(LLDate::now().secondsSinceEpoch());
    static LLFrameTimer timer;

    F32Seconds delta(timer.getElapsedTimeAndResetF32());

    {
        DayInstance::ptr_t keeper = mCurrentEnvironment;    
        // make sure the current environment does not go away until applyTimeDelta is done.
        mCurrentEnvironment->applyTimeDelta(delta);

    }
    // update clouds, sun, and general
    updateCloudScroll();

    // cache this for use in rotating the rotated light vec for shader param updates later...
    mLastCamYaw = cam->getYaw() + SUN_DELTA_YAW;

    stop_glerror();

    // *TODO: potential optimization - this block may only need to be
    // executed some of the time.  For example for water shaders only.
    {
        LLViewerShaderMgr::shader_iter shaders_iter, end_shaders;
        end_shaders = LLViewerShaderMgr::instance()->endShaders();
        for (shaders_iter = LLViewerShaderMgr::instance()->beginShaders(); shaders_iter != end_shaders; ++shaders_iter)
        {
            if ((shaders_iter->mProgramObject != 0)
                && (gPipeline.canUseWindLightShaders()
                || shaders_iter->mShaderGroup == LLGLSLShader::SG_WATER))
            {
                shaders_iter->mUniformsDirty = TRUE;
            }
        }
    }
}

void LLEnvironment::updateCloudScroll()
{
    // This is a function of the environment rather than the sky, since it should 
    // persist through sky transitions.
    static LLTimer s_cloud_timer;

    F64 delta_t = s_cloud_timer.getElapsedTimeAndResetF64();
    
    if (mCurrentEnvironment->getSky() && !mCloudScrollPaused)
    {
        LLVector2 cloud_delta = static_cast<F32>(delta_t)* (mCurrentEnvironment->getSky()->getCloudScrollRate()) / 100.0;
        mCloudScrollDelta += cloud_delta;
    }

}

// static
void LLEnvironment::updateGLVariablesForSettings(LLGLSLShader *shader, const LLSettingsBase::ptr_t &psetting)
{
    LL_RECORD_BLOCK_TIME(FTM_SHADER_PARAM_UPDATE);

    //_WARNS("RIDER") << "----------------------------------------------------------------" << LL_ENDL;
    LLSettingsBase::parammapping_t params = psetting->getParameterMap();
    for (auto &it: params)
    {
        LLSD value;
        // legacy first since it contains ambient color and we prioritize value from legacy, see getAmbientColor()
        if (psetting->mSettings.has(LLSettingsSky::SETTING_LEGACY_HAZE) && psetting->mSettings[LLSettingsSky::SETTING_LEGACY_HAZE].has(it.first))
        {
            value = psetting->mSettings[LLSettingsSky::SETTING_LEGACY_HAZE][it.first];
        }
        else if (psetting->mSettings.has(it.first))
        {
            value = psetting->mSettings[it.first];
        }
        else
        {
            // We need to reset shaders, use defaults
            value = it.second.getDefaultValue();
        }

        LLSD::Type setting_type = value.type();
        stop_glerror();
        switch (setting_type)
        {
        case LLSD::TypeInteger:
            shader->uniform1i(it.second.getShaderKey(), value.asInteger());
            //_WARNS("RIDER") << "pushing '" << (*it).first << "' as " << value << LL_ENDL;
            break;
        case LLSD::TypeReal:
            shader->uniform1f(it.second.getShaderKey(), value.asReal());
            //_WARNS("RIDER") << "pushing '" << (*it).first << "' as " << value << LL_ENDL;
            break;

        case LLSD::TypeBoolean:
            shader->uniform1i(it.second.getShaderKey(), value.asBoolean() ? 1 : 0);
            //_WARNS("RIDER") << "pushing '" << (*it).first << "' as " << value << LL_ENDL;
            break;

        case LLSD::TypeArray:
        {
            LLVector4 vect4(value);
            //_WARNS("RIDER") << "pushing '" << (*it).first << "' as " << vect4 << LL_ENDL;
            shader->uniform4fv(it.second.getShaderKey(), 1, vect4.mV);
            break;
        }

        //  case LLSD::TypeMap:
        //  case LLSD::TypeString:
        //  case LLSD::TypeUUID:
        //  case LLSD::TypeURI:
        //  case LLSD::TypeBinary:
        //  case LLSD::TypeDate:
        default:
            break;
        }
        stop_glerror();
    }
    //_WARNS("RIDER") << "----------------------------------------------------------------" << LL_ENDL;

    psetting->applySpecial(shader);
<<<<<<< HEAD

    if (LLPipeline::sRenderDeferred && !LLPipeline::sReflectionRender && !LLPipeline::sUnderWaterRender)
    {
        shader->uniform1f(LLShaderMgr::GLOBAL_GAMMA, 2.2f);
    }
    else 
    {
        shader->uniform1f(LLShaderMgr::GLOBAL_GAMMA, 1.0f);
    }

=======
>>>>>>> bfc4b9fc
}

void LLEnvironment::updateShaderUniforms(LLGLSLShader *shader)
{
    if (gPipeline.canUseWindLightShaders())
    {        
        updateGLVariablesForSettings(shader, mCurrentEnvironment->getWater());
        updateGLVariablesForSettings(shader, mCurrentEnvironment->getSky());
    }    
}

void LLEnvironment::recordEnvironment(S32 parcel_id, LLEnvironment::EnvironmentInfo::ptr_t envinfo, LLSettingsBase::Seconds transition)
{
    if (envinfo->mParcelId == INVALID_PARCEL_ID)
    {
        // the returned info applies to an entire region.
        if (!envinfo->mDayCycle)
        {
            clearEnvironment(ENV_PARCEL);
            setEnvironment(ENV_REGION, LLSettingsDay::GetDefaultAssetId(), LLSettingsDay::DEFAULT_DAYLENGTH, LLSettingsDay::DEFAULT_DAYOFFSET, envinfo->mEnvVersion);
            updateEnvironment();
        }
        else if (envinfo->mDayCycle->isTrackEmpty(LLSettingsDay::TRACK_WATER)
                 || envinfo->mDayCycle->isTrackEmpty(LLSettingsDay::TRACK_GROUND_LEVEL))
        {
            LL_WARNS("ENVIRONMENT") << "Invalid day cycle for region" << LL_ENDL;
            clearEnvironment(ENV_PARCEL);
            setEnvironment(ENV_REGION, LLSettingsDay::GetDefaultAssetId(), LLSettingsDay::DEFAULT_DAYLENGTH, LLSettingsDay::DEFAULT_DAYOFFSET, envinfo->mEnvVersion);
            updateEnvironment();
        }
        else
        {
            setEnvironment(ENV_REGION, envinfo->mDayCycle, envinfo->mDayLength, envinfo->mDayOffset, envinfo->mEnvVersion);
            mTrackAltitudes = envinfo->mAltitudes;
        }

        LL_DEBUGS("ENVIRONMENT") << "Altitudes set to {" << mTrackAltitudes[0] << ", "<< mTrackAltitudes[1] << ", " << mTrackAltitudes[2] << ", " << mTrackAltitudes[3] << LL_ENDL;
    }
    else
    {
        LLParcel *parcel = LLViewerParcelMgr::instance().getAgentParcel();
        LL_DEBUGS("ENVIRONMENT") << "Have parcel environment #" << envinfo->mParcelId << LL_ENDL;
        if (parcel && (parcel->getLocalID() != parcel_id))
        {
            LL_DEBUGS("ENVIRONMENT") << "Requested parcel #" << parcel_id << " agent is on " << parcel->getLocalID() << LL_ENDL;
            return;
        }

        if (!envinfo->mDayCycle)
        {
            LL_DEBUGS("ENVIRONMENT") << "Clearing environment on parcel #" << parcel_id << LL_ENDL;
            clearEnvironment(ENV_PARCEL);
        }
        else if (envinfo->mDayCycle->isTrackEmpty(LLSettingsDay::TRACK_WATER)
                 || envinfo->mDayCycle->isTrackEmpty(LLSettingsDay::TRACK_GROUND_LEVEL))
        {
            LL_WARNS("ENVIRONMENT") << "Invalid day cycle for parcel #" << parcel_id << LL_ENDL;
            clearEnvironment(ENV_PARCEL);
        }
        else
        {
            setEnvironment(ENV_PARCEL, envinfo->mDayCycle, envinfo->mDayLength, envinfo->mDayOffset, envinfo->mEnvVersion);
        }
    }

    updateEnvironment(transition);
}

void LLEnvironment::adjustRegionOffset(F32 adjust)
{
    if (isExtendedEnvironmentEnabled())
    {
        LL_WARNS("ENVIRONMENT") << "Attempt to adjust region offset on EEP region.  Legacy regions only." << LL_ENDL;
    }

    if (mEnvironments[ENV_REGION])
    {
        F32 day_length = mEnvironments[ENV_REGION]->getDayLength();
        F32 day_offset = mEnvironments[ENV_REGION]->getDayOffset();

        F32 day_adjustment = adjust * day_length;

        day_offset += day_adjustment;
        if (day_offset < 0.0f)
            day_offset = day_length + day_offset;
        mEnvironments[ENV_REGION]->setDayOffset(LLSettingsBase::Seconds(day_offset));
    }
}

//=========================================================================
void LLEnvironment::requestRegion(environment_apply_fn cb)
{
    requestParcel(INVALID_PARCEL_ID, cb);
}

void LLEnvironment::updateRegion(const LLSettingsDay::ptr_t &pday, S32 day_length, S32 day_offset, LLEnvironment::altitudes_vect_t altitudes, environment_apply_fn cb)
{
    updateParcel(INVALID_PARCEL_ID, pday, day_length, day_offset, altitudes, cb);
}

void LLEnvironment::updateRegion(const LLUUID &asset_id, std::string display_name, S32 track_num, S32 day_length, S32 day_offset, LLEnvironment::altitudes_vect_t altitudes, environment_apply_fn cb)
{
    if (!isExtendedEnvironmentEnabled())
    {
        LL_WARNS("ENVIRONMENT") << "attempt to apply asset id to region not supporting it." << LL_ENDL;
        LLNotificationsUtil::add("NoEnvironmentSettings");
        return;
    }

    updateParcel(INVALID_PARCEL_ID, asset_id, display_name, track_num, day_length, day_offset, altitudes, cb);
}

void LLEnvironment::updateRegion(const LLSettingsSky::ptr_t &psky, S32 day_length, S32 day_offset, LLEnvironment::altitudes_vect_t altitudes, environment_apply_fn cb)
{
    updateParcel(INVALID_PARCEL_ID, psky, day_length, day_offset, altitudes, cb);
}

void LLEnvironment::updateRegion(const LLSettingsWater::ptr_t &pwater, S32 day_length, S32 day_offset, LLEnvironment::altitudes_vect_t altitudes, environment_apply_fn cb)
{
    updateParcel(INVALID_PARCEL_ID, pwater, day_length, day_offset, altitudes, cb);
}


void LLEnvironment::resetRegion(environment_apply_fn cb)
{
    resetParcel(INVALID_PARCEL_ID, cb);
}

void LLEnvironment::requestParcel(S32 parcel_id, environment_apply_fn cb)
{
    if (!isExtendedEnvironmentEnabled())
    {   /*TODO: When EEP is live on the entire grid, this can go away. */
        if (parcel_id == INVALID_PARCEL_ID)
        {
            if (!cb)
            {
                LLSettingsBase::Seconds transition = LLViewerParcelMgr::getInstance()->getTeleportInProgress() ? TRANSITION_FAST : TRANSITION_DEFAULT;
                cb = [this, transition](S32 pid, EnvironmentInfo::ptr_t envinfo)
                {
                    clearEnvironment(ENV_PARCEL);
                    recordEnvironment(pid, envinfo, transition);
                };
            }

            LLEnvironmentRequest::initiate(cb);
        }
        else if (cb)
            cb(parcel_id, EnvironmentInfo::ptr_t());
        return;
    }

    if (!cb)
    {
        LLSettingsBase::Seconds transition = LLViewerParcelMgr::getInstance()->getTeleportInProgress() ? TRANSITION_FAST : TRANSITION_DEFAULT;
        cb = [this, transition](S32 pid, EnvironmentInfo::ptr_t envinfo) { recordEnvironment(pid, envinfo, transition); };
    }

    std::string coroname =
        LLCoros::instance().launch("LLEnvironment::coroRequestEnvironment",
        [this, parcel_id, cb]() { coroRequestEnvironment(parcel_id, cb); });
}

void LLEnvironment::updateParcel(S32 parcel_id, const LLUUID &asset_id, std::string display_name, S32 track_num, S32 day_length, S32 day_offset, LLEnvironment::altitudes_vect_t altitudes, environment_apply_fn cb)
{
    UpdateInfo::ptr_t updates(std::make_shared<UpdateInfo>(asset_id, display_name, day_length, day_offset, altitudes));
    std::string coroname =
        LLCoros::instance().launch("LLEnvironment::coroUpdateEnvironment",
        [this, parcel_id, track_num, updates, cb]() { coroUpdateEnvironment(parcel_id, track_num, updates, cb); });
}

void LLEnvironment::onUpdateParcelAssetLoaded(LLUUID asset_id, LLSettingsBase::ptr_t settings, S32 status, S32 parcel_id, S32 day_length, S32 day_offset, LLEnvironment::altitudes_vect_t altitudes)
{
    if (status)
    {
        LL_WARNS("ENVIRONMENT") << "Unable to get settings asset with id " << asset_id << "!" << LL_ENDL;
        LLNotificationsUtil::add("FailedToLoadSettingsApply");
        return;
    }

    LLSettingsDay::ptr_t pday;

    if (settings->getSettingsType() == "daycycle")
        pday = std::static_pointer_cast<LLSettingsDay>(settings);
    else
    {
        pday = createDayCycleFromEnvironment( (parcel_id == INVALID_PARCEL_ID) ? ENV_REGION : ENV_PARCEL, settings);
    }

    if (!pday)
    {
        LL_WARNS("ENVIRONMENT") << "Unable to construct day around " << asset_id << "!" << LL_ENDL;
        LLNotificationsUtil::add("FailedToBuildSettingsDay");
        return;
    }

    updateParcel(parcel_id, pday, day_length, day_offset, altitudes);
}

void LLEnvironment::updateParcel(S32 parcel_id, const LLSettingsSky::ptr_t &psky, S32 day_length, S32 day_offset, LLEnvironment::altitudes_vect_t altitudes, environment_apply_fn cb)
{
    LLSettingsDay::ptr_t pday = createDayCycleFromEnvironment((parcel_id == INVALID_PARCEL_ID) ? ENV_REGION : ENV_PARCEL, psky);
    updateParcel(parcel_id, pday, day_length, day_offset, altitudes, cb);
}

void LLEnvironment::updateParcel(S32 parcel_id, const LLSettingsWater::ptr_t &pwater, S32 day_length, S32 day_offset, LLEnvironment::altitudes_vect_t altitudes, environment_apply_fn cb)
{
    LLSettingsDay::ptr_t pday = createDayCycleFromEnvironment((parcel_id == INVALID_PARCEL_ID) ? ENV_REGION : ENV_PARCEL, pwater);
    updateParcel(parcel_id, pday, day_length, day_offset, altitudes, cb);
}

void LLEnvironment::updateParcel(S32 parcel_id, const LLSettingsDay::ptr_t &pday, S32 track_num, S32 day_length, S32 day_offset, LLEnvironment::altitudes_vect_t altitudes, environment_apply_fn cb)
{
    UpdateInfo::ptr_t updates(std::make_shared<UpdateInfo>(pday, day_length, day_offset, altitudes));

    std::string coroname =
        LLCoros::instance().launch("LLEnvironment::coroUpdateEnvironment",
        [this, parcel_id, track_num, updates, cb]() { coroUpdateEnvironment(parcel_id, track_num, updates, cb); });
}

void LLEnvironment::updateParcel(S32 parcel_id, const LLSettingsDay::ptr_t &pday, S32 day_length, S32 day_offset, LLEnvironment::altitudes_vect_t altitudes, environment_apply_fn cb)
{
    updateParcel(parcel_id, pday, NO_TRACK, day_length, day_offset, altitudes, cb);
}



void LLEnvironment::resetParcel(S32 parcel_id, environment_apply_fn cb)
{
    std::string coroname =
        LLCoros::instance().launch("LLEnvironment::coroResetEnvironment",
        [this, parcel_id, cb]() { coroResetEnvironment(parcel_id, NO_TRACK, cb); });
}

void LLEnvironment::coroRequestEnvironment(S32 parcel_id, LLEnvironment::environment_apply_fn apply)
{
    LLCore::HttpRequest::policy_t httpPolicy(LLCore::HttpRequest::DEFAULT_POLICY_ID);
    LLCoreHttpUtil::HttpCoroutineAdapter::ptr_t
        httpAdapter(new LLCoreHttpUtil::HttpCoroutineAdapter("ResetEnvironment", httpPolicy));
    LLCore::HttpRequest::ptr_t httpRequest(new LLCore::HttpRequest);

    std::string url = gAgent.getRegionCapability("ExtEnvironment");
    if (url.empty())
        return;

    LL_DEBUGS("ENVIRONMENT") << "Requesting for parcel_id=" << parcel_id << LL_ENDL;

    if (parcel_id != INVALID_PARCEL_ID)
    {
        std::stringstream query;

        query << "?parcelid=" << parcel_id;
        url += query.str();
    }

    LLSD result = httpAdapter->getAndSuspend(httpRequest, url);
    // results that come back may contain the new settings

    LLSD httpResults = result["http_result"];
    LLCore::HttpStatus status = LLCoreHttpUtil::HttpCoroutineAdapter::getStatusFromLLSD(httpResults);
    if (!status)
    {
        LL_WARNS("ENVIRONMENT") << "Couldn't retrieve environment settings for " << ((parcel_id == INVALID_PARCEL_ID) ? ("region!") : ("parcel!")) << LL_ENDL;
    }
    else
    {
        LLSD environment = result[KEY_ENVIRONMENT];
        if (environment.isDefined() && apply)
        {
            EnvironmentInfo::ptr_t envinfo = LLEnvironment::EnvironmentInfo::extract(environment);
            apply(parcel_id, envinfo);
        }
    }

}

void LLEnvironment::coroUpdateEnvironment(S32 parcel_id, S32 track_no, UpdateInfo::ptr_t updates, environment_apply_fn apply)
{
    LLCore::HttpRequest::policy_t httpPolicy(LLCore::HttpRequest::DEFAULT_POLICY_ID);
    LLCoreHttpUtil::HttpCoroutineAdapter::ptr_t
        httpAdapter(new LLCoreHttpUtil::HttpCoroutineAdapter("ResetEnvironment", httpPolicy));
    LLCore::HttpRequest::ptr_t httpRequest(new LLCore::HttpRequest);

    std::string url = gAgent.getRegionCapability("ExtEnvironment");
    if (url.empty())
        return;

    LLSD body(LLSD::emptyMap());
    body[KEY_ENVIRONMENT] = LLSD::emptyMap();

    if (track_no == NO_TRACK)
    {   // day length and offset are only applicable if we are addressing the entire day cycle.
        if (updates->mDayLength > 0)
            body[KEY_ENVIRONMENT][KEY_DAYLENGTH] = updates->mDayLength;
        if (updates->mDayOffset > 0)
            body[KEY_ENVIRONMENT][KEY_DAYOFFSET] = updates->mDayOffset;

        if ((parcel_id == INVALID_PARCEL_ID) && (updates->mAltitudes.size() == 3))
        {   // only test for altitude changes if we are changing the region.
            body[KEY_ENVIRONMENT][KEY_TRACKALTS] = LLSD::emptyArray();
            for (S32 i = 0; i < 3; ++i)
            {
                body[KEY_ENVIRONMENT][KEY_TRACKALTS][i] = updates->mAltitudes[i];
            }
        }
    }

    if (updates->mDayp)
        body[KEY_ENVIRONMENT][KEY_DAYCYCLE] = updates->mDayp->getSettings();
    else if (!updates->mSettingsAsset.isNull())
    {
        body[KEY_ENVIRONMENT][KEY_DAYASSET] = updates->mSettingsAsset;
        if (!updates->mDayName.empty())
            body[KEY_ENVIRONMENT][KEY_DAYNAME] = updates->mDayName;
    }

    //_WARNS("ENVIRONMENT") << "Body = " << body << LL_ENDL;

    if ((parcel_id != INVALID_PARCEL_ID) || (track_no != NO_TRACK))
    {
        std::stringstream query;
        query << "?";

        if (parcel_id != INVALID_PARCEL_ID)
        {
            query << "parcelid=" << parcel_id;

            if (track_no != NO_TRACK)
                query << "&";
        }
        if (track_no != NO_TRACK)
        { 
            query << "trackno=" << track_no;
        }
        url += query.str();
    }

    LLSD result = httpAdapter->putAndSuspend(httpRequest, url, body);
    // results that come back may contain the new settings

    LLSD notify;

    LLSD httpResults = result["http_result"];
    LLCore::HttpStatus status = LLCoreHttpUtil::HttpCoroutineAdapter::getStatusFromLLSD(httpResults);

    if ((!status) || !result["success"].asBoolean())
    {
        LL_WARNS("ENVIRONMENT") << "Couldn't update Windlight settings for " << ((parcel_id == INVALID_PARCEL_ID) ? ("region!") : ("parcel!")) << LL_ENDL;

        notify = LLSD::emptyMap();
        notify["FAIL_REASON"] = result["message"].asString();
    }
    else
    {
        LLSD environment = result[KEY_ENVIRONMENT];
        if (environment.isDefined() && apply)
        {
            EnvironmentInfo::ptr_t envinfo = LLEnvironment::EnvironmentInfo::extract(environment);
            apply(parcel_id, envinfo);
        }
    }

    if (!notify.isUndefined())
    {
        LLNotificationsUtil::add("WLRegionApplyFail", notify);
        //LLEnvManagerNew::instance().onRegionSettingsApplyResponse(false);
    }
}

void LLEnvironment::coroResetEnvironment(S32 parcel_id, S32 track_no, environment_apply_fn apply)
{
    LLCore::HttpRequest::policy_t httpPolicy(LLCore::HttpRequest::DEFAULT_POLICY_ID);
    LLCoreHttpUtil::HttpCoroutineAdapter::ptr_t
        httpAdapter(new LLCoreHttpUtil::HttpCoroutineAdapter("ResetEnvironment", httpPolicy));
    LLCore::HttpRequest::ptr_t httpRequest(new LLCore::HttpRequest);

    std::string url = gAgent.getRegionCapability("ExtEnvironment");
    if (url.empty())
        return;

    if ((parcel_id != INVALID_PARCEL_ID) || (track_no != NO_TRACK))
    {
        std::stringstream query;
        query << "?";

        if (parcel_id != INVALID_PARCEL_ID)
        {
            query << "parcelid=" << parcel_id;

            if (track_no != NO_TRACK)
                query << "&";
        }
        if (track_no != NO_TRACK)
        {
            query << "trackno=" << track_no;
        }
        url += query.str();
    }

    LLSD result = httpAdapter->deleteAndSuspend(httpRequest, url);
    // results that come back may contain the new settings

    LLSD notify; 

    LLSD httpResults = result["http_result"];
    LLCore::HttpStatus status = LLCoreHttpUtil::HttpCoroutineAdapter::getStatusFromLLSD(httpResults);

    if ((!status) || !result["success"].asBoolean())
    {
        LL_WARNS("ENVIRONMENT") << "Couldn't reset Windlight settings in " << ((parcel_id == INVALID_PARCEL_ID) ? ("region!") : ("parcel!")) << LL_ENDL;

        notify = LLSD::emptyMap();
        notify["FAIL_REASON"] = result["message"].asString();
    }
    else
    {
       LLSD environment = result[KEY_ENVIRONMENT];
        if (environment.isDefined() && apply)
        {
            EnvironmentInfo::ptr_t envinfo = LLEnvironment::EnvironmentInfo::extract(environment);
            apply(parcel_id, envinfo);
        }
    }

    if (!notify.isUndefined())
    {
        LLNotificationsUtil::add("WLRegionApplyFail", notify);
        //LLEnvManagerNew::instance().onRegionSettingsApplyResponse(false);
    }

}


//=========================================================================

LLEnvironment::EnvironmentInfo::EnvironmentInfo():
    mParcelId(INVALID_PARCEL_ID),
    mRegionId(),
    mDayLength(0),
    mDayOffset(0),
    mDayHash(0),
    mDayCycle(),
    mAltitudes({ { 0.0, 0.0, 0.0, 0.0 } }),
    mIsDefault(false),
    mIsLegacy(false),
    mDayCycleName(),
    mNameList(),
    mEnvVersion(INVALID_PARCEL_ENVIRONMENT_VERSION)
{
}

LLEnvironment::EnvironmentInfo::ptr_t LLEnvironment::EnvironmentInfo::extract(LLSD environment)
{
    ptr_t pinfo = std::make_shared<EnvironmentInfo>();

    pinfo->mIsDefault = environment.has(KEY_ISDEFAULT) ? environment[KEY_ISDEFAULT].asBoolean() : true;
    pinfo->mParcelId = environment.has(KEY_PARCELID) ? environment[KEY_PARCELID].asInteger() : INVALID_PARCEL_ID;
    pinfo->mRegionId = environment.has(KEY_REGIONID) ? environment[KEY_REGIONID].asUUID() : LLUUID::null;
    pinfo->mIsLegacy = false;

    if (environment.has(KEY_TRACKALTS))
    {
        for (int idx = 0; idx < 3; idx++)
        {
            pinfo->mAltitudes[idx+1] = environment[KEY_TRACKALTS][idx].asReal();
        }
        pinfo->mAltitudes[0] = 0;
    }

    if (environment.has(KEY_DAYCYCLE))
    {
        pinfo->mDayCycle = LLSettingsVODay::buildFromEnvironmentMessage(environment[KEY_DAYCYCLE]);
        pinfo->mDayLength = LLSettingsDay::Seconds(environment.has(KEY_DAYLENGTH) ? environment[KEY_DAYLENGTH].asInteger() : -1);
        pinfo->mDayOffset = LLSettingsDay::Seconds(environment.has(KEY_DAYOFFSET) ? environment[KEY_DAYOFFSET].asInteger() : -1);
        pinfo->mDayHash = environment.has(KEY_DAYHASH) ? environment[KEY_DAYHASH].asInteger() : 0;
    }
    else
    {
        pinfo->mDayLength = LLEnvironment::instance().getEnvironmentDayLength(ENV_REGION);
        pinfo->mDayOffset = LLEnvironment::instance().getEnvironmentDayOffset(ENV_REGION);
    }

    if (environment.has(KEY_DAYASSET))
    {
        pinfo->mAssetId = environment[KEY_DAYASSET].asUUID();
    }

    if (environment.has(KEY_DAYNAMES))
    {
        LLSD daynames = environment[KEY_DAYNAMES];
        if (daynames.isArray())
        {
            pinfo->mDayCycleName.clear();
            for (S32 index = 0; index < pinfo->mNameList.size(); ++index)
            {
                pinfo->mNameList[index] = daynames[index].asString();
            }
        }
        else if (daynames.isString())
        {
            for (std::string &name: pinfo->mNameList)
            {
                name.clear();
            }

            pinfo->mDayCycleName = daynames.asString();
        }
    }
    else if (pinfo->mDayCycle)
    {
        pinfo->mDayCycleName = pinfo->mDayCycle->getName();
    }


    if (environment.has(KEY_ENVVERSION))
    {
        LLSD version = environment[KEY_ENVVERSION];
        pinfo->mEnvVersion = version.asInteger();
    }
    else
    {
        // can be used for region, but versions should be same
        pinfo->mEnvVersion = pinfo->mIsDefault ? UNSET_PARCEL_ENVIRONMENT_VERSION : INVALID_PARCEL_ENVIRONMENT_VERSION;
    }

    return pinfo;
}


LLEnvironment::EnvironmentInfo::ptr_t LLEnvironment::EnvironmentInfo::extractLegacy(LLSD legacy)
{
    if (!legacy.isArray() || !legacy[0].has("regionID"))
    {
        LL_WARNS("ENVIRONMENT") << "Invalid legacy settings for environment: " << legacy << LL_ENDL;
        return ptr_t();
    }

    ptr_t pinfo = std::make_shared<EnvironmentInfo>();

    pinfo->mIsDefault = false;
    pinfo->mParcelId = INVALID_PARCEL_ID;
    pinfo->mRegionId = legacy[0]["regionID"].asUUID();
    pinfo->mIsLegacy = true;

    pinfo->mDayLength = LLSettingsDay::DEFAULT_DAYLENGTH;
    pinfo->mDayOffset = LLSettingsDay::DEFAULT_DAYOFFSET;
    pinfo->mDayCycle = LLSettingsVODay::buildFromLegacyMessage(pinfo->mRegionId, legacy[1], legacy[2], legacy[3]);
    if (pinfo->mDayCycle)
        pinfo->mDayHash = pinfo->mDayCycle->getHash();

    pinfo->mAltitudes[0] = 0;
    pinfo->mAltitudes[2] = 10001;
    pinfo->mAltitudes[3] = 10002;
    pinfo->mAltitudes[4] = 10003;

    return pinfo;
}

//=========================================================================
LLSettingsWater::ptr_t LLEnvironment::createWaterFromLegacyPreset(const std::string filename, LLSD &messages)
{
    std::string name(gDirUtilp->getBaseFileName(filename, true));
    std::string path(gDirUtilp->getDirName(filename));

    LLSettingsWater::ptr_t water = LLSettingsVOWater::buildFromLegacyPresetFile(name, path, messages);

    if (!water)
    {
        messages["NAME"] = name;
        messages["FILE"] = filename;
    }
    return water;
}

LLSettingsSky::ptr_t LLEnvironment::createSkyFromLegacyPreset(const std::string filename, LLSD &messages)
{
    std::string name(gDirUtilp->getBaseFileName(filename, true));
    std::string path(gDirUtilp->getDirName(filename));

    LLSettingsSky::ptr_t sky = LLSettingsVOSky::buildFromLegacyPresetFile(name, path, messages);
    if (!sky)
    {
        messages["NAME"] = name;
        messages["FILE"] = filename;
    }
    return sky;
}

LLSettingsDay::ptr_t LLEnvironment::createDayCycleFromLegacyPreset(const std::string filename, LLSD &messages)
{
    std::string name(gDirUtilp->getBaseFileName(filename, true));
    std::string path(gDirUtilp->getDirName(filename));

    LLSettingsDay::ptr_t day = LLSettingsVODay::buildFromLegacyPresetFile(name, path, messages);
    if (!day)
    {
        messages["NAME"] = name;
        messages["FILE"] = filename;
    }
    return day;
}

LLSettingsDay::ptr_t LLEnvironment::createDayCycleFromEnvironment(EnvSelection_t env, LLSettingsBase::ptr_t settings)
{
    std::string type(settings->getSettingsType());

    if (type == "daycycle")
        return std::static_pointer_cast<LLSettingsDay>(settings);

    if ((env != ENV_PARCEL) && (env != ENV_REGION))
    {
        LL_WARNS("ENVIRONMENT") << "May only create from parcel or region environment." << LL_ENDL;
        return LLSettingsDay::ptr_t();
    }

    LLSettingsDay::ptr_t day = this->getEnvironmentDay(env);
    if (!day && (env == ENV_PARCEL))
    {
        day = this->getEnvironmentDay(ENV_REGION);
    }

    if (!day)
    {
        LL_WARNS("ENVIRONMENT") << "Could not retrieve existing day settings." << LL_ENDL;
        return LLSettingsDay::ptr_t();
    }

    day = day->buildClone();

    if (type == "sky")
    {
        for (S32 idx = 1; idx < LLSettingsDay::TRACK_MAX; ++idx)
            day->clearCycleTrack(idx);
        day->setSettingsAtKeyframe(settings, 0.0f, 1);
    }
    else if (type == "water")
    {
        day->clearCycleTrack(LLSettingsDay::TRACK_WATER);
        day->setSettingsAtKeyframe(settings, 0.0f, LLSettingsDay::TRACK_WATER);
    }

    return day;
}

void LLEnvironment::onAgentPositionHasChanged(const LLVector3 &localpos)
{
    S32 trackno = calculateSkyTrackForAltitude(localpos.mV[VZ]);
    if (trackno == mCurrentTrack)
        return;

    mCurrentTrack = trackno;
    for (S32 env = ENV_LOCAL; env < ENV_DEFAULT; ++env)
    {
        if (mEnvironments[env])
            mEnvironments[env]->setSkyTrack(mCurrentTrack);
    }
}

S32 LLEnvironment::calculateSkyTrackForAltitude(F64 altitude)
{
    auto it = std::find_if_not(mTrackAltitudes.begin(), mTrackAltitudes.end(), [altitude](F32 test) { return altitude > test; });
    
    if (it == mTrackAltitudes.begin())
        return 1;
    else if (it == mTrackAltitudes.end())
        return 4;

    return std::min(static_cast<S32>(std::distance(mTrackAltitudes.begin(), it)), 4);
}

//-------------------------------------------------------------------------
void LLEnvironment::handleEnvironmentPush(LLSD &message)
{
    // Log the experience message
    LLExperienceLog::instance().handleExperienceMessage(message);

    std::string action = message[KEY_ACTION].asString();
    LLUUID experience_id = message[KEY_EXPERIENCEID].asUUID();
    LLSD action_data = message[KEY_ACTIONDATA];
    F32 transition_time = action_data[KEY_TRANSITIONTIME].asReal();

    //TODO: Check here that the viewer thinks the experience is still valid.


    if (action == ACTION_CLEARENVIRONMENT)
    { 
        handleEnvironmentPushClear(experience_id, action_data, transition_time);
    }
    else if (action == ACTION_PUSHFULLENVIRONMENT)
    { 
        handleEnvironmentPushFull(experience_id, action_data, transition_time);
    }
    else if (action == ACTION_PUSHPARTIALENVIRONMENT)
    { 
        handleEnvironmentPushPartial(experience_id, action_data, transition_time);
    }
    else
    { 
        LL_WARNS("ENVIRONMENT", "GENERICMESSAGES") << "Unknown environment push action '" << action << "'" << LL_ENDL;
    }
}

void LLEnvironment::handleEnvironmentPushClear(LLUUID experience_id, LLSD &message, F32 transition)
{
    clearExperienceEnvironment(experience_id, LLSettingsBase::Seconds(transition));
}

void LLEnvironment::handleEnvironmentPushFull(LLUUID experience_id, LLSD &message, F32 transition)
{
    LLUUID asset_id(message[KEY_ASSETID].asUUID());

    setExperienceEnvironment(experience_id, asset_id, LLSettingsBase::Seconds(transition));
}

void LLEnvironment::handleEnvironmentPushPartial(LLUUID experience_id, LLSD &message, F32 transition)
{
    LLSD settings(message["settings"]);

    if (settings.isUndefined())
        return;

    setExperienceEnvironment(experience_id, settings, LLSettingsBase::Seconds(transition));
}

void LLEnvironment::clearExperienceEnvironment(LLUUID experience_id, LLSettingsBase::Seconds transition_time)
{
    DayInjection::ptr_t injection = std::dynamic_pointer_cast<DayInjection>(getEnvironmentInstance(ENV_PUSH));
    if (injection)
    {
        injection->clearInjections(experience_id, transition_time);
    }

}

void LLEnvironment::setSharedEnvironment()
{
    clearEnvironment(LLEnvironment::ENV_LOCAL);
    setSelectedEnvironment(LLEnvironment::ENV_LOCAL);
    updateEnvironment();
}

void LLEnvironment::setExperienceEnvironment(LLUUID experience_id, LLUUID asset_id, F32 transition_time)
{
    LLSettingsVOBase::getSettingsAsset(asset_id,
        [this, experience_id, transition_time](LLUUID asset_id, LLSettingsBase::ptr_t settings, S32 status, LLExtStat)
    {
        onSetExperienceEnvAssetLoaded(experience_id, settings, transition_time, status);
    });


}

void LLEnvironment::onSetExperienceEnvAssetLoaded(LLUUID experience_id, LLSettingsBase::ptr_t settings, F32 transition_time, S32 status)
{
    DayInjection::ptr_t environment = std::dynamic_pointer_cast<DayInjection>(getEnvironmentInstance(ENV_PUSH));
    bool updateenvironment(false);

    if (!settings || status)
    {
        LLSD args;
        args["DESC"] = experience_id.asString();
        LLNotificationsUtil::add("FailedToFindSettings", args);
        return;
    }

    if (!environment)
    {
        environment = std::dynamic_pointer_cast<DayInjection>(getEnvironmentInstance(ENV_PUSH, true));
        updateenvironment = true;
    }

    if (settings->getSettingsType() == "daycycle")
    {
        environment->setInjectedDay(std::static_pointer_cast<LLSettingsDay>(settings), experience_id, LLSettingsBase::Seconds(transition_time));
    }
    else if (settings->getSettingsType() == "sky")
    {
        environment->setInjectedSky(std::static_pointer_cast<LLSettingsSky>(settings), experience_id, LLSettingsBase::Seconds(transition_time));
    }
    else if (settings->getSettingsType() == "water")
    {
        environment->setInjectedWater(std::static_pointer_cast<LLSettingsWater>(settings), experience_id, LLSettingsBase::Seconds(transition_time));
    }

    if (updateenvironment)
        updateEnvironment(TRANSITION_INSTANT, true);
}


void LLEnvironment::setExperienceEnvironment(LLUUID experience_id, LLSD data, F32 transition_time)
{
    LLSD sky(data["sky"]);
    LLSD water(data["water"]);

    if (sky.isUndefined() && water.isUndefined())
    {
        clearExperienceEnvironment(experience_id, LLSettingsBase::Seconds(transition_time));
        return;
    }

    DayInjection::ptr_t environment = std::dynamic_pointer_cast<DayInjection>(getEnvironmentInstance(ENV_PUSH));
    bool updateenvironment(false);

    if (!environment)
    {
        environment = std::dynamic_pointer_cast<DayInjection>(getEnvironmentInstance(ENV_PUSH, true));
        updateenvironment = true;
    }

    if (!sky.isUndefined())
    {
        environment->injectSkySettings(sky, experience_id, LLSettingsBase::Seconds(transition_time));
    }

    if (!water.isUndefined())
    {
        environment->injectWaterSettings(sky, experience_id, LLSettingsBase::Seconds(transition_time));
    }

    if (updateenvironment)
        updateEnvironment(TRANSITION_INSTANT, true);

}

void LLEnvironment::listenExperiencePump(const LLSD &message)
{
    LLUUID experience_id = message["experience"];
    LLSD data = message[experience_id.asString()];
    std::string permission(data["permission"].asString());

    if ((permission == "Forget") || (permission == "Block"))
    {
        clearExperienceEnvironment(experience_id, (permission == "Block") ? TRANSITION_INSTANT : TRANSITION_FAST);
    }
}

//=========================================================================
LLEnvironment::DayInstance::DayInstance(EnvSelection_t env) :
    mDayCycle(),
    mSky(),
    mWater(),
    mDayLength(LLSettingsDay::DEFAULT_DAYLENGTH),
    mDayOffset(LLSettingsDay::DEFAULT_DAYOFFSET),
    mDayOffsetOverride(LLSettingsDay::MINIMUM_DAYOFFSET), // KC
    mBlenderSky(),
    mBlenderWater(),
    mInitialized(false),
    mType(TYPE_INVALID),
    mSkyTrack(1),
    mEnv(env),
    mAnimateFlags(0)
{ }


LLEnvironment::DayInstance::ptr_t LLEnvironment::DayInstance::clone() const
{
    ptr_t environment = std::make_shared<DayInstance>(mEnv);

    environment->mDayCycle = mDayCycle;
    environment->mSky = mSky;
    environment->mWater = mWater;
    environment->mDayLength = mDayLength;
    environment->mDayOffset = mDayOffset;
    environment->mBlenderSky = mBlenderSky;
    environment->mBlenderWater = mBlenderWater;
    environment->mInitialized = mInitialized;
    environment->mType = mType;
    environment->mSkyTrack = mSkyTrack;
    environment->mAnimateFlags = mAnimateFlags;

    return environment;
}

bool LLEnvironment::DayInstance::applyTimeDelta(const LLSettingsBase::Seconds& delta)
{
    ptr_t keeper(shared_from_this());   // makes sure that this does not go away while it is being worked on.

    bool changed(false);
    if (!mInitialized)
        initialize();

    if (mBlenderSky)
        changed |= mBlenderSky->applyTimeDelta(delta);
    if (mBlenderWater)
        changed |= mBlenderWater->applyTimeDelta(delta);
    return changed;
}

void LLEnvironment::DayInstance::setDay(const LLSettingsDay::ptr_t &pday, LLSettingsDay::Seconds daylength, LLSettingsDay::Seconds dayoffset)
{
    mType = TYPE_CYCLED;
    mInitialized = false;

    mAnimateFlags = 0;

    mDayCycle = pday;
    mDayLength = daylength;
    mDayOffset = dayoffset;

    mBlenderSky.reset();
    mBlenderWater.reset();

    mSky = LLSettingsVOSky::buildDefaultSky();
    mWater = LLSettingsVOWater::buildDefaultWater();

    animate();
}


void LLEnvironment::DayInstance::setSky(const LLSettingsSky::ptr_t &psky)
{
    mType = TYPE_FIXED;
    mInitialized = false;

    bool different_sky = mSky != psky;
    
    mSky = psky;
    mSky->mReplaced |= different_sky;
    mSky->update();
    mBlenderSky.reset();

    if (gAtmosphere)
    {
        AtmosphericModelSettings settings;
        LLEnvironment::getAtmosphericModelSettings(settings, psky);
        gAtmosphere->configureAtmosphericModel(settings);
    }
}

void LLEnvironment::DayInstance::setWater(const LLSettingsWater::ptr_t &pwater)
{
    mType = TYPE_FIXED;
    mInitialized = false;

    mWater = pwater;
    mWater->update();
    mBlenderWater.reset();
}

void LLEnvironment::DayInstance::initialize()
{
    mInitialized = true;

    if (!mWater)
        mWater = LLSettingsVOWater::buildDefaultWater();
    if (!mSky)
        mSky = LLSettingsVOSky::buildDefaultSky();
}

void LLEnvironment::DayInstance::clear()
{
    mType = TYPE_INVALID;
    mDayCycle.reset();
    mSky.reset();
    mWater.reset();
    mDayLength = LLSettingsDay::DEFAULT_DAYLENGTH;
    mDayOffset = LLSettingsDay::DEFAULT_DAYOFFSET;
    mDayOffsetOverride = LLSettingsDay::MINIMUM_DAYOFFSET; // KC
    mBlenderSky.reset();
    mBlenderWater.reset();
    mSkyTrack = 1;
}

void LLEnvironment::DayInstance::setSkyTrack(S32 trackno)
{
    mSkyTrack = trackno;
    if (mBlenderSky)
    {
        mBlenderSky->switchTrack(trackno, 0.0);
    }
}

void LLEnvironment::DayInstance::setBlenders(const LLSettingsBlender::ptr_t &skyblend, const LLSettingsBlender::ptr_t &waterblend)
{
    mBlenderSky = skyblend;
    mBlenderWater = waterblend;
}

LLSettingsBase::TrackPosition LLEnvironment::DayInstance::getProgress() const
{
    LLSettingsBase::Seconds now(LLDate::now().secondsSinceEpoch());
    // now += mDayOffset;
    now += mDayOffset + mDayOffsetOverride; // KC

    if ((mDayLength <= 0) || !mDayCycle)
        return -1.0f;   // no actual day cycle.

    return convert_time_to_position(now, mDayLength);
}

LLSettingsBase::TrackPosition LLEnvironment::DayInstance::secondsToKeyframe(LLSettingsDay::Seconds seconds)
{
    return convert_time_to_position(seconds, mDayLength);
}

void LLEnvironment::DayInstance::animate()
{
    LLSettingsBase::Seconds now(LLDate::now().secondsSinceEpoch());

    // now += mDayOffset;
    now += mDayOffset + mDayOffsetOverride; // KC

    if (!mDayCycle)
        return;

    if (!(mAnimateFlags & NO_ANIMATE_WATER))
    {
        LLSettingsDay::CycleTrack_t &wtrack = mDayCycle->getCycleTrack(0);

        if (wtrack.empty())
        {
            mWater.reset();
            mBlenderWater.reset();
        }
        else
        {
            mWater = LLSettingsVOWater::buildDefaultWater();
            mBlenderWater = std::make_shared<LLTrackBlenderLoopingTime>(mWater, mDayCycle, 0,
                // mDayLength, mDayOffset, DEFAULT_UPDATE_THRESHOLD);
                mDayLength, mDayOffset + mDayOffsetOverride, DEFAULT_UPDATE_THRESHOLD); // KC
        }
    }

    if (!(mAnimateFlags & NO_ANIMATE_SKY))
    {
        // sky, initialize to track 1
        LLSettingsDay::CycleTrack_t &track = mDayCycle->getCycleTrack(1);

        if (track.empty())
        {
            mSky.reset();
            mBlenderSky.reset();
        }
        else
        {
            mSky = LLSettingsVOSky::buildDefaultSky();
            mBlenderSky = std::make_shared<LLTrackBlenderLoopingTime>(mSky, mDayCycle, 1,
                // mDayLength, mDayOffset, DEFAULT_UPDATE_THRESHOLD);
                mDayLength, mDayOffset + mDayOffsetOverride, DEFAULT_UPDATE_THRESHOLD); // KC
            mBlenderSky->switchTrack(mSkyTrack, 0.0);
        }
    }
}

//-------------------------------------------------------------------------
LLEnvironment::DayTransition::DayTransition(const LLSettingsSky::ptr_t &skystart,
    const LLSettingsWater::ptr_t &waterstart, LLEnvironment::DayInstance::ptr_t &end, LLSettingsDay::Seconds time) :
    DayInstance(ENV_NONE),
    mStartSky(skystart),
    mStartWater(waterstart),
    mNextInstance(end),
    mTransitionTime(time)
{
    
}

bool LLEnvironment::DayTransition::applyTimeDelta(const LLSettingsBase::Seconds& delta)
{
    bool changed(false);

    changed = mNextInstance->applyTimeDelta(delta);
    changed |= DayInstance::applyTimeDelta(delta);
    return changed;
}

void LLEnvironment::DayTransition::animate() 
{
    mNextInstance->animate();

    mWater = mStartWater->buildClone();
    mBlenderWater = std::make_shared<LLSettingsBlenderTimeDelta>(mWater, mStartWater, mNextInstance->getWater(), mTransitionTime);
    mBlenderWater->setOnFinished(
        [this](LLSettingsBlender::ptr_t blender) { 
            mBlenderWater.reset();

            if (!mBlenderSky && !mBlenderWater)
                LLEnvironment::instance().mCurrentEnvironment = mNextInstance;
            else
                setWater(mNextInstance->getWater());
    });

    mSky = mStartSky->buildClone();
    mBlenderSky = std::make_shared<LLSettingsBlenderTimeDelta>(mSky, mStartSky, mNextInstance->getSky(), mTransitionTime);
    mBlenderSky->setOnFinished(
        [this](LLSettingsBlender::ptr_t blender) {
        mBlenderSky.reset();

        if (!mBlenderSky && !mBlenderWater)
            LLEnvironment::instance().mCurrentEnvironment = mNextInstance;
        else
            setSky(mNextInstance->getSky());
    });
}

void LLEnvironment::saveBeaconsState()
{
    if (mEditorCounter == 0)
    {
        mShowSunBeacon = gSavedSettings.getBOOL("sunbeacon");
        mShowMoonBeacon = gSavedSettings.getBOOL("moonbeacon");
    }
    ++mEditorCounter;
}
void LLEnvironment::revertBeaconsState()
{
    --mEditorCounter;
    if (mEditorCounter == 0)
    {
        gSavedSettings.setBOOL("sunbeacon", mShowSunBeacon && gSavedSettings.getBOOL("sunbeacon"));
        gSavedSettings.setBOOL("moonbeacon", mShowMoonBeacon && gSavedSettings.getBOOL("moonbeacon"));
    }
}

//=========================================================================
LLTrackBlenderLoopingManual::LLTrackBlenderLoopingManual(const LLSettingsBase::ptr_t &target, const LLSettingsDay::ptr_t &day, S32 trackno) :
        LLSettingsBlender(target, LLSettingsBase::ptr_t(), LLSettingsBase::ptr_t()),
        mDay(day),
        mTrackNo(trackno),
        mPosition(0.0)
{
    LLSettingsDay::TrackBound_t initial = getBoundingEntries(mPosition);

    if (initial.first != mEndMarker)
    {   // No frames in track
        mInitial = (*initial.first).second;
        mFinal = (*initial.second).second;

        LLSD initSettings = mInitial->getSettings();
        mTarget->replaceSettings(initSettings);
    }
}

LLSettingsBase::BlendFactor LLTrackBlenderLoopingManual::setPosition(const LLSettingsBase::TrackPosition& position)
{
    mPosition = llclamp(position, 0.0f, 1.0f);

    LLSettingsDay::TrackBound_t bounds = getBoundingEntries(mPosition);

    if (bounds.first == mEndMarker)
    {   // No frames in track.
        return 0.0;
    }

    mInitial = (*bounds.first).second;
    mFinal = (*bounds.second).second;

    F64 spanLength = getSpanLength(bounds);

    F64 spanPos = ((mPosition < (*bounds.first).first) ? (mPosition + 1.0) : mPosition) - (*bounds.first).first;

    if (spanPos > spanLength)
    {
        // we are clamping position to 0-1 and spanLength is 1
        // so don't account for case of spanPos == spanLength
        spanPos = fmod(spanPos, spanLength);
    }

    F64 blendf = spanPos / spanLength;
    return LLSettingsBlender::setBlendFactor(blendf);
}

void LLTrackBlenderLoopingManual::switchTrack(S32 trackno, const LLSettingsBase::TrackPosition& position)
{
    mTrackNo = trackno;

    LLSettingsBase::TrackPosition useposition = (position < 0.0) ? mPosition : position;

    setPosition(useposition);
}

LLSettingsDay::TrackBound_t LLTrackBlenderLoopingManual::getBoundingEntries(F64 position)
{
    LLSettingsDay::CycleTrack_t &wtrack = mDay->getCycleTrack(mTrackNo);

    mEndMarker = wtrack.end();

    LLSettingsDay::TrackBound_t bounds = get_bounding_entries(wtrack, position);
    return bounds;
}

F64 LLTrackBlenderLoopingManual::getSpanLength(const LLSettingsDay::TrackBound_t &bounds) const
{
    return get_wrapping_distance((*bounds.first).first, (*bounds.second).first);
}

//=========================================================================
namespace
{
    DayInjection::DayInjection(LLEnvironment::EnvSelection_t env):
        LLEnvironment::DayInstance(env),
        mBaseDayInstance(),
        mInjectedSky(),
        mInjectedWater(),
        mActiveExperiences(),
        mDayExperience(),
        mSkyExperience(),
        mWaterExperience(),
        mEnvChangeConnection(),
        mParcelChangeConnection()
    {
        mInjectedSky = std::make_shared<LLSettingsInjectedSky>(LLEnvironment::instance().getCurrentSky());
        mInjectedWater = std::make_shared<LLSettingsInjectedWater>(LLEnvironment::instance().getCurrentWater());
        mBaseDayInstance = LLEnvironment::instance().getSharedEnvironmentInstance();
        mSky = mInjectedSky;
        mWater = mInjectedWater;

        mEnvChangeConnection = LLEnvironment::instance().setEnvironmentChanged([this](LLEnvironment::EnvSelection_t env, S32) { onEnvironmentChanged(env); });
        mParcelChangeConnection = gAgent.addParcelChangedCallback([this]() { onParcelChange(); });
    }

    DayInjection::~DayInjection()
    {
        if (mEnvChangeConnection.connected())
            mEnvChangeConnection.disconnect();
        if (mParcelChangeConnection.connected())
            mParcelChangeConnection.disconnect();
    }


    bool DayInjection::applyTimeDelta(const LLSettingsBase::Seconds& delta)
    {
        bool changed(false);

        if (mBaseDayInstance)
            changed |= mBaseDayInstance->applyTimeDelta(delta);
        mInjectedSky->applyInjections(delta);
        mInjectedWater->applyInjections(delta);
        changed |= LLEnvironment::DayInstance::applyTimeDelta(delta);
        if (changed)
        {
            mInjectedSky->setDirtyFlag(true);
            mInjectedWater->setDirtyFlag(true);
        }
        mInjectedSky->update();
        mInjectedWater->update();

        if (!hasInjections())
        {   // There are no injections being managed.  This should really go away.
            LLEnvironment::instance().clearEnvironment(LLEnvironment::ENV_PUSH);
            LLEnvironment::instance().updateEnvironment(LLEnvironment::TRANSITION_INSTANT);
        }

        return changed;
    }

    void DayInjection::setBaseDayInstance(const LLEnvironment::DayInstance::ptr_t &baseday) 
    { 
        mBaseDayInstance = baseday;

        if (mSkyExperience.isNull())
            mInjectedSky->setSource(mBaseDayInstance->getSky());
        if (mWaterExperience.isNull())
            mInjectedWater->setSource(mBaseDayInstance->getWater());
    }


    bool DayInjection::hasInjections() const
    {
        return (!mSkyExperience.isNull() || !mWaterExperience.isNull() || !mDayExperience.isNull() ||
            mBlenderSky || mBlenderWater || mInjectedSky->hasInjections() || mInjectedWater->hasInjections());
    }


    void DayInjection::testExperiencesOnParcel(S32 parcel_id)
    {
        LLCoros::instance().launch("DayInjection::testExperiencesOnParcel",
            [this, parcel_id]() { DayInjection::testExperiencesOnParcelCoro(std::static_pointer_cast<DayInjection>(this->shared_from_this()), parcel_id); });

    }

    void DayInjection::setInjectedDay(const LLSettingsDay::ptr_t &pday, LLUUID experience_id, LLSettingsBase::Seconds transition)
    {
        mSkyExperience = experience_id;
        mWaterExperience = experience_id;
        mDayExperience = experience_id;

        mBaseDayInstance = mBaseDayInstance->clone();
        mBaseDayInstance->setEnvironmentSelection(LLEnvironment::ENV_NONE);
        mBaseDayInstance->setDay(pday, mBaseDayInstance->getDayLength(), mBaseDayInstance->getDayOffset());
        animateSkyChange(mBaseDayInstance->getSky(), transition);
        animateWaterChange(mBaseDayInstance->getWater(), transition);

        mActiveExperiences.insert(experience_id);
    }

    void DayInjection::setInjectedSky(const LLSettingsSky::ptr_t &psky, LLUUID experience_id, LLSettingsBase::Seconds transition)
    {
        mSkyExperience = experience_id;
        mActiveExperiences.insert(experience_id);
        checkExperience();
        animateSkyChange(psky, transition);
    }

    void DayInjection::setInjectedWater(const LLSettingsWater::ptr_t &pwater, LLUUID experience_id, LLSettingsBase::Seconds transition)
    {
        mWaterExperience = experience_id;
        mActiveExperiences.insert(experience_id);
        checkExperience();
        animateWaterChange(pwater, transition);
    }

    void DayInjection::injectSkySettings(LLSD settings, LLUUID experience_id, LLSettingsBase::Seconds transition)
    {
        mInjectedSky->injectExperienceValues(settings, experience_id, transition);
        mActiveExperiences.insert(experience_id);
    }

    void DayInjection::injectWaterSettings(LLSD settings, LLUUID experience_id, LLSettingsBase::Seconds transition)
    {
        mInjectedWater->injectExperienceValues(settings, experience_id, transition);
        mActiveExperiences.insert(experience_id);
    }

    void DayInjection::clearInjections(LLUUID experience_id, LLSettingsBase::Seconds transition_time)
    {
        if ((experience_id.isNull() && !mDayExperience.isNull()) || (experience_id == mDayExperience))
        {
            mDayExperience.setNull();
            if (mSkyExperience == experience_id)
                mSkyExperience.setNull();
            if (mWaterExperience == experience_id)
                mWaterExperience.setNull();

            mBaseDayInstance = LLEnvironment::instance().getSharedEnvironmentInstance();

            if (mSkyExperience.isNull())
                animateSkyChange(mBaseDayInstance->getSky(), transition_time);
            if (mWaterExperience.isNull())
                animateWaterChange(mBaseDayInstance->getWater(), transition_time);
        }

        if ((experience_id.isNull() && !mSkyExperience.isNull()) || (experience_id == mSkyExperience))
        {
            mSkyExperience.setNull();
            animateSkyChange(mBaseDayInstance->getSky(), transition_time);
        }
        if ((experience_id.isNull() && !mWaterExperience.isNull()) || (experience_id == mWaterExperience))
        {
            mWaterExperience.setNull();
            animateWaterChange(mBaseDayInstance->getWater(), transition_time);
        }

        mInjectedSky->removeInjections(experience_id, transition_time);
        mInjectedWater->removeInjections(experience_id, transition_time);

        if (experience_id.isNull())
            mActiveExperiences.clear();
        else
            mActiveExperiences.erase(experience_id);

        if ((transition_time == LLEnvironment::TRANSITION_INSTANT) && (countExperiencesActive() == 0))
        {   // Only do this if instant and there are no other experiences injecting values.
            // (otherwise will be handled after transition)
            LLEnvironment::instance().clearEnvironment(LLEnvironment::ENV_PUSH);
            LLEnvironment::instance().updateEnvironment(LLEnvironment::TRANSITION_INSTANT);
        }
    }


    void DayInjection::testExperiencesOnParcelCoro(wptr_t that, S32 parcel_id)
    {
        LLCore::HttpRequest::policy_t httpPolicy(LLCore::HttpRequest::DEFAULT_POLICY_ID);
        LLCoreHttpUtil::HttpCoroutineAdapter::ptr_t
            httpAdapter(new LLCoreHttpUtil::HttpCoroutineAdapter("testExperiencesOnParcelCoro", httpPolicy));
        LLCore::HttpRequest::ptr_t httpRequest(new LLCore::HttpRequest);
        std::string url = gAgent.getRegionCapability("ExperienceQuery");

        if (url.empty())
        {
            LL_WARNS("ENVIRONMENT") << "No experience query cap." << LL_ENDL;
            return; // no checking in this region.
        }

        {
            ptr_t thatlock(that);
            std::stringstream fullurl;

            if (!thatlock)
                return;

            fullurl << url << "?";
            fullurl << "parcelid=" << parcel_id;

            for (auto it = thatlock->mActiveExperiences.begin(); it != thatlock->mActiveExperiences.end(); ++it)
            {
                if (it != thatlock->mActiveExperiences.begin())
                    fullurl << ",";
                else
                    fullurl << "&experiences=";
                fullurl << (*it).asString();
            }
            url = fullurl.str();
        }

        LLSD result = httpAdapter->getAndSuspend(httpRequest, url);
        LLSD httpResults = result[LLCoreHttpUtil::HttpCoroutineAdapter::HTTP_RESULTS];
        LLCore::HttpStatus status = LLCoreHttpUtil::HttpCoroutineAdapter::getStatusFromLLSD(httpResults);

        if (!status)
        {
            LL_WARNS() << "Unable to retrieve experience status for parcel." << LL_ENDL;
            return;
        }

        {
            LLParcel* parcel = LLViewerParcelMgr::instance().getAgentParcel();
            if (!parcel)
                return;

            if (parcel_id != parcel->getLocalID())
            {
                // Agent no longer on queried parcel.
                return;
            }
        }


        LLSD experiences = result["experiences"];
        {
            ptr_t thatlock(that);
            if (!thatlock)
                return;

            for (LLSD::map_iterator itr = experiences.beginMap(); itr != experiences.endMap(); ++itr)
            {
                if (!((*itr).second.asBoolean()))
                    thatlock->clearInjections(LLUUID((*itr).first), LLEnvironment::TRANSITION_FAST);

            }
        }
    }

    void DayInjection::animateSkyChange(LLSettingsSky::ptr_t psky, LLSettingsBase::Seconds transition)
    {
        if (mInjectedSky.get() == psky.get())
        {   // An attempt to animate to itself... don't do it.
            return;
        }
        if (transition == LLEnvironment::TRANSITION_INSTANT)
        {
            mBlenderSky.reset();
            mInjectedSky->setSource(psky);
        }
        else
        {
            LLSettingsSky::ptr_t start_sky(mInjectedSky->getSource()->buildClone());
            LLSettingsSky::ptr_t target_sky(start_sky->buildClone());
            mInjectedSky->setSource(target_sky);

            mBlenderSky = std::make_shared<LLSettingsBlenderTimeDelta>(target_sky, start_sky, psky, transition);
            mBlenderSky->setOnFinished(
                [this, psky](LLSettingsBlender::ptr_t blender) 
                {
                    mBlenderSky.reset();
                    mInjectedSky->setSource(psky);
                    setSky(mInjectedSky);
                    if (!mBlenderWater && (countExperiencesActive() == 0))
                    {
                        LLEnvironment::instance().clearEnvironment(LLEnvironment::ENV_PUSH);
                        LLEnvironment::instance().updateEnvironment(LLEnvironment::TRANSITION_INSTANT);
                    }
                });
        }
    }

    void DayInjection::animateWaterChange(LLSettingsWater::ptr_t pwater, LLSettingsBase::Seconds transition)
    {
        if (mInjectedWater.get() == pwater.get())
        {   // An attempt to animate to itself. Bad idea.
            return;
        }
        if (transition == LLEnvironment::TRANSITION_INSTANT)
        { 
            mBlenderWater.reset();
            mInjectedWater->setSource(pwater);
        }
        else
        {
            LLSettingsWater::ptr_t start_Water(mInjectedWater->getSource()->buildClone());
            LLSettingsWater::ptr_t scratch_Water(start_Water->buildClone());
            mInjectedWater->setSource(scratch_Water);

            mBlenderWater = std::make_shared<LLSettingsBlenderTimeDelta>(scratch_Water, start_Water, pwater, transition);
            mBlenderWater->setOnFinished(
                [this, pwater](LLSettingsBlender::ptr_t blender) 
                {
                    mBlenderWater.reset();
                    mInjectedWater->setSource(pwater);
                    setWater(mInjectedWater);
                    if (!mBlenderSky && (countExperiencesActive() == 0))
                    {
                        LLEnvironment::instance().clearEnvironment(LLEnvironment::ENV_PUSH);
                        LLEnvironment::instance().updateEnvironment(LLEnvironment::TRANSITION_INSTANT);
                    }
                });
        }
    }

    void DayInjection::onEnvironmentChanged(LLEnvironment::EnvSelection_t env)
    {
        if (env >= LLEnvironment::ENV_PARCEL)
        {
            LLEnvironment::EnvSelection_t base_env(mBaseDayInstance->getEnvironmentSelection());
            LLEnvironment::DayInstance::ptr_t nextbase = LLEnvironment::instance().getSharedEnvironmentInstance();

            if ((base_env == LLEnvironment::ENV_NONE) || (nextbase == mBaseDayInstance) || 
                    (!mSkyExperience.isNull() && !mWaterExperience.isNull()))
            {   // base instance completely overridden, or not changed no transition will happen
                return;
            }

            LL_WARNS("PUSHENV") << "Underlying environment has changed (" << env << ")! Base env is type " << base_env << LL_ENDL;

            LLEnvironment::DayInstance::ptr_t trans = std::make_shared<InjectedTransition>(std::static_pointer_cast<DayInjection>(shared_from_this()),
                mBaseDayInstance->getSky(), mBaseDayInstance->getWater(), nextbase, LLEnvironment::TRANSITION_DEFAULT);

            trans->animate();
            setBaseDayInstance(trans);
        }
    }

    void DayInjection::onParcelChange()
    {
        S32 parcel_id(INVALID_PARCEL_ID);
        LLParcel* parcel = LLViewerParcelMgr::instance().getAgentParcel();

        if (!parcel)
            return;

        parcel_id = parcel->getLocalID();

        testExperiencesOnParcel(parcel_id);
    }

    void DayInjection::checkExperience()
    {
        if ((!mDayExperience.isNull()) && (mSkyExperience != mDayExperience) && (mWaterExperience != mDayExperience))
        {   // There was a day experience but we've replaced it with a water and a sky experience. 
            mDayExperience.setNull();
            mBaseDayInstance = LLEnvironment::instance().getSharedEnvironmentInstance();
        }
    }

    void DayInjection::animate()
    {

    }

    void InjectedTransition::animate()
    {
        mNextInstance->animate();

        if (!mInjection->isOverriddenSky())
        {
            mSky = mStartSky->buildClone();
            mBlenderSky = std::make_shared<LLSettingsBlenderTimeDelta>(mSky, mStartSky, mNextInstance->getSky(), mTransitionTime);
            mBlenderSky->setOnFinished(
                [this](LLSettingsBlender::ptr_t blender) {
                mBlenderSky.reset();

                if (!mBlenderSky && !mBlenderSky)
                    mInjection->setBaseDayInstance(mNextInstance);
                else
                    mInjection->mInjectedSky->setSource(mNextInstance->getSky());
            });
        }
        else
        {
            mSky = mInjection->getSky();
            mBlenderSky.reset();
        }

        if (!mInjection->isOverriddenWater())
        {
            mWater = mStartWater->buildClone();
            mBlenderWater = std::make_shared<LLSettingsBlenderTimeDelta>(mWater, mStartWater, mNextInstance->getWater(), mTransitionTime);
            mBlenderWater->setOnFinished(
                [this](LLSettingsBlender::ptr_t blender) {
                mBlenderWater.reset();

                if (!mBlenderSky && !mBlenderWater)
                    mInjection->setBaseDayInstance(mNextInstance);
                else
                    mInjection->mInjectedWater->setSource(mNextInstance->getWater());
            });
        }
        else
        {
            mWater = mInjection->getWater();
            mBlenderWater.reset();
        }

    }

}
<|MERGE_RESOLUTION|>--- conflicted
+++ resolved
@@ -1596,19 +1596,6 @@
     //_WARNS("RIDER") << "----------------------------------------------------------------" << LL_ENDL;
 
     psetting->applySpecial(shader);
-<<<<<<< HEAD
-
-    if (LLPipeline::sRenderDeferred && !LLPipeline::sReflectionRender && !LLPipeline::sUnderWaterRender)
-    {
-        shader->uniform1f(LLShaderMgr::GLOBAL_GAMMA, 2.2f);
-    }
-    else 
-    {
-        shader->uniform1f(LLShaderMgr::GLOBAL_GAMMA, 1.0f);
-    }
-
-=======
->>>>>>> bfc4b9fc
 }
 
 void LLEnvironment::updateShaderUniforms(LLGLSLShader *shader)
