--- conflicted
+++ resolved
@@ -99,13 +99,10 @@
 	static LLPanelRegionTerrainInfo* getPanelRegionTerrain();
 	static LLPanelRegionExperiences* getPanelExperiences();
 	static LLPanelRegionGeneralInfo* getPanelGeneral();
-<<<<<<< HEAD
+	static LLPanelRegionEnvironment* getPanelEnvironment();
 // <FS:CR> Aurora Sim - Region Settings Panel
 	static LLPanelRegionOpenSettingsInfo* getPanelOpenSettings();
 // </FS:CR> Aurora Sim - Region Settings Panel
-=======
-	static LLPanelRegionEnvironment* getPanelEnvironment();
->>>>>>> 7a7f68fb
 
 	// from LLPanel
 	virtual void refresh();
