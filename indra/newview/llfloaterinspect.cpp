/** 
 * @file llfloaterinspect.cpp
 * @brief Floater for object inspection tool
 *
 * $LicenseInfo:firstyear=2006&license=viewerlgpl$
 * Second Life Viewer Source Code
 * Copyright (C) 2010, Linden Research, Inc.
 * 
 * This library is free software; you can redistribute it and/or
 * modify it under the terms of the GNU Lesser General Public
 * License as published by the Free Software Foundation;
 * version 2.1 of the License only.
 * 
 * This library is distributed in the hope that it will be useful,
 * but WITHOUT ANY WARRANTY; without even the implied warranty of
 * MERCHANTABILITY or FITNESS FOR A PARTICULAR PURPOSE.  See the GNU
 * Lesser General Public License for more details.
 * 
 * You should have received a copy of the GNU Lesser General Public
 * License along with this library; if not, write to the Free Software
 * Foundation, Inc., 51 Franklin Street, Fifth Floor, Boston, MA  02110-1301  USA
 * 
 * Linden Research, Inc., 945 Battery Street, San Francisco, CA  94111  USA
 * $/LicenseInfo$
 */

#include "llviewerprecompiledheaders.h"

#include "llfloaterinspect.h"

#include "llfloaterreg.h"
#include "llfloatertools.h"
#include "llavataractions.h"
#include "llavatarnamecache.h"
#include "llscrolllistctrl.h"
#include "llscrolllistitem.h"
#include "llselectmgr.h"
#include "lltoolcomp.h"
#include "lltoolmgr.h"
#include "llviewercontrol.h"
#include "llviewerobject.h"
#include "lluictrlfactory.h"
// [RLVa:KB] - Checked: 2010-08-25 (RLVa-1.2.1b)
#include "rlvhandler.h"
// [/RLVa:KB]

//LLFloaterInspect* LLFloaterInspect::sInstance = NULL;

LLFloaterInspect::LLFloaterInspect(const LLSD& key)
  : LLFloater(key),
	mDirty(FALSE)
{
	mCommitCallbackRegistrar.add("Inspect.OwnerProfile",	boost::bind(&LLFloaterInspect::onClickOwnerProfile, this));
	mCommitCallbackRegistrar.add("Inspect.CreatorProfile",	boost::bind(&LLFloaterInspect::onClickCreatorProfile, this));
	mCommitCallbackRegistrar.add("Inspect.SelectObject",	boost::bind(&LLFloaterInspect::onSelectObject, this));
}

BOOL LLFloaterInspect::postBuild()
{
	mObjectList = getChild<LLScrollListCtrl>("object_list");
//	childSetAction("button owner",onClickOwnerProfile, this);
//	childSetAction("button creator",onClickCreatorProfile, this);
//	childSetCommitCallback("object_list", onSelectObject, NULL);
	
	refresh();
	
	return TRUE;
}

LLFloaterInspect::~LLFloaterInspect(void)
{
	if(!LLFloaterReg::instanceVisible("build"))
	{
		if(LLToolMgr::getInstance()->getBaseTool() == LLToolCompInspect::getInstance())
		{
			LLToolMgr::getInstance()->clearTransientTool();
		}
		// Switch back to basic toolset
		LLToolMgr::getInstance()->setCurrentToolset(gBasicToolset);	
	}
	else
	{
		LLFloaterReg::showInstance("build", LLSD(), TRUE);
	}
	//sInstance = NULL;
}

void LLFloaterInspect::onOpen(const LLSD& key)
{
	BOOL forcesel = LLSelectMgr::getInstance()->setForceSelection(TRUE);
	LLToolMgr::getInstance()->setTransientTool(LLToolCompInspect::getInstance());
	LLSelectMgr::getInstance()->setForceSelection(forcesel);	// restore previouis value
	mObjectSelection = LLSelectMgr::getInstance()->getSelection();
	refresh();
}
void LLFloaterInspect::onClickCreatorProfile()
{
	if(mObjectList->getAllSelected().size() == 0)
	{
		return;
	}
	LLScrollListItem* first_selected =mObjectList->getFirstSelected();

	if (first_selected)
	{
		struct f : public LLSelectedNodeFunctor
		{
			LLUUID obj_id;
			f(const LLUUID& id) : obj_id(id) {}
			virtual bool apply(LLSelectNode* node)
			{
				return (obj_id == node->getObject()->getID());
			}
		} func(first_selected->getUUID());
		LLSelectNode* node = mObjectSelection->getFirstNode(&func);
		if(node)
		{
//			LLAvatarActions::showProfile(node->mPermissions->getCreator());
// [RLVa:KB] - Checked: 2010-08-25 (RLVa-1.2.1b) | Modified: RLVa-1.0.0e
			const LLUUID& idCreator = node->mPermissions->getCreator();
			if ( (gRlvHandler.hasBehaviour(RLV_BHVR_SHOWNAMES)) && 
				 ((node->mPermissions->getOwner() == idCreator) || (RlvUtil::isNearbyAgent(idCreator))) )
			{
				return;
			}
			LLAvatarActions::showProfile(idCreator);
// [/RLVa:KB]
		}
	}
}

void LLFloaterInspect::onClickOwnerProfile()
{
	if(mObjectList->getAllSelected().size() == 0) return;
	LLScrollListItem* first_selected =mObjectList->getFirstSelected();

	if (first_selected)
	{
		LLUUID selected_id = first_selected->getUUID();
		struct f : public LLSelectedNodeFunctor
		{
			LLUUID obj_id;
			f(const LLUUID& id) : obj_id(id) {}
			virtual bool apply(LLSelectNode* node)
			{
				return (obj_id == node->getObject()->getID());
			}
		} func(selected_id);
		LLSelectNode* node = mObjectSelection->getFirstNode(&func);
		if(node)
		{
			const LLUUID& owner_id = node->mPermissions->getOwner();
// [RLVa:KB] - Checked: 2010-08-25 (RLVa-1.2.1b) | Modified: RLVa-1.0.0e
			if (gRlvHandler.hasBehaviour(RLV_BHVR_SHOWNAMES))
				return;
// [/RLVa:KB]
			LLAvatarActions::showProfile(owner_id);
		}
	}
}

void LLFloaterInspect::onSelectObject()
{
	if(LLFloaterInspect::getSelectedUUID() != LLUUID::null)
	{
//		getChildView("button owner")->setEnabled(true);
//		getChildView("button creator")->setEnabled(true);
// [RLVa:KB] - Checked: 2010-08-25 (RLVa-1.2.1b) | Modified: RLVa-1.0.0e
		getChildView("button owner")->setEnabled(!gRlvHandler.hasBehaviour(RLV_BHVR_SHOWNAMES));
		// TODO-RLVa: [RLVa-1.2.2] Is it worth checking the selected node just to selectively disable this button?
		getChildView("button creator")->setEnabled(true);
// [/RLVa:KB]
	}
}

LLUUID LLFloaterInspect::getSelectedUUID()
{
	if(mObjectList->getAllSelected().size() > 0)
	{
		LLScrollListItem* first_selected =mObjectList->getFirstSelected();
		if (first_selected)
		{
			return first_selected->getUUID();
		}
		
	}
	return LLUUID::null;
}

void LLFloaterInspect::refresh()
{
	LLUUID creator_id;
	std::string creator_name;
	S32 pos = mObjectList->getScrollPos();
	getChildView("button owner")->setEnabled(false);
	getChildView("button creator")->setEnabled(false);
	LLUUID selected_uuid;
	S32 selected_index = mObjectList->getFirstSelectedIndex();
	if(selected_index > -1)
	{
		LLScrollListItem* first_selected =
			mObjectList->getFirstSelected();
		if (first_selected)
		{
			selected_uuid = first_selected->getUUID();
		}
	}
	mObjectList->operateOnAll(LLScrollListCtrl::OP_DELETE);
	//List all transient objects, then all linked objects

	for (LLObjectSelection::valid_iterator iter = mObjectSelection->valid_begin();
		 iter != mObjectSelection->valid_end(); iter++)
	{
		LLSelectNode* obj = *iter;
		LLSD row;
		std::string owner_name, creator_name;

		if (obj->mCreationDate == 0)
		{	// Don't have valid information from the server, so skip this one
			continue;
		}

		time_t timestamp = (time_t) (obj->mCreationDate/1000000);
		std::string timeStr = getString("timeStamp");
		LLSD substitution;
		substitution["datetime"] = (S32) timestamp;
		LLStringUtil::format (timeStr, substitution);

<<<<<<< HEAD
		LLAvatarName av_name;
		LLAvatarNameCache::get(obj->mPermissions->getOwner(), &av_name);
		owner_name = av_name.getCompleteName();
		LLAvatarNameCache::get(obj->mPermissions->getCreator(), &av_name);
		creator_name = av_name.getCompleteName();
		
=======
		gCacheName->getFullName(obj->mPermissions->getOwner(), owner_name);
		gCacheName->getFullName(obj->mPermissions->getCreator(), creator_name);

// [RLVa:KB] - Checked: 2010-08-25 (RLVa-1.2.1b) | Modified: RLVa-1.2.1b
		if (gRlvHandler.hasBehaviour(RLV_BHVR_SHOWNAMES))
		{
			if (!obj->mPermissions->isGroupOwned())
				owner_name = RlvStrings::getAnonym(owner_name);

			const LLUUID& idCreator = obj->mPermissions->getCreator();
			if ( (obj->mPermissions->getOwner() == idCreator) || (RlvUtil::isNearbyAgent(idCreator)) )
				creator_name = RlvStrings::getAnonym(creator_name);
		}
// [/RLVa:KB]

>>>>>>> c851748c
		row["id"] = obj->getObject()->getID();
		row["columns"][0]["column"] = "object_name";
		row["columns"][0]["type"] = "text";
		// make sure we're either at the top of the link chain
		// or top of the editable chain, for attachments
		if(!(obj->getObject()->isRoot() || obj->getObject()->isRootEdit()))
		{
			row["columns"][0]["value"] = std::string("   ") + obj->mName;
		}
		else
		{
			row["columns"][0]["value"] = obj->mName;
		}
		row["columns"][1]["column"] = "owner_name";
		row["columns"][1]["type"] = "text";
		row["columns"][1]["value"] = owner_name;
		row["columns"][2]["column"] = "creator_name";
		row["columns"][2]["type"] = "text";
		row["columns"][2]["value"] = creator_name;
		row["columns"][3]["column"] = "creation_date";
		row["columns"][3]["type"] = "text";
		row["columns"][3]["value"] = timeStr;
		mObjectList->addElement(row, ADD_TOP);
	}
	if(selected_index > -1 && mObjectList->getItemIndex(selected_uuid) == selected_index)
	{
		mObjectList->selectNthItem(selected_index);
	}
	else
	{
		mObjectList->selectNthItem(0);
	}
	onSelectObject();
	mObjectList->setScrollPos(pos);
}

void LLFloaterInspect::onFocusReceived()
{
	LLToolMgr::getInstance()->setTransientTool(LLToolCompInspect::getInstance());
	LLFloater::onFocusReceived();
}

void LLFloaterInspect::dirty()
{
	setDirty();
}

void LLFloaterInspect::draw()
{
	if (mDirty)
	{
		refresh();
		mDirty = FALSE;
	}

	LLFloater::draw();
}<|MERGE_RESOLUTION|>--- conflicted
+++ resolved
@@ -226,16 +226,11 @@
 		substitution["datetime"] = (S32) timestamp;
 		LLStringUtil::format (timeStr, substitution);
 
-<<<<<<< HEAD
 		LLAvatarName av_name;
 		LLAvatarNameCache::get(obj->mPermissions->getOwner(), &av_name);
 		owner_name = av_name.getCompleteName();
 		LLAvatarNameCache::get(obj->mPermissions->getCreator(), &av_name);
 		creator_name = av_name.getCompleteName();
-		
-=======
-		gCacheName->getFullName(obj->mPermissions->getOwner(), owner_name);
-		gCacheName->getFullName(obj->mPermissions->getCreator(), creator_name);
 
 // [RLVa:KB] - Checked: 2010-08-25 (RLVa-1.2.1b) | Modified: RLVa-1.2.1b
 		if (gRlvHandler.hasBehaviour(RLV_BHVR_SHOWNAMES))
@@ -249,7 +244,6 @@
 		}
 // [/RLVa:KB]
 
->>>>>>> c851748c
 		row["id"] = obj->getObject()->getID();
 		row["columns"][0]["column"] = "object_name";
 		row["columns"][0]["type"] = "text";
