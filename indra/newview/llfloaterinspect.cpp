--- conflicted
+++ resolved
@@ -161,7 +161,6 @@
 		LLSelectNode* node = mObjectSelection->getFirstNode(&func);
 		if(node)
 		{
-<<<<<<< HEAD
 			if(node->mPermissions->isGroupOwned())
 			{
 				const LLUUID& idGroup = node->mPermissions->getGroup();
@@ -170,17 +169,13 @@
 			else
 			{
 				const LLUUID& owner_id = node->mPermissions->getOwner();
-				LLAvatarActions::showProfile(owner_id);
-			}
-
-=======
-			const LLUUID& owner_id = node->mPermissions->getOwner();
 // [RLVa:KB] - Checked: 2010-08-25 (RLVa-1.2.2a) | Modified: RLVa-1.0.0e
 			if (gRlvHandler.hasBehaviour(RLV_BHVR_SHOWNAMES))
 				return;
 // [/RLVa:KB]
-			LLAvatarActions::showProfile(owner_id);
->>>>>>> 9117bd5b
+				LLAvatarActions::showProfile(owner_id);
+			}
+
 		}
 	}
 }
@@ -258,7 +253,6 @@
 
 		if(obj->mPermissions->isGroupOwned())
 		{
-<<<<<<< HEAD
 			std::string group_name;
 			const LLUUID& idGroup = obj->mPermissions->getGroup();
 			if(gCacheName->getGroupName(idGroup, group_name))
@@ -274,14 +268,6 @@
 				}
 				mOwnerNameCacheConnection = gCacheName->getGroup(idGroup, boost::bind(&LLFloaterInspect::onGetOwnerNameCallback, this));
 			}
-=======
-//			owner_name = av_name.getCompleteName();
-// [RLVa:KB] - Checked: 2010-11-01 (RLVa-1.2.2a) | Modified: RLVa-1.2.2a
-			bool fRlvFilterOwner = (gRlvHandler.hasBehaviour(RLV_BHVR_SHOWNAMES)) && (idOwner != gAgent.getID()) && 
-				(!obj->mPermissions->isGroupOwned());
-			owner_name = (!fRlvFilterOwner) ? av_name.getCompleteName() : RlvStrings::getAnonym(av_name);
-// [/RLVa:KB]
->>>>>>> 9117bd5b
 		}
 		else
 		{
@@ -290,7 +276,12 @@
 			// actual name and set a placeholder.
 			if (LLAvatarNameCache::get(idOwner, &av_name))
 			{
-				owner_name = av_name.getCompleteName();
+//				owner_name = av_name.getCompleteName();
+// [RLVa:KB] - Checked: 2010-11-01 (RLVa-1.2.2a) | Modified: RLVa-1.2.2a
+				bool fRlvFilterOwner = (gRlvHandler.hasBehaviour(RLV_BHVR_SHOWNAMES)) && (idOwner != gAgent.getID()) && 
+					(!obj->mPermissions->isGroupOwned());
+				owner_name = (!fRlvFilterOwner) ? av_name.getCompleteName() : RlvStrings::getAnonym(av_name);
+// [/RLVa:KB]
 			}
 			else
 			{
