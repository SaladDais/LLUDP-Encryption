--- conflicted
+++ resolved
@@ -161,26 +161,21 @@
 		LLSelectNode* node = mObjectSelection->getFirstNode(&func);
 		if(node)
 		{
-<<<<<<< HEAD
-			const LLUUID& owner_id = node->mPermissions->getOwner();
+			if(node->mPermissions->isGroupOwned())
+			{
+				const LLUUID& idGroup = node->mPermissions->getGroup();
+				LLGroupActions::show(idGroup);
+			}
+			else
+			{
+				const LLUUID& owner_id = node->mPermissions->getOwner();
 // [RLVa:KB] - Checked: 2010-08-25 (RLVa-1.2.2a) | Modified: RLVa-1.0.0e
 			if (gRlvHandler.hasBehaviour(RLV_BHVR_SHOWNAMES))
 				return;
 // [/RLVa:KB]
-			LLAvatarActions::showProfile(owner_id);
-=======
-			if(node->mPermissions->isGroupOwned())
-			{
-				const LLUUID& idGroup = node->mPermissions->getGroup();
-				LLGroupActions::show(idGroup);
-			}
-			else
-			{
-				const LLUUID& owner_id = node->mPermissions->getOwner();
 				LLAvatarActions::showProfile(owner_id);
 			}
 
->>>>>>> a647b8f1
 		}
 	}
 }
@@ -258,14 +253,6 @@
 
 		if(obj->mPermissions->isGroupOwned())
 		{
-<<<<<<< HEAD
-//			owner_name = av_name.getCompleteName();
-// [RLVa:KB] - Checked: 2010-11-01 (RLVa-1.2.2a) | Modified: RLVa-1.2.2a
-			bool fRlvFilterOwner = (gRlvHandler.hasBehaviour(RLV_BHVR_SHOWNAMES)) && (idOwner != gAgent.getID()) && 
-				(!obj->mPermissions->isGroupOwned());
-			owner_name = (!fRlvFilterOwner) ? av_name.getCompleteName() : RlvStrings::getAnonym(av_name);
-// [/RLVa:KB]
-=======
 			std::string group_name;
 			const LLUUID& idGroup = obj->mPermissions->getGroup();
 			if(gCacheName->getGroupName(idGroup, group_name))
@@ -281,7 +268,6 @@
 				}
 				mOwnerNameCacheConnection = gCacheName->getGroup(idGroup, boost::bind(&LLFloaterInspect::onGetOwnerNameCallback, this));
 			}
->>>>>>> a647b8f1
 		}
 		else
 		{
@@ -290,7 +276,12 @@
 			// actual name and set a placeholder.
 			if (LLAvatarNameCache::get(idOwner, &av_name))
 			{
-				owner_name = av_name.getCompleteName();
+//				owner_name = av_name.getCompleteName();
+// [RLVa:KB] - Checked: 2010-11-01 (RLVa-1.2.2a) | Modified: RLVa-1.2.2a
+				bool fRlvFilterOwner = (gRlvHandler.hasBehaviour(RLV_BHVR_SHOWNAMES)) && (idOwner != gAgent.getID()) && 
+					(!obj->mPermissions->isGroupOwned());
+				owner_name = (!fRlvFilterOwner) ? av_name.getCompleteName() : RlvStrings::getAnonym(av_name);
+// [/RLVa:KB]
 			}
 			else
 			{
