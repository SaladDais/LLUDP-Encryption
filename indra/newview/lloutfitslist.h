--- conflicted
+++ resolved
@@ -109,6 +109,9 @@
 
     virtual bool getHasExpandableFolders() = 0;
 
+	// <FS:Ansariel> Show avatar complexity in appearance floater
+	void updateAvatarComplexity(U32 complexity);
+
 protected:
     virtual LLOutfitListGearMenuBase* createGearMenu() = 0;
     virtual void onHighlightBaseOutfit(LLUUID base_id, LLUUID prev_id) = 0;
@@ -125,6 +128,8 @@
     selection_change_signal_t		mSelectionChangeSignal;
     LLListContextMenu*				mOutfitMenu;
     LLOutfitListGearMenuBase*		mGearMenu;
+	// <FS:Ansariel> Show avatar complexity in appearance floater
+	LLTextBox*						mAvatarComplexityLabel;
 };
 
 //////////////////////////////////////////////////////////////////////////
@@ -250,12 +255,7 @@
 	*/
 	void onExpandAllFolders();
 
-<<<<<<< HEAD
-	// <FS:Ansariel> Show avatar complexity in appearance floater
-	void updateAvatarComplexity(U32 complexity);
-=======
     /*virtual*/ bool getHasExpandableFolders() { return TRUE; }
->>>>>>> cc7dda96
 
 protected:
     LLOutfitListGearMenuBase* createGearMenu();
@@ -336,8 +336,6 @@
 
 	LLAccordionCtrl*				mAccordion;
 	LLPanel*						mListCommands;
-	// <FS:Ansariel> Show avatar complexity in appearance floater
-	LLTextBox*						mAvatarComplexityLabel;
 
 	typedef	std::map<LLUUID, LLWearableItemsList*>		wearables_lists_map_t;
 	typedef wearables_lists_map_t::value_type			wearables_lists_map_value_t;
