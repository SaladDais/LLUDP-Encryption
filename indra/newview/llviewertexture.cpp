/** 
 * @file llviewertexture.cpp
 * @brief Object which handles a received image (and associated texture(s))
 *
 * $LicenseInfo:firstyear=2000&license=viewerlgpl$
 * Second Life Viewer Source Code
 * Copyright (C) 2010, Linden Research, Inc.
 * 
 * This library is free software; you can redistribute it and/or
 * modify it under the terms of the GNU Lesser General Public
 * License as published by the Free Software Foundation;
 * version 2.1 of the License only.
 * 
 * This library is distributed in the hope that it will be useful,
 * but WITHOUT ANY WARRANTY; without even the implied warranty of
 * MERCHANTABILITY or FITNESS FOR A PARTICULAR PURPOSE.  See the GNU
 * Lesser General Public License for more details.
 * 
 * You should have received a copy of the GNU Lesser General Public
 * License along with this library; if not, write to the Free Software
 * Foundation, Inc., 51 Franklin Street, Fifth Floor, Boston, MA  02110-1301  USA
 * 
 * Linden Research, Inc., 945 Battery Street, San Francisco, CA  94111  USA
 * $/LicenseInfo$
 */

#include "llviewerprecompiledheaders.h"

#include "llviewertexture.h"

// Library includes
#include "llmath.h"
#include "llerror.h"
#include "llgl.h"
#include "llglheaders.h"
#include "llhost.h"
#include "llimage.h"
#include "llimagebmp.h"
#include "llimagej2c.h"
#include "llimagetga.h"
#include "llstl.h"
#include "llvfile.h"
#include "llvfs.h"
#include "message.h"
#include "lltimer.h"

// viewer includes
#include "llimagegl.h"
#include "lldrawpool.h"
#include "lltexturefetch.h"
#include "llviewertexturelist.h"
#include "llviewercontrol.h"
#include "pipeline.h"
#include "llappviewer.h"
#include "llface.h"
#include "llviewercamera.h"
#include "lltextureentry.h"
#include "lltexturemanagerbridge.h"
#include "llmediaentry.h"
#include "llvovolume.h"
#include "llviewermedia.h"
#include "lltexturecache.h"
///////////////////////////////////////////////////////////////////////////////

// extern
const S32Megabytes gMinVideoRam(32);
const S32Megabytes gMaxVideoRam(512);


// statics
LLPointer<LLViewerTexture>        LLViewerTexture::sNullImagep = NULL;
LLPointer<LLViewerTexture>        LLViewerTexture::sBlackImagep = NULL;
LLPointer<LLViewerTexture>        LLViewerTexture::sCheckerBoardImagep = NULL;
LLPointer<LLViewerFetchedTexture> LLViewerFetchedTexture::sMissingAssetImagep = NULL;
LLPointer<LLViewerFetchedTexture> LLViewerFetchedTexture::sWhiteImagep = NULL;
LLPointer<LLViewerFetchedTexture> LLViewerFetchedTexture::sDefaultImagep = NULL;
LLPointer<LLViewerFetchedTexture> LLViewerFetchedTexture::sSmokeImagep = NULL;
LLPointer<LLViewerFetchedTexture> LLViewerFetchedTexture::sFlatNormalImagep = NULL;
LLViewerMediaTexture::media_map_t LLViewerMediaTexture::sMediaMap;
LLTexturePipelineTester* LLViewerTextureManager::sTesterp = NULL;
const std::string sTesterName("TextureTester");

S32 LLViewerTexture::sImageCount = 0;
S32 LLViewerTexture::sRawCount = 0;
S32 LLViewerTexture::sAuxCount = 0;
LLFrameTimer LLViewerTexture::sEvaluationTimer;
F32 LLViewerTexture::sDesiredDiscardBias = 0.f;
F32 LLViewerTexture::sDesiredDiscardScale = 1.1f;
S32Bytes LLViewerTexture::sBoundTextureMemory;
S32Bytes LLViewerTexture::sTotalTextureMemory;
S32Megabytes LLViewerTexture::sMaxBoundTextureMemory;
S32Megabytes LLViewerTexture::sMaxTotalTextureMem;
S32Bytes LLViewerTexture::sMaxDesiredTextureMem;
S8  LLViewerTexture::sCameraMovingDiscardBias = 0;
F32 LLViewerTexture::sCameraMovingBias = 0.0f;
S32 LLViewerTexture::sMaxSculptRez = 128; //max sculpt image size
const S32 MAX_CACHED_RAW_IMAGE_AREA = 64 * 64;
const S32 MAX_CACHED_RAW_SCULPT_IMAGE_AREA = LLViewerTexture::sMaxSculptRez * LLViewerTexture::sMaxSculptRez;
const S32 MAX_CACHED_RAW_TERRAIN_IMAGE_AREA = 128 * 128;
S32 LLViewerTexture::sMinLargeImageSize = 65536; //256 * 256.
S32 LLViewerTexture::sMaxSmallImageSize = MAX_CACHED_RAW_IMAGE_AREA;
BOOL LLViewerTexture::sFreezeImageScalingDown = FALSE;
F32 LLViewerTexture::sCurrentTime = 0.0f;
F32  LLViewerTexture::sTexelPixelRatio = 1.0f;

LLViewerTexture::EDebugTexels LLViewerTexture::sDebugTexelsMode = LLViewerTexture::DEBUG_TEXELS_OFF;

const F32 desired_discard_bias_min = -2.0f; // -max number of levels to improve image quality by
const F32 desired_discard_bias_max = (F32)MAX_DISCARD_LEVEL; // max number of levels to reduce image quality by
const F64 log_2 = log(2.0);

//----------------------------------------------------------------------------------------------
//namespace: LLViewerTextureAccess
//----------------------------------------------------------------------------------------------

LLLoadedCallbackEntry::LLLoadedCallbackEntry(loaded_callback_func cb,
					  S32 discard_level,
					  BOOL need_imageraw, // Needs image raw for the callback
					  void* userdata,
					  LLLoadedCallbackEntry::source_callback_list_t* src_callback_list,
					  LLViewerFetchedTexture* target,
					  BOOL pause) 
	: mCallback(cb),
	  mLastUsedDiscard(MAX_DISCARD_LEVEL+1),
	  mDesiredDiscard(discard_level),
	  mNeedsImageRaw(need_imageraw),
	  mUserData(userdata),
	  mSourceCallbackList(src_callback_list),
	  mPaused(pause)
{
	if(mSourceCallbackList)
	{
		mSourceCallbackList->insert(target->getID());
	}
}

LLLoadedCallbackEntry::~LLLoadedCallbackEntry()
{
}

void LLLoadedCallbackEntry::removeTexture(LLViewerFetchedTexture* tex)
{
	if(mSourceCallbackList)
	{
		mSourceCallbackList->erase(tex->getID());
	}
}

//static 
void LLLoadedCallbackEntry::cleanUpCallbackList(LLLoadedCallbackEntry::source_callback_list_t* callback_list)
{
	//clear texture callbacks.
	if(callback_list && !callback_list->empty())
	{
		for(LLLoadedCallbackEntry::source_callback_list_t::iterator iter = callback_list->begin();
				iter != callback_list->end(); ++iter)
		{
			LLViewerFetchedTexture* tex = gTextureList.findImage(*iter);
			if(tex)
			{
				tex->deleteCallbackEntry(callback_list);			
			}
		}
		callback_list->clear();
	}
}

LLViewerMediaTexture* LLViewerTextureManager::createMediaTexture(const LLUUID &media_id, BOOL usemipmaps, LLImageGL* gl_image)
{
	return new LLViewerMediaTexture(media_id, usemipmaps, gl_image);		
}
 
LLViewerTexture*  LLViewerTextureManager::findTexture(const LLUUID& id) 
{
	LLViewerTexture* tex;
	//search fetched texture list
	tex = gTextureList.findImage(id);
	
	//search media texture list
	if(!tex)
	{
		tex = LLViewerTextureManager::findMediaTexture(id);
	}
	return tex;
}

LLViewerFetchedTexture*  LLViewerTextureManager::findFetchedTexture(const LLUUID& id) 
{
	return gTextureList.findImage(id);
}

LLViewerMediaTexture* LLViewerTextureManager::findMediaTexture(const LLUUID &media_id)
{
	return LLViewerMediaTexture::findMediaTexture(media_id);	
}

LLViewerMediaTexture*  LLViewerTextureManager::getMediaTexture(const LLUUID& id, BOOL usemipmaps, LLImageGL* gl_image) 
{
	LLViewerMediaTexture* tex = LLViewerMediaTexture::findMediaTexture(id);	
	if(!tex)
	{
		tex = LLViewerTextureManager::createMediaTexture(id, usemipmaps, gl_image);
	}

	tex->initVirtualSize();

	return tex;
}

LLViewerFetchedTexture* LLViewerTextureManager::staticCastToFetchedTexture(LLTexture* tex, BOOL report_error)
{
	if(!tex)
	{
		return NULL;
	}

	S8 type = tex->getType();
	if(type == LLViewerTexture::FETCHED_TEXTURE || type == LLViewerTexture::LOD_TEXTURE)
	{
		return static_cast<LLViewerFetchedTexture*>(tex);
	}

	if(report_error)
	{
		LL_ERRS() << "not a fetched texture type: " << type << LL_ENDL;
	}

	return NULL;
}

LLPointer<LLViewerTexture> LLViewerTextureManager::getLocalTexture(BOOL usemipmaps, BOOL generate_gl_tex)
{
	LLPointer<LLViewerTexture> tex = new LLViewerTexture(usemipmaps);
	if(generate_gl_tex)
	{
		tex->generateGLTexture();
		tex->setCategory(LLGLTexture::LOCAL);
	}
	return tex;
}
LLPointer<LLViewerTexture> LLViewerTextureManager::getLocalTexture(const LLUUID& id, BOOL usemipmaps, BOOL generate_gl_tex) 
{
	LLPointer<LLViewerTexture> tex = new LLViewerTexture(id, usemipmaps);
	if(generate_gl_tex)
	{
		tex->generateGLTexture();
		tex->setCategory(LLGLTexture::LOCAL);
	}
	return tex;
}
LLPointer<LLViewerTexture> LLViewerTextureManager::getLocalTexture(const LLImageRaw* raw, BOOL usemipmaps) 
{
	LLPointer<LLViewerTexture> tex = new LLViewerTexture(raw, usemipmaps);
	tex->setCategory(LLGLTexture::LOCAL);
	return tex;
}
LLPointer<LLViewerTexture> LLViewerTextureManager::getLocalTexture(const U32 width, const U32 height, const U8 components, BOOL usemipmaps, BOOL generate_gl_tex) 
{
	LLPointer<LLViewerTexture> tex = new LLViewerTexture(width, height, components, usemipmaps);
	if(generate_gl_tex)
	{
		tex->generateGLTexture();
		tex->setCategory(LLGLTexture::LOCAL);
	}
	return tex;
}

LLViewerFetchedTexture* LLViewerTextureManager::getFetchedTexture(
	                                               const LLUUID &image_id,											       
												   FTType f_type,
												   BOOL usemipmaps,
												   LLViewerTexture::EBoostLevel boost_priority,
												   S8 texture_type,
												   LLGLint internal_format,
												   LLGLenum primary_format,
												   LLHost request_from_host)
{
	return gTextureList.getImage(image_id, f_type, usemipmaps, boost_priority, texture_type, internal_format, primary_format, request_from_host);
}
	
LLViewerFetchedTexture* LLViewerTextureManager::getFetchedTextureFromFile(
	                                               const std::string& filename,
												   FTType f_type,
												   BOOL usemipmaps,
												   LLViewerTexture::EBoostLevel boost_priority,
												   S8 texture_type,
												   LLGLint internal_format,
												   LLGLenum primary_format, 
												   const LLUUID& force_id)
{
	return gTextureList.getImageFromFile(filename, f_type, usemipmaps, boost_priority, texture_type, internal_format, primary_format, force_id);
}

//static 
LLViewerFetchedTexture* LLViewerTextureManager::getFetchedTextureFromUrl(const std::string& url,
									 FTType f_type,
									 BOOL usemipmaps,
									 LLViewerTexture::EBoostLevel boost_priority,
									 S8 texture_type,
									 LLGLint internal_format,
									 LLGLenum primary_format,
									 const LLUUID& force_id
									 )
{
	return gTextureList.getImageFromUrl(url, f_type, usemipmaps, boost_priority, texture_type, internal_format, primary_format, force_id);
}

LLViewerFetchedTexture* LLViewerTextureManager::getFetchedTextureFromHost(const LLUUID& image_id, FTType f_type, LLHost host) 
{
	return gTextureList.getImageFromHost(image_id, f_type, host);
}

// Create a bridge to the viewer texture manager.
class LLViewerTextureManagerBridge : public LLTextureManagerBridge
{
	/*virtual*/ LLPointer<LLGLTexture> getLocalTexture(BOOL usemipmaps = TRUE, BOOL generate_gl_tex = TRUE)
	{
		return LLViewerTextureManager::getLocalTexture(usemipmaps, generate_gl_tex);
	}

	/*virtual*/ LLPointer<LLGLTexture> getLocalTexture(const U32 width, const U32 height, const U8 components, BOOL usemipmaps, BOOL generate_gl_tex = TRUE)
	{
		return LLViewerTextureManager::getLocalTexture(width, height, components, usemipmaps, generate_gl_tex);
	}

	/*virtual*/ LLGLTexture* getFetchedTexture(const LLUUID &image_id)
	{
		return LLViewerTextureManager::getFetchedTexture(image_id);
	}
};


void LLViewerTextureManager::init()
{
	{
		LLPointer<LLImageRaw> raw = new LLImageRaw(1,1,3);
		raw->clear(0x77, 0x77, 0x77, 0xFF);
		LLViewerTexture::sNullImagep = LLViewerTextureManager::getLocalTexture(raw.get(), TRUE);
	}

	const S32 dim = 128;
	LLPointer<LLImageRaw> image_raw = new LLImageRaw(dim,dim,3);
	U8* data = image_raw->getData();
	
	memset(data, 0, dim * dim * 3);
	LLViewerTexture::sBlackImagep = LLViewerTextureManager::getLocalTexture(image_raw.get(), TRUE);

#if 1
	LLPointer<LLViewerFetchedTexture> imagep = LLViewerTextureManager::getFetchedTexture(IMG_DEFAULT);
	LLViewerFetchedTexture::sDefaultImagep = imagep;
	
	for (S32 i = 0; i<dim; i++)
	{
		for (S32 j = 0; j<dim; j++)
		{
#if 0
			const S32 border = 2;
			if (i<border || j<border || i>=(dim-border) || j>=(dim-border))
			{
				*data++ = 0xff;
				*data++ = 0xff;
				*data++ = 0xff;
			}
			else
#endif
			{
				*data++ = 0x7f;
				*data++ = 0x7f;
				*data++ = 0x7f;
			}
		}
	}
	imagep->createGLTexture(0, image_raw);
	//cache the raw image
	imagep->setCachedRawImage(0, image_raw);
	image_raw = NULL;
#else
 	LLViewerFetchedTexture::sDefaultImagep = LLViewerTextureManager::getFetchedTexture(IMG_DEFAULT, TRUE, LLGLTexture::BOOST_UI);
#endif
	LLViewerFetchedTexture::sDefaultImagep->dontDiscard();
	LLViewerFetchedTexture::sDefaultImagep->setCategory(LLGLTexture::OTHER);

 	LLViewerFetchedTexture::sSmokeImagep = LLViewerTextureManager::getFetchedTexture(IMG_SMOKE, FTT_DEFAULT, TRUE, LLGLTexture::BOOST_UI);
	LLViewerFetchedTexture::sSmokeImagep->setNoDelete();

	image_raw = new LLImageRaw(32,32,3);
	data = image_raw->getData();

	for (S32 i = 0; i < (32*32*3); i+=3)
	{
		S32 x = (i % (32*3)) / (3*16);
		S32 y = i / (32*3*16);
		U8 color = ((x + y) % 2) * 255;
		data[i] = color;
		data[i+1] = color;
		data[i+2] = color;
	}

	LLViewerTexture::sCheckerBoardImagep = LLViewerTextureManager::getLocalTexture(image_raw.get(), TRUE);

	LLViewerTexture::initClass();
	
	// Create a texture manager bridge.
	gTextureManagerBridgep = new LLViewerTextureManagerBridge;

	if (LLMetricPerformanceTesterBasic::isMetricLogRequested(sTesterName) && !LLMetricPerformanceTesterBasic::getTester(sTesterName))
	{
		sTesterp = new LLTexturePipelineTester();
		if (!sTesterp->isValid())
		{
			delete sTesterp;
			sTesterp = NULL;
		}
	}
}

void LLViewerTextureManager::cleanup()
{
	stop_glerror();

	delete gTextureManagerBridgep;
	LLImageGL::sDefaultGLTexture = NULL;
	LLViewerTexture::sNullImagep = NULL;
	LLViewerTexture::sBlackImagep = NULL;
	LLViewerTexture::sCheckerBoardImagep = NULL;
	LLViewerFetchedTexture::sDefaultImagep = NULL;	
	LLViewerFetchedTexture::sSmokeImagep = NULL;
	LLViewerFetchedTexture::sMissingAssetImagep = NULL;
	LLTexUnit::sWhiteTexture = 0;
	LLViewerFetchedTexture::sWhiteImagep = NULL;
	
	LLViewerFetchedTexture::sFlatNormalImagep = NULL;

	LLViewerMediaTexture::cleanUpClass();	
}

//----------------------------------------------------------------------------------------------
//----------------------------------------------------------------------------------------------
//start of LLViewerTexture
//----------------------------------------------------------------------------------------------
// static
void LLViewerTexture::initClass()
{
	LLImageGL::sDefaultGLTexture = LLViewerFetchedTexture::sDefaultImagep->getGLTexture();
	
	if(gSavedSettings.getBOOL("TextureFetchDebuggerEnabled"))
	{
		sTexelPixelRatio = gSavedSettings.getF32("TexelPixelRatio");
	}
}

// tuning params
const F32 discard_bias_delta = .25f;
const F32 discard_delta_time = 0.5f;
const S32 min_non_tex_system_mem = (128<<20); // 128 MB
// non-const (used externally
F32 texmem_lower_bound_scale = 0.85f;
F32 texmem_middle_bound_scale = 0.925f;

static LLTrace::BlockTimerStatHandle FTM_TEXTURE_MEMORY_CHECK("Memory Check");

//static 
bool LLViewerTexture::isMemoryForTextureLow()
{
	const F32 WAIT_TIME = 1.0f; //second
	static LLFrameTimer timer;

	// <FS:ND> Disable memory checking on request
	static LLCachedControl<bool> FSDisableMemCheck(gSavedSettings, "FSDisableAMDTextureMemoryCheck");

	if( FSDisableMemCheck )
		return false;
	// </FS:ND>

	if(timer.getElapsedTimeF32() < WAIT_TIME) //call this once per second.
	{
		return false;
	}
	timer.reset();

	LL_RECORD_BLOCK_TIME(FTM_TEXTURE_MEMORY_CHECK);

	const S32Megabytes MIN_FREE_TEXTURE_MEMORY(5); //MB
	const S32Megabytes MIN_FREE_MAIN_MEMORY(100); //MB	

	bool low_mem = false;
	if (gGLManager.mHasATIMemInfo)
	{
		S32 meminfo[4];
		glGetIntegerv(GL_TEXTURE_FREE_MEMORY_ATI, meminfo);

		if((S32Megabytes)meminfo[0] < MIN_FREE_TEXTURE_MEMORY)
		{
			low_mem = true;
		}

		if(!low_mem) //check main memory, only works for windows.
		{
			LLMemory::updateMemoryInfo();
			if(LLMemory::getAvailableMemKB() < MIN_FREE_TEXTURE_MEMORY)
			{
				low_mem = true;
			}
		}
	}
#if 0  //ignore nVidia cards
	else if (gGLManager.mHasNVXMemInfo)
	{
		S32 free_memory;
		glGetIntegerv(GL_GPU_MEMORY_INFO_CURRENT_AVAILABLE_VIDMEM_NVX, &free_memory);
		
		if(free_memory / 1024 < MIN_FREE_TEXTURE_MEMORY)
		{
			low_mem = true;
		}
	}
#endif	

	return low_mem;
}

static LLTrace::BlockTimerStatHandle FTM_TEXTURE_UPDATE_MEDIA("Media");
static LLTrace::BlockTimerStatHandle FTM_TEXTURE_UPDATE_TEST("Test");

//static
void LLViewerTexture::updateClass(const F32 velocity, const F32 angular_velocity)
{
	sCurrentTime = gFrameTimeSeconds;

	LLTexturePipelineTester* tester = (LLTexturePipelineTester*)LLMetricPerformanceTesterBasic::getTester(sTesterName);
	if (tester)
	{
		LL_RECORD_BLOCK_TIME(FTM_TEXTURE_UPDATE_TEST);
		tester->update();
	}

	{
		LL_RECORD_BLOCK_TIME(FTM_TEXTURE_UPDATE_MEDIA);
		LLViewerMediaTexture::updateClass();
	}

	sBoundTextureMemory = LLImageGL::sBoundTextureMemory;
	sTotalTextureMemory = LLImageGL::sGlobalTextureMemory;
	sMaxBoundTextureMemory = gTextureList.getMaxResidentTexMem();
	sMaxTotalTextureMem = gTextureList.getMaxTotalTextureMem();
	sMaxDesiredTextureMem = sMaxTotalTextureMem; //in Bytes, by default and when total used texture memory is small.

<<<<<<< HEAD
	// <FS:Ansariel> Link threshold factor for lowering bias based on total texture memory to the same value
	//               textures will be destroyed
	static LLCachedControl<F32> fsDestroyGLTexturesThreshold(gSavedSettings, "FSDestroyGLTexturesThreshold");

	if (sBoundTextureMemory >= sMaxBoundTextureMem ||
=======
	if (sBoundTextureMemory >= sMaxBoundTextureMemory ||
>>>>>>> c97d191a
		sTotalTextureMemory >= sMaxTotalTextureMem)
	{
		//when texture memory overflows, lower down the threshold to release the textures more aggressively.
		sMaxDesiredTextureMem = llmin(sMaxDesiredTextureMem * 0.75f, F32Bytes(gMaxVideoRam));
	
		// If we are using more texture memory than we should,
		// scale up the desired discard level
		if (sEvaluationTimer.getElapsedTimeF32() > discard_delta_time)
		{
			sDesiredDiscardBias += discard_bias_delta;
			LL_INFOS() << "new bias " << sDesiredDiscardBias
					<< " sBoundTextureMemory " << sBoundTextureMemory 
					<< " sTotalTextureMemory " << sTotalTextureMemory
					<< " sMaxBoundTextureMem " << sMaxBoundTextureMem
					<< " sMaxTotalTextureMem " << sMaxTotalTextureMem
					<< LL_ENDL;
			sEvaluationTimer.reset();
		}
	}
	else if(sEvaluationTimer.getElapsedTimeF32() > discard_delta_time && isMemoryForTextureLow())
	{
		sDesiredDiscardBias += discard_bias_delta;
		LL_DEBUGS() << "new bias " << sDesiredDiscardBias
				<< LL_ENDL;

		sEvaluationTimer.reset();
	}
	else if (sDesiredDiscardBias > 0.0f &&
<<<<<<< HEAD
			 sBoundTextureMemory < sMaxBoundTextureMem * texmem_lower_bound_scale &&
			 // <FS:Ansariel> Link threshold factor for lowering bias based on total texture memory to the same value
			 //               textures will be destroyed
			 //sTotalTextureMemory < sMaxTotalTextureMem * texmem_lower_bound_scale)
			 sTotalTextureMemory < sMaxTotalTextureMem * fsDestroyGLTexturesThreshold())
			 // </FS:Ansariel>
=======
			 sBoundTextureMemory < sMaxBoundTextureMemory * texmem_lower_bound_scale &&
			 sTotalTextureMemory < sMaxTotalTextureMem * texmem_lower_bound_scale)
>>>>>>> c97d191a
	{			 
		// If we are using less texture memory than we should,
		// scale down the desired discard level
		if (sEvaluationTimer.getElapsedTimeF32() > discard_delta_time)
		{
			sDesiredDiscardBias -= discard_bias_delta;
			sEvaluationTimer.reset();
		}
	}
	sDesiredDiscardBias = llclamp(sDesiredDiscardBias, desired_discard_bias_min, desired_discard_bias_max);
	
	F32 camera_moving_speed = LLViewerCamera::getInstance()->getAverageSpeed();
	F32 camera_angular_speed = LLViewerCamera::getInstance()->getAverageAngularSpeed();
	sCameraMovingBias = llmax(0.2f * camera_moving_speed, 2.0f * camera_angular_speed - 1);
	sCameraMovingDiscardBias = (S8)(sCameraMovingBias);

	LLViewerTexture::sFreezeImageScalingDown = (sBoundTextureMemory < 0.75f * sMaxBoundTextureMemory * texmem_middle_bound_scale) &&
				(sTotalTextureMemory < 0.75f * sMaxTotalTextureMem * texmem_middle_bound_scale);
}

//end of static functions
//-------------------------------------------------------------------------------------------
const U32 LLViewerTexture::sCurrentFileVersion = 1;

LLViewerTexture::LLViewerTexture(BOOL usemipmaps) :
	LLGLTexture(usemipmaps)
{
	init(true);

	mID.generate();
	sImageCount++;
}

LLViewerTexture::LLViewerTexture(const LLUUID& id, BOOL usemipmaps) :
	LLGLTexture(usemipmaps),
	mID(id)
{
	init(true);
	
	sImageCount++;
}

LLViewerTexture::LLViewerTexture(const U32 width, const U32 height, const U8 components, BOOL usemipmaps)  :
	LLGLTexture(width, height, components, usemipmaps)
{
	init(true);

	mID.generate();
	sImageCount++;
}

LLViewerTexture::LLViewerTexture(const LLImageRaw* raw, BOOL usemipmaps) :
	LLGLTexture(raw, usemipmaps)
{
	init(true);
	
	mID.generate();
	sImageCount++;
}

LLViewerTexture::~LLViewerTexture()
{
	// LL_DEBUGS("Avatar") << mID << LL_ENDL;
	cleanup();
	sImageCount--;
}

// virtual
void LLViewerTexture::init(bool firstinit)
{
	mSelectedTime = 0.f;
	mMaxVirtualSize = 0.f;
	mMaxVirtualSizeResetInterval = 1;
	mMaxVirtualSizeResetCounter = mMaxVirtualSizeResetInterval;
	mAdditionalDecodePriority = 0.f;	
	mParcelMedia = NULL;
	
	mNumVolumes = 0;
	mFaceList[LLRender::DIFFUSE_MAP].clear();
	mFaceList[LLRender::NORMAL_MAP].clear();
	mFaceList[LLRender::SPECULAR_MAP].clear();
	mNumFaces[LLRender::DIFFUSE_MAP] = 
	mNumFaces[LLRender::NORMAL_MAP] = 
	mNumFaces[LLRender::SPECULAR_MAP] = 0;
	mVolumeList.clear();
}

//virtual 
S8 LLViewerTexture::getType() const
{
	return LLViewerTexture::LOCAL_TEXTURE;
}

void LLViewerTexture::cleanup()
{
	mFaceList[LLRender::DIFFUSE_MAP].clear();
	mFaceList[LLRender::NORMAL_MAP].clear();
	mFaceList[LLRender::SPECULAR_MAP].clear();
	mVolumeList.clear();
}

// virtual
void LLViewerTexture::dump()
{
	LLGLTexture::dump();

	LL_INFOS() << "LLViewerTexture"
			<< " mID " << mID
			<< LL_ENDL;
}

void LLViewerTexture::setBoostLevel(S32 level)
{
	if(mBoostLevel != level)
	{
		mBoostLevel = level;
		if(mBoostLevel != LLViewerTexture::BOOST_NONE && 
			mBoostLevel != LLViewerTexture::BOOST_SELECTED)
		{
			setNoDelete();		
		}
	}

	if (mBoostLevel == LLViewerTexture::BOOST_SELECTED)
	{
		mSelectedTime = gFrameTimeSeconds;
	}

}

bool LLViewerTexture::isActiveFetching()
{
	return false;
}

bool LLViewerTexture::bindDebugImage(const S32 stage)
{
	if (stage < 0) return false;

	bool res = true;
	if (LLViewerTexture::sCheckerBoardImagep.notNull() && (this != LLViewerTexture::sCheckerBoardImagep.get()))
	{
		res = gGL.getTexUnit(stage)->bind(LLViewerTexture::sCheckerBoardImagep);
	}

	if(!res)
	{
		return bindDefaultImage(stage);
	}

	return res;
}

bool LLViewerTexture::bindDefaultImage(S32 stage) 
{
	if (stage < 0) return false;

	bool res = true;
	if (LLViewerFetchedTexture::sDefaultImagep.notNull() && (this != LLViewerFetchedTexture::sDefaultImagep.get()))
	{
		// use default if we've got it
		res = gGL.getTexUnit(stage)->bind(LLViewerFetchedTexture::sDefaultImagep);
	}
	if (!res && LLViewerTexture::sNullImagep.notNull() && (this != LLViewerTexture::sNullImagep))
	{
		res = gGL.getTexUnit(stage)->bind(LLViewerTexture::sNullImagep);
	}
	if (!res)
	{
		LL_WARNS() << "LLViewerTexture::bindDefaultImage failed." << LL_ENDL;
	}
	stop_glerror();

	//check if there is cached raw image and switch to it if possible
	switchToCachedImage();

	LLTexturePipelineTester* tester = (LLTexturePipelineTester*)LLMetricPerformanceTesterBasic::getTester(sTesterName);
	if (tester)
	{
		tester->updateGrayTextureBinding();
	}
	return res;
}

//virtual 
BOOL LLViewerTexture::isMissingAsset()const		
{ 
	return FALSE; 
}

//virtual 
void LLViewerTexture::forceImmediateUpdate() 
{
}

void LLViewerTexture::addTextureStats(F32 virtual_size, BOOL needs_gltexture) const 
{
	if(needs_gltexture)
	{
		mNeedsGLTexture = TRUE;
	}

	virtual_size *= sTexelPixelRatio;
	if(!mMaxVirtualSizeResetCounter)
	{
		//flag to reset the values because the old values are used.
		resetMaxVirtualSizeResetCounter();
		mMaxVirtualSize = virtual_size;		
		mAdditionalDecodePriority = 0.f;	
		mNeedsGLTexture = needs_gltexture;
	}
	else if (virtual_size > mMaxVirtualSize)
	{
		mMaxVirtualSize = virtual_size;
	}	
}

void LLViewerTexture::resetTextureStats()
{
	mMaxVirtualSize = 0.0f;
	mAdditionalDecodePriority = 0.f;	
	mMaxVirtualSizeResetCounter = 0;
}

//virtual 
F32 LLViewerTexture::getMaxVirtualSize()
{
	return mMaxVirtualSize;
}

//virtual 
void LLViewerTexture::setKnownDrawSize(S32 width, S32 height)
{
	//nothing here.
}

//virtual
void LLViewerTexture::addFace(U32 ch, LLFace* facep) 
{
	llassert(ch < LLRender::NUM_TEXTURE_CHANNELS);

	if(mNumFaces[ch] >= mFaceList[ch].size())
	{
		mFaceList[ch].resize(2 * mNumFaces[ch] + 1);		
	}
	mFaceList[ch][mNumFaces[ch]] = facep;
	facep->setIndexInTex(ch, mNumFaces[ch]);
	mNumFaces[ch]++;
	mLastFaceListUpdateTimer.reset();
}

//virtual
void LLViewerTexture::removeFace(U32 ch, LLFace* facep) 
{
	llassert(ch < LLRender::NUM_TEXTURE_CHANNELS);

	if(mNumFaces[ch] > 1)
	{
		S32 index = facep->getIndexInTex(ch); 
		llassert(index < mFaceList[ch].size());
		llassert(index < mNumFaces[ch]);
		mFaceList[ch][index] = mFaceList[ch][--mNumFaces[ch]];
		mFaceList[ch][index]->setIndexInTex(ch, index);
	}
	else 
	{
		mFaceList[ch].clear();
		mNumFaces[ch] = 0;
	}
	mLastFaceListUpdateTimer.reset();
}

S32 LLViewerTexture::getTotalNumFaces() const
{
	S32 ret = 0;

	for (U32 i = 0; i < LLRender::NUM_TEXTURE_CHANNELS; ++i)
	{
		ret += mNumFaces[i];
	}

	return ret;
}

S32 LLViewerTexture::getNumFaces(U32 ch) const
{
	llassert(ch < LLRender::NUM_TEXTURE_CHANNELS);
	return mNumFaces[ch];
}


//virtual
void LLViewerTexture::addVolume(LLVOVolume* volumep) 
{
	if( mNumVolumes >= mVolumeList.size())
	{
		mVolumeList.resize(2 * mNumVolumes + 1);		
	}
	mVolumeList[mNumVolumes] = volumep;
	volumep->setIndexInTex(mNumVolumes);
	mNumVolumes++;
	mLastVolumeListUpdateTimer.reset();
}

//virtual
void LLViewerTexture::removeVolume(LLVOVolume* volumep) 
{
	if(mNumVolumes > 1)
	{
		S32 index = volumep->getIndexInTex(); 
		llassert(index < mVolumeList.size());
		llassert(index < mNumVolumes);
		mVolumeList[index] = mVolumeList[--mNumVolumes];
		mVolumeList[index]->setIndexInTex(index);
	}
	else 
	{
		mVolumeList.clear();
		mNumVolumes = 0;
	}
	mLastVolumeListUpdateTimer.reset();
}

S32 LLViewerTexture::getNumVolumes() const
{
	return mNumVolumes;
}

void LLViewerTexture::reorganizeFaceList()
{
	static const F32 MAX_WAIT_TIME = 20.f; // seconds
	static const U32 MAX_EXTRA_BUFFER_SIZE = 4;

	if(mLastFaceListUpdateTimer.getElapsedTimeF32() < MAX_WAIT_TIME)
	{
		return;
	}

	for (U32 i = 0; i < LLRender::NUM_TEXTURE_CHANNELS; ++i)
	{
		if(mNumFaces[i] + MAX_EXTRA_BUFFER_SIZE > mFaceList[i].size())
	{
		return;
	}

		mFaceList[i].erase(mFaceList[i].begin() + mNumFaces[i], mFaceList[i].end());
	}
	
	mLastFaceListUpdateTimer.reset();
}

void LLViewerTexture::reorganizeVolumeList()
{
	static const F32 MAX_WAIT_TIME = 20.f; // seconds
	static const U32 MAX_EXTRA_BUFFER_SIZE = 4;

	if(mNumVolumes + MAX_EXTRA_BUFFER_SIZE > mVolumeList.size())
	{
		return;
	}

	if(mLastVolumeListUpdateTimer.getElapsedTimeF32() < MAX_WAIT_TIME)
	{
		return;
	}

	mLastVolumeListUpdateTimer.reset();
	mVolumeList.erase(mVolumeList.begin() + mNumVolumes, mVolumeList.end());
}

//virtual
void LLViewerTexture::switchToCachedImage()
{
	//nothing here.
}

//virtual
void LLViewerTexture::setCachedRawImage(S32 discard_level, LLImageRaw* imageraw)
{
	//nothing here.
}

BOOL LLViewerTexture::isLargeImage()
{
	return  (S32)mTexelsPerImage > LLViewerTexture::sMinLargeImageSize;
}

//virtual 
void LLViewerTexture::updateBindStatsForTester()
{
	LLTexturePipelineTester* tester = (LLTexturePipelineTester*)LLMetricPerformanceTesterBasic::getTester(sTesterName);
	if (tester)
	{
		tester->updateTextureBindingStats(this);
	}
}

//----------------------------------------------------------------------------------------------
//end of LLViewerTexture
//----------------------------------------------------------------------------------------------

const std::string& fttype_to_string(const FTType& fttype)
{
	static const std::string ftt_unknown("FTT_UNKNOWN");
	static const std::string ftt_default("FTT_DEFAULT");
	static const std::string ftt_server_bake("FTT_SERVER_BAKE");
	static const std::string ftt_host_bake("FTT_HOST_BAKE");
	static const std::string ftt_map_tile("FTT_MAP_TILE");
	static const std::string ftt_local_file("FTT_LOCAL_FILE");
	static const std::string ftt_error("FTT_ERROR");
	switch(fttype)
	{
		case FTT_UNKNOWN: return ftt_unknown; break;
		case FTT_DEFAULT: return ftt_default; break;
		case FTT_SERVER_BAKE: return ftt_server_bake; break;
		case FTT_HOST_BAKE: return ftt_host_bake; break;
		case FTT_MAP_TILE: return ftt_map_tile; break;
		case FTT_LOCAL_FILE: return ftt_local_file; break;
	}
	return ftt_error;
}

//----------------------------------------------------------------------------------------------
//start of LLViewerFetchedTexture
//----------------------------------------------------------------------------------------------

LLViewerFetchedTexture::LLViewerFetchedTexture(const LLUUID& id, FTType f_type, const LLHost& host, BOOL usemipmaps)
	: LLViewerTexture(id, usemipmaps),
	mTargetHost(host)
{
	init(TRUE);
	mFTType = f_type;
	if (mFTType == FTT_HOST_BAKE)
	{
		LL_WARNS() << "Unsupported fetch type " << mFTType << LL_ENDL;
	}
	generateGLTexture();
}
	
LLViewerFetchedTexture::LLViewerFetchedTexture(const LLImageRaw* raw, FTType f_type, BOOL usemipmaps)
	: LLViewerTexture(raw, usemipmaps)
{
	init(TRUE);
	mFTType = f_type;
}
	
LLViewerFetchedTexture::LLViewerFetchedTexture(const std::string& url, FTType f_type, const LLUUID& id, BOOL usemipmaps)
	: LLViewerTexture(id, usemipmaps),
	mUrl(url)
{
	init(TRUE);
	mFTType = f_type;
	generateGLTexture();
}

void LLViewerFetchedTexture::init(bool firstinit)
{
	mOrigWidth = 0;
	mOrigHeight = 0;
	mHasAux = FALSE;
	mNeedsAux = FALSE;
	mRequestedDiscardLevel = -1;
	mRequestedDownloadPriority = 0.f;
	mFullyLoaded = FALSE;
	mCanUseHTTP = true;
	mDesiredDiscardLevel = MAX_DISCARD_LEVEL + 1;
	mMinDesiredDiscardLevel = MAX_DISCARD_LEVEL + 1;
	
	mDecodingAux = FALSE;

	mKnownDrawWidth = 0;
	mKnownDrawHeight = 0;
	mKnownDrawSizeChanged = FALSE;

	if (firstinit)
	{
		mDecodePriority = 0.f;
		mInImageList = 0;
	}

	// Only set mIsMissingAsset true when we know for certain that the database
	// does not contain this image.
	mIsMissingAsset = FALSE;

	mLoadedCallbackDesiredDiscardLevel = S8_MAX;
	mPauseLoadedCallBacks = FALSE;

	mNeedsCreateTexture = FALSE;
	
	mIsRawImageValid = FALSE;
	mRawDiscardLevel = INVALID_DISCARD_LEVEL;
	mMinDiscardLevel = 0;

	mHasFetcher = FALSE;
	mIsFetching = FALSE;
	mFetchState = 0;
	mFetchPriority = 0;
	mDownloadProgress = 0.f;
	mFetchDeltaTime = 999999.f;
	mRequestDeltaTime = 0.f;
	mForSculpt = FALSE;
	mIsFetched = FALSE;
	mInFastCacheList = FALSE;

	mCachedRawImage = NULL;
	mCachedRawDiscardLevel = -1;
	mCachedRawImageReady = FALSE;

	mSavedRawImage = NULL;
	mForceToSaveRawImage  = FALSE;
	mSaveRawImage = FALSE;
	mSavedRawDiscardLevel = -1;
	mDesiredSavedRawDiscardLevel = -1;
	mLastReferencedSavedRawImageTime = 0.0f;
	mKeptSavedRawImageTime = 0.f;
	mLastCallBackActiveTime = 0.f;
	mForceCallbackFetch = FALSE;
	mInDebug = FALSE;

	mFTType = FTT_UNKNOWN;
}

LLViewerFetchedTexture::~LLViewerFetchedTexture()
{
	//*NOTE getTextureFetch can return NULL when Viewer is shutting down.
	// This is due to LLWearableList is singleton and is destroyed after 
	// LLAppViewer::cleanup() was called. (see ticket EXT-177)
	if (mHasFetcher && LLAppViewer::getTextureFetch())
	{
		LLAppViewer::getTextureFetch()->deleteRequest(getID(), true);
	}
	cleanup();	
}

//virtual 
S8 LLViewerFetchedTexture::getType() const
{
	return LLViewerTexture::FETCHED_TEXTURE;
}

FTType LLViewerFetchedTexture::getFTType() const
{
	return mFTType;
}

void LLViewerFetchedTexture::cleanup()
{
	for(callback_list_t::iterator iter = mLoadedCallbackList.begin();
		iter != mLoadedCallbackList.end(); )
	{
		LLLoadedCallbackEntry *entryp = *iter++;
		// We never finished loading the image.  Indicate failure.
		// Note: this allows mLoadedCallbackUserData to be cleaned up.
		entryp->mCallback( FALSE, this, NULL, NULL, 0, TRUE, entryp->mUserData );
		entryp->removeTexture(this);
		delete entryp;
	}
	mLoadedCallbackList.clear();
	mNeedsAux = FALSE;
	
	// Clean up image data
	destroyRawImage();
	mCachedRawImage = NULL;
	mCachedRawDiscardLevel = -1;
	mCachedRawImageReady = FALSE;
	mSavedRawImage = NULL;
	mSavedRawDiscardLevel = -1;
}

//access the fast cache
void LLViewerFetchedTexture::loadFromFastCache()
{
	if(!mInFastCacheList)
	{
		return; //no need to access the fast cache.
	}
	mInFastCacheList = FALSE;

	mRawImage = LLAppViewer::getTextureCache()->readFromFastCache(getID(), mRawDiscardLevel);
	if(mRawImage.notNull())
	{
		mFullWidth = mRawImage->getWidth() << mRawDiscardLevel;
		mFullHeight = mRawImage->getHeight() << mRawDiscardLevel;
		setTexelsPerImage();

		if(mFullWidth > MAX_IMAGE_SIZE || mFullHeight > MAX_IMAGE_SIZE)
		{ 
			//discard all oversized textures.
			destroyRawImage();
			LL_WARNS() << "oversized, setting as missing" << LL_ENDL;
			setIsMissingAsset();
			mRawDiscardLevel = INVALID_DISCARD_LEVEL;
		}
		else
		{
			mRequestedDiscardLevel = mDesiredDiscardLevel + 1;
			mIsRawImageValid = TRUE;			
			addToCreateTexture();
		}
	}
}

void LLViewerFetchedTexture::setForSculpt()
{
	static const S32 MAX_INTERVAL = 8; //frames

	mForSculpt = TRUE;
	if(isForSculptOnly() && hasGLTexture() && !getBoundRecently())
	{
		destroyGLTexture(); //sculpt image does not need gl texture.
		mTextureState = ACTIVE;
	}
	checkCachedRawSculptImage();
	setMaxVirtualSizeResetInterval(MAX_INTERVAL);
}

BOOL LLViewerFetchedTexture::isForSculptOnly() const
{
	return mForSculpt && !mNeedsGLTexture;
}

BOOL LLViewerFetchedTexture::isDeleted()  
{ 
	return mTextureState == DELETED; 
}

BOOL LLViewerFetchedTexture::isInactive()  
{ 
	return mTextureState == INACTIVE; 
}

BOOL LLViewerFetchedTexture::isDeletionCandidate()  
{ 
	return mTextureState == DELETION_CANDIDATE; 
}

void LLViewerFetchedTexture::setDeletionCandidate()  
{ 
	if(mGLTexturep.notNull() && mGLTexturep->getTexName() && (mTextureState == INACTIVE))
	{
		mTextureState = DELETION_CANDIDATE;		
	}
}

//set the texture inactive
void LLViewerFetchedTexture::setInactive()
{
	if(mTextureState == ACTIVE && mGLTexturep.notNull() && mGLTexturep->getTexName() && !mGLTexturep->getBoundRecently())
	{
		mTextureState = INACTIVE; 
	}
}

BOOL LLViewerFetchedTexture::isFullyLoaded() const
{
	// Unfortunately, the boolean "mFullyLoaded" is never updated correctly so we use that logic
	// to check if the texture is there and completely downloaded
	return (mFullWidth != 0) && (mFullHeight != 0) && !mIsFetching && !mHasFetcher;
}


// virtual
void LLViewerFetchedTexture::dump()
{
	LLViewerTexture::dump();

	LL_INFOS() << "Dump : " << mID 
			<< ", mIsMissingAsset = " << (S32)mIsMissingAsset
			<< ", mFullWidth = " << (S32)mFullWidth
			<< ", mFullHeight = " << (S32)mFullHeight
			<< ", mOrigWidth = " << (S32)mOrigWidth
			<< ", mOrigHeight = " << (S32)mOrigHeight
			<< LL_ENDL;
	LL_INFOS() << "     : " 
			<< " mFullyLoaded = " << (S32)mFullyLoaded
			<< ", mFetchState = " << (S32)mFetchState
			<< ", mFetchPriority = " << (S32)mFetchPriority
			<< ", mDownloadProgress = " << (F32)mDownloadProgress
			<< LL_ENDL;
	LL_INFOS() << "     : " 
			<< " mHasFetcher = " << (S32)mHasFetcher
			<< ", mIsFetching = " << (S32)mIsFetching
			<< ", mIsFetched = " << (S32)mIsFetched
			<< ", mBoostLevel = " << (S32)mBoostLevel
			<< LL_ENDL;
}

///////////////////////////////////////////////////////////////////////////////
// ONLY called from LLViewerFetchedTextureList
void LLViewerFetchedTexture::destroyTexture() 
{
	// <FS:Ansariel> 
	//if(LLImageGL::sGlobalTextureMemory < sMaxDesiredTextureMem * 0.95f)//not ready to release unused memory.
	static LLCachedControl<bool> fsDestroyGLTexturesImmediately(gSavedSettings, "FSDestroyGLTexturesImmediately");
	static LLCachedControl<F32> fsDestroyGLTexturesThreshold(gSavedSettings, "FSDestroyGLTexturesThreshold");
	if (!fsDestroyGLTexturesImmediately && LLImageGL::sGlobalTextureMemory.value() < sMaxDesiredTextureMem.value() * fsDestroyGLTexturesThreshold)//not ready to release unused memory.
	// </FS:Ansariel>
	{
		return ;
	}
	if (mNeedsCreateTexture)//return if in the process of generating a new texture.
	{
		return;
	}

	//LL_DEBUGS("Avatar") << mID << LL_ENDL;
	destroyGLTexture();
	mFullyLoaded = FALSE;
}

void LLViewerFetchedTexture::addToCreateTexture()
{
	bool force_update = false;
	if (getComponents() != mRawImage->getComponents())
	{
		// We've changed the number of components, so we need to move any
		// objects using this pool to a different pool.
		mComponents = mRawImage->getComponents();
		mGLTexturep->setComponents(mComponents);
		force_update = true;

		for (U32 j = 0; j < LLRender::NUM_TEXTURE_CHANNELS; ++j)
		{
			llassert(mNumFaces[j] <= mFaceList[j].size());

			for(U32 i = 0; i < mNumFaces[j]; i++)
		{
				mFaceList[j][i]->dirtyTexture();
			}
		}

		//discard the cached raw image and the saved raw image
		mCachedRawImageReady = FALSE;
		mCachedRawDiscardLevel = -1;
		mCachedRawImage = NULL;
		mSavedRawDiscardLevel = -1;
		mSavedRawImage = NULL;
	}	

	if(isForSculptOnly())
	{
		//just update some variables, not to create a real GL texture.
		createGLTexture(mRawDiscardLevel, mRawImage, 0, FALSE);
		mNeedsCreateTexture = FALSE;
		destroyRawImage();
	}
	else if(!force_update && getDiscardLevel() > -1 && getDiscardLevel() <= mRawDiscardLevel)
	{
		mNeedsCreateTexture = FALSE;
		destroyRawImage();
	}
	else
	{	
#if 1
		//
		//if mRequestedDiscardLevel > mDesiredDiscardLevel, we assume the required image res keep going up,
		//so do not scale down the over qualified image.
		//Note: scaling down image is expensensive. Do it only when very necessary.
		//
		if(mRequestedDiscardLevel <= mDesiredDiscardLevel && !mForceToSaveRawImage)
		{
			S32 w = mFullWidth >> mRawDiscardLevel;
			S32 h = mFullHeight >> mRawDiscardLevel;

			//if big image, do not load extra data
			//scale it down to size >= LLViewerTexture::sMinLargeImageSize
			if(w * h > LLViewerTexture::sMinLargeImageSize)
			{
				S32 d_level = llmin(mRequestedDiscardLevel, (S32)mDesiredDiscardLevel) - mRawDiscardLevel;
				
				if(d_level > 0)
				{
					S32 i = 0;
					while((d_level > 0) && ((w >> i) * (h >> i) > LLViewerTexture::sMinLargeImageSize))
					{
						i++;
						d_level--;
					}
					if(i > 0)
					{
						mRawDiscardLevel += i;
						if(mRawDiscardLevel >= getDiscardLevel() && getDiscardLevel() > 0)
						{
							mNeedsCreateTexture = FALSE;
							destroyRawImage();
							return;
						}

						{
							//make a duplicate in case somebody else is using this raw image
							mRawImage = mRawImage->duplicate(); 
							mRawImage->scale(w >> i, h >> i) ;					
						}
					}
				}
			}
		}
#endif
		mNeedsCreateTexture = TRUE;
		gTextureList.mCreateTextureList.insert(this);
	}	
	return;
}

// ONLY called from LLViewerTextureList
BOOL LLViewerFetchedTexture::createTexture(S32 usename/*= 0*/)
{
	if (!mNeedsCreateTexture)
	{
		destroyRawImage();
		return FALSE;
	}
	mNeedsCreateTexture	= FALSE;
	if (mRawImage.isNull())
	{
		LL_WARNS() << "LLViewerTexture trying to create texture with no Raw Image" << LL_ENDL;
		setIsMissingAsset();
		return FALSE;
	}
// 	LL_INFOS() << llformat("IMAGE Creating (%d) [%d x %d] Bytes: %d ",
// 						mRawDiscardLevel, 
// 						mRawImage->getWidth(), mRawImage->getHeight(),mRawImage->getDataSize())
// 			<< mID.getString() << LL_ENDL;

	// <FS:Techwolf Lupindo> texture comment metadata reader
	if (!mRawImage->mComment.empty())
	{
		std::string comment = mRawImage->mComment;
		mComment["comment"] = comment;
		std::size_t position = 0;
		std::size_t length = comment.length();
		while (position < length)
		{
			std::size_t equals_position = comment.find("=", position);
			if (equals_position != std::string::npos)
			{
				std::string type = comment.substr(position, equals_position - position);
				position = comment.find("&", position);
				if (position != std::string::npos)
				{
					mComment[type] = comment.substr(equals_position + 1, position - (equals_position + 1));
					position++;
				}
				else
				{
					mComment[type] = comment.substr(equals_position + 1, length - (equals_position + 1));
				}
			}
			else
			{
				position = equals_position;
			}
		}
	}
	// </FS:Techwolf Lupindo>

	BOOL res = TRUE;

	// store original size only for locally-sourced images
	if (mUrl.compare(0, 7, "file://") == 0)
	{
		mOrigWidth = mRawImage->getWidth();
		mOrigHeight = mRawImage->getHeight();

			
		if (mBoostLevel == BOOST_PREVIEW)
		{ 
			mRawImage->biasedScaleToPowerOfTwo(1024);
		}
		else
		{ // leave black border, do not scale image content
			mRawImage->expandToPowerOfTwo(MAX_IMAGE_SIZE, FALSE);
		}
		
		mFullWidth = mRawImage->getWidth();
		mFullHeight = mRawImage->getHeight();
		setTexelsPerImage();
	}
	else
	{
		mOrigWidth = mFullWidth;
		mOrigHeight = mFullHeight;
	}

	bool size_okay = true;
	
	U32 raw_width = mRawImage->getWidth() << mRawDiscardLevel;
	U32 raw_height = mRawImage->getHeight() << mRawDiscardLevel;
	if( raw_width > MAX_IMAGE_SIZE || raw_height > MAX_IMAGE_SIZE )
	{
		LL_INFOS() << "Width or height is greater than " << MAX_IMAGE_SIZE << ": (" << raw_width << "," << raw_height << ")" << LL_ENDL;
		size_okay = false;
	}
	
	if (!LLImageGL::checkSize(mRawImage->getWidth(), mRawImage->getHeight()))
	{
		// A non power-of-two image was uploaded (through a non standard client)
		LL_INFOS() << "Non power of two width or height: (" << mRawImage->getWidth() << "," << mRawImage->getHeight() << ")" << LL_ENDL;
		size_okay = false;
	}
	
	if( !size_okay )
	{
		// An inappropriately-sized image was uploaded (through a non standard client)
		// We treat these images as missing assets which causes them to
		// be renderd as 'missing image' and to stop requesting data
		LL_WARNS() << "!size_ok, setting as missing" << LL_ENDL;
		setIsMissingAsset();
		destroyRawImage();
		return FALSE;
	}
	
		res = mGLTexturep->createGLTexture(mRawDiscardLevel, mRawImage, usename, TRUE, mBoostLevel);
	
	setActive();

	if (!needsToSaveRawImage())
	{
		mNeedsAux = FALSE;
		destroyRawImage();
	}
	return res;
}

// Call with 0,0 to turn this feature off.
//virtual
void LLViewerFetchedTexture::setKnownDrawSize(S32 width, S32 height)
{
	if(mKnownDrawWidth < width || mKnownDrawHeight < height)
	{
		mKnownDrawWidth = llmax(mKnownDrawWidth, width);
		mKnownDrawHeight = llmax(mKnownDrawHeight, height);

		mKnownDrawSizeChanged = TRUE;
		mFullyLoaded = FALSE;
	}
	addTextureStats((F32)(mKnownDrawWidth * mKnownDrawHeight));
}

//virtual
void LLViewerFetchedTexture::processTextureStats()
{
	if(mFullyLoaded)
	{		
		if(mDesiredDiscardLevel > mMinDesiredDiscardLevel)//need to load more
		{
			mDesiredDiscardLevel = llmin(mDesiredDiscardLevel, mMinDesiredDiscardLevel);
			mFullyLoaded = FALSE;
		}
	}
	else
	{
		updateVirtualSize();
		
		static LLCachedControl<bool> textures_fullres(gSavedSettings,"TextureLoadFullRes", false);
		
		if (textures_fullres)
		{
			mDesiredDiscardLevel = 0;
		}
		else if(!mFullWidth || !mFullHeight)
		{
			mDesiredDiscardLevel = 	llmin(getMaxDiscardLevel(), (S32)mLoadedCallbackDesiredDiscardLevel);
		}
		else
		{	
			if(!mKnownDrawWidth || !mKnownDrawHeight || mFullWidth <= mKnownDrawWidth || mFullHeight <= mKnownDrawHeight)
			{
				if (mFullWidth > MAX_IMAGE_SIZE_DEFAULT || mFullHeight > MAX_IMAGE_SIZE_DEFAULT)
				{
					mDesiredDiscardLevel = 1; // MAX_IMAGE_SIZE_DEFAULT = 1024 and max size ever is 2048
				}
				else
				{
					mDesiredDiscardLevel = 0;
				}
			}
			else if(mKnownDrawSizeChanged)//known draw size is set
			{			
				mDesiredDiscardLevel = (S8)llmin(log((F32)mFullWidth / mKnownDrawWidth) / log_2, 
													 log((F32)mFullHeight / mKnownDrawHeight) / log_2);
				mDesiredDiscardLevel = 	llclamp(mDesiredDiscardLevel, (S8)0, (S8)getMaxDiscardLevel());
				mDesiredDiscardLevel = llmin(mDesiredDiscardLevel, mMinDesiredDiscardLevel);
			}
			mKnownDrawSizeChanged = FALSE;
		
			if(getDiscardLevel() >= 0 && (getDiscardLevel() <= mDesiredDiscardLevel))
			{
				mFullyLoaded = TRUE;
			}
		}
	}

	if(mForceToSaveRawImage && mDesiredSavedRawDiscardLevel >= 0) //force to refetch the texture.
	{
		mDesiredDiscardLevel = llmin(mDesiredDiscardLevel, (S8)mDesiredSavedRawDiscardLevel);
		if(getDiscardLevel() < 0 || getDiscardLevel() > mDesiredDiscardLevel)
		{
			mFullyLoaded = FALSE;
		}
	}
}

const F32 MAX_PRIORITY_PIXEL                         = 999.f;     //pixel area
const F32 PRIORITY_BOOST_LEVEL_FACTOR                = 1000.f;    //boost level
const F32 PRIORITY_DELTA_DISCARD_LEVEL_FACTOR        = 100000.f;  //delta discard
const S32 MAX_DELTA_DISCARD_LEVEL_FOR_PRIORITY       = 4;
const F32 PRIORITY_ADDITIONAL_FACTOR                 = 1000000.f; //additional 
const S32 MAX_ADDITIONAL_LEVEL_FOR_PRIORITY          = 8;
const F32 PRIORITY_BOOST_HIGH_FACTOR                 = 10000000.f;//boost high
F32 LLViewerFetchedTexture::calcDecodePriority()
{
#ifndef LL_RELEASE_FOR_DOWNLOAD
	if (mID == LLAppViewer::getTextureFetch()->mDebugID)
	{
		LLAppViewer::getTextureFetch()->mDebugCount++; // for setting breakpoints
	}
#endif
	
	if (mNeedsCreateTexture)
	{
		// <FS:ND> NaN has some very special comparison characterisctics. Those would make comparing by decode-prio wrong and destroy strict weak ordering of stl containers.
		if( llisnan(mDecodePriority ) )
		{
			LL_WARNS() << "Detected NaN for decode priority" << LL_ENDL;
			mDecodePriority = 0; // What to put here? Something low? high? zero?
		}
		// </FS:NS>

		return mDecodePriority; // no change while waiting to create
	}
	if(mFullyLoaded && !mForceToSaveRawImage)//already loaded for static texture
	{
		return -1.0f; //alreay fetched
	}

	S32 cur_discard = getCurrentDiscardLevelForFetching();
	bool have_all_data = (cur_discard >= 0 && (cur_discard <= mDesiredDiscardLevel));
	F32 pixel_priority = (F32) sqrt(mMaxVirtualSize);

	F32 priority = 0.f;

	if (mIsMissingAsset)
	{
		priority = 0.0f;
	}
	else if(mDesiredDiscardLevel >= cur_discard && cur_discard > -1)
	{
		priority = -2.0f;
	}
	else if(mCachedRawDiscardLevel > -1 && mDesiredDiscardLevel >= mCachedRawDiscardLevel)
	{
		priority = -3.0f;
	}
	else if (mDesiredDiscardLevel > getMaxDiscardLevel())
	{
		// Don't decode anything we don't need
		priority = -4.0f;
	}
	else if ((mBoostLevel == LLGLTexture::BOOST_UI || mBoostLevel == LLGLTexture::BOOST_ICON) && !have_all_data)
	{
		priority = 1.f;
	}
	else if (pixel_priority < 0.001f && !have_all_data)
	{
		// Not on screen but we might want some data
		if (mBoostLevel > BOOST_SELECTED)
		{
			// Always want high boosted images
			priority = 1.f;
		}
		else
		{
			priority = -5.f; //stop fetching
		}
	}
	else if (cur_discard < 0)
	{
		//texture does not have any data, so we don't know the size of the image, treat it like 32 * 32.
		// priority range = 100,000 - 500,000
		static const F64 log_2 = log(2.0);
		F32 desired = (F32)(log(32.0/pixel_priority) / log_2);
		S32 ddiscard = MAX_DISCARD_LEVEL - (S32)desired;
		ddiscard = llclamp(ddiscard, 0, MAX_DELTA_DISCARD_LEVEL_FOR_PRIORITY);
		priority = (ddiscard + 1) * PRIORITY_DELTA_DISCARD_LEVEL_FACTOR;
		setAdditionalDecodePriority(0.1f);//boost the textures without any data so far.
	}
	else if ((mMinDiscardLevel > 0) && (cur_discard <= mMinDiscardLevel))
	{
		// larger mips are corrupted
		priority = -6.0f;
	}
	else
	{
		// priority range = 100,000 - 500,000
		S32 desired_discard = mDesiredDiscardLevel;
		if (!isJustBound() && mCachedRawImageReady)
		{
			if(mBoostLevel < BOOST_HIGH)
			{
				// We haven't rendered this in a while, de-prioritize it
				desired_discard += 2;
			}
			else
			{
				// We haven't rendered this in the last half second, and we have a cached raw image, leave the desired discard as-is
				desired_discard = cur_discard;
			}
		}

		S32 ddiscard = cur_discard - desired_discard;
		ddiscard = llclamp(ddiscard, -1, MAX_DELTA_DISCARD_LEVEL_FOR_PRIORITY);
		priority = (ddiscard + 1) * PRIORITY_DELTA_DISCARD_LEVEL_FACTOR;		
	}

	// Priority Formula:
	// BOOST_HIGH  +  ADDITIONAL PRI + DELTA DISCARD + BOOST LEVEL + PIXELS
	// [10,000,000] + [1,000,000-9,000,000]  + [100,000-500,000]   + [1-20,000]  + [0-999]
	if (priority > 0.0f)
	{
		bool large_enough = mCachedRawImageReady && ((S32)mTexelsPerImage > sMinLargeImageSize);
		if(large_enough)
		{
			//Note: 
			//to give small, low-priority textures some chance to be fetched, 
			//cut the priority in half if the texture size is larger than 256 * 256 and has a 64*64 ready.
			priority *= 0.5f; 
		}

		pixel_priority = llclamp(pixel_priority, 0.0f, MAX_PRIORITY_PIXEL); 

		priority += pixel_priority + PRIORITY_BOOST_LEVEL_FACTOR * mBoostLevel;

		if ( mBoostLevel > BOOST_HIGH)
		{
			if(mBoostLevel > BOOST_SUPER_HIGH)
			{
				//for very important textures, always grant the highest priority.
				priority += PRIORITY_BOOST_HIGH_FACTOR;
			}
			else if(mCachedRawImageReady)
			{
				//Note: 
				//to give small, low-priority textures some chance to be fetched, 
				//if high priority texture has a 64*64 ready, lower its fetching priority.
				setAdditionalDecodePriority(0.5f);
			}
			else
			{
				priority += PRIORITY_BOOST_HIGH_FACTOR;
			}
		}		

		if(mAdditionalDecodePriority > 0.0f)
		{
			// priority range += 1,000,000.f-9,000,000.f
			F32 additional = PRIORITY_ADDITIONAL_FACTOR * (1.0 + mAdditionalDecodePriority * MAX_ADDITIONAL_LEVEL_FOR_PRIORITY);
			if(large_enough)
			{
				//Note: 
				//to give small, low-priority textures some chance to be fetched, 
				//cut the additional priority to a quarter if the texture size is larger than 256 * 256 and has a 64*64 ready.
				additional *= 0.25f;
			}
			priority += additional;
		}
	}

	// <FS:ND> NaN has some very special comparison characterisctics. Those would make comparing by decode-prio wrong and destroy strict weak ordering of stl containers.
	if( llisnan(priority) )
	{
		LL_WARNS() << "Detected NaN for decode priority" << LL_ENDL;
		priority = 0; // What to put here? Something low? high? zero?
	}
	// </FS:ND>

	return priority;
}

//static
F32 LLViewerFetchedTexture::maxDecodePriority()
{
	static const F32 max_priority = PRIORITY_BOOST_HIGH_FACTOR +                           //boost_high
		PRIORITY_ADDITIONAL_FACTOR * (MAX_ADDITIONAL_LEVEL_FOR_PRIORITY + 1) +             //additional (view dependent factors)
		PRIORITY_DELTA_DISCARD_LEVEL_FACTOR * (MAX_DELTA_DISCARD_LEVEL_FOR_PRIORITY + 1) + //delta discard
		PRIORITY_BOOST_LEVEL_FACTOR * (BOOST_MAX_LEVEL - 1) +                              //boost level
		MAX_PRIORITY_PIXEL + 1.0f;                                                        //pixel area.
	
	return max_priority;
}

//============================================================================

void LLViewerFetchedTexture::setDecodePriority(F32 priority)
{
	// <FS:ND> NaN has some very special comparison characterisctics. Those would make comparing by decode-prio wrong and destroy strict weak ordering of stl containers.
	if( llisnan(priority) )
	{
		LL_WARNS() << "Detected NaN for decode priority" << LL_ENDL;
		priority = 0; // What to put here? Something low? high? zero?
	}
	// </FS:ND>
    
	mDecodePriority = priority;

	if(mDecodePriority < F_ALMOST_ZERO)
	{
		mStopFetchingTimer.reset();
	}
}

void LLViewerFetchedTexture::setAdditionalDecodePriority(F32 priority)
{
	priority = llclamp(priority, 0.f, 1.f);
	if(mAdditionalDecodePriority < priority)
	{
		mAdditionalDecodePriority = priority;
	}
}

void LLViewerFetchedTexture::updateVirtualSize() 
{	
	if(!mMaxVirtualSizeResetCounter)
	{
		addTextureStats(0.f, FALSE);//reset
	}

	for (U32 ch = 0; ch < LLRender::NUM_TEXTURE_CHANNELS; ++ch)
	{				
		llassert(mNumFaces[ch] <= mFaceList[ch].size());

		for(U32 i = 0; i < mNumFaces[ch]; i++)
		{				
			LLFace* facep = mFaceList[ch][i];
		if( facep )
		{
			LLDrawable* drawable = facep->getDrawable();
			if (drawable)
			{
				if(drawable->isRecentlyVisible())
				{
					if (getBoostLevel() == LLViewerTexture::BOOST_NONE && 
						drawable->getVObj() && drawable->getVObj()->isSelected())
					{
						setBoostLevel(LLViewerTexture::BOOST_SELECTED);
					}
					addTextureStats(facep->getVirtualSize());
					setAdditionalDecodePriority(facep->getImportanceToCamera());
				}
			}
		}
	}
	}
	//reset whether or not a face was selected after 10 seconds
	const F32 SELECTION_RESET_TIME = 10.f;

	if (getBoostLevel() ==  LLViewerTexture::BOOST_SELECTED && 
		gFrameTimeSeconds - mSelectedTime > SELECTION_RESET_TIME)
	{
		setBoostLevel(LLViewerTexture::BOOST_NONE);
	}

	if(mMaxVirtualSizeResetCounter > 0)
	{
		mMaxVirtualSizeResetCounter--;
	}
	reorganizeFaceList();
	reorganizeVolumeList();
}

S32 LLViewerFetchedTexture::getCurrentDiscardLevelForFetching()
{
	S32 current_discard = getDiscardLevel();
	if(mForceToSaveRawImage)
	{
		if(mSavedRawDiscardLevel < 0 || current_discard < 0)
		{
			current_discard = -1;
		}
		else
		{
			current_discard = llmax(current_discard, mSavedRawDiscardLevel);
		}		
	}

	return current_discard;
}

bool LLViewerFetchedTexture::setDebugFetching(S32 debug_level)
{
	if(debug_level < 0)
	{
		mInDebug = FALSE;
		return false;
	}
	mInDebug = TRUE;

	mDesiredDiscardLevel = debug_level;	

	return true;
}

bool LLViewerFetchedTexture::isActiveFetching()
{
	static LLCachedControl<bool> monitor_enabled(gSavedSettings,"DebugShowTextureInfo");

	return mFetchState > 7 && mFetchState < 10 && monitor_enabled; //in state of WAIT_HTTP_REQ or DECODE_IMAGE.
}

bool LLViewerFetchedTexture::updateFetch()
{
	static LLCachedControl<bool> textures_decode_disabled(gSavedSettings,"TextureDecodeDisabled", false);
	static LLCachedControl<F32>  sCameraMotionThreshold(gSavedSettings,"TextureCameraMotionThreshold", 0.2f);
	static LLCachedControl<S32>  sCameraMotionBoost(gSavedSettings,"TextureCameraMotionBoost", 3);
	if(textures_decode_disabled)
	{
		return false;
	}

	mFetchState = 0;
	mFetchPriority = 0;
	mFetchDeltaTime = 999999.f;
	mRequestDeltaTime = 999999.f;

#ifndef LL_RELEASE_FOR_DOWNLOAD
	if (mID == LLAppViewer::getTextureFetch()->mDebugID)
	{
		LLAppViewer::getTextureFetch()->mDebugCount++; // for setting breakpoints
	}
#endif

	if (mNeedsCreateTexture)
	{
		// We may be fetching still (e.g. waiting on write)
		// but don't check until we've processed the raw data we have
		return false;
	}
	if (mIsMissingAsset)
	{
		llassert_always(!mHasFetcher);
		return false; // skip
	}
	if (!mLoadedCallbackList.empty() && mRawImage.notNull())
	{
		return false; // process any raw image data in callbacks before replacing
	}
	if(mInFastCacheList)
	{
		return false;
	}
	
	S32 current_discard = getCurrentDiscardLevelForFetching();
	S32 desired_discard = getDesiredDiscardLevel();
	F32 decode_priority = getDecodePriority();
	decode_priority = llclamp(decode_priority, 0.0f, maxDecodePriority());

	if (mIsFetching)
	{
		// Sets mRawDiscardLevel, mRawImage, mAuxRawImage
		S32 fetch_discard = current_discard;
		
		if (mRawImage.notNull()) sRawCount--;
		if (mAuxRawImage.notNull()) sAuxCount--;
		bool finished = LLAppViewer::getTextureFetch()->getRequestFinished(getID(), fetch_discard, mRawImage, mAuxRawImage,
																		   mLastHttpGetStatus);
		if (mRawImage.notNull()) sRawCount++;
		if (mAuxRawImage.notNull())
		{
			mHasAux = TRUE;
			sAuxCount++;
		}
		if (finished)
		{
			mIsFetching = FALSE;
			mLastPacketTimer.reset();
		}
		else
		{
			mFetchState = LLAppViewer::getTextureFetch()->getFetchState(mID, mDownloadProgress, mRequestedDownloadPriority,
																		mFetchPriority, mFetchDeltaTime, mRequestDeltaTime, mCanUseHTTP);
		}
		
		// We may have data ready regardless of whether or not we are finished (e.g. waiting on write)
		if (mRawImage.notNull())
		{
			LLTexturePipelineTester* tester = (LLTexturePipelineTester*)LLMetricPerformanceTesterBasic::getTester(sTesterName);
			if (tester)
			{
				mIsFetched = TRUE;
				tester->updateTextureLoadingStats(this, mRawImage, LLAppViewer::getTextureFetch()->isFromLocalCache(mID));
			}
			mRawDiscardLevel = fetch_discard;
			if ((mRawImage->getDataSize() > 0 && mRawDiscardLevel >= 0) &&
				(current_discard < 0 || mRawDiscardLevel < current_discard))
			{
				mFullWidth = mRawImage->getWidth() << mRawDiscardLevel;
				mFullHeight = mRawImage->getHeight() << mRawDiscardLevel;
				setTexelsPerImage();

				if(mFullWidth > MAX_IMAGE_SIZE || mFullHeight > MAX_IMAGE_SIZE)
				{ 
					//discard all oversized textures.
					LL_INFOS() << "Discarding oversized texture, width= "
						<< mFullWidth << ", height= "
						<< mFullHeight << LL_ENDL;
					destroyRawImage();
					LL_WARNS() << "oversize, setting as missing" << LL_ENDL;
					setIsMissingAsset();
					mRawDiscardLevel = INVALID_DISCARD_LEVEL;
					mIsFetching = FALSE;
					mLastPacketTimer.reset();
				}
				else
				{
					mIsRawImageValid = TRUE;			
					addToCreateTexture();
				}

				return TRUE;
			}
			else
			{
				// Data is ready but we don't need it
				// (received it already while fetcher was writing to disk)
				destroyRawImage();
				return false; // done
			}
		}
		
		if (!mIsFetching)
		{
			if ((decode_priority > 0) && (mRawDiscardLevel < 0 || mRawDiscardLevel == INVALID_DISCARD_LEVEL))
			{
				// We finished but received no data
				if (getDiscardLevel() < 0)
				{
					if (getFTType() != FTT_MAP_TILE)
					{
						LL_WARNS() << mID
								<< " Fetch failure, setting as missing, decode_priority " << decode_priority
								<< " mRawDiscardLevel " << mRawDiscardLevel
								<< " current_discard " << current_discard
								<< " stats " << mLastHttpGetStatus.toHex()
								<< LL_ENDL;
					}
					setIsMissingAsset();
					desired_discard = -1;
				}
				else
				{
					//LL_WARNS() << mID << ": Setting min discard to " << current_discard << LL_ENDL;
					if(current_discard >= 0)
					{
						mMinDiscardLevel = current_discard;
						desired_discard = current_discard;
					}
					else
					{
						S32 dis_level = getDiscardLevel();
						mMinDiscardLevel = dis_level;
						desired_discard = dis_level;
					}
				}
				destroyRawImage();
			}
			else if (mRawImage.notNull())
			{
				// We have data, but our fetch failed to return raw data
				// *TODO: FIgure out why this is happening and fix it
				destroyRawImage();
			}
		}
		else
		{
// 			// Useful debugging code for undesired deprioritization of textures.
// 			if (decode_priority <= 0.0f && desired_discard >= 0 && desired_discard < current_discard)
// 			{
// 				LL_INFOS() << "Calling updateRequestPriority() with decode_priority = 0.0f" << LL_ENDL;
// 				calcDecodePriority();
// 			}
			static const F32 MAX_HOLD_TIME = 5.0f; //seconds to wait before canceling fecthing if decode_priority is 0.f.
			if(decode_priority > 0.0f || mStopFetchingTimer.getElapsedTimeF32() > MAX_HOLD_TIME)
			{
				mStopFetchingTimer.reset();
				LLAppViewer::getTextureFetch()->updateRequestPriority(mID, decode_priority);
			}
		}
	}

	bool make_request = true;	
	if (decode_priority <= 0)
	{
		make_request = false;
	}
	else if(mDesiredDiscardLevel > getMaxDiscardLevel())
	{
		make_request = false;
	}
	else if (mNeedsCreateTexture || mIsMissingAsset)
	{
		make_request = false;
	}
	else if (current_discard >= 0 && current_discard <= mMinDiscardLevel)
	{
		make_request = false;
	}
	else if(mCachedRawImage.notNull() && (current_discard < 0 || current_discard > mCachedRawDiscardLevel))
	{
		make_request = false;
		switchToCachedImage(); //use the cached raw data first
	}
	//else if (!isJustBound() && mCachedRawImageReady)
	//{
	//	make_request = false;
	//}
	
	if (make_request)
	{
		// Load the texture progressively: we try not to rush to the desired discard too fast.
		// If the camera is not moving, we do not tweak the discard level notch by notch but go to the desired discard with larger boosted steps
		// This mitigates the "textures stay blurry" problem when loading while not killing the texture memory while moving around
		S32 delta_level = (mBoostLevel > LLGLTexture::BOOST_NONE) ? 2 : 1; 
		if (current_discard < 0)
		{
			desired_discard = llmax(desired_discard, getMaxDiscardLevel() - delta_level);
		}
		else if (LLViewerTexture::sCameraMovingBias < sCameraMotionThreshold)
		{
			desired_discard = llmax(desired_discard, current_discard - sCameraMotionBoost);
		}
        else
        {
			desired_discard = llmax(desired_discard, current_discard - delta_level);
        }

		if (mIsFetching)
		{
			if (mRequestedDiscardLevel <= desired_discard)
			{
				make_request = false;
			}
		}
		else
		{
			if (current_discard >= 0 && current_discard <= desired_discard)
			{
				make_request = false;
			}
		}
	}
	
	if (make_request)
	{
		S32 w=0, h=0, c=0;
		if (getDiscardLevel() >= 0)
		{
			w = mGLTexturep->getWidth(0);
			h = mGLTexturep->getHeight(0);
			c = mComponents;
		}

		// <FS:Ansariel> Replace frequently called gSavedSettings
		//const U32 override_tex_discard_level = gSavedSettings.getU32("TextureDiscardLevel");
		static LLCachedControl<U32> sTextureDiscardLevel(gSavedSettings, "TextureDiscardLevel");
		const U32 override_tex_discard_level = sTextureDiscardLevel();
		// </FS:Ansariel>
		if (override_tex_discard_level != 0)
		{
			desired_discard = override_tex_discard_level;
		}
		
		// bypass texturefetch directly by pulling from LLTextureCache
		bool fetch_request_created = false;
		fetch_request_created = LLAppViewer::getTextureFetch()->createRequest(mFTType, mUrl, getID(), getTargetHost(), decode_priority,
																			  w, h, c, desired_discard, needsAux(), mCanUseHTTP);
		
		if (fetch_request_created)
		{
			mHasFetcher = TRUE;
			mIsFetching = TRUE;
			mRequestedDiscardLevel = desired_discard;
			mFetchState = LLAppViewer::getTextureFetch()->getFetchState(mID, mDownloadProgress, mRequestedDownloadPriority,
													   mFetchPriority, mFetchDeltaTime, mRequestDeltaTime, mCanUseHTTP);
		}

		// if createRequest() failed, we're finishing up a request for this UUID,
		// wait for it to complete
	}
	else if (mHasFetcher && !mIsFetching)
	{
		// Only delete requests that haven't received any network data
		// for a while.  Note - this is the normal mechanism for
		// deleting requests, not just a place to handle timeouts.
		const F32 FETCH_IDLE_TIME = 5.f;
		if (mLastPacketTimer.getElapsedTimeF32() > FETCH_IDLE_TIME)
		{
 			LL_DEBUGS("Texture") << "exceeded idle time " << FETCH_IDLE_TIME << ", deleting request: " << getID() << LL_ENDL;
			LLAppViewer::getTextureFetch()->deleteRequest(getID(), true);
			mHasFetcher = FALSE;
		}
	}
	
	llassert_always(mRawImage.notNull() || (!mNeedsCreateTexture && !mIsRawImageValid));
	
	return mIsFetching ? true : false;
}

void LLViewerFetchedTexture::clearFetchedResults()
{
	// <FS:Ansariel> For texture refresh
	mIsMissingAsset = FALSE;

	if(mNeedsCreateTexture || mIsFetching)
	{
		return;
	}

	cleanup();
	destroyGLTexture();

	if(getDiscardLevel() >= 0) //sculpty texture, force to invalidate
	{
		mGLTexturep->forceToInvalidateGLTexture();
	}
}

void LLViewerFetchedTexture::forceToDeleteRequest()
{
	if (mHasFetcher)
	{
		mHasFetcher = FALSE;
		mIsFetching = FALSE;
	}
		
	resetTextureStats();

	mDesiredDiscardLevel = getMaxDiscardLevel() + 1;
}

void LLViewerFetchedTexture::setIsMissingAsset(BOOL is_missing)
{
	if (is_missing == mIsMissingAsset)
	{
		return;
	}
	if (is_missing)
	{
		if (mUrl.empty())
		{
			LL_WARNS() << mID << ": Marking image as missing" << LL_ENDL;
		}
		else
		{
			// This may or may not be an error - it is normal to have no
			// map tile on an empty region, but bad if we're failing on a
			// server bake texture.
			if (getFTType() != FTT_MAP_TILE)
			{
				LL_WARNS() << mUrl << ": Marking image as missing" << LL_ENDL;
			}
		}
		if (mHasFetcher)
		{
			LLAppViewer::getTextureFetch()->deleteRequest(getID(), true);
			mHasFetcher = FALSE;
			mIsFetching = FALSE;
			mLastPacketTimer.reset();
			mFetchState = 0;
			mFetchPriority = 0;
		}
	}
	else
	{
		LL_INFOS() << mID << ": un-flagging missing asset" << LL_ENDL;
	}
	mIsMissingAsset = is_missing;
}

void LLViewerFetchedTexture::setLoadedCallback( loaded_callback_func loaded_callback,
									   S32 discard_level, BOOL keep_imageraw, BOOL needs_aux, void* userdata, 
									   LLLoadedCallbackEntry::source_callback_list_t* src_callback_list, BOOL pause)
{
	//
	// Don't do ANYTHING here, just add it to the global callback list
	//
	if (mLoadedCallbackList.empty())
	{
		// Put in list to call this->doLoadedCallbacks() periodically
		gTextureList.mCallbackList.insert(this);
		mLoadedCallbackDesiredDiscardLevel = (S8)discard_level;
	}
	else
	{
		mLoadedCallbackDesiredDiscardLevel = llmin(mLoadedCallbackDesiredDiscardLevel, (S8)discard_level);
	}

	if(mPauseLoadedCallBacks)
	{
		if(!pause)
		{
			unpauseLoadedCallbacks(src_callback_list);
		}
	}
	else if(pause)
	{
		pauseLoadedCallbacks(src_callback_list);
	}

	LLLoadedCallbackEntry* entryp = new LLLoadedCallbackEntry(loaded_callback, discard_level, keep_imageraw, userdata, src_callback_list, this, pause);
	mLoadedCallbackList.push_back(entryp);	

	mNeedsAux |= needs_aux;
	if(keep_imageraw)
	{
		mSaveRawImage = TRUE;
	}
	if (mNeedsAux && mAuxRawImage.isNull() && getDiscardLevel() >= 0)
	{
		if(mHasAux)
		{
			//trigger a refetch
			forceToRefetchTexture();
		}
		else
		{
			// We need aux data, but we've already loaded the image, and it didn't have any
			LL_WARNS() << "No aux data available for callback for image:" << getID() << LL_ENDL;
		}
	}
	mLastCallBackActiveTime = sCurrentTime ;
        mLastReferencedSavedRawImageTime = sCurrentTime;
}

void LLViewerFetchedTexture::clearCallbackEntryList()
{
	if(mLoadedCallbackList.empty())
	{
		return;
	}

	for(callback_list_t::iterator iter = mLoadedCallbackList.begin();
			iter != mLoadedCallbackList.end(); )
	{
		LLLoadedCallbackEntry *entryp = *iter;
			
		// We never finished loading the image.  Indicate failure.
		// Note: this allows mLoadedCallbackUserData to be cleaned up.
		entryp->mCallback(FALSE, this, NULL, NULL, 0, TRUE, entryp->mUserData);
		iter = mLoadedCallbackList.erase(iter);
		delete entryp;
	}
	gTextureList.mCallbackList.erase(this);
		
	mLoadedCallbackDesiredDiscardLevel = S8_MAX;
	if(needsToSaveRawImage())
	{
		destroySavedRawImage();
	}

	return;
}

void LLViewerFetchedTexture::deleteCallbackEntry(const LLLoadedCallbackEntry::source_callback_list_t* callback_list)
{
	if(mLoadedCallbackList.empty() || !callback_list)
	{
		return;
	}

	S32 desired_discard = S8_MAX;
	S32 desired_raw_discard = INVALID_DISCARD_LEVEL;
	for(callback_list_t::iterator iter = mLoadedCallbackList.begin();
			iter != mLoadedCallbackList.end(); )
	{
		LLLoadedCallbackEntry *entryp = *iter;
		if(entryp->mSourceCallbackList == callback_list)
		{
			// We never finished loading the image.  Indicate failure.
			// Note: this allows mLoadedCallbackUserData to be cleaned up.
			entryp->mCallback(FALSE, this, NULL, NULL, 0, TRUE, entryp->mUserData);
			iter = mLoadedCallbackList.erase(iter);
			delete entryp;
		}
		else
		{
			++iter;

			desired_discard = llmin(desired_discard, entryp->mDesiredDiscard);
			if(entryp->mNeedsImageRaw)
			{
				desired_raw_discard = llmin(desired_raw_discard, entryp->mDesiredDiscard);
			}
		}
	}

	mLoadedCallbackDesiredDiscardLevel = desired_discard;
	if (mLoadedCallbackList.empty())
	{
		// If we have no callbacks, take us off of the image callback list.
		gTextureList.mCallbackList.erase(this);
		
		if(needsToSaveRawImage())
		{
			destroySavedRawImage();
		}
	}
	else if(needsToSaveRawImage() && mBoostLevel != LLGLTexture::BOOST_PREVIEW)
	{
		if(desired_raw_discard != INVALID_DISCARD_LEVEL)
		{
			mDesiredSavedRawDiscardLevel = desired_raw_discard;
		}
		else
		{
			destroySavedRawImage();
		}
	}
}

void LLViewerFetchedTexture::unpauseLoadedCallbacks(const LLLoadedCallbackEntry::source_callback_list_t* callback_list)
{
	if(!callback_list)
{
		mPauseLoadedCallBacks = FALSE;
		return;
	}

	BOOL need_raw = FALSE;
	for(callback_list_t::iterator iter = mLoadedCallbackList.begin();
			iter != mLoadedCallbackList.end(); )
	{
		LLLoadedCallbackEntry *entryp = *iter++;
		if(entryp->mSourceCallbackList == callback_list)
		{
			entryp->mPaused = FALSE;
			if(entryp->mNeedsImageRaw)
			{
				need_raw = TRUE;
			}
		}
	}
	mPauseLoadedCallBacks = FALSE ;
	mLastCallBackActiveTime = sCurrentTime ;
	mForceCallbackFetch = TRUE;
	if(need_raw)
	{
		mSaveRawImage = TRUE;
	}
}

void LLViewerFetchedTexture::pauseLoadedCallbacks(const LLLoadedCallbackEntry::source_callback_list_t* callback_list)
{
	if(!callback_list)
{
		return;
	}

	bool paused = true;

	for(callback_list_t::iterator iter = mLoadedCallbackList.begin();
			iter != mLoadedCallbackList.end(); )
	{
		LLLoadedCallbackEntry *entryp = *iter++;
		if(entryp->mSourceCallbackList == callback_list)
		{
			entryp->mPaused = TRUE;
		}
		else if(!entryp->mPaused)
		{
			paused = false;
		}
	}

	if(paused)
	{
		mPauseLoadedCallBacks = TRUE;//when set, loaded callback is paused.
		resetTextureStats();
		mSaveRawImage = FALSE;
	}
}

bool LLViewerFetchedTexture::doLoadedCallbacks()
{
	static const F32 MAX_INACTIVE_TIME = 900.f ; //seconds
	static const F32 MAX_IDLE_WAIT_TIME = 5.f ; //seconds

	if (mNeedsCreateTexture)
	{
		return false;
	}
	if(mPauseLoadedCallBacks)
	{
		destroyRawImage();
		return false; //paused
	}	
	if(sCurrentTime - mLastCallBackActiveTime > MAX_INACTIVE_TIME && !mIsFetching)
	{
		if (mFTType == FTT_SERVER_BAKE)
		{
			//output some debug info
			LL_INFOS() << "baked texture: " << mID << "clears all call backs due to inactivity." << LL_ENDL;
			LL_INFOS() << mUrl << LL_ENDL;
			LL_INFOS() << "current discard: " << getDiscardLevel() << " current discard for fetch: " << getCurrentDiscardLevelForFetching() <<
				" Desired discard: " << getDesiredDiscardLevel() << "decode Pri: " << getDecodePriority() << LL_ENDL;
		}

		clearCallbackEntryList() ; //remove all callbacks.
		return false ;
	}

	bool res = false;
	
	if (isMissingAsset())
	{
		if (mFTType == FTT_SERVER_BAKE)
		{
			//output some debug info
			LL_INFOS() << "baked texture: " << mID << "is missing." << LL_ENDL;
			LL_INFOS() << mUrl << LL_ENDL;
		}

		for(callback_list_t::iterator iter = mLoadedCallbackList.begin();
			iter != mLoadedCallbackList.end(); )
		{
			LLLoadedCallbackEntry *entryp = *iter++;
			// We never finished loading the image.  Indicate failure.
			// Note: this allows mLoadedCallbackUserData to be cleaned up.
			entryp->mCallback(FALSE, this, NULL, NULL, 0, TRUE, entryp->mUserData);
			delete entryp;
		}
		mLoadedCallbackList.clear();

		// Remove ourself from the global list of textures with callbacks
		gTextureList.mCallbackList.erase(this);
		return false;
	}	

	S32 gl_discard = getDiscardLevel();

	// If we don't have a legit GL image, set it to be lower than the worst discard level
	if (gl_discard == -1)
	{
		gl_discard = MAX_DISCARD_LEVEL + 1;
	}

	//
	// Determine the quality levels of textures that we can provide to callbacks
	// and whether we need to do decompression/readback to get it
	//
	S32 current_raw_discard = MAX_DISCARD_LEVEL + 1; // We can always do a readback to get a raw discard
	S32 best_raw_discard = gl_discard;	// Current GL quality level
	S32 current_aux_discard = MAX_DISCARD_LEVEL + 1;
	S32 best_aux_discard = MAX_DISCARD_LEVEL + 1;

	if (mIsRawImageValid)
	{
		// If we have an existing raw image, we have a baseline for the raw and auxiliary quality levels.
		best_raw_discard = llmin(best_raw_discard, mRawDiscardLevel);
		best_aux_discard = llmin(best_aux_discard, mRawDiscardLevel); // We always decode the aux when we decode the base raw
		current_aux_discard = llmin(current_aux_discard, best_aux_discard);
	}
	else
	{
		// We have no data at all, we need to get it
		// Do this by forcing the best aux discard to be 0.
		best_aux_discard = 0;
	}


	//
	// See if any of the callbacks would actually run using the data that we can provide,
	// and also determine if we need to perform any readbacks or decodes.
	//
	bool run_gl_callbacks = false;
	bool run_raw_callbacks = false;
	bool need_readback = false;

	for(callback_list_t::iterator iter = mLoadedCallbackList.begin();
		iter != mLoadedCallbackList.end(); )
	{
		LLLoadedCallbackEntry *entryp = *iter++;
	
		if (entryp->mNeedsImageRaw)
		{
			if (mNeedsAux)
			{
				//
				// Need raw and auxiliary channels
				//
				if (entryp->mLastUsedDiscard > current_aux_discard)
				{
					// We have useful data, run the callbacks
					run_raw_callbacks = true;
				}
			}
			else
			{
				if (entryp->mLastUsedDiscard > current_raw_discard)
				{
					// We have useful data, just run the callbacks
					run_raw_callbacks = true;
				}
				else if (entryp->mLastUsedDiscard > best_raw_discard)
				{
					// We can readback data, and then run the callbacks
					need_readback = true;
					run_raw_callbacks = true;
				}
			}
		}
		else
		{
			// Needs just GL
			if (entryp->mLastUsedDiscard > gl_discard)
			{
				// We have enough data, run this callback requiring GL data
				run_gl_callbacks = true;
			}
		}
	}

	//
	// Do a readback if required, OR start off a texture decode
	//
	if (need_readback && (getMaxDiscardLevel() > gl_discard))
	{
		// Do a readback to get the GL data into the raw image
		// We have GL data.

		destroyRawImage();
		reloadRawImage(mLoadedCallbackDesiredDiscardLevel);
		llassert_always(mRawImage.notNull());
		llassert_always(!mNeedsAux || mAuxRawImage.notNull());
	}

	//
	// Run raw/auxiliary data callbacks
	//
	if (run_raw_callbacks && mIsRawImageValid && (mRawDiscardLevel <= getMaxDiscardLevel()))
	{
		// Do callbacks which require raw image data.
		//LL_INFOS() << "doLoadedCallbacks raw for " << getID() << LL_ENDL;

		// Call each party interested in the raw data.
		for(callback_list_t::iterator iter = mLoadedCallbackList.begin();
			iter != mLoadedCallbackList.end(); )
		{
			callback_list_t::iterator curiter = iter++;
			LLLoadedCallbackEntry *entryp = *curiter;
			if (entryp->mNeedsImageRaw && (entryp->mLastUsedDiscard > mRawDiscardLevel))
			{
				// If we've loaded all the data there is to load or we've loaded enough
				// to satisfy the interested party, then this is the last time that
				// we're going to call them.

				mLastCallBackActiveTime = sCurrentTime;
				//llassert_always(mRawImage.notNull());
				if(mNeedsAux && mAuxRawImage.isNull())
				{
					LL_WARNS() << "Raw Image with no Aux Data for callback" << LL_ENDL;
				}
				BOOL final = mRawDiscardLevel <= entryp->mDesiredDiscard ? TRUE : FALSE;
				//LL_INFOS() << "Running callback for " << getID() << LL_ENDL;
				//LL_INFOS() << mRawImage->getWidth() << "x" << mRawImage->getHeight() << LL_ENDL;
				entryp->mLastUsedDiscard = mRawDiscardLevel;
				entryp->mCallback(TRUE, this, mRawImage, mAuxRawImage, mRawDiscardLevel, final, entryp->mUserData);
				if (final)
				{
					iter = mLoadedCallbackList.erase(curiter);
					delete entryp;
				}
				res = true;
			}
		}
	}

	//
	// Run GL callbacks
	//
	if (run_gl_callbacks && (gl_discard <= getMaxDiscardLevel()))
	{
		//LL_INFOS() << "doLoadedCallbacks GL for " << getID() << LL_ENDL;

		// Call the callbacks interested in GL data.
		for(callback_list_t::iterator iter = mLoadedCallbackList.begin();
			iter != mLoadedCallbackList.end(); )
		{
			callback_list_t::iterator curiter = iter++;
			LLLoadedCallbackEntry *entryp = *curiter;
			if (!entryp->mNeedsImageRaw && (entryp->mLastUsedDiscard > gl_discard))
			{
				mLastCallBackActiveTime = sCurrentTime;
				BOOL final = gl_discard <= entryp->mDesiredDiscard ? TRUE : FALSE;
				entryp->mLastUsedDiscard = gl_discard;
				entryp->mCallback(TRUE, this, NULL, NULL, gl_discard, final, entryp->mUserData);
				if (final)
				{
					iter = mLoadedCallbackList.erase(curiter);
					delete entryp;
				}
				res = true;
			}
		}
	}

	// Done with any raw image data at this point (will be re-created if we still have callbacks)
	destroyRawImage();

	//
	// If we have no callbacks, take us off of the image callback list.
	//
	if (mLoadedCallbackList.empty())
	{
		gTextureList.mCallbackList.erase(this);
	}
	else if(!res && mForceCallbackFetch && sCurrentTime - mLastCallBackActiveTime > MAX_IDLE_WAIT_TIME && !mIsFetching)
	{
		//wait for long enough but no fetching request issued, force one.
		forceToRefetchTexture(mLoadedCallbackDesiredDiscardLevel, 5.f);
		mForceCallbackFetch = FALSE; //fire once.
	}

	return res;
}

//virtual
void LLViewerFetchedTexture::forceImmediateUpdate()
{
	//only immediately update a deleted texture which is now being re-used.
	if(!isDeleted())
	{
		return;
	}
	//if already called forceImmediateUpdate()
	if(mInImageList && mDecodePriority == LLViewerFetchedTexture::maxDecodePriority())
	{
		return;
	}

	gTextureList.forceImmediateUpdate(this);
	return;
}

LLImageRaw* LLViewerFetchedTexture::reloadRawImage(S8 discard_level)
{
	llassert_always(mGLTexturep.notNull());
	llassert_always(discard_level >= 0);
	llassert_always(mComponents > 0);

	if (mRawImage.notNull())
	{
		//mRawImage is in use by somebody else, do not delete it.
		return NULL;
	}

	if(mSavedRawDiscardLevel >= 0 && mSavedRawDiscardLevel <= discard_level)
	{
		if(mSavedRawDiscardLevel != discard_level)
		{
			mRawImage = new LLImageRaw(getWidth(discard_level), getHeight(discard_level), getComponents());
			mRawImage->copy(getSavedRawImage());
		}
		else
		{
			mRawImage = getSavedRawImage();
		}
		mRawDiscardLevel = discard_level;
	}
	else
	{		
		//force to fetch raw image again if cached raw image is not good enough.
		if(mCachedRawDiscardLevel > discard_level)
		{
			mRawImage = mCachedRawImage;
			mRawDiscardLevel = mCachedRawDiscardLevel;
		}
		else //cached raw image is good enough, copy it.
		{
			if(mCachedRawDiscardLevel != discard_level)
			{
				mRawImage = new LLImageRaw(getWidth(discard_level), getHeight(discard_level), getComponents());
				mRawImage->copy(mCachedRawImage);
			}
			else
			{
				mRawImage = mCachedRawImage;
			}
			mRawDiscardLevel = discard_level;
		}
	}
	mIsRawImageValid = TRUE;
	sRawCount++;	
	
	return mRawImage;
}

bool LLViewerFetchedTexture::needsToSaveRawImage()
{
	return mForceToSaveRawImage || mSaveRawImage;
}

void LLViewerFetchedTexture::destroyRawImage()
{	
	if (mAuxRawImage.notNull() && !needsToSaveRawImage())
	{
		sAuxCount--;
		mAuxRawImage = NULL;
	}

	if (mRawImage.notNull()) 
	{
		sRawCount--;		

		if(mIsRawImageValid)
		{
			if(needsToSaveRawImage())
			{
				saveRawImage();
			}		
			setCachedRawImage();
		}
		
		mRawImage = NULL;
	
		mIsRawImageValid = FALSE;
		mRawDiscardLevel = INVALID_DISCARD_LEVEL;
	}
}

//use the mCachedRawImage to (re)generate the gl texture.
//virtual
void LLViewerFetchedTexture::switchToCachedImage()
{
	if(mCachedRawImage.notNull())
	{
		mRawImage = mCachedRawImage;
						
		if (getComponents() != mRawImage->getComponents())
		{
			// We've changed the number of components, so we need to move any
			// objects using this pool to a different pool.
			mComponents = mRawImage->getComponents();
			mGLTexturep->setComponents(mComponents);
			gTextureList.dirtyImage(this);
		}			

		mIsRawImageValid = TRUE;
		mRawDiscardLevel = mCachedRawDiscardLevel;
		gTextureList.mCreateTextureList.insert(this);
		mNeedsCreateTexture = TRUE;		
	}
}

//cache the imageraw forcefully.
//virtual 
void LLViewerFetchedTexture::setCachedRawImage(S32 discard_level, LLImageRaw* imageraw) 
{
	if(imageraw != mRawImage.get())
	{
		mCachedRawImage = imageraw;
		mCachedRawDiscardLevel = discard_level;
		mCachedRawImageReady = TRUE;
	}
}

void LLViewerFetchedTexture::setCachedRawImage()
{	
	if(mRawImage == mCachedRawImage)
	{
		return;
	}
	if(!mIsRawImageValid)
	{
		return;
	}

	if(mCachedRawImageReady)
	{
		return;
	}

	if(mCachedRawDiscardLevel < 0 || mCachedRawDiscardLevel > mRawDiscardLevel)
	{
		S32 i = 0;
		S32 w = mRawImage->getWidth();
		S32 h = mRawImage->getHeight();

		S32 max_size = MAX_CACHED_RAW_IMAGE_AREA;
		if(LLGLTexture::BOOST_TERRAIN == mBoostLevel)
		{
			max_size = MAX_CACHED_RAW_TERRAIN_IMAGE_AREA;
		}		
		if(mForSculpt)
		{
			max_size = MAX_CACHED_RAW_SCULPT_IMAGE_AREA;
			mCachedRawImageReady = !mRawDiscardLevel;
		}
		else
		{
			mCachedRawImageReady = (!mRawDiscardLevel || ((w * h) >= max_size));
		}

		while(((w >> i) * (h >> i)) > max_size)
		{
			++i;
		}
		
		if(i)
		{
			if(!(w >> i) || !(h >> i))
			{
				--i;
			}
			
			{
				//make a duplicate in case somebody else is using this raw image
				mRawImage = mRawImage->duplicate(); 
				mRawImage->scale(w >> i, h >> i) ;
			}
		}
		mCachedRawImage = mRawImage;
		mRawDiscardLevel += i;
		mCachedRawDiscardLevel = mRawDiscardLevel;			
	}
}

void LLViewerFetchedTexture::checkCachedRawSculptImage()
{
	if(mCachedRawImageReady && mCachedRawDiscardLevel > 0)
	{
		if(getDiscardLevel() != 0)
		{
			mCachedRawImageReady = FALSE;
		}
		else if(isForSculptOnly())
		{
			resetTextureStats(); //do not update this image any more.
		}
	}
}

void LLViewerFetchedTexture::saveRawImage() 
{
	if(mRawImage.isNull() || mRawImage == mSavedRawImage || (mSavedRawDiscardLevel >= 0 && mSavedRawDiscardLevel <= mRawDiscardLevel))
	{
		return;
	}

	mSavedRawDiscardLevel = mRawDiscardLevel;
	mSavedRawImage = new LLImageRaw(mRawImage->getData(), mRawImage->getWidth(), mRawImage->getHeight(), mRawImage->getComponents());

	if(mForceToSaveRawImage && mSavedRawDiscardLevel <= mDesiredSavedRawDiscardLevel)
	{
		mForceToSaveRawImage = FALSE;
	}

	mLastReferencedSavedRawImageTime = sCurrentTime;
}

//force to refetch the texture to the discard level 
void LLViewerFetchedTexture::forceToRefetchTexture(S32 desired_discard, F32 kept_time)
{
	if(mForceToSaveRawImage)
	{
		desired_discard = llmin(desired_discard, mDesiredSavedRawDiscardLevel);
		kept_time = llmax(kept_time, mKeptSavedRawImageTime);
	}

	//trigger a new fetch.
	mForceToSaveRawImage = TRUE ;
	mDesiredSavedRawDiscardLevel = desired_discard ;
	mKeptSavedRawImageTime = kept_time ;
	mLastReferencedSavedRawImageTime = sCurrentTime ;
	mSavedRawImage = NULL ;
	mSavedRawDiscardLevel = -1 ;
}

void LLViewerFetchedTexture::forceToSaveRawImage(S32 desired_discard, F32 kept_time) 
{ 
	mKeptSavedRawImageTime = kept_time;
	mLastReferencedSavedRawImageTime = sCurrentTime;

	if(mSavedRawDiscardLevel > -1 && mSavedRawDiscardLevel <= desired_discard)
	{
		return; //raw imge is ready.
	}

	if(!mForceToSaveRawImage || mDesiredSavedRawDiscardLevel < 0 || mDesiredSavedRawDiscardLevel > desired_discard)
	{
		mForceToSaveRawImage = TRUE;
		mDesiredSavedRawDiscardLevel = desired_discard;
	
		//copy from the cached raw image if exists.
		if(mCachedRawImage.notNull() && mRawImage.isNull() )
		{
			mRawImage = mCachedRawImage;
			mRawDiscardLevel = mCachedRawDiscardLevel;

			saveRawImage();

			mRawImage = NULL;
			mRawDiscardLevel = INVALID_DISCARD_LEVEL;
		}		
	}
}
void LLViewerFetchedTexture::destroySavedRawImage()
{
	if(mLastReferencedSavedRawImageTime < mKeptSavedRawImageTime)
	{
		return; //keep the saved raw image.
	}

	mForceToSaveRawImage  = FALSE;
	mSaveRawImage = FALSE;

	clearCallbackEntryList();
	
	mSavedRawImage = NULL ;
	mForceToSaveRawImage  = FALSE ;
	mSaveRawImage = FALSE ;
	mSavedRawDiscardLevel = -1 ;
	mDesiredSavedRawDiscardLevel = -1 ;
	mLastReferencedSavedRawImageTime = 0.0f ;
	mKeptSavedRawImageTime = 0.f ;
	
	if(mAuxRawImage.notNull())
	{
		sAuxCount--;
		mAuxRawImage = NULL;
	}
}

LLImageRaw* LLViewerFetchedTexture::getSavedRawImage() 
{
	mLastReferencedSavedRawImageTime = sCurrentTime;

	return mSavedRawImage;
}
	
BOOL LLViewerFetchedTexture::hasSavedRawImage() const
{
	return mSavedRawImage.notNull();
}
	
F32 LLViewerFetchedTexture::getElapsedLastReferencedSavedRawImageTime() const
{ 
	return sCurrentTime - mLastReferencedSavedRawImageTime;
}

//----------------------------------------------------------------------------------------------
//end of LLViewerFetchedTexture
//----------------------------------------------------------------------------------------------

//----------------------------------------------------------------------------------------------
//start of LLViewerLODTexture
//----------------------------------------------------------------------------------------------
LLViewerLODTexture::LLViewerLODTexture(const LLUUID& id, FTType f_type, const LLHost& host, BOOL usemipmaps)
	: LLViewerFetchedTexture(id, f_type, host, usemipmaps)
{
	init(TRUE);
}

LLViewerLODTexture::LLViewerLODTexture(const std::string& url, FTType f_type, const LLUUID& id, BOOL usemipmaps)
	: LLViewerFetchedTexture(url, f_type, id, usemipmaps)
{
	init(TRUE);
}

void LLViewerLODTexture::init(bool firstinit)
{
	mTexelsPerImage = 64.f*64.f;
	mDiscardVirtualSize = 0.f;
	mCalculatedDiscardLevel = -1.f;
}

//virtual 
S8 LLViewerLODTexture::getType() const
{
	return LLViewerTexture::LOD_TEXTURE;
}

BOOL LLViewerLODTexture::isUpdateFrozen()
{
	return LLViewerTexture::sFreezeImageScalingDown && !getDiscardLevel();
}

// This is gauranteed to get called periodically for every texture
//virtual
void LLViewerLODTexture::processTextureStats()
{
	updateVirtualSize();
	
	static LLCachedControl<bool> textures_fullres(gSavedSettings,"TextureLoadFullRes", false);
	
	if (textures_fullres)
	{
		mDesiredDiscardLevel = 0;
	}
	// Generate the request priority and render priority
	else if (mDontDiscard || !mUseMipMaps)
	{
		mDesiredDiscardLevel = 0;
		if (mFullWidth > MAX_IMAGE_SIZE_DEFAULT || mFullHeight > MAX_IMAGE_SIZE_DEFAULT)
			mDesiredDiscardLevel = 1; // MAX_IMAGE_SIZE_DEFAULT = 1024 and max size ever is 2048
	}
	else if (mBoostLevel < LLGLTexture::BOOST_HIGH && mMaxVirtualSize <= 10.f)
	{
		// If the image has not been significantly visible in a while, we don't want it
		mDesiredDiscardLevel = llmin(mMinDesiredDiscardLevel, (S8)(MAX_DISCARD_LEVEL + 1));
	}
	else if (!mFullWidth  || !mFullHeight)
	{
		mDesiredDiscardLevel = 	getMaxDiscardLevel();
	}
	else
	{
		//static const F64 log_2 = log(2.0);
		static const F64 log_4 = log(4.0);

		F32 discard_level = 0.f;

		// If we know the output width and height, we can force the discard
		// level to the correct value, and thus not decode more texture
		// data than we need to.
		if (mKnownDrawWidth && mKnownDrawHeight)
		{
			S32 draw_texels = mKnownDrawWidth * mKnownDrawHeight;

			// Use log_4 because we're in square-pixel space, so an image
			// with twice the width and twice the height will have mTexelsPerImage
			// 4 * draw_size
			discard_level = (F32)(log(mTexelsPerImage/draw_texels) / log_4);
		}
		else
		{
			if(isLargeImage() && !isJustBound() && mAdditionalDecodePriority < 0.3f)
			{
				//if is a big image and not being used recently, nor close to the view point, do not load hi-res data.
				mMaxVirtualSize = llmin(mMaxVirtualSize, (F32)LLViewerTexture::sMinLargeImageSize);
			}

			if ((mCalculatedDiscardLevel >= 0.f) &&
				(llabs(mMaxVirtualSize - mDiscardVirtualSize) < mMaxVirtualSize*.20f))
			{
				// < 20% change in virtual size = no change in desired discard
				discard_level = mCalculatedDiscardLevel; 
			}
			else
			{
				// Calculate the required scale factor of the image using pixels per texel
				discard_level = (F32)(log(mTexelsPerImage/mMaxVirtualSize) / log_4);
				mDiscardVirtualSize = mMaxVirtualSize;
				mCalculatedDiscardLevel = discard_level;
			}
		}
		if (mBoostLevel < LLGLTexture::BOOST_SCULPTED)
		{
			discard_level += sDesiredDiscardBias;
			discard_level *= sDesiredDiscardScale; // scale
			discard_level += sCameraMovingDiscardBias;
		}
		discard_level = floorf(discard_level);

		F32 min_discard = 0.f;
		if (mFullWidth > MAX_IMAGE_SIZE_DEFAULT || mFullHeight > MAX_IMAGE_SIZE_DEFAULT)
			min_discard = 1.f; // MAX_IMAGE_SIZE_DEFAULT = 1024 and max size ever is 2048

		discard_level = llclamp(discard_level, min_discard, (F32)MAX_DISCARD_LEVEL);
		
		// Can't go higher than the max discard level
		mDesiredDiscardLevel = llmin(getMaxDiscardLevel() + 1, (S32)discard_level);
		// Clamp to min desired discard
		mDesiredDiscardLevel = llmin(mMinDesiredDiscardLevel, mDesiredDiscardLevel);

		//
		// At this point we've calculated the quality level that we want,
		// if possible.  Now we check to see if we have it, and take the
		// proper action if we don't.
		//

		S32 current_discard = getDiscardLevel();
		if (sDesiredDiscardBias > 0.0f && mBoostLevel < LLGLTexture::BOOST_SCULPTED && current_discard >= 0)
		{
			if(desired_discard_bias_max <= sDesiredDiscardBias && !mForceToSaveRawImage)
			{
				//needs to release texture memory urgently
				scaleDown();
			}
			// Limit the amount of GL memory bound each frame
			else if ( sBoundTextureMemory > sMaxBoundTextureMemory * texmem_middle_bound_scale &&
				(!getBoundRecently() || mDesiredDiscardLevel >= mCachedRawDiscardLevel))
			{
				scaleDown();
			}
			// Only allow GL to have 2x the video card memory
			else if ( sTotalTextureMemory > sMaxTotalTextureMem * texmem_middle_bound_scale &&
				(!getBoundRecently() || mDesiredDiscardLevel >= mCachedRawDiscardLevel))
			{
				scaleDown();
				
			}
		}
	}

	if(mForceToSaveRawImage && mDesiredSavedRawDiscardLevel >= 0)
	{
		mDesiredDiscardLevel = llmin(mDesiredDiscardLevel, (S8)mDesiredSavedRawDiscardLevel);
	}
	else if(LLPipeline::sMemAllocationThrottled)//release memory of large textures by decrease their resolutions.
	{
		if(scaleDown())
		{
			mDesiredDiscardLevel = mCachedRawDiscardLevel;
		}
	}
}

bool LLViewerLODTexture::scaleDown()
{
	if(hasGLTexture() && mCachedRawDiscardLevel > getDiscardLevel())
	{		
		switchToCachedImage();	

		LLTexturePipelineTester* tester = (LLTexturePipelineTester*)LLMetricPerformanceTesterBasic::getTester(sTesterName);
		if (tester)
		{
			tester->setStablizingTime();
		}

		return true;
	}
	return false;
}
//----------------------------------------------------------------------------------------------
//end of LLViewerLODTexture
//----------------------------------------------------------------------------------------------

//----------------------------------------------------------------------------------------------
//start of LLViewerMediaTexture
//----------------------------------------------------------------------------------------------
//static
void LLViewerMediaTexture::updateClass()
{
	static const F32 MAX_INACTIVE_TIME = 30.f;

#if 0
	//force to play media.
	gSavedSettings.setBOOL("AudioStreamingMedia", true);
#endif

	for(media_map_t::iterator iter = sMediaMap.begin(); iter != sMediaMap.end(); )
	{
		LLViewerMediaTexture* mediap = iter->second;	
		
		if(mediap->getNumRefs() == 1) //one reference by sMediaMap
		{
			//
			//Note: delay some time to delete the media textures to stop endlessly creating and immediately removing media texture.
			//
			if(mediap->getLastReferencedTimer()->getElapsedTimeF32() > MAX_INACTIVE_TIME)
			{
				media_map_t::iterator cur = iter++;
				sMediaMap.erase(cur);
				continue;
			}
		}
		++iter;
	}
}

//static 
void LLViewerMediaTexture::removeMediaImplFromTexture(const LLUUID& media_id) 
{
	LLViewerMediaTexture* media_tex = findMediaTexture(media_id);
	if(media_tex)
	{
		media_tex->invalidateMediaImpl();
	}
}

//static
void LLViewerMediaTexture::cleanUpClass()
{
	sMediaMap.clear();
}

//static
LLViewerMediaTexture* LLViewerMediaTexture::findMediaTexture(const LLUUID& media_id)
{
	media_map_t::iterator iter = sMediaMap.find(media_id);
	if(iter == sMediaMap.end())
	{
		return NULL;
	}

	LLViewerMediaTexture* media_tex = iter->second;
	media_tex->setMediaImpl();
	media_tex->getLastReferencedTimer()->reset();

	return media_tex;
}

LLViewerMediaTexture::LLViewerMediaTexture(const LLUUID& id, BOOL usemipmaps, LLImageGL* gl_image) 
	: LLViewerTexture(id, usemipmaps),
	mMediaImplp(NULL),
	mUpdateVirtualSizeTime(0)
{
	sMediaMap.insert(std::make_pair(id, this));

	mGLTexturep = gl_image;

	if(mGLTexturep.isNull())
	{
		generateGLTexture();
	}

	mGLTexturep->setAllowCompression(false);

	mGLTexturep->setNeedsAlphaAndPickMask(FALSE);

	mIsPlaying = FALSE;

	setMediaImpl();

	setCategory(LLGLTexture::MEDIA);
	
	LLViewerTexture* tex = gTextureList.findImage(mID);
	if(tex) //this media is a parcel media for tex.
	{
		tex->setParcelMedia(this);
	}
}

//virtual 
LLViewerMediaTexture::~LLViewerMediaTexture() 
{	
	LLViewerTexture* tex = gTextureList.findImage(mID);
	if(tex) //this media is a parcel media for tex.
	{
		tex->setParcelMedia(NULL);
	}
}

void LLViewerMediaTexture::reinit(BOOL usemipmaps /* = TRUE */)
{
	llassert(mGLTexturep.notNull());

	mUseMipMaps = usemipmaps;
	getLastReferencedTimer()->reset();
	mGLTexturep->setUseMipMaps(mUseMipMaps);
	mGLTexturep->setNeedsAlphaAndPickMask(FALSE);
}

void LLViewerMediaTexture::setUseMipMaps(BOOL mipmap) 
{
	mUseMipMaps = mipmap;

	if(mGLTexturep.notNull())
	{
		mGLTexturep->setUseMipMaps(mipmap);
	}
}

//virtual 
S8 LLViewerMediaTexture::getType() const
{
	return LLViewerTexture::MEDIA_TEXTURE;
}

void LLViewerMediaTexture::invalidateMediaImpl() 
{
	mMediaImplp = NULL;
}

void LLViewerMediaTexture::setMediaImpl()
{
	if(!mMediaImplp)
	{
		mMediaImplp = LLViewerMedia::getMediaImplFromTextureID(mID);
	}
}

//return true if all faces to reference to this media texture are found
//Note: mMediaFaceList is valid only for the current instant 
//      because it does not check the face validity after the current frame.
BOOL LLViewerMediaTexture::findFaces()
{	
	mMediaFaceList.clear();

	BOOL ret = TRUE;
	
	LLViewerTexture* tex = gTextureList.findImage(mID);
	if(tex) //this media is a parcel media for tex.
	{
		for (U32 ch = 0; ch < LLRender::NUM_TEXTURE_CHANNELS; ++ch)
		{
			const ll_face_list_t* face_list = tex->getFaceList(ch);
			U32 end = tex->getNumFaces(ch);
		for(U32 i = 0; i < end; i++)
		{
			mMediaFaceList.push_back((*face_list)[i]);
		}
	}
	}
	
	if(!mMediaImplp)
	{
		return TRUE; 
	}

	//for media on a face.
	const std::list< LLVOVolume* >* obj_list = mMediaImplp->getObjectList();
	std::list< LLVOVolume* >::const_iterator iter = obj_list->begin();
	for(; iter != obj_list->end(); ++iter)
	{
		LLVOVolume* obj = *iter;
		if(obj->mDrawable.isNull())
		{
			ret = FALSE;
			continue;
		}

		S32 face_id = -1;
		S32 num_faces = obj->mDrawable->getNumFaces();
		while((face_id = obj->getFaceIndexWithMediaImpl(mMediaImplp, face_id)) > -1 && face_id < num_faces)
		{
			LLFace* facep = obj->mDrawable->getFace(face_id);
			if(facep)
			{
				mMediaFaceList.push_back(facep);
			}
			else
			{
				ret = FALSE;
			}
		}
	}

	return ret;
}

void LLViewerMediaTexture::initVirtualSize()
{
	if(mIsPlaying)
	{
		return;
	}

	findFaces();
	for(std::list< LLFace* >::iterator iter = mMediaFaceList.begin(); iter!= mMediaFaceList.end(); ++iter)
	{
		addTextureStats((*iter)->getVirtualSize());
	}
}

void LLViewerMediaTexture::addMediaToFace(LLFace* facep) 
{
	if(facep)
	{
		facep->setHasMedia(true);
	}
	if(!mIsPlaying)
	{
		return; //no need to add the face because the media is not in playing.
	}

	switchTexture(LLRender::DIFFUSE_MAP, facep);
}
	
void LLViewerMediaTexture::removeMediaFromFace(LLFace* facep) 
{
	if(!facep)
	{
		return;
	}
	facep->setHasMedia(false);

	if(!mIsPlaying)
	{
		return; //no need to remove the face because the media is not in playing.
	}	

	mIsPlaying = FALSE; //set to remove the media from the face.
	switchTexture(LLRender::DIFFUSE_MAP, facep);
	mIsPlaying = TRUE; //set the flag back.

	if(getTotalNumFaces() < 1) //no face referencing to this media
	{
		stopPlaying();
	}
}

//virtual 
void LLViewerMediaTexture::addFace(U32 ch, LLFace* facep) 
{
	LLViewerTexture::addFace(ch, facep);

	const LLTextureEntry* te = facep->getTextureEntry();
	if(te && te->getID().notNull())
	{
		LLViewerTexture* tex = gTextureList.findImage(te->getID());
		if(tex)
		{
			mTextureList.push_back(tex);//increase the reference number by one for tex to avoid deleting it.
			return;
		}
	}

	//check if it is a parcel media
	if(facep->getTexture() && facep->getTexture() != this && facep->getTexture()->getID() == mID)
	{
		mTextureList.push_back(facep->getTexture()); //a parcel media.
		return;
	}
	
	if(te && te->getID().notNull()) //should have a texture
	{
		LL_ERRS() << "The face does not have a valid texture before media texture." << LL_ENDL;
	}
}

//virtual 
void LLViewerMediaTexture::removeFace(U32 ch, LLFace* facep) 
{
	LLViewerTexture::removeFace(ch, facep);

	const LLTextureEntry* te = facep->getTextureEntry();
	if(te && te->getID().notNull())
	{
		LLViewerTexture* tex = gTextureList.findImage(te->getID());
		if(tex)
		{
			for(std::list< LLPointer<LLViewerTexture> >::iterator iter = mTextureList.begin();
				iter != mTextureList.end(); ++iter)
			{
				if(*iter == tex)
				{
					mTextureList.erase(iter); //decrease the reference number for tex by one.
					return;
				}
			}

			std::vector<const LLTextureEntry*> te_list;
			
			for (U32 ch = 0; ch < 3; ++ch)
			{
			//
			//we have some trouble here: the texture of the face is changed.
			//we need to find the former texture, and remove it from the list to avoid memory leaking.
				
				llassert(mNumFaces[ch] <= mFaceList[ch].size());

				for(U32 j = 0; j < mNumFaces[ch]; j++)
				{
					te_list.push_back(mFaceList[ch][j]->getTextureEntry());//all textures are in use.
				}
			}

			if (te_list.empty())
			{
				mTextureList.clear();
				return;
			}

			S32 end = te_list.size();

			for(std::list< LLPointer<LLViewerTexture> >::iterator iter = mTextureList.begin();
				iter != mTextureList.end(); ++iter)
			{
				S32 i = 0;

				for(i = 0; i < end; i++)
				{
					if(te_list[i] && te_list[i]->getID() == (*iter)->getID())//the texture is in use.
					{
						te_list[i] = NULL;
						break;
					}
				}
				if(i == end) //no hit for this texture, remove it.
				{
					mTextureList.erase(iter); //decrease the reference number for tex by one.
					return;
				}
			}
		}
	}

	//check if it is a parcel media
	for(std::list< LLPointer<LLViewerTexture> >::iterator iter = mTextureList.begin();
				iter != mTextureList.end(); ++iter)
	{
		if((*iter)->getID() == mID)
		{
			mTextureList.erase(iter); //decrease the reference number for tex by one.
			return;
		}
	}

	if(te && te->getID().notNull()) //should have a texture
	{
		LL_ERRS() << "mTextureList texture reference number is corrupted." << LL_ENDL;
	}
}

void LLViewerMediaTexture::stopPlaying()
{
	// Don't stop the media impl playing here -- this breaks non-inworld media (login screen, search, and media browser).
//	if(mMediaImplp)
//	{
//		mMediaImplp->stop();
//	}
	mIsPlaying = FALSE;			
}

void LLViewerMediaTexture::switchTexture(U32 ch, LLFace* facep)
{
	if(facep)
	{
		//check if another media is playing on this face.
		if(facep->getTexture() && facep->getTexture() != this 
			&& facep->getTexture()->getType() == LLViewerTexture::MEDIA_TEXTURE)
		{
			if(mID == facep->getTexture()->getID()) //this is a parcel media
			{
				return; //let the prim media win.
			}
		}

		if(mIsPlaying) //old textures switch to the media texture
		{
			facep->switchTexture(ch, this);
		}
		else //switch to old textures.
		{
			const LLTextureEntry* te = facep->getTextureEntry();
			if(te)
			{
				LLViewerTexture* tex = te->getID().notNull() ? gTextureList.findImage(te->getID()) : NULL;
				if(!tex && te->getID() != mID)//try parcel media.
				{
					tex = gTextureList.findImage(mID);
				}
				if(!tex)
				{
					tex = LLViewerFetchedTexture::sDefaultImagep;
				}
				facep->switchTexture(ch, tex);
			}
		}
	}
}

void LLViewerMediaTexture::setPlaying(BOOL playing) 
{
	if(!mMediaImplp)
	{
		return; 
	}
	if(!playing && !mIsPlaying)
	{
		return; //media is already off
	}

	if(playing == mIsPlaying && !mMediaImplp->isUpdated())
	{
		return; //nothing has changed since last time.
	}	

	mIsPlaying = playing;
	if(mIsPlaying) //is about to play this media
	{
		if(findFaces())
		{
			//about to update all faces.
			mMediaImplp->setUpdated(FALSE);
		}

		if(mMediaFaceList.empty())//no face pointing to this media
		{
			stopPlaying();
			return;
		}

		for(std::list< LLFace* >::iterator iter = mMediaFaceList.begin(); iter!= mMediaFaceList.end(); ++iter)
		{
			switchTexture(LLRender::DIFFUSE_MAP, *iter);
		}
	}
	else //stop playing this media
	{
		U32 ch = LLRender::DIFFUSE_MAP;
		
		llassert(mNumFaces[ch] <= mFaceList[ch].size());
		for(U32 i = mNumFaces[ch]; i; i--)
		{
			switchTexture(ch, mFaceList[ch][i - 1]); //current face could be removed in this function.
		}
	}
	return;
}

//virtual 
F32 LLViewerMediaTexture::getMaxVirtualSize() 
{	
	if(LLFrameTimer::getFrameCount() == mUpdateVirtualSizeTime)
	{
		return mMaxVirtualSize;
	}
	mUpdateVirtualSizeTime = LLFrameTimer::getFrameCount();

	if(!mMaxVirtualSizeResetCounter)
	{
		addTextureStats(0.f, FALSE);//reset
	}

	if(mIsPlaying) //media is playing
	{
		for (U32 ch = 0; ch < LLRender::NUM_TEXTURE_CHANNELS; ++ch)
		{
			llassert(mNumFaces[ch] <= mFaceList[ch].size());
			for(U32 i = 0; i < mNumFaces[ch]; i++)
			{
				LLFace* facep = mFaceList[ch][i];
			if(facep->getDrawable()->isRecentlyVisible())
			{
				addTextureStats(facep->getVirtualSize());
			}
		}		
	}
	}
	else //media is not in playing
	{
		findFaces();
	
		if(!mMediaFaceList.empty())
		{
			for(std::list< LLFace* >::iterator iter = mMediaFaceList.begin(); iter!= mMediaFaceList.end(); ++iter)
			{
				LLFace* facep = *iter;
				if(facep->getDrawable()->isRecentlyVisible())
				{
					addTextureStats(facep->getVirtualSize());
				}
			}
		}
	}

	if(mMaxVirtualSizeResetCounter > 0)
	{
		mMaxVirtualSizeResetCounter--;
	}
	reorganizeFaceList();
	reorganizeVolumeList();

	return mMaxVirtualSize;
}
//----------------------------------------------------------------------------------------------
//end of LLViewerMediaTexture
//----------------------------------------------------------------------------------------------

//----------------------------------------------------------------------------------------------
//start of LLTexturePipelineTester
//----------------------------------------------------------------------------------------------
LLTexturePipelineTester::LLTexturePipelineTester() : LLMetricPerformanceTesterWithSession(sTesterName) 
{
	addMetric("TotalBytesLoaded");
	addMetric("TotalBytesLoadedFromCache");
	addMetric("TotalBytesLoadedForLargeImage");
	addMetric("TotalBytesLoadedForSculpties");
	addMetric("StartFetchingTime");
	addMetric("TotalGrayTime");
	addMetric("TotalStablizingTime");
	addMetric("StartTimeLoadingSculpties");
	addMetric("EndTimeLoadingSculpties");

	addMetric("Time");
	addMetric("TotalBytesBound");
	addMetric("TotalBytesBoundForLargeImage");
	addMetric("PercentageBytesBound");
	
	mTotalBytesLoaded = (S32Bytes)0;
	mTotalBytesLoadedFromCache = (S32Bytes)0;	
	mTotalBytesLoadedForLargeImage = (S32Bytes)0;
	mTotalBytesLoadedForSculpties = (S32Bytes)0;

	reset();
}

LLTexturePipelineTester::~LLTexturePipelineTester()
{
	LLViewerTextureManager::sTesterp = NULL;
}

void LLTexturePipelineTester::update()
{
	mLastTotalBytesUsed = mTotalBytesUsed;
	mLastTotalBytesUsedForLargeImage = mTotalBytesUsedForLargeImage;
	mTotalBytesUsed = (S32Bytes)0;
	mTotalBytesUsedForLargeImage = (S32Bytes)0;
	
	if(LLAppViewer::getTextureFetch()->getNumRequests() > 0) //fetching list is not empty
	{
		if(mPause)
		{
			//start a new fetching session
			reset();
			mStartFetchingTime = LLImageGL::sLastFrameTime;
			mPause = FALSE;
		}

		//update total gray time		
		if(mUsingDefaultTexture)
		{
			mUsingDefaultTexture = FALSE;
			mTotalGrayTime = LLImageGL::sLastFrameTime - mStartFetchingTime;		
		}

		//update the stablizing timer.
		updateStablizingTime();

		outputTestResults();
	}
	else if(!mPause)
	{
		//stop the current fetching session
		mPause = TRUE;
		outputTestResults();
		reset();
	}		
}
	
void LLTexturePipelineTester::reset() 
{
	mPause = TRUE;

	mUsingDefaultTexture = FALSE;
	mStartStablizingTime = 0.0f;
	mEndStablizingTime = 0.0f;

	mTotalBytesUsed = (S32Bytes)0;
	mTotalBytesUsedForLargeImage = (S32Bytes)0;
	mLastTotalBytesUsed = (S32Bytes)0;
	mLastTotalBytesUsedForLargeImage = (S32Bytes)0;
	
	mStartFetchingTime = 0.0f;
	
	mTotalGrayTime = 0.0f;
	mTotalStablizingTime = 0.0f;

	mStartTimeLoadingSculpties = 1.0f;
	mEndTimeLoadingSculpties = 0.0f;
}

//virtual 
void LLTexturePipelineTester::outputTestRecord(LLSD *sd) 
{	
	std::string currentLabel = getCurrentLabelName();
	(*sd)[currentLabel]["TotalBytesLoaded"]              = (LLSD::Integer)mTotalBytesLoaded.value();
	(*sd)[currentLabel]["TotalBytesLoadedFromCache"]     = (LLSD::Integer)mTotalBytesLoadedFromCache.value();
	(*sd)[currentLabel]["TotalBytesLoadedForLargeImage"] = (LLSD::Integer)mTotalBytesLoadedForLargeImage.value();
	(*sd)[currentLabel]["TotalBytesLoadedForSculpties"]  = (LLSD::Integer)mTotalBytesLoadedForSculpties.value();

	(*sd)[currentLabel]["StartFetchingTime"]             = (LLSD::Real)mStartFetchingTime;
	(*sd)[currentLabel]["TotalGrayTime"]                 = (LLSD::Real)mTotalGrayTime;
	(*sd)[currentLabel]["TotalStablizingTime"]           = (LLSD::Real)mTotalStablizingTime;

	(*sd)[currentLabel]["StartTimeLoadingSculpties"]     = (LLSD::Real)mStartTimeLoadingSculpties;
	(*sd)[currentLabel]["EndTimeLoadingSculpties"]       = (LLSD::Real)mEndTimeLoadingSculpties;

	(*sd)[currentLabel]["Time"]                          = LLImageGL::sLastFrameTime;
	(*sd)[currentLabel]["TotalBytesBound"]               = (LLSD::Integer)mLastTotalBytesUsed.value();
	(*sd)[currentLabel]["TotalBytesBoundForLargeImage"]  = (LLSD::Integer)mLastTotalBytesUsedForLargeImage.value();
	(*sd)[currentLabel]["PercentageBytesBound"]          = (LLSD::Real)(100.f * mLastTotalBytesUsed / mTotalBytesLoaded);
}

void LLTexturePipelineTester::updateTextureBindingStats(const LLViewerTexture* imagep) 
{
	U32Bytes mem_size = imagep->getTextureMemory();
	mTotalBytesUsed += mem_size; 

	if(MIN_LARGE_IMAGE_AREA <= (U32)(mem_size.value() / (U32)imagep->getComponents()))
	{
		mTotalBytesUsedForLargeImage += mem_size;
	}
}
	
void LLTexturePipelineTester::updateTextureLoadingStats(const LLViewerFetchedTexture* imagep, const LLImageRaw* raw_imagep, BOOL from_cache) 
{
	U32Bytes data_size = (U32Bytes)raw_imagep->getDataSize();
	mTotalBytesLoaded += data_size;

	if(from_cache)
	{
		mTotalBytesLoadedFromCache += data_size;
	}

	if(MIN_LARGE_IMAGE_AREA <= (U32)(data_size.value() / (U32)raw_imagep->getComponents()))
	{
		mTotalBytesLoadedForLargeImage += data_size;
	}

	if(imagep->forSculpt())
	{
		mTotalBytesLoadedForSculpties += data_size;

		if(mStartTimeLoadingSculpties > mEndTimeLoadingSculpties)
		{
			mStartTimeLoadingSculpties = LLImageGL::sLastFrameTime;
		}
		mEndTimeLoadingSculpties = LLImageGL::sLastFrameTime;
	}
}

void LLTexturePipelineTester::updateGrayTextureBinding()
{
	mUsingDefaultTexture = TRUE;
}

void LLTexturePipelineTester::setStablizingTime()
{
	if(mStartStablizingTime <= mStartFetchingTime)
	{
		mStartStablizingTime = LLImageGL::sLastFrameTime;
	}
	mEndStablizingTime = LLImageGL::sLastFrameTime;
}

void LLTexturePipelineTester::updateStablizingTime()
{
	if(mStartStablizingTime > mStartFetchingTime)
	{
		F32 t = mEndStablizingTime - mStartStablizingTime;

		if(t > F_ALMOST_ZERO && (t - mTotalStablizingTime) < F_ALMOST_ZERO)
		{
			//already stablized
			mTotalStablizingTime = LLImageGL::sLastFrameTime - mStartStablizingTime;

			//cancel the timer
			mStartStablizingTime = 0.f;
			mEndStablizingTime = 0.f;
		}
		else
		{
			mTotalStablizingTime = t;
		}
	}
	mTotalStablizingTime = 0.f;
}

//virtual 
void LLTexturePipelineTester::compareTestSessions(std::ofstream* os) 
{	
	LLTexturePipelineTester::LLTextureTestSession* base_sessionp = dynamic_cast<LLTexturePipelineTester::LLTextureTestSession*>(mBaseSessionp);
	LLTexturePipelineTester::LLTextureTestSession* current_sessionp = dynamic_cast<LLTexturePipelineTester::LLTextureTestSession*>(mCurrentSessionp);
	if(!base_sessionp || !current_sessionp)
	{
		LL_ERRS() << "type of test session does not match!" << LL_ENDL;
	}

	//compare and output the comparison
	*os << llformat("%s\n", getTesterName().c_str());
	*os << llformat("AggregateResults\n");

	compareTestResults(os, "TotalFetchingTime", base_sessionp->mTotalFetchingTime, current_sessionp->mTotalFetchingTime);
	compareTestResults(os, "TotalGrayTime", base_sessionp->mTotalGrayTime, current_sessionp->mTotalGrayTime);
	compareTestResults(os, "TotalStablizingTime", base_sessionp->mTotalStablizingTime, current_sessionp->mTotalStablizingTime);
	compareTestResults(os, "StartTimeLoadingSculpties", base_sessionp->mStartTimeLoadingSculpties, current_sessionp->mStartTimeLoadingSculpties);		
	compareTestResults(os, "TotalTimeLoadingSculpties", base_sessionp->mTotalTimeLoadingSculpties, current_sessionp->mTotalTimeLoadingSculpties);
	
	compareTestResults(os, "TotalBytesLoaded", base_sessionp->mTotalBytesLoaded, current_sessionp->mTotalBytesLoaded);
	compareTestResults(os, "TotalBytesLoadedFromCache", base_sessionp->mTotalBytesLoadedFromCache, current_sessionp->mTotalBytesLoadedFromCache);
	compareTestResults(os, "TotalBytesLoadedForLargeImage", base_sessionp->mTotalBytesLoadedForLargeImage, current_sessionp->mTotalBytesLoadedForLargeImage);
	compareTestResults(os, "TotalBytesLoadedForSculpties", base_sessionp->mTotalBytesLoadedForSculpties, current_sessionp->mTotalBytesLoadedForSculpties);
		
	*os << llformat("InstantResults\n");
	S32 size = llmin(base_sessionp->mInstantPerformanceListCounter, current_sessionp->mInstantPerformanceListCounter);
	for(S32 i = 0; i < size; i++)
	{
		*os << llformat("Time(B-T)-%.4f-%.4f\n", base_sessionp->mInstantPerformanceList[i].mTime, current_sessionp->mInstantPerformanceList[i].mTime);

		compareTestResults(os, "AverageBytesUsedPerSecond", base_sessionp->mInstantPerformanceList[i].mAverageBytesUsedPerSecond,
			current_sessionp->mInstantPerformanceList[i].mAverageBytesUsedPerSecond);
			
		compareTestResults(os, "AverageBytesUsedForLargeImagePerSecond", base_sessionp->mInstantPerformanceList[i].mAverageBytesUsedForLargeImagePerSecond,
			current_sessionp->mInstantPerformanceList[i].mAverageBytesUsedForLargeImagePerSecond);
			
		compareTestResults(os, "AveragePercentageBytesUsedPerSecond", base_sessionp->mInstantPerformanceList[i].mAveragePercentageBytesUsedPerSecond,
			current_sessionp->mInstantPerformanceList[i].mAveragePercentageBytesUsedPerSecond);
	}
	
	if(size < base_sessionp->mInstantPerformanceListCounter)
	{
		for(S32 i = size; i < base_sessionp->mInstantPerformanceListCounter; i++)
		{
			*os << llformat("Time(B-T)-%.4f- \n", base_sessionp->mInstantPerformanceList[i].mTime);

			*os << llformat(", AverageBytesUsedPerSecond, %d, N/A \n", base_sessionp->mInstantPerformanceList[i].mAverageBytesUsedPerSecond);
			*os << llformat(", AverageBytesUsedForLargeImagePerSecond, %d, N/A \n", base_sessionp->mInstantPerformanceList[i].mAverageBytesUsedForLargeImagePerSecond);				
			*os << llformat(", AveragePercentageBytesUsedPerSecond, %.4f, N/A \n", base_sessionp->mInstantPerformanceList[i].mAveragePercentageBytesUsedPerSecond);			
		}
	}
	else if(size < current_sessionp->mInstantPerformanceListCounter)
	{
		for(S32 i = size; i < current_sessionp->mInstantPerformanceListCounter; i++)
		{
			*os << llformat("Time(B-T)- -%.4f\n", current_sessionp->mInstantPerformanceList[i].mTime);

			*os << llformat(", AverageBytesUsedPerSecond, N/A, %d\n", current_sessionp->mInstantPerformanceList[i].mAverageBytesUsedPerSecond);
			*os << llformat(", AverageBytesUsedForLargeImagePerSecond, N/A, %d\n", current_sessionp->mInstantPerformanceList[i].mAverageBytesUsedForLargeImagePerSecond);				
			*os << llformat(", AveragePercentageBytesUsedPerSecond, N/A, %.4f\n", current_sessionp->mInstantPerformanceList[i].mAveragePercentageBytesUsedPerSecond);			
		}
	}
}

//virtual 
LLMetricPerformanceTesterWithSession::LLTestSession* LLTexturePipelineTester::loadTestSession(LLSD* log)
{
	LLTexturePipelineTester::LLTextureTestSession* sessionp = new LLTexturePipelineTester::LLTextureTestSession();
	if(!sessionp)
	{
		return NULL;
	}
	
	F32 total_fetching_time = 0.f;
	F32 total_gray_time = 0.f;
	F32 total_stablizing_time = 0.f;
	F32 total_loading_sculpties_time = 0.f;

	F32 start_fetching_time = -1.f;
	F32 start_fetching_sculpties_time = 0.f;

	F32 last_time = 0.0f;
	S32 frame_count = 0;

	sessionp->mInstantPerformanceListCounter = 0;
	sessionp->mInstantPerformanceList.resize(128);
	sessionp->mInstantPerformanceList[sessionp->mInstantPerformanceListCounter].mAverageBytesUsedPerSecond = 0;
	sessionp->mInstantPerformanceList[sessionp->mInstantPerformanceListCounter].mAverageBytesUsedForLargeImagePerSecond = 0;
	sessionp->mInstantPerformanceList[sessionp->mInstantPerformanceListCounter].mAveragePercentageBytesUsedPerSecond = 0.f;
	sessionp->mInstantPerformanceList[sessionp->mInstantPerformanceListCounter].mTime = 0.f;
	
	//load a session
	std::string currentLabel = getCurrentLabelName();
	BOOL in_log = (*log).has(currentLabel);
	while (in_log)
	{
		LLSD::String label = currentLabel;		

		if(sessionp->mInstantPerformanceListCounter >= (S32)sessionp->mInstantPerformanceList.size())
		{
			sessionp->mInstantPerformanceList.resize(sessionp->mInstantPerformanceListCounter + 128);
		}
		
		//time
		F32 start_time = (*log)[label]["StartFetchingTime"].asReal();
		F32 cur_time   = (*log)[label]["Time"].asReal();
		if(start_time - start_fetching_time > F_ALMOST_ZERO) //fetching has paused for a while
		{
			sessionp->mTotalFetchingTime += total_fetching_time;
			sessionp->mTotalGrayTime += total_gray_time;
			sessionp->mTotalStablizingTime += total_stablizing_time;

			sessionp->mStartTimeLoadingSculpties = start_fetching_sculpties_time; 
			sessionp->mTotalTimeLoadingSculpties += total_loading_sculpties_time;

			start_fetching_time = start_time;
			total_fetching_time = 0.0f;
			total_gray_time = 0.f;
			total_stablizing_time = 0.f;
			total_loading_sculpties_time = 0.f;
		}
		else
		{
			total_fetching_time = cur_time - start_time;
			total_gray_time = (*log)[label]["TotalGrayTime"].asReal();
			total_stablizing_time = (*log)[label]["TotalStablizingTime"].asReal();

			total_loading_sculpties_time = (*log)[label]["EndTimeLoadingSculpties"].asReal() - (*log)[label]["StartTimeLoadingSculpties"].asReal();
			if(start_fetching_sculpties_time < 0.f && total_loading_sculpties_time > 0.f)
			{
				start_fetching_sculpties_time = (*log)[label]["StartTimeLoadingSculpties"].asReal();
			}			
		}
		
		//total loaded bytes
		sessionp->mTotalBytesLoaded = (*log)[label]["TotalBytesLoaded"].asInteger(); 
		sessionp->mTotalBytesLoadedFromCache = (*log)[label]["TotalBytesLoadedFromCache"].asInteger();
		sessionp->mTotalBytesLoadedForLargeImage = (*log)[label]["TotalBytesLoadedForLargeImage"].asInteger();
		sessionp->mTotalBytesLoadedForSculpties = (*log)[label]["TotalBytesLoadedForSculpties"].asInteger(); 

		//instant metrics			
		sessionp->mInstantPerformanceList[sessionp->mInstantPerformanceListCounter].mAverageBytesUsedPerSecond +=
			(*log)[label]["TotalBytesBound"].asInteger();
		sessionp->mInstantPerformanceList[sessionp->mInstantPerformanceListCounter].mAverageBytesUsedForLargeImagePerSecond +=
			(*log)[label]["TotalBytesBoundForLargeImage"].asInteger();
		sessionp->mInstantPerformanceList[sessionp->mInstantPerformanceListCounter].mAveragePercentageBytesUsedPerSecond +=
			(*log)[label]["PercentageBytesBound"].asReal();
		frame_count++;
		if(cur_time - last_time >= 1.0f)
		{
			sessionp->mInstantPerformanceList[sessionp->mInstantPerformanceListCounter].mAverageBytesUsedPerSecond /= frame_count;
			sessionp->mInstantPerformanceList[sessionp->mInstantPerformanceListCounter].mAverageBytesUsedForLargeImagePerSecond /= frame_count;
			sessionp->mInstantPerformanceList[sessionp->mInstantPerformanceListCounter].mAveragePercentageBytesUsedPerSecond /= frame_count;
			sessionp->mInstantPerformanceList[sessionp->mInstantPerformanceListCounter].mTime = last_time;

			frame_count = 0;
			last_time = cur_time;
			sessionp->mInstantPerformanceListCounter++;
			sessionp->mInstantPerformanceList[sessionp->mInstantPerformanceListCounter].mAverageBytesUsedPerSecond = 0;
			sessionp->mInstantPerformanceList[sessionp->mInstantPerformanceListCounter].mAverageBytesUsedForLargeImagePerSecond = 0;
			sessionp->mInstantPerformanceList[sessionp->mInstantPerformanceListCounter].mAveragePercentageBytesUsedPerSecond = 0.f;
			sessionp->mInstantPerformanceList[sessionp->mInstantPerformanceListCounter].mTime = 0.f;
		}
		// Next label
		incrementCurrentCount();
		currentLabel = getCurrentLabelName();
		in_log = (*log).has(currentLabel);
	}

	sessionp->mTotalFetchingTime += total_fetching_time;
	sessionp->mTotalGrayTime += total_gray_time;
	sessionp->mTotalStablizingTime += total_stablizing_time;

	if(sessionp->mStartTimeLoadingSculpties < 0.f)
	{
		sessionp->mStartTimeLoadingSculpties = start_fetching_sculpties_time; 
	}
	sessionp->mTotalTimeLoadingSculpties += total_loading_sculpties_time;

	return sessionp;
}

LLTexturePipelineTester::LLTextureTestSession::LLTextureTestSession() 
{
	reset();
}
LLTexturePipelineTester::LLTextureTestSession::~LLTextureTestSession() 
{
}
void LLTexturePipelineTester::LLTextureTestSession::reset() 
{
	mTotalFetchingTime = 0.0f;

	mTotalGrayTime = 0.0f;
	mTotalStablizingTime = 0.0f;

	mStartTimeLoadingSculpties = 0.0f; 
	mTotalTimeLoadingSculpties = 0.0f;

	mTotalBytesLoaded = 0; 
	mTotalBytesLoadedFromCache = 0;
	mTotalBytesLoadedForLargeImage = 0;
	mTotalBytesLoadedForSculpties = 0; 

	mInstantPerformanceListCounter = 0;
}
//----------------------------------------------------------------------------------------------
//end of LLTexturePipelineTester
//----------------------------------------------------------------------------------------------
<|MERGE_RESOLUTION|>--- conflicted
+++ resolved
@@ -545,15 +545,11 @@
 	sMaxTotalTextureMem = gTextureList.getMaxTotalTextureMem();
 	sMaxDesiredTextureMem = sMaxTotalTextureMem; //in Bytes, by default and when total used texture memory is small.
 
-<<<<<<< HEAD
 	// <FS:Ansariel> Link threshold factor for lowering bias based on total texture memory to the same value
 	//               textures will be destroyed
 	static LLCachedControl<F32> fsDestroyGLTexturesThreshold(gSavedSettings, "FSDestroyGLTexturesThreshold");
 
-	if (sBoundTextureMemory >= sMaxBoundTextureMem ||
-=======
 	if (sBoundTextureMemory >= sMaxBoundTextureMemory ||
->>>>>>> c97d191a
 		sTotalTextureMemory >= sMaxTotalTextureMem)
 	{
 		//when texture memory overflows, lower down the threshold to release the textures more aggressively.
@@ -567,7 +563,7 @@
 			LL_INFOS() << "new bias " << sDesiredDiscardBias
 					<< " sBoundTextureMemory " << sBoundTextureMemory 
 					<< " sTotalTextureMemory " << sTotalTextureMemory
-					<< " sMaxBoundTextureMem " << sMaxBoundTextureMem
+					<< " sMaxBoundTextureMemory " << sMaxBoundTextureMemory
 					<< " sMaxTotalTextureMem " << sMaxTotalTextureMem
 					<< LL_ENDL;
 			sEvaluationTimer.reset();
@@ -582,17 +578,12 @@
 		sEvaluationTimer.reset();
 	}
 	else if (sDesiredDiscardBias > 0.0f &&
-<<<<<<< HEAD
-			 sBoundTextureMemory < sMaxBoundTextureMem * texmem_lower_bound_scale &&
+			 sBoundTextureMemory < sMaxBoundTextureMemory * texmem_lower_bound_scale &&
 			 // <FS:Ansariel> Link threshold factor for lowering bias based on total texture memory to the same value
 			 //               textures will be destroyed
 			 //sTotalTextureMemory < sMaxTotalTextureMem * texmem_lower_bound_scale)
 			 sTotalTextureMemory < sMaxTotalTextureMem * fsDestroyGLTexturesThreshold())
 			 // </FS:Ansariel>
-=======
-			 sBoundTextureMemory < sMaxBoundTextureMemory * texmem_lower_bound_scale &&
-			 sTotalTextureMemory < sMaxTotalTextureMem * texmem_lower_bound_scale)
->>>>>>> c97d191a
 	{			 
 		// If we are using less texture memory than we should,
 		// scale down the desired discard level
