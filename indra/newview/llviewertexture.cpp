--- conflicted
+++ resolved
@@ -126,15 +126,9 @@
 const F64 log_2 = log(2.0);
 
 #if ADDRESS_SIZE == 32
-<<<<<<< HEAD
-/*const*/ U32 DESIRED_NORMAL_FETCHED_TEXTURE_SIZE = (U32)LLViewerFetchedTexture::MAX_IMAGE_SIZE_DEFAULT / 2; // <FS:Ansariel> Max texture resolution
+/*const*/ U32 DESIRED_NORMAL_TEXTURE_SIZE = (U32)LLViewerFetchedTexture::MAX_IMAGE_SIZE_DEFAULT / 2; // <FS:Ansariel> Max texture resolution
 #else
-/*const*/ U32 DESIRED_NORMAL_FETCHED_TEXTURE_SIZE = (U32)LLViewerFetchedTexture::MAX_IMAGE_SIZE_DEFAULT; // <FS:Ansariel> Max texture resolution
-=======
-const U32 DESIRED_NORMAL_TEXTURE_SIZE = (U32)LLViewerFetchedTexture::MAX_IMAGE_SIZE_DEFAULT / 2;
-#else
-const U32 DESIRED_NORMAL_TEXTURE_SIZE = (U32)LLViewerFetchedTexture::MAX_IMAGE_SIZE_DEFAULT;
->>>>>>> d9fdb948
+/*const*/ U32 DESIRED_NORMAL_TEXTURE_SIZE = (U32)LLViewerFetchedTexture::MAX_IMAGE_SIZE_DEFAULT; // <FS:Ansariel> Max texture resolution
 #endif
 
 LLUUID LLViewerTexture::sInvisiprimTexture1 = LLUUID::null;
@@ -520,30 +514,21 @@
 //static 
 bool LLViewerTexture::isMemoryForTextureLow()
 {
+    // <FS:ND> Disable memory checking on request
+    static LLCachedControl<bool> FSDisableMemCheck(gSavedSettings, "FSDisableAMDTextureMemoryCheck");
+    if (FSDisableMemCheck)
+        return false;
+    // </FS:ND>
+
     // Note: we need to figure out a better source for 'min' values,
     // what is free for low end at minimal settings is 'nothing left'
     // for higher end gpus at high settings.
     const S32Megabytes MIN_FREE_TEXTURE_MEMORY(20);
     const S32Megabytes MIN_FREE_MAIN_MEMORY(100);
 
-<<<<<<< HEAD
-	// <FS:ND> Disable memory checking on request
-	static LLCachedControl<bool> FSDisableMemCheck(gSavedSettings, "FSDisableAMDTextureMemoryCheck");
-
-	if( FSDisableMemCheck )
-		return false;
-	// </FS:ND>
-
-	if(timer.getElapsedTimeF32() < WAIT_TIME) //call this once per second.
-	{
-		return false;
-	}
-	timer.reset();
-=======
     S32Megabytes gpu;
     S32Megabytes physical;
     getGPUMemoryForTextures(gpu, physical);
->>>>>>> d9fdb948
 
     return (gpu < MIN_FREE_TEXTURE_MEMORY) || (physical < MIN_FREE_MAIN_MEMORY);
 }
@@ -654,35 +639,25 @@
 	}
 	else if(isMemoryForTextureLow())
 	{
-<<<<<<< HEAD
-		sDesiredDiscardBias += discard_bias_delta;
+		// Note: isMemoryForTextureLow() uses 1s delay, make sure we waited enough for it to recheck
+		if (sEvaluationTimer.getElapsedTimeF32() > GPU_MEMORY_CHECK_WAIT_TIME)
+		{
+			sDesiredDiscardBias += discard_bias_delta;
 		LL_DEBUGS() << "new bias " << sDesiredDiscardBias
 				<< LL_ENDL;
 
-		sEvaluationTimer.reset();
-	}
-	else if (sDesiredDiscardBias > 0.0f &&
-			 sBoundTextureMemory < sMaxBoundTextureMemory * texmem_lower_bound_scale &&
+			sEvaluationTimer.reset();
+		}
+	}
+	else if (sDesiredDiscardBias > 0.0f
+			 && sBoundTextureMemory < sMaxBoundTextureMemory * texmem_lower_bound_scale
 			 // <FS:Ansariel> Link threshold factor for lowering bias based on total texture memory to the same value
 			 //               textures will be destroyed
-			 //sTotalTextureMemory < sMaxTotalTextureMem * texmem_lower_bound_scale)
-			 sTotalTextureMemory < sMaxTotalTextureMem * fsDestroyGLTexturesThreshold())
+			 //&& sTotalTextureMemory < sMaxTotalTextureMem * texmem_lower_bound_scale
+			 && sTotalTextureMemory < sMaxTotalTextureMem * fsDestroyGLTexturesThreshold()
 			 // </FS:Ansariel>
-	{			 
-=======
-		// Note: isMemoryForTextureLow() uses 1s delay, make sure we waited enough for it to recheck
-		if (sEvaluationTimer.getElapsedTimeF32() > GPU_MEMORY_CHECK_WAIT_TIME)
-		{
-			sDesiredDiscardBias += discard_bias_delta;
-			sEvaluationTimer.reset();
-		}
-	}
-	else if (sDesiredDiscardBias > 0.0f
-			 && sBoundTextureMemory < sMaxBoundTextureMemory * texmem_lower_bound_scale
-			 && sTotalTextureMemory < sMaxTotalTextureMem * texmem_lower_bound_scale
 			 && isMemoryForTextureSuficientlyFree())
 	{
->>>>>>> d9fdb948
 		// If we are using less texture memory than we should,
 		// scale down the desired discard level
 		if (sEvaluationTimer.getElapsedTimeF32() > discard_delta_time)
