--- conflicted
+++ resolved
@@ -1945,9 +1945,6 @@
 
 void LLViewerFetchedTexture::setDecodePriority(F32 priority)
 {
-<<<<<<< HEAD
-	llassert(!mInImageList); 
-
 	// <FS:ND> NaN has some very special comparison characterisctics. Those would make comparing by decode-prio wrong and destroy strict weak ordering of stl containers.
 	if( llisnan(priority) )
 	{
@@ -1956,8 +1953,6 @@
 	}
 	// </FS:ND>
     
-=======
->>>>>>> d56a98de
 	mDecodePriority = priority;
 
 	if(mDecodePriority < F_ALMOST_ZERO)
@@ -2308,17 +2303,10 @@
 
 void LLViewerFetchedTexture::clearFetchedResults()
 {
-<<<<<<< HEAD
 	// <FS:Ansariel> For texture refresh
 	//llassert_always(!mNeedsCreateTexture && !mIsFetching);
 	mIsMissingAsset = FALSE;
 	// </FS:Ansariel>
-=======
-	if(mNeedsCreateTexture || mIsFetching)
-	{
-		return ;
-	}
->>>>>>> d56a98de
 	
 	cleanup();
 	destroyGLTexture();
