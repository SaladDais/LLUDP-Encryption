/** 
 * @file llfilepicker.cpp
 * @brief OS-specific file picker
 *
 * $LicenseInfo:firstyear=2001&license=viewerlgpl$
 * Second Life Viewer Source Code
 * Copyright (C) 2010, Linden Research, Inc.
 * 
 * This library is free software; you can redistribute it and/or
 * modify it under the terms of the GNU Lesser General Public
 * License as published by the Free Software Foundation;
 * version 2.1 of the License only.
 * 
 * This library is distributed in the hope that it will be useful,
 * but WITHOUT ANY WARRANTY; without even the implied warranty of
 * MERCHANTABILITY or FITNESS FOR A PARTICULAR PURPOSE.  See the GNU
 * Lesser General Public License for more details.
 * 
 * You should have received a copy of the GNU Lesser General Public
 * License along with this library; if not, write to the Free Software
 * Foundation, Inc., 51 Franklin Street, Fifth Floor, Boston, MA  02110-1301  USA
 * 
 * Linden Research, Inc., 945 Battery Street, San Francisco, CA  94111  USA
 * $/LicenseInfo$
 */

#include "llviewerprecompiledheaders.h"

#include "llfilepicker.h"
#include "llworld.h"
#include "llviewerwindow.h"
#include "llkeyboard.h"
#include "lldir.h"
#include "llframetimer.h"
#include "lltrans.h"
#include "llviewercontrol.h"
#include "llwindow.h"	// beforeDialog()

#if LL_SDL
#include "llwindowsdl.h" // for some X/GTK utils to help with filepickers
#endif // LL_SDL

//
// Globals
//

LLFilePicker LLFilePicker::sInstance;

#if LL_WINDOWS
#define SOUND_FILTER L"Sounds (*.wav)\0*.wav\0"
#define IMAGE_FILTER L"Images (*.tga; *.bmp; *.jpg; *.jpeg; *.png)\0*.tga;*.bmp;*.jpg;*.jpeg;*.png\0"
#define ANIM_FILTER L"Animations (*.bvh; *.anim)\0*.bvh;*.anim\0"
#define COLLADA_FILTER L"Scene (*.dae)\0*.dae\0"
#ifdef _CORY_TESTING
#define GEOMETRY_FILTER L"SL Geometry (*.slg)\0*.slg\0"
#endif
#define XML_FILTER L"XML files (*.xml)\0*.xml\0"
#define SLOBJECT_FILTER L"Objects (*.slobject)\0*.slobject\0"
#define RAW_FILTER L"RAW files (*.raw)\0*.raw\0"
#define MODEL_FILTER L"Model files (*.dae)\0*.dae\0"
#define SCRIPT_FILTER L"Script files (*.lsl)\0*.lsl\0"
#define DICTIONARY_FILTER L"Dictionary files (*.dic; *.xcu)\0*.dic;*.xcu\0"
// <FS:CR> Import filter
//#define IMPORT_FILTER L"Import (*.oxp; *.hpa)\0*.oxp;*.hpa\0"
#define IMPORT_FILTER L"Import (*.oxp)\0*.oxp\0"
// </FS:CR>
#endif

#ifdef LL_DARWIN
#include "llfilepicker_mac.h"
//#include <boost/algorithm/string/predicate.hpp>
#endif

//
// Implementation
//
LLFilePicker::LLFilePicker()
	: mCurrentFile(0),
	  mLocked(false)

{
	reset();

#if LL_WINDOWS
	mOFN.lStructSize = sizeof(OPENFILENAMEW);
	mOFN.hwndOwner = NULL;  // Set later
	mOFN.hInstance = NULL;
	mOFN.lpstrCustomFilter = NULL;
	mOFN.nMaxCustFilter = 0;
	mOFN.lpstrFile = NULL;							// set in open and close
	mOFN.nMaxFile = LL_MAX_PATH;
	mOFN.lpstrFileTitle = NULL;
	mOFN.nMaxFileTitle = 0;
	mOFN.lpstrInitialDir = NULL;
	mOFN.lpstrTitle = NULL;
	mOFN.Flags = 0;									// set in open and close
	mOFN.nFileOffset = 0;
	mOFN.nFileExtension = 0;
	mOFN.lpstrDefExt = NULL;
	mOFN.lCustData = 0L;
	mOFN.lpfnHook = NULL;
	mOFN.lpTemplateName = NULL;
	mFilesW[0] = '\0';
#endif

}

LLFilePicker::~LLFilePicker()
{
	// nothing
}

// utility function to check if access to local file system via file browser 
// is enabled and if not, tidy up and indicate we're not allowed to do this.
bool LLFilePicker::check_local_file_access_enabled()
{
	// if local file browsing is turned off, return without opening dialog
	bool local_file_system_browsing_enabled = gSavedSettings.getBOOL("LocalFileSystemBrowsingEnabled");
	if ( ! local_file_system_browsing_enabled )
	{
		mFiles.clear();
		return false;
	}

	return true;
}

const std::string LLFilePicker::getFirstFile()
{
	mCurrentFile = 0;
	return getNextFile();
}

const std::string LLFilePicker::getNextFile()
{
	if (mCurrentFile >= getFileCount())
	{
		mLocked = false;
		return std::string();
	}
	else
	{
		return mFiles[mCurrentFile++];
	}
}

const std::string LLFilePicker::getCurFile()
{
	if (mCurrentFile >= getFileCount())
	{
		mLocked = false;
		return std::string();
	}
	else
	{
		return mFiles[mCurrentFile];
	}
}

void LLFilePicker::reset()
{
	mLocked = false;
	mFiles.clear();
	mCurrentFile = 0;
}

#if LL_WINDOWS

BOOL LLFilePicker::setupFilter(ELoadFilter filter)
{
	BOOL res = TRUE;
	switch (filter)
	{
	case FFLOAD_ALL:
		mOFN.lpstrFilter = L"All Files (*.*)\0*.*\0" \
		SOUND_FILTER \
		IMAGE_FILTER \
		ANIM_FILTER \
		L"\0";
		break;
	case FFLOAD_WAV:
		mOFN.lpstrFilter = SOUND_FILTER \
			L"\0";
		break;
	case FFLOAD_IMAGE:
		mOFN.lpstrFilter = IMAGE_FILTER \
			L"\0";
		break;
	case FFLOAD_ANIM:
		mOFN.lpstrFilter = ANIM_FILTER \
			L"\0";
		break;
	case FFLOAD_COLLADA:
		mOFN.lpstrFilter = COLLADA_FILTER \
			L"\0";
		break;
#ifdef _CORY_TESTING
	case FFLOAD_GEOMETRY:
		mOFN.lpstrFilter = GEOMETRY_FILTER \
			L"\0";
		break;
#endif
	case FFLOAD_XML:
		mOFN.lpstrFilter = XML_FILTER \
			L"\0";
		break;
	case FFLOAD_SLOBJECT:
		mOFN.lpstrFilter = SLOBJECT_FILTER \
			L"\0";
		break;
	case FFLOAD_RAW:
		mOFN.lpstrFilter = RAW_FILTER \
			L"\0";
		break;
	case FFLOAD_MODEL:
		mOFN.lpstrFilter = MODEL_FILTER \
			L"\0";
		break;
	case FFLOAD_SCRIPT:
		mOFN.lpstrFilter = SCRIPT_FILTER \
			L"\0";
		break;
	case FFLOAD_DICTIONARY:
		mOFN.lpstrFilter = DICTIONARY_FILTER \
			L"\0";
		break;
// <FS:CR> Import filter
	case FFLOAD_IMPORT:
		mOFN.lpstrFilter = IMPORT_FILTER \
			L"\0";
		break;
// </FS:CR>
	default:
		res = FALSE;
		break;
	}
	return res;
}

BOOL LLFilePicker::getOpenFile(ELoadFilter filter, bool blocking)
{
	if( mLocked )
	{
		return FALSE;
	}
	BOOL success = FALSE;

	// if local file browsing is turned off, return without opening dialog
	if ( check_local_file_access_enabled() == false )
	{
		return FALSE;
	}

	// don't provide default file selection
	mFilesW[0] = '\0';

	mOFN.hwndOwner = (HWND)gViewerWindow->getPlatformWindow();
	mOFN.lpstrFile = mFilesW;
	mOFN.nMaxFile = SINGLE_FILENAME_BUFFER_SIZE;
	mOFN.Flags = OFN_HIDEREADONLY | OFN_FILEMUSTEXIST | OFN_NOCHANGEDIR ;
	mOFN.nFilterIndex = 1;

	setupFilter(filter);
	
	if (blocking)
	{
		// Modal, so pause agent
		send_agent_pause();
	}

	reset();
	
	// NOTA BENE: hitting the file dialog triggers a window focus event, destroying the selection manager!!
	success = GetOpenFileName(&mOFN);
	if (success)
	{
		std::string filename = utf16str_to_utf8str(llutf16string(mFilesW));
		mFiles.push_back(filename);
	}

	if (blocking)
	{
		send_agent_resume();
		// Account for the fact that the app has been stalled.
		LLFrameTimer::updateFrameTime();
	}
	
	return success;
}

// <FS:CR Threaded Filepickers>
//BOOL LLFilePicker::getMultipleOpenFiles(ELoadFilter filter)
BOOL LLFilePicker::getMultipleOpenFiles(ELoadFilter filter, bool blocking)
// </FS:CR Threaded Filepickers>
{
	if( mLocked )
	{
		return FALSE;
	}
	BOOL success = FALSE;

	// if local file browsing is turned off, return without opening dialog
	if ( check_local_file_access_enabled() == false )
	{
		return FALSE;
	}

	// don't provide default file selection
	mFilesW[0] = '\0';

	mOFN.hwndOwner = (HWND)gViewerWindow->getPlatformWindow();
	mOFN.lpstrFile = mFilesW;
	mOFN.nFilterIndex = 1;
	mOFN.nMaxFile = FILENAME_BUFFER_SIZE;
	mOFN.Flags = OFN_HIDEREADONLY | OFN_FILEMUSTEXIST | OFN_NOCHANGEDIR |
		OFN_EXPLORER | OFN_ALLOWMULTISELECT;

	setupFilter(filter);

	reset();
	
// <FS:CR Threaded Filepickers>
	if (blocking)
	{
		// Modal, so pause agent
		send_agent_pause();
	}
// </FS:CR Threaded Filepickers>
	// NOTA BENE: hitting the file dialog triggers a window focus event, destroying the selection manager!!
	success = GetOpenFileName(&mOFN); // pauses until ok or cancel.
	if( success )
	{
		// The getopenfilename api doesn't tell us if we got more than
		// one file, so we have to test manually by checking string
		// lengths.
		if( wcslen(mOFN.lpstrFile) > mOFN.nFileOffset )	/*Flawfinder: ignore*/
		{
			std::string filename = utf16str_to_utf8str(llutf16string(mFilesW));
			mFiles.push_back(filename);
		}
		else
		{
			mLocked = true;
			WCHAR* tptrw = mFilesW;
			std::string dirname;
			while(1)
			{
				if (*tptrw == 0 && *(tptrw+1) == 0) // double '\0'
					break;
				if (*tptrw == 0)
					tptrw++; // shouldn't happen?
				std::string filename = utf16str_to_utf8str(llutf16string(tptrw));
				if (dirname.empty())
					dirname = filename + "\\";
				else
					mFiles.push_back(dirname + filename);
				tptrw += filename.size();
			}
		}
	}
// <FS:CR Threaded Filepickers>
	if (blocking)
	{
		send_agent_resume();
		// Account for the fact that the app has been stalled.
		LLFrameTimer::updateFrameTime();
	}
// </FS:CR Threaded Filepickers>
	return success;
}

// <FS:CR Threaded Filepickers>
//BOOL LLFilePicker::getSaveFile(ESaveFilter filter, const std::string& filename)
BOOL LLFilePicker::getSaveFile(ESaveFilter filter, const std::string& filename, bool blocking)
// </FS:CR Threaded Filepickers>
{
	if( mLocked )
	{
		return FALSE;
	}
	BOOL success = FALSE;

	// if local file browsing is turned off, return without opening dialog
	if ( check_local_file_access_enabled() == false )
	{
		return FALSE;
	}

	mOFN.lpstrFile = mFilesW;
	if (!filename.empty())
	{
		llutf16string tstring = utf8str_to_utf16str(filename);
		wcsncpy(mFilesW, tstring.c_str(), FILENAME_BUFFER_SIZE);	}	/*Flawfinder: ignore*/
	else
	{
		mFilesW[0] = '\0';
	}
	mOFN.hwndOwner = (HWND)gViewerWindow->getPlatformWindow();

	switch( filter )
	{
	case FFSAVE_ALL:
		mOFN.lpstrDefExt = NULL;
		mOFN.lpstrFilter =
			L"All Files (*.*)\0*.*\0" \
			L"WAV Sounds (*.wav)\0*.wav\0" \
			L"Targa, Bitmap Images (*.tga; *.bmp)\0*.tga;*.bmp\0" \
			L"\0";
		break;
	case FFSAVE_WAV:
		if (filename.empty())
		{
			wcsncpy( mFilesW,L"untitled.wav", FILENAME_BUFFER_SIZE);	/*Flawfinder: ignore*/
		}
		mOFN.lpstrDefExt = L"wav";
		mOFN.lpstrFilter =
			L"WAV Sounds (*.wav)\0*.wav\0" \
			L"\0";
		break;
	case FFSAVE_TGA:
		if (filename.empty())
		{
			wcsncpy( mFilesW,L"untitled.tga", FILENAME_BUFFER_SIZE);	/*Flawfinder: ignore*/
		}
		mOFN.lpstrDefExt = L"tga";
		mOFN.lpstrFilter =
			L"Targa Images (*.tga)\0*.tga\0" \
			L"\0";
		break;
	case FFSAVE_BMP:
		if (filename.empty())
		{
			wcsncpy( mFilesW,L"untitled.bmp", FILENAME_BUFFER_SIZE);	/*Flawfinder: ignore*/
		}
		mOFN.lpstrDefExt = L"bmp";
		mOFN.lpstrFilter =
			L"Bitmap Images (*.bmp)\0*.bmp\0" \
			L"\0";
		break;
	case FFSAVE_PNG:
		if (filename.empty())
		{
			wcsncpy( mFilesW,L"untitled.png", FILENAME_BUFFER_SIZE);	/*Flawfinder: ignore*/
		}
		mOFN.lpstrDefExt = L"png";
		mOFN.lpstrFilter =
			L"PNG Images (*.png)\0*.png\0" \
			L"\0";
		break;
	case FFSAVE_JPEG:
		if (filename.empty())
		{
			wcsncpy( mFilesW,L"untitled.jpeg", FILENAME_BUFFER_SIZE);	/*Flawfinder: ignore*/
		}
		mOFN.lpstrDefExt = L"jpg";
		mOFN.lpstrFilter =
			L"JPEG Images (*.jpg *.jpeg)\0*.jpg;*.jpeg\0" \
			L"\0";
		break;
	case FFSAVE_AVI:
		if (filename.empty())
		{
			wcsncpy( mFilesW,L"untitled.avi", FILENAME_BUFFER_SIZE);	/*Flawfinder: ignore*/
		}
		mOFN.lpstrDefExt = L"avi";
		mOFN.lpstrFilter =
			L"AVI Movie File (*.avi)\0*.avi\0" \
			L"\0";
		break;
	case FFSAVE_ANIM:
		if (filename.empty())
		{
			wcsncpy( mFilesW,L"untitled.xaf", FILENAME_BUFFER_SIZE);	/*Flawfinder: ignore*/
		}
		mOFN.lpstrDefExt = L"xaf";
		mOFN.lpstrFilter =
			L"XAF Anim File (*.xaf)\0*.xaf\0" \
			L"\0";
		break;
#ifdef _CORY_TESTING
	case FFSAVE_GEOMETRY:
		if (filename.empty())
		{
			wcsncpy( mFilesW,L"untitled.slg", FILENAME_BUFFER_SIZE);	/*Flawfinder: ignore*/
		}
		mOFN.lpstrDefExt = L"slg";
		mOFN.lpstrFilter =
			L"SLG SL Geometry File (*.slg)\0*.slg\0" \
			L"\0";
		break;
#endif
	case FFSAVE_XML:
		if (filename.empty())
		{
			wcsncpy( mFilesW,L"untitled.xml", FILENAME_BUFFER_SIZE);	/*Flawfinder: ignore*/
		}

		mOFN.lpstrDefExt = L"xml";
		mOFN.lpstrFilter =
			L"XML File (*.xml)\0*.xml\0" \
			L"\0";
		break;
	case FFSAVE_COLLADA:
		if (filename.empty())
		{
			wcsncpy( mFilesW,L"untitled.dae", FILENAME_BUFFER_SIZE);	/*Flawfinder: ignore*/
		}
		mOFN.lpstrDefExt = L"dae";
		mOFN.lpstrFilter =
			L"COLLADA File (*.dae)\0*.dae\0" \
			L"\0";
		break;
	case FFSAVE_RAW:
		if (filename.empty())
		{
			wcsncpy( mFilesW,L"untitled.raw", FILENAME_BUFFER_SIZE);	/*Flawfinder: ignore*/
		}
		mOFN.lpstrDefExt = L"raw";
		mOFN.lpstrFilter =	RAW_FILTER \
							L"\0";
		break;
	case FFSAVE_J2C:
		if (filename.empty())
		{
			wcsncpy( mFilesW,L"untitled.j2c", FILENAME_BUFFER_SIZE);
		}
		mOFN.lpstrDefExt = L"j2c";
		mOFN.lpstrFilter =
			L"Compressed Images (*.j2c)\0*.j2c\0" \
			L"\0";
		break;
	case FFSAVE_SCRIPT:
		if (filename.empty())
		{
			wcsncpy( mFilesW,L"untitled.lsl", FILENAME_BUFFER_SIZE);
		}
		mOFN.lpstrDefExt = L"txt";
		mOFN.lpstrFilter = L"LSL Files (*.lsl)\0*.lsl\0" L"\0";
		break;
	case FFSAVE_BEAM:
		if (filename.empty())
		{
			wcsncpy( mFilesW,L"untitled.xml", FILENAME_BUFFER_SIZE);	/*Flawfinder: ignore*/
		}
		mOFN.lpstrDefExt = L"xml";
		mOFN.lpstrFilter =
			L"XML File (*.xml)\0*.xml\0" \
			L"\0";
		break; 
// <FS:CR> Export filter
	case FFSAVE_EXPORT:
		if (filename.empty())
		{
			wcsncpy( mFilesW,L"untitled.oxp", FILENAME_BUFFER_SIZE);
		}
		mOFN.lpstrDefExt = L"oxp";
		mOFN.lpstrFilter = L"OXP Backup Files (*.oxp)\0*.oxp\0" L"\0";
		break;
// </FS:CR>
	default:
		return FALSE;
	}

 
	mOFN.nMaxFile = SINGLE_FILENAME_BUFFER_SIZE;
	mOFN.Flags = OFN_OVERWRITEPROMPT | OFN_NOCHANGEDIR | OFN_PATHMUSTEXIST;

	reset();

// <FS:CR Threaded Filepickers>
	if (blocking)
	{
		// Modal, so pause agent
		send_agent_pause();
	}
// </FS:CR Threaded Filepickers>
	{
		// NOTA BENE: hitting the file dialog triggers a window focus event, destroying the selection manager!!
		success = GetSaveFileName(&mOFN);
		if (success)
		{
			std::string filename = utf16str_to_utf8str(llutf16string(mFilesW));
			mFiles.push_back(filename);
		}
		gKeyboard->resetKeys();
	}
// <FS:CR Threaded Filepickers>
	if (blocking)
	{
		send_agent_resume();
		// Account for the fact that the app has been stalled.
		LLFrameTimer::updateFrameTime();
	}
// </FS:CR Threaded Filepickers>
	return success;
}

#elif LL_DARWIN

std::vector<std::string>* LLFilePicker::navOpenFilterProc(ELoadFilter filter) //(AEDesc *theItem, void *info, void *callBackUD, NavFilterModes filterMode)
{
    std::vector<std::string> *allowedv = new std::vector< std::string >;
    switch(filter)
    {
        case FFLOAD_ALL:
            allowedv->push_back("wav");
            allowedv->push_back("bvh");
            allowedv->push_back("anim");
            allowedv->push_back("dae");
            allowedv->push_back("raw");
            allowedv->push_back("lsl");
            allowedv->push_back("dic");
            allowedv->push_back("xcu");
        case FFLOAD_IMAGE:
            allowedv->push_back("jpg");
            allowedv->push_back("jpeg");
            allowedv->push_back("bmp");
            allowedv->push_back("tga");
            allowedv->push_back("bmpf");
            allowedv->push_back("tpic");
            allowedv->push_back("png");
            break;
        case FFLOAD_WAV:
            allowedv->push_back("wav");
            break;
        case FFLOAD_ANIM:
            allowedv->push_back("bvh");
            allowedv->push_back("anim");
            break;
        case FFLOAD_COLLADA:
            allowedv->push_back("dae");
            break;
#ifdef _CORY_TESTING
        case FFLOAD_GEOMETRY:
            allowedv->push_back("slg");
            break;
#endif
        case FFLOAD_RAW:
            allowedv->push_back("raw");
            break;
        case FFLOAD_SCRIPT:
            allowedv->push_back("lsl");
            break;
        case FFLOAD_DICTIONARY:
            allowedv->push_back("dic");
            allowedv->push_back("xcu");
            break;
        case FFLOAD_DIRECTORY:
            break;
	// <FS:CR> Import filter
	case FFLOAD_IMPORT:
            allowedv->push_back("oxp");
            //allowedv->push_back("hpa");
	    break;
	// </FS:CR>
        default:
            llwarns << "Unsupported format." << llendl;
    }

	return allowedv;
}

bool	LLFilePicker::doNavChooseDialog(ELoadFilter filter)
{
	// if local file browsing is turned off, return without opening dialog
	if ( check_local_file_access_enabled() == false )
	{
		return false;
	}
    
	gViewerWindow->getWindow()->beforeDialog();
    
    std::vector<std::string> *allowed_types=navOpenFilterProc(filter);
    
    std::vector<std::string> *filev  = doLoadDialog(allowed_types, 
                                                    mPickOptions);

	gViewerWindow->getWindow()->afterDialog();


    if (filev && filev->size() > 0)
    {
        mFiles.insert(mFiles.end(), filev->begin(), filev->end());
        return true;
    }
	
	return false;
}

bool	LLFilePicker::doNavSaveDialog(ESaveFilter filter, const std::string& filename)
{
	
	// Setup the type, creator, and extension
    std::string		extension, type, creator;
    
	switch (filter)
	{
		case FFSAVE_WAV:
			type = "WAVE";
			creator = "TVOD";
			extension = "wav";
			break;
		
		case FFSAVE_TGA:
			type = "TPIC";
			creator = "prvw";
			extension = "tga";
			break;
		
		case FFSAVE_BMP:
			type = "BMPf";
			creator = "prvw";
			extension = "bmp";
			break;
		case FFSAVE_JPEG:
			type = "JPEG";
			creator = "prvw";
			extension = "jpeg";
			break;
		case FFSAVE_PNG:
			type = "PNG ";
			creator = "prvw";
			extension = "png";
			break;
		case FFSAVE_AVI:
			type = "\?\?\?\?";
			creator = "\?\?\?\?";
			extension = "mov";
			break;

		case FFSAVE_ANIM:
			type = "\?\?\?\?";
			creator = "\?\?\?\?";
			extension = "xaf";
			break;

#ifdef _CORY_TESTING
		case FFSAVE_GEOMETRY:
			type = "\?\?\?\?";
			creator = "\?\?\?\?";
			extension = "slg";
			break;
#endif		
		case FFSAVE_RAW:
			type = "\?\?\?\?";
			creator = "\?\?\?\?";
			extension = "raw";
			break;

		case FFSAVE_J2C:
			type = "\?\?\?\?";
			creator = "prvw";
			extension = "j2c";
			break;
		
		case FFSAVE_SCRIPT:
			type = "LSL ";
			creator = "\?\?\?\?";
			extension = "lsl";
			break;
		// <FS:CR> Export filter
		case FFSAVE_EXPORT:
			type = "OXP ";
			creator = "\?\?\?\?";
			extension = "oxp";
			break;
		case FFSAVE_COLLADA:
			type = "DAE ";
			creator = "\?\?\?\?";
			extension = "dae";
		// </FS:CR>
		case FFSAVE_ALL:
		default:
			type = "\?\?\?\?";
			creator = "\?\?\?\?";
			extension = "";
			break;
	}
	
    std::string namestring = filename;
    if (namestring.empty()) namestring="Untitled";
    
//    if (! boost::algorithm::ends_with(namestring, extension) )
//    {
//        namestring = namestring + "." + extension;
//        
//    }
    
	gViewerWindow->getWindow()->beforeDialog();

	// Run the dialog
    std::string* filev = doSaveDialog(&namestring, 
                 &type,
                 &creator,
                 &extension,
                 mPickOptions);

	gViewerWindow->getWindow()->afterDialog();

	if ( filev && !filev->empty() )
	{
        mFiles.push_back(*filev);
		return true;
    }
	
	return false;
}

BOOL LLFilePicker::getOpenFile(ELoadFilter filter, bool blocking)
{
	if( mLocked )
		return FALSE;

	BOOL success = FALSE;

	// if local file browsing is turned off, return without opening dialog
	if ( check_local_file_access_enabled() == false )
	{
		return FALSE;
	}

	reset();
	
    mPickOptions &= ~F_MULTIPLE;
    mPickOptions |= F_FILE;
 
    if (filter == FFLOAD_DIRECTORY) //This should only be called from lldirpicker. 
    {

        mPickOptions |= ( F_NAV_SUPPORT | F_DIRECTORY );
        mPickOptions &= ~F_FILE;
    }

	if(filter == FFLOAD_ALL)	// allow application bundles etc. to be traversed; important for DEV-16869, but generally useful
	{
        mPickOptions &= F_NAV_SUPPORT;
	}
	
	if (blocking)
	{
		// Modal, so pause agent
		send_agent_pause();
	}


	success = doNavChooseDialog(filter);
		
	if (success)
	{
		if (!getFileCount())
			success = false;
	}

	if (blocking)
	{
		send_agent_resume();
		// Account for the fact that the app has been stalled.
		LLFrameTimer::updateFrameTime();
	}

	return success;
}

// <FS:CR Threaded Filepickers>
//BOOL LLFilePicker::getMultipleOpenFiles(ELoadFilter filter)
BOOL LLFilePicker::getMultipleOpenFiles(ELoadFilter filter, bool blocking)
// </FS:CR Threaded Filepickers>
{
	if( mLocked )
		return FALSE;

	BOOL success = FALSE;

	// if local file browsing is turned off, return without opening dialog
	if ( check_local_file_access_enabled() == false )
	{
		return FALSE;
	}

	reset();
    
    mPickOptions |= F_FILE;

    mPickOptions |= F_MULTIPLE;
	
	// <FS:CR> Threaded Filepickers
	if (blocking)
	{
		// Modal, so pause agent
		send_agent_pause();
	}
	// </FS:CR>
    
	success = doNavChooseDialog(filter);
    
	if (success)
	{
		if (!getFileCount())
			success = false;
		if (getFileCount() > 1)
			mLocked = true;
	}

	// <FS:CR> Threaded Filepickers
	if (blocking)
	{
		send_agent_resume();
		
		// Account for the fact that the app has been stalled.
		LLFrameTimer::updateFrameTime();
	}
	// </FS:CR>
	return success;
}

// <FS:CR Threaded Filepickers>
//BOOL LLFilePicker::getSaveFile(ESaveFilter filter, const std::string& filename)
BOOL LLFilePicker::getSaveFile(ESaveFilter filter, const std::string& filename, bool blocking)
// </FS:CR Threaded Filepickers>
{

	if( mLocked )
		return false;
	BOOL success = false;

	// if local file browsing is turned off, return without opening dialog
	if ( check_local_file_access_enabled() == false )
	{
		return false;
	}

	reset();
	
    mPickOptions &= ~F_MULTIPLE;

	// <FS:CR> Threaded filepickers
	if (blocking)
	{
		// Modal, so pause agent
		send_agent_pause();
	}
	// </FS:CR>

    success = doNavSaveDialog(filter, filename);

    if (success)
	{
		if (!getFileCount())
			success = false;
	}

<<<<<<< HEAD
	send_agent_resume();

	// Account for the fact that the app has been stalled.
	LLFrameTimer::updateFrameTime();
=======
	// <FS:CR> Threaded filepickers
	if (blocking)
	{
		send_agent_resume();
		// Account for the fact that the app has been stalled.
		LLFrameTimer::updateFrameTime();
	}
	// </FS:CR>
	
>>>>>>> bf8dcc21
	return success;
}
//END LL_DARWIN

#elif LL_LINUX || LL_SOLARIS

# if LL_GTK

// static
void LLFilePicker::add_to_selectedfiles(gpointer data, gpointer user_data)
{
	// We need to run g_filename_to_utf8 in the user's locale
	std::string saved_locale(setlocale(LC_ALL, NULL));
	setlocale(LC_ALL, "");

	LLFilePicker* picker = (LLFilePicker*) user_data;
	GError *error = NULL;
	gchar* filename_utf8 = g_filename_to_utf8((gchar*)data,
						  -1, NULL, NULL, &error);
	if (error)
	{
		// *FIXME.
		// This condition should really be notified to the user, e.g.
		// through a message box.  Just logging it is inappropriate.
		
		// g_filename_display_name is ideal, but >= glib 2.6, so:
		// a hand-rolled hacky makeASCII which disallows control chars
		std::string display_name;
		for (const gchar *str = (const gchar *)data; *str; str++)
		{
			display_name += (char)((*str >= 0x20 && *str <= 0x7E) ? *str : '?');
		}
		llwarns << "g_filename_to_utf8 failed on \"" << display_name << "\": " << error->message << llendl;
	}

	if (filename_utf8)
	{
		picker->mFiles.push_back(std::string(filename_utf8));
		lldebugs << "ADDED FILE " << filename_utf8 << llendl;
		g_free(filename_utf8);
	}

	setlocale(LC_ALL, saved_locale.c_str());
}

// static
void LLFilePicker::chooser_responder(GtkWidget *widget, gint response, gpointer user_data)
{
	LLFilePicker* picker = (LLFilePicker*)user_data;

	lldebugs << "GTK DIALOG RESPONSE " << response << llendl;

	if (response == GTK_RESPONSE_ACCEPT)
	{
		GSList *file_list = gtk_file_chooser_get_filenames(GTK_FILE_CHOOSER(widget));
		g_slist_foreach(file_list, (GFunc)add_to_selectedfiles, user_data);
		g_slist_foreach(file_list, (GFunc)g_free, NULL);
		g_slist_free (file_list);
	}

	// set the default path for this usage context.
	const char* cur_folder = gtk_file_chooser_get_current_folder(GTK_FILE_CHOOSER(widget));
	if (cur_folder != NULL)
	{
		picker->mContextToPathMap[picker->mCurContextName] = cur_folder;
	}

	gtk_widget_destroy(widget);
	gtk_main_quit();
}


GtkWindow* LLFilePicker::buildFilePicker(bool is_save, bool is_folder, std::string context)
{
#ifndef LL_MESA_HEADLESS
	if (LLWindowSDL::ll_try_gtk_init())
	{
		GtkWidget *win = NULL;
		GtkFileChooserAction pickertype =
			is_save?
			(is_folder?
			 GTK_FILE_CHOOSER_ACTION_CREATE_FOLDER :
			 GTK_FILE_CHOOSER_ACTION_SAVE) :
			(is_folder?
			 GTK_FILE_CHOOSER_ACTION_SELECT_FOLDER :
			 GTK_FILE_CHOOSER_ACTION_OPEN);

		win = gtk_file_chooser_dialog_new(NULL, NULL,
						  pickertype,
						  GTK_STOCK_CANCEL,
						   GTK_RESPONSE_CANCEL,
						  is_folder ?
						  GTK_STOCK_APPLY :
						  (is_save ? 
						   GTK_STOCK_SAVE :
						   GTK_STOCK_OPEN),
						   GTK_RESPONSE_ACCEPT,
						  (gchar *)NULL);
		mCurContextName = context;

		// get the default path for this usage context if it's been
		// seen before.
		std::map<std::string,std::string>::iterator
			this_path = mContextToPathMap.find(context);
		if (this_path != mContextToPathMap.end())
		{
			gtk_file_chooser_set_current_folder
				(GTK_FILE_CHOOSER(win),
				 this_path->second.c_str());
		}

#  if LL_X11
		// Make GTK tell the window manager to associate this
		// dialog with our non-GTK raw X11 window, which should try
		// to keep it on top etc.
		Window XWindowID = LLWindowSDL::get_SDL_XWindowID();
		if (None != XWindowID)
		{
			gtk_widget_realize(GTK_WIDGET(win)); // so we can get its gdkwin
			GdkWindow *gdkwin = gdk_window_foreign_new(XWindowID);
			gdk_window_set_transient_for(GTK_WIDGET(win)->window,
						     gdkwin);
		}
		else
		{
			llwarns << "Hmm, couldn't get xwid to use for transient." << llendl;
		}
#  endif //LL_X11

		g_signal_connect (GTK_FILE_CHOOSER(win),
				  "response",
				  G_CALLBACK(LLFilePicker::chooser_responder),
				  this);

		gtk_window_set_modal(GTK_WINDOW(win), TRUE);

		/* GTK 2.6: if (is_folder)
			gtk_file_chooser_set_show_hidden(GTK_FILE_CHOOSER(win),
			TRUE); */

		return GTK_WINDOW(win);
	}
	else
	{
		return NULL;
	}
#else
	return NULL;
#endif //LL_MESA_HEADLESS
}

static void add_common_filters_to_gtkchooser(GtkFileFilter *gfilter,
					     GtkWindow *picker,
					     std::string filtername)
{	
	gtk_file_filter_set_name(gfilter, filtername.c_str());
	gtk_file_chooser_add_filter(GTK_FILE_CHOOSER(picker),
				    gfilter);
	GtkFileFilter *allfilter = gtk_file_filter_new();
	gtk_file_filter_add_pattern(allfilter, "*");
	gtk_file_filter_set_name(allfilter, LLTrans::getString("all_files").c_str());
	gtk_file_chooser_add_filter(GTK_FILE_CHOOSER(picker), allfilter);
	gtk_file_chooser_set_filter(GTK_FILE_CHOOSER(picker), gfilter);
}

static std::string add_simple_pattern_filter_to_gtkchooser(GtkWindow *picker,
							   std::string pattern,
							   std::string filtername)
{
	GtkFileFilter *gfilter = gtk_file_filter_new();
	gtk_file_filter_add_pattern(gfilter, pattern.c_str());
	add_common_filters_to_gtkchooser(gfilter, picker, filtername);
	return filtername;
}

static std::string add_simple_mime_filter_to_gtkchooser(GtkWindow *picker,
							std::string mime,
							std::string filtername)
{
	GtkFileFilter *gfilter = gtk_file_filter_new();
	gtk_file_filter_add_mime_type(gfilter, mime.c_str());
	add_common_filters_to_gtkchooser(gfilter, picker, filtername);
	return filtername;
}

static std::string add_wav_filter_to_gtkchooser(GtkWindow *picker)
{
	return add_simple_mime_filter_to_gtkchooser(picker,  "audio/x-wav",
						    LLTrans::getString("sound_files") + " (*.wav)");
}

static std::string add_anim_filter_to_gtkchooser(GtkWindow *picker)
{
	GtkFileFilter *gfilter = gtk_file_filter_new();
	gtk_file_filter_add_pattern(gfilter, "*.bvh");
	gtk_file_filter_add_pattern(gfilter, "*.anim");
	std::string filtername = LLTrans::getString("animation_files") + " (*.bvh; *.anim)";
	add_common_filters_to_gtkchooser(gfilter, picker, filtername);
	return filtername;
}

static std::string add_collada_filter_to_gtkchooser(GtkWindow *picker)
{
	return add_simple_pattern_filter_to_gtkchooser(picker,  "*.dae",
						       LLTrans::getString("scene_files") + " (*.dae)");
}

static std::string add_imageload_filter_to_gtkchooser(GtkWindow *picker)
{
	GtkFileFilter *gfilter = gtk_file_filter_new();
	gtk_file_filter_add_pattern(gfilter, "*.tga");
	gtk_file_filter_add_mime_type(gfilter, "image/jpeg");
	gtk_file_filter_add_mime_type(gfilter, "image/png");
	gtk_file_filter_add_mime_type(gfilter, "image/bmp");
	std::string filtername = LLTrans::getString("image_files") + " (*.tga; *.bmp; *.jpg; *.png)";
	add_common_filters_to_gtkchooser(gfilter, picker, filtername);
	return filtername;
}
 
static std::string add_script_filter_to_gtkchooser(GtkWindow *picker)
{
	return add_simple_mime_filter_to_gtkchooser(picker,  "text/plain",
							LLTrans::getString("script_files") + " (*.lsl)");
}

static std::string add_dictionary_filter_to_gtkchooser(GtkWindow *picker)
{
	return add_simple_mime_filter_to_gtkchooser(picker,  "text/plain",
							LLTrans::getString("dictionary_files") + " (*.dic; *.xcu)");
}

// <FS:CR> GTK Import/Export filters
static std::string add_import_filter_to_gtkchooser(GtkWindow *picker)
{
	GtkFileFilter *gfilter = gtk_file_filter_new();
	gtk_file_filter_add_pattern(gfilter, "*.oxp");
	std::string filtername = LLTrans::getString("backup_files") + " (*.oxp)";
	//gtk_file_filter_add_pattern(gfilter, "*.hpa");
	//std::string filtername = LLTrans::getString("backup_files") + " (*.oxp; *.hpa)";
	add_common_filters_to_gtkchooser(gfilter, picker, filtername);
	return filtername;
}

static std::string add_export_filter_to_gtkchooser(GtkWindow *picker)
{
	GtkFileFilter *gfilter = gtk_file_filter_new();
	gtk_file_filter_add_pattern(gfilter, "*.oxp");
	std::string filtername = LLTrans::getString("backup_files") + " (*.oxp)";
	add_common_filters_to_gtkchooser(gfilter, picker, filtername);
	return filtername;
}
// </FS:CR>
								
BOOL LLFilePicker::getSaveFile( ESaveFilter filter, const std::string& filename, bool blocking )
{
	BOOL rtn = FALSE;

	// if local file browsing is turned off, return without opening dialog
	if ( check_local_file_access_enabled() == false )
	{
		return FALSE;
	}

	gViewerWindow->getWindow()->beforeDialog();

	reset();
	
	GtkWindow* picker = buildFilePicker(true, false, "savefile");

	if (picker)
	{
		std::string suggest_name = "untitled";
		std::string suggest_ext = "";
		std::string caption = LLTrans::getString("save_file_verb") + " ";
		switch (filter)
		{
		case FFSAVE_WAV:
			caption += add_wav_filter_to_gtkchooser(picker);
			suggest_ext = ".wav";
			break;
		case FFSAVE_TGA:
			caption += add_simple_pattern_filter_to_gtkchooser
				(picker, "*.tga", LLTrans::getString("targa_image_files") + " (*.tga)");
			suggest_ext = ".tga";
			break;
		case FFSAVE_BMP:
			caption += add_simple_mime_filter_to_gtkchooser
				(picker, "image/bmp", LLTrans::getString("bitmap_image_files") + " (*.bmp)");
			suggest_ext = ".bmp";
			break;
		case FFSAVE_AVI:
			caption += add_simple_mime_filter_to_gtkchooser
				(picker, "video/x-msvideo",
				 LLTrans::getString("avi_movie_file") + " (*.avi)");
			suggest_ext = ".avi";
			break;
		case FFSAVE_ANIM:
			caption += add_simple_pattern_filter_to_gtkchooser
				(picker, "*.xaf", LLTrans::getString("xaf_animation_file") + " (*.xaf)");
			suggest_ext = ".xaf";
			break;
		case FFSAVE_XML:
			caption += add_simple_pattern_filter_to_gtkchooser
				(picker, "*.xml", LLTrans::getString("xml_file") + " (*.xml)");
			suggest_ext = ".xml";
			break;
		case FFSAVE_RAW:
			caption += add_simple_pattern_filter_to_gtkchooser
				(picker, "*.raw", LLTrans::getString("raw_file") + " (*.raw)");
			suggest_ext = ".raw";
			break;
		case FFSAVE_J2C:
			caption += add_simple_mime_filter_to_gtkchooser
				(picker, "images/jp2",
				 LLTrans::getString("compressed_image_files") + " (*.j2c)");
			suggest_ext = ".j2c";
			break;
		case FFSAVE_SCRIPT:
			caption += add_script_filter_to_gtkchooser(picker);
			suggest_ext = ".lsl";
			break;
// <FS:CR> Export filter
		case FFSAVE_EXPORT:
			caption += add_export_filter_to_gtkchooser(picker);
			suggest_ext = ".oxp";
			break;
		case FFSAVE_COLLADA:
			caption += add_export_filter_to_gtkchooser(picker);
			suggest_ext = ".dae";
			break;
// </FS:CR>
		default:;
			break;
		}
		
		gtk_window_set_title(GTK_WINDOW(picker), caption.c_str());

		if (filename.empty())
		{
			suggest_name += suggest_ext;

			gtk_file_chooser_set_current_name
				(GTK_FILE_CHOOSER(picker),
				 suggest_name.c_str());
		}
		else
		{
			gtk_file_chooser_set_current_name
				(GTK_FILE_CHOOSER(picker), filename.c_str());
		}

		gtk_widget_show_all(GTK_WIDGET(picker));
		gtk_main();

		rtn = (getFileCount() == 1);
	}

	gViewerWindow->getWindow()->afterDialog();

	return rtn;
}

BOOL LLFilePicker::getOpenFile( ELoadFilter filter, bool blocking )
{
	BOOL rtn = FALSE;

	// if local file browsing is turned off, return without opening dialog
	if ( check_local_file_access_enabled() == false )
	{
		return FALSE;
	}

	gViewerWindow->getWindow()->beforeDialog();

	reset();
	
	GtkWindow* picker = buildFilePicker(false, false, "openfile");

	if (picker)
	{
		std::string caption = LLTrans::getString("load_file_verb") + " ";
		std::string filtername = "";
		switch (filter)
		{
		case FFLOAD_WAV:
			filtername = add_wav_filter_to_gtkchooser(picker);
			break;
		case FFLOAD_ANIM:
			filtername = add_anim_filter_to_gtkchooser(picker);
			break;
		case FFLOAD_COLLADA:
			filtername = add_collada_filter_to_gtkchooser(picker);
			break;
		case FFLOAD_IMAGE:
			filtername = add_imageload_filter_to_gtkchooser(picker);
			break;
		case FFLOAD_SCRIPT:
			filtername = add_script_filter_to_gtkchooser(picker);
			break;
		case FFLOAD_DICTIONARY:
			filtername = add_dictionary_filter_to_gtkchooser(picker);
			break;
// <FS:CR> Import filter
		case FFLOAD_IMPORT:
			filtername = add_import_filter_to_gtkchooser(picker);
			break;
// </FS:CR>
		default:;
			break;
		}

		caption += filtername;
		
		gtk_window_set_title(GTK_WINDOW(picker), caption.c_str());

		gtk_widget_show_all(GTK_WIDGET(picker));
		gtk_main();

		rtn = (getFileCount() == 1);
	}

	gViewerWindow->getWindow()->afterDialog();

	return rtn;
}

// <FS:CR Threaded Filepickers>
//BOOL LLFilePicker::getMultipleOpenFiles( ELoadFilter filter )
BOOL LLFilePicker::getMultipleOpenFiles( ELoadFilter filter, bool blocking )
// </FS:CR Threaded Filepickers>
{
	BOOL rtn = FALSE;

	// if local file browsing is turned off, return without opening dialog
	if ( check_local_file_access_enabled() == false )
	{
		return FALSE;
	}

	gViewerWindow->getWindow()->beforeDialog();

	reset();
	
	GtkWindow* picker = buildFilePicker(false, false, "openfile");

	if (picker)
	{
		gtk_file_chooser_set_select_multiple (GTK_FILE_CHOOSER(picker),
						      TRUE);

		gtk_window_set_title(GTK_WINDOW(picker), LLTrans::getString("load_files").c_str());

		gtk_widget_show_all(GTK_WIDGET(picker));
		gtk_main();
		rtn = !mFiles.empty();
	}

	gViewerWindow->getWindow()->afterDialog();

	return rtn;
}

# else // LL_GTK

// Hacky stubs designed to facilitate fake getSaveFile and getOpenFile with
// static results, when we don't have a real filepicker.

BOOL LLFilePicker::getSaveFile( ESaveFilter filter, const std::string& filename )
{
	// if local file browsing is turned off, return without opening dialog
	// (Even though this is a stub, I think we still should not return anything at all)
	if ( check_local_file_access_enabled() == false )
	{
		return FALSE;
	}

	reset();
	
	llinfos << "getSaveFile suggested filename is [" << filename
		<< "]" << llendl;
	if (!filename.empty())
	{
		mFiles.push_back(gDirUtilp->getLindenUserDir() + gDirUtilp->getDirDelimiter() + filename);
		return TRUE;
	}
	return FALSE;
}

BOOL LLFilePicker::getOpenFile( ELoadFilter filter, bool blocking )
{
	// if local file browsing is turned off, return without opening dialog
	// (Even though this is a stub, I think we still should not return anything at all)
	if ( check_local_file_access_enabled() == false )
	{
		return FALSE;
	}

	reset();
	
	// HACK: Static filenames for 'open' until we implement filepicker
	std::string filename = gDirUtilp->getLindenUserDir() + gDirUtilp->getDirDelimiter() + "upload";
	switch (filter)
	{
	case FFLOAD_WAV: filename += ".wav"; break;
	case FFLOAD_IMAGE: filename += ".tga"; break;
	case FFLOAD_ANIM: filename += ".bvh"; break;
	default: break;
	}
	mFiles.push_back(filename);
	llinfos << "getOpenFile: Will try to open file: " << filename << llendl;
	return TRUE;
}

// <FS:CR Threaded Filepickers>
BOOL LLFilePicker::getMultipleOpenFiles( ELoadFilter filter )
BOOL LLFilePicker::getMultipleOpenFiles( ELoadFilter filter, bool blocking )
// </FS:CR Threaded Filepickers>
{
	// if local file browsing is turned off, return without opening dialog
	// (Even though this is a stub, I think we still should not return anything at all)
	if ( check_local_file_access_enabled() == false )
	{
		return FALSE;
	}

	reset();
	return FALSE;
}

#endif // LL_GTK

#else // not implemented

BOOL LLFilePicker::getSaveFile( ESaveFilter filter, const std::string& filename )
{
	reset();	
	return FALSE;
}

// <FS:CR Threaded Filepickers>
//BOOL LLFilePicker::getOpenFile( ELoadFilter filter )
BOOL LLFilePicker::getOpenFile( ELoadFilter filter, bool blocking )
// </FS:CR Threaded Filepickers>
{
	reset();
	return FALSE;
}

// <FS:CR Threaded Filepickers>
//BOOL LLFilePicker::getMultipleOpenFiles( ELoadFilter filter )
BOOL LLFilePicker::getMultipleOpenFiles( ELoadFilter filter, bool blocking )
// </FS:CR Threaded Filepickers>
{
	reset();
	return FALSE;
}

#endif // LL_LINUX || LL_SOLARIS<|MERGE_RESOLUTION|>--- conflicted
+++ resolved
@@ -949,12 +949,6 @@
 			success = false;
 	}
 
-<<<<<<< HEAD
-	send_agent_resume();
-
-	// Account for the fact that the app has been stalled.
-	LLFrameTimer::updateFrameTime();
-=======
 	// <FS:CR> Threaded filepickers
 	if (blocking)
 	{
@@ -964,7 +958,6 @@
 	}
 	// </FS:CR>
 	
->>>>>>> bf8dcc21
 	return success;
 }
 //END LL_DARWIN
