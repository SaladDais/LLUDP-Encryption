--- conflicted
+++ resolved
@@ -68,10 +68,7 @@
 //#define IMPORT_FILTER L"Import (*.oxp; *.hpa)\0*.oxp;*.hpa\0"
 #define IMPORT_FILTER L"Import (*.oxp)\0*.oxp\0"
 // </FS:CR>
-<<<<<<< HEAD
-=======
 #define EXE_FILTER L"Programs (*.exe)\0*.exe\0" // <FS:LO> fix file picker EXE filtering
->>>>>>> 0aa38a6c
 #endif
 
 #ifdef LL_DARWIN
