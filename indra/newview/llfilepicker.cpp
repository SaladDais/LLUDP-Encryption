--- conflicted
+++ resolved
@@ -359,15 +359,7 @@
 					dirname = filename + "\\";
 				else
 					mFiles.push_back(dirname + filename);
-<<<<<<< HEAD
-				
-				// </FS:ND> Do not add the length of the utf8 string, but use the length of the utf16 string
-				// tptrw += filename.size();
-				tptrw += wcslen( tptrw );
-				// </FS:ND>
-=======
 				tptrw += wcslen(tptrw);
->>>>>>> e7eed473
 			}
 		}
 	}
