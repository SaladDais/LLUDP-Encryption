/** 
 * @file llnotificationtiphandler.cpp
 * @brief Notification Handler Class for Notification Tips
 *
 * $LicenseInfo:firstyear=2000&license=viewerlgpl$
 * Second Life Viewer Source Code
 * Copyright (C) 2010, Linden Research, Inc.
 * 
 * This library is free software; you can redistribute it and/or
 * modify it under the terms of the GNU Lesser General Public
 * License as published by the Free Software Foundation;
 * version 2.1 of the License only.
 * 
 * This library is distributed in the hope that it will be useful,
 * but WITHOUT ANY WARRANTY; without even the implied warranty of
 * MERCHANTABILITY or FITNESS FOR A PARTICULAR PURPOSE.  See the GNU
 * Lesser General Public License for more details.
 * 
 * You should have received a copy of the GNU Lesser General Public
 * License along with this library; if not, write to the Free Software
 * Foundation, Inc., 51 Franklin Street, Fifth Floor, Boston, MA  02110-1301  USA
 * 
 * Linden Research, Inc., 945 Battery Street, San Francisco, CA  94111  USA
 * $/LicenseInfo$
 */


#include "llviewerprecompiledheaders.h" // must be first include

#include "llfloaterreg.h"
<<<<<<< HEAD
// <FS:Zi> Remove floating chat bar
// #include "llnearbychat.h"
// #include "llnearbychatbar.h"
// <FS:Ansariel> [FS communication UI]
//#include "llfloaternearbychat.h"
#include "fsfloaternearbychat.h"
// </FS:Ansariel> [FS communication UI]
// </FS:Zi>
=======
#include "llfloaterimnearbychat.h"
#include "llfloaterimnearbychat.h"
>>>>>>> fe8b4bf1
#include "llnotificationhandler.h"
#include "llnotifications.h"
#include "lltoastnotifypanel.h"
#include "llviewercontrol.h"
#include "llviewerwindow.h"
#include "llnotificationmanager.h"
#include "llpaneltiptoast.h"
#include "lggcontactsets.h"

using namespace LLNotificationsUI;

//--------------------------------------------------------------------------
LLTipHandler::LLTipHandler()
:	LLSystemNotificationHandler("NotificationTips", "notifytip")
{
	// Getting a Channel for our notifications
	LLScreenChannel* channel = LLChannelManager::getInstance()->createNotificationChannel();
	if(channel)
	{
		mChannel = channel->getHandle();
	}
}

//--------------------------------------------------------------------------
LLTipHandler::~LLTipHandler()
{
}

//--------------------------------------------------------------------------
void LLTipHandler::initChannel()
{
	S32 channel_right_bound = gViewerWindow->getWorldViewRectScaled().mRight - gSavedSettings.getS32("NotificationChannelRightMargin"); 
	S32 channel_width = gSavedSettings.getS32("NotifyBoxWidth");
	mChannel.get()->init(channel_right_bound - channel_width, channel_right_bound);
}

//--------------------------------------------------------------------------
bool LLTipHandler::processNotification(const LLNotificationPtr& notification)
{
	if(mChannel.isDead())
	{
		return false;
	}

	// arrange a channel on a screen
	if(!mChannel.get()->getVisible())
	{
		initChannel();
	}

		// archive message in nearby chat
<<<<<<< HEAD
		if (LLHandlerUtil::canLogToNearbyChat(notification))
		{
			LLHandlerUtil::logToNearbyChat(notification, CHAT_SOURCE_SYSTEM);

			// don't show toast if Nearby Chat is opened
			// <FS:Ansariel> [FS communication UI]
			//LLFloaterNearbyChat* nearby_chat = LLFloaterNearbyChat::getInstance();
			FSFloaterNearbyChat* nearby_chat = FSFloaterNearbyChat::getInstance();
			// </FS:Ansariel> [FS communication UI]
			// <FS:Zi> Remove floating chat bar
			// LLNearbyChatBar* nearby_chat_bar = LLNearbyChatBar::getInstance();
			// if (!nearby_chat_bar->isMinimized() && nearby_chat_bar->getVisible() && nearby_chat->getVisible())
			if (nearby_chat->getVisible())
			// </FS:Zi>
			{
				return false;
			}
		}

		std::string session_name = notification->getPayload()["SESSION_NAME"];
		const std::string name = notification->getSubstitutions()["NAME"];
		const LLUUID agent_id = notification->getSubstitutions()["AGENT-ID"];
		
		if (session_name.empty())
		{
			session_name = name;
		}
		LLUUID from_id = notification->getPayload()["from_id"];
		if (LLHandlerUtil::canLogToIM(notification))
		{
//			LLHandlerUtil::logToIM(IM_NOTHING_SPECIAL, session_name, name,
//					notification->getMessage(), from_id, from_id);
// [SL:KB] - Patch: Chat-Logs | Checked: 2010-11-18 (Catznip-2.4.0c) | Added: Catznip-2.4.0c
			LLHandlerUtil::logToIMP2P(notification, false);
// [/SL:KB]
		}

		if (LLHandlerUtil::canSpawnIMSession(notification))
		{
			LLHandlerUtil::spawnIMSession(name, from_id);
		}
=======
	if (notification->canLogToChat())
	{
		LLHandlerUtil::logToNearbyChat(notification, CHAT_SOURCE_SYSTEM);
>>>>>>> fe8b4bf1

		// don't show toast if Nearby Chat is opened
		LLFloaterIMNearbyChat* nearby_chat = LLFloaterReg::getTypedInstance<LLFloaterIMNearbyChat>("nearby_chat");
		if (nearby_chat->isChatVisible())
		{
			return false;
		}
	}

<<<<<<< HEAD
		// [FIRE-3522 : SJ] Only show Online/Offline toast when ChatOnlineNotification is enabled or the Friend is one you want to have on/offline notices from
		if (!gSavedSettings.getBOOL("ChatOnlineNotification") && ("FriendOffline" == notification->getName() || "FriendOnline" == notification->getName()))
		{
			// [FIRE-3522 : SJ] Only show Online/Offline toast for groups which have enabled "Show notice for this set" and in the settingpage of CS is checked that the messages need to be in Toasts
			if (!(gSavedSettings.getBOOL("FSContactSetsNotificationToast") && LGGContactSets::getInstance()->notifyForFriend(agent_id)))
			{
				return false;
			}
		}

		LLToastPanel* notify_box = LLToastPanel::buidPanelFromNotification(notification);

		LLToast::Params p;
		p.notif_id = notification->getID();
		p.notification = notification;
		p.lifetime_secs = gSavedSettings.getS32("NotificationTipToastLifeTime");
		p.panel = notify_box;
		p.is_tip = true;
		p.can_be_stored = false;
		
		removeExclusiveNotifications(notification);

		LLScreenChannel* channel = dynamic_cast<LLScreenChannel*>(mChannel.get());
		if(channel)
			channel->addToast(p);
=======
	std::string session_name = notification->getPayload()["SESSION_NAME"];
	const std::string name = notification->getSubstitutions()["NAME"];
	if (session_name.empty())
	{
		session_name = name;
>>>>>>> fe8b4bf1
	}
	LLUUID from_id = notification->getPayload()["from_id"];
	if (notification->canLogToIM())
	{
		LLHandlerUtil::logToIM(IM_NOTHING_SPECIAL, session_name, name,
				notification->getMessage(), from_id, from_id);
	}

	if (notification->canLogToIM() && notification->hasFormElements())
	{
		LLHandlerUtil::spawnIMSession(name, from_id);
	}

	if (notification->canLogToIM() && LLHandlerUtil::isIMFloaterOpened(notification))
	{
		return false;
	}

	LLToastPanel* notify_box = LLToastPanel::buidPanelFromNotification(notification);

	LLToast::Params p;
	p.notif_id = notification->getID();
	p.notification = notification;
	p.lifetime_secs = gSavedSettings.getS32("NotificationTipToastLifeTime");
	p.panel = notify_box;
	p.is_tip = true;
	p.can_be_stored = false;
		
	LLScreenChannel* channel = dynamic_cast<LLScreenChannel*>(mChannel.get());
	if(channel)
		channel->addToast(p);
	return false;
}<|MERGE_RESOLUTION|>--- conflicted
+++ resolved
@@ -28,19 +28,8 @@
 #include "llviewerprecompiledheaders.h" // must be first include
 
 #include "llfloaterreg.h"
-<<<<<<< HEAD
-// <FS:Zi> Remove floating chat bar
-// #include "llnearbychat.h"
-// #include "llnearbychatbar.h"
-// <FS:Ansariel> [FS communication UI]
-//#include "llfloaternearbychat.h"
-#include "fsfloaternearbychat.h"
-// </FS:Ansariel> [FS communication UI]
-// </FS:Zi>
-=======
 #include "llfloaterimnearbychat.h"
 #include "llfloaterimnearbychat.h"
->>>>>>> fe8b4bf1
 #include "llnotificationhandler.h"
 #include "llnotifications.h"
 #include "lltoastnotifypanel.h"
@@ -48,7 +37,7 @@
 #include "llviewerwindow.h"
 #include "llnotificationmanager.h"
 #include "llpaneltiptoast.h"
-#include "lggcontactsets.h"
+#include "lggcontactsets.h" // [FIRE-3522 : SJ]
 
 using namespace LLNotificationsUI;
 
@@ -92,53 +81,9 @@
 	}
 
 		// archive message in nearby chat
-<<<<<<< HEAD
-		if (LLHandlerUtil::canLogToNearbyChat(notification))
-		{
-			LLHandlerUtil::logToNearbyChat(notification, CHAT_SOURCE_SYSTEM);
-
-			// don't show toast if Nearby Chat is opened
-			// <FS:Ansariel> [FS communication UI]
-			//LLFloaterNearbyChat* nearby_chat = LLFloaterNearbyChat::getInstance();
-			FSFloaterNearbyChat* nearby_chat = FSFloaterNearbyChat::getInstance();
-			// </FS:Ansariel> [FS communication UI]
-			// <FS:Zi> Remove floating chat bar
-			// LLNearbyChatBar* nearby_chat_bar = LLNearbyChatBar::getInstance();
-			// if (!nearby_chat_bar->isMinimized() && nearby_chat_bar->getVisible() && nearby_chat->getVisible())
-			if (nearby_chat->getVisible())
-			// </FS:Zi>
-			{
-				return false;
-			}
-		}
-
-		std::string session_name = notification->getPayload()["SESSION_NAME"];
-		const std::string name = notification->getSubstitutions()["NAME"];
-		const LLUUID agent_id = notification->getSubstitutions()["AGENT-ID"];
-		
-		if (session_name.empty())
-		{
-			session_name = name;
-		}
-		LLUUID from_id = notification->getPayload()["from_id"];
-		if (LLHandlerUtil::canLogToIM(notification))
-		{
-//			LLHandlerUtil::logToIM(IM_NOTHING_SPECIAL, session_name, name,
-//					notification->getMessage(), from_id, from_id);
-// [SL:KB] - Patch: Chat-Logs | Checked: 2010-11-18 (Catznip-2.4.0c) | Added: Catznip-2.4.0c
-			LLHandlerUtil::logToIMP2P(notification, false);
-// [/SL:KB]
-		}
-
-		if (LLHandlerUtil::canSpawnIMSession(notification))
-		{
-			LLHandlerUtil::spawnIMSession(name, from_id);
-		}
-=======
 	if (notification->canLogToChat())
 	{
 		LLHandlerUtil::logToNearbyChat(notification, CHAT_SOURCE_SYSTEM);
->>>>>>> fe8b4bf1
 
 		// don't show toast if Nearby Chat is opened
 		LLFloaterIMNearbyChat* nearby_chat = LLFloaterReg::getTypedInstance<LLFloaterIMNearbyChat>("nearby_chat");
@@ -148,45 +93,22 @@
 		}
 	}
 
-<<<<<<< HEAD
-		// [FIRE-3522 : SJ] Only show Online/Offline toast when ChatOnlineNotification is enabled or the Friend is one you want to have on/offline notices from
-		if (!gSavedSettings.getBOOL("ChatOnlineNotification") && ("FriendOffline" == notification->getName() || "FriendOnline" == notification->getName()))
-		{
-			// [FIRE-3522 : SJ] Only show Online/Offline toast for groups which have enabled "Show notice for this set" and in the settingpage of CS is checked that the messages need to be in Toasts
-			if (!(gSavedSettings.getBOOL("FSContactSetsNotificationToast") && LGGContactSets::getInstance()->notifyForFriend(agent_id)))
-			{
-				return false;
-			}
-		}
-
-		LLToastPanel* notify_box = LLToastPanel::buidPanelFromNotification(notification);
-
-		LLToast::Params p;
-		p.notif_id = notification->getID();
-		p.notification = notification;
-		p.lifetime_secs = gSavedSettings.getS32("NotificationTipToastLifeTime");
-		p.panel = notify_box;
-		p.is_tip = true;
-		p.can_be_stored = false;
-		
-		removeExclusiveNotifications(notification);
-
-		LLScreenChannel* channel = dynamic_cast<LLScreenChannel*>(mChannel.get());
-		if(channel)
-			channel->addToast(p);
-=======
 	std::string session_name = notification->getPayload()["SESSION_NAME"];
 	const std::string name = notification->getSubstitutions()["NAME"];
+		const LLUUID agent_id = notification->getSubstitutions()["AGENT-ID"]; // [FIRE-3522 : SJ]
+		
 	if (session_name.empty())
 	{
 		session_name = name;
->>>>>>> fe8b4bf1
 	}
 	LLUUID from_id = notification->getPayload()["from_id"];
 	if (notification->canLogToIM())
 	{
-		LLHandlerUtil::logToIM(IM_NOTHING_SPECIAL, session_name, name,
-				notification->getMessage(), from_id, from_id);
+//	LLHandlerUtil::logToIM(IM_NOTHING_SPECIAL, session_name, name,
+//			notification->getMessage(), from_id, from_id);
+// [SL:KB] - Patch: Chat-Logs | Checked: 2010-11-18 (Catznip-2.4.0c) | Added: Catznip-2.4.0c
+			LLHandlerUtil::logToIMP2P(notification, false);
+// [/SL:KB]
 	}
 
 	if (notification->canLogToIM() && notification->hasFormElements())
@@ -197,6 +119,16 @@
 	if (notification->canLogToIM() && LLHandlerUtil::isIMFloaterOpened(notification))
 	{
 		return false;
+		}
+
+		// [FIRE-3522 : SJ] Only show Online/Offline toast when ChatOnlineNotification is enabled or the Friend is one you want to have on/offline notices from
+		if (!gSavedSettings.getBOOL("ChatOnlineNotification") && ("FriendOffline" == notification->getName() || "FriendOnline" == notification->getName()))
+		{
+			// [FIRE-3522 : SJ] Only show Online/Offline toast for groups which have enabled "Show notice for this set" and in the settingpage of CS is checked that the messages need to be in Toasts
+			if (!(gSavedSettings.getBOOL("FSContactSetsNotificationToast") && LGGContactSets::getInstance()->notifyForFriend(agent_id)))
+			{
+				return false;
+			}
 	}
 
 	LLToastPanel* notify_box = LLToastPanel::buidPanelFromNotification(notification);
