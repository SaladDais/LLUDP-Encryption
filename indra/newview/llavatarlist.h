--- conflicted
+++ resolved
@@ -127,10 +127,7 @@
 	void updateLastInteractionTimes();	
 	void rebuildNames();
 	void onItemDoubleClicked(LLUICtrl* ctrl, S32 x, S32 y, MASK mask);
-<<<<<<< HEAD
 	virtual void onFocusReceived();
-=======
->>>>>>> 7b0455ba
 //	void updateAvatarNames();
 
 private:
@@ -146,7 +143,6 @@
 	bool mShowProfileBtn;
 	bool mShowSpeakingIndicator;
 	bool mShowPermissions;
-<<<<<<< HEAD
 	bool mShowRange;
 	bool mShowFirstSeen;
 	bool mShowStatusFlags;
@@ -161,8 +157,6 @@
 	bool mUseRangeColors;
 	// [/Ansariel: Colorful radar]
 	
-=======
->>>>>>> 7b0455ba
 // [RLVa:KB] - Checked: 2010-04-05 (RLVa-1.2.2a) | Added: RLVa-1.2.0d
 	bool mRlvCheckShowNames;
 // [/RLVa:KB]
