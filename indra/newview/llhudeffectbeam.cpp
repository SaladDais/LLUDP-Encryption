--- conflicted
+++ resolved
@@ -84,8 +84,7 @@
 	} 
 	else if (!source_object->isAvatar()) 
 	{
-<<<<<<< HEAD
-		LL_DEBUGS("HUDEffect")<<"Non-Avatar HUDEffectBeam message for ID: "  
+		LL_DEBUGS()("HUDEffect")<<"Non-Avatar HUDEffectBeam message for ID: "  
 		<<  source_object->getID().asString()<< LL_ENDL; 
 		markDead(); 
 		return; 
@@ -95,14 +94,11 @@
 		LLVOAvatar* source_avatar = (LLVOAvatar*)source_object; 
 		if (!source_avatar->isSelf()) 
 		{ 
-			LL_DEBUGS("HUDEffect")<<"Non-self HUDEffectBeam message for ID: "  
+			LL_DEBUGS()("HUDEffect")<<"Non-self HUDEffectBeam message for ID: "  
 			<< source_avatar->getID().asString()<< LL_ENDL; 
 			markDead(); 
 			return; 
 		}
-=======
-		LL_WARNS() << "Missing source object!" << LL_ENDL;
->>>>>>> d0ef02c2
 	}
 
 	// Pack the default data
