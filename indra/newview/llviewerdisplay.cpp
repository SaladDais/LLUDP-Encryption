--- conflicted
+++ resolved
@@ -400,11 +400,7 @@
 		{
 		case LLAgent::TELEPORT_PENDING:
 			gTeleportDisplayTimer.reset();
-<<<<<<< HEAD
 			gViewerWindow->setShowProgress(TRUE,!gSavedSettings.getBOOL("FSDisableTeleportScreens"));
-=======
-			gViewerWindow->setShowProgress(TRUE);
->>>>>>> dab915c1
 			gViewerWindow->setProgressPercent(llmin(teleport_percent, 0.0f));
 			gAgent.setTeleportMessage(LLAgent::sTeleportProgressMessages["pending"]);
 			gViewerWindow->setProgressString(LLAgent::sTeleportProgressMessages["pending"]);
@@ -431,20 +427,12 @@
 			}
 
 			gTeleportDisplayTimer.reset();
-<<<<<<< HEAD
 			gViewerWindow->setShowProgress(TRUE,!gSavedSettings.getBOOL("FSDisableTeleportScreens"));
 			gViewerWindow->setProgressPercent(llmin(teleport_percent, 0.0f));
 
-			gAgent.setTeleportState( LLAgent::TELEPORT_REQUESTED );
-			gAgent.setTeleportMessage(
-				LLAgent::sTeleportProgressMessages["requesting"]);			
-=======
-			gViewerWindow->setShowProgress(TRUE);
-			gViewerWindow->setProgressPercent(llmin(teleport_percent, 0.0f));
 			gAgent.setTeleportState( LLAgent::TELEPORT_REQUESTED );
 			gAgent.setTeleportMessage(
 				LLAgent::sTeleportProgressMessages["requesting"]);
->>>>>>> dab915c1
 			gViewerWindow->setProgressString(LLAgent::sTeleportProgressMessages["requesting"]);
 			break;
 
@@ -469,15 +457,10 @@
 			gAgent.setTeleportMessage(
 				LLAgent::sTeleportProgressMessages["arriving"]);
 			gTextureList.mForceResetTextureStats = TRUE;
-<<<<<<< HEAD
 			if(!gSavedSettings.getBOOL("FSDisableTeleportScreens"))
 			{
 				gAgentCamera.resetView(TRUE, TRUE);
 			}
-=======
-			gAgentCamera.resetView(TRUE, TRUE);
-			
->>>>>>> dab915c1
 			break;
 
 		case LLAgent::TELEPORT_ARRIVING:
@@ -510,13 +493,8 @@
 
 		case LLAgent::TELEPORT_NONE:
 			// No teleport in progress
-<<<<<<< HEAD
 			gViewerWindow->setShowProgress(FALSE,FALSE);
-			gTeleportDisplay = FALSE;			
-=======
-			gViewerWindow->setShowProgress(FALSE);
 			gTeleportDisplay = FALSE;
->>>>>>> dab915c1
 			break;
 		}
 	}
@@ -826,11 +804,7 @@
 				LLImageGL::deleteDeadTextures();
 				stop_glerror();
 			}*/
-<<<<<<< HEAD
-		}
-=======
-			}
->>>>>>> dab915c1
+			}
 
 		LLGLState::checkStates();
 		LLGLState::checkClientArrays();
