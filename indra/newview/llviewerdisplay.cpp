﻿/** 
 * @file llviewerdisplay.cpp
 * @brief LLViewerDisplay class implementation
 *
 * $LicenseInfo:firstyear=2004&license=viewerlgpl$
 * Second Life Viewer Source Code
 * Copyright (C) 2010, Linden Research, Inc.
 * 
 * This library is free software; you can redistribute it and/or
 * modify it under the terms of the GNU Lesser General Public
 * License as published by the Free Software Foundation;
 * version 2.1 of the License only.
 * 
 * This library is distributed in the hope that it will be useful,
 * but WITHOUT ANY WARRANTY; without even the implied warranty of
 * MERCHANTABILITY or FITNESS FOR A PARTICULAR PURPOSE.  See the GNU
 * Lesser General Public License for more details.
 * 
 * You should have received a copy of the GNU Lesser General Public
 * License along with this library; if not, write to the Free Software
 * Foundation, Inc., 51 Franklin Street, Fifth Floor, Boston, MA  02110-1301  USA
 * 
 * Linden Research, Inc., 945 Battery Street, San Francisco, CA  94111  USA
 * $/LicenseInfo$
 */

#include "llviewerprecompiledheaders.h"

#include "llviewerdisplay.h"

#include "llgl.h"
#include "llrender.h"
#include "llglheaders.h"
#include "llagent.h"
#include "llagentcamera.h"
#include "llviewercontrol.h"
#include "llcoord.h"
#include "llcriticaldamp.h"
#include "lldir.h"
#include "lldynamictexture.h"
#include "lldrawpoolalpha.h"
#include "llfeaturemanager.h"
//#include "llfirstuse.h"
#include "llhudmanager.h"
#include "llimagepng.h"
#include "llmemory.h"
#include "llselectmgr.h"
#include "llsky.h"
#include "llstartup.h"
#include "lltoolfocus.h"
#include "lltoolmgr.h"
#include "lltooldraganddrop.h"
#include "lltoolpie.h"
#include "lltracker.h"
#include "lltrans.h"
#include "llui.h"
#include "llviewercamera.h"
#include "llviewerobjectlist.h"
#include "llviewerparcelmgr.h"
#include "llviewerwindow.h"
#include "llvoavatarself.h"
#include "llvograss.h"
#include "llworld.h"
#include "pipeline.h"
#include "llspatialpartition.h"
#include "llappviewer.h"
#include "llstartup.h"
#include "llviewershadermgr.h"
#include "llfasttimer.h"
#include "llfloatertools.h"
#include "llviewertexturelist.h"
#include "llfocusmgr.h"
#include "llcubemap.h"
#include "llviewerregion.h"
#include "lldrawpoolwater.h"
#include "lldrawpoolbump.h"
#include "llpostprocess.h"
#include "llscenemonitor.h"

#include "llenvironment.h"
// [RLVa:KB] - Checked: 2011-05-22 (RLVa-1.3.1a)
#include "rlvhandler.h"
#include "rlvlocks.h"
// [/RLVa:KB]
#include "llpresetsmanager.h"
#include "fsdata.h"

extern LLPointer<LLViewerTexture> gStartTexture;
extern bool gShiftFrame;

LLPointer<LLViewerTexture> gDisconnectedImagep = NULL;

// used to toggle renderer back on after teleport
BOOL		 gTeleportDisplay = FALSE;
LLFrameTimer gTeleportDisplayTimer;
LLFrameTimer gTeleportArrivalTimer;
const F32		RESTORE_GL_TIME = 5.f;	// Wait this long while reloading textures before we raise the curtain
// <FS:Ansariel> Draw Distance stepping; originally based on SpeedRez by Henri Beauchamp, licensed under LGPL
F32			gSavedDrawDistance = 0.0f;
F32			gLastDrawDistanceStep = 0.0f;
// <FS:Ansariel> FIRE-12004: Attachments getting lost on TP
LLFrameTimer gPostTeleportFinishKillObjectDelayTimer;

BOOL gForceRenderLandFence = FALSE;
BOOL gDisplaySwapBuffers = FALSE;
BOOL gDepthDirty = FALSE;
BOOL gResizeScreenTexture = FALSE;
BOOL gResizeShadowTexture = FALSE;
BOOL gWindowResized = FALSE;
BOOL gSnapshot = FALSE;
BOOL gShaderProfileFrame = FALSE;

// This is how long the sim will try to teleport you before giving up.
const F32 TELEPORT_EXPIRY = 15.0f;
// Additional time (in seconds) to wait per attachment
const F32 TELEPORT_EXPIRY_PER_ATTACHMENT = 3.f;

U32 gRecentFrameCount = 0; // number of 'recent' frames
LLFrameTimer gRecentFPSTime;
LLFrameTimer gRecentMemoryTime;
LLFrameTimer gAssetStorageLogTime;

// Rendering stuff
void pre_show_depth_buffer();
void post_show_depth_buffer();
void render_ui(F32 zoom_factor = 1.f, int subfield = 0);
void swap();
void render_hud_attachments();
void render_ui_3d();
void render_ui_2d();
void render_disconnected_background();

void display_startup()
{
	if (   !gViewerWindow
		|| !gViewerWindow->getActive()
		|| !gViewerWindow->getWindow()->getVisible() 
		|| gViewerWindow->getWindow()->getMinimized() )
	{
		return; 
	}

	gPipeline.updateGL();

	// Written as branch to appease GCC which doesn't like different
	// pointer types across ternary ops
	//
	if (!LLViewerFetchedTexture::sWhiteImagep.isNull())
	{
	LLTexUnit::sWhiteTexture = LLViewerFetchedTexture::sWhiteImagep->getTexName();
	}

	LLGLSDefault gls_default;

	// Required for HTML update in login screen
	static S32 frame_count = 0;

	LLGLState::checkStates();
	LLGLState::checkTextureChannels();

	if (frame_count++ > 1) // make sure we have rendered a frame first
	{
		LLViewerDynamicTexture::updateAllInstances();
	}

	LLGLState::checkStates();
	LLGLState::checkTextureChannels();

	glClear(GL_DEPTH_BUFFER_BIT | GL_COLOR_BUFFER_BIT | GL_STENCIL_BUFFER_BIT);
	LLGLSUIDefault gls_ui;
	gPipeline.disableLights();

	if (gViewerWindow)
	gViewerWindow->setup2DRender();
	gGL.getTexUnit(0)->setTextureBlendType(LLTexUnit::TB_MULT);

	gGL.color4f(1,1,1,1);
	if (gViewerWindow)
	gViewerWindow->draw();
	gGL.flush();

	LLVertexBuffer::unbind();

	LLGLState::checkStates();
	LLGLState::checkTextureChannels();

	if (gViewerWindow && gViewerWindow->getWindow())
	gViewerWindow->getWindow()->swapBuffers();

	glClear(GL_DEPTH_BUFFER_BIT);
}

static LLTrace::BlockTimerStatHandle FTM_UPDATE_CAMERA("Update Camera");

void display_update_camera()
{
	LL_RECORD_BLOCK_TIME(FTM_UPDATE_CAMERA);
	// TODO: cut draw distance down if customizing avatar?
	// TODO: cut draw distance on per-parcel basis?

	// Cut draw distance in half when customizing avatar,
	// but on the viewer only.
	F32 final_far = gAgentCamera.mDrawDistance;
	if (CAMERA_MODE_CUSTOMIZE_AVATAR == gAgentCamera.getCameraMode())
	{
		final_far *= 0.5f;
	}
// <FS:CR> Aurora sim
	if(LLWorld::getInstance()->getLockedDrawDistance())
	{
		//Reset the draw distance and do not update with the new val
		final_far = LLViewerCamera::getInstance()->getFar();
	}
// </FS:CR> Aurora sim
	LLViewerCamera::getInstance()->setFar(final_far);
	gViewerWindow->setup3DRender();
	
	// Update land visibility too
	LLWorld::getInstance()->setLandFarClip(final_far);
}

// Write some stats to LL_INFOS()
void display_stats()
{
	// <FS:Ansariel> gSavedSettings replacement
	//F32 fps_log_freq = gSavedSettings.getF32("FPSLogFrequency");
	static LLCachedControl<F32> fpsLogFrequency(gSavedSettings, "FPSLogFrequency");
	F32 fps_log_freq = (F32)fpsLogFrequency;
	// </FS:Ansariel>
	if (fps_log_freq > 0.f && gRecentFPSTime.getElapsedTimeF32() >= fps_log_freq)
	{
		F32 fps = gRecentFrameCount / fps_log_freq;
		LL_INFOS() << llformat("FPS: %.02f", fps) << LL_ENDL;
		gRecentFrameCount = 0;
		gRecentFPSTime.reset();
	}
	// <FS:Ansariel> gSavedSettings replacement
	//F32 mem_log_freq = gSavedSettings.getF32("MemoryLogFrequency");
	static LLCachedControl<F32> memoryLogFrequency(gSavedSettings, "MemoryLogFrequency");
	F32 mem_log_freq = (F32)memoryLogFrequency;
	// </FS:Ansariel>
	if (mem_log_freq > 0.f && gRecentMemoryTime.getElapsedTimeF32() >= mem_log_freq)
	{
		gMemoryAllocated = U64Bytes(LLMemory::getCurrentRSS());
		U32Megabytes memory = gMemoryAllocated;
		LL_INFOS() << "MEMORY: " << memory << LL_ENDL;
		LLMemory::logMemoryInfo(TRUE) ;
		gRecentMemoryTime.reset();
	}
    F32 asset_storage_log_freq = gSavedSettings.getF32("AssetStorageLogFrequency");
    if (asset_storage_log_freq > 0.f && gAssetStorageLogTime.getElapsedTimeF32() >= asset_storage_log_freq)
    {
        gAssetStorageLogTime.reset();
        gAssetStorage->logAssetStorageInfo();
    }
}

static LLTrace::BlockTimerStatHandle FTM_PICK("Picking");
static LLTrace::BlockTimerStatHandle FTM_RENDER("Render");
static LLTrace::BlockTimerStatHandle FTM_RENDER_HUD("Render HUD");
static LLTrace::BlockTimerStatHandle FTM_UPDATE_SKY("Update Sky");
static LLTrace::BlockTimerStatHandle FTM_UPDATE_DYNAMIC_TEXTURES("Update Dynamic Textures");
static LLTrace::BlockTimerStatHandle FTM_IMAGE_UPDATE("Update Images");
static LLTrace::BlockTimerStatHandle FTM_IMAGE_UPDATE_CLASS("Class");
static LLTrace::BlockTimerStatHandle FTM_IMAGE_UPDATE_BUMP("Image Update Bump");
static LLTrace::BlockTimerStatHandle FTM_IMAGE_UPDATE_LIST("List");
static LLTrace::BlockTimerStatHandle FTM_IMAGE_UPDATE_DELETE("Delete");
static LLTrace::BlockTimerStatHandle FTM_RESIZE_WINDOW("Resize Window");
static LLTrace::BlockTimerStatHandle FTM_HUD_UPDATE("HUD Update");
static LLTrace::BlockTimerStatHandle FTM_DISPLAY_UPDATE_GEOM("Update Geom");
static LLTrace::BlockTimerStatHandle FTM_TEXTURE_UNBIND("Texture Unbind");
static LLTrace::BlockTimerStatHandle FTM_TELEPORT_DISPLAY("Teleport Display");
static LLTrace::BlockTimerStatHandle FTM_EEP_UPDATE("Env Update");

// Paint the display!
void display(BOOL rebuild, F32 zoom_factor, int subfield, BOOL for_snapshot)
{
	LL_RECORD_BLOCK_TIME(FTM_RENDER);

	if (gWindowResized)
	{ //skip render on frames where window has been resized
		LL_RECORD_BLOCK_TIME(FTM_RESIZE_WINDOW);
		gGL.flush();
		glClear(GL_COLOR_BUFFER_BIT);
		gViewerWindow->getWindow()->swapBuffers();
		LLPipeline::refreshCachedSettings();
		gPipeline.resizeScreenTexture();
		gResizeScreenTexture = FALSE;
		gWindowResized = FALSE;
		return;
	}

    if (gResizeShadowTexture)
	{ //skip render on frames where window has been resized
		gPipeline.resizeShadowTexture();
		gResizeShadowTexture = FALSE;
	}

	if (LLPipeline::sRenderDeferred)
	{ //hack to make sky show up in deferred snapshots
		for_snapshot = FALSE;
	}

	if (LLPipeline::sRenderFrameTest)
	{
		send_agent_pause();
	}

	gSnapshot = for_snapshot;

	LLGLSDefault gls_default;
	LLGLDepthTest gls_depth(GL_TRUE, GL_TRUE, GL_LEQUAL);
	
	LLVertexBuffer::unbind();

	LLGLState::checkStates();
	LLGLState::checkTextureChannels();
	
	stop_glerror();

	gPipeline.disableLights();
	
	//reset vertex buffers if needed
	gPipeline.doResetVertexBuffers();

	stop_glerror();

	// Don't draw if the window is hidden or minimized.
	// In fact, must explicitly check the minimized state before drawing.
	// Attempting to draw into a minimized window causes a GL error. JC
	if (   !gViewerWindow->getActive()
		|| !gViewerWindow->getWindow()->getVisible() 
		|| gViewerWindow->getWindow()->getMinimized() )
	{
		// Clean up memory the pools may have allocated
		if (rebuild)
		{
			stop_glerror();
			gPipeline.rebuildPools();
			stop_glerror();
		}

		// <FS:ND> FIRE-15789; Make sure there's not backlog for thousands and thousands of beam objects
		LLHUDObject::renderAllForTimer();
		// </FS:ND>

		stop_glerror();
		gViewerWindow->returnEmptyPicks();
		stop_glerror();
		return; 
	}

	gViewerWindow->checkSettings();
	
	{
		LL_RECORD_BLOCK_TIME(FTM_PICK);
		LLAppViewer::instance()->pingMainloopTimeout("Display:Pick");
		gViewerWindow->performPick();
	}
	
	LLAppViewer::instance()->pingMainloopTimeout("Display:CheckStates");
	LLGLState::checkStates();
	LLGLState::checkTextureChannels();
	
	//////////////////////////////////////////////////////////
	//
	// Logic for forcing window updates if we're in drone mode.
	//

	// *TODO: Investigate running display() during gHeadlessClient.  See if this early exit is needed DK 2011-02-18
	if (gHeadlessClient) 
	{
#if LL_WINDOWS
		static F32 last_update_time = 0.f;
		if ((gFrameTimeSeconds - last_update_time) > 1.f)
		{
			InvalidateRect((HWND)gViewerWindow->getPlatformWindow(), NULL, FALSE);
			last_update_time = gFrameTimeSeconds;
		}
#elif LL_DARWIN
		// MBW -- Do something clever here.
#endif
		// Not actually rendering, don't bother.
		return;
	}


	//
	// Bail out if we're in the startup state and don't want to try to
	// render the world.
	//
	// <FS:Ansariel> Revert to original state to prevent flickering if login progress screen is disabled
	//if (LLStartUp::getStartupState() < STATE_PRECACHE)
	if (LLStartUp::getStartupState() < STATE_STARTED)
	// </FS:Ansariel>
	{
		LLAppViewer::instance()->pingMainloopTimeout("Display:Startup");
		display_startup();
		return;
	}


	if (gShaderProfileFrame)
	{
		LLGLSLShader::initProfile();
	}

	//LLGLState::verify(FALSE);

	/////////////////////////////////////////////////
	//
	// Update GL Texture statistics (used for discard logic?)
	//

	LLAppViewer::instance()->pingMainloopTimeout("Display:TextureStats");
	stop_glerror();

	LLImageGL::updateStats(gFrameTimeSeconds);
	
// <FS:CR> Aurora sim
	//LLVOAvatar::sRenderName = gSavedSettings.getS32("AvatarNameTagMode");
	static LLCachedControl<S32> avatarNameTagMode(gSavedSettings, "AvatarNameTagMode");
	S32 RenderName = (S32)avatarNameTagMode;

	if(RenderName > LLWorld::getInstance()->getAllowRenderName())//The most restricted gets set here
		RenderName = LLWorld::getInstance()->getAllowRenderName();
	LLVOAvatar::sRenderName = RenderName;
// <FS:CR> Aurora sim

	// <FS:Ansariel> gSavedSettings replacement
	//LLVOAvatar::sRenderGroupTitles = (gSavedSettings.getBOOL("NameTagShowGroupTitles") && gSavedSettings.getS32("AvatarNameTagMode"));
	static LLCachedControl<bool> nameTagShowGroupTitles(gSavedSettings, "NameTagShowGroupTitles");
	LLVOAvatar::sRenderGroupTitles = (nameTagShowGroupTitles && LLVOAvatar::sRenderName);
	// </FS:Ansariel>
	
	gPipeline.mBackfaceCull = TRUE;
	gFrameCount++;
	gRecentFrameCount++;
	if (gFocusMgr.getAppHasFocus())
	{
		gForegroundFrameCount++;
	}

	//////////////////////////////////////////////////////////
	//
	// Display start screen if we're teleporting, and skip render
	//

	if (gTeleportDisplay)
	{
		LL_RECORD_BLOCK_TIME(FTM_TELEPORT_DISPLAY);
		LLAppViewer::instance()->pingMainloopTimeout("Display:Teleport");
		static LLCachedControl<F32> teleport_arrival_delay(gSavedSettings, "TeleportArrivalDelay");
		static LLCachedControl<F32> teleport_local_delay(gSavedSettings, "TeleportLocalDelay");

		S32 attach_count = 0;
		if (isAgentAvatarValid())
		{
			attach_count = gAgentAvatarp->getAttachmentCount();
		}
		F32 teleport_save_time = TELEPORT_EXPIRY + TELEPORT_EXPIRY_PER_ATTACHMENT * attach_count;
		F32 teleport_elapsed = gTeleportDisplayTimer.getElapsedTimeF32();
		F32 teleport_percent = teleport_elapsed * (100.f / teleport_save_time);
		if( (gAgent.getTeleportState() != LLAgent::TELEPORT_START) && (teleport_percent > 100.f) )
		{
			// Give up.  Don't keep the UI locked forever.
			gAgent.setTeleportState( LLAgent::TELEPORT_NONE );
			gAgent.setTeleportMessage(std::string());
		}

		const std::string& message = gAgent.getTeleportMessage();
		switch( gAgent.getTeleportState() )
		{
		case LLAgent::TELEPORT_PENDING:
			gTeleportDisplayTimer.reset();
			gViewerWindow->setShowProgress(TRUE,!gSavedSettings.getBOOL("FSDisableTeleportScreens"));
			gViewerWindow->setProgressPercent(llmin(teleport_percent, 0.0f));
			gAgent.setTeleportMessage(LLAgent::sTeleportProgressMessages["pending"]);
			gViewerWindow->setProgressString(LLAgent::sTeleportProgressMessages["pending"]);
			break;

		case LLAgent::TELEPORT_START:
			// Transition to REQUESTED.  Viewer has sent some kind
			// of TeleportRequest to the source simulator

			// Reset view angle if in mouselook. Fixes camera angle getting stuck on teleport. -Zi
			if(gAgentCamera.cameraMouselook())
			{
				// If someone knows how to call "View.ZoomDefault" by hand, we should do that instead of
				// replicating the behavior here. -Zi
				LLViewerCamera::getInstance()->setDefaultFOV(DEFAULT_FIELD_OF_VIEW);
				if(gSavedSettings.getBOOL("FSResetCameraOnTP"))
				{
					gSavedSettings.setF32("CameraAngle", LLViewerCamera::getInstance()->getView()); // FS:LO Dont reset rightclick zoom when we teleport however. Fixes FIRE-6246.
				}
				// also, reset the marker for "currently zooming" in the mouselook zoom settings. -Zi
				LLVector3 vTemp=gSavedSettings.getVector3("_NACL_MLFovValues");
				vTemp.mV[2]=0.0f;
				gSavedSettings.setVector3("_NACL_MLFovValues",vTemp);
			}

			gTeleportDisplayTimer.reset();
			gViewerWindow->setShowProgress(TRUE,!gSavedSettings.getBOOL("FSDisableTeleportScreens"));
			gViewerWindow->setProgressPercent(llmin(teleport_percent, 0.0f));

			gAgent.setTeleportState( LLAgent::TELEPORT_REQUESTED );
			gAgent.setTeleportMessage(
				LLAgent::sTeleportProgressMessages["requesting"]);
			gViewerWindow->setProgressString(LLAgent::sTeleportProgressMessages["requesting"]);
			FSData::instance().selectNextMOTD();
			gViewerWindow->setProgressMessage(gAgent.mMOTD);
			break;

		case LLAgent::TELEPORT_REQUESTED:
			// Waiting for source simulator to respond
			gViewerWindow->setProgressPercent( llmin(teleport_percent, 37.5f) );
			gViewerWindow->setProgressString(message);
			break;

		case LLAgent::TELEPORT_MOVING:
			// Viewer has received destination location from source simulator
			gViewerWindow->setProgressPercent( llmin(teleport_percent, 75.f) );
			gViewerWindow->setProgressString(message);
			break;

		case LLAgent::TELEPORT_START_ARRIVAL:
			// Transition to ARRIVING.  Viewer has received avatar update, etc., from destination simulator
			gTeleportArrivalTimer.reset();
				gViewerWindow->setProgressCancelButtonVisible(FALSE, LLTrans::getString("Cancel"));
			gViewerWindow->setProgressPercent(75.f);
			gAgent.setTeleportState( LLAgent::TELEPORT_ARRIVING );
			gAgent.setTeleportMessage(
				LLAgent::sTeleportProgressMessages["arriving"]);
			gTextureList.mForceResetTextureStats = TRUE;
			if(!gSavedSettings.getBOOL("FSDisableTeleportScreens"))
			{
				gAgentCamera.resetView(TRUE, TRUE);
			}

			// <FS:Ansariel> FIRE-12004: Attachments getting lost on TP
			gPostTeleportFinishKillObjectDelayTimer.reset();
			break;

		case LLAgent::TELEPORT_ARRIVING:
			// Make the user wait while content "pre-caches"
			{
				F32 arrival_fraction = (gTeleportArrivalTimer.getElapsedTimeF32() / teleport_arrival_delay());
				if( arrival_fraction > 1.f || gSavedSettings.getBOOL("FSDisableTeleportScreens") )
				{
					arrival_fraction = 1.f;
					//LLFirstUse::useTeleport();
					gAgent.setTeleportState( LLAgent::TELEPORT_NONE );
				}
				gViewerWindow->setProgressCancelButtonVisible(FALSE, LLTrans::getString("Cancel"));
				gViewerWindow->setProgressPercent(  arrival_fraction * 25.f + 75.f);
				gViewerWindow->setProgressString(message);
			}
			break;

		case LLAgent::TELEPORT_LOCAL:
			// Short delay when teleporting in the same sim (progress screen active but not shown - did not
			// fall-through from TELEPORT_START)
			{
				// <FS:CR> FIRE-8721 - Remove local teleport delay
				//if( gTeleportDisplayTimer.getElapsedTimeF32() > teleport_local_delay() )
				// </FS:CR>
				{
					//LLFirstUse::useTeleport();
					gAgent.setTeleportState( LLAgent::TELEPORT_NONE );
				}
			}
			break;

		case LLAgent::TELEPORT_NONE:
			// No teleport in progress
			gViewerWindow->setShowProgress(FALSE,FALSE);
			gTeleportDisplay = FALSE;
			break;
		}
	}
    else if(LLAppViewer::instance()->logoutRequestSent())
	{
		LLAppViewer::instance()->pingMainloopTimeout("Display:Logout");
		F32 percent_done = gLogoutTimer.getElapsedTimeF32() * 100.f / gLogoutMaxTime;
		if (percent_done > 100.f)
		{
			percent_done = 100.f;
		}

		if( LLApp::isExiting() )
		{
			percent_done = 100.f;
		}
		
		gViewerWindow->setProgressPercent( percent_done );
		gViewerWindow->setProgressMessage(std::string());
	}
	else
	if (gRestoreGL)
	{
		LLAppViewer::instance()->pingMainloopTimeout("Display:RestoreGL");
		F32 percent_done = gRestoreGLTimer.getElapsedTimeF32() * 100.f / RESTORE_GL_TIME;
		if( percent_done > 100.f )
		{
			gViewerWindow->setShowProgress(FALSE,FALSE);
			gRestoreGL = FALSE;
		}
		else
		{

			if( LLApp::isExiting() )
			{
				percent_done = 100.f;
			}
			
			gViewerWindow->setProgressPercent( percent_done );
		}
		gViewerWindow->setProgressMessage(std::string());
	}

	// <FS::Ansariel> Draw Distance stepping; originally based on SpeedRez by Henri Beauchamp, licensed under LGPL
	// Progressively increase draw distance after TP when required.
	static LLCachedControl<F32> renderFarClip(gSavedSettings, "RenderFarClip");
	if (gSavedDrawDistance > 0.0f && gAgent.getTeleportState() == LLAgent::TELEPORT_NONE)
	{
		if (gLastDrawDistanceStep != renderFarClip())
		{
			LLPresetsManager::instance().setIsDrawDistanceSteppingActive(false);
			gSavedDrawDistance = 0.0f;
			gLastDrawDistanceStep = 0.0f;
			gSavedSettings.setF32("FSSavedRenderFarClip", 0.0f);
		}

		if (gTeleportArrivalTimer.getElapsedTimeF32() >=
			(F32)gSavedSettings.getU32("FSRenderFarClipSteppingInterval"))
		{
			gTeleportArrivalTimer.reset();
			F32 current = gSavedSettings.getF32("RenderFarClip");
			if (gSavedDrawDistance > current)
			{
				current *= 2.0f;
				if (current > gSavedDrawDistance)
				{
					current = gSavedDrawDistance;
				}
				gSavedSettings.setF32("RenderFarClip", current);
				gLastDrawDistanceStep = current;
			}
			if (current >= gSavedDrawDistance)
			{
				LLPresetsManager::instance().setIsDrawDistanceSteppingActive(false);
				gSavedDrawDistance = 0.0f;
				gLastDrawDistanceStep = 0.0f;
				gSavedSettings.setF32("FSSavedRenderFarClip", 0.0f);
			}
		}
	}
	// </FS::Ansariel>

	//////////////////////////
	//
	// Prepare for the next frame
	//

	/////////////////////////////
	//
	// Update the camera
	//
	//

	LLAppViewer::instance()->pingMainloopTimeout("Display:Camera");
	LLViewerCamera::getInstance()->setZoomParameters(zoom_factor, subfield);
	LLViewerCamera::getInstance()->setNear(MIN_NEAR_PLANE);

	//////////////////////////
	//
	// clear the next buffer
	// (must follow dynamic texture writing since that uses the frame buffer)
	//

	if (gDisconnected)
	{
		LLAppViewer::instance()->pingMainloopTimeout("Display:Disconnected");
		render_ui();
		swap();
	}
	
	//////////////////////////
	//
	// Set rendering options
	//
	//
	LLAppViewer::instance()->pingMainloopTimeout("Display:RenderSetup");
	stop_glerror();

	///////////////////////////////////////
	//
	// Slam lighting parameters back to our defaults.
	// Note that these are not the same as GL defaults...

	stop_glerror();
	gGL.setAmbientLightColor(LLColor4::white);
	stop_glerror();
			
	/////////////////////////////////////
	//
	// Render
	//
	// Actually push all of our triangles to the screen.
	//

	// do render-to-texture stuff here
	if (gPipeline.hasRenderDebugFeatureMask(LLPipeline::RENDER_DEBUG_FEATURE_DYNAMIC_TEXTURES))
	{
		LLAppViewer::instance()->pingMainloopTimeout("Display:DynamicTextures");
		LL_RECORD_BLOCK_TIME(FTM_UPDATE_DYNAMIC_TEXTURES);
		if (LLViewerDynamicTexture::updateAllInstances())
		{
			gGL.setColorMask(true, true);
			glClear(GL_DEPTH_BUFFER_BIT);
		}
	}

	gViewerWindow->setup3DViewport();

	gPipeline.resetFrameStats();	// Reset per-frame statistics.
	
	if (!gDisconnected)
	{
		LLAppViewer::instance()->pingMainloopTimeout("Display:Update");
		if (gPipeline.hasRenderType(LLPipeline::RENDER_TYPE_HUD))
		{ //don't draw hud objects in this frame
			gPipeline.toggleRenderType(LLPipeline::RENDER_TYPE_HUD);
		}

		if (gPipeline.hasRenderType(LLPipeline::RENDER_TYPE_HUD_PARTICLES))
		{ //don't draw hud particles in this frame
			gPipeline.toggleRenderType(LLPipeline::RENDER_TYPE_HUD_PARTICLES);
		}

		//upkeep gl name pools
		LLGLNamePool::upkeepPools();
		
		stop_glerror();
		display_update_camera();
		stop_glerror();
				
		{
			LL_RECORD_BLOCK_TIME(FTM_EEP_UPDATE);
            // update all the sky/atmospheric/water settings
            LLEnvironment::instance().update(LLViewerCamera::getInstance());
		}

		// *TODO: merge these two methods
		{
			LL_RECORD_BLOCK_TIME(FTM_HUD_UPDATE);
			LLHUDManager::getInstance()->updateEffects();
			LLHUDObject::updateAll();
			stop_glerror();
		}

		{
			LL_RECORD_BLOCK_TIME(FTM_DISPLAY_UPDATE_GEOM);
			const F32 max_geom_update_time = 0.005f*10.f*gFrameIntervalSeconds.value(); // 50 ms/second update time
			gPipeline.createObjects(max_geom_update_time);
			gPipeline.processPartitionQ();
			gPipeline.updateGeom(max_geom_update_time);
			stop_glerror();
		}

		gPipeline.updateGL();
		
		stop_glerror();

		S32 water_clip = 0;
		if ((LLViewerShaderMgr::instance()->getShaderLevel(LLViewerShaderMgr::SHADER_ENVIRONMENT) > 1) &&
			 (gPipeline.hasRenderType(LLPipeline::RENDER_TYPE_WATER) || 
			  gPipeline.hasRenderType(LLPipeline::RENDER_TYPE_VOIDWATER)))
		{
			if (LLViewerCamera::getInstance()->cameraUnderWater())
			{
				water_clip = -1;
			}
			else
			{
				water_clip = 1;
			}
		}
		
		LLAppViewer::instance()->pingMainloopTimeout("Display:Cull");
		
		//Increment drawable frame counter
		LLDrawable::incrementVisible();

		LLSpatialGroup::sNoDelete = TRUE;
		LLTexUnit::sWhiteTexture = LLViewerFetchedTexture::sWhiteImagep->getTexName();

		S32 occlusion = LLPipeline::sUseOcclusion;
		if (gDepthDirty)
		{ //depth buffer is invalid, don't overwrite occlusion state
			LLPipeline::sUseOcclusion = llmin(occlusion, 1);
		}
		gDepthDirty = FALSE;

		LLGLState::checkStates();
		LLGLState::checkTextureChannels();
		LLGLState::checkClientArrays();

		static LLCullResult result;
		LLViewerCamera::sCurCameraID = LLViewerCamera::CAMERA_WORLD;
		LLPipeline::sUnderWaterRender = LLViewerCamera::getInstance()->cameraUnderWater();
		gPipeline.updateCull(*LLViewerCamera::getInstance(), result, water_clip);
		stop_glerror();

		LLGLState::checkStates();
		LLGLState::checkTextureChannels();
		LLGLState::checkClientArrays();

		LLAppViewer::instance()->pingMainloopTimeout("Display:Swap");
		
		{ 
			if (gResizeScreenTexture)
			{
				gResizeScreenTexture = FALSE;
				gPipeline.resizeScreenTexture();
			}

			gGL.setColorMask(true, true);
			glClearColor(0,0,0,0);

			LLGLState::checkStates();
			LLGLState::checkTextureChannels();
			LLGLState::checkClientArrays();

			if (!for_snapshot)
			{
				if (gFrameCount > 1)
				{ //for some reason, ATI 4800 series will error out if you 
				  //try to generate a shadow before the first frame is through
					gPipeline.generateSunShadow(*LLViewerCamera::getInstance());
				}

				LLVertexBuffer::unbind();

				LLGLState::checkStates();
				LLGLState::checkTextureChannels();
				LLGLState::checkClientArrays();

				glh::matrix4f proj = get_current_projection();
				glh::matrix4f mod = get_current_modelview();
				glViewport(0,0,512,512);
				LLVOAvatar::updateFreezeCounter() ;

				if(!LLPipeline::sMemAllocationThrottled)
				{		
					LLVOAvatar::updateImpostors();
				}

				set_current_projection(proj);
				set_current_modelview(mod);
				gGL.matrixMode(LLRender::MM_PROJECTION);
				gGL.loadMatrix(proj.m);
				gGL.matrixMode(LLRender::MM_MODELVIEW);
				gGL.loadMatrix(mod.m);
				gViewerWindow->setup3DViewport();

				LLGLState::checkStates();
				LLGLState::checkTextureChannels();
				LLGLState::checkClientArrays();

			}
			glClear(GL_DEPTH_BUFFER_BIT | GL_STENCIL_BUFFER_BIT);
		}

		LLGLState::checkStates();
		LLGLState::checkClientArrays();

		//if (!for_snapshot)
		{
			LLAppViewer::instance()->pingMainloopTimeout("Display:Imagery");
			gPipeline.generateWaterReflection(*LLViewerCamera::getInstance());
			gPipeline.generateHighlight(*LLViewerCamera::getInstance());
			gPipeline.renderPhysicsDisplay();
		}

		LLGLState::checkStates();
		LLGLState::checkClientArrays();

		//////////////////////////////////////
		//
		// Update images, using the image stats generated during object update/culling
		//
		// Can put objects onto the retextured list.
		//
		// Doing this here gives hardware occlusion queries extra time to complete
		LLAppViewer::instance()->pingMainloopTimeout("Display:UpdateImages");
		
		{
			LL_RECORD_BLOCK_TIME(FTM_IMAGE_UPDATE);
			
			{
				LL_RECORD_BLOCK_TIME(FTM_IMAGE_UPDATE_CLASS);
				LLTrace::CountStatHandle<>* velocity_stat = LLViewerCamera::getVelocityStat();
				LLTrace::CountStatHandle<>* angular_velocity_stat = LLViewerCamera::getAngularVelocityStat();
				LLViewerTexture::updateClass(LLTrace::get_frame_recording().getPeriodMeanPerSec(*velocity_stat),
											LLTrace::get_frame_recording().getPeriodMeanPerSec(*angular_velocity_stat));
			}

			
			{
				LL_RECORD_BLOCK_TIME(FTM_IMAGE_UPDATE_BUMP);
				gBumpImageList.updateImages();  // must be called before gTextureList version so that it's textures are thrown out first.
			}

			{
				LL_RECORD_BLOCK_TIME(FTM_IMAGE_UPDATE_LIST);
				F32 max_image_decode_time = 0.050f*gFrameIntervalSeconds.value(); // 50 ms/second decode time
				max_image_decode_time = llclamp(max_image_decode_time, 0.002f, 0.005f ); // min 2ms/frame, max 5ms/frame)
				gTextureList.updateImages(max_image_decode_time);
			}

			/*{
				LL_RECORD_BLOCK_TIME(FTM_IMAGE_UPDATE_DELETE);
				//remove dead textures from GL
				LLImageGL::deleteDeadTextures();
				stop_glerror();
			}*/
			}

		LLGLState::checkStates();
		LLGLState::checkClientArrays();

		///////////////////////////////////
		//
		// StateSort
		//
		// Responsible for taking visible objects, and adding them to the appropriate draw orders.
		// In the case of alpha objects, z-sorts them first.
		// Also creates special lists for outlines and selected face rendering.
		//
		LLAppViewer::instance()->pingMainloopTimeout("Display:StateSort");
		{
			LLViewerCamera::sCurCameraID = LLViewerCamera::CAMERA_WORLD;
			gPipeline.stateSort(*LLViewerCamera::getInstance(), result);
			stop_glerror();
				
			if (rebuild)
			{
				//////////////////////////////////////
				//
				// rebuildPools
				//
				//
				gPipeline.rebuildPools();
				stop_glerror();
			}
		}

		LLSceneMonitor::getInstance()->fetchQueryResult();
		
		LLGLState::checkStates();
		LLGLState::checkClientArrays();

		LLPipeline::sUseOcclusion = occlusion;

		{
			LLAppViewer::instance()->pingMainloopTimeout("Display:Sky");
			LL_RECORD_BLOCK_TIME(FTM_UPDATE_SKY);	
			gSky.updateSky();
		}

		if(gUseWireframe)
		{
			glClearColor(0.5f, 0.5f, 0.5f, 0.f);
			glClear(GL_COLOR_BUFFER_BIT);
			glPolygonMode(GL_FRONT_AND_BACK, GL_LINE);
		}

		LLAppViewer::instance()->pingMainloopTimeout("Display:RenderStart");
		
		//// render frontmost floater opaque for occlusion culling purposes
		//LLFloater* frontmost_floaterp = gFloaterView->getFrontmost();
		//// assumes frontmost floater with focus is opaque
		//if (frontmost_floaterp && gFocusMgr.childHasKeyboardFocus(frontmost_floaterp))
		//{
		//	gGL.matrixMode(LLRender::MM_MODELVIEW);
		//	gGL.pushMatrix();
		//	{
		//		gGL.getTexUnit(0)->unbind(LLTexUnit::TT_TEXTURE);

		//		glColorMask(GL_FALSE, GL_FALSE, GL_FALSE, GL_TRUE);
		//		gGL.loadIdentity();

		//		LLRect floater_rect = frontmost_floaterp->calcScreenRect();
		//		// deflate by one pixel so rounding errors don't occlude outside of floater extents
		//		floater_rect.stretch(-1);
		//		LLRectf floater_3d_rect((F32)floater_rect.mLeft / (F32)gViewerWindow->getWindowWidthScaled(), 
		//								(F32)floater_rect.mTop / (F32)gViewerWindow->getWindowHeightScaled(),
		//								(F32)floater_rect.mRight / (F32)gViewerWindow->getWindowWidthScaled(),
		//								(F32)floater_rect.mBottom / (F32)gViewerWindow->getWindowHeightScaled());
		//		floater_3d_rect.translate(-0.5f, -0.5f);
		//		gGL.translatef(0.f, 0.f, -LLViewerCamera::getInstance()->getNear());
		//		gGL.scalef(LLViewerCamera::getInstance()->getNear() * LLViewerCamera::getInstance()->getAspect() / sinf(LLViewerCamera::getInstance()->getView()), LLViewerCamera::getInstance()->getNear() / sinf(LLViewerCamera::getInstance()->getView()), 1.f);
		//		gGL.color4fv(LLColor4::white.mV);
		//		gGL.begin(LLVertexBuffer::QUADS);
		//		{
		//			gGL.vertex3f(floater_3d_rect.mLeft, floater_3d_rect.mBottom, 0.f);
		//			gGL.vertex3f(floater_3d_rect.mLeft, floater_3d_rect.mTop, 0.f);
		//			gGL.vertex3f(floater_3d_rect.mRight, floater_3d_rect.mTop, 0.f);
		//			gGL.vertex3f(floater_3d_rect.mRight, floater_3d_rect.mBottom, 0.f);
		//		}
		//		gGL.end();
		//		glColorMask(GL_TRUE, GL_TRUE, GL_TRUE, GL_TRUE);
		//	}
		//	gGL.popMatrix();
		//}

		LLPipeline::sUnderWaterRender = LLViewerCamera::getInstance()->cameraUnderWater() ? TRUE : FALSE;

// <FS:CR> Aurora Sim
		if (!LLWorld::getInstance()->getAllowRenderWater())
		{
			LLPipeline::sUnderWaterRender = FALSE;
		}
// </FS:CR> Aurora Sim
		LLGLState::checkStates();
		LLGLState::checkClientArrays();

		stop_glerror();

        gGL.setColorMask(true, true);

        if (LLPipeline::sRenderDeferred)
        {
            gPipeline.mDeferredScreen.bindTarget();
            glClearColor(1, 0, 1, 1);
            gPipeline.mDeferredScreen.clear();
        }
        else
        {
            gPipeline.mScreen.bindTarget();
            if (LLPipeline::sUnderWaterRender && !gPipeline.canUseWindLightShaders())
            {
                const LLColor4 &col = LLEnvironment::instance().getCurrentWater()->getWaterFogColor();
                glClearColor(col.mV[0], col.mV[1], col.mV[2], 0.f);
            }
            gPipeline.mScreen.clear();
        }

        gGL.setColorMask(true, false);

        LLAppViewer::instance()->pingMainloopTimeout("Display:RenderGeom");
		
		if (!(LLAppViewer::instance()->logoutRequestSent() && LLAppViewer::instance()->hasSavedFinalSnapshot())
				&& !gRestoreGL)
		{
			LLViewerCamera::sCurCameraID = LLViewerCamera::CAMERA_WORLD;

			// <FS:Ansariel> gSavedSettings replacement
			//if (gSavedSettings.getBOOL("RenderDepthPrePass") && LLGLSLShader::sNoFixedFunction)
			static LLCachedControl<bool> renderDepthPrePass(gSavedSettings, "RenderDepthPrePass");
			if (renderDepthPrePass && LLGLSLShader::sNoFixedFunction)
			// </FS:Ansariel>
			{
				gGL.setColorMask(false, false);

				static const U32 types[] = { 
					LLRenderPass::PASS_SIMPLE, 
					LLRenderPass::PASS_FULLBRIGHT, 
					LLRenderPass::PASS_SHINY 
				};

				U32 num_types = LL_ARRAY_SIZE(types);
				gOcclusionProgram.bind();
				for (U32 i = 0; i < num_types; i++)
				{
					gPipeline.renderObjects(types[i], LLVertexBuffer::MAP_VERTEX, FALSE);
				}

				gOcclusionProgram.unbind();
			}


			gGL.setColorMask(true, false);
			if (LLPipeline::sRenderDeferred)
			{
				gPipeline.renderGeomDeferred(*LLViewerCamera::getInstance());
			}
			else
			{
				gPipeline.renderGeom(*LLViewerCamera::getInstance(), TRUE);
			}
			
			gGL.setColorMask(true, true);

			//store this frame's modelview matrix for use
			//when rendering next frame's occlusion queries
			for (U32 i = 0; i < 16; i++)
			{
				gGLLastModelView[i] = gGLModelView[i];
				gGLLastProjection[i] = gGLProjection[i];
			}
			stop_glerror();
		}

		{
			LL_RECORD_BLOCK_TIME(FTM_TEXTURE_UNBIND);
			for (U32 i = 0; i < gGLManager.mNumTextureImageUnits; i++)
			{ //dummy cleanup of any currently bound textures
				if (gGL.getTexUnit(i)->getCurrType() != LLTexUnit::TT_NONE)
				{
					gGL.getTexUnit(i)->unbind(gGL.getTexUnit(i)->getCurrType());
					gGL.getTexUnit(i)->disable();
				}
			}
		}

		LLAppViewer::instance()->pingMainloopTimeout("Display:RenderFlush");

        LLRenderTarget &rt = (gPipeline.sRenderDeferred ? gPipeline.mDeferredScreen : gPipeline.mScreen);
        rt.flush();

        if (rt.sUseFBO)
        {
            LLRenderTarget::copyContentsToFramebuffer(rt, 0, 0, rt.getWidth(), rt.getHeight(), 0, 0, rt.getWidth(),
                                                      rt.getHeight(), GL_DEPTH_BUFFER_BIT | GL_STENCIL_BUFFER_BIT,
                                                      GL_NEAREST);
        }

        if (LLPipeline::sRenderDeferred)
        {
			gPipeline.renderDeferredLighting(&gPipeline.mScreen);
		}

		LLPipeline::sUnderWaterRender = FALSE;

		{
			//capture the frame buffer.
			LLSceneMonitor::getInstance()->capture();
		}

		LLAppViewer::instance()->pingMainloopTimeout("Display:RenderUI");
		if (!for_snapshot)
		{
			render_ui();
			swap();
		}

		
		LLSpatialGroup::sNoDelete = FALSE;
		
		gPipeline.clearReferences();

		gPipeline.rebuildGroups();
	}

	LLAppViewer::instance()->pingMainloopTimeout("Display:FrameStats");
	
	stop_glerror();

	if (LLPipeline::sRenderFrameTest)
	{
		send_agent_resume();
		LLPipeline::sRenderFrameTest = FALSE;
	}

	display_stats();
				
	LLAppViewer::instance()->pingMainloopTimeout("Display:Done");

	gShiftFrame = false;

	if (gShaderProfileFrame)
	{
		gShaderProfileFrame = FALSE;
		LLGLSLShader::finishProfile();
	}
}

void render_hud_attachments()
{
	gGL.matrixMode(LLRender::MM_PROJECTION);
	gGL.pushMatrix();
	gGL.matrixMode(LLRender::MM_MODELVIEW);
	gGL.pushMatrix();
		
	glh::matrix4f current_proj = get_current_projection();
	glh::matrix4f current_mod = get_current_modelview();

	// clamp target zoom level to reasonable values
//	gAgentCamera.mHUDTargetZoom = llclamp(gAgentCamera.mHUDTargetZoom, 0.1f, 1.f);
// [RLVa:KB] - Checked: 2010-08-22 (RLVa-1.2.1a) | Modified: RLVa-1.0.0c
	gAgentCamera.mHUDTargetZoom = llclamp(gAgentCamera.mHUDTargetZoom, (!gRlvAttachmentLocks.hasLockedHUD()) ? 0.1f : 0.85f, 1.f);
// [/RLVa:KB]

	// smoothly interpolate current zoom level
	gAgentCamera.mHUDCurZoom = lerp(gAgentCamera.mHUDCurZoom, gAgentCamera.getAgentHUDTargetZoom(), LLSmoothInterpolation::getInterpolant(0.03f));

	if (LLPipeline::sShowHUDAttachments && !gDisconnected && setup_hud_matrices())
	{
		LLPipeline::sRenderingHUDs = TRUE;
		LLCamera hud_cam = *LLViewerCamera::getInstance();
		hud_cam.setOrigin(-1.f,0,0);
		hud_cam.setAxes(LLVector3(1,0,0), LLVector3(0,1,0), LLVector3(0,0,1));
		LLViewerCamera::updateFrustumPlanes(hud_cam, TRUE);

		// <FS:Ansariel> gSavedSettings replacement
		//bool render_particles = gPipeline.hasRenderType(LLPipeline::RENDER_TYPE_PARTICLES) && gSavedSettings.getBOOL("RenderHUDParticles");
		static LLCachedControl<bool> renderHUDParticles(gSavedSettings, "RenderHUDParticles");
		bool render_particles = gPipeline.hasRenderType(LLPipeline::RENDER_TYPE_PARTICLES) && renderHUDParticles;
		// </FS:Ansariel>
		
		//only render hud objects
		gPipeline.pushRenderTypeMask();
		
		// turn off everything
		gPipeline.andRenderTypeMask(LLPipeline::END_RENDER_TYPES);
		// turn on HUD
		gPipeline.toggleRenderType(LLPipeline::RENDER_TYPE_HUD);
		// turn on HUD particles
		gPipeline.toggleRenderType(LLPipeline::RENDER_TYPE_HUD_PARTICLES);

		// if particles are off, turn off hud-particles as well
		if (!render_particles)
		{
			// turn back off HUD particles
			gPipeline.toggleRenderType(LLPipeline::RENDER_TYPE_HUD_PARTICLES);
		}

		bool has_ui = gPipeline.hasRenderDebugFeatureMask(LLPipeline::RENDER_DEBUG_FEATURE_UI);
		if (has_ui)
		{
			gPipeline.toggleRenderDebugFeature(LLPipeline::RENDER_DEBUG_FEATURE_UI);
		}

		S32 use_occlusion = LLPipeline::sUseOcclusion;
		LLPipeline::sUseOcclusion = 0;
				
		//cull, sort, and render hud objects
		static LLCullResult result;
		LLSpatialGroup::sNoDelete = TRUE;

		LLViewerCamera::sCurCameraID = LLViewerCamera::CAMERA_WORLD;
		gPipeline.updateCull(hud_cam, result, 0, NULL, true);

		gPipeline.toggleRenderType(LLPipeline::RENDER_TYPE_BUMP);
		gPipeline.toggleRenderType(LLPipeline::RENDER_TYPE_SIMPLE);
		gPipeline.toggleRenderType(LLPipeline::RENDER_TYPE_VOLUME);
		gPipeline.toggleRenderType(LLPipeline::RENDER_TYPE_ALPHA);
		gPipeline.toggleRenderType(LLPipeline::RENDER_TYPE_ALPHA_MASK);
		gPipeline.toggleRenderType(LLPipeline::RENDER_TYPE_FULLBRIGHT_ALPHA_MASK);
		gPipeline.toggleRenderType(LLPipeline::RENDER_TYPE_FULLBRIGHT);
		gPipeline.toggleRenderType(LLPipeline::RENDER_TYPE_PASS_ALPHA);
		gPipeline.toggleRenderType(LLPipeline::RENDER_TYPE_PASS_ALPHA_MASK);
		gPipeline.toggleRenderType(LLPipeline::RENDER_TYPE_PASS_BUMP);
		gPipeline.toggleRenderType(LLPipeline::RENDER_TYPE_PASS_MATERIAL);
		gPipeline.toggleRenderType(LLPipeline::RENDER_TYPE_PASS_FULLBRIGHT);
		gPipeline.toggleRenderType(LLPipeline::RENDER_TYPE_PASS_FULLBRIGHT_ALPHA_MASK);
		gPipeline.toggleRenderType(LLPipeline::RENDER_TYPE_PASS_FULLBRIGHT_SHINY);
		gPipeline.toggleRenderType(LLPipeline::RENDER_TYPE_PASS_SHINY);
		gPipeline.toggleRenderType(LLPipeline::RENDER_TYPE_PASS_INVISIBLE);
		gPipeline.toggleRenderType(LLPipeline::RENDER_TYPE_PASS_INVISI_SHINY);
		
		gPipeline.stateSort(hud_cam, result);

		gPipeline.renderGeom(hud_cam);

		LLSpatialGroup::sNoDelete = FALSE;
		//gPipeline.clearReferences();

		render_hud_elements();

		//restore type mask
		gPipeline.popRenderTypeMask();

		if (has_ui)
		{
			gPipeline.toggleRenderDebugFeature(LLPipeline::RENDER_DEBUG_FEATURE_UI);
		}
		LLPipeline::sUseOcclusion = use_occlusion;
		LLPipeline::sRenderingHUDs = FALSE;
	}
	gGL.matrixMode(LLRender::MM_PROJECTION);
	gGL.popMatrix();
	gGL.matrixMode(LLRender::MM_MODELVIEW);
	gGL.popMatrix();
	
	set_current_projection(current_proj);
	set_current_modelview(current_mod);
}

LLRect get_whole_screen_region()
{
	LLRect whole_screen = gViewerWindow->getWorldViewRectScaled();
	
	// apply camera zoom transform (for high res screenshots)
	F32 zoom_factor = LLViewerCamera::getInstance()->getZoomFactor();
	S16 sub_region = LLViewerCamera::getInstance()->getZoomSubRegion();
	if (zoom_factor > 1.f)
	{
		S32 num_horizontal_tiles = llceil(zoom_factor);
		S32 tile_width = ll_round((F32)gViewerWindow->getWorldViewWidthScaled() / zoom_factor);
		S32 tile_height = ll_round((F32)gViewerWindow->getWorldViewHeightScaled() / zoom_factor);
		int tile_y = sub_region / num_horizontal_tiles;
		int tile_x = sub_region - (tile_y * num_horizontal_tiles);
			
		whole_screen.setLeftTopAndSize(tile_x * tile_width, gViewerWindow->getWorldViewHeightScaled() - (tile_y * tile_height), tile_width, tile_height);
	}
	return whole_screen;
}

bool get_hud_matrices(const LLRect& screen_region, glh::matrix4f &proj, glh::matrix4f &model)
{
	if (isAgentAvatarValid() && gAgentAvatarp->hasHUDAttachment())
	{
		F32 zoom_level = gAgentCamera.mHUDCurZoom;
		LLBBox hud_bbox = gAgentAvatarp->getHUDBBox();
		
		F32 hud_depth = llmax(1.f, hud_bbox.getExtentLocal().mV[VX] * 1.1f);
		proj = gl_ortho(-0.5f * LLViewerCamera::getInstance()->getAspect(), 0.5f * LLViewerCamera::getInstance()->getAspect(), -0.5f, 0.5f, 0.f, hud_depth);
		proj.element(2,2) = -0.01f;
		
		F32 aspect_ratio = LLViewerCamera::getInstance()->getAspect();
		
		glh::matrix4f mat;
		F32 scale_x = (F32)gViewerWindow->getWorldViewWidthScaled() / (F32)screen_region.getWidth();
		F32 scale_y = (F32)gViewerWindow->getWorldViewHeightScaled() / (F32)screen_region.getHeight();
		mat.set_scale(glh::vec3f(scale_x, scale_y, 1.f));
		mat.set_translate(
			glh::vec3f(clamp_rescale((F32)(screen_region.getCenterX() - screen_region.mLeft), 0.f, (F32)gViewerWindow->getWorldViewWidthScaled(), 0.5f * scale_x * aspect_ratio, -0.5f * scale_x * aspect_ratio),
					   clamp_rescale((F32)(screen_region.getCenterY() - screen_region.mBottom), 0.f, (F32)gViewerWindow->getWorldViewHeightScaled(), 0.5f * scale_y, -0.5f * scale_y),
					   0.f));
		proj *= mat;
		
		glh::matrix4f tmp_model((GLfloat*) OGL_TO_CFR_ROTATION);
		
		mat.set_scale(glh::vec3f(zoom_level, zoom_level, zoom_level));
		mat.set_translate(glh::vec3f(-hud_bbox.getCenterLocal().mV[VX] + (hud_depth * 0.5f), 0.f, 0.f));
		
		tmp_model *= mat;
		model = tmp_model;		
		return TRUE;
	}
	else
	{
		return FALSE;
	}
}

bool get_hud_matrices(glh::matrix4f &proj, glh::matrix4f &model)
{
	LLRect whole_screen = get_whole_screen_region();
	return get_hud_matrices(whole_screen, proj, model);
}

bool setup_hud_matrices()
{
	LLRect whole_screen = get_whole_screen_region();
	return setup_hud_matrices(whole_screen);
}

bool setup_hud_matrices(const LLRect& screen_region)
{
	glh::matrix4f proj, model;
	bool result = get_hud_matrices(screen_region, proj, model);
	if (!result) return result;
	
	// set up transform to keep HUD objects in front of camera
	gGL.matrixMode(LLRender::MM_PROJECTION);
	gGL.loadMatrix(proj.m);
	set_current_projection(proj);
	
	gGL.matrixMode(LLRender::MM_MODELVIEW);
	gGL.loadMatrix(model.m);
	set_current_modelview(model);
	return TRUE;
}

void render_ui(F32 zoom_factor, int subfield)
{
    LL_RECORD_BLOCK_TIME(FTM_RENDER_UI);

	LLGLState::checkStates();
	
	glh::matrix4f saved_view = get_current_modelview();

	if (!gSnapshot)
	{
		gGL.pushMatrix();
		gGL.loadMatrix(gGLLastModelView);
		set_current_modelview(copy_matrix(gGLLastModelView));
	}
	
	if(LLSceneMonitor::getInstance()->needsUpdate())
	{
        LL_RECORD_BLOCK_TIME(FTM_RENDER_UI_SCENE_MON);
		gGL.pushMatrix();
		gViewerWindow->setup2DRender();
		LLSceneMonitor::getInstance()->compare();
		gViewerWindow->setup3DRender();
		gGL.popMatrix();
	}

    // Finalize scene
    gPipeline.renderFinalize();

<<<<<<< HEAD
		if (to_texture)
		{
			gPipeline.renderBloom(gSnapshot, zoom_factor, subfield);
		}
		
		LL_RECORD_BLOCK_TIME(FTM_RENDER_HUD);
		render_hud_elements();
// [RLVa:KB] - Checked: RLVa-2.2 (@setoverlay)
		if (gRlvHandler.isEnabled())
		{
			gRlvHandler.renderOverlay();
		}
// [/RLVa:KB]
		render_hud_attachments();
	}
=======
    LL_RECORD_BLOCK_TIME(FTM_RENDER_HUD);
    render_hud_elements();
	render_hud_attachments();
>>>>>>> cd0372b6

	LLGLSDefault gls_default;
	LLGLSUIDefault gls_ui;
	{
		gPipeline.disableLights();
	}

	{
		gGL.color4f(1,1,1,1);
		if (gPipeline.hasRenderDebugFeatureMask(LLPipeline::RENDER_DEBUG_FEATURE_UI))
		{
			if (!gDisconnected)
			{
                LL_RECORD_BLOCK_TIME(FTM_RENDER_UI_3D);
				render_ui_3d();
				LLGLState::checkStates();
			}
			else
			{
				render_disconnected_background();
			}

            LL_RECORD_BLOCK_TIME(FTM_RENDER_UI_2D);
			render_ui_2d();
			LLGLState::checkStates();
		}
		gGL.flush();

		{
            LL_RECORD_BLOCK_TIME(FTM_RENDER_UI_DEBUG_TEXT);
			gViewerWindow->setup2DRender();
			gViewerWindow->updateDebugText();
			gViewerWindow->drawDebugText();
		}

		LLVertexBuffer::unbind();
	}

	if (!gSnapshot)
	{
		set_current_modelview(saved_view);
		gGL.popMatrix();
	}
}

static LLTrace::BlockTimerStatHandle FTM_SWAP("Swap");

void swap()
{
	LL_RECORD_BLOCK_TIME(FTM_SWAP);

	if (gDisplaySwapBuffers)
	{
		gViewerWindow->getWindow()->swapBuffers();
	}
	gDisplaySwapBuffers = TRUE;
}

void renderCoordinateAxes()
{
	gGL.getTexUnit(0)->unbind(LLTexUnit::TT_TEXTURE);
	gGL.begin(LLRender::LINES);
		gGL.color3f(1.0f, 0.0f, 0.0f);   // i direction = X-Axis = red
		gGL.vertex3f(0.0f, 0.0f, 0.0f);
		gGL.vertex3f(2.0f, 0.0f, 0.0f);
		gGL.vertex3f(3.0f, 0.0f, 0.0f);
		gGL.vertex3f(5.0f, 0.0f, 0.0f);
		gGL.vertex3f(6.0f, 0.0f, 0.0f);
		gGL.vertex3f(8.0f, 0.0f, 0.0f);
		// Make an X
		gGL.vertex3f(11.0f, 1.0f, 1.0f);
		gGL.vertex3f(11.0f, -1.0f, -1.0f);
		gGL.vertex3f(11.0f, 1.0f, -1.0f);
		gGL.vertex3f(11.0f, -1.0f, 1.0f);

		gGL.color3f(0.0f, 1.0f, 0.0f);   // j direction = Y-Axis = green
		gGL.vertex3f(0.0f, 0.0f, 0.0f);
		gGL.vertex3f(0.0f, 2.0f, 0.0f);
		gGL.vertex3f(0.0f, 3.0f, 0.0f);
		gGL.vertex3f(0.0f, 5.0f, 0.0f);
		gGL.vertex3f(0.0f, 6.0f, 0.0f);
		gGL.vertex3f(0.0f, 8.0f, 0.0f);
		// Make a Y
		gGL.vertex3f(1.0f, 11.0f, 1.0f);
		gGL.vertex3f(0.0f, 11.0f, 0.0f);
		gGL.vertex3f(-1.0f, 11.0f, 1.0f);
		gGL.vertex3f(0.0f, 11.0f, 0.0f);
		gGL.vertex3f(0.0f, 11.0f, 0.0f);
		gGL.vertex3f(0.0f, 11.0f, -1.0f);

		gGL.color3f(0.0f, 0.0f, 1.0f);   // Z-Axis = blue
		gGL.vertex3f(0.0f, 0.0f, 0.0f);
		gGL.vertex3f(0.0f, 0.0f, 2.0f);
		gGL.vertex3f(0.0f, 0.0f, 3.0f);
		gGL.vertex3f(0.0f, 0.0f, 5.0f);
		gGL.vertex3f(0.0f, 0.0f, 6.0f);
		gGL.vertex3f(0.0f, 0.0f, 8.0f);
		// Make a Z
		gGL.vertex3f(-1.0f, 1.0f, 11.0f);
		gGL.vertex3f(1.0f, 1.0f, 11.0f);
		gGL.vertex3f(1.0f, 1.0f, 11.0f);
		gGL.vertex3f(-1.0f, -1.0f, 11.0f);
		gGL.vertex3f(-1.0f, -1.0f, 11.0f);
		gGL.vertex3f(1.0f, -1.0f, 11.0f);
	gGL.end();
}


void draw_axes() 
{
	LLGLSUIDefault gls_ui;
	gGL.getTexUnit(0)->unbind(LLTexUnit::TT_TEXTURE);
	// A vertical white line at origin
	LLVector3 v = gAgent.getPositionAgent();
	gGL.begin(LLRender::LINES);
		gGL.color3f(1.0f, 1.0f, 1.0f); 
		gGL.vertex3f(0.0f, 0.0f, 0.0f);
		gGL.vertex3f(0.0f, 0.0f, 40.0f);
	gGL.end();
	// Some coordinate axes
	gGL.pushMatrix();
		gGL.translatef( v.mV[VX], v.mV[VY], v.mV[VZ] );
		renderCoordinateAxes();
	gGL.popMatrix();
}

void render_ui_3d()
{
	LLGLSPipeline gls_pipeline;

	//////////////////////////////////////
	//
	// Render 3D UI elements
	// NOTE: zbuffer is cleared before we get here by LLDrawPoolHUD,
	//		 so 3d elements requiring Z buffer are moved to LLDrawPoolHUD
	//

	/////////////////////////////////////////////////////////////
	//
	// Render 2.5D elements (2D elements in the world)
	// Stuff without z writes
	//

	// Debugging stuff goes before the UI.

	stop_glerror();
	
	if (LLGLSLShader::sNoFixedFunction)
	{
		gUIProgram.bind();
	}

	// Coordinate axes
	// <FS:Ansariel> gSavedSettings replacement
	//if (gSavedSettings.getBOOL("ShowAxes"))
	static LLCachedControl<bool> showAxes(gSavedSettings, "ShowAxes");
	if (showAxes)
	// </FS:Ansariel>
	{
		draw_axes();
	}

	gViewerWindow->renderSelections(FALSE, FALSE, TRUE); // Non HUD call in render_hud_elements
	stop_glerror();
}

void render_ui_2d()
{
	LLGLSUIDefault gls_ui;

	/////////////////////////////////////////////////////////////
	//
	// Render 2D UI elements that overlay the world (no z compare)

	//  Disable wireframe mode below here, as this is HUD/menus
	glPolygonMode(GL_FRONT_AND_BACK, GL_FILL);

	//  Menu overlays, HUD, etc
	gViewerWindow->setup2DRender();

	F32 zoom_factor = LLViewerCamera::getInstance()->getZoomFactor();
	S16 sub_region = LLViewerCamera::getInstance()->getZoomSubRegion();

	if (zoom_factor > 1.f)
	{
		//decompose subregion number to x and y values
		int pos_y = sub_region / llceil(zoom_factor);
		int pos_x = sub_region - (pos_y*llceil(zoom_factor));
		// offset for this tile
		LLFontGL::sCurOrigin.mX -= ll_round((F32)gViewerWindow->getWindowWidthScaled() * (F32)pos_x / zoom_factor);
		LLFontGL::sCurOrigin.mY -= ll_round((F32)gViewerWindow->getWindowHeightScaled() * (F32)pos_y / zoom_factor);
	}

	stop_glerror();
	//gGL.getTexUnit(0)->setTextureBlendType(LLTexUnit::TB_MULT);

	// render outline for HUD
	if (isAgentAvatarValid() && gAgentCamera.mHUDCurZoom < 0.98f)
	{
		gGL.pushMatrix();
		S32 half_width = (gViewerWindow->getWorldViewWidthScaled() / 2);
		S32 half_height = (gViewerWindow->getWorldViewHeightScaled() / 2);
		gGL.scalef(LLUI::getScaleFactor().mV[0], LLUI::getScaleFactor().mV[1], 1.f);
		gGL.translatef((F32)half_width, (F32)half_height, 0.f);
		F32 zoom = gAgentCamera.mHUDCurZoom;
		gGL.scalef(zoom,zoom,1.f);
		gGL.color4fv(LLColor4::white.mV);
		gl_rect_2d(-half_width, half_height, half_width, -half_height, FALSE);
		gGL.popMatrix();
		stop_glerror();
	}
	

	// <FS:Ansariel> gSavedSettings replacement
	//if (gSavedSettings.getBOOL("RenderUIBuffer"))
	static LLCachedControl<bool> renderUIBuffer(gSavedSettings, "RenderUIBuffer");
	if (renderUIBuffer)
	// </FS:Ansariel>
	{
		LLUI* ui_inst = LLUI::getInstance();
		if (ui_inst->mDirty)
		{
			ui_inst->mDirty = FALSE;
			LLRect t_rect;

			gPipeline.mUIScreen.bindTarget();
			gGL.setColorMask(true, true);
			{
				static const S32 pad = 8;

				ui_inst->mDirtyRect.mLeft -= pad;
				ui_inst->mDirtyRect.mRight += pad;
				ui_inst->mDirtyRect.mBottom -= pad;
				ui_inst->mDirtyRect.mTop += pad;

				LLGLEnable scissor(GL_SCISSOR_TEST);
				static LLRect last_rect = ui_inst->mDirtyRect;

				//union with last rect to avoid mouse poop
				last_rect.unionWith(ui_inst->mDirtyRect);
								
				t_rect = ui_inst->mDirtyRect;
				ui_inst->mDirtyRect = last_rect;
				last_rect = t_rect;
			
				last_rect.mLeft = LLRect::tCoordType(last_rect.mLeft / ui_inst->getScaleFactor().mV[0]);
				last_rect.mRight = LLRect::tCoordType(last_rect.mRight / ui_inst->getScaleFactor().mV[0]);
				last_rect.mTop = LLRect::tCoordType(last_rect.mTop / ui_inst->getScaleFactor().mV[1]);
				last_rect.mBottom = LLRect::tCoordType(last_rect.mBottom / ui_inst->getScaleFactor().mV[1]);

				LLRect clip_rect(last_rect);
				
				glClear(GL_COLOR_BUFFER_BIT);

				gViewerWindow->draw();
			}

			gPipeline.mUIScreen.flush();
			gGL.setColorMask(true, false);

			ui_inst->mDirtyRect = t_rect;
		}

		LLGLDisable cull(GL_CULL_FACE);
		LLGLDisable blend(GL_BLEND);
		S32 width = gViewerWindow->getWindowWidthScaled();
		S32 height = gViewerWindow->getWindowHeightScaled();
		gGL.getTexUnit(0)->bind(&gPipeline.mUIScreen);
		gGL.begin(LLRender::TRIANGLE_STRIP);
		gGL.color4f(1,1,1,1);
		gGL.texCoord2f(0, 0);			gGL.vertex2i(0, 0);
		gGL.texCoord2f(width, 0);		gGL.vertex2i(width, 0);
		gGL.texCoord2f(0, height);		gGL.vertex2i(0, height);
		gGL.texCoord2f(width, height);	gGL.vertex2i(width, height);
		gGL.end();
	}
	else
	{
		gViewerWindow->draw();
	}



	// reset current origin for font rendering, in case of tiling render
	LLFontGL::sCurOrigin.set(0, 0);
}

void render_disconnected_background()
{
	if (LLGLSLShader::sNoFixedFunction)
	{
		gUIProgram.bind();
	}

	gGL.color4f(1,1,1,1);
	if (!gDisconnectedImagep && gDisconnected)
	{
		LL_INFOS() << "Loading last bitmap..." << LL_ENDL;

		std::string temp_str;
		temp_str = gDirUtilp->getLindenUserDir() + gDirUtilp->getDirDelimiter() + LLStartUp::getScreenLastFilename();

		LLPointer<LLImagePNG> image_png = new LLImagePNG;
		if( !image_png->load(temp_str) )
		{
			//LL_INFOS() << "Bitmap load failed" << LL_ENDL;
			return;
		}
		
		LLPointer<LLImageRaw> raw = new LLImageRaw;
		if (!image_png->decode(raw, 0.0f))
		{
			LL_INFOS() << "Bitmap decode failed" << LL_ENDL;
			gDisconnectedImagep = NULL;
			return;
		}

		U8 *rawp = raw->getData();
		S32 npixels = (S32)image_png->getWidth()*(S32)image_png->getHeight();
		for (S32 i = 0; i < npixels; i++)
		{
			S32 sum = 0;
			sum = *rawp + *(rawp+1) + *(rawp+2);
			sum /= 3;
			*rawp = ((S32)sum*6 + *rawp)/7;
			rawp++;
			*rawp = ((S32)sum*6 + *rawp)/7;
			rawp++;
			*rawp = ((S32)sum*6 + *rawp)/7;
			rawp++;
		}

		
		raw->expandToPowerOfTwo();
		gDisconnectedImagep = LLViewerTextureManager::getLocalTexture(raw.get(), FALSE );
		gStartTexture = gDisconnectedImagep;
		gGL.getTexUnit(0)->unbind(LLTexUnit::TT_TEXTURE);
	}

	// Make sure the progress view always fills the entire window.
	S32 width = gViewerWindow->getWindowWidthScaled();
	S32 height = gViewerWindow->getWindowHeightScaled();

	if (gDisconnectedImagep)
	{
		LLGLSUIDefault gls_ui;
		gViewerWindow->setup2DRender();
		gGL.pushMatrix();
		{
			// scale ui to reflect UIScaleFactor
			// this can't be done in setup2DRender because it requires a
			// pushMatrix/popMatrix pair
			const LLVector2& display_scale = gViewerWindow->getDisplayScale();
			gGL.scalef(display_scale.mV[VX], display_scale.mV[VY], 1.f);

			gGL.getTexUnit(0)->bind(gDisconnectedImagep);
			gGL.color4f(1.f, 1.f, 1.f, 1.f);
			gl_rect_2d_simple_tex(width, height);
			gGL.getTexUnit(0)->unbind(LLTexUnit::TT_TEXTURE);
		}
		gGL.popMatrix();
	}
	gGL.flush();

	if (LLGLSLShader::sNoFixedFunction)
	{
		gUIProgram.unbind();
	}

}

void display_cleanup()
{
	gDisconnectedImagep = NULL;
}
<|MERGE_RESOLUTION|>--- conflicted
+++ resolved
@@ -1,4 +1,4 @@
-﻿/** 
+/** 
  * @file llviewerdisplay.cpp
  * @brief LLViewerDisplay class implementation
  *
@@ -1404,27 +1404,15 @@
     // Finalize scene
     gPipeline.renderFinalize();
 
-<<<<<<< HEAD
-		if (to_texture)
-		{
-			gPipeline.renderBloom(gSnapshot, zoom_factor, subfield);
-		}
-		
-		LL_RECORD_BLOCK_TIME(FTM_RENDER_HUD);
-		render_hud_elements();
+    LL_RECORD_BLOCK_TIME(FTM_RENDER_HUD);
+    render_hud_elements();
 // [RLVa:KB] - Checked: RLVa-2.2 (@setoverlay)
 		if (gRlvHandler.isEnabled())
 		{
 			gRlvHandler.renderOverlay();
 		}
 // [/RLVa:KB]
-		render_hud_attachments();
-	}
-=======
-    LL_RECORD_BLOCK_TIME(FTM_RENDER_HUD);
-    render_hud_elements();
 	render_hud_attachments();
->>>>>>> cd0372b6
 
 	LLGLSDefault gls_default;
 	LLGLSUIDefault gls_ui;
