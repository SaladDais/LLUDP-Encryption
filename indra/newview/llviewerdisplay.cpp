/** 
 * @file llviewerdisplay.cpp
 * @brief LLViewerDisplay class implementation
 *
 * $LicenseInfo:firstyear=2004&license=viewerlgpl$
 * Second Life Viewer Source Code
 * Copyright (C) 2010, Linden Research, Inc.
 * 
 * This library is free software; you can redistribute it and/or
 * modify it under the terms of the GNU Lesser General Public
 * License as published by the Free Software Foundation;
 * version 2.1 of the License only.
 * 
 * This library is distributed in the hope that it will be useful,
 * but WITHOUT ANY WARRANTY; without even the implied warranty of
 * MERCHANTABILITY or FITNESS FOR A PARTICULAR PURPOSE.  See the GNU
 * Lesser General Public License for more details.
 * 
 * You should have received a copy of the GNU Lesser General Public
 * License along with this library; if not, write to the Free Software
 * Foundation, Inc., 51 Franklin Street, Fifth Floor, Boston, MA  02110-1301  USA
 * 
 * Linden Research, Inc., 945 Battery Street, San Francisco, CA  94111  USA
 * $/LicenseInfo$
 */

#include "llviewerprecompiledheaders.h"

#include "llviewerdisplay.h"

#include "llgl.h"
#include "llrender.h"
#include "llglheaders.h"
#include "llagent.h"
#include "llagentcamera.h"
#include "llviewercontrol.h"
#include "llcoord.h"
#include "llcriticaldamp.h"
#include "lldir.h"
#include "lldynamictexture.h"
#include "lldrawpoolalpha.h"
#include "llfeaturemanager.h"
//#include "llfirstuse.h"
#include "llhudmanager.h"
#include "llimagebmp.h"
#include "llmemory.h"
#include "llselectmgr.h"
#include "llsky.h"
#include "llstartup.h"
#include "lltoolfocus.h"
#include "lltoolmgr.h"
#include "lltooldraganddrop.h"
#include "lltoolpie.h"
#include "lltracker.h"
#include "lltrans.h"
#include "llui.h"
#include "llviewercamera.h"
#include "llviewerobjectlist.h"
#include "llviewerparcelmgr.h"
#include "llviewerwindow.h"
#include "llvoavatarself.h"
#include "llvograss.h"
#include "llworld.h"
#include "pipeline.h"
#include "llspatialpartition.h"
#include "llappviewer.h"
#include "llstartup.h"
#include "llviewershadermgr.h"
#include "llfasttimer.h"
#include "llfloatertools.h"
#include "llviewertexturelist.h"
#include "llfocusmgr.h"
#include "llcubemap.h"
#include "llviewerregion.h"
#include "lldrawpoolwater.h"
#include "lldrawpoolbump.h"
#include "llwlparammanager.h"
#include "llwaterparammanager.h"
#include "llpostprocess.h"
// [RLVa:KB] - Checked: 2011-05-22 (RLVa-1.3.1a)
#include "rlvhandler.h"
#include "rlvlocks.h"
// [/RLVa:KB]

extern LLPointer<LLViewerTexture> gStartTexture;

LLPointer<LLViewerTexture> gDisconnectedImagep = NULL;

// used to toggle renderer back on after teleport
const F32 TELEPORT_RENDER_DELAY = 20.f; // Max time a teleport is allowed to take before we raise the curtain
const F32 TELEPORT_ARRIVAL_DELAY = 2.f; // Time to preload the world before raising the curtain after we've actually already arrived.
const F32 TELEPORT_LOCAL_DELAY = 1.0f;  // Delay to prevent teleports after starting an in-sim teleport.
BOOL		 gTeleportDisplay = FALSE;
LLFrameTimer gTeleportDisplayTimer;
LLFrameTimer gTeleportArrivalTimer;
const F32		RESTORE_GL_TIME = 5.f;	// Wait this long while reloading textures before we raise the curtain

BOOL gForceRenderLandFence = FALSE;
BOOL gDisplaySwapBuffers = FALSE;
BOOL gDepthDirty = FALSE;
BOOL gResizeScreenTexture = FALSE;
BOOL gWindowResized = FALSE;
BOOL gSnapshot = FALSE;

U32 gRecentFrameCount = 0; // number of 'recent' frames
LLFrameTimer gRecentFPSTime;
LLFrameTimer gRecentMemoryTime;

// Rendering stuff
void pre_show_depth_buffer();
void post_show_depth_buffer();
void render_ui(F32 zoom_factor = 1.f, int subfield = 0);
void render_hud_attachments();
void render_ui_3d();
void render_ui_2d();
void render_disconnected_background();

void display_startup()
{
	if (   !gViewerWindow->getActive()
		|| !gViewerWindow->getWindow()->getVisible() 
		|| gViewerWindow->getWindow()->getMinimized() )
	{
		return; 
	}

	gPipeline.updateGL();

	// Update images?
	//gImageList.updateImages(0.01f);
	LLTexUnit::sWhiteTexture = LLViewerFetchedTexture::sWhiteImagep->getTexName();

	LLGLSDefault gls_default;

	// Required for HTML update in login screen
	static S32 frame_count = 0;

	LLGLState::checkStates();
	LLGLState::checkTextureChannels();

	if (frame_count++ > 1) // make sure we have rendered a frame first
	{
		LLViewerDynamicTexture::updateAllInstances();
	}

	LLGLState::checkStates();
	LLGLState::checkTextureChannels();

	glClear(GL_DEPTH_BUFFER_BIT | GL_COLOR_BUFFER_BIT | GL_STENCIL_BUFFER_BIT);
	LLGLSUIDefault gls_ui;
	gPipeline.disableLights();

	gViewerWindow->setup2DRender();
	gGL.getTexUnit(0)->setTextureBlendType(LLTexUnit::TB_MULT);

	gGL.color4f(1,1,1,1);
	gViewerWindow->draw();
	gGL.flush();

	LLVertexBuffer::unbind();

	LLGLState::checkStates();
	LLGLState::checkTextureChannels();

	gViewerWindow->getWindow()->swapBuffers();
	glClear(GL_DEPTH_BUFFER_BIT);
}

void display_update_camera()
{
	LLMemType mt_uc(LLMemType::MTYPE_DISPLAY_UPDATE_CAMERA);
	// TODO: cut draw distance down if customizing avatar?
	// TODO: cut draw distance on per-parcel basis?

	// Cut draw distance in half when customizing avatar,
	// but on the viewer only.
	F32 final_far = gAgentCamera.mDrawDistance;
	if (CAMERA_MODE_CUSTOMIZE_AVATAR == gAgentCamera.getCameraMode())
	{
		final_far *= 0.5f;
	}
	LLViewerCamera::getInstance()->setFar(final_far);
	gViewerWindow->setup3DRender();
	
	// update all the sky/atmospheric/water settings
	LLWLParamManager::getInstance()->update(LLViewerCamera::getInstance());
	LLWaterParamManager::getInstance()->update(LLViewerCamera::getInstance());

	// Update land visibility too
	LLWorld::getInstance()->setLandFarClip(final_far);
}

// Write some stats to llinfos
void display_stats()
{
	F32 fps_log_freq = gSavedSettings.getF32("FPSLogFrequency");
	if (fps_log_freq > 0.f && gRecentFPSTime.getElapsedTimeF32() >= fps_log_freq)
	{
		F32 fps = gRecentFrameCount / fps_log_freq;
		llinfos << llformat("FPS: %.02f", fps) << llendl;
		gRecentFrameCount = 0;
		gRecentFPSTime.reset();
	}
	F32 mem_log_freq = gSavedSettings.getF32("MemoryLogFrequency");
	if (mem_log_freq > 0.f && gRecentMemoryTime.getElapsedTimeF32() >= mem_log_freq)
	{
		gMemoryAllocated = LLMemory::getCurrentRSS();
		U32 memory = (U32)(gMemoryAllocated / (1024*1024));
		llinfos << llformat("MEMORY: %d MB", memory) << llendl;
		LLMemory::logMemoryInfo(TRUE) ;
		gRecentMemoryTime.reset();
	}
}

static LLFastTimer::DeclareTimer FTM_PICK("Picking");
static LLFastTimer::DeclareTimer FTM_RENDER("Render", true);
static LLFastTimer::DeclareTimer FTM_UPDATE_SKY("Update Sky");
static LLFastTimer::DeclareTimer FTM_UPDATE_TEXTURES("Update Textures");
static LLFastTimer::DeclareTimer FTM_IMAGE_UPDATE("Update Images");
static LLFastTimer::DeclareTimer FTM_IMAGE_UPDATE_CLASS("Class");
static LLFastTimer::DeclareTimer FTM_IMAGE_UPDATE_BUMP("Bump");
static LLFastTimer::DeclareTimer FTM_IMAGE_UPDATE_LIST("List");
static LLFastTimer::DeclareTimer FTM_IMAGE_UPDATE_DELETE("Delete");

// Paint the display!
void display(BOOL rebuild, F32 zoom_factor, int subfield, BOOL for_snapshot)
{
	LLMemType mt_render(LLMemType::MTYPE_RENDER);
	LLFastTimer t(FTM_RENDER);

	if (gWindowResized)
	{ //skip render on frames where window has been resized
		gGL.flush();
		glClear(GL_COLOR_BUFFER_BIT);
		gViewerWindow->getWindow()->swapBuffers();
		LLPipeline::refreshCachedSettings();
		gPipeline.resizeScreenTexture();
		gResizeScreenTexture = FALSE;
		gWindowResized = FALSE;
		return;
	}

	if (LLPipeline::sRenderDeferred)
	{ //hack to make sky show up in deferred snapshots
		for_snapshot = FALSE;
	}

	if (LLPipeline::sRenderFrameTest)
	{
		send_agent_pause();
	}

	gSnapshot = for_snapshot;

	LLGLSDefault gls_default;
	LLGLDepthTest gls_depth(GL_TRUE, GL_TRUE, GL_LEQUAL);
	
	LLVertexBuffer::unbind();

	LLGLState::checkStates();
	LLGLState::checkTextureChannels();
	
	stop_glerror();

	gPipeline.disableLights();
	
	//reset vertex buffers if needed
	gPipeline.doResetVertexBuffers();

	stop_glerror();

	// Don't draw if the window is hidden or minimized.
	// In fact, must explicitly check the minimized state before drawing.
	// Attempting to draw into a minimized window causes a GL error. JC
	if (   !gViewerWindow->getActive()
		|| !gViewerWindow->getWindow()->getVisible() 
		|| gViewerWindow->getWindow()->getMinimized() )
	{
		// Clean up memory the pools may have allocated
		if (rebuild)
		{
			stop_glerror();
			gPipeline.rebuildPools();
			stop_glerror();
		}

		stop_glerror();
		gViewerWindow->returnEmptyPicks();
		stop_glerror();
		return; 
	}

	gViewerWindow->checkSettings();
	
	{
		LLFastTimer ftm(FTM_PICK);
		LLAppViewer::instance()->pingMainloopTimeout("Display:Pick");
		gViewerWindow->performPick();
	}
	
	LLAppViewer::instance()->pingMainloopTimeout("Display:CheckStates");
	LLGLState::checkStates();
	LLGLState::checkTextureChannels();
	
	//////////////////////////////////////////////////////////
	//
	// Logic for forcing window updates if we're in drone mode.
	//

	// *TODO: Investigate running display() during gHeadlessClient.  See if this early exit is needed DK 2011-02-18
	if (gHeadlessClient) 
	{
#if LL_WINDOWS
		static F32 last_update_time = 0.f;
		if ((gFrameTimeSeconds - last_update_time) > 1.f)
		{
			InvalidateRect((HWND)gViewerWindow->getPlatformWindow(), NULL, FALSE);
			last_update_time = gFrameTimeSeconds;
		}
#elif LL_DARWIN
		// MBW -- Do something clever here.
#endif
		// Not actually rendering, don't bother.
		return;
	}


	//
	// Bail out if we're in the startup state and don't want to try to
	// render the world.
	//
	if (LLStartUp::getStartupState() < STATE_STARTED)
	{
		LLAppViewer::instance()->pingMainloopTimeout("Display:Startup");
		display_startup();
		return;
	}

	//LLGLState::verify(FALSE);

	/////////////////////////////////////////////////
	//
	// Update GL Texture statistics (used for discard logic?)
	//

	LLAppViewer::instance()->pingMainloopTimeout("Display:TextureStats");
	stop_glerror();

	LLImageGL::updateStats(gFrameTimeSeconds);
	
	LLVOAvatar::sRenderName = gSavedSettings.getS32("AvatarNameTagMode");
	LLVOAvatar::sRenderGroupTitles = (gSavedSettings.getBOOL("NameTagShowGroupTitles") && gSavedSettings.getS32("AvatarNameTagMode"));
	
	gPipeline.mBackfaceCull = TRUE;
	gFrameCount++;
	gRecentFrameCount++;
	if (gFocusMgr.getAppHasFocus())
	{
		gForegroundFrameCount++;
	}

	//////////////////////////////////////////////////////////
	//
	// Display start screen if we're teleporting, and skip render
	//

	if (gTeleportDisplay)
	{
		LLAppViewer::instance()->pingMainloopTimeout("Display:Teleport");
		const F32 TELEPORT_ARRIVAL_DELAY = 2.f; // Time to preload the world before raising the curtain after we've actually already arrived.

		S32 attach_count = 0;
		if (isAgentAvatarValid())
		{
			attach_count = gAgentAvatarp->getAttachmentCount();
		}
		F32 teleport_save_time = TELEPORT_EXPIRY + TELEPORT_EXPIRY_PER_ATTACHMENT * attach_count;
		F32 teleport_elapsed = gTeleportDisplayTimer.getElapsedTimeF32();
		F32 teleport_percent = teleport_elapsed * (100.f / teleport_save_time);
		if( (gAgent.getTeleportState() != LLAgent::TELEPORT_START) && (teleport_percent > 100.f) )
		{
			// Give up.  Don't keep the UI locked forever.
			gAgent.setTeleportState( LLAgent::TELEPORT_NONE );
			gAgent.setTeleportMessage(std::string());
		}

		const std::string& message = gAgent.getTeleportMessage();
		switch( gAgent.getTeleportState() )
		{
		case LLAgent::TELEPORT_START:
			// Transition to REQUESTED.  Viewer has sent some kind
			// of TeleportRequest to the source simulator

			// Reset view angle if in mouselook. Fixes camera angle getting stuck on teleport. -Zi
			if(gAgentCamera.cameraMouselook())
			{
				// If someone knows how to call "View.ZoomDefault" by hand, we should do that instead of
				// replicating the behavior here. -Zi
				LLViewerCamera::getInstance()->setDefaultFOV(DEFAULT_FIELD_OF_VIEW);
				if(gSavedSettings.getBOOL("FSResetCameraOnTP"))
				{
					gSavedSettings.setF32("CameraAngle", LLViewerCamera::getInstance()->getView()); // FS:LO Dont reset rightclick zoom when we teleport however. Fixes FIRE-6246.
				}
				// also, reset the marker for "currently zooming" in the mouselook zoom settings. -Zi
				LLVector3 vTemp=gSavedSettings.getVector3("_NACL_MLFovValues");
				vTemp.mV[2]=0.0f;
				gSavedSettings.setVector3("_NACL_MLFovValues",vTemp);
			}

			gTeleportDisplayTimer.reset();
			gViewerWindow->setShowProgress(TRUE,!gSavedSettings.getBOOL("FSDisableTeleportScreens"));
			gViewerWindow->setProgressPercent(0);

			gAgent.setTeleportState( LLAgent::TELEPORT_REQUESTED );
			gAgent.setTeleportMessage(
				LLAgent::sTeleportProgressMessages["requesting"]);			
			break;

		case LLAgent::TELEPORT_REQUESTED:
			// Waiting for source simulator to respond
			gViewerWindow->setProgressPercent( llmin(teleport_percent, 37.5f) );
			gViewerWindow->setProgressString(message);		
			break;

		case LLAgent::TELEPORT_MOVING:
			// Viewer has received destination location from source simulator
			gViewerWindow->setProgressPercent( llmin(teleport_percent, 75.f) );
			gViewerWindow->setProgressString(message);
			break;

		case LLAgent::TELEPORT_START_ARRIVAL:
			// Transition to ARRIVING.  Viewer has received avatar update, etc., from destination simulator
			gTeleportArrivalTimer.reset();
				gViewerWindow->setProgressCancelButtonVisible(FALSE, LLTrans::getString("Cancel"));
			gViewerWindow->setProgressPercent(75.f);
			gAgent.setTeleportState( LLAgent::TELEPORT_ARRIVING );
			gAgent.setTeleportMessage(
				LLAgent::sTeleportProgressMessages["arriving"]);
			gTextureList.mForceResetTextureStats = TRUE;
<<<<<<< HEAD
			if(!gSavedSettings.getBOOL("FSDisableTeleportScreens"))
			{
				gAgentCamera.resetView(TRUE, TRUE);
			}
=======
			gAgentCamera.resetView(TRUE, TRUE);	
			
>>>>>>> 7f4f600c
			break;

		case LLAgent::TELEPORT_ARRIVING:
			// Make the user wait while content "pre-caches"
			{
				F32 arrival_fraction = (gTeleportArrivalTimer.getElapsedTimeF32() / TELEPORT_ARRIVAL_DELAY);
				if( arrival_fraction > 1.f || gSavedSettings.getBOOL("FSDisableTeleportScreens") )
				{
					arrival_fraction = 1.f;
					//LLFirstUse::useTeleport();
					gAgent.setTeleportState( LLAgent::TELEPORT_NONE );
				}
				gViewerWindow->setProgressCancelButtonVisible(FALSE, LLTrans::getString("Cancel"));
				gViewerWindow->setProgressPercent(  arrival_fraction * 25.f + 75.f);
				gViewerWindow->setProgressString(message);
			}
			break;

		case LLAgent::TELEPORT_LOCAL:
			// Short delay when teleporting in the same sim (progress screen active but not shown - did not
			// fall-through from TELEPORT_START)
			{
				if( gTeleportDisplayTimer.getElapsedTimeF32() > TELEPORT_LOCAL_DELAY )
				{
					//LLFirstUse::useTeleport();
					gAgent.setTeleportState( LLAgent::TELEPORT_NONE );
				}
			}
			break;

		case LLAgent::TELEPORT_NONE:
			// No teleport in progress
<<<<<<< HEAD
			gViewerWindow->setShowProgress(FALSE,FALSE);
			gTeleportDisplay = FALSE;
=======
			gViewerWindow->setShowProgress(FALSE);
			gTeleportDisplay = FALSE;			
>>>>>>> 7f4f600c
			break;
		}
	}
    else if(LLAppViewer::instance()->logoutRequestSent())
	{
		LLAppViewer::instance()->pingMainloopTimeout("Display:Logout");
		F32 percent_done = gLogoutTimer.getElapsedTimeF32() * 100.f / gLogoutMaxTime;
		if (percent_done > 100.f)
		{
			percent_done = 100.f;
		}

		if( LLApp::isExiting() )
		{
			percent_done = 100.f;
		}
		
		gViewerWindow->setProgressPercent( percent_done );
	}
	else
	if (gRestoreGL)
	{
		LLAppViewer::instance()->pingMainloopTimeout("Display:RestoreGL");
		F32 percent_done = gRestoreGLTimer.getElapsedTimeF32() * 100.f / RESTORE_GL_TIME;
		if( percent_done > 100.f )
		{
			gViewerWindow->setShowProgress(FALSE,FALSE);
			gRestoreGL = FALSE;
		}
		else
		{

			if( LLApp::isExiting() )
			{
				percent_done = 100.f;
			}
			
			gViewerWindow->setProgressPercent( percent_done );
		}
	}

	//////////////////////////
	//
	// Prepare for the next frame
	//

	/////////////////////////////
	//
	// Update the camera
	//
	//

	LLAppViewer::instance()->pingMainloopTimeout("Display:Camera");
	LLViewerCamera::getInstance()->setZoomParameters(zoom_factor, subfield);
	LLViewerCamera::getInstance()->setNear(MIN_NEAR_PLANE);

	//////////////////////////
	//
	// clear the next buffer
	// (must follow dynamic texture writing since that uses the frame buffer)
	//

	if (gDisconnected)
	{
		LLAppViewer::instance()->pingMainloopTimeout("Display:Disconnected");
		render_ui();
	}
	
	//////////////////////////
	//
	// Set rendering options
	//
	//
	LLAppViewer::instance()->pingMainloopTimeout("Display:RenderSetup");
	stop_glerror();

	///////////////////////////////////////
	//
	// Slam lighting parameters back to our defaults.
	// Note that these are not the same as GL defaults...

	stop_glerror();
	gGL.setAmbientLightColor(LLColor4::white);
	stop_glerror();
			
	/////////////////////////////////////
	//
	// Render
	//
	// Actually push all of our triangles to the screen.
	//

	// do render-to-texture stuff here
	if (gPipeline.hasRenderDebugFeatureMask(LLPipeline::RENDER_DEBUG_FEATURE_DYNAMIC_TEXTURES))
	{
		LLAppViewer::instance()->pingMainloopTimeout("Display:DynamicTextures");
		LLFastTimer t(FTM_UPDATE_TEXTURES);
		if (LLViewerDynamicTexture::updateAllInstances())
		{
			gGL.setColorMask(true, true);
			glClear(GL_DEPTH_BUFFER_BIT);
		}
	}

	gViewerWindow->setup3DViewport();

	gPipeline.resetFrameStats();	// Reset per-frame statistics.
	
	if (!gDisconnected)
	{
		LLMemType mt_du(LLMemType::MTYPE_DISPLAY_UPDATE);
		LLAppViewer::instance()->pingMainloopTimeout("Display:Update");
		if (gPipeline.hasRenderType(LLPipeline::RENDER_TYPE_HUD))
		{ //don't draw hud objects in this frame
			gPipeline.toggleRenderType(LLPipeline::RENDER_TYPE_HUD);
		}

		if (gPipeline.hasRenderType(LLPipeline::RENDER_TYPE_HUD_PARTICLES))
		{ //don't draw hud particles in this frame
			gPipeline.toggleRenderType(LLPipeline::RENDER_TYPE_HUD_PARTICLES);
		}

		//upkeep gl name pools
		LLGLNamePool::upkeepPools();
		
		stop_glerror();
		display_update_camera();
		stop_glerror();
				
		// *TODO: merge these two methods
		{
			LLMemType mt_uh(LLMemType::MTYPE_DISPLAY_UPDATE_HUD);
			LLHUDManager::getInstance()->updateEffects();
			LLHUDObject::updateAll();
			stop_glerror();
		}

		{
			LLMemType mt_ug(LLMemType::MTYPE_DISPLAY_UPDATE_GEOM);
			const F32 max_geom_update_time = 0.005f*10.f*gFrameIntervalSeconds; // 50 ms/second update time
			gPipeline.createObjects(max_geom_update_time);
			gPipeline.processPartitionQ();
			gPipeline.updateGeom(max_geom_update_time);
			stop_glerror();
		}

		gPipeline.updateGL();
		stop_glerror();

		S32 water_clip = 0;
		if ((LLViewerShaderMgr::instance()->getVertexShaderLevel(LLViewerShaderMgr::SHADER_ENVIRONMENT) > 1) &&
			 (gPipeline.hasRenderType(LLPipeline::RENDER_TYPE_WATER) || 
			  gPipeline.hasRenderType(LLPipeline::RENDER_TYPE_VOIDWATER)))
		{
			if (LLViewerCamera::getInstance()->cameraUnderWater())
			{
				water_clip = -1;
			}
			else
			{
				water_clip = 1;
			}
		}
		
		LLAppViewer::instance()->pingMainloopTimeout("Display:Cull");
		
		//Increment drawable frame counter
		LLDrawable::incrementVisible();

		LLSpatialGroup::sNoDelete = TRUE;
		LLTexUnit::sWhiteTexture = LLViewerFetchedTexture::sWhiteImagep->getTexName();

		/*if (LLPipeline::sUseOcclusion && LLPipeline::sRenderDeferred)
		{ //force occlusion on for all render types if doing deferred render (tighter shadow frustum)
			LLPipeline::sUseOcclusion = 3;
		}*/

		S32 occlusion = LLPipeline::sUseOcclusion;
		if (gDepthDirty)
		{ //depth buffer is invalid, don't overwrite occlusion state
			LLPipeline::sUseOcclusion = llmin(occlusion, 1);
		}
		gDepthDirty = FALSE;

		LLGLState::checkStates();
		LLGLState::checkTextureChannels();
		LLGLState::checkClientArrays();

		static LLCullResult result;
		LLViewerCamera::sCurCameraID = LLViewerCamera::CAMERA_WORLD;
		gPipeline.updateCull(*LLViewerCamera::getInstance(), result, water_clip);
		stop_glerror();

		LLGLState::checkStates();
		LLGLState::checkTextureChannels();
		LLGLState::checkClientArrays();

		BOOL to_texture = gPipeline.canUseVertexShaders() &&
						LLPipeline::sRenderGlow;

		LLAppViewer::instance()->pingMainloopTimeout("Display:Swap");
		
		{ 
			LLMemType mt_ds(LLMemType::MTYPE_DISPLAY_SWAP);

			if (gResizeScreenTexture)
			{
				gResizeScreenTexture = FALSE;
				gPipeline.resizeScreenTexture();
			}

			gGL.setColorMask(true, true);
			glClearColor(0,0,0,0);

			LLGLState::checkStates();
			LLGLState::checkTextureChannels();
			LLGLState::checkClientArrays();

			if (!for_snapshot)
			{
				if (gFrameCount > 1)
				{ //for some reason, ATI 4800 series will error out if you 
				  //try to generate a shadow before the first frame is through
					gPipeline.generateSunShadow(*LLViewerCamera::getInstance());
				}

				LLVertexBuffer::unbind();

				LLGLState::checkStates();
				LLGLState::checkTextureChannels();
				LLGLState::checkClientArrays();

				glh::matrix4f proj = glh_get_current_projection();
				glh::matrix4f mod = glh_get_current_modelview();
				glViewport(0,0,512,512);
				LLVOAvatar::updateFreezeCounter() ;

				if(!LLPipeline::sMemAllocationThrottled)
				{		
					LLVOAvatar::updateImpostors();
				}

				glh_set_current_projection(proj);
				glh_set_current_modelview(mod);
				gGL.matrixMode(LLRender::MM_PROJECTION);
				gGL.loadMatrix(proj.m);
				gGL.matrixMode(LLRender::MM_MODELVIEW);
				gGL.loadMatrix(mod.m);
				gViewerWindow->setup3DViewport();

				LLGLState::checkStates();
				LLGLState::checkTextureChannels();
				LLGLState::checkClientArrays();

			}
			glClear(GL_DEPTH_BUFFER_BIT | GL_STENCIL_BUFFER_BIT);
		}

		LLGLState::checkStates();
		LLGLState::checkClientArrays();

		//if (!for_snapshot)
		{
			LLMemType mt_gw(LLMemType::MTYPE_DISPLAY_GEN_REFLECTION);
			LLAppViewer::instance()->pingMainloopTimeout("Display:Imagery");
			gPipeline.generateWaterReflection(*LLViewerCamera::getInstance());
			gPipeline.generateHighlight(*LLViewerCamera::getInstance());
			gPipeline.renderPhysicsDisplay();
		}

		LLGLState::checkStates();
		LLGLState::checkClientArrays();

		//////////////////////////////////////
		//
		// Update images, using the image stats generated during object update/culling
		//
		// Can put objects onto the retextured list.
		//
		// Doing this here gives hardware occlusion queries extra time to complete
		LLAppViewer::instance()->pingMainloopTimeout("Display:UpdateImages");
		
		{
			LLMemType mt_iu(LLMemType::MTYPE_DISPLAY_IMAGE_UPDATE);
			LLFastTimer t(FTM_IMAGE_UPDATE);
			
			{
				LLFastTimer t(FTM_IMAGE_UPDATE_CLASS);
				LLViewerTexture::updateClass(LLViewerCamera::getInstance()->getVelocityStat()->getMean(),
											LLViewerCamera::getInstance()->getAngularVelocityStat()->getMean());
			}

			
			{
				LLFastTimer t(FTM_IMAGE_UPDATE_BUMP);
				gBumpImageList.updateImages();  // must be called before gTextureList version so that it's textures are thrown out first.
			}

			{
				LLFastTimer t(FTM_IMAGE_UPDATE_LIST);
				F32 max_image_decode_time = 0.050f*gFrameIntervalSeconds; // 50 ms/second decode time
				max_image_decode_time = llclamp(max_image_decode_time, 0.002f, 0.005f ); // min 2ms/frame, max 5ms/frame)
				gTextureList.updateImages(max_image_decode_time);
			}

			{
				LLFastTimer t(FTM_IMAGE_UPDATE_DELETE);
				//remove dead textures from GL
				LLImageGL::deleteDeadTextures();
				stop_glerror();
			}
		}

		LLGLState::checkStates();
		LLGLState::checkClientArrays();

		///////////////////////////////////
		//
		// StateSort
		//
		// Responsible for taking visible objects, and adding them to the appropriate draw orders.
		// In the case of alpha objects, z-sorts them first.
		// Also creates special lists for outlines and selected face rendering.
		//
		LLAppViewer::instance()->pingMainloopTimeout("Display:StateSort");
		{
			LLViewerCamera::sCurCameraID = LLViewerCamera::CAMERA_WORLD;
			LLMemType mt_ss(LLMemType::MTYPE_DISPLAY_STATE_SORT);
			gPipeline.stateSort(*LLViewerCamera::getInstance(), result);
			stop_glerror();
				
			if (rebuild)
			{
				//////////////////////////////////////
				//
				// rebuildPools
				//
				//
				gPipeline.rebuildPools();
				stop_glerror();
			}
		}

		LLGLState::checkStates();
		LLGLState::checkClientArrays();

		LLPipeline::sUseOcclusion = occlusion;

		{
			LLMemType mt_ds(LLMemType::MTYPE_DISPLAY_SKY);
			LLAppViewer::instance()->pingMainloopTimeout("Display:Sky");
			LLFastTimer t(FTM_UPDATE_SKY);	
			gSky.updateSky();
		}

		if(gUseWireframe)
		{
			glClearColor(0.5f, 0.5f, 0.5f, 0.f);
			glClear(GL_COLOR_BUFFER_BIT);
			glPolygonMode(GL_FRONT_AND_BACK, GL_LINE);
		}

		LLAppViewer::instance()->pingMainloopTimeout("Display:RenderStart");
		
		//// render frontmost floater opaque for occlusion culling purposes
		//LLFloater* frontmost_floaterp = gFloaterView->getFrontmost();
		//// assumes frontmost floater with focus is opaque
		//if (frontmost_floaterp && gFocusMgr.childHasKeyboardFocus(frontmost_floaterp))
		//{
		//	gGL.matrixMode(LLRender::MM_MODELVIEW);
		//	gGL.pushMatrix();
		//	{
		//		gGL.getTexUnit(0)->unbind(LLTexUnit::TT_TEXTURE);

		//		glColorMask(GL_FALSE, GL_FALSE, GL_FALSE, GL_TRUE);
		//		gGL.loadIdentity();

		//		LLRect floater_rect = frontmost_floaterp->calcScreenRect();
		//		// deflate by one pixel so rounding errors don't occlude outside of floater extents
		//		floater_rect.stretch(-1);
		//		LLRectf floater_3d_rect((F32)floater_rect.mLeft / (F32)gViewerWindow->getWindowWidthScaled(), 
		//								(F32)floater_rect.mTop / (F32)gViewerWindow->getWindowHeightScaled(),
		//								(F32)floater_rect.mRight / (F32)gViewerWindow->getWindowWidthScaled(),
		//								(F32)floater_rect.mBottom / (F32)gViewerWindow->getWindowHeightScaled());
		//		floater_3d_rect.translate(-0.5f, -0.5f);
		//		gGL.translatef(0.f, 0.f, -LLViewerCamera::getInstance()->getNear());
		//		gGL.scalef(LLViewerCamera::getInstance()->getNear() * LLViewerCamera::getInstance()->getAspect() / sinf(LLViewerCamera::getInstance()->getView()), LLViewerCamera::getInstance()->getNear() / sinf(LLViewerCamera::getInstance()->getView()), 1.f);
		//		gGL.color4fv(LLColor4::white.mV);
		//		gGL.begin(LLVertexBuffer::QUADS);
		//		{
		//			gGL.vertex3f(floater_3d_rect.mLeft, floater_3d_rect.mBottom, 0.f);
		//			gGL.vertex3f(floater_3d_rect.mLeft, floater_3d_rect.mTop, 0.f);
		//			gGL.vertex3f(floater_3d_rect.mRight, floater_3d_rect.mTop, 0.f);
		//			gGL.vertex3f(floater_3d_rect.mRight, floater_3d_rect.mBottom, 0.f);
		//		}
		//		gGL.end();
		//		glColorMask(GL_TRUE, GL_TRUE, GL_TRUE, GL_TRUE);
		//	}
		//	gGL.popMatrix();
		//}

		LLPipeline::sUnderWaterRender = LLViewerCamera::getInstance()->cameraUnderWater() ? TRUE : FALSE;
		
		LLGLState::checkStates();
		LLGLState::checkClientArrays();

		stop_glerror();

		if (to_texture)
		{
			gGL.setColorMask(true, true);
					
			if (LLPipeline::sRenderDeferred && !LLPipeline::sUnderWaterRender)
			{
				gPipeline.mDeferredScreen.bindTarget();
				glClearColor(1,0,1,1);
				gPipeline.mDeferredScreen.clear();
			}
			else
			{
				gPipeline.mScreen.bindTarget();
				if (LLPipeline::sUnderWaterRender && !gPipeline.canUseWindLightShaders())
				{
					const LLColor4 &col = LLDrawPoolWater::sWaterFogColor;
					glClearColor(col.mV[0], col.mV[1], col.mV[2], 0.f);
				}
				gPipeline.mScreen.clear();
			}
			
			gGL.setColorMask(true, false);
		}
		
		LLAppViewer::instance()->pingMainloopTimeout("Display:RenderGeom");
		
		if (!(LLAppViewer::instance()->logoutRequestSent() && LLAppViewer::instance()->hasSavedFinalSnapshot())
				&& !gRestoreGL)
		{
			LLViewerCamera::sCurCameraID = LLViewerCamera::CAMERA_WORLD;
			LLMemType mt_rg(LLMemType::MTYPE_DISPLAY_RENDER_GEOM);
			gGL.setColorMask(true, false);
			if (LLPipeline::sRenderDeferred && !LLPipeline::sUnderWaterRender)
			{
				gPipeline.renderGeomDeferred(*LLViewerCamera::getInstance());
			}
			else
			{
				gPipeline.renderGeom(*LLViewerCamera::getInstance(), TRUE);
			}
			
			gGL.setColorMask(true, true);

			//store this frame's modelview matrix for use
			//when rendering next frame's occlusion queries
			for (U32 i = 0; i < 16; i++)
			{
				gGLLastModelView[i] = gGLModelView[i];
				gGLLastProjection[i] = gGLProjection[i];
			}
			stop_glerror();
		}

		for (U32 i = 0; i < gGLManager.mNumTextureImageUnits; i++)
		{ //dummy cleanup of any currently bound textures
			if (gGL.getTexUnit(i)->getCurrType() != LLTexUnit::TT_NONE)
			{
				gGL.getTexUnit(i)->unbind(gGL.getTexUnit(i)->getCurrType());
				gGL.getTexUnit(i)->disable();
			}
		}
		LLAppViewer::instance()->pingMainloopTimeout("Display:RenderFlush");		
		
		if (to_texture)
		{
			LLMemType mt_rf(LLMemType::MTYPE_DISPLAY_RENDER_FLUSH);
			if (LLPipeline::sRenderDeferred && !LLPipeline::sUnderWaterRender)
			{
				gPipeline.mDeferredScreen.flush();
				if(LLRenderTarget::sUseFBO)
				{
					LLRenderTarget::copyContentsToFramebuffer(gPipeline.mDeferredScreen, 0, 0, gPipeline.mDeferredScreen.getWidth(), 
															  gPipeline.mDeferredScreen.getHeight(), 0, 0, 
															  gPipeline.mDeferredScreen.getWidth(), 
															  gPipeline.mDeferredScreen.getHeight(), 
															  GL_DEPTH_BUFFER_BIT, GL_NEAREST);
				}
			}
			else
			{
				gPipeline.mScreen.flush();
				if(LLRenderTarget::sUseFBO)
				{				
					LLRenderTarget::copyContentsToFramebuffer(gPipeline.mScreen, 0, 0, gPipeline.mScreen.getWidth(), 
															  gPipeline.mScreen.getHeight(), 0, 0, 
															  gPipeline.mScreen.getWidth(), 
															  gPipeline.mScreen.getHeight(), 
															  GL_DEPTH_BUFFER_BIT, GL_NEAREST);
				}
			}
		}

		if (LLPipeline::sRenderDeferred && !LLPipeline::sUnderWaterRender)
		{
			gPipeline.renderDeferredLighting();
		}

		LLPipeline::sUnderWaterRender = FALSE;

		LLAppViewer::instance()->pingMainloopTimeout("Display:RenderUI");
		if (!for_snapshot)
		{
			LLFastTimer t(FTM_RENDER_UI);
			render_ui();
		}

		
		LLSpatialGroup::sNoDelete = FALSE;
		gPipeline.clearReferences();

		gPipeline.rebuildGroups();
	}

	LLAppViewer::instance()->pingMainloopTimeout("Display:FrameStats");
	
	stop_glerror();

	if (LLPipeline::sRenderFrameTest)
	{
		send_agent_resume();
		LLPipeline::sRenderFrameTest = FALSE;
	}

	display_stats();
				
	LLAppViewer::instance()->pingMainloopTimeout("Display:Done");
}

void render_hud_attachments()
{
	LLMemType mt_ra(LLMemType::MTYPE_DISPLAY_RENDER_ATTACHMENTS);
	gGL.matrixMode(LLRender::MM_PROJECTION);
	gGL.pushMatrix();
	gGL.matrixMode(LLRender::MM_MODELVIEW);
	gGL.pushMatrix();
		
	glh::matrix4f current_proj = glh_get_current_projection();
	glh::matrix4f current_mod = glh_get_current_modelview();

	// clamp target zoom level to reasonable values
//	gAgentCamera.mHUDTargetZoom = llclamp(gAgentCamera.mHUDTargetZoom, 0.1f, 1.f);
// [RLVa:KB] - Checked: 2010-08-22 (RLVa-1.2.1a) | Modified: RLVa-1.0.0c
	gAgentCamera.mHUDTargetZoom = llclamp(gAgentCamera.mHUDTargetZoom, (!gRlvAttachmentLocks.hasLockedHUD()) ? 0.1f : 0.85f, 1.f);
// [/RLVa:KB]

	// smoothly interpolate current zoom level
	gAgentCamera.mHUDCurZoom = lerp(gAgentCamera.mHUDCurZoom, gAgentCamera.mHUDTargetZoom, LLCriticalDamp::getInterpolant(0.03f));

	if (LLPipeline::sShowHUDAttachments && !gDisconnected && setup_hud_matrices())
	{
		LLCamera hud_cam = *LLViewerCamera::getInstance();
		LLVector3 origin = hud_cam.getOrigin();
		hud_cam.setOrigin(-1.f,0,0);
		hud_cam.setAxes(LLVector3(1,0,0), LLVector3(0,1,0), LLVector3(0,0,1));
		LLViewerCamera::updateFrustumPlanes(hud_cam, TRUE);

		bool render_particles = gPipeline.hasRenderType(LLPipeline::RENDER_TYPE_PARTICLES) && gSavedSettings.getBOOL("RenderHUDParticles");
		
		//only render hud objects
		gPipeline.pushRenderTypeMask();
		
		// turn off everything
		gPipeline.andRenderTypeMask(LLPipeline::END_RENDER_TYPES);
		// turn on HUD
		gPipeline.toggleRenderType(LLPipeline::RENDER_TYPE_HUD);
		// turn on HUD particles
		gPipeline.toggleRenderType(LLPipeline::RENDER_TYPE_HUD_PARTICLES);

		// if particles are off, turn off hud-particles as well
		if (!render_particles)
		{
			// turn back off HUD particles
			gPipeline.toggleRenderType(LLPipeline::RENDER_TYPE_HUD_PARTICLES);
		}

		bool has_ui = gPipeline.hasRenderDebugFeatureMask(LLPipeline::RENDER_DEBUG_FEATURE_UI);
		if (has_ui)
		{
			gPipeline.toggleRenderDebugFeature((void*) LLPipeline::RENDER_DEBUG_FEATURE_UI);
		}

		S32 use_occlusion = LLPipeline::sUseOcclusion;
		LLPipeline::sUseOcclusion = 0;
				
		//cull, sort, and render hud objects
		static LLCullResult result;
		LLSpatialGroup::sNoDelete = TRUE;

		LLViewerCamera::sCurCameraID = LLViewerCamera::CAMERA_WORLD;
		gPipeline.updateCull(hud_cam, result);

		gPipeline.toggleRenderType(LLPipeline::RENDER_TYPE_BUMP);
		gPipeline.toggleRenderType(LLPipeline::RENDER_TYPE_SIMPLE);
		gPipeline.toggleRenderType(LLPipeline::RENDER_TYPE_VOLUME);
		gPipeline.toggleRenderType(LLPipeline::RENDER_TYPE_ALPHA);
		gPipeline.toggleRenderType(LLPipeline::RENDER_TYPE_FULLBRIGHT);
		gPipeline.toggleRenderType(LLPipeline::RENDER_TYPE_PASS_ALPHA);
		gPipeline.toggleRenderType(LLPipeline::RENDER_TYPE_PASS_ALPHA_MASK);
		gPipeline.toggleRenderType(LLPipeline::RENDER_TYPE_PASS_BUMP);
		gPipeline.toggleRenderType(LLPipeline::RENDER_TYPE_PASS_FULLBRIGHT);
		gPipeline.toggleRenderType(LLPipeline::RENDER_TYPE_PASS_FULLBRIGHT_ALPHA_MASK);
		gPipeline.toggleRenderType(LLPipeline::RENDER_TYPE_PASS_FULLBRIGHT_SHINY);
		gPipeline.toggleRenderType(LLPipeline::RENDER_TYPE_PASS_SHINY);
		gPipeline.toggleRenderType(LLPipeline::RENDER_TYPE_PASS_INVISIBLE);
		gPipeline.toggleRenderType(LLPipeline::RENDER_TYPE_PASS_INVISI_SHINY);
		
		gPipeline.stateSort(hud_cam, result);

		gPipeline.renderGeom(hud_cam);

		LLSpatialGroup::sNoDelete = FALSE;
		//gPipeline.clearReferences();

		render_hud_elements();

		//restore type mask
		gPipeline.popRenderTypeMask();

		if (has_ui)
		{
			gPipeline.toggleRenderDebugFeature((void*) LLPipeline::RENDER_DEBUG_FEATURE_UI);
		}
		LLPipeline::sUseOcclusion = use_occlusion;
	}
	gGL.matrixMode(LLRender::MM_PROJECTION);
	gGL.popMatrix();
	gGL.matrixMode(LLRender::MM_MODELVIEW);
	gGL.popMatrix();
	
	glh_set_current_projection(current_proj);
	glh_set_current_modelview(current_mod);
}

LLRect get_whole_screen_region()
{
	LLRect whole_screen = gViewerWindow->getWorldViewRectScaled();
	
	// apply camera zoom transform (for high res screenshots)
	F32 zoom_factor = LLViewerCamera::getInstance()->getZoomFactor();
	S16 sub_region = LLViewerCamera::getInstance()->getZoomSubRegion();
	if (zoom_factor > 1.f)
	{
		S32 num_horizontal_tiles = llceil(zoom_factor);
		S32 tile_width = llround((F32)gViewerWindow->getWorldViewWidthScaled() / zoom_factor);
		S32 tile_height = llround((F32)gViewerWindow->getWorldViewHeightScaled() / zoom_factor);
		int tile_y = sub_region / num_horizontal_tiles;
		int tile_x = sub_region - (tile_y * num_horizontal_tiles);
			
		whole_screen.setLeftTopAndSize(tile_x * tile_width, gViewerWindow->getWorldViewHeightScaled() - (tile_y * tile_height), tile_width, tile_height);
	}
	return whole_screen;
}

bool get_hud_matrices(const LLRect& screen_region, glh::matrix4f &proj, glh::matrix4f &model)
{
	if (isAgentAvatarValid() && gAgentAvatarp->hasHUDAttachment())
	{
		F32 zoom_level = gAgentCamera.mHUDCurZoom;
		LLBBox hud_bbox = gAgentAvatarp->getHUDBBox();
		
		F32 hud_depth = llmax(1.f, hud_bbox.getExtentLocal().mV[VX] * 1.1f);
		proj = gl_ortho(-0.5f * LLViewerCamera::getInstance()->getAspect(), 0.5f * LLViewerCamera::getInstance()->getAspect(), -0.5f, 0.5f, 0.f, hud_depth);
		proj.element(2,2) = -0.01f;
		
		F32 aspect_ratio = LLViewerCamera::getInstance()->getAspect();
		
		glh::matrix4f mat;
		F32 scale_x = (F32)gViewerWindow->getWorldViewWidthScaled() / (F32)screen_region.getWidth();
		F32 scale_y = (F32)gViewerWindow->getWorldViewHeightScaled() / (F32)screen_region.getHeight();
		mat.set_scale(glh::vec3f(scale_x, scale_y, 1.f));
		mat.set_translate(
			glh::vec3f(clamp_rescale((F32)(screen_region.getCenterX() - screen_region.mLeft), 0.f, (F32)gViewerWindow->getWorldViewWidthScaled(), 0.5f * scale_x * aspect_ratio, -0.5f * scale_x * aspect_ratio),
					   clamp_rescale((F32)(screen_region.getCenterY() - screen_region.mBottom), 0.f, (F32)gViewerWindow->getWorldViewHeightScaled(), 0.5f * scale_y, -0.5f * scale_y),
					   0.f));
		proj *= mat;
		
		glh::matrix4f tmp_model((GLfloat*) OGL_TO_CFR_ROTATION);
		
		mat.set_scale(glh::vec3f(zoom_level, zoom_level, zoom_level));
		mat.set_translate(glh::vec3f(-hud_bbox.getCenterLocal().mV[VX] + (hud_depth * 0.5f), 0.f, 0.f));
		
		tmp_model *= mat;
		model = tmp_model;		
		return TRUE;
	}
	else
	{
		return FALSE;
	}
}

bool get_hud_matrices(glh::matrix4f &proj, glh::matrix4f &model)
{
	LLRect whole_screen = get_whole_screen_region();
	return get_hud_matrices(whole_screen, proj, model);
}

BOOL setup_hud_matrices()
{
	LLRect whole_screen = get_whole_screen_region();
	return setup_hud_matrices(whole_screen);
}

BOOL setup_hud_matrices(const LLRect& screen_region)
{
	glh::matrix4f proj, model;
	bool result = get_hud_matrices(screen_region, proj, model);
	if (!result) return result;
	
	// set up transform to keep HUD objects in front of camera
	gGL.matrixMode(LLRender::MM_PROJECTION);
	gGL.loadMatrix(proj.m);
	glh_set_current_projection(proj);
	
	gGL.matrixMode(LLRender::MM_MODELVIEW);
	gGL.loadMatrix(model.m);
	glh_set_current_modelview(model);
	return TRUE;
}

static LLFastTimer::DeclareTimer FTM_SWAP("Swap");

void render_ui(F32 zoom_factor, int subfield)
{
	LLMemType mt_ru(LLMemType::MTYPE_DISPLAY_RENDER_UI);
	LLGLState::checkStates();
	
	glh::matrix4f saved_view = glh_get_current_modelview();

	if (!gSnapshot)
	{
		gGL.pushMatrix();
		gGL.loadMatrix(gGLLastModelView);
		glh_set_current_modelview(glh_copy_matrix(gGLLastModelView));
	}
	
	{
		BOOL to_texture = gPipeline.canUseVertexShaders() &&
							LLPipeline::sRenderGlow;

		if (to_texture)
		{
			gPipeline.renderBloom(gSnapshot, zoom_factor, subfield);
		}
		
		render_hud_elements();
		render_hud_attachments();
	}

	LLGLSDefault gls_default;
	LLGLSUIDefault gls_ui;
	{
		gPipeline.disableLights();
	}

	{
		gGL.color4f(1,1,1,1);
		if (gPipeline.hasRenderDebugFeatureMask(LLPipeline::RENDER_DEBUG_FEATURE_UI))
		{
			LLFastTimer t(FTM_RENDER_UI);

			if (!gDisconnected)
			{
				render_ui_3d();
				LLGLState::checkStates();
			}
			else
			{
				render_disconnected_background();
			}

			render_ui_2d();
			LLGLState::checkStates();
		}
		gGL.flush();

		{
			gViewerWindow->setup2DRender();
			gViewerWindow->updateDebugText();
			gViewerWindow->drawDebugText();
		}

		LLVertexBuffer::unbind();
	}

	if (!gSnapshot)
	{
		glh_set_current_modelview(saved_view);
		gGL.popMatrix();
	}

	if (gDisplaySwapBuffers)
	{
		LLFastTimer t(FTM_SWAP);
		gViewerWindow->getWindow()->swapBuffers();
	}
	gDisplaySwapBuffers = TRUE;
}

void renderCoordinateAxes()
{
	gGL.getTexUnit(0)->unbind(LLTexUnit::TT_TEXTURE);
	gGL.begin(LLRender::LINES);
		gGL.color3f(1.0f, 0.0f, 0.0f);   // i direction = X-Axis = red
		gGL.vertex3f(0.0f, 0.0f, 0.0f);
		gGL.vertex3f(2.0f, 0.0f, 0.0f);
		gGL.vertex3f(3.0f, 0.0f, 0.0f);
		gGL.vertex3f(5.0f, 0.0f, 0.0f);
		gGL.vertex3f(6.0f, 0.0f, 0.0f);
		gGL.vertex3f(8.0f, 0.0f, 0.0f);
		// Make an X
		gGL.vertex3f(11.0f, 1.0f, 1.0f);
		gGL.vertex3f(11.0f, -1.0f, -1.0f);
		gGL.vertex3f(11.0f, 1.0f, -1.0f);
		gGL.vertex3f(11.0f, -1.0f, 1.0f);

		gGL.color3f(0.0f, 1.0f, 0.0f);   // j direction = Y-Axis = green
		gGL.vertex3f(0.0f, 0.0f, 0.0f);
		gGL.vertex3f(0.0f, 2.0f, 0.0f);
		gGL.vertex3f(0.0f, 3.0f, 0.0f);
		gGL.vertex3f(0.0f, 5.0f, 0.0f);
		gGL.vertex3f(0.0f, 6.0f, 0.0f);
		gGL.vertex3f(0.0f, 8.0f, 0.0f);
		// Make a Y
		gGL.vertex3f(1.0f, 11.0f, 1.0f);
		gGL.vertex3f(0.0f, 11.0f, 0.0f);
		gGL.vertex3f(-1.0f, 11.0f, 1.0f);
		gGL.vertex3f(0.0f, 11.0f, 0.0f);
		gGL.vertex3f(0.0f, 11.0f, 0.0f);
		gGL.vertex3f(0.0f, 11.0f, -1.0f);

		gGL.color3f(0.0f, 0.0f, 1.0f);   // Z-Axis = blue
		gGL.vertex3f(0.0f, 0.0f, 0.0f);
		gGL.vertex3f(0.0f, 0.0f, 2.0f);
		gGL.vertex3f(0.0f, 0.0f, 3.0f);
		gGL.vertex3f(0.0f, 0.0f, 5.0f);
		gGL.vertex3f(0.0f, 0.0f, 6.0f);
		gGL.vertex3f(0.0f, 0.0f, 8.0f);
		// Make a Z
		gGL.vertex3f(-1.0f, 1.0f, 11.0f);
		gGL.vertex3f(1.0f, 1.0f, 11.0f);
		gGL.vertex3f(1.0f, 1.0f, 11.0f);
		gGL.vertex3f(-1.0f, -1.0f, 11.0f);
		gGL.vertex3f(-1.0f, -1.0f, 11.0f);
		gGL.vertex3f(1.0f, -1.0f, 11.0f);
	gGL.end();
}


void draw_axes() 
{
	LLGLSUIDefault gls_ui;
	gGL.getTexUnit(0)->unbind(LLTexUnit::TT_TEXTURE);
	// A vertical white line at origin
	LLVector3 v = gAgent.getPositionAgent();
	gGL.begin(LLRender::LINES);
		gGL.color3f(1.0f, 1.0f, 1.0f); 
		gGL.vertex3f(0.0f, 0.0f, 0.0f);
		gGL.vertex3f(0.0f, 0.0f, 40.0f);
	gGL.end();
	// Some coordinate axes
	gGL.pushMatrix();
		gGL.translatef( v.mV[VX], v.mV[VY], v.mV[VZ] );
		renderCoordinateAxes();
	gGL.popMatrix();
}

void render_ui_3d()
{
	LLGLSPipeline gls_pipeline;

	//////////////////////////////////////
	//
	// Render 3D UI elements
	// NOTE: zbuffer is cleared before we get here by LLDrawPoolHUD,
	//		 so 3d elements requiring Z buffer are moved to LLDrawPoolHUD
	//

	/////////////////////////////////////////////////////////////
	//
	// Render 2.5D elements (2D elements in the world)
	// Stuff without z writes
	//

	// Debugging stuff goes before the UI.

	stop_glerror();
	
	if (LLGLSLShader::sNoFixedFunction)
	{
		gUIProgram.bind();
	}

	// Coordinate axes
	if (gSavedSettings.getBOOL("ShowAxes"))
	{
		draw_axes();
	}

	gViewerWindow->renderSelections(FALSE, FALSE, TRUE); // Non HUD call in render_hud_elements
	stop_glerror();
}

void render_ui_2d()
{
	LLGLSUIDefault gls_ui;

	/////////////////////////////////////////////////////////////
	//
	// Render 2D UI elements that overlay the world (no z compare)

	//  Disable wireframe mode below here, as this is HUD/menus
	glPolygonMode(GL_FRONT_AND_BACK, GL_FILL);

	//  Menu overlays, HUD, etc
	gViewerWindow->setup2DRender();

	F32 zoom_factor = LLViewerCamera::getInstance()->getZoomFactor();
	S16 sub_region = LLViewerCamera::getInstance()->getZoomSubRegion();

	if (zoom_factor > 1.f)
	{
		//decompose subregion number to x and y values
		int pos_y = sub_region / llceil(zoom_factor);
		int pos_x = sub_region - (pos_y*llceil(zoom_factor));
		// offset for this tile
		LLFontGL::sCurOrigin.mX -= llround((F32)gViewerWindow->getWindowWidthScaled() * (F32)pos_x / zoom_factor);
		LLFontGL::sCurOrigin.mY -= llround((F32)gViewerWindow->getWindowHeightScaled() * (F32)pos_y / zoom_factor);
	}

	stop_glerror();
	//gGL.getTexUnit(0)->setTextureBlendType(LLTexUnit::TB_MULT);

	// render outline for HUD
	if (isAgentAvatarValid() && gAgentCamera.mHUDCurZoom < 0.98f)
	{
		gGL.pushMatrix();
		S32 half_width = (gViewerWindow->getWorldViewWidthScaled() / 2);
		S32 half_height = (gViewerWindow->getWorldViewHeightScaled() / 2);
		gGL.scalef(LLUI::sGLScaleFactor.mV[0], LLUI::sGLScaleFactor.mV[1], 1.f);
		gGL.translatef((F32)half_width, (F32)half_height, 0.f);
		F32 zoom = gAgentCamera.mHUDCurZoom;
		gGL.scalef(zoom,zoom,1.f);
		gGL.color4fv(LLColor4::white.mV);
		gl_rect_2d(-half_width, half_height, half_width, -half_height, FALSE);
		gGL.popMatrix();
		stop_glerror();
	}
	

	if (gSavedSettings.getBOOL("RenderUIBuffer"))
	{
		if (LLUI::sDirty)
		{
			LLUI::sDirty = FALSE;
			LLRect t_rect;

			gPipeline.mUIScreen.bindTarget();
			gGL.setColorMask(true, true);
			{
				static const S32 pad = 8;

				LLUI::sDirtyRect.mLeft -= pad;
				LLUI::sDirtyRect.mRight += pad;
				LLUI::sDirtyRect.mBottom -= pad;
				LLUI::sDirtyRect.mTop += pad;

				LLGLEnable scissor(GL_SCISSOR_TEST);
				static LLRect last_rect = LLUI::sDirtyRect;

				//union with last rect to avoid mouse poop
				last_rect.unionWith(LLUI::sDirtyRect);
								
				t_rect = LLUI::sDirtyRect;
				LLUI::sDirtyRect = last_rect;
				last_rect = t_rect;
			
				last_rect.mLeft = LLRect::tCoordType(last_rect.mLeft / LLUI::sGLScaleFactor.mV[0]);
				last_rect.mRight = LLRect::tCoordType(last_rect.mRight / LLUI::sGLScaleFactor.mV[0]);
				last_rect.mTop = LLRect::tCoordType(last_rect.mTop / LLUI::sGLScaleFactor.mV[1]);
				last_rect.mBottom = LLRect::tCoordType(last_rect.mBottom / LLUI::sGLScaleFactor.mV[1]);

				LLRect clip_rect(last_rect);
				
				glClear(GL_COLOR_BUFFER_BIT);

				gViewerWindow->draw();
			}

			gPipeline.mUIScreen.flush();
			gGL.setColorMask(true, false);

			LLUI::sDirtyRect = t_rect;
		}

		LLGLDisable cull(GL_CULL_FACE);
		LLGLDisable blend(GL_BLEND);
		S32 width = gViewerWindow->getWindowWidthScaled();
		S32 height = gViewerWindow->getWindowHeightScaled();
		gGL.getTexUnit(0)->bind(&gPipeline.mUIScreen);
		gGL.begin(LLRender::TRIANGLE_STRIP);
		gGL.color4f(1,1,1,1);
		gGL.texCoord2f(0, 0);			gGL.vertex2i(0, 0);
		gGL.texCoord2f(width, 0);		gGL.vertex2i(width, 0);
		gGL.texCoord2f(0, height);		gGL.vertex2i(0, height);
		gGL.texCoord2f(width, height);	gGL.vertex2i(width, height);
		gGL.end();
	}
	else
	{
		gViewerWindow->draw();
	}



	// reset current origin for font rendering, in case of tiling render
	LLFontGL::sCurOrigin.set(0, 0);
}

void render_disconnected_background()
{
	if (LLGLSLShader::sNoFixedFunction)
	{
		gUIProgram.bind();
	}

	gGL.color4f(1,1,1,1);
	if (!gDisconnectedImagep && gDisconnected)
	{
		llinfos << "Loading last bitmap..." << llendl;

		std::string temp_str;
		temp_str = gDirUtilp->getLindenUserDir() + gDirUtilp->getDirDelimiter() + SCREEN_LAST_FILENAME;

		LLPointer<LLImageBMP> image_bmp = new LLImageBMP;
		if( !image_bmp->load(temp_str) )
		{
			//llinfos << "Bitmap load failed" << llendl;
			return;
		}
		
		LLPointer<LLImageRaw> raw = new LLImageRaw;
		if (!image_bmp->decode(raw, 0.0f))
		{
			llinfos << "Bitmap decode failed" << llendl;
			gDisconnectedImagep = NULL;
			return;
		}

		U8 *rawp = raw->getData();
		S32 npixels = (S32)image_bmp->getWidth()*(S32)image_bmp->getHeight();
		for (S32 i = 0; i < npixels; i++)
		{
			S32 sum = 0;
			sum = *rawp + *(rawp+1) + *(rawp+2);
			sum /= 3;
			*rawp = ((S32)sum*6 + *rawp)/7;
			rawp++;
			*rawp = ((S32)sum*6 + *rawp)/7;
			rawp++;
			*rawp = ((S32)sum*6 + *rawp)/7;
			rawp++;
		}

		
		raw->expandToPowerOfTwo();
		gDisconnectedImagep = LLViewerTextureManager::getLocalTexture(raw.get(), FALSE );
		gStartTexture = gDisconnectedImagep;
		gGL.getTexUnit(0)->unbind(LLTexUnit::TT_TEXTURE);
	}

	// Make sure the progress view always fills the entire window.
	S32 width = gViewerWindow->getWindowWidthScaled();
	S32 height = gViewerWindow->getWindowHeightScaled();

	if (gDisconnectedImagep)
	{
		LLGLSUIDefault gls_ui;
		gViewerWindow->setup2DRender();
		gGL.pushMatrix();
		{
			// scale ui to reflect UIScaleFactor
			// this can't be done in setup2DRender because it requires a
			// pushMatrix/popMatrix pair
			const LLVector2& display_scale = gViewerWindow->getDisplayScale();
			gGL.scalef(display_scale.mV[VX], display_scale.mV[VY], 1.f);

			gGL.getTexUnit(0)->bind(gDisconnectedImagep);
			gGL.color4f(1.f, 1.f, 1.f, 1.f);
			gl_rect_2d_simple_tex(width, height);
			gGL.getTexUnit(0)->unbind(LLTexUnit::TT_TEXTURE);
		}
		gGL.popMatrix();
	}
	gGL.flush();

	if (LLGLSLShader::sNoFixedFunction)
	{
		gUIProgram.unbind();
	}

}

void display_cleanup()
{
	gDisconnectedImagep = NULL;
}<|MERGE_RESOLUTION|>--- conflicted
+++ resolved
@@ -437,15 +437,10 @@
 			gAgent.setTeleportMessage(
 				LLAgent::sTeleportProgressMessages["arriving"]);
 			gTextureList.mForceResetTextureStats = TRUE;
-<<<<<<< HEAD
 			if(!gSavedSettings.getBOOL("FSDisableTeleportScreens"))
 			{
 				gAgentCamera.resetView(TRUE, TRUE);
 			}
-=======
-			gAgentCamera.resetView(TRUE, TRUE);	
-			
->>>>>>> 7f4f600c
 			break;
 
 		case LLAgent::TELEPORT_ARRIVING:
@@ -478,13 +473,8 @@
 
 		case LLAgent::TELEPORT_NONE:
 			// No teleport in progress
-<<<<<<< HEAD
 			gViewerWindow->setShowProgress(FALSE,FALSE);
-			gTeleportDisplay = FALSE;
-=======
-			gViewerWindow->setShowProgress(FALSE);
 			gTeleportDisplay = FALSE;			
->>>>>>> 7f4f600c
 			break;
 		}
 	}
