--- conflicted
+++ resolved
@@ -510,11 +510,7 @@
 			gTeleportDisplayTimer.reset();
 			gViewerWindow->setShowProgress(TRUE,!gSavedSettings.getBOOL("FSDisableTeleportScreens"));
 			gViewerWindow->setProgressPercent(llmin(teleport_percent, 0.0f));
-<<<<<<< HEAD
-
-=======
 			LL_INFOS("Teleport") << "A teleport request has been sent, setting state to TELEPORT_REQUESTED" << LL_ENDL;
->>>>>>> 87ef00bf
 			gAgent.setTeleportState( LLAgent::TELEPORT_REQUESTED );
 			gAgent.setTeleportMessage(
 				LLAgent::sTeleportProgressMessages["requesting"]);
