--- conflicted
+++ resolved
@@ -202,11 +202,7 @@
 		gMemoryAllocated = LLMemory::getCurrentRSS();
 		U32 memory = (U32)(gMemoryAllocated / (1024*1024));
 		llinfos << llformat("MEMORY: %d MB", memory) << llendl;
-<<<<<<< HEAD
-		LLMemory::logMemoryInfo() ;
-=======
 		LLMemory::logMemoryInfo(TRUE) ;
->>>>>>> d2af1ae8
 		gRecentMemoryTime.reset();
 	}
 }
