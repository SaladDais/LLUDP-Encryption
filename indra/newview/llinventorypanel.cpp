--- conflicted
+++ resolved
@@ -198,7 +198,6 @@
 
 void LLInventoryPanel::initFromParams(const LLInventoryPanel::Params& params)
 {
-<<<<<<< HEAD
 	// save off copy of params
 	mParams = params;
 	// Clear up the root view
@@ -210,11 +209,7 @@
 		mFolderRoot->destroyView();
 		mFolderRoot = NULL;
 	}
-	
-	LLMemType mt(LLMemType::MTYPE_INVENTORY_POST_BUILD);
-
-=======
->>>>>>> e7c0f69c
+
 	mCommitCallbackRegistrar.pushScope(); // registered as a widget; need to push callback scope ourselves
 	{
 		// Determine the root folder in case specified, and
