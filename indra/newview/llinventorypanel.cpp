--- conflicted
+++ resolved
@@ -191,10 +191,7 @@
 	mCommitCallbackRegistrar.add("Inventory.Share",  boost::bind(&LLAvatarActions::shareWithAvatars, this));
 	mCommitCallbackRegistrar.add("Inventory.FileUploadLocation", boost::bind(&LLInventoryPanel::fileUploadLocation, this, _2));
 	mCommitCallbackRegistrar.add("Inventory.SetFavoritesFolder", boost::bind(&LLInventoryPanel::setFavoritesFolder, this, _2));
-<<<<<<< HEAD
 	mCommitCallbackRegistrar.add("Inventory.CustomAction", boost::bind(&LLInventoryPanel::onCustomAction, this, _2)); // <FS:Ansariel> Prevent warning "No callback found for: 'Inventory.CustomAction' in control: Find Links"
-=======
->>>>>>> aaaf3189
 }
 
 LLFolderView * LLInventoryPanel::createFolderRoot(LLUUID root_id )
@@ -1977,100 +1974,6 @@
 
 LLInventoryFavoriteItemsPanel::LLInventoryFavoriteItemsPanel(const Params& params)
     : LLInventoryPanel(params)
-<<<<<<< HEAD
-{
-    std::string ctrl_name = "FavoritesFolder";
-    if (gSavedPerAccountSettings.controlExists(ctrl_name))
-    {
-        LLPointer<LLControlVariable> cntrl_ptr = gSavedPerAccountSettings.getControl(ctrl_name);
-        if (cntrl_ptr.notNull())
-        {
-            mFolderChangedSignal = cntrl_ptr->getCommitSignal()->connect(boost::bind(&LLInventoryFavoriteItemsPanel::updateFavoritesRootFolder, this));
-        }
-    }
-}
-
-void LLInventoryFavoriteItemsPanel::setSelectCallback(const boost::function<void(const std::deque<LLFolderViewItem*>& items, BOOL user_action)>& cb)
-{
-    if (mFolderRoot.get())
-    {
-        mFolderRoot.get()->setSelectCallback(cb);
-        mSelectionCallback = cb;
-    }
-}
-
-void LLInventoryFavoriteItemsPanel::initFromParams(const Params& p)
-{
-    Params fav_params(p);
-    fav_params.start_folder.id = gInventory.findUserDefinedCategoryUUIDForType(LLFolderType::FT_FAVORITE);
-    LLInventoryPanel::initFromParams(fav_params);
-    updateFavoritesRootFolder();
-}
-
-void LLInventoryFavoriteItemsPanel::updateFavoritesRootFolder()
-{
-    const LLUUID& folder_id = gInventory.findUserDefinedCategoryUUIDForType(LLFolderType::FT_FAVORITE);
-
-    bool is_favorites_set = (folder_id != gInventory.findCategoryUUIDForTypeInRoot(LLFolderType::FT_FAVORITE, true, gInventory.getRootFolderID()));
-
-    if (!is_favorites_set || folder_id != getRootFolderID())
-    {
-        LLUUID root_id = folder_id;
-        if (mFolderRoot.get())
-        {
-            removeItemID(getRootFolderID());
-            mFolderRoot.get()->destroyView();
-        }
-
-        mCommitCallbackRegistrar.pushScope();
-        {
-            LLFolderView* folder_view = createFolderRoot(root_id);
-            mFolderRoot = folder_view->getHandle();
-
-            addItemID(root_id, mFolderRoot.get());
-
-
-            LLRect scroller_view_rect = getRect();
-            scroller_view_rect.translate(-scroller_view_rect.mLeft, -scroller_view_rect.mBottom);
-            LLScrollContainer::Params scroller_params(mParams.scroll());
-            scroller_params.rect(scroller_view_rect);
-
-            if (mScroller)
-            {
-                removeChild(mScroller);
-                delete mScroller;
-                mScroller = NULL;
-            }
-            mScroller = LLUICtrlFactory::create<LLFolderViewScrollContainer>(scroller_params);
-            addChild(mScroller);
-            mScroller->addChild(mFolderRoot.get());
-            mFolderRoot.get()->setScrollContainer(mScroller);
-            mFolderRoot.get()->setFollowsAll();
-            mFolderRoot.get()->addChild(mFolderRoot.get()->mStatusTextBox);
-
-            if (!mSelectionCallback.empty())
-            {
-                mFolderRoot.get()->setSelectCallback(mSelectionCallback);
-            }
-        }
-        mCommitCallbackRegistrar.popScope();
-        mFolderRoot.get()->setCallbackRegistrar(&mCommitCallbackRegistrar);
-
-        if (is_favorites_set)
-        {
-            buildNewViews(folder_id);
-        }
-        mFolderRoot.get()->setShowEmptyMessage(!is_favorites_set);
-    }
-}
-/************************************************************************/
-/* Asset Pre-Filtered Inventory Panel related class                     */
-/* Exchanges filter's flexibility for speed of generation and           */
-/* improved performance                                                 */
-/************************************************************************/
-class LLAssetFilteredInventoryPanel : public LLInventoryPanel
-=======
->>>>>>> aaaf3189
 {
     std::string ctrl_name = "FavoritesFolder";
     if (gSavedPerAccountSettings.controlExists(ctrl_name))
