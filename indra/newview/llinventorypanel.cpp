/* 
 * @file llinventorypanel.cpp
 * @brief Implementation of the inventory panel and associated stuff.
 *
 * $LicenseInfo:firstyear=2001&license=viewerlgpl$
 * Second Life Viewer Source Code
 * Copyright (C) 2010, Linden Research, Inc.
 * 
 * This library is free software; you can redistribute it and/or
 * modify it under the terms of the GNU Lesser General Public
 * License as published by the Free Software Foundation;
 * version 2.1 of the License only.
 * 
 * This library is distributed in the hope that it will be useful,
 * but WITHOUT ANY WARRANTY; without even the implied warranty of
 * MERCHANTABILITY or FITNESS FOR A PARTICULAR PURPOSE.  See the GNU
 * Lesser General Public License for more details.
 * 
 * You should have received a copy of the GNU Lesser General Public
 * License along with this library; if not, write to the Free Software
 * Foundation, Inc., 51 Franklin Street, Fifth Floor, Boston, MA  02110-1301  USA
 * 
 * Linden Research, Inc., 945 Battery Street, San Francisco, CA  94111  USA
 * $/LicenseInfo$
 */

#include "llviewerprecompiledheaders.h"
#include "llinventorypanel.h"

#include <utility> // for std::pair<>

#include "llagent.h"
#include "llagentwearables.h"
#include "llappearancemgr.h"
#include "llavataractions.h"
#include "llclipboard.h"
#include "llfloaterinventory.h"
#include "llfloaterreg.h"
#include "llfloatersidepanelcontainer.h"
#include "llfolderview.h"
#include "llfolderviewitem.h"
#include "llfloaterimcontainer.h"
#include "llimview.h"
#include "llinventorybridge.h"
#include "llinventoryfunctions.h"
#include "llinventorymodelbackgroundfetch.h"
#include "llpreview.h"
#include "llsidepanelinventory.h"
#include "lltrans.h"
#include "llviewerattachmenu.h"
#include "llviewerfoldertype.h"
#include "llvoavatarself.h"
// [RLVa:KB] - Checked: 2013-05-08 (RLVa-1.4.9)
#include "rlvactions.h"
#include "rlvcommon.h"
// [/RLVa:KB]

static LLDefaultChildRegistry::Register<LLInventoryPanel> r("inventory_panel");

const std::string LLInventoryPanel::DEFAULT_SORT_ORDER = std::string("InventorySortOrder");
const std::string LLInventoryPanel::RECENTITEMS_SORT_ORDER = std::string("RecentItemsSortOrder");
const std::string LLInventoryPanel::INHERIT_SORT_ORDER = std::string("");
<<<<<<< HEAD
//static const LLInventoryFVBridgeBuilder INVENTORY_BRIDGE_BUILDER;
static LLInventoryFVBridgeBuilder INVENTORY_BRIDGE_BUILDER; // <ND/> const makes GCC >= 4.6 very angry about not user defined default ctor.
=======
static const LLInventoryFolderViewModelBuilder INVENTORY_BRIDGE_BUILDER;

// statics 
bool LLInventoryPanel::sColorSetInitialized = false;
LLUIColor LLInventoryPanel::sDefaultColor;
LLUIColor LLInventoryPanel::sDefaultHighlightColor;
LLUIColor LLInventoryPanel::sLibraryColor;
LLUIColor LLInventoryPanel::sLinkColor;

const LLColor4U DEFAULT_WHITE(255, 255, 255);
>>>>>>> fe8b4bf1

//~~~~~~~~~~~~~~~~~~~~~~~~~~~~~~~~~~~~~~~~~~~~~~~~~~~~~~~~~~~~~~~~~~~~~~~~~~~~~
// Class LLInventoryPanelObserver
//
// Bridge to support knowing when the inventory has changed.
//~~~~~~~~~~~~~~~~~~~~~~~~~~~~~~~~~~~~~~~~~~~~~~~~~~~~~~~~~~~~~~~~~~~~~~~~~~~~~

class LLInventoryPanelObserver : public LLInventoryObserver
{
public:
	LLInventoryPanelObserver(LLInventoryPanel* ip) : mIP(ip) {}
	virtual ~LLInventoryPanelObserver() {}
	virtual void changed(U32 mask) 
	{
		mIP->modelChanged(mask);
	}
protected:
	LLInventoryPanel* mIP;
};

//~~~~~~~~~~~~~~~~~~~~~~~~~~~~~~~~~~~~~~~~~~~~~~~~~~~~~~~~~~~~~~~~~~~~~~~~~~~~~
// Class LLInvPanelComplObserver
//
// Calls specified callback when all specified items become complete.
//
// Usage:
// observer = new LLInvPanelComplObserver(boost::bind(onComplete));
// inventory->addObserver(observer);
// observer->reset(); // (optional)
// observer->watchItem(incomplete_item1_id);
// observer->watchItem(incomplete_item2_id);
//~~~~~~~~~~~~~~~~~~~~~~~~~~~~~~~~~~~~~~~~~~~~~~~~~~~~~~~~~~~~~~~~~~~~~~~~~~~~~

class LLInvPanelComplObserver : public LLInventoryCompletionObserver
{
public:
	typedef boost::function<void()> callback_t;

	LLInvPanelComplObserver(callback_t cb)
	:	mCallback(cb)
	{
	}

	void reset();

private:
	/*virtual*/ void done();

	/// Called when all the items are complete.
	callback_t	mCallback;
};

void LLInvPanelComplObserver::reset()
{
	mIncomplete.clear();
	mComplete.clear();
}

void LLInvPanelComplObserver::done()
{
	mCallback();
}

//~~~~~~~~~~~~~~~~~~~~~~~~~~~~~~~~~~~~~~~~~~~~~~~~~~~~~~~~~~~~~~~~~~~~~~~~~~~~~
// Class LLInventoryPanel
//~~~~~~~~~~~~~~~~~~~~~~~~~~~~~~~~~~~~~~~~~~~~~~~~~~~~~~~~~~~~~~~~~~~~~~~~~~~~~

LLInventoryPanel::LLInventoryPanel(const LLInventoryPanel::Params& p) :	
	LLPanel(p),
	mInventoryObserver(NULL),
	mCompletionObserver(NULL),
	mFolderRoot(NULL),
	mScroller(NULL),
	mSortOrderSetting(p.sort_order_setting),
	mInventory(p.inventory),
	mAcceptsDragAndDrop(p.accepts_drag_and_drop),
	mAllowMultiSelect(p.allow_multi_select),
	mShowItemLinkOverlays(p.show_item_link_overlays),
	mShowEmptyMessage(p.show_empty_message),
	mViewsInitialized(false),
	mInvFVBridgeBuilder(NULL)
{
	mInvFVBridgeBuilder = &INVENTORY_BRIDGE_BUILDER;

	if (!sColorSetInitialized)
	{
		sDefaultColor = LLUIColorTable::instance().getColor("MenuItemEnabledColor", DEFAULT_WHITE);
		sDefaultHighlightColor = LLUIColorTable::instance().getColor("MenuItemHighlightFgColor", DEFAULT_WHITE);
		sLibraryColor = LLUIColorTable::instance().getColor("InventoryItemLibraryColor", DEFAULT_WHITE);
		sLinkColor = LLUIColorTable::instance().getColor("InventoryItemLinkColor", DEFAULT_WHITE);
		sColorSetInitialized = true;
	}
	
	// context menu callbacks
	mCommitCallbackRegistrar.add("Inventory.DoToSelected", boost::bind(&LLInventoryPanel::doToSelected, this, _2));
	mCommitCallbackRegistrar.add("Inventory.EmptyTrash", boost::bind(&LLInventoryModel::emptyFolderType, &gInventory, "ConfirmEmptyTrash", LLFolderType::FT_TRASH));
	mCommitCallbackRegistrar.add("Inventory.EmptyLostAndFound", boost::bind(&LLInventoryModel::emptyFolderType, &gInventory, "ConfirmEmptyLostAndFound", LLFolderType::FT_LOST_AND_FOUND));
	mCommitCallbackRegistrar.add("Inventory.DoCreate", boost::bind(&LLInventoryPanel::doCreate, this, _2));
	mCommitCallbackRegistrar.add("Inventory.AttachObject", boost::bind(&LLInventoryPanel::attachObject, this, _2));
	mCommitCallbackRegistrar.add("Inventory.BeginIMSession", boost::bind(&LLInventoryPanel::beginIMSession, this));
	mCommitCallbackRegistrar.add("Inventory.Share",  boost::bind(&LLAvatarActions::shareWithAvatars, this));

}

LLFolderView * LLInventoryPanel::createFolderRoot(LLUUID root_id )
{
    LLFolderView::Params p(mParams.folder_view);
    p.name = getName();
    p.title = getLabel();
    p.rect = LLRect(0, 0, getRect().getWidth(), 0);
    p.parent_panel = this;
    p.tool_tip = p.name;
    p.listener = mInvFVBridgeBuilder->createBridge(	LLAssetType::AT_CATEGORY,
																	LLAssetType::AT_CATEGORY,
																	LLInventoryType::IT_CATEGORY,
																	this,
																	&mInventoryViewModel,
																	NULL,
																	root_id);
    p.view_model = &mInventoryViewModel;
    p.use_label_suffix = mParams.use_label_suffix;
    p.allow_multiselect = mAllowMultiSelect;
    p.show_empty_message = mShowEmptyMessage;
    p.show_item_link_overlays = mShowItemLinkOverlays;
    p.root = NULL;
    p.options_menu = "menu_inventory.xml";
	
    return LLUICtrlFactory::create<LLFolderView>(p);
}

void LLInventoryPanel::initFromParams(const LLInventoryPanel::Params& params)
{
	// save off copy of params
	mParams = params;
	// Clear up the root view
	// Note: This needs to be done *before* we build the new folder view 
	LLUUID root_id = getRootFolderID();
	if (mFolderRoot)
	{
		removeItemID(root_id);
		mFolderRoot->destroyView();
		mFolderRoot = NULL;
	}

	mCommitCallbackRegistrar.pushScope(); // registered as a widget; need to push callback scope ourselves
	{
		// Determine the root folder in case specified, and
		// build the views starting with that folder.
		mFolderRoot = createFolderRoot(root_id);
	
		addItemID(root_id, mFolderRoot);
	}
	mCommitCallbackRegistrar.popScope();
	mFolderRoot->setCallbackRegistrar(&mCommitCallbackRegistrar);
	
	// Scroller
		LLRect scroller_view_rect = getRect();
		scroller_view_rect.translate(-scroller_view_rect.mLeft, -scroller_view_rect.mBottom);
	LLScrollContainer::Params scroller_params(mParams.scroll());
		scroller_params.rect(scroller_view_rect);
		mScroller = LLUICtrlFactory::create<LLFolderViewScrollContainer>(scroller_params);
		addChild(mScroller);
		mScroller->addChild(mFolderRoot);
		mFolderRoot->setScrollContainer(mScroller);
		mFolderRoot->setFollowsAll();
		mFolderRoot->addChild(mFolderRoot->mStatusTextBox);

	// Set up the callbacks from the inventory we're viewing, and then build everything.
	mInventoryObserver = new LLInventoryPanelObserver(this);
	mInventory->addObserver(mInventoryObserver);

	mCompletionObserver = new LLInvPanelComplObserver(boost::bind(&LLInventoryPanel::onItemsCompletion, this));
	mInventory->addObserver(mCompletionObserver);

	// Build view of inventory if we need default full hierarchy and inventory ready,
	// otherwise wait for idle callback.
	if (mInventory->isInventoryUsable() && !mViewsInitialized)
	{
		initializeViews();
	}
	
	gIdleCallbacks.addFunction(onIdle, (void*)this);

	if (mSortOrderSetting != INHERIT_SORT_ORDER)
	{
		setSortOrder(gSavedSettings.getU32(mSortOrderSetting));
	}
	else
	{
		setSortOrder(gSavedSettings.getU32(DEFAULT_SORT_ORDER));
	}

	// hide inbox
<<<<<<< HEAD
	// <FS:Ansariel> Optional hiding of Received Items folder aka Inbox
	//getFilter()->setFilterCategoryTypes(getFilter()->getFilterCategoryTypes() & ~(1ULL << LLFolderType::FT_INBOX));
	if (!gSavedSettings.getBOOL("FSShowInboxFolder"))
	{
		getFilter()->setFilterCategoryTypes(getFilter()->getFilterCategoryTypes() & ~(1ULL << LLFolderType::FT_INBOX));
	}
	gSavedSettings.getControl("FSShowInboxFolder")->getSignal()->connect(boost::bind(&LLInventoryPanel::updateShowInboxFolder, this, _2));
	// </FS:Ansariel> Optional hiding of Received Items folder aka Inbox
	getFilter()->setFilterCategoryTypes(getFilter()->getFilterCategoryTypes() & ~(1ULL << LLFolderType::FT_OUTBOX));
=======
	getFilter().setFilterCategoryTypes(getFilter().getFilterCategoryTypes() & ~(1ULL << LLFolderType::FT_INBOX));
	getFilter().setFilterCategoryTypes(getFilter().getFilterCategoryTypes() & ~(1ULL << LLFolderType::FT_OUTBOX));
>>>>>>> fe8b4bf1

	// set the filter for the empty folder if the debug setting is on
	if (gSavedSettings.getBOOL("DebugHideEmptySystemFolders"))
	{
		getFilter().setFilterEmptySystemFolders();
	}
	
	// keep track of the clipboard state so that we avoid filtering too much
	mClipboardState = LLClipboard::instance().getGeneration();
	
	// <FS:Ansariel> Optional hiding of empty system folders
	gSavedSettings.getControl("DebugHideEmptySystemFolders")->getSignal()->connect(boost::bind(&LLInventoryPanel::updateHideEmptySystemFolders, this, _2));

	// Initialize base class params.
	LLPanel::initFromParams(mParams);
}

LLInventoryPanel::~LLInventoryPanel()
{
	gIdleCallbacks.deleteFunction(idle, this);

	U32 sort_order = getFolderViewModel()->getSorter().getSortOrder();
		if (mSortOrderSetting != INHERIT_SORT_ORDER)
		{
			gSavedSettings.setU32(mSortOrderSetting, sort_order);
		}

	gIdleCallbacks.deleteFunction(onIdle, this);

	// LLView destructor will take care of the sub-views.
	mInventory->removeObserver(mInventoryObserver);
	mInventory->removeObserver(mCompletionObserver);
	delete mInventoryObserver;
	delete mCompletionObserver;

	mScroller = NULL;
}

void LLInventoryPanel::draw()
{
	// Select the desired item (in case it wasn't loaded when the selection was requested)
	updateSelection();
	
	LLPanel::draw();
}

const LLInventoryFilter& LLInventoryPanel::getFilter() const
{
	return getFolderViewModel()->getFilter();
}

LLInventoryFilter& LLInventoryPanel::getFilter()
{
	return getFolderViewModel()->getFilter();
}

void LLInventoryPanel::setFilterTypes(U64 types, LLInventoryFilter::EFilterType filter_type)
{
	if (filter_type == LLInventoryFilter::FILTERTYPE_OBJECT)
		getFilter().setFilterObjectTypes(types);
	if (filter_type == LLInventoryFilter::FILTERTYPE_CATEGORY)
		getFilter().setFilterCategoryTypes(types);
}

U32 LLInventoryPanel::getFilterObjectTypes() const 
{ 
	return getFilter().getFilterObjectTypes();
}

U32 LLInventoryPanel::getFilterPermMask() const 
{ 
	return getFilter().getFilterPermissions();
}


void LLInventoryPanel::setFilterPermMask(PermissionMask filter_perm_mask)
{
	getFilter().setFilterPermissions(filter_perm_mask);
}

void LLInventoryPanel::setFilterWearableTypes(U64 types)
{
	getFilter().setFilterWearableTypes(types);
}

void LLInventoryPanel::setFilterSubString(const std::string& string)
{
	getFilter().setFilterSubString(string);
}

// ## Zi: Extended Inventory Search
void LLInventoryPanel::setFilterSubStringTarget(const std::string& target)
{
	getFilter()->setFilterSubStringTarget(target);
}

LLInventoryFilter::EFilterSubstringTarget LLInventoryPanel::getFilterSubStringTarget() const
{
	return getFilter()->getFilterSubStringTarget();
}
// ## Zi: Extended Inventory Search

const std::string LLInventoryPanel::getFilterSubString() 
{ 
	return getFilter().getFilterSubString();
}


void LLInventoryPanel::setSortOrder(U32 order)
{
    LLInventorySort sorter(order);
	if (order != getFolderViewModel()->getSorter().getSortOrder())
	{
		getFolderViewModel()->setSorter(sorter);
		mFolderRoot->arrangeAll();
		// try to keep selection onscreen, even if it wasn't to start with
		mFolderRoot->scrollToShowSelection();
	}
}

U32 LLInventoryPanel::getSortOrder() const 
{ 
	return getFolderViewModel()->getSorter().getSortOrder();
}

void LLInventoryPanel::setSinceLogoff(BOOL sl)
{
	getFilter().setDateRangeLastLogoff(sl);
}

void LLInventoryPanel::setHoursAgo(U32 hours)
{
	getFilter().setHoursAgo(hours);
}

void LLInventoryPanel::setFilterLinks(U64 filter_links)
{
	getFilter().setFilterLinks(filter_links);
}

// ## Zi: Filter Links Menu
U64 LLInventoryPanel::getFilterLinks()
{
	return getFilter()->getFilterLinks();
}
// ## Zi: Filter Links Menu

void LLInventoryPanel::setShowFolderState(LLInventoryFilter::EFolderShow show)
{
	getFilter().setShowFolderState(show);
}

LLInventoryFilter::EFolderShow LLInventoryPanel::getShowFolderState()
{
	return getFilter().getShowFolderState();
}

void LLInventoryPanel::modelChanged(U32 mask)
{
	static LLFastTimer::DeclareTimer FTM_REFRESH("Inventory Refresh");
	LLFastTimer t2(FTM_REFRESH);

	if (!mViewsInitialized) return;
	
	const LLInventoryModel* model = getModel();
	if (!model) return;

	const LLInventoryModel::changed_items_t& changed_items = model->getChangedIDs();
	if (changed_items.empty()) return;

	for (LLInventoryModel::changed_items_t::const_iterator items_iter = changed_items.begin();
		 items_iter != changed_items.end();
		 ++items_iter)
	{
		const LLUUID& item_id = (*items_iter);
		const LLInventoryObject* model_item = model->getObject(item_id);
		LLFolderViewItem* view_item = getItemByID(item_id);
		LLFolderViewModelItemInventory* viewmodel_item = 
			static_cast<LLFolderViewModelItemInventory*>(view_item ? view_item->getViewModelItem() : NULL);

		// LLFolderViewFolder is derived from LLFolderViewItem so dynamic_cast from item
		// to folder is the fast way to get a folder without searching through folders tree.
		LLFolderViewFolder* view_folder = NULL;

		// Check requires as this item might have already been deleted
		// as a child of its deleted parent.
		if (model_item && view_item)
		{
			view_folder = dynamic_cast<LLFolderViewFolder*>(view_item);
		}

		//////////////////////////////
		// LABEL Operation
		// Empty out the display name for relabel.
		if (mask & LLInventoryObserver::LABEL)
		{
			if (view_item)
			{
				// Request refresh on this item (also flags for filtering)
				LLInvFVBridge* bridge = (LLInvFVBridge*)view_item->getViewModelItem();
				if(bridge)
				{	// Clear the display name first, so it gets properly re-built during refresh()
					bridge->clearDisplayName();

					view_item->refresh();
				}
			}
		}

		//////////////////////////////
		// REBUILD Operation
		// Destroy and regenerate the UI.
		if (mask & LLInventoryObserver::REBUILD)
		{
			if (model_item && view_item && viewmodel_item)
			{
				const LLUUID& idp = viewmodel_item->getUUID();
				view_item->destroyView();
				removeItemID(idp);
			}
			view_item = buildNewViews(item_id);
			viewmodel_item = 
				static_cast<LLFolderViewModelItemInventory*>(view_item ? view_item->getViewModelItem() : NULL);
			view_folder = dynamic_cast<LLFolderViewFolder *>(view_item);
		}

		//////////////////////////////
		// INTERNAL Operation
		// This could be anything.  For now, just refresh the item.
		if (mask & LLInventoryObserver::INTERNAL)
		{
			if (view_item)
			{
				view_item->refresh();
			}
		}

		//////////////////////////////
		// SORT Operation
		// Sort the folder.
		if (mask & LLInventoryObserver::SORT)
		{
			if (view_folder)
			{
				view_folder->getViewModelItem()->requestSort();
			}
		}	

		// We don't typically care which of these masks the item is actually flagged with, since the masks
		// may not be accurate (e.g. in the main inventory panel, I move an item from My Inventory into
		// Landmarks; this is a STRUCTURE change for that panel but is an ADD change for the Landmarks
		// panel).  What's relevant is that the item and UI are probably out of sync and thus need to be
		// resynchronized.
		if (mask & (LLInventoryObserver::STRUCTURE |
					LLInventoryObserver::ADD |
					LLInventoryObserver::REMOVE))
		{
			//////////////////////////////
			// ADD Operation
			// Item exists in memory but a UI element hasn't been created for it.
			if (model_item && !view_item)
			{
				// Add the UI element for this item.
				buildNewViews(item_id);
				// Select any newly created object that has the auto rename at top of folder root set.
				if(mFolderRoot->getRoot()->needsAutoRename())
				{
					setSelection(item_id, FALSE);
				}
			}

			//////////////////////////////
			// STRUCTURE Operation
			// This item already exists in both memory and UI.  It was probably reparented.
			else if (model_item && view_item)
			{
				// Don't process the item if it is the root
				if (view_item->getParentFolder())
				{
					LLFolderViewFolder* new_parent =   (LLFolderViewFolder*)getItemByID(model_item->getParentUUID());
					// Item has been moved.
					if (view_item->getParentFolder() != new_parent)
					{
						if (new_parent != NULL)
						{
							// Item is to be moved and we found its new parent in the panel's directory, so move the item's UI.
							view_item->addToFolder(new_parent);
							addItemID(viewmodel_item->getUUID(), view_item);
						}
						else 
						{
							// Remove the item ID before destroying the view because the view-model-item gets
							// destroyed when the view is destroyed
                            removeItemID(viewmodel_item->getUUID());

							// Item is to be moved outside the panel's directory (e.g. moved to trash for a panel that 
							// doesn't include trash).  Just remove the item's UI.
							view_item->destroyView();
						}
					}
				}
			}
			
			//////////////////////////////
			// REMOVE Operation
			// This item has been removed from memory, but its associated UI element still exists.
			else if (!model_item && view_item && viewmodel_item)
			{
				// Remove the item's UI.
                removeItemID(viewmodel_item->getUUID());
				view_item->destroyView();
			}
		}
	}
}

LLFolderView* LLInventoryPanel::getRootFolder() 
{ 
	return mFolderRoot; 
}

LLUUID LLInventoryPanel::getRootFolderID()
{
	if (mFolderRoot && mFolderRoot->getViewModelItem())
	{
		return static_cast<LLFolderViewModelItemInventory*>(mFolderRoot->getViewModelItem())->getUUID();

	}
	else
	{
		LLUUID root_id;
		if (mParams.start_folder.id.isChosen())
		{
			root_id = mParams.start_folder.id;
		}
		else
		{
			const LLFolderType::EType preferred_type = mParams.start_folder.type.isChosen() 
				? mParams.start_folder.type
				: LLViewerFolderType::lookupTypeFromNewCategoryName(mParams.start_folder.name);

			if ("LIBRARY" == mParams.start_folder.name())
			{
				root_id = gInventory.getLibraryRootFolderID();
			}
			else if (preferred_type != LLFolderType::FT_NONE)
			{
				root_id = gInventory.findCategoryUUIDForType(preferred_type, false);
				if (root_id.isNull())
				{
					llwarns << "Could not find folder of type " << preferred_type << llendl;
					root_id.generateNewID();
				}
			}
		}
		return root_id;
	}
}

// static
void LLInventoryPanel::onIdle(void *userdata)
{
	if (!gInventory.isInventoryUsable())
		return;

	LLInventoryPanel *self = (LLInventoryPanel*)userdata;
	// Inventory just initialized, do complete build
	if (!self->mViewsInitialized)
	{
		self->initializeViews();
	}
	if (self->mViewsInitialized)
	{
		gIdleCallbacks.deleteFunction(onIdle, (void*)self);
	}
}

struct DirtyFilterFunctor : public LLFolderViewFunctor
{
	/*virtual*/ void doFolder(LLFolderViewFolder* folder)
	{
		folder->getViewModelItem()->dirtyFilter();
	}
	/*virtual*/ void doItem(LLFolderViewItem* item)
	{
		item->getViewModelItem()->dirtyFilter();
	}
};

void LLInventoryPanel::idle(void* user_data)
{
	LLInventoryPanel* panel = (LLInventoryPanel*)user_data;
	// Nudge the filter if the clipboard state changed
	if (panel->mClipboardState != LLClipboard::instance().getGeneration())
	{
		panel->mClipboardState = LLClipboard::instance().getGeneration();
		const LLUUID trash_id = gInventory.findCategoryUUIDForType(LLFolderType::FT_TRASH);
		LLFolderViewFolder* trash_folder = panel->getFolderByID(trash_id);
		if (trash_folder)
		{
            DirtyFilterFunctor dirtyFilterFunctor;
			trash_folder->applyFunctorToChildren(dirtyFilterFunctor);
		}

	}

	panel->mFolderRoot->update();
	// while dragging, update selection rendering to reflect single/multi drag status
	if (LLToolDragAndDrop::getInstance()->hasMouseCapture())
	{
		EAcceptance last_accept = LLToolDragAndDrop::getInstance()->getLastAccept();
		if (last_accept == ACCEPT_YES_SINGLE || last_accept == ACCEPT_YES_COPY_SINGLE)
		{
			panel->mFolderRoot->setShowSingleSelection(TRUE);
		}
		else
		{
			panel->mFolderRoot->setShowSingleSelection(FALSE);
		}
}
	else
	{
		panel->mFolderRoot->setShowSingleSelection(FALSE);
	}
}


void LLInventoryPanel::initializeViews()
{
	if (!gInventory.isInventoryUsable()) return;

	LLUUID root_id = getRootFolderID();
	if (root_id.notNull())
	{
		buildNewViews(getRootFolderID());
	}
	else
	{
		// Default case: always add "My Inventory" first, "Library" second
		buildNewViews(gInventory.getRootFolderID());		// My Inventory
		buildNewViews(gInventory.getLibraryRootFolderID());	// Library
	}

	gIdleCallbacks.addFunction(idle, this);

	mViewsInitialized = true;
	
	openStartFolderOrMyInventory();
	
	// Special case for new user login
	if (gAgent.isFirstLogin())
	{
		// Auto open the user's library
		LLFolderViewFolder* lib_folder =   getFolderByID(gInventory.getLibraryRootFolderID());
		if (lib_folder)
		{
			lib_folder->setOpen(TRUE);
		}
		
		// Auto close the user's my inventory folder
		LLFolderViewFolder* my_inv_folder =   getFolderByID(gInventory.getRootFolderID());
		if (my_inv_folder)
		{
			my_inv_folder->setOpenArrangeRecursively(FALSE, LLFolderViewFolder::RECURSE_DOWN);
		}
	}
}


LLFolderViewFolder * LLInventoryPanel::createFolderViewFolder(LLInvFVBridge * bridge)
{
	LLFolderViewFolder::Params params(mParams.folder);

	params.name = bridge->getDisplayName();
	params.root = mFolderRoot;
	params.listener = bridge;
	//	params.tool_tip = params.name; // <ND/> Don't bother with tooltips in inventory

	params.font_color = (bridge->isLibraryItem() ? sLibraryColor : (bridge->isLink() ? sLinkColor : sDefaultColor));
	params.font_highlight_color = (bridge->isLibraryItem() ? sLibraryColor : (bridge->isLink() ? sLinkColor : sDefaultHighlightColor));
	
	return LLUICtrlFactory::create<LLFolderViewFolder>(params);
}

LLFolderViewItem * LLInventoryPanel::createFolderViewItem(LLInvFVBridge * bridge)
{
	LLFolderViewItem::Params params(mParams.item);
	
	params.name = bridge->getDisplayName();
	params.creation_date = bridge->getCreationDate();
	params.root = mFolderRoot;
	params.listener = bridge;
	params.rect = LLRect (0, 0, 0, 0);
<<<<<<< HEAD
	//	params.tool_tip = params.name; // <ND/> Don't bother with tooltips in inventory
=======
	params.tool_tip = params.name;

	params.font_color = (bridge->isLibraryItem() ? sLibraryColor : (bridge->isLink() ? sLinkColor : sDefaultColor));
	params.font_highlight_color = (bridge->isLibraryItem() ? sLibraryColor : (bridge->isLink() ? sLinkColor : sDefaultHighlightColor));
>>>>>>> fe8b4bf1
	
	return LLUICtrlFactory::create<LLFolderViewItem>(params);
}

LLFolderViewItem* LLInventoryPanel::buildNewViews(const LLUUID& id )
{
 	LLInventoryObject const* objectp = gInventory.getObject(id);
	
<<<<<<< HEAD
	if (id == root_id)
 	{
 		parent_folder = mFolderRoot;
 	}
 	else if (objectp)
 	{
=======
	if (!objectp) return NULL;

	LLFolderViewItem* folder_view_item = getItemByID(id);

>>>>>>> fe8b4bf1
 		const LLUUID &parent_id = objectp->getParentUUID();
	LLFolderViewFolder* parent_folder = (LLFolderViewFolder*)getItemByID(parent_id);
  		
 	if (!folder_view_item && parent_folder)
  		{
  			if (objectp->getType() <= LLAssetType::AT_NONE ||
  				objectp->getType() >= LLAssetType::AT_COUNT)
  			{
  				llwarns << "LLInventoryPanel::buildNewViews called with invalid objectp->mType : "
  						<< ((S32) objectp->getType()) << " name " << objectp->getName() << " UUID " << objectp->getUUID()
  						<< llendl;
  				return NULL;
  			}
  		
  			if ((objectp->getType() == LLAssetType::AT_CATEGORY) &&
  				(objectp->getActualType() != LLAssetType::AT_LINK_FOLDER))
  			{
  				LLInvFVBridge* new_listener = mInvFVBridgeBuilder->createBridge(objectp->getType(),
  																				objectp->getType(),
  																				LLInventoryType::IT_CATEGORY,
  																				this,
																			&mInventoryViewModel,
  																				mFolderRoot,
  																				objectp->getUUID());
  				if (new_listener)
  				{
				folder_view_item = createFolderViewFolder(new_listener);
  				}
  			}
  			else
  			{
  				// Build new view for item.
  				LLInventoryItem* item = (LLInventoryItem*)objectp;
  				LLInvFVBridge* new_listener = mInvFVBridgeBuilder->createBridge(item->getType(),
  																				item->getActualType(),
  																				item->getInventoryType(),
  																				this,
																			&mInventoryViewModel,
  																				mFolderRoot,
  																				item->getUUID(),
  																				item->getFlags());
 
  				if (new_listener)
  				{
				folder_view_item = createFolderViewItem(new_listener);
  				}
  			}
 
  	    if (folder_view_item)
  			{
            llassert(parent_folder != NULL);
            folder_view_item->addToFolder(parent_folder);
			addItemID(id, folder_view_item);
		}
	}

	// If this is a folder, add the children of the folder and recursively add any 
	// child folders.
	if (folder_view_item && objectp->getType() == LLAssetType::AT_CATEGORY)
	{
		LLViewerInventoryCategory::cat_array_t* categories;
		LLViewerInventoryItem::item_array_t* items;
		mInventory->lockDirectDescendentArrays(id, categories, items);
		
		if(categories)
		{
			for (LLViewerInventoryCategory::cat_array_t::const_iterator cat_iter = categories->begin();
				 cat_iter != categories->end();
				 ++cat_iter)
			{
				const LLViewerInventoryCategory* cat = (*cat_iter);
				buildNewViews(cat->getUUID());
			}
		}
		
		if(items)
		{
			for (LLViewerInventoryItem::item_array_t::const_iterator item_iter = items->begin();
				 item_iter != items->end();
				 ++item_iter)
			{
				const LLViewerInventoryItem* item = (*item_iter);
				buildNewViews(item->getUUID());
			}
		}
		mInventory->unlockDirectDescendentArrays(id);
	}
	
	return folder_view_item;
}

// bit of a hack to make sure the inventory is open.
void LLInventoryPanel::openStartFolderOrMyInventory()
{
	// Find My Inventory folder and open it up by name
	for (LLView *child = mFolderRoot->getFirstChild(); child; child = mFolderRoot->findNextSibling(child))
	{
		LLFolderViewFolder *fchild = dynamic_cast<LLFolderViewFolder*>(child);
		if (fchild
			&& fchild->getViewModelItem()
			&& fchild->getViewModelItem()->getName() == "My Inventory")
		{
			fchild->setOpen(TRUE);
			break;
		}
	}
}

void LLInventoryPanel::onItemsCompletion()
{
	if (mFolderRoot) mFolderRoot->updateMenu();
}

void LLInventoryPanel::openSelected()
{
	LLFolderViewItem* folder_item = mFolderRoot->getCurSelectedItem();
	if(!folder_item) return;
	LLInvFVBridge* bridge = (LLInvFVBridge*)folder_item->getViewModelItem();
	if(!bridge) return;
	bridge->openItem();
}

void LLInventoryPanel::unSelectAll()	
{ 
	mFolderRoot->setSelection(NULL, FALSE, FALSE); 
}


BOOL LLInventoryPanel::handleHover(S32 x, S32 y, MASK mask)
{
// <FS:AW>
//	BOOL handled = LLView::handleHover(x, y, mask);
//	if(handled)
//	{
//		ECursorType cursor = getWindow()->getCursor();
//		if (LLInventoryModelBackgroundFetch::instance().folderFetchActive() && cursor == UI_CURSOR_ARROW)
//		{
//			// replace arrow cursor with arrow and hourglass cursor
//			getWindow()->setCursor(UI_CURSOR_WORKING);
//		}
//	}
//	else
//	{
//		getWindow()->setCursor(UI_CURSOR_ARROW);
//	}
	LLView::handleHover(x, y, mask);
// </FS:AW>

	return TRUE;
}

BOOL LLInventoryPanel::handleDragAndDrop(S32 x, S32 y, MASK mask, BOOL drop,
								   EDragAndDropType cargo_type,
								   void* cargo_data,
								   EAcceptance* accept,
								   std::string& tooltip_msg)
{
	BOOL handled = FALSE;

	if (mAcceptsDragAndDrop)
	{
		handled = LLPanel::handleDragAndDrop(x, y, mask, drop, cargo_type, cargo_data, accept, tooltip_msg);

		// If folder view is empty the (x, y) point won't be in its rect
		// so the handler must be called explicitly.
		// but only if was not handled before. See EXT-6746.
		if (!handled && !mFolderRoot->hasVisibleChildren())
		{
			handled = mFolderRoot->handleDragAndDrop(x, y, mask, drop, cargo_type, cargo_data, accept, tooltip_msg);
		}

		if (handled)
		{
			mFolderRoot->setDragAndDropThisFrame();
		}
	}

	return handled;
}

void LLInventoryPanel::onFocusLost()
{
	// inventory no longer handles cut/copy/paste/delete
	if (LLEditMenuHandler::gEditMenuHandler == mFolderRoot)
	{
		LLEditMenuHandler::gEditMenuHandler = NULL;
	}

	LLPanel::onFocusLost();
}

void LLInventoryPanel::onFocusReceived()
{
	// inventory now handles cut/copy/paste/delete
	LLEditMenuHandler::gEditMenuHandler = mFolderRoot;

	LLPanel::onFocusReceived();
}

bool LLInventoryPanel::addBadge(LLBadge * badge)
{
	bool badge_added = false;

	if (acceptsBadge())
	{
		badge_added = badge->addToView(mFolderRoot);
	}

	return badge_added;
}

void LLInventoryPanel::openAllFolders()
{
	mFolderRoot->setOpenArrangeRecursively(TRUE, LLFolderViewFolder::RECURSE_DOWN);
	mFolderRoot->arrangeAll();
}

void LLInventoryPanel::closeAllFolders()
{
	mFolderRoot->setOpenArrangeRecursively(FALSE, LLFolderViewFolder::RECURSE_DOWN);
	mFolderRoot->arrangeAll();
}

void LLInventoryPanel::setSelection(const LLUUID& obj_id, BOOL take_keyboard_focus)
{
	// Don't select objects in COF (e.g. to prevent refocus when items are worn).
	const LLInventoryObject *obj = gInventory.getObject(obj_id);
	if (obj && obj->getParentUUID() == LLAppearanceMgr::instance().getCOF())
	{
		return;
	}
	setSelectionByID(obj_id, take_keyboard_focus);
}

void LLInventoryPanel::setSelectCallback(const boost::function<void (const std::deque<LLFolderViewItem*>& items, BOOL user_action)>& cb) 
{ 
	if (mFolderRoot) 
	{
		mFolderRoot->setSelectCallback(cb);
	}
}

void LLInventoryPanel::clearSelection()
{
	mSelectThisID.setNull();
}

void LLInventoryPanel::onSelectionChange(const std::deque<LLFolderViewItem*>& items, BOOL user_action)
{
	// Schedule updating the folder view context menu when all selected items become complete (STORM-373).
	mCompletionObserver->reset();
	for (std::deque<LLFolderViewItem*>::const_iterator it = items.begin(); it != items.end(); ++it)
	{
		LLUUID id = static_cast<LLFolderViewModelItemInventory*>((*it)->getViewModelItem())->getUUID();
		LLViewerInventoryItem* inv_item = mInventory->getItem(id);

		if (inv_item && !inv_item->isFinished())
		{
			mCompletionObserver->watchItem(id);
		}
	}

	LLFolderView* fv = getRootFolder();
	if (fv->needsAutoRename()) // auto-selecting a new user-created asset and preparing to rename
	{
		fv->setNeedsAutoRename(FALSE);
		if (items.size()) // new asset is visible and selected
		{
			fv->startRenamingSelectedItem();
		}
	}
}

void LLInventoryPanel::doCreate(const LLSD& userdata)
{
	reset_inventory_filter();
	menu_create_inventory_item(this, LLFolderBridge::sSelf.get(), userdata);
}

bool LLInventoryPanel::beginIMSession()
{
	std::set<LLFolderViewItem*> selected_items =   mFolderRoot->getSelectionList();

	std::string name;

//	LLDynamicArray<LLUUID> members;
// [RLVa:KB] - Checked: 2011-04-11 (RLVa-1.3.0h) | Added: RLVa-1.3.0h
	uuid_vec_t members;
// [/RLVa:KB]
//	EInstantMessage type = IM_SESSION_CONFERENCE_START;

// [RLVa:KB] - Checked: 2013-05-08 (RLVa-1.4.9)
	bool fRlvCanStartIM = true;
// [/RLVa:KB]

	std::set<LLFolderViewItem*>::const_iterator iter;
	for (iter = selected_items.begin(); iter != selected_items.end(); iter++)
	{

		LLFolderViewItem* folder_item = (*iter);
			
		if(folder_item) 
		{
			LLFolderViewModelItemInventory* fve_listener = static_cast<LLFolderViewModelItemInventory*>(folder_item->getViewModelItem());
			if (fve_listener && (fve_listener->getInventoryType() == LLInventoryType::IT_CATEGORY))
			{

				LLFolderBridge* bridge = (LLFolderBridge*)folder_item->getViewModelItem();
				if(!bridge) return true;
				LLViewerInventoryCategory* cat = bridge->getCategory();
				if(!cat) return true;
				name = cat->getName();
				LLUniqueBuddyCollector is_buddy;
				LLInventoryModel::cat_array_t cat_array;
				LLInventoryModel::item_array_t item_array;
				gInventory.collectDescendentsIf(bridge->getUUID(),
												cat_array,
												item_array,
												LLInventoryModel::EXCLUDE_TRASH,
												is_buddy);
				S32 count = item_array.count();
				if(count > 0)
				{
					//*TODO by what to replace that?
					//LLFloaterReg::showInstance("communicate");

					// create the session
					LLAvatarTracker& at = LLAvatarTracker::instance();
					LLUUID id;
					for(S32 i = 0; i < count; ++i)
					{
						id = item_array.get(i)->getCreatorUUID();
						if(at.isBuddyOnline(id))
						{
<<<<<<< HEAD
//							members.put(id);
// [RLVa:KB] - Checked: 2011-04-11 (RLVa-1.3.0h) | Added: RLVa-1.3.0h
							members.push_back(id);
// [/RLVa:KB]
=======
// [RLVa:KB] - Checked: 2013-05-08 (RLVa-1.4.9)
							fRlvCanStartIM &= RlvActions::canStartIM(id);
// [/RLVa:KB]
							members.put(id);
>>>>>>> fe8b4bf1
						}
					}
				}
			}
			else
			{
				LLInvFVBridge* listenerp = (LLInvFVBridge*)folder_item->getViewModelItem();

				if (listenerp->getInventoryType() == LLInventoryType::IT_CALLINGCARD)
				{
					LLInventoryItem* inv_item = gInventory.getItem(listenerp->getUUID());

					if (inv_item)
					{
						LLAvatarTracker& at = LLAvatarTracker::instance();
						LLUUID id = inv_item->getCreatorUUID();

						if(at.isBuddyOnline(id))
						{
<<<<<<< HEAD
//							members.put(id);
// [RLVa:KB] - Checked: 2011-04-11 (RLVa-1.3.0h) | Added: RLVa-1.3.0h
							members.push_back(id);
// [/RLVa:KB]
=======
// [RLVa:KB] - Checked: 2013-05-08 (RLVa-1.4.9)
							fRlvCanStartIM &= RlvActions::canStartIM(id);
// [/RLVa:KB]
							members.put(id);
>>>>>>> fe8b4bf1
						}
					}
				} //if IT_CALLINGCARD
			} //if !IT_CATEGORY
		}
	} //for selected_items	

	// the session_id is randomly generated UUID which will be replaced later
	// with a server side generated number

// [RLVa:KB] - Checked: 2013-05-08 (RLVa-1.4.9)
	if (!fRlvCanStartIM)
	{
		make_ui_sound("UISndInvalidOp");
		RlvUtil::notifyBlocked(RLV_STRING_BLOCKED_STARTCONF);
		return true;
	}
// [/RLVa:KB]

	if (name.empty())
	{
		name = LLTrans::getString("conference-title");
	}

<<<<<<< HEAD
//	LLUUID session_id = gIMMgr->addSession(name, type, members[0], members);
//	if (session_id != LLUUID::null)
//	{
//		LLIMFloater::show(session_id);
//	}
// [RLVa:KB] - Checked: 2011-04-11 (RLVa-1.3.0h) | Added: RLVa-1.3.0h
	LLAvatarActions::startConference(members);
// [/RLVa:KB]
=======
	LLUUID session_id = gIMMgr->addSession(name, type, members[0], members);
	if (session_id != LLUUID::null)
	{
		LLFloaterIMContainer::getInstance()->showConversation(session_id);
	}
>>>>>>> fe8b4bf1
		
	return true;
}

bool LLInventoryPanel::attachObject(const LLSD& userdata)
{
	// Copy selected item UUIDs to a vector.
	std::set<LLFolderViewItem*> selected_items = mFolderRoot->getSelectionList();
	uuid_vec_t items;
	for (std::set<LLFolderViewItem*>::const_iterator set_iter = selected_items.begin();
		 set_iter != selected_items.end(); 
		 ++set_iter)
	{
		items.push_back(static_cast<LLFolderViewModelItemInventory*>((*set_iter)->getViewModelItem())->getUUID());
	}

	// Attach selected items.
	LLViewerAttachMenu::attachObjects(items, userdata.asString());

	gFocusMgr.setKeyboardFocus(NULL);

	return true;
}

BOOL LLInventoryPanel::getSinceLogoff()
{
	return getFilter().isSinceLogoff();
}

// <FS:Ansariel> Optional hiding of empty system folders
void LLInventoryPanel::updateHideEmptySystemFolders(const LLSD &data)
{
	LLInventoryFilter* filter = getFilter();
	if (filter)
	{
		if (data.asBoolean())
		{
			filter->setFilterEmptySystemFolders();
		}
		else
		{
			filter->removeFilterEmptySystemFolders();
		}
		filter->setModified(LLInventoryFilter::FILTER_RESTART);
	}
}
// </FS:Ansariel> Optional hiding of empty system folders

// <FS:Ansariel> Optional hiding of Inbox folder
void LLInventoryPanel::updateShowInboxFolder(const LLSD &data)
{
	LLInventoryFilter* filter = getFilter();
	if (filter)
	{
		if (data.asBoolean())
		{
			filter->setFilterCategoryTypes(filter->getFilterCategoryTypes() | (1ULL << LLFolderType::FT_INBOX));
		}
		else
		{
			filter->setFilterCategoryTypes(filter->getFilterCategoryTypes() & ~(1ULL << LLFolderType::FT_INBOX));
		}
		filter->setModified(LLInventoryFilter::FILTER_RESTART);
	}
}
// </FS:Ansariel> Optional hiding of Inbox folder

// DEBUG ONLY
// static 
void LLInventoryPanel::dumpSelectionInformation(void* user_data)
{
	LLInventoryPanel* iv = (LLInventoryPanel*)user_data;
	iv->mFolderRoot->dumpSelectionInformation();
}

BOOL is_inventorysp_active()
{
	LLSidepanelInventory *sidepanel_inventory =	LLFloaterSidePanelContainer::getPanel<LLSidepanelInventory>("inventory");
	if (!sidepanel_inventory || !sidepanel_inventory->isInVisibleChain()) return FALSE;
	return sidepanel_inventory->isMainInventoryPanelActive();
}

// static
LLInventoryPanel* LLInventoryPanel::getActiveInventoryPanel(BOOL auto_open)
{
	S32 z_min = S32_MAX;
	LLInventoryPanel* res = NULL;
	LLFloater* active_inv_floaterp = NULL;

	LLFloater* floater_inventory = LLFloaterReg::getInstance("inventory");
	if (!floater_inventory)
	{
		llwarns << "Could not find My Inventory floater" << llendl;
		return FALSE;
	}

	LLSidepanelInventory *inventory_panel =	LLFloaterSidePanelContainer::getPanel<LLSidepanelInventory>("inventory");

	// Iterate through the inventory floaters and return whichever is on top.
	LLFloaterReg::const_instance_list_t& inst_list = LLFloaterReg::getFloaterList("inventory");
	// <FS:Ansariel> Fix for sharing inventory when multiple inventory floaters are open:
	//               For the secondary floaters, we have registered those as
	//               "secondary_inventory" in LLFloaterReg, so we have to add those
	//               instances to the instance list!
	//for (LLFloaterReg::const_instance_list_t::const_iterator iter = inst_list.begin(); iter != inst_list.end(); ++iter)
	LLFloaterReg::const_instance_list_t& inst_list_secondary = LLFloaterReg::getFloaterList("secondary_inventory");
	LLFloaterReg::instance_list_t combined_list;
	combined_list.insert(combined_list.end(), inst_list.begin(), inst_list.end());
	combined_list.insert(combined_list.end(), inst_list_secondary.begin(), inst_list_secondary.end());
	for (LLFloaterReg::instance_list_t::const_iterator iter = combined_list.begin(); iter != combined_list.end(); ++iter)
	// </FS:Ansariel>
	{
		LLFloaterSidePanelContainer* inventory_floater = dynamic_cast<LLFloaterSidePanelContainer*>(*iter);
		inventory_panel = inventory_floater->findChild<LLSidepanelInventory>("main_panel");

		if (inventory_floater && inventory_panel && inventory_floater->getVisible())
		{
			S32 z_order = gFloaterView->getZOrder(inventory_floater);
			if (z_order < z_min)
			{
				res = inventory_panel->getActivePanel();
				z_min = z_order;
				active_inv_floaterp = inventory_floater;
			}
		}
	}

	if (res)
	{
		// Make sure the floater is not minimized (STORM-438).
		//if (active_inv_floaterp && active_inv_floaterp->isMinimized())
		if (auto_open && active_inv_floaterp && active_inv_floaterp->isMinimized()) // AO: additionally only unminimize if we are told we want to see the inventory window.
		{
			active_inv_floaterp->setMinimized(FALSE);
		}
	}	
//	else if (auto_open)
// [RLVa:KB] - Checked: 2012-05-15 (RLVa-1.4.6)
	else if ( (auto_open) && (LLFloaterReg::canShowInstance(floater_inventory->getInstanceName())) )
	{
// [/RLVa:KB]
		floater_inventory->openFloater();

		res = inventory_panel->getActivePanel();
	}

	return res;
}

//static
void LLInventoryPanel::openInventoryPanelAndSetSelection(BOOL auto_open, const LLUUID& obj_id)
{
	LLInventoryPanel *active_panel = LLInventoryPanel::getActiveInventoryPanel(auto_open);

	if (active_panel)
	{
		LL_DEBUGS("Messaging") << "Highlighting" << obj_id  << LL_ENDL;
		
		LLViewerInventoryItem * item = gInventory.getItem(obj_id);
		LLViewerInventoryCategory * cat = gInventory.getCategory(obj_id);
		
		bool in_inbox = false;
		
		LLViewerInventoryCategory * parent_cat = NULL;
		
		if (item)
		{
			parent_cat = gInventory.getCategory(item->getParentUUID());
		}
		else if (cat)
		{
			parent_cat = gInventory.getCategory(cat->getParentUUID());
		}
		
		if (parent_cat)
		{
			in_inbox = (LLFolderType::FT_INBOX == parent_cat->getPreferredType());
		}
		
		if (in_inbox)
		{
			LLSidepanelInventory * sidepanel_inventory =	LLFloaterSidePanelContainer::getPanel<LLSidepanelInventory>("inventory");
			LLInventoryPanel * inventory_panel = NULL;
			
			if (in_inbox)
			{
				sidepanel_inventory->openInbox();
				inventory_panel = sidepanel_inventory->getInboxPanel();
			}

			if (inventory_panel)
			{
				inventory_panel->setSelection(obj_id, TAKE_FOCUS_YES);
			}
		}
		else
		{
			active_panel->setSelection(obj_id, TAKE_FOCUS_YES);
		}
	}
}

void LLInventoryPanel::addHideFolderType(LLFolderType::EType folder_type)
{
	getFilter().setFilterCategoryTypes(getFilter().getFilterCategoryTypes() & ~(1ULL << folder_type));
}

BOOL LLInventoryPanel::getIsHiddenFolderType(LLFolderType::EType folder_type) const
{
	return !(getFilter().getFilterCategoryTypes() & (1ULL << folder_type));
}

void LLInventoryPanel::addItemID( const LLUUID& id, LLFolderViewItem*   itemp )
{
	mItemMap[id] = itemp;
}

void LLInventoryPanel::removeItemID(const LLUUID& id)
{
	LLInventoryModel::cat_array_t categories;
	LLInventoryModel::item_array_t items;
	gInventory.collectDescendents(id, categories, items, TRUE);

	mItemMap.erase(id);

	for (LLInventoryModel::cat_array_t::iterator it = categories.begin(),    end_it = categories.end();
		it != end_it;
		++it)
	{
		mItemMap.erase((*it)->getUUID());
}

	for (LLInventoryModel::item_array_t::iterator it = items.begin(),   end_it  = items.end();
		it != end_it;
		++it)
	{
		mItemMap.erase((*it)->getUUID());
	}
}

LLFastTimer::DeclareTimer FTM_GET_ITEM_BY_ID("Get FolderViewItem by ID");
LLFolderViewItem* LLInventoryPanel::getItemByID(const LLUUID& id)
{
	LLFastTimer _(FTM_GET_ITEM_BY_ID);

	std::map<LLUUID, LLFolderViewItem*>::iterator map_it;
	map_it = mItemMap.find(id);
	if (map_it != mItemMap.end())
	{
		return map_it->second;
	}

	return NULL;
}

LLFolderViewFolder* LLInventoryPanel::getFolderByID(const LLUUID& id)
{
	LLFolderViewItem* item = getItemByID(id);
	return dynamic_cast<LLFolderViewFolder*>(item);
}


void LLInventoryPanel::setSelectionByID( const LLUUID& obj_id, BOOL    take_keyboard_focus )
{
	LLFolderViewItem* itemp = getItemByID(obj_id);
	if(itemp && itemp->getViewModelItem())
	{
		itemp->arrangeAndSet(TRUE, take_keyboard_focus);
		mSelectThisID.setNull();
		return;
	}
	else
	{
		// save the desired item to be selected later (if/when ready)
		mSelectThisID = obj_id;
	}
}

void LLInventoryPanel::updateSelection()
{
	if (mSelectThisID.notNull())
	{
		setSelectionByID(mSelectThisID, false);
	}
}

void LLInventoryPanel::doToSelected(const LLSD& userdata)
{
	LLInventoryAction::doToSelected(mInventory, mFolderRoot, userdata.asString());

	return;
}

BOOL LLInventoryPanel::handleKeyHere( KEY key, MASK mask )
{
	BOOL handled = FALSE;
	switch (key)
	{
	case KEY_RETURN:
		// Open selected items if enter key hit on the inventory panel
		if (mask == MASK_NONE)
		{
			LLInventoryAction::doToSelected(mInventory, mFolderRoot, "open");
			handled = TRUE;
		}
		break;
	case KEY_DELETE:
	case KEY_BACKSPACE:
		// Delete selected items if delete or backspace key hit on the inventory panel
		// Note: on Mac laptop keyboards, backspace and delete are one and the same
		if (isSelectionRemovable() && (mask == MASK_NONE))
		{
			LLInventoryAction::doToSelected(mInventory, mFolderRoot, "delete");
			handled = TRUE;
		}
		break;
	}
	return handled;
}

bool LLInventoryPanel::isSelectionRemovable()
{
	bool can_delete = false;
	if (mFolderRoot)
	{
		std::set<LLFolderViewItem*> selection_set = mFolderRoot->getSelectionList();
		if (!selection_set.empty()) 
		{
			can_delete = true;
			for (std::set<LLFolderViewItem*>::iterator iter = selection_set.begin();
				 iter != selection_set.end();
				 ++iter)
			{
				LLFolderViewItem *item = *iter;
				const LLFolderViewModelItemInventory *listener = static_cast<const LLFolderViewModelItemInventory*>(item->getViewModelItem());
				if (!listener)
				{
					can_delete = false;
				}
				else
				{
					can_delete &= listener->isItemRemovable() && !listener->isItemInTrash();
				}
			}
		}
	}
	return can_delete;
}

/************************************************************************/
/* Recent Inventory Panel related class                                 */
/************************************************************************/
class LLInventoryRecentItemsPanel;
static LLDefaultChildRegistry::Register<LLInventoryRecentItemsPanel> t_recent_inventory_panel("recent_inventory_panel");

//static const LLRecentInventoryBridgeBuilder RECENT_ITEMS_BUILDER;
static LLRecentInventoryBridgeBuilder RECENT_ITEMS_BUILDER; // <ND/> const makes GCC >= 4.6 very angry about not user defined default ctor.
class LLInventoryRecentItemsPanel : public LLInventoryPanel
{
public:
	struct Params :	public LLInitParam::Block<Params, LLInventoryPanel::Params>
	{};

	void initFromParams(const Params& p)
	{
		LLInventoryPanel::initFromParams(p);
		// turn on inbox for recent items
		getFilter().setFilterCategoryTypes(getFilter().getFilterCategoryTypes() | (1ULL << LLFolderType::FT_INBOX));
	}

protected:
	LLInventoryRecentItemsPanel (const Params&);
	friend class LLUICtrlFactory;
};

LLInventoryRecentItemsPanel::LLInventoryRecentItemsPanel( const Params& params)
: LLInventoryPanel(params)
{
	// replace bridge builder to have necessary View bridges.
	mInvFVBridgeBuilder = &RECENT_ITEMS_BUILDER;
}

<<<<<<< HEAD
void LLInventoryPanel::setWorn(BOOL sl)
{
	getFilter()->setFilterWorn(sl);
}

/************************************************************************/
/* Worn Inventory Panel related class                                 */
/************************************************************************/
class LLInventoryWornItemsPanel;
static LLDefaultChildRegistry::Register<LLInventoryWornItemsPanel> t_worn_inventory_panel("worn_inventory_panel");

//static const LLWornInventoryBridgeBuilder WORN_ITEMS_BUILDER;
static LLWornInventoryBridgeBuilder WORN_ITEMS_BUILDER; // <ND/> const makes GCC >= 4.6 very angry about not user defined default ctor.
class LLInventoryWornItemsPanel : public LLInventoryPanel
{
public:
	struct Params :	public LLInitParam::Block<Params, LLInventoryPanel::Params>
	{};

protected:
	LLInventoryWornItemsPanel (const Params&);
	friend class LLUICtrlFactory;
};

LLInventoryWornItemsPanel::LLInventoryWornItemsPanel( const Params& params)
: LLInventoryPanel(params)
{
	// replace bridge builder to have necessary View bridges.
	mInvFVBridgeBuilder = &WORN_ITEMS_BUILDER;
}

=======
namespace LLInitParam
{
	void TypeValues<LLFolderType::EType>::declareValues()
	{
		declare(LLFolderType::lookup(LLFolderType::FT_TEXTURE)          , LLFolderType::FT_TEXTURE);
		declare(LLFolderType::lookup(LLFolderType::FT_SOUND)            , LLFolderType::FT_SOUND);
		declare(LLFolderType::lookup(LLFolderType::FT_CALLINGCARD)      , LLFolderType::FT_CALLINGCARD);
		declare(LLFolderType::lookup(LLFolderType::FT_LANDMARK)         , LLFolderType::FT_LANDMARK);
		declare(LLFolderType::lookup(LLFolderType::FT_CLOTHING)         , LLFolderType::FT_CLOTHING);
		declare(LLFolderType::lookup(LLFolderType::FT_OBJECT)           , LLFolderType::FT_OBJECT);
		declare(LLFolderType::lookup(LLFolderType::FT_NOTECARD)         , LLFolderType::FT_NOTECARD);
		declare(LLFolderType::lookup(LLFolderType::FT_ROOT_INVENTORY)   , LLFolderType::FT_ROOT_INVENTORY);
		declare(LLFolderType::lookup(LLFolderType::FT_LSL_TEXT)         , LLFolderType::FT_LSL_TEXT);
		declare(LLFolderType::lookup(LLFolderType::FT_BODYPART)         , LLFolderType::FT_BODYPART);
		declare(LLFolderType::lookup(LLFolderType::FT_TRASH)            , LLFolderType::FT_TRASH);
		declare(LLFolderType::lookup(LLFolderType::FT_SNAPSHOT_CATEGORY), LLFolderType::FT_SNAPSHOT_CATEGORY);
		declare(LLFolderType::lookup(LLFolderType::FT_LOST_AND_FOUND)   , LLFolderType::FT_LOST_AND_FOUND);
		declare(LLFolderType::lookup(LLFolderType::FT_ANIMATION)        , LLFolderType::FT_ANIMATION);
		declare(LLFolderType::lookup(LLFolderType::FT_GESTURE)          , LLFolderType::FT_GESTURE);
		declare(LLFolderType::lookup(LLFolderType::FT_FAVORITE)         , LLFolderType::FT_FAVORITE);
		declare(LLFolderType::lookup(LLFolderType::FT_ENSEMBLE_START)   , LLFolderType::FT_ENSEMBLE_START);
		declare(LLFolderType::lookup(LLFolderType::FT_ENSEMBLE_END)     , LLFolderType::FT_ENSEMBLE_END);
		declare(LLFolderType::lookup(LLFolderType::FT_CURRENT_OUTFIT)   , LLFolderType::FT_CURRENT_OUTFIT);
		declare(LLFolderType::lookup(LLFolderType::FT_OUTFIT)           , LLFolderType::FT_OUTFIT);
		declare(LLFolderType::lookup(LLFolderType::FT_MY_OUTFITS)       , LLFolderType::FT_MY_OUTFITS);
		declare(LLFolderType::lookup(LLFolderType::FT_MESH )            , LLFolderType::FT_MESH );
		declare(LLFolderType::lookup(LLFolderType::FT_INBOX)            , LLFolderType::FT_INBOX);
		declare(LLFolderType::lookup(LLFolderType::FT_OUTBOX)           , LLFolderType::FT_OUTBOX);
		declare(LLFolderType::lookup(LLFolderType::FT_BASIC_ROOT)       , LLFolderType::FT_BASIC_ROOT);
	}
}
>>>>>>> fe8b4bf1
<|MERGE_RESOLUTION|>--- conflicted
+++ resolved
@@ -60,12 +60,8 @@
 const std::string LLInventoryPanel::DEFAULT_SORT_ORDER = std::string("InventorySortOrder");
 const std::string LLInventoryPanel::RECENTITEMS_SORT_ORDER = std::string("RecentItemsSortOrder");
 const std::string LLInventoryPanel::INHERIT_SORT_ORDER = std::string("");
-<<<<<<< HEAD
-//static const LLInventoryFVBridgeBuilder INVENTORY_BRIDGE_BUILDER;
-static LLInventoryFVBridgeBuilder INVENTORY_BRIDGE_BUILDER; // <ND/> const makes GCC >= 4.6 very angry about not user defined default ctor.
-=======
-static const LLInventoryFolderViewModelBuilder INVENTORY_BRIDGE_BUILDER;
-
+static const LLInventoryFolderViewModelBuilder INVENTORY_BRIDGE_BUILDER; // <FS:TM> CHUI merge changed
+//static LLInventoryFVBridgeBuilder INVENTORY_BRIDGE_BUILDER; // <ND/> const makes GCC >= 4.6 very angry about not user defined default ctor.
 // statics 
 bool LLInventoryPanel::sColorSetInitialized = false;
 LLUIColor LLInventoryPanel::sDefaultColor;
@@ -74,7 +70,6 @@
 LLUIColor LLInventoryPanel::sLinkColor;
 
 const LLColor4U DEFAULT_WHITE(255, 255, 255);
->>>>>>> fe8b4bf1
 
 //~~~~~~~~~~~~~~~~~~~~~~~~~~~~~~~~~~~~~~~~~~~~~~~~~~~~~~~~~~~~~~~~~~~~~~~~~~~~~
 // Class LLInventoryPanelObserver
@@ -268,20 +263,15 @@
 	}
 
 	// hide inbox
-<<<<<<< HEAD
 	// <FS:Ansariel> Optional hiding of Received Items folder aka Inbox
-	//getFilter()->setFilterCategoryTypes(getFilter()->getFilterCategoryTypes() & ~(1ULL << LLFolderType::FT_INBOX));
+	//getFilter().setFilterCategoryTypes(getFilter().getFilterCategoryTypes() & ~(1ULL << LLFolderType::FT_INBOX));
 	if (!gSavedSettings.getBOOL("FSShowInboxFolder"))
 	{
-		getFilter()->setFilterCategoryTypes(getFilter()->getFilterCategoryTypes() & ~(1ULL << LLFolderType::FT_INBOX));
+		getFilter().setFilterCategoryTypes(getFilter().getFilterCategoryTypes() & ~(1ULL << LLFolderType::FT_INBOX));
 	}
 	gSavedSettings.getControl("FSShowInboxFolder")->getSignal()->connect(boost::bind(&LLInventoryPanel::updateShowInboxFolder, this, _2));
 	// </FS:Ansariel> Optional hiding of Received Items folder aka Inbox
-	getFilter()->setFilterCategoryTypes(getFilter()->getFilterCategoryTypes() & ~(1ULL << LLFolderType::FT_OUTBOX));
-=======
-	getFilter().setFilterCategoryTypes(getFilter().getFilterCategoryTypes() & ~(1ULL << LLFolderType::FT_INBOX));
 	getFilter().setFilterCategoryTypes(getFilter().getFilterCategoryTypes() & ~(1ULL << LLFolderType::FT_OUTBOX));
->>>>>>> fe8b4bf1
 
 	// set the filter for the empty folder if the debug setting is on
 	if (gSavedSettings.getBOOL("DebugHideEmptySystemFolders"))
@@ -775,35 +765,22 @@
 	params.root = mFolderRoot;
 	params.listener = bridge;
 	params.rect = LLRect (0, 0, 0, 0);
-<<<<<<< HEAD
 	//	params.tool_tip = params.name; // <ND/> Don't bother with tooltips in inventory
-=======
-	params.tool_tip = params.name;
 
 	params.font_color = (bridge->isLibraryItem() ? sLibraryColor : (bridge->isLink() ? sLinkColor : sDefaultColor));
 	params.font_highlight_color = (bridge->isLibraryItem() ? sLibraryColor : (bridge->isLink() ? sLinkColor : sDefaultHighlightColor));
->>>>>>> fe8b4bf1
 	
 	return LLUICtrlFactory::create<LLFolderViewItem>(params);
 }
 
-LLFolderViewItem* LLInventoryPanel::buildNewViews(const LLUUID& id )
+LLFolderViewItem* LLInventoryPanel::buildNewViews(const LLUUID& id)
 {
  	LLInventoryObject const* objectp = gInventory.getObject(id);
 	
-<<<<<<< HEAD
-	if (id == root_id)
- 	{
- 		parent_folder = mFolderRoot;
- 	}
- 	else if (objectp)
- 	{
-=======
 	if (!objectp) return NULL;
 
 	LLFolderViewItem* folder_view_item = getItemByID(id);
 
->>>>>>> fe8b4bf1
  		const LLUUID &parent_id = objectp->getParentUUID();
 	LLFolderViewFolder* parent_folder = (LLFolderViewFolder*)getItemByID(parent_id);
   		
@@ -1138,17 +1115,10 @@
 						id = item_array.get(i)->getCreatorUUID();
 						if(at.isBuddyOnline(id))
 						{
-<<<<<<< HEAD
-//							members.put(id);
-// [RLVa:KB] - Checked: 2011-04-11 (RLVa-1.3.0h) | Added: RLVa-1.3.0h
-							members.push_back(id);
-// [/RLVa:KB]
-=======
 // [RLVa:KB] - Checked: 2013-05-08 (RLVa-1.4.9)
 							fRlvCanStartIM &= RlvActions::canStartIM(id);
 // [/RLVa:KB]
 							members.put(id);
->>>>>>> fe8b4bf1
 						}
 					}
 				}
@@ -1168,17 +1138,10 @@
 
 						if(at.isBuddyOnline(id))
 						{
-<<<<<<< HEAD
-//							members.put(id);
-// [RLVa:KB] - Checked: 2011-04-11 (RLVa-1.3.0h) | Added: RLVa-1.3.0h
-							members.push_back(id);
-// [/RLVa:KB]
-=======
 // [RLVa:KB] - Checked: 2013-05-08 (RLVa-1.4.9)
 							fRlvCanStartIM &= RlvActions::canStartIM(id);
 // [/RLVa:KB]
 							members.put(id);
->>>>>>> fe8b4bf1
 						}
 					}
 				} //if IT_CALLINGCARD
@@ -1203,22 +1166,14 @@
 		name = LLTrans::getString("conference-title");
 	}
 
-<<<<<<< HEAD
 //	LLUUID session_id = gIMMgr->addSession(name, type, members[0], members);
 //	if (session_id != LLUUID::null)
 //	{
-//		LLIMFloater::show(session_id);
+//		LLFloaterIMContainer::getInstance()->showConversation(session_id);
 //	}
 // [RLVa:KB] - Checked: 2011-04-11 (RLVa-1.3.0h) | Added: RLVa-1.3.0h
 	LLAvatarActions::startConference(members);
 // [/RLVa:KB]
-=======
-	LLUUID session_id = gIMMgr->addSession(name, type, members[0], members);
-	if (session_id != LLUUID::null)
-	{
-		LLFloaterIMContainer::getInstance()->showConversation(session_id);
-	}
->>>>>>> fe8b4bf1
 		
 	return true;
 }
@@ -1601,7 +1556,6 @@
 	mInvFVBridgeBuilder = &RECENT_ITEMS_BUILDER;
 }
 
-<<<<<<< HEAD
 void LLInventoryPanel::setWorn(BOOL sl)
 {
 	getFilter()->setFilterWorn(sl);
@@ -1633,7 +1587,7 @@
 	mInvFVBridgeBuilder = &WORN_ITEMS_BUILDER;
 }
 
-=======
+
 namespace LLInitParam
 {
 	void TypeValues<LLFolderType::EType>::declareValues()
@@ -1664,5 +1618,4 @@
 		declare(LLFolderType::lookup(LLFolderType::FT_OUTBOX)           , LLFolderType::FT_OUTBOX);
 		declare(LLFolderType::lookup(LLFolderType::FT_BASIC_ROOT)       , LLFolderType::FT_BASIC_ROOT);
 	}
-}
->>>>>>> fe8b4bf1
+}