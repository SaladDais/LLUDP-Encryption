--- conflicted
+++ resolved
@@ -1244,8 +1244,6 @@
 		mPreviousSelectedFolder = LLUUID();
 	}
 
-<<<<<<< HEAD
-=======
 }
 
 void LLInventoryPanel::updateFolderLabel(const LLUUID& folder_id)
@@ -1263,7 +1261,6 @@
 			folder_item->refresh();
 		}
 	}
->>>>>>> 2897ea5c
 }
 
 void LLInventoryPanel::doCreate(const LLSD& userdata)
@@ -1626,19 +1623,15 @@
 	{
 		LL_DEBUGS("Messaging") << "Highlighting" << obj_id  << LL_ENDL;
 
-<<<<<<< HEAD
+		if (reset_filter)
+		{
+			reset_inventory_filter();
+		}
+
 		// <FS:Ansariel> Optional hiding of Received Items folder aka Inbox
 		//if (in_inbox)
 		if (in_inbox && !show_inbox)
 		// </FS:Ansariel>
-=======
-		if (reset_filter)
-		{
-			reset_inventory_filter();
-		}
-
-		if (in_inbox)
->>>>>>> 2897ea5c
 		{
 			LLSidepanelInventory * sidepanel_inventory =	LLFloaterSidePanelContainer::getPanel<LLSidepanelInventory>("inventory");
 			LLInventoryPanel * inventory_panel = NULL;
