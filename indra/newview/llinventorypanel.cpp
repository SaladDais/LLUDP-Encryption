/* 
 * @file llinventorypanel.cpp
 * @brief Implementation of the inventory panel and associated stuff.
 *
 * $LicenseInfo:firstyear=2001&license=viewerlgpl$
 * Second Life Viewer Source Code
 * Copyright (C) 2010, Linden Research, Inc.
 * 
 * This library is free software; you can redistribute it and/or
 * modify it under the terms of the GNU Lesser General Public
 * License as published by the Free Software Foundation;
 * version 2.1 of the License only.
 * 
 * This library is distributed in the hope that it will be useful,
 * but WITHOUT ANY WARRANTY; without even the implied warranty of
 * MERCHANTABILITY or FITNESS FOR A PARTICULAR PURPOSE.  See the GNU
 * Lesser General Public License for more details.
 * 
 * You should have received a copy of the GNU Lesser General Public
 * License along with this library; if not, write to the Free Software
 * Foundation, Inc., 51 Franklin Street, Fifth Floor, Boston, MA  02110-1301  USA
 * 
 * Linden Research, Inc., 945 Battery Street, San Francisco, CA  94111  USA
 * $/LicenseInfo$
 */

#include "llviewerprecompiledheaders.h"
#include "llinventorypanel.h"

#include <utility> // for std::pair<>

#include "llagent.h"
#include "llagentwearables.h"
#include "llappearancemgr.h"
#include "llavataractions.h"
#include "llclipboard.h"
#include "llfloaterinventory.h"
#include "llfloaterreg.h"
#include "llfloatersidepanelcontainer.h"
#include "llfolderview.h"
#include "llfolderviewitem.h"
#include "llfloaterimcontainer.h"
#include "llimview.h"
#include "llinventorybridge.h"
#include "llinventoryfunctions.h"
#include "llinventorymodelbackgroundfetch.h"
#include "llpreview.h"
#include "llsidepanelinventory.h"
#include "lltrans.h"
#include "llviewerattachmenu.h"
#include "llviewerfoldertype.h"
#include "llvoavatarself.h"
// [RLVa:KB] - Checked: 2013-05-08 (RLVa-1.4.9)
#include "rlvactions.h"
#include "rlvcommon.h"
// [/RLVa:KB]

static LLDefaultChildRegistry::Register<LLInventoryPanel> r("inventory_panel");

const std::string LLInventoryPanel::DEFAULT_SORT_ORDER = std::string("InventorySortOrder");
const std::string LLInventoryPanel::RECENTITEMS_SORT_ORDER = std::string("RecentItemsSortOrder");
const std::string LLInventoryPanel::INHERIT_SORT_ORDER = std::string("");
static const LLInventoryFolderViewModelBuilder INVENTORY_BRIDGE_BUILDER;

// statics 
bool LLInventoryPanel::sColorSetInitialized = false;
LLUIColor LLInventoryPanel::sDefaultColor;
LLUIColor LLInventoryPanel::sDefaultHighlightColor;
LLUIColor LLInventoryPanel::sLibraryColor;
LLUIColor LLInventoryPanel::sLinkColor;

const LLColor4U DEFAULT_WHITE(255, 255, 255);

//~~~~~~~~~~~~~~~~~~~~~~~~~~~~~~~~~~~~~~~~~~~~~~~~~~~~~~~~~~~~~~~~~~~~~~~~~~~~~
// Class LLInventoryPanelObserver
//
// Bridge to support knowing when the inventory has changed.
//~~~~~~~~~~~~~~~~~~~~~~~~~~~~~~~~~~~~~~~~~~~~~~~~~~~~~~~~~~~~~~~~~~~~~~~~~~~~~

class LLInventoryPanelObserver : public LLInventoryObserver
{
public:
	LLInventoryPanelObserver(LLInventoryPanel* ip) : mIP(ip) {}
	virtual ~LLInventoryPanelObserver() {}
	virtual void changed(U32 mask) 
	{
		mIP->modelChanged(mask);
	}
protected:
	LLInventoryPanel* mIP;
};

//~~~~~~~~~~~~~~~~~~~~~~~~~~~~~~~~~~~~~~~~~~~~~~~~~~~~~~~~~~~~~~~~~~~~~~~~~~~~~
// Class LLInvPanelComplObserver
//
// Calls specified callback when all specified items become complete.
//
// Usage:
// observer = new LLInvPanelComplObserver(boost::bind(onComplete));
// inventory->addObserver(observer);
// observer->reset(); // (optional)
// observer->watchItem(incomplete_item1_id);
// observer->watchItem(incomplete_item2_id);
//~~~~~~~~~~~~~~~~~~~~~~~~~~~~~~~~~~~~~~~~~~~~~~~~~~~~~~~~~~~~~~~~~~~~~~~~~~~~~

class LLInvPanelComplObserver : public LLInventoryCompletionObserver
{
public:
	typedef boost::function<void()> callback_t;

	LLInvPanelComplObserver(callback_t cb)
	:	mCallback(cb)
	{
	}

	void reset();

private:
	/*virtual*/ void done();

	/// Called when all the items are complete.
	callback_t	mCallback;
};

void LLInvPanelComplObserver::reset()
{
	mIncomplete.clear();
	mComplete.clear();
}

void LLInvPanelComplObserver::done()
{
	mCallback();
}

//~~~~~~~~~~~~~~~~~~~~~~~~~~~~~~~~~~~~~~~~~~~~~~~~~~~~~~~~~~~~~~~~~~~~~~~~~~~~~
// Class LLInventoryPanel
//~~~~~~~~~~~~~~~~~~~~~~~~~~~~~~~~~~~~~~~~~~~~~~~~~~~~~~~~~~~~~~~~~~~~~~~~~~~~~

LLInventoryPanel::LLInventoryPanel(const LLInventoryPanel::Params& p) :	
	LLPanel(p),
	mInventoryObserver(NULL),
	mCompletionObserver(NULL),
	mScroller(NULL),
	mSortOrderSetting(p.sort_order_setting),
	mInventory(p.inventory),
	mAcceptsDragAndDrop(p.accepts_drag_and_drop),
	mAllowMultiSelect(p.allow_multi_select),
	mShowItemLinkOverlays(p.show_item_link_overlays),
	mShowEmptyMessage(p.show_empty_message),
	mViewsInitialized(false),
	mInvFVBridgeBuilder(NULL),
	mInventoryViewModel(p.name)
{
	mInvFVBridgeBuilder = &INVENTORY_BRIDGE_BUILDER;

	if (!sColorSetInitialized)
	{
		sDefaultColor = LLUIColorTable::instance().getColor("MenuItemEnabledColor", DEFAULT_WHITE);
		sDefaultHighlightColor = LLUIColorTable::instance().getColor("MenuItemHighlightFgColor", DEFAULT_WHITE);
		sLibraryColor = LLUIColorTable::instance().getColor("InventoryItemLibraryColor", DEFAULT_WHITE);
		sLinkColor = LLUIColorTable::instance().getColor("InventoryItemLinkColor", DEFAULT_WHITE);
		sColorSetInitialized = true;
	}
	
	// context menu callbacks
	mCommitCallbackRegistrar.add("Inventory.DoToSelected", boost::bind(&LLInventoryPanel::doToSelected, this, _2));
	mCommitCallbackRegistrar.add("Inventory.EmptyTrash", boost::bind(&LLInventoryModel::emptyFolderType, &gInventory, "ConfirmEmptyTrash", LLFolderType::FT_TRASH));
	mCommitCallbackRegistrar.add("Inventory.EmptyLostAndFound", boost::bind(&LLInventoryModel::emptyFolderType, &gInventory, "ConfirmEmptyLostAndFound", LLFolderType::FT_LOST_AND_FOUND));
	mCommitCallbackRegistrar.add("Inventory.DoCreate", boost::bind(&LLInventoryPanel::doCreate, this, _2));
	mCommitCallbackRegistrar.add("Inventory.AttachObject", boost::bind(&LLInventoryPanel::attachObject, this, _2));
	mCommitCallbackRegistrar.add("Inventory.BeginIMSession", boost::bind(&LLInventoryPanel::beginIMSession, this));
	mCommitCallbackRegistrar.add("Inventory.Share",  boost::bind(&LLAvatarActions::shareWithAvatars, this));

}

LLFolderView * LLInventoryPanel::createFolderRoot(LLUUID root_id )
{
    LLFolderView::Params p(mParams.folder_view);
    p.name = getName();
    p.title = getLabel();
    p.rect = LLRect(0, 0, getRect().getWidth(), 0);
    p.parent_panel = this;
    p.tool_tip = p.name;
    p.listener = mInvFVBridgeBuilder->createBridge(	LLAssetType::AT_CATEGORY,
																	LLAssetType::AT_CATEGORY,
																	LLInventoryType::IT_CATEGORY,
																	this,
																	&mInventoryViewModel,
																	NULL,
																	root_id);
    p.view_model = &mInventoryViewModel;
    p.use_label_suffix = mParams.use_label_suffix;
    p.allow_multiselect = mAllowMultiSelect;
    p.show_empty_message = mShowEmptyMessage;
    p.show_item_link_overlays = mShowItemLinkOverlays;
    p.root = NULL;
    p.options_menu = "menu_inventory.xml";

    return LLUICtrlFactory::create<LLFolderView>(p);
}

void LLInventoryPanel::clearFolderRoot()
{
	gIdleCallbacks.deleteFunction(idle, this);
    gIdleCallbacks.deleteFunction(onIdle, this);
    
    if (mInventoryObserver)
    {
        mInventory->removeObserver(mInventoryObserver);
        delete mInventoryObserver;
        mInventoryObserver = NULL;
    }
    if (mCompletionObserver)
    {
        mInventory->removeObserver(mCompletionObserver);
        delete mCompletionObserver;
        mCompletionObserver = NULL;
    }
    
    if (mScroller)
    {
        removeChild(mScroller);
        delete mScroller;
        mScroller = NULL;
    }
}

void LLInventoryPanel::initFromParams(const LLInventoryPanel::Params& params)
{
	// save off copy of params
	mParams = params;
	// Clear up the root view
	// Note: This needs to be done *before* we build the new folder view 
	LLUUID root_id = getRootFolderID();
	if (mFolderRoot.get())
	{
		removeItemID(root_id);
		mFolderRoot.get()->destroyView();
	}

	mCommitCallbackRegistrar.pushScope(); // registered as a widget; need to push callback scope ourselves
	{
		// Determine the root folder in case specified, and
		// build the views starting with that folder.
        LLFolderView* folder_view = createFolderRoot(root_id);
		mFolderRoot = folder_view->getHandle();
	
		addItemID(root_id, mFolderRoot.get());
	}
	mCommitCallbackRegistrar.popScope();
	mFolderRoot.get()->setCallbackRegistrar(&mCommitCallbackRegistrar);
	
	// Scroller
		LLRect scroller_view_rect = getRect();
		scroller_view_rect.translate(-scroller_view_rect.mLeft, -scroller_view_rect.mBottom);
	LLScrollContainer::Params scroller_params(mParams.scroll());
		scroller_params.rect(scroller_view_rect);
		mScroller = LLUICtrlFactory::create<LLFolderViewScrollContainer>(scroller_params);
		addChild(mScroller);
		mScroller->addChild(mFolderRoot.get());
		mFolderRoot.get()->setScrollContainer(mScroller);
		mFolderRoot.get()->setFollowsAll();
		mFolderRoot.get()->addChild(mFolderRoot.get()->mStatusTextBox);

	// Set up the callbacks from the inventory we're viewing, and then build everything.
	mInventoryObserver = new LLInventoryPanelObserver(this);
	mInventory->addObserver(mInventoryObserver);

	mCompletionObserver = new LLInvPanelComplObserver(boost::bind(&LLInventoryPanel::onItemsCompletion, this));
	mInventory->addObserver(mCompletionObserver);

	// Build view of inventory if we need default full hierarchy and inventory ready,
	// otherwise wait for idle callback.
	if (mInventory->isInventoryUsable() && !mViewsInitialized)
	{
		initializeViews();
	}
	
	gIdleCallbacks.addFunction(onIdle, (void*)this);

	if (mSortOrderSetting != INHERIT_SORT_ORDER)
	{
		setSortOrder(gSavedSettings.getU32(mSortOrderSetting));
	}
	else
	{
		setSortOrder(gSavedSettings.getU32(DEFAULT_SORT_ORDER));
	}

	// hide inbox
	if (!gSavedSettings.getBOOL("InventoryOutboxMakeVisible"))
	{
		getFilter().setFilterCategoryTypes(getFilter().getFilterCategoryTypes() & ~(1ULL << LLFolderType::FT_INBOX));
		getFilter().setFilterCategoryTypes(getFilter().getFilterCategoryTypes() & ~(1ULL << LLFolderType::FT_OUTBOX));
	}

	// set the filter for the empty folder if the debug setting is on
	if (gSavedSettings.getBOOL("DebugHideEmptySystemFolders"))
	{
		getFilter().setFilterEmptySystemFolders();
	}
	
	// keep track of the clipboard state so that we avoid filtering too much
	mClipboardState = LLClipboard::instance().getGeneration();
	
	// Initialize base class params.
	LLPanel::initFromParams(mParams);
}

LLInventoryPanel::~LLInventoryPanel()
{
	U32 sort_order = getFolderViewModel()->getSorter().getSortOrder();
    if (mSortOrderSetting != INHERIT_SORT_ORDER)
    {
        gSavedSettings.setU32(mSortOrderSetting, sort_order);
    }
    
    clearFolderRoot();
}

void LLInventoryPanel::draw()
{
	// Select the desired item (in case it wasn't loaded when the selection was requested)
	updateSelection();
	
	LLPanel::draw();
}

const LLInventoryFilter& LLInventoryPanel::getFilter() const
{
	return getFolderViewModel()->getFilter();
}

LLInventoryFilter& LLInventoryPanel::getFilter()
{
	return getFolderViewModel()->getFilter();
}

void LLInventoryPanel::setFilterTypes(U64 types, LLInventoryFilter::EFilterType filter_type)
{
	if (filter_type == LLInventoryFilter::FILTERTYPE_OBJECT)
		getFilter().setFilterObjectTypes(types);
	if (filter_type == LLInventoryFilter::FILTERTYPE_CATEGORY)
		getFilter().setFilterCategoryTypes(types);
}

U32 LLInventoryPanel::getFilterObjectTypes() const 
{ 
	return getFilter().getFilterObjectTypes();
}

U32 LLInventoryPanel::getFilterPermMask() const 
{ 
	return getFilter().getFilterPermissions();
}


void LLInventoryPanel::setFilterPermMask(PermissionMask filter_perm_mask)
{
	getFilter().setFilterPermissions(filter_perm_mask);
}

void LLInventoryPanel::setFilterWearableTypes(U64 types)
{
	getFilter().setFilterWearableTypes(types);
}

void LLInventoryPanel::setFilterSubString(const std::string& string)
{
	getFilter().setFilterSubString(string);
}

const std::string LLInventoryPanel::getFilterSubString() 
{ 
	return getFilter().getFilterSubString();
}


void LLInventoryPanel::setSortOrder(U32 order)
{
    LLInventorySort sorter(order);
	if (order != getFolderViewModel()->getSorter().getSortOrder())
	{
		getFolderViewModel()->setSorter(sorter);
		mFolderRoot.get()->arrangeAll();
		// try to keep selection onscreen, even if it wasn't to start with
		mFolderRoot.get()->scrollToShowSelection();
	}
}

U32 LLInventoryPanel::getSortOrder() const 
{ 
	return getFolderViewModel()->getSorter().getSortOrder();
}

void LLInventoryPanel::setSinceLogoff(BOOL sl)
{
	getFilter().setDateRangeLastLogoff(sl);
}

void LLInventoryPanel::setHoursAgo(U32 hours)
{
	getFilter().setHoursAgo(hours);
}

void LLInventoryPanel::setFilterLinks(U64 filter_links)
{
	getFilter().setFilterLinks(filter_links);
}

void LLInventoryPanel::setShowFolderState(LLInventoryFilter::EFolderShow show)
{
	getFilter().setShowFolderState(show);
}

LLInventoryFilter::EFolderShow LLInventoryPanel::getShowFolderState()
{
	return getFilter().getShowFolderState();
}

// Called when something changed in the global model (new item, item coming through the wire, rename, move, etc...) (CHUI-849)
static LLTrace::BlockTimerStatHandle FTM_REFRESH("Inventory Refresh");
void LLInventoryPanel::modelChanged(U32 mask)
{
	LL_RECORD_BLOCK_TIME(FTM_REFRESH);

	if (!mViewsInitialized) return;
	
	const LLInventoryModel* model = getModel();
	if (!model) return;

	const LLInventoryModel::changed_items_t& changed_items = model->getChangedIDs();
	if (changed_items.empty()) return;

	for (LLInventoryModel::changed_items_t::const_iterator items_iter = changed_items.begin();
		 items_iter != changed_items.end();
		 ++items_iter)
	{
		const LLUUID& item_id = (*items_iter);
		const LLInventoryObject* model_item = model->getObject(item_id);
		LLFolderViewItem* view_item = getItemByID(item_id);
		LLFolderViewModelItemInventory* viewmodel_item = 
			static_cast<LLFolderViewModelItemInventory*>(view_item ? view_item->getViewModelItem() : NULL);

		// LLFolderViewFolder is derived from LLFolderViewItem so dynamic_cast from item
		// to folder is the fast way to get a folder without searching through folders tree.
		LLFolderViewFolder* view_folder = NULL;

		// Check requires as this item might have already been deleted
		// as a child of its deleted parent.
		if (model_item && view_item)
		{
			view_folder = dynamic_cast<LLFolderViewFolder*>(view_item);
		}

		//////////////////////////////
		// LABEL Operation
		// Empty out the display name for relabel.
		if (mask & LLInventoryObserver::LABEL)
		{
			if (view_item)
			{
				// Request refresh on this item (also flags for filtering)
				LLInvFVBridge* bridge = (LLInvFVBridge*)view_item->getViewModelItem();
				if(bridge)
				{	// Clear the display name first, so it gets properly re-built during refresh()
					bridge->clearDisplayName();

					view_item->refresh();
				}
			}
		}

		//////////////////////////////
		// REBUILD Operation
		// Destroy and regenerate the UI.
		if (mask & LLInventoryObserver::REBUILD)
		{
			if (model_item && view_item && viewmodel_item)
			{
				const LLUUID& idp = viewmodel_item->getUUID();
				view_item->destroyView();
				removeItemID(idp);
			}
			view_item = buildNewViews(item_id);
			viewmodel_item = 
				static_cast<LLFolderViewModelItemInventory*>(view_item ? view_item->getViewModelItem() : NULL);
			view_folder = dynamic_cast<LLFolderViewFolder *>(view_item);
		}

		//////////////////////////////
		// INTERNAL Operation
		// This could be anything.  For now, just refresh the item.
		if (mask & LLInventoryObserver::INTERNAL)
		{
			if (view_item)
			{
				view_item->refresh();
			}
		}

		//////////////////////////////
		// SORT Operation
		// Sort the folder.
		if (mask & LLInventoryObserver::SORT)
		{
			if (view_folder)
			{
				view_folder->getViewModelItem()->requestSort();
			}
		}	

		// We don't typically care which of these masks the item is actually flagged with, since the masks
		// may not be accurate (e.g. in the main inventory panel, I move an item from My Inventory into
		// Landmarks; this is a STRUCTURE change for that panel but is an ADD change for the Landmarks
		// panel).  What's relevant is that the item and UI are probably out of sync and thus need to be
		// resynchronized.
		if (mask & (LLInventoryObserver::STRUCTURE |
					LLInventoryObserver::ADD |
					LLInventoryObserver::REMOVE))
		{
			//////////////////////////////
			// ADD Operation
			// Item exists in memory but a UI element hasn't been created for it.
			if (model_item && !view_item)
			{
				// Add the UI element for this item.
				buildNewViews(item_id);
				// Select any newly created object that has the auto rename at top of folder root set.
				if(mFolderRoot.get()->getRoot()->needsAutoRename())
				{
					setSelection(item_id, FALSE);
				}
			}

			//////////////////////////////
			// STRUCTURE Operation
			// This item already exists in both memory and UI.  It was probably reparented.
			else if (model_item && view_item)
			{
				// Don't process the item if it is the root
				if (view_item->getParentFolder())
				{
					LLFolderViewFolder* new_parent =   (LLFolderViewFolder*)getItemByID(model_item->getParentUUID());
					// Item has been moved.
					if (view_item->getParentFolder() != new_parent)
					{
						if (new_parent != NULL)
						{
							// Item is to be moved and we found its new parent in the panel's directory, so move the item's UI.
							view_item->addToFolder(new_parent);
							addItemID(viewmodel_item->getUUID(), view_item);
						}
						else 
						{
							// Remove the item ID before destroying the view because the view-model-item gets
							// destroyed when the view is destroyed
                            removeItemID(viewmodel_item->getUUID());

							// Item is to be moved outside the panel's directory (e.g. moved to trash for a panel that 
							// doesn't include trash).  Just remove the item's UI.
							view_item->destroyView();
						}
					}
				}
			}
			
			//////////////////////////////
			// REMOVE Operation
			// This item has been removed from memory, but its associated UI element still exists.
			else if (!model_item && view_item && viewmodel_item)
			{
				// Remove the item's UI.
                removeItemID(viewmodel_item->getUUID());
				view_item->destroyView();
			}
		}
	}
}

LLUUID LLInventoryPanel::getRootFolderID()
{
	if (mFolderRoot.get() && mFolderRoot.get()->getViewModelItem())
	{
		return static_cast<LLFolderViewModelItemInventory*>(mFolderRoot.get()->getViewModelItem())->getUUID();
	}
	else
	{
		LLUUID root_id;
		if (mParams.start_folder.id.isChosen())
		{
			root_id = mParams.start_folder.id;
		}
		else
		{
			const LLFolderType::EType preferred_type = mParams.start_folder.type.isChosen() 
				? mParams.start_folder.type
				: LLViewerFolderType::lookupTypeFromNewCategoryName(mParams.start_folder.name);

			if ("LIBRARY" == mParams.start_folder.name())
			{
				root_id = gInventory.getLibraryRootFolderID();
			}
			else if (preferred_type != LLFolderType::FT_NONE)
			{
                LLStringExplicit label(mParams.start_folder.name());
                setLabel(label);
                
				root_id = gInventory.findCategoryUUIDForType(preferred_type, false);
				if (root_id.isNull())
				{
					LL_WARNS() << "Could not find folder of type " << preferred_type << LL_ENDL;
					root_id.generateNewID();
				}
			}
		}
		return root_id;
	}
}

// static
void LLInventoryPanel::onIdle(void *userdata)
{
	if (!gInventory.isInventoryUsable())
		return;

	LLInventoryPanel *self = (LLInventoryPanel*)userdata;
	// Inventory just initialized, do complete build
	if (!self->mViewsInitialized)
	{
		self->initializeViews();
	}
	if (self->mViewsInitialized)
	{
		gIdleCallbacks.deleteFunction(onIdle, (void*)self);
	}
}

struct DirtyFilterFunctor : public LLFolderViewFunctor
{
	/*virtual*/ void doFolder(LLFolderViewFolder* folder)
	{
		folder->getViewModelItem()->dirtyFilter();
	}
	/*virtual*/ void doItem(LLFolderViewItem* item)
	{
		item->getViewModelItem()->dirtyFilter();
	}
};

void LLInventoryPanel::idle(void* user_data)
{
	LLInventoryPanel* panel = (LLInventoryPanel*)user_data;
	// Nudge the filter if the clipboard state changed
	if (panel->mClipboardState != LLClipboard::instance().getGeneration())
	{
		panel->mClipboardState = LLClipboard::instance().getGeneration();
		const LLUUID trash_id = gInventory.findCategoryUUIDForType(LLFolderType::FT_TRASH);
		LLFolderViewFolder* trash_folder = panel->getFolderByID(trash_id);
		if (trash_folder)
		{
            DirtyFilterFunctor dirtyFilterFunctor;
			trash_folder->applyFunctorToChildren(dirtyFilterFunctor);
		}

	}

    // Take into account the fact that the root folder might be invalidated
    if (panel->mFolderRoot.get())
    {
        panel->mFolderRoot.get()->update();
        // while dragging, update selection rendering to reflect single/multi drag status
        if (LLToolDragAndDrop::getInstance()->hasMouseCapture())
        {
            EAcceptance last_accept = LLToolDragAndDrop::getInstance()->getLastAccept();
            if (last_accept == ACCEPT_YES_SINGLE || last_accept == ACCEPT_YES_COPY_SINGLE)
            {
                panel->mFolderRoot.get()->setShowSingleSelection(TRUE);
            }
            else
            {
                panel->mFolderRoot.get()->setShowSingleSelection(FALSE);
            }
        }
        else
        {
            panel->mFolderRoot.get()->setShowSingleSelection(FALSE);
        }
    }
    else
    {
        LL_WARNS() << "Inventory : Deleted folder root detected on panel" << LL_ENDL;
        panel->clearFolderRoot();
    }
}


void LLInventoryPanel::initializeViews()
{
	if (!gInventory.isInventoryUsable()) return;

	LLUUID root_id = getRootFolderID();
	if (root_id.notNull())
	{
		buildNewViews(getRootFolderID());
	}
	else
	{
		// Default case: always add "My Inventory" first, "Library" second
		buildNewViews(gInventory.getRootFolderID());		// My Inventory
		buildNewViews(gInventory.getLibraryRootFolderID());	// Library
	}

	gIdleCallbacks.addFunction(idle, this);

	mViewsInitialized = true;
	
	openStartFolderOrMyInventory();
	
	// Special case for new user login
	if (gAgent.isFirstLogin())
	{
		// Auto open the user's library
		LLFolderViewFolder* lib_folder =   getFolderByID(gInventory.getLibraryRootFolderID());
		if (lib_folder)
		{
			lib_folder->setOpen(TRUE);
		}
		
		// Auto close the user's my inventory folder
		LLFolderViewFolder* my_inv_folder =   getFolderByID(gInventory.getRootFolderID());
		if (my_inv_folder)
		{
			my_inv_folder->setOpenArrangeRecursively(FALSE, LLFolderViewFolder::RECURSE_DOWN);
		}
	}
}


LLFolderViewFolder * LLInventoryPanel::createFolderViewFolder(LLInvFVBridge * bridge)
{
	LLFolderViewFolder::Params params(mParams.folder);

	params.name = bridge->getDisplayName();
	params.root = mFolderRoot.get();
	params.listener = bridge;
	params.tool_tip = params.name;

	params.font_color = (bridge->isLibraryItem() ? sLibraryColor : (bridge->isLink() ? sLinkColor : sDefaultColor));
	params.font_highlight_color = (bridge->isLibraryItem() ? sLibraryColor : (bridge->isLink() ? sLinkColor : sDefaultHighlightColor));
	
	return LLUICtrlFactory::create<LLFolderViewFolder>(params);
}

LLFolderViewItem * LLInventoryPanel::createFolderViewItem(LLInvFVBridge * bridge)
{
	LLFolderViewItem::Params params(mParams.item);
	
	params.name = bridge->getDisplayName();
	params.creation_date = bridge->getCreationDate();
	params.root = mFolderRoot.get();
	params.listener = bridge;
	params.rect = LLRect (0, 0, 0, 0);
	params.tool_tip = params.name;

	params.font_color = (bridge->isLibraryItem() ? sLibraryColor : (bridge->isLink() ? sLinkColor : sDefaultColor));
	params.font_highlight_color = (bridge->isLibraryItem() ? sLibraryColor : (bridge->isLink() ? sLinkColor : sDefaultHighlightColor));
	
	return LLUICtrlFactory::create<LLFolderViewItem>(params);
}

LLFolderViewItem* LLInventoryPanel::buildNewViews(const LLUUID& id)
{
 	LLInventoryObject const* objectp = gInventory.getObject(id);
	
	if (!objectp) return NULL;

	LLFolderViewItem* folder_view_item = getItemByID(id);

 		const LLUUID &parent_id = objectp->getParentUUID();
	LLFolderViewFolder* parent_folder = (LLFolderViewFolder*)getItemByID(parent_id);
  		
 	if (!folder_view_item && parent_folder)
  		{
  			if (objectp->getType() <= LLAssetType::AT_NONE ||
  				objectp->getType() >= LLAssetType::AT_COUNT)
  			{
  				LL_WARNS() << "LLInventoryPanel::buildNewViews called with invalid objectp->mType : "
  						<< ((S32) objectp->getType()) << " name " << objectp->getName() << " UUID " << objectp->getUUID()
  						<< LL_ENDL;
  				return NULL;
  			}
  		
  			if ((objectp->getType() == LLAssetType::AT_CATEGORY) &&
  				(objectp->getActualType() != LLAssetType::AT_LINK_FOLDER))
  			{
  				LLInvFVBridge* new_listener = mInvFVBridgeBuilder->createBridge(objectp->getType(),
  																				objectp->getType(),
  																				LLInventoryType::IT_CATEGORY,
  																				this,
																			&mInventoryViewModel,
  																				mFolderRoot.get(),
  																				objectp->getUUID());
  				if (new_listener)
  				{
				folder_view_item = createFolderViewFolder(new_listener);
  				}
  			}
  			else
  			{
  				// Build new view for item.
  				LLInventoryItem* item = (LLInventoryItem*)objectp;
  				LLInvFVBridge* new_listener = mInvFVBridgeBuilder->createBridge(item->getType(),
  																				item->getActualType(),
  																				item->getInventoryType(),
  																				this,
																			&mInventoryViewModel,
  																				mFolderRoot.get(),
  																				item->getUUID(),
  																				item->getFlags());
 
  				if (new_listener)
  				{
				folder_view_item = createFolderViewItem(new_listener);
  				}
  			}
 
  	    if (folder_view_item)
  			{
            llassert(parent_folder != NULL);
            folder_view_item->addToFolder(parent_folder);
			addItemID(id, folder_view_item);
		}
	}

	// If this is a folder, add the children of the folder and recursively add any 
	// child folders.
	if (folder_view_item && objectp->getType() == LLAssetType::AT_CATEGORY)
	{
		LLViewerInventoryCategory::cat_array_t* categories;
		LLViewerInventoryItem::item_array_t* items;
		mInventory->lockDirectDescendentArrays(id, categories, items);
		
		if(categories)
		{
			for (LLViewerInventoryCategory::cat_array_t::const_iterator cat_iter = categories->begin();
				 cat_iter != categories->end();
				 ++cat_iter)
			{
				const LLViewerInventoryCategory* cat = (*cat_iter);
				buildNewViews(cat->getUUID());
			}
		}
		
		if(items)
		{
			for (LLViewerInventoryItem::item_array_t::const_iterator item_iter = items->begin();
				 item_iter != items->end();
				 ++item_iter)
			{
				const LLViewerInventoryItem* item = (*item_iter);
				buildNewViews(item->getUUID());
			}
		}
		mInventory->unlockDirectDescendentArrays(id);
	}
	
	return folder_view_item;
}

// bit of a hack to make sure the inventory is open.
void LLInventoryPanel::openStartFolderOrMyInventory()
{
	// Find My Inventory folder and open it up by name
	for (LLView *child = mFolderRoot.get()->getFirstChild(); child; child = mFolderRoot.get()->findNextSibling(child))
	{
		LLFolderViewFolder *fchild = dynamic_cast<LLFolderViewFolder*>(child);
		if (fchild
			&& fchild->getViewModelItem()
			&& fchild->getViewModelItem()->getName() == "My Inventory")
		{
			fchild->setOpen(TRUE);
			break;
		}
	}
}

void LLInventoryPanel::onItemsCompletion()
{
	if (mFolderRoot.get()) mFolderRoot.get()->updateMenu();
}

void LLInventoryPanel::openSelected()
{
	LLFolderViewItem* folder_item = mFolderRoot.get()->getCurSelectedItem();
	if(!folder_item) return;
	LLInvFVBridge* bridge = (LLInvFVBridge*)folder_item->getViewModelItem();
	if(!bridge) return;
	bridge->openItem();
}

void LLInventoryPanel::unSelectAll()	
{ 
	mFolderRoot.get()->setSelection(NULL, FALSE, FALSE);
}


BOOL LLInventoryPanel::handleHover(S32 x, S32 y, MASK mask)
{
	BOOL handled = LLView::handleHover(x, y, mask);
	if(handled)
	{
		ECursorType cursor = getWindow()->getCursor();
		if (LLInventoryModelBackgroundFetch::instance().folderFetchActive() && cursor == UI_CURSOR_ARROW)
		{
			// replace arrow cursor with arrow and hourglass cursor
			getWindow()->setCursor(UI_CURSOR_WORKING);
		}
	}
	else
	{
		getWindow()->setCursor(UI_CURSOR_ARROW);
	}
	return TRUE;
}

BOOL LLInventoryPanel::handleDragAndDrop(S32 x, S32 y, MASK mask, BOOL drop,
								   EDragAndDropType cargo_type,
								   void* cargo_data,
								   EAcceptance* accept,
								   std::string& tooltip_msg)
{
	BOOL handled = FALSE;

	if (mAcceptsDragAndDrop)
	{
		handled = LLPanel::handleDragAndDrop(x, y, mask, drop, cargo_type, cargo_data, accept, tooltip_msg);

		// If folder view is empty the (x, y) point won't be in its rect
		// so the handler must be called explicitly.
		// but only if was not handled before. See EXT-6746.
		if (!handled && !mFolderRoot.get()->hasVisibleChildren())
		{
			handled = mFolderRoot.get()->handleDragAndDrop(x, y, mask, drop, cargo_type, cargo_data, accept, tooltip_msg);
		}

		if (handled)
		{
			mFolderRoot.get()->setDragAndDropThisFrame();
		}
	}

	return handled;
}

void LLInventoryPanel::onFocusLost()
{
	// inventory no longer handles cut/copy/paste/delete
	if (LLEditMenuHandler::gEditMenuHandler == mFolderRoot.get())
	{
		LLEditMenuHandler::gEditMenuHandler = NULL;
	}

	LLPanel::onFocusLost();
}

void LLInventoryPanel::onFocusReceived()
{
	// inventory now handles cut/copy/paste/delete
	LLEditMenuHandler::gEditMenuHandler = mFolderRoot.get();

	LLPanel::onFocusReceived();
}

bool LLInventoryPanel::addBadge(LLBadge * badge)
{
	bool badge_added = false;

	if (acceptsBadge())
	{
		badge_added = badge->addToView(mFolderRoot.get());
	}

	return badge_added;
}

void LLInventoryPanel::openAllFolders()
{
	mFolderRoot.get()->setOpenArrangeRecursively(TRUE, LLFolderViewFolder::RECURSE_DOWN);
	mFolderRoot.get()->arrangeAll();
}

void LLInventoryPanel::setSelection(const LLUUID& obj_id, BOOL take_keyboard_focus)
{
	// Don't select objects in COF (e.g. to prevent refocus when items are worn).
	const LLInventoryObject *obj = gInventory.getObject(obj_id);
	if (obj && obj->getParentUUID() == LLAppearanceMgr::instance().getCOF())
	{
		return;
	}
	setSelectionByID(obj_id, take_keyboard_focus);
}

void LLInventoryPanel::setSelectCallback(const boost::function<void (const std::deque<LLFolderViewItem*>& items, BOOL user_action)>& cb) 
{ 
	if (mFolderRoot.get())
	{
		mFolderRoot.get()->setSelectCallback(cb);
	}
}

void LLInventoryPanel::clearSelection()
{
	mSelectThisID.setNull();
}

void LLInventoryPanel::onSelectionChange(const std::deque<LLFolderViewItem*>& items, BOOL user_action)
{
	// Schedule updating the folder view context menu when all selected items become complete (STORM-373).
	mCompletionObserver->reset();
	for (std::deque<LLFolderViewItem*>::const_iterator it = items.begin(); it != items.end(); ++it)
	{
		LLUUID id = static_cast<LLFolderViewModelItemInventory*>((*it)->getViewModelItem())->getUUID();
		LLViewerInventoryItem* inv_item = mInventory->getItem(id);

		if (inv_item && !inv_item->isFinished())
		{
			mCompletionObserver->watchItem(id);
		}
	}

	LLFolderView* fv = mFolderRoot.get();
	if (fv->needsAutoRename()) // auto-selecting a new user-created asset and preparing to rename
	{
		fv->setNeedsAutoRename(FALSE);
		if (items.size()) // new asset is visible and selected
		{
			fv->startRenamingSelectedItem();
		}
	}
}

void LLInventoryPanel::doCreate(const LLSD& userdata)
{
	reset_inventory_filter();
	menu_create_inventory_item(this, LLFolderBridge::sSelf.get(), userdata);
}

bool LLInventoryPanel::beginIMSession()
{
	std::set<LLFolderViewItem*> selected_items =   mFolderRoot.get()->getSelectionList();

	std::string name;

<<<<<<< HEAD
	std::vector<LLUUID> members;
	EInstantMessage type = IM_SESSION_CONFERENCE_START;
=======
//	LLDynamicArray<LLUUID> members;
//	EInstantMessage type = IM_SESSION_CONFERENCE_START;
// [RLVa:KB] - Checked: 2011-04-11 (RLVa-1.3.0h) | Added: RLVa-1.3.0h
	uuid_vec_t members;
// [/RLVa:KB]

// [RLVa:KB] - Checked: 2013-05-08 (RLVa-1.4.9)
	bool fRlvCanStartIM = true;
// [/RLVa:KB]
>>>>>>> 78d60025

	std::set<LLFolderViewItem*>::const_iterator iter;
	for (iter = selected_items.begin(); iter != selected_items.end(); iter++)
	{

		LLFolderViewItem* folder_item = (*iter);
			
		if(folder_item) 
		{
			LLFolderViewModelItemInventory* fve_listener = static_cast<LLFolderViewModelItemInventory*>(folder_item->getViewModelItem());
			if (fve_listener && (fve_listener->getInventoryType() == LLInventoryType::IT_CATEGORY))
			{

				LLFolderBridge* bridge = (LLFolderBridge*)folder_item->getViewModelItem();
				if(!bridge) return true;
				LLViewerInventoryCategory* cat = bridge->getCategory();
				if(!cat) return true;
				name = cat->getName();
				LLUniqueBuddyCollector is_buddy;
				LLInventoryModel::cat_array_t cat_array;
				LLInventoryModel::item_array_t item_array;
				gInventory.collectDescendentsIf(bridge->getUUID(),
												cat_array,
												item_array,
												LLInventoryModel::EXCLUDE_TRASH,
												is_buddy);
				S32 count = item_array.size();
				if(count > 0)
				{
					//*TODO by what to replace that?
					//LLFloaterReg::showInstance("communicate");

					// create the session
					LLAvatarTracker& at = LLAvatarTracker::instance();
					LLUUID id;
					for(S32 i = 0; i < count; ++i)
					{
<<<<<<< HEAD
						id = item_array.at(i)->getCreatorUUID();
						if(at.isBuddyOnline(id))
						{
=======
						id = item_array.get(i)->getCreatorUUID();
// [RLVa:KB] - Checked: 2013-05-08 (RLVa-1.4.9)
						if ( (at.isBuddyOnline(id)) && (members.end() == std::find(members.begin(), members.end(), id)) )
						{
							fRlvCanStartIM &= RlvActions::canStartIM(id);
>>>>>>> 78d60025
							members.push_back(id);
						}
// [/RLVa:KB]
//						if(at.isBuddyOnline(id))
//						{
//							members.put(id);
//						}
					}
				}
			}
			else
			{
				LLInvFVBridge* listenerp = (LLInvFVBridge*)folder_item->getViewModelItem();

				if (listenerp->getInventoryType() == LLInventoryType::IT_CALLINGCARD)
				{
					LLInventoryItem* inv_item = gInventory.getItem(listenerp->getUUID());

					if (inv_item)
					{
						LLAvatarTracker& at = LLAvatarTracker::instance();
						LLUUID id = inv_item->getCreatorUUID();

// [RLVa:KB] - Checked: 2013-05-08 (RLVa-1.4.9)
						if ( (at.isBuddyOnline(id)) && (members.end() == std::find(members.begin(), members.end(), id)) )
						{
<<<<<<< HEAD
=======
							fRlvCanStartIM &= RlvActions::canStartIM(id);
>>>>>>> 78d60025
							members.push_back(id);
						}
// [/RLVa:KB]
//						if(at.isBuddyOnline(id))
//						{
//							members.put(id);
//						}
					}
				} //if IT_CALLINGCARD
			} //if !IT_CATEGORY
		}
	} //for selected_items	

	// the session_id is randomly generated UUID which will be replaced later
	// with a server side generated number

// [RLVa:KB] - Checked: 2013-05-08 (RLVa-1.4.9)
	if (!fRlvCanStartIM)
	{
		make_ui_sound("UISndInvalidOp");
		RlvUtil::notifyBlocked(RLV_STRING_BLOCKED_STARTCONF);
		return true;
	}
// [/RLVa:KB]

	if (name.empty())
	{
		name = LLTrans::getString("conference-title");
	}

// [RLVa:KB] - Checked: 2011-04-11 (RLVa-1.3.0h) | Added: RLVa-1.3.0h
	if (!members.empty())
	{
		if (members.size() > 1)
			LLAvatarActions::startConference(members);
		else
			LLAvatarActions::startIM(members[0]);
	}
// [/RLVa:KB]
//	LLUUID session_id = gIMMgr->addSession(name, type, members[0], members);
//	if (session_id != LLUUID::null)
//	{
//		LLFloaterIMContainer::getInstance()->showConversation(session_id);
//	}
		
	return true;
}

bool LLInventoryPanel::attachObject(const LLSD& userdata)
{
	// Copy selected item UUIDs to a vector.
	std::set<LLFolderViewItem*> selected_items = mFolderRoot.get()->getSelectionList();
	uuid_vec_t items;
	for (std::set<LLFolderViewItem*>::const_iterator set_iter = selected_items.begin();
		 set_iter != selected_items.end(); 
		 ++set_iter)
	{
		items.push_back(static_cast<LLFolderViewModelItemInventory*>((*set_iter)->getViewModelItem())->getUUID());
	}

	// Attach selected items.
	LLViewerAttachMenu::attachObjects(items, userdata.asString());

	gFocusMgr.setKeyboardFocus(NULL);

	return true;
}

BOOL LLInventoryPanel::getSinceLogoff()
{
	return getFilter().isSinceLogoff();
}

// DEBUG ONLY
// static 
void LLInventoryPanel::dumpSelectionInformation(void* user_data)
{
	LLInventoryPanel* iv = (LLInventoryPanel*)user_data;
	iv->mFolderRoot.get()->dumpSelectionInformation();
}

BOOL is_inventorysp_active()
{
	LLSidepanelInventory *sidepanel_inventory =	LLFloaterSidePanelContainer::getPanel<LLSidepanelInventory>("inventory");
	if (!sidepanel_inventory || !sidepanel_inventory->isInVisibleChain()) return FALSE;
	return sidepanel_inventory->isMainInventoryPanelActive();
}

// static
LLInventoryPanel* LLInventoryPanel::getActiveInventoryPanel(BOOL auto_open)
{
	S32 z_min = S32_MAX;
	LLInventoryPanel* res = NULL;
	LLFloater* active_inv_floaterp = NULL;

	LLFloater* floater_inventory = LLFloaterReg::getInstance("inventory");
	if (!floater_inventory)
	{
		LL_WARNS() << "Could not find My Inventory floater" << LL_ENDL;
		return FALSE;
	}

	LLSidepanelInventory *inventory_panel =	LLFloaterSidePanelContainer::getPanel<LLSidepanelInventory>("inventory");

	// Iterate through the inventory floaters and return whichever is on top.
	LLFloaterReg::const_instance_list_t& inst_list = LLFloaterReg::getFloaterList("inventory");
	for (LLFloaterReg::const_instance_list_t::const_iterator iter = inst_list.begin(); iter != inst_list.end(); ++iter)
	{
		LLFloaterSidePanelContainer* inventory_floater = dynamic_cast<LLFloaterSidePanelContainer*>(*iter);
		inventory_panel = inventory_floater->findChild<LLSidepanelInventory>("main_panel");

		if (inventory_floater && inventory_panel && inventory_floater->getVisible())
		{
			S32 z_order = gFloaterView->getZOrder(inventory_floater);
			if (z_order < z_min)
			{
				res = inventory_panel->getActivePanel();
				z_min = z_order;
				active_inv_floaterp = inventory_floater;
			}
		}
	}

	if (res)
	{
		// Make sure the floater is not minimized (STORM-438).
		if (active_inv_floaterp && active_inv_floaterp->isMinimized())
		{
			active_inv_floaterp->setMinimized(FALSE);
		}
	}	
//	else if (auto_open)
// [RLVa:KB] - Checked: 2012-05-15 (RLVa-1.4.6)
	else if ( (auto_open) && (LLFloaterReg::canShowInstance(floater_inventory->getInstanceName())) )
	{
// [/RLVa:KB]
		floater_inventory->openFloater();

		res = inventory_panel->getActivePanel();
	}

	return res;
}

//static
void LLInventoryPanel::openInventoryPanelAndSetSelection(BOOL auto_open, const LLUUID& obj_id)
{
	LLInventoryPanel *active_panel = LLInventoryPanel::getActiveInventoryPanel(auto_open);

	if (active_panel)
	{
		LL_DEBUGS("Messaging") << "Highlighting" << obj_id  << LL_ENDL;
		
		LLViewerInventoryItem * item = gInventory.getItem(obj_id);
		LLViewerInventoryCategory * cat = gInventory.getCategory(obj_id);
		
		bool in_inbox = false;
		
		LLViewerInventoryCategory * parent_cat = NULL;
		
		if (item)
		{
			parent_cat = gInventory.getCategory(item->getParentUUID());
		}
		else if (cat)
		{
			parent_cat = gInventory.getCategory(cat->getParentUUID());
		}
		
		if (parent_cat)
		{
			in_inbox = (LLFolderType::FT_INBOX == parent_cat->getPreferredType());
		}
		
		if (in_inbox)
		{
			LLSidepanelInventory * sidepanel_inventory =	LLFloaterSidePanelContainer::getPanel<LLSidepanelInventory>("inventory");
			LLInventoryPanel * inventory_panel = NULL;
			
			if (in_inbox)
			{
				sidepanel_inventory->openInbox();
				inventory_panel = sidepanel_inventory->getInboxPanel();
			}

			if (inventory_panel)
			{
				inventory_panel->setSelection(obj_id, TAKE_FOCUS_YES);
			}
		}
		else
		{
			active_panel->setSelection(obj_id, TAKE_FOCUS_YES);
		}
	}
}

void LLInventoryPanel::addHideFolderType(LLFolderType::EType folder_type)
{
	getFilter().setFilterCategoryTypes(getFilter().getFilterCategoryTypes() & ~(1ULL << folder_type));
}

BOOL LLInventoryPanel::getIsHiddenFolderType(LLFolderType::EType folder_type) const
{
	return !(getFilter().getFilterCategoryTypes() & (1ULL << folder_type));
}

void LLInventoryPanel::addItemID( const LLUUID& id, LLFolderViewItem*   itemp )
{
	mItemMap[id] = itemp;
}

void LLInventoryPanel::removeItemID(const LLUUID& id)
{
	LLInventoryModel::cat_array_t categories;
	LLInventoryModel::item_array_t items;
	gInventory.collectDescendents(id, categories, items, TRUE);

	mItemMap.erase(id);

	for (LLInventoryModel::cat_array_t::iterator it = categories.begin(),    end_it = categories.end();
		it != end_it;
		++it)
	{
		mItemMap.erase((*it)->getUUID());
}

	for (LLInventoryModel::item_array_t::iterator it = items.begin(),   end_it  = items.end();
		it != end_it;
		++it)
	{
		mItemMap.erase((*it)->getUUID());
	}
}

LLTrace::BlockTimerStatHandle FTM_GET_ITEM_BY_ID("Get FolderViewItem by ID");
LLFolderViewItem* LLInventoryPanel::getItemByID(const LLUUID& id)
{
	LL_RECORD_BLOCK_TIME(FTM_GET_ITEM_BY_ID);

	std::map<LLUUID, LLFolderViewItem*>::iterator map_it;
	map_it = mItemMap.find(id);
	if (map_it != mItemMap.end())
	{
		return map_it->second;
	}

	return NULL;
}

LLFolderViewFolder* LLInventoryPanel::getFolderByID(const LLUUID& id)
{
	LLFolderViewItem* item = getItemByID(id);
	return dynamic_cast<LLFolderViewFolder*>(item);
}


void LLInventoryPanel::setSelectionByID( const LLUUID& obj_id, BOOL    take_keyboard_focus )
{
	LLFolderViewItem* itemp = getItemByID(obj_id);
	if(itemp && itemp->getViewModelItem())
	{
		itemp->arrangeAndSet(TRUE, take_keyboard_focus);
		mSelectThisID.setNull();
		return;
	}
	else
	{
		// save the desired item to be selected later (if/when ready)
		mSelectThisID = obj_id;
	}
}

void LLInventoryPanel::updateSelection()
{
	if (mSelectThisID.notNull())
	{
		setSelectionByID(mSelectThisID, false);
	}
}

void LLInventoryPanel::doToSelected(const LLSD& userdata)
{
	LLInventoryAction::doToSelected(mInventory, mFolderRoot.get(), userdata.asString());

	return;
}

BOOL LLInventoryPanel::handleKeyHere( KEY key, MASK mask )
{
	BOOL handled = FALSE;
	switch (key)
	{
	case KEY_RETURN:
		// Open selected items if enter key hit on the inventory panel
		if (mask == MASK_NONE)
		{
			LLInventoryAction::doToSelected(mInventory, mFolderRoot.get(), "open");
			handled = TRUE;
		}
		break;
	case KEY_DELETE:
	case KEY_BACKSPACE:
		// Delete selected items if delete or backspace key hit on the inventory panel
		// Note: on Mac laptop keyboards, backspace and delete are one and the same
		if (isSelectionRemovable() && (mask == MASK_NONE))
		{
			LLInventoryAction::doToSelected(mInventory, mFolderRoot.get(), "delete");
			handled = TRUE;
		}
		break;
	}
	return handled;
}

bool LLInventoryPanel::isSelectionRemovable()
{
	bool can_delete = false;
	if (mFolderRoot.get())
	{
		std::set<LLFolderViewItem*> selection_set = mFolderRoot.get()->getSelectionList();
		if (!selection_set.empty()) 
		{
			can_delete = true;
			for (std::set<LLFolderViewItem*>::iterator iter = selection_set.begin();
				 iter != selection_set.end();
				 ++iter)
			{
				LLFolderViewItem *item = *iter;
				const LLFolderViewModelItemInventory *listener = static_cast<const LLFolderViewModelItemInventory*>(item->getViewModelItem());
				if (!listener)
				{
					can_delete = false;
				}
				else
				{
					can_delete &= listener->isItemRemovable() && !listener->isItemInTrash();
				}
			}
		}
	}
	return can_delete;
}

/************************************************************************/
/* Recent Inventory Panel related class                                 */
/************************************************************************/
class LLInventoryRecentItemsPanel;
static LLDefaultChildRegistry::Register<LLInventoryRecentItemsPanel> t_recent_inventory_panel("recent_inventory_panel");

static const LLRecentInventoryBridgeBuilder RECENT_ITEMS_BUILDER;
class LLInventoryRecentItemsPanel : public LLInventoryPanel
{
public:
	struct Params :	public LLInitParam::Block<Params, LLInventoryPanel::Params>
	{};

	void initFromParams(const Params& p)
	{
		LLInventoryPanel::initFromParams(p);
		// turn on inbox for recent items
		getFilter().setFilterCategoryTypes(getFilter().getFilterCategoryTypes() | (1ULL << LLFolderType::FT_INBOX));
	}

protected:
	LLInventoryRecentItemsPanel (const Params&);
	friend class LLUICtrlFactory;
};

LLInventoryRecentItemsPanel::LLInventoryRecentItemsPanel( const Params& params)
: LLInventoryPanel(params)
{
	// replace bridge builder to have necessary View bridges.
	mInvFVBridgeBuilder = &RECENT_ITEMS_BUILDER;
}

namespace LLInitParam
{
	void TypeValues<LLFolderType::EType>::declareValues()
	{
		declare(LLFolderType::lookup(LLFolderType::FT_TEXTURE)          , LLFolderType::FT_TEXTURE);
		declare(LLFolderType::lookup(LLFolderType::FT_SOUND)            , LLFolderType::FT_SOUND);
		declare(LLFolderType::lookup(LLFolderType::FT_CALLINGCARD)      , LLFolderType::FT_CALLINGCARD);
		declare(LLFolderType::lookup(LLFolderType::FT_LANDMARK)         , LLFolderType::FT_LANDMARK);
		declare(LLFolderType::lookup(LLFolderType::FT_CLOTHING)         , LLFolderType::FT_CLOTHING);
		declare(LLFolderType::lookup(LLFolderType::FT_OBJECT)           , LLFolderType::FT_OBJECT);
		declare(LLFolderType::lookup(LLFolderType::FT_NOTECARD)         , LLFolderType::FT_NOTECARD);
		declare(LLFolderType::lookup(LLFolderType::FT_ROOT_INVENTORY)   , LLFolderType::FT_ROOT_INVENTORY);
		declare(LLFolderType::lookup(LLFolderType::FT_LSL_TEXT)         , LLFolderType::FT_LSL_TEXT);
		declare(LLFolderType::lookup(LLFolderType::FT_BODYPART)         , LLFolderType::FT_BODYPART);
		declare(LLFolderType::lookup(LLFolderType::FT_TRASH)            , LLFolderType::FT_TRASH);
		declare(LLFolderType::lookup(LLFolderType::FT_SNAPSHOT_CATEGORY), LLFolderType::FT_SNAPSHOT_CATEGORY);
		declare(LLFolderType::lookup(LLFolderType::FT_LOST_AND_FOUND)   , LLFolderType::FT_LOST_AND_FOUND);
		declare(LLFolderType::lookup(LLFolderType::FT_ANIMATION)        , LLFolderType::FT_ANIMATION);
		declare(LLFolderType::lookup(LLFolderType::FT_GESTURE)          , LLFolderType::FT_GESTURE);
		declare(LLFolderType::lookup(LLFolderType::FT_FAVORITE)         , LLFolderType::FT_FAVORITE);
		declare(LLFolderType::lookup(LLFolderType::FT_ENSEMBLE_START)   , LLFolderType::FT_ENSEMBLE_START);
		declare(LLFolderType::lookup(LLFolderType::FT_ENSEMBLE_END)     , LLFolderType::FT_ENSEMBLE_END);
		declare(LLFolderType::lookup(LLFolderType::FT_CURRENT_OUTFIT)   , LLFolderType::FT_CURRENT_OUTFIT);
		declare(LLFolderType::lookup(LLFolderType::FT_OUTFIT)           , LLFolderType::FT_OUTFIT);
		declare(LLFolderType::lookup(LLFolderType::FT_MY_OUTFITS)       , LLFolderType::FT_MY_OUTFITS);
		declare(LLFolderType::lookup(LLFolderType::FT_MESH )            , LLFolderType::FT_MESH );
		declare(LLFolderType::lookup(LLFolderType::FT_INBOX)            , LLFolderType::FT_INBOX);
		declare(LLFolderType::lookup(LLFolderType::FT_OUTBOX)           , LLFolderType::FT_OUTBOX);
		declare(LLFolderType::lookup(LLFolderType::FT_BASIC_ROOT)       , LLFolderType::FT_BASIC_ROOT);
	}
}<|MERGE_RESOLUTION|>--- conflicted
+++ resolved
@@ -1053,20 +1053,12 @@
 
 	std::string name;
 
-<<<<<<< HEAD
 	std::vector<LLUUID> members;
-	EInstantMessage type = IM_SESSION_CONFERENCE_START;
-=======
-//	LLDynamicArray<LLUUID> members;
 //	EInstantMessage type = IM_SESSION_CONFERENCE_START;
-// [RLVa:KB] - Checked: 2011-04-11 (RLVa-1.3.0h) | Added: RLVa-1.3.0h
-	uuid_vec_t members;
-// [/RLVa:KB]
 
 // [RLVa:KB] - Checked: 2013-05-08 (RLVa-1.4.9)
 	bool fRlvCanStartIM = true;
 // [/RLVa:KB]
->>>>>>> 78d60025
 
 	std::set<LLFolderViewItem*>::const_iterator iter;
 	for (iter = selected_items.begin(); iter != selected_items.end(); iter++)
@@ -1104,23 +1096,17 @@
 					LLUUID id;
 					for(S32 i = 0; i < count; ++i)
 					{
-<<<<<<< HEAD
 						id = item_array.at(i)->getCreatorUUID();
-						if(at.isBuddyOnline(id))
-						{
-=======
-						id = item_array.get(i)->getCreatorUUID();
 // [RLVa:KB] - Checked: 2013-05-08 (RLVa-1.4.9)
 						if ( (at.isBuddyOnline(id)) && (members.end() == std::find(members.begin(), members.end(), id)) )
 						{
 							fRlvCanStartIM &= RlvActions::canStartIM(id);
->>>>>>> 78d60025
 							members.push_back(id);
 						}
 // [/RLVa:KB]
 //						if(at.isBuddyOnline(id))
 //						{
-//							members.put(id);
+//							members.push_back(id);
 //						}
 					}
 				}
@@ -1141,16 +1127,13 @@
 // [RLVa:KB] - Checked: 2013-05-08 (RLVa-1.4.9)
 						if ( (at.isBuddyOnline(id)) && (members.end() == std::find(members.begin(), members.end(), id)) )
 						{
-<<<<<<< HEAD
-=======
 							fRlvCanStartIM &= RlvActions::canStartIM(id);
->>>>>>> 78d60025
 							members.push_back(id);
 						}
 // [/RLVa:KB]
 //						if(at.isBuddyOnline(id))
 //						{
-//							members.put(id);
+//							members.push_back(id);
 //						}
 					}
 				} //if IT_CALLINGCARD
