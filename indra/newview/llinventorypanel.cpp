/* 
 * @file llinventorypanel.cpp
 * @brief Implementation of the inventory panel and associated stuff.
 *
 * $LicenseInfo:firstyear=2001&license=viewerlgpl$
 * Second Life Viewer Source Code
 * Copyright (C) 2010, Linden Research, Inc.
 * 
 * This library is free software; you can redistribute it and/or
 * modify it under the terms of the GNU Lesser General Public
 * License as published by the Free Software Foundation;
 * version 2.1 of the License only.
 * 
 * This library is distributed in the hope that it will be useful,
 * but WITHOUT ANY WARRANTY; without even the implied warranty of
 * MERCHANTABILITY or FITNESS FOR A PARTICULAR PURPOSE.  See the GNU
 * Lesser General Public License for more details.
 * 
 * You should have received a copy of the GNU Lesser General Public
 * License along with this library; if not, write to the Free Software
 * Foundation, Inc., 51 Franklin Street, Fifth Floor, Boston, MA  02110-1301  USA
 * 
 * Linden Research, Inc., 945 Battery Street, San Francisco, CA  94111  USA
 * $/LicenseInfo$
 */

#include "llviewerprecompiledheaders.h"
#include "llinventorypanel.h"

#include <utility> // for std::pair<>

#include "llagent.h"
#include "llagentwearables.h"
#include "llappearancemgr.h"
#include "llavataractions.h"
#include "llclipboard.h"
#include "llfloaterinventory.h"
#include "llfloaterreg.h"
#include "llfloatersidepanelcontainer.h"
#include "llfolderview.h"
#include "llfolderviewitem.h"
#include "llfloaterimcontainer.h"
#include "llimview.h"
#include "llinventorybridge.h"
#include "llinventoryfunctions.h"
#include "llinventorymodelbackgroundfetch.h"
#include "llpreview.h"
#include "llsidepanelinventory.h"
#include "lltrans.h"
#include "llviewerattachmenu.h"
#include "llviewerfoldertype.h"
#include "llvoavatarself.h"
// [RLVa:KB] - Checked: 2013-05-08 (RLVa-1.4.9)
#include "rlvactions.h"
#include "rlvcommon.h"
// [/RLVa:KB]

static LLDefaultChildRegistry::Register<LLInventoryPanel> r("inventory_panel");

const std::string LLInventoryPanel::DEFAULT_SORT_ORDER = std::string("InventorySortOrder");
const std::string LLInventoryPanel::RECENTITEMS_SORT_ORDER = std::string("RecentItemsSortOrder");
const std::string LLInventoryPanel::INHERIT_SORT_ORDER = std::string("");
//<ND> const makes GCC >= 4.6 and Clang very angry about not user defined default ctor.
//static const LLInventoryFolderViewModelBuilder INVENTORY_BRIDGE_BUILDER;
static LLInventoryFolderViewModelBuilder INVENTORY_BRIDGE_BUILDER;
// </ND>
// statics 
bool LLInventoryPanel::sColorSetInitialized = false;
LLUIColor LLInventoryPanel::sDefaultColor;
LLUIColor LLInventoryPanel::sDefaultHighlightColor;
LLUIColor LLInventoryPanel::sLibraryColor;
LLUIColor LLInventoryPanel::sLinkColor;

const LLColor4U DEFAULT_WHITE(255, 255, 255);

//~~~~~~~~~~~~~~~~~~~~~~~~~~~~~~~~~~~~~~~~~~~~~~~~~~~~~~~~~~~~~~~~~~~~~~~~~~~~~
// Class LLInventoryPanelObserver
//
// Bridge to support knowing when the inventory has changed.
//~~~~~~~~~~~~~~~~~~~~~~~~~~~~~~~~~~~~~~~~~~~~~~~~~~~~~~~~~~~~~~~~~~~~~~~~~~~~~

class LLInventoryPanelObserver : public LLInventoryObserver
{
public:
	LLInventoryPanelObserver(LLInventoryPanel* ip) : mIP(ip) {}
	virtual ~LLInventoryPanelObserver() {}
	virtual void changed(U32 mask) 
	{
		mIP->modelChanged(mask);
	}
protected:
	LLInventoryPanel* mIP;
};

//~~~~~~~~~~~~~~~~~~~~~~~~~~~~~~~~~~~~~~~~~~~~~~~~~~~~~~~~~~~~~~~~~~~~~~~~~~~~~
// Class LLInvPanelComplObserver
//
// Calls specified callback when all specified items become complete.
//
// Usage:
// observer = new LLInvPanelComplObserver(boost::bind(onComplete));
// inventory->addObserver(observer);
// observer->reset(); // (optional)
// observer->watchItem(incomplete_item1_id);
// observer->watchItem(incomplete_item2_id);
//~~~~~~~~~~~~~~~~~~~~~~~~~~~~~~~~~~~~~~~~~~~~~~~~~~~~~~~~~~~~~~~~~~~~~~~~~~~~~

class LLInvPanelComplObserver : public LLInventoryCompletionObserver
{
public:
	typedef boost::function<void()> callback_t;

	LLInvPanelComplObserver(callback_t cb)
	:	mCallback(cb)
	{
	}

	void reset();

private:
	/*virtual*/ void done();

	/// Called when all the items are complete.
	callback_t	mCallback;
};

void LLInvPanelComplObserver::reset()
{
	mIncomplete.clear();
	mComplete.clear();
}

void LLInvPanelComplObserver::done()
{
	mCallback();
}

//~~~~~~~~~~~~~~~~~~~~~~~~~~~~~~~~~~~~~~~~~~~~~~~~~~~~~~~~~~~~~~~~~~~~~~~~~~~~~
// Class LLInventoryPanel
//~~~~~~~~~~~~~~~~~~~~~~~~~~~~~~~~~~~~~~~~~~~~~~~~~~~~~~~~~~~~~~~~~~~~~~~~~~~~~

LLInventoryPanel::LLInventoryPanel(const LLInventoryPanel::Params& p) :	
	LLPanel(p),
	mInventoryObserver(NULL),
	mCompletionObserver(NULL),
	mScroller(NULL),
	mSortOrderSetting(p.sort_order_setting),
	mInventory(p.inventory),
	mAcceptsDragAndDrop(p.accepts_drag_and_drop),
	mAllowMultiSelect(p.allow_multi_select),
	mShowItemLinkOverlays(p.show_item_link_overlays),
	mShowEmptyMessage(p.show_empty_message),
	mViewsInitialized(false),
	mInvFVBridgeBuilder(NULL)
{
	mInvFVBridgeBuilder = &INVENTORY_BRIDGE_BUILDER;

	if (!sColorSetInitialized)
	{
		// <FS:Ansariel> Make inventory selection color independent from menu color
		//sDefaultColor = LLUIColorTable::instance().getColor("MenuItemEnabledColor", DEFAULT_WHITE);
		//sDefaultHighlightColor = LLUIColorTable::instance().getColor("MenuItemHighlightFgColor", DEFAULT_WHITE);
		sDefaultColor = LLUIColorTable::instance().getColor("InventoryItemEnabledColor", DEFAULT_WHITE);
		sDefaultHighlightColor = LLUIColorTable::instance().getColor("InventoryItemHighlightFgColor", DEFAULT_WHITE);
		// </FS:Ansariel> Make inventory selection color independent from menu color
		sLibraryColor = LLUIColorTable::instance().getColor("InventoryItemLibraryColor", DEFAULT_WHITE);
		sLinkColor = LLUIColorTable::instance().getColor("InventoryItemLinkColor", DEFAULT_WHITE);
		sColorSetInitialized = true;
	}
	
	// context menu callbacks
	mCommitCallbackRegistrar.add("Inventory.DoToSelected", boost::bind(&LLInventoryPanel::doToSelected, this, _2));
	mCommitCallbackRegistrar.add("Inventory.EmptyTrash", boost::bind(&LLInventoryModel::emptyFolderType, &gInventory, "ConfirmEmptyTrash", LLFolderType::FT_TRASH));
	mCommitCallbackRegistrar.add("Inventory.EmptyLostAndFound", boost::bind(&LLInventoryModel::emptyFolderType, &gInventory, "ConfirmEmptyLostAndFound", LLFolderType::FT_LOST_AND_FOUND));
	mCommitCallbackRegistrar.add("Inventory.DoCreate", boost::bind(&LLInventoryPanel::doCreate, this, _2));
	mCommitCallbackRegistrar.add("Inventory.AttachObject", boost::bind(&LLInventoryPanel::attachObject, this, _2));
	mCommitCallbackRegistrar.add("Inventory.BeginIMSession", boost::bind(&LLInventoryPanel::beginIMSession, this));
	mCommitCallbackRegistrar.add("Inventory.Share",  boost::bind(&LLAvatarActions::shareWithAvatars, this));

}

LLFolderView * LLInventoryPanel::createFolderRoot(LLUUID root_id )
{
    LLFolderView::Params p(mParams.folder_view);
    p.name = getName();
    p.title = getLabel();
    p.rect = LLRect(0, 0, getRect().getWidth(), 0);
    p.parent_panel = this;
    p.tool_tip = p.name;
    p.listener = mInvFVBridgeBuilder->createBridge(	LLAssetType::AT_CATEGORY,
																	LLAssetType::AT_CATEGORY,
																	LLInventoryType::IT_CATEGORY,
																	this,
																	&mInventoryViewModel,
																	NULL,
																	root_id);
    p.view_model = &mInventoryViewModel;
    p.use_label_suffix = mParams.use_label_suffix;
    p.allow_multiselect = mAllowMultiSelect;
    p.show_empty_message = mShowEmptyMessage;
    p.show_item_link_overlays = mShowItemLinkOverlays;
    p.root = NULL;
    p.options_menu = "menu_inventory.xml";

	// <FS:Ansariel> Inventory specials
	p.for_inventory = true;

    return LLUICtrlFactory::create<LLFolderView>(p);
}

void LLInventoryPanel::clearFolderRoot()
{
	gIdleCallbacks.deleteFunction(idle, this);
    gIdleCallbacks.deleteFunction(onIdle, this);
    
    if (mInventoryObserver)
    {
        mInventory->removeObserver(mInventoryObserver);
        delete mInventoryObserver;
        mInventoryObserver = NULL;
    }
    if (mCompletionObserver)
    {
        mInventory->removeObserver(mCompletionObserver);
        delete mCompletionObserver;
        mCompletionObserver = NULL;
    }
    
    if (mScroller)
    {
        removeChild(mScroller);
        delete mScroller;
        mScroller = NULL;
    }
}

void LLInventoryPanel::initFromParams(const LLInventoryPanel::Params& params)
{
	// save off copy of params
	mParams = params;
	// Clear up the root view
	// Note: This needs to be done *before* we build the new folder view 
	LLUUID root_id = getRootFolderID();
	if (mFolderRoot.get())
	{
		removeItemID(root_id);
		mFolderRoot.get()->destroyView();
	}

	mCommitCallbackRegistrar.pushScope(); // registered as a widget; need to push callback scope ourselves
	{
		// Determine the root folder in case specified, and
		// build the views starting with that folder.
        LLFolderView* folder_view = createFolderRoot(root_id);
		mFolderRoot = folder_view->getHandle();
	
		addItemID(root_id, mFolderRoot.get());
	}
	mCommitCallbackRegistrar.popScope();
	mFolderRoot.get()->setCallbackRegistrar(&mCommitCallbackRegistrar);
	
	// Scroller
		LLRect scroller_view_rect = getRect();
		scroller_view_rect.translate(-scroller_view_rect.mLeft, -scroller_view_rect.mBottom);
		// <FS:Ansariel> Pull this magic number here so inventory scroll panel
		//               doesn't get cut off on the left side!
		scroller_view_rect.mLeft += 2;
		// </FS:Ansariel>
	LLScrollContainer::Params scroller_params(mParams.scroll());
		scroller_params.rect(scroller_view_rect);
		mScroller = LLUICtrlFactory::create<LLFolderViewScrollContainer>(scroller_params);
		addChild(mScroller);
		mScroller->addChild(mFolderRoot.get());
		mFolderRoot.get()->setScrollContainer(mScroller);
		mFolderRoot.get()->setFollowsAll();
		mFolderRoot.get()->addChild(mFolderRoot.get()->mStatusTextBox);

	// Set up the callbacks from the inventory we're viewing, and then build everything.
	mInventoryObserver = new LLInventoryPanelObserver(this);
	mInventory->addObserver(mInventoryObserver);

	mCompletionObserver = new LLInvPanelComplObserver(boost::bind(&LLInventoryPanel::onItemsCompletion, this));
	mInventory->addObserver(mCompletionObserver);

	// Build view of inventory if we need default full hierarchy and inventory ready,
	// otherwise wait for idle callback.
	if (mInventory->isInventoryUsable() && !mViewsInitialized)
	{
		initializeViews();
	}
	
	gIdleCallbacks.addFunction(onIdle, (void*)this);

	if (mSortOrderSetting != INHERIT_SORT_ORDER)
	{
		setSortOrder(gSavedSettings.getU32(mSortOrderSetting));
	}
	else
	{
		setSortOrder(gSavedSettings.getU32(DEFAULT_SORT_ORDER));
	}

	// hide inbox
	if (!gSavedSettings.getBOOL("InventoryOutboxMakeVisible"))
	{
		// <FS:Ansariel> Optional hiding of Received Items folder aka Inbox
		//getFilter().setFilterCategoryTypes(getFilter().getFilterCategoryTypes() & ~(1ULL << LLFolderType::FT_INBOX));
		getFilter().setFilterCategoryTypes(getFilter().getFilterCategoryTypes() & ~(1ULL << LLFolderType::FT_OUTBOX));
	}

	// <FS:Ansariel> Optional hiding of Received Items folder aka Inbox
	if (!gSavedSettings.getBOOL("FSShowInboxFolder"))
	{
		getFilter().setFilterCategoryTypes(getFilter().getFilterCategoryTypes() & ~(1ULL << LLFolderType::FT_INBOX));
	}
	gSavedSettings.getControl("FSShowInboxFolder")->getSignal()->connect(boost::bind(&LLInventoryPanel::updateShowInboxFolder, this, _2));
	// </FS:Ansariel> Optional hiding of Received Items folder aka Inbox

	// set the filter for the empty folder if the debug setting is on
	if (gSavedSettings.getBOOL("DebugHideEmptySystemFolders"))
	{
		getFilter().setFilterEmptySystemFolders();
	}
	
	// keep track of the clipboard state so that we avoid filtering too much
	mClipboardState = LLClipboard::instance().getGeneration();
	
	// <FS:Ansariel> Optional hiding of empty system folders
	gSavedSettings.getControl("DebugHideEmptySystemFolders")->getSignal()->connect(boost::bind(&LLInventoryPanel::updateHideEmptySystemFolders, this, _2));

	// Initialize base class params.
	LLPanel::initFromParams(mParams);
}

LLInventoryPanel::~LLInventoryPanel()
{
	U32 sort_order = getFolderViewModel()->getSorter().getSortOrder();
    if (mSortOrderSetting != INHERIT_SORT_ORDER)
    {
        gSavedSettings.setU32(mSortOrderSetting, sort_order);
    }
    
    clearFolderRoot();
}

void LLInventoryPanel::draw()
{
	// Select the desired item (in case it wasn't loaded when the selection was requested)
	updateSelection();
	
	LLPanel::draw();
}

const LLInventoryFilter& LLInventoryPanel::getFilter() const
{
	return getFolderViewModel()->getFilter();
}

LLInventoryFilter& LLInventoryPanel::getFilter()
{
	return getFolderViewModel()->getFilter();
}

void LLInventoryPanel::setFilterTypes(U64 types, LLInventoryFilter::EFilterType filter_type)
{
	if (filter_type == LLInventoryFilter::FILTERTYPE_OBJECT)
		getFilter().setFilterObjectTypes(types);
	if (filter_type == LLInventoryFilter::FILTERTYPE_CATEGORY)
		getFilter().setFilterCategoryTypes(types);
}

U32 LLInventoryPanel::getFilterObjectTypes() const 
{ 
	return getFilter().getFilterObjectTypes();
}

U32 LLInventoryPanel::getFilterPermMask() const 
{ 
	return getFilter().getFilterPermissions();
}


void LLInventoryPanel::setFilterPermMask(PermissionMask filter_perm_mask)
{
	getFilter().setFilterPermissions(filter_perm_mask);
}

void LLInventoryPanel::setFilterWearableTypes(U64 types)
{
	getFilter().setFilterWearableTypes(types);
}

void LLInventoryPanel::setFilterSubString(const std::string& string)
{
	getFilter().setFilterSubString(string);
}

// ## Zi: Extended Inventory Search
void LLInventoryPanel::setFilterSubStringTarget(const std::string& target)
{
	getFilter().setFilterSubStringTarget(target);
}

LLInventoryFilter::EFilterSubstringTarget LLInventoryPanel::getFilterSubStringTarget() const
{
	return getFilter().getFilterSubStringTarget();
}
// ## Zi: Extended Inventory Search

const std::string LLInventoryPanel::getFilterSubString() 
{ 
	return getFilter().getFilterSubString();
}


void LLInventoryPanel::setSortOrder(U32 order)
{
    LLInventorySort sorter(order);
	if (order != getFolderViewModel()->getSorter().getSortOrder())
	{
		getFolderViewModel()->setSorter(sorter);
		mFolderRoot.get()->arrangeAll();
		// try to keep selection onscreen, even if it wasn't to start with
		mFolderRoot.get()->scrollToShowSelection();
	}
}

U32 LLInventoryPanel::getSortOrder() const 
{ 
	return getFolderViewModel()->getSorter().getSortOrder();
}

void LLInventoryPanel::setSinceLogoff(BOOL sl)
{
	getFilter().setDateRangeLastLogoff(sl);
}

void LLInventoryPanel::setHoursAgo(U32 hours)
{
	getFilter().setHoursAgo(hours);
}

void LLInventoryPanel::setFilterLinks(U64 filter_links)
{
	getFilter().setFilterLinks(filter_links);
}

// ## Zi: Filter Links Menu
U64 LLInventoryPanel::getFilterLinks()
{
	return getFilter().getFilterLinks();
}
// ## Zi: Filter Links Menu

void LLInventoryPanel::setShowFolderState(LLInventoryFilter::EFolderShow show)
{
	getFilter().setShowFolderState(show);
}

LLInventoryFilter::EFolderShow LLInventoryPanel::getShowFolderState()
{
	return getFilter().getShowFolderState();
}

// Called when something changed in the global model (new item, item coming through the wire, rename, move, etc...) (CHUI-849)
static LLTrace::BlockTimerStatHandle FTM_REFRESH("Inventory Refresh");
void LLInventoryPanel::modelChanged(U32 mask)
{
	LL_RECORD_BLOCK_TIME(FTM_REFRESH);

	if (!mViewsInitialized) return;
	
	const LLInventoryModel* model = getModel();
	if (!model) return;

	const LLInventoryModel::changed_items_t& changed_items = model->getChangedIDs();
	if (changed_items.empty()) return;

	for (LLInventoryModel::changed_items_t::const_iterator items_iter = changed_items.begin();
		 items_iter != changed_items.end();
		 ++items_iter)
	{
		const LLUUID& item_id = (*items_iter);
		const LLInventoryObject* model_item = model->getObject(item_id);
		LLFolderViewItem* view_item = getItemByID(item_id);
		LLFolderViewModelItemInventory* viewmodel_item = 
			static_cast<LLFolderViewModelItemInventory*>(view_item ? view_item->getViewModelItem() : NULL);

		// LLFolderViewFolder is derived from LLFolderViewItem so dynamic_cast from item
		// to folder is the fast way to get a folder without searching through folders tree.
		LLFolderViewFolder* view_folder = NULL;

		// Check requires as this item might have already been deleted
		// as a child of its deleted parent.
		if (model_item && view_item)
		{
			view_folder = dynamic_cast<LLFolderViewFolder*>(view_item);
		}

		//////////////////////////////
		// LABEL Operation
		// Empty out the display name for relabel.
		if (mask & LLInventoryObserver::LABEL)
		{
			if (view_item)
			{
				// Request refresh on this item (also flags for filtering)
				LLInvFVBridge* bridge = (LLInvFVBridge*)view_item->getViewModelItem();
				if(bridge)
				{	// Clear the display name first, so it gets properly re-built during refresh()
					bridge->clearDisplayName();

					view_item->refresh();
				}
			}
		}

		//////////////////////////////
		// REBUILD Operation
		// Destroy and regenerate the UI.
		if (mask & LLInventoryObserver::REBUILD)
		{
			if (model_item && view_item && viewmodel_item)
			{
				const LLUUID& idp = viewmodel_item->getUUID();
				view_item->destroyView();
				removeItemID(idp);
			}
			view_item = buildNewViews(item_id);
			viewmodel_item = 
				static_cast<LLFolderViewModelItemInventory*>(view_item ? view_item->getViewModelItem() : NULL);
			view_folder = dynamic_cast<LLFolderViewFolder *>(view_item);
		}

		//////////////////////////////
		// INTERNAL Operation
		// This could be anything.  For now, just refresh the item.
		if (mask & LLInventoryObserver::INTERNAL)
		{
			if (view_item)
			{
				view_item->refresh();
			}
		}

		//////////////////////////////
		// SORT Operation
		// Sort the folder.
		if (mask & LLInventoryObserver::SORT)
		{
			if (view_folder)
			{
				view_folder->getViewModelItem()->requestSort();
			}
		}	

		// We don't typically care which of these masks the item is actually flagged with, since the masks
		// may not be accurate (e.g. in the main inventory panel, I move an item from My Inventory into
		// Landmarks; this is a STRUCTURE change for that panel but is an ADD change for the Landmarks
		// panel).  What's relevant is that the item and UI are probably out of sync and thus need to be
		// resynchronized.
		if (mask & (LLInventoryObserver::STRUCTURE |
					LLInventoryObserver::ADD |
					LLInventoryObserver::REMOVE))
		{
			//////////////////////////////
			// ADD Operation
			// Item exists in memory but a UI element hasn't been created for it.
			if (model_item && !view_item)
			{
				// Add the UI element for this item.
				buildNewViews(item_id);
				// Select any newly created object that has the auto rename at top of folder root set.
				if(mFolderRoot.get()->getRoot()->needsAutoRename())
				{
					setSelection(item_id, FALSE);
				}
			}

			//////////////////////////////
			// STRUCTURE Operation
			// This item already exists in both memory and UI.  It was probably reparented.
			else if (model_item && view_item)
			{
				// Don't process the item if it is the root
				if (view_item->getParentFolder())
				{
					LLFolderViewFolder* new_parent =   (LLFolderViewFolder*)getItemByID(model_item->getParentUUID());
					// Item has been moved.
					if (view_item->getParentFolder() != new_parent)
					{
						if (new_parent != NULL)
						{
							// Item is to be moved and we found its new parent in the panel's directory, so move the item's UI.
							view_item->addToFolder(new_parent);
							addItemID(viewmodel_item->getUUID(), view_item);
						}
						else 
						{
							// Remove the item ID before destroying the view because the view-model-item gets
							// destroyed when the view is destroyed
                            removeItemID(viewmodel_item->getUUID());

							// Item is to be moved outside the panel's directory (e.g. moved to trash for a panel that 
							// doesn't include trash).  Just remove the item's UI.
							view_item->destroyView();
						}
					}
				}
			}
			
			//////////////////////////////
			// REMOVE Operation
			// This item has been removed from memory, but its associated UI element still exists.
			else if (!model_item && view_item && viewmodel_item)
			{
				// Remove the item's UI.
                removeItemID(viewmodel_item->getUUID());
				view_item->destroyView();
			}
		}
	}
}

LLUUID LLInventoryPanel::getRootFolderID()
{
	if (mFolderRoot.get() && mFolderRoot.get()->getViewModelItem())
	{
		return static_cast<LLFolderViewModelItemInventory*>(mFolderRoot.get()->getViewModelItem())->getUUID();
	}
	else
	{
		LLUUID root_id;
		if (mParams.start_folder.id.isChosen())
		{
			root_id = mParams.start_folder.id;
		}
		else
		{
			const LLFolderType::EType preferred_type = mParams.start_folder.type.isChosen() 
				? mParams.start_folder.type
				: LLViewerFolderType::lookupTypeFromNewCategoryName(mParams.start_folder.name);

			if ("LIBRARY" == mParams.start_folder.name())
			{
				root_id = gInventory.getLibraryRootFolderID();
			}
			else if (preferred_type != LLFolderType::FT_NONE)
			{
                LLStringExplicit label(mParams.start_folder.name());
                setLabel(label);
                
				root_id = gInventory.findCategoryUUIDForType(preferred_type, false);
				if (root_id.isNull())
				{
					LL_WARNS() << "Could not find folder of type " << preferred_type << LL_ENDL;
					root_id.generateNewID();
				}
			}
		}
		return root_id;
	}
}

// static
void LLInventoryPanel::onIdle(void *userdata)
{
	if (!gInventory.isInventoryUsable())
		return;

	LLInventoryPanel *self = (LLInventoryPanel*)userdata;
	// Inventory just initialized, do complete build
	if (!self->mViewsInitialized)
	{
		self->initializeViews();
	}
	if (self->mViewsInitialized)
	{
		gIdleCallbacks.deleteFunction(onIdle, (void*)self);
	}
}

struct DirtyFilterFunctor : public LLFolderViewFunctor
{
	/*virtual*/ void doFolder(LLFolderViewFolder* folder)
	{
		folder->getViewModelItem()->dirtyFilter();
	}
	/*virtual*/ void doItem(LLFolderViewItem* item)
	{
		item->getViewModelItem()->dirtyFilter();
	}
};

void LLInventoryPanel::idle(void* user_data)
{
	LLInventoryPanel* panel = (LLInventoryPanel*)user_data;
	// Nudge the filter if the clipboard state changed
	if (panel->mClipboardState != LLClipboard::instance().getGeneration())
	{
		panel->mClipboardState = LLClipboard::instance().getGeneration();
		const LLUUID trash_id = gInventory.findCategoryUUIDForType(LLFolderType::FT_TRASH);
		LLFolderViewFolder* trash_folder = panel->getFolderByID(trash_id);
		if (trash_folder)
		{
            DirtyFilterFunctor dirtyFilterFunctor;
			trash_folder->applyFunctorToChildren(dirtyFilterFunctor);
		}

	}

    // Take into account the fact that the root folder might be invalidated
    if (panel->mFolderRoot.get())
    {
        panel->mFolderRoot.get()->update();
        // while dragging, update selection rendering to reflect single/multi drag status
        if (LLToolDragAndDrop::getInstance()->hasMouseCapture())
        {
            EAcceptance last_accept = LLToolDragAndDrop::getInstance()->getLastAccept();
            if (last_accept == ACCEPT_YES_SINGLE || last_accept == ACCEPT_YES_COPY_SINGLE)
            {
                panel->mFolderRoot.get()->setShowSingleSelection(TRUE);
            }
            else
            {
                panel->mFolderRoot.get()->setShowSingleSelection(FALSE);
            }
        }
        else
        {
            panel->mFolderRoot.get()->setShowSingleSelection(FALSE);
        }
    }
    else
    {
        LL_WARNS() << "Inventory : Deleted folder root detected on panel" << LL_ENDL;
        panel->clearFolderRoot();
    }
}


void LLInventoryPanel::initializeViews()
{
	if (!gInventory.isInventoryUsable()) return;

	LLUUID root_id = getRootFolderID();
	if (root_id.notNull())
	{
		buildNewViews(getRootFolderID());
	}
	else
	{
		// Default case: always add "My Inventory" first, "Library" second
		buildNewViews(gInventory.getRootFolderID());		// My Inventory
		buildNewViews(gInventory.getLibraryRootFolderID());	// Library
	}

	gIdleCallbacks.addFunction(idle, this);

	mViewsInitialized = true;
	
	openStartFolderOrMyInventory();
	
	// Special case for new user login
	if (gAgent.isFirstLogin())
	{
		// Auto open the user's library
		LLFolderViewFolder* lib_folder =   getFolderByID(gInventory.getLibraryRootFolderID());
		if (lib_folder)
		{
			lib_folder->setOpen(TRUE);
		}
		
		// Auto close the user's my inventory folder
		LLFolderViewFolder* my_inv_folder =   getFolderByID(gInventory.getRootFolderID());
		if (my_inv_folder)
		{
			my_inv_folder->setOpenArrangeRecursively(FALSE, LLFolderViewFolder::RECURSE_DOWN);
		}
	}
}


LLFolderViewFolder * LLInventoryPanel::createFolderViewFolder(LLInvFVBridge * bridge)
{
	LLFolderViewFolder::Params params(mParams.folder);

	params.name = bridge->getDisplayName();
	params.root = mFolderRoot.get();
	params.listener = bridge;
	//	params.tool_tip = params.name; // <ND/> Don't bother with tooltips in inventory

	params.font_color = (bridge->isLibraryItem() ? sLibraryColor : (bridge->isLink() ? sLinkColor : sDefaultColor));
	params.font_highlight_color = (bridge->isLibraryItem() ? sLibraryColor : (bridge->isLink() ? sLinkColor : sDefaultHighlightColor));

	// <FS:Ansariel> Inventory specials
	params.for_inventory = true;

	return LLUICtrlFactory::create<LLFolderViewFolder>(params);
}

LLFolderViewItem * LLInventoryPanel::createFolderViewItem(LLInvFVBridge * bridge)
{
	LLFolderViewItem::Params params(mParams.item);
	
	params.name = bridge->getDisplayName();
	params.creation_date = bridge->getCreationDate();
	params.root = mFolderRoot.get();
	params.listener = bridge;
	params.rect = LLRect (0, 0, 0, 0);
	//	params.tool_tip = params.name; // <ND/> Don't bother with tooltips in inventory

	params.font_color = (bridge->isLibraryItem() ? sLibraryColor : (bridge->isLink() ? sLinkColor : sDefaultColor));
	params.font_highlight_color = (bridge->isLibraryItem() ? sLibraryColor : (bridge->isLink() ? sLinkColor : sDefaultHighlightColor));

	// <FS:Ansariel> Inventory specials
	params.for_inventory = true;
	
	return LLUICtrlFactory::create<LLFolderViewItem>(params);
}

LLFolderViewItem* LLInventoryPanel::buildNewViews(const LLUUID& id)
{
 	LLInventoryObject const* objectp = gInventory.getObject(id);
	
	if (!objectp) return NULL;

	LLFolderViewItem* folder_view_item = getItemByID(id);

 		const LLUUID &parent_id = objectp->getParentUUID();
	LLFolderViewFolder* parent_folder = (LLFolderViewFolder*)getItemByID(parent_id);
  		
 	if (!folder_view_item && parent_folder)
  		{
  			if (objectp->getType() <= LLAssetType::AT_NONE ||
  				objectp->getType() >= LLAssetType::AT_COUNT)
  			{
  				LL_WARNS() << "LLInventoryPanel::buildNewViews called with invalid objectp->mType : "
  						<< ((S32) objectp->getType()) << " name " << objectp->getName() << " UUID " << objectp->getUUID()
  						<< LL_ENDL;
  				return NULL;
  			}
  		
  			if ((objectp->getType() == LLAssetType::AT_CATEGORY) &&
  				(objectp->getActualType() != LLAssetType::AT_LINK_FOLDER))
  			{
  				LLInvFVBridge* new_listener = mInvFVBridgeBuilder->createBridge(objectp->getType(),
  																				objectp->getType(),
  																				LLInventoryType::IT_CATEGORY,
  																				this,
																			&mInventoryViewModel,
  																				mFolderRoot.get(),
  																				objectp->getUUID());
  				if (new_listener)
  				{
				folder_view_item = createFolderViewFolder(new_listener);
  				}
  			}
  			else
  			{
  				// Build new view for item.
  				LLInventoryItem* item = (LLInventoryItem*)objectp;
  				LLInvFVBridge* new_listener = mInvFVBridgeBuilder->createBridge(item->getType(),
  																				item->getActualType(),
  																				item->getInventoryType(),
  																				this,
																			&mInventoryViewModel,
  																				mFolderRoot.get(),
  																				item->getUUID(),
  																				item->getFlags());
 
  				if (new_listener)
  				{
				folder_view_item = createFolderViewItem(new_listener);
  				}
  			}
 
  	    if (folder_view_item)
  			{
            llassert(parent_folder != NULL);
            folder_view_item->addToFolder(parent_folder);
			addItemID(id, folder_view_item);
		}
	}

	// If this is a folder, add the children of the folder and recursively add any 
	// child folders.
	if (folder_view_item && objectp->getType() == LLAssetType::AT_CATEGORY)
	{
		LLViewerInventoryCategory::cat_array_t* categories;
		LLViewerInventoryItem::item_array_t* items;
		mInventory->lockDirectDescendentArrays(id, categories, items);
		
		if(categories)
		{
			for (LLViewerInventoryCategory::cat_array_t::const_iterator cat_iter = categories->begin();
				 cat_iter != categories->end();
				 ++cat_iter)
			{
				const LLViewerInventoryCategory* cat = (*cat_iter);
				buildNewViews(cat->getUUID());
			}
		}
		
		if(items)
		{
			for (LLViewerInventoryItem::item_array_t::const_iterator item_iter = items->begin();
				 item_iter != items->end();
				 ++item_iter)
			{
				const LLViewerInventoryItem* item = (*item_iter);
				buildNewViews(item->getUUID());
			}
		}
		mInventory->unlockDirectDescendentArrays(id);
	}
	
	return folder_view_item;
}

// bit of a hack to make sure the inventory is open.
void LLInventoryPanel::openStartFolderOrMyInventory()
{
	// Find My Inventory folder and open it up by name
	for (LLView *child = mFolderRoot.get()->getFirstChild(); child; child = mFolderRoot.get()->findNextSibling(child))
	{
		LLFolderViewFolder *fchild = dynamic_cast<LLFolderViewFolder*>(child);
		if (fchild
			&& fchild->getViewModelItem()
			&& fchild->getViewModelItem()->getName() == "My Inventory")
		{
			fchild->setOpen(TRUE);
			break;
		}
	}
}

void LLInventoryPanel::onItemsCompletion()
{
	if (mFolderRoot.get()) mFolderRoot.get()->updateMenu();
}

void LLInventoryPanel::openSelected()
{
	LLFolderViewItem* folder_item = mFolderRoot.get()->getCurSelectedItem();
	if(!folder_item) return;
	LLInvFVBridge* bridge = (LLInvFVBridge*)folder_item->getViewModelItem();
	if(!bridge) return;
	bridge->openItem();
}

void LLInventoryPanel::unSelectAll()	
{ 
	mFolderRoot.get()->setSelection(NULL, FALSE, FALSE);
}


BOOL LLInventoryPanel::handleHover(S32 x, S32 y, MASK mask)
{
// <FS:AW>
//	BOOL handled = LLView::handleHover(x, y, mask);
//	if(handled)
//	{
//		ECursorType cursor = getWindow()->getCursor();
//		if (LLInventoryModelBackgroundFetch::instance().folderFetchActive() && cursor == UI_CURSOR_ARROW)
//		{
//			// replace arrow cursor with arrow and hourglass cursor
//			getWindow()->setCursor(UI_CURSOR_WORKING);
//		}
//	}
//	else
//	{
//		getWindow()->setCursor(UI_CURSOR_ARROW);
//	}
	LLView::handleHover(x, y, mask);
// </FS:AW>

	return TRUE;
}

BOOL LLInventoryPanel::handleDragAndDrop(S32 x, S32 y, MASK mask, BOOL drop,
								   EDragAndDropType cargo_type,
								   void* cargo_data,
								   EAcceptance* accept,
								   std::string& tooltip_msg)
{
	BOOL handled = FALSE;

	if (mAcceptsDragAndDrop)
	{
		handled = LLPanel::handleDragAndDrop(x, y, mask, drop, cargo_type, cargo_data, accept, tooltip_msg);

		// If folder view is empty the (x, y) point won't be in its rect
		// so the handler must be called explicitly.
		// but only if was not handled before. See EXT-6746.
		if (!handled && !mFolderRoot.get()->hasVisibleChildren())
		{
			handled = mFolderRoot.get()->handleDragAndDrop(x, y, mask, drop, cargo_type, cargo_data, accept, tooltip_msg);
		}

		if (handled)
		{
			mFolderRoot.get()->setDragAndDropThisFrame();
		}
	}

	return handled;
}

void LLInventoryPanel::onFocusLost()
{
	// inventory no longer handles cut/copy/paste/delete
	if (LLEditMenuHandler::gEditMenuHandler == mFolderRoot.get())
	{
		LLEditMenuHandler::gEditMenuHandler = NULL;
	}

	LLPanel::onFocusLost();
}

void LLInventoryPanel::onFocusReceived()
{
	// inventory now handles cut/copy/paste/delete
	LLEditMenuHandler::gEditMenuHandler = mFolderRoot.get();

	LLPanel::onFocusReceived();
}

bool LLInventoryPanel::addBadge(LLBadge * badge)
{
	bool badge_added = false;

	if (acceptsBadge())
	{
		badge_added = badge->addToView(mFolderRoot.get());
	}

	return badge_added;
}

void LLInventoryPanel::openAllFolders()
{
	mFolderRoot.get()->setOpenArrangeRecursively(TRUE, LLFolderViewFolder::RECURSE_DOWN);
	mFolderRoot.get()->arrangeAll();
}

void LLInventoryPanel::closeAllFolders()
{
	mFolderRoot.get()->setOpenArrangeRecursively(FALSE, LLFolderViewFolder::RECURSE_DOWN);
	mFolderRoot.get()->arrangeAll();
}

void LLInventoryPanel::setSelection(const LLUUID& obj_id, BOOL take_keyboard_focus)
{
	// Don't select objects in COF (e.g. to prevent refocus when items are worn).
	const LLInventoryObject *obj = gInventory.getObject(obj_id);
	if (obj && obj->getParentUUID() == LLAppearanceMgr::instance().getCOF())
	{
		return;
	}
	setSelectionByID(obj_id, take_keyboard_focus);
}

void LLInventoryPanel::setSelectCallback(const boost::function<void (const std::deque<LLFolderViewItem*>& items, BOOL user_action)>& cb) 
{ 
	if (mFolderRoot.get())
	{
		mFolderRoot.get()->setSelectCallback(cb);
	}
}

void LLInventoryPanel::clearSelection()
{
	mSelectThisID.setNull();
}

void LLInventoryPanel::onSelectionChange(const std::deque<LLFolderViewItem*>& items, BOOL user_action)
{
	// Schedule updating the folder view context menu when all selected items become complete (STORM-373).
	mCompletionObserver->reset();
	for (std::deque<LLFolderViewItem*>::const_iterator it = items.begin(); it != items.end(); ++it)
	{
		LLUUID id = static_cast<LLFolderViewModelItemInventory*>((*it)->getViewModelItem())->getUUID();
		LLViewerInventoryItem* inv_item = mInventory->getItem(id);

		if (inv_item && !inv_item->isFinished())
		{
			mCompletionObserver->watchItem(id);
		}
	}

	LLFolderView* fv = mFolderRoot.get();
	if (fv->needsAutoRename()) // auto-selecting a new user-created asset and preparing to rename
	{
		fv->setNeedsAutoRename(FALSE);
		if (items.size()) // new asset is visible and selected
		{
			fv->startRenamingSelectedItem();
		}
	}
}

void LLInventoryPanel::doCreate(const LLSD& userdata)
{
	reset_inventory_filter();
	menu_create_inventory_item(this, LLFolderBridge::sSelf.get(), userdata);
}

bool LLInventoryPanel::beginIMSession()
{
	std::set<LLFolderViewItem*> selected_items =   mFolderRoot.get()->getSelectionList();

	std::string name;

<<<<<<< HEAD
//	LLDynamicArray<LLUUID> members;
//	EInstantMessage type = IM_SESSION_CONFERENCE_START;
// [RLVa:KB] - Checked: 2011-04-11 (RLVa-1.3.0h) | Added: RLVa-1.3.0h
	uuid_vec_t members;
// [/RLVa:KB]

// [RLVa:KB] - Checked: 2013-05-08 (RLVa-1.4.9)
	bool fRlvCanStartIM = true;
// [/RLVa:KB]
=======
	std::vector<LLUUID> members;
	EInstantMessage type = IM_SESSION_CONFERENCE_START;
>>>>>>> d0ef02c2

	std::set<LLFolderViewItem*>::const_iterator iter;
	for (iter = selected_items.begin(); iter != selected_items.end(); iter++)
	{

		LLFolderViewItem* folder_item = (*iter);
			
		if(folder_item) 
		{
			LLFolderViewModelItemInventory* fve_listener = static_cast<LLFolderViewModelItemInventory*>(folder_item->getViewModelItem());
			if (fve_listener && (fve_listener->getInventoryType() == LLInventoryType::IT_CATEGORY))
			{

				LLFolderBridge* bridge = (LLFolderBridge*)folder_item->getViewModelItem();
				if(!bridge) return true;
				LLViewerInventoryCategory* cat = bridge->getCategory();
				if(!cat) return true;
				name = cat->getName();
				LLUniqueBuddyCollector is_buddy;
				LLInventoryModel::cat_array_t cat_array;
				LLInventoryModel::item_array_t item_array;
				gInventory.collectDescendentsIf(bridge->getUUID(),
												cat_array,
												item_array,
												LLInventoryModel::EXCLUDE_TRASH,
												is_buddy);
				S32 count = item_array.size();
				if(count > 0)
				{
					//*TODO by what to replace that?
					//LLFloaterReg::showInstance("communicate");

					// create the session
					LLAvatarTracker& at = LLAvatarTracker::instance();
					LLUUID id;
					for(S32 i = 0; i < count; ++i)
					{
<<<<<<< HEAD
						id = item_array.get(i)->getCreatorUUID();
// [RLVa:KB] - Checked: 2013-05-08 (RLVa-1.4.9)
						if ( (at.isBuddyOnline(id)) && (members.end() == std::find(members.begin(), members.end(), id)) )
						{
							fRlvCanStartIM &= RlvActions::canStartIM(id);
=======
						id = item_array.at(i)->getCreatorUUID();
						if(at.isBuddyOnline(id))
						{
>>>>>>> d0ef02c2
							members.push_back(id);
						}
// [/RLVa:KB]
//						if(at.isBuddyOnline(id))
//						{
//							members.put(id);
//						}
					}
				}
			}
			else
			{
				LLInvFVBridge* listenerp = (LLInvFVBridge*)folder_item->getViewModelItem();

				if (listenerp->getInventoryType() == LLInventoryType::IT_CALLINGCARD)
				{
					LLInventoryItem* inv_item = gInventory.getItem(listenerp->getUUID());

					if (inv_item)
					{
						LLAvatarTracker& at = LLAvatarTracker::instance();
						LLUUID id = inv_item->getCreatorUUID();

// [RLVa:KB] - Checked: 2013-05-08 (RLVa-1.4.9)
						if ( (at.isBuddyOnline(id)) && (members.end() == std::find(members.begin(), members.end(), id)) )
						{
<<<<<<< HEAD
							fRlvCanStartIM &= RlvActions::canStartIM(id);
=======
>>>>>>> d0ef02c2
							members.push_back(id);
						}
// [/RLVa:KB]
//						if(at.isBuddyOnline(id))
//						{
//							members.put(id);
//						}
					}
				} //if IT_CALLINGCARD
			} //if !IT_CATEGORY
		}
	} //for selected_items	

	// the session_id is randomly generated UUID which will be replaced later
	// with a server side generated number

// [RLVa:KB] - Checked: 2013-05-08 (RLVa-1.4.9)
	if (!fRlvCanStartIM)
	{
		make_ui_sound("UISndInvalidOp");
		RlvUtil::notifyBlocked(RLV_STRING_BLOCKED_STARTCONF);
		return true;
	}
// [/RLVa:KB]

	if (name.empty())
	{
		name = LLTrans::getString("conference-title");
	}

// [RLVa:KB] - Checked: 2011-04-11 (RLVa-1.3.0h) | Added: RLVa-1.3.0h
	if (!members.empty())
	{
		if (members.size() > 1)
			LLAvatarActions::startConference(members);
		else
			LLAvatarActions::startIM(members[0]);
	}
// [/RLVa:KB]
//	LLUUID session_id = gIMMgr->addSession(name, type, members[0], members);
//	if (session_id != LLUUID::null)
//	{
//		LLFloaterIMContainer::getInstance()->showConversation(session_id);
//	}
		
	return true;
}

bool LLInventoryPanel::attachObject(const LLSD& userdata)
{
	// Copy selected item UUIDs to a vector.
	std::set<LLFolderViewItem*> selected_items = mFolderRoot.get()->getSelectionList();
	uuid_vec_t items;
	for (std::set<LLFolderViewItem*>::const_iterator set_iter = selected_items.begin();
		 set_iter != selected_items.end(); 
		 ++set_iter)
	{
		items.push_back(static_cast<LLFolderViewModelItemInventory*>((*set_iter)->getViewModelItem())->getUUID());
	}

	// Attach selected items.
	LLViewerAttachMenu::attachObjects(items, userdata.asString());

	gFocusMgr.setKeyboardFocus(NULL);

	return true;
}

BOOL LLInventoryPanel::getSinceLogoff()
{
	return getFilter().isSinceLogoff();
}

// <FS:Ansariel> Optional hiding of empty system folders
void LLInventoryPanel::updateHideEmptySystemFolders(const LLSD &data)
{
	LLInventoryFilter& filter = getFilter();
	if (data.asBoolean())
	{
		filter.setFilterEmptySystemFolders();
	}
	else
	{
		filter.removeFilterEmptySystemFolders();
	}
	filter.setModified(LLInventoryFilter::FILTER_RESTART);
}
// </FS:Ansariel> Optional hiding of empty system folders

// <FS:Ansariel> Optional hiding of Inbox folder
void LLInventoryPanel::updateShowInboxFolder(const LLSD &data)
{
	LLInventoryFilter& filter = getFilter();
	if (data.asBoolean())
	{
		filter.setFilterCategoryTypes(filter.getFilterCategoryTypes() | (1ULL << LLFolderType::FT_INBOX));
	}
	else
	{
		filter.setFilterCategoryTypes(filter.getFilterCategoryTypes() & ~(1ULL << LLFolderType::FT_INBOX));
	}
	filter.setModified(LLInventoryFilter::FILTER_RESTART);
}
// </FS:Ansariel> Optional hiding of Inbox folder

// DEBUG ONLY
// static 
void LLInventoryPanel::dumpSelectionInformation(void* user_data)
{
	LLInventoryPanel* iv = (LLInventoryPanel*)user_data;
	iv->mFolderRoot.get()->dumpSelectionInformation();
}

BOOL is_inventorysp_active()
{
	LLSidepanelInventory *sidepanel_inventory =	LLFloaterSidePanelContainer::getPanel<LLSidepanelInventory>("inventory");
	if (!sidepanel_inventory || !sidepanel_inventory->isInVisibleChain()) return FALSE;
	return sidepanel_inventory->isMainInventoryPanelActive();
}

// static
LLInventoryPanel* LLInventoryPanel::getActiveInventoryPanel(BOOL auto_open)
{
	S32 z_min = S32_MAX;
	LLInventoryPanel* res = NULL;
	LLFloater* active_inv_floaterp = NULL;

	LLFloater* floater_inventory = LLFloaterReg::getInstance("inventory");
	if (!floater_inventory)
	{
		LL_WARNS() << "Could not find My Inventory floater" << LL_ENDL;
		return FALSE;
	}

	LLSidepanelInventory *inventory_panel =	LLFloaterSidePanelContainer::getPanel<LLSidepanelInventory>("inventory");

	// Iterate through the inventory floaters and return whichever is on top.
	LLFloaterReg::const_instance_list_t& inst_list = LLFloaterReg::getFloaterList("inventory");
	// <FS:Ansariel> Fix for sharing inventory when multiple inventory floaters are open:
	//               For the secondary floaters, we have registered those as
	//               "secondary_inventory" in LLFloaterReg, so we have to add those
	//               instances to the instance list!
	//for (LLFloaterReg::const_instance_list_t::const_iterator iter = inst_list.begin(); iter != inst_list.end(); ++iter)
	LLFloaterReg::const_instance_list_t& inst_list_secondary = LLFloaterReg::getFloaterList("secondary_inventory");
	LLFloaterReg::instance_list_t combined_list;
	combined_list.insert(combined_list.end(), inst_list.begin(), inst_list.end());
	combined_list.insert(combined_list.end(), inst_list_secondary.begin(), inst_list_secondary.end());
	for (LLFloaterReg::instance_list_t::const_iterator iter = combined_list.begin(); iter != combined_list.end(); ++iter)
	// </FS:Ansariel>
	{
		LLFloaterSidePanelContainer* inventory_floater = dynamic_cast<LLFloaterSidePanelContainer*>(*iter);
		inventory_panel = inventory_floater->findChild<LLSidepanelInventory>("main_panel");

		if (inventory_floater && inventory_panel && inventory_floater->getVisible())
		{
			S32 z_order = gFloaterView->getZOrder(inventory_floater);
			if (z_order < z_min)
			{
				res = inventory_panel->getActivePanel();
				z_min = z_order;
				active_inv_floaterp = inventory_floater;
			}
		}
	}

	if (res)
	{
		// Make sure the floater is not minimized (STORM-438).
		//if (active_inv_floaterp && active_inv_floaterp->isMinimized())
		if (auto_open && active_inv_floaterp && active_inv_floaterp->isMinimized()) // AO: additionally only unminimize if we are told we want to see the inventory window.
		{
			active_inv_floaterp->setMinimized(FALSE);
		}
	}	
//	else if (auto_open)
// [RLVa:KB] - Checked: 2012-05-15 (RLVa-1.4.6)
	else if ( (auto_open) && (LLFloaterReg::canShowInstance(floater_inventory->getInstanceName())) )
	{
// [/RLVa:KB]
		floater_inventory->openFloater();

		res = inventory_panel->getActivePanel();
	}

	return res;
}

//static
void LLInventoryPanel::openInventoryPanelAndSetSelection(BOOL auto_open, const LLUUID& obj_id)
{
	LLInventoryPanel *active_panel = LLInventoryPanel::getActiveInventoryPanel(auto_open);

	if (active_panel)
	{
		LL_DEBUGS("Messaging") << "Highlighting" << obj_id  << LL_ENDL;
		
		LLViewerInventoryItem * item = gInventory.getItem(obj_id);
		LLViewerInventoryCategory * cat = gInventory.getCategory(obj_id);
		
		bool in_inbox = false;
		
		LLViewerInventoryCategory * parent_cat = NULL;
		
		if (item)
		{
			parent_cat = gInventory.getCategory(item->getParentUUID());
		}
		else if (cat)
		{
			parent_cat = gInventory.getCategory(cat->getParentUUID());
		}
		
		if (parent_cat)
		{
			in_inbox = (LLFolderType::FT_INBOX == parent_cat->getPreferredType());
		}
		
		if (in_inbox)
		{
			LLSidepanelInventory * sidepanel_inventory =	LLFloaterSidePanelContainer::getPanel<LLSidepanelInventory>("inventory");
			LLInventoryPanel * inventory_panel = NULL;
			
			if (in_inbox)
			{
				sidepanel_inventory->openInbox();
				inventory_panel = sidepanel_inventory->getInboxPanel();
			}

			if (inventory_panel)
			{
				inventory_panel->setSelection(obj_id, TAKE_FOCUS_YES);
			}
		}
		else
		{
			active_panel->setSelection(obj_id, TAKE_FOCUS_YES);
		}
	}
}

void LLInventoryPanel::addHideFolderType(LLFolderType::EType folder_type)
{
	getFilter().setFilterCategoryTypes(getFilter().getFilterCategoryTypes() & ~(1ULL << folder_type));
}

BOOL LLInventoryPanel::getIsHiddenFolderType(LLFolderType::EType folder_type) const
{
	return !(getFilter().getFilterCategoryTypes() & (1ULL << folder_type));
}

void LLInventoryPanel::addItemID( const LLUUID& id, LLFolderViewItem*   itemp )
{
	mItemMap[id] = itemp;
}

void LLInventoryPanel::removeItemID(const LLUUID& id)
{
	LLInventoryModel::cat_array_t categories;
	LLInventoryModel::item_array_t items;
	gInventory.collectDescendents(id, categories, items, TRUE);

	mItemMap.erase(id);

	for (LLInventoryModel::cat_array_t::iterator it = categories.begin(),    end_it = categories.end();
		it != end_it;
		++it)
	{
		mItemMap.erase((*it)->getUUID());
}

	for (LLInventoryModel::item_array_t::iterator it = items.begin(),   end_it  = items.end();
		it != end_it;
		++it)
	{
		mItemMap.erase((*it)->getUUID());
	}
}

LLTrace::BlockTimerStatHandle FTM_GET_ITEM_BY_ID("Get FolderViewItem by ID");
LLFolderViewItem* LLInventoryPanel::getItemByID(const LLUUID& id)
{
	LL_RECORD_BLOCK_TIME(FTM_GET_ITEM_BY_ID);

	std::map<LLUUID, LLFolderViewItem*>::iterator map_it;
	map_it = mItemMap.find(id);
	if (map_it != mItemMap.end())
	{
		return map_it->second;
	}

	return NULL;
}

LLFolderViewFolder* LLInventoryPanel::getFolderByID(const LLUUID& id)
{
	LLFolderViewItem* item = getItemByID(id);
	return dynamic_cast<LLFolderViewFolder*>(item);
}


void LLInventoryPanel::setSelectionByID( const LLUUID& obj_id, BOOL    take_keyboard_focus )
{
	LLFolderViewItem* itemp = getItemByID(obj_id);
	if(itemp && itemp->getViewModelItem())
	{
		itemp->arrangeAndSet(TRUE, take_keyboard_focus);
		mSelectThisID.setNull();
		return;
	}
	else
	{
		// save the desired item to be selected later (if/when ready)
		mSelectThisID = obj_id;
	}
}

void LLInventoryPanel::updateSelection()
{
	if (mSelectThisID.notNull())
	{
		setSelectionByID(mSelectThisID, false);
	}
}

void LLInventoryPanel::doToSelected(const LLSD& userdata)
{
	LLInventoryAction::doToSelected(mInventory, mFolderRoot.get(), userdata.asString());

	return;
}

BOOL LLInventoryPanel::handleKeyHere( KEY key, MASK mask )
{
	BOOL handled = FALSE;
	switch (key)
	{
	case KEY_RETURN:
		// Open selected items if enter key hit on the inventory panel
		if (mask == MASK_NONE)
		{
			LLInventoryAction::doToSelected(mInventory, mFolderRoot.get(), "open");
			handled = TRUE;
		}
		break;
	case KEY_DELETE:
	case KEY_BACKSPACE:
		// Delete selected items if delete or backspace key hit on the inventory panel
		// Note: on Mac laptop keyboards, backspace and delete are one and the same
		if (isSelectionRemovable() && (mask == MASK_NONE))
		{
			LLInventoryAction::doToSelected(mInventory, mFolderRoot.get(), "delete");
			handled = TRUE;
		}
		break;
	}
	return handled;
}

bool LLInventoryPanel::isSelectionRemovable()
{
	bool can_delete = false;
	if (mFolderRoot.get())
	{
		std::set<LLFolderViewItem*> selection_set = mFolderRoot.get()->getSelectionList();
		if (!selection_set.empty()) 
		{
			can_delete = true;
			for (std::set<LLFolderViewItem*>::iterator iter = selection_set.begin();
				 iter != selection_set.end();
				 ++iter)
			{
				LLFolderViewItem *item = *iter;
				const LLFolderViewModelItemInventory *listener = static_cast<const LLFolderViewModelItemInventory*>(item->getViewModelItem());
				if (!listener)
				{
					can_delete = false;
				}
				else
				{
					can_delete &= listener->isItemRemovable() && !listener->isItemInTrash();
				}
			}
		}
	}
	return can_delete;
}

/************************************************************************/
/* Recent Inventory Panel related class                                 */
/************************************************************************/
class LLInventoryRecentItemsPanel;
static LLDefaultChildRegistry::Register<LLInventoryRecentItemsPanel> t_recent_inventory_panel("recent_inventory_panel");

//static const LLRecentInventoryBridgeBuilder RECENT_ITEMS_BUILDER;
static LLRecentInventoryBridgeBuilder RECENT_ITEMS_BUILDER; // <ND/> const makes GCC >= 4.6 very angry about not user defined default ctor.
class LLInventoryRecentItemsPanel : public LLInventoryPanel
{
public:
	struct Params :	public LLInitParam::Block<Params, LLInventoryPanel::Params>
	{};

	void initFromParams(const Params& p)
	{
		LLInventoryPanel::initFromParams(p);
		// turn on inbox for recent items
		getFilter().setFilterCategoryTypes(getFilter().getFilterCategoryTypes() | (1ULL << LLFolderType::FT_INBOX));
	}

protected:
	LLInventoryRecentItemsPanel (const Params&);
	friend class LLUICtrlFactory;
};

LLInventoryRecentItemsPanel::LLInventoryRecentItemsPanel( const Params& params)
: LLInventoryPanel(params)
{
	// replace bridge builder to have necessary View bridges.
	mInvFVBridgeBuilder = &RECENT_ITEMS_BUILDER;
}

void LLInventoryPanel::setWorn(BOOL sl)
{
	getFilter().setFilterWorn(sl);
}

/************************************************************************/
/* Worn Inventory Panel related class                                 */
/************************************************************************/
class LLInventoryWornItemsPanel;
static LLDefaultChildRegistry::Register<LLInventoryWornItemsPanel> t_worn_inventory_panel("worn_inventory_panel");

//static const LLWornInventoryBridgeBuilder WORN_ITEMS_BUILDER;
static LLWornInventoryBridgeBuilder WORN_ITEMS_BUILDER; // <ND/> const makes GCC >= 4.6 very angry about not user defined default ctor.
class LLInventoryWornItemsPanel : public LLInventoryPanel
{
public:
	struct Params :	public LLInitParam::Block<Params, LLInventoryPanel::Params>
	{};

protected:
	LLInventoryWornItemsPanel (const Params&);
	friend class LLUICtrlFactory;
};

LLInventoryWornItemsPanel::LLInventoryWornItemsPanel( const Params& params)
: LLInventoryPanel(params)
{
	// replace bridge builder to have necessary View bridges.
	mInvFVBridgeBuilder = &WORN_ITEMS_BUILDER;
}


namespace LLInitParam
{
	void TypeValues<LLFolderType::EType>::declareValues()
	{
		declare(LLFolderType::lookup(LLFolderType::FT_TEXTURE)          , LLFolderType::FT_TEXTURE);
		declare(LLFolderType::lookup(LLFolderType::FT_SOUND)            , LLFolderType::FT_SOUND);
		declare(LLFolderType::lookup(LLFolderType::FT_CALLINGCARD)      , LLFolderType::FT_CALLINGCARD);
		declare(LLFolderType::lookup(LLFolderType::FT_LANDMARK)         , LLFolderType::FT_LANDMARK);
		declare(LLFolderType::lookup(LLFolderType::FT_CLOTHING)         , LLFolderType::FT_CLOTHING);
		declare(LLFolderType::lookup(LLFolderType::FT_OBJECT)           , LLFolderType::FT_OBJECT);
		declare(LLFolderType::lookup(LLFolderType::FT_NOTECARD)         , LLFolderType::FT_NOTECARD);
		declare(LLFolderType::lookup(LLFolderType::FT_ROOT_INVENTORY)   , LLFolderType::FT_ROOT_INVENTORY);
		declare(LLFolderType::lookup(LLFolderType::FT_LSL_TEXT)         , LLFolderType::FT_LSL_TEXT);
		declare(LLFolderType::lookup(LLFolderType::FT_BODYPART)         , LLFolderType::FT_BODYPART);
		declare(LLFolderType::lookup(LLFolderType::FT_TRASH)            , LLFolderType::FT_TRASH);
		declare(LLFolderType::lookup(LLFolderType::FT_SNAPSHOT_CATEGORY), LLFolderType::FT_SNAPSHOT_CATEGORY);
		declare(LLFolderType::lookup(LLFolderType::FT_LOST_AND_FOUND)   , LLFolderType::FT_LOST_AND_FOUND);
		declare(LLFolderType::lookup(LLFolderType::FT_ANIMATION)        , LLFolderType::FT_ANIMATION);
		declare(LLFolderType::lookup(LLFolderType::FT_GESTURE)          , LLFolderType::FT_GESTURE);
		declare(LLFolderType::lookup(LLFolderType::FT_FAVORITE)         , LLFolderType::FT_FAVORITE);
		declare(LLFolderType::lookup(LLFolderType::FT_ENSEMBLE_START)   , LLFolderType::FT_ENSEMBLE_START);
		declare(LLFolderType::lookup(LLFolderType::FT_ENSEMBLE_END)     , LLFolderType::FT_ENSEMBLE_END);
		declare(LLFolderType::lookup(LLFolderType::FT_CURRENT_OUTFIT)   , LLFolderType::FT_CURRENT_OUTFIT);
		declare(LLFolderType::lookup(LLFolderType::FT_OUTFIT)           , LLFolderType::FT_OUTFIT);
		declare(LLFolderType::lookup(LLFolderType::FT_MY_OUTFITS)       , LLFolderType::FT_MY_OUTFITS);
		declare(LLFolderType::lookup(LLFolderType::FT_MESH )            , LLFolderType::FT_MESH );
		declare(LLFolderType::lookup(LLFolderType::FT_INBOX)            , LLFolderType::FT_INBOX);
		declare(LLFolderType::lookup(LLFolderType::FT_OUTBOX)           , LLFolderType::FT_OUTBOX);
		declare(LLFolderType::lookup(LLFolderType::FT_BASIC_ROOT)       , LLFolderType::FT_BASIC_ROOT);
	}
}<|MERGE_RESOLUTION|>--- conflicted
+++ resolved
@@ -1112,8 +1112,7 @@
 
 	std::string name;
 
-<<<<<<< HEAD
-//	LLDynamicArray<LLUUID> members;
+//	std::vector<LLUUID> members;
 //	EInstantMessage type = IM_SESSION_CONFERENCE_START;
 // [RLVa:KB] - Checked: 2011-04-11 (RLVa-1.3.0h) | Added: RLVa-1.3.0h
 	uuid_vec_t members;
@@ -1122,10 +1121,6 @@
 // [RLVa:KB] - Checked: 2013-05-08 (RLVa-1.4.9)
 	bool fRlvCanStartIM = true;
 // [/RLVa:KB]
-=======
-	std::vector<LLUUID> members;
-	EInstantMessage type = IM_SESSION_CONFERENCE_START;
->>>>>>> d0ef02c2
 
 	std::set<LLFolderViewItem*>::const_iterator iter;
 	for (iter = selected_items.begin(); iter != selected_items.end(); iter++)
@@ -1163,17 +1158,11 @@
 					LLUUID id;
 					for(S32 i = 0; i < count; ++i)
 					{
-<<<<<<< HEAD
-						id = item_array.get(i)->getCreatorUUID();
+						id = item_array.at(i)->getCreatorUUID();
 // [RLVa:KB] - Checked: 2013-05-08 (RLVa-1.4.9)
 						if ( (at.isBuddyOnline(id)) && (members.end() == std::find(members.begin(), members.end(), id)) )
 						{
 							fRlvCanStartIM &= RlvActions::canStartIM(id);
-=======
-						id = item_array.at(i)->getCreatorUUID();
-						if(at.isBuddyOnline(id))
-						{
->>>>>>> d0ef02c2
 							members.push_back(id);
 						}
 // [/RLVa:KB]
@@ -1200,10 +1189,7 @@
 // [RLVa:KB] - Checked: 2013-05-08 (RLVa-1.4.9)
 						if ( (at.isBuddyOnline(id)) && (members.end() == std::find(members.begin(), members.end(), id)) )
 						{
-<<<<<<< HEAD
 							fRlvCanStartIM &= RlvActions::canStartIM(id);
-=======
->>>>>>> d0ef02c2
 							members.push_back(id);
 						}
 // [/RLVa:KB]
