--- conflicted
+++ resolved
@@ -591,13 +591,8 @@
 			else if (!model_item && view_item && viewmodel_item)
 			{
 				// Remove the item's UI.
-<<<<<<< HEAD
-				const LLUUID& idp = viewmodel_item->getUUID();
-                removeItemID(idp);
-=======
 				LLFolderViewFolder* parent = view_item->getParentFolder();
 				removeItemID(viewmodel_item->getUUID());
->>>>>>> 4ec9bce3
 				view_item->destroyView();
 				if(parent)
 				{
