--- conflicted
+++ resolved
@@ -99,15 +99,12 @@
 		return true;
 	}
 
-<<<<<<< HEAD
+	// <FS:Ansariel> [FS Login Panel]
 	if (tokens.size() == 1
 		&& tokens[0].asString() == "show")
 	{
 		// We're using reg-in-client, so show the XUI login widgets
-		// <FS:Ansariel> [FS Login Panel]
-		//LLPanelLogin::showLoginWidgets();
 		FSPanelLogin::showLoginWidgets();
-		// </FS:Ansariel> [FS Login Panel]
 		return true;
 	}
 
@@ -129,9 +126,8 @@
 		window->minimize();
 		return true;
 	}
-
-=======
->>>>>>> fd5bfc52
+	// </FS:Ansariel> [FS Login Panel]
+
 	// Make sure window is visible
 	LLWindow* window = gViewerWindow->getWindow();
 	if (window->getMinimized())
