--- conflicted
+++ resolved
@@ -143,23 +143,15 @@
 {                                                                                                                           
 	LLPointer<LLCredential> result = NULL;                                                                               
 	// so try to load it from the UserLoginInfo                                                                          
-<<<<<<< HEAD
 	result = loadSavedUserLoginInfo();
 	// <FS:CR>
-	//if (result.isNull())
+	//if (result.isNull())                                                                                                 
 	//{
-	//	result =  gSecAPIHandler->loadCredential(LLGridManager::getInstance()->getGrid());
-	//}
-=======
-	result = loadSavedUserLoginInfo();                                                                                   
-	if (result.isNull())                                                                                                 
-	{
-        // Since legacy viewer store login info one per grid, newer viewers have to
-        // reuse same information to remember last user and for compatibility,
-        // but otherwise login info is stored in separate map in gSecAPIHandler
-        result = gSecAPIHandler->loadCredential(LLGridManager::getInstance()->getGrid());
-	}                                                                                                                    
->>>>>>> 82c3bf0a
+        //// Since legacy viewer store login info one per grid, newer viewers have to
+        //// reuse same information to remember last user and for compatibility,
+        //// but otherwise login info is stored in separate map in gSecAPIHandler
+        //result = gSecAPIHandler->loadCredential(LLGridManager::getInstance()->getGrid());
+	//}                                                                                                                    
 	
 	return result;                                                                                                       
 } 
