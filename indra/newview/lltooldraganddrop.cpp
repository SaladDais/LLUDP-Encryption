/** 
 * @file lltooldraganddrop.cpp
 * @brief LLToolDragAndDrop class implementation
 *
 * $LicenseInfo:firstyear=2001&license=viewerlgpl$
 * Second Life Viewer Source Code
 * Copyright (C) 2010, Linden Research, Inc.
 * 
 * This library is free software; you can redistribute it and/or
 * modify it under the terms of the GNU Lesser General Public
 * License as published by the Free Software Foundation;
 * version 2.1 of the License only.
 * 
 * This library is distributed in the hope that it will be useful,
 * but WITHOUT ANY WARRANTY; without even the implied warranty of
 * MERCHANTABILITY or FITNESS FOR A PARTICULAR PURPOSE.  See the GNU
 * Lesser General Public License for more details.
 * 
 * You should have received a copy of the GNU Lesser General Public
 * License along with this library; if not, write to the Free Software
 * Foundation, Inc., 51 Franklin Street, Fifth Floor, Boston, MA  02110-1301  USA
 * 
 * Linden Research, Inc., 945 Battery Street, San Francisco, CA  94111  USA
 * $/LicenseInfo$
 */

#include "llviewerprecompiledheaders.h"
#include "lltooldraganddrop.h"

// library headers
#include "llnotificationsutil.h"
// project headers
#include "llagent.h"
#include "llagentcamera.h"
#include "llagentwearables.h"
#include "llappearancemgr.h"
#include "lldictionary.h"
#include "llfloaterreg.h"
#include "llfloatertools.h"
#include "llgesturemgr.h"
#include "llgiveinventory.h"
#include "llhudmanager.h"
#include "llhudeffecttrail.h"
#include "llimview.h"
#include "llinventorybridge.h"
#include "llinventorydefines.h"
#include "llinventoryfunctions.h"
#include "llpreviewnotecard.h"
#include "llrootview.h"
#include "llselectmgr.h"
#include "lltoolmgr.h"
#include "lltooltip.h"
#include "lltrans.h"
#include "llviewerobjectlist.h"
#include "llviewerregion.h"
#include "llviewerstats.h"
#include "llviewerwindow.h"
#include "llvoavatarself.h"
#include "llworld.h"

// syntactic sugar
#define callMemberFunction(object,ptrToMember)  ((object).*(ptrToMember))

class LLNoPreferredType : public LLInventoryCollectFunctor
{
public:
	LLNoPreferredType() {}
	virtual ~LLNoPreferredType() {}
	virtual bool operator()(LLInventoryCategory* cat,
							LLInventoryItem* item)
	{
		if (cat && (cat->getPreferredType() == LLFolderType::FT_NONE))
		{
			return true;
		}
		return false;
	}
};

class LLNoPreferredTypeOrItem : public LLInventoryCollectFunctor
{
public:
	LLNoPreferredTypeOrItem() {}
	virtual ~LLNoPreferredTypeOrItem() {}
	virtual bool operator()(LLInventoryCategory* cat,
							LLInventoryItem* item)
	{
		if (item) return true;
		if (cat && (cat->getPreferredType() == LLFolderType::FT_NONE))
		{
			return true;
		}
		return false;
	}
};

class LLDroppableItem : public LLInventoryCollectFunctor
{
public:
	LLDroppableItem(BOOL is_transfer) :
		mCountLosing(0), mIsTransfer(is_transfer) {}
	virtual ~LLDroppableItem() {}
	virtual bool operator()(LLInventoryCategory* cat,
							LLInventoryItem* item);
	S32 countNoCopy() const { return mCountLosing; }

protected:
	S32 mCountLosing;
	BOOL mIsTransfer;
};

bool LLDroppableItem::operator()(LLInventoryCategory* cat,
				 LLInventoryItem* item)
{
	bool allowed = false;
	if (item)
	{
		allowed = itemTransferCommonlyAllowed(item);

		if (allowed
		   && mIsTransfer
		   && !item->getPermissions().allowOperationBy(PERM_TRANSFER,
							       gAgent.getID()))
		{
			allowed = false;
		}
		if (allowed && !item->getPermissions().allowCopyBy(gAgent.getID()))
		{
			++mCountLosing;
		}
	}
	return allowed;
}

class LLDropCopyableItems : public LLInventoryCollectFunctor
{
public:
	LLDropCopyableItems() {}
	virtual ~LLDropCopyableItems() {}
	virtual bool operator()(LLInventoryCategory* cat, LLInventoryItem* item);
};


bool LLDropCopyableItems::operator()(
	LLInventoryCategory* cat,
	LLInventoryItem* item)
{
	bool allowed = false;
	if (item)
	{
		allowed = itemTransferCommonlyAllowed(item);
		if (allowed &&
		   !item->getPermissions().allowCopyBy(gAgent.getID()))
		{
			// whoops, can't copy it - don't allow it.
			allowed = false;
		}
	}
	return allowed;
}

// Starts a fetch on folders and items.  This is really not used 
// as an observer in the traditional sense; we're just using it to
// request a fetch and we don't care about when/if the response arrives.
class LLCategoryFireAndForget : public LLInventoryFetchComboObserver
{
public:
	LLCategoryFireAndForget(const uuid_vec_t& folder_ids,
							const uuid_vec_t& item_ids) :
		LLInventoryFetchComboObserver(folder_ids, item_ids)
	{}
	~LLCategoryFireAndForget() {}
	virtual void done()
	{
		/* no-op: it's fire n forget right? */
		lldebugs << "LLCategoryFireAndForget::done()" << llendl;
	}
};

class LLCategoryDropObserver : public LLInventoryFetchItemsObserver
{
public:
	LLCategoryDropObserver(
		const uuid_vec_t& ids,
		const LLUUID& obj_id, LLToolDragAndDrop::ESource src) :
		LLInventoryFetchItemsObserver(ids),
		mObjectID(obj_id),
		mSource(src)
	{}
	~LLCategoryDropObserver() {}
	virtual void done();

protected:
	LLUUID mObjectID;
	LLToolDragAndDrop::ESource mSource;
};

void LLCategoryDropObserver::done()
{
	gInventory.removeObserver(this);
	LLViewerObject* dst_obj = gObjectList.findObject(mObjectID);
	if (dst_obj)
	{
		// *FIX: coalesce these...
 		LLInventoryItem* item = NULL;
  		uuid_vec_t::iterator it = mComplete.begin();
  		uuid_vec_t::iterator end = mComplete.end();
  		for(; it < end; ++it)
  		{
 			item = gInventory.getItem(*it);
 			if (item)
 			{
 				LLToolDragAndDrop::dropInventory(
 					dst_obj,
 					item,
 					mSource,
 					LLUUID::null);
 			}
  		}
	}
	delete this;
}
/* Doesn't seem to be used anymore.
class LLCategoryDropDescendentsObserver : public LLInventoryFetchDescendentsObserver
{
public:
	LLCategoryDropDescendentsObserver(
		const LLUUID& obj_id, LLToolDragAndDrop::ESource src) :
		mObjectID(obj_id),
		mSource(src)
	{}
	~LLCategoryDropDescendentsObserver() {}
	virtual void done();

protected:
	LLUUID mObjectID;
	LLToolDragAndDrop::ESource mSource;
};

void LLCategoryDropDescendentsObserver::done()
{

	gInventory.removeObserver(this);
	uuid_vec_t::iterator it = mComplete.begin();
	uuid_vec_t::iterator end = mComplete.end();
	LLViewerInventoryCategory::cat_array_t cats;
	LLViewerInventoryItem::item_array_t items;
	for(; it != end; ++it)
	{
		gInventory.collectDescendents(
			(*it),
			cats,
			items,
			LLInventoryModel::EXCLUDE_TRASH);
	}

	S32 count = items.count();
	if (count)
	{
		std::set<LLUUID> unique_ids;
		for(S32 i = 0; i < count; ++i)
		{
			unique_ids.insert(items.get(i)->getUUID());
		}
		uuid_vec_t ids;
		std::back_insert_iterator<uuid_vec_t> copier(ids);
		std::copy(unique_ids.begin(), unique_ids.end(), copier);
		LLCategoryDropObserver* dropper;
		dropper = new LLCategoryDropObserver(ids, mObjectID, mSource);
		dropper->startFetch();
		if (dropper->isDone())
		{
			dropper->done();
		}
		else
		{
			gInventory.addObserver(dropper);
		}
	}
	delete this;
}
*/

LLToolDragAndDrop::DragAndDropEntry::DragAndDropEntry(dragOrDrop3dImpl f_none,
													  dragOrDrop3dImpl f_self,
													  dragOrDrop3dImpl f_avatar,
													  dragOrDrop3dImpl f_object,
													  dragOrDrop3dImpl f_land) :
	LLDictionaryEntry("")
{
	mFunctions[DT_NONE] = f_none;
	mFunctions[DT_SELF] = f_self;
	mFunctions[DT_AVATAR] = f_avatar;
	mFunctions[DT_OBJECT] = f_object;
	mFunctions[DT_LAND] = f_land;
}

LLToolDragAndDrop::dragOrDrop3dImpl LLToolDragAndDrop::LLDragAndDropDictionary::get(EDragAndDropType dad_type, LLToolDragAndDrop::EDropTarget drop_target)
{
	const DragAndDropEntry *entry = lookup(dad_type);
	if (entry)
	{
		return (entry->mFunctions[(U8)drop_target]);
	}
	return &LLToolDragAndDrop::dad3dNULL;
}

LLToolDragAndDrop::LLDragAndDropDictionary::LLDragAndDropDictionary()
{
 	//       										 DT_NONE        DT_SELF                     DT_AVATAR                   DT_OBJECT                       DT_LAND		
	//      										|--------------|---------------------------|---------------------------|-------------------------------|--------------|
	addEntry(DAD_NONE, 			new DragAndDropEntry(&LLToolDragAndDrop::dad3dNULL,	&LLToolDragAndDrop::dad3dNULL,					&LLToolDragAndDrop::dad3dNULL,					&LLToolDragAndDrop::dad3dNULL,						&LLToolDragAndDrop::dad3dNULL));
	addEntry(DAD_TEXTURE, 		new DragAndDropEntry(&LLToolDragAndDrop::dad3dNULL,	&LLToolDragAndDrop::dad3dNULL,					&LLToolDragAndDrop::dad3dGiveInventory,		&LLToolDragAndDrop::dad3dTextureObject,			&LLToolDragAndDrop::dad3dNULL));
	addEntry(DAD_SOUND, 		new DragAndDropEntry(&LLToolDragAndDrop::dad3dNULL,	&LLToolDragAndDrop::dad3dNULL,					&LLToolDragAndDrop::dad3dGiveInventory,		&LLToolDragAndDrop::dad3dUpdateInventory,			&LLToolDragAndDrop::dad3dNULL));
	addEntry(DAD_CALLINGCARD, 	new DragAndDropEntry(&LLToolDragAndDrop::dad3dNULL,	&LLToolDragAndDrop::dad3dNULL,					&LLToolDragAndDrop::dad3dGiveInventory, 		&LLToolDragAndDrop::dad3dUpdateInventory, 			&LLToolDragAndDrop::dad3dNULL));
	addEntry(DAD_LANDMARK, 		new DragAndDropEntry(&LLToolDragAndDrop::dad3dNULL, 	&LLToolDragAndDrop::dad3dNULL, 				&LLToolDragAndDrop::dad3dGiveInventory, 		&LLToolDragAndDrop::dad3dUpdateInventory, 			&LLToolDragAndDrop::dad3dNULL));
	addEntry(DAD_SCRIPT, 		new DragAndDropEntry(&LLToolDragAndDrop::dad3dNULL, 	&LLToolDragAndDrop::dad3dNULL, 				&LLToolDragAndDrop::dad3dGiveInventory, 		&LLToolDragAndDrop::dad3dRezScript, 				&LLToolDragAndDrop::dad3dNULL));
	addEntry(DAD_CLOTHING, 		new DragAndDropEntry(&LLToolDragAndDrop::dad3dNULL, 	&LLToolDragAndDrop::dad3dWearItem, 			&LLToolDragAndDrop::dad3dGiveInventory, 		&LLToolDragAndDrop::dad3dUpdateInventory, 			&LLToolDragAndDrop::dad3dNULL));
	addEntry(DAD_OBJECT, 		new DragAndDropEntry(&LLToolDragAndDrop::dad3dNULL, 	&LLToolDragAndDrop::dad3dRezAttachmentFromInv,	&LLToolDragAndDrop::dad3dGiveInventoryObject,	&LLToolDragAndDrop::dad3dRezObjectOnObject, 		&LLToolDragAndDrop::dad3dRezObjectOnLand));
	addEntry(DAD_NOTECARD, 		new DragAndDropEntry(&LLToolDragAndDrop::dad3dNULL, 	&LLToolDragAndDrop::dad3dNULL, 				&LLToolDragAndDrop::dad3dGiveInventory, 		&LLToolDragAndDrop::dad3dUpdateInventory, 			&LLToolDragAndDrop::dad3dNULL));
	addEntry(DAD_CATEGORY, 		new DragAndDropEntry(&LLToolDragAndDrop::dad3dNULL, 	&LLToolDragAndDrop::dad3dWearCategory,			&LLToolDragAndDrop::dad3dGiveInventoryCategory,&LLToolDragAndDrop::dad3dUpdateInventoryCategory,	&LLToolDragAndDrop::dad3dNULL));
	addEntry(DAD_ROOT_CATEGORY, new DragAndDropEntry(&LLToolDragAndDrop::dad3dNULL,	&LLToolDragAndDrop::dad3dNULL,					&LLToolDragAndDrop::dad3dNULL,					&LLToolDragAndDrop::dad3dNULL,						&LLToolDragAndDrop::dad3dNULL));
	addEntry(DAD_BODYPART, 		new DragAndDropEntry(&LLToolDragAndDrop::dad3dNULL,	&LLToolDragAndDrop::dad3dWearItem,				&LLToolDragAndDrop::dad3dGiveInventory,		&LLToolDragAndDrop::dad3dUpdateInventory,			&LLToolDragAndDrop::dad3dNULL));
	addEntry(DAD_ANIMATION, 	new DragAndDropEntry(&LLToolDragAndDrop::dad3dNULL,	&LLToolDragAndDrop::dad3dNULL,					&LLToolDragAndDrop::dad3dGiveInventory,		&LLToolDragAndDrop::dad3dUpdateInventory,			&LLToolDragAndDrop::dad3dNULL));
	addEntry(DAD_GESTURE, 		new DragAndDropEntry(&LLToolDragAndDrop::dad3dNULL,	&LLToolDragAndDrop::dad3dActivateGesture,		&LLToolDragAndDrop::dad3dGiveInventory,		&LLToolDragAndDrop::dad3dUpdateInventory,			&LLToolDragAndDrop::dad3dNULL));
	addEntry(DAD_LINK, 			new DragAndDropEntry(&LLToolDragAndDrop::dad3dNULL,	&LLToolDragAndDrop::dad3dNULL,					&LLToolDragAndDrop::dad3dNULL,					&LLToolDragAndDrop::dad3dNULL,						&LLToolDragAndDrop::dad3dNULL));
	// TODO: animation on self could play it?  edit it?
	// TODO: gesture on self could play it?  edit it?
};

LLToolDragAndDrop::LLToolDragAndDrop()
:	 LLTool(std::string("draganddrop"), NULL),
	 mDragStartX(0),
	 mDragStartY(0),
	 mSource(SOURCE_AGENT),
	 mCursor(UI_CURSOR_NO),
	 mLastAccept(ACCEPT_NO),
	 mDrop(FALSE),
	 mCurItemIndex(0)
{

}

void LLToolDragAndDrop::setDragStart(S32 x, S32 y)
{
	mDragStartX = x;
	mDragStartY = y;
}

BOOL LLToolDragAndDrop::isOverThreshold(S32 x,S32 y)
{
	static LLCachedControl<S32> drag_and_drop_threshold(gSavedSettings,"DragAndDropDistanceThreshold");
	
	S32 mouse_delta_x = x - mDragStartX;
	S32 mouse_delta_y = y - mDragStartY;
	
	return (mouse_delta_x * mouse_delta_x) + (mouse_delta_y * mouse_delta_y) > drag_and_drop_threshold * drag_and_drop_threshold;
}

void LLToolDragAndDrop::beginDrag(EDragAndDropType type,
								  const LLUUID& cargo_id,
								  ESource source,
								  const LLUUID& source_id,
								  const LLUUID& object_id)
{
	if (type == DAD_NONE)
	{
		llwarns << "Attempted to start drag without a cargo type" << llendl;
		return;
	}
	mCargoTypes.clear();
	mCargoTypes.push_back(type);
	mCargoIDs.clear();
	mCargoIDs.push_back(cargo_id);
	mSource = source;
	mSourceID = source_id;
	mObjectID = object_id;

	setMouseCapture( TRUE );
	LLToolMgr::getInstance()->setTransientTool( this );
	mCursor = UI_CURSOR_NO;
	if ((mCargoTypes[0] == DAD_CATEGORY)
	   && ((mSource == SOURCE_AGENT) || (mSource == SOURCE_LIBRARY)))
	{
		LLInventoryCategory* cat = gInventory.getCategory(cargo_id);
		// go ahead and fire & forget the descendents if we are not
		// dragging a protected folder.
		if (cat)
		{
			LLViewerInventoryCategory::cat_array_t cats;
			LLViewerInventoryItem::item_array_t items;
			LLNoPreferredTypeOrItem is_not_preferred;
			uuid_vec_t folder_ids;
			uuid_vec_t item_ids;
			if (is_not_preferred(cat, NULL))
			{
				folder_ids.push_back(cargo_id);
			}
			gInventory.collectDescendentsIf (
				cargo_id,
				cats,
				items,
				LLInventoryModel::EXCLUDE_TRASH,
				is_not_preferred);
			S32 count = cats.count();
			S32 i;
			for(i = 0; i < count; ++i)
			{
				folder_ids.push_back(cats.get(i)->getUUID());
			}
			count = items.count();
			for(i = 0; i < count; ++i)
			{
				item_ids.push_back(items.get(i)->getUUID());
			}
			if (!folder_ids.empty() || !item_ids.empty())
			{
				LLCategoryFireAndForget *fetcher = new LLCategoryFireAndForget(folder_ids, item_ids);
				fetcher->startFetch();
				delete fetcher;
			}
		}
	}
}

void LLToolDragAndDrop::beginMultiDrag(
	const std::vector<EDragAndDropType> types,
	const uuid_vec_t& cargo_ids,
	ESource source,
	const LLUUID& source_id)
{
	// assert on public api is evil
	//llassert( type != DAD_NONE );

	std::vector<EDragAndDropType>::const_iterator types_it;
	for (types_it = types.begin(); types_it != types.end(); ++types_it)
	{
		if (DAD_NONE == *types_it)
		{
			llwarns << "Attempted to start drag without a cargo type" << llendl;
			return;
		}
	}
	mCargoTypes = types;
	mCargoIDs = cargo_ids;
	mSource = source;
	mSourceID = source_id;

	setMouseCapture( TRUE );
	LLToolMgr::getInstance()->setTransientTool( this );
	mCursor = UI_CURSOR_NO;
	if ((mSource == SOURCE_AGENT) || (mSource == SOURCE_LIBRARY))
	{
		// find categories (i.e. inventory folders) in the cargo.
		LLInventoryCategory* cat = NULL;
		S32 count = llmin(cargo_ids.size(), types.size());
		std::set<LLUUID> cat_ids;
		for(S32 i = 0; i < count; ++i)
		{
			cat = gInventory.getCategory(cargo_ids[i]);
			if (cat)
			{
				LLViewerInventoryCategory::cat_array_t cats;
				LLViewerInventoryItem::item_array_t items;
				LLNoPreferredType is_not_preferred;
				if (is_not_preferred(cat, NULL))
				{
					cat_ids.insert(cat->getUUID());
				}
				gInventory.collectDescendentsIf (
					cat->getUUID(),
					cats,
					items,
					LLInventoryModel::EXCLUDE_TRASH,
					is_not_preferred);
				S32 cat_count = cats.count();
				for(S32 i = 0; i < cat_count; ++i)
				{
					cat_ids.insert(cat->getUUID());
				}
			}
		}
		if (!cat_ids.empty())
		{
			uuid_vec_t folder_ids;
			uuid_vec_t item_ids;
			std::back_insert_iterator<uuid_vec_t> copier(folder_ids);
			std::copy(cat_ids.begin(), cat_ids.end(), copier);
			LLCategoryFireAndForget fetcher(folder_ids, item_ids);
		}
	}
}

void LLToolDragAndDrop::endDrag()
{
	mEndDragSignal();
	LLSelectMgr::getInstance()->unhighlightAll();
	setMouseCapture(FALSE);
}

void LLToolDragAndDrop::onMouseCaptureLost()
{
	// Called whenever the drag ends or if mouse capture is simply lost
	LLToolMgr::getInstance()->clearTransientTool();
	mCargoTypes.clear();
	mCargoIDs.clear();
	mSource = SOURCE_AGENT;
	mSourceID.setNull();
	mObjectID.setNull();
}

BOOL LLToolDragAndDrop::handleMouseUp( S32 x, S32 y, MASK mask )
{
	if (hasMouseCapture())
	{
		EAcceptance acceptance = ACCEPT_NO;
		dragOrDrop( x, y, mask, TRUE, &acceptance );
		endDrag();
	}
	return TRUE;
}

ECursorType LLToolDragAndDrop::acceptanceToCursor( EAcceptance acceptance )
{
	switch (acceptance)
	{
	case ACCEPT_YES_MULTI:
		if (mCargoIDs.size() > 1)
		{
			mCursor = UI_CURSOR_ARROWDRAGMULTI;
		}
		else
		{
			mCursor = UI_CURSOR_ARROWDRAG;
		}
		break;
	case ACCEPT_YES_SINGLE:
		if (mCargoIDs.size() > 1)
		{
			mToolTipMsg = LLTrans::getString("TooltipMustSingleDrop");
			mCursor = UI_CURSOR_NO;
		}
		else
		{
			mCursor = UI_CURSOR_ARROWDRAG;
		}
		break;

	case ACCEPT_NO_LOCKED:
		mCursor = UI_CURSOR_NOLOCKED;
		break;

	case ACCEPT_NO:
		mCursor = UI_CURSOR_NO;
		break;

	case ACCEPT_YES_COPY_MULTI:
		if (mCargoIDs.size() > 1)
		{
			mCursor = UI_CURSOR_ARROWCOPYMULTI;
		}
		else
		{
			mCursor = UI_CURSOR_ARROWCOPY;
		}
		break;
	case ACCEPT_YES_COPY_SINGLE:
		if (mCargoIDs.size() > 1)
		{
			mToolTipMsg = LLTrans::getString("TooltipMustSingleDrop");
			mCursor = UI_CURSOR_NO;
		}
		else
		{
			mCursor = UI_CURSOR_ARROWCOPY;
		}
		break;
	case ACCEPT_POSTPONED:
		break;
	default:
		llassert( FALSE );
	}

	return mCursor;
}

BOOL LLToolDragAndDrop::handleHover( S32 x, S32 y, MASK mask )
{
	EAcceptance acceptance = ACCEPT_NO;
	dragOrDrop( x, y, mask, FALSE, &acceptance );

	ECursorType cursor = acceptanceToCursor(acceptance);
	gViewerWindow->getWindow()->setCursor( cursor );

	lldebugst(LLERR_USER_INPUT) << "hover handled by LLToolDragAndDrop" << llendl;
	return TRUE;
}

BOOL LLToolDragAndDrop::handleKey(KEY key, MASK mask)
{
	if (key == KEY_ESCAPE)
	{
		// cancel drag and drop operation
		endDrag();
		return TRUE;
	}

	return FALSE;
}

BOOL LLToolDragAndDrop::handleToolTip(S32 x, S32 y, MASK mask)
{
	if (!mToolTipMsg.empty())
	{
		LLToolTipMgr::instance().show(LLToolTip::Params()
			.message(mToolTipMsg)
			.delay_time(gSavedSettings.getF32( "DragAndDropToolTipDelay" )));
		return TRUE;
	}
	return FALSE;
}

void LLToolDragAndDrop::handleDeselect()
{
	mToolTipMsg.clear();
}

// protected
void LLToolDragAndDrop::dragOrDrop( S32 x, S32 y, MASK mask, BOOL drop, 
								   EAcceptance* acceptance)
{
	*acceptance = ACCEPT_YES_MULTI;

	BOOL handled = FALSE;

	LLView* top_view = gFocusMgr.getTopCtrl();
	LLViewerInventoryItem* item;
	LLViewerInventoryCategory* cat;

	mToolTipMsg.clear();

	if (top_view)
	{
		handled = TRUE;

		for (mCurItemIndex = 0; mCurItemIndex < (S32)mCargoIDs.size(); mCurItemIndex++)
		{
			LLInventoryObject* cargo = locateInventory(item, cat);

			if (cargo)
			{
				S32 local_x, local_y;
				top_view->screenPointToLocal( x, y, &local_x, &local_y );
				EAcceptance item_acceptance = ACCEPT_NO;
				handled = handled && top_view->handleDragAndDrop(local_x, local_y, mask, FALSE,
													mCargoTypes[mCurItemIndex],
													(void*)cargo,
													&item_acceptance,
													mToolTipMsg);
				if (handled)
				{
					// use sort order to determine priority of acceptance
					*acceptance = (EAcceptance)llmin((U32)item_acceptance, (U32)*acceptance);
				}
			}
			else
			{
				return;		
			}
		}

		// all objects passed, go ahead and perform drop if necessary
		if (handled && drop && (U32)*acceptance >= ACCEPT_YES_COPY_SINGLE)
		{
			if ((U32)*acceptance < ACCEPT_YES_COPY_MULTI &&
			    mCargoIDs.size() > 1)
			{
				// tried to give multi-cargo to a single-acceptor - refuse and return.
				*acceptance = ACCEPT_NO;
				return;
			}

			for (mCurItemIndex = 0; mCurItemIndex < (S32)mCargoIDs.size(); mCurItemIndex++)
			{
				LLInventoryObject* cargo = locateInventory(item, cat);

				if (cargo)
				{
					S32 local_x, local_y;

					EAcceptance item_acceptance;
					top_view->screenPointToLocal( x, y, &local_x, &local_y );
					handled = handled && top_view->handleDragAndDrop(local_x, local_y, mask, TRUE,
														mCargoTypes[mCurItemIndex],
														(void*)cargo,
														&item_acceptance,
														mToolTipMsg);
				}
			}
		}
		if (handled)
		{
			mLastAccept = (EAcceptance)*acceptance;
		}
	}

	if (!handled)
	{
		handled = TRUE;

		LLRootView* root_view = gViewerWindow->getRootView();

		for (mCurItemIndex = 0; mCurItemIndex < (S32)mCargoIDs.size(); mCurItemIndex++)
		{
			LLInventoryObject* cargo = locateInventory(item, cat);

			// fix for EXT-3191
			if (NULL == cargo) return;

			EAcceptance item_acceptance = ACCEPT_NO;
			handled = handled && root_view->handleDragAndDrop(x, y, mask, FALSE,
												mCargoTypes[mCurItemIndex],
												(void*)cargo,
												&item_acceptance,
												mToolTipMsg);
			if (handled)
			{
				// use sort order to determine priority of acceptance
				*acceptance = (EAcceptance)llmin((U32)item_acceptance, (U32)*acceptance);
			}
		}
		// all objects passed, go ahead and perform drop if necessary
		if (handled && drop && (U32)*acceptance > ACCEPT_NO_LOCKED)
		{	
			if ((U32)*acceptance < ACCEPT_YES_COPY_MULTI &&
			    mCargoIDs.size() > 1)
			{
				// tried to give multi-cargo to a single-acceptor - refuse and return.
				*acceptance = ACCEPT_NO;
				return;
			}

			for (mCurItemIndex = 0; mCurItemIndex < (S32)mCargoIDs.size(); mCurItemIndex++)
			{
				LLInventoryObject* cargo = locateInventory(item, cat);

				if (cargo)
				{
					EAcceptance item_acceptance;
					handled = handled && root_view->handleDragAndDrop(x, y, mask, TRUE,
											  mCargoTypes[mCurItemIndex],
											  (void*)cargo,
											  &item_acceptance,
											  mToolTipMsg);
				}
			}
		}

		if (handled)
		{
			mLastAccept = (EAcceptance)*acceptance;
		}
	}

	if (!handled)
	{
		dragOrDrop3D( x, y, mask, drop, acceptance );
	}
}

void LLToolDragAndDrop::dragOrDrop3D( S32 x, S32 y, MASK mask, BOOL drop, EAcceptance* acceptance )
{
	mDrop = drop;
	if (mDrop)
	{
		// don't allow drag and drop onto transparent objects
		pick(gViewerWindow->pickImmediate(x, y, FALSE));
	}
	else
	{
		// don't allow drag and drop onto transparent objects
		gViewerWindow->pickAsync(x, y, mask, pickCallback, FALSE);
	}

	*acceptance = mLastAccept;
}

void LLToolDragAndDrop::pickCallback(const LLPickInfo& pick_info)
{
	if (getInstance() != NULL)
	{
		getInstance()->pick(pick_info);
	}
}

void LLToolDragAndDrop::pick(const LLPickInfo& pick_info)
{
	EDropTarget target = DT_NONE;
	S32	hit_face = -1;

	LLViewerObject* hit_obj = pick_info.getObject();
	LLSelectMgr::getInstance()->unhighlightAll();

	// Treat attachments as part of the avatar they are attached to.
	if (hit_obj != NULL)
	{
		// don't allow drag and drop on grass, trees, etc.
		if (pick_info.mPickType == LLPickInfo::PICK_FLORA)
		{
			mCursor = UI_CURSOR_NO;
			gViewerWindow->getWindow()->setCursor( mCursor );
			return;
		}

		if (hit_obj->isAttachment() && !hit_obj->isHUDAttachment())
		{
			LLVOAvatar* avatar = LLVOAvatar::findAvatarFromAttachment( hit_obj );
			if (!avatar)
			{
				mLastAccept = ACCEPT_NO;
				mCursor = UI_CURSOR_NO;
				gViewerWindow->getWindow()->setCursor( mCursor );
				return;
			}
			hit_obj = avatar;
		}

		if (hit_obj->isAvatar())
		{
			if (((LLVOAvatar*) hit_obj)->isSelf())
			{
				target = DT_SELF;
				hit_face = -1;
			}
			else
			{
				target = DT_AVATAR;
				hit_face = -1;
			}
		}
		else
		{
			target = DT_OBJECT;
			hit_face = pick_info.mObjectFace;
			// if any item being dragged will be applied to the object under our cursor
			// highlight that object
			for (S32 i = 0; i < (S32)mCargoIDs.size(); i++)
			{
				if (mCargoTypes[i] != DAD_OBJECT || (pick_info.mKeyMask & MASK_CONTROL))
				{
					LLSelectMgr::getInstance()->highlightObjectAndFamily(hit_obj);
					break;
				}
			}
		}
	}
	else if (pick_info.mPickType == LLPickInfo::PICK_LAND)
	{
		target = DT_LAND;
		hit_face = -1;
	}

	mLastAccept = ACCEPT_YES_MULTI;

	for (mCurItemIndex = 0; mCurItemIndex < (S32)mCargoIDs.size(); mCurItemIndex++)
	{
		const S32 item_index = mCurItemIndex;
		const EDragAndDropType dad_type = mCargoTypes[item_index];
		// Call the right implementation function
		mLastAccept = (EAcceptance)llmin(
			(U32)mLastAccept,
			(U32)callMemberFunction(*this, 
									LLDragAndDropDictionary::instance().get(dad_type, target))
			(hit_obj, hit_face, pick_info.mKeyMask, FALSE));
	}

	if (mDrop && ((U32)mLastAccept >= ACCEPT_YES_COPY_SINGLE))
	{
		// if target allows multi-drop or there is only one item being dropped, go ahead
		if ((mLastAccept >= ACCEPT_YES_COPY_MULTI) || (mCargoIDs.size() == 1))
		{
			// Target accepts multi, or cargo is a single-drop
			for (mCurItemIndex = 0; mCurItemIndex < (S32)mCargoIDs.size(); mCurItemIndex++)
			{
				const S32 item_index = mCurItemIndex;
				const EDragAndDropType dad_type = mCargoTypes[item_index];
				// Call the right implementation function
				(U32)callMemberFunction(*this,
										LLDragAndDropDictionary::instance().get(dad_type, target))
					(hit_obj, hit_face, pick_info.mKeyMask, TRUE);
			}
		}
		else
		{
			// Target does not accept multi, but cargo is multi
			mLastAccept = ACCEPT_NO;
		}
	}

	ECursorType cursor = acceptanceToCursor( mLastAccept );
	gViewerWindow->getWindow()->setCursor( cursor );

	mLastHitPos = pick_info.mPosGlobal;
	mLastCameraPos = gAgentCamera.getCameraPositionGlobal();
}

// static
BOOL LLToolDragAndDrop::handleDropTextureProtections(LLViewerObject* hit_obj,
													 LLInventoryItem* item,
													 LLToolDragAndDrop::ESource source,
													 const LLUUID& src_id)
{
	// Always succeed if....
	// texture is from the library 
	// or already in the contents of the object
	if (SOURCE_LIBRARY == source)
	{
		// dropping a texture from the library always just works.
		return TRUE;
	}

	// In case the inventory has not been updated (e.g. due to some recent operation
	// causing a dirty inventory), stall the user while fetching the inventory.
	if (hit_obj->isInventoryDirty())
	{
		hit_obj->fetchInventoryFromServer();
		LLSD args;
		args["ERROR_MESSAGE"] = "Unable to add texture.\nPlease wait a few seconds and try again.";
		LLNotificationsUtil::add("ErrorMessage", args);
		return FALSE;
	}
	if (hit_obj->getInventoryItemByAsset(item->getAssetUUID()))
	{
		// if the asset is already in the object's inventory 
		// then it can always be added to a side.
		// This saves some work if the task's inventory is already loaded
		// and ensures that the texture item is only added once.
		return TRUE;
	}

	if (!item) return FALSE;
	
	LLPointer<LLViewerInventoryItem> new_item = new LLViewerInventoryItem(item);
	if (!item->getPermissions().allowOperationBy(PERM_COPY, gAgent.getID()))
	{
		// Check that we can add the texture as inventory to the object
		if (willObjectAcceptInventory(hit_obj,item) < ACCEPT_YES_COPY_SINGLE )
		{
			return FALSE;
		}
		// make sure the object has the texture in it's inventory.
		if (SOURCE_AGENT == source)
		{
			// Remove the texture from local inventory. The server
			// will actually remove the item from agent inventory.
			gInventory.deleteObject(item->getUUID());
			gInventory.notifyObservers();
		}
		else if (SOURCE_WORLD == source)
		{
			// *FIX: if the objects are in different regions, and the
			// source region has crashed, you can bypass these
			// permissions.
			LLViewerObject* src_obj = gObjectList.findObject(src_id);
			if (src_obj)
			{
				src_obj->removeInventory(item->getUUID());
			}
			else
			{
				llwarns << "Unable to find source object." << llendl;
				return FALSE;
			}
		}
		// Add the texture item to the target object's inventory.
		hit_obj->updateInventory(new_item, TASK_INVENTORY_ITEM_KEY, true);
 		// TODO: Check to see if adding the item was successful; if not, then
		// we should return false here.
	}
	else if (!item->getPermissions().allowOperationBy(PERM_TRANSFER,
													 gAgent.getID()))
	{
		// Check that we can add the texture as inventory to the object
		if (willObjectAcceptInventory(hit_obj,item) < ACCEPT_YES_COPY_SINGLE )
		{
			return FALSE;
		}
		// *FIX: may want to make sure agent can paint hit_obj.

		// Add the texture item to the target object's inventory.
		hit_obj->updateInventory(new_item, TASK_INVENTORY_ITEM_KEY, true);
		// Force the object to update its refetch its inventory so it has this texture.
		hit_obj->fetchInventoryFromServer();
 		// TODO: Check to see if adding the item was successful; if not, then
		// we should return false here.
	}
	return TRUE;
}

void LLToolDragAndDrop::dropTextureAllFaces(LLViewerObject* hit_obj,
											LLInventoryItem* item,
											LLToolDragAndDrop::ESource source,
											const LLUUID& src_id)
{
	if (!item)
	{
		llwarns << "LLToolDragAndDrop::dropTextureAllFaces no texture item." << llendl;
		return;
	}
	LLUUID asset_id = item->getAssetUUID();
	BOOL success = handleDropTextureProtections(hit_obj, item, source, src_id);
	if (!success)
	{
		return;
	}
	LLViewerTexture* image = LLViewerTextureManager::getFetchedTexture(asset_id);
	LLViewerStats::getInstance()->incStat(LLViewerStats::ST_EDIT_TEXTURE_COUNT );
	S32 num_faces = hit_obj->getNumTEs();
	for( S32 face = 0; face < num_faces; face++ )
	{

		// update viewer side image in anticipation of update from simulator
		hit_obj->setTEImage(face, image);
		dialog_refresh_all();
	}
	// send the update to the simulator
	hit_obj->sendTEUpdate();
}

/*
void LLToolDragAndDrop::dropTextureOneFaceAvatar(LLVOAvatar* avatar, S32 hit_face, LLInventoryItem* item)
{
	if (hit_face == -1) return;
	LLViewerTexture* image = LLViewerTextureManager::getFetchedTexture(item->getAssetUUID());
	
	avatar->userSetOptionalTE( hit_face, image);
}
*/

void LLToolDragAndDrop::dropTextureOneFace(LLViewerObject* hit_obj,
										   S32 hit_face,
										   LLInventoryItem* item,
										   LLToolDragAndDrop::ESource source,
										   const LLUUID& src_id)
{
	if (hit_face == -1) return;
	if (!item)
	{
		llwarns << "LLToolDragAndDrop::dropTextureOneFace no texture item." << llendl;
		return;
	}
	LLUUID asset_id = item->getAssetUUID();
	BOOL success = handleDropTextureProtections(hit_obj, item, source, src_id);
	if (!success)
	{
		return;
	}
	// update viewer side image in anticipation of update from simulator
	LLViewerTexture* image = LLViewerTextureManager::getFetchedTexture(asset_id);
	LLViewerStats::getInstance()->incStat(LLViewerStats::ST_EDIT_TEXTURE_COUNT );
	hit_obj->setTEImage(hit_face, image);
	dialog_refresh_all();

	// send the update to the simulator
	hit_obj->sendTEUpdate();
}


void LLToolDragAndDrop::dropScript(LLViewerObject* hit_obj,
								   LLInventoryItem* item,
								   BOOL active,
								   ESource source,
								   const LLUUID& src_id)
{
	// *HACK: In order to resolve SL-22177, we need to block drags
	// from notecards and objects onto other objects.
	if ((SOURCE_WORLD == LLToolDragAndDrop::getInstance()->mSource)
	   || (SOURCE_NOTECARD == LLToolDragAndDrop::getInstance()->mSource))
	{
		llwarns << "Call to LLToolDragAndDrop::dropScript() from world"
			<< " or notecard." << llendl;
		return;
	}
	if (hit_obj && item)
	{
		LLPointer<LLViewerInventoryItem> new_script = new LLViewerInventoryItem(item);
		if (!item->getPermissions().allowCopyBy(gAgent.getID()))
		{
			if (SOURCE_AGENT == source)
			{
				// Remove the script from local inventory. The server
				// will actually remove the item from agent inventory.
				gInventory.deleteObject(item->getUUID());
				gInventory.notifyObservers();
			}
			else if (SOURCE_WORLD == source)
			{
				// *FIX: if the objects are in different regions, and
				// the source region has crashed, you can bypass
				// these permissions.
				LLViewerObject* src_obj = gObjectList.findObject(src_id);
				if (src_obj)
				{
					src_obj->removeInventory(item->getUUID());
				}
				else
				{
					llwarns << "Unable to find source object." << llendl;
					return;
				}
			}
		}
		hit_obj->saveScript(new_script, active, true);
		gFloaterTools->dirty();

		// VEFFECT: SetScript
		LLHUDEffectSpiral *effectp = (LLHUDEffectSpiral *)LLHUDManager::getInstance()->createViewerEffect(LLHUDObject::LL_HUD_EFFECT_BEAM, TRUE);
		effectp->setSourceObject(gAgentAvatarp);
		effectp->setTargetObject(hit_obj);
		effectp->setDuration(LL_HUD_DUR_SHORT);
		effectp->setColor(LLColor4U(gAgent.getEffectColor()));
	}
}

void LLToolDragAndDrop::dropObject(LLViewerObject* raycast_target,
								   BOOL bypass_sim_raycast,
								   BOOL from_task_inventory,
								   BOOL remove_from_inventory)
{
	LLViewerRegion* regionp = LLWorld::getInstance()->getRegionFromPosGlobal(mLastHitPos);
	if (!regionp)
	{
		llwarns << "Couldn't find region to rez object" << llendl;
		return;
	}

	//llinfos << "Rezzing object" << llendl;
	make_ui_sound("UISndObjectRezIn");
	LLViewerInventoryItem* item;
	LLViewerInventoryCategory* cat;
	locateInventory(item, cat);
	if (!item || !item->isFinished()) return;
	
	//if (regionp
	//	&& (regionp->getRegionFlags() & REGION_FLAGS_SANDBOX))
	//{
	//	LLFirstUse::useSandbox();
	//}
	// check if it cannot be copied, and mark as remove if it is -
	// this will remove the object from inventory after rez. Only
	// bother with this check if we would not normally remove from
	// inventory.
	if (!remove_from_inventory
		&& !item->getPermissions().allowCopyBy(gAgent.getID()))
	{
		remove_from_inventory = TRUE;
	}

	// Limit raycast to a single object.  
	// Speeds up server raycast + avoid problems with server ray
	// hitting objects that were clipped by the near plane or culled
	// on the viewer.
	LLUUID ray_target_id;
	if (raycast_target)
	{
		ray_target_id = raycast_target->getID();
	}
	else
	{
		ray_target_id.setNull();
	}

	// Check if it's in the trash.
	bool is_in_trash = false;
	const LLUUID trash_id = gInventory.findCategoryUUIDForType(LLFolderType::FT_TRASH);
	if (gInventory.isObjectDescendentOf(item->getUUID(), trash_id))
	{
		is_in_trash = true;
		remove_from_inventory = TRUE;
	}

	LLUUID source_id = from_task_inventory ? mSourceID : LLUUID::null;

	// Select the object only if we're editing.
	BOOL rez_selected = LLToolMgr::getInstance()->inEdit();


	LLVector3 ray_start = regionp->getPosRegionFromGlobal(mLastCameraPos);
	LLVector3 ray_end   = regionp->getPosRegionFromGlobal(mLastHitPos);
	// currently the ray's end point is an approximation,
	// and is sometimes too short (causing failure.)  so we
	// double the ray's length:
	if (bypass_sim_raycast == FALSE)
	{
		LLVector3 ray_direction = ray_start - ray_end;
		ray_end = ray_end - ray_direction;
	}
	
	
	// Message packing code should be it's own uninterrupted block
	LLMessageSystem* msg = gMessageSystem;
	if (mSource == SOURCE_NOTECARD)
	{
		msg->newMessageFast(_PREHASH_RezObjectFromNotecard);
	}
	else
	{
		msg->newMessageFast(_PREHASH_RezObject);
	}
	msg->nextBlockFast(_PREHASH_AgentData);
	msg->addUUIDFast(_PREHASH_AgentID,  gAgent.getID());
	msg->addUUIDFast(_PREHASH_SessionID,  gAgent.getSessionID());
	msg->addUUIDFast(_PREHASH_GroupID, gAgent.getGroupID());

	msg->nextBlock("RezData");
	// if it's being rezzed from task inventory, we need to enable
	// saving it back into the task inventory.
	// *FIX: We can probably compress this to a single byte, since I
	// think folderid == mSourceID. This will be a later
	// optimization.
	msg->addUUIDFast(_PREHASH_FromTaskID, source_id);
	msg->addU8Fast(_PREHASH_BypassRaycast, (U8) bypass_sim_raycast);
	msg->addVector3Fast(_PREHASH_RayStart, ray_start);
	msg->addVector3Fast(_PREHASH_RayEnd, ray_end);
	msg->addUUIDFast(_PREHASH_RayTargetID, ray_target_id );
	msg->addBOOLFast(_PREHASH_RayEndIsIntersection, FALSE);
	msg->addBOOLFast(_PREHASH_RezSelected, rez_selected);
	msg->addBOOLFast(_PREHASH_RemoveItem, remove_from_inventory);

	// deal with permissions slam logic
	pack_permissions_slam(msg, item->getFlags(), item->getPermissions());

	LLUUID folder_id = item->getParentUUID();
	if ((SOURCE_LIBRARY == mSource) || (is_in_trash))
	{
		// since it's coming from the library or trash, we want to not
		// 'take' it back to the same place.
		item->setParent(LLUUID::null);
		// *TODO this code isn't working - the parent (FolderID) is still
		// set when the object is "taken".  so code on the "take" side is
		// checking for trash and library as well (llviewermenu.cpp)
	}
	if (mSource == SOURCE_NOTECARD)
	{
		msg->nextBlockFast(_PREHASH_NotecardData);
		msg->addUUIDFast(_PREHASH_NotecardItemID, mSourceID);
		msg->addUUIDFast(_PREHASH_ObjectID, mObjectID);
		msg->nextBlockFast(_PREHASH_InventoryData);
		msg->addUUIDFast(_PREHASH_ItemID, item->getUUID());
	}
	else
	{
		msg->nextBlockFast(_PREHASH_InventoryData);
		item->packMessage(msg);
	}
	msg->sendReliable(regionp->getHost());
	// back out the change. no actual internal changes take place.
	item->setParent(folder_id); 

	// If we're going to select it, get ready for the incoming
	// selected object.
	if (rez_selected)
	{
		LLSelectMgr::getInstance()->deselectAll();
		gViewerWindow->getWindow()->incBusyCount();
	}

	if (remove_from_inventory)
	{
		// Delete it from inventory immediately so that users cannot
		// easily bypass copy protection in laggy situations. If the
		// rez fails, we will put it back on the server.
		gInventory.deleteObject(item->getUUID());
		gInventory.notifyObservers();
	}

	// VEFFECT: DropObject
	LLHUDEffectSpiral *effectp = (LLHUDEffectSpiral *)LLHUDManager::getInstance()->createViewerEffect(LLHUDObject::LL_HUD_EFFECT_BEAM, TRUE);
	effectp->setSourceObject(gAgentAvatarp);
	effectp->setPositionGlobal(mLastHitPos);
	effectp->setDuration(LL_HUD_DUR_SHORT);
	effectp->setColor(LLColor4U(gAgent.getEffectColor()));

	LLViewerStats::getInstance()->incStat(LLViewerStats::ST_REZ_COUNT);
}

void LLToolDragAndDrop::dropInventory(LLViewerObject* hit_obj,
									  LLInventoryItem* item,
									  LLToolDragAndDrop::ESource source,
									  const LLUUID& src_id)
{
	// *HACK: In order to resolve SL-22177, we need to block drags
	// from notecards and objects onto other objects.
	if ((SOURCE_WORLD == LLToolDragAndDrop::getInstance()->mSource)
	   || (SOURCE_NOTECARD == LLToolDragAndDrop::getInstance()->mSource))
	{
		llwarns << "Call to LLToolDragAndDrop::dropInventory() from world"
			<< " or notecard." << llendl;
		return;
	}

	LLPointer<LLViewerInventoryItem> new_item = new LLViewerInventoryItem(item);
	time_t creation_date = time_corrected();
	new_item->setCreationDate(creation_date);

	if (!item->getPermissions().allowCopyBy(gAgent.getID()))
	{
		if (SOURCE_AGENT == source)
		{
			// Remove the inventory item from local inventory. The
			// server will actually remove the item from agent
			// inventory.
			gInventory.deleteObject(item->getUUID());
			gInventory.notifyObservers();
		}
		else if (SOURCE_WORLD == source)
		{
			// *FIX: if the objects are in different regions, and the
			// source region has crashed, you can bypass these
			// permissions.
			LLViewerObject* src_obj = gObjectList.findObject(src_id);
			if (src_obj)
			{
				src_obj->removeInventory(item->getUUID());
			}
			else
			{
				llwarns << "Unable to find source object." << llendl;
				return;
			}
		}
	}
	hit_obj->updateInventory(new_item, TASK_INVENTORY_ITEM_KEY, true);
	if (LLFloaterReg::instanceVisible("build"))
	{
		// *FIX: only show this if panel not expanded?
		LLFloaterReg::showInstance("build", "Content");
	}

	// VEFFECT: AddToInventory
	LLHUDEffectSpiral *effectp = (LLHUDEffectSpiral *)LLHUDManager::getInstance()->createViewerEffect(LLHUDObject::LL_HUD_EFFECT_BEAM, TRUE);
	effectp->setSourceObject(gAgentAvatarp);
	effectp->setTargetObject(hit_obj);
	effectp->setDuration(LL_HUD_DUR_SHORT);
	effectp->setColor(LLColor4U(gAgent.getEffectColor()));
	gFloaterTools->dirty();
}

// accessor that looks at permissions, copyability, and names of
// inventory items to determine if a drop would be ok.
EAcceptance LLToolDragAndDrop::willObjectAcceptInventory(LLViewerObject* obj, LLInventoryItem* item)
{
	// check the basics
	if (!item || !obj) return ACCEPT_NO;
	// HACK: downcast
	LLViewerInventoryItem* vitem = (LLViewerInventoryItem*)item;
	if (!vitem->isFinished()) return ACCEPT_NO;
	if (vitem->getIsLinkType()) return ACCEPT_NO; // No giving away links

	// deny attempts to drop from an object onto itself. This is to
	// help make sure that drops that are from an object to an object
	// don't have to worry about order of evaluation. Think of this
	// like check for self in assignment.
	if (obj->getID() == item->getParentUUID())
	{
		return ACCEPT_NO;
	}
	
	//BOOL copy = (perm.allowCopyBy(gAgent.getID(),
	//							  gAgent.getGroupID())
	//			 && (obj->mPermModify || obj->mFlagAllowInventoryAdd));
	BOOL worn = FALSE;
	switch(item->getType())
	{
	case LLAssetType::AT_OBJECT:
		if (isAgentAvatarValid() && gAgentAvatarp->isWearingAttachment(item->getUUID()))
		{
				worn = TRUE;
		}
		break;
	case LLAssetType::AT_BODYPART:
	case LLAssetType::AT_CLOTHING:
		if (gAgentWearables.isWearingItem(item->getUUID()))
		{
			worn = TRUE;
		}
		break;
	case LLAssetType::AT_CALLINGCARD:
		// Calling Cards in object are disabled for now
		// because of incomplete LSL support. See STORM-1117.
		return ACCEPT_NO;
	default:
			break;
	}
	const LLPermissions& perm = item->getPermissions();
	BOOL modify = (obj->permModify() || obj->flagAllowInventoryAdd());
	BOOL transfer = FALSE;
	if ((obj->permYouOwner() && (perm.getOwner() == gAgent.getID()))
	   || perm.allowOperationBy(PERM_TRANSFER, gAgent.getID()))
	{
		transfer = TRUE;
	}
	BOOL volume = (LL_PCODE_VOLUME == obj->getPCode());
	BOOL attached = obj->isAttachment();
	BOOL unrestricted = ((perm.getMaskBase() & PERM_ITEM_UNRESTRICTED) == PERM_ITEM_UNRESTRICTED) ? TRUE : FALSE;
	if (attached && !unrestricted)
	{
		return ACCEPT_NO_LOCKED;
	}
	else if (modify && transfer && volume && !worn)
	{
		return ACCEPT_YES_MULTI;
	}
	else if (!modify)
	{
		return ACCEPT_NO_LOCKED;
	}
	return ACCEPT_NO;
}


static void give_inventory_cb(const LLSD& notification, const LLSD& response)
{
	S32 option = LLNotificationsUtil::getSelectedOption(notification, response);
	// if Cancel pressed
	if (option == 1)
	{
		return;
	}

	LLSD payload = notification["payload"];
	const LLUUID& session_id = payload["session_id"];
	const LLUUID& agent_id = payload["agent_id"];
	LLViewerInventoryItem * inv_item =  gInventory.getItem(payload["item_id"]);
	if (NULL == inv_item)
	{
		llassert(NULL != inv_item);
		return;
	}

	if (LLGiveInventory::doGiveInventoryItem(agent_id, inv_item, session_id))
	{
		if ("avatarpicker" == payload["d&d_dest"].asString())
		{
			LLFloaterReg::hideInstance("avatar_picker");
		}
		LLNotificationsUtil::add("ItemsShared");
	}
}

static void show_item_sharing_confirmation(const std::string name,
					   LLViewerInventoryItem* inv_item,
					   const LLSD& dest,
					   const LLUUID& dest_agent,
					   const LLUUID& session_id = LLUUID::null)
{
	if (!inv_item)
	{
		llassert(NULL != inv_item);
		return;
	}

	LLSD substitutions;
	substitutions["RESIDENTS"] = name;
	substitutions["ITEMS"] = inv_item->getName();
	LLSD payload;
	payload["agent_id"] = dest_agent;
	payload["item_id"] = inv_item->getUUID();
	payload["session_id"] = session_id;
	payload["d&d_dest"] = dest.asString();
	LLNotificationsUtil::add("ShareItemsConfirmation", substitutions, payload, &give_inventory_cb);
}

static void get_name_cb(const LLUUID& id,
						const std::string& full_name,
						LLViewerInventoryItem* inv_item,
						const LLSD& dest,
						const LLUUID& dest_agent)
{
	show_item_sharing_confirmation(full_name,
								   inv_item,
								   dest,
								   id,
								   LLUUID::null);
}

// function used as drag-and-drop handler for simple agent give inventory requests
//static
bool LLToolDragAndDrop::handleGiveDragAndDrop(LLUUID dest_agent, LLUUID session_id, BOOL drop,
											  EDragAndDropType cargo_type,
											  void* cargo_data,
											  EAcceptance* accept,
											  const LLSD& dest)
{
	// check the type
	switch(cargo_type)
	{
	case DAD_TEXTURE:
	case DAD_SOUND:
	case DAD_LANDMARK:
	case DAD_SCRIPT:
	case DAD_OBJECT:
	case DAD_NOTECARD:
	case DAD_CLOTHING:
	case DAD_BODYPART:
	case DAD_ANIMATION:
	case DAD_GESTURE:
	case DAD_CALLINGCARD:
	{
		LLViewerInventoryItem* inv_item = (LLViewerInventoryItem*)cargo_data;
		if (gInventory.getItem(inv_item->getUUID())
			&& LLGiveInventory::isInventoryGiveAcceptable(inv_item))
		{
			// *TODO: get multiple object transfers working
			*accept = ACCEPT_YES_COPY_SINGLE;
			if (drop)
			{
				LLIMModel::LLIMSession * session = LLIMModel::instance().findIMSession(session_id);

				// If no IM session found get the destination agent's name by id.
				if (NULL == session)
				{
					std::string fullname;

					// If destination agent's name is found in cash proceed to showing the confirmation dialog.
					// Otherwise set up a callback to show the dialog when the name arrives.
					if (gCacheName->getFullName(dest_agent, fullname))
					{
						show_item_sharing_confirmation(fullname, inv_item, dest, dest_agent, LLUUID::null);
					}
					else
					{
						gCacheName->get(dest_agent, false, boost::bind(&get_name_cb, _1, _2, inv_item, dest, dest_agent));
					}

					return true;
				}

				// If an IM session with destination agent is found item offer will be logged in this session.
				show_item_sharing_confirmation(session->mName, inv_item, dest, dest_agent, session_id);
			}
		}
		else
		{
			// It's not in the user's inventory (it's probably
			// in an object's contents), so disallow dragging
			// it here.  You can't give something you don't
			// yet have.
			*accept = ACCEPT_NO;
		}
		break;
	}
	case DAD_CATEGORY:
	{
		LLViewerInventoryCategory* inv_cat = (LLViewerInventoryCategory*)cargo_data;
		if (gInventory.getCategory(inv_cat->getUUID()))
		{
			// *TODO: get multiple object transfers working
			*accept = ACCEPT_YES_COPY_SINGLE;
			if (drop)
			{
				LLGiveInventory::doGiveInventoryCategory(dest_agent, inv_cat, session_id);
			}
		}
		else
		{
			// It's not in the user's inventory (it's probably
			// in an object's contents), so disallow dragging
			// it here.  You can't give something you don't
			// yet have.
			*accept = ACCEPT_NO;
		}
		break;
	}
	default:
		*accept = ACCEPT_NO;
		break;
	}

	return TRUE;
}



///
/// Methods called in the drag & drop array
///

EAcceptance LLToolDragAndDrop::dad3dNULL(
	LLViewerObject*, S32, MASK, BOOL)
{
	lldebugs << "LLToolDragAndDrop::dad3dNULL()" << llendl;
	return ACCEPT_NO;
}

EAcceptance LLToolDragAndDrop::dad3dRezAttachmentFromInv(
	LLViewerObject* obj, S32 face, MASK mask, BOOL drop)
{
	lldebugs << "LLToolDragAndDrop::dad3dRezAttachmentFromInv()" << llendl;
	// must be in the user's inventory
	if (mSource != SOURCE_AGENT && mSource != SOURCE_LIBRARY)
	{
		return ACCEPT_NO;
	}

	LLViewerInventoryItem* item;
	LLViewerInventoryCategory* cat;
	locateInventory(item, cat);
	if (!item || !item->isFinished()) return ACCEPT_NO;

	// must not be in the trash
	const LLUUID trash_id = gInventory.findCategoryUUIDForType(LLFolderType::FT_TRASH);
	if (gInventory.isObjectDescendentOf(item->getUUID(), trash_id))
	{
		return ACCEPT_NO;
	}

	// must not be already wearing it
	if (!isAgentAvatarValid() || gAgentAvatarp->isWearingAttachment(item->getUUID()))
	{
		return ACCEPT_NO;
	}

	if (drop)
	{
		if (mSource == SOURCE_LIBRARY)
		{
//			LLPointer<LLInventoryCallback> cb = new RezAttachmentCallback(0);
<<<<<<< HEAD
// [SL:KB] - Patch: Appearance-Misc | Checked: 2010-09-28 (Catznip-2.5.0a) | Added: Catznip-2.2.0a
=======
// [SL:KB] - Patch: Appearance-Misc | Checked: 2010-09-28 (Catznip-2.6.0a) | Added: Catznip-2.2.0a
>>>>>>> 15b5c119
			// Make this behave consistent with dad3dWearItem
			LLPointer<LLInventoryCallback> cb = new RezAttachmentCallback(0, !(mask & MASK_CONTROL));
// [/SL:KB]
			copy_inventory_item(
				gAgent.getID(),
				item->getPermissions().getOwner(),
				item->getUUID(),
				LLUUID::null,
				std::string(),
				cb);
		}
		else
		{
//			rez_attachment(item, 0);
<<<<<<< HEAD
// [SL:KB] - Patch: Appearance-Misc | Checked: 2010-09-28 (Catznip-2.5.0a) | Added: Catznip-2.2.0a
=======
// [SL:KB] - Patch: Appearance-Misc | Checked: 2010-09-28 (Catznip-2.6.0a) | Added: Catznip-2.2.0a
>>>>>>> 15b5c119
			// Make this behave consistent with dad3dWearItem
			rez_attachment(item, 0, !(mask & MASK_CONTROL));
// [/SL:KB]
		}
	}
	return ACCEPT_YES_SINGLE;
}


EAcceptance LLToolDragAndDrop::dad3dRezObjectOnLand(
	LLViewerObject* obj, S32 face, MASK mask, BOOL drop)
{
	if (mSource == SOURCE_WORLD)
	{
		return dad3dRezFromObjectOnLand(obj, face, mask, drop);
	}

	lldebugs << "LLToolDragAndDrop::dad3dRezObjectOnLand()" << llendl;
	LLViewerInventoryItem* item;
	LLViewerInventoryCategory* cat;
	locateInventory(item, cat);
	if (!item || !item->isFinished()) return ACCEPT_NO;

	if (!isAgentAvatarValid() || gAgentAvatarp->isWearingAttachment(item->getUUID()))
	{
		return ACCEPT_NO;
	}

	EAcceptance accept;
	BOOL remove_inventory;

	// Get initial settings based on shift key
	if (mask & MASK_SHIFT)
	{
		// For now, always make copy
		//accept = ACCEPT_YES_SINGLE;
		//remove_inventory = TRUE;
		accept = ACCEPT_YES_COPY_SINGLE;
		remove_inventory = FALSE;
	}
	else
	{
		accept = ACCEPT_YES_COPY_SINGLE;
		remove_inventory = FALSE;
	}

	// check if the item can be copied. If not, send that to the sim
	// which will remove the inventory item.
	if (!item->getPermissions().allowCopyBy(gAgent.getID()))
	{
		accept = ACCEPT_YES_SINGLE;
		remove_inventory = TRUE;
	}

	// Check if it's in the trash.
	const LLUUID trash_id = gInventory.findCategoryUUIDForType(LLFolderType::FT_TRASH);
	if (gInventory.isObjectDescendentOf(item->getUUID(), trash_id))
	{
		accept = ACCEPT_YES_SINGLE;
		remove_inventory = TRUE;
	}

	if (drop)
	{
		dropObject(obj, TRUE, FALSE, remove_inventory);
	}

	return accept;
}

EAcceptance LLToolDragAndDrop::dad3dRezObjectOnObject(
	LLViewerObject* obj, S32 face, MASK mask, BOOL drop)
{
	// handle objects coming from object inventory
	if (mSource == SOURCE_WORLD)
	{
		return dad3dRezFromObjectOnObject(obj, face, mask, drop);
	}

	lldebugs << "LLToolDragAndDrop::dad3dRezObjectOnObject()" << llendl;
	LLViewerInventoryItem* item;
	LLViewerInventoryCategory* cat;
	locateInventory(item, cat);
	if (!item || !item->isFinished()) return ACCEPT_NO;
	if (!isAgentAvatarValid() || gAgentAvatarp->isWearingAttachment(item->getUUID()))
	{
		return ACCEPT_NO;
	}

	if ((mask & MASK_CONTROL))
	{
		// *HACK: In order to resolve SL-22177, we need to block drags
		// from notecards and objects onto other objects.
		if (mSource == SOURCE_NOTECARD)
		{
			return ACCEPT_NO;
		}

		EAcceptance rv = willObjectAcceptInventory(obj, item);
		if (drop && (ACCEPT_YES_SINGLE <= rv))
		{
			dropInventory(obj, item, mSource, mSourceID);
		}
		return rv;
	}
	
	EAcceptance accept;
	BOOL remove_inventory;

	if (mask & MASK_SHIFT)
	{
		// For now, always make copy
		//accept = ACCEPT_YES_SINGLE;
		//remove_inventory = TRUE;
		accept = ACCEPT_YES_COPY_SINGLE;
		remove_inventory = FALSE;
	}
	else
	{
		accept = ACCEPT_YES_COPY_SINGLE;
		remove_inventory = FALSE;
	}
	
	// check if the item can be copied. If not, send that to the sim
	// which will remove the inventory item.
	if (!item->getPermissions().allowCopyBy(gAgent.getID()))
	{
		accept = ACCEPT_YES_SINGLE;
		remove_inventory = TRUE;
	}

	// Check if it's in the trash.
	const LLUUID trash_id = gInventory.findCategoryUUIDForType(LLFolderType::FT_TRASH);
	if (gInventory.isObjectDescendentOf(item->getUUID(), trash_id))
	{
		accept = ACCEPT_YES_SINGLE;
		remove_inventory = TRUE;
	}

	if (drop)
	{
		dropObject(obj, FALSE, FALSE, remove_inventory);
	}

	return accept;
}

EAcceptance LLToolDragAndDrop::dad3dRezScript(
	LLViewerObject* obj, S32 face, MASK mask, BOOL drop)
{
	lldebugs << "LLToolDragAndDrop::dad3dRezScript()" << llendl;

	// *HACK: In order to resolve SL-22177, we need to block drags
	// from notecards and objects onto other objects.
	if ((SOURCE_WORLD == mSource) || (SOURCE_NOTECARD == mSource))
	{
		return ACCEPT_NO;
	}

	LLViewerInventoryItem* item;
	LLViewerInventoryCategory* cat;
	locateInventory(item, cat);
	if (!item || !item->isFinished()) return ACCEPT_NO;
	EAcceptance rv = willObjectAcceptInventory(obj, item);
	if (drop && (ACCEPT_YES_SINGLE <= rv))
	{
		// rez in the script active by default, rez in inactive if the
		// control key is being held down.
		BOOL active = ((mask & MASK_CONTROL) == 0);
	
		LLViewerObject* root_object = obj;
		if (obj && obj->getParent())
		{
			LLViewerObject* parent_obj = (LLViewerObject*)obj->getParent();
			if (!parent_obj->isAvatar())
			{
				root_object = parent_obj;
			}
		}

		dropScript(root_object, item, active, mSource, mSourceID);
	}	
	return rv;
}

EAcceptance LLToolDragAndDrop::dad3dTextureObject(
	LLViewerObject* obj, S32 face, MASK mask, BOOL drop)
{
	lldebugs << "LLToolDragAndDrop::dad3dTextureObject()" << llendl;

	// *HACK: In order to resolve SL-22177, we need to block drags
	// from notecards and objects onto other objects.
	if ((SOURCE_WORLD == mSource) || (SOURCE_NOTECARD == mSource))
	{
		return ACCEPT_NO;
	}
	
	LLViewerInventoryItem* item;
	LLViewerInventoryCategory* cat;
	locateInventory(item, cat);
	if (!item || !item->isFinished()) return ACCEPT_NO;
	EAcceptance rv = willObjectAcceptInventory(obj, item);
	if ((mask & MASK_CONTROL))
	{
		if ((ACCEPT_YES_SINGLE <= rv) && drop)
		{
			dropInventory(obj, item, mSource, mSourceID);
		}
		return rv;
	}
	if (!obj->permModify())
	{
		return ACCEPT_NO_LOCKED;
	}
	//If texture !copyable don't texture or you'll never get it back.
	if (!item->getPermissions().allowCopyBy(gAgent.getID()))
	{
		return ACCEPT_NO;
	}

	if (drop && (ACCEPT_YES_SINGLE <= rv))
	{
		if ((mask & MASK_SHIFT))
		{
			dropTextureAllFaces(obj, item, mSource, mSourceID);
		}
		else
		{
			dropTextureOneFace(obj, face, item, mSource, mSourceID);
		}
		
		// VEFFECT: SetTexture
		LLHUDEffectSpiral *effectp = (LLHUDEffectSpiral *)LLHUDManager::getInstance()->createViewerEffect(LLHUDObject::LL_HUD_EFFECT_BEAM, TRUE);
		effectp->setSourceObject(gAgentAvatarp);
		effectp->setTargetObject(obj);
		effectp->setDuration(LL_HUD_DUR_SHORT);
		effectp->setColor(LLColor4U(gAgent.getEffectColor()));
	}

	// enable multi-drop, although last texture will win
	return ACCEPT_YES_MULTI;
}
/*
EAcceptance LLToolDragAndDrop::dad3dTextureSelf(
	LLViewerObject* obj, S32 face, MASK mask, BOOL drop)
{
	lldebugs << "LLToolDragAndDrop::dad3dTextureAvatar()" << llendl;
	if (drop)
	{
		if (!(mask & MASK_SHIFT))
		{
			dropTextureOneFaceAvatar( (LLVOAvatar*)obj, face, (LLInventoryItem*)mCargoData);
		}
	}
	return (mask & MASK_SHIFT) ? ACCEPT_NO : ACCEPT_YES_SINGLE;
}
*/

EAcceptance LLToolDragAndDrop::dad3dWearItem(
	LLViewerObject* obj, S32 face, MASK mask, BOOL drop)
{
	lldebugs << "LLToolDragAndDrop::dad3dWearItem()" << llendl;
	LLViewerInventoryItem* item;
	LLViewerInventoryCategory* cat;
	locateInventory(item, cat);
	if (!item || !item->isFinished()) return ACCEPT_NO;

	if (mSource == SOURCE_AGENT || mSource == SOURCE_LIBRARY)
	{
		// it's in the agent inventory
		const LLUUID trash_id = gInventory.findCategoryUUIDForType(LLFolderType::FT_TRASH);
		if (gInventory.isObjectDescendentOf(item->getUUID(), trash_id))
		{
			return ACCEPT_NO;
		}

		if (drop)
		{
			// TODO: investigate wearables may not be loaded at this point EXT-8231

			LLAppearanceMgr::instance().wearItemOnAvatar(item->getUUID(),true, !(mask & MASK_CONTROL));
		}
		return ACCEPT_YES_MULTI;
	}
	else
	{
		// TODO: copy/move item to avatar's inventory and then wear it.
		return ACCEPT_NO;
	}
}

EAcceptance LLToolDragAndDrop::dad3dActivateGesture(
	LLViewerObject* obj, S32 face, MASK mask, BOOL drop)
{
	lldebugs << "LLToolDragAndDrop::dad3dActivateGesture()" << llendl;
	LLViewerInventoryItem* item;
	LLViewerInventoryCategory* cat;
	locateInventory(item, cat);
	if (!item || !item->isFinished()) return ACCEPT_NO;

	if (mSource == SOURCE_AGENT || mSource == SOURCE_LIBRARY)
	{
		// it's in the agent inventory
		const LLUUID trash_id = gInventory.findCategoryUUIDForType(LLFolderType::FT_TRASH);
		if (gInventory.isObjectDescendentOf(item->getUUID(), trash_id))
		{
			return ACCEPT_NO;
		}

		if (drop)
		{
			LLUUID item_id;
			if (mSource == SOURCE_LIBRARY)
			{
				// create item based on that one, and put it on if that
				// was a success.
				LLPointer<LLInventoryCallback> cb = new ActivateGestureCallback();
				copy_inventory_item(
					gAgent.getID(),
					item->getPermissions().getOwner(),
					item->getUUID(),
					LLUUID::null,
					std::string(),
					cb);
			}
			else
			{
				LLGestureMgr::instance().activateGesture(item->getUUID());
				gInventory.updateItem(item);
				gInventory.notifyObservers();
			}
		}
		return ACCEPT_YES_MULTI;
	}
	else
	{
		return ACCEPT_NO;
	}
}

EAcceptance LLToolDragAndDrop::dad3dWearCategory(
	LLViewerObject* obj, S32 face, MASK mask, BOOL drop)
{
	lldebugs << "LLToolDragAndDrop::dad3dWearCategory()" << llendl;
	LLViewerInventoryItem* item;
	LLViewerInventoryCategory* category;
	locateInventory(item, category);
	if (!category) return ACCEPT_NO;

	if (drop)
	{
		// TODO: investigate wearables may not be loaded at this point EXT-8231
	}

	if (mSource == SOURCE_AGENT)
	{
		const LLUUID trash_id = gInventory.findCategoryUUIDForType(LLFolderType::FT_TRASH);
		if (gInventory.isObjectDescendentOf(category->getUUID(), trash_id))
		{
			return ACCEPT_NO;
		}

		if (drop)
		{
		    BOOL append = ( (mask & MASK_SHIFT) ? TRUE : FALSE );
			LLAppearanceMgr::instance().wearInventoryCategory(category, false, append);
		}
		return ACCEPT_YES_MULTI;
	}
	else if (mSource == SOURCE_LIBRARY)
	{
		if (drop)
		{
			LLAppearanceMgr::instance().wearInventoryCategory(category, true, false);
		}
		return ACCEPT_YES_MULTI;
	}
	else
	{
		// TODO: copy/move category to avatar's inventory and then wear it.
		return ACCEPT_NO;
	}
}


EAcceptance LLToolDragAndDrop::dad3dUpdateInventory(
	LLViewerObject* obj, S32 face, MASK mask, BOOL drop)
{
	lldebugs << "LLToolDragAndDrop::dadUpdateInventory()" << llendl;

	// *HACK: In order to resolve SL-22177, we need to block drags
	// from notecards and objects onto other objects.
	if ((SOURCE_WORLD == mSource) || (SOURCE_NOTECARD == mSource))
	{
		return ACCEPT_NO;
	}

	LLViewerInventoryItem* item;
	LLViewerInventoryCategory* cat;
	locateInventory(item, cat);
	if (!item || !item->isFinished()) return ACCEPT_NO;
	LLViewerObject* root_object = obj;
	if (obj && obj->getParent())
	{
		LLViewerObject* parent_obj = (LLViewerObject*)obj->getParent();
		if (!parent_obj->isAvatar())
		{
			root_object = parent_obj;
		}
	}

	EAcceptance rv = willObjectAcceptInventory(root_object, item);
	if (root_object && drop && (ACCEPT_YES_COPY_SINGLE <= rv))
	{
		dropInventory(root_object, item, mSource, mSourceID);
	}
	return rv;
}

BOOL LLToolDragAndDrop::dadUpdateInventory(LLViewerObject* obj, BOOL drop)
{
	EAcceptance rv = dad3dUpdateInventory(obj, -1, MASK_NONE, drop);
	return (rv >= ACCEPT_YES_COPY_SINGLE);
}

EAcceptance LLToolDragAndDrop::dad3dUpdateInventoryCategory(
	LLViewerObject* obj, S32 face, MASK mask, BOOL drop)
{
	lldebugs << "LLToolDragAndDrop::dad3dUpdateInventoryCategory()" << llendl;
	if (obj == NULL)
	{
		llwarns << "obj is NULL; aborting func with ACCEPT_NO" << llendl;
		return ACCEPT_NO;
	}

	if ((mSource != SOURCE_AGENT) && (mSource != SOURCE_LIBRARY))
	{
		return ACCEPT_NO;
	}
	if (obj->isAttachment())
	{
		return ACCEPT_NO_LOCKED;
	}

	LLViewerInventoryItem* item = NULL;
	LLViewerInventoryCategory* cat = NULL;
	locateInventory(item, cat);
	if (!cat) 
	{
		return ACCEPT_NO;
	}

	// Find all the items in the category
	LLDroppableItem droppable(!obj->permYouOwner());
	LLInventoryModel::cat_array_t cats;
	LLInventoryModel::item_array_t items;
	gInventory.collectDescendentsIf (cat->getUUID(),
					cats,
					items,
					LLInventoryModel::EXCLUDE_TRASH,
					droppable);
	cats.put(cat);
 	if (droppable.countNoCopy() > 0)
 	{
 		llwarns << "*** Need to confirm this step" << llendl;
 	}
	LLViewerObject* root_object = obj;
	if (obj->getParent())
	{
		LLViewerObject* parent_obj = (LLViewerObject*)obj->getParent();
		if (!parent_obj->isAvatar())
		{
			root_object = parent_obj;
		}
	}

	EAcceptance rv = ACCEPT_NO;

	// Check for accept
	for (LLInventoryModel::cat_array_t::const_iterator cat_iter = cats.begin();
		 cat_iter != cats.end();
		 ++cat_iter)
	{
		const LLViewerInventoryCategory *cat = (*cat_iter);
		rv = gInventory.isCategoryComplete(cat->getUUID()) ? ACCEPT_YES_MULTI : ACCEPT_NO;
		if (rv < ACCEPT_YES_SINGLE)
		{
			lldebugs << "Category " << cat->getUUID() << "is not complete." << llendl;
			break;
		}
	}
	if (ACCEPT_YES_COPY_SINGLE <= rv)
	{
		for (LLInventoryModel::item_array_t::const_iterator item_iter = items.begin();
			 item_iter != items.end();
			 ++item_iter)
		{
			LLViewerInventoryItem *item = (*item_iter);
			/*
			// Pass the base objects, not the links.
			if (item && item->getIsLinkType())
			{
				item = item->getLinkedItem();
				(*item_iter) = item;
			}
			*/
			rv = willObjectAcceptInventory(root_object, item);
			if (rv < ACCEPT_YES_COPY_SINGLE)
			{
				lldebugs << "Object will not accept " << item->getUUID() << llendl;
				break;
			}
		}
	}

	// If every item is accepted, send it on
	if (drop && (ACCEPT_YES_COPY_SINGLE <= rv))
	{
		uuid_vec_t ids;
		for (LLInventoryModel::item_array_t::const_iterator item_iter = items.begin();
			 item_iter != items.end();
			 ++item_iter)
		{
			const LLViewerInventoryItem *item = (*item_iter);
			ids.push_back(item->getUUID());
		}
		LLCategoryDropObserver* dropper = new LLCategoryDropObserver(ids, obj->getID(), mSource);
		dropper->startFetch();
		if (dropper->isFinished())
		{
			dropper->done();
		}
		else
		{
			gInventory.addObserver(dropper);
		}
	}
	return rv;
}

BOOL LLToolDragAndDrop::dadUpdateInventoryCategory(LLViewerObject* obj,
												   BOOL drop)
{
	EAcceptance rv = dad3dUpdateInventoryCategory(obj, -1, MASK_NONE, drop);
	return (rv >= ACCEPT_YES_COPY_SINGLE);
}

EAcceptance LLToolDragAndDrop::dad3dGiveInventoryObject(
	LLViewerObject* obj, S32 face, MASK mask, BOOL drop)
{
	lldebugs << "LLToolDragAndDrop::dad3dGiveInventoryObject()" << llendl;

	// item has to be in agent inventory.
	if (mSource != SOURCE_AGENT) return ACCEPT_NO;

	// find the item now.
	LLViewerInventoryItem* item;
	LLViewerInventoryCategory* cat;
	locateInventory(item, cat);
	if (!item || !item->isFinished()) return ACCEPT_NO;
	if (!item->getPermissions().allowOperationBy(PERM_TRANSFER, gAgent.getID()))
	{
		// cannot give away no-transfer objects
		return ACCEPT_NO;
	}
	if (isAgentAvatarValid() && gAgentAvatarp->isWearingAttachment(item->getUUID()))
	{
		// You can't give objects that are attached to you
		return ACCEPT_NO;
	}
	if (obj && isAgentAvatarValid())
	{
		if (drop)
		{
			LLGiveInventory::doGiveInventoryItem(obj->getID(), item );
		}
		// *TODO: deal with all the issues surrounding multi-object
		// inventory transfers.
		return ACCEPT_YES_SINGLE;
	}
	return ACCEPT_NO;
}


EAcceptance LLToolDragAndDrop::dad3dGiveInventory(
	LLViewerObject* obj, S32 face, MASK mask, BOOL drop)
{
	lldebugs << "LLToolDragAndDrop::dad3dGiveInventory()" << llendl;
	// item has to be in agent inventory.
	if (mSource != SOURCE_AGENT) return ACCEPT_NO;
	LLViewerInventoryItem* item;
	LLViewerInventoryCategory* cat;
	locateInventory(item, cat);
	if (!item || !item->isFinished()) return ACCEPT_NO;
	if (!LLGiveInventory::isInventoryGiveAcceptable(item))
	{
		return ACCEPT_NO;
	}
	if (drop && obj)
	{
		LLGiveInventory::doGiveInventoryItem(obj->getID(), item);
	}
	// *TODO: deal with all the issues surrounding multi-object
	// inventory transfers.
	return ACCEPT_YES_SINGLE;
}

EAcceptance LLToolDragAndDrop::dad3dGiveInventoryCategory(
	LLViewerObject* obj, S32 face, MASK mask, BOOL drop)
{
	lldebugs << "LLToolDragAndDrop::dad3dGiveInventoryCategory()" << llendl;
	if (drop && obj)
	{
		LLViewerInventoryItem* item;
		LLViewerInventoryCategory* cat;
		locateInventory(item, cat);
		if (!cat) return ACCEPT_NO;
		LLGiveInventory::doGiveInventoryCategory(obj->getID(), cat);
	}
	// *TODO: deal with all the issues surrounding multi-object
	// inventory transfers.
	return ACCEPT_YES_SINGLE;
}


EAcceptance LLToolDragAndDrop::dad3dRezFromObjectOnLand(
	LLViewerObject* obj, S32 face, MASK mask, BOOL drop)
{
	lldebugs << "LLToolDragAndDrop::dad3dRezFromObjectOnLand()" << llendl;
	LLViewerInventoryItem* item = NULL;
	LLViewerInventoryCategory* cat = NULL;
	locateInventory(item, cat);
	if (!item || !item->isFinished()) return ACCEPT_NO;

	if (!gAgent.allowOperation(PERM_COPY, item->getPermissions())
		|| !item->getPermissions().allowTransferTo(LLUUID::null))
	{
		return ACCEPT_NO_LOCKED;
	}
	if (drop)
	{
		dropObject(obj, TRUE, TRUE, FALSE);
	}
	return ACCEPT_YES_SINGLE;
}

EAcceptance LLToolDragAndDrop::dad3dRezFromObjectOnObject(
	LLViewerObject* obj, S32 face, MASK mask, BOOL drop)
{
	lldebugs << "LLToolDragAndDrop::dad3dRezFromObjectOnObject()" << llendl;
	LLViewerInventoryItem* item;
	LLViewerInventoryCategory* cat;
	locateInventory(item, cat);
	if (!item || !item->isFinished()) return ACCEPT_NO;
	if ((mask & MASK_CONTROL))
	{
		// *HACK: In order to resolve SL-22177, we need to block drags
		// from notecards and objects onto other objects.
		return ACCEPT_NO;

		// *HACK: uncomment this when appropriate
		//EAcceptance rv = willObjectAcceptInventory(obj, item);
		//if (drop && (ACCEPT_YES_SINGLE <= rv))
		//{
		//	dropInventory(obj, item, mSource, mSourceID);
		//}
		//return rv;
	}
	if (!item->getPermissions().allowCopyBy(gAgent.getID(),
										   gAgent.getGroupID())
	   || !item->getPermissions().allowTransferTo(LLUUID::null))
	{
		return ACCEPT_NO_LOCKED;
	}
	if (drop)
	{
		dropObject(obj, FALSE, TRUE, FALSE);
	}
	return ACCEPT_YES_SINGLE;
}

EAcceptance LLToolDragAndDrop::dad3dCategoryOnLand(
	LLViewerObject *obj, S32 face, MASK mask, BOOL drop)
{
	return ACCEPT_NO;
	/*
	lldebugs << "LLToolDragAndDrop::dad3dCategoryOnLand()" << llendl;
	LLInventoryItem* item;
	LLInventoryCategory* cat;
	locateInventory(item, cat);
	if (!cat) return ACCEPT_NO;
	EAcceptance rv = ACCEPT_NO;

	// find all the items in the category
	LLViewerInventoryCategory::cat_array_t cats;
	LLViewerInventoryItem::item_array_t items;
	LLDropCopyableItems droppable;
	gInventory.collectDescendentsIf (cat->getUUID(),
									cats,
									items,
									LLInventoryModel::EXCLUDE_TRASH,
									droppable);
	if (items.count() > 0)
	{
		rv = ACCEPT_YES_SINGLE;
	}
	if ((rv >= ACCEPT_YES_COPY_SINGLE) && drop)
	{
		createContainer(items, cat->getName());
		return ACCEPT_NO;
	}
	return rv;
	*/
}


// This is based on ALOT of copied, special-cased code
// This shortcuts alot of steps to make a basic object
// w/ an inventory and a special permissions set
EAcceptance LLToolDragAndDrop::dad3dAssetOnLand(
	LLViewerObject *obj, S32 face, MASK mask, BOOL drop)
{
	return ACCEPT_NO;
	/*
	lldebugs << "LLToolDragAndDrop::dad3dAssetOnLand()" << llendl;
	LLViewerInventoryCategory::cat_array_t cats;
	LLViewerInventoryItem::item_array_t items;
	LLViewerInventoryItem::item_array_t copyable_items;
	locateMultipleInventory(items, cats);
	if (!items.count()) return ACCEPT_NO;
	EAcceptance rv = ACCEPT_NO;
	for (S32 i = 0; i < items.count(); i++)
	{
		LLInventoryItem* item = items[i];
		if (item->getPermissions().allowCopyBy(gAgent.getID()))
		{
			copyable_items.put(item);
			rv = ACCEPT_YES_SINGLE;
		}
	}

	if ((rv >= ACCEPT_YES_COPY_SINGLE) && drop)
	{
		createContainer(copyable_items, NULL);
	}

	return rv;
	*/
}

LLInventoryObject* LLToolDragAndDrop::locateInventory(
	LLViewerInventoryItem*& item,
	LLViewerInventoryCategory*& cat)
{
	item = NULL;
	cat = NULL;
	if (mCargoIDs.empty()) return NULL;
	if ((mSource == SOURCE_AGENT) || (mSource == SOURCE_LIBRARY))
	{
		// The object should be in user inventory.
		item = (LLViewerInventoryItem*)gInventory.getItem(mCargoIDs[mCurItemIndex]);
		cat = (LLViewerInventoryCategory*)gInventory.getCategory(mCargoIDs[mCurItemIndex]);
	}
	else if (mSource == SOURCE_WORLD)
	{
		// This object is in some task inventory somewhere.
		LLViewerObject* obj = gObjectList.findObject(mSourceID);
		if (obj)
		{
			if ((mCargoTypes[mCurItemIndex] == DAD_CATEGORY)
			   || (mCargoTypes[mCurItemIndex] == DAD_ROOT_CATEGORY))
			{
				cat = (LLViewerInventoryCategory*)obj->getInventoryObject(mCargoIDs[mCurItemIndex]);
			}
			else
			{
			   item = (LLViewerInventoryItem*)obj->getInventoryObject(mCargoIDs[mCurItemIndex]);
			}
		}
	}
	else if (mSource == SOURCE_NOTECARD)
	{
		LLPreviewNotecard* preview = LLFloaterReg::findTypedInstance<LLPreviewNotecard>("preview_notecard", mSourceID);
		if (preview)
		{
			item = (LLViewerInventoryItem*)preview->getDragItem();
		}
	}
	if (item) return item;
	if (cat) return cat;
	return NULL;
}

/*
LLInventoryObject* LLToolDragAndDrop::locateMultipleInventory(LLViewerInventoryCategory::cat_array_t& cats,
															  LLViewerInventoryItem::item_array_t& items)
{
	if (mCargoIDs.count() == 0) return NULL;
	if ((mSource == SOURCE_AGENT) || (mSource == SOURCE_LIBRARY))
	{
		// The object should be in user inventory.
		for (S32 i = 0; i < mCargoIDs.count(); i++)
		{
			LLInventoryItem* item = gInventory.getItem(mCargoIDs[i]);
			if (item)
			{
				items.put(item);
			}
			LLInventoryCategory* category = gInventory.getCategory(mCargoIDs[i]);
			if (category)
			{
				cats.put(category);
			}
		}
	}
	else if (mSource == SOURCE_WORLD)
	{
		// This object is in some task inventory somewhere.
		LLViewerObject* obj = gObjectList.findObject(mSourceID);
		if (obj)
		{
			if ((mCargoType == DAD_CATEGORY)
			   || (mCargoType == DAD_ROOT_CATEGORY))
			{
				// The object should be in user inventory.
				for (S32 i = 0; i < mCargoIDs.count(); i++)
				{
					LLInventoryCategory* category = (LLInventoryCategory*)obj->getInventoryObject(mCargoIDs[i]);
					if (category)
					{
						cats.put(category);
					}
				}
			}
			else
			{
				for (S32 i = 0; i < mCargoIDs.count(); i++)
				{
					LLInventoryItem* item = (LLInventoryItem*)obj->getInventoryObject(mCargoIDs[i]);
					if (item)
					{
						items.put(item);
					}
				}
			}
		}
	}
	else if (mSource == SOURCE_NOTECARD)
	{
		LLPreviewNotecard* card;
		card = (LLPreviewNotecard*)LLPreview::find(mSourceID);
		if (card)
		{
			items.put((LLInventoryItem*)card->getDragItem());
		}
	}
	if (items.count()) return items[0];
	if (cats.count()) return cats[0];
	return NULL;
}
*/

// void LLToolDragAndDrop::createContainer(LLViewerInventoryItem::item_array_t &items, const char* preferred_name )
// {
// 	llwarns << "LLToolDragAndDrop::createContainer()" << llendl;
// 	return;
// }


// utility functions

void pack_permissions_slam(LLMessageSystem* msg, U32 flags, const LLPermissions& perms)
{
	// CRUFT -- the server no longer pays attention to this data
	U32 group_mask		= perms.getMaskGroup();
	U32 everyone_mask	= perms.getMaskEveryone();
	U32 next_owner_mask	= perms.getMaskNextOwner();
	
	msg->addU32Fast(_PREHASH_ItemFlags, flags);
	msg->addU32Fast(_PREHASH_GroupMask, group_mask);
	msg->addU32Fast(_PREHASH_EveryoneMask, everyone_mask);
	msg->addU32Fast(_PREHASH_NextOwnerMask, next_owner_mask);
}<|MERGE_RESOLUTION|>--- conflicted
+++ resolved
@@ -1626,11 +1626,7 @@
 		if (mSource == SOURCE_LIBRARY)
 		{
 //			LLPointer<LLInventoryCallback> cb = new RezAttachmentCallback(0);
-<<<<<<< HEAD
-// [SL:KB] - Patch: Appearance-Misc | Checked: 2010-09-28 (Catznip-2.5.0a) | Added: Catznip-2.2.0a
-=======
 // [SL:KB] - Patch: Appearance-Misc | Checked: 2010-09-28 (Catznip-2.6.0a) | Added: Catznip-2.2.0a
->>>>>>> 15b5c119
 			// Make this behave consistent with dad3dWearItem
 			LLPointer<LLInventoryCallback> cb = new RezAttachmentCallback(0, !(mask & MASK_CONTROL));
 // [/SL:KB]
@@ -1645,11 +1641,7 @@
 		else
 		{
 //			rez_attachment(item, 0);
-<<<<<<< HEAD
-// [SL:KB] - Patch: Appearance-Misc | Checked: 2010-09-28 (Catznip-2.5.0a) | Added: Catznip-2.2.0a
-=======
 // [SL:KB] - Patch: Appearance-Misc | Checked: 2010-09-28 (Catznip-2.6.0a) | Added: Catznip-2.2.0a
->>>>>>> 15b5c119
 			// Make this behave consistent with dad3dWearItem
 			rez_attachment(item, 0, !(mask & MASK_CONTROL));
 // [/SL:KB]
