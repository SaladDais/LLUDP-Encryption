--- conflicted
+++ resolved
@@ -1298,7 +1298,6 @@
 		return;
 	}
 
-<<<<<<< HEAD
 
 // [RLVa:KB] - Checked: 2010-03-23 (RLVa-1.2.0e) | Modified: RLVa-1.2.0a
 	// Fallback in case there's a new code path that leads here (see behaviour notes)
@@ -1308,10 +1307,7 @@
 	}
 // [/RLVa:KB]
 
-	//llinfos << "Rezzing object" << llendl;
-=======
 	//LL_INFOS() << "Rezzing object" << LL_ENDL;
->>>>>>> d0ef02c2
 	make_ui_sound("UISndObjectRezIn");
 	LLViewerInventoryItem* item;
 	LLViewerInventoryCategory* cat;
