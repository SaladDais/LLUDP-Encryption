/** 
 * @file llpanelgroupexperiences.cpp
 * @brief List of experiences owned by a group.
 *
 * $LicenseInfo:firstyear=2006&license=viewerlgpl$
 * Second Life Viewer Source Code
 * Copyright (C) 2010, Linden Research, Inc.
 * 
 * This library is free software; you can redistribute it and/or
 * modify it under the terms of the GNU Lesser General Public
 * License as published by the Free Software Foundation;
 * version 2.1 of the License only.
 * 
 * This library is distributed in the hope that it will be useful,
 * but WITHOUT ANY WARRANTY; without even the implied warranty of
 * MERCHANTABILITY or FITNESS FOR A PARTICULAR PURPOSE.  See the GNU
 * Lesser General Public License for more details.
 * 
 * You should have received a copy of the GNU Lesser General Public
 * License along with this library; if not, write to the Free Software
 * Foundation, Inc., 51 Franklin Street, Fifth Floor, Boston, MA  02110-1301  USA
 * 
 * Linden Research, Inc., 945 Battery Street, San Francisco, CA  94111  USA
 * $/LicenseInfo$
 */

#include "llviewerprecompiledheaders.h"

#include "llpanelgroupexperiences.h"

#include "lluictrlfactory.h"
#include "roles_constants.h"

#include "llagent.h"
#include "llviewerregion.h"
#include "llflatlistview.h"
#include "llpanelexperiences.h"
#include "llsd.h"
<<<<<<< HEAD
#include "llexperiencecache.h"
=======

#include "llvoavatarself.h"

>>>>>>> af63c737

static LLPanelInjector<LLPanelGroupExperiences> t_panel_group_experiences("panel_group_experiences");


LLPanelGroupExperiences::LLPanelGroupExperiences()
:	LLPanelGroupTab(), mExperiencesList(NULL)
{
}

LLPanelGroupExperiences::~LLPanelGroupExperiences()
{
}

BOOL LLPanelGroupExperiences::postBuild()
{
	mExperiencesList = getChild<LLFlatListView>("experiences_list");
	if (hasString("loading_experiences"))
	{
		mExperiencesList->setNoItemsCommentText(getString("loading_experiences"));
	}
	else if (hasString("no_experiences"))
	{
		mExperiencesList->setNoItemsCommentText(getString("no_experiences"));
	}

	return LLPanelGroupTab::postBuild();
}

void LLPanelGroupExperiences::activate()
{
	if (getGroupID() == LLUUID::null)
	{
		return;
	}

<<<<<<< HEAD
    LLExperienceCache::instance().getGroupExperiences(getGroupID(),
        boost::bind(&LLPanelGroupExperiences::groupExperiencesResults, getDerivedHandle<LLPanelGroupExperiences>(), _1));
=======
	// <FS:Ansariel> Crash fix
	if (!isAgentAvatarValid())
	{
		return;
	}
	// </FS:Ansariel>

	// search for experiences owned by the current group
	std::string url = gAgent.getRegion()->getCapability("GroupExperiences"); 
	if (!url.empty())
	{
		url += "?" + getGroupID().asString();
		
		LLHTTPClient::get(url, new LLGroupExperienceResponder(getDerivedHandle<LLPanelGroupExperiences>()));
	}
>>>>>>> af63c737
}

void LLPanelGroupExperiences::setGroupID(const LLUUID& id)
{
	LLPanelGroupTab::setGroupID(id);

	if(id == LLUUID::null)
	{
		return;
	}

	activate();
}

void LLPanelGroupExperiences::setExperienceList(const LLSD& experiences)
{
	if (hasString("no_experiences"))
	{
		mExperiencesList->setNoItemsCommentText(getString("no_experiences"));
	}
    mExperiencesList->clear();

    LLSD::array_const_iterator it = experiences.beginArray();
    for ( /**/ ; it != experiences.endArray(); ++it)
    {
        LLUUID public_key = it->asUUID();
        LLExperienceItem* item = new LLExperienceItem();

        item->init(public_key);
        mExperiencesList->addItem(item, public_key);
    }
}

/*static*/
void LLPanelGroupExperiences::groupExperiencesResults(LLHandle<LLPanelGroupExperiences> handle, const LLSD &experiences)
{
    if (handle.isDead())
    {
        return;
    }

    LLPanelGroupExperiences* panel = handle.get();
    if (panel)
    {
        panel->setExperienceList(experiences);
    }

}<|MERGE_RESOLUTION|>--- conflicted
+++ resolved
@@ -36,13 +36,9 @@
 #include "llflatlistview.h"
 #include "llpanelexperiences.h"
 #include "llsd.h"
-<<<<<<< HEAD
 #include "llexperiencecache.h"
-=======
-
 #include "llvoavatarself.h"
 
->>>>>>> af63c737
 
 static LLPanelInjector<LLPanelGroupExperiences> t_panel_group_experiences("panel_group_experiences");
 
@@ -78,10 +74,6 @@
 		return;
 	}
 
-<<<<<<< HEAD
-    LLExperienceCache::instance().getGroupExperiences(getGroupID(),
-        boost::bind(&LLPanelGroupExperiences::groupExperiencesResults, getDerivedHandle<LLPanelGroupExperiences>(), _1));
-=======
 	// <FS:Ansariel> Crash fix
 	if (!isAgentAvatarValid())
 	{
@@ -89,15 +81,8 @@
 	}
 	// </FS:Ansariel>
 
-	// search for experiences owned by the current group
-	std::string url = gAgent.getRegion()->getCapability("GroupExperiences"); 
-	if (!url.empty())
-	{
-		url += "?" + getGroupID().asString();
-		
-		LLHTTPClient::get(url, new LLGroupExperienceResponder(getDerivedHandle<LLPanelGroupExperiences>()));
-	}
->>>>>>> af63c737
+    LLExperienceCache::instance().getGroupExperiences(getGroupID(),
+        boost::bind(&LLPanelGroupExperiences::groupExperiencesResults, getDerivedHandle<LLPanelGroupExperiences>(), _1));
 }
 
 void LLPanelGroupExperiences::setGroupID(const LLUUID& id)
