/** 
 * @file llfloaterpreference.h
 * @brief LLPreferenceCore class definition
 *
 * $LicenseInfo:firstyear=2002&license=viewerlgpl$
 * Second Life Viewer Source Code
 * Copyright (C) 2010, Linden Research, Inc.
 * 
 * This library is free software; you can redistribute it and/or
 * modify it under the terms of the GNU Lesser General Public
 * License as published by the Free Software Foundation;
 * version 2.1 of the License only.
 * 
 * This library is distributed in the hope that it will be useful,
 * but WITHOUT ANY WARRANTY; without even the implied warranty of
 * MERCHANTABILITY or FITNESS FOR A PARTICULAR PURPOSE.  See the GNU
 * Lesser General Public License for more details.
 * 
 * You should have received a copy of the GNU Lesser General Public
 * License along with this library; if not, write to the Free Software
 * Foundation, Inc., 51 Franklin Street, Fifth Floor, Boston, MA  02110-1301  USA
 * 
 * Linden Research, Inc., 945 Battery Street, San Francisco, CA  94111  USA
 * $/LicenseInfo$
 */

/*
 * App-wide preferences.  Note that these are not per-user,
 * because we need to load many preferences before we have
 * a login name.
 */

#ifndef LL_LLFLOATERPREFERENCE_H
#define LL_LLFLOATERPREFERENCE_H

#include "llfloater.h"
#include "llavatarpropertiesprocessor.h"
#include "llconversationlog.h"
#include "llsearcheditor.h"

#include "llaudioengine.h" // <FS:Ansariel> Output device selection

class LLConversationLogObserver;
class LLPanelPreference;
class LLPanelLCD;
class LLPanelDebug;
class LLMessageSystem;
class LLScrollListCtrl;
class LLSliderCtrl;
class LLSD;
class LLTextBox;
class LLComboBox;
class LLLineEditor;

namespace ll
{
	namespace prefs
	{
		struct SearchData;
	}
}

typedef std::map<std::string, std::string> notifications_map;

typedef enum
	{
		GS_LOW_GRAPHICS,
		GS_MID_GRAPHICS,
		GS_HIGH_GRAPHICS,
		GS_ULTRA_GRAPHICS
		
	} EGraphicsSettings;

// Floater to control preferences (display, audio, bandwidth, general.
class LLFloaterPreference : public LLFloater, public LLAvatarPropertiesObserver, public LLConversationLogObserver
{
public: 
	LLFloaterPreference(const LLSD& key);
	~LLFloaterPreference();

	void apply();
	void cancel();
	/*virtual*/ void draw();
	/*virtual*/ BOOL postBuild();
	/*virtual*/ void onOpen(const LLSD& key);
	/*virtual*/	void onClose(bool app_quitting);
	/*virtual*/ void changed();
	/*virtual*/ void changed(const LLUUID& session_id, U32 mask) {};

	// static data update, called from message handler
	// <FS:Ansariel> Show email address in preferences (FIRE-1071)
	//static void updateUserInfo(const std::string& visibility, bool im_via_email, bool is_verified_email);
	static void updateUserInfo(const std::string& visibility, bool im_via_email, bool is_verified_email, const std::string& email);

	// refresh all the graphics preferences menus
	static void refreshEnabledGraphics();
	
	// translate user's do not disturb response message according to current locale if message is default, otherwise do nothing
	static void initDoNotDisturbResponse();

	// update Show Favorites checkbox
	static void updateShowFavoritesCheckbox(bool val);

	void processProperties( void* pData, EAvatarProcessorType type );
	void processProfileProperties(const LLAvatarData* pAvatarData );
	void storeAvatarProperties( const LLAvatarData* pAvatarData );
	void saveAvatarProperties( void );
	void selectPrivacyPanel();
	void selectChatPanel();
	void getControlNames(std::vector<std::string>& names);

// <FS:CR> Make onBtnOk() public for settings backup panel
//protected:
	void		onBtnOK(const LLSD& userdata);
protected:
// </FS:CR>
	void		onBtnCancel(const LLSD& userdata);

	//void		onClickClearCache();			// Clear viewer texture cache, vfs, and VO cache on next startup // AO: was protected, moved to public
	void		onClickBrowserClearCache();		// Clear web history and caches as well as viewer caches above
	void		onLanguageChange();
	void		onNotificationsChange(const std::string& OptionName);
	void		onNameTagOpacityChange(const LLSD& newvalue);
	void		onConsoleOpacityChange(const LLSD& newvalue);	// <FS:CR> FIRE-1332 - Sepeate opacity settings for nametag and console chat

	// set value of "DoNotDisturbResponseChanged" in account settings depending on whether do not disturb response
	// <FS:Zi> Pie menu
	// make sure controls get greyed out or enabled when pie color override is toggled
	void onPieColorsOverrideChanged();
	// </FS:Zi> Pie menu

	// string differs from default after user changes.
	void onDoNotDisturbResponseChanged();
	// if the custom settings box is clicked
	void onChangeCustom();
	void updateMeterText(LLUICtrl* ctrl);
	// callback for defaults
	void setHardwareDefaults();
	void setRecommended();
	// callback for when client modifies a render option
    void onRenderOptionEnable();
	// callback for when client turns on impostors
	void onAvatarImpostorsEnable();
	// <FS:AO> callback for local lights toggle
	void onLocalLightsEnable();

	// callback for commit in the "Single click on land" and "Double click on land" comboboxes.
	void onClickActionChange();
	// updates click/double-click action settings depending on controls values
	void updateClickActionSettings();
	// updates click/double-click action controls depending on values from settings.xml
	void updateClickActionControls();
	// <FS:PP> updates UI Sounds controls depending on values from settings.xml
	void updateUISoundsControls();

	//<FS:Kadah> Font Selection
	void populateFontSelectionCombo();
	void loadFontPresetsFromDir(const std::string& dir, LLComboBox* font_selection_combo);
	//</FS:Kadah>

	// <FS:Ansariel> Properly disable avatar tag setting
	void onAvatarTagSettingsChanged();

	// <FS:Ansariel> Correct enabled state of Animated Script Dialogs option
	void updateAnimatedScriptDialogs();

	// <FS:Zi> Group Notices and chiclets location setting conversion BOOL => S32
	void onShowGroupNoticesTopRightChanged();

public:
	// This function squirrels away the current values of the controls so that
	// cancel() can restore them.	
	void saveSettings();

	void setCacheLocation(const LLStringExplicit& location);
	// <FS:Ansariel> Sound cache
	void setSoundCacheLocation(const LLStringExplicit& location);
	void onClickSetSoundCache();
	void changeSoundCachePath(const std::vector<std::string>& filenames, std::string proposed_name);
	void onClickBrowseSoundCache();
	void onClickResetSoundCache();
	// </FS:Ansariel>

	// <FS:Ansariel> FIRE-2912: Reset voice button
	void onClickResetVoice();

	void onClickSetCache();
	void changeCachePath(const std::vector<std::string>& filenames, std::string proposed_name);
	void onClickBrowseCache();
	void onClickBrowseCrashLogs();
	void onClickBrowseChatLogDir();
	void onClickResetCache();
	void onClickClearCache(); // AO: was protected, moved to public
	void onClickJavascript();
	void onClickBrowseSettingsDir();
	void onClickSkin(LLUICtrl* ctrl,const LLSD& userdata);
	void onSelectSkin();
	void onClickSetKey();
	void onClickClearKey(); // <FS:Ansariel> FIRE-3803: Clear voice toggle button
	void setKey(KEY key);
	void setMouse(LLMouseHandler::EClickType click);
	void onClickSetMiddleMouse();
	// void onClickSetSounds();	//<FS:KC> Handled centrally now
	void onClickPreviewUISound(const LLSD& ui_sound_id); // <FS:PP> FIRE-8190: Preview function for "UI Sounds" Panel
	void setPreprocInclude();
	void changePreprocIncludePath(const std::vector<std::string>& filenames, std::string proposed_name);
	// <FS:LO> FIRE-23606 Reveal path to external script editor in prefernces
	void setExternalEditor();
	void changeExternalEditorPath(const std::vector<std::string>& filenames);
	// </FS:LO>
	void onClickEnablePopup();
	void onClickDisablePopup();	
	void resetAllIgnored();
	void setAllIgnored();
	void onClickLogPath();
	void changeLogPath(const std::vector<std::string>& filenames, std::string proposed_name);
	bool moveTranscriptsAndLog();
	//[FIX FIRE-2765 : SJ] Making sure Reset button resets works
	void onClickResetLogPath();
	void enableHistory();
	// <FS:Ansariel> Show email address in preferences (FIRE-1071)
	//void setPersonalInfo(const std::string& visibility, bool im_via_email, bool is_verified_email);
	void setPersonalInfo(const std::string& visibility, bool im_via_email, bool is_verified_email, const std::string& email);
	// </FS:Ansariel> Show email address in preferences (FIRE-1071)
	void refreshEnabledState();
	// <FS:Ansariel> Improved graphics preferences
	void disableUnavailableSettings();
	void onCommitWindowedMode();
	void refresh();	// Refresh enable/disable
	// if the quality radio buttons are changed
	void onChangeQuality(const LLSD& data);
	void onClickClearSettings();
	void onClickChatOnlineNotices();
	void onClickClearSpamList();
	//void callback_clear_settings(const LLSD& notification, const LLSD& response);
	// <FS:Ansariel> Clear inventory cache button
	void onClickInventoryClearCache();
	// <FS:Ansariel> Clear web browser cache button
	void onClickWebBrowserClearCache();
	
	// <FS:Ansariel> Improved graphics preferences
	void updateSliderText(LLSliderCtrl* ctrl, LLTextBox* text_box);
	void updateMaxNonImpostors();
	void setMaxNonImpostorsText(U32 value, LLTextBox* text_box);
	void updateMaxNonImpostorsLabel(const LLSD& newvalue);
	void updateMaxComplexityLabel(const LLSD& newvalue);
	// </FS:Ansariel>

	void refreshUI();

	void onCommitMediaEnabled();
	void onCommitMusicEnabled();
	void applyResolution();
	void onChangeMaturity();
	void onChangeModelFolder();
	void onChangeTextureFolder();
	void onChangeSoundFolder();
	void onChangeAnimationFolder();
	void onClickBlockList();
	void onClickProxySettings();
	void onClickTranslationSettings();
	void onClickPermsDefault();
	void onClickRememberedUsernames();
	void onClickAutoReplace();
	void onClickSpellChecker();
	void onClickRenderExceptions();
	void onClickAdvanced();
	void applyUIColor(LLUICtrl* ctrl, const LLSD& param);
	void getUIColor(LLUICtrl* ctrl, const LLSD& param);
	void onLogChatHistorySaved();	
	void buildPopupLists();
	static void refreshSkin(void* data);
	void selectPanel(const LLSD& name);
	// <FS:Ansariel> Build fix
	//void saveGraphicsPreset(std::string& preset);
	void saveGraphicsPreset(const std::string& preset);
	// </FS:Ansariel>

private:

	void onDeleteTranscripts();
	void onDeleteTranscriptsResponse(const LLSD& notification, const LLSD& response);
	void updateDeleteTranscriptsButton();
	void updateMaxComplexity();
	static bool loadFromFilename(const std::string& filename, std::map<std::string, std::string> &label_map);

	static std::string sSkin;
	notifications_map mNotificationOptions;
	bool mClickActionDirty; ///< Set to true when the click/double-click options get changed by user.
	bool mGotPersonalInfo;
	bool mOriginalIMViaEmail;
	bool mLanguageChanged;
	bool mAvatarDataInitialized;
	std::string mPriorInstantMessageLogPath;
	
	bool mOriginalHideOnlineStatus;
	std::string mDirectoryVisibility;
	
	LLAvatarData mAvatarProperties;
	std::string mSavedGraphicsPreset;
	LOG_CLASS(LLFloaterPreference);

	LLSearchEditor *mFilterEdit;
	std::unique_ptr< ll::prefs::SearchData > mSearchData;

	void onUpdateFilterTerm( bool force = false );
	void collectSearchableItems();
};

class LLPanelPreference : public LLPanel
{
public:
	LLPanelPreference();
	/*virtual*/ BOOL postBuild();
	
	virtual ~LLPanelPreference();

	virtual void apply();
	virtual void cancel();
	// void setControlFalse(const LLSD& user_data);	//<FS:KC> Handled centrally now
	virtual void setHardwareDefaults();

	// Disables "Allow Media to auto play" check box only when both
	// "Streaming Music" and "Media" are unchecked. Otherwise enables it.
	void updateMediaAutoPlayCheckbox(LLUICtrl* ctrl);

	// This function squirrels away the current values of the controls so that
	// cancel() can restore them.
	virtual void saveSettings();

	void deletePreset(const LLSD& user_data);
	void savePreset(const LLSD& user_data);
	void loadPreset(const LLSD& user_data);

	// <FS:Ansariel> Handled in llviewercontrol.cpp
	//class Updater;

protected:
	typedef std::map<LLControlVariable*, LLSD> control_values_map_t;
	control_values_map_t mSavedValues;

private:
	//for "Only friends and groups can call or IM me"
	static void showFriendsOnlyWarning(LLUICtrl*, const LLSD&);
    //for  "Allow Multiple Viewers"
    static void showMultipleViewersWarning(LLUICtrl*, const LLSD&);

	static void showCustomPortWarning(LLUICtrl*, const LLSD&); // <FS:WoLf>

 	//for "Show my Favorite Landmarks at Login"
	static void handleFavoritesOnLoginChanged(LLUICtrl* checkbox, const LLSD& value);

	static void toggleMuteWhenMinimized();

	// <FS:Ansariel> Only enable Growl checkboxes if Growl is usable
	void onEnableGrowlChanged();
	// <FS:Ansariel> Flash chat toolbar button notification
	void onChatWindowChanged();
	// <FS:Ansariel> Exodus' mouselook combat feature
	void updateMouselookCombatFeatures();

	// <FS:Ansariel> Minimap pick radius transparency
	void updateMapPickRadiusTransparency(const LLSD& value);
	F32 mOriginalMapPickRadiusTransparency;

	// <FS:Ansariel> Customizable contact list columns
	void onCheckContactListColumnMode();

	typedef std::map<std::string, LLColor4> string_color_map_t;
	string_color_map_t mSavedColors;

	//<FS:HG> FIRE-6340, FIRE-6567 - Setting Bandwidth issues
	//Updater* mBandWidthUpdater;
	LOG_CLASS(LLPanelPreference);
};

class LLPanelPreferenceGraphics : public LLPanelPreference
{
public:
	BOOL postBuild();
	void draw();
	void cancel();
	void saveSettings();
	void resetDirtyChilds();
	void setHardwareDefaults();
	void setPresetText();

	static const std::string getPresetsPath();

protected:
	bool hasDirtyChilds();

private:

	void onPresetsListChange();
	LOG_CLASS(LLPanelPreferenceGraphics);
};

class LLFloaterPreferenceGraphicsAdvanced : public LLFloater
{
  public: 
	LLFloaterPreferenceGraphicsAdvanced(const LLSD& key);
	~LLFloaterPreferenceGraphicsAdvanced();
	/*virtual*/ BOOL postBuild();
	void onOpen(const LLSD& key);
	void onClickCloseBtn(bool app_quitting);
	void disableUnavailableSettings();
	void refreshEnabledGraphics();
	void refreshEnabledState();
	void updateSliderText(LLSliderCtrl* ctrl, LLTextBox* text_box);
	void updateMaxNonImpostors();
	void setMaxNonImpostorsText(U32 value, LLTextBox* text_box);
	void updateMaxComplexity();
	void setMaxComplexityText(U32 value, LLTextBox* text_box);
	static void setIndirectControls();
	static void setIndirectMaxNonImpostors();
	static void setIndirectMaxArc();
	void refresh();
<<<<<<< HEAD
	// callback for when client turns on shaders
	void onVertexShaderEnable();
=======
	// callback for when client modifies a render option
	void onRenderOptionEnable();
>>>>>>> 701e8515
    void onAdvancedAtmosphericsEnable();
	LOG_CLASS(LLFloaterPreferenceGraphicsAdvanced);
};

class LLAvatarComplexityControls
{
  public: 
	static void updateMax(LLSliderCtrl* slider, LLTextBox* value_label);
	static void setText(U32 value, LLTextBox* text_box);
	static void setIndirectControls();
	static void setIndirectMaxNonImpostors();
	static void setIndirectMaxArc();
	LOG_CLASS(LLAvatarComplexityControls);
};

// [SL:KB] - Catznip Viewer-Skins
class LLPanelPreferenceSkins : public LLPanelPreference
{
public:
	LLPanelPreferenceSkins();
	
	/*virtual*/ BOOL postBuild();
	/*virtual*/ void apply();
	/*virtual*/ void cancel();
	void callbackRestart(const LLSD& notification, const LLSD& response);	// <FS:CR> Callback for restart dialogs
protected:
	void onSkinChanged();
	void onSkinThemeChanged();
	void refreshSkinList();
	void refreshSkinThemeList();
	void refreshPreviewImage(); // <FS:PP> FIRE-1689: Skins preview image
	void showSkinChangeNotification();
	
protected:
	std::string m_Skin;
	LLComboBox* m_pSkinCombo;
	std::string m_SkinTheme;
	LLComboBox* m_pSkinThemeCombo;
	LLButton*	m_pSkinPreview; // <FS:PP> FIRE-1689: Skins preview image
	LLSD        m_SkinsInfo;
	std::string	m_SkinName;
	std::string	m_SkinThemeName;

	LOG_CLASS(LLPanelPreferenceSkins);
};
// [/SL:KB]

// [SL:KB] - Patch: Viewer-CrashReporting | Checked: 2010-10-21 (Catznip-2.6.0a) | Added: Catznip-2.2.0c
class LLPanelPreferenceCrashReports : public LLPanelPreference
{
public:
	LLPanelPreferenceCrashReports();

	/*virtual*/ BOOL postBuild();
	/*virtual*/ void apply();
	/*virtual*/ void cancel();

	void refresh();

private:
	LOG_CLASS(LLPanelPreferenceCrashReports);
};
// [/SL:KB]

// <FS:CR> Settings Backup
class FSPanelPreferenceBackup : public LLPanelPreference
{
public:
	FSPanelPreferenceBackup();
	/*virtual*/ BOOL postBuild();
	
protected:
	// <FS:Zi> Backup settings
	void onClickSetBackupSettingsPath();
	void changeBackupSettingsPath(const std::vector<std::string>& filenames, std::string proposed_name);
	void onClickSelectAll();
	void onClickDeselectAll();
	void onClickBackupSettings();
	void onClickRestoreSettings();
	
	void doSelect(BOOL all);												// calls applySelection for each list
	void applySelection(LLScrollListCtrl* control, BOOL all);				// selects or deselects all items in a scroll list
	void doBackupSettings(const LLSD& notification, const LLSD& response);	// callback for backup dialog
	void doRestoreSettings(const LLSD& notification, const LLSD& response);	// callback for restore dialog
	void onQuitConfirmed(const LLSD& notification, const LLSD& response);	// callback for finished restore dialog
	// </FS:Zi>

private:
	LOG_CLASS(FSPanelPreferenceBackup);
};

// <FS:AW  opensim preferences>
class LLPanelPreferenceOpensim : public LLPanelPreference
{
public:
	LLPanelPreferenceOpensim();

#ifdef OPENSIM
// <FS:AW  grid management>
	/*virtual*/ BOOL postBuild();
	/*virtual*/ void apply();
	/*virtual*/ void cancel();

protected:

	void onClickAddGrid();
	void addedGrid(bool success);
	void onClickClearGrid();
	void onClickRefreshGrid();
	void onClickSaveGrid();
	void onClickRemoveGrid();
	void onSelectGrid();
	bool removeGridCB(const LLSD& notification, const LLSD& response);
// </FS:AW  grid management>
// <FS:AW  opensim search support>
	void onClickClearDebugSearchURL();
	void onClickPickDebugSearchURL();
// </FS:AW  opensim search support>

	void refreshGridList(bool success = true);
	LLScrollListCtrl* mGridListControl;
private:
	LLLineEditor* mEditorGridName;
	LLLineEditor* mEditorGridURI;
	LLLineEditor* mEditorLoginPage;
	LLLineEditor* mEditorHelperURI;
	LLLineEditor* mEditorWebsite;
	LLLineEditor* mEditorSupport;
	LLLineEditor* mEditorRegister;
	LLLineEditor* mEditorPassword;
	LLLineEditor* mEditorSearch;
	LLLineEditor* mEditorGridMessage;
#endif

	LOG_CLASS(LLPanelPreferenceOpensim);
};
// </FS:AW  opensim preferences>

// <FS:Ansariel> Output device selection
class FSPanelPreferenceSounds : public LLPanelPreference
{
public:
	FSPanelPreferenceSounds();
	virtual ~FSPanelPreferenceSounds();

	BOOL postBuild();

private:
	LLPanel*	mOutputDevicePanel;
	LLComboBox*	mOutputDeviceComboBox;

	void onOutputDeviceChanged(const LLSD& new_value);
	void onOutputDeviceSelectionChanged(const LLSD& new_value);
	void onOutputDeviceListChanged(LLAudioEngine::output_device_map_t output_devices);
	boost::signals2::connection mOutputDeviceListChangedConnection;

	LOG_CLASS(FSPanelPreferenceSounds);
};
// </FS:Ansariel>

class LLFloaterPreferenceProxy : public LLFloater
{
public: 
	LLFloaterPreferenceProxy(const LLSD& key);
	~LLFloaterPreferenceProxy();

	/// show off our menu
	static void show();
	void cancel();
	
protected:
	BOOL postBuild();
	void onOpen(const LLSD& key);
	void onClose(bool app_quitting);
	void saveSettings();
	void onBtnOk();
	void onBtnCancel();
	void onClickCloseBtn(bool app_quitting = false);

	void onChangeSocksSettings();

private:
	
	bool mSocksSettingsDirty;
	typedef std::map<LLControlVariable*, LLSD> control_values_map_t;
	control_values_map_t mSavedValues;
	LOG_CLASS(LLFloaterPreferenceProxy);
};


#endif  // LL_LLPREFERENCEFLOATER_H<|MERGE_RESOLUTION|>--- conflicted
+++ resolved
@@ -416,13 +416,8 @@
 	static void setIndirectMaxNonImpostors();
 	static void setIndirectMaxArc();
 	void refresh();
-<<<<<<< HEAD
-	// callback for when client turns on shaders
-	void onVertexShaderEnable();
-=======
 	// callback for when client modifies a render option
 	void onRenderOptionEnable();
->>>>>>> 701e8515
     void onAdvancedAtmosphericsEnable();
 	LOG_CLASS(LLFloaterPreferenceGraphicsAdvanced);
 };
