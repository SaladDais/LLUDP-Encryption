--- conflicted
+++ resolved
@@ -200,13 +200,10 @@
 	void onClickPreviewUISound(const LLSD& ui_sound_id); // <FS:PP> FIRE-8190: Preview function for "UI Sounds" Panel
 	void setPreprocInclude();
 	void changePreprocIncludePath(const std::vector<std::string>& filenames, std::string proposed_name);
-<<<<<<< HEAD
-=======
 	// <FS:LO> FIRE-23606 Reveal path to external script editor in prefernces
 	void setExternalEditor();
 	void changeExternalEditorPath(const std::vector<std::string>& filenames);
 	// </FS:LO>
->>>>>>> 0aa38a6c
 	void onClickEnablePopup();
 	void onClickDisablePopup();	
 	void resetAllIgnored();
@@ -498,10 +495,7 @@
 	
 	void doSelect(BOOL all);												// calls applySelection for each list
 	void applySelection(LLScrollListCtrl* control, BOOL all);				// selects or deselects all items in a scroll list
-<<<<<<< HEAD
-=======
 	void doBackupSettings(const LLSD& notification, const LLSD& response);	// callback for backup dialog
->>>>>>> 0aa38a6c
 	void doRestoreSettings(const LLSD& notification, const LLSD& response);	// callback for restore dialog
 	void onQuitConfirmed(const LLSD& notification, const LLSD& response);	// callback for finished restore dialog
 	// </FS:Zi>
