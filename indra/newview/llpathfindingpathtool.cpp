--- conflicted
+++ resolved
@@ -1,495 +1,286 @@
-<<<<<<< HEAD
-/** 
- * @file llpathfindingpathtool.cpp
- * @author William Todd Stinson
- * @brief XXX
- *
- * $LicenseInfo:firstyear=2002&license=viewerlgpl$
- * Second Life Viewer Source Code
- * Copyright (C) 2010, Linden Research, Inc.
- * 
- * This library is free software; you can redistribute it and/or
- * modify it under the terms of the GNU Lesser General Public
- * License as published by the Free Software Foundation;
- * version 2.1 of the License only.
- * 
- * This library is distributed in the hope that it will be useful,
- * but WITHOUT ANY WARRANTY; without even the implied warranty of
- * MERCHANTABILITY or FITNESS FOR A PARTICULAR PURPOSE.  See the GNU
- * Lesser General Public License for more details.
- * 
- * You should have received a copy of the GNU Lesser General Public
- * License along with this library; if not, write to the Free Software
- * Foundation, Inc., 51 Franklin Street, Fifth Floor, Boston, MA  02110-1301  USA
- * 
- * Linden Research, Inc., 945 Battery Street, San Francisco, CA  94111  USA
- * $/LicenseInfo$
- */
-
-#include "llviewerprecompiledheaders.h"
-#include "llpathfindingpathtool.h"
-#include "llsingleton.h"
-#include "lltool.h"
-#include "llviewerwindow.h"
-#include "llviewercamera.h"
-#include "llpathfindingmanager.h"
-#include "LLPathingLib.h"
-
-#include <boost/function.hpp>
-#include <boost/signals2.hpp>
-
-#define PATH_TOOL_NAME "PathfindingPathTool"
-
-LLPathfindingPathTool::LLPathfindingPathTool()
-	: LLTool(PATH_TOOL_NAME),
-	LLSingleton<LLPathfindingPathTool>(),
-	mFinalPathData(),
-	mTempPathData(),
-	mPathResult(LLPathingLib::LLPL_PATH_NOT_GENERATED),
-	mHasFinalStartPoint(false),
-	mHasFinalEndPoint(false),
-	mHasTempStartPoint(false),
-	mHasTempEndPoint(false),
-	mCharacterWidth(1.0f),
-	mCharacterType(kCharacterTypeNone),
-	mPathEventSignal()
-{
-	if (!LLPathingLib::getInstance())
-	{
-		LLPathingLib::initSystem();
-	}	
-}
-
-LLPathfindingPathTool::~LLPathfindingPathTool()
-{
-}
-
-BOOL LLPathfindingPathTool::handleMouseDown(S32 pX, S32 pY, MASK pMask)
-{
-	BOOL returnVal = FALSE;
-
-	if (isAnyPathToolModKeys(pMask))
-	{
-		LLVector3 dv = gViewerWindow->mouseDirectionGlobal(pX, pY);
-		LLVector3 mousePos = LLViewerCamera::getInstance()->getOrigin();
-		LLVector3 rayStart = mousePos;
-		LLVector3 rayEnd = mousePos + dv * 150;
-
-		if (isStartPathToolModKeys(pMask))
-		{
-			mFinalPathData.mStartPointA = rayStart;
-			mFinalPathData.mEndPointA = rayEnd;
-			mHasFinalStartPoint = true;
-		}
-		else if (isEndPathToolModKeys(pMask))
-		{
-			mFinalPathData.mStartPointB = rayStart;
-			mFinalPathData.mEndPointB = rayEnd;
-			mHasFinalEndPoint = true;
-		}
-		computeFinalPath();
-
-		returnVal = TRUE;
-	}
-
-	return returnVal;
-}
-
-BOOL LLPathfindingPathTool::handleHover(S32 pX, S32 pY, MASK pMask)
-{
-	BOOL returnVal = FALSE;
-
-	if (isAnyPathToolModKeys(pMask))
-	{
-		gViewerWindow->setCursor(UI_CURSOR_TOOLPATHFINDING);
-
-		LLVector3 dv = gViewerWindow->mouseDirectionGlobal(pX, pY);
-		LLVector3 mousePos = LLViewerCamera::getInstance()->getOrigin();
-		LLVector3 rayStart = mousePos;
-		LLVector3 rayEnd = mousePos + dv * 150;
-
-		if (isStartPathToolModKeys(pMask))
-		{
-			mTempPathData.mStartPointA = rayStart;
-			mTempPathData.mEndPointA = rayEnd;
-			mHasTempStartPoint = true;
-			mTempPathData.mStartPointB = mFinalPathData.mStartPointB;
-			mTempPathData.mEndPointB = mFinalPathData.mEndPointB;
-			mHasTempEndPoint = mHasFinalEndPoint;
-		}
-		else if (isEndPathToolModKeys(pMask))
-		{
-			mTempPathData.mStartPointB = rayStart;
-			mTempPathData.mEndPointB = rayEnd;
-			mHasTempEndPoint = true;
-			mTempPathData.mStartPointA = mFinalPathData.mStartPointA;
-			mTempPathData.mEndPointA = mFinalPathData.mEndPointA;
-			mHasTempStartPoint = mHasFinalStartPoint;
-		}
-		computeTempPath();
-
-		returnVal = TRUE;
-	}
-	else
-	{
-		mHasTempStartPoint = false;
-		mHasTempEndPoint = false;
-		computeFinalPath();
-	}
-
-	return returnVal;
-}
-
-LLPathfindingPathTool::EPathStatus LLPathfindingPathTool::getPathStatus() const
-{
-	EPathStatus status = kPathStatusUnknown;
-
-	if (LLPathingLib::getInstance() == NULL)
-	{
-		status = kPathStatusNotImplemented;
-	}
-	else if (!LLPathfindingManager::getInstance()->isPathfindingEnabledForCurrentRegion())
-	{
-		status = kPathStatusNotEnabled;
-	}
-	else if (!mHasFinalStartPoint && !mHasFinalEndPoint)
-	{
-		status = kPathStatusChooseStartAndEndPoints;
-	}
-	else if (!mHasFinalStartPoint)
-	{
-		status = kPathStatusChooseStartPoint;
-	}
-	else if (!mHasFinalEndPoint)
-	{
-		status = kPathStatusChooseEndPoint;
-	}
-	else if (mPathResult == LLPathingLib::LLPL_PATH_GENERATED_OK)
-	{
-		status = kPathStatusHasValidPath;
-	}
-	else if (mPathResult == LLPathingLib::LLPL_NO_PATH)
-	{
-		status = kPathStatusHasInvalidPath;
-	}
-	else
-	{
-		status = kPathStatusError;
-	}
-
-	return status;
-}
-
-F32 LLPathfindingPathTool::getCharacterWidth() const
-{
-	return mCharacterWidth;
-}
-
-void LLPathfindingPathTool::setCharacterWidth(F32 pCharacterWidth)
-{
-	mCharacterWidth = pCharacterWidth;
-	mFinalPathData.mCharacterWidth = pCharacterWidth;
-	mTempPathData.mCharacterWidth = pCharacterWidth;
-	computeFinalPath();
-	computeTempPath();
-}
-
-LLPathfindingPathTool::ECharacterType LLPathfindingPathTool::getCharacterType() const
-{
-	return mCharacterType;
-}
-
-void LLPathfindingPathTool::setCharacterType(ECharacterType pCharacterType)
-{
-	mCharacterType = pCharacterType;
-
-	LLPathingLib::LLPLCharacterType characterType;
-	switch (pCharacterType)
-	{
-	case kCharacterTypeNone :
-		characterType = LLPathingLib::LLPL_CHARACTER_TYPE_NONE;
-		break;
-	case kCharacterTypeA :
-		characterType = LLPathingLib::LLPL_CHARACTER_TYPE_A;
-		break;
-	case kCharacterTypeB :
-		characterType = LLPathingLib::LLPL_CHARACTER_TYPE_B;
-		break;
-	case kCharacterTypeC :
-		characterType = LLPathingLib::LLPL_CHARACTER_TYPE_C;
-		break;
-	case kCharacterTypeD :
-		characterType = LLPathingLib::LLPL_CHARACTER_TYPE_D;
-		break;
-	default :
-		characterType = LLPathingLib::LLPL_CHARACTER_TYPE_NONE;
-		llassert(0);
-		break;
-	}
-	mFinalPathData.mCharacterType = characterType;
-	mTempPathData.mCharacterType = characterType;
-	computeFinalPath();
-	computeTempPath();
-}
-
-bool LLPathfindingPathTool::isRenderPath() const
-{
-	return (mHasFinalStartPoint && mHasFinalEndPoint) || (mHasTempStartPoint && mHasTempEndPoint);
-}
-
-void LLPathfindingPathTool::clearPath()
-{
-	mHasFinalStartPoint = false;
-	mHasFinalEndPoint = false;
-	mHasTempStartPoint = false;
-	mHasTempEndPoint = false;
-	computeFinalPath();
-}
-
-LLPathfindingPathTool::path_event_slot_t LLPathfindingPathTool::registerPathEventListener(path_event_callback_t pPathEventCallback)
-{
-	return mPathEventSignal.connect(pPathEventCallback);
-}
-
-bool LLPathfindingPathTool::isAnyPathToolModKeys(MASK pMask) const
-{
-	return ((pMask & (MASK_CONTROL|MASK_SHIFT)) != 0);
-}
-
-bool LLPathfindingPathTool::isStartPathToolModKeys(MASK pMask) const
-{
-	return ((pMask & MASK_CONTROL) != 0);
-}
-
-bool LLPathfindingPathTool::isEndPathToolModKeys(MASK pMask) const
-{
-	return ((pMask & MASK_SHIFT) != 0);
-}
-
-void LLPathfindingPathTool::computeFinalPath()
-{
-	mPathResult = LLPathingLib::LLPL_PATH_NOT_GENERATED;
-	if (mHasFinalStartPoint && mHasFinalEndPoint && (LLPathingLib::getInstance() != NULL))
-	{
-		mPathResult = LLPathingLib::getInstance()->generatePath(mFinalPathData);
-	}
-	mPathEventSignal();
-}
-
-void LLPathfindingPathTool::computeTempPath()
-{
-	if (mHasTempStartPoint && mHasTempEndPoint && (LLPathingLib::getInstance() != NULL))
-	{
-		LLPathingLib::getInstance()->generatePath(mTempPathData);
-	}
-}
-=======
-/** 
- * @file llpathfindingpathtool.cpp
- * @author William Todd Stinson
- * @brief XXX
- *
- * $LicenseInfo:firstyear=2002&license=viewerlgpl$
- * Second Life Viewer Source Code
- * Copyright (C) 2010, Linden Research, Inc.
- * 
- * This library is free software; you can redistribute it and/or
- * modify it under the terms of the GNU Lesser General Public
- * License as published by the Free Software Foundation;
- * version 2.1 of the License only.
- * 
- * This library is distributed in the hope that it will be useful,
- * but WITHOUT ANY WARRANTY; without even the implied warranty of
- * MERCHANTABILITY or FITNESS FOR A PARTICULAR PURPOSE.  See the GNU
- * Lesser General Public License for more details.
- * 
- * You should have received a copy of the GNU Lesser General Public
- * License along with this library; if not, write to the Free Software
- * Foundation, Inc., 51 Franklin Street, Fifth Floor, Boston, MA  02110-1301  USA
- * 
- * Linden Research, Inc., 945 Battery Street, San Francisco, CA  94111  USA
- * $/LicenseInfo$
- */
-
-#include "llviewerprecompiledheaders.h"
-#include "llpathfindingpathtool.h"
-#include "llsingleton.h"
-#include "lltool.h"
-#include "llviewerwindow.h"
-#include "llviewercamera.h"
-#include "llpathfindingmanager.h"
-#include "LLPathingLib.h"
-
-#include <boost/function.hpp>
-#include <boost/signals2.hpp>
-
-#define PATH_TOOL_NAME "PathfindingPathTool"
-
-LLPathfindingPathTool::LLPathfindingPathTool()
-	: LLTool(PATH_TOOL_NAME),
-	LLSingleton<LLPathfindingPathTool>(),
-	mPathData(),
-	mPathResult(LLPathingLib::LLPL_PATH_NOT_GENERATED),
-	mHasStartPoint(false),
-	mHasEndPoint(false),
-	mCharacterWidth(1.0f),
-	mCharacterType(kCharacterTypeNone),
-	mPathEventSignal()
-{
-	if (!LLPathingLib::getInstance())
-	{
-		LLPathingLib::initSystem();
-	}
-
-	mPathData.mCharacterWidth = mCharacterWidth;
-}
-
-LLPathfindingPathTool::~LLPathfindingPathTool()
-{
-}
-
-BOOL LLPathfindingPathTool::handleMouseDown(S32 pX, S32 pY, MASK pMask)
-{
-	if ((pMask & (MASK_CONTROL|MASK_SHIFT)) != 0)
-	{
-		LLVector3 dv = gViewerWindow->mouseDirectionGlobal(pX, pY);
-		LLVector3 mousePos = LLViewerCamera::getInstance()->getOrigin();
-		LLVector3 rayStart = mousePos;
-		LLVector3 rayEnd = mousePos + dv * 150;
-
-		if (pMask & MASK_CONTROL)
-		{
-			mPathData.mStartPointA = rayStart;
-			mPathData.mEndPointA = rayEnd;
-			mHasStartPoint = true;
-		}
-		else if (pMask & MASK_SHIFT)
-		{
-			mPathData.mStartPointB = rayStart;
-			mPathData.mEndPointB = rayEnd;
-			mHasEndPoint = true;
-		}
-		computePath();
-	}
-
-	return ((pMask & (MASK_CONTROL|MASK_SHIFT)) != 0);
-}
-
-BOOL LLPathfindingPathTool::handleHover(S32 pX, S32 pY, MASK pMask)
-{
-	if ((pMask & (MASK_CONTROL|MASK_SHIFT)) != 0)
-	{
-		gViewerWindow->setCursor(UI_CURSOR_TOOLPATHFINDING);
-	}
-
-	return ((pMask & (MASK_CONTROL|MASK_SHIFT)) != 0);
-}
-
-LLPathfindingPathTool::EPathStatus LLPathfindingPathTool::getPathStatus() const
-{
-	EPathStatus status = kPathStatusUnknown;
-
-	if (LLPathingLib::getInstance() == NULL)
-	{
-		status = kPathStatusNotImplemented;
-	}
-	else if (!LLPathfindingManager::getInstance()->isPathfindingEnabledForCurrentRegion())
-	{
-		status = kPathStatusNotEnabled;
-	}
-	else if (!mHasStartPoint && !mHasEndPoint)
-	{
-		status = kPathStatusChooseStartAndEndPoints;
-	}
-	else if (!mHasStartPoint)
-	{
-		status = kPathStatusChooseStartPoint;
-	}
-	else if (!mHasEndPoint)
-	{
-		status = kPathStatusChooseEndPoint;
-	}
-	else if (mPathResult == LLPathingLib::LLPL_PATH_GENERATED_OK)
-	{
-		status = kPathStatusHasValidPath;
-	}
-	else if (mPathResult == LLPathingLib::LLPL_NO_PATH)
-	{
-		status = kPathStatusHasInvalidPath;
-	}
-	else
-	{
-		status = kPathStatusError;
-	}
-
-	return status;
-}
-
-F32 LLPathfindingPathTool::getCharacterWidth() const
-{
-	return mCharacterWidth;
-}
-
-void LLPathfindingPathTool::setCharacterWidth(F32 pCharacterWidth)
-{
-	mCharacterWidth = pCharacterWidth;
-	mPathData.mCharacterWidth = pCharacterWidth;
-	computePath();
-}
-
-LLPathfindingPathTool::ECharacterType LLPathfindingPathTool::getCharacterType() const
-{
-	return mCharacterType;
-}
-
-void LLPathfindingPathTool::setCharacterType(ECharacterType pCharacterType)
-{
-	mCharacterType = pCharacterType;
-	switch (pCharacterType)
-	{
-	case kCharacterTypeNone :
-		mPathData.mCharacterType = LLPathingLib::LLPL_CHARACTER_TYPE_NONE;
-		break;
-	case kCharacterTypeA :
-		mPathData.mCharacterType = LLPathingLib::LLPL_CHARACTER_TYPE_A;
-		break;
-	case kCharacterTypeB :
-		mPathData.mCharacterType = LLPathingLib::LLPL_CHARACTER_TYPE_B;
-		break;
-	case kCharacterTypeC :
-		mPathData.mCharacterType = LLPathingLib::LLPL_CHARACTER_TYPE_C;
-		break;
-	case kCharacterTypeD :
-		mPathData.mCharacterType = LLPathingLib::LLPL_CHARACTER_TYPE_D;
-		break;
-	default :
-		mPathData.mCharacterType = LLPathingLib::LLPL_CHARACTER_TYPE_NONE;
-		llassert(0);
-		break;
-	}
-	computePath();
-}
-
-bool LLPathfindingPathTool::isRenderPath() const
-{
-	return (mHasStartPoint && mHasEndPoint);
-}
-
-void LLPathfindingPathTool::clearPath()
-{
-	mHasStartPoint = false;
-	mHasEndPoint = false;
-	computePath();
-}
-
-LLPathfindingPathTool::path_event_slot_t LLPathfindingPathTool::registerPathEventListener(path_event_callback_t pPathEventCallback)
-{
-	return mPathEventSignal.connect(pPathEventCallback);
-}
-
-void LLPathfindingPathTool::computePath()
-{
-	mPathResult = LLPathingLib::getInstance()->generatePath(mPathData);
-	mPathEventSignal();
-}
->>>>>>> d3d19ba0
+/** 
+ * @file llpathfindingpathtool.cpp
+ * @author William Todd Stinson
+ * @brief XXX
+ *
+ * $LicenseInfo:firstyear=2002&license=viewerlgpl$
+ * Second Life Viewer Source Code
+ * Copyright (C) 2010, Linden Research, Inc.
+ * 
+ * This library is free software; you can redistribute it and/or
+ * modify it under the terms of the GNU Lesser General Public
+ * License as published by the Free Software Foundation;
+ * version 2.1 of the License only.
+ * 
+ * This library is distributed in the hope that it will be useful,
+ * but WITHOUT ANY WARRANTY; without even the implied warranty of
+ * MERCHANTABILITY or FITNESS FOR A PARTICULAR PURPOSE.  See the GNU
+ * Lesser General Public License for more details.
+ * 
+ * You should have received a copy of the GNU Lesser General Public
+ * License along with this library; if not, write to the Free Software
+ * Foundation, Inc., 51 Franklin Street, Fifth Floor, Boston, MA  02110-1301  USA
+ * 
+ * Linden Research, Inc., 945 Battery Street, San Francisco, CA  94111  USA
+ * $/LicenseInfo$
+ */
+
+#include "llviewerprecompiledheaders.h"
+#include "llpathfindingpathtool.h"
+#include "llsingleton.h"
+#include "lltool.h"
+#include "llviewerwindow.h"
+#include "llviewercamera.h"
+#include "llpathfindingmanager.h"
+#include "LLPathingLib.h"
+
+#include <boost/function.hpp>
+#include <boost/signals2.hpp>
+
+#define PATH_TOOL_NAME "PathfindingPathTool"
+
+LLPathfindingPathTool::LLPathfindingPathTool()
+	: LLTool(PATH_TOOL_NAME),
+	LLSingleton<LLPathfindingPathTool>(),
+	mFinalPathData(),
+	mTempPathData(),
+	mPathResult(LLPathingLib::LLPL_PATH_NOT_GENERATED),
+	mHasFinalStartPoint(false),
+	mHasFinalEndPoint(false),
+	mHasTempStartPoint(false),
+	mHasTempEndPoint(false),
+	mCharacterWidth(1.0f),
+	mCharacterType(kCharacterTypeNone),
+	mPathEventSignal()
+{
+	if (!LLPathingLib::getInstance())
+	{
+		LLPathingLib::initSystem();
+	}	
+
+	mFinalPathData.mCharacterWidth = mCharacterWidth;
+}
+
+LLPathfindingPathTool::~LLPathfindingPathTool()
+{
+}
+
+BOOL LLPathfindingPathTool::handleMouseDown(S32 pX, S32 pY, MASK pMask)
+{
+	BOOL returnVal = FALSE;
+
+	if (isAnyPathToolModKeys(pMask))
+	{
+		LLVector3 dv = gViewerWindow->mouseDirectionGlobal(pX, pY);
+		LLVector3 mousePos = LLViewerCamera::getInstance()->getOrigin();
+		LLVector3 rayStart = mousePos;
+		LLVector3 rayEnd = mousePos + dv * 150;
+
+		if (isStartPathToolModKeys(pMask))
+		{
+			mFinalPathData.mStartPointA = rayStart;
+			mFinalPathData.mEndPointA = rayEnd;
+			mHasFinalStartPoint = true;
+		}
+		else if (isEndPathToolModKeys(pMask))
+		{
+			mFinalPathData.mStartPointB = rayStart;
+			mFinalPathData.mEndPointB = rayEnd;
+			mHasFinalEndPoint = true;
+		}
+		computeFinalPath();
+
+		returnVal = TRUE;
+	}
+
+	return returnVal;
+}
+
+BOOL LLPathfindingPathTool::handleHover(S32 pX, S32 pY, MASK pMask)
+{
+	BOOL returnVal = FALSE;
+
+	if (isAnyPathToolModKeys(pMask))
+	{
+		gViewerWindow->setCursor(UI_CURSOR_TOOLPATHFINDING);
+
+		LLVector3 dv = gViewerWindow->mouseDirectionGlobal(pX, pY);
+		LLVector3 mousePos = LLViewerCamera::getInstance()->getOrigin();
+		LLVector3 rayStart = mousePos;
+		LLVector3 rayEnd = mousePos + dv * 150;
+
+		if (isStartPathToolModKeys(pMask))
+		{
+			mTempPathData.mStartPointA = rayStart;
+			mTempPathData.mEndPointA = rayEnd;
+			mHasTempStartPoint = true;
+			mTempPathData.mStartPointB = mFinalPathData.mStartPointB;
+			mTempPathData.mEndPointB = mFinalPathData.mEndPointB;
+			mHasTempEndPoint = mHasFinalEndPoint;
+	}
+		else if (isEndPathToolModKeys(pMask))
+		{
+			mTempPathData.mStartPointB = rayStart;
+			mTempPathData.mEndPointB = rayEnd;
+			mHasTempEndPoint = true;
+			mTempPathData.mStartPointA = mFinalPathData.mStartPointA;
+			mTempPathData.mEndPointA = mFinalPathData.mEndPointA;
+			mHasTempStartPoint = mHasFinalStartPoint;
+		}
+		computeTempPath();
+
+		returnVal = TRUE;
+	}
+	else
+	{
+		mHasTempStartPoint = false;
+		mHasTempEndPoint = false;
+		computeFinalPath();
+	}
+
+	return returnVal;
+}
+
+LLPathfindingPathTool::EPathStatus LLPathfindingPathTool::getPathStatus() const
+{
+	EPathStatus status = kPathStatusUnknown;
+
+	if (LLPathingLib::getInstance() == NULL)
+	{
+		status = kPathStatusNotImplemented;
+	}
+	else if (!LLPathfindingManager::getInstance()->isPathfindingEnabledForCurrentRegion())
+	{
+		status = kPathStatusNotEnabled;
+	}
+	else if (!mHasFinalStartPoint && !mHasFinalEndPoint)
+	{
+		status = kPathStatusChooseStartAndEndPoints;
+	}
+	else if (!mHasFinalStartPoint)
+	{
+		status = kPathStatusChooseStartPoint;
+	}
+	else if (!mHasFinalEndPoint)
+	{
+		status = kPathStatusChooseEndPoint;
+	}
+	else if (mPathResult == LLPathingLib::LLPL_PATH_GENERATED_OK)
+	{
+		status = kPathStatusHasValidPath;
+	}
+	else if (mPathResult == LLPathingLib::LLPL_NO_PATH)
+	{
+		status = kPathStatusHasInvalidPath;
+	}
+	else
+	{
+		status = kPathStatusError;
+	}
+
+	return status;
+}
+
+F32 LLPathfindingPathTool::getCharacterWidth() const
+{
+	return mCharacterWidth;
+}
+
+void LLPathfindingPathTool::setCharacterWidth(F32 pCharacterWidth)
+{
+	mCharacterWidth = pCharacterWidth;
+	mFinalPathData.mCharacterWidth = pCharacterWidth;
+	mTempPathData.mCharacterWidth = pCharacterWidth;
+	computeFinalPath();
+	computeTempPath();
+}
+
+LLPathfindingPathTool::ECharacterType LLPathfindingPathTool::getCharacterType() const
+{
+	return mCharacterType;
+}
+
+void LLPathfindingPathTool::setCharacterType(ECharacterType pCharacterType)
+{
+	mCharacterType = pCharacterType;
+
+	LLPathingLib::LLPLCharacterType characterType;
+	switch (pCharacterType)
+	{
+	case kCharacterTypeNone :
+		characterType = LLPathingLib::LLPL_CHARACTER_TYPE_NONE;
+		break;
+	case kCharacterTypeA :
+		characterType = LLPathingLib::LLPL_CHARACTER_TYPE_A;
+		break;
+	case kCharacterTypeB :
+		characterType = LLPathingLib::LLPL_CHARACTER_TYPE_B;
+		break;
+	case kCharacterTypeC :
+		characterType = LLPathingLib::LLPL_CHARACTER_TYPE_C;
+		break;
+	case kCharacterTypeD :
+		characterType = LLPathingLib::LLPL_CHARACTER_TYPE_D;
+		break;
+	default :
+		characterType = LLPathingLib::LLPL_CHARACTER_TYPE_NONE;
+		llassert(0);
+		break;
+	}
+	mFinalPathData.mCharacterType = characterType;
+	mTempPathData.mCharacterType = characterType;
+	computeFinalPath();
+	computeTempPath();
+}
+
+bool LLPathfindingPathTool::isRenderPath() const
+{
+	return (mHasFinalStartPoint && mHasFinalEndPoint) || (mHasTempStartPoint && mHasTempEndPoint);
+}
+
+void LLPathfindingPathTool::clearPath()
+{
+	mHasFinalStartPoint = false;
+	mHasFinalEndPoint = false;
+	mHasTempStartPoint = false;
+	mHasTempEndPoint = false;
+	computeFinalPath();
+}
+
+LLPathfindingPathTool::path_event_slot_t LLPathfindingPathTool::registerPathEventListener(path_event_callback_t pPathEventCallback)
+{
+	return mPathEventSignal.connect(pPathEventCallback);
+}
+
+bool LLPathfindingPathTool::isAnyPathToolModKeys(MASK pMask) const
+{
+	return ((pMask & (MASK_CONTROL|MASK_SHIFT)) != 0);
+}
+
+bool LLPathfindingPathTool::isStartPathToolModKeys(MASK pMask) const
+{
+	return ((pMask & MASK_CONTROL) != 0);
+}
+
+bool LLPathfindingPathTool::isEndPathToolModKeys(MASK pMask) const
+{
+	return ((pMask & MASK_SHIFT) != 0);
+}
+
+void LLPathfindingPathTool::computeFinalPath()
+{
+	mPathResult = LLPathingLib::LLPL_PATH_NOT_GENERATED;
+	if (mHasFinalStartPoint && mHasFinalEndPoint && (LLPathingLib::getInstance() != NULL))
+	{
+		mPathResult = LLPathingLib::getInstance()->generatePath(mFinalPathData);
+	}
+	mPathEventSignal();
+}
+
+void LLPathfindingPathTool::computeTempPath()
+{
+	if (mHasTempStartPoint && mHasTempEndPoint && (LLPathingLib::getInstance() != NULL))
+	{
+		LLPathingLib::getInstance()->generatePath(mTempPathData);
+	}
+}