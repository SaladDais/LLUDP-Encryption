--- conflicted
+++ resolved
@@ -76,11 +76,7 @@
 
 	BOOL			isWearableCopyable(LLWearableType::EType type, U32 index /*= 0*/) const;
 	BOOL			areWearablesLoaded() const;
-<<<<<<< HEAD
-// [SL:KB] - Patch: Appearance-InitialWearablesLoadedCallback | Checked: 2010-08-14 (Catznip-2.2.0a) | Added: Catznip-2.1.1d
-=======
 // [SL:KB] - Patch: Appearance-InitialWearablesLoadedCallback | Checked: 2010-08-14 (Catznip-2.5.0a) | Added: Catznip-2.1.1d
->>>>>>> ce7d7ef0
 	bool			areInitalWearablesLoaded() const { return mInitialWearablesLoaded; }
 // [/SL:KB]
 	bool			isCOFChangeInProgress() const { return mCOFChangeInProgress; }
@@ -223,11 +219,7 @@
 	typedef std::vector<LLViewerObject*> llvo_vec_t;
 
 //	static void 	userUpdateAttachments(LLInventoryModel::item_array_t& obj_item_array);
-<<<<<<< HEAD
-// [SL:KB] - Patch: Appearance-SyncAttach | Checked: 2010-09-22 (Catznip-2.2.0a) | Added: Catznip-2.2.0a
-=======
 // [SL:KB] - Patch: Appearance-SyncAttach | Checked: 2010-09-22 (Catznip-2.5.0a) | Added: Catznip-2.2.0a
->>>>>>> ce7d7ef0
 	// Not the best way to go about this but other attempts changed far too much LL code to be a viable solution
 	static void 	userUpdateAttachments(LLInventoryModel::item_array_t& obj_item_array, bool fAttachOnly = false);
 // [/SL:KB]
@@ -249,11 +241,7 @@
 	typedef boost::function<void()>			loaded_callback_t;
 	typedef boost::signals2::signal<void()>	loaded_signal_t;
 	boost::signals2::connection				addLoadedCallback(loaded_callback_t cb);
-<<<<<<< HEAD
-// [SL:KB] - Patch: Appearance-InitialWearablesLoadedCallback | Checked: 2010-08-14 (Catznip-2.2.0a) | Added: Catznip-2.1.1d
-=======
 // [SL:KB] - Patch: Appearance-InitialWearablesLoadedCallback | Checked: 2010-08-14 (Catznip-2.5.0a) | Added: Catznip-2.1.1d
->>>>>>> ce7d7ef0
 	boost::signals2::connection				addInitialWearablesLoadedCallback(loaded_callback_t cb);
 // [/SL:KB]
 
@@ -263,11 +251,7 @@
 private:
 	loading_started_signal_t				mLoadingStartedSignal; // should be called before wearables are changed
 	loaded_signal_t							mLoadedSignal; // emitted when all agent wearables get loaded
-<<<<<<< HEAD
-// [SL:KB] - Patch: Appearance-InitialWearablesLoadedCallback | Checked: 2010-08-14 (Catznip-2.2.0a) | Added: Catznip-2.1.1d
-=======
 // [SL:KB] - Patch: Appearance-InitialWearablesLoadedCallback | Checked: 2010-08-14 (Catznip-2.5.0a) | Added: Catznip-2.1.1d
->>>>>>> ce7d7ef0
 	loaded_signal_t							mInitialWearablesLoadedSignal; // emitted once when the initial wearables are loaded
 // [/SL:KB]
 
@@ -280,11 +264,7 @@
 	wearableentry_map_t mWearableDatas;
 
 	static BOOL		mInitialWearablesUpdateReceived;
-<<<<<<< HEAD
-// [SL:KB] - Patch: Appearance-InitialWearablesLoadedCallback | Checked: 2010-08-14 (Catznip-2.2.0a) | Added: Catznip-2.2.0a
-=======
 // [SL:KB] - Patch: Appearance-InitialWearablesLoadedCallback | Checked: 2010-08-14 (Catznip-2.5.0a) | Added: Catznip-2.2.0a
->>>>>>> ce7d7ef0
 	static bool		mInitialWearablesLoaded;
 // [/SL:KB]
 	BOOL			mWearablesLoaded;
