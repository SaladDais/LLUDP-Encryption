--- conflicted
+++ resolved
@@ -172,10 +172,6 @@
 	void			removeWearableFinal(const LLWearableType::EType type, bool do_remove_all /*= false*/, U32 index /*= 0*/);
 protected:
 	static bool		onRemoveWearableDialog(const LLSD& notification, const LLSD& response);
-<<<<<<< HEAD
-=======
-//	static void		userRemoveAllClothesStep2(BOOL proceed); // userdata is NULL
->>>>>>> e9940d1b
 	
 	//--------------------------------------------------------------------
 	// Server Communication
@@ -219,14 +215,8 @@
 	// Static UI hooks
 	//--------------------------------------------------------------------
 public:
-<<<<<<< HEAD
-	static void		userRemoveWearable(const LLWearableType::EType &type, const U32 &index);
-	static void		userRemoveWearablesOfType(const LLWearableType::EType &type);
-=======
 //	static void		userRemoveWearable(const LLWearableType::EType &type, const U32 &index);
 //	static void		userRemoveWearablesOfType(const LLWearableType::EType &type);
-//	static void		userRemoveAllClothes();	
->>>>>>> e9940d1b
 	
 	typedef std::vector<LLViewerObject*> llvo_vec_t;
 
