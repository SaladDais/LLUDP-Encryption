/** 
 * @file llviewerobject.cpp
 * @brief Base class for viewer objects
 *
 * $LicenseInfo:firstyear=2001&license=viewerlgpl$
 * Second Life Viewer Source Code
 * Copyright (C) 2010, Linden Research, Inc.
 * 
 * This library is free software; you can redistribute it and/or
 * modify it under the terms of the GNU Lesser General Public
 * License as published by the Free Software Foundation;
 * version 2.1 of the License only.
 * 
 * This library is distributed in the hope that it will be useful,
 * but WITHOUT ANY WARRANTY; without even the implied warranty of
 * MERCHANTABILITY or FITNESS FOR A PARTICULAR PURPOSE.  See the GNU
 * Lesser General Public License for more details.
 * 
 * You should have received a copy of the GNU Lesser General Public
 * License along with this library; if not, write to the Free Software
 * Foundation, Inc., 51 Franklin Street, Fifth Floor, Boston, MA  02110-1301  USA
 * 
 * Linden Research, Inc., 945 Battery Street, San Francisco, CA  94111  USA
 * $/LicenseInfo$
 */

#include "llviewerprecompiledheaders.h"

#include "llviewerobject.h"

#include "llaudioengine.h"
#include "imageids.h"
#include "indra_constants.h"
#include "llmath.h"
#include "llflexibleobject.h"
#include "llviewercontrol.h"
#include "lldatapacker.h"
#include "llfasttimer.h"
#include "llfloaterreg.h"
#include "llfontgl.h"
#include "llframetimer.h"
#include "llinventory.h"
#include "llinventorydefines.h"
#include "llmaterialtable.h"
#include "llmutelist.h"
#include "llnamevalue.h"
#include "llprimitive.h"
#include "llquantize.h"
#include "llregionhandle.h"
#include "llsdserialize.h"
#include "lltree_common.h"
#include "llxfermanager.h"
#include "message.h"
#include "object_flags.h"
#include "timing.h"

#include "llaudiosourcevo.h"
#include "llagent.h"
#include "llagentcamera.h"
#include "llbbox.h"
#include "llbox.h"
#include "llcylinder.h"
#include "lldrawable.h"
#include "llface.h"
#include "llfloaterproperties.h"
#include "llfloatertools.h"
#include "llfollowcam.h"
#include "llhudtext.h"
#include "llselectmgr.h"
#include "llrendersphere.h"
#include "lltooldraganddrop.h"
#include "llviewercamera.h"
#include "llviewertexturelist.h"
#include "llviewerinventory.h"
#include "llviewerobjectlist.h"
#include "llviewerparceloverlay.h"
#include "llviewerpartsource.h"
#include "llviewerregion.h"
#include "llviewerstats.h"
#include "llviewertextureanim.h"
#include "llviewerwindow.h" // For getSpinAxis
#include "llvoavatar.h"
#include "llvoavatarself.h"
#include "llvograss.h"
#include "llvoground.h"
#include "llvolume.h"
#include "llvolumemessage.h"
#include "llvopartgroup.h"
#include "llvosky.h"
#include "llvosurfacepatch.h"
#include "llvotree.h"
#include "llvovolume.h"
#include "llvowater.h"
#include "llworld.h"
#include "llui.h"
#include "pipeline.h"
#include "llviewernetwork.h"
#include "llvowlsky.h"
#include "llmanip.h"
#include "lltrans.h"
#include "llsdutil.h"
#include "llmediaentry.h"
// [RLVa:KB] - Checked: 2011-05-22 (RLVa-1.3.1a)
#include "rlvhandler.h"
#include "rlvlocks.h"
// [/RLVa:KB]

//#define DEBUG_UPDATE_TYPE

BOOL		LLViewerObject::sVelocityInterpolate = TRUE;
BOOL		LLViewerObject::sPingInterpolate = TRUE; 

U32			LLViewerObject::sNumZombieObjects = 0;
S32			LLViewerObject::sNumObjects = 0;
BOOL		LLViewerObject::sMapDebug = TRUE;
LLColor4	LLViewerObject::sEditSelectColor(	1.0f, 1.f, 0.f, 0.3f);	// Edit OK
LLColor4	LLViewerObject::sNoEditSelectColor(	1.0f, 0.f, 0.f, 0.3f);	// Can't edit
S32			LLViewerObject::sAxisArrowLength(50);
BOOL		LLViewerObject::sPulseEnabled(FALSE);
BOOL		LLViewerObject::sUseSharedDrawables(FALSE); // TRUE

// sMaxUpdateInterpolationTime must be greater than sPhaseOutUpdateInterpolationTime
F64			LLViewerObject::sMaxUpdateInterpolationTime = 3.0;		// For motion interpolation: after X seconds with no updates, don't predict object motion
F64			LLViewerObject::sPhaseOutUpdateInterpolationTime = 2.0;	// For motion interpolation: after Y seconds with no updates, taper off motion prediction


static LLFastTimer::DeclareTimer FTM_CREATE_OBJECT("Create Object");

// static
LLViewerObject *LLViewerObject::createObject(const LLUUID &id, const LLPCode pcode, LLViewerRegion *regionp)
{
	LLViewerObject *res = NULL;
	LLFastTimer t1(FTM_CREATE_OBJECT);
	
	switch (pcode)
	{
	case LL_PCODE_VOLUME:
	  res = new LLVOVolume(id, pcode, regionp); break;
	case LL_PCODE_LEGACY_AVATAR:
	{
		if (id == gAgentID)
		{
			if (!gAgentAvatarp)
			{
				gAgentAvatarp = new LLVOAvatarSelf(id, pcode, regionp);
				gAgentAvatarp->initInstance();
			}
			else 
			{
				if (isAgentAvatarValid())
				{
					gAgentAvatarp->updateRegion(regionp);
				}
			}
			res = gAgentAvatarp;
		}
		else
		{
			LLVOAvatar *avatar = new LLVOAvatar(id, pcode, regionp); 
			avatar->initInstance();
			res = avatar;
		}
		break;
	}
	case LL_PCODE_LEGACY_GRASS:
	  res = new LLVOGrass(id, pcode, regionp); break;
	case LL_PCODE_LEGACY_PART_SYS:
// 	  llwarns << "Creating old part sys!" << llendl;
// 	  res = new LLVOPart(id, pcode, regionp); break;
	  res = NULL; break;
	case LL_PCODE_LEGACY_TREE:
	  res = new LLVOTree(id, pcode, regionp); break;
	case LL_PCODE_TREE_NEW:
// 	  llwarns << "Creating new tree!" << llendl;
// 	  res = new LLVOTree(id, pcode, regionp); break;
	  res = NULL; break;
	case LL_VO_SURFACE_PATCH:
	  res = new LLVOSurfacePatch(id, pcode, regionp); break;
	case LL_VO_SKY:
	  res = new LLVOSky(id, pcode, regionp); break;
	case LL_VO_VOID_WATER:
		res = new LLVOVoidWater(id, pcode, regionp); break;
	case LL_VO_WATER:
		res = new LLVOWater(id, pcode, regionp); break;
	case LL_VO_GROUND:
	  res = new LLVOGround(id, pcode, regionp); break;
	case LL_VO_PART_GROUP:
	  res = new LLVOPartGroup(id, pcode, regionp); break;
	case LL_VO_HUD_PART_GROUP:
	  res = new LLVOHUDPartGroup(id, pcode, regionp); break;
	case LL_VO_WL_SKY:
	  res = new LLVOWLSky(id, pcode, regionp); break;
	default:
	  llwarns << "Unknown object pcode " << (S32)pcode << llendl;
	  res = NULL; break;
	}
	return res;
}

LLViewerObject::LLViewerObject(const LLUUID &id, const LLPCode pcode, LLViewerRegion *regionp, BOOL is_global)
:	LLPrimitive(),
	mChildList(),
	mID(id),
	mLocalID(0),
	mTotalCRC(0),
	mListIndex(-1),
	mTEImages(NULL),
	mGLName(0),
	mbCanSelect(TRUE),
	mFlags(0),
	mPhysicsShapeType(0),
	mPhysicsGravity(0),
	mPhysicsFriction(0),
	mPhysicsDensity(0),
	mPhysicsRestitution(0),
	mDrawable(),
	mCreateSelected(FALSE),
	mRenderMedia(FALSE),
	mBestUpdatePrecision(0),
	mText(),
	mLastInterpUpdateSecs(0.f),
	mLastMessageUpdateSecs(0.f),
	mLatestRecvPacketID(0),
	mData(NULL),
	mAudioSourcep(NULL),
	mAudioGain(1.f),
	mAppAngle(0.f),
	mPixelArea(1024.f),
	mInventory(NULL),
	mInventorySerialNum(0),
	mRegionp( regionp ),
	mInventoryPending(FALSE),
	mInventoryDirty(FALSE),
	mDead(FALSE),
	mOrphaned(FALSE),
	mUserSelected(FALSE),
	mOnActiveList(FALSE),
	mOnMap(FALSE),
	mStatic(FALSE),
	mNumFaces(0),
	mTimeDilation(1.f),
	mRotTime(0.f),
	mAngularVelocityRot(),
	mPreviousRotation(),
	mState(0),
	mMedia(NULL),
	mClickAction(0),
	mObjectCost(0),
	mLinksetCost(0),
	mPhysicsCost(0),
	mLinksetPhysicsCost(0.f),
	mCostStale(true),
	mPhysicsShapeUnknown(true),
	mAttachmentItemID(LLUUID::null),
	mLastUpdateType(OUT_UNKNOWN),
	mLastUpdateCached(FALSE)
{
	if (!is_global)
	{
		llassert(mRegionp);
	}

	LLPrimitive::init_primitive(pcode);

	// CP: added 12/2/2005 - this was being initialised to 0, not the current frame time
	mLastInterpUpdateSecs = LLFrameTimer::getElapsedSeconds();

	mPositionRegion = LLVector3(0.f, 0.f, 0.f);

	if (!is_global && mRegionp)
	{
		mPositionAgent = mRegionp->getOriginAgent();
	}
	resetRot();

	LLViewerObject::sNumObjects++;
}

LLViewerObject::~LLViewerObject()
{
	deleteTEImages();

	if(mInventory)
	{
		mInventory->clear();  // will deref and delete entries
		delete mInventory;
		mInventory = NULL;
	}

	if (mPartSourcep)
	{
		mPartSourcep->setDead();
		mPartSourcep = NULL;
	}

	// Delete memory associated with extra parameters.
	std::map<U16, ExtraParameter*>::iterator iter;
	for (iter = mExtraParameterList.begin(); iter != mExtraParameterList.end(); ++iter)
	{
		if(iter->second != NULL)
		{
			delete iter->second->data;
			delete iter->second;
		}
	}
	mExtraParameterList.clear();

	for_each(mNameValuePairs.begin(), mNameValuePairs.end(), DeletePairedPointer()) ;
	mNameValuePairs.clear();
	
	delete[] mData;
	mData = NULL;

	delete mMedia;
	mMedia = NULL;

	sNumObjects--;
	sNumZombieObjects--;
	llassert(mChildList.size() == 0);

	clearInventoryListeners();
}

void LLViewerObject::deleteTEImages()
{
	delete[] mTEImages;
	mTEImages = NULL;
}

void LLViewerObject::markDead()
{
	if (!mDead)
	{
		//llinfos << "Marking self " << mLocalID << " as dead." << llendl;
		
		// Root object of this hierarchy unlinks itself.
		if (getParent())
		{
			((LLViewerObject *)getParent())->removeChild(this);
		}

		// Mark itself as dead
		mDead = TRUE;
		gObjectList.cleanupReferences(this);

		LLViewerObject *childp;
		while (mChildList.size() > 0)
		{
			childp = mChildList.back();
			if (childp->getPCode() != LL_PCODE_LEGACY_AVATAR)
			{
				//llinfos << "Marking child " << childp->getLocalID() << " as dead." << llendl;
				childp->setParent(NULL); // LLViewerObject::markDead 1
				childp->markDead();
			}
			else
			{
				// make sure avatar is no longer parented, 
				// so we can properly set it's position
				childp->setDrawableParent(NULL);
				((LLVOAvatar*)childp)->getOffObject();
				childp->setParent(NULL); // LLViewerObject::markDead 2
			}
			mChildList.pop_back();
		}

		if (mDrawable.notNull())
		{
			// Drawables are reference counted, mark as dead, then nuke the pointer.
			mDrawable->markDead();
			mDrawable = NULL;
		}

		if (mText)
		{
			mText->markDead();
			mText = NULL;
		}

		if (mIcon)
		{
			mIcon->markDead();
			mIcon = NULL;
		}

		if (mPartSourcep)
		{
			mPartSourcep->setDead();
			mPartSourcep = NULL;
		}

		if (mAudioSourcep)
		{
			// Do some cleanup
			if (gAudiop)
			{
				gAudiop->cleanupAudioSource(mAudioSourcep);
			}
			mAudioSourcep = NULL;
		}

		if (flagAnimSource())
		{
			if (isAgentAvatarValid())
			{
				// stop motions associated with this object
				gAgentAvatarp->stopMotionFromSource(mID);
			}
		}

		if (flagCameraSource())
		{
			LLFollowCamMgr::removeFollowCamParams(mID);
		}

		sNumZombieObjects++;
	}
}

void LLViewerObject::dump() const
{
	llinfos << "Type: " << pCodeToString(mPrimitiveCode) << llendl;
	llinfos << "Drawable: " << (LLDrawable *)mDrawable << llendl;
	llinfos << "Update Age: " << LLFrameTimer::getElapsedSeconds() - mLastMessageUpdateSecs << llendl;

	llinfos << "Parent: " << getParent() << llendl;
	llinfos << "ID: " << mID << llendl;
	llinfos << "LocalID: " << mLocalID << llendl;
	llinfos << "PositionRegion: " << getPositionRegion() << llendl;
	llinfos << "PositionAgent: " << getPositionAgent() << llendl;
	llinfos << "PositionGlobal: " << getPositionGlobal() << llendl;
	llinfos << "Velocity: " << getVelocity() << llendl;
	if (mDrawable.notNull() && 
		mDrawable->getNumFaces() && 
		mDrawable->getFace(0))
	{
		LLFacePool *poolp = mDrawable->getFace(0)->getPool();
		if (poolp)
		{
			llinfos << "Pool: " << poolp << llendl;
			llinfos << "Pool reference count: " << poolp->mReferences.size() << llendl;
		}
	}
	//llinfos << "BoxTree Min: " << mDrawable->getBox()->getMin() << llendl;
	//llinfos << "BoxTree Max: " << mDrawable->getBox()->getMin() << llendl;
	/*
	llinfos << "Velocity: " << getVelocity() << llendl;
	llinfos << "AnyOwner: " << permAnyOwner() << " YouOwner: " << permYouOwner() << " Edit: " << mPermEdit << llendl;
	llinfos << "UsePhysics: " << flagUsePhysics() << " CanSelect " << mbCanSelect << " UserSelected " << mUserSelected << llendl;
	llinfos << "AppAngle: " << mAppAngle << llendl;
	llinfos << "PixelArea: " << mPixelArea << llendl;

	char buffer[1000];
	char *key;
	for (key = mNameValuePairs.getFirstKey(); key; key = mNameValuePairs.getNextKey() )
	{
		mNameValuePairs[key]->printNameValue(buffer);
		llinfos << buffer << llendl;
	}
	for (child_list_t::iterator iter = mChildList.begin();
		 iter != mChildList.end(); iter++)
	{
		LLViewerObject* child = *iter;
		llinfos << "  child " << child->getID() << llendl;
	}
	*/
}

void LLViewerObject::printNameValuePairs() const
{
	for (name_value_map_t::const_iterator iter = mNameValuePairs.begin();
		 iter != mNameValuePairs.end(); iter++)
	{
		LLNameValue* nv = iter->second;
		llinfos << nv->printNameValue() << llendl;
	}
}

void LLViewerObject::initVOClasses()
{
	// Initialized shared class stuff first.
	LLVOAvatar::initClass();
	LLVOTree::initClass();
	llinfos << "Viewer Object size: " << sizeof(LLViewerObject) << llendl;
	LLVOGrass::initClass();
	LLVOWater::initClass();
	LLVOVolume::initClass();
}

void LLViewerObject::cleanupVOClasses()
{
	LLVOGrass::cleanupClass();
	LLVOWater::cleanupClass();
	LLVOTree::cleanupClass();
	LLVOAvatar::cleanupClass();
	LLVOVolume::cleanupClass();
}

// Replaces all name value pairs with data from \n delimited list
// Does not update server
void LLViewerObject::setNameValueList(const std::string& name_value_list)
{
	// Clear out the old
	for_each(mNameValuePairs.begin(), mNameValuePairs.end(), DeletePairedPointer()) ;
	mNameValuePairs.clear();

	// Bring in the new
	std::string::size_type length = name_value_list.length();
	std::string::size_type start = 0;
	while (start < length)
	{
		std::string::size_type end = name_value_list.find_first_of("\n", start);
		if (end == std::string::npos) end = length;
		if (end > start)
		{
			std::string tok = name_value_list.substr(start, end - start);
			addNVPair(tok);
		}
		start = end+1;
	}
}

// This method returns true if the object is over land owned by the
// agent.
bool LLViewerObject::isReturnable()
{
	if (isAttachment())
	{
		return false;
	}
		
// [RLVa:KB] - Checked: 2011-05-28 (RLVa-1.4.0a) | Added: RLVa-1.4.0a
	if ( (rlv_handler_t::isEnabled()) && (!rlvCanDeleteOrReturn(this)) )
	{
		return false;
	}
// [/RLVa:KB]
	std::vector<LLBBox> boxes;
	boxes.push_back(LLBBox(getPositionRegion(), getRotationRegion(), getScale() * -0.5f, getScale() * 0.5f).getAxisAligned());
	for (child_list_t::iterator iter = mChildList.begin();
		 iter != mChildList.end(); iter++)
	{
		LLViewerObject* child = *iter;
		boxes.push_back( LLBBox(child->getPositionRegion(), child->getRotationRegion(), child->getScale() * -0.5f, child->getScale() * 0.5f).getAxisAligned());
	}

	bool result = (mRegionp && mRegionp->objectIsReturnable(getPositionRegion(), boxes)) ? 1 : 0;
	
	if ( !result )
	{		
		//Get list of neighboring regions relative to this vo's region
		std::vector<LLViewerRegion*> uniqueRegions;
		mRegionp->getNeighboringRegions( uniqueRegions );
	
		//Build aabb's - for root and all children
		std::vector<PotentialReturnableObject> returnables;
		typedef std::vector<LLViewerRegion*>::iterator RegionIt;
		RegionIt regionStart = uniqueRegions.begin();
		RegionIt regionEnd   = uniqueRegions.end();
		
		for (; regionStart != regionEnd; ++regionStart )
		{
			LLViewerRegion* pTargetRegion = *regionStart;
			//Add the root vo as there may be no children and we still want
			//to test for any edge overlap
			buildReturnablesForChildrenVO( returnables, this, pTargetRegion );
			//Add it's children
			for (child_list_t::iterator iter = mChildList.begin();  iter != mChildList.end(); iter++)
			{
				LLViewerObject* pChild = *iter;		
				buildReturnablesForChildrenVO( returnables, pChild, pTargetRegion );
			}
		}	
	
		//TBD#Eventually create a region -> box list map 
		typedef std::vector<PotentialReturnableObject>::iterator ReturnablesIt;
		ReturnablesIt retCurrentIt = returnables.begin();
		ReturnablesIt retEndIt = returnables.end();
	
		for ( ; retCurrentIt !=retEndIt; ++retCurrentIt )
		{
			boxes.clear();
			LLViewerRegion* pRegion = (*retCurrentIt).pRegion;
			boxes.push_back( (*retCurrentIt).box );	
			bool retResult = 	pRegion
							 && pRegion->childrenObjectReturnable( boxes )
							 && pRegion->canManageEstate();
			if ( retResult )
			{ 
				result = true;
				break;
			}
		}
	}
	return result;
}

void LLViewerObject::buildReturnablesForChildrenVO( std::vector<PotentialReturnableObject>& returnables, LLViewerObject* pChild, LLViewerRegion* pTargetRegion )
{
	if ( !pChild )
	{
		llerrs<<"child viewerobject is NULL "<<llendl;
	}
	
	constructAndAddReturnable( returnables, pChild, pTargetRegion );
	
	//We want to handle any children VO's as well
	for (child_list_t::iterator iter = pChild->mChildList.begin();  iter != pChild->mChildList.end(); iter++)
	{
		LLViewerObject* pChildofChild = *iter;
		buildReturnablesForChildrenVO( returnables, pChildofChild, pTargetRegion );
	}
}

void LLViewerObject::constructAndAddReturnable( std::vector<PotentialReturnableObject>& returnables, LLViewerObject* pChild, LLViewerRegion* pTargetRegion )
{
	
	LLVector3 targetRegionPos;
	targetRegionPos.setVec( pChild->getPositionGlobal() );	
	
	LLBBox childBBox = LLBBox( targetRegionPos, pChild->getRotationRegion(), pChild->getScale() * -0.5f, 
							    pChild->getScale() * 0.5f).getAxisAligned();
	
	LLVector3 edgeA = targetRegionPos + childBBox.getMinLocal();
	LLVector3 edgeB = targetRegionPos + childBBox.getMaxLocal();
	
	LLVector3d edgeAd, edgeBd;
	edgeAd.setVec(edgeA);
	edgeBd.setVec(edgeB);
	
	//Only add the box when either of the extents are in a neighboring region
	if ( pTargetRegion->pointInRegionGlobal( edgeAd ) || pTargetRegion->pointInRegionGlobal( edgeBd ) )
	{
		PotentialReturnableObject returnableObj;
		returnableObj.box		= childBBox;
		returnableObj.pRegion	= pTargetRegion;
		returnables.push_back( returnableObj );
	}
}

bool LLViewerObject::crossesParcelBounds()
{
	std::vector<LLBBox> boxes;
	boxes.push_back(LLBBox(getPositionRegion(), getRotationRegion(), getScale() * -0.5f, getScale() * 0.5f).getAxisAligned());
	for (child_list_t::iterator iter = mChildList.begin();
		 iter != mChildList.end(); iter++)
	{
		LLViewerObject* child = *iter;
		boxes.push_back(LLBBox(child->getPositionRegion(), child->getRotationRegion(), child->getScale() * -0.5f, child->getScale() * 0.5f).getAxisAligned());
	}

	return mRegionp && mRegionp->objectsCrossParcel(boxes);
}

BOOL LLViewerObject::setParent(LLViewerObject* parent)
{
	if(mParent != parent)
	{
		LLViewerObject* old_parent = (LLViewerObject*)mParent ;		
		BOOL ret = LLPrimitive::setParent(parent);
		if(ret && old_parent && parent)
		{
			old_parent->removeChild(this) ;
		}
		return ret ;
	}

	return FALSE ;
}

void LLViewerObject::addChild(LLViewerObject *childp)
{
	for (child_list_t::iterator i = mChildList.begin(); i != mChildList.end(); ++i)
	{
		if (*i == childp)
		{	//already has child
			return;
		}
	}
	
	if (!isAvatar())
	{
		// propagate selection properties
		childp->mbCanSelect = mbCanSelect;
	}

	if(childp->setParent(this))
	{
		mChildList.push_back(childp);
	}
}

void LLViewerObject::removeChild(LLViewerObject *childp)
{
	for (child_list_t::iterator i = mChildList.begin(); i != mChildList.end(); ++i)
	{
		if (*i == childp)
		{
			if (!childp->isAvatar() && mDrawable.notNull() && mDrawable->isActive() && childp->mDrawable.notNull() && !isAvatar())
			{
				gPipeline.markRebuild(childp->mDrawable, LLDrawable::REBUILD_VOLUME);
			}

			mChildList.erase(i);

			if(childp->getParent() == this)
			{
				childp->setParent(NULL);			
			}
			break;
		}
	}
	
	if (childp->isSelected())
	{
		LLSelectMgr::getInstance()->deselectObjectAndFamily(childp);
		BOOL add_to_end = TRUE;
		LLSelectMgr::getInstance()->selectObjectAndFamily(childp, add_to_end);
	}
}

void LLViewerObject::addThisAndAllChildren(std::vector<LLViewerObject*>& objects)
{
	objects.push_back(this);
	for (child_list_t::iterator iter = mChildList.begin();
		 iter != mChildList.end(); iter++)
	{
		LLViewerObject* child = *iter;
		if (!child->isAvatar())
		{
			child->addThisAndAllChildren(objects);
		}
	}
}

void LLViewerObject::addThisAndNonJointChildren(std::vector<LLViewerObject*>& objects)
{
	objects.push_back(this);
	// don't add any attachments when temporarily selecting avatar
	if (isAvatar())
	{
		return;
	}
	for (child_list_t::iterator iter = mChildList.begin();
		 iter != mChildList.end(); iter++)
	{
		LLViewerObject* child = *iter;
		if ( (!child->isAvatar()))
		{
			child->addThisAndNonJointChildren(objects);
		}
	}
}

//BOOL LLViewerObject::isChild(LLViewerObject *childp) const
// [RLVa:KB] - Checked: 2011-05-28 (RLVa-1.4.0a) | Added: RLVa-1.4.0a
BOOL LLViewerObject::isChild(const LLViewerObject *childp) const
// [/RLVa:KB]
{
	for (child_list_t::const_iterator iter = mChildList.begin();
		 iter != mChildList.end(); iter++)
	{
		LLViewerObject* testchild = *iter;
		if (testchild == childp)
			return TRUE;
	}
	return FALSE;
}


// returns TRUE if at least one avatar is sitting on this object
BOOL LLViewerObject::isSeat() const
{
	for (child_list_t::const_iterator iter = mChildList.begin();
		 iter != mChildList.end(); iter++)
	{
		LLViewerObject* child = *iter;
		if (child->isAvatar())
		{
			return TRUE;
		}
	}
	return FALSE;

}

BOOL LLViewerObject::setDrawableParent(LLDrawable* parentp)
{
	if (mDrawable.isNull())
	{
		return FALSE;
	}

	BOOL ret = mDrawable->mXform.setParent(parentp ? &parentp->mXform : NULL);
	if(!ret)
	{
		return FALSE ;
	}
	LLDrawable* old_parent = mDrawable->mParent;
	mDrawable->mParent = parentp; 
		
	if (parentp && mDrawable->isActive())
	{
		parentp->makeActive();
		parentp->setState(LLDrawable::ACTIVE_CHILD);
	}

	gPipeline.markRebuild(mDrawable, LLDrawable::REBUILD_VOLUME, TRUE);
	if(	(old_parent != parentp && old_parent)
		|| (parentp && parentp->isActive()))
	{
		// *TODO we should not be relying on setDrawable parent to call markMoved
		gPipeline.markMoved(mDrawable, FALSE);
	}
	else if (!mDrawable->isAvatar())
	{
		mDrawable->updateXform(TRUE);
		/*if (!mDrawable->getSpatialGroup())
		{
			mDrawable->movePartition();
		}*/
	}
	
	return ret;
}

// Show or hide particles, icon and HUD
void LLViewerObject::hideExtraDisplayItems( BOOL hidden )
{
	if( mPartSourcep.notNull() )
	{
		LLViewerPartSourceScript *partSourceScript = mPartSourcep.get();
		partSourceScript->setSuspended( hidden );
	}

	if( mText.notNull() )
	{
		LLHUDText *hudText = mText.get();
		hudText->setHidden( hidden );
	}

	if( mIcon.notNull() )
	{
		LLHUDIcon *hudIcon = mIcon.get();
		hudIcon->setHidden( hidden );
	}
}

U32 LLViewerObject::checkMediaURL(const std::string &media_url)
{
    U32 retval = (U32)0x0;
    if (!mMedia && !media_url.empty())
    {
        retval |= MEDIA_URL_ADDED;
        mMedia = new LLViewerObjectMedia;
        mMedia->mMediaURL = media_url;
        mMedia->mMediaType = LLViewerObject::MEDIA_SET;
        mMedia->mPassedWhitelist = FALSE;
    }
    else if (mMedia)
    {
        if (media_url.empty())
        {
            retval |= MEDIA_URL_REMOVED;
            delete mMedia;
            mMedia = NULL;
        }
        else if (mMedia->mMediaURL != media_url) // <-- This is an optimization.  If they are equal don't bother with below's test.
        {
            /*if (! (LLTextureEntry::getAgentIDFromMediaVersionString(media_url) == gAgent.getID() &&
                   LLTextureEntry::getVersionFromMediaVersionString(media_url) == 
                        LLTextureEntry::getVersionFromMediaVersionString(mMedia->mMediaURL) + 1))
			*/
            {
                // If the media URL is different and WE were not the one who
                // changed it, mark dirty.
                retval |= MEDIA_URL_UPDATED;
            }
            mMedia->mMediaURL = media_url;
            mMedia->mPassedWhitelist = FALSE;
        }
    }
    return retval;
}

U32 LLViewerObject::processUpdateMessage(LLMessageSystem *mesgsys,
					 void **user_data,
					 U32 block_num,
					 const EObjectUpdateType update_type,
					 LLDataPacker *dp)
{
	LLMemType mt(LLMemType::MTYPE_OBJECT);
	U32 retval = 0x0;
	
	// If region is removed from the list it is also deleted.
	if (!LLWorld::instance().isRegionListed(mRegionp))
	{
		llwarns << "Updating object in an invalid region" << llendl;
		return retval;
	}

	// Coordinates of objects on simulators are region-local.
	U64 region_handle;
	mesgsys->getU64Fast(_PREHASH_RegionData, _PREHASH_RegionHandle, region_handle);
	
	{
		LLViewerRegion* regionp = LLWorld::getInstance()->getRegionFromHandle(region_handle);
		if(regionp != mRegionp && regionp && mRegionp)//region cross
		{
			//this is the redundant position and region update, but it is necessary in case the viewer misses the following 
			//position and region update messages from sim.
			//this redundant update should not cause any problems.
			LLVector3 delta_pos =  mRegionp->getOriginAgent() - regionp->getOriginAgent();
			setPositionParent(getPosition() + delta_pos); //update to the new region position immediately.
			setRegion(regionp) ; //change the region.
		}
		else
		{
			mRegionp = regionp ;
		}
	}	
	
	if (!mRegionp)
	{
		U32 x, y;
		from_region_handle(region_handle, &x, &y);

		llerrs << "Object has invalid region " << x << ":" << y << "!" << llendl;
		return retval;
	}

	U16 time_dilation16;
	mesgsys->getU16Fast(_PREHASH_RegionData, _PREHASH_TimeDilation, time_dilation16);
	F32 time_dilation = ((F32) time_dilation16) / 65535.f;
	mTimeDilation = time_dilation;
	mRegionp->setTimeDilation(time_dilation);

	// this will be used to determine if we've really changed position
	// Use getPosition, not getPositionRegion, since this is what we're comparing directly against.
	LLVector3 test_pos_parent = getPosition();

	U8  data[60+16]; // This needs to match the largest size below.
#ifdef LL_BIG_ENDIAN
	U16 valswizzle[4];
#endif
	U16	*val;
// <FS:CR> Aurora Sim
	//const F32 size = LLWorld::getInstance()->getRegionWidthInMeters();	
	const F32 size = mRegionp->getWidth();	
// </FS:CR> Aurora Sim
	const F32 MAX_HEIGHT = LLWorld::getInstance()->getRegionMaxHeight();
	const F32 MIN_HEIGHT = LLWorld::getInstance()->getRegionMinHeight();
	S32 length;
	S32	count;
	S32 this_update_precision = 32;		// in bits

	// Temporaries, because we need to compare w/ previous to set dirty flags...
	LLVector3 new_pos_parent;
	LLVector3 new_vel;
	LLVector3 new_acc;
	LLVector3 new_angv;
	LLVector3 old_angv = getAngularVelocity();
	LLQuaternion new_rot;
	LLVector3 new_scale = getScale();

	U32	parent_id = 0;
	U8	material = 0;
	U8 click_action = 0;
	U32 crc = 0;

	bool old_special_hover_cursor = specialHoverCursor();

	LLViewerObject *cur_parentp = (LLViewerObject *)getParent();

	if (cur_parentp)
	{
		parent_id = cur_parentp->mLocalID;
	}

	if (!dp)
	{
		switch(update_type)
		{
		case OUT_FULL:
			{
#ifdef DEBUG_UPDATE_TYPE
				llinfos << "Full:" << getID() << llendl;
#endif
				//clear cost and linkset cost
				mCostStale = true;
				if (isSelected())
				{
					gFloaterTools->dirty();
				}

				LLUUID audio_uuid;
				LLUUID owner_id;	// only valid if audio_uuid or particle system is not null
				F32    gain;
				U8     sound_flags;

				mesgsys->getU32Fast( _PREHASH_ObjectData, _PREHASH_CRC, crc, block_num);
				mesgsys->getU32Fast( _PREHASH_ObjectData, _PREHASH_ParentID, parent_id, block_num);
				mesgsys->getUUIDFast(_PREHASH_ObjectData, _PREHASH_Sound, audio_uuid, block_num );
				// HACK: Owner id only valid if non-null sound id or particle system
				mesgsys->getUUIDFast(_PREHASH_ObjectData, _PREHASH_OwnerID, owner_id, block_num );
				mesgsys->getF32Fast( _PREHASH_ObjectData, _PREHASH_Gain, gain, block_num );
				mesgsys->getU8Fast(  _PREHASH_ObjectData, _PREHASH_Flags, sound_flags, block_num );
				mesgsys->getU8Fast(  _PREHASH_ObjectData, _PREHASH_Material, material, block_num );
				mesgsys->getU8Fast(  _PREHASH_ObjectData, _PREHASH_ClickAction, click_action, block_num); 
				mesgsys->getVector3Fast(_PREHASH_ObjectData, _PREHASH_Scale, new_scale, block_num );
				length = mesgsys->getSizeFast(_PREHASH_ObjectData, block_num, _PREHASH_ObjectData);
				mesgsys->getBinaryDataFast(_PREHASH_ObjectData, _PREHASH_ObjectData, data, length, block_num);

				mTotalCRC = crc;

				// Owner ID used for sound muting or particle system muting
				setAttachedSound(audio_uuid, owner_id, gain, sound_flags);

				U8 old_material = getMaterial();
				if (old_material != material)
				{
					setMaterial(material);
					if (mDrawable.notNull())
					{
						gPipeline.markMoved(mDrawable, FALSE); // undamped
					}
				}
				setClickAction(click_action);

				count = 0;
				LLVector4 collision_plane;
				
				switch(length)
				{
				case (60 + 16):
					// pull out collision normal for avatar
					htonmemcpy(collision_plane.mV, &data[count], MVT_LLVector4, sizeof(LLVector4));
					((LLVOAvatar*)this)->setFootPlane(collision_plane);
					count += sizeof(LLVector4);
					// fall through
				case 60:
					this_update_precision = 32;
					// this is a terse update
					// pos
					htonmemcpy(new_pos_parent.mV, &data[count], MVT_LLVector3, sizeof(LLVector3));
					count += sizeof(LLVector3);
					// vel
					htonmemcpy((void*)getVelocity().mV, &data[count], MVT_LLVector3, sizeof(LLVector3));
					count += sizeof(LLVector3);
					// acc
					htonmemcpy((void*)getAcceleration().mV, &data[count], MVT_LLVector3, sizeof(LLVector3));
					count += sizeof(LLVector3);
					// theta
					{
						LLVector3 vec;
						htonmemcpy(vec.mV, &data[count], MVT_LLVector3, sizeof(LLVector3));
						new_rot.unpackFromVector3(vec);
					}
					count += sizeof(LLVector3);
					// omega
					htonmemcpy((void*)new_angv.mV, &data[count], MVT_LLVector3, sizeof(LLVector3));
					if (new_angv.isExactlyZero())
					{
						// reset rotation time
						resetRot();
					}
					setAngularVelocity(new_angv);
#if LL_DARWIN
					if (length == 76)
					{
						setAngularVelocity(LLVector3::zero);
					}
#endif
					break;
				case(32 + 16):
					// pull out collision normal for avatar
					htonmemcpy(collision_plane.mV, &data[count], MVT_LLVector4, sizeof(LLVector4));
					((LLVOAvatar*)this)->setFootPlane(collision_plane);
					count += sizeof(LLVector4);
					// fall through
				case 32:
					this_update_precision = 16;
					test_pos_parent.quantize16(-0.5f*size, 1.5f*size, MIN_HEIGHT, MAX_HEIGHT);

					// This is a terse 16 update, so treat data as an array of U16's.
#ifdef LL_BIG_ENDIAN
					htonmemcpy(valswizzle, &data[count], MVT_U16Vec3, 6); 
					val = valswizzle;
#else
					val = (U16 *) &data[count];
#endif
					count += sizeof(U16)*3;
					new_pos_parent.mV[VX] = U16_to_F32(val[VX], -0.5f*size, 1.5f*size);
					new_pos_parent.mV[VY] = U16_to_F32(val[VY], -0.5f*size, 1.5f*size);
					new_pos_parent.mV[VZ] = U16_to_F32(val[VZ], MIN_HEIGHT, MAX_HEIGHT);

#ifdef LL_BIG_ENDIAN
					htonmemcpy(valswizzle, &data[count], MVT_U16Vec3, 6); 
					val = valswizzle;
#else
					val = (U16 *) &data[count];
#endif
					count += sizeof(U16)*3;
					setVelocity(LLVector3(U16_to_F32(val[VX], -size, size),
													   U16_to_F32(val[VY], -size, size),
													   U16_to_F32(val[VZ], -size, size)));

#ifdef LL_BIG_ENDIAN
					htonmemcpy(valswizzle, &data[count], MVT_U16Vec3, 6); 
					val = valswizzle;
#else
					val = (U16 *) &data[count];
#endif
					count += sizeof(U16)*3;
					setAcceleration(LLVector3(U16_to_F32(val[VX], -size, size),
														   U16_to_F32(val[VY], -size, size),
														   U16_to_F32(val[VZ], -size, size)));

#ifdef LL_BIG_ENDIAN
					htonmemcpy(valswizzle, &data[count], MVT_U16Quat, 4); 
					val = valswizzle;
#else
					val = (U16 *) &data[count];
#endif
					count += sizeof(U16)*4;
					new_rot.mQ[VX] = U16_to_F32(val[VX], -1.f, 1.f);
					new_rot.mQ[VY] = U16_to_F32(val[VY], -1.f, 1.f);
					new_rot.mQ[VZ] = U16_to_F32(val[VZ], -1.f, 1.f);
					new_rot.mQ[VW] = U16_to_F32(val[VW], -1.f, 1.f);

#ifdef LL_BIG_ENDIAN
					htonmemcpy(valswizzle, &data[count], MVT_U16Vec3, 6); 
					val = valswizzle;
#else
					val = (U16 *) &data[count];
#endif
					new_angv.setVec(U16_to_F32(val[VX], -size, size),
										U16_to_F32(val[VY], -size, size),
										U16_to_F32(val[VZ], -size, size));
					if (new_angv.isExactlyZero())
					{
						// reset rotation time
						resetRot();
					}
					setAngularVelocity(new_angv);
					break;

				case 16:
					this_update_precision = 8;
					test_pos_parent.quantize8(-0.5f*size, 1.5f*size, MIN_HEIGHT, MAX_HEIGHT);
					// this is a terse 8 update
					new_pos_parent.mV[VX] = U8_to_F32(data[0], -0.5f*size, 1.5f*size);
					new_pos_parent.mV[VY] = U8_to_F32(data[1], -0.5f*size, 1.5f*size);
					new_pos_parent.mV[VZ] = U8_to_F32(data[2], MIN_HEIGHT, MAX_HEIGHT);

					setVelocity(U8_to_F32(data[3], -size, size),
								U8_to_F32(data[4], -size, size),
								U8_to_F32(data[5], -size, size) );

					setAcceleration(U8_to_F32(data[6], -size, size),
									U8_to_F32(data[7], -size, size),
									U8_to_F32(data[8], -size, size) );

					new_rot.mQ[VX] = U8_to_F32(data[9], -1.f, 1.f);
					new_rot.mQ[VY] = U8_to_F32(data[10], -1.f, 1.f);
					new_rot.mQ[VZ] = U8_to_F32(data[11], -1.f, 1.f);
					new_rot.mQ[VW] = U8_to_F32(data[12], -1.f, 1.f);

					new_angv.setVec(U8_to_F32(data[13], -size, size),
										U8_to_F32(data[14], -size, size),
										U8_to_F32(data[15], -size, size) );
					if (new_angv.isExactlyZero())
					{
						// reset rotation time
						resetRot();
					}
					setAngularVelocity(new_angv);
					break;
				}

				////////////////////////////////////////////////////
				//
				// Here we handle data specific to the full message.
				//

				U32 flags;
				mesgsys->getU32Fast(_PREHASH_ObjectData, _PREHASH_UpdateFlags, flags, block_num);
				// clear all but local flags
				mFlags &= FLAGS_LOCAL;
				mFlags |= flags;

				U8 state;
				mesgsys->getU8Fast(_PREHASH_ObjectData, _PREHASH_State, state, block_num );
				mState = state;

				// ...new objects that should come in selected need to be added to the selected list
				mCreateSelected = ((flags & FLAGS_CREATE_SELECTED) != 0);

				// Set all name value pairs
				S32 nv_size = mesgsys->getSizeFast(_PREHASH_ObjectData, block_num, _PREHASH_NameValue);
				if (nv_size > 0)
				{
					std::string name_value_list;
					mesgsys->getStringFast(_PREHASH_ObjectData, _PREHASH_NameValue, name_value_list, block_num);
					setNameValueList(name_value_list);
				}

				// Clear out any existing generic data
				if (mData)
				{
					delete [] mData;
				}

				// Check for appended generic data
				S32 data_size = mesgsys->getSizeFast(_PREHASH_ObjectData, block_num, _PREHASH_Data);
				if (data_size <= 0)
				{
					mData = NULL;
				}
				else
				{
					// ...has generic data
					mData = new U8[data_size];
					mesgsys->getBinaryDataFast(_PREHASH_ObjectData, _PREHASH_Data, mData, data_size, block_num);
				}

				S32 text_size = mesgsys->getSizeFast(_PREHASH_ObjectData, block_num, _PREHASH_Text);
				if (text_size > 1)
				{
					// Setup object text
					if (!mText)
					{
						mText = (LLHUDText *)LLHUDObject::addHUDObject(LLHUDObject::LL_HUD_TEXT);
						mText->setFont(LLFontGL::getFontSansSerif());
						mText->setVertAlignment(LLHUDText::ALIGN_VERT_TOP);
						mText->setMaxLines(-1);
						mText->setSourceObject(this);
						mText->setOnHUDAttachment(isHUDAttachment());
					}

					std::string temp_string;
					mesgsys->getStringFast(_PREHASH_ObjectData, _PREHASH_Text, temp_string, block_num );
					
					LLColor4U coloru;
					mesgsys->getBinaryDataFast(_PREHASH_ObjectData, _PREHASH_TextColor, coloru.mV, 4, block_num);

					// alpha was flipped so that it zero encoded better
					coloru.mV[3] = 255 - coloru.mV[3];
					mText->setColor(LLColor4(coloru));
					mText->setString(temp_string);
// [RLVa:KB] - Checked: 2010-03-27 (RLVa-1.4.0a) | Added: RLVa-1.0.0f
					if (rlv_handler_t::isEnabled())
					{
						mText->setObjectText(temp_string);
					}
// [/RLVa:KB]
					
					setChanged(MOVED | SILHOUETTE);
				}
				else if (mText.notNull())
				{
					mText->markDead();
					mText = NULL;
				}

				std::string media_url;
				mesgsys->getStringFast(_PREHASH_ObjectData, _PREHASH_MediaURL, media_url, block_num);
                retval |= checkMediaURL(media_url);
                
				//
				// Unpack particle system data
				//
				unpackParticleSource(block_num, owner_id);

				// Mark all extra parameters not used
				std::map<U16, ExtraParameter*>::iterator iter;
				for (iter = mExtraParameterList.begin(); iter != mExtraParameterList.end(); ++iter)
				{
					iter->second->in_use = FALSE;
				}

				// Unpack extra parameters
				S32 size = mesgsys->getSizeFast(_PREHASH_ObjectData, block_num, _PREHASH_ExtraParams);
				if (size > 0)
				{
					U8 *buffer = new U8[size];
					mesgsys->getBinaryDataFast(_PREHASH_ObjectData, _PREHASH_ExtraParams, buffer, size, block_num);
					LLDataPackerBinaryBuffer dp(buffer, size);

					U8 num_parameters;
					dp.unpackU8(num_parameters, "num_params");
					U8 param_block[MAX_OBJECT_PARAMS_SIZE];
					for (U8 param=0; param<num_parameters; ++param)
					{
						U16 param_type;
						S32 param_size;
						dp.unpackU16(param_type, "param_type");
						dp.unpackBinaryData(param_block, param_size, "param_data");
						//llinfos << "Param type: " << param_type << ", Size: " << param_size << llendl;
						LLDataPackerBinaryBuffer dp2(param_block, param_size);
						unpackParameterEntry(param_type, &dp2);
					}
					delete[] buffer;
				}

				for (iter = mExtraParameterList.begin(); iter != mExtraParameterList.end(); ++iter)
				{
					if (!iter->second->in_use)
					{
						// Send an update message in case it was formerly in use
						parameterChanged(iter->first, iter->second->data, FALSE, false);
					}
				}

				break;
			}

		case OUT_TERSE_IMPROVED:
			{
#ifdef DEBUG_UPDATE_TYPE
				llinfos << "TI:" << getID() << llendl;
#endif
				length = mesgsys->getSizeFast(_PREHASH_ObjectData, block_num, _PREHASH_ObjectData);
				mesgsys->getBinaryDataFast(_PREHASH_ObjectData, _PREHASH_ObjectData, data, length, block_num);
				count = 0;
				LLVector4 collision_plane;
				
				switch(length)
				{
				case(60 + 16):
					// pull out collision normal for avatar
					htonmemcpy(collision_plane.mV, &data[count], MVT_LLVector4, sizeof(LLVector4));
					((LLVOAvatar*)this)->setFootPlane(collision_plane);
					count += sizeof(LLVector4);
					// fall through
				case 60:
					// this is a terse 32 update
					// pos
					this_update_precision = 32;
					htonmemcpy(new_pos_parent.mV, &data[count], MVT_LLVector3, sizeof(LLVector3));
					count += sizeof(LLVector3);
					// vel
					htonmemcpy((void*)getVelocity().mV, &data[count], MVT_LLVector3, sizeof(LLVector3));
					count += sizeof(LLVector3);
					// acc
					htonmemcpy((void*)getAcceleration().mV, &data[count], MVT_LLVector3, sizeof(LLVector3));
					count += sizeof(LLVector3);
					// theta
					{
						LLVector3 vec;
						htonmemcpy(vec.mV, &data[count], MVT_LLVector3, sizeof(LLVector3));
						new_rot.unpackFromVector3(vec);
					}
					count += sizeof(LLVector3);
					// omega
					htonmemcpy((void*)new_angv.mV, &data[count], MVT_LLVector3, sizeof(LLVector3));
					if (new_angv.isExactlyZero())
					{
						// reset rotation time
						resetRot();
					}
					setAngularVelocity(new_angv);
#if LL_DARWIN
					if (length == 76)
					{
						setAngularVelocity(LLVector3::zero);
					}
#endif
					break;
				case(32 + 16):
					// pull out collision normal for avatar
					htonmemcpy(collision_plane.mV, &data[count], MVT_LLVector4, sizeof(LLVector4));
					((LLVOAvatar*)this)->setFootPlane(collision_plane);
					count += sizeof(LLVector4);
					// fall through
				case 32:
					// this is a terse 16 update
					this_update_precision = 16;
					test_pos_parent.quantize16(-0.5f*size, 1.5f*size, MIN_HEIGHT, MAX_HEIGHT);

#ifdef LL_BIG_ENDIAN
					htonmemcpy(valswizzle, &data[count], MVT_U16Vec3, 6); 
					val = valswizzle;
#else
					val = (U16 *) &data[count];
#endif
					count += sizeof(U16)*3;
					new_pos_parent.mV[VX] = U16_to_F32(val[VX], -0.5f*size, 1.5f*size);
					new_pos_parent.mV[VY] = U16_to_F32(val[VY], -0.5f*size, 1.5f*size);
					new_pos_parent.mV[VZ] = U16_to_F32(val[VZ], MIN_HEIGHT, MAX_HEIGHT);

#ifdef LL_BIG_ENDIAN
					htonmemcpy(valswizzle, &data[count], MVT_U16Vec3, 6); 
					val = valswizzle;
#else
					val = (U16 *) &data[count];
#endif
					count += sizeof(U16)*3;
					setVelocity(U16_to_F32(val[VX], -size, size),
								U16_to_F32(val[VY], -size, size),
								U16_to_F32(val[VZ], -size, size));

#ifdef LL_BIG_ENDIAN
					htonmemcpy(valswizzle, &data[count], MVT_U16Vec3, 6); 
					val = valswizzle;
#else
					val = (U16 *) &data[count];
#endif
					count += sizeof(U16)*3;
					setAcceleration(U16_to_F32(val[VX], -size, size),
									U16_to_F32(val[VY], -size, size),
									U16_to_F32(val[VZ], -size, size));

#ifdef LL_BIG_ENDIAN
					htonmemcpy(valswizzle, &data[count], MVT_U16Quat, 8); 
					val = valswizzle;
#else
					val = (U16 *) &data[count];
#endif
					count += sizeof(U16)*4;
					new_rot.mQ[VX] = U16_to_F32(val[VX], -1.f, 1.f);
					new_rot.mQ[VY] = U16_to_F32(val[VY], -1.f, 1.f);
					new_rot.mQ[VZ] = U16_to_F32(val[VZ], -1.f, 1.f);
					new_rot.mQ[VW] = U16_to_F32(val[VW], -1.f, 1.f);

#ifdef LL_BIG_ENDIAN
					htonmemcpy(valswizzle, &data[count], MVT_U16Vec3, 6); 
					val = valswizzle;
#else
					val = (U16 *) &data[count];
#endif
					new_angv.set(U16_to_F32(val[VX], -size, size),
										U16_to_F32(val[VY], -size, size),
										U16_to_F32(val[VZ], -size, size));
					setAngularVelocity(new_angv);
					break;

				case 16:
					// this is a terse 8 update
					this_update_precision = 8;
					test_pos_parent.quantize8(-0.5f*size, 1.5f*size, MIN_HEIGHT, MAX_HEIGHT);
					new_pos_parent.mV[VX] = U8_to_F32(data[0], -0.5f*size, 1.5f*size);
					new_pos_parent.mV[VY] = U8_to_F32(data[1], -0.5f*size, 1.5f*size);
					new_pos_parent.mV[VZ] = U8_to_F32(data[2], MIN_HEIGHT, MAX_HEIGHT);

					setVelocity(U8_to_F32(data[3], -size, size),
								U8_to_F32(data[4], -size, size),
								U8_to_F32(data[5], -size, size) );

					setAcceleration(U8_to_F32(data[6], -size, size),
									U8_to_F32(data[7], -size, size),
									U8_to_F32(data[8], -size, size) );

					new_rot.mQ[VX] = U8_to_F32(data[9], -1.f, 1.f);
					new_rot.mQ[VY] = U8_to_F32(data[10], -1.f, 1.f);
					new_rot.mQ[VZ] = U8_to_F32(data[11], -1.f, 1.f);
					new_rot.mQ[VW] = U8_to_F32(data[12], -1.f, 1.f);

					new_angv.set(U8_to_F32(data[13], -size, size),
										U8_to_F32(data[14], -size, size),
										U8_to_F32(data[15], -size, size) );
					setAngularVelocity(new_angv);
					break;
				}

				U8 state;
				mesgsys->getU8Fast(_PREHASH_ObjectData, _PREHASH_State, state, block_num );
				mState = state;
				break;
			}

		default:
			break;

		}
	}
	else
	{
		// handle the compressed case
		LLUUID sound_uuid;
		LLUUID	owner_id;
		F32    gain = 0;
		U8     sound_flags = 0;
		F32		cutoff = 0;

		U16 val[4];

		U8		state;

		dp->unpackU8(state, "State");
		mState = state;

		switch(update_type)
		{
			case OUT_TERSE_IMPROVED:
			{
#ifdef DEBUG_UPDATE_TYPE
				llinfos << "CompTI:" << getID() << llendl;
#endif
				U8		value;
				dp->unpackU8(value, "agent");
				if (value)
				{
					LLVector4 collision_plane;
					dp->unpackVector4(collision_plane, "Plane");
					((LLVOAvatar*)this)->setFootPlane(collision_plane);
				}
				test_pos_parent = getPosition();
				dp->unpackVector3(new_pos_parent, "Pos");
				dp->unpackU16(val[VX], "VelX");
				dp->unpackU16(val[VY], "VelY");
				dp->unpackU16(val[VZ], "VelZ");
				setVelocity(U16_to_F32(val[VX], -128.f, 128.f),
							U16_to_F32(val[VY], -128.f, 128.f),
							U16_to_F32(val[VZ], -128.f, 128.f));
				dp->unpackU16(val[VX], "AccX");
				dp->unpackU16(val[VY], "AccY");
				dp->unpackU16(val[VZ], "AccZ");
				setAcceleration(U16_to_F32(val[VX], -64.f, 64.f),
								U16_to_F32(val[VY], -64.f, 64.f),
								U16_to_F32(val[VZ], -64.f, 64.f));

				dp->unpackU16(val[VX], "ThetaX");
				dp->unpackU16(val[VY], "ThetaY");
				dp->unpackU16(val[VZ], "ThetaZ");
				dp->unpackU16(val[VS], "ThetaS");
				new_rot.mQ[VX] = U16_to_F32(val[VX], -1.f, 1.f);
				new_rot.mQ[VY] = U16_to_F32(val[VY], -1.f, 1.f);
				new_rot.mQ[VZ] = U16_to_F32(val[VZ], -1.f, 1.f);
				new_rot.mQ[VS] = U16_to_F32(val[VS], -1.f, 1.f);
				dp->unpackU16(val[VX], "AccX");
				dp->unpackU16(val[VY], "AccY");
				dp->unpackU16(val[VZ], "AccZ");
				new_angv.set(U16_to_F32(val[VX], -64.f, 64.f),
									U16_to_F32(val[VY], -64.f, 64.f),
									U16_to_F32(val[VZ], -64.f, 64.f));
				setAngularVelocity(new_angv);
			}
			break;
			case OUT_FULL_COMPRESSED:
			case OUT_FULL_CACHED:
			{
#ifdef DEBUG_UPDATE_TYPE
				llinfos << "CompFull:" << getID() << llendl;
#endif
				mCostStale = true;

				if (isSelected())
				{
					gFloaterTools->dirty();
				}
	
				dp->unpackU32(crc, "CRC");
				mTotalCRC = crc;
				dp->unpackU8(material, "Material");
				U8 old_material = getMaterial();
				if (old_material != material)
				{
					setMaterial(material);
					if (mDrawable.notNull())
					{
						gPipeline.markMoved(mDrawable, FALSE); // undamped
					}
				}
				dp->unpackU8(click_action, "ClickAction");
				setClickAction(click_action);
				dp->unpackVector3(new_scale, "Scale");
				dp->unpackVector3(new_pos_parent, "Pos");
				LLVector3 vec;
				dp->unpackVector3(vec, "Rot");
				new_rot.unpackFromVector3(vec);
				setAcceleration(LLVector3::zero);

				U32 value;
				dp->unpackU32(value, "SpecialCode");
				dp->setPassFlags(value);
				dp->unpackUUID(owner_id, "Owner");

				if (value & 0x80)
				{
					dp->unpackVector3(new_angv, "Omega");
					setAngularVelocity(new_angv);
				}

				if (value & 0x20)
				{
					dp->unpackU32(parent_id, "ParentID");
				}
				else
				{
					parent_id = 0;
				}

				S32 sp_size;
				U32 size;
				if (value & 0x2)
				{
					sp_size = 1;
					delete [] mData;
					mData = new U8[1];
					dp->unpackU8(((U8*)mData)[0], "TreeData");
				}
				else if (value & 0x1)
				{
					dp->unpackU32(size, "ScratchPadSize");
					delete [] mData;
					mData = new U8[size];
					dp->unpackBinaryData((U8 *)mData, sp_size, "PartData");
				}
				else
				{
					mData = NULL;
				}

				// Setup object text
				if (!mText && (value & 0x4))
				{
					mText = (LLHUDText *)LLHUDObject::addHUDObject(LLHUDObject::LL_HUD_TEXT);
					mText->setFont(LLFontGL::getFontSansSerif());
					mText->setVertAlignment(LLHUDText::ALIGN_VERT_TOP);
					mText->setMaxLines(-1); // Set to match current agni behavior.
					mText->setSourceObject(this);
					mText->setOnHUDAttachment(isHUDAttachment());
				}

				if (value & 0x4)
				{
					std::string temp_string;
					dp->unpackString(temp_string, "Text");
					LLColor4U coloru;
					dp->unpackBinaryDataFixed(coloru.mV, 4, "Color");
					coloru.mV[3] = 255 - coloru.mV[3];
					mText->setColor(LLColor4(coloru));
					mText->setString(temp_string);
// [RLVa:KB] - Checked: 2010-03-27 (RLVa-1.4.0a) | Added: RLVa-1.0.0f
					if (rlv_handler_t::isEnabled())
					{
						mText->setObjectText(temp_string);
					}
// [/RLVa:KB]

					setChanged(TEXTURE);
				}
				else if(mText.notNull())
				{
					mText->markDead();
					mText = NULL;
				}

                std::string media_url;
				if (value & 0x200)
				{
					dp->unpackString(media_url, "MediaURL");
				}
                retval |= checkMediaURL(media_url);

				//
				// Unpack particle system data
				//
				if (value & 0x8)
				{
					unpackParticleSource(*dp, owner_id);
				}
				else
				{
					deleteParticleSource();
				}
				
				// Mark all extra parameters not used
				std::map<U16, ExtraParameter*>::iterator iter;
				for (iter = mExtraParameterList.begin(); iter != mExtraParameterList.end(); ++iter)
				{
					iter->second->in_use = FALSE;
				}

				// Unpack extra params
				U8 num_parameters;
				dp->unpackU8(num_parameters, "num_params");
				U8 param_block[MAX_OBJECT_PARAMS_SIZE];
				for (U8 param=0; param<num_parameters; ++param)
				{
					U16 param_type;
					S32 param_size;
					dp->unpackU16(param_type, "param_type");
					dp->unpackBinaryData(param_block, param_size, "param_data");
					//llinfos << "Param type: " << param_type << ", Size: " << param_size << llendl;
					LLDataPackerBinaryBuffer dp2(param_block, param_size);
					unpackParameterEntry(param_type, &dp2);
				}

				for (iter = mExtraParameterList.begin(); iter != mExtraParameterList.end(); ++iter)
				{
					if (!iter->second->in_use)
					{
						// Send an update message in case it was formerly in use
						parameterChanged(iter->first, iter->second->data, FALSE, false);
					}
				}

				if (value & 0x10)
				{
					dp->unpackUUID(sound_uuid, "SoundUUID");
					dp->unpackF32(gain, "SoundGain");
					dp->unpackU8(sound_flags, "SoundFlags");
					dp->unpackF32(cutoff, "SoundRadius");
				}

				if (value & 0x100)
				{
					std::string name_value_list;
					dp->unpackString(name_value_list, "NV");

					setNameValueList(name_value_list);
				}

				mTotalCRC = crc;

				setAttachedSound(sound_uuid, owner_id, gain, sound_flags);

				// only get these flags on updates from sim, not cached ones
				// Preload these five flags for every object.
				// Finer shades require the object to be selected, and the selection manager
				// stores the extended permission info.
				U32 flags;
				mesgsys->getU32Fast(_PREHASH_ObjectData, _PREHASH_UpdateFlags, flags, block_num);
				// keep local flags and overwrite remote-controlled flags
				mFlags = (mFlags & FLAGS_LOCAL) | flags;

					// ...new objects that should come in selected need to be added to the selected list
				mCreateSelected = ((flags & FLAGS_CREATE_SELECTED) != 0);
			}
			break;

		default:
			break;
		}
	}

	//
	// Fix object parenting.
	//
	BOOL b_changed_status = FALSE;

	if (OUT_TERSE_IMPROVED != update_type)
	{
		// We only need to update parenting on full updates, terse updates
		// don't send parenting information.
		if (!cur_parentp)
		{
			if (parent_id == 0)
			{
				// No parent now, no parent in message -> do nothing
			}
			else
			{
				// No parent now, new parent in message -> attach to that parent if possible
				LLUUID parent_uuid;
				LLViewerObjectList::getUUIDFromLocal(parent_uuid,
														parent_id,
														mesgsys->getSenderIP(),
														mesgsys->getSenderPort());

				LLViewerObject *sent_parentp = gObjectList.findObject(parent_uuid);

				//
				// Check to see if we have the corresponding viewer object for the parent.
				//
				if (sent_parentp && sent_parentp->getParent() == this)
				{
					// Try to recover if we attempt to attach a parent to its child
					llwarns << "Attempt to attach a parent to it's child: " << this->getID() << " to " << sent_parentp->getID() << llendl;
					this->removeChild(sent_parentp);
					sent_parentp->setDrawableParent(NULL);
				}
				
				if (sent_parentp && (sent_parentp != this) && !sent_parentp->isDead())
				{
					//
					// We have a viewer object for the parent, and it's not dead.
					// Do the actual reparenting here.
					//

					// new parent is valid
					b_changed_status = TRUE;
					// ...no current parent, so don't try to remove child
					if (mDrawable.notNull())
					{
						if (mDrawable->isDead() || !mDrawable->getVObj())
						{
							llwarns << "Drawable is dead or no VObj!" << llendl;
							sent_parentp->addChild(this);
						}
						else
						{
							if (!setDrawableParent(sent_parentp->mDrawable)) // LLViewerObject::processUpdateMessage 1
							{
								// Bad, we got a cycle somehow.
								// Kill both the parent and the child, and
								// set cache misses for both of them.
								llwarns << "Attempting to recover from parenting cycle!" << llendl;
								llwarns << "Killing " << sent_parentp->getID() << " and " << getID() << llendl;
								llwarns << "Adding to cache miss list" << llendl;
								setParent(NULL);
								sent_parentp->setParent(NULL);
								getRegion()->addCacheMissFull(getLocalID());
								getRegion()->addCacheMissFull(sent_parentp->getLocalID());
								gObjectList.killObject(sent_parentp);
								gObjectList.killObject(this);
								return retval;
							}
// [RLVa:KB] - Checked: 2010-03-16 (RLVa-1.1.0k) | Added: RLVa-1.1.0k
							if ( (rlv_handler_t::isEnabled()) && (sent_parentp->isAvatar()) && (sent_parentp->getID() == gAgent.getID()) )
							{
								// Rezzed object that's being worn as an attachment (we're assuming this will be due to llAttachToAvatar())
								S32 idxAttachPt = ATTACHMENT_ID_FROM_STATE(getState());
								if (gRlvAttachmentLocks.isLockedAttachmentPoint(idxAttachPt, RLV_LOCK_ADD))
								{
									// If this will end up on an "add locked" attachment point then treat the attach as a user action
									LLNameValue* nvItem = getNVPair("AttachItemID");
									if (nvItem)
									{
										LLUUID idItem(nvItem->getString());
										// URGENT-RLVa: [RLVa-1.2.0] At the moment llAttachToAvatar always seems to *add*
										if (idItem.notNull())
											RlvAttachmentLockWatchdog::instance().onWearAttachment(idItem, RLV_WEAR_ADD);
									}
								}
							}
// [/RLVa:KB]
							sent_parentp->addChild(this);
							// make sure this object gets a non-damped update
							if (sent_parentp->mDrawable.notNull())
							{
								gPipeline.markMoved(sent_parentp->mDrawable, FALSE); // undamped
							}
						}
					}
					else
					{
						sent_parentp->addChild(this);
					}
					
					// Show particles, icon and HUD
					hideExtraDisplayItems( FALSE );

					setChanged(MOVED | SILHOUETTE);
				}
				else
				{
					//
					// No corresponding viewer object for the parent, put the various
					// pieces on the orphan list.
					//
					
					//parent_id
					U32 ip = mesgsys->getSenderIP();
					U32 port = mesgsys->getSenderPort();
					
					gObjectList.orphanize(this, parent_id, ip, port);

					// Hide particles, icon and HUD
					hideExtraDisplayItems( TRUE );
				}
			}
		}
		else
		{
			// BUG: this is a bad assumption once border crossing is alowed
			if (  (parent_id == cur_parentp->mLocalID)
				&&(update_type == OUT_TERSE_IMPROVED))
			{
				// Parent now, same parent in message -> do nothing

				// Debugging for suspected problems with local ids.
				//LLUUID parent_uuid;
				//LLViewerObjectList::getUUIDFromLocal(parent_uuid, parent_id, mesgsys->getSenderIP(), mesgsys->getSenderPort() );
				//if (parent_uuid != cur_parentp->getID() )
				//{
				//	llerrs << "Local ID match but UUID mismatch of viewer object" << llendl;
				//}
			}
			else
			{
				// Parented now, different parent in message
				LLViewerObject *sent_parentp;
				if (parent_id == 0)
				{
					//
					// This object is no longer parented, we sent in a zero parent ID.
					//
					sent_parentp = NULL;
				}
				else
				{
					LLUUID parent_uuid;
					LLViewerObjectList::getUUIDFromLocal(parent_uuid,
														parent_id,
														gMessageSystem->getSenderIP(),
														gMessageSystem->getSenderPort());
					sent_parentp = gObjectList.findObject(parent_uuid);
					
					if (isAvatar())
					{
						// This logic is meant to handle the case where a sitting avatar has reached a new sim
						// ahead of the object she was sitting on (which is common as objects are transfered through
						// a slower route than agents)...
						// In this case, the local id for the object will not be valid, since the viewer has not received
						// a full update for the object from that sim yet, so we assume that the agent is still sitting
						// where she was originally. --RN
						if (!sent_parentp)
						{
							sent_parentp = cur_parentp;
						}
					}
					else if (!sent_parentp)
					{
						//
						// Switching parents, but we don't know the new parent.
						//
						U32 ip = mesgsys->getSenderIP();
						U32 port = mesgsys->getSenderPort();

						// We're an orphan, flag things appropriately.
						gObjectList.orphanize(this, parent_id, ip, port);
					}
				}

				// Reattach if possible.
				if (sent_parentp && sent_parentp != cur_parentp && sent_parentp != this)
				{
					// New parent is valid, detach and reattach
					b_changed_status = TRUE;
					if (mDrawable.notNull())
					{
						if (!setDrawableParent(sent_parentp->mDrawable)) // LLViewerObject::processUpdateMessage 2
						{
							// Bad, we got a cycle somehow.
							// Kill both the parent and the child, and
							// set cache misses for both of them.
							llwarns << "Attempting to recover from parenting cycle!" << llendl;
							llwarns << "Killing " << sent_parentp->getID() << " and " << getID() << llendl;
							llwarns << "Adding to cache miss list" << llendl;
							setParent(NULL);
							sent_parentp->setParent(NULL);
							getRegion()->addCacheMissFull(getLocalID());
							getRegion()->addCacheMissFull(sent_parentp->getLocalID());
							gObjectList.killObject(sent_parentp);
							gObjectList.killObject(this);
							return retval;
						}
						// make sure this object gets a non-damped update
					}
					cur_parentp->removeChild(this);
					sent_parentp->addChild(this);
					setChanged(MOVED | SILHOUETTE);
					sent_parentp->setChanged(MOVED | SILHOUETTE);
					if (sent_parentp->mDrawable.notNull())
					{
						gPipeline.markMoved(sent_parentp->mDrawable, FALSE); // undamped
					}
				}
				else if (!sent_parentp)
				{
					bool remove_parent = true;
					// No new parent, or the parent that we sent doesn't exist on the viewer.
					LLViewerObject *parentp = (LLViewerObject *)getParent();
					if (parentp)
					{
						if (parentp->getRegion() != getRegion())
						{
							// This is probably an object flying across a region boundary, the
							// object probably ISN'T being reparented, but just got an object
							// update out of order (child update before parent).
							//llinfos << "Don't reparent object handoffs!" << llendl;
							remove_parent = false;
						}
					}

					if (remove_parent)
					{
						b_changed_status = TRUE;
						if (mDrawable.notNull())
						{
							// clear parent to removeChild can put the drawable on the damped list
							setDrawableParent(NULL); // LLViewerObject::processUpdateMessage 3
						}

						cur_parentp->removeChild(this);

						setChanged(MOVED | SILHOUETTE);

						if (mDrawable.notNull())
						{
							// make sure this object gets a non-damped update
							gPipeline.markMoved(mDrawable, FALSE); // undamped
						}
					}
				}
			}
		}
	}

	new_rot.normQuat();

	if (sPingInterpolate)
	{ 
		LLCircuitData *cdp = gMessageSystem->mCircuitInfo.findCircuit(mesgsys->getSender());
		if (cdp)
		{
			F32 ping_delay = 0.5f * mTimeDilation * ( ((F32)cdp->getPingDelay()) * 0.001f + gFrameDTClamped);
			LLVector3 diff = getVelocity() * ping_delay; 
			new_pos_parent += diff;
		}
		else
		{
			llwarns << "findCircuit() returned NULL; skipping interpolation" << llendl;
		}
	}

	//////////////////////////
	//
	// Set the generic change flags...
	//
	//

	// If we're going to skip this message, why are we 
	// doing all the parenting, etc above?
	U32 packet_id = mesgsys->getCurrentRecvPacketID(); 
	if (packet_id < mLatestRecvPacketID && 
		mLatestRecvPacketID - packet_id < 65536)
	{
		//skip application of this message, it's old
		return retval;
	}

	mLatestRecvPacketID = packet_id;

	// Set the change flags for scale
	if (new_scale != getScale())
	{
		setChanged(SCALED | SILHOUETTE);
		setScale(new_scale);  // Must follow setting permYouOwner()
	}

	// first, let's see if the new position is actually a change

	//static S32 counter = 0;

	F32 vel_mag_sq = getVelocity().magVecSquared();
	F32 accel_mag_sq = getAcceleration().magVecSquared();

	if (  ((b_changed_status)||(test_pos_parent != new_pos_parent))
		||(  (!isSelected())
		   &&(  (vel_mag_sq != 0.f)
			  ||(accel_mag_sq != 0.f)
			  ||(this_update_precision > mBestUpdatePrecision))))
	{
		mBestUpdatePrecision = this_update_precision;
		
		LLVector3 diff = new_pos_parent - test_pos_parent ;
		F32 mag_sqr = diff.magVecSquared() ;
		if(llfinite(mag_sqr)) 
		{
			setPositionParent(new_pos_parent);
		}
		else
		{
			llwarns << "Can not move the object/avatar to an infinite location!" << llendl ;	

			retval |= INVALID_UPDATE ;
		}

		if (mParent && ((LLViewerObject*)mParent)->isAvatar())
		{
			// we have changed the position of an attachment, so we need to clamp it
			LLVOAvatar *avatar = (LLVOAvatar*)mParent;

			avatar->clampAttachmentPositions();
		}
		
		// If we're snapping the position by more than 0.5m, update LLViewerStats::mAgentPositionSnaps
		if ( asAvatar() && asAvatar()->isSelf() && (mag_sqr > 0.25f) )
		{
			LLViewerStats::getInstance()->mAgentPositionSnaps.push( diff.length() );
		}
	}

	if ((new_rot != getRotation())
		|| (new_angv != old_angv))
	{
		if (new_rot != mPreviousRotation)
		{
			resetRot();
		}
		else if (new_angv != old_angv)
		{
			if (flagUsePhysics())
			{
				resetRot();
			}
			else
			{
				resetRotTime();
			}
		}

		// Remember the last rotation value
		mPreviousRotation = new_rot;

		// Set the rotation of the object followed by adjusting for the accumulated angular velocity (llSetTargetOmega)
		setRotation(new_rot * mAngularVelocityRot);
		setChanged(ROTATED | SILHOUETTE);
	}

	if ( gShowObjectUpdates )
	{
		LLColor4 color;
		if (update_type == OUT_TERSE_IMPROVED)
		{
			color.setVec(0.f, 0.f, 1.f, 1.f);
		}
		else
		{
			color.setVec(1.f, 0.f, 0.f, 1.f);
		}
		gPipeline.addDebugBlip(getPositionAgent(), color);
	}

	const F32 MAG_CUTOFF = F_APPROXIMATELY_ZERO;

	llassert(vel_mag_sq >= 0.f);
	llassert(accel_mag_sq >= 0.f);
	llassert(getAngularVelocity().magVecSquared() >= 0.f);

	if ((MAG_CUTOFF >= vel_mag_sq) && 
		(MAG_CUTOFF >= accel_mag_sq) &&
		(MAG_CUTOFF >= getAngularVelocity().magVecSquared()))
	{
		mStatic = TRUE; // This object doesn't move!
	}
	else
	{
		mStatic = FALSE;
	}

// BUG: This code leads to problems during group rotate and any scale operation.
// Small discepencies between the simulator and viewer representations cause the 
// selection center to creep, leading to objects moving around the wrong center.
// 
// Removing this, however, means that if someone else drags an object you have
// selected, your selection center and dialog boxes will be wrong.  It also means
// that higher precision information on selected objects will be ignored.
//
// I believe the group rotation problem is fixed.  JNC 1.21.2002
//
	// Additionally, if any child is selected, need to update the dialogs and selection
	// center.
	BOOL needs_refresh = mUserSelected;
	for (child_list_t::iterator iter = mChildList.begin();
		 iter != mChildList.end(); iter++)
	{
		LLViewerObject* child = *iter;
		needs_refresh = needs_refresh || child->mUserSelected;
	}

	if (needs_refresh)
	{
		LLSelectMgr::getInstance()->updateSelectionCenter();
		dialog_refresh_all();
	} 


	// Mark update time as approx. now, with the ping delay.
	// Ping delay is off because it's not set for velocity interpolation, causing
	// much jumping and hopping around...

//	U32 ping_delay = mesgsys->mCircuitInfo.getPingDelay();
	mLastInterpUpdateSecs = LLFrameTimer::getElapsedSeconds();
	mLastMessageUpdateSecs = mLastInterpUpdateSecs;
	if (mDrawable.notNull())
	{
		// Don't clear invisibility flag on update if still orphaned!
		if (mDrawable->isState(LLDrawable::FORCE_INVISIBLE) && !mOrphaned)
		{
// 			lldebugs << "Clearing force invisible: " << mID << ":" << getPCodeString() << ":" << getPositionAgent() << llendl;
			mDrawable->setState(LLDrawable::CLEAR_INVISIBLE);
		}
	}

	// Update special hover cursor status
	bool special_hover_cursor = specialHoverCursor();
	if (old_special_hover_cursor != special_hover_cursor
		&& mDrawable.notNull())
	{
		mDrawable->updateSpecialHoverCursor(special_hover_cursor);
	}

	return retval;
}

BOOL LLViewerObject::isActive() const
{
	return TRUE;
}



void LLViewerObject::idleUpdate(LLAgent &agent, LLWorld &world, const F64 &time)
{
	//static LLFastTimer::DeclareTimer ftm("Viewer Object");
	//LLFastTimer t(ftm);

	if (!mDead)
	{
	// CRO - don't velocity interp linked objects!
	// Leviathan - but DO velocity interp joints
	if (!mStatic && sVelocityInterpolate && !isSelected())
	{
		// calculate dt from last update
		F32 dt_raw = (F32)(time - mLastInterpUpdateSecs);
		F32 dt = mTimeDilation * dt_raw;

			applyAngularVelocity(dt);

			if (isAttachment())
				{
					mLastInterpUpdateSecs = time;
				return;
		}
		else
		{	// Move object based on it's velocity and rotation
			interpolateLinearMotion(time, dt);
		}
	}

	updateDrawable(FALSE);
	}
}


// Move an object due to idle-time viewer side updates by iterpolating motion
void LLViewerObject::interpolateLinearMotion(const F64 & time, const F32 & dt)
{
	// linear motion
	// PHYSICS_TIMESTEP is used below to correct for the fact that the velocity in object
	// updates represents the average velocity of the last timestep, rather than the final velocity.
	// the time dilation above should guarantee that dt is never less than PHYSICS_TIMESTEP, theoretically
	// 
	// *TODO: should also wrap linear accel/velocity in check
	// to see if object is selected, instead of explicitly
	// zeroing it out	

	F64 time_since_last_update = time - mLastMessageUpdateSecs;
	if (time_since_last_update <= 0.0 || dt <= 0.f)
	{
		return;
	}

	LLVector3 accel = getAcceleration();
	LLVector3 vel 	= getVelocity();
	
	if (sMaxUpdateInterpolationTime <= 0.0)
	{	// Old code path ... unbounded, simple interpolation
		if (!(accel.isExactlyZero() && vel.isExactlyZero()))
		{
			LLVector3 pos   = (vel + (0.5f * (dt-PHYSICS_TIMESTEP)) * accel) * dt;  
		
			// region local  
			setPositionRegion(pos + getPositionRegion());
			setVelocity(vel + accel*dt);	
			
			// for objects that are spinning but not translating, make sure to flag them as having moved
			setChanged(MOVED | SILHOUETTE);
		}
	}
	else if (!accel.isExactlyZero() || !vel.isExactlyZero())		// object is moving
	{	// Object is moving, and hasn't been too long since we got an update from the server
		
		// Calculate predicted position and velocity
		LLVector3 new_pos = (vel + (0.5f * (dt-PHYSICS_TIMESTEP)) * accel) * dt;	
		LLVector3 new_v = accel * dt;

		if (time_since_last_update > sPhaseOutUpdateInterpolationTime &&
			sPhaseOutUpdateInterpolationTime > 0.0)
		{	// Haven't seen a viewer update in a while, check to see if the ciruit is still active
			if (mRegionp)
			{	// The simulator will NOT send updates if the object continues normally on the path
				// predicted by the velocity and the acceleration (often gravity) sent to the viewer
				// So check to see if the circuit is blocked, which means the sim is likely in a long lag
				LLCircuitData *cdp = gMessageSystem->mCircuitInfo.findCircuit( mRegionp->getHost() );
				if (cdp)
				{
					// Find out how many seconds since last packet arrived on the circuit
					F64 time_since_last_packet = LLMessageSystem::getMessageTimeSeconds() - cdp->getLastPacketInTime();

					if (!cdp->isAlive() ||		// Circuit is dead or blocked
						 cdp->isBlocked() ||	// or doesn't seem to be getting any packets
						 (time_since_last_packet > sPhaseOutUpdateInterpolationTime))
					{
						// Start to reduce motion interpolation since we haven't seen a server update in a while
						F64 time_since_last_interpolation = time - mLastInterpUpdateSecs;
						F64 phase_out = 1.0;
						if (time_since_last_update > sMaxUpdateInterpolationTime)
						{	// Past the time limit, so stop the object
							phase_out = 0.0;
							//llinfos << "Motion phase out to zero" << llendl;

							// Kill angular motion as well.  Note - not adding this due to paranoia
							// about stopping rotation for llTargetOmega objects and not having it restart
							// setAngularVelocity(LLVector3::zero);
						}
						else if (mLastInterpUpdateSecs - mLastMessageUpdateSecs > sPhaseOutUpdateInterpolationTime)
						{	// Last update was already phased out a bit
							phase_out = (sMaxUpdateInterpolationTime - time_since_last_update) / 
										(sMaxUpdateInterpolationTime - time_since_last_interpolation);
							//llinfos << "Continuing motion phase out of " << (F32) phase_out << llendl;
						}
						else
						{	// Phase out from full value
							phase_out = (sMaxUpdateInterpolationTime - time_since_last_update) / 
										(sMaxUpdateInterpolationTime - sPhaseOutUpdateInterpolationTime);
							//llinfos << "Starting motion phase out of " << (F32) phase_out << llendl;
						}
						phase_out = llclamp(phase_out, 0.0, 1.0);

						new_pos = new_pos * ((F32) phase_out);
						new_v = new_v * ((F32) phase_out);
					}
				}
			}
		}

		new_pos = new_pos + getPositionRegion();
		new_v = new_v + vel;


		// Clamp interpolated position to minimum underground and maximum region height
		LLVector3d new_pos_global = mRegionp->getPosGlobalFromRegion(new_pos);
		F32 min_height;
		if (isAvatar())
		{	// Make a better guess about AVs not going underground
			min_height = LLWorld::getInstance()->resolveLandHeightGlobal(new_pos_global);
			min_height += (0.5f * getScale().mV[VZ]);
		}
		else
		{	// This will put the object underground, but we can't tell if it will stop 
			// at ground level or not
			min_height = LLWorld::getInstance()->getMinAllowedZ(this, new_pos_global);
			// Cap maximum height
			static LLCachedControl<bool> no_fly_height_limit(gSavedSettings, "FSRemoveFlyHeightLimit");
			if(!no_fly_height_limit)
			{
				new_pos.mV[VZ] = llmin(LLWorld::getInstance()->getRegionMaxHeight(), new_pos.mV[VZ]);
			}
		}

		new_pos.mV[VZ] = llmax(min_height, new_pos.mV[VZ]);

		// Check to see if it's going off the region
		LLVector3 temp(new_pos);
		if (temp.clamp(0.f, mRegionp->getWidth()))
		{	// Going off this region, so see if we might end up on another region
			LLVector3d old_pos_global = mRegionp->getPosGlobalFromRegion(getPositionRegion());
			new_pos_global = mRegionp->getPosGlobalFromRegion(new_pos);		// Re-fetch in case it got clipped above

			// Clip the positions to known regions
			LLVector3d clip_pos_global = LLWorld::getInstance()->clipToVisibleRegions(old_pos_global, new_pos_global);
			if (clip_pos_global != new_pos_global)
			{	// Was clipped, so this means we hit a edge where there is no region to enter
				
				//llinfos << "Hit empty region edge, clipped predicted position to " << mRegionp->getPosRegionFromGlobal(clip_pos_global)
				//	<< " from " << new_pos << llendl;
				new_pos = mRegionp->getPosRegionFromGlobal(clip_pos_global);
				
				// Stop motion and get server update for bouncing on the edge
				new_v.clear();
				setAcceleration(LLVector3::zero);
			}
			else
			{	// Let predicted movement cross into another region
				//llinfos << "Predicting region crossing to " << new_pos << llendl;
			}
		}

		// Set new position and velocity
		setPositionRegion(new_pos);
		setVelocity(new_v);	
		
		// for objects that are spinning but not translating, make sure to flag them as having moved
		setChanged(MOVED | SILHOUETTE);
	}		

	// Update the last time we did anything
	mLastInterpUpdateSecs = time;
}



BOOL LLViewerObject::setData(const U8 *datap, const U32 data_size)
{
	LLMemType mt(LLMemType::MTYPE_OBJECT);
	
	delete [] mData;

	if (datap)
	{
		mData = new U8[data_size];
		if (!mData)
		{
			return FALSE;
		}
		memcpy(mData, datap, data_size);		/* Flawfinder: ignore */
	}
	return TRUE;
}

// delete an item in the inventory, but don't tell the server. This is
// used internally by remove, update, and savescript.
// This will only delete the first item with an item_id in the list
void LLViewerObject::deleteInventoryItem(const LLUUID& item_id)
{
	if(mInventory)
	{
		LLInventoryObject::object_list_t::iterator it = mInventory->begin();
		LLInventoryObject::object_list_t::iterator end = mInventory->end();
		for( ; it != end; ++it )
		{
			if((*it)->getUUID() == item_id)
			{
				// This is safe only because we return immediatly.
				mInventory->erase(it); // will deref and delete it
				return;
			}
		}
		doInventoryCallback();
	}
}

void LLViewerObject::doUpdateInventory(
	LLPointer<LLViewerInventoryItem>& item,
	U8 key,
	bool is_new)
{
	LLMemType mt(LLMemType::MTYPE_OBJECT);

	LLViewerInventoryItem* old_item = NULL;
	if(TASK_INVENTORY_ITEM_KEY == key)
	{
		// <FS:ND> Do not use C-Style cast for polymorphic upcasting
//		old_item = (LLViewerInventoryItem*)getInventoryObject(item->getUUID());
		old_item = dynamic_cast<LLViewerInventoryItem*>(getInventoryObject(item->getUUID()));
		// </FS:ND>
	}
	else if(TASK_INVENTORY_ASSET_KEY == key)
	{
		old_item = getInventoryItemByAsset(item->getAssetUUID());
	}
	LLUUID item_id;
	LLUUID new_owner;
	LLUUID new_group;
	BOOL group_owned = FALSE;
	if(old_item)
	{
		item_id = old_item->getUUID();
		new_owner = old_item->getPermissions().getOwner();
		new_group = old_item->getPermissions().getGroup();
		group_owned = old_item->getPermissions().isGroupOwned();
		old_item = NULL;
	}
	else
	{
		item_id = item->getUUID();
	}
	if(!is_new && mInventory)
	{
		// Attempt to update the local inventory. If we can get the
		// object perm, we have perfect visibility, so we want the
		// serial number to match. Otherwise, take our best guess and
		// make sure that the serial number does not match.
		deleteInventoryItem(item_id);
		LLPermissions perm(item->getPermissions());
		LLPermissions* obj_perm = LLSelectMgr::getInstance()->findObjectPermissions(this);
		bool is_atomic = ((S32)LLAssetType::AT_OBJECT == item->getType()) ? false : true;
		if(obj_perm)
		{
			perm.setOwnerAndGroup(LLUUID::null, obj_perm->getOwner(), obj_perm->getGroup(), is_atomic);
		}
		else
		{
			if(group_owned)
			{
				perm.setOwnerAndGroup(LLUUID::null, new_owner, new_group, is_atomic);
			}
			else if(!new_owner.isNull())
			{
				// The object used to be in inventory, so we can
				// assume the owner and group will match what they are
				// there.
				perm.setOwnerAndGroup(LLUUID::null, new_owner, new_group, is_atomic);
			}
			// *FIX: can make an even better guess by using the mPermGroup flags
			else if(permYouOwner())
			{
				// best guess.
				perm.setOwnerAndGroup(LLUUID::null, gAgent.getID(), item->getPermissions().getGroup(), is_atomic);
				--mInventorySerialNum;
			}
			else
			{
				// dummy it up.
				perm.setOwnerAndGroup(LLUUID::null, LLUUID::null, LLUUID::null, is_atomic);
				--mInventorySerialNum;
			}
		}
		LLViewerInventoryItem* oldItem = item;
		LLViewerInventoryItem* new_item = new LLViewerInventoryItem(oldItem);
		new_item->setPermissions(perm);
		mInventory->push_front(new_item);
		doInventoryCallback();
		++mInventorySerialNum;
	}
}

// save a script, which involves removing the old one, and rezzing
// in the new one. This method should be called with the asset id
// of the new and old script AFTER the bytecode has been saved.
void LLViewerObject::saveScript(
	const LLViewerInventoryItem* item,
	BOOL active,
	bool is_new)
{
	LLMemType mt(LLMemType::MTYPE_OBJECT);

	/*
	 * XXXPAM Investigate not making this copy.  Seems unecessary, but I'm unsure about the
	 * interaction with doUpdateInventory() called below.
	 */
	lldebugs << "LLViewerObject::saveScript() " << item->getUUID() << " " << item->getAssetUUID() << llendl;
	LLPointer<LLViewerInventoryItem> task_item =
		new LLViewerInventoryItem(item->getUUID(), mID, item->getPermissions(),
								  item->getAssetUUID(), item->getType(),
								  item->getInventoryType(),
								  item->getName(), item->getDescription(),
								  item->getSaleInfo(), item->getFlags(),
								  item->getCreationDate());
	task_item->setTransactionID(item->getTransactionID());

	LLMessageSystem* msg = gMessageSystem;
	msg->newMessageFast(_PREHASH_RezScript);
	msg->nextBlockFast(_PREHASH_AgentData);
	msg->addUUIDFast(_PREHASH_AgentID, gAgent.getID());
	msg->addUUIDFast(_PREHASH_SessionID, gAgent.getSessionID());
	msg->addUUIDFast(_PREHASH_GroupID, gAgent.getGroupID());
	msg->nextBlockFast(_PREHASH_UpdateBlock);
	msg->addU32Fast(_PREHASH_ObjectLocalID, (mLocalID));
	U8 enabled = active;
	msg->addBOOLFast(_PREHASH_Enabled, enabled);
	msg->nextBlockFast(_PREHASH_InventoryBlock);
	task_item->packMessage(msg);
	msg->sendReliable(mRegionp->getHost());

	// do the internal logic
	doUpdateInventory(task_item, TASK_INVENTORY_ITEM_KEY, is_new);
}

void LLViewerObject::moveInventory(const LLUUID& folder_id,
								   const LLUUID& item_id)
{
	lldebugs << "LLViewerObject::moveInventory " << item_id << llendl;
	LLMessageSystem* msg = gMessageSystem;
	msg->newMessageFast(_PREHASH_MoveTaskInventory);
	msg->nextBlockFast(_PREHASH_AgentData);
	msg->addUUIDFast(_PREHASH_AgentID, gAgent.getID());
	msg->addUUIDFast(_PREHASH_SessionID, gAgent.getSessionID());
	msg->addUUIDFast(_PREHASH_FolderID, folder_id);
	msg->nextBlockFast(_PREHASH_InventoryData);
	msg->addU32Fast(_PREHASH_LocalID, mLocalID);
	msg->addUUIDFast(_PREHASH_ItemID, item_id);
	msg->sendReliable(mRegionp->getHost());

	LLInventoryObject* inv_obj = getInventoryObject(item_id);
	if(inv_obj)
	{
		LLViewerInventoryItem* item = (LLViewerInventoryItem*)inv_obj;
		if(!item->getPermissions().allowCopyBy(gAgent.getID()))
		{
			deleteInventoryItem(item_id);
			++mInventorySerialNum;
		}
	}
}

void LLViewerObject::dirtyInventory()
{
	// If there aren't any LLVOInventoryListeners, we won't be
	// able to update our mInventory when it comes back from the
	// simulator, so we should not clear the inventory either.
	if(mInventory && !mInventoryCallbacks.empty())
	{
		mInventory->clear(); // will deref and delete entries
		delete mInventory;
		mInventory = NULL;
		mInventoryDirty = TRUE;
	}
}

void LLViewerObject::registerInventoryListener(LLVOInventoryListener* listener, void* user_data)
{
	LLMemType mt(LLMemType::MTYPE_OBJECT);
	
	LLInventoryCallbackInfo* info = new LLInventoryCallbackInfo;
	info->mListener = listener;
	info->mInventoryData = user_data;
	mInventoryCallbacks.push_front(info);
}

void LLViewerObject::removeInventoryListener(LLVOInventoryListener* listener)
{
	if (listener == NULL)
		return;
	for (callback_list_t::iterator iter = mInventoryCallbacks.begin();
		 iter != mInventoryCallbacks.end(); )
	{
		callback_list_t::iterator curiter = iter++;
		LLInventoryCallbackInfo* info = *curiter;
		if (info->mListener == listener)
		{
			delete info;
			mInventoryCallbacks.erase(curiter);
			break;
		}
	}
}

void LLViewerObject::clearInventoryListeners()
{
	for_each(mInventoryCallbacks.begin(), mInventoryCallbacks.end(), DeletePointer());
	mInventoryCallbacks.clear();
}

void LLViewerObject::requestInventory()
{
	mInventoryDirty = FALSE;
	if(mInventory)
	{
		//mInventory->clear() // will deref and delete it
		//delete mInventory;
		//mInventory = NULL;
		doInventoryCallback();
	}
	// throw away duplicate requests
	else
	{
		fetchInventoryFromServer();
	}
}

void LLViewerObject::fetchInventoryFromServer()
{
	if (!mInventoryPending)
	{
		delete mInventory;
		mInventory = NULL;
		mInventoryDirty = FALSE;
		LLMessageSystem* msg = gMessageSystem;
		msg->newMessageFast(_PREHASH_RequestTaskInventory);
		msg->nextBlockFast(_PREHASH_AgentData);
		msg->addUUIDFast(_PREHASH_AgentID, gAgent.getID());
		msg->addUUIDFast(_PREHASH_SessionID, gAgent.getSessionID());
		msg->nextBlockFast(_PREHASH_InventoryData);
		msg->addU32Fast(_PREHASH_LocalID, mLocalID);
		msg->sendReliable(mRegionp->getHost());

		// this will get reset by dirtyInventory or doInventoryCallback
		mInventoryPending = TRUE;
	}
}

struct LLFilenameAndTask
{
	LLUUID mTaskID;
	std::string mFilename;
#ifdef _DEBUG
	static S32 sCount;
	LLFilenameAndTask()
	{
		++sCount;
		lldebugs << "Constructing LLFilenameAndTask: " << sCount << llendl;
	}
	~LLFilenameAndTask()
	{
		--sCount;
		lldebugs << "Destroying LLFilenameAndTask: " << sCount << llendl;
	}
private:
	LLFilenameAndTask(const LLFilenameAndTask& rhs);
	const LLFilenameAndTask& operator=(const LLFilenameAndTask& rhs) const;
#endif
};

#ifdef _DEBUG
S32 LLFilenameAndTask::sCount = 0;
#endif

// static
void LLViewerObject::processTaskInv(LLMessageSystem* msg, void** user_data)
{
	LLMemType mt(LLMemType::MTYPE_OBJECT);
	
	LLUUID task_id;
	msg->getUUIDFast(_PREHASH_InventoryData, _PREHASH_TaskID, task_id);
	LLViewerObject* object = gObjectList.findObject(task_id);
	if(!object)
	{
		llwarns << "LLViewerObject::processTaskInv object "
			<< task_id << " does not exist." << llendl;
		return;
	}

	msg->getS16Fast(_PREHASH_InventoryData, _PREHASH_Serial, object->mInventorySerialNum);
	LLFilenameAndTask* ft = new LLFilenameAndTask;
	ft->mTaskID = task_id;

	std::string unclean_filename;
	msg->getStringFast(_PREHASH_InventoryData, _PREHASH_Filename, unclean_filename);
	ft->mFilename = LLDir::getScrubbedFileName(unclean_filename);
	
	if(ft->mFilename.empty())
	{
		lldebugs << "Task has no inventory" << llendl;
		// mock up some inventory to make a drop target.
		if(object->mInventory)
		{
			object->mInventory->clear(); // will deref and delete it
		}
		else
		{
			object->mInventory = new LLInventoryObject::object_list_t();
		}
		LLPointer<LLInventoryObject> obj;
		obj = new LLInventoryObject(object->mID, LLUUID::null,
									LLAssetType::AT_CATEGORY,
									"Contents");
		object->mInventory->push_front(obj);
		object->doInventoryCallback();
		delete ft;
		return;
	}
	gXferManager->requestFile(gDirUtilp->getExpandedFilename(LL_PATH_CACHE, ft->mFilename), 
								ft->mFilename, LL_PATH_CACHE,
								object->mRegionp->getHost(),
								TRUE,
								&LLViewerObject::processTaskInvFile,
								(void**)ft,
								LLXferManager::HIGH_PRIORITY);
}

void LLViewerObject::processTaskInvFile(void** user_data, S32 error_code, LLExtStat ext_status)
{
	LLFilenameAndTask* ft = (LLFilenameAndTask*)user_data;
	LLViewerObject* object = NULL;
	if(ft && (0 == error_code) &&
	   (object = gObjectList.findObject(ft->mTaskID)))
	{
		object->loadTaskInvFile(ft->mFilename);

		LLInventoryObject::object_list_t::iterator it = object->mInventory->begin();
		LLInventoryObject::object_list_t::iterator end = object->mInventory->end();
		std::list<LLUUID>& pending_lst = object->mPendingInventoryItemsIDs;

		for (; it != end && pending_lst.size(); ++it)
		{
			LLViewerInventoryItem* item = dynamic_cast<LLViewerInventoryItem*>(it->get());
			if(item && item->getType() != LLAssetType::AT_CATEGORY)
			{
				std::list<LLUUID>::iterator id_it = std::find(pending_lst.begin(), pending_lst.begin(), item->getAssetUUID());
				if (id_it != pending_lst.end())
				{
					pending_lst.erase(id_it);
				}
			}
		}
	}
	else
	{
		// This Occurs When to requests were made, and the first one
		// has already handled it.
		lldebugs << "Problem loading task inventory. Return code: "
				 << error_code << llendl;
	}
	delete ft;
}

void LLViewerObject::loadTaskInvFile(const std::string& filename)
{
	LLMemType mt(LLMemType::MTYPE_OBJECT);
	
	std::string filename_and_local_path = gDirUtilp->getExpandedFilename(LL_PATH_CACHE, filename);
	llifstream ifs(filename_and_local_path);
	if(ifs.good())
	{
		char buffer[MAX_STRING];	/* Flawfinder: ignore */
		// *NOTE: This buffer size is hard coded into scanf() below.
		char keyword[MAX_STRING];	/* Flawfinder: ignore */
		if(mInventory)
		{
			mInventory->clear(); // will deref and delete it
		}
		else
		{
			mInventory = new LLInventoryObject::object_list_t;
		}
		while(ifs.good())
		{
			ifs.getline(buffer, MAX_STRING);
			sscanf(buffer, " %254s", keyword);	/* Flawfinder: ignore */
			if(0 == strcmp("inv_item", keyword))
			{
				LLPointer<LLInventoryObject> inv = new LLViewerInventoryItem;
				inv->importLegacyStream(ifs);
				mInventory->push_front(inv);
			}
			else if(0 == strcmp("inv_object", keyword))
			{
				LLPointer<LLInventoryObject> inv = new LLInventoryObject;
				inv->importLegacyStream(ifs);
				inv->rename("Contents");
				mInventory->push_front(inv);
			}
			else
			{
				llwarns << "Unknown token in inventory file '"
						<< keyword << "'" << llendl;
			}
		}
		ifs.close();
		LLFile::remove(filename_and_local_path);
	}
	else
	{
		llwarns << "unable to load task inventory: " << filename_and_local_path
				<< llendl;
	}
	doInventoryCallback();
}

void LLViewerObject::doInventoryCallback()
{
	for (callback_list_t::iterator iter = mInventoryCallbacks.begin();
		 iter != mInventoryCallbacks.end(); )
	{
		callback_list_t::iterator curiter = iter++;
		LLInventoryCallbackInfo* info = *curiter;
		if (info->mListener != NULL)
		{
			info->mListener->inventoryChanged(this,
								 mInventory,
								 mInventorySerialNum,
								 info->mInventoryData);
		}
		else
		{
			llinfos << "LLViewerObject::doInventoryCallback() deleting bad listener entry." << llendl;
			delete info;
			mInventoryCallbacks.erase(curiter);
		}
	}
	mInventoryPending = FALSE;
}

void LLViewerObject::removeInventory(const LLUUID& item_id)
{
	// close any associated floater properties
	LLFloaterReg::hideInstance("properties", item_id);

	LLMessageSystem* msg = gMessageSystem;
	msg->newMessageFast(_PREHASH_RemoveTaskInventory);
	msg->nextBlockFast(_PREHASH_AgentData);
	msg->addUUIDFast(_PREHASH_AgentID, gAgent.getID());
	msg->addUUIDFast(_PREHASH_SessionID, gAgent.getSessionID());
	msg->nextBlockFast(_PREHASH_InventoryData);
	msg->addU32Fast(_PREHASH_LocalID, mLocalID);
	msg->addUUIDFast(_PREHASH_ItemID, item_id);
	msg->sendReliable(mRegionp->getHost());
	deleteInventoryItem(item_id);
	++mInventorySerialNum;
}

bool LLViewerObject::isTextureInInventory(LLViewerInventoryItem* item)
{
	bool result = false;

	if (item && LLAssetType::AT_TEXTURE == item->getType())
	{
		std::list<LLUUID>::iterator begin = mPendingInventoryItemsIDs.begin();
		std::list<LLUUID>::iterator end = mPendingInventoryItemsIDs.end();

		bool is_fetching = std::find(begin, end, item->getAssetUUID()) != end;
		bool is_fetched = getInventoryItemByAsset(item->getAssetUUID()) != NULL;

		result = is_fetched || is_fetching;
	}

	return result;
}

void LLViewerObject::updateTextureInventory(LLViewerInventoryItem* item, U8 key, bool is_new)
{
	if (item && !isTextureInInventory(item))
	{
		mPendingInventoryItemsIDs.push_back(item->getAssetUUID());
		updateInventory(item, key, is_new);
	}
}

void LLViewerObject::updateInventory(
	LLViewerInventoryItem* item,
	U8 key,
	bool is_new)
{
	LLMemType mt(LLMemType::MTYPE_OBJECT);

	// This slices the object into what we're concerned about on the
	// viewer. The simulator will take the permissions and transfer
	// ownership.
	LLPointer<LLViewerInventoryItem> task_item =
		new LLViewerInventoryItem(item->getUUID(), mID, item->getPermissions(),
								  item->getAssetUUID(), item->getType(),
								  item->getInventoryType(),
								  item->getName(), item->getDescription(),
								  item->getSaleInfo(),
								  item->getFlags(),
								  item->getCreationDate());
	task_item->setTransactionID(item->getTransactionID());
	LLMessageSystem* msg = gMessageSystem;
	msg->newMessageFast(_PREHASH_UpdateTaskInventory);
	msg->nextBlockFast(_PREHASH_AgentData);
	msg->addUUIDFast(_PREHASH_AgentID, gAgent.getID());
	msg->addUUIDFast(_PREHASH_SessionID, gAgent.getSessionID());
	msg->nextBlockFast(_PREHASH_UpdateData);
	msg->addU32Fast(_PREHASH_LocalID, mLocalID);
	msg->addU8Fast(_PREHASH_Key, key);
	msg->nextBlockFast(_PREHASH_InventoryData);
	task_item->packMessage(msg);
	msg->sendReliable(mRegionp->getHost());

	// do the internal logic
	doUpdateInventory(task_item, key, is_new);
}

void LLViewerObject::updateInventoryLocal(LLInventoryItem* item, U8 key)
{
	LLPointer<LLViewerInventoryItem> task_item =
		new LLViewerInventoryItem(item->getUUID(), mID, item->getPermissions(),
								  item->getAssetUUID(), item->getType(),
								  item->getInventoryType(),
								  item->getName(), item->getDescription(),
								  item->getSaleInfo(), item->getFlags(),
								  item->getCreationDate());

	// do the internal logic
	const bool is_new = false;
	doUpdateInventory(task_item, key, is_new);
}

LLInventoryObject* LLViewerObject::getInventoryObject(const LLUUID& item_id)
{
	LLInventoryObject* rv = NULL;
	if(mInventory)
	{
		LLInventoryObject::object_list_t::iterator it = mInventory->begin();
		LLInventoryObject::object_list_t::iterator end = mInventory->end();
		for ( ; it != end; ++it)
		{
			if((*it)->getUUID() == item_id)
			{
				rv = *it;
				break;
			}
		}		
	}
	return rv;
}

void LLViewerObject::getInventoryContents(LLInventoryObject::object_list_t& objects)
{
	if(mInventory)
	{
		LLInventoryObject::object_list_t::iterator it = mInventory->begin();
		LLInventoryObject::object_list_t::iterator end = mInventory->end();
		for( ; it != end; ++it)
		{
			if ((*it)->getType() != LLAssetType::AT_CATEGORY)
			{
				objects.push_back(*it);
			}
		}
	}
}

LLInventoryObject* LLViewerObject::getInventoryRoot()
{
	if (!mInventory || !mInventory->size())
	{
		return NULL;
	}
	return mInventory->back();
}

LLViewerInventoryItem* LLViewerObject::getInventoryItemByAsset(const LLUUID& asset_id)
{
	if (mInventoryDirty)
		llwarns << "Peforming inventory lookup for object " << mID << " that has dirty inventory!" << llendl;

	LLViewerInventoryItem* rv = NULL;
	if(mInventory)
	{
		LLViewerInventoryItem* item = NULL;

		LLInventoryObject::object_list_t::iterator it = mInventory->begin();
		LLInventoryObject::object_list_t::iterator end = mInventory->end();
		for( ; it != end; ++it)
		{
			LLInventoryObject* obj = *it;
			if(obj->getType() != LLAssetType::AT_CATEGORY
			   && obj->getType() != LLAssetType::AT_NONE ) // <FS:ND> check for AT_NONE too loadTaskInvFile can create such objects for "Contants"
			{
				// *FIX: gank-ass down cast!
				item = (LLViewerInventoryItem*)obj;
				if(item->getAssetUUID() == asset_id)
				{
					rv = item;
					break;
				}
			}
		}		
	}
	return rv;
}

void LLViewerObject::updateViewerInventoryAsset(
					const LLViewerInventoryItem* item,
					const LLUUID& new_asset)
{
	LLPointer<LLViewerInventoryItem> task_item =
		new LLViewerInventoryItem(item);
	task_item->setAssetUUID(new_asset);

	// do the internal logic
	doUpdateInventory(task_item, TASK_INVENTORY_ITEM_KEY, false);
}

void LLViewerObject::setPixelAreaAndAngle(LLAgent &agent)
{
	if (getVolume())
	{	//volumes calculate pixel area and angle per face
		return;
	}
	
	LLVector3 viewer_pos_agent = gAgentCamera.getCameraPositionAgent();
	LLVector3 pos_agent = getRenderPosition();

	F32 dx = viewer_pos_agent.mV[VX] - pos_agent.mV[VX];
	F32 dy = viewer_pos_agent.mV[VY] - pos_agent.mV[VY];
	F32 dz = viewer_pos_agent.mV[VZ] - pos_agent.mV[VZ];

	F32 max_scale = getMaxScale();
	F32 mid_scale = getMidScale();
	F32 min_scale = getMinScale();

	// IW: estimate - when close to large objects, computing range based on distance from center is no good
	// to try to get a min distance from face, subtract min_scale/2 from the range.
	// This means we'll load too much detail sometimes, but that's better than not enough
	// I don't think there's a better way to do this without calculating distance per-poly
	F32 range = sqrt(dx*dx + dy*dy + dz*dz) - min_scale/2;

	LLViewerCamera* camera = LLViewerCamera::getInstance();
	if (range < 0.001f || isHUDAttachment())		// range == zero
	{
		mAppAngle = 180.f;
		mPixelArea = (F32)camera->getScreenPixelArea();
	}
	else
	{
		mAppAngle = (F32) atan2( max_scale, range) * RAD_TO_DEG;

		F32 pixels_per_meter = camera->getPixelMeterRatio() / range;

		mPixelArea = (pixels_per_meter * max_scale) * (pixels_per_meter * mid_scale);
		if (mPixelArea > camera->getScreenPixelArea())
		{
			mAppAngle = 180.f;
			mPixelArea = (F32)camera->getScreenPixelArea();
		}
	}
}

BOOL LLViewerObject::updateLOD()
{
	return FALSE;
}

BOOL LLViewerObject::updateGeometry(LLDrawable *drawable)
{
	return TRUE;
}

void LLViewerObject::updateGL()
{

}

void LLViewerObject::updateFaceSize(S32 idx)
{
	
}

LLDrawable* LLViewerObject::createDrawable(LLPipeline *pipeline)
{
	return NULL;
}

void LLViewerObject::setScale(const LLVector3 &scale, BOOL damped)
{
	LLPrimitive::setScale(scale);
	if (mDrawable.notNull())
	{
		//encompass completely sheared objects by taking 
		//the most extreme point possible (<1,1,0.5>)
		mDrawable->setRadius(LLVector3(1,1,0.5f).scaleVec(scale).magVec());
		updateDrawable(damped);
	}

	if( (LL_PCODE_VOLUME == getPCode()) && !isDead() )
	{
		if (permYouOwner() || (scale.magVecSquared() > (7.5f * 7.5f)) )
		{
			if (!mOnMap)
			{
				llassert_always(LLWorld::getInstance()->getRegionFromHandle(getRegion()->getHandle()));

				gObjectList.addToMap(this);
				mOnMap = TRUE;
			}
		}
		else
		{
			if (mOnMap)
			{
				gObjectList.removeFromMap(this);
				mOnMap = FALSE;
			}
		}
	}
}

void LLViewerObject::setObjectCost(F32 cost)
{
	mObjectCost = cost;
	mCostStale = false;

	if (isSelected())
	{
		gFloaterTools->dirty();
	}
}

void LLViewerObject::setLinksetCost(F32 cost)
{
	mLinksetCost = cost;
	mCostStale = false;
	
	if (isSelected())
	{
		gFloaterTools->dirty();
	}
}

void LLViewerObject::setPhysicsCost(F32 cost)
{
	mPhysicsCost = cost;
	mCostStale = false;

	if (isSelected())
	{
		gFloaterTools->dirty();
	}
}

void LLViewerObject::setLinksetPhysicsCost(F32 cost)
{
	mLinksetPhysicsCost = cost;
	mCostStale = false;
	
	if (isSelected())
	{
		gFloaterTools->dirty();
	}
}


F32 LLViewerObject::getObjectCost()
{
	if (mCostStale)
	{
		gObjectList.updateObjectCost(this);
	}
	
	return mObjectCost;
}

F32 LLViewerObject::getLinksetCost()
{
	if (mCostStale)
	{
		gObjectList.updateObjectCost(this);
	}

	return mLinksetCost;
}

F32 LLViewerObject::getPhysicsCost()
{
	if (mCostStale)
	{
		gObjectList.updateObjectCost(this);
	}
	
	return mPhysicsCost;
}

F32 LLViewerObject::getLinksetPhysicsCost()
{
	if (mCostStale)
	{
		gObjectList.updateObjectCost(this);
	}

	return mLinksetPhysicsCost;
}

F32 LLViewerObject::getStreamingCost(S32* bytes, S32* visible_bytes, F32* unscaled_value) const
{
	return 0.f;
}

U32 LLViewerObject::getTriangleCount(S32* vcount) const
{
	return 0;
}

U32 LLViewerObject::getHighLODTriangleCount()
{
	return 0;
}

void LLViewerObject::updateSpatialExtents(LLVector4a& newMin, LLVector4a &newMax)
{
	LLVector4a center;
	center.load3(getRenderPosition().mV);
	LLVector4a size;
	size.load3(getScale().mV);
	newMin.setSub(center, size);
	newMax.setAdd(center, size);
	
	mDrawable->setPositionGroup(center);
}

F32 LLViewerObject::getBinRadius()
{
	if (mDrawable.notNull())
	{
		const LLVector4a* ext = mDrawable->getSpatialExtents();
		LLVector4a diff;
		diff.setSub(ext[1], ext[0]);
		return diff.getLength3().getF32();
	}
	
	return getScale().magVec();
}

F32 LLViewerObject::getMaxScale() const
{
	return llmax(getScale().mV[VX],getScale().mV[VY], getScale().mV[VZ]);
}

F32 LLViewerObject::getMinScale() const
{
	return llmin(getScale().mV[0],getScale().mV[1],getScale().mV[2]);
}

F32 LLViewerObject::getMidScale() const
{
	if (getScale().mV[VX] < getScale().mV[VY])
	{
		if (getScale().mV[VY] < getScale().mV[VZ])
		{
			return getScale().mV[VY];
		}
		else if (getScale().mV[VX] < getScale().mV[VZ])
		{
			return getScale().mV[VZ];
		}
		else
		{
			return getScale().mV[VX];
		}
	}
	else if (getScale().mV[VX] < getScale().mV[VZ])
	{
		return getScale().mV[VX];
	}
	else if (getScale().mV[VY] < getScale().mV[VZ])
	{
		return getScale().mV[VZ];
	}
	else
	{
		return getScale().mV[VY];
	}
}


void LLViewerObject::updateTextures()
{
}

void LLViewerObject::boostTexturePriority(BOOL boost_children /* = TRUE */)
{
	if (isDead())
	{
		return;
	}

	S32 i;
	S32 tex_count = getNumTEs();
	for (i = 0; i < tex_count; i++)
	{
 		getTEImage(i)->setBoostLevel(LLGLTexture::BOOST_SELECTED);
	}

	if (isSculpted() && !isMesh())
	{
		LLSculptParams *sculpt_params = (LLSculptParams *)getParameterEntry(LLNetworkData::PARAMS_SCULPT);
		LLUUID sculpt_id = sculpt_params->getSculptTexture();
		LLViewerTextureManager::getFetchedTexture(sculpt_id, TRUE, LLGLTexture::BOOST_NONE, LLViewerTexture::LOD_TEXTURE)->setBoostLevel(LLGLTexture::BOOST_SELECTED);
	}
	
	if (boost_children)
	{
		for (child_list_t::iterator iter = mChildList.begin();
			 iter != mChildList.end(); iter++)
		{
			LLViewerObject* child = *iter;
			child->boostTexturePriority();
		}
	}
}


void LLViewerObject::setLineWidthForWindowSize(S32 window_width)
{
	if (window_width < 700)
	{
		LLUI::setLineWidth(2.0f);
	}
	else if (window_width < 1100)
	{
		LLUI::setLineWidth(3.0f);
	}
	else if (window_width < 2000)
	{
		LLUI::setLineWidth(4.0f);
	}
	else
	{
		// _damn_, what a nice monitor!
		LLUI::setLineWidth(5.0f);
	}
}

void LLViewerObject::increaseArrowLength()
{
/* ???
	if (mAxisArrowLength == 50)
	{
		mAxisArrowLength = 100;
	}
	else
	{
		mAxisArrowLength = 150;
	}
*/
}


void LLViewerObject::decreaseArrowLength()
{
/* ???
	if (mAxisArrowLength == 150)
	{
		mAxisArrowLength = 100;
	}
	else
	{
		mAxisArrowLength = 50;
	}
*/
}

// Culled from newsim LLTask::addNVPair
void LLViewerObject::addNVPair(const std::string& data)
{
	// cout << "LLViewerObject::addNVPair() with ---" << data << "---" << endl;
	LLNameValue *nv = new LLNameValue(data.c_str());

//	char splat[MAX_STRING];
//	temp->printNameValue(splat);
//	llinfos << "addNVPair " << splat << llendl;

	name_value_map_t::iterator iter = mNameValuePairs.find(nv->mName);
	if (iter != mNameValuePairs.end())
	{
		LLNameValue* foundnv = iter->second;
		if (foundnv->mClass != NVC_READ_ONLY)
		{
			delete foundnv;
			mNameValuePairs.erase(iter);
		}
		else
		{
			delete nv;
//			llinfos << "Trying to write to Read Only NVPair " << temp->mName << " in addNVPair()" << llendl;
			return;
		}
	}
	mNameValuePairs[nv->mName] = nv;
}

BOOL LLViewerObject::removeNVPair(const std::string& name)
{
	char* canonical_name = gNVNameTable.addString(name);

	lldebugs << "LLViewerObject::removeNVPair(): " << name << llendl;

	name_value_map_t::iterator iter = mNameValuePairs.find(canonical_name);
	if (iter != mNameValuePairs.end())
	{
		if( mRegionp )
		{
			LLNameValue* nv = iter->second;
/*
			std::string buffer = nv->printNameValue();
			gMessageSystem->newMessageFast(_PREHASH_RemoveNameValuePair);
			gMessageSystem->nextBlockFast(_PREHASH_TaskData);
			gMessageSystem->addUUIDFast(_PREHASH_ID, mID);
			
			gMessageSystem->nextBlockFast(_PREHASH_NameValueData);
			gMessageSystem->addStringFast(_PREHASH_NVPair, buffer);

			gMessageSystem->sendReliable( mRegionp->getHost() );
*/
			// Remove the NV pair from the local list.
			delete nv;
			mNameValuePairs.erase(iter);
			return TRUE;
		}
		else
		{
			lldebugs << "removeNVPair - No region for object" << llendl;
		}
	}
	return FALSE;
}


LLNameValue *LLViewerObject::getNVPair(const std::string& name) const
{
	char		*canonical_name;

	canonical_name = gNVNameTable.addString(name);
	// It's possible for addString to return NULL.
	if (canonical_name == NULL)
	{
		return NULL;
	}

	// If you access a map with a name that isn't in it, it will add the name and a null pointer.
	// So first check if the data is in the map.
	name_value_map_t::const_iterator iter = mNameValuePairs.find(canonical_name);
	if (iter != mNameValuePairs.end())
	{
		return iter->second;
	}
	else
	{
		return NULL;
	}
}

void LLViewerObject::updatePositionCaches() const
{
	// If region is removed from the list it is also deleted.
	if(mRegionp && LLWorld::instance().isRegionListed(mRegionp))
	{
		if (!isRoot())
		{
			mPositionRegion = ((LLViewerObject *)getParent())->getPositionRegion() + getPosition() * getParent()->getRotation();
			mPositionAgent = mRegionp->getPosAgentFromRegion(mPositionRegion);
		}
		else
		{
			mPositionRegion = getPosition();
			mPositionAgent = mRegionp->getPosAgentFromRegion(mPositionRegion);
		}
	}
}

const LLVector3d LLViewerObject::getPositionGlobal() const
{	
	// If region is removed from the list it is also deleted.
	if(mRegionp && LLWorld::instance().isRegionListed(mRegionp))
	{
		LLVector3d position_global = mRegionp->getPosGlobalFromRegion(getPositionRegion());

		if (isAttachment())
		{
			position_global = gAgent.getPosGlobalFromAgent(getRenderPosition());
		}		
		return position_global;
	}
	else
	{
		LLVector3d position_global(getPosition());
		return position_global;
	}	
}

const LLVector3 &LLViewerObject::getPositionAgent() const
{
	// If region is removed from the list it is also deleted.
	if(mRegionp && LLWorld::instance().isRegionListed(mRegionp))
	{
		if (mDrawable.notNull() && (!mDrawable->isRoot() && getParent()))
		{
			// Don't return cached position if you have a parent, recalc (until all dirtying is done correctly.
			LLVector3 position_region;
			position_region = ((LLViewerObject *)getParent())->getPositionRegion() + getPosition() * getParent()->getRotation();
			mPositionAgent = mRegionp->getPosAgentFromRegion(position_region);
		}
		else
		{
			mPositionAgent = mRegionp->getPosAgentFromRegion(getPosition());
		}
	}
	return mPositionAgent;
}

const LLVector3 &LLViewerObject::getPositionRegion() const
{
	if (!isRoot())
	{
		LLViewerObject *parent = (LLViewerObject *)getParent();
		mPositionRegion = parent->getPositionRegion() + (getPosition() * parent->getRotation());
	}
	else
	{
		mPositionRegion = getPosition();
	}

	return mPositionRegion;
}

const LLVector3 LLViewerObject::getPositionEdit() const
{
	if (isRootEdit())
	{
		return getPosition();
	}
	else
	{
		LLViewerObject *parent = (LLViewerObject *)getParent();
		LLVector3 position_edit = parent->getPositionEdit() + getPosition() * parent->getRotationEdit();
		return position_edit;
	}
}

const LLVector3 LLViewerObject::getRenderPosition() const
{
	if (mDrawable.notNull() && mDrawable->isState(LLDrawable::RIGGED))
	{
		LLVOAvatar* avatar = getAvatar();
		if (avatar)
		{
			return avatar->getPositionAgent();
		}
	}

	if (mDrawable.isNull() || mDrawable->getGeneration() < 0)
	{
		return getPositionAgent();
	}
	else
	{
		return mDrawable->getPositionAgent();
	}
}

const LLVector3 LLViewerObject::getPivotPositionAgent() const
{
	return getRenderPosition();
}

const LLQuaternion LLViewerObject::getRenderRotation() const
{
	LLQuaternion ret;
	if (mDrawable.notNull() && mDrawable->isState(LLDrawable::RIGGED))
	{
		return ret;
	}
	
	if (mDrawable.isNull() || mDrawable->isStatic())
	{
		ret = getRotationEdit();
	}
	else
	{
		if (!mDrawable->isRoot())
		{
			ret = getRotation() * LLQuaternion(mDrawable->getParent()->getWorldMatrix());
		}
		else
		{
			ret = LLQuaternion(mDrawable->getWorldMatrix());
		}
	}
	
	return ret;
}

const LLMatrix4 LLViewerObject::getRenderMatrix() const
{
	return mDrawable->getWorldMatrix();
}

const LLQuaternion LLViewerObject::getRotationRegion() const
{
	LLQuaternion global_rotation = getRotation();
	if (!((LLXform *)this)->isRoot())
	{
		global_rotation = global_rotation * getParent()->getRotation();
	}
	return global_rotation;
}

const LLQuaternion LLViewerObject::getRotationEdit() const
{
	LLQuaternion global_rotation = getRotation();
	if (!((LLXform *)this)->isRootEdit())
	{
		global_rotation = global_rotation * getParent()->getRotation();
	}
	return global_rotation;
}

void LLViewerObject::setPositionAbsoluteGlobal( const LLVector3d &pos_global, BOOL damped )
{
	if (isAttachment())
	{
		LLVector3 new_pos = mRegionp->getPosRegionFromGlobal(pos_global);
		if (isRootEdit())
		{
			new_pos -= mDrawable->mXform.getParent()->getWorldPosition();
			LLQuaternion world_rotation = mDrawable->mXform.getParent()->getWorldRotation();
			new_pos = new_pos * ~world_rotation;
		}
		else
		{
			LLViewerObject* parentp = (LLViewerObject*)getParent();
			new_pos -= parentp->getPositionAgent();
			new_pos = new_pos * ~parentp->getRotationRegion();
		}
		LLViewerObject::setPosition(new_pos);
		
		if (mParent && ((LLViewerObject*)mParent)->isAvatar())
		{
			// we have changed the position of an attachment, so we need to clamp it
			LLVOAvatar *avatar = (LLVOAvatar*)mParent;

			avatar->clampAttachmentPositions();
		}
	}
	else
	{
		if( isRoot() )
		{
			setPositionRegion(mRegionp->getPosRegionFromGlobal(pos_global));
		}
		else
		{
			// the relative position with the parent is not constant
			LLViewerObject* parent = (LLViewerObject *)getParent();
			//RN: this assumes we are only calling this function from the edit tools
			gPipeline.updateMoveNormalAsync(parent->mDrawable);

			LLVector3 pos_local = mRegionp->getPosRegionFromGlobal(pos_global) - parent->getPositionRegion();
			pos_local = pos_local * ~parent->getRotationRegion();
			LLViewerObject::setPosition( pos_local );
		}
	}
	//RN: assumes we always want to snap the object when calling this function
	gPipeline.updateMoveNormalAsync(mDrawable);
}

void LLViewerObject::setPosition(const LLVector3 &pos, BOOL damped)
{
	if (getPosition() != pos)
	{
		setChanged(TRANSLATED | SILHOUETTE);
	}
		
	LLXform::setPosition(pos);
	updateDrawable(damped);
	if (isRoot())
	{
		// position caches need to be up to date on root objects
		updatePositionCaches();
	}
}

void LLViewerObject::setPositionGlobal(const LLVector3d &pos_global, BOOL damped)
{
	if (isAttachment())
	{
		if (isRootEdit())
		{
			LLVector3 newPos = mRegionp->getPosRegionFromGlobal(pos_global);
			newPos = newPos - mDrawable->mXform.getParent()->getWorldPosition();

			LLQuaternion invWorldRotation = mDrawable->mXform.getParent()->getWorldRotation();
			invWorldRotation.transQuat();

			newPos = newPos * invWorldRotation;
			LLViewerObject::setPosition(newPos);
		}
		else
		{
			// assumes parent is root editable (root of attachment)
			LLVector3 newPos = mRegionp->getPosRegionFromGlobal(pos_global);
			newPos = newPos - mDrawable->mXform.getParent()->getWorldPosition();
			LLVector3 delta_pos = newPos - getPosition();

			LLQuaternion invRotation = mDrawable->getRotation();
			invRotation.transQuat();
			
			delta_pos = delta_pos * invRotation;

			// *FIX: is this right?  Shouldn't we be calling the
			// LLViewerObject version of setPosition?
			LLVector3 old_pos = mDrawable->mXform.getParent()->getPosition();
			mDrawable->mXform.getParent()->setPosition(old_pos + delta_pos);
			setChanged(TRANSLATED | SILHOUETTE);
		}
		if (mParent && ((LLViewerObject*)mParent)->isAvatar())
		{
			// we have changed the position of an attachment, so we need to clamp it
			LLVOAvatar *avatar = (LLVOAvatar*)mParent;

			avatar->clampAttachmentPositions();
		}
	}
	else
	{
		if (isRoot())
		{
			setPositionRegion(mRegionp->getPosRegionFromGlobal(pos_global));
		}
		else
		{
			// the relative position with the parent is constant, but the parent's position needs to be changed
			LLVector3d position_offset;
			position_offset.setVec(getPosition()*getParent()->getRotation());
			LLVector3d new_pos_global = pos_global - position_offset;
			((LLViewerObject *)getParent())->setPositionGlobal(new_pos_global);
		}
	}
	updateDrawable(damped);
}


void LLViewerObject::setPositionParent(const LLVector3 &pos_parent, BOOL damped)
{
	// Set position relative to parent, if no parent, relative to region
	if (!isRoot())
	{
		LLViewerObject::setPosition(pos_parent, damped);
		//updateDrawable(damped);
	}
	else
	{
		setPositionRegion(pos_parent, damped);
	}
}

void LLViewerObject::setPositionRegion(const LLVector3 &pos_region, BOOL damped)
{
	if (!isRootEdit())
	{
		LLViewerObject* parent = (LLViewerObject*) getParent();
		LLViewerObject::setPosition((pos_region-parent->getPositionRegion())*~parent->getRotationRegion());
	}
	else
	{
		LLViewerObject::setPosition(pos_region);
		mPositionRegion = pos_region;
		mPositionAgent = mRegionp->getPosAgentFromRegion(mPositionRegion);
	}
}

void LLViewerObject::setPositionAgent(const LLVector3 &pos_agent, BOOL damped)
{
	LLVector3 pos_region = getRegion()->getPosRegionFromAgent(pos_agent);
	setPositionRegion(pos_region, damped);
}

// identical to setPositionRegion() except it checks for child-joints 
// and doesn't also move the joint-parent
// TODO -- implement similar intelligence for joint-parents toward
// their joint-children
void LLViewerObject::setPositionEdit(const LLVector3 &pos_edit, BOOL damped)
{
	if (!isRootEdit())
	{
		// the relative position with the parent is constant, but the parent's position needs to be changed
		LLVector3 position_offset = getPosition() * getParent()->getRotation();

		((LLViewerObject *)getParent())->setPositionEdit(pos_edit - position_offset);
		updateDrawable(damped);
	}
	else
	{
		LLViewerObject::setPosition(pos_edit, damped);
		mPositionRegion = pos_edit;
		mPositionAgent = mRegionp->getPosAgentFromRegion(mPositionRegion);
	}	
}


LLViewerObject* LLViewerObject::getRootEdit() const
{
	const LLViewerObject* root = this;
	while (root->mParent 
		   && !((LLViewerObject*)root->mParent)->isAvatar()) 
	{
		root = (LLViewerObject*)root->mParent;
	}
	return (LLViewerObject*)root;
}


BOOL LLViewerObject::lineSegmentIntersect(const LLVector3& start, const LLVector3& end,
										  S32 face,
										  BOOL pick_transparent,
										  S32* face_hit,
										  LLVector3* intersection,
										  LLVector2* tex_coord,
										  LLVector3* normal,
										  LLVector3* bi_normal)
{
	return false;
}

BOOL LLViewerObject::lineSegmentBoundingBox(const LLVector3& start, const LLVector3& end)
{
	if (mDrawable.isNull() || mDrawable->isDead())
	{
		return FALSE;
	}

	const LLVector4a* ext = mDrawable->getSpatialExtents();

	//VECTORIZE THIS
	LLVector4a center;
	center.setAdd(ext[1], ext[0]);
	center.mul(0.5f);
	LLVector4a size;
	size.setSub(ext[1], ext[0]);
	size.mul(0.5f);

	LLVector4a starta, enda;
	starta.load3(start.mV);
	enda.load3(end.mV);

	return LLLineSegmentBoxIntersect(starta, enda, center, size);
}

U8 LLViewerObject::getMediaType() const
{
	if (mMedia)
	{
		return mMedia->mMediaType;
	}
	else
	{
		return LLViewerObject::MEDIA_NONE;
	}
}

void LLViewerObject::setMediaType(U8 media_type)
{
	if (!mMedia)
	{
		// TODO what if we don't have a media pointer?
	}
	else if (mMedia->mMediaType != media_type)
	{
		mMedia->mMediaType = media_type;

		// TODO: update materials with new image
	}
}

std::string LLViewerObject::getMediaURL() const
{
	if (mMedia)
	{
		return mMedia->mMediaURL;
	}
	else
	{
		return std::string();
	}
}

void LLViewerObject::setMediaURL(const std::string& media_url)
{
	LLMemType mt(LLMemType::MTYPE_OBJECT);
	
	if (!mMedia)
	{
		mMedia = new LLViewerObjectMedia;
		mMedia->mMediaURL = media_url;
		mMedia->mPassedWhitelist = FALSE;

		// TODO: update materials with new image
	}
	else if (mMedia->mMediaURL != media_url)
	{
		mMedia->mMediaURL = media_url;
		mMedia->mPassedWhitelist = FALSE;

		// TODO: update materials with new image
	}
}

BOOL LLViewerObject::getMediaPassedWhitelist() const
{
	if (mMedia)
	{
		return mMedia->mPassedWhitelist;
	}
	else
	{
		return FALSE;
	}
}

void LLViewerObject::setMediaPassedWhitelist(BOOL passed)
{
	if (mMedia)
	{
		mMedia->mPassedWhitelist = passed;
	}
}

BOOL LLViewerObject::setMaterial(const U8 material)
{
	BOOL res = LLPrimitive::setMaterial(material);
	if (res)
	{
		setChanged(TEXTURE);
	}
	return res;
}

void LLViewerObject::setNumTEs(const U8 num_tes)
{
	LLMemType mt(LLMemType::MTYPE_OBJECT);
	
	U32 i;
	if (num_tes != getNumTEs())
	{
		if (num_tes)
		{
			LLPointer<LLViewerTexture> *new_images;
			new_images = new LLPointer<LLViewerTexture>[num_tes];
			for (i = 0; i < num_tes; i++)
			{
				if (i < getNumTEs())
				{
					new_images[i] = mTEImages[i];
				}
				else if (getNumTEs())
				{
					new_images[i] = mTEImages[getNumTEs()-1];
				}
				else
				{
					new_images[i] = NULL;
				}
			}

			deleteTEImages();
			
			mTEImages = new_images;
		}
		else
		{
			deleteTEImages();
		}
		LLPrimitive::setNumTEs(num_tes);
		setChanged(TEXTURE);

		if (mDrawable.notNull())
		{
			gPipeline.markTextured(mDrawable);
		}
	}
}

void LLViewerObject::sendMaterialUpdate() const
{
	LLViewerRegion* regionp = getRegion();
	if(!regionp) return;
	gMessageSystem->newMessageFast(_PREHASH_ObjectMaterial);
	gMessageSystem->nextBlockFast(_PREHASH_AgentData);
	gMessageSystem->addUUIDFast(_PREHASH_AgentID, gAgent.getID() );
	gMessageSystem->addUUIDFast(_PREHASH_SessionID, gAgent.getSessionID());
	gMessageSystem->nextBlockFast(_PREHASH_ObjectData);
	gMessageSystem->addU32Fast(_PREHASH_ObjectLocalID,	mLocalID );
	gMessageSystem->addU8Fast(_PREHASH_Material, getMaterial() );
	gMessageSystem->sendReliable( regionp->getHost() );

}

//formerly send_object_shape(LLViewerObject *object)
void LLViewerObject::sendShapeUpdate()
{
	gMessageSystem->newMessageFast(_PREHASH_ObjectShape);
	gMessageSystem->nextBlockFast(_PREHASH_AgentData);
	gMessageSystem->addUUIDFast(_PREHASH_AgentID, gAgent.getID() );
	gMessageSystem->addUUIDFast(_PREHASH_SessionID, gAgent.getSessionID());
	gMessageSystem->nextBlockFast(_PREHASH_ObjectData);
	gMessageSystem->addU32Fast(_PREHASH_ObjectLocalID, mLocalID );

	LLVolumeMessage::packVolumeParams(&getVolume()->getParams(), gMessageSystem);

	LLViewerRegion *regionp = getRegion();
	gMessageSystem->sendReliable( regionp->getHost() );
}


void LLViewerObject::sendTEUpdate() const
{
	LLMessageSystem* msg = gMessageSystem;
	msg->newMessageFast(_PREHASH_ObjectImage);

	msg->nextBlockFast(_PREHASH_AgentData);
	msg->addUUIDFast(_PREHASH_AgentID, gAgent.getID() );
	msg->addUUIDFast(_PREHASH_SessionID, gAgent.getSessionID());

	msg->nextBlockFast(_PREHASH_ObjectData);
	msg->addU32Fast(_PREHASH_ObjectLocalID, mLocalID );
	if (mMedia)
	{
		msg->addString("MediaURL", mMedia->mMediaURL);
	}
	else
	{
		msg->addString("MediaURL", NULL);
	}

	// TODO send media type

	packTEMessage(msg);

	LLViewerRegion *regionp = getRegion();
	msg->sendReliable( regionp->getHost() );
}

void LLViewerObject::setTE(const U8 te, const LLTextureEntry &texture_entry)
{
	LLPrimitive::setTE(te, texture_entry);
//  This doesn't work, don't get any textures.
//	if (mDrawable.notNull() && mDrawable->isVisible())
//	{
		const LLUUID& image_id = getTE(te)->getID();
<<<<<<< HEAD
		mTEImages[te] = LLViewerTextureManager::getFetchedTexture(image_id, TRUE, LLViewerTexture::BOOST_NONE, LLViewerTexture::LOD_TEXTURE);

		// <FS:ND> Debug aid <ND:TODO> Remove again
		if( !ndIsValidPtr( mTEImages[te].get() ) &&  mTEImages[te].get() != 0 )
			llerrs << "Set invalid pointer to mTEImages" << llendl;
		// </FS:ND>
=======
		mTEImages[te] = LLViewerTextureManager::getFetchedTexture(image_id, TRUE, LLGLTexture::BOOST_NONE, LLViewerTexture::LOD_TEXTURE);
>>>>>>> 8eef31e4
//	}
}

void LLViewerObject::setTEImage(const U8 te, LLViewerTexture *imagep)
{
	if (mTEImages[te] != imagep)
	{
		mTEImages[te] = imagep;

		// <FS:ND> Debug aid <ND:TODO> Remove again
		if( !ndIsValidPtr( mTEImages[te].get() ) &&  mTEImages[te].get() != 0 )
			llerrs << "Set invalid pointer to mTEImages" << llendl;
		// </FS:ND>

		LLPrimitive::setTETexture(te, imagep->getID());
		setChanged(TEXTURE);
		if (mDrawable.notNull())
		{
			gPipeline.markTextured(mDrawable);
		}
	}
}


S32 LLViewerObject::setTETextureCore(const U8 te, const LLUUID& uuid, const std::string &url )
{
	S32 retval = 0;
	if (uuid != getTE(te)->getID() ||
		uuid == LLUUID::null)
	{
		retval = LLPrimitive::setTETexture(te, uuid);
		mTEImages[te] = LLViewerTextureManager::getFetchedTextureFromUrl  (url, TRUE, LLGLTexture::BOOST_NONE, LLViewerTexture::LOD_TEXTURE, 0, 0, uuid);
		setChanged(TEXTURE);
		if (mDrawable.notNull())
		{
			gPipeline.markTextured(mDrawable);
		}
	}
	return retval;
}

S32 LLViewerObject::setTETextureCore(const U8 te, const LLUUID& uuid, LLHost host)
{
	S32 retval = 0;
	if (uuid != getTE(te)->getID() ||
		uuid == LLUUID::null)
	{
		retval = LLPrimitive::setTETexture(te, uuid);
<<<<<<< HEAD
		mTEImages[te] = LLViewerTextureManager::getFetchedTexture(uuid, TRUE, LLViewerTexture::BOOST_NONE, LLViewerTexture::LOD_TEXTURE, 0, 0, host);

		// <FS:ND> Debug aid <ND:TODO> Remove again
		if( !ndIsValidPtr( mTEImages[te].get() ) &&  mTEImages[te].get() != 0 )
			llerrs << "Set invalid pointer to mTEImages" << llendl;
		// </FS:ND>

=======
		mTEImages[te] = LLViewerTextureManager::getFetchedTexture(uuid, TRUE, LLGLTexture::BOOST_NONE, LLViewerTexture::LOD_TEXTURE, 0, 0, host);
>>>>>>> 8eef31e4
		setChanged(TEXTURE);
		if (mDrawable.notNull())
		{
			gPipeline.markTextured(mDrawable);
		}
	}
	return retval;
}

//virtual
void LLViewerObject::changeTEImage(S32 index, LLViewerTexture* new_image) 
{
	if(index < 0 || index >= getNumTEs())
	{
		return ;
	}
	mTEImages[index] = new_image ;

	if( !ndIsValidPtr( mTEImages[index].get() ) &&  mTEImages[index].get() != 0 )
		llerrs << "Set invalid pointer to mTEImages" << llendl;
}

S32 LLViewerObject::setTETexture(const U8 te, const LLUUID& uuid)
{
	// Invalid host == get from the agent's sim
	return setTETextureCore(te, uuid, LLHost::invalid);
}


S32 LLViewerObject::setTEColor(const U8 te, const LLColor3& color)
{
	return setTEColor(te, LLColor4(color));
}

S32 LLViewerObject::setTEColor(const U8 te, const LLColor4& color)
{
	S32 retval = 0;
	const LLTextureEntry *tep = getTE(te);
	if (!tep)
	{
		llwarns << "No texture entry for te " << (S32)te << ", object " << mID << llendl;
	}
	else if (color != tep->getColor())
	{
		retval = LLPrimitive::setTEColor(te, color);
		if (mDrawable.notNull() && retval)
		{
			// These should only happen on updates which are not the initial update.
			dirtyMesh();
		}
	}
	return retval;
}

S32 LLViewerObject::setTEBumpmap(const U8 te, const U8 bump)
{
	S32 retval = 0;
	const LLTextureEntry *tep = getTE(te);
	if (!tep)
	{
		llwarns << "No texture entry for te " << (S32)te << ", object " << mID << llendl;
	}
	else if (bump != tep->getBumpmap())
	{
		retval = LLPrimitive::setTEBumpmap(te, bump);
		setChanged(TEXTURE);
		if (mDrawable.notNull() && retval)
		{
			gPipeline.markTextured(mDrawable);
			gPipeline.markRebuild(mDrawable, LLDrawable::REBUILD_GEOMETRY, TRUE);
		}
	}
	return retval;
}

S32 LLViewerObject::setTETexGen(const U8 te, const U8 texgen)
{
	S32 retval = 0;
	const LLTextureEntry *tep = getTE(te);
	if (!tep)
	{
		llwarns << "No texture entry for te " << (S32)te << ", object " << mID << llendl;
	}
	else if (texgen != tep->getTexGen())
	{
		retval = LLPrimitive::setTETexGen(te, texgen);
		setChanged(TEXTURE);
	}
	return retval;
}

S32 LLViewerObject::setTEMediaTexGen(const U8 te, const U8 media)
{
	S32 retval = 0;
	const LLTextureEntry *tep = getTE(te);
	if (!tep)
	{
		llwarns << "No texture entry for te " << (S32)te << ", object " << mID << llendl;
	}
	else if (media != tep->getMediaTexGen())
	{
		retval = LLPrimitive::setTEMediaTexGen(te, media);
		setChanged(TEXTURE);
	}
	return retval;
}

S32 LLViewerObject::setTEShiny(const U8 te, const U8 shiny)
{
	S32 retval = 0;
	const LLTextureEntry *tep = getTE(te);
	if (!tep)
	{
		llwarns << "No texture entry for te " << (S32)te << ", object " << mID << llendl;
	}
	else if (shiny != tep->getShiny())
	{
		retval = LLPrimitive::setTEShiny(te, shiny);
		setChanged(TEXTURE);
	}
	return retval;
}

S32 LLViewerObject::setTEFullbright(const U8 te, const U8 fullbright)
{
	S32 retval = 0;
	const LLTextureEntry *tep = getTE(te);
	if (!tep)
	{
		llwarns << "No texture entry for te " << (S32)te << ", object " << mID << llendl;
	}
	else if (fullbright != tep->getFullbright())
	{
		retval = LLPrimitive::setTEFullbright(te, fullbright);
		setChanged(TEXTURE);
		if (mDrawable.notNull() && retval)
		{
			gPipeline.markTextured(mDrawable);
		}
	}
	return retval;
}


S32 LLViewerObject::setTEMediaFlags(const U8 te, const U8 media_flags)
{
	// this might need work for media type
	S32 retval = 0;
	const LLTextureEntry *tep = getTE(te);
	if (!tep)
	{
		llwarns << "No texture entry for te " << (S32)te << ", object " << mID << llendl;
	}
	else if (media_flags != tep->getMediaFlags())
	{
		retval = LLPrimitive::setTEMediaFlags(te, media_flags);
		setChanged(TEXTURE);
		if (mDrawable.notNull() && retval)
		{
			gPipeline.markRebuild(mDrawable, LLDrawable::REBUILD_TCOORD, TRUE);
			gPipeline.markTextured(mDrawable);
			// JC - probably only need this if changes texture coords
			//gPipeline.markRebuild(mDrawable);
		}
	}
	return retval;
}

S32 LLViewerObject::setTEGlow(const U8 te, const F32 glow)
{
	S32 retval = 0;
	const LLTextureEntry *tep = getTE(te);
	if (!tep)
	{
		llwarns << "No texture entry for te " << (S32)te << ", object " << mID << llendl;
	}
	else if (glow != tep->getGlow())
	{
		retval = LLPrimitive::setTEGlow(te, glow);
		setChanged(TEXTURE);
		if (mDrawable.notNull() && retval)
		{
			gPipeline.markTextured(mDrawable);
		}
	}
	return retval;
}


S32 LLViewerObject::setTEScale(const U8 te, const F32 s, const F32 t)
{
	S32 retval = 0;
	retval = LLPrimitive::setTEScale(te, s, t);
	setChanged(TEXTURE);
	if (mDrawable.notNull() && retval)
	{
		gPipeline.markRebuild(mDrawable, LLDrawable::REBUILD_TCOORD);
	}
	return retval;
}

S32 LLViewerObject::setTEScaleS(const U8 te, const F32 s)
{
	S32 retval = LLPrimitive::setTEScaleS(te, s);
	if (mDrawable.notNull() && retval)
	{
		gPipeline.markRebuild(mDrawable, LLDrawable::REBUILD_TCOORD);
	}

	return retval;
}

S32 LLViewerObject::setTEScaleT(const U8 te, const F32 t)
{
	S32 retval = LLPrimitive::setTEScaleT(te, t);
	if (mDrawable.notNull() && retval)
	{
		gPipeline.markRebuild(mDrawable, LLDrawable::REBUILD_TCOORD);
	}

	return retval;
}

S32 LLViewerObject::setTEOffset(const U8 te, const F32 s, const F32 t)
{
	S32 retval = LLPrimitive::setTEOffset(te, s, t);
	if (mDrawable.notNull() && retval)
	{
		gPipeline.markRebuild(mDrawable, LLDrawable::REBUILD_TCOORD);
	}
	return retval;
}

S32 LLViewerObject::setTEOffsetS(const U8 te, const F32 s)
{
	S32 retval = LLPrimitive::setTEOffsetS(te, s);
	if (mDrawable.notNull() && retval)
	{
		gPipeline.markRebuild(mDrawable, LLDrawable::REBUILD_TCOORD);
	}

	return retval;
}

S32 LLViewerObject::setTEOffsetT(const U8 te, const F32 t)
{
	S32 retval = LLPrimitive::setTEOffsetT(te, t);
	if (mDrawable.notNull() && retval)
	{
		gPipeline.markRebuild(mDrawable, LLDrawable::REBUILD_TCOORD);
	}

	return retval;
}

S32 LLViewerObject::setTERotation(const U8 te, const F32 r)
{
	S32 retval = LLPrimitive::setTERotation(te, r);
	if (mDrawable.notNull() && retval)
	{
		gPipeline.markRebuild(mDrawable, LLDrawable::REBUILD_TCOORD);
	}
	return retval;
}


LLViewerTexture *LLViewerObject::getTEImage(const U8 face) const
{
//	llassert(mTEImages);

	if (face < getNumTEs())
	{
		LLViewerTexture* image = mTEImages[face];
		if( !ndIsValidPtr( image ) && image != 0 )
		{
			llwarns << "mTEImages[" << (S32)face << "] = " << (void*)image << llendl;
			return 0;
		}

		if (image)
		{
			return image;
		}
		else
		{
			return (LLViewerTexture*)(LLViewerFetchedTexture::sDefaultImagep);
		}
	}

	llerrs << llformat("Requested Image from invalid face: %d/%d",face,getNumTEs()) << llendl;

	return NULL;
}


void LLViewerObject::fitFaceTexture(const U8 face)
{
	llinfos << "fitFaceTexture not implemented" << llendl;
}


LLBBox LLViewerObject::getBoundingBoxAgent() const
{
	LLVector3 position_agent;
	LLQuaternion rot;
	LLViewerObject* avatar_parent = NULL;
	LLViewerObject* root_edit = (LLViewerObject*)getRootEdit();
	if (root_edit)
	{
		avatar_parent = (LLViewerObject*)root_edit->getParent();
	}
	
	if (avatar_parent && avatar_parent->isAvatar() &&
		root_edit && root_edit->mDrawable.notNull() && root_edit->mDrawable->getXform()->getParent())
	{
		LLXform* parent_xform = root_edit->mDrawable->getXform()->getParent();
		position_agent = (getPositionEdit() * parent_xform->getWorldRotation()) + parent_xform->getWorldPosition();
		rot = getRotationEdit() * parent_xform->getWorldRotation();
	}
	else
	{
		position_agent = getPositionAgent();
		rot = getRotationRegion();
	}
	
	return LLBBox( position_agent, rot, getScale() * -0.5f, getScale() * 0.5f );
}

U32 LLViewerObject::getNumVertices() const
{
	U32 num_vertices = 0;
	if (mDrawable.notNull())
	{
		S32 i, num_faces;
		num_faces = mDrawable->getNumFaces();
		for (i = 0; i < num_faces; i++)
		{
			LLFace * facep = mDrawable->getFace(i);
			if (facep)
			{
				num_vertices += facep->getGeomCount();
			}
		}
	}
	return num_vertices;
}

U32 LLViewerObject::getNumIndices() const
{
	U32 num_indices = 0;
	if (mDrawable.notNull())
	{
		S32 i, num_faces;
		num_faces = mDrawable->getNumFaces();
		for (i = 0; i < num_faces; i++)
		{
			LLFace * facep = mDrawable->getFace(i);
			if (facep)
			{
				num_indices += facep->getIndicesCount();
			}
		}
	}
	return num_indices;
}

// Find the number of instances of this object's inventory that are of the given type
S32 LLViewerObject::countInventoryContents(LLAssetType::EType type)
{
	S32 count = 0;
	if( mInventory )
	{
		LLInventoryObject::object_list_t::const_iterator it = mInventory->begin();
		LLInventoryObject::object_list_t::const_iterator end = mInventory->end();
		for(  ; it != end ; ++it )
		{
			if( (*it)->getType() == type )
			{
				++count;
			}
		}
	}
	return count;
}


void LLViewerObject::setCanSelect(BOOL canSelect)
{
	mbCanSelect = canSelect;
	for (child_list_t::iterator iter = mChildList.begin();
		 iter != mChildList.end(); iter++)
	{
		LLViewerObject* child = *iter;
		child->mbCanSelect = canSelect;
	}
}

void LLViewerObject::setDebugText(const std::string &utf8text)
{
	if (utf8text.empty() && !mText)
	{
		return;
	}

	if (!mText)
	{
		mText = (LLHUDText *)LLHUDObject::addHUDObject(LLHUDObject::LL_HUD_TEXT);
		mText->setFont(LLFontGL::getFontSansSerif());
		mText->setVertAlignment(LLHUDText::ALIGN_VERT_TOP);
		mText->setMaxLines(-1);
		mText->setSourceObject(this);
		mText->setOnHUDAttachment(isHUDAttachment());
	}
	mText->setColor(LLColor4::white);
	mText->setString(utf8text);
	mText->setZCompare(FALSE);
	mText->setDoFade(FALSE);
	updateText();
}

void LLViewerObject::setIcon(LLViewerTexture* icon_image)
{
	if (!mIcon)
	{
		mIcon = (LLHUDIcon *)LLHUDObject::addHUDObject(LLHUDObject::LL_HUD_ICON);
		mIcon->setSourceObject(this);
		mIcon->setImage(icon_image);
		// *TODO: make this user configurable
		mIcon->setScale(0.03f);
	}
	else
	{
		mIcon->restartLifeTimer();
	}
}

void LLViewerObject::clearIcon()
{
	if (mIcon)
	{
		mIcon = NULL;
	}
}

LLViewerObject* LLViewerObject::getSubParent() 
{ 
	return (LLViewerObject*) getParent();
}

const LLViewerObject* LLViewerObject::getSubParent() const
{
	return (const LLViewerObject*) getParent();
}

BOOL LLViewerObject::isOnMap()
{
	return mOnMap;
}


void LLViewerObject::updateText()
{
	if (!isDead())
	{
		if (mText.notNull())
		{		
			LLVector3 up_offset(0,0,0);
			up_offset.mV[2] = getScale().mV[VZ]*0.6f;
			
			if (mDrawable.notNull())
			{
				mText->setPositionAgent(getRenderPosition() + up_offset);
			}
			else
			{
				mText->setPositionAgent(getPositionAgent() + up_offset);
			}
		}
	}
}

LLVOAvatar* LLViewerObject::asAvatar()
{
	return NULL;
}

BOOL LLViewerObject::isParticleSource() const
{
	return !mPartSourcep.isNull() && !mPartSourcep->isDead();
}

void LLViewerObject::setParticleSource(const LLPartSysData& particle_parameters, const LLUUID& owner_id)
{
	if (mPartSourcep)
	{
		deleteParticleSource();
	}

	LLPointer<LLViewerPartSourceScript> pss = LLViewerPartSourceScript::createPSS(this, particle_parameters);
	mPartSourcep = pss;
	
	if (mPartSourcep)
	{
		mPartSourcep->setOwnerUUID(owner_id);

		if (mPartSourcep->getImage()->getID() != mPartSourcep->mPartSysData.mPartImageID)
		{
			LLViewerTexture* image;
			if (mPartSourcep->mPartSysData.mPartImageID == LLUUID::null)
			{
				image = LLViewerTextureManager::getFetchedTextureFromFile("pixiesmall.j2c");
			}
			else
			{
				image = LLViewerTextureManager::getFetchedTexture(mPartSourcep->mPartSysData.mPartImageID);
			}
			mPartSourcep->setImage(image);
		}
	}
	LLViewerPartSim::getInstance()->addPartSource(pss);
}

void LLViewerObject::unpackParticleSource(const S32 block_num, const LLUUID& owner_id)
{
	if (!mPartSourcep.isNull() && mPartSourcep->isDead())
	{
		mPartSourcep = NULL;
	}
	if (mPartSourcep)
	{
		// If we've got one already, just update the existing source (or remove it)
		if (!LLViewerPartSourceScript::unpackPSS(this, mPartSourcep, block_num))
		{
			mPartSourcep->setDead();
			mPartSourcep = NULL;
		}
	}
	else
	{
		LLPointer<LLViewerPartSourceScript> pss = LLViewerPartSourceScript::unpackPSS(this, NULL, block_num);
		//If the owner is muted, don't create the system
		if(LLMuteList::getInstance()->isMuted(owner_id, LLMute::flagParticles)) return;

		// We need to be able to deal with a particle source that hasn't changed, but still got an update!
		if (pss)
		{
// 			llinfos << "Making particle system with owner " << owner_id << llendl;
			pss->setOwnerUUID(owner_id);
			mPartSourcep = pss;
			LLViewerPartSim::getInstance()->addPartSource(pss);
		}
	}
	if (mPartSourcep)
	{
		if (mPartSourcep->getImage()->getID() != mPartSourcep->mPartSysData.mPartImageID)
		{
			LLViewerTexture* image;
			if (mPartSourcep->mPartSysData.mPartImageID == LLUUID::null)
			{
				image = LLViewerTextureManager::getFetchedTextureFromFile("pixiesmall.j2c");
			}
			else
			{
				image = LLViewerTextureManager::getFetchedTexture(mPartSourcep->mPartSysData.mPartImageID);
			}
			mPartSourcep->setImage(image);
		}
	}
}

void LLViewerObject::unpackParticleSource(LLDataPacker &dp, const LLUUID& owner_id)
{
	if (!mPartSourcep.isNull() && mPartSourcep->isDead())
	{
		mPartSourcep = NULL;
	}
	if (mPartSourcep)
	{
		// If we've got one already, just update the existing source (or remove it)
		if (!LLViewerPartSourceScript::unpackPSS(this, mPartSourcep, dp))
		{
			mPartSourcep->setDead();
			mPartSourcep = NULL;
		}
	}
	else
	{
		LLPointer<LLViewerPartSourceScript> pss = LLViewerPartSourceScript::unpackPSS(this, NULL, dp);
		//If the owner is muted, don't create the system
		if(LLMuteList::getInstance()->isMuted(owner_id, LLMute::flagParticles)) return;
		// We need to be able to deal with a particle source that hasn't changed, but still got an update!
		if (pss)
		{
// 			llinfos << "Making particle system with owner " << owner_id << llendl;
			pss->setOwnerUUID(owner_id);
			mPartSourcep = pss;
			LLViewerPartSim::getInstance()->addPartSource(pss);
		}
	}
	if (mPartSourcep)
	{
		if (mPartSourcep->getImage()->getID() != mPartSourcep->mPartSysData.mPartImageID)
		{
			LLViewerTexture* image;
			if (mPartSourcep->mPartSysData.mPartImageID == LLUUID::null)
			{
				image = LLViewerTextureManager::getFetchedTextureFromFile("pixiesmall.j2c");
			}
			else
			{
				image = LLViewerTextureManager::getFetchedTexture(mPartSourcep->mPartSysData.mPartImageID);
			}
			mPartSourcep->setImage(image);
		}
	}
}

void LLViewerObject::deleteParticleSource()
{
	if (mPartSourcep.notNull())
	{
		mPartSourcep->setDead();
		mPartSourcep = NULL;
	}
}

// virtual
void LLViewerObject::updateDrawable(BOOL force_damped)
{
	if (!isChanged(MOVED))
	{ //most common case, having an empty if case here makes for better branch prediction
	}
	else if (mDrawable.notNull() && 
		!mDrawable->isState(LLDrawable::ON_MOVE_LIST))
	{
		BOOL damped_motion = 
			!isChanged(SHIFTED) &&										// not shifted between regions this frame and...
			(	force_damped ||										// ...forced into damped motion by application logic or...
				(	!isSelected() &&									// ...not selected and...
					(	mDrawable->isRoot() ||								// ... is root or ...
						(getParent() && !((LLViewerObject*)getParent())->isSelected())// ... parent is not selected and ...
					) &&	
					getPCode() == LL_PCODE_VOLUME &&					// ...is a volume object and...
					getVelocity().isExactlyZero() &&					// ...is not moving physically and...
					mDrawable->getGeneration() != -1                    // ...was not created this frame.
				)					
			);
		gPipeline.markMoved(mDrawable, damped_motion);
	}
	clearChanged(SHIFTED);
}

// virtual, overridden by LLVOVolume
F32 LLViewerObject::getVObjRadius() const
{
	return mDrawable.notNull() ? mDrawable->getRadius() : 0.f;
}

void LLViewerObject::setAttachedSound(const LLUUID &audio_uuid, const LLUUID& owner_id, const F32 gain, const U8 flags)
{
	if (!gAudiop)
	{
		return;
	}
	
	if (audio_uuid.isNull())
	{
		if (!mAudioSourcep)
		{
			return;
		}
		if (mAudioSourcep->isLoop() && !mAudioSourcep->hasPendingPreloads())
		{
			// We don't clear the sound if it's a loop, it'll go away on its own.
			// At least, this appears to be how the scripts work.
			// The attached sound ID is set to NULL to avoid it playing back when the
			// object rezzes in on non-looping sounds.
			//llinfos << "Clearing attached sound " << mAudioSourcep->getCurrentData()->getID() << llendl;
			gAudiop->cleanupAudioSource(mAudioSourcep);
			mAudioSourcep = NULL;
		}
		else if (flags & LL_SOUND_FLAG_STOP)
        {
			// Just shut off the sound
			mAudioSourcep->play(LLUUID::null);
		}
		return;
	}
	if (flags & LL_SOUND_FLAG_LOOP
		&& mAudioSourcep && mAudioSourcep->isLoop() && mAudioSourcep->getCurrentData()
		&& mAudioSourcep->getCurrentData()->getID() == audio_uuid)
	{
		//llinfos << "Already playing this sound on a loop, ignoring" << llendl;
		return;
	}

	// don't clean up before previous sound is done. Solves: SL-33486
	if ( mAudioSourcep && mAudioSourcep->isDone() ) 
	{
		gAudiop->cleanupAudioSource(mAudioSourcep);
		mAudioSourcep = NULL;
	}

	if (mAudioSourcep && mAudioSourcep->isMuted() &&
	    mAudioSourcep->getCurrentData() && mAudioSourcep->getCurrentData()->getID() == audio_uuid)
	{
		//llinfos << "Already having this sound as muted sound, ignoring" << llendl;
		return;
	}

	getAudioSource(owner_id);

	if (mAudioSourcep)
	{
		BOOL queue = flags & LL_SOUND_FLAG_QUEUE;
		mAudioGain = gain;
		mAudioSourcep->setGain(gain);
		mAudioSourcep->setLoop(flags & LL_SOUND_FLAG_LOOP);
		mAudioSourcep->setSyncMaster(flags & LL_SOUND_FLAG_SYNC_MASTER);
		mAudioSourcep->setSyncSlave(flags & LL_SOUND_FLAG_SYNC_SLAVE);
		mAudioSourcep->setQueueSounds(queue);
		if(!queue) // stop any current sound first to avoid "farts of doom" (SL-1541) -MG
		{
			mAudioSourcep->play(LLUUID::null);
		}
		
		// Play this sound if region maturity permits
		if( gAgent.canAccessMaturityAtGlobal(this->getPositionGlobal()) )
		{
			//llinfos << "Playing attached sound " << audio_uuid << llendl;
			mAudioSourcep->play(audio_uuid);
		}
	}
}

LLAudioSource *LLViewerObject::getAudioSource(const LLUUID& owner_id)
{
	if (!mAudioSourcep)
	{
		// Arbitrary low gain for a sound that's not playing.
		// This is used for sound preloads, for example.
		LLAudioSourceVO *asvop = new LLAudioSourceVO(mID, owner_id, 0.01f, this);

		mAudioSourcep = asvop;
		if(gAudiop) gAudiop->addAudioSource(asvop);
	}

	return mAudioSourcep;
}

void LLViewerObject::adjustAudioGain(const F32 gain)
{
	if (!gAudiop)
	{
		return;
	}
	if (mAudioSourcep)
	{
		mAudioGain = gain;
		mAudioSourcep->setGain(mAudioGain);
	}
}

//----------------------------------------------------------------------------

bool LLViewerObject::unpackParameterEntry(U16 param_type, LLDataPacker *dp)
{
	if (LLNetworkData::PARAMS_MESH == param_type)
	{
		param_type = LLNetworkData::PARAMS_SCULPT;
	}
	ExtraParameter* param = getExtraParameterEntryCreate(param_type);
	if (param)
	{
		param->data->unpack(*dp);
		param->in_use = TRUE;
		parameterChanged(param_type, param->data, TRUE, false);
		return true;
	}
	else
	{
		return false;
	}
}

LLViewerObject::ExtraParameter* LLViewerObject::createNewParameterEntry(U16 param_type)
{
	LLNetworkData* new_block = NULL;
	switch (param_type)
	{
	  case LLNetworkData::PARAMS_FLEXIBLE:
	  {
		  new_block = new LLFlexibleObjectData();
		  break;
	  }
	  case LLNetworkData::PARAMS_LIGHT:
	  {
		  new_block = new LLLightParams();
		  break;
	  }
	  case LLNetworkData::PARAMS_SCULPT:
	  {
		  new_block = new LLSculptParams();
		  break;
	  }
	  case LLNetworkData::PARAMS_LIGHT_IMAGE:
	  {
		  new_block = new LLLightImageParams();
		  break;
	  }
	  default:
	  {
		  llinfos << "Unknown param type." << llendl;
		  break;
	  }
	};

	if (new_block)
	{
		ExtraParameter* new_entry = new ExtraParameter;
		new_entry->data = new_block;
		new_entry->in_use = false; // not in use yet
		mExtraParameterList[param_type] = new_entry;
		return new_entry;
	}
	return NULL;
}

LLViewerObject::ExtraParameter* LLViewerObject::getExtraParameterEntry(U16 param_type) const
{
	std::map<U16, ExtraParameter*>::const_iterator itor = mExtraParameterList.find(param_type);
	if (itor != mExtraParameterList.end())
	{
		return itor->second;
	}
	return NULL;
}

LLViewerObject::ExtraParameter* LLViewerObject::getExtraParameterEntryCreate(U16 param_type)
{
	ExtraParameter* param = getExtraParameterEntry(param_type);
	if (!param)
	{
		param = createNewParameterEntry(param_type);
	}
	return param;
}

LLNetworkData* LLViewerObject::getParameterEntry(U16 param_type) const
{
	ExtraParameter* param = getExtraParameterEntry(param_type);
	if (param)
	{
		return param->data;
	}
	else
	{
		return NULL;
	}
}

BOOL LLViewerObject::getParameterEntryInUse(U16 param_type) const
{
	ExtraParameter* param = getExtraParameterEntry(param_type);
	if (param)
	{
		return param->in_use;
	}
	else
	{
		return FALSE;
	}
}

bool LLViewerObject::setParameterEntry(U16 param_type, const LLNetworkData& new_value, bool local_origin)
{
	ExtraParameter* param = getExtraParameterEntryCreate(param_type);
	if (param)
	{
		if (param->in_use && new_value == *(param->data))
		{
			return false;
		}
		param->in_use = true;
		param->data->copy(new_value);
		parameterChanged(param_type, param->data, TRUE, local_origin);
		return true;
	}
	else
	{
		return false;
	}
}

// Assumed to be called locally
// If in_use is TRUE, will crate a new extra parameter if none exists.
// Should always return true.
bool LLViewerObject::setParameterEntryInUse(U16 param_type, BOOL in_use, bool local_origin)
{
	ExtraParameter* param = getExtraParameterEntryCreate(param_type);
	if (param && param->in_use != in_use)
	{
		param->in_use = in_use;
		parameterChanged(param_type, param->data, in_use, local_origin);
		return true;
	}
	return false;
}

void LLViewerObject::parameterChanged(U16 param_type, bool local_origin)
{
	ExtraParameter* param = getExtraParameterEntry(param_type);
	if (param)
	{
		parameterChanged(param_type, param->data, param->in_use, local_origin);
	}
}

void LLViewerObject::parameterChanged(U16 param_type, LLNetworkData* data, BOOL in_use, bool local_origin)
{
	if (local_origin)
	{
		LLViewerRegion* regionp = getRegion();
		if(!regionp) return;

		// Change happened on the viewer. Send the change up
		U8 tmp[MAX_OBJECT_PARAMS_SIZE];
		LLDataPackerBinaryBuffer dpb(tmp, MAX_OBJECT_PARAMS_SIZE);
		if (data->pack(dpb))
		{
			U32 datasize = (U32)dpb.getCurrentSize();

			LLMessageSystem* msg = gMessageSystem;
			msg->newMessageFast(_PREHASH_ObjectExtraParams);
			msg->nextBlockFast(_PREHASH_AgentData);
			msg->addUUIDFast(_PREHASH_AgentID, gAgent.getID() );
			msg->addUUIDFast(_PREHASH_SessionID, gAgent.getSessionID());
			msg->nextBlockFast(_PREHASH_ObjectData);
			msg->addU32Fast(_PREHASH_ObjectLocalID, mLocalID );

			msg->addU16Fast(_PREHASH_ParamType, param_type);
			msg->addBOOLFast(_PREHASH_ParamInUse, in_use);

			msg->addU32Fast(_PREHASH_ParamSize, datasize);
			msg->addBinaryDataFast(_PREHASH_ParamData, tmp, datasize);

			msg->sendReliable( regionp->getHost() );
		}
		else
		{
			llwarns << "Failed to send object extra parameters: " << param_type << llendl;
		}
	}
}

void LLViewerObject::setDrawableState(U32 state, BOOL recursive)
{
	if (mDrawable)
	{
		mDrawable->setState(state);
	}
	if (recursive)
	{
		for (child_list_t::iterator iter = mChildList.begin();
			 iter != mChildList.end(); iter++)
		{
			LLViewerObject* child = *iter;
			child->setDrawableState(state, recursive);
		}
	}
}

void LLViewerObject::clearDrawableState(U32 state, BOOL recursive)
{
	if (mDrawable)
	{
		mDrawable->clearState(state);
	}
	if (recursive)
	{
		for (child_list_t::iterator iter = mChildList.begin();
			 iter != mChildList.end(); iter++)
		{
			LLViewerObject* child = *iter;
			child->clearDrawableState(state, recursive);
		}
	}
}

//!!!!!!!!!!!!!!!!!!!!!!!!!!!!!!!!!!!!!!!!!!!!!!!!!!
// RN: these functions assume a 2-level hierarchy 
//!!!!!!!!!!!!!!!!!!!!!!!!!!!!!!!!!!!!!!!!!!!!!!!!!!

// Owned by anyone?
BOOL LLViewerObject::permAnyOwner() const
{ 
	if (isRootEdit())
	{
		return flagObjectAnyOwner(); 
	}
	else
	{
		return ((LLViewerObject*)getParent())->permAnyOwner();
	}
}	
// Owned by this viewer?
BOOL LLViewerObject::permYouOwner() const
{ 
	if (isRootEdit())
	{
#ifdef HACKED_GODLIKE_VIEWER
		return TRUE;
#else
# ifdef TOGGLE_HACKED_GODLIKE_VIEWER
		if (LLGridManager::getInstance()->isInSLBeta()
            && (gAgent.getGodLevel() >= GOD_MAINTENANCE))
		{
			return TRUE;
		}
# endif
		return flagObjectYouOwner(); 
#endif
	}
	else
	{
		return ((LLViewerObject*)getParent())->permYouOwner();
	}
}

// Owned by a group?
BOOL LLViewerObject::permGroupOwner() const		
{ 
	if (isRootEdit())
	{
		return flagObjectGroupOwned(); 
	}
	else
	{
		return ((LLViewerObject*)getParent())->permGroupOwner();
	}
}

// Can the owner edit
BOOL LLViewerObject::permOwnerModify() const
{ 
	if (isRootEdit())
	{
#ifdef HACKED_GODLIKE_VIEWER
		return TRUE;
#else
# ifdef TOGGLE_HACKED_GODLIKE_VIEWER
		if (LLGridManager::getInstance()->isInSLBeta()
            && (gAgent.getGodLevel() >= GOD_MAINTENANCE))
	{
			return TRUE;
	}
# endif
		return flagObjectOwnerModify(); 
#endif
	}
	else
	{
		return ((LLViewerObject*)getParent())->permOwnerModify();
	}
}

// Can edit
BOOL LLViewerObject::permModify() const
{ 
	if (isRootEdit())
	{
#ifdef HACKED_GODLIKE_VIEWER
		return TRUE;
#else
# ifdef TOGGLE_HACKED_GODLIKE_VIEWER
		if (LLGridManager::getInstance()->isInSLBeta()
            && (gAgent.getGodLevel() >= GOD_MAINTENANCE))
	{
			return TRUE;
	}
# endif
		return flagObjectModify(); 
#endif
	}
	else
	{
		return ((LLViewerObject*)getParent())->permModify();
	}
}

// Can copy
BOOL LLViewerObject::permCopy() const
{ 
	if (isRootEdit())
	{
#ifdef HACKED_GODLIKE_VIEWER
		return TRUE;
#else
# ifdef TOGGLE_HACKED_GODLIKE_VIEWER
		if (LLGridManager::getInstance()->isInSLBeta()
            && (gAgent.getGodLevel() >= GOD_MAINTENANCE))
		{
			return TRUE;
		}
# endif
		return flagObjectCopy();
#endif
	}
	else
	{
		return ((LLViewerObject*)getParent())->permCopy();
	}
}

// Can move
BOOL LLViewerObject::permMove() const
{
	if (isRootEdit())
	{
#ifdef HACKED_GODLIKE_VIEWER
		return TRUE;
#else
# ifdef TOGGLE_HACKED_GODLIKE_VIEWER
		if (LLGridManager::getInstance()->isInSLBeta()
            && (gAgent.getGodLevel() >= GOD_MAINTENANCE))
		{
			return TRUE;
		}
# endif
		return flagObjectMove(); 
#endif
	}
	else
	{
		return ((LLViewerObject*)getParent())->permMove();
	}
}

// Can be transferred
BOOL LLViewerObject::permTransfer() const
{ 
	if (isRootEdit())
	{
#ifdef HACKED_GODLIKE_VIEWER
		return TRUE;
#else
# ifdef TOGGLE_HACKED_GODLIKE_VIEWER
		if (LLGridManager::getInstance()->isInSLBeta()
            && (gAgent.getGodLevel() >= GOD_MAINTENANCE))
		{
			return TRUE;
		}
# endif
		return flagObjectTransfer(); 
#endif
	}
	else
	{
		return ((LLViewerObject*)getParent())->permTransfer();
	}
}

// Can only open objects that you own, or that someone has
// given you modify rights to.  JC
BOOL LLViewerObject::allowOpen() const
{
// [RLVa:KB] - Checked: 2010-11-29 (RLVa-1.3.0c) | Modified: RLVa-1.3.0c
	return !flagInventoryEmpty() && (permYouOwner() || permModify()) && ((!rlv_handler_t::isEnabled()) || (gRlvHandler.canEdit(this)));
// [/RLVa:KB]
//	return !flagInventoryEmpty() && (permYouOwner() || permModify());
}

LLViewerObject::LLInventoryCallbackInfo::~LLInventoryCallbackInfo()
{
	if (mListener)
	{
		mListener->clearVOInventoryListener();
	}
}

void LLViewerObject::updateVolume(const LLVolumeParams& volume_params)
{
	if (setVolume(volume_params, 1)) // *FIX: magic number, ack!
	{
		// Transmit the update to the simulator
		sendShapeUpdate();
		markForUpdate(TRUE);
	}
}

void LLViewerObject::markForUpdate(BOOL priority)
{
	if (mDrawable.notNull())
	{
		gPipeline.markTextured(mDrawable);
		gPipeline.markRebuild(mDrawable, LLDrawable::REBUILD_GEOMETRY, priority);
	}
}

bool LLViewerObject::isPermanentEnforced() const
{
	return flagObjectPermanent() && (mRegionp != gAgent.getRegion()) && !gAgent.isGodlike();
}

bool LLViewerObject::getIncludeInSearch() const
{
	return flagIncludeInSearch();
}

void LLViewerObject::setIncludeInSearch(bool include_in_search)
{
	setFlags(FLAGS_INCLUDE_IN_SEARCH, include_in_search);
}

void LLViewerObject::setRegion(LLViewerRegion *regionp)
{
	if (!regionp)
	{
		llwarns << "viewer object set region to NULL" << llendl;
	}
	
	mLatestRecvPacketID = 0;
	mRegionp = regionp;

	for (child_list_t::iterator i = mChildList.begin(); i != mChildList.end(); ++i)
	{
		LLViewerObject* child = *i;
		child->setRegion(regionp);
	}

	setChanged(MOVED | SILHOUETTE);
	updateDrawable(FALSE);
}

// virtual
void	LLViewerObject::updateRegion(LLViewerRegion *regionp)
{
//	if (regionp)
//	{
//		F64 now = LLFrameTimer::getElapsedSeconds();
//		llinfos << "Updating to region " << regionp->getName()
//			<< ", ms since last update message: " << (F32)((now - mLastMessageUpdateSecs) * 1000.0)
//			<< ", ms since last interpolation: " << (F32)((now - mLastInterpUpdateSecs) * 1000.0) 
//			<< llendl;
//	}
}


bool LLViewerObject::specialHoverCursor() const
{
	return flagUsePhysics()
			|| flagHandleTouch()
			|| (mClickAction != 0);
}

void LLViewerObject::updateFlags(BOOL physics_changed)
{
	LLViewerRegion* regionp = getRegion();
	if(!regionp) return;
	gMessageSystem->newMessage("ObjectFlagUpdate");
	gMessageSystem->nextBlockFast(_PREHASH_AgentData);
	gMessageSystem->addUUIDFast(_PREHASH_AgentID, gAgent.getID() );
	gMessageSystem->addUUIDFast(_PREHASH_SessionID, gAgent.getSessionID());
	gMessageSystem->addU32Fast(_PREHASH_ObjectLocalID, getLocalID() );
	gMessageSystem->addBOOLFast(_PREHASH_UsePhysics, flagUsePhysics() );
	gMessageSystem->addBOOL("IsTemporary", flagTemporaryOnRez() );
	gMessageSystem->addBOOL("IsPhantom", flagPhantom() );

	// stinson 02/28/2012 : This CastsShadows BOOL is no longer used in either the viewer or the simulator
	// The simulator code does not even unpack this value when the message is received.
	// This could be potentially hijacked in the future for another use should the urgent need arise.
	gMessageSystem->addBOOL("CastsShadows", FALSE );

	if (physics_changed)
	{
		gMessageSystem->nextBlock("ExtraPhysics");
		gMessageSystem->addU8("PhysicsShapeType", getPhysicsShapeType() );
		gMessageSystem->addF32("Density", getPhysicsDensity() );
		gMessageSystem->addF32("Friction", getPhysicsFriction() );
		gMessageSystem->addF32("Restitution", getPhysicsRestitution() );
		gMessageSystem->addF32("GravityMultiplier", getPhysicsGravity() );
	}
	gMessageSystem->sendReliable( regionp->getHost() );
}

BOOL LLViewerObject::setFlags(U32 flags, BOOL state)
{
	BOOL setit = setFlagsWithoutUpdate(flags, state);

	// BUG: Sometimes viewer physics and simulator physics get
	// out of sync.  To fix this, always send update to simulator.
// 	if (setit)
	{
		updateFlags();
	}
	return setit;
}

BOOL LLViewerObject::setFlagsWithoutUpdate(U32 flags, BOOL state)
{
	BOOL setit = FALSE;
	if (state)
	{
		if ((mFlags & flags) != flags)
		{
			mFlags |= flags;
			setit = TRUE;
		}
	}
	else
	{
		if ((mFlags & flags) != 0)
		{
			mFlags &= ~flags;
			setit = TRUE;
		}
	}
	return setit;
}

void LLViewerObject::setPhysicsShapeType(U8 type)
{
	mPhysicsShapeUnknown = false;
	if (type != mPhysicsShapeType)
	{
		mPhysicsShapeType = type;
		mCostStale = true;
	}
}

void LLViewerObject::setPhysicsGravity(F32 gravity)
{
	mPhysicsGravity = gravity;
}

void LLViewerObject::setPhysicsFriction(F32 friction)
{
	mPhysicsFriction = friction;
}

void LLViewerObject::setPhysicsDensity(F32 density)
{
	mPhysicsDensity = density;
}

void LLViewerObject::setPhysicsRestitution(F32 restitution)
{
	mPhysicsRestitution = restitution;
}

U8 LLViewerObject::getPhysicsShapeType() const
{ 
	if (mPhysicsShapeUnknown)
	{
		gObjectList.updatePhysicsFlags(this);
	}

	return mPhysicsShapeType; 
}

void LLViewerObject::applyAngularVelocity(F32 dt)
{
	//do target omega here
	mRotTime += dt;
	LLVector3 ang_vel = getAngularVelocity();
	F32 omega = ang_vel.magVecSquared();
	F32 angle = 0.0f;
	LLQuaternion dQ;
	if (omega > 0.00001f)
	{
		omega = sqrt(omega);
		angle = omega * dt;

		ang_vel *= 1.f/omega;
		
		// calculate the delta increment based on the object's angular velocity
		dQ.setQuat(angle, ang_vel);

		// accumulate the angular velocity rotations to re-apply in the case of an object update
		mAngularVelocityRot *= dQ;
		
		// Just apply the delta increment to the current rotation
		setRotation(getRotation()*dQ);
		setChanged(MOVED | SILHOUETTE);
	}
}

void LLViewerObject::resetRotTime()
{
	mRotTime = 0.0f;
}

void LLViewerObject::resetRot()
{
	resetRotTime();

	// Reset the accumulated angular velocity rotation
	mAngularVelocityRot.loadIdentity(); 
}

U32 LLViewerObject::getPartitionType() const
{ 
	return LLViewerRegion::PARTITION_NONE; 
}

void LLViewerObject::dirtySpatialGroup(BOOL priority) const
{
	if (mDrawable)
	{
		LLSpatialGroup* group = mDrawable->getSpatialGroup();
		if (group)
		{
			group->dirtyGeom();
			gPipeline.markRebuild(group, priority);
		}
	}
}

void LLViewerObject::dirtyMesh()
{
	if (mDrawable)
	{
		gPipeline.markRebuild(mDrawable, LLDrawable::REBUILD_ALL);
		/*LLSpatialGroup* group = mDrawable->getSpatialGroup();
		if (group)
		{
			group->dirtyMesh();
		}*/
	}
}

F32 LLAlphaObject::getPartSize(S32 idx)
{
	return 0.f;
}

// virtual
void LLStaticViewerObject::updateDrawable(BOOL force_damped)
{
	// Force an immediate rebuild on any update
	if (mDrawable.notNull())
	{
		mDrawable->updateXform(TRUE);
		gPipeline.markRebuild(mDrawable, LLDrawable::REBUILD_ALL, TRUE);
	}
	clearChanged(SHIFTED);
}

void LLViewerObject::saveUnselectedChildrenPosition(std::vector<LLVector3>& positions)
{
	if(mChildList.empty() || !positions.empty())
	{
		return ;
	}

	for (LLViewerObject::child_list_t::const_iterator iter = mChildList.begin();
			iter != mChildList.end(); iter++)
	{
		LLViewerObject* childp = *iter;
		if (!childp->isSelected() && childp->mDrawable.notNull())
		{
			positions.push_back(childp->getPositionEdit());		
		}
	}

	return ;
}

void LLViewerObject::saveUnselectedChildrenRotation(std::vector<LLQuaternion>& rotations)
{
	if(mChildList.empty())
	{
		return ;
	}

	for (LLViewerObject::child_list_t::const_iterator iter = mChildList.begin();
			iter != mChildList.end(); iter++)
	{
		LLViewerObject* childp = *iter;
		if (!childp->isSelected() && childp->mDrawable.notNull())
		{
			rotations.push_back(childp->getRotationEdit());				
		}		
	}

	return ;
}

//counter-rotation
void LLViewerObject::resetChildrenRotationAndPosition(const std::vector<LLQuaternion>& rotations, 
											const std::vector<LLVector3>& positions)
{
	if(mChildList.empty())
	{
		return ;
	}

	S32 index = 0 ;
	LLQuaternion inv_rotation = ~getRotationEdit() ;
	LLVector3 offset = getPositionEdit() ;
	for (LLViewerObject::child_list_t::const_iterator iter = mChildList.begin();
			iter != mChildList.end(); iter++)
	{
		LLViewerObject* childp = *iter;
		if (!childp->isSelected() && childp->mDrawable.notNull())
		{
			if (childp->getPCode() != LL_PCODE_LEGACY_AVATAR)
			{
				childp->setRotation(rotations[index] * inv_rotation);
				childp->setPosition((positions[index] - offset) * inv_rotation);
				LLManip::rebuild(childp);					
			}
			else //avatar
			{
				LLVector3 reset_pos = (positions[index] - offset) * inv_rotation ;
				LLQuaternion reset_rot = rotations[index] * inv_rotation ;

				((LLVOAvatar*)childp)->mDrawable->mXform.setPosition(reset_pos);				
				((LLVOAvatar*)childp)->mDrawable->mXform.setRotation(reset_rot) ;
				
				((LLVOAvatar*)childp)->mDrawable->getVObj()->setPosition(reset_pos, TRUE);				
				((LLVOAvatar*)childp)->mDrawable->getVObj()->setRotation(reset_rot, TRUE) ;

				LLManip::rebuild(childp);				
			}	
			index++;
		}				
	}

	return ;
}

//counter-translation
void LLViewerObject::resetChildrenPosition(const LLVector3& offset, BOOL simplified)
{
	if(mChildList.empty())
	{
		return ;
	}

	LLVector3 child_offset;
	if(simplified) //translation only, rotation matrix does not change
	{
		child_offset = offset * ~getRotation();
	}
	else //rotation matrix might change too.
	{
		if (isAttachment() && mDrawable.notNull())
		{
			LLXform* attachment_point_xform = mDrawable->getXform()->getParent();
			LLQuaternion parent_rotation = getRotation() * attachment_point_xform->getWorldRotation();
			child_offset = offset * ~parent_rotation;
		}
		else
		{
			child_offset = offset * ~getRenderRotation();
		}
	}

	for (LLViewerObject::child_list_t::const_iterator iter = mChildList.begin();
			iter != mChildList.end(); iter++)
	{
		LLViewerObject* childp = *iter;
		if (!childp->isSelected() && childp->mDrawable.notNull())
		{
			if (childp->getPCode() != LL_PCODE_LEGACY_AVATAR)
			{
				childp->setPosition(childp->getPosition() + child_offset);
				LLManip::rebuild(childp);
			}
			else //avatar
			{
				LLVector3 reset_pos = ((LLVOAvatar*)childp)->mDrawable->mXform.getPosition() + child_offset ;

				((LLVOAvatar*)childp)->mDrawable->mXform.setPosition(reset_pos);
				((LLVOAvatar*)childp)->mDrawable->getVObj()->setPosition(reset_pos);				
				
				LLManip::rebuild(childp);
			}			
		}		
	}

	return ;
}

const LLUUID &LLViewerObject::getAttachmentItemID() const
{
	return mAttachmentItemID;
}

void LLViewerObject::setAttachmentItemID(const LLUUID &id)
{
	mAttachmentItemID = id;
}

EObjectUpdateType LLViewerObject::getLastUpdateType() const
{
	return mLastUpdateType;
}

void LLViewerObject::setLastUpdateType(EObjectUpdateType last_update_type)
{
	mLastUpdateType = last_update_type;
}

BOOL LLViewerObject::getLastUpdateCached() const
{
	return mLastUpdateCached;
}

void LLViewerObject::setLastUpdateCached(BOOL last_update_cached)
{
	mLastUpdateCached = last_update_cached;
}

const LLUUID &LLViewerObject::extractAttachmentItemID()
{
	LLUUID item_id = LLUUID::null;
	LLNameValue* item_id_nv = getNVPair("AttachItemID");
	if( item_id_nv )
	{
		const char* s = item_id_nv->getString();
		if( s )
		{
			item_id.set(s);
		}
	}
	setAttachmentItemID(item_id);
	return getAttachmentItemID();
}

//virtual
LLVOAvatar* LLViewerObject::getAvatar() const
{
	if (isAttachment())
	{
		LLViewerObject* vobj = (LLViewerObject*) getParent();

		while (vobj && !vobj->asAvatar())
		{
			vobj = (LLViewerObject*) vobj->getParent();
		}

		return (LLVOAvatar*) vobj;
	}

	return NULL;
}


class ObjectPhysicsProperties : public LLHTTPNode
{
public:
	virtual void post(
		ResponsePtr responder,
		const LLSD& context,
		const LLSD& input) const
	{
		LLSD object_data = input["body"]["ObjectData"];
		S32 num_entries = object_data.size();
		
		for ( S32 i = 0; i < num_entries; i++ )
		{
			LLSD& curr_object_data = object_data[i];
			U32 local_id = curr_object_data["LocalID"].asInteger();

			// Iterate through nodes at end, since it can be on both the regular AND hover list
			struct f : public LLSelectedNodeFunctor
			{
				U32 mID;
				f(const U32& id) : mID(id) {}
				virtual bool apply(LLSelectNode* node)
				{
					return (node->getObject() && node->getObject()->mLocalID == mID );
				}
			} func(local_id);

			LLSelectNode* node = LLSelectMgr::getInstance()->getSelection()->getFirstNode(&func);

			if (node)
			{
				// The LLSD message builder doesn't know how to handle U8, so we need to send as S8 and cast
				U8 type = (U8)curr_object_data["PhysicsShapeType"].asInteger();
				F32 density = (F32)curr_object_data["Density"].asReal();
				F32 friction = (F32)curr_object_data["Friction"].asReal();
				F32 restitution = (F32)curr_object_data["Restitution"].asReal();
				F32 gravity = (F32)curr_object_data["GravityMultiplier"].asReal();

				node->getObject()->setPhysicsShapeType(type);
				node->getObject()->setPhysicsGravity(gravity);
				node->getObject()->setPhysicsFriction(friction);
				node->getObject()->setPhysicsDensity(density);
				node->getObject()->setPhysicsRestitution(restitution);
			}	
		}
		
		dialog_refresh_all();
	};
};

LLHTTPRegistration<ObjectPhysicsProperties>
	gHTTPRegistrationObjectPhysicsProperties("/message/ObjectPhysicsProperties");
<|MERGE_RESOLUTION|>--- conflicted
+++ resolved
@@ -4095,16 +4095,12 @@
 //	if (mDrawable.notNull() && mDrawable->isVisible())
 //	{
 		const LLUUID& image_id = getTE(te)->getID();
-<<<<<<< HEAD
-		mTEImages[te] = LLViewerTextureManager::getFetchedTexture(image_id, TRUE, LLViewerTexture::BOOST_NONE, LLViewerTexture::LOD_TEXTURE);
+		mTEImages[te] = LLViewerTextureManager::getFetchedTexture(image_id, TRUE, LLGLTexture::BOOST_NONE, LLViewerTexture::LOD_TEXTURE);
 
 		// <FS:ND> Debug aid <ND:TODO> Remove again
 		if( !ndIsValidPtr( mTEImages[te].get() ) &&  mTEImages[te].get() != 0 )
 			llerrs << "Set invalid pointer to mTEImages" << llendl;
 		// </FS:ND>
-=======
-		mTEImages[te] = LLViewerTextureManager::getFetchedTexture(image_id, TRUE, LLGLTexture::BOOST_NONE, LLViewerTexture::LOD_TEXTURE);
->>>>>>> 8eef31e4
 //	}
 }
 
@@ -4153,17 +4149,13 @@
 		uuid == LLUUID::null)
 	{
 		retval = LLPrimitive::setTETexture(te, uuid);
-<<<<<<< HEAD
-		mTEImages[te] = LLViewerTextureManager::getFetchedTexture(uuid, TRUE, LLViewerTexture::BOOST_NONE, LLViewerTexture::LOD_TEXTURE, 0, 0, host);
+		mTEImages[te] = LLViewerTextureManager::getFetchedTexture(uuid, TRUE, LLGLTexture::BOOST_NONE, LLViewerTexture::LOD_TEXTURE, 0, 0, host);
 
 		// <FS:ND> Debug aid <ND:TODO> Remove again
 		if( !ndIsValidPtr( mTEImages[te].get() ) &&  mTEImages[te].get() != 0 )
 			llerrs << "Set invalid pointer to mTEImages" << llendl;
 		// </FS:ND>
 
-=======
-		mTEImages[te] = LLViewerTextureManager::getFetchedTexture(uuid, TRUE, LLGLTexture::BOOST_NONE, LLViewerTexture::LOD_TEXTURE, 0, 0, host);
->>>>>>> 8eef31e4
 		setChanged(TEXTURE);
 		if (mDrawable.notNull())
 		{
