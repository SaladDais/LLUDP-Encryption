/** 
 * @file llviewerobject.cpp
 * @brief Base class for viewer objects
 *
 * $LicenseInfo:firstyear=2001&license=viewerlgpl$
 * Second Life Viewer Source Code
 * Copyright (C) 2010, Linden Research, Inc.
 * 
 * This library is free software; you can redistribute it and/or
 * modify it under the terms of the GNU Lesser General Public
 * License as published by the Free Software Foundation;
 * version 2.1 of the License only.
 * 
 * This library is distributed in the hope that it will be useful,
 * but WITHOUT ANY WARRANTY; without even the implied warranty of
 * MERCHANTABILITY or FITNESS FOR A PARTICULAR PURPOSE.  See the GNU
 * Lesser General Public License for more details.
 * 
 * You should have received a copy of the GNU Lesser General Public
 * License along with this library; if not, write to the Free Software
 * Foundation, Inc., 51 Franklin Street, Fifth Floor, Boston, MA  02110-1301  USA
 * 
 * Linden Research, Inc., 945 Battery Street, San Francisco, CA  94111  USA
 * $/LicenseInfo$
 */

#include "llviewerprecompiledheaders.h"

#include "llviewerobject.h"

#include "llaudioengine.h"
#include "imageids.h"
#include "indra_constants.h"
#include "llmath.h"
#include "llflexibleobject.h"
#include "llviewercontrol.h"
#include "lldatapacker.h"
#include "llfasttimer.h"
#include "llfloaterreg.h"
#include "llfontgl.h"
#include "llframetimer.h"
#include "llinventory.h"
#include "llinventorydefines.h"
#include "llmaterialtable.h"
#include "llmutelist.h"
#include "llnamevalue.h"
#include "llprimitive.h"
#include "llquantize.h"
#include "llregionhandle.h"
#include "llsdserialize.h"
#include "lltree_common.h"
#include "llxfermanager.h"
#include "message.h"
#include "object_flags.h"
#include "timing.h"

#include "llaudiosourcevo.h"
#include "llagent.h"
#include "llagentcamera.h"
#include "llbbox.h"
#include "llbox.h"
#include "llcylinder.h"
#include "lldrawable.h"
#include "llface.h"
#include "llfloaterproperties.h"
#include "llfloatertools.h"
#include "llfollowcam.h"
#include "llhudtext.h"
#include "llselectmgr.h"
#include "llrendersphere.h"
#include "lltooldraganddrop.h"
#include "llviewercamera.h"
#include "llviewertexturelist.h"
#include "llviewerinventory.h"
#include "llviewerobjectlist.h"
#include "llviewerparceloverlay.h"
#include "llviewerpartsource.h"
#include "llviewerregion.h"
#include "llviewerstats.h"
#include "llviewertextureanim.h"
#include "llviewerwindow.h" // For getSpinAxis
#include "llvoavatar.h"
#include "llvoavatarself.h"
#include "llvograss.h"
#include "llvoground.h"
#include "llvolume.h"
#include "llvolumemessage.h"
#include "llvopartgroup.h"
#include "llvosky.h"
#include "llvosurfacepatch.h"
#include "llvotree.h"
#include "llvovolume.h"
#include "llvowater.h"
#include "llworld.h"
#include "llui.h"
#include "pipeline.h"
#include "llviewernetwork.h"
#include "llvowlsky.h"
#include "llmanip.h"
#include "lltrans.h"
#include "llsdutil.h"
#include "llmediaentry.h"
// [RLVa:KB] - Checked: 2011-05-22 (RLVa-1.3.1a)
#include "rlvhandler.h"
#include "rlvlocks.h"
// [/RLVa:KB]

//#define DEBUG_UPDATE_TYPE

BOOL		LLViewerObject::sVelocityInterpolate = TRUE;
BOOL		LLViewerObject::sPingInterpolate = TRUE; 

U32			LLViewerObject::sNumZombieObjects = 0;
S32			LLViewerObject::sNumObjects = 0;
BOOL		LLViewerObject::sMapDebug = TRUE;
LLColor4	LLViewerObject::sEditSelectColor(	1.0f, 1.f, 0.f, 0.3f);	// Edit OK
LLColor4	LLViewerObject::sNoEditSelectColor(	1.0f, 0.f, 0.f, 0.3f);	// Can't edit
S32			LLViewerObject::sAxisArrowLength(50);
BOOL		LLViewerObject::sPulseEnabled(FALSE);
BOOL		LLViewerObject::sUseSharedDrawables(FALSE); // TRUE

// sMaxUpdateInterpolationTime must be greater than sPhaseOutUpdateInterpolationTime
F64			LLViewerObject::sMaxUpdateInterpolationTime = 3.0;		// For motion interpolation: after X seconds with no updates, don't predict object motion
F64			LLViewerObject::sPhaseOutUpdateInterpolationTime = 2.0;	// For motion interpolation: after Y seconds with no updates, taper off motion prediction


static LLFastTimer::DeclareTimer FTM_CREATE_OBJECT("Create Object");

// static
LLViewerObject *LLViewerObject::createObject(const LLUUID &id, const LLPCode pcode, LLViewerRegion *regionp)
{
	LLViewerObject *res = NULL;
	LLFastTimer t1(FTM_CREATE_OBJECT);
	
	switch (pcode)
	{
	case LL_PCODE_VOLUME:
	  res = new LLVOVolume(id, pcode, regionp); break;
	case LL_PCODE_LEGACY_AVATAR:
	{
		if (id == gAgentID)
		{
			if (!gAgentAvatarp)
			{
				gAgentAvatarp = new LLVOAvatarSelf(id, pcode, regionp);
				gAgentAvatarp->initInstance();
			}
			else 
			{
				if (isAgentAvatarValid())
				{
					gAgentAvatarp->updateRegion(regionp);
				}
			}
			res = gAgentAvatarp;
		}
		else
		{
			LLVOAvatar *avatar = new LLVOAvatar(id, pcode, regionp); 
			avatar->initInstance();
			res = avatar;
		}
		break;
	}
	case LL_PCODE_LEGACY_GRASS:
	  res = new LLVOGrass(id, pcode, regionp); break;
	case LL_PCODE_LEGACY_PART_SYS:
// 	  llwarns << "Creating old part sys!" << llendl;
// 	  res = new LLVOPart(id, pcode, regionp); break;
	  res = NULL; break;
	case LL_PCODE_LEGACY_TREE:
	  res = new LLVOTree(id, pcode, regionp); break;
	case LL_PCODE_TREE_NEW:
// 	  llwarns << "Creating new tree!" << llendl;
// 	  res = new LLVOTree(id, pcode, regionp); break;
	  res = NULL; break;
	case LL_VO_SURFACE_PATCH:
	  res = new LLVOSurfacePatch(id, pcode, regionp); break;
	case LL_VO_SKY:
	  res = new LLVOSky(id, pcode, regionp); break;
	case LL_VO_VOID_WATER:
		res = new LLVOVoidWater(id, pcode, regionp); break;
	case LL_VO_WATER:
		res = new LLVOWater(id, pcode, regionp); break;
	case LL_VO_GROUND:
	  res = new LLVOGround(id, pcode, regionp); break;
	case LL_VO_PART_GROUP:
	  res = new LLVOPartGroup(id, pcode, regionp); break;
	case LL_VO_HUD_PART_GROUP:
	  res = new LLVOHUDPartGroup(id, pcode, regionp); break;
	case LL_VO_WL_SKY:
	  res = new LLVOWLSky(id, pcode, regionp); break;
	default:
	  llwarns << "Unknown object pcode " << (S32)pcode << llendl;
	  res = NULL; break;
	}
	return res;
}

LLViewerObject::LLViewerObject(const LLUUID &id, const LLPCode pcode, LLViewerRegion *regionp, BOOL is_global)
:	LLPrimitive(),
	mChildList(),
	mID(id),
	mLocalID(0),
	mTotalCRC(0),
	mTEImages(NULL),
	mGLName(0),
	mbCanSelect(TRUE),
	mFlags(0),
	mPhysicsShapeType(0),
	mPhysicsGravity(0),
	mPhysicsFriction(0),
	mPhysicsDensity(0),
	mPhysicsRestitution(0),
	mDrawable(),
	mCreateSelected(FALSE),
	mRenderMedia(FALSE),
	mBestUpdatePrecision(0),
	mText(),
	mLastInterpUpdateSecs(0.f),
	mLastMessageUpdateSecs(0.f),
	mLatestRecvPacketID(0),
	mData(NULL),
	mAudioSourcep(NULL),
	mAudioGain(1.f),
	mAppAngle(0.f),
	mPixelArea(1024.f),
	mInventory(NULL),
	mInventorySerialNum(0),
	mRegionp( regionp ),
	mInventoryPending(FALSE),
	mInventoryDirty(FALSE),
	mDead(FALSE),
	mOrphaned(FALSE),
	mUserSelected(FALSE),
	mOnActiveList(FALSE),
	mOnMap(FALSE),
	mStatic(FALSE),
	mNumFaces(0),
	mTimeDilation(1.f),
	mRotTime(0.f),
	mJointInfo(NULL),
	mState(0),
	mMedia(NULL),
	mClickAction(0),
	mObjectCost(0),
	mLinksetCost(0),
	mPhysicsCost(0),
	mLinksetPhysicsCost(0.f),
	mCostStale(true),
	mPhysicsShapeUnknown(true),
	mAttachmentItemID(LLUUID::null),
	mLastUpdateType(OUT_UNKNOWN),
	mLastUpdateCached(FALSE)
{
	if (!is_global)
	{
		llassert(mRegionp);
	}

	LLPrimitive::init_primitive(pcode);

	// CP: added 12/2/2005 - this was being initialised to 0, not the current frame time
	mLastInterpUpdateSecs = LLFrameTimer::getElapsedSeconds();

	mPositionRegion = LLVector3(0.f, 0.f, 0.f);

	if (!is_global && mRegionp)
	{
		mPositionAgent = mRegionp->getOriginAgent();
	}

	LLViewerObject::sNumObjects++;
}

LLViewerObject::~LLViewerObject()
{
	deleteTEImages();

	if(mInventory)
	{
		mInventory->clear();  // will deref and delete entries
		delete mInventory;
		mInventory = NULL;
	}

	if (mJointInfo)
	{
		delete mJointInfo;
		mJointInfo = NULL;
	}

	if (mPartSourcep)
	{
		mPartSourcep->setDead();
		mPartSourcep = NULL;
	}

	// Delete memory associated with extra parameters.
	std::map<U16, ExtraParameter*>::iterator iter;
	for (iter = mExtraParameterList.begin(); iter != mExtraParameterList.end(); ++iter)
	{
		if(iter->second != NULL)
		{
			delete iter->second->data;
			delete iter->second;
		}
	}
	mExtraParameterList.clear();

	for_each(mNameValuePairs.begin(), mNameValuePairs.end(), DeletePairedPointer()) ;
	mNameValuePairs.clear();
	
	delete[] mData;
	mData = NULL;

	delete mMedia;
	mMedia = NULL;

	sNumObjects--;
	sNumZombieObjects--;
	llassert(mChildList.size() == 0);

	clearInventoryListeners();
}

void LLViewerObject::deleteTEImages()
{
	delete[] mTEImages;
	mTEImages = NULL;
}

void LLViewerObject::markDead()
{
	if (!mDead)
	{
		//llinfos << "Marking self " << mLocalID << " as dead." << llendl;
		
		// Root object of this hierarchy unlinks itself.
		if (getParent())
		{
			((LLViewerObject *)getParent())->removeChild(this);
			// go ahead and delete any jointinfo's that we find
			delete mJointInfo;
			mJointInfo = NULL;
		}

		// Mark itself as dead
		mDead = TRUE;
		gObjectList.cleanupReferences(this);

		LLViewerObject *childp;
		while (mChildList.size() > 0)
		{
			childp = mChildList.back();
			if (childp->getPCode() != LL_PCODE_LEGACY_AVATAR)
			{
				//llinfos << "Marking child " << childp->getLocalID() << " as dead." << llendl;
				childp->setParent(NULL); // LLViewerObject::markDead 1
				childp->markDead();
			}
			else
			{
				// make sure avatar is no longer parented, 
				// so we can properly set it's position
				childp->setDrawableParent(NULL);
				((LLVOAvatar*)childp)->getOffObject();
				childp->setParent(NULL); // LLViewerObject::markDead 2
			}
			mChildList.pop_back();
		}

		if (mDrawable.notNull())
		{
			// Drawables are reference counted, mark as dead, then nuke the pointer.
			mDrawable->markDead();
			mDrawable = NULL;
		}

		if (mText)
		{
			mText->markDead();
			mText = NULL;
		}

		if (mIcon)
		{
			mIcon->markDead();
			mIcon = NULL;
		}

		if (mPartSourcep)
		{
			mPartSourcep->setDead();
			mPartSourcep = NULL;
		}

		if (mAudioSourcep)
		{
			// Do some cleanup
			if (gAudiop)
			{
				gAudiop->cleanupAudioSource(mAudioSourcep);
			}
			mAudioSourcep = NULL;
		}

		if (flagAnimSource())
		{
			if (isAgentAvatarValid())
			{
				// stop motions associated with this object
				gAgentAvatarp->stopMotionFromSource(mID);
			}
		}

		if (flagCameraSource())
		{
			LLFollowCamMgr::removeFollowCamParams(mID);
		}

		sNumZombieObjects++;
	}
}

void LLViewerObject::dump() const
{
	llinfos << "Type: " << pCodeToString(mPrimitiveCode) << llendl;
	llinfos << "Drawable: " << (LLDrawable *)mDrawable << llendl;
	llinfos << "Update Age: " << LLFrameTimer::getElapsedSeconds() - mLastMessageUpdateSecs << llendl;

	llinfos << "Parent: " << getParent() << llendl;
	llinfos << "ID: " << mID << llendl;
	llinfos << "LocalID: " << mLocalID << llendl;
	llinfos << "PositionRegion: " << getPositionRegion() << llendl;
	llinfos << "PositionAgent: " << getPositionAgent() << llendl;
	llinfos << "PositionGlobal: " << getPositionGlobal() << llendl;
	llinfos << "Velocity: " << getVelocity() << llendl;
	if (mDrawable.notNull() && 
		mDrawable->getNumFaces() && 
		mDrawable->getFace(0))
	{
		LLFacePool *poolp = mDrawable->getFace(0)->getPool();
		if (poolp)
		{
			llinfos << "Pool: " << poolp << llendl;
			llinfos << "Pool reference count: " << poolp->mReferences.size() << llendl;
		}
	}
	//llinfos << "BoxTree Min: " << mDrawable->getBox()->getMin() << llendl;
	//llinfos << "BoxTree Max: " << mDrawable->getBox()->getMin() << llendl;
	/*
	llinfos << "Velocity: " << getVelocity() << llendl;
	llinfos << "AnyOwner: " << permAnyOwner() << " YouOwner: " << permYouOwner() << " Edit: " << mPermEdit << llendl;
	llinfos << "UsePhysics: " << usePhysics() << " CanSelect " << mbCanSelect << " UserSelected " << mUserSelected << llendl;
	llinfos << "AppAngle: " << mAppAngle << llendl;
	llinfos << "PixelArea: " << mPixelArea << llendl;

	char buffer[1000];
	char *key;
	for (key = mNameValuePairs.getFirstKey(); key; key = mNameValuePairs.getNextKey() )
	{
		mNameValuePairs[key]->printNameValue(buffer);
		llinfos << buffer << llendl;
	}
	for (child_list_t::iterator iter = mChildList.begin();
		 iter != mChildList.end(); iter++)
	{
		LLViewerObject* child = *iter;
		llinfos << "  child " << child->getID() << llendl;
	}
	*/
}

void LLViewerObject::printNameValuePairs() const
{
	for (name_value_map_t::const_iterator iter = mNameValuePairs.begin();
		 iter != mNameValuePairs.end(); iter++)
	{
		LLNameValue* nv = iter->second;
		llinfos << nv->printNameValue() << llendl;
	}
}

void LLViewerObject::initVOClasses()
{
	// Initialized shared class stuff first.
	LLVOAvatar::initClass();
	LLVOTree::initClass();
	llinfos << "Viewer Object size: " << sizeof(LLViewerObject) << llendl;
	LLVOGrass::initClass();
	LLVOWater::initClass();
	LLVOVolume::initClass();
}

void LLViewerObject::cleanupVOClasses()
{
	LLVOGrass::cleanupClass();
	LLVOWater::cleanupClass();
	LLVOTree::cleanupClass();
	LLVOAvatar::cleanupClass();
	LLVOVolume::cleanupClass();
}

// Replaces all name value pairs with data from \n delimited list
// Does not update server
void LLViewerObject::setNameValueList(const std::string& name_value_list)
{
	// Clear out the old
	for_each(mNameValuePairs.begin(), mNameValuePairs.end(), DeletePairedPointer()) ;
	mNameValuePairs.clear();

	// Bring in the new
	std::string::size_type length = name_value_list.length();
	std::string::size_type start = 0;
	while (start < length)
	{
		std::string::size_type end = name_value_list.find_first_of("\n", start);
		if (end == std::string::npos) end = length;
		if (end > start)
		{
			std::string tok = name_value_list.substr(start, end - start);
			addNVPair(tok);
		}
		start = end+1;
	}
}

// This method returns true if the object is over land owned by the
// agent.
bool LLViewerObject::isReturnable()
{
	if (isAttachment())
	{
		return false;
	}
		
// [RLVa:KB] - Checked: 2011-05-28 (RLVa-1.4.0a) | Added: RLVa-1.4.0a
	if ( (rlv_handler_t::isEnabled()) && (!rlvCanDeleteOrReturn(this)) )
	{
		return false;
	}
// [/RLVa:KB]
	std::vector<LLBBox> boxes;
	boxes.push_back(LLBBox(getPositionRegion(), getRotationRegion(), getScale() * -0.5f, getScale() * 0.5f).getAxisAligned());
	for (child_list_t::iterator iter = mChildList.begin();
		 iter != mChildList.end(); iter++)
	{
		LLViewerObject* child = *iter;
		boxes.push_back( LLBBox(child->getPositionRegion(), child->getRotationRegion(), child->getScale() * -0.5f, child->getScale() * 0.5f).getAxisAligned());
	}

	bool result = (mRegionp && mRegionp->objectIsReturnable(getPositionRegion(), boxes)) ? 1 : 0;
	
	if ( !result )
	{		
		//Get list of neighboring regions relative to this vo's region
		std::vector<LLViewerRegion*> uniqueRegions;
		mRegionp->getNeighboringRegions( uniqueRegions );
	
		//Build aabb's - for root and all children
		std::vector<PotentialReturnableObject> returnables;
		typedef std::vector<LLViewerRegion*>::iterator RegionIt;
		RegionIt regionStart = uniqueRegions.begin();
		RegionIt regionEnd   = uniqueRegions.end();
		
		for (; regionStart != regionEnd; ++regionStart )
		{
			LLViewerRegion* pTargetRegion = *regionStart;
			//Add the root vo as there may be no children and we still want
			//to test for any edge overlap
			buildReturnablesForChildrenVO( returnables, this, pTargetRegion );
			//Add it's children
			for (child_list_t::iterator iter = mChildList.begin();  iter != mChildList.end(); iter++)
			{
				LLViewerObject* pChild = *iter;		
				buildReturnablesForChildrenVO( returnables, pChild, pTargetRegion );
			}
		}	
	
		//TBD#Eventually create a region -> box list map 
		typedef std::vector<PotentialReturnableObject>::iterator ReturnablesIt;
		ReturnablesIt retCurrentIt = returnables.begin();
		ReturnablesIt retEndIt = returnables.end();
	
		for ( ; retCurrentIt !=retEndIt; ++retCurrentIt )
		{
			boxes.clear();
			LLViewerRegion* pRegion = (*retCurrentIt).pRegion;
			boxes.push_back( (*retCurrentIt).box );	
			bool retResult = 	pRegion
							 && pRegion->childrenObjectReturnable( boxes )
							 && pRegion->canManageEstate();
			if ( retResult )
			{ 
				result = true;
				break;
			}
		}
	}
	return result;
}

void LLViewerObject::buildReturnablesForChildrenVO( std::vector<PotentialReturnableObject>& returnables, LLViewerObject* pChild, LLViewerRegion* pTargetRegion )
{
	if ( !pChild )
	{
		llerrs<<"child viewerobject is NULL "<<llendl;
	}
	
	constructAndAddReturnable( returnables, pChild, pTargetRegion );
	
	//We want to handle any children VO's as well
	for (child_list_t::iterator iter = pChild->mChildList.begin();  iter != pChild->mChildList.end(); iter++)
	{
		LLViewerObject* pChildofChild = *iter;
		buildReturnablesForChildrenVO( returnables, pChildofChild, pTargetRegion );
	}
}

void LLViewerObject::constructAndAddReturnable( std::vector<PotentialReturnableObject>& returnables, LLViewerObject* pChild, LLViewerRegion* pTargetRegion )
{
	
	LLVector3 targetRegionPos;
	targetRegionPos.setVec( pChild->getPositionGlobal() );	
	
	LLBBox childBBox = LLBBox( targetRegionPos, pChild->getRotationRegion(), pChild->getScale() * -0.5f, 
							    pChild->getScale() * 0.5f).getAxisAligned();
	
	LLVector3 edgeA = targetRegionPos + childBBox.getMinLocal();
	LLVector3 edgeB = targetRegionPos + childBBox.getMaxLocal();
	
	LLVector3d edgeAd, edgeBd;
	edgeAd.setVec(edgeA);
	edgeBd.setVec(edgeB);
	
	//Only add the box when either of the extents are in a neighboring region
	if ( pTargetRegion->pointInRegionGlobal( edgeAd ) || pTargetRegion->pointInRegionGlobal( edgeBd ) )
	{
		PotentialReturnableObject returnableObj;
		returnableObj.box		= childBBox;
		returnableObj.pRegion	= pTargetRegion;
		returnables.push_back( returnableObj );
	}
}

bool LLViewerObject::crossesParcelBounds()
{
	std::vector<LLBBox> boxes;
	boxes.push_back(LLBBox(getPositionRegion(), getRotationRegion(), getScale() * -0.5f, getScale() * 0.5f).getAxisAligned());
	for (child_list_t::iterator iter = mChildList.begin();
		 iter != mChildList.end(); iter++)
	{
		LLViewerObject* child = *iter;
		boxes.push_back(LLBBox(child->getPositionRegion(), child->getRotationRegion(), child->getScale() * -0.5f, child->getScale() * 0.5f).getAxisAligned());
	}

	return mRegionp && mRegionp->objectsCrossParcel(boxes);
}

BOOL LLViewerObject::setParent(LLViewerObject* parent)
{
	if(mParent != parent)
	{
		LLViewerObject* old_parent = (LLViewerObject*)mParent ;		
		BOOL ret = LLPrimitive::setParent(parent);
		if(ret && old_parent && parent)
		{
			old_parent->removeChild(this) ;
		}
		return ret ;
	}

	return FALSE ;
}

void LLViewerObject::addChild(LLViewerObject *childp)
{
	for (child_list_t::iterator i = mChildList.begin(); i != mChildList.end(); ++i)
	{
		if (*i == childp)
		{	//already has child
			return;
		}
	}
	
	if (!isAvatar())
	{
		// propagate selection properties
		childp->mbCanSelect = mbCanSelect;
	}

	if(childp->setParent(this))
	{
		mChildList.push_back(childp);
	}
}

void LLViewerObject::removeChild(LLViewerObject *childp)
{
	for (child_list_t::iterator i = mChildList.begin(); i != mChildList.end(); ++i)
	{
		if (*i == childp)
		{
			if (!childp->isAvatar() && mDrawable.notNull() && mDrawable->isActive() && childp->mDrawable.notNull() && !isAvatar())
			{
				gPipeline.markRebuild(childp->mDrawable, LLDrawable::REBUILD_VOLUME);
			}

			mChildList.erase(i);

			if(childp->getParent() == this)
			{
				childp->setParent(NULL);			
			}
			break;
		}
	}
	
	if (childp->isSelected())
	{
		LLSelectMgr::getInstance()->deselectObjectAndFamily(childp);
		BOOL add_to_end = TRUE;
		LLSelectMgr::getInstance()->selectObjectAndFamily(childp, add_to_end);
	}
}

void LLViewerObject::addThisAndAllChildren(std::vector<LLViewerObject*>& objects)
{
	objects.push_back(this);
	for (child_list_t::iterator iter = mChildList.begin();
		 iter != mChildList.end(); iter++)
	{
		LLViewerObject* child = *iter;
		if (!child->isAvatar())
		{
			child->addThisAndAllChildren(objects);
		}
	}
}

void LLViewerObject::addThisAndNonJointChildren(std::vector<LLViewerObject*>& objects)
{
	objects.push_back(this);
	// don't add any attachments when temporarily selecting avatar
	if (isAvatar())
	{
		return;
	}
	for (child_list_t::iterator iter = mChildList.begin();
		 iter != mChildList.end(); iter++)
	{
		LLViewerObject* child = *iter;
		if ( (!child->isAvatar()) && (!child->isJointChild()))
		{
			child->addThisAndNonJointChildren(objects);
		}
	}
}

//BOOL LLViewerObject::isChild(LLViewerObject *childp) const
// [RLVa:KB] - Checked: 2011-05-28 (RLVa-1.4.0a) | Added: RLVa-1.4.0a
BOOL LLViewerObject::isChild(const LLViewerObject *childp) const
// [/RLVa:KB]
{
	for (child_list_t::const_iterator iter = mChildList.begin();
		 iter != mChildList.end(); iter++)
	{
		LLViewerObject* testchild = *iter;
		if (testchild == childp)
			return TRUE;
	}
	return FALSE;
}


// returns TRUE if at least one avatar is sitting on this object
BOOL LLViewerObject::isSeat() const
{
	for (child_list_t::const_iterator iter = mChildList.begin();
		 iter != mChildList.end(); iter++)
	{
		LLViewerObject* child = *iter;
		if (child->isAvatar())
		{
			return TRUE;
		}
	}
	return FALSE;

}

BOOL LLViewerObject::setDrawableParent(LLDrawable* parentp)
{
	if (mDrawable.isNull())
	{
		return FALSE;
	}

	BOOL ret = mDrawable->mXform.setParent(parentp ? &parentp->mXform : NULL);
	if(!ret)
	{
		return FALSE ;
	}
	LLDrawable* old_parent = mDrawable->mParent;
	mDrawable->mParent = parentp; 
		
	gPipeline.markRebuild(mDrawable, LLDrawable::REBUILD_VOLUME, TRUE);
	if(	(old_parent != parentp && old_parent)
		|| (parentp && parentp->isActive()))
	{
		// *TODO we should not be relying on setDrawable parent to call markMoved
		gPipeline.markMoved(mDrawable, FALSE);
	}
	else if (!mDrawable->isAvatar())
	{
		mDrawable->updateXform(TRUE);
		/*if (!mDrawable->getSpatialGroup())
		{
			mDrawable->movePartition();
		}*/
	}
	
	return ret;
}

// Show or hide particles, icon and HUD
void LLViewerObject::hideExtraDisplayItems( BOOL hidden )
{
	if( mPartSourcep.notNull() )
	{
		LLViewerPartSourceScript *partSourceScript = mPartSourcep.get();
		partSourceScript->setSuspended( hidden );
	}

	if( mText.notNull() )
	{
		LLHUDText *hudText = mText.get();
		hudText->setHidden( hidden );
	}

	if( mIcon.notNull() )
	{
		LLHUDIcon *hudIcon = mIcon.get();
		hudIcon->setHidden( hidden );
	}
}

U32 LLViewerObject::checkMediaURL(const std::string &media_url)
{
    U32 retval = (U32)0x0;
    if (!mMedia && !media_url.empty())
    {
        retval |= MEDIA_URL_ADDED;
        mMedia = new LLViewerObjectMedia;
        mMedia->mMediaURL = media_url;
        mMedia->mMediaType = LLViewerObject::MEDIA_SET;
        mMedia->mPassedWhitelist = FALSE;
    }
    else if (mMedia)
    {
        if (media_url.empty())
        {
            retval |= MEDIA_URL_REMOVED;
            delete mMedia;
            mMedia = NULL;
        }
        else if (mMedia->mMediaURL != media_url) // <-- This is an optimization.  If they are equal don't bother with below's test.
        {
            /*if (! (LLTextureEntry::getAgentIDFromMediaVersionString(media_url) == gAgent.getID() &&
                   LLTextureEntry::getVersionFromMediaVersionString(media_url) == 
                        LLTextureEntry::getVersionFromMediaVersionString(mMedia->mMediaURL) + 1))
			*/
            {
                // If the media URL is different and WE were not the one who
                // changed it, mark dirty.
                retval |= MEDIA_URL_UPDATED;
            }
            mMedia->mMediaURL = media_url;
            mMedia->mPassedWhitelist = FALSE;
        }
    }
    return retval;
}

U32 LLViewerObject::processUpdateMessage(LLMessageSystem *mesgsys,
					 void **user_data,
					 U32 block_num,
					 const EObjectUpdateType update_type,
					 LLDataPacker *dp)
{
	LLMemType mt(LLMemType::MTYPE_OBJECT);
	U32 retval = 0x0;
	
	// If region is removed from the list it is also deleted.
	if (!LLWorld::instance().isRegionListed(mRegionp))
	{
		llwarns << "Updating object in an invalid region" << llendl;
		return retval;
	}

	// Coordinates of objects on simulators are region-local.
	U64 region_handle;
	mesgsys->getU64Fast(_PREHASH_RegionData, _PREHASH_RegionHandle, region_handle);
	
	{
		LLViewerRegion* regionp = LLWorld::getInstance()->getRegionFromHandle(region_handle);
		if(regionp != mRegionp && regionp && mRegionp)//region cross
		{
			//this is the redundant position and region update, but it is necessary in case the viewer misses the following 
			//position and region update messages from sim.
			//this redundant update should not cause any problems.
			LLVector3 delta_pos =  mRegionp->getOriginAgent() - regionp->getOriginAgent();
			setPositionParent(getPosition() + delta_pos); //update to the new region position immediately.
			setRegion(regionp) ; //change the region.
		}
		else
		{
			mRegionp = regionp ;
		}
	}	
	
	if (!mRegionp)
	{
		U32 x, y;
		from_region_handle(region_handle, &x, &y);

		llerrs << "Object has invalid region " << x << ":" << y << "!" << llendl;
		return retval;
	}

	U16 time_dilation16;
	mesgsys->getU16Fast(_PREHASH_RegionData, _PREHASH_TimeDilation, time_dilation16);
	F32 time_dilation = ((F32) time_dilation16) / 65535.f;
	mTimeDilation = time_dilation;
	mRegionp->setTimeDilation(time_dilation);

	// this will be used to determine if we've really changed position
	// Use getPosition, not getPositionRegion, since this is what we're comparing directly against.
	LLVector3 test_pos_parent = getPosition();

	U8  data[60+16]; // This needs to match the largest size below.
#ifdef LL_BIG_ENDIAN
	U16 valswizzle[4];
#endif
	U16	*val;
	const F32 size = LLWorld::getInstance()->getRegionWidthInMeters();	
	const F32 MAX_HEIGHT = LLWorld::getInstance()->getRegionMaxHeight();
	const F32 MIN_HEIGHT = LLWorld::getInstance()->getRegionMinHeight();
	S32 length;
	S32	count;
	S32 this_update_precision = 32;		// in bits

	// Temporaries, because we need to compare w/ previous to set dirty flags...
	LLVector3 new_pos_parent;
	LLVector3 new_vel;
	LLVector3 new_acc;
	LLVector3 new_angv;
	LLVector3 old_angv = getAngularVelocity();
	LLQuaternion new_rot;
	LLVector3 new_scale = getScale();

	U32	parent_id = 0;
	U8	material = 0;
	U8 click_action = 0;
	U32 crc = 0;

	bool old_special_hover_cursor = specialHoverCursor();

	LLViewerObject *cur_parentp = (LLViewerObject *)getParent();

	if (cur_parentp)
	{
		parent_id = cur_parentp->mLocalID;
	}

	if (!dp)
	{
		switch(update_type)
		{
		case OUT_FULL:
			{
#ifdef DEBUG_UPDATE_TYPE
				llinfos << "Full:" << getID() << llendl;
#endif
				//clear cost and linkset cost
				mCostStale = true;
				if (isSelected())
				{
					gFloaterTools->dirty();
				}

				LLUUID audio_uuid;
				LLUUID owner_id;	// only valid if audio_uuid or particle system is not null
				F32    gain;
				U8     sound_flags;

				mesgsys->getU32Fast( _PREHASH_ObjectData, _PREHASH_CRC, crc, block_num);
				mesgsys->getU32Fast( _PREHASH_ObjectData, _PREHASH_ParentID, parent_id, block_num);
				mesgsys->getUUIDFast(_PREHASH_ObjectData, _PREHASH_Sound, audio_uuid, block_num );
				// HACK: Owner id only valid if non-null sound id or particle system
				mesgsys->getUUIDFast(_PREHASH_ObjectData, _PREHASH_OwnerID, owner_id, block_num );
				mesgsys->getF32Fast( _PREHASH_ObjectData, _PREHASH_Gain, gain, block_num );
				mesgsys->getU8Fast(  _PREHASH_ObjectData, _PREHASH_Flags, sound_flags, block_num );
				mesgsys->getU8Fast(  _PREHASH_ObjectData, _PREHASH_Material, material, block_num );
				mesgsys->getU8Fast(  _PREHASH_ObjectData, _PREHASH_ClickAction, click_action, block_num); 
				mesgsys->getVector3Fast(_PREHASH_ObjectData, _PREHASH_Scale, new_scale, block_num );
				length = mesgsys->getSizeFast(_PREHASH_ObjectData, block_num, _PREHASH_ObjectData);
				mesgsys->getBinaryDataFast(_PREHASH_ObjectData, _PREHASH_ObjectData, data, length, block_num);

				mTotalCRC = crc;

				// Owner ID used for sound muting or particle system muting
				setAttachedSound(audio_uuid, owner_id, gain, sound_flags);

				U8 old_material = getMaterial();
				if (old_material != material)
				{
					setMaterial(material);
					if (mDrawable.notNull())
					{
						gPipeline.markMoved(mDrawable, FALSE); // undamped
					}
				}
				setClickAction(click_action);

				count = 0;
				LLVector4 collision_plane;
				
				switch(length)
				{
				case (60 + 16):
					// pull out collision normal for avatar
					htonmemcpy(collision_plane.mV, &data[count], MVT_LLVector4, sizeof(LLVector4));
					((LLVOAvatar*)this)->setFootPlane(collision_plane);
					count += sizeof(LLVector4);
					// fall through
				case 60:
					this_update_precision = 32;
					// this is a terse update
					// pos
					htonmemcpy(new_pos_parent.mV, &data[count], MVT_LLVector3, sizeof(LLVector3));
					count += sizeof(LLVector3);
					// vel
					htonmemcpy((void*)getVelocity().mV, &data[count], MVT_LLVector3, sizeof(LLVector3));
					count += sizeof(LLVector3);
					// acc
					htonmemcpy((void*)getAcceleration().mV, &data[count], MVT_LLVector3, sizeof(LLVector3));
					count += sizeof(LLVector3);
					// theta
					{
						LLVector3 vec;
						htonmemcpy(vec.mV, &data[count], MVT_LLVector3, sizeof(LLVector3));
						new_rot.unpackFromVector3(vec);
					}
					count += sizeof(LLVector3);
					// omega
					htonmemcpy((void*)new_angv.mV, &data[count], MVT_LLVector3, sizeof(LLVector3));
					if (new_angv.isExactlyZero())
					{
						// reset rotation time
						resetRot();
					}
					setAngularVelocity(new_angv);
#if LL_DARWIN
					if (length == 76)
					{
						setAngularVelocity(LLVector3::zero);
					}
#endif
					break;
				case(32 + 16):
					// pull out collision normal for avatar
					htonmemcpy(collision_plane.mV, &data[count], MVT_LLVector4, sizeof(LLVector4));
					((LLVOAvatar*)this)->setFootPlane(collision_plane);
					count += sizeof(LLVector4);
					// fall through
				case 32:
					this_update_precision = 16;
					test_pos_parent.quantize16(-0.5f*size, 1.5f*size, MIN_HEIGHT, MAX_HEIGHT);

					// This is a terse 16 update, so treat data as an array of U16's.
#ifdef LL_BIG_ENDIAN
					htonmemcpy(valswizzle, &data[count], MVT_U16Vec3, 6); 
					val = valswizzle;
#else
					val = (U16 *) &data[count];
#endif
					count += sizeof(U16)*3;
					new_pos_parent.mV[VX] = U16_to_F32(val[VX], -0.5f*size, 1.5f*size);
					new_pos_parent.mV[VY] = U16_to_F32(val[VY], -0.5f*size, 1.5f*size);
					new_pos_parent.mV[VZ] = U16_to_F32(val[VZ], MIN_HEIGHT, MAX_HEIGHT);

#ifdef LL_BIG_ENDIAN
					htonmemcpy(valswizzle, &data[count], MVT_U16Vec3, 6); 
					val = valswizzle;
#else
					val = (U16 *) &data[count];
#endif
					count += sizeof(U16)*3;
					setVelocity(LLVector3(U16_to_F32(val[VX], -size, size),
													   U16_to_F32(val[VY], -size, size),
													   U16_to_F32(val[VZ], -size, size)));

#ifdef LL_BIG_ENDIAN
					htonmemcpy(valswizzle, &data[count], MVT_U16Vec3, 6); 
					val = valswizzle;
#else
					val = (U16 *) &data[count];
#endif
					count += sizeof(U16)*3;
					setAcceleration(LLVector3(U16_to_F32(val[VX], -size, size),
														   U16_to_F32(val[VY], -size, size),
														   U16_to_F32(val[VZ], -size, size)));

#ifdef LL_BIG_ENDIAN
					htonmemcpy(valswizzle, &data[count], MVT_U16Quat, 4); 
					val = valswizzle;
#else
					val = (U16 *) &data[count];
#endif
					count += sizeof(U16)*4;
					new_rot.mQ[VX] = U16_to_F32(val[VX], -1.f, 1.f);
					new_rot.mQ[VY] = U16_to_F32(val[VY], -1.f, 1.f);
					new_rot.mQ[VZ] = U16_to_F32(val[VZ], -1.f, 1.f);
					new_rot.mQ[VW] = U16_to_F32(val[VW], -1.f, 1.f);

#ifdef LL_BIG_ENDIAN
					htonmemcpy(valswizzle, &data[count], MVT_U16Vec3, 6); 
					val = valswizzle;
#else
					val = (U16 *) &data[count];
#endif
					new_angv.setVec(U16_to_F32(val[VX], -size, size),
										U16_to_F32(val[VY], -size, size),
										U16_to_F32(val[VZ], -size, size));
					if (new_angv.isExactlyZero())
					{
						// reset rotation time
						resetRot();
					}
					setAngularVelocity(new_angv);
					break;

				case 16:
					this_update_precision = 8;
					test_pos_parent.quantize8(-0.5f*size, 1.5f*size, MIN_HEIGHT, MAX_HEIGHT);
					// this is a terse 8 update
					new_pos_parent.mV[VX] = U8_to_F32(data[0], -0.5f*size, 1.5f*size);
					new_pos_parent.mV[VY] = U8_to_F32(data[1], -0.5f*size, 1.5f*size);
					new_pos_parent.mV[VZ] = U8_to_F32(data[2], MIN_HEIGHT, MAX_HEIGHT);

					setVelocity(U8_to_F32(data[3], -size, size),
								U8_to_F32(data[4], -size, size),
								U8_to_F32(data[5], -size, size) );

					setAcceleration(U8_to_F32(data[6], -size, size),
									U8_to_F32(data[7], -size, size),
									U8_to_F32(data[8], -size, size) );

					new_rot.mQ[VX] = U8_to_F32(data[9], -1.f, 1.f);
					new_rot.mQ[VY] = U8_to_F32(data[10], -1.f, 1.f);
					new_rot.mQ[VZ] = U8_to_F32(data[11], -1.f, 1.f);
					new_rot.mQ[VW] = U8_to_F32(data[12], -1.f, 1.f);

					new_angv.setVec(U8_to_F32(data[13], -size, size),
										U8_to_F32(data[14], -size, size),
										U8_to_F32(data[15], -size, size) );
					if (new_angv.isExactlyZero())
					{
						// reset rotation time
						resetRot();
					}
					setAngularVelocity(new_angv);
					break;
				}

				////////////////////////////////////////////////////
				//
				// Here we handle data specific to the full message.
				//

				U32 flags;
				mesgsys->getU32Fast(_PREHASH_ObjectData, _PREHASH_UpdateFlags, flags, block_num);
				// clear all but local flags
				mFlags &= FLAGS_LOCAL;
				mFlags |= flags;

				U8 state;
				mesgsys->getU8Fast(_PREHASH_ObjectData, _PREHASH_State, state, block_num );
				mState = state;

				// ...new objects that should come in selected need to be added to the selected list
				mCreateSelected = ((flags & FLAGS_CREATE_SELECTED) != 0);

				// Set all name value pairs
				S32 nv_size = mesgsys->getSizeFast(_PREHASH_ObjectData, block_num, _PREHASH_NameValue);
				if (nv_size > 0)
				{
					std::string name_value_list;
					mesgsys->getStringFast(_PREHASH_ObjectData, _PREHASH_NameValue, name_value_list, block_num);
					setNameValueList(name_value_list);
				}

				// Clear out any existing generic data
				if (mData)
				{
					delete [] mData;
				}

				// Check for appended generic data
				S32 data_size = mesgsys->getSizeFast(_PREHASH_ObjectData, block_num, _PREHASH_Data);
				if (data_size <= 0)
				{
					mData = NULL;
				}
				else
				{
					// ...has generic data
					mData = new U8[data_size];
					mesgsys->getBinaryDataFast(_PREHASH_ObjectData, _PREHASH_Data, mData, data_size, block_num);
				}

				S32 text_size = mesgsys->getSizeFast(_PREHASH_ObjectData, block_num, _PREHASH_Text);
				if (text_size > 1)
				{
					// Setup object text
					if (!mText)
					{
						mText = (LLHUDText *)LLHUDObject::addHUDObject(LLHUDObject::LL_HUD_TEXT);
						mText->setFont(LLFontGL::getFontSansSerif());
						mText->setVertAlignment(LLHUDText::ALIGN_VERT_TOP);
						mText->setMaxLines(-1);
						mText->setSourceObject(this);
						mText->setOnHUDAttachment(isHUDAttachment());
					}

					std::string temp_string;
					mesgsys->getStringFast(_PREHASH_ObjectData, _PREHASH_Text, temp_string, block_num );
					
					LLColor4U coloru;
					mesgsys->getBinaryDataFast(_PREHASH_ObjectData, _PREHASH_TextColor, coloru.mV, 4, block_num);

					// alpha was flipped so that it zero encoded better
					coloru.mV[3] = 255 - coloru.mV[3];
					mText->setColor(LLColor4(coloru));
					mText->setString(temp_string);
// [RLVa:KB] - Checked: 2010-03-27 (RLVa-1.4.0a) | Added: RLVa-1.0.0f
					if (rlv_handler_t::isEnabled())
					{
						mText->setObjectText(temp_string);
					}
// [/RLVa:KB]
					
					if (mDrawable.notNull())
					{
						setChanged(MOVED | SILHOUETTE);
						gPipeline.markMoved(mDrawable, FALSE); // undamped
					}
				}
				else if (mText.notNull())
				{
					mText->markDead();
					mText = NULL;
				}

				std::string media_url;
				mesgsys->getStringFast(_PREHASH_ObjectData, _PREHASH_MediaURL, media_url, block_num);
                retval |= checkMediaURL(media_url);
                
				//
				// Unpack particle system data
				//
				unpackParticleSource(block_num, owner_id);

				// Mark all extra parameters not used
				std::map<U16, ExtraParameter*>::iterator iter;
				for (iter = mExtraParameterList.begin(); iter != mExtraParameterList.end(); ++iter)
				{
					iter->second->in_use = FALSE;
				}

				// Unpack extra parameters
				S32 size = mesgsys->getSizeFast(_PREHASH_ObjectData, block_num, _PREHASH_ExtraParams);
				if (size > 0)
				{
					U8 *buffer = new U8[size];
					mesgsys->getBinaryDataFast(_PREHASH_ObjectData, _PREHASH_ExtraParams, buffer, size, block_num);
					LLDataPackerBinaryBuffer dp(buffer, size);

					U8 num_parameters;
					dp.unpackU8(num_parameters, "num_params");
					U8 param_block[MAX_OBJECT_PARAMS_SIZE];
					for (U8 param=0; param<num_parameters; ++param)
					{
						U16 param_type;
						S32 param_size;
						dp.unpackU16(param_type, "param_type");
						dp.unpackBinaryData(param_block, param_size, "param_data");
						//llinfos << "Param type: " << param_type << ", Size: " << param_size << llendl;
						LLDataPackerBinaryBuffer dp2(param_block, param_size);
						unpackParameterEntry(param_type, &dp2);
					}
					delete[] buffer;
				}

				for (iter = mExtraParameterList.begin(); iter != mExtraParameterList.end(); ++iter)
				{
					if (!iter->second->in_use)
					{
						// Send an update message in case it was formerly in use
						parameterChanged(iter->first, iter->second->data, FALSE, false);
					}
				}

				U8 joint_type = 0;
				mesgsys->getU8Fast(_PREHASH_ObjectData, _PREHASH_JointType, joint_type, block_num);
				if (joint_type)
				{
					// create new joint info 
					if (!mJointInfo)
					{
						mJointInfo = new LLVOJointInfo;
					}
					mJointInfo->mJointType = (EHavokJointType) joint_type;
					mesgsys->getVector3Fast(_PREHASH_ObjectData, _PREHASH_JointPivot, mJointInfo->mPivot, block_num);
					mesgsys->getVector3Fast(_PREHASH_ObjectData, _PREHASH_JointAxisOrAnchor, mJointInfo->mAxisOrAnchor, block_num);
				}
				else if (mJointInfo)
				{
					// this joint info is no longer needed
					delete mJointInfo;
					mJointInfo = NULL;
				}

				break;
			}

		case OUT_TERSE_IMPROVED:
			{
#ifdef DEBUG_UPDATE_TYPE
				llinfos << "TI:" << getID() << llendl;
#endif
				length = mesgsys->getSizeFast(_PREHASH_ObjectData, block_num, _PREHASH_ObjectData);
				mesgsys->getBinaryDataFast(_PREHASH_ObjectData, _PREHASH_ObjectData, data, length, block_num);
				count = 0;
				LLVector4 collision_plane;
				
				switch(length)
				{
				case(60 + 16):
					// pull out collision normal for avatar
					htonmemcpy(collision_plane.mV, &data[count], MVT_LLVector4, sizeof(LLVector4));
					((LLVOAvatar*)this)->setFootPlane(collision_plane);
					count += sizeof(LLVector4);
					// fall through
				case 60:
					// this is a terse 32 update
					// pos
					this_update_precision = 32;
					htonmemcpy(new_pos_parent.mV, &data[count], MVT_LLVector3, sizeof(LLVector3));
					count += sizeof(LLVector3);
					// vel
					htonmemcpy((void*)getVelocity().mV, &data[count], MVT_LLVector3, sizeof(LLVector3));
					count += sizeof(LLVector3);
					// acc
					htonmemcpy((void*)getAcceleration().mV, &data[count], MVT_LLVector3, sizeof(LLVector3));
					count += sizeof(LLVector3);
					// theta
					{
						LLVector3 vec;
						htonmemcpy(vec.mV, &data[count], MVT_LLVector3, sizeof(LLVector3));
						new_rot.unpackFromVector3(vec);
					}
					count += sizeof(LLVector3);
					// omega
					htonmemcpy((void*)new_angv.mV, &data[count], MVT_LLVector3, sizeof(LLVector3));
					if (new_angv.isExactlyZero())
					{
						// reset rotation time
						resetRot();
					}
					setAngularVelocity(new_angv);
#if LL_DARWIN
					if (length == 76)
					{
						setAngularVelocity(LLVector3::zero);
					}
#endif
					break;
				case(32 + 16):
					// pull out collision normal for avatar
					htonmemcpy(collision_plane.mV, &data[count], MVT_LLVector4, sizeof(LLVector4));
					((LLVOAvatar*)this)->setFootPlane(collision_plane);
					count += sizeof(LLVector4);
					// fall through
				case 32:
					// this is a terse 16 update
					this_update_precision = 16;
					test_pos_parent.quantize16(-0.5f*size, 1.5f*size, MIN_HEIGHT, MAX_HEIGHT);

#ifdef LL_BIG_ENDIAN
					htonmemcpy(valswizzle, &data[count], MVT_U16Vec3, 6); 
					val = valswizzle;
#else
					val = (U16 *) &data[count];
#endif
					count += sizeof(U16)*3;
					new_pos_parent.mV[VX] = U16_to_F32(val[VX], -0.5f*size, 1.5f*size);
					new_pos_parent.mV[VY] = U16_to_F32(val[VY], -0.5f*size, 1.5f*size);
					new_pos_parent.mV[VZ] = U16_to_F32(val[VZ], MIN_HEIGHT, MAX_HEIGHT);

#ifdef LL_BIG_ENDIAN
					htonmemcpy(valswizzle, &data[count], MVT_U16Vec3, 6); 
					val = valswizzle;
#else
					val = (U16 *) &data[count];
#endif
					count += sizeof(U16)*3;
					setVelocity(U16_to_F32(val[VX], -size, size),
								U16_to_F32(val[VY], -size, size),
								U16_to_F32(val[VZ], -size, size));

#ifdef LL_BIG_ENDIAN
					htonmemcpy(valswizzle, &data[count], MVT_U16Vec3, 6); 
					val = valswizzle;
#else
					val = (U16 *) &data[count];
#endif
					count += sizeof(U16)*3;
					setAcceleration(U16_to_F32(val[VX], -size, size),
									U16_to_F32(val[VY], -size, size),
									U16_to_F32(val[VZ], -size, size));

#ifdef LL_BIG_ENDIAN
					htonmemcpy(valswizzle, &data[count], MVT_U16Quat, 8); 
					val = valswizzle;
#else
					val = (U16 *) &data[count];
#endif
					count += sizeof(U16)*4;
					new_rot.mQ[VX] = U16_to_F32(val[VX], -1.f, 1.f);
					new_rot.mQ[VY] = U16_to_F32(val[VY], -1.f, 1.f);
					new_rot.mQ[VZ] = U16_to_F32(val[VZ], -1.f, 1.f);
					new_rot.mQ[VW] = U16_to_F32(val[VW], -1.f, 1.f);

#ifdef LL_BIG_ENDIAN
					htonmemcpy(valswizzle, &data[count], MVT_U16Vec3, 6); 
					val = valswizzle;
#else
					val = (U16 *) &data[count];
#endif
					setAngularVelocity(	U16_to_F32(val[VX], -size, size),
										U16_to_F32(val[VY], -size, size),
										U16_to_F32(val[VZ], -size, size));
					break;

				case 16:
					// this is a terse 8 update
					this_update_precision = 8;
					test_pos_parent.quantize8(-0.5f*size, 1.5f*size, MIN_HEIGHT, MAX_HEIGHT);
					new_pos_parent.mV[VX] = U8_to_F32(data[0], -0.5f*size, 1.5f*size);
					new_pos_parent.mV[VY] = U8_to_F32(data[1], -0.5f*size, 1.5f*size);
					new_pos_parent.mV[VZ] = U8_to_F32(data[2], MIN_HEIGHT, MAX_HEIGHT);

					setVelocity(U8_to_F32(data[3], -size, size),
								U8_to_F32(data[4], -size, size),
								U8_to_F32(data[5], -size, size) );

					setAcceleration(U8_to_F32(data[6], -size, size),
									U8_to_F32(data[7], -size, size),
									U8_to_F32(data[8], -size, size) );

					new_rot.mQ[VX] = U8_to_F32(data[9], -1.f, 1.f);
					new_rot.mQ[VY] = U8_to_F32(data[10], -1.f, 1.f);
					new_rot.mQ[VZ] = U8_to_F32(data[11], -1.f, 1.f);
					new_rot.mQ[VW] = U8_to_F32(data[12], -1.f, 1.f);

					setAngularVelocity(	U8_to_F32(data[13], -size, size),
										U8_to_F32(data[14], -size, size),
										U8_to_F32(data[15], -size, size) );
					break;
				}

				U8 state;
				mesgsys->getU8Fast(_PREHASH_ObjectData, _PREHASH_State, state, block_num );
				mState = state;
				break;
			}

		default:
			break;

		}
	}
	else
	{
		// handle the compressed case
		LLUUID sound_uuid;
		LLUUID	owner_id;
		F32    gain = 0;
		U8     sound_flags = 0;
		F32		cutoff = 0;

		U16 val[4];

		U8		state;

		dp->unpackU8(state, "State");
		mState = state;

		switch(update_type)
		{
			case OUT_TERSE_IMPROVED:
			{
#ifdef DEBUG_UPDATE_TYPE
				llinfos << "CompTI:" << getID() << llendl;
#endif
				U8		value;
				dp->unpackU8(value, "agent");
				if (value)
				{
					LLVector4 collision_plane;
					dp->unpackVector4(collision_plane, "Plane");
					((LLVOAvatar*)this)->setFootPlane(collision_plane);
				}
				test_pos_parent = getPosition();
				dp->unpackVector3(new_pos_parent, "Pos");
				dp->unpackU16(val[VX], "VelX");
				dp->unpackU16(val[VY], "VelY");
				dp->unpackU16(val[VZ], "VelZ");
				setVelocity(U16_to_F32(val[VX], -128.f, 128.f),
							U16_to_F32(val[VY], -128.f, 128.f),
							U16_to_F32(val[VZ], -128.f, 128.f));
				dp->unpackU16(val[VX], "AccX");
				dp->unpackU16(val[VY], "AccY");
				dp->unpackU16(val[VZ], "AccZ");
				setAcceleration(U16_to_F32(val[VX], -64.f, 64.f),
								U16_to_F32(val[VY], -64.f, 64.f),
								U16_to_F32(val[VZ], -64.f, 64.f));

				dp->unpackU16(val[VX], "ThetaX");
				dp->unpackU16(val[VY], "ThetaY");
				dp->unpackU16(val[VZ], "ThetaZ");
				dp->unpackU16(val[VS], "ThetaS");
				new_rot.mQ[VX] = U16_to_F32(val[VX], -1.f, 1.f);
				new_rot.mQ[VY] = U16_to_F32(val[VY], -1.f, 1.f);
				new_rot.mQ[VZ] = U16_to_F32(val[VZ], -1.f, 1.f);
				new_rot.mQ[VS] = U16_to_F32(val[VS], -1.f, 1.f);
				dp->unpackU16(val[VX], "AccX");
				dp->unpackU16(val[VY], "AccY");
				dp->unpackU16(val[VZ], "AccZ");
				setAngularVelocity(	U16_to_F32(val[VX], -64.f, 64.f),
									U16_to_F32(val[VY], -64.f, 64.f),
									U16_to_F32(val[VZ], -64.f, 64.f));
			}
			break;
			case OUT_FULL_COMPRESSED:
			case OUT_FULL_CACHED:
			{
#ifdef DEBUG_UPDATE_TYPE
				llinfos << "CompFull:" << getID() << llendl;
#endif
				mCostStale = true;

				if (isSelected())
				{
					gFloaterTools->dirty();
				}
	
				dp->unpackU32(crc, "CRC");
				mTotalCRC = crc;
				dp->unpackU8(material, "Material");
				U8 old_material = getMaterial();
				if (old_material != material)
				{
					setMaterial(material);
					if (mDrawable.notNull())
					{
						gPipeline.markMoved(mDrawable, FALSE); // undamped
					}
				}
				dp->unpackU8(click_action, "ClickAction");
				setClickAction(click_action);
				dp->unpackVector3(new_scale, "Scale");
				dp->unpackVector3(new_pos_parent, "Pos");
				LLVector3 vec;
				dp->unpackVector3(vec, "Rot");
				new_rot.unpackFromVector3(vec);
				setAcceleration(LLVector3::zero);

				U32 value;
				dp->unpackU32(value, "SpecialCode");
				dp->setPassFlags(value);
				dp->unpackUUID(owner_id, "Owner");

				if (value & 0x80)
				{
					dp->unpackVector3(vec, "Omega");
					setAngularVelocity(vec);
				}

				if (value & 0x20)
				{
					dp->unpackU32(parent_id, "ParentID");
				}
				else
				{
					parent_id = 0;
				}

				S32 sp_size;
				U32 size;
				if (value & 0x2)
				{
					sp_size = 1;
					delete [] mData;
					mData = new U8[1];
					dp->unpackU8(((U8*)mData)[0], "TreeData");
				}
				else if (value & 0x1)
				{
					dp->unpackU32(size, "ScratchPadSize");
					delete [] mData;
					mData = new U8[size];
					dp->unpackBinaryData((U8 *)mData, sp_size, "PartData");
				}
				else
				{
					mData = NULL;
				}

				// Setup object text
				if (!mText && (value & 0x4))
				{
					mText = (LLHUDText *)LLHUDObject::addHUDObject(LLHUDObject::LL_HUD_TEXT);
					mText->setFont(LLFontGL::getFontSansSerif());
					mText->setVertAlignment(LLHUDText::ALIGN_VERT_TOP);
					mText->setMaxLines(-1); // Set to match current agni behavior.
					mText->setSourceObject(this);
					mText->setOnHUDAttachment(isHUDAttachment());
				}

				if (value & 0x4)
				{
					std::string temp_string;
					dp->unpackString(temp_string, "Text");
					LLColor4U coloru;
					dp->unpackBinaryDataFixed(coloru.mV, 4, "Color");
					coloru.mV[3] = 255 - coloru.mV[3];
					mText->setColor(LLColor4(coloru));
					mText->setString(temp_string);
// [RLVa:KB] - Checked: 2010-03-27 (RLVa-1.4.0a) | Added: RLVa-1.0.0f
					if (rlv_handler_t::isEnabled())
					{
						mText->setObjectText(temp_string);
					}
// [/RLVa:KB]

					setChanged(TEXTURE);
				}
				else if(mText.notNull())
				{
					mText->markDead();
					mText = NULL;
				}

                std::string media_url;
				if (value & 0x200)
				{
					dp->unpackString(media_url, "MediaURL");
				}
                retval |= checkMediaURL(media_url);

				//
				// Unpack particle system data
				//
				if (value & 0x8)
				{
					unpackParticleSource(*dp, owner_id);
				}
				else
				{
					deleteParticleSource();
				}
				
				// Mark all extra parameters not used
				std::map<U16, ExtraParameter*>::iterator iter;
				for (iter = mExtraParameterList.begin(); iter != mExtraParameterList.end(); ++iter)
				{
					iter->second->in_use = FALSE;
				}

				// Unpack extra params
				U8 num_parameters;
				dp->unpackU8(num_parameters, "num_params");
				U8 param_block[MAX_OBJECT_PARAMS_SIZE];
				for (U8 param=0; param<num_parameters; ++param)
				{
					U16 param_type;
					S32 param_size;
					dp->unpackU16(param_type, "param_type");
					dp->unpackBinaryData(param_block, param_size, "param_data");
					//llinfos << "Param type: " << param_type << ", Size: " << param_size << llendl;
					LLDataPackerBinaryBuffer dp2(param_block, param_size);
					unpackParameterEntry(param_type, &dp2);
				}

				for (iter = mExtraParameterList.begin(); iter != mExtraParameterList.end(); ++iter)
				{
					if (!iter->second->in_use)
					{
						// Send an update message in case it was formerly in use
						parameterChanged(iter->first, iter->second->data, FALSE, false);
					}
				}

				if (value & 0x10)
				{
					dp->unpackUUID(sound_uuid, "SoundUUID");
					dp->unpackF32(gain, "SoundGain");
					dp->unpackU8(sound_flags, "SoundFlags");
					dp->unpackF32(cutoff, "SoundRadius");
				}

				if (value & 0x100)
				{
					std::string name_value_list;
					dp->unpackString(name_value_list, "NV");

					setNameValueList(name_value_list);
				}

				mTotalCRC = crc;

				setAttachedSound(sound_uuid, owner_id, gain, sound_flags);

				// only get these flags on updates from sim, not cached ones
				// Preload these five flags for every object.
				// Finer shades require the object to be selected, and the selection manager
				// stores the extended permission info.
				U32 flags;
				mesgsys->getU32Fast(_PREHASH_ObjectData, _PREHASH_UpdateFlags, flags, block_num);
				// keep local flags and overwrite remote-controlled flags
				mFlags = (mFlags & FLAGS_LOCAL) | flags;

					// ...new objects that should come in selected need to be added to the selected list
				mCreateSelected = ((flags & FLAGS_CREATE_SELECTED) != 0);
			}
			break;

		default:
			break;
		}
	}

	//
	// Fix object parenting.
	//
	BOOL b_changed_status = FALSE;

	if (OUT_TERSE_IMPROVED != update_type)
	{
		// We only need to update parenting on full updates, terse updates
		// don't send parenting information.
		if (!cur_parentp)
		{
			if (parent_id == 0)
			{
				// No parent now, no parent in message -> do nothing
			}
			else
			{
				// No parent now, new parent in message -> attach to that parent if possible
				LLUUID parent_uuid;
				LLViewerObjectList::getUUIDFromLocal(parent_uuid,
														parent_id,
														mesgsys->getSenderIP(),
														mesgsys->getSenderPort());

				LLViewerObject *sent_parentp = gObjectList.findObject(parent_uuid);

				//
				// Check to see if we have the corresponding viewer object for the parent.
				//
				if (sent_parentp && sent_parentp->getParent() == this)
				{
					// Try to recover if we attempt to attach a parent to its child
					llwarns << "Attempt to attach a parent to it's child: " << this->getID() << " to " << sent_parentp->getID() << llendl;
					this->removeChild(sent_parentp);
					sent_parentp->setDrawableParent(NULL);
				}
				
				if (sent_parentp && (sent_parentp != this) && !sent_parentp->isDead())
				{
					//
					// We have a viewer object for the parent, and it's not dead.
					// Do the actual reparenting here.
					//

					// new parent is valid
					b_changed_status = TRUE;
					// ...no current parent, so don't try to remove child
					if (mDrawable.notNull())
					{
						if (mDrawable->isDead() || !mDrawable->getVObj())
						{
							llwarns << "Drawable is dead or no VObj!" << llendl;
							sent_parentp->addChild(this);
						}
						else
						{
							if (!setDrawableParent(sent_parentp->mDrawable)) // LLViewerObject::processUpdateMessage 1
							{
								// Bad, we got a cycle somehow.
								// Kill both the parent and the child, and
								// set cache misses for both of them.
								llwarns << "Attempting to recover from parenting cycle!" << llendl;
								llwarns << "Killing " << sent_parentp->getID() << " and " << getID() << llendl;
								llwarns << "Adding to cache miss list" << llendl;
								setParent(NULL);
								sent_parentp->setParent(NULL);
								getRegion()->addCacheMissFull(getLocalID());
								getRegion()->addCacheMissFull(sent_parentp->getLocalID());
								gObjectList.killObject(sent_parentp);
								gObjectList.killObject(this);
								return retval;
							}
// [RLVa:KB] - Checked: 2010-03-16 (RLVa-1.1.0k) | Added: RLVa-1.1.0k
							if ( (rlv_handler_t::isEnabled()) && (sent_parentp->isAvatar()) && (sent_parentp->getID() == gAgent.getID()) )
							{
								// Rezzed object that's being worn as an attachment (we're assuming this will be due to llAttachToAvatar())
								S32 idxAttachPt = ATTACHMENT_ID_FROM_STATE(getState());
								if (gRlvAttachmentLocks.isLockedAttachmentPoint(idxAttachPt, RLV_LOCK_ADD))
								{
									// If this will end up on an "add locked" attachment point then treat the attach as a user action
									LLNameValue* nvItem = getNVPair("AttachItemID");
									if (nvItem)
									{
										LLUUID idItem(nvItem->getString());
										// URGENT-RLVa: [RLVa-1.2.0] At the moment llAttachToAvatar always seems to *add*
										if (idItem.notNull())
											RlvAttachmentLockWatchdog::instance().onWearAttachment(idItem, RLV_WEAR_ADD);
									}
								}
							}
// [/RLVa:KB]
							sent_parentp->addChild(this);
							// make sure this object gets a non-damped update
							if (sent_parentp->mDrawable.notNull())
							{
								gPipeline.markMoved(sent_parentp->mDrawable, FALSE); // undamped
							}
						}
					}
					else
					{
						sent_parentp->addChild(this);
					}
					
					// Show particles, icon and HUD
					hideExtraDisplayItems( FALSE );

					setChanged(MOVED | SILHOUETTE);
				}
				else
				{
					//
					// No corresponding viewer object for the parent, put the various
					// pieces on the orphan list.
					//
					
					//parent_id
					U32 ip = mesgsys->getSenderIP();
					U32 port = mesgsys->getSenderPort();
					
					gObjectList.orphanize(this, parent_id, ip, port);

					// Hide particles, icon and HUD
					hideExtraDisplayItems( TRUE );
				}
			}
		}
		else
		{
			// BUG: this is a bad assumption once border crossing is alowed
			if (  (parent_id == cur_parentp->mLocalID)
				&&(update_type == OUT_TERSE_IMPROVED))
			{
				// Parent now, same parent in message -> do nothing

				// Debugging for suspected problems with local ids.
				//LLUUID parent_uuid;
				//LLViewerObjectList::getUUIDFromLocal(parent_uuid, parent_id, mesgsys->getSenderIP(), mesgsys->getSenderPort() );
				//if (parent_uuid != cur_parentp->getID() )
				//{
				//	llerrs << "Local ID match but UUID mismatch of viewer object" << llendl;
				//}
			}
			else
			{
				// Parented now, different parent in message
				LLViewerObject *sent_parentp;
				if (parent_id == 0)
				{
					//
					// This object is no longer parented, we sent in a zero parent ID.
					//
					sent_parentp = NULL;
				}
				else
				{
					LLUUID parent_uuid;
					LLViewerObjectList::getUUIDFromLocal(parent_uuid,
														parent_id,
														gMessageSystem->getSenderIP(),
														gMessageSystem->getSenderPort());
					sent_parentp = gObjectList.findObject(parent_uuid);
					
					if (isAvatar())
					{
						// This logic is meant to handle the case where a sitting avatar has reached a new sim
						// ahead of the object she was sitting on (which is common as objects are transfered through
						// a slower route than agents)...
						// In this case, the local id for the object will not be valid, since the viewer has not received
						// a full update for the object from that sim yet, so we assume that the agent is still sitting
						// where she was originally. --RN
						if (!sent_parentp)
						{
							sent_parentp = cur_parentp;
						}
					}
					else if (!sent_parentp)
					{
						//
						// Switching parents, but we don't know the new parent.
						//
						U32 ip = mesgsys->getSenderIP();
						U32 port = mesgsys->getSenderPort();

						// We're an orphan, flag things appropriately.
						gObjectList.orphanize(this, parent_id, ip, port);
					}
				}

				// Reattach if possible.
				if (sent_parentp && sent_parentp != cur_parentp && sent_parentp != this)
				{
					// New parent is valid, detach and reattach
					b_changed_status = TRUE;
					if (mDrawable.notNull())
					{
						if (!setDrawableParent(sent_parentp->mDrawable)) // LLViewerObject::processUpdateMessage 2
						{
							// Bad, we got a cycle somehow.
							// Kill both the parent and the child, and
							// set cache misses for both of them.
							llwarns << "Attempting to recover from parenting cycle!" << llendl;
							llwarns << "Killing " << sent_parentp->getID() << " and " << getID() << llendl;
							llwarns << "Adding to cache miss list" << llendl;
							setParent(NULL);
							sent_parentp->setParent(NULL);
							getRegion()->addCacheMissFull(getLocalID());
							getRegion()->addCacheMissFull(sent_parentp->getLocalID());
							gObjectList.killObject(sent_parentp);
							gObjectList.killObject(this);
							return retval;
						}
						// make sure this object gets a non-damped update
					}
					cur_parentp->removeChild(this);
					sent_parentp->addChild(this);
					setChanged(MOVED | SILHOUETTE);
					sent_parentp->setChanged(MOVED | SILHOUETTE);
					if (sent_parentp->mDrawable.notNull())
					{
						gPipeline.markMoved(sent_parentp->mDrawable, FALSE); // undamped
					}
				}
				else if (!sent_parentp)
				{
					bool remove_parent = true;
					// No new parent, or the parent that we sent doesn't exist on the viewer.
					LLViewerObject *parentp = (LLViewerObject *)getParent();
					if (parentp)
					{
						if (parentp->getRegion() != getRegion())
						{
							// This is probably an object flying across a region boundary, the
							// object probably ISN'T being reparented, but just got an object
							// update out of order (child update before parent).
							//llinfos << "Don't reparent object handoffs!" << llendl;
							remove_parent = false;
						}
					}

					if (remove_parent)
					{
						b_changed_status = TRUE;
						if (mDrawable.notNull())
						{
							// clear parent to removeChild can put the drawable on the damped list
							setDrawableParent(NULL); // LLViewerObject::processUpdateMessage 3
						}

						cur_parentp->removeChild(this);

						if (mJointInfo && !parent_id)
						{
							// since this object is no longer parent-relative
							// we make sure we delete any joint info
							delete mJointInfo;
							mJointInfo = NULL;
						}

						setChanged(MOVED | SILHOUETTE);

						if (mDrawable.notNull())
						{
							// make sure this object gets a non-damped update
							gPipeline.markMoved(mDrawable, FALSE); // undamped
						}
					}
				}
			}
		}
	}

	new_rot.normQuat();

	if (sPingInterpolate)
	{ 
		LLCircuitData *cdp = gMessageSystem->mCircuitInfo.findCircuit(mesgsys->getSender());
		if (cdp)
		{
			F32 ping_delay = 0.5f * mTimeDilation * ( ((F32)cdp->getPingDelay()) * 0.001f + gFrameDTClamped);
			LLVector3 diff = getVelocity() * ping_delay; 
			new_pos_parent += diff;
		}
		else
		{
			llwarns << "findCircuit() returned NULL; skipping interpolation" << llendl;
		}
	}

	//////////////////////////
	//
	// Set the generic change flags...
	//
	//

	// If we're going to skip this message, why are we 
	// doing all the parenting, etc above?
	U32 packet_id = mesgsys->getCurrentRecvPacketID(); 
	if (packet_id < mLatestRecvPacketID && 
		mLatestRecvPacketID - packet_id < 65536)
	{
		//skip application of this message, it's old
		return retval;
	}

	mLatestRecvPacketID = packet_id;

	// Set the change flags for scale
	if (new_scale != getScale())
	{
		setChanged(SCALED | SILHOUETTE);
		setScale(new_scale);  // Must follow setting permYouOwner()
	}

	// first, let's see if the new position is actually a change

	//static S32 counter = 0;

	F32 vel_mag_sq = getVelocity().magVecSquared();
	F32 accel_mag_sq = getAcceleration().magVecSquared();

	if (  ((b_changed_status)||(test_pos_parent != new_pos_parent))
		||(  (!isSelected())
		   &&(  (vel_mag_sq != 0.f)
			  ||(accel_mag_sq != 0.f)
			  ||(this_update_precision > mBestUpdatePrecision))))
	{
		mBestUpdatePrecision = this_update_precision;
		
		LLVector3 diff = new_pos_parent - test_pos_parent ;
		F32 mag_sqr = diff.magVecSquared() ;
		if(llfinite(mag_sqr)) 
		{
			setPositionParent(new_pos_parent);
		}
		else
		{
			llwarns << "Can not move the object/avatar to an infinite location!" << llendl ;	

			retval |= INVALID_UPDATE ;
		}

		if (mParent && ((LLViewerObject*)mParent)->isAvatar())
		{
			// we have changed the position of an attachment, so we need to clamp it
			LLVOAvatar *avatar = (LLVOAvatar*)mParent;

			avatar->clampAttachmentPositions();
		}
		
		// If we're snapping the position by more than 0.5m, update LLViewerStats::mAgentPositionSnaps
		if ( asAvatar() && asAvatar()->isSelf() && (mag_sqr > 0.25f) )
		{
			LLViewerStats::getInstance()->mAgentPositionSnaps.push( diff.length() );
		}
	}

	if (new_rot != mLastRot
		|| new_angv != old_angv)
	{
		if (new_rot != mLastRot)
		{
			mLastRot = new_rot;
			setRotation(new_rot);
		}
		
		setChanged(ROTATED | SILHOUETTE);
		
		resetRot();
	}


	if ( gShowObjectUpdates )
	{
		LLColor4 color;
		if (update_type == OUT_TERSE_IMPROVED)
		{
			color.setVec(0.f, 0.f, 1.f, 1.f);
		}
		else
		{
			color.setVec(1.f, 0.f, 0.f, 1.f);
		}
		gPipeline.addDebugBlip(getPositionAgent(), color);
	}

	if ((0.0f == vel_mag_sq) && 
		(0.0f == accel_mag_sq) &&
		(0.0f == getAngularVelocity().magVecSquared()))
	{
		mStatic = TRUE; // This object doesn't move!
	}
	else
	{
		mStatic = FALSE;
	}

// BUG: This code leads to problems during group rotate and any scale operation.
// Small discepencies between the simulator and viewer representations cause the 
// selection center to creep, leading to objects moving around the wrong center.
// 
// Removing this, however, means that if someone else drags an object you have
// selected, your selection center and dialog boxes will be wrong.  It also means
// that higher precision information on selected objects will be ignored.
//
// I believe the group rotation problem is fixed.  JNC 1.21.2002
//
	// Additionally, if any child is selected, need to update the dialogs and selection
	// center.
	BOOL needs_refresh = mUserSelected;
	for (child_list_t::iterator iter = mChildList.begin();
		 iter != mChildList.end(); iter++)
	{
		LLViewerObject* child = *iter;
		needs_refresh = needs_refresh || child->mUserSelected;
	}

	if (needs_refresh)
	{
		LLSelectMgr::getInstance()->updateSelectionCenter();
		dialog_refresh_all();
	} 


	// Mark update time as approx. now, with the ping delay.
	// Ping delay is off because it's not set for velocity interpolation, causing
	// much jumping and hopping around...

//	U32 ping_delay = mesgsys->mCircuitInfo.getPingDelay();
	mLastInterpUpdateSecs = LLFrameTimer::getElapsedSeconds();
	mLastMessageUpdateSecs = mLastInterpUpdateSecs;
	if (mDrawable.notNull())
	{
		// Don't clear invisibility flag on update if still orphaned!
		if (mDrawable->isState(LLDrawable::FORCE_INVISIBLE) && !mOrphaned)
		{
// 			lldebugs << "Clearing force invisible: " << mID << ":" << getPCodeString() << ":" << getPositionAgent() << llendl;
			mDrawable->setState(LLDrawable::CLEAR_INVISIBLE);
		}
	}

	// Update special hover cursor status
	bool special_hover_cursor = specialHoverCursor();
	if (old_special_hover_cursor != special_hover_cursor
		&& mDrawable.notNull())
	{
		mDrawable->updateSpecialHoverCursor(special_hover_cursor);
	}

	return retval;
}

BOOL LLViewerObject::isActive() const
{
	return TRUE;
}



BOOL LLViewerObject::idleUpdate(LLAgent &agent, LLWorld &world, const F64 &time)
{
	static LLFastTimer::DeclareTimer ftm("Viewer Object");
	LLFastTimer t(ftm);

	if (mDead)
	{
		// It's dead.  Don't update it.
		return TRUE;
	}

	// CRO - don't velocity interp linked objects!
	// Leviathan - but DO velocity interp joints
	if (!mStatic && sVelocityInterpolate && !isSelected())
	{
		// calculate dt from last update
		F32 dt_raw = (F32)(time - mLastInterpUpdateSecs);
		F32 dt = mTimeDilation * dt_raw;

		if (!mJointInfo)
		{
			applyAngularVelocity(dt);
		}

		LLViewerObject *parentp = (LLViewerObject *) getParent();
		if (mJointInfo)
		{
			if (parentp)
			{
				// do parent-relative stuff
				LLVector3 ang_vel = getAngularVelocity();
				F32 omega = ang_vel.magVecSquared();
				F32 angle = 0.0f;
				LLQuaternion dQ;
				if (omega > 0.00001f)
				{
					omega = sqrt(omega);
					angle = omega * dt;
					dQ.setQuat(angle, ang_vel);
				}
				LLVector3 pos = getPosition();
	
				if (HJT_HINGE == mJointInfo->mJointType)
				{
					// hinge = uniform circular motion
					LLVector3 parent_pivot = getVelocity();
					LLVector3 parent_axis = getAcceleration();
	
					angle = dt * (ang_vel * mJointInfo->mAxisOrAnchor);	// AxisOrAnchor = axis
					dQ.setQuat(angle, mJointInfo->mAxisOrAnchor);		// AxisOrAnchor = axis
					LLVector3 pivot_offset = pos - mJointInfo->mPivot;	// pos in pivot-frame
					pivot_offset = pivot_offset * dQ;					// new rotated pivot-frame pos
					pos = mJointInfo->mPivot + pivot_offset;			// parent-frame
					LLViewerObject::setPosition(pos);
					LLQuaternion Q_PC = getRotation();
					setRotation(Q_PC * dQ);
					mLastInterpUpdateSecs = time;
				}
				else if (HJT_POINT == mJointInfo->mJointType)
						// || HJT_LPOINT == mJointInfo->mJointType)
				{
					// point-to-point = spin about axis and uniform circular motion
					// 					of axis about the pivot point
					//
					// NOTE: this interpolation scheme is not quite good enough to
					// reduce the bandwidth -- needs a gravitational correction. 
					// Similarly for hinges with axes that deviate from vertical.
	
					LLQuaternion Q_PC = getRotation();
					Q_PC = Q_PC * dQ;
					setRotation(Q_PC);

					LLVector3 pivot_to_child = - mJointInfo->mAxisOrAnchor;	// AxisOrAnchor = anchor
					pos = mJointInfo->mPivot + pivot_to_child * Q_PC;
					LLViewerObject::setPosition(pos);
					mLastInterpUpdateSecs = time;
				}
				/* else if (HJT_WHEEL == mJointInfo->mJointInfo)
				{
					// wheel = uniform rotation about axis, with linear
					//		   velocity interpolation (if any)
					LLVector3 parent_axis = getAcceleration();	// HACK -- accel stores the parent-axis (parent-frame)
	
					LLQuaternion Q_PC = getRotation();
	
					angle = dt * (parent_axis * ang_vel);
					dQ.setQuat(angle, parent_axis);
	
					Q_PC = Q_PC * dQ;
					setRotation(Q_PC);

					pos = getPosition() + dt * getVelocity();
					LLViewerObject::setPosition(pos);
					mLastInterpUpdateSecs = time;
				}*/
			}
		}
		else if (isAttachment())
		{
			mLastInterpUpdateSecs = time;
			return TRUE;
		}
		else
		{	// Move object based on it's velocity and rotation
			interpolateLinearMotion(time, dt);
		}
	}

	updateDrawable(FALSE);

	return TRUE;
}


// Move an object due to idle-time viewer side updates by iterpolating motion
void LLViewerObject::interpolateLinearMotion(const F64 & time, const F32 & dt)
{
	// linear motion
	// PHYSICS_TIMESTEP is used below to correct for the fact that the velocity in object
	// updates represents the average velocity of the last timestep, rather than the final velocity.
	// the time dilation above should guarantee that dt is never less than PHYSICS_TIMESTEP, theoretically
	// 
	// *TODO: should also wrap linear accel/velocity in check
	// to see if object is selected, instead of explicitly
	// zeroing it out	

	F64 time_since_last_update = time - mLastMessageUpdateSecs;
	if (time_since_last_update <= 0.0 || dt <= 0.f)
	{
		return;
	}

	LLVector3 accel = getAcceleration();
	LLVector3 vel 	= getVelocity();
	
	if (sMaxUpdateInterpolationTime <= 0.0)
	{	// Old code path ... unbounded, simple interpolation
		if (!(accel.isExactlyZero() && vel.isExactlyZero()))
		{
			LLVector3 pos   = (vel + (0.5f * (dt-PHYSICS_TIMESTEP)) * accel) * dt;  
		
			// region local  
			setPositionRegion(pos + getPositionRegion());
			setVelocity(vel + accel*dt);	
			
			// for objects that are spinning but not translating, make sure to flag them as having moved
			setChanged(MOVED | SILHOUETTE);
		}
	}
	else if (!accel.isExactlyZero() || !vel.isExactlyZero())		// object is moving
	{	// Object is moving, and hasn't been too long since we got an update from the server
		
		// Calculate predicted position and velocity
		LLVector3 new_pos = (vel + (0.5f * (dt-PHYSICS_TIMESTEP)) * accel) * dt;	
		LLVector3 new_v = accel * dt;

		if (time_since_last_update > sPhaseOutUpdateInterpolationTime &&
			sPhaseOutUpdateInterpolationTime > 0.0)
		{	// Haven't seen a viewer update in a while, check to see if the ciruit is still active
			if (mRegionp)
			{	// The simulator will NOT send updates if the object continues normally on the path
				// predicted by the velocity and the acceleration (often gravity) sent to the viewer
				// So check to see if the circuit is blocked, which means the sim is likely in a long lag
				LLCircuitData *cdp = gMessageSystem->mCircuitInfo.findCircuit( mRegionp->getHost() );
				if (cdp)
				{
					// Find out how many seconds since last packet arrived on the circuit
					F64 time_since_last_packet = LLMessageSystem::getMessageTimeSeconds() - cdp->getLastPacketInTime();

					if (!cdp->isAlive() ||		// Circuit is dead or blocked
						 cdp->isBlocked() ||	// or doesn't seem to be getting any packets
						 (time_since_last_packet > sPhaseOutUpdateInterpolationTime))
					{
						// Start to reduce motion interpolation since we haven't seen a server update in a while
						F64 time_since_last_interpolation = time - mLastInterpUpdateSecs;
						F64 phase_out = 1.0;
						if (time_since_last_update > sMaxUpdateInterpolationTime)
						{	// Past the time limit, so stop the object
							phase_out = 0.0;
							//llinfos << "Motion phase out to zero" << llendl;

							// Kill angular motion as well.  Note - not adding this due to paranoia
							// about stopping rotation for llTargetOmega objects and not having it restart
							// setAngularVelocity(LLVector3::zero);
						}
						else if (mLastInterpUpdateSecs - mLastMessageUpdateSecs > sPhaseOutUpdateInterpolationTime)
						{	// Last update was already phased out a bit
							phase_out = (sMaxUpdateInterpolationTime - time_since_last_update) / 
										(sMaxUpdateInterpolationTime - time_since_last_interpolation);
							//llinfos << "Continuing motion phase out of " << (F32) phase_out << llendl;
						}
						else
						{	// Phase out from full value
							phase_out = (sMaxUpdateInterpolationTime - time_since_last_update) / 
										(sMaxUpdateInterpolationTime - sPhaseOutUpdateInterpolationTime);
							//llinfos << "Starting motion phase out of " << (F32) phase_out << llendl;
						}
						phase_out = llclamp(phase_out, 0.0, 1.0);

						new_pos = new_pos * ((F32) phase_out);
						new_v = new_v * ((F32) phase_out);
					}
				}
			}
		}

		new_pos = new_pos + getPositionRegion();
		new_v = new_v + vel;


		// Clamp interpolated position to minimum underground and maximum region height
		LLVector3d new_pos_global = mRegionp->getPosGlobalFromRegion(new_pos);
		F32 min_height;
		if (isAvatar())
		{	// Make a better guess about AVs not going underground
			min_height = LLWorld::getInstance()->resolveLandHeightGlobal(new_pos_global);
			min_height += (0.5f * getScale().mV[VZ]);
		}
		else
		{	// This will put the object underground, but we can't tell if it will stop 
			// at ground level or not
			min_height = LLWorld::getInstance()->getMinAllowedZ(this, new_pos_global);
			// Cap maximum height
			new_pos.mV[VZ] = llmin(LLWorld::getInstance()->getRegionMaxHeight(), new_pos.mV[VZ]);
		}

		new_pos.mV[VZ] = llmax(min_height, new_pos.mV[VZ]);
<<<<<<< HEAD
		static LLCachedControl<bool> no_fly_height_limit(gSavedSettings, "FSRemoveFlyHeightLimit");
		if(!no_fly_height_limit)
		{
			new_pos.mV[VZ] = llmin(LLWorld::getInstance()->getRegionMaxHeight(), new_pos.mV[VZ]);
		}
=======
>>>>>>> a4df79bc

		// Check to see if it's going off the region
		LLVector3 temp(new_pos);
		if (temp.clamp(0.f, mRegionp->getWidth()))
		{	// Going off this region, so see if we might end up on another region
			LLVector3d old_pos_global = mRegionp->getPosGlobalFromRegion(getPositionRegion());
			new_pos_global = mRegionp->getPosGlobalFromRegion(new_pos);		// Re-fetch in case it got clipped above

			// Clip the positions to known regions
			LLVector3d clip_pos_global = LLWorld::getInstance()->clipToVisibleRegions(old_pos_global, new_pos_global);
			if (clip_pos_global != new_pos_global)
			{	// Was clipped, so this means we hit a edge where there is no region to enter
				
				//llinfos << "Hit empty region edge, clipped predicted position to " << mRegionp->getPosRegionFromGlobal(clip_pos_global)
				//	<< " from " << new_pos << llendl;
				new_pos = mRegionp->getPosRegionFromGlobal(clip_pos_global);
				
				// Stop motion and get server update for bouncing on the edge
				new_v.clear();
				setAcceleration(LLVector3::zero);
			}
			else
			{	// Let predicted movement cross into another region
				//llinfos << "Predicting region crossing to " << new_pos << llendl;
			}
		}

		// Set new position and velocity
		setPositionRegion(new_pos);
		setVelocity(new_v);	
		
		// for objects that are spinning but not translating, make sure to flag them as having moved
		setChanged(MOVED | SILHOUETTE);
	}		

	// Update the last time we did anything
	mLastInterpUpdateSecs = time;
}



BOOL LLViewerObject::setData(const U8 *datap, const U32 data_size)
{
	LLMemType mt(LLMemType::MTYPE_OBJECT);
	
	delete [] mData;

	if (datap)
	{
		mData = new U8[data_size];
		if (!mData)
		{
			return FALSE;
		}
		memcpy(mData, datap, data_size);		/* Flawfinder: ignore */
	}
	return TRUE;
}

// delete an item in the inventory, but don't tell the server. This is
// used internally by remove, update, and savescript.
// This will only delete the first item with an item_id in the list
void LLViewerObject::deleteInventoryItem(const LLUUID& item_id)
{
	if(mInventory)
	{
		LLInventoryObject::object_list_t::iterator it = mInventory->begin();
		LLInventoryObject::object_list_t::iterator end = mInventory->end();
		for( ; it != end; ++it )
		{
			if((*it)->getUUID() == item_id)
			{
				// This is safe only because we return immediatly.
				mInventory->erase(it); // will deref and delete it
				return;
			}
		}
		doInventoryCallback();
	}
}

void LLViewerObject::doUpdateInventory(
	LLPointer<LLViewerInventoryItem>& item,
	U8 key,
	bool is_new)
{
	LLMemType mt(LLMemType::MTYPE_OBJECT);

	LLViewerInventoryItem* old_item = NULL;
	if(TASK_INVENTORY_ITEM_KEY == key)
	{
		old_item = (LLViewerInventoryItem*)getInventoryObject(item->getUUID());
	}
	else if(TASK_INVENTORY_ASSET_KEY == key)
	{
		old_item = getInventoryItemByAsset(item->getAssetUUID());
	}
	LLUUID item_id;
	LLUUID new_owner;
	LLUUID new_group;
	BOOL group_owned = FALSE;
	if(old_item)
	{
		item_id = old_item->getUUID();
		new_owner = old_item->getPermissions().getOwner();
		new_group = old_item->getPermissions().getGroup();
		group_owned = old_item->getPermissions().isGroupOwned();
		old_item = NULL;
	}
	else
	{
		item_id = item->getUUID();
	}
	if(!is_new && mInventory)
	{
		// Attempt to update the local inventory. If we can get the
		// object perm, we have perfect visibility, so we want the
		// serial number to match. Otherwise, take our best guess and
		// make sure that the serial number does not match.
		deleteInventoryItem(item_id);
		LLPermissions perm(item->getPermissions());
		LLPermissions* obj_perm = LLSelectMgr::getInstance()->findObjectPermissions(this);
		bool is_atomic = ((S32)LLAssetType::AT_OBJECT == item->getType()) ? false : true;
		if(obj_perm)
		{
			perm.setOwnerAndGroup(LLUUID::null, obj_perm->getOwner(), obj_perm->getGroup(), is_atomic);
		}
		else
		{
			if(group_owned)
			{
				perm.setOwnerAndGroup(LLUUID::null, new_owner, new_group, is_atomic);
			}
			else if(!new_owner.isNull())
			{
				// The object used to be in inventory, so we can
				// assume the owner and group will match what they are
				// there.
				perm.setOwnerAndGroup(LLUUID::null, new_owner, new_group, is_atomic);
			}
			// *FIX: can make an even better guess by using the mPermGroup flags
			else if(permYouOwner())
			{
				// best guess.
				perm.setOwnerAndGroup(LLUUID::null, gAgent.getID(), item->getPermissions().getGroup(), is_atomic);
				--mInventorySerialNum;
			}
			else
			{
				// dummy it up.
				perm.setOwnerAndGroup(LLUUID::null, LLUUID::null, LLUUID::null, is_atomic);
				--mInventorySerialNum;
			}
		}
		LLViewerInventoryItem* oldItem = item;
		LLViewerInventoryItem* new_item = new LLViewerInventoryItem(oldItem);
		new_item->setPermissions(perm);
		mInventory->push_front(new_item);
		doInventoryCallback();
		++mInventorySerialNum;
	}
}

// save a script, which involves removing the old one, and rezzing
// in the new one. This method should be called with the asset id
// of the new and old script AFTER the bytecode has been saved.
void LLViewerObject::saveScript(
	const LLViewerInventoryItem* item,
	BOOL active,
	bool is_new)
{
	LLMemType mt(LLMemType::MTYPE_OBJECT);

	/*
	 * XXXPAM Investigate not making this copy.  Seems unecessary, but I'm unsure about the
	 * interaction with doUpdateInventory() called below.
	 */
	lldebugs << "LLViewerObject::saveScript() " << item->getUUID() << " " << item->getAssetUUID() << llendl;
	LLPointer<LLViewerInventoryItem> task_item =
		new LLViewerInventoryItem(item->getUUID(), mID, item->getPermissions(),
								  item->getAssetUUID(), item->getType(),
								  item->getInventoryType(),
								  item->getName(), item->getDescription(),
								  item->getSaleInfo(), item->getFlags(),
								  item->getCreationDate());
	task_item->setTransactionID(item->getTransactionID());

	LLMessageSystem* msg = gMessageSystem;
	msg->newMessageFast(_PREHASH_RezScript);
	msg->nextBlockFast(_PREHASH_AgentData);
	msg->addUUIDFast(_PREHASH_AgentID, gAgent.getID());
	msg->addUUIDFast(_PREHASH_SessionID, gAgent.getSessionID());
	msg->addUUIDFast(_PREHASH_GroupID, gAgent.getGroupID());
	msg->nextBlockFast(_PREHASH_UpdateBlock);
	msg->addU32Fast(_PREHASH_ObjectLocalID, (mLocalID));
	U8 enabled = active;
	msg->addBOOLFast(_PREHASH_Enabled, enabled);
	msg->nextBlockFast(_PREHASH_InventoryBlock);
	task_item->packMessage(msg);
	msg->sendReliable(mRegionp->getHost());

	// do the internal logic
	doUpdateInventory(task_item, TASK_INVENTORY_ITEM_KEY, is_new);
}

void LLViewerObject::moveInventory(const LLUUID& folder_id,
								   const LLUUID& item_id)
{
	lldebugs << "LLViewerObject::moveInventory " << item_id << llendl;
	LLMessageSystem* msg = gMessageSystem;
	msg->newMessageFast(_PREHASH_MoveTaskInventory);
	msg->nextBlockFast(_PREHASH_AgentData);
	msg->addUUIDFast(_PREHASH_AgentID, gAgent.getID());
	msg->addUUIDFast(_PREHASH_SessionID, gAgent.getSessionID());
	msg->addUUIDFast(_PREHASH_FolderID, folder_id);
	msg->nextBlockFast(_PREHASH_InventoryData);
	msg->addU32Fast(_PREHASH_LocalID, mLocalID);
	msg->addUUIDFast(_PREHASH_ItemID, item_id);
	msg->sendReliable(mRegionp->getHost());

	LLInventoryObject* inv_obj = getInventoryObject(item_id);
	if(inv_obj)
	{
		LLViewerInventoryItem* item = (LLViewerInventoryItem*)inv_obj;
		if(!item->getPermissions().allowCopyBy(gAgent.getID()))
		{
			deleteInventoryItem(item_id);
			++mInventorySerialNum;
		}
	}
}

void LLViewerObject::dirtyInventory()
{
	// If there aren't any LLVOInventoryListeners, we won't be
	// able to update our mInventory when it comes back from the
	// simulator, so we should not clear the inventory either.
	if(mInventory && !mInventoryCallbacks.empty())
	{
		mInventory->clear(); // will deref and delete entries
		delete mInventory;
		mInventory = NULL;
		mInventoryDirty = TRUE;
	}
}

void LLViewerObject::registerInventoryListener(LLVOInventoryListener* listener, void* user_data)
{
	LLMemType mt(LLMemType::MTYPE_OBJECT);
	
	LLInventoryCallbackInfo* info = new LLInventoryCallbackInfo;
	info->mListener = listener;
	info->mInventoryData = user_data;
	mInventoryCallbacks.push_front(info);
}

void LLViewerObject::removeInventoryListener(LLVOInventoryListener* listener)
{
	if (listener == NULL)
		return;
	for (callback_list_t::iterator iter = mInventoryCallbacks.begin();
		 iter != mInventoryCallbacks.end(); )
	{
		callback_list_t::iterator curiter = iter++;
		LLInventoryCallbackInfo* info = *curiter;
		if (info->mListener == listener)
		{
			delete info;
			mInventoryCallbacks.erase(curiter);
			break;
		}
	}
}

void LLViewerObject::clearInventoryListeners()
{
	for_each(mInventoryCallbacks.begin(), mInventoryCallbacks.end(), DeletePointer());
	mInventoryCallbacks.clear();
}

void LLViewerObject::requestInventory()
{
	mInventoryDirty = FALSE;
	if(mInventory)
	{
		//mInventory->clear() // will deref and delete it
		//delete mInventory;
		//mInventory = NULL;
		doInventoryCallback();
	}
	// throw away duplicate requests
	else
	{
		fetchInventoryFromServer();
	}
}

void LLViewerObject::fetchInventoryFromServer()
{
	if (!mInventoryPending)
	{
		delete mInventory;
		mInventory = NULL;
		mInventoryDirty = FALSE;
		LLMessageSystem* msg = gMessageSystem;
		msg->newMessageFast(_PREHASH_RequestTaskInventory);
		msg->nextBlockFast(_PREHASH_AgentData);
		msg->addUUIDFast(_PREHASH_AgentID, gAgent.getID());
		msg->addUUIDFast(_PREHASH_SessionID, gAgent.getSessionID());
		msg->nextBlockFast(_PREHASH_InventoryData);
		msg->addU32Fast(_PREHASH_LocalID, mLocalID);
		msg->sendReliable(mRegionp->getHost());

		// this will get reset by dirtyInventory or doInventoryCallback
		mInventoryPending = TRUE;
	}
}

struct LLFilenameAndTask
{
	LLUUID mTaskID;
	std::string mFilename;
#ifdef _DEBUG
	static S32 sCount;
	LLFilenameAndTask()
	{
		++sCount;
		lldebugs << "Constructing LLFilenameAndTask: " << sCount << llendl;
	}
	~LLFilenameAndTask()
	{
		--sCount;
		lldebugs << "Destroying LLFilenameAndTask: " << sCount << llendl;
	}
private:
	LLFilenameAndTask(const LLFilenameAndTask& rhs);
	const LLFilenameAndTask& operator=(const LLFilenameAndTask& rhs) const;
#endif
};

#ifdef _DEBUG
S32 LLFilenameAndTask::sCount = 0;
#endif

// static
void LLViewerObject::processTaskInv(LLMessageSystem* msg, void** user_data)
{
	LLMemType mt(LLMemType::MTYPE_OBJECT);
	
	LLUUID task_id;
	msg->getUUIDFast(_PREHASH_InventoryData, _PREHASH_TaskID, task_id);
	LLViewerObject* object = gObjectList.findObject(task_id);
	if(!object)
	{
		llwarns << "LLViewerObject::processTaskInv object "
			<< task_id << " does not exist." << llendl;
		return;
	}

	msg->getS16Fast(_PREHASH_InventoryData, _PREHASH_Serial, object->mInventorySerialNum);
	LLFilenameAndTask* ft = new LLFilenameAndTask;
	ft->mTaskID = task_id;

	std::string unclean_filename;
	msg->getStringFast(_PREHASH_InventoryData, _PREHASH_Filename, unclean_filename);
	ft->mFilename = LLDir::getScrubbedFileName(unclean_filename);
	
	if(ft->mFilename.empty())
	{
		lldebugs << "Task has no inventory" << llendl;
		// mock up some inventory to make a drop target.
		if(object->mInventory)
		{
			object->mInventory->clear(); // will deref and delete it
		}
		else
		{
			object->mInventory = new LLInventoryObject::object_list_t();
		}
		LLPointer<LLInventoryObject> obj;
		obj = new LLInventoryObject(object->mID, LLUUID::null,
									LLAssetType::AT_CATEGORY,
									"Contents");
		object->mInventory->push_front(obj);
		object->doInventoryCallback();
		delete ft;
		return;
	}
	gXferManager->requestFile(gDirUtilp->getExpandedFilename(LL_PATH_CACHE, ft->mFilename), 
								ft->mFilename, LL_PATH_CACHE,
								object->mRegionp->getHost(),
								TRUE,
								&LLViewerObject::processTaskInvFile,
								(void**)ft,
								LLXferManager::HIGH_PRIORITY);
}

void LLViewerObject::processTaskInvFile(void** user_data, S32 error_code, LLExtStat ext_status)
{
	LLFilenameAndTask* ft = (LLFilenameAndTask*)user_data;
	LLViewerObject* object = NULL;
	if(ft && (0 == error_code) &&
	   (object = gObjectList.findObject(ft->mTaskID)))
	{
		object->loadTaskInvFile(ft->mFilename);

		LLInventoryObject::object_list_t::iterator it = object->mInventory->begin();
		LLInventoryObject::object_list_t::iterator end = object->mInventory->end();
		std::list<LLUUID>& pending_lst = object->mPendingInventoryItemsIDs;

		for (; it != end && pending_lst.size(); ++it)
		{
			LLViewerInventoryItem* item = dynamic_cast<LLViewerInventoryItem*>(it->get());
			if(item && item->getType() != LLAssetType::AT_CATEGORY)
			{
				std::list<LLUUID>::iterator id_it = std::find(pending_lst.begin(), pending_lst.begin(), item->getAssetUUID());
				if (id_it != pending_lst.end())
				{
					pending_lst.erase(id_it);
				}
			}
		}
	}
	else
	{
		// This Occurs When to requests were made, and the first one
		// has already handled it.
		lldebugs << "Problem loading task inventory. Return code: "
				 << error_code << llendl;
	}
	delete ft;
}

void LLViewerObject::loadTaskInvFile(const std::string& filename)
{
	LLMemType mt(LLMemType::MTYPE_OBJECT);
	
	std::string filename_and_local_path = gDirUtilp->getExpandedFilename(LL_PATH_CACHE, filename);
	llifstream ifs(filename_and_local_path);
	if(ifs.good())
	{
		char buffer[MAX_STRING];	/* Flawfinder: ignore */
		// *NOTE: This buffer size is hard coded into scanf() below.
		char keyword[MAX_STRING];	/* Flawfinder: ignore */
		if(mInventory)
		{
			mInventory->clear(); // will deref and delete it
		}
		else
		{
			mInventory = new LLInventoryObject::object_list_t;
		}
		while(ifs.good())
		{
			ifs.getline(buffer, MAX_STRING);
			sscanf(buffer, " %254s", keyword);	/* Flawfinder: ignore */
			if(0 == strcmp("inv_item", keyword))
			{
				LLPointer<LLInventoryObject> inv = new LLViewerInventoryItem;
				inv->importLegacyStream(ifs);
				mInventory->push_front(inv);
			}
			else if(0 == strcmp("inv_object", keyword))
			{
				LLPointer<LLInventoryObject> inv = new LLInventoryObject;
				inv->importLegacyStream(ifs);
				inv->rename("Contents");
				mInventory->push_front(inv);
			}
			else
			{
				llwarns << "Unknown token in inventory file '"
						<< keyword << "'" << llendl;
			}
		}
		ifs.close();
		LLFile::remove(filename_and_local_path);
	}
	else
	{
		llwarns << "unable to load task inventory: " << filename_and_local_path
				<< llendl;
	}
	doInventoryCallback();
}

void LLViewerObject::doInventoryCallback()
{
	for (callback_list_t::iterator iter = mInventoryCallbacks.begin();
		 iter != mInventoryCallbacks.end(); )
	{
		callback_list_t::iterator curiter = iter++;
		LLInventoryCallbackInfo* info = *curiter;
		if (info->mListener != NULL)
		{
			info->mListener->inventoryChanged(this,
								 mInventory,
								 mInventorySerialNum,
								 info->mInventoryData);
		}
		else
		{
			llinfos << "LLViewerObject::doInventoryCallback() deleting bad listener entry." << llendl;
			delete info;
			mInventoryCallbacks.erase(curiter);
		}
	}
	mInventoryPending = FALSE;
}

void LLViewerObject::removeInventory(const LLUUID& item_id)
{
	// close any associated floater properties
	LLFloaterReg::hideInstance("properties", item_id);

	LLMessageSystem* msg = gMessageSystem;
	msg->newMessageFast(_PREHASH_RemoveTaskInventory);
	msg->nextBlockFast(_PREHASH_AgentData);
	msg->addUUIDFast(_PREHASH_AgentID, gAgent.getID());
	msg->addUUIDFast(_PREHASH_SessionID, gAgent.getSessionID());
	msg->nextBlockFast(_PREHASH_InventoryData);
	msg->addU32Fast(_PREHASH_LocalID, mLocalID);
	msg->addUUIDFast(_PREHASH_ItemID, item_id);
	msg->sendReliable(mRegionp->getHost());
	deleteInventoryItem(item_id);
	++mInventorySerialNum;
}

bool LLViewerObject::isTextureInInventory(LLViewerInventoryItem* item)
{
	bool result = false;

	if (item && LLAssetType::AT_TEXTURE == item->getType())
	{
		std::list<LLUUID>::iterator begin = mPendingInventoryItemsIDs.begin();
		std::list<LLUUID>::iterator end = mPendingInventoryItemsIDs.end();

		bool is_fetching = std::find(begin, end, item->getAssetUUID()) != end;
		bool is_fetched = getInventoryItemByAsset(item->getAssetUUID()) != NULL;

		result = is_fetched || is_fetching;
	}

	return result;
}

void LLViewerObject::updateTextureInventory(LLViewerInventoryItem* item, U8 key, bool is_new)
{
	if (item && !isTextureInInventory(item))
	{
		mPendingInventoryItemsIDs.push_back(item->getAssetUUID());
		updateInventory(item, key, is_new);
	}
}

void LLViewerObject::updateInventory(
	LLViewerInventoryItem* item,
	U8 key,
	bool is_new)
{
	LLMemType mt(LLMemType::MTYPE_OBJECT);

	// This slices the object into what we're concerned about on the
	// viewer. The simulator will take the permissions and transfer
	// ownership.
	LLPointer<LLViewerInventoryItem> task_item =
		new LLViewerInventoryItem(item->getUUID(), mID, item->getPermissions(),
								  item->getAssetUUID(), item->getType(),
								  item->getInventoryType(),
								  item->getName(), item->getDescription(),
								  item->getSaleInfo(),
								  item->getFlags(),
								  item->getCreationDate());
	task_item->setTransactionID(item->getTransactionID());
	LLMessageSystem* msg = gMessageSystem;
	msg->newMessageFast(_PREHASH_UpdateTaskInventory);
	msg->nextBlockFast(_PREHASH_AgentData);
	msg->addUUIDFast(_PREHASH_AgentID, gAgent.getID());
	msg->addUUIDFast(_PREHASH_SessionID, gAgent.getSessionID());
	msg->nextBlockFast(_PREHASH_UpdateData);
	msg->addU32Fast(_PREHASH_LocalID, mLocalID);
	msg->addU8Fast(_PREHASH_Key, key);
	msg->nextBlockFast(_PREHASH_InventoryData);
	task_item->packMessage(msg);
	msg->sendReliable(mRegionp->getHost());

	// do the internal logic
	doUpdateInventory(task_item, key, is_new);
}

void LLViewerObject::updateInventoryLocal(LLInventoryItem* item, U8 key)
{
	LLPointer<LLViewerInventoryItem> task_item =
		new LLViewerInventoryItem(item->getUUID(), mID, item->getPermissions(),
								  item->getAssetUUID(), item->getType(),
								  item->getInventoryType(),
								  item->getName(), item->getDescription(),
								  item->getSaleInfo(), item->getFlags(),
								  item->getCreationDate());

	// do the internal logic
	const bool is_new = false;
	doUpdateInventory(task_item, key, is_new);
}

LLInventoryObject* LLViewerObject::getInventoryObject(const LLUUID& item_id)
{
	LLInventoryObject* rv = NULL;
	if(mInventory)
	{
		LLInventoryObject::object_list_t::iterator it = mInventory->begin();
		LLInventoryObject::object_list_t::iterator end = mInventory->end();
		for ( ; it != end; ++it)
		{
			if((*it)->getUUID() == item_id)
			{
				rv = *it;
				break;
			}
		}		
	}
	return rv;
}

void LLViewerObject::getInventoryContents(LLInventoryObject::object_list_t& objects)
{
	if(mInventory)
	{
		LLInventoryObject::object_list_t::iterator it = mInventory->begin();
		LLInventoryObject::object_list_t::iterator end = mInventory->end();
		for( ; it != end; ++it)
		{
			if ((*it)->getType() != LLAssetType::AT_CATEGORY)
			{
				objects.push_back(*it);
			}
		}
	}
}

LLInventoryObject* LLViewerObject::getInventoryRoot()
{
	if (!mInventory || !mInventory->size())
	{
		return NULL;
	}
	return mInventory->back();
}

LLViewerInventoryItem* LLViewerObject::getInventoryItemByAsset(const LLUUID& asset_id)
{
	if (mInventoryDirty)
		llwarns << "Peforming inventory lookup for object " << mID << " that has dirty inventory!" << llendl;

	LLViewerInventoryItem* rv = NULL;
	if(mInventory)
	{
		LLViewerInventoryItem* item = NULL;

		LLInventoryObject::object_list_t::iterator it = mInventory->begin();
		LLInventoryObject::object_list_t::iterator end = mInventory->end();
		for( ; it != end; ++it)
		{
			LLInventoryObject* obj = *it;
			if(obj->getType() != LLAssetType::AT_CATEGORY
			   && obj->getType() != LLAssetType::AT_NONE ) // <ND> check for AT_NONE too loadTaskInvFile can create such objects for "Contants"
			{
				// *FIX: gank-ass down cast!
				item = (LLViewerInventoryItem*)obj;
				if(item->getAssetUUID() == asset_id)
				{
					rv = item;
					break;
				}
			}
		}		
	}
	return rv;
}

void LLViewerObject::updateViewerInventoryAsset(
					const LLViewerInventoryItem* item,
					const LLUUID& new_asset)
{
	LLPointer<LLViewerInventoryItem> task_item =
		new LLViewerInventoryItem(item);
	task_item->setAssetUUID(new_asset);

	// do the internal logic
	doUpdateInventory(task_item, TASK_INVENTORY_ITEM_KEY, false);
}

void LLViewerObject::setPixelAreaAndAngle(LLAgent &agent)
{
	if (getVolume())
	{	//volumes calculate pixel area and angle per face
		return;
	}
	
	LLVector3 viewer_pos_agent = gAgentCamera.getCameraPositionAgent();
	LLVector3 pos_agent = getRenderPosition();

	F32 dx = viewer_pos_agent.mV[VX] - pos_agent.mV[VX];
	F32 dy = viewer_pos_agent.mV[VY] - pos_agent.mV[VY];
	F32 dz = viewer_pos_agent.mV[VZ] - pos_agent.mV[VZ];

	F32 max_scale = getMaxScale();
	F32 mid_scale = getMidScale();
	F32 min_scale = getMinScale();

	// IW: estimate - when close to large objects, computing range based on distance from center is no good
	// to try to get a min distance from face, subtract min_scale/2 from the range.
	// This means we'll load too much detail sometimes, but that's better than not enough
	// I don't think there's a better way to do this without calculating distance per-poly
	F32 range = sqrt(dx*dx + dy*dy + dz*dz) - min_scale/2;

	LLViewerCamera* camera = LLViewerCamera::getInstance();
	if (range < 0.001f || isHUDAttachment())		// range == zero
	{
		mAppAngle = 180.f;
		mPixelArea = (F32)camera->getScreenPixelArea();
	}
	else
	{
		mAppAngle = (F32) atan2( max_scale, range) * RAD_TO_DEG;

		F32 pixels_per_meter = camera->getPixelMeterRatio() / range;

		mPixelArea = (pixels_per_meter * max_scale) * (pixels_per_meter * mid_scale);
		if (mPixelArea > camera->getScreenPixelArea())
		{
			mAppAngle = 180.f;
			mPixelArea = (F32)camera->getScreenPixelArea();
		}
	}
}

BOOL LLViewerObject::updateLOD()
{
	return FALSE;
}

BOOL LLViewerObject::updateGeometry(LLDrawable *drawable)
{
	return TRUE;
}

void LLViewerObject::updateGL()
{

}

void LLViewerObject::updateFaceSize(S32 idx)
{
	
}

LLDrawable* LLViewerObject::createDrawable(LLPipeline *pipeline)
{
	return NULL;
}

void LLViewerObject::setScale(const LLVector3 &scale, BOOL damped)
{
	LLPrimitive::setScale(scale);
	if (mDrawable.notNull())
	{
		//encompass completely sheared objects by taking 
		//the most extreme point possible (<1,1,0.5>)
		mDrawable->setRadius(LLVector3(1,1,0.5f).scaleVec(scale).magVec());
		updateDrawable(damped);
	}

	if( (LL_PCODE_VOLUME == getPCode()) && !isDead() )
	{
		if (permYouOwner() || (scale.magVecSquared() > (7.5f * 7.5f)) )
		{
			if (!mOnMap)
			{
				llassert_always(LLWorld::getInstance()->getRegionFromHandle(getRegion()->getHandle()));

				gObjectList.addToMap(this);
				mOnMap = TRUE;
			}
		}
		else
		{
			if (mOnMap)
			{
				gObjectList.removeFromMap(this);
				mOnMap = FALSE;
			}
		}
	}
}

void LLViewerObject::setObjectCost(F32 cost)
{
	mObjectCost = cost;
	mCostStale = false;

	if (isSelected())
	{
		gFloaterTools->dirty();
	}
}

void LLViewerObject::setLinksetCost(F32 cost)
{
	mLinksetCost = cost;
	mCostStale = false;
	
	if (isSelected())
	{
		gFloaterTools->dirty();
	}
}

void LLViewerObject::setPhysicsCost(F32 cost)
{
	mPhysicsCost = cost;
	mCostStale = false;

	if (isSelected())
	{
		gFloaterTools->dirty();
	}
}

void LLViewerObject::setLinksetPhysicsCost(F32 cost)
{
	mLinksetPhysicsCost = cost;
	mCostStale = false;
	
	if (isSelected())
	{
		gFloaterTools->dirty();
	}
}


F32 LLViewerObject::getObjectCost()
{
	if (mCostStale)
	{
		gObjectList.updateObjectCost(this);
	}
	
	return mObjectCost;
}

F32 LLViewerObject::getLinksetCost()
{
	if (mCostStale)
	{
		gObjectList.updateObjectCost(this);
	}

	return mLinksetCost;
}

F32 LLViewerObject::getPhysicsCost()
{
	if (mCostStale)
	{
		gObjectList.updateObjectCost(this);
	}
	
	return mPhysicsCost;
}

F32 LLViewerObject::getLinksetPhysicsCost()
{
	if (mCostStale)
	{
		gObjectList.updateObjectCost(this);
	}

	return mLinksetPhysicsCost;
}

F32 LLViewerObject::getStreamingCost(S32* bytes, S32* visible_bytes, F32* unscaled_value) const
{
	return 0.f;
}

U32 LLViewerObject::getTriangleCount(S32* vcount) const
{
	return 0;
}

U32 LLViewerObject::getHighLODTriangleCount()
{
	return 0;
}

void LLViewerObject::updateSpatialExtents(LLVector4a& newMin, LLVector4a &newMax)
{
	LLVector4a center;
	center.load3(getRenderPosition().mV);
	LLVector4a size;
	size.load3(getScale().mV);
	newMin.setSub(center, size);
	newMax.setAdd(center, size);
	
	mDrawable->setPositionGroup(center);
}

F32 LLViewerObject::getBinRadius()
{
	if (mDrawable.notNull())
	{
		const LLVector4a* ext = mDrawable->getSpatialExtents();
		LLVector4a diff;
		diff.setSub(ext[1], ext[0]);
		return diff.getLength3().getF32();
	}
	
	return getScale().magVec();
}

F32 LLViewerObject::getMaxScale() const
{
	return llmax(getScale().mV[VX],getScale().mV[VY], getScale().mV[VZ]);
}

F32 LLViewerObject::getMinScale() const
{
	return llmin(getScale().mV[0],getScale().mV[1],getScale().mV[2]);
}

F32 LLViewerObject::getMidScale() const
{
	if (getScale().mV[VX] < getScale().mV[VY])
	{
		if (getScale().mV[VY] < getScale().mV[VZ])
		{
			return getScale().mV[VY];
		}
		else if (getScale().mV[VX] < getScale().mV[VZ])
		{
			return getScale().mV[VZ];
		}
		else
		{
			return getScale().mV[VX];
		}
	}
	else if (getScale().mV[VX] < getScale().mV[VZ])
	{
		return getScale().mV[VX];
	}
	else if (getScale().mV[VY] < getScale().mV[VZ])
	{
		return getScale().mV[VZ];
	}
	else
	{
		return getScale().mV[VY];
	}
}


void LLViewerObject::updateTextures()
{
}

void LLViewerObject::boostTexturePriority(BOOL boost_children /* = TRUE */)
{
	if (isDead())
	{
		return;
	}

	S32 i;
	S32 tex_count = getNumTEs();
	for (i = 0; i < tex_count; i++)
	{
 		getTEImage(i)->setBoostLevel(LLViewerTexture::BOOST_SELECTED);
	}

	if (isSculpted() && !isMesh())
	{
		LLSculptParams *sculpt_params = (LLSculptParams *)getParameterEntry(LLNetworkData::PARAMS_SCULPT);
		LLUUID sculpt_id = sculpt_params->getSculptTexture();
		LLViewerTextureManager::getFetchedTexture(sculpt_id, TRUE, LLViewerTexture::BOOST_NONE, LLViewerTexture::LOD_TEXTURE)->setBoostLevel(LLViewerTexture::BOOST_SELECTED);
	}
	
	if (boost_children)
	{
		for (child_list_t::iterator iter = mChildList.begin();
			 iter != mChildList.end(); iter++)
		{
			LLViewerObject* child = *iter;
			child->boostTexturePriority();
		}
	}
}


void LLViewerObject::setLineWidthForWindowSize(S32 window_width)
{
	if (window_width < 700)
	{
		LLUI::setLineWidth(2.0f);
	}
	else if (window_width < 1100)
	{
		LLUI::setLineWidth(3.0f);
	}
	else if (window_width < 2000)
	{
		LLUI::setLineWidth(4.0f);
	}
	else
	{
		// _damn_, what a nice monitor!
		LLUI::setLineWidth(5.0f);
	}
}

void LLViewerObject::increaseArrowLength()
{
/* ???
	if (mAxisArrowLength == 50)
	{
		mAxisArrowLength = 100;
	}
	else
	{
		mAxisArrowLength = 150;
	}
*/
}


void LLViewerObject::decreaseArrowLength()
{
/* ???
	if (mAxisArrowLength == 150)
	{
		mAxisArrowLength = 100;
	}
	else
	{
		mAxisArrowLength = 50;
	}
*/
}

// Culled from newsim LLTask::addNVPair
void LLViewerObject::addNVPair(const std::string& data)
{
	// cout << "LLViewerObject::addNVPair() with ---" << data << "---" << endl;
	LLNameValue *nv = new LLNameValue(data.c_str());

//	char splat[MAX_STRING];
//	temp->printNameValue(splat);
//	llinfos << "addNVPair " << splat << llendl;

	name_value_map_t::iterator iter = mNameValuePairs.find(nv->mName);
	if (iter != mNameValuePairs.end())
	{
		LLNameValue* foundnv = iter->second;
		if (foundnv->mClass != NVC_READ_ONLY)
		{
			delete foundnv;
			mNameValuePairs.erase(iter);
		}
		else
		{
			delete nv;
//			llinfos << "Trying to write to Read Only NVPair " << temp->mName << " in addNVPair()" << llendl;
			return;
		}
	}
	mNameValuePairs[nv->mName] = nv;
}

BOOL LLViewerObject::removeNVPair(const std::string& name)
{
	char* canonical_name = gNVNameTable.addString(name);

	lldebugs << "LLViewerObject::removeNVPair(): " << name << llendl;

	name_value_map_t::iterator iter = mNameValuePairs.find(canonical_name);
	if (iter != mNameValuePairs.end())
	{
		if( mRegionp )
		{
			LLNameValue* nv = iter->second;
/*
			std::string buffer = nv->printNameValue();
			gMessageSystem->newMessageFast(_PREHASH_RemoveNameValuePair);
			gMessageSystem->nextBlockFast(_PREHASH_TaskData);
			gMessageSystem->addUUIDFast(_PREHASH_ID, mID);
			
			gMessageSystem->nextBlockFast(_PREHASH_NameValueData);
			gMessageSystem->addStringFast(_PREHASH_NVPair, buffer);

			gMessageSystem->sendReliable( mRegionp->getHost() );
*/
			// Remove the NV pair from the local list.
			delete nv;
			mNameValuePairs.erase(iter);
			return TRUE;
		}
		else
		{
			lldebugs << "removeNVPair - No region for object" << llendl;
		}
	}
	return FALSE;
}


LLNameValue *LLViewerObject::getNVPair(const std::string& name) const
{
	char		*canonical_name;

	canonical_name = gNVNameTable.addString(name);
	// It's possible for addString to return NULL.
	if (canonical_name == NULL)
	{
		return NULL;
	}

	// If you access a map with a name that isn't in it, it will add the name and a null pointer.
	// So first check if the data is in the map.
	name_value_map_t::const_iterator iter = mNameValuePairs.find(canonical_name);
	if (iter != mNameValuePairs.end())
	{
		return iter->second;
	}
	else
	{
		return NULL;
	}
}

void LLViewerObject::updatePositionCaches() const
{
	// If region is removed from the list it is also deleted.
	if(mRegionp && LLWorld::instance().isRegionListed(mRegionp))
	{
		if (!isRoot())
		{
			mPositionRegion = ((LLViewerObject *)getParent())->getPositionRegion() + getPosition() * getParent()->getRotation();
			mPositionAgent = mRegionp->getPosAgentFromRegion(mPositionRegion);
		}
		else
		{
			mPositionRegion = getPosition();
			mPositionAgent = mRegionp->getPosAgentFromRegion(mPositionRegion);
		}
	}
}

const LLVector3d LLViewerObject::getPositionGlobal() const
{	
	// If region is removed from the list it is also deleted.
	if(mRegionp && LLWorld::instance().isRegionListed(mRegionp))
	{
		LLVector3d position_global = mRegionp->getPosGlobalFromRegion(getPositionRegion());

		if (isAttachment())
		{
			position_global = gAgent.getPosGlobalFromAgent(getRenderPosition());
		}		
		return position_global;
	}
	else
	{
		LLVector3d position_global(getPosition());
		return position_global;
	}	
}

const LLVector3 &LLViewerObject::getPositionAgent() const
{
	// If region is removed from the list it is also deleted.
	if(mRegionp && LLWorld::instance().isRegionListed(mRegionp))
	{
		if (mDrawable.notNull() && (!mDrawable->isRoot() && getParent()))
		{
			// Don't return cached position if you have a parent, recalc (until all dirtying is done correctly.
			LLVector3 position_region;
			position_region = ((LLViewerObject *)getParent())->getPositionRegion() + getPosition() * getParent()->getRotation();
			mPositionAgent = mRegionp->getPosAgentFromRegion(position_region);
		}
		else
		{
			mPositionAgent = mRegionp->getPosAgentFromRegion(getPosition());
		}
	}
	return mPositionAgent;
}

const LLVector3 &LLViewerObject::getPositionRegion() const
{
	if (!isRoot())
	{
		LLViewerObject *parent = (LLViewerObject *)getParent();
		mPositionRegion = parent->getPositionRegion() + (getPosition() * parent->getRotation());
	}
	else
	{
		mPositionRegion = getPosition();
	}

	return mPositionRegion;
}

const LLVector3 LLViewerObject::getPositionEdit() const
{
	if (isRootEdit())
	{
		return getPosition();
	}
	else
	{
		LLViewerObject *parent = (LLViewerObject *)getParent();
		LLVector3 position_edit = parent->getPositionEdit() + getPosition() * parent->getRotationEdit();
		return position_edit;
	}
}

const LLVector3 LLViewerObject::getRenderPosition() const
{
	if (mDrawable.notNull() && mDrawable->isState(LLDrawable::RIGGED))
	{
		LLVOAvatar* avatar = getAvatar();
		if (avatar)
		{
			return avatar->getPositionAgent();
		}
	}

	if (mDrawable.isNull() || mDrawable->getGeneration() < 0)
	{
		return getPositionAgent();
	}
	else
	{
		return mDrawable->getPositionAgent();
	}
}

const LLVector3 LLViewerObject::getPivotPositionAgent() const
{
	return getRenderPosition();
}

const LLQuaternion LLViewerObject::getRenderRotation() const
{
	LLQuaternion ret;
	if (mDrawable.notNull() && mDrawable->isState(LLDrawable::RIGGED))
	{
		return ret;
	}
	
	if (mDrawable.isNull() || mDrawable->isStatic())
	{
		ret = getRotationEdit();
	}
	else
	{
		if (!mDrawable->isRoot())
		{
			ret = getRotation() * LLQuaternion(mDrawable->getParent()->getWorldMatrix());
		}
		else
		{
			ret = LLQuaternion(mDrawable->getWorldMatrix());
		}
	}
	
	return ret;
}

const LLMatrix4 LLViewerObject::getRenderMatrix() const
{
	return mDrawable->getWorldMatrix();
}

const LLQuaternion LLViewerObject::getRotationRegion() const
{
	LLQuaternion global_rotation = getRotation();
	if (!((LLXform *)this)->isRoot())
	{
		global_rotation = global_rotation * getParent()->getRotation();
	}
	return global_rotation;
}

const LLQuaternion LLViewerObject::getRotationEdit() const
{
	LLQuaternion global_rotation = getRotation();
	if (!((LLXform *)this)->isRootEdit())
	{
		global_rotation = global_rotation * getParent()->getRotation();
	}
	return global_rotation;
}

void LLViewerObject::setPositionAbsoluteGlobal( const LLVector3d &pos_global, BOOL damped )
{
	if (isAttachment())
	{
		LLVector3 new_pos = mRegionp->getPosRegionFromGlobal(pos_global);
		if (isRootEdit())
		{
			new_pos -= mDrawable->mXform.getParent()->getWorldPosition();
			LLQuaternion world_rotation = mDrawable->mXform.getParent()->getWorldRotation();
			new_pos = new_pos * ~world_rotation;
		}
		else
		{
			LLViewerObject* parentp = (LLViewerObject*)getParent();
			new_pos -= parentp->getPositionAgent();
			new_pos = new_pos * ~parentp->getRotationRegion();
		}
		LLViewerObject::setPosition(new_pos);
		
		if (mParent && ((LLViewerObject*)mParent)->isAvatar())
		{
			// we have changed the position of an attachment, so we need to clamp it
			LLVOAvatar *avatar = (LLVOAvatar*)mParent;

			avatar->clampAttachmentPositions();
		}
	}
	else
	{
		if( isRoot() )
		{
			setPositionRegion(mRegionp->getPosRegionFromGlobal(pos_global));
		}
		else
		{
			// the relative position with the parent is not constant
			LLViewerObject* parent = (LLViewerObject *)getParent();
			//RN: this assumes we are only calling this function from the edit tools
			gPipeline.updateMoveNormalAsync(parent->mDrawable);

			LLVector3 pos_local = mRegionp->getPosRegionFromGlobal(pos_global) - parent->getPositionRegion();
			pos_local = pos_local * ~parent->getRotationRegion();
			LLViewerObject::setPosition( pos_local );
		}
	}
	//RN: assumes we always want to snap the object when calling this function
	gPipeline.updateMoveNormalAsync(mDrawable);
}

void LLViewerObject::setPosition(const LLVector3 &pos, BOOL damped)
{
	if (getPosition() != pos)
	{
		setChanged(TRANSLATED | SILHOUETTE);
	}
		
	LLXform::setPosition(pos);
	updateDrawable(damped);
	if (isRoot())
	{
		// position caches need to be up to date on root objects
		updatePositionCaches();
	}
}

void LLViewerObject::setPositionGlobal(const LLVector3d &pos_global, BOOL damped)
{
	if (isAttachment())
	{
		if (isRootEdit())
		{
			LLVector3 newPos = mRegionp->getPosRegionFromGlobal(pos_global);
			newPos = newPos - mDrawable->mXform.getParent()->getWorldPosition();

			LLQuaternion invWorldRotation = mDrawable->mXform.getParent()->getWorldRotation();
			invWorldRotation.transQuat();

			newPos = newPos * invWorldRotation;
			LLViewerObject::setPosition(newPos);
		}
		else
		{
			// assumes parent is root editable (root of attachment)
			LLVector3 newPos = mRegionp->getPosRegionFromGlobal(pos_global);
			newPos = newPos - mDrawable->mXform.getParent()->getWorldPosition();
			LLVector3 delta_pos = newPos - getPosition();

			LLQuaternion invRotation = mDrawable->getRotation();
			invRotation.transQuat();
			
			delta_pos = delta_pos * invRotation;

			// *FIX: is this right?  Shouldn't we be calling the
			// LLViewerObject version of setPosition?
			LLVector3 old_pos = mDrawable->mXform.getParent()->getPosition();
			mDrawable->mXform.getParent()->setPosition(old_pos + delta_pos);
			setChanged(TRANSLATED | SILHOUETTE);
		}
		if (mParent && ((LLViewerObject*)mParent)->isAvatar())
		{
			// we have changed the position of an attachment, so we need to clamp it
			LLVOAvatar *avatar = (LLVOAvatar*)mParent;

			avatar->clampAttachmentPositions();
		}
	}
	else
	{
		if (isRoot())
		{
			setPositionRegion(mRegionp->getPosRegionFromGlobal(pos_global));
		}
		else
		{
			// the relative position with the parent is constant, but the parent's position needs to be changed
			LLVector3d position_offset;
			position_offset.setVec(getPosition()*getParent()->getRotation());
			LLVector3d new_pos_global = pos_global - position_offset;
			((LLViewerObject *)getParent())->setPositionGlobal(new_pos_global);
		}
	}
	updateDrawable(damped);
}


void LLViewerObject::setPositionParent(const LLVector3 &pos_parent, BOOL damped)
{
	// Set position relative to parent, if no parent, relative to region
	if (!isRoot())
	{
		LLViewerObject::setPosition(pos_parent, damped);
		//updateDrawable(damped);
	}
	else
	{
		setPositionRegion(pos_parent, damped);
	}
}

void LLViewerObject::setPositionRegion(const LLVector3 &pos_region, BOOL damped)
{
	if (!isRootEdit())
	{
		LLViewerObject* parent = (LLViewerObject*) getParent();
		LLViewerObject::setPosition((pos_region-parent->getPositionRegion())*~parent->getRotationRegion());
	}
	else
	{
		LLViewerObject::setPosition(pos_region);
		mPositionRegion = pos_region;
		mPositionAgent = mRegionp->getPosAgentFromRegion(mPositionRegion);
	}
}

void LLViewerObject::setPositionAgent(const LLVector3 &pos_agent, BOOL damped)
{
	LLVector3 pos_region = getRegion()->getPosRegionFromAgent(pos_agent);
	setPositionRegion(pos_region, damped);
}

// identical to setPositionRegion() except it checks for child-joints 
// and doesn't also move the joint-parent
// TODO -- implement similar intelligence for joint-parents toward
// their joint-children
void LLViewerObject::setPositionEdit(const LLVector3 &pos_edit, BOOL damped)
{
	if (!isRootEdit())
	{
		// the relative position with the parent is constant, but the parent's position needs to be changed
		LLVector3 position_offset = getPosition() * getParent()->getRotation();

		((LLViewerObject *)getParent())->setPositionEdit(pos_edit - position_offset);
		updateDrawable(damped);
	}
	else if (isJointChild())
	{
		// compute new parent-relative position
		LLViewerObject *parent = (LLViewerObject *) getParent();
		LLQuaternion inv_parent_rot = parent->getRotation();
		inv_parent_rot.transQuat();
		LLVector3 pos_parent = (pos_edit - parent->getPositionRegion()) * inv_parent_rot;
		LLViewerObject::setPosition(pos_parent, damped);
	}
	else
	{
		LLViewerObject::setPosition(pos_edit, damped);
		mPositionRegion = pos_edit;
		mPositionAgent = mRegionp->getPosAgentFromRegion(mPositionRegion);
	}	
}


LLViewerObject* LLViewerObject::getRootEdit() const
{
	const LLViewerObject* root = this;
	while (root->mParent 
		   && !(root->mJointInfo
			   || ((LLViewerObject*)root->mParent)->isAvatar()) )
	{
		root = (LLViewerObject*)root->mParent;
	}
	return (LLViewerObject*)root;
}


BOOL LLViewerObject::lineSegmentIntersect(const LLVector3& start, const LLVector3& end,
										  S32 face,
										  BOOL pick_transparent,
										  S32* face_hit,
										  LLVector3* intersection,
										  LLVector2* tex_coord,
										  LLVector3* normal,
										  LLVector3* bi_normal)
{
	return false;
}

BOOL LLViewerObject::lineSegmentBoundingBox(const LLVector3& start, const LLVector3& end)
{
	if (mDrawable.isNull() || mDrawable->isDead())
	{
		return FALSE;
	}

	const LLVector4a* ext = mDrawable->getSpatialExtents();

	//VECTORIZE THIS
	LLVector4a center;
	center.setAdd(ext[1], ext[0]);
	center.mul(0.5f);
	LLVector4a size;
	size.setSub(ext[1], ext[0]);
	size.mul(0.5f);

	LLVector4a starta, enda;
	starta.load3(start.mV);
	enda.load3(end.mV);

	return LLLineSegmentBoxIntersect(starta, enda, center, size);
}

U8 LLViewerObject::getMediaType() const
{
	if (mMedia)
	{
		return mMedia->mMediaType;
	}
	else
	{
		return LLViewerObject::MEDIA_NONE;
	}
}

void LLViewerObject::setMediaType(U8 media_type)
{
	if (!mMedia)
	{
		// TODO what if we don't have a media pointer?
	}
	else if (mMedia->mMediaType != media_type)
	{
		mMedia->mMediaType = media_type;

		// TODO: update materials with new image
	}
}

std::string LLViewerObject::getMediaURL() const
{
	if (mMedia)
	{
		return mMedia->mMediaURL;
	}
	else
	{
		return std::string();
	}
}

void LLViewerObject::setMediaURL(const std::string& media_url)
{
	LLMemType mt(LLMemType::MTYPE_OBJECT);
	
	if (!mMedia)
	{
		mMedia = new LLViewerObjectMedia;
		mMedia->mMediaURL = media_url;
		mMedia->mPassedWhitelist = FALSE;

		// TODO: update materials with new image
	}
	else if (mMedia->mMediaURL != media_url)
	{
		mMedia->mMediaURL = media_url;
		mMedia->mPassedWhitelist = FALSE;

		// TODO: update materials with new image
	}
}

BOOL LLViewerObject::getMediaPassedWhitelist() const
{
	if (mMedia)
	{
		return mMedia->mPassedWhitelist;
	}
	else
	{
		return FALSE;
	}
}

void LLViewerObject::setMediaPassedWhitelist(BOOL passed)
{
	if (mMedia)
	{
		mMedia->mPassedWhitelist = passed;
	}
}

BOOL LLViewerObject::setMaterial(const U8 material)
{
	BOOL res = LLPrimitive::setMaterial(material);
	if (res)
	{
		setChanged(TEXTURE);
	}
	return res;
}

void LLViewerObject::setNumTEs(const U8 num_tes)
{
	LLMemType mt(LLMemType::MTYPE_OBJECT);
	
	U32 i;
	if (num_tes != getNumTEs())
	{
		if (num_tes)
		{
			LLPointer<LLViewerTexture> *new_images;
			new_images = new LLPointer<LLViewerTexture>[num_tes];
			for (i = 0; i < num_tes; i++)
			{
				if (i < getNumTEs())
				{
					new_images[i] = mTEImages[i];
				}
				else if (getNumTEs())
				{
					new_images[i] = mTEImages[getNumTEs()-1];
				}
				else
				{
					new_images[i] = NULL;
				}
			}

			deleteTEImages();
			
			mTEImages = new_images;
		}
		else
		{
			deleteTEImages();
		}
		LLPrimitive::setNumTEs(num_tes);
		setChanged(TEXTURE);

		if (mDrawable.notNull())
		{
			gPipeline.markTextured(mDrawable);
		}
	}
}

void LLViewerObject::sendMaterialUpdate() const
{
	LLViewerRegion* regionp = getRegion();
	if(!regionp) return;
	gMessageSystem->newMessageFast(_PREHASH_ObjectMaterial);
	gMessageSystem->nextBlockFast(_PREHASH_AgentData);
	gMessageSystem->addUUIDFast(_PREHASH_AgentID, gAgent.getID() );
	gMessageSystem->addUUIDFast(_PREHASH_SessionID, gAgent.getSessionID());
	gMessageSystem->nextBlockFast(_PREHASH_ObjectData);
	gMessageSystem->addU32Fast(_PREHASH_ObjectLocalID,	mLocalID );
	gMessageSystem->addU8Fast(_PREHASH_Material, getMaterial() );
	gMessageSystem->sendReliable( regionp->getHost() );

}

// formerly send_object_rotation
void LLViewerObject::sendRotationUpdate() const
{
	LLViewerRegion* regionp = getRegion();
	if(!regionp) return;
	gMessageSystem->newMessageFast(_PREHASH_ObjectRotation);
	gMessageSystem->nextBlockFast(_PREHASH_AgentData);
	gMessageSystem->addUUIDFast(_PREHASH_AgentID, gAgent.getID() );
	gMessageSystem->addUUIDFast(_PREHASH_SessionID, gAgent.getSessionID());
	gMessageSystem->nextBlockFast(_PREHASH_ObjectData);
	gMessageSystem->addU32Fast(_PREHASH_ObjectLocalID, mLocalID);
	gMessageSystem->addQuatFast(_PREHASH_Rotation, getRotationEdit());
	//llinfos << "Sent rotation " << getRotationEdit() << llendl;
	gMessageSystem->sendReliable( regionp->getHost() );
}

/* Obsolete, we use MultipleObjectUpdate instead
//// formerly send_object_position_global
//void LLViewerObject::sendPositionUpdate() const
//{
//	gMessageSystem->newMessageFast(_PREHASH_ObjectPosition);
//	gMessageSystem->nextBlockFast(_PREHASH_AgentData);
//	gMessageSystem->addUUIDFast(_PREHASH_AgentID, gAgent.getID() );
//	gMessageSystem->addUUIDFast(_PREHASH_SessionID, gAgent.getSessionID());
//	gMessageSystem->nextBlockFast(_PREHASH_ObjectData);
//	gMessageSystem->addU32Fast(_PREHASH_ObjectLocalID,	mLocalID );
//	gMessageSystem->addVector3Fast(_PREHASH_Position, getPositionRegion());
//	LLViewerRegion* regionp = getRegion();
//	gMessageSystem->sendReliable(regionp->getHost());
//}
*/

//formerly send_object_shape(LLViewerObject *object)
void LLViewerObject::sendShapeUpdate()
{
	gMessageSystem->newMessageFast(_PREHASH_ObjectShape);
	gMessageSystem->nextBlockFast(_PREHASH_AgentData);
	gMessageSystem->addUUIDFast(_PREHASH_AgentID, gAgent.getID() );
	gMessageSystem->addUUIDFast(_PREHASH_SessionID, gAgent.getSessionID());
	gMessageSystem->nextBlockFast(_PREHASH_ObjectData);
	gMessageSystem->addU32Fast(_PREHASH_ObjectLocalID, mLocalID );

	LLVolumeMessage::packVolumeParams(&getVolume()->getParams(), gMessageSystem);

	LLViewerRegion *regionp = getRegion();
	gMessageSystem->sendReliable( regionp->getHost() );
}


void LLViewerObject::sendTEUpdate() const
{
	LLMessageSystem* msg = gMessageSystem;
	msg->newMessageFast(_PREHASH_ObjectImage);

	msg->nextBlockFast(_PREHASH_AgentData);
	msg->addUUIDFast(_PREHASH_AgentID, gAgent.getID() );
	msg->addUUIDFast(_PREHASH_SessionID, gAgent.getSessionID());

	msg->nextBlockFast(_PREHASH_ObjectData);
	msg->addU32Fast(_PREHASH_ObjectLocalID, mLocalID );
	if (mMedia)
	{
		msg->addString("MediaURL", mMedia->mMediaURL);
	}
	else
	{
		msg->addString("MediaURL", NULL);
	}

	// TODO send media type

	packTEMessage(msg);

	LLViewerRegion *regionp = getRegion();
	msg->sendReliable( regionp->getHost() );
}

void LLViewerObject::setTE(const U8 te, const LLTextureEntry &texture_entry)
{
	LLPrimitive::setTE(te, texture_entry);
//  This doesn't work, don't get any textures.
//	if (mDrawable.notNull() && mDrawable->isVisible())
//	{
		const LLUUID& image_id = getTE(te)->getID();
		mTEImages[te] = LLViewerTextureManager::getFetchedTexture(image_id, TRUE, LLViewerTexture::BOOST_NONE, LLViewerTexture::LOD_TEXTURE);
//	}
}

void LLViewerObject::setTEImage(const U8 te, LLViewerTexture *imagep)
{
	if (mTEImages[te] != imagep)
	{
		mTEImages[te] = imagep;
		LLPrimitive::setTETexture(te, imagep->getID());
		setChanged(TEXTURE);
		if (mDrawable.notNull())
		{
			gPipeline.markTextured(mDrawable);
		}
	}
}


S32 LLViewerObject::setTETextureCore(const U8 te, const LLUUID& uuid, LLHost host)
{
	S32 retval = 0;
	if (uuid != getTE(te)->getID() ||
		uuid == LLUUID::null)
	{
		retval = LLPrimitive::setTETexture(te, uuid);
		mTEImages[te] = LLViewerTextureManager::getFetchedTexture(uuid, TRUE, LLViewerTexture::BOOST_NONE, LLViewerTexture::LOD_TEXTURE, 0, 0, host);
		setChanged(TEXTURE);
		if (mDrawable.notNull())
		{
			gPipeline.markTextured(mDrawable);
		}
	}
	return retval;
}


void LLViewerObject::changeTEImage(S32 index, LLViewerTexture* new_image) 
{
	if(index < 0 || index >= getNumTEs())
	{
		return ;
	}
	mTEImages[index] = new_image ;
}

S32 LLViewerObject::setTETexture(const U8 te, const LLUUID& uuid)
{
	// Invalid host == get from the agent's sim
	return setTETextureCore(te, uuid, LLHost::invalid);
}


S32 LLViewerObject::setTEColor(const U8 te, const LLColor3& color)
{
	return setTEColor(te, LLColor4(color));
}

S32 LLViewerObject::setTEColor(const U8 te, const LLColor4& color)
{
	S32 retval = 0;
	const LLTextureEntry *tep = getTE(te);
	if (!tep)
	{
		llwarns << "No texture entry for te " << (S32)te << ", object " << mID << llendl;
	}
	else if (color != tep->getColor())
	{
		retval = LLPrimitive::setTEColor(te, color);
		if (mDrawable.notNull() && retval)
		{
			// These should only happen on updates which are not the initial update.
			dirtyMesh();
		}
	}
	return retval;
}

S32 LLViewerObject::setTEBumpmap(const U8 te, const U8 bump)
{
	S32 retval = 0;
	const LLTextureEntry *tep = getTE(te);
	if (!tep)
	{
		llwarns << "No texture entry for te " << (S32)te << ", object " << mID << llendl;
	}
	else if (bump != tep->getBumpmap())
	{
		retval = LLPrimitive::setTEBumpmap(te, bump);
		setChanged(TEXTURE);
		if (mDrawable.notNull() && retval)
		{
			gPipeline.markTextured(mDrawable);
			gPipeline.markRebuild(mDrawable, LLDrawable::REBUILD_GEOMETRY, TRUE);
		}
	}
	return retval;
}

S32 LLViewerObject::setTETexGen(const U8 te, const U8 texgen)
{
	S32 retval = 0;
	const LLTextureEntry *tep = getTE(te);
	if (!tep)
	{
		llwarns << "No texture entry for te " << (S32)te << ", object " << mID << llendl;
	}
	else if (texgen != tep->getTexGen())
	{
		retval = LLPrimitive::setTETexGen(te, texgen);
		setChanged(TEXTURE);
	}
	return retval;
}

S32 LLViewerObject::setTEMediaTexGen(const U8 te, const U8 media)
{
	S32 retval = 0;
	const LLTextureEntry *tep = getTE(te);
	if (!tep)
	{
		llwarns << "No texture entry for te " << (S32)te << ", object " << mID << llendl;
	}
	else if (media != tep->getMediaTexGen())
	{
		retval = LLPrimitive::setTEMediaTexGen(te, media);
		setChanged(TEXTURE);
	}
	return retval;
}

S32 LLViewerObject::setTEShiny(const U8 te, const U8 shiny)
{
	S32 retval = 0;
	const LLTextureEntry *tep = getTE(te);
	if (!tep)
	{
		llwarns << "No texture entry for te " << (S32)te << ", object " << mID << llendl;
	}
	else if (shiny != tep->getShiny())
	{
		retval = LLPrimitive::setTEShiny(te, shiny);
		setChanged(TEXTURE);
	}
	return retval;
}

S32 LLViewerObject::setTEFullbright(const U8 te, const U8 fullbright)
{
	S32 retval = 0;
	const LLTextureEntry *tep = getTE(te);
	if (!tep)
	{
		llwarns << "No texture entry for te " << (S32)te << ", object " << mID << llendl;
	}
	else if (fullbright != tep->getFullbright())
	{
		retval = LLPrimitive::setTEFullbright(te, fullbright);
		setChanged(TEXTURE);
		if (mDrawable.notNull() && retval)
		{
			gPipeline.markTextured(mDrawable);
		}
	}
	return retval;
}


S32 LLViewerObject::setTEMediaFlags(const U8 te, const U8 media_flags)
{
	// this might need work for media type
	S32 retval = 0;
	const LLTextureEntry *tep = getTE(te);
	if (!tep)
	{
		llwarns << "No texture entry for te " << (S32)te << ", object " << mID << llendl;
	}
	else if (media_flags != tep->getMediaFlags())
	{
		retval = LLPrimitive::setTEMediaFlags(te, media_flags);
		setChanged(TEXTURE);
		if (mDrawable.notNull() && retval)
		{
			gPipeline.markRebuild(mDrawable, LLDrawable::REBUILD_TCOORD, TRUE);
			gPipeline.markTextured(mDrawable);
			// JC - probably only need this if changes texture coords
			//gPipeline.markRebuild(mDrawable);
		}
	}
	return retval;
}

S32 LLViewerObject::setTEGlow(const U8 te, const F32 glow)
{
	S32 retval = 0;
	const LLTextureEntry *tep = getTE(te);
	if (!tep)
	{
		llwarns << "No texture entry for te " << (S32)te << ", object " << mID << llendl;
	}
	else if (glow != tep->getGlow())
	{
		retval = LLPrimitive::setTEGlow(te, glow);
		setChanged(TEXTURE);
		if (mDrawable.notNull() && retval)
		{
			gPipeline.markTextured(mDrawable);
		}
	}
	return retval;
}


S32 LLViewerObject::setTEScale(const U8 te, const F32 s, const F32 t)
{
	S32 retval = 0;
	retval = LLPrimitive::setTEScale(te, s, t);
	setChanged(TEXTURE);
	if (mDrawable.notNull() && retval)
	{
		gPipeline.markRebuild(mDrawable, LLDrawable::REBUILD_TCOORD);
	}
	return retval;
}

S32 LLViewerObject::setTEScaleS(const U8 te, const F32 s)
{
	S32 retval = LLPrimitive::setTEScaleS(te, s);
	if (mDrawable.notNull() && retval)
	{
		gPipeline.markRebuild(mDrawable, LLDrawable::REBUILD_TCOORD);
	}

	return retval;
}

S32 LLViewerObject::setTEScaleT(const U8 te, const F32 t)
{
	S32 retval = LLPrimitive::setTEScaleT(te, t);
	if (mDrawable.notNull() && retval)
	{
		gPipeline.markRebuild(mDrawable, LLDrawable::REBUILD_TCOORD);
	}

	return retval;
}

S32 LLViewerObject::setTEOffset(const U8 te, const F32 s, const F32 t)
{
	S32 retval = LLPrimitive::setTEOffset(te, s, t);
	if (mDrawable.notNull() && retval)
	{
		gPipeline.markRebuild(mDrawable, LLDrawable::REBUILD_TCOORD);
	}
	return retval;
}

S32 LLViewerObject::setTEOffsetS(const U8 te, const F32 s)
{
	S32 retval = LLPrimitive::setTEOffsetS(te, s);
	if (mDrawable.notNull() && retval)
	{
		gPipeline.markRebuild(mDrawable, LLDrawable::REBUILD_TCOORD);
	}

	return retval;
}

S32 LLViewerObject::setTEOffsetT(const U8 te, const F32 t)
{
	S32 retval = LLPrimitive::setTEOffsetT(te, t);
	if (mDrawable.notNull() && retval)
	{
		gPipeline.markRebuild(mDrawable, LLDrawable::REBUILD_TCOORD);
	}

	return retval;
}

S32 LLViewerObject::setTERotation(const U8 te, const F32 r)
{
	S32 retval = LLPrimitive::setTERotation(te, r);
	if (mDrawable.notNull() && retval)
	{
		gPipeline.markRebuild(mDrawable, LLDrawable::REBUILD_TCOORD);
	}
	return retval;
}


LLViewerTexture *LLViewerObject::getTEImage(const U8 face) const
{
//	llassert(mTEImages);

	if (face < getNumTEs())
	{
		LLViewerTexture* image = mTEImages[face];
		if (image)
		{
			return image;
		}
		else
		{
			return (LLViewerTexture*)(LLViewerFetchedTexture::sDefaultImagep);
		}
	}

	llerrs << llformat("Requested Image from invalid face: %d/%d",face,getNumTEs()) << llendl;

	return NULL;
}


void LLViewerObject::fitFaceTexture(const U8 face)
{
	llinfos << "fitFaceTexture not implemented" << llendl;
}


LLBBox LLViewerObject::getBoundingBoxAgent() const
{
	LLVector3 position_agent;
	LLQuaternion rot;
	LLViewerObject* avatar_parent = NULL;
	LLViewerObject* root_edit = (LLViewerObject*)getRootEdit();
	if (root_edit)
	{
		avatar_parent = (LLViewerObject*)root_edit->getParent();
	}
	
	if (avatar_parent && avatar_parent->isAvatar() &&
		root_edit && root_edit->mDrawable.notNull() && root_edit->mDrawable->getXform()->getParent())
	{
		LLXform* parent_xform = root_edit->mDrawable->getXform()->getParent();
		position_agent = (getPositionEdit() * parent_xform->getWorldRotation()) + parent_xform->getWorldPosition();
		rot = getRotationEdit() * parent_xform->getWorldRotation();
	}
	else
	{
		position_agent = getPositionAgent();
		rot = getRotationRegion();
	}
	
	return LLBBox( position_agent, rot, getScale() * -0.5f, getScale() * 0.5f );
}

U32 LLViewerObject::getNumVertices() const
{
	U32 num_vertices = 0;
	if (mDrawable.notNull())
	{
		S32 i, num_faces;
		num_faces = mDrawable->getNumFaces();
		for (i = 0; i < num_faces; i++)
		{
			LLFace * facep = mDrawable->getFace(i);
			if (facep)
			{
				num_vertices += facep->getGeomCount();
			}
		}
	}
	return num_vertices;
}

U32 LLViewerObject::getNumIndices() const
{
	U32 num_indices = 0;
	if (mDrawable.notNull())
	{
		S32 i, num_faces;
		num_faces = mDrawable->getNumFaces();
		for (i = 0; i < num_faces; i++)
		{
			LLFace * facep = mDrawable->getFace(i);
			if (facep)
			{
				num_indices += facep->getIndicesCount();
			}
		}
	}
	return num_indices;
}

// Find the number of instances of this object's inventory that are of the given type
S32 LLViewerObject::countInventoryContents(LLAssetType::EType type)
{
	S32 count = 0;
	if( mInventory )
	{
		LLInventoryObject::object_list_t::const_iterator it = mInventory->begin();
		LLInventoryObject::object_list_t::const_iterator end = mInventory->end();
		for(  ; it != end ; ++it )
		{
			if( (*it)->getType() == type )
			{
				++count;
			}
		}
	}
	return count;
}


void LLViewerObject::setCanSelect(BOOL canSelect)
{
	mbCanSelect = canSelect;
	for (child_list_t::iterator iter = mChildList.begin();
		 iter != mChildList.end(); iter++)
	{
		LLViewerObject* child = *iter;
		child->mbCanSelect = canSelect;
	}
}

void LLViewerObject::setDebugText(const std::string &utf8text)
{
	if (utf8text.empty() && !mText)
	{
		return;
	}

	if (!mText)
	{
		mText = (LLHUDText *)LLHUDObject::addHUDObject(LLHUDObject::LL_HUD_TEXT);
		mText->setFont(LLFontGL::getFontSansSerif());
		mText->setVertAlignment(LLHUDText::ALIGN_VERT_TOP);
		mText->setMaxLines(-1);
		mText->setSourceObject(this);
		mText->setOnHUDAttachment(isHUDAttachment());
	}
	mText->setColor(LLColor4::white);
	mText->setString(utf8text);
	mText->setZCompare(FALSE);
	mText->setDoFade(FALSE);
	updateText();
}

void LLViewerObject::setIcon(LLViewerTexture* icon_image)
{
	if (!mIcon)
	{
		mIcon = (LLHUDIcon *)LLHUDObject::addHUDObject(LLHUDObject::LL_HUD_ICON);
		mIcon->setSourceObject(this);
		mIcon->setImage(icon_image);
		// *TODO: make this user configurable
		mIcon->setScale(0.03f);
	}
	else
	{
		mIcon->restartLifeTimer();
	}
}

void LLViewerObject::clearIcon()
{
	if (mIcon)
	{
		mIcon = NULL;
	}
}

LLViewerObject* LLViewerObject::getSubParent() 
{ 
	if (isJointChild())
	{
		return this;
	}
	return (LLViewerObject*) getParent();
}

const LLViewerObject* LLViewerObject::getSubParent() const
{
	if (isJointChild())
	{
		return this;
	}
	return (const LLViewerObject*) getParent();
}

BOOL LLViewerObject::isOnMap()
{
	return mOnMap;
}


void LLViewerObject::updateText()
{
	if (!isDead())
	{
		if (mText.notNull())
		{		
			LLVector3 up_offset(0,0,0);
			up_offset.mV[2] = getScale().mV[VZ]*0.6f;
			
			if (mDrawable.notNull())
			{
				mText->setPositionAgent(getRenderPosition() + up_offset);
			}
			else
			{
				mText->setPositionAgent(getPositionAgent() + up_offset);
			}
		}
	}
}

LLVOAvatar* LLViewerObject::asAvatar()
{
	return NULL;
}

BOOL LLViewerObject::isParticleSource() const
{
	return !mPartSourcep.isNull() && !mPartSourcep->isDead();
}

void LLViewerObject::setParticleSource(const LLPartSysData& particle_parameters, const LLUUID& owner_id)
{
	if (mPartSourcep)
	{
		deleteParticleSource();
	}

	LLPointer<LLViewerPartSourceScript> pss = LLViewerPartSourceScript::createPSS(this, particle_parameters);
	mPartSourcep = pss;
	
	if (mPartSourcep)
	{
		mPartSourcep->setOwnerUUID(owner_id);

		if (mPartSourcep->getImage()->getID() != mPartSourcep->mPartSysData.mPartImageID)
		{
			LLViewerTexture* image;
			if (mPartSourcep->mPartSysData.mPartImageID == LLUUID::null)
			{
				image = LLViewerTextureManager::getFetchedTextureFromFile("pixiesmall.j2c");
			}
			else
			{
				image = LLViewerTextureManager::getFetchedTexture(mPartSourcep->mPartSysData.mPartImageID);
			}
			mPartSourcep->setImage(image);
		}
	}
	LLViewerPartSim::getInstance()->addPartSource(pss);
}

void LLViewerObject::unpackParticleSource(const S32 block_num, const LLUUID& owner_id)
{
	if (!mPartSourcep.isNull() && mPartSourcep->isDead())
	{
		mPartSourcep = NULL;
	}
	if (mPartSourcep)
	{
		// If we've got one already, just update the existing source (or remove it)
		if (!LLViewerPartSourceScript::unpackPSS(this, mPartSourcep, block_num))
		{
			mPartSourcep->setDead();
			mPartSourcep = NULL;
		}
	}
	else
	{
		LLPointer<LLViewerPartSourceScript> pss = LLViewerPartSourceScript::unpackPSS(this, NULL, block_num);
		//If the owner is muted, don't create the system
		if(LLMuteList::getInstance()->isMuted(owner_id, LLMute::flagParticles)) return;

		// We need to be able to deal with a particle source that hasn't changed, but still got an update!
		if (pss)
		{
// 			llinfos << "Making particle system with owner " << owner_id << llendl;
			pss->setOwnerUUID(owner_id);
			mPartSourcep = pss;
			LLViewerPartSim::getInstance()->addPartSource(pss);
		}
	}
	if (mPartSourcep)
	{
		if (mPartSourcep->getImage()->getID() != mPartSourcep->mPartSysData.mPartImageID)
		{
			LLViewerTexture* image;
			if (mPartSourcep->mPartSysData.mPartImageID == LLUUID::null)
			{
				image = LLViewerTextureManager::getFetchedTextureFromFile("pixiesmall.j2c");
			}
			else
			{
				image = LLViewerTextureManager::getFetchedTexture(mPartSourcep->mPartSysData.mPartImageID);
			}
			mPartSourcep->setImage(image);
		}
	}
}

void LLViewerObject::unpackParticleSource(LLDataPacker &dp, const LLUUID& owner_id)
{
	if (!mPartSourcep.isNull() && mPartSourcep->isDead())
	{
		mPartSourcep = NULL;
	}
	if (mPartSourcep)
	{
		// If we've got one already, just update the existing source (or remove it)
		if (!LLViewerPartSourceScript::unpackPSS(this, mPartSourcep, dp))
		{
			mPartSourcep->setDead();
			mPartSourcep = NULL;
		}
	}
	else
	{
		LLPointer<LLViewerPartSourceScript> pss = LLViewerPartSourceScript::unpackPSS(this, NULL, dp);
		//If the owner is muted, don't create the system
		if(LLMuteList::getInstance()->isMuted(owner_id, LLMute::flagParticles)) return;
		// We need to be able to deal with a particle source that hasn't changed, but still got an update!
		if (pss)
		{
// 			llinfos << "Making particle system with owner " << owner_id << llendl;
			pss->setOwnerUUID(owner_id);
			mPartSourcep = pss;
			LLViewerPartSim::getInstance()->addPartSource(pss);
		}
	}
	if (mPartSourcep)
	{
		if (mPartSourcep->getImage()->getID() != mPartSourcep->mPartSysData.mPartImageID)
		{
			LLViewerTexture* image;
			if (mPartSourcep->mPartSysData.mPartImageID == LLUUID::null)
			{
				image = LLViewerTextureManager::getFetchedTextureFromFile("pixiesmall.j2c");
			}
			else
			{
				image = LLViewerTextureManager::getFetchedTexture(mPartSourcep->mPartSysData.mPartImageID);
			}
			mPartSourcep->setImage(image);
		}
	}
}

void LLViewerObject::deleteParticleSource()
{
	if (mPartSourcep.notNull())
	{
		mPartSourcep->setDead();
		mPartSourcep = NULL;
	}
}

// virtual
void LLViewerObject::updateDrawable(BOOL force_damped)
{
	if (mDrawable.notNull() && 
		!mDrawable->isState(LLDrawable::ON_MOVE_LIST) &&
		isChanged(MOVED))
	{
		BOOL damped_motion = 
			!isChanged(SHIFTED) &&										// not shifted between regions this frame and...
			(	force_damped ||										// ...forced into damped motion by application logic or...
				(	!isSelected() &&									// ...not selected and...
					(	mDrawable->isRoot() ||								// ... is root or ...
						(getParent() && !((LLViewerObject*)getParent())->isSelected())// ... parent is not selected and ...
					) &&	
					getPCode() == LL_PCODE_VOLUME &&					// ...is a volume object and...
					getVelocity().isExactlyZero() &&					// ...is not moving physically and...
					mDrawable->getGeneration() != -1                    // ...was not created this frame.
				)					
			);
		gPipeline.markMoved(mDrawable, damped_motion);
	}
	clearChanged(SHIFTED);
}

// virtual, overridden by LLVOVolume
F32 LLViewerObject::getVObjRadius() const
{
	return mDrawable.notNull() ? mDrawable->getRadius() : 0.f;
}

void LLViewerObject::setAttachedSound(const LLUUID &audio_uuid, const LLUUID& owner_id, const F32 gain, const U8 flags)
{
	if (!gAudiop)
	{
		return;
	}
	
	if (audio_uuid.isNull())
	{
		if (!mAudioSourcep)
		{
			return;
		}
		if (mAudioSourcep->isLoop() && !mAudioSourcep->hasPendingPreloads())
		{
			// We don't clear the sound if it's a loop, it'll go away on its own.
			// At least, this appears to be how the scripts work.
			// The attached sound ID is set to NULL to avoid it playing back when the
			// object rezzes in on non-looping sounds.
			//llinfos << "Clearing attached sound " << mAudioSourcep->getCurrentData()->getID() << llendl;
			gAudiop->cleanupAudioSource(mAudioSourcep);
			mAudioSourcep = NULL;
		}
		else if (flags & LL_SOUND_FLAG_STOP)
        {
			// Just shut off the sound
			mAudioSourcep->play(LLUUID::null);
		}
		return;
	}
	if (flags & LL_SOUND_FLAG_LOOP
		&& mAudioSourcep && mAudioSourcep->isLoop() && mAudioSourcep->getCurrentData()
		&& mAudioSourcep->getCurrentData()->getID() == audio_uuid)
	{
		//llinfos << "Already playing this sound on a loop, ignoring" << llendl;
		return;
	}

	// don't clean up before previous sound is done. Solves: SL-33486
	if ( mAudioSourcep && mAudioSourcep->isDone() ) 
	{
		gAudiop->cleanupAudioSource(mAudioSourcep);
		mAudioSourcep = NULL;
	}

	if (mAudioSourcep && mAudioSourcep->isMuted() &&
	    mAudioSourcep->getCurrentData() && mAudioSourcep->getCurrentData()->getID() == audio_uuid)
	{
		//llinfos << "Already having this sound as muted sound, ignoring" << llendl;
		return;
	}

	getAudioSource(owner_id);

	if (mAudioSourcep)
	{
		BOOL queue = flags & LL_SOUND_FLAG_QUEUE;
		mAudioGain = gain;
		mAudioSourcep->setGain(gain);
		mAudioSourcep->setLoop(flags & LL_SOUND_FLAG_LOOP);
		mAudioSourcep->setSyncMaster(flags & LL_SOUND_FLAG_SYNC_MASTER);
		mAudioSourcep->setSyncSlave(flags & LL_SOUND_FLAG_SYNC_SLAVE);
		mAudioSourcep->setQueueSounds(queue);
		if(!queue) // stop any current sound first to avoid "farts of doom" (SL-1541) -MG
		{
			mAudioSourcep->play(LLUUID::null);
		}
		
		// Play this sound if region maturity permits
		if( gAgent.canAccessMaturityAtGlobal(this->getPositionGlobal()) )
		{
			//llinfos << "Playing attached sound " << audio_uuid << llendl;
			mAudioSourcep->play(audio_uuid);
		}
	}
}

LLAudioSource *LLViewerObject::getAudioSource(const LLUUID& owner_id)
{
	if (!mAudioSourcep)
	{
		// Arbitrary low gain for a sound that's not playing.
		// This is used for sound preloads, for example.
		LLAudioSourceVO *asvop = new LLAudioSourceVO(mID, owner_id, 0.01f, this);

		mAudioSourcep = asvop;
		if(gAudiop) gAudiop->addAudioSource(asvop);
	}

	return mAudioSourcep;
}

void LLViewerObject::adjustAudioGain(const F32 gain)
{
	if (!gAudiop)
	{
		return;
	}
	if (mAudioSourcep)
	{
		mAudioGain = gain;
		mAudioSourcep->setGain(mAudioGain);
	}
}

//----------------------------------------------------------------------------

bool LLViewerObject::unpackParameterEntry(U16 param_type, LLDataPacker *dp)
{
	if (LLNetworkData::PARAMS_MESH == param_type)
	{
		param_type = LLNetworkData::PARAMS_SCULPT;
	}
	ExtraParameter* param = getExtraParameterEntryCreate(param_type);
	if (param)
	{
		param->data->unpack(*dp);
		param->in_use = TRUE;
		parameterChanged(param_type, param->data, TRUE, false);
		return true;
	}
	else
	{
		return false;
	}
}

LLViewerObject::ExtraParameter* LLViewerObject::createNewParameterEntry(U16 param_type)
{
	LLNetworkData* new_block = NULL;
	switch (param_type)
	{
	  case LLNetworkData::PARAMS_FLEXIBLE:
	  {
		  new_block = new LLFlexibleObjectData();
		  break;
	  }
	  case LLNetworkData::PARAMS_LIGHT:
	  {
		  new_block = new LLLightParams();
		  break;
	  }
	  case LLNetworkData::PARAMS_SCULPT:
	  {
		  new_block = new LLSculptParams();
		  break;
	  }
	  case LLNetworkData::PARAMS_LIGHT_IMAGE:
	  {
		  new_block = new LLLightImageParams();
		  break;
	  }
	  default:
	  {
		  llinfos << "Unknown param type." << llendl;
		  break;
	  }
	};

	if (new_block)
	{
		ExtraParameter* new_entry = new ExtraParameter;
		new_entry->data = new_block;
		new_entry->in_use = false; // not in use yet
		mExtraParameterList[param_type] = new_entry;
		return new_entry;
	}
	return NULL;
}

LLViewerObject::ExtraParameter* LLViewerObject::getExtraParameterEntry(U16 param_type) const
{
	std::map<U16, ExtraParameter*>::const_iterator itor = mExtraParameterList.find(param_type);
	if (itor != mExtraParameterList.end())
	{
		return itor->second;
	}
	return NULL;
}

LLViewerObject::ExtraParameter* LLViewerObject::getExtraParameterEntryCreate(U16 param_type)
{
	ExtraParameter* param = getExtraParameterEntry(param_type);
	if (!param)
	{
		param = createNewParameterEntry(param_type);
	}
	return param;
}

LLNetworkData* LLViewerObject::getParameterEntry(U16 param_type) const
{
	ExtraParameter* param = getExtraParameterEntry(param_type);
	if (param)
	{
		return param->data;
	}
	else
	{
		return NULL;
	}
}

BOOL LLViewerObject::getParameterEntryInUse(U16 param_type) const
{
	ExtraParameter* param = getExtraParameterEntry(param_type);
	if (param)
	{
		return param->in_use;
	}
	else
	{
		return FALSE;
	}
}

bool LLViewerObject::setParameterEntry(U16 param_type, const LLNetworkData& new_value, bool local_origin)
{
	ExtraParameter* param = getExtraParameterEntryCreate(param_type);
	if (param)
	{
		if (param->in_use && new_value == *(param->data))
		{
			return false;
		}
		param->in_use = true;
		param->data->copy(new_value);
		parameterChanged(param_type, param->data, TRUE, local_origin);
		return true;
	}
	else
	{
		return false;
	}
}

// Assumed to be called locally
// If in_use is TRUE, will crate a new extra parameter if none exists.
// Should always return true.
bool LLViewerObject::setParameterEntryInUse(U16 param_type, BOOL in_use, bool local_origin)
{
	ExtraParameter* param = getExtraParameterEntryCreate(param_type);
	if (param && param->in_use != in_use)
	{
		param->in_use = in_use;
		parameterChanged(param_type, param->data, in_use, local_origin);
		return true;
	}
	return false;
}

void LLViewerObject::parameterChanged(U16 param_type, bool local_origin)
{
	ExtraParameter* param = getExtraParameterEntry(param_type);
	if (param)
	{
		parameterChanged(param_type, param->data, param->in_use, local_origin);
	}
}

void LLViewerObject::parameterChanged(U16 param_type, LLNetworkData* data, BOOL in_use, bool local_origin)
{
	if (local_origin)
	{
		LLViewerRegion* regionp = getRegion();
		if(!regionp) return;

		// Change happened on the viewer. Send the change up
		U8 tmp[MAX_OBJECT_PARAMS_SIZE];
		LLDataPackerBinaryBuffer dpb(tmp, MAX_OBJECT_PARAMS_SIZE);
		if (data->pack(dpb))
		{
			U32 datasize = (U32)dpb.getCurrentSize();

			LLMessageSystem* msg = gMessageSystem;
			msg->newMessageFast(_PREHASH_ObjectExtraParams);
			msg->nextBlockFast(_PREHASH_AgentData);
			msg->addUUIDFast(_PREHASH_AgentID, gAgent.getID() );
			msg->addUUIDFast(_PREHASH_SessionID, gAgent.getSessionID());
			msg->nextBlockFast(_PREHASH_ObjectData);
			msg->addU32Fast(_PREHASH_ObjectLocalID, mLocalID );

			msg->addU16Fast(_PREHASH_ParamType, param_type);
			msg->addBOOLFast(_PREHASH_ParamInUse, in_use);

			msg->addU32Fast(_PREHASH_ParamSize, datasize);
			msg->addBinaryDataFast(_PREHASH_ParamData, tmp, datasize);

			msg->sendReliable( regionp->getHost() );
		}
		else
		{
			llwarns << "Failed to send object extra parameters: " << param_type << llendl;
		}
	}
}

void LLViewerObject::setDrawableState(U32 state, BOOL recursive)
{
	if (mDrawable)
	{
		mDrawable->setState(state);
	}
	if (recursive)
	{
		for (child_list_t::iterator iter = mChildList.begin();
			 iter != mChildList.end(); iter++)
		{
			LLViewerObject* child = *iter;
			child->setDrawableState(state, recursive);
		}
	}
}

void LLViewerObject::clearDrawableState(U32 state, BOOL recursive)
{
	if (mDrawable)
	{
		mDrawable->clearState(state);
	}
	if (recursive)
	{
		for (child_list_t::iterator iter = mChildList.begin();
			 iter != mChildList.end(); iter++)
		{
			LLViewerObject* child = *iter;
			child->clearDrawableState(state, recursive);
		}
	}
}

//!!!!!!!!!!!!!!!!!!!!!!!!!!!!!!!!!!!!!!!!!!!!!!!!!!
// RN: these functions assume a 2-level hierarchy 
//!!!!!!!!!!!!!!!!!!!!!!!!!!!!!!!!!!!!!!!!!!!!!!!!!!

// Owned by anyone?
BOOL LLViewerObject::permAnyOwner() const
{ 
	if (isRootEdit())
	{
		return ((mFlags & FLAGS_OBJECT_ANY_OWNER) != 0); 
	}
	else
	{
		return ((LLViewerObject*)getParent())->permAnyOwner();
	}
}	
// Owned by this viewer?
BOOL LLViewerObject::permYouOwner() const
{ 
	if (isRootEdit())
	{
#ifdef HACKED_GODLIKE_VIEWER
		return TRUE;
#else
# ifdef TOGGLE_HACKED_GODLIKE_VIEWER
		if (LLGridManager::getInstance()->isInSLBeta()
            && (gAgent.getGodLevel() >= GOD_MAINTENANCE))
		{
			return TRUE;
		}
# endif
		return ((mFlags & FLAGS_OBJECT_YOU_OWNER) != 0); 
#endif
	}
	else
	{
		return ((LLViewerObject*)getParent())->permYouOwner();
	}
}

// Owned by a group?
BOOL LLViewerObject::permGroupOwner() const		
{ 
	if (isRootEdit())
	{
		return ((mFlags & FLAGS_OBJECT_GROUP_OWNED) != 0); 
	}
	else
	{
		return ((LLViewerObject*)getParent())->permGroupOwner();
	}
}

// Can the owner edit
BOOL LLViewerObject::permOwnerModify() const
{ 
	if (isRootEdit())
	{
#ifdef HACKED_GODLIKE_VIEWER
		return TRUE;
#else
# ifdef TOGGLE_HACKED_GODLIKE_VIEWER
		if (LLGridManager::getInstance()->isInSLBeta()
            && (gAgent.getGodLevel() >= GOD_MAINTENANCE))
	{
			return TRUE;
	}
# endif
		return ((mFlags & FLAGS_OBJECT_OWNER_MODIFY) != 0); 
#endif
	}
	else
	{
		return ((LLViewerObject*)getParent())->permOwnerModify();
	}
}

// Can edit
BOOL LLViewerObject::permModify() const
{ 
	if (isRootEdit())
	{
#ifdef HACKED_GODLIKE_VIEWER
		return TRUE;
#else
# ifdef TOGGLE_HACKED_GODLIKE_VIEWER
		if (LLGridManager::getInstance()->isInSLBeta()
            && (gAgent.getGodLevel() >= GOD_MAINTENANCE))
	{
			return TRUE;
	}
# endif
		return ((mFlags & FLAGS_OBJECT_MODIFY) != 0); 
#endif
	}
	else
	{
		return ((LLViewerObject*)getParent())->permModify();
	}
}

// Can copy
BOOL LLViewerObject::permCopy() const
{ 
	if (isRootEdit())
	{
#ifdef HACKED_GODLIKE_VIEWER
		return TRUE;
#else
# ifdef TOGGLE_HACKED_GODLIKE_VIEWER
		if (LLGridManager::getInstance()->isInSLBeta()
            && (gAgent.getGodLevel() >= GOD_MAINTENANCE))
		{
			return TRUE;
		}
# endif
		return ((mFlags & FLAGS_OBJECT_COPY) != 0); 
#endif
	}
	else
	{
		return ((LLViewerObject*)getParent())->permCopy();
	}
}

// Can move
BOOL LLViewerObject::permMove() const
{
	if (isRootEdit())
	{
#ifdef HACKED_GODLIKE_VIEWER
		return TRUE;
#else
# ifdef TOGGLE_HACKED_GODLIKE_VIEWER
		if (LLGridManager::getInstance()->isInSLBeta()
            && (gAgent.getGodLevel() >= GOD_MAINTENANCE))
		{
			return TRUE;
		}
# endif
		return ((mFlags & FLAGS_OBJECT_MOVE) != 0); 
#endif
	}
	else
	{
		return ((LLViewerObject*)getParent())->permMove();
	}
}

// Can be transferred
BOOL LLViewerObject::permTransfer() const
{ 
	if (isRootEdit())
	{
#ifdef HACKED_GODLIKE_VIEWER
		return TRUE;
#else
# ifdef TOGGLE_HACKED_GODLIKE_VIEWER
		if (LLGridManager::getInstance()->isInSLBeta()
            && (gAgent.getGodLevel() >= GOD_MAINTENANCE))
		{
			return TRUE;
		}
# endif
		return ((mFlags & FLAGS_OBJECT_TRANSFER) != 0); 
#endif
	}
	else
	{
		return ((LLViewerObject*)getParent())->permTransfer();
	}
}

// Can only open objects that you own, or that someone has
// given you modify rights to.  JC
BOOL LLViewerObject::allowOpen() const
{
// [RLVa:KB] - Checked: 2010-11-29 (RLVa-1.3.0c) | Modified: RLVa-1.3.0c
	return !flagInventoryEmpty() && (permYouOwner() || permModify()) && ((!rlv_handler_t::isEnabled()) || (gRlvHandler.canEdit(this)));
// [/RLVa:KB]
//	return !flagInventoryEmpty() && (permYouOwner() || permModify());
}

LLViewerObject::LLInventoryCallbackInfo::~LLInventoryCallbackInfo()
{
	if (mListener)
	{
		mListener->clearVOInventoryListener();
	}
}

void LLViewerObject::updateVolume(const LLVolumeParams& volume_params)
{
	if (setVolume(volume_params, 1)) // *FIX: magic number, ack!
	{
		// Transmit the update to the simulator
		sendShapeUpdate();
		markForUpdate(TRUE);
	}
}

void LLViewerObject::markForUpdate(BOOL priority)
{
	if (mDrawable.notNull())
	{
		gPipeline.markTextured(mDrawable);
		gPipeline.markRebuild(mDrawable, LLDrawable::REBUILD_GEOMETRY, priority);
	}
}

bool LLViewerObject::getIncludeInSearch() const
{
	return ((mFlags & FLAGS_INCLUDE_IN_SEARCH) != 0);
}

void LLViewerObject::setIncludeInSearch(bool include_in_search)
{
	if (include_in_search)
	{
		mFlags |= FLAGS_INCLUDE_IN_SEARCH;
	}
	else
	{
		mFlags &= ~FLAGS_INCLUDE_IN_SEARCH;
	}
}

void LLViewerObject::setRegion(LLViewerRegion *regionp)
{
	if (!regionp)
	{
		llwarns << "viewer object set region to NULL" << llendl;
	}
	
	mLatestRecvPacketID = 0;
	mRegionp = regionp;

	for (child_list_t::iterator i = mChildList.begin(); i != mChildList.end(); ++i)
	{
		LLViewerObject* child = *i;
		child->setRegion(regionp);
	}

	setChanged(MOVED | SILHOUETTE);
	updateDrawable(FALSE);
}

// virtual
void	LLViewerObject::updateRegion(LLViewerRegion *regionp)
{
//	if (regionp)
//	{
//		F64 now = LLFrameTimer::getElapsedSeconds();
//		llinfos << "Updating to region " << regionp->getName()
//			<< ", ms since last update message: " << (F32)((now - mLastMessageUpdateSecs) * 1000.0)
//			<< ", ms since last interpolation: " << (F32)((now - mLastInterpUpdateSecs) * 1000.0) 
//			<< llendl;
//	}
}


bool LLViewerObject::specialHoverCursor() const
{
	return (mFlags & FLAGS_USE_PHYSICS)
			|| (mFlags & FLAGS_HANDLE_TOUCH)
			|| (mClickAction != 0);
}

void LLViewerObject::updateFlags(BOOL physics_changed)
{
	LLViewerRegion* regionp = getRegion();
	if(!regionp) return;
	gMessageSystem->newMessage("ObjectFlagUpdate");
	gMessageSystem->nextBlockFast(_PREHASH_AgentData);
	gMessageSystem->addUUIDFast(_PREHASH_AgentID, gAgent.getID() );
	gMessageSystem->addUUIDFast(_PREHASH_SessionID, gAgent.getSessionID());
	gMessageSystem->addU32Fast(_PREHASH_ObjectLocalID, getLocalID() );
	gMessageSystem->addBOOLFast(_PREHASH_UsePhysics, usePhysics() );
	gMessageSystem->addBOOL("IsTemporary", flagTemporaryOnRez() );
	gMessageSystem->addBOOL("IsPhantom", flagPhantom() );
	gMessageSystem->addBOOL("CastsShadows", flagCastShadows() );
	if (physics_changed)
	{
		gMessageSystem->nextBlock("ExtraPhysics");
		gMessageSystem->addU8("PhysicsShapeType", getPhysicsShapeType() );
		gMessageSystem->addF32("Density", getPhysicsDensity() );
		gMessageSystem->addF32("Friction", getPhysicsFriction() );
		gMessageSystem->addF32("Restitution", getPhysicsRestitution() );
		gMessageSystem->addF32("GravityMultiplier", getPhysicsGravity() );
	}
	gMessageSystem->sendReliable( regionp->getHost() );
}

BOOL LLViewerObject::setFlags(U32 flags, BOOL state)
{
	BOOL setit = FALSE;
	if (state)
	{
		if ((mFlags & flags) != flags)
		{
			mFlags |= flags;
			setit = TRUE;
		}
	}
	else
	{
		if ((mFlags & flags) != 0)
		{
			mFlags &= ~flags;
			setit = TRUE;
		}
	}

	// BUG: Sometimes viewer physics and simulator physics get
	// out of sync.  To fix this, always send update to simulator.
// 	if (setit)
	{
		updateFlags();
	}
	return setit;
}

void LLViewerObject::setPhysicsShapeType(U8 type)
{
	mPhysicsShapeUnknown = false;
	mPhysicsShapeType = type;
	mCostStale = true;
}

void LLViewerObject::setPhysicsGravity(F32 gravity)
{
	mPhysicsGravity = gravity;
}

void LLViewerObject::setPhysicsFriction(F32 friction)
{
	mPhysicsFriction = friction;
}

void LLViewerObject::setPhysicsDensity(F32 density)
{
	mPhysicsDensity = density;
}

void LLViewerObject::setPhysicsRestitution(F32 restitution)
{
	mPhysicsRestitution = restitution;
}

U8 LLViewerObject::getPhysicsShapeType() const
{ 
	if (mPhysicsShapeUnknown)
	{
		mPhysicsShapeUnknown = false;
		gObjectList.updatePhysicsFlags(this);
	}

	return mPhysicsShapeType; 
}

void LLViewerObject::applyAngularVelocity(F32 dt)
{
	//do target omega here
	mRotTime += dt;
	LLVector3 ang_vel = getAngularVelocity();
	F32 omega = ang_vel.magVecSquared();
	F32 angle = 0.0f;
	LLQuaternion dQ;
	if (omega > 0.00001f)
	{
		omega = sqrt(omega);
		angle = omega * dt;

		ang_vel *= 1.f/omega;
		
		dQ.setQuat(angle, ang_vel);
		
		setRotation(getRotation()*dQ);
		setChanged(MOVED | SILHOUETTE);
	}
}

void LLViewerObject::resetRot()
{
	mRotTime = 0.0f;
}

U32 LLViewerObject::getPartitionType() const
{ 
	return LLViewerRegion::PARTITION_NONE; 
}

void LLViewerObject::dirtySpatialGroup(BOOL priority) const
{
	if (mDrawable)
	{
		LLSpatialGroup* group = mDrawable->getSpatialGroup();
		if (group)
		{
			group->dirtyGeom();
			gPipeline.markRebuild(group, priority);
		}
	}
}

void LLViewerObject::dirtyMesh()
{
	if (mDrawable)
	{
		gPipeline.markRebuild(mDrawable, LLDrawable::REBUILD_ALL);
		/*LLSpatialGroup* group = mDrawable->getSpatialGroup();
		if (group)
		{
			group->dirtyMesh();
		}*/
	}
}

F32 LLAlphaObject::getPartSize(S32 idx)
{
	return 0.f;
}

// virtual
void LLStaticViewerObject::updateDrawable(BOOL force_damped)
{
	// Force an immediate rebuild on any update
	if (mDrawable.notNull())
	{
		mDrawable->updateXform(TRUE);
		gPipeline.markRebuild(mDrawable, LLDrawable::REBUILD_ALL, TRUE);
	}
	clearChanged(SHIFTED);
}

void LLViewerObject::saveUnselectedChildrenPosition(std::vector<LLVector3>& positions)
{
	if(mChildList.empty() || !positions.empty())
	{
		return ;
	}

	for (LLViewerObject::child_list_t::const_iterator iter = mChildList.begin();
			iter != mChildList.end(); iter++)
	{
		LLViewerObject* childp = *iter;
		if (!childp->isSelected() && childp->mDrawable.notNull())
		{
			positions.push_back(childp->getPositionEdit());		
		}
	}

	return ;
}

void LLViewerObject::saveUnselectedChildrenRotation(std::vector<LLQuaternion>& rotations)
{
	if(mChildList.empty())
	{
		return ;
	}

	for (LLViewerObject::child_list_t::const_iterator iter = mChildList.begin();
			iter != mChildList.end(); iter++)
	{
		LLViewerObject* childp = *iter;
		if (!childp->isSelected() && childp->mDrawable.notNull())
		{
			rotations.push_back(childp->getRotationEdit());				
		}		
	}

	return ;
}

//counter-rotation
void LLViewerObject::resetChildrenRotationAndPosition(const std::vector<LLQuaternion>& rotations, 
											const std::vector<LLVector3>& positions)
{
	if(mChildList.empty())
	{
		return ;
	}

	S32 index = 0 ;
	LLQuaternion inv_rotation = ~getRotationEdit() ;
	LLVector3 offset = getPositionEdit() ;
	for (LLViewerObject::child_list_t::const_iterator iter = mChildList.begin();
			iter != mChildList.end(); iter++)
	{
		LLViewerObject* childp = *iter;
		if (!childp->isSelected() && childp->mDrawable.notNull())
		{
			if (childp->getPCode() != LL_PCODE_LEGACY_AVATAR)
			{
				childp->setRotation(rotations[index] * inv_rotation);
				childp->setPosition((positions[index] - offset) * inv_rotation);
				LLManip::rebuild(childp);					
			}
			else //avatar
			{
				LLVector3 reset_pos = (positions[index] - offset) * inv_rotation ;
				LLQuaternion reset_rot = rotations[index] * inv_rotation ;

				((LLVOAvatar*)childp)->mDrawable->mXform.setPosition(reset_pos);				
				((LLVOAvatar*)childp)->mDrawable->mXform.setRotation(reset_rot) ;
				
				((LLVOAvatar*)childp)->mDrawable->getVObj()->setPosition(reset_pos, TRUE);				
				((LLVOAvatar*)childp)->mDrawable->getVObj()->setRotation(reset_rot, TRUE) ;

				LLManip::rebuild(childp);				
			}	
			index++;
		}				
	}

	return ;
}

//counter-translation
void LLViewerObject::resetChildrenPosition(const LLVector3& offset, BOOL simplified)
{
	if(mChildList.empty())
	{
		return ;
	}

	LLVector3 child_offset;
	if(simplified) //translation only, rotation matrix does not change
	{
		child_offset = offset * ~getRotation();
	}
	else //rotation matrix might change too.
	{
		if (isAttachment() && mDrawable.notNull())
		{
			LLXform* attachment_point_xform = mDrawable->getXform()->getParent();
			LLQuaternion parent_rotation = getRotation() * attachment_point_xform->getWorldRotation();
			child_offset = offset * ~parent_rotation;
		}
		else
		{
			child_offset = offset * ~getRenderRotation();
		}
	}

	for (LLViewerObject::child_list_t::const_iterator iter = mChildList.begin();
			iter != mChildList.end(); iter++)
	{
		LLViewerObject* childp = *iter;
		if (!childp->isSelected() && childp->mDrawable.notNull())
		{
			if (childp->getPCode() != LL_PCODE_LEGACY_AVATAR)
			{
				childp->setPosition(childp->getPosition() + child_offset);
				LLManip::rebuild(childp);
			}
			else //avatar
			{
				LLVector3 reset_pos = ((LLVOAvatar*)childp)->mDrawable->mXform.getPosition() + child_offset ;

				((LLVOAvatar*)childp)->mDrawable->mXform.setPosition(reset_pos);
				((LLVOAvatar*)childp)->mDrawable->getVObj()->setPosition(reset_pos);				
				
				LLManip::rebuild(childp);
			}			
		}		
	}

	return ;
}

const LLUUID &LLViewerObject::getAttachmentItemID() const
{
	return mAttachmentItemID;
}

void LLViewerObject::setAttachmentItemID(const LLUUID &id)
{
	mAttachmentItemID = id;
}

EObjectUpdateType LLViewerObject::getLastUpdateType() const
{
	return mLastUpdateType;
}

void LLViewerObject::setLastUpdateType(EObjectUpdateType last_update_type)
{
	mLastUpdateType = last_update_type;
}

BOOL LLViewerObject::getLastUpdateCached() const
{
	return mLastUpdateCached;
}

void LLViewerObject::setLastUpdateCached(BOOL last_update_cached)
{
	mLastUpdateCached = last_update_cached;
}

const LLUUID &LLViewerObject::extractAttachmentItemID()
{
	LLUUID item_id = LLUUID::null;
	LLNameValue* item_id_nv = getNVPair("AttachItemID");
	if( item_id_nv )
	{
		const char* s = item_id_nv->getString();
		if( s )
		{
			item_id.set(s);
		}
	}
	setAttachmentItemID(item_id);
	return getAttachmentItemID();
}

//virtual
LLVOAvatar* LLViewerObject::getAvatar() const
{
	if (isAttachment())
	{
		LLViewerObject* vobj = (LLViewerObject*) getParent();

		while (vobj && !vobj->asAvatar())
		{
			vobj = (LLViewerObject*) vobj->getParent();
		}

		return (LLVOAvatar*) vobj;
	}

	return NULL;
}


class ObjectPhysicsProperties : public LLHTTPNode
{
public:
	virtual void post(
		ResponsePtr responder,
		const LLSD& context,
		const LLSD& input) const
	{
		LLSD object_data = input["body"]["ObjectData"];
		S32 num_entries = object_data.size();
		
		for ( S32 i = 0; i < num_entries; i++ )
		{
			LLSD& curr_object_data = object_data[i];
			U32 local_id = curr_object_data["LocalID"].asInteger();

			// Iterate through nodes at end, since it can be on both the regular AND hover list
			struct f : public LLSelectedNodeFunctor
			{
				U32 mID;
				f(const U32& id) : mID(id) {}
				virtual bool apply(LLSelectNode* node)
				{
					return (node->getObject() && node->getObject()->mLocalID == mID );
				}
			} func(local_id);

			LLSelectNode* node = LLSelectMgr::getInstance()->getSelection()->getFirstNode(&func);

			if (node)
			{
				// The LLSD message builder doesn't know how to handle U8, so we need to send as S8 and cast
				U8 type = (U8)curr_object_data["PhysicsShapeType"].asInteger();
				F32 density = (F32)curr_object_data["Density"].asReal();
				F32 friction = (F32)curr_object_data["Friction"].asReal();
				F32 restitution = (F32)curr_object_data["Restitution"].asReal();
				F32 gravity = (F32)curr_object_data["GravityMultiplier"].asReal();

				node->getObject()->setPhysicsShapeType(type);
				node->getObject()->setPhysicsGravity(gravity);
				node->getObject()->setPhysicsFriction(friction);
				node->getObject()->setPhysicsDensity(density);
				node->getObject()->setPhysicsRestitution(restitution);
			}	
		}
		
		dialog_refresh_all();
	};
};

LLHTTPRegistration<ObjectPhysicsProperties>
	gHTTPRegistrationObjectPhysicsProperties("/message/ObjectPhysicsProperties");
<|MERGE_RESOLUTION|>--- conflicted
+++ resolved
@@ -2436,18 +2436,14 @@
 			// at ground level or not
 			min_height = LLWorld::getInstance()->getMinAllowedZ(this, new_pos_global);
 			// Cap maximum height
-			new_pos.mV[VZ] = llmin(LLWorld::getInstance()->getRegionMaxHeight(), new_pos.mV[VZ]);
+			static LLCachedControl<bool> no_fly_height_limit(gSavedSettings, "FSRemoveFlyHeightLimit");
+			if(!no_fly_height_limit)
+			{
+				new_pos.mV[VZ] = llmin(LLWorld::getInstance()->getRegionMaxHeight(), new_pos.mV[VZ]);
+			}
 		}
 
 		new_pos.mV[VZ] = llmax(min_height, new_pos.mV[VZ]);
-<<<<<<< HEAD
-		static LLCachedControl<bool> no_fly_height_limit(gSavedSettings, "FSRemoveFlyHeightLimit");
-		if(!no_fly_height_limit)
-		{
-			new_pos.mV[VZ] = llmin(LLWorld::getInstance()->getRegionMaxHeight(), new_pos.mV[VZ]);
-		}
-=======
->>>>>>> a4df79bc
 
 		// Check to see if it's going off the region
 		LLVector3 temp(new_pos);
