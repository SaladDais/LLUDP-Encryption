/** 
 * @file llviewerobject.cpp
 * @brief Base class for viewer objects
 *
 * $LicenseInfo:firstyear=2001&license=viewerlgpl$
 * Second Life Viewer Source Code
 * Copyright (C) 2010, Linden Research, Inc.
 * 
 * This library is free software; you can redistribute it and/or
 * modify it under the terms of the GNU Lesser General Public
 * License as published by the Free Software Foundation;
 * version 2.1 of the License only.
 * 
 * This library is distributed in the hope that it will be useful,
 * but WITHOUT ANY WARRANTY; without even the implied warranty of
 * MERCHANTABILITY or FITNESS FOR A PARTICULAR PURPOSE.  See the GNU
 * Lesser General Public License for more details.
 * 
 * You should have received a copy of the GNU Lesser General Public
 * License along with this library; if not, write to the Free Software
 * Foundation, Inc., 51 Franklin Street, Fifth Floor, Boston, MA  02110-1301  USA
 * 
 * Linden Research, Inc., 945 Battery Street, San Francisco, CA  94111  USA
 * $/LicenseInfo$
 */

#include "llviewerprecompiledheaders.h"

#include "llviewerobject.h"

#include "llaudioengine.h"
#include "indra_constants.h"
#include "llmath.h"
#include "llflexibleobject.h"
#include "llviewercontrol.h"
#include "lldatapacker.h"
#include "llfasttimer.h"
#include "llfloaterreg.h"
#include "llfontgl.h"
#include "llframetimer.h"
#include "llhudicon.h"
#include "llinventory.h"
#include "llinventorydefines.h"
#include "llmaterialtable.h"
#include "llmutelist.h"
#include "llnamevalue.h"
#include "llprimitive.h"
#include "llquantize.h"
#include "llregionhandle.h"
#include "llsdserialize.h"
#include "lltree_common.h"
#include "llxfermanager.h"
#include "message.h"
#include "object_flags.h"

#include "llaudiosourcevo.h"
#include "llagent.h"
#include "llagentcamera.h"
#include "llagentwearables.h"
#include "llbbox.h"
#include "llbox.h"
#include "llcylinder.h"
#include "llcontrolavatar.h"
#include "lldrawable.h"
#include "llface.h"
#include "llfloaterproperties.h"
#include "llfloatertools.h"
#include "llfollowcam.h"
#include "llhudtext.h"
#include "llselectmgr.h"
#include "llrendersphere.h"
#include "lltooldraganddrop.h"
#include "lluiavatar.h"
#include "llviewercamera.h"
#include "llviewertexturelist.h"
#include "llviewerinventory.h"
#include "llviewerobjectlist.h"
#include "llviewerparceloverlay.h"
#include "llviewerpartsource.h"
#include "llviewerregion.h"
#include "llviewerstats.h"
#include "llviewertextureanim.h"
#include "llviewerwindow.h" // For getSpinAxis
#include "llvoavatar.h"
#include "llvoavatarself.h"
#include "llvograss.h"
#include "llvoground.h"
#include "llvolume.h"
#include "llvolumemessage.h"
#include "llvopartgroup.h"
#include "llvosky.h"
#include "llvosurfacepatch.h"
#include "llvotree.h"
#include "llvovolume.h"
#include "llvowater.h"
#include "llworld.h"
#include "llui.h"
#include "pipeline.h"
#include "llviewernetwork.h"
#include "llvowlsky.h"
#include "llmanip.h"
#include "lltrans.h"
#include "llsdutil.h"
#include "llmediaentry.h"
#include "llfloaterperms.h"
#include "llvocache.h"
#include "llcleanup.h"
<<<<<<< HEAD
// [RLVa:KB] - Checked: 2011-05-22 (RLVa-1.3.1a)
#include "rlvactions.h"
#include "rlvcommon.h"
#include "rlvlocks.h"
// [/RLVa:KB]
=======
#include "llcallstack.h"
#include "llmeshrepository.h"
>>>>>>> 82e378ce

//#define DEBUG_UPDATE_TYPE

BOOL		LLViewerObject::sVelocityInterpolate = TRUE;
BOOL		LLViewerObject::sPingInterpolate = TRUE; 

U32			LLViewerObject::sNumZombieObjects = 0;
S32			LLViewerObject::sNumObjects = 0;
BOOL		LLViewerObject::sMapDebug = TRUE;
LLColor4	LLViewerObject::sEditSelectColor(	1.0f, 1.f, 0.f, 0.3f);	// Edit OK
LLColor4	LLViewerObject::sNoEditSelectColor(	1.0f, 0.f, 0.f, 0.3f);	// Can't edit
S32			LLViewerObject::sAxisArrowLength(50);


BOOL		LLViewerObject::sPulseEnabled(FALSE);
BOOL		LLViewerObject::sUseSharedDrawables(FALSE); // TRUE

// sMaxUpdateInterpolationTime must be greater than sPhaseOutUpdateInterpolationTime
F64Seconds	LLViewerObject::sMaxUpdateInterpolationTime(3.0);		// For motion interpolation: after X seconds with no updates, don't predict object motion
F64Seconds	LLViewerObject::sPhaseOutUpdateInterpolationTime(2.0);	// For motion interpolation: after Y seconds with no updates, taper off motion prediction
F64Seconds	LLViewerObject::sMaxRegionCrossingInterpolationTime(1.0);// For motion interpolation: don't interpolate over this time on region crossing

std::map<std::string, U32> LLViewerObject::sObjectDataMap;

// The maximum size of an object extra parameters binary (packed) block
#define MAX_OBJECT_PARAMS_SIZE 1024

// At 45 Hz collisions seem stable and objects seem
// to settle down at a reasonable rate.
// JC 3/18/2003

const F32 PHYSICS_TIMESTEP = 1.f / 45.f;
const U32 MAX_INV_FILE_READ_FAILS = 25;
const S32 MAX_OBJECT_BINARY_DATA_SIZE = 60 + 16;

const F64 INVENTORY_UPDATE_WAIT_TIME_DESYNC = 5; // seconds
const F64 INVENTORY_UPDATE_WAIT_TIME_OUTDATED = 1;

static LLTrace::BlockTimerStatHandle FTM_CREATE_OBJECT("Create Object");

// static
LLViewerObject *LLViewerObject::createObject(const LLUUID &id, const LLPCode pcode, LLViewerRegion *regionp, S32 flags)
{
    LL_DEBUGS("ObjectUpdate") << "creating " << id << LL_ENDL;
    dumpStack("ObjectUpdateStack");
    
	LLViewerObject *res = NULL;
	LL_RECORD_BLOCK_TIME(FTM_CREATE_OBJECT);
	
	switch (pcode)
	{
	case LL_PCODE_VOLUME:
	  res = new LLVOVolume(id, pcode, regionp); break;
	case LL_PCODE_LEGACY_AVATAR:
	{
		if (id == gAgentID)
		{
			if (!gAgentAvatarp)
			{
				gAgentAvatarp = new LLVOAvatarSelf(id, pcode, regionp);
				gAgentAvatarp->initInstance();
				gAgentWearables.setAvatarObject(gAgentAvatarp);
			}
			else 
			{
				if (isAgentAvatarValid())
				{
					gAgentAvatarp->updateRegion(regionp);
				}
			}
			res = gAgentAvatarp;
		}
		else if (flags & CO_FLAG_CONTROL_AVATAR)
		{
            LLControlAvatar *control_avatar = new LLControlAvatar(id, pcode, regionp);
			control_avatar->initInstance();
			res = control_avatar;
		}
        else if (flags & CO_FLAG_UI_AVATAR)
        {
            LLUIAvatar *ui_avatar = new LLUIAvatar(id, pcode, regionp);
            ui_avatar->initInstance();
            res = ui_avatar;
        }
		else
		{
			LLVOAvatar *avatar = new LLVOAvatar(id, pcode, regionp); 
			avatar->initInstance();
			res = avatar;
		}
		break;
	}
	case LL_PCODE_LEGACY_GRASS:
	  res = new LLVOGrass(id, pcode, regionp); break;
	case LL_PCODE_LEGACY_PART_SYS:
// 	  LL_WARNS() << "Creating old part sys!" << LL_ENDL;
// 	  res = new LLVOPart(id, pcode, regionp); break;
	  res = NULL; break;
	case LL_PCODE_LEGACY_TREE:
	  res = new LLVOTree(id, pcode, regionp); break;
	case LL_PCODE_TREE_NEW:
// 	  LL_WARNS() << "Creating new tree!" << LL_ENDL;
// 	  res = new LLVOTree(id, pcode, regionp); break;
	  res = NULL; break;
	case LL_VO_SURFACE_PATCH:
	  res = new LLVOSurfacePatch(id, pcode, regionp); break;
	case LL_VO_SKY:
	  res = new LLVOSky(id, pcode, regionp); break;
	case LL_VO_VOID_WATER:
		res = new LLVOVoidWater(id, pcode, regionp); break;
	case LL_VO_WATER:
		res = new LLVOWater(id, pcode, regionp); break;
	case LL_VO_GROUND:
	  res = new LLVOGround(id, pcode, regionp); break;
	case LL_VO_PART_GROUP:
	  res = new LLVOPartGroup(id, pcode, regionp); break;
	case LL_VO_HUD_PART_GROUP:
	  res = new LLVOHUDPartGroup(id, pcode, regionp); break;
	case LL_VO_WL_SKY:
	  res = new LLVOWLSky(id, pcode, regionp); break;
	default:
	  LL_WARNS() << "Unknown object pcode " << (S32)pcode << LL_ENDL;
	  res = NULL; break;
	}
	return res;
}

LLViewerObject::LLViewerObject(const LLUUID &id, const LLPCode pcode, LLViewerRegion *regionp, BOOL is_global)
:	LLTrace::MemTrackable<LLViewerObject>("LLViewerObject"),
	LLPrimitive(),
	mChildList(),
	mID(id),
	mLocalID(0),
	mTotalCRC(0),
	mListIndex(-1),
	mTEImages(NULL),
	mTENormalMaps(NULL),
	mTESpecularMaps(NULL),
	mGLName(0),
	mbCanSelect(TRUE),
	mFlags(0),
	mPhysicsShapeType(0),
	mPhysicsGravity(0),
	mPhysicsFriction(0),
	mPhysicsDensity(0),
	mPhysicsRestitution(0),
	mDrawable(),
	mCreateSelected(FALSE),
	mRenderMedia(FALSE),
	mBestUpdatePrecision(0),
	mText(),
	mHudText(""),
	mHudTextColor(LLColor4::white),
    mControlAvatar(NULL),
	mLastInterpUpdateSecs(0.f),
	mLastMessageUpdateSecs(0.f),
	mLatestRecvPacketID(0),
	mRegionCrossExpire(0),
	mData(NULL),
	mAudioSourcep(NULL),
	mAudioGain(1.f),
	mAppAngle(0.f),
	mPixelArea(1024.f),
	mInventory(NULL),
	mInventorySerialNum(0),
	mExpectedInventorySerialNum(0),
	mInvRequestState(INVENTORY_REQUEST_STOPPED),
	mInvRequestXFerId(0),
	mInventoryDirty(FALSE),
	mRegionp(regionp),
	mDead(FALSE),
	mOrphaned(FALSE),
	mUserSelected(FALSE),
	mOnActiveList(FALSE),
	mOnMap(FALSE),
	mStatic(FALSE),
	mNumFaces(0),
	mRotTime(0.f),
	mAngularVelocityRot(),
	mPreviousRotation(),
	mAttachmentState(0),
	mMedia(NULL),
	mClickAction(0),
	mObjectCost(0),
	mLinksetCost(0),
	mPhysicsCost(0),
	mLinksetPhysicsCost(0.f),
	mCostStale(true),
	mPhysicsShapeUnknown(true),
	mAttachmentItemID(LLUUID::null),
	mLastUpdateType(OUT_UNKNOWN),
	mLastUpdateCached(FALSE),
	mCachedMuteListUpdateTime(0),
	mCachedOwnerInMuteList(false)
{
	if (!is_global)
	{
		llassert(mRegionp);
	}

	LLPrimitive::init_primitive(pcode);

	// CP: added 12/2/2005 - this was being initialised to 0, not the current frame time
	mLastInterpUpdateSecs = LLFrameTimer::getElapsedSeconds();

	mPositionRegion = LLVector3(0.f, 0.f, 0.f);

	if (!is_global && mRegionp)
	{
		mPositionAgent = mRegionp->getOriginAgent();
	}
	resetRot();

	LLViewerObject::sNumObjects++;
}

LLViewerObject::~LLViewerObject()
{
	deleteTEImages();

	if(mInventory)
	{
		mInventory->clear();  // will deref and delete entries
		delete mInventory;
		mInventory = NULL;
	}

	if (mPartSourcep)
	{
		mPartSourcep->setDead();
		mPartSourcep = NULL;
	}

	// Delete memory associated with extra parameters.
	std::map<U16, ExtraParameter*>::iterator iter;
	for (iter = mExtraParameterList.begin(); iter != mExtraParameterList.end(); ++iter)
	{
		if(iter->second != NULL)
		{
			delete iter->second->data;
			delete iter->second;
		}
	}
	mExtraParameterList.clear();

	for_each(mNameValuePairs.begin(), mNameValuePairs.end(), DeletePairedPointer()) ;
	mNameValuePairs.clear();
	
	delete[] mData;
	mData = NULL;

	delete mMedia;
	mMedia = NULL;

	sNumObjects--;
	sNumZombieObjects--;
	llassert(mChildList.size() == 0);

	clearInventoryListeners();
}

void LLViewerObject::deleteTEImages()
{
	delete[] mTEImages;
	mTEImages = NULL;
	
	if (mTENormalMaps != NULL)
	{
		delete[] mTENormalMaps;
		mTENormalMaps = NULL;
	}
	
	if (mTESpecularMaps != NULL)
	{
		delete[] mTESpecularMaps;
		mTESpecularMaps = NULL;
	}	
}

void LLViewerObject::markDead()
{
	if (!mDead)
	{
		//LL_INFOS() << "Marking self " << mLocalID << " as dead." << LL_ENDL;
		
		// Root object of this hierarchy unlinks itself.
		if (getParent())
		{
			((LLViewerObject *)getParent())->removeChild(this);
		}
		LLUUID mesh_id;
        {
            LLVOAvatar *av = getAvatar();
            if (av && LLVOAvatar::getRiggedMeshID(this,mesh_id))
            {
                // This case is needed for indirectly attached mesh objects.
                av->updateAttachmentOverrides();
            }
        }
        if (getControlAvatar())
        {
            unlinkControlAvatar();
        }

		// Mark itself as dead
		mDead = TRUE;
		if(mRegionp)
		{
			mRegionp->removeFromCreatedList(getLocalID()); 
		}
		gObjectList.cleanupReferences(this);

		LLViewerObject *childp;
		while (mChildList.size() > 0)
		{
			childp = mChildList.back();
			if (childp->getPCode() != LL_PCODE_LEGACY_AVATAR)
			{
				//LL_INFOS() << "Marking child " << childp->getLocalID() << " as dead." << LL_ENDL;
				childp->setParent(NULL); // LLViewerObject::markDead 1
				childp->markDead();
			}
			else
			{
				// make sure avatar is no longer parented, 
				// so we can properly set it's position
				childp->setDrawableParent(NULL);
				((LLVOAvatar*)childp)->getOffObject();
				childp->setParent(NULL); // LLViewerObject::markDead 2
			}
			mChildList.pop_back();
		}

		if (mDrawable.notNull())
		{
			// Drawables are reference counted, mark as dead, then nuke the pointer.
			mDrawable->markDead();
			mDrawable = NULL;
		}

		if (mText)
		{
			mText->markDead();
			mText = NULL;
		}

		if (mIcon)
		{
			mIcon->markDead();
			mIcon = NULL;
		}

		if (mPartSourcep)
		{
			mPartSourcep->setDead();
			mPartSourcep = NULL;
		}

		if (mAudioSourcep)
		{
			// Do some cleanup
			if (gAudiop)
			{
				gAudiop->cleanupAudioSource(mAudioSourcep);
			}
			mAudioSourcep = NULL;
		}

		if (flagAnimSource())
		{
			if (isAgentAvatarValid())
			{
				// stop motions associated with this object
				gAgentAvatarp->stopMotionFromSource(mID);
			}
		}

		if (flagCameraSource())
		{
			LLFollowCamMgr::getInstance()->removeFollowCamParams(mID);
		}

		sNumZombieObjects++;
	}
}

void LLViewerObject::dump() const
{
	LL_INFOS() << "Type: " << pCodeToString(mPrimitiveCode) << LL_ENDL;
	LL_INFOS() << "Drawable: " << (LLDrawable *)mDrawable << LL_ENDL;
	LL_INFOS() << "Update Age: " << LLFrameTimer::getElapsedSeconds() - mLastMessageUpdateSecs << LL_ENDL;

	LL_INFOS() << "Parent: " << getParent() << LL_ENDL;
	LL_INFOS() << "ID: " << mID << LL_ENDL;
	LL_INFOS() << "LocalID: " << mLocalID << LL_ENDL;
	LL_INFOS() << "PositionRegion: " << getPositionRegion() << LL_ENDL;
	LL_INFOS() << "PositionAgent: " << getPositionAgent() << LL_ENDL;
	LL_INFOS() << "PositionGlobal: " << getPositionGlobal() << LL_ENDL;
	LL_INFOS() << "Velocity: " << getVelocity() << LL_ENDL;
	if (mDrawable.notNull() && 
		mDrawable->getNumFaces() && 
		mDrawable->getFace(0))
	{
		LLFacePool *poolp = mDrawable->getFace(0)->getPool();
		if (poolp)
		{
			LL_INFOS() << "Pool: " << poolp << LL_ENDL;
			LL_INFOS() << "Pool reference count: " << poolp->mReferences.size() << LL_ENDL;
		}
	}
	//LL_INFOS() << "BoxTree Min: " << mDrawable->getBox()->getMin() << LL_ENDL;
	//LL_INFOS() << "BoxTree Max: " << mDrawable->getBox()->getMin() << LL_ENDL;
	/*
	LL_INFOS() << "Velocity: " << getVelocity() << LL_ENDL;
	LL_INFOS() << "AnyOwner: " << permAnyOwner() << " YouOwner: " << permYouOwner() << " Edit: " << mPermEdit << LL_ENDL;
	LL_INFOS() << "UsePhysics: " << flagUsePhysics() << " CanSelect " << mbCanSelect << " UserSelected " << mUserSelected << LL_ENDL;
	LL_INFOS() << "AppAngle: " << mAppAngle << LL_ENDL;
	LL_INFOS() << "PixelArea: " << mPixelArea << LL_ENDL;

	char buffer[1000];
	char *key;
	for (key = mNameValuePairs.getFirstKey(); key; key = mNameValuePairs.getNextKey() )
	{
		mNameValuePairs[key]->printNameValue(buffer);
		LL_INFOS() << buffer << LL_ENDL;
	}
	for (child_list_t::iterator iter = mChildList.begin();
		 iter != mChildList.end(); iter++)
	{
		LLViewerObject* child = *iter;
		LL_INFOS() << "  child " << child->getID() << LL_ENDL;
	}
	*/
}

void LLViewerObject::printNameValuePairs() const
{
	for (name_value_map_t::const_iterator iter = mNameValuePairs.begin();
		 iter != mNameValuePairs.end(); iter++)
	{
		LLNameValue* nv = iter->second;
		LL_INFOS() << nv->printNameValue() << LL_ENDL;
	}
}

void LLViewerObject::initVOClasses()
{
	// Initialized shared class stuff first.
	LLVOAvatar::initClass();
	LLVOTree::initClass();
	LL_INFOS() << "Viewer Object size: " << sizeof(LLViewerObject) << LL_ENDL;
	LLVOGrass::initClass();
	LLVOWater::initClass();
	LLVOVolume::initClass();

	initObjectDataMap();
}

void LLViewerObject::cleanupVOClasses()
{
	SUBSYSTEM_CLEANUP(LLVOGrass);
	SUBSYSTEM_CLEANUP(LLVOWater);
	SUBSYSTEM_CLEANUP(LLVOTree);
	SUBSYSTEM_CLEANUP(LLVOAvatar);
	SUBSYSTEM_CLEANUP(LLVOVolume);

	sObjectDataMap.clear();
}

//object data map for compressed && !OUT_TERSE_IMPROVED
//static
void LLViewerObject::initObjectDataMap()
{
	U32 count = 0;

	sObjectDataMap["ID"] = count; //full id //LLUUID
	count += sizeof(LLUUID);

	sObjectDataMap["LocalID"] = count; //U32
	count += sizeof(U32);

	sObjectDataMap["PCode"] = count;   //U8
	count += sizeof(U8);

	sObjectDataMap["State"] = count;   //U8
	count += sizeof(U8);

	sObjectDataMap["CRC"] = count;     //U32
	count += sizeof(U32);

	sObjectDataMap["Material"] = count; //U8
	count += sizeof(U8);

	sObjectDataMap["ClickAction"] = count; //U8
	count += sizeof(U8);

	sObjectDataMap["Scale"] = count; //LLVector3
	count += sizeof(LLVector3);

	sObjectDataMap["Pos"] = count;   //LLVector3
	count += sizeof(LLVector3);

	sObjectDataMap["Rot"] = count;    //LLVector3
	count += sizeof(LLVector3);

	sObjectDataMap["SpecialCode"] = count; //U32
	count += sizeof(U32);

	sObjectDataMap["Owner"] = count; //LLUUID
	count += sizeof(LLUUID);

	sObjectDataMap["Omega"] = count; //LLVector3, when SpecialCode & 0x80 is set
	count += sizeof(LLVector3);

	//ParentID is after Omega if there is Omega, otherwise is after Owner
	sObjectDataMap["ParentID"] = count;//U32, when SpecialCode & 0x20 is set
	count += sizeof(U32);

	//-------
	//The rest items are not included here
	//-------
}

//static 
void LLViewerObject::unpackVector3(LLDataPackerBinaryBuffer* dp, LLVector3& value, std::string name)
{
	dp->shift(sObjectDataMap[name]);
	dp->unpackVector3(value, name.c_str());
	dp->reset();
}

//static 
void LLViewerObject::unpackUUID(LLDataPackerBinaryBuffer* dp, LLUUID& value, std::string name)
{
	dp->shift(sObjectDataMap[name]);
	dp->unpackUUID(value, name.c_str());
	dp->reset();
}
	
//static 
void LLViewerObject::unpackU32(LLDataPackerBinaryBuffer* dp, U32& value, std::string name)
{
	dp->shift(sObjectDataMap[name]);
	dp->unpackU32(value, name.c_str());
	dp->reset();
}
	
//static 
void LLViewerObject::unpackU8(LLDataPackerBinaryBuffer* dp, U8& value, std::string name)
{
	dp->shift(sObjectDataMap[name]);
	dp->unpackU8(value, name.c_str());
	dp->reset();
}

//static 
U32 LLViewerObject::unpackParentID(LLDataPackerBinaryBuffer* dp, U32& parent_id)
{
	dp->shift(sObjectDataMap["SpecialCode"]);
	U32 value;
	dp->unpackU32(value, "SpecialCode");

	parent_id = 0;
	if(value & 0x20)
	{
		S32 offset = sObjectDataMap["ParentID"];
		if(!(value & 0x80))
		{
			offset -= sizeof(LLVector3);
		}

		dp->shift(offset);
		dp->unpackU32(parent_id, "ParentID");
	}
	dp->reset();

	return parent_id;
}

// Replaces all name value pairs with data from \n delimited list
// Does not update server
void LLViewerObject::setNameValueList(const std::string& name_value_list)
{
	// Clear out the old
	for_each(mNameValuePairs.begin(), mNameValuePairs.end(), DeletePairedPointer()) ;
	mNameValuePairs.clear();

	// Bring in the new
	std::string::size_type length = name_value_list.length();
	std::string::size_type start = 0;
	while (start < length)
	{
		std::string::size_type end = name_value_list.find_first_of("\n", start);
		if (end == std::string::npos) end = length;
		if (end > start)
		{
			std::string tok = name_value_list.substr(start, end - start);
			addNVPair(tok);
		}
		start = end+1;
	}
}

BOOL LLViewerObject::isAnySelected() const
{
    bool any_selected = isSelected();
    for (child_list_t::const_iterator iter = mChildList.begin();
         iter != mChildList.end(); iter++)
    {
        const LLViewerObject* child = *iter;
        any_selected = any_selected || child->isSelected();
    }
    return any_selected;
}

void LLViewerObject::setSelected(BOOL sel)
{
	mUserSelected = sel;
	resetRot();

	if (!sel)
	{
		setAllTESelected(false);
	}
}

// This method returns true if the object is over land owned by the
// agent.
bool LLViewerObject::isReturnable()
{
	if (isAttachment())
	{
		return false;
	}
		
// [RLVa:KB] - Checked: 2011-05-28 (RLVa-1.4.0a) | Added: RLVa-1.4.0a
	if ( (RlvActions::isRlvEnabled()) && (!rlvCanDeleteOrReturn(this)) )
	{
		return false;
	}
// [/RLVa:KB]
	std::vector<LLBBox> boxes;
	boxes.push_back(LLBBox(getPositionRegion(), getRotationRegion(), getScale() * -0.5f, getScale() * 0.5f).getAxisAligned());
	for (child_list_t::iterator iter = mChildList.begin();
		 iter != mChildList.end(); iter++)
	{
		LLViewerObject* child = *iter;
		boxes.push_back( LLBBox(child->getPositionRegion(), child->getRotationRegion(), child->getScale() * -0.5f, child->getScale() * 0.5f).getAxisAligned());
	}

	bool result = (mRegionp && mRegionp->objectIsReturnable(getPositionRegion(), boxes)) ? 1 : 0;
	
	if ( !result )
	{		
		//Get list of neighboring regions relative to this vo's region
		std::vector<LLViewerRegion*> uniqueRegions;
		mRegionp->getNeighboringRegions( uniqueRegions );
	
		//Build aabb's - for root and all children
		std::vector<PotentialReturnableObject> returnables;
		typedef std::vector<LLViewerRegion*>::iterator RegionIt;
		RegionIt regionStart = uniqueRegions.begin();
		RegionIt regionEnd   = uniqueRegions.end();
		
		for (; regionStart != regionEnd; ++regionStart )
		{
			LLViewerRegion* pTargetRegion = *regionStart;
			//Add the root vo as there may be no children and we still want
			//to test for any edge overlap
			buildReturnablesForChildrenVO( returnables, this, pTargetRegion );
			//Add it's children
			for (child_list_t::iterator iter = mChildList.begin();  iter != mChildList.end(); iter++)
			{
				LLViewerObject* pChild = *iter;		
				buildReturnablesForChildrenVO( returnables, pChild, pTargetRegion );
			}
		}	
	
		//TBD#Eventually create a region -> box list map 
		typedef std::vector<PotentialReturnableObject>::iterator ReturnablesIt;
		ReturnablesIt retCurrentIt = returnables.begin();
		ReturnablesIt retEndIt = returnables.end();
	
		for ( ; retCurrentIt !=retEndIt; ++retCurrentIt )
		{
			boxes.clear();
			LLViewerRegion* pRegion = (*retCurrentIt).pRegion;
			boxes.push_back( (*retCurrentIt).box );	
			bool retResult = 	pRegion
							 && pRegion->childrenObjectReturnable( boxes )
							 && pRegion->canManageEstate();
			if ( retResult )
			{ 
				result = true;
				break;
			}
		}
	}
	return result;
}

void LLViewerObject::buildReturnablesForChildrenVO( std::vector<PotentialReturnableObject>& returnables, LLViewerObject* pChild, LLViewerRegion* pTargetRegion )
{
	if ( !pChild )
	{
		LL_ERRS()<<"child viewerobject is NULL "<<LL_ENDL;
	}
	
	constructAndAddReturnable( returnables, pChild, pTargetRegion );
	
	//We want to handle any children VO's as well
	for (child_list_t::iterator iter = pChild->mChildList.begin();  iter != pChild->mChildList.end(); iter++)
	{
		LLViewerObject* pChildofChild = *iter;
		buildReturnablesForChildrenVO( returnables, pChildofChild, pTargetRegion );
	}
}

void LLViewerObject::constructAndAddReturnable( std::vector<PotentialReturnableObject>& returnables, LLViewerObject* pChild, LLViewerRegion* pTargetRegion )
{
	
	LLVector3 targetRegionPos;
	targetRegionPos.setVec( pChild->getPositionGlobal() );	
	
	LLBBox childBBox = LLBBox( targetRegionPos, pChild->getRotationRegion(), pChild->getScale() * -0.5f, 
							    pChild->getScale() * 0.5f).getAxisAligned();
	
	LLVector3 edgeA = targetRegionPos + childBBox.getMinLocal();
	LLVector3 edgeB = targetRegionPos + childBBox.getMaxLocal();
	
	LLVector3d edgeAd, edgeBd;
	edgeAd.setVec(edgeA);
	edgeBd.setVec(edgeB);
	
	//Only add the box when either of the extents are in a neighboring region
	if ( pTargetRegion->pointInRegionGlobal( edgeAd ) || pTargetRegion->pointInRegionGlobal( edgeBd ) )
	{
		PotentialReturnableObject returnableObj;
		returnableObj.box		= childBBox;
		returnableObj.pRegion	= pTargetRegion;
		returnables.push_back( returnableObj );
	}
}

bool LLViewerObject::crossesParcelBounds()
{
	std::vector<LLBBox> boxes;
	boxes.push_back(LLBBox(getPositionRegion(), getRotationRegion(), getScale() * -0.5f, getScale() * 0.5f).getAxisAligned());
	for (child_list_t::iterator iter = mChildList.begin();
		 iter != mChildList.end(); iter++)
	{
		LLViewerObject* child = *iter;
		boxes.push_back(LLBBox(child->getPositionRegion(), child->getRotationRegion(), child->getScale() * -0.5f, child->getScale() * 0.5f).getAxisAligned());
	}

	return mRegionp && mRegionp->objectsCrossParcel(boxes);
}

BOOL LLViewerObject::setParent(LLViewerObject* parent)
{
	if(mParent != parent)
	{
		LLViewerObject* old_parent = (LLViewerObject*)mParent ;		
		BOOL ret = LLPrimitive::setParent(parent);
		if(ret && old_parent && parent)
		{
			old_parent->removeChild(this) ;
		}
		return ret ;
	}

	return FALSE ;
}

void LLViewerObject::addChild(LLViewerObject *childp)
{
	for (child_list_t::iterator i = mChildList.begin(); i != mChildList.end(); ++i)
	{
		if (*i == childp)
		{	//already has child
			return;
		}
	}
	
	if (!isAvatar())
	{
		// propagate selection properties
		childp->mbCanSelect = mbCanSelect;
	}

	if(childp->setParent(this))
	{
		mChildList.push_back(childp);
        childp->afterReparent();
	}
}

void LLViewerObject::onReparent(LLViewerObject *old_parent, LLViewerObject *new_parent)
{
}

void LLViewerObject::afterReparent()
{
}

void LLViewerObject::removeChild(LLViewerObject *childp)
{
	for (child_list_t::iterator i = mChildList.begin(); i != mChildList.end(); ++i)
	{
		if (*i == childp)
		{
			if (!childp->isAvatar() && mDrawable.notNull() && mDrawable->isActive() && childp->mDrawable.notNull() && !isAvatar())
			{
				gPipeline.markRebuild(childp->mDrawable, LLDrawable::REBUILD_VOLUME);
			}

			mChildList.erase(i);

			if(childp->getParent() == this)
			{
				childp->setParent(NULL);			
			}
			break;
		}
	}
	
	if (childp->isSelected())
	{
		LLSelectMgr::getInstance()->deselectObjectAndFamily(childp);
		BOOL add_to_end = TRUE;
		LLSelectMgr::getInstance()->selectObjectAndFamily(childp, add_to_end);
	}
}

void LLViewerObject::addThisAndAllChildren(std::vector<LLViewerObject*>& objects)
{
	objects.push_back(this);
	for (child_list_t::iterator iter = mChildList.begin();
		 iter != mChildList.end(); iter++)
	{
		LLViewerObject* child = *iter;
		if (!child->isAvatar())
		{
			child->addThisAndAllChildren(objects);
		}
	}
}

void LLViewerObject::addThisAndNonJointChildren(std::vector<LLViewerObject*>& objects)
{
	objects.push_back(this);
	// don't add any attachments when temporarily selecting avatar
	if (isAvatar())
	{
		return;
	}
	for (child_list_t::iterator iter = mChildList.begin();
		 iter != mChildList.end(); iter++)
	{
		LLViewerObject* child = *iter;
		if ( (!child->isAvatar()))
		{
			child->addThisAndNonJointChildren(objects);
		}
	}
}

//BOOL LLViewerObject::isChild(LLViewerObject *childp) const
// [RLVa:KB] - Checked: 2011-05-28 (RLVa-1.4.0a) | Added: RLVa-1.4.0a
BOOL LLViewerObject::isChild(const LLViewerObject *childp) const
// [/RLVa:KB]
{
	for (child_list_t::const_iterator iter = mChildList.begin();
		 iter != mChildList.end(); iter++)
	{
		LLViewerObject* testchild = *iter;
		if (testchild == childp)
			return TRUE;
	}
	return FALSE;
}


// returns TRUE if at least one avatar is sitting on this object
BOOL LLViewerObject::isSeat() const
{
	for (child_list_t::const_iterator iter = mChildList.begin();
		 iter != mChildList.end(); iter++)
	{
		LLViewerObject* child = *iter;
		if (child->isAvatar())
		{
			return TRUE;
		}
	}
	return FALSE;

}

BOOL LLViewerObject::setDrawableParent(LLDrawable* parentp)
{
	if (mDrawable.isNull())
	{
		return FALSE;
	}

	BOOL ret = mDrawable->mXform.setParent(parentp ? &parentp->mXform : NULL);
	if(!ret)
	{
		return FALSE ;
	}
	LLDrawable* old_parent = mDrawable->mParent;
	mDrawable->mParent = parentp; 
		
	if (parentp && mDrawable->isActive())
	{
		parentp->makeActive();
		parentp->setState(LLDrawable::ACTIVE_CHILD);
	}

	gPipeline.markRebuild(mDrawable, LLDrawable::REBUILD_VOLUME, TRUE);
	if(	(old_parent != parentp && old_parent)
		|| (parentp && parentp->isActive()))
	{
		// *TODO we should not be relying on setDrawable parent to call markMoved
		gPipeline.markMoved(mDrawable, FALSE);
	}
	else if (!mDrawable->isAvatar())
	{
		mDrawable->updateXform(TRUE);
		/*if (!mDrawable->getSpatialGroup())
		{
			mDrawable->movePartition();
		}*/
	}
	
	return ret;
}

// Show or hide particles, icon and HUD
void LLViewerObject::hideExtraDisplayItems( BOOL hidden )
{
	if( mPartSourcep.notNull() )
	{
		LLViewerPartSourceScript *partSourceScript = mPartSourcep.get();
		partSourceScript->setSuspended( hidden );
	}

	if( mText.notNull() )
	{
		LLHUDText *hudText = mText.get();
		hudText->setHidden( hidden );
	}

	if( mIcon.notNull() )
	{
		LLHUDIcon *hudIcon = mIcon.get();
		hudIcon->setHidden( hidden );
	}
}

U32 LLViewerObject::checkMediaURL(const std::string &media_url)
{
    U32 retval = (U32)0x0;
    if (!mMedia && !media_url.empty())
    {
        retval |= MEDIA_URL_ADDED;
        mMedia = new LLViewerObjectMedia;
        mMedia->mMediaURL = media_url;
        mMedia->mMediaType = LLViewerObject::MEDIA_SET;
        mMedia->mPassedWhitelist = FALSE;
    }
    else if (mMedia)
    {
        if (media_url.empty())
        {
            retval |= MEDIA_URL_REMOVED;
            delete mMedia;
            mMedia = NULL;
        }
        else if (mMedia->mMediaURL != media_url) // <-- This is an optimization.  If they are equal don't bother with below's test.
        {
            /*if (! (LLTextureEntry::getAgentIDFromMediaVersionString(media_url) == gAgent.getID() &&
                   LLTextureEntry::getVersionFromMediaVersionString(media_url) == 
                        LLTextureEntry::getVersionFromMediaVersionString(mMedia->mMediaURL) + 1))
			*/
            {
                // If the media URL is different and WE were not the one who
                // changed it, mark dirty.
                retval |= MEDIA_URL_UPDATED;
            }
            mMedia->mMediaURL = media_url;
            mMedia->mPassedWhitelist = FALSE;
        }
    }
    return retval;
}

//extract spatial information from object update message
//return parent_id
//static
U32 LLViewerObject::extractSpatialExtents(LLDataPackerBinaryBuffer *dp, LLVector3& pos, LLVector3& scale, LLQuaternion& rot)
{
	U32	parent_id = 0;
	LLViewerObject::unpackParentID(dp, parent_id);

	LLViewerObject::unpackVector3(dp, scale, "Scale");
	LLViewerObject::unpackVector3(dp, pos, "Pos");
	
	LLVector3 vec;
	LLViewerObject::unpackVector3(dp, vec, "Rot");
	rot.unpackFromVector3(vec);
	
	return parent_id;
}

U32 LLViewerObject::processUpdateMessage(LLMessageSystem *mesgsys,
					 void **user_data,
					 U32 block_num,
					 const EObjectUpdateType update_type,
					 LLDataPacker *dp)
{
	LL_DEBUGS_ONCE("SceneLoadTiming") << "Received viewer object data" << LL_ENDL;

    LL_DEBUGS("ObjectUpdate") << " mesgsys " << mesgsys << " dp " << dp << " id " << getID() << " update_type " << (S32) update_type << LL_ENDL;
    dumpStack("ObjectUpdateStack");

	U32 retval = 0x0;
	
	// If region is removed from the list it is also deleted.
	if (!LLWorld::instance().isRegionListed(mRegionp))
	{
		LL_WARNS() << "Updating object in an invalid region" << LL_ENDL;
		return retval;
	}

	// Coordinates of objects on simulators are region-local.
	U64 region_handle = 0;	
	
	if(mesgsys != NULL)
	{
		mesgsys->getU64Fast(_PREHASH_RegionData, _PREHASH_RegionHandle, region_handle);
		LLViewerRegion* regionp = LLWorld::getInstance()->getRegionFromHandle(region_handle);
		if(regionp != mRegionp && regionp && mRegionp)//region cross
		{
			//this is the redundant position and region update, but it is necessary in case the viewer misses the following 
			//position and region update messages from sim.
			//this redundant update should not cause any problems.
			LLVector3 delta_pos =  mRegionp->getOriginAgent() - regionp->getOriginAgent();
			setPositionParent(getPosition() + delta_pos); //update to the new region position immediately.
			setRegion(regionp) ; //change the region.
		}
		else
		{
			if(regionp != mRegionp)
			{
				if(mRegionp)
				{
					mRegionp->removeFromCreatedList(getLocalID()); 
				}
				if(regionp)
				{
					regionp->addToCreatedList(getLocalID()); 
				}
			}
			mRegionp = regionp ;
		}
	}	
	
	if (!mRegionp)
	{
		U32 x, y;
		from_region_handle(region_handle, &x, &y);

		LL_ERRS() << "Object has invalid region " << x << ":" << y << "!" << LL_ENDL;
		return retval;
	}

	F32 time_dilation = 1.f;
	if(mesgsys != NULL)
	{
        U16 time_dilation16;
        mesgsys->getU16Fast(_PREHASH_RegionData, _PREHASH_TimeDilation, time_dilation16);
        time_dilation = ((F32) time_dilation16) / 65535.f;
        mRegionp->setTimeDilation(time_dilation);
	}

	// this will be used to determine if we've really changed position
	// Use getPosition, not getPositionRegion, since this is what we're comparing directly against.
	LLVector3 test_pos_parent = getPosition();

	// This needs to match the largest size below. See switch(length)
	U8  data[MAX_OBJECT_BINARY_DATA_SIZE]; 

#ifdef LL_BIG_ENDIAN
	U16 valswizzle[4];
#endif
	U16	*val;
	const F32 size = LLWorld::getInstance()->getRegionWidthInMeters();	
	const F32 MAX_HEIGHT = LLWorld::getInstance()->getRegionMaxHeight();
	const F32 MIN_HEIGHT = LLWorld::getInstance()->getRegionMinHeight();
	S32 length;
	S32	count;
	S32 this_update_precision = 32;		// in bits

	// Temporaries, because we need to compare w/ previous to set dirty flags...
	LLVector3 new_pos_parent;
	LLVector3 new_vel;
	LLVector3 new_acc;
	LLVector3 new_angv;
	LLVector3 old_angv = getAngularVelocity();
	LLQuaternion new_rot;
	LLVector3 new_scale = getScale();

	U32	parent_id = 0;
	U8	material = 0;
	U8 click_action = 0;
	U32 crc = 0;

	bool old_special_hover_cursor = specialHoverCursor();

	LLViewerObject *cur_parentp = (LLViewerObject *)getParent();

	if (cur_parentp)
	{
		parent_id = cur_parentp->mLocalID;
	}

	if (!dp)
	{
		switch(update_type)
		{
		case OUT_FULL:
			{
#ifdef DEBUG_UPDATE_TYPE
				LL_INFOS() << "Full:" << getID() << LL_ENDL;
#endif
				//clear cost and linkset cost
				mCostStale = true;
				if (isSelected())
				{
					gFloaterTools->dirty();
				}

				LLUUID audio_uuid;
				LLUUID owner_id;	// only valid if audio_uuid or particle system is not null
				F32    gain;
				U8     sound_flags;

				mesgsys->getU32Fast( _PREHASH_ObjectData, _PREHASH_CRC, crc, block_num);
				mesgsys->getU32Fast( _PREHASH_ObjectData, _PREHASH_ParentID, parent_id, block_num);
				mesgsys->getUUIDFast(_PREHASH_ObjectData, _PREHASH_Sound, audio_uuid, block_num );
				// HACK: Owner id only valid if non-null sound id or particle system
				mesgsys->getUUIDFast(_PREHASH_ObjectData, _PREHASH_OwnerID, owner_id, block_num );
				mesgsys->getF32Fast( _PREHASH_ObjectData, _PREHASH_Gain, gain, block_num );
				mesgsys->getU8Fast(  _PREHASH_ObjectData, _PREHASH_Flags, sound_flags, block_num );
				mesgsys->getU8Fast(  _PREHASH_ObjectData, _PREHASH_Material, material, block_num );
				mesgsys->getU8Fast(  _PREHASH_ObjectData, _PREHASH_ClickAction, click_action, block_num); 
				mesgsys->getVector3Fast(_PREHASH_ObjectData, _PREHASH_Scale, new_scale, block_num );
				length = mesgsys->getSizeFast(_PREHASH_ObjectData, block_num, _PREHASH_ObjectData);
				mesgsys->getBinaryDataFast(_PREHASH_ObjectData, _PREHASH_ObjectData, data, length, block_num, MAX_OBJECT_BINARY_DATA_SIZE);

				mTotalCRC = crc;

				// Owner ID used for sound muting or particle system muting
				setAttachedSound(audio_uuid, owner_id, gain, sound_flags);

				U8 old_material = getMaterial();
				if (old_material != material)
				{
					setMaterial(material);
					if (mDrawable.notNull())
					{
						gPipeline.markMoved(mDrawable, FALSE); // undamped
					}
				}
				setClickAction(click_action);

				count = 0;
				LLVector4 collision_plane;
				
				switch(length)
				{
				case (60 + 16):
					// pull out collision normal for avatar
					htolememcpy(collision_plane.mV, &data[count], MVT_LLVector4, sizeof(LLVector4));
					((LLVOAvatar*)this)->setFootPlane(collision_plane);
					count += sizeof(LLVector4);
					// fall through
				case 60:
					this_update_precision = 32;
					// this is a terse update
					// pos
					htolememcpy(new_pos_parent.mV, &data[count], MVT_LLVector3, sizeof(LLVector3));
					count += sizeof(LLVector3);
					// vel
					htolememcpy((void*)getVelocity().mV, &data[count], MVT_LLVector3, sizeof(LLVector3));
					count += sizeof(LLVector3);
					// acc
					htolememcpy((void*)getAcceleration().mV, &data[count], MVT_LLVector3, sizeof(LLVector3));
					count += sizeof(LLVector3);
					// theta
					{
						LLVector3 vec;
						htolememcpy(vec.mV, &data[count], MVT_LLVector3, sizeof(LLVector3));
						new_rot.unpackFromVector3(vec);
					}
					count += sizeof(LLVector3);
					// omega
					htolememcpy((void*)new_angv.mV, &data[count], MVT_LLVector3, sizeof(LLVector3));
					if (new_angv.isExactlyZero())
					{
						// reset rotation time
						resetRot();
					}
					setAngularVelocity(new_angv);
#if LL_DARWIN
					if (length == 76)
					{
						setAngularVelocity(LLVector3::zero);
					}
#endif
					break;
				case(32 + 16):
					// pull out collision normal for avatar
					htolememcpy(collision_plane.mV, &data[count], MVT_LLVector4, sizeof(LLVector4));
					((LLVOAvatar*)this)->setFootPlane(collision_plane);
					count += sizeof(LLVector4);
					// fall through
				case 32:
					this_update_precision = 16;
					test_pos_parent.quantize16(-0.5f*size, 1.5f*size, MIN_HEIGHT, MAX_HEIGHT);

					// This is a terse 16 update, so treat data as an array of U16's.
#ifdef LL_BIG_ENDIAN
					htolememcpy(valswizzle, &data[count], MVT_U16Vec3, 6); 
					val = valswizzle;
#else
					val = (U16 *) &data[count];
#endif
					count += sizeof(U16)*3;
					new_pos_parent.mV[VX] = U16_to_F32(val[VX], -0.5f*size, 1.5f*size);
					new_pos_parent.mV[VY] = U16_to_F32(val[VY], -0.5f*size, 1.5f*size);
					new_pos_parent.mV[VZ] = U16_to_F32(val[VZ], MIN_HEIGHT, MAX_HEIGHT);

#ifdef LL_BIG_ENDIAN
					htolememcpy(valswizzle, &data[count], MVT_U16Vec3, 6); 
					val = valswizzle;
#else
					val = (U16 *) &data[count];
#endif
					count += sizeof(U16)*3;
					setVelocity(LLVector3(U16_to_F32(val[VX], -size, size),
													   U16_to_F32(val[VY], -size, size),
													   U16_to_F32(val[VZ], -size, size)));

#ifdef LL_BIG_ENDIAN
					htolememcpy(valswizzle, &data[count], MVT_U16Vec3, 6); 
					val = valswizzle;
#else
					val = (U16 *) &data[count];
#endif
					count += sizeof(U16)*3;
					setAcceleration(LLVector3(U16_to_F32(val[VX], -size, size),
														   U16_to_F32(val[VY], -size, size),
														   U16_to_F32(val[VZ], -size, size)));

#ifdef LL_BIG_ENDIAN
					htolememcpy(valswizzle, &data[count], MVT_U16Quat, 4); 
					val = valswizzle;
#else
					val = (U16 *) &data[count];
#endif
					count += sizeof(U16)*4;
					new_rot.mQ[VX] = U16_to_F32(val[VX], -1.f, 1.f);
					new_rot.mQ[VY] = U16_to_F32(val[VY], -1.f, 1.f);
					new_rot.mQ[VZ] = U16_to_F32(val[VZ], -1.f, 1.f);
					new_rot.mQ[VW] = U16_to_F32(val[VW], -1.f, 1.f);

#ifdef LL_BIG_ENDIAN
					htolememcpy(valswizzle, &data[count], MVT_U16Vec3, 6); 
					val = valswizzle;
#else
					val = (U16 *) &data[count];
#endif
					new_angv.setVec(U16_to_F32(val[VX], -size, size),
										U16_to_F32(val[VY], -size, size),
										U16_to_F32(val[VZ], -size, size));
					if (new_angv.isExactlyZero())
					{
						// reset rotation time
						resetRot();
					}
					setAngularVelocity(new_angv);
					break;

				case 16:
					this_update_precision = 8;
					test_pos_parent.quantize8(-0.5f*size, 1.5f*size, MIN_HEIGHT, MAX_HEIGHT);
					// this is a terse 8 update
					new_pos_parent.mV[VX] = U8_to_F32(data[0], -0.5f*size, 1.5f*size);
					new_pos_parent.mV[VY] = U8_to_F32(data[1], -0.5f*size, 1.5f*size);
					new_pos_parent.mV[VZ] = U8_to_F32(data[2], MIN_HEIGHT, MAX_HEIGHT);

					setVelocity(U8_to_F32(data[3], -size, size),
								U8_to_F32(data[4], -size, size),
								U8_to_F32(data[5], -size, size) );

					setAcceleration(U8_to_F32(data[6], -size, size),
									U8_to_F32(data[7], -size, size),
									U8_to_F32(data[8], -size, size) );

					new_rot.mQ[VX] = U8_to_F32(data[9], -1.f, 1.f);
					new_rot.mQ[VY] = U8_to_F32(data[10], -1.f, 1.f);
					new_rot.mQ[VZ] = U8_to_F32(data[11], -1.f, 1.f);
					new_rot.mQ[VW] = U8_to_F32(data[12], -1.f, 1.f);

					new_angv.setVec(U8_to_F32(data[13], -size, size),
										U8_to_F32(data[14], -size, size),
										U8_to_F32(data[15], -size, size) );
					if (new_angv.isExactlyZero())
					{
						// reset rotation time
						resetRot();
					}
					setAngularVelocity(new_angv);
					break;
				}

				////////////////////////////////////////////////////
				//
				// Here we handle data specific to the full message.
				//

				U32 flags;
				mesgsys->getU32Fast(_PREHASH_ObjectData, _PREHASH_UpdateFlags, flags, block_num);
				// clear all but local flags
				mFlags &= FLAGS_LOCAL;
				mFlags |= flags;

				U8 state;
				mesgsys->getU8Fast(_PREHASH_ObjectData, _PREHASH_State, state, block_num );
				mAttachmentState = state;

				// ...new objects that should come in selected need to be added to the selected list
				mCreateSelected = ((flags & FLAGS_CREATE_SELECTED) != 0);

				// Set all name value pairs
				S32 nv_size = mesgsys->getSizeFast(_PREHASH_ObjectData, block_num, _PREHASH_NameValue);
				if (nv_size > 0)
				{
					std::string name_value_list;
					mesgsys->getStringFast(_PREHASH_ObjectData, _PREHASH_NameValue, name_value_list, block_num);
					setNameValueList(name_value_list);
				}

				// Clear out any existing generic data
				if (mData)
				{
					delete [] mData;
				}

				// Check for appended generic data
				S32 data_size = mesgsys->getSizeFast(_PREHASH_ObjectData, block_num, _PREHASH_Data);
				if (data_size <= 0)
				{
					mData = NULL;
				}
				else
				{
					// ...has generic data
					mData = new U8[data_size];
					mesgsys->getBinaryDataFast(_PREHASH_ObjectData, _PREHASH_Data, mData, data_size, block_num);
				}

				S32 text_size = mesgsys->getSizeFast(_PREHASH_ObjectData, block_num, _PREHASH_Text);
				if (text_size > 1)
				{
					// Setup object text
					if (!mText)
					{
					    initHudText();
					}

					std::string temp_string;
					mesgsys->getStringFast(_PREHASH_ObjectData, _PREHASH_Text, temp_string, block_num );
					
					LLColor4U coloru;
					mesgsys->getBinaryDataFast(_PREHASH_ObjectData, _PREHASH_TextColor, coloru.mV, 4, block_num);

					// alpha was flipped so that it zero encoded better
					coloru.mV[3] = 255 - coloru.mV[3];
					mText->setColor(LLColor4(coloru));
					mText->setString(temp_string);
// [RLVa:KB] - Checked: 2010-03-27 (RLVa-1.4.0a) | Added: RLVa-1.0.0f
					if (RlvActions::isRlvEnabled())
					{
						mText->setObjectText(temp_string);
					}
// [/RLVa:KB]

					mHudText = temp_string;
					mHudTextColor = LLColor4(coloru);

					setChanged(MOVED | SILHOUETTE);
				}
				else
				{
					if (mText.notNull())
					{
						mText->markDead();
						mText = NULL;
					}
					mHudText.clear();
				}

				std::string media_url;
				mesgsys->getStringFast(_PREHASH_ObjectData, _PREHASH_MediaURL, media_url, block_num);
                retval |= checkMediaURL(media_url);
                
				//
				// Unpack particle system data
				//
				unpackParticleSource(block_num, owner_id);

				// Mark all extra parameters not used
				std::map<U16, ExtraParameter*>::iterator iter;
				for (iter = mExtraParameterList.begin(); iter != mExtraParameterList.end(); ++iter)
				{
					iter->second->in_use = FALSE;
				}

				// Unpack extra parameters
				S32 size = mesgsys->getSizeFast(_PREHASH_ObjectData, block_num, _PREHASH_ExtraParams);
				if (size > 0)
				{
					U8 *buffer = new U8[size];
					mesgsys->getBinaryDataFast(_PREHASH_ObjectData, _PREHASH_ExtraParams, buffer, size, block_num);
					LLDataPackerBinaryBuffer dp(buffer, size);

					U8 num_parameters;
					dp.unpackU8(num_parameters, "num_params");
					U8 param_block[MAX_OBJECT_PARAMS_SIZE];
					for (U8 param=0; param<num_parameters; ++param)
					{
						U16 param_type;
						S32 param_size;
						dp.unpackU16(param_type, "param_type");
						dp.unpackBinaryData(param_block, param_size, "param_data");
						//LL_INFOS() << "Param type: " << param_type << ", Size: " << param_size << LL_ENDL;
						LLDataPackerBinaryBuffer dp2(param_block, param_size);
						unpackParameterEntry(param_type, &dp2);
					}
					delete[] buffer;
				}

				for (iter = mExtraParameterList.begin(); iter != mExtraParameterList.end(); ++iter)
				{
					if (!iter->second->in_use)
					{
						// Send an update message in case it was formerly in use
						parameterChanged(iter->first, iter->second->data, FALSE, false);
					}
				}

				break;
			}

		case OUT_TERSE_IMPROVED:
			{
#ifdef DEBUG_UPDATE_TYPE
				LL_INFOS() << "TI:" << getID() << LL_ENDL;
#endif
				length = mesgsys->getSizeFast(_PREHASH_ObjectData, block_num, _PREHASH_ObjectData);
				mesgsys->getBinaryDataFast(_PREHASH_ObjectData, _PREHASH_ObjectData, data, length, block_num, MAX_OBJECT_BINARY_DATA_SIZE);
				count = 0;
				LLVector4 collision_plane;
				
				switch(length)
				{
				case(60 + 16):
					// pull out collision normal for avatar
					htolememcpy(collision_plane.mV, &data[count], MVT_LLVector4, sizeof(LLVector4));
					((LLVOAvatar*)this)->setFootPlane(collision_plane);
					count += sizeof(LLVector4);
					// fall through
				case 60:
					// this is a terse 32 update
					// pos
					this_update_precision = 32;
					htolememcpy(new_pos_parent.mV, &data[count], MVT_LLVector3, sizeof(LLVector3));
					count += sizeof(LLVector3);
					// vel
					htolememcpy((void*)getVelocity().mV, &data[count], MVT_LLVector3, sizeof(LLVector3));
					count += sizeof(LLVector3);
					// acc
					htolememcpy((void*)getAcceleration().mV, &data[count], MVT_LLVector3, sizeof(LLVector3));
					count += sizeof(LLVector3);
					// theta
					{
						LLVector3 vec;
						htolememcpy(vec.mV, &data[count], MVT_LLVector3, sizeof(LLVector3));
						new_rot.unpackFromVector3(vec);
					}
					count += sizeof(LLVector3);
					// omega
					htolememcpy((void*)new_angv.mV, &data[count], MVT_LLVector3, sizeof(LLVector3));
					if (new_angv.isExactlyZero())
					{
						// reset rotation time
						resetRot();
					}
					setAngularVelocity(new_angv);
#if LL_DARWIN
					if (length == 76)
					{
						setAngularVelocity(LLVector3::zero);
					}
#endif
					break;
				case(32 + 16):
					// pull out collision normal for avatar
					htolememcpy(collision_plane.mV, &data[count], MVT_LLVector4, sizeof(LLVector4));
					((LLVOAvatar*)this)->setFootPlane(collision_plane);
					count += sizeof(LLVector4);
					// fall through
				case 32:
					// this is a terse 16 update
					this_update_precision = 16;
					test_pos_parent.quantize16(-0.5f*size, 1.5f*size, MIN_HEIGHT, MAX_HEIGHT);

#ifdef LL_BIG_ENDIAN
					htolememcpy(valswizzle, &data[count], MVT_U16Vec3, 6); 
					val = valswizzle;
#else
					val = (U16 *) &data[count];
#endif
					count += sizeof(U16)*3;
					new_pos_parent.mV[VX] = U16_to_F32(val[VX], -0.5f*size, 1.5f*size);
					new_pos_parent.mV[VY] = U16_to_F32(val[VY], -0.5f*size, 1.5f*size);
					new_pos_parent.mV[VZ] = U16_to_F32(val[VZ], MIN_HEIGHT, MAX_HEIGHT);

#ifdef LL_BIG_ENDIAN
					htolememcpy(valswizzle, &data[count], MVT_U16Vec3, 6); 
					val = valswizzle;
#else
					val = (U16 *) &data[count];
#endif
					count += sizeof(U16)*3;
					setVelocity(U16_to_F32(val[VX], -size, size),
								U16_to_F32(val[VY], -size, size),
								U16_to_F32(val[VZ], -size, size));

#ifdef LL_BIG_ENDIAN
					htolememcpy(valswizzle, &data[count], MVT_U16Vec3, 6); 
					val = valswizzle;
#else
					val = (U16 *) &data[count];
#endif
					count += sizeof(U16)*3;
					setAcceleration(U16_to_F32(val[VX], -size, size),
									U16_to_F32(val[VY], -size, size),
									U16_to_F32(val[VZ], -size, size));

#ifdef LL_BIG_ENDIAN
					htolememcpy(valswizzle, &data[count], MVT_U16Quat, 8); 
					val = valswizzle;
#else
					val = (U16 *) &data[count];
#endif
					count += sizeof(U16)*4;
					new_rot.mQ[VX] = U16_to_F32(val[VX], -1.f, 1.f);
					new_rot.mQ[VY] = U16_to_F32(val[VY], -1.f, 1.f);
					new_rot.mQ[VZ] = U16_to_F32(val[VZ], -1.f, 1.f);
					new_rot.mQ[VW] = U16_to_F32(val[VW], -1.f, 1.f);

#ifdef LL_BIG_ENDIAN
					htolememcpy(valswizzle, &data[count], MVT_U16Vec3, 6); 
					val = valswizzle;
#else
					val = (U16 *) &data[count];
#endif
					new_angv.set(U16_to_F32(val[VX], -size, size),
										U16_to_F32(val[VY], -size, size),
										U16_to_F32(val[VZ], -size, size));
					setAngularVelocity(new_angv);
					break;

				case 16:
					// this is a terse 8 update
					this_update_precision = 8;
					test_pos_parent.quantize8(-0.5f*size, 1.5f*size, MIN_HEIGHT, MAX_HEIGHT);
					new_pos_parent.mV[VX] = U8_to_F32(data[0], -0.5f*size, 1.5f*size);
					new_pos_parent.mV[VY] = U8_to_F32(data[1], -0.5f*size, 1.5f*size);
					new_pos_parent.mV[VZ] = U8_to_F32(data[2], MIN_HEIGHT, MAX_HEIGHT);

					setVelocity(U8_to_F32(data[3], -size, size),
								U8_to_F32(data[4], -size, size),
								U8_to_F32(data[5], -size, size) );

					setAcceleration(U8_to_F32(data[6], -size, size),
									U8_to_F32(data[7], -size, size),
									U8_to_F32(data[8], -size, size) );

					new_rot.mQ[VX] = U8_to_F32(data[9], -1.f, 1.f);
					new_rot.mQ[VY] = U8_to_F32(data[10], -1.f, 1.f);
					new_rot.mQ[VZ] = U8_to_F32(data[11], -1.f, 1.f);
					new_rot.mQ[VW] = U8_to_F32(data[12], -1.f, 1.f);

					new_angv.set(U8_to_F32(data[13], -size, size),
										U8_to_F32(data[14], -size, size),
										U8_to_F32(data[15], -size, size) );
					setAngularVelocity(new_angv);
					break;
				}

				U8 state;
				mesgsys->getU8Fast(_PREHASH_ObjectData, _PREHASH_State, state, block_num );
				mAttachmentState = state;
				break;
			}

		default:
			break;

		}
	}
	else
	{
		// handle the compressed case
		LLUUID sound_uuid;
		LLUUID	owner_id;
		F32    gain = 0;
		U8     sound_flags = 0;
		F32		cutoff = 0;

		U16 val[4];

		U8		state;

		dp->unpackU8(state, "State");
		mAttachmentState = state;

		switch(update_type)
		{
			case OUT_TERSE_IMPROVED:
			{
#ifdef DEBUG_UPDATE_TYPE
				LL_INFOS() << "CompTI:" << getID() << LL_ENDL;
#endif
				U8		value;
				dp->unpackU8(value, "agent");
				if (value)
				{
					LLVector4 collision_plane;
					dp->unpackVector4(collision_plane, "Plane");
					((LLVOAvatar*)this)->setFootPlane(collision_plane);
				}
				test_pos_parent = getPosition();
				dp->unpackVector3(new_pos_parent, "Pos");
				dp->unpackU16(val[VX], "VelX");
				dp->unpackU16(val[VY], "VelY");
				dp->unpackU16(val[VZ], "VelZ");
				setVelocity(U16_to_F32(val[VX], -128.f, 128.f),
							U16_to_F32(val[VY], -128.f, 128.f),
							U16_to_F32(val[VZ], -128.f, 128.f));
				dp->unpackU16(val[VX], "AccX");
				dp->unpackU16(val[VY], "AccY");
				dp->unpackU16(val[VZ], "AccZ");
				setAcceleration(U16_to_F32(val[VX], -64.f, 64.f),
								U16_to_F32(val[VY], -64.f, 64.f),
								U16_to_F32(val[VZ], -64.f, 64.f));

				dp->unpackU16(val[VX], "ThetaX");
				dp->unpackU16(val[VY], "ThetaY");
				dp->unpackU16(val[VZ], "ThetaZ");
				dp->unpackU16(val[VS], "ThetaS");
				new_rot.mQ[VX] = U16_to_F32(val[VX], -1.f, 1.f);
				new_rot.mQ[VY] = U16_to_F32(val[VY], -1.f, 1.f);
				new_rot.mQ[VZ] = U16_to_F32(val[VZ], -1.f, 1.f);
				new_rot.mQ[VS] = U16_to_F32(val[VS], -1.f, 1.f);
				dp->unpackU16(val[VX], "AccX");
				dp->unpackU16(val[VY], "AccY");
				dp->unpackU16(val[VZ], "AccZ");
				new_angv.set(U16_to_F32(val[VX], -64.f, 64.f),
									U16_to_F32(val[VY], -64.f, 64.f),
									U16_to_F32(val[VZ], -64.f, 64.f));
				setAngularVelocity(new_angv);
			}
			break;
			case OUT_FULL_COMPRESSED:
			case OUT_FULL_CACHED:
			{
#ifdef DEBUG_UPDATE_TYPE
				LL_INFOS() << "CompFull:" << getID() << LL_ENDL;
#endif
				mCostStale = true;

				if (isSelected())
				{
					gFloaterTools->dirty();
				}
	
				dp->unpackU32(crc, "CRC");
				mTotalCRC = crc;
				dp->unpackU8(material, "Material");
				U8 old_material = getMaterial();
				if (old_material != material)
				{
					setMaterial(material);
					if (mDrawable.notNull())
					{
						gPipeline.markMoved(mDrawable, FALSE); // undamped
					}
				}
				dp->unpackU8(click_action, "ClickAction");
				setClickAction(click_action);
				dp->unpackVector3(new_scale, "Scale");
				dp->unpackVector3(new_pos_parent, "Pos");
				LLVector3 vec;
				dp->unpackVector3(vec, "Rot");
				new_rot.unpackFromVector3(vec);
				setAcceleration(LLVector3::zero);

				U32 value;
				dp->unpackU32(value, "SpecialCode");
				dp->setPassFlags(value);
				dp->unpackUUID(owner_id, "Owner");

				mOwnerID = owner_id;

				if (value & 0x80)
				{
					dp->unpackVector3(new_angv, "Omega");
					setAngularVelocity(new_angv);
				}

				if (value & 0x20)
				{
					dp->unpackU32(parent_id, "ParentID");
				}
				else
				{
					parent_id = 0;
				}

				S32 sp_size;
				U32 size;
				if (value & 0x2)
				{
					sp_size = 1;
					delete [] mData;
					mData = new U8[1];
					dp->unpackU8(((U8*)mData)[0], "TreeData");
				}
				else if (value & 0x1)
				{
					dp->unpackU32(size, "ScratchPadSize");
					delete [] mData;
					mData = new U8[size];
					dp->unpackBinaryData((U8 *)mData, sp_size, "PartData");
				}
				else
				{
					mData = NULL;
				}

				// Setup object text
				if (!mText && (value & 0x4))
				{
				    initHudText();
				}

				if (value & 0x4)
				{
					std::string temp_string;
					dp->unpackString(temp_string, "Text");
					LLColor4U coloru;
					dp->unpackBinaryDataFixed(coloru.mV, 4, "Color");
					coloru.mV[3] = 255 - coloru.mV[3];
					mText->setColor(LLColor4(coloru));
					mText->setString(temp_string);
// [RLVa:KB] - Checked: 2010-03-27 (RLVa-1.4.0a) | Added: RLVa-1.0.0f
					if (RlvActions::isRlvEnabled())
					{
						mText->setObjectText(temp_string);
					}
// [/RLVa:KB]

                    mHudText = temp_string;
                    mHudTextColor = LLColor4(coloru);

					setChanged(TEXTURE);
				}
				else
				{
					if (mText.notNull())
					{
						mText->markDead();
						mText = NULL;
					}
					mHudText.clear();
				}

                std::string media_url;
				if (value & 0x200)
				{
					dp->unpackString(media_url, "MediaURL");
				}
                retval |= checkMediaURL(media_url);

				//
				// Unpack particle system data (legacy)
				//
				if (value & 0x8)
				{
					unpackParticleSource(*dp, owner_id, true);
				}
				else if (!(value & 0x400))
				{
					deleteParticleSource();
				}
				
				// Mark all extra parameters not used
				std::map<U16, ExtraParameter*>::iterator iter;
				for (iter = mExtraParameterList.begin(); iter != mExtraParameterList.end(); ++iter)
				{
					iter->second->in_use = FALSE;
				}

				// Unpack extra params
				U8 num_parameters;
				dp->unpackU8(num_parameters, "num_params");
				U8 param_block[MAX_OBJECT_PARAMS_SIZE];
				for (U8 param=0; param<num_parameters; ++param)
				{
					U16 param_type;
					S32 param_size;
					dp->unpackU16(param_type, "param_type");
					dp->unpackBinaryData(param_block, param_size, "param_data");
					//LL_INFOS() << "Param type: " << param_type << ", Size: " << param_size << LL_ENDL;
					LLDataPackerBinaryBuffer dp2(param_block, param_size);
					unpackParameterEntry(param_type, &dp2);
				}

				for (iter = mExtraParameterList.begin(); iter != mExtraParameterList.end(); ++iter)
				{
					if (!iter->second->in_use)
					{
						// Send an update message in case it was formerly in use
						parameterChanged(iter->first, iter->second->data, FALSE, false);
					}
				}

				if (value & 0x10)
				{
					dp->unpackUUID(sound_uuid, "SoundUUID");
					dp->unpackF32(gain, "SoundGain");
					dp->unpackU8(sound_flags, "SoundFlags");
					dp->unpackF32(cutoff, "SoundRadius");
				}

				if (value & 0x100)
				{
					std::string name_value_list;
					dp->unpackString(name_value_list, "NV");

					setNameValueList(name_value_list);
				}

				mTotalCRC = crc;

				setAttachedSound(sound_uuid, owner_id, gain, sound_flags);

				// only get these flags on updates from sim, not cached ones
				// Preload these five flags for every object.
				// Finer shades require the object to be selected, and the selection manager
				// stores the extended permission info.
				if(mesgsys != NULL)
				{
				U32 flags;
				mesgsys->getU32Fast(_PREHASH_ObjectData, _PREHASH_UpdateFlags, flags, block_num);
				loadFlags(flags);					
				}
			}
			break;

		default:
			break;
		}
	}

	//
	// Fix object parenting.
	//
	BOOL b_changed_status = FALSE;

	if (OUT_TERSE_IMPROVED != update_type)
	{
		// We only need to update parenting on full updates, terse updates
		// don't send parenting information.
		if (!cur_parentp)
		{
			if (parent_id == 0)
			{
				// No parent now, no parent in message -> do nothing
			}
			else
			{
				// No parent now, new parent in message -> attach to that parent if possible
				LLUUID parent_uuid;

				if(mesgsys != NULL)
				{
				LLViewerObjectList::getUUIDFromLocal(parent_uuid,
														parent_id,
														mesgsys->getSenderIP(),
														mesgsys->getSenderPort());
				}
				else
				{
					LLViewerObjectList::getUUIDFromLocal(parent_uuid,
														parent_id,
														mRegionp->getHost().getAddress(),
														mRegionp->getHost().getPort());
				}

				LLViewerObject *sent_parentp = gObjectList.findObject(parent_uuid);

				//
				// Check to see if we have the corresponding viewer object for the parent.
				//
				if (sent_parentp && sent_parentp->getParent() == this)
				{
					// Try to recover if we attempt to attach a parent to its child
					LL_WARNS() << "Attempt to attach a parent to it's child: " << this->getID() << " to " << sent_parentp->getID() << LL_ENDL;
					this->removeChild(sent_parentp);
					sent_parentp->setDrawableParent(NULL);
				}
				
				if (sent_parentp && (sent_parentp != this) && !sent_parentp->isDead())
				{
                    if (((LLViewerObject*)sent_parentp)->isAvatar())
                    {
                        //LL_DEBUGS("Avatar") << "ATT got object update for attachment " << LL_ENDL; 
                    }
                    
					//
					// We have a viewer object for the parent, and it's not dead.
					// Do the actual reparenting here.
					//

					// new parent is valid
					b_changed_status = TRUE;
					// ...no current parent, so don't try to remove child
					if (mDrawable.notNull())
					{
						if (mDrawable->isDead() || !mDrawable->getVObj())
						{
							LL_WARNS() << "Drawable is dead or no VObj!" << LL_ENDL;
							sent_parentp->addChild(this);
						}
						else
						{
							if (!setDrawableParent(sent_parentp->mDrawable)) // LLViewerObject::processUpdateMessage 1
							{
								// Bad, we got a cycle somehow.
								// Kill both the parent and the child, and
								// set cache misses for both of them.
								LL_WARNS() << "Attempting to recover from parenting cycle!" << LL_ENDL;
								LL_WARNS() << "Killing " << sent_parentp->getID() << " and " << getID() << LL_ENDL;
								LL_WARNS() << "Adding to cache miss list" << LL_ENDL;
								setParent(NULL);
								sent_parentp->setParent(NULL);
								getRegion()->addCacheMissFull(getLocalID());
								getRegion()->addCacheMissFull(sent_parentp->getLocalID());
								gObjectList.killObject(sent_parentp);
								gObjectList.killObject(this);
								return retval;
							}
// [RLVa:KB] - Checked: 2010-03-16 (RLVa-1.1.0k) | Added: RLVa-1.1.0k
							if ( (RlvActions::isRlvEnabled()) && (sent_parentp->isAvatar()) && (sent_parentp->getID() == gAgent.getID()) )
							{
								// Rezzed object that's being worn as an attachment (we're assuming this will be due to llAttachToAvatar())
								S32 idxAttachPt = ATTACHMENT_ID_FROM_STATE(getState());
								if (gRlvAttachmentLocks.isLockedAttachmentPoint(idxAttachPt, RLV_LOCK_ADD))
								{
									// If this will end up on an "add locked" attachment point then treat the attach as a user action
									LLNameValue* nvItem = getNVPair("AttachItemID");
									if (nvItem)
									{
										LLUUID idItem(nvItem->getString());
										// URGENT-RLVa: [RLVa-1.2.0] At the moment llAttachToAvatar always seems to *add*
										if (idItem.notNull())
											RlvAttachmentLockWatchdog::instance().onWearAttachment(idItem, RLV_WEAR_ADD);
									}
								}
							}
// [/RLVa:KB]
							sent_parentp->addChild(this);
							// make sure this object gets a non-damped update
							if (sent_parentp->mDrawable.notNull())
							{
								gPipeline.markMoved(sent_parentp->mDrawable, FALSE); // undamped
							}
						}
					}
					else
					{
						sent_parentp->addChild(this);
					}
					
					// Show particles, icon and HUD
					hideExtraDisplayItems( FALSE );

					setChanged(MOVED | SILHOUETTE);
				}
				else
				{
					//
					// No corresponding viewer object for the parent, put the various
					// pieces on the orphan list.
					//
					
					//parent_id
					U32 ip, port; 
					
					if(mesgsys != NULL)
					{
						ip = mesgsys->getSenderIP();
						port = mesgsys->getSenderPort();
					}
					else
					{
						ip = mRegionp->getHost().getAddress();
						port = mRegionp->getHost().getPort();
					}
					gObjectList.orphanize(this, parent_id, ip, port);

					// Hide particles, icon and HUD
					hideExtraDisplayItems( TRUE );
				}
			}
		}
		else
		{
			// BUG: this is a bad assumption once border crossing is alowed
			if (  (parent_id == cur_parentp->mLocalID)
				&&(update_type == OUT_TERSE_IMPROVED))
			{
				// Parent now, same parent in message -> do nothing

				// Debugging for suspected problems with local ids.
				//LLUUID parent_uuid;
				//LLViewerObjectList::getUUIDFromLocal(parent_uuid, parent_id, mesgsys->getSenderIP(), mesgsys->getSenderPort() );
				//if (parent_uuid != cur_parentp->getID() )
				//{
				//	LL_ERRS() << "Local ID match but UUID mismatch of viewer object" << LL_ENDL;
				//}
			}
			else
			{
				// Parented now, different parent in message
				LLViewerObject *sent_parentp;
				if (parent_id == 0)
				{
					//
					// This object is no longer parented, we sent in a zero parent ID.
					//
					sent_parentp = NULL;
				}
				else
				{
					LLUUID parent_uuid;

					if(mesgsys != NULL)
					{
					LLViewerObjectList::getUUIDFromLocal(parent_uuid,
														parent_id,
														gMessageSystem->getSenderIP(),
														gMessageSystem->getSenderPort());
					}
					else
					{
						LLViewerObjectList::getUUIDFromLocal(parent_uuid,
														parent_id,
														mRegionp->getHost().getAddress(),
														mRegionp->getHost().getPort());
					}
					sent_parentp = gObjectList.findObject(parent_uuid);
					
					if (isAvatar())
					{
						// This logic is meant to handle the case where a sitting avatar has reached a new sim
						// ahead of the object she was sitting on (which is common as objects are transfered through
						// a slower route than agents)...
						// In this case, the local id for the object will not be valid, since the viewer has not received
						// a full update for the object from that sim yet, so we assume that the agent is still sitting
						// where she was originally. --RN
						if (!sent_parentp)
						{
							sent_parentp = cur_parentp;
						}
					}
					else if (!sent_parentp)
					{
						//
						// Switching parents, but we don't know the new parent.
						//
						U32 ip, port; 
					
						if(mesgsys != NULL)
						{
							ip = mesgsys->getSenderIP();
							port = mesgsys->getSenderPort();
						}
						else
						{
							ip = mRegionp->getHost().getAddress();
							port = mRegionp->getHost().getPort();
						}

						// We're an orphan, flag things appropriately.
						gObjectList.orphanize(this, parent_id, ip, port);
					}
				}

				// Reattach if possible.
				if (sent_parentp && sent_parentp != cur_parentp && sent_parentp != this)
				{
					// New parent is valid, detach and reattach
					b_changed_status = TRUE;
					if (mDrawable.notNull())
					{
						if (!setDrawableParent(sent_parentp->mDrawable)) // LLViewerObject::processUpdateMessage 2
						{
							// Bad, we got a cycle somehow.
							// Kill both the parent and the child, and
							// set cache misses for both of them.
							LL_WARNS() << "Attempting to recover from parenting cycle!" << LL_ENDL;
							LL_WARNS() << "Killing " << sent_parentp->getID() << " and " << getID() << LL_ENDL;
							LL_WARNS() << "Adding to cache miss list" << LL_ENDL;
							setParent(NULL);
							sent_parentp->setParent(NULL);
							getRegion()->addCacheMissFull(getLocalID());
							getRegion()->addCacheMissFull(sent_parentp->getLocalID());
							gObjectList.killObject(sent_parentp);
							gObjectList.killObject(this);
							return retval;
						}
						// make sure this object gets a non-damped update
					}
					cur_parentp->removeChild(this);
					sent_parentp->addChild(this);
					setChanged(MOVED | SILHOUETTE);
					sent_parentp->setChanged(MOVED | SILHOUETTE);
					if (sent_parentp->mDrawable.notNull())
					{
						gPipeline.markMoved(sent_parentp->mDrawable, FALSE); // undamped
					}
				}
				else if (!sent_parentp)
				{
					bool remove_parent = true;
					// No new parent, or the parent that we sent doesn't exist on the viewer.
					LLViewerObject *parentp = (LLViewerObject *)getParent();
					if (parentp)
					{
						if (parentp->getRegion() != getRegion())
						{
							// This is probably an object flying across a region boundary, the
							// object probably ISN'T being reparented, but just got an object
							// update out of order (child update before parent).
							//LL_INFOS() << "Don't reparent object handoffs!" << LL_ENDL;
							remove_parent = false;
						}
					}

					if (remove_parent)
					{
						b_changed_status = TRUE;
						if (mDrawable.notNull())
						{
							// clear parent to removeChild can put the drawable on the damped list
							setDrawableParent(NULL); // LLViewerObject::processUpdateMessage 3
						}

						cur_parentp->removeChild(this);

						setChanged(MOVED | SILHOUETTE);

						if (mDrawable.notNull())
						{
							// make sure this object gets a non-damped update
							gPipeline.markMoved(mDrawable, FALSE); // undamped
						}
					}
				}
			}
		}
	}

	new_rot.normQuat();

	if (sPingInterpolate && mesgsys != NULL)
	{ 
		LLCircuitData *cdp = gMessageSystem->mCircuitInfo.findCircuit(mesgsys->getSender());
		if (cdp)
		{
			// Note: delay is U32 and usually less then second,
			// converting it into seconds with valueInUnits will result in 0
			F32 ping_delay = 0.5f * time_dilation * ( ((F32)cdp->getPingDelay().value()) * 0.001f + gFrameDTClamped);
			LLVector3 diff = getVelocity() * ping_delay; 
			new_pos_parent += diff;
		}
		else
		{
			LL_WARNS() << "findCircuit() returned NULL; skipping interpolation" << LL_ENDL;
		}
	}

	//////////////////////////
	//
	// Set the generic change flags...
	//
	//

	// If we're going to skip this message, why are we 
	// doing all the parenting, etc above?
	if(mesgsys != NULL)
	{
	U32 packet_id = mesgsys->getCurrentRecvPacketID(); 
	if (packet_id < mLatestRecvPacketID && 
		mLatestRecvPacketID - packet_id < 65536)
	{
		//skip application of this message, it's old
		return retval;
	}
	mLatestRecvPacketID = packet_id;
	}

	// Set the change flags for scale
	if (new_scale != getScale())
	{
		setChanged(SCALED | SILHOUETTE);
		setScale(new_scale);  // Must follow setting permYouOwner()
	}

	// first, let's see if the new position is actually a change

	//static S32 counter = 0;

	F32 vel_mag_sq = getVelocity().magVecSquared();
	F32 accel_mag_sq = getAcceleration().magVecSquared();

	if (  ((b_changed_status)||(test_pos_parent != new_pos_parent))
		||(  (!isSelected())
		   &&(  (vel_mag_sq != 0.f)
			  ||(accel_mag_sq != 0.f)
			  ||(this_update_precision > mBestUpdatePrecision))))
	{
		mBestUpdatePrecision = this_update_precision;
		
		LLVector3 diff = new_pos_parent - test_pos_parent ;
		F32 mag_sqr = diff.magVecSquared() ;
		if(llfinite(mag_sqr)) 
		{
			setPositionParent(new_pos_parent);
		}
		else
		{
			LL_WARNS() << "Can not move the object/avatar to an infinite location!" << LL_ENDL ;	

			retval |= INVALID_UPDATE ;
		}

		if (mParent && ((LLViewerObject*)mParent)->isAvatar())
		{
			// we have changed the position of an attachment, so we need to clamp it
			LLVOAvatar *avatar = (LLVOAvatar*)mParent;

			avatar->clampAttachmentPositions();
		}
		
		// If we're snapping the position by more than 0.5m, update LLViewerStats::mAgentPositionSnaps
		if ( asAvatar() && asAvatar()->isSelf() && (mag_sqr > 0.25f) )
		{
			record(LLStatViewer::AGENT_POSITION_SNAP, LLUnit<F64, LLUnits::Meters>(diff.length()));
		}
	}

	if ((new_rot.isNotEqualEps(getRotation(), F_ALMOST_ZERO))
		|| (new_angv != old_angv))
	{
		if (new_rot != mPreviousRotation)
		{
			resetRot();
		}
		else if (new_angv != old_angv)
		{
			if (flagUsePhysics())
			{
				resetRot();
			}
			else
			{
				resetRotTime();
			}
		}

		// Remember the last rotation value
		mPreviousRotation = new_rot;

		// Set the rotation of the object followed by adjusting for the accumulated angular velocity (llSetTargetOmega)
		setRotation(new_rot * mAngularVelocityRot);
		setChanged(ROTATED | SILHOUETTE);
	}

	if ( gShowObjectUpdates )
	{
		LLColor4 color;
		if (update_type == OUT_TERSE_IMPROVED)
		{
			color.setVec(0.f, 0.f, 1.f, 1.f);
		}
		else
		{
			color.setVec(1.f, 0.f, 0.f, 1.f);
		}
		gPipeline.addDebugBlip(getPositionAgent(), color);
	}

	const F32 MAG_CUTOFF = F_APPROXIMATELY_ZERO;

	llassert(vel_mag_sq >= 0.f);
	llassert(accel_mag_sq >= 0.f);
	llassert(getAngularVelocity().magVecSquared() >= 0.f);

	if ((MAG_CUTOFF >= vel_mag_sq) && 
		(MAG_CUTOFF >= accel_mag_sq) &&
		(MAG_CUTOFF >= getAngularVelocity().magVecSquared()))
	{
		mStatic = TRUE; // This object doesn't move!
	}
	else
	{
		mStatic = FALSE;
	}

// BUG: This code leads to problems during group rotate and any scale operation.
// Small discepencies between the simulator and viewer representations cause the 
// selection center to creep, leading to objects moving around the wrong center.
// 
// Removing this, however, means that if someone else drags an object you have
// selected, your selection center and dialog boxes will be wrong.  It also means
// that higher precision information on selected objects will be ignored.
//
// I believe the group rotation problem is fixed.  JNC 1.21.2002
//
	// Additionally, if any child is selected, need to update the dialogs and selection
	// center.
	BOOL needs_refresh = mUserSelected;
	for (child_list_t::iterator iter = mChildList.begin();
		 iter != mChildList.end(); iter++)
	{
		LLViewerObject* child = *iter;
		needs_refresh = needs_refresh || child->mUserSelected;
	}

	if (needs_refresh)
	{
		LLSelectMgr::getInstance()->updateSelectionCenter();
		dialog_refresh_all();
	} 


	// Mark update time as approx. now, with the ping delay.
	// Ping delay is off because it's not set for velocity interpolation, causing
	// much jumping and hopping around...

//	U32 ping_delay = mesgsys->mCircuitInfo.getPingDelay();
	mLastInterpUpdateSecs = LLFrameTimer::getElapsedSeconds();
	mLastMessageUpdateSecs = mLastInterpUpdateSecs;
	if (mDrawable.notNull())
	{
		// Don't clear invisibility flag on update if still orphaned!
		if (mDrawable->isState(LLDrawable::FORCE_INVISIBLE) && !mOrphaned)
		{
// 			LL_DEBUGS() << "Clearing force invisible: " << mID << ":" << getPCodeString() << ":" << getPositionAgent() << LL_ENDL;
			mDrawable->clearState(LLDrawable::FORCE_INVISIBLE);
			gPipeline.markRebuild( mDrawable, LLDrawable::REBUILD_ALL, TRUE );
		}
	}

	// Update special hover cursor status
	bool special_hover_cursor = specialHoverCursor();
	if (old_special_hover_cursor != special_hover_cursor
		&& mDrawable.notNull())
	{
		mDrawable->updateSpecialHoverCursor(special_hover_cursor);
	}

	return retval;
}

BOOL LLViewerObject::isActive() const
{
	return TRUE;
}

//load flags from cache or from message
void LLViewerObject::loadFlags(U32 flags)
{
	if(flags == (U32)(-1))
	{
		return; //invalid
	}

	// keep local flags and overwrite remote-controlled flags
	mFlags = (mFlags & FLAGS_LOCAL) | flags;

	// ...new objects that should come in selected need to be added to the selected list
	mCreateSelected = ((flags & FLAGS_CREATE_SELECTED) != 0);
	return;
}

void LLViewerObject::idleUpdate(LLAgent &agent, const F64 &frame_time)
{
	//static LLTrace::BlockTimerStatHandle ftm("Viewer Object");
	//LL_RECORD_BLOCK_TIME(ftm);

	if (!mDead)
	{
		if (!mStatic && sVelocityInterpolate && !isSelected())
		{
			// calculate dt from last update
			F32 time_dilation = mRegionp ? mRegionp->getTimeDilation() : 1.0f;
			F32 dt_raw = ((F64Seconds)frame_time - mLastInterpUpdateSecs).value();
			F32 dt = time_dilation * dt_raw;

			applyAngularVelocity(dt);

			if (isAttachment())
			{
				mLastInterpUpdateSecs = (F64Seconds)frame_time;
				return;
			}
			else
			{	// Move object based on it's velocity and rotation
				interpolateLinearMotion(frame_time, dt);
			}
		}

		updateDrawable(FALSE);
	}
}


// Move an object due to idle-time viewer side updates by interpolating motion
void LLViewerObject::interpolateLinearMotion(const F64SecondsImplicit& frame_time, const F32SecondsImplicit& dt_seconds)
{
	// linear motion
	// PHYSICS_TIMESTEP is used below to correct for the fact that the velocity in object
	// updates represents the average velocity of the last timestep, rather than the final velocity.
	// the time dilation above should guarantee that dt is never less than PHYSICS_TIMESTEP, theoretically
	// 
	// *TODO: should also wrap linear accel/velocity in check
	// to see if object is selected, instead of explicitly
	// zeroing it out	

	F32 dt = dt_seconds;
	F64Seconds time_since_last_update = frame_time - mLastMessageUpdateSecs;
	if (time_since_last_update <= (F64Seconds)0.0 || dt <= 0.f)
	{
		return;
	}

	LLVector3 accel = getAcceleration();
	LLVector3 vel 	= getVelocity();
	
	if (sMaxUpdateInterpolationTime <= (F64Seconds)0.0)
	{	// Old code path ... unbounded, simple interpolation
		if (!(accel.isExactlyZero() && vel.isExactlyZero()))
		{
			LLVector3 pos   = (vel + (0.5f * (dt-PHYSICS_TIMESTEP)) * accel) * dt;  
		
			// region local  
			setPositionRegion(pos + getPositionRegion());
			setVelocity(vel + accel*dt);	
			
			// for objects that are spinning but not translating, make sure to flag them as having moved
			setChanged(MOVED | SILHOUETTE);
		}
	}
	else if (!accel.isExactlyZero() || !vel.isExactlyZero())		// object is moving
	{	// Object is moving, and hasn't been too long since we got an update from the server
		
		// Calculate predicted position and velocity
		LLVector3 new_pos = (vel + (0.5f * (dt-PHYSICS_TIMESTEP)) * accel) * dt;	
		LLVector3 new_v = accel * dt;

		if (time_since_last_update > sPhaseOutUpdateInterpolationTime &&
			sPhaseOutUpdateInterpolationTime > (F64Seconds)0.0)
		{	// Haven't seen a viewer update in a while, check to see if the circuit is still active
			if (mRegionp)
			{	// The simulator will NOT send updates if the object continues normally on the path
				// predicted by the velocity and the acceleration (often gravity) sent to the viewer
				// So check to see if the circuit is blocked, which means the sim is likely in a long lag
				LLCircuitData *cdp = gMessageSystem->mCircuitInfo.findCircuit( mRegionp->getHost() );
				if (cdp)
				{
					// Find out how many seconds since last packet arrived on the circuit
					F64Seconds time_since_last_packet = LLMessageSystem::getMessageTimeSeconds() - cdp->getLastPacketInTime();

					if (!cdp->isAlive() ||		// Circuit is dead or blocked
						 cdp->isBlocked() ||	// or doesn't seem to be getting any packets
						 (time_since_last_packet > sPhaseOutUpdateInterpolationTime))
					{
						// Start to reduce motion interpolation since we haven't seen a server update in a while
						F64Seconds time_since_last_interpolation = frame_time - mLastInterpUpdateSecs;
						F64 phase_out = 1.0;
						if (time_since_last_update > sMaxUpdateInterpolationTime)
						{	// Past the time limit, so stop the object
							phase_out = 0.0;
							//LL_INFOS() << "Motion phase out to zero" << LL_ENDL;

							// Kill angular motion as well.  Note - not adding this due to paranoia
							// about stopping rotation for llTargetOmega objects and not having it restart
							// setAngularVelocity(LLVector3::zero);
						}
						else if (mLastInterpUpdateSecs - mLastMessageUpdateSecs > sPhaseOutUpdateInterpolationTime)
						{	// Last update was already phased out a bit
							phase_out = (sMaxUpdateInterpolationTime - time_since_last_update) / 
										(sMaxUpdateInterpolationTime - time_since_last_interpolation);
							//LL_INFOS() << "Continuing motion phase out of " << (F32) phase_out << LL_ENDL;
						}
						else
						{	// Phase out from full value
							phase_out = (sMaxUpdateInterpolationTime - time_since_last_update) / 
										(sMaxUpdateInterpolationTime - sPhaseOutUpdateInterpolationTime);
							//LL_INFOS() << "Starting motion phase out of " << (F32) phase_out << LL_ENDL;
						}
						phase_out = llclamp(phase_out, 0.0, 1.0);

						new_pos = new_pos * ((F32) phase_out);
						new_v = new_v * ((F32) phase_out);
					}
				}
			}
		}

		new_pos = new_pos + getPositionRegion();
		new_v = new_v + vel;


		// Clamp interpolated position to minimum underground and maximum region height
		LLVector3d new_pos_global = mRegionp->getPosGlobalFromRegion(new_pos);
		F32 min_height;
		if (isAvatar())
		{	// Make a better guess about AVs not going underground
			min_height = LLWorld::getInstance()->resolveLandHeightGlobal(new_pos_global);
			min_height += (0.5f * getScale().mV[VZ]);
		}
		else
		{	// This will put the object underground, but we can't tell if it will stop 
			// at ground level or not
			min_height = LLWorld::getInstance()->getMinAllowedZ(this, new_pos_global);
			// Cap maximum height
			new_pos.mV[VZ] = llmin(LLWorld::getInstance()->getRegionMaxHeight(), new_pos.mV[VZ]);
		}

		new_pos.mV[VZ] = llmax(min_height, new_pos.mV[VZ]);

		// Check to see if it's going off the region
		LLVector3 temp(new_pos.mV[VX], new_pos.mV[VY], 0.f);
		if (temp.clamp(0.f, mRegionp->getWidth()))
		{	// Going off this region, so see if we might end up on another region
			LLVector3d old_pos_global = mRegionp->getPosGlobalFromRegion(getPositionRegion());
			new_pos_global = mRegionp->getPosGlobalFromRegion(new_pos);		// Re-fetch in case it got clipped above

			// Clip the positions to known regions
			LLVector3d clip_pos_global = LLWorld::getInstance()->clipToVisibleRegions(old_pos_global, new_pos_global);
			if (clip_pos_global != new_pos_global)
			{
				// Was clipped, so this means we hit a edge where there is no region to enter
				LLVector3 clip_pos = mRegionp->getPosRegionFromGlobal(clip_pos_global);
				LL_DEBUGS("Interpolate") << "Hit empty region edge, clipped predicted position to "
										 << clip_pos
										 << " from " << new_pos << LL_ENDL;
				new_pos = clip_pos;
				
				// Stop motion and get server update for bouncing on the edge
				new_v.clear();
				setAcceleration(LLVector3::zero);
			}
			else
			{
				// Check for how long we are crossing.
				// Note: theoretically we can find time from velocity, acceleration and
				// distance from border to new position, but it is not going to work
				// if 'phase_out' activates
				if (mRegionCrossExpire == 0)
				{
					// Workaround: we can't accurately figure out time when we cross border
					// so just write down time 'after the fact', it is far from optimal in
					// case of lags, but for lags sMaxUpdateInterpolationTime will kick in first
					LL_DEBUGS("Interpolate") << "Predicted region crossing, new position " << new_pos << LL_ENDL;
					mRegionCrossExpire = frame_time + sMaxRegionCrossingInterpolationTime;
				}
				else if (frame_time > mRegionCrossExpire)
				{
					// Predicting crossing over 1s, stop motion
					// Stop motion
					LL_DEBUGS("Interpolate") << "Predicting region crossing for too long, stopping at " << new_pos << LL_ENDL;
					new_v.clear();
					setAcceleration(LLVector3::zero);
					mRegionCrossExpire = 0;
				}
			}
		}
		else
		{
			mRegionCrossExpire = 0;
		}

		// Set new position and velocity
		setPositionRegion(new_pos);
		setVelocity(new_v);	
		
		// for objects that are spinning but not translating, make sure to flag them as having moved
		setChanged(MOVED | SILHOUETTE);
	}		

	// Update the last time we did anything
	mLastInterpUpdateSecs = frame_time;
}



BOOL LLViewerObject::setData(const U8 *datap, const U32 data_size)
{
	delete [] mData;

	if (datap)
	{
		mData = new U8[data_size];
		if (!mData)
		{
			return FALSE;
		}
		memcpy(mData, datap, data_size);		/* Flawfinder: ignore */
	}
	return TRUE;
}

// delete an item in the inventory, but don't tell the server. This is
// used internally by remove, update, and savescript.
// This will only delete the first item with an item_id in the list
void LLViewerObject::deleteInventoryItem(const LLUUID& item_id)
{
	if(mInventory)
	{
		LLInventoryObject::object_list_t::iterator it = mInventory->begin();
		LLInventoryObject::object_list_t::iterator end = mInventory->end();
		for( ; it != end; ++it )
		{
			if((*it)->getUUID() == item_id)
			{
				// This is safe only because we return immediatly.
				mInventory->erase(it); // will deref and delete it
				return;
			}
		}
		doInventoryCallback();
	}
}

void LLViewerObject::doUpdateInventory(
	LLPointer<LLViewerInventoryItem>& item,
	U8 key,
	bool is_new)
{
	LLViewerInventoryItem* old_item = NULL;
	if(TASK_INVENTORY_ITEM_KEY == key)
	{
		old_item = (LLViewerInventoryItem*)getInventoryObject(item->getUUID());
	}
	else if(TASK_INVENTORY_ASSET_KEY == key)
	{
		old_item = getInventoryItemByAsset(item->getAssetUUID());
	}
	LLUUID item_id;
	LLUUID new_owner;
	LLUUID new_group;
	BOOL group_owned = FALSE;
	if(old_item)
	{
		item_id = old_item->getUUID();
		new_owner = old_item->getPermissions().getOwner();
		new_group = old_item->getPermissions().getGroup();
		group_owned = old_item->getPermissions().isGroupOwned();
		old_item = NULL;
	}
	else
	{
		item_id = item->getUUID();
	}
	if(!is_new && mInventory)
	{
		// Attempt to update the local inventory. If we can get the
		// object perm, we have perfect visibility, so we want the
		// serial number to match. Otherwise, take our best guess and
		// make sure that the serial number does not match.
		deleteInventoryItem(item_id);
		LLPermissions perm(item->getPermissions());
		LLPermissions* obj_perm = LLSelectMgr::getInstance()->findObjectPermissions(this);
		bool is_atomic = ((S32)LLAssetType::AT_OBJECT == item->getType()) ? false : true;
		if(obj_perm)
		{
			perm.setOwnerAndGroup(LLUUID::null, obj_perm->getOwner(), obj_perm->getGroup(), is_atomic);
		}
		else
		{
			if(group_owned)
			{
				perm.setOwnerAndGroup(LLUUID::null, new_owner, new_group, is_atomic);
			}
			else if(!new_owner.isNull())
			{
				// The object used to be in inventory, so we can
				// assume the owner and group will match what they are
				// there.
				perm.setOwnerAndGroup(LLUUID::null, new_owner, new_group, is_atomic);
			}
			// *FIX: can make an even better guess by using the mPermGroup flags
			else if(permYouOwner())
			{
				// best guess.
				perm.setOwnerAndGroup(LLUUID::null, gAgent.getID(), item->getPermissions().getGroup(), is_atomic);
				--mExpectedInventorySerialNum;
			}
			else
			{
				// dummy it up.
				perm.setOwnerAndGroup(LLUUID::null, LLUUID::null, LLUUID::null, is_atomic);
				--mExpectedInventorySerialNum;
			}
		}
		LLViewerInventoryItem* oldItem = item;
		LLViewerInventoryItem* new_item = new LLViewerInventoryItem(oldItem);
		new_item->setPermissions(perm);
		mInventory->push_front(new_item);
		doInventoryCallback();
		++mExpectedInventorySerialNum;
	}
	else if (is_new)
	{
		++mExpectedInventorySerialNum;
	}
}

// save a script, which involves removing the old one, and rezzing
// in the new one. This method should be called with the asset id
// of the new and old script AFTER the bytecode has been saved.
void LLViewerObject::saveScript(
	const LLViewerInventoryItem* item,
	BOOL active,
	bool is_new)
{
	/*
	 * XXXPAM Investigate not making this copy.  Seems unecessary, but I'm unsure about the
	 * interaction with doUpdateInventory() called below.
	 */
	LL_DEBUGS() << "LLViewerObject::saveScript() " << item->getUUID() << " " << item->getAssetUUID() << LL_ENDL;

	LLPointer<LLViewerInventoryItem> task_item =
		new LLViewerInventoryItem(item->getUUID(), mID, item->getPermissions(),
								  item->getAssetUUID(), item->getType(),
								  item->getInventoryType(),
								  item->getName(), item->getDescription(),
								  item->getSaleInfo(), item->getFlags(),
								  item->getCreationDate());
	task_item->setTransactionID(item->getTransactionID());

	LLMessageSystem* msg = gMessageSystem;
	msg->newMessageFast(_PREHASH_RezScript);
	msg->nextBlockFast(_PREHASH_AgentData);
	msg->addUUIDFast(_PREHASH_AgentID, gAgent.getID());
	msg->addUUIDFast(_PREHASH_SessionID, gAgent.getSessionID());
	msg->addUUIDFast(_PREHASH_GroupID, gAgent.getGroupID());
	msg->nextBlockFast(_PREHASH_UpdateBlock);
	msg->addU32Fast(_PREHASH_ObjectLocalID, (mLocalID));
	U8 enabled = active;
	msg->addBOOLFast(_PREHASH_Enabled, enabled);
	msg->nextBlockFast(_PREHASH_InventoryBlock);
	task_item->packMessage(msg);
	msg->sendReliable(mRegionp->getHost());

	// do the internal logic
	doUpdateInventory(task_item, TASK_INVENTORY_ITEM_KEY, is_new);
}

void LLViewerObject::moveInventory(const LLUUID& folder_id,
								   const LLUUID& item_id)
{
	LL_DEBUGS() << "LLViewerObject::moveInventory " << item_id << LL_ENDL;
	LLMessageSystem* msg = gMessageSystem;
	msg->newMessageFast(_PREHASH_MoveTaskInventory);
	msg->nextBlockFast(_PREHASH_AgentData);
	msg->addUUIDFast(_PREHASH_AgentID, gAgent.getID());
	msg->addUUIDFast(_PREHASH_SessionID, gAgent.getSessionID());
	msg->addUUIDFast(_PREHASH_FolderID, folder_id);
	msg->nextBlockFast(_PREHASH_InventoryData);
	msg->addU32Fast(_PREHASH_LocalID, mLocalID);
	msg->addUUIDFast(_PREHASH_ItemID, item_id);
	msg->sendReliable(mRegionp->getHost());

	LLInventoryObject* inv_obj = getInventoryObject(item_id);
	if(inv_obj)
	{
		LLViewerInventoryItem* item = (LLViewerInventoryItem*)inv_obj;
		if(!item->getPermissions().allowCopyBy(gAgent.getID()))
		{
			deleteInventoryItem(item_id);
			++mExpectedInventorySerialNum;
		}
	}
}

void LLViewerObject::dirtyInventory()
{
	// If there aren't any LLVOInventoryListeners, we won't be
	// able to update our mInventory when it comes back from the
	// simulator, so we should not clear the inventory either.
	if(mInventory && !mInventoryCallbacks.empty())
	{
		mInventory->clear(); // will deref and delete entries
		delete mInventory;
		mInventory = NULL;
	}
	mInventoryDirty = TRUE;
}

void LLViewerObject::registerInventoryListener(LLVOInventoryListener* listener, void* user_data)
{
	LLInventoryCallbackInfo* info = new LLInventoryCallbackInfo;
	info->mListener = listener;
	info->mInventoryData = user_data;
	mInventoryCallbacks.push_front(info);
}

void LLViewerObject::removeInventoryListener(LLVOInventoryListener* listener)
{
	if (listener == NULL)
		return;
	for (callback_list_t::iterator iter = mInventoryCallbacks.begin();
		 iter != mInventoryCallbacks.end(); )
	{
		callback_list_t::iterator curiter = iter++;
		LLInventoryCallbackInfo* info = *curiter;
		if (info->mListener == listener)
		{
			delete info;
			mInventoryCallbacks.erase(curiter);
			break;
		}
	}
}

BOOL LLViewerObject::isInventoryPending()
{
    return mInvRequestState != INVENTORY_REQUEST_STOPPED;
}

void LLViewerObject::clearInventoryListeners()
{
	for_each(mInventoryCallbacks.begin(), mInventoryCallbacks.end(), DeletePointer());
	mInventoryCallbacks.clear();
}

bool LLViewerObject::hasInventoryListeners()
{
	return !mInventoryCallbacks.empty();
}

void LLViewerObject::requestInventory()
{
	if(mInventoryDirty && mInventory && !mInventoryCallbacks.empty())
	{
		mInventory->clear(); // will deref and delete entries
		delete mInventory;
		mInventory = NULL;
	}

	if(mInventory)
	{
		// inventory is either up to date or doesn't has a listener
		// if it is dirty, leave it this way in case we gain a listener
		doInventoryCallback();
	}
	else
	{
		// since we are going to request it now
		mInventoryDirty = FALSE;

		// Note: throws away duplicate requests
		fetchInventoryFromServer();
	}
}

void LLViewerObject::fetchInventoryFromServer()
{
	if (!isInventoryPending())
	{
		delete mInventory;

		// Results in processTaskInv
		LLMessageSystem* msg = gMessageSystem;
		msg->newMessageFast(_PREHASH_RequestTaskInventory);
		msg->nextBlockFast(_PREHASH_AgentData);
		msg->addUUIDFast(_PREHASH_AgentID, gAgent.getID());
		msg->addUUIDFast(_PREHASH_SessionID, gAgent.getSessionID());
		msg->nextBlockFast(_PREHASH_InventoryData);
		msg->addU32Fast(_PREHASH_LocalID, mLocalID);
		msg->sendReliable(mRegionp->getHost());

		// This will get reset by doInventoryCallback or processTaskInv
		mInvRequestState = INVENTORY_REQUEST_PENDING;
	}
}

void LLViewerObject::fetchInventoryDelayed(const F64 &time_seconds)
{
    // unless already waiting, drop previous request and shedule an update
    if (mInvRequestState != INVENTORY_REQUEST_WAIT)
    {
        if (mInvRequestXFerId != 0)
        {
            // abort download.
            gXferManager->abortRequestById(mInvRequestXFerId, -1);
            mInvRequestXFerId = 0;
        }
        mInvRequestState = INVENTORY_REQUEST_WAIT; // affects isInventoryPending()
        LLCoros::instance().launch("LLViewerObject::fetchInventoryDelayedCoro()",
            boost::bind(&LLViewerObject::fetchInventoryDelayedCoro, mID, time_seconds));
    }
}

//static
void LLViewerObject::fetchInventoryDelayedCoro(const LLUUID task_inv, const F64 time_seconds)
{
    llcoro::suspendUntilTimeout(time_seconds);
    LLViewerObject *obj = gObjectList.findObject(task_inv);
    if (obj)
    {
        // Might be good idea to prolong delay here in case expected serial changed.
        // As it is, it will get a response with obsolete serial and will delay again.

        // drop waiting state to unlock isInventoryPending()
        obj->mInvRequestState = INVENTORY_REQUEST_STOPPED;
        obj->fetchInventoryFromServer();
    }
}

LLControlAvatar *LLViewerObject::getControlAvatar()
{
    return getRootEdit()->mControlAvatar.get();
}

LLControlAvatar *LLViewerObject::getControlAvatar() const
{
    return getRootEdit()->mControlAvatar.get();
}

// Manage the control avatar state of a given object.
// Any object can be flagged as animated, but for performance reasons
// we don't want to incur the overhead of managing a control avatar
// unless this would have some user-visible consequence. That is,
// there should be at least one rigged mesh in the linkset. Operations
// that change the state of a linkset, such as linking or unlinking
// prims, can also mean that a control avatar needs to be added or
// removed. At the end, if there is a control avatar, we make sure
// that its animation state is current.
void LLViewerObject::updateControlAvatar()
{
    LLViewerObject *root = getRootEdit();
    bool is_animated_object = root->isAnimatedObject();
    bool has_control_avatar = getControlAvatar();
    if (!is_animated_object && !has_control_avatar)
    {
        return;
    }

    bool should_have_control_avatar = false;
    if (is_animated_object)
    {
        bool any_rigged_mesh = root->isRiggedMesh();
        LLViewerObject::const_child_list_t& child_list = root->getChildren();
        for (LLViewerObject::const_child_list_t::const_iterator iter = child_list.begin();
             iter != child_list.end(); ++iter)
        {
            const LLViewerObject* child = *iter;
            any_rigged_mesh = any_rigged_mesh || child->isRiggedMesh();
        }
        should_have_control_avatar = is_animated_object && any_rigged_mesh;
    }

    if (should_have_control_avatar && !has_control_avatar)
    {
        std::string vobj_name = llformat("Vol%p", root);
        LL_DEBUGS("AnimatedObjects") << vobj_name << " calling linkControlAvatar()" << LL_ENDL;
        root->linkControlAvatar();
    }
    if (!should_have_control_avatar && has_control_avatar)
    {
        std::string vobj_name = llformat("Vol%p", root);
        LL_DEBUGS("AnimatedObjects") << vobj_name << " calling unlinkControlAvatar()" << LL_ENDL;
        root->unlinkControlAvatar();
    }
    if (getControlAvatar())
    {
        getControlAvatar()->updateAnimations();
        if (isSelected())
        {
            LLSelectMgr::getInstance()->pauseAssociatedAvatars();
        }
    }
}

void LLViewerObject::linkControlAvatar()
{
    if (!getControlAvatar() && isRootEdit())
    {
        LLVOVolume *volp = dynamic_cast<LLVOVolume*>(this);
        if (!volp)
        {
            LL_WARNS() << "called with null or non-volume object" << LL_ENDL;
            return;
        }
        mControlAvatar = LLControlAvatar::createControlAvatar(volp);
        LL_DEBUGS("AnimatedObjects") << volp->getID() 
                                     << " created control av for " 
                                     << (S32) (1+volp->numChildren()) << " prims" << LL_ENDL;
    }
    LLControlAvatar *cav = getControlAvatar();
    if (cav)
    {
        cav->updateAttachmentOverrides();
        if (!cav->mPlaying)
        {
            cav->mPlaying = true;
            //if (!cav->mRootVolp->isAnySelected())
            {
                cav->updateVolumeGeom();
                cav->mRootVolp->recursiveMarkForUpdate(TRUE);
            }
        }
    }
    else
    {
        LL_WARNS() << "no control avatar found!" << LL_ENDL;
    }
}

void LLViewerObject::unlinkControlAvatar()
{
    if (getControlAvatar())
    {
        getControlAvatar()->updateAttachmentOverrides();
    }
    if (isRootEdit())
    {
        // This will remove the entire linkset from the control avatar
        if (mControlAvatar)
        {
            mControlAvatar->markForDeath();
			mControlAvatar->mRootVolp = NULL;
            mControlAvatar = NULL;
        }
    }
    // For non-root prims, removing from the linkset will
    // automatically remove the control avatar connection.
}

// virtual
bool LLViewerObject::isAnimatedObject() const
{
    return false;
}

struct LLFilenameAndTask
{
	LLUUID mTaskID;
	std::string mFilename;

	// for sequencing in case of multiple updates
	S16 mSerial;
#ifdef _DEBUG
	static S32 sCount;
	LLFilenameAndTask()
	{
		++sCount;
		LL_DEBUGS() << "Constructing LLFilenameAndTask: " << sCount << LL_ENDL;
	}
	~LLFilenameAndTask()
	{
		--sCount;
		LL_DEBUGS() << "Destroying LLFilenameAndTask: " << sCount << LL_ENDL;
	}
private:
	LLFilenameAndTask(const LLFilenameAndTask& rhs);
	const LLFilenameAndTask& operator=(const LLFilenameAndTask& rhs) const;
#endif
};

#ifdef _DEBUG
S32 LLFilenameAndTask::sCount = 0;
#endif

// static
void LLViewerObject::processTaskInv(LLMessageSystem* msg, void** user_data)
{
    LLUUID task_id;
    msg->getUUIDFast(_PREHASH_InventoryData, _PREHASH_TaskID, task_id);
    LLViewerObject* object = gObjectList.findObject(task_id);
    if (!object)
    {
        LL_WARNS() << "LLViewerObject::processTaskInv object "
            << task_id << " does not exist." << LL_ENDL;
        return;
    }

    LLFilenameAndTask* ft = new LLFilenameAndTask;
    ft->mTaskID = task_id;
    // we can receive multiple task updates simultaneously, make sure we will not rewrite newer with older update
    msg->getS16Fast(_PREHASH_InventoryData, _PREHASH_Serial, ft->mSerial);

    if (ft->mSerial == object->mInventorySerialNum
        && ft->mSerial < object->mExpectedInventorySerialNum)
    {
        // Loop Protection.
        // We received same serial twice.
        // Viewer did some changes to inventory that couldn't be saved server side
        // or something went wrong to cause serial to be out of sync.
        // Drop xfer and restart after some time, assign server's value as expected
        LL_WARNS() << "Task inventory serial might be out of sync, server serial: " << ft->mSerial << " client expected serial: " << object->mExpectedInventorySerialNum << LL_ENDL;
        object->mExpectedInventorySerialNum = ft->mSerial;
        object->fetchInventoryDelayed(INVENTORY_UPDATE_WAIT_TIME_DESYNC);
    }
    else if (ft->mSerial < object->mExpectedInventorySerialNum)
    {
        // Out of date message, record to current serial for loop protection, but do not load it
        // Drop xfer and restart after some time
        if (ft->mSerial < object->mInventorySerialNum)
        {
            LL_WARNS() << "Task serial decreased. Potentially out of order packet or desync." << LL_ENDL;
        }
        object->mInventorySerialNum = ft->mSerial;
        object->fetchInventoryDelayed(INVENTORY_UPDATE_WAIT_TIME_OUTDATED);
    }
    else if (ft->mSerial >= object->mExpectedInventorySerialNum)
    {
        // We received version we expected or newer. Load it.
        object->mInventorySerialNum = ft->mSerial;
        object->mExpectedInventorySerialNum = ft->mSerial;

        std::string unclean_filename;
        msg->getStringFast(_PREHASH_InventoryData, _PREHASH_Filename, unclean_filename);
        ft->mFilename = LLDir::getScrubbedFileName(unclean_filename);

        if (ft->mFilename.empty())
        {
            LL_DEBUGS() << "Task has no inventory" << LL_ENDL;
            // mock up some inventory to make a drop target.
            if (object->mInventory)
            {
                object->mInventory->clear(); // will deref and delete it
            }
            else
            {
                object->mInventory = new LLInventoryObject::object_list_t();
            }
            LLPointer<LLInventoryObject> obj;
            obj = new LLInventoryObject(object->mID, LLUUID::null,
                LLAssetType::AT_CATEGORY,
                "Contents");
            object->mInventory->push_front(obj);
            object->doInventoryCallback();
            delete ft;
            return;
        }
        U64 new_id = gXferManager->requestFile(gDirUtilp->getExpandedFilename(LL_PATH_CACHE, ft->mFilename),
            ft->mFilename, LL_PATH_CACHE,
            object->mRegionp->getHost(),
            TRUE,
            &LLViewerObject::processTaskInvFile,
            (void**)ft,
            LLXferManager::HIGH_PRIORITY);
        if (object->mInvRequestState == INVENTORY_XFER)
        {
            if (new_id > 0 && new_id != object->mInvRequestXFerId)
            {
                // we started new download.
                gXferManager->abortRequestById(object->mInvRequestXFerId, -1);
                object->mInvRequestXFerId = new_id;
            }
        }
        else
        {
            object->mInvRequestState = INVENTORY_XFER;
            object->mInvRequestXFerId = new_id;
        }
    }
}

void LLViewerObject::processTaskInvFile(void** user_data, S32 error_code, LLExtStat ext_status)
{
	LLFilenameAndTask* ft = (LLFilenameAndTask*)user_data;
	LLViewerObject* object = NULL;

	if (ft
		&& (0 == error_code)
		&& (object = gObjectList.findObject(ft->mTaskID))
		&& ft->mSerial >= object->mInventorySerialNum)
	{
		object->mInventorySerialNum = ft->mSerial;
		LL_DEBUGS() << "Receiving inventory task file for serial " << object->mInventorySerialNum << " taskid: " << ft->mTaskID << LL_ENDL;
		if (ft->mSerial < object->mExpectedInventorySerialNum)
		{
			// User managed to change something while inventory was loading
			LL_DEBUGS() << "Processing file that is potentially out of date for task: " << ft->mTaskID << LL_ENDL;
		}

		if (object->loadTaskInvFile(ft->mFilename))
		{

			LLInventoryObject::object_list_t::iterator it = object->mInventory->begin();
			LLInventoryObject::object_list_t::iterator end = object->mInventory->end();
			std::list<LLUUID>& pending_lst = object->mPendingInventoryItemsIDs;

			for (; it != end && pending_lst.size(); ++it)
			{
				LLViewerInventoryItem* item = dynamic_cast<LLViewerInventoryItem*>(it->get());
				if(item && item->getType() != LLAssetType::AT_CATEGORY)
				{
					std::list<LLUUID>::iterator id_it = std::find(pending_lst.begin(), pending_lst.begin(), item->getAssetUUID());
					if (id_it != pending_lst.end())
					{
						pending_lst.erase(id_it);
					}
				}
			}
		}
		else
		{
			// MAINT-2597 - crash when trying to edit a no-mod object
			// Somehow get an contents inventory response, but with an invalid stream (possibly 0 size?)
			// Stated repro was specific to no-mod objects so failing without user interaction should be safe.
			LL_WARNS() << "Trying to load invalid task inventory file. Ignoring file contents." << LL_ENDL;
		}
	}
	else
	{
		// This Occurs When two requests were made, and the first one
		// has already handled it.
		LL_DEBUGS() << "Problem loading task inventory. Return code: "
				 << error_code << LL_ENDL;
	}
	delete ft;
}

BOOL LLViewerObject::loadTaskInvFile(const std::string& filename)
{
	std::string filename_and_local_path = gDirUtilp->getExpandedFilename(LL_PATH_CACHE, filename);
	llifstream ifs(filename_and_local_path.c_str());
	if(ifs.good())
	{
		U32 fail_count = 0;
		char buffer[MAX_STRING];	/* Flawfinder: ignore */
		// *NOTE: This buffer size is hard coded into scanf() below.
		char keyword[MAX_STRING];	/* Flawfinder: ignore */
		if(mInventory)
		{
			mInventory->clear(); // will deref and delete it
		}
		else
		{
			mInventory = new LLInventoryObject::object_list_t;
		}
		while(ifs.good())
		{
			ifs.getline(buffer, MAX_STRING);
			if (sscanf(buffer, " %254s", keyword) == EOF) /* Flawfinder: ignore */
			{
				// Blank file?
				LL_WARNS() << "Issue reading from file '"
						<< filename << "'" << LL_ENDL;
				break;
			}
			else if(0 == strcmp("inv_item", keyword))
			{
				LLPointer<LLInventoryObject> inv = new LLViewerInventoryItem;
				inv->importLegacyStream(ifs);
				mInventory->push_front(inv);
			}
			else if(0 == strcmp("inv_object", keyword))
			{
				LLPointer<LLInventoryObject> inv = new LLInventoryObject;
				inv->importLegacyStream(ifs);
				inv->rename("Contents");
				mInventory->push_front(inv);
			}
			else if (fail_count >= MAX_INV_FILE_READ_FAILS)
			{
				LL_WARNS() << "Encountered too many unknowns while reading from file: '"
						<< filename << "'" << LL_ENDL;
				break;
			}
			else
			{
				// Is there really a point to continue processing? We already failing to display full inventory
				fail_count++;
				LL_WARNS_ONCE() << "Unknown token while reading from inventory file. Token: '"
						<< keyword << "'" << LL_ENDL;
			}
		}
		ifs.close();
		LLFile::remove(filename_and_local_path);
	}
	else
	{
		LL_WARNS() << "unable to load task inventory: " << filename_and_local_path
				<< LL_ENDL;
		return FALSE;
	}
	doInventoryCallback();

	return TRUE;
}

void LLViewerObject::doInventoryCallback()
{
	for (callback_list_t::iterator iter = mInventoryCallbacks.begin();
		 iter != mInventoryCallbacks.end(); )
	{
		callback_list_t::iterator curiter = iter++;
		LLInventoryCallbackInfo* info = *curiter;
		if (info->mListener != NULL)
		{
			info->mListener->inventoryChanged(this,
								 mInventory,
								 mInventorySerialNum,
								 info->mInventoryData);
		}
		else
		{
			LL_INFOS() << "LLViewerObject::doInventoryCallback() deleting bad listener entry." << LL_ENDL;
			delete info;
			mInventoryCallbacks.erase(curiter);
		}
	}

	// release inventory loading state
	mInvRequestXFerId = 0;
	mInvRequestState = INVENTORY_REQUEST_STOPPED;
}

void LLViewerObject::removeInventory(const LLUUID& item_id)
{
	// close any associated floater properties
	LLFloaterReg::hideInstance("properties", item_id);

	LLMessageSystem* msg = gMessageSystem;
	msg->newMessageFast(_PREHASH_RemoveTaskInventory);
	msg->nextBlockFast(_PREHASH_AgentData);
	msg->addUUIDFast(_PREHASH_AgentID, gAgent.getID());
	msg->addUUIDFast(_PREHASH_SessionID, gAgent.getSessionID());
	msg->nextBlockFast(_PREHASH_InventoryData);
	msg->addU32Fast(_PREHASH_LocalID, mLocalID);
	msg->addUUIDFast(_PREHASH_ItemID, item_id);
	msg->sendReliable(mRegionp->getHost());
	deleteInventoryItem(item_id);
	++mExpectedInventorySerialNum;
}

bool LLViewerObject::isTextureInInventory(LLViewerInventoryItem* item)
{
	bool result = false;

	if (item && LLAssetType::AT_TEXTURE == item->getType())
	{
		std::list<LLUUID>::iterator begin = mPendingInventoryItemsIDs.begin();
		std::list<LLUUID>::iterator end = mPendingInventoryItemsIDs.end();

		bool is_fetching = std::find(begin, end, item->getAssetUUID()) != end;
		bool is_fetched = getInventoryItemByAsset(item->getAssetUUID()) != NULL;

		result = is_fetched || is_fetching;
	}

	return result;
}

void LLViewerObject::updateTextureInventory(LLViewerInventoryItem* item, U8 key, bool is_new)
{
	if (item && !isTextureInInventory(item))
	{
		mPendingInventoryItemsIDs.push_back(item->getAssetUUID());
		updateInventory(item, key, is_new);
	}
}

void LLViewerObject::updateInventory(
	LLViewerInventoryItem* item,
	U8 key,
	bool is_new)
{
	// This slices the object into what we're concerned about on the
	// viewer. The simulator will take the permissions and transfer
	// ownership.
	LLPointer<LLViewerInventoryItem> task_item =
		new LLViewerInventoryItem(item->getUUID(), mID, item->getPermissions(),
								  item->getAssetUUID(), item->getType(),
								  item->getInventoryType(),
								  item->getName(), item->getDescription(),
								  item->getSaleInfo(),
								  item->getFlags(),
								  item->getCreationDate());
	task_item->setTransactionID(item->getTransactionID());
	LLMessageSystem* msg = gMessageSystem;
	msg->newMessageFast(_PREHASH_UpdateTaskInventory);
	msg->nextBlockFast(_PREHASH_AgentData);
	msg->addUUIDFast(_PREHASH_AgentID, gAgent.getID());
	msg->addUUIDFast(_PREHASH_SessionID, gAgent.getSessionID());
	msg->nextBlockFast(_PREHASH_UpdateData);
	msg->addU32Fast(_PREHASH_LocalID, mLocalID);
	msg->addU8Fast(_PREHASH_Key, key);
	msg->nextBlockFast(_PREHASH_InventoryData);
	task_item->packMessage(msg);
	msg->sendReliable(mRegionp->getHost());

	// do the internal logic
	doUpdateInventory(task_item, key, is_new);
}

void LLViewerObject::updateInventoryLocal(LLInventoryItem* item, U8 key)
{
	LLPointer<LLViewerInventoryItem> task_item =
		new LLViewerInventoryItem(item->getUUID(), mID, item->getPermissions(),
								  item->getAssetUUID(), item->getType(),
								  item->getInventoryType(),
								  item->getName(), item->getDescription(),
								  item->getSaleInfo(), item->getFlags(),
								  item->getCreationDate());

	// do the internal logic
	const bool is_new = false;
	doUpdateInventory(task_item, key, is_new);
}

LLInventoryObject* LLViewerObject::getInventoryObject(const LLUUID& item_id)
{
	LLInventoryObject* rv = NULL;
	if(mInventory)
	{
		LLInventoryObject::object_list_t::iterator it = mInventory->begin();
		LLInventoryObject::object_list_t::iterator end = mInventory->end();
		for ( ; it != end; ++it)
		{
			if((*it)->getUUID() == item_id)
			{
				rv = *it;
				break;
			}
		}		
	}
	return rv;
}

void LLViewerObject::getInventoryContents(LLInventoryObject::object_list_t& objects)
{
	if(mInventory)
	{
		LLInventoryObject::object_list_t::iterator it = mInventory->begin();
		LLInventoryObject::object_list_t::iterator end = mInventory->end();
		for( ; it != end; ++it)
		{
			if ((*it)->getType() != LLAssetType::AT_CATEGORY)
			{
				objects.push_back(*it);
			}
		}
	}
}

LLInventoryObject* LLViewerObject::getInventoryRoot()
{
	if (!mInventory || !mInventory->size())
	{
		return NULL;
	}
	return mInventory->back();
}

LLViewerInventoryItem* LLViewerObject::getInventoryItemByAsset(const LLUUID& asset_id)
{
	if (mInventoryDirty)
		LL_WARNS() << "Peforming inventory lookup for object " << mID << " that has dirty inventory!" << LL_ENDL;

	LLViewerInventoryItem* rv = NULL;
	if(mInventory)
	{
		LLViewerInventoryItem* item = NULL;

		LLInventoryObject::object_list_t::iterator it = mInventory->begin();
		LLInventoryObject::object_list_t::iterator end = mInventory->end();
		for( ; it != end; ++it)
		{
			LLInventoryObject* obj = *it;
			if(obj->getType() != LLAssetType::AT_CATEGORY)
			{
				// *FIX: gank-ass down cast!
				item = (LLViewerInventoryItem*)obj;
				if(item->getAssetUUID() == asset_id)
				{
					rv = item;
					break;
				}
			}
		}		
	}
	return rv;
}

void LLViewerObject::updateViewerInventoryAsset(
					const LLViewerInventoryItem* item,
					const LLUUID& new_asset)
{
	LLPointer<LLViewerInventoryItem> task_item =
		new LLViewerInventoryItem(item);
	task_item->setAssetUUID(new_asset);

	// do the internal logic
	doUpdateInventory(task_item, TASK_INVENTORY_ITEM_KEY, false);
}

void LLViewerObject::setPixelAreaAndAngle(LLAgent &agent)
{
	if (getVolume())
	{	//volumes calculate pixel area and angle per face
		return;
	}
	
	LLVector3 viewer_pos_agent = gAgentCamera.getCameraPositionAgent();
	LLVector3 pos_agent = getRenderPosition();

	F32 dx = viewer_pos_agent.mV[VX] - pos_agent.mV[VX];
	F32 dy = viewer_pos_agent.mV[VY] - pos_agent.mV[VY];
	F32 dz = viewer_pos_agent.mV[VZ] - pos_agent.mV[VZ];

	F32 max_scale = getMaxScale();
	F32 mid_scale = getMidScale();
	F32 min_scale = getMinScale();

	// IW: estimate - when close to large objects, computing range based on distance from center is no good
	// to try to get a min distance from face, subtract min_scale/2 from the range.
	// This means we'll load too much detail sometimes, but that's better than not enough
	// I don't think there's a better way to do this without calculating distance per-poly
	F32 range = sqrt(dx*dx + dy*dy + dz*dz) - min_scale/2;

	LLViewerCamera* camera = LLViewerCamera::getInstance();
	if (range < 0.001f || isHUDAttachment())		// range == zero
	{
		mAppAngle = 180.f;
		mPixelArea = (F32)camera->getScreenPixelArea();
	}
	else
	{
		mAppAngle = (F32) atan2( max_scale, range) * RAD_TO_DEG;

		F32 pixels_per_meter = camera->getPixelMeterRatio() / range;

		mPixelArea = (pixels_per_meter * max_scale) * (pixels_per_meter * mid_scale);
		if (mPixelArea > camera->getScreenPixelArea())
		{
			mAppAngle = 180.f;
			mPixelArea = (F32)camera->getScreenPixelArea();
		}
	}
}

BOOL LLViewerObject::updateLOD()
{
	return FALSE;
}

BOOL LLViewerObject::updateGeometry(LLDrawable *drawable)
{
	return TRUE;
}

void LLViewerObject::updateGL()
{

}

void LLViewerObject::updateFaceSize(S32 idx)
{
	
}

LLDrawable* LLViewerObject::createDrawable(LLPipeline *pipeline)
{
	return NULL;
}

void LLViewerObject::setScale(const LLVector3 &scale, BOOL damped)
{
	LLPrimitive::setScale(scale);
	if (mDrawable.notNull())
	{
		//encompass completely sheared objects by taking 
		//the most extreme point possible (<1,1,0.5>)
		mDrawable->setRadius(LLVector3(1,1,0.5f).scaleVec(scale).magVec());
		updateDrawable(damped);
	}

	if( (LL_PCODE_VOLUME == getPCode()) && !isDead() )
	{
		if (permYouOwner() || (scale.magVecSquared() > (7.5f * 7.5f)) )
		{
			if (!mOnMap)
			{
				llassert_always(LLWorld::getInstance()->getRegionFromHandle(getRegion()->getHandle()));

				gObjectList.addToMap(this);
				mOnMap = TRUE;
			}
		}
		else
		{
			if (mOnMap)
			{
				gObjectList.removeFromMap(this);
				mOnMap = FALSE;
			}
		}
	}
}

void LLViewerObject::setObjectCost(F32 cost)
{
	mObjectCost = cost;
	mCostStale = false;

	if (isSelected())
	{
		gFloaterTools->dirty();
	}
}

void LLViewerObject::setLinksetCost(F32 cost)
{
	mLinksetCost = cost;
	mCostStale = false;

	BOOL needs_refresh = isSelected();
	child_list_t::iterator iter = mChildList.begin();
	while(iter != mChildList.end() && !needs_refresh)
	{
		LLViewerObject* child = *iter;
		needs_refresh = child->isSelected();
		iter++;
	}

	if (needs_refresh)
	{
		gFloaterTools->dirty();
	}
}

void LLViewerObject::setPhysicsCost(F32 cost)
{
	mPhysicsCost = cost;
	mCostStale = false;

	if (isSelected())
	{
		gFloaterTools->dirty();
	}
}

void LLViewerObject::setLinksetPhysicsCost(F32 cost)
{
	mLinksetPhysicsCost = cost;
	mCostStale = false;
	
	if (isSelected())
	{
		gFloaterTools->dirty();
	}
}


F32 LLViewerObject::getObjectCost()
{
	if (mCostStale)
	{
		gObjectList.updateObjectCost(this);
	}
	
	return mObjectCost;
}

F32 LLViewerObject::getLinksetCost()
{
	if (mCostStale)
	{
		gObjectList.updateObjectCost(this);
	}

	return mLinksetCost;
}

F32 LLViewerObject::getPhysicsCost()
{
	if (mCostStale)
	{
		gObjectList.updateObjectCost(this);
	}
	
	return mPhysicsCost;
}

F32 LLViewerObject::getLinksetPhysicsCost()
{
	if (mCostStale)
	{
		gObjectList.updateObjectCost(this);
	}

	return mLinksetPhysicsCost;
}

F32 LLViewerObject::recursiveGetEstTrianglesMax() const
{
    F32 est_tris = getEstTrianglesMax();
    for (child_list_t::const_iterator iter = mChildList.begin();
         iter != mChildList.end(); iter++)
    {
        const LLViewerObject* child = *iter;
        if (!child->isAvatar())
        {
            est_tris += child->recursiveGetEstTrianglesMax();
        }
    }
    return est_tris;
}

S32 LLViewerObject::getAnimatedObjectMaxTris() const
{
    S32 max_tris = 0;
    if (gSavedSettings.getBOOL("AnimatedObjectsIgnoreLimits")) 
    {
        max_tris = S32_MAX;
    }
    else
    {
        if (gAgent.getRegion())
        {
            LLSD features;
            gAgent.getRegion()->getSimulatorFeatures(features);
            if (features.has("AnimatedObjects"))
            {
                max_tris = features["AnimatedObjects"]["AnimatedObjectMaxTris"].asInteger();
            }
        }
    }
    return max_tris;
}

F32 LLViewerObject::getEstTrianglesMax() const
{
    return 0.f;
}

F32 LLViewerObject::getEstTrianglesStreamingCost() const
{
    return 0.f;
}

// virtual
F32 LLViewerObject::getStreamingCost() const
{
	return 0.f;
}

// virtual
bool LLViewerObject::getCostData(LLMeshCostData& costs) const
{
    costs = LLMeshCostData();
    return false;
}

U32 LLViewerObject::getTriangleCount(S32* vcount) const
{
	return 0;
}

U32 LLViewerObject::getHighLODTriangleCount()
{
	return 0;
}

U32 LLViewerObject::recursiveGetTriangleCount(S32* vcount) const
{
    S32 total_tris = getTriangleCount(vcount);
    LLViewerObject::const_child_list_t& child_list = getChildren();
    for (LLViewerObject::const_child_list_t::const_iterator iter = child_list.begin();
         iter != child_list.end(); ++iter)
    {
        LLViewerObject* childp = *iter;
        if (childp)
        {
            total_tris += childp->getTriangleCount(vcount);
        }
    }
    return total_tris;
}

// This is using the stored surface area for each volume (which
// defaults to 1.0 for the case of everything except a sculpt) and
// then scaling it linearly based on the largest dimension in the
// prim's scale. Should revisit at some point.
F32 LLViewerObject::recursiveGetScaledSurfaceArea() const
{
    F32 area = 0.f;
    const LLDrawable* drawable = mDrawable;
    if (drawable)
    {
        const LLVOVolume* volume = drawable->getVOVolume();
        if (volume)
        {
            if (volume->getVolume())
            {
				const LLVector3& scale = volume->getScale();
                area += volume->getVolume()->getSurfaceArea() * llmax(llmax(scale.mV[0], scale.mV[1]), scale.mV[2]);
            }
            LLViewerObject::const_child_list_t children = volume->getChildren();
            for (LLViewerObject::const_child_list_t::const_iterator child_iter = children.begin();
                 child_iter != children.end();
                 ++child_iter)
            {
                LLViewerObject* child_obj = *child_iter;
                LLVOVolume *child = dynamic_cast<LLVOVolume*>( child_obj );
                if (child && child->getVolume())
                {
                    const LLVector3& scale = child->getScale();
                    area += child->getVolume()->getSurfaceArea() * llmax(llmax(scale.mV[0], scale.mV[1]), scale.mV[2]);
                }
            }
        }
    }
    return area;
}

void LLViewerObject::updateSpatialExtents(LLVector4a& newMin, LLVector4a &newMax)
{
	LLVector4a center;
	center.load3(getRenderPosition().mV);
	LLVector4a size;
	size.load3(getScale().mV);
	newMin.setSub(center, size);
	newMax.setAdd(center, size);
	
	mDrawable->setPositionGroup(center);
}

F32 LLViewerObject::getBinRadius()
{
	if (mDrawable.notNull())
	{
		const LLVector4a* ext = mDrawable->getSpatialExtents();
		LLVector4a diff;
		diff.setSub(ext[1], ext[0]);
		return diff.getLength3().getF32();
	}
	
	return getScale().magVec();
}

F32 LLViewerObject::getMaxScale() const
{
	return llmax(getScale().mV[VX],getScale().mV[VY], getScale().mV[VZ]);
}

F32 LLViewerObject::getMinScale() const
{
	return llmin(getScale().mV[0],getScale().mV[1],getScale().mV[2]);
}

F32 LLViewerObject::getMidScale() const
{
	if (getScale().mV[VX] < getScale().mV[VY])
	{
		if (getScale().mV[VY] < getScale().mV[VZ])
		{
			return getScale().mV[VY];
		}
		else if (getScale().mV[VX] < getScale().mV[VZ])
		{
			return getScale().mV[VZ];
		}
		else
		{
			return getScale().mV[VX];
		}
	}
	else if (getScale().mV[VX] < getScale().mV[VZ])
	{
		return getScale().mV[VX];
	}
	else if (getScale().mV[VY] < getScale().mV[VZ])
	{
		return getScale().mV[VZ];
	}
	else
	{
		return getScale().mV[VY];
	}
}


void LLViewerObject::updateTextures()
{
}

void LLViewerObject::boostTexturePriority(BOOL boost_children /* = TRUE */)
{
	if (isDead())
	{
		return;
	}

	S32 i;
	S32 tex_count = getNumTEs();
	for (i = 0; i < tex_count; i++)
	{
 		getTEImage(i)->setBoostLevel(LLGLTexture::BOOST_SELECTED);
	}

	if (isSculpted() && !isMesh())
	{
		LLSculptParams *sculpt_params = (LLSculptParams *)getParameterEntry(LLNetworkData::PARAMS_SCULPT);
		LLUUID sculpt_id = sculpt_params->getSculptTexture();
		LLViewerTextureManager::getFetchedTexture(sculpt_id, FTT_DEFAULT, TRUE, LLGLTexture::BOOST_NONE, LLViewerTexture::LOD_TEXTURE)->setBoostLevel(LLGLTexture::BOOST_SELECTED);
	}
	
	if (boost_children)
	{
		for (child_list_t::iterator iter = mChildList.begin();
			 iter != mChildList.end(); iter++)
		{
			LLViewerObject* child = *iter;
			child->boostTexturePriority();
		}
	}
}

void LLViewerObject::setLineWidthForWindowSize(S32 window_width)
{
	if (window_width < 700)
	{
		LLUI::setLineWidth(2.0f);
	}
	else if (window_width < 1100)
	{
		LLUI::setLineWidth(3.0f);
	}
	else if (window_width < 2000)
	{
		LLUI::setLineWidth(4.0f);
	}
	else
	{
		// _damn_, what a nice monitor!
		LLUI::setLineWidth(5.0f);
	}
}

void LLViewerObject::increaseArrowLength()
{
/* ???
	if (mAxisArrowLength == 50)
	{
		mAxisArrowLength = 100;
	}
	else
	{
		mAxisArrowLength = 150;
	}
*/
}


void LLViewerObject::decreaseArrowLength()
{
/* ???
	if (mAxisArrowLength == 150)
	{
		mAxisArrowLength = 100;
	}
	else
	{
		mAxisArrowLength = 50;
	}
*/
}

// Culled from newsim LLTask::addNVPair
void LLViewerObject::addNVPair(const std::string& data)
{
	// cout << "LLViewerObject::addNVPair() with ---" << data << "---" << endl;
	LLNameValue *nv = new LLNameValue(data.c_str());

//	char splat[MAX_STRING];
//	temp->printNameValue(splat);
//	LL_INFOS() << "addNVPair " << splat << LL_ENDL;

	name_value_map_t::iterator iter = mNameValuePairs.find(nv->mName);
	if (iter != mNameValuePairs.end())
	{
		LLNameValue* foundnv = iter->second;
		if (foundnv->mClass != NVC_READ_ONLY)
		{
			delete foundnv;
			mNameValuePairs.erase(iter);
		}
		else
		{
			delete nv;
//			LL_INFOS() << "Trying to write to Read Only NVPair " << temp->mName << " in addNVPair()" << LL_ENDL;
			return;
		}
	}
	mNameValuePairs[nv->mName] = nv;
}

BOOL LLViewerObject::removeNVPair(const std::string& name)
{
	char* canonical_name = gNVNameTable.addString(name);

	LL_DEBUGS() << "LLViewerObject::removeNVPair(): " << name << LL_ENDL;

	name_value_map_t::iterator iter = mNameValuePairs.find(canonical_name);
	if (iter != mNameValuePairs.end())
	{
		if( mRegionp )
		{
			LLNameValue* nv = iter->second;
/*
			std::string buffer = nv->printNameValue();
			gMessageSystem->newMessageFast(_PREHASH_RemoveNameValuePair);
			gMessageSystem->nextBlockFast(_PREHASH_TaskData);
			gMessageSystem->addUUIDFast(_PREHASH_ID, mID);
			
			gMessageSystem->nextBlockFast(_PREHASH_NameValueData);
			gMessageSystem->addStringFast(_PREHASH_NVPair, buffer);

			gMessageSystem->sendReliable( mRegionp->getHost() );
*/
			// Remove the NV pair from the local list.
			delete nv;
			mNameValuePairs.erase(iter);
			return TRUE;
		}
		else
		{
			LL_DEBUGS() << "removeNVPair - No region for object" << LL_ENDL;
		}
	}
	return FALSE;
}


LLNameValue *LLViewerObject::getNVPair(const std::string& name) const
{
	char		*canonical_name;

	canonical_name = gNVNameTable.addString(name);

	// If you access a map with a name that isn't in it, it will add the name and a null pointer.
	// So first check if the data is in the map.
	name_value_map_t::const_iterator iter = mNameValuePairs.find(canonical_name);
	if (iter != mNameValuePairs.end())
	{
		return iter->second;
	}
	else
	{
		return NULL;
	}
}

void LLViewerObject::updatePositionCaches() const
{
	// If region is removed from the list it is also deleted.
	if(mRegionp && LLWorld::instance().isRegionListed(mRegionp))
	{
		if (!isRoot())
		{
			mPositionRegion = ((LLViewerObject *)getParent())->getPositionRegion() + getPosition() * getParent()->getRotation();
			mPositionAgent = mRegionp->getPosAgentFromRegion(mPositionRegion);
		}
		else
		{
			mPositionRegion = getPosition();
			mPositionAgent = mRegionp->getPosAgentFromRegion(mPositionRegion);
		}
	}
}

const LLVector3d LLViewerObject::getPositionGlobal() const
{	
	// If region is removed from the list it is also deleted.
	if(mRegionp && LLWorld::instance().isRegionListed(mRegionp))
	{
		LLVector3d position_global = mRegionp->getPosGlobalFromRegion(getPositionRegion());

		if (isAttachment())
		{
			position_global = gAgent.getPosGlobalFromAgent(getRenderPosition());
		}		
		return position_global;
	}
	else
	{
		LLVector3d position_global(getPosition());
		return position_global;
	}	
}

const LLVector3 &LLViewerObject::getPositionAgent() const
{
	// If region is removed from the list it is also deleted.
	if(mRegionp && LLWorld::instance().isRegionListed(mRegionp))
	{
		if (mDrawable.notNull() && (!mDrawable->isRoot() && getParent()))
		{
			// Don't return cached position if you have a parent, recalc (until all dirtying is done correctly.
			LLVector3 position_region;
			position_region = ((LLViewerObject *)getParent())->getPositionRegion() + getPosition() * getParent()->getRotation();
			mPositionAgent = mRegionp->getPosAgentFromRegion(position_region);
		}
		else
		{
			mPositionAgent = mRegionp->getPosAgentFromRegion(getPosition());
		}
	}
	return mPositionAgent;
}

const LLVector3 &LLViewerObject::getPositionRegion() const
{
	if (!isRoot())
	{
		LLViewerObject *parent = (LLViewerObject *)getParent();
		mPositionRegion = parent->getPositionRegion() + (getPosition() * parent->getRotation());
	}
	else
	{
		mPositionRegion = getPosition();
	}

	return mPositionRegion;
}

const LLVector3 LLViewerObject::getPositionEdit() const
{
	if (isRootEdit())
	{
		return getPosition();
	}
	else
	{
		LLViewerObject *parent = (LLViewerObject *)getParent();
		LLVector3 position_edit = parent->getPositionEdit() + getPosition() * parent->getRotationEdit();
		return position_edit;
	}
}

const LLVector3 LLViewerObject::getRenderPosition() const
{
	if (mDrawable.notNull() && mDrawable->isState(LLDrawable::RIGGED))
	{
        LLControlAvatar *cav = getControlAvatar();
        if (isRoot() && cav)
        {
            F32 fixup;
            if ( cav->hasPelvisFixup( fixup) )
            {
                //Apply a pelvis fixup (as defined by the avs skin)
                LLVector3 pos = mDrawable->getPositionAgent();
                pos[VZ] += fixup;
                return pos;
            }
        }
		LLVOAvatar* avatar = getAvatar();
		if ((avatar) && !getControlAvatar())
		{
			return avatar->getPositionAgent();
		}
	}

	if (mDrawable.isNull() || mDrawable->getGeneration() < 0)
	{
		return getPositionAgent();
	}
	else
	{
		return mDrawable->getPositionAgent();
	}
}

const LLVector3 LLViewerObject::getPivotPositionAgent() const
{
	return getRenderPosition();
}

const LLQuaternion LLViewerObject::getRenderRotation() const
{
	LLQuaternion ret;
	if (mDrawable.notNull() && mDrawable->isState(LLDrawable::RIGGED) && !isAnimatedObject())
	{
		return ret;
	}
	
	if (mDrawable.isNull() || mDrawable->isStatic())
	{
		ret = getRotationEdit();
	}
	else
	{
		if (!mDrawable->isRoot())
		{
			ret = getRotation() * LLQuaternion(mDrawable->getParent()->getWorldMatrix());
		}
		else
		{
			ret = LLQuaternion(mDrawable->getWorldMatrix());
		}
	}
	
	return ret;
}

const LLMatrix4 LLViewerObject::getRenderMatrix() const
{
	return mDrawable->getWorldMatrix();
}

const LLQuaternion LLViewerObject::getRotationRegion() const
{
	LLQuaternion global_rotation = getRotation();
	if (!((LLXform *)this)->isRoot())
	{
		global_rotation = global_rotation * getParent()->getRotation();
	}
	return global_rotation;
}

const LLQuaternion LLViewerObject::getRotationEdit() const
{
	LLQuaternion global_rotation = getRotation();
	if (!((LLXform *)this)->isRootEdit())
	{
		global_rotation = global_rotation * getParent()->getRotation();
	}
	return global_rotation;
}

void LLViewerObject::setPositionAbsoluteGlobal( const LLVector3d &pos_global, BOOL damped )
{
	if (isAttachment())
	{
		LLVector3 new_pos = mRegionp->getPosRegionFromGlobal(pos_global);
		if (isRootEdit())
		{
			new_pos -= mDrawable->mXform.getParent()->getWorldPosition();
			LLQuaternion world_rotation = mDrawable->mXform.getParent()->getWorldRotation();
			new_pos = new_pos * ~world_rotation;
		}
		else
		{
			LLViewerObject* parentp = (LLViewerObject*)getParent();
			new_pos -= parentp->getPositionAgent();
			new_pos = new_pos * ~parentp->getRotationRegion();
		}
		LLViewerObject::setPosition(new_pos);
		
		if (mParent && ((LLViewerObject*)mParent)->isAvatar())
		{
			// we have changed the position of an attachment, so we need to clamp it
			LLVOAvatar *avatar = (LLVOAvatar*)mParent;

			avatar->clampAttachmentPositions();
		}
	}
	else
	{
		if( isRoot() )
		{
			setPositionRegion(mRegionp->getPosRegionFromGlobal(pos_global));
		}
		else
		{
			// the relative position with the parent is not constant
			LLViewerObject* parent = (LLViewerObject *)getParent();
			//RN: this assumes we are only calling this function from the edit tools
			gPipeline.updateMoveNormalAsync(parent->mDrawable);

			LLVector3 pos_local = mRegionp->getPosRegionFromGlobal(pos_global) - parent->getPositionRegion();
			pos_local = pos_local * ~parent->getRotationRegion();
			LLViewerObject::setPosition( pos_local );
		}
	}
	//RN: assumes we always want to snap the object when calling this function
	gPipeline.updateMoveNormalAsync(mDrawable);
}

void LLViewerObject::setPosition(const LLVector3 &pos, BOOL damped)
{
	if (getPosition() != pos)
	{
		setChanged(TRANSLATED | SILHOUETTE);
	}
		
	LLXform::setPosition(pos);
	updateDrawable(damped);
	if (isRoot())
	{
		// position caches need to be up to date on root objects
		updatePositionCaches();
	}
}

void LLViewerObject::setPositionGlobal(const LLVector3d &pos_global, BOOL damped)
{
	if (isAttachment())
	{
		if (isRootEdit())
		{
			LLVector3 newPos = mRegionp->getPosRegionFromGlobal(pos_global);
			newPos = newPos - mDrawable->mXform.getParent()->getWorldPosition();

			LLQuaternion invWorldRotation = mDrawable->mXform.getParent()->getWorldRotation();
			invWorldRotation.transQuat();

			newPos = newPos * invWorldRotation;
			LLViewerObject::setPosition(newPos);
		}
		else
		{
			// assumes parent is root editable (root of attachment)
			LLVector3 newPos = mRegionp->getPosRegionFromGlobal(pos_global);
			newPos = newPos - mDrawable->mXform.getParent()->getWorldPosition();
			LLVector3 delta_pos = newPos - getPosition();

			LLQuaternion invRotation = mDrawable->getRotation();
			invRotation.transQuat();
			
			delta_pos = delta_pos * invRotation;

			// *FIX: is this right?  Shouldn't we be calling the
			// LLViewerObject version of setPosition?
			LLVector3 old_pos = mDrawable->mXform.getParent()->getPosition();
			mDrawable->mXform.getParent()->setPosition(old_pos + delta_pos);
			setChanged(TRANSLATED | SILHOUETTE);
		}
		if (mParent && ((LLViewerObject*)mParent)->isAvatar())
		{
			// we have changed the position of an attachment, so we need to clamp it
			LLVOAvatar *avatar = (LLVOAvatar*)mParent;

			avatar->clampAttachmentPositions();
		}
	}
	else
	{
		if (isRoot())
		{
			setPositionRegion(mRegionp->getPosRegionFromGlobal(pos_global));
		}
		else
		{
			// the relative position with the parent is constant, but the parent's position needs to be changed
			LLVector3d position_offset;
			position_offset.setVec(getPosition()*getParent()->getRotation());
			LLVector3d new_pos_global = pos_global - position_offset;
			((LLViewerObject *)getParent())->setPositionGlobal(new_pos_global);
		}
	}
	updateDrawable(damped);
}


void LLViewerObject::setPositionParent(const LLVector3 &pos_parent, BOOL damped)
{
	// Set position relative to parent, if no parent, relative to region
	if (!isRoot())
	{
		LLViewerObject::setPosition(pos_parent, damped);
		//updateDrawable(damped);
	}
	else
	{
		setPositionRegion(pos_parent, damped);
	}
}

void LLViewerObject::setPositionRegion(const LLVector3 &pos_region, BOOL damped)
{
	if (!isRootEdit())
	{
		LLViewerObject* parent = (LLViewerObject*) getParent();
		LLViewerObject::setPosition((pos_region-parent->getPositionRegion())*~parent->getRotationRegion());
	}
	else
	{
		LLViewerObject::setPosition(pos_region);
		mPositionRegion = pos_region;
		mPositionAgent = mRegionp->getPosAgentFromRegion(mPositionRegion);
	}
}

void LLViewerObject::setPositionAgent(const LLVector3 &pos_agent, BOOL damped)
{
	LLVector3 pos_region = getRegion()->getPosRegionFromAgent(pos_agent);
	setPositionRegion(pos_region, damped);
}

// identical to setPositionRegion() except it checks for child-joints 
// and doesn't also move the joint-parent
// TODO -- implement similar intelligence for joint-parents toward
// their joint-children
void LLViewerObject::setPositionEdit(const LLVector3 &pos_edit, BOOL damped)
{
	if (!isRootEdit())
	{
		// the relative position with the parent is constant, but the parent's position needs to be changed
		LLVector3 position_offset = getPosition() * getParent()->getRotation();

		((LLViewerObject *)getParent())->setPositionEdit(pos_edit - position_offset);
		updateDrawable(damped);
	}
	else
	{
		LLViewerObject::setPosition(pos_edit, damped);
		mPositionRegion = pos_edit;
		mPositionAgent = mRegionp->getPosAgentFromRegion(mPositionRegion);
	}	
}


LLViewerObject* LLViewerObject::getRootEdit() const
{
	const LLViewerObject* root = this;
	while (root->mParent 
		   && !((LLViewerObject*)root->mParent)->isAvatar()) 
	{
		root = (LLViewerObject*)root->mParent;
	}
	return (LLViewerObject*)root;
}


BOOL LLViewerObject::lineSegmentIntersect(const LLVector4a& start, const LLVector4a& end,
										  S32 face,
										  BOOL pick_transparent,
										  BOOL pick_rigged,
										  S32* face_hit,
										  LLVector4a* intersection,
										  LLVector2* tex_coord,
										  LLVector4a* normal,
										  LLVector4a* tangent)
{
	return false;
}

BOOL LLViewerObject::lineSegmentBoundingBox(const LLVector4a& start, const LLVector4a& end)
{
	if (mDrawable.isNull() || mDrawable->isDead())
	{
		return FALSE;
	}

	const LLVector4a* ext = mDrawable->getSpatialExtents();

	//VECTORIZE THIS
	LLVector4a center;
	center.setAdd(ext[1], ext[0]);
	center.mul(0.5f);
	LLVector4a size;
	size.setSub(ext[1], ext[0]);
	size.mul(0.5f);

	return LLLineSegmentBoxIntersect(start, end, center, size);
}

U8 LLViewerObject::getMediaType() const
{
	if (mMedia)
	{
		return mMedia->mMediaType;
	}
	else
	{
		return LLViewerObject::MEDIA_NONE;
	}
}

void LLViewerObject::setMediaType(U8 media_type)
{
	if (!mMedia)
	{
		// TODO what if we don't have a media pointer?
	}
	else if (mMedia->mMediaType != media_type)
	{
		mMedia->mMediaType = media_type;

		// TODO: update materials with new image
	}
}

std::string LLViewerObject::getMediaURL() const
{
	if (mMedia)
	{
		return mMedia->mMediaURL;
	}
	else
	{
		return std::string();
	}
}

void LLViewerObject::setMediaURL(const std::string& media_url)
{
	if (!mMedia)
	{
		mMedia = new LLViewerObjectMedia;
		mMedia->mMediaURL = media_url;
		mMedia->mPassedWhitelist = FALSE;

		// TODO: update materials with new image
	}
	else if (mMedia->mMediaURL != media_url)
	{
		mMedia->mMediaURL = media_url;
		mMedia->mPassedWhitelist = FALSE;

		// TODO: update materials with new image
	}
}

BOOL LLViewerObject::getMediaPassedWhitelist() const
{
	if (mMedia)
	{
		return mMedia->mPassedWhitelist;
	}
	else
	{
		return FALSE;
	}
}

void LLViewerObject::setMediaPassedWhitelist(BOOL passed)
{
	if (mMedia)
	{
		mMedia->mPassedWhitelist = passed;
	}
}

BOOL LLViewerObject::setMaterial(const U8 material)
{
	BOOL res = LLPrimitive::setMaterial(material);
	if (res)
	{
		setChanged(TEXTURE);
	}
	return res;
}

void LLViewerObject::setNumTEs(const U8 num_tes)
{
	U32 i;
	if (num_tes != getNumTEs())
	{
		if (num_tes)
		{
			LLPointer<LLViewerTexture> *new_images;
			new_images = new LLPointer<LLViewerTexture>[num_tes];
			
			LLPointer<LLViewerTexture> *new_normmaps;
			new_normmaps = new LLPointer<LLViewerTexture>[num_tes];
			
			LLPointer<LLViewerTexture> *new_specmaps;
			new_specmaps = new LLPointer<LLViewerTexture>[num_tes];
			for (i = 0; i < num_tes; i++)
			{
				if (i < getNumTEs())
				{
					new_images[i] = mTEImages[i];
					new_normmaps[i] = mTENormalMaps[i];
					new_specmaps[i] = mTESpecularMaps[i];
				}
				else if (getNumTEs())
				{
					new_images[i] = mTEImages[getNumTEs()-1];
					new_normmaps[i] = mTENormalMaps[getNumTEs()-1];
					new_specmaps[i] = mTESpecularMaps[getNumTEs()-1];
				}
				else
				{
					new_images[i] = NULL;
					new_normmaps[i] = NULL;
					new_specmaps[i] = NULL;
				}
			}

			deleteTEImages();
			
			mTEImages = new_images;
			mTENormalMaps = new_normmaps;
			mTESpecularMaps = new_specmaps;
		}
		else
		{
			deleteTEImages();
		}
		LLPrimitive::setNumTEs(num_tes);
		setChanged(TEXTURE);

		if (mDrawable.notNull())
		{
			gPipeline.markTextured(mDrawable);
		}
	}
}

void LLViewerObject::sendMaterialUpdate() const
{
	LLViewerRegion* regionp = getRegion();
	if(!regionp) return;
	gMessageSystem->newMessageFast(_PREHASH_ObjectMaterial);
	gMessageSystem->nextBlockFast(_PREHASH_AgentData);
	gMessageSystem->addUUIDFast(_PREHASH_AgentID, gAgent.getID() );
	gMessageSystem->addUUIDFast(_PREHASH_SessionID, gAgent.getSessionID());
	gMessageSystem->nextBlockFast(_PREHASH_ObjectData);
	gMessageSystem->addU32Fast(_PREHASH_ObjectLocalID,	mLocalID );
	gMessageSystem->addU8Fast(_PREHASH_Material, getMaterial() );
	gMessageSystem->sendReliable( regionp->getHost() );

}

//formerly send_object_shape(LLViewerObject *object)
void LLViewerObject::sendShapeUpdate()
{
	gMessageSystem->newMessageFast(_PREHASH_ObjectShape);
	gMessageSystem->nextBlockFast(_PREHASH_AgentData);
	gMessageSystem->addUUIDFast(_PREHASH_AgentID, gAgent.getID() );
	gMessageSystem->addUUIDFast(_PREHASH_SessionID, gAgent.getSessionID());
	gMessageSystem->nextBlockFast(_PREHASH_ObjectData);
	gMessageSystem->addU32Fast(_PREHASH_ObjectLocalID, mLocalID );

	LLVolumeMessage::packVolumeParams(&getVolume()->getParams(), gMessageSystem);

	LLViewerRegion *regionp = getRegion();
	gMessageSystem->sendReliable( regionp->getHost() );
}


void LLViewerObject::sendTEUpdate() const
{
	LLMessageSystem* msg = gMessageSystem;
	msg->newMessageFast(_PREHASH_ObjectImage);

	msg->nextBlockFast(_PREHASH_AgentData);
	msg->addUUIDFast(_PREHASH_AgentID, gAgent.getID() );
	msg->addUUIDFast(_PREHASH_SessionID, gAgent.getSessionID());

	msg->nextBlockFast(_PREHASH_ObjectData);
	msg->addU32Fast(_PREHASH_ObjectLocalID, mLocalID );
	if (mMedia)
	{
		msg->addString("MediaURL", mMedia->mMediaURL);
	}
	else
	{
		msg->addString("MediaURL", NULL);
	}

	// TODO send media type

	packTEMessage(msg);

	LLViewerRegion *regionp = getRegion();
	msg->sendReliable( regionp->getHost() );
}

LLViewerTexture* LLViewerObject::getBakedTextureForMagicId(const LLUUID& id)
{
	if (!LLAvatarAppearanceDefines::LLAvatarAppearanceDictionary::isBakedImageId(id))
	{
		return NULL;
	}

	LLViewerObject *root = getRootEdit();
	if (root && root->isAnimatedObject())
	{
		return LLViewerTextureManager::getFetchedTexture(id, FTT_DEFAULT, TRUE, LLGLTexture::BOOST_NONE, LLViewerTexture::LOD_TEXTURE);
	}

	LLVOAvatar* avatar = getAvatar();
	if (avatar)
	{
		LLAvatarAppearanceDefines::EBakedTextureIndex texIndex = LLAvatarAppearanceDefines::LLAvatarAppearanceDictionary::assetIdToBakedTextureIndex(id);
		LLViewerTexture* bakedTexture = avatar->getBakedTexture(texIndex);
		if (bakedTexture == NULL || bakedTexture->isMissingAsset())
		{
			return LLViewerTextureManager::getFetchedTexture(IMG_DEFAULT, FTT_DEFAULT, TRUE, LLGLTexture::BOOST_NONE, LLViewerTexture::LOD_TEXTURE);
		}
		else
		{
			return bakedTexture;
		}
	}
	else
	{
		return LLViewerTextureManager::getFetchedTexture(id, FTT_DEFAULT, TRUE, LLGLTexture::BOOST_NONE, LLViewerTexture::LOD_TEXTURE);
	}

}

void LLViewerObject::updateAvatarMeshVisibility(const LLUUID& id, const LLUUID& old_id)
{
	if (id == old_id)
	{
		return;
	}

	if (!LLAvatarAppearanceDefines::LLAvatarAppearanceDictionary::isBakedImageId(old_id) && !LLAvatarAppearanceDefines::LLAvatarAppearanceDictionary::isBakedImageId(id))
	{
		return;
	}

	LLVOAvatar* avatar = getAvatar();
	if (avatar)
	{
		avatar->updateMeshVisibility();
	}
}

void LLViewerObject::setTE(const U8 te, const LLTextureEntry &texture_entry)
{
	LLUUID old_image_id;
	if (getTE(te))
	{
		old_image_id = getTE(te)->getID();
	}
		
	LLPrimitive::setTE(te, texture_entry);

		const LLUUID& image_id = getTE(te)->getID();
	LLViewerTexture* bakedTexture = getBakedTextureForMagicId(image_id);
	mTEImages[te] = bakedTexture ? bakedTexture : LLViewerTextureManager::getFetchedTexture(image_id, FTT_DEFAULT, TRUE, LLGLTexture::BOOST_NONE, LLViewerTexture::LOD_TEXTURE);

	
	updateAvatarMeshVisibility(image_id,old_image_id);

	if (getTE(te)->getMaterialParams().notNull())
	{
		const LLUUID& norm_id = getTE(te)->getMaterialParams()->getNormalID();
		mTENormalMaps[te] = LLViewerTextureManager::getFetchedTexture(norm_id, FTT_DEFAULT, TRUE, LLGLTexture::BOOST_ALM, LLViewerTexture::LOD_TEXTURE);
		
		const LLUUID& spec_id = getTE(te)->getMaterialParams()->getSpecularID();
		mTESpecularMaps[te] = LLViewerTextureManager::getFetchedTexture(spec_id, FTT_DEFAULT, TRUE, LLGLTexture::BOOST_ALM, LLViewerTexture::LOD_TEXTURE);
	}
}

void LLViewerObject::refreshBakeTexture()
{
	for (int face_index = 0; face_index < getNumTEs(); face_index++)
	{
		LLTextureEntry* tex_entry = getTE(face_index);
		if (tex_entry && LLAvatarAppearanceDefines::LLAvatarAppearanceDictionary::isBakedImageId(tex_entry->getID()))
		{
			const LLUUID& image_id = tex_entry->getID();
			LLViewerTexture* bakedTexture = getBakedTextureForMagicId(image_id);
			changeTEImage(face_index, bakedTexture);
		}
	}
}

void LLViewerObject::setTEImage(const U8 te, LLViewerTexture *imagep)
{
	if (mTEImages[te] != imagep)
	{
		LLUUID old_image_id = getTE(te) ? getTE(te)->getID() : LLUUID::null;
		
		LLPrimitive::setTETexture(te, imagep->getID());

		LLViewerTexture* baked_texture = getBakedTextureForMagicId(imagep->getID());
		mTEImages[te] = baked_texture ? baked_texture : imagep;
		updateAvatarMeshVisibility(imagep->getID(), old_image_id);
		setChanged(TEXTURE);
		if (mDrawable.notNull())
		{
			gPipeline.markTextured(mDrawable);
		}
	}
}

S32 LLViewerObject::setTETextureCore(const U8 te, LLViewerTexture *image)
{
	LLUUID old_image_id = getTE(te)->getID();
	const LLUUID& uuid = image->getID();
	S32 retval = 0;
	if (uuid != getTE(te)->getID() ||
		uuid == LLUUID::null)
	{
		retval = LLPrimitive::setTETexture(te, uuid);
		LLViewerTexture* baked_texture = getBakedTextureForMagicId(uuid);
		mTEImages[te] = baked_texture ? baked_texture : image;
		updateAvatarMeshVisibility(uuid,old_image_id);
		setChanged(TEXTURE);
		if (mDrawable.notNull())
		{
			gPipeline.markTextured(mDrawable);
		}
	}
	return retval;
}

S32 LLViewerObject::setTENormalMapCore(const U8 te, LLViewerTexture *image)
{
	S32 retval = TEM_CHANGE_TEXTURE;
	const LLUUID& uuid = image ? image->getID() : LLUUID::null;
	if (uuid != getTE(te)->getID() ||
		uuid == LLUUID::null)
	{
		LLTextureEntry* tep = getTE(te);
		LLMaterial* mat = NULL;
		if (tep)
		{
		   mat = tep->getMaterialParams();
		}

		if (mat)
		{
			mat->setNormalID(uuid);
		}
	}
	changeTENormalMap(te,image);	
	return retval;
}

S32 LLViewerObject::setTESpecularMapCore(const U8 te, LLViewerTexture *image)
{
	S32 retval = TEM_CHANGE_TEXTURE;
	const LLUUID& uuid = image ? image->getID() : LLUUID::null;
	if (uuid != getTE(te)->getID() ||
		uuid == LLUUID::null)
	{
		LLTextureEntry* tep = getTE(te);
		LLMaterial* mat = NULL;
		if (tep)
		{
			mat = tep->getMaterialParams();
		}

		if (mat)
		{
			mat->setSpecularID(uuid);
		}		
	}
	changeTESpecularMap(te, image);
	return retval;
}

//virtual
void LLViewerObject::changeTEImage(S32 index, LLViewerTexture* new_image) 
{
	if(index < 0 || index >= getNumTEs())
	{
		return ;
	}
	mTEImages[index] = new_image ;
}

void LLViewerObject::changeTENormalMap(S32 index, LLViewerTexture* new_image)
{
	if(index < 0 || index >= getNumTEs())
	{
		return ;
	}
	mTENormalMaps[index] = new_image ;
	refreshMaterials();
}

void LLViewerObject::changeTESpecularMap(S32 index, LLViewerTexture* new_image)
{
	if(index < 0 || index >= getNumTEs())
	{
		return ;
	}
	mTESpecularMaps[index] = new_image ;
	refreshMaterials();
}

S32 LLViewerObject::setTETexture(const U8 te, const LLUUID& uuid)
{
	// Invalid host == get from the agent's sim
	LLViewerFetchedTexture *image = LLViewerTextureManager::getFetchedTexture(
		uuid, FTT_DEFAULT, TRUE, LLGLTexture::BOOST_NONE, LLViewerTexture::LOD_TEXTURE, 0, 0, LLHost());
		return setTETextureCore(te, image);
}

S32 LLViewerObject::setTENormalMap(const U8 te, const LLUUID& uuid)
{
	LLViewerFetchedTexture *image = (uuid == LLUUID::null) ? NULL : LLViewerTextureManager::getFetchedTexture(
		uuid, FTT_DEFAULT, TRUE, LLGLTexture::BOOST_ALM, LLViewerTexture::LOD_TEXTURE, 0, 0, LLHost());
	return setTENormalMapCore(te, image);
}

S32 LLViewerObject::setTESpecularMap(const U8 te, const LLUUID& uuid)
{
	LLViewerFetchedTexture *image = (uuid == LLUUID::null) ? NULL : LLViewerTextureManager::getFetchedTexture(
		uuid, FTT_DEFAULT, TRUE, LLGLTexture::BOOST_ALM, LLViewerTexture::LOD_TEXTURE, 0, 0, LLHost());
	return setTESpecularMapCore(te, image);
}

S32 LLViewerObject::setTEColor(const U8 te, const LLColor3& color)
{
	return setTEColor(te, LLColor4(color));
}

S32 LLViewerObject::setTEColor(const U8 te, const LLColor4& color)
{
	S32 retval = 0;
	const LLTextureEntry *tep = getTE(te);
	if (!tep)
	{
		LL_WARNS() << "No texture entry for te " << (S32)te << ", object " << mID << LL_ENDL;
	}
	else if (color != tep->getColor())
	{
		retval = LLPrimitive::setTEColor(te, color);
		if (mDrawable.notNull() && retval)
		{
			// These should only happen on updates which are not the initial update.
			dirtyMesh();
		}
	}
	return retval;
}

S32 LLViewerObject::setTEBumpmap(const U8 te, const U8 bump)
{
	S32 retval = 0;
	const LLTextureEntry *tep = getTE(te);
	if (!tep)
	{
		LL_WARNS() << "No texture entry for te " << (S32)te << ", object " << mID << LL_ENDL;
	}
	else if (bump != tep->getBumpmap())
	{
		retval = LLPrimitive::setTEBumpmap(te, bump);
		setChanged(TEXTURE);
		if (mDrawable.notNull() && retval)
		{
			gPipeline.markTextured(mDrawable);
			gPipeline.markRebuild(mDrawable, LLDrawable::REBUILD_GEOMETRY, TRUE);
		}
	}
	return retval;
}

S32 LLViewerObject::setTETexGen(const U8 te, const U8 texgen)
{
	S32 retval = 0;
	const LLTextureEntry *tep = getTE(te);
	if (!tep)
	{
		LL_WARNS() << "No texture entry for te " << (S32)te << ", object " << mID << LL_ENDL;
	}
	else if (texgen != tep->getTexGen())
	{
		retval = LLPrimitive::setTETexGen(te, texgen);
		setChanged(TEXTURE);
	}
	return retval;
}

S32 LLViewerObject::setTEMediaTexGen(const U8 te, const U8 media)
{
	S32 retval = 0;
	const LLTextureEntry *tep = getTE(te);
	if (!tep)
	{
		LL_WARNS() << "No texture entry for te " << (S32)te << ", object " << mID << LL_ENDL;
	}
	else if (media != tep->getMediaTexGen())
	{
		retval = LLPrimitive::setTEMediaTexGen(te, media);
		setChanged(TEXTURE);
	}
	return retval;
}

S32 LLViewerObject::setTEShiny(const U8 te, const U8 shiny)
{
	S32 retval = 0;
	const LLTextureEntry *tep = getTE(te);
	if (!tep)
	{
		LL_WARNS() << "No texture entry for te " << (S32)te << ", object " << mID << LL_ENDL;
	}
	else if (shiny != tep->getShiny())
	{
		retval = LLPrimitive::setTEShiny(te, shiny);
		setChanged(TEXTURE);
	}
	return retval;
}

S32 LLViewerObject::setTEFullbright(const U8 te, const U8 fullbright)
{
	S32 retval = 0;
	const LLTextureEntry *tep = getTE(te);
	if (!tep)
	{
		LL_WARNS() << "No texture entry for te " << (S32)te << ", object " << mID << LL_ENDL;
	}
	else if (fullbright != tep->getFullbright())
	{
		retval = LLPrimitive::setTEFullbright(te, fullbright);
		setChanged(TEXTURE);
		if (mDrawable.notNull() && retval)
		{
			gPipeline.markTextured(mDrawable);
		}
	}
	return retval;
}


S32 LLViewerObject::setTEMediaFlags(const U8 te, const U8 media_flags)
{
	// this might need work for media type
	S32 retval = 0;
	const LLTextureEntry *tep = getTE(te);
	if (!tep)
	{
		LL_WARNS() << "No texture entry for te " << (S32)te << ", object " << mID << LL_ENDL;
	}
	else if (media_flags != tep->getMediaFlags())
	{
		retval = LLPrimitive::setTEMediaFlags(te, media_flags);
		setChanged(TEXTURE);
		if (mDrawable.notNull() && retval)
		{
			gPipeline.markRebuild(mDrawable, LLDrawable::REBUILD_TCOORD, TRUE);
			gPipeline.markTextured(mDrawable);
			// JC - probably only need this if changes texture coords
			//gPipeline.markRebuild(mDrawable);
		}
	}
	return retval;
}

S32 LLViewerObject::setTEGlow(const U8 te, const F32 glow)
{
	S32 retval = 0;
	const LLTextureEntry *tep = getTE(te);
	if (!tep)
	{
		LL_WARNS() << "No texture entry for te " << (S32)te << ", object " << mID << LL_ENDL;
	}
	else if (glow != tep->getGlow())
	{
		retval = LLPrimitive::setTEGlow(te, glow);
		setChanged(TEXTURE);
		if (mDrawable.notNull() && retval)
		{
			gPipeline.markTextured(mDrawable);
		}
	}
	return retval;
}

S32 LLViewerObject::setTEMaterialID(const U8 te, const LLMaterialID& pMaterialID)
{
	S32 retval = 0;
	const LLTextureEntry *tep = getTE(te);
	if (!tep)
	{
		LL_WARNS("Material") << "No texture entry for te " << (S32)te
							 << ", object " << mID
							 << ", material " << pMaterialID
							 << LL_ENDL;
	}
	//else if (pMaterialID != tep->getMaterialID())
	{
		LL_DEBUGS("Material") << "Changing texture entry for te " << (S32)te
							 << ", object " << mID
							 << ", material " << pMaterialID
							 << LL_ENDL;
		retval = LLPrimitive::setTEMaterialID(te, pMaterialID);
		refreshMaterials();
	}
	return retval;
}

S32 LLViewerObject::setTEMaterialParams(const U8 te, const LLMaterialPtr pMaterialParams)
{
	S32 retval = 0;
	const LLTextureEntry *tep = getTE(te);
	if (!tep)
	{
		LL_WARNS() << "No texture entry for te " << (S32)te << ", object " << mID << LL_ENDL;
		return 0;
	}

	retval = LLPrimitive::setTEMaterialParams(te, pMaterialParams);
	LL_DEBUGS("Material") << "Changing material params for te " << (S32)te
							<< ", object " << mID
			               << " (" << retval << ")"
							<< LL_ENDL;
	setTENormalMap(te, (pMaterialParams) ? pMaterialParams->getNormalID() : LLUUID::null);
	setTESpecularMap(te, (pMaterialParams) ? pMaterialParams->getSpecularID() : LLUUID::null);

	refreshMaterials();
	return retval;
}

void LLViewerObject::refreshMaterials()
{
	setChanged(TEXTURE);
	if (mDrawable.notNull())
	{
		gPipeline.markTextured(mDrawable);
	}
}

S32 LLViewerObject::setTEScale(const U8 te, const F32 s, const F32 t)
{
	S32 retval = 0;
	retval = LLPrimitive::setTEScale(te, s, t);
	setChanged(TEXTURE);
	if (mDrawable.notNull() && retval)
	{
		gPipeline.markRebuild(mDrawable, LLDrawable::REBUILD_TCOORD);
	}
	return retval;
}

S32 LLViewerObject::setTEScaleS(const U8 te, const F32 s)
{
	S32 retval = LLPrimitive::setTEScaleS(te, s);
	if (mDrawable.notNull() && retval)
	{
		gPipeline.markRebuild(mDrawable, LLDrawable::REBUILD_TCOORD);
	}

	return retval;
}

S32 LLViewerObject::setTEScaleT(const U8 te, const F32 t)
{
	S32 retval = LLPrimitive::setTEScaleT(te, t);
	if (mDrawable.notNull() && retval)
	{
		gPipeline.markRebuild(mDrawable, LLDrawable::REBUILD_TCOORD);
	}

	return retval;
}

S32 LLViewerObject::setTEOffset(const U8 te, const F32 s, const F32 t)
{
	S32 retval = LLPrimitive::setTEOffset(te, s, t);
	if (mDrawable.notNull() && retval)
	{
		gPipeline.markRebuild(mDrawable, LLDrawable::REBUILD_TCOORD);
	}
	return retval;
}

S32 LLViewerObject::setTEOffsetS(const U8 te, const F32 s)
{
	S32 retval = LLPrimitive::setTEOffsetS(te, s);
	if (mDrawable.notNull() && retval)
	{
		gPipeline.markRebuild(mDrawable, LLDrawable::REBUILD_TCOORD);
	}

	return retval;
}

S32 LLViewerObject::setTEOffsetT(const U8 te, const F32 t)
{
	S32 retval = LLPrimitive::setTEOffsetT(te, t);
	if (mDrawable.notNull() && retval)
	{
		gPipeline.markRebuild(mDrawable, LLDrawable::REBUILD_TCOORD);
	}

	return retval;
}

S32 LLViewerObject::setTERotation(const U8 te, const F32 r)
{
	S32 retval = LLPrimitive::setTERotation(te, r);
	if (mDrawable.notNull() && retval)
	{
		gPipeline.markRebuild(mDrawable, LLDrawable::REBUILD_TCOORD);
	}
	return retval;
}


LLViewerTexture *LLViewerObject::getTEImage(const U8 face) const
{
//	llassert(mTEImages);

	if (face < getNumTEs())
	{
		LLViewerTexture* image = mTEImages[face];
		if (image)
		{
			return image;
		}
		else
		{
			return (LLViewerTexture*)(LLViewerFetchedTexture::sDefaultImagep);
		}
	}

	LL_ERRS() << llformat("Requested Image from invalid face: %d/%d",face,getNumTEs()) << LL_ENDL;

	return NULL;
}


bool LLViewerObject::isImageAlphaBlended(const U8 te) const
{
	LLViewerTexture* image = getTEImage(te);
	LLGLenum format = image ? image->getPrimaryFormat() : GL_RGB;
	switch (format)
	{
		case GL_RGBA:
		case GL_ALPHA:
		{
			return true;
		}
		break;

		case GL_RGB: break;
		default:
		{
			LL_WARNS() << "Unexpected tex format in LLViewerObject::isImageAlphaBlended...returning no alpha." << LL_ENDL;
		}
		break;
	}

	return false;
}

LLViewerTexture *LLViewerObject::getTENormalMap(const U8 face) const
{
	//	llassert(mTEImages);
	
	if (face < getNumTEs())
	{
		LLViewerTexture* image = mTENormalMaps[face];
		if (image)
		{
			return image;
		}
		else
		{
			return (LLViewerTexture*)(LLViewerFetchedTexture::sDefaultImagep);
		}
	}
	
	LL_ERRS() << llformat("Requested Image from invalid face: %d/%d",face,getNumTEs()) << LL_ENDL;
	
	return NULL;
}

LLViewerTexture *LLViewerObject::getTESpecularMap(const U8 face) const
{
	//	llassert(mTEImages);
	
	if (face < getNumTEs())
	{
		LLViewerTexture* image = mTESpecularMaps[face];
		if (image)
		{
			return image;
		}
		else
		{
			return (LLViewerTexture*)(LLViewerFetchedTexture::sDefaultImagep);
		}
	}
	
	LL_ERRS() << llformat("Requested Image from invalid face: %d/%d",face,getNumTEs()) << LL_ENDL;
	
	return NULL;
}

void LLViewerObject::fitFaceTexture(const U8 face)
{
	LL_INFOS() << "fitFaceTexture not implemented" << LL_ENDL;
}


LLBBox LLViewerObject::getBoundingBoxAgent() const
{
	LLVector3 position_agent;
	LLQuaternion rot;
	LLViewerObject* avatar_parent = NULL;
	LLViewerObject* root_edit = (LLViewerObject*)getRootEdit();
	if (root_edit)
	{
		avatar_parent = (LLViewerObject*)root_edit->getParent();
	}
	
	if (avatar_parent && avatar_parent->isAvatar() &&
		root_edit && root_edit->mDrawable.notNull() && root_edit->mDrawable->getXform()->getParent())
	{
		LLXform* parent_xform = root_edit->mDrawable->getXform()->getParent();
		position_agent = (getPositionEdit() * parent_xform->getWorldRotation()) + parent_xform->getWorldPosition();
		rot = getRotationEdit() * parent_xform->getWorldRotation();
	}
	else
	{
		position_agent = getPositionAgent();
		rot = getRotationRegion();
	}
	
	return LLBBox( position_agent, rot, getScale() * -0.5f, getScale() * 0.5f );
}

U32 LLViewerObject::getNumVertices() const
{
	U32 num_vertices = 0;
	if (mDrawable.notNull())
	{
		S32 i, num_faces;
		num_faces = mDrawable->getNumFaces();
		for (i = 0; i < num_faces; i++)
		{
			LLFace * facep = mDrawable->getFace(i);
			if (facep)
			{
				num_vertices += facep->getGeomCount();
			}
		}
	}
	return num_vertices;
}

U32 LLViewerObject::getNumIndices() const
{
	U32 num_indices = 0;
	if (mDrawable.notNull())
	{
		S32 i, num_faces;
		num_faces = mDrawable->getNumFaces();
		for (i = 0; i < num_faces; i++)
		{
			LLFace * facep = mDrawable->getFace(i);
			if (facep)
			{
				num_indices += facep->getIndicesCount();
			}
		}
	}
	return num_indices;
}

// Find the number of instances of this object's inventory that are of the given type
S32 LLViewerObject::countInventoryContents(LLAssetType::EType type)
{
	S32 count = 0;
	if( mInventory )
	{
		LLInventoryObject::object_list_t::const_iterator it = mInventory->begin();
		LLInventoryObject::object_list_t::const_iterator end = mInventory->end();
		for(  ; it != end ; ++it )
		{
			if( (*it)->getType() == type )
			{
				++count;
			}
		}
	}
	return count;
}


void LLViewerObject::setCanSelect(BOOL canSelect)
{
	mbCanSelect = canSelect;
	for (child_list_t::iterator iter = mChildList.begin();
		 iter != mChildList.end(); iter++)
	{
		LLViewerObject* child = *iter;
		child->mbCanSelect = canSelect;
	}
}

void LLViewerObject::setDebugText(const std::string &utf8text)
{
	if (utf8text.empty() && !mText)
	{
		return;
	}

	if (!mText)
	{
	    initHudText();
	}
	mText->setColor(LLColor4::white);
	mText->setString(utf8text);
	mText->setZCompare(FALSE);
	mText->setDoFade(FALSE);
	updateText();
}

void LLViewerObject::initHudText()
{
    mText = (LLHUDText *)LLHUDObject::addHUDObject(LLHUDObject::LL_HUD_TEXT);
    mText->setFont(LLFontGL::getFontSansSerif());
    mText->setVertAlignment(LLHUDText::ALIGN_VERT_TOP);
    mText->setMaxLines(-1);
    mText->setSourceObject(this);
    mText->setOnHUDAttachment(isHUDAttachment());
}

void LLViewerObject::restoreHudText()
{
    if (mHudText.empty())
    {
        if (mText)
        {
            mText->markDead();
            mText = NULL;
        }
    }
    else
    {
        if (!mText)
        {
            initHudText();
        }
        else
        {
            // Restore default values
            mText->setZCompare(TRUE);
            mText->setDoFade(TRUE);
        }
        mText->setColor(mHudTextColor);
        mText->setString(mHudText);
    }
}

void LLViewerObject::setIcon(LLViewerTexture* icon_image)
{
	if (!mIcon)
	{
		mIcon = (LLHUDIcon *)LLHUDObject::addHUDObject(LLHUDObject::LL_HUD_ICON);
		mIcon->setSourceObject(this);
		mIcon->setImage(icon_image);
		// *TODO: make this user configurable
		mIcon->setScale(0.03f);
	}
	else
	{
		mIcon->restartLifeTimer();
	}
}

void LLViewerObject::clearIcon()
{
	if (mIcon)
	{
		mIcon = NULL;
	}
}

LLViewerObject* LLViewerObject::getSubParent() 
{ 
	return (LLViewerObject*) getParent();
}

const LLViewerObject* LLViewerObject::getSubParent() const
{
	return (const LLViewerObject*) getParent();
}

BOOL LLViewerObject::isOnMap()
{
	return mOnMap;
}


void LLViewerObject::updateText()
{
	if (!isDead())
	{
		if (mText.notNull())
		{		
		    LLVOAvatar* avatar = getAvatar();
		    if (avatar)
		    {
		        mText->setHidden(avatar->isInMuteList());
		    }

		    LLVector3 up_offset(0,0,0);
			up_offset.mV[2] = getScale().mV[VZ]*0.6f;
			
			if (mDrawable.notNull())
			{
				mText->setPositionAgent(getRenderPosition() + up_offset);
			}
			else
			{
				mText->setPositionAgent(getPositionAgent() + up_offset);
			}
		}
	}
}

bool LLViewerObject::isOwnerInMuteList(LLUUID id)
{
	LLUUID owner_id = id.isNull() ? mOwnerID : id;
	if (isAvatar() || owner_id.isNull())
	{
		return false;
	}
	bool muted = false;
	F64 now = LLFrameTimer::getTotalSeconds();
	if (now < mCachedMuteListUpdateTime)
	{
		muted = mCachedOwnerInMuteList;
	}
	else
	{
		muted = LLMuteList::getInstance()->isMuted(owner_id);

		const F64 SECONDS_BETWEEN_MUTE_UPDATES = 1;
		mCachedMuteListUpdateTime = now + SECONDS_BETWEEN_MUTE_UPDATES;
		mCachedOwnerInMuteList = muted;
	}
	return muted;
}

LLVOAvatar* LLViewerObject::asAvatar()
{
	return NULL;
}

// If this object is directly or indirectly parented by an avatar,
// return it.  Normally getAvatar() is the correct function to call;
// it will give the avatar used for skinning.  The exception is with
// animated objects that are also attachments; in that case,
// getAvatar() will return the control avatar, used for skinning, and
// getAvatarAncestor will return the avatar to which the object is
// attached.
LLVOAvatar* LLViewerObject::getAvatarAncestor()
{
	LLViewerObject *pobj = (LLViewerObject*) getParent();
	while (pobj)
	{
		LLVOAvatar *av = pobj->asAvatar();
		if (av)
		{
			return av;
		}
		pobj =  (LLViewerObject*) pobj->getParent();
	}
	return NULL;
}

BOOL LLViewerObject::isParticleSource() const
{
	return !mPartSourcep.isNull() && !mPartSourcep->isDead();
}

void LLViewerObject::setParticleSource(const LLPartSysData& particle_parameters, const LLUUID& owner_id)
{
	if (mPartSourcep)
	{
		deleteParticleSource();
	}

	LLPointer<LLViewerPartSourceScript> pss = LLViewerPartSourceScript::createPSS(this, particle_parameters);
	mPartSourcep = pss;
	
	if (mPartSourcep)
	{
		mPartSourcep->setOwnerUUID(owner_id);

		if (mPartSourcep->getImage()->getID() != mPartSourcep->mPartSysData.mPartImageID)
		{
			LLViewerTexture* image;
			if (mPartSourcep->mPartSysData.mPartImageID == LLUUID::null)
			{
				image = LLViewerTextureManager::getFetchedTextureFromFile("pixiesmall.tga");
			}
			else
			{
				image = LLViewerTextureManager::getFetchedTexture(mPartSourcep->mPartSysData.mPartImageID);
			}
			mPartSourcep->setImage(image);
		}
	}
	LLViewerPartSim::getInstance()->addPartSource(pss);
}

void LLViewerObject::unpackParticleSource(const S32 block_num, const LLUUID& owner_id)
{
	if (!mPartSourcep.isNull() && mPartSourcep->isDead())
	{
		mPartSourcep = NULL;
	}
	if (mPartSourcep)
	{
		// If we've got one already, just update the existing source (or remove it)
		if (!LLViewerPartSourceScript::unpackPSS(this, mPartSourcep, block_num))
		{
			mPartSourcep->setDead();
			mPartSourcep = NULL;
		}
	}
	else
	{
		LLPointer<LLViewerPartSourceScript> pss = LLViewerPartSourceScript::unpackPSS(this, NULL, block_num);
		//If the owner is muted, don't create the system
		if(LLMuteList::getInstance()->isMuted(owner_id, LLMute::flagParticles)) return;

		// We need to be able to deal with a particle source that hasn't changed, but still got an update!
		if (pss)
		{
// 			LL_INFOS() << "Making particle system with owner " << owner_id << LL_ENDL;
			pss->setOwnerUUID(owner_id);
			mPartSourcep = pss;
			LLViewerPartSim::getInstance()->addPartSource(pss);
		}
	}
	if (mPartSourcep)
	{
		if (mPartSourcep->getImage()->getID() != mPartSourcep->mPartSysData.mPartImageID)
		{
			LLViewerTexture* image;
			if (mPartSourcep->mPartSysData.mPartImageID == LLUUID::null)
			{
				image = LLViewerTextureManager::getFetchedTextureFromFile("pixiesmall.j2c");
			}
			else
			{
				image = LLViewerTextureManager::getFetchedTexture(mPartSourcep->mPartSysData.mPartImageID);
			}
			mPartSourcep->setImage(image);
		}
	}
}

void LLViewerObject::unpackParticleSource(LLDataPacker &dp, const LLUUID& owner_id, bool legacy)
{
	if (!mPartSourcep.isNull() && mPartSourcep->isDead())
	{
		mPartSourcep = NULL;
	}
	if (mPartSourcep)
	{
		// If we've got one already, just update the existing source (or remove it)
		if (!LLViewerPartSourceScript::unpackPSS(this, mPartSourcep, dp, legacy))
		{
			mPartSourcep->setDead();
			mPartSourcep = NULL;
		}
	}
	else
	{
		LLPointer<LLViewerPartSourceScript> pss = LLViewerPartSourceScript::unpackPSS(this, NULL, dp, legacy);
		//If the owner is muted, don't create the system
		if(LLMuteList::getInstance()->isMuted(owner_id, LLMute::flagParticles)) return;
		// We need to be able to deal with a particle source that hasn't changed, but still got an update!
		if (pss)
		{
// 			LL_INFOS() << "Making particle system with owner " << owner_id << LL_ENDL;
			pss->setOwnerUUID(owner_id);
			mPartSourcep = pss;
			LLViewerPartSim::getInstance()->addPartSource(pss);
		}
	}
	if (mPartSourcep)
	{
		if (mPartSourcep->getImage()->getID() != mPartSourcep->mPartSysData.mPartImageID)
		{
			LLViewerTexture* image;
			if (mPartSourcep->mPartSysData.mPartImageID == LLUUID::null)
			{
				image = LLViewerTextureManager::getFetchedTextureFromFile("pixiesmall.j2c");
			}
			else
			{
				image = LLViewerTextureManager::getFetchedTexture(mPartSourcep->mPartSysData.mPartImageID);
			}
			mPartSourcep->setImage(image);
		}
	}
}

void LLViewerObject::deleteParticleSource()
{
	if (mPartSourcep.notNull())
	{
		mPartSourcep->setDead();
		mPartSourcep = NULL;
	}
}

// virtual
void LLViewerObject::updateDrawable(BOOL force_damped)
{
	if (!isChanged(MOVED))
	{ //most common case, having an empty if case here makes for better branch prediction
	}
	else if (mDrawable.notNull() && 
		!mDrawable->isState(LLDrawable::ON_MOVE_LIST))
	{
		BOOL damped_motion = 
			!isChanged(SHIFTED) &&										// not shifted between regions this frame and...
			(	force_damped ||										// ...forced into damped motion by application logic or...
				(	!isSelected() &&									// ...not selected and...
					(	mDrawable->isRoot() ||								// ... is root or ...
						(getParent() && !((LLViewerObject*)getParent())->isSelected())// ... parent is not selected and ...
					) &&	
					getPCode() == LL_PCODE_VOLUME &&					// ...is a volume object and...
					getVelocity().isExactlyZero() &&					// ...is not moving physically and...
					mDrawable->getGeneration() != -1                    // ...was not created this frame.
				)					
			);
		gPipeline.markMoved(mDrawable, damped_motion);
	}
	clearChanged(SHIFTED);
}

// virtual, overridden by LLVOVolume
F32 LLViewerObject::getVObjRadius() const
{
	return mDrawable.notNull() ? mDrawable->getRadius() : 0.f;
}

void LLViewerObject::setAttachedSound(const LLUUID &audio_uuid, const LLUUID& owner_id, const F32 gain, const U8 flags)
{
	if (!gAudiop)
	{
		return;
	}
	
	if (audio_uuid.isNull())
	{
		if (!mAudioSourcep)
		{
			return;
		}
		if (mAudioSourcep->isLoop() && !mAudioSourcep->hasPendingPreloads())
		{
			// We don't clear the sound if it's a loop, it'll go away on its own.
			// At least, this appears to be how the scripts work.
			// The attached sound ID is set to NULL to avoid it playing back when the
			// object rezzes in on non-looping sounds.
			//LL_INFOS() << "Clearing attached sound " << mAudioSourcep->getCurrentData()->getID() << LL_ENDL;
			gAudiop->cleanupAudioSource(mAudioSourcep);
			mAudioSourcep = NULL;
		}
		else if (flags & LL_SOUND_FLAG_STOP)
        {
			// Just shut off the sound
			mAudioSourcep->play(LLUUID::null);
		}
		return;
	}
	if (flags & LL_SOUND_FLAG_LOOP
		&& mAudioSourcep && mAudioSourcep->isLoop() && mAudioSourcep->getCurrentData()
		&& mAudioSourcep->getCurrentData()->getID() == audio_uuid)
	{
		//LL_INFOS() << "Already playing this sound on a loop, ignoring" << LL_ENDL;
		return;
	}

	// don't clean up before previous sound is done. Solves: SL-33486
	if ( mAudioSourcep && mAudioSourcep->isDone() ) 
	{
		gAudiop->cleanupAudioSource(mAudioSourcep);
		mAudioSourcep = NULL;
	}

	if (mAudioSourcep && mAudioSourcep->isMuted() &&
	    mAudioSourcep->getCurrentData() && mAudioSourcep->getCurrentData()->getID() == audio_uuid)
	{
		//LL_INFOS() << "Already having this sound as muted sound, ignoring" << LL_ENDL;
		return;
	}

	getAudioSource(owner_id);

	if (mAudioSourcep)
	{
		BOOL queue = flags & LL_SOUND_FLAG_QUEUE;
		mAudioGain = gain;
		mAudioSourcep->setGain(gain);
		mAudioSourcep->setLoop(flags & LL_SOUND_FLAG_LOOP);
		mAudioSourcep->setSyncMaster(flags & LL_SOUND_FLAG_SYNC_MASTER);
		mAudioSourcep->setSyncSlave(flags & LL_SOUND_FLAG_SYNC_SLAVE);
		mAudioSourcep->setQueueSounds(queue);
		if(!queue) // stop any current sound first to avoid "farts of doom" (SL-1541) -MG
		{
			mAudioSourcep->play(LLUUID::null);
		}
		
		// Play this sound if region maturity permits
		if( gAgent.canAccessMaturityAtGlobal(this->getPositionGlobal()) )
		{
			//LL_INFOS() << "Playing attached sound " << audio_uuid << LL_ENDL;
			mAudioSourcep->play(audio_uuid);
		}
	}
}

LLAudioSource *LLViewerObject::getAudioSource(const LLUUID& owner_id)
{
	if (!mAudioSourcep)
	{
		// Arbitrary low gain for a sound that's not playing.
		// This is used for sound preloads, for example.
		LLAudioSourceVO *asvop = new LLAudioSourceVO(mID, owner_id, 0.01f, this);

		mAudioSourcep = asvop;
		if(gAudiop)
		{
			gAudiop->addAudioSource(asvop);
		}
	}

	return mAudioSourcep;
}

void LLViewerObject::adjustAudioGain(const F32 gain)
{
	if (mAudioSourcep)
	{
		mAudioGain = gain;
		mAudioSourcep->setGain(mAudioGain);
	}
}

//----------------------------------------------------------------------------

bool LLViewerObject::unpackParameterEntry(U16 param_type, LLDataPacker *dp)
{
	if (LLNetworkData::PARAMS_MESH == param_type)
	{
		param_type = LLNetworkData::PARAMS_SCULPT;
	}
	ExtraParameter* param = getExtraParameterEntryCreate(param_type);
	if (param)
	{
		param->data->unpack(*dp);
		param->in_use = TRUE;
		parameterChanged(param_type, param->data, TRUE, false);
		return true;
	}
	else
	{
		return false;
	}
}

LLViewerObject::ExtraParameter* LLViewerObject::createNewParameterEntry(U16 param_type)
{
	LLNetworkData* new_block = NULL;
	switch (param_type)
	{
	  case LLNetworkData::PARAMS_FLEXIBLE:
	  {
		  new_block = new LLFlexibleObjectData();
		  break;
	  }
	  case LLNetworkData::PARAMS_LIGHT:
	  {
		  new_block = new LLLightParams();
		  break;
	  }
	  case LLNetworkData::PARAMS_SCULPT:
	  {
		  new_block = new LLSculptParams();
		  break;
	  }
	  case LLNetworkData::PARAMS_LIGHT_IMAGE:
	  {
		  new_block = new LLLightImageParams();
		  break;
	  }
      case LLNetworkData::PARAMS_EXTENDED_MESH:
      {
		  new_block = new LLExtendedMeshParams();
		  break;
      }
	  default:
	  {
		  LL_INFOS() << "Unknown param type." << LL_ENDL;
		  break;
	  }
	};

	if (new_block)
	{
		ExtraParameter* new_entry = new ExtraParameter;
		new_entry->data = new_block;
		new_entry->in_use = false; // not in use yet
		mExtraParameterList[param_type] = new_entry;
		return new_entry;
	}
	return NULL;
}

LLViewerObject::ExtraParameter* LLViewerObject::getExtraParameterEntry(U16 param_type) const
{
	std::map<U16, ExtraParameter*>::const_iterator itor = mExtraParameterList.find(param_type);
	if (itor != mExtraParameterList.end())
	{
		return itor->second;
	}
	return NULL;
}

LLViewerObject::ExtraParameter* LLViewerObject::getExtraParameterEntryCreate(U16 param_type)
{
	ExtraParameter* param = getExtraParameterEntry(param_type);
	if (!param)
	{
		param = createNewParameterEntry(param_type);
	}
	return param;
}

LLNetworkData* LLViewerObject::getParameterEntry(U16 param_type) const
{
	ExtraParameter* param = getExtraParameterEntry(param_type);
	if (param)
	{
		return param->data;
	}
	else
	{
		return NULL;
	}
}

BOOL LLViewerObject::getParameterEntryInUse(U16 param_type) const
{
	ExtraParameter* param = getExtraParameterEntry(param_type);
	if (param)
	{
		return param->in_use;
	}
	else
	{
		return FALSE;
	}
}

bool LLViewerObject::setParameterEntry(U16 param_type, const LLNetworkData& new_value, bool local_origin)
{
	ExtraParameter* param = getExtraParameterEntryCreate(param_type);
	if (param)
	{
		if (param->in_use && new_value == *(param->data))
		{
			return false;
		}
		param->in_use = true;
		param->data->copy(new_value);
		parameterChanged(param_type, param->data, TRUE, local_origin);
		return true;
	}
	else
	{
		return false;
	}
}

// Assumed to be called locally
// If in_use is TRUE, will crate a new extra parameter if none exists.
// Should always return true.
bool LLViewerObject::setParameterEntryInUse(U16 param_type, BOOL in_use, bool local_origin)
{
	ExtraParameter* param = getExtraParameterEntryCreate(param_type);
	if (param && param->in_use != in_use)
	{
		param->in_use = in_use;
		parameterChanged(param_type, param->data, in_use, local_origin);
		return true;
	}
	return false;
}

void LLViewerObject::parameterChanged(U16 param_type, bool local_origin)
{
	ExtraParameter* param = getExtraParameterEntry(param_type);
	if (param)
	{
		parameterChanged(param_type, param->data, param->in_use, local_origin);
	}
}

void LLViewerObject::parameterChanged(U16 param_type, LLNetworkData* data, BOOL in_use, bool local_origin)
{
	if (local_origin)
	{
		LLViewerRegion* regionp = getRegion();
		if(!regionp) return;

		// Change happened on the viewer. Send the change up
		U8 tmp[MAX_OBJECT_PARAMS_SIZE];
		LLDataPackerBinaryBuffer dpb(tmp, MAX_OBJECT_PARAMS_SIZE);
		if (data->pack(dpb))
		{
			U32 datasize = (U32)dpb.getCurrentSize();

			LLMessageSystem* msg = gMessageSystem;
			msg->newMessageFast(_PREHASH_ObjectExtraParams);
			msg->nextBlockFast(_PREHASH_AgentData);
			msg->addUUIDFast(_PREHASH_AgentID, gAgent.getID() );
			msg->addUUIDFast(_PREHASH_SessionID, gAgent.getSessionID());
			msg->nextBlockFast(_PREHASH_ObjectData);
			msg->addU32Fast(_PREHASH_ObjectLocalID, mLocalID );

			msg->addU16Fast(_PREHASH_ParamType, param_type);
			msg->addBOOLFast(_PREHASH_ParamInUse, in_use);

			msg->addU32Fast(_PREHASH_ParamSize, datasize);
			msg->addBinaryDataFast(_PREHASH_ParamData, tmp, datasize);

			msg->sendReliable( regionp->getHost() );
		}
		else
		{
			LL_WARNS() << "Failed to send object extra parameters: " << param_type << LL_ENDL;
		}
	}
}

void LLViewerObject::setDrawableState(U32 state, BOOL recursive)
{
	if (mDrawable)
	{
		mDrawable->setState(state);
	}
	if (recursive)
	{
		for (child_list_t::iterator iter = mChildList.begin();
			 iter != mChildList.end(); iter++)
		{
			LLViewerObject* child = *iter;
			child->setDrawableState(state, recursive);
		}
	}
}

void LLViewerObject::clearDrawableState(U32 state, BOOL recursive)
{
	if (mDrawable)
	{
		mDrawable->clearState(state);
	}
	if (recursive)
	{
		for (child_list_t::iterator iter = mChildList.begin();
			 iter != mChildList.end(); iter++)
		{
			LLViewerObject* child = *iter;
			child->clearDrawableState(state, recursive);
		}
	}
}

BOOL LLViewerObject::isDrawableState(U32 state, BOOL recursive) const
{
	BOOL matches = FALSE;
	if (mDrawable)
	{
		matches = mDrawable->isState(state);
	}
	if (recursive)
	{
		for (child_list_t::const_iterator iter = mChildList.begin();
			 (iter != mChildList.end()) && matches; iter++)
		{
			LLViewerObject* child = *iter;
			matches &= child->isDrawableState(state, recursive);
		}
	}

	return matches;
}



//!!!!!!!!!!!!!!!!!!!!!!!!!!!!!!!!!!!!!!!!!!!!!!!!!!
// RN: these functions assume a 2-level hierarchy 
//!!!!!!!!!!!!!!!!!!!!!!!!!!!!!!!!!!!!!!!!!!!!!!!!!!

// Owned by anyone?
BOOL LLViewerObject::permAnyOwner() const
{ 
	if (isRootEdit())
	{
		return flagObjectAnyOwner(); 
	}
	else
	{
		return ((LLViewerObject*)getParent())->permAnyOwner();
	}
}	
// Owned by this viewer?
BOOL LLViewerObject::permYouOwner() const
{ 
	if (isRootEdit())
	{
#ifdef HACKED_GODLIKE_VIEWER
		return TRUE;
#else
# ifdef TOGGLE_HACKED_GODLIKE_VIEWER
		if (!LLGridManager::getInstance()->isInProductionGrid()
            && (gAgent.getGodLevel() >= GOD_MAINTENANCE))
		{
			return TRUE;
		}
# endif
		return flagObjectYouOwner(); 
#endif
	}
	else
	{
		return ((LLViewerObject*)getParent())->permYouOwner();
	}
}

// Owned by a group?
BOOL LLViewerObject::permGroupOwner() const		
{ 
	if (isRootEdit())
	{
		return flagObjectGroupOwned(); 
	}
	else
	{
		return ((LLViewerObject*)getParent())->permGroupOwner();
	}
}

// Can the owner edit
BOOL LLViewerObject::permOwnerModify() const
{ 
	if (isRootEdit())
	{
#ifdef HACKED_GODLIKE_VIEWER
		return TRUE;
#else
# ifdef TOGGLE_HACKED_GODLIKE_VIEWER
		if (!LLGridManager::getInstance()->isInProductionGrid()
            && (gAgent.getGodLevel() >= GOD_MAINTENANCE))
	{
			return TRUE;
	}
# endif
		return flagObjectOwnerModify(); 
#endif
	}
	else
	{
		return ((LLViewerObject*)getParent())->permOwnerModify();
	}
}

// Can edit
BOOL LLViewerObject::permModify() const
{ 
	if (isRootEdit())
	{
#ifdef HACKED_GODLIKE_VIEWER
		return TRUE;
#else
# ifdef TOGGLE_HACKED_GODLIKE_VIEWER
		if (!LLGridManager::getInstance()->isInProductionGrid()
            && (gAgent.getGodLevel() >= GOD_MAINTENANCE))
	{
			return TRUE;
	}
# endif
		return flagObjectModify(); 
#endif
	}
	else
	{
		return ((LLViewerObject*)getParent())->permModify();
	}
}

// Can copy
BOOL LLViewerObject::permCopy() const
{ 
	if (isRootEdit())
	{
#ifdef HACKED_GODLIKE_VIEWER
		return TRUE;
#else
# ifdef TOGGLE_HACKED_GODLIKE_VIEWER
		if (!LLGridManager::getInstance()->isInProductionGrid()
            && (gAgent.getGodLevel() >= GOD_MAINTENANCE))
		{
			return TRUE;
		}
# endif
		return flagObjectCopy();
#endif
	}
	else
	{
		return ((LLViewerObject*)getParent())->permCopy();
	}
}

// Can move
BOOL LLViewerObject::permMove() const
{
	if (isRootEdit())
	{
#ifdef HACKED_GODLIKE_VIEWER
		return TRUE;
#else
# ifdef TOGGLE_HACKED_GODLIKE_VIEWER
		if (!LLGridManager::getInstance()->isInProductionGrid()
            && (gAgent.getGodLevel() >= GOD_MAINTENANCE))
		{
			return TRUE;
		}
# endif
		return flagObjectMove(); 
#endif
	}
	else
	{
		return ((LLViewerObject*)getParent())->permMove();
	}
}

// Can be transferred
BOOL LLViewerObject::permTransfer() const
{ 
	if (isRootEdit())
	{
#ifdef HACKED_GODLIKE_VIEWER
		return TRUE;
#else
# ifdef TOGGLE_HACKED_GODLIKE_VIEWER
		if (!LLGridManager::getInstance()->isInProductionGrid()
            && (gAgent.getGodLevel() >= GOD_MAINTENANCE))
		{
			return TRUE;
		}
# endif
		return flagObjectTransfer(); 
#endif
	}
	else
	{
		return ((LLViewerObject*)getParent())->permTransfer();
	}
}

// Can only open objects that you own, or that someone has
// given you modify rights to.  JC
BOOL LLViewerObject::allowOpen() const
{
// [RLVa:KB] - Checked: 2010-11-29 (RLVa-1.3.0c) | Modified: RLVa-1.3.0c
	return !flagInventoryEmpty() && (permYouOwner() || permModify()) && ((!RlvActions::isRlvEnabled()) || (RlvActions::canEdit(this)));
// [/RLVa:KB]
//	return !flagInventoryEmpty() && (permYouOwner() || permModify());
}

LLViewerObject::LLInventoryCallbackInfo::~LLInventoryCallbackInfo()
{
	if (mListener)
	{
		mListener->clearVOInventoryListener();
	}
}

void LLViewerObject::updateVolume(const LLVolumeParams& volume_params)
{
	if (setVolume(volume_params, 1)) // *FIX: magic number, ack!
	{
		// Transmit the update to the simulator
		sendShapeUpdate();
		markForUpdate(TRUE);
	}
}

void LLViewerObject::recursiveMarkForUpdate(BOOL priority)
{
    for (LLViewerObject::child_list_t::iterator iter = mChildList.begin();
         iter != mChildList.end(); iter++)
    {
        LLViewerObject* child = *iter;
        child->markForUpdate(priority);
    }
    markForUpdate(priority);
}

void LLViewerObject::markForUpdate(BOOL priority)
{
	if (mDrawable.notNull())
	{
		gPipeline.markTextured(mDrawable);
		gPipeline.markRebuild(mDrawable, LLDrawable::REBUILD_GEOMETRY, priority);
	}
}

void LLViewerObject::markForUnload(BOOL priority)
{
	if (mDrawable.notNull())
	{
		gPipeline.markRebuild(mDrawable, LLDrawable::FOR_UNLOAD, priority);
	}
}

bool LLViewerObject::isPermanentEnforced() const
{
	return flagObjectPermanent() && (mRegionp != gAgent.getRegion()) && !gAgent.isGodlike();
}

bool LLViewerObject::getIncludeInSearch() const
{
	return flagIncludeInSearch();
}

void LLViewerObject::setIncludeInSearch(bool include_in_search)
{
	setFlags(FLAGS_INCLUDE_IN_SEARCH, include_in_search);
}

void LLViewerObject::setRegion(LLViewerRegion *regionp)
{
	if (!regionp)
	{
		LL_WARNS() << "viewer object set region to NULL" << LL_ENDL;
	}
	if(regionp != mRegionp)
	{
		if(mRegionp)
		{
			mRegionp->removeFromCreatedList(getLocalID()); 
		}
		if(regionp)
		{
			regionp->addToCreatedList(getLocalID()); 
		}
	}
	
	mLatestRecvPacketID = 0;
	mRegionp = regionp;

	for (child_list_t::iterator i = mChildList.begin(); i != mChildList.end(); ++i)
	{
		LLViewerObject* child = *i;
		child->setRegion(regionp);
	}

    if (mControlAvatar)
    {
        mControlAvatar->setRegion(regionp);
    }

	setChanged(MOVED | SILHOUETTE);
	updateDrawable(FALSE);
}

// virtual
void	LLViewerObject::updateRegion(LLViewerRegion *regionp)
{
//	if (regionp)
//	{
//		F64 now = LLFrameTimer::getElapsedSeconds();
//		LL_INFOS() << "Updating to region " << regionp->getName()
//			<< ", ms since last update message: " << (F32)((now - mLastMessageUpdateSecs) * 1000.0)
//			<< ", ms since last interpolation: " << (F32)((now - mLastInterpUpdateSecs) * 1000.0) 
//			<< LL_ENDL;
//	}
}


bool LLViewerObject::specialHoverCursor() const
{
	return flagUsePhysics()
			|| flagHandleTouch()
			|| (mClickAction != 0);
}

void LLViewerObject::updateFlags(BOOL physics_changed)
{
	LLViewerRegion* regionp = getRegion();
	if(!regionp) return;
	gMessageSystem->newMessage("ObjectFlagUpdate");
	gMessageSystem->nextBlockFast(_PREHASH_AgentData);
	gMessageSystem->addUUIDFast(_PREHASH_AgentID, gAgent.getID() );
	gMessageSystem->addUUIDFast(_PREHASH_SessionID, gAgent.getSessionID());
	gMessageSystem->addU32Fast(_PREHASH_ObjectLocalID, getLocalID() );
	gMessageSystem->addBOOLFast(_PREHASH_UsePhysics, flagUsePhysics() );
	gMessageSystem->addBOOL("IsTemporary", flagTemporaryOnRez() );
	gMessageSystem->addBOOL("IsPhantom", flagPhantom() );

	// stinson 02/28/2012 : This CastsShadows BOOL is no longer used in either the viewer or the simulator
	// The simulator code does not even unpack this value when the message is received.
	// This could be potentially hijacked in the future for another use should the urgent need arise.
	gMessageSystem->addBOOL("CastsShadows", FALSE );

	if (physics_changed)
	{
		gMessageSystem->nextBlock("ExtraPhysics");
		gMessageSystem->addU8("PhysicsShapeType", getPhysicsShapeType() );
		gMessageSystem->addF32("Density", getPhysicsDensity() );
		gMessageSystem->addF32("Friction", getPhysicsFriction() );
		gMessageSystem->addF32("Restitution", getPhysicsRestitution() );
		gMessageSystem->addF32("GravityMultiplier", getPhysicsGravity() );
	}
	gMessageSystem->sendReliable( regionp->getHost() );
}

BOOL LLViewerObject::setFlags(U32 flags, BOOL state)
{
	BOOL setit = setFlagsWithoutUpdate(flags, state);

	// BUG: Sometimes viewer physics and simulator physics get
	// out of sync.  To fix this, always send update to simulator.
// 	if (setit)
	{
		updateFlags();
	}
	return setit;
}

BOOL LLViewerObject::setFlagsWithoutUpdate(U32 flags, BOOL state)
{
	BOOL setit = FALSE;
	if (state)
	{
		if ((mFlags & flags) != flags)
		{
			mFlags |= flags;
			setit = TRUE;
		}
	}
	else
	{
		if ((mFlags & flags) != 0)
		{
			mFlags &= ~flags;
			setit = TRUE;
		}
	}
	return setit;
}

void LLViewerObject::setPhysicsShapeType(U8 type)
{
	mPhysicsShapeUnknown = false;
	if (type != mPhysicsShapeType)
	{
	mPhysicsShapeType = type;
	mCostStale = true;
}
}

void LLViewerObject::setPhysicsGravity(F32 gravity)
{
	mPhysicsGravity = gravity;
}

void LLViewerObject::setPhysicsFriction(F32 friction)
{
	mPhysicsFriction = friction;
}

void LLViewerObject::setPhysicsDensity(F32 density)
{
	mPhysicsDensity = density;
}

void LLViewerObject::setPhysicsRestitution(F32 restitution)
{
	mPhysicsRestitution = restitution;
}

U8 LLViewerObject::getPhysicsShapeType() const
{ 
	if (mPhysicsShapeUnknown)
	{
		gObjectList.updatePhysicsFlags(this);
	}

	return mPhysicsShapeType; 
}

void LLViewerObject::applyAngularVelocity(F32 dt)
{
	//do target omega here
	mRotTime += dt;
	LLVector3 ang_vel = getAngularVelocity();
	F32 omega = ang_vel.magVecSquared();
	F32 angle = 0.0f;
	LLQuaternion dQ;
	if (omega > 0.00001f)
	{
		omega = sqrt(omega);
		angle = omega * dt;

		ang_vel *= 1.f/omega;
		
		// calculate the delta increment based on the object's angular velocity
		dQ.setQuat(angle, ang_vel);

		// accumulate the angular velocity rotations to re-apply in the case of an object update
		mAngularVelocityRot *= dQ;
		
		// Just apply the delta increment to the current rotation
		setRotation(getRotation()*dQ);
		setChanged(MOVED | SILHOUETTE);
	}
}

void LLViewerObject::resetRotTime()
{
	mRotTime = 0.0f;
}

void LLViewerObject::resetRot()
{
	resetRotTime();

	// Reset the accumulated angular velocity rotation
	mAngularVelocityRot.loadIdentity(); 
}

U32 LLViewerObject::getPartitionType() const
{ 
	return LLViewerRegion::PARTITION_NONE; 
}

void LLViewerObject::dirtySpatialGroup(BOOL priority) const
{
	if (mDrawable)
	{
		LLSpatialGroup* group = mDrawable->getSpatialGroup();
		if (group)
		{
			group->dirtyGeom();
			gPipeline.markRebuild(group, priority);
		}
	}
}

void LLViewerObject::dirtyMesh()
{
	if (mDrawable)
	{
		gPipeline.markRebuild(mDrawable, LLDrawable::REBUILD_ALL);
		/*LLSpatialGroup* group = mDrawable->getSpatialGroup();
		if (group)
		{
			group->dirtyMesh();
		}*/
	}
}

F32 LLAlphaObject::getPartSize(S32 idx)
{
	return 0.f;
}

void LLAlphaObject::getBlendFunc(S32 face, U32& src, U32& dst)
{

}

// virtual
void LLStaticViewerObject::updateDrawable(BOOL force_damped)
{
	// Force an immediate rebuild on any update
	if (mDrawable.notNull())
	{
		mDrawable->updateXform(TRUE);
		gPipeline.markRebuild(mDrawable, LLDrawable::REBUILD_ALL, TRUE);
	}
	clearChanged(SHIFTED);
}

void LLViewerObject::saveUnselectedChildrenPosition(std::vector<LLVector3>& positions)
{
	if(mChildList.empty() || !positions.empty())
	{
		return ;
	}

	for (LLViewerObject::child_list_t::const_iterator iter = mChildList.begin();
			iter != mChildList.end(); iter++)
	{
		LLViewerObject* childp = *iter;
		if (!childp->isSelected() && childp->mDrawable.notNull())
		{
			positions.push_back(childp->getPositionEdit());		
		}
	}

	return ;
}

void LLViewerObject::saveUnselectedChildrenRotation(std::vector<LLQuaternion>& rotations)
{
	if(mChildList.empty())
	{
		return ;
	}

	for (LLViewerObject::child_list_t::const_iterator iter = mChildList.begin();
			iter != mChildList.end(); iter++)
	{
		LLViewerObject* childp = *iter;
		if (!childp->isSelected() && childp->mDrawable.notNull())
		{
			rotations.push_back(childp->getRotationEdit());				
		}		
	}

	return ;
}

//counter-rotation
void LLViewerObject::resetChildrenRotationAndPosition(const std::vector<LLQuaternion>& rotations, 
											const std::vector<LLVector3>& positions)
{
	if(mChildList.empty())
	{
		return ;
	}

	S32 index = 0 ;
	LLQuaternion inv_rotation = ~getRotationEdit() ;
	LLVector3 offset = getPositionEdit() ;
	for (LLViewerObject::child_list_t::const_iterator iter = mChildList.begin();
			iter != mChildList.end(); iter++)
	{
		LLViewerObject* childp = *iter;
		if (!childp->isSelected() && childp->mDrawable.notNull())
		{
			if (childp->getPCode() != LL_PCODE_LEGACY_AVATAR)
			{
				childp->setRotation(rotations[index] * inv_rotation);
				childp->setPosition((positions[index] - offset) * inv_rotation);
				LLManip::rebuild(childp);					
			}
			else //avatar
			{
				LLVector3 reset_pos = (positions[index] - offset) * inv_rotation ;
				LLQuaternion reset_rot = rotations[index] * inv_rotation ;

				((LLVOAvatar*)childp)->mDrawable->mXform.setPosition(reset_pos);				
				((LLVOAvatar*)childp)->mDrawable->mXform.setRotation(reset_rot) ;
				
				((LLVOAvatar*)childp)->mDrawable->getVObj()->setPosition(reset_pos, TRUE);				
				((LLVOAvatar*)childp)->mDrawable->getVObj()->setRotation(reset_rot, TRUE) ;

				LLManip::rebuild(childp);				
			}	
			index++;
		}				
	}

	return ;
}

//counter-translation
void LLViewerObject::resetChildrenPosition(const LLVector3& offset, BOOL simplified, BOOL skip_avatar_child)
{
	if(mChildList.empty())
	{
		return ;
	}

	LLVector3 child_offset;
	if(simplified) //translation only, rotation matrix does not change
	{
		child_offset = offset * ~getRotation();
	}
	else //rotation matrix might change too.
	{
		if (isAttachment() && mDrawable.notNull())
		{
			LLXform* attachment_point_xform = mDrawable->getXform()->getParent();
			LLQuaternion parent_rotation = getRotation() * attachment_point_xform->getWorldRotation();
			child_offset = offset * ~parent_rotation;
		}
		else
		{
			child_offset = offset * ~getRenderRotation();
		}
	}

	for (LLViewerObject::child_list_t::const_iterator iter = mChildList.begin();
			iter != mChildList.end(); iter++)
	{
		LLViewerObject* childp = *iter;

		if (!childp->isSelected() && childp->mDrawable.notNull())
		{
			if (childp->getPCode() != LL_PCODE_LEGACY_AVATAR)
			{
				childp->setPosition(childp->getPosition() + child_offset);
				LLManip::rebuild(childp);
			}
			else //avatar
			{
				if(!skip_avatar_child)
				{
					LLVector3 reset_pos = ((LLVOAvatar*)childp)->mDrawable->mXform.getPosition() + child_offset ;

					((LLVOAvatar*)childp)->mDrawable->mXform.setPosition(reset_pos);
					((LLVOAvatar*)childp)->mDrawable->getVObj()->setPosition(reset_pos);
					LLManip::rebuild(childp);
				}
			}
		}
	}

	return ;
}

// virtual 
BOOL	LLViewerObject::isTempAttachment() const
{
	return (mID.notNull() && (mID == mAttachmentItemID));
}

BOOL LLViewerObject::isHiglightedOrBeacon() const
{
	if (LLFloaterReg::instanceVisible("beacons") && (gPipeline.getRenderBeacons() || gPipeline.getRenderHighlights()))
	{
		BOOL has_media = (getMediaType() == LLViewerObject::MEDIA_SET);
		BOOL is_scripted = !isAvatar() && !getParent() && flagScripted();
		BOOL is_physical = !isAvatar() && flagUsePhysics();

		return (isParticleSource() && gPipeline.getRenderParticleBeacons())
				|| (isAudioSource() && gPipeline.getRenderSoundBeacons())
				|| (has_media && gPipeline.getRenderMOAPBeacons())
				|| (is_scripted && gPipeline.getRenderScriptedBeacons())
				|| (is_scripted && flagHandleTouch() && gPipeline.getRenderScriptedTouchBeacons())
				|| (is_physical && gPipeline.getRenderPhysicalBeacons());
	}
	return FALSE;
}


const LLUUID &LLViewerObject::getAttachmentItemID() const
{
	return mAttachmentItemID;
}

void LLViewerObject::setAttachmentItemID(const LLUUID &id)
{
	mAttachmentItemID = id;
}

EObjectUpdateType LLViewerObject::getLastUpdateType() const
{
	return mLastUpdateType;
}

void LLViewerObject::setLastUpdateType(EObjectUpdateType last_update_type)
{
	mLastUpdateType = last_update_type;
}

BOOL LLViewerObject::getLastUpdateCached() const
{
	return mLastUpdateCached;
}

void LLViewerObject::setLastUpdateCached(BOOL last_update_cached)
{
	mLastUpdateCached = last_update_cached;
}

const LLUUID &LLViewerObject::extractAttachmentItemID()
{
	LLUUID item_id = LLUUID::null;
	LLNameValue* item_id_nv = getNVPair("AttachItemID");
	if( item_id_nv )
	{
		const char* s = item_id_nv->getString();
		if( s )
		{
			item_id.set(s);
		}
	}
	setAttachmentItemID(item_id);
	return getAttachmentItemID();
}

const std::string& LLViewerObject::getAttachmentItemName() const
{
	static std::string empty;
	LLInventoryItem *item = gInventory.getItem(getAttachmentItemID());
	if (isAttachment() && item)
	{
		return item->getName();
	}
	return empty;
}

//virtual
LLVOAvatar* LLViewerObject::getAvatar() const
{
    if (getControlAvatar())
    {
        return getControlAvatar();
    }
	if (isAttachment())
	{
		LLViewerObject* vobj = (LLViewerObject*) getParent();

		while (vobj && !vobj->asAvatar())
		{
			vobj = (LLViewerObject*) vobj->getParent();
		}

		return (LLVOAvatar*) vobj;
	}

	return NULL;
}


class ObjectPhysicsProperties : public LLHTTPNode
{
public:
	virtual void post(
		ResponsePtr responder,
		const LLSD& context,
		const LLSD& input) const
	{
		LLSD object_data = input["body"]["ObjectData"];
		S32 num_entries = object_data.size();
		
		for ( S32 i = 0; i < num_entries; i++ )
		{
			LLSD& curr_object_data = object_data[i];
			U32 local_id = curr_object_data["LocalID"].asInteger();

			// Iterate through nodes at end, since it can be on both the regular AND hover list
			struct f : public LLSelectedNodeFunctor
			{
				U32 mID;
				f(const U32& id) : mID(id) {}
				virtual bool apply(LLSelectNode* node)
				{
					return (node->getObject() && node->getObject()->mLocalID == mID );
				}
			} func(local_id);

			LLSelectNode* node = LLSelectMgr::getInstance()->getSelection()->getFirstNode(&func);

			if (node)
			{
				// The LLSD message builder doesn't know how to handle U8, so we need to send as S8 and cast
				U8 type = (U8)curr_object_data["PhysicsShapeType"].asInteger();
				F32 density = (F32)curr_object_data["Density"].asReal();
				F32 friction = (F32)curr_object_data["Friction"].asReal();
				F32 restitution = (F32)curr_object_data["Restitution"].asReal();
				F32 gravity = (F32)curr_object_data["GravityMultiplier"].asReal();

				node->getObject()->setPhysicsShapeType(type);
				node->getObject()->setPhysicsGravity(gravity);
				node->getObject()->setPhysicsFriction(friction);
				node->getObject()->setPhysicsDensity(density);
				node->getObject()->setPhysicsRestitution(restitution);
			}	
		}
		
		dialog_refresh_all();
	};
};

LLHTTPRegistration<ObjectPhysicsProperties>
	gHTTPRegistrationObjectPhysicsProperties("/message/ObjectPhysicsProperties");
<|MERGE_RESOLUTION|>--- conflicted
+++ resolved
@@ -105,16 +105,13 @@
 #include "llfloaterperms.h"
 #include "llvocache.h"
 #include "llcleanup.h"
-<<<<<<< HEAD
+#include "llcallstack.h"
+#include "llmeshrepository.h"
 // [RLVa:KB] - Checked: 2011-05-22 (RLVa-1.3.1a)
 #include "rlvactions.h"
 #include "rlvcommon.h"
 #include "rlvlocks.h"
 // [/RLVa:KB]
-=======
-#include "llcallstack.h"
-#include "llmeshrepository.h"
->>>>>>> 82e378ce
 
 //#define DEBUG_UPDATE_TYPE
 
@@ -2099,7 +2096,7 @@
 							if ( (RlvActions::isRlvEnabled()) && (sent_parentp->isAvatar()) && (sent_parentp->getID() == gAgent.getID()) )
 							{
 								// Rezzed object that's being worn as an attachment (we're assuming this will be due to llAttachToAvatar())
-								S32 idxAttachPt = ATTACHMENT_ID_FROM_STATE(getState());
+								S32 idxAttachPt = ATTACHMENT_ID_FROM_STATE(getAttachmentState());
 								if (gRlvAttachmentLocks.isLockedAttachmentPoint(idxAttachPt, RLV_LOCK_ADD))
 								{
 									// If this will end up on an "add locked" attachment point then treat the attach as a user action
