--- conflicted
+++ resolved
@@ -251,18 +251,11 @@
 
 
 class LLModelPreview : public LLViewerDynamicTexture, public LLMutex
-<<<<<<< HEAD
-
-{
- public:
-	
-=======
 {	
 	typedef boost::signals2::signal<void (F32 x, F32 y, F32 z, F32 streaming_cost, F32 physics_cost)> details_signal_t;
  
 public:
->>>>>>> 3fcdd7f4
-	 LLModelPreview(S32 width, S32 height, LLFloater* fmp);
+	LLModelPreview(S32 width, S32 height, LLFloater* fmp);
 	virtual ~LLModelPreview();
 
 	void resetPreviewTarget();
