/** 
* @file llinventoryfilter.h
* @brief Support for filtering your inventory to only display a subset of the
* available items.
*
* $LicenseInfo:firstyear=2005&license=viewerlgpl$
* Second Life Viewer Source Code
* Copyright (C) 2010, Linden Research, Inc.
* 
* This library is free software; you can redistribute it and/or
* modify it under the terms of the GNU Lesser General Public
* License as published by the Free Software Foundation;
* version 2.1 of the License only.
* 
* This library is distributed in the hope that it will be useful,
* but WITHOUT ANY WARRANTY; without even the implied warranty of
* MERCHANTABILITY or FITNESS FOR A PARTICULAR PURPOSE.  See the GNU
* Lesser General Public License for more details.
* 
* You should have received a copy of the GNU Lesser General Public
* License along with this library; if not, write to the Free Software
* Foundation, Inc., 51 Franklin Street, Fifth Floor, Boston, MA  02110-1301  USA
* 
* Linden Research, Inc., 945 Battery Street, San Francisco, CA  94111  USA
* $/LicenseInfo$
*/
#ifndef LLINVENTORYFILTER_H
#define LLINVENTORYFILTER_H

#include "llinventorytype.h"
#include "llpermissionsflags.h"
#include "llfolderviewmodel.h"

//	Begin Multi-substring inventory search
#include <vector>
//	End Multi-substring inventory search

class LLFolderViewItem;
class LLFolderViewFolder;
class LLInventoryItem;

class LLInventoryFilter : public LLFolderViewFilter
{
public:
	enum EFolderShow
	{
		SHOW_ALL_FOLDERS,
		SHOW_NON_EMPTY_FOLDERS,
		SHOW_NO_FOLDERS
	};

	enum EFilterType	{
		FILTERTYPE_NONE = 0,
		FILTERTYPE_OBJECT = 0x1 << 0,	// normal default search-by-object-type
		FILTERTYPE_CATEGORY = 0x1 << 1,	// search by folder type
		FILTERTYPE_UUID	= 0x1 << 2,		// find the object with UUID and any links to it
		FILTERTYPE_DATE = 0x1 << 3,		// search by date range
		FILTERTYPE_WEARABLE = 0x1 << 4,	// search by wearable type
<<<<<<< HEAD
		FILTERTYPE_EMPTYFOLDERS = 0x1 << 5,	// pass if folder is not a system folder to be hidden if empty
		FILTERTYPE_WORN = 0x1 << 6,	// search by wearable type
=======
		FILTERTYPE_EMPTYFOLDERS = 0x1 << 5		// pass if folder is not a system   folder to be hidden if
>>>>>>> fe8b4bf1
	};

	enum EFilterLink
	{
		FILTERLINK_INCLUDE_LINKS,	// show links too
		FILTERLINK_EXCLUDE_LINKS,	// don't show links
		FILTERLINK_ONLY_LINKS		// only show links
	};

	enum ESortOrderType
	{
		SO_NAME = 0,						// Sort inventory by name
		SO_DATE = 0x1,						// Sort inventory by date
		SO_FOLDERS_BY_NAME = 0x1 << 1,		// Force folder sort by name
		SO_SYSTEM_FOLDERS_TO_TOP = 0x1 << 2	// Force system folders to be on top
	};

<<<<<<< HEAD
	// ## Zi: Extended Inventory Search
	enum EFilterSubstringTarget
	{
		SUBST_TARGET_NAME = 0,			// Classic search for item name
		SUBST_TARGET_CREATOR,			// Search for creator name
		SUBST_TARGET_DESCRIPTION,		// Search for item description
		SUBST_TARGET_UUID,				// Search for asset UUID
		SUBST_TARGET_ALL					// Search in all fields at the same time
	};
	// ## Zi: Extended Inventory Search

	LLInventoryFilter(const std::string& name);
	virtual ~LLInventoryFilter();
=======
	struct FilterOps
	{
		struct DateRange : public LLInitParam::Block<DateRange>
		{
			Optional<time_t>	min_date,
								max_date;

			DateRange()
			:	min_date("min_date", time_min()),
				max_date("max_date", time_max())
			{}

			bool validateBlock(bool emit_errors = true) const;
		};

		struct Params : public LLInitParam::Block<Params>
		{
			Optional<U32>				types;
			Optional<U64>				object_types,
										wearable_types,
										category_types;
			Optional<EFilterLink>		links;
			Optional<LLUUID>			uuid;
			Optional<DateRange>			date_range;
			Optional<S32>				hours_ago;
			Optional<EFolderShow>		show_folder_state;
			Optional<PermissionMask>	permissions;

			Params()
			:	types("filter_types", FILTERTYPE_OBJECT),
				object_types("object_types", 0xffffFFFFffffFFFFULL),
				wearable_types("wearable_types", 0xffffFFFFffffFFFFULL),
				category_types("category_types", 0xffffFFFFffffFFFFULL),
				links("links", FILTERLINK_INCLUDE_LINKS),
				uuid("uuid"),
				date_range("date_range"),
				hours_ago("hours_ago", 0),
				show_folder_state("show_folder_state", SHOW_NON_EMPTY_FOLDERS),
				permissions("permissions", PERM_NONE)
			{}
		};

		FilterOps(const Params& = Params());

		U32 			mFilterTypes;
		U64				mFilterObjectTypes,   // For _OBJECT
						mFilterWearableTypes,
						mFilterLinks,
						mFilterCategoryTypes; // For _CATEGORY
		LLUUID      	mFilterUUID; 		  // for UUID

		time_t			mMinDate,
						mMaxDate;
		U32				mHoursAgo;

		EFolderShow		mShowFolderState;
		PermissionMask	mPermissions;
	};
							
	struct Params : public LLInitParam::Block<Params>
	{
		Optional<std::string>		name;
		Optional<FilterOps::Params>	filter_ops;
		Optional<std::string>		substring;
		Optional<bool>				since_logoff;

		Params()
		:	name("name"),
			filter_ops(""),
			substring("substring"),
			since_logoff("since_logoff")
		{}
	};
									
	LLInventoryFilter(const Params& p = Params());
	LLInventoryFilter(const LLInventoryFilter& other) { *this = other; }
	virtual ~LLInventoryFilter() {}
>>>>>>> fe8b4bf1

	// +-------------------------------------------------------------------+
	// + Parameters
	// +-------------------------------------------------------------------+
	U64 				getFilterObjectTypes() const;
	U64					getFilterCategoryTypes() const;
	U64					getFilterWearableTypes() const;
	bool 				isFilterObjectTypesWith(LLInventoryType::EType t) const;
	void 				setFilterObjectTypes(U64 types);
	void 				setFilterCategoryTypes(U64 types);
	void 				setFilterUUID(const LLUUID &object_id);
	void				setFilterWearableTypes(U64 types);
	void				setFilterEmptySystemFolders();
	void				removeFilterEmptySystemFolders(); // <FS:Ansariel> Optional hiding of empty system folders
	void				updateFilterTypes(U64 types, U64& current_types);

	void 				setFilterSubString(const std::string& string);
	const std::string& 	getFilterSubString(BOOL trim = FALSE) const;
	const std::string& 	getFilterSubStringOrig() const { return mFilterSubStringOrig; } 
<<<<<<< HEAD
	BOOL 				hasFilterString() const;
	
	//	Begin Multi-substring inventory search
	//	For use by LLFolderViewItem for highlighting
	U32					getFilterSubStringCount() const;
	std::string::size_type getFilterSubStringPos(U32 index) const;
	std::string::size_type getFilterSubStringLen(U32 index) const;
	//	End Multi-substring inventory search
=======
	bool 				hasFilterString() const;
>>>>>>> fe8b4bf1

	void 				setFilterPermissions(PermissionMask perms);
	PermissionMask 		getFilterPermissions() const;

	void 				setDateRange(time_t min_date, time_t max_date);
	void 				setDateRangeLastLogoff(BOOL sl);
	time_t 				getMinDate() const;
	time_t 				getMaxDate() const;

	void 				setHoursAgo(U32 hours);
	U32 				getHoursAgo() const;

	void 				setFilterLinks(U64 filter_link);
	U64					getFilterLinks() const;

	void 				setFilterWorn(BOOL sl);
	BOOL 				getFilterWorn() { return mFilterOps.mFilterTypes & FILTERTYPE_WORN; }

	// +-------------------------------------------------------------------+
	// + Execution And Results
	// +-------------------------------------------------------------------+
	bool				check(const LLFolderViewModelItem* listener);
	bool				check(const LLInventoryItem* item);
	bool				checkFolder(const LLFolderViewModelItem* listener) const;
	bool				checkFolder(const LLUUID& folder_id) const;

	bool				showAllResults() const;

<<<<<<< HEAD
	// ## Zi: Extended Inventory Search
	void setFilterSubStringTarget(const std::string& targetName);
	EFilterSubstringTarget getFilterSubStringTarget() const;
	std::string getSearchableTarget(const LLFolderViewItem* item) const;
	// ## Zi: Extended Inventory Search

=======
	std::string::size_type getStringMatchOffset(LLFolderViewModelItem* item) const;
	std::string::size_type getFilterStringSize() const;
>>>>>>> fe8b4bf1
	// +-------------------------------------------------------------------+
	// + Presentation
	// +-------------------------------------------------------------------+
	void 				setShowFolderState( EFolderShow state);
	EFolderShow 		getShowFolderState() const;

	void 				setEmptyLookupMessage(const std::string& message);
	std::string			getEmptyLookupMessage() const;

	// +-------------------------------------------------------------------+
	// + Status
	// +-------------------------------------------------------------------+
	bool 				isActive() const;
	bool 				isModified() const;
	bool 				isSinceLogoff() const;
	void 				clearModified();
	const std::string& 	getName() const { return mName; }
	const std::string& 	getFilterText();
	//RN: this is public to allow system to externally force a global refilter
	void 				setModified(EFilterModified behavior = FILTER_RESTART);

	// +-------------------------------------------------------------------+
	// + Count
	// +-------------------------------------------------------------------+
	void 				setFilterCount(S32 count);
	S32 				getFilterCount() const;
	void 				decrementFilterCount();

	// +-------------------------------------------------------------------+
	// + Default
	// +-------------------------------------------------------------------+
	bool 				isDefault() const;
	bool 				isNotDefault() const;
	void 				markDefault();
	void 				resetDefault();

	// +-------------------------------------------------------------------+
	// + Generation
	// +-------------------------------------------------------------------+
	S32 				getCurrentGeneration() const;
	S32 				getFirstSuccessGeneration() const;
	S32 				getFirstRequiredGeneration() const;


	// +-------------------------------------------------------------------+
	// + Conversion
	// +-------------------------------------------------------------------+
	void 				toParams(Params& params) const;
	void 				fromParams(const Params& p);

	LLInventoryFilter& operator =(const LLInventoryFilter& other);

private:
	bool				areDateLimitsSet();
	bool 				checkAgainstFilterType(const class LLFolderViewModelItemInventory* listener) const;
	bool 				checkAgainstFilterType(const LLInventoryItem* item) const;
	bool 				checkAgainstPermissions(const class LLFolderViewModelItemInventory* listener) const;
	bool 				checkAgainstPermissions(const LLInventoryItem* item) const;
	bool 				checkAgainstFilterLinks(const class LLFolderViewModelItemInventory* listener) const;
	bool				checkAgainstClipboard(const LLUUID& object_id) const;

	FilterOps				mFilterOps;
	FilterOps				mDefaultFilterOps;

	std::string				mFilterSubString;
	
	//	Begin Multi-substring inventory search
	std::vector<std::string::size_type>	mSubStringMatchOffsets;
	std::vector<std::string>			mFilterSubStrings;
	EFilterSubstringTarget mFilterSubStringTarget;		// ## Zi: Extended Inventory Search
	//	End Multi-substring inventory search

	std::string				mFilterSubStringOrig;
	const std::string		mName;

	S32						mCurrentGeneration;
	S32						mFirstRequiredGeneration;
	S32						mFirstSuccessGeneration;
	S32						mNextFilterGeneration;

	S32						mFilterCount;
	EFilterModified 		mFilterModified;

	std::string 			mFilterText;
	std::string 			mEmptyLookupMessage;
};

#endif<|MERGE_RESOLUTION|>--- conflicted
+++ resolved
@@ -56,12 +56,8 @@
 		FILTERTYPE_UUID	= 0x1 << 2,		// find the object with UUID and any links to it
 		FILTERTYPE_DATE = 0x1 << 3,		// search by date range
 		FILTERTYPE_WEARABLE = 0x1 << 4,	// search by wearable type
-<<<<<<< HEAD
-		FILTERTYPE_EMPTYFOLDERS = 0x1 << 5,	// pass if folder is not a system folder to be hidden if empty
+		FILTERTYPE_EMPTYFOLDERS = 0x1 << 5,		// pass if folder is not a system   folder to be hidden if
 		FILTERTYPE_WORN = 0x1 << 6,	// search by wearable type
-=======
-		FILTERTYPE_EMPTYFOLDERS = 0x1 << 5		// pass if folder is not a system   folder to be hidden if
->>>>>>> fe8b4bf1
 	};
 
 	enum EFilterLink
@@ -79,7 +75,6 @@
 		SO_SYSTEM_FOLDERS_TO_TOP = 0x1 << 2	// Force system folders to be on top
 	};
 
-<<<<<<< HEAD
 	// ## Zi: Extended Inventory Search
 	enum EFilterSubstringTarget
 	{
@@ -91,9 +86,6 @@
 	};
 	// ## Zi: Extended Inventory Search
 
-	LLInventoryFilter(const std::string& name);
-	virtual ~LLInventoryFilter();
-=======
 	struct FilterOps
 	{
 		struct DateRange : public LLInitParam::Block<DateRange>
@@ -171,7 +163,6 @@
 	LLInventoryFilter(const Params& p = Params());
 	LLInventoryFilter(const LLInventoryFilter& other) { *this = other; }
 	virtual ~LLInventoryFilter() {}
->>>>>>> fe8b4bf1
 
 	// +-------------------------------------------------------------------+
 	// + Parameters
@@ -191,8 +182,7 @@
 	void 				setFilterSubString(const std::string& string);
 	const std::string& 	getFilterSubString(BOOL trim = FALSE) const;
 	const std::string& 	getFilterSubStringOrig() const { return mFilterSubStringOrig; } 
-<<<<<<< HEAD
-	BOOL 				hasFilterString() const;
+	bool 				hasFilterString() const;
 	
 	//	Begin Multi-substring inventory search
 	//	For use by LLFolderViewItem for highlighting
@@ -200,9 +190,6 @@
 	std::string::size_type getFilterSubStringPos(U32 index) const;
 	std::string::size_type getFilterSubStringLen(U32 index) const;
 	//	End Multi-substring inventory search
-=======
-	bool 				hasFilterString() const;
->>>>>>> fe8b4bf1
 
 	void 				setFilterPermissions(PermissionMask perms);
 	PermissionMask 		getFilterPermissions() const;
@@ -231,17 +218,14 @@
 
 	bool				showAllResults() const;
 
-<<<<<<< HEAD
+	std::string::size_type getStringMatchOffset(LLFolderViewModelItem* item) const;
+	std::string::size_type getFilterStringSize() const;
 	// ## Zi: Extended Inventory Search
 	void setFilterSubStringTarget(const std::string& targetName);
 	EFilterSubstringTarget getFilterSubStringTarget() const;
 	std::string getSearchableTarget(const LLFolderViewItem* item) const;
 	// ## Zi: Extended Inventory Search
 
-=======
-	std::string::size_type getStringMatchOffset(LLFolderViewModelItem* item) const;
-	std::string::size_type getFilterStringSize() const;
->>>>>>> fe8b4bf1
 	// +-------------------------------------------------------------------+
 	// + Presentation
 	// +-------------------------------------------------------------------+
