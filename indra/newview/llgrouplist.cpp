--- conflicted
+++ resolved
@@ -85,13 +85,27 @@
 
 	// Set default sort order.
 	setComparator(&GROUP_COMPARATOR);
-<<<<<<< HEAD
     
     if (mForAgent)
 	{
         enableForAgent(true);
     }
-=======
+}
+
+LLGroupList::~LLGroupList()
+{
+	if (mForAgent) gAgent.removeListener(this);
+	if (mContextMenuHandle.get()) mContextMenuHandle.get()->die();
+}
+
+void LLGroupList::enableForAgent(bool show_icons)
+{
+    mForAgent = true;
+
+	mShowIcons = mForAgent && gSavedSettings.getBOOL("GroupListShowIcons") && show_icons;
+
+	// Listen for agent group changes.
+	gAgent.addListener(this, "new group");
 
 	// Set up context menu.
 	LLUICtrl::CommitCallbackRegistry::ScopedRegistrar registrar;
@@ -104,35 +118,6 @@
 			gMenuHolder, LLViewerMenuHolderGL::child_registry_t::instance());
 	if(context_menu)
 		mContextMenuHandle = context_menu->getHandle();
->>>>>>> fe8b4bf1
-}
-
-LLGroupList::~LLGroupList()
-{
-	if (mForAgent) gAgent.removeListener(this);
-	if (mContextMenuHandle.get()) mContextMenuHandle.get()->die();
-}
-
-void LLGroupList::enableForAgent(bool show_icons)
-{
-    mForAgent = true;
-
-	mShowIcons = mForAgent && gSavedSettings.getBOOL("GroupListShowIcons") && show_icons;
-
-	// Listen for agent group changes.
-	gAgent.addListener(this, "new group");
-
-    // Set up context menu.
-    LLUICtrl::CommitCallbackRegistry::ScopedRegistrar registrar;
-    LLUICtrl::EnableCallbackRegistry::ScopedRegistrar enable_registrar;
-
-    registrar.add("People.Groups.Action",			boost::bind(&LLGroupList::onContextMenuItemClick,	this, _2));
-    enable_registrar.add("People.Groups.Enable",	boost::bind(&LLGroupList::onContextMenuItemEnable,	this, _2));
-
-    LLMenuGL* context_menu = LLUICtrlFactory::getInstance()->createFromFile<LLMenuGL>("menu_people_groups.xml",
-            gMenuHolder, LLViewerMenuHolderGL::child_registry_t::instance());
-    if(context_menu)
-        mContextMenuHandle = context_menu->getHandle();
 }
 
 // virtual
@@ -149,19 +134,15 @@
 {
 	BOOL handled = LLUICtrl::handleRightMouseDown(x, y, mask);
 
-<<<<<<< HEAD
 	if (mForAgent)
 	{
-	LLMenuGL* context_menu = (LLMenuGL*)mContextMenuHandle.get();
-=======
-	LLToggleableMenu* context_menu = mContextMenuHandle.get();
->>>>>>> fe8b4bf1
-	if (context_menu && size() > 0)
-	{
-		context_menu->buildDrawLabels();
-		context_menu->updateParent(LLMenuGL::sMenuContainer);
-		LLMenuGL::showPopup(this, context_menu, x, y);
-	}
+		LLToggleableMenu* context_menu = mContextMenuHandle.get();
+		if (context_menu && size() > 0)
+		{
+			context_menu->buildDrawLabels();
+			context_menu->updateParent(LLMenuGL::sMenuContainer);
+			LLMenuGL::showPopup(this, context_menu, x, y);
+		}
 	}
 
 	return handled;
