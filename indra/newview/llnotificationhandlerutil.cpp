--- conflicted
+++ resolved
@@ -34,7 +34,13 @@
 #include "llurlaction.h"
 
 #include "llagent.h"
-<<<<<<< HEAD
+#include "llimfloater.h"
+#include "llimview.h"
+#include "llnearbychat.h"
+#include "llnotificationhandler.h"
+#include "llnotifications.h"
+#include "llimview.h"
+#include "llagent.h"
 // [SL:KB] - Patch: Chat-Logs | Checked: 2010-11-18 (Catznip-2.4.0c) | Added: Catznip-2.4.0c
 #include "llavatarnamecache.h"
 // [/SL:KB]
@@ -44,12 +50,6 @@
 // [RLVa:KB] - Checked: 2011-04-11 (RLVa-1.3.0h) | Added: RLVa-1.3.0h
 #include "rlvhandler.h"
 // [/RLVa:KB]
-=======
-#include "llimfloater.h"
-#include "llimview.h"
-#include "llnearbychat.h"
-#include "llnotificationhandler.h"
->>>>>>> 812ad1b6
 
 using namespace LLNotificationsUI;
 
@@ -340,18 +340,15 @@
 		{
 			from = SYSTEM_FROM;
 		}
-<<<<<<< HEAD
 //		LLIMModel::instance().logToFile(session_name, from, from_id, message);
 // [SL:KB] - Patch: Chat-Logs | Checked: 2010-11-18 (Catznip-2.4.0c) | Added: Catznip-2.4.0c
 		LLIMModel::instance().logToFile(file_name, from, from_id, message);
 // [/SL:KB]
-=======
-
-		// Build a new format username or firstname_lastname for legacy names
-		// to use it for a history log filename.
-		std::string user_name = LLCacheName::buildUsername(session_name);
-		LLIMModel::instance().logToFile(user_name, from, from_id, message);
->>>>>>> 812ad1b6
+		//-TT 2.8.2 merge changes - left out for now
+		//// Build a new format username or firstname_lastname for legacy names
+		//// to use it for a history log filename.
+		//std::string user_name = LLCacheName::buildUsername(session_name);
+		//LLIMModel::instance().logToFile(user_name, from, from_id, message);
 	}
 	else
 	{
