--- conflicted
+++ resolved
@@ -1,83 +1,12 @@
 /*
+class LLNearbyChatBarListener;
+
+	LOG_CLASS(LLNearbyChatBar);
+
+	void showNearbyChatPanel(bool show);
 
 This file is not used by Firestorm. It's being kept in place to track merges.
 
-<<<<<<< HEAD
-*/
-=======
-#include "llfloater.h"
-#include "llcombobox.h"
-#include "llgesturemgr.h"
-#include "llchat.h"
-#include "llvoiceclient.h"
-#include "lloutputmonitorctrl.h"
-#include "llspeakers.h"
+	boost::shared_ptr<LLNearbyChatBarListener> mListener;
 
-class LLNearbyChatBarListener;
-
-class LLNearbyChatBar :	public LLFloater
-{
-	LOG_CLASS(LLNearbyChatBar);
-
-public:
-	// constructor for inline chat-bars (e.g. hosted in chat history window)
-	LLNearbyChatBar(const LLSD& key);
-	~LLNearbyChatBar() {}
-
-	virtual BOOL postBuild();
-	/*virtual*/ void onOpen(const LLSD& key);
-
-	static LLNearbyChatBar* getInstance();
-
-	LLLineEditor* getChatBox() { return mChatBox; }
-
-	virtual void draw();
-
-	std::string getCurrentChat();
-	virtual BOOL handleKeyHere( KEY key, MASK mask );
-
-	static void startChat(const char* line);
-	static void stopChat();
-
-	static void sendChatFromViewer(const std::string &utf8text, EChatType type, BOOL animate);
-	static void sendChatFromViewer(const LLWString &wtext, EChatType type, BOOL animate);
-
-	void showHistory();
-	void showTranslationCheckbox(BOOL show);
-	/*virtual*/void setMinimized(BOOL b);
-
-protected:
-	static BOOL matchChatTypeTrigger(const std::string& in_str, std::string* out_str);
-	static void onChatBoxKeystroke(LLLineEditor* caller, void* userdata);
-	static void onChatBoxFocusLost(LLFocusableElement* caller, void* userdata);
-	void onChatBoxFocusReceived();
-
-	void sendChat( EChatType type );
-	void onChatBoxCommit();
-	void onChatFontChange(LLFontGL* fontp);
-
-	/* virtual */ bool applyRectControl();
-
-	void showNearbyChatPanel(bool show);
-	void onToggleNearbyChatPanel();
-
-	static LLWString stripChannelNumber(const LLWString &mesg, S32* channel);
-	EChatType processChatTypeTriggers(EChatType type, std::string &str);
-
-	void displaySpeakingIndicator();
-
-	// Which non-zero channel did we last chat on?
-	static S32 sLastSpecialChatChannel;
-
-	LLLineEditor*			mChatBox;
-	LLView*					mNearbyChat;
-	LLOutputMonitorCtrl*	mOutputMonitor;
-	LLLocalSpeakerMgr*		mSpeakerMgr;
-
-	S32 mExpandedHeight;
-
-	boost::shared_ptr<LLNearbyChatBarListener> mListener;
-};
-
-#endif
->>>>>>> c931c74f
+*/