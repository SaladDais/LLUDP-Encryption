--- conflicted
+++ resolved
@@ -1446,16 +1446,11 @@
 		}
 	}
 
-<<<<<<< HEAD
-	llassert(objectp->isActive() || objectp->getListIndex() == -1);
-
-=======
 	//post condition: if object is active, it must be on the active list
 	llassert(!active || std::find(mActiveObjects.begin(), mActiveObjects.end(), objectp) != mActiveObjects.end());
 
 	//post condition: if object is not active, it must not be on the active list
 	llassert(active || std::find(mActiveObjects.begin(), mActiveObjects.end(), objectp) == mActiveObjects.end());
->>>>>>> 1f305e86
 }
 
 void LLViewerObjectList::updateObjectCost(LLViewerObject* object)
