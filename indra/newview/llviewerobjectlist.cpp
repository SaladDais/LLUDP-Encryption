/** 
 * @file llviewerobjectlist.cpp
 * @brief Implementation of LLViewerObjectList class.
 *
 * $LicenseInfo:firstyear=2001&license=viewerlgpl$
 * Second Life Viewer Source Code
 * Copyright (C) 2010, Linden Research, Inc.
 * 
 * This library is free software; you can redistribute it and/or
 * modify it under the terms of the GNU Lesser General Public
 * License as published by the Free Software Foundation;
 * version 2.1 of the License only.
 * 
 * This library is distributed in the hope that it will be useful,
 * but WITHOUT ANY WARRANTY; without even the implied warranty of
 * MERCHANTABILITY or FITNESS FOR A PARTICULAR PURPOSE.  See the GNU
 * Lesser General Public License for more details.
 * 
 * You should have received a copy of the GNU Lesser General Public
 * License along with this library; if not, write to the Free Software
 * Foundation, Inc., 51 Franklin Street, Fifth Floor, Boston, MA  02110-1301  USA
 * 
 * Linden Research, Inc., 945 Battery Street, San Francisco, CA  94111  USA
 * $/LicenseInfo$
 */

#include "llviewerprecompiledheaders.h"

#include "llviewerobjectlist.h"

#include "message.h"
#include "llfasttimer.h"
#include "llrender.h"
#include "llwindow.h"		// decBusyCount()

#include "llviewercontrol.h"
#include "llface.h"
#include "llvoavatar.h"
#include "llviewerobject.h"
#include "llviewerwindow.h"
#include "llnetmap.h"
#include "llagent.h"
#include "llagentcamera.h"
#include "pipeline.h"
#include "llspatialpartition.h"
#include "lltooltip.h"
#include "llworld.h"
#include "llstring.h"
#include "llhudicon.h"
#include "llhudnametag.h"
#include "lldrawable.h"
#include "llflexibleobject.h"
#include "llviewertextureanim.h"
#include "xform.h"
#include "llsky.h"
#include "llviewercamera.h"
#include "llselectmgr.h"
#include "llresmgr.h"
#include "llsdutil.h"
#include "llviewerregion.h"
#include "llviewerstats.h"
#include "llviewerstatsrecorder.h"
#include "llvovolume.h"
#include "llvoavatarself.h"
#include "lltoolmgr.h"
#include "lltoolpie.h"
#include "llkeyboard.h"
#include "u64.h"
#include "llviewertexturelist.h"
#include "lldatapacker.h"
#ifdef LL_USESYSTEMLIBS
#include <zlib.h>
#else
#include "zlib/zlib.h"
#endif
#include "object_flags.h"

#include "llappviewer.h"
#include "llfloaterperms.h"
#include "llvocache.h"
#include "llcorehttputil.h"

#include <algorithm>
#include <iterator>
#include "fsassetblacklist.h"
#include "fsfloaterimport.h"
#include "fscommon.h"
#include "llfloaterreg.h"

#include "fsareasearch.h" // <FS:Cron> Added to provide the ability to update the impact costs in area search. </FS:Cron>
#include "llavataractions.h"

extern F32 gMinObjectDistance;
extern BOOL gAnimateTextures;

#define MAX_CONCURRENT_PHYSICS_REQUESTS 256

void dialog_refresh_all();

// Global lists of objects - should go away soon.
LLViewerObjectList gObjectList;

extern LLPipeline	gPipeline;

// Statics for object lookup tables.
U32						LLViewerObjectList::sSimulatorMachineIndex = 1; // Not zero deliberately, to speed up index check.
std::map<U64, U32>		LLViewerObjectList::sIPAndPortToIndex;
std::map<U64, LLUUID>	LLViewerObjectList::sIndexAndLocalIDToUUID;

LLViewerObjectList::LLViewerObjectList()
	: mNewObjectSignal() // <FS:Ansariel> FIRE-16647: Default object properties randomly aren't applied
{
	mCurLazyUpdateIndex = 0;
	mCurBin = 0;
	mNumDeadObjects = 0;
	mNumOrphans = 0;
	mNumNewObjects = 0;
	mWasPaused = FALSE;
	mNumDeadObjectUpdates = 0;
	mNumUnknownUpdates = 0;
}

LLViewerObjectList::~LLViewerObjectList()
{
	destroy();
}

void LLViewerObjectList::destroy()
{
	killAllObjects();

	resetObjectBeacons();
	mActiveObjects.clear();
	mDeadObjects.clear();
	mMapObjects.clear();
	mUUIDObjectMap.clear();
}


void LLViewerObjectList::getUUIDFromLocal(LLUUID &id,
										  const U32 local_id,
										  const U32 ip,
										  const U32 port)
{
	U64 ipport = (((U64)ip) << 32) | (U64)port;

	U32 index = sIPAndPortToIndex[ipport];

	if (!index)
	{
		index = sSimulatorMachineIndex++;
		sIPAndPortToIndex[ipport] = index;
	}

	U64	indexid = (((U64)index) << 32) | (U64)local_id;

	id = get_if_there(sIndexAndLocalIDToUUID, indexid, LLUUID::null);
}

U64 LLViewerObjectList::getIndex(const U32 local_id,
								 const U32 ip,
								 const U32 port)
{
	U64 ipport = (((U64)ip) << 32) | (U64)port;

	U32 index = sIPAndPortToIndex[ipport];

	if (!index)
	{
		return 0;
	}

	return (((U64)index) << 32) | (U64)local_id;
}

BOOL LLViewerObjectList::removeFromLocalIDTable(const LLViewerObject* objectp)
{
	if(objectp && objectp->getRegion())
	{
		U32 local_id = objectp->mLocalID;		
		U32 ip = objectp->getRegion()->getHost().getAddress();
		U32 port = objectp->getRegion()->getHost().getPort();
		U64 ipport = (((U64)ip) << 32) | (U64)port;
		U32 index = sIPAndPortToIndex[ipport];
		
		// LL_INFOS() << "Removing object from table, local ID " << local_id << ", ip " << ip << ":" << port << LL_ENDL;
		
		U64	indexid = (((U64)index) << 32) | (U64)local_id;
		
		std::map<U64, LLUUID>::iterator iter = sIndexAndLocalIDToUUID.find(indexid);
		if (iter == sIndexAndLocalIDToUUID.end())
		{
			return FALSE;
		}
		
		// Found existing entry
		if (iter->second == objectp->getID())
		{   // Full UUIDs match, so remove the entry
			sIndexAndLocalIDToUUID.erase(iter);
			return TRUE;
		}
		// UUIDs did not match - this would zap a valid entry, so don't erase it
		//LL_INFOS() << "Tried to erase entry where id in table (" 
		//		<< iter->second	<< ") did not match object " << object.getID() << LL_ENDL;
	}
	
	return FALSE ;
}

void LLViewerObjectList::setUUIDAndLocal(const LLUUID &id,
										  const U32 local_id,
										  const U32 ip,
										  const U32 port)
{
	U64 ipport = (((U64)ip) << 32) | (U64)port;

	U32 index = sIPAndPortToIndex[ipport];

	if (!index)
	{
		index = sSimulatorMachineIndex++;
		sIPAndPortToIndex[ipport] = index;
	}

	U64	indexid = (((U64)index) << 32) | (U64)local_id;

	sIndexAndLocalIDToUUID[indexid] = id;
	
	//LL_INFOS() << "Adding object to table, full ID " << id
	//	<< ", local ID " << local_id << ", ip " << ip << ":" << port << LL_ENDL;
}

S32 gFullObjectUpdates = 0;
S32 gTerseObjectUpdates = 0;

// <FS:CR> Object Import
boost::signals2::connection LLViewerObjectList::setNewObjectCallback(new_object_callback_t cb)
{
	return mNewObjectSignal.connect(cb);
}
// </FS:CR>

void LLViewerObjectList::processUpdateCore(LLViewerObject* objectp, 
										   void** user_data, 
										   U32 i, 
										   const EObjectUpdateType update_type, 
										   LLDataPacker* dpp, 
										   bool just_created,
										   bool from_cache)
{
	LLMessageSystem* msg = NULL;
	
	if(!from_cache)
	{
		msg = gMessageSystem;
	}

	// ignore returned flags
	objectp->processUpdateMessage(msg, user_data, i, update_type, dpp);
		
	if (objectp->isDead())
	{
		// The update failed
		return;
	}

	updateActive(objectp);

	if (just_created) 
	{
		gPipeline.addObject(objectp);
	}

	// Also sets the approx. pixel area
	objectp->setPixelAreaAndAngle(gAgent);

	// RN: this must be called after we have a drawable 
	// (from gPipeline.addObject)
	// so that the drawable parent is set properly
	if(msg != NULL)
	{
	findOrphans(objectp, msg->getSenderIP(), msg->getSenderPort());
	}
	else
	{
		LLViewerRegion* regionp = objectp->getRegion();
		if(regionp != NULL)
		{
			findOrphans(objectp, regionp->getHost().getAddress(), regionp->getHost().getPort());
		}
	}

	// If we're just wandering around, don't create new objects selected.
	if (just_created 
		&& update_type != OUT_TERSE_IMPROVED 
		&& objectp->mCreateSelected)
	{
		// <FS:Techwolf Lupindo> import support
		bool import_handled = false;
		bool own_full_perm = (objectp->permYouOwner() && objectp->permModify() && objectp->permTransfer() && objectp->permCopy());
		if (own_full_perm && !mNewObjectSignal.empty())
		{
			import_handled = mNewObjectSignal(objectp).get();
			mNewObjectSignal.disconnect_all_slots();
		}
		if (!import_handled)
		{
			if (own_full_perm && (FSCommon::sObjectAddMsg > 0))
			{
				FSCommon::sObjectAddMsg--;
				FSCommon::applyDefaultBuildPreferences(objectp);
			}

			if ( LLToolMgr::getInstance()->getCurrentTool() != LLToolPie::getInstance() )
			{
				// LL_INFOS() << "DEBUG selecting " << objectp->mID << " " 
				// << objectp->mLocalID << LL_ENDL;
				LLSelectMgr::getInstance()->selectObjectAndFamily(objectp);
				dialog_refresh_all();
			}
		}
		// <FS:Techwolf Lupindo>
		objectp->mCreateSelected = false;
		gViewerWindow->getWindow()->decBusyCount();
		gViewerWindow->setCursor( UI_CURSOR_ARROW );
	}
}

static LLTrace::BlockTimerStatHandle FTM_PROCESS_OBJECTS("Process Objects");

LLViewerObject* LLViewerObjectList::processObjectUpdateFromCache(LLVOCacheEntry* entry, LLViewerRegion* regionp)
{
	LLDataPacker *cached_dpp = entry->getDP();

	if (!cached_dpp)
	{
		return NULL; //nothing cached.
	}
	
	LLViewerObject *objectp;
	U32			    local_id;
	LLPCode		    pcode = 0;
	LLUUID		    fullid;
	LLViewerStatsRecorder& recorder = LLViewerStatsRecorder::instance();

	// Cache Hit.
	record(LLStatViewer::OBJECT_CACHE_HIT_RATE, LLUnits::Ratio::fromValue(1));

	cached_dpp->reset();
	cached_dpp->unpackUUID(fullid, "ID");
	cached_dpp->unpackU32(local_id, "LocalID");
	cached_dpp->unpackU8(pcode, "PCode");

	// <FS:Ansariel> Don't process derendered objects
	if (mDerendered.end() != mDerendered.find(fullid))
	{
		return NULL;
	}
	// </FS:Ansariel>

	// <FS:Ansariel> FIRE-20288: Option to render friends only
	if (isNonFriendDerendered(fullid, pcode))
	{
		return NULL;
	}
	// </FS:Ansariel>

	objectp = findObject(fullid);

	if (objectp)
	{
		if(!objectp->isDead() && (objectp->mLocalID != entry->getLocalID() ||
			objectp->getRegion() != regionp))
		{
			removeFromLocalIDTable(objectp);
			setUUIDAndLocal(fullid, entry->getLocalID(),
							regionp->getHost().getAddress(),
							regionp->getHost().getPort());
				
			if (objectp->mLocalID != entry->getLocalID())
			{	// Update local ID in object with the one sent from the region
				objectp->mLocalID = entry->getLocalID();
			}
			
			if (objectp->getRegion() != regionp)
			{	// Object changed region, so update it
				objectp->updateRegion(regionp); // for LLVOAvatar
			}
		}
		else
		{
			//should fall through if already loaded because may need to update the object.
			//return objectp; //already loaded.
		}
	}

	bool justCreated = false;
	if (!objectp)
	{
		objectp = createObjectFromCache(pcode, regionp, fullid, entry->getLocalID());
		
		if (!objectp)
		{
			LL_INFOS() << "createObject failure for object: " << fullid << LL_ENDL;
			recorder.objectUpdateFailure(entry->getLocalID(), OUT_FULL_CACHED, 0);
			return NULL;
		}
		justCreated = true;
		mNumNewObjects++;
	}

	if (objectp->isDead())
	{
		LL_WARNS() << "Dead object " << objectp->mID << " in UUID map 1!" << LL_ENDL;
	}
		
	processUpdateCore(objectp, NULL, 0, OUT_FULL_CACHED, cached_dpp, justCreated, true);
	objectp->loadFlags(entry->getUpdateFlags()); //just in case, reload update flags from cache.
	
	if(entry->getHitCount() > 0)
	{
		objectp->setLastUpdateType(OUT_FULL_CACHED);
	}
	else
	{
		objectp->setLastUpdateType(OUT_FULL_COMPRESSED); //newly cached
		objectp->setLastUpdateCached(TRUE);
	}
	recorder.log(0.2f);
	LLVOAvatar::cullAvatarsByPixelArea();

	return objectp;
}

void LLViewerObjectList::processObjectUpdate(LLMessageSystem *mesgsys,
											 void **user_data,
											 const EObjectUpdateType update_type,
											 bool compressed)
{
	LL_RECORD_BLOCK_TIME(FTM_PROCESS_OBJECTS);	
	
	LLViewerObject *objectp;
	S32			num_objects;
	U32			local_id;
	LLPCode		pcode = 0;
	LLUUID		fullid;
	S32			i;

	// figure out which simulator these are from and get it's index
	// Coordinates in simulators are region-local
	// Until we get region-locality working on viewer we
	// have to transform to absolute coordinates.
	num_objects = mesgsys->getNumberOfBlocksFast(_PREHASH_ObjectData);

	// I don't think this case is ever hit.  TODO* Test this.
	if (!compressed && update_type != OUT_FULL)
	{
		//LL_INFOS() << "TEST: !cached && !compressed && update_type != OUT_FULL" << LL_ENDL;
		gTerseObjectUpdates += num_objects;
		/*
		S32 size;
		if (mesgsys->getReceiveCompressedSize())
		{
			size = mesgsys->getReceiveCompressedSize();
		}
		else
		{
			size = mesgsys->getReceiveSize();
		}
		LL_INFOS() << "Received terse " << num_objects << " in " << size << " byte (" << size/num_objects << ")" << LL_ENDL;
		*/
	}
	else
	{
		/*
		S32 size;
		if (mesgsys->getReceiveCompressedSize())
		{
			size = mesgsys->getReceiveCompressedSize();
		}
		else
		{
			size = mesgsys->getReceiveSize();
		}

		LL_INFOS() << "Received " << num_objects << " in " << size << " byte (" << size/num_objects << ")" << LL_ENDL;
		*/
		gFullObjectUpdates += num_objects;
	}

	U64 region_handle;
	mesgsys->getU64Fast(_PREHASH_RegionData, _PREHASH_RegionHandle, region_handle);
	
	LLViewerRegion *regionp = LLWorld::getInstance()->getRegionFromHandle(region_handle);

	if (!regionp)
	{
		LL_WARNS() << "Object update from unknown region! " << region_handle << LL_ENDL;
		return;
	}

	U8 compressed_dpbuffer[2048];
	LLDataPackerBinaryBuffer compressed_dp(compressed_dpbuffer, 2048);
	LLViewerStatsRecorder& recorder = LLViewerStatsRecorder::instance();

	for (i = 0; i < num_objects; i++)
	{
		// timer is unused?
		LLTimer update_timer;
		BOOL justCreated = FALSE;
		S32	msg_size = 0;
		bool update_cache = false; //update object cache if it is a full-update or terse update

		if (compressed)
		{
			S32							uncompressed_length = 2048;
			compressed_dp.reset();

			uncompressed_length = mesgsys->getSizeFast(_PREHASH_ObjectData, i, _PREHASH_Data);
			mesgsys->getBinaryDataFast(_PREHASH_ObjectData, _PREHASH_Data, compressed_dpbuffer, 0, i);
			compressed_dp.assignBuffer(compressed_dpbuffer, uncompressed_length);

			if (update_type != OUT_TERSE_IMPROVED) // OUT_FULL_COMPRESSED only?
			{
				U32 flags = 0;
				mesgsys->getU32Fast(_PREHASH_ObjectData, _PREHASH_UpdateFlags, flags, i);

				compressed_dp.unpackUUID(fullid, "ID");
				compressed_dp.unpackU32(local_id, "LocalID");
				compressed_dp.unpackU8(pcode, "PCode");
				
				if (pcode == 0)
				{
					// object creation will fail, LLViewerObject::createObject()
					LL_WARNS() << "Received object " << fullid
						<< " with 0 PCode. Local id: " << local_id
						<< " Flags: " << flags
						<< " Region: " << regionp->getName()
						<< " Region id: " << regionp->getRegionID() << LL_ENDL;
					recorder.objectUpdateFailure(local_id, update_type, msg_size);
					continue;
				}
				else if ((flags & FLAGS_TEMPORARY_ON_REZ) == 0)
				{
					//send to object cache
					regionp->cacheFullUpdate(compressed_dp, flags);
					continue;
				}
			}
			else //OUT_TERSE_IMPROVED
			{
				update_cache = true;
				compressed_dp.unpackU32(local_id, "LocalID");
				getUUIDFromLocal(fullid,
								 local_id,
								 gMessageSystem->getSenderIP(),
								 gMessageSystem->getSenderPort());
				if (fullid.isNull())
				{
					LL_DEBUGS() << "update for unknown localid " << local_id << " host " << gMessageSystem->getSender() << ":" << gMessageSystem->getSenderPort() << LL_ENDL;
					mNumUnknownUpdates++;
				}
			}
		}
		else if (update_type != OUT_FULL) // !compressed, !OUT_FULL ==> OUT_FULL_CACHED only?
		{
			mesgsys->getU32Fast(_PREHASH_ObjectData, _PREHASH_ID, local_id, i);
			msg_size += sizeof(U32);

			getUUIDFromLocal(fullid,
							local_id,
							gMessageSystem->getSenderIP(),
							gMessageSystem->getSenderPort());
			if (fullid.isNull())
			{
				// LL_WARNS() << "update for unknown localid " << local_id << " host " << gMessageSystem->getSender() << LL_ENDL;
				mNumUnknownUpdates++;
			}
		}
		else // OUT_FULL only?
		{
			update_cache = true;
			mesgsys->getUUIDFast(_PREHASH_ObjectData, _PREHASH_FullID, fullid, i);
			mesgsys->getU32Fast(_PREHASH_ObjectData, _PREHASH_ID, local_id, i);
			msg_size += sizeof(LLUUID);
			msg_size += sizeof(U32);
			// LL_INFOS() << "Full Update, obj " << local_id << ", global ID" << fullid << "from " << mesgsys->getSender() << LL_ENDL;
		}
		objectp = findObject(fullid);

		if(update_cache)
		{
			objectp = regionp->updateCacheEntry(local_id, objectp, update_type);
		}

		// This looks like it will break if the local_id of the object doesn't change
		// upon boundary crossing, but we check for region id matching later...
		// Reset object local id and region pointer if things have changed
		if (objectp && 
			((objectp->mLocalID != local_id) ||
			 (objectp->getRegion() != regionp)))
		{
			//if (objectp->getRegion())
			//{
			//	LL_INFOS() << "Local ID change: Removing object from table, local ID " << objectp->mLocalID 
			//			<< ", id from message " << local_id << ", from " 
			//			<< LLHost(objectp->getRegion()->getHost().getAddress(), objectp->getRegion()->getHost().getPort())
			//			<< ", full id " << fullid 
			//			<< ", objects id " << objectp->getID()
			//			<< ", regionp " << (U32) regionp << ", object region " << (U32) objectp->getRegion()
			//			<< LL_ENDL;
			//}
			removeFromLocalIDTable(objectp);
			setUUIDAndLocal(fullid,
							local_id,
							gMessageSystem->getSenderIP(),
							gMessageSystem->getSenderPort());
			
			if (objectp->mLocalID != local_id)
			{	// Update local ID in object with the one sent from the region
				objectp->mLocalID = local_id;
			}
			
			if (objectp->getRegion() != regionp)
			{	// Object changed region, so update it
				objectp->updateRegion(regionp); // for LLVOAvatar
			}
		}

		if (!objectp)
		{
			if (compressed)
			{
				if (update_type == OUT_TERSE_IMPROVED)
				{
					// LL_INFOS() << "terse update for an unknown object (compressed):" << fullid << LL_ENDL;
					recorder.objectUpdateFailure(local_id, update_type, msg_size);
					continue;
				}
			}
			else
			{
				if (update_type != OUT_FULL)
				{
					//LL_INFOS() << "terse update for an unknown object:" << fullid << LL_ENDL;
					recorder.objectUpdateFailure(local_id, update_type, msg_size);
					continue;
				}

				mesgsys->getU8Fast(_PREHASH_ObjectData, _PREHASH_PCode, pcode, i);
				msg_size += sizeof(U8);

			}
#ifdef IGNORE_DEAD
			if (mDeadObjects.find(fullid) != mDeadObjects.end())
			{
				mNumDeadObjectUpdates++;
				//LL_INFOS() << "update for a dead object:" << fullid << LL_ENDL;
				recorder.objectUpdateFailure(local_id, update_type, msg_size);
				continue;
			}
#endif

			if (FSAssetBlacklist::getInstance()->isBlacklisted(fullid, (pcode == LL_PCODE_LEGACY_AVATAR ? LLAssetType::AT_PERSON : LLAssetType::AT_OBJECT)))
			{
				LL_INFOS() << "Blacklisted " << (pcode == LL_PCODE_LEGACY_AVATAR ? "avatar" : "object") << " blocked." << LL_ENDL;
				continue;
			}

			// <FS:Ansariel> FIRE-20288: Option to render friends only
			if (isNonFriendDerendered(fullid, pcode))
			{
				LL_INFOS() << "Not rendering avatar " << fullid.asString() << " because it is not on the friend list" << LL_ENDL;
				continue;
			}
			// </FS:Ansariel>

			objectp = createObject(pcode, regionp, fullid, local_id, gMessageSystem->getSender());
			if (!objectp)
			{
				LL_INFOS() << "createObject failure for object: " << fullid << LL_ENDL;
				recorder.objectUpdateFailure(local_id, update_type, msg_size);
				continue;
			}

			justCreated = TRUE;
			mNumNewObjects++;
		}

		// Gah, why bother spamming the log with messages we can't do
		//  anything about?! -- TS
#if 0
		if (objectp->isDead())
		{
			LL_WARNS() << "Dead object " << objectp->mID << " in UUID map 1!" << LL_ENDL;
		}
#endif

		//bool bCached = false;
		if (compressed)
		{
			if (update_type != OUT_TERSE_IMPROVED) // OUT_FULL_COMPRESSED only?
			{
				objectp->mLocalID = local_id;
			}
			processUpdateCore(objectp, user_data, i, update_type, &compressed_dp, justCreated);

#if 0
			if (update_type != OUT_TERSE_IMPROVED) // OUT_FULL_COMPRESSED only?
			{
				U32 flags = 0;
				mesgsys->getU32Fast(_PREHASH_ObjectData, _PREHASH_UpdateFlags, flags, i);
			
				if(!(flags & FLAGS_TEMPORARY_ON_REZ))
				{
				bCached = true;
					LLViewerRegion::eCacheUpdateResult result = objectp->mRegionp->cacheFullUpdate(objectp, compressed_dp, flags);
				recorder.cacheFullUpdate(local_id, update_type, result, objectp, msg_size);
			}
		}
#endif
		}
		else
		{
			if (update_type == OUT_FULL)
			{
				objectp->mLocalID = local_id;
			}
			processUpdateCore(objectp, user_data, i, update_type, NULL, justCreated);
		}
		recorder.objectUpdateEvent(local_id, update_type, objectp, msg_size);
		objectp->setLastUpdateType(update_type);
	}

	recorder.log(0.2f);

	LLVOAvatar::cullAvatarsByPixelArea();
}

void LLViewerObjectList::processCompressedObjectUpdate(LLMessageSystem *mesgsys,
											 void **user_data,
											 const EObjectUpdateType update_type)
{
	processObjectUpdate(mesgsys, user_data, update_type, true);
}

void LLViewerObjectList::processCachedObjectUpdate(LLMessageSystem *mesgsys,
											 void **user_data,
											 const EObjectUpdateType update_type)
{
	//processObjectUpdate(mesgsys, user_data, update_type, true, false);

	S32 num_objects = mesgsys->getNumberOfBlocksFast(_PREHASH_ObjectData);
	gFullObjectUpdates += num_objects;

	U64 region_handle;
	mesgsys->getU64Fast(_PREHASH_RegionData, _PREHASH_RegionHandle, region_handle);	
	LLViewerRegion *regionp = LLWorld::getInstance()->getRegionFromHandle(region_handle);
	if (!regionp)
	{
		LL_WARNS() << "Object update from unknown region! " << region_handle << LL_ENDL;
		return;
	}

	LLViewerStatsRecorder& recorder = LLViewerStatsRecorder::instance();

	for (S32 i = 0; i < num_objects; i++)
	{
		S32	msg_size = 0;
		U32 id;
		U32 crc;
		U32 flags;
		mesgsys->getU32Fast(_PREHASH_ObjectData, _PREHASH_ID, id, i);
		mesgsys->getU32Fast(_PREHASH_ObjectData, _PREHASH_CRC, crc, i);
		mesgsys->getU32Fast(_PREHASH_ObjectData, _PREHASH_UpdateFlags, flags, i);
		msg_size += sizeof(U32) * 2;
		
		// Lookup data packer and add this id to cache miss lists if necessary.
		U8 cache_miss_type = LLViewerRegion::CACHE_MISS_TYPE_NONE;
		if(!regionp->probeCache(id, crc, flags, cache_miss_type))
		{
			// Cache Miss.
			recorder.cacheMissEvent(id, update_type, cache_miss_type, msg_size);

			continue; // no data packer, skip this object
		}
	}

	return;
}	

void LLViewerObjectList::dirtyAllObjectInventory()
{
	for (vobj_list_t::iterator iter = mObjects.begin(); iter != mObjects.end(); ++iter)
	{
		(*iter)->dirtyInventory();
	}
}

// [SL:KB] - Patch: Render-TextureToggle (Catznip-4.0)
void LLViewerObjectList::setAllObjectDefaultTextures(U32 nChannel, bool fShowDefault)
{
	LLPipeline::sRenderTextures = !fShowDefault;

	for (LLViewerObject* pObj : mObjects)
	{
		LLDrawable* pDrawable = pObj->mDrawable;
		if ( (pDrawable) && (!pDrawable->isDead()) )
		{
			for (int idxFace = 0, cntFace = pDrawable->getNumFaces(); idxFace < cntFace; idxFace++)
			{
				if (LLFace* pFace = pDrawable->getFace(idxFace))
					pFace->setDefaultTexture(nChannel, fShowDefault);
			}

			if (LLVOVolume* pVoVolume = pDrawable->getVOVolume())
				pVoVolume->markForUpdate(true);
		}
	}
}
// [/SL:KB]

void LLViewerObjectList::updateApparentAngles(LLAgent &agent)
{
	S32 i;
	S32 num_objects = 0;
	LLViewerObject *objectp;

	S32 num_updates, max_value;
	if (NUM_BINS - 1 == mCurBin)
	{
		// Remainder (mObjects.size() could have changed)
		num_updates = (S32) mObjects.size() - mCurLazyUpdateIndex;
		max_value = (S32) mObjects.size();
	}
	else
	{
		num_updates = ((S32) mObjects.size() / NUM_BINS) + 1;
		max_value = llmin((S32) mObjects.size(), mCurLazyUpdateIndex + num_updates);
	}


	// Slam priorities for textures that we care about (hovered, selected, and focused)
	// Hovered
	// Assumes only one level deep of parenting
	LLSelectNode* nodep = LLSelectMgr::instance().getHoverNode();
	if (nodep)
	{
		objectp = nodep->getObject();
		if (objectp)
		{
			objectp->boostTexturePriority();
		}
	}

	// Focused
	objectp = gAgentCamera.getFocusObject();
	if (objectp)
	{
		objectp->boostTexturePriority();
	}

	// Selected
	struct f : public LLSelectedObjectFunctor
	{
		virtual bool apply(LLViewerObject* objectp)
		{
			objectp->boostTexturePriority();
			return true;
		}
	} func;
	LLSelectMgr::getInstance()->getSelection()->applyToRootObjects(&func);

	// Iterate through some of the objects and lazy update their texture priorities
	for (i = mCurLazyUpdateIndex; i < max_value; i++)
	{
		objectp = mObjects[i];
		if (!objectp->isDead())
		{
			num_objects++;

			//  Update distance & gpw 
			objectp->setPixelAreaAndAngle(agent); // Also sets the approx. pixel area
			objectp->updateTextures();	// Update the image levels of textures for this object.
		}
	}

	mCurLazyUpdateIndex = max_value;
	if (mCurLazyUpdateIndex == mObjects.size())
	{
		// restart
		mCurLazyUpdateIndex = 0;
		mCurBin = 0; // keep in sync with index (mObjects.size() could have changed)
	}
	else
	{
		mCurBin = (mCurBin + 1) % NUM_BINS;
	}

	LLVOAvatar::cullAvatarsByPixelArea();
}

static LLTrace::BlockTimerStatHandle FTM_IDLE_COPY("Idle Copy");

void LLViewerObjectList::update(LLAgent &agent)
{
	// <FS:Ansariel> Speed up debug settings
	static LLCachedControl<bool> velocityInterpolate(gSavedSettings, "VelocityInterpolate");
	static LLCachedControl<bool> pingInterpolate(gSavedSettings, "PingInterpolate");
	static LLCachedControl<F32> interpolationTime(gSavedSettings, "InterpolationTime");
	static LLCachedControl<F32> interpolationPhaseOut(gSavedSettings, "InterpolationPhaseOut");
	static LLCachedControl<bool> animateTextures(gSavedSettings, "AnimateTextures");
	static LLCachedControl<bool> freezeTime(gSavedSettings, "FreezeTime");
	// </FS:Ansariel> Speed up debug settings

	// Update globals
	// </FS:Ansariel> Speed up debug settings
	//LLViewerObject::setVelocityInterpolate( gSavedSettings.getBOOL("VelocityInterpolate") );
	//LLViewerObject::setPingInterpolate( gSavedSettings.getBOOL("PingInterpolate") );
	//
	//F32 interp_time = gSavedSettings.getF32("InterpolationTime");
	//F32 phase_out_time = gSavedSettings.getF32("InterpolationPhaseOut");
	LLViewerObject::setVelocityInterpolate(velocityInterpolate);
	LLViewerObject::setPingInterpolate(pingInterpolate);
	
	F32 interp_time = (F32)interpolationTime;
	F32 phase_out_time = (F32)interpolationPhaseOut;
	// </FS:Ansariel> Speed up debug settings
	if (interp_time < 0.0 || 
		phase_out_time < 0.0 ||
		phase_out_time > interp_time)
	{
		LL_WARNS() << "Invalid values for InterpolationTime or InterpolationPhaseOut, resetting to defaults" << LL_ENDL;
		interp_time = 3.0f;
		phase_out_time = 1.0f;
	}
	LLViewerObject::setPhaseOutUpdateInterpolationTime( interp_time );
	LLViewerObject::setMaxUpdateInterpolationTime( phase_out_time );

	// <FS:Ansariel> Speed up debug settings
	//gAnimateTextures = gSavedSettings.getBOOL("AnimateTextures");
	gAnimateTextures = animateTextures;
	// </FS:Ansariel> Speed up debug settings

	// update global timer
	F32 last_time = gFrameTimeSeconds;
	U64Microseconds time = totalTime();				 // this will become the new gFrameTime when the update is done
	// Time _can_ go backwards, for example if the user changes the system clock.
	// It doesn't cause any fatal problems (just some oddness with stats), so we shouldn't assert here.
//	llassert(time > gFrameTime);
	F64Seconds time_diff = time - gFrameTime;
	gFrameTime	= time;
	F64Seconds time_since_start = gFrameTime - gStartTime;
	gFrameTimeSeconds = time_since_start;

	gFrameIntervalSeconds = gFrameTimeSeconds - last_time;
	if (gFrameIntervalSeconds < 0.f)
	{
		gFrameIntervalSeconds = 0.f;
	}

	//clear avatar LOD change counter
	LLVOAvatar::sNumLODChangesThisFrame = 0;

	const F64 frame_time = LLFrameTimer::getElapsedSeconds();
	
	LLViewerObject *objectp = NULL;	
	
	// Make a copy of the list in case something in idleUpdate() messes with it
	static std::vector<LLViewerObject*> idle_list;

	U32 idle_count = 0;
	
	{
		LL_RECORD_BLOCK_TIME(FTM_IDLE_COPY);

 		for (std::vector<LLPointer<LLViewerObject> >::iterator active_iter = mActiveObjects.begin();
			active_iter != mActiveObjects.end(); active_iter++)
		{
			objectp = *active_iter;
			if (objectp)
			{
				if (idle_count >= idle_list.size())
				{
				idle_list.push_back( objectp );
			}
			else
				{
					idle_list[idle_count] = objectp;
				}
				++idle_count;
			}
			else
			{	// There shouldn't be any NULL pointers in the list, but they have caused
				// crashes before.  This may be idleUpdate() messing with the list.
				LL_WARNS() << "LLViewerObjectList::update has a NULL objectp" << LL_ENDL;
			}
		}
	}

	std::vector<LLViewerObject*>::iterator idle_end = idle_list.begin()+idle_count;

	// <FS:Ansariel> Speed up debug settings
	//if (gSavedSettings.getBOOL("FreezeTime"))
	if (freezeTime)
	// </FS:Ansariel> Speed up debug settings
	{
		
		for (std::vector<LLViewerObject*>::iterator iter = idle_list.begin();
			iter != idle_end; iter++)
		{
			objectp = *iter;
			if (objectp->isAvatar())
			{
				objectp->idleUpdate(agent, frame_time);
			}
		}
	}
	else
	{
		for (std::vector<LLViewerObject*>::iterator idle_iter = idle_list.begin();
			idle_iter != idle_end; idle_iter++)
		{
			objectp = *idle_iter;
			llassert(objectp->isActive());
			objectp->idleUpdate(agent, frame_time);
		}

		//update flexible objects
		LLVolumeImplFlexible::updateClass();

		//update animated textures
		if (gAnimateTextures)
		{
			LLViewerTextureAnim::updateClass();
		}
	}



	fetchObjectCosts();
	fetchPhysicsFlags();

	// update max computed render cost
	LLVOVolume::updateRenderComplexity();

	// compute all sorts of time-based stats
	// don't factor frames that were paused into the stats
	if (! mWasPaused)
	{
		LLViewerStats::getInstance()->updateFrameStats(time_diff);
	}

	/*
	// Debugging code for viewing orphans, and orphaned parents
	LLUUID id;
	for (i = 0; i < mOrphanParents.size(); i++)
	{
		id = sIndexAndLocalIDToUUID[mOrphanParents[i]];
		LLViewerObject *objectp = findObject(id);
		if (objectp)
		{
			std::string id_str;
			objectp->mID.toString(id_str);
			std::string tmpstr = std::string("Par:	") + id_str;
			addDebugBeacon(objectp->getPositionAgent(),
							tmpstr,
							LLColor4(1.f,0.f,0.f,1.f),
							LLColor4(1.f,1.f,1.f,1.f));
		}
	}

	LLColor4 text_color;
	for (i = 0; i < mOrphanChildren.size(); i++)
	{
		OrphanInfo oi = mOrphanChildren[i];
		LLViewerObject *objectp = findObject(oi.mChildInfo);
		if (objectp)
		{
			std::string id_str;
			objectp->mID.toString(id_str);
			std::string tmpstr;
			if (objectp->getParent())
			{
				tmpstr = std::string("ChP:	") + id_str;
				text_color = LLColor4(0.f, 1.f, 0.f, 1.f);
			}
			else
			{
				tmpstr = std::string("ChNoP:	") + id_str;
				text_color = LLColor4(1.f, 0.f, 0.f, 1.f);
			}
			id = sIndexAndLocalIDToUUID[oi.mParentInfo];
			addDebugBeacon(objectp->getPositionAgent() + LLVector3(0.f, 0.f, -0.25f),
							tmpstr,
							LLColor4(0.25f,0.25f,0.25f,1.f),
							text_color);
		}
		i++;
	}
	*/

	sample(LLStatViewer::NUM_OBJECTS, mObjects.size());
	sample(LLStatViewer::NUM_ACTIVE_OBJECTS, idle_count);
}

void LLViewerObjectList::fetchObjectCosts()
{
	// issue http request for stale object physics costs
	if (!mStaleObjectCost.empty())
	{
		LLViewerRegion* regionp = gAgent.getRegion();

		if (regionp)
		{
			std::string url = regionp->getCapability("GetObjectCost");

			if (!url.empty())
			{
                LLCoros::instance().launch("LLViewerObjectList::fetchObjectCostsCoro",
                    boost::bind(&LLViewerObjectList::fetchObjectCostsCoro, this, url));
			}
			else
			{
				mStaleObjectCost.clear();
				mPendingObjectCost.clear();
			}
		}
	}
}

/*static*/
void LLViewerObjectList::reportObjectCostFailure(LLSD &objectList)
{
    // TODO*: No more hard coding
    for (LLSD::array_iterator it = objectList.beginArray(); it != objectList.endArray(); ++it)
    {
        gObjectList.onObjectCostFetchFailure(it->asUUID());
    }
}


void LLViewerObjectList::fetchObjectCostsCoro(std::string url)
{
    LLCore::HttpRequest::policy_t httpPolicy(LLCore::HttpRequest::DEFAULT_POLICY_ID);
    LLCoreHttpUtil::HttpCoroutineAdapter::ptr_t
        httpAdapter(new LLCoreHttpUtil::HttpCoroutineAdapter("genericPostCoro", httpPolicy));
    LLCore::HttpRequest::ptr_t httpRequest(new LLCore::HttpRequest);



    uuid_set_t diff;

    std::set_difference(mStaleObjectCost.begin(), mStaleObjectCost.end(),
        mPendingObjectCost.begin(), mPendingObjectCost.end(), 
        std::inserter(diff, diff.begin()));

    mStaleObjectCost.clear();

    if (diff.empty())
    {
<<<<<<< HEAD
        LL_DEBUGS() << "No outstanding object IDs to request." << LL_ENDL;
=======
        LL_INFOS() << "No outstanding object IDs to request. Pending count: " << mPendingObjectCost.size() << LL_ENDL;
>>>>>>> fadb6c7c
        return;
    }

    LLSD idList(LLSD::emptyArray());

    for (uuid_set_t::iterator it = diff.begin(); it != diff.end(); ++it)
    {
        idList.append(*it);
    }

    mPendingObjectCost.insert(diff.begin(), diff.end());

    LLSD postData = LLSD::emptyMap();

    postData["object_ids"] = idList;

    LLSD result = httpAdapter->postAndSuspend(httpRequest, url, postData);

    LLSD httpResults = result[LLCoreHttpUtil::HttpCoroutineAdapter::HTTP_RESULTS];
    LLCore::HttpStatus status = LLCoreHttpUtil::HttpCoroutineAdapter::getStatusFromLLSD(httpResults);

    if (!status || result.has("error"))
    {
        if (result.has("error"))
        {
            LL_WARNS() << "Application level error when fetching object "
                << "cost.  Message: " << result["error"]["message"].asString()
                << ", identifier: " << result["error"]["identifier"].asString()
                << LL_ENDL;

            // TODO*: Adaptively adjust request size if the
            // service says we've requested too many and retry
        }
        reportObjectCostFailure(idList);

        return;
    }

    // Success, grab the resource cost and linked set costs
    // for an object if one was returned
    for (LLSD::array_iterator it = idList.beginArray(); it != idList.endArray(); ++it)
    {
        LLUUID objectId = it->asUUID();

        // Object could have been added to the mStaleObjectCost after request started
        mStaleObjectCost.erase(objectId);
        mPendingObjectCost.erase(objectId);

        // Check to see if the request contains data for the object
        if (result.has(it->asString()))
        {
            LLSD objectData = result[it->asString()];

            F32 linkCost = objectData["linked_set_resource_cost"].asReal();
            F32 objectCost = objectData["resource_cost"].asReal();
            F32 physicsCost = objectData["physics_cost"].asReal();
            F32 linkPhysicsCost = objectData["linked_set_physics_cost"].asReal();

            gObjectList.updateObjectCost(objectId, objectCost, linkCost, physicsCost, linkPhysicsCost);
        }
        else
        {
            // TODO*: Give user feedback about the missing data?
            gObjectList.onObjectCostFetchFailure(objectId);
        }
    }

}

void LLViewerObjectList::fetchPhysicsFlags()
{
	// issue http request for stale object physics flags
	if (!mStalePhysicsFlags.empty())
	{
		LLViewerRegion* regionp = gAgent.getRegion();

		if (regionp)
		{
			std::string url = regionp->getCapability("GetObjectPhysicsData");

			if (!url.empty())
			{
                LLCoros::instance().launch("LLViewerObjectList::fetchPhisicsFlagsCoro",
                    boost::bind(&LLViewerObjectList::fetchPhisicsFlagsCoro, this, url));
			}
			else
			{
				mStalePhysicsFlags.clear();
				mPendingPhysicsFlags.clear();
			}
		}
	}
}

/*static*/
void LLViewerObjectList::reportPhysicsFlagFailure(LLSD &objectList)
{
    // TODO*: No more hard coding
    for (LLSD::array_iterator it = objectList.beginArray(); it != objectList.endArray(); ++it)
    {
        gObjectList.onPhysicsFlagsFetchFailure(it->asUUID());
    }
}

void LLViewerObjectList::fetchPhisicsFlagsCoro(std::string url)
{
    LLCore::HttpRequest::policy_t httpPolicy(LLCore::HttpRequest::DEFAULT_POLICY_ID);
    LLCoreHttpUtil::HttpCoroutineAdapter::ptr_t
        httpAdapter(new LLCoreHttpUtil::HttpCoroutineAdapter("genericPostCoro", httpPolicy));
    LLCore::HttpRequest::ptr_t httpRequest(new LLCore::HttpRequest);

    LLSD idList;
    U32 objectIndex = 0;

    for (uuid_set_t::iterator it = mStalePhysicsFlags.begin(); it != mStalePhysicsFlags.end();)
    {
        // Check to see if a request for this object
        // has already been made.
        if (mPendingPhysicsFlags.find(*it) == mPendingPhysicsFlags.end())
        {
            mPendingPhysicsFlags.insert(*it);
            idList[objectIndex++] = *it;
        }

        mStalePhysicsFlags.erase(it++);

        if (objectIndex >= MAX_CONCURRENT_PHYSICS_REQUESTS)
        {
            break;
        }
    }

    if (idList.size() < 1)
    {
        LL_DEBUGS() << "No outstanding object physics flags to request." << LL_ENDL;
        return;
    }

    LLSD postData = LLSD::emptyMap();

    postData["object_ids"] = idList;

    LLSD result = httpAdapter->postAndSuspend(httpRequest, url, postData);

    LLSD httpResults = result[LLCoreHttpUtil::HttpCoroutineAdapter::HTTP_RESULTS];
    LLCore::HttpStatus status = LLCoreHttpUtil::HttpCoroutineAdapter::getStatusFromLLSD(httpResults);

    if (!status || result.has("error"))
    {
        if (result.has("error"))
        {
            LL_WARNS() << "Application level error when fetching object "
                << "physics flags.  Message: " << result["error"]["message"].asString()
                << ", identifier: " << result["error"]["identifier"].asString()
                << LL_ENDL;

            // TODO*: Adaptively adjust request size if the
            // service says we've requested too many and retry
        }
        reportPhysicsFlagFailure(idList);

        return;
    }

    // Success, grab the resource cost and linked set costs
    // for an object if one was returned
    for (LLSD::array_iterator it = idList.beginArray(); it != idList.endArray(); ++it)
    {
        LLUUID objectId = it->asUUID();

        // Check to see if the request contains data for the object
        if (result.has(it->asString()))
        {
            const LLSD& data = result[it->asString()];

            S32 shapeType = data["PhysicsShapeType"].asInteger();

            gObjectList.updatePhysicsShapeType(objectId, shapeType);

            if (data.has("Density"))
            {
                F32 density = data["Density"].asReal();
                F32 friction = data["Friction"].asReal();
                F32 restitution = data["Restitution"].asReal();
                F32 gravityMult = data["GravityMultiplier"].asReal();

                gObjectList.updatePhysicsProperties(objectId, density, 
                    friction, restitution, gravityMult);
            }
        }
        else
        {
            // TODO*: Give user feedback about the missing data?
            gObjectList.onPhysicsFlagsFetchFailure(objectId);
        }
    }
}

void LLViewerObjectList::clearDebugText()
{
	for (vobj_list_t::iterator iter = mObjects.begin(); iter != mObjects.end(); ++iter)
	{
		(*iter)->restoreHudText();
	}
}


void LLViewerObjectList::cleanupReferences(LLViewerObject *objectp)
{
	bool new_dead_object = true;
	if (mDeadObjects.find(objectp->mID) != mDeadObjects.end())
	{
		LL_INFOS() << "Object " << objectp->mID << " already on dead list!" << LL_ENDL;	
		new_dead_object = false;
	}
	else
	{
		mDeadObjects.insert(objectp->mID);
	}

	// Cleanup any references we have to this object
	// Remove from object map so noone can look it up.

	mUUIDObjectMap.erase(objectp->mID);
	
	//if (objectp->getRegion())
	//{
	//	LL_INFOS() << "cleanupReferences removing object from table, local ID " << objectp->mLocalID << ", ip " 
	//				<< objectp->getRegion()->getHost().getAddress() << ":" 
	//				<< objectp->getRegion()->getHost().getPort() << LL_ENDL;
	//}	
	
	removeFromLocalIDTable(objectp);

	if (objectp->onActiveList())
	{
		//LL_INFOS() << "Removing " << objectp->mID << " " << objectp->getPCodeString() << " from active list in cleanupReferences." << LL_ENDL;
		objectp->setOnActiveList(FALSE);
		removeFromActiveList(objectp);
	}

	if (objectp->isOnMap())
	{
		removeFromMap(objectp);
	}

	// Don't clean up mObject references, these will be cleaned up more efficiently later!
	// Also, not cleaned up
	removeDrawable(objectp->mDrawable);

	if(new_dead_object)
	{
		mNumDeadObjects++;
	}
}

static LLTrace::BlockTimerStatHandle FTM_REMOVE_DRAWABLE("Remove Drawable");

void LLViewerObjectList::removeDrawable(LLDrawable* drawablep)
{
	LL_RECORD_BLOCK_TIME(FTM_REMOVE_DRAWABLE);

	if (!drawablep)
	{
		return;
	}

	for (S32 i = 0; i < drawablep->getNumFaces(); i++)
	{
		LLFace* facep = drawablep->getFace(i) ;
		if(facep)
		{
			   LLViewerObject* objectp = facep->getViewerObject();
			   if(objectp)
			   {
					   mSelectPickList.erase(objectp);
			   }
		}
	}
}

BOOL LLViewerObjectList::killObject(LLViewerObject *objectp)
{
	// Don't ever kill gAgentAvatarp, just force it to the agent's region
	// unless region is NULL which is assumed to mean you are logging out.
	if ((objectp == gAgentAvatarp) && gAgent.getRegion())
	{
		objectp->setRegion(gAgent.getRegion());
		return FALSE;
	}

	// When we're killing objects, all we do is mark them as dead.
	// We clean up the dead objects later.

	if (objectp)
	{
		objectp->markDead(); // does the right thing if object already dead
		return TRUE;
	}

	return FALSE;
}

void LLViewerObjectList::killObjects(LLViewerRegion *regionp)
{
	LLViewerObject *objectp;

	
	for (vobj_list_t::iterator iter = mObjects.begin(); iter != mObjects.end(); ++iter)
	{
		objectp = *iter;
		
		if (objectp->mRegionp == regionp)
		{
			killObject(objectp);
		}
	}

	// Have to clean right away because the region is becoming invalid.
	cleanDeadObjects(FALSE);
}

void LLViewerObjectList::killAllObjects()
{
	// Used only on global destruction.
	LLViewerObject *objectp;

	for (vobj_list_t::iterator iter = mObjects.begin(); iter != mObjects.end(); ++iter)
	{
		objectp = *iter;
		killObject(objectp);
		// Object must be dead, or it's the LLVOAvatarSelf which never dies.
		llassert((objectp == gAgentAvatarp) || objectp->isDead());
	}

	cleanDeadObjects(FALSE);

	if(!mObjects.empty())
	{
		LL_WARNS() << "LLViewerObjectList::killAllObjects still has entries in mObjects: " << mObjects.size() << LL_ENDL;
		mObjects.clear();
	}

	if (!mActiveObjects.empty())
	{
		LL_WARNS() << "Some objects still on active object list!" << LL_ENDL;
		mActiveObjects.clear();
	}

	if (!mMapObjects.empty())
	{
		LL_WARNS() << "Some objects still on map object list!" << LL_ENDL;
		mMapObjects.clear();
	}
}

void LLViewerObjectList::cleanDeadObjects(BOOL use_timer)
{
	if (!mNumDeadObjects)
	{
		// No dead objects, don't need to scan object list.
		return;
	}

	S32 num_removed = 0;
	LLViewerObject *objectp;

	// <FS:Ansariel> Use timer for cleaning up dead objects
	static const F64 max_time = 0.01; // Let's try 10ms per frame
	LLTimer timer;
	// </FS:Ansariel>
	
	vobj_list_t::reverse_iterator target = mObjects.rbegin();

	vobj_list_t::iterator iter = mObjects.begin();
	for ( ; iter != mObjects.end(); )
	{
		// Scan for all of the dead objects and put them all on the end of the list with no ref count ops
		objectp = *iter;
		if (objectp == NULL)
		{ //we caught up to the dead tail
			break;
		}

		if (objectp->isDead())
		{
			mDeadObjects.erase(objectp->mID); // <FS:Ansariel> Use timer for cleaning up dead objects
			LLPointer<LLViewerObject>::swap(*iter, *target);
			*target = NULL;
			++target;
			num_removed++;

			// <FS:Ansariel> Use timer for cleaning up dead objects
			//if (num_removed == mNumDeadObjects || iter->isNull())
			if (num_removed == mNumDeadObjects || iter->isNull() || (use_timer && timer.getElapsedTimeF64() > max_time))
			// </FS:Ansariel>
			{
				// We've cleaned up all of the dead objects or caught up to the dead tail
				break;
			}
		}
		else
		{
			++iter;
		}
	}

	// <FS:Ansariel> Use timer for cleaning up dead objects
	//llassert(num_removed == mNumDeadObjects);

	////erase as a block
	//mObjects.erase(mObjects.begin()+(mObjects.size()-mNumDeadObjects), mObjects.end());

	//// We've cleaned the global object list, now let's do some paranoia testing on objects
	//// before blowing away the dead list.
	//mDeadObjects.clear();
	//mNumDeadObjects = 0;
	mObjects.erase(mObjects.begin()+(mObjects.size()-num_removed), mObjects.end());
	mNumDeadObjects -= num_removed;

	if (mNumDeadObjects != mDeadObjects.size())
	{
		LL_WARNS() << "Num dead objects != dead object list size" << LL_ENDL;
	}
	// </FS:Ansariel>
}

void LLViewerObjectList::removeFromActiveList(LLViewerObject* objectp)
{
	S32 idx = objectp->getListIndex();
	if (idx != -1)
	{ //remove by moving last element to this object's position
		llassert(mActiveObjects[idx] == objectp);
		
		objectp->setListIndex(-1);

		S32 last_index = mActiveObjects.size()-1;

		if (idx != last_index)
		{
			mActiveObjects[idx] = mActiveObjects[last_index];
			mActiveObjects[idx]->setListIndex(idx);
		}

		mActiveObjects.pop_back();
	}
}

void LLViewerObjectList::updateActive(LLViewerObject *objectp)
{
	if (objectp->isDead())
	{
		return; // We don't update dead objects!
	}

	BOOL active = objectp->isActive();
	if (active != objectp->onActiveList())
	{
		if (active)
		{
			//LL_INFOS() << "Adding " << objectp->mID << " " << objectp->getPCodeString() << " to active list." << LL_ENDL;
			S32 idx = objectp->getListIndex();
			if (idx <= -1)
			{
				mActiveObjects.push_back(objectp);
				objectp->setListIndex(mActiveObjects.size()-1);
			objectp->setOnActiveList(TRUE);
		}
		else
		{
				llassert(idx < mActiveObjects.size());
				llassert(mActiveObjects[idx] == objectp);

				if (idx >= mActiveObjects.size() ||
					mActiveObjects[idx] != objectp)
				{
					LL_WARNS() << "Invalid object list index detected!" << LL_ENDL;
				}
			}
		}
		else
		{
			//LL_INFOS() << "Removing " << objectp->mID << " " << objectp->getPCodeString() << " from active list." << LL_ENDL;
			removeFromActiveList(objectp);
			objectp->setOnActiveList(FALSE);
		}
	}

	//post condition: if object is active, it must be on the active list
	llassert(!active || std::find(mActiveObjects.begin(), mActiveObjects.end(), objectp) != mActiveObjects.end());

	//post condition: if object is not active, it must not be on the active list
	llassert(active || std::find(mActiveObjects.begin(), mActiveObjects.end(), objectp) == mActiveObjects.end());
}

void LLViewerObjectList::updateObjectCost(LLViewerObject* object)
{
	if (!object->isRoot())
	{ //always fetch cost for the parent when fetching cost for children
		mStaleObjectCost.insert(((LLViewerObject*)object->getParent())->getID());
	}
	mStaleObjectCost.insert(object->getID());
}

void LLViewerObjectList::updateObjectCost(const LLUUID& object_id, F32 object_cost, F32 link_cost, F32 physics_cost, F32 link_physics_cost)
{
	LLViewerObject* object = findObject(object_id);
	if (object)
	{
		object->setObjectCost(object_cost);
		object->setLinksetCost(link_cost);
		object->setPhysicsCost(physics_cost);
		object->setLinksetPhysicsCost(link_physics_cost);
	}
}

void LLViewerObjectList::onObjectCostFetchFailure(const LLUUID& object_id)
{
	//LL_WARNS() << "Failed to fetch object cost for object: " << object_id << LL_ENDL;
	mPendingObjectCost.erase(object_id);
}

void LLViewerObjectList::updatePhysicsFlags(const LLViewerObject* object)
{
	mStalePhysicsFlags.insert(object->getID());
}

void LLViewerObjectList::updatePhysicsShapeType(const LLUUID& object_id, S32 type)
{
	mPendingPhysicsFlags.erase(object_id);
	LLViewerObject* object = findObject(object_id);
	if (object)
	{
		object->setPhysicsShapeType(type);
	}
}

void LLViewerObjectList::updatePhysicsProperties(const LLUUID& object_id, 
												F32 density,
												F32 friction,
												F32 restitution,
												F32 gravity_multiplier)
{
	mPendingPhysicsFlags.erase(object_id);

	LLViewerObject* object = findObject(object_id);
	if (object)
	{
		object->setPhysicsDensity(density);
		object->setPhysicsFriction(friction);
		object->setPhysicsGravity(gravity_multiplier);
		object->setPhysicsRestitution(restitution);
	}
}

void LLViewerObjectList::onPhysicsFlagsFetchFailure(const LLUUID& object_id)
{
	//LL_WARNS() << "Failed to fetch physics flags for object: " << object_id << LL_ENDL;
	mPendingPhysicsFlags.erase(object_id);
}

static LLTrace::BlockTimerStatHandle FTM_SHIFT_OBJECTS("Shift Objects");
static LLTrace::BlockTimerStatHandle FTM_PIPELINE_SHIFT("Pipeline Shift");
static LLTrace::BlockTimerStatHandle FTM_REGION_SHIFT("Region Shift");

void LLViewerObjectList::shiftObjects(const LLVector3 &offset)
{
	// This is called when we shift our origin when we cross region boundaries...
	// We need to update many object caches, I'll document this more as I dig through the code
	// cleaning things out...

	if (0 == offset.magVecSquared())
	{
		return;
	}

	LL_RECORD_BLOCK_TIME(FTM_SHIFT_OBJECTS);

	LLViewerObject *objectp;
	for (vobj_list_t::iterator iter = mObjects.begin(); iter != mObjects.end(); ++iter)
	{
		objectp = *iter;
		// There could be dead objects on the object list, so don't update stuff if the object is dead.
		if (!objectp->isDead())
		{
			objectp->updatePositionCaches();

			if (objectp->mDrawable.notNull() && !objectp->mDrawable->isDead())
			{
				gPipeline.markShift(objectp->mDrawable);
			}
		}
	}

	{
		LL_RECORD_BLOCK_TIME(FTM_PIPELINE_SHIFT);
	gPipeline.shiftObjects(offset);
	}

	{
		LL_RECORD_BLOCK_TIME(FTM_REGION_SHIFT);
	LLWorld::getInstance()->shiftRegions(offset);
}
}

void LLViewerObjectList::repartitionObjects()
{
	for (vobj_list_t::iterator iter = mObjects.begin(); iter != mObjects.end(); ++iter)
	{
		LLViewerObject* objectp = *iter;
		if (!objectp->isDead())
		{
			LLDrawable* drawable = objectp->mDrawable;
			if (drawable && !drawable->isDead())
			{
				drawable->updateBinRadius();
				drawable->updateSpatialExtents();
				drawable->movePartition();
			}
		}
	}
}

//debug code
bool LLViewerObjectList::hasMapObjectInRegion(LLViewerRegion* regionp) 
{
	for (vobj_list_t::iterator iter = mMapObjects.begin(); iter != mMapObjects.end(); ++iter)
	{
		LLViewerObject* objectp = *iter;

		if(objectp->isDead() || objectp->getRegion() == regionp)
		{
			return true ;
		}
	}

	return false ;
}

//make sure the region is cleaned up.
void LLViewerObjectList::clearAllMapObjectsInRegion(LLViewerRegion* regionp) 
{
	std::set<LLViewerObject*> dead_object_list ;
	std::set<LLViewerObject*> region_object_list ;
	for (vobj_list_t::iterator iter = mMapObjects.begin(); iter != mMapObjects.end(); ++iter)
	{
		LLViewerObject* objectp = *iter;

		if(objectp->isDead())
		{
			dead_object_list.insert(objectp) ;			
		}
		else if(objectp->getRegion() == regionp)
		{
			region_object_list.insert(objectp) ;
		}
	}

	if(dead_object_list.size() > 0)
	{
		LL_WARNS() << "There are " << dead_object_list.size() << " dead objects on the map!" << LL_ENDL ;

		for(std::set<LLViewerObject*>::iterator iter = dead_object_list.begin(); iter != dead_object_list.end(); ++iter)
		{
			cleanupReferences(*iter) ;
		}
	}
	if(region_object_list.size() > 0)
	{
		LL_WARNS() << "There are " << region_object_list.size() << " objects not removed from the deleted region!" << LL_ENDL ;

		for(std::set<LLViewerObject*>::iterator iter = region_object_list.begin(); iter != region_object_list.end(); ++iter)
		{
			(*iter)->markDead() ;
		}
	}
}


void LLViewerObjectList::renderObjectsForMap(LLNetMap &netmap)
{
	LLColor4 above_water_color = LLUIColorTable::instance().getColor( "NetMapOtherOwnAboveWater" );
	LLColor4 below_water_color = LLUIColorTable::instance().getColor( "NetMapOtherOwnBelowWater" );
	LLColor4 you_own_above_water_color = 
						LLUIColorTable::instance().getColor( "NetMapYouOwnAboveWater" );
	LLColor4 you_own_below_water_color = 
						LLUIColorTable::instance().getColor( "NetMapYouOwnBelowWater" );
	LLColor4 group_own_above_water_color = 
						LLUIColorTable::instance().getColor( "NetMapGroupOwnAboveWater" );
	LLColor4 group_own_below_water_color = 
						LLUIColorTable::instance().getColor( "NetMapGroupOwnBelowWater" );

// <FS:CR> FIRE-1846: Firestorm netmap enhancements
	LLColor4 you_own_physical_color = LLUIColorTable::instance().getColor ( "NetMapYouPhysical", LLColor4::red );
	LLColor4 group_own_physical_color = LLUIColorTable::instance().getColor ( "NetMapGroupPhysical", LLColor4::green );
	LLColor4 other_own_physical_color = LLUIColorTable::instance().getColor ( "NetMapOtherPhysical", LLColor4::green );
	LLColor4 scripted_object_color = LLUIColorTable::instance().getColor ( "NetMapScripted", LLColor4::orange );
	LLColor4 temp_on_rez_object_color = LLUIColorTable::instance().getColor ( "NetMapTempOnRez", LLColor4::orange );
	static LLCachedControl<bool> fs_netmap_physical(gSavedSettings, "FSNetMapPhysical", false);
	static LLCachedControl<bool> fs_netmap_scripted(gSavedSettings, "FSNetMapScripted", false);
	static LLCachedControl<bool> fs_netmap_temp_on_rez(gSavedSettings, "FSNetMapTempOnRez", false);
	static LLCachedControl<U32> fs_netmap_phantom_opacity(gSavedSettings, "FSNetMapPhantomOpacity", 100);
	const F32 MIN_RADIUS_FOR_ACCENTED_OBJECTS = 2.f;
// </FS:CR>
	static LLCachedControl<F32> max_radius(gSavedSettings, "MiniMapPrimMaxRadius");
	static LLCachedControl<F32> max_zdistance_from_avatar(gSavedSettings, "MiniMapPrimMaxVertDistance");

	for (vobj_list_t::iterator iter = mMapObjects.begin(); iter != mMapObjects.end(); ++iter)
	{
		LLViewerObject* objectp = *iter;

		if(objectp->isDead())//some dead objects somehow not cleaned.
		{
			continue ;
		}

		if (!objectp->getRegion() || objectp->isOrphaned() || objectp->isAttachment())
		{
			continue;
		}
		const LLVector3& scale = objectp->getScale();
		const LLVector3d pos = objectp->getPositionGlobal();
		const F64 water_height = F64( objectp->getRegion()->getWaterHeight() );

		// Skip all objects that are more than MiniMapPrimMaxVertDistance above or below the avatar
		if (max_zdistance_from_avatar > 0.0)
		{
			F64 zdistance = pos.mdV[VZ] - gAgent.getPositionGlobal().mdV[VZ];
			if (zdistance < (-max_zdistance_from_avatar) || zdistance > max_zdistance_from_avatar)
			{
				continue;
			}
		}

		F32 approx_radius = (scale.mV[VX] + scale.mV[VY]) * 0.5f * 0.5f * 1.3f;  // 1.3 is a fudge

		// Limit the size of megaprims so they don't blot out everything on the minimap.
		// Attempting to draw very large megaprims also causes client lag.
		// See DEV-17370 and DEV-29869/SNOW-79 for details.
		approx_radius = llmin(approx_radius, (F32)max_radius);

		LLColor4U color = above_water_color;
		if( objectp->permYouOwner() )
		{
			const F32 MIN_RADIUS_FOR_OWNED_OBJECTS = 2.f;
			if( approx_radius < MIN_RADIUS_FOR_OWNED_OBJECTS )
			{
				approx_radius = MIN_RADIUS_FOR_OWNED_OBJECTS;
			}

			if( pos.mdV[VZ] >= water_height )
			{
				if ( objectp->permGroupOwner() )
				{
					color = group_own_above_water_color;
				}
				else
				{
				color = you_own_above_water_color;
			}
			}
			else
			{
				if ( objectp->permGroupOwner() )
				{
					color = group_own_below_water_color;
				}
			else
			{
				color = you_own_below_water_color;
			}
		}
		}
		else
		if( pos.mdV[VZ] < water_height )
		{
			color = below_water_color;
		}
		
// <FS:CR> FIRE-1846: Firestorm netmap enhancements
		if (fs_netmap_scripted && objectp->flagScripted())
		{
			color = scripted_object_color;
			if( approx_radius < MIN_RADIUS_FOR_ACCENTED_OBJECTS )
			{
				approx_radius = MIN_RADIUS_FOR_ACCENTED_OBJECTS;
			}
		}
		
		if (fs_netmap_physical && objectp->flagUsePhysics())
		{
			if (objectp->permYouOwner())
			{
				color = you_own_physical_color;
			}
			else if (objectp->permGroupOwner())
			{
				color = group_own_physical_color;
			}
			else
			{
				color = other_own_physical_color;
			}
			if( approx_radius < MIN_RADIUS_FOR_ACCENTED_OBJECTS )
			{
				approx_radius = MIN_RADIUS_FOR_ACCENTED_OBJECTS;
			}
		}
		
		if (fs_netmap_temp_on_rez && objectp->flagTemporaryOnRez())
		{
			color = temp_on_rez_object_color;
			if( approx_radius < MIN_RADIUS_FOR_ACCENTED_OBJECTS )
			{
				approx_radius = MIN_RADIUS_FOR_ACCENTED_OBJECTS;
			}
		}
		
		if (objectp->flagPhantom())
		{
			color.setAlpha(llclampb((U32)fs_netmap_phantom_opacity));
			
		}
// </FS:CR>
		
		netmap.renderScaledPointGlobal( 
			pos, 
			color,
			approx_radius );
	}
}

void LLViewerObjectList::renderObjectBounds(const LLVector3 &center)
{
}

void LLViewerObjectList::generatePickList(LLCamera &camera)
{
		LLViewerObject *objectp;
		S32 i;
		// Reset all of the GL names to zero.
		for (vobj_list_t::iterator iter = mObjects.begin(); iter != mObjects.end(); ++iter)
		{
			(*iter)->mGLName = 0;
		}

		mSelectPickList.clear();

		std::vector<LLDrawable*> pick_drawables;

		for (LLWorld::region_list_t::const_iterator iter = LLWorld::getInstance()->getRegionList().begin(); 
			iter != LLWorld::getInstance()->getRegionList().end(); ++iter)
		{
			LLViewerRegion* region = *iter;
			for (U32 i = 0; i < LLViewerRegion::NUM_PARTITIONS; i++)
			{
				LLSpatialPartition* part = region->getSpatialPartition(i);
				if (part)
				{	
					part->cull(camera, &pick_drawables, TRUE);
				}
			}
		}

		for (std::vector<LLDrawable*>::iterator iter = pick_drawables.begin();
			iter != pick_drawables.end(); iter++)
		{
			LLDrawable* drawablep = *iter;
			if( !drawablep )
				continue;

			LLViewerObject* last_objectp = NULL;
			for (S32 face_num = 0; face_num < drawablep->getNumFaces(); face_num++)
			{
				LLFace * facep = drawablep->getFace(face_num);
				if (!facep) continue;

				LLViewerObject* objectp = facep->getViewerObject();

				if (objectp && objectp != last_objectp)
				{
					mSelectPickList.insert(objectp);
					last_objectp = objectp;
				}
			}
		}

		LLHUDNameTag::addPickable(mSelectPickList);

		for (std::vector<LLCharacter*>::iterator iter = LLCharacter::sInstances.begin();
			iter != LLCharacter::sInstances.end(); ++iter)
		{
			objectp = (LLVOAvatar*) *iter;
			if (!objectp->isDead())
			{
				if (objectp->mDrawable.notNull() && objectp->mDrawable->isVisible())
				{
					mSelectPickList.insert(objectp);
				}
			}
		}

		// add all hud objects to pick list
		if (isAgentAvatarValid())
		{
			for (LLVOAvatar::attachment_map_t::iterator iter = gAgentAvatarp->mAttachmentPoints.begin(); 
				 iter != gAgentAvatarp->mAttachmentPoints.end(); )
			{
				LLVOAvatar::attachment_map_t::iterator curiter = iter++;
				LLViewerJointAttachment* attachment = curiter->second;
				// <FS:Ansariel> Possible crash fix
				//if (attachment->getIsHUDAttachment())
				if (attachment && attachment->getIsHUDAttachment())
				// </FS:Ansariel>
				{
					for (LLViewerJointAttachment::attachedobjs_vec_t::iterator attachment_iter = attachment->mAttachedObjects.begin();
						 attachment_iter != attachment->mAttachedObjects.end();
						 ++attachment_iter)
					{
						if (LLViewerObject* attached_object = (*attachment_iter))
						{
							mSelectPickList.insert(attached_object);
							LLViewerObject::const_child_list_t& child_list = attached_object->getChildren();
							for (LLViewerObject::child_list_t::const_iterator iter = child_list.begin();
								 iter != child_list.end(); iter++)
							{
								LLViewerObject* childp = *iter;
								if (childp)
								{
									mSelectPickList.insert(childp);
								}
							}
						}
					}
				}
			}
		}
		
		S32 num_pickables = (S32)mSelectPickList.size() + LLHUDIcon::getNumInstances();

		if (num_pickables != 0)
		{
			S32 step = (0x000fffff - GL_NAME_INDEX_OFFSET) / num_pickables;

			std::set<LLViewerObject*>::iterator pick_it;
			i = 0;
			for (pick_it = mSelectPickList.begin(); pick_it != mSelectPickList.end();)
			{
				LLViewerObject* objp = (*pick_it);
				if (!objp || objp->isDead() || !objp->mbCanSelect)
				{
					mSelectPickList.erase(pick_it++);
					continue;
				}
				
				objp->mGLName = (i * step) + GL_NAME_INDEX_OFFSET;
				i++;
				++pick_it;
			}

			LLHUDIcon::generatePickIDs(i * step, step);
	}
}

LLViewerObject *LLViewerObjectList::getSelectedObject(const U32 object_id)
{
	std::set<LLViewerObject*>::iterator pick_it;
	for (pick_it = mSelectPickList.begin(); pick_it != mSelectPickList.end(); ++pick_it)
	{
		if ((*pick_it)->mGLName == object_id)
		{
			return (*pick_it);
		}
	}
	return NULL;
}

void LLViewerObjectList::addDebugBeacon(const LLVector3 &pos_agent,
										const std::string &string,
										const LLColor4 &color,
										const LLColor4 &text_color,
										S32 line_width)
{
	LLDebugBeacon beacon;
	beacon.mPositionAgent = pos_agent;
	beacon.mString = string;
	beacon.mColor = color;
	beacon.mTextColor = text_color;
	beacon.mLineWidth = line_width;

	mDebugBeacons.push_back(beacon);
}

void LLViewerObjectList::resetObjectBeacons()
{
	mDebugBeacons.clear();
}

LLViewerObject *LLViewerObjectList::createObjectViewer(const LLPCode pcode, LLViewerRegion *regionp)
{
	LLUUID fullid;
	fullid.generate();

	LLViewerObject *objectp = LLViewerObject::createObject(fullid, pcode, regionp);
	if (!objectp)
	{
// 		LL_WARNS() << "Couldn't create object of type " << LLPrimitive::pCodeToString(pcode) << LL_ENDL;
		return NULL;
	}

	mUUIDObjectMap[fullid] = objectp;

	mObjects.push_back(objectp);

	updateActive(objectp);

	return objectp;
}

LLViewerObject *LLViewerObjectList::createObjectFromCache(const LLPCode pcode, LLViewerRegion *regionp, const LLUUID &uuid, const U32 local_id)
{
	llassert_always(uuid.notNull());

	LLViewerObject *objectp = LLViewerObject::createObject(uuid, pcode, regionp);
	if (!objectp)
	{
// 		LL_WARNS() << "Couldn't create object of type " << LLPrimitive::pCodeToString(pcode) << " id:" << fullid << LL_ENDL;
		return NULL;
	}

	objectp->mLocalID = local_id;
	mUUIDObjectMap[uuid] = objectp;
	setUUIDAndLocal(uuid,
					local_id,
					regionp->getHost().getAddress(),
					regionp->getHost().getPort());
	mObjects.push_back(objectp);
	
	updateActive(objectp);

	return objectp;
}

LLViewerObject *LLViewerObjectList::createObject(const LLPCode pcode, LLViewerRegion *regionp,
												 const LLUUID &uuid, const U32 local_id, const LLHost &sender)
{
	// <FS:Ansariel> Don't create derendered objects
	if (mDerendered.end() != mDerendered.find(uuid))
	{
		return NULL;
	}
	// </FS:Ansariel>

	// <FS:Ansariel> FIRE-20288: Option to render friends only
	if (isNonFriendDerendered(uuid, pcode))
	{
		return NULL;
	}
	// </FS:Ansariel>
	
	LLUUID fullid;
	if (uuid == LLUUID::null)
	{
		fullid.generate();
	}
	else
	{
		fullid = uuid;
	}

	LLViewerObject *objectp = LLViewerObject::createObject(fullid, pcode, regionp);
	if (!objectp)
	{
// 		LL_WARNS() << "Couldn't create object of type " << LLPrimitive::pCodeToString(pcode) << " id:" << fullid << LL_ENDL;
		return NULL;
	}
	if(regionp)
	{
		regionp->addToCreatedList(local_id); 
	}

	mUUIDObjectMap[fullid] = objectp;
	setUUIDAndLocal(fullid,
					local_id,
					gMessageSystem->getSenderIP(),
					gMessageSystem->getSenderPort());

	mObjects.push_back(objectp);

	updateActive(objectp);

	return objectp;
}

LLViewerObject *LLViewerObjectList::replaceObject(const LLUUID &id, const LLPCode pcode, LLViewerRegion *regionp)
{
	LLViewerObject *old_instance = findObject(id);
	if (old_instance)
	{
		//cleanupReferences(old_instance);
		old_instance->markDead();
		
		return createObject(pcode, regionp, id, old_instance->getLocalID(), LLHost());
	}
	return NULL;
}

S32 LLViewerObjectList::findReferences(LLDrawable *drawablep) const
{
	LLViewerObject *objectp;
	S32 num_refs = 0;
	
	for (vobj_list_t::const_iterator iter = mObjects.begin(); iter != mObjects.end(); ++iter)
	{
		objectp = *iter;
		if (objectp->mDrawable.notNull())
		{
			num_refs += objectp->mDrawable->findReferences(drawablep);
		}
	}
	return num_refs;
}


void LLViewerObjectList::orphanize(LLViewerObject *childp, U32 parent_id, U32 ip, U32 port)
{
	LL_DEBUGS("ORPHANS") << "Orphaning object " << childp->getID() << " with parent " << parent_id << LL_ENDL;

	// We're an orphan, flag things appropriately.
	childp->mOrphaned = TRUE;
	if (childp->mDrawable.notNull())
	{
		bool make_invisible = true;
		LLViewerObject *parentp = (LLViewerObject *)childp->getParent();
		if (parentp)
		{
			if (parentp->getRegion() != childp->getRegion())
			{
				// This is probably an object flying across a region boundary, the
				// object probably ISN'T being reparented, but just got an object
				// update out of order (child update before parent).
				make_invisible = false;
				//LL_INFOS() << "Don't make object handoffs invisible!" << LL_ENDL;
			}
		}

		if (make_invisible)
		{
			// Make sure that this object becomes invisible if it's an orphan
			childp->mDrawable->setState(LLDrawable::FORCE_INVISIBLE);
		}
	}

	// Unknown parent, add to orpaned child list
	U64 parent_info = getIndex(parent_id, ip, port);

	if (std::find(mOrphanParents.begin(), mOrphanParents.end(), parent_info) == mOrphanParents.end())
	{
		mOrphanParents.push_back(parent_info);
	}

	LLViewerObjectList::OrphanInfo oi(parent_info, childp->mID);
	if (std::find(mOrphanChildren.begin(), mOrphanChildren.end(), oi) == mOrphanChildren.end())
	{
		mOrphanChildren.push_back(oi);
		mNumOrphans++;
	}
}


void LLViewerObjectList::findOrphans(LLViewerObject* objectp, U32 ip, U32 port)
{
	if (objectp->isDead())
	{
		LL_WARNS() << "Trying to find orphans for dead obj " << objectp->mID 
			<< ":" << objectp->getPCodeString() << LL_ENDL;
		return;
	}

	//search object cache to get orphans
	if(objectp->getRegion())
	{
		objectp->getRegion()->findOrphans(objectp->getLocalID());
	}

	// See if we are a parent of an orphan.
	// Note:  This code is fairly inefficient but it should happen very rarely.
	// It can be sped up if this is somehow a performance issue...
	if (mOrphanParents.empty())
	{
		// no known orphan parents
		return;
	}
	if (std::find(mOrphanParents.begin(), mOrphanParents.end(), getIndex(objectp->mLocalID, ip, port)) == mOrphanParents.end())
	{
		// did not find objectp in OrphanParent list
		return;
	}

	U64 parent_info = getIndex(objectp->mLocalID, ip, port);
	BOOL orphans_found = FALSE;
	// Iterate through the orphan list, and set parents of matching children.

	for (std::vector<OrphanInfo>::iterator iter = mOrphanChildren.begin(); iter != mOrphanChildren.end(); )
	{	
		if (iter->mParentInfo != parent_info)
		{
			++iter;
			continue;
		}
		LLViewerObject *childp = findObject(iter->mChildInfo);
		if (childp)
		{
			if (childp == objectp)
			{
				LL_WARNS() << objectp->mID << " has self as parent, skipping!" 
					<< LL_ENDL;
				continue;
			}

			LL_DEBUGS("ORPHANS") << "Reunited parent " << objectp->mID 
				<< " with child " << childp->mID << LL_ENDL;
			LL_DEBUGS("ORPHANS") << "Glob: " << objectp->getPositionGlobal() << LL_ENDL;
			LL_DEBUGS("ORPHANS") << "Agent: " << objectp->getPositionAgent() << LL_ENDL;
#ifdef ORPHAN_SPAM
			addDebugBeacon(objectp->getPositionAgent(),"");
#endif
			gPipeline.markMoved(objectp->mDrawable);				
			objectp->setChanged(LLXform::MOVED | LLXform::SILHOUETTE);

			// Flag the object as no longer orphaned
			childp->mOrphaned = FALSE;
			if (childp->mDrawable.notNull())
			{
				// Make the drawable visible again and set the drawable parent
				childp->mDrawable->clearState(LLDrawable::FORCE_INVISIBLE);
				childp->setDrawableParent(objectp->mDrawable); // LLViewerObjectList::findOrphans()
				gPipeline.markRebuild( childp->mDrawable, LLDrawable::REBUILD_ALL, TRUE );
			}

			// Make certain particles, icon and HUD aren't hidden
			childp->hideExtraDisplayItems( FALSE );

			objectp->addChild(childp);
			orphans_found = TRUE;
			++iter;
		}
		else
		{
			LL_INFOS() << "Missing orphan child, removing from list" << LL_ENDL;

			iter = mOrphanChildren.erase(iter);
		}
	}

	// Remove orphan parent and children from lists now that they've been found
	{
		std::vector<U64>::iterator iter = std::find(mOrphanParents.begin(), mOrphanParents.end(), parent_info);
		if (iter != mOrphanParents.end())
		{
			mOrphanParents.erase(iter);
		}
	}
	
	for (std::vector<OrphanInfo>::iterator iter = mOrphanChildren.begin(); iter != mOrphanChildren.end(); )
	{
		if (iter->mParentInfo == parent_info)
		{
			iter = mOrphanChildren.erase(iter);
			mNumOrphans--;
		}
		else
		{
			++iter;
		}
	}

	if (orphans_found && objectp->isSelected())
	{
		LLSelectNode* nodep = LLSelectMgr::getInstance()->getSelection()->findNode(objectp);
		if (nodep && !nodep->mIndividualSelection)
		{
			// rebuild selection with orphans
			LLSelectMgr::getInstance()->deselectObjectAndFamily(objectp);
			LLSelectMgr::getInstance()->selectObjectAndFamily(objectp);
		}
	}
}

////////////////////////////////////////////////////////////////////////////

LLViewerObjectList::OrphanInfo::OrphanInfo()
	: mParentInfo(0)
{
}

LLViewerObjectList::OrphanInfo::OrphanInfo(const U64 parent_info, const LLUUID child_info)
	: mParentInfo(parent_info), mChildInfo(child_info)
{
}

bool LLViewerObjectList::OrphanInfo::operator==(const OrphanInfo &rhs) const
{
	return (mParentInfo == rhs.mParentInfo) && (mChildInfo == rhs.mChildInfo);
}

bool LLViewerObjectList::OrphanInfo::operator!=(const OrphanInfo &rhs) const
{
	return !operator==(rhs);
}


LLDebugBeacon::~LLDebugBeacon()
{
	if (mHUDObject.notNull())
	{
		mHUDObject->markDead();
	}
}

// <FS:ND> Helper function to purge the internal list of derendered objects on teleport.
void LLViewerObjectList::resetDerenderList(bool force /*= false*/)
{
	static LLCachedControl<bool> fsTempDerenderUntilTeleport(gSavedSettings, "FSTempDerenderUntilTeleport");
	if (!fsTempDerenderUntilTeleport && !force)
	{
		return;
	}

	std::map< LLUUID, bool > oDerendered;
	uuid_vec_t removed_ids;

	for (std::map< LLUUID, bool >::iterator itr = mDerendered.begin(); itr != mDerendered.end(); ++itr)
	{
		if (itr->second)
		{
			oDerendered[itr->first] = itr->second;
		}
		else
		{
			removed_ids.push_back(itr->first);
		}
	}

	mDerendered.swap( oDerendered );
	FSAssetBlacklist::instance().removeItemsFromBlacklist(removed_ids);
}

// <FS:ND> Helper function to add items from global blacklist after teleport.
void LLViewerObjectList::addDerenderedItem( LLUUID const &aId, bool aPermanent )
{
	mDerendered[ aId ] = aPermanent;
}
void LLViewerObjectList::removeDerenderedItem( LLUUID const &aId )
{
	mDerendered.erase( aId );
}
// </FS:ND>

// <FS:Ansariel> FIRE-20288: Option to render friends only
bool LLViewerObjectList::isNonFriendDerendered(const LLUUID& id, LLPCode pcode)
{
	static LLCachedControl<bool> fsRenderFriendsOnly(gSavedPerAccountSettings, "FSRenderFriendsOnly");
	return (pcode == LL_PCODE_LEGACY_AVATAR && fsRenderFriendsOnly && id != gAgentID && !LLAvatarActions::isFriend(id));
}
// </FS:Ansariel><|MERGE_RESOLUTION|>--- conflicted
+++ resolved
@@ -1159,11 +1159,7 @@
 
     if (diff.empty())
     {
-<<<<<<< HEAD
-        LL_DEBUGS() << "No outstanding object IDs to request." << LL_ENDL;
-=======
-        LL_INFOS() << "No outstanding object IDs to request. Pending count: " << mPendingObjectCost.size() << LL_ENDL;
->>>>>>> fadb6c7c
+        LL_DEBUGS() << "No outstanding object IDs to request. Pending count: " << mPendingObjectCost.size() << LL_ENDL;
         return;
     }
 
