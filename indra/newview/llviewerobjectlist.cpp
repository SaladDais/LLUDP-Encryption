--- conflicted
+++ resolved
@@ -231,16 +231,12 @@
 										   bool just_created,
 										   bool from_cache)
 {
-<<<<<<< HEAD
-	LLMessageSystem* msg = gMessageSystem;
-=======
 	LLMessageSystem* msg = NULL;
 	
 	if(!from_cache)
 	{
 		msg = gMessageSystem;
 	}
->>>>>>> 368dd542
 
 	// ignore returned flags
 	objectp->processUpdateMessage(msg, user_data, i, update_type, dpp);
@@ -266,7 +262,7 @@
 	// so that the drawable parent is set properly
 	if(msg != NULL)
 	{
-		findOrphans(objectp, msg->getSenderIP(), msg->getSenderPort());
+	findOrphans(objectp, msg->getSenderIP(), msg->getSenderPort());
 	}
 	else
 	{
@@ -442,10 +438,6 @@
 
 	U8 compressed_dpbuffer[2048];
 	LLDataPackerBinaryBuffer compressed_dp(compressed_dpbuffer, 2048);
-<<<<<<< HEAD
-	LLDataPacker *cached_dpp = NULL;
-=======
->>>>>>> 368dd542
 	LLViewerStatsRecorder& recorder = LLViewerStatsRecorder::instance();
 
 	for (i = 0; i < num_objects; i++)
@@ -455,42 +447,11 @@
 		BOOL justCreated = FALSE;
 		S32	msg_size = 0;
 
-<<<<<<< HEAD
-		if (cached)
-		{
-			U32 id;
-			U32 crc;
-			mesgsys->getU32Fast(_PREHASH_ObjectData, _PREHASH_ID, id, i);
-			mesgsys->getU32Fast(_PREHASH_ObjectData, _PREHASH_CRC, crc, i);
-			msg_size += sizeof(U32) * 2;
-		
-			// Lookup data packer and add this id to cache miss lists if necessary.
-			U8 cache_miss_type = LLViewerRegion::CACHE_MISS_TYPE_NONE;
-			cached_dpp = regionp->getDP(id, crc, cache_miss_type);
-			if (cached_dpp)
-			{
-				// Cache Hit.
-				cached_dpp->reset();
-				cached_dpp->unpackUUID(fullid, "ID");
-				cached_dpp->unpackU32(local_id, "LocalID");
-				cached_dpp->unpackU8(pcode, "PCode");
-			}
-			else
-			{
-				// Cache Miss.
-				recorder.cacheMissEvent(id, update_type, cache_miss_type, msg_size);
-
-				continue; // no data packer, skip this object
-			}
-		}
-		else if (compressed)
-=======
 		if (compressed)
->>>>>>> 368dd542
-		{
-			S32	uncompressed_length = 2048;
-			compressed_dp.reset();			
-			
+		{
+			S32							uncompressed_length = 2048;
+			compressed_dp.reset();
+
 			uncompressed_length = mesgsys->getSizeFast(_PREHASH_ObjectData, i, _PREHASH_Data);
 			mesgsys->getBinaryDataFast(_PREHASH_ObjectData, _PREHASH_Data, compressed_dpbuffer, 0, i);
 			compressed_dp.assignBuffer(compressed_dpbuffer, uncompressed_length);
@@ -635,22 +596,16 @@
 			processUpdateCore(objectp, user_data, i, update_type, &compressed_dp, justCreated);
 			if (update_type != OUT_TERSE_IMPROVED) // OUT_FULL_COMPRESSED only?
 			{
-<<<<<<< HEAD
-				bCached = true;
-				LLViewerRegion::eCacheUpdateResult result = objectp->mRegionp->cacheFullUpdate(objectp, compressed_dp);
-				recorder.cacheFullUpdate(local_id, update_type, result, objectp, msg_size);
-=======
 				U32 flags = 0;
 				mesgsys->getU32Fast(_PREHASH_ObjectData, _PREHASH_UpdateFlags, flags, i);
 			
 				if(!(flags & FLAGS_TEMPORARY_ON_REZ))
 				{
-					bCached = true;
-					LLViewerRegion::eCacheUpdateResult result = objectp->mRegionp->cacheFullUpdate(objectp, compressed_dp);
+				bCached = true;
+				LLViewerRegion::eCacheUpdateResult result = objectp->mRegionp->cacheFullUpdate(objectp, compressed_dp);
 					recorder.cacheFullUpdate(local_id, update_type, result, objectp, msg_size);
-				}
->>>>>>> 368dd542
-			}
+			}
+		}
 		}
 		else
 		{
@@ -1040,19 +995,10 @@
 	static std::vector<LLViewerObject*> idle_list;
 
 	U32 idle_count = 0;
-<<<<<<< HEAD
-	
-	static LLFastTimer::DeclareTimer idle_copy("Idle Copy");
-
-	{
-		LLFastTimer t(idle_copy);
-
-=======
 		
 	{
 		LLFastTimer t(FTM_IDLE_COPY);
 		
->>>>>>> 368dd542
  		for (std::vector<LLPointer<LLViewerObject> >::iterator active_iter = mActiveObjects.begin();
 			active_iter != mActiveObjects.end(); active_iter++)
 		{
@@ -1061,9 +1007,9 @@
 			{
 				if (idle_count >= idle_list.size())
 				{
-				idle_list.push_back( objectp );
-			}
-			else
+					idle_list.push_back( objectp );
+				}
+				else
 				{
 					idle_list[idle_count] = objectp;
 				}
@@ -1080,7 +1026,7 @@
 	std::vector<LLViewerObject*>::iterator idle_end = idle_list.begin()+idle_count;
 
 	if (gSavedSettings.getBOOL("FreezeTime"))
-	{
+	{	
 		
 		for (std::vector<LLViewerObject*>::iterator iter = idle_list.begin();
 			iter != idle_end; iter++)
@@ -1546,10 +1492,10 @@
 			{
 				mActiveObjects.push_back(objectp);
 				objectp->setListIndex(mActiveObjects.size()-1);
-			objectp->setOnActiveList(TRUE);
-		}
-		else
-		{
+				objectp->setOnActiveList(TRUE);
+			}
+			else
+			{
 				llassert(idx < mActiveObjects.size());
 				llassert(mActiveObjects[idx] == objectp);
 
@@ -1678,13 +1624,13 @@
 
 	{
 		LLFastTimer t(FTM_PIPELINE_SHIFT);
-	gPipeline.shiftObjects(offset);
+		gPipeline.shiftObjects(offset);
 	}
 
 	{
 		LLFastTimer t(FTM_REGION_SHIFT);
-	LLWorld::getInstance()->shiftRegions(offset);
-}
+		LLWorld::getInstance()->shiftRegions(offset);
+	}
 }
 
 void LLViewerObjectList::repartitionObjects()
@@ -2034,8 +1980,6 @@
 {
 	llassert_always(uuid.notNull());
 
-<<<<<<< HEAD
-=======
 	LLViewerObject *objectp = LLViewerObject::createObject(uuid, pcode, regionp);
 	if (!objectp)
 	{
@@ -2055,8 +1999,7 @@
 
 	return objectp;
 }
- 
->>>>>>> 368dd542
+
 LLViewerObject *LLViewerObjectList::createObject(const LLPCode pcode, LLViewerRegion *regionp,
 												 const LLUUID &uuid, const U32 local_id, const LLHost &sender)
 {
