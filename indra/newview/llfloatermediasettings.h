--- conflicted
+++ resolved
@@ -54,17 +54,10 @@
 	static void apply();
 	static void initValues( const LLSD& media_settings , bool editable);
 	static void clearValues( bool editable);
-<<<<<<< HEAD
-	void enableOkApplyBtns( bool enable );
-	LLPanelMediaSettingsSecurity* getPanelSecurity(){return mPanelMediaSettingsSecurity;};
-	const std::string getHomeUrl();
-	//bool passesWhiteList( const std::string& test_url );
-=======
 
 	LLPanelMediaSettingsSecurity* getPanelSecurity(){return mPanelMediaSettingsSecurity;};	
 	const std::string getHomeUrl();	
-	bool passesWhiteList( const std::string& test_url );
->>>>>>> 948af309
+	//bool passesWhiteList( const std::string& test_url );
 
 	virtual void	draw();
 
