/** 
 * @file llinventoryfunctions.cpp
 * @brief Implementation of the inventory view and associated stuff.
 *
 * $LicenseInfo:firstyear=2001&license=viewerlgpl$
 * Second Life Viewer Source Code
 * Copyright (C) 2010, Linden Research, Inc.
 * 
 * This library is free software; you can redistribute it and/or
 * modify it under the terms of the GNU Lesser General Public
 * License as published by the Free Software Foundation;
 * version 2.1 of the License only.
 * 
 * This library is distributed in the hope that it will be useful,
 * but WITHOUT ANY WARRANTY; without even the implied warranty of
 * MERCHANTABILITY or FITNESS FOR A PARTICULAR PURPOSE.  See the GNU
 * Lesser General Public License for more details.
 * 
 * You should have received a copy of the GNU Lesser General Public
 * License along with this library; if not, write to the Free Software
 * Foundation, Inc., 51 Franklin Street, Fifth Floor, Boston, MA  02110-1301  USA
 * 
 * Linden Research, Inc., 945 Battery Street, San Francisco, CA  94111  USA
 * $/LicenseInfo$
 */

#include "llviewerprecompiledheaders.h"

#include <utility> // for std::pair<>

#include "llinventoryfunctions.h"

// library includes
#include "llagent.h"
#include "llagentwearables.h"
#include "llcallingcard.h"
#include "llfloaterreg.h"
#include "llinventorydefines.h"
#include "llsdserialize.h"
#include "llfiltereditor.h"
#include "llspinctrl.h"
#include "llui.h"
#include "message.h"

// newview includes
#include "llappearancemgr.h"
#include "llappviewer.h"
#include "llavataractions.h"
#include "llclipboard.h"
#include "lldonotdisturbnotificationstorage.h"
#include "llfloaterinventory.h"
#include "llfloatersidepanelcontainer.h"
#include "llfocusmgr.h"
#include "llfolderview.h"
#include "llgesturemgr.h"
#include "lliconctrl.h"
#include "llimview.h"
#include "llinventorybridge.h"
#include "llinventorymodel.h"
#include "llinventorypanel.h"
#include "lllineeditor.h"
#include "llmarketplacenotifications.h"
#include "llmenugl.h"
#include "llnotificationsutil.h"
#include "llpanelmaininventory.h"
#include "llpreviewanim.h"
#include "llpreviewgesture.h"
#include "llpreviewnotecard.h"
#include "llpreviewscript.h"
#include "llpreviewsound.h"
#include "llpreviewtexture.h"
#include "llresmgr.h"
#include "llscrollbar.h"
#include "llscrollcontainer.h"
#include "llselectmgr.h"
#include "llsidepanelinventory.h"
#include "lltabcontainer.h"
#include "lltooldraganddrop.h"
#include "lltrans.h"
#include "lluictrlfactory.h"
#include "llviewermessage.h"
#include "llviewerfoldertype.h"
#include "llviewerobjectlist.h"
#include "llviewerregion.h"
#include "llviewerwindow.h"
#include "llvoavatarself.h"
#include "llwearablelist.h"
// [RLVa:KB] - Checked: 2011-05-22 (RLVa-1.3.1a)
#include "rlvhandler.h"
#include "rlvlocks.h"
// [/RLVa:KB]

#include <boost/foreach.hpp>

// Firestorm includes
#include "aoengine.h"
#include "fslslbridge.h"

BOOL LLInventoryState::sWearNewClothing = FALSE;
LLUUID LLInventoryState::sWearNewClothingTransactionID;

// Generates a string containing the path to the item specified by
// item_id.
void append_path(const LLUUID& id, std::string& path)
{
	std::string temp;
	const LLInventoryObject* obj = gInventory.getObject(id);
	LLUUID parent_id;
	if(obj) parent_id = obj->getParentUUID();
	std::string forward_slash("/");
	while(obj)
	{
		obj = gInventory.getCategory(parent_id);
		if(obj)
		{
			temp.assign(forward_slash + obj->getName() + temp);
			parent_id = obj->getParentUUID();
		}
	}
	path.append(temp);
}

void rename_category(LLInventoryModel* model, const LLUUID& cat_id, const std::string& new_name)
{
	LLViewerInventoryCategory* cat;

	if (!model ||
		!get_is_category_renameable(model, cat_id) ||
		(cat = model->getCategory(cat_id)) == NULL ||
		cat->getName() == new_name)
	{
		return;
	}

	LLSD updates;
	updates["name"] = new_name;
	update_inventory_category(cat_id, updates, NULL);
}

void copy_inventory_category(LLInventoryModel* model,
							 LLViewerInventoryCategory* cat,
							 const LLUUID& parent_id,
							 const LLUUID& root_copy_id)
{
	// Create the initial folder
	LLUUID new_cat_uuid = gInventory.createNewCategory(parent_id, LLFolderType::FT_NONE, cat->getName());
	model->notifyObservers();
	
	// We need to exclude the initial root of the copy to avoid recursively copying the copy, etc...
	LLUUID root_id = (root_copy_id.isNull() ? new_cat_uuid : root_copy_id);

	// Get the content of the folder
	LLInventoryModel::cat_array_t* cat_array;
	LLInventoryModel::item_array_t* item_array;
	gInventory.getDirectDescendentsOf(cat->getUUID(),cat_array,item_array);

	// Copy all the items
	LLInventoryModel::item_array_t item_array_copy = *item_array;
	for (LLInventoryModel::item_array_t::iterator iter = item_array_copy.begin(); iter != item_array_copy.end(); iter++)
	{
		LLInventoryItem* item = *iter;
		copy_inventory_item(
							gAgent.getID(),
							item->getPermissions().getOwner(),
							item->getUUID(),
							new_cat_uuid,
							std::string(),
							LLPointer<LLInventoryCallback>(NULL));
	}
	
	// Copy all the folders
	LLInventoryModel::cat_array_t cat_array_copy = *cat_array;
	for (LLInventoryModel::cat_array_t::iterator iter = cat_array_copy.begin(); iter != cat_array_copy.end(); iter++)
	{
		LLViewerInventoryCategory* category = *iter;
		if (category->getUUID() != root_id)
		{
			copy_inventory_category(model, category, new_cat_uuid, root_id);
		}
	}
}

class LLInventoryCollectAllItems : public LLInventoryCollectFunctor
{
public:
	virtual bool operator()(LLInventoryCategory* cat, LLInventoryItem* item)
	{
		return true;
	}
};

BOOL get_is_parent_to_worn_item(const LLUUID& id)
{
	const LLViewerInventoryCategory* cat = gInventory.getCategory(id);
	if (!cat)
	{
		return FALSE;
	}

	LLInventoryModel::cat_array_t cats;
	LLInventoryModel::item_array_t items;
	LLInventoryCollectAllItems collect_all;
	gInventory.collectDescendentsIf(LLAppearanceMgr::instance().getCOF(), cats, items, LLInventoryModel::EXCLUDE_TRASH, collect_all);

	for (LLInventoryModel::item_array_t::const_iterator it = items.begin(); it != items.end(); ++it)
	{
		const LLViewerInventoryItem * const item = *it;

		llassert(item->getIsLinkType());

		LLUUID linked_id = item->getLinkedUUID();
		const LLViewerInventoryItem * const linked_item = gInventory.getItem(linked_id);

		if (linked_item)
		{
			LLUUID parent_id = linked_item->getParentUUID();

			while (!parent_id.isNull())
			{
				LLInventoryCategory * parent_cat = gInventory.getCategory(parent_id);

				if (cat == parent_cat)
				{
					return TRUE;
				}

				parent_id = parent_cat->getParentUUID();
			}
		}
	}

	return FALSE;
}

BOOL get_is_item_worn(const LLUUID& id)
{
	const LLViewerInventoryItem* item = gInventory.getItem(id);
	if (!item)
		return FALSE;

	// Consider the item as worn if it has links in COF.
<<<<<<< HEAD
// [SL:KB] - The code below causes problems across the board so it really just needs to go
//	if (LLAppearanceMgr::instance().isLinkInCOF(id))
//	{
//		return TRUE;
//	}
=======
	if (LLAppearanceMgr::instance().isLinkedInCOF(id))
	{
		return TRUE;
	}
>>>>>>> b8ded05f

	switch(item->getType())
	{
		case LLAssetType::AT_OBJECT:
		{
			if (isAgentAvatarValid() && gAgentAvatarp->isWearingAttachment(item->getLinkedUUID()))
				return TRUE;
			break;
		}
		case LLAssetType::AT_BODYPART:
		case LLAssetType::AT_CLOTHING:
			if(gAgentWearables.isWearingItem(item->getLinkedUUID()))
				return TRUE;
			break;
		case LLAssetType::AT_GESTURE:
			if (LLGestureMgr::instance().isGestureActive(item->getLinkedUUID()))
				return TRUE;
			break;
		default:
			break;
	}
	return FALSE;
}

BOOL get_can_item_be_worn(const LLUUID& id)
{
	const LLViewerInventoryItem* item = gInventory.getItem(id);
	if (!item)
		return FALSE;

	if (LLAppearanceMgr::instance().isLinkedInCOF(item->getLinkedUUID()))
	{
		// an item having links in COF (i.e. a worn item)
		return FALSE;
	}

	if (gInventory.isObjectDescendentOf(id, LLAppearanceMgr::instance().getCOF()))
	{
		// a non-link object in COF (should not normally happen)
		return FALSE;
	}
	
	const LLUUID trash_id = gInventory.findCategoryUUIDForType(
			LLFolderType::FT_TRASH);

	// item can't be worn if base obj in trash, see EXT-7015
	if (gInventory.isObjectDescendentOf(item->getLinkedUUID(),
			trash_id))
	{
		return false;
	}

	switch(item->getType())
	{
		case LLAssetType::AT_OBJECT:
		{
			if (isAgentAvatarValid() && gAgentAvatarp->isWearingAttachment(item->getLinkedUUID()))
			{
				// Already being worn
				return FALSE;
			}
			else
			{
				// Not being worn yet.
				return TRUE;
			}
			break;
		}
		case LLAssetType::AT_BODYPART:
		case LLAssetType::AT_CLOTHING:
			if(gAgentWearables.isWearingItem(item->getLinkedUUID()))
			{
				// Already being worn
				return FALSE;
			}
			else
			{
				// Not being worn yet.
				return TRUE;
			}
			break;
		default:
			break;
	}
	return FALSE;
}

BOOL get_is_item_removable(const LLInventoryModel* model, const LLUUID& id)
{
	if (!model)
	{
		return FALSE;
	}

	// Can't delete an item that's in the library.
	if (!model->isObjectDescendentOf(id, gInventory.getRootFolderID()))
	{
		return FALSE;
	}

	// <FS> Protected Folders
	if (
		(model->isObjectDescendentOf(id, AOEngine::instance().getAOFolder())
			&& gSavedPerAccountSettings.getBOOL("ProtectAOFolders"))
		||
		(model->isObjectDescendentOf(id, FSLSLBridge::instance().getBridgeFolder())
			&& gSavedPerAccountSettings.getBOOL("ProtectBridgeFolder"))
		)
	{
		return FALSE;
	}
	// </FS> Protected Folders

	// Disable delete from COF folder; have users explicitly choose "detach/take off",
	// unless the item is not worn but in the COF (i.e. is bugged).
	if (LLAppearanceMgr::instance().getIsProtectedCOFItem(id))
	{
		if (get_is_item_worn(id))
		{
			return FALSE;
		}
	}

// [RLVa:KB] - Checked: 2011-03-29 (RLVa-1.3.0g) | Modified: RLVa-1.3.0g
	if ( (rlv_handler_t::isEnabled()) && 
		 (RlvFolderLocks::instance().hasLockedFolder(RLV_LOCK_ANY)) && (!RlvFolderLocks::instance().canRemoveItem(id)) )
	{
		return FALSE;
	}
// [/RLVa:KB]

	const LLInventoryObject *obj = model->getItem(id);
	if (obj && obj->getIsLinkType())
	{
		return TRUE;
	}
	if (get_is_item_worn(id))
	{
		return FALSE;
	}
	return TRUE;
}

BOOL get_is_category_removable(const LLInventoryModel* model, const LLUUID& id)
{
	// NOTE: This function doesn't check the folder's children.
	// See LLFolderBridge::isItemRemovable for a function that does
	// consider the children.

	if (!model)
	{
		return FALSE;
	}

	if (!model->isObjectDescendentOf(id, gInventory.getRootFolderID()))
	{
		return FALSE;
	}

// [RLVa:KB] - Checked: 2011-03-29 (RLVa-1.3.0g) | Modified: RLVa-1.3.0g
	if ( ((rlv_handler_t::isEnabled()) && 
		 (RlvFolderLocks::instance().hasLockedFolder(RLV_LOCK_ANY)) && (!RlvFolderLocks::instance().canRemoveFolder(id))) )
	{
		return FALSE;
	}
// [/RLVa:KB]

	// <FS> Protected Folders
	if (
		((id == AOEngine::instance().getAOFolder() || model->isObjectDescendentOf(id, AOEngine::instance().getAOFolder()))
			&& gSavedPerAccountSettings.getBOOL("ProtectAOFolders"))
		||
		((id == FSLSLBridge::instance().getBridgeFolder() || model->isObjectDescendentOf(id, FSLSLBridge::instance().getBridgeFolder()))
			&& gSavedPerAccountSettings.getBOOL("ProtectBridgeFolder"))
		)
	{
		return FALSE;
	}
	// </FS> Protected Folders

	if (!isAgentAvatarValid()) return FALSE;

	const LLInventoryCategory* category = model->getCategory(id);
	if (!category)
	{
		return FALSE;
	}

	const LLFolderType::EType folder_type = category->getPreferredType();
	
	if (LLFolderType::lookupIsProtectedType(folder_type))
	{
		return FALSE;
	}

	// Can't delete the outfit that is currently being worn.
	if (folder_type == LLFolderType::FT_OUTFIT)
	{
		const LLViewerInventoryItem *base_outfit_link = LLAppearanceMgr::instance().getBaseOutfitLink();
		if (base_outfit_link && (category == base_outfit_link->getLinkedCategory()))
		{
			return FALSE;
		}
	}

	return TRUE;
}

BOOL get_is_category_renameable(const LLInventoryModel* model, const LLUUID& id)
{
	if (!model)
	{
		return FALSE;
	}

// [RLVa:KB] - Checked: 2011-03-29 (RLVa-1.3.0g) | Modified: RLVa-1.3.0g
	if ( (rlv_handler_t::isEnabled()) && (model == &gInventory) && (!RlvFolderLocks::instance().canRenameFolder(id)) )
	{
		return FALSE;
	}
// [/RLVa:KB]

	// <FS> Protected Folders
	if (
		((id == AOEngine::instance().getAOFolder() || model->isObjectDescendentOf(id, AOEngine::instance().getAOFolder()))
			&& gSavedPerAccountSettings.getBOOL("ProtectAOFolders"))
		||
		((id == FSLSLBridge::instance().getBridgeFolder() || model->isObjectDescendentOf(id, FSLSLBridge::instance().getBridgeFolder()))
			&& gSavedPerAccountSettings.getBOOL("ProtectBridgeFolder"))
		)
	{
		return FALSE;
	}
	// </FS> Protected Folders

	LLViewerInventoryCategory* cat = model->getCategory(id);

	if (cat && !LLFolderType::lookupIsProtectedType(cat->getPreferredType()) &&
		cat->getOwnerID() == gAgent.getID())
	{
		return TRUE;
	}
	return FALSE;
}

void show_task_item_profile(const LLUUID& item_uuid, const LLUUID& object_id)
{
	LLFloaterSidePanelContainer::showPanel("inventory", LLSD().with("id", item_uuid).with("object", object_id));
}

void show_item_profile(const LLUUID& item_uuid)
{
	LLUUID linked_uuid = gInventory.getLinkedItemID(item_uuid);
	LLFloaterSidePanelContainer::showPanel("inventory", LLSD().with("id", linked_uuid));
}

void show_item_original(const LLUUID& item_uuid)
{
	LLFloater* floater_inventory = LLFloaterReg::getInstance("inventory");
	if (!floater_inventory)
	{
		LL_WARNS() << "Could not find My Inventory floater" << LL_ENDL;
		return;
	}

	//sidetray inventory panel
	LLSidepanelInventory *sidepanel_inventory =	LLFloaterSidePanelContainer::getPanel<LLSidepanelInventory>("inventory");

	bool do_reset_inventory_filter = !floater_inventory->isInVisibleChain();

	LLInventoryPanel* active_panel = LLInventoryPanel::getActiveInventoryPanel();
	if (!active_panel) 
	{
		//this may happen when there is no floatera and other panel is active in inventory tab

		if	(sidepanel_inventory)
		{
			sidepanel_inventory->showInventoryPanel();
		}
	}
	
	active_panel = LLInventoryPanel::getActiveInventoryPanel();
	if (!active_panel) 
	{
		return;
	}
	active_panel->setSelection(gInventory.getLinkedItemID(item_uuid), TAKE_FOCUS_NO);
	
	if(do_reset_inventory_filter)
	{
		reset_inventory_filter();
	}
}


void reset_inventory_filter()
{
	//inventory floater
	bool floater_inventory_visible = false;

	LLFloaterReg::const_instance_list_t& inst_list = LLFloaterReg::getFloaterList("inventory");
	for (LLFloaterReg::const_instance_list_t::const_iterator iter = inst_list.begin(); iter != inst_list.end(); ++iter)
	{
		LLFloaterInventory* floater_inventory = dynamic_cast<LLFloaterInventory*>(*iter);
		if (floater_inventory)
		{
			LLPanelMainInventory* main_inventory = floater_inventory->getMainInventoryPanel();

			main_inventory->onFilterEdit("");

			if(floater_inventory->getVisible())
			{
				floater_inventory_visible = true;
			}
		}
	}

	if(!floater_inventory_visible)
	{
		LLSidepanelInventory *sidepanel_inventory =	LLFloaterSidePanelContainer::getPanel<LLSidepanelInventory>("inventory");
		if (sidepanel_inventory)
		{
			LLPanelMainInventory* main_inventory = sidepanel_inventory->getMainInventoryPanel();
			if (main_inventory)
			{
				main_inventory->onFilterEdit("");
			}
		}
	}
}

void open_outbox()
{
	LLFloaterReg::showInstance("outbox");
}

LLUUID create_folder_in_outbox_for_item(LLInventoryItem* item, const LLUUID& destFolderId, S32 operation_id)
{
	llassert(item);
	llassert(destFolderId.notNull());

	LLUUID created_folder_id = gInventory.createNewCategory(destFolderId, LLFolderType::FT_NONE, item->getName());
	gInventory.notifyObservers();

	LLNotificationsUtil::add("OutboxFolderCreated");

	return created_folder_id;
}

void move_to_outbox_cb_action(const LLSD& payload)
{
	LLViewerInventoryItem * viitem = gInventory.getItem(payload["item_id"].asUUID());
	LLUUID dest_folder_id = payload["dest_folder_id"].asUUID();

	if (viitem)
	{	
		// when moving item directly into outbox create folder with that name
		if (dest_folder_id == gInventory.findCategoryUUIDForType(LLFolderType::FT_OUTBOX, false))
		{
			S32 operation_id = payload["operation_id"].asInteger();
			dest_folder_id = create_folder_in_outbox_for_item(viitem, dest_folder_id, operation_id);
		}

		LLUUID parent = viitem->getParentUUID();

		gInventory.changeItemParent(
			viitem,
			dest_folder_id,
			false);

		LLUUID top_level_folder = payload["top_level_folder"].asUUID();

		if (top_level_folder != LLUUID::null)
		{
			LLViewerInventoryCategory* category;

			while (parent.notNull())
			{
				LLInventoryModel::cat_array_t* cat_array;
				LLInventoryModel::item_array_t* item_array;
				gInventory.getDirectDescendentsOf(parent,cat_array,item_array);

				LLUUID next_parent;

				category = gInventory.getCategory(parent);

				if (!category) break;

				next_parent = category->getParentUUID();

				if (cat_array->empty() && item_array->empty())
				{
					gInventory.removeCategory(parent);
				}

				if (parent == top_level_folder)
				{
					break;
				}

				parent = next_parent;
			}
		}

		open_outbox();
	}
}

void copy_item_to_outbox(LLInventoryItem* inv_item, LLUUID dest_folder, const LLUUID& top_level_folder, S32 operation_id)
{
	// Collapse links directly to items/folders
	LLViewerInventoryItem * viewer_inv_item = (LLViewerInventoryItem *) inv_item;
	LLViewerInventoryCategory * linked_category = viewer_inv_item->getLinkedCategory();
	if (linked_category != NULL)
	{
		copy_folder_to_outbox(linked_category, dest_folder, top_level_folder, operation_id);
	}
	else
	{
		LLViewerInventoryItem * linked_item = viewer_inv_item->getLinkedItem();
		if (linked_item != NULL)
		{
			inv_item = (LLInventoryItem *) linked_item;
		}
		
		// Check for copy permissions
		if (inv_item->getPermissions().allowOperationBy(PERM_COPY, gAgent.getID(), gAgent.getGroupID()))
		{
			// when moving item directly into outbox create folder with that name
			if (dest_folder == gInventory.findCategoryUUIDForType(LLFolderType::FT_OUTBOX, false))
			{
				dest_folder = create_folder_in_outbox_for_item(inv_item, dest_folder, operation_id);
			}
			
			copy_inventory_item(gAgent.getID(),
								inv_item->getPermissions().getOwner(),
								inv_item->getUUID(),
								dest_folder,
								inv_item->getName(),
								LLPointer<LLInventoryCallback>(NULL));

			open_outbox();
		}
		else
		{
			LLSD payload;
			payload["item_id"] = inv_item->getUUID();
			payload["dest_folder_id"] = dest_folder;
			payload["top_level_folder"] = top_level_folder;
			payload["operation_id"] = operation_id;
			
			LLMarketplaceInventoryNotifications::addNoCopyNotification(payload, move_to_outbox_cb_action);
		}
	}
}

void move_item_within_outbox(LLInventoryItem* inv_item, LLUUID dest_folder, S32 operation_id)
{
	// when moving item directly into outbox create folder with that name
	if (dest_folder == gInventory.findCategoryUUIDForType(LLFolderType::FT_OUTBOX, false))
	{
		dest_folder = create_folder_in_outbox_for_item(inv_item, dest_folder, operation_id);
	}
	
	LLViewerInventoryItem * viewer_inv_item = (LLViewerInventoryItem *) inv_item;

	gInventory.changeItemParent(
					   viewer_inv_item,
					   dest_folder,
					   false);
}

void copy_folder_to_outbox(LLInventoryCategory* inv_cat, const LLUUID& dest_folder, const LLUUID& top_level_folder, S32 operation_id)
{
	LLUUID new_folder_id = gInventory.createNewCategory(dest_folder, LLFolderType::FT_NONE, inv_cat->getName());
	gInventory.notifyObservers();

	LLInventoryModel::cat_array_t* cat_array;
	LLInventoryModel::item_array_t* item_array;
	gInventory.getDirectDescendentsOf(inv_cat->getUUID(),cat_array,item_array);

	// copy the vector because otherwise the iterator won't be happy if we delete from it
	LLInventoryModel::item_array_t item_array_copy = *item_array;

	for (LLInventoryModel::item_array_t::iterator iter = item_array_copy.begin(); iter != item_array_copy.end(); iter++)
	{
		LLInventoryItem* item = *iter;
		copy_item_to_outbox(item, new_folder_id, top_level_folder, operation_id);
	}

	LLInventoryModel::cat_array_t cat_array_copy = *cat_array;

	for (LLInventoryModel::cat_array_t::iterator iter = cat_array_copy.begin(); iter != cat_array_copy.end(); iter++)
	{
		LLViewerInventoryCategory* category = *iter;
		copy_folder_to_outbox(category, new_folder_id, top_level_folder, operation_id);
	}

	open_outbox();
}

///----------------------------------------------------------------------------
/// LLInventoryCollectFunctor implementations
///----------------------------------------------------------------------------

// static
bool LLInventoryCollectFunctor::itemTransferCommonlyAllowed(const LLInventoryItem* item)
{
	if (!item)
		return false;

	switch(item->getType())
	{
		case LLAssetType::AT_OBJECT:
		case LLAssetType::AT_BODYPART:
		case LLAssetType::AT_CLOTHING:
			if (!get_is_item_worn(item->getUUID()))
				return true;
			break;
		default:
			return true;
			break;
	}
	return false;
}

bool LLIsType::operator()(LLInventoryCategory* cat, LLInventoryItem* item)
{
	if(mType == LLAssetType::AT_CATEGORY)
	{
		if(cat) return TRUE;
	}
	if(item)
	{
		if(item->getType() == mType) return TRUE;
	}
	return FALSE;
}

bool LLIsNotType::operator()(LLInventoryCategory* cat, LLInventoryItem* item)
{
	if(mType == LLAssetType::AT_CATEGORY)
	{
		if(cat) return FALSE;
	}
	if(item)
	{
		if(item->getType() == mType) return FALSE;
		else return TRUE;
	}
	return TRUE;
}

bool LLIsOfAssetType::operator()(LLInventoryCategory* cat, LLInventoryItem* item)
{
	if(mType == LLAssetType::AT_CATEGORY)
	{
		if(cat) return TRUE;
	}
	if(item)
	{
		if(item->getActualType() == mType) return TRUE;
	}
	return FALSE;
}

bool LLIsValidItemLink::operator()(LLInventoryCategory* cat, LLInventoryItem* item)
{
	LLViewerInventoryItem *vitem = dynamic_cast<LLViewerInventoryItem*>(item);
	if (!vitem) return false;
	return (vitem->getActualType() == LLAssetType::AT_LINK  && !vitem->getIsBrokenLink());
}

bool LLIsTypeWithPermissions::operator()(LLInventoryCategory* cat, LLInventoryItem* item)
{
	if(mType == LLAssetType::AT_CATEGORY)
	{
		if(cat) 
		{
			return TRUE;
		}
	}
	if(item)
	{
		if(item->getType() == mType)
		{
			LLPermissions perm = item->getPermissions();
			if ((perm.getMaskBase() & mPerm) == mPerm)
			{
				return TRUE;
			}
		}
	}
	return FALSE;
}

bool LLBuddyCollector::operator()(LLInventoryCategory* cat,
								  LLInventoryItem* item)
{
	if(item)
	{
		if((LLAssetType::AT_CALLINGCARD == item->getType())
		   && (!item->getCreatorUUID().isNull())
		   && (item->getCreatorUUID() != gAgent.getID()))
		{
			return true;
		}
	}
	return false;
}


bool LLUniqueBuddyCollector::operator()(LLInventoryCategory* cat,
										LLInventoryItem* item)
{
	if(item)
	{
		if((LLAssetType::AT_CALLINGCARD == item->getType())
 		   && (item->getCreatorUUID().notNull())
 		   && (item->getCreatorUUID() != gAgent.getID()))
		{
			mSeen.insert(item->getCreatorUUID());
			return true;
		}
	}
	return false;
}


bool LLParticularBuddyCollector::operator()(LLInventoryCategory* cat,
											LLInventoryItem* item)
{
	if(item)
	{
		if((LLAssetType::AT_CALLINGCARD == item->getType())
		   && (item->getCreatorUUID() == mBuddyID))
		{
			return TRUE;
		}
	}
	return FALSE;
}


bool LLNameCategoryCollector::operator()(
	LLInventoryCategory* cat, LLInventoryItem* item)
{
	if(cat)
	{
		if (!LLStringUtil::compareInsensitive(mName, cat->getName()))
		{
			return true;
		}
	}
	return false;
}

bool LLFindCOFValidItems::operator()(LLInventoryCategory* cat,
									 LLInventoryItem* item)
{
	// Valid COF items are:
	// - links to wearables (body parts or clothing)
	// - links to attachments
	// - links to gestures
	// - links to ensemble folders
	LLViewerInventoryItem *linked_item = ((LLViewerInventoryItem*)item)->getLinkedItem();
	if (linked_item)
	{
		LLAssetType::EType type = linked_item->getType();
		return (type == LLAssetType::AT_CLOTHING ||
				type == LLAssetType::AT_BODYPART ||
				type == LLAssetType::AT_GESTURE ||
				type == LLAssetType::AT_OBJECT);
	}
	else
	{
		LLViewerInventoryCategory *linked_category = ((LLViewerInventoryItem*)item)->getLinkedCategory();
		// BAP remove AT_NONE support after ensembles are fully working?
		return (linked_category &&
				((linked_category->getPreferredType() == LLFolderType::FT_NONE) ||
				 (LLFolderType::lookupIsEnsembleType(linked_category->getPreferredType()))));
	}
}

bool LLFindWearables::operator()(LLInventoryCategory* cat,
								 LLInventoryItem* item)
{
	if(item)
	{
		if((item->getType() == LLAssetType::AT_CLOTHING)
		   || (item->getType() == LLAssetType::AT_BODYPART))
		{
			return TRUE;
		}
	}
	return FALSE;
}

LLFindWearablesEx::LLFindWearablesEx(bool is_worn, bool include_body_parts)
:	mIsWorn(is_worn)
,	mIncludeBodyParts(include_body_parts)
{}

bool LLFindWearablesEx::operator()(LLInventoryCategory* cat, LLInventoryItem* item)
{
	LLViewerInventoryItem *vitem = dynamic_cast<LLViewerInventoryItem*>(item);
	if (!vitem) return false;

	// Skip non-wearables.
	if (!vitem->isWearableType() && vitem->getType() != LLAssetType::AT_OBJECT && vitem->getType() != LLAssetType::AT_GESTURE)
	{
		return false;
	}

	// Skip body parts if requested.
	if (!mIncludeBodyParts && vitem->getType() == LLAssetType::AT_BODYPART)
	{
		return false;
	}

	// Skip broken links.
	if (vitem->getIsBrokenLink())
	{
		return false;
	}

	return (bool) get_is_item_worn(item->getUUID()) == mIsWorn;
}

bool LLFindWearablesOfType::operator()(LLInventoryCategory* cat, LLInventoryItem* item)
{
	if (!item) return false;
	if (item->getType() != LLAssetType::AT_CLOTHING &&
		item->getType() != LLAssetType::AT_BODYPART)
	{
		return false;
	}

	LLViewerInventoryItem *vitem = dynamic_cast<LLViewerInventoryItem*>(item);
	if (!vitem || vitem->getWearableType() != mWearableType) return false;

	return true;
}

void LLFindWearablesOfType::setType(LLWearableType::EType type)
{
	mWearableType = type;
}

bool LLFindNonRemovableObjects::operator()(LLInventoryCategory* cat, LLInventoryItem* item)
{
	if (item)
	{
		return !get_is_item_removable(&gInventory, item->getUUID());
	}
	if (cat)
	{
		return !get_is_category_removable(&gInventory, cat->getUUID());
	}

	LL_WARNS() << "Not a category and not an item?" << LL_ENDL;
	return false;
}

// [SL:KB] - Patch: UI-Misc | Checked: 2014-03-02 (Catznip-3.6)
LLFindLandmarks::LLFindLandmarks(bool fFilterDuplicates, bool fFilterSelf)
	: m_fFilterDuplicates(fFilterDuplicates)
	, m_fFilterSelf(fFilterSelf)
{
}

bool LLFindLandmarks::operator()(LLInventoryCategory* cat, LLInventoryItem* item)
{
	if ( (item) && (LLAssetType::AT_LANDMARK == item->getType()) )
	{
		if ( (m_fFilterSelf) && (gAgentID != item->getCreatorUUID()) )
		{
			return false;
		}

		if (m_fFilterDuplicates)
		{
			if (m_AssetIds.end() != std::find(m_AssetIds.begin(), m_AssetIds.end(), item->getAssetUUID()))
				return false;
			m_AssetIds.push_back(item->getAssetUUID());
		}

		return true;
	}
	return false;
}
// [/SL:KB]

///----------------------------------------------------------------------------
/// LLAssetIDMatches 
///----------------------------------------------------------------------------
bool LLAssetIDMatches::operator()(LLInventoryCategory* cat, LLInventoryItem* item)
{
	return (item && item->getAssetUUID() == mAssetID);
}

///----------------------------------------------------------------------------
/// LLLinkedItemIDMatches 
///----------------------------------------------------------------------------
bool LLLinkedItemIDMatches::operator()(LLInventoryCategory* cat, LLInventoryItem* item)
{
	return (item && 
			(item->getIsLinkType()) &&
			(item->getLinkedUUID() == mBaseItemID)); // A linked item's assetID will be the compared-to item's itemID.
}

void LLSaveFolderState::setApply(BOOL apply)
{
	mApply = apply; 
	// before generating new list of open folders, clear the old one
	if(!apply) 
	{
		clearOpenFolders(); 
	}
}

void LLSaveFolderState::doFolder(LLFolderViewFolder* folder)
{
	LLInvFVBridge* bridge = (LLInvFVBridge*)folder->getViewModelItem();
	if(!bridge) return;
	
	if(mApply)
	{
		// we're applying the open state
		LLUUID id(bridge->getUUID());
		if(mOpenFolders.find(id) != mOpenFolders.end())
		{
			if (!folder->isOpen())
			{
				folder->setOpen(TRUE);
			}
		}
		else
		{
			// keep selected filter in its current state, this is less jarring to user
			if (!folder->isSelected() && folder->isOpen())
			{
				folder->setOpen(FALSE);
			}
		}
	}
	else
	{
		// we're recording state at this point
		if(folder->isOpen())
		{
			mOpenFolders.insert(bridge->getUUID());
		}
	}
}

void LLOpenFilteredFolders::doItem(LLFolderViewItem *item)
{
	if (item->passedFilter())
	{
		item->getParentFolder()->setOpenArrangeRecursively(TRUE, LLFolderViewFolder::RECURSE_UP);
	}
}

void LLOpenFilteredFolders::doFolder(LLFolderViewFolder* folder)
{
	if (folder->LLFolderViewItem::passedFilter() && folder->getParentFolder())
	{
		folder->getParentFolder()->setOpenArrangeRecursively(TRUE, LLFolderViewFolder::RECURSE_UP);
	}
	// if this folder didn't pass the filter, and none of its descendants did
	else if (!folder->getViewModelItem()->passedFilter() && !folder->getViewModelItem()->descendantsPassedFilter())
	{
		folder->setOpenArrangeRecursively(FALSE, LLFolderViewFolder::RECURSE_NO);
	}
}

void LLSelectFirstFilteredItem::doItem(LLFolderViewItem *item)
{
	if (item->passedFilter() && !mItemSelected)
	{
		item->getRoot()->setSelection(item, FALSE, FALSE);
		if (item->getParentFolder())
		{
			item->getParentFolder()->setOpenArrangeRecursively(TRUE, LLFolderViewFolder::RECURSE_UP);
		}
		mItemSelected = TRUE;
	}
}

void LLSelectFirstFilteredItem::doFolder(LLFolderViewFolder* folder)
{
	// Skip if folder or item already found, if not filtered or if no parent (root folder is not selectable)
	if (!mFolderSelected && !mItemSelected && folder->LLFolderViewItem::passedFilter() && folder->getParentFolder())
	{
		folder->getRoot()->setSelection(folder, FALSE, FALSE);
		folder->getParentFolder()->setOpenArrangeRecursively(TRUE, LLFolderViewFolder::RECURSE_UP);
		mFolderSelected = TRUE;
	}
}

void LLOpenFoldersWithSelection::doItem(LLFolderViewItem *item)
{
	if (item->getParentFolder() && item->isSelected())
	{
		item->getParentFolder()->setOpenArrangeRecursively(TRUE, LLFolderViewFolder::RECURSE_UP);
	}
}

void LLOpenFoldersWithSelection::doFolder(LLFolderViewFolder* folder)
{
	if (folder->getParentFolder() && folder->isSelected())
	{
		folder->getParentFolder()->setOpenArrangeRecursively(TRUE, LLFolderViewFolder::RECURSE_UP);
	}
}

// Succeeds iff all selected items are bridges to objects, in which
// case returns their corresponding uuids.
bool get_selection_object_uuids(LLFolderView *root, uuid_vec_t& ids)
{
	uuid_vec_t results;
	S32 non_object = 0;
	LLFolderView::selected_items_t selectedItems = root->getSelectedItems();
	for(LLFolderView::selected_items_t::iterator it = selectedItems.begin(); it != selectedItems.end(); ++it)
	{
		LLObjectBridge *view_model = dynamic_cast<LLObjectBridge *>((*it)->getViewModelItem());

		if(view_model && view_model->getUUID().notNull())
		{
			results.push_back(view_model->getUUID());
		}
		else
		{
			non_object++;
		}
	}
	if (non_object == 0)
	{
		ids = results;
		return true;
	}
	return false;
}

void LLInventoryAction::doToSelected(LLInventoryModel* model, LLFolderView* root, const std::string& action)
{
	if ("rename" == action)
	{
		root->startRenamingSelectedItem();
		return;
	}
	if ("delete" == action)
	{
		LLSD args;
		args["QUESTION"] = LLTrans::getString(root->getSelectedCount() > 1 ? "DeleteItems" :  "DeleteItem");
		LLNotificationsUtil::add("DeleteItems", args, LLSD(), boost::bind(&LLInventoryAction::onItemsRemovalConfirmation, _1, _2, root));
		return;
	}
	if (("copy" == action) || ("cut" == action))
	{	
		// Clear the clipboard before we start adding things on it
		LLClipboard::instance().reset();
	}
	// <FS:Ansariel> Inventory Links Replace
	if ("replace_links" == action)
	{
		LLSD params;
		if (root->getSelectedCount() == 1)
		{
			LLFolderViewItem* folder_item = root->getSelectedItems().front();
			LLInvFVBridge* bridge = (LLInvFVBridge*)folder_item->getViewModelItem();

			if (bridge)
			{
				LLInventoryObject* obj = bridge->getInventoryObject();
				if (obj && obj->getType() != LLAssetType::AT_CATEGORY && obj->getActualType() != LLAssetType::AT_LINK_FOLDER)
				{
					params = LLSD(obj->getUUID());
				}
			}
		}
		LLFloaterReg::showInstance("fs_linkreplace", params);
		return;
	}
	// </FS:Ansariel>
	// <FS:Ansariel> Move to default folder
	if ("move_to_default_folder" == action)
	{
		std::set<LLFolderViewItem*> selected_items = root->getSelectionList();
		std::set<LLFolderViewItem*>::iterator set_iter;
		LLUUID outbox_folder_id = model->findCategoryUUIDForType(LLFolderType::FT_OUTBOX);
		LLUUID cof_folder_id = model->findCategoryUUIDForType(LLFolderType::FT_CURRENT_OUTFIT);

		for (set_iter = selected_items.begin(); set_iter != selected_items.end(); ++set_iter)
		{
			LLFolderViewItem* folder_item = *set_iter;
			if (!folder_item)
			{
				continue;
			}

			LLInvFVBridge* bridge = (LLInvFVBridge*)folder_item->getViewModelItem();
			if (!bridge)
			{
				continue;
			}

			LLInventoryObject* obj = bridge->getInventoryObject();
			if (!obj)
			{
				continue;
			}
			
			if (obj->getActualType() == LLAssetType::AT_CATEGORY)
			{
				continue;
			}

			if (model->isObjectDescendentOf(obj->getUUID(), outbox_folder_id) ||
				model->isObjectDescendentOf(obj->getUUID(), cof_folder_id))
			{
				continue;
			}

			if (RlvFolderLocks::instance().hasLockedFolder(RLV_LOCK_ANY) &&
				!RlvFolderLocks::instance().canMoveItem(obj->getUUID(), model->findCategoryUUIDForType(LLFolderType::assetTypeToFolderType(obj->getActualType()) ) ))
			{
				continue;
			}

			LLUUID target_cat_id = model->findCategoryUUIDForType(LLFolderType::assetTypeToFolderType(obj->getActualType()));
			if (target_cat_id.notNull())
			{
				move_inventory_item(gAgentID, gAgentSessionID, obj->getUUID(), target_cat_id, obj->getName(), LLPointer<LLInventoryCallback>(NULL));
			}
		}
		return;
	}
	// </FS:Ansariel>
	// <FS:Ansariel> FIRE-11628: Option to delete broken links from AO folder
	if ("cleanup_broken_links" == action)
	{
		if (root->getSelectedCount() == 1)
		{
			LLFolderViewItem* folder_item = root->getSelectedItems().front();
			LLInvFVBridge* bridge = (LLInvFVBridge*)folder_item->getViewModelItem();

			if (bridge)
			{
				LLInventoryObject* obj = bridge->getInventoryObject();

				LLInventoryModel::cat_array_t cats;
				LLInventoryModel::item_array_t items;
				model->collectDescendents(obj->getUUID(), cats, items, FALSE);
				LLUUID trash_id = model->findCategoryUUIDForType(LLFolderType::FT_TRASH);

				BOOL old_setting = gSavedPerAccountSettings.getBOOL("ProtectAOFolders");
				gSavedPerAccountSettings.setBOOL("ProtectAOFolders", FALSE);
				for (LLInventoryModel::item_array_t::iterator it = items.begin(); it != items.end(); ++it)
				{
					if ((*it)->getIsLinkType() && LLAssetType::lookupIsLinkType((*it)->getType()))
					{
						model->removeItem((*it)->getUUID());
					}
				}
				gSavedPerAccountSettings.setBOOL("ProtectAOFolders", old_setting);
			}
		}
		return;
	}
	// </FS:Ansariel>

	static const std::string change_folder_string = "change_folder_type_";
	if (action.length() > change_folder_string.length() && 
		(action.compare(0,change_folder_string.length(),"change_folder_type_") == 0))
	{
		LLFolderType::EType new_folder_type = LLViewerFolderType::lookupTypeFromXUIName(action.substr(change_folder_string.length()));
		LLFolderViewModelItemInventory* inventory_item = static_cast<LLFolderViewModelItemInventory*>(root->getViewModelItem());
		LLViewerInventoryCategory *cat = model->getCategory(inventory_item->getUUID());
		if (!cat) return;
		cat->changeType(new_folder_type);
		return;
	}


	std::set<LLFolderViewItem*> selected_items = root->getSelectionList();

	LLMultiPreview* multi_previewp = NULL;
	LLMultiProperties* multi_propertiesp = NULL;

	if (("task_open" == action  || "open" == action) && selected_items.size() > 1)
	{
		multi_previewp = new LLMultiPreview();
		gFloaterView->addChild(multi_previewp);

		LLFloater::setFloaterHost(multi_previewp);

	}
	else if (("task_properties" == action || "properties" == action) && selected_items.size() > 1)
	{
		multi_propertiesp = new LLMultiProperties();
		gFloaterView->addChild(multi_propertiesp);

		LLFloater::setFloaterHost(multi_propertiesp);
	}

	std::set<LLUUID> selected_uuid_set = LLAvatarActions::getInventorySelectedUUIDs();
    uuid_vec_t ids;
    std::copy(selected_uuid_set.begin(), selected_uuid_set.end(), std::back_inserter(ids));
    // Check for actions that get handled in bulk
    if (action == "wear")
    {
        wear_multiple(ids, true);
    }
    else if (action == "wear_add")
    {
        wear_multiple(ids, false);
    }
    else if (isRemoveAction(action))
    {
        LLAppearanceMgr::instance().removeItemsFromAvatar(ids);
    }
    else
    {
        std::set<LLFolderViewItem*>::iterator set_iter;
        for (set_iter = selected_items.begin(); set_iter != selected_items.end(); ++set_iter)
        {
            LLFolderViewItem* folder_item = *set_iter;
            if(!folder_item) continue;
            LLInvFVBridge* bridge = (LLInvFVBridge*)folder_item->getViewModelItem();
            if(!bridge) continue;
            bridge->performAction(model, action);
        }
    }

	LLFloater::setFloaterHost(NULL);
	if (multi_previewp)
	{
		multi_previewp->openFloater(LLSD());
	}
	else if (multi_propertiesp)
	{
		multi_propertiesp->openFloater(LLSD());
	}
}

void LLInventoryAction::removeItemFromDND(LLFolderView* root)
{
    if(gAgent.isDoNotDisturb())
    {
        //Get selected items
        LLFolderView::selected_items_t selectedItems = root->getSelectedItems();
        LLFolderViewModelItemInventory * viewModel = NULL;

        //If user is in DND and deletes item, make sure the notification is not displayed by removing the notification
        //from DND history and .xml file. Once this is done, upon exit of DND mode the item deleted will not show a notification.
        for(LLFolderView::selected_items_t::iterator it = selectedItems.begin(); it != selectedItems.end(); ++it)
        {
            viewModel = dynamic_cast<LLFolderViewModelItemInventory *>((*it)->getViewModelItem());

            if(viewModel && viewModel->getUUID().notNull())
            {
                //Will remove the item offer notification
                LLDoNotDisturbNotificationStorage::instance().removeNotification(LLDoNotDisturbNotificationStorage::offerName, viewModel->getUUID());
            }
        }
    }
}

void LLInventoryAction::onItemsRemovalConfirmation( const LLSD& notification, const LLSD& response, LLFolderView* root )
{
	S32 option = LLNotificationsUtil::getSelectedOption(notification, response);
	if (option == 0)
	{
        //Need to remove item from DND before item is removed from root folder view
        //because once removed from root folder view the item is no longer a selected item
        removeItemFromDND(root);
		root->removeSelectedItems();
	}
}<|MERGE_RESOLUTION|>--- conflicted
+++ resolved
@@ -239,18 +239,11 @@
 		return FALSE;
 
 	// Consider the item as worn if it has links in COF.
-<<<<<<< HEAD
 // [SL:KB] - The code below causes problems across the board so it really just needs to go
-//	if (LLAppearanceMgr::instance().isLinkInCOF(id))
+//	if (LLAppearanceMgr::instance().isLinkedInCOF(id))
 //	{
 //		return TRUE;
 //	}
-=======
-	if (LLAppearanceMgr::instance().isLinkedInCOF(id))
-	{
-		return TRUE;
-	}
->>>>>>> b8ded05f
 
 	switch(item->getType())
 	{
