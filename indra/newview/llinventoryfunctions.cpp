--- conflicted
+++ resolved
@@ -412,7 +412,6 @@
 	}
 // [/RLVa:KB]
 
-<<<<<<< HEAD
 	// ## Zi: Animation Overrider
 	if(((id==AOEngine::instance().getAOFolder() || model->isObjectDescendentOf(id,AOEngine::instance().getAOFolder()))
 		&& gSavedPerAccountSettings.getBOOL("ProtectAOFolders"))
@@ -424,8 +423,6 @@
 		return FALSE;
 	// ## Zi: Animation Overrider
 
-=======
->>>>>>> fe8b4bf1
 	if (!isAgentAvatarValid()) return FALSE;
 
 	const LLInventoryCategory* category = model->getCategory(id);
@@ -468,7 +465,6 @@
 	}
 // [/RLVa:KB]
 
-<<<<<<< HEAD
 	// ## Zi: Animation Overrider
 	if(((id==AOEngine::instance().getAOFolder() || model->isObjectDescendentOf(id,AOEngine::instance().getAOFolder()))
 		&& gSavedPerAccountSettings.getBOOL("ProtectAOFolders"))
@@ -480,8 +476,6 @@
 		return FALSE;
 	// ## Zi: Animation Overrider
 
-=======
->>>>>>> fe8b4bf1
 	LLViewerInventoryCategory* cat = model->getCategory(id);
 
 	if (cat && !LLFolderType::lookupIsProtectedType(cat->getPreferredType()) &&
