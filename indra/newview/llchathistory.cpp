--- conflicted
+++ resolved
@@ -43,11 +43,8 @@
 #include "llagentdata.h"
 #include "llavataractions.h"
 #include "lltrans.h"
-<<<<<<< HEAD
-=======
 #include "llfloaterreg.h"
 #include "llmutelist.h"
->>>>>>> 95031093
 
 static LLDefaultChildRegistry::Register<LLChatHistory> r("chat_history");
 static const std::string MESSAGE_USERNAME_DATE_SEPARATOR(" ----- ");
@@ -82,8 +79,6 @@
 		return LLPanel::handleMouseUp(x,y,mask);
 	}
 
-<<<<<<< HEAD
-=======
 	void onObjectIconContextMenuItemClicked(const LLSD& userdata)
 	{
 		std::string level = userdata.asString();
@@ -97,7 +92,6 @@
 		}
 	}
 
->>>>>>> 95031093
 	void onAvatarIconContextMenuItemClicked(const LLSD& userdata)
 	{
 		std::string level = userdata.asString();
@@ -130,13 +124,6 @@
 		LLUICtrl::CommitCallbackRegistry::ScopedRegistrar registrar;
 
 		registrar.add("AvatarIcon.Action", boost::bind(&LLChatHistoryHeader::onAvatarIconContextMenuItemClicked, this, _2));
-<<<<<<< HEAD
-
-		LLMenuGL* menu = LLUICtrlFactory::getInstance()->createFromFile<LLMenuGL>("menu_avatar_icon.xml", gMenuHolder, LLViewerMenuHolderGL::child_registry_t::instance());
-
-		mPopupMenuHandleAvatar = menu->getHandle();
-
-=======
 		registrar.add("ObjectIcon.Action", boost::bind(&LLChatHistoryHeader::onObjectIconContextMenuItemClicked, this, _2));
 
 		LLMenuGL* menu = LLUICtrlFactory::getInstance()->createFromFile<LLMenuGL>("menu_avatar_icon.xml", gMenuHolder, LLViewerMenuHolderGL::child_registry_t::instance());
@@ -148,7 +135,6 @@
 		LLPanel* visible_panel = getChild<LLPanel>("im_header");
 		visible_panel->setMouseDownCallback(boost::bind(&LLChatHistoryHeader::onHeaderPanelClick, this, _2, _3, _4));
 
->>>>>>> 95031093
 		return LLPanel::postBuild();
 	}
 
@@ -180,15 +166,12 @@
 
 		return LLPanel::handleRightMouseDown(x,y,mask);
 	}
-<<<<<<< HEAD
-=======
 
 	void onHeaderPanelClick(S32 x, S32 y, MASK mask)
 	{
 		LLFloaterReg::showInstance("inspect_avatar", LLSD().insert("avatar_id", mAvatarID));
 	}
 
->>>>>>> 95031093
 	const LLUUID&		getAvatarId () const { return mAvatarID;}
 	const std::string&	getFirstName() const { return mFirstName; }
 	const std::string&	getLastName	() const { return mLastName; }
@@ -207,14 +190,10 @@
 		LLTextBox* userName = getChild<LLTextBox>("user_name");
 		
 		if(!chat.mFromName.empty())
-<<<<<<< HEAD
-			userName->setValue(chat.mFromName);
-=======
 		{
 			userName->setValue(chat.mFromName);
 			mFrom = chat.mFromName;
 		}
->>>>>>> 95031093
 		else
 		{
 			std::string SL = LLTrans::getString("SECOND_LIFE");
@@ -257,17 +236,12 @@
 	void showSystemContextMenu(S32 x,S32 y)
 	{
 	}
-<<<<<<< HEAD
-	void showObjectContextMenu(S32 x,S32 y)
-	{
-=======
 	
 	void showObjectContextMenu(S32 x,S32 y)
 	{
 		LLMenuGL* menu = (LLMenuGL*)mPopupMenuHandleObject.get();
 		if(menu)
 			LLMenuGL::showPopup(this, menu, x, y);
->>>>>>> 95031093
 	}
 	
 	void showAvatarContextMenu(S32 x,S32 y)
@@ -298,19 +272,13 @@
 
 protected:
 	LLHandle<LLView>	mPopupMenuHandleAvatar;
-<<<<<<< HEAD
-=======
 	LLHandle<LLView>	mPopupMenuHandleObject;
->>>>>>> 95031093
 
 	LLUUID			    mAvatarID;
 	EChatSourceType		mSourceType;
 	std::string			mFirstName;
 	std::string			mLastName;
-<<<<<<< HEAD
-=======
 	std::string			mFrom;
->>>>>>> 95031093
 
 };
 
