/** 
 * @file llavatarlist.h
 * @brief Generic avatar list
 *
 * $LicenseInfo:firstyear=2009&license=viewerlgpl$
 * Second Life Viewer Source Code
 * Copyright (C) 2010, Linden Research, Inc.
 * 
 * This library is free software; you can redistribute it and/or
 * modify it under the terms of the GNU Lesser General Public
 * License as published by the Free Software Foundation;
 * version 2.1 of the License only.
 * 
 * This library is distributed in the hope that it will be useful,
 * but WITHOUT ANY WARRANTY; without even the implied warranty of
 * MERCHANTABILITY or FITNESS FOR A PARTICULAR PURPOSE.  See the GNU
 * Lesser General Public License for more details.
 * 
 * You should have received a copy of the GNU Lesser General Public
 * License along with this library; if not, write to the Free Software
 * Foundation, Inc., 51 Franklin Street, Fifth Floor, Boston, MA  02110-1301  USA
 * 
 * Linden Research, Inc., 945 Battery Street, San Francisco, CA  94111  USA
 * $/LicenseInfo$
 */

#include "llviewerprecompiledheaders.h"

#include "llavatarlist.h"

// common
#include "lltrans.h"
#include "llcommonutils.h"

// llui
#include "lltextutil.h"

// newview
#include "llagentdata.h" // for comparator
#include "llavatariconctrl.h"
#include "llavatarnamecache.h"
#include "llcallingcard.h" // for LLAvatarTracker
#include "llcachename.h"
#include "lllistcontextmenu.h"
#include "llrecentpeople.h"
#include "lluuid.h"
#include "llvoiceclient.h"
#include "llviewercontrol.h"	// for gSavedSettings
<<<<<<< HEAD
=======
#include "lltooldraganddrop.h"
>>>>>>> fe8b4bf1
// [RLVa:KB] - Checked: 2010-06-04 (RLVa-1.2.2a)
#include "rlvhandler.h"
// [/RLVa:KB]

static LLDefaultChildRegistry::Register<LLAvatarList> r("avatar_list");

// Last interaction time update period.
static const F32 LIT_UPDATE_PERIOD = 5;

// Maximum number of avatars that can be added to a list in one pass.
// Used to limit time spent for avatar list update per frame.
static const unsigned ADD_LIMIT = 50;

bool LLAvatarList::contains(const LLUUID& id)
{
	const uuid_vec_t& ids = getIDs();
	return std::find(ids.begin(), ids.end(), id) != ids.end();
}

LLAvatarListItem* LLAvatarList::getAvatarListItem(const LLUUID& id)
{
	return (LLAvatarListItem*)getItemByValue(id);
}

void LLAvatarList::toggleIcons()
{
	if (!mIgnoreGlobalIcons)
	{
		// Save the new value for new items to use.
		mShowIcons = !mShowIcons;
		gSavedSettings.setBOOL(mIconParamName, mShowIcons);
		
		// Show/hide avatar icons for all existing items.
		std::vector<LLPanel*> items;
		getItems(items);
		for( std::vector<LLPanel*>::const_iterator it = items.begin(); it != items.end(); it++)
		{
			static_cast<LLAvatarListItem*>(*it)->setAvatarIconVisible(mShowIcons);
		}
	}
}

void LLAvatarList::setSpeakingIndicatorsVisible(bool visible)
{
	// Save the new value for new items to use.
	mShowSpeakingIndicator = visible;
	
	// Show/hide icons for all existing items.
	std::vector<LLPanel*> items;
	getItems(items);
	for( std::vector<LLPanel*>::const_iterator it = items.begin(); it != items.end(); it++)
	{
		static_cast<LLAvatarListItem*>(*it)->showSpeakingIndicator(mShowSpeakingIndicator);
	}
}

void LLAvatarList::showPermissions(bool visible)
{
	// Save the value for new items to use.
	mShowPermissions = visible;

	// Enable or disable showing permissions icons for all existing items.
	std::vector<LLPanel*> items;
	getItems(items);
	for(std::vector<LLPanel*>::const_iterator it = items.begin(), end_it = items.end(); it != end_it; ++it)
	{
		static_cast<LLAvatarListItem*>(*it)->setShowPermissions(mShowPermissions);
	}
}

void LLAvatarList::showRange(bool visible)
{
	mShowRange = visible;
	// Enable or disable showing distance field for all detected avatars.
	std::vector<LLPanel*> items;
	getItems(items);
	for(std::vector<LLPanel*>::const_iterator it = items.begin(), end_it = items.end(); it != end_it; ++it)
	{
		static_cast<LLAvatarListItem*>(*it)->showRange(mShowRange);
	}	
}

void LLAvatarList::showFirstSeen(bool visible)
{
	mShowFirstSeen = visible;
	// Enable or disable showing time since noticed, for all detected avatars.
	std::vector<LLPanel*> items;
	getItems(items);
	for(std::vector<LLPanel*>::const_iterator it = items.begin(), end_it = items.end(); it != end_it; ++it)
	{
		static_cast<LLAvatarListItem*>(*it)->showFirstSeen(visible);
	}	
}

void LLAvatarList::showStatusFlags(bool visible)
{
	mShowStatusFlags = visible;
	// Enable or disable showing movement flags for all detected avatars.
	std::vector<LLPanel*> items;
	getItems(items);
	for(std::vector<LLPanel*>::const_iterator it = items.begin(), end_it = items.end(); it != end_it; ++it)
	{
		static_cast<LLAvatarListItem*>(*it)->showStatusFlags(visible);
	}	
}


void LLAvatarList::showDisplayName(bool visible)
{
	mShowDisplayName = visible;
	std::vector<LLPanel*> items;
	getItems(items);
	for(std::vector<LLPanel*>::const_iterator it = items.begin(), end_it = items.end(); it != end_it; ++it)
	{
		static_cast<LLAvatarListItem*>(*it)->showDisplayName(visible);
	}
	mNeedUpdateNames = true;
}

void LLAvatarList::showUsername(bool visible)
{
	mShowUsername = visible;
	std::vector<LLPanel*> items;
	getItems(items);
	for(std::vector<LLPanel*>::const_iterator it = items.begin(), end_it = items.end(); it != end_it; ++it)
	{
		static_cast<LLAvatarListItem*>(*it)->showUsername(visible);
	}
	mNeedUpdateNames = true;
}

void LLAvatarList::showVoiceVolume(bool visible)
{
	mShowVoiceVolume=visible;
}

void LLAvatarList::showAvatarAge(bool visible)
{
	mShowAge = visible;
	std::vector<LLPanel*> items;
	getItems(items);
	for(std::vector<LLPanel*>::const_iterator it = items.begin(), end_it = items.end(); it != end_it; ++it)
	{
		static_cast<LLAvatarListItem*>(*it)->showAvatarAge(visible);
	}
}

void LLAvatarList::showPaymentStatus(bool visible)
{
	mShowPaymentStatus = visible;
	std::vector<LLPanel*> items;
	getItems(items);
	for(std::vector<LLPanel*>::const_iterator it = items.begin(), end_it = items.end(); it != end_it; ++it)
	{
		static_cast<LLAvatarListItem*>(*it)->showPaymentStatus(visible);
	}
	mNeedUpdateNames = true;
}


static bool findInsensitive(std::string haystack, const std::string& needle_upper)
{
    LLStringUtil::toUpper(haystack);
    return haystack.find(needle_upper) != std::string::npos;
}


//comparators
static const LLAvatarItemNameComparator NAME_COMPARATOR;
static const LLFlatListView::ItemReverseComparator REVERSE_NAME_COMPARATOR(NAME_COMPARATOR);

LLAvatarList::Params::Params()
: ignore_online_status("ignore_online_status", false)
, show_last_interaction_time("show_last_interaction_time", false)
, show_info_btn("show_info_btn", false)
, show_profile_btn("show_profile_btn", true)
, show_speaking_indicator("show_speaking_indicator", true)
, show_permissions_granted("show_permissions_granted", false)
, show_icons("show_icons",true)
, show_voice_volume("show_voice_volume", false)
{
}

LLAvatarList::LLAvatarList(const Params& p)
:	LLFlatListViewEx(p)
, mIgnoreOnlineStatus(p.ignore_online_status)
, mShowLastInteractionTime(p.show_last_interaction_time)
, mContextMenu(NULL)
, mDirty(true) // to force initial update
, mNeedUpdateNames(false)
, mLITUpdateTimer(NULL)
, mShowIcons(p.show_icons)
, mShowInfoBtn(p.show_info_btn)
, mShowProfileBtn(p.show_profile_btn)
, mShowSpeakingIndicator(p.show_speaking_indicator)
, mShowPermissions(p.show_permissions_granted)
// [RLVa:KB] - Checked: 2010-04-05 (RLVa-1.2.2a) | Added: RLVa-1.2.0d
, mRlvCheckShowNames(false)
// [/RLVa:KB]
<<<<<<< HEAD
, mShowVoiceVolume(p.show_voice_volume)
, mShowRange(false)
, mShowStatusFlags(false)
, mShowUsername((bool)gSavedSettings.getBOOL("NameTagShowUsernames"))
, mShowDisplayName((bool)gSavedSettings.getBOOL("UseDisplayNames"))
, mIgnoreGlobalIcons(false)
, mShowAge(false)
, mShowPaymentStatus(false)
, mItemHeight(0)
// [Ansariel: Colorful radar]
, mUseRangeColors(false)
// [Ansariel: Colorful radar]
=======
>>>>>>> fe8b4bf1
{
	setCommitOnSelectionChange(true);

	// Set default sort order.
	setComparator(&NAME_COMPARATOR);

	if (mShowLastInteractionTime)
	{
		mLITUpdateTimer = new LLTimer();
		mLITUpdateTimer->setTimerExpirySec(0); // zero to force initial update
		mLITUpdateTimer->start();
	}
	
	LLAvatarNameCache::addUseDisplayNamesCallback(boost::bind(&LLAvatarList::handleDisplayNamesOptionChanged, this));

	// <FS:Ansariel> FIRE-1089: List needs to update also if we change the username setting
	gSavedSettings.getControl("NameTagShowUsernames")->getSignal()->connect(boost::bind(&LLAvatarList::handleDisplayNamesOptionChanged, this));
}


void LLAvatarList::handleDisplayNamesOptionChanged()
{
	// <FS:Ansariel> FIRE-1089: Set the proper name options for the AvatarListItem before we update the list.
	mShowUsername = (bool)gSavedSettings.getBOOL("NameTagShowUsernames");
	mShowDisplayName = (bool)gSavedSettings.getBOOL("UseDisplayNames");
	std::vector<LLPanel*> items;
	getItems(items);
	for( std::vector<LLPanel*>::const_iterator it = items.begin(); it != items.end(); it++)
	{
		LLAvatarListItem* item = static_cast<LLAvatarListItem*>(*it);
		item->showUsername(mShowUsername, false);
		item->showDisplayName(mShowDisplayName, false);
	}
	// </FS:Ansariel>

	mNeedUpdateNames = true;
}


LLAvatarList::~LLAvatarList()
{
	delete mLITUpdateTimer;
}

void LLAvatarList::setShowIcons(std::string param_name)
{
	if (!mIgnoreGlobalIcons)
	{
		mIconParamName= param_name;
		mShowIcons = gSavedSettings.getBOOL(mIconParamName);
	}
}

// AO: This can be used to disable icon display on a particular list, without affecting the global preference.
void LLAvatarList::showMiniProfileIcons(bool visible)
{
	mShowIcons = visible;
	mIgnoreGlobalIcons = true;
	// Show/hide icons for all existing items.
	
	std::vector<LLPanel*> items;
	getItems(items);
	for( std::vector<LLPanel*>::const_iterator it = items.begin(); it != items.end(); it++)
	{
		static_cast<LLAvatarListItem*>(*it)->setAvatarIconVisible(mShowIcons);
	}
}

// [Ansariel: Colorful radar]
void LLAvatarList::setUseRangeColors(bool UseRangeColors)
{
	mUseRangeColors = UseRangeColors;

	std::vector<LLPanel*> items;
	getItems(items);
	for( std::vector<LLPanel*>::const_iterator it = items.begin(); it != items.end(); it++)
	{
		static_cast<LLAvatarListItem*>(*it)->setUseRangeColors(mUseRangeColors);
	}
}
// [Ansariel: Colorful radar]

// virtual
void LLAvatarList::draw()
{
	// *NOTE dzaporozhan
	// Call refresh() after draw() to avoid flickering of avatar list items.

	// AO: skip llflatlistview's implementation to better manage mSelectedItemsBorder.
	LLScrollContainer::draw();

	if (mNeedUpdateNames)
	{
		updateAvatarNames();
	}

	if (mDirty)
		refresh();

	if (mShowLastInteractionTime && mLITUpdateTimer->hasExpired())
	{
		updateLastInteractionTimes();
		mLITUpdateTimer->setTimerExpirySec(LIT_UPDATE_PERIOD); // restart the timer
	}
}

//virtual
void LLAvatarList::clear()
{
	getIDs().clear();
	setDirty(true);
	LLFlatListViewEx::clear();
}

void LLAvatarList::setNameFilter(const std::string& filter)
{
	std::string filter_upper = filter;
	LLStringUtil::toUpper(filter_upper);
	if (mNameFilter != filter_upper)
	{
		mNameFilter = filter_upper;

		// update message for empty state here instead of refresh() to avoid blinking when switch
		// between tabs.
		updateNoItemsMessage(filter);
		setDirty();
	}
}

void LLAvatarList::setItemHeight(S32 height)
// AO: Adjust some parameters that need to be changed when we adjust item spacing form the .xml default
// If you change these, also change addNewItem()
{
	mItemHeight = height;
	std::vector<LLPanel*> items;
	getItems(items);
	for(std::vector<LLPanel*>::const_iterator it = items.begin(), end_it = items.end(); it != end_it; ++it)
	{
		LLAvatarListItem* avItem = static_cast<LLAvatarListItem*>(*it);
		if (mItemHeight != 0)
		{
			S32 width = avItem->getRect().getWidth();
			avItem->reshape(width,mItemHeight);
			LLIconCtrl* highlight = avItem->getChild<LLIconCtrl>("hovered_icon");
			LLIconCtrl* select = avItem->getChild<LLIconCtrl>("selected_icon");
			highlight->setOrigin(0,24-height); // temporary hack to be in the right ballpark.
			highlight->reshape(width,mItemHeight);
			select->setOrigin(0,24-height);
			select->reshape(width,mItemHeight);
		}
	}
	mNeedUpdateNames = true;
}

void LLAvatarList::onFocusReceived()
// AO: Override this from base class to bypass highlighting border. It has issues with resized item spacing.
{
	gEditMenuHandler = this;
}

void LLAvatarList::sortByName()
{
	setComparator(&NAME_COMPARATOR);
	sort();
}

void LLAvatarList::setDirty(bool val /*= true*/, bool force_refresh /*= false*/)
{
	mDirty = val;
	if(mDirty && force_refresh)
	{
		refresh();
	}
}

void LLAvatarList::addAvalineItem(const LLUUID& item_id, const LLUUID& session_id, const std::string& item_name)
{
	LL_DEBUGS("Avaline") << "Adding avaline item into the list: " << item_name << "|" << item_id << ", session: " << session_id << LL_ENDL;
	LLAvalineListItem* item = new LLAvalineListItem(/*hide_number=*/false);
	item->setAvatarId(item_id, session_id, true, false);
	item->setName(item_name);
	item->showLastInteractionTime(mShowLastInteractionTime);
	item->showSpeakingIndicator(mShowSpeakingIndicator);
	item->setOnline(false);

	addItem(item, item_id);
	mIDs.push_back(item_id);
	sort();
}

//////////////////////////////////////////////////////////////////////////
// PROTECTED SECTION
//////////////////////////////////////////////////////////////////////////
void LLAvatarList::refresh()
{
	bool have_names			= TRUE;
	bool add_limit_exceeded	= false;
	bool modified			= false;
	bool have_filter		= !mNameFilter.empty();

	// Save selection.	
	uuid_vec_t selected_ids;
	getSelectedUUIDs(selected_ids);
	LLUUID current_id = getSelectedUUID();

	// Determine what to add and what to remove.
	uuid_vec_t added, removed;
	LLAvatarList::computeDifference(getIDs(), added, removed);

	// Handle added items.
	unsigned nadded = 0;
	const std::string waiting_str = LLTrans::getString("AvatarNameWaiting");

	for (uuid_vec_t::const_iterator it=added.begin(); it != added.end(); it++)
	{
		const LLUUID& buddy_id = *it;
		LLAvatarName av_name;
		have_names &= LLAvatarNameCache::get(buddy_id, &av_name);

		if (!have_filter || findInsensitive(av_name.getDisplayName(), mNameFilter))
		{
			if (nadded >= ADD_LIMIT)
			{
				add_limit_exceeded = true;
				break;
			}
			else
			{
				// *NOTE: If you change the UI to show a different string,
				// be sure to change the filter code below.
<<<<<<< HEAD
				addNewItem(buddy_id, 
					       //av_name.mDisplayName.empty() ? waiting_str : av_name.mDisplayName,
					       av_name.getCompleteName(),
					       LLAvatarTracker::instance().isBuddyOnline(buddy_id));
=======
				if (LLRecentPeople::instance().isAvalineCaller(buddy_id))
				{
					const LLSD& call_data = LLRecentPeople::instance().getData(buddy_id);
					addAvalineItem(buddy_id, call_data["session_id"].asUUID(), call_data["call_number"].asString());
				}
				else
				{
					std::string display_name = av_name.getDisplayName();
					addNewItem(buddy_id, 
						display_name.empty() ? waiting_str : display_name, 
						LLAvatarTracker::instance().isBuddyOnline(buddy_id));
				}
				
>>>>>>> fe8b4bf1
				modified = true;
				nadded++;
			}
		}
	}

	// Handle removed items.
	for (uuid_vec_t::const_iterator it=removed.begin(); it != removed.end(); it++)
	{
		removeItemByUUID(*it);
		modified = true;
	}

	// Handle filter.
	if (have_filter)
	{
		std::vector<LLSD> cur_values;
		getValues(cur_values);

		for (std::vector<LLSD>::const_iterator it=cur_values.begin(); it != cur_values.end(); it++)
		{
			const LLUUID& buddy_id = it->asUUID();
			LLAvatarName av_name;
			have_names &= LLAvatarNameCache::get(buddy_id, &av_name);
<<<<<<< HEAD
			if (!findInsensitive(av_name.getCompleteName(), mNameFilter))
=======
			if (!findInsensitive(av_name.getDisplayName(), mNameFilter))
>>>>>>> fe8b4bf1
			{
				removeItemByUUID(buddy_id);
				modified = true;
			}
		}
	}

	// Changed item in place, need to request sort and update columns
	// because we might have changed data in a column on which the user
	// has already sorted. JC
	sort();

	// re-select items
	//	selectMultiple(selected_ids); // TODO: implement in LLFlatListView if need
	selectItemByUUID(current_id);

	// If the name filter is specified and the names are incomplete,
	// we need to re-update when the names are complete so that
	// the filter can be applied correctly.
	//
	// Otherwise, if we have no filter then no need to update again
	// because the items will update their names.
	bool dirty = add_limit_exceeded || (have_filter && !have_names);
	setDirty(dirty);

	// Refreshed all items.
	if(!dirty)
	{
		// Highlight items matching the filter.
		std::vector<LLPanel*> items;
		getItems(items);
		for( std::vector<LLPanel*>::const_iterator it = items.begin(); it != items.end(); it++)
		{
			static_cast<LLAvatarListItem*>(*it)->setHighlight(mNameFilter);
		}

		// Send refresh_complete signal.
		mRefreshCompleteSignal(this, LLSD((S32)size(false)));
	}

	// Commit if we've added/removed items.
	if (modified)
		onCommit();
}

void LLAvatarList::updateAvatarNames()
{
	std::vector<LLPanel*> items;
	getItems(items);

	for( std::vector<LLPanel*>::const_iterator it = items.begin(); it != items.end(); it++)
	{
		LLAvatarListItem* item = static_cast<LLAvatarListItem*>(*it);
		item->updateAvatarName();
	}
	mNeedUpdateNames = false;
}


bool LLAvatarList::filterHasMatches()
{
	uuid_vec_t values = getIDs();

	for (uuid_vec_t::const_iterator it=values.begin(); it != values.end(); it++)
	{
		const LLUUID& buddy_id = *it;
		LLAvatarName av_name;
		bool have_name = LLAvatarNameCache::get(buddy_id, &av_name);

		// If name has not been loaded yet we consider it as a match.
		// When the name will be loaded the filter will be applied again(in refresh()).

		if (have_name && !findInsensitive(av_name.getDisplayName(), mNameFilter))
		{
			continue;
		}

		return true;
	}
	return false;
}

boost::signals2::connection LLAvatarList::setRefreshCompleteCallback(const commit_signal_t::slot_type& cb)
{
	return mRefreshCompleteSignal.connect(cb);
}

boost::signals2::connection LLAvatarList::setItemDoubleClickCallback(const mouse_signal_t::slot_type& cb)
{
	return mItemDoubleClickSignal.connect(cb);
}

//virtual
S32 LLAvatarList::notifyParent(const LLSD& info)
{
	if (info.has("sort") && &NAME_COMPARATOR == mItemComparator)
	{
		sort();
		return 1;
	}
// [SL:KB] - Patch: UI-AvatarListDndShare | Checked: 2011-06-19 (Catznip-2.6.0c) | Added: Catznip-2.6.0c
	else if ( (info.has("select")) && (info["select"].isUUID()) )
	{
		const LLSD& sdValue = getSelectedValue();
		const LLUUID idItem = info["select"].asUUID();
		if ( (!sdValue.isDefined()) || ((sdValue.isUUID()) && (sdValue.asUUID() != idItem)) )
		{
			resetSelection();
			selectItemByUUID(info["select"].asUUID());
		}
	}
// [/SL:KB]
	return LLFlatListViewEx::notifyParent(info);
}

void LLAvatarList::addNewItem(const LLUUID& id, const std::string& name, BOOL is_online, EAddPosition pos)
{
	LLAvatarListItem* item = new LLAvatarListItem();
// [RLVa:KB] - Checked: 2010-04-05 (RLVa-1.2.2a) | Added: RLVa-1.2.0d
	item->setRlvCheckShowNames(mRlvCheckShowNames);
// [/RLVa:KB]
<<<<<<< HEAD
	
	// AO: Adjust some parameters that need to be changed when we adjust item spacing form the .xml default
	// If you change these, also change setLineHeight()
	if (mItemHeight != 0)
	{
		S32 width = item->getRect().getWidth();
		item->reshape(width,mItemHeight);
		LLIconCtrl* highlight = item->getChild<LLIconCtrl>("hovered_icon");
		LLIconCtrl* select = item->getChild<LLIconCtrl>("selected_icon");
		highlight->setOrigin(0,24-mItemHeight); // temporary hack to be in the right ballpark.
		highlight->reshape(width,mItemHeight);
		select->setOrigin(0,24-mItemHeight);
		select->reshape(width,mItemHeight);
	}
	
=======
>>>>>>> fe8b4bf1
	// This sets the name as a side effect
	item->setAvatarId(id, mSessionID, mIgnoreOnlineStatus);
	item->setOnline(mIgnoreOnlineStatus ? true : is_online);
	item->showLastInteractionTime(mShowLastInteractionTime);

	item->setAvatarIconVisible(mShowIcons);
	item->setShowInfoBtn(mShowInfoBtn);
	item->setShowVoiceVolume(mShowVoiceVolume);
	item->setShowProfileBtn(mShowProfileBtn);
	item->showSpeakingIndicator(mShowSpeakingIndicator);
	item->setShowPermissions(mShowPermissions);
	item->showUsername(mShowUsername);
	item->showDisplayName(mShowDisplayName);
	item->showRange(mShowRange);
	item->showFirstSeen(mShowFirstSeen);
	item->showStatusFlags(mShowStatusFlags);
	item->showPaymentStatus(mShowPaymentStatus);
	item->showAvatarAge(mShowAge);
	
	// [Ansariel: Colorful radar]
	item->setUseRangeColors(mUseRangeColors);
	LLUIColorTable* colorTable = &LLUIColorTable::instance();
	item->setShoutRangeColor(colorTable->getColor("AvatarListItemShoutRange", LLColor4::yellow));
	item->setBeyondShoutRangeColor(colorTable->getColor("AvatarListItemBeyondShoutRange", LLColor4::red));
	// [/Ansariel: Colorful radar]

	item->setDoubleClickCallback(boost::bind(&LLAvatarList::onItemDoubleClicked, this, _1, _2, _3, _4));

	addItem(item, id, pos);
}

// virtual
BOOL LLAvatarList::handleRightMouseDown(S32 x, S32 y, MASK mask)
{
	BOOL handled = LLUICtrl::handleRightMouseDown(x, y, mask);
//	if ( mContextMenu && !isAvalineItemSelected())
// [RLVa:KB] - Checked: 2010-06-04 (RLVa-1.2.2a) | Modified: RLVa-1.2.0d
	if ( (mContextMenu && !isAvalineItemSelected()) && ((!mRlvCheckShowNames) || (!gRlvHandler.hasBehaviour(RLV_BHVR_SHOWNAMES))) )
// [/RLVa:KB]
	{
		uuid_vec_t selected_uuids;
		getSelectedUUIDs(selected_uuids);
		mContextMenu->show(this, selected_uuids, x, y);
	}
	return handled;
}

BOOL LLAvatarList::handleMouseDown(S32 x, S32 y, MASK mask)
{
	gFocusMgr.setMouseCapture(this);

	S32 screen_x;
	S32 screen_y;
	localPointToScreen(x, y, &screen_x, &screen_y);
	LLToolDragAndDrop::getInstance()->setDragStart(screen_x, screen_y);

	return LLFlatListViewEx::handleMouseDown(x, y, mask);
}

BOOL LLAvatarList::handleMouseUp( S32 x, S32 y, MASK mask )
{
	if(hasMouseCapture())
	{
		gFocusMgr.setMouseCapture(NULL);
	}

	return LLFlatListViewEx::handleMouseUp(x, y, mask);
}

BOOL LLAvatarList::handleHover(S32 x, S32 y, MASK mask)
{
	bool handled = hasMouseCapture();
	if(handled)
	{
		S32 screen_x;
		S32 screen_y;
		localPointToScreen(x, y, &screen_x, &screen_y);

		if(LLToolDragAndDrop::getInstance()->isOverThreshold(screen_x, screen_y))
		{
			// First, create the global drag and drop object
			std::vector<EDragAndDropType> types;
			uuid_vec_t cargo_ids;
			getSelectedUUIDs(cargo_ids);
			types.resize(cargo_ids.size(), DAD_PERSON);
			LLToolDragAndDrop::ESource src = LLToolDragAndDrop::SOURCE_PEOPLE;
			LLToolDragAndDrop::getInstance()->beginMultiDrag(types, cargo_ids, src);
		}
	}

	if(!handled)
	{
		handled = LLFlatListViewEx::handleHover(x, y, mask);
	}

	return handled;
}

bool LLAvatarList::isAvalineItemSelected()
{
	std::vector<LLPanel*> selected_items;
	getSelectedItems(selected_items);
	std::vector<LLPanel*>::iterator it = selected_items.begin();
	
	for(; it != selected_items.end(); ++it)
	{
		if (dynamic_cast<LLAvalineListItem*>(*it))
			return true;
	}

	return false;
}

void LLAvatarList::setVisible(BOOL visible)
{
	if ( visible == FALSE && mContextMenu )
	{
		mContextMenu->hide();
	}
	LLFlatListViewEx::setVisible(visible);
}

void LLAvatarList::computeDifference(
	const uuid_vec_t& vnew_unsorted,
	uuid_vec_t& vadded,
	uuid_vec_t& vremoved)
{
	uuid_vec_t vcur;

	// Convert LLSDs to LLUUIDs.
	{
		std::vector<LLSD> vcur_values;
		getValues(vcur_values);

		for (size_t i=0; i<vcur_values.size(); i++)
			vcur.push_back(vcur_values[i].asUUID());
	}

	LLCommonUtils::computeDifference(vnew_unsorted, vcur, vadded, vremoved);
}

// Refresh shown time of our last interaction with all listed avatars.
void LLAvatarList::updateLastInteractionTimes()
{
	S32 now = (S32) LLDate::now().secondsSinceEpoch();
	std::vector<LLPanel*> items;
	getItems(items);

	for( std::vector<LLPanel*>::const_iterator it = items.begin(); it != items.end(); it++)
	{
		// *TODO: error handling
		LLAvatarListItem* item = static_cast<LLAvatarListItem*>(*it);
		S32 secs_since = now - (S32) LLRecentPeople::instance().getDate(item->getAvatarId()).secondsSinceEpoch();
		if (secs_since >= 0)
			item->setLastInteractionTime(secs_since);
	}
}

void LLAvatarList::onItemDoubleClicked(LLUICtrl* ctrl, S32 x, S32 y, MASK mask)
{
//	mItemDoubleClickSignal(ctrl, x, y, mask);
// [RLVa:KB] - Checked: 2010-06-05 (RLVa-1.2.2a) | Added: RLVa-1.2.0d
	if ( (!mRlvCheckShowNames) || (!gRlvHandler.hasBehaviour(RLV_BHVR_SHOWNAMES)) )
		mItemDoubleClickSignal(ctrl, x, y, mask);
// [/RLVa:KB]
}

bool LLAvatarItemComparator::compare(const LLPanel* item1, const LLPanel* item2) const
{
	const LLAvatarListItem* avatar_item1 = dynamic_cast<const LLAvatarListItem*>(item1);
	const LLAvatarListItem* avatar_item2 = dynamic_cast<const LLAvatarListItem*>(item2);
	
	if (!avatar_item1 || !avatar_item2)
	{
		llerror("item1 and item2 cannot be null", 0);
		return true;
	}

	return doCompare(avatar_item1, avatar_item2);
}

bool LLAvatarItemNameComparator::doCompare(const LLAvatarListItem* avatar_item1, const LLAvatarListItem* avatar_item2) const
{
	std::string name1 = avatar_item1->getAvatarName();
	std::string name2 = avatar_item2->getAvatarName();

	LLStringUtil::toUpper(name1);
	LLStringUtil::toUpper(name2);

	return name1 < name2;
}
bool LLAvatarItemAgentOnTopComparator::doCompare(const LLAvatarListItem* avatar_item1, const LLAvatarListItem* avatar_item2) const
{
	//keep agent on top, if first is agent, 
	//then we need to return true to elevate this id, otherwise false.
	if(avatar_item1->getAvatarId() == gAgentID)
	{
		return true;
	}
	else if (avatar_item2->getAvatarId() == gAgentID)
	{
		return false;
	}
	return LLAvatarItemNameComparator::doCompare(avatar_item1,avatar_item2);
}

/************************************************************************/
/*             class LLAvalineListItem                                  */
/************************************************************************/
LLAvalineListItem::LLAvalineListItem(bool hide_number/* = true*/) : LLAvatarListItem(false)
, mIsHideNumber(hide_number)
{
	// should not use buildPanel from the base class to ensure LLAvalineListItem::postBuild is called.
	buildFromFile( "panel_avatar_list_item.xml");
}

BOOL LLAvalineListItem::postBuild()
{
	BOOL rv = LLAvatarListItem::postBuild();

	if (rv)
	{
		setOnline(true);
		showLastInteractionTime(false);
		setShowProfileBtn(false);
		
		mAvatarIcon->setValue("Avaline_Icon");
		mAvatarIcon->setToolTip(std::string(""));
	}
	return rv;
}

// to work correctly this method should be called AFTER setAvatarId for avaline callers with hidden phone number
void LLAvalineListItem::setName(const std::string& name)
{
	if (mIsHideNumber)
	{
		static U32 order = 0;
		typedef std::map<LLUUID, U32> avaline_callers_nums_t;
		static avaline_callers_nums_t mAvalineCallersNums;

		llassert(getAvatarId() != LLUUID::null);

		const LLUUID &uuid = getAvatarId();

		if (mAvalineCallersNums.find(uuid) == mAvalineCallersNums.end())
		{
			mAvalineCallersNums[uuid] = ++order;
			LL_DEBUGS("Avaline") << "Set name for new avaline caller: " << uuid << ", order: " << order << LL_ENDL;
		}
		LLStringUtil::format_map_t args;
		args["[ORDER]"] = llformat("%u", mAvalineCallersNums[uuid]);
		std::string hidden_name = LLTrans::getString("AvalineCaller", args);

		LL_DEBUGS("Avaline") << "Avaline caller: " << uuid << ", name: " << hidden_name << LL_ENDL;
		LLAvatarListItem::setAvatarName(hidden_name);
		LLAvatarListItem::setAvatarToolTip(hidden_name);
	}
	else
	{
		const std::string& formatted_phone = LLTextUtil::formatPhoneNumber(name);
		LLAvatarListItem::setAvatarName(formatted_phone);
		LLAvatarListItem::setAvatarToolTip(formatted_phone);
	}
}<|MERGE_RESOLUTION|>--- conflicted
+++ resolved
@@ -46,10 +46,7 @@
 #include "lluuid.h"
 #include "llvoiceclient.h"
 #include "llviewercontrol.h"	// for gSavedSettings
-<<<<<<< HEAD
-=======
 #include "lltooldraganddrop.h"
->>>>>>> fe8b4bf1
 // [RLVa:KB] - Checked: 2010-06-04 (RLVa-1.2.2a)
 #include "rlvhandler.h"
 // [/RLVa:KB]
@@ -249,7 +246,6 @@
 // [RLVa:KB] - Checked: 2010-04-05 (RLVa-1.2.2a) | Added: RLVa-1.2.0d
 , mRlvCheckShowNames(false)
 // [/RLVa:KB]
-<<<<<<< HEAD
 , mShowVoiceVolume(p.show_voice_volume)
 , mShowRange(false)
 , mShowStatusFlags(false)
@@ -262,8 +258,6 @@
 // [Ansariel: Colorful radar]
 , mUseRangeColors(false)
 // [Ansariel: Colorful radar]
-=======
->>>>>>> fe8b4bf1
 {
 	setCommitOnSelectionChange(true);
 
@@ -494,26 +488,23 @@
 			{
 				// *NOTE: If you change the UI to show a different string,
 				// be sure to change the filter code below.
-<<<<<<< HEAD
+				
+				// <FS:TM> CHUI merge LL old begin v
+				//if (LLRecentPeople::instance().isAvalineCaller(buddy_id))
+				//{
+				//	const LLSD& call_data = LLRecentPeople::instance().getData(buddy_id);
+				//	addAvalineItem(buddy_id, call_data["session_id"].asUUID(), call_data["call_number"].asString());
+				//}
+				//else
+				//{
+				// <FS:TM CHUI merge old end ^
+				
+				//	std::string display_name = av_name.getDisplayName(); <FS:TM> CHUI merge new
 				addNewItem(buddy_id, 
-					       //av_name.mDisplayName.empty() ? waiting_str : av_name.mDisplayName,
-					       av_name.getCompleteName(),
+						//display_name.empty() ? waiting_str : display_name,  <FS:TM> CHUI merge new
+					       //av_name.mDisplayName.empty() ? waiting_str : av_name.mDisplayName, <FS:TM> CHUI merge old
+					       av_name.getCompleteName(), //<FS:TM> FS orig
 					       LLAvatarTracker::instance().isBuddyOnline(buddy_id));
-=======
-				if (LLRecentPeople::instance().isAvalineCaller(buddy_id))
-				{
-					const LLSD& call_data = LLRecentPeople::instance().getData(buddy_id);
-					addAvalineItem(buddy_id, call_data["session_id"].asUUID(), call_data["call_number"].asString());
-				}
-				else
-				{
-					std::string display_name = av_name.getDisplayName();
-					addNewItem(buddy_id, 
-						display_name.empty() ? waiting_str : display_name, 
-						LLAvatarTracker::instance().isBuddyOnline(buddy_id));
-				}
-				
->>>>>>> fe8b4bf1
 				modified = true;
 				nadded++;
 			}
@@ -538,11 +529,9 @@
 			const LLUUID& buddy_id = it->asUUID();
 			LLAvatarName av_name;
 			have_names &= LLAvatarNameCache::get(buddy_id, &av_name);
-<<<<<<< HEAD
-			if (!findInsensitive(av_name.getCompleteName(), mNameFilter))
-=======
-			if (!findInsensitive(av_name.getDisplayName(), mNameFilter))
->>>>>>> fe8b4bf1
+			//if (!findInsensitive(av_name.mDisplayName, mNameFilter)) <FS:TM> CHUI merge old
+			//if (!findInsensitive(av_name.getDisplayName(), mNameFilter)) <FS:TM> CHUI merge new
+			if (!findInsensitive(av_name.getCompleteName(), mNameFilter)) // <FS:TM> FS orig
 			{
 				removeItemByUUID(buddy_id);
 				modified = true;
@@ -643,6 +632,7 @@
 		sort();
 		return 1;
 	}
+// <FS:TM> CHUI Merge check
 // [SL:KB] - Patch: UI-AvatarListDndShare | Checked: 2011-06-19 (Catznip-2.6.0c) | Added: Catznip-2.6.0c
 	else if ( (info.has("select")) && (info["select"].isUUID()) )
 	{
@@ -664,7 +654,6 @@
 // [RLVa:KB] - Checked: 2010-04-05 (RLVa-1.2.2a) | Added: RLVa-1.2.0d
 	item->setRlvCheckShowNames(mRlvCheckShowNames);
 // [/RLVa:KB]
-<<<<<<< HEAD
 	
 	// AO: Adjust some parameters that need to be changed when we adjust item spacing form the .xml default
 	// If you change these, also change setLineHeight()
@@ -680,8 +669,6 @@
 		select->reshape(width,mItemHeight);
 	}
 	
-=======
->>>>>>> fe8b4bf1
 	// This sets the name as a side effect
 	item->setAvatarId(id, mSessionID, mIgnoreOnlineStatus);
 	item->setOnline(mIgnoreOnlineStatus ? true : is_online);
