--- conflicted
+++ resolved
@@ -166,7 +166,6 @@
 	void 			setItemRemoved(bool script_removed){mScriptRemoved = script_removed;};
 
 private:
-<<<<<<< HEAD
 	// NaCl - LSL Preprocessor
 	void		onToggleProc();
 	boost::signals2::connection	mTogglePreprocConnection;
@@ -175,9 +174,6 @@
 	void		performAction(const std::string& action);
 	bool		enableAction(const std::string& action);
 	// NaCl End
-	void		onBtnHelp();
-=======
->>>>>>> e1ae2e7c
 	void		onBtnDynamicHelp();
 	void		onBtnUndoChanges();
 
