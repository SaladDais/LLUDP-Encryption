/** 
 * @file lltoolpie.cpp
 * @brief LLToolPie class implementation
 *
 * $LicenseInfo:firstyear=2001&license=viewerlgpl$
 * Second Life Viewer Source Code
 * Copyright (C) 2010, Linden Research, Inc.
 * 
 * This library is free software; you can redistribute it and/or
 * modify it under the terms of the GNU Lesser General Public
 * License as published by the Free Software Foundation;
 * version 2.1 of the License only.
 * 
 * This library is distributed in the hope that it will be useful,
 * but WITHOUT ANY WARRANTY; without even the implied warranty of
 * MERCHANTABILITY or FITNESS FOR A PARTICULAR PURPOSE.  See the GNU
 * Lesser General Public License for more details.
 * 
 * You should have received a copy of the GNU Lesser General Public
 * License along with this library; if not, write to the Free Software
 * Foundation, Inc., 51 Franklin Street, Fifth Floor, Boston, MA  02110-1301  USA
 * 
 * Linden Research, Inc., 945 Battery Street, San Francisco, CA  94111  USA
 * $/LicenseInfo$
 */

#include "llviewerprecompiledheaders.h"

#include "lltoolpie.h"

#include "indra_constants.h"
#include "llclickaction.h"
#include "llparcel.h"

#include "llagent.h"
#include "llagentcamera.h"
#include "llavatarnamecache.h"
#include "llfocusmgr.h"
#include "llfirstuse.h"
#include "llfloaterland.h"
#include "llfloaterreg.h"
#include "llfloaterscriptdebug.h"
#include "lltooltip.h"
#include "llhudeffecttrail.h"
#include "llhudicon.h"
#include "llhudmanager.h"
#include "llkeyboard.h"
#include "llmediaentry.h"
#include "llmenugl.h"
#include "llmeshrepository.h"
#include "llmutelist.h"
#include "piemenu.h"	// ## Zi: Pie menu
#include "llresmgr.h"  // getMonetaryString
#include "llselectmgr.h"
#include "lltoolfocus.h"
#include "lltoolgrab.h"
#include "lltoolmgr.h"
#include "lltoolselect.h"
#include "lltrans.h"
#include "llviewercamera.h"
#include "llviewerparcelmedia.h"
#include "llviewercontrol.h"
#include "llviewermenu.h"
#include "llviewerobjectlist.h"
#include "llviewerobject.h"
#include "llviewerparcelmgr.h"
#include "llviewerregion.h"
#include "llviewerwindow.h"
#include "llviewermedia.h"
#include "llvoavatarself.h"
#include "llviewermediafocus.h"
#include "llworld.h"
#include "llui.h"
#include "llweb.h"
#include "pipeline.h"	// setHighlightObject
// [RLVa:KB] - Checked: 2010-03-06 (RLVa-1.2.0c)
#include "rlvactions.h"
#include "rlvhandler.h"
// [/RLVa:KB]

#include "llviewernetwork.h"	// <FS:CR> For prim equivilance hiding

extern BOOL gDebugClicks;

static void handle_click_action_play();
static void handle_click_action_open_media(LLPointer<LLViewerObject> objectp);
static ECursorType cursor_from_parcel_media(U8 click_action);

LLToolPie::LLToolPie()
:	LLTool(std::string("Pie")),
	mMouseButtonDown( false ),
	mMouseOutsideSlop( false ),
	mMouseSteerX(-1),
	mMouseSteerY(-1),
	mClickAction(0),
	mClickActionBuyEnabled( gSavedSettings.getBOOL("ClickActionBuyEnabled") ),
	mClickActionPayEnabled( gSavedSettings.getBOOL("ClickActionPayEnabled") ),
	mDoubleClickTimer()
{
}

BOOL LLToolPie::handleAnyMouseClick(S32 x, S32 y, MASK mask, EMouseClickType clicktype, BOOL down)
{
	BOOL result = LLMouseHandler::handleAnyMouseClick(x, y, mask, clicktype, down);
	
	// This override DISABLES the keyboard focus reset that LLTool::handleAnyMouseClick adds.
	// LLToolPie will do the right thing in its pick callback.
	
	return result;
}

BOOL LLToolPie::handleMouseDown(S32 x, S32 y, MASK mask)
{
    if (mDoubleClickTimer.getStarted())
    {
        mDoubleClickTimer.stop();
    }

    mMouseOutsideSlop = FALSE;
	mMouseDownX = x;
	mMouseDownY = y;
	LLTimer pick_timer;
	BOOL pick_rigged = false; //gSavedSettings.getBOOL("AnimatedObjectsAllowLeftClick");
	LLPickInfo transparent_pick = gViewerWindow->pickImmediate(x, y, TRUE /*includes transparent*/, pick_rigged);
	LLPickInfo visible_pick = gViewerWindow->pickImmediate(x, y, FALSE, pick_rigged);
	LLViewerObject *transp_object = transparent_pick.getObject();
	LLViewerObject *visible_object = visible_pick.getObject();

	// Current set of priorities
	// 1. Transparent attachment pick
	// 2. Transparent actionable pick
	// 3. Visible attachment pick (e.x we click on attachment under invisible floor)
	// 4. Visible actionable pick
	// 5. Transparent pick (e.x. movement on transparent object/floor, our default pick)
	// left mouse down always picks transparent (but see handleMouseUp).
	// Also see LLToolPie::handleHover() - priorities are a bit different there.
	// Todo: we need a more consistent set of rules to work with
	if (transp_object == visible_object || !visible_object)
	{
		// Note: if transparent object is null, then visible object is also null
		// since transparent pick includes non-tranpsarent one.
		// !transparent_object check will be covered by transparent_object == visible_object.
		mPick = transparent_pick;
	}
	// <FS:ND> FIRE-29031; Handle transparent being nullptr (due to RLVa?). visible_object cannot be invalid here or the if above had been entered
	else if( !transp_object)
	{
		mPick = visible_pick;
	}
	// </FS:ND>
	else
	{
		// Select between two non-null picks
		LLViewerObject *transp_parent = transp_object->getRootEdit();
		LLViewerObject *visible_parent = visible_object->getRootEdit();
		if (transp_object->isAttachment())
		{
			// 1. Transparent attachment
			mPick = transparent_pick;
		}
		else if (transp_object->getClickAction() != CLICK_ACTION_DISABLED
				 && (useClickAction(mask, transp_object, transp_parent) || transp_object->flagHandleTouch() || (transp_parent && transp_parent->flagHandleTouch())))
		{
			// 2. Transparent actionable pick
			mPick = transparent_pick;
		}
		else if (visible_object->isAttachment())
		{
			// 3. Visible attachment pick
			mPick = visible_pick;
		}
		else if (visible_object->getClickAction() != CLICK_ACTION_DISABLED
				 && (useClickAction(mask, visible_object, visible_parent) || visible_object->flagHandleTouch() || (visible_parent && visible_parent->flagHandleTouch())))
		{
			// 4. Visible actionable pick
			mPick = visible_pick;
		}
		else
		{
			// 5. Default: transparent
			mPick = transparent_pick;
		}
	}
	LL_INFOS() << "pick_rigged is " << (S32) pick_rigged << " pick time elapsed " << pick_timer.getElapsedTimeF32() << LL_ENDL;

	mPick.mKeyMask = mask;

	mMouseButtonDown = true;

    return handleLeftClickPick();
}

// Spawn context menus on right mouse down so you can drag over and select
// an item.
BOOL LLToolPie::handleRightMouseDown(S32 x, S32 y, MASK mask)
{
	// don't pick transparent so users can't "pay" transparent objects
	mPick = gViewerWindow->pickImmediate(x, y,
                                         /*BOOL pick_transparent*/ gSavedSettings.getBOOL("FSEnableRightclickOnTransparentObjects"), // FALSE, // <FS:Ansariel> FIRE-1396: Allow selecting transparent objects
                                         /*BOOL pick_rigged*/ TRUE,
                                         /*BOOL pick_particle*/ TRUE);
	mPick.mKeyMask = mask;

	// claim not handled so UI focus stays same
	// <FS:Ansariel> Enable context/pie menu in mouselook
	//if(gAgentCamera.getCameraMode() != CAMERA_MODE_MOUSELOOK)
	if(gAgentCamera.getCameraMode() != CAMERA_MODE_MOUSELOOK || gSavedSettings.getBOOL("FSEnableRightclickMenuInMouselook"))
	// </FS:Ansariel>
	{
		handleRightClickPick();
	}
	return FALSE;
}

BOOL LLToolPie::handleRightMouseUp(S32 x, S32 y, MASK mask)
{
	LLToolMgr::getInstance()->clearTransientTool();
	return LLTool::handleRightMouseUp(x, y, mask);
}

BOOL LLToolPie::handleScrollWheel(S32 x, S32 y, S32 clicks)
{
	return LLViewerMediaFocus::getInstance()->handleScrollWheel(x, y, clicks);
}

BOOL LLToolPie::handleScrollHWheel(S32 x, S32 y, S32 clicks)
{
    return LLViewerMediaFocus::getInstance()->handleScrollWheel(x, y, clicks);
}

// True if you selected an object.
BOOL LLToolPie::handleLeftClickPick()
{
	S32 x = mPick.mMousePt.mX;
	S32 y = mPick.mMousePt.mY;
	MASK mask = mPick.mKeyMask;
	if (mPick.mPickType == LLPickInfo::PICK_PARCEL_WALL)
	{
		LLParcel* parcel = LLViewerParcelMgr::getInstance()->getCollisionParcel();
		if (parcel)
		{
			LLViewerParcelMgr::getInstance()->selectCollisionParcel();
			if (parcel->getParcelFlag(PF_USE_PASS_LIST) 
				&& !LLViewerParcelMgr::getInstance()->isCollisionBanned())
			{
				// if selling passes, just buy one
				void* deselect_when_done = (void*)TRUE;
				LLPanelLandGeneral::onClickBuyPass(deselect_when_done);
			}
			else
			{
				// not selling passes, get info
				LLFloaterReg::showInstance("about_land");
			}
		}

		gFocusMgr.setKeyboardFocus(NULL);
		return LLTool::handleMouseDown(x, y, mask);
	}

	// didn't click in any UI object, so must have clicked in the world
	LLViewerObject *object = mPick.getObject();
	LLViewerObject *parent = NULL;

	if (mPick.mPickType != LLPickInfo::PICK_LAND)
	{
		LLViewerParcelMgr::getInstance()->deselectLand();
	}
	
	if (object)
	{
		parent = object->getRootEdit();
	}

	if (handleMediaClick(mPick))
	{
		return TRUE;
	}

	// If it's a left-click, and we have a special action, do it.
	if (useClickAction(mask, object, parent))
	{
// [RLVa:KB] - Checked: RLVa-1.1.0
		// Blanket block all left-click special actions on objects the user can't interact with
		if ( (RlvActions::isRlvEnabled()) && (!RlvActions::canInteract(object, mPick.mObjectOffset)) )
		{
			return TRUE;
		}
// [/RLVa:KB]

		mClickAction = 0;
		if (object && object->getClickAction()) 
		{
			mClickAction = object->getClickAction();
		}
		else if (parent && parent->getClickAction()) 
		{
			mClickAction = parent->getClickAction();
		}

		switch(mClickAction)
		{
		case CLICK_ACTION_TOUCH:
			// touch behavior down below...
			break;
		case CLICK_ACTION_SIT:
			{
				if (isAgentAvatarValid() && !gAgentAvatarp->isSitting() && !gSavedSettings.getBOOL("FSBlockClickSit")) // agent not already sitting
				{
					handle_object_sit_or_stand();
					// put focus in world when sitting on an object
					gFocusMgr.setKeyboardFocus(NULL);
					return TRUE;
				} // else nothing (fall through to touch)
			}
		case CLICK_ACTION_PAY:
			if ( mClickActionPayEnabled )
			{
				if ((object && object->flagTakesMoney())
					|| (parent && parent->flagTakesMoney()))
				{
					// pay event goes to object actually clicked on
					mClickActionObject = object;
					mLeftClickSelection = LLToolSelect::handleObjectSelection(mPick, FALSE, TRUE);
					if (LLSelectMgr::getInstance()->selectGetAllValid())
					{
						// call this right away, since we have all the info we need to continue the action
						selectionPropertiesReceived();
					}
					return TRUE;
				}
			}
			break;
		case CLICK_ACTION_BUY:
			if ( mClickActionBuyEnabled )
			{
				mClickActionObject = parent;
				mLeftClickSelection = LLToolSelect::handleObjectSelection(mPick, FALSE, TRUE, TRUE);
				if (LLSelectMgr::getInstance()->selectGetAllValid())
				{
					// call this right away, since we have all the info we need to continue the action
					selectionPropertiesReceived();
				}
				return TRUE;
			}
			break;
		case CLICK_ACTION_OPEN:
			if (parent && parent->allowOpen())
			{
				mClickActionObject = parent;
				mLeftClickSelection = LLToolSelect::handleObjectSelection(mPick, FALSE, TRUE, TRUE);
				if (LLSelectMgr::getInstance()->selectGetAllValid())
				{
					// call this right away, since we have all the info we need to continue the action
					selectionPropertiesReceived();
				}
			}
			return TRUE;	
		case CLICK_ACTION_PLAY:
			handle_click_action_play();
			return TRUE;
		case CLICK_ACTION_OPEN_MEDIA:
			// mClickActionObject = object;
			handle_click_action_open_media(object);
			return TRUE;
		case CLICK_ACTION_ZOOM:
			{	
				const F32 PADDING_FACTOR = 2.f;
				LLViewerObject* object = gObjectList.findObject(mPick.mObjectID);
				
				if (object)
				{
					gAgentCamera.setFocusOnAvatar(FALSE, ANIMATE);
					
					LLBBox bbox = object->getBoundingBoxAgent() ;
					F32 angle_of_view = llmax(0.1f, LLViewerCamera::getInstance()->getAspect() > 1.f ? LLViewerCamera::getInstance()->getView() * LLViewerCamera::getInstance()->getAspect() : LLViewerCamera::getInstance()->getView());
					F32 distance = bbox.getExtentLocal().magVec() * PADDING_FACTOR / atan(angle_of_view);
				
					LLVector3 obj_to_cam = LLViewerCamera::getInstance()->getOrigin() - bbox.getCenterAgent();
					obj_to_cam.normVec();
					
					LLVector3d object_center_global = gAgent.getPosGlobalFromAgent(bbox.getCenterAgent());
					gAgentCamera.setCameraPosAndFocusGlobal(object_center_global + LLVector3d(obj_to_cam * distance), 
													  object_center_global, 
													  mPick.mObjectID );
				}
			}
			return TRUE;			
		case CLICK_ACTION_DISABLED:
			return TRUE;
		default:
			// nothing
			break;
		}
	}

	// put focus back "in world"
	if (gFocusMgr.getKeyboardFocus())
	{
		gFocusMgr.setKeyboardFocus(NULL);
	}

	BOOL touchable = (object && object->flagHandleTouch()) 
					 || (parent && parent->flagHandleTouch());

	// Switch to grab tool if physical or triggerable
	if (object && 
		!object->isAvatar() && 
		((object->flagUsePhysics() || (parent && !parent->isAvatar() && parent->flagUsePhysics())) || touchable) 
		)
	{
// [RLVa:KB] - Checked: RLVa-1.1.0
		// Triggered by left-clicking on a touchable object
		if ( (RlvActions::isRlvEnabled()) && (!RlvActions::canTouch(object, mPick.mObjectOffset)) )
		{
			return LLTool::handleMouseDown(x, y, mask);
		}
// [/RLVa:KB]

		gGrabTransientTool = this;
		mMouseButtonDown = false;
		// <FS:Ansariel> FIRE-15578: After exiting mouselook, left clicking on a touchable object opens build floater; We have it fixed within LLToolGrab
		//LLToolGrab::getInstance()->setClickedInMouselook(gAgentCamera.cameraMouselook());
		// </FS:Ansariel>
		LLToolMgr::getInstance()->getCurrentToolset()->selectTool( LLToolGrab::getInstance() );
		return LLToolGrab::getInstance()->handleObjectHit( mPick );
	}
	
	LLHUDIcon* last_hit_hud_icon = mPick.mHUDIcon;
	// <FS:Ansariel> FIRE-11024: Only open script debug floater if it's a script error
	//if (!object && last_hit_hud_icon && last_hit_hud_icon->getSourceObject())
	if (!object && last_hit_hud_icon && last_hit_hud_icon->getScriptError() && last_hit_hud_icon->getSourceObject())
	{
		LLFloaterScriptDebug::show(last_hit_hud_icon->getSourceObject()->getID());
	}

	// If left-click never selects or spawns a menu
	// Eat the event.

	// mouse already released
	if (!mMouseButtonDown)
	{
		return true;
	}

	while (object && object->isAttachment() && !object->flagHandleTouch())
	{
		// don't pick avatar through hud attachment
		if (object->isHUDAttachment())
		{
			break;
		}
		object = (LLViewerObject*)object->getParent();
	}
<<<<<<< HEAD
	// <FS:Ansariel> FIRE-15189: Fix ClickToWalk not allowing mouse-walk (behavior change)
	//if (object && object == gAgentAvatarp && !gSavedSettings.getBOOL("ClickToWalk"))
	if (object && object == gAgentAvatarp)
	// </FS:Ansariel>
=======
	if (object && object == gAgentAvatarp)
>>>>>>> 6ba0b97c
	{
		// we left clicked on avatar, switch to focus mode
		mMouseButtonDown = false;
		LLToolMgr::getInstance()->setTransientTool(LLToolCamera::getInstance());
		gViewerWindow->hideCursor();
		LLToolCamera::getInstance()->setMouseCapture(TRUE);
		LLToolCamera::getInstance()->pickCallback(mPick);
		if(!gSavedSettings.getBOOL("ClickOnAvatarKeepsCamera")) // <FS:Zi> keep camera in place when clicking on ourselves
			gAgentCamera.setFocusOnAvatar(TRUE, TRUE);

		return TRUE;
	}
	//////////
	//	// Could be first left-click on nothing
	//	LLFirstUse::useLeftClickNoHit();
	/////////

	return LLTool::handleMouseDown(x, y, mask);
}

BOOL LLToolPie::useClickAction(MASK mask, 
							   LLViewerObject* object, 
							   LLViewerObject* parent)
{
	return	mask == MASK_NONE
			&& object
			&& !object->isAttachment() 
			&& LLPrimitive::isPrimitive(object->getPCode())
			&& (object->getClickAction() 
				|| parent->getClickAction());

}

U8 final_click_action(LLViewerObject* obj)
{
	if (!obj) return CLICK_ACTION_NONE;
	if (obj->isAttachment()) return CLICK_ACTION_NONE;

	U8 click_action = CLICK_ACTION_TOUCH;
	LLViewerObject* parent = obj->getRootEdit();
	if (obj->getClickAction()
	    || (parent && parent->getClickAction()))
	{
		if (obj->getClickAction())
		{
			click_action = obj->getClickAction();
		}
		else if (parent && parent->getClickAction())
		{
			click_action = parent->getClickAction();
		}
	}
	return click_action;
}

ECursorType LLToolPie::cursorFromObject(LLViewerObject* object)
{
	LLViewerObject* parent = NULL;
	if (object)
	{
		parent = object->getRootEdit();
	}
	U8 click_action = final_click_action(object);
	ECursorType cursor = UI_CURSOR_ARROW;
	switch(click_action)
	{
	case CLICK_ACTION_SIT:
		{
//			if (isAgentAvatarValid() && !gAgentAvatarp->isSitting()) // not already sitting?
// [RLVa:KB] - Checked: 2010-03-06 (RLVa-1.2.0c) | Modified: RLVa-1.2.0g
			if ( (isAgentAvatarValid() && !gAgentAvatarp->isSitting()) && 
				 ((!rlv_handler_t::isEnabled()) || (RlvActions::canSit(object, LLToolPie::getInstance()->getHoverPick().mObjectOffset))) )
// [/RLVa:KB]
			{
				cursor = UI_CURSOR_TOOLSIT;
			}
		}
		break;
	case CLICK_ACTION_BUY:
		if ( mClickActionBuyEnabled )
		{ 
			LLSelectNode* node = LLSelectMgr::getInstance()->getHoverNode();
			if (!node || node->mSaleInfo.isForSale())
			{
				cursor = UI_CURSOR_TOOLBUY;
			}
		}
		break;
	case CLICK_ACTION_OPEN:
		// Open always opens the parent.
		if (parent && parent->allowOpen())
		{
			cursor = UI_CURSOR_TOOLOPEN;
		}
		break;
	case CLICK_ACTION_PAY:	
		if ( mClickActionPayEnabled )
		{
			if ((object && object->flagTakesMoney())
				|| (parent && parent->flagTakesMoney()))
			{
				//cursor = UI_CURSOR_TOOLBUY;  FIRESTORM - pay cursor is separate from buy cursor
				cursor = UI_CURSOR_TOOLPAY;
			}
		}
		break;
	case CLICK_ACTION_ZOOM:
			cursor = UI_CURSOR_TOOLZOOMIN;
			break;			
	case CLICK_ACTION_PLAY:
	case CLICK_ACTION_OPEN_MEDIA: 
		cursor = cursor_from_parcel_media(click_action);
		break;
	case CLICK_ACTION_DISABLED: 
		break;
	default:
		break;
	}
	return cursor;
}

void LLToolPie::resetSelection()
{
	mLeftClickSelection = NULL;
	mClickActionObject = NULL;
	mClickAction = 0;
}

bool LLToolPie::walkToClickedLocation()
{
    if (gAgent.getFlying()							// don't auto-navigate while flying until that works
        || !gAgentAvatarp
        || gAgentAvatarp->isSitting())
    {
        return false;
    }

    LLPickInfo saved_pick = mPick;
    mPick = gViewerWindow->pickImmediate(mHoverPick.mMousePt.mX, mHoverPick.mMousePt.mY,
        FALSE /* ignore transparent */,
        FALSE /* ignore rigged */,
        FALSE /* ignore particles */);

    if (mPick.mPickType == LLPickInfo::PICK_OBJECT)
    {
        if (mPick.getObject() && mPick.getObject()->isHUDAttachment())
        {
            mPick = saved_pick;
            return false;
        }
    }

    LLViewerObject* avatar_object = mPick.getObject();

    // get pointer to avatar
    while (avatar_object && !avatar_object->isAvatar())
    {
        avatar_object = (LLViewerObject*)avatar_object->getParent();
    }

    if (avatar_object && ((LLVOAvatar*)avatar_object)->isSelf())
    {
        const F64 SELF_CLICK_WALK_DISTANCE = 3.0;
        // pretend we picked some point a bit in front of avatar
        mPick.mPosGlobal = gAgent.getPositionGlobal() + LLVector3d(LLViewerCamera::instance().getAtAxis()) * SELF_CLICK_WALK_DISTANCE;
    }

    gAgentCamera.setFocusOnAvatar(TRUE, TRUE);

    if ((mPick.mPickType == LLPickInfo::PICK_LAND && !mPick.mPosGlobal.isExactlyZero()) ||
        (mPick.mObjectID.notNull() && !mPick.mPosGlobal.isExactlyZero()))
    {
        if (mAutoPilotDestination) { mAutoPilotDestination->markDead(); }
        mAutoPilotDestination = (LLHUDEffectBlob *)LLHUDManager::getInstance()->createViewerEffect(LLHUDObject::LL_HUD_EFFECT_BLOB, FALSE);
        mAutoPilotDestination->setPositionGlobal(mPick.mPosGlobal);
        mAutoPilotDestination->setPixelSize(5);
        mAutoPilotDestination->setColor(LLColor4U(170, 210, 190));
        mAutoPilotDestination->setDuration(3.f);

        LLVector3d pos = LLToolPie::getInstance()->getPick().mPosGlobal;
        gAgent.startAutoPilotGlobal(pos, std::string(), NULL, NULL, NULL, 0.f, 0.03f, FALSE);
        LLFirstUse::notMoving(false);
        showVisualContextMenuEffect();
        return true;
    }
    else
    {
        LL_DEBUGS() << "walk target was "
            << (mPick.mPosGlobal.isExactlyZero() ? "zero" : "not zero")
            << ", pick type was " << (mPick.mPickType == LLPickInfo::PICK_LAND ? "land" : "not land")
            << ", pick object was " << mPick.mObjectID
            << LL_ENDL;
        mPick = saved_pick;
        return false;
    }
    return true;
}

bool LLToolPie::teleportToClickedLocation()
{
    LLViewerObject* objp = mHoverPick.getObject();
    LLViewerObject* parentp = objp ? objp->getRootEdit() : NULL;

    bool is_in_world = mHoverPick.mObjectID.notNull() && objp && !objp->isHUDAttachment();
    bool is_land = mHoverPick.mPickType == LLPickInfo::PICK_LAND;
    bool pos_non_zero = !mHoverPick.mPosGlobal.isExactlyZero();
    bool has_touch_handler = (objp && objp->flagHandleTouch()) || (parentp && parentp->flagHandleTouch());
    bool has_click_action = final_click_action(objp);

    if (pos_non_zero && (is_land || (is_in_world && !has_touch_handler && !has_click_action)))
    {
        LLVector3d pos = mHoverPick.mPosGlobal;
        pos.mdV[VZ] += gAgentAvatarp->getPelvisToFoot();
        gAgent.teleportViaLocationLookAt(pos);
        mPick = mHoverPick;
        showVisualContextMenuEffect();
        return true;
    }
    return false;
}

// When we get object properties after left-clicking on an object
// with left-click = buy, if it's the same object, do the buy.

// static
void LLToolPie::selectionPropertiesReceived()
{
	// Make sure all data has been received.
	// This function will be called repeatedly as the data comes in.
	if (!LLSelectMgr::getInstance()->selectGetAllValid())
	{
		return;
	}

	LLObjectSelection* selection = LLToolPie::getInstance()->getLeftClickSelection();
	if (selection)
	{
		LLViewerObject* selected_object = selection->getPrimaryObject();
		// since we don't currently have a way to lock a selection, it could have changed
		// after we initially clicked on the object
		if (selected_object == LLToolPie::getInstance()->getClickActionObject())
		{
			U8 click_action = LLToolPie::getInstance()->getClickAction();
			switch (click_action)
			{
			case CLICK_ACTION_BUY:
				if ( LLToolPie::getInstance()->mClickActionBuyEnabled )
				{
					handle_buy();
				}
				break;
			case CLICK_ACTION_PAY:
				if ( LLToolPie::getInstance()->mClickActionPayEnabled )
				{
					handle_give_money_dialog();
				}
				break;
			case CLICK_ACTION_OPEN:
				LLFloaterReg::showInstance("openobject");
				break;
			case CLICK_ACTION_DISABLED:
				break;
			default:
				break;
			}
		}
	}
	LLToolPie::getInstance()->resetSelection();
}

BOOL LLToolPie::handleHover(S32 x, S32 y, MASK mask)
{
    BOOL pick_rigged = false; //gSavedSettings.getBOOL("AnimatedObjectsAllowLeftClick");
	mHoverPick = gViewerWindow->pickImmediate(x, y, FALSE, pick_rigged);
	LLViewerObject *parent = NULL;
	LLViewerObject *object = mHoverPick.getObject();
// [RLVa:KB] - Checked: RLVa-1.1.0
	// Blanket block all left-click special actions on objects the user can't interact with
	if ( (RlvActions::isRlvEnabled()) && (!RlvActions::canInteract(object, mHoverPick.mObjectOffset)) )
	{
		gViewerWindow->setCursor(UI_CURSOR_ARROW);
		return TRUE;
	}
// [/RLVa:KB]
	LLSelectMgr::getInstance()->setHoverObject(object, mHoverPick.mObjectFace);
	if (object)
	{
		parent = object->getRootEdit();
	}

	// Show screen-space highlight glow effect
	bool show_highlight = false;

	if (handleMediaHover(mHoverPick))
	{
		// *NOTE: If you think the hover glow conflicts with the media outline, you
		// could disable it here.
		show_highlight = true;
		// cursor set by media object
		LL_DEBUGS("UserInput") << "hover handled by LLToolPie (inactive)" << LL_ENDL;
	}
	else if (!mMouseOutsideSlop 
		&& mMouseButtonDown)
	{
		S32 delta_x = x - mMouseDownX;
		S32 delta_y = y - mMouseDownY;
		S32 threshold = gSavedSettings.getS32("DragAndDropDistanceThreshold");
		if (delta_x * delta_x + delta_y * delta_y > threshold * threshold)
		{
			startCameraSteering();
			steerCameraWithMouse(x, y);
			gViewerWindow->setCursor(UI_CURSOR_TOOLGRAB);
		}
		else
		{
			gViewerWindow->setCursor(UI_CURSOR_ARROW);
		}
	}
// [RLVa:KB] - Checked: RLVa-1.1.0
	else if ( (object) && (RlvActions::isRlvEnabled()) && (!RlvActions::canTouch(object, mHoverPick.mObjectOffset)) )
	{
		// Block showing the "grab" or "touch" cursor if we can't touch/grab the object
		gViewerWindow->setCursor(UI_CURSOR_ARROW);
	}
// [/RLVa:KB]
	else if (inCameraSteerMode())
	{
		steerCameraWithMouse(x, y);
		gViewerWindow->setCursor(UI_CURSOR_TOOLGRAB);
	}
	else
	{
		// perform a separate pick that detects transparent objects since they respond to 1-click actions
		LLPickInfo click_action_pick = gViewerWindow->pickImmediate(x, y, TRUE, pick_rigged);

		LLViewerObject* click_action_object = click_action_pick.getObject();

		if (click_action_object && useClickAction(mask, click_action_object, click_action_object->getRootEdit()))
		{
			show_highlight = true;
			ECursorType cursor = cursorFromObject(click_action_object);
			gViewerWindow->setCursor(cursor);
			LL_DEBUGS("UserInput") << "hover handled by LLToolPie (inactive)" << LL_ENDL;
		}
// [RLVa:KB] - Checked: RLVa-1.1.0
		else if ( (object) && (RlvActions::isRlvEnabled()) && (!RlvActions::canTouch(object, mHoverPick.mObjectOffset)) )
		{
			// Block showing the "grab" or "touch" cursor if we can't touch/grab the object
			gViewerWindow->setCursor(UI_CURSOR_ARROW);
		}
// [/RLVa:KB]
		else if ((object && !object->isAvatar() && object->flagUsePhysics()) 
				 || (parent && !parent->isAvatar() && parent->flagUsePhysics()))
		{
			show_highlight = true;
			gViewerWindow->setCursor(UI_CURSOR_TOOLGRAB);
			LL_DEBUGS("UserInput") << "hover handled by LLToolPie (inactive)" << LL_ENDL;
		}
		else if ((!object || !object->isAttachment() || object->getClickAction() != CLICK_ACTION_DISABLED)
				 && ((object && object->flagHandleTouch()) || (parent && parent->flagHandleTouch())))
		{
			show_highlight = true;
			gViewerWindow->setCursor(UI_CURSOR_HAND);
			LL_DEBUGS("UserInput") << "hover handled by LLToolPie (inactive)" << LL_ENDL;
		}
		else
		{
			gViewerWindow->setCursor(UI_CURSOR_ARROW);
			LL_DEBUGS("UserInput") << "hover handled by LLToolPie (inactive)" << LL_ENDL;
		}
	}

	if(!object)
	{
		LLViewerMediaFocus::getInstance()->clearHover();
	}

	static LLCachedControl<bool> enable_highlight(
		gSavedSettings, "RenderHoverGlowEnable", false);
	LLDrawable* drawable = NULL;
	if (enable_highlight && show_highlight && object)
	{
		drawable = object->mDrawable;
	}
	gPipeline.setHighlightObject(drawable);

	return TRUE;
}

BOOL LLToolPie::handleMouseUp(S32 x, S32 y, MASK mask)
{
    if (!mDoubleClickTimer.getStarted())
    {
        mDoubleClickTimer.start();
    }
    else
    {
        mDoubleClickTimer.reset();
    }
    LLViewerObject* obj = mPick.getObject();

	stopCameraSteering();
	mMouseButtonDown = false;

<<<<<<< HEAD
	if (click_action == CLICK_ACTION_NONE				// not doing 1-click action
		&& gSavedSettings.getBOOL("ClickToWalk")		// click to walk enabled
		&& !gAgent.getFlying()							// don't auto-navigate while flying until that works
		&& gAgentAvatarp
		&& !gAgentAvatarp->isSitting()
		&& !mBlockClickToWalk							// another behavior hasn't cancelled click to walk
        )
	{
        // We may be doing click to walk, but we don't want to use a target on
        // a transparent object because the user thought they were clicking on
        // whatever they were seeing through it, so recompute what was clicked on
        // ignoring transparent objects
        LLPickInfo savedPick = mPick;
        mPick = gViewerWindow->pickImmediate(savedPick.mMousePt.mX, savedPick.mMousePt.mY,
                                             FALSE /* ignore transparent */,
                                             FALSE /* ignore rigged */,
                                             FALSE /* ignore particles */);

//        if (!mPick.mPosGlobal.isExactlyZero()			// valid coordinates for pick
//            && (mPick.mPickType == LLPickInfo::PICK_LAND	// we clicked on land
//                || mPick.mObjectID.notNull()))				// or on an object
// [RLVa:KB] - Checked: RLVa-2.0.0
		bool fValidPick = (!mPick.mPosGlobal.isExactlyZero()			// valid coordinates for pick
			&& (mPick.mPickType == LLPickInfo::PICK_LAND	// we clicked on land
				|| mPick.mObjectID.notNull()));				// or on an object

		if ( (fValidPick) && (RlvActions::isRlvEnabled()) && (!RlvActions::canTeleportToLocal(mPick.mPosGlobal)) )
		{
			RlvUtil::notifyBlocked(RLV_STRING_BLOCKED_AUTOPILOT);
			fValidPick = false;
		}

		if (fValidPick)
// [/RLVa:KB]
        {

            // handle special cases of steering picks
            LLViewerObject* avatar_object = mPick.getObject();

            // get pointer to avatar
            while (avatar_object && !avatar_object->isAvatar())
            {
                avatar_object = (LLViewerObject*)avatar_object->getParent();
            }

            if (avatar_object && ((LLVOAvatar*)avatar_object)->isSelf())
            {
                const F64 SELF_CLICK_WALK_DISTANCE = 3.0;
                // pretend we picked some point a bit in front of avatar
                mPick.mPosGlobal = gAgent.getPositionGlobal() + LLVector3d(LLViewerCamera::instance().getAtAxis()) * SELF_CLICK_WALK_DISTANCE;
            }
            gAgentCamera.setFocusOnAvatar(TRUE, TRUE);
            walkToClickedLocation();
            LLFirstUse::notMoving(false);

            return TRUE;
        }
        else
        {
            LL_DEBUGS("maint5901") << "walk target was "
                                   << (mPick.mPosGlobal.isExactlyZero() ? "zero" : "not zero")
                                   << ", pick type was " << (mPick.mPickType == LLPickInfo::PICK_LAND ? "land" : "not land")
                                   << ", pick object was " << mPick.mObjectID
                                   << LL_ENDL;
            // we didn't click to walk, so restore the original target
            mPick = savedPick;
        }
	}
=======
>>>>>>> 6ba0b97c
	gViewerWindow->setCursor(UI_CURSOR_ARROW);
	if (hasMouseCapture())
	{
		setMouseCapture(FALSE);
	}

	LLToolMgr::getInstance()->clearTransientTool();
	gAgentCamera.setLookAt(LOOKAT_TARGET_CONVERSATION, obj); // maybe look at object/person clicked on

	return LLTool::handleMouseUp(x, y, mask);
}

void LLToolPie::stopClickToWalk()
{
	mPick.mPosGlobal = gAgent.getPositionGlobal();
	handle_go_to();
	if(mAutoPilotDestination) 
	{ 
		mAutoPilotDestination->markDead(); 
	}
}

BOOL LLToolPie::handleDoubleClick(S32 x, S32 y, MASK mask)
{
	if (gDebugClicks)
	{
		LL_INFOS() << "LLToolPie handleDoubleClick (becoming mouseDown)" << LL_ENDL;
	}

	if (handleMediaDblClick(mPick))
	{
		return TRUE;
	}
    
	if (!mDoubleClickTimer.getStarted() || (mDoubleClickTimer.getElapsedTimeF32() > 0.3f))
	{
		mDoubleClickTimer.stop();
		return FALSE;
	}
	mDoubleClickTimer.stop();

<<<<<<< HEAD
	if (gSavedSettings.getBOOL("DoubleClickAutoPilot"))
	{
        // We may be doing double click to walk, but we don't want to use a target on
        // a transparent object because the user thought they were clicking on
        // whatever they were seeing through it, so recompute what was clicked on
        // ignoring transparent objects
        LLPickInfo savedPick = mPick;
        mPick = gViewerWindow->pickImmediate(savedPick.mMousePt.mX, savedPick.mMousePt.mY,
                                             FALSE /* ignore transparent */,
                                             FALSE /* ignore rigged */,
                                             FALSE /* ignore particles */);

        if(mPick.mPickType == LLPickInfo::PICK_OBJECT)
        {
            if (mPick.getObject() && mPick.getObject()->isHUDAttachment())
            {
                mPick = savedPick;
                return FALSE;
            }
        }

//		if ((mPick.mPickType == LLPickInfo::PICK_LAND && !mPick.mPosGlobal.isExactlyZero()) ||
//			(mPick.mObjectID.notNull()  && !mPick.mPosGlobal.isExactlyZero()))
// [RLVa:KB] - Checked: RLVa-2.0.0
		bool fValidPick = ((mPick.mPickType == LLPickInfo::PICK_LAND && !mPick.mPosGlobal.isExactlyZero()) ||
			(mPick.mObjectID.notNull()  && !mPick.mPosGlobal.isExactlyZero()));

		if ( (fValidPick) && (RlvActions::isRlvEnabled()) && (!RlvActions::canTeleportToLocal(mPick.mPosGlobal)) )
		{
			RlvUtil::notifyBlocked(RLV_STRING_BLOCKED_AUTOPILOT);
			fValidPick = false;
		}

		if (fValidPick)
// [/RLVa:KB]
		{
			walkToClickedLocation();
			return TRUE;
		}
        else
        {
            // restore the original pick for any other purpose
            mPick = savedPick;
        }
	}
	else if (gSavedSettings.getBOOL("DoubleClickTeleport"))
	{
		LLViewerObject* objp = mPick.getObject();
		LLViewerObject* parentp = objp ? objp->getRootEdit() : NULL;

		bool is_in_world = mPick.mObjectID.notNull() && objp && !objp->isHUDAttachment();
		bool is_land = mPick.mPickType == LLPickInfo::PICK_LAND;
		bool pos_non_zero = !mPick.mPosGlobal.isExactlyZero();
		bool has_touch_handler = (objp && objp->flagHandleTouch()) || (parentp && parentp->flagHandleTouch());
		bool has_click_action = final_click_action(objp);

		if (pos_non_zero && (is_land || (is_in_world && !has_touch_handler && !has_click_action)))
		{
			LLVector3d pos = mPick.mPosGlobal;
			pos.mdV[VZ] += gAgentAvatarp->getPelvisToFoot();
			gAgent.teleportViaLocationLookAt(pos);
			return TRUE;
		}
	}

=======
>>>>>>> 6ba0b97c
	return FALSE;
}

static bool needs_tooltip(LLSelectNode* nodep)
{
	if (!nodep || !nodep->mValid) 
		return false;
	return true;
}


BOOL LLToolPie::handleTooltipLand(std::string line, std::string tooltip_msg)
{
	//  Do not show hover for land unless prefs are set to allow it. 
	if (!gSavedSettings.getBOOL("ShowLandHoverTip")) return TRUE; 

	LLViewerParcelMgr::getInstance()->setHoverParcel( mHoverPick.mPosGlobal );

	// Didn't hit an object, but since we have a land point we
	// must be hovering over land.
	
	LLParcel* hover_parcel = LLViewerParcelMgr::getInstance()->getHoverParcel();
	LLUUID owner;
	
	if ( hover_parcel )
	{
		owner = hover_parcel->getOwnerID();
	}
	
	// Line: "Land"
	line.clear();
	line.append(LLTrans::getString("TooltipLand"));
	if (hover_parcel)
	{
		line.append(hover_parcel->getName());
	}
	tooltip_msg.append(line);
	tooltip_msg.push_back('\n');
	
	// Line: "Owner: James Linden"
	line.clear();
	line.append(LLTrans::getString("TooltipOwner") + " ");
	
	if ( hover_parcel )
	{
		std::string name;
		if (LLUUID::null == owner)
		{
			line.append(LLTrans::getString("TooltipPublic"));
		}
		else if (hover_parcel->getIsGroupOwned())
		{
			if (gCacheName->getGroupName(owner, name))
			{
				line.append(name);
				line.append(LLTrans::getString("TooltipIsGroup"));
			}
			else
			{
				line.append(LLTrans::getString("RetrievingData"));
			}
		}
        else
        {
            LLAvatarName av_name;
            if (LLAvatarNameCache::get(owner, &av_name))
            {
                name = av_name.getUserName();
                line.append(name);
            }
            else
            {
                line.append(LLTrans::getString("RetrievingData"));
            }
        }
	}
	else
	{
		line.append(LLTrans::getString("RetrievingData"));
	}
	tooltip_msg.append(line);
	tooltip_msg.push_back('\n');
	
	// Line: "no fly, not safe, no build"
	
	// Don't display properties for your land.  This is just
	// confusing, because you can do anything on your own land.
	if ( hover_parcel && owner != gAgent.getID() )
	{
		S32 words = 0;
		
		line.clear();
		// JC - Keep this in the same order as the checkboxes
		// on the land info panel
		if ( !hover_parcel->getAllowModify() )
		{
			if ( hover_parcel->getAllowGroupModify() )
			{
				line.append(LLTrans::getString("TooltipFlagGroupBuild"));
			}
			else
			{
				line.append(LLTrans::getString("TooltipFlagNoBuild"));
			}
			words++;
		}
		
		if ( !hover_parcel->getAllowTerraform() )
		{
			if (words) line.append(", ");
			line.append(LLTrans::getString("TooltipFlagNoEdit"));
			words++;
		}
		
		if ( hover_parcel->getAllowDamage() )
		{
			if (words) line.append(", ");
			line.append(LLTrans::getString("TooltipFlagNotSafe"));
			words++;
		}
		
		// Maybe we should reflect the estate's block fly bit here as well?  DK 12/1/04
		if ( !hover_parcel->getAllowFly() )
		{
			if (words) line.append(", ");
			line.append(LLTrans::getString("TooltipFlagNoFly"));
			words++;
		}
		
		if ( !hover_parcel->getAllowOtherScripts() )
		{
			if (words) line.append(", ");
			if ( hover_parcel->getAllowGroupScripts() )
			{
				line.append(LLTrans::getString("TooltipFlagGroupScripts"));
			}
			else
			{
				line.append(LLTrans::getString("TooltipFlagNoScripts"));
			}
			
			words++;
		}
		
		if (words) 
		{
			tooltip_msg.append(line);
			tooltip_msg.push_back('\n');
		}
	}
	
	if (hover_parcel && hover_parcel->getParcelFlag(PF_FOR_SALE))
	{
		LLStringUtil::format_map_t args;
		S32 price = hover_parcel->getSalePrice();
		args["[AMOUNT]"] = LLResMgr::getInstance()->getMonetaryString(price);
		line = LLTrans::getString("TooltipForSaleL$", args);
		tooltip_msg.append(line);
		tooltip_msg.push_back('\n');
	}
	
	// trim last newlines
	if (!tooltip_msg.empty())
	{
		tooltip_msg.erase(tooltip_msg.size() - 1);
		LLToolTipMgr::instance().show(tooltip_msg);
	}
	
	return TRUE;
}

BOOL LLToolPie::handleTooltipObject( LLViewerObject* hover_object, std::string line, std::string tooltip_msg)
{
	// <FS:Ansariel> FIRE-9522: Crashfix
	if (!hover_object)
	{
		return TRUE;
	}
	// </FS:Ansariel>

	// <FS:Ansariel> Advanced object tooltips
	const char* const DEFAULT_DESC = "(No Description)";
	static LLCachedControl<bool> advancedToolTip(gSavedSettings, "FSAdvancedTooltips");
	// </FS:Ansariel> Advanced object tooltips

	if ( hover_object->isHUDAttachment() )
	{
		// no hover tips for HUD elements, since they can obscure
		// what the HUD is displaying
		return TRUE;
	}
	
	if ( hover_object->isAttachment() )
	{
		// get root of attachment then parent, which is avatar
		LLViewerObject* root_edit = hover_object->getRootEdit();
		if (!root_edit)
		{
			// Strange parenting issue, don't show any text
			return TRUE;
		}
		hover_object = (LLViewerObject*)root_edit->getParent();
		if (!hover_object)
		{
			// another strange parenting issue, bail out
			return TRUE;
		}
	}
	
	line.clear();
	if (hover_object->isAvatar())
	{
		// only show tooltip if same inspector not already open
		LLFloater* existing_inspector = LLFloaterReg::findInstance("inspect_avatar");
		if (!existing_inspector 
			|| !existing_inspector->getVisible()
			|| existing_inspector->getKey()["avatar_id"].asUUID() != hover_object->getID())
		{
			// Try to get display name + username
			std::string final_name;

			// <FS:Zi> Build group prefix
			std::string group_title;
			if (gSavedSettings.getBOOL("FSShowGroupTitleInTooltip"))
			{
				LLNameValue* group = hover_object->getNVPair("Title");
				if (group)
				{
					group_title = group->getString();
					if (!group_title.empty())
					{
						group_title += "\n";
					}
				}
			}
			// </FS:Zi>

			LLAvatarName av_name;
			if (LLAvatarNameCache::get(hover_object->getID(), &av_name))
			{
// [RLVa:KB] - Checked: RLVa-1.2.2
				final_name = (RlvActions::canShowName(RlvActions::SNC_DEFAULT, hover_object->getID())) ? av_name.getCompleteName() : RlvStrings::getAnonym(av_name);
// [/RLVa:KB]
//				final_name = av_name.getCompleteName();
				// <FS:Zi> Make sure group title gets added to the tool tip. This is done separately to
				//         the RLVa code to prevent this change from getting lost in future RLVa merges
				if (!gRlvHandler.hasBehaviour(RLV_BHVR_SHOWNAMES))
				{
					final_name = group_title + final_name;
				}
				// </FS:Zi>
			}
			else
			{
				final_name = LLTrans::getString("TooltipPerson");;
			}

			// *HACK: We may select this object, so pretend it was clicked
			mPick = mHoverPick;
// [RLVa:KB] - Checked: RLVa-1.2.0
			if ( (!RlvActions::isRlvEnabled()) ||
			     ( (RlvActions::canInteract(hover_object, mHoverPick.mObjectOffset)) && (RlvActions::canShowName(RlvActions::SNC_DEFAULT, hover_object->getID())) ) )
			{
// [/RLVa:KB]
				LLInspector::Params p;
				p.fillFrom(LLUICtrlFactory::instance().getDefaultParams<LLInspector>());
				p.message(final_name);
				// <FS:Ansariel> Get rid of the "i"-button on advanced hovertips
				//p.image.name("Inspector_I");
				if (!advancedToolTip)
				{
					p.image.name("Inspector_I");
				}
				// </FS:Ansariel>
				p.click_callback(boost::bind(showAvatarInspector, hover_object->getID()));
				p.visible_time_near(6.f);
				p.visible_time_far(3.f);
				p.delay_time(gSavedSettings.getF32("AvatarInspectorTooltipDelay"));
				p.wrap(false);
				
				LLToolTipMgr::instance().show(p);
// [RLVa:KB] - Checked: RLVa-1.2.0
			}
//			else
//			{
//				LLToolTipMgr::instance().show(final_name);
//			}
// [/RLVa:KB]
		}
	}
	else
	{
		//
		//  We have hit a regular object (not an avatar or attachment)
		// 
		
		//
		//  Default prefs will suppress display unless the object is interactive
		//
		bool show_all_object_tips =
		(bool)gSavedSettings.getBOOL("ShowAllObjectHoverTip");			
		LLSelectNode *nodep = LLSelectMgr::getInstance()->getHoverNode();
		
		// only show tooltip if same inspector not already open
		LLFloater* existing_inspector = LLFloaterReg::findInstance("inspect_object");
		if (nodep &&
			(!existing_inspector 
			 || !existing_inspector->getVisible()
			 || existing_inspector->getKey()["object_id"].asUUID() != hover_object->getID()))
		{

			// Add price to tooltip for items on sale
			bool for_sale = for_sale_selection(nodep);
			if(for_sale)
			{
				LLStringUtil::format_map_t args;
				S32 price = nodep->mSaleInfo.getSalePrice();
				args["[AMOUNT]"] = LLResMgr::getInstance()->getMonetaryString(price);
				tooltip_msg.append(LLTrans::getString("TooltipPrice", args) );
			}

			if (nodep->mName.empty())
			{
				tooltip_msg.append(LLTrans::getString("TooltipNoName"));
			}
			else
			{
				tooltip_msg.append( nodep->mName );
			}

			// <FS:Ansariel> Advanced object tooltips
			if (advancedToolTip)
			{
				// Set description
				if (!nodep->mDescription.empty() && nodep->mDescription != DEFAULT_DESC)
				{
					tooltip_msg.append("\n" + nodep->mDescription);
				}

				// Set owner name
				std::string full_name;
			
				if (nodep->mValid)
				{
					LLUUID owner = nodep->mPermissions->getOwner();
					if (owner.notNull())
					{
						LLAvatarName av_name;
						if (LLAvatarNameCache::get(owner, &av_name))
						{
							full_name = (!gRlvHandler.hasBehaviour(RLV_BHVR_SHOWNAMES)) ? av_name.getCompleteName() : RlvStrings::getAnonym(av_name);
						}
						else
						{
							full_name = LLTrans::getString("LoadingData");

							// If we don't have the avatar name already, let the
							// avatar name cache retrieve it and simply invoke
							// us again after it received the name.
							std::string l;
							std::string m;
							LLUUID id( hover_object->getID() );
							mNamecacheConnections.push_back( LLAvatarNameCache::get(owner, boost::bind(&LLToolPie::handleTooltipObjectById, this, id, l, m)) );
						}

						// Owner name
						tooltip_msg.append("\n" + LLTrans::getString("TooltipOwner") + " " + full_name);
					}
				}

				// Permission flags
				LLViewerObject* parentobject = (LLViewerObject*)hover_object->getParent();
				std::string permissionsline;
				if (hover_object->flagScripted())
				{
					permissionsline += LLTrans::getString("TooltipFlagScript") + " ";
				}
				if (hover_object->flagUsePhysics())
				{
					permissionsline += LLTrans::getString("TooltipFlagPhysics") + " ";
				}
				if (hover_object->flagHandleTouch() || (parentobject && parentobject->flagHandleTouch()))
				{
					permissionsline += LLTrans::getString("TooltipFlagTouch") + " ";
				}
				if (hover_object->flagTakesMoney() || (parentobject && parentobject->flagTakesMoney()))
				{
					permissionsline += LLTrans::getString("TooltipFlagL$") + " ";
				}
				if (hover_object->flagAllowInventoryAdd())
				{
					permissionsline += LLTrans::getString("TooltipFlagDropInventory") + " ";
				}
				if (hover_object->flagPhantom())
				{
					permissionsline += LLTrans::getString("TooltipFlagPhantom") + " ";
				}
				if (hover_object->flagTemporaryOnRez())
				{
					permissionsline += LLTrans::getString("TooltipFlagTemporary") + " ";
				}
				if (!permissionsline.empty())
				{
					permissionsline = "\n" + permissionsline.substr(0, permissionsline.length() - 1);
				}
				tooltip_msg += permissionsline + "\n";

				LLStringUtil::format_map_t args;

				// Get prim count
				S32 prim_count = LLSelectMgr::getInstance()->getHoverObjects()->getObjectCount();				
				args["COUNT"] = llformat("%d", prim_count);
				tooltip_msg.append("\n" + LLTrans::getString("TooltipPrimCount", args));

				// Display the PE weight for an object if mesh is enabled
				if (gMeshRepo.meshRezEnabled())
				{
					// Ansariel: What a bummer! PE is only available for
					//           objects in the same region as you!
					if (hover_object->getRegion() && gAgent.getRegion() &&
						hover_object->getRegion()->getRegionID() == gAgent.getRegion()->getRegionID())
					{
						S32 link_cost = LLSelectMgr::getInstance()->getHoverObjects()->getSelectedLinksetCost();
						if (link_cost > 0)
						{
							args.clear();
							args["PEWEIGHT"] = llformat("%d", link_cost);
							tooltip_msg.append(LLTrans::getString("TooltipPrimEquivalent", args));
						}
/// <FS:CR> Don't show loading on vanila OpenSim (some grids have it, not not vanilla) If they have it, it will
/// show eventually
#ifdef OPENSIM
						else if (LLGridManager::getInstance()->isInOpenSim())
						{
							// Do nothing at all.
						}
#endif
// </FS:CR>
						else
						{
							tooltip_msg.append(LLTrans::getString("TooltipPrimEquivalentLoading"));
						}
					}
					else
					{
						tooltip_msg.append(LLTrans::getString("TooltipPrimEquivalentUnavailable"));
					}
				}

				// Get position
				LLViewerRegion* region = gAgent.getRegion();
				if (region)
				{
					LLVector3 relPositionObject = region->getPosRegionFromGlobal(hover_object->getPositionGlobal());

					if (!gRlvHandler.hasBehaviour(RLV_BHVR_SHOWLOC))
					{
						args.clear();
						args["POSITION"] = llformat("<%.02f, %.02f, %.02f>", relPositionObject.mV[VX], relPositionObject.mV[VY], relPositionObject.mV[VZ]);
						tooltip_msg.append("\n" + LLTrans::getString("TooltipPosition", args));
					}

					// Get distance
					F32 distance = (relPositionObject - region->getPosRegionFromGlobal(gAgent.getPositionGlobal())).magVec();
					args.clear();
					args["DISTANCE"] = llformat("%.02f", distance);
					tooltip_msg.append("\n" + LLTrans::getString("TooltipDistance", args));
				}
			}
			// </FS:Ansariel> Advanced object tooltips
			
			bool has_media = false;
			bool is_time_based_media = false;
			bool is_web_based_media = false;
			bool is_media_playing = false;
			bool is_media_displaying = false;
			
			// Does this face have media?
			const LLTextureEntry* tep = hover_object->getTE(mHoverPick.mObjectFace);
			
			if(tep)
			{
				has_media = tep->hasMedia();
				const LLMediaEntry* mep = has_media ? tep->getMediaData() : NULL;
				if (mep)
				{
					viewer_media_t media_impl = LLViewerMedia::getMediaImplFromTextureID(mep->getMediaID());
					LLPluginClassMedia* media_plugin = NULL;
					
					if (media_impl.notNull() && (media_impl->hasMedia()))
					{
						is_media_displaying = true;
						//LLStringUtil::format_map_t args;
						
						media_plugin = media_impl->getMediaPlugin();
						if(media_plugin)
						{	
							if(media_plugin->pluginSupportsMediaTime())
							{
								is_time_based_media = true;
								is_web_based_media = false;
								//args["[CurrentURL]"] =  media_impl->getMediaURL();
								is_media_playing = media_impl->isMediaPlaying();
							}
							else
							{
								is_time_based_media = false;
								is_web_based_media = true;
								//args["[CurrentURL]"] =  media_plugin->getLocation();
							}
							//tooltip_msg.append(LLTrans::getString("CurrentURL", args));
						}
					}
				}
			}
			

			// Avoid showing tip over media that's displaying unless it's for sale
			// also check the primary node since sometimes it can have an action even though
			// the root node doesn't
			
			bool needs_tip = (!is_media_displaying || 
				              for_sale) &&
				(has_media || 
				 needs_tooltip(nodep) || 
				 needs_tooltip(LLSelectMgr::getInstance()->getPrimaryHoverNode()));
			
			if (show_all_object_tips || needs_tip)
			{
				// We may select this object, so pretend it was clicked
				mPick = mHoverPick;
// [RLVa:KB] - Checked: RLVa-1.2.1
				if ( (!RlvActions::isRlvEnabled()) || (RlvActions::canInteract(hover_object, mHoverPick.mObjectOffset)) )
				{
// [/RLVa:KB]
					LLInspector::Params p;
					p.fillFrom(LLUICtrlFactory::instance().getDefaultParams<LLInspector>());
					p.message(tooltip_msg);
					// Ansariel: Get rid of the useless button!
					if (!advancedToolTip)
					{
						p.image.name("Inspector_I");
					}
					p.click_callback(boost::bind(showObjectInspector, hover_object->getID(), mHoverPick.mObjectFace));
					p.time_based_media(is_time_based_media);
					p.web_based_media(is_web_based_media);
					p.media_playing(is_media_playing);
					p.click_playmedia_callback(boost::bind(playCurrentMedia, mHoverPick));
					p.click_homepage_callback(boost::bind(VisitHomePage, mHoverPick));
					p.visible_time_near(6.f);
					p.visible_time_far(3.f);
					p.delay_time(gSavedSettings.getF32("ObjectInspectorTooltipDelay"));
					p.wrap(false);
					
					LLToolTipMgr::instance().show(p);
// [RLVa:KB] - Checked: RLVa-2.1.0
				}
//				else
//				{
//					LLToolTipMgr::instance().show(tooltip_msg);
//				}
// [/RLVa:KB]
			}
		}
	}
	
	return TRUE;
}

BOOL LLToolPie::handleToolTip(S32 local_x, S32 local_y, MASK mask)
{
	if (!LLUI::sSettingGroups["config"]->getBOOL("ShowHoverTips")) return TRUE;
	if (!mHoverPick.isValid()) return TRUE;
// [RLVa:KB] - Checked: 2010-05-03 (RLVa-1.2.0g) | Modified: RLVa-1.2.0g
#ifdef RLV_EXTENSION_CMD_INTERACT
	if (gRlvHandler.hasBehaviour(RLV_BHVR_INTERACT)) return TRUE;
#endif // RLV_EXTENSION_CMD_INTERACT
// [/RLVa:KB]

	LLViewerObject* hover_object = mHoverPick.getObject();

// [RLVa:KB] - Checked: RLVa-2.1.0
	// Block the tooltip of anything the user can't interact with
	if ( (RlvActions::isRlvEnabled()) && (!RlvActions::canInteract(hover_object, mHoverPick.mObjectOffset)) )
	{
		return TRUE;
	}
// [/RLVa:KB]

	// update hover object and hover parcel
	LLSelectMgr::getInstance()->setHoverObject(hover_object, mHoverPick.mObjectFace);
	
	
	std::string tooltip_msg;
	std::string line;

	if ( hover_object )
	{
		handleTooltipObject(hover_object, line, tooltip_msg  );
	}
	else if (mHoverPick.mPickType == LLPickInfo::PICK_LAND)
	{
		handleTooltipLand(line, tooltip_msg);
	}

	return TRUE;
}

static void show_inspector(const char* inspector, const char* param, const LLUUID& source_id)
{
	LLSD params;
	params[param] = source_id;
	if (LLToolTipMgr::instance().toolTipVisible())
	{
		LLRect rect = LLToolTipMgr::instance().getToolTipRect();
		params["pos"]["x"] = rect.mLeft;
		params["pos"]["y"] = rect.mTop;
	}

	LLFloaterReg::showInstance(inspector, params);
}


static void show_inspector(const char* inspector,  LLSD& params)
{
	if (LLToolTipMgr::instance().toolTipVisible())
	{
		LLRect rect = LLToolTipMgr::instance().getToolTipRect();
		params["pos"]["x"] = rect.mLeft;
		params["pos"]["y"] = rect.mTop;
	}
	
	LLFloaterReg::showInstance(inspector, params);
}


// static
void LLToolPie::showAvatarInspector(const LLUUID& avatar_id)
{
	show_inspector("inspect_avatar", "avatar_id", avatar_id);
}

// static
void LLToolPie::showObjectInspector(const LLUUID& object_id)
{
	show_inspector("inspect_object", "object_id", object_id);
}


// static
void LLToolPie::showObjectInspector(const LLUUID& object_id, const S32& object_face)
{
	LLSD params;
	params["object_id"] = object_id;
	params["object_face"] = object_face;
	show_inspector("inspect_object", params);
}

// static
void LLToolPie::playCurrentMedia(const LLPickInfo& info)
{
	//FIXME: how do we handle object in different parcel than us?
	LLParcel* parcel = LLViewerParcelMgr::getInstance()->getAgentParcel();
	if (!parcel) return;
	
	LLPointer<LLViewerObject> objectp = info.getObject();
	
	// Early out cases.  Must clear media hover. 
	// did not hit an object or did not hit a valid face
	if ( objectp.isNull() ||
		info.mObjectFace < 0 || 
		info.mObjectFace >= objectp->getNumTEs() )
	{
		return;
	}
	
	// Does this face have media?
	const LLTextureEntry* tep = objectp->getTE(info.mObjectFace);
	if (!tep)
		return;
	
	const LLMediaEntry* mep = tep->hasMedia() ? tep->getMediaData() : NULL;
	if(!mep)
		return;
	
	//TODO: Can you Use it? 

	LLPluginClassMedia* media_plugin = NULL;
	
	viewer_media_t media_impl = LLViewerMedia::getMediaImplFromTextureID(mep->getMediaID());
		
	if(media_impl.notNull() && media_impl->hasMedia())
	{
		media_plugin = media_impl->getMediaPlugin();
		if (media_plugin && media_plugin->pluginSupportsMediaTime())
		{
			if(media_impl->isMediaPlaying())
			{
				media_impl->pause();
			}
			else 
			{
				media_impl->play();
			}
		}
	}


}

// static
void LLToolPie::VisitHomePage(const LLPickInfo& info)
{
	//FIXME: how do we handle object in different parcel than us?
	LLParcel* parcel = LLViewerParcelMgr::getInstance()->getAgentParcel();
	if (!parcel) return;
	
	LLPointer<LLViewerObject> objectp = info.getObject();
	
	// Early out cases.  Must clear media hover. 
	// did not hit an object or did not hit a valid face
	if ( objectp.isNull() ||
		info.mObjectFace < 0 || 
		info.mObjectFace >= objectp->getNumTEs() )
	{
		return;
	}
	
	// Does this face have media?
	const LLTextureEntry* tep = objectp->getTE(info.mObjectFace);
	if (!tep)
		return;
	
	const LLMediaEntry* mep = tep->hasMedia() ? tep->getMediaData() : NULL;
	if(!mep)
		return;
	
	//TODO: Can you Use it? 
	
	LLPluginClassMedia* media_plugin = NULL;
	
	viewer_media_t media_impl = LLViewerMedia::getMediaImplFromTextureID(mep->getMediaID());
	
	if(media_impl.notNull() && media_impl->hasMedia())
	{
		media_plugin = media_impl->getMediaPlugin();
		
		if (media_plugin && !(media_plugin->pluginSupportsMediaTime()))
		{
			media_impl->navigateHome();
		}
	}
}

void LLToolPie::handleSelect()
{
	// tool is reselected when app gets focus, etc.
}

void LLToolPie::handleDeselect()
{
	if(	hasMouseCapture() )
	{
		setMouseCapture( FALSE );  // Calls onMouseCaptureLost() indirectly
	}
	// remove temporary selection for pie menu
	LLSelectMgr::getInstance()->setHoverObject(NULL);

	// Menu may be still up during transfer to different tool.
	// toolfocus and toolgrab should retain menu, they will clear it if needed
	MASK override_mask = gKeyboard ? gKeyboard->currentMask(TRUE) : 0;
	if (gMenuHolder && (!gMenuHolder->getVisible() || (override_mask & (MASK_ALT | MASK_CONTROL)) == 0))
	{
		// in most cases menu is useless without correct selection, so either keep both or discard both
		gMenuHolder->hideMenus();
		LLSelectMgr::getInstance()->validateSelection();
	}
}

LLTool* LLToolPie::getOverrideTool(MASK mask)
{
	// <FS:Ansariel> Use faster LLCachedControls for frequently visited locations
	//if (gSavedSettings.getBOOL("EnableGrab"))
	static LLCachedControl<bool> enableGrab(gSavedSettings, "EnableGrab");
	if (enableGrab)
	// </FS:Ansariel>
	{
		if (mask == MASK_CONTROL)
		{
			return LLToolGrab::getInstance();
		}
		else if (mask == (MASK_CONTROL | MASK_SHIFT))
		{
			return LLToolGrab::getInstance();
		}
	}
	return LLTool::getOverrideTool(mask);
}

void LLToolPie::stopEditing()
{
	if(	hasMouseCapture() )
	{
		setMouseCapture( FALSE );  // Calls onMouseCaptureLost() indirectly
	}
}

void LLToolPie::onMouseCaptureLost()
{
	stopCameraSteering();
	mMouseButtonDown = false;
	handleMediaMouseUp();
}

void LLToolPie::stopCameraSteering()
{
	mMouseOutsideSlop = false;
}

bool LLToolPie::inCameraSteerMode()
{
	return mMouseButtonDown && mMouseOutsideSlop;
}

// true if x,y outside small box around start_x,start_y
BOOL LLToolPie::outsideSlop(S32 x, S32 y, S32 start_x, S32 start_y)
{
	S32 dx = x - start_x;
	S32 dy = y - start_y;

	return (dx <= -2 || 2 <= dx || dy <= -2 || 2 <= dy);
}


void LLToolPie::render()
{
	return;
}

static void handle_click_action_play()
{
	LLParcel* parcel = LLViewerParcelMgr::getInstance()->getAgentParcel();
	if (!parcel) return;

	LLViewerMediaImpl::EMediaStatus status = LLViewerParcelMedia::getStatus();
	switch(status)
	{
		case LLViewerMediaImpl::MEDIA_PLAYING:
			LLViewerParcelMedia::pause();
			break;

		case LLViewerMediaImpl::MEDIA_PAUSED:
			LLViewerParcelMedia::start();
			break;

		default:
			if (gSavedSettings.getBOOL("MediaEnableFilter"))
			{
				LLViewerParcelMedia::filterMediaUrl(parcel);
			}
			else
			{
				LLViewerParcelMedia::play(parcel);
			}
			break;
	}
}

bool LLToolPie::handleMediaClick(const LLPickInfo& pick)
{
    //FIXME: how do we handle object in different parcel than us?
    LLParcel* parcel = LLViewerParcelMgr::getInstance()->getAgentParcel();
    LLPointer<LLViewerObject> objectp = pick.getObject();


    if (!parcel ||
        objectp.isNull() ||
        pick.mObjectFace < 0 ||
        pick.mObjectFace >= objectp->getNumTEs())
    {
        LLViewerMediaFocus::getInstance()->clearFocus();

        return false;
    }

    // Does this face have media?
    const LLTextureEntry* tep = objectp->getTE(pick.mObjectFace);
    if (!tep)
        return false;

    LLMediaEntry* mep = (tep->hasMedia()) ? tep->getMediaData() : NULL;
    if (!mep)
        return false;

    viewer_media_t media_impl = LLViewerMedia::getMediaImplFromTextureID(mep->getMediaID());

    if (gSavedSettings.getBOOL("MediaOnAPrimUI"))
    {
        if (!LLViewerMediaFocus::getInstance()->isFocusedOnFace(pick.getObject(), pick.mObjectFace) || media_impl.isNull())
        {
            // It's okay to give this a null impl
            LLViewerMediaFocus::getInstance()->setFocusFace(pick.getObject(), pick.mObjectFace, media_impl, pick.mNormal);
        }
        else
        {
            // Make sure keyboard focus is set to the media focus object.
            gFocusMgr.setKeyboardFocus(LLViewerMediaFocus::getInstance());
            LLEditMenuHandler::gEditMenuHandler = LLViewerMediaFocus::instance().getFocusedMediaImpl();

            media_impl->mouseDown(pick.mUVCoords, gKeyboard->currentMask(TRUE));
            mMediaMouseCaptureID = mep->getMediaID();
            setMouseCapture(TRUE);  // This object will send a mouse-up to the media when it loses capture.
        }

        return true;
    }

    LLViewerMediaFocus::getInstance()->clearFocus();

    return false;
}

bool LLToolPie::handleMediaDblClick(const LLPickInfo& pick)
{
    //FIXME: how do we handle object in different parcel than us?
    LLParcel* parcel = LLViewerParcelMgr::getInstance()->getAgentParcel();
    LLPointer<LLViewerObject> objectp = pick.getObject();


    if (!parcel ||
        objectp.isNull() ||
        pick.mObjectFace < 0 ||
        pick.mObjectFace >= objectp->getNumTEs())
    {
        LLViewerMediaFocus::getInstance()->clearFocus();

        return false;
    }

    // Does this face have media?
    const LLTextureEntry* tep = objectp->getTE(pick.mObjectFace);
    if (!tep)
        return false;

    LLMediaEntry* mep = (tep->hasMedia()) ? tep->getMediaData() : NULL;
    if (!mep)
        return false;

    viewer_media_t media_impl = LLViewerMedia::getMediaImplFromTextureID(mep->getMediaID());

    if (gSavedSettings.getBOOL("MediaOnAPrimUI"))
    {
        if (!LLViewerMediaFocus::getInstance()->isFocusedOnFace(pick.getObject(), pick.mObjectFace) || media_impl.isNull())
        {
            // It's okay to give this a null impl
            LLViewerMediaFocus::getInstance()->setFocusFace(pick.getObject(), pick.mObjectFace, media_impl, pick.mNormal);
        }
        else
        {
            // Make sure keyboard focus is set to the media focus object.
            gFocusMgr.setKeyboardFocus(LLViewerMediaFocus::getInstance());
            LLEditMenuHandler::gEditMenuHandler = LLViewerMediaFocus::instance().getFocusedMediaImpl();

            media_impl->mouseDoubleClick(pick.mUVCoords, gKeyboard->currentMask(TRUE));
            mMediaMouseCaptureID = mep->getMediaID();
            setMouseCapture(TRUE);  // This object will send a mouse-up to the media when it loses capture.
        }

        return true;
    }

    LLViewerMediaFocus::getInstance()->clearFocus();

    return false;
}

bool LLToolPie::handleMediaHover(const LLPickInfo& pick)
{
	//FIXME: how do we handle object in different parcel than us?
	LLParcel* parcel = LLViewerParcelMgr::getInstance()->getAgentParcel();
	if (!parcel) return false;

	LLPointer<LLViewerObject> objectp = pick.getObject();

	// Early out cases.  Must clear media hover. 
	// did not hit an object or did not hit a valid face
	if ( objectp.isNull() ||
		pick.mObjectFace < 0 || 
		pick.mObjectFace >= objectp->getNumTEs() )
	{
		LLViewerMediaFocus::getInstance()->clearHover();
		return false;
	}

	// Does this face have media?
	const LLTextureEntry* tep = objectp->getTE(pick.mObjectFace);
	if(!tep)
		return false;
	
	const LLMediaEntry* mep = tep->hasMedia() ? tep->getMediaData() : NULL;
	if (mep
		&& gSavedSettings.getBOOL("MediaOnAPrimUI"))
	{		
		viewer_media_t media_impl = LLViewerMedia::getMediaImplFromTextureID(mep->getMediaID());
		
		if(media_impl.notNull())
		{
			// Update media hover object
			if (!LLViewerMediaFocus::getInstance()->isHoveringOverFace(objectp, pick.mObjectFace))
			{
				LLViewerMediaFocus::getInstance()->setHoverFace(objectp, pick.mObjectFace, media_impl, pick.mNormal);
			}
			
			// If this is the focused media face, send mouse move events.
			if (LLViewerMediaFocus::getInstance()->isFocusedOnFace(objectp, pick.mObjectFace))
			{
				media_impl->mouseMove(pick.mUVCoords, gKeyboard->currentMask(TRUE));
				gViewerWindow->setCursor(media_impl->getLastSetCursor());
			}
			else
			{
				// This is not the focused face -- set the default cursor.
				gViewerWindow->setCursor(UI_CURSOR_ARROW);
			}

			return true;
		}
	}
	
	// In all other cases, clear media hover.
	LLViewerMediaFocus::getInstance()->clearHover();

	return false;
}

bool LLToolPie::handleMediaMouseUp()
{
	bool result = false;
	if(mMediaMouseCaptureID.notNull())
	{
		// Face media needs to know the mouse went up.
		viewer_media_t media_impl = LLViewerMedia::getMediaImplFromTextureID(mMediaMouseCaptureID);
		if(media_impl)
		{
			// This will send a mouseUp event to the plugin using the last known mouse coordinate (from a mouseDown or mouseMove), which is what we want.
			media_impl->onMouseCaptureLost();
		}
		
		mMediaMouseCaptureID.setNull();	

		result = true;		
	}	
	
	return result;
}

static void handle_click_action_open_media(LLPointer<LLViewerObject> objectp)
{
	//FIXME: how do we handle object in different parcel than us?
	LLParcel* parcel = LLViewerParcelMgr::getInstance()->getAgentParcel();
	if (!parcel) return;

	// did we hit an object?
	if (objectp.isNull()) return;

	// did we hit a valid face on the object?
	S32 face = LLToolPie::getInstance()->getPick().mObjectFace;
	if( face < 0 || face >= objectp->getNumTEs() ) return;
		
	// is media playing on this face?
	if (LLViewerMedia::getMediaImplFromTextureID(objectp->getTEref(face).getID()) != NULL)
	{
		handle_click_action_play();
		return;
	}

	std::string media_url = std::string ( parcel->getMediaURL () );
	std::string media_type = std::string ( parcel->getMediaType() );
	LLStringUtil::trim(media_url);

	LLWeb::loadURL(media_url);
}

static ECursorType cursor_from_parcel_media(U8 click_action)
{
	// HACK: This is directly referencing an impl name.  BAD!
	// This can be removed when we have a truly generic media browser that only 
	// builds an impl based on the type of url it is passed.
	
	//FIXME: how do we handle object in different parcel than us?
	ECursorType open_cursor = UI_CURSOR_ARROW;
	LLParcel* parcel = LLViewerParcelMgr::getInstance()->getAgentParcel();
	if (!parcel) return open_cursor;

	std::string media_url = std::string ( parcel->getMediaURL () );
	std::string media_type = std::string ( parcel->getMediaType() );
	LLStringUtil::trim(media_url);

	open_cursor = UI_CURSOR_TOOLMEDIAOPEN;

	LLViewerMediaImpl::EMediaStatus status = LLViewerParcelMedia::getStatus();
	switch(status)
	{
		case LLViewerMediaImpl::MEDIA_PLAYING:
			return click_action == CLICK_ACTION_PLAY ? UI_CURSOR_TOOLPAUSE : open_cursor;
		default:
			return UI_CURSOR_TOOLPLAY;
	}
}


// True if we handled the event.
BOOL LLToolPie::handleRightClickPick()
{
	S32 x = mPick.mMousePt.mX;
	S32 y = mPick.mMousePt.mY;
	MASK mask = mPick.mKeyMask;

	if (mPick.mPickType != LLPickInfo::PICK_LAND)
	{
		LLViewerParcelMgr::getInstance()->deselectLand();
	}

	// didn't click in any UI object, so must have clicked in the world
	LLViewerObject *object = mPick.getObject();
	
	// Can't ignore children here.
	LLToolSelect::handleObjectSelection(mPick, FALSE, TRUE);

	// Spawn pie menu
	if (mPick.mPickType == LLPickInfo::PICK_LAND)
	{
		LLParcelSelectionHandle selection = LLViewerParcelMgr::getInstance()->selectParcelAt( mPick.mPosGlobal );
		gMenuHolder->setParcelSelection(selection);
		// <FS:Zi> Pie menu
		if (gSavedSettings.getBOOL("UsePieMenu"))
		{
			gPieMenuLand->show(x, y);
		}
		// </FS:Zi> Pie menu
		else
		gMenuLand->show(x, y);

		showVisualContextMenuEffect();

	}
	else if (mPick.mObjectID == gAgent.getID() )
	{
		// <FS:Zi> Pie menu
		if (gSavedSettings.getBOOL("UsePieMenu"))
		{
			if (!gPieMenuAvatarSelf)
			{
				//either at very early startup stage or at late quitting stage,
				//this event is ignored.
				return TRUE;
			}

			gPieMenuAvatarSelf->show(x, y);
		}
		// </FS:Zi> Pie menu
		else
		{
			if(!gMenuAvatarSelf)
			{
				//either at very early startup stage or at late quitting stage,
				//this event is ignored.
				return TRUE ;
			}

			gMenuAvatarSelf->show(x, y);
		}
	}
	else if (object)
	{
		gMenuHolder->setObjectSelection(LLSelectMgr::getInstance()->getSelection());

		bool is_other_attachment = (object->isAttachment() && !object->isHUDAttachment() && !object->permYouOwner());
		if (object->isAvatar() || is_other_attachment)
		{
			// Find the attachment's avatar
			while( object && object->isAttachment())
			{
				object = (LLViewerObject*)object->getParent();
				llassert(object);
			}

			if (!object)
			{
				return TRUE; // unexpected, but escape
			}

			// Object is an avatar, so check for mute by id.
			LLVOAvatar* avatar = (LLVOAvatar*)object;
			std::string name = avatar->getFullname();
			std::string mute_msg;
			if (LLMuteList::getInstance()->isMuted(avatar->getID(), avatar->getFullname()))
			{
				mute_msg = LLTrans::getString("UnmuteAvatar");
			}
			else
			{
				mute_msg = LLTrans::getString("MuteAvatar");
			}

// [RLVa:KB] - Checked: 2010-04-11 (RLVa-1.2.0e) | Modified: RLVa-1.1.0l
			// Don't show the context menu on empty selection when fartouch restricted [see LLToolSelect::handleObjectSelection()]
			if ( (!rlv_handler_t::isEnabled()) || (!LLSelectMgr::getInstance()->getSelection()->isEmpty()) ||
				 (!gRlvHandler.hasBehaviour(RLV_BHVR_FARTOUCH)) )
			{
// [/RLVa:KB]
				if (is_other_attachment)
				{
					// <FS:Zi> Pie menu
					// gMenuAttachmentOther->getChild<LLUICtrl>("Avatar Mute")->setValue(mute_msg);
					// gMenuAttachmentOther->show(x, y);
					if(gSavedSettings.getBOOL("UsePieMenu"))
					{
						gPieMenuAttachmentOther->getChild<LLUICtrl>("Avatar Mute")->setValue(mute_msg);

						static std::string checkmark("\xE2\x9C\x94");
						gPieMenuAttachmentOther->getChild<LLUICtrl>("RenderNormally")->setValue((check_avatar_render_mode(0) ? (checkmark + " ") : "") + LLTrans::getString("Pie_av_render_normally"));
						gPieMenuAttachmentOther->getChild<LLUICtrl>("DoNotRender")->setValue((check_avatar_render_mode(1) ? (checkmark + " ") : "") + LLTrans::getString("Pie_av_render_never"));
						gPieMenuAttachmentOther->getChild<LLUICtrl>("AlwaysRenderFully")->setValue((check_avatar_render_mode(2) ? (checkmark + " ") : "") + LLTrans::getString("Pie_av_render_fully"));

						gPieMenuAttachmentOther->show(x, y);
					}
					else
					{
						// getChild() seems to fail for LLMenuItemCallGL items, so we changed the XML instead
						// gMenuAttachmentOther->getChild<LLUICtrl>("Avatar Mute")->setValue(mute_msg);
						gMenuAttachmentOther->show(x, y);
					}
					// </FS:Zi>
				}
				else
				{
					// <FS:Zi> Pie menu
					// gMenuAvatarOther->getChild<LLUICtrl>("Avatar Mute")->setValue(mute_msg);
					// gMenuAvatarOther->show(x, y);
					if(gSavedSettings.getBOOL("UsePieMenu"))
					{
						gPieMenuAvatarOther->getChild<LLUICtrl>("Avatar Mute")->setValue(mute_msg);

						static std::string checkmark("\xE2\x9C\x94");
						gPieMenuAvatarOther->getChild<LLUICtrl>("RenderNormally")->setValue((check_avatar_render_mode(0) ? (checkmark + " ") : "") + LLTrans::getString("Pie_av_render_normally"));
						gPieMenuAvatarOther->getChild<LLUICtrl>("DoNotRender")->setValue((check_avatar_render_mode(1) ? (checkmark + " ") : "") + LLTrans::getString("Pie_av_render_never"));
						gPieMenuAvatarOther->getChild<LLUICtrl>("AlwaysRenderFully")->setValue((check_avatar_render_mode(2) ? (checkmark + " ") : "") + LLTrans::getString("Pie_av_render_fully"));

						gPieMenuAvatarOther->show(x, y);
					}
					else
					{
						// getChild() seems to fail for LLMenuItemCallGL items, so we changed the XML instead
						// gMenuAvatarOther->getChild<LLUICtrl>("Avatar Mute")->setValue(mute_msg);
						gMenuAvatarOther->show(x, y);
					}
					// </FS:Zi>
				}
// [RLVa:KB] - Checked: 2010-04-11 (RLVa-1.2.0e) | Modified: RLVa-1.1.0l
			}
			else
			{
				make_ui_sound("UISndInvalidOp");
			}
// [/RLVa:KB]
		}
		else if (object->isAttachment())
		{
			// <FS:Zi> Pie menu
			if (gSavedSettings.getBOOL("UsePieMenu"))
			{
				gPieMenuAttachmentSelf->show(x, y);
			}
			// </FS:Zi> Pie menu
			else
			gMenuAttachmentSelf->show(x, y);
		}
		else
		{
			// BUG: What about chatting child objects?
			std::string name;
			LLSelectNode* node = LLSelectMgr::getInstance()->getSelection()->getFirstRootNode();
			if (node)
			{
				name = node->mName;
			}

// [RLVa:KB] - Checked: 2010-04-11 (RLVa-1.2.el) | Modified: RLVa-1.1.0l
			// Don't show the pie menu on empty selection when fartouch/interaction restricted
			// (not entirely accurate in case of Tools / Select Only XXX [see LLToolSelect::handleObjectSelection()]
			if ( (!rlv_handler_t::isEnabled()) || (!LLSelectMgr::getInstance()->getSelection()->isEmpty()) ||
				 (!gRlvHandler.hasBehaviour(RLV_BHVR_FARTOUCH)) )
			{
// [/RLVa:KB]
				// <FS:Zi> Pie menu
				// gMenuHolder->getChild<LLUICtrl>("Object Mute")->setValue(mute_msg);
				// gMenuObject->show(x, y);
				if (gSavedSettings.getBOOL("UsePieMenu"))
				{
					std::string mute_msg;
					if (LLMuteList::getInstance()->isMuted(object->getID(), name))
					{
						mute_msg = LLTrans::getString("UnmuteObject");
					}
					else
					{
						mute_msg = LLTrans::getString("MuteObject2");
					}
					gPieMenuObject->getChild<LLUICtrl>("Object Mute")->setValue(mute_msg);
					gPieMenuObject->show(x, y);
				}
				else
				{
					gMenuObject->show(x, y);
				}
				// </FS:Zi>

				showVisualContextMenuEffect();
// [RLVa:KB] - Checked: 2010-04-11 (RLVa-1.2.el) | Modified: RLVa-1.1.0l
			}
			else
			{
				make_ui_sound("UISndInvalidOp");
			}
// [/RLVa:KB]
		}
	}
	else if (mPick.mParticleOwnerID.notNull())
	{
		// <FS:Ansariel> FIRE-12355: Pie menu for mute particle menu
		if (gSavedSettings.getBOOL("UsePieMenu"))
		{
			if (gPieMenuMuteParticle && mPick.mParticleOwnerID != gAgent.getID())
			{
				gPieMenuMuteParticle->show(x, y);
			}
		}
		else
		// </FS:Ansariel>
		if (gMenuMuteParticle && mPick.mParticleOwnerID != gAgent.getID())
		{
			gMenuMuteParticle->show(x,y);
		}
	}

	// non UI object - put focus back "in world"
	if (gFocusMgr.getKeyboardFocus())
	{
		gFocusMgr.setKeyboardFocus(NULL);
	}

	LLTool::handleRightMouseDown(x, y, mask);
	// We handled the event.
	return TRUE;
}

void LLToolPie::showVisualContextMenuEffect()
{
	// VEFFECT: ShowPie
	LLHUDEffectSpiral *effectp = (LLHUDEffectSpiral *)LLHUDManager::getInstance()->createViewerEffect(LLHUDObject::LL_HUD_EFFECT_SPHERE, TRUE);
	effectp->setPositionGlobal(mPick.mPosGlobal);
	effectp->setColor(LLColor4U(gAgent.getEffectColor()));
	effectp->setDuration(0.25f);
}

typedef enum e_near_far
{
	NEAR_INTERSECTION,
	FAR_INTERSECTION
} ENearFar;

bool intersect_ray_with_sphere( const LLVector3& ray_pt, const LLVector3& ray_dir, const LLVector3& sphere_center, F32 sphere_radius, e_near_far near_far, LLVector3& intersection_pt)
{
	// do ray/sphere intersection by solving quadratic equation
	LLVector3 sphere_to_ray_start_vec = ray_pt - sphere_center;
	F32 B = 2.f * ray_dir * sphere_to_ray_start_vec;
	F32 C = sphere_to_ray_start_vec.lengthSquared() - (sphere_radius * sphere_radius);

	F32 discriminant = B*B - 4.f*C;
	if (discriminant >= 0.f)
	{	// intersection detected, now find closest one
		F32 t0 = (-B - sqrtf(discriminant)) / 2.f;

		if (t0 > 0.f && near_far == NEAR_INTERSECTION)
		{
			intersection_pt = ray_pt + ray_dir * t0;
		}
		else
		{
			F32 t1 = (-B + sqrtf(discriminant)) / 2.f;
			intersection_pt = ray_pt + ray_dir * t1;
		}
		return true;
	}
	else
	{	// no intersection
		return false;
	}
}

void LLToolPie::startCameraSteering()
{
	LLFirstUse::notMoving(false);
	mMouseOutsideSlop = true;

	if (gAgentCamera.getFocusOnAvatar())
	{
		mSteerPick = mPick;

		// handle special cases of steering picks
		LLViewerObject* avatar_object = mSteerPick.getObject();

		// get pointer to avatar
		while (avatar_object && !avatar_object->isAvatar())
		{
			avatar_object = (LLViewerObject*)avatar_object->getParent();
		}

		// if clicking on own avatar...
		if (avatar_object && ((LLVOAvatar*)avatar_object)->isSelf())
		{
			// ...project pick point a few meters in front of avatar
			mSteerPick.mPosGlobal = gAgent.getPositionGlobal() + LLVector3d(LLViewerCamera::instance().getAtAxis()) * 3.0;
		}

		if (!mSteerPick.isValid())
		{
			mSteerPick.mPosGlobal = gAgent.getPosGlobalFromAgent(
				LLViewerCamera::instance().getOrigin() + gViewerWindow->mouseDirectionGlobal(mSteerPick.mMousePt.mX, mSteerPick.mMousePt.mY) * 100.f);
		}

		setMouseCapture(TRUE);
		
		mMouseSteerX = mMouseDownX;
		mMouseSteerY = mMouseDownY;
		const LLVector3 camera_to_rotation_center	= gAgent.getFrameAgent().getOrigin() - LLViewerCamera::instance().getOrigin();
		const LLVector3 rotation_center_to_pick		= gAgent.getPosAgentFromGlobal(mSteerPick.mPosGlobal) - gAgent.getFrameAgent().getOrigin();

		mClockwise = camera_to_rotation_center * rotation_center_to_pick < 0.f;
		if (mMouseSteerGrabPoint) { mMouseSteerGrabPoint->markDead(); }
		mMouseSteerGrabPoint = (LLHUDEffectBlob *)LLHUDManager::getInstance()->createViewerEffect(LLHUDObject::LL_HUD_EFFECT_BLOB, FALSE);
		mMouseSteerGrabPoint->setPositionGlobal(mSteerPick.mPosGlobal);
		mMouseSteerGrabPoint->setColor(LLColor4U(170, 210, 190));
		mMouseSteerGrabPoint->setPixelSize(5);
		mMouseSteerGrabPoint->setDuration(2.f);
	}
}

void LLToolPie::steerCameraWithMouse(S32 x, S32 y)
{
	const LLViewerCamera& camera = LLViewerCamera::instance();
	const LLCoordFrame& rotation_frame = gAgent.getFrameAgent();
	const LLVector3 pick_pos = gAgent.getPosAgentFromGlobal(mSteerPick.mPosGlobal);
	const LLVector3 pick_rotation_center = rotation_frame.getOrigin() + parallel_component(pick_pos - rotation_frame.getOrigin(), rotation_frame.getUpAxis());
	const F32 MIN_ROTATION_RADIUS_FRACTION = 0.2f;
	const F32 min_rotation_radius = MIN_ROTATION_RADIUS_FRACTION * dist_vec(pick_rotation_center, camera.getOrigin());;
	const F32 pick_distance_from_rotation_center = llclamp(dist_vec(pick_pos, pick_rotation_center), min_rotation_radius, F32_MAX);
	const LLVector3 camera_to_rotation_center = pick_rotation_center - camera.getOrigin();
	const LLVector3 adjusted_camera_pos = LLViewerCamera::instance().getOrigin() + projected_vec(camera_to_rotation_center, rotation_frame.getUpAxis());
	const F32 camera_distance_from_rotation_center = dist_vec(adjusted_camera_pos, pick_rotation_center);

	LLVector3 mouse_ray = orthogonal_component(gViewerWindow->mouseDirectionGlobal(x, y), rotation_frame.getUpAxis());
	mouse_ray.normalize();

	LLVector3 old_mouse_ray = orthogonal_component(gViewerWindow->mouseDirectionGlobal(mMouseSteerX, mMouseSteerY), rotation_frame.getUpAxis());
	old_mouse_ray.normalize();

	F32 yaw_angle;
	F32 old_yaw_angle;
	LLVector3 mouse_on_sphere;
	LLVector3 old_mouse_on_sphere;

	if (intersect_ray_with_sphere(
			adjusted_camera_pos,
			mouse_ray,
			pick_rotation_center,
			pick_distance_from_rotation_center, 
			FAR_INTERSECTION,
			mouse_on_sphere))
	{
		LLVector3 mouse_sphere_offset = mouse_on_sphere - pick_rotation_center;
		yaw_angle = atan2f(mouse_sphere_offset * rotation_frame.getLeftAxis(), mouse_sphere_offset * rotation_frame.getAtAxis());
	}
	else
	{
		yaw_angle = F_PI_BY_TWO + asinf(pick_distance_from_rotation_center / camera_distance_from_rotation_center);
		if (mouse_ray * rotation_frame.getLeftAxis() < 0.f)
		{
			yaw_angle *= -1.f;
		}
	}

	if (intersect_ray_with_sphere(
			adjusted_camera_pos,
			old_mouse_ray,
			pick_rotation_center,
			pick_distance_from_rotation_center,
			FAR_INTERSECTION,
			old_mouse_on_sphere))
	{
		LLVector3 mouse_sphere_offset = old_mouse_on_sphere - pick_rotation_center;
		old_yaw_angle = atan2f(mouse_sphere_offset * rotation_frame.getLeftAxis(), mouse_sphere_offset * rotation_frame.getAtAxis());
	}
	else
	{
		old_yaw_angle = F_PI_BY_TWO + asinf(pick_distance_from_rotation_center / camera_distance_from_rotation_center);

		if (mouse_ray * rotation_frame.getLeftAxis() < 0.f)
		{
			old_yaw_angle *= -1.f;
		}
	}

	const F32 delta_angle = yaw_angle - old_yaw_angle;

	if (mClockwise)
	{
		gAgent.yaw(delta_angle);
	}
	else
	{
		gAgent.yaw(-delta_angle);
	}

	mMouseSteerX = x;
	mMouseSteerY = y;
}

// <FS:ND> Keep track of name resolutions we made and delete them if needed to avoid crashing if this instance dies.
LLToolPie::~LLToolPie()
{
	std::vector< tNamecacheConnection >::iterator itr = mNamecacheConnections.begin();
	std::vector< tNamecacheConnection >::iterator itrEnd = mNamecacheConnections.end();

	while( itr != itrEnd )
	{
		itr->disconnect();
		++itr;
	}
}
// </FS:ND>

// <FS:ND> FIRE-10276; handleTooltipObject can be called during name resolution (LLAvatarNameCache), then hover_object can lon gbe destroyed and the pointer invalid.
// To circumvent this just pass the id and try to fetch the object from gObjectList.

BOOL LLToolPie::handleTooltipObjectById( LLUUID hoverObjectId, std::string line, std::string tooltip_msg)
{
	LLViewerObject* pObject = gObjectList.findObject( hoverObjectId );

	if( !pObject )
		return TRUE;

	return handleTooltipObject( pObject, line, tooltip_msg );
}

// </FS:ND><|MERGE_RESOLUTION|>--- conflicted
+++ resolved
@@ -452,14 +452,7 @@
 		}
 		object = (LLViewerObject*)object->getParent();
 	}
-<<<<<<< HEAD
-	// <FS:Ansariel> FIRE-15189: Fix ClickToWalk not allowing mouse-walk (behavior change)
-	//if (object && object == gAgentAvatarp && !gSavedSettings.getBOOL("ClickToWalk"))
 	if (object && object == gAgentAvatarp)
-	// </FS:Ansariel>
-=======
-	if (object && object == gAgentAvatarp)
->>>>>>> 6ba0b97c
 	{
 		// we left clicked on avatar, switch to focus mode
 		mMouseButtonDown = false;
@@ -632,6 +625,14 @@
     if ((mPick.mPickType == LLPickInfo::PICK_LAND && !mPick.mPosGlobal.isExactlyZero()) ||
         (mPick.mObjectID.notNull() && !mPick.mPosGlobal.isExactlyZero()))
     {
+// [RLVa:KB] - Checked: RLVa-2.0.0
+        if (RlvActions::isRlvEnabled() && !RlvActions::canTeleportToLocal(mPick.mPosGlobal))
+        {
+            RlvUtil::notifyBlocked(RLV_STRING_BLOCKED_AUTOPILOT);
+            mPick = saved_pick;
+            return false;
+        }
+// [/RLVa:KB]
         if (mAutoPilotDestination) { mAutoPilotDestination->markDead(); }
         mAutoPilotDestination = (LLHUDEffectBlob *)LLHUDManager::getInstance()->createViewerEffect(LLHUDObject::LL_HUD_EFFECT_BLOB, FALSE);
         mAutoPilotDestination->setPositionGlobal(mPick.mPosGlobal);
@@ -671,6 +672,13 @@
 
     if (pos_non_zero && (is_land || (is_in_world && !has_touch_handler && !has_click_action)))
     {
+// [RLVa:KB] - Checked: RLVa-2.0.0
+        if (RlvActions::isRlvEnabled() && !RlvActions::canTeleportToLocal(mPick.mPosGlobal))
+        {
+            RlvUtil::notifyBlocked(RLV_STRING_BLOCKED_AUTOPILOT);
+            return false;
+        }
+// [/RLVa:KB]
         LLVector3d pos = mHoverPick.mPosGlobal;
         pos.mdV[VZ] += gAgentAvatarp->getPelvisToFoot();
         gAgent.teleportViaLocationLookAt(pos);
@@ -864,77 +872,6 @@
 	stopCameraSteering();
 	mMouseButtonDown = false;
 
-<<<<<<< HEAD
-	if (click_action == CLICK_ACTION_NONE				// not doing 1-click action
-		&& gSavedSettings.getBOOL("ClickToWalk")		// click to walk enabled
-		&& !gAgent.getFlying()							// don't auto-navigate while flying until that works
-		&& gAgentAvatarp
-		&& !gAgentAvatarp->isSitting()
-		&& !mBlockClickToWalk							// another behavior hasn't cancelled click to walk
-        )
-	{
-        // We may be doing click to walk, but we don't want to use a target on
-        // a transparent object because the user thought they were clicking on
-        // whatever they were seeing through it, so recompute what was clicked on
-        // ignoring transparent objects
-        LLPickInfo savedPick = mPick;
-        mPick = gViewerWindow->pickImmediate(savedPick.mMousePt.mX, savedPick.mMousePt.mY,
-                                             FALSE /* ignore transparent */,
-                                             FALSE /* ignore rigged */,
-                                             FALSE /* ignore particles */);
-
-//        if (!mPick.mPosGlobal.isExactlyZero()			// valid coordinates for pick
-//            && (mPick.mPickType == LLPickInfo::PICK_LAND	// we clicked on land
-//                || mPick.mObjectID.notNull()))				// or on an object
-// [RLVa:KB] - Checked: RLVa-2.0.0
-		bool fValidPick = (!mPick.mPosGlobal.isExactlyZero()			// valid coordinates for pick
-			&& (mPick.mPickType == LLPickInfo::PICK_LAND	// we clicked on land
-				|| mPick.mObjectID.notNull()));				// or on an object
-
-		if ( (fValidPick) && (RlvActions::isRlvEnabled()) && (!RlvActions::canTeleportToLocal(mPick.mPosGlobal)) )
-		{
-			RlvUtil::notifyBlocked(RLV_STRING_BLOCKED_AUTOPILOT);
-			fValidPick = false;
-		}
-
-		if (fValidPick)
-// [/RLVa:KB]
-        {
-
-            // handle special cases of steering picks
-            LLViewerObject* avatar_object = mPick.getObject();
-
-            // get pointer to avatar
-            while (avatar_object && !avatar_object->isAvatar())
-            {
-                avatar_object = (LLViewerObject*)avatar_object->getParent();
-            }
-
-            if (avatar_object && ((LLVOAvatar*)avatar_object)->isSelf())
-            {
-                const F64 SELF_CLICK_WALK_DISTANCE = 3.0;
-                // pretend we picked some point a bit in front of avatar
-                mPick.mPosGlobal = gAgent.getPositionGlobal() + LLVector3d(LLViewerCamera::instance().getAtAxis()) * SELF_CLICK_WALK_DISTANCE;
-            }
-            gAgentCamera.setFocusOnAvatar(TRUE, TRUE);
-            walkToClickedLocation();
-            LLFirstUse::notMoving(false);
-
-            return TRUE;
-        }
-        else
-        {
-            LL_DEBUGS("maint5901") << "walk target was "
-                                   << (mPick.mPosGlobal.isExactlyZero() ? "zero" : "not zero")
-                                   << ", pick type was " << (mPick.mPickType == LLPickInfo::PICK_LAND ? "land" : "not land")
-                                   << ", pick object was " << mPick.mObjectID
-                                   << LL_ENDL;
-            // we didn't click to walk, so restore the original target
-            mPick = savedPick;
-        }
-	}
-=======
->>>>>>> 6ba0b97c
 	gViewerWindow->setCursor(UI_CURSOR_ARROW);
 	if (hasMouseCapture())
 	{
@@ -976,74 +913,6 @@
 	}
 	mDoubleClickTimer.stop();
 
-<<<<<<< HEAD
-	if (gSavedSettings.getBOOL("DoubleClickAutoPilot"))
-	{
-        // We may be doing double click to walk, but we don't want to use a target on
-        // a transparent object because the user thought they were clicking on
-        // whatever they were seeing through it, so recompute what was clicked on
-        // ignoring transparent objects
-        LLPickInfo savedPick = mPick;
-        mPick = gViewerWindow->pickImmediate(savedPick.mMousePt.mX, savedPick.mMousePt.mY,
-                                             FALSE /* ignore transparent */,
-                                             FALSE /* ignore rigged */,
-                                             FALSE /* ignore particles */);
-
-        if(mPick.mPickType == LLPickInfo::PICK_OBJECT)
-        {
-            if (mPick.getObject() && mPick.getObject()->isHUDAttachment())
-            {
-                mPick = savedPick;
-                return FALSE;
-            }
-        }
-
-//		if ((mPick.mPickType == LLPickInfo::PICK_LAND && !mPick.mPosGlobal.isExactlyZero()) ||
-//			(mPick.mObjectID.notNull()  && !mPick.mPosGlobal.isExactlyZero()))
-// [RLVa:KB] - Checked: RLVa-2.0.0
-		bool fValidPick = ((mPick.mPickType == LLPickInfo::PICK_LAND && !mPick.mPosGlobal.isExactlyZero()) ||
-			(mPick.mObjectID.notNull()  && !mPick.mPosGlobal.isExactlyZero()));
-
-		if ( (fValidPick) && (RlvActions::isRlvEnabled()) && (!RlvActions::canTeleportToLocal(mPick.mPosGlobal)) )
-		{
-			RlvUtil::notifyBlocked(RLV_STRING_BLOCKED_AUTOPILOT);
-			fValidPick = false;
-		}
-
-		if (fValidPick)
-// [/RLVa:KB]
-		{
-			walkToClickedLocation();
-			return TRUE;
-		}
-        else
-        {
-            // restore the original pick for any other purpose
-            mPick = savedPick;
-        }
-	}
-	else if (gSavedSettings.getBOOL("DoubleClickTeleport"))
-	{
-		LLViewerObject* objp = mPick.getObject();
-		LLViewerObject* parentp = objp ? objp->getRootEdit() : NULL;
-
-		bool is_in_world = mPick.mObjectID.notNull() && objp && !objp->isHUDAttachment();
-		bool is_land = mPick.mPickType == LLPickInfo::PICK_LAND;
-		bool pos_non_zero = !mPick.mPosGlobal.isExactlyZero();
-		bool has_touch_handler = (objp && objp->flagHandleTouch()) || (parentp && parentp->flagHandleTouch());
-		bool has_click_action = final_click_action(objp);
-
-		if (pos_non_zero && (is_land || (is_in_world && !has_touch_handler && !has_click_action)))
-		{
-			LLVector3d pos = mPick.mPosGlobal;
-			pos.mdV[VZ] += gAgentAvatarp->getPelvisToFoot();
-			gAgent.teleportViaLocationLookAt(pos);
-			return TRUE;
-		}
-	}
-
-=======
->>>>>>> 6ba0b97c
 	return FALSE;
 }
 
