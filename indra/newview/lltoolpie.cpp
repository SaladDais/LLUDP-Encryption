/** 
 * @file lltoolpie.cpp
 * @brief LLToolPie class implementation
 *
 * $LicenseInfo:firstyear=2001&license=viewerlgpl$
 * Second Life Viewer Source Code
 * Copyright (C) 2010, Linden Research, Inc.
 * 
 * This library is free software; you can redistribute it and/or
 * modify it under the terms of the GNU Lesser General Public
 * License as published by the Free Software Foundation;
 * version 2.1 of the License only.
 * 
 * This library is distributed in the hope that it will be useful,
 * but WITHOUT ANY WARRANTY; without even the implied warranty of
 * MERCHANTABILITY or FITNESS FOR A PARTICULAR PURPOSE.  See the GNU
 * Lesser General Public License for more details.
 * 
 * You should have received a copy of the GNU Lesser General Public
 * License along with this library; if not, write to the Free Software
 * Foundation, Inc., 51 Franklin Street, Fifth Floor, Boston, MA  02110-1301  USA
 * 
 * Linden Research, Inc., 945 Battery Street, San Francisco, CA  94111  USA
 * $/LicenseInfo$
 */

#include "llviewerprecompiledheaders.h"

#include "lltoolpie.h"

#include "indra_constants.h"
#include "llclickaction.h"
#include "llparcel.h"

#include "llagent.h"
#include "llagentcamera.h"
#include "llavatarnamecache.h"
#include "llfocusmgr.h"
#include "llfirstuse.h"
#include "llfloaterland.h"
#include "llfloaterreg.h"
#include "llfloaterscriptdebug.h"
#include "lltooltip.h"
#include "llhudeffecttrail.h"
#include "llhudmanager.h"
#include "llkeyboard.h"
#include "llmediaentry.h"
#include "llmenugl.h"
#include "llmutelist.h"
#include "llresmgr.h"  // getMonetaryString
#include "llselectmgr.h"
#include "lltoolfocus.h"
#include "lltoolgrab.h"
#include "lltoolmgr.h"
#include "lltoolselect.h"
#include "lltrans.h"
#include "llviewercamera.h"
#include "llviewerparcelmedia.h"
#include "llviewercontrol.h"
#include "llviewermenu.h"
#include "llviewerobjectlist.h"
#include "llviewerobject.h"
#include "llviewerparcelmgr.h"
#include "llviewerwindow.h"
#include "llviewermedia.h"
#include "llvoavatarself.h"
#include "llviewermediafocus.h"
#include "llworld.h"
#include "llui.h"
#include "llweb.h"
#include "pipeline.h"	// setHighlightObject
// [RLVa:KB] - Checked: 2010-03-06 (RLVa-1.2.0c)
#include "rlvhandler.h"
// [/RLVa:KB]

extern BOOL gDebugClicks;

static void handle_click_action_play();
static void handle_click_action_open_media(LLPointer<LLViewerObject> objectp);
static ECursorType cursor_from_parcel_media(U8 click_action);

LLToolPie::LLToolPie()
:	LLTool(std::string("Pie")),
	mMouseButtonDown( false ),
	mMouseOutsideSlop( false ),
	mMouseSteerX(-1),
	mMouseSteerY(-1),
	mBlockClickToWalk(false),
	mClickAction(0),
	mClickActionBuyEnabled( gSavedSettings.getBOOL("ClickActionBuyEnabled") ),
	mClickActionPayEnabled( gSavedSettings.getBOOL("ClickActionPayEnabled") )
{
}

BOOL LLToolPie::handleAnyMouseClick(S32 x, S32 y, MASK mask, EClickType clicktype, BOOL down)
{
	BOOL result = LLMouseHandler::handleAnyMouseClick(x, y, mask, clicktype, down);
	
	// This override DISABLES the keyboard focus reset that LLTool::handleAnyMouseClick adds.
	// LLToolPie will do the right thing in its pick callback.
	
	return result;
}

BOOL LLToolPie::handleMouseDown(S32 x, S32 y, MASK mask)
{
	mMouseOutsideSlop = FALSE;
	mMouseDownX = x;
	mMouseDownY = y;

	//left mouse down always picks transparent
	mPick = gViewerWindow->pickImmediate(x, y, TRUE);
	mPick.mKeyMask = mask;

	mMouseButtonDown = true;
	
	handleLeftClickPick();

	return TRUE;
}

// Spawn context menus on right mouse down so you can drag over and select
// an item.
BOOL LLToolPie::handleRightMouseDown(S32 x, S32 y, MASK mask)
{
	// don't pick transparent so users can't "pay" transparent objects
	mPick = gViewerWindow->pickImmediate(x, y, FALSE);
	mPick.mKeyMask = mask;

	// claim not handled so UI focus stays same
	
	handleRightClickPick();
	
	return FALSE;
}

BOOL LLToolPie::handleRightMouseUp(S32 x, S32 y, MASK mask)
{
	LLToolMgr::getInstance()->clearTransientTool();
	return LLTool::handleRightMouseUp(x, y, mask);
}

BOOL LLToolPie::handleScrollWheel(S32 x, S32 y, S32 clicks)
{
	return LLViewerMediaFocus::getInstance()->handleScrollWheel(x, y, clicks);
}

// True if you selected an object.
BOOL LLToolPie::handleLeftClickPick()
{
	S32 x = mPick.mMousePt.mX;
	S32 y = mPick.mMousePt.mY;
	MASK mask = mPick.mKeyMask;
	if (mPick.mPickType == LLPickInfo::PICK_PARCEL_WALL)
	{
		LLParcel* parcel = LLViewerParcelMgr::getInstance()->getCollisionParcel();
		if (parcel)
		{
			LLViewerParcelMgr::getInstance()->selectCollisionParcel();
			if (parcel->getParcelFlag(PF_USE_PASS_LIST) 
				&& !LLViewerParcelMgr::getInstance()->isCollisionBanned())
			{
				// if selling passes, just buy one
				void* deselect_when_done = (void*)TRUE;
				LLPanelLandGeneral::onClickBuyPass(deselect_when_done);
			}
			else
			{
				// not selling passes, get info
				LLFloaterReg::showInstance("about_land");
			}
		}

		gFocusMgr.setKeyboardFocus(NULL);
		return LLTool::handleMouseDown(x, y, mask);
	}

	// didn't click in any UI object, so must have clicked in the world
	LLViewerObject *object = mPick.getObject();
	LLViewerObject *parent = NULL;

	if (mPick.mPickType != LLPickInfo::PICK_LAND)
	{
		LLViewerParcelMgr::getInstance()->deselectLand();
	}
	
	if (object)
	{
		parent = object->getRootEdit();
	}

	if (handleMediaClick(mPick))
	{
		return TRUE;
	}

	// If it's a left-click, and we have a special action, do it.
	if (useClickAction(mask, object, parent))
	{
// [RLVa:KB] - Checked: 2010-03-11 (RLVa-1.2.0e) | Modified: RLVa-1.1.0l
		// Block left-click special actions when fartouch restricted
		if ( (rlv_handler_t::isEnabled()) && 
			 (gRlvHandler.hasBehaviour(RLV_BHVR_FARTOUCH)) && (!gRlvHandler.canTouch(object, mPick.mObjectOffset)) )
		{
			return TRUE;
		}
// [/RLVa:KB]

		mClickAction = 0;
		if (object && object->getClickAction()) 
		{
			mClickAction = object->getClickAction();
		}
		else if (parent && parent->getClickAction()) 
		{
			mClickAction = parent->getClickAction();
		}

		switch(mClickAction)
		{
		case CLICK_ACTION_TOUCH:
			// touch behavior down below...
			break;
		case CLICK_ACTION_SIT:
			{
				if (isAgentAvatarValid() && !gAgentAvatarp->isSitting()) // agent not already sitting
				{
					handle_object_sit_or_stand();
					// put focus in world when sitting on an object
					gFocusMgr.setKeyboardFocus(NULL);
					return TRUE;
				} // else nothing (fall through to touch)
			}
		case CLICK_ACTION_PAY:
			if ( mClickActionPayEnabled )
			{
				if ((object && object->flagTakesMoney())
					|| (parent && parent->flagTakesMoney()))
				{
					// pay event goes to object actually clicked on
					mClickActionObject = object;
					mLeftClickSelection = LLToolSelect::handleObjectSelection(mPick, FALSE, TRUE);
					if (LLSelectMgr::getInstance()->selectGetAllValid())
					{
						// call this right away, since we have all the info we need to continue the action
						selectionPropertiesReceived();
					}
					return TRUE;
				}
			}
			break;
		case CLICK_ACTION_BUY:
			if ( mClickActionBuyEnabled )
			{
				mClickActionObject = parent;
				mLeftClickSelection = LLToolSelect::handleObjectSelection(mPick, FALSE, TRUE, TRUE);
				if (LLSelectMgr::getInstance()->selectGetAllValid())
				{
					// call this right away, since we have all the info we need to continue the action
					selectionPropertiesReceived();
				}
				return TRUE;
			}
			break;
		case CLICK_ACTION_OPEN:
			if (parent && parent->allowOpen())
			{
				mClickActionObject = parent;
				mLeftClickSelection = LLToolSelect::handleObjectSelection(mPick, FALSE, TRUE, TRUE);
				if (LLSelectMgr::getInstance()->selectGetAllValid())
				{
					// call this right away, since we have all the info we need to continue the action
					selectionPropertiesReceived();
				}
			}
			return TRUE;	
		case CLICK_ACTION_PLAY:
			handle_click_action_play();
			return TRUE;
		case CLICK_ACTION_OPEN_MEDIA:
			// mClickActionObject = object;
			handle_click_action_open_media(object);
			return TRUE;
		case CLICK_ACTION_ZOOM:
			{	
				const F32 PADDING_FACTOR = 2.f;
				LLViewerObject* object = gObjectList.findObject(mPick.mObjectID);
				
				if (object)
				{
					gAgentCamera.setFocusOnAvatar(FALSE, ANIMATE);
					
					LLBBox bbox = object->getBoundingBoxAgent() ;
					F32 angle_of_view = llmax(0.1f, LLViewerCamera::getInstance()->getAspect() > 1.f ? LLViewerCamera::getInstance()->getView() * LLViewerCamera::getInstance()->getAspect() : LLViewerCamera::getInstance()->getView());
					F32 distance = bbox.getExtentLocal().magVec() * PADDING_FACTOR / atan(angle_of_view);
				
					LLVector3 obj_to_cam = LLViewerCamera::getInstance()->getOrigin() - bbox.getCenterAgent();
					obj_to_cam.normVec();
					
					LLVector3d object_center_global = gAgent.getPosGlobalFromAgent(bbox.getCenterAgent());
					gAgentCamera.setCameraPosAndFocusGlobal(object_center_global + LLVector3d(obj_to_cam * distance), 
													  object_center_global, 
													  mPick.mObjectID );
				}
			}
			return TRUE;			
		default:
			// nothing
			break;
		}
	}

	// put focus back "in world"
	if (gFocusMgr.getKeyboardFocus())
	{
		// don't click to walk on attempt to give focus to world
		mBlockClickToWalk = true;
		gFocusMgr.setKeyboardFocus(NULL);
	}

	BOOL touchable = (object && object->flagHandleTouch()) 
					 || (parent && parent->flagHandleTouch());

	// Switch to grab tool if physical or triggerable
	if (object && 
		!object->isAvatar() && 
		((object->flagUsePhysics() || (parent && !parent->isAvatar() && parent->flagUsePhysics())) || touchable) 
		)
	{
// [RLVa:KB] - Checked: 2010-03-11 (RLVa-1.2.0e) | Modified: RLVa-1.1.0l
		// Triggered by left-clicking on a touchable object
		if ( (rlv_handler_t::isEnabled()) && (!gRlvHandler.canTouch(object, mPick.mObjectOffset)) )
		{
			return LLTool::handleMouseDown(x, y, mask);
		}
// [/RLVa:KB]

		gGrabTransientTool = this;
		mMouseButtonDown = false;
		LLToolMgr::getInstance()->getCurrentToolset()->selectTool( LLToolGrab::getInstance() );
		return LLToolGrab::getInstance()->handleObjectHit( mPick );
	}
	
	LLHUDIcon* last_hit_hud_icon = mPick.mHUDIcon;
	if (!object && last_hit_hud_icon && last_hit_hud_icon->getSourceObject())
	{
		LLFloaterScriptDebug::show(last_hit_hud_icon->getSourceObject()->getID());
	}

	// If left-click never selects or spawns a menu
	// Eat the event.
	if (!gSavedSettings.getBOOL("LeftClickShowMenu"))
	{
		// mouse already released
		if (!mMouseButtonDown)
		{
			return true;
		}

		while( object && object->isAttachment() && !object->flagHandleTouch())
		{
			// don't pick avatar through hud attachment
			if (object->isHUDAttachment())
			{
				break;
			}
			object = (LLViewerObject*)object->getParent();
		}
		if (object && object == gAgentAvatarp && !gSavedSettings.getBOOL("ClickToWalk"))
		{
			// we left clicked on avatar, switch to focus mode
			mMouseButtonDown = false;
			LLToolMgr::getInstance()->setTransientTool(LLToolCamera::getInstance());
			gViewerWindow->hideCursor();
			LLToolCamera::getInstance()->setMouseCapture(TRUE);
			LLToolCamera::getInstance()->pickCallback(mPick);
			gAgentCamera.setFocusOnAvatar(TRUE, TRUE);

			return TRUE;
		}
	//////////
	//	// Could be first left-click on nothing
	//	LLFirstUse::useLeftClickNoHit();
	/////////
		
		// Eat the event
		return LLTool::handleMouseDown(x, y, mask);
	}

	if (gAgent.leftButtonGrabbed())
	{
		// if the left button is grabbed, don't put up the pie menu
		return LLTool::handleMouseDown(x, y, mask);
	}

	// Can't ignore children here.
	LLToolSelect::handleObjectSelection(mPick, FALSE, TRUE);

	// Spawn pie menu
	LLTool::handleRightMouseDown(x, y, mask);
	return TRUE;
}

BOOL LLToolPie::useClickAction(MASK mask, 
							   LLViewerObject* object, 
							   LLViewerObject* parent)
{
	return	mask == MASK_NONE
			&& object
			&& !object->isAttachment() 
			&& LLPrimitive::isPrimitive(object->getPCode())
			&& (object->getClickAction() 
				|| parent->getClickAction());

}

U8 final_click_action(LLViewerObject* obj)
{
	if (!obj) return CLICK_ACTION_NONE;
	if (obj->isAttachment()) return CLICK_ACTION_NONE;

	U8 click_action = CLICK_ACTION_TOUCH;
	LLViewerObject* parent = obj->getRootEdit();
	if (obj->getClickAction()
	    || (parent && parent->getClickAction()))
	{
		if (obj->getClickAction())
		{
			click_action = obj->getClickAction();
		}
		else if (parent && parent->getClickAction())
		{
			click_action = parent->getClickAction();
		}
	}
	return click_action;
}

ECursorType LLToolPie::cursorFromObject(LLViewerObject* object)
{
	LLViewerObject* parent = NULL;
	if (object)
	{
		parent = object->getRootEdit();
	}
	U8 click_action = final_click_action(object);
	ECursorType cursor = UI_CURSOR_ARROW;
	switch(click_action)
	{
	case CLICK_ACTION_SIT:
		{
//			if (isAgentAvatarValid() && !gAgentAvatarp->isSitting()) // not already sitting?
// [RLVa:KB] - Checked: 2010-03-06 (RLVa-1.2.0c) | Modified: RLVa-1.2.0g
			if ( (isAgentAvatarValid() && !gAgentAvatarp->isSitting()) && 
				 ((!rlv_handler_t::isEnabled()) || (gRlvHandler.canSit(object, LLToolPie::getInstance()->getHoverPick().mObjectOffset))) )
// [/RLVa:KB]
			{
				cursor = UI_CURSOR_TOOLSIT;
			}
		}
		break;
	case CLICK_ACTION_BUY:
		if ( mClickActionBuyEnabled )
		{
			cursor = UI_CURSOR_TOOLBUY;
		}
		break;
	case CLICK_ACTION_OPEN:
		// Open always opens the parent.
		if (parent && parent->allowOpen())
		{
			cursor = UI_CURSOR_TOOLOPEN;
		}
		break;
	case CLICK_ACTION_PAY:	
		if ( mClickActionPayEnabled )
		{
			if ((object && object->flagTakesMoney())
				|| (parent && parent->flagTakesMoney()))
			{
				cursor = UI_CURSOR_TOOLBUY;
			}
		}
		break;
	case CLICK_ACTION_ZOOM:
			cursor = UI_CURSOR_TOOLZOOMIN;
			break;			
	case CLICK_ACTION_PLAY:
	case CLICK_ACTION_OPEN_MEDIA: 
		cursor = cursor_from_parcel_media(click_action);
		break;
	default:
		break;
	}
	return cursor;
}

void LLToolPie::resetSelection()
{
	mLeftClickSelection = NULL;
	mClickActionObject = NULL;
	mClickAction = 0;
}

void LLToolPie::walkToClickedLocation()
{
	if(mAutoPilotDestination) { mAutoPilotDestination->markDead(); }
	mAutoPilotDestination = (LLHUDEffectBlob *)LLHUDManager::getInstance()->createViewerEffect(LLHUDObject::LL_HUD_EFFECT_BLOB, FALSE);
	mAutoPilotDestination->setPositionGlobal(mPick.mPosGlobal);
	mAutoPilotDestination->setPixelSize(5);
	mAutoPilotDestination->setColor(LLColor4U(170, 210, 190));
	mAutoPilotDestination->setDuration(3.f);

	handle_go_to();
}

// When we get object properties after left-clicking on an object
// with left-click = buy, if it's the same object, do the buy.

// static
void LLToolPie::selectionPropertiesReceived()
{
	// Make sure all data has been received.
	// This function will be called repeatedly as the data comes in.
	if (!LLSelectMgr::getInstance()->selectGetAllValid())
	{
		return;
	}

	LLObjectSelection* selection = LLToolPie::getInstance()->getLeftClickSelection();
	if (selection)
	{
		LLViewerObject* selected_object = selection->getPrimaryObject();
		// since we don't currently have a way to lock a selection, it could have changed
		// after we initially clicked on the object
		if (selected_object == LLToolPie::getInstance()->getClickActionObject())
		{
			U8 click_action = LLToolPie::getInstance()->getClickAction();
			switch (click_action)
			{
			case CLICK_ACTION_BUY:
				if ( LLToolPie::getInstance()->mClickActionBuyEnabled )
				{
					handle_buy();
				}
				break;
			case CLICK_ACTION_PAY:
				if ( LLToolPie::getInstance()->mClickActionPayEnabled )
				{
					handle_give_money_dialog();
				}
				break;
			case CLICK_ACTION_OPEN:
				LLFloaterReg::showInstance("openobject");
				break;
			default:
				break;
			}
		}
	}
	LLToolPie::getInstance()->resetSelection();
}

BOOL LLToolPie::handleHover(S32 x, S32 y, MASK mask)
{
	mHoverPick = gViewerWindow->pickImmediate(x, y, FALSE);
	LLViewerObject *parent = NULL;
	LLViewerObject *object = mHoverPick.getObject();
// [RLVa:KB] - Checked: 2010-03-11 (RLVa-1.2.0e) | Modified: RLVa-1.1.0l
	// Block all special click action cursors when:
	//   - @fartouch=n restricted and the object is out of range
	//   - @interact=n restricted and the object isn't a HUD attachment
	if ( (object) && (rlv_handler_t::isEnabled()) && 
		( ((gRlvHandler.hasBehaviour(RLV_BHVR_FARTOUCH))) && (!gRlvHandler.canTouch(object, mHoverPick.mObjectOffset)) || 
		  ((gRlvHandler.hasBehaviour(RLV_BHVR_INTERACT)) && (!object->isHUDAttachment())) ) )
	{
		gViewerWindow->setCursor(UI_CURSOR_ARROW);
		return TRUE;
	}
// [/RLVa:KB]

	if (object)
	{
		parent = object->getRootEdit();
	}

	// Show screen-space highlight glow effect
	bool show_highlight = false;

	if (handleMediaHover(mHoverPick))
	{
		// *NOTE: If you think the hover glow conflicts with the media outline, you
		// could disable it here.
		show_highlight = true;
		// cursor set by media object
		lldebugst(LLERR_USER_INPUT) << "hover handled by LLToolPie (inactive)" << llendl;
	}
	else if (!mMouseOutsideSlop 
		&& mMouseButtonDown 
		&& gSavedSettings.getBOOL("ClickToWalk"))
	{
		S32 delta_x = x - mMouseDownX;
		S32 delta_y = y - mMouseDownY;
		S32 threshold = gSavedSettings.getS32("DragAndDropDistanceThreshold");
		if (delta_x * delta_x + delta_y * delta_y > threshold * threshold)
		{
			startCameraSteering();
			steerCameraWithMouse(x, y);
			gViewerWindow->setCursor(UI_CURSOR_TOOLGRAB);
		}
		else
		{
			gViewerWindow->setCursor(UI_CURSOR_ARROW);
		}
	}
	else if (inCameraSteerMode())
	{
		steerCameraWithMouse(x, y);
		gViewerWindow->setCursor(UI_CURSOR_TOOLGRAB);
	}
	else
	{
		// perform a separate pick that detects transparent objects since they respond to 1-click actions
		LLPickInfo click_action_pick = gViewerWindow->pickImmediate(x, y, TRUE);

		LLViewerObject* click_action_object = click_action_pick.getObject();

		if (click_action_object && useClickAction(mask, click_action_object, click_action_object->getRootEdit()))
		{
			show_highlight = true;
			ECursorType cursor = cursorFromObject(click_action_object);
			gViewerWindow->setCursor(cursor);
			lldebugst(LLERR_USER_INPUT) << "hover handled by LLToolPie (inactive)" << llendl;
		}
<<<<<<< HEAD
		
		else if ((object && !object->isAvatar() && object->flagUsePhysics()) 
				 || (parent && !parent->isAvatar() && parent->flagUsePhysics()))
=======
// [RLVa:KB] - Checked: 2010-03-11 (RLVa-1.2.0e) | Added: RLVa-1.1.0l
		else if ( (object) && (rlv_handler_t::isEnabled()) && (!gRlvHandler.canTouch(object)) )
		{
			// Block showing the "grab" or "touch" cursor if we can't touch the object (@fartouch=n is handled above)
			gViewerWindow->setCursor(UI_CURSOR_ARROW);
		}
// [/RLVa:KB]
		else if ((object && !object->isAvatar() && object->usePhysics()) 
				 || (parent && !parent->isAvatar() && parent->usePhysics()))
>>>>>>> a1a8a653
		{
			show_highlight = true;
			gViewerWindow->setCursor(UI_CURSOR_TOOLGRAB);
			lldebugst(LLERR_USER_INPUT) << "hover handled by LLToolPie (inactive)" << llendl;
		}
		else if ( (object && object->flagHandleTouch()) 
				  || (parent && parent->flagHandleTouch()))
		{
			show_highlight = true;
			gViewerWindow->setCursor(UI_CURSOR_HAND);
			lldebugst(LLERR_USER_INPUT) << "hover handled by LLToolPie (inactive)" << llendl;
		}
		else
		{
			gViewerWindow->setCursor(UI_CURSOR_ARROW);
			lldebugst(LLERR_USER_INPUT) << "hover handled by LLToolPie (inactive)" << llendl;
		}
	}

	if(!object)
	{
		LLViewerMediaFocus::getInstance()->clearHover();
	}

	static LLCachedControl<bool> enable_highlight(
		gSavedSettings, "RenderHoverGlowEnable", false);
	LLDrawable* drawable = NULL;
	if (enable_highlight && show_highlight && object)
	{
		drawable = object->mDrawable;
	}
	gPipeline.setHighlightObject(drawable);

	return TRUE;
}

BOOL LLToolPie::handleMouseUp(S32 x, S32 y, MASK mask)
{
	LLViewerObject* obj = mPick.getObject();
	U8 click_action = final_click_action(obj);

	// let media have first pass at click
	if (handleMediaMouseUp() || LLViewerMediaFocus::getInstance()->getFocus())
	{
		mBlockClickToWalk = true;
	}
	stopCameraSteering();
	mMouseButtonDown = false;

	if (click_action == CLICK_ACTION_NONE				// not doing 1-click action
		&& gSavedSettings.getBOOL("ClickToWalk")		// click to walk enabled
		&& !gAgent.getFlying()							// don't auto-navigate while flying until that works
		&& gAgentAvatarp
		&& !gAgentAvatarp->isSitting()
		&& !mBlockClickToWalk							// another behavior hasn't cancelled click to walk
		&& !mPick.mPosGlobal.isExactlyZero()			// valid coordinates for pick
		&& (mPick.mPickType == LLPickInfo::PICK_LAND	// we clicked on land
			|| mPick.mObjectID.notNull()))				// or on an object
	{
		// handle special cases of steering picks
		LLViewerObject* avatar_object = mPick.getObject();

		// get pointer to avatar
		while (avatar_object && !avatar_object->isAvatar())
		{
			avatar_object = (LLViewerObject*)avatar_object->getParent();
		}

		if (avatar_object && ((LLVOAvatar*)avatar_object)->isSelf())
		{
			const F64 SELF_CLICK_WALK_DISTANCE = 3.0;
			// pretend we picked some point a bit in front of avatar
			mPick.mPosGlobal = gAgent.getPositionGlobal() + LLVector3d(LLViewerCamera::instance().getAtAxis()) * SELF_CLICK_WALK_DISTANCE;
		}
		gAgentCamera.setFocusOnAvatar(TRUE, TRUE);
		walkToClickedLocation();
		LLFirstUse::notMoving(false);

		return TRUE;
	}
	gViewerWindow->setCursor(UI_CURSOR_ARROW);
	if (hasMouseCapture())
	{
		setMouseCapture(FALSE);
	}

	LLToolMgr::getInstance()->clearTransientTool();
	gAgentCamera.setLookAt(LOOKAT_TARGET_CONVERSATION, obj); // maybe look at object/person clicked on

	mBlockClickToWalk = false;
	return LLTool::handleMouseUp(x, y, mask);
}

void LLToolPie::stopClickToWalk()
{
	mPick.mPosGlobal = gAgent.getPositionGlobal();
	handle_go_to();
	if(mAutoPilotDestination) 
	{ 
		mAutoPilotDestination->markDead(); 
	}
}

BOOL LLToolPie::handleDoubleClick(S32 x, S32 y, MASK mask)
{
	if (gDebugClicks)
	{
		llinfos << "LLToolPie handleDoubleClick (becoming mouseDown)" << llendl;
	}

	if (gSavedSettings.getBOOL("DoubleClickAutoPilot"))
	{
		if ((mPick.mPickType == LLPickInfo::PICK_LAND && !mPick.mPosGlobal.isExactlyZero()) ||
			(mPick.mObjectID.notNull()  && !mPick.mPosGlobal.isExactlyZero()))
		{
			walkToClickedLocation();
			return TRUE;
		}
	}
	else if (gSavedSettings.getBOOL("DoubleClickTeleport"))
	{
		LLViewerObject* objp = mPick.getObject();
		LLViewerObject* parentp = objp ? objp->getRootEdit() : NULL;

		bool is_in_world = mPick.mObjectID.notNull() && objp && !objp->isHUDAttachment();
		bool is_land = mPick.mPickType == LLPickInfo::PICK_LAND;
		bool pos_non_zero = !mPick.mPosGlobal.isExactlyZero();
		bool has_touch_handler = (objp && objp->flagHandleTouch()) || (parentp && parentp->flagHandleTouch());
		bool has_click_action = final_click_action(objp);

		if (pos_non_zero && (is_land || (is_in_world && !has_touch_handler && !has_click_action)))
		{
			LLVector3d pos = mPick.mPosGlobal;
			pos.mdV[VZ] += gAgentAvatarp->getPelvisToFoot();
			gAgent.teleportViaLocationLookAt(pos);
			return TRUE;
		}
	}

	return FALSE;
}

static bool needs_tooltip(LLSelectNode* nodep)
{
	if (!nodep) 
		return false;

	LLViewerObject* object = nodep->getObject();
	LLViewerObject *parent = (LLViewerObject *)object->getParent();
	if (object->flagHandleTouch()
		|| (parent && parent->flagHandleTouch())
		|| object->flagTakesMoney()
		|| (parent && parent->flagTakesMoney())
		|| object->flagAllowInventoryAdd()
		)
	{
		return true;
	}

	U8 click_action = final_click_action(object);
	if (click_action != 0)
	{
		return true;
	}

	if (nodep->mValid)
	{
		bool anyone_copy = anyone_copy_selection(nodep);
		bool for_sale = for_sale_selection(nodep);
		if (anyone_copy || for_sale)
		{
			return true;
		}
	}
	return false;
}


BOOL LLToolPie::handleTooltipLand(std::string line, std::string tooltip_msg)
{
	LLViewerParcelMgr::getInstance()->setHoverParcel( mHoverPick.mPosGlobal );
	// 
	//  Do not show hover for land unless prefs are set to allow it.
	// 
	
	if (!gSavedSettings.getBOOL("ShowLandHoverTip")) return TRUE; 
	
	// Didn't hit an object, but since we have a land point we
	// must be hovering over land.
	
	LLParcel* hover_parcel = LLViewerParcelMgr::getInstance()->getHoverParcel();
	LLUUID owner;
	S32 width = 0;
	S32 height = 0;
	
	if ( hover_parcel )
	{
		owner = hover_parcel->getOwnerID();
		width = S32(LLViewerParcelMgr::getInstance()->getHoverParcelWidth());
		height = S32(LLViewerParcelMgr::getInstance()->getHoverParcelHeight());
	}
	
	// Line: "Land"
	line.clear();
	line.append(LLTrans::getString("TooltipLand"));
	if (hover_parcel)
	{
		line.append(hover_parcel->getName());
	}
	tooltip_msg.append(line);
	tooltip_msg.push_back('\n');
	
	// Line: "Owner: James Linden"
	line.clear();
	line.append(LLTrans::getString("TooltipOwner") + " ");
	
	if ( hover_parcel )
	{
		std::string name;
		if (LLUUID::null == owner)
		{
			line.append(LLTrans::getString("TooltipPublic"));
		}
		else if (hover_parcel->getIsGroupOwned())
		{
			if (gCacheName->getGroupName(owner, name))
			{
				line.append(name);
				line.append(LLTrans::getString("TooltipIsGroup"));
			}
			else
			{
				line.append(LLTrans::getString("RetrievingData"));
			}
		}
		else if(gCacheName->getFullName(owner, name))
		{
			line.append(name);
		}
		else
		{
			line.append(LLTrans::getString("RetrievingData"));
		}
	}
	else
	{
		line.append(LLTrans::getString("RetrievingData"));
	}
	tooltip_msg.append(line);
	tooltip_msg.push_back('\n');
	
	// Line: "no fly, not safe, no build"
	
	// Don't display properties for your land.  This is just
	// confusing, because you can do anything on your own land.
	if ( hover_parcel && owner != gAgent.getID() )
	{
		S32 words = 0;
		
		line.clear();
		// JC - Keep this in the same order as the checkboxes
		// on the land info panel
		if ( !hover_parcel->getAllowModify() )
		{
			if ( hover_parcel->getAllowGroupModify() )
			{
				line.append(LLTrans::getString("TooltipFlagGroupBuild"));
			}
			else
			{
				line.append(LLTrans::getString("TooltipFlagNoBuild"));
			}
			words++;
		}
		
		if ( !hover_parcel->getAllowTerraform() )
		{
			if (words) line.append(", ");
			line.append(LLTrans::getString("TooltipFlagNoEdit"));
			words++;
		}
		
		if ( hover_parcel->getAllowDamage() )
		{
			if (words) line.append(", ");
			line.append(LLTrans::getString("TooltipFlagNotSafe"));
			words++;
		}
		
		// Maybe we should reflect the estate's block fly bit here as well?  DK 12/1/04
		if ( !hover_parcel->getAllowFly() )
		{
			if (words) line.append(", ");
			line.append(LLTrans::getString("TooltipFlagNoFly"));
			words++;
		}
		
		if ( !hover_parcel->getAllowOtherScripts() )
		{
			if (words) line.append(", ");
			if ( hover_parcel->getAllowGroupScripts() )
			{
				line.append(LLTrans::getString("TooltipFlagGroupScripts"));
			}
			else
			{
				line.append(LLTrans::getString("TooltipFlagNoScripts"));
			}
			
			words++;
		}
		
		if (words) 
		{
			tooltip_msg.append(line);
			tooltip_msg.push_back('\n');
		}
	}
	
	if (hover_parcel && hover_parcel->getParcelFlag(PF_FOR_SALE))
	{
		LLStringUtil::format_map_t args;
		S32 price = hover_parcel->getSalePrice();
		args["[AMOUNT]"] = LLResMgr::getInstance()->getMonetaryString(price);
		line = LLTrans::getString("TooltipForSaleL$", args);
		tooltip_msg.append(line);
		tooltip_msg.push_back('\n');
	}
	
	// trim last newlines
	if (!tooltip_msg.empty())
	{
		tooltip_msg.erase(tooltip_msg.size() - 1);
		LLToolTipMgr::instance().show(tooltip_msg);
	}
	
	return TRUE;
}

BOOL LLToolPie::handleTooltipObject( LLViewerObject* hover_object, std::string line, std::string tooltip_msg)
{
	if ( hover_object->isHUDAttachment() )
	{
		// no hover tips for HUD elements, since they can obscure
		// what the HUD is displaying
		return TRUE;
	}
	
	if ( hover_object->isAttachment() )
	{
		// get root of attachment then parent, which is avatar
		LLViewerObject* root_edit = hover_object->getRootEdit();
		if (!root_edit)
		{
			// Strange parenting issue, don't show any text
			return TRUE;
		}
		hover_object = (LLViewerObject*)root_edit->getParent();
		if (!hover_object)
		{
			// another strange parenting issue, bail out
			return TRUE;
		}
	}
	
	line.clear();
	if (hover_object->isAvatar())
	{
		// only show tooltip if same inspector not already open
		LLFloater* existing_inspector = LLFloaterReg::findInstance("inspect_avatar");
		if (!existing_inspector 
			|| !existing_inspector->getVisible()
			|| existing_inspector->getKey()["avatar_id"].asUUID() != hover_object->getID())
		{
			// IDEVO: try to get display name + username
			std::string final_name;
			std::string full_name;
			if (!gCacheName->getFullName(hover_object->getID(), full_name))
			{
			LLNameValue* firstname = hover_object->getNVPair("FirstName");
			LLNameValue* lastname =  hover_object->getNVPair("LastName");
			if (firstname && lastname)
			{
					full_name = LLCacheName::buildFullName(
						firstname->getString(), lastname->getString());
				}
				else
				{
					full_name = LLTrans::getString("TooltipPerson");
				}
			}

			LLAvatarName av_name;
			if (LLAvatarNameCache::useDisplayNames() && 
				LLAvatarNameCache::get(hover_object->getID(), &av_name))
			{
//				final_name = av_name.getCompleteName();
// [RLVa:KB] - Checked: 2010-10-31 (RLVa-1.2.2a) | Modified: RLVa-1.2.2a
				final_name = (!gRlvHandler.hasBehaviour(RLV_BHVR_SHOWNAMES)) ? av_name.getCompleteName() : RlvStrings::getAnonym(av_name);
// [/RLVa:KB]
			}
			else
			{
//				final_name = full_name;
// [RLVa:KB] - Checked: 2010-10-31 (RLVa-1.2.2a) | Modified: RLVa-1.2.2a
				final_name = (!gRlvHandler.hasBehaviour(RLV_BHVR_SHOWNAMES)) ? full_name : RlvStrings::getAnonym(full_name);
// [/RLVa:KB]
			}

			// *HACK: We may select this object, so pretend it was clicked
			mPick = mHoverPick;
// [RLVa:KB] - Checked: 2010-04-11 (RLVa-1.2.2a) | Added: RLVa-1.2.0e
			if ( (!rlv_handler_t::isEnabled()) || 
				 ( (gRlvHandler.canTouch(hover_object, mHoverPick.mObjectOffset)) && (!gRlvHandler.hasBehaviour(RLV_BHVR_SHOWNAMES)) ) )
			{
// [/RLVa:KB]
				LLInspector::Params p;
				p.fillFrom(LLUICtrlFactory::instance().getDefaultParams<LLInspector>());
				p.message(final_name);
				p.image.name("Inspector_I");
				p.click_callback(boost::bind(showAvatarInspector, hover_object->getID()));
				p.visible_time_near(6.f);
				p.visible_time_far(3.f);
				p.delay_time(gSavedSettings.getF32("AvatarInspectorTooltipDelay"));
				p.wrap(false);
				
				LLToolTipMgr::instance().show(p);
// [RLVa:KB] - Checked: 2010-04-11 (RLVa-1.2.2a) | Added: RLVa-1.2.0e
			}
			else
			{
				LLToolTipMgr::instance().show(final_name);
			}
// [/RLVa:KB]
		}
	}
	else
	{
		//
		//  We have hit a regular object (not an avatar or attachment)
		// 
		
		//
		//  Default prefs will suppress display unless the object is interactive
		//
		bool show_all_object_tips =
		(bool)gSavedSettings.getBOOL("ShowAllObjectHoverTip");			
		LLSelectNode *nodep = LLSelectMgr::getInstance()->getHoverNode();
		
		// only show tooltip if same inspector not already open
		LLFloater* existing_inspector = LLFloaterReg::findInstance("inspect_object");
		if (nodep &&
			(!existing_inspector 
			 || !existing_inspector->getVisible()
			 || existing_inspector->getKey()["object_id"].asUUID() != hover_object->getID()))
		{

			// Add price to tooltip for items on sale
			bool for_sale = for_sale_selection(nodep);
			if(for_sale)
			{
				LLStringUtil::format_map_t args;
				S32 price = nodep->mSaleInfo.getSalePrice();
				args["[AMOUNT]"] = LLResMgr::getInstance()->getMonetaryString(price);
				tooltip_msg.append(LLTrans::getString("TooltipPrice", args) );
			}

			if (nodep->mName.empty())
			{
				tooltip_msg.append(LLTrans::getString("TooltipNoName"));
			}
			else
			{
				tooltip_msg.append( nodep->mName );
			}
			
			bool has_media = false;
			bool is_time_based_media = false;
			bool is_web_based_media = false;
			bool is_media_playing = false;
			bool is_media_displaying = false;
			
			// Does this face have media?
			const LLTextureEntry* tep = hover_object->getTE(mHoverPick.mObjectFace);
			
			if(tep)
			{
				has_media = tep->hasMedia();
				const LLMediaEntry* mep = has_media ? tep->getMediaData() : NULL;
				if (mep)
				{
					viewer_media_t media_impl = LLViewerMedia::getMediaImplFromTextureID(mep->getMediaID());
					LLPluginClassMedia* media_plugin = NULL;
					
					if (media_impl.notNull() && (media_impl->hasMedia()))
					{
						is_media_displaying = true;
						//LLStringUtil::format_map_t args;
						
						media_plugin = media_impl->getMediaPlugin();
						if(media_plugin)
						{	
							if(media_plugin->pluginSupportsMediaTime())
							{
								is_time_based_media = true;
								is_web_based_media = false;
								//args["[CurrentURL]"] =  media_impl->getMediaURL();
								is_media_playing = media_impl->isMediaPlaying();
							}
							else
							{
								is_time_based_media = false;
								is_web_based_media = true;
								//args["[CurrentURL]"] =  media_plugin->getLocation();
							}
							//tooltip_msg.append(LLTrans::getString("CurrentURL", args));
						}
					}
				}
			}
			

			// Avoid showing tip over media that's displaying unless it's for sale
			// also check the primary node since sometimes it can have an action even though
			// the root node doesn't
			
			bool needs_tip = (!is_media_displaying || 
				              for_sale) &&
				(has_media || 
				 needs_tooltip(nodep) || 
				 needs_tooltip(LLSelectMgr::getInstance()->getPrimaryHoverNode()));
			
			if (show_all_object_tips || needs_tip)
			{
				// We may select this object, so pretend it was clicked
				mPick = mHoverPick;
// [RLVa:KB] - Checked: 2010-11-12 (RLVa-1.2.1g) | Modified: RLVa-1.2.1g
				if ( (!rlv_handler_t::isEnabled()) || (!gRlvHandler.hasBehaviour(RLV_BHVR_FARTOUCH)) ||
					 (gRlvHandler.canTouch(hover_object, mHoverPick.mObjectOffset)) )
				{
// [/RLVa:KB]
					LLInspector::Params p;
					p.fillFrom(LLUICtrlFactory::instance().getDefaultParams<LLInspector>());
					p.message(tooltip_msg);
					p.image.name("Inspector_I");
					p.click_callback(boost::bind(showObjectInspector, hover_object->getID(), mHoverPick.mObjectFace));
					p.time_based_media(is_time_based_media);
					p.web_based_media(is_web_based_media);
					p.media_playing(is_media_playing);
					p.click_playmedia_callback(boost::bind(playCurrentMedia, mHoverPick));
					p.click_homepage_callback(boost::bind(VisitHomePage, mHoverPick));
					p.visible_time_near(6.f);
					p.visible_time_far(3.f);
					p.delay_time(gSavedSettings.getF32("ObjectInspectorTooltipDelay"));
					p.wrap(false);
					
					LLToolTipMgr::instance().show(p);
// [RLVa:KB] - Checked: 2010-04-11 (RLVa-1.2.0e) | Added: RLVa-1.2.0e
				}
				else
				{
					LLToolTipMgr::instance().show(tooltip_msg);
				}
// [/RLVa:KB]
			}
		}
	}
	
	return TRUE;
}

BOOL LLToolPie::handleToolTip(S32 local_x, S32 local_y, MASK mask)
{
	if (!LLUI::sSettingGroups["config"]->getBOOL("ShowHoverTips")) return TRUE;
	if (!mHoverPick.isValid()) return TRUE;
// [RLVa:KB] - Checked: 2010-05-03 (RLVa-1.2.0g) | Modified: RLVa-1.2.0g
#ifdef RLV_EXTENSION_CMD_INTERACT
	if (gRlvHandler.hasBehaviour(RLV_BHVR_INTERACT)) return TRUE;
#endif // RLV_EXTENSION_CMD_INTERACT
// [/RLVa:KB]

	LLViewerObject* hover_object = mHoverPick.getObject();
	
	// update hover object and hover parcel
	LLSelectMgr::getInstance()->setHoverObject(hover_object, mHoverPick.mObjectFace);
	
	
	std::string tooltip_msg;
	std::string line;

	if ( hover_object )
	{
		handleTooltipObject(hover_object, line, tooltip_msg  );
	}
	else if (mHoverPick.mPickType == LLPickInfo::PICK_LAND)
	{
		handleTooltipLand(line, tooltip_msg);
	}

	return TRUE;
}

static void show_inspector(const char* inspector, const char* param, const LLUUID& source_id)
{
	LLSD params;
	params[param] = source_id;
	if (LLToolTipMgr::instance().toolTipVisible())
	{
		LLRect rect = LLToolTipMgr::instance().getToolTipRect();
		params["pos"]["x"] = rect.mLeft;
		params["pos"]["y"] = rect.mTop;
	}

	LLFloaterReg::showInstance(inspector, params);
}


static void show_inspector(const char* inspector,  LLSD& params)
{
	if (LLToolTipMgr::instance().toolTipVisible())
	{
		LLRect rect = LLToolTipMgr::instance().getToolTipRect();
		params["pos"]["x"] = rect.mLeft;
		params["pos"]["y"] = rect.mTop;
	}
	
	LLFloaterReg::showInstance(inspector, params);
}


// static
void LLToolPie::showAvatarInspector(const LLUUID& avatar_id)
{
	show_inspector("inspect_avatar", "avatar_id", avatar_id);
}

// static
void LLToolPie::showObjectInspector(const LLUUID& object_id)
{
	show_inspector("inspect_object", "object_id", object_id);
}


// static
void LLToolPie::showObjectInspector(const LLUUID& object_id, const S32& object_face)
{
	LLSD params;
	params["object_id"] = object_id;
	params["object_face"] = object_face;
	show_inspector("inspect_object", params);
}

// static
void LLToolPie::playCurrentMedia(const LLPickInfo& info)
{
	//FIXME: how do we handle object in different parcel than us?
	LLParcel* parcel = LLViewerParcelMgr::getInstance()->getAgentParcel();
	if (!parcel) return;
	
	LLPointer<LLViewerObject> objectp = info.getObject();
	
	// Early out cases.  Must clear media hover. 
	// did not hit an object or did not hit a valid face
	if ( objectp.isNull() ||
		info.mObjectFace < 0 || 
		info.mObjectFace >= objectp->getNumTEs() )
	{
		return;
	}
	
	// Does this face have media?
	const LLTextureEntry* tep = objectp->getTE(info.mObjectFace);
	if (!tep)
		return;
	
	const LLMediaEntry* mep = tep->hasMedia() ? tep->getMediaData() : NULL;
	if(!mep)
		return;
	
	//TODO: Can you Use it? 

	LLPluginClassMedia* media_plugin = NULL;
	
	viewer_media_t media_impl = LLViewerMedia::getMediaImplFromTextureID(mep->getMediaID());
		
	if(media_impl.notNull() && media_impl->hasMedia())
	{
		media_plugin = media_impl->getMediaPlugin();
		if (media_plugin && media_plugin->pluginSupportsMediaTime())
		{
			if(media_impl->isMediaPlaying())
			{
				media_impl->pause();
			}
			else 
			{
				media_impl->play();
			}
		}
	}


}

// static
void LLToolPie::VisitHomePage(const LLPickInfo& info)
{
	//FIXME: how do we handle object in different parcel than us?
	LLParcel* parcel = LLViewerParcelMgr::getInstance()->getAgentParcel();
	if (!parcel) return;
	
	LLPointer<LLViewerObject> objectp = info.getObject();
	
	// Early out cases.  Must clear media hover. 
	// did not hit an object or did not hit a valid face
	if ( objectp.isNull() ||
		info.mObjectFace < 0 || 
		info.mObjectFace >= objectp->getNumTEs() )
	{
		return;
	}
	
	// Does this face have media?
	const LLTextureEntry* tep = objectp->getTE(info.mObjectFace);
	if (!tep)
		return;
	
	const LLMediaEntry* mep = tep->hasMedia() ? tep->getMediaData() : NULL;
	if(!mep)
		return;
	
	//TODO: Can you Use it? 
	
	LLPluginClassMedia* media_plugin = NULL;
	
	viewer_media_t media_impl = LLViewerMedia::getMediaImplFromTextureID(mep->getMediaID());
	
	if(media_impl.notNull() && media_impl->hasMedia())
	{
		media_plugin = media_impl->getMediaPlugin();
		
		if (media_plugin && !(media_plugin->pluginSupportsMediaTime()))
		{
			media_impl->navigateHome();
		}
	}
}

void LLToolPie::handleSelect()
{
	// tool is reselected when app gets focus, etc.
	mBlockClickToWalk = true;	
}

void LLToolPie::handleDeselect()
{
	if(	hasMouseCapture() )
	{
		setMouseCapture( FALSE );  // Calls onMouseCaptureLost() indirectly
	}
	// remove temporary selection for pie menu
	LLSelectMgr::getInstance()->setHoverObject(NULL);
	LLSelectMgr::getInstance()->validateSelection();
}

LLTool* LLToolPie::getOverrideTool(MASK mask)
{
	if (gSavedSettings.getBOOL("EnableGrab"))
	{
		if (mask == MASK_CONTROL)
		{
			return LLToolGrab::getInstance();
		}
		else if (mask == (MASK_CONTROL | MASK_SHIFT))
		{
			return LLToolGrab::getInstance();
		}
	}
	return LLTool::getOverrideTool(mask);
}

void LLToolPie::stopEditing()
{
	if(	hasMouseCapture() )
	{
		setMouseCapture( FALSE );  // Calls onMouseCaptureLost() indirectly
	}
}

void LLToolPie::onMouseCaptureLost()
{
	stopCameraSteering();
	mMouseButtonDown = false;
	handleMediaMouseUp();
}

void LLToolPie::stopCameraSteering()
{
	mMouseOutsideSlop = false;
}

bool LLToolPie::inCameraSteerMode()
{
	return mMouseButtonDown && mMouseOutsideSlop && gSavedSettings.getBOOL("ClickToWalk");
}

// true if x,y outside small box around start_x,start_y
BOOL LLToolPie::outsideSlop(S32 x, S32 y, S32 start_x, S32 start_y)
{
	S32 dx = x - start_x;
	S32 dy = y - start_y;

	return (dx <= -2 || 2 <= dx || dy <= -2 || 2 <= dy);
}


void LLToolPie::render()
{
	return;
}

static void handle_click_action_play()
{
	LLParcel* parcel = LLViewerParcelMgr::getInstance()->getAgentParcel();
	if (!parcel) return;

	LLViewerMediaImpl::EMediaStatus status = LLViewerParcelMedia::getStatus();
	switch(status)
	{
		case LLViewerMediaImpl::MEDIA_PLAYING:
			LLViewerParcelMedia::pause();
			break;

		case LLViewerMediaImpl::MEDIA_PAUSED:
			LLViewerParcelMedia::start();
			break;

		default:
			LLViewerParcelMedia::play(parcel);
			break;
	}
}

bool LLToolPie::handleMediaClick(const LLPickInfo& pick)
{
	//FIXME: how do we handle object in different parcel than us?
	LLParcel* parcel = LLViewerParcelMgr::getInstance()->getAgentParcel();
	LLPointer<LLViewerObject> objectp = pick.getObject();


	if (!parcel ||
		objectp.isNull() ||
		pick.mObjectFace < 0 || 
		pick.mObjectFace >= objectp->getNumTEs()) 
	{
		LLViewerMediaFocus::getInstance()->clearFocus();

		return false;
	}

	// Does this face have media?
	const LLTextureEntry* tep = objectp->getTE(pick.mObjectFace);
	if(!tep)
		return false;

	LLMediaEntry* mep = (tep->hasMedia()) ? tep->getMediaData() : NULL;
	if(!mep)
		return false;
	
	viewer_media_t media_impl = LLViewerMedia::getMediaImplFromTextureID(mep->getMediaID());

	if (gSavedSettings.getBOOL("MediaOnAPrimUI"))
	{
		if (!LLViewerMediaFocus::getInstance()->isFocusedOnFace(pick.getObject(), pick.mObjectFace) || media_impl.isNull())
		{
			// It's okay to give this a null impl
			LLViewerMediaFocus::getInstance()->setFocusFace(pick.getObject(), pick.mObjectFace, media_impl, pick.mNormal);
		}
		else
		{
			// Make sure keyboard focus is set to the media focus object.
			gFocusMgr.setKeyboardFocus(LLViewerMediaFocus::getInstance());
			LLEditMenuHandler::gEditMenuHandler = LLViewerMediaFocus::instance().getFocusedMediaImpl();
			
			media_impl->mouseDown(pick.mUVCoords, gKeyboard->currentMask(TRUE));
			mMediaMouseCaptureID = mep->getMediaID();
			setMouseCapture(TRUE);  // This object will send a mouse-up to the media when it loses capture.
		}

		return true;
	}

	LLViewerMediaFocus::getInstance()->clearFocus();

	return false;
}

bool LLToolPie::handleMediaHover(const LLPickInfo& pick)
{
	//FIXME: how do we handle object in different parcel than us?
	LLParcel* parcel = LLViewerParcelMgr::getInstance()->getAgentParcel();
	if (!parcel) return false;

	LLPointer<LLViewerObject> objectp = pick.getObject();

	// Early out cases.  Must clear media hover. 
	// did not hit an object or did not hit a valid face
	if ( objectp.isNull() ||
		pick.mObjectFace < 0 || 
		pick.mObjectFace >= objectp->getNumTEs() )
	{
		LLViewerMediaFocus::getInstance()->clearHover();
		return false;
	}

	// Does this face have media?
	const LLTextureEntry* tep = objectp->getTE(pick.mObjectFace);
	if(!tep)
		return false;
	
	const LLMediaEntry* mep = tep->hasMedia() ? tep->getMediaData() : NULL;
	if (mep
		&& gSavedSettings.getBOOL("MediaOnAPrimUI"))
	{		
		viewer_media_t media_impl = LLViewerMedia::getMediaImplFromTextureID(mep->getMediaID());
		
		if(media_impl.notNull())
		{
			// Update media hover object
			if (!LLViewerMediaFocus::getInstance()->isHoveringOverFace(objectp, pick.mObjectFace))
			{
				LLViewerMediaFocus::getInstance()->setHoverFace(objectp, pick.mObjectFace, media_impl, pick.mNormal);
			}
			
			// If this is the focused media face, send mouse move events.
			if (LLViewerMediaFocus::getInstance()->isFocusedOnFace(objectp, pick.mObjectFace))
			{
				media_impl->mouseMove(pick.mUVCoords, gKeyboard->currentMask(TRUE));
				gViewerWindow->setCursor(media_impl->getLastSetCursor());
			}
			else
			{
				// This is not the focused face -- set the default cursor.
				gViewerWindow->setCursor(UI_CURSOR_ARROW);
			}

			return true;
		}
	}
	
	// In all other cases, clear media hover.
	LLViewerMediaFocus::getInstance()->clearHover();

	return false;
}

bool LLToolPie::handleMediaMouseUp()
{
	bool result = false;
	if(mMediaMouseCaptureID.notNull())
	{
		// Face media needs to know the mouse went up.
		viewer_media_t media_impl = LLViewerMedia::getMediaImplFromTextureID(mMediaMouseCaptureID);
		if(media_impl)
		{
			// This will send a mouseUp event to the plugin using the last known mouse coordinate (from a mouseDown or mouseMove), which is what we want.
			media_impl->onMouseCaptureLost();
		}
		
		mMediaMouseCaptureID.setNull();	

		result = true;		
	}	
	
	return result;
}

static void handle_click_action_open_media(LLPointer<LLViewerObject> objectp)
{
	//FIXME: how do we handle object in different parcel than us?
	LLParcel* parcel = LLViewerParcelMgr::getInstance()->getAgentParcel();
	if (!parcel) return;

	// did we hit an object?
	if (objectp.isNull()) return;

	// did we hit a valid face on the object?
	S32 face = LLToolPie::getInstance()->getPick().mObjectFace;
	if( face < 0 || face >= objectp->getNumTEs() ) return;
		
	// is media playing on this face?
	if (LLViewerMedia::getMediaImplFromTextureID(objectp->getTE(face)->getID()) != NULL)
	{
		handle_click_action_play();
		return;
	}

	std::string media_url = std::string ( parcel->getMediaURL () );
	std::string media_type = std::string ( parcel->getMediaType() );
	LLStringUtil::trim(media_url);

	LLWeb::loadURL(media_url);
}

static ECursorType cursor_from_parcel_media(U8 click_action)
{
	// HACK: This is directly referencing an impl name.  BAD!
	// This can be removed when we have a truly generic media browser that only 
	// builds an impl based on the type of url it is passed.
	
	//FIXME: how do we handle object in different parcel than us?
	ECursorType open_cursor = UI_CURSOR_ARROW;
	LLParcel* parcel = LLViewerParcelMgr::getInstance()->getAgentParcel();
	if (!parcel) return open_cursor;

	std::string media_url = std::string ( parcel->getMediaURL () );
	std::string media_type = std::string ( parcel->getMediaType() );
	LLStringUtil::trim(media_url);

	open_cursor = UI_CURSOR_TOOLMEDIAOPEN;

	LLViewerMediaImpl::EMediaStatus status = LLViewerParcelMedia::getStatus();
	switch(status)
	{
		case LLViewerMediaImpl::MEDIA_PLAYING:
			return click_action == CLICK_ACTION_PLAY ? UI_CURSOR_TOOLPAUSE : open_cursor;
		default:
			return UI_CURSOR_TOOLPLAY;
	}
}


// True if we handled the event.
BOOL LLToolPie::handleRightClickPick()
{
	S32 x = mPick.mMousePt.mX;
	S32 y = mPick.mMousePt.mY;
	MASK mask = mPick.mKeyMask;

	if (mPick.mPickType != LLPickInfo::PICK_LAND)
	{
		LLViewerParcelMgr::getInstance()->deselectLand();
	}

	// didn't click in any UI object, so must have clicked in the world
	LLViewerObject *object = mPick.getObject();
	LLViewerObject *parent = NULL;
	if(object)
		parent = object->getRootEdit();
	
	// Can't ignore children here.
	LLToolSelect::handleObjectSelection(mPick, FALSE, TRUE);

	// Spawn pie menu
	if (mPick.mPickType == LLPickInfo::PICK_LAND)
	{
		LLParcelSelectionHandle selection = LLViewerParcelMgr::getInstance()->selectParcelAt( mPick.mPosGlobal );
		gMenuHolder->setParcelSelection(selection);
		gMenuLand->show(x, y);

		showVisualContextMenuEffect();

	}
	else if (mPick.mObjectID == gAgent.getID() )
	{
		if(!gMenuAvatarSelf) 
		{
			//either at very early startup stage or at late quitting stage,
			//this event is ignored.
			return TRUE ;
		}

		gMenuAvatarSelf->show(x, y);
	}
	else if (object)
	{
		gMenuHolder->setObjectSelection(LLSelectMgr::getInstance()->getSelection());

		bool is_other_attachment = (object->isAttachment() && !object->isHUDAttachment() && !object->permYouOwner());
		if (object->isAvatar() 
			|| is_other_attachment)
		{
			// Find the attachment's avatar
			while( object && object->isAttachment())
			{
				object = (LLViewerObject*)object->getParent();
				llassert(object);
			}

			if (!object)
			{
				return TRUE; // unexpected, but escape
			}

			// Object is an avatar, so check for mute by id.
			LLVOAvatar* avatar = (LLVOAvatar*)object;
			std::string name = avatar->getFullname();
			std::string mute_msg;
			if (LLMuteList::getInstance()->isMuted(avatar->getID(), avatar->getFullname()))
			{
				mute_msg = LLTrans::getString("UnmuteAvatar");
			}
			else
			{
				mute_msg = LLTrans::getString("MuteAvatar");
			}

// [RLVa:KB] - Checked: 2010-04-11 (RLVa-1.2.0e) | Modified: RLVa-1.1.0l
			// Don't show the context menu on empty selection when fartouch restricted [see LLToolSelect::handleObjectSelection()]
			if ( (!rlv_handler_t::isEnabled()) || (!LLSelectMgr::getInstance()->getSelection()->isEmpty()) ||
				 (!gRlvHandler.hasBehaviour(RLV_BHVR_FARTOUCH)) )
			{
// [/RLVa:KB]
				if (is_other_attachment)
				{
					gMenuAttachmentOther->getChild<LLUICtrl>("Avatar Mute")->setValue(mute_msg);
					gMenuAttachmentOther->show(x, y);
				}
				else
				{
					gMenuAvatarOther->getChild<LLUICtrl>("Avatar Mute")->setValue(mute_msg);
					gMenuAvatarOther->show(x, y);
				}
// [RLVa:KB] - Checked: 2010-04-11 (RLVa-1.2.0e) | Modified: RLVa-1.1.0l
			}
			else
			{
				make_ui_sound("UISndInvalidOp");
			}
// [/RLVa:KB]
		}
		else if (object->isAttachment())
		{
			gMenuAttachmentSelf->show(x, y);
		}
		else
		{
			// BUG: What about chatting child objects?
			std::string name;
			LLSelectNode* node = LLSelectMgr::getInstance()->getSelection()->getFirstRootNode();
			if (node)
			{
				name = node->mName;
			}
			std::string mute_msg;
			if (LLMuteList::getInstance()->isMuted(object->getID(), name))
			{
				mute_msg = LLTrans::getString("UnmuteObject");
			}
			else
			{
				mute_msg = LLTrans::getString("MuteObject2");
			}
			
// [RLVa:KB] - Checked: 2010-04-11 (RLVa-1.2.el) | Modified: RLVa-1.1.0l
			// Don't show the pie menu on empty selection when fartouch/interaction restricted
			// (not entirely accurate in case of Tools / Select Only XXX [see LLToolSelect::handleObjectSelection()]
			if ( (!rlv_handler_t::isEnabled()) || (!LLSelectMgr::getInstance()->getSelection()->isEmpty()) ||
				 (!gRlvHandler.hasBehaviour(RLV_BHVR_FARTOUCH)) )
			{
// [/RLVa:KB]
				gMenuHolder->getChild<LLUICtrl>("Object Mute")->setValue(mute_msg);
				gMenuObject->show(x, y);

				showVisualContextMenuEffect();
// [RLVa:KB] - Checked: 2010-04-11 (RLVa-1.2.el) | Modified: RLVa-1.1.0l
			}
			else
			{
				make_ui_sound("UISndInvalidOp");
			}
// [/RLVa:KB]
		}
	}

	LLTool::handleRightMouseDown(x, y, mask);
	// We handled the event.
	return TRUE;
}

void LLToolPie::showVisualContextMenuEffect()
{
	// VEFFECT: ShowPie
	LLHUDEffectSpiral *effectp = (LLHUDEffectSpiral *)LLHUDManager::getInstance()->createViewerEffect(LLHUDObject::LL_HUD_EFFECT_SPHERE, TRUE);
	effectp->setPositionGlobal(mPick.mPosGlobal);
	effectp->setColor(LLColor4U(gAgent.getEffectColor()));
	effectp->setDuration(0.25f);
}

typedef enum e_near_far
{
	NEAR_INTERSECTION,
	FAR_INTERSECTION
} ENearFar;

bool intersect_ray_with_sphere( const LLVector3& ray_pt, const LLVector3& ray_dir, const LLVector3& sphere_center, F32 sphere_radius, e_near_far near_far, LLVector3& intersection_pt)
{
	// do ray/sphere intersection by solving quadratic equation
	LLVector3 sphere_to_ray_start_vec = ray_pt - sphere_center;
	F32 B = 2.f * ray_dir * sphere_to_ray_start_vec;
	F32 C = sphere_to_ray_start_vec.lengthSquared() - (sphere_radius * sphere_radius);

	F32 discriminant = B*B - 4.f*C;
	if (discriminant >= 0.f)
	{	// intersection detected, now find closest one
		F32 t0 = (-B - sqrtf(discriminant)) / 2.f;

		if (t0 > 0.f && near_far == NEAR_INTERSECTION)
		{
			intersection_pt = ray_pt + ray_dir * t0;
		}
		else
		{
			F32 t1 = (-B + sqrtf(discriminant)) / 2.f;
			intersection_pt = ray_pt + ray_dir * t1;
		}
		return true;
	}
	else
	{	// no intersection
		return false;
	}
}

void LLToolPie::startCameraSteering()
{
	LLFirstUse::notMoving(false);
	mMouseOutsideSlop = true;
	mBlockClickToWalk = true;

	if (gAgentCamera.getFocusOnAvatar())
	{
		mSteerPick = mPick;

		// handle special cases of steering picks
		LLViewerObject* avatar_object = mSteerPick.getObject();

		// get pointer to avatar
		while (avatar_object && !avatar_object->isAvatar())
		{
			avatar_object = (LLViewerObject*)avatar_object->getParent();
		}

		// if clicking on own avatar...
		if (avatar_object && ((LLVOAvatar*)avatar_object)->isSelf())
		{
			// ...project pick point a few meters in front of avatar
			mSteerPick.mPosGlobal = gAgent.getPositionGlobal() + LLVector3d(LLViewerCamera::instance().getAtAxis()) * 3.0;
		}

		if (!mSteerPick.isValid())
		{
			mSteerPick.mPosGlobal = gAgent.getPosGlobalFromAgent(
				LLViewerCamera::instance().getOrigin() + gViewerWindow->mouseDirectionGlobal(mSteerPick.mMousePt.mX, mSteerPick.mMousePt.mY) * 100.f);
		}

		setMouseCapture(TRUE);
		
		mMouseSteerX = mMouseDownX;
		mMouseSteerY = mMouseDownY;
		const LLVector3 camera_to_rotation_center	= gAgent.getFrameAgent().getOrigin() - LLViewerCamera::instance().getOrigin();
		const LLVector3 rotation_center_to_pick		= gAgent.getPosAgentFromGlobal(mSteerPick.mPosGlobal) - gAgent.getFrameAgent().getOrigin();

		mClockwise = camera_to_rotation_center * rotation_center_to_pick < 0.f;
		if (mMouseSteerGrabPoint) { mMouseSteerGrabPoint->markDead(); }
		mMouseSteerGrabPoint = (LLHUDEffectBlob *)LLHUDManager::getInstance()->createViewerEffect(LLHUDObject::LL_HUD_EFFECT_BLOB, FALSE);
		mMouseSteerGrabPoint->setPositionGlobal(mSteerPick.mPosGlobal);
		mMouseSteerGrabPoint->setColor(LLColor4U(170, 210, 190));
		mMouseSteerGrabPoint->setPixelSize(5);
		mMouseSteerGrabPoint->setDuration(2.f);
	}
}

void LLToolPie::steerCameraWithMouse(S32 x, S32 y)
{
	const LLViewerCamera& camera = LLViewerCamera::instance();
	const LLCoordFrame& rotation_frame = gAgent.getFrameAgent();
	const LLVector3 pick_pos = gAgent.getPosAgentFromGlobal(mSteerPick.mPosGlobal);
	const LLVector3 pick_rotation_center = rotation_frame.getOrigin() + parallel_component(pick_pos - rotation_frame.getOrigin(), rotation_frame.getUpAxis());
	const F32 MIN_ROTATION_RADIUS_FRACTION = 0.2f;
	const F32 min_rotation_radius = MIN_ROTATION_RADIUS_FRACTION * dist_vec(pick_rotation_center, camera.getOrigin());;
	const F32 pick_distance_from_rotation_center = llclamp(dist_vec(pick_pos, pick_rotation_center), min_rotation_radius, F32_MAX);
	const LLVector3 camera_to_rotation_center = pick_rotation_center - camera.getOrigin();
	const LLVector3 adjusted_camera_pos = LLViewerCamera::instance().getOrigin() + projected_vec(camera_to_rotation_center, rotation_frame.getUpAxis());
	const F32 camera_distance_from_rotation_center = dist_vec(adjusted_camera_pos, pick_rotation_center);

	LLVector3 mouse_ray = orthogonal_component(gViewerWindow->mouseDirectionGlobal(x, y), rotation_frame.getUpAxis());
	mouse_ray.normalize();

	LLVector3 old_mouse_ray = orthogonal_component(gViewerWindow->mouseDirectionGlobal(mMouseSteerX, mMouseSteerY), rotation_frame.getUpAxis());
	old_mouse_ray.normalize();

	F32 yaw_angle;
	F32 old_yaw_angle;
	LLVector3 mouse_on_sphere;
	LLVector3 old_mouse_on_sphere;

	if (intersect_ray_with_sphere(
			adjusted_camera_pos,
			mouse_ray,
			pick_rotation_center,
			pick_distance_from_rotation_center, 
			FAR_INTERSECTION,
			mouse_on_sphere))
	{
		LLVector3 mouse_sphere_offset = mouse_on_sphere - pick_rotation_center;
		yaw_angle = atan2f(mouse_sphere_offset * rotation_frame.getLeftAxis(), mouse_sphere_offset * rotation_frame.getAtAxis());
	}
	else
	{
		yaw_angle = F_PI_BY_TWO + asinf(pick_distance_from_rotation_center / camera_distance_from_rotation_center);
		if (mouse_ray * rotation_frame.getLeftAxis() < 0.f)
		{
			yaw_angle *= -1.f;
		}
	}

	if (intersect_ray_with_sphere(
			adjusted_camera_pos,
			old_mouse_ray,
			pick_rotation_center,
			pick_distance_from_rotation_center,
			FAR_INTERSECTION,
			old_mouse_on_sphere))
	{
		LLVector3 mouse_sphere_offset = old_mouse_on_sphere - pick_rotation_center;
		old_yaw_angle = atan2f(mouse_sphere_offset * rotation_frame.getLeftAxis(), mouse_sphere_offset * rotation_frame.getAtAxis());
	}
	else
	{
		old_yaw_angle = F_PI_BY_TWO + asinf(pick_distance_from_rotation_center / camera_distance_from_rotation_center);

		if (mouse_ray * rotation_frame.getLeftAxis() < 0.f)
		{
			old_yaw_angle *= -1.f;
		}
	}

	const F32 delta_angle = yaw_angle - old_yaw_angle;

	if (mClockwise)
	{
		gAgent.yaw(delta_angle);
	}
	else
	{
		gAgent.yaw(-delta_angle);
	}

	mMouseSteerX = x;
	mMouseSteerY = y;
}<|MERGE_RESOLUTION|>--- conflicted
+++ resolved
@@ -632,21 +632,15 @@
 			gViewerWindow->setCursor(cursor);
 			lldebugst(LLERR_USER_INPUT) << "hover handled by LLToolPie (inactive)" << llendl;
 		}
-<<<<<<< HEAD
-		
+// [RLVa:KB] - Checked: 2010-03-11 (RLVa-1.2.0e) | Added: RLVa-1.1.0l
+		else if ( (object) && (rlv_handler_t::isEnabled()) && (!gRlvHandler.canTouch(object)) )
+		{
+			// Block showing the "grab" or "touch" cursor if we can't touch the object (@fartouch=n is handled above)
+			gViewerWindow->setCursor(UI_CURSOR_ARROW);
+		}
+// [/RLVa:KB]
 		else if ((object && !object->isAvatar() && object->flagUsePhysics()) 
 				 || (parent && !parent->isAvatar() && parent->flagUsePhysics()))
-=======
-// [RLVa:KB] - Checked: 2010-03-11 (RLVa-1.2.0e) | Added: RLVa-1.1.0l
-		else if ( (object) && (rlv_handler_t::isEnabled()) && (!gRlvHandler.canTouch(object)) )
-		{
-			// Block showing the "grab" or "touch" cursor if we can't touch the object (@fartouch=n is handled above)
-			gViewerWindow->setCursor(UI_CURSOR_ARROW);
-		}
-// [/RLVa:KB]
-		else if ((object && !object->isAvatar() && object->usePhysics()) 
-				 || (parent && !parent->isAvatar() && parent->usePhysics()))
->>>>>>> a1a8a653
 		{
 			show_highlight = true;
 			gViewerWindow->setCursor(UI_CURSOR_TOOLGRAB);
