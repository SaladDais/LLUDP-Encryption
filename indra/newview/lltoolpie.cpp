/** 
 * @file lltoolpie.cpp
 * @brief LLToolPie class implementation
 *
 * $LicenseInfo:firstyear=2001&license=viewerlgpl$
 * Second Life Viewer Source Code
 * Copyright (C) 2010, Linden Research, Inc.
 * 
 * This library is free software; you can redistribute it and/or
 * modify it under the terms of the GNU Lesser General Public
 * License as published by the Free Software Foundation;
 * version 2.1 of the License only.
 * 
 * This library is distributed in the hope that it will be useful,
 * but WITHOUT ANY WARRANTY; without even the implied warranty of
 * MERCHANTABILITY or FITNESS FOR A PARTICULAR PURPOSE.  See the GNU
 * Lesser General Public License for more details.
 * 
 * You should have received a copy of the GNU Lesser General Public
 * License along with this library; if not, write to the Free Software
 * Foundation, Inc., 51 Franklin Street, Fifth Floor, Boston, MA  02110-1301  USA
 * 
 * Linden Research, Inc., 945 Battery Street, San Francisco, CA  94111  USA
 * $/LicenseInfo$
 */

#include "llviewerprecompiledheaders.h"

#include "lltoolpie.h"

#include "indra_constants.h"
#include "llclickaction.h"
#include "llparcel.h"

#include "llagent.h"
#include "llagentcamera.h"
#include "llavatarnamecache.h"
#include "llfocusmgr.h"
#include "llfirstuse.h"
#include "llfloaterland.h"
#include "llfloaterreg.h"
#include "llfloaterscriptdebug.h"
#include "lltooltip.h"
#include "llhudeffecttrail.h"
#include "llhudicon.h"
#include "llhudmanager.h"
#include "llkeyboard.h"
#include "llmediaentry.h"
#include "llmenugl.h"
#include "llmeshrepository.h"
#include "llmutelist.h"
#include "piemenu.h"	// ## Zi: Pie menu
#include "llresmgr.h"  // getMonetaryString
#include "llselectmgr.h"
#include "lltoolfocus.h"
#include "lltoolgrab.h"
#include "lltoolmgr.h"
#include "lltoolselect.h"
#include "lltrans.h"
#include "llviewercamera.h"
#include "llviewerparcelmedia.h"
#include "llviewercontrol.h"
#include "llviewermenu.h"
#include "llviewerobjectlist.h"
#include "llviewerobject.h"
#include "llviewerparcelmgr.h"
#include "llviewerregion.h"
#include "llviewerwindow.h"
#include "llviewermedia.h"
#include "llvoavatarself.h"
#include "llviewermediafocus.h"
#include "llworld.h"
#include "llui.h"
#include "llweb.h"
#include "pipeline.h"	// setHighlightObject
// [RLVa:KB] - Checked: 2010-03-06 (RLVa-1.2.0c)
#include "rlvactions.h"
#include "rlvhandler.h"
// [/RLVa:KB]

#include "llviewernetwork.h"	// <FS:CR> For prim equivilance hiding

extern BOOL gDebugClicks;

static void handle_click_action_play();
static void handle_click_action_open_media(LLPointer<LLViewerObject> objectp);
static ECursorType cursor_from_parcel_media(U8 click_action);

LLToolPie::LLToolPie()
:	LLTool(std::string("Pie")),
	mMouseButtonDown( false ),
	mMouseOutsideSlop( false ),
	mMouseSteerX(-1),
	mMouseSteerY(-1),
	mBlockClickToWalk(false),
	mClickAction(0),
	mClickActionBuyEnabled( gSavedSettings.getBOOL("ClickActionBuyEnabled") ),
	mClickActionPayEnabled( gSavedSettings.getBOOL("ClickActionPayEnabled") ),
	mDoubleClickTimer()
{
}

BOOL LLToolPie::handleAnyMouseClick(S32 x, S32 y, MASK mask, EClickType clicktype, BOOL down)
{
	BOOL result = LLMouseHandler::handleAnyMouseClick(x, y, mask, clicktype, down);
	
	// This override DISABLES the keyboard focus reset that LLTool::handleAnyMouseClick adds.
	// LLToolPie will do the right thing in its pick callback.
	
	return result;
}

BOOL LLToolPie::handleMouseDown(S32 x, S32 y, MASK mask)
{
    if (mDoubleClickTimer.getStarted())
    {
        mDoubleClickTimer.stop();
    }

    mMouseOutsideSlop = FALSE;
	mMouseDownX = x;
	mMouseDownY = y;
	LLTimer pick_timer;
	BOOL pick_rigged = false; //gSavedSettings.getBOOL("AnimatedObjectsAllowLeftClick");
	LLPickInfo transparent_pick = gViewerWindow->pickImmediate(x, y, TRUE /*includes transparent*/, pick_rigged);
	LLPickInfo visible_pick = gViewerWindow->pickImmediate(x, y, FALSE, pick_rigged);
	LLViewerObject *transp_object = transparent_pick.getObject();
	LLViewerObject *visible_object = visible_pick.getObject();

	// Current set of priorities
	// 1. Transparent attachment pick
	// 2. Transparent actionable pick
	// 3. Visible attachment pick (e.x we click on attachment under invisible floor)
	// 4. Visible actionable pick
	// 5. Transparent pick (e.x. movement on transparent object/floor, our default pick)
	// left mouse down always picks transparent (but see handleMouseUp).
	// Also see LLToolPie::handleHover() - priorities are a bit different there.
	// Todo: we need a more consistent set of rules to work with
	if (transp_object == visible_object || !visible_object)
	{
		// Note: if transparent object is null, then visible object is also null
		// since transparent pick includes non-tranpsarent one.
		// !transparent_object check will be covered by transparent_object == visible_object.
		mPick = transparent_pick;
	}
	// <FS:ND> FIRE-29031; Handle transparent being nullptr (due to RLVa?). visible_object cannot be invalid here or the if above had been entered
	else if( !transp_object)
	{
		mPick = visible_pick;
	}
	// </FS:ND>
	else
	{
		// Select between two non-null picks
		LLViewerObject *transp_parent = transp_object->getRootEdit();
		LLViewerObject *visible_parent = visible_object->getRootEdit();
		if (transp_object->isAttachment())
		{
			// 1. Transparent attachment
			mPick = transparent_pick;
		}
		else if (transp_object->getClickAction() != CLICK_ACTION_DISABLED
				 && (useClickAction(mask, transp_object, transp_parent) || transp_object->flagHandleTouch() || (transp_parent && transp_parent->flagHandleTouch())))
		{
			// 2. Transparent actionable pick
			mPick = transparent_pick;
		}
		else if (visible_object->isAttachment())
		{
			// 3. Visible attachment pick
			mPick = visible_pick;
		}
		else if (visible_object->getClickAction() != CLICK_ACTION_DISABLED
				 && (useClickAction(mask, visible_object, visible_parent) || visible_object->flagHandleTouch() || (visible_parent && visible_parent->flagHandleTouch())))
		{
			// 4. Visible actionable pick
			mPick = visible_pick;
		}
		else
		{
			// 5. Default: transparent
			mPick = transparent_pick;
		}
	}
	LL_INFOS() << "pick_rigged is " << (S32) pick_rigged << " pick time elapsed " << pick_timer.getElapsedTimeF32() << LL_ENDL;

	mPick.mKeyMask = mask;

	mMouseButtonDown = true;
	
	handleLeftClickPick();

	return TRUE;
}

// Spawn context menus on right mouse down so you can drag over and select
// an item.
BOOL LLToolPie::handleRightMouseDown(S32 x, S32 y, MASK mask)
{
	// don't pick transparent so users can't "pay" transparent objects
	mPick = gViewerWindow->pickImmediate(x, y,
                                         /*BOOL pick_transparent*/ gSavedSettings.getBOOL("FSEnableRightclickOnTransparentObjects"), // FALSE, // <FS:Ansariel> FIRE-1396: Allow selecting transparent objects
                                         /*BOOL pick_rigged*/ TRUE,
                                         /*BOOL pick_particle*/ TRUE);
	mPick.mKeyMask = mask;

	// claim not handled so UI focus stays same
	// <FS:Ansariel> Enable context/pie menu in mouselook
	//if(gAgentCamera.getCameraMode() != CAMERA_MODE_MOUSELOOK)
	if(gAgentCamera.getCameraMode() != CAMERA_MODE_MOUSELOOK || gSavedSettings.getBOOL("FSEnableRightclickMenuInMouselook"))
	// </FS:Ansariel>
	{
		handleRightClickPick();
	}
	return FALSE;
}

BOOL LLToolPie::handleRightMouseUp(S32 x, S32 y, MASK mask)
{
	LLToolMgr::getInstance()->clearTransientTool();
	return LLTool::handleRightMouseUp(x, y, mask);
}

BOOL LLToolPie::handleScrollWheel(S32 x, S32 y, S32 clicks)
{
	return LLViewerMediaFocus::getInstance()->handleScrollWheel(x, y, clicks);
}

// True if you selected an object.
BOOL LLToolPie::handleLeftClickPick()
{
	S32 x = mPick.mMousePt.mX;
	S32 y = mPick.mMousePt.mY;
	MASK mask = mPick.mKeyMask;
	if (mPick.mPickType == LLPickInfo::PICK_PARCEL_WALL)
	{
		LLParcel* parcel = LLViewerParcelMgr::getInstance()->getCollisionParcel();
		if (parcel)
		{
			LLViewerParcelMgr::getInstance()->selectCollisionParcel();
			if (parcel->getParcelFlag(PF_USE_PASS_LIST) 
				&& !LLViewerParcelMgr::getInstance()->isCollisionBanned())
			{
				// if selling passes, just buy one
				void* deselect_when_done = (void*)TRUE;
				LLPanelLandGeneral::onClickBuyPass(deselect_when_done);
			}
			else
			{
				// not selling passes, get info
				LLFloaterReg::showInstance("about_land");
			}
		}

		gFocusMgr.setKeyboardFocus(NULL);
		return LLTool::handleMouseDown(x, y, mask);
	}

	// didn't click in any UI object, so must have clicked in the world
	LLViewerObject *object = mPick.getObject();
	LLViewerObject *parent = NULL;

	if (mPick.mPickType != LLPickInfo::PICK_LAND)
	{
		LLViewerParcelMgr::getInstance()->deselectLand();
	}
	
	if (object)
	{
		parent = object->getRootEdit();
	}

	if (handleMediaClick(mPick))
	{
		return TRUE;
	}

	// If it's a left-click, and we have a special action, do it.
	if (useClickAction(mask, object, parent))
	{
// [RLVa:KB] - Checked: RLVa-1.1.0
		// Blanket block all left-click special actions on objects the user can't interact with
		if ( (RlvActions::isRlvEnabled()) && (!RlvActions::canInteract(object, mPick.mObjectOffset)) )
		{
			return TRUE;
		}
// [/RLVa:KB]

		mClickAction = 0;
		if (object && object->getClickAction()) 
		{
			mClickAction = object->getClickAction();
		}
		else if (parent && parent->getClickAction()) 
		{
			mClickAction = parent->getClickAction();
		}

		switch(mClickAction)
		{
		case CLICK_ACTION_TOUCH:
			// touch behavior down below...
			break;
		case CLICK_ACTION_SIT:
			{
				if (isAgentAvatarValid() && !gAgentAvatarp->isSitting() && !gSavedSettings.getBOOL("FSBlockClickSit")) // agent not already sitting
				{
					handle_object_sit_or_stand();
					// put focus in world when sitting on an object
					gFocusMgr.setKeyboardFocus(NULL);
					return TRUE;
				} // else nothing (fall through to touch)
			}
		case CLICK_ACTION_PAY:
			if ( mClickActionPayEnabled )
			{
				if ((object && object->flagTakesMoney())
					|| (parent && parent->flagTakesMoney()))
				{
					// pay event goes to object actually clicked on
					mClickActionObject = object;
					mLeftClickSelection = LLToolSelect::handleObjectSelection(mPick, FALSE, TRUE);
					if (LLSelectMgr::getInstance()->selectGetAllValid())
					{
						// call this right away, since we have all the info we need to continue the action
						selectionPropertiesReceived();
					}
					return TRUE;
				}
			}
			break;
		case CLICK_ACTION_BUY:
			if ( mClickActionBuyEnabled )
			{
				mClickActionObject = parent;
				mLeftClickSelection = LLToolSelect::handleObjectSelection(mPick, FALSE, TRUE, TRUE);
				if (LLSelectMgr::getInstance()->selectGetAllValid())
				{
					// call this right away, since we have all the info we need to continue the action
					selectionPropertiesReceived();
				}
				return TRUE;
			}
			break;
		case CLICK_ACTION_OPEN:
			if (parent && parent->allowOpen())
			{
				mClickActionObject = parent;
				mLeftClickSelection = LLToolSelect::handleObjectSelection(mPick, FALSE, TRUE, TRUE);
				if (LLSelectMgr::getInstance()->selectGetAllValid())
				{
					// call this right away, since we have all the info we need to continue the action
					selectionPropertiesReceived();
				}
			}
			return TRUE;	
		case CLICK_ACTION_PLAY:
			handle_click_action_play();
			return TRUE;
		case CLICK_ACTION_OPEN_MEDIA:
			// mClickActionObject = object;
			handle_click_action_open_media(object);
			return TRUE;
		case CLICK_ACTION_ZOOM:
			{	
				const F32 PADDING_FACTOR = 2.f;
				LLViewerObject* object = gObjectList.findObject(mPick.mObjectID);
				
				if (object)
				{
					gAgentCamera.setFocusOnAvatar(FALSE, ANIMATE);
					
					LLBBox bbox = object->getBoundingBoxAgent() ;
					F32 angle_of_view = llmax(0.1f, LLViewerCamera::getInstance()->getAspect() > 1.f ? LLViewerCamera::getInstance()->getView() * LLViewerCamera::getInstance()->getAspect() : LLViewerCamera::getInstance()->getView());
					F32 distance = bbox.getExtentLocal().magVec() * PADDING_FACTOR / atan(angle_of_view);
				
					LLVector3 obj_to_cam = LLViewerCamera::getInstance()->getOrigin() - bbox.getCenterAgent();
					obj_to_cam.normVec();
					
					LLVector3d object_center_global = gAgent.getPosGlobalFromAgent(bbox.getCenterAgent());
					gAgentCamera.setCameraPosAndFocusGlobal(object_center_global + LLVector3d(obj_to_cam * distance), 
													  object_center_global, 
													  mPick.mObjectID );
				}
			}
			return TRUE;			
		case CLICK_ACTION_DISABLED:
			return TRUE;
		default:
			// nothing
			break;
		}
	}

	// put focus back "in world"
	if (gFocusMgr.getKeyboardFocus())
	{
		// don't click to walk on attempt to give focus to world
		mBlockClickToWalk = true;
		gFocusMgr.setKeyboardFocus(NULL);
	}

	BOOL touchable = (object && object->flagHandleTouch()) 
					 || (parent && parent->flagHandleTouch());

	// Switch to grab tool if physical or triggerable
	if (object && 
		!object->isAvatar() && 
		((object->flagUsePhysics() || (parent && !parent->isAvatar() && parent->flagUsePhysics())) || touchable) 
		)
	{
// [RLVa:KB] - Checked: RLVa-1.1.0
		// Triggered by left-clicking on a touchable object
		if ( (RlvActions::isRlvEnabled()) && (!RlvActions::canTouch(object, mPick.mObjectOffset)) )
		{
			return LLTool::handleMouseDown(x, y, mask);
		}
// [/RLVa:KB]

		gGrabTransientTool = this;
		mMouseButtonDown = false;
		// <FS:Ansariel> FIRE-15578: After exiting mouselook, left clicking on a touchable object opens build floater; We have it fixed within LLToolGrab
		//LLToolGrab::getInstance()->setClickedInMouselook(gAgentCamera.cameraMouselook());
		// </FS:Ansariel>
		LLToolMgr::getInstance()->getCurrentToolset()->selectTool( LLToolGrab::getInstance() );
		return LLToolGrab::getInstance()->handleObjectHit( mPick );
	}
	
	LLHUDIcon* last_hit_hud_icon = mPick.mHUDIcon;
	// <FS:Ansariel> FIRE-11024: Only open script debug floater if it's a script error
	//if (!object && last_hit_hud_icon && last_hit_hud_icon->getSourceObject())
	if (!object && last_hit_hud_icon && last_hit_hud_icon->getScriptError() && last_hit_hud_icon->getSourceObject())
	{
		LLFloaterScriptDebug::show(last_hit_hud_icon->getSourceObject()->getID());
	}

	// If left-click never selects or spawns a menu
	// Eat the event.

	// mouse already released
	if (!mMouseButtonDown)
	{
		return true;
	}

	while (object && object->isAttachment() && !object->flagHandleTouch())
	{
		// don't pick avatar through hud attachment
		if (object->isHUDAttachment())
		{
			break;
		}
		object = (LLViewerObject*)object->getParent();
	}
	// <FS:Ansariel> FIRE-15189: Fix ClickToWalk not allowing mouse-walk (behavior change)
	//if (object && object == gAgentAvatarp && !gSavedSettings.getBOOL("ClickToWalk"))
	if (object && object == gAgentAvatarp)
	// </FS:Ansariel>
	{
		// we left clicked on avatar, switch to focus mode
		mMouseButtonDown = false;
		LLToolMgr::getInstance()->setTransientTool(LLToolCamera::getInstance());
		gViewerWindow->hideCursor();
		LLToolCamera::getInstance()->setMouseCapture(TRUE);
		LLToolCamera::getInstance()->pickCallback(mPick);
		if(!gSavedSettings.getBOOL("ClickOnAvatarKeepsCamera")) // <FS:Zi> keep camera in place when clicking on ourselves
			gAgentCamera.setFocusOnAvatar(TRUE, TRUE);

		return TRUE;
	}
	//////////
	//	// Could be first left-click on nothing
	//	LLFirstUse::useLeftClickNoHit();
	/////////

	// Eat the event
	return LLTool::handleMouseDown(x, y, mask);
}

BOOL LLToolPie::useClickAction(MASK mask, 
							   LLViewerObject* object, 
							   LLViewerObject* parent)
{
	return	mask == MASK_NONE
			&& object
			&& !object->isAttachment() 
			&& LLPrimitive::isPrimitive(object->getPCode())
			&& (object->getClickAction() 
				|| parent->getClickAction());

}

U8 final_click_action(LLViewerObject* obj)
{
	if (!obj) return CLICK_ACTION_NONE;
	if (obj->isAttachment()) return CLICK_ACTION_NONE;

	U8 click_action = CLICK_ACTION_TOUCH;
	LLViewerObject* parent = obj->getRootEdit();
	if (obj->getClickAction()
	    || (parent && parent->getClickAction()))
	{
		if (obj->getClickAction())
		{
			click_action = obj->getClickAction();
		}
		else if (parent && parent->getClickAction())
		{
			click_action = parent->getClickAction();
		}
	}
	return click_action;
}

ECursorType LLToolPie::cursorFromObject(LLViewerObject* object)
{
	LLViewerObject* parent = NULL;
	if (object)
	{
		parent = object->getRootEdit();
	}
	U8 click_action = final_click_action(object);
	ECursorType cursor = UI_CURSOR_ARROW;
	switch(click_action)
	{
	case CLICK_ACTION_SIT:
		{
//			if (isAgentAvatarValid() && !gAgentAvatarp->isSitting()) // not already sitting?
// [RLVa:KB] - Checked: 2010-03-06 (RLVa-1.2.0c) | Modified: RLVa-1.2.0g
			if ( (isAgentAvatarValid() && !gAgentAvatarp->isSitting()) && 
				 ((!rlv_handler_t::isEnabled()) || (RlvActions::canSit(object, LLToolPie::getInstance()->getHoverPick().mObjectOffset))) )
// [/RLVa:KB]
			{
				cursor = UI_CURSOR_TOOLSIT;
			}
		}
		break;
	case CLICK_ACTION_BUY:
		if ( mClickActionBuyEnabled )
		{ 
			LLSelectNode* node = LLSelectMgr::getInstance()->getHoverNode();
			if (!node || node->mSaleInfo.isForSale())
			{
				cursor = UI_CURSOR_TOOLBUY;
			}
		}
		break;
	case CLICK_ACTION_OPEN:
		// Open always opens the parent.
		if (parent && parent->allowOpen())
		{
			cursor = UI_CURSOR_TOOLOPEN;
		}
		break;
	case CLICK_ACTION_PAY:	
		if ( mClickActionPayEnabled )
		{
			if ((object && object->flagTakesMoney())
				|| (parent && parent->flagTakesMoney()))
			{
				//cursor = UI_CURSOR_TOOLBUY;  FIRESTORM - pay cursor is separate from buy cursor
				cursor = UI_CURSOR_TOOLPAY;
			}
		}
		break;
	case CLICK_ACTION_ZOOM:
			cursor = UI_CURSOR_TOOLZOOMIN;
			break;			
	case CLICK_ACTION_PLAY:
	case CLICK_ACTION_OPEN_MEDIA: 
		cursor = cursor_from_parcel_media(click_action);
		break;
	case CLICK_ACTION_DISABLED: 
		break;
	default:
		break;
	}
	return cursor;
}

void LLToolPie::resetSelection()
{
	mLeftClickSelection = NULL;
	mClickActionObject = NULL;
	mClickAction = 0;
}

void LLToolPie::walkToClickedLocation()
{
	if(mAutoPilotDestination) { mAutoPilotDestination->markDead(); }
	mAutoPilotDestination = (LLHUDEffectBlob *)LLHUDManager::getInstance()->createViewerEffect(LLHUDObject::LL_HUD_EFFECT_BLOB, FALSE);
	mAutoPilotDestination->setPositionGlobal(mPick.mPosGlobal);
	mAutoPilotDestination->setPixelSize(5);
	mAutoPilotDestination->setColor(LLColor4U(170, 210, 190));
	mAutoPilotDestination->setDuration(3.f);

	LLVector3d pos = LLToolPie::getInstance()->getPick().mPosGlobal;
	gAgent.startAutoPilotGlobal(pos, std::string(), NULL, NULL, NULL, 0.f, 0.03f, FALSE);
}

// When we get object properties after left-clicking on an object
// with left-click = buy, if it's the same object, do the buy.

// static
void LLToolPie::selectionPropertiesReceived()
{
	// Make sure all data has been received.
	// This function will be called repeatedly as the data comes in.
	if (!LLSelectMgr::getInstance()->selectGetAllValid())
	{
		return;
	}

	LLObjectSelection* selection = LLToolPie::getInstance()->getLeftClickSelection();
	if (selection)
	{
		LLViewerObject* selected_object = selection->getPrimaryObject();
		// since we don't currently have a way to lock a selection, it could have changed
		// after we initially clicked on the object
		if (selected_object == LLToolPie::getInstance()->getClickActionObject())
		{
			U8 click_action = LLToolPie::getInstance()->getClickAction();
			switch (click_action)
			{
			case CLICK_ACTION_BUY:
				if ( LLToolPie::getInstance()->mClickActionBuyEnabled )
				{
					handle_buy();
				}
				break;
			case CLICK_ACTION_PAY:
				if ( LLToolPie::getInstance()->mClickActionPayEnabled )
				{
					handle_give_money_dialog();
				}
				break;
			case CLICK_ACTION_OPEN:
				LLFloaterReg::showInstance("openobject");
				break;
			case CLICK_ACTION_DISABLED:
				break;
			default:
				break;
			}
		}
	}
	LLToolPie::getInstance()->resetSelection();
}

BOOL LLToolPie::handleHover(S32 x, S32 y, MASK mask)
{
    BOOL pick_rigged = false; //gSavedSettings.getBOOL("AnimatedObjectsAllowLeftClick");
	mHoverPick = gViewerWindow->pickImmediate(x, y, FALSE, pick_rigged);
	LLViewerObject *parent = NULL;
	LLViewerObject *object = mHoverPick.getObject();
// [RLVa:KB] - Checked: RLVa-1.1.0
	// Blanket block all left-click special actions on objects the user can't interact with
	if ( (RlvActions::isRlvEnabled()) && (!RlvActions::canInteract(object, mHoverPick.mObjectOffset)) )
	{
		gViewerWindow->setCursor(UI_CURSOR_ARROW);
		return TRUE;
	}
// [/RLVa:KB]
	LLSelectMgr::getInstance()->setHoverObject(object, mHoverPick.mObjectFace);
	if (object)
	{
		parent = object->getRootEdit();
	}

	// Show screen-space highlight glow effect
	bool show_highlight = false;

	if (handleMediaHover(mHoverPick))
	{
		// *NOTE: If you think the hover glow conflicts with the media outline, you
		// could disable it here.
		show_highlight = true;
		// cursor set by media object
		LL_DEBUGS("UserInput") << "hover handled by LLToolPie (inactive)" << LL_ENDL;
	}
	else if (!mMouseOutsideSlop 
		&& mMouseButtonDown 
		&& gSavedSettings.getBOOL("ClickToWalk"))
	{
		S32 delta_x = x - mMouseDownX;
		S32 delta_y = y - mMouseDownY;
		S32 threshold = gSavedSettings.getS32("DragAndDropDistanceThreshold");
		if (delta_x * delta_x + delta_y * delta_y > threshold * threshold)
		{
			startCameraSteering();
			steerCameraWithMouse(x, y);
			gViewerWindow->setCursor(UI_CURSOR_TOOLGRAB);
		}
		else
		{
			gViewerWindow->setCursor(UI_CURSOR_ARROW);
		}
	}
// [RLVa:KB] - Checked: RLVa-1.1.0
	else if ( (object) && (RlvActions::isRlvEnabled()) && (!RlvActions::canTouch(object, mHoverPick.mObjectOffset)) )
	{
		// Block showing the "grab" or "touch" cursor if we can't touch/grab the object
		gViewerWindow->setCursor(UI_CURSOR_ARROW);
	}
// [/RLVa:KB]
	else if (inCameraSteerMode())
	{
		steerCameraWithMouse(x, y);
		gViewerWindow->setCursor(UI_CURSOR_TOOLGRAB);
	}
	else
	{
		// perform a separate pick that detects transparent objects since they respond to 1-click actions
		LLPickInfo click_action_pick = gViewerWindow->pickImmediate(x, y, TRUE, pick_rigged);

		LLViewerObject* click_action_object = click_action_pick.getObject();

		if (click_action_object && useClickAction(mask, click_action_object, click_action_object->getRootEdit()))
		{
			show_highlight = true;
			ECursorType cursor = cursorFromObject(click_action_object);
			gViewerWindow->setCursor(cursor);
			LL_DEBUGS("UserInput") << "hover handled by LLToolPie (inactive)" << LL_ENDL;
		}
// [RLVa:KB] - Checked: RLVa-1.1.0
		else if ( (object) && (RlvActions::isRlvEnabled()) && (!RlvActions::canTouch(object, mHoverPick.mObjectOffset)) )
		{
			// Block showing the "grab" or "touch" cursor if we can't touch/grab the object
			gViewerWindow->setCursor(UI_CURSOR_ARROW);
		}
// [/RLVa:KB]
		else if ((object && !object->isAvatar() && object->flagUsePhysics()) 
				 || (parent && !parent->isAvatar() && parent->flagUsePhysics()))
		{
			show_highlight = true;
			gViewerWindow->setCursor(UI_CURSOR_TOOLGRAB);
			LL_DEBUGS("UserInput") << "hover handled by LLToolPie (inactive)" << LL_ENDL;
		}
		else if ((!object || !object->isAttachment() || object->getClickAction() != CLICK_ACTION_DISABLED)
				 && ((object && object->flagHandleTouch()) || (parent && parent->flagHandleTouch())))
		{
			show_highlight = true;
			gViewerWindow->setCursor(UI_CURSOR_HAND);
			LL_DEBUGS("UserInput") << "hover handled by LLToolPie (inactive)" << LL_ENDL;
		}
		else
		{
			gViewerWindow->setCursor(UI_CURSOR_ARROW);
			LL_DEBUGS("UserInput") << "hover handled by LLToolPie (inactive)" << LL_ENDL;
		}
	}

	if(!object)
	{
		LLViewerMediaFocus::getInstance()->clearHover();
	}

	static LLCachedControl<bool> enable_highlight(
		gSavedSettings, "RenderHoverGlowEnable", false);
	LLDrawable* drawable = NULL;
	if (enable_highlight && show_highlight && object)
	{
		drawable = object->mDrawable;
	}
	gPipeline.setHighlightObject(drawable);

	return TRUE;
}

BOOL LLToolPie::handleMouseUp(S32 x, S32 y, MASK mask)
{
    if (!mDoubleClickTimer.getStarted())
    {
        mDoubleClickTimer.start();
    }
    else
    {
        mDoubleClickTimer.reset();
    }
    LLViewerObject* obj = mPick.getObject();
	U8 click_action = final_click_action(obj);

	// let media have first pass at click
	if (handleMediaMouseUp() || LLViewerMediaFocus::getInstance()->getFocus())
	{
		mBlockClickToWalk = true;
	}
	stopCameraSteering();
	mMouseButtonDown = false;

	if (click_action == CLICK_ACTION_NONE				// not doing 1-click action
		&& gSavedSettings.getBOOL("ClickToWalk")		// click to walk enabled
		&& !gAgent.getFlying()							// don't auto-navigate while flying until that works
		&& gAgentAvatarp
		&& !gAgentAvatarp->isSitting()
		&& !mBlockClickToWalk							// another behavior hasn't cancelled click to walk
        )
	{
        // We may be doing click to walk, but we don't want to use a target on
        // a transparent object because the user thought they were clicking on
        // whatever they were seeing through it, so recompute what was clicked on
        // ignoring transparent objects
        LLPickInfo savedPick = mPick;
        mPick = gViewerWindow->pickImmediate(savedPick.mMousePt.mX, savedPick.mMousePt.mY,
                                             FALSE /* ignore transparent */,
                                             FALSE /* ignore rigged */,
                                             FALSE /* ignore particles */);

//        if (!mPick.mPosGlobal.isExactlyZero()			// valid coordinates for pick
//            && (mPick.mPickType == LLPickInfo::PICK_LAND	// we clicked on land
//                || mPick.mObjectID.notNull()))				// or on an object
// [RLVa:KB] - Checked: RLVa-2.0.0
		bool fValidPick = (!mPick.mPosGlobal.isExactlyZero()			// valid coordinates for pick
			&& (mPick.mPickType == LLPickInfo::PICK_LAND	// we clicked on land
				|| mPick.mObjectID.notNull()));				// or on an object

		if ( (fValidPick) && (RlvActions::isRlvEnabled()) && (!RlvActions::canTeleportToLocal(mPick.mPosGlobal)) )
		{
			RlvUtil::notifyBlocked(RLV_STRING_BLOCKED_AUTOPILOT);
			fValidPick = false;
		}

		if (fValidPick)
// [/RLVa:KB]
        {

            // handle special cases of steering picks
            LLViewerObject* avatar_object = mPick.getObject();

            // get pointer to avatar
            while (avatar_object && !avatar_object->isAvatar())
            {
                avatar_object = (LLViewerObject*)avatar_object->getParent();
            }

            if (avatar_object && ((LLVOAvatar*)avatar_object)->isSelf())
            {
                const F64 SELF_CLICK_WALK_DISTANCE = 3.0;
                // pretend we picked some point a bit in front of avatar
                mPick.mPosGlobal = gAgent.getPositionGlobal() + LLVector3d(LLViewerCamera::instance().getAtAxis()) * SELF_CLICK_WALK_DISTANCE;
            }
            gAgentCamera.setFocusOnAvatar(TRUE, TRUE);
            walkToClickedLocation();
            LLFirstUse::notMoving(false);

            return TRUE;
        }
        else
        {
            LL_DEBUGS("maint5901") << "walk target was "
                                   << (mPick.mPosGlobal.isExactlyZero() ? "zero" : "not zero")
                                   << ", pick type was " << (mPick.mPickType == LLPickInfo::PICK_LAND ? "land" : "not land")
                                   << ", pick object was " << mPick.mObjectID
                                   << LL_ENDL;
            // we didn't click to walk, so restore the original target
            mPick = savedPick;
        }
	}
	gViewerWindow->setCursor(UI_CURSOR_ARROW);
	if (hasMouseCapture())
	{
		setMouseCapture(FALSE);
	}

	LLToolMgr::getInstance()->clearTransientTool();
	gAgentCamera.setLookAt(LOOKAT_TARGET_CONVERSATION, obj); // maybe look at object/person clicked on

	mBlockClickToWalk = false;
	return LLTool::handleMouseUp(x, y, mask);
}

void LLToolPie::stopClickToWalk()
{
	mPick.mPosGlobal = gAgent.getPositionGlobal();
	handle_go_to();
	if(mAutoPilotDestination) 
	{ 
		mAutoPilotDestination->markDead(); 
	}
}

BOOL LLToolPie::handleDoubleClick(S32 x, S32 y, MASK mask)
{
	if (gDebugClicks)
	{
		LL_INFOS() << "LLToolPie handleDoubleClick (becoming mouseDown)" << LL_ENDL;
	}

	if (handleMediaDblClick(mPick))
	{
		return TRUE;
	}
    
    	if (!mDoubleClickTimer.getStarted() || (mDoubleClickTimer.getElapsedTimeF32() > 0.3f))
	{
		mDoubleClickTimer.stop();
		return FALSE;
	}
	mDoubleClickTimer.stop();

	if (gSavedSettings.getBOOL("DoubleClickAutoPilot"))
	{
        // We may be doing double click to walk, but we don't want to use a target on
        // a transparent object because the user thought they were clicking on
        // whatever they were seeing through it, so recompute what was clicked on
        // ignoring transparent objects
        LLPickInfo savedPick = mPick;
        mPick = gViewerWindow->pickImmediate(savedPick.mMousePt.mX, savedPick.mMousePt.mY,
                                             FALSE /* ignore transparent */,
                                             FALSE /* ignore rigged */,
                                             FALSE /* ignore particles */);

        if(mPick.mPickType == LLPickInfo::PICK_OBJECT)
        {
            if (mPick.getObject() && mPick.getObject()->isHUDAttachment())
            {
                mPick = savedPick;
                return FALSE;
            }
        }

//		if ((mPick.mPickType == LLPickInfo::PICK_LAND && !mPick.mPosGlobal.isExactlyZero()) ||
//			(mPick.mObjectID.notNull()  && !mPick.mPosGlobal.isExactlyZero()))
// [RLVa:KB] - Checked: RLVa-2.0.0
		bool fValidPick = ((mPick.mPickType == LLPickInfo::PICK_LAND && !mPick.mPosGlobal.isExactlyZero()) ||
			(mPick.mObjectID.notNull()  && !mPick.mPosGlobal.isExactlyZero()));

		if ( (fValidPick) && (RlvActions::isRlvEnabled()) && (!RlvActions::canTeleportToLocal(mPick.mPosGlobal)) )
		{
			RlvUtil::notifyBlocked(RLV_STRING_BLOCKED_AUTOPILOT);
			fValidPick = false;
		}

		if (fValidPick)
// [/RLVa:KB]
		{
			walkToClickedLocation();
			return TRUE;
		}
        else
        {
            // restore the original pick for any other purpose
            mPick = savedPick;
        }
	}
	else if (gSavedSettings.getBOOL("DoubleClickTeleport"))
	{
		LLViewerObject* objp = mPick.getObject();
		LLViewerObject* parentp = objp ? objp->getRootEdit() : NULL;

		bool is_in_world = mPick.mObjectID.notNull() && objp && !objp->isHUDAttachment();
		bool is_land = mPick.mPickType == LLPickInfo::PICK_LAND;
		bool pos_non_zero = !mPick.mPosGlobal.isExactlyZero();
		bool has_touch_handler = (objp && objp->flagHandleTouch()) || (parentp && parentp->flagHandleTouch());
		bool has_click_action = final_click_action(objp);

		if (pos_non_zero && (is_land || (is_in_world && !has_touch_handler && !has_click_action)))
		{
			LLVector3d pos = mPick.mPosGlobal;
			pos.mdV[VZ] += gAgentAvatarp->getPelvisToFoot();
			gAgent.teleportViaLocationLookAt(pos);
			return TRUE;
		}
	}

	return FALSE;
}

static bool needs_tooltip(LLSelectNode* nodep)
{
	if (!nodep) 
		return false;

	LLViewerObject* object = nodep->getObject();
	LLViewerObject *parent = (LLViewerObject *)object->getParent();
	if (object->flagHandleTouch()
		|| (parent && parent->flagHandleTouch())
		|| object->flagTakesMoney()
		|| (parent && parent->flagTakesMoney())
		|| object->flagAllowInventoryAdd()
		)
	{
		return true;
	}

	U8 click_action = final_click_action(object);
	if (click_action != 0)
	{
		return true;
	}

	if (nodep->mValid)
	{
		bool anyone_copy = anyone_copy_selection(nodep);
		bool for_sale = for_sale_selection(nodep);
		if (anyone_copy || for_sale)
		{
			return true;
		}
	}
	return false;
}


BOOL LLToolPie::handleTooltipLand(std::string line, std::string tooltip_msg)
{
	//  Do not show hover for land unless prefs are set to allow it. 
	if (!gSavedSettings.getBOOL("ShowLandHoverTip")) return TRUE; 

	LLViewerParcelMgr::getInstance()->setHoverParcel( mHoverPick.mPosGlobal );

	// Didn't hit an object, but since we have a land point we
	// must be hovering over land.
	
	LLParcel* hover_parcel = LLViewerParcelMgr::getInstance()->getHoverParcel();
	LLUUID owner;
	
	if ( hover_parcel )
	{
		owner = hover_parcel->getOwnerID();
	}
	
	// Line: "Land"
	line.clear();
	line.append(LLTrans::getString("TooltipLand"));
	if (hover_parcel)
	{
		line.append(hover_parcel->getName());
	}
	tooltip_msg.append(line);
	tooltip_msg.push_back('\n');
	
	// Line: "Owner: James Linden"
	line.clear();
	line.append(LLTrans::getString("TooltipOwner") + " ");
	
	if ( hover_parcel )
	{
		std::string name;
		if (LLUUID::null == owner)
		{
			line.append(LLTrans::getString("TooltipPublic"));
		}
		else if (hover_parcel->getIsGroupOwned())
		{
			if (gCacheName->getGroupName(owner, name))
			{
				line.append(name);
				line.append(LLTrans::getString("TooltipIsGroup"));
			}
			else
			{
				line.append(LLTrans::getString("RetrievingData"));
			}
		}
        else
        {
            LLAvatarName av_name;
            if (LLAvatarNameCache::get(owner, &av_name))
            {
                name = av_name.getUserName();
                line.append(name);
            }
            else
            {
                line.append(LLTrans::getString("RetrievingData"));
            }
        }
	}
	else
	{
		line.append(LLTrans::getString("RetrievingData"));
	}
	tooltip_msg.append(line);
	tooltip_msg.push_back('\n');
	
	// Line: "no fly, not safe, no build"
	
	// Don't display properties for your land.  This is just
	// confusing, because you can do anything on your own land.
	if ( hover_parcel && owner != gAgent.getID() )
	{
		S32 words = 0;
		
		line.clear();
		// JC - Keep this in the same order as the checkboxes
		// on the land info panel
		if ( !hover_parcel->getAllowModify() )
		{
			if ( hover_parcel->getAllowGroupModify() )
			{
				line.append(LLTrans::getString("TooltipFlagGroupBuild"));
			}
			else
			{
				line.append(LLTrans::getString("TooltipFlagNoBuild"));
			}
			words++;
		}
		
		if ( !hover_parcel->getAllowTerraform() )
		{
			if (words) line.append(", ");
			line.append(LLTrans::getString("TooltipFlagNoEdit"));
			words++;
		}
		
		if ( hover_parcel->getAllowDamage() )
		{
			if (words) line.append(", ");
			line.append(LLTrans::getString("TooltipFlagNotSafe"));
			words++;
		}
		
		// Maybe we should reflect the estate's block fly bit here as well?  DK 12/1/04
		if ( !hover_parcel->getAllowFly() )
		{
			if (words) line.append(", ");
			line.append(LLTrans::getString("TooltipFlagNoFly"));
			words++;
		}
		
		if ( !hover_parcel->getAllowOtherScripts() )
		{
			if (words) line.append(", ");
			if ( hover_parcel->getAllowGroupScripts() )
			{
				line.append(LLTrans::getString("TooltipFlagGroupScripts"));
			}
			else
			{
				line.append(LLTrans::getString("TooltipFlagNoScripts"));
			}
			
			words++;
		}
		
		if (words) 
		{
			tooltip_msg.append(line);
			tooltip_msg.push_back('\n');
		}
	}
	
	if (hover_parcel && hover_parcel->getParcelFlag(PF_FOR_SALE))
	{
		LLStringUtil::format_map_t args;
		S32 price = hover_parcel->getSalePrice();
		args["[AMOUNT]"] = LLResMgr::getInstance()->getMonetaryString(price);
		line = LLTrans::getString("TooltipForSaleL$", args);
		tooltip_msg.append(line);
		tooltip_msg.push_back('\n');
	}
	
	// trim last newlines
	if (!tooltip_msg.empty())
	{
		tooltip_msg.erase(tooltip_msg.size() - 1);
		LLToolTipMgr::instance().show(tooltip_msg);
	}
	
	return TRUE;
}

BOOL LLToolPie::handleTooltipObject( LLViewerObject* hover_object, std::string line, std::string tooltip_msg)
{
	// <FS:Ansariel> FIRE-9522: Crashfix
	if (!hover_object)
	{
		return TRUE;
	}
	// </FS:Ansariel>

	// <FS:Ansariel> Advanced object tooltips
	const char* const DEFAULT_DESC = "(No Description)";
	static LLCachedControl<bool> advancedToolTip(gSavedSettings, "FSAdvancedTooltips");
	// </FS:Ansariel> Advanced object tooltips

	if ( hover_object->isHUDAttachment() )
	{
		// no hover tips for HUD elements, since they can obscure
		// what the HUD is displaying
		return TRUE;
	}
	
	if ( hover_object->isAttachment() )
	{
		// get root of attachment then parent, which is avatar
		LLViewerObject* root_edit = hover_object->getRootEdit();
		if (!root_edit)
		{
			// Strange parenting issue, don't show any text
			return TRUE;
		}
		hover_object = (LLViewerObject*)root_edit->getParent();
		if (!hover_object)
		{
			// another strange parenting issue, bail out
			return TRUE;
		}
	}
	
	line.clear();
	if (hover_object->isAvatar())
	{
		// only show tooltip if same inspector not already open
		LLFloater* existing_inspector = LLFloaterReg::findInstance("inspect_avatar");
		if (!existing_inspector 
			|| !existing_inspector->getVisible()
			|| existing_inspector->getKey()["avatar_id"].asUUID() != hover_object->getID())
		{
			// Try to get display name + username
			std::string final_name;

			// <FS:Zi> Build group prefix
			std::string group_title;
			if (gSavedSettings.getBOOL("FSShowGroupTitleInTooltip"))
			{
				LLNameValue* group = hover_object->getNVPair("Title");
				if (group)
				{
					group_title = group->getString();
					if (!group_title.empty())
					{
						group_title += "\n";
					}
				}
			}
			// </FS:Zi>

			LLAvatarName av_name;
			if (LLAvatarNameCache::get(hover_object->getID(), &av_name))
			{
// [RLVa:KB] - Checked: RLVa-1.2.2
				final_name = (RlvActions::canShowName(RlvActions::SNC_DEFAULT, hover_object->getID())) ? av_name.getCompleteName() : RlvStrings::getAnonym(av_name);
// [/RLVa:KB]
//				final_name = av_name.getCompleteName();
				// <FS:Zi> Make sure group title gets added to the tool tip. This is done separately to
				//         the RLVa code to prevent this change from getting lost in future RLVa merges
				if (!gRlvHandler.hasBehaviour(RLV_BHVR_SHOWNAMES))
				{
					final_name = group_title + final_name;
				}
				// </FS:Zi>
			}
			else
			{
				final_name = LLTrans::getString("TooltipPerson");;
			}

			// *HACK: We may select this object, so pretend it was clicked
			mPick = mHoverPick;
// [RLVa:KB] - Checked: RLVa-1.2.0
			if ( (!RlvActions::isRlvEnabled()) ||
			     ( (RlvActions::canInteract(hover_object, mHoverPick.mObjectOffset)) && (RlvActions::canShowName(RlvActions::SNC_DEFAULT, hover_object->getID())) ) )
			{
// [/RLVa:KB]
				LLInspector::Params p;
				p.fillFrom(LLUICtrlFactory::instance().getDefaultParams<LLInspector>());
				p.message(final_name);
				// <FS:Ansariel> Get rid of the "i"-button on advanced hovertips
				//p.image.name("Inspector_I");
				if (!advancedToolTip)
				{
					p.image.name("Inspector_I");
				}
				// </FS:Ansariel>
				p.click_callback(boost::bind(showAvatarInspector, hover_object->getID()));
				p.visible_time_near(6.f);
				p.visible_time_far(3.f);
				p.delay_time(gSavedSettings.getF32("AvatarInspectorTooltipDelay"));
				p.wrap(false);
				
				LLToolTipMgr::instance().show(p);
// [RLVa:KB] - Checked: RLVa-1.2.0
			}
//			else
//			{
//				LLToolTipMgr::instance().show(final_name);
//			}
// [/RLVa:KB]
		}
	}
	else
	{
		//
		//  We have hit a regular object (not an avatar or attachment)
		// 
		
		//
		//  Default prefs will suppress display unless the object is interactive
		//
		bool show_all_object_tips =
		(bool)gSavedSettings.getBOOL("ShowAllObjectHoverTip");			
		LLSelectNode *nodep = LLSelectMgr::getInstance()->getHoverNode();
		
		// only show tooltip if same inspector not already open
		LLFloater* existing_inspector = LLFloaterReg::findInstance("inspect_object");
		if (nodep &&
			(!existing_inspector 
			 || !existing_inspector->getVisible()
			 || existing_inspector->getKey()["object_id"].asUUID() != hover_object->getID()))
		{

			// Add price to tooltip for items on sale
			bool for_sale = for_sale_selection(nodep);
			if(for_sale)
			{
				LLStringUtil::format_map_t args;
				S32 price = nodep->mSaleInfo.getSalePrice();
				args["[AMOUNT]"] = LLResMgr::getInstance()->getMonetaryString(price);
				tooltip_msg.append(LLTrans::getString("TooltipPrice", args) );
			}

			if (nodep->mName.empty())
			{
				tooltip_msg.append(LLTrans::getString("TooltipNoName"));
			}
			else
			{
				tooltip_msg.append( nodep->mName );
			}

			// <FS:Ansariel> Advanced object tooltips
			if (advancedToolTip)
			{
				// Set description
				if (!nodep->mDescription.empty() && nodep->mDescription != DEFAULT_DESC)
				{
					tooltip_msg.append("\n" + nodep->mDescription);
				}

				// Set owner name
				std::string full_name;
			
				if (nodep->mValid)
				{
					LLUUID owner = nodep->mPermissions->getOwner();
					if (owner.notNull())
					{
						LLAvatarName av_name;
						if (LLAvatarNameCache::get(owner, &av_name))
						{
							full_name = (!gRlvHandler.hasBehaviour(RLV_BHVR_SHOWNAMES)) ? av_name.getCompleteName() : RlvStrings::getAnonym(av_name);
						}
						else
						{
							full_name = LLTrans::getString("LoadingData");

							// If we don't have the avatar name already, let the
							// avatar name cache retrieve it and simply invoke
							// us again after it received the name.
							std::string l;
							std::string m;
							LLUUID id( hover_object->getID() );
							mNamecacheConnections.push_back( LLAvatarNameCache::get(owner, boost::bind(&LLToolPie::handleTooltipObjectById, this, id, l, m)) );
						}

						// Owner name
						tooltip_msg.append("\n" + LLTrans::getString("TooltipOwner") + " " + full_name);
					}
				}

				// Permission flags
				LLViewerObject* parentobject = (LLViewerObject*)hover_object->getParent();
				std::string permissionsline;
				if (hover_object->flagScripted())
				{
					permissionsline += LLTrans::getString("TooltipFlagScript") + " ";
				}
				if (hover_object->flagUsePhysics())
				{
					permissionsline += LLTrans::getString("TooltipFlagPhysics") + " ";
				}
				if (hover_object->flagHandleTouch() || (parentobject && parentobject->flagHandleTouch()))
				{
					permissionsline += LLTrans::getString("TooltipFlagTouch") + " ";
				}
				if (hover_object->flagTakesMoney() || (parentobject && parentobject->flagTakesMoney()))
				{
					permissionsline += LLTrans::getString("TooltipFlagL$") + " ";
				}
				if (hover_object->flagAllowInventoryAdd())
				{
					permissionsline += LLTrans::getString("TooltipFlagDropInventory") + " ";
				}
				if (hover_object->flagPhantom())
				{
					permissionsline += LLTrans::getString("TooltipFlagPhantom") + " ";
				}
				if (hover_object->flagTemporaryOnRez())
				{
					permissionsline += LLTrans::getString("TooltipFlagTemporary") + " ";
				}
				if (!permissionsline.empty())
				{
					permissionsline = "\n" + permissionsline.substr(0, permissionsline.length() - 1);
				}
				tooltip_msg += permissionsline + "\n";

				LLStringUtil::format_map_t args;

				// Get prim count
				S32 prim_count = LLSelectMgr::getInstance()->getHoverObjects()->getObjectCount();				
				args["COUNT"] = llformat("%d", prim_count);
				tooltip_msg.append("\n" + LLTrans::getString("TooltipPrimCount", args));

				// Display the PE weight for an object if mesh is enabled
				if (gMeshRepo.meshRezEnabled())
				{
					// Ansariel: What a bummer! PE is only available for
					//           objects in the same region as you!
					if (hover_object->getRegion() && gAgent.getRegion() &&
						hover_object->getRegion()->getRegionID() == gAgent.getRegion()->getRegionID())
					{
						S32 link_cost = LLSelectMgr::getInstance()->getHoverObjects()->getSelectedLinksetCost();
						if (link_cost > 0)
						{
							args.clear();
							args["PEWEIGHT"] = llformat("%d", link_cost);
							tooltip_msg.append(LLTrans::getString("TooltipPrimEquivalent", args));
						}
/// <FS:CR> Don't show loading on vanila OpenSim (some grids have it, not not vanilla) If they have it, it will
/// show eventually
#ifdef OPENSIM
						else if (LLGridManager::getInstance()->isInOpenSim())
						{
							// Do nothing at all.
						}
#endif
// </FS:CR>
						else
						{
							tooltip_msg.append(LLTrans::getString("TooltipPrimEquivalentLoading"));
						}
					}
					else
					{
						tooltip_msg.append(LLTrans::getString("TooltipPrimEquivalentUnavailable"));
					}
				}

				// Get position
				LLViewerRegion* region = gAgent.getRegion();
				if (region)
				{
					LLVector3 relPositionObject = region->getPosRegionFromGlobal(hover_object->getPositionGlobal());

					if (!gRlvHandler.hasBehaviour(RLV_BHVR_SHOWLOC))
					{
						args.clear();
						args["POSITION"] = llformat("<%.02f, %.02f, %.02f>", relPositionObject.mV[VX], relPositionObject.mV[VY], relPositionObject.mV[VZ]);
						tooltip_msg.append("\n" + LLTrans::getString("TooltipPosition", args));
					}

					// Get distance
					F32 distance = (relPositionObject - region->getPosRegionFromGlobal(gAgent.getPositionGlobal())).magVec();
					args.clear();
					args["DISTANCE"] = llformat("%.02f", distance);
					tooltip_msg.append("\n" + LLTrans::getString("TooltipDistance", args));
				}
			}
			// </FS:Ansariel> Advanced object tooltips
			
			bool has_media = false;
			bool is_time_based_media = false;
			bool is_web_based_media = false;
			bool is_media_playing = false;
			bool is_media_displaying = false;
			
			// Does this face have media?
			const LLTextureEntry* tep = hover_object->getTE(mHoverPick.mObjectFace);
			
			if(tep)
			{
				has_media = tep->hasMedia();
				const LLMediaEntry* mep = has_media ? tep->getMediaData() : NULL;
				if (mep)
				{
					viewer_media_t media_impl = LLViewerMedia::getInstance()->getMediaImplFromTextureID(mep->getMediaID());
					LLPluginClassMedia* media_plugin = NULL;
					
					if (media_impl.notNull() && (media_impl->hasMedia()))
					{
						is_media_displaying = true;
						//LLStringUtil::format_map_t args;
						
						media_plugin = media_impl->getMediaPlugin();
						if(media_plugin)
						{	
							if(media_plugin->pluginSupportsMediaTime())
							{
								is_time_based_media = true;
								is_web_based_media = false;
								//args["[CurrentURL]"] =  media_impl->getMediaURL();
								is_media_playing = media_impl->isMediaPlaying();
							}
							else
							{
								is_time_based_media = false;
								is_web_based_media = true;
								//args["[CurrentURL]"] =  media_plugin->getLocation();
							}
							//tooltip_msg.append(LLTrans::getString("CurrentURL", args));
						}
					}
				}
			}
			

			// Avoid showing tip over media that's displaying unless it's for sale
			// also check the primary node since sometimes it can have an action even though
			// the root node doesn't
			
			bool needs_tip = (!is_media_displaying || 
				              for_sale) &&
				(has_media || 
				 needs_tooltip(nodep) || 
				 needs_tooltip(LLSelectMgr::getInstance()->getPrimaryHoverNode()));
			
			if (show_all_object_tips || needs_tip)
			{
				// We may select this object, so pretend it was clicked
				mPick = mHoverPick;
// [RLVa:KB] - Checked: RLVa-1.2.1
				if ( (!RlvActions::isRlvEnabled()) || (RlvActions::canInteract(hover_object, mHoverPick.mObjectOffset)) )
				{
// [/RLVa:KB]
					LLInspector::Params p;
					p.fillFrom(LLUICtrlFactory::instance().getDefaultParams<LLInspector>());
					p.message(tooltip_msg);
					// Ansariel: Get rid of the useless button!
					if (!advancedToolTip)
					{
						p.image.name("Inspector_I");
					}
					p.click_callback(boost::bind(showObjectInspector, hover_object->getID(), mHoverPick.mObjectFace));
					p.time_based_media(is_time_based_media);
					p.web_based_media(is_web_based_media);
					p.media_playing(is_media_playing);
					p.click_playmedia_callback(boost::bind(playCurrentMedia, mHoverPick));
					p.click_homepage_callback(boost::bind(VisitHomePage, mHoverPick));
					p.visible_time_near(6.f);
					p.visible_time_far(3.f);
					p.delay_time(gSavedSettings.getF32("ObjectInspectorTooltipDelay"));
					p.wrap(false);
					
					LLToolTipMgr::instance().show(p);
// [RLVa:KB] - Checked: RLVa-2.1.0
				}
//				else
//				{
//					LLToolTipMgr::instance().show(tooltip_msg);
//				}
// [/RLVa:KB]
			}
		}
	}
	
	return TRUE;
}

BOOL LLToolPie::handleToolTip(S32 local_x, S32 local_y, MASK mask)
{
	if (!LLUI::getInstance()->mSettingGroups["config"]->getBOOL("ShowHoverTips")) return TRUE;
	if (!mHoverPick.isValid()) return TRUE;
// [RLVa:KB] - Checked: 2010-05-03 (RLVa-1.2.0g) | Modified: RLVa-1.2.0g
#ifdef RLV_EXTENSION_CMD_INTERACT
	if (gRlvHandler.hasBehaviour(RLV_BHVR_INTERACT)) return TRUE;
#endif // RLV_EXTENSION_CMD_INTERACT
// [/RLVa:KB]

	LLViewerObject* hover_object = mHoverPick.getObject();

// [RLVa:KB] - Checked: RLVa-2.1.0
	// Block the tooltip of anything the user can't interact with
	if ( (RlvActions::isRlvEnabled()) && (!RlvActions::canInteract(hover_object, mHoverPick.mObjectOffset)) )
	{
		return TRUE;
	}
// [/RLVa:KB]

	// update hover object and hover parcel
	LLSelectMgr::getInstance()->setHoverObject(hover_object, mHoverPick.mObjectFace);
	
	
	std::string tooltip_msg;
	std::string line;

	if ( hover_object )
	{
		handleTooltipObject(hover_object, line, tooltip_msg  );
	}
	else if (mHoverPick.mPickType == LLPickInfo::PICK_LAND)
	{
		handleTooltipLand(line, tooltip_msg);
	}

	return TRUE;
}

static void show_inspector(const char* inspector, const char* param, const LLUUID& source_id)
{
	LLSD params;
	params[param] = source_id;
	if (LLToolTipMgr::instance().toolTipVisible())
	{
		LLRect rect = LLToolTipMgr::instance().getToolTipRect();
		params["pos"]["x"] = rect.mLeft;
		params["pos"]["y"] = rect.mTop;
	}

	LLFloaterReg::showInstance(inspector, params);
}


static void show_inspector(const char* inspector,  LLSD& params)
{
	if (LLToolTipMgr::instance().toolTipVisible())
	{
		LLRect rect = LLToolTipMgr::instance().getToolTipRect();
		params["pos"]["x"] = rect.mLeft;
		params["pos"]["y"] = rect.mTop;
	}
	
	LLFloaterReg::showInstance(inspector, params);
}


// static
void LLToolPie::showAvatarInspector(const LLUUID& avatar_id)
{
	show_inspector("inspect_avatar", "avatar_id", avatar_id);
}

// static
void LLToolPie::showObjectInspector(const LLUUID& object_id)
{
	show_inspector("inspect_object", "object_id", object_id);
}


// static
void LLToolPie::showObjectInspector(const LLUUID& object_id, const S32& object_face)
{
	LLSD params;
	params["object_id"] = object_id;
	params["object_face"] = object_face;
	show_inspector("inspect_object", params);
}

// static
void LLToolPie::playCurrentMedia(const LLPickInfo& info)
{
	//FIXME: how do we handle object in different parcel than us?
	LLParcel* parcel = LLViewerParcelMgr::getInstance()->getAgentParcel();
	if (!parcel) return;
	
	LLPointer<LLViewerObject> objectp = info.getObject();
	
	// Early out cases.  Must clear media hover. 
	// did not hit an object or did not hit a valid face
	if ( objectp.isNull() ||
		info.mObjectFace < 0 || 
		info.mObjectFace >= objectp->getNumTEs() )
	{
		return;
	}
	
	// Does this face have media?
	const LLTextureEntry* tep = objectp->getTE(info.mObjectFace);
	if (!tep)
		return;
	
	const LLMediaEntry* mep = tep->hasMedia() ? tep->getMediaData() : NULL;
	if(!mep)
		return;
	
	//TODO: Can you Use it? 

	LLPluginClassMedia* media_plugin = NULL;
	
	viewer_media_t media_impl = LLViewerMedia::getInstance()->getMediaImplFromTextureID(mep->getMediaID());
		
	if(media_impl.notNull() && media_impl->hasMedia())
	{
		media_plugin = media_impl->getMediaPlugin();
		if (media_plugin && media_plugin->pluginSupportsMediaTime())
		{
			if(media_impl->isMediaPlaying())
			{
				media_impl->pause();
			}
			else 
			{
				media_impl->play();
			}
		}
	}


}

// static
void LLToolPie::VisitHomePage(const LLPickInfo& info)
{
	//FIXME: how do we handle object in different parcel than us?
	LLParcel* parcel = LLViewerParcelMgr::getInstance()->getAgentParcel();
	if (!parcel) return;
	
	LLPointer<LLViewerObject> objectp = info.getObject();
	
	// Early out cases.  Must clear media hover. 
	// did not hit an object or did not hit a valid face
	if ( objectp.isNull() ||
		info.mObjectFace < 0 || 
		info.mObjectFace >= objectp->getNumTEs() )
	{
		return;
	}
	
	// Does this face have media?
	const LLTextureEntry* tep = objectp->getTE(info.mObjectFace);
	if (!tep)
		return;
	
	const LLMediaEntry* mep = tep->hasMedia() ? tep->getMediaData() : NULL;
	if(!mep)
		return;
	
	//TODO: Can you Use it? 
	
	LLPluginClassMedia* media_plugin = NULL;
	
	viewer_media_t media_impl = LLViewerMedia::getInstance()->getMediaImplFromTextureID(mep->getMediaID());
	
	if(media_impl.notNull() && media_impl->hasMedia())
	{
		media_plugin = media_impl->getMediaPlugin();
		
		if (media_plugin && !(media_plugin->pluginSupportsMediaTime()))
		{
			media_impl->navigateHome();
		}
	}
}

void LLToolPie::handleSelect()
{
	// tool is reselected when app gets focus, etc.
	mBlockClickToWalk = true;	
}

void LLToolPie::handleDeselect()
{
	if(	hasMouseCapture() )
	{
		setMouseCapture( FALSE );  // Calls onMouseCaptureLost() indirectly
	}
	// remove temporary selection for pie menu
	LLSelectMgr::getInstance()->setHoverObject(NULL);

	// Menu may be still up during transfer to different tool.
	// toolfocus and toolgrab should retain menu, they will clear it if needed
	MASK override_mask = gKeyboard ? gKeyboard->currentMask(TRUE) : 0;
	if (gMenuHolder && (!gMenuHolder->getVisible() || (override_mask & (MASK_ALT | MASK_CONTROL)) == 0))
	{
		// in most cases menu is useless without correct selection, so either keep both or discard both
		gMenuHolder->hideMenus();
		LLSelectMgr::getInstance()->validateSelection();
	}
}

LLTool* LLToolPie::getOverrideTool(MASK mask)
{
	// <FS:Ansariel> Use faster LLCachedControls for frequently visited locations
	//if (gSavedSettings.getBOOL("EnableGrab"))
	static LLCachedControl<bool> enableGrab(gSavedSettings, "EnableGrab");
	if (enableGrab)
	// </FS:Ansariel>
	{
		if (mask == MASK_CONTROL)
		{
			return LLToolGrab::getInstance();
		}
		else if (mask == (MASK_CONTROL | MASK_SHIFT))
		{
			return LLToolGrab::getInstance();
		}
	}
	return LLTool::getOverrideTool(mask);
}

void LLToolPie::stopEditing()
{
	if(	hasMouseCapture() )
	{
		setMouseCapture( FALSE );  // Calls onMouseCaptureLost() indirectly
	}
}

void LLToolPie::onMouseCaptureLost()
{
	stopCameraSteering();
	mMouseButtonDown = false;
	handleMediaMouseUp();
}

void LLToolPie::stopCameraSteering()
{
	mMouseOutsideSlop = false;
}

bool LLToolPie::inCameraSteerMode()
{
	return mMouseButtonDown && mMouseOutsideSlop && gSavedSettings.getBOOL("ClickToWalk");
}

// true if x,y outside small box around start_x,start_y
BOOL LLToolPie::outsideSlop(S32 x, S32 y, S32 start_x, S32 start_y)
{
	S32 dx = x - start_x;
	S32 dy = y - start_y;

	return (dx <= -2 || 2 <= dx || dy <= -2 || 2 <= dy);
}


void LLToolPie::render()
{
	return;
}

static void handle_click_action_play()
{
	LLParcel* parcel = LLViewerParcelMgr::getInstance()->getAgentParcel();
	if (!parcel) return;

	LLViewerMediaImpl::EMediaStatus status = LLViewerParcelMedia::getInstance()->getStatus();
	switch(status)
	{
		case LLViewerMediaImpl::MEDIA_PLAYING:
			LLViewerParcelMedia::getInstance()->pause();
			break;

		case LLViewerMediaImpl::MEDIA_PAUSED:
			LLViewerParcelMedia::getInstance()->start();
			break;

		default:
<<<<<<< HEAD
			if (gSavedSettings.getBOOL("MediaEnableFilter"))
			{
				LLViewerParcelMedia::filterMediaUrl(parcel);
			}
			else
			{
				LLViewerParcelMedia::play(parcel);
			}
=======
			LLViewerParcelMedia::getInstance()->play(parcel);
>>>>>>> af5c5562
			break;
	}
}

bool LLToolPie::handleMediaClick(const LLPickInfo& pick)
{
    //FIXME: how do we handle object in different parcel than us?
    LLParcel* parcel = LLViewerParcelMgr::getInstance()->getAgentParcel();
    LLPointer<LLViewerObject> objectp = pick.getObject();


    if (!parcel ||
        objectp.isNull() ||
        pick.mObjectFace < 0 ||
        pick.mObjectFace >= objectp->getNumTEs())
    {
        LLViewerMediaFocus::getInstance()->clearFocus();

        return false;
    }

    // Does this face have media?
    const LLTextureEntry* tep = objectp->getTE(pick.mObjectFace);
    if (!tep)
        return false;

    LLMediaEntry* mep = (tep->hasMedia()) ? tep->getMediaData() : NULL;
    if (!mep)
        return false;

    viewer_media_t media_impl = LLViewerMedia::getInstance()->getMediaImplFromTextureID(mep->getMediaID());

    if (gSavedSettings.getBOOL("MediaOnAPrimUI"))
    {
        if (!LLViewerMediaFocus::getInstance()->isFocusedOnFace(pick.getObject(), pick.mObjectFace) || media_impl.isNull())
        {
            // It's okay to give this a null impl
            LLViewerMediaFocus::getInstance()->setFocusFace(pick.getObject(), pick.mObjectFace, media_impl, pick.mNormal);
        }
        else
        {
            // Make sure keyboard focus is set to the media focus object.
            gFocusMgr.setKeyboardFocus(LLViewerMediaFocus::getInstance());
            LLEditMenuHandler::gEditMenuHandler = LLViewerMediaFocus::instance().getFocusedMediaImpl();

            media_impl->mouseDown(pick.mUVCoords, gKeyboard->currentMask(TRUE));
            mMediaMouseCaptureID = mep->getMediaID();
            setMouseCapture(TRUE);  // This object will send a mouse-up to the media when it loses capture.
        }

        return true;
    }

    LLViewerMediaFocus::getInstance()->clearFocus();

    return false;
}

bool LLToolPie::handleMediaDblClick(const LLPickInfo& pick)
{
    //FIXME: how do we handle object in different parcel than us?
    LLParcel* parcel = LLViewerParcelMgr::getInstance()->getAgentParcel();
    LLPointer<LLViewerObject> objectp = pick.getObject();


    if (!parcel ||
        objectp.isNull() ||
        pick.mObjectFace < 0 ||
        pick.mObjectFace >= objectp->getNumTEs())
    {
        LLViewerMediaFocus::getInstance()->clearFocus();

        return false;
    }

    // Does this face have media?
    const LLTextureEntry* tep = objectp->getTE(pick.mObjectFace);
    if (!tep)
        return false;

    LLMediaEntry* mep = (tep->hasMedia()) ? tep->getMediaData() : NULL;
    if (!mep)
        return false;

    viewer_media_t media_impl = LLViewerMedia::getInstance()->getMediaImplFromTextureID(mep->getMediaID());

    if (gSavedSettings.getBOOL("MediaOnAPrimUI"))
    {
        if (!LLViewerMediaFocus::getInstance()->isFocusedOnFace(pick.getObject(), pick.mObjectFace) || media_impl.isNull())
        {
            // It's okay to give this a null impl
            LLViewerMediaFocus::getInstance()->setFocusFace(pick.getObject(), pick.mObjectFace, media_impl, pick.mNormal);
        }
        else
        {
            // Make sure keyboard focus is set to the media focus object.
            gFocusMgr.setKeyboardFocus(LLViewerMediaFocus::getInstance());
            LLEditMenuHandler::gEditMenuHandler = LLViewerMediaFocus::instance().getFocusedMediaImpl();

            media_impl->mouseDoubleClick(pick.mUVCoords, gKeyboard->currentMask(TRUE));
            mMediaMouseCaptureID = mep->getMediaID();
            setMouseCapture(TRUE);  // This object will send a mouse-up to the media when it loses capture.
        }

        return true;
    }

    LLViewerMediaFocus::getInstance()->clearFocus();

    return false;
}

bool LLToolPie::handleMediaHover(const LLPickInfo& pick)
{
	//FIXME: how do we handle object in different parcel than us?
	LLParcel* parcel = LLViewerParcelMgr::getInstance()->getAgentParcel();
	if (!parcel) return false;

	LLPointer<LLViewerObject> objectp = pick.getObject();

	// Early out cases.  Must clear media hover. 
	// did not hit an object or did not hit a valid face
	if ( objectp.isNull() ||
		pick.mObjectFace < 0 || 
		pick.mObjectFace >= objectp->getNumTEs() )
	{
		LLViewerMediaFocus::getInstance()->clearHover();
		return false;
	}

	// Does this face have media?
	const LLTextureEntry* tep = objectp->getTE(pick.mObjectFace);
	if(!tep)
		return false;
	
	const LLMediaEntry* mep = tep->hasMedia() ? tep->getMediaData() : NULL;
	if (mep
		&& gSavedSettings.getBOOL("MediaOnAPrimUI"))
	{		
		viewer_media_t media_impl = LLViewerMedia::getInstance()->getMediaImplFromTextureID(mep->getMediaID());
		
		if(media_impl.notNull())
		{
			// Update media hover object
			if (!LLViewerMediaFocus::getInstance()->isHoveringOverFace(objectp, pick.mObjectFace))
			{
				LLViewerMediaFocus::getInstance()->setHoverFace(objectp, pick.mObjectFace, media_impl, pick.mNormal);
			}
			
			// If this is the focused media face, send mouse move events.
			if (LLViewerMediaFocus::getInstance()->isFocusedOnFace(objectp, pick.mObjectFace))
			{
				media_impl->mouseMove(pick.mUVCoords, gKeyboard->currentMask(TRUE));
				gViewerWindow->setCursor(media_impl->getLastSetCursor());
			}
			else
			{
				// This is not the focused face -- set the default cursor.
				gViewerWindow->setCursor(UI_CURSOR_ARROW);
			}

			return true;
		}
	}
	
	// In all other cases, clear media hover.
	LLViewerMediaFocus::getInstance()->clearHover();

	return false;
}

bool LLToolPie::handleMediaMouseUp()
{
	bool result = false;
	if(mMediaMouseCaptureID.notNull())
	{
		// Face media needs to know the mouse went up.
		viewer_media_t media_impl = LLViewerMedia::getInstance()->getMediaImplFromTextureID(mMediaMouseCaptureID);
		if(media_impl)
		{
			// This will send a mouseUp event to the plugin using the last known mouse coordinate (from a mouseDown or mouseMove), which is what we want.
			media_impl->onMouseCaptureLost();
		}
		
		mMediaMouseCaptureID.setNull();	

		result = true;		
	}	
	
	return result;
}

static void handle_click_action_open_media(LLPointer<LLViewerObject> objectp)
{
	//FIXME: how do we handle object in different parcel than us?
	LLParcel* parcel = LLViewerParcelMgr::getInstance()->getAgentParcel();
	if (!parcel) return;

	// did we hit an object?
	if (objectp.isNull()) return;

	// did we hit a valid face on the object?
	S32 face = LLToolPie::getInstance()->getPick().mObjectFace;
	if( face < 0 || face >= objectp->getNumTEs() ) return;
		
	// is media playing on this face?
<<<<<<< HEAD
	if (LLViewerMedia::getMediaImplFromTextureID(objectp->getTEref(face).getID()) != NULL)
=======
	if (LLViewerMedia::getInstance()->getMediaImplFromTextureID(objectp->getTE(face)->getID()) != NULL)
>>>>>>> af5c5562
	{
		handle_click_action_play();
		return;
	}

	std::string media_url = std::string ( parcel->getMediaURL () );
	std::string media_type = std::string ( parcel->getMediaType() );
	LLStringUtil::trim(media_url);

	LLWeb::loadURL(media_url);
}

static ECursorType cursor_from_parcel_media(U8 click_action)
{
	// HACK: This is directly referencing an impl name.  BAD!
	// This can be removed when we have a truly generic media browser that only 
	// builds an impl based on the type of url it is passed.
	
	//FIXME: how do we handle object in different parcel than us?
	ECursorType open_cursor = UI_CURSOR_ARROW;
	LLParcel* parcel = LLViewerParcelMgr::getInstance()->getAgentParcel();
	if (!parcel) return open_cursor;

	std::string media_url = std::string ( parcel->getMediaURL () );
	std::string media_type = std::string ( parcel->getMediaType() );
	LLStringUtil::trim(media_url);

	open_cursor = UI_CURSOR_TOOLMEDIAOPEN;

	LLViewerMediaImpl::EMediaStatus status = LLViewerParcelMedia::getInstance()->getStatus();
	switch(status)
	{
		case LLViewerMediaImpl::MEDIA_PLAYING:
			return click_action == CLICK_ACTION_PLAY ? UI_CURSOR_TOOLPAUSE : open_cursor;
		default:
			return UI_CURSOR_TOOLPLAY;
	}
}


// True if we handled the event.
BOOL LLToolPie::handleRightClickPick()
{
	S32 x = mPick.mMousePt.mX;
	S32 y = mPick.mMousePt.mY;
	MASK mask = mPick.mKeyMask;

	if (mPick.mPickType != LLPickInfo::PICK_LAND)
	{
		LLViewerParcelMgr::getInstance()->deselectLand();
	}

	// didn't click in any UI object, so must have clicked in the world
	LLViewerObject *object = mPick.getObject();
	
	// Can't ignore children here.
	LLToolSelect::handleObjectSelection(mPick, FALSE, TRUE);

	// Spawn pie menu
	if (mPick.mPickType == LLPickInfo::PICK_LAND)
	{
		LLParcelSelectionHandle selection = LLViewerParcelMgr::getInstance()->selectParcelAt( mPick.mPosGlobal );
		gMenuHolder->setParcelSelection(selection);
		// <FS:Zi> Pie menu
		if (gSavedSettings.getBOOL("UsePieMenu"))
		{
			gPieMenuLand->show(x, y);
		}
		// </FS:Zi> Pie menu
		else
		gMenuLand->show(x, y);

		showVisualContextMenuEffect();

	}
	else if (mPick.mObjectID == gAgent.getID() )
	{
		// <FS:Zi> Pie menu
		if (gSavedSettings.getBOOL("UsePieMenu"))
		{
			if (!gPieMenuAvatarSelf)
			{
				//either at very early startup stage or at late quitting stage,
				//this event is ignored.
				return TRUE;
			}

			gPieMenuAvatarSelf->show(x, y);
		}
		// </FS:Zi> Pie menu
		else
		{
			if(!gMenuAvatarSelf)
			{
				//either at very early startup stage or at late quitting stage,
				//this event is ignored.
				return TRUE ;
			}

			gMenuAvatarSelf->show(x, y);
		}
	}
	else if (object)
	{
		gMenuHolder->setObjectSelection(LLSelectMgr::getInstance()->getSelection());

		bool is_other_attachment = (object->isAttachment() && !object->isHUDAttachment() && !object->permYouOwner());
		if (object->isAvatar() || is_other_attachment)
		{
			// Find the attachment's avatar
			while( object && object->isAttachment())
			{
				object = (LLViewerObject*)object->getParent();
				llassert(object);
			}

			if (!object)
			{
				return TRUE; // unexpected, but escape
			}

			// Object is an avatar, so check for mute by id.
			LLVOAvatar* avatar = (LLVOAvatar*)object;
			std::string name = avatar->getFullname();
			std::string mute_msg;
			if (LLMuteList::getInstance()->isMuted(avatar->getID(), avatar->getFullname()))
			{
				mute_msg = LLTrans::getString("UnmuteAvatar");
			}
			else
			{
				mute_msg = LLTrans::getString("MuteAvatar");
			}

// [RLVa:KB] - Checked: 2010-04-11 (RLVa-1.2.0e) | Modified: RLVa-1.1.0l
			// Don't show the context menu on empty selection when fartouch restricted [see LLToolSelect::handleObjectSelection()]
			if ( (!rlv_handler_t::isEnabled()) || (!LLSelectMgr::getInstance()->getSelection()->isEmpty()) ||
				 (!gRlvHandler.hasBehaviour(RLV_BHVR_FARTOUCH)) )
			{
// [/RLVa:KB]
				if (is_other_attachment)
				{
					// <FS:Zi> Pie menu
					// gMenuAttachmentOther->getChild<LLUICtrl>("Avatar Mute")->setValue(mute_msg);
					// gMenuAttachmentOther->show(x, y);
					if(gSavedSettings.getBOOL("UsePieMenu"))
					{
						gPieMenuAttachmentOther->getChild<LLUICtrl>("Avatar Mute")->setValue(mute_msg);

						static std::string checkmark("\xE2\x9C\x94");
						gPieMenuAttachmentOther->getChild<LLUICtrl>("RenderNormally")->setValue((check_avatar_render_mode(0) ? (checkmark + " ") : "") + LLTrans::getString("Pie_av_render_normally"));
						gPieMenuAttachmentOther->getChild<LLUICtrl>("DoNotRender")->setValue((check_avatar_render_mode(1) ? (checkmark + " ") : "") + LLTrans::getString("Pie_av_render_never"));
						gPieMenuAttachmentOther->getChild<LLUICtrl>("AlwaysRenderFully")->setValue((check_avatar_render_mode(2) ? (checkmark + " ") : "") + LLTrans::getString("Pie_av_render_fully"));

						gPieMenuAttachmentOther->show(x, y);
					}
					else
					{
						// getChild() seems to fail for LLMenuItemCallGL items, so we changed the XML instead
						// gMenuAttachmentOther->getChild<LLUICtrl>("Avatar Mute")->setValue(mute_msg);
						gMenuAttachmentOther->show(x, y);
					}
					// </FS:Zi>
				}
				else
				{
					// <FS:Zi> Pie menu
					// gMenuAvatarOther->getChild<LLUICtrl>("Avatar Mute")->setValue(mute_msg);
					// gMenuAvatarOther->show(x, y);
					if(gSavedSettings.getBOOL("UsePieMenu"))
					{
						gPieMenuAvatarOther->getChild<LLUICtrl>("Avatar Mute")->setValue(mute_msg);

						static std::string checkmark("\xE2\x9C\x94");
						gPieMenuAvatarOther->getChild<LLUICtrl>("RenderNormally")->setValue((check_avatar_render_mode(0) ? (checkmark + " ") : "") + LLTrans::getString("Pie_av_render_normally"));
						gPieMenuAvatarOther->getChild<LLUICtrl>("DoNotRender")->setValue((check_avatar_render_mode(1) ? (checkmark + " ") : "") + LLTrans::getString("Pie_av_render_never"));
						gPieMenuAvatarOther->getChild<LLUICtrl>("AlwaysRenderFully")->setValue((check_avatar_render_mode(2) ? (checkmark + " ") : "") + LLTrans::getString("Pie_av_render_fully"));

						gPieMenuAvatarOther->show(x, y);
					}
					else
					{
						// getChild() seems to fail for LLMenuItemCallGL items, so we changed the XML instead
						// gMenuAvatarOther->getChild<LLUICtrl>("Avatar Mute")->setValue(mute_msg);
						gMenuAvatarOther->show(x, y);
					}
					// </FS:Zi>
				}
// [RLVa:KB] - Checked: 2010-04-11 (RLVa-1.2.0e) | Modified: RLVa-1.1.0l
			}
			else
			{
				make_ui_sound("UISndInvalidOp");
			}
// [/RLVa:KB]
		}
		else if (object->isAttachment())
		{
			// <FS:Zi> Pie menu
			if (gSavedSettings.getBOOL("UsePieMenu"))
			{
				gPieMenuAttachmentSelf->show(x, y);
			}
			// </FS:Zi> Pie menu
			else
			gMenuAttachmentSelf->show(x, y);
		}
		else
		{
			// BUG: What about chatting child objects?
			std::string name;
			LLSelectNode* node = LLSelectMgr::getInstance()->getSelection()->getFirstRootNode();
			if (node)
			{
				name = node->mName;
			}

// [RLVa:KB] - Checked: 2010-04-11 (RLVa-1.2.el) | Modified: RLVa-1.1.0l
			// Don't show the pie menu on empty selection when fartouch/interaction restricted
			// (not entirely accurate in case of Tools / Select Only XXX [see LLToolSelect::handleObjectSelection()]
			if ( (!rlv_handler_t::isEnabled()) || (!LLSelectMgr::getInstance()->getSelection()->isEmpty()) ||
				 (!gRlvHandler.hasBehaviour(RLV_BHVR_FARTOUCH)) )
			{
// [/RLVa:KB]
				// <FS:Zi> Pie menu
				// gMenuHolder->getChild<LLUICtrl>("Object Mute")->setValue(mute_msg);
				// gMenuObject->show(x, y);
				if (gSavedSettings.getBOOL("UsePieMenu"))
				{
					std::string mute_msg;
					if (LLMuteList::getInstance()->isMuted(object->getID(), name))
					{
						mute_msg = LLTrans::getString("UnmuteObject");
					}
					else
					{
						mute_msg = LLTrans::getString("MuteObject2");
					}
					gPieMenuObject->getChild<LLUICtrl>("Object Mute")->setValue(mute_msg);
					gPieMenuObject->show(x, y);
				}
				else
				{
					gMenuObject->show(x, y);
				}
				// </FS:Zi>

				showVisualContextMenuEffect();
// [RLVa:KB] - Checked: 2010-04-11 (RLVa-1.2.el) | Modified: RLVa-1.1.0l
			}
			else
			{
				make_ui_sound("UISndInvalidOp");
			}
// [/RLVa:KB]
		}
	}
	else if (mPick.mParticleOwnerID.notNull())
	{
		// <FS:Ansariel> FIRE-12355: Pie menu for mute particle menu
		if (gSavedSettings.getBOOL("UsePieMenu"))
		{
			if (gPieMenuMuteParticle && mPick.mParticleOwnerID != gAgent.getID())
			{
				gPieMenuMuteParticle->show(x, y);
			}
		}
		else
		// </FS:Ansariel>
		if (gMenuMuteParticle && mPick.mParticleOwnerID != gAgent.getID())
		{
			gMenuMuteParticle->show(x,y);
		}
	}

	// non UI object - put focus back "in world"
	if (gFocusMgr.getKeyboardFocus())
	{
		gFocusMgr.setKeyboardFocus(NULL);
	}

	LLTool::handleRightMouseDown(x, y, mask);
	// We handled the event.
	return TRUE;
}

void LLToolPie::showVisualContextMenuEffect()
{
	// VEFFECT: ShowPie
	LLHUDEffectSpiral *effectp = (LLHUDEffectSpiral *)LLHUDManager::getInstance()->createViewerEffect(LLHUDObject::LL_HUD_EFFECT_SPHERE, TRUE);
	effectp->setPositionGlobal(mPick.mPosGlobal);
	effectp->setColor(LLColor4U(gAgent.getEffectColor()));
	effectp->setDuration(0.25f);
}

typedef enum e_near_far
{
	NEAR_INTERSECTION,
	FAR_INTERSECTION
} ENearFar;

bool intersect_ray_with_sphere( const LLVector3& ray_pt, const LLVector3& ray_dir, const LLVector3& sphere_center, F32 sphere_radius, e_near_far near_far, LLVector3& intersection_pt)
{
	// do ray/sphere intersection by solving quadratic equation
	LLVector3 sphere_to_ray_start_vec = ray_pt - sphere_center;
	F32 B = 2.f * ray_dir * sphere_to_ray_start_vec;
	F32 C = sphere_to_ray_start_vec.lengthSquared() - (sphere_radius * sphere_radius);

	F32 discriminant = B*B - 4.f*C;
	if (discriminant >= 0.f)
	{	// intersection detected, now find closest one
		F32 t0 = (-B - sqrtf(discriminant)) / 2.f;

		if (t0 > 0.f && near_far == NEAR_INTERSECTION)
		{
			intersection_pt = ray_pt + ray_dir * t0;
		}
		else
		{
			F32 t1 = (-B + sqrtf(discriminant)) / 2.f;
			intersection_pt = ray_pt + ray_dir * t1;
		}
		return true;
	}
	else
	{	// no intersection
		return false;
	}
}

void LLToolPie::startCameraSteering()
{
	LLFirstUse::notMoving(false);
	mMouseOutsideSlop = true;
	mBlockClickToWalk = true;

	if (gAgentCamera.getFocusOnAvatar())
	{
		mSteerPick = mPick;

		// handle special cases of steering picks
		LLViewerObject* avatar_object = mSteerPick.getObject();

		// get pointer to avatar
		while (avatar_object && !avatar_object->isAvatar())
		{
			avatar_object = (LLViewerObject*)avatar_object->getParent();
		}

		// if clicking on own avatar...
		if (avatar_object && ((LLVOAvatar*)avatar_object)->isSelf())
		{
			// ...project pick point a few meters in front of avatar
			mSteerPick.mPosGlobal = gAgent.getPositionGlobal() + LLVector3d(LLViewerCamera::instance().getAtAxis()) * 3.0;
		}

		if (!mSteerPick.isValid())
		{
			mSteerPick.mPosGlobal = gAgent.getPosGlobalFromAgent(
				LLViewerCamera::instance().getOrigin() + gViewerWindow->mouseDirectionGlobal(mSteerPick.mMousePt.mX, mSteerPick.mMousePt.mY) * 100.f);
		}

		setMouseCapture(TRUE);
		
		mMouseSteerX = mMouseDownX;
		mMouseSteerY = mMouseDownY;
		const LLVector3 camera_to_rotation_center	= gAgent.getFrameAgent().getOrigin() - LLViewerCamera::instance().getOrigin();
		const LLVector3 rotation_center_to_pick		= gAgent.getPosAgentFromGlobal(mSteerPick.mPosGlobal) - gAgent.getFrameAgent().getOrigin();

		mClockwise = camera_to_rotation_center * rotation_center_to_pick < 0.f;
		if (mMouseSteerGrabPoint) { mMouseSteerGrabPoint->markDead(); }
		mMouseSteerGrabPoint = (LLHUDEffectBlob *)LLHUDManager::getInstance()->createViewerEffect(LLHUDObject::LL_HUD_EFFECT_BLOB, FALSE);
		mMouseSteerGrabPoint->setPositionGlobal(mSteerPick.mPosGlobal);
		mMouseSteerGrabPoint->setColor(LLColor4U(170, 210, 190));
		mMouseSteerGrabPoint->setPixelSize(5);
		mMouseSteerGrabPoint->setDuration(2.f);
	}
}

void LLToolPie::steerCameraWithMouse(S32 x, S32 y)
{
	const LLViewerCamera& camera = LLViewerCamera::instance();
	const LLCoordFrame& rotation_frame = gAgent.getFrameAgent();
	const LLVector3 pick_pos = gAgent.getPosAgentFromGlobal(mSteerPick.mPosGlobal);
	const LLVector3 pick_rotation_center = rotation_frame.getOrigin() + parallel_component(pick_pos - rotation_frame.getOrigin(), rotation_frame.getUpAxis());
	const F32 MIN_ROTATION_RADIUS_FRACTION = 0.2f;
	const F32 min_rotation_radius = MIN_ROTATION_RADIUS_FRACTION * dist_vec(pick_rotation_center, camera.getOrigin());;
	const F32 pick_distance_from_rotation_center = llclamp(dist_vec(pick_pos, pick_rotation_center), min_rotation_radius, F32_MAX);
	const LLVector3 camera_to_rotation_center = pick_rotation_center - camera.getOrigin();
	const LLVector3 adjusted_camera_pos = LLViewerCamera::instance().getOrigin() + projected_vec(camera_to_rotation_center, rotation_frame.getUpAxis());
	const F32 camera_distance_from_rotation_center = dist_vec(adjusted_camera_pos, pick_rotation_center);

	LLVector3 mouse_ray = orthogonal_component(gViewerWindow->mouseDirectionGlobal(x, y), rotation_frame.getUpAxis());
	mouse_ray.normalize();

	LLVector3 old_mouse_ray = orthogonal_component(gViewerWindow->mouseDirectionGlobal(mMouseSteerX, mMouseSteerY), rotation_frame.getUpAxis());
	old_mouse_ray.normalize();

	F32 yaw_angle;
	F32 old_yaw_angle;
	LLVector3 mouse_on_sphere;
	LLVector3 old_mouse_on_sphere;

	if (intersect_ray_with_sphere(
			adjusted_camera_pos,
			mouse_ray,
			pick_rotation_center,
			pick_distance_from_rotation_center, 
			FAR_INTERSECTION,
			mouse_on_sphere))
	{
		LLVector3 mouse_sphere_offset = mouse_on_sphere - pick_rotation_center;
		yaw_angle = atan2f(mouse_sphere_offset * rotation_frame.getLeftAxis(), mouse_sphere_offset * rotation_frame.getAtAxis());
	}
	else
	{
		yaw_angle = F_PI_BY_TWO + asinf(pick_distance_from_rotation_center / camera_distance_from_rotation_center);
		if (mouse_ray * rotation_frame.getLeftAxis() < 0.f)
		{
			yaw_angle *= -1.f;
		}
	}

	if (intersect_ray_with_sphere(
			adjusted_camera_pos,
			old_mouse_ray,
			pick_rotation_center,
			pick_distance_from_rotation_center,
			FAR_INTERSECTION,
			old_mouse_on_sphere))
	{
		LLVector3 mouse_sphere_offset = old_mouse_on_sphere - pick_rotation_center;
		old_yaw_angle = atan2f(mouse_sphere_offset * rotation_frame.getLeftAxis(), mouse_sphere_offset * rotation_frame.getAtAxis());
	}
	else
	{
		old_yaw_angle = F_PI_BY_TWO + asinf(pick_distance_from_rotation_center / camera_distance_from_rotation_center);

		if (mouse_ray * rotation_frame.getLeftAxis() < 0.f)
		{
			old_yaw_angle *= -1.f;
		}
	}

	const F32 delta_angle = yaw_angle - old_yaw_angle;

	if (mClockwise)
	{
		gAgent.yaw(delta_angle);
	}
	else
	{
		gAgent.yaw(-delta_angle);
	}

	mMouseSteerX = x;
	mMouseSteerY = y;
}

// <FS:ND> Keep track of name resolutions we made and delete them if needed to avoid crashing if this instance dies.
LLToolPie::~LLToolPie()
{
	std::vector< tNamecacheConnection >::iterator itr = mNamecacheConnections.begin();
	std::vector< tNamecacheConnection >::iterator itrEnd = mNamecacheConnections.end();

	while( itr != itrEnd )
	{
		itr->disconnect();
		++itr;
	}
}
// </FS:ND>

// <FS:ND> FIRE-10276; handleTooltipObject can be called during name resolution (LLAvatarNameCache), then hover_object can lon gbe destroyed and the pointer invalid.
// To circumvent this just pass the id and try to fetch the object from gObjectList.

BOOL LLToolPie::handleTooltipObjectById( LLUUID hoverObjectId, std::string line, std::string tooltip_msg)
{
	LLViewerObject* pObject = gObjectList.findObject( hoverObjectId );

	if( !pObject )
		return TRUE;

	return handleTooltipObject( pObject, line, tooltip_msg );
}

// </FS:ND><|MERGE_RESOLUTION|>--- conflicted
+++ resolved
@@ -1848,18 +1848,14 @@
 			break;
 
 		default:
-<<<<<<< HEAD
 			if (gSavedSettings.getBOOL("MediaEnableFilter"))
 			{
-				LLViewerParcelMedia::filterMediaUrl(parcel);
+				LLViewerParcelMedia::getInstance()->filterMediaUrl(parcel);
 			}
 			else
 			{
-				LLViewerParcelMedia::play(parcel);
-			}
-=======
-			LLViewerParcelMedia::getInstance()->play(parcel);
->>>>>>> af5c5562
+				LLViewerParcelMedia::getInstance()->play(parcel);
+			}
 			break;
 	}
 }
@@ -2066,11 +2062,7 @@
 	if( face < 0 || face >= objectp->getNumTEs() ) return;
 		
 	// is media playing on this face?
-<<<<<<< HEAD
-	if (LLViewerMedia::getMediaImplFromTextureID(objectp->getTEref(face).getID()) != NULL)
-=======
-	if (LLViewerMedia::getInstance()->getMediaImplFromTextureID(objectp->getTE(face)->getID()) != NULL)
->>>>>>> af5c5562
+	if (LLViewerMedia::getInstance()->getMediaImplFromTextureID(objectp->getTEref(face).getID()) != NULL)
 	{
 		handle_click_action_play();
 		return;
