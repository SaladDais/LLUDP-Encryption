--- conflicted
+++ resolved
@@ -140,17 +140,10 @@
 BOOL LLToolPie::handleRightMouseDown(S32 x, S32 y, MASK mask)
 {
 	// don't pick transparent so users can't "pay" transparent objects
-<<<<<<< HEAD
 	mPick = gViewerWindow->pickImmediate(x, y,
-                                         /*BOOL pick_transparent*/ TRUE, // FALSE, // <FS:Ansariel> FIRE-1396: Allow selecting transparent objects
+                                         /*BOOL pick_transparent*/ gSavedSettings.getBOOL("FSEnableRightclickOnTransparentObjects"), // FALSE, // <FS:Ansariel> FIRE-1396: Allow selecting transparent objects
                                          /*BOOL pick_rigged*/ TRUE,
                                          /*BOOL pick_particle*/ TRUE);
-=======
-	// <FS:Ansariel> FIRE-1396: Allow selecting transparent objects
-	//mPick = gViewerWindow->pickImmediate(x, y, /*BOOL pick_transparent*/ FALSE, /*BOOL pick_rigged*/ TRUE, /*BOOL pick_particle*/ TRUE);
-	mPick = gViewerWindow->pickImmediate(x, y, /*BOOL pick_transparent*/ gSavedSettings.getBOOL("FSEnableRightclickOnTransparentObjects"), /*BOOL pick_rigged*/ TRUE, /*BOOL pick_particle*/ TRUE);
-	// </FS:Ansariel>
->>>>>>> 5cde4123
 	mPick.mKeyMask = mask;
 
 	// claim not handled so UI focus stays same
