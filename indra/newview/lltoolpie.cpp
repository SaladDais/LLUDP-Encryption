--- conflicted
+++ resolved
@@ -111,10 +111,9 @@
     mMouseOutsideSlop = FALSE;
 	mMouseDownX = x;
 	mMouseDownY = y;
-<<<<<<< HEAD
-
-
-	mPick = gViewerWindow->pickImmediate(x, y, FALSE, FALSE);
+	LLTimer pick_timer;.
+	BOOL pick_rigged = false; //gSavedSettings.getBOOL("AnimatedObjectsAllowLeftClick");
+	mPick = gViewerWindow->pickImmediate(x, y, FALSE, pick_rigged);
 	LLViewerObject *object = mPick.getObject();
 	LLViewerObject *parent = object ? object->getRootEdit() : NULL;
 	if (!object
@@ -126,16 +125,10 @@
 		// left mouse down always picks transparent (but see handleMouseUp).
 		// Also see LLToolPie::handleHover() - priorities are a bit different there.
 		// Todo: we need a more consistent set of rules to work with
-		mPick = gViewerWindow->pickImmediate(x, y, TRUE /*transparent*/, FALSE);
-	}
-
-=======
-    LLTimer pick_timer;
-    BOOL pick_rigged = false; //gSavedSettings.getBOOL("AnimatedObjectsAllowLeftClick");
-	//left mouse down always picks transparent (but see handleMouseUp)
-	mPick = gViewerWindow->pickImmediate(x, y, TRUE, pick_rigged);
-    LL_INFOS() << "pick_rigged is " << (S32) pick_rigged << " pick time elapsed " << pick_timer.getElapsedTimeF32() << LL_ENDL;
->>>>>>> 9839a68c
+		mPick = gViewerWindow->pickImmediate(x, y, TRUE /*transparent*/, pick_rigged);
+	}
+	LL_INFOS() << "pick_rigged is " << (S32) pick_rigged << " pick time elapsed " << pick_timer.getElapsedTimeF32() << LL_ENDL;
+
 	mPick.mKeyMask = mask;
 
 	mMouseButtonDown = true;
