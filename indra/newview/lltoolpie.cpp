/** 
 * @file lltoolpie.cpp
 * @brief LLToolPie class implementation
 *
 * $LicenseInfo:firstyear=2001&license=viewerlgpl$
 * Second Life Viewer Source Code
 * Copyright (C) 2010, Linden Research, Inc.
 * 
 * This library is free software; you can redistribute it and/or
 * modify it under the terms of the GNU Lesser General Public
 * License as published by the Free Software Foundation;
 * version 2.1 of the License only.
 * 
 * This library is distributed in the hope that it will be useful,
 * but WITHOUT ANY WARRANTY; without even the implied warranty of
 * MERCHANTABILITY or FITNESS FOR A PARTICULAR PURPOSE.  See the GNU
 * Lesser General Public License for more details.
 * 
 * You should have received a copy of the GNU Lesser General Public
 * License along with this library; if not, write to the Free Software
 * Foundation, Inc., 51 Franklin Street, Fifth Floor, Boston, MA  02110-1301  USA
 * 
 * Linden Research, Inc., 945 Battery Street, San Francisco, CA  94111  USA
 * $/LicenseInfo$
 */

#include "llviewerprecompiledheaders.h"

#include "lltoolpie.h"

#include "indra_constants.h"
#include "llclickaction.h"
#include "llparcel.h"

#include "llagent.h"
#include "llagentcamera.h"
#include "llavatarnamecache.h"
#include "llfocusmgr.h"
#include "llfirstuse.h"
#include "llfloaterland.h"
#include "llfloaterreg.h"
#include "llfloaterscriptdebug.h"
#include "lltooltip.h"
#include "llhudeffecttrail.h"
#include "llhudmanager.h"
#include "llkeyboard.h"
#include "llmediaentry.h"
#include "llmenugl.h"
#include "llmeshrepository.h"
#include "llmutelist.h"
#include "piemenu.h"	// ## Zi: Pie menu
#include "llresmgr.h"  // getMonetaryString
#include "llselectmgr.h"
#include "lltoolfocus.h"
#include "lltoolgrab.h"
#include "lltoolmgr.h"
#include "lltoolselect.h"
#include "lltrans.h"
#include "llviewercamera.h"
#include "llviewerparcelmedia.h"
#include "llviewercontrol.h"
#include "llviewermenu.h"
#include "llviewerobjectlist.h"
#include "llviewerobject.h"
#include "llviewerparcelmgr.h"
#include "llviewerregion.h"
#include "llviewerwindow.h"
#include "llviewermedia.h"
#include "llvoavatarself.h"
#include "llviewermediafocus.h"
#include "llworld.h"
#include "llui.h"
#include "llweb.h"
#include "pipeline.h"	// setHighlightObject
// [RLVa:KB] - Checked: 2010-03-06 (RLVa-1.2.0c)
#include "rlvhandler.h"
// [/RLVa:KB]

extern BOOL gDebugClicks;

static void handle_click_action_play();
static void handle_click_action_open_media(LLPointer<LLViewerObject> objectp);
static ECursorType cursor_from_parcel_media(U8 click_action);

LLToolPie::LLToolPie()
:	LLTool(std::string("Pie")),
	mMouseButtonDown( false ),
	mMouseOutsideSlop( false ),
	mMouseSteerX(-1),
	mMouseSteerY(-1),
	mBlockClickToWalk(false),
	mClickAction(0),
	mClickActionBuyEnabled( gSavedSettings.getBOOL("ClickActionBuyEnabled") ),
	mClickActionPayEnabled( gSavedSettings.getBOOL("ClickActionPayEnabled") )
{
}

BOOL LLToolPie::handleAnyMouseClick(S32 x, S32 y, MASK mask, EClickType clicktype, BOOL down)
{
	BOOL result = LLMouseHandler::handleAnyMouseClick(x, y, mask, clicktype, down);
	
	// This override DISABLES the keyboard focus reset that LLTool::handleAnyMouseClick adds.
	// LLToolPie will do the right thing in its pick callback.
	
	return result;
}

BOOL LLToolPie::handleMouseDown(S32 x, S32 y, MASK mask)
{
	mMouseOutsideSlop = FALSE;
	mMouseDownX = x;
	mMouseDownY = y;

	//left mouse down always picks transparent
//	mPick = gViewerWindow->pickImmediate(x, y, TRUE);
// [SL:KB] - Patch: UI-PickRiggedAttachment | Checked: 2012-07-12 (Catznip-3.3)
	mPick = gViewerWindow->pickImmediate(x, y, TRUE, FALSE);
// [/SL:KB]
	mPick.mKeyMask = mask;

	mMouseButtonDown = true;
	
	handleLeftClickPick();

	return TRUE;
}

// Spawn context menus on right mouse down so you can drag over and select
// an item.
BOOL LLToolPie::handleRightMouseDown(S32 x, S32 y, MASK mask)
{
	// don't pick transparent so users can't "pay" transparent objects
//	mPick = gViewerWindow->pickImmediate(x, y, FALSE);
// [SL:KB] - Patch: UI-PickRiggedAttachment | Checked: 2012-07-12 (Catznip-3.3)
	mPick = gViewerWindow->pickImmediate(x, y, FALSE, TRUE);
// [/SL:KB]
	mPick.mKeyMask = mask;

	// claim not handled so UI focus stays same
	// <FS:Ansariel> Enable context/pie menu in mouselook
	//if(gAgentCamera.getCameraMode() != CAMERA_MODE_MOUSELOOK)
	if(gAgentCamera.getCameraMode() != CAMERA_MODE_MOUSELOOK || gSavedSettings.getBOOL("FSEnableRightclickMenuInMouselook"))
	// </FS:Ansariel>
	{
		handleRightClickPick();
	}
	return FALSE;
}

BOOL LLToolPie::handleRightMouseUp(S32 x, S32 y, MASK mask)
{
	LLToolMgr::getInstance()->clearTransientTool();
	return LLTool::handleRightMouseUp(x, y, mask);
}

BOOL LLToolPie::handleScrollWheel(S32 x, S32 y, S32 clicks)
{
	return LLViewerMediaFocus::getInstance()->handleScrollWheel(x, y, clicks);
}

// True if you selected an object.
BOOL LLToolPie::handleLeftClickPick()
{
	S32 x = mPick.mMousePt.mX;
	S32 y = mPick.mMousePt.mY;
	MASK mask = mPick.mKeyMask;
	if (mPick.mPickType == LLPickInfo::PICK_PARCEL_WALL)
	{
		LLParcel* parcel = LLViewerParcelMgr::getInstance()->getCollisionParcel();
		if (parcel)
		{
			LLViewerParcelMgr::getInstance()->selectCollisionParcel();
			if (parcel->getParcelFlag(PF_USE_PASS_LIST) 
				&& !LLViewerParcelMgr::getInstance()->isCollisionBanned())
			{
				// if selling passes, just buy one
				void* deselect_when_done = (void*)TRUE;
				LLPanelLandGeneral::onClickBuyPass(deselect_when_done);
			}
			else
			{
				// not selling passes, get info
				LLFloaterReg::showInstance("about_land");
			}
		}

		gFocusMgr.setKeyboardFocus(NULL);
		return LLTool::handleMouseDown(x, y, mask);
	}

	// didn't click in any UI object, so must have clicked in the world
	LLViewerObject *object = mPick.getObject();
	LLViewerObject *parent = NULL;

	if (mPick.mPickType != LLPickInfo::PICK_LAND)
	{
		LLViewerParcelMgr::getInstance()->deselectLand();
	}
	
	if (object)
	{
		parent = object->getRootEdit();
	}

	if (handleMediaClick(mPick))
	{
		return TRUE;
	}

	// If it's a left-click, and we have a special action, do it.
	if (useClickAction(mask, object, parent))
	{
// [RLVa:KB] - Checked: 2010-03-11 (RLVa-1.2.0e) | Modified: RLVa-1.1.0l
		// Block left-click special actions when fartouch restricted
		if ( (rlv_handler_t::isEnabled()) && 
			 (gRlvHandler.hasBehaviour(RLV_BHVR_FARTOUCH)) && (!gRlvHandler.canTouch(object, mPick.mObjectOffset)) )
		{
			return TRUE;
		}
// [/RLVa:KB]

		mClickAction = 0;
		if (object && object->getClickAction()) 
		{
			mClickAction = object->getClickAction();
		}
		else if (parent && parent->getClickAction()) 
		{
			mClickAction = parent->getClickAction();
		}

		switch(mClickAction)
		{
		case CLICK_ACTION_TOUCH:
			// touch behavior down below...
			break;
		case CLICK_ACTION_SIT:
			{
				if (isAgentAvatarValid() && !gAgentAvatarp->isSitting() && !gSavedSettings.getBOOL("FSBlockClickSit")) // agent not already sitting
				{
					handle_object_sit_or_stand();
					// put focus in world when sitting on an object
					gFocusMgr.setKeyboardFocus(NULL);
					return TRUE;
				} // else nothing (fall through to touch)
			}
		case CLICK_ACTION_PAY:
			if ( mClickActionPayEnabled )
			{
				if ((object && object->flagTakesMoney())
					|| (parent && parent->flagTakesMoney()))
				{
					// pay event goes to object actually clicked on
					mClickActionObject = object;
					mLeftClickSelection = LLToolSelect::handleObjectSelection(mPick, FALSE, TRUE);
					if (LLSelectMgr::getInstance()->selectGetAllValid())
					{
						// call this right away, since we have all the info we need to continue the action
						selectionPropertiesReceived();
					}
					return TRUE;
				}
			}
			break;
		case CLICK_ACTION_BUY:
			if ( mClickActionBuyEnabled )
			{
				mClickActionObject = parent;
				mLeftClickSelection = LLToolSelect::handleObjectSelection(mPick, FALSE, TRUE, TRUE);
				if (LLSelectMgr::getInstance()->selectGetAllValid())
				{
					// call this right away, since we have all the info we need to continue the action
					selectionPropertiesReceived();
				}
				return TRUE;
			}
			break;
		case CLICK_ACTION_OPEN:
			if (parent && parent->allowOpen())
			{
				mClickActionObject = parent;
				mLeftClickSelection = LLToolSelect::handleObjectSelection(mPick, FALSE, TRUE, TRUE);
				if (LLSelectMgr::getInstance()->selectGetAllValid())
				{
					// call this right away, since we have all the info we need to continue the action
					selectionPropertiesReceived();
				}
			}
			return TRUE;	
		case CLICK_ACTION_PLAY:
			handle_click_action_play();
			return TRUE;
		case CLICK_ACTION_OPEN_MEDIA:
			// mClickActionObject = object;
			handle_click_action_open_media(object);
			return TRUE;
		case CLICK_ACTION_ZOOM:
			{	
				const F32 PADDING_FACTOR = 2.f;
				LLViewerObject* object = gObjectList.findObject(mPick.mObjectID);
				
				if (object)
				{
					gAgentCamera.setFocusOnAvatar(FALSE, ANIMATE);
					
					LLBBox bbox = object->getBoundingBoxAgent() ;
					F32 angle_of_view = llmax(0.1f, LLViewerCamera::getInstance()->getAspect() > 1.f ? LLViewerCamera::getInstance()->getView() * LLViewerCamera::getInstance()->getAspect() : LLViewerCamera::getInstance()->getView());
					F32 distance = bbox.getExtentLocal().magVec() * PADDING_FACTOR / atan(angle_of_view);
				
					LLVector3 obj_to_cam = LLViewerCamera::getInstance()->getOrigin() - bbox.getCenterAgent();
					obj_to_cam.normVec();
					
					LLVector3d object_center_global = gAgent.getPosGlobalFromAgent(bbox.getCenterAgent());
					gAgentCamera.setCameraPosAndFocusGlobal(object_center_global + LLVector3d(obj_to_cam * distance), 
													  object_center_global, 
													  mPick.mObjectID );
				}
			}
			return TRUE;			
		default:
			// nothing
			break;
		}
	}

	// put focus back "in world"
	if (gFocusMgr.getKeyboardFocus())
	{
		// don't click to walk on attempt to give focus to world
		mBlockClickToWalk = true;
		gFocusMgr.setKeyboardFocus(NULL);
	}

	BOOL touchable = (object && object->flagHandleTouch()) 
					 || (parent && parent->flagHandleTouch());

	// Switch to grab tool if physical or triggerable
	if (object && 
		!object->isAvatar() && 
		((object->flagUsePhysics() || (parent && !parent->isAvatar() && parent->flagUsePhysics())) || touchable) 
		)
	{
// [RLVa:KB] - Checked: 2010-03-11 (RLVa-1.2.0e) | Modified: RLVa-1.1.0l
		// Triggered by left-clicking on a touchable object
		if ( (rlv_handler_t::isEnabled()) && (!gRlvHandler.canTouch(object, mPick.mObjectOffset)) )
		{
			return LLTool::handleMouseDown(x, y, mask);
		}
// [/RLVa:KB]

		gGrabTransientTool = this;
		mMouseButtonDown = false;
		LLToolMgr::getInstance()->getCurrentToolset()->selectTool( LLToolGrab::getInstance() );
		return LLToolGrab::getInstance()->handleObjectHit( mPick );
	}
	
	LLHUDIcon* last_hit_hud_icon = mPick.mHUDIcon;
	if (!object && last_hit_hud_icon && last_hit_hud_icon->getSourceObject())
	{
		LLFloaterScriptDebug::show(last_hit_hud_icon->getSourceObject()->getID());
	}

	// If left-click never selects or spawns a menu
	// Eat the event.
	if (!gSavedSettings.getBOOL("LeftClickShowMenu"))
	{
		// mouse already released
		if (!mMouseButtonDown)
		{
			return true;
		}

		while( object && object->isAttachment() && !object->flagHandleTouch())
		{
			// don't pick avatar through hud attachment
			if (object->isHUDAttachment())
			{
				break;
			}
			object = (LLViewerObject*)object->getParent();
		}
		if (object && object == gAgentAvatarp && !gSavedSettings.getBOOL("ClickToWalk"))
		{
			// we left clicked on avatar, switch to focus mode
			mMouseButtonDown = false;
			LLToolMgr::getInstance()->setTransientTool(LLToolCamera::getInstance());
			gViewerWindow->hideCursor();
			LLToolCamera::getInstance()->setMouseCapture(TRUE);
			LLToolCamera::getInstance()->pickCallback(mPick);
			if(!gSavedSettings.getBOOL("ClickOnAvatarKeepsCamera"))		// keep camera in place when clicking on ourselves -Zi
				gAgentCamera.setFocusOnAvatar(TRUE, TRUE);

			return TRUE;
		}
	//////////
	//	// Could be first left-click on nothing
	//	LLFirstUse::useLeftClickNoHit();
	/////////
		
		// Eat the event
		return LLTool::handleMouseDown(x, y, mask);
	}

	if (gAgent.leftButtonGrabbed())
	{
		// if the left button is grabbed, don't put up the pie menu
		return LLTool::handleMouseDown(x, y, mask);
	}

	// Can't ignore children here.
	LLToolSelect::handleObjectSelection(mPick, FALSE, TRUE);

	// Spawn pie menu
	LLTool::handleRightMouseDown(x, y, mask);
	return TRUE;
}

BOOL LLToolPie::useClickAction(MASK mask, 
							   LLViewerObject* object, 
							   LLViewerObject* parent)
{
	return	mask == MASK_NONE
			&& object
			&& !object->isAttachment() 
			&& LLPrimitive::isPrimitive(object->getPCode())
			&& (object->getClickAction() 
				|| parent->getClickAction());

}

U8 final_click_action(LLViewerObject* obj)
{
	if (!obj) return CLICK_ACTION_NONE;
	if (obj->isAttachment()) return CLICK_ACTION_NONE;

	U8 click_action = CLICK_ACTION_TOUCH;
	LLViewerObject* parent = obj->getRootEdit();
	if (obj->getClickAction()
	    || (parent && parent->getClickAction()))
	{
		if (obj->getClickAction())
		{
			click_action = obj->getClickAction();
		}
		else if (parent && parent->getClickAction())
		{
			click_action = parent->getClickAction();
		}
	}
	return click_action;
}

ECursorType LLToolPie::cursorFromObject(LLViewerObject* object)
{
	LLViewerObject* parent = NULL;
	if (object)
	{
		parent = object->getRootEdit();
	}
	U8 click_action = final_click_action(object);
	ECursorType cursor = UI_CURSOR_ARROW;
	switch(click_action)
	{
	case CLICK_ACTION_SIT:
		{
//			if (isAgentAvatarValid() && !gAgentAvatarp->isSitting()) // not already sitting?
// [RLVa:KB] - Checked: 2010-03-06 (RLVa-1.2.0c) | Modified: RLVa-1.2.0g
			if ( (isAgentAvatarValid() && !gAgentAvatarp->isSitting()) && 
				 ((!rlv_handler_t::isEnabled()) || (gRlvHandler.canSit(object, LLToolPie::getInstance()->getHoverPick().mObjectOffset))) )
// [/RLVa:KB]
			{
				cursor = UI_CURSOR_TOOLSIT;
			}
		}
		break;
	case CLICK_ACTION_BUY:
		if ( mClickActionBuyEnabled )
		{
			cursor = UI_CURSOR_TOOLBUY;
		}
		break;
	case CLICK_ACTION_OPEN:
		// Open always opens the parent.
		if (parent && parent->allowOpen())
		{
			cursor = UI_CURSOR_TOOLOPEN;
		}
		break;
	case CLICK_ACTION_PAY:	
		if ( mClickActionPayEnabled )
		{
			if ((object && object->flagTakesMoney())
				|| (parent && parent->flagTakesMoney()))
			{
				//cursor = UI_CURSOR_TOOLBUY;  FIRESTORM - pay cursor is separate from buy cursor
				cursor = UI_CURSOR_TOOLPAY;
			}
		}
		break;
	case CLICK_ACTION_ZOOM:
			cursor = UI_CURSOR_TOOLZOOMIN;
			break;			
	case CLICK_ACTION_PLAY:
	case CLICK_ACTION_OPEN_MEDIA: 
		cursor = cursor_from_parcel_media(click_action);
		break;
	default:
		break;
	}
	return cursor;
}

void LLToolPie::resetSelection()
{
	mLeftClickSelection = NULL;
	mClickActionObject = NULL;
	mClickAction = 0;
}

void LLToolPie::walkToClickedLocation()
{
	if(mAutoPilotDestination) { mAutoPilotDestination->markDead(); }
	mAutoPilotDestination = (LLHUDEffectBlob *)LLHUDManager::getInstance()->createViewerEffect(LLHUDObject::LL_HUD_EFFECT_BLOB, FALSE);
	mAutoPilotDestination->setPositionGlobal(mPick.mPosGlobal);
	mAutoPilotDestination->setPixelSize(5);
	mAutoPilotDestination->setColor(LLColor4U(170, 210, 190));
	mAutoPilotDestination->setDuration(3.f);

	handle_go_to();
}

// When we get object properties after left-clicking on an object
// with left-click = buy, if it's the same object, do the buy.

// static
void LLToolPie::selectionPropertiesReceived()
{
	// Make sure all data has been received.
	// This function will be called repeatedly as the data comes in.
	if (!LLSelectMgr::getInstance()->selectGetAllValid())
	{
		return;
	}

	LLObjectSelection* selection = LLToolPie::getInstance()->getLeftClickSelection();
	if (selection)
	{
		LLViewerObject* selected_object = selection->getPrimaryObject();
		// since we don't currently have a way to lock a selection, it could have changed
		// after we initially clicked on the object
		if (selected_object == LLToolPie::getInstance()->getClickActionObject())
		{
			U8 click_action = LLToolPie::getInstance()->getClickAction();
			switch (click_action)
			{
			case CLICK_ACTION_BUY:
				if ( LLToolPie::getInstance()->mClickActionBuyEnabled )
				{
					handle_buy();
				}
				break;
			case CLICK_ACTION_PAY:
				if ( LLToolPie::getInstance()->mClickActionPayEnabled )
				{
					handle_give_money_dialog();
				}
				break;
			case CLICK_ACTION_OPEN:
				LLFloaterReg::showInstance("openobject");
				break;
			default:
				break;
			}
		}
	}
	LLToolPie::getInstance()->resetSelection();
}

BOOL LLToolPie::handleHover(S32 x, S32 y, MASK mask)
{
//	mHoverPick = gViewerWindow->pickImmediate(x, y, FALSE);
// [SL:KB] - Patch: UI-PickRiggedAttachment | Checked: 2012-07-12 (Catznip-3.3)
	mHoverPick = gViewerWindow->pickImmediate(x, y, FALSE, FALSE);
// [/SL:KB]
	LLViewerObject *parent = NULL;
	LLViewerObject *object = mHoverPick.getObject();
// [RLVa:KB] - Checked: 2010-03-11 (RLVa-1.2.0e) | Modified: RLVa-1.1.0l
	// Block all special click action cursors when:
	//   - @fartouch=n restricted and the object is out of range
	//   - @interact=n restricted and the object isn't a HUD attachment
	if ( (object) && (rlv_handler_t::isEnabled()) && 
		( ((gRlvHandler.hasBehaviour(RLV_BHVR_FARTOUCH))) && (!gRlvHandler.canTouch(object, mHoverPick.mObjectOffset)) || 
		  ((gRlvHandler.hasBehaviour(RLV_BHVR_INTERACT)) && (!object->isHUDAttachment())) ) )
	{
		gViewerWindow->setCursor(UI_CURSOR_ARROW);
		return TRUE;
	}
// [/RLVa:KB]

	if (object)
	{
		parent = object->getRootEdit();
	}

	// Show screen-space highlight glow effect
	bool show_highlight = false;

	if (handleMediaHover(mHoverPick))
	{
		// *NOTE: If you think the hover glow conflicts with the media outline, you
		// could disable it here.
		show_highlight = true;
		// cursor set by media object
		lldebugst(LLERR_USER_INPUT) << "hover handled by LLToolPie (inactive)" << llendl;
	}
	else if (!mMouseOutsideSlop 
		&& mMouseButtonDown 
		&& gSavedSettings.getBOOL("ClickToWalk"))
	{
		S32 delta_x = x - mMouseDownX;
		S32 delta_y = y - mMouseDownY;
		S32 threshold = gSavedSettings.getS32("DragAndDropDistanceThreshold");
		if (delta_x * delta_x + delta_y * delta_y > threshold * threshold)
		{
			startCameraSteering();
			steerCameraWithMouse(x, y);
			gViewerWindow->setCursor(UI_CURSOR_TOOLGRAB);
		}
		else
		{
			gViewerWindow->setCursor(UI_CURSOR_ARROW);
		}
	}
// [RLVa:KB] - Checked: 2010-03-11 (RLVa-1.2.0e) | Added: RLVa-1.1.0l
	else if ( (object) && (rlv_handler_t::isEnabled()) && (!gRlvHandler.canTouch(object)) )
	{
		// Block showing the "grab" or "touch" cursor if we can't touch the object (@fartouch=n is handled above)
		gViewerWindow->setCursor(UI_CURSOR_ARROW);
	}
// [/RLVa:KB]
	else if (inCameraSteerMode())
	{
		steerCameraWithMouse(x, y);
		gViewerWindow->setCursor(UI_CURSOR_TOOLGRAB);
	}
	else
	{
		// perform a separate pick that detects transparent objects since they respond to 1-click actions
//		LLPickInfo click_action_pick = gViewerWindow->pickImmediate(x, y, TRUE);
// [SL:KB] - Patch: UI-PickRiggedAttachment | Checked: 2012-07-12 (Catznip-3.3)
		LLPickInfo click_action_pick = gViewerWindow->pickImmediate(x, y, TRUE, FALSE);
// [/SL:KB]

		LLViewerObject* click_action_object = click_action_pick.getObject();

		if (click_action_object && useClickAction(mask, click_action_object, click_action_object->getRootEdit()))
		{
			show_highlight = true;
			ECursorType cursor = cursorFromObject(click_action_object);
			gViewerWindow->setCursor(cursor);
			lldebugst(LLERR_USER_INPUT) << "hover handled by LLToolPie (inactive)" << llendl;
		}
// [RLVa:KB] - Checked: 2010-03-11 (RLVa-1.2.0e) | Added: RLVa-1.1.0l
		else if ( (object) && (rlv_handler_t::isEnabled()) && (!gRlvHandler.canTouch(object)) )
		{
			// Block showing the "grab" or "touch" cursor if we can't touch the object (@fartouch=n is handled above)
			gViewerWindow->setCursor(UI_CURSOR_ARROW);
		}
// [/RLVa:KB]
		else if ((object && !object->isAvatar() && object->flagUsePhysics()) 
				 || (parent && !parent->isAvatar() && parent->flagUsePhysics()))
		{
			show_highlight = true;
			gViewerWindow->setCursor(UI_CURSOR_TOOLGRAB);
			lldebugst(LLERR_USER_INPUT) << "hover handled by LLToolPie (inactive)" << llendl;
		}
		else if ( (object && object->flagHandleTouch()) 
				  || (parent && parent->flagHandleTouch()))
		{
			show_highlight = true;
			gViewerWindow->setCursor(UI_CURSOR_HAND);
			lldebugst(LLERR_USER_INPUT) << "hover handled by LLToolPie (inactive)" << llendl;
		}
		else
		{
			gViewerWindow->setCursor(UI_CURSOR_ARROW);
			lldebugst(LLERR_USER_INPUT) << "hover handled by LLToolPie (inactive)" << llendl;
		}
	}

	if(!object)
	{
		LLViewerMediaFocus::getInstance()->clearHover();
	}

	static LLCachedControl<bool> enable_highlight(
		gSavedSettings, "RenderHoverGlowEnable", false);
	LLDrawable* drawable = NULL;
	if (enable_highlight && show_highlight && object)
	{
		drawable = object->mDrawable;
	}
	gPipeline.setHighlightObject(drawable);

	return TRUE;
}

BOOL LLToolPie::handleMouseUp(S32 x, S32 y, MASK mask)
{
	LLViewerObject* obj = mPick.getObject();
	U8 click_action = final_click_action(obj);

	// let media have first pass at click
	if (handleMediaMouseUp() || LLViewerMediaFocus::getInstance()->getFocus())
	{
		mBlockClickToWalk = true;
	}
	stopCameraSteering();
	mMouseButtonDown = false;

	if (click_action == CLICK_ACTION_NONE				// not doing 1-click action
		&& gSavedSettings.getBOOL("ClickToWalk")		// click to walk enabled
		&& !gAgent.getFlying()							// don't auto-navigate while flying until that works
		&& gAgentAvatarp
		&& !gAgentAvatarp->isSitting()
		&& !mBlockClickToWalk							// another behavior hasn't cancelled click to walk
		&& !mPick.mPosGlobal.isExactlyZero()			// valid coordinates for pick
		&& (mPick.mPickType == LLPickInfo::PICK_LAND	// we clicked on land
			|| mPick.mObjectID.notNull()))				// or on an object
	{
		// handle special cases of steering picks
		LLViewerObject* avatar_object = mPick.getObject();

		// get pointer to avatar
		while (avatar_object && !avatar_object->isAvatar())
		{
			avatar_object = (LLViewerObject*)avatar_object->getParent();
		}

		if (avatar_object && ((LLVOAvatar*)avatar_object)->isSelf())
		{
			const F64 SELF_CLICK_WALK_DISTANCE = 3.0;
			// pretend we picked some point a bit in front of avatar
			mPick.mPosGlobal = gAgent.getPositionGlobal() + LLVector3d(LLViewerCamera::instance().getAtAxis()) * SELF_CLICK_WALK_DISTANCE;
		}
		gAgentCamera.setFocusOnAvatar(TRUE, TRUE);
		walkToClickedLocation();
		LLFirstUse::notMoving(false);

		return TRUE;
	}
	gViewerWindow->setCursor(UI_CURSOR_ARROW);
	if (hasMouseCapture())
	{
		setMouseCapture(FALSE);
	}

	LLToolMgr::getInstance()->clearTransientTool();
	gAgentCamera.setLookAt(LOOKAT_TARGET_CONVERSATION, obj); // maybe look at object/person clicked on

	mBlockClickToWalk = false;
	return LLTool::handleMouseUp(x, y, mask);
}

void LLToolPie::stopClickToWalk()
{
	mPick.mPosGlobal = gAgent.getPositionGlobal();
	handle_go_to();
	if(mAutoPilotDestination) 
	{ 
		mAutoPilotDestination->markDead(); 
	}
}

BOOL LLToolPie::handleDoubleClick(S32 x, S32 y, MASK mask)
{
	if (gDebugClicks)
	{
		llinfos << "LLToolPie handleDoubleClick (becoming mouseDown)" << llendl;
	}

	if (gSavedSettings.getBOOL("DoubleClickAutoPilot"))
	{
		if ((mPick.mPickType == LLPickInfo::PICK_LAND && !mPick.mPosGlobal.isExactlyZero()) ||
			(mPick.mObjectID.notNull()  && !mPick.mPosGlobal.isExactlyZero()))
		{
			walkToClickedLocation();
			return TRUE;
		}
	}
	else if (gSavedSettings.getBOOL("DoubleClickTeleport"))
	{
		LLViewerObject* objp = mPick.getObject();
		LLViewerObject* parentp = objp ? objp->getRootEdit() : NULL;

		bool is_in_world = mPick.mObjectID.notNull() && objp && !objp->isHUDAttachment();
		bool is_land = mPick.mPickType == LLPickInfo::PICK_LAND;
		bool pos_non_zero = !mPick.mPosGlobal.isExactlyZero();
		bool has_touch_handler = (objp && objp->flagHandleTouch()) || (parentp && parentp->flagHandleTouch());
		bool has_click_action = final_click_action(objp);

		if (pos_non_zero && (is_land || (is_in_world && !has_touch_handler && !has_click_action)))
		{
			LLVector3d pos = mPick.mPosGlobal;
			pos.mdV[VZ] += gAgentAvatarp->getPelvisToFoot();
			gAgent.teleportViaLocationLookAt(pos);
			return TRUE;
		}
	}

	return FALSE;
}

static bool needs_tooltip(LLSelectNode* nodep)
{
	if (!nodep) 
		return false;

	LLViewerObject* object = nodep->getObject();
	LLViewerObject *parent = (LLViewerObject *)object->getParent();
	if (object->flagHandleTouch()
		|| (parent && parent->flagHandleTouch())
		|| object->flagTakesMoney()
		|| (parent && parent->flagTakesMoney())
		|| object->flagAllowInventoryAdd()
		)
	{
		return true;
	}

	U8 click_action = final_click_action(object);
	if (click_action != 0)
	{
		return true;
	}

	if (nodep->mValid)
	{
		bool anyone_copy = anyone_copy_selection(nodep);
		bool for_sale = for_sale_selection(nodep);
		if (anyone_copy || for_sale)
		{
			return true;
		}
	}
	return false;
}


BOOL LLToolPie::handleTooltipLand(std::string line, std::string tooltip_msg)
{
	LLViewerParcelMgr::getInstance()->setHoverParcel( mHoverPick.mPosGlobal );
	// 
	//  Do not show hover for land unless prefs are set to allow it.
	// 
	
	if (!gSavedSettings.getBOOL("ShowLandHoverTip")) return TRUE; 
	
	// Didn't hit an object, but since we have a land point we
	// must be hovering over land.
	
	LLParcel* hover_parcel = LLViewerParcelMgr::getInstance()->getHoverParcel();
	LLUUID owner;
	
	if ( hover_parcel )
	{
		owner = hover_parcel->getOwnerID();
	}
	
	// Line: "Land"
	line.clear();
	line.append(LLTrans::getString("TooltipLand"));
	if (hover_parcel)
	{
		line.append(hover_parcel->getName());
	}
	tooltip_msg.append(line);
	tooltip_msg.push_back('\n');
	
	// Line: "Owner: James Linden"
	line.clear();
	line.append(LLTrans::getString("TooltipOwner") + " ");
	
	if ( hover_parcel )
	{
		std::string name;
		if (LLUUID::null == owner)
		{
			line.append(LLTrans::getString("TooltipPublic"));
		}
		else if (hover_parcel->getIsGroupOwned())
		{
			if (gCacheName->getGroupName(owner, name))
			{
				line.append(name);
				line.append(LLTrans::getString("TooltipIsGroup"));
			}
			else
			{
				line.append(LLTrans::getString("RetrievingData"));
			}
		}
		else if(gCacheName->getFullName(owner, name))
		{
			line.append(name);
		}
		else
		{
			line.append(LLTrans::getString("RetrievingData"));
		}
	}
	else
	{
		line.append(LLTrans::getString("RetrievingData"));
	}
	tooltip_msg.append(line);
	tooltip_msg.push_back('\n');
	
	// Line: "no fly, not safe, no build"
	
	// Don't display properties for your land.  This is just
	// confusing, because you can do anything on your own land.
	if ( hover_parcel && owner != gAgent.getID() )
	{
		S32 words = 0;
		
		line.clear();
		// JC - Keep this in the same order as the checkboxes
		// on the land info panel
		if ( !hover_parcel->getAllowModify() )
		{
			if ( hover_parcel->getAllowGroupModify() )
			{
				line.append(LLTrans::getString("TooltipFlagGroupBuild"));
			}
			else
			{
				line.append(LLTrans::getString("TooltipFlagNoBuild"));
			}
			words++;
		}
		
		if ( !hover_parcel->getAllowTerraform() )
		{
			if (words) line.append(", ");
			line.append(LLTrans::getString("TooltipFlagNoEdit"));
			words++;
		}
		
		if ( hover_parcel->getAllowDamage() )
		{
			if (words) line.append(", ");
			line.append(LLTrans::getString("TooltipFlagNotSafe"));
			words++;
		}
		
		// Maybe we should reflect the estate's block fly bit here as well?  DK 12/1/04
		if ( !hover_parcel->getAllowFly() )
		{
			if (words) line.append(", ");
			line.append(LLTrans::getString("TooltipFlagNoFly"));
			words++;
		}
		
		if ( !hover_parcel->getAllowOtherScripts() )
		{
			if (words) line.append(", ");
			if ( hover_parcel->getAllowGroupScripts() )
			{
				line.append(LLTrans::getString("TooltipFlagGroupScripts"));
			}
			else
			{
				line.append(LLTrans::getString("TooltipFlagNoScripts"));
			}
			
			words++;
		}
		
		if (words) 
		{
			tooltip_msg.append(line);
			tooltip_msg.push_back('\n');
		}
	}
	
	if (hover_parcel && hover_parcel->getParcelFlag(PF_FOR_SALE))
	{
		LLStringUtil::format_map_t args;
		S32 price = hover_parcel->getSalePrice();
		args["[AMOUNT]"] = LLResMgr::getInstance()->getMonetaryString(price);
		line = LLTrans::getString("TooltipForSaleL$", args);
		tooltip_msg.append(line);
		tooltip_msg.push_back('\n');
	}
	
	// trim last newlines
	if (!tooltip_msg.empty())
	{
		tooltip_msg.erase(tooltip_msg.size() - 1);
		LLToolTipMgr::instance().show(tooltip_msg);
	}
	
	return TRUE;
}

BOOL LLToolPie::handleTooltipObject( LLViewerObject* hover_object, std::string line, std::string tooltip_msg)
{
	// <FS:Ansariel> FIRE-9522: Crashfix
	if (!hover_object)
	{
		return TRUE;
	}
	// </FS:Ansariel>

	// <FS:Ansariel> Advanced object tooltips
	const char* const DEFAULT_DESC = "(No Description)";
	static LLCachedControl<bool> advancedToolTip(gSavedSettings, "FSAdvancedTooltips");
	// </FS:Ansariel> Advanced object tooltips

	if ( hover_object->isHUDAttachment() )
	{
		// no hover tips for HUD elements, since they can obscure
		// what the HUD is displaying
		return TRUE;
	}
	
	if ( hover_object->isAttachment() )
	{
		// get root of attachment then parent, which is avatar
		LLViewerObject* root_edit = hover_object->getRootEdit();
		if (!root_edit)
		{
			// Strange parenting issue, don't show any text
			return TRUE;
		}
		hover_object = (LLViewerObject*)root_edit->getParent();
		if (!hover_object)
		{
			// another strange parenting issue, bail out
			return TRUE;
		}
	}
	
	line.clear();
	if (hover_object->isAvatar())
	{
		// only show tooltip if same inspector not already open
		LLFloater* existing_inspector = LLFloaterReg::findInstance("inspect_avatar");
		if (!existing_inspector 
			|| !existing_inspector->getVisible()
			|| existing_inspector->getKey()["avatar_id"].asUUID() != hover_object->getID())
		{
			// Try to get display name + username
			std::string final_name;
<<<<<<< HEAD
			std::string full_name;

			// Build group prefix -Zi
			std::string group_title;
			if (gSavedSettings.getBOOL("FSShowGroupTitleInTooltip"))
			{
				LLNameValue* group=hover_object->getNVPair("Title");
				if(group)
				{
					group_title=group->getString();
					if(!group_title.empty())
						group_title+="\n";
				}
			}

			if (!gCacheName->getFullName(hover_object->getID(), full_name))
			{
			LLNameValue* firstname = hover_object->getNVPair("FirstName");
			LLNameValue* lastname =  hover_object->getNVPair("LastName");
			if (firstname && lastname)
			{
					full_name = LLCacheName::buildFullName(
						firstname->getString(), lastname->getString());
				}
				else
				{
					full_name = LLTrans::getString("TooltipPerson");
				}
			}

=======
>>>>>>> fe8b4bf1
			LLAvatarName av_name;
			if (LLAvatarNameCache::get(hover_object->getID(), &av_name))
			{
//				final_name = av_name.getCompleteName();
// [RLVa:KB] - Checked: 2010-10-31 (RLVa-1.2.2a) | Modified: RLVa-1.2.2a
<<<<<<< HEAD
				final_name = (!gRlvHandler.hasBehaviour(RLV_BHVR_SHOWNAMES)) ? group_title + av_name.getCompleteName() : RlvStrings::getAnonym(av_name);
=======
				final_name = (!gRlvHandler.hasBehaviour(RLV_BHVR_SHOWNAMES)) ? av_name.getCompleteName() : RlvStrings::getAnonym(av_name);
>>>>>>> fe8b4bf1
// [/RLVa:KB]
			}
			else
			{
<<<<<<< HEAD
//				final_name = full_name;
// [RLVa:KB] - Checked: 2010-10-31 (RLVa-1.2.2a) | Modified: RLVa-1.2.2a
				final_name = (!gRlvHandler.hasBehaviour(RLV_BHVR_SHOWNAMES)) ? group_title + full_name : RlvStrings::getAnonym(full_name);
// [/RLVa:KB]
=======
				final_name = LLTrans::getString("TooltipPerson");;
>>>>>>> fe8b4bf1
			}

			// *HACK: We may select this object, so pretend it was clicked
			mPick = mHoverPick;
// [RLVa:KB] - Checked: 2010-04-11 (RLVa-1.2.2a) | Added: RLVa-1.2.0e
			if ( (!rlv_handler_t::isEnabled()) || 
				 ( (gRlvHandler.canTouch(hover_object, mHoverPick.mObjectOffset)) && (!gRlvHandler.hasBehaviour(RLV_BHVR_SHOWNAMES)) ) )
			{
// [/RLVa:KB]
				LLInspector::Params p;
				p.fillFrom(LLUICtrlFactory::instance().getDefaultParams<LLInspector>());
				p.message(final_name);
<<<<<<< HEAD
				// <FS:Ansariel> Get rid of the "i"-button on advanced hovertips
				//p.image.name("Inspector_I");
				if (!advancedToolTip)
				{
					p.image.name("Inspector_I");
				}
				// </FS:Ansariel>
=======
				p.image.name("Inspector_I");
>>>>>>> fe8b4bf1
				p.click_callback(boost::bind(showAvatarInspector, hover_object->getID()));
				p.visible_time_near(6.f);
				p.visible_time_far(3.f);
				p.delay_time(gSavedSettings.getF32("AvatarInspectorTooltipDelay"));
				p.wrap(false);
				
				LLToolTipMgr::instance().show(p);
// [RLVa:KB] - Checked: 2010-04-11 (RLVa-1.2.2a) | Added: RLVa-1.2.0e
			}
			else
			{
				LLToolTipMgr::instance().show(final_name);
			}
// [/RLVa:KB]
		}
	}
	else
	{
		//
		//  We have hit a regular object (not an avatar or attachment)
		// 
		
		//
		//  Default prefs will suppress display unless the object is interactive
		//
		bool show_all_object_tips =
		(bool)gSavedSettings.getBOOL("ShowAllObjectHoverTip");			
		LLSelectNode *nodep = LLSelectMgr::getInstance()->getHoverNode();
		
		// only show tooltip if same inspector not already open
		LLFloater* existing_inspector = LLFloaterReg::findInstance("inspect_object");
		if (nodep &&
			(!existing_inspector 
			 || !existing_inspector->getVisible()
			 || existing_inspector->getKey()["object_id"].asUUID() != hover_object->getID()))
		{

			// Add price to tooltip for items on sale
			bool for_sale = for_sale_selection(nodep);
			if(for_sale)
			{
				LLStringUtil::format_map_t args;
				S32 price = nodep->mSaleInfo.getSalePrice();
				args["[AMOUNT]"] = LLResMgr::getInstance()->getMonetaryString(price);
				tooltip_msg.append(LLTrans::getString("TooltipPrice", args) );
			}

			if (nodep->mName.empty())
			{
				tooltip_msg.append(LLTrans::getString("TooltipNoName"));
			}
			else
			{
				tooltip_msg.append( nodep->mName );
			}

			// <FS:Ansariel> Advanced object tooltips
			if (advancedToolTip)
			{
				// Set description
				if (!nodep->mDescription.empty() && nodep->mDescription != DEFAULT_DESC)
				{
					tooltip_msg.append("\n" + nodep->mDescription);
				}

				// Set owner name
				std::string full_name;
			
				if (nodep->mValid)
				{
					LLUUID owner = nodep->mPermissions->getOwner();
					if (owner.notNull())
					{
						LLAvatarName av_name;
						if (LLAvatarNameCache::get(owner, &av_name))
						{
							full_name = (!gRlvHandler.hasBehaviour(RLV_BHVR_SHOWNAMES)) ? av_name.getCompleteName() : RlvStrings::getAnonym(av_name);
						}
						else
						{
							full_name = LLTrans::getString("LoadingData");

							// If we don't have the avatar name already, let the
							// avatar name cache retrieve it and simply invoke
							// us again after it received the name.
							std::string l;
							std::string m;

							// <FS:ND> FIRE-10276; handleTooltipObject can be called during name resolution (LLAvatarNameCache), then hover_object can lon gbe destroyed and the pointer invalid.

							// mNamecacheConnections.push_back( LLAvatarNameCache::get(owner, boost::bind(&LLToolPie::handleTooltipObject, this, hover_object, l, m)) );

							LLUUID id( hover_object->getID() );
							mNamecacheConnections.push_back( LLAvatarNameCache::get(owner, boost::bind(&LLToolPie::handleTooltipObjectById, this, id, l, m)) );

							// <FS:ND>
						}

						// Owner name
						tooltip_msg.append("\n" + LLTrans::getString("TooltipOwner") + " " + full_name);
					}
				}

				// Permission flags
				LLViewerObject* parentobject = (LLViewerObject*)hover_object->getParent();
				std::string permissionsline;
				if (hover_object->flagScripted())
				{
					permissionsline += LLTrans::getString("TooltipFlagScript") + " ";
				}
				if (hover_object->flagUsePhysics())
				{
					permissionsline += LLTrans::getString("TooltipFlagPhysics") + " ";
				}
				if (hover_object->flagHandleTouch() || (parentobject && parentobject->flagHandleTouch()))
				{
					permissionsline += LLTrans::getString("TooltipFlagTouch") + " ";
				}
				if (hover_object->flagTakesMoney() || (parentobject && parentobject->flagTakesMoney()))
				{
					permissionsline += LLTrans::getString("TooltipFlagL$") + " ";
				}
				if (hover_object->flagAllowInventoryAdd())
				{
					permissionsline += LLTrans::getString("TooltipFlagDropInventory") + " ";
				}
				if (hover_object->flagPhantom())
				{
					permissionsline += LLTrans::getString("TooltipFlagPhantom") + " ";
				}
				if (hover_object->flagTemporaryOnRez())
				{
					permissionsline += LLTrans::getString("TooltipFlagTemporary") + " ";
				}
				if (!permissionsline.empty())
				{
					permissionsline = "\n" + permissionsline.substr(0, permissionsline.length() - 1);
				}
				tooltip_msg += permissionsline + "\n";

				LLStringUtil::format_map_t args;

				// Get prim count
				S32 prim_count = LLSelectMgr::getInstance()->getHoverObjects()->getObjectCount();				
				args["COUNT"] = llformat("%d", prim_count);
				tooltip_msg.append("\n" + LLTrans::getString("TooltipPrimCount", args));

				// Display the PE weight for an object if mesh is enabled
				if (gMeshRepo.meshRezEnabled())
				{
					// Ansariel: What a bummer! PE is only available for
					//           objects in the same region as you!
					if (hover_object->getRegion() && gAgent.getRegion() &&
						hover_object->getRegion()->getRegionID() == gAgent.getRegion()->getRegionID())
					{
						S32 link_cost = LLSelectMgr::getInstance()->getHoverObjects()->getSelectedLinksetCost();
						if (link_cost > 0)
						{
							args.clear();
							args["PEWEIGHT"] = llformat("%d", link_cost);
							tooltip_msg.append(LLTrans::getString("TooltipPrimEquivalent", args));
						}
						else
						{
							tooltip_msg.append(LLTrans::getString("TooltipPrimEquivalentLoading"));
						}
					}
					else
					{
						tooltip_msg.append(LLTrans::getString("TooltipPrimEquivalentUnavailable"));
					}
				}

				// Get position
				LLViewerRegion* region = gAgent.getRegion();
				if (region)
				{
					LLVector3 relPositionObject = region->getPosRegionFromGlobal(hover_object->getPositionGlobal());
					args.clear();
					args["POSITION"] = llformat("<%.02f, %.02f, %.02f>", relPositionObject.mV[VX], relPositionObject.mV[VY], relPositionObject.mV[VZ]);
					tooltip_msg.append("\n" + LLTrans::getString("TooltipPosition", args));

					// Get distance
					F32 distance = (relPositionObject - region->getPosRegionFromGlobal(gAgent.getPositionGlobal())).magVec();
					args.clear();
					args["DISTANCE"] = llformat("%.02f", distance);
					tooltip_msg.append("\n" + LLTrans::getString("TooltipDistance", args));
				}
			}
			// </FS:Ansariel> Advanced object tooltips
			
			bool has_media = false;
			bool is_time_based_media = false;
			bool is_web_based_media = false;
			bool is_media_playing = false;
			bool is_media_displaying = false;
			
			// Does this face have media?
			const LLTextureEntry* tep = hover_object->getTE(mHoverPick.mObjectFace);
			
			if(tep)
			{
				has_media = tep->hasMedia();
				const LLMediaEntry* mep = has_media ? tep->getMediaData() : NULL;
				if (mep)
				{
					viewer_media_t media_impl = LLViewerMedia::getMediaImplFromTextureID(mep->getMediaID());
					LLPluginClassMedia* media_plugin = NULL;
					
					if (media_impl.notNull() && (media_impl->hasMedia()))
					{
						is_media_displaying = true;
						//LLStringUtil::format_map_t args;
						
						media_plugin = media_impl->getMediaPlugin();
						if(media_plugin)
						{	
							if(media_plugin->pluginSupportsMediaTime())
							{
								is_time_based_media = true;
								is_web_based_media = false;
								//args["[CurrentURL]"] =  media_impl->getMediaURL();
								is_media_playing = media_impl->isMediaPlaying();
							}
							else
							{
								is_time_based_media = false;
								is_web_based_media = true;
								//args["[CurrentURL]"] =  media_plugin->getLocation();
							}
							//tooltip_msg.append(LLTrans::getString("CurrentURL", args));
						}
					}
				}
			}
			

			// Avoid showing tip over media that's displaying unless it's for sale
			// also check the primary node since sometimes it can have an action even though
			// the root node doesn't
			
			bool needs_tip = (!is_media_displaying || 
				              for_sale) &&
				(has_media || 
				 needs_tooltip(nodep) || 
				 needs_tooltip(LLSelectMgr::getInstance()->getPrimaryHoverNode()));
			
			if (show_all_object_tips || needs_tip)
			{
				// We may select this object, so pretend it was clicked
				mPick = mHoverPick;
// [RLVa:KB] - Checked: 2010-11-12 (RLVa-1.2.1g) | Modified: RLVa-1.2.1g
				if ( (!rlv_handler_t::isEnabled()) || (!gRlvHandler.hasBehaviour(RLV_BHVR_FARTOUCH)) ||
					 (gRlvHandler.canTouch(hover_object, mHoverPick.mObjectOffset)) )
				{
// [/RLVa:KB]
					LLInspector::Params p;
					p.fillFrom(LLUICtrlFactory::instance().getDefaultParams<LLInspector>());
					p.message(tooltip_msg);
<<<<<<< HEAD
					// Ansariel: Get rid of the useless button!
					if (!advancedToolTip)
					{
						p.image.name("Inspector_I");
					}
=======
					p.image.name("Inspector_I");
>>>>>>> fe8b4bf1
					p.click_callback(boost::bind(showObjectInspector, hover_object->getID(), mHoverPick.mObjectFace));
					p.time_based_media(is_time_based_media);
					p.web_based_media(is_web_based_media);
					p.media_playing(is_media_playing);
					p.click_playmedia_callback(boost::bind(playCurrentMedia, mHoverPick));
					p.click_homepage_callback(boost::bind(VisitHomePage, mHoverPick));
					p.visible_time_near(6.f);
					p.visible_time_far(3.f);
					p.delay_time(gSavedSettings.getF32("ObjectInspectorTooltipDelay"));
					p.wrap(false);
					
					LLToolTipMgr::instance().show(p);
// [RLVa:KB] - Checked: 2010-04-11 (RLVa-1.2.0e) | Added: RLVa-1.2.0e
				}
				else
				{
					LLToolTipMgr::instance().show(tooltip_msg);
				}
// [/RLVa:KB]
			}
		}
	}
	
	return TRUE;
}

BOOL LLToolPie::handleToolTip(S32 local_x, S32 local_y, MASK mask)
{
	if (!LLUI::sSettingGroups["config"]->getBOOL("ShowHoverTips")) return TRUE;
	if (!mHoverPick.isValid()) return TRUE;
// [RLVa:KB] - Checked: 2010-05-03 (RLVa-1.2.0g) | Modified: RLVa-1.2.0g
#ifdef RLV_EXTENSION_CMD_INTERACT
	if (gRlvHandler.hasBehaviour(RLV_BHVR_INTERACT)) return TRUE;
#endif // RLV_EXTENSION_CMD_INTERACT
// [/RLVa:KB]

	LLViewerObject* hover_object = mHoverPick.getObject();
	
	// update hover object and hover parcel
	LLSelectMgr::getInstance()->setHoverObject(hover_object, mHoverPick.mObjectFace);
	
	
	std::string tooltip_msg;
	std::string line;

	if ( hover_object )
	{
		handleTooltipObject(hover_object, line, tooltip_msg  );
	}
	else if (mHoverPick.mPickType == LLPickInfo::PICK_LAND)
	{
		handleTooltipLand(line, tooltip_msg);
	}

	return TRUE;
}

static void show_inspector(const char* inspector, const char* param, const LLUUID& source_id)
{
	LLSD params;
	params[param] = source_id;
	if (LLToolTipMgr::instance().toolTipVisible())
	{
		LLRect rect = LLToolTipMgr::instance().getToolTipRect();
		params["pos"]["x"] = rect.mLeft;
		params["pos"]["y"] = rect.mTop;
	}

	LLFloaterReg::showInstance(inspector, params);
}


static void show_inspector(const char* inspector,  LLSD& params)
{
	if (LLToolTipMgr::instance().toolTipVisible())
	{
		LLRect rect = LLToolTipMgr::instance().getToolTipRect();
		params["pos"]["x"] = rect.mLeft;
		params["pos"]["y"] = rect.mTop;
	}
	
	LLFloaterReg::showInstance(inspector, params);
}


// static
void LLToolPie::showAvatarInspector(const LLUUID& avatar_id)
{
	show_inspector("inspect_avatar", "avatar_id", avatar_id);
}

// static
void LLToolPie::showObjectInspector(const LLUUID& object_id)
{
	show_inspector("inspect_object", "object_id", object_id);
}


// static
void LLToolPie::showObjectInspector(const LLUUID& object_id, const S32& object_face)
{
	LLSD params;
	params["object_id"] = object_id;
	params["object_face"] = object_face;
	show_inspector("inspect_object", params);
}

// static
void LLToolPie::playCurrentMedia(const LLPickInfo& info)
{
	//FIXME: how do we handle object in different parcel than us?
	LLParcel* parcel = LLViewerParcelMgr::getInstance()->getAgentParcel();
	if (!parcel) return;
	
	LLPointer<LLViewerObject> objectp = info.getObject();
	
	// Early out cases.  Must clear media hover. 
	// did not hit an object or did not hit a valid face
	if ( objectp.isNull() ||
		info.mObjectFace < 0 || 
		info.mObjectFace >= objectp->getNumTEs() )
	{
		return;
	}
	
	// Does this face have media?
	const LLTextureEntry* tep = objectp->getTE(info.mObjectFace);
	if (!tep)
		return;
	
	const LLMediaEntry* mep = tep->hasMedia() ? tep->getMediaData() : NULL;
	if(!mep)
		return;
	
	//TODO: Can you Use it? 

	LLPluginClassMedia* media_plugin = NULL;
	
	viewer_media_t media_impl = LLViewerMedia::getMediaImplFromTextureID(mep->getMediaID());
		
	if(media_impl.notNull() && media_impl->hasMedia())
	{
		media_plugin = media_impl->getMediaPlugin();
		if (media_plugin && media_plugin->pluginSupportsMediaTime())
		{
			if(media_impl->isMediaPlaying())
			{
				media_impl->pause();
			}
			else 
			{
				media_impl->play();
			}
		}
	}


}

// static
void LLToolPie::VisitHomePage(const LLPickInfo& info)
{
	//FIXME: how do we handle object in different parcel than us?
	LLParcel* parcel = LLViewerParcelMgr::getInstance()->getAgentParcel();
	if (!parcel) return;
	
	LLPointer<LLViewerObject> objectp = info.getObject();
	
	// Early out cases.  Must clear media hover. 
	// did not hit an object or did not hit a valid face
	if ( objectp.isNull() ||
		info.mObjectFace < 0 || 
		info.mObjectFace >= objectp->getNumTEs() )
	{
		return;
	}
	
	// Does this face have media?
	const LLTextureEntry* tep = objectp->getTE(info.mObjectFace);
	if (!tep)
		return;
	
	const LLMediaEntry* mep = tep->hasMedia() ? tep->getMediaData() : NULL;
	if(!mep)
		return;
	
	//TODO: Can you Use it? 
	
	LLPluginClassMedia* media_plugin = NULL;
	
	viewer_media_t media_impl = LLViewerMedia::getMediaImplFromTextureID(mep->getMediaID());
	
	if(media_impl.notNull() && media_impl->hasMedia())
	{
		media_plugin = media_impl->getMediaPlugin();
		
		if (media_plugin && !(media_plugin->pluginSupportsMediaTime()))
		{
			media_impl->navigateHome();
		}
	}
}

void LLToolPie::handleSelect()
{
	// tool is reselected when app gets focus, etc.
	mBlockClickToWalk = true;	
}

void LLToolPie::handleDeselect()
{
	if(	hasMouseCapture() )
	{
		setMouseCapture( FALSE );  // Calls onMouseCaptureLost() indirectly
	}
	// remove temporary selection for pie menu
	LLSelectMgr::getInstance()->setHoverObject(NULL);
	LLSelectMgr::getInstance()->validateSelection();
}

LLTool* LLToolPie::getOverrideTool(MASK mask)
{
	// <FS:Ansariel> Use faster LLCachedControls for frequently visited locations
	//if (gSavedSettings.getBOOL("EnableGrab"))
	static LLCachedControl<bool> enableGrab(gSavedSettings, "EnableGrab");
	if (enableGrab)
	// </FS:Ansariel>
	{
		if (mask == MASK_CONTROL)
		{
			return LLToolGrab::getInstance();
		}
		else if (mask == (MASK_CONTROL | MASK_SHIFT))
		{
			return LLToolGrab::getInstance();
		}
	}
	return LLTool::getOverrideTool(mask);
}

void LLToolPie::stopEditing()
{
	if(	hasMouseCapture() )
	{
		setMouseCapture( FALSE );  // Calls onMouseCaptureLost() indirectly
	}
}

void LLToolPie::onMouseCaptureLost()
{
	stopCameraSteering();
	mMouseButtonDown = false;
	handleMediaMouseUp();
}

void LLToolPie::stopCameraSteering()
{
	mMouseOutsideSlop = false;
}

bool LLToolPie::inCameraSteerMode()
{
	return mMouseButtonDown && mMouseOutsideSlop && gSavedSettings.getBOOL("ClickToWalk");
}

// true if x,y outside small box around start_x,start_y
BOOL LLToolPie::outsideSlop(S32 x, S32 y, S32 start_x, S32 start_y)
{
	S32 dx = x - start_x;
	S32 dy = y - start_y;

	return (dx <= -2 || 2 <= dx || dy <= -2 || 2 <= dy);
}


void LLToolPie::render()
{
	return;
}

static void handle_click_action_play()
{
	LLParcel* parcel = LLViewerParcelMgr::getInstance()->getAgentParcel();
	if (!parcel) return;

	LLViewerMediaImpl::EMediaStatus status = LLViewerParcelMedia::getStatus();
	switch(status)
	{
		case LLViewerMediaImpl::MEDIA_PLAYING:
			LLViewerParcelMedia::pause();
			break;

		case LLViewerMediaImpl::MEDIA_PAUSED:
			LLViewerParcelMedia::start();
			break;

		default:
			if (gSavedSettings.getBOOL("MediaEnableFilter"))
			{
				LLViewerParcelMedia::filterMediaUrl(parcel);
			}
			else
			{
				LLViewerParcelMedia::play(parcel);
			}
			break;
	}
}

bool LLToolPie::handleMediaClick(const LLPickInfo& pick)
{
	//FIXME: how do we handle object in different parcel than us?
	LLParcel* parcel = LLViewerParcelMgr::getInstance()->getAgentParcel();
	LLPointer<LLViewerObject> objectp = pick.getObject();


	if (!parcel ||
		objectp.isNull() ||
		pick.mObjectFace < 0 || 
		pick.mObjectFace >= objectp->getNumTEs()) 
	{
		LLViewerMediaFocus::getInstance()->clearFocus();

		return false;
	}

	// Does this face have media?
	const LLTextureEntry* tep = objectp->getTE(pick.mObjectFace);
	if(!tep)
		return false;

	LLMediaEntry* mep = (tep->hasMedia()) ? tep->getMediaData() : NULL;
	if(!mep)
		return false;
	
	viewer_media_t media_impl = LLViewerMedia::getMediaImplFromTextureID(mep->getMediaID());

	if (gSavedSettings.getBOOL("MediaOnAPrimUI"))
	{
		if (!LLViewerMediaFocus::getInstance()->isFocusedOnFace(pick.getObject(), pick.mObjectFace) || media_impl.isNull())
		{
			// It's okay to give this a null impl
			LLViewerMediaFocus::getInstance()->setFocusFace(pick.getObject(), pick.mObjectFace, media_impl, pick.mNormal);
		}
		else
		{
			// Make sure keyboard focus is set to the media focus object.
			gFocusMgr.setKeyboardFocus(LLViewerMediaFocus::getInstance());
			LLEditMenuHandler::gEditMenuHandler = LLViewerMediaFocus::instance().getFocusedMediaImpl();
			
			media_impl->mouseDown(pick.mUVCoords, gKeyboard->currentMask(TRUE));
			mMediaMouseCaptureID = mep->getMediaID();
			setMouseCapture(TRUE);  // This object will send a mouse-up to the media when it loses capture.
		}

		return true;
	}

	LLViewerMediaFocus::getInstance()->clearFocus();

	return false;
}

bool LLToolPie::handleMediaHover(const LLPickInfo& pick)
{
	//FIXME: how do we handle object in different parcel than us?
	LLParcel* parcel = LLViewerParcelMgr::getInstance()->getAgentParcel();
	if (!parcel) return false;

	LLPointer<LLViewerObject> objectp = pick.getObject();

	// Early out cases.  Must clear media hover. 
	// did not hit an object or did not hit a valid face
	if ( objectp.isNull() ||
		pick.mObjectFace < 0 || 
		pick.mObjectFace >= objectp->getNumTEs() )
	{
		LLViewerMediaFocus::getInstance()->clearHover();
		return false;
	}

	// Does this face have media?
	const LLTextureEntry* tep = objectp->getTE(pick.mObjectFace);
	if(!tep)
		return false;
	
	const LLMediaEntry* mep = tep->hasMedia() ? tep->getMediaData() : NULL;
	if (mep
		&& gSavedSettings.getBOOL("MediaOnAPrimUI"))
	{		
		viewer_media_t media_impl = LLViewerMedia::getMediaImplFromTextureID(mep->getMediaID());
		
		if(media_impl.notNull())
		{
			// Update media hover object
			if (!LLViewerMediaFocus::getInstance()->isHoveringOverFace(objectp, pick.mObjectFace))
			{
				LLViewerMediaFocus::getInstance()->setHoverFace(objectp, pick.mObjectFace, media_impl, pick.mNormal);
			}
			
			// If this is the focused media face, send mouse move events.
			if (LLViewerMediaFocus::getInstance()->isFocusedOnFace(objectp, pick.mObjectFace))
			{
				media_impl->mouseMove(pick.mUVCoords, gKeyboard->currentMask(TRUE));
				gViewerWindow->setCursor(media_impl->getLastSetCursor());
			}
			else
			{
				// This is not the focused face -- set the default cursor.
				gViewerWindow->setCursor(UI_CURSOR_ARROW);
			}

			return true;
		}
	}
	
	// In all other cases, clear media hover.
	LLViewerMediaFocus::getInstance()->clearHover();

	return false;
}

bool LLToolPie::handleMediaMouseUp()
{
	bool result = false;
	if(mMediaMouseCaptureID.notNull())
	{
		// Face media needs to know the mouse went up.
		viewer_media_t media_impl = LLViewerMedia::getMediaImplFromTextureID(mMediaMouseCaptureID);
		if(media_impl)
		{
			// This will send a mouseUp event to the plugin using the last known mouse coordinate (from a mouseDown or mouseMove), which is what we want.
			media_impl->onMouseCaptureLost();
		}
		
		mMediaMouseCaptureID.setNull();	

		result = true;		
	}	
	
	return result;
}

static void handle_click_action_open_media(LLPointer<LLViewerObject> objectp)
{
	//FIXME: how do we handle object in different parcel than us?
	LLParcel* parcel = LLViewerParcelMgr::getInstance()->getAgentParcel();
	if (!parcel) return;

	// did we hit an object?
	if (objectp.isNull()) return;

	// did we hit a valid face on the object?
	S32 face = LLToolPie::getInstance()->getPick().mObjectFace;
	if( face < 0 || face >= objectp->getNumTEs() ) return;
		
	// is media playing on this face?
	if (LLViewerMedia::getMediaImplFromTextureID(objectp->getTE(face)->getID()) != NULL)
	{
		handle_click_action_play();
		return;
	}

	std::string media_url = std::string ( parcel->getMediaURL () );
	std::string media_type = std::string ( parcel->getMediaType() );
	LLStringUtil::trim(media_url);

	LLWeb::loadURL(media_url);
}

static ECursorType cursor_from_parcel_media(U8 click_action)
{
	// HACK: This is directly referencing an impl name.  BAD!
	// This can be removed when we have a truly generic media browser that only 
	// builds an impl based on the type of url it is passed.
	
	//FIXME: how do we handle object in different parcel than us?
	ECursorType open_cursor = UI_CURSOR_ARROW;
	LLParcel* parcel = LLViewerParcelMgr::getInstance()->getAgentParcel();
	if (!parcel) return open_cursor;

	std::string media_url = std::string ( parcel->getMediaURL () );
	std::string media_type = std::string ( parcel->getMediaType() );
	LLStringUtil::trim(media_url);

	open_cursor = UI_CURSOR_TOOLMEDIAOPEN;

	LLViewerMediaImpl::EMediaStatus status = LLViewerParcelMedia::getStatus();
	switch(status)
	{
		case LLViewerMediaImpl::MEDIA_PLAYING:
			return click_action == CLICK_ACTION_PLAY ? UI_CURSOR_TOOLPAUSE : open_cursor;
		default:
			return UI_CURSOR_TOOLPLAY;
	}
}


// True if we handled the event.
BOOL LLToolPie::handleRightClickPick()
{
	S32 x = mPick.mMousePt.mX;
	S32 y = mPick.mMousePt.mY;
	MASK mask = mPick.mKeyMask;

	if (mPick.mPickType != LLPickInfo::PICK_LAND)
	{
		LLViewerParcelMgr::getInstance()->deselectLand();
	}

	// didn't click in any UI object, so must have clicked in the world
	LLViewerObject *object = mPick.getObject();
	
	// Can't ignore children here.
	LLToolSelect::handleObjectSelection(mPick, FALSE, TRUE);

	// Spawn pie menu
	if (mPick.mPickType == LLPickInfo::PICK_LAND)
	{
		LLParcelSelectionHandle selection = LLViewerParcelMgr::getInstance()->selectParcelAt( mPick.mPosGlobal );
		gMenuHolder->setParcelSelection(selection);
		// ## Zi: Pie menu
		if(gSavedSettings.getBOOL("UsePieMenu"))
			gPieMenuLand->show(x, y);
		// ## Zi: Pie menu
		else
		gMenuLand->show(x, y);

		showVisualContextMenuEffect();

	}
	else if (mPick.mObjectID == gAgent.getID() )
	{
		// ## Zi: Pie menu
		if(gSavedSettings.getBOOL("UsePieMenu"))
		{
			if(!gPieMenuAvatarSelf)
			{
				//either at very early startup stage or at late quitting stage,
				//this event is ignored.
				return TRUE ;
			}

			gPieMenuAvatarSelf->show(x, y);
		}
		// ## Zi: Pie menu
		else
		{
			if(!gMenuAvatarSelf)
			{
				//either at very early startup stage or at late quitting stage,
				//this event is ignored.
				return TRUE ;
			}

			gMenuAvatarSelf->show(x, y);
		}
	}
	else if (object)
	{
		gMenuHolder->setObjectSelection(LLSelectMgr::getInstance()->getSelection());

		bool is_other_attachment = (object->isAttachment() && !object->isHUDAttachment() && !object->permYouOwner());
		if (object->isAvatar() 
			|| is_other_attachment)
		{
			// Find the attachment's avatar
			while( object && object->isAttachment())
			{
				object = (LLViewerObject*)object->getParent();
				llassert(object);
			}

			if (!object)
			{
				return TRUE; // unexpected, but escape
			}

			// Object is an avatar, so check for mute by id.
			LLVOAvatar* avatar = (LLVOAvatar*)object;
			std::string name = avatar->getFullname();
			std::string mute_msg;
			if (LLMuteList::getInstance()->isMuted(avatar->getID(), avatar->getFullname()))
			{
				mute_msg = LLTrans::getString("UnmuteAvatar");
			}
			else
			{
				mute_msg = LLTrans::getString("MuteAvatar");
			}

// [RLVa:KB] - Checked: 2010-04-11 (RLVa-1.2.0e) | Modified: RLVa-1.1.0l
			// Don't show the context menu on empty selection when fartouch restricted [see LLToolSelect::handleObjectSelection()]
			if ( (!rlv_handler_t::isEnabled()) || (!LLSelectMgr::getInstance()->getSelection()->isEmpty()) ||
				 (!gRlvHandler.hasBehaviour(RLV_BHVR_FARTOUCH)) )
			{
// [/RLVa:KB]
				if (is_other_attachment)
				{
<<<<<<< HEAD
					// <FS:Zi> Pie menu
					// gMenuAttachmentOther->getChild<LLUICtrl>("Avatar Mute")->setValue(mute_msg);
					// gMenuAttachmentOther->show(x, y);
					if(gSavedSettings.getBOOL("UsePieMenu"))
					{
						gPieMenuAttachmentOther->getChild<LLUICtrl>("Avatar Mute")->setValue(mute_msg);
						gPieMenuAttachmentOther->show(x, y);
					}
					else
					{
						// getChild() seems to fail for LLMenuItemCallGL items, so we changed the XML instead
						// gMenuAttachmentOther->getChild<LLUICtrl>("Avatar Mute")->setValue(mute_msg);
						gMenuAttachmentOther->show(x, y);
					}
					// </FS:Zi>
				}
				else
				{
					// <FS:Zi> Pie menu
					// gMenuAvatarOther->getChild<LLUICtrl>("Avatar Mute")->setValue(mute_msg);
					// gMenuAvatarOther->show(x, y);
					if(gSavedSettings.getBOOL("UsePieMenu"))
					{
						gPieMenuAvatarOther->getChild<LLUICtrl>("Avatar Mute")->setValue(mute_msg);
						gPieMenuAvatarOther->show(x, y);
					}
					else
					{
						// getChild() seems to fail for LLMenuItemCallGL items, so we changed the XML instead
						// gMenuAvatarOther->getChild<LLUICtrl>("Avatar Mute")->setValue(mute_msg);
						gMenuAvatarOther->show(x, y);
					}
					// </FS:Zi>
=======
					gMenuAttachmentOther->getChild<LLUICtrl>("Avatar Mute")->setValue(mute_msg);
					gMenuAttachmentOther->show(x, y);
				}
				else
				{
					gMenuAvatarOther->getChild<LLUICtrl>("Avatar Mute")->setValue(mute_msg);
					gMenuAvatarOther->show(x, y);
>>>>>>> fe8b4bf1
				}
// [RLVa:KB] - Checked: 2010-04-11 (RLVa-1.2.0e) | Modified: RLVa-1.1.0l
			}
			else
			{
				make_ui_sound("UISndInvalidOp");
			}
// [/RLVa:KB]
		}
		else if (object->isAttachment())
		{
			// ## Zi: Pie menu
			if(gSavedSettings.getBOOL("UsePieMenu"))
				gPieMenuAttachmentSelf->show(x, y);
			// ## Zi: Pie menu
			else
			gMenuAttachmentSelf->show(x, y);
		}
		else
		{
			// BUG: What about chatting child objects?
			std::string name;
			LLSelectNode* node = LLSelectMgr::getInstance()->getSelection()->getFirstRootNode();
			if (node)
			{
				name = node->mName;
			}
			std::string mute_msg;
			if (LLMuteList::getInstance()->isMuted(object->getID(), name))
			{
				mute_msg = LLTrans::getString("UnmuteObject");
			}
			else
			{
				mute_msg = LLTrans::getString("MuteObject2");
			}
			
// [RLVa:KB] - Checked: 2010-04-11 (RLVa-1.2.el) | Modified: RLVa-1.1.0l
			// Don't show the pie menu on empty selection when fartouch/interaction restricted
			// (not entirely accurate in case of Tools / Select Only XXX [see LLToolSelect::handleObjectSelection()]
			if ( (!rlv_handler_t::isEnabled()) || (!LLSelectMgr::getInstance()->getSelection()->isEmpty()) ||
				 (!gRlvHandler.hasBehaviour(RLV_BHVR_FARTOUCH)) )
			{
// [/RLVa:KB]
<<<<<<< HEAD
				// <FS:Zi> Pie menu
				// gMenuHolder->getChild<LLUICtrl>("Object Mute")->setValue(mute_msg);
				// gMenuObject->show(x, y);
				if(gSavedSettings.getBOOL("UsePieMenu"))
				{
					gPieMenuObject->getChild<LLUICtrl>("Object Mute")->setValue(mute_msg);
					gPieMenuObject->show(x, y);
				}
				else
				{
					// getChild() seems to fail for LLMenuItemCallGL items, so we changed the XML instead
					// gMenuObject->getChild<LLUICtrl>("Object Mute")->setValue(mute_msg);
					gMenuObject->show(x, y);
				}
				// </FS:Zi>
=======
				gMenuHolder->getChild<LLUICtrl>("Object Mute")->setValue(mute_msg);
				gMenuObject->show(x, y);
>>>>>>> fe8b4bf1

				showVisualContextMenuEffect();
// [RLVa:KB] - Checked: 2010-04-11 (RLVa-1.2.el) | Modified: RLVa-1.1.0l
			}
			else
			{
				make_ui_sound("UISndInvalidOp");
			}
// [/RLVa:KB]
		}
	}

	LLTool::handleRightMouseDown(x, y, mask);
	// We handled the event.
	return TRUE;
}

void LLToolPie::showVisualContextMenuEffect()
{
	// VEFFECT: ShowPie
	LLHUDEffectSpiral *effectp = (LLHUDEffectSpiral *)LLHUDManager::getInstance()->createViewerEffect(LLHUDObject::LL_HUD_EFFECT_SPHERE, TRUE);
	effectp->setPositionGlobal(mPick.mPosGlobal);
	effectp->setColor(LLColor4U(gAgent.getEffectColor()));
	effectp->setDuration(0.25f);
}

typedef enum e_near_far
{
	NEAR_INTERSECTION,
	FAR_INTERSECTION
} ENearFar;

bool intersect_ray_with_sphere( const LLVector3& ray_pt, const LLVector3& ray_dir, const LLVector3& sphere_center, F32 sphere_radius, e_near_far near_far, LLVector3& intersection_pt)
{
	// do ray/sphere intersection by solving quadratic equation
	LLVector3 sphere_to_ray_start_vec = ray_pt - sphere_center;
	F32 B = 2.f * ray_dir * sphere_to_ray_start_vec;
	F32 C = sphere_to_ray_start_vec.lengthSquared() - (sphere_radius * sphere_radius);

	F32 discriminant = B*B - 4.f*C;
	if (discriminant >= 0.f)
	{	// intersection detected, now find closest one
		F32 t0 = (-B - sqrtf(discriminant)) / 2.f;

		if (t0 > 0.f && near_far == NEAR_INTERSECTION)
		{
			intersection_pt = ray_pt + ray_dir * t0;
		}
		else
		{
			F32 t1 = (-B + sqrtf(discriminant)) / 2.f;
			intersection_pt = ray_pt + ray_dir * t1;
		}
		return true;
	}
	else
	{	// no intersection
		return false;
	}
}

void LLToolPie::startCameraSteering()
{
	LLFirstUse::notMoving(false);
	mMouseOutsideSlop = true;
	mBlockClickToWalk = true;

	if (gAgentCamera.getFocusOnAvatar())
	{
		mSteerPick = mPick;

		// handle special cases of steering picks
		LLViewerObject* avatar_object = mSteerPick.getObject();

		// get pointer to avatar
		while (avatar_object && !avatar_object->isAvatar())
		{
			avatar_object = (LLViewerObject*)avatar_object->getParent();
		}

		// if clicking on own avatar...
		if (avatar_object && ((LLVOAvatar*)avatar_object)->isSelf())
		{
			// ...project pick point a few meters in front of avatar
			mSteerPick.mPosGlobal = gAgent.getPositionGlobal() + LLVector3d(LLViewerCamera::instance().getAtAxis()) * 3.0;
		}

		if (!mSteerPick.isValid())
		{
			mSteerPick.mPosGlobal = gAgent.getPosGlobalFromAgent(
				LLViewerCamera::instance().getOrigin() + gViewerWindow->mouseDirectionGlobal(mSteerPick.mMousePt.mX, mSteerPick.mMousePt.mY) * 100.f);
		}

		setMouseCapture(TRUE);
		
		mMouseSteerX = mMouseDownX;
		mMouseSteerY = mMouseDownY;
		const LLVector3 camera_to_rotation_center	= gAgent.getFrameAgent().getOrigin() - LLViewerCamera::instance().getOrigin();
		const LLVector3 rotation_center_to_pick		= gAgent.getPosAgentFromGlobal(mSteerPick.mPosGlobal) - gAgent.getFrameAgent().getOrigin();

		mClockwise = camera_to_rotation_center * rotation_center_to_pick < 0.f;
		if (mMouseSteerGrabPoint) { mMouseSteerGrabPoint->markDead(); }
		mMouseSteerGrabPoint = (LLHUDEffectBlob *)LLHUDManager::getInstance()->createViewerEffect(LLHUDObject::LL_HUD_EFFECT_BLOB, FALSE);
		mMouseSteerGrabPoint->setPositionGlobal(mSteerPick.mPosGlobal);
		mMouseSteerGrabPoint->setColor(LLColor4U(170, 210, 190));
		mMouseSteerGrabPoint->setPixelSize(5);
		mMouseSteerGrabPoint->setDuration(2.f);
	}
}

void LLToolPie::steerCameraWithMouse(S32 x, S32 y)
{
	const LLViewerCamera& camera = LLViewerCamera::instance();
	const LLCoordFrame& rotation_frame = gAgent.getFrameAgent();
	const LLVector3 pick_pos = gAgent.getPosAgentFromGlobal(mSteerPick.mPosGlobal);
	const LLVector3 pick_rotation_center = rotation_frame.getOrigin() + parallel_component(pick_pos - rotation_frame.getOrigin(), rotation_frame.getUpAxis());
	const F32 MIN_ROTATION_RADIUS_FRACTION = 0.2f;
	const F32 min_rotation_radius = MIN_ROTATION_RADIUS_FRACTION * dist_vec(pick_rotation_center, camera.getOrigin());;
	const F32 pick_distance_from_rotation_center = llclamp(dist_vec(pick_pos, pick_rotation_center), min_rotation_radius, F32_MAX);
	const LLVector3 camera_to_rotation_center = pick_rotation_center - camera.getOrigin();
	const LLVector3 adjusted_camera_pos = LLViewerCamera::instance().getOrigin() + projected_vec(camera_to_rotation_center, rotation_frame.getUpAxis());
	const F32 camera_distance_from_rotation_center = dist_vec(adjusted_camera_pos, pick_rotation_center);

	LLVector3 mouse_ray = orthogonal_component(gViewerWindow->mouseDirectionGlobal(x, y), rotation_frame.getUpAxis());
	mouse_ray.normalize();

	LLVector3 old_mouse_ray = orthogonal_component(gViewerWindow->mouseDirectionGlobal(mMouseSteerX, mMouseSteerY), rotation_frame.getUpAxis());
	old_mouse_ray.normalize();

	F32 yaw_angle;
	F32 old_yaw_angle;
	LLVector3 mouse_on_sphere;
	LLVector3 old_mouse_on_sphere;

	if (intersect_ray_with_sphere(
			adjusted_camera_pos,
			mouse_ray,
			pick_rotation_center,
			pick_distance_from_rotation_center, 
			FAR_INTERSECTION,
			mouse_on_sphere))
	{
		LLVector3 mouse_sphere_offset = mouse_on_sphere - pick_rotation_center;
		yaw_angle = atan2f(mouse_sphere_offset * rotation_frame.getLeftAxis(), mouse_sphere_offset * rotation_frame.getAtAxis());
	}
	else
	{
		yaw_angle = F_PI_BY_TWO + asinf(pick_distance_from_rotation_center / camera_distance_from_rotation_center);
		if (mouse_ray * rotation_frame.getLeftAxis() < 0.f)
		{
			yaw_angle *= -1.f;
		}
	}

	if (intersect_ray_with_sphere(
			adjusted_camera_pos,
			old_mouse_ray,
			pick_rotation_center,
			pick_distance_from_rotation_center,
			FAR_INTERSECTION,
			old_mouse_on_sphere))
	{
		LLVector3 mouse_sphere_offset = old_mouse_on_sphere - pick_rotation_center;
		old_yaw_angle = atan2f(mouse_sphere_offset * rotation_frame.getLeftAxis(), mouse_sphere_offset * rotation_frame.getAtAxis());
	}
	else
	{
		old_yaw_angle = F_PI_BY_TWO + asinf(pick_distance_from_rotation_center / camera_distance_from_rotation_center);

		if (mouse_ray * rotation_frame.getLeftAxis() < 0.f)
		{
			old_yaw_angle *= -1.f;
		}
	}

	const F32 delta_angle = yaw_angle - old_yaw_angle;

	if (mClockwise)
	{
		gAgent.yaw(delta_angle);
	}
	else
	{
		gAgent.yaw(-delta_angle);
	}

	mMouseSteerX = x;
	mMouseSteerY = y;
}

// <FS:ND> Keep track of name resolutions we made and delete them if needed to avoid crashing if this instance dies.
LLToolPie::~LLToolPie()
{
	std::vector< tNamecacheConnection >::iterator itr = mNamecacheConnections.begin();
	std::vector< tNamecacheConnection >::iterator itrEnd = mNamecacheConnections.end();

	while( itr != itrEnd )
	{
		itr->disconnect();
		++itr;
	}
}
// </FS:ND>

// <FS:ND> FIRE-10276; handleTooltipObject can be called during name resolution (LLAvatarNameCache), then hover_object can lon gbe destroyed and the pointer invalid.
// To circumvent this just pass the id and try to fetch the object from gObjectList.

BOOL LLToolPie::handleTooltipObjectById( LLUUID hoverObjectId, std::string line, std::string tooltip_msg)
{
	LLViewerObject* pObject = gObjectList.findObject( hoverObjectId );

	if( !pObject )
		return TRUE;

	return handleTooltipObject( pObject, line, tooltip_msg );
}

// </FS:ND><|MERGE_RESOLUTION|>--- conflicted
+++ resolved
@@ -1053,8 +1053,6 @@
 		{
 			// Try to get display name + username
 			std::string final_name;
-<<<<<<< HEAD
-			std::string full_name;
 
 			// Build group prefix -Zi
 			std::string group_title;
@@ -1069,45 +1067,17 @@
 				}
 			}
 
-			if (!gCacheName->getFullName(hover_object->getID(), full_name))
-			{
-			LLNameValue* firstname = hover_object->getNVPair("FirstName");
-			LLNameValue* lastname =  hover_object->getNVPair("LastName");
-			if (firstname && lastname)
-			{
-					full_name = LLCacheName::buildFullName(
-						firstname->getString(), lastname->getString());
-				}
-				else
-				{
-					full_name = LLTrans::getString("TooltipPerson");
-				}
-			}
-
-=======
->>>>>>> fe8b4bf1
 			LLAvatarName av_name;
 			if (LLAvatarNameCache::get(hover_object->getID(), &av_name))
 			{
 //				final_name = av_name.getCompleteName();
 // [RLVa:KB] - Checked: 2010-10-31 (RLVa-1.2.2a) | Modified: RLVa-1.2.2a
-<<<<<<< HEAD
-				final_name = (!gRlvHandler.hasBehaviour(RLV_BHVR_SHOWNAMES)) ? group_title + av_name.getCompleteName() : RlvStrings::getAnonym(av_name);
-=======
 				final_name = (!gRlvHandler.hasBehaviour(RLV_BHVR_SHOWNAMES)) ? av_name.getCompleteName() : RlvStrings::getAnonym(av_name);
->>>>>>> fe8b4bf1
 // [/RLVa:KB]
 			}
 			else
 			{
-<<<<<<< HEAD
-//				final_name = full_name;
-// [RLVa:KB] - Checked: 2010-10-31 (RLVa-1.2.2a) | Modified: RLVa-1.2.2a
-				final_name = (!gRlvHandler.hasBehaviour(RLV_BHVR_SHOWNAMES)) ? group_title + full_name : RlvStrings::getAnonym(full_name);
-// [/RLVa:KB]
-=======
 				final_name = LLTrans::getString("TooltipPerson");;
->>>>>>> fe8b4bf1
 			}
 
 			// *HACK: We may select this object, so pretend it was clicked
@@ -1120,7 +1090,6 @@
 				LLInspector::Params p;
 				p.fillFrom(LLUICtrlFactory::instance().getDefaultParams<LLInspector>());
 				p.message(final_name);
-<<<<<<< HEAD
 				// <FS:Ansariel> Get rid of the "i"-button on advanced hovertips
 				//p.image.name("Inspector_I");
 				if (!advancedToolTip)
@@ -1128,9 +1097,6 @@
 					p.image.name("Inspector_I");
 				}
 				// </FS:Ansariel>
-=======
-				p.image.name("Inspector_I");
->>>>>>> fe8b4bf1
 				p.click_callback(boost::bind(showAvatarInspector, hover_object->getID()));
 				p.visible_time_near(6.f);
 				p.visible_time_far(3.f);
@@ -1390,15 +1356,11 @@
 					LLInspector::Params p;
 					p.fillFrom(LLUICtrlFactory::instance().getDefaultParams<LLInspector>());
 					p.message(tooltip_msg);
-<<<<<<< HEAD
 					// Ansariel: Get rid of the useless button!
 					if (!advancedToolTip)
 					{
 						p.image.name("Inspector_I");
 					}
-=======
-					p.image.name("Inspector_I");
->>>>>>> fe8b4bf1
 					p.click_callback(boost::bind(showObjectInspector, hover_object->getID(), mHoverPick.mObjectFace));
 					p.time_based_media(is_time_based_media);
 					p.web_based_media(is_web_based_media);
@@ -1998,7 +1960,6 @@
 // [/RLVa:KB]
 				if (is_other_attachment)
 				{
-<<<<<<< HEAD
 					// <FS:Zi> Pie menu
 					// gMenuAttachmentOther->getChild<LLUICtrl>("Avatar Mute")->setValue(mute_msg);
 					// gMenuAttachmentOther->show(x, y);
@@ -2032,15 +1993,6 @@
 						gMenuAvatarOther->show(x, y);
 					}
 					// </FS:Zi>
-=======
-					gMenuAttachmentOther->getChild<LLUICtrl>("Avatar Mute")->setValue(mute_msg);
-					gMenuAttachmentOther->show(x, y);
-				}
-				else
-				{
-					gMenuAvatarOther->getChild<LLUICtrl>("Avatar Mute")->setValue(mute_msg);
-					gMenuAvatarOther->show(x, y);
->>>>>>> fe8b4bf1
 				}
 // [RLVa:KB] - Checked: 2010-04-11 (RLVa-1.2.0e) | Modified: RLVa-1.1.0l
 			}
@@ -2085,7 +2037,6 @@
 				 (!gRlvHandler.hasBehaviour(RLV_BHVR_FARTOUCH)) )
 			{
 // [/RLVa:KB]
-<<<<<<< HEAD
 				// <FS:Zi> Pie menu
 				// gMenuHolder->getChild<LLUICtrl>("Object Mute")->setValue(mute_msg);
 				// gMenuObject->show(x, y);
@@ -2101,10 +2052,6 @@
 					gMenuObject->show(x, y);
 				}
 				// </FS:Zi>
-=======
-				gMenuHolder->getChild<LLUICtrl>("Object Mute")->setValue(mute_msg);
-				gMenuObject->show(x, y);
->>>>>>> fe8b4bf1
 
 				showVisualContextMenuEffect();
 // [RLVa:KB] - Checked: 2010-04-11 (RLVa-1.2.el) | Modified: RLVa-1.1.0l
