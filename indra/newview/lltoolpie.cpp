--- conflicted
+++ resolved
@@ -120,7 +120,6 @@
     mMouseOutsideSlop = FALSE;
 	mMouseDownX = x;
 	mMouseDownY = y;
-<<<<<<< HEAD
 	LLTimer pick_timer;
 	BOOL pick_rigged = false; //gSavedSettings.getBOOL("AnimatedObjectsAllowLeftClick");
 	mPick = gViewerWindow->pickImmediate(x, y, FALSE, pick_rigged);
@@ -137,16 +136,9 @@
 		// Todo: we need a more consistent set of rules to work with
 		mPick = gViewerWindow->pickImmediate(x, y, TRUE /*transparent*/, pick_rigged);
 	}
-	LL_INFOS() << "pick_rigged is " << (S32) pick_rigged << " pick time elapsed " << pick_timer.getElapsedTimeF32() << LL_ENDL;
-
-=======
-    LLTimer pick_timer;
-    BOOL pick_rigged = false; //gSavedSettings.getBOOL("AnimatedObjectsAllowLeftClick");
-	//left mouse down always picks transparent (but see handleMouseUp)
-	mPick = gViewerWindow->pickImmediate(x, y, TRUE, pick_rigged);
-    //LL_INFOS() << "pick_rigged is " << (S32) pick_rigged << " pick time elapsed " << pick_timer.getElapsedTimeF32() << LL_ENDL; // </FS:LO> Clean up log spam left over from SL-713, MAINT-7709.
+	//LL_INFOS() << "pick_rigged is " << (S32) pick_rigged << " pick time elapsed " << pick_timer.getElapsedTimeF32() << LL_ENDL; // </FS:LO> Clean up log spam left over from SL-713, MAINT-7709.
 	LL_DEBUGS() << "pick_rigged is " << (S32) pick_rigged << " pick time elapsed " << pick_timer.getElapsedTimeF32() << LL_ENDL;
->>>>>>> 27c16782
+
 	mPick.mKeyMask = mask;
 
 	mMouseButtonDown = true;
