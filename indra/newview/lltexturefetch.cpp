/** 
 * @file lltexturefetch.cpp
 * @brief Object which fetches textures from the cache and/or network
 *
 * $LicenseInfo:firstyear=2000&license=viewerlgpl$
 * Second Life Viewer Source Code
 * Copyright (C) 2010, Linden Research, Inc.
 * 
 * This library is free software; you can redistribute it and/or
 * modify it under the terms of the GNU Lesser General Public
 * License as published by the Free Software Foundation;
 * version 2.1 of the License only.
 * 
 * This library is distributed in the hope that it will be useful,
 * but WITHOUT ANY WARRANTY; without even the implied warranty of
 * MERCHANTABILITY or FITNESS FOR A PARTICULAR PURPOSE.  See the GNU
 * Lesser General Public License for more details.
 * 
 * You should have received a copy of the GNU Lesser General Public
 * License along with this library; if not, write to the Free Software
 * Foundation, Inc., 51 Franklin Street, Fifth Floor, Boston, MA  02110-1301  USA
 * 
 * Linden Research, Inc., 945 Battery Street, San Francisco, CA  94111  USA
 * $/LicenseInfo$
 */

#include "llviewerprecompiledheaders.h"

#include <iostream>
#include <map>

#include "llstl.h"

#include "lltexturefetch.h"

#include "llcurl.h"
#include "lldir.h"
#include "llhttpclient.h"
#include "llhttpstatuscodes.h"
#include "llimage.h"
#include "llimagej2c.h"
#include "llimageworker.h"
#include "llworkerthread.h"
#include "message.h"

#include "llagent.h"
#include "lltexturecache.h"
#include "llviewercontrol.h"
#include "llviewertexturelist.h"
#include "llviewertexture.h"
#include "llviewerregion.h"
#include "llviewerstats.h"
#include "llviewerassetstats.h"
#include "llworld.h"
#include "llsdutil.h"
#include "llstartup.h"
#include "llviewerstats.h"

bool LLTextureFetchDebugger::sDebuggerEnabled = false ;
LLStat LLTextureFetch::sCacheHitRate("texture_cache_hits", 128);
LLStat LLTextureFetch::sCacheReadLatency("texture_cache_read_latency", 128);

//////////////////////////////////////////////////////////////////////////////
class LLTextureFetchWorker : public LLWorkerClass
{
	friend class LLTextureFetch;
	friend class HTTPGetResponder;
	friend class LLTextureFetchDebugger;
	
private:
	class CacheReadResponder : public LLTextureCache::ReadResponder
	{
	public:
		CacheReadResponder(LLTextureFetch* fetcher, const LLUUID& id, LLImageFormatted* image)
			: mFetcher(fetcher), mID(id)
		{
			setImage(image);
		}
		virtual void completed(bool success)
		{
			LLTextureFetchWorker* worker = mFetcher->getWorker(mID);
			if (worker)
			{
 				worker->callbackCacheRead(success, mFormattedImage, mImageSize, mImageLocal);
			}
		}
	private:
		LLTextureFetch* mFetcher;
		LLUUID mID;
	};

	class CacheWriteResponder : public LLTextureCache::WriteResponder
	{
	public:
		CacheWriteResponder(LLTextureFetch* fetcher, const LLUUID& id)
			: mFetcher(fetcher), mID(id)
		{
		}
		virtual void completed(bool success)
		{
			LLTextureFetchWorker* worker = mFetcher->getWorker(mID);
			if (worker)
			{
				worker->callbackCacheWrite(success);
			}
		}
	private:
		LLTextureFetch* mFetcher;
		LLUUID mID;
	};
	
	class DecodeResponder : public LLImageDecodeThread::Responder
	{
	public:
		DecodeResponder(LLTextureFetch* fetcher, const LLUUID& id, LLTextureFetchWorker* worker)
			: mFetcher(fetcher), mID(id), mWorker(worker)
		{
		}
		virtual void completed(bool success, LLImageRaw* raw, LLImageRaw* aux)
		{
			LLTextureFetchWorker* worker = mFetcher->getWorker(mID);
			if (worker)
			{
 				worker->callbackDecoded(success, raw, aux);
			}
		}
	private:
		LLTextureFetch* mFetcher;
		LLUUID mID;
		LLTextureFetchWorker* mWorker; // debug only (may get deleted from under us, use mFetcher/mID)
	};

	struct Compare
	{
		// lhs < rhs
		bool operator()(const LLTextureFetchWorker* lhs, const LLTextureFetchWorker* rhs) const
		{
			// greater priority is "less"
			const F32 lpriority = lhs->mImagePriority;
			const F32 rpriority = rhs->mImagePriority;
			if (lpriority > rpriority) // higher priority
				return true;
			else if (lpriority < rpriority)
				return false;
			else
				return lhs < rhs;
		}
	};
	
public:
	/*virtual*/ bool doWork(S32 param); // Called from LLWorkerThread::processRequest()
	/*virtual*/ void finishWork(S32 param, bool completed); // called from finishRequest() (WORK THREAD)
	/*virtual*/ bool deleteOK(); // called from update() (WORK THREAD)

	~LLTextureFetchWorker();
	// void relese() { --mActiveCount; }

	S32 callbackHttpGet(const LLChannelDescriptors& channels,
						 const LLIOPipe::buffer_ptr_t& buffer,
						 bool partial, bool success);
	void callbackCacheRead(bool success, LLImageFormatted* image,
						   S32 imagesize, BOOL islocal);
	void callbackCacheWrite(bool success);
	void callbackDecoded(bool success, LLImageRaw* raw, LLImageRaw* aux);
	
	void setGetStatus(U32 status, const std::string& reason)
	{
		LLMutexLock lock(&mWorkMutex);

		mGetStatus = status;
		mGetReason = reason;
	}

	void setCanUseHTTP(bool can_use_http) { mCanUseHTTP = can_use_http; }
	bool getCanUseHTTP() const { return mCanUseHTTP; }

	LLTextureFetch & getFetcher() { return *mFetcher; }
	
protected:
	LLTextureFetchWorker(LLTextureFetch* fetcher, const std::string& url, const LLUUID& id, const LLHost& host,
						 F32 priority, S32 discard, S32 size);

private:
	/*virtual*/ void startWork(S32 param); // called from addWork() (MAIN THREAD)
	/*virtual*/ void endWork(S32 param, bool aborted); // called from doWork() (MAIN THREAD)

	void resetFormattedData();
	
	void setImagePriority(F32 priority);
	void setDesiredDiscard(S32 discard, S32 size);
	bool insertPacket(S32 index, U8* data, S32 size);
	void clearPackets();
	void setupPacketData();
	U32 calcWorkPriority();
	void removeFromCache();
	bool processSimulatorPackets();
	bool writeToCacheComplete();
	
	void lockWorkMutex() { mWorkMutex.lock(); }
	void unlockWorkMutex() { mWorkMutex.unlock(); }

private:
	enum e_state // mState
	{
		// NOTE: Affects LLTextureBar::draw in lltextureview.cpp (debug hack)
		INVALID = 0,
		INIT,
		LOAD_FROM_TEXTURE_CACHE,
		CACHE_POST,
		LOAD_FROM_NETWORK,
		LOAD_FROM_SIMULATOR,
		SEND_HTTP_REQ,
		WAIT_HTTP_REQ,
		DECODE_IMAGE,
		DECODE_IMAGE_UPDATE,
		WRITE_TO_CACHE,
		WAIT_ON_WRITE,
		DONE
	};
	enum e_request_state // mSentRequest
	{
		UNSENT = 0,
		QUEUED = 1,
		SENT_SIM = 2
	};
	enum e_write_to_cache_state //mWriteToCacheState
	{
		NOT_WRITE = 0,
		CAN_WRITE = 1,
		SHOULD_WRITE = 2
	};
	static const char* sStateDescs[];
	e_state mState;
	e_write_to_cache_state mWriteToCacheState;
	LLTextureFetch* mFetcher;
	LLPointer<LLImageFormatted> mFormattedImage;
	LLPointer<LLImageRaw> mRawImage;
	LLPointer<LLImageRaw> mAuxImage;
	LLUUID mID;
	LLHost mHost;
	std::string mUrl;
	U8 mType;
	F32 mImagePriority;
	U32 mWorkPriority;
	F32 mRequestedPriority;
	S32 mDesiredDiscard;
	S32 mSimRequestedDiscard;
	S32 mRequestedDiscard;
	S32 mLoadedDiscard;
	S32 mDecodedDiscard;
	LLFrameTimer mRequestedTimer;
	LLFrameTimer mFetchTimer;
	LLTimer			mCacheReadTimer;
	F32				mCacheReadTime;
	LLTextureCache::handle_t mCacheReadHandle;
	LLTextureCache::handle_t mCacheWriteHandle;
	U8* mBuffer;
	S32 mBufferSize;
	S32 mRequestedSize;
	S32 mDesiredSize;
	S32 mFileSize;
	S32 mCachedSize;	
	e_request_state mSentRequest;
	handle_t mDecodeHandle;
	BOOL mLoaded;
	BOOL mDecoded;
	BOOL mWritten;
	BOOL mNeedsAux;
	BOOL mHaveAllData;
	BOOL mInLocalCache;
	BOOL mInCache;
	bool mCanUseHTTP ;
	bool mCanUseNET ; //can get from asset server.
	S32 mHTTPFailCount;
	S32 mRetryAttempt;
	S32 mActiveCount;
	U32 mGetStatus;
	std::string mGetReason;
	
	// Work Data
	LLMutex mWorkMutex;
	struct PacketData
	{
		PacketData(U8* data, S32 size) { mData = data; mSize = size; }
		~PacketData() { clearData(); }
		void clearData() { delete[] mData; mData = NULL; }
		U8* mData;
		U32 mSize;
	};
	std::vector<PacketData*> mPackets;
	S32 mFirstPacket;
	S32 mLastPacket;
	U16 mTotalPackets;
	U8 mImageCodec;

	LLViewerAssetStats::duration_t mMetricsStartTime;

	// <FS:Ansariel> CURL timeout check
	LLFrameTimer mHttpCallbackTimer;
	S32 mHttpCallbackTimeoutCount;
	// </FS:Ansariel> CURL timeout check
};

//////////////////////////////////////////////////////////////////////////////

class HTTPGetResponder : public LLCurl::Responder
{
	LOG_CLASS(HTTPGetResponder);
public:
	HTTPGetResponder(LLTextureFetch* fetcher, const LLUUID& id, U64 startTime, S32 requestedSize, U32 offset, bool redir)
		: mFetcher(fetcher), mID(id), mStartTime(startTime), mRequestedSize(requestedSize), mOffset(offset), mFollowRedir(redir)
	{
	}
	~HTTPGetResponder()
	{
	}

	virtual void completedRaw(U32 status, const std::string& reason,
							  const LLChannelDescriptors& channels,
							  const LLIOPipe::buffer_ptr_t& buffer)
	{
		static LLCachedControl<bool> log_to_viewer_log(gSavedSettings,"LogTextureDownloadsToViewerLog");
		static LLCachedControl<bool> log_to_sim(gSavedSettings,"LogTextureDownloadsToSimulator");
		static LLCachedControl<bool> log_texture_traffic(gSavedSettings,"LogTextureNetworkTraffic") ;

		if (log_to_viewer_log || log_to_sim)
		{
			mFetcher->mTextureInfo.setRequestStartTime(mID, mStartTime);
			U64 timeNow = LLTimer::getTotalTime();
			mFetcher->mTextureInfo.setRequestType(mID, LLTextureInfoDetails::REQUEST_TYPE_HTTP);
			mFetcher->mTextureInfo.setRequestSize(mID, mRequestedSize);
			mFetcher->mTextureInfo.setRequestOffset(mID, mOffset);
			mFetcher->mTextureInfo.setRequestCompleteTimeAndLog(mID, timeNow);
		}

		lldebugs << "HTTP COMPLETE: " << mID << llendl;
		LLTextureFetchWorker* worker = mFetcher->getWorker(mID);
		if (worker)
		{
			bool success = false;
			bool partial = false;
			if (HTTP_OK <= status &&  status < HTTP_MULTIPLE_CHOICES)
			{
				success = true;
				if (HTTP_PARTIAL_CONTENT == status) // partial information
				{
					partial = true;
				}
			}

			if (!success)
			{
				worker->setGetStatus(status, reason);
// 				llwarns << "CURL GET FAILED, status:" << status << " reason:" << reason << llendl;
			}
			
			S32 data_size = worker->callbackHttpGet(channels, buffer, partial, success);
			
			if(log_texture_traffic && data_size > 0)
			{
				LLViewerTexture* tex = LLViewerTextureManager::findTexture(mID) ;
				if(tex)
				{
					gTotalTextureBytesPerBoostLevel[tex->getBoostLevel()] += data_size ;
				}
			}

			mFetcher->removeFromHTTPQueue(mID, data_size);

			if (worker->mMetricsStartTime)
			{
				LLViewerAssetStatsFF::record_response_thread1(LLViewerAssetType::AT_TEXTURE,
															  true,
															  LLImageBase::TYPE_AVATAR_BAKE == worker->mType,
															  LLViewerAssetStatsFF::get_timestamp() - worker->mMetricsStartTime);
				worker->mMetricsStartTime = 0;
			}
			LLViewerAssetStatsFF::record_dequeue_thread1(LLViewerAssetType::AT_TEXTURE,
														 true,
														 LLImageBase::TYPE_AVATAR_BAKE == worker->mType);
		}
		else
		{
			mFetcher->removeFromHTTPQueue(mID);
 			llwarns << "Worker not found: " << mID << llendl;
		}
	}

	virtual bool followRedir()
	{
		return mFollowRedir;
	}
	
private:
	LLTextureFetch* mFetcher;
	LLUUID mID;
	U64 mStartTime;
	S32 mRequestedSize;
	U32 mOffset;
	bool mFollowRedir;
};

//////////////////////////////////////////////////////////////////////////////

// Cross-thread messaging for asset metrics.

/**
 * @brief Base class for cross-thread requests made of the fetcher
 *
 * I believe the intent of the LLQueuedThread class was to
 * have these operations derived from LLQueuedThread::QueuedRequest
 * but the texture fetcher has elected to manage the queue
 * in its own manner.  So these are free-standing objects which are
 * managed in simple FIFO order on the mCommands queue of the
 * LLTextureFetch object.
 *
 * What each represents is a simple command sent from an
 * outside thread into the TextureFetch thread to be processed
 * in order and in a timely fashion (though not an absolute
 * higher priority than other operations of the thread).
 * Each operation derives a new class from the base customizing
 * members, constructors and the doWork() method to effect
 * the command.
 *
 * The flow is one-directional.  There are two global instances
 * of the LLViewerAssetStats collector, one for the main program's
 * thread pointed to by gViewerAssetStatsMain and one for the
 * TextureFetch thread pointed to by gViewerAssetStatsThread1.
 * Common operations has each thread recording metrics events
 * into the respective collector unconcerned with locking and
 * the state of any other thread.  But when the agent moves into
 * a different region or the metrics timer expires and a report
 * needs to be sent back to the grid, messaging across threads
 * is required to distribute data and perform global actions.
 * In pseudo-UML, it looks like:
 *
 *                       Main                 Thread1
 *                        .                      .
 *                        .                      .
 *                     +-----+                   .
 *                     | AM  |                   .
 *                     +--+--+                   .
 *      +-------+         |                      .
 *      | Main  |      +--+--+                   .
 *      |       |      | SRE |---.               .
 *      | Stats |      +-----+    \              .
 *      |       |         |        \  (uuid)  +-----+
 *      | Coll. |      +--+--+      `-------->| SR  |
 *      +-------+      | MSC |                +--+--+
 *         | ^         +-----+                   |
 *         | |  (uuid)  / .                   +-----+ (uuid)
 *         |  `--------'  .                   | MSC |---------.
 *         |              .                   +-----+         |
 *         |           +-----+                   .            v
 *         |           | TE  |                   .        +-------+
 *         |           +--+--+                   .        | Thd1  |
 *         |              |                      .        |       |
 *         |           +-----+                   .        | Stats |
 *          `--------->| RSC |                   .        |       |
 *                     +--+--+                   .        | Coll. |
 *                        |                      .        +-------+
 *                     +--+--+                   .            |
 *                     | SME |---.               .            |
 *                     +-----+    \              .            |
 *                        .        \ (clone)  +-----+         |
 *                        .         `-------->| SM  |         |
 *                        .                   +--+--+         |
 *                        .                      |            |
 *                        .                   +-----+         |
 *                        .                   | RSC |<--------'
 *                        .                   +-----+
 *                        .                      |
 *                        .                   +-----+
 *                        .                   | CP  |--> HTTP POST
 *                        .                   +-----+
 *                        .                      .
 *                        .                      .
 *
 *
 * Key:
 *
 * SRE - Set Region Enqueued.  Enqueue a 'Set Region' command in
 *       the other thread providing the new UUID of the region.
 *       TFReqSetRegion carries the data.
 * SR  - Set Region.  New region UUID is sent to the thread-local
 *       collector.
 * SME - Send Metrics Enqueued.  Enqueue a 'Send Metrics' command
 *       including an ownership transfer of a cloned LLViewerAssetStats.
 *       TFReqSendMetrics carries the data.
 * SM  - Send Metrics.  Global metrics reporting operation.  Takes
 *       the cloned stats from the command, merges it with the
 *       thread's local stats, converts to LLSD and sends it on
 *       to the grid.
 * AM  - Agent Moved.  Agent has completed some sort of move to a
 *       new region.
 * TE  - Timer Expired.  Metrics timer has expired (on the order
 *       of 10 minutes).
 * CP  - CURL Post
 * MSC - Modify Stats Collector.  State change in the thread-local
 *       collector.  Typically a region change which affects the
 *       global pointers used to find the 'current stats'.
 * RSC - Read Stats Collector.  Extract collector data cloning it
 *       (i.e. deep copy) when necessary.
 *
 */
class LLTextureFetch::TFRequest // : public LLQueuedThread::QueuedRequest
{
public:
	// Default ctors and assignment operator are correct.

	virtual ~TFRequest()
		{}

	// Patterned after QueuedRequest's method but expected behavior
	// is different.  Always expected to complete on the first call
	// and work dispatcher will assume the same and delete the
	// request after invocation.
	virtual bool doWork(LLTextureFetch * fetcher) = 0;
};

namespace 
{

/**
 * @brief Implements a 'Set Region' cross-thread command.
 *
 * When an agent moves to a new region, subsequent metrics need
 * to be binned into a new or existing stats collection in 1:1
 * relationship with the region.  We communicate this region
 * change across the threads involved in the communication with
 * this message.
 *
 * Corresponds to LLTextureFetch::commandSetRegion()
 */
class TFReqSetRegion : public LLTextureFetch::TFRequest
{
public:
	TFReqSetRegion(U64 region_handle)
		: LLTextureFetch::TFRequest(),
		  mRegionHandle(region_handle)
		{}
	TFReqSetRegion & operator=(const TFReqSetRegion &);	// Not defined

	virtual ~TFReqSetRegion()
		{}

	virtual bool doWork(LLTextureFetch * fetcher);
		
public:
	const U64 mRegionHandle;
};


/**
 * @brief Implements a 'Send Metrics' cross-thread command.
 *
 * This is the big operation.  The main thread gathers metrics
 * for a period of minutes into LLViewerAssetStats and other
 * objects then makes a snapshot of the data by cloning the
 * collector.  This command transfers the clone, along with a few
 * additional arguments (UUIDs), handing ownership to the
 * TextureFetch thread.  It then merges its own data into the
 * cloned copy, converts to LLSD and kicks off an HTTP POST of
 * the resulting data to the currently active metrics collector.
 *
 * Corresponds to LLTextureFetch::commandSendMetrics()
 */
class TFReqSendMetrics : public LLTextureFetch::TFRequest
{
public:
    /**
	 * Construct the 'Send Metrics' command to have the TextureFetch
	 * thread add and log metrics data.
	 *
	 * @param	caps_url		URL of a "ViewerMetrics" Caps target
	 *							to receive the data.  Does not have to
	 *							be associated with a particular region.
	 *
	 * @param	session_id		UUID of the agent's session.
	 *
	 * @param	agent_id		UUID of the agent.  (Being pure here...)
	 *
	 * @param	main_stats		Pointer to a clone of the main thread's
	 *							LLViewerAssetStats data.  Thread1 takes
	 *							ownership of the copy and disposes of it
	 *							when done.
	 */
	TFReqSendMetrics(const std::string & caps_url,
					 const LLUUID & session_id,
					 const LLUUID & agent_id,
					 LLViewerAssetStats * main_stats)
		: LLTextureFetch::TFRequest(),
		  mCapsURL(caps_url),
		  mSessionID(session_id),
		  mAgentID(agent_id),
		  mMainStats(main_stats)
		{}
	TFReqSendMetrics & operator=(const TFReqSendMetrics &);	// Not defined

	virtual ~TFReqSendMetrics();

	virtual bool doWork(LLTextureFetch * fetcher);
		
public:
	const std::string mCapsURL;
	const LLUUID mSessionID;
	const LLUUID mAgentID;
	LLViewerAssetStats * mMainStats;
};

/*
 * Examines the merged viewer metrics report and if found to be too long,
 * will attempt to truncate it in some reasonable fashion.
 *
 * @param		max_regions		Limit of regions allowed in report.
 *
 * @param		metrics			Full, merged viewer metrics report.
 *
 * @returns		If data was truncated, returns true.
 */
bool truncate_viewer_metrics(int max_regions, LLSD & metrics);

} // end of anonymous namespace


//////////////////////////////////////////////////////////////////////////////

//static
const char* LLTextureFetchWorker::sStateDescs[] = {
	"INVALID",
	"INIT",
	"LOAD_FROM_TEXTURE_CACHE",
	"CACHE_POST",
	"LOAD_FROM_NETWORK",
	"LOAD_FROM_SIMULATOR",
	"SEND_HTTP_REQ",
	"WAIT_HTTP_REQ",
	"DECODE_IMAGE",
	"DECODE_IMAGE_UPDATE",
	"WRITE_TO_CACHE",
	"WAIT_ON_WRITE",
	"DONE",
};

// static
volatile bool LLTextureFetch::svMetricsDataBreak(true);	// Start with a data break

// called from MAIN THREAD

LLTextureFetchWorker::LLTextureFetchWorker(LLTextureFetch* fetcher,
										   const std::string& url, // Optional URL
										   const LLUUID& id,	// Image UUID
										   const LLHost& host,	// Simulator host
										   F32 priority,		// Priority
										   S32 discard,			// Desired discard
										   S32 size)			// Desired size
	: LLWorkerClass(fetcher, "TextureFetch"),
	  mState(INIT),
	  mWriteToCacheState(NOT_WRITE),
	  mFetcher(fetcher),
	  mID(id),
	  mHost(host),
	  mUrl(url),
	  mImagePriority(priority),
	  mWorkPriority(0),
	  mRequestedPriority(0.f),
	  mDesiredDiscard(-1),
	  mSimRequestedDiscard(-1),
	  mRequestedDiscard(-1),
	  mLoadedDiscard(-1),
	  mDecodedDiscard(-1),
	  mCacheReadTime(0.f),
	  mCacheReadHandle(LLTextureCache::nullHandle()),
	  mCacheWriteHandle(LLTextureCache::nullHandle()),
	  mBuffer(NULL),
	  mBufferSize(0),
	  mRequestedSize(0),
	  mDesiredSize(TEXTURE_CACHE_ENTRY_SIZE),
	  mFileSize(0),
	  mCachedSize(0),
	  mLoaded(FALSE),
	  mSentRequest(UNSENT),
	  mDecodeHandle(0),
	  mDecoded(FALSE),
	  mWritten(FALSE),
	  mNeedsAux(FALSE),
	  mHaveAllData(FALSE),
	  mInLocalCache(FALSE),
	  mInCache(FALSE),
	  mCanUseHTTP(true),
	  mHTTPFailCount(0),
	  mRetryAttempt(0),
	  mActiveCount(0),
	  mGetStatus(0),
	  mWorkMutex(NULL),
	  mFirstPacket(0),
	  mLastPacket(-1),
	  mTotalPackets(0),
	  mImageCodec(IMG_CODEC_INVALID),
	  // <FS:Ansariel> CURL timeout check
	  //mMetricsStartTime(0)
	  mMetricsStartTime(0),
	  mHttpCallbackTimeoutCount(0)
	  // </FS:Ansariel> CURL timeout check
{
	mCanUseNET = mUrl.empty() ;

	calcWorkPriority();
	mType = host.isOk() ? LLImageBase::TYPE_AVATAR_BAKE : LLImageBase::TYPE_NORMAL;
// 	llinfos << "Create: " << mID << " mHost:" << host << " Discard=" << discard << llendl;
	if (!mFetcher->mDebugPause)
	{
		U32 work_priority = mWorkPriority | LLWorkerThread::PRIORITY_HIGH;
		addWork(0, work_priority );
	}
	setDesiredDiscard(discard, size);
}

LLTextureFetchWorker::~LLTextureFetchWorker()
{
// 	llinfos << "Destroy: " << mID
// 			<< " Decoded=" << mDecodedDiscard
// 			<< " Requested=" << mRequestedDiscard
// 			<< " Desired=" << mDesiredDiscard << llendl;
	llassert_always(!haveWork());
	lockWorkMutex();
	if (mCacheReadHandle != LLTextureCache::nullHandle() && mFetcher->mTextureCache)
	{
		mFetcher->mTextureCache->readComplete(mCacheReadHandle, true);
	}
	if (mCacheWriteHandle != LLTextureCache::nullHandle() && mFetcher->mTextureCache)
	{
		mFetcher->mTextureCache->writeComplete(mCacheWriteHandle, true);
	}
	mFormattedImage = NULL;
	clearPackets();
	unlockWorkMutex();
	mFetcher->removeFromHTTPQueue(mID);
}

void LLTextureFetchWorker::clearPackets()
{
	for_each(mPackets.begin(), mPackets.end(), DeletePointer());
	mPackets.clear();
	mTotalPackets = 0;
	mLastPacket = -1;
	mFirstPacket = 0;
}

void LLTextureFetchWorker::setupPacketData()
{
	S32 data_size = 0;
	if (mFormattedImage.notNull())
	{
		data_size = mFormattedImage->getDataSize();
	}
	if (data_size > 0)
	{
		// Only used for simulator requests
		mFirstPacket = (data_size - FIRST_PACKET_SIZE) / MAX_IMG_PACKET_SIZE + 1;
		if (FIRST_PACKET_SIZE + (mFirstPacket-1) * MAX_IMG_PACKET_SIZE != data_size)
		{
			llwarns << "Bad CACHED TEXTURE size: " << data_size << " removing." << llendl;
			removeFromCache();
			resetFormattedData();
			clearPackets();
		}
		else if (mFileSize > 0)
		{
			mLastPacket = mFirstPacket-1;
			mTotalPackets = (mFileSize - FIRST_PACKET_SIZE + MAX_IMG_PACKET_SIZE-1) / MAX_IMG_PACKET_SIZE + 1;
		}
		else
		{
			// This file was cached using HTTP so we have to refetch the first packet
			resetFormattedData();
			clearPackets();
		}
	}
}

U32 LLTextureFetchWorker::calcWorkPriority()
{
 	//llassert_always(mImagePriority >= 0 && mImagePriority <= LLViewerFetchedTexture::maxDecodePriority());
	static const F32 PRIORITY_SCALE = (F32)LLWorkerThread::PRIORITY_LOWBITS / LLViewerFetchedTexture::maxDecodePriority();

	mWorkPriority = llmin((U32)LLWorkerThread::PRIORITY_LOWBITS, (U32)(mImagePriority * PRIORITY_SCALE));
	return mWorkPriority;
}

// mWorkMutex is locked
void LLTextureFetchWorker::setDesiredDiscard(S32 discard, S32 size)
{
	bool prioritize = false;
	if (mDesiredDiscard != discard)
	{
		if (!haveWork())
		{
			calcWorkPriority();
			if (!mFetcher->mDebugPause)
			{
				U32 work_priority = mWorkPriority | LLWorkerThread::PRIORITY_HIGH;
				addWork(0, work_priority);
			}
		}
		else if (mDesiredDiscard < discard)
		{
			prioritize = true;
		}
		mDesiredDiscard = discard;
		mDesiredSize = size;
	}
	else if (size > mDesiredSize)
	{
		mDesiredSize = size;
		prioritize = true;
	}
	mDesiredSize = llmax(mDesiredSize, TEXTURE_CACHE_ENTRY_SIZE);
	if ((prioritize && mState == INIT) || mState == DONE)
	{
		mState = INIT;
		U32 work_priority = mWorkPriority | LLWorkerThread::PRIORITY_HIGH;
		setPriority(work_priority);
	}
}

void LLTextureFetchWorker::setImagePriority(F32 priority)
{
// 	llassert_always(priority >= 0 && priority <= LLViewerTexture::maxDecodePriority());
	F32 delta = fabs(priority - mImagePriority);
	if (delta > (mImagePriority * .05f) || mState == DONE)
	{
		mImagePriority = priority;
		calcWorkPriority();
		U32 work_priority = mWorkPriority | (getPriority() & LLWorkerThread::PRIORITY_HIGHBITS);
		setPriority(work_priority);
	}
}

void LLTextureFetchWorker::resetFormattedData()
{
	FREE_MEM(LLImageBase::getPrivatePool(), mBuffer);
	mBuffer = NULL;
	mBufferSize = 0;
	if (mFormattedImage.notNull())
	{
		mFormattedImage->deleteData();
	}
	mHaveAllData = FALSE;
}

// Called from MAIN thread
void LLTextureFetchWorker::startWork(S32 param)
{
	llassert(mFormattedImage.isNull());
}

#include "llviewertexturelist.h" // debug

// Called from LLWorkerThread::processRequest()
bool LLTextureFetchWorker::doWork(S32 param)
{
	static const F32 FETCHING_TIMEOUT = 120.f;//seconds

	LLMutexLock lock(&mWorkMutex);

	if ((mFetcher->isQuitting() || getFlags(LLWorkerClass::WCF_DELETE_REQUESTED)))
	{
		if (mState < DECODE_IMAGE)
		{
			return true; // abort
		}
	}

	if(mImagePriority < F_ALMOST_ZERO)
	{
		if (mState == INIT || mState == LOAD_FROM_NETWORK || mState == LOAD_FROM_SIMULATOR)
		{
			return true; // abort
		}
	}
	if(mState > CACHE_POST && !mCanUseNET && !mCanUseHTTP)
	{
		//nowhere to get data, abort.
		return true ;
	}

	if (mFetcher->mDebugPause)
	{
		return false; // debug: don't do any work
	}
	if (mID == mFetcher->mDebugID)
	{
		mFetcher->mDebugCount++; // for setting breakpoints
	}

	if (mState != DONE)
	{
		mFetchTimer.reset();
	}

	if (mState == INIT)
	{		
		mRawImage = NULL ;
		mRequestedDiscard = -1;
		mLoadedDiscard = -1;
		mDecodedDiscard = -1;
		mRequestedSize = 0;
		mFileSize = 0;
		mCachedSize = 0;
		mLoaded = FALSE;
		mSentRequest = UNSENT;
		mDecoded  = FALSE;
		mWritten  = FALSE;
		FREE_MEM(LLImageBase::getPrivatePool(), mBuffer);
		mBuffer = NULL;
		mBufferSize = 0;
		mHaveAllData = FALSE;
		clearPackets(); // TODO: Shouldn't be necessary
		mCacheReadHandle = LLTextureCache::nullHandle();
		mCacheWriteHandle = LLTextureCache::nullHandle();
		mState = LOAD_FROM_TEXTURE_CACHE;
		mInCache = FALSE;
		mDesiredSize = llmax(mDesiredSize, TEXTURE_CACHE_ENTRY_SIZE); // min desired size is TEXTURE_CACHE_ENTRY_SIZE
		LL_DEBUGS("Texture") << mID << ": Priority: " << llformat("%8.0f",mImagePriority)
							 << " Desired Discard: " << mDesiredDiscard << " Desired Size: " << mDesiredSize << LL_ENDL;
		// fall through
	}

	if (mState == LOAD_FROM_TEXTURE_CACHE)
	{
		if (mCacheReadHandle == LLTextureCache::nullHandle())
		{
			U32 cache_priority = mWorkPriority;
			S32 offset = mFormattedImage.notNull() ? mFormattedImage->getDataSize() : 0;
			S32 size = mDesiredSize - offset;
			if (size <= 0)
			{
				mState = CACHE_POST;
				return false;
			}
			mFileSize = 0;
			mLoaded = FALSE;			
			
			if (mUrl.compare(0, 7, "file://") == 0)
			{
				setPriority(LLWorkerThread::PRIORITY_LOW | mWorkPriority); // Set priority first since Responder may change it

				// read file from local disk
				std::string filename = mUrl.substr(7, std::string::npos);
				CacheReadResponder* responder = new CacheReadResponder(mFetcher, mID, mFormattedImage);
				mCacheReadHandle = mFetcher->mTextureCache->readFromCache(filename, mID, cache_priority,
																		  offset, size, responder);
				mCacheReadTimer.reset();
			}
			else if (mUrl.empty())
			{
				setPriority(LLWorkerThread::PRIORITY_LOW | mWorkPriority); // Set priority first since Responder may change it

				CacheReadResponder* responder = new CacheReadResponder(mFetcher, mID, mFormattedImage);
				mCacheReadHandle = mFetcher->mTextureCache->readFromCache(mID, cache_priority,
																		  offset, size, responder);
				mCacheReadTimer.reset();
			}
			else if(mCanUseHTTP)
			{
				if (!(mUrl.compare(0, 7, "http://") == 0))
				{
					// *TODO:?remove this warning
					llwarns << "Unknown URL Type: " << mUrl << llendl;
				}
				setPriority(LLWorkerThread::PRIORITY_HIGH | mWorkPriority);
				mState = SEND_HTTP_REQ;
			}
			else
			{
				setPriority(LLWorkerThread::PRIORITY_HIGH | mWorkPriority);
				mState = LOAD_FROM_NETWORK;
			}
		}

		if (mLoaded)
		{
			// Make sure request is complete. *TODO: make this auto-complete
			if (mFetcher->mTextureCache->readComplete(mCacheReadHandle, false))
			{
				mCacheReadHandle = LLTextureCache::nullHandle();
				mState = CACHE_POST;
				// fall through
			}
			else
			{
				return false;
			}
		}
		else
		{
			return false;
		}
	}

	if (mState == CACHE_POST)
	{
		mCachedSize = mFormattedImage.notNull() ? mFormattedImage->getDataSize() : 0;
		// Successfully loaded
		if ((mCachedSize >= mDesiredSize) || mHaveAllData)
		{
			// we have enough data, decode it
			llassert_always(mFormattedImage->getDataSize() > 0);
			mLoadedDiscard = mDesiredDiscard;
			mState = DECODE_IMAGE;
			mInCache = TRUE;
			mWriteToCacheState = NOT_WRITE ;
			LL_DEBUGS("Texture") << mID << ": Cached. Bytes: " << mFormattedImage->getDataSize()
								 << " Size: " << llformat("%dx%d",mFormattedImage->getWidth(),mFormattedImage->getHeight())
								 << " Desired Discard: " << mDesiredDiscard << " Desired Size: " << mDesiredSize << LL_ENDL;
			LLTextureFetch::sCacheHitRate.addValue(100.f);
		}
		else
		{
			if (mUrl.compare(0, 7, "file://") == 0)
			{
				// failed to load local file, we're done.
				return true;
			}
			// need more data
			else
			{
				LL_DEBUGS("Texture") << mID << ": Not in Cache" << LL_ENDL;
				mState = LOAD_FROM_NETWORK;
			}
			// fall through
			LLTextureFetch::sCacheHitRate.addValue(0.f);
		}
	}

	if (mState == LOAD_FROM_NETWORK)
	{
		static LLCachedControl<bool> use_http(gSavedSettings,"ImagePipelineUseHTTP");

// 		if (mHost != LLHost::invalid) get_url = false;
		if ( use_http && mCanUseHTTP && mUrl.empty())//get http url.
		{
			LLViewerRegion* region = NULL;
			if (mHost == LLHost::invalid)
				region = gAgent.getRegion();
			else
				region = LLWorld::getInstance()->getRegion(mHost);

			if (region)
			{
				std::string http_url = region->getHttpUrl() ;
				if (!http_url.empty())
				{
					mUrl = http_url + "/?texture_id=" + mID.asString().c_str();
					mWriteToCacheState = CAN_WRITE ; //because this texture has a fixed texture id.
				}
				else
				{
					mCanUseHTTP = false ;
				}
			}
			else
			{
				// This will happen if not logged in or if a region deoes not have HTTP Texture enabled
				//llwarns << "Region not found for host: " << mHost << llendl;
				mCanUseHTTP = false;
			}
		}
		if (mCanUseHTTP && !mUrl.empty())
		{
			mState = LLTextureFetchWorker::SEND_HTTP_REQ;
			setPriority(LLWorkerThread::PRIORITY_HIGH | mWorkPriority);
			if(mWriteToCacheState != NOT_WRITE)
			{
				mWriteToCacheState = CAN_WRITE ;
			}
			// don't return, fall through to next state
		}
		else if (mSentRequest == UNSENT && mCanUseNET)
		{
			// Add this to the network queue and sit here.
			// LLTextureFetch::update() will send off a request which will change our state
			mWriteToCacheState = CAN_WRITE ;
			mRequestedSize = mDesiredSize;
			mRequestedDiscard = mDesiredDiscard;
			mSentRequest = QUEUED;
			mFetcher->addToNetworkQueue(this);
			if (! mMetricsStartTime)
			{
				mMetricsStartTime = LLViewerAssetStatsFF::get_timestamp();
			}
			LLViewerAssetStatsFF::record_enqueue_thread1(LLViewerAssetType::AT_TEXTURE,
														 false,
														 LLImageBase::TYPE_AVATAR_BAKE == mType);
			setPriority(LLWorkerThread::PRIORITY_LOW | mWorkPriority);
			
			return false;
		}
		else
		{
			// Shouldn't need to do anything here
			//llassert_always(mFetcher->mNetworkQueue.find(mID) != mFetcher->mNetworkQueue.end());
			// Make certain this is in the network queue
			//mFetcher->addToNetworkQueue(this);
			//if (! mMetricsStartTime)
			//{
			//   mMetricsStartTime = LLViewerAssetStatsFF::get_timestamp();
			//}
			//LLViewerAssetStatsFF::record_enqueue_thread1(LLViewerAssetType::AT_TEXTURE, false,
			//                                             LLImageBase::TYPE_AVATAR_BAKE == mType);
			//setPriority(LLWorkerThread::PRIORITY_LOW | mWorkPriority);
			return false;
		}
	}
	
	if (mState == LOAD_FROM_SIMULATOR)
	{
		if (mFormattedImage.isNull())
		{
			mFormattedImage = new LLImageJ2C;
		}
		if (processSimulatorPackets())
		{
			LL_DEBUGS("Texture") << mID << ": Loaded from Sim. Bytes: " << mFormattedImage->getDataSize() << LL_ENDL;
			mFetcher->removeFromNetworkQueue(this, false);
			if (mFormattedImage.isNull() || !mFormattedImage->getDataSize())
			{
				// processSimulatorPackets() failed
// 				llwarns << "processSimulatorPackets() failed to load buffer" << llendl;
				return true; // failed
			}
			setPriority(LLWorkerThread::PRIORITY_HIGH | mWorkPriority);
			mState = DECODE_IMAGE;
			mWriteToCacheState = SHOULD_WRITE;

			if (mMetricsStartTime)
			{
				LLViewerAssetStatsFF::record_response_thread1(LLViewerAssetType::AT_TEXTURE,
															  false,
															  LLImageBase::TYPE_AVATAR_BAKE == mType,
															  LLViewerAssetStatsFF::get_timestamp() - mMetricsStartTime);
				mMetricsStartTime = 0;
			}
			LLViewerAssetStatsFF::record_dequeue_thread1(LLViewerAssetType::AT_TEXTURE,
														 false,
														 LLImageBase::TYPE_AVATAR_BAKE == mType);
		}
		else
		{
			mFetcher->addToNetworkQueue(this); // failsafe
			if (! mMetricsStartTime)
			{
				mMetricsStartTime = LLViewerAssetStatsFF::get_timestamp();
			}
			LLViewerAssetStatsFF::record_enqueue_thread1(LLViewerAssetType::AT_TEXTURE,
														 false,
														 LLImageBase::TYPE_AVATAR_BAKE == mType);
			setPriority(LLWorkerThread::PRIORITY_LOW | mWorkPriority);
		}
		return false;
	}
	
	if (mState == SEND_HTTP_REQ)
	{
		if(mCanUseHTTP)
		{
			//NOTE:
			//control the number of the http requests issued for:
			//1, not openning too many file descriptors at the same time;
			//2, control the traffic of http so udp gets bandwidth.
			//
			//static const S32 MAX_NUM_OF_HTTP_REQUESTS_IN_QUEUE = 8 ;
			static LLCachedControl<S32> MAX_NUM_OF_HTTP_REQUESTS_IN_QUEUE(gSavedSettings, "ImagePipelineUseHTTPFetchMaxRequests");
			if(mFetcher->getNumHTTPRequests() > MAX_NUM_OF_HTTP_REQUESTS_IN_QUEUE)
			{
				return false ; //wait.
			}

			mFetcher->removeFromNetworkQueue(this, false);
			
			S32 cur_size = 0;
			if (mFormattedImage.notNull())
			{
				cur_size = mFormattedImage->getDataSize(); // amount of data we already have
				if (mFormattedImage->getDiscardLevel() == 0)
				{
					if(cur_size > 0)
					{
						// We already have all the data, just decode it
						mLoadedDiscard = mFormattedImage->getDiscardLevel();
						mState = DECODE_IMAGE;
						return false;
					}
					else
					{
						return true ; //abort.
					}
				}
			}
			mRequestedSize = mDesiredSize;
			mRequestedDiscard = mDesiredDiscard;
			mRequestedSize -= cur_size;
			S32 offset = cur_size;
			mBufferSize = cur_size; // This will get modified by callbackHttpGet()
			
			bool res = false;
			if (!mUrl.empty())
			{
				mRequestedTimer.reset();

				mLoaded = FALSE;
				mGetStatus = 0;
				mGetReason.clear();
				LL_DEBUGS("Texture") << "HTTP GET: " << mID << " Offset: " << offset
									 << " Bytes: " << mRequestedSize
									 << " Bandwidth(kbps): " << mFetcher->getTextureBandwidth() << "/" << mFetcher->mMaxBandwidth
									 << LL_ENDL;
				setPriority(LLWorkerThread::PRIORITY_LOW | mWorkPriority);
				mState = WAIT_HTTP_REQ;	

				mFetcher->addToHTTPQueue(mID);
				if (! mMetricsStartTime)
				{
					mMetricsStartTime = LLViewerAssetStatsFF::get_timestamp();
				}
				LLViewerAssetStatsFF::record_enqueue_thread1(LLViewerAssetType::AT_TEXTURE,
															 true,
															 LLImageBase::TYPE_AVATAR_BAKE == mType);
				if(cur_size > 0) offset--;
				// Will call callbackHttpGet when curl request completes
				std::vector<std::string> headers;
				headers.push_back("Accept: image/x-j2c");
				res = mFetcher->mCurlGetRequest->getByteRange(mUrl, headers, offset, mRequestedSize,
															  new HTTPGetResponder(mFetcher, mID, LLTimer::getTotalTime(), mRequestedSize, offset, true));

				mHttpCallbackTimer.reset(); // <FS:Ansariel> CURL timeout check
			}
			if (!res)
			{
				llwarns << "HTTP GET request failed for " << mID << llendl;
				resetFormattedData();
				++mHTTPFailCount;
				return true; // failed
			}
			// fall through
		}
		else //can not use http fetch.
		{
			// Ansariel: roll back to try UDP
			if(mCanUseNET)
			{
				mState = INIT ;
				mCanUseHTTP = false ;
				setPriority(LLWorkerThread::PRIORITY_HIGH | mWorkPriority);
				return false ;
			}
			else return true ; //abort
		}
	}
	
	if (mState == WAIT_HTTP_REQ)
	{
		if (mLoaded)
		{
			S32 cur_size = mFormattedImage.notNull() ? mFormattedImage->getDataSize() : 0;
			if (mRequestedSize < 0)
			{
				S32 max_attempts;
				if (mGetStatus == HTTP_NOT_FOUND)
				{
					mHTTPFailCount = max_attempts = 1; // Don't retry
					llwarns << "Texture missing from server (404): " << mUrl << llendl;

					//roll back to try UDP
					if(mCanUseNET)
					{
						mState = INIT ;
						mCanUseHTTP = false ;
						setPriority(LLWorkerThread::PRIORITY_HIGH | mWorkPriority);
						return false ;
					}
				}
				else if (mGetStatus == HTTP_SERVICE_UNAVAILABLE)
				{
					// *TODO: Should probably introduce a timer here to delay future HTTP requsts
					// for a short time (~1s) to ease server load? Ideally the server would queue
					// requests instead of returning 503... we already limit the number pending.
					++mHTTPFailCount;

					// Ansariel: Just increase the normal counter. We're gonna fallback to UDP
					//           if problem continues.
					//max_attempts = mHTTPFailCount+1; // Keep retrying
					const S32 HTTP_MAX_RETRY_COUNT = 3;
					max_attempts = HTTP_MAX_RETRY_COUNT + 1;
					LL_INFOS_ONCE("Texture") << "Texture server busy (503): " << mUrl << LL_ENDL;
				}
				else
				{
					const S32 HTTP_MAX_RETRY_COUNT = 3;
					max_attempts = HTTP_MAX_RETRY_COUNT + 1;
					++mHTTPFailCount;
					llinfos << "HTTP GET failed for: " << mUrl
							<< " Status: " << mGetStatus << " Reason: '" << mGetReason << "'"
							<< " Attempt:" << mHTTPFailCount+1 << "/" << max_attempts << llendl;
				}

				if (mHTTPFailCount >= max_attempts)
				{
					if (cur_size > 0)
					{
						// Use available data
						mLoadedDiscard = mFormattedImage->getDiscardLevel();
						mState = DECODE_IMAGE;
						return false; 
					}
					else
					{
						// Ansariel: What's this? On any other HTTP failure except
						//           not found we simply give up? No way! Let's
						//           try UDP as fallback!
						if (mCanUseNET)
						{
							mState = INIT;
							mCanUseHTTP = false;
							setPriority(LLWorkerThread::PRIORITY_HIGH | mWorkPriority);
							return false;
						}
						else
						{
							resetFormattedData();
							mState = DONE;
							return true; // failed
						}
					}
				}
				else
				{
					mState = SEND_HTTP_REQ;
					return false; // retry
				}
			}
			
			llassert_always(mBufferSize == cur_size + mRequestedSize);
			if(!mBufferSize)//no data received.
			{
				FREE_MEM(LLImageBase::getPrivatePool(), mBuffer); 
				mBuffer = NULL;

				//abort.
				mState = DONE;
				return true;
			}

			if (mFormattedImage.isNull())
			{
				// For now, create formatted image based on extension
				std::string extension = gDirUtilp->getExtension(mUrl);
				mFormattedImage = LLImageFormatted::createFromType(LLImageBase::getCodecFromExtension(extension));
				if (mFormattedImage.isNull())
				{
					mFormattedImage = new LLImageJ2C; // default
				}
			}
						
			if (mHaveAllData && mRequestedDiscard == 0) //the image file is fully loaded.
			{
				mFileSize = mBufferSize;
			}
			else //the file size is unknown.
			{
				mFileSize = mBufferSize + 1 ; //flag the file is not fully loaded.
			}
			
			U8* buffer = (U8*)ALLOCATE_MEM(LLImageBase::getPrivatePool(), mBufferSize);
			if (cur_size > 0)
			{
				memcpy(buffer, mFormattedImage->getData(), cur_size);
				mBufferSize--;
				if(mRequestedSize == 1) mRequestedDiscard = 0;
				else memcpy(buffer + cur_size, mBuffer+1, mRequestedSize-1); // append
			}
			else memcpy(buffer + cur_size, mBuffer, mRequestedSize); // append
			// NOTE: setData releases current data and owns new data (buffer)
			mFormattedImage->setData(buffer, mBufferSize);
			// delete temp data
			FREE_MEM(LLImageBase::getPrivatePool(), mBuffer); // Note: not 'buffer' (assigned in setData())
			mBuffer = NULL;
			mBufferSize = 0;
			mLoadedDiscard = mRequestedDiscard;
			mState = DECODE_IMAGE;
			if(mWriteToCacheState != NOT_WRITE)
			{
				mWriteToCacheState = SHOULD_WRITE ;
			}
			setPriority(LLWorkerThread::PRIORITY_HIGH | mWorkPriority);
			return false;
		}
		else
		{
<<<<<<< HEAD
			// <FS:Ansariel> CURL timeout check: In case CURL does not
			//               fire the callback method, the fetch worker
			//               thread would be stuck in the queue.
			//setPriority(LLWorkerThread::PRIORITY_LOW | mWorkPriority);
			//return false;
			const F32 HTTP_CALLBACK_TIMEOUT = 30.f;
			const S32 MAX_HTTP_CALLBACK_TIMEOUTS = 3;
			if (mHttpCallbackTimer.getElapsedTimeF32() > HTTP_CALLBACK_TIMEOUT)
			{
				mFetcher->removeFromHTTPQueue(mID);
				mHttpCallbackTimeoutCount++;
				if (mHttpCallbackTimeoutCount < MAX_HTTP_CALLBACK_TIMEOUTS)
				{
					// Maximum retries not reached. Try again via HTTP.
					llwarns << "HTTP callback timeout for " << mID
						<< " (Attempt " << mHttpCallbackTimeoutCount
						<< "/" << MAX_HTTP_CALLBACK_TIMEOUTS << "). Retrying..." << llendl;
					mState = SEND_HTTP_REQ;
					return false;
				}
				else
				{
					mHttpCallbackTimer.stop();

					// Maximum retries reached. Try via simulator
					// fetch if possible. Abort if not.
					if (mCanUseNET)
					{
						llwarns << "HTTP callback timeout limit reached for " << mID
							<< ". Retrying via simulator fetch..." << llendl;
						mState = INIT;
						mCanUseHTTP = false;
						setPriority(LLWorkerThread::PRIORITY_HIGH | mWorkPriority);
						return false;
					}
					else
					{
						llwarns << "HTTP callback timeout limit reached for " << mID
							<< ". No simulator fetch available. Aborting!" << llendl;
						mState = DONE;
						return true;
					}
				}
			}
			else
			{
				// Timeout not reached. Continue waiting...
				setPriority(LLWorkerThread::PRIORITY_LOW | mWorkPriority);
				return false;
			}
			// </FS:Ansariel> CURL timeout check
=======
			if(FETCHING_TIMEOUT < mRequestedTimer.getElapsedTimeF32())
			{
				//timeout, abort.
				mState = DONE;
				return true;
			}

			setPriority(LLWorkerThread::PRIORITY_LOW | mWorkPriority);
			return false;
>>>>>>> c931c74f
		}
	}
	
	if (mState == DECODE_IMAGE)
	{
		static LLCachedControl<bool> textures_decode_disabled(gSavedSettings,"TextureDecodeDisabled");
		if(textures_decode_disabled)
		{
			// for debug use, don't decode
			mState = DONE;
			setPriority(LLWorkerThread::PRIORITY_LOW | mWorkPriority);
			return true;
		}

		if (mDesiredDiscard < 0)
		{
			// We aborted, don't decode
			mState = DONE;
			setPriority(LLWorkerThread::PRIORITY_LOW | mWorkPriority);
			return true;
		}
		
		if (mFormattedImage->getDataSize() <= 0)
		{
			//llerrs << "Decode entered with invalid mFormattedImage. ID = " << mID << llendl;
			
			//abort, don't decode
			mState = DONE;
			setPriority(LLWorkerThread::PRIORITY_LOW | mWorkPriority);
			return true;
		}
		if (mLoadedDiscard < 0)
		{
			//llerrs << "Decode entered with invalid mLoadedDiscard. ID = " << mID << llendl;

			//abort, don't decode
			mState = DONE;
			setPriority(LLWorkerThread::PRIORITY_LOW | mWorkPriority);
			return true;
		}
		setPriority(LLWorkerThread::PRIORITY_LOW | mWorkPriority); // Set priority first since Responder may change it
		mRawImage = NULL;
		mAuxImage = NULL;
		llassert_always(mFormattedImage.notNull());
		S32 discard = mHaveAllData ? 0 : mLoadedDiscard;
		U32 image_priority = LLWorkerThread::PRIORITY_NORMAL | mWorkPriority;
		mDecoded  = FALSE;
		mState = DECODE_IMAGE_UPDATE;
		LL_DEBUGS("Texture") << mID << ": Decoding. Bytes: " << mFormattedImage->getDataSize() << " Discard: " << discard
				<< " All Data: " << mHaveAllData << LL_ENDL;
		mDecodeHandle = mFetcher->mImageDecodeThread->decodeImage(mFormattedImage, image_priority, discard, mNeedsAux,
																  new DecodeResponder(mFetcher, mID, this));
		// fall though
	}
	
	if (mState == DECODE_IMAGE_UPDATE)
	{
		if (mDecoded)
		{
			if(mFetcher->getFetchDebugger() && !mInLocalCache)
			{
				mFetcher->getFetchDebugger()->addHistoryEntry(this);
			}

			if (mDecodedDiscard < 0)
			{
				LL_DEBUGS("Texture") << mID << ": Failed to Decode." << LL_ENDL;
				if (mCachedSize > 0 && !mInLocalCache && mRetryAttempt == 0)
				{
					// Cache file should be deleted, try again
// 					llwarns << mID << ": Decode of cached file failed (removed), retrying" << llendl;
					llassert_always(mDecodeHandle == 0);
					mFormattedImage = NULL;
					++mRetryAttempt;
					setPriority(LLWorkerThread::PRIORITY_HIGH | mWorkPriority);
					mState = INIT;
					return false;
				}
				else
				{
// 					llwarns << "UNABLE TO LOAD TEXTURE: " << mID << " RETRIES: " << mRetryAttempt << llendl;
					mState = DONE; // failed
				}
			}
			else
			{
				llassert_always(mRawImage.notNull());
				LL_DEBUGS("Texture") << mID << ": Decoded. Discard: " << mDecodedDiscard
						<< " Raw Image: " << llformat("%dx%d",mRawImage->getWidth(),mRawImage->getHeight()) << LL_ENDL;
				setPriority(LLWorkerThread::PRIORITY_HIGH | mWorkPriority);
				mState = WRITE_TO_CACHE;
			}
			// fall through
		}
		else
		{
			return false;
		}
	}

	if (mState == WRITE_TO_CACHE)
	{
		if (mWriteToCacheState != SHOULD_WRITE || mFormattedImage.isNull())
		{
			// If we're in a local cache or we didn't actually receive any new data,
			// or we failed to load anything, skip
			mState = DONE;
			return false;
		}
		S32 datasize = mFormattedImage->getDataSize();
		if(mFileSize < datasize)//This could happen when http fetching and sim fetching mixed.
		{
			if(mHaveAllData)
			{
				mFileSize = datasize ;
			}
			else
			{
				mFileSize = datasize + 1 ; //flag not fully loaded.
			}
		}
		llassert_always(datasize);
		setPriority(LLWorkerThread::PRIORITY_LOW | mWorkPriority); // Set priority first since Responder may change it
		U32 cache_priority = mWorkPriority;
		mWritten = FALSE;
		mState = WAIT_ON_WRITE;
		CacheWriteResponder* responder = new CacheWriteResponder(mFetcher, mID);
		mCacheWriteHandle = mFetcher->mTextureCache->writeToCache(mID, cache_priority,
																  mFormattedImage->getData(), datasize,
																  mFileSize, responder);
		// fall through
	}
	
	if (mState == WAIT_ON_WRITE)
	{
		if (writeToCacheComplete())
		{
			mState = DONE;
			// fall through
		}
		else
		{
			if (mDesiredDiscard < mDecodedDiscard)
			{
				// We're waiting for this write to complete before we can receive more data
				// (we can't touch mFormattedImage until the write completes)
				// Prioritize the write
				mFetcher->mTextureCache->prioritizeWrite(mCacheWriteHandle);
			}
			return false;
		}
	}

	if (mState == DONE)
	{
		if (mDecodedDiscard >= 0 && mDesiredDiscard < mDecodedDiscard)
		{
			// More data was requested, return to INIT
			mState = INIT;
			setPriority(LLWorkerThread::PRIORITY_HIGH | mWorkPriority);
			return false;
		}
		else
		{
			setPriority(LLWorkerThread::PRIORITY_LOW | mWorkPriority);
			return true;
		}
	}
	
	return false;
}

// Called from MAIN thread
void LLTextureFetchWorker::endWork(S32 param, bool aborted)
{
	if (mDecodeHandle != 0)
	{
		mFetcher->mImageDecodeThread->abortRequest(mDecodeHandle, false);
		mDecodeHandle = 0;
	}
	mFormattedImage = NULL;
}

//////////////////////////////////////////////////////////////////////////////

// virtual
void LLTextureFetchWorker::finishWork(S32 param, bool completed)
{
	// The following are required in case the work was aborted
	if (mCacheReadHandle != LLTextureCache::nullHandle())
	{
		mFetcher->mTextureCache->readComplete(mCacheReadHandle, true);
		mCacheReadHandle = LLTextureCache::nullHandle();
	}
	if (mCacheWriteHandle != LLTextureCache::nullHandle())
	{
		mFetcher->mTextureCache->writeComplete(mCacheWriteHandle, true);
		mCacheWriteHandle = LLTextureCache::nullHandle();
	}
}

// virtual
bool LLTextureFetchWorker::deleteOK()
{
	bool delete_ok = true;
	// Allow any pending reads or writes to complete
	if (mCacheReadHandle != LLTextureCache::nullHandle())
	{
		if (mFetcher->mTextureCache->readComplete(mCacheReadHandle, true))
		{
			mCacheReadHandle = LLTextureCache::nullHandle();
		}
		else
		{
			delete_ok = false;
		}
	}
	if (mCacheWriteHandle != LLTextureCache::nullHandle())
	{
		if (mFetcher->mTextureCache->writeComplete(mCacheWriteHandle))
		{
			mCacheWriteHandle = LLTextureCache::nullHandle();
		}
		else
		{
			delete_ok = false;
		}
	}

	if ((haveWork() &&
		 // not ok to delete from these states
		 ((mState >= WRITE_TO_CACHE && mState <= WAIT_ON_WRITE))))
	{
		delete_ok = false;
	}
	
	return delete_ok;
}

void LLTextureFetchWorker::removeFromCache()
{
	if (!mInLocalCache)
	{
		mFetcher->mTextureCache->removeFromCache(mID);
	}
}


//////////////////////////////////////////////////////////////////////////////

bool LLTextureFetchWorker::processSimulatorPackets()
{
	if (mFormattedImage.isNull() || mRequestedSize < 0)
	{
		// not sure how we got here, but not a valid state, abort!
		llassert_always(mDecodeHandle == 0);
		mFormattedImage = NULL;
		return true;
	}
	
	if (mLastPacket >= mFirstPacket)
	{
		S32 buffer_size = mFormattedImage->getDataSize();
		for (S32 i = mFirstPacket; i<=mLastPacket; i++)
		{
			llassert_always(mPackets[i]);
			buffer_size += mPackets[i]->mSize;
		}
		bool have_all_data = mLastPacket >= mTotalPackets-1;
		if (mRequestedSize <= 0)
		{
			// We received a packed but haven't requested anything yet (edge case)
			// Return true (we're "done") since we didn't request anything
			return true;
		}
		if (buffer_size >= mRequestedSize || have_all_data)
		{
			/// We have enough (or all) data
			if (have_all_data)
			{
				mHaveAllData = TRUE;
			}
			S32 cur_size = mFormattedImage->getDataSize();
			if (buffer_size > cur_size)
			{
				/// We have new data
				U8* buffer = (U8*)ALLOCATE_MEM(LLImageBase::getPrivatePool(), buffer_size);
				S32 offset = 0;
				if (cur_size > 0 && mFirstPacket > 0)
				{
					memcpy(buffer, mFormattedImage->getData(), cur_size);
					offset = cur_size;
				}
				for (S32 i=mFirstPacket; i<=mLastPacket; i++)
				{
					memcpy(buffer + offset, mPackets[i]->mData, mPackets[i]->mSize);
					offset += mPackets[i]->mSize;
				}
				// NOTE: setData releases current data
				mFormattedImage->setData(buffer, buffer_size);
			}
			mLoadedDiscard = mRequestedDiscard;
			return true;
		}
	}
	return false;
}

//////////////////////////////////////////////////////////////////////////////

S32 LLTextureFetchWorker::callbackHttpGet(const LLChannelDescriptors& channels,
										   const LLIOPipe::buffer_ptr_t& buffer,
										   bool partial, bool success)
{
	S32 data_size = 0 ;

	LLMutexLock lock(&mWorkMutex);

	if (mState != WAIT_HTTP_REQ)
	{
		llwarns << "callbackHttpGet for unrequested fetch worker: " << mID
				<< " req=" << mSentRequest << " state= " << mState << llendl;
		return data_size;
	}
	if (mLoaded)
	{
		llwarns << "Duplicate callback for " << mID.asString() << llendl;
		return data_size ; // ignore duplicate callback
	}
	if (success)
	{
		// get length of stream:
		data_size = buffer->countAfter(channels.in(), NULL);		
	
		LL_DEBUGS("Texture") << "HTTP RECEIVED: " << mID.asString() << " Bytes: " << data_size << LL_ENDL;
		if (data_size > 0)
		{
			// *TODO: set the formatted image data here directly to avoid the copy
			mBuffer = (U8*)ALLOCATE_MEM(LLImageBase::getPrivatePool(), data_size);
			buffer->readAfter(channels.in(), NULL, mBuffer, data_size);
			mBufferSize += data_size;
			if(mFormattedImage.notNull() && mFormattedImage->getDataSize() > 0 && data_size == 1)
			{
				mHaveAllData = TRUE;
			}
			else if (data_size < mRequestedSize && mRequestedDiscard == 0)
			{
				mHaveAllData = TRUE;
			}
			else if (data_size > mRequestedSize)
			{
				// *TODO: This shouldn't be happening any more
				llwarns << "data_size = " << data_size << " > requested: " << mRequestedSize << llendl;
				mHaveAllData = TRUE;
				llassert_always(mDecodeHandle == 0);
				mFormattedImage = NULL; // discard any previous data we had
				mBufferSize = data_size;
			}
		}
		else
		{
			// We requested data but received none (and no error),
			// so presumably we have all of it
			mHaveAllData = TRUE;
		}
		mRequestedSize = data_size;
	}
	else
	{
		mRequestedSize = -1; // error
	}
	mLoaded = TRUE;
	setPriority(LLWorkerThread::PRIORITY_HIGH | mWorkPriority);

	return data_size ;
}

//////////////////////////////////////////////////////////////////////////////

void LLTextureFetchWorker::callbackCacheRead(bool success, LLImageFormatted* image,
											 S32 imagesize, BOOL islocal)
{
	LLMutexLock lock(&mWorkMutex);
	if (mState != LOAD_FROM_TEXTURE_CACHE)
	{
// 		llwarns << "Read callback for " << mID << " with state = " << mState << llendl;
		return;
	}
	if (success)
	{
		llassert_always(imagesize >= 0);
		mFileSize = imagesize;
		mFormattedImage = image;
		mImageCodec = image->getCodec();
		mInLocalCache = islocal;
		if (mFileSize != 0 && mFormattedImage->getDataSize() >= mFileSize)
		{
			mHaveAllData = TRUE;
		}
	}
	mLoaded = TRUE;
	setPriority(LLWorkerThread::PRIORITY_HIGH | mWorkPriority);
}

void LLTextureFetchWorker::callbackCacheWrite(bool success)
{
	LLMutexLock lock(&mWorkMutex);
	if (mState != WAIT_ON_WRITE)
	{
// 		llwarns << "Write callback for " << mID << " with state = " << mState << llendl;
		return;
	}
	mWritten = TRUE;
	setPriority(LLWorkerThread::PRIORITY_HIGH | mWorkPriority);
}

//////////////////////////////////////////////////////////////////////////////

void LLTextureFetchWorker::callbackDecoded(bool success, LLImageRaw* raw, LLImageRaw* aux)
{
	LLMutexLock lock(&mWorkMutex);
	if (mDecodeHandle == 0)
	{
		return; // aborted, ignore
	}
	if (mState != DECODE_IMAGE_UPDATE)
	{
// 		llwarns << "Decode callback for " << mID << " with state = " << mState << llendl;
		mDecodeHandle = 0;
		return;
	}
	llassert_always(mFormattedImage.notNull());
	
	mDecodeHandle = 0;
	if (success)
	{
		llassert_always(raw);
		mRawImage = raw;
		mAuxImage = aux;
		mDecodedDiscard = mFormattedImage->getDiscardLevel();
 		LL_DEBUGS("Texture") << mID << ": Decode Finished. Discard: " << mDecodedDiscard
							 << " Raw Image: " << llformat("%dx%d",mRawImage->getWidth(),mRawImage->getHeight()) << LL_ENDL;
	}
	else
	{
		llwarns << "DECODE FAILED: " << mID << " Discard: " << (S32)mFormattedImage->getDiscardLevel() << llendl;
		removeFromCache();
		mDecodedDiscard = -1; // Redundant, here for clarity and paranoia
	}
	mDecoded = TRUE;
// 	llinfos << mID << " : DECODE COMPLETE " << llendl;
	setPriority(LLWorkerThread::PRIORITY_HIGH | mWorkPriority);
	mCacheReadTime = mCacheReadTimer.getElapsedTimeF32();
}

//////////////////////////////////////////////////////////////////////////////

bool LLTextureFetchWorker::writeToCacheComplete()
{
	// Complete write to cache
	if (mCacheWriteHandle != LLTextureCache::nullHandle())
	{
		if (!mWritten)
		{
			return false;
		}
		if (mFetcher->mTextureCache->writeComplete(mCacheWriteHandle))
		{
			mCacheWriteHandle = LLTextureCache::nullHandle();
		}
		else
		{
			return false;
		}
	}
	return true;
}


//////////////////////////////////////////////////////////////////////////////
//////////////////////////////////////////////////////////////////////////////
// public

LLTextureFetch::LLTextureFetch(LLTextureCache* cache, LLImageDecodeThread* imagedecodethread, bool threaded, bool qa_mode)
	: LLWorkerThread("TextureFetch", threaded, true),
	  mDebugCount(0),
	  mDebugPause(FALSE),
	  mPacketCount(0),
	  mBadPacketCount(0),
	  mQueueMutex(getAPRPool()),
	  mNetworkQueueMutex(getAPRPool()),
	  mTextureCache(cache),
	  mImageDecodeThread(imagedecodethread),
	  mTextureBandwidth(0),
	  mHTTPTextureBits(0),
	  mTotalHTTPRequests(0),
	  mCurlGetRequest(NULL),
	  mQAMode(qa_mode),
	  mFetchDebugger(NULL),
	  mFetcherLocked(FALSE)
{
	mCurlPOSTRequestCount = 0;
	mMaxBandwidth = gSavedSettings.getF32("ThrottleBandwidthKBPS");
	mTextureInfo.setUpLogging(gSavedSettings.getBOOL("LogTextureDownloadsToViewerLog"), gSavedSettings.getBOOL("LogTextureDownloadsToSimulator"), gSavedSettings.getU32("TextureLoggingThreshold"));

	LLTextureFetchDebugger::sDebuggerEnabled = gSavedSettings.getBOOL("TextureFetchDebuggerEnabled");
	if(LLTextureFetchDebugger::isEnabled())
	{
		mFetchDebugger = new LLTextureFetchDebugger(this, cache, imagedecodethread) ;
	}
}

LLTextureFetch::~LLTextureFetch()
{
	clearDeleteList() ;

	while (! mCommands.empty())
	{
		TFRequest * req(mCommands.front());
		mCommands.erase(mCommands.begin());
		delete req;
	}
	
	// ~LLQueuedThread() called here

	delete mFetchDebugger;
}

bool LLTextureFetch::createRequest(const std::string& url, const LLUUID& id, const LLHost& host, F32 priority,
								   S32 w, S32 h, S32 c, S32 desired_discard, bool needs_aux, bool can_use_http)
{
	if(mFetcherLocked)
	{
		return false;
	}
	if (mDebugPause)
	{
		return false;
	}
	
	LLTextureFetchWorker* worker = getWorker(id) ;
	if (worker)
	{
		if (worker->mHost != host)
		{
			llwarns << "LLTextureFetch::createRequest " << id << " called with multiple hosts: "
					<< host << " != " << worker->mHost << llendl;
			removeRequest(worker, true);
			worker = NULL;
			return false;
		}
	}

	S32 desired_size;
	std::string exten = gDirUtilp->getExtension(url);
	if (!url.empty() && (!exten.empty() && LLImageBase::getCodecFromExtension(exten) != IMG_CODEC_J2C))
	{
		// Only do partial requests for J2C at the moment
		desired_size = MAX_IMAGE_DATA_SIZE;
		desired_discard = 0;
	}
	else if (desired_discard == 0)
	{
		// if we want the entire image, and we know its size, then get it all
		// (calcDataSizeJ2C() below makes assumptions about how the image
		// was compressed - this code ensures that when we request the entire image,
		// we really do get it.)
		desired_size = MAX_IMAGE_DATA_SIZE;
	}
	else if (w*h*c > 0)
	{
		// If the requester knows the dimensions of the image,
		// this will calculate how much data we need without having to parse the header

		desired_size = LLImageJ2C::calcDataSizeJ2C(w, h, c, desired_discard);
	}
	else
	{
		desired_size = TEXTURE_CACHE_ENTRY_SIZE;
		desired_discard = MAX_DISCARD_LEVEL;
	}
	
	if (worker)
	{
		if (worker->wasAborted())
		{
			return false; // need to wait for previous aborted request to complete
		}
		worker->lockWorkMutex();
		worker->mActiveCount++;
		worker->mNeedsAux = needs_aux;
		worker->setImagePriority(priority);
		worker->setDesiredDiscard(desired_discard, desired_size);
		worker->setCanUseHTTP(can_use_http) ;
		if (!worker->haveWork())
		{
			worker->mState = LLTextureFetchWorker::INIT;
			worker->unlockWorkMutex();

			worker->addWork(0, LLWorkerThread::PRIORITY_HIGH | worker->mWorkPriority);
		}
		else
		{
			worker->unlockWorkMutex();
		}
	}
	else
	{
		worker = new LLTextureFetchWorker(this, url, id, host, priority, desired_discard, desired_size);
		lockQueue() ;
		mRequestMap[id] = worker;
		unlockQueue() ;

		worker->lockWorkMutex();
		worker->mActiveCount++;
		worker->mNeedsAux = needs_aux;
		worker->setCanUseHTTP(can_use_http) ;
		worker->unlockWorkMutex();
	}
	
// 	llinfos << "REQUESTED: " << id << " Discard: " << desired_discard << llendl;
	return true;
}

// protected
void LLTextureFetch::addToNetworkQueue(LLTextureFetchWorker* worker)
{
	lockQueue() ;
	bool in_request_map = (mRequestMap.find(worker->mID) != mRequestMap.end()) ;
	unlockQueue() ;

	LLMutexLock lock(&mNetworkQueueMutex);
	if (in_request_map)
	{
		// only add to the queue if in the request map
		// i.e. a delete has not been requested
		mNetworkQueue.insert(worker->mID);
	}
	for (cancel_queue_t::iterator iter1 = mCancelQueue.begin();
		 iter1 != mCancelQueue.end(); ++iter1)
	{
		iter1->second.erase(worker->mID);
	}
}

void LLTextureFetch::removeFromNetworkQueue(LLTextureFetchWorker* worker, bool cancel)
{
	LLMutexLock lock(&mNetworkQueueMutex);
	size_t erased = mNetworkQueue.erase(worker->mID);
	if (cancel && erased > 0)
	{
		mCancelQueue[worker->mHost].insert(worker->mID);
	}
}

// protected
void LLTextureFetch::addToHTTPQueue(const LLUUID& id)
{
	LLMutexLock lock(&mNetworkQueueMutex);
	mHTTPTextureQueue.insert(id);
	mTotalHTTPRequests++;
}

void LLTextureFetch::removeFromHTTPQueue(const LLUUID& id, S32 received_size)
{
	LLMutexLock lock(&mNetworkQueueMutex);
	mHTTPTextureQueue.erase(id);
	mHTTPTextureBits += received_size * 8; // Approximate - does not include header bits	
}

void LLTextureFetch::deleteRequest(const LLUUID& id, bool cancel)
{
	lockQueue() ;
	LLTextureFetchWorker* worker = getWorkerAfterLock(id);
	if (worker)
	{		
		size_t erased_1 = mRequestMap.erase(worker->mID);
		unlockQueue() ;

		llassert_always(erased_1 > 0) ;

		removeFromNetworkQueue(worker, cancel);
		llassert_always(!(worker->getFlags(LLWorkerClass::WCF_DELETE_REQUESTED))) ;

		worker->scheduleDelete();	
	}
	else
	{
		unlockQueue() ;
	}
}

void LLTextureFetch::removeRequest(LLTextureFetchWorker* worker, bool cancel)
{
	lockQueue() ;
	size_t erased_1 = mRequestMap.erase(worker->mID);
	unlockQueue() ;

	llassert_always(erased_1 > 0) ;
	removeFromNetworkQueue(worker, cancel);
	llassert_always(!(worker->getFlags(LLWorkerClass::WCF_DELETE_REQUESTED))) ;

	worker->scheduleDelete();	
}

S32 LLTextureFetch::getNumRequests() 
{ 
	lockQueue() ;
	S32 size = (S32)mRequestMap.size(); 
	unlockQueue() ;

	return size ;
}

S32 LLTextureFetch::getNumHTTPRequests() 
{ 
	mNetworkQueueMutex.lock() ;
	S32 size = (S32)mHTTPTextureQueue.size(); 
	mNetworkQueueMutex.unlock() ;

	return size ;
}

U32 LLTextureFetch::getTotalNumHTTPRequests()
{
	mNetworkQueueMutex.lock() ;
	U32 size = mTotalHTTPRequests ;
	mNetworkQueueMutex.unlock() ;

	return size ;
}

// call lockQueue() first!
LLTextureFetchWorker* LLTextureFetch::getWorkerAfterLock(const LLUUID& id)
{
	LLTextureFetchWorker* res = NULL;
	map_t::iterator iter = mRequestMap.find(id);
	if (iter != mRequestMap.end())
	{
		res = iter->second;
	}
	return res;
}

LLTextureFetchWorker* LLTextureFetch::getWorker(const LLUUID& id)
{
	LLMutexLock lock(&mQueueMutex) ;

	return getWorkerAfterLock(id) ;
}


bool LLTextureFetch::getRequestFinished(const LLUUID& id, S32& discard_level,
										LLPointer<LLImageRaw>& raw, LLPointer<LLImageRaw>& aux)
{
	bool res = false;
	LLTextureFetchWorker* worker = getWorker(id);
	if (worker)
	{
		if (worker->wasAborted())
		{
			res = true;
		}
		else if (!worker->haveWork())
		{
			// Should only happen if we set mDebugPause...
			if (!mDebugPause)
			{
// 				llwarns << "Adding work for inactive worker: " << id << llendl;
				worker->addWork(0, LLWorkerThread::PRIORITY_HIGH | worker->mWorkPriority);
			}
		}
		else if (worker->checkWork())
		{
			worker->lockWorkMutex();
			discard_level = worker->mDecodedDiscard;
			raw = worker->mRawImage;
			aux = worker->mAuxImage;
			F32 cache_read_time = worker->mCacheReadTime;
			if (cache_read_time != 0.f)
			{
				sCacheReadLatency.addValue(cache_read_time * 1000.f);
			}
			res = true;
			LL_DEBUGS("Texture") << id << ": Request Finished. State: " << worker->mState << " Discard: " << discard_level << LL_ENDL;
			worker->unlockWorkMutex();
		}
		else
		{
			worker->lockWorkMutex();
			if ((worker->mDecodedDiscard >= 0) &&
				(worker->mDecodedDiscard < discard_level || discard_level < 0) &&
				(worker->mState >= LLTextureFetchWorker::WAIT_ON_WRITE))
			{
				// Not finished, but data is ready
				discard_level = worker->mDecodedDiscard;
				raw = worker->mRawImage;
				aux = worker->mAuxImage;
			}
			worker->unlockWorkMutex();
		}
	}
	else
	{
		res = true;
	}
	return res;
}

bool LLTextureFetch::updateRequestPriority(const LLUUID& id, F32 priority)
{
	bool res = false;
	LLTextureFetchWorker* worker = getWorker(id);
	if (worker)
	{
		worker->lockWorkMutex();
		worker->setImagePriority(priority);
		worker->unlockWorkMutex();
		res = true;
	}
	return res;
}

// Replicates and expands upon the base class's
// getPending() implementation.  getPending() and
// runCondition() replicate one another's logic to
// an extent and are sometimes used for the same
// function (deciding whether or not to sleep/pause
// a thread).  So the implementations need to stay
// in step, at least until this can be refactored and
// the redundancy eliminated.
//
// May be called from any thread

//virtual
S32 LLTextureFetch::getPending()
{
	S32 res;
	lockData();
    {
        LLMutexLock lock(&mQueueMutex);
        
        res = mRequestQueue.size();
        res += mCurlPOSTRequestCount;
        res += mCommands.size();
    }
	unlockData();
	return res;
}

// virtual
bool LLTextureFetch::runCondition()
{
	// Caller is holding the lock on LLThread's condition variable.
	
	// LLQueuedThread, unlike its base class LLThread, makes this a
	// private method which is unfortunate.  I want to use it directly
	// but I'm going to have to re-implement the logic here (or change
	// declarations, which I don't want to do right now).
	//
	// Changes here may need to be reflected in getPending().
	
	bool have_no_commands(false);
	{
		LLMutexLock lock(&mQueueMutex);
		
		have_no_commands = mCommands.empty();
	}
	
    bool have_no_curl_requests(0 == mCurlPOSTRequestCount);
	
	return ! (have_no_commands
			  && have_no_curl_requests
			  && (mRequestQueue.empty() && mIdleThread));		// From base class
}

//////////////////////////////////////////////////////////////////////////////

// MAIN THREAD (unthreaded envs), WORKER THREAD (threaded envs)
void LLTextureFetch::commonUpdate()
{
	// Run a cross-thread command, if any.
	cmdDoWork();
	
	// Update Curl on same thread as mCurlGetRequest was constructed
	S32 processed = mCurlGetRequest->process();
	if (processed > 0)
	{
		lldebugs << "processed: " << processed << " messages." << llendl;
	}
}


// MAIN THREAD
//virtual
S32 LLTextureFetch::update(F32 max_time_ms)
{
	static LLCachedControl<F32> band_width(gSavedSettings,"ThrottleBandwidthKBPS");

	{
		mNetworkQueueMutex.lock() ;
		mMaxBandwidth = band_width ;

		gTextureList.sTextureBits += mHTTPTextureBits ;
		mHTTPTextureBits = 0 ;

		mNetworkQueueMutex.unlock() ;
	}

	S32 res = LLWorkerThread::update(max_time_ms);
	
	if (!mDebugPause)
	{
		// this is the startup state when send_complete_agent_movement() message is sent.
		// Before this, the RequestImages message sent by sendRequestListToSimulators 
		// won't work so don't bother trying
		if (LLStartUp::getStartupState() > STATE_AGENT_SEND)
		{
			sendRequestListToSimulators();
		}
	}

	if (!mThreaded)
	{
		commonUpdate();
	}

	return res;
}

//called in the MAIN thread after the TextureCacheThread shuts down.
void LLTextureFetch::shutDownTextureCacheThread() 
{
	if(mTextureCache)
	{
		llassert_always(mTextureCache->isQuitting() || mTextureCache->isStopped()) ;
		mTextureCache = NULL ;
	}
}
	
//called in the MAIN thread after the ImageDecodeThread shuts down.
void LLTextureFetch::shutDownImageDecodeThread() 
{
	if(mImageDecodeThread)
	{
		llassert_always(mImageDecodeThread->isQuitting() || mImageDecodeThread->isStopped()) ;
		mImageDecodeThread = NULL ;
	}
}

// WORKER THREAD
void LLTextureFetch::startThread()
{
	// Construct mCurlGetRequest from Worker Thread
	mCurlGetRequest = new LLCurlRequest();
	
	if(mFetchDebugger)
	{
		mFetchDebugger->setCurlGetRequest(mCurlGetRequest);
	}
}

// WORKER THREAD
void LLTextureFetch::endThread()
{
	// Destroy mCurlGetRequest from Worker Thread
	delete mCurlGetRequest;
	mCurlGetRequest = NULL;
	if(mFetchDebugger)
	{
		mFetchDebugger->setCurlGetRequest(NULL);
	}
}

// WORKER THREAD
void LLTextureFetch::threadedUpdate()
{
	llassert_always(mCurlGetRequest);
	
	// Limit update frequency
	const F32 PROCESS_TIME = 0.05f; 
	static LLFrameTimer process_timer;
	if (process_timer.getElapsedTimeF32() < PROCESS_TIME)
	{
		return;
	}
	process_timer.reset();
	
	commonUpdate();

#if 0
	const F32 INFO_TIME = 1.0f; 
	static LLFrameTimer info_timer;
	if (info_timer.getElapsedTimeF32() >= INFO_TIME)
	{
		S32 q = mCurlGetRequest->getQueued();
		if (q > 0)
		{
			llinfos << "Queued gets: " << q << llendl;
			info_timer.reset();
		}
	}
#endif
	
}

//////////////////////////////////////////////////////////////////////////////

void LLTextureFetch::sendRequestListToSimulators()
{
	// All requests
	const F32 REQUEST_DELTA_TIME = 0.10f; // 10 fps
	
	// Sim requests
	const S32 IMAGES_PER_REQUEST = 50;
	const F32 SIM_LAZY_FLUSH_TIMEOUT = 10.0f; // temp
	const F32 MIN_REQUEST_TIME = 1.0f;
	const F32 MIN_DELTA_PRIORITY = 1000.f;

	// Periodically, gather the list of textures that need data from the network
	// And send the requests out to the simulators
	static LLFrameTimer timer;
	if (timer.getElapsedTimeF32() < REQUEST_DELTA_TIME)
	{
		return;
	}
	timer.reset();
	
	// Send requests
	typedef std::set<LLTextureFetchWorker*,LLTextureFetchWorker::Compare> request_list_t;
	typedef std::map< LLHost, request_list_t > work_request_map_t;
	work_request_map_t requests;
	{
	LLMutexLock lock2(&mNetworkQueueMutex);
	for (queue_t::iterator iter = mNetworkQueue.begin(); iter != mNetworkQueue.end(); )
	{
		queue_t::iterator curiter = iter++;
		LLTextureFetchWorker* req = getWorker(*curiter);
		if (!req)
		{
			mNetworkQueue.erase(curiter);
			continue; // paranoia
		}
		if ((req->mState != LLTextureFetchWorker::LOAD_FROM_NETWORK) &&
			(req->mState != LLTextureFetchWorker::LOAD_FROM_SIMULATOR))
		{
			// We already received our URL, remove from the queue
			llwarns << "Worker: " << req->mID << " in mNetworkQueue but in wrong state: " << req->mState << llendl;
			mNetworkQueue.erase(curiter);
			continue;
		}
		if (req->mID == mDebugID)
		{
			mDebugCount++; // for setting breakpoints
		}
		if (req->mSentRequest == LLTextureFetchWorker::SENT_SIM &&
			req->mTotalPackets > 0 &&
			req->mLastPacket >= req->mTotalPackets-1)
		{
			// We have all the packets... make sure this is high priority
// 			req->setPriority(LLWorkerThread::PRIORITY_HIGH | req->mWorkPriority);
			continue;
		}
		F32 elapsed = req->mRequestedTimer.getElapsedTimeF32();
		{
			F32 delta_priority = llabs(req->mRequestedPriority - req->mImagePriority);
			if ((req->mSimRequestedDiscard != req->mDesiredDiscard) ||
				(delta_priority > MIN_DELTA_PRIORITY && elapsed >= MIN_REQUEST_TIME) ||
				(elapsed >= SIM_LAZY_FLUSH_TIMEOUT))
			{
				requests[req->mHost].insert(req);
			}
		}
	}
	}

	for (work_request_map_t::iterator iter1 = requests.begin();
		 iter1 != requests.end(); ++iter1)
	{
		LLHost host = iter1->first;
		// invalid host = use agent host
		if (host == LLHost::invalid)
		{
			host = gAgent.getRegionHost();
		}

		S32 sim_request_count = 0;
		
		for (request_list_t::iterator iter2 = iter1->second.begin();
			 iter2 != iter1->second.end(); ++iter2)
		{
			LLTextureFetchWorker* req = *iter2;
			if (gMessageSystem)
			{
				if (req->mSentRequest != LLTextureFetchWorker::SENT_SIM)
				{
					// Initialize packet data based on data read from cache
					req->lockWorkMutex();
					req->setupPacketData();
					req->unlockWorkMutex();
				}
				if (0 == sim_request_count)
				{
					gMessageSystem->newMessageFast(_PREHASH_RequestImage);
					gMessageSystem->nextBlockFast(_PREHASH_AgentData);
					gMessageSystem->addUUIDFast(_PREHASH_AgentID, gAgent.getID());
					gMessageSystem->addUUIDFast(_PREHASH_SessionID, gAgent.getSessionID());
				}
				S32 packet = req->mLastPacket + 1;
				gMessageSystem->nextBlockFast(_PREHASH_RequestImage);
				gMessageSystem->addUUIDFast(_PREHASH_Image, req->mID);
				gMessageSystem->addS8Fast(_PREHASH_DiscardLevel, (S8)req->mDesiredDiscard);
				gMessageSystem->addF32Fast(_PREHASH_DownloadPriority, req->mImagePriority);
				gMessageSystem->addU32Fast(_PREHASH_Packet, packet);
				gMessageSystem->addU8Fast(_PREHASH_Type, req->mType);
// 				llinfos << "IMAGE REQUEST: " << req->mID << " Discard: " << req->mDesiredDiscard
// 						<< " Packet: " << packet << " Priority: " << req->mImagePriority << llendl;

				static LLCachedControl<bool> log_to_viewer_log(gSavedSettings,"LogTextureDownloadsToViewerLog");
				static LLCachedControl<bool> log_to_sim(gSavedSettings,"LogTextureDownloadsToSimulator");
				if (log_to_viewer_log || log_to_sim)
				{
					mTextureInfo.setRequestStartTime(req->mID, LLTimer::getTotalTime());
					mTextureInfo.setRequestOffset(req->mID, 0);
					mTextureInfo.setRequestSize(req->mID, 0);
					mTextureInfo.setRequestType(req->mID, LLTextureInfoDetails::REQUEST_TYPE_UDP);
				}

				req->lockWorkMutex();
				req->mSentRequest = LLTextureFetchWorker::SENT_SIM;
				req->mSimRequestedDiscard = req->mDesiredDiscard;
				req->mRequestedPriority = req->mImagePriority;
				req->mRequestedTimer.reset();
				req->unlockWorkMutex();
				sim_request_count++;
				if (sim_request_count >= IMAGES_PER_REQUEST)
				{
// 					llinfos << "REQUESTING " << sim_request_count << " IMAGES FROM HOST: " << host.getIPString() << llendl;

					gMessageSystem->sendSemiReliable(host, NULL, NULL);
					sim_request_count = 0;
				}
			}
		}
		if (gMessageSystem && sim_request_count > 0 && sim_request_count < IMAGES_PER_REQUEST)
		{
// 			llinfos << "REQUESTING " << sim_request_count << " IMAGES FROM HOST: " << host.getIPString() << llendl;
			gMessageSystem->sendSemiReliable(host, NULL, NULL);
			sim_request_count = 0;
		}
	}
	
	// Send cancelations
	{
	LLMutexLock lock2(&mNetworkQueueMutex);
	if (gMessageSystem && !mCancelQueue.empty())
	{
		for (cancel_queue_t::iterator iter1 = mCancelQueue.begin();
			 iter1 != mCancelQueue.end(); ++iter1)
		{
			LLHost host = iter1->first;
			if (host == LLHost::invalid)
			{
				host = gAgent.getRegionHost();
			}
			S32 request_count = 0;
			for (queue_t::iterator iter2 = iter1->second.begin();
				 iter2 != iter1->second.end(); ++iter2)
			{
				if (0 == request_count)
				{
					gMessageSystem->newMessageFast(_PREHASH_RequestImage);
					gMessageSystem->nextBlockFast(_PREHASH_AgentData);
					gMessageSystem->addUUIDFast(_PREHASH_AgentID, gAgent.getID());
					gMessageSystem->addUUIDFast(_PREHASH_SessionID, gAgent.getSessionID());
				}
				gMessageSystem->nextBlockFast(_PREHASH_RequestImage);
				gMessageSystem->addUUIDFast(_PREHASH_Image, *iter2);
				gMessageSystem->addS8Fast(_PREHASH_DiscardLevel, -1);
				gMessageSystem->addF32Fast(_PREHASH_DownloadPriority, 0);
				gMessageSystem->addU32Fast(_PREHASH_Packet, 0);
				gMessageSystem->addU8Fast(_PREHASH_Type, 0);
// 				llinfos << "CANCELING IMAGE REQUEST: " << (*iter2) << llendl;

				request_count++;
				if (request_count >= IMAGES_PER_REQUEST)
				{
					gMessageSystem->sendSemiReliable(host, NULL, NULL);
					request_count = 0;
				}
			}
			if (request_count > 0 && request_count < IMAGES_PER_REQUEST)
			{
				gMessageSystem->sendSemiReliable(host, NULL, NULL);
			}
		}
		mCancelQueue.clear();
	}
	}
}

//////////////////////////////////////////////////////////////////////////////

bool LLTextureFetchWorker::insertPacket(S32 index, U8* data, S32 size)
{
	mRequestedTimer.reset();
	if (index >= mTotalPackets)
	{
// 		llwarns << "Received Image Packet " << index << " > max: " << mTotalPackets << " for image: " << mID << llendl;
		return false;
	}
	if (index > 0 && index < mTotalPackets-1 && size != MAX_IMG_PACKET_SIZE)
	{
// 		llwarns << "Received bad sized packet: " << index << ", " << size << " != " << MAX_IMG_PACKET_SIZE << " for image: " << mID << llendl;
		return false;
	}
	
	if (index >= (S32)mPackets.size())
	{
		mPackets.resize(index+1, (PacketData*)NULL); // initializes v to NULL pointers
	}
	else if (mPackets[index] != NULL)
	{
// 		llwarns << "Received duplicate packet: " << index << " for image: " << mID << llendl;
		return false;
	}

	mPackets[index] = new PacketData(data, size);
	while (mLastPacket+1 < (S32)mPackets.size() && mPackets[mLastPacket+1] != NULL)
	{
		++mLastPacket;
	}
	return true;
}

bool LLTextureFetch::receiveImageHeader(const LLHost& host, const LLUUID& id, U8 codec, U16 packets, U32 totalbytes,
										U16 data_size, U8* data)
{
	LLTextureFetchWorker* worker = getWorker(id);
	bool res = true;

	++mPacketCount;
	
	if (!worker)
	{
// 		llwarns << "Received header for non active worker: " << id << llendl;
		res = false;
	}
	else if (worker->mState != LLTextureFetchWorker::LOAD_FROM_NETWORK ||
			 worker->mSentRequest != LLTextureFetchWorker::SENT_SIM)
	{
// 		llwarns << "receiveImageHeader for worker: " << id
// 				<< " in state: " << LLTextureFetchWorker::sStateDescs[worker->mState]
// 				<< " sent: " << worker->mSentRequest << llendl;
		res = false;
	}
	else if (worker->mLastPacket != -1)
	{
		// check to see if we've gotten this packet before
// 		llwarns << "Received duplicate header for: " << id << llendl;
		res = false;
	}
	else if (!data_size)
	{
// 		llwarns << "Img: " << id << ":" << " Empty Image Header" << llendl;
		res = false;
	}
	if (!res)
	{
		++mBadPacketCount;
		mNetworkQueueMutex.lock() ;
		mCancelQueue[host].insert(id);
		mNetworkQueueMutex.unlock() ;
		return false;
	}

	worker->lockWorkMutex();

	//	Copy header data into image object
	worker->mImageCodec = codec;
	worker->mTotalPackets = packets;
	worker->mFileSize = (S32)totalbytes;	
	llassert_always(totalbytes > 0);
	llassert_always(data_size == FIRST_PACKET_SIZE || data_size == worker->mFileSize);
	res = worker->insertPacket(0, data, data_size);
	worker->setPriority(LLWorkerThread::PRIORITY_HIGH | worker->mWorkPriority);
	worker->mState = LLTextureFetchWorker::LOAD_FROM_SIMULATOR;
	worker->unlockWorkMutex();
	return res;
}

bool LLTextureFetch::receiveImagePacket(const LLHost& host, const LLUUID& id, U16 packet_num, U16 data_size, U8* data)
{
	LLTextureFetchWorker* worker = getWorker(id);
	bool res = true;

	++mPacketCount;
	
	if (!worker)
	{
// 		llwarns << "Received packet " << packet_num << " for non active worker: " << id << llendl;
		res = false;
	}
	else if (worker->mLastPacket == -1)
	{
// 		llwarns << "Received packet " << packet_num << " before header for: " << id << llendl;
		res = false;
	}
	else if (!data_size)
	{
// 		llwarns << "Img: " << id << ":" << " Empty Image Header" << llendl;
		res = false;
	}
	if (!res)
	{
		++mBadPacketCount;
		mNetworkQueueMutex.lock() ;
		mCancelQueue[host].insert(id);
		mNetworkQueueMutex.unlock() ;
		return false;
	}

	worker->lockWorkMutex();
	
	res = worker->insertPacket(packet_num, data, data_size);
	
	if ((worker->mState == LLTextureFetchWorker::LOAD_FROM_SIMULATOR) ||
		(worker->mState == LLTextureFetchWorker::LOAD_FROM_NETWORK))
	{
		worker->setPriority(LLWorkerThread::PRIORITY_HIGH | worker->mWorkPriority);
		worker->mState = LLTextureFetchWorker::LOAD_FROM_SIMULATOR;
	}
	else
	{
// 		llwarns << "receiveImagePacket " << packet_num << "/" << worker->mLastPacket << " for worker: " << id
// 				<< " in state: " << LLTextureFetchWorker::sStateDescs[worker->mState] << llendl;
		removeFromNetworkQueue(worker, true); // failsafe
	}

	if(packet_num >= (worker->mTotalPackets - 1))
	{
		static LLCachedControl<bool> log_to_viewer_log(gSavedSettings,"LogTextureDownloadsToViewerLog");
		static LLCachedControl<bool> log_to_sim(gSavedSettings,"LogTextureDownloadsToSimulator");

		if (log_to_viewer_log || log_to_sim)
		{
			U64 timeNow = LLTimer::getTotalTime();
			mTextureInfo.setRequestSize(id, worker->mFileSize);
			mTextureInfo.setRequestCompleteTimeAndLog(id, timeNow);
		}
	}
	worker->unlockWorkMutex();

	return res;
}

//////////////////////////////////////////////////////////////////////////////
BOOL LLTextureFetch::isFromLocalCache(const LLUUID& id)
{
	BOOL from_cache = FALSE ;

	LLTextureFetchWorker* worker = getWorker(id);
	if (worker)
	{
		worker->lockWorkMutex() ;
		from_cache = worker->mInLocalCache ;
		worker->unlockWorkMutex() ;
	}

	return from_cache ;
}

S32 LLTextureFetch::getFetchState(const LLUUID& id, F32& data_progress_p, F32& requested_priority_p,
								  U32& fetch_priority_p, F32& fetch_dtime_p, F32& request_dtime_p, bool& can_use_http)
{
	S32 state = LLTextureFetchWorker::INVALID;
	F32 data_progress = 0.0f;
	F32 requested_priority = 0.0f;
	F32 fetch_dtime = 999999.f;
	F32 request_dtime = 999999.f;
	U32 fetch_priority = 0;
	
	LLTextureFetchWorker* worker = getWorker(id);
	if (worker && worker->haveWork())
	{
		worker->lockWorkMutex();
		state = worker->mState;
		fetch_dtime = worker->mFetchTimer.getElapsedTimeF32();
		request_dtime = worker->mRequestedTimer.getElapsedTimeF32();
		if (worker->mFileSize > 0)
		{
			if (state == LLTextureFetchWorker::LOAD_FROM_SIMULATOR)
			{
				S32 data_size = FIRST_PACKET_SIZE + (worker->mLastPacket-1) * MAX_IMG_PACKET_SIZE;
				data_size = llmax(data_size, 0);
				data_progress = (F32)data_size / (F32)worker->mFileSize;
			}
			else if (worker->mFormattedImage.notNull())
			{
				data_progress = (F32)worker->mFormattedImage->getDataSize() / (F32)worker->mFileSize;
			}
		}
		if (state >= LLTextureFetchWorker::LOAD_FROM_NETWORK && state <= LLTextureFetchWorker::WAIT_HTTP_REQ)
		{
			requested_priority = worker->mRequestedPriority;
		}
		else
		{
			requested_priority = worker->mImagePriority;
		}
		fetch_priority = worker->getPriority();
		can_use_http = worker->getCanUseHTTP() ;
		worker->unlockWorkMutex();
	}
	data_progress_p = data_progress;
	requested_priority_p = requested_priority;
	fetch_priority_p = fetch_priority;
	fetch_dtime_p = fetch_dtime;
	request_dtime_p = request_dtime;
	return state;
}

void LLTextureFetch::dump()
{
	llinfos << "LLTextureFetch REQUESTS:" << llendl;
	for (request_queue_t::iterator iter = mRequestQueue.begin();
		 iter != mRequestQueue.end(); ++iter)
	{
		LLQueuedThread::QueuedRequest* qreq = *iter;
		LLWorkerThread::WorkRequest* wreq = (LLWorkerThread::WorkRequest*)qreq;
		LLTextureFetchWorker* worker = (LLTextureFetchWorker*)wreq->getWorkerClass();
		llinfos << " ID: " << worker->mID
				<< " PRI: " << llformat("0x%08x",wreq->getPriority())
				<< " STATE: " << worker->sStateDescs[worker->mState]
				<< llendl;
	}
}

//////////////////////////////////////////////////////////////////////////////

// cross-thread command methods

void LLTextureFetch::commandSetRegion(U64 region_handle)
{
	TFReqSetRegion * req = new TFReqSetRegion(region_handle);

	cmdEnqueue(req);
}

void LLTextureFetch::commandSendMetrics(const std::string & caps_url,
										const LLUUID & session_id,
										const LLUUID & agent_id,
										LLViewerAssetStats * main_stats)
{
	TFReqSendMetrics * req = new TFReqSendMetrics(caps_url, session_id, agent_id, main_stats);

	cmdEnqueue(req);
}

void LLTextureFetch::commandDataBreak()
{
	// The pedantically correct way to implement this is to create a command
	// request object in the above fashion and enqueue it.  However, this is
	// simple data of an advisorial not operational nature and this case
	// of shared-write access is tolerable.

	LLTextureFetch::svMetricsDataBreak = true;
}

void LLTextureFetch::cmdEnqueue(TFRequest * req)
{
	lockQueue();
	mCommands.push_back(req);
	unlockQueue();

	unpause();
}

LLTextureFetch::TFRequest * LLTextureFetch::cmdDequeue()
{
	TFRequest * ret = 0;
	
	lockQueue();
	if (! mCommands.empty())
	{
		ret = mCommands.front();
		mCommands.erase(mCommands.begin());
	}
	unlockQueue();

	return ret;
}

void LLTextureFetch::cmdDoWork()
{
	if (mDebugPause)
	{
		return;  // debug: don't do any work
	}

	TFRequest * req = cmdDequeue();
	if (req)
	{
		// One request per pass should really be enough for this.
		req->doWork(this);
		delete req;
	}
}

//////////////////////////////////////////////////////////////////////////////

// Private (anonymous) class methods implementing the command scheme.

namespace
{

/**
 * Implements the 'Set Region' command.
 *
 * Thread:  Thread1 (TextureFetch)
 */
bool
TFReqSetRegion::doWork(LLTextureFetch *)
{
	LLViewerAssetStatsFF::set_region_thread1(mRegionHandle);

	return true;
}


TFReqSendMetrics::~TFReqSendMetrics()
{
	delete mMainStats;
	mMainStats = 0;
}


/**
 * Implements the 'Send Metrics' command.  Takes over
 * ownership of the passed LLViewerAssetStats pointer.
 *
 * Thread:  Thread1 (TextureFetch)
 */
bool
TFReqSendMetrics::doWork(LLTextureFetch * fetcher)
{
	/*
	 * HTTP POST responder.  Doesn't do much but tries to
	 * detect simple breaks in recording the metrics stream.
	 *
	 * The 'volatile' modifiers don't indicate signals,
	 * mmap'd memory or threads, really.  They indicate that
	 * the referenced data is part of a pseudo-closure for
	 * this responder rather than being required for correct
	 * operation.
     *
     * We don't try very hard with the POST request.  We give
     * it one shot and that's more-or-less it.  With a proper
     * refactoring of the LLQueuedThread usage, these POSTs
     * could be put in a request object and made more reliable.
	 */
	class lcl_responder : public LLCurl::Responder
	{
	public:
		lcl_responder(LLTextureFetch * fetcher,
					  S32 expected_sequence,
                      volatile const S32 & live_sequence,
                      volatile bool & reporting_break,
					  volatile bool & reporting_started)
			: LLCurl::Responder(),
			  mFetcher(fetcher),
              mExpectedSequence(expected_sequence),
              mLiveSequence(live_sequence),
			  mReportingBreak(reporting_break),
			  mReportingStarted(reporting_started)
			{
                mFetcher->incrCurlPOSTCount();
            }
        
        ~lcl_responder()
            {
                mFetcher->decrCurlPOSTCount();
            }

		// virtual
		void error(U32 status_num, const std::string & reason)
			{
                if (mLiveSequence == mExpectedSequence)
                {
                    mReportingBreak = true;
                }
				LL_WARNS("Texture") << "Break in metrics stream due to POST failure to metrics collection service.  Reason:  "
									<< reason << LL_ENDL;
			}

		// virtual
		void result(const LLSD & content)
			{
                if (mLiveSequence == mExpectedSequence)
                {
                    mReportingBreak = false;
                    mReportingStarted = true;
                }
			}

	private:
		LLTextureFetch * mFetcher;
        S32 mExpectedSequence;
        volatile const S32 & mLiveSequence;
		volatile bool & mReportingBreak;
		volatile bool & mReportingStarted;

	}; // class lcl_responder
	
	if (! gViewerAssetStatsThread1)
		return true;

	static volatile bool reporting_started(false);
	static volatile S32 report_sequence(0);
    
	// We've taken over ownership of the stats copy at this
	// point.  Get a working reference to it for merging here
	// but leave it in 'this'.  Destructor will rid us of it.
	LLViewerAssetStats & main_stats = *mMainStats;

	// Merge existing stats into those from main, convert to LLSD
	main_stats.merge(*gViewerAssetStatsThread1);
	LLSD merged_llsd = main_stats.asLLSD(true);

	// Add some additional meta fields to the content
	merged_llsd["session_id"] = mSessionID;
	merged_llsd["agent_id"] = mAgentID;
	merged_llsd["message"] = "ViewerAssetMetrics";					// Identifies the type of metrics
	merged_llsd["sequence"] = report_sequence;						// Sequence number
	merged_llsd["initial"] = ! reporting_started;					// Initial data from viewer
	merged_llsd["break"] = LLTextureFetch::svMetricsDataBreak;		// Break in data prior to this report
		
	// Update sequence number
	if (S32_MAX == ++report_sequence)
		report_sequence = 0;

	// Limit the size of the stats report if necessary.
	merged_llsd["truncated"] = truncate_viewer_metrics(10, merged_llsd);

	if (! mCapsURL.empty())
	{
		LLCurlRequest::headers_t headers;
		fetcher->getCurlRequest().post(mCapsURL,
									   headers,
									   merged_llsd,
									   new lcl_responder(fetcher,
														 report_sequence,
                                                         report_sequence,
                                                         LLTextureFetch::svMetricsDataBreak,
														 reporting_started));
	}
	else
	{
		LLTextureFetch::svMetricsDataBreak = true;
	}

	// In QA mode, Metrics submode, log the result for ease of testing
	if (fetcher->isQAMode())
	{
		LL_INFOS("Textures") << ll_pretty_print_sd(merged_llsd) << LL_ENDL;
	}

	gViewerAssetStatsThread1->reset();

	return true;
}


bool
truncate_viewer_metrics(int max_regions, LLSD & metrics)
{
	static const LLSD::String reg_tag("regions");
	static const LLSD::String duration_tag("duration");
	
	LLSD & reg_map(metrics[reg_tag]);
	if (reg_map.size() <= max_regions)
	{
		return false;
	}

	// Build map of region hashes ordered by duration
	typedef std::multimap<LLSD::Real, int> reg_ordered_list_t;
	reg_ordered_list_t regions_by_duration;

	int ind(0);
	LLSD::array_const_iterator it_end(reg_map.endArray());
	for (LLSD::array_const_iterator it(reg_map.beginArray()); it_end != it; ++it, ++ind)
	{
		LLSD::Real duration = (*it)[duration_tag].asReal();
		regions_by_duration.insert(reg_ordered_list_t::value_type(duration, ind));
	}

	// Build a replacement regions array with the longest-persistence regions
	LLSD new_region(LLSD::emptyArray());
	reg_ordered_list_t::const_reverse_iterator it2_end(regions_by_duration.rend());
	reg_ordered_list_t::const_reverse_iterator it2(regions_by_duration.rbegin());
	for (int i(0); i < max_regions && it2_end != it2; ++i, ++it2)
	{
		new_region.append(reg_map[it2->second]);
	}
	reg_map = new_region;
	
	return true;
}

} // end of anonymous namespace

///////////////////////////////////////////////////////////////////////////////////////////
//Start LLTextureFetchDebugger
///////////////////////////////////////////////////////////////////////////////////////////
//---------------------
class LLDebuggerCacheReadResponder : public LLTextureCache::ReadResponder
{
public:
	LLDebuggerCacheReadResponder(LLTextureFetchDebugger* debugger, S32 id, LLImageFormatted* image)
		: mDebugger(debugger), mID(id)
	{
		setImage(image);
	}
	virtual void completed(bool success)
	{
		mDebugger->callbackCacheRead(mID, success, mFormattedImage, mImageSize, mImageLocal);
	}
private:
	LLTextureFetchDebugger* mDebugger;
	S32 mID;
};

class LLDebuggerCacheWriteResponder : public LLTextureCache::WriteResponder
{
public:
	LLDebuggerCacheWriteResponder(LLTextureFetchDebugger* debugger, S32 id)
		: mDebugger(debugger), mID(id)
	{
	}
	virtual void completed(bool success)
	{
		mDebugger->callbackCacheWrite(mID, success);
	}
private:
	LLTextureFetchDebugger* mDebugger;
	S32 mID;
};

class LLDebuggerDecodeResponder : public LLImageDecodeThread::Responder
{
public:
	LLDebuggerDecodeResponder(LLTextureFetchDebugger* debugger, S32 id)
		: mDebugger(debugger), mID(id)
	{
	}
	virtual void completed(bool success, LLImageRaw* raw, LLImageRaw* aux)
	{
		mDebugger->callbackDecoded(mID, success, raw, aux);
	}
private:
	LLTextureFetchDebugger* mDebugger;
	S32 mID;
};

class LLDebuggerHTTPResponder : public LLCurl::Responder
{
public:
	LLDebuggerHTTPResponder(LLTextureFetchDebugger* debugger, S32 index)
	: mDebugger(debugger), mIndex(index)
	{
	}
	virtual void completedRaw(U32 status, const std::string& reason,
							  const LLChannelDescriptors& channels,
							  const LLIOPipe::buffer_ptr_t& buffer)
	{
		bool success = false;
		bool partial = false;
		if (HTTP_OK <= status &&  status < HTTP_MULTIPLE_CHOICES)
		{
			success = true;
			if (HTTP_PARTIAL_CONTENT == status) // partial information
			{
				partial = true;
			}
		}
		if (!success)
		{
			llinfos << "Fetch Debugger : CURL GET FAILED, index = " << mIndex << ", status:" << status << " reason:" << reason << llendl;
		}
		mDebugger->callbackHTTP(mIndex, channels, buffer, partial, success);
	}
	virtual bool followRedir()
	{
		return true;
	}
private:
	LLTextureFetchDebugger* mDebugger;
	S32 mIndex;
};

LLTextureFetchDebugger::LLTextureFetchDebugger(LLTextureFetch* fetcher, LLTextureCache* cache, LLImageDecodeThread* imagedecodethread) :
	mFetcher(fetcher),
	mTextureCache(cache),
	mImageDecodeThread(imagedecodethread),
	mCurlGetRequest(NULL)
{
	init();
}
	
LLTextureFetchDebugger::~LLTextureFetchDebugger()
{
	mFetchingHistory.clear();
	stopDebug();
}

void LLTextureFetchDebugger::init()
{
	mState = IDLE;
	
	mCacheReadTime = -1.f;
	mCacheWriteTime = -1.f;
	mDecodingTime = -1.f;
	mHTTPTime = -1.f;
	mGLCreationTime = -1.f;
	mTotalFetchingTime = 0.f;
	mRefetchVisCacheTime = -1.f;
	mRefetchVisHTTPTime = -1.f;

	mNumFetchedTextures = 0;
	mNumCacheHits = 0;
	mNumVisibleFetchedTextures = 0;
	mNumVisibleFetchingRequests = 0;
	mFetchedData = 0;
	mDecodedData = 0;
	mVisibleFetchedData = 0;
	mVisibleDecodedData = 0;
	mRenderedData = 0;
	mRenderedDecodedData = 0;
	mFetchedPixels = 0;
	mRenderedPixels = 0;
	mRefetchedData = 0;
	mRefetchedPixels = 0;

	mFreezeHistory = FALSE;
}

void LLTextureFetchDebugger::startDebug()
{
	//lock the fetcher
	mFetcher->lockFetcher(true);
	mFreezeHistory = TRUE;

	//clear the current fetching queue
	gTextureList.clearFetchingRequests();

	//wait for all works to be done
	while(1)
	{
		S32 pending = 0;
		pending += LLAppViewer::getTextureCache()->update(1); 
		pending += LLAppViewer::getImageDecodeThread()->update(1); 
		pending += LLAppViewer::getTextureFetch()->update(1); 
		if(!pending)
		{
			break;
		}
	}

	//collect statistics
	mTotalFetchingTime = gDebugTimers[0].getElapsedTimeF32() - mTotalFetchingTime;
	
	std::set<LLUUID> fetched_textures;
	S32 size = mFetchingHistory.size();
	for(S32 i = 0 ; i < size; i++)
	{
		bool in_list = true;
		if(fetched_textures.find(mFetchingHistory[i].mID) == fetched_textures.end())
		{
			fetched_textures.insert(mFetchingHistory[i].mID);
			in_list = false;
		}
		
		LLViewerFetchedTexture* tex = LLViewerTextureManager::findFetchedTexture(mFetchingHistory[i].mID);
		if(tex && tex->isJustBound()) //visible
		{
			if(!in_list)
			{
				mNumVisibleFetchedTextures++;
			}
			mNumVisibleFetchingRequests++;
	
			mVisibleFetchedData += mFetchingHistory[i].mFetchedSize;
			mVisibleDecodedData += mFetchingHistory[i].mDecodedSize;
	
			if(tex->getDiscardLevel() >= mFetchingHistory[i].mDecodedLevel)
			{
				mRenderedData += mFetchingHistory[i].mFetchedSize;
				mRenderedDecodedData += mFetchingHistory[i].mDecodedSize;
				mRenderedPixels += tex->getWidth() * tex->getHeight();
			}
		}
	}

	mNumFetchedTextures = fetched_textures.size();
}

void LLTextureFetchDebugger::stopDebug()
{
	//clear the current debug work
	S32 size = mFetchingHistory.size();
	switch(mState)
	{
	case READ_CACHE:		
		for(S32 i = 0 ; i < size; i++)
		{
			if (mFetchingHistory[i]. mCacheHandle != LLTextureCache::nullHandle())
			{
				mTextureCache->readComplete(mFetchingHistory[i].mCacheHandle, true);
			}
		}	
		break;
	case WRITE_CACHE:
		for(S32 i = 0 ; i < size; i++)
		{
			if (mFetchingHistory[i].mCacheHandle != LLTextureCache::nullHandle())
			{
				mTextureCache->writeComplete(mFetchingHistory[i].mCacheHandle, true);
			}
		}
		break;
	case DECODING:
		break;
	case HTTP_FETCHING:
		break;
	case GL_TEX:
		break;
	default:
		break;
	}

	while(1)
	{
		if(update())
		{
			break;
		}
	}

	//unlock the fetcher
	mFetcher->lockFetcher(false);
	mFreezeHistory = FALSE;
	mTotalFetchingTime = gDebugTimers[0].getElapsedTimeF32(); //reset
}

//called in the main thread and when the fetching queue is empty
void LLTextureFetchDebugger::clearHistory()
{
	mFetchingHistory.clear();
	init();
}

void LLTextureFetchDebugger::addHistoryEntry(LLTextureFetchWorker* worker)
{
	if(mFreezeHistory)
	{
		mRefetchedPixels += worker->mRawImage->getWidth() * worker->mRawImage->getHeight();
		mRefetchedData += worker->mFormattedImage->getDataSize();
		return;
	}

	if(worker->mInCache)
	{
		mNumCacheHits++;
	}
	mFetchedData += worker->mFormattedImage->getDataSize();
	mDecodedData += worker->mRawImage->getDataSize();
	mFetchedPixels += worker->mRawImage->getWidth() * worker->mRawImage->getHeight();

	mFetchingHistory.push_back(FetchEntry(worker->mID, worker->mDesiredSize, worker->mDecodedDiscard, worker->mFormattedImage->getDataSize(), worker->mRawImage->getDataSize()));
	//mFetchingHistory.push_back(FetchEntry(worker->mID, worker->mDesiredSize, worker->mHaveAllData ? 0 : worker->mLoadedDiscard, worker->mFormattedImage->getComponents(),
		//worker->mDecodedDiscard, worker->mFormattedImage->getDataSize(), worker->mRawImage->getDataSize()));
}

void LLTextureFetchDebugger::lockCache()
{
}
	
void LLTextureFetchDebugger::unlockCache()
{
}
	
void LLTextureFetchDebugger::debugCacheRead()
{
	lockCache();
	llassert_always(mState == IDLE);
	mTimer.reset();
	mState = READ_CACHE;

	S32 size = mFetchingHistory.size();
	for(S32 i = 0 ; i < size ; i++)
	{		
		mFetchingHistory[i].mFormattedImage = NULL;
		mFetchingHistory[i].mCacheHandle = mTextureCache->readFromCache(mFetchingHistory[i].mID, LLWorkerThread::PRIORITY_NORMAL, 0, mFetchingHistory[i].mFetchedSize, 
			new LLDebuggerCacheReadResponder(this, i, mFetchingHistory[i].mFormattedImage));
	}
}
	
void LLTextureFetchDebugger::clearCache()
{
	S32 size = mFetchingHistory.size();
	{
		std::set<LLUUID> deleted_list;
		for(S32 i = 0 ; i < size ; i++)
		{
			if(deleted_list.find(mFetchingHistory[i].mID) == deleted_list.end())
			{
				deleted_list.insert(mFetchingHistory[i].mID);
				mTextureCache->removeFromCache(mFetchingHistory[i].mID);
			}
		}
	}
}

void LLTextureFetchDebugger::debugCacheWrite()
{
	//remove from cache
	clearCache();

	lockCache();
	llassert_always(mState == IDLE);
	mTimer.reset();
	mState = WRITE_CACHE;

	S32 size = mFetchingHistory.size();
	for(S32 i = 0 ; i < size ; i++)
	{		
		if(mFetchingHistory[i].mFormattedImage.notNull())
		{
			mFetchingHistory[i].mCacheHandle = mTextureCache->writeToCache(mFetchingHistory[i].mID, LLWorkerThread::PRIORITY_NORMAL, 
				mFetchingHistory[i].mFormattedImage->getData(), mFetchingHistory[i].mFetchedSize,
				mFetchingHistory[i].mDecodedLevel == 0 ? mFetchingHistory[i].mFetchedSize : mFetchingHistory[i].mFetchedSize + 1, 
				new LLDebuggerCacheWriteResponder(this, i));					
		}
	}
}

void LLTextureFetchDebugger::lockDecoder()
{
}
	
void LLTextureFetchDebugger::unlockDecoder()
{
}

void LLTextureFetchDebugger::debugDecoder()
{
	lockDecoder();
	llassert_always(mState == IDLE);
	mTimer.reset();
	mState = DECODING;

	S32 size = mFetchingHistory.size();
	for(S32 i = 0 ; i < size ; i++)
	{		
		if(mFetchingHistory[i].mFormattedImage.isNull())
		{
			continue;
		}

		mImageDecodeThread->decodeImage(mFetchingHistory[i].mFormattedImage, LLWorkerThread::PRIORITY_NORMAL, 
			mFetchingHistory[i].mDecodedLevel, mFetchingHistory[i].mNeedsAux,
			new LLDebuggerDecodeResponder(this, i));
	}
}

void LLTextureFetchDebugger::debugHTTP()
{
	llassert_always(mState == IDLE);

	LLViewerRegion* region = gAgent.getRegion();
	if (!region)
	{
		llinfos << "Fetch Debugger : Current region undefined. Cannot fetch textures through HTTP." << llendl;
		return;
	}
	
	mHTTPUrl = region->getHttpUrl();
	if (mHTTPUrl.empty())
	{
		llinfos << "Fetch Debugger : Current region URL undefined. Cannot fetch textures through HTTP." << llendl;
		return;
	}
	
	mTimer.reset();
	mState = HTTP_FETCHING;
	
	S32 size = mFetchingHistory.size();
	for (S32 i = 0 ; i < size ; i++)
	{
		mFetchingHistory[i].mCurlState = FetchEntry::CURL_NOT_DONE;
		mFetchingHistory[i].mCurlReceivedSize = 0;
		mFetchingHistory[i].mHTTPFailCount = 0;
	}
	mNbCurlRequests = 0;
	mNbCurlCompleted = 0;
	
	fillCurlQueue();
}

S32 LLTextureFetchDebugger::fillCurlQueue()
{
	if (mNbCurlRequests == 24)
		return mNbCurlRequests;
	
	S32 size = mFetchingHistory.size();
	for (S32 i = 0 ; i < size ; i++)
	{		
		if (mFetchingHistory[i].mCurlState != FetchEntry::CURL_NOT_DONE)
			continue;
		std::string texture_url = mHTTPUrl + "/?texture_id=" + mFetchingHistory[i].mID.asString().c_str();
		S32 requestedSize = mFetchingHistory[i].mRequestedSize;
		// We request the whole file if the size was not set.
		requestedSize = llmax(0,requestedSize);
		// We request the whole file if the size was set to an absurdly high value (meaning all file)
		requestedSize = (requestedSize == 33554432 ? 0 : requestedSize);
		std::vector<std::string> headers;
		headers.push_back("Accept: image/x-j2c");
		bool res = mCurlGetRequest->getByteRange(texture_url, headers, 0, requestedSize, new LLDebuggerHTTPResponder(this, i));
		if (res)
		{
			mFetchingHistory[i].mCurlState = FetchEntry::CURL_IN_PROGRESS;
			mNbCurlRequests++;
			// Hack
			if (mNbCurlRequests == 24)
				break;
		}
		else 
		{
			break;
		}
	}
	//llinfos << "Fetch Debugger : Having " << mNbCurlRequests << " requests through the curl thread." << llendl;
	return mNbCurlRequests;
}

void LLTextureFetchDebugger::debugGLTextureCreation()
{
	llassert_always(mState == IDLE);
	mState = GL_TEX;
	std::vector<LLViewerFetchedTexture*> tex_list;

	S32 size = mFetchingHistory.size();
	for(S32 i = 0 ; i < size ; i++)
	{
		if(mFetchingHistory[i].mRawImage.notNull())
		{
			LLViewerFetchedTexture* tex = gTextureList.findImage(mFetchingHistory[i].mID) ;
			if(tex && !tex->isForSculptOnly())
			{
				tex->destroyGLTexture() ;
				tex_list.push_back(tex);
			}
		}
	}

	mTimer.reset();
	S32 j = 0 ;
	S32 size1 = tex_list.size();
	for(S32 i = 0 ; i < size && j < size1; i++)
	{
		if(mFetchingHistory[i].mRawImage.notNull())
		{
			if(mFetchingHistory[i].mID == tex_list[j]->getID())
			{
				tex_list[j]->createGLTexture(mFetchingHistory[i].mDecodedLevel, mFetchingHistory[i].mRawImage, 0, TRUE, tex_list[j]->getBoostLevel());
				j++;
			}
		}
	}

	mGLCreationTime = mTimer.getElapsedTimeF32() ;
	return;
}

//clear fetching results of all textures.
void LLTextureFetchDebugger::clearTextures()
{
	S32 size = mFetchingHistory.size();
	for(S32 i = 0 ; i < size ; i++)
	{
		LLViewerFetchedTexture* tex = gTextureList.findImage(mFetchingHistory[i].mID) ;
		if(tex)
		{
			tex->clearFetchedResults() ;
		}
	}
}

void LLTextureFetchDebugger::debugRefetchVisibleFromCache()
{
	llassert_always(mState == IDLE);
	mState = REFETCH_VIS_CACHE;

	clearTextures();

	mTimer.reset();
	mFetcher->lockFetcher(false);
}

void LLTextureFetchDebugger::debugRefetchVisibleFromHTTP()
{
	llassert_always(mState == IDLE);
	mState = REFETCH_VIS_HTTP;

	clearCache();
	clearTextures();

	mTimer.reset();
	mFetcher->lockFetcher(false);
}

bool LLTextureFetchDebugger::update()
{
	switch(mState)
	{
	case READ_CACHE:
		if(!mTextureCache->update(1))
		{
			mCacheReadTime = mTimer.getElapsedTimeF32() ;
			mState = IDLE;
			unlockCache();
		}
		break;
	case WRITE_CACHE:
		if(!mTextureCache->update(1))
		{
			mCacheWriteTime = mTimer.getElapsedTimeF32() ;
			mState = IDLE;
			unlockCache();
		}
		break;
	case DECODING:
		if(!mImageDecodeThread->update(1))
		{
			mDecodingTime =  mTimer.getElapsedTimeF32() ;
			mState = IDLE;
			unlockDecoder();
		}
		break;
	case HTTP_FETCHING:
		mCurlGetRequest->process();
		LLCurl::getCurlThread()->update(1);
		if (!fillCurlQueue() && mNbCurlCompleted == mFetchingHistory.size())
		{
			mHTTPTime =  mTimer.getElapsedTimeF32() ;
			mState = IDLE;
		}
		break;
	case GL_TEX:
		mState = IDLE;
		break;
	case REFETCH_VIS_CACHE:
		if (LLAppViewer::getTextureFetch()->getNumRequests() == 0)
		{
			mRefetchVisCacheTime = gDebugTimers[0].getElapsedTimeF32() - mTotalFetchingTime;
			mState = IDLE;
			mFetcher->lockFetcher(true);
		}
		break;
	case REFETCH_VIS_HTTP:
		if (LLAppViewer::getTextureFetch()->getNumRequests() == 0)
		{
			mRefetchVisHTTPTime = gDebugTimers[0].getElapsedTimeF32() - mTotalFetchingTime;
			mState = IDLE;
			mFetcher->lockFetcher(true);
		}
		break;
	default:
		mState = IDLE;
		break;
	}

	return mState == IDLE;
}

void LLTextureFetchDebugger::callbackCacheRead(S32 id, bool success, LLImageFormatted* image,
						   S32 imagesize, BOOL islocal)
{
	if (success)
	{
		mFetchingHistory[id].mFormattedImage = image;
	}
	mTextureCache->readComplete(mFetchingHistory[id].mCacheHandle, false);
	mFetchingHistory[id].mCacheHandle = LLTextureCache::nullHandle();
}

void LLTextureFetchDebugger::callbackCacheWrite(S32 id, bool success)
{
	mTextureCache->writeComplete(mFetchingHistory[id].mCacheHandle);
	mFetchingHistory[id].mCacheHandle = LLTextureCache::nullHandle();
}

void LLTextureFetchDebugger::callbackDecoded(S32 id, bool success, LLImageRaw* raw, LLImageRaw* aux)
{
	if (success)
	{
		llassert_always(raw);
		mFetchingHistory[id].mRawImage = raw;
	}
}

void LLTextureFetchDebugger::callbackHTTP(S32 id, const LLChannelDescriptors& channels,
										  const LLIOPipe::buffer_ptr_t& buffer, 
										  bool partial, bool success)
{
	mNbCurlRequests--;
	if (success)
	{
		mFetchingHistory[id].mCurlState = FetchEntry::CURL_DONE;
		mNbCurlCompleted++;

		S32 data_size = buffer->countAfter(channels.in(), NULL);
		mFetchingHistory[id].mCurlReceivedSize += data_size;
		//llinfos << "Fetch Debugger : got results for " << id << ", data_size = " << data_size << ", received = " << mFetchingHistory[id].mCurlReceivedSize << ", requested = " << mFetchingHistory[id].mRequestedSize << ", partial = " << partial << llendl;
		if ((mFetchingHistory[id].mCurlReceivedSize >= mFetchingHistory[id].mRequestedSize) || !partial || (mFetchingHistory[id].mRequestedSize == 600))
		{
			U8* d_buffer = (U8*)ALLOCATE_MEM(LLImageBase::getPrivatePool(), data_size);
			buffer->readAfter(channels.in(), NULL, d_buffer, data_size);
			
			llassert_always(mFetchingHistory[id].mFormattedImage.isNull());
			{
				// For now, create formatted image based on extension
				std::string texture_url = mHTTPUrl + "/?texture_id=" + mFetchingHistory[id].mID.asString().c_str();
				std::string extension = gDirUtilp->getExtension(texture_url);
				mFetchingHistory[id].mFormattedImage = LLImageFormatted::createFromType(LLImageBase::getCodecFromExtension(extension));
				if (mFetchingHistory[id].mFormattedImage.isNull())
				{
					mFetchingHistory[id].mFormattedImage = new LLImageJ2C; // default
				}
			}
						
			mFetchingHistory[id].mFormattedImage->setData(d_buffer, data_size);	
		}
	}
	else //failed
	{
		mFetchingHistory[id].mHTTPFailCount++;
		if(mFetchingHistory[id].mHTTPFailCount < 5)
		{
			// Fetch will have to be redone
			mFetchingHistory[id].mCurlState = FetchEntry::CURL_NOT_DONE;
		}
		else //skip
		{
			mFetchingHistory[id].mCurlState = FetchEntry::CURL_DONE;
			mNbCurlCompleted++;
		}
	}
}


//---------------------
///////////////////////////////////////////////////////////////////////////////////////////
//End LLTextureFetchDebugger
///////////////////////////////////////////////////////////////////////////////////////////

<|MERGE_RESOLUTION|>--- conflicted
+++ resolved
@@ -1398,7 +1398,14 @@
 		}
 		else
 		{
-<<<<<<< HEAD
+//following was introduced in 3.3.3, however we have something different already.  FS:TM
+//			if(FETCHING_TIMEOUT < mRequestedTimer.getElapsedTimeF32())
+//			{
+//				//timeout, abort.
+//				mState = DONE;
+//				return true;
+//			}
+//
 			// <FS:Ansariel> CURL timeout check: In case CURL does not
 			//               fire the callback method, the fetch worker
 			//               thread would be stuck in the queue.
@@ -1450,17 +1457,6 @@
 				return false;
 			}
 			// </FS:Ansariel> CURL timeout check
-=======
-			if(FETCHING_TIMEOUT < mRequestedTimer.getElapsedTimeF32())
-			{
-				//timeout, abort.
-				mState = DONE;
-				return true;
-			}
-
-			setPriority(LLWorkerThread::PRIORITY_LOW | mWorkPriority);
-			return false;
->>>>>>> c931c74f
 		}
 	}
 	
