/** 
 * @file lltexturefetch.cpp
 * @brief Object which fetches textures from the cache and/or network
 *
 * $LicenseInfo:firstyear=2000&license=viewerlgpl$
 * Second Life Viewer Source Code
 * Copyright (C) 2012, Linden Research, Inc.
 * 
 * This library is free software; you can redistribute it and/or
 * modify it under the terms of the GNU Lesser General Public
 * License as published by the Free Software Foundation;
 * version 2.1 of the License only.
 * 
 * This library is distributed in the hope that it will be useful,
 * but WITHOUT ANY WARRANTY; without even the implied warranty of
 * MERCHANTABILITY or FITNESS FOR A PARTICULAR PURPOSE.  See the GNU
 * Lesser General Public License for more details.
 * 
 * You should have received a copy of the GNU Lesser General Public
 * License along with this library; if not, write to the Free Software
 * Foundation, Inc., 51 Franklin Street, Fifth Floor, Boston, MA  02110-1301  USA
 * 
 * Linden Research, Inc., 945 Battery Street, San Francisco, CA  94111  USA
 * $/LicenseInfo$
 */

#include "llviewerprecompiledheaders.h"

#include <iostream>
#include <map>
#include <algorithm>

#include "llstl.h"

#include "lltexturefetch.h"

#include "lldir.h"
#include "llhttpclient.h"
#include "llhttpstatuscodes.h"
#include "llimage.h"
#include "llimagej2c.h"
#include "llimageworker.h"
#include "llworkerthread.h"
#include "message.h"

#include "llagent.h"
#include "lltexturecache.h"
#include "llviewercontrol.h"
#include "llviewertexturelist.h"
#include "llviewertexture.h"
#include "llviewerregion.h"
#include "llviewerstats.h"
#include "llviewerstatsrecorder.h"
#include "llviewerassetstats.h"
#include "llworld.h"
#include "llsdutil.h"
#include "llstartup.h"
#include "llsdserialize.h"

#include "httprequest.h"
#include "httphandler.h"
#include "httpresponse.h"
#include "bufferarray.h"
#include "bufferstream.h"

bool LLTextureFetchDebugger::sDebuggerEnabled = false ;
LLStat LLTextureFetch::sCacheHitRate("texture_cache_hits", 128);
LLStat LLTextureFetch::sCacheReadLatency("texture_cache_read_latency", 128);


//////////////////////////////////////////////////////////////////////////////
//
// Introduction
//
// This is an attempt to document what's going on in here after-the-fact.
// It's a sincere attempt to be accurate but there will be mistakes.
//
//
// Purpose
//
// What is this module trying to do?  It accepts requests to load textures
// at a given priority and discard level and notifies the caller when done
// (successfully or not).  Additional constraints are:
//
// * Support a local texture cache.  Don't hit network when possible
//   to avoid it.
// * Use UDP or HTTP as directed or as fallback.  HTTP is tried when
//   not disabled and a URL is available.  UDP when a URL isn't
//   available or HTTP attempts fail.
// * Asynchronous (using threads).  Main thread is not to be blocked or
//   burdened.
// * High concurrency.  Many requests need to be in-flight and at various
//   stages of completion.
// * Tolerate frequent re-prioritizations of requests.  Priority is
//   a reflection of a camera's viewpoint and as that viewpoint changes,
//   objects and textures become more and less relevant and that is
//   expressed at this level by priority changes and request cancelations.
//
// The caller interfaces that fall out of the above and shape the
// implementation are:
// * createRequest - Load j2c image via UDP or HTTP at given discard level and priority
// * deleteRequest - Request removal of prior request
// * getRequestFinished - Test if request is finished returning data to caller
// * updateRequestPriority - Change priority of existing request
// * getFetchState - Retrieve progress on existing request
//
// Everything else in here is mostly plumbing, metrics and debug.
//
//
// The Work Queue
//
// The two central classes are LLTextureFetch and LLTextureFetchWorker.
// LLTextureFetch combines threading with a priority queue of work
// requests.  The priority queue is sorted by a U32 priority derived
// from the F32 priority in the APIs.  The *only* work request that
// receives service time by this thread is the highest priority
// request.  All others wait until it is complete or a dynamic priority
// change has re-ordered work.
//
// LLTextureFetchWorker implements the work request and is 1:1 with
// texture fetch requests.  Embedded in each is a state machine that
// walks it through the cache, HTTP, UDP, image decode and retry
// steps of texture acquisition.
//
//
// Threads
//
// Several threads are actively invoking code in this module.  They
// include:
//
// 1.  Tmain    Main thread of execution
// 2.  Ttf      LLTextureFetch's worker thread provided by LLQueuedThread
// 3.  Tcurl    LLCurl's worker thread (should disappear over time)
// 4.  Ttc      LLTextureCache's worker thread
// 5.  Tid      Image decoder's worker thread
// 6.  Thl      HTTP library's worker thread
//
//
// Mutexes/Condition Variables
//
// 1.  Mt       Mutex defined for LLThread's condition variable (base class of
//              LLTextureFetch)
// 2.  Ct       Condition variable for LLThread and used by lock/unlockData().
// 3.  Mwtd     Special LLWorkerThread mutex used for request deletion
//              operations (base class of LLTextureFetch)
// 4.  Mfq      LLTextureFetch's mutex covering request and command queue
//              data.
// 5.  Mfnq     LLTextureFetch's mutex covering udp and http request
//              queue data.
// 6.  Mwc      Mutex covering LLWorkerClass's members (base class of
//              LLTextureFetchWorker).  One per request.
// 7.  Mw       LLTextureFetchWorker's mutex.  One per request.
//
//
// Lock Ordering Rules
//
// Not an exhaustive list but shows the order of lock acquisition
// needed to prevent deadlocks.  'A < B' means acquire 'A' before
// acquiring 'B'.
//
// 1.    Mw < Mfnq
// (there are many more...)
//
//
// Method and Member Definitions
//
// With the above, we'll try to document what threads can call what
// methods (using T* for any), what locks must be held on entry and
// are taken out during execution and what data is covered by which
// lock (if any).  This latter category will be especially prone to
// error so be skeptical.
//
// A line like:  "// Locks:  M<xxx>" indicates a method that must
// be invoked by a caller holding the 'M<xxx>' lock.  Similarly,
// "// Threads:  T<xxx>" means that a caller should be running in
// the indicated thread.
//
// For data members, a trailing comment like "// M<xxx>" means that
// the data member is covered by the specified lock.  Absence of a
// comment can mean the member is unlocked or that I didn't bother
// to do the archaeology.  In the case of LLTextureFetchWorker,
// most data members added by the leaf class are actually covered
// by the Mw lock.  You may also see "// T<xxx>" which means that
// the member's usage is restricted to one thread (except for
// perhaps construction and destruction) and so explicit locking
// isn't used.
//
// In code, a trailing comment like "// [-+]M<xxx>" indicates a
// lock acquision or release point.
//
//
// Worker Lifecycle
//
// The threading and responder model makes it very likely that
// other components are holding on to a pointer to a worker request.
// So, uncoordinated deletions of requests is a guarantee of memory
// corruption in a short time.  So destroying a request involves
// invocations's of LLQueuedThread/LLWorkerThread's abort/stop
// logic that removes workers and puts them ona delete queue for
// 2-phase destruction.  That second phase is deferrable by calls
// to deleteOK() which only allow final destruction (via dtor)
// once deleteOK has determined that the request is in a safe
// state.
//
//
// Worker State Machine
//
// (ASCII art needed)
//
//
// Priority Scheme
//
// [PRIORITY_LOW, PRIORITY_NORMAL)   - for WAIT_HTTP_RESOURCE state
//									   and other wait states
// [PRIORITY_HIGH, PRIORITY_URGENT)  - External event delivered,
//                                     rapidly transitioning through states,
//                                     no waiting allowed
//
// By itself, the above work queue model would fail the concurrency
// and liveness requirements of the interface.  A high priority
// request could find itself on the head and stalled for external
// reasons (see VWR-28996).  So a few additional constraints are
// required to keep things running:
// * Anything that can make forward progress must be kept at a
//   higher priority than anything that can't.
// * On completion of external events, the associated request
//   needs to be elevated beyond the normal range to handle
//   any data delivery and release any external resource.
//
// This effort is made to keep higher-priority entities moving
// forward in their state machines at every possible step of
// processing.  It's not entirely proven that this produces the
// experiencial benefits promised.
//


//////////////////////////////////////////////////////////////////////////////

// Tuning/Parameterization Constants

static const S32 HTTP_REQUESTS_IN_QUEUE_HIGH_WATER = 40;		// Maximum requests to have active in HTTP
static const S32 HTTP_REQUESTS_IN_QUEUE_LOW_WATER = 20;			// Active level at which to refill


//////////////////////////////////////////////////////////////////////////////

class LLTextureFetchWorker : public LLWorkerClass, public LLCore::HttpHandler

{
	friend class LLTextureFetch;
	friend class LLTextureFetchDebugger;
	
private:
	class CacheReadResponder : public LLTextureCache::ReadResponder
	{
	public:

		// Threads:  Ttf
		CacheReadResponder(LLTextureFetch* fetcher, const LLUUID& id, LLImageFormatted* image)
			: mFetcher(fetcher), mID(id)
		{
			setImage(image);
		}

		// Threads:  Ttc
		virtual void completed(bool success)
		{
			LLTextureFetchWorker* worker = mFetcher->getWorker(mID);
			if (worker)
			{
 				worker->callbackCacheRead(success, mFormattedImage, mImageSize, mImageLocal);
			}
		}
	private:
		LLTextureFetch* mFetcher;
		LLUUID mID;
	};

	class CacheWriteResponder : public LLTextureCache::WriteResponder
	{
	public:

		// Threads:  Ttf
		CacheWriteResponder(LLTextureFetch* fetcher, const LLUUID& id)
			: mFetcher(fetcher), mID(id)
		{
		}

		// Threads:  Ttc
		virtual void completed(bool success)
		{
			LLTextureFetchWorker* worker = mFetcher->getWorker(mID);
			if (worker)
			{
				worker->callbackCacheWrite(success);
			}
		}
	private:
		LLTextureFetch* mFetcher;
		LLUUID mID;
	};
	
	class DecodeResponder : public LLImageDecodeThread::Responder
	{
	public:

		// Threads:  Ttf
		DecodeResponder(LLTextureFetch* fetcher, const LLUUID& id, LLTextureFetchWorker* worker)
			: mFetcher(fetcher), mID(id), mWorker(worker)
		{
		}

		// Threads:  Tid
		virtual void completed(bool success, LLImageRaw* raw, LLImageRaw* aux)
		{
			LLTextureFetchWorker* worker = mFetcher->getWorker(mID);
			if (worker)
			{
 				worker->callbackDecoded(success, raw, aux);
			}
		}
	private:
		LLTextureFetch* mFetcher;
		LLUUID mID;
		LLTextureFetchWorker* mWorker; // debug only (may get deleted from under us, use mFetcher/mID)
	};

	struct Compare
	{
		// lhs < rhs
		bool operator()(const LLTextureFetchWorker* lhs, const LLTextureFetchWorker* rhs) const
		{
			// greater priority is "less"
			const F32 lpriority = lhs->mImagePriority;
			const F32 rpriority = rhs->mImagePriority;
			if (lpriority > rpriority) // higher priority
				return true;
			else if (lpriority < rpriority)
				return false;
			else
				return lhs < rhs;
		}
	};
	
public:

	// Threads:  Ttf
	/*virtual*/ bool doWork(S32 param); // Called from LLWorkerThread::processRequest()

	// Threads:  Ttf
	/*virtual*/ void finishWork(S32 param, bool completed); // called from finishRequest() (WORK THREAD)

	// Threads:  Tmain
	/*virtual*/ bool deleteOK(); // called from update()

	~LLTextureFetchWorker();

	// Threads:  Ttf
	// Locks:  Mw
	S32 callbackHttpGet(LLCore::HttpResponse * response,
						bool partial, bool success);

	// Threads:  Ttc
	void callbackCacheRead(bool success, LLImageFormatted* image,
						   S32 imagesize, BOOL islocal);

	// Threads:  Ttc
	void callbackCacheWrite(bool success);

	// Threads:  Tid
	void callbackDecoded(bool success, LLImageRaw* raw, LLImageRaw* aux);
	
	// Threads:  T*
	void setGetStatus(LLCore::HttpStatus status, const std::string& reason)
	{
		LLMutexLock lock(&mWorkMutex);

		mGetStatus = status;
		mGetReason = reason;
	}

	void setCanUseHTTP(bool can_use_http) { mCanUseHTTP = can_use_http; }
	bool getCanUseHTTP() const { return mCanUseHTTP; }

	LLTextureFetch & getFetcher() { return *mFetcher; }

	// Inherited from LLCore::HttpHandler
	// Threads:  Ttf
	virtual void onCompleted(LLCore::HttpHandle handle, LLCore::HttpResponse * response);
	
protected:
	LLTextureFetchWorker(LLTextureFetch* fetcher, const std::string& url, const LLUUID& id, const LLHost& host,
						 F32 priority, S32 discard, S32 size);

private:

	// Threads:  Tmain
	/*virtual*/ void startWork(S32 param); // called from addWork() (MAIN THREAD)

	// Threads:  Tmain
	/*virtual*/ void endWork(S32 param, bool aborted); // called from doWork() (MAIN THREAD)

	// Locks:  Mw
	void resetFormattedData();
	
	// Locks:  Mw
	void setImagePriority(F32 priority);

	// Locks:  Mw (ctor invokes without lock)
	void setDesiredDiscard(S32 discard, S32 size);

    // Threads:  T*
	// Locks:  Mw
	bool insertPacket(S32 index, U8* data, S32 size);

	// Locks:  Mw
	void clearPackets();

	// Locks:  Mw
	void setupPacketData();

	// Locks:  Mw (ctor invokes without lock)
	U32 calcWorkPriority();
	
	// Locks:  Mw
	void removeFromCache();

	// Threads:  Ttf
	// Locks:  Mw
	bool processSimulatorPackets();

	// Threads:  Ttf
	bool writeToCacheComplete();
	
	// Threads:  Ttf
	void recordTextureStart(bool is_http);

	// Threads:  Ttf
	void recordTextureDone(bool is_http);

	void lockWorkMutex() { mWorkMutex.lock(); }
	void unlockWorkMutex() { mWorkMutex.unlock(); }

	// Threads:  Ttf
	// Locks:  Mw
	bool acquireHttpSemaphore()
		{
			llassert(! mHttpHasResource);
			if (mFetcher->mHttpSemaphore <= 0)
			{
				return false;
			}
			mHttpHasResource = true;
			mFetcher->mHttpSemaphore--;
			return true;
		}

	// Threads:  Ttf
	// Locks:  Mw
	void releaseHttpSemaphore()
		{
			llassert(mHttpHasResource);
			mHttpHasResource = false;
			mFetcher->mHttpSemaphore++;
		}
	
private:
	enum e_state // mState
	{
		// *NOTE:  Do not change the order/value of state variables, some code
		// depends upon specific ordering/adjacency.
		
		// NOTE: Affects LLTextureBar::draw in lltextureview.cpp (debug hack)
		INVALID = 0,
		INIT,
		LOAD_FROM_TEXTURE_CACHE,
		CACHE_POST,
		LOAD_FROM_NETWORK,
		LOAD_FROM_SIMULATOR,
		WAIT_HTTP_RESOURCE,				// Waiting for HTTP resources
		WAIT_HTTP_RESOURCE2,			// Waiting for HTTP resources
		SEND_HTTP_REQ,					// Commit to sending as HTTP
		WAIT_HTTP_REQ,					// Request sent, wait for completion
		DECODE_IMAGE,
		DECODE_IMAGE_UPDATE,
		WRITE_TO_CACHE,
		WAIT_ON_WRITE,
		DONE
	};
	enum e_request_state // mSentRequest
	{
		UNSENT = 0,
		QUEUED = 1,
		SENT_SIM = 2
	};
	enum e_write_to_cache_state //mWriteToCacheState
	{
		NOT_WRITE = 0,
		CAN_WRITE = 1,
		SHOULD_WRITE = 2
	};
	static const char* sStateDescs[];
	e_state mState;
	e_write_to_cache_state mWriteToCacheState;
	LLTextureFetch* mFetcher;
	LLPointer<LLImageFormatted> mFormattedImage;
	LLPointer<LLImageRaw> mRawImage;
	LLPointer<LLImageRaw> mAuxImage;
	LLUUID mID;
	LLHost mHost;
	std::string mUrl;
	U8 mType;
	F32 mImagePriority;
	U32 mWorkPriority;
	F32 mRequestedPriority;
	S32 mDesiredDiscard;
	S32 mSimRequestedDiscard;
	S32 mRequestedDiscard;
	S32 mLoadedDiscard;
	S32 mDecodedDiscard;
	LLFrameTimer mRequestedTimer;
	LLFrameTimer mFetchTimer;
	LLTimer			mCacheReadTimer;
	F32				mCacheReadTime;
	LLTextureCache::handle_t mCacheReadHandle;
	LLTextureCache::handle_t mCacheWriteHandle;
	S32 mRequestedSize;
	S32 mRequestedOffset;
	S32 mDesiredSize;
	S32 mFileSize;
	S32 mCachedSize;	
	e_request_state mSentRequest;
	handle_t mDecodeHandle;
	BOOL mLoaded;
	BOOL mDecoded;
	BOOL mWritten;
	BOOL mNeedsAux;
	BOOL mHaveAllData;
	BOOL mInLocalCache;
	BOOL mInCache;
	bool mCanUseHTTP ;
	bool mCanUseNET ; //can get from asset server.
	S32 mRetryAttempt;
	S32 mActiveCount;
	LLCore::HttpStatus mGetStatus;
	std::string mGetReason;
	
	// Work Data
	LLMutex mWorkMutex;
	struct PacketData
	{
		PacketData(U8* data, S32 size) { mData = data; mSize = size; }
		~PacketData() { clearData(); }
		void clearData() { delete[] mData; mData = NULL; }
		U8* mData;
		U32 mSize;
	};
	std::vector<PacketData*> mPackets;
	S32 mFirstPacket;
	S32 mLastPacket;
	U16 mTotalPackets;
	U8 mImageCodec;

	LLViewerAssetStats::duration_t mMetricsStartTime;

	LLCore::HttpHandle		mHttpHandle;				// Handle of any active request
	LLCore::BufferArray	*	mHttpBufferArray;			// Refcounted pointer to response data 
	int						mHttpPolicyClass;
	bool					mHttpActive;				// Active request to http library
	unsigned int			mHttpReplySize;				// Actual received data size
	unsigned int			mHttpReplyOffset;			// Actual received data offset
	bool					mHttpHasResource;			// Counts against Fetcher's mHttpSemaphore

	// State history
	U32						mCacheReadCount;
	U32						mCacheWriteCount;
	U32						mResourceWaitCount;			// Requests entering WAIT_HTTP_RESOURCE2
};

//////////////////////////////////////////////////////////////////////////////

// Cross-thread messaging for asset metrics.

/**
 * @brief Base class for cross-thread requests made of the fetcher
 *
 * I believe the intent of the LLQueuedThread class was to
 * have these operations derived from LLQueuedThread::QueuedRequest
 * but the texture fetcher has elected to manage the queue
 * in its own manner.  So these are free-standing objects which are
 * managed in simple FIFO order on the mCommands queue of the
 * LLTextureFetch object.
 *
 * What each represents is a simple command sent from an
 * outside thread into the TextureFetch thread to be processed
 * in order and in a timely fashion (though not an absolute
 * higher priority than other operations of the thread).
 * Each operation derives a new class from the base customizing
 * members, constructors and the doWork() method to effect
 * the command.
 *
 * The flow is one-directional.  There are two global instances
 * of the LLViewerAssetStats collector, one for the main program's
 * thread pointed to by gViewerAssetStatsMain and one for the
 * TextureFetch thread pointed to by gViewerAssetStatsThread1.
 * Common operations has each thread recording metrics events
 * into the respective collector unconcerned with locking and
 * the state of any other thread.  But when the agent moves into
 * a different region or the metrics timer expires and a report
 * needs to be sent back to the grid, messaging across threads
 * is required to distribute data and perform global actions.
 * In pseudo-UML, it looks like:
 *
 *                       Main                 Thread1
 *                        .                      .
 *                        .                      .
 *                     +-----+                   .
 *                     | AM  |                   .
 *                     +--+--+                   .
 *      +-------+         |                      .
 *      | Main  |      +--+--+                   .
 *      |       |      | SRE |---.               .
 *      | Stats |      +-----+    \              .
 *      |       |         |        \  (uuid)  +-----+
 *      | Coll. |      +--+--+      `-------->| SR  |
 *      +-------+      | MSC |                +--+--+
 *         | ^         +-----+                   |
 *         | |  (uuid)  / .                   +-----+ (uuid)
 *         |  `--------'  .                   | MSC |---------.
 *         |              .                   +-----+         |
 *         |           +-----+                   .            v
 *         |           | TE  |                   .        +-------+
 *         |           +--+--+                   .        | Thd1  |
 *         |              |                      .        |       |
 *         |           +-----+                   .        | Stats |
 *          `--------->| RSC |                   .        |       |
 *                     +--+--+                   .        | Coll. |
 *                        |                      .        +-------+
 *                     +--+--+                   .            |
 *                     | SME |---.               .            |
 *                     +-----+    \              .            |
 *                        .        \ (clone)  +-----+         |
 *                        .         `-------->| SM  |         |
 *                        .                   +--+--+         |
 *                        .                      |            |
 *                        .                   +-----+         |
 *                        .                   | RSC |<--------'
 *                        .                   +-----+
 *                        .                      |
 *                        .                   +-----+
 *                        .                   | CP  |--> HTTP POST
 *                        .                   +-----+
 *                        .                      .
 *                        .                      .
 *
 *
 * Key:
 *
 * SRE - Set Region Enqueued.  Enqueue a 'Set Region' command in
 *       the other thread providing the new UUID of the region.
 *       TFReqSetRegion carries the data.
 * SR  - Set Region.  New region UUID is sent to the thread-local
 *       collector.
 * SME - Send Metrics Enqueued.  Enqueue a 'Send Metrics' command
 *       including an ownership transfer of a cloned LLViewerAssetStats.
 *       TFReqSendMetrics carries the data.
 * SM  - Send Metrics.  Global metrics reporting operation.  Takes
 *       the cloned stats from the command, merges it with the
 *       thread's local stats, converts to LLSD and sends it on
 *       to the grid.
 * AM  - Agent Moved.  Agent has completed some sort of move to a
 *       new region.
 * TE  - Timer Expired.  Metrics timer has expired (on the order
 *       of 10 minutes).
 * CP  - CURL Post
 * MSC - Modify Stats Collector.  State change in the thread-local
 *       collector.  Typically a region change which affects the
 *       global pointers used to find the 'current stats'.
 * RSC - Read Stats Collector.  Extract collector data cloning it
 *       (i.e. deep copy) when necessary.
 *
 */
class LLTextureFetch::TFRequest // : public LLQueuedThread::QueuedRequest
{
public:
	// Default ctors and assignment operator are correct.

	virtual ~TFRequest()
		{}

	// Patterned after QueuedRequest's method but expected behavior
	// is different.  Always expected to complete on the first call
	// and work dispatcher will assume the same and delete the
	// request after invocation.
	virtual bool doWork(LLTextureFetch * fetcher) = 0;
};

namespace 
{

/**
 * @brief Implements a 'Set Region' cross-thread command.
 *
 * When an agent moves to a new region, subsequent metrics need
 * to be binned into a new or existing stats collection in 1:1
 * relationship with the region.  We communicate this region
 * change across the threads involved in the communication with
 * this message.
 *
 * Corresponds to LLTextureFetch::commandSetRegion()
 */
class TFReqSetRegion : public LLTextureFetch::TFRequest
{
public:
	TFReqSetRegion(U64 region_handle)
		: LLTextureFetch::TFRequest(),
		  mRegionHandle(region_handle)
		{}
	TFReqSetRegion & operator=(const TFReqSetRegion &);	// Not defined

	virtual ~TFReqSetRegion()
		{}

	virtual bool doWork(LLTextureFetch * fetcher);
		
public:
	const U64 mRegionHandle;
};


/**
 * @brief Implements a 'Send Metrics' cross-thread command.
 *
 * This is the big operation.  The main thread gathers metrics
 * for a period of minutes into LLViewerAssetStats and other
 * objects then makes a snapshot of the data by cloning the
 * collector.  This command transfers the clone, along with a few
 * additional arguments (UUIDs), handing ownership to the
 * TextureFetch thread.  It then merges its own data into the
 * cloned copy, converts to LLSD and kicks off an HTTP POST of
 * the resulting data to the currently active metrics collector.
 *
 * Corresponds to LLTextureFetch::commandSendMetrics()
 */
class TFReqSendMetrics : public LLTextureFetch::TFRequest
{
public:
    /**
	 * Construct the 'Send Metrics' command to have the TextureFetch
	 * thread add and log metrics data.
	 *
	 * @param	caps_url		URL of a "ViewerMetrics" Caps target
	 *							to receive the data.  Does not have to
	 *							be associated with a particular region.
	 *
	 * @param	session_id		UUID of the agent's session.
	 *
	 * @param	agent_id		UUID of the agent.  (Being pure here...)
	 *
	 * @param	main_stats		Pointer to a clone of the main thread's
	 *							LLViewerAssetStats data.  Thread1 takes
	 *							ownership of the copy and disposes of it
	 *							when done.
	 */
	TFReqSendMetrics(const std::string & caps_url,
					 const LLUUID & session_id,
					 const LLUUID & agent_id,
					 LLViewerAssetStats * main_stats)
		: LLTextureFetch::TFRequest(),
		  mCapsURL(caps_url),
		  mSessionID(session_id),
		  mAgentID(agent_id),
		  mMainStats(main_stats)
		{}
	TFReqSendMetrics & operator=(const TFReqSendMetrics &);	// Not defined

	virtual ~TFReqSendMetrics();

	virtual bool doWork(LLTextureFetch * fetcher);
		
public:
	const std::string mCapsURL;
	const LLUUID mSessionID;
	const LLUUID mAgentID;
	LLViewerAssetStats * mMainStats;
};

/*
 * Examines the merged viewer metrics report and if found to be too long,
 * will attempt to truncate it in some reasonable fashion.
 *
 * @param		max_regions		Limit of regions allowed in report.
 *
 * @param		metrics			Full, merged viewer metrics report.
 *
 * @returns		If data was truncated, returns true.
 */
bool truncate_viewer_metrics(int max_regions, LLSD & metrics);

} // end of anonymous namespace


//////////////////////////////////////////////////////////////////////////////

//static
const char* LLTextureFetchWorker::sStateDescs[] = {
	"INVALID",
	"INIT",
	"LOAD_FROM_TEXTURE_CACHE",
	"CACHE_POST",
	"LOAD_FROM_NETWORK",
	"LOAD_FROM_SIMULATOR",
	"WAIT_HTTP_RESOURCE",
	"WAIT_HTTP_RESOURCE2",
	"SEND_HTTP_REQ",
	"WAIT_HTTP_REQ",
	"DECODE_IMAGE",
	"DECODE_IMAGE_UPDATE",
	"WRITE_TO_CACHE",
	"WAIT_ON_WRITE",
	"DONE"
};

// static
volatile bool LLTextureFetch::svMetricsDataBreak(true);	// Start with a data break

// called from MAIN THREAD

LLTextureFetchWorker::LLTextureFetchWorker(LLTextureFetch* fetcher,
										   const std::string& url, // Optional URL
										   const LLUUID& id,	// Image UUID
										   const LLHost& host,	// Simulator host
										   F32 priority,		// Priority
										   S32 discard,			// Desired discard
										   S32 size)			// Desired size
	: LLWorkerClass(fetcher, "TextureFetch"),
	  LLCore::HttpHandler(),
	  mState(INIT),
	  mWriteToCacheState(NOT_WRITE),
	  mFetcher(fetcher),
	  mID(id),
	  mHost(host),
	  mUrl(url),
	  mImagePriority(priority),
	  mWorkPriority(0),
	  mRequestedPriority(0.f),
	  mDesiredDiscard(-1),
	  mSimRequestedDiscard(-1),
	  mRequestedDiscard(-1),
	  mLoadedDiscard(-1),
	  mDecodedDiscard(-1),
	  mCacheReadTime(0.f),
	  mCacheReadHandle(LLTextureCache::nullHandle()),
	  mCacheWriteHandle(LLTextureCache::nullHandle()),
	  mRequestedSize(0),
	  mRequestedOffset(0),
	  mDesiredSize(TEXTURE_CACHE_ENTRY_SIZE),
	  mFileSize(0),
	  mCachedSize(0),
	  mLoaded(FALSE),
	  mSentRequest(UNSENT),
	  mDecodeHandle(0),
	  mDecoded(FALSE),
	  mWritten(FALSE),
	  mNeedsAux(FALSE),
	  mHaveAllData(FALSE),
	  mInLocalCache(FALSE),
	  mInCache(FALSE),
	  mCanUseHTTP(true),
	  mRetryAttempt(0),
	  mActiveCount(0),
	  mWorkMutex(NULL),
	  mFirstPacket(0),
	  mLastPacket(-1),
	  mTotalPackets(0),
	  mImageCodec(IMG_CODEC_INVALID),
	  mMetricsStartTime(0),
	  mHttpHandle(LLCORE_HTTP_HANDLE_INVALID),
	  mHttpBufferArray(NULL),
	  mHttpPolicyClass(mFetcher->mHttpPolicyClass),
	  mHttpActive(false),
	  mHttpReplySize(0U),
	  mHttpReplyOffset(0U),
	  mHttpHasResource(false),
	  mCacheReadCount(0U),
	  mCacheWriteCount(0U),
	  mResourceWaitCount(0U)
{
	mCanUseNET = mUrl.empty() ;
	
	calcWorkPriority();
	mType = host.isOk() ? LLImageBase::TYPE_AVATAR_BAKE : LLImageBase::TYPE_NORMAL;
// 	llinfos << "Create: " << mID << " mHost:" << host << " Discard=" << discard << llendl;
	if (!mFetcher->mDebugPause)
	{
		U32 work_priority = mWorkPriority | LLWorkerThread::PRIORITY_HIGH;
		addWork(0, work_priority );
	}
	setDesiredDiscard(discard, size);
}

LLTextureFetchWorker::~LLTextureFetchWorker()
{
// 	llinfos << "Destroy: " << mID
// 			<< " Decoded=" << mDecodedDiscard
// 			<< " Requested=" << mRequestedDiscard
// 			<< " Desired=" << mDesiredDiscard << llendl;
	llassert_always(!haveWork());

	lockWorkMutex();													// +Mw (should be useless)
	if (mHttpHasResource)
	{
		// Last-chance catchall to recover the resource.  Using an
		// atomic datatype solely because this can be running in
		// another thread.
		releaseHttpSemaphore();
	}
	if (mHttpActive)
	{
		// Issue a cancel on a live request...
		mFetcher->getHttpRequest().requestCancel(mHttpHandle, NULL);
	}
	if (mCacheReadHandle != LLTextureCache::nullHandle() && mFetcher->mTextureCache)
	{
		mFetcher->mTextureCache->readComplete(mCacheReadHandle, true);
	}
	if (mCacheWriteHandle != LLTextureCache::nullHandle() && mFetcher->mTextureCache)
	{
		mFetcher->mTextureCache->writeComplete(mCacheWriteHandle, true);
	}
	mFormattedImage = NULL;
	clearPackets();
	if (mHttpBufferArray)
	{
		mHttpBufferArray->release();
		mHttpBufferArray = NULL;
	}
	unlockWorkMutex();													// -Mw
	mFetcher->removeFromHTTPQueue(mID, 0);
	mFetcher->removeHttpWaiter(mID);
	mFetcher->updateStateStats(mCacheReadCount, mCacheWriteCount, mResourceWaitCount);
}

// Locks:  Mw
void LLTextureFetchWorker::clearPackets()
{
	for_each(mPackets.begin(), mPackets.end(), DeletePointer());
	mPackets.clear();
	mTotalPackets = 0;
	mLastPacket = -1;
	mFirstPacket = 0;
}

// Locks:  Mw
void LLTextureFetchWorker::setupPacketData()
{
	S32 data_size = 0;
	if (mFormattedImage.notNull())
	{
		data_size = mFormattedImage->getDataSize();
	}
	if (data_size > 0)
	{
		// Only used for simulator requests
		mFirstPacket = (data_size - FIRST_PACKET_SIZE) / MAX_IMG_PACKET_SIZE + 1;
		if (FIRST_PACKET_SIZE + (mFirstPacket-1) * MAX_IMG_PACKET_SIZE != data_size)
		{
			llwarns << "Bad CACHED TEXTURE size: " << data_size << " removing." << llendl;
			removeFromCache();
			resetFormattedData();
			clearPackets();
		}
		else if (mFileSize > 0)
		{
			mLastPacket = mFirstPacket-1;
			mTotalPackets = (mFileSize - FIRST_PACKET_SIZE + MAX_IMG_PACKET_SIZE-1) / MAX_IMG_PACKET_SIZE + 1;
		}
		else
		{
			// This file was cached using HTTP so we have to refetch the first packet
			resetFormattedData();
			clearPackets();
		}
	}
}

// Locks:  Mw (ctor invokes without lock)
U32 LLTextureFetchWorker::calcWorkPriority()
{
 	//llassert_always(mImagePriority >= 0 && mImagePriority <= LLViewerFetchedTexture::maxDecodePriority());
	static const F32 PRIORITY_SCALE = (F32)LLWorkerThread::PRIORITY_LOWBITS / LLViewerFetchedTexture::maxDecodePriority();

	mWorkPriority = llmin((U32)LLWorkerThread::PRIORITY_LOWBITS, (U32)(mImagePriority * PRIORITY_SCALE));
	return mWorkPriority;
}

// Locks:  Mw (ctor invokes without lock)
void LLTextureFetchWorker::setDesiredDiscard(S32 discard, S32 size)
{
	bool prioritize = false;
	if (mDesiredDiscard != discard)
	{
		if (!haveWork())
		{
			calcWorkPriority();
			if (!mFetcher->mDebugPause)
			{
				U32 work_priority = mWorkPriority | LLWorkerThread::PRIORITY_HIGH;
				addWork(0, work_priority);
			}
		}
		else if (mDesiredDiscard < discard)
		{
			prioritize = true;
		}
		mDesiredDiscard = discard;
		mDesiredSize = size;
	}
	else if (size > mDesiredSize)
	{
		mDesiredSize = size;
		prioritize = true;
	}
	mDesiredSize = llmax(mDesiredSize, TEXTURE_CACHE_ENTRY_SIZE);
	if ((prioritize && mState == INIT) || mState == DONE)
	{
		mState = INIT;
		U32 work_priority = mWorkPriority | LLWorkerThread::PRIORITY_HIGH;
		setPriority(work_priority);
	}
}

// Locks:  Mw
void LLTextureFetchWorker::setImagePriority(F32 priority)
{
// 	llassert_always(priority >= 0 && priority <= LLViewerTexture::maxDecodePriority());
	F32 delta = fabs(priority - mImagePriority);
	if (delta > (mImagePriority * .05f) || mState == DONE)
	{
		mImagePriority = priority;
		calcWorkPriority();
		U32 work_priority = mWorkPriority | (getPriority() & LLWorkerThread::PRIORITY_HIGHBITS);
		setPriority(work_priority);
	}
}

// Locks:  Mw
void LLTextureFetchWorker::resetFormattedData()
{
	if (mHttpBufferArray)
	{
		mHttpBufferArray->release();
		mHttpBufferArray = NULL;
	}
	if (mFormattedImage.notNull())
	{
		mFormattedImage->deleteData();
	}
	mHttpReplySize = 0;
	mHttpReplyOffset = 0;
	mHaveAllData = FALSE;
}

// Threads:  Tmain
void LLTextureFetchWorker::startWork(S32 param)
{
	llassert(mFormattedImage.isNull());
}

// Threads:  Ttf
bool LLTextureFetchWorker::doWork(S32 param)
{
	static const LLCore::HttpStatus http_not_found(HTTP_NOT_FOUND);						// 404
	static const LLCore::HttpStatus http_service_unavail(HTTP_SERVICE_UNAVAILABLE);		// 503
	static const LLCore::HttpStatus http_not_sat(HTTP_REQUESTED_RANGE_NOT_SATISFIABLE);	// 416;
	
	LLMutexLock lock(&mWorkMutex);										// +Mw

	if ((mFetcher->isQuitting() || getFlags(LLWorkerClass::WCF_DELETE_REQUESTED)))
	{
		if (mState < DECODE_IMAGE)
		{
			return true; // abort
		}
	}

	if(mImagePriority < F_ALMOST_ZERO)
	{
		if (mState == INIT || mState == LOAD_FROM_NETWORK || mState == LOAD_FROM_SIMULATOR)
		{
			return true; // abort
		}
	}
	if(mState > CACHE_POST && !mCanUseNET && !mCanUseHTTP)
	{
		//nowhere to get data, abort.
		return true ;
	}

	if (mFetcher->mDebugPause)
	{
		return false; // debug: don't do any work
	}
	if (mID == mFetcher->mDebugID)
	{
		mFetcher->mDebugCount++; // for setting breakpoints
	}

	if (mState != DONE)
	{
		mFetchTimer.reset();
	}

	if (mState == INIT)
	{		
		mRawImage = NULL ;
		mRequestedDiscard = -1;
		mLoadedDiscard = -1;
		mDecodedDiscard = -1;
		mRequestedSize = 0;
		mRequestedOffset = 0;
		mFileSize = 0;
		mCachedSize = 0;
		mLoaded = FALSE;
		mSentRequest = UNSENT;
		mDecoded  = FALSE;
		mWritten  = FALSE;
		if (mHttpBufferArray)
		{
			mHttpBufferArray->release();
			mHttpBufferArray = NULL;
		}
		mHttpReplySize = 0;
		mHttpReplyOffset = 0;
		mHaveAllData = FALSE;
		clearPackets(); // TODO: Shouldn't be necessary
		mCacheReadHandle = LLTextureCache::nullHandle();
		mCacheWriteHandle = LLTextureCache::nullHandle();
		mState = LOAD_FROM_TEXTURE_CACHE;
		mInCache = FALSE;
		mDesiredSize = llmax(mDesiredSize, TEXTURE_CACHE_ENTRY_SIZE); // min desired size is TEXTURE_CACHE_ENTRY_SIZE
		LL_DEBUGS("Texture") << mID << ": Priority: " << llformat("%8.0f",mImagePriority)
							 << " Desired Discard: " << mDesiredDiscard << " Desired Size: " << mDesiredSize << LL_ENDL;
		// fall through
	}

	if (mState == LOAD_FROM_TEXTURE_CACHE)
	{
		if (mCacheReadHandle == LLTextureCache::nullHandle())
		{
			U32 cache_priority = mWorkPriority;
			S32 offset = mFormattedImage.notNull() ? mFormattedImage->getDataSize() : 0;
			S32 size = mDesiredSize - offset;
			if (size <= 0)
			{
				mState = CACHE_POST;
				return false;
			}
			mFileSize = 0;
			mLoaded = FALSE;			
			
			if (mUrl.compare(0, 7, "file://") == 0)
			{
				setPriority(LLWorkerThread::PRIORITY_LOW | mWorkPriority); // Set priority first since Responder may change it

				// read file from local disk
				++mCacheReadCount;
				std::string filename = mUrl.substr(7, std::string::npos);
				CacheReadResponder* responder = new CacheReadResponder(mFetcher, mID, mFormattedImage);
				mCacheReadHandle = mFetcher->mTextureCache->readFromCache(filename, mID, cache_priority,
																		  offset, size, responder);
				mCacheReadTimer.reset();
			}
			else if (mUrl.empty() && mFetcher->canLoadFromCache())
			{
				setPriority(LLWorkerThread::PRIORITY_LOW | mWorkPriority); // Set priority first since Responder may change it

				++mCacheReadCount;
				CacheReadResponder* responder = new CacheReadResponder(mFetcher, mID, mFormattedImage);
				mCacheReadHandle = mFetcher->mTextureCache->readFromCache(mID, cache_priority,
																		  offset, size, responder);
				mCacheReadTimer.reset();
			}
			else if(!mUrl.empty() && mCanUseHTTP)
			{
				if (!(mUrl.compare(0, 7, "http://") == 0))
				{
					// *TODO:?remove this warning
					llwarns << "Unknown URL Type: " << mUrl << llendl;
				}
				setPriority(LLWorkerThread::PRIORITY_HIGH | mWorkPriority);
				mState = WAIT_HTTP_RESOURCE;
			}
			else
			{
				setPriority(LLWorkerThread::PRIORITY_HIGH | mWorkPriority);
				mState = LOAD_FROM_NETWORK;
			}
		}

		if (mLoaded)
		{
			// Make sure request is complete. *TODO: make this auto-complete
			if (mFetcher->mTextureCache->readComplete(mCacheReadHandle, false))
			{
				mCacheReadHandle = LLTextureCache::nullHandle();
				mState = CACHE_POST;
				// fall through
			}
			else
			{
				//
				//This should never happen
				//
				return false;
			}
		}
		else
		{
			return false;
		}
	}

	if (mState == CACHE_POST)
	{
		mCachedSize = mFormattedImage.notNull() ? mFormattedImage->getDataSize() : 0;
		// Successfully loaded
		if ((mCachedSize >= mDesiredSize) || mHaveAllData)
		{
			// we have enough data, decode it
			llassert_always(mFormattedImage->getDataSize() > 0);
			mLoadedDiscard = mDesiredDiscard;
			mState = DECODE_IMAGE;
			mInCache = TRUE;
			mWriteToCacheState = NOT_WRITE ;
			LL_DEBUGS("Texture") << mID << ": Cached. Bytes: " << mFormattedImage->getDataSize()
								 << " Size: " << llformat("%dx%d",mFormattedImage->getWidth(),mFormattedImage->getHeight())
								 << " Desired Discard: " << mDesiredDiscard << " Desired Size: " << mDesiredSize << LL_ENDL;
			LLTextureFetch::sCacheHitRate.addValue(100.f);
		}
		else
		{
			if (mUrl.compare(0, 7, "file://") == 0)
			{
				// failed to load local file, we're done.
				return true;
			}
			// need more data
			else
			{
				LL_DEBUGS("Texture") << mID << ": Not in Cache" << LL_ENDL;
				mState = LOAD_FROM_NETWORK;
			}
			
			// fall through
			LLTextureFetch::sCacheHitRate.addValue(0.f);
		}
	}

	if (mState == LOAD_FROM_NETWORK)
	{
		static LLCachedControl<bool> use_http(gSavedSettings,"ImagePipelineUseHTTP");

// 		if (mHost != LLHost::invalid) get_url = false;
		if ( use_http && mCanUseHTTP && mUrl.empty())//get http url.
		{
			LLViewerRegion* region = NULL;
			if (mHost == LLHost::invalid)
				region = gAgent.getRegion();
			else
				region = LLWorld::getInstance()->getRegion(mHost);

			if (region)
			{
				std::string http_url = region->getHttpUrl() ;
				if (!http_url.empty())
				{
					mUrl = http_url + "/?texture_id=" + mID.asString().c_str();
					mWriteToCacheState = CAN_WRITE ; //because this texture has a fixed texture id.
				}
				else
				{
					mCanUseHTTP = false ;
				}
			}
			else
			{
				// This will happen if not logged in or if a region deoes not have HTTP Texture enabled
				//llwarns << "Region not found for host: " << mHost << llendl;
				mCanUseHTTP = false;
			}
		}
		if (mCanUseHTTP && !mUrl.empty())
		{
			mState = WAIT_HTTP_RESOURCE;
			setPriority(LLWorkerThread::PRIORITY_HIGH | mWorkPriority);
			if(mWriteToCacheState != NOT_WRITE)
			{
				mWriteToCacheState = CAN_WRITE ;
			}
			// don't return, fall through to next state
		}
		else if (mSentRequest == UNSENT && mCanUseNET)
		{
			// Add this to the network queue and sit here.
			// LLTextureFetch::update() will send off a request which will change our state
			mWriteToCacheState = CAN_WRITE ;
			mRequestedSize = mDesiredSize;
			mRequestedDiscard = mDesiredDiscard;
			mSentRequest = QUEUED;
			mFetcher->addToNetworkQueue(this);
			recordTextureStart(false);
			setPriority(LLWorkerThread::PRIORITY_LOW | mWorkPriority);
			
			return false;
		}
		else
		{
			// Shouldn't need to do anything here
			//llassert_always(mFetcher->mNetworkQueue.find(mID) != mFetcher->mNetworkQueue.end());
			// Make certain this is in the network queue
			//mFetcher->addToNetworkQueue(this);
			//recordTextureStart(false);
			//setPriority(LLWorkerThread::PRIORITY_LOW | mWorkPriority);
			return false;
		}
	}
	
	if (mState == LOAD_FROM_SIMULATOR)
	{
		if (mFormattedImage.isNull())
		{
			mFormattedImage = new LLImageJ2C;
		}
		if (processSimulatorPackets())
		{
			LL_DEBUGS("Texture") << mID << ": Loaded from Sim. Bytes: " << mFormattedImage->getDataSize() << LL_ENDL;
			mFetcher->removeFromNetworkQueue(this, false);
			if (mFormattedImage.isNull() || !mFormattedImage->getDataSize())
			{
				// processSimulatorPackets() failed
// 				llwarns << "processSimulatorPackets() failed to load buffer" << llendl;
				return true; // failed
			}
			setPriority(LLWorkerThread::PRIORITY_HIGH | mWorkPriority);
			mState = DECODE_IMAGE;
			mWriteToCacheState = SHOULD_WRITE;
			recordTextureDone(false);
		}
		else
		{
			mFetcher->addToNetworkQueue(this); // failsafe
			setPriority(LLWorkerThread::PRIORITY_LOW | mWorkPriority);
			recordTextureStart(false);
		}
		return false;
	}
	
	if (mState == WAIT_HTTP_RESOURCE)
	{
		// NOTE:
		// control the number of the http requests issued for:
		// 1, not openning too many file descriptors at the same time;
		// 2, control the traffic of http so udp gets bandwidth.
		//
		// If it looks like we're busy, keep this request here.
		// Otherwise, advance into the HTTP states.
		if (mFetcher->getHttpWaitersCount() || ! acquireHttpSemaphore())
		{
			mState = WAIT_HTTP_RESOURCE2;
			setPriority(LLWorkerThread::PRIORITY_LOW | mWorkPriority);
			mFetcher->addHttpWaiter(this->mID);
			++mResourceWaitCount;
			return false;
		}
		
		mState = SEND_HTTP_REQ;
		// *NOTE:  You must invoke releaseHttpSemaphore() if you transition
		// to a state other than SEND_HTTP_REQ or WAIT_HTTP_REQ or abort
		// the request.
	}

	if (mState == WAIT_HTTP_RESOURCE2)
	{
		// Just idle it if we make it to the head...
		return false;
	}
	
	if (mState == SEND_HTTP_REQ)
	{
		if (! mCanUseHTTP)
		{
			releaseHttpSemaphore();
			return true; // abort
		}

		mFetcher->removeFromNetworkQueue(this, false);
			
		S32 cur_size = 0;
		if (mFormattedImage.notNull())
		{
			cur_size = mFormattedImage->getDataSize(); // amount of data we already have
			if (mFormattedImage->getDiscardLevel() == 0)
			{
				if (cur_size > 0)
				{
					// We already have all the data, just decode it
					mLoadedDiscard = mFormattedImage->getDiscardLevel();
					setPriority(LLWorkerThread::PRIORITY_HIGH | mWorkPriority);
					mState = DECODE_IMAGE;
					releaseHttpSemaphore();
					return false;
				}
				else
				{
					releaseHttpSemaphore();
					return true; // abort.
				}
			}
		}
		mRequestedSize = mDesiredSize;
		mRequestedDiscard = mDesiredDiscard;
		mRequestedSize -= cur_size;
		mRequestedOffset = cur_size;
		if (mRequestedOffset)
		{
			// Texture fetching often issues 'speculative' loads that
			// start beyond the end of the actual asset.  Some cache/web
			// systems, e.g. Varnish, will respond to this not with a
			// 416 but with a 200 and the entire asset in the response
			// body.  By ensuring that we always have a partially
			// satisfiable Range request, we avoid that hit to the network.
			// We just have to deal with the overlapping data which is made
			// somewhat harder by the fact that grid services don't necessarily
			// return the Content-Range header on 206 responses.  *Sigh*
			mRequestedOffset -= 1;
			mRequestedSize += 1;
		}
		
		mHttpHandle = LLCORE_HTTP_HANDLE_INVALID;
		if (!mUrl.empty())
		{
			mRequestedTimer.reset();
			mLoaded = FALSE;
			mGetStatus = LLCore::HttpStatus();
			mGetReason.clear();
			LL_DEBUGS("Texture") << "HTTP GET: " << mID << " Offset: " << mRequestedOffset
								 << " Bytes: " << mRequestedSize
								 << " Bandwidth(kbps): " << mFetcher->getTextureBandwidth() << "/" << mFetcher->mMaxBandwidth
								 << LL_ENDL;

			// Will call callbackHttpGet when curl request completes
			mHttpHandle = mFetcher->mHttpRequest->requestGetByteRange(mHttpPolicyClass,
																	  mWorkPriority,
																	  mUrl,
																	  mRequestedOffset,
																	  mRequestedSize,
																	  mFetcher->mHttpOptions,
																	  mFetcher->mHttpHeaders,
																	  this);
		}
		if (LLCORE_HTTP_HANDLE_INVALID == mHttpHandle)
		{
			llwarns << "HTTP GET request failed for " << mID << llendl;
			resetFormattedData();
			releaseHttpSemaphore();
			return true; // failed
		}

		mHttpActive = true;
		mFetcher->addToHTTPQueue(mID);
		recordTextureStart(true);
		setPriority(LLWorkerThread::PRIORITY_LOW | mWorkPriority);
		mState = WAIT_HTTP_REQ;	
		
		// fall through
	}
	
	if (mState == WAIT_HTTP_REQ)
	{
		// *NOTE:  As stated above, all transitions out of this state should
		// call releaseHttpSemaphore().
		if (mLoaded)
		{
			S32 cur_size = mFormattedImage.notNull() ? mFormattedImage->getDataSize() : 0;
			if (mRequestedSize < 0)
			{
				if (http_not_found == mGetStatus)
				{
					if(mWriteToCacheState == NOT_WRITE) //map tiles
					{
						mState = DONE;
						releaseHttpSemaphore();
						return true; // failed, means no map tile on the empty region.
					}

					llwarns << "Texture missing from server (404): " << mUrl << llendl;

					// roll back to try UDP
					if (mCanUseNET)
					{
						mState = INIT;
						mCanUseHTTP = false;
						mUrl.clear();
						setPriority(LLWorkerThread::PRIORITY_HIGH | mWorkPriority);
						releaseHttpSemaphore();
						return false;
					}
				}
				else if (http_service_unavail == mGetStatus)
				{
					LL_INFOS_ONCE("Texture") << "Texture server busy (503): " << mUrl << LL_ENDL;
				}
				else if (http_not_sat == mGetStatus)
				{
					// Allowed, we'll accept whatever data we have as complete.
					mHaveAllData = TRUE;
				}
				else
				{
					llinfos << "HTTP GET failed for: " << mUrl
							<< " Status: " << mGetStatus.toHex()
							<< " Reason: '" << mGetReason << "'"
							<< llendl;
				}

				mUrl.clear();
				if (cur_size > 0)
				{
					// Use available data
					mLoadedDiscard = mFormattedImage->getDiscardLevel();
					setPriority(LLWorkerThread::PRIORITY_HIGH | mWorkPriority);
					mState = DECODE_IMAGE;
					releaseHttpSemaphore();
					return false; 
				}

				// Fail harder
				resetFormattedData();
				mState = DONE;
				releaseHttpSemaphore();
				return true; // failed
			}
			
			// Clear the url since we're done with the fetch
			// Note: mUrl is used to check is fetching is required so failure to clear it will force an http fetch
			// next time the texture is requested, even if the data have already been fetched.
			if(mWriteToCacheState != NOT_WRITE)
			{
				mUrl.clear();
			}
			
			if (! mHttpBufferArray || ! mHttpBufferArray->size())
			{
				// no data received.
				if (mHttpBufferArray)
				{
					mHttpBufferArray->release();
					mHttpBufferArray = NULL;
				}

				// abort.
				mState = DONE;
				releaseHttpSemaphore();
				return true;
			}

			S32 append_size(mHttpBufferArray->size());
			S32 total_size(cur_size + append_size);
			S32 src_offset(0);
			llassert_always(append_size == mRequestedSize);
			if (mHttpReplyOffset && mHttpReplyOffset != cur_size)
			{
				// In case of a partial response, our offset may
				// not be trivially contiguous with the data we have.
				// Get back into alignment.
				if (mHttpReplyOffset > cur_size)
				{
					LL_WARNS("Texture") << "Partial HTTP response produces break in image data for texture "
										<< mID << ".  Aborting load."  << LL_ENDL;
					mState = DONE;
					releaseHttpSemaphore();
					return true;
				}
				src_offset = cur_size - mHttpReplyOffset;
				append_size -= src_offset;
				total_size -= src_offset;
				mRequestedSize -= src_offset;			// Make requested values reflect useful part
				mRequestedOffset += src_offset;
			}
			
			if (mFormattedImage.isNull())
			{
				// For now, create formatted image based on extension
				std::string extension = gDirUtilp->getExtension(mUrl);
				mFormattedImage = LLImageFormatted::createFromType(LLImageBase::getCodecFromExtension(extension));
				if (mFormattedImage.isNull())
				{
					mFormattedImage = new LLImageJ2C; // default
				}
			}
						
			if (mHaveAllData) //the image file is fully loaded.
			{
				mFileSize = total_size;
			}
			else //the file size is unknown.
			{
				mFileSize = total_size + 1 ; //flag the file is not fully loaded.
			}
			
			U8 * buffer = (U8 *) ALLOCATE_MEM(LLImageBase::getPrivatePool(), total_size);
			if (cur_size > 0)
			{
				memcpy(buffer, mFormattedImage->getData(), cur_size);
			}
			mHttpBufferArray->read(src_offset, (char *) buffer + cur_size, append_size);

			// NOTE: setData releases current data and owns new data (buffer)
			mFormattedImage->setData(buffer, total_size);

			// Done with buffer array
			mHttpBufferArray->release();
			mHttpBufferArray = NULL;
			mHttpReplySize = 0;
			mHttpReplyOffset = 0;
			
			mLoadedDiscard = mRequestedDiscard;
			mState = DECODE_IMAGE;
			if (mWriteToCacheState != NOT_WRITE)
			{
				mWriteToCacheState = SHOULD_WRITE ;
			}
			setPriority(LLWorkerThread::PRIORITY_HIGH | mWorkPriority);
			releaseHttpSemaphore();
			return false;
		}
		else
		{
			// *HISTORY:  There was a texture timeout test here originally that
			// would cancel a request that was over 120 seconds old.  That's
			// probably not a good idea.  Particularly rich regions can take
			// an enormous amount of time to load textures.  We'll revisit the
			// various possible timeout components (total request time, connection
			// time, I/O time, with and without retries, etc.) in the future.

			setPriority(LLWorkerThread::PRIORITY_LOW | mWorkPriority);
			return false;
		}
	}
	
	if (mState == DECODE_IMAGE)
	{
		static LLCachedControl<bool> textures_decode_disabled(gSavedSettings,"TextureDecodeDisabled");

		setPriority(LLWorkerThread::PRIORITY_LOW | mWorkPriority); // Set priority first since Responder may change it
		if (textures_decode_disabled)
		{
			// for debug use, don't decode
			mState = DONE;
			return true;
		}

		if (mDesiredDiscard < 0)
		{
			// We aborted, don't decode
			mState = DONE;
			return true;
		}
		
		if (mFormattedImage->getDataSize() <= 0)
		{
			//llerrs << "Decode entered with invalid mFormattedImage. ID = " << mID << llendl;
			
			//abort, don't decode
			mState = DONE;
			return true;
		}
		if (mLoadedDiscard < 0)
		{
			//llerrs << "Decode entered with invalid mLoadedDiscard. ID = " << mID << llendl;

			//abort, don't decode
			mState = DONE;
			return true;
		}

		mRawImage = NULL;
		mAuxImage = NULL;
		llassert_always(mFormattedImage.notNull());
		S32 discard = mHaveAllData ? 0 : mLoadedDiscard;
		U32 image_priority = LLWorkerThread::PRIORITY_NORMAL | mWorkPriority;
		mDecoded  = FALSE;
		mState = DECODE_IMAGE_UPDATE;
		LL_DEBUGS("Texture") << mID << ": Decoding. Bytes: " << mFormattedImage->getDataSize() << " Discard: " << discard
				<< " All Data: " << mHaveAllData << LL_ENDL;
		mDecodeHandle = mFetcher->mImageDecodeThread->decodeImage(mFormattedImage, image_priority, discard, mNeedsAux,
																  new DecodeResponder(mFetcher, mID, this));
		// fall though
	}
	
	if (mState == DECODE_IMAGE_UPDATE)
	{
		if (mDecoded)
		{
			if(mFetcher->getFetchDebugger() && !mInLocalCache)
			{
				mFetcher->getFetchDebugger()->addHistoryEntry(this);
			}

			if (mDecodedDiscard < 0)
			{
				LL_DEBUGS("Texture") << mID << ": Failed to Decode." << LL_ENDL;
				if (mCachedSize > 0 && !mInLocalCache && mRetryAttempt == 0)
				{
					// Cache file should be deleted, try again
// 					llwarns << mID << ": Decode of cached file failed (removed), retrying" << llendl;
					llassert_always(mDecodeHandle == 0);
					mFormattedImage = NULL;
					++mRetryAttempt;
					setPriority(LLWorkerThread::PRIORITY_HIGH | mWorkPriority);
					mState = INIT;
					return false;
				}
				else
				{
// 					llwarns << "UNABLE TO LOAD TEXTURE: " << mID << " RETRIES: " << mRetryAttempt << llendl;
					mState = DONE; // failed
				}
			}
			else
			{
				llassert_always(mRawImage.notNull());
				LL_DEBUGS("Texture") << mID << ": Decoded. Discard: " << mDecodedDiscard
						<< " Raw Image: " << llformat("%dx%d",mRawImage->getWidth(),mRawImage->getHeight()) << LL_ENDL;
				setPriority(LLWorkerThread::PRIORITY_HIGH | mWorkPriority);
				mState = WRITE_TO_CACHE;
			}
			// fall through
		}
		else
		{
			return false;
		}
	}

	if (mState == WRITE_TO_CACHE)
	{
		if (mWriteToCacheState != SHOULD_WRITE || mFormattedImage.isNull())
		{
			// If we're in a local cache or we didn't actually receive any new data,
			// or we failed to load anything, skip
			mState = DONE;
			return false;
		}
		S32 datasize = mFormattedImage->getDataSize();
		if(mFileSize < datasize)//This could happen when http fetching and sim fetching mixed.
		{
			if(mHaveAllData)
			{
				mFileSize = datasize ;
			}
			else
			{
				mFileSize = datasize + 1 ; //flag not fully loaded.
			}
		}
		llassert_always(datasize);
		setPriority(LLWorkerThread::PRIORITY_LOW | mWorkPriority); // Set priority first since Responder may change it
		U32 cache_priority = mWorkPriority;
		mWritten = FALSE;
		mState = WAIT_ON_WRITE;
		++mCacheWriteCount;
		CacheWriteResponder* responder = new CacheWriteResponder(mFetcher, mID);
		mCacheWriteHandle = mFetcher->mTextureCache->writeToCache(mID, cache_priority,
																  mFormattedImage->getData(), datasize,
																  mFileSize, mRawImage, mDecodedDiscard, responder);
		// fall through
	}
	
	if (mState == WAIT_ON_WRITE)
	{
		if (writeToCacheComplete())
		{
			mState = DONE;
			// fall through
		}
		else
		{
			if (mDesiredDiscard < mDecodedDiscard)
			{
				// We're waiting for this write to complete before we can receive more data
				// (we can't touch mFormattedImage until the write completes)
				// Prioritize the write
				mFetcher->mTextureCache->prioritizeWrite(mCacheWriteHandle);
			}
			return false;
		}
	}

	if (mState == DONE)
	{
		if (mDecodedDiscard >= 0 && mDesiredDiscard < mDecodedDiscard)
		{
			// More data was requested, return to INIT
			mState = INIT;
			setPriority(LLWorkerThread::PRIORITY_HIGH | mWorkPriority);
			return false;
		}
		else
		{
			setPriority(LLWorkerThread::PRIORITY_LOW | mWorkPriority);
			return true;
		}
	}
	
	return false;
}																		// -Mw

// Threads:  Ttf
// virtual
void LLTextureFetchWorker::onCompleted(LLCore::HttpHandle handle, LLCore::HttpResponse * response)
{
	static LLCachedControl<bool> log_to_viewer_log(gSavedSettings, "LogTextureDownloadsToViewerLog");
	static LLCachedControl<bool> log_to_sim(gSavedSettings, "LogTextureDownloadsToSimulator");
	static LLCachedControl<bool> log_texture_traffic(gSavedSettings, "LogTextureNetworkTraffic") ;

	LLMutexLock lock(&mWorkMutex);										// +Mw

	mHttpActive = false;
	
	if (log_to_viewer_log || log_to_sim)
	{
		U64 timeNow = LLTimer::getTotalTime();
		mFetcher->mTextureInfo.setRequestStartTime(mID, mMetricsStartTime);
		mFetcher->mTextureInfo.setRequestType(mID, LLTextureInfoDetails::REQUEST_TYPE_HTTP);
		mFetcher->mTextureInfo.setRequestSize(mID, mRequestedSize);
		mFetcher->mTextureInfo.setRequestOffset(mID, mRequestedOffset);
		mFetcher->mTextureInfo.setRequestCompleteTimeAndLog(mID, timeNow);
	}
<<<<<<< HEAD

	bool success = true;
	bool partial = false;
	LLCore::HttpStatus status(response->getStatus());
	
	lldebugs << "HTTP COMPLETE: " << mID
			 << " status: " << status.toHex()
			 << " '" << status.toString() << "'"
			 << llendl;
//	unsigned int offset(0), length(0), full_length(0);
//	response->getRange(&offset, &length, &full_length);
// 	llwarns << "HTTP COMPLETE: " << mID << " handle: " << handle
// 			<< " status: " << status.toULong() << " '" << status.toString() << "'"
// 			<< " req offset: " << mRequestedOffset << " req length: " << mRequestedSize
// 			<< " offset: " << offset << " length: " << length
// 			<< llendl;

	if (! status)
	{
		success = false;
		std::string reason(status.toString());
		setGetStatus(status, reason);
		llwarns << "CURL GET FAILED, status: " << status.toHex()
				<< " reason: " << reason << llendl;
	}
	else
	{
		// A warning about partial (HTTP 206) data.  Some grid services
		// do *not* return a 'Content-Range' header in the response to
		// Range requests with a 206 status.  We're forced to assume
		// we get what we asked for in these cases until we can fix
		// the services.
		static const LLCore::HttpStatus par_status(HTTP_PARTIAL_CONTENT);

		partial = (par_status == status);
	}
	
	S32 data_size = callbackHttpGet(response, partial, success);
			
	if (log_texture_traffic && data_size > 0)
	{
		LLViewerTexture* tex = LLViewerTextureManager::findTexture(mID);
		if (tex)
		{
			gTotalTextureBytesPerBoostLevel[tex->getBoostLevel()] += data_size ;
		}
	}

	mFetcher->removeFromHTTPQueue(mID, data_size);
	
	recordTextureDone(true);
}																		// -Mw

=======

	bool success = true;
	bool partial = false;
	LLCore::HttpStatus status(response->getStatus());
	
	lldebugs << "HTTP COMPLETE: " << mID
			 << " status: " << status.toHex()
			 << " '" << status.toString() << "'"
			 << llendl;
//	unsigned int offset(0), length(0), full_length(0);
//	response->getRange(&offset, &length, &full_length);
// 	llwarns << "HTTP COMPLETE: " << mID << " handle: " << handle
// 			<< " status: " << status.toULong() << " '" << status.toString() << "'"
// 			<< " req offset: " << mRequestedOffset << " req length: " << mRequestedSize
// 			<< " offset: " << offset << " length: " << length
// 			<< llendl;

	if (! status)
	{
		success = false;
		std::string reason(status.toString());
		setGetStatus(status, reason);
		llwarns << "CURL GET FAILED, status: " << status.toHex()
				<< " reason: " << reason << llendl;
	}
	else
	{
		// A warning about partial (HTTP 206) data.  Some grid services
		// do *not* return a 'Content-Range' header in the response to
		// Range requests with a 206 status.  We're forced to assume
		// we get what we asked for in these cases until we can fix
		// the services.
		static const LLCore::HttpStatus par_status(HTTP_PARTIAL_CONTENT);

		partial = (par_status == status);
	}
	
	S32 data_size = callbackHttpGet(response, partial, success);
			
	if (log_texture_traffic && data_size > 0)
	{
		LLViewerTexture* tex = LLViewerTextureManager::findTexture(mID);
		if (tex)
		{
			gTotalTextureBytesPerBoostLevel[tex->getBoostLevel()] += data_size ;
		}
	}

	mFetcher->removeFromHTTPQueue(mID, data_size);
	
	recordTextureDone(true);
}																		// -Mw

>>>>>>> 40e78a80

// Threads:  Tmain
void LLTextureFetchWorker::endWork(S32 param, bool aborted)
{
	if (mDecodeHandle != 0)
	{
		mFetcher->mImageDecodeThread->abortRequest(mDecodeHandle, false);
		mDecodeHandle = 0;
	}
	mFormattedImage = NULL;
}

//////////////////////////////////////////////////////////////////////////////

// Threads:  Ttf

// virtual
void LLTextureFetchWorker::finishWork(S32 param, bool completed)
{
	// The following are required in case the work was aborted
	if (mCacheReadHandle != LLTextureCache::nullHandle())
	{
		mFetcher->mTextureCache->readComplete(mCacheReadHandle, true);
		mCacheReadHandle = LLTextureCache::nullHandle();
	}
	if (mCacheWriteHandle != LLTextureCache::nullHandle())
	{
		mFetcher->mTextureCache->writeComplete(mCacheWriteHandle, true);
		mCacheWriteHandle = LLTextureCache::nullHandle();
	}
}

// LLQueuedThread's update() method is asking if it's okay to
// delete this worker.  You'll notice we're not locking in here
// which is a slight concern.  Caller is expected to have made
// this request 'quiet' by whatever means... 
//
// Threads:  Tmain

// virtual
bool LLTextureFetchWorker::deleteOK()
{
	bool delete_ok = true;

	if (mHttpActive)
	{
		// HTTP library has a pointer to this worker
		// and will dereference it to do notification.
		delete_ok = false;
	}

	if (WAIT_HTTP_RESOURCE2 == mState)
	{
		if (mFetcher->isHttpWaiter(mID))
		{
			// Don't delete the worker out from under the releaseHttpWaiters()
			// method.  Keep the pointers valid, clean up after that method
			// has recognized the cancelation and removed the UUID from the
			// waiter list.
			delete_ok = false;
		}
	}
	
	// Allow any pending reads or writes to complete
	if (mCacheReadHandle != LLTextureCache::nullHandle())
	{
		if (mFetcher->mTextureCache->readComplete(mCacheReadHandle, true))
		{
			mCacheReadHandle = LLTextureCache::nullHandle();
		}
		else
		{
			delete_ok = false;
		}
	}
	if (mCacheWriteHandle != LLTextureCache::nullHandle())
	{
		if (mFetcher->mTextureCache->writeComplete(mCacheWriteHandle))
		{
			mCacheWriteHandle = LLTextureCache::nullHandle();
		}
		else
		{
			delete_ok = false;
		}
	}

	if ((haveWork() &&
		 // not ok to delete from these states
		 ((mState >= WRITE_TO_CACHE && mState <= WAIT_ON_WRITE))))
	{
		delete_ok = false;
	}
	
	return delete_ok;
}

// Threads:  Ttf
void LLTextureFetchWorker::removeFromCache()
{
	if (!mInLocalCache)
	{
		mFetcher->mTextureCache->removeFromCache(mID);
	}
}


//////////////////////////////////////////////////////////////////////////////

// Threads:  Ttf
// Locks:  Mw
bool LLTextureFetchWorker::processSimulatorPackets()
{
	if (mFormattedImage.isNull() || mRequestedSize < 0)
	{
		// not sure how we got here, but not a valid state, abort!
		llassert_always(mDecodeHandle == 0);
		mFormattedImage = NULL;
		return true;
	}
	
	if (mLastPacket >= mFirstPacket)
	{
		S32 buffer_size = mFormattedImage->getDataSize();
		for (S32 i = mFirstPacket; i<=mLastPacket; i++)
		{
			llassert_always(mPackets[i]);
			buffer_size += mPackets[i]->mSize;
		}
		bool have_all_data = mLastPacket >= mTotalPackets-1;
		if (mRequestedSize <= 0)
		{
			// We received a packed but haven't requested anything yet (edge case)
			// Return true (we're "done") since we didn't request anything
			return true;
		}
		if (buffer_size >= mRequestedSize || have_all_data)
		{
			/// We have enough (or all) data
			if (have_all_data)
			{
				mHaveAllData = TRUE;
			}
			S32 cur_size = mFormattedImage->getDataSize();
			if (buffer_size > cur_size)
			{
				/// We have new data
				U8* buffer = (U8*)ALLOCATE_MEM(LLImageBase::getPrivatePool(), buffer_size);
				S32 offset = 0;
				if (cur_size > 0 && mFirstPacket > 0)
				{
					memcpy(buffer, mFormattedImage->getData(), cur_size);
					offset = cur_size;
				}
				for (S32 i=mFirstPacket; i<=mLastPacket; i++)
				{
					memcpy(buffer + offset, mPackets[i]->mData, mPackets[i]->mSize);
					offset += mPackets[i]->mSize;
				}
				// NOTE: setData releases current data
				mFormattedImage->setData(buffer, buffer_size);
			}
			mLoadedDiscard = mRequestedDiscard;
			return true;
		}
	}
	return false;
}

//////////////////////////////////////////////////////////////////////////////

// Threads:  Ttf
// Locks:  Mw
S32 LLTextureFetchWorker::callbackHttpGet(LLCore::HttpResponse * response,
										  bool partial, bool success)
{
	S32 data_size = 0 ;

	if (mState != WAIT_HTTP_REQ)
	{
		llwarns << "callbackHttpGet for unrequested fetch worker: " << mID
				<< " req=" << mSentRequest << " state= " << mState << llendl;
		return data_size;
	}
	if (mLoaded)
	{
		llwarns << "Duplicate callback for " << mID.asString() << llendl;
		return data_size ; // ignore duplicate callback
	}
	if (success)
	{
		// get length of stream:
		LLCore::BufferArray * body(response->getBody());
		data_size = body ? body->size() : 0;

		LL_DEBUGS("Texture") << "HTTP RECEIVED: " << mID.asString() << " Bytes: " << data_size << LL_ENDL;
		if (data_size > 0)
		{
			LLViewerStatsRecorder::instance().textureFetch(data_size);
			// *TODO: set the formatted image data here directly to avoid the copy

			// Hold on to body for later copy
			llassert_always(NULL == mHttpBufferArray);
			body->addRef();
			mHttpBufferArray = body;

			if (partial)
			{
				unsigned int offset(0), length(0), full_length(0);
				response->getRange(&offset, &length, &full_length);
				if (! offset && ! length)
				{
					// This is the case where we receive a 206 status but
					// there wasn't a useful Content-Range header in the response.
					// This could be because it was badly formatted but is more
					// likely due to capabilities services which scrub headers
					// from responses.  Assume we got what we asked for...
					mHttpReplySize = data_size;
					mHttpReplyOffset = mRequestedOffset;
				}
				else
				{
					mHttpReplySize = length;
					mHttpReplyOffset = offset;
				}
			}

			if (! partial)
			{
				// Response indicates this is the entire asset regardless
				// of our asking for a byte range.  Mark it so and drop
				// any partial data we might have so that the current
				// response body becomes the entire dataset.
				if (data_size <= mRequestedOffset)
				{
					LL_WARNS("Texture") << "Fetched entire texture " << mID
										<< " when it was expected to be marked complete.  mImageSize:  "
										<< mFileSize << " datasize:  " << mFormattedImage->getDataSize()
										<< LL_ENDL;
				}
				mHaveAllData = TRUE;
				llassert_always(mDecodeHandle == 0);
				mFormattedImage = NULL; // discard any previous data we had
			}
			else if (data_size < mRequestedSize)
			{
				mHaveAllData = TRUE;
			}
			else if (data_size > mRequestedSize)
			{
				// *TODO: This shouldn't be happening any more  (REALLY don't expect this anymore)
				llwarns << "data_size = " << data_size << " > requested: " << mRequestedSize << llendl;
				mHaveAllData = TRUE;
				llassert_always(mDecodeHandle == 0);
				mFormattedImage = NULL; // discard any previous data we had
			}
		}
		else
		{
			// We requested data but received none (and no error),
			// so presumably we have all of it
			mHaveAllData = TRUE;
		}
		mRequestedSize = data_size;
	}
	else
	{
		mRequestedSize = -1; // error
	}
	
	mLoaded = TRUE;
	setPriority(LLWorkerThread::PRIORITY_HIGH | mWorkPriority);

	LLViewerStatsRecorder::instance().log(0.2f);
	return data_size ;
}

//////////////////////////////////////////////////////////////////////////////

// Threads:  Ttc
void LLTextureFetchWorker::callbackCacheRead(bool success, LLImageFormatted* image,
											 S32 imagesize, BOOL islocal)
{
	LLMutexLock lock(&mWorkMutex);										// +Mw
	if (mState != LOAD_FROM_TEXTURE_CACHE)
	{
// 		llwarns << "Read callback for " << mID << " with state = " << mState << llendl;
		return;
	}
	if (success)
	{
		llassert_always(imagesize >= 0);
		mFileSize = imagesize;
		mFormattedImage = image;
		mImageCodec = image->getCodec();
		mInLocalCache = islocal;
		if (mFileSize != 0 && mFormattedImage->getDataSize() >= mFileSize)
		{
			mHaveAllData = TRUE;
		}
	}
	mLoaded = TRUE;
	setPriority(LLWorkerThread::PRIORITY_HIGH | mWorkPriority);
}																		// -Mw

// Threads:  Ttc
void LLTextureFetchWorker::callbackCacheWrite(bool success)
{
	LLMutexLock lock(&mWorkMutex);										// +Mw
	if (mState != WAIT_ON_WRITE)
	{
// 		llwarns << "Write callback for " << mID << " with state = " << mState << llendl;
		return;
	}
	mWritten = TRUE;
	setPriority(LLWorkerThread::PRIORITY_HIGH | mWorkPriority);
}																		// -Mw

//////////////////////////////////////////////////////////////////////////////

// Threads:  Tid
void LLTextureFetchWorker::callbackDecoded(bool success, LLImageRaw* raw, LLImageRaw* aux)
{
	LLMutexLock lock(&mWorkMutex);										// +Mw
	if (mDecodeHandle == 0)
	{
		return; // aborted, ignore
	}
	if (mState != DECODE_IMAGE_UPDATE)
	{
// 		llwarns << "Decode callback for " << mID << " with state = " << mState << llendl;
		mDecodeHandle = 0;
		return;
	}
	llassert_always(mFormattedImage.notNull());
	
	mDecodeHandle = 0;
	if (success)
	{
		llassert_always(raw);
		mRawImage = raw;
		mAuxImage = aux;
		mDecodedDiscard = mFormattedImage->getDiscardLevel();
 		LL_DEBUGS("Texture") << mID << ": Decode Finished. Discard: " << mDecodedDiscard
							 << " Raw Image: " << llformat("%dx%d",mRawImage->getWidth(),mRawImage->getHeight()) << LL_ENDL;
	}
	else
	{
		llwarns << "DECODE FAILED: " << mID << " Discard: " << (S32)mFormattedImage->getDiscardLevel() << llendl;
		removeFromCache();
		mDecodedDiscard = -1; // Redundant, here for clarity and paranoia
	}
	mDecoded = TRUE;
// 	llinfos << mID << " : DECODE COMPLETE " << llendl;
	setPriority(LLWorkerThread::PRIORITY_HIGH | mWorkPriority);
	mCacheReadTime = mCacheReadTimer.getElapsedTimeF32();
}																		// -Mw

//////////////////////////////////////////////////////////////////////////////

// Threads:  Ttf
bool LLTextureFetchWorker::writeToCacheComplete()
{
	// Complete write to cache
	if (mCacheWriteHandle != LLTextureCache::nullHandle())
	{
		if (!mWritten)
		{
			return false;
		}
		if (mFetcher->mTextureCache->writeComplete(mCacheWriteHandle))
		{
			mCacheWriteHandle = LLTextureCache::nullHandle();
		}
		else
		{
			return false;
		}
	}
	return true;
}


// Threads:  Ttf
void LLTextureFetchWorker::recordTextureStart(bool is_http)
{
	if (! mMetricsStartTime)
	{
		mMetricsStartTime = LLViewerAssetStatsFF::get_timestamp();
	}
	LLViewerAssetStatsFF::record_enqueue_thread1(LLViewerAssetType::AT_TEXTURE,
												 is_http,
												 LLImageBase::TYPE_AVATAR_BAKE == mType);
}


// Threads:  Ttf
void LLTextureFetchWorker::recordTextureDone(bool is_http)
{
	if (mMetricsStartTime)
	{
		LLViewerAssetStatsFF::record_response_thread1(LLViewerAssetType::AT_TEXTURE,
													  is_http,
													  LLImageBase::TYPE_AVATAR_BAKE == mType,
													  LLViewerAssetStatsFF::get_timestamp() - mMetricsStartTime);
		mMetricsStartTime = 0;
	}
	LLViewerAssetStatsFF::record_dequeue_thread1(LLViewerAssetType::AT_TEXTURE,
												 is_http,
												 LLImageBase::TYPE_AVATAR_BAKE == mType);
}


//////////////////////////////////////////////////////////////////////////////
//////////////////////////////////////////////////////////////////////////////
// public

LLTextureFetch::LLTextureFetch(LLTextureCache* cache, LLImageDecodeThread* imagedecodethread, bool threaded, bool qa_mode)
	: LLWorkerThread("TextureFetch", threaded, true),
	  mDebugCount(0),
	  mDebugPause(FALSE),
	  mPacketCount(0),
	  mBadPacketCount(0),
	  mQueueMutex(getAPRPool()),
	  mNetworkQueueMutex(getAPRPool()),
	  mTextureCache(cache),
	  mImageDecodeThread(imagedecodethread),
	  mTextureBandwidth(0),
	  mHTTPTextureBits(0),
	  mTotalHTTPRequests(0),
	  mQAMode(qa_mode),
	  mHttpRequest(NULL),
	  mHttpOptions(NULL),
	  mHttpHeaders(NULL),
	  mHttpMetricsHeaders(NULL),
	  mHttpPolicyClass(LLCore::HttpRequest::DEFAULT_POLICY_ID),
	  mHttpSemaphore(HTTP_REQUESTS_IN_QUEUE_HIGH_WATER),
	  mTotalCacheReadCount(0U),
	  mTotalCacheWriteCount(0U),
	  mTotalResourceWaitCount(0U),
	  mFetchDebugger(NULL),
	  mFetchSource(LLTextureFetch::FROM_ALL),
	  mOriginFetchSource(LLTextureFetch::FROM_ALL),
	  mFetcherLocked(FALSE)
{
	mMaxBandwidth = gSavedSettings.getF32("ThrottleBandwidthKBPS");
	mTextureInfo.setUpLogging(gSavedSettings.getBOOL("LogTextureDownloadsToViewerLog"), gSavedSettings.getBOOL("LogTextureDownloadsToSimulator"), gSavedSettings.getU32("TextureLoggingThreshold"));

	LLTextureFetchDebugger::sDebuggerEnabled = gSavedSettings.getBOOL("TextureFetchDebuggerEnabled");
	if(LLTextureFetchDebugger::isEnabled())
	{
		mFetchDebugger = new LLTextureFetchDebugger(this, cache, imagedecodethread) ;
		mFetchSource = (e_tex_source)gSavedSettings.getS32("TextureFetchSource");
		if(mFetchSource < 0 && mFetchSource >= INVALID_SOURCE)
		{
			mFetchSource = LLTextureFetch::FROM_ALL;
			gSavedSettings.setS32("TextureFetchSource", 0);
		}
		mOriginFetchSource = mFetchSource;
	}
	
	mHttpRequest = new LLCore::HttpRequest;
	mHttpOptions = new LLCore::HttpOptions;
	mHttpHeaders = new LLCore::HttpHeaders;
	mHttpHeaders->mHeaders.push_back("Accept: image/x-j2c");
	mHttpMetricsHeaders = new LLCore::HttpHeaders;
	mHttpMetricsHeaders->mHeaders.push_back("Content-Type: application/llsd+xml");
	mHttpPolicyClass = LLAppViewer::instance()->getAppCoreHttp().getPolicyDefault();
}

LLTextureFetch::~LLTextureFetch()
{
	clearDeleteList();

	while (! mCommands.empty())
	{
		TFRequest * req(mCommands.front());
		mCommands.erase(mCommands.begin());
		delete req;
	}

	if (mHttpOptions)
	{
		mHttpOptions->release();
		mHttpOptions = NULL;
	}

	if (mHttpHeaders)
	{
		mHttpHeaders->release();
		mHttpHeaders = NULL;
	}

	if (mHttpMetricsHeaders)
	{
		mHttpMetricsHeaders->release();
		mHttpMetricsHeaders = NULL;
	}

	mHttpWaitResource.clear();
	
	delete mHttpRequest;
	mHttpRequest = NULL;

	delete mFetchDebugger;
	mFetchDebugger = NULL;
	
	// ~LLQueuedThread() called here
}

bool LLTextureFetch::createRequest(const std::string& url, const LLUUID& id, const LLHost& host, F32 priority,
								   S32 w, S32 h, S32 c, S32 desired_discard, bool needs_aux, bool can_use_http)
{
	if(mFetcherLocked)
	{
		return false;
	}
	if (mDebugPause)
	{
		return false;
	}
	
	LLTextureFetchWorker* worker = getWorker(id) ;
	if (worker)
	{
		if (worker->mHost != host)
		{
			llwarns << "LLTextureFetch::createRequest " << id << " called with multiple hosts: "
					<< host << " != " << worker->mHost << llendl;
			removeRequest(worker, true);
			worker = NULL;
			return false;
		}
	}

	S32 desired_size;
	std::string exten = gDirUtilp->getExtension(url);
	if (!url.empty() && (!exten.empty() && LLImageBase::getCodecFromExtension(exten) != IMG_CODEC_J2C))
	{
		// Only do partial requests for J2C at the moment
		desired_size = MAX_IMAGE_DATA_SIZE;
		desired_discard = 0;
	}
	else if (desired_discard == 0)
	{
		// if we want the entire image, and we know its size, then get it all
		// (calcDataSizeJ2C() below makes assumptions about how the image
		// was compressed - this code ensures that when we request the entire image,
		// we really do get it.)
		desired_size = MAX_IMAGE_DATA_SIZE;
	}
	else if (w*h*c > 0)
	{
		// If the requester knows the dimensions of the image,
		// this will calculate how much data we need without having to parse the header

		desired_size = LLImageJ2C::calcDataSizeJ2C(w, h, c, desired_discard);
	}
	else
	{
		// If the requester knows nothing about the file, we fetch the smallest
		// amount of data at the lowest resolution (highest discard level) possible.
		desired_size = TEXTURE_CACHE_ENTRY_SIZE;
		desired_discard = MAX_DISCARD_LEVEL;
	}

	
	if (worker)
	{
		if (worker->wasAborted())
		{
			return false; // need to wait for previous aborted request to complete
		}
		worker->lockWorkMutex();										// +Mw
		worker->mActiveCount++;
		worker->mNeedsAux = needs_aux;
		worker->setImagePriority(priority);
		worker->setDesiredDiscard(desired_discard, desired_size);
		worker->setCanUseHTTP(can_use_http) ;
		if (!worker->haveWork())
		{
			worker->mState = LLTextureFetchWorker::INIT;
			worker->unlockWorkMutex();									// -Mw

			worker->addWork(0, LLWorkerThread::PRIORITY_HIGH | worker->mWorkPriority);
		}
		else
		{
			worker->unlockWorkMutex();									// -Mw
		}
	}
	else
	{
		worker = new LLTextureFetchWorker(this, url, id, host, priority, desired_discard, desired_size);
		lockQueue();													// +Mfq
		mRequestMap[id] = worker;
		unlockQueue();													// -Mfq

		worker->lockWorkMutex();										// +Mw
		worker->mActiveCount++;
		worker->mNeedsAux = needs_aux;
		worker->setCanUseHTTP(can_use_http) ;
		worker->unlockWorkMutex();										// -Mw
	}
	
// 	llinfos << "REQUESTED: " << id << " Discard: " << desired_discard << llendl;
	return true;
}


// Threads:  T* (but Ttf in practice)

// protected
void LLTextureFetch::addToNetworkQueue(LLTextureFetchWorker* worker)
{
	lockQueue();														// +Mfq
	bool in_request_map = (mRequestMap.find(worker->mID) != mRequestMap.end()) ;
	unlockQueue();														// -Mfq

	LLMutexLock lock(&mNetworkQueueMutex);								// +Mfnq		
	if (in_request_map)
	{
		// only add to the queue if in the request map
		// i.e. a delete has not been requested
		mNetworkQueue.insert(worker->mID);
	}
	for (cancel_queue_t::iterator iter1 = mCancelQueue.begin();
		 iter1 != mCancelQueue.end(); ++iter1)
	{
		iter1->second.erase(worker->mID);
	}
}																		// -Mfnq

// Threads:  T*
void LLTextureFetch::removeFromNetworkQueue(LLTextureFetchWorker* worker, bool cancel)
{
	LLMutexLock lock(&mNetworkQueueMutex);								// +Mfnq
	size_t erased = mNetworkQueue.erase(worker->mID);
	if (cancel && erased > 0)
	{
		mCancelQueue[worker->mHost].insert(worker->mID);
	}
}																		// -Mfnq

// Threads:  T*
//
// protected
void LLTextureFetch::addToHTTPQueue(const LLUUID& id)
{
	LLMutexLock lock(&mNetworkQueueMutex);								// +Mfnq
	mHTTPTextureQueue.insert(id);
	mTotalHTTPRequests++;
}																		// -Mfnq

// Threads:  T*
void LLTextureFetch::removeFromHTTPQueue(const LLUUID& id, S32 received_size)
{
	LLMutexLock lock(&mNetworkQueueMutex);								// +Mfnq
	mHTTPTextureQueue.erase(id);
	mHTTPTextureBits += received_size * 8; // Approximate - does not include header bits	
}																		// -Mfnq

// NB:  If you change deleteRequest() you should probably make
// parallel changes in removeRequest().  They're functionally
// identical with only argument variations.
//
// Threads:  T*
void LLTextureFetch::deleteRequest(const LLUUID& id, bool cancel)
{
	lockQueue();														// +Mfq
	LLTextureFetchWorker* worker = getWorkerAfterLock(id);
	if (worker)
	{		
		size_t erased_1 = mRequestMap.erase(worker->mID);
		unlockQueue();													// -Mfq

		llassert_always(erased_1 > 0) ;
		removeFromNetworkQueue(worker, cancel);
		llassert_always(!(worker->getFlags(LLWorkerClass::WCF_DELETE_REQUESTED))) ;

		worker->scheduleDelete();	
	}
	else
	{
		unlockQueue();													// -Mfq
	}
}

// NB:  If you change removeRequest() you should probably make
// parallel changes in deleteRequest().  They're functionally
// identical with only argument variations.
//
// Threads:  T*
void LLTextureFetch::removeRequest(LLTextureFetchWorker* worker, bool cancel)
{
	if(!worker)
	{
		return;
	}

	lockQueue();														// +Mfq
	size_t erased_1 = mRequestMap.erase(worker->mID);
	unlockQueue();														// -Mfq

	llassert_always(erased_1 > 0) ;
	removeFromNetworkQueue(worker, cancel);
	llassert_always(!(worker->getFlags(LLWorkerClass::WCF_DELETE_REQUESTED))) ;

	worker->scheduleDelete();	
}

void LLTextureFetch::deleteAllRequests()
{
	while(1)
	{
		lockQueue();
		if(mRequestMap.empty())
		{
			unlockQueue() ;
			break;
		}

		LLTextureFetchWorker* worker = mRequestMap.begin()->second;
		unlockQueue() ;

		removeRequest(worker, true);
	}
}

// Threads:  T*
S32 LLTextureFetch::getNumRequests() 
{ 
	lockQueue();														// +Mfq
	S32 size = (S32)mRequestMap.size(); 
	unlockQueue();														// -Mfq

	return size;
}

// Threads:  T*
S32 LLTextureFetch::getNumHTTPRequests() 
{ 
	mNetworkQueueMutex.lock();											// +Mfq
	S32 size = (S32)mHTTPTextureQueue.size(); 
	mNetworkQueueMutex.unlock();										// -Mfq
<<<<<<< HEAD

	return size;
}

=======

	return size;
}

>>>>>>> 40e78a80
// Threads:  T*
U32 LLTextureFetch::getTotalNumHTTPRequests()
{
	mNetworkQueueMutex.lock();											// +Mfq
	U32 size = mTotalHTTPRequests;
	mNetworkQueueMutex.unlock();										// -Mfq

	return size;
}

// call lockQueue() first!
// Threads:  T*
// Locks:  Mfq
LLTextureFetchWorker* LLTextureFetch::getWorkerAfterLock(const LLUUID& id)
{
	LLTextureFetchWorker* res = NULL;
	map_t::iterator iter = mRequestMap.find(id);
	if (iter != mRequestMap.end())
	{
		res = iter->second;
	}
	return res;
}

// Threads:  T*
LLTextureFetchWorker* LLTextureFetch::getWorker(const LLUUID& id)
{
	LLMutexLock lock(&mQueueMutex);										// +Mfq

	return getWorkerAfterLock(id);
}																		// -Mfq


// Threads:  T*
bool LLTextureFetch::getRequestFinished(const LLUUID& id, S32& discard_level,
										LLPointer<LLImageRaw>& raw, LLPointer<LLImageRaw>& aux)
{
	bool res = false;
	LLTextureFetchWorker* worker = getWorker(id);
	if (worker)
	{
		if (worker->wasAborted())
		{
			res = true;
		}
		else if (!worker->haveWork())
		{
			// Should only happen if we set mDebugPause...
			if (!mDebugPause)
			{
// 				llwarns << "Adding work for inactive worker: " << id << llendl;
				worker->addWork(0, LLWorkerThread::PRIORITY_HIGH | worker->mWorkPriority);
			}
		}
		else if (worker->checkWork())
		{
			worker->lockWorkMutex();									// +Mw
			discard_level = worker->mDecodedDiscard;
			raw = worker->mRawImage;
			aux = worker->mAuxImage;
			F32 cache_read_time = worker->mCacheReadTime;
			if (cache_read_time != 0.f)
			{
				sCacheReadLatency.addValue(cache_read_time * 1000.f);
			}
			res = true;
			LL_DEBUGS("Texture") << id << ": Request Finished. State: " << worker->mState << " Discard: " << discard_level << LL_ENDL;
			worker->unlockWorkMutex();									// -Mw
		}
		else
		{
			worker->lockWorkMutex();									// +Mw
			if ((worker->mDecodedDiscard >= 0) &&
				(worker->mDecodedDiscard < discard_level || discard_level < 0) &&
				(worker->mState >= LLTextureFetchWorker::WAIT_ON_WRITE))
			{
				// Not finished, but data is ready
				discard_level = worker->mDecodedDiscard;
				raw = worker->mRawImage;
				aux = worker->mAuxImage;
			}
			worker->unlockWorkMutex();									// -Mw
		}
	}
	else
	{
		res = true;
	}
	return res;
}

// Threads:  T*
bool LLTextureFetch::updateRequestPriority(const LLUUID& id, F32 priority)
{
	bool res = false;
	LLTextureFetchWorker* worker = getWorker(id);
	if (worker)
	{
		worker->lockWorkMutex();										// +Mw
		worker->setImagePriority(priority);
		worker->unlockWorkMutex();										// -Mw
		res = true;
	}
	return res;
}

// Replicates and expands upon the base class's
// getPending() implementation.  getPending() and
// runCondition() replicate one another's logic to
// an extent and are sometimes used for the same
// function (deciding whether or not to sleep/pause
// a thread).  So the implementations need to stay
// in step, at least until this can be refactored and
// the redundancy eliminated.
//
// Threads:  T*

//virtual
S32 LLTextureFetch::getPending()
{
	S32 res;
	lockData();															// +Ct
    {
        LLMutexLock lock(&mQueueMutex);									// +Mfq
        
        res = mRequestQueue.size();
        res += mCommands.size();
    }																	// -Mfq
	unlockData();														// -Ct
	return res;
}

// Locks:  Ct
// virtual
bool LLTextureFetch::runCondition()
{
	// Caller is holding the lock on LLThread's condition variable.
	
	// LLQueuedThread, unlike its base class LLThread, makes this a
	// private method which is unfortunate.  I want to use it directly
	// but I'm going to have to re-implement the logic here (or change
	// declarations, which I don't want to do right now).
	//
	// Changes here may need to be reflected in getPending().
	
	bool have_no_commands(false);
	{
		LLMutexLock lock(&mQueueMutex);									// +Mfq
		
		have_no_commands = mCommands.empty();
	}																	// -Mfq
	
	return ! (have_no_commands
			  && (mRequestQueue.empty() && mIdleThread));		// From base class
}

//////////////////////////////////////////////////////////////////////////////

// Threads:  Ttf
void LLTextureFetch::commonUpdate()
{
	// Release waiters
	releaseHttpWaiters();
	
	// Run a cross-thread command, if any.
	cmdDoWork();
	
	// Deliver all completion notifications
	LLCore::HttpStatus status = mHttpRequest->update(0);
	if (! status)
	{
		LL_INFOS_ONCE("Texture") << "Problem during HTTP servicing.  Reason:  "
								 << status.toString()
								 << LL_ENDL;
	}
}


// Threads:  Tmain

//virtual
S32 LLTextureFetch::update(F32 max_time_ms)
{
	static LLCachedControl<F32> band_width(gSavedSettings,"ThrottleBandwidthKBPS");

	{
		mNetworkQueueMutex.lock();										// +Mfnq
		mMaxBandwidth = band_width;

		gTextureList.sTextureBits += mHTTPTextureBits;
		mHTTPTextureBits = 0;

		mNetworkQueueMutex.unlock();									// -Mfnq
	}

	S32 res = LLWorkerThread::update(max_time_ms);
	
	if (!mDebugPause)
	{
		// this is the startup state when send_complete_agent_movement() message is sent.
		// Before this, the RequestImages message sent by sendRequestListToSimulators 
		// won't work so don't bother trying
		if (LLStartUp::getStartupState() > STATE_AGENT_SEND)
		{
			sendRequestListToSimulators();			
		}
	}

	if (!mThreaded)
	{
		commonUpdate();
	}

	if (mFetchDebugger)
	{
		mFetchDebugger->tryToStopDebug(); //check if need to stop debugger.
	}

	return res;
}

// called in the MAIN thread after the TextureCacheThread shuts down.
//
// Threads:  Tmain
void LLTextureFetch::shutDownTextureCacheThread() 
{
	if(mTextureCache)
	{
		llassert_always(mTextureCache->isQuitting() || mTextureCache->isStopped()) ;
		mTextureCache = NULL ;
	}
}
	
// called in the MAIN thread after the ImageDecodeThread shuts down.
//
// Threads:  Tmain
void LLTextureFetch::shutDownImageDecodeThread() 
{
	if(mImageDecodeThread)
	{
		llassert_always(mImageDecodeThread->isQuitting() || mImageDecodeThread->isStopped()) ;
		mImageDecodeThread = NULL ;
	}
}

// Threads:  Ttf
void LLTextureFetch::startThread()
{
}

// Threads:  Ttf
void LLTextureFetch::endThread()
{
	LL_INFOS("Texture") << "CacheReads:  " << mTotalCacheReadCount
						<< ", CacheWrites:  " << mTotalCacheWriteCount
						<< ", ResWaits:  " << mTotalResourceWaitCount
						<< ", TotalHTTPReq:  " << getTotalNumHTTPRequests()
						<< LL_ENDL;
}

// Threads:  Ttf
void LLTextureFetch::threadedUpdate()
{
	llassert_always(mHttpRequest);

#if 0
	// Limit update frequency
	const F32 PROCESS_TIME = 0.05f; 
	static LLFrameTimer process_timer;
	if (process_timer.getElapsedTimeF32() < PROCESS_TIME)
	{
		return;
	}
	process_timer.reset();
#endif
	
	commonUpdate();
	
#if 0
	const F32 INFO_TIME = 1.0f; 
	static LLFrameTimer info_timer;
	if (info_timer.getElapsedTimeF32() >= INFO_TIME)
	{
		S32 q = mCurlGetRequest->getQueued();
		if (q > 0)
		{
			llinfos << "Queued gets: " << q << llendl;
			info_timer.reset();
		}
	}
#endif
}

//////////////////////////////////////////////////////////////////////////////

// Threads:  Tmain
void LLTextureFetch::sendRequestListToSimulators()
{
	// All requests
	const F32 REQUEST_DELTA_TIME = 0.10f; // 10 fps
	
	// Sim requests
	const S32 IMAGES_PER_REQUEST = 50;
	const F32 SIM_LAZY_FLUSH_TIMEOUT = 10.0f; // temp
	const F32 MIN_REQUEST_TIME = 1.0f;
	const F32 MIN_DELTA_PRIORITY = 1000.f;

	// Periodically, gather the list of textures that need data from the network
	// And send the requests out to the simulators
	static LLFrameTimer timer;
	if (timer.getElapsedTimeF32() < REQUEST_DELTA_TIME)
	{
		return;
	}
	timer.reset();
	
	// Send requests
	typedef std::set<LLTextureFetchWorker*,LLTextureFetchWorker::Compare> request_list_t;
	typedef std::map< LLHost, request_list_t > work_request_map_t;
	work_request_map_t requests;
	{
		LLMutexLock lock2(&mNetworkQueueMutex);							// +Mfnq
		for (queue_t::iterator iter = mNetworkQueue.begin(); iter != mNetworkQueue.end(); )
		{
			queue_t::iterator curiter = iter++;
			LLTextureFetchWorker* req = getWorker(*curiter);
			if (!req)
			{
				mNetworkQueue.erase(curiter);
				continue; // paranoia
			}
			if ((req->mState != LLTextureFetchWorker::LOAD_FROM_NETWORK) &&
				(req->mState != LLTextureFetchWorker::LOAD_FROM_SIMULATOR))
			{
				// We already received our URL, remove from the queue
				llwarns << "Worker: " << req->mID << " in mNetworkQueue but in wrong state: " << req->mState << llendl;
				mNetworkQueue.erase(curiter);
				continue;
			}
			if (req->mID == mDebugID)
			{
				mDebugCount++; // for setting breakpoints
			}
			if (req->mSentRequest == LLTextureFetchWorker::SENT_SIM &&
				req->mTotalPackets > 0 &&
				req->mLastPacket >= req->mTotalPackets-1)
			{
				// We have all the packets... make sure this is high priority
// 			req->setPriority(LLWorkerThread::PRIORITY_HIGH | req->mWorkPriority);
				continue;
			}
			F32 elapsed = req->mRequestedTimer.getElapsedTimeF32();
			{
				F32 delta_priority = llabs(req->mRequestedPriority - req->mImagePriority);
				if ((req->mSimRequestedDiscard != req->mDesiredDiscard) ||
					(delta_priority > MIN_DELTA_PRIORITY && elapsed >= MIN_REQUEST_TIME) ||
					(elapsed >= SIM_LAZY_FLUSH_TIMEOUT))
				{
					requests[req->mHost].insert(req);
				}
			}
		}
	}																	// -Mfnq

	for (work_request_map_t::iterator iter1 = requests.begin();
		 iter1 != requests.end(); ++iter1)
	{
		LLHost host = iter1->first;
		// invalid host = use agent host
		if (host == LLHost::invalid)
		{
			host = gAgent.getRegionHost();
		}

		S32 sim_request_count = 0;
		
		for (request_list_t::iterator iter2 = iter1->second.begin();
			 iter2 != iter1->second.end(); ++iter2)
		{
			LLTextureFetchWorker* req = *iter2;
			if (gMessageSystem)
			{
				if (req->mSentRequest != LLTextureFetchWorker::SENT_SIM)
				{
					// Initialize packet data based on data read from cache
					req->lockWorkMutex();								// +Mw
					req->setupPacketData();
					req->unlockWorkMutex();								// -Mw		
				}
				if (0 == sim_request_count)
				{
					gMessageSystem->newMessageFast(_PREHASH_RequestImage);
					gMessageSystem->nextBlockFast(_PREHASH_AgentData);
					gMessageSystem->addUUIDFast(_PREHASH_AgentID, gAgent.getID());
					gMessageSystem->addUUIDFast(_PREHASH_SessionID, gAgent.getSessionID());
				}
				S32 packet = req->mLastPacket + 1;
				gMessageSystem->nextBlockFast(_PREHASH_RequestImage);
				gMessageSystem->addUUIDFast(_PREHASH_Image, req->mID);
				gMessageSystem->addS8Fast(_PREHASH_DiscardLevel, (S8)req->mDesiredDiscard);
				gMessageSystem->addF32Fast(_PREHASH_DownloadPriority, req->mImagePriority);
				gMessageSystem->addU32Fast(_PREHASH_Packet, packet);
				gMessageSystem->addU8Fast(_PREHASH_Type, req->mType);
// 				llinfos << "IMAGE REQUEST: " << req->mID << " Discard: " << req->mDesiredDiscard
// 						<< " Packet: " << packet << " Priority: " << req->mImagePriority << llendl;

				static LLCachedControl<bool> log_to_viewer_log(gSavedSettings,"LogTextureDownloadsToViewerLog");
				static LLCachedControl<bool> log_to_sim(gSavedSettings,"LogTextureDownloadsToSimulator");
				if (log_to_viewer_log || log_to_sim)
				{
					mTextureInfo.setRequestStartTime(req->mID, LLTimer::getTotalTime());
					mTextureInfo.setRequestOffset(req->mID, 0);
					mTextureInfo.setRequestSize(req->mID, 0);
					mTextureInfo.setRequestType(req->mID, LLTextureInfoDetails::REQUEST_TYPE_UDP);
				}

				req->lockWorkMutex();									// +Mw
				req->mSentRequest = LLTextureFetchWorker::SENT_SIM;
				req->mSimRequestedDiscard = req->mDesiredDiscard;
				req->mRequestedPriority = req->mImagePriority;
				req->mRequestedTimer.reset();
				req->unlockWorkMutex();									// -Mw
				sim_request_count++;
				if (sim_request_count >= IMAGES_PER_REQUEST)
				{
// 					llinfos << "REQUESTING " << sim_request_count << " IMAGES FROM HOST: " << host.getIPString() << llendl;

					gMessageSystem->sendSemiReliable(host, NULL, NULL);
					sim_request_count = 0;
				}
			}
		}
		if (gMessageSystem && sim_request_count > 0 && sim_request_count < IMAGES_PER_REQUEST)
		{
// 			llinfos << "REQUESTING " << sim_request_count << " IMAGES FROM HOST: " << host.getIPString() << llendl;
			gMessageSystem->sendSemiReliable(host, NULL, NULL);
			sim_request_count = 0;
		}
	}
	
	// Send cancelations
	{
		LLMutexLock lock2(&mNetworkQueueMutex);							// +Mfnq
		if (gMessageSystem && !mCancelQueue.empty())
		{
			for (cancel_queue_t::iterator iter1 = mCancelQueue.begin();
				 iter1 != mCancelQueue.end(); ++iter1)
			{
				LLHost host = iter1->first;
				if (host == LLHost::invalid)
				{
					host = gAgent.getRegionHost();
				}
				S32 request_count = 0;
				for (queue_t::iterator iter2 = iter1->second.begin();
					 iter2 != iter1->second.end(); ++iter2)
				{
					if (0 == request_count)
					{
						gMessageSystem->newMessageFast(_PREHASH_RequestImage);
						gMessageSystem->nextBlockFast(_PREHASH_AgentData);
						gMessageSystem->addUUIDFast(_PREHASH_AgentID, gAgent.getID());
						gMessageSystem->addUUIDFast(_PREHASH_SessionID, gAgent.getSessionID());
					}
					gMessageSystem->nextBlockFast(_PREHASH_RequestImage);
					gMessageSystem->addUUIDFast(_PREHASH_Image, *iter2);
					gMessageSystem->addS8Fast(_PREHASH_DiscardLevel, -1);
					gMessageSystem->addF32Fast(_PREHASH_DownloadPriority, 0);
					gMessageSystem->addU32Fast(_PREHASH_Packet, 0);
					gMessageSystem->addU8Fast(_PREHASH_Type, 0);
// 				llinfos << "CANCELING IMAGE REQUEST: " << (*iter2) << llendl;

					request_count++;
					if (request_count >= IMAGES_PER_REQUEST)
					{
						gMessageSystem->sendSemiReliable(host, NULL, NULL);
						request_count = 0;
					}
				}
				if (request_count > 0 && request_count < IMAGES_PER_REQUEST)
				{
					gMessageSystem->sendSemiReliable(host, NULL, NULL);
				}
			}
			mCancelQueue.clear();
		}
	}																	// -Mfnq
}

//////////////////////////////////////////////////////////////////////////////

// Threads:  T*
// Locks:  Mw
bool LLTextureFetchWorker::insertPacket(S32 index, U8* data, S32 size)
{
	mRequestedTimer.reset();
	if (index >= mTotalPackets)
	{
// 		llwarns << "Received Image Packet " << index << " > max: " << mTotalPackets << " for image: " << mID << llendl;
		return false;
	}
	if (index > 0 && index < mTotalPackets-1 && size != MAX_IMG_PACKET_SIZE)
	{
// 		llwarns << "Received bad sized packet: " << index << ", " << size << " != " << MAX_IMG_PACKET_SIZE << " for image: " << mID << llendl;
		return false;
	}
	
	if (index >= (S32)mPackets.size())
	{
		mPackets.resize(index+1, (PacketData*)NULL); // initializes v to NULL pointers
	}
	else if (mPackets[index] != NULL)
	{
// 		llwarns << "Received duplicate packet: " << index << " for image: " << mID << llendl;
		return false;
	}

	mPackets[index] = new PacketData(data, size);
	while (mLastPacket+1 < (S32)mPackets.size() && mPackets[mLastPacket+1] != NULL)
	{
		++mLastPacket;
	}
	return true;
}

// Threads:  T*
bool LLTextureFetch::receiveImageHeader(const LLHost& host, const LLUUID& id, U8 codec, U16 packets, U32 totalbytes,
										U16 data_size, U8* data)
{
	LLTextureFetchWorker* worker = getWorker(id);
	bool res = true;

	++mPacketCount;
	
	if (!worker)
	{
// 		llwarns << "Received header for non active worker: " << id << llendl;
		res = false;
	}
	else if (worker->mState != LLTextureFetchWorker::LOAD_FROM_NETWORK ||
			 worker->mSentRequest != LLTextureFetchWorker::SENT_SIM)
	{
// 		llwarns << "receiveImageHeader for worker: " << id
// 				<< " in state: " << LLTextureFetchWorker::sStateDescs[worker->mState]
// 				<< " sent: " << worker->mSentRequest << llendl;
		res = false;
	}
	else if (worker->mLastPacket != -1)
	{
		// check to see if we've gotten this packet before
// 		llwarns << "Received duplicate header for: " << id << llendl;
		res = false;
	}
	else if (!data_size)
	{
// 		llwarns << "Img: " << id << ":" << " Empty Image Header" << llendl;
		res = false;
	}
	if (!res)
	{
		mNetworkQueueMutex.lock();										// +Mfnq
		++mBadPacketCount;
		mCancelQueue[host].insert(id);
		mNetworkQueueMutex.unlock();									// -Mfnq 
		return false;
	}

	LLViewerStatsRecorder::instance().textureFetch(data_size);
	LLViewerStatsRecorder::instance().log(0.1f);

	worker->lockWorkMutex();											// +Mw


	//	Copy header data into image object
	worker->mImageCodec = codec;
	worker->mTotalPackets = packets;
	worker->mFileSize = (S32)totalbytes;	
	llassert_always(totalbytes > 0);
	llassert_always(data_size == FIRST_PACKET_SIZE || data_size == worker->mFileSize);
	res = worker->insertPacket(0, data, data_size);
	worker->setPriority(LLWorkerThread::PRIORITY_HIGH | worker->mWorkPriority);
	worker->mState = LLTextureFetchWorker::LOAD_FROM_SIMULATOR;
	worker->unlockWorkMutex();											// -Mw
	return res;
}


// Threads:  T*
bool LLTextureFetch::receiveImagePacket(const LLHost& host, const LLUUID& id, U16 packet_num, U16 data_size, U8* data)
{
	LLTextureFetchWorker* worker = getWorker(id);
	bool res = true;

	++mPacketCount;
	
	if (!worker)
	{
// 		llwarns << "Received packet " << packet_num << " for non active worker: " << id << llendl;
		res = false;
	}
	else if (worker->mLastPacket == -1)
	{
// 		llwarns << "Received packet " << packet_num << " before header for: " << id << llendl;
		res = false;
	}
	else if (!data_size)
	{
// 		llwarns << "Img: " << id << ":" << " Empty Image Header" << llendl;
		res = false;
	}
	if (!res)
	{
		mNetworkQueueMutex.lock();										// +Mfnq
		++mBadPacketCount;
		mCancelQueue[host].insert(id);
		mNetworkQueueMutex.unlock();									// -Mfnq
		return false;
	}
	
	LLViewerStatsRecorder::instance().textureFetch(data_size);
	LLViewerStatsRecorder::instance().log(0.1f);

<<<<<<< HEAD
	worker->lockWorkMutex();											// +Mw
=======
	worker->lockWorkMutex();

>>>>>>> 40e78a80
	
	res = worker->insertPacket(packet_num, data, data_size);
	
	if ((worker->mState == LLTextureFetchWorker::LOAD_FROM_SIMULATOR) ||
		(worker->mState == LLTextureFetchWorker::LOAD_FROM_NETWORK))
	{
		worker->setPriority(LLWorkerThread::PRIORITY_HIGH | worker->mWorkPriority);
		worker->mState = LLTextureFetchWorker::LOAD_FROM_SIMULATOR;
	}
	else
	{
// 		llwarns << "receiveImagePacket " << packet_num << "/" << worker->mLastPacket << " for worker: " << id
// 				<< " in state: " << LLTextureFetchWorker::sStateDescs[worker->mState] << llendl;
		removeFromNetworkQueue(worker, true); // failsafe
	}

	if (packet_num >= (worker->mTotalPackets - 1))
	{
		static LLCachedControl<bool> log_to_viewer_log(gSavedSettings,"LogTextureDownloadsToViewerLog");
		static LLCachedControl<bool> log_to_sim(gSavedSettings,"LogTextureDownloadsToSimulator");

		if (log_to_viewer_log || log_to_sim)
		{
			U64 timeNow = LLTimer::getTotalTime();
			mTextureInfo.setRequestSize(id, worker->mFileSize);
			mTextureInfo.setRequestCompleteTimeAndLog(id, timeNow);
		}
	}
	worker->unlockWorkMutex();											// -Mw

	return res;
}

//////////////////////////////////////////////////////////////////////////////

// Threads:  T*
BOOL LLTextureFetch::isFromLocalCache(const LLUUID& id)
{
	BOOL from_cache = FALSE ;

	LLTextureFetchWorker* worker = getWorker(id);
	if (worker)
	{
		worker->lockWorkMutex();										// +Mw
		from_cache = worker->mInLocalCache;
		worker->unlockWorkMutex();										// -Mw
	}

	return from_cache ;
}

// Threads:  T*
S32 LLTextureFetch::getFetchState(const LLUUID& id, F32& data_progress_p, F32& requested_priority_p,
								  U32& fetch_priority_p, F32& fetch_dtime_p, F32& request_dtime_p, bool& can_use_http)
{
	S32 state = LLTextureFetchWorker::INVALID;
	F32 data_progress = 0.0f;
	F32 requested_priority = 0.0f;
	F32 fetch_dtime = 999999.f;
	F32 request_dtime = 999999.f;
	U32 fetch_priority = 0;
	
	LLTextureFetchWorker* worker = getWorker(id);
	if (worker && worker->haveWork())
	{
		worker->lockWorkMutex();										// +Mw
		state = worker->mState;
		fetch_dtime = worker->mFetchTimer.getElapsedTimeF32();
		request_dtime = worker->mRequestedTimer.getElapsedTimeF32();
		if (worker->mFileSize > 0)
		{
			if (state == LLTextureFetchWorker::LOAD_FROM_SIMULATOR)
			{
				S32 data_size = FIRST_PACKET_SIZE + (worker->mLastPacket-1) * MAX_IMG_PACKET_SIZE;
				data_size = llmax(data_size, 0);
				data_progress = (F32)data_size / (F32)worker->mFileSize;
			}
			else if (worker->mFormattedImage.notNull())
			{
				data_progress = (F32)worker->mFormattedImage->getDataSize() / (F32)worker->mFileSize;
			}
		}
		if (state >= LLTextureFetchWorker::LOAD_FROM_NETWORK && state <= LLTextureFetchWorker::WAIT_HTTP_REQ)
		{
			requested_priority = worker->mRequestedPriority;
		}
		else
		{
			requested_priority = worker->mImagePriority;
		}
		fetch_priority = worker->getPriority();
		can_use_http = worker->getCanUseHTTP() ;
		worker->unlockWorkMutex();										// -Mw
	}
	data_progress_p = data_progress;
	requested_priority_p = requested_priority;
	fetch_priority_p = fetch_priority;
	fetch_dtime_p = fetch_dtime;
	request_dtime_p = request_dtime;
	return state;
}

void LLTextureFetch::dump()
{
	llinfos << "LLTextureFetch REQUESTS:" << llendl;
	for (request_queue_t::iterator iter = mRequestQueue.begin();
		 iter != mRequestQueue.end(); ++iter)
	{
		LLQueuedThread::QueuedRequest* qreq = *iter;
		LLWorkerThread::WorkRequest* wreq = (LLWorkerThread::WorkRequest*)qreq;
		LLTextureFetchWorker* worker = (LLTextureFetchWorker*)wreq->getWorkerClass();
		llinfos << " ID: " << worker->mID
				<< " PRI: " << llformat("0x%08x",wreq->getPriority())
				<< " STATE: " << worker->sStateDescs[worker->mState]
				<< llendl;
	}

	llinfos << "LLTextureFetch ACTIVE_HTTP:" << llendl;
	for (queue_t::const_iterator iter(mHTTPTextureQueue.begin());
		 mHTTPTextureQueue.end() != iter;
		 ++iter)
	{
		llinfos << " ID: " << (*iter) << llendl;
	}

	llinfos << "LLTextureFetch WAIT_HTTP_RESOURCE:" << llendl;
	for (wait_http_res_queue_t::const_iterator iter(mHttpWaitResource.begin());
		 mHttpWaitResource.end() != iter;
		 ++iter)
	{
		llinfos << " ID: " << (*iter) << llendl;
	}
}

//////////////////////////////////////////////////////////////////////////////

// HTTP Resource Waiting Methods

// Threads:  Ttf
void LLTextureFetch::addHttpWaiter(const LLUUID & tid)
{
	mNetworkQueueMutex.lock();											// +Mfnq
	mHttpWaitResource.insert(tid);
	mNetworkQueueMutex.unlock();										// -Mfnq
}

// Threads:  Ttf
void LLTextureFetch::removeHttpWaiter(const LLUUID & tid)
{
	mNetworkQueueMutex.lock();											// +Mfnq
	wait_http_res_queue_t::iterator iter(mHttpWaitResource.find(tid));
	if (mHttpWaitResource.end() != iter)
	{
		mHttpWaitResource.erase(iter);
	}
	mNetworkQueueMutex.unlock();										// -Mfnq
}

// Threads:  T*
bool LLTextureFetch::isHttpWaiter(const LLUUID & tid)
{
	mNetworkQueueMutex.lock();											// +Mfnq
	wait_http_res_queue_t::iterator iter(mHttpWaitResource.find(tid));
	const bool ret(mHttpWaitResource.end() != iter);
	mNetworkQueueMutex.unlock();										// -Mfnq
	return ret;
}

// Release as many requests as permitted from the WAIT_HTTP_RESOURCE2
// state to the SEND_HTTP_REQ state based on their current priority.
//
// This data structures and code associated with this looks a bit
// indirect and naive but it's done in the name of safety.  An
// ordered container may become invalid from time to time due to
// priority changes caused by actions in other threads.  State itself
// could also suffer the same fate with canceled operations.  Even
// done this way, I'm not fully trusting we're truly safe.  This
// module is due for a major refactoring and we'll deal with it then.
//
// Threads:  Ttf
// Locks:  -Mw (must not hold any worker when called)
void LLTextureFetch::releaseHttpWaiters()
{
	// Use mHttpSemaphore rather than mHTTPTextureQueue.size()
	// to avoid a lock.  
	if (mHttpSemaphore < (HTTP_REQUESTS_IN_QUEUE_HIGH_WATER - HTTP_REQUESTS_IN_QUEUE_LOW_WATER))
		return;

	// Quickly make a copy of all the LLUIDs.  Get off the
	// mutex as early as possible.
	typedef std::vector<LLUUID> uuid_vec_t;
	uuid_vec_t tids;

	{
		LLMutexLock lock(&mNetworkQueueMutex);							// +Mfnq

		if (mHttpWaitResource.empty())
			return;
		tids.reserve(mHttpWaitResource.size());
		tids.assign(mHttpWaitResource.begin(), mHttpWaitResource.end());
	}																	// -Mfnq

	// Now lookup the UUUIDs to find valid requests and sort
	// them in priority order, highest to lowest.  We're going
	// to modify priority later as a side-effect of releasing
	// these objects.  That, in turn, would violate the partial
	// ordering assumption of std::set, std::map, etc. so we
	// don't use those containers.  We use a vector and an explicit
	// sort to keep the containers valid later.
	typedef std::vector<LLTextureFetchWorker *> worker_list_t;
	worker_list_t tids2;

	tids2.reserve(tids.size());
	for (uuid_vec_t::iterator iter(tids.begin());
		 tids.end() != iter;
		 ++iter)
	{
		LLTextureFetchWorker * worker(getWorker(* iter));
		if (worker)
		{
			tids2.push_back(worker);
		}
		else
		{
			// If worker isn't found, this should be due to a request
			// for deletion.  We signal our recognition that this
			// uuid shouldn't be used for resource waiting anymore by
			// erasing it from the resource waiter list.  That allows
			// deleteOK to do final deletion on the worker.
			removeHttpWaiter(* iter);
		}
	}
	tids.clear();

	// Sort into priority order, if necessary and only as much as needed
	if (tids2.size() > mHttpSemaphore)
	{
		LLTextureFetchWorker::Compare compare;
		std::partial_sort(tids2.begin(), tids2.begin() + mHttpSemaphore, tids2.end(), compare);
	}

	// Release workers up to the high water mark.  Since we aren't
	// holding any locks at this point, we can be in competition
	// with other callers.  Do defensive things like getting
	// refreshed counts of requests and checking if someone else
	// has moved any worker state around....
	for (worker_list_t::iterator iter2(tids2.begin()); tids2.end() != iter2; ++iter2)
	{
		LLTextureFetchWorker * worker(* iter2);

		worker->lockWorkMutex();										// +Mw
		if (LLTextureFetchWorker::WAIT_HTTP_RESOURCE2 != worker->mState)
		{
			// Not in expected state, remove it, try the next one
			worker->unlockWorkMutex();									// -Mw
			LL_WARNS("Texture") << "Resource-waited texture " << worker->mID
								<< " in unexpected state:  " << worker->mState
								<< ".  Removing from wait list."
								<< LL_ENDL;
			removeHttpWaiter(worker->mID);
			continue;
		}

		if (! worker->acquireHttpSemaphore())
		{
			// Out of active slots, quit
			worker->unlockWorkMutex();									// -Mw
			break;
		}
		
		worker->mState = LLTextureFetchWorker::SEND_HTTP_REQ;
		worker->setPriority(LLWorkerThread::PRIORITY_HIGH | worker->mWorkPriority);
		worker->unlockWorkMutex();										// -Mw

		removeHttpWaiter(worker->mID);
	}
}

// Threads:  T*
void LLTextureFetch::cancelHttpWaiters()
{
	mNetworkQueueMutex.lock();											// +Mfnq
	mHttpWaitResource.clear();
	mNetworkQueueMutex.unlock();										// -Mfnq
}

// Threads:  T*
int LLTextureFetch::getHttpWaitersCount()
{
	mNetworkQueueMutex.lock();											// +Mfnq
	int ret(mHttpWaitResource.size());
	mNetworkQueueMutex.unlock();										// -Mfnq
	return ret;
}


// Threads:  T*
void LLTextureFetch::updateStateStats(U32 cache_read, U32 cache_write, U32 res_wait)
{
	LLMutexLock lock(&mQueueMutex);										// +Mfq

	mTotalCacheReadCount += cache_read;
	mTotalCacheWriteCount += cache_write;
	mTotalResourceWaitCount += res_wait;
}																		// -Mfq


// Threads:  T*
void LLTextureFetch::getStateStats(U32 * cache_read, U32 * cache_write, U32 * res_wait)
{
	U32 ret1(0U), ret2(0U), ret3(0U);
	
	{
		LLMutexLock lock(&mQueueMutex);									// +Mfq
		ret1 = mTotalCacheReadCount;
		ret2 = mTotalCacheWriteCount;
		ret3 = mTotalResourceWaitCount;
	}																	// -Mfq
	
	*cache_read = ret1;
	*cache_write = ret2;
	*res_wait = ret3;
}

//////////////////////////////////////////////////////////////////////////////

// cross-thread command methods

// Threads:  T*
void LLTextureFetch::commandSetRegion(U64 region_handle)
{
	TFReqSetRegion * req = new TFReqSetRegion(region_handle);

	cmdEnqueue(req);
}

// Threads:  T*
void LLTextureFetch::commandSendMetrics(const std::string & caps_url,
										const LLUUID & session_id,
										const LLUUID & agent_id,
										LLViewerAssetStats * main_stats)
{
	TFReqSendMetrics * req = new TFReqSendMetrics(caps_url, session_id, agent_id, main_stats);

	cmdEnqueue(req);
}

// Threads:  T*
void LLTextureFetch::commandDataBreak()
{
	// The pedantically correct way to implement this is to create a command
	// request object in the above fashion and enqueue it.  However, this is
	// simple data of an advisorial not operational nature and this case
	// of shared-write access is tolerable.

	LLTextureFetch::svMetricsDataBreak = true;
}

// Threads:  T*
void LLTextureFetch::cmdEnqueue(TFRequest * req)
{
	lockQueue();														// +Mfq
	mCommands.push_back(req);
	unlockQueue();														// -Mfq

	unpause();
}

// Threads:  T*
LLTextureFetch::TFRequest * LLTextureFetch::cmdDequeue()
{
	TFRequest * ret = 0;
	
	lockQueue();														// +Mfq
	if (! mCommands.empty())
	{
		ret = mCommands.front();
		mCommands.erase(mCommands.begin());
	}
	unlockQueue();														// -Mfq

	return ret;
}

// Threads:  Ttf
void LLTextureFetch::cmdDoWork()
{
	if (mDebugPause)
	{
		return;  // debug: don't do any work
	}

	TFRequest * req = cmdDequeue();
	if (req)
	{
		// One request per pass should really be enough for this.
		req->doWork(this);
		delete req;
	}
}

//////////////////////////////////////////////////////////////////////////////

// Private (anonymous) class methods implementing the command scheme.

namespace
{


// Example of a simple notification handler for metrics
// delivery notification.  Earlier versions of the code used
// a Responder that tried harder to detect delivery breaks
// but it really isn't that important.  If someone wants to
// revisit that effort, here is a place to start.
class AssetReportHandler : public LLCore::HttpHandler
{
public:

	// Threads:  Ttf
	virtual void onCompleted(LLCore::HttpHandle handle, LLCore::HttpResponse * response)
	{
		LLCore::HttpStatus status(response->getStatus());

		if (status)
		{
			LL_WARNS("Texture") << "Successfully delivered asset metrics to grid."
								<< LL_ENDL;
		}
		else
		{
			LL_WARNS("Texture") << "Error delivering asset metrics to grid.  Reason:  "
								<< status.toString() << LL_ENDL;
		}
	}
}; // end class AssetReportHandler

AssetReportHandler stats_handler;


/**
 * Implements the 'Set Region' command.
 *
 * Thread:  Thread1 (TextureFetch)
 */
bool
TFReqSetRegion::doWork(LLTextureFetch *)
{
	LLViewerAssetStatsFF::set_region_thread1(mRegionHandle);

	return true;
}


TFReqSendMetrics::~TFReqSendMetrics()
{
	delete mMainStats;
	mMainStats = 0;
}


/**
 * Implements the 'Send Metrics' command.  Takes over
 * ownership of the passed LLViewerAssetStats pointer.
 *
 * Thread:  Thread1 (TextureFetch)
 */
bool
TFReqSendMetrics::doWork(LLTextureFetch * fetcher)
{
	static const U32 report_priority(1);
	static LLCore::HttpHandler * const handler(fetcher->isQAMode() || true ? &stats_handler : NULL);
	
	if (! gViewerAssetStatsThread1)
		return true;

	static volatile bool reporting_started(false);
	static volatile S32 report_sequence(0);
    
	// We've taken over ownership of the stats copy at this
	// point.  Get a working reference to it for merging here
	// but leave it in 'this'.  Destructor will rid us of it.
	LLViewerAssetStats & main_stats = *mMainStats;

	// Merge existing stats into those from main, convert to LLSD
	main_stats.merge(*gViewerAssetStatsThread1);
	LLSD merged_llsd = main_stats.asLLSD(true);

	// Add some additional meta fields to the content
	merged_llsd["session_id"] = mSessionID;
	merged_llsd["agent_id"] = mAgentID;
	merged_llsd["message"] = "ViewerAssetMetrics";					// Identifies the type of metrics
	merged_llsd["sequence"] = report_sequence;						// Sequence number
	merged_llsd["initial"] = ! reporting_started;					// Initial data from viewer
	merged_llsd["break"] = LLTextureFetch::svMetricsDataBreak;		// Break in data prior to this report
		
	// Update sequence number
	if (S32_MAX == ++report_sequence)
		report_sequence = 0;
	reporting_started = true;
	
	// Limit the size of the stats report if necessary.
	merged_llsd["truncated"] = truncate_viewer_metrics(10, merged_llsd);

	if (! mCapsURL.empty())
	{
		LLCore::BufferArray * ba = new LLCore::BufferArray;
		LLCore::BufferArrayStream bas(ba);
		LLSDSerialize::toXML(merged_llsd, bas);
		
		fetcher->getHttpRequest().requestPost(fetcher->getPolicyClass(),
											  report_priority,
											  mCapsURL,
											  ba,
											  NULL,
											  fetcher->getMetricsHeaders(),
											  handler);
		ba->release();
		LLTextureFetch::svMetricsDataBreak = false;
	}
	else
	{
		LLTextureFetch::svMetricsDataBreak = true;
	}

	// In QA mode, Metrics submode, log the result for ease of testing
	if (fetcher->isQAMode())
	{
		LL_INFOS("Textures") << ll_pretty_print_sd(merged_llsd) << LL_ENDL;
	}

	gViewerAssetStatsThread1->reset();

	return true;
}


bool
truncate_viewer_metrics(int max_regions, LLSD & metrics)
{
	static const LLSD::String reg_tag("regions");
	static const LLSD::String duration_tag("duration");
	
	LLSD & reg_map(metrics[reg_tag]);
	if (reg_map.size() <= max_regions)
	{
		return false;
	}

	// Build map of region hashes ordered by duration
	typedef std::multimap<LLSD::Real, int> reg_ordered_list_t;
	reg_ordered_list_t regions_by_duration;

	int ind(0);
	LLSD::array_const_iterator it_end(reg_map.endArray());
	for (LLSD::array_const_iterator it(reg_map.beginArray()); it_end != it; ++it, ++ind)
	{
		LLSD::Real duration = (*it)[duration_tag].asReal();
		regions_by_duration.insert(reg_ordered_list_t::value_type(duration, ind));
	}

	// Build a replacement regions array with the longest-persistence regions
	LLSD new_region(LLSD::emptyArray());
	reg_ordered_list_t::const_reverse_iterator it2_end(regions_by_duration.rend());
	reg_ordered_list_t::const_reverse_iterator it2(regions_by_duration.rbegin());
	for (int i(0); i < max_regions && it2_end != it2; ++i, ++it2)
	{
		new_region.append(reg_map[it2->second]);
	}
	reg_map = new_region;
	
	return true;
}

} // end of anonymous namespace


///////////////////////////////////////////////////////////////////////////////////////////
//Start LLTextureFetchDebugger
///////////////////////////////////////////////////////////////////////////////////////////
//---------------------
class LLDebuggerCacheReadResponder : public LLTextureCache::ReadResponder
{
public:
	LLDebuggerCacheReadResponder(LLTextureFetchDebugger* debugger, S32 id, LLImageFormatted* image)
		: mDebugger(debugger), mID(id)
	{
		setImage(image);
	}
	virtual void completed(bool success)
	{
		mDebugger->callbackCacheRead(mID, success, mFormattedImage, mImageSize, mImageLocal);
	}
private:
	LLTextureFetchDebugger* mDebugger;
	S32 mID;
};

class LLDebuggerCacheWriteResponder : public LLTextureCache::WriteResponder
{
public:
	LLDebuggerCacheWriteResponder(LLTextureFetchDebugger* debugger, S32 id)
		: mDebugger(debugger), mID(id)
	{
	}
	virtual void completed(bool success)
	{
		mDebugger->callbackCacheWrite(mID, success);
	}
private:
	LLTextureFetchDebugger* mDebugger;
	S32 mID;
};

class LLDebuggerDecodeResponder : public LLImageDecodeThread::Responder
{
public:
	LLDebuggerDecodeResponder(LLTextureFetchDebugger* debugger, S32 id)
		: mDebugger(debugger), mID(id)
	{
	}
	virtual void completed(bool success, LLImageRaw* raw, LLImageRaw* aux)
	{
		mDebugger->callbackDecoded(mID, success, raw, aux);
	}
private:
	LLTextureFetchDebugger* mDebugger;
	S32 mID;
};


LLTextureFetchDebugger::LLTextureFetchDebugger(LLTextureFetch* fetcher, LLTextureCache* cache, LLImageDecodeThread* imagedecodethread) :
	mFetcher(fetcher),
	mTextureCache(cache),
	mImageDecodeThread(imagedecodethread),
	mHttpHeaders(NULL),
	mHttpPolicyClass(fetcher->getPolicyClass())
{
	init();
}
	
LLTextureFetchDebugger::~LLTextureFetchDebugger()
{
	mFetchingHistory.clear();
	mStopDebug = TRUE;
	tryToStopDebug();
	if (mHttpHeaders)
	{
		mHttpHeaders->release();
		mHttpHeaders = NULL;
	}
}

void LLTextureFetchDebugger::init()
{
	mState = IDLE;
	
	mCacheReadTime = -1.f;
	mCacheWriteTime = -1.f;
	mDecodingTime = -1.f;
	mHTTPTime = -1.f;
	mGLCreationTime = -1.f;
	mTotalFetchingTime = 0.f;
	mRefetchVisCacheTime = -1.f;
	mRefetchVisHTTPTime = -1.f;
	mRefetchAllCacheTime = -1.f;
	mRefetchAllHTTPTime = -1.f;

	mNumFetchedTextures = 0;
	mNumCacheHits = 0;
	mNumVisibleFetchedTextures = 0;
	mNumVisibleFetchingRequests = 0;
	mFetchedData = 0;
	mDecodedData = 0;
	mVisibleFetchedData = 0;
	mVisibleDecodedData = 0;
	mRenderedData = 0;
	mRenderedDecodedData = 0;
	mFetchedPixels = 0;
	mRenderedPixels = 0;
	mRefetchedVisData = 0;
	mRefetchedVisPixels = 0;
	mRefetchedAllData = 0;
	mRefetchedAllPixels = 0;

	mFreezeHistory = FALSE;
	mStopDebug = FALSE;
	mClearHistory = FALSE;

	if (! mHttpHeaders)
	{
		mHttpHeaders = new LLCore::HttpHeaders;
		mHttpHeaders->mHeaders.push_back("Accept: image/x-j2c");
	}
}

void LLTextureFetchDebugger::startWork(e_debug_state state)
{
	switch(state)
	{
		case IDLE:
			break;
		case START_DEBUG:
			startDebug();
			break;
		case READ_CACHE:			
			debugCacheRead();
			break;
		case WRITE_CACHE:
			debugCacheWrite();
			break;
		case DECODING:
			debugDecoder();
			break;
		case HTTP_FETCHING:
			debugHTTP();
			break;
		case GL_TEX:
			debugGLTextureCreation();
			break;
		case REFETCH_VIS_CACHE:
			debugRefetchVisibleFromCache();
			break;
		case REFETCH_VIS_HTTP:
			debugRefetchVisibleFromHTTP();
			break;
		case REFETCH_ALL_CACHE:
			debugRefetchAllFromCache();
			break;
		case REFETCH_ALL_HTTP:
			debugRefetchAllFromHTTP();
			break;
		default:
			break;
	}
	return;
}

void LLTextureFetchDebugger::startDebug()
{
	//lock the fetcher
	mFetcher->lockFetcher(true);
	mFreezeHistory = TRUE;
	mFetcher->resetLoadSource();

	//clear the current fetching queue
	gTextureList.clearFetchingRequests();

	mState = START_DEBUG;
}

bool LLTextureFetchDebugger::processStartDebug(F32 max_time)
{
	mTimer.reset();

	//wait for all works to be done
	while(1)
	{
		S32 pending = 0;
		pending += LLAppViewer::getTextureCache()->update(1); 
		pending += LLAppViewer::getImageDecodeThread()->update(1); 
		pending += LLAppViewer::getTextureFetch()->update(1); 
		if(!pending)
		{
			break;
		}

		if(mTimer.getElapsedTimeF32() > max_time)
		{
			return false;
		}
	}

	//collect statistics
	mTotalFetchingTime = gTextureTimer.getElapsedTimeF32() - mTotalFetchingTime;
	
	std::set<LLUUID> fetched_textures;
	S32 size = mFetchingHistory.size();
	for(S32 i = 0 ; i < size; i++)
	{
		bool in_list = true;
		if(fetched_textures.find(mFetchingHistory[i].mID) == fetched_textures.end())
		{
			fetched_textures.insert(mFetchingHistory[i].mID);
			in_list = false;
		}
		
		LLViewerFetchedTexture* tex = LLViewerTextureManager::findFetchedTexture(mFetchingHistory[i].mID);
		if(tex && tex->isJustBound()) //visible
		{
			if(!in_list)
			{
				mNumVisibleFetchedTextures++;
			}
			mNumVisibleFetchingRequests++;
	
			mVisibleFetchedData += mFetchingHistory[i].mFetchedSize;
			mVisibleDecodedData += mFetchingHistory[i].mDecodedSize;
	
			if(tex->getDiscardLevel() >= mFetchingHistory[i].mDecodedLevel)
			{
				mRenderedData += mFetchingHistory[i].mFetchedSize;
				mRenderedDecodedData += mFetchingHistory[i].mDecodedSize;
				mRenderedPixels += tex->getWidth() * tex->getHeight();
			}
		}
	}

	mNumFetchedTextures = fetched_textures.size();

	return true;
}

void LLTextureFetchDebugger::tryToStopDebug()
{
	if(!mStopDebug)
	{
		return;
	}

	//clear the current debug work
	S32 size = mFetchingHistory.size();
	switch(mState)
	{
	case READ_CACHE:		
		for(S32 i = 0 ; i < size; i++)
		{
			if (mFetchingHistory[i]. mCacheHandle != LLTextureCache::nullHandle())
			{
				mTextureCache->readComplete(mFetchingHistory[i].mCacheHandle, true);
			}
 		}	
		break;
	case WRITE_CACHE:
		for(S32 i = 0 ; i < size; i++)
		{
			if (mFetchingHistory[i].mCacheHandle != LLTextureCache::nullHandle())
			{
				mTextureCache->writeComplete(mFetchingHistory[i].mCacheHandle, true);
			}
		}
		break;
	case DECODING:
		break;
	case HTTP_FETCHING:
		break;
	case GL_TEX:
		break;
	case REFETCH_VIS_CACHE:
		break;
	case REFETCH_VIS_HTTP:
		break;
	case REFETCH_ALL_CACHE:
		mRefetchList.clear();
		break;
	case REFETCH_ALL_HTTP:
		mRefetchList.clear();
		break;
	default:
		break;
	}

	if(update(0.005f))
	{
		//unlock the fetcher
		mFetcher->lockFetcher(false);
		mFetcher->resetLoadSource();
		mFreezeHistory = FALSE;		
		mStopDebug = FALSE;

		if(mClearHistory)
		{
			mFetchingHistory.clear();
			mHandleToFetchIndex.clear();
			init();	
			mTotalFetchingTime = gTextureTimer.getElapsedTimeF32(); //reset
		}
	}
}

//called in the main thread and when the fetching queue is empty
void LLTextureFetchDebugger::clearHistory()
{
	mClearHistory = TRUE;	
}

void LLTextureFetchDebugger::addHistoryEntry(LLTextureFetchWorker* worker)
{
	if(worker->mRawImage.isNull() || worker->mFormattedImage.isNull())
	{
		return;
	}

	if(mFreezeHistory)
	{
		if(mState == REFETCH_VIS_CACHE || mState == REFETCH_VIS_HTTP)
		{
			mRefetchedVisPixels += worker->mRawImage->getWidth() * worker->mRawImage->getHeight();
			mRefetchedVisData += worker->mFormattedImage->getDataSize();
		}
		else
		{
			mRefetchedAllPixels += worker->mRawImage->getWidth() * worker->mRawImage->getHeight();
			mRefetchedAllData += worker->mFormattedImage->getDataSize();

			LLViewerFetchedTexture* tex = LLViewerTextureManager::findFetchedTexture(worker->mID);
			if(tex && mRefetchList[tex].begin() != mRefetchList[tex].end())
			{
				if(worker->mDecodedDiscard == mFetchingHistory[mRefetchList[tex][0]].mDecodedLevel)
				{
					mRefetchList[tex].erase(mRefetchList[tex].begin());
				}
			}
		}
		return;
	}

	if(worker->mInCache)
	{
		mNumCacheHits++;
	}
	mFetchedData += worker->mFormattedImage->getDataSize();
	mDecodedData += worker->mRawImage->getDataSize();
	mFetchedPixels += worker->mRawImage->getWidth() * worker->mRawImage->getHeight();

	mFetchingHistory.push_back(FetchEntry(worker->mID, worker->mDesiredSize, worker->mDecodedDiscard, 
		worker->mFormattedImage->getDataSize(), worker->mRawImage->getDataSize()));
}

void LLTextureFetchDebugger::lockCache()
{
}
	
void LLTextureFetchDebugger::unlockCache()
{
}
	
void LLTextureFetchDebugger::debugCacheRead()
{
	lockCache();
	llassert_always(mState == IDLE);
	mTimer.reset();
	mState = READ_CACHE;
	mCacheReadTime = -1.f;

	S32 size = mFetchingHistory.size();
	for(S32 i = 0 ; i < size ; i++)
	{		
		mFetchingHistory[i].mFormattedImage = NULL;
		mFetchingHistory[i].mCacheHandle = mTextureCache->readFromCache(mFetchingHistory[i].mID, LLWorkerThread::PRIORITY_NORMAL, 0, mFetchingHistory[i].mFetchedSize, 
			new LLDebuggerCacheReadResponder(this, i, mFetchingHistory[i].mFormattedImage));
	}
}
	
void LLTextureFetchDebugger::clearCache()
{
	S32 size = mFetchingHistory.size();
	{
		std::set<LLUUID> deleted_list;
		for(S32 i = 0 ; i < size ; i++)
		{
			if(deleted_list.find(mFetchingHistory[i].mID) == deleted_list.end())
			{
				deleted_list.insert(mFetchingHistory[i].mID);
				mTextureCache->removeFromCache(mFetchingHistory[i].mID);
			}
		}
	}
}

void LLTextureFetchDebugger::debugCacheWrite()
{
	//remove from cache
	clearCache();

	lockCache();
	llassert_always(mState == IDLE);
	mTimer.reset();
	mState = WRITE_CACHE;
	mCacheWriteTime = -1.f;

	S32 size = mFetchingHistory.size();
	for(S32 i = 0 ; i < size ; i++)
	{		
		if(mFetchingHistory[i].mFormattedImage.notNull())
		{
			mFetchingHistory[i].mCacheHandle = mTextureCache->writeToCache(mFetchingHistory[i].mID, LLWorkerThread::PRIORITY_NORMAL, 
				mFetchingHistory[i].mFormattedImage->getData(), mFetchingHistory[i].mFetchedSize,
				mFetchingHistory[i].mDecodedLevel == 0 ? mFetchingHistory[i].mFetchedSize : mFetchingHistory[i].mFetchedSize + 1, 
				NULL, 0, new LLDebuggerCacheWriteResponder(this, i));					
		}
	}
}

void LLTextureFetchDebugger::lockDecoder()
{
}
	
void LLTextureFetchDebugger::unlockDecoder()
{
}

void LLTextureFetchDebugger::debugDecoder()
{
	lockDecoder();
	llassert_always(mState == IDLE);
	mTimer.reset();
	mState = DECODING;
	mDecodingTime = -1.f;

	S32 size = mFetchingHistory.size();
	for(S32 i = 0 ; i < size ; i++)
	{		
		if(mFetchingHistory[i].mFormattedImage.isNull())
		{
			continue;
		}

		mImageDecodeThread->decodeImage(mFetchingHistory[i].mFormattedImage, LLWorkerThread::PRIORITY_NORMAL, 
			mFetchingHistory[i].mDecodedLevel, mFetchingHistory[i].mNeedsAux,
			new LLDebuggerDecodeResponder(this, i));
	}
}

void LLTextureFetchDebugger::debugHTTP()
{
	llassert_always(mState == IDLE);

	LLViewerRegion* region = gAgent.getRegion();
	if (!region)
	{
		llinfos << "Fetch Debugger : Current region undefined. Cannot fetch textures through HTTP." << llendl;
		return;
	}
	
	mHTTPUrl = region->getHttpUrl();
	if (mHTTPUrl.empty())
	{
		llinfos << "Fetch Debugger : Current region URL undefined. Cannot fetch textures through HTTP." << llendl;
		return;
	}
	
	mTimer.reset();
	mState = HTTP_FETCHING;
	mHTTPTime = -1.f;
	
	S32 size = mFetchingHistory.size();
	for (S32 i = 0 ; i < size ; i++)
	{
		mFetchingHistory[i].mCurlState = FetchEntry::CURL_NOT_DONE;
		mFetchingHistory[i].mCurlReceivedSize = 0;
		mFetchingHistory[i].mHTTPFailCount = 0;
		mFetchingHistory[i].mFormattedImage = NULL;
	}
	mNbCurlRequests = 0;
	mNbCurlCompleted = 0;
	
	fillCurlQueue();
}

S32 LLTextureFetchDebugger::fillCurlQueue()
{
	if(mStopDebug) //stop
	{
		mNbCurlCompleted = mFetchingHistory.size();
		return 0;
	}
	if (mNbCurlRequests > HTTP_REQUESTS_IN_QUEUE_LOW_WATER)
	{
		return mNbCurlRequests;
	}
	
	S32 size = mFetchingHistory.size();
	for (S32 i = 0 ; i < size ; i++)
	{		
		mNbCurlRequests++;

		if (mFetchingHistory[i].mCurlState != FetchEntry::CURL_NOT_DONE)
		{
			continue;
		}
		std::string texture_url = mHTTPUrl + "/?texture_id=" + mFetchingHistory[i].mID.asString().c_str();
		S32 requestedSize = mFetchingHistory[i].mRequestedSize;
		// We request the whole file if the size was not set.
		requestedSize = llmax(0,requestedSize);
		// We request the whole file if the size was set to an absurdly high value (meaning all file)
		requestedSize = (requestedSize == 33554432 ? 0 : requestedSize);

		LLCore::HttpHandle handle = mFetcher->getHttpRequest().requestGetByteRange(mHttpPolicyClass,
																				   LLWorkerThread::PRIORITY_LOWBITS,
																				   texture_url,
																				   0,
																				   requestedSize,
																				   NULL,
																				   mHttpHeaders,
																				   this);
		if (LLCORE_HTTP_HANDLE_INVALID != handle)
		{
			mHandleToFetchIndex[handle] = i;
			mFetchingHistory[i].mHttpHandle = handle;
			mFetchingHistory[i].mCurlState = FetchEntry::CURL_IN_PROGRESS;
			mNbCurlRequests++;
			// Hack
			if (mNbCurlRequests == HTTP_REQUESTS_IN_QUEUE_HIGH_WATER)	// emulate normal pipeline
			{
				break;
			}
		}
		else 
		{
			break;
		}
	}
	//llinfos << "Fetch Debugger : Having " << mNbCurlRequests << " requests through the curl thread." << llendl;
	return mNbCurlRequests;
}

void LLTextureFetchDebugger::debugGLTextureCreation()
{
	llassert_always(mState == IDLE);
	mState = GL_TEX;
	mTempTexList.clear();

	S32 size = mFetchingHistory.size();
	for(S32 i = 0 ; i < size ; i++)
	{
		if(mFetchingHistory[i].mRawImage.notNull())
		{
			LLViewerFetchedTexture* tex = gTextureList.findImage(mFetchingHistory[i].mID) ;
			if(tex && !tex->isForSculptOnly())
			{
				tex->destroyGLTexture() ;
				mTempTexList.push_back(tex);
			}
		}
	}
	
	mGLCreationTime = -1.f;
	mTempIndex = 0;
	mHistoryListIndex = 0;
	
	return;
}

bool LLTextureFetchDebugger::processGLCreation(F32 max_time)
{
	mTimer.reset();

	bool done = true;
	S32 size = mFetchingHistory.size();
	S32 size1 = mTempTexList.size();
	for(; mHistoryListIndex < size && mTempIndex < size1; mHistoryListIndex++)
	{
		if(mFetchingHistory[mHistoryListIndex].mRawImage.notNull())
		{
			if(mFetchingHistory[mHistoryListIndex].mID == mTempTexList[mTempIndex]->getID())
			{
				mTempTexList[mTempIndex]->createGLTexture(mFetchingHistory[mHistoryListIndex].mDecodedLevel, 
					mFetchingHistory[mHistoryListIndex].mRawImage, 0, TRUE, mTempTexList[mTempIndex]->getBoostLevel());
				mTempIndex++;
			}
		}

		if(mTimer.getElapsedTimeF32() > max_time)
		{
			done = false;
			break;
		}
	}

	if(mGLCreationTime < 0.f)
	{
		mGLCreationTime = mTimer.getElapsedTimeF32() ;
	}
	else
	{
		mGLCreationTime += mTimer.getElapsedTimeF32() ;
	}

	return done;
}

//clear fetching results of all textures.
void LLTextureFetchDebugger::clearTextures()
{
	S32 size = mFetchingHistory.size();
	for(S32 i = 0 ; i < size ; i++)
	{
		LLViewerFetchedTexture* tex = gTextureList.findImage(mFetchingHistory[i].mID) ;
		if(tex)
		{
			tex->clearFetchedResults() ;
		}
	}
}

void LLTextureFetchDebugger::makeRefetchList()
{
	mRefetchList.clear();
	S32 size = mFetchingHistory.size();
	for(S32 i = 0 ; i < size; i++)
	{		
		LLViewerFetchedTexture* tex = LLViewerTextureManager::getFetchedTexture(mFetchingHistory[i].mID);
		if(tex && tex->isJustBound()) //visible
		{
			continue; //the texture fetch pipeline will take care of visible textures.
		}

		mRefetchList[tex].push_back(i); 		
	}
}

void LLTextureFetchDebugger::scanRefetchList()
{
	if(mStopDebug)
	{
		return;
	}
	if(!mRefetchNonVis)
	{
		return;
	}

	for(std::map< LLPointer<LLViewerFetchedTexture>, std::vector<S32> >::iterator iter = mRefetchList.begin();
		iter != mRefetchList.end(); )
	{
		if(iter->second.empty())
		{
			gTextureList.setDebugFetching(iter->first, -1);
			mRefetchList.erase(iter++);		// This is the correct method to "erase and move on" in an std::map
		}
		else
		{
			gTextureList.setDebugFetching(iter->first, mFetchingHistory[iter->second[0]].mDecodedLevel);
			++iter;
		}
	}
}

void LLTextureFetchDebugger::debugRefetchVisibleFromCache()
{
	llassert_always(mState == IDLE);
	mState = REFETCH_VIS_CACHE;

	clearTextures();
	mFetcher->setLoadSource(LLTextureFetch::FROM_ALL);
	
	mTimer.reset();
	mFetcher->lockFetcher(false);
	mRefetchVisCacheTime = -1.f;
	mRefetchedVisData = 0;
	mRefetchedVisPixels = 0;
}

void LLTextureFetchDebugger::debugRefetchVisibleFromHTTP()
{
	llassert_always(mState == IDLE);
	mState = REFETCH_VIS_HTTP;

	clearTextures();
	mFetcher->setLoadSource(LLTextureFetch::FROM_HTTP_ONLY);

	mTimer.reset();
	mFetcher->lockFetcher(false);
	mRefetchVisHTTPTime = -1.f;
	mRefetchedVisData = 0;
	mRefetchedVisPixels = 0;
}

void LLTextureFetchDebugger::debugRefetchAllFromCache()
{
	llassert_always(mState == IDLE);
	mState = REFETCH_ALL_CACHE;

	clearTextures();
	makeRefetchList();
	mFetcher->setLoadSource(LLTextureFetch::FROM_ALL);

	mTimer.reset();
	mFetcher->lockFetcher(false);
	mRefetchAllCacheTime = -1.f;
	mRefetchedAllData = 0;
	mRefetchedAllPixels = 0;
	mRefetchNonVis = FALSE;
}

void LLTextureFetchDebugger::debugRefetchAllFromHTTP()
{
	llassert_always(mState == IDLE);
	mState = REFETCH_ALL_HTTP;

	clearTextures();
	makeRefetchList();
	mFetcher->setLoadSource(LLTextureFetch::FROM_HTTP_ONLY);

	mTimer.reset();
	mFetcher->lockFetcher(false);
	mRefetchAllHTTPTime = -1.f;
	mRefetchedAllData = 0;
	mRefetchedAllPixels = 0;
	mRefetchNonVis = TRUE;
}

bool LLTextureFetchDebugger::update(F32 max_time)
{
	switch(mState)
	{
	case START_DEBUG:
		if(processStartDebug(max_time))
		{
			mState = IDLE;
		}
		break;
	case READ_CACHE:
		if(!mTextureCache->update(1))
		{
			mCacheReadTime = mTimer.getElapsedTimeF32() ;
			mState = IDLE;
			unlockCache();
		}
		break;
	case WRITE_CACHE:
		if(!mTextureCache->update(1))
		{
			mCacheWriteTime = mTimer.getElapsedTimeF32() ;
			mState = IDLE;
			unlockCache();
		}
		break;
	case DECODING:
		if(!mImageDecodeThread->update(1))
		{
			mDecodingTime =  mTimer.getElapsedTimeF32() ;
			mState = IDLE;
			unlockDecoder();
		}
		break;
	case HTTP_FETCHING:
		// Do some notifications...
		mFetcher->getHttpRequest().update(10);
		if (!fillCurlQueue() && mNbCurlCompleted == mFetchingHistory.size())
		{
			mHTTPTime =  mTimer.getElapsedTimeF32() ;
			mState = IDLE;
		}
		break;
	case GL_TEX:
		if(processGLCreation(max_time))
		{
			mState = IDLE;
			mTempTexList.clear();
		}
		break;
	case REFETCH_VIS_CACHE:
		if (LLAppViewer::getTextureFetch()->getNumRequests() == 0)
		{
			mRefetchVisCacheTime = mTimer.getElapsedTimeF32() ;
			mState = IDLE;
			mFetcher->lockFetcher(true);
			mFetcher->resetLoadSource();
		}
		break;
	case REFETCH_VIS_HTTP:
		if (LLAppViewer::getTextureFetch()->getNumRequests() == 0)
		{
			mRefetchVisHTTPTime = mTimer.getElapsedTimeF32() ;
			mState = IDLE;
			mFetcher->lockFetcher(true);
			mFetcher->resetLoadSource();
		}
		break;
	case REFETCH_ALL_CACHE:
		scanRefetchList();
		if (LLAppViewer::getTextureFetch()->getNumRequests() == 0)
		{
			if(!mRefetchNonVis)
			{
				mRefetchNonVis = TRUE; //start to fetch non-vis
				scanRefetchList();
				break;
			}

			mRefetchAllCacheTime = mTimer.getElapsedTimeF32() ;
			mState = IDLE; 
			mFetcher->lockFetcher(true);
			mFetcher->resetLoadSource();
			mRefetchList.clear();
			mRefetchNonVis = FALSE;
		}
		break;
	case REFETCH_ALL_HTTP:
		scanRefetchList();
		if (LLAppViewer::getTextureFetch()->getNumRequests() == 0)
		{
			mRefetchAllHTTPTime = mTimer.getElapsedTimeF32() ;
			mState = IDLE;
			mFetcher->lockFetcher(true);
			mFetcher->resetLoadSource();
			mRefetchList.clear();
			mRefetchNonVis = FALSE;
		}
		break;
	default:
		mState = IDLE;
		break;
	}

	return mState == IDLE;
}

void LLTextureFetchDebugger::onCompleted(LLCore::HttpHandle handle, LLCore::HttpResponse * response)
{
	handle_fetch_map_t::iterator iter(mHandleToFetchIndex.find(handle));
	if (mHandleToFetchIndex.end() == iter)
	{
		llinfos << "Fetch Debugger : Couldn't find handle " << handle << " in fetch list." << llendl;
		return;
	}
	
	S32 fetch_ind(iter->second);
	mHandleToFetchIndex.erase(iter);
	if (fetch_ind >= mFetchingHistory.size() || mFetchingHistory[fetch_ind].mHttpHandle != handle)
	{
		llinfos << "Fetch Debugger : Handle and fetch object in disagreement.  Punting." << llendl;
	}
	else
	{
		callbackHTTP(mFetchingHistory[fetch_ind], response);
		mFetchingHistory[fetch_ind].mHttpHandle = LLCORE_HTTP_HANDLE_INVALID;	// Not valid after notification
	}
}

void LLTextureFetchDebugger::callbackCacheRead(S32 id, bool success, LLImageFormatted* image,
						   S32 imagesize, BOOL islocal)
{
	if (success)
	{
		mFetchingHistory[id].mFormattedImage = image;
	}
	mTextureCache->readComplete(mFetchingHistory[id].mCacheHandle, false);
	mFetchingHistory[id].mCacheHandle = LLTextureCache::nullHandle();
}

void LLTextureFetchDebugger::callbackCacheWrite(S32 id, bool success)
{
	mTextureCache->writeComplete(mFetchingHistory[id].mCacheHandle);
	mFetchingHistory[id].mCacheHandle = LLTextureCache::nullHandle();
}

void LLTextureFetchDebugger::callbackDecoded(S32 id, bool success, LLImageRaw* raw, LLImageRaw* aux)
{
	if (success)
	{
		llassert_always(raw);
		mFetchingHistory[id].mRawImage = raw;
	}
}

void LLTextureFetchDebugger::callbackHTTP(FetchEntry & fetch, LLCore::HttpResponse * response)
{
	static const LLCore::HttpStatus par_status(HTTP_PARTIAL_CONTENT);
	
	LLCore::HttpStatus status(response->getStatus());
	mNbCurlRequests--;
	if (status)
	{
		const bool partial(par_status == status);
		LLCore::BufferArray * ba(response->getBody());	// *Not* holding reference to body
		
		fetch.mCurlState = FetchEntry::CURL_DONE;
		mNbCurlCompleted++;

		S32 data_size = ba ? ba->size() : 0;
		fetch.mCurlReceivedSize += data_size;
		//llinfos << "Fetch Debugger : got results for " << fetch.mID << ", data_size = " << data_size << ", received = " << fetch.mCurlReceivedSize << ", requested = " << fetch.mRequestedSize << ", partial = " << partial << llendl;
		if ((fetch.mCurlReceivedSize >= fetch.mRequestedSize) || !partial || (fetch.mRequestedSize == 600))
		{
			U8* d_buffer = (U8*)ALLOCATE_MEM(LLImageBase::getPrivatePool(), data_size);
			if (ba)
			{
				ba->read(0, d_buffer, data_size);
			}
			
			llassert_always(fetch.mFormattedImage.isNull());
			{
				// For now, create formatted image based on extension
				std::string texture_url = mHTTPUrl + "/?texture_id=" + fetch.mID.asString().c_str();
				std::string extension = gDirUtilp->getExtension(texture_url);
				fetch.mFormattedImage = LLImageFormatted::createFromType(LLImageBase::getCodecFromExtension(extension));
				if (fetch.mFormattedImage.isNull())
				{
					fetch.mFormattedImage = new LLImageJ2C; // default
				}
			}
						
			fetch.mFormattedImage->setData(d_buffer, data_size);	
		}
	}
	else //failed
	{
		llinfos << "Fetch Debugger : CURL GET FAILED,  ID = " << fetch.mID
				<< ", status: " << status.toHex()
				<< " reason:  " << status.toString() << llendl;
		fetch.mHTTPFailCount++;
		if(fetch.mHTTPFailCount < 5)
		{
			// Fetch will have to be redone
			fetch.mCurlState = FetchEntry::CURL_NOT_DONE;
		}
		else //skip
		{
			fetch.mCurlState = FetchEntry::CURL_DONE;
			mNbCurlCompleted++;
		}
	}
}


//---------------------
///////////////////////////////////////////////////////////////////////////////////////////
//End LLTextureFetchDebugger
///////////////////////////////////////////////////////////////////////////////////////////

<|MERGE_RESOLUTION|>--- conflicted
+++ resolved
@@ -1838,7 +1838,6 @@
 		mFetcher->mTextureInfo.setRequestOffset(mID, mRequestedOffset);
 		mFetcher->mTextureInfo.setRequestCompleteTimeAndLog(mID, timeNow);
 	}
-<<<<<<< HEAD
 
 	bool success = true;
 	bool partial = false;
@@ -1892,61 +1891,6 @@
 	recordTextureDone(true);
 }																		// -Mw
 
-=======
-
-	bool success = true;
-	bool partial = false;
-	LLCore::HttpStatus status(response->getStatus());
-	
-	lldebugs << "HTTP COMPLETE: " << mID
-			 << " status: " << status.toHex()
-			 << " '" << status.toString() << "'"
-			 << llendl;
-//	unsigned int offset(0), length(0), full_length(0);
-//	response->getRange(&offset, &length, &full_length);
-// 	llwarns << "HTTP COMPLETE: " << mID << " handle: " << handle
-// 			<< " status: " << status.toULong() << " '" << status.toString() << "'"
-// 			<< " req offset: " << mRequestedOffset << " req length: " << mRequestedSize
-// 			<< " offset: " << offset << " length: " << length
-// 			<< llendl;
-
-	if (! status)
-	{
-		success = false;
-		std::string reason(status.toString());
-		setGetStatus(status, reason);
-		llwarns << "CURL GET FAILED, status: " << status.toHex()
-				<< " reason: " << reason << llendl;
-	}
-	else
-	{
-		// A warning about partial (HTTP 206) data.  Some grid services
-		// do *not* return a 'Content-Range' header in the response to
-		// Range requests with a 206 status.  We're forced to assume
-		// we get what we asked for in these cases until we can fix
-		// the services.
-		static const LLCore::HttpStatus par_status(HTTP_PARTIAL_CONTENT);
-
-		partial = (par_status == status);
-	}
-	
-	S32 data_size = callbackHttpGet(response, partial, success);
-			
-	if (log_texture_traffic && data_size > 0)
-	{
-		LLViewerTexture* tex = LLViewerTextureManager::findTexture(mID);
-		if (tex)
-		{
-			gTotalTextureBytesPerBoostLevel[tex->getBoostLevel()] += data_size ;
-		}
-	}
-
-	mFetcher->removeFromHTTPQueue(mID, data_size);
-	
-	recordTextureDone(true);
-}																		// -Mw
-
->>>>>>> 40e78a80
 
 // Threads:  Tmain
 void LLTextureFetchWorker::endWork(S32 param, bool aborted)
@@ -2692,17 +2636,10 @@
 	mNetworkQueueMutex.lock();											// +Mfq
 	S32 size = (S32)mHTTPTextureQueue.size(); 
 	mNetworkQueueMutex.unlock();										// -Mfq
-<<<<<<< HEAD
 
 	return size;
 }
 
-=======
-
-	return size;
-}
-
->>>>>>> 40e78a80
 // Threads:  T*
 U32 LLTextureFetch::getTotalNumHTTPRequests()
 {
@@ -3273,7 +3210,7 @@
 	LLViewerStatsRecorder::instance().textureFetch(data_size);
 	LLViewerStatsRecorder::instance().log(0.1f);
 
-	worker->lockWorkMutex();											// +Mw
+	worker->lockWorkMutex();
 
 
 	//	Copy header data into image object
@@ -3325,12 +3262,8 @@
 	LLViewerStatsRecorder::instance().textureFetch(data_size);
 	LLViewerStatsRecorder::instance().log(0.1f);
 
-<<<<<<< HEAD
-	worker->lockWorkMutex();											// +Mw
-=======
 	worker->lockWorkMutex();
 
->>>>>>> 40e78a80
 	
 	res = worker->insertPacket(packet_num, data, data_size);
 	
