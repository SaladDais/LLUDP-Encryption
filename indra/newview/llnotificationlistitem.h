/** 
 * @file llnotificationlistitem.h
 * @brief                                    
 *
 * $LicenseInfo:firstyear=2015&license=viewerlgpl$
 * Second Life Viewer Source Code
 * Copyright (C) 2015, Linden Research, Inc.
 * 
 * This library is free software; you can redistribute it and/or
 * modify it under the terms of the GNU Lesser General Public
 * License as published by the Free Software Foundation;
 * version 2.1 of the License only.
 * 
 * This library is distributed in the hope that it will be useful,
 * but WITHOUT ANY WARRANTY; without even the implied warranty of
 * MERCHANTABILITY or FITNESS FOR A PARTICULAR PURPOSE.  See the GNU
 * Lesser General Public License for more details.
 * 
 * You should have received a copy of the GNU Lesser General Public
 * License along with this library; if not, write to the Free Software
 * Foundation, Inc., 51 Franklin Street, Fifth Floor, Boston, MA  02110-1301  USA
 * 
 * Linden Research, Inc., 945 Battery Street, San Francisco, CA  94111  USA
 * $/LicenseInfo$
 */

#ifndef LL_LLNOTIFICATIONLISTITEM_H
#define LL_LLNOTIFICATIONLISTITEM_H

#include "llpanel.h"
#include "lllayoutstack.h"
#include "lltextbox.h"
#include "llviewertexteditor.h"
#include "llbutton.h"
#include "llgroupiconctrl.h"
#include "llavatariconctrl.h"
#include "llchatentry.h"
#include "llgroupmgr.h"
#include "llviewermessage.h"

#include <string>

class LLNotificationListItem : public LLPanel
{
public:
    struct Params : public LLInitParam::Block<Params, LLPanel::Params>
    {
        LLUUID          notification_id;
        LLUUID			transaction_id;
        LLUUID          group_id;
        LLUUID          paid_from_id;
        LLUUID          paid_to_id;
        std::string     notification_name;
        std::string     title;
        std::string     subject;
        std::string     message;
        // <FS:Ansariel> Unscrew avatar icon for transaction messages
        std::string     payment_message;
        bool            payment_is_group;
        // </FS:Ansariel>
        std::string     sender;
        S32             fee;
        LLDate          time_stamp;
        LLDate          received_time;
        LLSD            inventory_offer;
        e_notification_priority notification_priority;
        Params()        {};
    };

    static LLNotificationListItem* create(const Params& p);

    static std::set<std::string> getTransactionTypes();
    static std::set<std::string> getGroupInviteTypes();
    static std::set<std::string> getGroupNoticeTypes();

    // title
    void setTitle( std::string title );

    // get item's ID
    LLUUID getID() { return mParams.notification_id; }
    std::string& getTitle() { return mTitle; }
    std::string& getNotificationName() { return mNotificationName; }

    // handlers
    virtual BOOL handleMouseUp(S32 x, S32 y, MASK mask);
	virtual void onMouseEnter(S32 x, S32 y, MASK mask);
	virtual void onMouseLeave(S32 x, S32 y, MASK mask);

    //callbacks
    typedef boost::function<void (LLNotificationListItem* item)> item_callback_t;
    typedef boost::signals2::signal<void (LLNotificationListItem* item)> item_signal_t;
    item_signal_t mOnItemClose;
    item_signal_t mOnItemClick;
    boost::signals2::connection setOnItemCloseCallback(item_callback_t cb) { return mOnItemClose.connect(cb); }
    boost::signals2::connection setOnItemClickCallback(item_callback_t cb) { return mOnItemClick.connect(cb); }
    
    virtual bool showPopup() { return true; }
    void setExpanded(BOOL value);
    virtual BOOL postBuild();
    void reshapeNotification();

    typedef enum e_time_type
	{
		SLT = 1,
		Local = 2,
		UTC = 3,
	}ETimeType;

protected:
    LLNotificationListItem(const Params& p);
    virtual ~LLNotificationListItem();

    static std::string buildNotificationDate(const LLDate& time_stamp, ETimeType time_type = SLT);
    void onClickExpandBtn();
    void onClickCondenseBtn();
    void onClickCloseBtn();
    virtual void close() {};

    Params              mParams;
    LLTextBox*          mTitleBox;
    LLTextBox*          mTitleBoxExp;
    LLChatEntry* mNoticeTextExp;
    LLTextBox*          mTimeBox;
    LLTextBox*          mTimeBoxExp;
    LLButton*           mExpandBtn;
    LLButton*           mCondenseBtn;
    LLButton*           mCloseBtn;
    LLButton*           mCloseBtnExp;
    LLPanel*            mCondensedViewPanel;
    LLPanel*            mExpandedViewPanel;
    std::string         mTitle;
    std::string         mNotificationName;
    S32                 mCondensedHeight;
    S32                 mExpandedHeight;
    S32                 mExpandedHeightResize;
    bool                mExpanded;
};

class LLGroupNotificationListItem
    : public LLNotificationListItem, public LLGroupMgrObserver
{
public:
<<<<<<< HEAD
	virtual ~LLGroupNotificationListItem(); // <FS:Ansariel> Crash fix in LLGroupMgr::notifyObservers()
=======
	virtual ~LLGroupNotificationListItem();
>>>>>>> f9f803fe
    virtual BOOL postBuild();

    void setGroupId(const LLUUID& value);
    // LLGroupMgrObserver observer trigger
    virtual void changed(LLGroupChange gc);

    friend class LLNotificationListItem;
protected:
    LLGroupNotificationListItem(const Params& p);

	// <FS:Ansariel> FIRE-17213: Improve display of condensed group notices
	virtual void setGroupName(std::string name);

    LLGroupIconCtrl* mGroupIcon;
    LLGroupIconCtrl* mGroupIconExp;
    LLUUID      mGroupId;
    LLTextBox*  mSenderOrFeeBox;
    LLTextBox*  mSenderOrFeeBoxExp;
    LLTextBox*  mGroupNameBoxExp;

private:
    LLGroupNotificationListItem(const LLGroupNotificationListItem &);
    LLGroupNotificationListItem & operator=(LLGroupNotificationListItem &);

	// <FS:Ansariel> FIRE-17213: Improve display of condensed group notices
    //void setGroupName(std::string name);
    bool updateFromCache();
};

class LLGroupInviteNotificationListItem
    : public LLGroupNotificationListItem
{
public:
    static std::set<std::string> getTypes();
    virtual BOOL postBuild();

	// <FS:Ansariel> Allow group notifications and invitations to open the original toast on left-click
    /*virtual*/ //bool showPopup() { return false; }

private:
    friend class LLNotificationListItem;
    LLGroupInviteNotificationListItem(const Params& p);
    LLGroupInviteNotificationListItem(const LLGroupInviteNotificationListItem &);
    LLGroupInviteNotificationListItem & operator=(LLGroupInviteNotificationListItem &);

    void setFee(S32 fee);

    void onClickJoinBtn();
    void onClickDeclineBtn();
    void onClickInfoBtn();

    LLPanel*        mInviteButtonPanel;
    LLButton*		mJoinBtn;
    LLButton*		mDeclineBtn;
    LLButton*		mInfoBtn;
};

class LLGroupNoticeNotificationListItem
    : public LLGroupNotificationListItem
{
public:
<<<<<<< HEAD
	//~LLGroupNoticeNotificationListItem(); // <FS:Ansariel> Crash fix in LLGroupMgr::notifyObservers()
=======
>>>>>>> f9f803fe
    static std::set<std::string> getTypes();
    virtual BOOL postBuild();

	// <FS:Ansariel> Allow group notifications and invitations to open the original toast on left-click
    /*virtual*/ //bool showPopup() { return false; }

// <FS:Ansariel> FIRE-17213: Improve display of condensed group notices
protected:
	/*virtual*/ void setGroupName(std::string name);
// </FS:Ansariel>

private:
    friend class LLNotificationListItem;
    LLGroupNoticeNotificationListItem(const Params& p);
    LLGroupNoticeNotificationListItem(const LLGroupNoticeNotificationListItem &);
    LLGroupNoticeNotificationListItem & operator=(LLGroupNoticeNotificationListItem &);

    void setSender(std::string sender);
    void onClickAttachment();
    /*virtual*/ void close();

    static bool isAttachmentOpenable(LLAssetType::EType);

    LLPanel*        mAttachmentPanel;
    LLTextBox*      mAttachmentTextBox;
    LLIconCtrl*     mAttachmentIcon;
    LLIconCtrl*     mAttachmentIconExp;
    LLOfferInfo*    mInventoryOffer;
};

class LLTransactionNotificationListItem : public LLNotificationListItem
{
public:
    static std::set<std::string> getTypes();
    virtual BOOL postBuild();
private:
    friend class LLNotificationListItem;
    LLTransactionNotificationListItem(const Params& p);
    LLTransactionNotificationListItem(const LLTransactionNotificationListItem &);
    LLTransactionNotificationListItem & operator=(LLTransactionNotificationListItem &);
    LLAvatarIconCtrl* mAvatarIcon;
    LLAvatarIconCtrl* mAvatarIconExp;
    // <FS:Ansariel> Unscrew avatar icon for transaction messages
    LLGroupIconCtrl* mGroupIcon;
    LLGroupIconCtrl* mGroupIconExp;
};

class LLSystemNotificationListItem : public LLNotificationListItem
{
public:
    virtual BOOL postBuild();
private:
    friend class LLNotificationListItem;
    LLSystemNotificationListItem(const Params& p);
    LLSystemNotificationListItem(const LLSystemNotificationListItem &);
    LLSystemNotificationListItem & operator=(LLSystemNotificationListItem &);
    LLIconCtrl* mSystemNotificationIcon;
    LLIconCtrl* mSystemNotificationIconExp;
    bool mIsCaution;
};

#endif // LL_LLNOTIFICATIONLISTITEM_H

<|MERGE_RESOLUTION|>--- conflicted
+++ resolved
@@ -140,11 +140,7 @@
     : public LLNotificationListItem, public LLGroupMgrObserver
 {
 public:
-<<<<<<< HEAD
-	virtual ~LLGroupNotificationListItem(); // <FS:Ansariel> Crash fix in LLGroupMgr::notifyObservers()
-=======
 	virtual ~LLGroupNotificationListItem();
->>>>>>> f9f803fe
     virtual BOOL postBuild();
 
     void setGroupId(const LLUUID& value);
@@ -206,10 +202,6 @@
     : public LLGroupNotificationListItem
 {
 public:
-<<<<<<< HEAD
-	//~LLGroupNoticeNotificationListItem(); // <FS:Ansariel> Crash fix in LLGroupMgr::notifyObservers()
-=======
->>>>>>> f9f803fe
     static std::set<std::string> getTypes();
     virtual BOOL postBuild();
 
