--- conflicted
+++ resolved
@@ -41,13 +41,10 @@
 #include "llavatarnamecache.h"
 #include "llavatariconctrl.h"
 #include "lloutputmonitorctrl.h"
-<<<<<<< HEAD
+#include "lltooldraganddrop.h"
 // [RLVa:KB] - Checked: 2010-04-05 (RLVa-1.2.2a)
 #include "rlvhandler.h"
 // [/RLVa:KB]
-// [SL:KB] - Patch: UI-AvatarListDndShare | Checked: 2011-06-19 (Catznip-2.6.0c) | Added: Catznip-2.6.0c
-#include "lltooldraganddrop.h"
-// [/SL:KB]
 #include  <time.h>
 #include "llavatarpropertiesprocessor.h"
 #include "lldateutil.h"
@@ -57,12 +54,6 @@
 #include "llvoiceclient.h"
 
 #include "llworld.h" // <FS:CR> Aurora Sim
-=======
-#include "lltooldraganddrop.h"
-// [RLVa:KB] - Checked: 2010-04-05 (RLVa-1.2.2a)
-#include "rlvhandler.h"
-// [/RLVa:KB]
->>>>>>> fe8b4bf1
 
 bool LLAvatarListItem::sStaticInitialized = false;
 S32 LLAvatarListItem::sLeftPadding = 0;
@@ -104,7 +95,7 @@
 // [/RLVa:KB]
 	mShowPermissions(false),
 	mHovered(false),
-<<<<<<< HEAD
+	mAvatarNameCacheConnection(),
 	mShowVoiceVolume(false),
 	mNearbyRange(0),
 	mShowDisplayName(true),
@@ -124,9 +115,6 @@
 	mUseRangeColors(false),
 	// [Ansariel: Colorful radar]
 	mDistance(99999.9f) // arbitary large number to insure new avatars are considered outside close range until we know for sure.
-=======
-	mAvatarNameCacheConnection()
->>>>>>> fe8b4bf1
 {
 	if (not_from_ui_factory)
 	{
@@ -141,16 +129,13 @@
 	if (mAvatarId.notNull())
 	{
 		LLAvatarTracker::instance().removeParticularFriendObserver(mAvatarId, this);
-<<<<<<< HEAD
-		LLAvatarTracker::instance().removeFriendPermissionObserver(mAvatarId, this);
-		LLAvatarPropertiesProcessor::getInstance()->removeObserver(mAvatarId, this); // may try to remove null observer
-=======
+		//LLAvatarTracker::instance().removeFriendPermissionObserver(mAvatarId, this); //<FS:TM> CHUI Merge are these 2 lines needed? if so, comment
+		//LLAvatarPropertiesProcessor::getInstance()->removeObserver(mAvatarId, this); // may try to remove null observer
 	}
 
 	if (mAvatarNameCacheConnection.connected())
 	{
 		mAvatarNameCacheConnection.disconnect();
->>>>>>> fe8b4bf1
 	}
 }
 
@@ -223,12 +208,12 @@
 	return TRUE;
 }
 
-<<<<<<< HEAD
 void LLAvatarListItem::onVolumeChange(const LLSD& data)
 {
 	F32 volume = (F32)data.asReal();
 	LLVoiceClient::getInstance()->setUserVolume(mAvatarId, volume);
-=======
+}
+
 void LLAvatarListItem::handleVisibilityChange ( BOOL new_visibility )
 {
     //Adjust positions of icons (info button etc) when 
@@ -250,7 +235,6 @@
 		}
 		mAvatarNameCacheConnection = LLAvatarNameCache::get(getAvatarId(), boost::bind(&LLAvatarListItem::onAvatarNameCache, this, _2));
 	}
->>>>>>> fe8b4bf1
 }
 
 S32 LLAvatarListItem::notifyParent(const LLSD& info)
@@ -266,20 +250,11 @@
 void LLAvatarListItem::onMouseEnter(S32 x, S32 y, MASK mask)
 {
 	getChildView("hovered_icon")->setVisible( true);
-<<<<<<< HEAD
-	// AO, removed on-hover visibility. Don't do this. instead flip info buttons on full-time in postbuild.
-//	mInfoBtn->setVisible(mShowInfoBtn);
-//	mProfileBtn->setVisible(mShowProfileBtn);
-// [RLVa:KB] - Checked: 2010-04-05 (RLVa-1.2.2a) | Added: RLVa-1.2.0d
-	//mInfoBtn->setVisible( (mShowInfoBtn) && ((!mRlvCheckShowNames) || (!gRlvHandler.hasBehaviour(RLV_BHVR_SHOWNAMES))) );
-	//mProfileBtn->setVisible( (mShowProfileBtn) && ((!mRlvCheckShowNames) || (!gRlvHandler.hasBehaviour(RLV_BHVR_SHOWNAMES))) );
-=======
 //	mInfoBtn->setVisible(mShowInfoBtn);
 //	mProfileBtn->setVisible(mShowProfileBtn);
 // [RLVa:KB] - Checked: 2010-04-05 (RLVa-1.2.2a) | Added: RLVa-1.2.0d
 	mInfoBtn->setVisible( (mShowInfoBtn) && ((!mRlvCheckShowNames) || (!gRlvHandler.hasBehaviour(RLV_BHVR_SHOWNAMES))) );
 	mProfileBtn->setVisible( (mShowProfileBtn) && ((!mRlvCheckShowNames) || (!gRlvHandler.hasBehaviour(RLV_BHVR_SHOWNAMES))) );
->>>>>>> fe8b4bf1
 // [/RLVa:KB]
 
 	mHovered = true;
@@ -329,7 +304,7 @@
 }
 
 void LLAvatarListItem::setAvatarName(const std::string& name)
-{	
+{
 	setNameInternal(name, mHighlihtSubstring);
 }
 
@@ -746,41 +721,27 @@
 
 void LLAvatarListItem::onAvatarNameCache(const LLAvatarName& av_name)
 {
-<<<<<<< HEAD
-//	setAvatarName(av_name.mDisplayName);
-//	setAvatarToolTip(av_name.mUsername);
-// [RLVa:KB] - Checked: 2010-10-31 (RLVa-1.2.2a) | Modified: RLVa-1.2.2a
-	bool fRlvFilter = (mRlvCheckShowNames) && (gRlvHandler.hasBehaviour(RLV_BHVR_SHOWNAMES));
-	if (mShowDisplayName && !mShowUsername)
-		setAvatarName( (!fRlvFilter) ? av_name.mDisplayName : RlvStrings::getAnonym(av_name) );
-	else if (!mShowDisplayName && mShowUsername)
-		setAvatarName( (!fRlvFilter) ? av_name.mUsername : RlvStrings::getAnonym(av_name) );
-	else 
-		setAvatarName( (!fRlvFilter) ? av_name.getCompleteName() : RlvStrings::getAnonym(av_name) );
-
-	// NOTE: If you change this, you will break sorting the contacts list
-	//  by username unless you go change the comparator too. -- TS	
-	setAvatarToolTip( (!fRlvFilter) ? av_name.mUsername : RlvStrings::getAnonym(av_name) );
-=======
-	mAvatarNameCacheConnection.disconnect();
-
 //	setAvatarName(av_name.getDisplayName());
 //	setAvatarToolTip(av_name.getUserName());
 // [RLVa:KB] - Checked: 2010-10-31 (RLVa-1.2.2a) | Modified: RLVa-1.2.2a
 	bool fRlvFilter = (mRlvCheckShowNames) && (gRlvHandler.hasBehaviour(RLV_BHVR_SHOWNAMES));
-	setAvatarName( (!fRlvFilter) ? av_name.getDisplayName() : RlvStrings::getAnonym(av_name) );
+	if (mShowDisplayName && !mShowUsername)
+		setAvatarName( (!fRlvFilter) ? av_name.getDisplayName() : RlvStrings::getAnonym(av_name) );
+	else if (!mShowDisplayName && mShowUsername)
+		setAvatarName( (!fRlvFilter) ? av_name.getUserName() : RlvStrings::getAnonym(av_name) );
+	else 
+		setAvatarName( (!fRlvFilter) ? av_name.getCompleteName() : RlvStrings::getAnonym(av_name) );
+
+	// NOTE: If you change this, you will break sorting the contacts list
+	//  by username unless you go change the comparator too. -- TS	
 	setAvatarToolTip( (!fRlvFilter) ? av_name.getUserName() : RlvStrings::getAnonym(av_name) );
->>>>>>> fe8b4bf1
 	// TODO-RLVa: bit of a hack putting this here. Maybe find a better way?
 	mAvatarIcon->setDrawTooltip(!fRlvFilter);
 // [/RLVa:KB]
 
-<<<<<<< HEAD
 	//KC - store the username for use in sorting
-	mUserName = av_name.mUsername;
-	
-=======
->>>>>>> fe8b4bf1
+	mUserName = av_name.getUserName();
+	
 	//requesting the list to resort
 	notifyParent(LLSD().with("sort", LLSD()));
 	
