--- conflicted
+++ resolved
@@ -94,13 +94,10 @@
 	mShowCompleteName(false),
 	mHovered(false),
 	mAvatarNameCacheConnection(),
-<<<<<<< HEAD
+	mGreyOutUsername(""),
 	mShowVoiceVolume(false),
 	mShowDisplayName(true),
 	mShowUsername(true)
-=======
-	mGreyOutUsername("")
->>>>>>> ffbbc30d
 {
 	if (not_from_ui_factory)
 	{
@@ -577,22 +574,31 @@
 
 void LLAvatarListItem::setNameInternal(const std::string& name, const std::string& highlight)
 {
-    if(mShowCompleteName && highlight.empty())
-    {
-        LLTextUtil::textboxSetGreyedVal(mAvatarName, mAvatarNameStyle, name, mGreyOutUsername);
-    }
-    else
-    {
-        LLTextUtil::textboxSetHighlightedVal(mAvatarName, mAvatarNameStyle, name, highlight);
-    }
+	// <FS:Ansariel> Commented out because horrible LL implementation - we control it via global display name settings!
+    //if(mShowCompleteName && highlight.empty())
+    //{
+    //    LLTextUtil::textboxSetGreyedVal(mAvatarName, mAvatarNameStyle, name, mGreyOutUsername);
+    //}
+    //else
+    //{
+    //    LLTextUtil::textboxSetHighlightedVal(mAvatarName, mAvatarNameStyle, name, highlight);
+    //}
+	LLTextUtil::textboxSetHighlightedVal(mAvatarName, mAvatarNameStyle, name, highlight);
+	// </FS:Ansariel>
 }
 
 void LLAvatarListItem::onAvatarNameCache(const LLAvatarName& av_name)
 {
 	mAvatarNameCacheConnection.disconnect();
-<<<<<<< HEAD
-//	setAvatarName(av_name.getDisplayName());
-//	setAvatarToolTip(av_name.getUserName());
+	//mGreyOutUsername = "";
+	//std::string name_string = mShowCompleteName? av_name.getCompleteName(false) : av_name.getDisplayName();
+	//if(av_name.getCompleteName() != av_name.getUserName())
+	//{
+	//    mGreyOutUsername = "[ " + av_name.getUserName(true) + " ]";
+	//    LLStringUtil::toLower(mGreyOutUsername);
+	//}
+	//setAvatarName(name_string);
+	//setAvatarToolTip(av_name.getUserName());
 // [RLVa:KB] - Checked: 2010-10-31 (RLVa-1.2.2a) | Modified: RLVa-1.2.2a
 	// <FS:Ansa> Centralized in LLAvatarList::getNameForDisplay!
 	bool fRlvFilter = (mRlvCheckShowNames) && (gRlvHandler.hasBehaviour(RLV_BHVR_SHOWNAMES));
@@ -614,19 +620,6 @@
 	//KC - store the username for use in sorting
 	mUserName = av_name.getUserName();
 	
-=======
-
-	mGreyOutUsername = "";
-	std::string name_string = mShowCompleteName? av_name.getCompleteName(false) : av_name.getDisplayName();
-	if(av_name.getCompleteName() != av_name.getUserName())
-	{
-	    mGreyOutUsername = "[ " + av_name.getUserName(true) + " ]";
-	    LLStringUtil::toLower(mGreyOutUsername);
-	}
-	setAvatarName(name_string);
-	setAvatarToolTip(av_name.getUserName());
-
->>>>>>> ffbbc30d
 	//requesting the list to resort
 	notifyParent(LLSD().with("sort", LLSD()));
 	
