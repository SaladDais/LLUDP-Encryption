--- conflicted
+++ resolved
@@ -433,7 +433,6 @@
 {
 	mAvatarNameCacheConnection.disconnect();
 
-<<<<<<< HEAD
 	mGreyOutUsername = "";
 	std::string name_string = mShowCompleteName? av_name.getCompleteName(false) : av_name.getDisplayName();
 	if(av_name.getCompleteName() != av_name.getUserName())
@@ -441,20 +440,16 @@
 	    mGreyOutUsername = "[ " + av_name.getUserName(true) + " ]";
 	    LLStringUtil::toLower(mGreyOutUsername);
 	}
-	setAvatarName(name_string);
-	setAvatarToolTip(av_name.getUserName());
-=======
-//	setAvatarName(av_name.getDisplayName());
+//	setAvatarName(name_string);
 //	setAvatarToolTip(av_name.getUserName());
 // [RLVa:KB] - Checked: RLVa-1.2.2
 	bool fRlvCanShowName = (!mRlvCheckShowNames) || (RlvActions::canShowName(RlvActions::SNC_DEFAULT, mAvatarId));
 
-	setAvatarName( (fRlvCanShowName) ? av_name.getDisplayName() : RlvStrings::getAnonym(av_name) );
+	setAvatarName( (fRlvCanShowName) ?  name_string : RlvStrings::getAnonym(av_name) );
 	setAvatarToolTip( (fRlvCanShowName) ? av_name.getUserName() : RlvStrings::getAnonym(av_name) );
 	// TODO-RLVa: bit of a hack putting this here. Maybe find a better way?
 	mAvatarIcon->setDrawTooltip(fRlvCanShowName);
 // [/RLVa:KB]
->>>>>>> 5c62f577
 
 	//requesting the list to resort
 	notifyParent(LLSD().with("sort", LLSD()));
