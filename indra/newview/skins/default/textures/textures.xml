<!--
This file contains metadata about how to load, display, and scale textures for rendering in the UI.
Images do *NOT* have to appear in this file in order to use them as textures in the UI...simply refer
to them by filename (relative to textures directory).
NOTE: if you want to reuse an image file with different metadata, simply create a new texture entry
with the same filename but different name

<texture
  name="MyTexture" (mandatory)
    - this is the name you reference the texture by in XUI.  For example, <button image_unselected="MyTexture"/>
  file_name="images/my_texture.png" (optional)
    - this is the path to the actual file asset, relative to the current skins "textures" directory.
      If not supplied, the filename will be taken from the texture name itself, "MyTexture" in this case.
      NOTE: you need to provide an extension on the filename (".png", ".tga", ".jpg") for us to decode the image properly
  preload="true" (optional, false by default)
    - If true, we will attempt to load the image before displaying any UI.
      If false, we will load in the background after initializing the UI.
  use_mips="true" (currently unused)
  scale.left="1"
  scale.bottom="1"
  scale.top="15"
  scale.right="31"
    - Specifies the segmentation for 9-slice image scaling.  Specifically, the pixel offsets from the LOWER LEFT corner
      that define the region of the image that is stretched to make the whole image fit in the required space.
      In this example, if the source image is 32x16 pixels, we have defined a center region that starts one pixel up
      and to the right from the bottom left corner and extends to 31 pixels right and 15 pixels up from the bottom left
      corner.  The end result is that the image will keep a 1 pixel border all around while stretching to fit the required
      region.
-->

<textures version="101">
  <!-- Please add new files alphabetically to prevent merge conflicts. JC -->
  <texture name="Accordion_ArrowClosed_Off" file_name="containers/Accordion_ArrowClosed_Off.png" preload="false" />
  <texture name="Accordion_ArrowClosed_Press" file_name="containers/Accordion_ArrowClosed_Press.png" preload="false" />
  <texture name="Accordion_ArrowOpened_Off" file_name="containers/Accordion_ArrowOpened_Off.png" preload="false" />
  <texture name="Accordion_ArrowOpened_Press" file_name="containers/Accordion_ArrowOpened_Press.png" preload="false" />
  <texture name="Accordion_Off" file_name="containers/Accordion_Off.png" preload="false" />
  <texture name="Accordion_Press" file_name="containers/Accordion_Press.png" preload="false" />
  <texture name="Accordion_Over" file_name="containers/Accordion_Over.png" preload="false" />
  <texture name="Accordion_Selected" file_name="containers/Accordion_Selected.png" preload="false" />

  <texture name="Activate_Checkmark" file_name="taskpanel/Activate_Checkmark.png" preload="false" />

  <texture name="AddItem_Disabled" file_name="icons/AddItem_Disabled.png" preload="false" />
  <texture name="AddItem_Off" file_name="icons/AddItem_Off.png" preload="false" />
  <texture name="AddItem_Press" file_name="icons/AddItem_Press.png" preload="false" />

  <texture name="Arrow_Left_Off" file_name="navbar/Arrow_Left_Off.png" preload="true" />
  <texture name="Arrow_Right_Off" file_name="navbar/Arrow_Right_Off.png" preload="true" />

  <texture name="Arrow_Small_Up" file_name="widgets/Arrow_Small_Up.png" preload="true" />
  <texture name="Arrow_Small_Left" file_name="widgets/Arrow_Small_Left.png" preload="true" />
  <texture name="Arrow_Small_Right" file_name="widgets/Arrow_Small_Right.png" preload="true" />

  <texture name="Arrow_Down" file_name="widgets/Arrow_Down.png"	preload="true" />
  <texture name="Arrow_Up" file_name="widgets/Arrow_Up.png" preload="true" />
  <texture name="Arrow_Left" file_name="widgets/Arrow_Left.png" preload="true" />
  <texture name="Arrow_Right" file_name="widgets/Arrow_Right.png" preload="true" />

  <texture name="AudioMute_Off" file_name="icons/AudioMute_Off.png" preload="false" />
  <texture name="AudioMute_Over" file_name="icons/AudioMute_Over.png" preload="false" />

  <texture name="Audio_Off" file_name="icons/Audio_Off.png" preload="false" />
  <texture name="Audio_Press" file_name="icons/Audio_Press.png" preload="false" />

  <texture name="Avaline_Icon" file_name="icons/avaline_default_icon.jpg" preload="true" />

  <texture name="BackArrow_Off" file_name="icons/BackArrow_Off.png" preload="false" />

  <texture name="BackButton_Off" file_name="icons/back_arrow_off.png" preload="false" scale.left="22" scale.top="12" scale.right="25" scale.bottom="12" />
  <texture name="BackButton_Over" file_name="icons/back_arrow_over.png" preload="false" scale.left="22" scale.top="12" scale.right="25" scale.bottom="12" />
  <texture name="BackButton_Press" file_name="icons/back_arrow_press.png" preload="false" scale.left="22" scale.top="12" scale.right="25" scale.bottom="12" />

  <texture name="Error_Tag_Background" file_name="widgets/Error_Tag_Background.png" preload="true" scale.left="12" scale.top="2" scale.right="36" scale.bottom="2" />
  <texture name="New_Tag_Background" file_name="widgets/New_Tag_Background.png" preload="true" scale.left="12" scale.top="2" scale.right="36" scale.bottom="2" />
  <texture name="New_Tag_Border" file_name="widgets/New_Tag_Border.png" preload="true" scale.left="12" scale.top="2" scale.right="36" scale.bottom="2" />

  <texture name="Badge_Background" file_name="widgets/Badge_Background.png" preload="true" scale.left="9" scale.top="12" scale.right="248" scale.bottom="12" />
  <texture name="Badge_Border" file_name="widgets/Badge_Border.png" preload="true" scale.left="9" scale.top="12" scale.right="248" scale.bottom="12" />

  <texture name="Blank" file_name="Blank.png" preload="false" />

  <texture name="BreadCrumbBtn_Left_Disabled" file_name="widgets/BreadCrumbBtn_Left_Disabled.png" preload="false"/>
  <texture name="BreadCrumbBtn_Left_Off" file_name="widgets/BreadCrumbBtn_Left_Off.png" preload="false"/>
  <texture name="BreadCrumbBtn_Left_Over" file_name="widgets/BreadCrumbBtn_Left_Over.png" preload="false"/>
  <texture name="BreadCrumbBtn_Left_Press" file_name="widgets/BreadCrumbBtn_Left_Press.png" preload="false"/>
 
  <texture name="BreadCrumbBtn_Middle_Disabled" file_name="widgets/BreadCrumbBtn_Middle_Disabled.png" preload="false"/>
  <texture name="BreadCrumbBtn_Middle_Off" file_name="widgets/BreadCrumbBtn_Middle_Off.png" preload="false"/>
  <texture name="BreadCrumbBtn_Middle_Over" file_name="widgets/BreadCrumbBtn_Middle_Over.png" preload="false"/>
  <texture name="BreadCrumbBtn_Middle_Press" file_name="widgets/BreadCrumbBtn_Middle_Press.png" preload="false"/>

  <texture name="BreadCrumbBtn_Right_Disabled" file_name="widgets/BreadCrumbBtn_Right_Disabled.png" preload="false"/>
  <texture name="BreadCrumbBtn_Right_Off" file_name="widgets/BreadCrumbBtn_Right_Off.png" preload="false"/>
  <texture name="BreadCrumbBtn_Right_Over" file_name="widgets/BreadCrumbBtn_Right_Over.png" preload="false"/>
  <texture name="BreadCrumbBtn_Right_Press" file_name="widgets/BreadCrumbBtn_Right_Press.png" preload="false"/>

  <texture name="BuyArrow_Over" file_name="navbar/BuyArrow_Over.png" preload="true" scale.left="0" scale.top="1" scale.right="0" scale.bottom="0"  />
  <texture name="BuyArrow_Press" file_name="navbar/BuyArrow_Press.png" preload="true" scale.left="1" scale.top="1" scale.right="0" scale.bottom="0"  />

  <texture name="Cam_Avatar_Off" file_name="bottomtray/Cam_Avatar_Off.png" preload="false" />
  <texture name="Cam_FreeCam_Off" file_name="bottomtray/Cam_FreeCam_Off.png" preload="false" />
  <texture name="Cam_Orbit_Off" file_name="bottomtray/Cam_Orbit_Off.png" preload="false" />
  <texture name="Cam_Pan_Off" file_name="bottomtray/Cam_Pan_Off.png" preload="false" />

  <texture name="Cam_Preset_Back_Off" file_name="bottomtray/Cam_Preset_Back_Off.png" preload="false" />
  <texture name="Cam_Preset_Back_On" file_name="bottomtray/Cam_Preset_Back_On.png" preload="false" />
  <texture name="Cam_Preset_Eye_Off" file_name="bottomtray/Cam_Preset_Eye_Off.png" preload="false" />
  <texture name="Cam_Preset_Front_Off" file_name="bottomtray/Cam_Preset_Front_Off.png" preload="false" />
  <texture name="Cam_Preset_Front_On" file_name="bottomtray/Cam_Preset_Front_On.png" preload="false" />
  <texture name="Cam_Preset_Side_Off" file_name="bottomtray/Cam_Preset_Side_Off.png" preload="false" />
  <texture name="Cam_Preset_Side_On" file_name="bottomtray/Cam_Preset_Side_On.png" preload="false" />

  <texture name="Cam_Rotate_In" file_name="bottomtray/Cam_Rotate_In.png" preload="false" />
  <texture name="Cam_Rotate_Out" file_name="bottomtray/Cam_Rotate_Out.png" preload="false" />
  <texture name="Cam_Tracking_In" file_name="bottomtray/Cam_Tracking_In.png" preload="false" />
  <texture name="Cam_Tracking_Out" file_name="bottomtray/Cam_Tracking_Out.png" preload="false" />

  <!-- FS:Ansariel: FIRE-7758: 7758 -->
  <texture name="Cam_Store_Pos" file_name="bottomtray/camera_store.png" preload="false" />
  <texture name="Cam_Load_Pos" file_name="bottomtray/camera_load.png" preload="false" />
  <!-- END FS:Ansariel: FIRE-7758: 7758 -->
  
  <texture name="Checkbox_Off_Disabled" file_name="widgets/Checkbox_Disabled.png" preload="true" />
  <texture name="Checkbox_On_Disabled" file_name="widgets/Checkbox_On_Disabled.png" preload="true" />
  <texture name="Checkbox_Off" file_name="widgets/Checkbox_Off.png" preload="true" />
  <texture name="Checkbox_On" file_name="widgets/Checkbox_On.png" preload="true" />
  <texture name="Checkbox_On_Press" file_name="widgets/Checkbox_On_Press.png" preload="true" />
  <texture name="Checkbox_Press" file_name="widgets/Checkbox_Press.png" preload="true" />
  <texture name="Check_Mark" file_name="icons/check_mark.png" preload="true" />

  <texture name="Checker" file_name="checker.png" preload="false" />
  
  <texture name="Command_AboutLand_Icon"    file_name="toolbar_icons/land.png"         preload="true" />
  <texture name="Command_Appearance_Icon"   file_name="toolbar_icons/appearance.png"   preload="true" />
  <texture name="Command_Avatar_Icon"       file_name="toolbar_icons/avatars.png"      preload="true" />
  <texture name="Command_Build_Icon"        file_name="toolbar_icons/build.png"        preload="true" />
  <texture name="Command_Chat_Icon"         file_name="toolbar_icons/chat.png"         preload="true" />
  <texture name="Command_Compass_Icon"      file_name="toolbar_icons/land.png"         preload="true" />
  <texture name="Command_Destinations_Icon" file_name="toolbar_icons/destinations.png" preload="true" />
  <texture name="Command_Gestures_Icon"     file_name="toolbar_icons/gestures.png"     preload="true" />
  <texture name="Command_HowTo_Icon"        file_name="toolbar_icons/howto.png"        preload="true" />
  <texture name="Command_Inventory_Icon"    file_name="toolbar_icons/inventory.png"    preload="true" />
  <texture name="Command_Map_Icon"          file_name="toolbar_icons/map.png"          preload="true" />
  <texture name="Command_Marketplace_Icon"  file_name="toolbar_icons/marketplace.png"  preload="true" />
  <texture name="Command_MiniCart_Icon"     file_name="toolbar_icons/mini_cart.png"    preload="true" />
  <texture name="Command_MiniMap_Icon"      file_name="toolbar_icons/mini_map.png"     preload="true" />
  <texture name="Command_Move_Icon"         file_name="toolbar_icons/move.png"         preload="true" />
  <texture name="Command_Outbox_Icon"       file_name="toolbar_icons/outbox.png"       preload="true" />
  <texture name="Command_People_Icon"       file_name="toolbar_icons/people.png"       preload="true" />
  <texture name="Command_Picks_Icon"        file_name="toolbar_icons/picks.png"        preload="true" />
  <texture name="Command_Places_Icon"       file_name="toolbar_icons/places.png"       preload="true" />
  <texture name="Command_Preferences_Icon"  file_name="toolbar_icons/preferences.png"  preload="true" />
  <texture name="Command_Profile_Icon"      file_name="toolbar_icons/profile.png"      preload="true" />
  <texture name="Command_Search_Icon"       file_name="toolbar_icons/search.png"       preload="true" />
  <texture name="Command_Snapshot_Icon"     file_name="toolbar_icons/snapshot.png"     preload="true" />
  <texture name="Command_Speak_Icon"        file_name="toolbar_icons/speak.png"        preload="true" />
  <texture name="Command_View_Icon"         file_name="toolbar_icons/view.png"         preload="true" />
  <texture name="Command_Voice_Icon"        file_name="toolbar_icons/nearbyvoice.png"  preload="true" />
  <texture name="Caret_Bottom_Icon"         file_name="toolbar_icons/caret_bottom.png" preload="true" scale.left="1" scale.top="23" scale.right="15" scale.bottom="1" />
  <texture name="Caret_Right_Icon"          file_name="toolbar_icons/caret_right.png"  preload="true" scale.left="5" scale.top="15" scale.right="28" scale.bottom="1" />
  <texture name="Caret_Left_Icon"           file_name="toolbar_icons/caret_left.png"   preload="true" scale.left="1" scale.top="15" scale.right="23" scale.bottom="1" />

  <texture name="ComboButton_Disabled" file_name="widgets/ComboButton_Disabled.png" preload="true" scale.left="2" scale.top="19" scale.right="18" scale.bottom="2" />
  <texture name="ComboButton_Selected" file_name="widgets/ComboButton_Selected.png" preload="true" scale.left="2" scale.top="19" scale.right="18" scale.bottom="2" />
  <texture name="ComboButton_UpSelected" file_name="widgets/ComboButton_UpSelected.png" preload="true" scale.left="2" scale.top="19" scale.right="18" scale.bottom="2" />
  <texture name="ComboButton_On" file_name="widgets/ComboButton_On.png" preload="true" scale.left="2" scale.top="19" scale.right="18" scale.bottom="2" />
  <texture name="ComboButton_Off" file_name="widgets/ComboButton_Off.png" preload="true" scale.left="2" scale.top="19" scale.right="18" scale.bottom="2" />
  <texture name="ComboButton_UpOff" file_name="widgets/ComboButton_UpOff.png" preload="true" scale.left="2" scale.top="19" scale.right="18" scale.bottom="2" />
  <texture name="Container" file_name="containers/Container.png" preload="false" />
  <texture name="Copy" file_name="icons/Copy.png" preload="false" />

  <texture name="DisclosureArrow_Opened_Off" file_name="widgets/DisclosureArrow_Opened_Off.png" preload="true" />

  <texture name="ChatBarHandle" file_name="bottomtray/ChatBarHandle.png" preload="false" />
  <texture name="DownArrow" file_name="bottomtray/DownArrow.png" preload="false" />
  <texture name="DownArrow_Off" file_name="icons/DownArrow_Off.png" preload="false" />
  <texture name="Dragbar" file_name="windows/Dragbar.png" preload="false" scale.left="35" scale.top="5" scale.right="29" scale.bottom="5" />

  <texture name="DropDown_Disabled" file_name="widgets/DropDown_Disabled.png" preload="true" scale.left="4" scale.top="19" scale.right="99" scale.bottom="4" />
  <texture name="DropDown_Press" file_name="widgets/DropDown_Press.png" preload="true" scale.left="4" scale.top="19" scale.right="99" scale.bottom="4" />
  <texture name="DropDown_On" file_name="widgets/DropDown_On.png" preload="true" scale.left="4" scale.top="19" scale.right="99" scale.bottom="4" />
  <texture name="DropDown_Off" file_name="widgets/DropDown_Off.png" preload="true" scale.left="4" scale.top="19" scale.right="99" scale.bottom="4" />

  <texture name="DropTarget" file_name="widgets/DropTarget.png" preload="false" />

  <texture name="ExternalBrowser_Off" file_name="icons/ExternalBrowser_Off.png" preload="false" />
  <texture name="Edit_Wrench" file_name="icons/Edit_Wrench.png" preload="false" />

  <texture name="Favorite_Star_Active" file_name="navbar/Favorite_Star_Active.png" preload="false" />
  <texture name="Favorite_Star_Off" file_name="navbar/Favorite_Star_Off.png" preload="false" />
  <texture name="Favorite_Star_Press" file_name="navbar/Favorite_Star_Press.png" preload="false" />
  <texture name="Favorite_Star_Over" file_name="navbar/Favorite_Star_Over.png" preload="false" />
  <texture name="Favorite_Link_Over" file_name="navbar/Favorite_Link_Over.png" preload="false" />


  <texture name="Flag" file_name="navbar/Flag.png" preload="false" />

  <texture name="Flyout_Left" file_name="windows/Flyout_Left.png" preload="false" />
  <texture name="Flyout_Pointer" file_name="windows/Flyout_Pointer.png" preload="false" />
  <texture name="Flyout_Right" file_name="windows/Flyout_Right.png" preload="false" />

  <texture name="Folder_Arrow" file_name="folder_arrow.tga" preload="false" />
  <texture name="ForSale_Badge" file_name="icons/ForSale_Badge.png" preload="false" />
  <texture name="ForwardArrow_Off" file_name="icons/ForwardArrow_Off.png" preload="false" />
  <texture name="ForwardArrow_Press" file_name="icons/ForwardArrow_Press.png" preload="false" />

  <texture name="Generic_Group" file_name="icons/Generic_Group.png" preload="false" />
  <texture name="Generic_Group_Large" file_name="icons/Generic_Group_Large.png" preload="false" />
  <texture name="icon_group.tga" file_name="icons/Generic_Group.png" preload="false" />
  <texture name="Generic_Object_Small" file_name="icons/Generic_Object_Small.png" preload="false" />
  <texture name="Generic_Person" file_name="icons/Generic_Person.png" preload="false" />
  <texture name="Generic_Person_Large" file_name="icons/Generic_Person_Large.png" preload="false" />

  <texture name="Help_Press" file_name="navbar/Help_Press.png" preload="false" />

  <texture name="Hierarchy_View_Disabled" file_name="icons/Hierarchy_View_Disabled.png" preload="false" />
  <texture name="Hierarchy_View_On" file_name="icons/Hierarchy_View_On.png" preload="false" />


  <texture name="Home_Off" file_name="navbar/Home_Off.png" preload="false" />

  <texture name="Icon_Close_Foreground" file_name="windows/Icon_Close_Foreground.png" preload="true" />
  <texture name="Icon_Close_Press" file_name="windows/Icon_Close_Press.png" preload="true" />
  <texture name="Icon_Close_Toast" file_name="windows/Icon_Close_Toast.png" preload="true" />

  <texture name="Icon_Dock_Foreground" file_name="windows/Icon_Dock_Foreground.png" preload="true" />
  <texture name="Icon_Dock_Press" file_name="windows/Icon_Dock_Press.png" preload="true" />

  <texture name="Icon_For_Sale" file_name="icons/Icon_For_Sale.png" preload="false" />

  <texture name="Icon_Gear_Background" file_name="windows/Icon_Gear_Background.png" preload="false" />
  <texture name="Icon_Gear_Foreground" file_name="windows/Icon_Gear_Foreground.png" preload="false" />
  <texture name="Icon_Gear_Press" file_name="windows/Icon_Gear_Press.png" preload="false" />

  <texture name="Icon_Help_Foreground" file_name="windows/Icon_Help_Foreground.png" preload="true" />
  <texture name="Icon_Help_Press" file_name="windows/Icon_Help_Press.png" preload="true" />

  <texture name="Icon_Minimize_Foreground" file_name="windows/Icon_Minimize_Foreground.png" preload="true" />
  <texture name="Icon_Minimize_Press" file_name="windows/Icon_Minimize_Press.png" preload="true" />

  <texture name="Icon_Restore_Foreground" file_name="windows/Icon_Restore_Foreground.png" preload="false" />
  <texture name="Icon_Restore_Press" file_name="windows/Icon_Restore_Press.png" preload="false" />

  <texture name="Info" file_name="icons/Info.png" preload="false" />
  <texture name="Info_Small" file_name="icons/Info_Small.png" preload="false" />
  <texture name="Info_Off" file_name="navbar/Info_Off.png" preload="false" />
  <texture name="Info_Over" file_name="icons/Info_Over.png" preload="false" />
  <texture name="Info_Press" file_name="navbar/Info_Press.png" preload="false" />

  <texture name="Inspector_Background" file_name="windows/Inspector_Background.png" preload="false"
           scale.left="4" scale.top="28" scale.right="60" scale.bottom="4" />
  <texture name="Inspector_Hover" file_name="windows/Inspector_Hover.png" preload="false" />
  <texture name="Inspector_I" file_name="windows/Inspector_I.png" preload="false" />

  <texture name="Inv_Alpha" file_name="icons/Inv_Alpha.png" preload="false" />
  <texture name="Inv_Animation" file_name="icons/Inv_Animation.png" preload="false" />
  <texture name="Inv_BodyShape" file_name="icons/Inv_BodyShape.png" preload="false" />
  <texture name="Inv_CallingCard" file_name="icons/Inv_CallingCard.png" preload="false" />
  <texture name="Inv_CallingCardOffline" file_name="icons/Inv_CallingCard.png" preload="false" />
  <texture name="Inv_Clothing" file_name="icons/Inv_Clothing.png" preload="false" />
  <texture name="Inv_Eye" file_name="icons/Inv_Eye.png" preload="false" />
  <texture name="Inv_FolderClosed" file_name="icons/Inv_FolderClosed.png" preload="false" />
  <texture name="Inv_FolderOpen" file_name="icons/Inv_FolderOpen.png" preload="false" />
  <texture name="Inv_Gesture" file_name="icons/Inv_Gesture.png" preload="false" />
  <texture name="Inv_Gloves" file_name="icons/Inv_Gloves.png" preload="false" />
  <texture name="Inv_Hair" file_name="icons/Inv_Hair.png" preload="false" />
  <texture name="Inv_LinkItem" file_name="icons/Inv_LinkItem.png" preload="false" />
  <texture name="Inv_LinkFolder" file_name="icons/Inv_LinkFolder.png" preload="false" />
  <texture name="Inv_Jacket" file_name="icons/Inv_Jacket.png" preload="false" />
  <texture name="Inv_LookFolderOpen" file_name="icons/Inv_LookFolderOpen.png" preload="false" />
  <texture name="Inv_LookFolderClosed" file_name="icons/Inv_LookFolderClosed.png" preload="false" />
  <texture name="Inv_LostClosed" file_name="icons/Inv_LostClosed.png" preload="false" />
  <texture name="Inv_LostOpen" file_name="icons/Inv_LostOpen.png" preload="false" />
  <texture name="Inv_Landmark" file_name="icons/Inv_Landmark.png" preload="false" />
  <texture name="Inv_LandmarkVisited" file_name="icons/Inv_Landmark.png" preload="false" />
  <texture name="Inv_Mesh" file_name="icons/Inv_Mesh.png" preload="false" />  
  <texture name="Inv_Notecard" file_name="icons/Inv_Notecard.png" preload="false" />
  <texture name="Inv_Object" file_name="icons/Inv_Object.png" preload="false" />
  <texture name="Inv_Object_Multi" file_name="icons/Inv_Object_Multi.png" preload="false" />
  <texture name="Inv_Pants" file_name="icons/Inv_Pants.png" preload="false" />
  <texture name="Inv_Script" file_name="icons/Inv_Script.png" preload="false" />
  <texture name="Inv_Shirt" file_name="icons/Inv_Shirt.png" preload="false" />
  <texture name="Inv_Shoe" file_name="icons/Inv_Shoe.png" preload="false" />
  <texture name="Inv_Skin" file_name="icons/Inv_Skin.png" preload="false" />
  <texture name="Inv_Skirt" file_name="icons/Inv_Skirt.png" preload="false" />
  <texture name="Inv_Snapshot" file_name="icons/Inv_Snapshot.png" preload="false" />
  <texture name="Inv_Socks" file_name="icons/Inv_Socks.png" preload="false" />
  <texture name="Inv_Sound" file_name="icons/Inv_Sound.png" preload="false" />
  <texture name="Inv_SysClosed" file_name="icons/Inv_SysClosed.png" preload="false" />
  <texture name="Inv_SysOpen" file_name="icons/Inv_SysOpen.png" preload="false" />
  <texture name="Inv_Tattoo" file_name="icons/Inv_Tattoo.png" preload="false" />
  <texture name="Inv_Physics" file_name="icons/Inv_Physics.png" preload="false" />
  <texture name="Inv_Texture" file_name="icons/Inv_Texture.png" preload="false" />
  <texture name="Inv_TrashClosed" file_name="icons/Inv_TrashClosed.png" preload="false" />
  <texture name="Inv_TrashOpen" file_name="icons/Inv_TrashOpen.png" preload="false" />
  <texture name="Inv_Underpants" file_name="icons/Inv_Underpants.png" preload="false" />
  <texture name="Inv_Undershirt" file_name="icons/Inv_Undershirt.png" preload="false" />
  <texture name="Inv_Link" file_name="icons/Inv_Link.png" preload="false" />
  <texture name="Inv_Invalid" file_name="icons/Inv_Invalid.png" preload="false" />
  
 <!-- Firstorm specific individual system folder icons -->
  <texture name="Inv_TexturesOpen"		file_name="icons/Inv_SysOpen.png" />
  <texture name="Inv_TexturesClosed"	file_name="icons/Inv_SysClosed.png" />
  <texture name="Inv_SoundOpen"			file_name="icons/Inv_SysOpen.png" />
  <texture name="Inv_SoundClosed"		file_name="icons/Inv_SysClosed.png" />
  <texture name="Inv_CallingCardOpen"	file_name="icons/Inv_SysOpen.png" />
  <texture name="Inv_CallingCardClosed"	file_name="icons/Inv_SysClosed.png" />
  <texture name="Inv_LandmarksOpen"		file_name="icons/Inv_SysOpen.png" />
  <texture name="Inv_LandmarksClosed"	file_name="icons/Inv_SysClosed.png" />
  <texture name="Inv_ClothingOpen"		file_name="icons/Inv_SysOpen.png" />
  <texture name="Inv_ClothingClosed"	file_name="icons/Inv_SysClosed.png" />
  <texture name="Inv_ObjectsOpen"		file_name="icons/Inv_SysOpen.png" />
  <texture name="Inv_ObjectsClosed"		file_name="icons/Inv_SysClosed.png" />
  <texture name="Inv_MeshesOpen"		file_name="icons/Inv_SysOpen.png" />
  <texture name="Inv_MeshesClosed"		file_name="icons/Inv_SysClosed.png" />
  <texture name="Inv_NotecardsOpen"		file_name="icons/Inv_SysOpen.png" />
  <texture name="Inv_NotecardsClosed"	file_name="icons/Inv_SysClosed.png" />
  <texture name="Inv_ScriptsOpen"		file_name="icons/Inv_SysOpen.png" />
  <texture name="Inv_ScriptsClosed"		file_name="icons/Inv_SysClosed.png" />
  <texture name="Inv_BodyPartsOpen"		file_name="icons/Inv_SysOpen.png" />
  <texture name="Inv_BodyPartsClosed"	file_name="icons/Inv_SysClosed.png" />
  <texture name="Inv_SnapshotsOpen"		file_name="icons/Inv_SysOpen.png" />
  <texture name="Inv_SnapshotsClosed"	file_name="icons/Inv_SysClosed.png" />
  <texture name="Inv_AnimationsOpen"	file_name="icons/Inv_SysOpen.png" />
  <texture name="Inv_AnimationsClosed"	file_name="icons/Inv_SysClosed.png" />
  <texture name="Inv_GesturesOpen"		file_name="icons/Inv_SysOpen.png" />
  <texture name="Inv_GesturesClosed"	file_name="icons/Inv_SysClosed.png" />
  <texture name="Inv_FavoritesOpen"		file_name="icons/Inv_SysOpen.png" />
  <texture name="Inv_FavoritesClosed"	file_name="icons/Inv_SysClosed.png" />
  <texture name="Inv_InboxOpen"			file_name="icons/Inv_SysOpen.png" />
  <texture name="Inv_InboxClosed"		file_name="icons/Inv_SysClosed.png" />
  <texture name="Inv_OutboxOpen"		file_name="icons/Inv_SysOpen.png" />
  <texture name="Inv_OutboxClosed"		file_name="icons/Inv_SysClosed.png" />
  
 <!-- Firstorm virtual system folders -->
  <texture name="Inv_FirestormOpen"		file_name="icons/Inv_SysOpen.png" />
  <texture name="Inv_FirestormClosed"	file_name="icons/Inv_SysClosed.png" />
  <texture name="Inv_PhoenixOpen"		file_name="icons/Inv_SysOpen.png" />
  <texture name="Inv_PhoenixClosed"		file_name="icons/Inv_SysClosed.png" />
  <texture name="Inv_RLVOpen"			file_name="icons/Inv_SysOpen.png" />
  <texture name="Inv_RLVClosed"			file_name="icons/Inv_SysClosed.png" />
  
  <texture name="Linden_Dollar_Alert" file_name="widgets/Linden_Dollar_Alert.png"/>
  <texture name="Linden_Dollar_Background" file_name="widgets/Linden_Dollar_Background.png"/>

  <texture name="ListItem_Select" file_name="widgets/ListItem_Select.png" preload="true" scale.left="2" scale.bottom="2" scale.top="22" scale.right="278" />
  <texture name="ListItem_Over" file_name="widgets/ListItem_Over.png" preload="true" scale.left="2" scale.bottom="2" scale.top="22" scale.right="278" />

  <texture name="List_View_Disabled" file_name="icons/List_View_Disabled.png" preload="false" />
  <texture name="List_View_On" file_name="icons/List_View_On.png" preload="false" />

  <texture name="Lock" file_name="icons/Lock.png" preload="false" />
  <texture name="Lock2" file_name="navbar/Lock.png" preload="false" />

  <texture name="Locked_Icon" file_name="icons/Locked_Icon.png" preload="false" />

  <texture name="MarketplaceBtn_Off" file_name="widgets/MarketplaceBtn_Off.png" preload="true" scale.left="30" scale.top="19" scale.right="35" scale.bottom="4" />
  <texture name="MarketplaceBtn_Selected" file_name="widgets/MarketplaceBtn_Selected.png" preload="true" scale.left="30" scale.top="19" scale.right="35" scale.bottom="4" />

  <texture name="Microphone_On" file_name="icons/Microphone_On.png" preload="false" />

  <texture name="MinusItem_Disabled" file_name="icons/MinusItem_Disabled.png" preload="false" />
  <texture name="MinusItem_Off" file_name="icons/MinusItem_Off.png" preload="false" />
  <texture name="MinusItem_Press" file_name="icons/MinusItem_Press.png" preload="false" />

  <texture name="menu_separator" file_name="navbar/FileMenu_Divider.png" scale.left="4" scale.top="166" scale.right="0" scale.bottom="0" />

  <texture name="Mouselook_View_Off" file_name="bottomtray/Mouselook_View_Off.png" preload="false" />
  <texture name="Mouselook_View_On" file_name="bottomtray/Mouselook_View_On.png" preload="false" />
  <texture name="ModelImport_Status_Good" file_name="green_checkmark.png" preload="false"/>
  <texture name="ModelImport_Status_Warning" file_name="lag_status_warning.tga" preload="false"/>
  <texture name="ModelImport_Status_Error" file_name="red_x.png" preload="false"/>
  
  <texture name="Move_Fly_Off" file_name="bottomtray/Move_Fly_Off.png" preload="false" />
  <texture name="Move_Run_Off" file_name="bottomtray/Move_Run_Off.png" preload="false" />
  <texture name="Move_Walk_Off" file_name="bottomtray/Move_Walk_Off.png" preload="false" />
  <texture name="Movement_Backward_Off" file_name="bottomtray/Movement_Backward_Off.png" preload="false" />
  <texture name="Movement_Backward_On" file_name="bottomtray/Movement_Backward_On.png" preload="false" />
  <texture name="Movement_Down_Off" file_name="bottomtray/Movement_Down_Off.png" preload="false" />
  <texture name="Movement_Down_On" file_name="bottomtray/Movement_Down_On.png" preload="false" />
  <texture name="Movement_Forward_Off" file_name="bottomtray/Movement_Forward_Off.png" preload="false" />
  <texture name="Movement_Forward_On" file_name="bottomtray/Movement_Forward_On.png" preload="false" />
  <texture name="Movement_Left_Off" file_name="bottomtray/Movement_Left_Off.png" preload="false" />
  <texture name="Movement_Left_On" file_name="bottomtray/Movement_Left_On.png" preload="false" />
  <texture name="Movement_Right_Off" file_name="bottomtray/Movement_Right_Off.png" preload="false" />
  <texture name="Movement_Right_On" file_name="bottomtray/Movement_Right_On.png" preload="false" />
  <texture name="Movement_TurnLeft_Off" file_name="bottomtray/Movement_TurnLeft_Off.png" preload="false" />
  <texture name="Movement_TurnLeft_On" file_name="bottomtray/Movement_TurnLeft_On.png" preload="false" />
  <texture name="Movement_TurnRight_Off" file_name="bottomtray/Movement_TurnRight_Off.png" preload="false" />
  <texture name="Movement_TurnRight_On" file_name="bottomtray/Movement_TurnRight_On.png" preload="false" />
  <texture name="Movement_Up_Off" file_name="bottomtray/Movement_Up_Off.png" preload="false" />
  <texture name="Movement_Up_On" file_name="bottomtray/Movement_Up_On.png" preload="false" />

  <texture name="NavBar_BG" file_name="navbar/NavBar_BG.png" preload="true" scale.left="1" scale.top="1" scale.right="0" scale.bottom="0" />
  <texture name="NavBar_BG_NoFav_Bevel" file_name="navbar/NavBar_BG_NoFav_Bevel.png" preload="true" scale.left="1" scale.top="1" scale.right="0" scale.bottom="0" />
  <texture name="NavBar_BG_NoNav_Bevel" file_name="navbar/NavBar_BG_NoNav_Bevel.png" preload="true" scale.left="1" scale.top="1" scale.right="0" scale.bottom="0" />

  <texture name="Notices_Unread" file_name="bottomtray/Notices_Unread.png" preload="true" />

  <texture name="NoEntryLines" file_name="world/NoEntryLines.png" use_mips="true" preload="false" />
  <texture name="NoEntryPassLines" file_name="world/NoEntryPassLines.png" use_mips="true" preload="false" />

  <texture name="Object_Cone" file_name="build/Object_Cone.png" preload="false" />
  <texture name="Object_Cone_Selected" file_name="build/Object_Cone_Selected.png" preload="false" />
  <texture name="Object_Cube" file_name="build/Object_Cube.png" preload="false" />
  <texture name="Object_Cube_Selected" file_name="build/Object_Cube_Selected.png" preload="false" />
  <texture name="Object_Cylinder" file_name="build/Object_Cylinder.png" preload="false" />
  <texture name="Object_Cylinder_Selected" file_name="build/Object_Cylinder_Selected.png" preload="false" />
  <texture name="Object_Grass" file_name="build/Object_Grass.png" preload="false" />
  <texture name="Object_Grass_Selected" file_name="build/Object_Grass_Selected.png" preload="false" />
  <texture name="Object_Hemi_Cone" file_name="build/Object_Hemi_Cone.png" preload="false" />
  <texture name="Object_Hemi_Cone_Selected" file_name="build/Object_Hemi_Cone_Selected.png" preload="false" />
  <texture name="Object_Hemi_Cylinder" file_name="build/Object_Hemi_Cylinder.png" preload="false" />
  <texture name="Object_Hemi_Cylinder_Selected" file_name="build/Object_Hemi_Cylinder_Selected.png" preload="false" />
  <texture name="Object_Hemi_Sphere" file_name="build/Object_Hemi_Sphere.png" preload="false" />
  <texture name="Object_Hemi_Sphere_Selected" file_name="build/Object_Hemi_Sphere_Selected.png" preload="false" />
  <texture name="Object_Prism" file_name="build/Object_Prism.png" preload="false" />
  <texture name="Object_Prism_Selected" file_name="build/Object_Prism_Selected.png" preload="false" />
  <texture name="Object_Pyramid" file_name="build/Object_Pyramid.png" preload="false" />
  <texture name="Object_Pyramid_Selected" file_name="build/Object_Pyramid_Selected.png" preload="false" />
  <texture name="Object_Ring" file_name="build/Object_Ring.png" preload="false" />
  <texture name="Object_Ring_Selected" file_name="build/Object_Ring_Selected.png" preload="false" />
  <texture name="Object_Sphere" file_name="build/Object_Sphere.png" preload="false" />
  <texture name="Object_Sphere_Selected" file_name="build/Object_Sphere_Selected.png" preload="false" />
  <texture name="Object_Tetrahedron" file_name="build/Object_Tetrahedron.png" preload="false" />
  <texture name="Object_Tetrahedron_Selected" file_name="build/Object_Tetrahedron_Selected.png" preload="false" />
  <texture name="Object_Torus" file_name="build/Object_Torus.png" preload="false" />
  <texture name="Object_Torus_Selected" file_name="build/Object_Torus_Selected.png" preload="false" />
  <texture name="Object_Tree" file_name="build/Object_Tree.png" preload="false" />
  <texture name="Object_Tree_Selected" file_name="build/Object_Tree_Selected.png" preload="false" />
  <texture name="Object_Tube" file_name="build/Object_Tube.png" preload="false" />
  <texture name="Object_Tube_Selected" file_name="build/Object_Tube_Selected.png" preload="false" />

  <texture name="Object_View_Off" file_name="bottomtray/Object_View_Off.png" preload="false" />
  <texture name="Object_View_On" file_name="bottomtray/Object_View_On.png" preload="false" />

  <texture name="OptionsMenu_Disabled" file_name="icons/OptionsMenu_Disabled.png" preload="false" />
  <texture name="OptionsMenu_Off" file_name="icons/OptionsMenu_Off.png" preload="false" />
  <texture name="OptionsMenu_Press" file_name="icons/OptionsMenu_Press.png" preload="false" />

  <texture name="OutboxStatus_Success" file_name="green_checkmark.png" preload="false" />
  <texture name="OutboxStatus_Warning" file_name="icons/pop_up_caution.png" preload="false" />
  <texture name="OutboxStatus_Error" file_name="red_x.png" preload="false" />

  <texture name="PanOrbit_Off" file_name="bottomtray/PanOrbit_Off.png" preload="false" />

  <texture name="Parcel_Exp_Color" file_name="icons/Parcel_Exp_Color.png" preload="false" />

 <texture name="Parcel_Build_Dark" file_name="icons/Parcel_Build_Dark.png" preload="false" />
 <texture name="Parcel_BuildNo_Dark" file_name="icons/Parcel_BuildNo_Dark.png" preload="false" />
 <texture name="Parcel_Damage_Dark" file_name="icons/Parcel_Damage_Dark.png" preload="false" />
 <texture name="Parcel_DamageNo_Dark" file_name="icons/Parcel_DamageNo_Dark.png" preload="false" />
 <texture name="Parcel_Fly_Dark" file_name="icons/Parcel_Fly_Dark.png" preload="false" />
 <texture name="Parcel_FlyNo_Dark" file_name="icons/Parcel_FlyNo_Dark.png" preload="false" />
 <texture name="Parcel_Health_Dark" file_name="icons/Parcel_Health_Dark.png" preload="false" />
 <texture name="Parcel_M_Dark" file_name="icons/Parcel_M_Dark.png" preload="false" />
 <texture name="Parcel_PG_Dark" file_name="icons/Parcel_PG_Dark.png" preload="false" />
 <texture name="Parcel_Push_Dark" file_name="icons/Parcel_Push_Dark.png" preload="false" />
 <texture name="Parcel_PushNo_Dark" file_name="icons/Parcel_PushNo_Dark.png" preload="false" />
 <texture name="Parcel_R_Dark" file_name="icons/Parcel_R_Dark.png" preload="false" />
 <texture name="Parcel_Scripts_Dark" file_name="icons/Parcel_Scripts_Dark.png" preload="false" />
 <texture name="Parcel_ScriptsNo_Dark" file_name="icons/Parcel_ScriptsNo_Dark.png" preload="false" />
 <texture name="Parcel_Voice_Dark" file_name="icons/Parcel_Voice_Dark.png" preload="false" />
 <texture name="Parcel_VoiceNo_Dark" file_name="icons/Parcel_VoiceNo_Dark.png" preload="false" />
 <texture name="Parcel_Windlight" file_name="icons/Parcel_WindLight.png" preload="false" />
 <texture name="Parcel_SeeAVsOff_Dark" file_name="icons/Parcel_SeeAVsOff_Dark.png" preload="false" />
 <texture name="Parcel_SeeAVsOn_Dark" file_name="icons/Parcel_SeeAVsOn_Dark.png" preload="false" />
 <texture name="Parcel_SeeAVsOff_Light" file_name="icons/Parcel_SeeAVsOff_Light.png" preload="false" />
 <texture name="Parcel_SeeAVsOn_Light" file_name="icons/Parcel_SeeAVsOn_Light.png" preload="false" />

 <texture name="Parcel_BuildNo_Light" file_name="icons/Parcel_BuildNo_Light.png" preload="false" />
 <texture name="Parcel_FlyNo_Light" file_name="icons/Parcel_FlyNo_Light.png" preload="false" />
 <texture name="Parcel_ForSale_Light" file_name="icons/Parcel_ForSale_Light.png" preload="false" />
 <texture name="Parcel_M_Light" file_name="icons/Parcel_M_Light.png" preload="false" />
 <texture name="Parcel_PG_Light" file_name="icons/Parcel_PG_Light.png" preload="false" />
 <texture name="Parcel_PushNo_Light" file_name="icons/Parcel_PushNo_Light.png" preload="false" />
 <texture name="Parcel_R_Light" file_name="icons/Parcel_R_Light.png" preload="false" />
 <texture name="Parcel_ScriptsNo_Light" file_name="icons/Parcel_ScriptsNo_Dark.png" preload="false" />
 <texture name="Parcel_Voice_Light" file_name="icons/Parcel_Voice_Light.png" preload="false" />
 <texture name="Parcel_VoiceNo_Light" file_name="icons/Parcel_VoiceNo_Light.png" preload="false" />

  <texture name="Pathfinding_Dirty" file_name="icons/Pathfinding_Dirty.png" preload="false" />
  <texture name="Pathfinding_Disabled" file_name="icons/Pathfinding_Disabled.png" preload="false" />
<!-- FS:Ansariel: Icons for V1 status bar -->
  <texture name="Pathfinding_Dirty_Light" file_name="icons/Pathfinding_Dirty_Light.png" preload="false" />
  <texture name="Pathfinding_Disabled_Light" file_name="icons/Pathfinding_Disabled_Light.png" preload="false" />

  <texture name="Pause_Off" file_name="icons/Pause_Off.png" preload="false" />
  <texture name="Pause_Over" file_name="icons/Pause_Over.png" preload="false" />
  <texture name="Pause_Press" file_name="icons/Pause_Press.png" preload="false" />

	<texture name="Contacts_Online_Status_Button"			file_name="legacy/ff_online_status_button.tga" />
	<texture name="Permission_Visible_Online_Mine_Button"	file_name="legacy/ff_visible_online_button.tga" />
	<texture name="Permission_Visible_Online_Theirs_Button"	file_name="legacy/ff_visible_online_button_theirs.tga" />
	<texture name="Permission_Visible_Map_Mine_Button"		file_name="legacy/ff_visible_map_button.tga" />
	<texture name="Permission_Visible_Map_Theirs_Button"	file_name="legacy/ff_visible_map_button_theirs.tga" />
	<texture name="Permission_Edit_Objects_Mine_Button"		file_name="legacy/ff_edit_mine_button.tga" />
	<texture name="Permission_Edit_Objects_Theirs_Button"	file_name="legacy/ff_edit_theirs_button.tga" />

  <texture name="Permission_Visible_Online" file_name="icons/see_me_online.png" preload="false" />
  <texture name="Permission_Visible_Map" file_name="icons/see_on_map.png" preload="false" />
  <texture name="Permission_Edit_Objects_Mine" file_name="icons/edit_mine.png" preload="false" />
  <texture name="Permission_Edit_Objects_Theirs" file_name="icons/edit_theirs.png" preload="false" />
  <texture name="Permission_Visible_Online_h" file_name="icons/see_me_online_h.png" preload="false" />
  <texture name="Permission_Visible_Map_h" file_name="icons/see_on_map_h.png" preload="false" />
  <texture name="Permission_Edit_Objects_Mine_h" file_name="icons/edit_mine_h.png" preload="false" />
  <texture name="Permission_Edit_Objects_Theirs_h" file_name="icons/edit_theirs_h.png" preload="false" />
  <texture name="icon_avatar_online_h" file_name="legacy/icon_avatar_online_h.tga" />

  <texture name="Person_Check" file_name="icons/Person_Check.png" preload="false" />
  <texture name="Person_Star" file_name="icons/Person_Star.png" preload="false" />

  <texture name="Play_Off" file_name="icons/Play_Off.png" preload="false" />
  <texture name="Play_Over" file_name="icons/Play_Over.png" preload="false" />
  <texture name="Play_Press" file_name="icons/Play_Press.png" preload="false" />
  
  <texture name="Music_Off" file_name="icons/Music_Off.png" preload="true" />
  <texture name="Music_Over" file_name="icons/Music_Over.png" preload="true" />
  <texture name="Music_Press" file_name="icons/Music_Press.png" preload="true" />

  <texture name="ProgressBar" file_name="widgets/ProgressBar.png" preload="true" scale.left="4" scale.top="11" scale.right="48" scale.bottom="3" />
  <texture name="ProgressTrack" file_name="widgets/ProgressTrack.png" preload="true" scale.left="4" scale.top="13" scale.right="148" scale.bottom="2" />

  <texture name="PushButton_Disabled" file_name="widgets/PushButton_Disabled.png" preload="true" scale.left="4" scale.top="19" scale.right="28" scale.bottom="4" />
  <texture name="PushButton_Off" file_name="widgets/PushButton_Off.png" preload="true" scale.left="4" scale.top="19" scale.right="28" scale.bottom="4" />
  <texture name="PushButton_On" file_name="widgets/PushButton_On.png" preload="true" scale.left="4" scale.top="19" scale.right="28" scale.bottom="4" />
  <texture name="PushButton_On_Selected" file_name="widgets/PushButton_On_Selected.png" preload="true" scale.left="4" scale.top="19" scale.right="28" scale.bottom="4" />
  <texture name="PushButton_Over" file_name="widgets/PushButton_Over.png" preload="true" scale.left="4" scale.top="19" scale.right="28" scale.bottom="4" />
  <texture name="PushButton_Press" file_name="widgets/PushButton_Press.png" preload="true" scale.left="4" scale.top="19" scale.right="28" scale.bottom="4" />
  <texture name="PushButton_Selected" file_name="widgets/PushButton_Selected.png" preload="true" scale.left="4" scale.top="19" scale.right="28" scale.bottom="4" />
  <texture name="PushButton_Selected_Press" file_name="widgets/PushButton_Selected_Press.png" preload="true" scale.left="4" scale.top="19" scale.right="28" scale.bottom="4" />
  <texture name="PushButton_Selected_Disabled" file_name="widgets/PushButton_Selected_Disabled.png" preload="true" scale.left="4" scale.top="19" scale.right="28" scale.bottom="4" />

  <texture name="RadioButton_Press" file_name="widgets/RadioButton_Press.png" preload="true" />
  <texture name="RadioButton_On_Press" file_name="widgets/RadioButton_On_Press.png" preload="true" />
  <texture name="RadioButton_Off" file_name="widgets/RadioButton_Off.png" preload="true" />
  <texture name="RadioButton_On" file_name="widgets/RadioButton_On.png" preload="true" />
  <texture name="RadioButton_Disabled" file_name="widgets/RadioButton_Disabled.png" preload="true" />
  <texture name="RadioButton_On_Disabled" file_name="widgets/RadioButton_On_Disabled.png" preload="true" />


  <texture name="Refresh_Off" file_name="icons/Refresh_Off.png" preload="true" />

  <texture name="Resize_Corner" file_name="windows/Resize_Corner.png" preload="true" />

  <texture name="Rounded_Rect"	file_name="Rounded_Rect.png" preload="true" scale.left="6" scale.top="26" scale.right="58" scale.bottom="6" />
  <texture name="Rounded_Rect_Top"	file_name="Rounded_Rect.png" preload="true" scale.left="6" scale.top="8" scale.right="58" scale.bottom="0" clip.left="0" clip.right="64" clip.bottom="16" clip.top="32" />
  <texture name="Rounded_Rect_Bottom"	file_name="Rounded_Rect.png" preload="true" scale.left="6" scale.top="16" scale.right="58" scale.bottom="8" clip.left="0" clip.right="64" clip.bottom="0" clip.top="16"  />
  <texture name="Rounded_Rect_Left"	file_name="Rounded_Rect.png" preload="true" scale.left="6" scale.top="26" scale.right="32" scale.bottom="6" clip.left="0" clip.right="32" clip.bottom="0" clip.top="32" />
  <texture name="Rounded_Rect_Right"	file_name="Rounded_Rect.png" preload="true" scale.left="0" scale.top="26" scale.right="26" scale.bottom="6" clip.left="32" clip.right="64" clip.bottom="0" clip.top="32" />
  <texture name="Rounded_Square"	file_name="rounded_square.j2c" preload="true" scale.left="16" scale.top="16" scale.right="112" scale.bottom="16" />
  <texture name="Row_Selection" file_name="navbar/Row_Selection.png" preload="false" />

  <texture name="ScrollArrow_Down" file_name="widgets/ScrollArrow_Down.png"	preload="true" scale.left="2" scale.top="13" scale.right="13" scale.bottom="2" />
  <texture name="ScrollArrow_Left"	file_name="widgets/ScrollArrow_Left.png" preload="true" scale.left="2" scale.top="13" scale.right="13" scale.bottom="2" />
  <texture name="ScrollArrow_Right" file_name="widgets/ScrollArrow_Right.png" preload="true" scale.left="2" scale.top="13" scale.right="13" scale.bottom="2" />
  <texture name="ScrollArrow_Up" file_name="widgets/ScrollArrow_Up.png"	preload="true" scale.left="2" scale.top="13" scale.right="13" scale.bottom="2" />

  <texture name="ScrollThumb_Horiz" file_name="widgets/ScrollThumb_Horiz.png" preload="true" scale.left="4" scale.top="0" scale.bottom="0" scale.right="2" />
  <texture name="ScrollThumb_Vert" file_name="widgets/ScrollThumb_Vert.png" preload="true" scale.left="4" scale.top="53" scale.bottom="10" scale.right="4" />
  <texture name="ScrollTrack_Vert" file_name="widgets/ScrollTrack_Vert.png" preload="true" scale.left="2" scale.top="40" scale.bottom="13" scale.right="0" />
  <texture name="ScrollTrack_Horiz" file_name="widgets/ScrollTrack_Horiz.png" preload="true" scale.left="4" scale.top="0" scale.bottom="0" scale.right="2" />


  <texture name="Search" file_name="navbar/Search.png" preload="false" />

  <texture name="Search_Icon" file_name="icons/Search_Icon.png" preload="false" />

  <texture name="SegmentedBtn_Left_Off" file_name="widgets/SegmentedBtn_Left_Off.png" preload="true" scale.left="4" scale.top="19" scale.right="22" scale.bottom="4" />
  <texture name="SegmentedBtn_Left_Over" file_name="widgets/SegmentedBtn_Left_Over.png" preload="true" scale.left="4" scale.top="19" scale.right="22" scale.bottom="4" />
  <texture name="SegmentedBtn_Left_Press" file_name="widgets/SegmentedBtn_Left_Press.png" preload="true" scale.left="4" scale.top="19" scale.right="22" scale.bottom="4" />
  <texture name="SegmentedBtn_Left_Disabled" file_name="widgets/SegmentedBtn_Left_Disabled.png" preload="true" scale.left="4" scale.top="19" scale.right="22" scale.bottom="4" />
  <texture name="SegmentedBtn_Left_Selected" file_name="widgets/SegmentedBtn_Left_Selected.png" preload="true" scale.left="4" scale.top="19" scale.right="22" scale.bottom="4" />
  <texture name="SegmentedBtn_Left_Selected_Over" file_name="widgets/SegmentedBtn_Left_Selected_Over.png" preload="true" scale.left="4" scale.top="19" scale.right="22" scale.bottom="4" />
  <texture name="SegmentedBtn_Left_Selected_Press" file_name="widgets/SegmentedBtn_Left_Selected_Press.png" preload="true" scale.left="4" scale.top="19" scale.right="22" scale.bottom="4" />
  <texture name="SegmentedBtn_Left_Selected_Disabled" file_name="widgets/SegmentedBtn_Left_Selected_Disabled.png" preload="true" scale.left="4" scale.top="19" scale.right="22" scale.bottom="4" />

  <texture name="SegmentedBtn_Middle_Disabled" file_name="widgets/SegmentedBtn_Middle_Disabled.png" preload="true" scale.left="4" scale.top="19" scale.right="22" scale.bottom="4" />
  <texture name="SegmentedBtn_Middle_Selected" file_name="widgets/SegmentedBtn_Middle_Selected.png" preload="true" scale.left="4" scale.top="19" scale.right="22" scale.bottom="4" />
  <texture name="SegmentedBtn_Middle_Selected_Press" file_name="widgets/SegmentedBtn_Middle_Selected_Press.png" preload="true" scale.left="4" scale.top="19" scale.right="22" scale.bottom="4" />
  <texture name="SegmentedBtn_Middle_Selected_Disabled" file_name="widgets/SegmentedBtn_Middle_Selected_Disabled.png" preload="true" scale.left="4" scale.top="19" scale.right="22" scale.bottom="4" />

  <texture name="SegmentedBtn_Right_Off" file_name="widgets/SegmentedBtn_Right_Off.png" preload="true" scale.left="4" scale.top="19" scale.right="22" scale.bottom="4" />
  <texture name="SegmentedBtn_Right_Over" file_name="widgets/SegmentedBtn_Right_Over.png" preload="true" scale.left="4" scale.top="19" scale.right="22" scale.bottom="4" />
  <texture name="SegmentedBtn_Right_Press" file_name="widgets/SegmentedBtn_Right_Press.png" preload="true" scale.left="4" scale.top="19" scale.right="22" scale.bottom="4" />
  <texture name="SegmentedBtn_Right_Disabled" file_name="widgets/SegmentedBtn_Right_Disabled.png" preload="true" scale.left="4" scale.top="19" scale.right="22" scale.bottom="4" />
  <texture name="SegmentedBtn_Right_Selected" file_name="widgets/SegmentedBtn_Right_Selected.png" preload="true" scale.left="4" scale.top="19" scale.right="22" scale.bottom="4" />
  <texture name="SegmentedBtn_Right_Selected_Press" file_name="widgets/SegmentedBtn_Right_Selected_Press.png" preload="true" scale.left="4" scale.top="19" scale.right="22" scale.bottom="4" />
  <texture name="SegmentedBtn_Right_Selected_Disabled" file_name="widgets/SegmentedBtn_Right_Selected_Disabled.png" preload="true" scale.left="4" scale.top="19" scale.right="22" scale.bottom="4" />

  <texture name="Shirt_Large" file_name="icons/Shirt_Large.png" preload="false" />

  <texture name="Sidebar_Icon_Dock_Foreground" file_name="taskpanel/Sidebar_Icon_Dock_Foreground.png" preload="false" />
  <texture name="Sidebar_Icon_Dock_Press" file_name="taskpanel/Sidebar_Icon_Dock_Press.png" preload="false" />
  <texture name="Sidebar_Icon_Undock_Foreground" file_name="taskpanel/Sidebar_Icon_Undock_Foreground.png" preload="false" />
  <texture name="Sidebar_Icon_Undock_Press" file_name="taskpanel/Sidebar_Icon_Undock_Press.png" preload="false" />

  <texture name="Shop" file_name="icons/Shop.png" preload="false" />

  <texture name="SkipBackward_Off" file_name="icons/SkipBackward_Off.png" preload="false" />
  <texture name="SkipForward_Off" file_name="icons/SkipForward_Off.png" preload="false" />

  <texture name="SliderTrack_Horiz" file_name="widgets/SliderTrack_Horiz.png" scale.left="4" scale.top="4" scale.right="100" scale.bottom="2" />
  <texture name="SliderTrack_Vert" file_name="widgets/SliderTrack_Vert.png" scale.left="2" scale.top="100" scale.right="4" scale.bottom="4" />
  <texture name="SliderThumb_Off" file_name="widgets/SliderThumb_Off.png" />
  <texture name="SliderThumb_Disabled" file_name="widgets/SliderThumb_Disabled.png" />
  <texture name="SliderThumb_Press" file_name="widgets/SliderThumb_Press.png" />

  <texture name="SL_Logo" file_name="icons/SL_Logo.png" preload="true" />
  <texture name="OBJECT_Icon" file_name="icons/object_icon.png" preload="true" />
  <texture name="Unknown_Icon" file_name="icons/unknown_icon.png" preload="true" />

  <texture name="Snapshot_Off" file_name="bottomtray/Snapshot_Off.png" preload="true" scale.left="4" scale.top="19" scale.right="22" scale.bottom="4" />
  <texture name="Snapshot_Download" file_name="snapshot_download.png" preload="false" />
  <texture name="Snapshot_Email" file_name="snapshot_email.png" preload="false" />
  <texture name="Snapshot_Inventory" file_name="toolbar_icons/inventory.png" preload="false" />
  <texture name="Snapshot_Profile" file_name="toolbar_icons/profile.png" preload="false" />
  <!-- <exodus> -->
  <texture name="Snapshot_Exodus_Flickr" file_name="snapshot_flickr.png" preload="false" />
  <!-- </exodus> -->

  <texture name="startup_logo"  file_name="windows/startup_logo.png" preload="true" />

  <texture name="Stepper_Down_Off" file_name="widgets/Stepper_Down_Off.png" preload="false" />
  <texture name="Stepper_Down_Press" file_name="widgets/Stepper_Down_Press.png" preload="false" />
  <texture name="Stepper_Up_Off" file_name="widgets/Stepper_Up_Off.png" preload="false" />
  <texture name="Stepper_Up_Press" file_name="widgets/Stepper_Up_Press.png" preload="false" />

  <texture name="Stop_Off" file_name="icons/Stop_Off.png" preload="true" />
  <texture name="StopReload_Off" file_name="icons/StopReload_Off.png" preload="false" />
  <texture name="StopReload_Over" file_name="icons/StopReload_Over.png" preload="false" />

  <texture name="Sync_Disabled" file_name="icons/Sync_Disabled.png" preload="true" />
  <texture name="Sync_Enabled" file_name="icons/Sync_Enabled.png" preload="true" />
  <texture name="Sync_Progress_1" file_name="icons/Sync_Progress_1.png" preload="true" />
  <texture name="Sync_Progress_2" file_name="icons/Sync_Progress_2.png" preload="true" />
  <texture name="Sync_Progress_3" file_name="icons/Sync_Progress_3.png" preload="true" />
  <texture name="Sync_Progress_4" file_name="icons/Sync_Progress_4.png" preload="true" />
  <texture name="Sync_Progress_5" file_name="icons/Sync_Progress_5.png" preload="true" />
  <texture name="Sync_Progress_6" file_name="icons/Sync_Progress_6.png" preload="true" />

  <texture name="TabIcon_Close_Off" file_name="taskpanel/TabIcon_Close_Off.png" preload="false" />
  <texture name="TabIcon_Home_Selected" file_name="taskpanel/TabIcon_Home_Selected.png" preload="false" />
  <texture name="TabIcon_Me_Off" file_name="taskpanel/TabIcon_Me_Off.png" preload="false" />
  <texture name="TabIcon_Open_Off" file_name="taskpanel/TabIcon_Open_Off.png" preload="false" />
  <texture name="TabIcon_Translate_Off" file_name="taskpanel/translate_icon_24x24.png" preload="false" />
  <texture name="TabIcon_People_Off" file_name="taskpanel/TabIcon_People_Off.png" preload="false" />
  <texture name="TabIcon_Places_Off" file_name="taskpanel/TabIcon_Places_Off.png" preload="false" />
  <texture name="TabIcon_Things_Off" file_name="taskpanel/TabIcon_Things_Off.png" preload="false" />

  <texture name="TabTop_Right_Off" file_name="containers/TabTop_Right_Off.png" preload="false"  scale.left="8" scale.top="8" scale.right="62" scale.bottom="9" />
  <texture name="TabTop_Right_Selected" file_name="containers/TabTop_Right_Selected.png" preload="false"  scale.left="8" scale.top="8" scale.right="62" scale.bottom="9" />
  <texture name="TabTop_Middle_Off" file_name="containers/TabTop_Middle_Off.png" preload="false" scale.left="8" scale.top="8" scale.right="120" scale.bottom="9" />
  <texture name="TabTop_Middle_Selected" file_name="containers/TabTop_Middle_Selected.png" preload="false" scale.left="8" scale.top="8" scale.right="96" scale.bottom="9" />
  <texture name="TabTop_Left_Off" file_name="containers/TabTop_Left_Off.png" preload="false" scale.left="8" scale.top="8" scale.right="120" scale.bottom="9" />
  <texture name="TabTop_Left_Selected" file_name="containers/TabTop_Left_Selected.png" preload="false" scale.left="8" scale.top="8" scale.right="96" scale.bottom="9" />

  <texture name="TaskPanel_Tab_Off" file_name="taskpanel/TaskPanel_Tab_Off.png" preload="false" scale.left="4" scale.top="29" scale.right="36" scale.bottom="4" />
  <texture name="TaskPanel_Tab_Selected" file_name="taskpanel/TaskPanel_Tab_Selected.png" preload="false" scale.left="5" scale.top="30" scale.right="36" scale.bottom="5" />

  <texture name="TextField_Search_Disabled" file_name="widgets/TextField_Search_Disabled.png" preload="true" scale.left="9" scale.top="12" scale.right="248" scale.bottom="12" />
  <texture name="TextField_Off" file_name="widgets/TextField_Off.png" preload="true" scale.left="9" scale.top="12" scale.right="248" scale.bottom="12" />
  <texture name="TextField_Search_Active" file_name="widgets/TextField_Search_Active.png" preload="true" scale.left="9" scale.top="12" scale.right="248" scale.bottom="12" />
  <texture name="TextField_Search_Off" file_name="widgets/TextField_Search_Off.png" preload="true" scale.left="9" scale.top="12" scale.right="248" scale.bottom="12" />
  <texture name="TextField_Disabled" file_name="widgets/TextField_Disabled.png" preload="true" scale.left="9" scale.top="12" scale.right="248" scale.bottom="12" />
  <texture name="TextField_Active" file_name="widgets/TextField_Active.png" preload="true" scale.left="9" scale.top="12" scale.right="248" scale.bottom="12" />


  <texture name="Toast_CloseBtn" file_name="windows/Toast_CloseBtn.png" preload="true" />
  <texture name="Toast_Background" file_name="windows/Toast_Background.png" preload="true"
           scale.left="4" scale.top="28" scale.right="60" scale.bottom="4" />
  <texture name="Toast_Over" file_name="windows/Toast_Over.png" preload="true"
           scale.left="4" scale.top="28" scale.right="60" scale.bottom="4" />

  <texture name="Tool_Create" file_name="build/Tool_Create.png" preload="false" />
  <texture name="Tool_Dozer" file_name="build/Tool_Dozer.png" preload="false" />
  <texture name="Tool_Face" file_name="build/Tool_Face.png" preload="false" />
  <texture name="Tool_Grab" file_name="build/Tool_Grab.png" preload="false" />
  <texture name="Tool_Zoom" file_name="build/Tool_Zoom.png" preload="false" />

  <texture name="Toolbar_Left_Flash" file_name="containers/Toolbar_Left_Flash.png" preload="false" scale.left="5" scale.bottom="4" scale.top="24" scale.right="30" />
  <texture name="Toolbar_Left_Off" file_name="containers/Toolbar_Left_Off.png" preload="false" scale.left="5" scale.bottom="4" scale.top="24" scale.right="30" />
  <texture name="Toolbar_Left_Over" file_name="containers/Toolbar_Left_Over.png" preload="false" scale.left="5" scale.bottom="4" scale.top="24" scale.right="30" />
  <texture name="Toolbar_Left_Selected" file_name="containers/Toolbar_Left_Selected.png" preload="false" scale.left="5" scale.bottom="4" scale.top="24" scale.right="30" />
  <texture name="Toolbar_Middle_Off" file_name="containers/Toolbar_Middle_Off.png" preload="false" scale.left="1" scale.bottom="2" scale.top="24" scale.right="30" />
  <texture name="Toolbar_Middle_Over" file_name="containers/Toolbar_Middle_Over.png" preload="false" scale.left="1" scale.bottom="2" scale.top="24" scale.right="30" />
  <texture name="Toolbar_Middle_Selected" file_name="containers/Toolbar_Middle_Selected.png" preload="false" scale.left="1" scale.bottom="2" scale.top="24" scale.right="30" />
  <texture name="Toolbar_Middle_Flash" file_name="containers/Toolbar_Middle_Flash.png" preload="false" scale.left="5" scale.bottom="4" scale.top="24" scale.right="30" />
  <texture name="Toolbar_Right_Off" file_name="containers/Toolbar_Right_Off.png" preload="false" scale.left="1" scale.bottom="4" scale.top="24" scale.right="26" />
  <texture name="Toolbar_Right_Over" file_name="containers/Toolbar_Right_Over.png" preload="false" scale.left="1" scale.bottom="4" scale.top="24" scale.right="26" />
  <texture name="Toolbar_Right_Selected" file_name="containers/Toolbar_Right_Selected.png" preload="false" scale.left="1" scale.bottom="4" scale.top="24" scale.right="26" />
  <texture name="Toolbar_Right_Flash" file_name="containers/Toolbar_Right_Flash.png" preload="false" scale.left="1" scale.bottom="4" scale.top="24" scale.right="26" />

  <texture name="Tooltip" file_name="widgets/Tooltip.png" preload="true" scale.left="2" scale.top="16" scale.right="100" scale.bottom="3" />

  <texture name="TrashItem_Disabled" file_name="icons/TrashItem_Disabled.png" preload="false" />
  <texture name="TrashItem_Off" file_name="icons/TrashItem_Off.png" preload="false" />
  <texture name="TrashItem_Press" file_name="icons/TrashItem_Press.png" preload="false" />

  <texture name="inventory_18" file_name="bottomtray/inventory_18.png" preload="true" />
  <texture name="chatbar_18" file_name="bottomtray/chatbar_18.png" preload="true" />
  <texture name="nearbychat_18" file_name="toolbar_icons/nearbychat.png" preload="true" />
  <texture name="ao_toggle_18" file_name="toolbar_icons/animation_override.png" preload="true" />
  <texture name="phoenix_18" file_name="toolbar_icons/phoenix.png" preload="true" />
  <texture name="www_18" file_name="toolbar_icons/www.png" preload="true" />
  <texture name="areasearch" file_name="toolbar_icons/areasearch.png" preload="true" />
  <texture name="settings_debug" file_name="toolbar_icons/settings_debug.png" preload="true" />
  <texture name="statistics" file_name="toolbar_icons/statistics.png" preload="true" />
  <texture name="regioninfo" file_name="toolbar_icons/region.png" preload="true" />
  <texture name="groundsit" file_name="toolbar_icons/groundsit.png" preload="true" />
  <texture name="sound_explorer" file_name="toolbar_icons/sound_explorer.png" preload="true" />
  <texture name="asset_blacklist" file_name="toolbar_icons/asset_blacklist.png" preload="true" />
  <texture name="phototools" file_name="toolbar_icons/phototools.png" preload="true" />
  <texture name="phototools_camera" file_name="toolbar_icons/phototools_cam.png" preload="true" />
  <texture name="contact_sets" file_name="toolbar_icons/contact_sets.png" preload="true" />
  <texture name="mouselook" file_name="toolbar_icons/mouselook.png" preload="true" /> 
  <texture name="lsearch" file_name="toolbar_icons/lsearch.png" preload="true" /> 

  
  <texture name="Unread_Chiclet" file_name="bottomtray/Unread_Chiclet.png" preload="false" />
  <texture name="Unread_IM" file_name="bottomtray/Unread_IM.png" preload="false" />

  <texture name="UpArrow_Off" file_name="icons/UpArrow_Off.png" preload="false" />

    <texture name="Volume_Background" file_name="windows/Volume_Background.png" preload="false"
           scale.left="6" scale.top="33" scale.right="63" scale.bottom="10" />

  <texture name="VoicePTT_Lvl1" file_name="bottomtray/VoicePTT_Lvl1.png" preload="false" />
  <texture name="VoicePTT_Lvl2" file_name="bottomtray/VoicePTT_Lvl2.png" preload="false" />
  <texture name="VoicePTT_Lvl3" file_name="bottomtray/VoicePTT_Lvl3.png" preload="false" />
  <texture name="VoicePTT_Off" file_name="bottomtray/VoicePTT_Off.png" preload="false" />
  <texture name="VoicePTT_On" file_name="bottomtray/VoicePTT_On.png" preload="false" />
  
  <texture name="VoicePTT_Lvl1_Dark" file_name="bottomtray/VoicePTT_Lvl1_Dark.png" preload="false" />
  <texture name="VoicePTT_Lvl2_Dark" file_name="bottomtray/VoicePTT_Lvl2_Dark.png" preload="false" />
  <texture name="VoicePTT_Lvl3_Dark" file_name="bottomtray/VoicePTT_Lvl3_Dark.png" preload="false" />
  <texture name="VoicePTT_Off_Dark" file_name="bottomtray/VoicePTT_Off_Dark.png" preload="false" />
  <texture name="VoicePTT_On_Dark" file_name="bottomtray/VoicePTT_On_Dark.png" preload="false" />

  <texture name="Wearables_Divider" file_name="windows/Wearables_Divider.png" preload="false" />

  <texture name="Web_Profile_Off" file_name="icons/Web_Profile_Off.png" preload="false" />

  <texture name="WellButton_Lit" file_name="bottomtray/WellButton_Lit.png"  preload="true" scale.left="4" scale.top="19" scale.right="28" scale.bottom="4" />
  <texture name="WellButton_Lit_Selected" file_name="bottomtray/WellButton_Lit_Selected.png" preload="true" scale.left="4" scale.top="19" scale.right="28" scale.bottom="4" />

  <texture name="Window_Background" file_name="windows/Window_Background.png" preload="true"
           scale.left="4" scale.top="24" scale.right="26" scale.bottom="4" />
  <texture name="Window_Foreground" file_name="windows/Window_Foreground.png" preload="true"
           scale.left="4" scale.top="24" scale.right="26" scale.bottom="4" />
  <texture name="Window_NoTitle_Background" file_name="windows/Window_NoTitle_Background.png" preload="true"
           scale.left="4" scale.top="24" scale.right="26" scale.bottom="4" />
  <texture name="Window_NoTitle_Foreground" file_name="windows/Window_NoTitle_Foreground.png" preload="true"
           scale.left="4" scale.top="24" scale.right="26" scale.bottom="4" />

  <texture name="YouAreHere_Badge" file_name="icons/YouAreHere_Badge.png" preload="false" />

  <texture name="Zoom_Off" file_name="icons/Zoom_Off.png" preload="false" />
  <texture name="UnZoom_Off" file_name="icons/UnZoom_Off.png" preload="false" />

  <texture name="pixiesmall.j2c" use_mips="true" />
  <texture name="script_error.j2c" use_mips="true" />
  <texture name="silhouette.j2c" use_mips="true" />
  <texture name="foot_shadow.j2c" use_mips="true" />
  <texture name="cloud-particle.j2c" use_mips="true" />
  <texture name="transparent.j2c" use_mips="true" />

  <!--WARNING OLD ART BELOW *do not use*-->
  <texture name="icn_media_web.tga" preload="true" />
  <texture name="icn_media_movie.tga" preload="true" />

  <texture name="jump_left_out.tga" file_name="widgets/jump_left_out.png" />
  <texture name="jump_left_in.tga" file_name="widgets/jump_left_in.png" />
  <texture name="jump_right_out.tga" file_name="widgets/jump_right_out.png" />
  <texture name="jump_right_in.tga" file_name="widgets/jump_right_in.png" />

  <texture name="scrollbutton_left_out_blue.tga" file_name="widgets/ScrollArrow_Left_Opaque.png" />
  <texture name="scrollbutton_left_in_blue.tga" file_name="widgets/ScrollArrow_Left_Over_Opaque.png" />
  <texture name="scrollbutton_right_out_blue.tga" file_name="widgets/ScrollArrow_Right_Opaque.png" />
  <texture name="scrollbutton_right_in_blue.tga" file_name="widgets/ScrollArrow_Right_Over_Opaque.png" />
  <texture name="scrollbutton_up_out_blue.tga" file_name="widgets/ScrollArrow_Up_Opaque.png" />
  <texture name="scrollbutton_up_in_blue.tga" file_name="widgets/ScrollArrow_Up_Over_Opaque.png" />
  <texture name="scrollbutton_down_out_blue.tga" file_name="widgets/ScrollArrow_Down_Opaque.png" />
  <texture name="scrollbutton_down_in_blue.tga" file_name="widgets/ScrollArrow_Down_Over_Opaque.png" />

  <texture name="up_arrow.tga" file_name="up_arrow.png" />
  <texture name="down_arrow.tga" file_name="down_arrow.png" />
  <texture name="arrow_down.tga" />

  <texture name="tearoffbox.tga" />
  <texture name="tearoff_pressed.tga" />

  <texture name="color_swatch_alpha.tga" preload="true" />

  <texture name="button_anim_pause.tga" />
  <texture name="button_anim_pause_selected.tga" />
  <texture name="button_anim_play.tga" />
  <texture name="button_anim_play_selected.tga" />
  <texture name="crosshairs.tga" />
  <texture name="direction_arrow.tga" file_name="world/BeaconArrow.png" />

  <texture name="icon_avatar_offline.tga" />
  <texture name="icon_avatar_online.tga" />
  <texture name="icon_diurnal.tga" />
  <texture name="icon_for_sale.tga" file_name="icons/Icon_For_Sale.png" />
  <texture name="icon_top_pick.tga" />

<<<<<<< HEAD
 <!-- FS Ansariel: Icons don't exist and only spawn warn messages in log
  <texture name="inv_folder_mesh.tga"/>
  <texture name="inv_item_mesh.tga"/>
  -->

=======
>>>>>>> 8eef31e4
  <texture name="lag_status_critical.tga" />
  <texture name="lag_status_good.tga" />
  <texture name="lag_status_warning.tga" />

  <texture name="legend.tga" />

  <texture name="map_avatar_16.tga" />
  <texture name="map_avatar_8.tga" />
  <texture name="map_event.tga" />
  <texture name="map_home.tga" />
  <texture name="map_infohub.tga" />
  <texture name="map_telehub.tga" />
  <texture name="map_track_16.tga" />

  <texture name="notify_caution_icon.tga" />

  <texture name="default_land_picture.j2c" />
  <texture name="default_profile_picture.j2c" />
  <texture name="locked_image.j2c" />

  <texture name="Progress_1" file_name="icons/Progress_1.png" preload="true" />
  <texture name="Progress_2" file_name="icons/Progress_2.png" preload="true" />
  <texture name="Progress_3" file_name="icons/Progress_3.png" preload="true" />
  <texture name="Progress_4" file_name="icons/Progress_4.png" preload="true" />
  <texture name="Progress_5" file_name="icons/Progress_5.png" preload="true" />
  <texture name="Progress_6" file_name="icons/Progress_6.png" preload="true" />
  <texture name="Progress_7" file_name="icons/Progress_7.png" preload="true" />
  <texture name="Progress_8" file_name="icons/Progress_8.png" preload="true" />
  <texture name="Progress_9" file_name="icons/Progress_9.png" preload="true" />
  <texture name="Progress_10" file_name="icons/Progress_10.png" preload="true" />
  <texture name="Progress_11" file_name="icons/Progress_11.png" preload="true" />
  <texture name="Progress_12" file_name="icons/Progress_12.png" preload="true" />

  <texture name="bevel_background" file_name="widgets/bevel_background.png" preload="true" scale.left="12" scale.top="15" scale.right="108" scale.bottom="2"/>
  <texture name="buy_off" file_name="widgets/buy_off.png" preload="true" scale.left="2" scale.top="15" scale.right="67" scale.bottom="4"/>
  <texture name="buy_over" file_name="widgets/buy_over.png" preload="true" scale.left="2" scale.top="15" scale.right="67" scale.bottom="4"/>
  <texture name="buy_press" file_name="widgets/buy_press.png" preload="true" scale.left="2" scale.top="15" scale.right="67" scale.bottom="4"/>

  <texture name="hint_background" file_name="windows/hint_background.png" preload="false" scale.left="8" scale.top="70" scale.right="195" scale.bottom="11"/>
  <texture name="hint_arrow_left" file_name="windows/hint_arrow_left.png" preload="false"/>
  <texture name="hint_arrow_right" file_name="windows/hint_arrow_right.png" preload="false"/>
  <texture name="hint_arrow_up" file_name="windows/hint_arrow_up.png" preload="false"/>
  <texture name="hint_arrow_down" file_name="windows/hint_arrow_down.png" preload="false"/>
  <texture name="hint_arrow_lower_left" file_name="windows/hint_arrow_lower_left.png" preload="false"/>

  <texture name="Yellow_Gradient" file_name="windows/yellow_gradient.png"/>
  <texture name="Popup_Caution" file_name="icons/pop_up_caution.png"/>
  <texture name="Camera_Drag_Dot" file_name="world/CameraDragDot.png"/>
  <texture name="NavBar Separator" file_name="navbar/separator.png"/>

<!-- StarLight Textures -->

  <texture name="SpeakBtn_Left_Selected_Press" file_name="widgets/SpeakBtn_Left_Selected_Press.png" preload="true" scale.left="4" scale.top="19" scale.right="22" scale.bottom="4" />
  <texture name="SpeakBtn_Left_Off" file_name="widgets/SpeakBtn_Left_Off.png" preload="true" scale.left="4" scale.top="19" scale.right="22" scale.bottom="4" />
  <texture name="SpeakBtn_Right_Selected_Press" file_name="widgets/SpeakBtn_Right_Selected_Press.png" preload="true" scale.left="4" scale.top="19" scale.right="22" scale.bottom="4" />
  <texture name="SpeakBtn_Right_Off" file_name="widgets/SpeakBtn_Right_Off.png" preload="true" scale.left="4" scale.top="19" scale.right="22" scale.bottom="4" />

<!-- Firestorm Textures -->

<texture name="profile_icon_24x24" file_name="icons/profile_icon_24x24.png" preload="false" />
<texture name="sale_icon_24x24" file_name="icons/sale_icon_24x24.png" preload="false" />
<texture name="call_icon_24x24" file_name="icons/call_icon_24x24.png" preload="false" />
<texture name="call_end_icon_24x24" file_name="icons/call_end_icon_24x24.png" preload="false" />
<texture name="teleport_icon_24x24" file_name="icons/genie_icon_24x24.png" preload="false" />
<texture name="friends_icon_24x24" file_name="icons/Friends_Icon_24x24.png" preload="false" />
<texture name="gift_icon_24x24" file_name="icons/gift_icon_24x24.png" preload="false" />
<texture name="avatar_in_region" file_name="green_dot.tga" preload="false" />

<texture name="ff_online_status_button"			file_name="legacy/ff_online_status_button.tga"		preload="false" />
<texture name="ff_visible_online_button"		file_name="legacy/ff_visible_online_button.tga"		preload="false" />
<texture name="ff_visible_map_button"			file_name="legacy/ff_visible_map_button.tga"		preload="false" />
<texture name="ff_edit_mine_button"				file_name="legacy/ff_edit_mine_button.tga"			preload="false" />
<texture name="ff_visible_map_button_theirs"	file_name="legacy/ff_visible_map_button_theirs.tga"	preload="false" />
<texture name="ff_edit_theirs_button"			file_name="legacy/ff_edit_theirs_button.tga"		preload="false" />
<texture name="icon_avatar_online"			file_name="legacy/icon_avatar_online.tga"		preload="false" />
<texture name="slim_icon_16_viewer"				file_name="slim_icon_16_viewer.tga"					preload="false" />

  <texture name="Console_Background" file_name="Console_Background.png"/>
  <texture name="Muted_Chat" file_name="icons/Muted_Chat.png" preload="false" />

<texture name="Icon_Place" file_name="icon_place.tga" preload="false" />
<texture name="Icon_Auction" file_name="icon_auction.tga" preload="false" />
<texture name="Icon_Group" file_name="icon_group.png" preload="false" />
<texture name="Icon_Legacy_Event_PG" file_name="icon_legacy_event.tga" preload="false" />
<texture name="Icon_Legacy_Event_Mature" file_name="icon_legacy_event_mature.tga" preload="false" />
<texture name="Icon_Legacy_Event_Adult" file_name="icon_legacy_event_adult.tga" preload="false" />

<texture name="Icon_Lightshare" file_name="icons/Icon_Lightshare.png" preload="false" />

</textures><|MERGE_RESOLUTION|>--- conflicted
+++ resolved
@@ -806,14 +806,8 @@
   <texture name="icon_for_sale.tga" file_name="icons/Icon_For_Sale.png" />
   <texture name="icon_top_pick.tga" />
 
-<<<<<<< HEAD
  <!-- FS Ansariel: Icons don't exist and only spawn warn messages in log
-  <texture name="inv_folder_mesh.tga"/>
-  <texture name="inv_item_mesh.tga"/>
   -->
-
-=======
->>>>>>> 8eef31e4
   <texture name="lag_status_critical.tga" />
   <texture name="lag_status_good.tga" />
   <texture name="lag_status_warning.tga" />
