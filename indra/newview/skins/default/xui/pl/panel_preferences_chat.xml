<?xml version="1.0" encoding="utf-8" standalone="yes"?>
<panel label="Czat/IM" name="chat">
	<tab_container label="Ustawienia Firestorma" name="tabs">
		<panel label="Wizualne" name="ChatVisuals">
			<text name="console_font_size">
				Czcionka konsoli ekranu:
			</text>
			<radio_group name="chat_console_font_size">
				<radio_item label="Mała" name="consradio"/>
				<radio_item label="Średnia" name="consradio2"/>
				<radio_item label="Duża" name="consradio3"/>
				<radio_item label="Ogromna" name="consradio4"/>
			</radio_group>
			<check_box label="Odtwarzaj animacje awatara (np. krzyczenie)" name="play_avatar_animations"/>
			<check_box name="FSIMSystemMessageBrackets" label="Pokazuj systemowe wiadomości czatu w nawiasach (tylko styl V1)"/>
			<check_box name="FSChatHistoryShowYou" label="Pokazuj &quot;Ty&quot; w logu czatu zamiast swojego imienia" />
			<check_box name="EmotesUseItalic" label="Emocje (/me) pisane pochyloną czcionką"/>
			<check_box name="FSEmphasizeShoutWhisper" label="Pogrubiaj krzyk, pochylaj szept"/>
			<check_box name="FSMarkObjects" label="Oznaczaj obiekty frazą (bez nazwy) gdy wysyłają coś na czat, by zapobiec oszustwom"/>
			<check_box name="FSllOwnerSayToScriptDebugWindow_checkbox" label="Kieruj llOwnerSay do okna debugowania skryptów" />
			<check_box label="Pokaż czat w chmurkach ponad awatarami" name="bubble_text_chat"/>
			<check_box label="Nie pokazuj czatu w konsoli Czatu Lokalnego i tostach" name="FSBubblesHideConsoleAndToasts" />
			<check_box label="Pokaż wskaźnik pisania w chmurkach ponad awatarami" name="bubble_text_typing"/>
			<check_box label="Pokaż wskaźnik pisania w tagach imion ponad awatarami" name="FSShowTypingStateInNameTag" />
			<check_box label="Pokazuj sekundy w logach [HH:MM:SS]" name="FSSecondsinChatTimestamps"/>
			<text name="show_timestamps_label" width="150">
				Pokazuj znaczniki czasu w:
			</text>
			<check_box label="Czat Lokalny" name="show_timestamps_nearby_chat" width="95"/>
			<check_box label="Wiadomości IM" name="show_timestamps_im" width="105"/>
			<check_box label="Logi czatów i IM" name="show_timestamps_transcripts"/>
			<check_box name="FSConsoleClassicDrawMode" label="Używaj klasycznej konsoli" tool_tip="Ta opcja renderuje tło konsoli jako jeden duży blok pod wszystkimi liniami tekstu, o szerokości takiej jak najdłuższa z nich."/>
			<check_box name="ChatFullWidth" label="Używaj pełnej szerokości ekranu"/>
			<spinner label="Zanikanie po:" name="fade_chat_time"/>
			<text name="text_box4">
				(sekundy)
			</text>
			<text name="text_box5">
				(linie)
			</text>
		</panel>
		<panel label="Okna czatu" name="ChatWindows">
			<text name="font_size">
				Czcionka okien czatu:
			</text>
			<radio_group name="chat_font_size">
				<radio_item label="Mała" name="radio"/>
				<radio_item label="Średnia" name="radio2"/>
				<radio_item label="Duża" name="radio3"/>
				<radio_item label="Ogromna" name="radio4"/>
			</radio_group>
			<check_box name="IMShowNamesForP2PConv" label="Pokazuj imiona w bezpośrednich wiadomościach IM" />
			<check_box label="Używaj nagłówków czatów stylu V1" name="plain_text_chat_history" />
			<check_box label="Podczas używania nagłówków w stylu V3 pokazuj małe ikony" name="ShowChatMiniIcons" />
			<check_box label="Pokazuj zakończenia ostatnich rozmów" name="LogShowHistory"/>
			<check_box name="FSTypingChevronPrefix" label="Dodawaj znak (&gt;) w tytułach okien wiadomości IM przed imionami osób, które piszą"/>
			<text name="show_unread_messages_label">
				Informuj o nowych wiadomościach:
			</text>
			<check_box name="FSNotifyUnreadChatMessages" label="Czat Lokalny" tool_tip="Pokazuje powiadomienie o nieprzeczytanych jeszcze wiadomościach (wraz z ich liczbą) w oknie Czatu Lokalnego, jeśli nowe się pojawią, a widok historii jest przewinięty do góry." />
			<check_box name="FSNotifyUnreadIMMessages" label="Wiadomości IM / grupowe" tool_tip="Pokazuje powiadomienie o nieprzeczytanych jeszcze wiadomościach (wraz z ich liczbą) w oknie czatu IM / grupowego, jeśli nowe się pojawią, a widok historii jest przewinięty do góry." />
			<text name="show_ims_in_label">
				Pokaż wiad. IM w:
			</text>
			<radio_group name="chat_window" tool_tip="Pokaż wiadomości w osobnych oknach lub w jednym z kartami (wymaga restartu).">
				<radio_item label="Osobne okna" name="radio"/>
				<radio_item label="Karty" name="radio2"/>
			</radio_group>
			<text name="req_restart_ims">
				(wymaga restartu)
			</text>
			<text name="tab_direction_label">
				Orientacja kart czatu:
			</text>
			<radio_group name="chat_tab_direction" tool_tip="Zmień kierunek układania się kart pomiędzy poziomym, a pionowym w czatach/IM, gdy włączony jest tryb łączenia rozmów w karty (wymaga restartu).">
				<radio_item label="Pozioma" name="radio_horizontal"/>
				<radio_item label="Pionowa" name="radio_vertical"/>
			</radio_group>
			<text name="req_restart_chattabs">
				(wymaga restartu)
			</text>
			<text name="FSIMTabNameFormat_label">
				Format imion dla kart IM:
			</text>
			<combo_box name="FSIMTabNameFormat">
				<combo_box.item label="Wyświetlane" name="display_name"/>
				<combo_box.item label="Nazwa konta" name="user_name"/>
				<combo_box.item label="Wyświetlane (Nazwa konta)" name="display_user_name"/>
				<combo_box.item label="Nazwa konta (Wyświetlane)" name="user_display_name"/>
			</combo_box>
			<check_box name="FSHighlightGroupMods" label="Podświetlaj wiadomości moderatorów grup"/>
			<text name="Moderator Name Style">
				Imiona:
			</text>
			<combo_box name="mod_name_style" width="195">
				<combo_box.item label="Normalne" name="normal"/>
				<combo_box.item label="Pogrubione" name="BOLD"/>
				<combo_box.item label="Pochylone" name="ITALIC"/>
				<combo_box.item label="Pogrubione i pochylone" name="BOLDITALIC"/>
				<combo_box.item label="Podkreślone" name="UNDERLINE"/>
				<combo_box.item label="Pogrubione i podkreślone" name="BOLDUNDERLINE"/>
				<combo_box.item label="Pochylone i podkreślone" name="ITALICUNDERLINE"/>
				<combo_box.item label="Pogrubione, pochylone i podkreślone" name="BOLDITALICUNDERLINE"/>
			</combo_box>
			<text name="Moderator Text Style">
				Tekst:
			</text>
			<combo_box name="mod_text_style" width="195">
				<combo_box.item label="Normalny" name="normal"/>
				<combo_box.item label="Pogrubiony" name="BOLD"/>
				<combo_box.item label="Pochylony" name="ITALIC"/>
				<combo_box.item label="Pogrubiony i pochylony" name="BOLDITALIC"/>
				<combo_box.item label="Podkreślony" name="UNDERLINE"/>
				<combo_box.item label="Pogrubiony i podkreślony" name="BOLDUNDERLINE"/>
				<combo_box.item label="Pochylony i podkreślony" name="ITALICUNDERLINE"/>
				<combo_box.item label="Pogrubiony, pochylony i podkreślony" name="BOLDITALICUNDERLINE"/>
			</combo_box>
			<check_box name="FSMuteAllGroups" label="Wyłącz WSZYSTKIE czaty grupowe"/>
			<check_box name="FSMuteGroupWhenNoticesDisabled" label="Gdy opcja 'otrzymuj ogłoszenia grupy' jest wyłączona - wyłączaj także czat grupy"/>
			<check_box name="FSIgnoreAdHocSessions" label="Automatycznie ignoruj i opuszczaj wszystkie czaty konferencji (ad-hoc)"/>
			<check_box name="FSReportIgnoredAdHocSession" label="Zgłaszaj ignorowanie czatu konferencji w czacie lokalnym"/>
			<check_box name="FSDontIgnoreAdHocFromFriends" label="Nie ignoruj zaproszeń do czatów konferencji od moich znajomych"/>
			<text width="290" name="group_snooze_time_label" tool_tip="Ilość czasu, przez jaką czat grupowy będzie zablokowany po naciśnięciu przycisku tymczasowego jego wyciszenia. Ustawienie tej wartości na 0 zwyczajnie zamknie czat grupy do czasu, gdy następna wiadomość się w nim nie pojawi.">
				Długość tymczasowego wyciszenia czatu grupowego:
			</text>
			<spinner name="GroupSnoozeTime" tool_tip="Ilość czasu, przez jaką czat grupowy będzie zablokowany po naciśnięciu przycisku tymczasowego jego wyciszenia. Ustawienie tej wartości na 0 zwyczajnie zamknie czat grupy do czasu, gdy następna wiadomość się w nim nie pojawi." />
			<text name="group_snooze_time_seconds_label" tool_tip="Ilość czasu, przez jaką czat grupowy będzie zablokowany po naciśnięciu przycisku tymczasowego jego wyciszenia. Ustawienie tej wartości na 0 zwyczajnie zamknie czat grupy do czasu, gdy następna wiadomość się w nim nie pojawi.">
				sekund
			</text>
			<check_box name="FSEnablePerGroupSnoozeDuration" label="Czas wyciszania osobny dla każdej z grup"/>
		</panel>
		<panel label="Pisanie" name="ChatTyping">
			<button name="autoreplace_showgui" label="Autokorekta"/>
			<button name="spellcheck_showgui" label="Sprawdzanie pisowni"/>
			<button label="Tłumaczenie..." name="translation_settings_btn"/>
			<check_box label="Używaj animacji podczas pisania" name="play_typing_animation"/>
			<check_box label="Odtwarzaj ją również podczas używania emocji (/me)" name="play_typing_animation_emote" />
			<check_box label="Dźwięk pisania, gdy inne osoby piszą w czacie lokalnym" name="play_typing_sound"/>
			<check_box label="Powiadomienia o pisaniu do innych awatarów podczas sesji IM" name="FSSendTypingState"/>
			<check_box label="Włącz autouzupełnianie gestów w pasku czatu lokalnego" name="FSChatbarGestureAutoCompleteEnable"/>
			<check_box label="Włącz automatyczne odgadywanie imion w pasku czatu lokalnego" name="FSChatbarNamePrediction"/>
			<check_box name="AllowMUpose" label="&quot;:&quot; synonimem dla &quot;/me&quot;"/>
			<check_box name="AutoCloseOOC" label="Domykaj ((nawiasy)) dla czatu OOC"/>
			<check_box name="FSShowIMSendButton" label="Pokaż przycisk wysyłania wiadomości w pasku czatu dla sesji IM"/>
			<check_box name="FSNearbyChatbar" label="Dodaj pasek czatu do okna Czatu Lokalnego"/>
			<check_box name="FSShowChatChannel" label="Oferuj ręczny wybór kanału w pasku czatu"/>
			<check_box name="FSShowChatType" label="Pokaż typ czatu i przycisk wysyłania"/>
			<check_box label="Autoukrywanie głównego paska czatu" name="AutohideChatBar" tool_tip="Ukryj pasek czatu na dolnej listwie przycisków i pokazuj go jako nakładkę tylko wtedy, gdy to potrzebne."/>
			<check_box label="Odznaczaj pasek czatu po wysłaniu wiadomości" name="CloseChatOnReturn"/>
			<check_box label="Odznaczaj także historię czatu" name="FSUnfocusChatHistoryOnReturn" />
			<text name="textUseKeyboardShortcuts">
				Używaj skrótów klawiszowych:
			</text>
			<check_box name="FSUseCtrlShout" label="Ctrl+Enter (krzyk)" tool_tip="Zaznacz tą opcję, jeśli chcesz używać skrótu klawiszowego Ctrl+Enter, aby krzyczeć poprzez czat lokalny." />
			<check_box name="FSUseShiftWhisper" label="Shift+Enter (szept)" tool_tip="Zaznacz tą opcję, jeśli chcesz używać skrótu klawiszowego Shift+Enter, aby szeptać poprzez czat lokalny" />
			<check_box name="FSUseAltOOC" tool_tip="Zaznacz tą opcję, jeśli chcesz używać skrótu klawiszowego Alt+Enter, aby wysyłać wiadomości ((OOC)) poprzez czat lokalny." />
		</panel>
		<panel label="Komunikaty" name="ChatNotices">
			<text name="disable_toast_label">
				Uaktywnij wyskakujące okienka rozpoczynających się rozmów:
			</text>
			<check_box label="Czaty grupowe" name="EnableGroupChatPopups" tool_tip="Zaznacz opcję, aby widzieć wyskakujące okienko, kiedy pojawia się wiadomość w którymś czacie grupy"/>
			<check_box label="Czaty IM" name="EnableIMChatPopups" tool_tip="Zaznacz opcję, aby widzieć wyskakujące okienko, kiedy pojawia się nowa wiadomość prywatna IM (Instant Message)"/>
			<check_box name="FSUseNearbyChatConsole" label="Używaj konsoli dla wyskakujących okienek zamiast Tostów (styl Viewera 1.x)"/>
			<check_box name="FSLogImToChatConsole" label="Pokazuj wiadomości IM w konsoli Czatu"/>
			<check_box name="FSLogGroupImToChatConsole" label="Pokazuj czaty grupowe w konsoli Czatu"/>
			<text name="FSShowGroupNameLength_label" width="270">
				Długość nazwy grupy wyświetlanej w logu czatu
			</text>
			<spinner tool_tip="-1 dla pełnej nazwy grupy, 0 aby wyłączyć" name="FSShowGroupNameLength"/>
			<check_box name="FSOpenIMContainerOnOfflineMessage" label="Otwórz okno Rozmów, gdy pojawia się wiadomość offline"/>
			<check_box label="Ślij IM-y na mój e-mail, gdy jestem offline ([EMAIL])" name="send_im_to_email"/>
<<<<<<< HEAD
			<check_box name="FSShowIMInChatHistory" label="Pokazuj IM w oknie czatu lokalnego"/>
			<check_box name="FSLogIMInChatHistory" label="Zapisuj IM w oknie czatu"/>
			<text name="FSIMChatHistoryFade_label" width="220">
				Wygaszaj tekst IM w tło okna logu czatu
=======
			<check_box name="FSShowIMInChatHistory" label="Pokazuj IMy i czaty grup w oknie czatu lokalnego"/>
			<check_box name="FSLogIMInChatHistory" label="Zapisuj IMy i czaty grup w czacie lokalnym"/>
			<text name="FSIMChatHistoryFade_label" width="315">
				Wyszarzanie tekstu wiadomości IM w tle okna logów czatu
>>>>>>> 0aa38a6c
			</text>
			<spinner tool_tip="0.25-1.0, 0.25 dla silnego wygaszania, 1 dla braku wygaszania" name="FSIMChatHistoryFade"/>
			<check_box name="FSShowMessageCountInWindowTitle" label="Pokaż ilość nieprzeczytanych IM na belce tytułu okna Firestorma"/>
			<check_box name="FSAnnounceIncomingIM" label="Powiadamiaj o nowej IM, gdy tylko nadawca zacznie pisać"/>
			<check_box name="FSIMChatFlashOnFriendStatusChange" label="Mrugaj kartami IM, gdy znajomi się logują/wylogowywują"/>
			<check_box name="FSNotifyNearbyChatFlash" label="Mrugaj przyciskiem 'czat' na dolnym pasku, gdy nadchodzi wiadomość czatu lokalnego" tool_tip="Mruga przyciskiem 'czat' na dolnym pasku, gdy nadchodzi nowa wiadomość czatu lokalnego. Okno czatu lokalnego musi być zadokowane w oknie rozmów, a okno rozmów musi być zamknięte, aby przycisk mrugał."/>
			<check_box name="FSNotifyIMFlash" label="Mrugaj przyciskiem 'czat' na dolnym pasku, gdy nadchodzi wiadomość IM" tool_tip="Mruga przyciskiem 'czat' na dolnym pasku, gdy nadchodzi nowa wiadomość IM (dotyczy też wiadomości grupowych). Okno wiadomości IM musi być zadokowane w oknie rozmów, a okno rozmów musi być zamknięte, aby przycisk mrugał. Ta opcja jest dostępna tylko w wypadku, gdy wiadomości IM są pokazywane w kartach, a nie w osobnych oknach (zobacz zakładkę &quot;Ogólne&quot;)."/>
			<check_box name="FSReportMutedGroupChat" label="Zgłaszaj wyciszenie czatu grupowego w czacie lokalnym"/>
			<check_box name="FSGroupNoticesToIMLog" label="Pokazuj ogłoszenia grup także w czatach grupowych, a nie tylko w tostach"/>
			<check_box name="FSBetterGroupNoticesToIMLog" label="Pokazuj również ich tematy i autorów"/>
		</panel>
		<panel name="ChatRadar">
			<check_box name="reportChatRangeEnter" label="Radar ma informować, gdy awatar wchodzi w zasięg czatu"/>
			<check_box name="PlayModeUISndRadarChatEnter" width="150" label="Odtwórz UUID dźwięku:"/>
			<button name="Prev_UISndRadarChatEnter" tool_tip="Podgląd dźwięku."/>
			<button name="Def_UISndRadarChatEnter" tool_tip="Resetuj do domyślnego UUID."/>
			<check_box name="reportChatRangeLeave" label="Radar ma informować, gdy awatar opuszcza zasięg czatu"/>
			<check_box name="PlayModeUISndRadarChatLeave" width="150" label="Odtwórz UUID dźwięku:"/>
			<button name="Prev_UISndRadarChatLeave" tool_tip="Podgląd dźwięku."/>
			<button name="Def_UISndRadarChatLeave" tool_tip="Resetuj do domyślnego UUID."/>
			<check_box name="reportDrawRangeEnter" label="Radar ma informować, gdy awatar wchodzi w zasięg pola widzenia"/>
			<check_box name="PlayModeUISndRadarDrawEnter" width="150" label="Odtwórz UUID dźwięku:"/>
			<button name="Prev_UISndRadarDrawEnter" tool_tip="Podgląd dźwięku."/>
			<button name="Def_UISndRadarDrawEnter" tool_tip="Resetuj do domyślnego UUID."/>
			<check_box name="reportDrawRangeLeaave" label="Radar ma informować, gdy awatar opuszcza zasięg pola widzenia"/>
			<check_box name="PlayModeUISndRadarDrawLeave" width="150" label="Odtwórz UUID dźwięku:"/>
			<button name="Prev_UISndRadarDrawLeave" tool_tip="Podgląd dźwięku."/>
			<button name="Def_UISndRadarDrawLeave" tool_tip="Resetuj do domyślnego UUID."/>
			<check_box name="RadarReportSimRangeEnter" label="Radar ma informować, gdy awatar pojawia się w regionie"/>
			<check_box name="PlayModeUISndRadarSimEnter" width="150" label="Odtwórz UUID dźwięku:"/>
			<button name="Prev_UISndRadarSimEnter" tool_tip="Podgląd dźwięku."/>
			<button name="Def_UISndRadarSimEnter" tool_tip="Resetuj do domyślnego UUID."/>
			<check_box name="RadarReportSimRangeLeave" label="Radar ma informować, gdy awatar opuszcza region"/>
			<check_box name="PlayModeUISndRadarSimLeave" width="150" label="Odtwórz UUID dźwięku:"/>
			<button name="Prev_UISndRadarSimLeave" tool_tip="Podgląd dźwięku."/>
			<button name="Def_UISndRadarSimLeave" tool_tip="Resetuj do domyślnego UUID."/>
			<check_box name="RadarEnterChannelAlert" label="Zgłaszaj alerty wejść skryptom"/>
			<check_box name="RadarLeaveChannelAlert" label="Zgłaszaj alerty wyjść skryptom"/>
			<check_box name="FSRadarEnhanceByBridge" label="Wspomaganie radaru za pomocą Mostu LSL" tool_tip="Gdy ta opcja jest włączona, to funkcje radaru odpowiedzialne za ustalanie wysokości na jakiej znajdują się awatary są wspomagane przez Most LSL - zwłaszcza gdy jest ona duża i osoby są poza polem widzenia."/>
			<text name="AgeAlertLabel">
				Powiadomienia o wieku:
			</text>
			<text name="RadarAvatarAgeAlertValueLabel">
				Próg:
			</text>
			<spinner name="RadarAvatarAgeAlertValue" tool_tip="Koloruje również kolumnę wieku w radarze. Ustaw na -1, aby wyłączyć." />
			<text name="RadarAvatarAgeAlertValueLabelSuffix">
				Dni
			</text>
			<check_box name="RadarAvatarAgeAlert" label="Radar ma informować, gdy awatar jest młodszy, niż ustawiono powyżej" />
			<check_box name="PlayModeUISndRadarAgeAlert" width="150" label="Odtwórz UUID dźwięku:" />
			<button name="Prev_UISndRadarAgeAlert" tool_tip="Podgląd dźwięku." />
			<button name="Def_UISndRadarAgeAlert" tool_tip="Resetuj do domyślnego UUID." />
		</panel>
		<panel label="Detektor słów" name="ChatKeywordAlerts">
			<check_box name="FSKeywordOn" label="Włącz detektor słów"/>
			<check_box name="FSKeywordInChat" label="Szukaj słów w Czacie Lokalnym"/>
			<check_box name="FSKeywordInIM" label="Szukaj słów w IM i czatach grupowych"/>
			<check_box name="FSKeywordSpeakersName" label="Szukaj słów w imionach mówiących osób lub nazwach obiektów"/>
			<check_box name="FSKeywordCaseSensitive" label="Bierz pod uwagę wielkość liter w szukanych słowach"/>
			<check_box name="FSKeywordMatchWholeWords" label="Dopasowywuj tylko całe słowa"/>
			<text name="textFSKeywords">
				Szukane słowa (oddzielone przecinkami):
			</text>
			<check_box name="FSKeywordChangeColor" label="Koloruj znalezione"/>
			<color_swatch name="colorswatch" tool_tip="Kliknij, aby wybrać kolor"/>
			<check_box name="FSKeywordPlaySound" label="Odtwarzaj dźwięk, gdy słowo zostanie znalezione"/>
			<text name="textFSKeywordSound">
				UUID dźwięku alertu:
			</text>
			<button name="Prev_UISndFSKeywordSound" tool_tip="Podgląd dźwięku."/>
			<button name="Def_UISndFSKeywordSound" tool_tip="Resetuj do domyślnego UUID."/>
		</panel>
		<panel label="Polecenia" name="tab-CmdLine">
			<check_box label="Używaj paska czatu jak wiersza poleceń" name="chat_cmd_toggle" />
			<text name="FSCmdLineCalc_txt">
				Kalkulator (użycie: cmd SIN(2+2))
			</text>
			<text name="FSCmdLineDrawDistance_txt">
				Zmiana pola widzenia (cmd metry)
			</text>
			<text name="FSCmdLineBandWidth_txt">
				Maks. przepustow. (użycie: cmd kbps)
			</text>
			<text name="FSCmdLineCopyCam_txt">
				Kopiowanie pozycji kamery do schowka
			</text>
			<text name="FSCmdLineAO_txt">
				Włącz/wyłącz AO (użycie: cmd on/off)
			</text>
			<text name="FSCmdLineClearChat_txt">
				Czyść logi czatu (użycie: cmd)
			</text>
			<line_editor tool_tip="Czyści logi czatu, aby zapobiec lagom pochodzącym od spamerów." name="FSCmdLineClearChat" />
			<text name="FSCmdLineMedia_txt">
				Ustaw URL mediów (użycie: cmd url typ)
			</text>
			<line_editor tool_tip="Ustawia i odtwarza strumień mediów dla podanego URL" name="FSCmdLineMedia" />
			<text name="FSCmdLineMusic_txt">
				Ustaw URL muzyki (użycie: cmd url)
			</text>
			<line_editor tool_tip="Ustawia i odtwarza strumień muzyki dla podanego URL" name="FSCmdLineMusic" />
			<text name="FSCmdLineRezPlatform_txt">
				Rezz platformy (użycie: cmd 0 - 64)
			</text>
			<slider name="FSCmdLinePlatformSize" label="Szerokość:" tool_tip="Jak duża ma być platforma?" />
			<text name="FSCmdLineKeyToName_txt">
				Imię awatara z jego klucza (cmd klucz)
			</text>
			<text name="FSCmdLineRollDice_txt">
				Rzuć kostką (użycie: cmd kostki ścianki tm wm)
			</text>
			<line_editor tool_tip="Rzut kostką - cmd [ilość kostek] [ilość ścianek] [typ modyfikatora (opcjonalne)] [wartość modyfikatora (opcjonalne)]. Przykład: cmd 1 20, cmd 2 40 + 5. Brak parametrów jest równy cmd 1 6 (zwykła kostka)." name="FSCmdLineRollDice" />
			<text name="FSCmdLinePos_txt">
				Teleport wewn. regionu (użycie: cmd x y z)
			</text>
			<text name="FSCmdLineGround_txt">
				Teleport do ziemi (użycie: cmd)
			</text>
			<text name="FSCmdLineHeight_txt">
				Teleport na wysokość (użycie: cmd z)
			</text>
			<text name="FSCmdTeleportToCam_txt">
				Teleport do pozycji kamery (użycie: cmd)
			</text>
			<text name="FSCmdLineOfferTp_txt">
				Oferowanie teleportu (użycie: cmd klucz)
			</text>
			<text name="FSCmdLineTP2_txt">
				Teleport do awatara (użycie: cmd imię)
			</text>
			<line_editor tool_tip="Składnia tej komendy pozwala na imiona podawane w części i nie zwraca uwagi na wielkość liter. Lepsze wyniki będą osiągane z otwartym radarem." name="FSCmdLineTP2" />
			<text name="FSCmdLineTeleportHome_txt">
				Teleport do Miejsca Startu (użycie: cmd)
			</text>
			<text name="FSCmdLineMapTo_txt">
				Teleport do regionu x (użycie: cmd nazwa | x y z)
			</text>
			<check_box label="Ta sama pozycja między regionami" name="toggle" />
		</panel>
	</tab_container>
</panel><|MERGE_RESOLUTION|>--- conflicted
+++ resolved
@@ -170,17 +170,10 @@
 			<spinner tool_tip="-1 dla pełnej nazwy grupy, 0 aby wyłączyć" name="FSShowGroupNameLength"/>
 			<check_box name="FSOpenIMContainerOnOfflineMessage" label="Otwórz okno Rozmów, gdy pojawia się wiadomość offline"/>
 			<check_box label="Ślij IM-y na mój e-mail, gdy jestem offline ([EMAIL])" name="send_im_to_email"/>
-<<<<<<< HEAD
-			<check_box name="FSShowIMInChatHistory" label="Pokazuj IM w oknie czatu lokalnego"/>
-			<check_box name="FSLogIMInChatHistory" label="Zapisuj IM w oknie czatu"/>
-			<text name="FSIMChatHistoryFade_label" width="220">
-				Wygaszaj tekst IM w tło okna logu czatu
-=======
 			<check_box name="FSShowIMInChatHistory" label="Pokazuj IMy i czaty grup w oknie czatu lokalnego"/>
 			<check_box name="FSLogIMInChatHistory" label="Zapisuj IMy i czaty grup w czacie lokalnym"/>
 			<text name="FSIMChatHistoryFade_label" width="315">
 				Wyszarzanie tekstu wiadomości IM w tle okna logów czatu
->>>>>>> 0aa38a6c
 			</text>
 			<spinner tool_tip="0.25-1.0, 0.25 dla silnego wygaszania, 1 dla braku wygaszania" name="FSIMChatHistoryFade"/>
 			<check_box name="FSShowMessageCountInWindowTitle" label="Pokaż ilość nieprzeczytanych IM na belce tytułu okna Firestorma"/>
