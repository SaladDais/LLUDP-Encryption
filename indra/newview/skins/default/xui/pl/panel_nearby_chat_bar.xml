--- conflicted
+++ resolved
@@ -1,17 +1,5 @@
 <?xml version="1.0" encoding="utf-8" standalone="yes"?>
-<<<<<<< HEAD
-<panel name="chat_bar">
+<panel name="nearby_chat">
 	<line_editor label="Kliknij tutaj aby rozmawiać." name="chat_box" tool_tip="Naciśnij Enter aby mówić, Ctrl+Enter aby krzyknąć"/>
 	<button name="show_nearby_chat" tool_tip="Pokazuje/ukrywa czat lokalny"/>
-=======
-<panel name="nearby_chat">
-	<string name="min_width">
-		192
-	</string>
-	<string name="max_width">
-		320
-	</string>
-	<line_editor label="Kliknij tutaj aby rozmawiać." name="chat_box" tool_tip="Naciśnij Enter aby mówić, Ctrl + Enter aby krzyknąć"/>
-	<button name="show_nearby_chat" tool_tip="Pokazuje/ukrywa pobliski czat"/>
->>>>>>> fe8b4bf1
 </panel>