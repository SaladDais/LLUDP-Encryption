<?xml version="1.0" encoding="utf-8" standalone="yes"?>
<!-- This file contains strings that used to be hardcoded in the source.
     It is only for those strings which do not belong in a floater.
     For example, the strings used in avatar chat bubbles, and strings
     that are returned from one component and may appear in many places-->
<strings>
	<string name="CAPITALIZED_APP_NAME">
		SECOND LIFE
	</string>
	<string name="SUPPORT_SITE">
		Portal Pomocy Second Life
	</string>
	<string name="StartupDetectingHardware">
		Wykrywanie dysku twardego...
	</string>
	<string name="StartupLoading">
		Ładowanie [APP_NAME]...
	</string>
	<string name="StartupClearingCache">
		Czyszczenie bufora danych...
	</string>
	<string name="StartupInitializingTextureCache">
		Inicjowanie bufora danych tekstur...
	</string>
	<string name="StartupInitializingVFS">
		Inicjowanie VFS...
	</string>
	<string name="ProgressRestoring">
		Przywracanie...
	</string>
	<string name="ProgressChangingResolution">
		Zmiana rozdzielczości...
	</string>
	<string name="LoginInProgress">
		Trwa logowanie. [APP_NAME] Proszę czekać.
	</string>
	<string name="LoginInProgressNoFrozen">
		Logowanie...
	</string>
	<string name="LoginAuthenticating">
		Autoryzacja
	</string>
	<string name="LoginMaintenance">
		W trakcie obslugi konta...
	</string>
	<string name="LoginAttempt">
		Poprzednie logowanie nie udalo się. Logowanie, próba numer [NUMBER]
	</string>
	<string name="LoginPrecaching">
		Ładowanie świata...
	</string>
	<string name="LoginInitializingBrowser">
		Inicjalizacja Przeglądarki Internetu...
	</string>
	<string name="LoginInitializingMultimedia">
		Inicjalizacja multimediów...
	</string>
	<string name="LoginInitializingFonts">
		Ładowanie czcionek...
	</string>
	<string name="LoginVerifyingCache">
		Weryfikacja bufora danych na dysku (może trwać od 60 do 90 sekund)...
	</string>
	<string name="LoginProcessingResponse">
		Przetwarzanie Odpowiedzi...
	</string>
	<string name="LoginInitializingWorld">
		Inicjalizacja świata...
	</string>
	<string name="LoginDecodingImages">
		Przetwarzanie obrazów...
	</string>
	<string name="LoginInitializingQuicktime">
		Inicjalizacja QuickTime...
	</string>
	<string name="LoginQuicktimeNotFound">
		QuickTime nie został znaleziony - inicjalizacja przerwana.
	</string>
	<string name="LoginQuicktimeOK">
		QuickTime zainicjalizowany.
	</string>
	<string name="LoginWaitingForRegionHandshake">
		Oczekiwanie na połączenie z regionem...
	</string>
	<string name="LoginConnectingToRegion">
		Łączenie z regionem...
	</string>
	<string name="LoginDownloadingClothing">
		Ładowanie ubrania...
	</string>
	<string name="InvalidCertificate">
		Serwer zwrócił nieważny lub zniekształcony certyfikat. Proszę skontaktuj się z administratorem Grida.
	</string>
	<string name="CertInvalidHostname">
		Nazwa hosta jest nieważna, proszę sprawdź SLURL lub nazwę hosta Grida.
	</string>
	<string name="CertExpired">
		Termin ważności certyfikatu zwróconego przez Grid minął. Proszę sprawdzić swój zegar systemowy lub skontaktować się z administratorem Grida.
	</string>
	<string name="CertKeyUsage">
		Certyfikat zwrócony przez serwer nie może być użyty dla SSL.  Proszę skontaktuj się z administratorem Grida.
	</string>
	<string name="CertBasicConstraints">
		Zbyt wiele certyfikatów w łańcuchu certyfikatów serwera. Proszę skontaktować się z administratorem Grida.
	</string>
	<string name="CertInvalidSignature">
		Podpis certyfikatu zwrócony przez Grid nie mógł zostać zweryfikowany. Proszę skontaktować się z administratorem Grida.
	</string>
	<string name="LoginFailedNoNetwork">
		Błąd sieci: Brak połączenia z siecią, sprawdź status swojego połączenia internetowego.
	</string>
	<string name="LoginFailed">
		Logowanie nie powiodło się.
	</string>
	<string name="Quit">
		Wyłącz Program
	</string>
	<string name="AgentLostConnection">
		Ten region może mieć problemy. Sprawdź podłączenie do Internetu.
	</string>
	<string name="SavingSettings">
		Zachowanie ustawień...
	</string>
	<string name="LoggingOut">
		Trwa wylogowanie...
	</string>
	<string name="ShuttingDown">
		Zamykanie...
	</string>
	<string name="YouHaveBeenDisconnected">
		Nastąpiło rozłączenie z regionem.
	</string>
	<string name="SentToInvalidRegion">
		Region jest niedostępny.
	</string>
	<string name="TestingDisconnect">
		Nastąpiło rozłączenie testowania klienta
	</string>
	<string name="TooltipPerson">
		Osoba
	</string>
	<string name="TooltipNoName">
		(brak nazwy)
	</string>
	<string name="TooltipOwner">
		Właściciel:
	</string>
	<string name="TooltipPublic">
		Publiczny
	</string>
	<string name="TooltipIsGroup">
		(Grupa)
	</string>
	<string name="TooltipForSaleL$">
		Na Sprzedaż: L$[AMOUNT]
	</string>
	<string name="TooltipFlagGroupBuild">
		Budowanie Grupowe
	</string>
	<string name="TooltipFlagNoBuild">
		Budowanie Zabronione
	</string>
	<string name="TooltipFlagNoEdit">
		Edycja Zabroniona
	</string>
	<string name="TooltipFlagNotSafe">
		Niebezpieczny Obszar
	</string>
	<string name="TooltipFlagNoFly">
		Latanie Zabronione
	</string>
	<string name="TooltipFlagGroupScripts">
		Skrypty Grupowe
	</string>
	<string name="TooltipFlagNoScripts">
		Skrypty Zabronione
	</string>
	<string name="TooltipLand">
		Posiadłość:
	</string>
	<string name="TooltipMustSingleDrop">
		Tylko pojedynczy obiekt może być tutaj przeciągnięty
	</string>
	<string name="TooltipPrice" value="L$[AMOUNT]:"/>
	<string name="TooltipHttpUrl">
		Kliknij by zobaczyć zawartość tej strony internetowej
	</string>
	<string name="TooltipSLURL">
		Kliknij by zobaczyć szczegóły tego miejsca
	</string>
	<string name="TooltipAgentUrl">
		Kliknij aby zobaczyc profil Rezydenta
	</string>
	<string name="TooltipAgentMute">
		Kliknij aby wyciszyc tego Rezydenta
	</string>
	<string name="TooltipAgentUnmute">
		Kliknij aby cofnąć zablokowanie tego Rezydenta
	</string>
	<string name="TooltipAgentIM">
		Kliknij aby wysłać wiadomość IM do tego Rezydenta
	</string>
	<string name="TooltipAgentPay">
		Kliknij aby zapłacić temu Rezydentowi
	</string>
	<string name="TooltipAgentOfferTeleport">
		Kliknij aby oferować teleport temu Rezydentowi
	</string>
	<string name="TooltipAgentRequestFriend">
		Kliknij aby wysłać temu Rezydentowi zaproszenie do Znajomych
	</string>
	<string name="TooltipGroupUrl">
		Kliknij by zobaczyć opis tej grupy
	</string>
	<string name="TooltipEventUrl">
		Klinij by zobaczyć szczegóły tego wydarzenia
	</string>
	<string name="TooltipClassifiedUrl">
		Kliknij by zobaczyć tę reklamę
	</string>
	<string name="TooltipParcelUrl">
		Kliknij by zobaczyć opis tej posiadłości
	</string>
	<string name="TooltipTeleportUrl">
		Kliknij by teleportować się do tego miejsca
	</string>
	<string name="TooltipObjectIMUrl">
		Kliknij by zobaczyć opis tego obiektu
	</string>
	<string name="TooltipMapUrl">
		Kliknij by zobaczyć to miejsce na mapie
	</string>
	<string name="TooltipSLAPP">
		Kliknij by uruchomić secondlife:// command
	</string>
	<string name="CurrentURL" value=" Obecny Adres: [CurrentURL]"/>
	<string name="SLurlLabelTeleport">
		Teleportuj do
	</string>
	<string name="SLurlLabelShowOnMap">
		Pokaż na Mapie
	</string>
	<string name="SLappAgentMute">
		Zablokuj
	</string>
	<string name="SLappAgentUnmute">
		Cofnij zablokowanie
	</string>
	<string name="SLappAgentIM">
		IM
	</string>
	<string name="SLappAgentPay">
		Zapłać
	</string>
	<string name="SLappAgentOfferTeleport">
		Teleportuj do
	</string>
	<string name="SLappAgentRequestFriend">
		Oferta znajomości
	</string>
	<string name="BUTTON_CLOSE_DARWIN">
		Zamknij (⌘W)
	</string>
	<string name="BUTTON_CLOSE_WIN">
		Zamknij (Ctrl+W)
	</string>
	<string name="BUTTON_CLOSE_CHROME">
		Zamknij
	</string>
	<string name="BUTTON_RESTORE">
		Odzyskaj
	</string>
	<string name="BUTTON_MINIMIZE">
		Minimalizuj
	</string>
	<string name="BUTTON_TEAR_OFF">
		Oderwij
	</string>
	<string name="BUTTON_DOCK">
		Przyłącz
	</string>
	<string name="BUTTON_HELP">
		Pokaż Pomoc
	</string>
	<string name="Searching">
		Wyszukiwanie...
	</string>
	<string name="NoneFound">
		Nieodnaleziono.
	</string>
	<string name="RetrievingData">
		Odzyskiwanie danych...
	</string>
	<string name="ReleaseNotes">
		O Tej Wersji
	</string>
	<string name="RELEASE_NOTES_BASE_URL">
		http://wiki.secondlife.com/wiki/Release_Notes/
	</string>
	<string name="LoadingData">
		Ładowanie danych...
	</string>
	<string name="AvatarNameNobody">
		(brak danych)
	</string>
	<string name="AvatarNameWaiting">
		(ładowanie)
	</string>
	<string name="GroupNameNone">
		(brak danych)
	</string>
	<string name="AvalineCaller">
		Avaline Caller [ORDER]
	</string>
	<string name="AssetErrorNone">
		OK
	</string>
	<string name="AssetErrorRequestFailed">
		Pobieranie danych: błąd
	</string>
	<string name="AssetErrorNonexistentFile">
		Pobieranie danych: brak pliku
	</string>
	<string name="AssetErrorNotInDatabase">
		Pobieranie danych: dane nie znalezione w bazie danych
	</string>
	<string name="AssetErrorEOF">
		Koniec pliku
	</string>
	<string name="AssetErrorCannotOpenFile">
		Nie można otworzyć pliku
	</string>
	<string name="AssetErrorFileNotFound">
		Brak pliku
	</string>
	<string name="AssetErrorTCPTimeout">
		Transfer pliku - przekroczony limit czasu
	</string>
	<string name="AssetErrorCircuitGone">
		Połączenie przerwane
	</string>
	<string name="AssetErrorPriceMismatch">
		Brak zgodności pomiędzy serwerem i klientem na realizację podanej ceny.
	</string>
	<string name="AssetErrorUnknownStatus">
		Status nieznany
	</string>
	<string name="texture">
		tekstury
	</string>
	<string name="sound">
		dźwięku
	</string>
	<string name="calling card">
		wizytówki
	</string>
	<string name="landmark">
		ulubionego miejsca
	</string>
	<string name="legacy script">
		skryptu
	</string>
	<string name="clothing">
		ubrania
	</string>
	<string name="object">
		obieku
	</string>
	<string name="note card">
		notatki
	</string>
	<string name="folder">
		folderu
	</string>
	<string name="root">
		podstawy
	</string>
	<string name="lsl2 script">
		skryptu LSL2
	</string>
	<string name="lsl bytecode">
		kodu LSL
	</string>
	<string name="tga texture">
		tekstury typu tga
	</string>
	<string name="body part">
		części ciała
	</string>
	<string name="snapshot">
		zdjęcia
	</string>
	<string name="lost and found">
		Zgubione i Odnalezione
	</string>
	<string name="targa image">
		obrau typu targa
	</string>
	<string name="trash">
		Kosz
	</string>
	<string name="jpeg image">
		obrazu typu jpeg
	</string>
	<string name="animation">
		animacji
	</string>
	<string name="gesture">
		gesturki
	</string>
	<string name="simstate">
		simstate
	</string>
	<string name="favorite">
		ulubione
	</string>
	<string name="symbolic link">
		link
	</string>
	<string name="symbolic folder link">
		link folderu
	</string>
	<string name="AvatarAway">
		Śpi
	</string>
	<string name="AvatarBusy">
		Pracuje
	</string>
	<string name="AvatarMuted">
		Wyciszony
	</string>
	<string name="anim_express_afraid">
		Strach
	</string>
	<string name="anim_express_anger">
		Złość
	</string>
	<string name="anim_away">
		Sen
	</string>
	<string name="anim_backflip">
		Salto
	</string>
	<string name="anim_express_laugh">
		Śmiech do Rozpuku
	</string>
	<string name="anim_express_toothsmile">
		Wielki Uśmiech
	</string>
	<string name="anim_blowkiss">
		Całusek
	</string>
	<string name="anim_express_bored">
		Ale Nudy!
	</string>
	<string name="anim_bow">
		Ukłon
	</string>
	<string name="anim_clap">
		Oklaski
	</string>
	<string name="anim_courtbow">
		Dworski Ukłon
	</string>
	<string name="anim_express_cry">
		Płacz
	</string>
	<string name="anim_dance1">
		Taniec 1
	</string>
	<string name="anim_dance2">
		Taniec 2
	</string>
	<string name="anim_dance3">
		Taniec 3
	</string>
	<string name="anim_dance4">
		Taniec 4
	</string>
	<string name="anim_dance5">
		Taniec 5
	</string>
	<string name="anim_dance6">
		Taniec 6
	</string>
	<string name="anim_dance7">
		Taniec 7
	</string>
	<string name="anim_dance8">
		Taniec 8
	</string>
	<string name="anim_express_disdain">
		Pogarda
	</string>
	<string name="anim_drink">
		Picie
	</string>
	<string name="anim_express_embarrased">
		Zakłopotanie
	</string>
	<string name="anim_angry_fingerwag">
		Grożenie Paluszkiem
	</string>
	<string name="anim_fist_pump">
		Udało sie!
	</string>
	<string name="anim_yoga_float">
		Yoga
	</string>
	<string name="anim_express_frown">
		Grymas
	</string>
	<string name="anim_impatient">
		Niecierpliwość
	</string>
	<string name="anim_jumpforjoy">
		Radocha
	</string>
	<string name="anim_kissmybutt">
		Pocałuj Mnie Gdzieś
	</string>
	<string name="anim_express_kiss">
		Pocałunek
	</string>
	<string name="anim_laugh_short">
		Śmiech
	</string>
	<string name="anim_musclebeach">
		Szpan
	</string>
	<string name="anim_no_unhappy">
		Nie (Smutno)
	</string>
	<string name="anim_no_head">
		Nie
	</string>
	<string name="anim_nyanya">
		Nie-nie-nie
	</string>
	<string name="anim_punch_onetwo">
		Za Ciosem Cios
	</string>
	<string name="anim_express_open_mouth">
		Szczęka Opada
	</string>
	<string name="anim_peace">
		Pokój
	</string>
	<string name="anim_point_you">
		Wskazuj na Innych
	</string>
	<string name="anim_point_me">
		Wskazuj na Siebie
	</string>
	<string name="anim_punch_l">
		Uderz z Lewej
	</string>
	<string name="anim_punch_r">
		Uderz z Prawej
	</string>
	<string name="anim_rps_countdown">
		KPN Licz
	</string>
	<string name="anim_rps_paper">
		KPN Papier
	</string>
	<string name="anim_rps_rock">
		KPN Kamień
	</string>
	<string name="anim_rps_scissors">
		KPN Nożyce
	</string>
	<string name="anim_express_repulsed">
		Odrzuca Mnie
	</string>
	<string name="anim_kick_roundhouse_r">
		Kopniak
	</string>
	<string name="anim_express_sad">
		Smutek
	</string>
	<string name="anim_salute">
		Pozdrów
	</string>
	<string name="anim_shout">
		Krzycz
	</string>
	<string name="anim_express_shrug">
		Wzrusz Ramionami
	</string>
	<string name="anim_express_smile">
		Uśmiechaj się
	</string>
	<string name="anim_smoke_idle">
		Pal
	</string>
	<string name="anim_smoke_inhale">
		Pal i Zaciągaj się
	</string>
	<string name="anim_smoke_throw_down">
		Rzuć Papierosa
	</string>
	<string name="anim_express_surprise">
		Zaskoczenie
	</string>
	<string name="anim_sword_strike_r">
		Uderz Mieczem
	</string>
	<string name="anim_angry_tantrum">
		Wściekłość
	</string>
	<string name="anim_express_tongue_out">
		Pokaż Język
	</string>
	<string name="anim_hello">
		Pomachaj
	</string>
	<string name="anim_whisper">
		Zaszeptaj
	</string>
	<string name="anim_whistle">
		Zagwiżdż
	</string>
	<string name="anim_express_wink">
		Puść Oko
	</string>
	<string name="anim_wink_hollywood">
		Puść Oko (Hollywood)
	</string>
	<string name="anim_express_worry">
		Zmartwienie
	</string>
	<string name="anim_yes_happy">
		Tak (Szczęście)
	</string>
	<string name="anim_yes_head">
		Tak
	</string>
	<string name="texture_loading">
		Ładowanie...
	</string>
	<string name="worldmap_offline">
		Mapa Świata jest Niedostępna
	</string>
	<string name="worldmap_results_none_found">
		Miejsce Nieodnalezione.
	</string>
	<string name="Ok">
		OK
	</string>
	<string name="Premature end of file">
		Przedwczesna końcówka pliku
	</string>
	<string name="ST_NO_JOINT">
		PODSTAWA lub ŁĄCZNIK nieodnaleziona/y
	</string>
	<string name="whisper">
		szepcze:
	</string>
	<string name="shout">
		krzyczy:
	</string>
	<string name="ringing">
		Łączenie z rozmowami głosem w świecie...
	</string>
	<string name="connected">
		Połączenie uzyskane.
	</string>
	<string name="unavailable">
		Niestety, rozmowy głosem są niedozwolone w tym miejscu.
	</string>
	<string name="hang_up">
		Połączenie rozmowy utracone.
	</string>
	<string name="reconnect_nearby">
		Przełączanie do pobliskich rozmów głosowych
	</string>
	<string name="ScriptQuestionCautionChatGranted">
		&apos;[OBJECTNAME]&apos;, właściciel: &apos;[OWNERNAME]&apos;, położenie: [REGIONNAME] [REGIONPOS], pozwala Ci na: [PERMISSIONS].
	</string>
	<string name="ScriptQuestionCautionChatDenied">
		&apos;[OBJECTNAME]&apos;, właściciel: &apos;[OWNERNAME]&apos;, położenie: [REGIONNAME] [REGIONPOS], nie pozwala Ci na: [PERMISSIONS].
	</string>
	<string name="ScriptTakeMoney">
		Zabiera Lindeny (L$) od Ciebie
	</string>
	<string name="ActOnControlInputs">
		Używaj klawiszy sterowania
	</string>
	<string name="RemapControlInputs">
		Zmień klawisze sterowania
	</string>
	<string name="AnimateYourAvatar">
		Animuj Awatara
	</string>
	<string name="AttachToYourAvatar">
		Dołącz do Awatara
	</string>
	<string name="ReleaseOwnership">
		Usuń prawo własności (zmień na publiczne)
	</string>
	<string name="LinkAndDelink">
		Łącz / odłącz z innymi obiektów
	</string>
	<string name="AddAndRemoveJoints">
		Dodaj / usuń połączenia z innymi obiektami
	</string>
	<string name="ChangePermissions">
		Ustaw zezwolenia
	</string>
	<string name="TrackYourCamera">
		Chodź za kamerą
	</string>
	<string name="ControlYourCamera">
		Kontroluj kamerę
	</string>
	<string name="SIM_ACCESS_PG">
		&apos;PG&apos;
	</string>
	<string name="SIM_ACCESS_MATURE">
		&apos;Mature&apos;
	</string>
	<string name="SIM_ACCESS_ADULT">
		&apos;Adult&apos;
	</string>
	<string name="SIM_ACCESS_DOWN">
		Niedostępny
	</string>
	<string name="SIM_ACCESS_MIN">
		Nieznany
	</string>
	<string name="land_type_unknown">
		(nieznane)
	</string>
	<string name="Estate / Full Region">
		Majątek / Region
	</string>
	<string name="Mainland / Full Region">
		Mainland / Region
	</string>
	<string name="all_files">
		Wszystkie Pliki
	</string>
	<string name="sound_files">
		Dźwięki
	</string>
	<string name="animation_files">
		Animacje
	</string>
	<string name="image_files">
		Obrazy
	</string>
	<string name="save_file_verb">
		Zapisz
	</string>
	<string name="load_file_verb">
		Załaduj
	</string>
	<string name="targa_image_files">
		Obrazy Targa
	</string>
	<string name="bitmap_image_files">
		Obrazy Bitmap
	</string>
	<string name="avi_movie_file">
		Pliki filmowe AVI
	</string>
	<string name="xaf_animation_file">
		Plik Animacji XAF
	</string>
	<string name="xml_file">
		Plik XML
	</string>
	<string name="dot_raw_file">
		Plik RAW
	</string>
	<string name="compressed_image_files">
		Obrazy Skomprensowane
	</string>
	<string name="load_files">
		Załaduj pliki
	</string>
	<string name="choose_the_directory">
		Wybierz Katalog
	</string>
	<string name="AvatarSetNotAway">
		Ustaw Nie Śpij
	</string>
	<string name="AvatarSetAway">
		Śpij
	</string>
	<string name="AvatarSetNotBusy">
		Ustawiaj Nie Pracuj
	</string>
	<string name="AvatarSetBusy">
		Pracuj
	</string>
	<string name="shape">
		Kształt
	</string>
	<string name="skin">
		Skórka
	</string>
	<string name="hair">
		Włosy
	</string>
	<string name="eyes">
		Oczy
	</string>
	<string name="shirt">
		Koszulka
	</string>
	<string name="pants">
		Spodnie
	</string>
	<string name="shoes">
		Buty
	</string>
	<string name="socks">
		Skarpetki
	</string>
	<string name="jacket">
		Kurtka
	</string>
	<string name="gloves">
		Rękawiczki
	</string>
	<string name="undershirt">
		Podkoszulka
	</string>
	<string name="underpants">
		Bielizna
	</string>
	<string name="skirt">
		Spódnica
	</string>
	<string name="alpha">
		Ubranie Przezroczyste
	</string>
	<string name="tattoo">
		Tatuaż
	</string>
	<string name="invalid">
		niewłaściwa funkcja
	</string>
	<string name="none">
		żadne
	</string>
	<string name="shirt_not_worn">
		Koszula niezałożona
	</string>
	<string name="pants_not_worn">
		Spodnie niezałożone
	</string>
	<string name="shoes_not_worn">
		Buty niezałożone
	</string>
	<string name="socks_not_worn">
		Skarpetki niezałożone
	</string>
	<string name="jacket_not_worn">
		Kurtka niezałożona
	</string>
	<string name="gloves_not_worn">
		Rękawiczki niezałożone
	</string>
	<string name="undershirt_not_worn">
		Podkoszulek niezałożony
	</string>
	<string name="underpants_not_worn">
		Bielizna niezałożona
	</string>
	<string name="skirt_not_worn">
		Spódnica niezałożona
	</string>
	<string name="alpha_not_worn">
		Alpha niezałożone
	</string>
	<string name="tattoo_not_worn">
		Tatuaż niezałożony
	</string>
	<string name="invalid_not_worn">
		nieważny
	</string>
<<<<<<< HEAD
	<string name="create_new_shape">
		Nowy kształt
	</string>
	<string name="create_new_skin">
		Nowa skórka
	</string>
	<string name="create_new_hair">
		Nowe włosy
	</string>
	<string name="create_new_eyes">
		Nowe oczy
	</string>
	<string name="create_new_shirt">
		Nowa koszula
	</string>
	<string name="create_new_pants">
		Nowe spodnie
	</string>
	<string name="create_new_shoes">
		Nowe buty
	</string>
	<string name="create_new_socks">
		Nowe skarpetki
	</string>
	<string name="create_new_jacket">
		Nowa kurtka
	</string>
	<string name="create_new_gloves">
		Nowe rękawiczki
	</string>
	<string name="create_new_undershirt">
		Nowy podkoszulek
	</string>
	<string name="create_new_underpants">
		Nowa bielizna
	</string>
	<string name="create_new_skirt">
		Nowa spódnica
	</string>
	<string name="create_new_alpha">
		Nowe alpha
	</string>
	<string name="create_new_tattoo">
		Nowy tatuaż
	</string>
	<string name="create_new_invalid">
		nieważny
	</string>
=======
>>>>>>> 15247f08
	<string name="NewWearable">
		Nowa [WEARABLE_ITEM]
	</string>
	<string name="CreateNewWearable">
		Stwórz [WEARABLE_TYPE]
	</string>
	<string name="next">
		Następne
	</string>
	<string name="ok">
		OK
	</string>
	<string name="GroupNotifyGroupNotice">
		Ogłoszenie Grupowe
	</string>
	<string name="GroupNotifyGroupNotices">
		Ogłoszenia Grupowe
	</string>
	<string name="GroupNotifySentBy">
		Wysłane przez
	</string>
	<string name="GroupNotifyAttached">
		Załączone:
	</string>
	<string name="GroupNotifyViewPastNotices">
		Zobacz poprzednie zawiadomienia lub otrzymanen wiadomości tutaj.
	</string>
	<string name="GroupNotifyOpenAttachment">
		Otwórz Załącznik
	</string>
	<string name="GroupNotifySaveAttachment">
		Zapisz Załącznik
	</string>
	<string name="TeleportOffer">
		Oferta teleportacji
	</string>
	<string name="StartUpNotifications">
		Nowe zawiadomienia zostały wysłane kiedy byłeś w trybie oddalenia...
	</string>
	<string name="OverflowInfoChannelString">
		Masz jeszcze [%d] powiadomień
	</string>
	<string name="BodyPartsRightArm">
		Prawe Ramię
	</string>
	<string name="BodyPartsHead">
		Głowa
	</string>
	<string name="BodyPartsLeftArm">
		Lewe Ramię
	</string>
	<string name="BodyPartsLeftLeg">
		Lewa Noga
	</string>
	<string name="BodyPartsTorso">
		Tułów
	</string>
	<string name="BodyPartsRightLeg">
		Prawa Noga
	</string>
	<string name="GraphicsQualityLow">
		Niska
	</string>
	<string name="GraphicsQualityMid">
		Średnia
	</string>
	<string name="GraphicsQualityHigh">
		Wysoka
	</string>
	<string name="LeaveMouselook">
		Wybierz ESC by powrócić do trybu widoku normalne
	</string>
	<string name="InventoryNoMatchingItems">
		Nie znaleziono tego czego szukasz? Spróbuj [secondlife:///app/search/all/[SEARCH_TERM] Szukaj].
	</string>
	<string name="PlacesNoMatchingItems">
		Nie znaleziono tego czego szukasz? Spróbuj [secondlife:///app/search/places/[SEARCH_TERM] Szukaj].
	</string>
	<string name="FavoritesNoMatchingItems">
		Przeciągnij landmark tutaj aby dodać go do swoich ulubionych.
	</string>
	<string name="InventoryNoTexture">
		Nie posiadasz kopii tej tekstury w Twojej Szafie.
	</string>
	<string name="no_transfer" value=" (brak oddawania)"/>
	<string name="no_modify" value=" (brak modyfikowania)"/>
	<string name="no_copy" value=" (brak kopiowania)"/>
	<string name="worn" value=" (załóż)"/>
	<string name="link" value=" (link)"/>
	<string name="broken_link" value=" (broken_link)"/>
	<string name="LoadingContents">
		Ładowanie zawartości...
	</string>
	<string name="NoContents">
		Brak zawartości
	</string>
	<string name="WornOnAttachmentPoint" value=" (założony na [ATTACHMENT_POINT])"/>
	<string name="ActiveGesture" value="[GESLABEL] (aktywne)"/>
	<string name="Chat" value=" Czat :"/>
	<string name="Sound" value=" Dźwięk :"/>
	<string name="Wait" value=" --- Zaczekaj :"/>
	<string name="AnimFlagStop" value=" Zatrzymaj Animację :"/>
	<string name="AnimFlagStart" value=" Rozpocznij Animację :"/>
	<string name="Wave" value=" Wave"/>
	<string name="HelloAvatar" value=" Witaj, Awatarze!"/>
	<string name="ViewAllGestures" value="  Zobacz Wszystkie &gt;&gt;"/>
	<string name="GetMoreGestures" value="Więcej gesturek &gt;&gt;"/>
	<string name="Animations" value=" Animacje,"/>
	<string name="Calling Cards" value=" Wizytówki,"/>
	<string name="Clothing" value=" Ubrania,"/>
	<string name="Gestures" value=" Gesturki,"/>
	<string name="Landmarks" value=" Ulubione Miejsca,"/>
	<string name="Notecards" value=" Notki,"/>
	<string name="Objects" value=" Obiekty,"/>
	<string name="Scripts" value=" Skrypty,"/>
	<string name="Sounds" value=" Dźwięki,"/>
	<string name="Textures" value=" Tekstury,"/>
	<string name="Snapshots" value=" Zdjęcia,"/>
	<string name="No Filters" value="Nie "/>
	<string name="Since Logoff" value=" - od wylogowania się"/>
	<string name="InvFolder My Inventory">
		Moja Szafa
	</string>
	<string name="InvFolder My Favorites">
		Moje Ulubione
	</string>
	<string name="InvFolder Library">
		Biblioteka
	</string>
	<string name="InvFolder Textures">
		Tekstury
	</string>
	<string name="InvFolder Sounds">
		Dźwięki
	</string>
	<string name="InvFolder Calling Cards">
		Wizytówki
	</string>
	<string name="InvFolder Landmarks">
		Ulubione Miejsca
	</string>
	<string name="InvFolder Scripts">
		Skrypty
	</string>
	<string name="InvFolder Clothing">
		Ubrania
	</string>
	<string name="InvFolder Objects">
		Obiekty
	</string>
	<string name="InvFolder Notecards">
		Noty
	</string>
	<string name="InvFolder New Folder">
		Nowy Folder
	</string>
	<string name="InvFolder Inventory">
		Szafa
	</string>
	<string name="InvFolder Uncompressed Images">
		Nieskompresowane Obrazy
	</string>
	<string name="InvFolder Body Parts">
		Części Ciała
	</string>
	<string name="InvFolder Trash">
		Kosz
	</string>
	<string name="InvFolder Photo Album">
		Album ze Zdjęciami
	</string>
	<string name="InvFolder Lost And Found">
		Zagubione i Odnalezione
	</string>
	<string name="InvFolder Uncompressed Sounds">
		Nieskompresowane Dźwięki
	</string>
	<string name="InvFolder Animations">
		Animacje
	</string>
	<string name="InvFolder Gestures">
		Gesturki
	</string>
<<<<<<< HEAD
	<string name="InvFolder favorite">
		Ulubione
	</string>
=======
>>>>>>> 15247f08
	<string name="InvFolder Current Outfit">
		Obecne Ubranie
	</string>
	<string name="InvFolder My Outfits">
		Moje Ubranie
	</string>
	<string name="InvFolder Accessories">
		Akcesoria
	</string>
	<string name="InvFolder Friends">
		Znajomi
	</string>
	<string name="InvFolder All">
		Wszystkie
	</string>
	<string name="Buy">
		Kup
	</string>
	<string name="BuyforL$">
		Kup za L$
	</string>
	<string name="Stone">
		Kamień
	</string>
	<string name="Metal">
		Metal
	</string>
	<string name="Glass">
		Szkło
	</string>
	<string name="Wood">
		Drewno
	</string>
	<string name="Flesh">
		Tkanka
	</string>
	<string name="Plastic">
		Plastik
	</string>
	<string name="Rubber">
		Guma
	</string>
	<string name="Light">
		Lekkie
	</string>
	<string name="KBShift">
		Shift
	</string>
	<string name="KBCtrl">
		Ctrl
	</string>
	<string name="Chest">
		Klatka Piersiowa
	</string>
	<string name="Skull">
		Czaszka
	</string>
	<string name="Left Shoulder">
		Lewe Ramię
	</string>
	<string name="Right Shoulder">
		Prawe Ramię
	</string>
	<string name="Left Hand">
		Lewa Dłoń
	</string>
	<string name="Right Hand">
		Prawa Dłoń
	</string>
	<string name="Left Foot">
		Lewa Stopa
	</string>
	<string name="Right Foot">
		Prawa Stopa
	</string>
	<string name="Spine">
		Kręgosłup
	</string>
	<string name="Pelvis">
		Mednica
	</string>
	<string name="Mouth">
		Usta
	</string>
	<string name="Chin">
		Szczęka
	</string>
	<string name="Left Ear">
		Lewe Ucho
	</string>
	<string name="Right Ear">
		Prawe Ucho
	</string>
	<string name="Left Eyeball">
		Lewe Oko
	</string>
	<string name="Right Eyeball">
		Prawe Oko
	</string>
	<string name="Nose">
		Nos
	</string>
	<string name="R Upper Arm">
		P Ramię
	</string>
	<string name="R Forearm">
		P Przedramię
	</string>
	<string name="L Upper Arm">
		L Ramię
	</string>
	<string name="L Forearm">
		L Przedramię
	</string>
	<string name="Right Hip">
		Prawe Biodro
	</string>
	<string name="R Upper Leg">
		P Udo
	</string>
	<string name="R Lower Leg">
		P Dolna Noga
	</string>
	<string name="Left Hip">
		Lewe Biodro
	</string>
	<string name="L Upper Leg">
		L Udo
	</string>
	<string name="L Lower Leg">
		L Dolna Noga
	</string>
	<string name="Stomach">
		Brzuch
	</string>
	<string name="Left Pec">
		Left Pec
	</string>
	<string name="Right Pec">
		Right Pec
	</string>
	<string name="YearsMonthsOld">
		[AGEYEARS] [AGEMONTHS]
	</string>
	<string name="YearsOld">
		[AGEYEARS]
	</string>
	<string name="MonthsOld">
		[AGEMONTHS]
	</string>
	<string name="WeeksOld">
		[AGEWEEKS]
	</string>
	<string name="DaysOld">
		[AGEDAYS]
	</string>
	<string name="TodayOld">
		Dołączył dzisiaj
	</string>
	<string name="AgeYearsA">
		[COUNT] rok
	</string>
	<string name="AgeYearsB">
		[COUNT] lat
	</string>
	<string name="AgeYearsC">
		[COUNT] lat
	</string>
	<string name="AgeMonthsA">
		[COUNT] miesiąc
	</string>
	<string name="AgeMonthsB">
		[COUNT] miesięcy
	</string>
	<string name="AgeMonthsC">
		[COUNT] miesięcy
	</string>
	<string name="AgeWeeksA">
		[COUNT] tydzień
	</string>
	<string name="AgeWeeksB">
		[COUNT] tygodni
	</string>
	<string name="AgeWeeksC">
		[COUNT] tygodni
	</string>
	<string name="AgeDaysA">
		[COUNT] dzień
	</string>
	<string name="AgeDaysB">
		[COUNT] dni
	</string>
	<string name="AgeDaysC">
		[COUNT] dni
	</string>
	<string name="GroupMembersA">
		[COUNT] członek
	</string>
	<string name="GroupMembersB">
		[COUNT] członków
	</string>
	<string name="GroupMembersC">
		[COUNT] członków
	</string>
	<string name="AcctTypeResident">
		Rezydent
	</string>
	<string name="AcctTypeTrial">
		Proces
	</string>
	<string name="AcctTypeCharterMember">
		Wyróżniony Członek
	</string>
	<string name="AcctTypeEmployee">
		Pracownik Linden Lab
	</string>
	<string name="PaymentInfoUsed">
		Dane Konta Używane
	</string>
	<string name="PaymentInfoOnFile">
		Dane Płatnicze na Koncie
	</string>
	<string name="NoPaymentInfoOnFile">
		Brak Danych na Koncie
	</string>
	<string name="AgeVerified">
		Weryfikacja Wieku Przeprowadzona
	</string>
	<string name="NotAgeVerified">
		Brak Weryfikacji Wieku
	</string>
	<string name="Center 2">
		Środek 2
	</string>
	<string name="Top Right">
		Prawa Góra
	</string>
	<string name="Top">
		Góra
	</string>
	<string name="Top Left">
		Lewa Góra
	</string>
	<string name="Center">
		Środek
	</string>
	<string name="Bottom Left">
		Lewy Dół
	</string>
	<string name="Bottom">
		Dół
	</string>
	<string name="Bottom Right">
		Prawy Dół
	</string>
	<string name="CompileQueueDownloadedCompiling">
		Pobieranie zakończone, rozpoczęcie kompilacji
	</string>
	<string name="CompileQueueScriptNotFound">
		Skrypt nie został odnaleziony na serwerze.
	</string>
	<string name="CompileQueueProblemDownloading">
		Problem z pobieraniem
	</string>
	<string name="CompileQueueInsufficientPermDownload">
		Brak odpowiedniej zgody do pobrania skryptu.
	</string>
	<string name="CompileQueueInsufficientPermFor">
		Brak odpowiedniej zgody dla
	</string>
	<string name="CompileQueueUnknownFailure">
		Nieznany błąd podczas próby pobierania
	</string>
	<string name="CompileQueueTitle">
		Postęp Rekompilacji
	</string>
	<string name="CompileQueueStart">
		rekompiluj
	</string>
	<string name="ResetQueueTitle">
		Zresetuj
	</string>
	<string name="ResetQueueStart">
		zresetuj
	</string>
	<string name="RunQueueTitle">
		Ustaw Uruchomiaj Progres
	</string>
	<string name="RunQueueStart">
		ustaw uruchom
	</string>
	<string name="NotRunQueueTitle">
		Ustaw Nie Uruchamiaj Progres
	</string>
	<string name="NotRunQueueStart">
		ustaw nie uruchamiaj
	</string>
	<string name="CompileSuccessful">
		Kompliacja zakończona pomyślnie!
	</string>
	<string name="CompileSuccessfulSaving">
		Komplilacja zakończona pomyślnie, zapisywanie...
	</string>
	<string name="SaveComplete">
		Zapisywanie zakończone.
	</string>
	<string name="ObjectOutOfRange">
		Skrypt (obiekt poza zasięgiem)
	</string>
	<string name="GodToolsObjectOwnedBy">
		Obiekt [OBJECT] należący [OWNER]
	</string>
	<string name="GroupsNone">
		żadne
	</string>
	<string name="Group" value=" (groupa)"/>
	<string name="Unknown">
		(nieznane)
	</string>
	<string name="SummaryForTheWeek" value="Podsumowanie dla tego tygodnia, począwszy od "/>
	<string name="NextStipendDay" value="Następna wypłata będzie w "/>
	<string name="GroupIndividualShare" value="                      Groupa       Udziały Indywidualne"/>
	<string name="Balance">
		Stan
	</string>
	<string name="Credits">
		Kredyty
	</string>
	<string name="Debits">
		Debet
	</string>
	<string name="Total">
		Suma
	</string>
	<string name="NoGroupDataFound">
		Brak informacji na temat podanej grupy
	</string>
	<string name="IMParentEstate">
		parent estate
	</string>
	<string name="IMMainland">
		główny
	</string>
	<string name="IMTeen">
		dla niepełnoletnich
	</string>
	<string name="RegionInfoError">
		błąd
	</string>
	<string name="RegionInfoAllEstatesOwnedBy">
		wszystkie majątki, które są własnością [OWNER]
	</string>
	<string name="RegionInfoAllEstatesYouOwn">
		wszystkie majątki, które posiadasz
	</string>
	<string name="RegionInfoAllEstatesYouManage">
		wszystkie majątki, które nadzorujesz dla [OWNER]
	</string>
	<string name="RegionInfoAllowedResidents">
		Dozwoleni Rezydenci: ([ALLOWEDAGENTS], maks. [MAXACCESS])
	</string>
	<string name="RegionInfoAllowedGroups">
		Grupy mające dostęp: ([ALLOWEDGROUPS], max [MAXACCESS])
	</string>
	<string name="ScriptLimitsParcelScriptMemory">
		Pamięć Skryptów Parceli
	</string>
	<string name="ScriptLimitsParcelsOwned">
		Parcele: [PARCELS]
	</string>
	<string name="ScriptLimitsMemoryUsed">
		Pamięć wykorzystana: [COUNT] kb z [MAX] kb; [AVAILABLE] kb pozostało
	</string>
	<string name="ScriptLimitsMemoryUsedSimple">
		Pamięć wykorzystana: [COUNT] kb
	</string>
	<string name="ScriptLimitsParcelScriptURLs">
		Skrypty URL Parceli
	</string>
	<string name="ScriptLimitsURLsUsed">
		URL: [COUNT] z [MAX]; [AVAILABLE] dostępne
	</string>
	<string name="ScriptLimitsURLsUsedSimple">
		URL: [COUNT]
	</string>
	<string name="ScriptLimitsRequestError">
		Błąd wyszukiwania informacji
	</string>
	<string name="ScriptLimitsRequestNoParcelSelected">
		Posiadłość nie została wybrana
	</string>
	<string name="ScriptLimitsRequestWrongRegion">
		Błąd: informacja o skrypcie jest dostępna tylko w obecnym regionie.
	</string>
	<string name="ScriptLimitsRequestWaiting">
		Wyszukiwanie informacji...
	</string>
	<string name="ScriptLimitsRequestDontOwnParcel">
		Nie masz pozwolenia na sprawdzenie parceli.
	</string>
	<string name="SITTING_ON">
		Usiądź na
	</string>
	<string name="ATTACH_CHEST">
		Klatka piersiowa
	</string>
	<string name="ATTACH_HEAD">
		Głowa
	</string>
	<string name="ATTACH_LSHOULDER">
		Lewe Ramię
	</string>
	<string name="ATTACH_RSHOULDER">
		Ramię Prawe
	</string>
	<string name="ATTACH_LHAND">
		Ręka Lewa
	</string>
	<string name="ATTACH_RHAND">
		Prawa Ręka
	</string>
	<string name="ATTACH_LFOOT">
		Lewa Stopa
	</string>
	<string name="ATTACH_RFOOT">
		Stopa Prawa
	</string>
	<string name="ATTACH_BACK">
		Plecy
	</string>
	<string name="ATTACH_PELVIS">
		Miednica
	</string>
	<string name="ATTACH_MOUTH">
		Usta
	</string>
	<string name="ATTACH_CHIN">
		Podbródek
	</string>
	<string name="ATTACH_LEAR">
		Ucho Lewe
	</string>
	<string name="ATTACH_REAR">
		Prawe Ucho
	</string>
	<string name="ATTACH_LEYE">
		Lewe Oko
	</string>
	<string name="ATTACH_REYE">
		Prawe Oko
	</string>
	<string name="ATTACH_NOSE">
		Nos
	</string>
	<string name="ATTACH_RUARM">
		Ramię P Górne
	</string>
	<string name="ATTACH_RLARM">
		Prawe dolne ramię
	</string>
	<string name="ATTACH_LUARM">
		Ramię L Górne
	</string>
	<string name="ATTACH_LLARM">
		Lewe dolne ramię
	</string>
	<string name="ATTACH_RHIP">
		Biodro prawe
	</string>
	<string name="ATTACH_RULEG">
		P Górna Noga
	</string>
	<string name="ATTACH_RLLEG">
		Noga P Dolna
	</string>
	<string name="ATTACH_LHIP">
		Biodro Lewe
	</string>
	<string name="ATTACH_LULEG">
		L Górna Noga
	</string>
	<string name="ATTACH_LLLEG">
		Noga L Dolna
	</string>
	<string name="ATTACH_BELLY">
		Brzuch
	</string>
	<string name="ATTACH_RPEC">
		Prawa klatka
	</string>
	<string name="ATTACH_LPEC">
		Lewa klatka
	</string>
	<string name="ATTACH_HUD_CENTER_2">
		HUD Środek 2
	</string>
	<string name="ATTACH_HUD_TOP_RIGHT">
		HUD P Górny
	</string>
	<string name="ATTACH_HUD_TOP_CENTER">
		HUD Środek Górny
	</string>
	<string name="ATTACH_HUD_TOP_LEFT">
		HUD L Góra
	</string>
	<string name="ATTACH_HUD_CENTER_1">
		HUD Środek 1
	</string>
	<string name="ATTACH_HUD_BOTTOM_LEFT">
		HUD Dolna L Strona
	</string>
	<string name="ATTACH_HUD_BOTTOM">
		HUD Dolny
	</string>
	<string name="ATTACH_HUD_BOTTOM_RIGHT">
		HUD Dolna P Strona
	</string>
	<string name="Bad attachment point">
		Nieprawidłowy punkt załączenia
	</string>
	<string name="CursorPos">
		Linia [LINE], Kolumna [COLUMN]
	</string>
	<string name="PanelDirCountFound">
		[COUNT] odnalezionych
	</string>
	<string name="PanelContentsTooltip">
		Zawartość obiektu
	</string>
	<string name="PanelContentsNewScript">
		Nowy Skrypt
	</string>
	<string name="BusyModeResponseDefault">
		Rezydent, do którego wysłałeś wiadomość prywatną znajduje się w trybie pracy. Oznacza to, iż Twoja wiadomość zostanie zapisana do przeglądnięcia poźniej.
	</string>
	<string name="NoOutfits">
		Nie posiadasz żadnych strojów. Spróbuj [secondlife:///app/search/all/ Szukaj]
	</string>
	<string name="NoOutfitsTabsMatched">
		Nie znaleziono tego czego szukasz? Spróbuj [secondlife:///app/search/all/[SEARCH_TERM] Szukaj].
	</string>
	<string name="MuteByName">
		(Nazwa)
	</string>
	<string name="MuteAgent">
		(Rezydent)
	</string>
	<string name="MuteObject">
		(Obiekt)
	</string>
	<string name="MuteGroup">
		(Grupę)
	</string>
	<string name="MuteExternal">
		(Zewnętrzne)
	</string>
	<string name="RegionNoCovenant">
		Brak umowy dla tego majątku.
	</string>
	<string name="RegionNoCovenantOtherOwner">
		Brak umowy dla tego majątku. Każda posiadłość w tym majątku została sprzedana przez Właściciela majątku nie Linden Lab. Skontaktuj się z właścicielem majątku w celu uzuskania szczegółów sprzedaży.
	</string>
	<string name="covenant_last_modified" value="Ostatnio modyfikowano:"/>
	<string name="none_text" value=" (żadne) "/>
	<string name="never_text" value=" (nigdy) "/>
	<string name="GroupOwned">
		Własność Grupy
	</string>
	<string name="Public">
		Publiczny
	</string>
	<string name="ClassifiedClicksTxt">
		Kliknij: [TELEPORT] teleportuj, [MAP] mapa, [PROFILE] profil
	</string>
	<string name="ClassifiedUpdateAfterPublish">
		(zostanie zaktualizowane po publikacji)
	</string>
	<string name="NoPicksClassifiedsText">
		Nie dodałeś nic do Ulubionych i Reklam. Kliknij na poniższy przycisk Dodaj aby dodać miejsce do Ulubionych lub Reklamy.
	</string>
	<string name="NoAvatarPicksClassifiedsText">
		Użytkownik nie posiada Ulubionych lub Reklam
	</string>
	<string name="PicksClassifiedsLoadingText">
		Ładowanie...
	</string>
	<string name="MultiPreviewTitle">
		Podgląd
	</string>
	<string name="MultiPropertiesTitle">
		Właściwości
	</string>
	<string name="InvOfferAnObjectNamed">
		Obiekt o nazwie
	</string>
	<string name="InvOfferOwnedByGroup">
		należacy do grupy
	</string>
	<string name="InvOfferOwnedByUnknownGroup">
		należący do nieznanej grupy
	</string>
	<string name="InvOfferOwnedBy">
		należy do
	</string>
	<string name="InvOfferOwnedByUnknownUser">
		należący do nieznanego właściciela
	</string>
	<string name="InvOfferGaveYou">
		oddany Tobie
	</string>
	<string name="InvOfferYouDecline">
		Odrzucony przez Ciebie
	</string>
	<string name="InvOfferFrom">
		od
	</string>
	<string name="GroupMoneyTotal">
		Suma
	</string>
	<string name="GroupMoneyBought">
		zakupione
	</string>
	<string name="GroupMoneyPaidYou">
		zapłać sobie
	</string>
	<string name="GroupMoneyPaidInto">
		zapłać do
	</string>
	<string name="GroupMoneyBoughtPassTo">
		kup dostęp do
	</string>
	<string name="GroupMoneyPaidFeeForEvent">
		zapłać opłatę za wydarzenie
	</string>
	<string name="GroupMoneyPaidPrizeForEvent">
		zapłać za wydarzenia
	</string>
	<string name="GroupMoneyBalance">
		Stan
	</string>
	<string name="GroupMoneyCredits">
		Kredyty
	</string>
	<string name="GroupMoneyDebits">
		Debet
	</string>
	<string name="ViewerObjectContents">
		Zawartość
	</string>
	<string name="AcquiredItems">
		Zdobyte Obiekty
	</string>
	<string name="Cancel">
		Anuluj
	</string>
	<string name="UploadingCosts">
		Załadowanie [NAME] kosztuje [AMOUNT]L$
	</string>
	<string name="BuyingCosts">
		Cena zakupu tego wynosi L$ [AMOUNT]
	</string>
	<string name="UnknownFileExtension">
		Nieznane rozszerzenie dla pliku [.%s]
Expected .wav, .tga, .bmp, .jpg, .jpeg, or .bvh
	</string>
	<string name="MuteObject2">
		Zablokuj
	</string>
	<string name="AddLandmarkNavBarMenu">
		Dodaj Ulubione Miejsce...
	</string>
	<string name="EditLandmarkNavBarMenu">
		Edytuj Ulubione Miejce...
	</string>
	<string name="accel-mac-control">
		⌃
	</string>
	<string name="accel-mac-command">
		⌘
	</string>
	<string name="accel-mac-option">
		⌥
	</string>
	<string name="accel-mac-shift">
		⇧
	</string>
	<string name="accel-win-control">
		Ctrl+
	</string>
	<string name="accel-win-alt">
		Alt+
	</string>
	<string name="accel-win-shift">
		Shift+
	</string>
	<string name="FileSaved">
		Zapisane Pliki
	</string>
	<string name="Receiving">
		Otrzymane
	</string>
	<string name="AM">
		AM
	</string>
	<string name="PM">
		PM
	</string>
	<string name="PST">
		PST
	</string>
	<string name="PDT">
		PDT
	</string>
	<string name="Forward">
		Do Przodu
	</string>
	<string name="Left">
		W Lewo
	</string>
	<string name="Right">
		W Prawo
	</string>
	<string name="Back">
		Wróć
	</string>
	<string name="North">
		Północ
	</string>
	<string name="South">
		Południe
	</string>
	<string name="West">
		Zachód
	</string>
	<string name="East">
		Wschód
	</string>
	<string name="Up">
		W Górę
	</string>
	<string name="Down">
		W Dół
	</string>
	<string name="Any Category">
		Każda Kategoria
	</string>
	<string name="Shopping">
		Zakupy
	</string>
	<string name="Land Rental">
		Wynajem Ziemi
	</string>
	<string name="Property Rental">
		Wynajem Posiadłości
	</string>
	<string name="Special Attraction">
		Specjalne Oferty
	</string>
	<string name="New Products">
		Nowe Produkty
	</string>
	<string name="Employment">
		Praca
	</string>
	<string name="Wanted">
		Poszukiwane
	</string>
	<string name="Service">
		Serwis
	</string>
	<string name="Personal">
		Personalne
	</string>
	<string name="None">
		Żadne
	</string>
	<string name="Linden Location">
		Linden Lokacja
	</string>
	<string name="Adult">
		&apos;Adult&apos;
	</string>
	<string name="Arts&amp;Culture">
		Sztuka i Kultura
	</string>
	<string name="Business">
		Biznes
	</string>
	<string name="Educational">
		Edukacyjna
	</string>
	<string name="Gaming">
		Gra
	</string>
	<string name="Hangout">
		Poznawanie ludzi
	</string>
	<string name="Newcomer Friendly">
		Przyjazne dla nowych
	</string>
	<string name="Parks&amp;Nature">
		Park i Natura
	</string>
	<string name="Residential">
		Mieszkalna
	</string>
	<string name="Stage">
		Scena
	</string>
	<string name="Other">
		Inna
	</string>
	<string name="Any">
		Jakiekolwiek
	</string>
	<string name="You">
		Ty
	</string>
	<string name="Multiple Media">
		Multi Media
	</string>
	<string name="Play Media">
		Uruchom/Zatrzymaj Media
	</string>
	<string name="MBCmdLineError">
		Podczas realizacji podanej komendy, wystąpił błąd.
Prosimy odwiedzić stronę internetową: http://wiki.secondlife.com/wiki/Client_parameters
Błąd:
	</string>
	<string name="MBCmdLineUsg">
		[APP_NAME] zastosowana komenda:
	</string>
	<string name="MBUnableToAccessFile">
		Aplikacja [APP_NAME] nie odnalazła poszukiwanego pliku.

Może być to spowodowane aktywnością kilku kopii oprogramowania w tej samej chwili lub Twój system błędnie odczytuje proces zakończenia dla uruchomionuch aplikacji.
Jeżeli nadal otrzymujesz ten komunikat, uruchom swój komputer ponownie.
Jeżeli problem nadal występuje, proponujemy całkowite odinstalowanie aplikacji [APP_NAME] oraz ponowną jej instalację.
	</string>
	<string name="MBFatalError">
		Błąd Krytyczny
	</string>
	<string name="MBRequiresAltiVec">
		Aplikacja [APP_NAME] wymaga procesora z AltiVec (wersja G4 lub starsza).
	</string>
	<string name="MBAlreadyRunning">
		Aplikacja [APP_NAME] została już uruchomiona.
Sprawdź czy Twój pasek aplikacji nie ma zminimaliwoanych okien programu.
Jeżeli nadal otrzymujesz ten komunikat, uruchom swój komputer ponownie.
	</string>
	<string name="MBFrozenCrashed">
		Aplikacja [APP_NAME] znajduje się w trybie zatrzymania lub zawieszenia po poprzedniej próbie uruchomienia.
Czy chcesz wysłać raport na temat zawieszenia?
	</string>
	<string name="MBAlert">
		Powiadomienie
	</string>
	<string name="MBNoDirectX">
		Aplikacja [APP_NAME] nie wykryła oprogramowania DirectX 9.0b lub wersji nowszej.
[APP_NAME] używa oprogramowaniau DirectX w celu detekcji dysku twardego i/lub nieaktualizowanych dysków twardych, które mogą przyczynić się do obniżenia stabilności, wydajności systemoweu oraz zawieszeń. Jeżeli chcesz uruchomić aplikację [APP_NAME] bez problemów, doradzamy korzystanie z uruchomionym oprogramowaniem min. DirectX 9.0b.

Czy chcesz kontynuować?
	</string>
	<string name="MBWarning">
		Ostrzeżenie
	</string>
	<string name="MBNoAutoUpdate">
		Automatyczna aktualizacja nie została jeszcze zaimplementowana dla platformy Linux.
Prosimy o pobranie najnowszej wersji ze strony internetowej: www.secondlife.com.
	</string>
	<string name="MBRegClassFailed">
		błąd rejestru
	</string>
	<string name="MBError">
		Błąd
	</string>
	<string name="MBFullScreenErr">
		Niemożliwość uruchomienia trybu pełnoekranowego w proporcji [WIDTH] x [HEIGHT].
Uruchomione w oknie.
	</string>
	<string name="MBDestroyWinFailed">
		Błąd w próbie wyłączenia podczas zamykania okna (DestroyWindow() failed)
	</string>
	<string name="MBShutdownErr">
		Błąd w próbie wyłączenia
	</string>
	<string name="MBDevContextErr">
		Brak możliwości stworzenia zawartości GL dla sterownika
	</string>
	<string name="MBPixelFmtErr">
		Brak odnalezienia właściwego formatu pikselowego
	</string>
	<string name="MBPixelFmtDescErr">
		Brak otrzymania formatu pikselowego opisu
	</string>
	<string name="MBTrueColorWindow">
		Aplikacja [APP_NAME] wymaga ustawienia Koloru na (32-bit) do uruchomienia.
Sprawdź swoje ustawienia dla wyświetlacza i ustaw tryb koloru na 32-bity.
	</string>
	<string name="MBAlpha">
		Aplikacja [APP_NAME] nie może zostać uruchomiona z powodu niemożliwości dostania się na kanał 8 bitowy alpha. Najcześciej jest to spowodowane błędami sterowników karty video.
Upewnij się, że posiadasz najnowsze aktualizacje sterowników karty video.
Dodatkowo, sprawdź czy Twój monitor posiada poprawną konfigurację koloru (32-bity) w Panelu Kontroli &gt; Display &gt; Ustawienia.
Jeżeli nadal otrzymujesz ten komunikat, skontaktuj się z [SUPPORT_SITE].
	</string>
	<string name="MBPixelFmtSetErr">
		Brak ustawienie formatu pikselowego
	</string>
	<string name="MBGLContextErr">
		Brak możliwości stworzenia renderowania zawartości GL
	</string>
	<string name="MBGLContextActErr">
		Brak aktywacji renderowania zawartości GL
	</string>
	<string name="MBVideoDrvErr">
		Aplikacja [APP_NAME] nie może zostać uruchomiona, ponieważ Twoja karta video jest niepoprawnie zainstalowana, nieaktualizowana lub przeznaczona jest dla innego rodzaju dysków twardych. Upewnij się, że Twoja karta video została zaktualizowana poprawnie lub spróbuj zainstalować ponownie.

Jeżeli nadal otrzymujesz ten komunikat, skontaktuj się z [SUPPORT_SITE].
	</string>
	<string name="5 O&apos;Clock Shadow">
		Cień o godzinie 5
	</string>
	<string name="All White">
		Wszystko białe
	</string>
	<string name="Anime Eyes">
		Animuj oczy
	</string>
	<string name="Arced">
		Obrócony
	</string>
	<string name="Arm Length">
		Długość ramienia
	</string>
	<string name="Attached">
		Dołączone
	</string>
	<string name="Attached Earlobes">
		Płatki uszu dołączone
	</string>
	<string name="Back Fringe">
		Tylnia grzywka
	</string>
	<string name="Baggy">
		Wypchane
	</string>
	<string name="Bangs">
		Pasemka
	</string>
	<string name="Beady Eyes">
		Oczy Załzawione
	</string>
	<string name="Belly Size">
		Rozmiar Brzucha
	</string>
	<string name="Big">
		Duży
	</string>
	<string name="Big Butt">
		Duży Pośladek
	</string>
	<string name="Big Hair Back">
		Duże Włosy: z tyłu
	</string>
	<string name="Big Hair Front">
		Duże Włosy: z przodu
	</string>
	<string name="Big Hair Top">
		Duże Włosy: z góry
	</string>
	<string name="Big Head">
		Duża Głowa
	</string>
	<string name="Big Pectorals">
		Duże Mięśnie Piersiowe
	</string>
	<string name="Big Spikes">
		Duże Kolce
	</string>
	<string name="Black">
		Czarne
	</string>
	<string name="Blonde">
		Blond
	</string>
	<string name="Blonde Hair">
		Włosy Blond
	</string>
	<string name="Blush">
		Rumieniec
	</string>
	<string name="Blush Color">
		Kolor rumieńca
	</string>
	<string name="Blush Opacity">
		Intensywność rumieńca
	</string>
	<string name="Body Definition">
		Detale ciała
	</string>
	<string name="Body Fat">
		Zawartość tkanki tłuszczowej
	</string>
	<string name="Body Freckles">
		Piegi
	</string>
	<string name="Body Thick">
		Zagęszczenie Ciała
	</string>
	<string name="Body Thickness">
		Grubość Ciała
	</string>
	<string name="Body Thin">
		Szczupłość
	</string>
	<string name="Bow Legged">
		Bow Legged
	</string>
	<string name="Breast Buoyancy">
		Jędrność piersi
	</string>
	<string name="Breast Cleavage">
		Odstęp między piersiami
	</string>
	<string name="Breast Size">
		Rozmiar piersi
	</string>
	<string name="Bridge Width">
		Szerokość
	</string>
	<string name="Broad">
		Szerokie
	</string>
	<string name="Brow Size">
		Rozmiar czoła
	</string>
	<string name="Bug Eyes">
		Bug Eyes
	</string>
	<string name="Bugged Eyes">
		Bugged Eyes
	</string>
	<string name="Bulbous">
		Bulwiasty
	</string>
	<string name="Bulbous Nose">
		Bulwiasty Nos
	</string>
	<string name="Bushy Eyebrows">
		Bujne Brwi
	</string>
	<string name="Bushy Hair">
		Bujne Włosy
	</string>
	<string name="Butt Size">
		Rozmiar Pośladków
	</string>
	<string name="bustle skirt">
		Bustle Skirt
	</string>
	<string name="no bustle">
		No Bustle
	</string>
	<string name="more bustle">
		More Bustle
	</string>
	<string name="Chaplin">
		Chaplin
	</string>
	<string name="Cheek Bones">
		Kości policzkowe
	</string>
	<string name="Chest Size">
		Rozmiar klatki piersiowej
	</string>
	<string name="Chin Angle">
		Kąt podbródka
	</string>
	<string name="Chin Cleft">
		Dołek w podbródku
	</string>
	<string name="Chin Curtains">
		Zasłonięcie podbródka
	</string>
	<string name="Chin Depth">
		Długość podbródka
	</string>
	<string name="Chin Heavy">
		Ciężar podbródka
	</string>
	<string name="Chin In">
		Podbródek wewnątrz
	</string>
	<string name="Chin Out">
		Podbródek zewnętrzny
	</string>
	<string name="Chin-Neck">
		Podwójny podbródek
	</string>
	<string name="Clear">
		Wyczyść
	</string>
	<string name="Cleft">
		Rozszczepienie
	</string>
	<string name="Close Set Eyes">
		Close Set Eyes
	</string>
	<string name="Closed">
		Zamknięte
	</string>
	<string name="Closed Back">
		Zamknięte z tyłu
	</string>
	<string name="Closed Front">
		Zamknięte z przodu
	</string>
	<string name="Closed Left">
		Lewe Oko zamknięte
	</string>
	<string name="Closed Right">
		Prawe Oko zamknięte
	</string>
	<string name="Coin Purse">
		Coin Purse
	</string>
	<string name="Collar Back">
		Kołnierz z tyłu
	</string>
	<string name="Collar Front">
		Kołnierz z przodu
	</string>
	<string name="Corner Down">
		Corner Down
	</string>
	<string name="Corner Up">
		Corner Up
	</string>
	<string name="Creased">
		Pognieciony
	</string>
	<string name="Crooked Nose">
		Skrzywienie nosa
	</string>
	<string name="Cuff Flare">
		Cuff Flare
	</string>
	<string name="Dark">
		Ciemne
	</string>
	<string name="Dark Green">
		Ciemne zielone
	</string>
	<string name="Darker">
		Ciemniejsze
	</string>
	<string name="Deep">
		Glębokie
	</string>
	<string name="Default Heels">
		Domyślne Buty na Obcasie
	</string>
	<string name="Dense">
		Gęstość
	</string>
	<string name="Double Chin">
		Podwójny podbródek
	</string>
	<string name="Downturned">
		Downturned
	</string>
	<string name="Duffle Bag">
		Duffle Bag
	</string>
	<string name="Ear Angle">
		Odstawanie uszu
	</string>
	<string name="Ear Size">
		Rozmiar uszu
	</string>
	<string name="Ear Tips">
		Wierzchołki uszu
	</string>
	<string name="Egg Head">
		Jajowata głowa
	</string>
	<string name="Eye Bags">
		Woreczek łzowy
	</string>
	<string name="Eye Color">
		Kolor oczu
	</string>
	<string name="Eye Depth">
		Głębokość osadzenia oczu
	</string>
	<string name="Eye Lightness">
		Ustawienie jasności oczu
	</string>
	<string name="Eye Opening">
		Oczy otwarte
	</string>
	<string name="Eye Pop">
		Różnica w wielkości oczu
	</string>
	<string name="Eye Size">
		Rozmiar oczu
	</string>
	<string name="Eye Spacing">
		Rozstaw oczu
	</string>
	<string name="Eyebrow Arc">
		Łuk brwiowy
	</string>
	<string name="Eyebrow Density">
		Gęstość brwi
	</string>
	<string name="Eyebrow Height">
		Wysokość brwi
	</string>
	<string name="Eyebrow Points">
		Kształt brwi
	</string>
	<string name="Eyebrow Size">
		Rozmiar brwi
	</string>
	<string name="Eyelash Length">
		Długość rzęs
	</string>
	<string name="Eyeliner">
		Eyeliner
	</string>
	<string name="Eyeliner Color">
		Kolor Eyeliner&apos;a
	</string>
	<string name="Eyes Bugged">
		Eyes Bugged
	</string>
	<string name="Face Shear">
		Usunięcie twarzy
	</string>
	<string name="Facial Definition">
		Detale twarzy
	</string>
	<string name="Far Set Eyes">
		Far Set Eyes
	</string>
	<string name="Fat Lips">
		Grube usta
	</string>
	<string name="Female">
		Kobieta
	</string>
	<string name="Fingerless">
		Fingerless
	</string>
	<string name="Fingers">
		Palce
	</string>
	<string name="Flared Cuffs">
		Rozszerzane rękawy
	</string>
	<string name="Flat">
		Płaskość
	</string>
	<string name="Flat Butt">
		Płaskie pośladki
	</string>
	<string name="Flat Head">
		Płaska głowa
	</string>
	<string name="Flat Toe">
		Płaski palec
	</string>
	<string name="Foot Size">
		Rozmiar stopy
	</string>
	<string name="Forehead Angle">
		Kształt czoła
	</string>
	<string name="Forehead Heavy">
		Ciężar czoła
	</string>
	<string name="Freckles">
		Piegi
	</string>
	<string name="Front Fringe">
		Przednia Grzywka
	</string>
	<string name="Full Back">
		Gęstość włosów po bokach
	</string>
	<string name="Full Eyeliner">
		Gęsta kredka do oczu
	</string>
	<string name="Full Front">
		Gęsty przód
	</string>
	<string name="Full Hair Sides">
		Gęste włosy po bokach
	</string>
	<string name="Full Sides">
		Gęste boki
	</string>
	<string name="Glossy">
		Błyszczące
	</string>
	<string name="Glove Fingers">
		Rękawiczki
	</string>
	<string name="Glove Length">
		Długość rękawiczek
	</string>
	<string name="Hair">
		Włosy
	</string>
	<string name="Hair Back">
		Włosy: z tyłu
	</string>
	<string name="Hair Front">
		Włosy: z przodu
	</string>
	<string name="Hair Sides">
		Włosy: boki
	</string>
	<string name="Hair Sweep">
		Kierunek zaczesania
	</string>
	<string name="Hair Thickess">
		Grubość włosów
	</string>
	<string name="Hair Thickness">
		Grubość włosów
	</string>
	<string name="Hair Tilt">
		Przes. fryzury
	</string>
	<string name="Hair Tilted Left">
		Przes. fryzury L
	</string>
	<string name="Hair Tilted Right">
		Przes. fryzury P
	</string>
	<string name="Hair Volume">
		Włosy: objętość
	</string>
	<string name="Hand Size">
		Rozmiar dłoni
	</string>
	<string name="Handlebars">
		Handlebars
	</string>
	<string name="Head Length">
		Długość głowy
	</string>
	<string name="Head Shape">
		Kształt głowy
	</string>
	<string name="Head Size">
		Rozmiar głowy
	</string>
	<string name="Head Stretch">
		Rozciągnięcie głowy
	</string>
	<string name="Heel Height">
		Wysokość obcasa
	</string>
	<string name="Heel Shape">
		Ksztalt obcasa
	</string>
	<string name="Height">
		Wysokość
	</string>
	<string name="High">
		Wysoka
	</string>
	<string name="High Heels">
		Wysokie obcasy
	</string>
	<string name="High Jaw">
		High Jaw
	</string>
	<string name="High Platforms">
		High Platforms
	</string>
	<string name="High and Tight">
		High and Tight
	</string>
	<string name="Higher">
		Wyżej
	</string>
	<string name="Hip Length">
		Długość bioder
	</string>
	<string name="Hip Width">
		Szerokość bioder
	</string>
	<string name="In">
		W
	</string>
	<string name="In Shdw Color">
		Wewnętrzny kolor cienia
	</string>
	<string name="In Shdw Opacity">
		Wewnętrzna intensywność cienia
	</string>
	<string name="Inner Eye Corner">
		Wenwętrzny bok oka
	</string>
	<string name="Inner Eye Shadow">
		Wewnętrzny cień oka
	</string>
	<string name="Inner Shadow">
		Wewnętrzny cień
	</string>
	<string name="Jacket Length">
		Długość kurtki
	</string>
	<string name="Jacket Wrinkles">
		Zmarszczki na kurtce
	</string>
	<string name="Jaw Angle">
		Jaw Angle
	</string>
	<string name="Jaw Jut">
		Jaw Jut
	</string>
	<string name="Jaw Shape">
		Jaw Shape
	</string>
	<string name="Join">
		Złącz
	</string>
	<string name="Jowls">
		Jowls
	</string>
	<string name="Knee Angle">
		Kąt kolana
	</string>
	<string name="Knock Kneed">
		Knock Kneed
	</string>
	<string name="Large">
		Duże
	</string>
	<string name="Large Hands">
		Duże dłonie
	</string>
	<string name="Left Part">
		Left Part
	</string>
	<string name="Leg Length">
		Długość nogi
	</string>
	<string name="Leg Muscles">
		Umięśnione nogi
	</string>
	<string name="Less">
		Mniej
	</string>
	<string name="Less Body Fat">
		Mniejsza zawartości tkanki tłuszczowej
	</string>
	<string name="Less Curtains">
		Less Curtains
	</string>
	<string name="Less Freckles">
		Mniej Piegów
	</string>
	<string name="Less Full">
		Mniej Pełne
	</string>
	<string name="Less Gravity">
		Mniej Ciężaru
	</string>
	<string name="Less Love">
		Less Love
	</string>
	<string name="Less Muscles">
		Mniej mięśni
	</string>
	<string name="Less Muscular">
		Mniej umięśnienia
	</string>
	<string name="Less Rosy">
		Less Rosy
	</string>
	<string name="Less Round">
		Mniej zaaokrąglone
	</string>
	<string name="Less Saddle">
		Less Saddle
	</string>
	<string name="Less Square">
		Mniej kwadratowe
	</string>
	<string name="Less Volume">
		Mniej objętości
	</string>
	<string name="Less soul">
		Less soul
	</string>
	<string name="Lighter">
		Lżejsze
	</string>
	<string name="Lip Cleft">
		Szerokość Rozszczepienia górnej wargi
	</string>
	<string name="Lip Cleft Depth">
		Głębokość rozszczepienia górnej wargi
	</string>
	<string name="Lip Fullness">
		Pełne usta
	</string>
	<string name="Lip Pinkness">
		Róż ust
	</string>
	<string name="Lip Ratio">
		Proporcje ust
	</string>
	<string name="Lip Thickness">
		Grubość ust
	</string>
	<string name="Lip Width">
		Szerokość ust
	</string>
	<string name="Lipgloss">
		Połysk
	</string>
	<string name="Lipstick">
		Szminka
	</string>
	<string name="Lipstick Color">
		Kolor szminki
	</string>
	<string name="Long">
		Dlugość
	</string>
	<string name="Long Head">
		Długa głowa
	</string>
	<string name="Long Hips">
		Długie biodra
	</string>
	<string name="Long Legs">
		Długie nogi
	</string>
	<string name="Long Neck">
		Długi kark
	</string>
	<string name="Long Pigtails">
		Długi warkocz
	</string>
	<string name="Long Ponytail">
		Długi kucyk
	</string>
	<string name="Long Torso">
		Długi tułów
	</string>
	<string name="Long arms">
		Dlugie ramiona
	</string>
	<string name="Loose Pants">
		Luźne spodnie
	</string>
	<string name="Loose Shirt">
		Luźna koszulka
	</string>
	<string name="Loose Sleeves">
		Luźne rękawy
	</string>
	<string name="Love Handles">
		Love Handles
	</string>
	<string name="Low">
		Nisko
	</string>
	<string name="Low Heels">
		Niskie obcasy
	</string>
	<string name="Low Jaw">
		Niska szczęka
	</string>
	<string name="Low Platforms">
		Low Platforms
	</string>
	<string name="Low and Loose">
		Niskie i luźne
	</string>
	<string name="Lower">
		Niżej
	</string>
	<string name="Lower Bridge">
		Lower Bridge
	</string>
	<string name="Lower Cheeks">
		Lower Cheeks
	</string>
	<string name="Male">
		Mężczyzna
	</string>
	<string name="Middle Part">
		Część środkowa
	</string>
	<string name="More">
		Więcej
	</string>
	<string name="More Blush">
		More Blush
	</string>
	<string name="More Body Fat">
		Więcej zawartości tkanki tłuszczowej
	</string>
	<string name="More Curtains">
		More Curtains
	</string>
	<string name="More Eyeshadow">
		More Eyeshadow
	</string>
	<string name="More Freckles">
		Więcej piegów
	</string>
	<string name="More Full">
		More Full
	</string>
	<string name="More Gravity">
		Więcej ciężaru
	</string>
	<string name="More Lipstick">
		Więcej szminki
	</string>
	<string name="More Love">
		More Love
	</string>
	<string name="More Lower Lip">
		Więcej dolnej wargi
	</string>
	<string name="More Muscles">
		Więcej mięśni
	</string>
	<string name="More Muscular">
		Więcej umięśnienia
	</string>
	<string name="More Rosy">
		More Rosy
	</string>
	<string name="More Round">
		Więcej zaokrąglenia
	</string>
	<string name="More Saddle">
		More Saddle
	</string>
	<string name="More Sloped">
		More Sloped
	</string>
	<string name="More Square">
		Więcej kwadratowy
	</string>
	<string name="More Upper Lip">
		Więcej górnej wargi
	</string>
	<string name="More Vertical">
		More Vertical
	</string>
	<string name="More Volume">
		Więcej objętości
	</string>
	<string name="More soul">
		More soul
	</string>
	<string name="Moustache">
		Wąsy
	</string>
	<string name="Mouth Corner">
		Kąciki Ust
	</string>
	<string name="Mouth Position">
		Pozycja Ust
	</string>
	<string name="Mowhawk">
		Mowhawk
	</string>
	<string name="Muscular">
		Umięśnienie
	</string>
	<string name="Mutton Chops">
		Mutton Chops
	</string>
	<string name="Nail Polish">
		Lakier na paznokciach
	</string>
	<string name="Nail Polish Color">
		Kolor lakieru na paznokciach
	</string>
	<string name="Narrow">
		Wąskie
	</string>
	<string name="Narrow Back">
		Wąski Tył
	</string>
	<string name="Narrow Front">
		Wąski Przód
	</string>
	<string name="Narrow Lips">
		Wąskie Usta
	</string>
	<string name="Natural">
		Naturalne
	</string>
	<string name="Neck Length">
		Długość karku
	</string>
	<string name="Neck Thickness">
		Grubość karku
	</string>
	<string name="No Blush">
		No Blush
	</string>
	<string name="No Eyeliner">
		Brak Eyeliner&apos;s
	</string>
	<string name="No Eyeshadow">
		Brak cienia pod powieką
	</string>
	<string name="No Lipgloss">
		Brak połysku
	</string>
	<string name="No Lipstick">
		Brak szminki
	</string>
	<string name="No Part">
		No Part
	</string>
	<string name="No Polish">
		Brak lakieru
	</string>
	<string name="No Red">
		Brak czerwieni
	</string>
	<string name="No Spikes">
		Brak szpiców
	</string>
	<string name="No White">
		Brak białego
	</string>
	<string name="No Wrinkles">
		Brak zmarszczek
	</string>
	<string name="Normal Lower">
		Dół normalny
	</string>
	<string name="Normal Upper">
		Góra normalna
	</string>
	<string name="Nose Left">
		Nos w stronę lewą
	</string>
	<string name="Nose Right">
		Nos w stronę prawą
	</string>
	<string name="Nose Size">
		Rozmiar nosa
	</string>
	<string name="Nose Thickness">
		Grubość nosa
	</string>
	<string name="Nose Tip Angle">
		Kąt czubka nosa
	</string>
	<string name="Nose Tip Shape">
		Kształt czubka nosa
	</string>
	<string name="Nose Width">
		Szerokość nosa
	</string>
	<string name="Nostril Division">
		Przegroda nosa
	</string>
	<string name="Nostril Width">
		Wielkość dziurek w nosie
	</string>
	<string name="Opaque">
		Intensywność
	</string>
	<string name="Open">
		Otwarte
	</string>
	<string name="Open Back">
		Otwarte z tyłu
	</string>
	<string name="Open Front">
		Otwarte z przodu
	</string>
	<string name="Open Left">
		Otwarte z lewej
	</string>
	<string name="Open Right">
		Otwarte z prawej
	</string>
	<string name="Orange">
		Pomarańczowe
	</string>
	<string name="Out">
		Zewnętrznie
	</string>
	<string name="Out Shdw Color">
		Zewnętrzny kolor cienia
	</string>
	<string name="Out Shdw Opacity">
		Zewnętrzna grubość cienia
	</string>
	<string name="Outer Eye Corner">
		Zewnętrzny bok oka
	</string>
	<string name="Outer Eye Shadow">
		Zewnętrzny cień oka
	</string>
	<string name="Outer Shadow">
		Zewnętrzny cień
	</string>
	<string name="Overbite">
		Overbite
	</string>
	<string name="Package">
		Package
	</string>
	<string name="Painted Nails">
		Pomalowane paznokcie
	</string>
	<string name="Pale">
		Pale
	</string>
	<string name="Pants Crotch">
		Krocze spodni
	</string>
	<string name="Pants Fit">
		Pants Fit
	</string>
	<string name="Pants Length">
		Długość spodni
	</string>
	<string name="Pants Waist">
		Talia spodni
	</string>
	<string name="Pants Wrinkles">
		Zmarszczki spodni
	</string>
	<string name="Part">
		Część
	</string>
	<string name="Part Bangs">
		Part Bangs
	</string>
	<string name="Pectorals">
		Mięśnie klatki piersiowej
	</string>
	<string name="Pigment">
		Pigment
	</string>
	<string name="Pigtails">
		Pigtails
	</string>
	<string name="Pink">
		Różowe
	</string>
	<string name="Pinker">
		Róż
	</string>
	<string name="Platform Height">
		Platform Height
	</string>
	<string name="Platform Width">
		Platform Width
	</string>
	<string name="Pointy">
		Pointy
	</string>
	<string name="Pointy Heels">
		Pointy Heels
	</string>
	<string name="Ponytail">
		Kucyk
	</string>
	<string name="Poofy Skirt">
		Poofy Skirt
	</string>
	<string name="Pop Left Eye">
		Pop Left Eye
	</string>
	<string name="Pop Right Eye">
		Pop Right Eye
	</string>
	<string name="Puffy">
		Puffy
	</string>
	<string name="Puffy Eyelids">
		Spuchnięte Powieki
	</string>
	<string name="Rainbow Color">
		Kolor Tęczy
	</string>
	<string name="Red Hair">
		Czerwone Włosy
	</string>
	<string name="Regular">
		Regularne
	</string>
	<string name="Right Part">
		Prawa część
	</string>
	<string name="Rosy Complexion">
		Kompleksowość różu
	</string>
	<string name="Round">
		Zaokrąglenie
	</string>
	<string name="Ruddiness">
		Rudowatość
	</string>
	<string name="Ruddy">
		Rudy
	</string>
	<string name="Rumpled Hair">
		Włosy w Nieładzie
	</string>
	<string name="Saddle Bags">
		Saddle Bags
	</string>
	<string name="Scrawny Leg">
		Scrawny Leg
	</string>
	<string name="Separate">
		Odzielne
	</string>
	<string name="Shallow">
		Płytkie
	</string>
	<string name="Shear Back">
		Tylne usunięcie włosów
	</string>
	<string name="Shear Face">
		Usunięcie twarzy
	</string>
	<string name="Shear Front">
		Przednie usunięcie włosów
	</string>
	<string name="Shear Left Up">
		Usunięcie od lewej strony do góry
	</string>
	<string name="Shear Right Up">
		Usunięcie od prawej strony do góry
	</string>
	<string name="Sheared Back">
		Tylnie usunięcie włosów
	</string>
	<string name="Sheared Front">
		Przednie usunięcie włosów
	</string>
	<string name="Shift Left">
		Przesuń w lewo
	</string>
	<string name="Shift Mouth">
		Przesuń usta
	</string>
	<string name="Shift Right">
		Przesuń w prawo
	</string>
	<string name="Shirt Bottom">
		Dolna Część Koszulki
	</string>
	<string name="Shirt Fit">
		Shirt Fit
	</string>
	<string name="Shirt Wrinkles">
		Zmarszczki na koszulce
	</string>
	<string name="Shoe Height">
		Wysokość buta
	</string>
	<string name="Short">
		Krótkie
	</string>
	<string name="Short Arms">
		Krótkie ramiona
	</string>
	<string name="Short Legs">
		Krótkie nogi
	</string>
	<string name="Short Neck">
		Krótki kark
	</string>
	<string name="Short Pigtails">
		Short Pigtails
	</string>
	<string name="Short Ponytail">
		Krótki Kucyk
	</string>
	<string name="Short Sideburns">
		Krótkie Baczki
	</string>
	<string name="Short Torso">
		Krótki tułów
	</string>
	<string name="Short hips">
		Krótkie biodra
	</string>
	<string name="Shoulders">
		Ramiona
	</string>
	<string name="Side Fringe">
		Boczna grzywka
	</string>
	<string name="Sideburns">
		Baczki
	</string>
	<string name="Sides Hair">
		Boczne Włosy
	</string>
	<string name="Sides Hair Down">
		Boczne Włosy w Dół
	</string>
	<string name="Sides Hair Up">
		Boczne Włosy do Góry
	</string>
	<string name="Skinny Neck">
		Smukły Kark
	</string>
	<string name="Skirt Fit">
		Skirt Fit
	</string>
	<string name="Skirt Length">
		Długość spódnicy
	</string>
	<string name="Slanted Forehead">
		Ukośne czoło
	</string>
	<string name="Sleeve Length">
		Długość rękawów
	</string>
	<string name="Sleeve Looseness">
		Luźność rękawów
	</string>
	<string name="Slit Back">
		Slit: Back
	</string>
	<string name="Slit Front">
		Slit: Front
	</string>
	<string name="Slit Left">
		Slit: Left
	</string>
	<string name="Slit Right">
		Slit: Right
	</string>
	<string name="Small">
		Małe
	</string>
	<string name="Small Hands">
		Małe dłonie
	</string>
	<string name="Small Head">
		Mała głowa
	</string>
	<string name="Smooth">
		Gładkie
	</string>
	<string name="Smooth Hair">
		Gładkie włosy
	</string>
	<string name="Socks Length">
		Długość skarpetek
	</string>
	<string name="Soulpatch">
		Soulpatch
	</string>
	<string name="Sparse">
		Sparse
	</string>
	<string name="Spiked Hair">
		Kolczaste Włosy
	</string>
	<string name="Square">
		Kwadratowe
	</string>
	<string name="Square Toe">
		Kwadratowy palec
	</string>
	<string name="Squash Head">
		Ściśnięta głowa
	</string>
	<string name="Stretch Head">
		Rozciągnięta głowa
	</string>
	<string name="Sunken">
		Sunken
	</string>
	<string name="Sunken Chest">
		Sunken Chest
	</string>
	<string name="Sunken Eyes">
		Sunken Eyes
	</string>
	<string name="Sweep Back">
		Sweep Back
	</string>
	<string name="Sweep Forward">
		Sweep Forward
	</string>
	<string name="Tall">
		Wysokość
	</string>
	<string name="Taper Back">
		Taper Back
	</string>
	<string name="Taper Front">
		Taper Front
	</string>
	<string name="Thick Heels">
		Grube obcasy
	</string>
	<string name="Thick Neck">
		Gruby kark
	</string>
	<string name="Thick Toe">
		Gruby palec
	</string>
	<string name="Thin">
		Wąski
	</string>
	<string name="Thin Eyebrows">
		Wąskie brwi
	</string>
	<string name="Thin Lips">
		Wąskie usta
	</string>
	<string name="Thin Nose">
		Wąski nos
	</string>
	<string name="Tight Chin">
		Obcisły podbródek
	</string>
	<string name="Tight Cuffs">
		Obcisłe rękawy
	</string>
	<string name="Tight Pants">
		Obciesłe spodnie
	</string>
	<string name="Tight Shirt">
		Obcisły podkoszulek
	</string>
	<string name="Tight Skirt">
		Wąska spódnica
	</string>
	<string name="Tight Sleeves">
		Obcisłe rękawy
	</string>
	<string name="Toe Shape">
		Kształt palca
	</string>
	<string name="Toe Thickness">
		Grubość palca
	</string>
	<string name="Torso Length">
		Długość tułowia
	</string>
	<string name="Torso Muscles">
		Mięśnie tułowia
	</string>
	<string name="Torso Scrawny">
		Wychudzony tułów
	</string>
	<string name="Unattached">
		Nieprzyłączone
	</string>
	<string name="Uncreased">
		Uncreased
	</string>
	<string name="Underbite">
		Underbite
	</string>
	<string name="Unnatural">
		Nienaturalne
	</string>
	<string name="Upper Bridge">
		Górny mostek
	</string>
	<string name="Upper Cheeks">
		Górne policzki
	</string>
	<string name="Upper Chin Cleft">
		Roszczepienie górnego podbródka
	</string>
	<string name="Upper Eyelid Fold">
		Górna powieka
	</string>
	<string name="Upturned">
		Zadarta
	</string>
	<string name="Very Red">
		Bardzo czerwona
	</string>
	<string name="Waist Height">
		Wysokość talii
	</string>
	<string name="Well-Fed">
		Well-Fed
	</string>
	<string name="White Hair">
		Białe włosy
	</string>
	<string name="Wide">
		Szerokie
	</string>
	<string name="Wide Back">
		Szeroki tył
	</string>
	<string name="Wide Front">
		Szeroki przód
	</string>
	<string name="Wide Lips">
		Szerokie usta
	</string>
	<string name="Wild">
		Dzikość
	</string>
	<string name="Wrinkles">
		Zmarszczki
	</string>
	<string name="LocationCtrlAddLandmarkTooltip">
		Dodaj do Zapisanych Miejsc
	</string>
	<string name="LocationCtrlEditLandmarkTooltip">
		Edytuj Zapisane Miejsca
	</string>
	<string name="LocationCtrlInfoBtnTooltip">
		Zobacz więcej szczegółów na temat obecnej lokalizacji
	</string>
	<string name="LocationCtrlComboBtnTooltip">
		Historia odwiedzonych miejsc
	</string>
	<string name="LocationCtrlAdultIconTooltip">
		Region Adult
	</string>
	<string name="LocationCtrlModerateIconTooltip">
		Region Moderate
	</string>
	<string name="LocationCtrlGeneralIconTooltip">
		Region
	</string>
	<string name="UpdaterWindowTitle">
		[APP_NAME] Aktualizacja
	</string>
	<string name="UpdaterNowUpdating">
		Pobieranie [APP_NAME]...
	</string>
	<string name="UpdaterNowInstalling">
		Instalizacja [APP_NAME]...
	</string>
	<string name="UpdaterUpdatingDescriptive">
		Twoja [APP_NAME] wersja klienta jest aktualizowana do najnowszej wersji. Prosimy o cierpliwość.
	</string>
	<string name="UpdaterProgressBarTextWithEllipses">
		Pobieranie aktualizacji...
	</string>
	<string name="UpdaterProgressBarText">
		Pobieranie aktualizacji
	</string>
	<string name="UpdaterFailDownloadTitle">
		Pobieranie aktualizacji nie powiodło się
	</string>
	<string name="UpdaterFailUpdateDescriptive">
		Podczas aktualizacji [APP_NAME] wystąpił błąd. Prosimy o pobranie najnowszej wersji klienta ze strony internetowej: www.secondlife.com.
	</string>
	<string name="UpdaterFailInstallTitle">
		Instalacja aktualizacji nie powiodła się
	</string>
	<string name="UpdaterFailStartTitle">
		Uruchomienie klienta nie powiodło się
	</string>
	<string name="ItemsComingInTooFastFrom">
		[APP_NAME]: Obiekty ładują się zbyt szybko od [FROM_NAME], automatyczny podgląd jest wyłączony na [TIME] sekund
	</string>
	<string name="ItemsComingInTooFast">
		[APP_NAME]: Obiekty ładują się zbyt szybko, automatyczny podgląd jest wyłączony na [TIME] sekund
	</string>
	<string name="IM_logging_string">
		-- Zapisywanie logów rozmowy aktywowane --
	</string>
	<string name="IM_typing_start_string">
		[NAME] pisze...
	</string>
	<string name="Unnamed">
		(Brak nazwy)
	</string>
	<string name="IM_moderated_chat_label">
		(Moderacja: Komunikacja głosowa wyłączona domyślnie)
	</string>
	<string name="IM_unavailable_text_label">
		Czat tekstowy jest nieaktywny dla tej rozmowy.
	</string>
	<string name="IM_muted_text_label">
		Twój tekst w czacie grupowym został wyłączony przez Moderatora Grupy.
	</string>
	<string name="IM_default_text_label">
		Klknij tutaj by wysłać wiadomość prywatną (IM).
	</string>
	<string name="IM_to_label">
		Do
	</string>
	<string name="IM_moderator_label">
		(Moderator)
	</string>
	<string name="answered_call">
		Twoja rozmowa głosowa została odebrana
	</string>
	<string name="you_started_call">
		Rozmowa głosowa została rozpoczęta
<<<<<<< HEAD
	</string>
	<string name="you_joined_call">
		Dołączyłeś/Dołączyłaś do rozmowy głosowej
	</string>
=======
	</string>
	<string name="you_joined_call">
		Dołączyłeś/Dołączyłaś do rozmowy głosowej
	</string>
>>>>>>> 15247f08
	<string name="name_started_call">
		[NAME] zaczyna rozmowę głosową
	</string>
	<string name="ringing-im">
		Rozmowa głosowa...
	</string>
	<string name="connected-im">
		Połączono, kliknij Zakończ Rozmowe aby się rozłączyć
	</string>
	<string name="hang_up-im">
		Rozmowa głosowa zakończona
	</string>
	<string name="only_user_message">
		Jesteś jedyną osobą w tej konferencji.
	</string>
	<string name="offline_message">
		[FIRST] [LAST] - ta osoba jest obecnie niedostępna.
	</string>
	<string name="invite_message">
		Kliknij na [BUTTON NAME] przycisk by zaakceptować/dołączyć do tej rozmowy.
	</string>
	<string name="muted_message">
		Zablokowałeś tego Rezydenta. Wysłanie wiadomości automatycznie odblokuje go.
	</string>
	<string name="generic">
		Błąd zapytania, proszę spróbować później
	</string>
	<string name="generic_request_error">
		Błąd. Spróbuj ponownie za kilka minut.
	</string>
	<string name="insufficient_perms_error">
		Nie posiadasz praw do kontynuacji.
	</string>
	<string name="session_does_not_exist_error">
		Ta konferencja jest już zakończona.
	</string>
	<string name="no_ability_error">
		Nie posiadesz tego przywileju.
	</string>
	<string name="no_ability">
		Nie posiadesz tego przywileju.
	</string>
	<string name="not_a_mod_error">
		Nie jesteś moderatorem konferencji.
	</string>
	<string name="muted">
		Moderator grupy wyłączył czat.
	</string>
	<string name="muted_error">
		Moderator wyciszył Cię.
	</string>
	<string name="add_session_event">
		Nie można dodać nikogo do czatu z [RECIPIENT].
	</string>
	<string name="message">
		Nie można wysłać Twojej wiadomości do sesji czatu z [RECIPIENT].
	</string>
	<string name="message_session_event">
		Nie można wysłać Twojej wiadomości do sesji czatu z [RECIPIENT].
	</string>
	<string name="mute">
		Błąd poczas moderacji.
	</string>
	<string name="removed">
		Zostałeś usunięty z grupy
	</string>
	<string name="removed_from_group">
		Usunięto Cię z grupy.
	</string>
	<string name="close_on_no_ability">
		Nie posiadasz praw by uczestniczyć w tej konferencji.
	</string>
	<string name="unread_chat_single">
		[SOURCES] powiedział/a coś nowego
	</string>
	<string name="unread_chat_multiple">
		[SOURCES] powiedział/a coś nowego
	</string>
	<string name="session_initialization_timed_out_error">
		Inicjalizacja sesji wygasła
	</string>
	<string name="voice_morphing_url">
		http://secondlife.com/landing/voicemorphing
	</string>
	<string name="paid_you_ldollars">
		[NAME] zapłacił Ci L$[AMOUNT]
	</string>
	<string name="you_paid_ldollars">
		Zapłacono [NAME] [AMOUNT]L$ [REASON].
	</string>
	<string name="you_paid_ldollars_no_info">
		Zapłacono L$[AMOUNT].
	</string>
	<string name="you_paid_ldollars_no_reason">
		Zapłacono [NAME] [AMOUNT]L$.
	</string>
	<string name="you_paid_ldollars_no_name">
		Zapłacono [AMOUNT]L$ [REASON].
	</string>
	<string name="for a parcel of land">
		za posiadłość
	</string>
	<string name="for a land access pass">
		za przepustkę na Posiadłość
	</string>
	<string name="for deeding land">
		dla przypisania Posiadłości
	</string>
	<string name="to create a group">
		aby stworzyć grupę
	</string>
	<string name="to join a group">
		aby dołączyć do grupy
	</string>
	<string name="to upload">
		aby pobrać
	</string>
	<string name="giving">
		Dajesz L$ [AMOUNT]
	</string>
	<string name="uploading_costs">
		Ładowanie kosztuje [AMOUNT]L$
	</string>
	<string name="this_costs">
		To kosztuje [AMOUNT]L$
	</string>
	<string name="buying_selected_land">
		Kupno wybranej Posiadłości [AMOUNT]L$
	</string>
	<string name="this_object_costs">
		Ten obiekt kosztuje [AMOUNT]L$
	</string>
	<string name="group_role_everyone">
		Każdy
	</string>
	<string name="group_role_officers">
		Oficerowie
	</string>
	<string name="group_role_owners">
		Właściciele
	</string>
	<string name="uploading_abuse_report">
		Pobieranie...
  
Raport o Nadużyciu
	</string>
	<string name="New Shape">
		Nowy ksztalt
	</string>
	<string name="New Skin">
		Nowa skórka
	</string>
	<string name="New Hair">
		Nowe włosy
	</string>
	<string name="New Eyes">
		Nowe oczy
	</string>
	<string name="New Shirt">
		Nowa koszula
	</string>
	<string name="New Pants">
		Nowe spodnie
	</string>
	<string name="New Shoes">
		Nowe buty
	</string>
	<string name="New Socks">
		Nowe skarpetki
	</string>
	<string name="New Jacket">
		Nowa kurtka
	</string>
	<string name="New Gloves">
		Nowe rękawiczki
	</string>
	<string name="New Undershirt">
		Nowy podkoszulek
	</string>
	<string name="New Underpants">
		Nowa bielizna
	</string>
	<string name="New Skirt">
		Nowa spódnica
	</string>
	<string name="New Alpha">
		Nowa Alpha
	</string>
	<string name="New Tattoo">
		Nowy tatuaż
	</string>
	<string name="Invalid Wearable">
		Nieaktualne ubranie/część ciała
	</string>
	<string name="New Script">
		Nowy skrypt
	</string>
	<string name="New Folder">
		Nowy folder
	</string>
	<string name="Contents">
		Zawartość
	</string>
	<string name="Gesture">
		Gesturki
	</string>
	<string name="Male Gestures">
		Gesturki dla mężczyzn
	</string>
	<string name="Female Gestures">
		Gesturki dla kobiet
	</string>
	<string name="Other Gestures">
		Inne gesturki
	</string>
	<string name="Speech Gestures">
		Gesturki przemówienia
	</string>
	<string name="Common Gestures">
		Gesturki
	</string>
	<string name="Male - Excuse me">
		Mężczyzna - Excuse me
	</string>
	<string name="Male - Get lost">
		Mężczyzna - Get lost
	</string>
	<string name="Male - Blow kiss">
		Mężczyzna - Blow kiss
	</string>
	<string name="Male - Boo">
		Mężczyzna - Boo
	</string>
	<string name="Male - Bored">
		Mężczyzna - Znudzony
	</string>
	<string name="Male - Hey">
		Mężczyzna - Hey
	</string>
	<string name="Male - Laugh">
		Mężczyzna - Śmiech
	</string>
	<string name="Male - Repulsed">
		Mężczyzna - Odrzucenie
	</string>
	<string name="Male - Shrug">
		Mężczyzna - Wzruszenie ramionami
	</string>
	<string name="Male - Stick tougue out">
		Mężczyzna - Pokaż język
	</string>
	<string name="Male - Wow">
		Mężczyzna - Wow
	</string>
	<string name="Female - Excuse me">
		Kobieta - Excuse me
	</string>
	<string name="Female - Get lost">
		Kobieta - Get lost
	</string>
	<string name="Female - Blow kiss">
		Kobieta - Blow kiss
	</string>
	<string name="Female - Boo">
		Kobieta - Boo
	</string>
	<string name="Female - Bored">
		Kobieta - Znudzona
	</string>
	<string name="Female - Hey">
		Kobieta - Hey
	</string>
	<string name="Female - Laugh">
		Kobieta - Śmiech
	</string>
	<string name="Female - Repulsed">
		Kobieta - Odrzucenie
	</string>
	<string name="Female - Shrug">
		Kobieta - Wzruszenie ramionami
	</string>
	<string name="Female - Stick tougue out">
		Kobieta - Pokaż język
	</string>
	<string name="Female - Wow">
		Kobieta - Wow
	</string>
	<string name="AvatarBirthDateFormat">
		[mthnum,datetime,slt]/[day,datetime,slt]/[year,datetime,slt]
	</string>
	<string name="DefaultMimeType">
		żadne/żadne
	</string>
	<string name="texture_load_dimensions_error">
		Nie można załadować zdjęcia większego niż [WIDTH]*[HEIGHT]
	</string>
	<string name="words_separator" value=","/>
	<string name="server_is_down">
		Pomimo naszych najlepszych starań wystąpił niespodziewany problem.

	Proszę sprawdzić czy na stronie status.secondlifegrid.net nie zostały umieszczone informacje o rozpoznanych problemach serwera.
        Jeśli problemy będą występowały nadal, proszę sprawdź sieć i ustawienia firewall.
	</string>
	<string name="dateTimeWeekdaysNames">
		Niedziela:Poniedziałek:Wtorek:Środa:Czwartek:Piątek:Sobota
	</string>
	<string name="dateTimeWeekdaysShortNames">
		Niedz.:Pon.:Wt.:Śr.:Czw.:Pt.:Sob.
	</string>
	<string name="dateTimeMonthNames">
		Styczeń:Luty:Marzec:Kwiecień:Maj:Czerwiec:Lipiec:Sierpień:Wrzesień:Październik:Listopad:Grudzień
	</string>
	<string name="dateTimeMonthShortNames">
		St.:Lt.:Mrz.:Kw.:Maj:Cz.:Lp.:Sie.:Wrz.:Li.:Paź.:Gru.
	</string>
	<string name="dateTimeDayFormat">
		[MDAY]
	</string>
	<string name="dateTimeAM">
		AM
	</string>
	<string name="dateTimePM">
		PM
	</string>
</strings><|MERGE_RESOLUTION|>--- conflicted
+++ resolved
@@ -181,7 +181,6 @@
 	<string name="TooltipMustSingleDrop">
 		Tylko pojedynczy obiekt może być tutaj przeciągnięty
 	</string>
-	<string name="TooltipPrice" value="L$[AMOUNT]:"/>
 	<string name="TooltipHttpUrl">
 		Kliknij by zobaczyć zawartość tej strony internetowej
 	</string>
@@ -234,6 +233,7 @@
 		Kliknij by uruchomić secondlife:// command
 	</string>
 	<string name="CurrentURL" value=" Obecny Adres: [CurrentURL]"/>
+	<string name="TooltipPrice" value="L$[AMOUNT]: "/>
 	<string name="SLurlLabelTeleport">
 		Teleportuj do
 	</string>
@@ -882,57 +882,6 @@
 	<string name="invalid_not_worn">
 		nieważny
 	</string>
-<<<<<<< HEAD
-	<string name="create_new_shape">
-		Nowy kształt
-	</string>
-	<string name="create_new_skin">
-		Nowa skórka
-	</string>
-	<string name="create_new_hair">
-		Nowe włosy
-	</string>
-	<string name="create_new_eyes">
-		Nowe oczy
-	</string>
-	<string name="create_new_shirt">
-		Nowa koszula
-	</string>
-	<string name="create_new_pants">
-		Nowe spodnie
-	</string>
-	<string name="create_new_shoes">
-		Nowe buty
-	</string>
-	<string name="create_new_socks">
-		Nowe skarpetki
-	</string>
-	<string name="create_new_jacket">
-		Nowa kurtka
-	</string>
-	<string name="create_new_gloves">
-		Nowe rękawiczki
-	</string>
-	<string name="create_new_undershirt">
-		Nowy podkoszulek
-	</string>
-	<string name="create_new_underpants">
-		Nowa bielizna
-	</string>
-	<string name="create_new_skirt">
-		Nowa spódnica
-	</string>
-	<string name="create_new_alpha">
-		Nowe alpha
-	</string>
-	<string name="create_new_tattoo">
-		Nowy tatuaż
-	</string>
-	<string name="create_new_invalid">
-		nieważny
-	</string>
-=======
->>>>>>> 15247f08
 	<string name="NewWearable">
 		Nowa [WEARABLE_ITEM]
 	</string>
@@ -1116,12 +1065,6 @@
 	<string name="InvFolder Gestures">
 		Gesturki
 	</string>
-<<<<<<< HEAD
-	<string name="InvFolder favorite">
-		Ulubione
-	</string>
-=======
->>>>>>> 15247f08
 	<string name="InvFolder Current Outfit">
 		Obecne Ubranie
 	</string>
@@ -3438,17 +3381,10 @@
 	</string>
 	<string name="you_started_call">
 		Rozmowa głosowa została rozpoczęta
-<<<<<<< HEAD
 	</string>
 	<string name="you_joined_call">
 		Dołączyłeś/Dołączyłaś do rozmowy głosowej
 	</string>
-=======
-	</string>
-	<string name="you_joined_call">
-		Dołączyłeś/Dołączyłaś do rozmowy głosowej
-	</string>
->>>>>>> 15247f08
 	<string name="name_started_call">
 		[NAME] zaczyna rozmowę głosową
 	</string>
