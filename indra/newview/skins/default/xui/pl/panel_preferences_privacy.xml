--- conflicted
+++ resolved
@@ -1,6 +1,5 @@
 <?xml version="1.0" encoding="utf-8" standalone="yes"?>
 <panel label="Komunikacja" name="im">
-<<<<<<< HEAD
 	<string name="AutoresponseItemNotSet">
 		Brak ustawionego
 	</string>
@@ -19,7 +18,7 @@
 			<text name="cache_size_label">
 				(miejsca, obrazy, strony web, historia wyszukiwarki)
 			</text>
-			<check_box label="Pokaż mój profil w wynikach wyszukiwarki" name="online_searchresults"/>
+			<check_box label="Pokaż mój informacje profilu w wynikach wyszukiwania" name="online_searchresults"/>
 			<check_box label="Mój status online dostępny tylko dla znajomych i grup" name="online_visibility"/>
 			<check_box label="Tylko znajomi i grupy mogą wysyłać do mnie wiadomości lub dzwonić głosowo" name="voice_call_friends_only_check"/>
 			<check_box label="Wyłącz mikrofon po zakończeniu rozmowy głosowej" name="auto_disengage_mic_check"/>
@@ -92,33 +91,4 @@
 			<button label="Czyść" name="clear_autoresponse_item"/>
 		</panel>
 	</tab_container>
-=======
-	<panel.string name="log_in_to_change">
-		Zaloguj się ponownie, aby zmienić
-	</panel.string>
-	<button label="Wyczyść Historię" name="clear_cache" tool_tip="Wyczyść obraz zapisu, ostatniej lokalizacji, historii teleportów, stron i bufor danych tekstur"/>
-	<text name="cache_size_label_l">
-		(Miejsca, obrazy, przeglądarka internetowa, wyszukiwarka historii)
-	</text>
-	<check_box label="Pokaż mój informacje profilu w wynikach wyszukiwania" name="online_searchresults"/>
-	<check_box label="Mój status online jest dostępny tylko dla znajomych i grup do których należę" name="online_visibility"/>
-	<check_box label="Możliwość wysyłania wiadomości prywatnej (IM) oraz rozmowy głosowej tylko dla &#10;znajomych i grup do których należę" name="voice_call_friends_only_check" top_pad="15"/>
-	<check_box label="Wyłącz mikrofon po zakończeniu rozmowy głosowej" name="auto_disengage_mic_check"/>
-	<check_box label="Pokaż moje ulubione landmarki przy logowaniu (w rozwijanym menu &apos;Rozpocznij w&apos;)" name="favorites_on_login_check"/>
-	<text name="Logs:">
-		Logi rozmów:
-	</text>
-	<check_box label="Zapisz logi rozmów ogólnych na moim komputerze" name="log_nearby_chat"/>
-	<check_box label="Zapisuj logi wiadomości prywatnych (IM) na moim komputerze" name="log_instant_messages"/>
-	<check_box label="Dodaj znacznik czasu do każdej linii w logu rozmów." name="show_timestamps_check_im"/>
-	<check_box label="Dodaj znacznik czasu do nazwy pliku z zapisem rozmów." name="logfile_name_datestamp"/>
-	<text name="log_path_desc">
-		Lokalizacja zapisu:
-	</text>
-	<button label="Przeglądaj" label_selected="Przeglądaj" name="log_path_button"/>
-	<button label="Lista zablokowanych" name="block_list"/>
-	<text name="block_list_label">
-		(Ludzie i/lub obiekty zablokowane)
-	</text>
->>>>>>> 530fe90d
 </panel>