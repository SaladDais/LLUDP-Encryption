--- conflicted
+++ resolved
@@ -1,4 +1,4 @@
-<?xml version="1.0" encoding="utf-8"?>
+<?xml version="1.0" encoding="utf-8" ?>
 <notifications>
 	<global name="skipnexttime">
 		Nie pokazuj tego następnym razem
@@ -72,7 +72,6 @@
 
 Inicjalizacja Marketplace nieudana z powodu błędu sieci lub systemu. Spróbuj później.
 	</notification>
-<<<<<<< HEAD
 	<notification name="StockPasteFailed">
 		Kopiowanie lub przeniesienie do folderu Magazynowego nie powiodło się:
 
@@ -156,14 +155,6 @@
 		Twoja rzecz została usunięta z listy, ponieważ folder wersji jest pusty. Musisz dodać więcej jej jednostek do folderu wersji, aby można było ją ponownie wyświetlać na liście.
 		<usetemplate ignoretext="Powiadom, gdy rzecz jest zdjęta z listy, bo folder wersji jest pusty" name="okignore" />
 	</notification>
-	<notification name="CompileQueueSaveText">
-		W trakcie ładowania tekstu dla skryptu pojawił się problem z następującego powodu: [REASON]. Spróbuj ponownie za kilka minut.
-	</notification>
-	<notification name="CompileQueueSaveBytecode">
-		W trakcie ładowania skompilowanego skryptu pojawił się problem z następującego powodu: [REASON]. Spróbuj ponownie za kilka minut.
-	</notification>
-=======
->>>>>>> 3f7c999c
 	<notification name="WriteAnimationFail">
 		Problem w zapisywaniu danych animacji. Spróbuj ponownie za kilka minut.
 	</notification>
