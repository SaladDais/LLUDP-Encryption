<?xml version="1.0" encoding="utf-8" ?>
<notifications>
	<global name="skipnexttime">
		Nie pokazuj tego ponownie
	</global>
	<global name="skipnexttimesessiononly">
		Nie pokazuj tego ponownie
(dla obecnej sesji)
	</global>
	<global name="alwayschoose">
		Zawsze wybieraj tą opcję
	</global>
	<global name="implicitclosebutton">
		Zamknij
	</global>
	<notification label="Nieznany rodzaj komunikatu" name="MissingAlert">
		Twoja wersja klienta [APP_NAME] nie może wyświetlić odebranej wiadomości. Upewnij się, że posiadasz najnowszą wersję klienta.

Szczegóły błędu: Błąd o nazwie &apos;[_NAME]&apos; nie został odnaleziony w pliku notifications.xml.
	</notification>
	<notification name="FloaterNotFound">
		Błąd: nie można znaleźć następujących elementów:

[CONTROLS]
	</notification>
	<notification name="TutorialNotFound">
		Brak samouczka na ten temat
	</notification>
	<notification name="GenericAlertYesCancel">
		[MESSAGE]
		<usetemplate name="okcancelbuttons" notext="Anuluj" yestext="Tak"/>
	</notification>
	<notification name="BadInstallation">
		Podczas aktualizacji [APP_NAME] wystąpił błąd. Proszę [http://get.secondlife.com odwiedzić stronę] aby ściągnąć ostatnią wersję klienta.
	</notification>
	<notification name="LoginFailedNoNetwork">
		Nie można połączyć z [SECOND_LIFE_GRID].
&apos;[DIAGNOSTIC]&apos;
Upewnij się, że Twoje połączenie z internetem działa.
	</notification>
	<notification name="MessageTemplateNotFound">
		Szablon komunikatu dla [PATH] nie został odnaleziony.
	</notification>
	<notification name="WearableSave">
		Zapisać zmiany dotyczące ubrania/części ciała?
		<usetemplate canceltext="Anuluj" name="yesnocancelbuttons" notext="Nie zapisuj" yestext="Zapisz"/>
	</notification>
	<notification name="ConfirmNoCopyToOutbox">
		Nie masz uprawnień do kopiowania jednego lub więcej obiektów do Skrzynki Nadawczej Kupca. Możesz je przenieść lub pozostawić.
		<usetemplate name="okcancelbuttons" notext="Nie przenoś" yestext="Przenieś"/>
	</notification>
	<notification name="OutboxFolderCreated">
		Nowy folder został stworzony dla każdego przedmiotu przeniesionego do głównego poziomu Skrzynki Nadawczej Kupca.
		<usetemplate ignoretext="Nowy folder został stworzony w Skrzynce Nadawczej Kupca" name="okignore" />
	</notification>
	<notification name="OutboxImportComplete">
		Powodzenie

Wszystkie foldery zostały pomyślnie wysłane na Marketplace.
		<usetemplate ignoretext="Wszystkie foldery wysłano na Marketplace" name="okignore" />
	</notification>
	<notification name="OutboxImportHadErrors">
		Niektóre foldery nie zostały wysłane

Wystąpiły błędy w wysyłaniu pewnych folderów na Marketplace. Są one ciągle obecne w Skrzynce Nadawczej Kupca.

Zobacz [[MARKETPLACE_IMPORTS_URL] log błędów] aby uzyskać więcej informacji.
	</notification>
	<notification name="OutboxImportFailed">
		Transfer nieudany, błąd &apos;[ERROR_CODE]&apos;

Foldery nie zostały wysłane na Marketplace z powodu błędu sieci lub systemu. Spróbuj później.
	</notification>
	<notification name="OutboxInitFailed">
		Inicjalizacja Marketplace nieudana, błąd &apos;[ERROR_CODE]&apos;

Inicjalizacja Marketplace nieudana z powodu błędu sieci lub systemu. Spróbuj później.
	</notification>
	<notification name="StockPasteFailed">
		Kopiowanie lub przeniesienie do folderu Magazynowego nie powiodło się:

        &apos;[ERROR_CODE]&apos;
	</notification>
	<notification name="MerchantPasteFailed">
		Kopiowanie lub przenoszenie przedmiotów na Marketplace nie powiodło się:

&apos;[ERROR_CODE]&apos;
	</notification>
	<notification name="MerchantTransactionFailed">
		Transakcja z Marketplace nie powiodła się:

[ERROR_REASON][ERROR_DESCRIPTION]
	</notification>
	<notification name="MerchantUnprocessableEntity">
		Wylistowanie tej rzeczy lub aktywowanie folderu z wersją nie było możliwe. Zazwyczaj jest to spowodowane brakującymi informacjami w formularzu z opisem przedmiotu, ale może to również wynikać z błędów w strukturze folderów. Zmień opis przedmiotu lub sprawdź foldery, aby znaleźć błędy.
	</notification>
	<notification name="MerchantListingFailed">
		Listowanie na Marketplace nie powiodło się:

        &apos;[ERROR_CODE]&apos;
	</notification>
	<notification name="MerchantFolderActivationFailed">
		Aktywacja tego folderu wersji nie powiodła się:

        &apos;[ERROR_CODE]&apos;
	</notification>
	<notification name="MerchantForceValidateListing">
		Aby wylistowanie tej rzeczy było możliwe hierarchia w jej zawartości została automatycznie naprawiona.
		<usetemplate ignoretext="Ostrzegaj, gdy wylistowanie rzeczy automatycznie naprawia hierarchię zawartości" name="okignore" />
    </notification>
	<notification name="ConfirmMerchantActiveChange">
		Jeśli kontynuujesz, to zmieni się aktywna zawartość tej rzeczy. Czy chcesz kontynuować?
		<usetemplate ignoretext="Potwierdź przed zmodyfikowaniem aktywnej rzeczy na Marketplace" name="okcancelignore" notext="Anuluj" />
	</notification>
	<notification name="ConfirmMerchantMoveInventory">
		Przedmioty przeciągnięte do okna listowania na Marketplace są przenoszone z ich oryginalnych lokalizacji, a nie kopiowane. Czy chcesz kontynuować?
		<usetemplate ignoretext="Potwierdź, zanim prześlę na Marketplace przedmiot z mojej Szafy" name="okcancelignore" notext="Anuluj" />
	</notification>
	<notification name="ConfirmListingCutOrDelete">
		Przeniesienie lub usunięcie folderu usunie również Twój przedmiot na Marketplace. Jeśli chcesz, aby przedmiot był ciągle widoczny na Marketplace musisz przesunąć lub usunąć zawartość folderu z wersją, którą chcesz zmodyfikować. Czy chcesz kontynuować?
		<usetemplate ignoretext="Potwierdź, zanim usunę lub przeniosę przedmiot z Marketplace" name="okcancelignore" notext="Anuluj" />
	</notification>
	<notification name="ConfirmCopyToMarketplace">
		Nie masz praw do skopiowania jednego lub więcej obiektów na Marketplace. Możesz je przenieść lub pozostawić.
		<usetemplate canceltext="Anuluj" ignoretext="Potwierdź, zanim wyślę na Marketplace przedmioty bez praw kopiowania" name="yesnocancelbuttons" notext="Nie przenoś" yestext="Przenieś"/>
	</notification>
	<notification name="ConfirmMerchantUnlist">
		Jeśli kontynuujesz, to ta rzecz zostanie usunięta z listy. Czy chcesz kontynuować?
		<usetemplate ignoretext="Potwierdź, zanim usunę z listy rzecz na Marketplace" name="okcancelignore" notext="Anuluj" />
	</notification>
	<notification name="ConfirmMerchantClearVersion">
		Jeśli kontynuujesz, to folder wersji tej rzeczy zostanie zdeaktywowany. Czy chcesz kontynuować?
		<usetemplate ignoretext="Potwierdź przed wyłączeniem folderu wersji dla rzeczy na Marketplace" name="okcancelignore" notext="Anuluj" />
	</notification>
	<notification name="AlertMerchantListingNotUpdated">
		Ta rzecz nie może zostać zaktualizowana.
[[URL] Kliknij tutaj] aby zaktualizować ją na Marketplace.
	</notification>
	<notification name="AlertMerchantListingCannotWear">
		Nie możesz założyć ubrań lub części ciała, które znajdują się w folderze listy rzeczy Marketplace.
	</notification>
	<notification name="AlertMerchantListingInvalidID">
		Nieprawidłowy ID rzeczy.
	</notification>
	<notification name="AlertMerchantListingActivateRequired">
		Istnieje kilka, lub żadna, wersji folderu dla tej rzeczy. Będziesz musiał/a wybrać i uaktywnić jedną oddzielnie później.
		<usetemplate ignoretext="Powiadamiaj o aktywacji folderu wersji, gdy tworzę rzecz z kilkoma folderami wersji" name="okignore" />
	</notification>
	<notification name="AlertMerchantStockFolderSplit">
		Przedmioty z ograniczonymi zasobami magazynowymi różnych typów zostały rozdzielone do osobnych folderów, aby ogólna hierarchia katalogów umożliwiała ich listowanie.
		<usetemplate ignoretext="Powiadom, gdy folder Magazynowy jest dzielony przed listowaniem" name="okignore" />
	</notification>
	<notification name="AlertMerchantStockFolderEmpty">
		Twoja rzecz została usunięta z listy, ponieważ nie ma jej już w Magazynie. Musisz dodać więcej jej jednostek do folderu Magazynowego, aby można było ją ponownie wyświetlać na liście.
		<usetemplate ignoretext="Powiadom, gdy rzecz jest zdjęta z listy, bo folder zasobów Magazynowych jest pusty" name="okignore" />
	</notification>
	<notification name="AlertMerchantVersionFolderEmpty">
		Twoja rzecz została usunięta z listy, ponieważ folder wersji jest pusty. Musisz dodać więcej jej jednostek do folderu wersji, aby można było ją ponownie wyświetlać na liście.
		<usetemplate ignoretext="Powiadom, gdy rzecz jest zdjęta z listy, bo folder wersji jest pusty" name="okignore" />
	</notification>
	<notification name="WriteAnimationFail">
		Problem w zapisywaniu danych animacji. Spróbuj ponownie za kilka minut.
	</notification>
	<notification name="UploadAuctionSnapshotFail">
		W trakcie ładowania obrazu aukcji pojawił się problem z następującego powodu: [REASON].
	</notification>
	<notification name="UnableToViewContentsMoreThanOne">
		Nie można przeglądać zawartości więcej niż jednego obiektu naraz.
Wybierz pojedynczy obiekt i spróbuj jeszcze raz.
	</notification>
	<notification name="SaveClothingBodyChanges">
		Zapisać wszystkie zmiany dotyczące ubrania/części ciała?
		<usetemplate canceltext="Anuluj" name="yesnocancelbuttons" notext="Nie zapisuj" yestext="Zapisz"/>
	</notification>
	<notification name="FriendsAndGroupsOnly">
		Osoby spoza listy znajomych nie będą wiedzieć, że zdecydowałeś/aś się ignorować ich rozmowy głosowe i wiadomości IM.
	</notification>
	<notification name="FavoritesOnLogin">
		Pamiętaj: kiedy włączysz tą opcję to każdy kto używa tego komputera będzie mógł zobaczyć Twoją listę ulubionych miejsc.
	</notification>
	<notification name="AllowMultipleViewers">
		Uruchamianie kilku przeglądarek Second Life nie podlega wsparciu. Może prowadzić do kolizji pamięci podręcznej tekstur, jej uszkodzeń, pogorszenia efektów wizualnych oraz wydajności.
	</notification>
	<notification name="GrantModifyRights">
		Udzielenie praw modyfikacji innemu Rezydentowi umożliwia modyfikację, usuwanie lub wzięcie JAKIEGOKOLWIEK z Twoich obiektów. Używaj tej opcji z rozwagą!
Czy chcesz udzielić prawa do modyfikacji [NAME]?
		<usetemplate name="okcancelbuttons" notext="Nie" yestext="Tak"/>
	</notification>
	<notification name="GrantModifyRightsMultiple">
		Udzielenie praw modyfikacji innym Rezydentom umożliwia im modyfikację, usuwanie lub wzięcie JAKIEGOKOLWIEK z Twoich obiektów. Używaj tej opcji z rozwagą!
Czy chcesz dać prawa modyfikacji wybranym osobom?
		<usetemplate name="okcancelbuttons" notext="Nie" yestext="Tak"/>
	</notification>
	<notification name="RevokeModifyRights">
		Czy chcesz odebrać prawa do modyfikacji [NAME]?
		<usetemplate name="okcancelbuttons" notext="Nie" yestext="Tak"/>
	</notification>
	<notification name="RevokeModifyRightsMultiple">
		Czy chcesz odebrać prawa modyfikacji wybranym Rezydentom?
		<usetemplate name="okcancelbuttons" notext="Nie" yestext="Tak"/>
	</notification>
	<notification name="UnableToCreateGroup">
		Założenie grupy nie jest możliwe.
[MESSAGE]
	</notification>
	<notification name="PanelGroupApply">
		[NEEDS_APPLY_MESSAGE]
[WANT_APPLY_MESSAGE]
		<usetemplate canceltext="Anuluj" name="yesnocancelbuttons" notext="Ignoruj zmiany" yestext="Zastosuj zmiany"/>
	</notification>
	<notification name="MustSpecifyGroupNoticeSubject">
		Aby wysłać ogłoszenie do grupy musisz nadać mu tytuł.
	</notification>
	<notification name="AddGroupOwnerWarning">
		Dodajesz osoby do funkcji [ROLE_NAME].
Ta funkcja nie może być odebrana.
Osoby muszą same zrezygnować z pełnienia tej funkcji.
Chcesz kontynuować?
		<usetemplate ignoretext="Potwierdź przed dodaniem nowego właściciela grupy" name="okcancelignore" notext="Nie" yestext="Tak"/>
	</notification>
	<notification name="AssignDangerousActionWarning">
		Dodajesz przywilej &apos;[ACTION_NAME]&apos; do funkcji &apos;[ROLE_NAME]&apos;.

*UWAGA*
Osoba w funkcji z tym przywilejem może przypisać siebie i inne osoby, które nie są właścicielami do funkcji dających więcej przywilejów niż posiadane obecnie, potencjalnie dające możliwości zbliżone do możliwości właściciela.
Udzielaj tego przywileju z rozwagą.

Dodać ten przywilej do funkcji &apos;[ROLE_NAME]&apos;?
		<usetemplate name="okcancelbuttons" notext="Nie" yestext="Tak"/>
	</notification>
	<notification name="AssignDangerousAbilityWarning">
		Dodajesz przywilej &apos;[ACTION_NAME]&apos; do funkcji &apos;[ROLE_NAME]&apos;

*UWAGA*
Osoba w funkcji z tym przywilejem może przypisać sobie i innym osobom, które nie są właścicielami wszystkie przywileje potencjalnie dające możliwości zbliżone do możliwości właściciela.
Udzielaj tego przywileju z rozwagą.

Dodać ten przywilej do funkcji &apos;[ROLE_NAME]&apos;?
		<usetemplate name="okcancelbuttons" notext="Nie" yestext="Tak"/>
	</notification>
	<notification name="AssignBanAbilityWarning">
		Dodajesz przywilej &apos;[ACTION_NAME]&apos; do funkcji &apos;[ROLE_NAME]&apos;

*UWAGA*
Osoba w funkcji z tym przywilejem otrzyma również &apos;[ACTION_NAME_2]&apos; oraz &apos;[ACTION_NAME_3]&apos;
	</notification>
	<notification name="RemoveBanAbilityWarning">
		Zabierasz przywilej &apos;[ACTION_NAME]&apos; z funkcji &apos;[ROLE_NAME]&apos;

*UWAGA*
Zabranie tej funkcji NIE usunie &apos;[ACTION_NAME_2]&apos; oraz &apos;[ACTION_NAME_3]&apos;.

Jeśli nie chcesz, aby te przywileje były dłużej przypisane do tej roli, to wyłącz je natychmiast!
	</notification>
	<notification name="EjectGroupMemberWarning">
		Zamierzasz wyrzucić [AVATAR_NAME] z grupy.
		<usetemplate ignoretext="Potwierdź wyrzucenie osoby z grupy" name="okcancelignore" notext="Anuluj" yestext="Wyrzuć"/>
	</notification>
	<notification name="EjectGroupMembersWarning">
		Zamierzasz wyrzucić [COUNT] osób z grupy.
		<usetemplate ignoretext="Potwierdź wyrzucenie kilku osób z grupy" name="okcancelignore" notext="Anuluj" yestext="Wyrzuć"/>
	</notification>
	<notification name="BanGroupMemberWarning">
		Zamierzasz zbanować [AVATAR_NAME] z grupy.
		<usetemplate ignoretext="Potwierdź przed zbanowaniem osoby z grupy" name="okcancelignore" notext="Anuluj" yestext="Banuj" />
	</notification>
	<notification name="BanGroupMembersWarning">
		Zamierzasz zbanować [COUNT] osób z grupy.
		<usetemplate ignoretext="Potwierdź przed zbanowaniem z grupy kilku osób na raz" name="okcancelignore" notext="Anuluj" yestext="Banuj" />
	</notification>
	<notification name="GroupBanUserOnBanlist">
		Niektórzy rezydenci nie dostali zaproszenia, ponieważ są zbanowani w grupie.
	</notification>
	<notification name="AttachmentDrop">
		Wybrałeś/aś opcję upuszczenia swojego dodatku.
Czy chcesz kontynuować?
		<usetemplate ignoretext="Potwierdź przed upuszczeniem dodatku" name="okcancelignore" notext="Nie" yestext="Tak"/>
	</notification>
	<notification name="JoinGroupCanAfford">
		Dołączenie do tej grupy kosztuje [COST]L$.
Chcesz kontynuować?
		<usetemplate name="okcancelbuttons" notext="Anuluj" yestext="Dołącz"/>
	</notification>
	<notification name="JoinGroupNoCost">
		Dołączasz do grupy &lt;nolink&gt;[NAME]&lt;/nolink&gt;.
Czy chcesz kontynuować?
		<usetemplate name="okcancelbuttons" notext="Anuluj" yestext="Dołącz"/>
	</notification>
	<notification name="JoinGroupCannotAfford">
		Członkostwo w tej grupie kosztuje [COST]L$.
Masz za mało L$ żeby do niej dołączyć.
	</notification>
	<notification name="CreateGroupCost">
		Stworzenie tej grupy kosztuje [COST]L$.
W grupie powinna być więcej niż jedna osoba, w przeciwnym razie zostanie ona na zawsze skasowana.
Zaproś kogoś w ciągu 48 godzin.
		<usetemplate canceltext="Anuluj" name="okcancelbuttons" notext="Anuluj" yestext="Stwórz grupę za [COST]L$"/>
	</notification>
	<notification name="JoinGroupInaccessible">
		Ta grupa nie jest dla Ciebie dostępna.
	</notification>
	<notification name="JoinGroupError">
		Wystąpił błąd podczas próby dołączenia do grupy.
	</notification>
	<notification name="JoinGroupErrorReason">
		Nie można dołączyć do grupy: [reason]
	</notification>
	<notification name="JoinGroupTrialUser">
		Przepraszamy, ale konta próbne nie mogą dołączać do grup.
	</notification>
	<notification name="JoinGroupMaxGroups">
		Nie możesz dołączyć do &apos;&lt;nolink&gt;[group_name]&lt;/nolink&gt;&apos;:
Jesteś już w [group_count] grupach, a maksymalny dozwolony limit to [max_groups]
	</notification>
	<notification name="JoinGroupClosedEnrollment">
		Nie możesz dołączyć do &apos;&lt;nolink&gt;[group_name]&lt;/nolink&gt;&apos;:
Grupa nie umożliwia już swobodnego dołączania.
	</notification>
	<notification name="JoinGroupSuccess">
		Zostałeś/aś dodany/a do grupy.
	</notification>
	<notification name="JoinGroupInsufficientFunds">
		Nie można przekazać wymaganej opłaty wstępu ([membership_fee] L$).
	</notification>
	<notification name="LandBuyPass">
		Za [COST]L$ możesz odwiedzić tą działkę (&apos;[PARCEL_NAME]&apos;) na [TIME] godzin. Chcesz kupić przepustkę?
		<usetemplate name="okcancelbuttons" notext="Anuluj" />
	</notification>
	<notification name="SalePriceRestriction">
		Cena sprzedaży musi być wyższa niż 0L$ jeżeli sprzedajesz komukolwiek.
Musisz wybrać kupca jeżeli chcesz sprzedać za 0L$.
	</notification>
	<notification name="ConfirmLandSaleChange">
		Działka o powierzchni [LAND_SIZE] m² zostaje wystawiona na sprzedaż.
Cena wynosi [SALE_PRICE]L$, a sprzedaż będzie autoryzowana dla [NAME].
		<usetemplate name="okcancelbuttons" notext="Anuluj" />
	</notification>
	<notification name="ConfirmLandSaleToAnyoneChange">
		UWAGA: Wybierając opcję &quot;Sprzedaj Każdemu&quot; udostępniasz swoją działkę na sprzedaż dla jakiegokolwiek Rezydenta [CURRENT_GRID], nawet osób nieobecnych w tym regionie.

Działka o powierzchni [LAND_SIZE] m² zostaje wystawiona na sprzedaż.
Cena wynosi [SALE_PRICE]L$, a sprzedaż będzie autoryzowana dla [NAME].
		<usetemplate name="okcancelbuttons" notext="Anuluj" />
	</notification>
	<notification name="ReturnObjectsDeededToGroup">
		Czy na pewno chcesz zwrócić wszystkie obiekty udostępnione grupie &apos;&lt;nolink&gt;[NAME]&lt;/nolink&gt;&apos; na tej działce do szaf ich poprzednich właścicieli?

*UWAGA* Wybrana opcja spowoduje usunięcie wszystkich obiektów udostępnionych grupie, które nie mają praw transferu!

Obiekty: [N]
		<usetemplate name="okcancelbuttons" notext="Anuluj" />
	</notification>
	<notification name="ReturnObjectsOwnedByUser">
		Czy na pewno chcesz zwrócić wszystkie obiekty należące do Rezydenta &apos;[NAME]&apos; znajdujące się na tej działce do szafy właściciela?

Obiekty: [N]
		<usetemplate name="okcancelbuttons" notext="Anuluj" />
	</notification>
	<notification name="ReturnObjectsOwnedBySelf">
		Czy na pewno chcesz zwrócić wszystkie Twoje obiekty znajdujące się na tej działce do swojej szafy?

Obiekty: [N]
		<usetemplate name="okcancelbuttons" notext="Anuluj" />
	</notification>
	<notification name="ReturnObjectsNotOwnedBySelf">
		Czy na pewno chcesz zwrócić wszystkie obiekty, których NIE jesteś właścicielem znajdujące się na tej działce do szaf właścicieli?
Wszystkie obiekty udostępnione grupie z prawem transferu zostaną zwrócone poprzednim właścicielom.

*UWAGA* Wybrana opcja spowoduje usunięcie wszystkich obiektów udostępnionych grupie, które nie mają praw transferu!

Obiekty: [N]
		<usetemplate name="okcancelbuttons" notext="Anuluj" />
	</notification>
	<notification name="ReturnObjectsNotOwnedByUser">
		Czy na pewno chcesz zwrócić wszystkie obiekty, które NIE należą do [NAME], a znajdujące się na tej działce - do szaf właścicieli?
Wszystkie obiekty udostępnione grupie z prawem transferu zostaną zwrócone poprzednim właścicielom.

*UWAGA* Wybrana opcja spowoduje usunięcie wszystkich obiektów udostępnionych grupie, które nie mają praw transferu!

Obiekty: [N]
		<usetemplate name="okcancelbuttons" notext="Anuluj" />
	</notification>
	<notification name="ReturnAllTopObjects">
		Czy na pewno chcesz zwrócić wszystkie wymienione obiekty znajdujące się na tej działce do szaf ich właścicieli? Spowoduje to zwrot WSZYSTKICH oskryptowanych obiektów w regionie!
		<usetemplate name="okcancelbuttons" notext="Anuluj" />
	</notification>
	<notification name="DisableAllTopObjects">
		Czy na pewno chcesz dezaktywować wszystkie obiekty w tym regionie?
		<usetemplate name="okcancelbuttons" notext="Anuluj" />
	</notification>
	<notification name="ReturnObjectsNotOwnedByGroup">
		Zwrócić obiekty z tej działki, które NIE są udostępnione grupie &lt;nolink&gt;[NAME]&lt;/nolink&gt; do ich właścicieli?

Obiekty: [N]
		<usetemplate name="okcancelbuttons" notext="Anuluj" />
	</notification>
	<notification name="UnableToDisableOutsideScripts">
		Nie można dezaktywować skryptów.
Ten region pozwala na uszkodzenia.
Skrypty muszą pozostać aktywne dla prawidłowego działania broni.
	</notification>
	<notification name="MultipleFacesSelected">
		Obecnie zaznaczono wiele powierzchni.
Jeśli kontynuujesz, to oddzielne instancje mediów będą ustawione na wielu powierzchniach obiektu.
W celu umieszczenia mediów tylko na jednej powierzchni skorzystaj z narzędzia wyboru powierzchni i kliknij na ten wybranej oraz na Dodaj.
		<usetemplate ignoretext="Media zostaną ustawione na wielu zaznaczonych powierzchniach" name="okcancelignore" notext="Anuluj" />
	</notification>
	<notification name="MustBeInParcel">
		Musisz znajdować się wewnątrz działki, żeby wybrać punkt lądowania.
	</notification>
	<notification name="PromptRecipientEmail">
		Proszę wpisać prawidłowy adres e-mail odbiorcy.
	</notification>
	<notification name="PromptSelfEmail">
		Proszę wpisać swój adres e-mail.
	</notification>
	<notification name="PromptMissingSubjMsg">
		Wysłać zdjęcie z domyślnym tematem lub wiadomością?
		<usetemplate name="okcancelbuttons" notext="Anuluj" />
	</notification>
	<notification name="ErrorProcessingSnapshot">
		Błąd w trakcie przetwarzania danych zdjęcia.
	</notification>
	<notification name="ErrorEncodingSnapshot">
		Błąd w kodowaniu zdjęcia.
	</notification>
	<notification name="ErrorPhotoCannotAfford">
		Potrzebujesz [COST]L$ aby zapisać zdjęcie do swojej Szafy. Możesz zamiast tego kupić L$ lub zapisać zdjęcie na swoim komputerze.
	</notification>
	<notification name="ErrorTextureCannotAfford">
		Potrzebujesz [COST]L$ aby zapisać teksturę do swojej Szafy. Możesz zamiast tego kupić L$ lub zapisać teksturę na swoim komputerze.
	</notification>
	<notification name="ErrorUploadingPostcard">
		W trakcie ładowania zdjęcia pojawił się problem z następującego powodu: [REASON]
	</notification>
	<notification name="ErrorUploadingReportScreenshot">
		W trakcie ładowania zdjęcia ekranu do raportu pojawił się problem z następującego powodu: [REASON]
	</notification>
	<notification name="MustAgreeToLogIn">
		Musisz zaakceptować Regulamin (Terms and Conditions), Politykę Prywatności (Privacy Policy) i Warunki korzystania z Usług (Terms of Service) by kontynuować logowanie się do [CURRENT_GRID].
	</notification>
	<notification name="CouldNotPutOnOutfit">
		Założenie stroju nie powiodło się.
Folder stroju nie zawiera żadnego ubrania, części ciała ani dodatków.
	</notification>
	<notification name="CannotWearTrash">
		Nie możesz założyć ubrania, które znajduje się w koszu.
	</notification>
	<notification name="MaxAttachmentsOnOutfit">
		Nie można dołączyć obiektu.
Limit [MAX_ATTACHMENTS] dodatków został przekroczony. Proszę najpierw odłączyć inny obiekt.
	</notification>
	<notification name="CannotWearInfoNotComplete">
		Nie możesz założyć tego przedmiotu, ponieważ jeszcze się nie załadował do końca. Spróbuj ponownie za kilka minut.
	</notification>
	<notification name="MustEnterPasswordToLogIn">
		Należy wprowadzić hasło.
	</notification>
	<notification name="MustHaveAccountToLogIn">
		Należy wprowadzić nazwę użytkownika.

Potrzebujesz konta aby się zalogować do [CURRENT_GRID]. Czy chcesz utworzyć je teraz?
		<usetemplate name="okcancelbuttons" notext="Spróbuj ponownie" yestext="Nowe konto"/>
	</notification>
	<notification name="InvalidCredentialFormat">
		Należy wprowadzić nazwę użytkownika lub imię oraz nazwisko Twojego awatara w pole nazwy użytkownika, a następnie ponownie się zalogować.
	</notification>
	<notification name="InvalidGrid">
		'[GRID]' nie jest prawidłowym identyfikatorem siatki.
	</notification>
	<notification name="InvalidLocationSLURL">
		Twój punkt startowy nie znajduje się na prawidłowej siatce.
	</notification>
	<notification name="DeleteClassified">
		Usunąć reklamę &apos;[NAME]&apos;?
Pamiętaj! Nie ma rekompensaty za poniesione koszta.
		<usetemplate name="okcancelbuttons" notext="Anuluj" />
	</notification>
	<notification name="DeleteMedia">
		Wybrano usunięcie mediów związanych z tą powierzchnią.
Czy na pewno chcesz kontynuować?
		<usetemplate ignoretext="Potwierdź przed usunięciem mediów z obiektu" name="okcancelignore" notext="Nie" yestext="Tak"/>
	</notification>
	<notification name="ClassifiedSave">
		Zapisać zmiany w reklamie [NAME]?
		<usetemplate canceltext="Anuluj" name="yesnocancelbuttons" notext="Nie zapisuj" yestext="Zapisz"/>
	</notification>
	<notification name="ClassifiedInsufficientFunds">
		Nie posiadasz wystarczających środków aby dodać reklamę.
	</notification>
	<notification name="DeleteAvatarPick">
		Usunąć miejsce &lt;nolink&gt;[PICK]&lt;/nolink&gt;?
		<usetemplate name="okcancelbuttons" notext="Anuluj" />
	</notification>
	<notification name="DeleteOutfits">
		Skasować wybrane stroje?
		<usetemplate name="okcancelbuttons" notext="Anuluj" />
	</notification>
	<notification name="DeleteOutfitsWithName">
		Na pewno chcesz usunąć strój &quot;[NAME]&quot;?
		<usetemplate name="okcancelbuttons" notext="Anuluj" />
	</notification>
	<notification name="PromptGoToEventsPage">
		Odwiedzić internetową stronę imprez [CURRENT_GRID]?
		<usetemplate name="okcancelbuttons" notext="Anuluj" />
	</notification>
	<notification name="SelectProposalToView">
		Wybierz propozycję, którą chcesz zobaczyć.
	</notification>
	<notification name="SelectHistoryItemToView">
		Wybierz obiekt z historii, który chcesz zobaczyć.
	</notification>
	<notification name="CacheWillClear">
		Bufor danych zostanie wyczyszczony po restarcie aplikacji [APP_NAME].
	</notification>
	<notification name="DisableJavascriptBreaksSearch">
		Jeśli wyłączysz Javascript, to wyszukiwarka przestanie działać.
	</notification>
	<notification name="CacheWillBeMoved">
		Bufor danych zostanie przeniesiony po restarcie aplikacji [APP_NAME].
Pamiętaj: Opcja ta wyczyszcza bufor danych.
	</notification>
	<notification name="SoundCacheWillBeMoved">
		Bufor dźwięków zostanie przeniesiony po restarcie aplikacji [APP_NAME].
	</notification>
	<notification name="ChangeConnectionPort">
		Ustawienia portu zostają zaktualizowane po restarcie aplikacji [APP_NAME].
	</notification>
	<notification name="ChangeDeferredDebugSetting">
		To ustawienie debugowania zostanie zaktualizowane po restarcie aplikacji [APP_NAME].
	</notification>
	<notification name="ChangeSkin">
		Nowa skórka pojawi się po restarcie aplikacji [APP_NAME].
		<usetemplate name="okcancelbuttons" yestext="Restartuj"/>
	</notification>
	<notification name="ChangeLanguage">
		Zmiana języka zadziała po restarcie [APP_NAME].
	</notification>
	<notification name="GoToAuctionPage">
		Odwiedzić stronę internetową [CURRENT_GRID] żeby zobaczyć szczegóły aukcji lub zgłosić ofertę?
		<usetemplate name="okcancelbuttons" notext="Anuluj" />
	</notification>
	<notification name="SaveChanges">
		Zapisać zmiany?
		<usetemplate canceltext="Anuluj" name="yesnocancelbuttons" notext="Nie zapisuj" yestext="Zapisz"/>
	</notification>
	<notification name="DeleteNotecard">
		Czy na pewno chcesz usunąć tą notkę?
		<usetemplate ignoretext="Potwierdź usuwanie notki" name="okcancelignore" notext="Anuluj" />
	</notification>
	<notification name="LoadPreviousReportScreenshot">
		Czy chcesz użyć poprzedniego zrzutu ekranu dla swojego zgłoszenia?
		<usetemplate name="okcancelbuttons" notext="Anuluj" />
	</notification>
	<notification name="GestureSaveFailedTooManySteps">
		Nie można zapisać gestu.
Ten gest ma zbyt wiele etapów.
Usuń kilka etapów i zapisz jeszcze raz.
	</notification>
	<notification name="GestureSaveFailedTryAgain">
		Zapis gestu nie powiódł się. Spróbuj jeszcze raz za kilka minut.
	</notification>
	<notification name="GestureSaveFailedObjectNotFound">
		Nie można zapisać gestu, ponieważ obiekt lub zawartość powiązanego obiektu nie została znaleziona.
Obiekt może znajdować się zbyt daleko albo został usunięty.
	</notification>
	<notification name="GestureSaveFailedReason">
		Nie można zapisać gestu z następującego powodu: [REASON]. Spróbuj zapisać jeszcze raz później.
	</notification>
	<notification name="SaveNotecardFailObjectNotFound">
		Nie można zapisać notki, ponieważ obiekt lub zawartość powiązanego obiektu nie została znaleziona.
Obiekt może znajdować się zbyt daleko albo został usunięty.
	</notification>
	<notification name="SaveNotecardFailReason">
		Nie można zapisać notki z następującego powodu: [REASON]. Spróbuj zapisać jeszcze raz później.
	</notification>
	<notification name="ScriptCannotUndo">
		Nie można cofnąć wszystkich zmian w Twojej wersji skryptu.
Czy chcesz załadować ostatnią wersję zapisaną na serwerze?
(*UWAGA* Ta operacja jest nieodwracalna.)
		<usetemplate name="okcancelbuttons" notext="Anuluj" />
	</notification>
	<notification name="SaveScriptFailObjectNotFound">
		Nie można zapisać skryptu ponieważ obiekt w którym się zawiera nie został znaleziony.
Obiekt może znajdować się zbyt daleko albo został usunięty.
	</notification>
	<notification name="StartRegionEmpty">
		Twoje miejsce startu nie zostało określone.
Wpisz proszę nazwę regionu w lokalizację startu w polu Lokalizacja Startu lub wybierz &apos;Moja ostatnia lokalizacja&apos; albo &apos;Miejsce Startu&apos;.
	</notification>
	<notification name="CouldNotStartStopScript">
		Nie można uruchomić lub zatrzymać skryptu ponieważ obiekt w którym się zawiera nie został znaleziony.
Obiekt może znajdować się zbyt daleko albo został usunięty.
	</notification>
	<notification name="CannotDownloadFile">
		Nie można pobrać pliku
	</notification>
	<notification name="MediaFileDownloadUnsupported">
		Zażądano pobrania pliku, jaki nie jest obsługiwany w [APP_NAME].
		<usetemplate ignoretext="Ostrzegaj o pobieraniu nieobsługiwanych typów plików" name="okignore" />
	</notification>
	<notification name="CannotWriteFile">
		Nie można zapisać pliku [[FILE]]
	</notification>
	<notification name="UnsupportedHardware">
		Niestety Twój komputer nie spełnia minimalnych wymogów sprzętowych dla poprawnego działania [APP_NAME]. Możesz odczuwać bardzo niską wydajność operacyjną. Niestety, portal pomocy [SUPPORT_SITE] nie jest w stanie zapewnić wsparcia technicznego dla Twojego systemu.

Odwiedzić [_URL], aby uzyskać więcej informacji?
		<usetemplate ignoretext="Sprzęt w moim komputerze nie jest wspierany" name="okcancelignore" notext="Nie" yestext="Tak"/>
	</notification>
	<notification name="RunLauncher">
		Proszę nie uruchamiać przeglądarki bezpośrednio. Zamiast tego zaktualizuj wszystkie skróty, aby wskazywały na program rozruchowy.
	</notification>
	<notification name="OldGPUDriver">
		Prawdopodobnie istnieje nowszy sterownik dla Twojej karty graficznej. Aktualizacja sterowników graficznych może znacznie zwiększyć wydajność.

Odwiedzić [URL] aby sprawdzić, czy są nowsze sterowniki?
		<usetemplate ignoretext="Moje sterowniki grafiki są przestarzałe" name="okcancelignore" notext="Nie" yestext="Tak"/>
	</notification>
	<notification name="UnknownGPU">
		Twój system jest wyposażony w kartę graficzną, która nie jest rozpoznana przez [APP_NAME].
Zdarza się to często w przypadku nowego sprzętu, który nie był testowany z [APP_NAME]. Prawdopodobnie wystarczy dostosowanie ustawień grafiki aby działanie było poprawne.
(Awatar &gt; Ustawienia &gt; Grafika).
		<form name="form">
			<ignore name="ignore" text="Karta graficzna nie została zidentyfikowana."/>
		</form>
	</notification>
	<notification name="DisplaySettingsNoShaders">
		[APP_NAME] zawiesił się podczas inicjalizacji sterowników graficznych.
Jakość grafiki została zmniejszona - może to pomóc.
Pewne funkcje graficzne zostały wyłączone. Zalecamy aktualizację sterowników graficznych.
Możesz podnieść jakość grafiki pod Ustawienia &gt; Grafika.
	</notification>
	<notification name="RegionNoTerraforming">
		Region [REGION] nie pozwala na zmianę powierzchni ziemi.
	</notification>
	<notification name="ParcelNoTerraforming">
		Działka [PARCEL] nie pozwala Ci na zmianę powierzchni ziemi.
	</notification>
	<notification name="CannotCopyWarning">
		Nie masz pozwolenia na kopiowanie następujących obiektów:
&lt;nolink&gt;[ITEMS]&lt;/nolink&gt;
i stracisz je w momencie przekazania. Czy na pewno chcesz oddać te obiekty?
		<usetemplate name="okcancelbuttons" notext="Nie" yestext="Tak"/>
	</notification>
	<notification name="CannotGiveItem">
		Przekazanie obiektu nie powiodło się.
	</notification>
	<notification name="TransactionCancelled">
		Transakcja anulowana
	</notification>
	<notification name="TooManyItems">
		Jednorazowo możesz podarować maksymalnie 42 obiekty z szafy.
	</notification>
	<notification name="NoItems">
		Nie masz praw transferu dla wybranych obiektów.
	</notification>
	<notification name="CannotCopyCountItems">
		Nie masz praw do skopiowania [COUNT] wybranych obiektów. Obiekty znikną z Twojej szafy.
Na pewno chcesz oddać te obiekty?
		<usetemplate name="okcancelbuttons" notext="Nie" yestext="Tak"/>
	</notification>
	<notification name="CannotGiveCategory">
		Nie masz praw transferu dla wybranego folderu.
	</notification>
	<notification name="FreezeAvatar">
		Unieruchomić tego awatara?
Awatar tymczasowo nie będzie mógł się poruszać, używać czatu (IM) lub oddziaływać na świat.
		<usetemplate canceltext="Anuluj" name="yesnocancelbuttons" notext="Odblokuj" yestext="Unieruchom"/>
	</notification>
	<notification name="FreezeAvatarFullname">
		Unieruchomić [AVATAR_NAME]?
Ta osoba tymczasowo nie będzie mogła się poruszać, używać czatu (IM) lub oddziaływać na świat.
		<usetemplate canceltext="Anuluj" name="yesnocancelbuttons" notext="Odblokuj" yestext="Unieruchom"/>
	</notification>
	<notification name="FreezeAvatarMultiple">
		Unieruchomić poniższe awatary?

 [RESIDENTS]

Nie będą mogły tymczasowo się poruszać, używać czatu (IM) lub oddziaływać na świat.
		<usetemplate canceltext="Anuluj" name="yesnocancelbuttons" notext="Odblokuj" yestext="Unieruchom"/>
	</notification>
	<notification name="EjectAvatarFullname">
		Wyrzucić [AVATAR_NAME] z Twojej działki?
		<usetemplate canceltext="Anuluj" name="yesnocancelbuttons" notext="Wyrzuć i zabroń wstępu (ban)" yestext="Wyrzuć"/>
	</notification>
	<notification name="EjectAvatarNoBan">
		Wyrzucić tego awatara z Twojej działki?
		<usetemplate name="okcancelbuttons" notext="Anuluj" yestext="Wyrzuć"/>
	</notification>
	<notification name="EjectAvatarFullnameNoBan">
		Wyrzucić [AVATAR_NAME] z Twojej działki?
		<usetemplate name="okcancelbuttons" notext="Anuluj" yestext="Wyrzuć"/>
	</notification>
	<notification name="EjectAvatarMultiple">
		Wyrzucić poniższe awatary z Twojej działki?

[RESIDENTS]
		<usetemplate canceltext="Anuluj" name="yesnocancelbuttons" notext="Wyrzuć i zabroń wstępu (ban)" yestext="Wyrzuć"/>
	</notification>
	<notification name="EjectAvatarMultipleNoBan">
		Wyrzucić poniższe awatary z Twojej działki?

[RESIDENTS]
		<usetemplate name="okcancelbuttons" notext="Anuluj" yestext="Wyrzuć"/>
	</notification>
	<notification name="EjectAvatarFromGroup">
		Wyrzuciłeś/aś [AVATAR_NAME] z grupy &lt;nolink&gt;[GROUP_NAME]&lt;/nolink&gt;.
	</notification>
	<notification name="AcquireErrorTooManyObjects">
		BŁĄD OTRZYMYWANIA: Zbyt wiele wybranych obiektów.
	</notification>
	<notification name="AcquireErrorObjectSpan">
		BŁĄD OTRZYMYWANIA: Obiekty przekraczają granicę regionów.
Przemieść wszystkie otrzymywane obiekty do jednego regionu.
	</notification>
	<notification name="PromptGoToCurrencyPage">
		[EXTRA]

Odwiedzić [_URL] po więcej informacji na temat zakupu L$?
		<usetemplate name="okcancelbuttons" notext="Anuluj" />
	</notification>
	<notification name="MuteLimitReached">
		Nie można dodać kolejnego wpisu do listy zablokowanych, ponieważ limit [MUTE_LIMIT] rekordów został osiągnięty.
	</notification>
	<notification name="UnableToLinkObjects">
		Nie można połączyć [COUNT] obiektów.
Maksymalnie można połączyć [MAX] obiektów.
	</notification>
	<notification name="CannotLinkIncompleteSet">
		Możesz łączyć tylko kompletne zbiory obiektów i musisz wybrać więcej niż jeden obiekt.
	</notification>
	<notification name="CannotLinkModify">
		Nie możesz połączyć obiektów, ponieważ nie masz praw modyfikacji dla wszystkich.

Upewnij się, że żaden z obiektów nie jest zablokowany i wszystkie należą do Ciebie.
	</notification>
	<notification name="CannotLinkPermanent">
		Nie możesz łączyć obiektów przez granice regionów.
	</notification>
	<notification name="CannotLinkAcrossRegions">
		Nie możesz łączyć obiektów przez granice regionów.
	</notification>
	<notification name="CannotLinkDifferentOwners">
		Nie możesz połączyć obiektów, ponieważ należą one do różnych osób.

Upewnij się, że wszystkie wybrane obiekty należą do Ciebie.
	</notification>
	<notification name="NoFileExtension">
		Brak rozszerzenia dla pliku: &apos;[FILE]&apos;

Upewnij się, że nazwa pliku ma poprawne rozszerzenie.
	</notification>
	<notification name="InvalidFileExtension">
		Niepoprawne rozszerzenie pliku: [EXTENSION]
Oczekiwane: [VALIDS]
	</notification>
	<notification name="CannotUploadSoundFile">
		Nie można otworzyć załadowanego pliku dźwiękowego:
[FILE]
	</notification>
	<notification name="SoundFileNotRIFF">
		Plik nie jest w formacie RIFF WAVE:
[FILE]
	</notification>
	<notification name="SoundFileNotPCM">
		Plik nie jest w formacie PCM WAVE:
[FILE]
	</notification>
	<notification name="SoundFileInvalidChannelCount">
		Plik zawiera niewłaściwą liczbę kanałów (musi być mono albo stereo):
[FILE]
	</notification>
	<notification name="SoundFileInvalidSampleRate">
		Plik zawiera niewłaściwą częstotliwość (musi być 44.1k):
[FILE]
	</notification>
	<notification name="SoundFileInvalidWordSize">
		Plik zawiera niewłaściwą szerokość danych (musi być 8 albo 16 bitów):
[FILE]
	</notification>
	<notification name="SoundFileInvalidHeader">
		Brak bloku &apos;data&apos; w nagłówku pliku WAV:
[FILE]
	</notification>
	<notification name="SoundFileInvalidChunkSize">
		Niewłaściwy rozmiar &quot;chunk&quot; w pliku WAV:
[FILE]
	</notification>
	<notification name="SoundFileInvalidTooLong">
		Plik audio jest zbyt długi (maksymalnie [MAX_LENGTH] sekund):
[FILE]
	</notification>
	<notification name="ProblemWithFile">
		Problem z plikiem [FILE]:

[REASON]
	</notification>
	<notification name="CannotOpenTemporarySoundFile">
		Nie można otworzyć tymczasowego skompresowanego pliku dźwiękowego w celu zapisu: [FILE]
	</notification>
	<notification name="UnknownVorbisEncodeFailure">
		Nieznany błąd kodowania Vorbis w: [FILE]
	</notification>
	<notification name="CannotEncodeFile">
		Kodowanie pliku: [FILE] nie powidło się.
	</notification>
	<notification name="CorruptedProtectedDataStore">
		Nie można zdekodować pliku zawierającego nazwy użytkowników i haseł. Jeśli teraz je zapiszesz lub usuniesz, to wymażesz te, które były trzymane w nim wcześniej.
To może się zdarzyć, kiedy zmieniasz ustawienia sieci. Zrestartowanie Przeglądarki z poprzednimi ustawieniami sieci może pomóc w odzyskaniu danych.
	</notification>
	<notification name="CorruptResourceFile">
		Uszkodzony plik zasobów: [FILE]
	</notification>
	<notification name="UnknownResourceFileVersion">
		Nieznana wersja pliku zasobów Linden w pliku: [FILE]
	</notification>
	<notification name="UnableToCreateOutputFile">
		Nie można utworzyć pliku wyjściowego: [FILE]
	</notification>
	<notification name="DoNotSupportBulkAnimationUpload">
		[APP_NAME] obecnie nie wspomaga ładowania grupowego plików animacji w formacie BVH.
	</notification>
	<notification name="CannotUploadReason">
		Ładowanie pliku [FILE] nie powiodło się z powodu: [REASON]
Spróbuj jeszcze raz później.
	</notification>
	<notification name="LandmarkCreated">
		Dodano "[LANDMARK_NAME]" do folderu [FOLDER_NAME].
	</notification>
	<notification name="LandmarkAlreadyExists">
		Posiadasz już landmark dla tej lokalizacji.
	</notification>
	<notification name="CannotCreateLandmarkNotOwner">
		Nie możesz zapamiętać tego miejsca (LM) ponieważ właściciel działki nie pozwala na to.
	</notification>
	<notification name="CannotRecompileSelectObjectsNoScripts">
		&apos;Rekompilacja&apos; nie powiodła się.

Wybierz obiekty zawierające skrypty.
	</notification>
	<notification name="CannotRecompileSelectObjectsNoPermission">
		&apos;Rekompilacja&apos; nie powiodła się.

Wybierz skryptowane obiekty do których masz prawa modyfikacji.
	</notification>
	<notification name="CannotResetSelectObjectsNoScripts">
		&apos;Resetowanie&apos; nie powiodło się.

Wybierz obiekty zawierające skrypty.
	</notification>
	<notification name="CannotdeleteSelectObjectsNoScripts">
		Nie można przeprowadzić &apos;usuń&apos;.

Wybierz obiekty ze skryptami.
	</notification>
	<notification name="CannotResetSelectObjectsNoPermission">
		&apos;Resetowanie&apos; nie powiodło się.

Wybierz skryptowane obiekty do których masz prawa modyfikacji.
	</notification>
	<notification name="CannotOpenScriptObjectNoMod">
		Nie można otworzyć skryptu bez prawa do modyfikacji obiektu.
	</notification>
	<notification name="CannotSetRunningSelectObjectsNoScripts">
		&apos;Uruchomienie&apos; skryptów nie powiodło się.

Wybierz obiekty zawierające skrypty.
	</notification>
	<notification name="CannotSetRunningNotSelectObjectsNoScripts">
		&apos;Zatrzymanie&apos; skryptów nie powiodło się.

Wybierz obiekty zawierające skrypty.
	</notification>
	<notification name="NoFrontmostFloater">
		Brak górnego okna do zapisu.
	</notification>
	<notification name="SeachFilteredOnShortWords">
		Twoje zapytanie wyszukiwania zostało zmienione - zbyt krótkie słowa zostały usunięte.

Nowe zapytanie: [FINALQUERY]
	</notification>
	<notification name="SeachFilteredOnShortWordsEmpty">
		Użyte słowa wyszukiwania były zbyt krótkie - wyszukiwanie zostało anulowane.
	</notification>
	<notification name="CouldNotTeleportReason">
		Teleportacja nie powiodła się.
[REASON]
	</notification>
	<notification name="invalid_tport">
		Niestety, pojawił się błąd podczas próby teleportacji. Proponujemy wylogowanie się i spróbowanie teleportacji ponownie.
Jeżeli nadal otrzymujesz tę wiadomość proponujemy odwiedzić stronę [SUPPORT_SITE].
	</notification>
	<notification name="invalid_region_handoff">
		Niestety, pojawił się błąd podczas próby przedostania się na drugi region. Proponujemy wylogowanie się i spróbowanie przedostania się na drugi region ponownie.
Jeżeli nadal otrzymujesz tę wiadomość proponujemy odwiedzić stronę [SUPPORT_SITE].
	</notification>
	<notification name="blocked_tport">
		Przepraszamy, teleportacja jest chwilowo niedostępna. Spróbuj jeszcze raz. Jeśli nadal nie możesz się teleportować wyloguj się i ponownie zaloguj.
	</notification>
	<notification name="nolandmark_tport">
		Przepraszamy, ale nie możemy znaleźć miejsca docelowego.
	</notification>
	<notification name="timeout_tport">
		Przepraszamy, ale nie udało się przeprowadzić teleportacji. Spróbuj jeszcze raz.
	</notification>
	<notification name="noaccess_tport">
		Przepraszamy, ale nie masz dostępu do miejsca docelowego.
	</notification>
	<notification name="missing_attach_tport">
		Czekamy na Twoje akcesoria. Możesz poczekać kilka sekund lub zrobić relog przed następną próbą teleportacji.
	</notification>
	<notification name="too_many_uploads_tport">
		Obecnie ten region ma problemy z ładowaniem obiektów w związku z czym teleportacja bardzo się opóźnia. Spróbuj jeszcze raz za kilka minut albo teleportuj się do mniej zatłoczonego miejsca.
	</notification>
	<notification name="expired_tport">
		Przepraszamy, ale nie udało się przeprowadzić teleportacji wystarczająco szybko. Spróbuj jeszcze raz za kilka minut.
	</notification>
	<notification name="expired_region_handoff">
		Przepraszamy, ale nie udało się przeprowadzić zmiany regionu wystarczająco szybko. Spróbuj jeszcze raz za kilka minut.
	</notification>
	<notification name="no_host">
		Nie można znaleźć miejsca docelowego. To miejsce może być chwilowo nieosiągalne albo przestało istnieć. Spróbuj jeszcze raz za kilka minut.
	</notification>
	<notification name="no_inventory_host">
		Szafa chwilowo nie działa.
	</notification>
	<notification name="CannotSetLandOwnerNothingSelected">
		Nie można wybrać właściciela działki.
Działka nie została wybrana.
	</notification>
	<notification name="CannotSetLandOwnerMultipleRegions">
		Nie można wybrać właściciela działki, ponieważ wybrany obszar przekracza granicę regionów. Wybierz mniejszy obszar i spróbuj jeszcze raz.
	</notification>
	<notification name="ForceOwnerAuctionWarning">
		Ta działka jest wystawiona na aukcję. Wymuszenie własności anuluje aukcję i potencjalnie może zdenerwować zainteresowanych Rezydentów, jeżeli licytacja już się rozpoczęła.
Wymusić własność?
		<usetemplate name="okcancelbuttons" notext="Anuluj" />
	</notification>
	<notification name="CannotContentifyNothingSelected">
		Nie można sfinalizować:
Działka nie została wybrana.
	</notification>
	<notification name="CannotContentifyNoRegion">
		Nie można sfinalizować:
Region nie znaleziony.
	</notification>
	<notification name="CannotReleaseLandNothingSelected">
		Nie można porzucić działki:
Działka nie została wybrana.
	</notification>
	<notification name="CannotReleaseLandNoRegion">
		Nie można porzucić działki:
Region nie znaleziony.
	</notification>
	<notification name="CannotBuyLandNothingSelected">
		Nie można kupić działki:
Działka nie została wybrana.
	</notification>
	<notification name="CannotBuyLandNoRegion">
		Nie można kupić działki:
Region nie został znaleziony.
	</notification>
	<notification name="CannotCloseFloaterBuyLand">
		Okno zakupu ziemi nie może zostać zamknięte dopóki aplikacja [APP_NAME] nie określi ceny dla tej transakcji.
	</notification>
	<notification name="CannotDeedLandNothingSelected">
		Nie można przekazać działki:
Działka nie została wybrana.
	</notification>
	<notification name="CannotDeedLandNoGroup">
		Nie można przekazać działki:
Grupa nie została wybrana.
	</notification>
	<notification name="CannotDeedLandNoRegion">
		Brak możliwości przypisania działki grupie:
Region, gdzie działka się znajduje nie został odnaleziony.
	</notification>
	<notification name="CannotDeedLandMultipleSelected">
		Nie można przekazać działki:
Wiele działek jest wybranych.

Spróbuj wybrać pojedynczą działkę.
	</notification>
	<notification name="ParcelCanPlayMedia">
		W tej lokalizacji można odtwarzać media, co może wymagać większej przepustowości sieci.

Odtwarzać media, gdy są dostępne?
(Możesz zmienić później tą opcję w Ustawienia &gt; Dźwięk i Media.)
		<form name="form">
			<button name="Play Media Now" text="Odtwórz teraz"/>
			<button name="Always Play Media" text="Zawsze odtwarzaj"/>
			<button name="Do Not Pley Media" text="Nie odtwarzaj"/>
		</form>
	</notification>
	<notification name="CannotDeedLandWaitingForServer">
		Nie można przekazać działki:
Serwer aktualizuje dane własności.

Spróbuj jeszcze raz później.
	</notification>
	<notification name="CannotDeedLandNoTransfer">
		Nie możesz przekazać działki:
Region [REGION] nie pozwala na transfer działki.
	</notification>
	<notification name="CannotReleaseLandWatingForServer">
		Nie można porzucić działki:
Serwer aktualizuje dane działki.

Spróbuj jeszcze raz później.
	</notification>
	<notification name="CannotReleaseLandSelected">
		Nie możesz porzucić działki:
Nie jesteś właścicielem wszystkich wybranych działek.

Wybierz pojedynczą działkę.
	</notification>
	<notification name="CannotReleaseLandDontOwn">
		Nie możesz porzucić działki:
Nie masz praw do porzucenia tej działki.
Twoje działki są podświetlone na zielono.
	</notification>
	<notification name="CannotReleaseLandRegionNotFound">
		Brak możliwości porzucenia działki:
Region, gdzie działka się znajduje nie został odnaleziony.
	</notification>
	<notification name="CannotReleaseLandNoTransfer">
		Nie możesz porzucić działki:
Region [REGION] nie pozwala na transfer działki.
	</notification>
	<notification name="CannotReleaseLandPartialSelection">
		Nie można porzucić działki:
Musisz wybrać całą działkę by ją porzucić.

Wybierz całą działkę albo najpierw ją podziel.
	</notification>
	<notification name="ReleaseLandWarning">
		Porzucasz działkę o powierzchni [AREA] m².
Porzucenie tej działki usunie ją z Twoich własności, ale nie otrzymasz za to żadnych L$.

Porzucić działkę?
		<usetemplate name="okcancelbuttons" notext="Anuluj" />
	</notification>
	<notification name="CannotDivideLandNothingSelected">
		Nie można podzielić działki:

Działka nie została wybrana.
	</notification>
	<notification name="CannotDivideLandPartialSelection">
		Nie można podzielić działki:

Działka została wybrana w całości.
Spróbuj wybrać część działki.
	</notification>
	<notification name="LandDivideWarning">
		Podział tej działki stworzy dwie działki, z których każda będzie mogła mieć indywidualne ustawienia.
Niektóre ustawienia zostaną zmienione na domyślne po tej operacji.

Podzielić działkę?
		<usetemplate name="okcancelbuttons" notext="Anuluj" />
	</notification>
	<notification name="CannotDivideLandNoRegion">
		Brak możliwości podziału działki:
Region, gdzie działka się znajduje nie został odnaleziony.
	</notification>
	<notification name="CannotJoinLandNoRegion">
		Brak możliwości złączenia działek:
Region, gdzie działka się znajduje nie został odnaleziony.
	</notification>
	<notification name="CannotJoinLandNothingSelected">
		Nie można połączyć działek:
Działki nie zostały wybrane.
	</notification>
	<notification name="CannotJoinLandEntireParcelSelected">
		Nie można połączyć działek:
Tylko jedna działka została wybrana.

Wybierz obszar usytuowany na obu działkach.
	</notification>
	<notification name="CannotJoinLandSelection">
		Nie można połączyć działek:
Musisz wybrać więcej niż jedną działkę.

Wybierz obszar usytuowany na obu działkach.
	</notification>
	<notification name="JoinLandWarning">
		Połączenie tego obszaru utworzy jedną większą działkę ze wszystkich działek przecinających wybrany prostokąt.
Nazwa i opcje działki będą musiały zostać skonfigurowane.

Połączyć działki?
		<usetemplate name="okcancelbuttons" notext="Anuluj" />
	</notification>
	<notification name="ConfirmNotecardSave">
		Ta notka musi być zapisana żeby mogła być skopiowana lub zobaczona. Zapisać notkę?
		<usetemplate name="okcancelbuttons" notext="Anuluj" />
	</notification>
	<notification name="ConfirmItemCopy">
		Skopiować ten obiekt do Twojej szafy?
		<usetemplate name="okcancelbuttons" notext="Anuluj" yestext="Skopiuj"/>
	</notification>
	<notification name="ResolutionSwitchFail">
		Zmiana rozdzielczości do [RESX] x [RESY] nie powidła się
	</notification>
	<notification name="ErrorUndefinedGrasses">
		Błąd: niezdefiniowane trawy: [SPECIES]
	</notification>
	<notification name="ErrorUndefinedTrees">
		Błąd: niezdefiniowane drzewa: [SPECIES]
	</notification>
	<notification name="CannotSaveWearableOutOfSpace">
		Nie można zapisać &apos;[NAME]&apos; do pliku stroju. Musisz zwolnić trochę miejsca na Twoim komputerze i zapisać strój jeszcze raz.
	</notification>
	<notification name="CannotSaveToAssetStore">
		Nie można zapisać [NAME] w centralnym zbiorze danych.
Zazwyczaj jest to tymczasowy problem. Możesz kontynuować modyfikacje i zapisać strój ponownie za kilka minut.
	</notification>
	<notification name="YouHaveBeenLoggedOut">
		Nastąpiło wylogowanie z [CURRENT_GRID]
[MESSAGE]
		<usetemplate name="okcancelbuttons" notext="Wyłącz" yestext="Pokaż IM/czat"/>
	</notification>
	<notification name="OnlyOfficerCanBuyLand">
		Nie możesz kupić działek dla grupy.
Nie masz praw kupowania działek dla Twojej aktywnej grupy.
	</notification>
	<notification label="Add Friend" name="AddFriendWithMessage">
		Znajomi mogą pozwalać na odnajdywanie się wzajemnie na mapie i na otrzymywanie informacji o statusie online.

Zaproponować znajomość [NAME]?
		<form name="form">
			<input name="message">
				Chcesz zawrzeć ze mną znajomość?
			</input>
			<button name="Cancel" text="Anuluj"/>
		</form>
	</notification>
	<notification label="Nowa lista autokorekty" name="AddAutoReplaceList">
		Nazwa nowej listy:
	</notification>
	<notification label="Zmiana nazwy listy autokorekty" name="RenameAutoReplaceList">
		Nazwa '[DUPNAME]' jest w użyciu
Wprowadź nową nazwę:
		<form name="form">
			<button name="ReplaceList" text="Zastąp obecną listę"/>
			<button name="SetName" text="Użyj nowej nazwy"/>
		</form>
	</notification>
	<notification name="InvalidAutoReplaceEntry">
		Słowo kluczowe musi być pojedynczym ciągiem, a zamiennik nie może być pusty.
	</notification>
	<notification name="InvalidAutoReplaceList">
		Lista zamienników nie jest prawidłowa.
	</notification>
	<notification name="SpellingDictImportRequired">
		Musisz określić plik, nazwę i język.
	</notification>
	<notification name="SpellingDictIsSecondary">
		Wygląda na to, że słownik [DIC_NAME] nie ma pliku "aff"; znaczy to, że jest słownikiem drugorzędnym.
Może on być użyty jako dodatkowy, ale nie główny słownik.

Zobacz https://wiki.secondlife.com/wiki/Adding_Spelling_Dictionaries
	</notification>
	<notification name="SpellingDictImportFailed">
		Nie można skopiować
[FROM_NAME]
do
[TO_NAME]
	</notification>
	<notification label="Zapisz strój" name="SaveOutfitAs">
		Zapisz to co noszę jako nowy strój:
		<form name="form">
			<input name="message">
				[DESC] (nowy)
			</input>
			<button name="Cancel" text="Anuluj"/>
		</form>
	</notification>
	<notification label="Zapisz część stroju" name="SaveWearableAs">
		Zapisz obiekt w mojej Szafie jako:
		<form name="form">
			<input name="message">
				[DESC] (nowy)
			</input>
			<button name="Cancel" text="Anuluj"/>
		</form>
	</notification>
	<notification label="Zmień nazwę stroju" name="RenameOutfit">
		Nowa nazwa stroju:
		<form name="form">
			<button name="Cancel" text="Anuluj"/>
		</form>
	</notification>
	<notification name="RemoveFromFriends">
		Czy chcesz usunąć &lt;nolink&gt;[NAME]&lt;/nolink&gt; z listy znajomych?
		<usetemplate name="okcancelbuttons" notext="Anuluj" />
	</notification>
	<notification name="RemoveMultipleFromFriends">
		Chcesz usunąć grupę osób z listy Twoich znajomych?
		<usetemplate name="okcancelbuttons" notext="Anuluj" />
	</notification>
	<notification name="GodDeleteAllScriptedPublicObjectsByUser">
		Na pewno chcesz usunąć wszystkie skryptowane obiekty należące do
** [AVATAR_NAME] **
z działek innych w tym symulatorze?
		<usetemplate name="okcancelbuttons" notext="Anuluj" />
	</notification>
	<notification name="GodDeleteAllScriptedObjectsByUser">
		Na pewno chcesz usunąć wszystkie skryptowane obiekty należące do
** [AVATAR_NAME] **
ze wszystkich działek w tym symulatorze?
		<usetemplate name="okcancelbuttons" notext="Anuluj" />
	</notification>
	<notification name="GodDeleteAllObjectsByUser">
		Na pewno chcesz usunąć wszystkie obiekty (skryptowane i nie) należące do
** [AVATAR_NAME] **
ze wszystkich działek w tym symulatorze?
		<usetemplate name="okcancelbuttons" notext="Anuluj" />
	</notification>
	<notification name="BlankClassifiedName">
		Musisz nadać tytuł Twojej reklamie.
	</notification>
	<notification name="MinClassifiedPrice">
		Minimalna cena za publikację wynosi [MIN_PRICE]L$.

Wybierz wyższą cenę.
	</notification>
	<notification name="ConfirmItemDeleteHasLinks">
		Co najmniej jeden z zaznaczonych przez Ciebie elementów ma połączone z nim obiekty. Jeśli go usuniesz połączenia zostaną usunięte na stałe. Zaleca się usunięcie połączeń w pierwszej kolejności.

Jesteś pewien/pewna, że chcesz usunąć te elementy?
		<usetemplate name="okcancelbuttons" notext="Anuluj" />
	</notification>
	<notification name="ConfirmObjectDeleteLock">
		Przynajmniej jeden z wybranych obiektów jest zablokowany.

Na pewno chcesz usunąć te obiekty?
		<usetemplate name="okcancelbuttons" notext="Anuluj" />
	</notification>
	<notification name="ConfirmObjectDeleteNoCopy">
		Przynajmniej jeden z wybranych obiektów jest niekopiowalny.

Na pewno chcesz usunąć te obiekty?
		<usetemplate name="okcancelbuttons" notext="Anuluj" />
	</notification>
	<notification name="ConfirmObjectDeleteNoOwn">
		Przynajmniej jeden z wybranych obiektów nie należy do Ciebie.

Na pewno chcesz usunąć te obiekty?
		<usetemplate name="okcancelbuttons" notext="Anuluj" />
	</notification>
	<notification name="ConfirmObjectDeleteLockNoCopy">
		Przynajmniej jeden z wybranych obiektów jest zablokowany.
Przynajmniej jeden z wybranych obiektów jest niekopiowalny.

Na pewno chcesz usunąć te obiekty?
		<usetemplate name="okcancelbuttons" notext="Anuluj" />
	</notification>
	<notification name="ConfirmObjectDeleteLockNoOwn">
		Przynajmniej jeden z wybranych obiektów jest zablokowany.
Przynajmniej jeden z wybranych obiektów nie należy do Ciebie.

Na pewno chcesz usunąć te obiekty?
		<usetemplate name="okcancelbuttons" notext="Anuluj" />
	</notification>
	<notification name="ConfirmObjectDeleteNoCopyNoOwn">
		Przynajmniej jeden z wybranych obiektów jest niekopiowalny.
Przynajmniej jeden z wybranych obiektów nie należy do Ciebie.

Na pewno chcesz usunąć te obiekty?
		<usetemplate name="okcancelbuttons" notext="Anuluj" />
	</notification>
	<notification name="ConfirmObjectDeleteLockNoCopyNoOwn">
		Przynajmniej jeden z wybranych obiektów jest zablokowany.
Przynajmniej jeden z wybranych obiektów jest niekopiowalny.
Przynajmniej jeden z wybranych obiektów nie należy do Ciebie.

Na pewno chcesz usunąć te obiekty?
		<usetemplate name="okcancelbuttons" notext="Anuluj" />
	</notification>
	<notification name="ConfirmObjectTakeLock">
		Przynajmniej jeden obiekt jest zablokowany.

Na pewno chcesz wziąć te obiekty?
		<usetemplate name="okcancelbuttons" notext="Anuluj" />
	</notification>
	<notification name="ConfirmObjectTakeNoOwn">
		Przynajmniej jeden obiekt nie należy do Ciebie.
Jeżeli będziesz kontynuować prawa następnego właściciela zostaną przypisane, co - potencjalnie - może ograniczyć Twoje prawa do modyfikacji lub kopiowania obiektów.

Na pewno chcesz wziąć te obiekty?
		<usetemplate name="okcancelbuttons" notext="Anuluj" />
	</notification>
	<notification name="ConfirmObjectTakeLockNoOwn">
		Przynajmniej jeden obiekt jest zablokowany.
Przynajmniej jeden obiekt nie należy do Ciebie.
Jeżeli będziesz kontynuować prawa następnego właściciela zostaną przypisane co - potencjalnie - może ograniczyć Twoje prawa do modyfikacji lub kopiowania obiektów.

Na pewno chcesz wziąć te obiekty?
		<usetemplate name="okcancelbuttons" notext="Anuluj" />
	</notification>
	<notification name="CantBuyLandAcrossMultipleRegions">
		Nie możesz kupić działki, ponieważ wybrany obszar przekracza granicę regionów.

Wybierz mniejszy obszar i spróbuj jeszcze raz.
	</notification>
	<notification name="DeedLandToGroup">
		Po przekazaniu tej działki grupa będzie musiała mieć i utrzymywać wystarczający kredyt na używanie działki.
Cena zakupu działki nie jest zwracana właścicielowi. Jeżeli przekazana działka zostanie sprzedana, cena sprzedaży zostanie podzielona pomiędzy członków grupy.

Przekazać tą działkę o powierzchni [AREA] m² grupie &apos;&lt;nolink&gt;[GROUP_NAME]&lt;/nolink&gt;&apos;?
		<usetemplate name="okcancelbuttons" notext="Anuluj" />
	</notification>
	<notification name="DeedLandToGroupWithContribution">
		Po przekazaniu tej działki grupa będzie musiała mieć i utrzymywać wystarczający kredyt na używanie działki.
Przekazanie będzie zawierać równoczesne przypisanie działki do grupy od &apos;[NAME]&apos;.
Cena zakupu działki nie jest zwracana właścicielowi. Jeżeli przekazana działka zostanie sprzedana, cena sprzedaży zostanie podzielona pomiędzy członków grupy.

Przekazać tą działkę o powierzchni [AREA] m² grupie &apos;&lt;nolink&gt;[GROUP_NAME]&lt;/nolink&gt;&apos;?
		<usetemplate name="okcancelbuttons" notext="Anuluj" />
	</notification>
	<notification name="DisplaySetToSafe">
		Ustawienia grafiki zostały zmienione do bezpiecznego poziomu ponieważ opcja -safe została wybrana.
	</notification>
	<notification name="DisplaySetToRecommendedGPUChange">
		Ustawienia grafiki zostały zmienione do zalecanego poziomu, ponieważ karta graficzna została zmieniona
z &apos;[LAST_GPU]&apos;
na &apos;[THIS_GPU]&apos;
	</notification>
	<notification name="DisplaySetToRecommendedFeatureChange">
		Ustawienia grafiki zostały zmienione do zalecanego poziomu ze względu na zmianę podsystemu renderingu.
	</notification>
	<notification name="AvatarMovedDesired">
		Miejsce, do którego chcesz się teleportować jest chwilowo niedostępne.
Zostałeś/aś przeniesiony/a do regionu sąsiedniego.
	</notification>
	<notification name="AvatarMovedLast">
		Żądane przez Ciebie miejsce jest obecnie niedostępne.
Zostałeś/aś przeniesiony/a do sąsiedniego regionu.
	</notification>
	<notification name="AvatarMovedHome">
		Twoje miejsce startu jest obecnie niedostępne.
Zostałeś/aś przeniesiony/a do sąsiedniego regionu.
Możesz ustawić nowe miejsce startu.
	</notification>
	<notification name="ClothingLoading">
		Twoje ubranie wciąż się ładuje.
Możesz normalnie używać [APP_NAME], inni użytkownicy będą Cię widzieli poprawnie.
		<form name="form">
			<ignore name="ignore" text="Ładowanie ubrań nadal trwa"/>
		</form>
	</notification>
	<notification name="AgentComplexityWithVisibility">
		Twój [https://community.secondlife.com/t5/English-Knowledge-Base/Avatar-Rendering-Complexity/ta-p/2967838 stopień złożoności awatara] to [AGENT_COMPLEXITY].
[OVERLIMIT_MSG]
	<usetemplate ignoretext="Ostrzegaj mnie, gdy stopień złożoności mojego awatara jest zbyt wysoki" name="notifyignore"/>
	</notification>
	<notification name="AgentComplexity">
		Twój [https://community.secondlife.com/t5/English-Knowledge-Base/Avatar-Rendering-Complexity/ta-p/2967838 stopień złożoności awatara] to [AGENT_COMPLEXITY].
		<usetemplate ignoretext="Ostrzegaj mnie, gdy zmienia się stopień złożoności mojego awatara" name="notifyignore"/>
	</notification>
	<notification name="HUDComplexityWarning">
		[HUD_REASON]. Bardzo prawdopodobne, że wpłynie to negatywnie na Twoją wydajność.
		<usetemplate ignoretext="Ostrzegaj mnie, gdy stopień złożoności moich dodatków HUD jest zbyt wysoki" name="notifyignore"/>
	</notification>
	<notification name="FirstRun">
		Instalacja [APP_NAME] zakończona.

Jeżeli używasz [CURRENT_GRID] po raz pierwszy to musisz stworzyć konto żeby móc się zalogować.
Czy chcesz przejść na stronę [http://join.secondlife.com secondlife.com] żeby stworzyć nowe konto?
		<usetemplate name="okcancelbuttons" notext="Kontynuuj" yestext="Stwórz konto..."/>
	</notification>
	<notification name="LoginPacketNeverReceived">
		Problemy z połączeniem. Problem może być spowodowany Twoim połączeniem z Internetem albo może istnieć po stronie [SECOND_LIFE_GRID].

Możesz sprawdzić swoje połączenie z Internetem i spróbować ponownie za kilka minut, połączyć się ze stroną pomocy technicznej ([SUPPORT_SITE]) lub wybrać Teleportuj, by teleportować się do swojego miejsca startu.
		<form name="form">
			<button name="Help" text="Pomoc"/>
			<button name="Teleport" text="Teleportuj"/>
		</form>
	</notification>
	<notification name="WelcomeChooseSex">
		Twoja postać pojawi się za moment.

Używaj strzałek żeby się poruszać.
Naciśnij F1 w dowolnej chwili po pomoc albo żeby dowiedzieć się więcej o [CURRENT_GRID].
Wybierz awatara właściwej płci. Ten wybór będzie można później zmienić.
		<usetemplate name="okcancelbuttons" notext="Kobieta" yestext="Mężczyzna"/>
	</notification>
	<notification name="CantTeleportToGrid">
		Nie można teleportować do [SLURL], ponieważ jest na innej siatce ([GRID]) niż obecna siatka ([CURRENT_GRID]). Proszę zamknąć przeglądarkę i spróbować ponownie.
	</notification>
	<notification name="GeneralCertificateError">
		Połączenie z serwerem nie mogło zostać nawiązane.
[REASON]

Nazwa podmiotu: [SUBJECT_NAME_STRING]
Nazwa wydawcy: [ISSUER_NAME_STRING]
Ważny od: [VALID_FROM]
Ważny do: [VALID_TO]
Odcisk palca MD5: [SHA1_DIGEST]
Odcisk palca SHA1: [MD5_DIGEST]
Użycie klucza: [KEYUSAGE]
Rozszerzone użycie klucza: [EXTENDEDKEYUSAGE]
Identyfikator klucza podmiotu: [SUBJECTKEYIDENTIFIER]
	</notification>
	<notification name="TrustCertificateError">
		Wydawca certyfikatu dla tego serwera nie jest znany.

Informacje o certyfikacie:
Nazwa podmiotu: [SUBJECT_NAME_STRING]
Nazwa wydawcy: [ISSUER_NAME_STRING]
Ważny od: [VALID_FROM]
Ważny do: [VALID_TO]
Odcisk palca MD5: [SHA1_DIGEST]
Odcisk palca SHA1: [MD5_DIGEST]
Użycie klucza: [KEYUSAGE]
Rozszerzone użycie klucza: [EXTENDEDKEYUSAGE]
Identyfikator klucza podmiotu: [SUBJECTKEYIDENTIFIER]

Czy chcesz zaufać temu wydawcy?
		<usetemplate name="okcancelbuttons" notext="Anuluj" yestext="Zaufaj"/>
	</notification>
	<notification name="NotEnoughCurrency">
		[NAME] [PRICE]L$ Masz za mało L$.
	</notification>
	<notification name="GrantedModifyRights">
		Masz teraz prawa modyfikacji obiektów należących do [NAME].
	</notification>
	<notification name="RevokedModifyRights">
		Prawa modyfikacji obiektów należących do [NAME] zostały Ci odebrane.
	</notification>
	<notification name="FlushMapVisibilityCaches">
		To spowoduje wyczyszczenie buforów map regionu.
Jest to użyteczne wyłącznie podczas szukania błędów.
(W normalnym użytkowaniu poczekaj 5 minut, a mapy wszystkich zostaną uaktualnione po relogu.)
		<usetemplate name="okcancelbuttons" notext="Anuluj" />
	</notification>
	<notification name="BuyOneObjectOnly">
		Nie możesz zakupić więcej niż jednego obiektu w tym samym czasie. Proszę wybrać tylko jeden obiekt i spróbować ponownie.
	</notification>
	<notification name="OnlyCopyContentsOfSingleItem">
		Nie można kopiować zawartości więcej niż jednego obiektu naraz.
Wybierz pojedynczy obiekt i spróbuj jeszcze raz.
		<usetemplate name="okcancelbuttons" notext="Anuluj" />
	</notification>
	<notification name="KickUsersFromRegion">
		Teleportować wszystkich Rezydentów z tego regionu do ich miejsc startu?
		<usetemplate name="okcancelbuttons" notext="Anuluj" />
	</notification>
	<notification name="ChangeObjectBonusFactor">
		Obniżenie limitu obiektów bonusowych po tym, gdy konstrukcje zostały już poustawiane w regionie może spowodować, że część z nich może zostać zwrócona lub usunięta. Na pewno chcesz zmienić tą wartość?
		<usetemplate ignoretext="Potwierdź zmianę mnożnika obiektów bonusowych" name="okcancelignore" notext="Anuluj"/>
	</notification>
	<notification name="EstateObjectReturn">
		Na pewno chcesz odesłać wszystkie obiekty należące do [USER_NAME]?
		<usetemplate name="okcancelbuttons" notext="Anuluj" />
	</notification>
	<notification name="InvalidTerrainBitDepth">
		Nie można ustawić tekstur regionu:
Tekstura terenu [TEXTURE_NUM] ma niewłaściwą głębię koloru - [TEXTURE_BIT_DEPTH].

Zamień teksturę [TEXTURE_NUM] na 24-bitową teksturę o wymiarze 1024x1024 lub mniejszą i ponownie kliknij na &quot;Zastosuj&quot;.
	</notification>
	<notification name="InvalidTerrainSize">
		Nie można ustawić tekstur regionu:
Tekstura terenu [TEXTURE_NUM] jest za duża - [TEXTURE_SIZE_X]x[TEXTURE_SIZE_Y].

Zamień teksturę [TEXTURE_NUM] na 24-bitową teksturę o wymiarze 1024x1024 lub mniejszą i ponownie kliknij na &quot;Zastosuj&quot;.
	</notification>
	<notification name="RawUploadStarted">
		Ładowanie rozpoczęte. Może potrwać do dwóch minut zależnie od prędkości Twojego połączenia.
	</notification>
	<notification name="ConfirmBakeTerrain">
		Na pewno chcesz zapisać obecne ukształtowanie terenu jako punkt odniesienia dla górnego i dolnego limitu terenu oraz jako domyślną wartość dla opcji &apos;Odtwórz&apos;?
		<usetemplate name="okcancelbuttons" notext="Anuluj" />
	</notification>
	<notification name="MaxAllowedAgentOnRegion">
		Maksymalna liczba Rezydentów wynosi [MAX_AGENTS].
	</notification>
	<notification name="ConfirmTextureHeights">
		Zamierzasz użyć wartości 'niższych' większych niż 'wyższe' dla zakresów elewacji. Chcesz kontynuować?
		<usetemplate name="yesnocancelbuttons" notext="Anuluj" canceltext="Nie pytaj" />
	</notification>
	<notification name="MaxBannedAgentsOnRegion">
		Maksymalna liczba niepożądanych Rezydentów (banów) wynosi [MAX_BANNED].
	</notification>
	<notification name="MaxAgentOnRegionBatch">
		Próba dodania [NUM_ADDED] osób nie powiodła się:
[MAX_AGENTS] [LIST_TYPE] limit przekroczony o [NUM_EXCESS].
	</notification>
	<notification name="MaxAllowedGroupsOnRegion">
		Możesz mieć maksymalnie [MAX_GROUPS] dozwolonych grup.
		<usetemplate name="okcancelbuttons" notext="Anuluj" yestext="Ustal"/>
	</notification>
	<notification name="MaxManagersOnRegion">
		Możesz mieć maksymalnie [MAX_MANAGER] zarządców Majątku.
	</notification>
	<notification name="OwnerCanNotBeDenied">
		Nie możesz dodać właściciela Majątku do listy &apos;Niepożądanych Rezydentów (banów)&apos; Majątku.
	</notification>
	<notification name="ProblemAddingEstateManagerBanned">
		Nie możesz dodać zbanowanego rezydenta do listy zarządców Majątku.
	</notification>
	<notification name="ProblemBanningEstateManager">
		Nie można dodać zarządcy Majątku [AGENT] do listy zbanowanych.
	</notification>
	<notification name="GroupIsAlreadyInList">
		&lt;nolink&gt;[GROUP]&lt;/nolink&gt; już jest na liście dostępu grup.
	</notification>
	<notification name="AgentIsAlreadyInList">
		[AGENT] już jest na Twojej liście: [LIST_TYPE].
	</notification>
	<notification name="AgentsAreAlreadyInList">
		[AGENT] już są na Twojej liście: [LIST_TYPE].
	</notification>
	<notification name="AgentWasAddedToList">
		[AGENT] został/a dodany/a do listy: [LIST_TYPE] w: [ESTATE].
	</notification>
	<notification name="AgentsWereAddedToList">
		[AGENT] zostali dodani do listy: [LIST_TYPE] w: [ESTATE].
	</notification>
	<notification name="AgentWasRemovedFromList">
		[AGENT] został/a usunięty/a z listy: [LIST_TYPE] w: [ESTATE].
	</notification>
	<notification name="AgentsWereRemovedFromList">
		[AGENT] zostali usunięci z listy: [LIST_TYPE] w: [ESTATE].
	</notification>
	<notification name="CanNotChangeAppearanceUntilLoaded">
		Nie możesz zmienić wyglądu podczas ładowania ubrań i kształtu.
	</notification>
	<notification name="ClassifiedMustBeAlphanumeric">
		Tytuł Twojej reklamy musi zaczynać się od litery (A-Z) albo cyfry. Znaki przestankowe są niedozwolone.
	</notification>
	<notification name="CantSetBuyObject">
		Nie możesz wybrać &apos;Kup obiekt&apos;, ponieważ obiekt nie jest na sprzedaż.
Wybierz obiekt na sprzedaż i spróbuj jeszcze raz.
	</notification>
	<notification name="FinishedRawDownload">
		Plik surowego terenu pobrany do:
[DOWNLOAD_PATH].
	</notification>
	<notification name="RequiredUpdate">
		Do zalogowania się wymagana jest wersja [VERSION].
Pobierz ją z https://secondlife.com/support/downloads/
	</notification>
	<notification name="PauseForUpdate">
		Do zalogowania się wymagana jest wersja [VERSION].
Kliknij OK, aby pobrać i zainstalować.
	</notification>
	<notification name="OptionalUpdateReady">
		Wersja [VERSION] została pobrana i jest gotowa do zainstalowania.
Kliknij OK, aby zainstalować.
	</notification>
	<notification name="PromptOptionalUpdate">
		Wersja [VERSION] została pobrana i jest gotowa do zainstalowania.
Kontynuować?
		<usetemplate canceltext="Nie teraz" name="yesnocancelbuttons" notext="Pomiń" yestext="Instaluj" />
	</notification>
	<notification name="LoginFailedUnknown">
		Przepraszamy, ale nie udało się zalogować - powód jest nieznany.
Jeśli ciągle widzisz tą wiadomość sprawdź [SUPPORT_SITE].
		<usetemplate name="okbutton" yestext="Wyjdź"/>
	</notification>
	<notification name="DeedObjectToGroup">
		Przypisanie tego obiektu spowoduje, że grupa:
* Otrzyma L$ zapłacone temu obiektowi
		<usetemplate ignoretext="Potwierdź decyzję przypisania obiektu do grupy" name="okcancelignore" notext="Anuluj" yestext="Przekaż"/>
	</notification>
	<notification name="WebLaunchExternalTarget">
		Czy chcesz otworzyć swoją przeglądarkę internetową by zobaczyć zawartość?
Otwieranie stron internetowych z nieznanego źródła może narazić Twój komputer na niebezpieczeństwo.
		<usetemplate ignoretext="Uruchom przeglądarkę internetową by zobaczyć stronę" name="okcancelignore" notext="Anuluj" />
	</notification>
	<notification name="WebLaunchJoinNow">
		By dokonać zmian i aktualizacji swojego konta, odwiedź [http://secondlife.com/account/ Tablicę].
		<usetemplate ignoretext="Uruchom przeglądarkę internetową by dokonać zmian w konfiguracji mojego konta" name="okcancelignore" notext="Anuluj" />
	</notification>
	<notification name="WebLaunchSecurityIssues">
		Odwiedź [CURRENT_GRID] Wiki i zobacz jak zgłaszać problemy z bezpieczeństwem danych.
		<usetemplate ignoretext="Uruchom przeglądarkę internetową by dowiedzieć się więcej na temat zgłaszania problemów bezpieczeństwa" name="okcancelignore" notext="Anuluj" />
	</notification>
	<notification name="WebLaunchQAWiki">
		Odwiedź [CURRENT_GRID] Wiki pytań i odpowiedzi.
		<usetemplate ignoretext="Uruchom przeglądarkę internetową by zobaczyć QA Wiki" name="okcancelignore" notext="Anuluj" />
	</notification>
	<notification name="WebLaunchPublicIssue">
		Odwiedź [CURRENT_GRID] katalog publicznych problemów, gdzie możesz zgłaszać błędy i inne problemy.
		<usetemplate ignoretext="Uruchom przeglądarkę internetową by wysłać Błędy klienta" name="okcancelignore" notext="Anuluj" />
	</notification>
	<notification name="WebLaunchSupportWiki">
		Otwórz oficjalny blog Lindenów żeby zobaczyć nowe wiadomości i informacje.
		<usetemplate ignoretext="Uruchom przeglądarkę internetową by zobaczyć blog" name="okcancelignore" notext="Anuluj" />
	</notification>
	<notification name="WebLaunchLSLGuide">
		Czy chcesz otworzyć samouczek Języka skryptowania?
		<usetemplate ignoretext="Uruchom przeglądarkę internetową by zobaczyć samouczek Języka skryptowania" name="okcancelignore" notext="Anuluj" />
	</notification>
	<notification name="WebLaunchLSLWiki">
		Czy na pewno chcesz odwiedzić portal skrypterów LSL?
		<usetemplate ignoretext="Uruchom przeglądarkę internetową by zobaczyć LSL Portal" name="okcancelignore" notext="Anuluj" yestext="Pokaż stronę"/>
	</notification>
	<notification name="ReturnToOwner">
		Czy na pewno chcesz zwrócić wybrane obiekty do ich właścicieli? Wszystkie udostępnione obiekty z prawem transferu zostaną zwrócone poprzednim właścicielom.

*UWAGA* Wszystkie udostępnione obiekty bez prawa transferu zostaną usunięte!
		<usetemplate ignoretext="Potwierdź zanim zwrócisz obiekty do ich właścicieli" name="okcancelignore" notext="Anuluj" />
	</notification>
	<notification name="GroupLeaveConfirmMember">
		Jesteś członkiem grupy &lt;nolink&gt;[GROUP]&lt;/nolink&gt;.
Chcesz ją opuścić?
		<usetemplate name="okcancelbuttons" notext="Anuluj" />
	</notification>
	<notification name="GroupDepart">
		Opuściłeś/aś grupę &apos;&lt;nolink&gt;[group_name]&lt;/nolink&gt;&apos;.
	</notification>
	<notification name="GroupLeaveConfirmMemberWithFee">
		Jesteś członkiem grupy &lt;nolink&gt;[GROUP]&lt;/nolink&gt;. Ponowne dołączenie będzie kosztować [AMOUNT] L$.
Chcesz ją opuścić?
		<usetemplate name="okcancelbuttons" notext="Anuluj" />
	</notification>
	<notification name="OwnerCannotLeaveGroup">
		Nie możesz opuścić tej grupy, ponieważ jesteś ostatnim z jej właścicieli. Przydziel najpierw innemu użytkownikowi rolę właściciela.
	</notification>
	<notification name="GroupDepartError">
		Nie możesz opuścić tej grupy.
	</notification>
	<notification name="ConfirmKick">
		Na pewno chcesz wyrzucić wszystkich Rezydentów z siatki?
		<usetemplate name="okcancelbuttons" notext="Anuluj" yestext="Wyrzuć Rezydentów"/>
	</notification>
	<notification name="MuteLinden">
		Przepraszamy, ale nie możesz zablokować Lindena.
	</notification>
	<notification name="CannotStartAuctionAlreadyForSale">
		Aukcja nie może zostać rozpoczęta dla działki, która została już wcześniej wystawiona na sprzedaż. Dezaktywuj opcję sprzedaży działki, jeżeli chcesz rozpocząć aukcję.
	</notification>
	<notification label="Blokowanie obiektów według nazwy nie powiodło się" name="MuteByNameFailed">
		Rezydent/obiekt jest już zablokowany.
	</notification>
	<notification name="RemoveItemWarn">
		Pomimo, że jest to dozwolone, usunięcie zawartości może uszkodzić obiekt. Chcesz usunąć?
		<usetemplate name="okcancelbuttons" notext="Anuluj" />
	</notification>
	<notification name="CantOfferCallingCard">
		Nie możesz dać wizytówki w tym momencie. Spróbuj jeszcze raz za chwilę.
	</notification>
	<notification name="CantOfferFriendship">
		Nie możesz zaoferować znajomości w tym momencie. Spróbuj jeszcze raz za chwilę.
	</notification>
	<notification name="DoNotDisturbModeSet">
		Tryb Zajętości jest włączony. Nie będziesz powiadamiany/a o nadchodzących rozmowach.

- Inni Rezydenci będą otrzymywać Twoją wiadomość Trybu Zajętości (Ustawienia &gt; Prywatność &gt; Autoodpowiedzi).
- Propozycje rozmów głosowych będą odrzucane.
		<usetemplate ignoretext="Status zmieniony na Tryb Zajętości" name="okignore" />
	</notification>
	<notification name="AutorespondModeSet">
		Tryb Autoodpowiedzi jest włączony.
Wiadomości przychodzące będą teraz otrzymywać skonfigurowaną wcześniej automatyczną odpowiedź.
		<usetemplate ignoretext="Status zmieniony na Tryb Autoodpowiedzi" name="okignore" />
	</notification>
	<notification name="AutorespondNonFriendsModeSet">
		Tryb Autoodpowiedzi dla nieznajomych jest włączony.
Wiadomości przychodzące od osób spoza listy znajomych będą teraz otrzymywać skonfigurowaną wcześniej automatyczną odpowiedź.
		<usetemplate ignoretext="Status zmieniony na Tryb Autoodpowiedzi dla nieznajomych" name="okignore" />
	</notification>
	<notification name="RejectTeleportOffersModeSet">
		Tryb odrzucania wszystkich propozycji i próśb o teleportację jest włączony.
Wszystkie nadchodzące propozycje i prośby o teleportację będą teraz otrzymywać skonfigurowaną wcześniej automatyczną odpowiedź. Nie będziesz dostawać żadnego powiadomienia o tym fakcie.
		<usetemplate ignoretext="Status zmieniony na odrzucanie wszystkich propozycji i próśb o teleportację" name="okignore" />
	</notification>
	<notification name="RejectTeleportOffersModeWarning">
		Nie można w tej chwili poprosić o teleport, ponieważ tryb odrzucania wszystkich propozycji i próśb o teleportację jest włączony.
Jeśli chcesz go wyłączyć, to możesz to zrobić w menu 'Komunikacja' &gt; 'Status online'.
	</notification>
	<notification name="RejectFriendshipRequestsModeSet">
		Tryb odrzucania wszystkich zaproszeń do znajomych jest włączony.
Wszystkie nadchodzące zaproszenia do znajomych będą teraz otrzymywać skonfigurowaną wcześniej automatyczną odpowiedź. Nie będziesz dostawać żadnego powiadomienia o tym fakcie.
		<usetemplate ignoretext="Status zmieniony na odrzucanie wszystkich zaproszeń do znajomych" name="okignore" />
	</notification>
	<notification name="RejectAllGroupInvitesModeSet">
		Tryb odrzucania wszystkich zaproszeń do grup jest włączony.
Wszystkie nadchodzące zaproszenia do grup będą automatycznie odrzucane. Nie będziesz dostawać żadnego powiadomienia o tym fakcie.
		<usetemplate ignoretext="Status zmieniony na odrzucanie wszystkich zaproszeń do grup" name="okignore" />
	</notification>
	<notification name="JoinedTooManyGroupsMember">
		Należysz już do maksymalnej ilości grup. Opuść proszę przynajmniej jedną grupę żeby przyjąć członkostwo w tej grupie, albo odmów.
[NAME] oferuje Ci członkostwo w grupie.
		<usetemplate name="okcancelbuttons" notext="Odmów" yestext="Przyjmij"/>
	</notification>
	<notification name="JoinedTooManyGroups">
		Należysz już do maksymalnej ilości grup. Opuść proszę przynajmniej jedną grupę żeby przyjąć członkostwo w tej grupie, albo odmów.
	</notification>
	<notification name="GroupLimitInfo">
		Limit ilości grup dla kont standardowych to [MAX_BASIC], a dla [https://secondlife.com/premium/ kont premium] to [MAX_PREMIUM].
Jeśli Twoje konto zostało pozbawione statusu premium, to musisz zejść poniżej limitu [MAX_BASIC] grup, zanim będzie można dołączyć do kolejnej.

[https://secondlife.com/my/account/membership.php Przejdź na premium już teraz!]
		<usetemplate name="okbutton" yestext="Zamknij"/>
	</notification>
	<notification name="KickUser">
		Wyrzuć tego Rezydenta, wysyłając następujący komunikat.
		<form name="form">
			<input name="message">
				Administrator wylogował Cię.
			</input>
			<button name="Cancel" text="Anuluj"/>
		</form>
	</notification>
	<notification name="KickAllUsers">
		Z jakim komunikatem wyrzucić wszystkich użytkowników z regionu?
		<form name="form">
			<input name="message">
				Administrator wylogował Cię.
			</input>
			<button name="Cancel" text="Anuluj"/>
		</form>
	</notification>
	<notification name="FreezeUser">
		Unieruchom tego Rezydenta, wysyłając następujący komunikat.
		<form name="form">
			<input name="message">
				Unieruchomiono Cię. Nie możesz się ruszać ani rozmawiać. Administrator skontaktuje się z Tobą poprzez IM.
			</input>
			<button name="Cancel" text="Anuluj"/>
		</form>
	</notification>
	<notification name="UnFreezeUser">
		Cofnij unieruchomienie (zamrożenie) tego Rezydenta, wysyłając następujący komunikat.
		<form name="form">
			<input name="message">
				Odblokowano Cię.
			</input>
			<button name="Cancel" text="Anuluj"/>
		</form>
	</notification>
	<notification name="SetDisplayNameSuccess">
		Witaj [DISPLAY_NAME]!

Podobnie jak w realnym życiu potrzeba trochę czasu zanim wszyscy dowiedzą się o nowym imieniu. Kolejne kilka dni zajmie [http://wiki.secondlife.com/wiki/Setting_your_display_name aktualizacja imienia] w obiektach, skryptach, wyszukiwarce, etc.
	</notification>
	<notification name="SetDisplayNameBlocked">
		Przepraszamy, nie można zmienić Twojego Wyświetlanego Imienia. Jeśli uważasz, że jest to spowodowane błędem skontaktuj się z obsługą klienta.
	</notification>
	<notification name="SetDisplayNameFailedLength">
		Przepraszamy, to imię jest zbyt długie. Wyświetlane Imię może mieć maksymalnie [LENGTH] znaków.

Proszę wprowadzić krótsze imię.
	</notification>
	<notification name="SetDisplayNameFailedGeneric">
		Przepraszamy, nie można ustawić Twojego Wyświetlanego Imienia. Spróbuj ponownie później.
	</notification>
	<notification name="SetDisplayNameMismatch">
		Podane Wyświetlane Imię nie pasuje. Proszę wprowadzić je ponownie.
	</notification>
	<notification name="AgentDisplayNameUpdateThresholdExceeded">
		Przepraszamy, musisz jeszcze poczekać zanim będzie można zmienić Twoje Wyświetlane Imię.

Zobacz http://wiki.secondlife.com/wiki/Setting_your_display_name

Proszę spróbować ponownie później.
	</notification>
	<notification name="AgentDisplayNameSetBlocked">
		Przepraszamy, nie można ustawić wskazanego imienia, ponieważ zawiera zabronione słowa.

Proszę spróbować wprowadzić inne imię.
	</notification>
	<notification name="AgentDisplayNameSetInvalidUnicode">
		Wyświetlane Imię, które chcesz ustawić zawiera niepoprawne znaki.
	</notification>
	<notification name="AgentDisplayNameSetOnlyPunctuation">
		Twoje Wyświetlane Imię musi zawierać litery inne niż znaki interpunkcyjne.
	</notification>
	<notification name="DisplayNameUpdate">
		[OLD_NAME] ([SLID]) jest od tej pory znana/y jako [NEW_NAME].
	</notification>
	<notification name="DisplayNameUpdateRemoveAlias">
	[OLD_NAME] ([SLID]) jest od tej pory znana/y jako [NEW_NAME].
Ta osoba ma ustawiony alias, który zastąpi [NEW_NAME]
Czy chcesz go usunąć?
		<form name="form">
			<button name="Yes" text="Tak"/>
			<button name="No" text="Nie"/>
		</form>
	</notification>
	<notification name="OfferTeleport">
		Zaproponować teleportację do miejsca Twojego pobytu z tą wiadomością?
		<form name="form">
			<input name="message">
				Zapraszam do siebie. Region: [REGION]
			</input>
			<button name="Cancel" text="Anuluj"/>
		</form>
	</notification>
	<notification name="TeleportRequestPrompt">
		Poproś [NAME] o teleport z następującą wiadomością
		<form name="form">
			<button name="Cancel" text="Anuluj"/>
		</form>
	</notification>
	<notification name="TooManyTeleportOffers">
		Próbujesz wysłać [OFFERS] ofert teleportu,
co przekracza limit [LIMIT].
	</notification>
	<notification name="OfferTeleportFromGod">
		Wysłać propozycję teleportacji do Twojego miejsca?
		<form name="form">
			<input name="message">
				Zapraszam do siebie. Region: [REGION]
			</input>
			<button name="Cancel" text="Anuluj"/>
		</form>
	</notification>
	<notification name="TeleportFromLandmark">
		Na pewno chcesz się teleportować do &lt;nolink&gt;[LOCATION]&lt;/nolink&gt;?
		<usetemplate ignoretext="Potwierdź próbę teleportacji do zapisanego miejsca" name="okcancelignore" notext="Anuluj" yestext="Teleportuj"/>
	</notification>
	<notification name="TeleportViaSLAPP">
		Na pewno chcesz się teleportować do &lt;nolink&gt;[LOCATION]&lt;/nolink&gt;?
		<usetemplate ignoretext="Potwierdź próbę teleportacji przez SLAPP" name="okcancelignore" notext="Anuluj" yestext="Teleportuj"/>
	</notification>
	<notification name="TeleportToPick">
		Teleportować do [PICK]?
		<usetemplate ignoretext="Potwierdź, że chcesz teleportować się do miejsca w Ulubionych" name="okcancelignore" notext="Anuluj" yestext="Teleportuj"/>
	</notification>
	<notification name="TeleportToClassified">
		Teleportować do [CLASSIFIED]?
		<usetemplate ignoretext="Potwierdź, że chcesz teleportować się do lokalizacji z reklamy" name="okcancelignore" notext="Anuluj" yestext="Teleportuj"/>
	</notification>
	<notification name="TeleportToHistoryEntry">
		Teleportować do [HISTORY_ENTRY]?
		<usetemplate ignoretext="Potwierdź teleportację do lokalizacji z historii" name="okcancelignore" notext="Anuluj" yestext="Teleportuj"/>
	</notification>
	<notification label="Wiadomość do wszystkich w Twoim Majątku" name="MessageEstate">
		Wpisz krótką wiadomość która zostanie wysłana do wszystkich osób w Twoim majątku.
		<form name="form">
			<button name="Cancel" text="Anuluj"/>
		</form>
	</notification>
	<notification label="Zmiana Majątku Lindenów" name="ChangeLindenEstate">
		Zamierzasz zmienić ustawienia majątku Lindenów (region główny, teen grid, orientacja, itp).

Jest to wyjątkowo niebezpieczna decyzja, odczuwalna przez wszystkich Rezydentów. Dla regionu głównego, spowoduje to zmianę tysięcy regionów oraz ich przestrzeń serwerową, spowoduje lagi.

Kontynuować?
		<usetemplate name="okcancelbuttons" notext="Anuluj" />
	</notification>
	<notification label="Zmiana dostępu do Majątku Lindenów" name="ChangeLindenAccess">
		Dokonujesz zmiany w liście dostępu Regionu głównego należącego do Lindenów (Regiony Główne, Teen Grid, Orientacja).

Żądana operacja jest wyjątkowo niebezpieczna dla wszystkich Rezydentów przebywających w regionie i powinna być używana wyłącznie w celu zablokowania opcji pozwalającej na przeniesienie obiektów/L$ do/z sieci.
Dodatkowo, zmiany dokonane w Regionie Głównym mogą spowodować problemy przestrzeni serwerowej innych regionów.

Kontynuować?
		<usetemplate name="okcancelbuttons" notext="Anuluj" />
	</notification>
	<notification label="Wybierz Majątek" name="EstateAllowedAgentAdd">
		Dodać do listy dostępu tylko do tego majątku czy do [ALL_ESTATES]?
		<usetemplate canceltext="Anuluj" name="yesnocancelbuttons" notext="Wszystkie majątki" yestext="Ten majątek"/>
	</notification>
	<notification label="Wybierz Majątek" name="EstateAllowedAgentRemove">
		Usunąć z listy dostępu tylko z tego majątku czy do [ALL_ESTATES]?
		<usetemplate canceltext="Anuluj" name="yesnocancelbuttons" notext="Wszystkie majątki" yestext="Ten majątek"/>
	</notification>
	<notification label="Wybierz Majątek" name="EstateAllowedGroupAdd">
		Dodać do listy dostępu grup tylko do tego majątku czy do [ALL_ESTATES]?
		<usetemplate canceltext="Anuluj" name="yesnocancelbuttons" notext="Wszystkie majątki" yestext="Ten majątek"/>
	</notification>
	<notification label="Wybierz Majątek" name="EstateAllowedGroupRemove">
		Usunąć z listy dostępu grup tylko z tego majątku czy do [ALL_ESTATES]?
		<usetemplate canceltext="Anuluj" name="yesnocancelbuttons" notext="Wszystkie majątki" yestext="Ten majątek"/>
	</notification>
	<notification label="Wybierz Majątek" name="EstateBannedAgentAdd">
		Zablokować dostęp tylko do tego majątku czy do [ALL_ESTATES]?
		<usetemplate canceltext="Anuluj" name="yesnocancelbuttons" notext="Wszystkie majątki" yestext="Ten majątek"/>
	</notification>
	<notification label="Wybierz Majątek" name="EstateBannedAgentRemove">
		Zdjąć tego Rezydenta z listy niepożądanych (bany) tylko dla tego majątku czy dla [ALL_ESTATES]?
		<usetemplate canceltext="Anuluj" name="yesnocancelbuttons" notext="Wszystkie majątki" yestext="Ten majątek"/>
	</notification>
	<notification label="Wybierz Majątek" name="EstateManagerAdd">
		Dodać zarządcę majątku tylko do tego majątku czy do [ALL_ESTATES]?
		<usetemplate canceltext="Anuluj" name="yesnocancelbuttons" notext="Wszystkie majątki" yestext="Ten majątek"/>
	</notification>
	<notification label="Wybierz Majątek" name="EstateManagerRemove">
		Usunąć zarządcę majątku tylko z tego majątku czy z [ALL_ESTATES]?
		<usetemplate canceltext="Anuluj" name="yesnocancelbuttons" notext="Wszystkie majątki" yestext="Ten majątek"/>
	</notification>
	<notification label="Wybierz Majątek" name="EstateAllowedExperienceAdd">
		Dodać do listy dostępu tylko do tego majątku czy do [ALL_ESTATES]?
		<usetemplate canceltext="Anuluj" name="yesnocancelbuttons" notext="Wszystkie majątki" yestext="Ten majątek"/>
	</notification>
	<notification label="Wybierz Majątek" name="EstateAllowedExperienceRemove">
		Usunąć z listy dostępu tylko z tego majątku czy do [ALL_ESTATES]?
		<usetemplate canceltext="Anuluj" name="yesnocancelbuttons" notext="Wszystkie majątki" yestext="Ten majątek"/>
	</notification>
	<notification label="Wybierz Majątek" name="EstateBlockedExperienceAdd">
		Zablokować dostęp tylko dla tego majątku czy dla [ALL_ESTATES]?
		<usetemplate canceltext="Anuluj" name="yesnocancelbuttons" notext="Wszystkie majątki" yestext="Ten majątek"/>
	</notification>
	<notification label="Wybierz Majątek" name="EstateBlockedExperienceRemove">
		Odblokować dostęp tylko dla tego majątku czy dla [ALL_ESTATES]?
		<usetemplate canceltext="Anuluj" name="yesnocancelbuttons" notext="Wszystkie majątki" yestext="Ten majątek"/>
	</notification>
	<notification label="Wybierz Majątek" name="EstateTrustedExperienceAdd">
		Dodać do listy kluczy tylko dla tego majątku czy dla [ALL_ESTATES]?
		<usetemplate canceltext="Anuluj" name="yesnocancelbuttons" notext="Wszystkie majątki" yestext="Ten majątek"/>
	</notification>
	<notification label="Wybierz Majątek" name="EstateTrustedExperienceRemove">
		Usunąć z listy kluczy tylko dla tego majątku czy dla [ALL_ESTATES]?
		<usetemplate canceltext="Anuluj" name="yesnocancelbuttons" notext="Wszystkie majątki" yestext="Ten majątek"/>
	</notification>
	<notification label="Potwierdź Wyrzucenie" name="EstateKickUser">
		Wyrzucić [EVIL_USER] z tego majątku?
		<usetemplate name="okcancelbuttons" notext="Anuluj" />
	</notification>
	<notification label="Potwierdź Wyrzucenie" name="EstateKickMultiple">
		Wyrzucić poniższych rezydentów z tego majątku?

[RESIDENTS]
		<usetemplate name="okcancelbuttons" notext="Anuluj" />
	</notification>
	<notification label="Potwierdź odesłanie na Start" name="EstateTeleportHomeUser">
		Odesłać [AVATAR_NAME] do miejsca startu?
		<usetemplate name="okcancelbuttons" notext="Anuluj" />
	</notification>
	<notification label="Potwierdź odesłanie na Start" name="EstateTeleportHomeMultiple">
		Odesłać poniższych rezydentów do miejsc startu?

[RESIDENTS]
		<usetemplate name="okcancelbuttons" notext="Anuluj" />
	</notification>
	<notification label="Potwierdź bana" name="EstateBanUser">
		Zabronić dostępu rezydentowi [EVIL_USER] tylko do tego Majątku, czy do [ALL_ESTATES]?
		<usetemplate name="yesnocancelbuttons" canceltext="Anuluj" notext="Wszystkie Majątki" yestext="Ten Majątek"/>
	</notification>
	<notification label="Potwierdź bana" name="EstateBanUserMultiple">
		Zabronić dostępu poniższym rezydentom tylko do tego Majątku, czy do [ALL_ESTATES]?

[RESIDENTS]
		<usetemplate name="yesnocancelbuttons" canceltext="Anuluj" notext="Wszystkie Majątki" yestext="Ten Majątek"/>
	</notification>
	<notification name="EstateParcelAccessOverride">
		Odznaczenie tej opcji może usunąć ograniczenia nadane przez właścicieli działek w celu zapobiegania dokuczaniu, zachowaniu prywatności lub aby chronić nieletnich przed materiałami dla dorosłych. Porozmawiaj z właścicielami działek, jeśli to konieczne.
	</notification>
	<notification name="EstateChangeCovenant">
		Na pewno chcesz zmienić treść umowy dla tego majątku?
		<usetemplate name="okcancelbuttons" notext="Anuluj" />
	</notification>
	<notification name="RegionEntryAccessBlocked_PreferencesOutOfSync">
		Mamy trudności techniczne z Twoim wejściem w region, ponieważ Twoje preferencje są rozsynchronizowane z serwerem.
	</notification>
	<notification name="TeleportEntryAccessBlocked_PreferencesOutOfSync">
		Mamy trudności techniczne z Twoim teleportem, ponieważ Twoje preferencje są rozsynchronizowane z serwerem.
	</notification>
	<notification name="RegionTPSpecialUsageBlocked">
		Nie można wejść do tego regionu. '[REGION_NAME]' jest miejscem z grami (Skill Gaming Region) - musisz spełnić określone wymagania, jeśli chcesz go odwiedzić. Aby dowiedzieć się więcej zapoznaj się z [http://wiki.secondlife.com/wiki/Linden_Lab_Official:Second_Life_Skill_Gaming_FAQ Skill Gaming FAQ].
	</notification>
	<notification name="RegionEntryAccessBlocked">
		Region, który próbujesz odwiedzić zawiera treści przekraczające Twoje bieżące preferencje. Możesz je zmienić używając Awatar &gt; Ustawienia &gt; Ogólne.
	</notification>
	<notification name="TeleportEntryAccessBlocked">
		Region, który próbujesz odwiedzić zawiera treści przekraczające Twoje bieżące preferencje. Możesz je zmienić używając Awatar &gt; Ustawienia &gt; Ogólne.
	</notification>
	<notification name="RegionEntryAccessBlocked_AdultsOnlyContent">
		Region, który próbujesz odwiedzić zawiera treści [REGIONMATURITY], które są dostępne tylko dla dorosłych.
		<usetemplate ignoretext="Zmiana regionu: Region, który próbujesz odwiedzić zawiera treści, które są dostępne tylko dla dorosłych." name="okcancelignore" notext="Zamknij" yestext="Baza wiedzy"/>
	</notification>
	<notification name="TeleportEntryAccessBlocked_AdultsOnlyContent">
		Region, który próbujesz odwiedzić zawiera treści [REGIONMATURITY], które są dostępne tylko dla dorosłych.
		<usetemplate name="okcancelignore" yestext="Baza wiedzy" notext="Zamknij" ignoretext="Teleport: Region, który próbujesz odwiedzić zawiera treści, które są dostępne tylko dla dorosłych."/>
	</notification>
	<notification name="RegionEntryAccessBlocked_Notify">
		Region, który próbujesz odwiedzić zawiera treści [REGIONMATURITY], ale Twoje obecne preferencje są tak ustawione, aby odrzucać treści [REGIONMATURITY].
	</notification>
	<notification name="TeleportEntryAccessBlocked_Notify">
		Region, który próbujesz odwiedzić zawiera treści [REGIONMATURITY], ale Twoje obecne preferencje są tak ustawione, aby odrzucać treści [REGIONMATURITY].
	</notification>
	<notification name="RegionEntryAccessBlocked_NotifyAdultsOnly">
		Region, który próbujesz odwiedzić zawiera treści [REGIONMATURITY], które są dostępne tylko dla dorosłych.
	</notification>
	<notification name="TeleportEntryAccessBlocked_NotifyAdultsOnly">
		Region, który próbujesz odwiedzić zawiera treści [REGIONMATURITY], które są dostępne tylko dla dorosłych.
	</notification>
	<notification name="RegionEntryAccessBlocked_Change">
		Region, który próbujesz odwiedzić zawiera treści [REGIONMATURITY], ale Twoje obecne preferencje są tak ustawione, aby odrzucać treści [REGIONMATURITY]. Możesz zmienić swoje preferencje albo anulować. Gdy zostaną zmienione możesz spróbować wejść do regionu ponownie.
		<form name="form">
			<button name="OK" text="Zmień preferencje"/>
			<button name="Cancel" text="Anuluj"/>
			<ignore name="ignore" text="Zmiana regionu: Region, który próbujesz odwiedzić zawiera treści, które są wykluczane przez Twoje preferencje."/>
		</form>
	</notification>
	<notification name="TeleportEntryAccessBlocked_Change">
		Region, który próbujesz odwiedzić zawiera treści [REGIONMATURITY], ale Twoje obecne preferencje są tak ustawione, aby odrzucać treści [REGIONMATURITY]. Możesz zmienić swoje preferencje albo anulować. Gdy zostaną zmienione możesz spróbować wejść do regionu ponownie.
		<form name="form">
			<button name="OK" text="Zmień preferencje"/>
			<button name="Cancel" text="Anuluj"/>
			<ignore name="ignore" text="Teleport (nierestartowalny): Region, który próbujesz odwiedzić zawiera treści, które są wykluczane przez Twoje preferencje."/>
		</form>
	</notification>
	<notification name="TeleportEntryAccessBlocked_ChangeAndReTeleport">
		Region, który próbujesz odwiedzić zawiera treści [REGIONMATURITY], ale Twoje obecne preferencje są tak ustawione, aby odrzucać treści [REGIONMATURITY]. Możesz zmienić swoje preferencje i kontynuować teleport albo anulować go.
		<form name="form">
			<button name="OK" text="Zmień i kontynuuj"/>
			<button name="Cancel" text="Anuluj"/>
			<ignore name="ignore" text="Teleport (restartowalny): Region, który próbujesz odwiedzić zawiera treści, które są wykluczane przez Twoje preferencje."/>
		</form>
	</notification>
	<notification name="PreferredMaturityChanged">
		Nie będziesz już otrzymywać żadnych powiadomień związanych z odwiedzaniem regionów z treściami [RATING]. Możesz zmienić swoją preferencję treści w przyszłości używając Awatar &gt; Ustawienia &gt; Ogólne w pasku menu.
	</notification>
	<notification name="MaturityChangeError">
		Nie można zmienić Twoich preferencji odnośnie treści [PREFERRED_MATURITY] w tej chwili. Twoje preferencje zostały zresetowane do oglądania treści [ACTUAL_MATURITY]. Możesz spróbować zmienić swoją preferencję treści ponownie używając Awatar &gt; Ustawienia &gt; Ogólne w pasku menu.
	</notification>
	<notification name="LandClaimAccessBlocked">
		Ziemia, którą próbujesz odzyskać ma klasyfikację treści przekraczającą Twoje obecne preferencje treści. Możesz je zmienić używając Awatar &gt; Ustawienia &gt; Ogólne w pasku menu.
	</notification>
	<notification name="LandBuyAccessBlocked">
		Ziemia, którą próbujesz kupić ma klasyfikację treści przekraczającą Twoje obecne preferencje treści. Możesz je zmienić używając Awatar &gt; Ustawienia &gt; Ogólne w pasku menu.
	</notification>
	<notification name="LandClaimAccessBlocked_AdultsOnlyContent">
		Tylko dorośli mogą odzyskać tą ziemię.
		<usetemplate ignoretext="Tylko dorośli mogą odzyskać tą ziemię." name="okcancelignore" notext="Zamknij" yestext="Baza wiedzy"/>
	</notification>
	<notification name="LandBuyAccessBlocked_AdultsOnlyContent">
		Tylko dorośli mogą kupić tą ziemię.
		<usetemplate ignoretext="Tylko dorośli mogą kupić tą ziemię." name="okcancelignore" notext="Zamknij" yestext="Baza wiedzy"/>
	</notification>
	<notification name="LandClaimAccessBlocked_Notify">
		Ziemia, którą próbujesz odzyskać zawiera treści [REGIONMATURITY], ale Twoje obecne preferencje są tak ustawione, aby odrzucać treści [REGIONMATURITY].
	</notification>
	<notification name="LandBuyAccessBlocked_Notify">
		Ziemia, którą próbujesz kupić zawiera treści [REGIONMATURITY], ale Twoje obecne preferencje są tak ustawione, aby odrzucać treści [REGIONMATURITY].
	</notification>
	<notification name="LandClaimAccessBlocked_NotifyAdultsOnly">
		Ziemia, którą próbujesz odzyskać zawiera treści [REGIONMATURITY], dostępne tylko dla dorosłych.
	</notification>
	<notification name="LandBuyAccessBlocked_NotifyAdultsOnly">
		Ziemia, którą próbujesz kupić zawiera treści [REGIONMATURITY], dostępne tylko dla dorosłych.
	</notification>
	<notification name="LandClaimAccessBlocked_Change">
		Region, który próbujesz odzyskać zawiera treści [REGIONMATURITY], ale Twoje obecne preferencje są tak ustawione, aby odrzucać treści [REGIONMATURITY]. Możesz zmienić swoje preferencje, a potem spróbować odzyskać region ponownie.
		<form name="form">
			<button name="OK" text="Zmień preferencje"/>
			<button name="Cancel" text="Anuluj"/>
			<ignore name="ignore" text="Region, który próbujesz odzyskać zawiera treści, które są wykluczane przez Twoje preferencje."/>
		</form>
	</notification>
	<notification name="LandBuyAccessBlocked_Change">
		Region, który próbujesz kupić zawiera treści [REGIONMATURITY], ale Twoje obecne preferencje są tak ustawione, aby odrzucać treści [REGIONMATURITY]. Możesz zmienić swoje preferencje, a potem spróbować kupić region ponownie.
		<form name="form">
			<button name="OK" text="Zmień preferencje"/>
			<button name="Cancel" text="Anuluj"/>
			<ignore name="ignore" text="Region, który próbujesz kupić zawiera treści, które są wykluczane przez Twoje preferencje."/>
		</form>
	</notification>
	<notification name="TooManyPrimsSelected">
		Zbyt wiele wybranych obiektów. Wybierz [MAX_PRIM_COUNT] lub mniej i spróbuj ponownie
	</notification>
	<notification name="TooManyScriptsSelected">
		Zbyt wiele skryptów w wybranych obiektach. Wybierz mniej obiektów i spróbuj ponownie
	</notification>
	<notification name="ProblemImportingEstateCovenant">
		Problem z importem umowy majątku.
	</notification>
	<notification name="ProblemAddingEstateManager">
		Problemy z dodawaniem nowego zarządcy majątku. Jeden lub więcej majątków może mieć wypełnioną listę zarządców.
	</notification>
	<notification name="ProblemAddingEstateBanManager">
		Nie można dodać właściciela lub zarządcy majątku na listę banów.
	</notification>
	<notification name="ProblemAddingEstateGeneric">
		Problemy z dodawaniem do listy majątku. Jeden lub więcej majątków może mieć wypełnioną listę.
	</notification>
	<notification name="UnableToLoadNotecardAsset">
		Brak możliwości załadowania noty w tej chwili.
	</notification>
	<notification name="NotAllowedToViewNotecard">
		Niewystarczające prawa do zobaczenia notki przypisanej do wybranego ID.
	</notification>
	<notification name="MissingNotecardAssetID">
		ID notki nie zostało znalezione w bazie danych.
	</notification>
	<notification name="PublishClassified">
		Pamiętaj: Opłaty za reklamę są bezzwrotne.

Zamieścić tą reklamę za [AMOUNT]L$?
		<usetemplate name="okcancelbuttons" notext="Anuluj" />
	</notification>
	<notification name="SetClassifiedMature">
		Czy ta reklama zawiera treść Moderate?
		<usetemplate canceltext="Anuluj" name="yesnocancelbuttons" notext="Nie" yestext="Tak"/>
	</notification>
	<notification name="SetGroupMature">
		Czy ta grupa zawiera treść Moderate?
		<usetemplate canceltext="Anuluj" name="yesnocancelbuttons" notext="Nie" yestext="Tak"/>
	</notification>
	<notification label="Potwierdź Restart" name="ConfirmRestart">
		Na pewno chcesz zrobić restart tego regionu?
		<usetemplate name="okcancelbuttons" notext="Anuluj" />
	</notification>
	<notification label="Wiadomość do wszystkich w tym Regionie" name="MessageRegion">
		Wpisz krótką wiadomość która zostanie wysłana do wszystkich osób w tym regionie.
		<form name="form">
			<button name="Cancel" text="Anuluj"/>
		</form>
	</notification>
	<notification label="Zmienione Restrykcje Wieku dla Regionu" name="RegionMaturityChange">
		Klasyfikacja wieku dla tego regionu została zmieniona.
Może minąć trochę czasu, zanim zmiana będzie odzwierciedlona na mapie.
	</notification>
	<notification label="Wersja Niezgodna z Systemem Rozmów" name="VoiceVersionMismatch">
		Ta wersja [APP_NAME] nie jest kompatybilna z systemem rozmów w tym Regionie. Musisz zainstalować aktualną wersję [APP_NAME] aby komunikacja głosowa działała poprawnie.
	</notification>
	<notification label="Nie Można Kupić Obiektów" name="BuyObjectOneOwner">
		Jednorazowo możesz kupować tylko od jednego właściciela.
Wybierz pojedynczy obiekt i spróbuj jeszcze raz.
	</notification>
	<notification label="Nie Można Kupić Zawartości" name="BuyContentsOneOnly">
		Jednorazowo możesz kupić zawartość tylko jednego obiektu.
Wybierz pojedynczy obiekt i spróbuj jeszcze raz.
	</notification>
	<notification label="Nie Można Kupić Zawartości" name="BuyContentsOneOwner">
		Jednorazowo możesz kupować tylko od jednego właściciela.
Wybierz pojedynczy obiekt i spróbuj jeszcze raz.
	</notification>
	<notification name="BuyOriginal">
		Kupić oryginalny obiekt od [OWNER] za [PRICE]L$?
Zostaniesz właścicielem tego obiektu z następującymi prawami:
 Modyfikacje: [MODIFYPERM]
 Kopiowanie: [COPYPERM]
 Odsprzedawanie i oddawanie: [RESELLPERM]
		<usetemplate name="okcancelbuttons" notext="Anuluj" />
	</notification>
	<notification name="BuyOriginalNoOwner">
		Kupić oryginalny obiekt za [PRICE]L$?
Zostaniesz właścicielem tego obiektu z następującymi prawami:
 Modyfikacje: [MODIFYPERM]
 Kopiowanie: [COPYPERM]
 Odsprzedawanie i oddawanie: [RESELLPERM]
		<usetemplate name="okcancelbuttons" notext="Anuluj" />
	</notification>
	<notification name="BuyCopy">
		Kupić kopię obiektu od [OWNER] za [PRICE]L$?
Obiekt zostanie skopiowany do Twojej szafy z następującymi prawami:
 Modyfikacje: [MODIFYPERM]
 Kopiowanie: [COPYPERM]
 Odsprzedawanie i oddawanie: [RESELLPERM]
		<usetemplate name="okcancelbuttons" notext="Anuluj" />
	</notification>
	<notification name="BuyCopyNoOwner">
		Kupić kopię obiektu za [PRICE]L$?
Obiekt zostanie skopiowany do Twojej szafy z następującymi prawami:
 Modyfikacje: [MODIFYPERM]
 Kopiowanie: [COPYPERM]
 Odsprzedawanie i oddawanie: [RESELLPERM]
		<usetemplate name="okcancelbuttons" notext="Anuluj" />
	</notification>
	<notification name="BuyContents">
		Kupić zawartość od [OWNER] za [PRICE]L$?
Zawartość zostanie skopiowana do Twojej szafy.
		<usetemplate name="okcancelbuttons" notext="Anuluj" />
	</notification>
	<notification name="BuyContentsNoOwner">
		Kupić zawartość za [PRICE]L$?
Zawartość zostanie skopiowana do Twojej szafy.
		<usetemplate name="okcancelbuttons" notext="Anuluj" />
	</notification>
	<notification name="ConfirmPurchase">
		Ta transakcja spowoduje:
[ACTION]

Na pewno chcesz dokonać tego zakupu?
		<usetemplate name="okcancelbuttons" notext="Anuluj" />
	</notification>
	<notification name="ConfirmPurchasePassword">
		Ta transakcja spowoduje:
[ACTION]

Na pewno chcesz dokonać tego zakupu?
Wpisz hasło ponownie i kliknij na OK.
		<form name="form">
			<button name="Cancel" text="Anuluj"/>
		</form>
	</notification>
	<notification name="SetPickLocation">
		Uwaga:
Lokalizacja tego miejsca została zaktualizowana, ale pozostałe szczegóły zachowają oryginalne wartości.
	</notification>
	<notification name="MoveInventoryFromObject">
		Wybrane obiekty Szafy nie mają praw kopiowania.
Obiekty zostaną przeniesione do Twojej Szafy, nie zostaną skopiowane.

Przenieść obiekty Szafy?
		<usetemplate ignoretext="Uprzedź przed przeniesieniem zawartości niekopiowalnej z obiektu" name="okcancelignore" notext="Anuluj" />
	</notification>
	<notification name="MoveInventoryFromScriptedObject">
		Wybrane obiekty Szafy nie mają praw kopiowania.
Obiekty zostaną przeniesione do Twojej Szafy, nie zostaną skopiowane.
Ponieważ obiekty zawierają skrypty, przeniesienie obiektów do Twojej Szafy może spowodować niepoprawne działanie skryptów.

Przenieść obiekty szafy?
		<usetemplate ignoretext="Uprzedź przed przeniesieniem zawartości niekopiowalnej z obiektu, które może uszkodzić skrypty obiektu" name="okcancelignore" notext="Anuluj" />
	</notification>
	<notification name="ClickActionNotPayable">
		Uwaga: Opcja &apos;Zapłać obiektowi&apos; została wybrana, ale żeby ta opcja działała musi być dodany skrypt z funkcją money().
		<form name="form">
			<ignore name="ignore" text="Opcja &apos;Zapłać Obiektowi&apos; została aktywowana podczas budowania obiektów bez skryptu z funkcją money()."/>
		</form>
	</notification>
	<notification name="PayConfirmation">
		Potwierdź, że na pewno chcesz zapłacić [AMOUNT]L$ dla [TARGET].
		<usetemplate name="okcancelbuttons" notext="Anuluj" yestext="Zapłać" />
	</notification>
	<notification name="PayObjectFailed">
		Płatność nie powiodła się: nie można znaleźć obiektu.
	</notification>
	<notification name="PaymentBlockedButtonMismatch">
		Płatność nie powiodła się: zapłacona suma nie pasuje do żadnego z przycisków płatności dla tego obiektu.
	</notification>
	<notification name="OpenObjectCannotCopy">
		W tym obiekcie nie ma elementów które możesz skopiować.
	</notification>
	<notification name="WebLaunchAccountHistory">
		Przejść na stronę [http://secondlife.com/account/ Tablicy] żeby zobaczyć historię konta?
		<usetemplate ignoretext="Uruchom przeglądarkę internetową by zobaczyć historię konta" name="okcancelignore" notext="Anuluj" yestext="Idź na stronę"/>
	</notification>
	<notification name="ConfirmAddingChatParticipants">
		Po dodaniu osoby do istniejącej rozmowy - nowa rozmowa zostanie utworzona. Wszyscy uczestnicy otrzymają powiadomienie o nowej rozmowie.
		<usetemplate ignoretext="Potwierdź dodanie uczestników rozmowy" name="okcancelignore" notext="Anuluj" />
	</notification>
	<notification name="ConfirmQuit">
		Na pewno chcesz zakończyć?
		<usetemplate ignoretext="Na pewno chcesz zakończyć?" name="okcancelignore" notext="Nie kończ" yestext="Wyłącz"/>
	</notification>
	<notification name="ConfirmRestoreToybox">
		Ta akcja przywróci domyślny układ przycisków i pasków.

Nie możesz tego cofnąć.
		<usetemplate name="okcancelbuttons" notext="Anuluj" />
	</notification>
	<notification name="ConfirmClearAllToybox">
		Ta akcja usunie wszystkie przyciski z pasków, będą one puste.

Nie możesz tego cofnąć.
		<usetemplate name="okcancelbuttons" notext="Anuluj" />
	</notification>
	<notification name="DeleteItems">
		[QUESTION]
		<form name="form">
			<ignore name="ignore" text="Potwierdź przed kasowaniem obiektów" />
			<button name="No" text="Anuluj" />
		</form>
	</notification>
	<notification name="DeleteFilteredItems">
		Twoja Szafa jest obecnie filtrowana i nie wszystkie obiekty jakie masz zamiar usunąć są teraz widoczne.

Czy na pewno chcesz je skasować?
		<usetemplate ignoretext="Potwierdź przed kasowaniem filtrowanych obiektów" name="okcancelignore" notext="Anuluj" />
	</notification>
	<notification name="ConfirmUnlink">
		Na pewno chcesz rozłączyć zaznaczony obiekt?
		<usetemplate name="okcancelbuttons" notext="Anuluj" yestext="Rozłącz"/>
	</notification>
	<notification name="HelpReportAbuseConfirm">
		Dziękujemy za poświęcenie czasu na poinformowanie nas o tym problemie.
Przejrzymy Twoje zgłoszenie pod kątem ewentualnych nadużyć i podejmiemy odpowiednią akcję.
	</notification>
	<notification name="HelpReportAbuseSelectCategory">
		Wybierz kategorię dla tego raportu o nadużyciu.
Określenie kategorii pomoże nam w klasyfikacji i przetwarzaniu raportu.
	</notification>
	<notification name="HelpReportAbuseAbuserNameEmpty">
		Wprowadź imię/nazwę osoby popełniającej nadużycie.
Dokładne dane pomogą nam w klasyfikacji i przetwarzaniu raportu.
	</notification>
	<notification name="HelpReportAbuseAbuserLocationEmpty">
		Wprowadź nazwę miejsca gdzie popełniono nadużycie.
Dokładne dane pomogą nam w klasyfikacji i przetwarzaniu raportu.
	</notification>
	<notification name="HelpReportAbuseSummaryEmpty">
		Wprowadź podsumowanie popełnionego nadużycia.
Dokładne dane pomogą nam w klasyfikacji i przetwarzaniu raportu.
	</notification>
	<notification name="HelpReportAbuseDetailsEmpty">
		Wprowadź szczegółowy opis popełnionego nadużycia.
Podaj maksymalną ilość szczegółów oraz imiona/nazwy osób związanych z nadużyciem, które zgłaszasz.
Dokładne dane pomogą nam w klasyfikacji i przetwarzaniu raportu.
	</notification>
	<notification name="HelpReportAbuseContainsCopyright">
		Szanowny Rezydencie,

Jeżeli składasz raport dotyczący naruszenia praw autorskich proszę się upewnić, że robisz to poprawnie:

(1) Przypadek Nadużycia. Możesz złożyć raport jeżeli sądzisz, że Rezydent narusza system przywilejów [CURRENT_GRID], na przykład używając CopyBot lub podobnych narzędzi robiących kopie, naruszając prawa autorskie. Komisja Nadużyć bada wykroczenia i stosuje akcje dyscyplinarne za zachowania sprzeczne z zasadami Warunków Umowy [http://secondlife.com/corporate/tos.php Warunków Umowy] i [http://secondlife.com/corporate/cs.php Standardów Społeczeństwa] w [CURRENT_GRID]. Komisja Nadużyć nie zajmuje się i nie odpowiada na żądania usunięcia treści ze środowiska [CURRENT_GRID].

(2) Przypadek DMCA lub Usuwanie Treści. Aby wystąpić z żądaniem o usunięcie treści ze środowiska [CURRENT_GRID] MUSISZ przedłożyć ważne zawiadomienie o nadużyciu zgodne z naszą polityką DMCA [http://secondlife.com/corporate/dmca.php DMCA Policy].

Jeżeli chcesz kontynuować dalej zamknij to okno i dokończ wysyłanie raportu. Może być potrzebny wybór kategorii &apos;CopyBot albo Nadużycie Przywilejów&apos;.

Dziękujemy,

Linden Lab
	</notification>
	<notification name="FailedRequirementsCheck">
		Brak następujących wymaganych komponentów w [FLOATER]:
[COMPONENTS]
	</notification>
	<notification label="Zamień Istniejący Dodatek" name="ReplaceAttachment">
		Obecnie masz już dołączony obiekt do tej części Twojego ciała.
Chcesz go zamienić na wybrany obiekt?
		<form name="form">
			<ignore name="ignore" text="Zamień dodatek z wybranym obiektem"/>
			<button ignore="Zamień automatycznie" name="Yes"/>
			<button ignore="Nie zamieniaj" name="No" text="Anuluj"/>
		</form>
	</notification>
	<notification name="TooManyWearables">
		Nie możesz założyć folderu, który zawiera więcej niż [AMOUNT] przedmiotów. Możesz zmienić ten limit w Zaawansowane &gt; Pokaż ustawienia debugowania &gt; WearFolderLimit.
	</notification>
	<notification label="Ostrzeżenie Trybu Zajętości" name="DoNotDisturbModePay">
		Jesteś w Trybie Zajętości co oznacza, że nie dostaniesz żadnych obiektów w zamian za tą opłatę.

Chcesz wyłączyć Tryb Zajętości przed zakończeniem tej transakcji?
		<form name="form">
			<ignore name="ignore" text="Chcę zapłacić w Trybie Zajętości"/>
			<button ignore="Zawsze wyłączaj tryb Zajętości" name="Yes"/>
			<button ignore="Nigdy nie wyłączaj trybu Zajętości" name="No" text="Anuluj"/>
		</form>
	</notification>
	<notification name="ConfirmDeleteProtectedCategory">
		Ten folder &apos;[FOLDERNAME]&apos; to folder systemowy. Usunięcie folderu systemowego spowoduje niestabilność. Czy na pewno chcesz go skasować?
		<usetemplate ignoretext="Potwierdź zanim folder systemu zostanie skasowany" name="okcancelignore" notext="Anuluj" />
	</notification>
	<notification name="PurgeSelectedItems">
		[COUNT] przedmiotów zostanie usuniętych. Na pewno chcesz permanentnie usunąć zaznaczoną zawartość Kosza?
		<usetemplate name="okcancelbuttons" notext="Anuluj" />
	</notification>
	<notification name="ConfirmEmptyTrash">
		[COUNT] przedmiotów i folderów zostanie usuniętych. Na pewno chcesz permanentnie usunąć zawartość Kosza?
		<usetemplate name="okcancelbuttons" notext="Anuluj" />
	</notification>
	<notification name="TrashIsFull">
		Twój kosz się przepełnia. Może to sprawić, że będziesz mieć problemy z zalogowaniem się.
		<usetemplate name="okcancelbuttons" notext="Wyczyszczę kosz ręcznie później" yestext="Sprawdź kosz teraz" />
	</notification>
	<notification name="ConfirmClearBrowserCache">
		Na pewno chcesz wyczyścić bufory przeglądarki internetowej, wyszukiwania i podróży?
		<usetemplate name="okcancelbuttons" notext="Anuluj" />
	</notification>
	<notification name="ConfirmClearCache">
		Na pewno chcesz wyczyścić bufor Przeglądarki?
		<usetemplate name="okcancelbuttons" notext="Anuluj" />
	</notification>
	<notification name="ConfirmClearInventoryCache">
		Na pewno chcesz wyczyścić bufor Szafy?
		<usetemplate name="okcancelbuttons" notext="Anuluj" />
	</notification>
	<notification name="ConfirmClearWebBrowserCache">
		Na pewno chcesz wyczyścić bufor wbudowanej przeglądarki internetowej (wymaga restartu)?
		<usetemplate name="okcancelbuttons" notext="Anuluj" />
	</notification>
	<notification name="ConfirmClearCookies">
		Na pewno chcesz wyczyścić ciasteczka?
		<usetemplate name="okcancelbuttons" notext="Anuluj" yestext="Tak"/>
	</notification>
	<notification name="ConfirmClearMediaUrlList">
		Na pewno chcesz wyczyścić listę zapisanych linków?
		<usetemplate name="okcancelbuttons" notext="Anuluj" yestext="Tak"/>
	</notification>
	<notification name="ConfirmEmptyLostAndFound">
		Na pewno chcesz permanentnie usunąć zawartość Twojego folderu Zagubione i odnalezione?
		<usetemplate ignoretext="Potwierdź przed usunięciem zawartości foldera Zagubione i odnalezione" name="okcancelignore" notext="Nie" yestext="Tak"/>
	</notification>
	<notification name="CopySLURL">
		Następujący link SLurl został skopiowany do schowka:
[SLURL]

Zamieść go na stronie internetowej żeby umożliwić innym łatwy dostęp do tego miejsca, albo wklej go do panelu adresu Twojej przeglądarki, żeby go otworzyć.
		<form name="form">
			<ignore name="ignore" text="SLurl skopiowany do schowka"/>
		</form>
	</notification>
	<notification name="WLSavePresetAlert">
		Chcesz nadpisać zapisane ustawienia?
		<usetemplate name="okcancelbuttons" notext="Nie" yestext="Tak"/>
	</notification>
	<notification name="WLNoEditDefault">
		Nie możesz edytować lub usunąć domyślnych ustawień.
	</notification>
	<notification name="WLMissingSky">
		Ten plik cyklu dziennego używa brakującego pliku nieba: [SKY].
	</notification>
	<notification name="WLRegionApplyFail">
		Ustawienia nie mogą zostać zastosowane w regionie. Opuszczenie regionu, a następnie powrócenie do niego może naprawić problem. Powód: [FAIL_REASON]
	</notification>
	<notification name="EnvCannotDeleteLastDayCycleKey">
		Nie można usunąć ostatniego klucza w cyklu dnia, bo nie może on być pusty. Zmodyfikuj ten klucz zamiast go usuwać, a potem dodaj nowy.
	</notification>
	<notification name="DayCycleTooManyKeyframes">
		Nie możesz dodać więcej klatek kluczowych w tym cyklu dnia. Maksymalna liczba klatek kluczowych zakresu [SCOPE] wynosi [MAX].
	</notification>
	<notification name="EnvUpdateRate">
		Możesz aktualizować ustawienia otoczenia co [WAIT] sekund. Poczekaj przynajmniej tyle i spróbuj ponownie.
	</notification>
	<notification name="PPSaveEffectAlert">
		Efekt post-procesu już istnieje. Chcesz ciągle go nadpisać?
		<usetemplate name="okcancelbuttons" notext="Nie" yestext="Tak"/>
	</notification>
	<notification name="ChatterBoxSessionStartError">
		Błąd podczas rozpoczynania czatu/IM z [RECIPIENT].
[REASON]
	</notification>
	<notification name="ForceCloseChatterBoxSession">
		Twój czat/IM z [NAME] zostanie zamknięty.
[REASON]
	</notification>
	<notification name="Cannot_Purchase_an_Attachment">
		Rzeczy nie mogą być kupione jeżeli są częścią dodatku.
	</notification>
	<notification label="Prośba o Zgodę na Pobieranie L$" name="DebitPermissionDetails">
		Akceptując tą prośbę wyrażasz zgodę na ciągłe pobieranie Lindenów (L$) z Twojego konta. Żeby cofnąć to pozwolenie właściciel obiektu będzie musiał usunąć ten obiekt albo zresetować skrypty obiektu.
	</notification>
	<notification name="AutoWearNewClothing">
		Czy chcesz automatycznie nosić ubranie które tworzysz?
		<usetemplate ignoretext="Załóż ubranie automatycznie będąc w trybie Edycji Wyglądu" name="okcancelignore" notext="Nie" yestext="Tak"/>
	</notification>
	<notification name="NotAgeVerified">
		Miejsce, które próbujesz odwiedzić jest dostępne dla osób mających 18 lat lub więcej.
		<usetemplate ignoretext="Nie mam odpowiedniego wieku do odwiedzania ograniczonych wiekowo stref" name="okignore" />
	</notification>
	<notification name="NotAgeVerified_Notify">
		Miejsce dostępne dla osób mających 18 lat lub więcej.
	</notification>
	<notification name="Cannot enter parcel: no payment info on file">
		Nie masz dostępu do tej działki ze względu na brak danych płatniczych o Twoim koncie. Czy chcesz odwiedzić stronę [CURRENT_GRID] żeby to zmienić?

[_URL]
		<usetemplate ignoretext="Brak danych płatniczych o koncie" name="okcancelignore" notext="Nie" yestext="Tak"/>
	</notification>
	<notification name="MissingString">
		Ciąg [STRING_NAME] nie został znaleziony w strings.xml
	</notification>
	<notification name="EnableMediaFilter">
		Odtwarzanie mediów lub muzyki może pozwolić na zidentyfikowanie Twojej tożsamości witrynom poza Second Life. Możesz włączyć filtr, który pozwoli określić które strony będą mogły odtwarzać media, da Ci lepszą kontrolę nad swoją prywatnością.

Włączyć filtr mediów?
(Możesz zmienić potem tą opcję w Ustawienia &gt; Dźwięk i Media.)
		<form name="form">
			<button name="Enable" text="Włącz"/>
			<button name="Disable" text="Wyłącz"/>
		</form>
<<<<<<< HEAD
	</notification>
	<notification name="MediaAlert">
		Ta działka dostarcza media z:

Domena: [MEDIADOMAIN]
URL: [MEDIAURL]
		<form name="form">
			<button name="Allow" text="Zezwól"/>
			<button name="Deny" text="Odmów"/>
		</form>
	</notification>
	<notification name="MediaAlert2">
		Chcesz zapamiętać swój wybór i zezwalać [LCONDITION] na media z tego źródła?

Domena: [MEDIADOMAIN]
URL: [MEDIAURL]
		<form name="form">
			<button name="Do Now" text="[ACTION] Teraz"/>
			<button name="RememberDomain" text="[CONDITION] Zezwól tej domenie"/>
			<button name="RememberURL" text="[CONDITION] Zezwól temu URL"/>
		</form>
	</notification>
	<notification name="MediaAlertSingle">
		Ta działka dostarcza media z:

Domena: [MEDIADOMAIN]
URL: [MEDIAURL]
		<form name="form">
			<button name="Allow" text="Zezwól"/>
			<button name="Deny" text="Odmów"/>
			<button name="BlacklistDomain" text="Czarna lista"/>
			<button name="WhitelistDomain" text="Biała lista"/>
		</form>
	</notification>
	<notification name="AudioAlert">
		Ta działka dostarcza muzykę z:

Domena: [AUDIODOMAIN]
URL: [AUDIOURL]
		<form name="form">
			<button name="Allow" text="Zezwól"/>
			<button name="Deny" text="Odmów"/>
		</form>
	</notification>
	<notification name="AudioAlert2">
		Chcesz zapamiętać swój wybór i zezwalać [LCONDITION] na muzykę z tego źródła?

Domena: [AUDIODOMAIN]
URL: [AUDIOURL]
		<form name="form">
			<button name="Do Now" text="[ACTION] Teraz"/>
			<button name="RememberDomain" text="[CONDITION] Zezwól tej domenie"/>
			<button name="RememberURL" text="[CONDITION] Zezwól temu URL"/>
		</form>
	</notification>
	<notification name="AudioAlertSingle">
		Chcesz zapamiętać swój wybór i zezwalać [LCONDITION] na muzykę z tego źródła?

Domena: [AUDIODOMAIN]
URL: [AUDIOURL]
		<form name="form">
			<button name="Allow" text="Zezwól"/>
			<button name="Deny" text="Odmów"/>
			<button name="BlacklistDomain" text="Czarna lista"/>
			<button name="WhitelistDomain" text="Biała lista"/>
		</form>
	</notification>
=======
	</notification>
	<notification name="MediaAlert">
		Ta działka dostarcza media z:

Domena: [MEDIADOMAIN]
URL: [MEDIAURL]
		<form name="form">
			<button name="Allow" text="Zezwól"/>
			<button name="Deny" text="Odmów"/>
		</form>
	</notification>
	<notification name="MediaAlert2">
		Chcesz zapamiętać swój wybór i zezwalać [LCONDITION] na media z tego źródła?

Domena: [MEDIADOMAIN]
URL: [MEDIAURL]
		<form name="form">
			<button name="Do Now" text="[ACTION] Teraz"/>
			<button name="RememberDomain" text="[CONDITION] Zezwól tej domenie"/>
			<button name="RememberURL" text="[CONDITION] Zezwól temu URL"/>
		</form>
	</notification>
	<notification name="MediaAlertSingle">
		Ta działka dostarcza media z:

Domena: [MEDIADOMAIN]
URL: [MEDIAURL]
		<form name="form">
			<button name="Allow" text="Zezwól"/>
			<button name="Deny" text="Odmów"/>
			<button name="BlacklistDomain" text="Czarna lista"/>
			<button name="WhitelistDomain" text="Biała lista"/>
		</form>
	</notification>
	<notification name="AudioAlert">
		Ta działka dostarcza muzykę z:

Domena: [AUDIODOMAIN]
URL: [AUDIOURL]
		<form name="form">
			<button name="Allow" text="Zezwól"/>
			<button name="Deny" text="Odmów"/>
		</form>
	</notification>
	<notification name="AudioAlert2">
		Chcesz zapamiętać swój wybór i zezwalać [LCONDITION] na muzykę z tego źródła?

Domena: [AUDIODOMAIN]
URL: [AUDIOURL]
		<form name="form">
			<button name="Do Now" text="[ACTION] Teraz"/>
			<button name="RememberDomain" text="[CONDITION] Zezwól tej domenie"/>
			<button name="RememberURL" text="[CONDITION] Zezwól temu URL"/>
		</form>
	</notification>
	<notification name="AudioAlertSingle">
		Chcesz zapamiętać swój wybór i zezwalać [LCONDITION] na muzykę z tego źródła?

Domena: [AUDIODOMAIN]
URL: [AUDIOURL]
		<form name="form">
			<button name="Allow" text="Zezwól"/>
			<button name="Deny" text="Odmów"/>
			<button name="BlacklistDomain" text="Czarna lista"/>
			<button name="WhitelistDomain" text="Biała lista"/>
		</form>
	</notification>
>>>>>>> 0aa38a6c
	<notification name="Cancelled">
		Anulowane.
	</notification>
	<notification name="CancelledAttach">
		Dołączanie anulowane.
	</notification>
	<notification name="ReplacedMissingWearable">
		Brakujące ubranie/części ciała zastąpiono domyślnymi obiektami.
	</notification>
	<notification name="GroupNotice">
		[SENDER], [GROUP]
Temat: [SUBJECT], Treść: [MESSAGE]
	</notification>
	<notification name="FriendOnlineOffline">
		[NAME] jest [STATUS].
	</notification>
	<notification name="AddSelfFriend">
		Niewątpliwie znasz siebie najlepiej, ale nie możesz dodać swojej własnej osoby do listy znajomych.
	</notification>
	<notification name="AddSelfRenderExceptions">
		Nie możesz dodać siebie do listy wyjątków renderowania.
	</notification>
	<notification name="UploadingAuctionSnapshot">
		Ładowanie obrazów z Internetu...
(Zajmuje około 5 minut.)
	</notification>
	<notification name="UploadPayment">
		Ładowanie kosztowało [AMOUNT]L$.
	</notification>
	<notification name="UploadWebSnapshotDone">
		Ładowanie obrazu z Internetu zakończone pomyślnie.
	</notification>
	<notification name="UploadSnapshotDone">
		Ładowanie zdjęcia zakończone pomyślnie.
	</notification>
	<notification name="TerrainDownloaded">
		Plik terrain.raw ściągnięty.
	</notification>
	<notification name="GestureMissing">
		Gest [NAME] nie został znaleziony w bazie danych.
	</notification>
	<notification name="UnableToLoadGesture">
		Ładowanie gestu [NAME] nie powiodło się.
	</notification>
	<notification name="LandmarkMissing">
		Miejsce (LM) nie zostało znalezione w bazie danych.
	</notification>
	<notification name="UnableToLoadLandmark">
		Ładowanie miejsca (LM) nie powiodło się.
Spróbuj jeszcze raz.
	</notification>
	<notification name="CapsKeyOn">
		Twój Caps Lock jest włączony.
Ponieważ ma to wpływ na wpisywane hasło, możesz chcieć go wyłączyć.
	</notification>
	<notification name="NotecardMissing">
		Notka nie została znaleziona w bazie danych.
	</notification>
	<notification name="NotecardNoPermissions">
		Nie masz uprawnień na zobaczenie notki.
	</notification>
	<notification name="RezItemNoPermissions">
		Nie masz uprawnień na stworzenie obiektu.
	</notification>
	<notification name="IMAcrossParentEstates">
		Nie można wysłać IM poprzez Majątki.
	</notification>
	<notification name="TransferInventoryAcrossParentEstates">
		Nie można przesłać przedmiotów poprzez Majątki.
	</notification>
	<notification name="UnableToLoadNotecard">
		Nie można załadować notki w tym momencie.
Spróbuj jeszcze raz.
	</notification>
	<notification name="ScriptMissing">
		Skrypt nie został znaleziony w bazie danych.
	</notification>
	<notification name="ScriptNoPermissions">
		Nie masz uprawnień na podejrzenie skryptu.
	</notification>
	<notification name="UnableToLoadScript">
		Ładowanie skryptu nie powiodło się.
Spróbuj jeszcze raz.
	</notification>
	<notification name="IncompleteInventory">
		Zawartość obiektów, którą chcesz podarować nie jest jeszcze dostępna lokalnie. Spróbuj podarować te obiekty jeszcze raz za jakiś czas.
	</notification>
	<notification name="IncompleteInventoryItem">
		Przedmiot, do którego chcesz uzyskać dostęp nie jest jeszcze dostępny lokalnie. Spróbuj ponownie za chwilę.
	</notification>
	<notification name="CannotModifyProtectedCategories">
		Nie możesz zmienić chronionych kategorii.
	</notification>
	<notification name="CannotRemoveProtectedCategories">
		Nie możesz usunąć chronionych kategorii.
	</notification>
	<notification name="OfferedCard">
		Zaoferowano wizytówkę osobie [NAME].
	</notification>
	<notification name="UnableToBuyWhileDownloading">
		Nie można kupować w trakcie ładowania danych obiektu.
Spróbuj jeszcze raz.
	</notification>
	<notification name="UnableToLinkWhileDownloading">
		Nie można scalać w trakcie ładowania danych obiektu.
Spróbuj jeszcze raz.
	</notification>
	<notification name="CannotBuyObjectsFromDifferentOwners">
		Nie możesz jednocześnie kupować obiektów od różnych osób.
Wybierz jeden obiekt.
	</notification>
	<notification name="ObjectNotForSale">
		Obiekt nie jest na sprzedaż.
	</notification>
	<notification name="EnteringGodMode">
		Włączanie trybu boskiego, poziom [LEVEL]
	</notification>
	<notification name="LeavingGodMode">
		Wyłączanie trybu boskiego, poziom [LEVEL]
	</notification>
	<notification name="CopyFailed">
		Nie masz praw do skopiowania wybranych obiektów.
	</notification>
	<notification name="InventoryAccepted">
		Podarunek od Ciebie został przyjęty przez [NAME].
	</notification>
	<notification name="InventoryDeclined">
		Podarunek od Ciebie został odrzucony przez [NAME].
	</notification>
	<notification name="CallingCardAccepted">
		Twoja wizytówka została przyjęta.
	</notification>
	<notification name="CallingCardDeclined">
		Twoja wizytówka została odrzucona.
	</notification>
	<notification name="TeleportToLandmark">
		Aby teleportować się do innych miejsc, takich jak &apos;[NAME]&apos;, kliknij na przycisk &quot;Miejsca&quot;,
a następnie wybierz zakładkę Landmarki w oknie, które się otworzy. Kliknij na dowolną pozycję
by ją zaznaczyć, a potem wybierz &apos;Teleportuj&apos; na spodzie okna.
(Możesz też kliknąć na nim podwójnie lub wybrać &apos;Teleportuj&apos; z menu kontekstowego
dostępnego pod prawym przyciskiem myszy)
	</notification>
	<notification name="TeleportToPerson">
		Aby rozpocząć z kimś prywatną rozmowę, kliknij prawym przyciskiem myszy na jego/jej awatarze i wybierz &apos;IM&apos; z menu.
	</notification>
	<notification name="CantSelectLandFromMultipleRegions">
		Nie możesz przekraczać granic regionu wybierając obszar.
Spróbuj wybrać mniejszy obszar.
	</notification>
	<notification name="SearchWordBanned">
		Pewne frazy podczas wyszukiwania zostały usunięte w związku z restrykcjami zawartymi w Standardach Społecznościowych (Community Standards).
	</notification>
	<notification name="NoContentToSearch">
		Proszę wybrać przynajmniej jeden z podanych rodzajów treści jaką zawiera region podczas wyszukiwania (General, Moderate lub Adult).
	</notification>
	<notification name="EventNotification">
		Zawiadomienie o zdarzeniu:

[NAME]
[DATE]
		<form name="form">
			<button name="Details" text="Szczegóły"/>
			<button name="Cancel" text="Anuluj"/>
		</form>
	</notification>
	<notification name="TransferObjectsHighlighted">
		Obiekty na tej działce, które zostaną przekazane kupcowi tej działki są teraz podświetlone.

* Drzewa i trawy, które zostaną przekazane nie są podświetlone.
		<form name="form">
			<button name="Done" text="Gotowe"/>
		</form>
	</notification>
	<notification name="DeactivatedGesturesTrigger">
		Zablokowane gesty z jednakowym aktywowaniem:
[NAMES]
	</notification>
	<notification name="NoQuickTime">
		Wygląda na to, że Apple QuickTime nie jest zainstalowany na Twoim komputerze.
Jeżeli chcesz odtwarzać media na tej działce, które używają QuickTime idź do [http://www.apple.com/quicktime strony QuickTime] i zainstaluj odtwarzacz.
	</notification>
	<notification name="NoPlugin">
		Nie znaleziono wtyczki mediów dla typu mime "[MIME_TYPE]". Media tego typu będą niedostępne.
	</notification>
	<notification name="MediaPluginFailed">
		Następujące wtyczki mediów nie działają:
[PLUGIN]

Zainstaluj wtyczki ponownie lub skontaktuj się z dostawcą, jeśli problem nadal będzie występował.
		<form name="form">
			<ignore name="ignore" text="Wtyczka mediów nie działa"/>
		</form>
	</notification>
	<notification name="OwnedObjectsReturned">
		Twoje obiekty z wybranej działki zostały zwrócone do Twojej Szafy.
	</notification>
	<notification name="OtherObjectsReturned">
		Obiekty należące do [NAME] na wybranej działce zostały zwrócone do Szafy tej osoby.
	</notification>
	<notification name="OtherObjectsReturned2">
		Obiekty z działki należącej do Rezydenta [NAME] zostały zwrócone do jego Szafy.
	</notification>
	<notification name="GroupObjectsReturned">
		Obiekty z wybranej działki przypisane do grupy &lt;nolink&gt;[GROUPNAME]&lt;/nolink&gt; zostały zwrócone do szaf ich właścicieli.
Przekazywalne obiekty przekazane grupie zostały zwrócone do ich poprzednich właścicieli.
Nieprzekazywalne obiekty przekazane grupie zostały usunięte.
	</notification>
	<notification name="UnOwnedObjectsReturned">
		Obiekty z wybranej działki które nie należą do Ciebie zostały zwrócone do ich właścicieli.
	</notification>
	<notification name="ServerObjectMessage">
		Wiadomość od [NAME]:
&lt;nolink&gt;[MSG]&lt;/nolink&gt;
	</notification>
	<notification name="NotSafe">
		Ta działka pozwala na uszkodzenia.
Możesz doznać tutaj urazu. Jeżeli zginiesz nastąpi teleportacja do Twojego miejsca startu.
	</notification>
	<notification name="NoFly">
		Ta działka nie pozwala na latanie.
Nie możesz tutaj latać.
	</notification>
	<notification name="PushRestricted">
		Popychanie niedozwolone. Nie możesz tutaj popychać innych chyba, że jesteś właścicielem tej działki.
	</notification>
	<notification name="NoVoice">
		Ta działka nie pozwala na rozmowy głosowe.
	</notification>
	<notification name="NoBuild">
		Ta działka nie pozwala na budowanie. Nie możesz tworzyć tutaj obiektów.
	</notification>
	<notification name="PathfindingDirty">
		W tym regionie są oczekujące zmiany w odnajdywaniu ścieżek. Jeśli posiadasz prawa budowania możesz odświeżyć region klikając na przycisk “Odśwież region”.
		<usetemplate name="okcancelbuttons" yestext="Odśwież" notext="Zamknij"/>
	</notification>
	<notification name="PathfindingDirtyRebake">
		W tym regionie są oczekujące zmiany w odnajdywaniu ścieżek. Jeśli posiadasz prawa budowania możesz odświeżyć region klikając na przycisk “Odśwież region”.
		<usetemplate name="okbutton" yestext="Odśwież" />
	</notification>
	<notification name="DynamicPathfindingDisabled">
		Dynamiczne odnajdywanie ścieżek nie jest włączone w tym regionie. Oskryptowane obiekty używające odwołań LSL wykorzystujących odnajdywanie ścieżek mogą nie działać zgodnie z oczekiwaniami.
	</notification>
	<notification name="PathfindingCannotRebakeNavmesh">
		Wystąpił błąd. To może być problem sieci, serwera lub Twojego braku praw do budowania. Czasami wylogowanie się i zalogowanie ponownie może naprawić problem.
	</notification>
	<notification name="SeeAvatars">
		Ta działka ukrywa czat tekstowy i awatary z innych działek. Nie będziesz widzieć rezydentów na zewnątrz tej działki - ani oni Ciebie. Wspólny kanał czatu 0 również jest zablokowany.
	</notification>
	<notification name="ScriptsStopped">
		Administrator tymczasowo zatrzymał skrypty w tym regionie.
	</notification>
	<notification name="ScriptsNotRunning">
		Żadne skrypty nie działają w tym regionie.
	</notification>
	<notification name="NoOutsideScripts">
		Ta działka nie pozwala na zewnętrzne skrypty.

Żadne skrypty nie będą tutaj działać za wyjątkiem skryptów należących do właściciela działki.
	</notification>
	<notification name="ClaimPublicLand">
		Tylko publiczne działki w tym regionie, co Ty, mogą być przejęte.
	</notification>
	<notification name="RegionTPAccessBlocked">
		Region, który próbujesz odwiedzić ma klasyfikację treści przekraczającą Twoje obecne preferencje treści. Możesz je zmienić używając Awatar &gt; Ustawienia &gt; Ogólne w pasku menu.
	</notification>
	<notification name="RegionAboutToShutdown">
		Region, do którego próbujesz się dostać, właśnie się wyłącza.
	</notification>
	<notification name="URBannedFromRegion">
		Zostałeś zbanowany w regionie.
	</notification>
	<notification name="NoTeenGridAccess">
		Twoje konto nie może zostać połączone z podanym regionem Teen Grid.
	</notification>
	<notification name="ImproperPaymentStatus">
		Nie posiadasz odpowiedniego statusu płatniczego by uzyskać dostęp do regionu.
	</notification>
	<notification name="MustGetAgeRegion">
		Musisz mieć 18 lat lub więcej, aby móc wejść do tego regionu.
	</notification>
	<notification name="MustGetAgeParcel">
		Musisz mieć 18 lat lub więcej, aby móc wejść na tą działkę.
	</notification>
	<notification name="NoDestRegion">
		Żądana lokalizacja regionu nie została odnaleziona.
	</notification>
	<notification name="NotAllowedInDest">
		Brak dostępu do podanej lokalizacji.
	</notification>
	<notification name="RegionParcelBan">
		Nie możesz przejść przez zamkniętą działkę. Spróbuj skorzystać z innej drogi.
	</notification>
	<notification name="TelehubRedirect">
		Zostałeś/aś przeniesiony/a do teleportera (telehuba).
	</notification>
	<notification name="CouldntTPCloser">
		Brak możliwości teleportacji do bliższej lokacji.
	</notification>
	<notification name="TPCancelled">
		Teleportacja anulowana.
	</notification>
	<notification name="FullRegionTryAgain">
		Region, który chcesz odwiedzić jest w tej chwili pełny.
Spróbuj ponownie za kilka minut.
	</notification>
	<notification name="GeneralFailure">
		Błąd ogólny.
	</notification>
	<notification name="RoutedWrongRegion">
		Wysłano do niewłaściwego regionu. Proszę spróbować ponownie.
	</notification>
	<notification name="NoValidAgentID">
		Brak poprawnego identyfikatora agenta.
	</notification>
	<notification name="NoValidSession">
		Brak poprawnego identyfikatora sesji.
	</notification>
	<notification name="NoValidCircuit">
		Brak poprawnego obwodu kodowania.
	</notification>
	<notification name="NoPendingConnection">
		Brak możliwości wykonania połączenia.
	</notification>
	<notification name="InternalUsherError">
		Podczas teleportacji nastąpił błąd wewnętrzny, który może być wynikiem problemów serwera.
	</notification>
	<notification name="NoGoodTPDestination">
		Brak lokalizacji punktu do teleportacji w podanym regionie.
	</notification>
	<notification name="InternalErrorRegionResolver">
		Podczas próby odnalezienia globalnych współrzędnych dla żądanej teleportacji pojawił się wewnętrzny błąd. Może być to wynikiem problemów serwera.
	</notification>
	<notification name="NoValidLanding">
		Niepoprawny punkt lądowania.
	</notification>
	<notification name="NoValidParcel">
		Niepoprawna działka.
	</notification>
	<notification name="ObjectGiveItem">
		Obiekt o nazwie &lt;nolink&gt;[OBJECTFROMNAME]&lt;/nolink&gt; należący do [NAME_SLURL] dał Tobie [OBJECTTYPE]:
&lt;nolink&gt;[ITEM_SLURL]&lt;/nolink&gt;
		<form name="form">
			<button name="Keep" text="Zachowaj"/>
			<button name="Discard" text="Odrzuć"/>
			<button name="Mute" text="Zablokuj"/>
		</form>
	</notification>
	<notification name="OwnObjectGiveItem">
		Twój obiekt o nazwie &lt;nolink&gt;[OBJECTFROMNAME]&lt;/nolink&gt; dał Tobie [OBJECTTYPE]:
&lt;nolink&gt;[ITEM_SLURL]&lt;/nolink&gt;
		<form name="form">
			<button name="Keep" text="Zachowaj"/>
			<button name="Discard" text="Odrzuć"/>
		</form>
	</notification>
	<notification name="UserGiveItem" label="Propozycja przedmiotu od [NAME_LABEL]">
		[NAME_SLURL] dał Ci [OBJECTTYPE]:
[ITEM_SLURL]
Chcesz zachować ten obiekt? Wybranie "Zablokuj" sprawi, że nie będziesz już otrzymywać żadnych ofert lub wiadomości od [NAME_SLURL].
		<form name="form">
			<button name="Show" text="Pokaż"/>
			<button name="Keep" text="Zachowaj"/>
			<button name="Discard" text="Wyrzuć"/>
			<button name="Mute" text="Zablokuj"/>
		</form>
	</notification>
	<notification name="UserGiveItemLegacy" label="Propozycja przedmiotu od [NAME_LABEL]">
		[NAME_SLURL] dał Ci [OBJECTTYPE]:
[ITEM_SLURL]
Chcesz zachować ten obiekt? Wybranie "Zablokuj" sprawi, że nie będziesz już otrzymywać żadnych ofert lub wiadomości od [NAME_SLURL].
		<form name="form">
			<button name="Show" text="Pokaż"/>
			<button name="Accept" text="Zachowaj"/>
			<button name="Discard" text="Wyrzuć"/>
			<button name="ShowSilent" text="(Pokaż)"/>
			<button name="AcceptSilent" text="(Zachowaj)"/>
			<button name="DiscardSilent" text="(Wyrzuć)"/>
			<button name="Mute" text="Zablokuj"/>
		</form>
	</notification>
	<notification name="JoinGroup">
		[MESSAGE]
		<form name="form">
			<button name="Join" text="Zaakceptuj"/>
			<button name="Decline" text="Odmów"/>
		</form>
	</notification>
	<notification name="TeleportOffered" label="Propozycja teleportacji od [NAME_LABEL]">
		[NAME_SLURL] proponuje Ci teleportację do siebie:

[MESSAGE]
&lt;icon&gt;[MATURITY_ICON]&lt;/icon&gt; - [MATURITY_STR]
		<form name="form">
			<button name="Teleport" text="Teleportuj"/>
			<button name="Cancel" text="Anuluj"/>
		</form>
	</notification>
	<notification name="TeleportOffered_MaturityExceeded">
		[NAME_SLURL] proponuje Ci teleportację do siebie:

[MESSAGE]
&lt;icon&gt;[MATURITY_ICON]&lt;/icon&gt; - [MATURITY_STR]

Ten region zawiera treści [REGION_CONTENT_MATURITY], ale Twoje obecne preferencje są tak ustawione, aby odrzucać treści [REGION_CONTENT_MATURITY]. Możesz zmienić swoje preferencje i kontynuować teleport albo anulować go.
		<form name="form">
			<button name="Teleport" text="Zmień i teleportuj"/>
			<button name="Cancel" text="Anuluj"/>
		</form>
	</notification>
	<notification name="TeleportOffered_MaturityBlocked">
		[NAME_SLURL] zaproponował/a Ci teleportację do siebie:

[MESSAGE]
&lt;icon&gt;[MATURITY_ICON]&lt;/icon&gt; - [MATURITY_STR]

Ten region zawiera jednak treści tylko dla dorosłych.
	</notification>
	<notification name="TeleportOffered_SLUrl" label="Propozycja teleportacji od [NAME_LABEL]">
		[NAME_SLURL] proponuje Ci teleportację do siebie ([POS_SLURL]):

[MESSAGE]
&lt;icon&gt;[MATURITY_ICON]&lt;/icon&gt; - [MATURITY_STR]
		<form name="form">
			<button name="Teleport" text="Teleportuj"/>
			<button name="Cancel" text="Anuluj"/>
		</form>
	</notification>
	<notification name="TeleportOffered_MaturityExceeded_SLUrl">
		[NAME_SLURL] proponuje Ci teleportację do siebie ([POS_SLURL]):

[MESSAGE]
&lt;icon&gt;[MATURITY_ICON]&lt;/icon&gt; - [MATURITY_STR]

Ten region zawiera treści [REGION_CONTENT_MATURITY], ale Twoje obecne preferencje są tak ustawione, aby odrzucać treści [REGION_CONTENT_MATURITY]. Możesz zmienić swoje preferencje i kontynuować teleport albo anulować go.
		<form name="form">
			<button name="Teleport" text="Zmień i teleportuj"/>
			<button name="Cancel" text="Anuluj"/>
		</form>
	</notification>
	<notification name="TeleportOffered_MaturityBlocked_SLUrl">
		[NAME_SLURL] zaproponował/a Ci teleportację do siebie ([POS_SLURL]):

[MESSAGE]
&lt;icon&gt;[MATURITY_ICON]&lt;/icon&gt; - [MATURITY_STR]

Ten region zawiera jednak treści tylko dla dorosłych.
	</notification>
	<notification name="TeleportOfferSent">
		Oferta teleportacji wysłana do [TO_NAME]
	</notification>
	<notification name="TeleportRequest">
		[NAME_SLURL] prosi o teleportację do miejsca, w jakim się znajdujesz.
[MESSAGE]

Zaproponować teleport?
		<form name="form">
			<button name="Yes" text="Tak"/>
			<button name="No" text="Nie"/>
		</form>
	</notification>
	<notification name="GotoURL">
		[MESSAGE]
[URL]
		<form name="form">
			<button name="Later" text="Później"/>
			<button name="GoNow..." text="Teraz..."/>
		</form>
	</notification>
	<notification name="OfferFriendship" label="Propozycja znajomości od [NAME_LABEL]">
		[NAME_SLURL] proponuje znajomość.

[MESSAGE]

(Będziecie mogli widzieć swój status online)
		<form name="form">
			<button name="Accept" text="Zaakceptuj"/>
			<button name="Decline" text="Odrzuć"/>
		</form>
	</notification>
	<notification name="FriendshipOffered">
		Zaoferowałeś/aś znajomość osobie [TO_NAME]
	</notification>
	<notification name="OfferFriendshipNoMessage" label="Propozycja znajomości od [NAME_LABEL]">
		[NAME_SLURL] proponuje Ci znajomość.

(Będziecie mogli widzieć swój status online)
		<form name="form">
			<button name="Accept" text="Zaakceptuj"/>
			<button name="Decline" text="Odrzuć"/>
		</form>
	</notification>
	<notification name="FriendshipAccepted">
		Twoja propozycja znajomości została przyjęta przez &lt;nolink&gt;[NAME]&lt;/nolink&gt;.
	</notification>
	<notification name="FriendshipDeclined">
		Twoja propozycja znajomości została odrzucona przez &lt;nolink&gt;[NAME]&lt;/nolink&gt;.
	</notification>
	<notification name="FriendshipAcceptedByMe">
		Propozycja znajomości została zaakceptowana.
	</notification>
	<notification name="FriendshipDeclinedByMe">
		Propozycja znajomości została odrzucona.
	</notification>
	<notification name="OfferCallingCard">
		[NAME] oferuje swoją wizytówkę.
Wizytówka w Twojej Szafie umożliwi szybki kontakt IM z tym Rezydentem.
		<form name="form">
			<button name="Accept" text="Zaakceptuj"/>
			<button name="Decline" text="Odrzuć"/>
		</form>
	</notification>
	<notification name="RegionRestartMinutes">
		Restart regionu "[NAME]" za [MINUTES] min.
Nastąpi wylogowanie jeżeli zostaniesz w tym regionie.
	</notification>
	<notification name="RegionRestartSeconds">
		Restart regionu "[NAME]" za [SECONDS] sek.
Nastąpi wylogowanie jeżeli zostaniesz w tym regionie.
	</notification>
	<notification name="RegionRestartMinutesToast">
		Region "[NAME]" zostanie zrestartowany za [MINUTES] minut.
Jeśli w nim zostaniesz, to symulator Cię wyloguje.
	</notification>
	<notification name="RegionRestartSecondsToast">
		Region "[NAME]" zostanie zrestartowany za [SECONDS] sekund.
Jeśli w nim zostaniesz, to symulator Cię wyloguje.
	</notification>
	<notification name="LoadWebPage">
		Załadować stronę [URL] ?

[MESSAGE]

Od obiektu: &lt;nolink&gt;[OBJECTNAME]&lt;/nolink&gt;, właściciela: [NAME_SLURL]?
		<form name="form">
			<button name="Gotopage" text="Załaduj"/>
			<button name="Cancel" text="Anuluj"/>
		</form>
	</notification>
	<notification name="FailedToFindWearableUnnamed">
		[TYPE] - nie znaleziono w bazie danych.
	</notification>
	<notification name="FailedToFindWearable">
		[TYPE] [DESC] - nie znaleziono w bazie danych.
	</notification>
	<notification name="InvalidWearable">
		Obiekt, który chcesz założyć używa funkcji nieobecnej w wersji klienta, którą używasz. By go założyć ściągnij najnowszą wersję [APP_NAME].
	</notification>
	<notification name="ScriptQuestion">
		Obiekt &apos;&lt;nolink&gt;[OBJECTNAME]&lt;/nolink&gt;&apos;, którego właścicielem jest &apos;[NAME]&apos;, chciałby:

[QUESTIONS]
Czy się zgadzasz?
		<form name="form">
			<button name="Yes" text="Tak"/>
			<button name="No" text="Nie"/>
			<button name="Mute" text="Zablokuj"/>
		</form>
	</notification>
	<notification name="ExperienceAcquireFailed">
		Nie można uzyskać nowej przygody:
[ERROR_MESSAGE]
	</notification>
	<notification name="NotInGroupExperienceProfileMessage">
		Zmiana do grupy przygody została zignorowana, ponieważ właściciel nie jest członkiem wybranej grupy.
	</notification>
	<notification name="UneditableExperienceProfileMessage">
		Niemodyfikowalne pole '[field]' zostało zignorowane podczas aktualizacji profilu przygody.
	</notification>
	<notification name="RestrictedToOwnerExperienceProfileMessage">
		Zignorowano zmiany dla pola '[field]', ponieważ może ono być zmieniane tylko przez właściciela przygody.
	</notification>
	<notification name="MaturityRatingExceedsOwnerExperienceProfileMessage">
		Nie możesz ustawić poziomu treści dla przygody większego, niż ten właściciela.
	</notification>
	<notification name="RestrictedTermExperienceProfileMessage">
		Następujące rzeczy uniemożliwiły zaktualizowanie nazwy/opisu profilu przygody: [extra_info]
	</notification>
	<notification name="TeleportedHomeExperienceRemoved">
		Zostałeś/aś wyteleportowany/a z regionu [region_name] za usunięcie przygody secondlife:///app/experience/[public_id]/profile i wobec tego nie możesz tam dłużej przebywać.
		<form name="form">
			<ignore name="ignore" text="Wyteleportowanie z regionu za usunięcie przygody"/>
		</form>
	</notification>
	<notification name="TrustedExperienceEntry">
		Dostałeś/aś przyzwolenie na przebywanie w regionie [region_name], ponieważ zgodziłeś/aś się uczestniczyć w przygodzie secondlife:///app/experience/[public_id]/profile - usunięcie jej może spowodować, że zostaniesz usunięty/a z regionu.
		<form name="form">
			<ignore name="ignore" text="Przyzwolenie na przebywanie w regionie po akceptacji przygody"/>
		</form>
	</notification>
	<notification name="TrustedExperiencesAvailable">
		Nie masz dostępu do tego miejsca. Może będziesz go mieć, jeśli zaakceptujesz następującą przygodę:

[EXPERIENCE_LIST]

Inne przygody również mogą stać się dostępne.
	</notification>
	<notification name="ExperienceEvent">
		Obiekt dostał zezwolenie: [EventType] - poprzez przygodę: secondlife:///app/experience/[public_id]/profile
Właściciel: secondlife:///app/agent/[OwnerID]/inspect
Nazwa obiektu: [ObjectName]
Nazwa działki: [ParcelName]
	</notification>
	<notification name="ExperienceEventAttachment">
		Dodatek na Tobie dostał zezwolenie: [EventType] - poprzez przygodę: secondlife:///app/experience/[public_id]/profile
Właściciel: secondlife:///app/agent/[OwnerID]/inspect
	</notification>
	<notification name="ScriptQuestionExperience">
		Obiekt &apos;&lt;nolink&gt;[OBJECTNAME]&lt;/nolink&gt;&apos; którego właścicielem jest &apos;[NAME]&apos; prosi Cię o udział w przygodzie ([GRID_WIDE]):

[EXPERIENCE]

Gdy zezwolenie zostanie zatwierdzone nie zobaczysz tej wiadomości ponownie, dla tej przygody - chyba, że zostanie ono cofnięte w profilu przygody.

Skrypty powiązane z tą przygodą będą mogły robić następujące rzeczy w regionach, gdzie przygoda jest aktywna:

[QUESTIONS]

Czy wyrażasz na to zgodę?
		<form name="form">
			<button name="BlockExperience" text="Zablokuj przygodę"/>
			<button name="Mute" text="Zablokuj obiekt"/>
			<button name="Yes" text="Tak"/>
			<button name="No" text="Nie"/>
		</form>
	</notification>
	<notification name="ScriptQuestionCaution">
		Obiekt &apos;&lt;nolink&gt;[OBJECTNAME]&lt;/nolink&gt;&apos; chciałby uzyskać zgodę na pobieranie Linden Dolarów (L$) z Twojego konta. Jeśli zezwolisz, to będzie on mógł brać z niego wszystkie lub część środków, w dowolnej chwili, bez dodatkowych ostrzeżeń.

Zanim zezwolisz na dostęp upewnij się, że wiesz jaki to obiekt i dlaczego pyta o zgodę - oraz że ufasz jego twórcy. Jeśli nie masz pewności kliknij na Odmów.
		<form name="form">
			<button name="Grant" text="Zezwól na dostęp"/>
			<button name="Deny" text="Odmów"/>
		</form>
	</notification>
	<notification name="ScriptDialog">
		&apos;&lt;nolink&gt;[TITLE]&lt;/nolink&gt;&apos; - [NAME]
[MESSAGE]
		<form name="form">
			<button name="Client_Side_Mute" text="Blokuj"/>
			<button name="Client_Side_Ignore" text="Zignoruj"/>
		</form>
	</notification>
	<notification name="ScriptDialogGroup">
		&apos;&lt;nolink&gt;[TITLE]&lt;/nolink&gt;&apos; - &lt;nolink&gt;[GROUPNAME]&lt;/nolink&gt;
[MESSAGE]
		<form name="form">
			<button name="Client_Side_Mute" text="Blokuj"/>
			<button name="Client_Side_Ignore" text="Zignoruj"/>
		</form>
	</notification>
	<notification name="BuyLindenDollarSuccess">
		Dziękujemy za wpłatę!

Twój stan konta L$ zostanie zaktualizowany w momencie zakończenia transakcji. Jeżeli zajmie to ponad 20 minut, to Twój balans konta nie ulegnie zmianie, a transakcja zostanie anulowana. W tym przypadku pobrana kwota zostanie zwrócona na stan konta w US$.

Status transakcji możesz sprawdzić odwiedzając Historię Transakcji swojego konta na [http://secondlife.com/account/ Tablicy]
	</notification>
	<notification name="FirstOverrideKeys">
		Twoje klawisze sterujące zostały przejęte przez obiekt.
Użyj strzałek lub AWSD żeby sprawdzić ich działanie.
Niektóre obiekty (np broń) wymagają trybu pierwszej osoby.
Naciśnij &apos;M&apos; żeby go włączyć.
	</notification>
	<notification name="FirstSandbox">
		Ten region to piaskownica, jego celem jest pomóc rezydentom w nauce budowania.

Obiekty które tu zbudujesz zostaną usunięte gdy opuścisz ten obszar, a więc nie zapomnij ich zabrać ze sobą - kliknij prawym przyciskiem myszy na obiekcie i wybierz &apos;Weź&apos;.
	</notification>
	<notification name="MaxListSelectMessage">
		Maksymalnie możesz wybrać [MAX_SELECT] rzeczy z tej listy.
	</notification>
	<notification name="VoiceInviteP2P">
		[NAME] zaprasza Cię do rozmowy głosowej.
Wybierz Zaakceptuj żeby rozmawiać albo Odmów żeby nie przyjąć zaproszenia.
Wybierz Zablokuj żeby wyciszyć wszystkie wiadomości od tej osoby.
		<form name="form">
			<button name="Accept" text="Zaakceptuj"/>
			<button name="Decline" text="Odmów"/>
			<button name="Mute" text="Zablokuj"/>
		</form>
	</notification>
	<notification name="AutoUnmuteByIM">
		Wysłano [NAME] prywatną wiadomość i ta osoba została automatycznie odblokowana.
	</notification>
	<notification name="AutoUnmuteByMoney">
		Przekazano [NAME] pieniądze i ta osoba została automatycznie odblokowana.
	</notification>
	<notification name="AutoUnmuteByInventory">
		Zaoferowano [NAME] obiekty i ta osoba została automatycznie odblokowana.
	</notification>
	<notification name="VoiceInviteGroup">
		[NAME] zaczyna rozmowę głosową z grupą &lt;nolink&gt;[GROUP]&lt;/nolink&gt;.
Wybierz Zaakceptuj żeby rozmawiać albo Odmów żeby nie przyjąć zaproszenia.
Wybierz Zablokuj żeby wyciszyć dzwoniącą osobę.
		<form name="form">
			<button name="Accept" text="Zaakceptuj"/>
			<button name="Decline" text="Odmów"/>
			<button name="Mute" text="Zablokuj"/>
		</form>
	</notification>
	<notification name="VoiceInviteAdHoc">
		[NAME] zaczyna konferencję głosową.
Wybierz Zaakceptuj żeby rozmawiać albo Odmów żeby nie przyjąć zaproszenia.
Wybierz Zablokuj żeby wyciszyć dzwoniącą osobę.
		<form name="form">
			<button name="Accept" text="Zaakceptuj"/>
			<button name="Decline" text="Odmów"/>
			<button name="Mute" text="Zablokuj"/>
		</form>
	</notification>
	<notification name="InviteAdHoc">
		[NAME] zaprasza Cię do konferencji poprzez Czat/IM.
Wybierz Zaakceptuj żeby zacząć czat albo Odmów żeby nie przyjąć zaproszenia.
Wybierz Zablokuj żeby wyciszyć tą osobę.
		<form name="form">
			<button name="Accept" text="Zaakceptuj"/>
			<button name="Decline" text="Odmów"/>
			<button name="Mute" text="Zablokuj"/>
		</form>
	</notification>
	<notification name="VoiceChannelFull">
		Rozmowa w której chcesz uczestniczyć, [VOICE_CHANNEL_NAME], nie akceptuje więcej rozmówców. Spróbuj później.
	</notification>
	<notification name="ProximalVoiceChannelFull">
		Przepraszamy. Limit rozmów został przekroczony w tym obszarze. Spróbuj w innym miejscu.
	</notification>
	<notification name="VoiceChannelDisconnected">
		[VOICE_CHANNEL_NAME] odłączył się. Przełączanie do rozmowy w czacie lokalnym.
	</notification>
	<notification name="VoiceChannelDisconnectedP2P">
		[VOICE_CHANNEL_NAME] skończył rozmowę. Przełączanie do rozmowy w czacie lokalnym.
	</notification>
	<notification name="P2PCallDeclined">
		[VOICE_CHANNEL_NAME] odmówił połączenia. Przełączanie do rozmowy w czacie lokalnym.
	</notification>
	<notification name="P2PCallNoAnswer">
		[VOICE_CHANNEL_NAME] nie odpowiada. Przełączanie do rozmowy w czacie lokalnym.
	</notification>
	<notification name="VoiceChannelJoinFailed">
		Brak połączenia z [VOICE_CHANNEL_NAME], spróbuj później. Przełączanie do rozmowy w czacie lokalnym.
	</notification>
	<notification name="VoiceEffectsExpired">
		Subskrypcja jednego lub więcej Przekształceń Głosu wygasła.
[[URL] Kliknij tutaj] oby odnowić subskrypcję.
Jeśli jesteś użytkownikiem premium, to [[PREMIUM_URL] kliknij tutaj] aby otrzymać swój perk Przekształceń Głosu.
	</notification>
	<notification name="VoiceEffectsExpiredInUse">
		Czas aktywności Przekształcenia Głosu wygasł, normalne ustawienia Twojego głosu zostały zastosowane.
[[URL] Kliknij tutaj] aby odnowić subskrypcję.
Jeśli jesteś użytkownikiem premium, to [[PREMIUM_URL] kliknij tutaj] aby otrzymać swój perk Przekształceń Głosu.
	</notification>
	<notification name="VoiceEffectsWillExpire">
		Jedno lub więcej z Twoich Przekształceń Głosu wygaśnie za mniej niż [INTERVAL] dni.
[[URL] Kliknij tutaj] aby odnowić subskrypcję.
Jeśli jesteś użytkownikiem premium, to [[PREMIUM_URL] kliknij tutaj] aby otrzymać swój perk Przekształceń Głosu.
	</notification>
	<notification name="VoiceEffectsNew">
		Nowe Przekształcenia Głosu są dostępne!
	</notification>
	<notification name="Cannot enter parcel: not a group member">
		Nie masz dostępu do działki, nie należysz do właściwej grupy.
	</notification>
	<notification name="Cannot enter parcel: banned">
		Masz wzbroniony wstęp na tą działkę (ban).
	</notification>
	<notification name="Cannot enter parcel: not on access list">
		Nie masz dostępu do działki, nie jesteś na liście dostępu.
	</notification>
	<notification name="VoiceNotAllowed">
		Nie masz pozwolenia na połączenie z rozmową [VOICE_CHANNEL_NAME].
	</notification>
	<notification name="VoiceCallGenericError">
		Błąd podczas łączenia z rozmową [VOICE_CHANNEL_NAME]. Spróbuj później.
	</notification>
	<notification name="UnsupportedCommandSLURL">
		Wybrany SLurl nie jest obsługiwany.
	</notification>
	<notification name="BlockedSLURL">
		SLurl został otrzymany z niezaufanej przeglądarki i został zablokowany dla bezpieczeństwa.
	</notification>
	<notification name="ThrottledSLURL">
		Wiele SLurlów zostało otrzymanych w krótkim czasie od niezaufanej przeglądarki.
Zostaną zablokowane na kilka sekund dla bezpieczeństwa.
	</notification>
	<notification name="IMToast">
		[MESSAGE]
		<form name="form">
			<button name="respondbutton" text="Odpowiedź"/>
		</form>
	</notification>
	<notification name="ConfirmCloseAll">
		Czy chcesz zamknąć wszystkie wiadomości IM?
		<usetemplate ignoretext="Potwierdź przed zamknięciem wszystkich wiadomości prywatnych (IM)." name="okcancelignore" notext="Anuluj" />
	</notification>
	<notification name="AttachmentSaved">
		Załącznik został zapisany.
	</notification>
	<notification name="AppearanceToXMLSaved">
		Wygląd został zapisany do XML, w [PATH]
	</notification>
	<notification name="AppearanceToXMLFailed">
		Nie udało się zapisać wyglądu do XML.
	</notification>
	<notification name="SnapshotToComputerFailed">
		Nie można zapisać zrzutu ekranu do [PATH]: Dysk jest pełny. Potrzeba [NEED_MEMORY]KB, ale wolnego jest [FREE_MEMORY]KB.
	</notification>
	<notification name="SnapshotToLocalDirNotExist">
		Nie można zapisać zrzutu ekranu do [PATH]: Katalog nie istnieje.
	</notification>
	<notification name="PresetNotSaved">
		Błąd podczas zapisywania ustawienia [NAME].
	</notification>
	<notification name="DefaultPresetNotSaved">
		Nie można zastąpić domyślnego ustawienia.
	</notification>
	<notification name="PresetNotDeleted">
		Błąd podczas usuwania ustawienia [NAME].
	</notification>
	<notification name="UnableToFindHelpTopic">
		Nie można znaleźć tematu pomocy dla tego elementu.
	</notification>
	<notification name="ObjectMediaFailure">
		Błąd serwera: aktualizacja mediów nie powiodła się.
&apos;[ERROR]&apos;
	</notification>
	<notification name="TextChatIsMutedByModerator">
		Twój czat został wyciszony przez moderatora.
	</notification>
	<notification name="VoiceIsMutedByModerator">
		Twoja rozmowa głosowa została wyciszona przez moderatora.
	</notification>
	<notification name="UploadCostConfirmation">
		Załadowanie tego na serwer będzie kosztować [PRICE]L$, chcesz kontynuować?
		<usetemplate name="okcancelbuttons" notext="Anuluj" yestext="Załaduj"/>
	</notification>
	<notification name="ConfirmClearTeleportHistory">
		Czy na pewno chcesz usunąć historię teleportacji?
		<usetemplate name="okcancelbuttons" notext="Anuluj" />
	</notification>
	<notification name="BottomTrayButtonCanNotBeShown">
		Wybrany przycisk nie może zostać wyświetlony w tej chwili.
Przycisk zostanie wyświetlony w przypadku dostatecznej ilości przestrzeni.
	</notification>
	<notification name="ShareNotification">
		Zaznacz Rezydentów, z którymi chcesz się podzielić.
	</notification>
	<notification name="MeshUploadErrorDetails">
		Nie można załadować [LABEL]: [MESSAGE]
[DETAILS] Zobacz Firestorm.log, aby dowiedzieć się więcej.
	</notification>
	<notification name="MeshUploadError">
		Nie można załadować [LABEL]: [MESSAGE]
Zobacz Firestorm.log, aby dowiedzieć się więcej.
	</notification>
	<notification name="MeshUploadPermError">
		Wystąpił błąd podczas pobierania uprawnień ładowania meszy.
	</notification>
	<notification name="RegionCapabilityRequestError">
		Nie udało się uzyskać zdolności regionu: &apos;[CAPABILITY]&apos;.
	</notification>
	<notification name="ShareItemsConfirmation">
		Czy na pewno chcesz udostępnić następujące obiekty:

&lt;nolink&gt;[ITEMS]&lt;/nolink&gt;

następującym Rezydentom:

&lt;nolink&gt;[RESIDENTS]&lt;/nolink&gt;
		<usetemplate ignoretext="Potwierdź, kiedy dzielę się przedmiotem" name="okcancelignore" notext="Anuluj" />
	</notification>
	<notification name="ShareFolderConfirmation">
		Możesz się podzielić tylko jednym folderem jednocześnie.

Czy na pewno chcesz udostępnić następujące obiekty:

&lt;nolink&gt;[ITEMS]&lt;/nolink&gt;

następującym Rezydentom:

&lt;nolink&gt;[RESIDENTS]&lt;/nolink&gt;
		<usetemplate name="okcancelbuttons" notext="Anuluj" />
	</notification>
	<notification name="ItemsShared">
		Obiekty zostały udostępnione.
	</notification>
	<notification name="DeedToGroupFail">
		Przekazanie grupie nie powiodło się.
	</notification>
	<notification name="ReleaseLandThrottled">
		Działka [PARCEL_NAME] nie może teraz zostać porzucona.
	</notification>
	<notification name="ReleasedLandWithReclaim">
		Działka &apos;[PARCEL_NAME]&apos; o obszarze [AREA] m² została porzucona.

Masz [RECLAIM_PERIOD] godzin na odzyskanie jej za 0L$ zanim zostanie wystawiona na sprzedaż każdemu.
	</notification>
	<notification name="ReleasedLandNoReclaim">
		Działka &apos;[PARCEL_NAME]&apos; o obszarze [AREA] m² została porzucona.

Jest teraz dostępna do kupienia dla każdego.
	</notification>
	<notification name="AvatarRezNotification">
		( [EXISTENCE] sekund w Second Life)
Awatar &apos;[NAME]&apos; przestał/a być chmurą po [TIME] sekundach.
	</notification>
	<notification name="AvatarRezSelfBakedDoneNotification">
		( [EXISTENCE] sekund w Second Life)
Skończono wstępne przetwarzanie stroju po [TIME] sekundach.
	</notification>
	<notification name="AvatarRezSelfBakedUpdateNotification">
		( [EXISTENCE] sekund w Second Life )
Wysłano aktualizację wyglądu po [TIME] sekundach.
[STATUS]
	</notification>
	<notification name="AvatarRezCloudNotification">
		( [EXISTENCE] sekund w Second Life )
Awatar &apos;[NAME]&apos; stał się chmurą.
	</notification>
	<notification name="AvatarRezArrivedNotification">
		( [EXISTENCE] sekund w Second Life)
Awatar &apos;[NAME]&apos; pojawił się.
	</notification>
	<notification name="AvatarRezLeftCloudNotification">
		( [EXISTENCE] sekund w Second Life )
Awatar &apos;[NAME]&apos; pozostał [TIME] sekund chmurą.
	</notification>
	<notification name="AvatarRezEnteredAppearanceNotification">
		( [EXISTENCE] sekund w Second Life )
Awatar &apos;[NAME]&apos; rozpoczął edycję wyglądu.
	</notification>
	<notification name="AvatarRezLeftAppearanceNotification">
		( [EXISTENCE] sekund w Second Life )
Awatar &apos;[NAME]&apos; opuścił edycję wyglądu.
	</notification>
	<notification name="NoConnect">
		Występuje problem z połączeniem [PROTOCOL] &lt;nolink&gt;[HOSTID]&lt;/nolink&gt;.
Proszę sprawdź swoją sieć i ustawienia firewall.
	</notification>
	<notification name="NoVoiceConnect">
		Nie możemy połączyć się z serwerem głosowym:
<<<<<<< HEAD

&lt;nolink&gt;[HOSTID]&lt;/nolink&gt;

=======

&lt;nolink&gt;[HOSTID]&lt;/nolink&gt;

>>>>>>> 0aa38a6c
Porty, które muszą być otwarte dla połączeń głosowych, to:
:TCP: 80, 443
:UDP: 3478, 3479, 5060, 5062, 6250, 12000-32000

Proszę sprawdź swoją sieć i ustawienia firewall.
Wyłącz wszelkie funkcjonalności SIP ALG (Application Layer Gateway) w swoim routerze.

[https://wiki.phoenixviewer.com/fs_voice]
		<usetemplate name="okignore" ignoretext="Ostrzegaj mnie, gdy przeglądarka nie może połączyć się z serwerem głosu" />
	</notification>
	<notification name="NoVoiceConnect-GIAB">
		Występuje problem z Twoim połączeniem głosowym.

Komunikacja głosowa nie będzie dostępna.
Proszę sprawdź swoją sieć i ustawienia firewall.

[https://wiki.phoenixviewer.com/fs_voice]
	</notification>
	<notification name="AvatarRezLeftNotification">
		( [EXISTENCE] sekund w Second Life)
Awatar &apos;[NAME]&apos; pozostał w pełni załadowany.
	</notification>
	<notification name="AvatarRezSelfBakedTextureUploadNotification">
		( [EXISTENCE] sekund w Second Life )
Wstępnie przetworzone tekstury [RESOLUTION] dla &apos;[BODYREGION]&apos; zostały załadowane po [TIME] sekundach.
	</notification>
	<notification name="AvatarRezSelfBakedTextureUpdateNotification">
		( [EXISTENCE] sekund w Second Life )
Wstępnie przetworzone tekstury [RESOLUTION] zostały lokalnie zaktualizowane dla &apos;[BODYREGION]&apos; po [TIME] sekundach.
	</notification>
	<notification name="CannotUploadTexture">
		Nie można załadować tekstury.
[REASON]
	</notification>
	<notification name="LivePreviewUnavailable">
		Nie można wyświetlić podglądu tej tekstury - jest niekopiowalna lub/oraz nietransferowalna.
		<usetemplate ignoretext="Ostrzegaj, gdy podgląd na żywo nie może wyświetlić niekopiowalnych/nietransferowalnych tekstur" name="okignore" />
	</notification>
	<notification name="ConfirmLeaveCall">
		Czy jesteś pewien/pewna, że chcesz zakończyć rozmowę?
		<usetemplate ignoretext="Potwierdź zanim rozmowa głosowa zostanie zakończona" name="okcancelignore" notext="Nie" yestext="Tak"/>
	</notification>
	<notification name="ConfirmMuteAll">
		Wybrano wyciszenie wszystkich uczestników rozmowy głosowej w grupie.
To spowoduje również wyciszenie wszystkich Rezydentów, którzy dołączą później
do rozmowy nawet, jeśli ją zakończysz.

Wyciszyć wszystkich?
		<usetemplate ignoretext="Potwierdź zanim zostaną wyciszeni wszyscy uczestnicy rozmowy głosowej w grupie" name="okcancelignore" notext="Anuluj" />
	</notification>
	<notification label="Czat" name="HintChat">
		W celu przyłączenia się do rozmowy zacznij pisać w poniższym polu czatu.
	</notification>
	<notification label="Wstań" name="HintSit">
		Aby wstać i opuścić pozycję siedzącą, kliknij przycisk Wstań.
	</notification>
	<notification label="Mów" name="HintSpeak">
		Kliknij na przycisku &quot;Mów&quot; aby włączyć i wyłączyć Twój mikrofon.

Kliknij w strzałkę aby zobaczyć panel kontroli głosu.

Ukrycie przycisku &quot;Mów&quot; zdezaktywuje głos.
	</notification>
	<notification label="Odkrywaj Świat" name="HintDestinationGuide">
		Cele podróży (Destination Guide) zawierają tysiące nowych miejsc do odkrycia. Wybierz lokalizację i teleportuj się, aby rozpocząć zwiedzanie.
	</notification>
	<notification label="Panel boczny" name="HintSidePanel">
		Panel boczny umożliwia szybki dostęp do Twojej Szafy, ubrań, profili i innych rzeczy.
	</notification>
	<notification label="Ruch" name="HintMove">
		Aby chodzić lub biegać, otwórz panel ruchu i użyj strzałek do nawigacji. Możesz także używać strzałek z klawiatury.
	</notification>
	<notification name="HintMoveClick">
		1. Kliknij aby chodzić.
Kliknij gdziekolwiek na ziemi aby przejść do wskazanego miejsca.

2. Kliknij i przeciągnij aby zmienić widok.
Kliknij i przeciągnij gdziekolwiek aby obrócić widok.
	</notification>
	<notification label="Wyświetlane Imię" name="HintDisplayName">
		Możesz zmieniać tutaj swoje Wyświetlane Imię. Jest ono dodatkiem do unikatowej nazwy użytkownika, która nie może być zmieniona. Możesz zmienić sposób w jaki widzisz imiona innych osób w Twoich Ustawieniach.
	</notification>
	<notification label="Widok" name="HintView">
		Aby zmienić widok kamery użyj narzędzi służących do okrążania i panoramowania. Zresetuj widok poprzez wciśnięcie klawisza Esc lub poruszając się.
	</notification>
	<notification label="Szafa" name="HintInventory">
		Sprawdź swoją Szafę aby znaleźć obiekty. Najnowsze obiekty mogą być łatwo odnalezione w zakładce Ostatnie.
	</notification>
	<notification label="Otrzymano L$!" name="HintLindenDollar">
		Tutaj znajduje się Twój bieżący bilans L$. Kliknij Kup aby kupić więcej L$.
	</notification>
	<notification name="LowMemory">
		Masz zbyt mały zapas pamięci. Pewne funkcje SL zostały wyłączone, aby zapobiec awarii. Wyłącz inne aplikacje. Zrestartuj SL, jeśli problem pozostanie.
	</notification>
	<notification name="ForceQuitDueToLowMemory">
		SL zostanie wyłączone za 30 sekund, brak pamięci.
	</notification>
	<notification name="SOCKS_NOT_PERMITTED">
		Serwer proxy SOCKS 5 "[HOST]:[PORT]" odmawia połączenia, brak dostępu na podstawie zestawu reguł.
	</notification>
	<notification name="SOCKS_CONNECT_ERROR">
		Serwer proxy SOCKS 5 "[HOST]:[PORT]" odmawia połączenia, nie można otworzyć kanału TCP.
	</notification>
	<notification name="SOCKS_NOT_ACCEPTABLE">
		Serwer proxy SOCKS 5 "[HOST]:[PORT]" odmówił połączenia na ustawionym sposobie autoryzacji.
	</notification>
	<notification name="SOCKS_AUTH_FAIL">
		Serwer proxy SOCKS 5 "[HOST]:[PORT]" określił Twoje dane uwierzytelniające jako nieprawidłowe.
	</notification>
	<notification name="SOCKS_UDP_FWD_NOT_GRANTED">
		Serwer proxy SOCKS 5 "[HOST]:[PORT]" odmówił skojarzonego żądania UDP.
	</notification>
	<notification name="SOCKS_HOST_CONNECT_FAILED">
		Nie można połączyć z serwerem proxy SOCKS 5 "[HOST]:[PORT]".
	</notification>
	<notification name="SOCKS_UNKNOWN_STATUS">
		Nieznany błąd proxy z serwerem "[HOST]:[PORT]".
	</notification>
	<notification name="SOCKS_INVALID_HOST">
		Nieprawidłowy adres lub port proxy SOCKS "[HOST]:[PORT]".
	</notification>
	<notification name="SOCKS_BAD_CREDS">
		Nieprawidłowy użytkownik lub hasło SOCKS 5.
	</notification>
	<notification name="PROXY_INVALID_HTTP_HOST">
		Nieprawidłowy adres lub port proxy HTTP "[HOST]:[PORT]".
	</notification>
	<notification name="PROXY_INVALID_SOCKS_HOST">
		Nieprawidłowy adres lub port proxy SOCKS "[HOST]:[PORT]".
	</notification>
	<notification name="ChangeProxySettings">
		Ustawienia proxy zaczną obowiązywać po restarcie [APP_NAME].
	</notification>
	<notification name="AuthRequest">
		Strona &apos;&lt;nolink&gt;[HOST_NAME]&lt;/nolink&gt;&apos; w domenie &apos;[REALM]&apos; wymaga nazwy użytkownika i hasła.
		<form name="form">
			<input name="username" text="Nazwa użytkownika"/>
			<input name="password" text="Hasło"/>
			<button name="ok" text="Wyślij"/>
			<button name="cancel" text="Anuluj"/>
		</form>
	</notification>
	<notification name="ModeChange">
		Zmiana trybu wymaga zamknięcia i ponownego uruchomienia aplikacji.

Zmienić tryb i wyłączyć program?
		<usetemplate name="okcancelbuttons" notext="Anuluj"/>
	</notification>
	<notification name="NoClassifieds">
		Tworzenie i edycja reklam jest możliwa tylko w trybie zaawansowanym. Czy chcesz wylogować się i zmienić tryb? Opcja wyboru trybu życia jest widoczna na ekranie logowania.
		<usetemplate name="okcancelbuttons" notext="Nie zamykaj" yestext="Zamknij"/>
	</notification>
	<notification name="NoGroupInfo">
		Tworzenie i edycja grup jest możliwa tylko w trybie zaawansowanym. Czy chcesz wylogować się i zmienić tryb? Opcja wyboru trybu życia jest widoczna na ekranie logowania.
		<usetemplate name="okcancelbuttons" notext="Nie zamykaj" yestext="Zamknij"/>
	</notification>
	<notification name="NoPlaceInfo">
		Oglądanie profilu miejsca jest możliwe tylko w trybie zaawansowanym. Czy chcesz wylogować się i zmienić tryb? Opcja wyboru trybu życia jest widoczna na ekranie logowania.
		<usetemplate name="okcancelbuttons" yestext="Zamknij" notext="Nie zamykaj"/>
	</notification>
	<notification name="NoPicks">
		Tworzenie i edycja Ulubionych jest możliwa jedynie w trybie zaawansowanym. Czy chcesz się wylogować i zmienić tryb? Opcja wyboru trybu życia jest widoczna na ekranie logowania.
		<usetemplate name="okcancelbuttons" notext="Nie zamykaj" yestext="Zamknij"/>
	</notification>
	<notification name="NoWorldMap">
		Oglądanie mapy świata jest możliwe tylko w trybie zaawansowanym. Czy chcesz się wylogować i zmienić tryb? Opcja wyboru trybu życia jest widoczna na ekranie logowania.
		<usetemplate name="okcancelbuttons" notext="Nie zamykaj" yestext="Zamknij"/>
	</notification>
	<notification name="NoVoiceCall">
		Rozmowy głosowe są możliwe tylko w trybie zaawansowanym. Czy chcesz wylogować się i zmienić tryb? Opcja wyboru trybu życia jest widoczna na ekranie logowania.
		<usetemplate name="okcancelbuttons" notext="Nie zamykaj" yestext="Zamknij"/>
	</notification>
	<notification name="NoAvatarShare">
		Udostępnienie jest możliwe tylko w trybie zaawansowanym. Czy chcesz wylogować się i zmienić tryb? Opcja wyboru trybu życia jest widoczna na ekranie logowania.
		<usetemplate name="okcancelbuttons" notext="Nie zamykaj" yestext="Zamknij"/>
	</notification>
	<notification name="NoAvatarPay">
		Płacenie innym Rezydentom jest możliwe tylko w trybie zaawansowanym. Czy chcesz się wylogować i zmienić tryb? Opcja wyboru trybu życia jest widoczna na ekranie logowania.
		<usetemplate name="okcancelbuttons" notext="Nie zamykaj" yestext="Zamknij"/>
	</notification>
	<notification name="NoInventory">
		Przeglądanie Szafy jest możliwe tylko w trybie zaawansowanym. Czy chcesz się wylogować i zmienić tryb? Opcja wyboru trybu życia jest widoczna na ekranie logowania.
		<usetemplate name="okcancelbuttons" yestext="Zamknij" notext="Nie zamykaj"/>
	</notification>
	<notification name="NoAppearance">
		Zmiana wyglądu jest możliwa tylko w trybie zaawansowanym. Czy chcesz się wylogować i zmienić tryb? Opcja wyboru trybu życia jest widoczna na ekranie logowania.
		<usetemplate name="okcancelbuttons" yestext="Zamknij" notext="Nie zamykaj"/>
	</notification>
	<notification name="NoSearch">
		Wyszukiwanie jest możliwe tylko w trybie zaawansowanym. Czy chcesz się wylogować i zmienić tryb? Opcja wyboru trybu życia jest widoczna na ekranie logowania.
		<usetemplate name="okcancelbuttons" yestext="Zamknij" notext="Nie zamykaj"/>
	</notification>
	<notification name="ConfirmHideUI">
		Ta akcja ukryje wszystkie menu i przyciski. Aby je pokazać użyj skrótu [SHORTCUT] ponownie.
		<usetemplate name="okcancelignore"  notext="Anuluj" ignoretext="Potwierdź przed ukryciem interfejsu"/>
	</notification>
	<notification name="PathfindingLinksets_WarnOnPhantom">
		Niektórym z zaznaczonych zbiorów części zostanie przełączony status Widmowy.

Czy chcesz kontynuować?
		<usetemplate ignoretext="Niektórym z zaznaczonych zbiorów części zostanie przełączony status Widmowy." name="okcancelignore" notext="Anuluj" />
	</notification>
	<notification name="PathfindingLinksets_MismatchOnRestricted">
		Niektóre z zaznaczonych zbiorów części nie mogą zostać ustawione na '[REQUESTED_TYPE]' ze względu na restrykcje zezwoleń zbioru części. Te zbiory części zostaną zamiast tego ustawione na '[RESTRICTED_TYPE]'.

Czy chcesz kontynuować?
		<usetemplate ignoretext="Niektóre z zaznaczonych zbiorów części nie mogą zostać ustawione ze względu na restrykcje zezwoleń zbioru części." name="okcancelignore" notext="Anuluj" />
	</notification>
	<notification name="PathfindingLinksets_MismatchOnVolume">
		Niektóre z zaznaczonych zbiorów części nie mogą zostać ustawione na '[REQUESTED_TYPE]', ponieważ kształt nie jest wypukły.

Czy chcesz kontynuować?
		<usetemplate ignoretext="Niektóre z zaznaczonych zbiorów części nie mogą zostać ustawione, ponieważ kształt nie jest wypukły." name="okcancelignore" notext="Anuluj" />
	</notification>
	<notification name="PathfindingLinksets_WarnOnPhantom_MismatchOnRestricted">
		Niektórym z zaznaczonych zbiorów części zostanie przełączony status Widmowy.

Niektóre z zaznaczonych zbiorów części nie mogą zostać ustawione na '[REQUESTED_TYPE]' ze względu na restrykcje zezwoleń zbioru części. Te zbiory części zostaną zamiast tego ustawione na '[RESTRICTED_TYPE]'.

Czy chcesz kontynuować?
		<usetemplate ignoretext="Niektórym z zaznaczonych zbiorów części zostanie przełączony status Widmowy, a inne nie mogą zostać ustawione ze względu na restrykcje zezwoleń zbioru części." name="okcancelignore" notext="Anuluj" />
	</notification>
	<notification name="PathfindingLinksets_WarnOnPhantom_MismatchOnVolume">
		Niektórym z zaznaczonych zbiorów części zostanie przełączony status Widmowy.

Niektóre z zaznaczonych zbiorów części nie mogą zostać ustawione na '[REQUESTED_TYPE]', ponieważ kształt nie jest wypukły.

Czy chcesz kontynuować?
		<usetemplate ignoretext="Niektórym z zaznaczonych zbiorów części zostanie przełączony status Widmowy, a inne nie mogą zostać ustawione, ponieważ kształt nie jest wypukły." name="okcancelignore" notext="Anuluj" />
	</notification>
	<notification name="PathfindingLinksets_MismatchOnRestricted_MismatchOnVolume">
		Niektóre z zaznaczonych zbiorów części nie mogą zostać ustawione na '[REQUESTED_TYPE]' ze względu na restrykcje zezwoleń zbioru części. Te zbiory części zostaną zamiast tego ustawione na '[RESTRICTED_TYPE]'.

Niektóre z zaznaczonych zbiorów części nie mogą zostać ustawione na '[REQUESTED_TYPE]', ponieważ kształt nie jest wypukły. Ich typ nie ulegnie zmianie.

Czy chcesz kontynuować?
		<usetemplate ignoretext="Niektóre z zaznaczonych zbiorów części nie mogą zostać ustawione ze względu na restrykcje zezwoleń zbioru części i niewypukły kształt." name="okcancelignore" notext="Anuluj" />
	</notification>
	<notification name="PathfindingLinksets_WarnOnPhantom_MismatchOnRestricted_MismatchOnVolume">
		Niektórym z zaznaczonych zbiorów części zostanie przełączony status Widmowy.

Niektóre z zaznaczonych zbiorów części nie mogą zostać ustawione na '[REQUESTED_TYPE]' ze względu na restrykcje zezwoleń zbioru części. Te zbiory części zostaną zamiast tego ustawione na '[RESTRICTED_TYPE]'.

Niektóre z zaznaczonych zbiorów części nie mogą zostać ustawione na '[REQUESTED_TYPE]', ponieważ kształt nie jest wypukły. Ich typ nie ulegnie zmianie.

Czy chcesz kontynuować?
		<usetemplate ignoretext="Niektórym z zaznaczonych zbiorów części zostanie przełączony status Widmowy, a inne nie mogą zostać ustawione ze względu na restrykcje zezwoleń zbioru części i niewypukły kształt." name="okcancelignore" notext="Anuluj" />
	</notification>
	<notification name="PathfindingLinksets_ChangeToFlexiblePath">
		Wybrany obiekt ma wpływ na Navmesh. Dodanie elastyczności spowoduje usunięcie go z Navmesha.
		<usetemplate ignoretext="Wybrany obiekt ma wpływ na Navmesh. Dodanie elastyczności spowoduje usunięcie go z Navmesha." name="okcancelignore" notext="Anuluj" />
	</notification>
	<global name="UnsupportedGLRequirements">
		Wygląda na to, że Twój system nie spełnia wymagań sprzętowych [APP_NAME]. [APP_NAME] wymaga karty graficznej kompatybilnej z OpenGL z multiteksturami. Jeżeli masz taką kartę zainstaluj najnowsze sterowniki do niej i uaktualnienia systemu operacyjnego.

Jeżeli wciąż masz problemy sprawdź: [SUPPORT_SITE].
	</global>
	<global name="UnsupportedGPU">
		- Twoja karta graficzna nie spełnia minimalnych wymagań.
	</global>
	<global name="UnsupportedRAM">
		- Pamięć Twojego systemu nie spełnia minimalnych wymagań.
	</global>
	<global name="You can only set your 'Home Location' on your land or at a mainland Infohub.">
		Jeśli jesteś właścicielem działki, to możesz ustawić na niej miejsce startu.
W innym przypadku możesz poszukać na mapie miejsc oznaczonych jako &quot;Infohub&quot;.
	</global>
	<global name="You died and have been teleported to your home location">
		Nastąpiła śmierć i teleportacja do Miejsca Startu.
	</global>
	<notification name="ConfirmClearDebugSearchURL">
		Na pewno chcesz wyczyścić debugowany URL szukania?
		<usetemplate name="okcancelignore" ignoretext="Czyszczenie debugowanego URL szukania" notext="Anuluj" />
	</notification>
	<notification name="ConfirmPickDebugSearchURL">
		Na pewno chcesz ustawić obecny URL szukania jako debugowany URL szukania?
		<usetemplate name="okcancelignore" ignoretext="Potwierdzenie ustawiania debugowanego URL szukania" notext="Anuluj" />
	</notification>
	<notification name="ConfirmRemoveGrid">
		Na pewno chcesz usunąć [REMOVE_GRID] z listy siatek?
		<usetemplate ignoretext="Potwierdzenie usuwania siatki z listy siatek" name="okcancelignore" notext="Anuluj" />
	</notification>
	<notification name="CanNotRemoveConnectedGrid">
		Nie możesz usunąć siatki [REMOVE_GRID], gdy jesteś z nią połączony/a.
		<usetemplate ignoretext="Ostrzeżenie przed usuwaniem siatki z aktywnym połączeniem" name="okcancelignore" notext="Anuluj" />
	</notification>
	<notification name="FSWL" label="Aplikowanie ustawień Windlight">
		&apos;[PARCEL_NAME]&apos;, własność [OWNER_NAME], chce zmienić ustawienia otoczenia systemu Windlight.
		<form name="form">
			<button name="Allow" text="Zezwól"/>
			<button name="Ignore" text="Ignoruj"/>
		</form>
	</notification>
	<notification name="FSWLClear" label="Reset ustawień Windlight">
		Zresetować ustawienia WL dla &apos;[PARCEL_NAME]&apos; do domyślnych regionu?
		<usetemplate name="okcancelbuttons" notext="Anuluj" yestext="Tak"/>
	</notification>
	<notification name="NewAOSet">
		Wpisz nazwę nowego zestawu AO:
(Nazwa może zawierać każdy znak ASCII, za wyjątkiem ":" oraz "|")
		<form name="form">
			<input name="message">
				Nowy zestaw AO
			</input>
			<button name="Cancel" text="Anuluj"/>
		</form>
	</notification>
	<notification name="NewAOCantContainNonASCII">
		Nie można utworzyć zestawu AO o nazwie "[AO_SET_NAME]".
Nazwa może zawierać tylko znaki ASCII, za wyjątkiem ":" oraz "|".
	</notification>
	<notification name="RenameAOMustBeASCII">
		Nie można zmienić nazwy zestawu AO "[AO_SET_NAME]".
Nazwa może zawierać tylko znaki ASCII, za wyjątkiem ":" oraz "|".
	</notification>
	<notification name="RemoveAOSet">
		Usunąć zestaw AO "[AO_SET_NAME]" z listy?
		<usetemplate name="okcancelbuttons" notext="Anuluj" yestext="Usuń"/>
	</notification>
	<notification name="AOImportSetAlreadyExists">
		Zestaw animacji o tej nazwie już istnieje.
	</notification>
	<notification name="AOForeignItemsFound">
		Animator znalazł przynajmniej jedną pozycję, jaka nie powinna znaleźć się w konfiguracji. Sprawdź folder &quot;Zagubione i odnalezione&quot; aby przejrzeć pozycje, które zostały usunięte z konfiguracji Animatora.
	</notification>
	<notification name="AOImportPermissionDenied">
		Niewystarczające uprawnienia do odczytu notki.
	</notification>
	<notification name="AOImportCreateSetFailed">
		Błąd podczas tworzenia zestawu importu.
	</notification>
	<notification name="AOImportDownloadFailed">
		Nie można pobrać notki.
	</notification>
	<notification name="AOImportNoText">
		Notka jest pusta lub nieczytelna.
	</notification>
	<notification name="AOImportNoFolder">
		Nie można znaleźć folderu, aby odczytać animacje.
	</notification>
	<notification name="AOImportNoStatePrefix">
		Linia [LINE] w notce nie ma prawidłowego prefiksu stanu [.
	</notification>
	<notification name="AOImportNoValidDelimiter">
		Linia [LINE] w notce nie ma prawidłowego separatora ].
	</notification>
	<notification name="AOImportStateNameNotFound">
		Nazwa stanu [NAME] nie została znaleziona.
	</notification>
	<notification name="AOImportAnimationNotFound">
		Nie można znaleźć animacji [NAME]. Upewnij się, że jest w tym samym folderze, co notka.
	</notification>
	<notification name="AOImportInvalid">
		Notka nie zawiera żadnej przydatnej treści. Anulowanie importu.
	</notification>
	<notification name="AOImportRetryCreateSet">
		Nie można utworzyć folderu dla zestawu animacji [NAME]. Próbuję ponownie...
	</notification>
	<notification name="AOImportAbortCreateSet">
		Nie można utworzyć folderu dla zestawu animacji [NAME]. Anulowano.
	</notification>
	<notification name="AOImportLinkFailed">
		Tworzenie połączenia dla animacji "[NAME]" nie powiodło się!
	</notification>
	<notification name="SendSysinfoToIM">
		Następujące informacje zostaną wysłane do aktywnej sesji IM:

[SYSINFO]
		<usetemplate name="okcancelbuttons" yestext="Wyślij" notext="Anuluj" />
	</notification>
	<notification name="TestversionExpired">
		Ta wersja testowa programu [APP_NAME] wygasła i nie można jej już dalej używać.
	</notification>
	<notification name="FireStormReqInfo">
		[NAME] prosi o wysłanie jej/mu informacji o Twojej instalacji przeglądarki [APP_NAME].
(To dokładnie to samo, co możesz znaleźć w Pomoc -> Informacje o [APP_NAME])
[REASON]
Czy chcesz jej/mu wysłać te informacje?
		<form name="form">
			<button name="Yes" text="Tak"/>
			<button name="No" text="Nie"/>
		</form>
	</notification>
	<notification name="PhantomOn">
		Tryb widmowy włączony.
	</notification>
	<notification name="PhantomOff">
		Tryb widmowy wyłączony.
	</notification>
	<notification label="Resetuj wszystkie ustawienia" name="FirestormClearSettingsPrompt">
		Resetowanie ustawień może się przydać, gdy napotykasz na jakieś problemy - pamiętaj jednak, że trzeba będzie wprowadzić od nowa wszystkie zmiany, jakie zostały przez Ciebie ustawione do tej pory.

Na pewno chcesz zresetować wszystkie ustawienia?
		<usetemplate name="okcancelbuttons" notext="Anuluj" />
	</notification>
	<notification name="SettingsWillClear">
		Ustawienia zostaną zresetowane po zrestartowaniu [APP_NAME].
	</notification>
	<notification name="CantAddGrid">
		Nie można dodać [GRID] do listy siatek.
[REASON] skontaktuj się ze wsparciem [GRID].
	</notification>
	<notification name="ParticleScriptFindFolderFailed">
		Nie można znaleźć folderu na nowy skrypt w Twojej Szafie.
	</notification>
	<notification name="ParticleScriptCreationFailed">
		Nie można utworzyć nowego skryptu dla systemu cząsteczkowego.
	</notification>
	<notification name="ParticleScriptNotFound">
		Nie można znaleźć nowo utworzonego skryptu dla tego systemu cząsteczkowego.
	</notification>
	<notification name="ParticleScriptCreateTempFileFailed">
		Nie można utworzyć tymczasowego pliku skryptu do załadowania.
	</notification>
	<notification name="ParticleScriptInjected">
		Skrypt cząsteczkowy został wstawiony w obiekt poprawnie.
		<form name="form">
			<ignore name="ignore" text="Skrypt cząsteczkowy został wstawiony w obiekt poprawnie."/>
		</form>
	</notification>
	<notification name="ParticleScriptCapsFailed">
		Nie można wstawić skryptu w obiekt. Zapytanie o możliwości zwróciło pusty adres.
	</notification>
	<notification name="ParticleScriptCopiedToClipboard">
		Skrypt LSL, który stworzy system cząsteczkowy, został skopiowany do schowka. Możesz go teraz wkleić w nowy skrypt i zacząć używać.
		<form name="form">
			<ignore name="ignore" text="Skrypt cząsteczkowy został skopiowany do schowka"/>
		</form>
	</notification>
	<notification name="DebugSettingsWarning">
		Uwaga! Używanie ustawień debugowania nie jest obsługiwane przez grupę wsparcia! Zmienianie ich może prowadzić do utraty danych, funkcjonalności albo w ogóle dostępu do całego świata Second Life. Nie zmieniaj żadnych wartości jeśli nie wiesz, do czego służą.
		<form name="form">
			<ignore name="ignore" text="Ostrzeżenie ustawień debugowania"/>
		</form>
	</notification>
	<notification name="ControlNameCopiedToClipboard">
		Nazwa tego ustawienia debugowania została skopiowana do schowka. Możesz teraz wkleić ją w innej miejsce.
		<form name="form">
			<ignore name="ignore" text="Nazwa ustawienia debugowania została skopiowana do schowka"/>
		</form>
	</notification>
	<notification name="SanityCheck">
		[APP_NAME] prawdopodobnie wykrył problem z Twoimi ustawieniami:

[SANITY_MESSAGE]

Powód: [SANITY_COMMENT]

Obecne ustawienie: [CURRENT_VALUE]
		<form name="form">
<<<<<<< HEAD
=======
			<button name="OK" text="Napraw"/>
			<button name="Cancel" text="Zostaw"/>
>>>>>>> 0aa38a6c
			<ignore name="ignore" text="Jakieś ustawienie nie przeszło kontroli spójności."/>
		</form>
	</notification>
	<notification name="TeleportToAvatarNotPossible">
		Teleportacja do tego awatara nie jest możliwa, ponieważ dokładna pozycja nie jest znana.
	</notification>
	<notification name="ZoomToAvatarNotPossible">
		Nie można przybliżyć do tego awatara, ponieważ jest poza zasięgiem.
	</notification>
	<notification name="TrackAvatarNotPossible">
		Nie można śledzić tego awatara, ponieważ jest poza zasięgiem radaru.
	</notification>
	<notification name="CacheEmpty">
		Pamięć podręczna (bufor danych) Twojej Przeglądarki jest pusta. Miej na uwadze, że możesz przez jakiś czas odczuwać obniżoną wydajność i spowolnione doczytywanie obiektów z Szafy.
	</notification>
<<<<<<< HEAD
	<notification name="FirstJoinSupportGroup">
		Witaj w grupie wsparcia Phoenix/Firestorm!

Abyśmy mogli pomóc Ci lepiej zalecamy, aby Twoja Przeglądarka automatycznie prezentowała swoją wersję - będzie ona wyświetlana przed każdą Twoją wypowiedzią na tym czacie grupowym. Osoby z naszej załogi wsparcia będą mogły dać Ci bardziej sensowne porady, jeśli będą znać wersję Twojej Przeglądarki od razu.
=======
	<notification name="FirstJoinSupportGroup2">
		Witaj w grupie wsparcia Phoenix/Firestorm!

Abyśmy mogli pomóc Ci lepiej zalecamy, aby Twoja Przeglądarka automatycznie prezentowała swoją wersję - będzie ona wyświetlana przed każdą Twoją wypowiedzią na tym czacie grupowym. Informacja te obejmuje aktualną wersję, skórkę, system operacyjny i status RLVa. Osoby z naszej załogi wsparcia będą mogły dać Ci bardziej sensowne porady, jeśli będą znać wersję Twojej Przeglądarki od razu.
>>>>>>> 0aa38a6c

Możesz włączyć lub wyłączyć tą funkcję w każdej chwili w górnej części okna czatu.

Chcesz włączyć automatyczne prezentowanie wersji Przeglądarki?
		<form name="form">
			<button name="OK_okcancelignore" text="Tak" />
			<button name="Cancel_okcancelignore" text="Nie" />
			<ignore name="ignore" text="Dołączenie do grupy wsparcia Phoenix/Firestorm" />
		</form>
	</notification>
	<notification name="ConfirmScriptModify">
		Na pewno chcesz zmodyfikować skrypty w zaznaczonych obiektach?
		<usetemplate ignoretext="Potwierdzenie modyfikacji skryptów w zaznaczeniu" name="okcancelignore" notext="Anuluj" />
	</notification>
	<notification name="LocalBitmapsUpdateFileNotFound">
		[FNAME] nie może zostać zaktualizowany, ponieważ plik nie może zostać znaleziony.
Aktualizacje dla tego pliku wyłączone.
	</notification>
	<notification name="LocalBitmapsUpdateFailedFinal">
		[FNAME] nie mógł zostać otwarty lub zdekodowany [NRETRIES] razy i został uznany za uszkodzony.
Aktualizacje dla tego pliku wyłączone.
	</notification>
	<notification name="LocalBitmapsVerifyFail">
		Próba dodania niewłaściwego lub niemożliwego do odczytania pliku graficznego [FNAME], który nie może zostać otwarty lub zdekodowany.
Anulowano.
	</notification>
	<notification name="PathfindingReturnMultipleItems">
		Zwracasz [NUM_ITEMS] przedmiotów. Na pewno chcesz kontynuować?
		<usetemplate ignoretext="Na pewno chcesz zwrócić wiele przedmiotów?" name="okcancelignore" notext="Nie" yestext="Tak"/>
	</notification>
	<notification name="PathfindingDeleteMultipleItems">
		Usuwasz [NUM_ITEMS] przedmiotów. Na pewno chcesz kontynuować?
		<usetemplate ignoretext="Na pewno chcesz usunąć wiele przedmiotów?" name="okcancelignore" notext="Nie" yestext="Tak"/>
	</notification>
	<notification name="AvatarFrozen">
		[AV_FREEZER] unieruchomił/a Cię. Nie możesz się poruszać ani podejmować interakcji ze światem.
	</notification>
	<notification name="AvatarFrozenDuration">
		[AV_FREEZER] unieruchomił/a Cię na [AV_FREEZE_TIME] sekund. Nie możesz się poruszać ani podejmować interakcji ze światem.
	</notification>
	<notification name="YouFrozeAvatar">
		Awatar unieruchomiony.
	</notification>
	<notification name="AvatarHasUnFrozenYou">
		[AV_FREEZER] odblokował/a Cię.
	</notification>
	<notification name="AvatarUnFrozen">
		Awatar odblokowany.
	</notification>
	<notification name="AvatarFreezeFailure">
		Unieruchomienie nie powiodło się, ponieważ nie masz uprawnień administratora na tej działce.
	</notification>
	<notification name="AvatarFreezeThaw">
		Czas Twojego unieruchomienia minął, możesz zająć się swoimi sprawami.
	</notification>
	<notification name="AvatarCantFreeze">
		Przepraszam, ale nie mogę unieruchomić tego użytkownika.
	</notification>
	<notification name="NowOwnObject">
		Jesteś od teraz właścicielem obiektu [OBJECT_NAME]
	</notification>
	<notification name="CantRezOnLand">
		Nie można zrezzować obiektu na pozycji [OBJECT_POS], ponieważ właściciel działki na to nie zezwala. Użyj narzędzia ziemi, aby zobaczyć kto nim jest.
	</notification>
	<notification name="RezFailTooManyRequests">
		Obiekt nie może zostać zrezzowany, ponieważ jest zbyt wiele żądań.
	</notification>
	<notification name="SitFailCantMove">
		Nie możesz usiąść, ponieważ nie możesz się teraz poruszać.
	</notification>
	<notification name="SitFailNotAllowedOnLand">
		Nie możesz usiąść, ponieważ nie masz zezwolenia do przebywania na tej ziemi.
	</notification>
	<notification name="SitFailNotSameRegion">
		Spróbuj podejść bliżej. Nie można usiąść na obiekcie, bo nie jest w tym samym regionie, co Ty.
	</notification>
	<notification name="ChatHistoryIsBusyAlert">
		Plik historii czatu jest w tej chwili przetwarzany przez poprzednią operację. Spróbuj ponownie za kilka minut lub wybierz czat innej osoby.
	</notification>
	<notification name="NoNewObjectRegionFull">
		Nie można utworzyć nowego obiektu. Region jest pełny.
	</notification>
	<notification name="FailedToPlaceObject">
		Nie udało się ustawić obiektu w podanym miejscu. Spróbuj ponownie.
	</notification>
	<notification name="NoOwnNoGardening">
		Nie możesz tworzyć drzew i trawy na ziemi, która nie należy do Ciebie.
	</notification>
	<notification name="NoCopyPermsNoObject">
		Kopiowanie nie powiodło się, ponieważ nie masz zezwoleń na kopiowanie obiektu &lt;nolink&gt;'[OBJ_NAME]'&lt;/nolink&gt;.
	</notification>
	<notification name="NoTransPermsNoObject">
		Kopiowanie nie powiodło się, ponieważ obiekt &lt;nolink&gt;'[OBJ_NAME]'&lt;/nolink&gt; nie może zostać przetransferowany do Ciebie.
	</notification>
	<notification name="AddToNavMeshNoCopy">
		Kopiowanie nie powiodło się, ponieważ obiekt &lt;nolink&gt;'[OBJ_NAME]'&lt;/nolink&gt; ma wpływ na Navmesh.
	</notification>
	<notification name="DupeWithNoRootsSelected">
		Wybrano duplikat bez obiektów głównych.
	</notification>
	<notification name="CantDupeCuzRegionIsFull">
		Nie można zduplikować obiektów, ponieważ region jest pełny.
	</notification>
	<notification name="CantDupeCuzParcelNotFound">
		Nie można zduplikować obiektów - nie można znaleźć działki, na której one są.
	</notification>
	<notification name="CantCreateCuzParcelFull">
		Nie można utworzyć obiektu, ponieważ działka jest pełna.
	</notification>
	<notification name="RezAttemptFailed">
		Próba zrezzowania obiektu nie powiodła się.
	</notification>
	<notification name="ToxicInvRezAttemptFailed">
		Nie można utworzyć obiektu, który spowodował problemy w tym regionie.
	</notification>
	<notification name="InvItemIsBlacklisted">
		Ten przedmiot znajduje się na czarnej liście.
	</notification>
	<notification name="NoCanRezObjects">
		W tej chwili nie masz zezwolenia na tworzenie obiektów.
	</notification>
	<notification name="LandSearchBlocked">
		Wyszukiwanie ziemi zablokowane.
Zostało wysłanych zbyt wiele żądań wyszukiwania w zbyt krótkim czasie.
Spróbuj ponownie za minutę.
	</notification>
	<notification name="NotEnoughResourcesToAttach">
		Za mało dostępnych zasobów skryptów, aby dołączyć obiekt!
	</notification>
	<notification name="YouDiedAndGotTPHome">
		Zginąłeś/aś i zostałeś/aś przeteleportowany/a do swojego miejsca startu
	</notification>
	<notification name="EjectComingSoon">
		Nie masz już dłużej pozwolenia na przebywanie w tym miejscu i w ciągu [EJECT_TIME] sekund musisz je opuścić.
	</notification>
	<notification name="NoEnterRegionMaybeFull">
		Nie możesz wejść do regionu "[NAME]", może być pełny lub właśnie restartuje.
	</notification>
	<notification name="SaveBackToInvDisabled">
		Zabieranie z powrotem do Szafy zostało wyłączone.
	</notification>
	<notification name="NoExistNoSaveToContents">
		Nie można zapisać &lt;nolink&gt;'[OBJ_NAME]'&lt;/nolink&gt; do zawartości obiektu, ponieważ obiekt z którego został zrezzowany już nie istnieje.
	</notification>
	<notification name="NoModNoSaveToContents">
		Nie można zapisać &lt;nolink&gt;'[OBJ_NAME]'&lt;/nolink&gt; do zawartości obiektu, ponieważ nie masz praw do modyfikacji obiektu &lt;nolink&gt;'[DEST_NAME]'&lt;/nolink&gt;.
	</notification>
	<notification name="NoSaveBackToInvDisabled">
		Nie można zabrać &lt;nolink&gt;'[OBJ_NAME]'&lt;/nolink&gt; z powrotem do Szafy -- ta operacja została wyłączona.
	</notification>
	<notification name="NoCopyNoSelCopy">
		Nie możesz skopiować tego, co jest zaznaczone, ponieważ nie masz prawa do skopiowania obiektu &lt;nolink&gt;'[OBJ_NAME]'&lt;/nolink&gt;.
	</notification>
	<notification name="NoTransNoSelCopy">
		Nie możesz skopiować tego, co jest zaznaczone, ponieważ obiektu &lt;nolink&gt;'[OBJ_NAME]'&lt;/nolink&gt; nie można transferować.
	</notification>
	<notification name="NoTransNoCopy">
		Nie możesz skopiować tego, co jest zaznaczone, ponieważ obiektu &lt;nolink&gt;'[OBJ_NAME]'&lt;/nolink&gt; nie można transferować.
	</notification>
	<notification name="NoPermsNoRemoval">
		Usunięcie obiektu &lt;nolink&gt;'[OBJ_NAME]'&lt;/nolink&gt; z symulatora zostało wzbronione przez system zezwoleń.
	</notification>
	<notification name="NoModNoSaveSelection">
		Nie możesz zapisać tego, co jest zaznaczone, ponieważ nie masz prawa do modyfikacji obiektu &lt;nolink&gt;'[OBJ_NAME]'&lt;/nolink&gt;.
	</notification>
	<notification name="NoCopyNoSaveSelection">
		Nie możesz zapisać tego, co jest zaznaczone, ponieważ obiektu &lt;nolink&gt;'[OBJ_NAME]'&lt;/nolink&gt; nie można kopiować.
	</notification>
	<notification name="NoModNoTaking">
		Nie możesz zabrać tego, co jest zaznaczone, ponieważ nie masz prawa do modyfikacji obiektu &lt;nolink&gt;'[OBJ_NAME]'&lt;/nolink&gt;.
	</notification>
	<notification name="RezDestInternalError">
		Błąd wewnętrzny: Nieznany typ lokalizacji docelowej.
	</notification>
	<notification name="DeleteFailObjNotFound">
		Usuwanie nie powiodło się, ponieważ obiekt nie został znaleziony
	</notification>
	<notification name="SorryCantEjectUser">
		Przepraszam, ale nie można wyrzucić tego użytkownika.
	</notification>
	<notification name="RegionSezNotAHome">
		Ten region nie pozwala Ci na ustawienie miejsca startu w tej lokalizacji.
	</notification>
	<notification name="HomeLocationLimits">
		Możesz ustawić 'miejsce startu' tylko na swojej własnej ziemi lub obok Infohuba na Mainlandzie.
	</notification>
	<notification name="HomePositionSet">
		Ustawiono miejsce startu.
	</notification>
	<notification name="AvatarEjected">
		Awatar wyrzucony.
	</notification>
	<notification name="AvatarEjectFailed">
		Wyrzucenie nie powiodło się, ponieważ nie masz uprawnień administratora na tej działce.
	</notification>
	<notification name="CMOParcelFull">
		Nie można przesunąć obiektu '[O]' do
[P] w regionie [R], ponieważ działka jest zbyt pełna.
<<<<<<< HEAD
	</notification>
	<notification name="CMOParcelPerms">
		Nie można przesunąć obiektu '[O]' do
[P] w regionie [R], ponieważ Twoje obiekty nie są dozwolone na tej działce.
	</notification>
	<notification name="CMOParcelResources">
		Nie można przesunąć obiektu '[O]' do
[P] w regionie [R], ponieważ nie ma wystarczającej ilości zasobów na tej działce.
	</notification>
	<notification name="NoParcelPermsNoObject">
		Kopiowanie nie powiodło się, ponieważ nie masz dostępu do tej działki.
	</notification>
	<notification name="CMORegionVersion">
		Nie można przesunąć obiektu '[O]' do
[P] w regionie [R], ponieważ the region działa na starszej wersji symulatora, która nie obsługuje otrzymywania obiektów przez granice działek.
	</notification>
	<notification name="CMONavMesh">
		Nie można przesunąć obiektu '[O]' do
[P] w regionie [R], ponieważ nie możesz modyfikować Navmesha przez granice regionów.
	</notification>
=======
	</notification>
	<notification name="CMOParcelPerms">
		Nie można przesunąć obiektu '[O]' do
[P] w regionie [R], ponieważ Twoje obiekty nie są dozwolone na tej działce.
	</notification>
	<notification name="CMOParcelResources">
		Nie można przesunąć obiektu '[O]' do
[P] w regionie [R], ponieważ nie ma wystarczającej ilości zasobów na tej działce.
	</notification>
	<notification name="NoParcelPermsNoObject">
		Kopiowanie nie powiodło się, ponieważ nie masz dostępu do tej działki.
	</notification>
	<notification name="CMORegionVersion">
		Nie można przesunąć obiektu '[O]' do
[P] w regionie [R], ponieważ the region działa na starszej wersji symulatora, która nie obsługuje otrzymywania obiektów przez granice działek.
	</notification>
	<notification name="CMONavMesh">
		Nie można przesunąć obiektu '[O]' do
[P] w regionie [R], ponieważ nie możesz modyfikować Navmesha przez granice regionów.
	</notification>
>>>>>>> 0aa38a6c
	<notification name="CMOWTF">
		Nie można przesunąć obiektu '[O]' do
[P] w regionie [R] ze względu na nieznany powód. ([F])
	</notification>
	<notification name="NoPermModifyObject">
		Nie masz uprawnień do modyfikowania tego obiektu
	</notification>
	<notification name="TooMuchObjectInventorySelected">
		Zbyt wiele obiektów z dużą zawartością zostało zaznaczonych. Zaznacz mniej obiektów i spróbuj ponownie.
	</notification>
	<notification name="CantEnablePhysObjContributesToNav">
		Nie można włączyć fizyki dla obiektu, który ma wpływ na Navmesh.
	</notification>
	<notification name="CantEnablePhysKeyframedObj">
		Nie można włączyć fizyki dla obiektów, które używają animacji opartej o klatki kluczowe.
	</notification>
	<notification name="CantEnablePhysNotEnoughLandResources">
		Nie można włączyć fizyki dla obiektu -- niewystarczające zasoby na działce.
	</notification>
	<notification name="CantEnablePhysCostTooGreat">
		Nie można włączyć fizyki dla obiektu, którego łączny koszt zajmowanych zasobów fizycznych jest większy, niż [MAX_OBJECTS]
	</notification>
	<notification name="PhantomWithConcavePiece">
		Ten obiekt nie może mieć części wklęsłej, ponieważ jest widmowy i ma wpływ na Navmesh.
	</notification>
	<notification name="UnableAddItem">
		Nie można dodać przedmiotu!
	</notification>
	<notification name="UnableEditItem">
		Nie można tego edytować!
	</notification>
	<notification name="NoPermToEdit">
		Brak zezwoleń na zmianę tego.
	</notification>
	<notification name="NoPermToCopyInventory">
		Brak zezwoleń na kopiowanie tego przedmiotu.
	</notification>
	<notification name="CantSaveItemDoesntExist">
		Nie można zapisać do zawartości obiektu: Przedmiot już nie istnieje.
	</notification>
	<notification name="CantSaveItemAlreadyExists">
		Nie można zapisać do zawartości obiektu: Przedmiot z tą nazwą już w niej istnieje.
	</notification>
	<notification name="CantSaveModifyAttachment">
		Nie można zapisać do zawartości obiektu: To zmodyfikowałoby prawa dodatku.
	</notification>
	<notification name="AttachmentHasTooMuchInventory">
		Twoje dodatki zawierają w sobie zbyt dużo obiektów, aby dodać więcej.
	</notification>
	<notification name="TooManyScripts">
		Za dużo skryptów.
	</notification>
	<notification name="UnableAddScript">
		Nie można dodać skryptu!
	</notification>
	<notification name="AssetServerTimeoutObjReturn">
		Czas odpowiedzi z serwera zasobów danych przekroczył dozwolony limit. Obiekt został zwrócony do sima.
	</notification>
	<notification name="RegionDisablePhysicsShapes">
		Ten region nie ma włączonych kształtów fizycznych.
	</notification>
	<notification name="NoModNavmeshAcrossRegions">
		Nie możesz modyfikować Navmeshu przez granice regionów.
	</notification>
	<notification name="NoSetPhysicsPropertiesOnObjectType">
		Nie można ustawić właściwości fizycznych na tym typie obiektu.
	</notification>
	<notification name="NoSetRootPrimWithNoShape">
		Nie można ustawić primy głównej bez żadnego kształtu.
	</notification>
	<notification name="NoRegionSupportPhysMats">
		Ten region nie ma włączonych materiałów fizycznych.
	</notification>
	<notification name="OnlyRootPrimPhysMats">
		Tylko primy główne mogą mieć dostrajane materiały fizyczne.
	</notification>
	<notification name="NoSupportCharacterPhysMats">
		Ustawianie materiałów fizycznych na postaciach nie jest jeszcze wspierane.
	</notification>
	<notification name="InvalidPhysMatProperty">
		Jedna lub więcej właściwości określonego materiału fizycznego jest nieprawidłowa.
	</notification>
	<notification name="NoPermsAlterStitchingMeshObj">
		Nie możesz zmieniać typu zszywania obiektu meszowego.
	</notification>
	<notification name="NoPermsAlterShapeMeshObj">
		Nie możesz zmieniać kształtu obiektu meszowego.
	</notification>
	<notification name="FullRegionCantEnter">
		Nie możesz wejść do tego regionu, \nponieważ jest pełny.
	</notification>
	<notification name="LinkFailedOwnersDiffer">
		Scalanie nie powiodło się -- właściciele są różni
	</notification>
	<notification name="LinkFailedNoModNavmeshAcrossRegions">
		Scalanie nie powiodło się -- nie można modyfikować Navmeshu przez granice regionów.
	</notification>
	<notification name="LinkFailedNoPermToEdit">
		Scalanie nie powiodło się, ponieważ nie masz praw modyfikacji.
	</notification>
	<notification name="LinkFailedTooManyPrims">
		Scalanie nie powiodło się -- za dużo prim
	</notification>
	<notification name="LinkFailedCantLinkNoCopyNoTrans">
		Scalanie nie powiodło się -- nie można scalić obiektu niekopiowalnego z nietransferowalnym
	</notification>
	<notification name="LinkFailedNothingLinkable">
		Scalanie nie powiodło się -- nic nie wygląda na możliwe do scalenia.
	</notification>
	<notification name="LinkFailedTooManyPathfindingChars">
		Scalanie nie powiodło się -- zbyt dużo postaci odnajdywania ścieżek
	</notification>
	<notification name="LinkFailedInsufficientLand">
		Scalanie nie powiodło się -- niewystarczające zasoby ziemi
	</notification>
	<notification name="LinkFailedTooMuchPhysics">
		Obiekt zużywa zbyt dużo zasobów fizycznych -- jego cechy dynamiczne zostały wyłączone.
	</notification>
	<notification name="EstateManagerFailedllTeleportHome">
		Obiekt '[OBJECT_NAME]' na pozycji [SLURL] nie może teleportować zarządców majątku do ich miejsc startu.
	</notification>
	<notification name="TeleportedHomeByObjectOnParcel">
		Zostałeś/aś przeniesiony/a do lokalizacji startowej przez obiekt '[OBJECT_NAME]' na działce '[PARCEL_NAME]'
	</notification>
	<notification name="TeleportedHomeByObject">
		Zostałeś/aś przeniesiony/a do lokalizacji startowej przez obiekt '[OBJECT_NAME]'
	</notification>
	<notification name="TeleportedByAttachment">
		Zostałeś/aś teleportowany/a przez dodatek na [ITEM_ID]
		<usetemplate ignoretext="Teleport: Zostałeś/aś teleportowany/a przez dodatek" name="notifyignore" />
	</notification>
	<notification name="TeleportedByObjectOnParcel">
		Zostałeś/aś teleportowany/a przez obiekt '[OBJECT_NAME]' na działce '[PARCEL_NAME]'
		<usetemplate ignoretext="Teleport: Zostałeś/aś teleportowany/a przez obiekt na działce" name="notifyignore" />
	</notification>
	<notification name="TeleportedByObjectOwnedBy">
		Zostałeś/aś teleportowany/a przez obiekt '[OBJECT_NAME]' należący do [OWNER_ID]
	</notification>
	<notification name="TeleportedByObjectUnknownUser">
		Zostałeś/aś teleportowany/a przez obiekt '[OBJECT_NAME]' należący do nieznanej osoby.
	</notification>
	<notification name="StandDeniedByObject">
		'[OBJECT_NAME]' nie pozwala Ci w tej chwili stać.
	</notification>
	<notification name="ResitDeniedByObject">
		'[OBJECT_NAME]' nie pozwala Ci w tej chwili zmieniać siedzeń.
	</notification>
	<notification name="CantCreateObjectRegionFull">
		Nie można utworzyć żądanego obiektu. Region jest pełny.
	</notification>
	<notification name="CantCreateAnimatedObjectTooLarge">
		Nie można utworzyć żądanego obiektu animowanego, ponieważ przekracza on limit trójkątów riggowania.
	</notification>
	<notification name="CantAttackMultipleObjOneSpot">
		Nie możesz podłączyć wielu obiektów do jednego punktu.
	</notification>
	<notification name="CantCreateMultipleObjAtLoc">
		Nie możesz tutaj stworzyć wielu obiektów.
	</notification>
	<notification name="UnableToCreateObjTimeOut">
		Nie można utworzyć żądanego obiektu. Obiektu nie ma w bazie danych.
	</notification>
	<notification name="UnableToCreateObjUnknown">
		Nie można utworzyć żądanego obiektu. Upłynął limit czasu żądania. Spróbuj jeszcze raz.
	</notification>
	<notification name="UnableToCreateObjMissingFromDB">
		Nie można utworzyć żądanego obiektu. Spróbuj jeszcze raz.
	</notification>
	<notification name="RezFailureTookTooLong">
		Rezzowanie nie powiodło się, żądany obiekt ładował się zbyt długo.
	</notification>
	<notification name="FailedToPlaceObjAtLoc">
		Nie udało się ustawić obiektu w podanej lokalizacji. Spróbuj ponownie.
	</notification>
	<notification name="CantCreatePlantsOnLand">
		Nie możesz tworzyć roślin na tej ziemi.
	</notification>
	<notification name="CantRestoreObjectNoWorldPos">
		Nie można przywrócić obiektu. Nie znaleziono pozycji w świecie.
	</notification>
	<notification name="CantRezObjectInvalidMeshData">
		Nie można zrezzować obiektu, ponieważ dane jego mesza są nieprawidłowe.
	</notification>
	<notification name="CantRezObjectTooManyScripts">
		Nie można zrezzować obiektu, ponieważ w regionie jest już zbyt dużo skryptów.
	</notification>
	<notification name="CantCreateObjectNoAccess">
		Twoje prawa dostępu nie zezwalają Ci na tworzenie tutaj obiektów.
	</notification>
	<notification name="CantCreateObject">
		W tej chwili nie masz pozwolenia na tworzenie obiektów.
	</notification>
	<notification name="InvalidObjectParams">
		Nieprawidłowe parametry obiektu
	</notification>
	<notification name="CantDuplicateObjectNoAcess">
		Twoje uprawnienia nie pozwalają Ci na duplikowanie obiektów w tym miejscu.
	</notification>
	<notification name="CantChangeShape">
		Nie masz pozwolenia na zmianę tego kształtu.
	</notification>
	<notification name="NoPermsTooManyAttachedAnimatedObjects">
		Operacja spowodowałaby przekroczenie limitu liczby dołączonych animowanych obiektów.
	</notification>
	<notification name="NoPermsLinkAnimatedObjectTooLarge">
		Nie można połączyć tych obiektów, ponieważ powstały animowany obiekt przekroczyłby limit trójkątów riggowania.
	</notification>
	<notification name="NoPermsSetFlagAnimatedObjectTooLarge">
		Nie można przekształcić tego obiektu w animowany obiekt, ponieważ przekroczyłby limit trójkątów riggowania.
	</notification>
	<notification name="CantChangeAnimatedObjectStateInsufficientLand">
		Nie można zmienić stanu animowanego obiektu dla tej rzeczy, ponieważ spowodowałoby to przekroczenie limitu działki.
	</notification>
	<notification name="ErrorNoMeshData">
		Błąd serwera: nie można ukończyć tej operacji, ponieważ dane meszu nie zostały załadowane.
	</notification>
	<notification name="NoAccessToClaimObjects">
		Twoje uprawnienia nie pozwalają Ci na żądanie obiektów w tym miejscu.
	</notification>
	<notification name="DeedFailedNoPermToDeedForGroup">
		Przypisywanie obiektu na grupę nie powiodło się, ponieważ nie masz w niej na to uprawnień.
	</notification>
	<notification name="NoPrivsToBuyObject">
		Twoje uprawnienia nie pozwalają Ci na kupowanie obiektów w tym miejscu.
	</notification>
	<notification name="CantAttachObjectAvatarSittingOnIt">
		Nie można założyć obiektu, ponieważ siedzi na nim awatar.
	</notification>
	<notification name="WhyAreYouTryingToWearShrubbery">
		Drzewa i trawa nie mogą zostać założone jako dodatki.
	</notification>
	<notification name="CantAttachGroupOwnedObjs">
		Nie można zakładać obiektów, które należą do grupy.
	</notification>
	<notification name="CantAttachObjectsNotOwned">
		Nie możesz zakładać obiektów, jakie nie należą do Ciebie.
	</notification>
	<notification name="CantAttachNavmeshObjects">
		Nie możesz zakładać obiektów, jakie mają wpływ na Navmesh.
	</notification>
	<notification name="CantAttachObjectNoMovePermissions">
		Nie można założyć obiektu, ponieważ nie masz uprawnień do poruszenia go.
	</notification>
	<notification name="CantAttachNotEnoughScriptResources">
		Niewystarczające dostępne zasoby skryptowe, aby założyć obiekt!
	</notification>
	<notification name="CantAttachObjectBeingRemoved">
		Nie możesz odłączyć dodatku, ponieważ jest on już odłączony.
	</notification>
	<!-- <notification name="IllegalAttachment">
		Dodatek chciał się doczepić do punktu, jaki nie istnieje na awatarze. Został on zamiast tego dołączony do klatki piersiowej.
	</notification> -->
	<notification name="CantDropItemTrialUser">
		Nie możesz tutaj upuszczać obiektów; spróbuj w strefie Darmowej Próby.
	</notification>
	<notification name="CantDropMeshAttachment">
		Nie możesz upuszczać meszowych dodatków. Odłącz do Szafy, a potem zrezzuj w świecie.
	</notification>
	<notification name="CantDropAttachmentNoPermission">
		Upuszczenie dodatku nie powiodło się: nie masz uprawnień do ich upuszczania w tym miejscu.
	</notification>
	<notification name="CantDropAttachmentInsufficientLandResources">
		Upuszczenie dodatku nie powiodło się: niewystarczające zasoby ziemi.
	</notification>
	<notification name="CantDropAttachmentInsufficientResources">
		Upuszczenie dodatku nie powiodło się: niewystarczające dostępne zasoby.
	</notification>
	<notification name="CantDropObjectFullParcel">
		Nie można tutaj upuścić obiektu. Działka jest pełna.
	</notification>
	<notification name="CantTouchObjectBannedFromParcel">
		Nie można dotknąć/chwycić tego obiektu, ponieważ jesteś zbanowany/a z działki ziemi.
	</notification>
	<notification name="PlzNarrowDeleteParams">
		Sprecyzuj proszę swoje parametry usuwania.
	</notification>
	<notification name="UnableToUploadAsset">
		Nie można załadować zasobu danych (assetu).
	</notification>
	<notification name="CantTeleportCouldNotFindUser">
		Nie można znaleźć użytkownika, aby teleportować do domu
	</notification>
	<notification name="GodlikeRequestFailed">
		żądanie administracyjne nie powiodło się
	</notification>
	<notification name="GenericRequestFailed">
		żądanie ogólne nie powiodło się
	</notification>
	<notification name="CantUploadPostcard">
		Nie można załadować pocztówki. Spróbuj ponownie później.
	</notification>
	<notification name="CantFetchInventoryForGroupNotice">
		Nie można pobrać szczegółów dołączonego przedmiotu dla ogłoszenia grupy.
	</notification>
	<notification name="CantSendGroupNoticeNotPermitted">
		Nie można wysłać ogłoszenia grupy -- brak zezwoleń.
	</notification>
	<notification name="CantSendGroupNoticeCantConstructInventory">
		Nie można wysłać ogłoszenia grupy -- nie można stworzyć przedmiotu.
	</notification>
	<notification name="CantParceInventoryInNotice">
		Nie można zanalizować przedmiotu z ogłoszenia.
	</notification>
	<notification name="TerrainUploadFailed">
		Ładowanie podłoża na serwer nie powiodło się.
	</notification>
	<notification name="TerrainFileWritten">
		Plik podłoża zapisany.
	</notification>
	<notification name="TerrainFileWrittenStartingDownload">
		Plik podłoża zapisany, pobieranie rozpoczęte...
	</notification>
	<notification name="TerrainBaked">
		Podłoże zostało zrenderowane.
	</notification>
	<notification name="TenObjectsDisabledPlzRefresh">
		Tylko pierwszych 10 zaznaczonych obiektów zostało wyłączonych. Odśwież i zaznacz więcej, jeśli potrzeba.
	</notification>
	<notification name="UpdateViewerBuyParcel">
		Musisz zaktualizować swoją przeglądarkę, aby móc kupić tą działkę.
	</notification>
	<notification name="CantBuyParcelNotForSale">
		Nie można kupić, ta działka nie jest na sprzedaż.
	</notification>
	<notification name="CantBuySalePriceOrLandAreaChanged">
		Nie można kupić, cena sprzedaży lub obszar działki uległy zmianie.
	</notification>
	<notification name="CantBuyParcelNotAuthorized">
		Nie jesteś upoważnionym kupcem dla tej działki.
	</notification>
	<notification name="CantBuyParcelAwaitingPurchaseAuth">
		Nie możesz kupić tej działki, ponieważ oczekuje już ona na autoryzację zakupu.
	</notification>
	<notification name="CantBuildOverflowParcel">
		Nie możesz tutaj budować obiektów, ponieważ mogłoby to przekroczyć pojemność działki.
	</notification>
	<notification name="SelectedMultipleOwnedLand">
		Zaznaczona przez Ciebie ziemia ma różnych właścicieli. Zaznacz mniejszy obszar i spróbuj ponownie.
	</notification>
	<notification name="CantJoinTooFewLeasedParcels">
		Zbyt mało dzierżawionych działek w zaznaczeniu do przyłączenia.
	</notification>
	<notification name="CantDivideLandMultipleParcelsSelected">
		Nie można podzielić ziemi.
Zaznaczono więcej niż jedną działkę.
Spróbuj zaznaczyć mniejszy obszar ziemi.
	</notification>
	<notification name="CantDivideLandCantFindParcel">
		Nie można podzielić ziemi.
Nie można znaleźć działki.
Prosimy o zgłoszenie błędu, w menu Pomoc.
	</notification>
	<notification name="CantDivideLandWholeParcelSelected">
		Nie można podzielić ziemi.
Cała działka jest zaznaczona.
Spróbuj zaznaczyć mniejszy obszar ziemi.
	</notification>
	<notification name="LandHasBeenDivided">
		Ziemia została podzielona.
	</notification>
	<notification name="PassPurchased">
		Kupiłeś/aś przepustkę.
	</notification>
	<notification name="RegionDisallowsClassifieds">
		Region nie zezwala na ogłoszenia reklamowe.
	</notification>
	<notification name="LandPassExpireSoon">
		Twoja przepustka na tej ziemi za chwilę wygaśnie.
	</notification>
	<notification name="CantSitNoSuitableSurface">
		Nie znaleziono odpowiedniej powierzchni, aby usiąść. Spróbuj w innym miejscu.
	</notification>
	<notification name="CantSitNoRoom">
		Nie ma gdzie tutaj usiąść, spróbuj w innym miejscu.
	</notification>
	<notification name="ClaimObjectFailedNoPermission">
		Zażądanie obiektu nie powiodło się, ponieważ nie masz uprawnień
	</notification>
	<notification name="ClaimObjectFailedNoMoney">
		Zażądanie obiektu nie powiodło się, ponieważ nie masz wystarczającej ilości L$.
	</notification>
	<notification name="CantDeedGroupLand">
		Nie można przypisać ziemi, której właścicielem jest grupa.
	</notification>
	<notification name="BuyObjectFailedNoMoney">
		Kupowanie obiektu nie powiodło się, ponieważ nie masz wystarczającej ilości L$.
	</notification>
	<notification name="BuyInventoryFailedNoMoney">
		Kupowanie przedmiotu nie powiodło się, ponieważ nie masz wystarczającej ilości L$
	</notification>
	<notification name="BuyPassFailedNoMoney">
		Nie masz wystarczającej ilości L$, any kupić przepustkę na tą ziemię.
	</notification>
	<notification name="CantBuyPassTryAgain">
		Nie można w tej chwili kupić przepustki. Spróbuj ponownie później.
	</notification>
	<notification name="CantCreateObjectParcelFull">
		Nie można utworzyć obiektu, \n ponieważ działka jest pełna.
	</notification>
	<notification name="FailedPlacingObject">
		Nie udało się umieścić obiektu w żądanej lokalizacji. Spróbuj ponownie.
	</notification>
	<notification name="CantCreateLandmarkForEvent">
		Nie można utworzyć landmarka dla wydarzenia.
	</notification>
	<notification name="GodBeatsFreeze">
		Twoje Boskie moce przezwyciężyły unieruchomienie!
	</notification>
	<notification name="SpecialPowersRequestFailedLogged">
		Zażądanie specjalnych uprawnień nie powiodło się. To żądanie zostało zapisane w logach serwera.
	</notification>
	<notification name="ExpireExplanation">
		System nie jest teraz w stanie przetworzyć Twojego żądania. Upłynął limit czasu.
	</notification>
	<notification name="DieExplanation">
		System nie jest w stanie przetworzyć Twojego żądania.
	</notification>
	<notification name="AddPrimitiveFailure">
		Niewystarczające fundusze do utworzenia primy.
	</notification>
	<notification name="RezObjectFailure">
		Niewystarczające fundusze do utworzenia obiektu.
	</notification>
	<notification name="ResetHomePositionNotLegal">
		Twoje miejsce startu zostało zresetowane, ponieważ poprzednie było nielegalne/niepoprawne.
	</notification>
	<notification name="CantInviteRegionFull">
		Nie możesz nikogo w tej chwili zaprosić do Twojej lokalizacji, ponieważ region jest pełny. Spróbuj ponownie później.
	</notification>
	<notification name="CantSetHomeAtRegion">
		Ten region nie pozwala Ci na ustawienie miejsca startu w tej lokalizacji.
	</notification>
	<notification name="ListValidHomeLocations">
		Możesz ustawić 'miejsce startu' tylko na swojej własnej ziemi lub obok Infohuba na Mainlandzie.
	</notification>
	<notification name="SetHomePosition">
		Ustawiono miejsce startu.
	</notification>
	<notification name="CantDerezInventoryError">
		Nie można zderezzować obiektu ze względu na błąd przedmiotu.
	</notification>
	<notification name="CantCreateRequestedInv">
		Nie można utworzyć żądanego przedmiotu.
	</notification>
	<notification name="CantCreateRequestedInvFolder">
		Nie można utworzyć żądanego folderu przedmiotów.
	</notification>
	<notification name="CantCreateInventory">
		Nie można utworzyć tego przedmiotu.
	</notification>
	<notification name="CantCreateLandmark">
		Nie można utworzyć landmarka.
	</notification>
	<notification name="CantCreateOutfit">
		Nie można utworzyć stroju w tej chwili. Spróbuj ponownie za minutę.
	</notification>
	<notification name="InventoryNotForSale">
		Przedmiot nie jest na sprzedaż.
	</notification>
	<notification name="CantFindInvItem">
		Nie można znaleźć przedmiotu.
	</notification>
	<notification name="CantFindObject">
		Nie można znaleźć obiektu.
	</notification>
	<notification name="CantTransfterMoneyRegionDisabled">
		Transfery pieniędzy do obiektów są obecnie wyłączone w tym regionie.
	</notification>
	<notification name="DroppedMoneyTransferRequest">
		Nie udało się dokonać płatności ze względu na obciążenie systemu.
	</notification>
	<notification name="CantPayNoAgent">
		Nie udało się ustalić, komu zapłacić.
	</notification>
	<notification name="CantDonateToPublicObjects">
		Nie możesz dawać L$ publicznym obiektom.
	</notification>
	<notification name="InventoryCreationInWorldObjectFailed">
		Utworzenie przedmiotu w obiekcie będącym w świecie nie powiodło się.
	</notification>
	<notification name="UserBalanceOrLandUsageError">
		Błąd wewnętrzny uniemożliwił poprawną aktualizację danych przeglądarki. Stan konta L$ lub posiadane działki wyświetlane w przeglądarce mogą nie odzwierciedlać faktycznego stanu posiadania na serwerach.
	</notification>
	<notification name="LargePrimAgentIntersect">
		Nie można tworzyć wielkich prim, które nachodzą na innych rezydentów. Spróbuj jeszcze raz, gdy się oni przesuną.
	</notification>
	<notification name="RLVaChangeStrings">
		Zmiany nie odniosą skutku, dopóki nie zrestartujesz [APP_NAME].
	</notification>
	<notification name="RLVaListRequested" label="Żądanie ograniczeń RLV od [NAME_LABEL]">
		[NAME_SLURL] zażądał, aby mu wysłać listę Twoich aktywnych ograniczeń RLV.
		<form name="form">
			<button name="Allow" text="Zezwól"/>
			<button name="Always Allow" text="Zawsze zezwalaj"/>
			<button name="Deny" text="Odmów"/>
			<ignore name="ignore" text="Potwierdź przed wysłaniem komuś listy moich aktywnych ograniczeń RLV."/>
		</form>
	</notification>
	<notification name="PreferenceChatClearLog">
		Ta opcja usunie dzienniki poprzednich rozmów i wszelkie kopie zapasowe tego pliku.
		<usetemplate ignoretext="Potwierdź, zanim usunę dzienniki poprzednich rozmów." name="okcancelignore" notext="Anuluj" />
	</notification>
	<notification name="PreferenceChatDeleteTranscripts">
		Ta opcja usunie logi wszystkich poprzednich rozmów. Nie będzie to miało wpływu na listę rozmów odbytych w przeszłości. Wszystkie pliki z przyrostkami .txt oraz txt.backup w folderze [FOLDER] zostaną usunięte.
		<usetemplate ignoretext="Potwierdź, zanim usunę logi rozmów." name="okcancelignore" notext="Anuluj" />
	</notification>
	<notification name="PreferenceChatPathChanged">
		Nie można przenieść plików. Przywrócono poprzednią ścieżkę.
		<usetemplate ignoretext="Nie można przenieść plików. Przywrócono poprzednią ścieżkę." name="okignore" />
	</notification>
	<notification name="DefaultObjectPermissions">
		Wystąpił problem z zapisywaniem domyślnych zezwoleń obiektu: [REASON]. Spróbuj ustawić je ponownie później.
	</notification>
	<notification name="LSLColorCopiedToClipboard">
		Ciąg koloru w formacie LSL został skopiowany do schowka. Możesz go teraz wkleić w swoim skrypcie i zacząć używać.
		<form name="form">
			<ignore name="ignore" text="Ciąg koloru w formacie LSL został skopiowany do schowka"/>
		</form>
	</notification>
	<notification name="FSBWTooHigh">
		Mocno zalecamy nie ustawiać przepustowości powyżej 1500 kbps. Jest mało prawdopodobne, aby takie ustawienie nie sprawiało problemów i prawie na pewno nie spowoduje wzrostu wydajności.
	</notification>
	<notification name="FirstUseFlyOverride">
		Uwaga: Używaj Wymuszania Latania z rozwagą! Stosowanie tej opcji bez zezwolenia właściciela działki może poskutkować zbanowaniem Twojego awatara z działki, nad którą będziesz latać.
	</notification>
	<notification name="ServerVersionChanged">
		Region, w którym się właśnie pojawiłeś/aś działa na innej wersji symulatora.
Obecny symulator: [NEWVERSION]
Poprzedni symulator: [OLDVERSION]
	</notification>
	<notification name="RegExFail">
		Błąd w wyrażeniu regularnym:
[EWHAT]
	</notification>
	<notification name="NoHavok">
		Niektóre funkcje, takie jak [FEATURE], nie są obsługiwane przez [APP_NAME] w wersji dla OpenSimulatora. Jeśli chcesz używać '[FEATURE]', to prosimy o pobranie [APP_NAME] w wersji dla Second Life z:
[DOWNLOAD_URL]
		<form name="form">
			<ignore name="ignore" text="Ostrzeżenie o braku Havoka"/>
		</form>
	</notification>
	<notification name="StreamListExportSuccess">
		Pomyślnie wyeksportowano listę strumieni w formacie XML do pliku [FILENAME].
	</notification>
	<notification name="StreamListImportSuccess">
		Pomyślnie zaimportowano listę strumieni z pliku XML.
	</notification>
	<notification name="StreamMetadata">
♫ Teraz odtwarzane:
  [TITLE]
  [ARTIST] ♫
	</notification>
	<notification name="StreamMetadataNoArtist">
♫ Teraz odtwarzane:
  [TITLE] ♫
	</notification>
	<notification name="BackupFinished">
		Twoje ustawienia zostały zapisane i zarchiwizowane w kopii zapasowej.
	</notification>
	<notification name="BackupPathEmpty">
		Ścieżka miejsca zapisu jest pusta. Proszę najpierw podać lokalizację, w jakiej będą zapisywanie i której będą przywracane kopie zapasowe.
	</notification>
<<<<<<< HEAD
=======
	<notification name="SettingsConfirmBackup">
		Czy na pewno chcesz zapisać kopię zapasową w tym katalogu?
[DIRECTORY]
Wszelkie istniejące kopie zapasowe w tej lokalizacji zostaną nadpisane!
		<usetemplate name="okcancelbuttons" notext="Anuluj" yestext="Zapisz kopię" />
	</notification>
>>>>>>> 0aa38a6c
	<notification name="SettingsRestoreNeedsLogout">
		Przywrócenie ustawień wymaga ponownego uruchomienia przeglądarki. Czy chcesz teraz przywrócić ustawienia i wyłączyć ją?
		<usetemplate name="okcancelbuttons" notext="Anuluj" yestext="Przywróć i wyłącz"/>
	</notification>
	<notification name="BackupPathDoesNotExistOrCreateFailed">
		Ścieżka kopii zapasowej nie może zostać znaleziona lub utworzona.
	</notification>
	<notification name="BackupPathDoesNotExist">
		Ścieżka kopii zapasowej nie może zostać znaleziona.
	</notification>
	<notification name="RestoreFinished">
		Przywracanie zakończone! Proszę wyłączyć i włączyć ponownie swoją przeglądarkę.
		<usetemplate name="okbutton" yestext="Wyłącz"/>
	</notification>
	<notification name="ConfirmRestoreQuickPrefsDefaults">
Kontynuowanie spowoduje, że kontrolki Szybkiego Strojenia zostaną przywrócone do domyślnego ustawienia.

Nie można tego cofnąć.
		<usetemplate ignoretext="Przywrócenie domyślnych kontrolek Szybkiego Strojenia" name="okcancelignore" notext="Anuluj" />
	</notification>
	<notification name="QuickPrefsDuplicateControl">
		Takie ustawienie zostało już wcześniej dodane. Wybierz inne.
	</notification>
	<notification name="ExportFinished">
		Wyeksportowano i zapisano do [FILENAME].
	</notification>
	<notification name="ExportFailed">
		Eksport nie powiódł się. Zobacz log, aby uzyskać więcej szczegółów.
	</notification>
	<notification name="ExportColladaSuccess">
		Zapisano z powodzeniem [OBJECT] do [FILENAME].
	</notification>
	<notification name="ExportColladaFailure">
		Eksport [OBJECT] do [FILENAME] nie powiódł się.
	</notification>
	<notification name="MeshMaxConcurrentReqTooHigh">
		Wartość ustawienia ([VALUE]) dla liczby jednoczesnych żądań ładowania obiektów meszowych określona przez Ciebie (ustawienie debugowania [DEBUGNAME]) jest wyższa niż dopuszczalne [MAX]. Została ona zresetowana do domyślnej, [DEFAULT].
	</notification>
	<notification name="ImportSuccess">
		Pomyślnie zaimportowano [COUNT] [OBJECT].
	</notification>
	<notification name="AntiSpamBlocked">
		Antyspam: Zablokowano [SOURCE] ze względu na spam [QUEUE] ([COUNT]) razy podczas [PERIOD] sekund.
	</notification>
	<notification name="AntiSpamImNewLineFloodBlocked">
		Antyspam: Zablokowano [SOURCE] za wysłanie wiadomości IM mającej więcej niż [COUNT] linii.
	</notification>
	<notification name="AntiSpamChatNewLineFloodBlocked">
		Antyspam: Zablokowano [SOURCE] za wysłanie wiadomości czatu mającej więcej niż [COUNT] linii.
	</notification>
	<notification name="SkinDefaultsChangeSettings">
		[MESSAGE]
		<form name="form">
			<ignore name="ignore" text="Ustawienie w preferencjach zostało zmienione do domyślnej wartości skórki."/>
		</form>
	</notification>
	<notification name="AddNewContactSet">
		Utwórz nowy zestaw kontaktów o nazwie:
		<form name="form">
			<input name="message">
				Nowy zestaw kontaktów
			</input>
			<button name="Create" text="Utwórz"/>
			<button name="Cancel" text="Anuluj"/>
		</form>
	</notification>
	<notification name="RemoveContactSet">
		Na pewno chcesz usunąć [SET_NAME]? Nie będziesz mieć możliwości go przywrócić.
		<usetemplate ignoretext="Potwierdź przed usunięciem Zestawu Kontaktów" name="okcancelignore" notext="Anuluj" />
	</notification>
	<notification name="RemoveContactFromSet">
		Na pewno chcesz usunąć [TARGET] z [SET_NAME]?
		<usetemplate ignoretext="Potwierdź przed usunięciem kogoś z Zestawu Kontaktów" name="okcancelignore" notext="Anuluj" />
	</notification>
	<notification name="RemoveContactsFromSet">
		Na pewno chcesz usunąć [TARGET] osób z [SET_NAME]?
		<usetemplate ignoretext="Potwierdź przed usunięciem większej ilości awatarów z Zestawu Kontaktów" name="okcancelignore" notext="Anuluj" />
	</notification>
	<notification name="AddToContactSetSingleSuccess">
		[NAME] został/a dodany/a do [SET].
	</notification>
	<notification name="AddToContactSetMultipleSuccess">
		[COUNT] awatarów zostało dodanych do [SET].
	</notification>
	<notification name="SetAvatarPseudonym">
		Wprowadź alias dla [AVATAR]:
		<form name="form">
			<button name="Create" text="Ustaw"/>
			<button name="Cancel" text="Anuluj"/>
		</form>
	</notification>
	<notification name="RenameContactSetFailure">
		Nie można zmienić nazwy zestawu &apos;[SET]&apos; na &apos;[NEW_NAME]&apos;, ponieważ zestaw z taką nazwą już istnieje lub nowa nazwa nie jest poprawna.
	</notification>
	<notification name="ShapeImportGenericFail">
		Wystąpił problem podczas importowania [FILENAME]. Zobacz log, aby uzyskać więcej szczegółów.
	</notification>
	<notification name="ShapeImportVersionFail">
		Importowanie kształtu nie powiodło się. Czy [FILENAME] jest na pewno plikiem awatara?
	</notification>
	<notification name="AddToMediaList">
		Wpisz nazwę domeny, jaką chcesz dodać do [LIST]:
		<form name="form">
			<button name="Add" text="Dodaj"/>
			<button name="Cancel" text="Anuluj"/>
		</form>
	</notification>
	<notification name="CantRestoreToWorldNoCopy">
		Funkcjonalność przywracania na ostatnią pozycję nie jest dostępna dla obiektów bez praw kopiowania, aby zapobiec ewentualnej ich utracie.
	</notification>
	<notification name="ConfirmRemoveCredential">
		Na pewno chcesz usunąć dane logowania dla &lt;nolink&gt;[NAME]&lt;/nolink&gt;?
		<form name="form">
			<button name="Cancel" text="Anuluj"/>
		</form>
	</notification>
	<notification name="ExodusFlickrVerificationExplanation">
		Aby móc ładować zdjęcia na Flickr musisz autoryzować dostęp do konta dla [APP_NAME]. Jeśli kontynuujesz, to Twoja przeglądarka internetowa otworzy stronę Flickr, gdzie zostaniesz poproszony/a, aby autoryzować [APP_NAME]. Dostaniesz kod, który będzie trzeba wkleić w odpowiednie pole [APP_NAME].

Czy chcesz autoryzować [APP_NAME] do ładowania zdjęć na Flickr?
		<usetemplate name="okcancelbuttons" notext="Nie" yestext="Tak"/>
	</notification>
	<notification name="ExodusFlickrVerificationPrompt">
		Przeprowadź autoryzację [APP_NAME] dla wysyłania zdjęć na Flickr w przeglądarce internetowej i wpisz otrzymany kod poniżej:
		<form name="form">
			<button name="Cancel" text="Anuluj"/>
		</form>
	</notification>
	<notification name="ExodusFlickrVerificationFailed">
		Autoryzacja Flickr nie powiodła się. Spróbuj ponownie i sprawdź dokładnie kod weryfikacyjny.
	</notification>
	<notification name="ExodusFlickrUploadComplete">
		Możesz znaleźć swoje zdjęcie [http://www.flickr.com/photos/upload/edit/?ids=[ID] tutaj].
	</notification>
	<notification name="RegionTrackerAdd">
		Jaką etykietę chcesz nadać regionowi
&quot;[REGION]&quot;?
		<form name="form">
			<button name="Cancel" text="Anuluj"/>
		</form>
	</notification>
	<notification name="SnoozeDuration">
		Okres (w sekundach) tymczasowego wyciszenia czatu grupowego:
		<form name="form">
			<button name="Cancel" text="Anuluj"/>
		</form>
	</notification>
	<notification name="SnoozeDurationInvalidInput">
		Okres tymczasowego wyciszenia czatu grupowego musi być liczbą!
	</notification>
	<notification name="PickLimitReached">
		Nie można utworzyć kolejnego Miejsca, ponieważ limit ich ilości został osiągnięty.
	</notification>
	<notification name="GlobalOnlineStatusToggle">
		Ze względu na obciążenie serwera masowa zmiana widoczności online może zająć trochę czasu. Prosimy o cierpliwość.
		<usetemplate ignoretext="Informuj mnie, że masowa zmiana widoczności online może zająć trochę czasu" name="okignore" />
	</notification>
	<notification name="RenderVolumeLODFactorWarning">
		UWAGA: Twój poziom detali (LOD) jest ustawiony na wysoką wartość.

Do codziennego użytku LOD ustawiony na 1-3 powinien wystarczyć.
Rozważ wymianę obiektów, które wyglądają na zdeformowane z taką wartością.

Mnożnik LOD >3: Zwiększa lag. Zalecane tylko dla fotografii.
Mnożnik LOD >4: Używaj tylko w specjalnych przypadkach. Resetuje się po restarcie.
Mnożnik LOD >8: Brak widocznych efektów. Może powodować błędy.
	</notification>
	<notification name="CurrencyURIOverrideReceived">
		W tym regionie wybrano portal walutowy strony trzeciej.
Należy pamiętać, że zakupy w walucie dokonywane za pośrednictwem Firestorm Viewer są transakcjami między Tobą (użytkownikiem) a dostawcą (-ami) lub sprzedawcą (-ami) waluty.
Ani Firestorm Viewer, ani Phoenix Firestorm Viewer Project Inc., ani jego zespół nie ponoszą odpowiedzialności za jakiekolwiek koszty lub szkody wynikające bezpośrednio lub pośrednio z takich transakcji.
Jeśli nie zgadzasz się z niniejszymi warunkami użytkowania, nie należy przeprowadzać transakcji finansowych za pomocą tej przeglądarki.
<<<<<<< HEAD
	<usetemplate ignoretext="Kiedy region ustawia nowego pomocnika walutowego." name="okignore" />
=======
		<usetemplate ignoretext="Kiedy region ustawia nowego pomocnika walutowego." name="okignore" />
	</notification>
	<notification name="EnableHiDPI">
		Włączenie obsługi HiDPI może mieć niekorzystne skutki i pogorszyć wydajność.
>>>>>>> 0aa38a6c
	</notification>
</notifications><|MERGE_RESOLUTION|>--- conflicted
+++ resolved
@@ -2451,7 +2451,6 @@
 			<button name="Enable" text="Włącz"/>
 			<button name="Disable" text="Wyłącz"/>
 		</form>
-<<<<<<< HEAD
 	</notification>
 	<notification name="MediaAlert">
 		Ta działka dostarcza media z:
@@ -2519,75 +2518,6 @@
 			<button name="WhitelistDomain" text="Biała lista"/>
 		</form>
 	</notification>
-=======
-	</notification>
-	<notification name="MediaAlert">
-		Ta działka dostarcza media z:
-
-Domena: [MEDIADOMAIN]
-URL: [MEDIAURL]
-		<form name="form">
-			<button name="Allow" text="Zezwól"/>
-			<button name="Deny" text="Odmów"/>
-		</form>
-	</notification>
-	<notification name="MediaAlert2">
-		Chcesz zapamiętać swój wybór i zezwalać [LCONDITION] na media z tego źródła?
-
-Domena: [MEDIADOMAIN]
-URL: [MEDIAURL]
-		<form name="form">
-			<button name="Do Now" text="[ACTION] Teraz"/>
-			<button name="RememberDomain" text="[CONDITION] Zezwól tej domenie"/>
-			<button name="RememberURL" text="[CONDITION] Zezwól temu URL"/>
-		</form>
-	</notification>
-	<notification name="MediaAlertSingle">
-		Ta działka dostarcza media z:
-
-Domena: [MEDIADOMAIN]
-URL: [MEDIAURL]
-		<form name="form">
-			<button name="Allow" text="Zezwól"/>
-			<button name="Deny" text="Odmów"/>
-			<button name="BlacklistDomain" text="Czarna lista"/>
-			<button name="WhitelistDomain" text="Biała lista"/>
-		</form>
-	</notification>
-	<notification name="AudioAlert">
-		Ta działka dostarcza muzykę z:
-
-Domena: [AUDIODOMAIN]
-URL: [AUDIOURL]
-		<form name="form">
-			<button name="Allow" text="Zezwól"/>
-			<button name="Deny" text="Odmów"/>
-		</form>
-	</notification>
-	<notification name="AudioAlert2">
-		Chcesz zapamiętać swój wybór i zezwalać [LCONDITION] na muzykę z tego źródła?
-
-Domena: [AUDIODOMAIN]
-URL: [AUDIOURL]
-		<form name="form">
-			<button name="Do Now" text="[ACTION] Teraz"/>
-			<button name="RememberDomain" text="[CONDITION] Zezwól tej domenie"/>
-			<button name="RememberURL" text="[CONDITION] Zezwól temu URL"/>
-		</form>
-	</notification>
-	<notification name="AudioAlertSingle">
-		Chcesz zapamiętać swój wybór i zezwalać [LCONDITION] na muzykę z tego źródła?
-
-Domena: [AUDIODOMAIN]
-URL: [AUDIOURL]
-		<form name="form">
-			<button name="Allow" text="Zezwól"/>
-			<button name="Deny" text="Odmów"/>
-			<button name="BlacklistDomain" text="Czarna lista"/>
-			<button name="WhitelistDomain" text="Biała lista"/>
-		</form>
-	</notification>
->>>>>>> 0aa38a6c
 	<notification name="Cancelled">
 		Anulowane.
 	</notification>
@@ -3528,15 +3458,9 @@
 	</notification>
 	<notification name="NoVoiceConnect">
 		Nie możemy połączyć się z serwerem głosowym:
-<<<<<<< HEAD
 
 &lt;nolink&gt;[HOSTID]&lt;/nolink&gt;
 
-=======
-
-&lt;nolink&gt;[HOSTID]&lt;/nolink&gt;
-
->>>>>>> 0aa38a6c
 Porty, które muszą być otwarte dla połączeń głosowych, to:
 :TCP: 80, 443
 :UDP: 3478, 3479, 5060, 5062, 6250, 12000-32000
@@ -3987,11 +3911,8 @@
 
 Obecne ustawienie: [CURRENT_VALUE]
 		<form name="form">
-<<<<<<< HEAD
-=======
 			<button name="OK" text="Napraw"/>
 			<button name="Cancel" text="Zostaw"/>
->>>>>>> 0aa38a6c
 			<ignore name="ignore" text="Jakieś ustawienie nie przeszło kontroli spójności."/>
 		</form>
 	</notification>
@@ -4007,17 +3928,10 @@
 	<notification name="CacheEmpty">
 		Pamięć podręczna (bufor danych) Twojej Przeglądarki jest pusta. Miej na uwadze, że możesz przez jakiś czas odczuwać obniżoną wydajność i spowolnione doczytywanie obiektów z Szafy.
 	</notification>
-<<<<<<< HEAD
-	<notification name="FirstJoinSupportGroup">
-		Witaj w grupie wsparcia Phoenix/Firestorm!
-
-Abyśmy mogli pomóc Ci lepiej zalecamy, aby Twoja Przeglądarka automatycznie prezentowała swoją wersję - będzie ona wyświetlana przed każdą Twoją wypowiedzią na tym czacie grupowym. Osoby z naszej załogi wsparcia będą mogły dać Ci bardziej sensowne porady, jeśli będą znać wersję Twojej Przeglądarki od razu.
-=======
 	<notification name="FirstJoinSupportGroup2">
 		Witaj w grupie wsparcia Phoenix/Firestorm!
 
 Abyśmy mogli pomóc Ci lepiej zalecamy, aby Twoja Przeglądarka automatycznie prezentowała swoją wersję - będzie ona wyświetlana przed każdą Twoją wypowiedzią na tym czacie grupowym. Informacja te obejmuje aktualną wersję, skórkę, system operacyjny i status RLVa. Osoby z naszej załogi wsparcia będą mogły dać Ci bardziej sensowne porady, jeśli będą znać wersję Twojej Przeglądarki od razu.
->>>>>>> 0aa38a6c
 
 Możesz włączyć lub wyłączyć tą funkcję w każdej chwili w górnej części okna czatu.
 
@@ -4216,7 +4130,6 @@
 	<notification name="CMOParcelFull">
 		Nie można przesunąć obiektu '[O]' do
 [P] w regionie [R], ponieważ działka jest zbyt pełna.
-<<<<<<< HEAD
 	</notification>
 	<notification name="CMOParcelPerms">
 		Nie można przesunąć obiektu '[O]' do
@@ -4237,28 +4150,6 @@
 		Nie można przesunąć obiektu '[O]' do
 [P] w regionie [R], ponieważ nie możesz modyfikować Navmesha przez granice regionów.
 	</notification>
-=======
-	</notification>
-	<notification name="CMOParcelPerms">
-		Nie można przesunąć obiektu '[O]' do
-[P] w regionie [R], ponieważ Twoje obiekty nie są dozwolone na tej działce.
-	</notification>
-	<notification name="CMOParcelResources">
-		Nie można przesunąć obiektu '[O]' do
-[P] w regionie [R], ponieważ nie ma wystarczającej ilości zasobów na tej działce.
-	</notification>
-	<notification name="NoParcelPermsNoObject">
-		Kopiowanie nie powiodło się, ponieważ nie masz dostępu do tej działki.
-	</notification>
-	<notification name="CMORegionVersion">
-		Nie można przesunąć obiektu '[O]' do
-[P] w regionie [R], ponieważ the region działa na starszej wersji symulatora, która nie obsługuje otrzymywania obiektów przez granice działek.
-	</notification>
-	<notification name="CMONavMesh">
-		Nie można przesunąć obiektu '[O]' do
-[P] w regionie [R], ponieważ nie możesz modyfikować Navmesha przez granice regionów.
-	</notification>
->>>>>>> 0aa38a6c
 	<notification name="CMOWTF">
 		Nie można przesunąć obiektu '[O]' do
 [P] w regionie [R] ze względu na nieznany powód. ([F])
@@ -4821,15 +4712,12 @@
 	<notification name="BackupPathEmpty">
 		Ścieżka miejsca zapisu jest pusta. Proszę najpierw podać lokalizację, w jakiej będą zapisywanie i której będą przywracane kopie zapasowe.
 	</notification>
-<<<<<<< HEAD
-=======
 	<notification name="SettingsConfirmBackup">
 		Czy na pewno chcesz zapisać kopię zapasową w tym katalogu?
 [DIRECTORY]
 Wszelkie istniejące kopie zapasowe w tej lokalizacji zostaną nadpisane!
 		<usetemplate name="okcancelbuttons" notext="Anuluj" yestext="Zapisz kopię" />
 	</notification>
->>>>>>> 0aa38a6c
 	<notification name="SettingsRestoreNeedsLogout">
 		Przywrócenie ustawień wymaga ponownego uruchomienia przeglądarki. Czy chcesz teraz przywrócić ustawienia i wyłączyć ją?
 		<usetemplate name="okcancelbuttons" notext="Anuluj" yestext="Przywróć i wyłącz"/>
@@ -5002,13 +4890,9 @@
 Należy pamiętać, że zakupy w walucie dokonywane za pośrednictwem Firestorm Viewer są transakcjami między Tobą (użytkownikiem) a dostawcą (-ami) lub sprzedawcą (-ami) waluty.
 Ani Firestorm Viewer, ani Phoenix Firestorm Viewer Project Inc., ani jego zespół nie ponoszą odpowiedzialności za jakiekolwiek koszty lub szkody wynikające bezpośrednio lub pośrednio z takich transakcji.
 Jeśli nie zgadzasz się z niniejszymi warunkami użytkowania, nie należy przeprowadzać transakcji finansowych za pomocą tej przeglądarki.
-<<<<<<< HEAD
-	<usetemplate ignoretext="Kiedy region ustawia nowego pomocnika walutowego." name="okignore" />
-=======
 		<usetemplate ignoretext="Kiedy region ustawia nowego pomocnika walutowego." name="okignore" />
 	</notification>
 	<notification name="EnableHiDPI">
 		Włączenie obsługi HiDPI może mieć niekorzystne skutki i pogorszyć wydajność.
->>>>>>> 0aa38a6c
 	</notification>
 </notifications>