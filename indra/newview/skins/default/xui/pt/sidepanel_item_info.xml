<?xml version="1.0" encoding="utf-8" standalone="yes"?>
<panel name="item properties" title="Perfil do item">
<<<<<<< HEAD
	<panel.string name="loading_experience">
		(carregando)
	</panel.string>
	<panel.string name="unknown">
		(desconhecido)
	</panel.string>
	<panel.string name="unknown_multiple">
		(desconhecido / múltiplo)
	</panel.string>
	<panel.string name="public">
		(público)
	</panel.string>
	<panel.string name="you_can">
		você pode:
	</panel.string>
	<panel.string name="owner_can">
		Proprietário pode:
	</panel.string>
	<panel.string name="acquiredDate">
		[wkday,datetime,local] [mth,datetime,local] [day,datetime,local] [hour,datetime,local]:[min,datetime,local]:[second,datetime,local] [year,datetime,local]
	</panel.string>
	<panel.string name="origin_inventory">
		(Inventário)
	</panel.string>
	<panel.string name="origin_inworld">
		(Inworld)
	</panel.string>
=======
	<panel.string name="unknown">(desconhecido)</panel.string>
	<panel.string name="unknown_multiple">(desconhecido / múltiplo)</panel.string>
	<panel.string name="public">(público)</panel.string>
	<panel.string name="you_can">você pode:</panel.string>
	<panel.string name="owner_can">Proprietário pode:</panel.string>
	<panel.string name="acquiredDate">[wkday,datetime,local] [mth,datetime,local] [day,datetime,local] [hour,datetime,local]:[min,datetime,local]:[second,datetime,local] [year,datetime,local]</panel.string>
	<panel.string name="origin_inventory">(Inventário)</panel.string>
	<panel.string name="origin_inworld">(Inworld)</panel.string>
>>>>>>> 02757fc9
	<text name="title" value="Perfil do item"/>
	<text name="origin" value="(Inventário)"/>
	<scroll_container name="item_profile_scroll">
		<panel label="" name="item_profile">
<<<<<<< HEAD
			<text name="LabelItemNameTitle">
				Nome:
			</text>
			<text name="LabelItemDescTitle">
				Descrição:
			</text>
			<text name="LabelCreatorTitle">
				Criador:
			</text>
			<text name="LabelOwnerTitle">
				Proprietário:
			</text>
			<text name="LabelAcquiredTitle">
				Adquirido:
			</text>
			<text name="LabelItemExperienceTitle">
				Experiência:
			</text>
=======
			<text name="LabelItemNameTitle">Nome:</text>
			<text name="LabelItemDescTitle">Descrição:</text>
			<text name="LabelCreatorTitle">Criador:</text>
			<text name="LabelOwnerTitle">Proprietário:</text>
			<text name="LabelAcquiredTitle">Adquirido:</text>
>>>>>>> 02757fc9
			<panel name="perms_inv">
				<text name="perm_modify">Você pode:</text>
				<check_box label="Modificar" name="CheckOwnerModify"/>
				<check_box label="Copiar" name="CheckOwnerCopy"/>
				<check_box label="Transferir" name="CheckOwnerTransfer"/>
				<text name="AnyoneLabel">Todos:</text>
				<check_box label="Copiar" name="CheckEveryoneCopy"/>
				<text name="GroupLabel">Grupo:</text>
				<check_box label="Compartilhar" name="CheckShareWithGroup" tool_tip="Permitir que todos os membros do grupo tenhas suas permissões de modificação para este objeto. Faça uma doação para ativar restrições de função."/>
				<text name="NextOwnerLabel">Próximo proprietário:</text>
				<check_box label="Modificar" name="CheckNextOwnerModify"/>
				<check_box label="Copiar" name="CheckNextOwnerCopy"/>
				<check_box label="Transferir" name="CheckNextOwnerTransfer" tool_tip="O próximo dono poderá revender ou dar este objeto"/>
			</panel>
			<check_box label="À venda" name="CheckPurchase"/>
			<combo_box name="ComboBoxSaleType">
				<combo_box.item label="Cortar" name="Copy"/>
				<combo_box.item label="Conteúdo" name="Contents"/>
				<combo_box.item label="Original" name="Original"/>
			</combo_box>
			<spinner label="Preço: L$" name="Edit Cost"/>
		</panel>
	</scroll_container>
	<panel name="button_panel">
		<button label="Cancelar" name="cancel_btn"/>
	</panel>
</panel><|MERGE_RESOLUTION|>--- conflicted
+++ resolved
@@ -1,34 +1,8 @@
 <?xml version="1.0" encoding="utf-8" standalone="yes"?>
 <panel name="item properties" title="Perfil do item">
-<<<<<<< HEAD
 	<panel.string name="loading_experience">
 		(carregando)
 	</panel.string>
-	<panel.string name="unknown">
-		(desconhecido)
-	</panel.string>
-	<panel.string name="unknown_multiple">
-		(desconhecido / múltiplo)
-	</panel.string>
-	<panel.string name="public">
-		(público)
-	</panel.string>
-	<panel.string name="you_can">
-		você pode:
-	</panel.string>
-	<panel.string name="owner_can">
-		Proprietário pode:
-	</panel.string>
-	<panel.string name="acquiredDate">
-		[wkday,datetime,local] [mth,datetime,local] [day,datetime,local] [hour,datetime,local]:[min,datetime,local]:[second,datetime,local] [year,datetime,local]
-	</panel.string>
-	<panel.string name="origin_inventory">
-		(Inventário)
-	</panel.string>
-	<panel.string name="origin_inworld">
-		(Inworld)
-	</panel.string>
-=======
 	<panel.string name="unknown">(desconhecido)</panel.string>
 	<panel.string name="unknown_multiple">(desconhecido / múltiplo)</panel.string>
 	<panel.string name="public">(público)</panel.string>
@@ -37,37 +11,16 @@
 	<panel.string name="acquiredDate">[wkday,datetime,local] [mth,datetime,local] [day,datetime,local] [hour,datetime,local]:[min,datetime,local]:[second,datetime,local] [year,datetime,local]</panel.string>
 	<panel.string name="origin_inventory">(Inventário)</panel.string>
 	<panel.string name="origin_inworld">(Inworld)</panel.string>
->>>>>>> 02757fc9
 	<text name="title" value="Perfil do item"/>
 	<text name="origin" value="(Inventário)"/>
 	<scroll_container name="item_profile_scroll">
 		<panel label="" name="item_profile">
-<<<<<<< HEAD
-			<text name="LabelItemNameTitle">
-				Nome:
-			</text>
-			<text name="LabelItemDescTitle">
-				Descrição:
-			</text>
-			<text name="LabelCreatorTitle">
-				Criador:
-			</text>
-			<text name="LabelOwnerTitle">
-				Proprietário:
-			</text>
-			<text name="LabelAcquiredTitle">
-				Adquirido:
-			</text>
-			<text name="LabelItemExperienceTitle">
-				Experiência:
-			</text>
-=======
 			<text name="LabelItemNameTitle">Nome:</text>
 			<text name="LabelItemDescTitle">Descrição:</text>
 			<text name="LabelCreatorTitle">Criador:</text>
 			<text name="LabelOwnerTitle">Proprietário:</text>
 			<text name="LabelAcquiredTitle">Adquirido:</text>
->>>>>>> 02757fc9
+			<text name="LabelItemExperienceTitle">Experiência:</text>
 			<panel name="perms_inv">
 				<text name="perm_modify">Você pode:</text>
 				<check_box label="Modificar" name="CheckOwnerModify"/>
