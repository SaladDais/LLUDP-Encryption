--- conflicted
+++ resolved
@@ -8,9 +8,8 @@
 		<menu_item_call label="Comprar L$" name="Buy and Sell L$"/>
 		<menu_item_call label="Meu perfil" name="Profile"/>
 		<menu_item_call label="Minha aparência" name="ChangeOutfit"/>
-		<menu_item_call label="Selecione um avatar" name="Avatar Picker"/>
 		<menu_item_check label="Meu inventário" name="Inventory"/>
-		<menu_item_call label="Experiências" name="Experiences"/>
+		<menu_item_call label="Experiências..." name="Experiences"/>
 		<menu_item_check label="Meu inventário" name="ShowSidetrayInventory"/>
 		<menu_item_check label="Meus gestos" name="Gestures"/>
 		<menu_item_check label="Minha voz" name="ShowVoice"/>
@@ -56,7 +55,7 @@
 	</menu>
 	<menu label="Mundo" name="World">
 		<menu_item_call label="Criar marco deste lugar" name="Create Landmark Here"/>
-		<menu_item_call label="Destinos" name="Destinations"/>
+		<menu_item_call label="Destinos..." name="Destinations"/>
 		<menu_item_check label="Mapa-múndi" name="World Map"/>
 		<menu_item_check label="Mini Mapa" name="Mini-Map"/>
 		<menu_item_check label="Busca" name="Search"/>
@@ -181,11 +180,7 @@
 		<menu_item_call label="Blogs do [SECOND_LIFE]" name="Second Life Blogs"/>
 		<menu_item_call label="Denunciar abuso" name="Report Abuse"/>
 		<menu_item_call label="Relatar bug" name="Report Bug"/>
-<<<<<<< HEAD
         <menu_item_call label="Empurrões, trombadas e tapas" name="Bumps, Pushes &amp;amp; Hits"/>
-=======
-		<menu_item_call label="Bumps, Pushes &amp; Hits" name="Bumps, Pushes &amp;amp; Hits"/>
->>>>>>> f155f400
 		<menu_item_call label="Sobre [APP_NAME]" name="About Second Life"/>
 	</menu>
 	<menu label="Avançado" name="Advanced">
