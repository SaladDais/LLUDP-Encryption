<?xml version="1.0" encoding="utf-8" standalone="yes"?>
<!-- This file contains strings that used to be hardcoded in the source.
     It is only for those strings which do not belong in a floater.
     For example, the strings used in avatar chat bubbles, and strings
     that are returned from one component and may appear in many places-->
<strings>
	<string name="CAPITALIZED_APP_NAME">
		SECOND LIFE
	</string>
	<string name="SUPPORT_SITE">
		Portal de Supporte Second Life
	</string>
	<string name="StartupDetectingHardware">
		Detectando hardware...
	</string>
	<string name="StartupLoading">
		Carregando [APP_NAME]...
	</string>
	<string name="StartupClearingCache">
		Limpando o cache...
	</string>
	<string name="StartupInitializingTextureCache">
		Iniciando cache de texturas...
	</string>
	<string name="StartupInitializingVFS">
		Iniciando VFS...
	</string>
	<string name="StartupRequireDriverUpdate">
		Falha na inicialização dos gráficos. Atualize seu driver gráfico!
	</string>
	<string name="ProgressRestoring">
		Restaurando...
	</string>
	<string name="ProgressChangingResolution">
		Alterando a resolução...
	</string>
	<string name="Fullbright">
		Fullbright (antigo)
	</string>
	<string name="LoginInProgress">
		Fazendo login. [APP_NAME] pode parecer congelado. Por favor, aguarde.
	</string>
	<string name="LoginInProgressNoFrozen">
		Logando...
	</string>
	<string name="LoginAuthenticating">
		Autenticando
	</string>
	<string name="LoginMaintenance">
		Executando manutenção da conta...
	</string>
	<string name="LoginAttempt">
		Falha na tentativa anterior de login. Login, tentativa [NUMBER]
	</string>
	<string name="LoginPrecaching">
		Carregando mundo...
	</string>
	<string name="LoginInitializingBrowser">
		Inicializando navegador embutido...
	</string>
	<string name="LoginInitializingMultimedia">
		Inicializando multimídia...
	</string>
	<string name="LoginInitializingFonts">
		Carregando fontes...
	</string>
	<string name="LoginVerifyingCache">
		Verificando arquivos cache (pode levar de 60-90 segundos)...
	</string>
	<string name="LoginProcessingResponse">
		Processando resposta...
	</string>
	<string name="LoginInitializingWorld">
		Inicializando mundo...
	</string>
	<string name="LoginDecodingImages">
		Decodificando imagens...
	</string>
	<string name="LoginInitializingQuicktime">
		Inicializando o QuickTime...
	</string>
	<string name="LoginQuicktimeNotFound">
		O QuickTime não foi encontrado - falha ao iniciar.
	</string>
	<string name="LoginQuicktimeOK">
		O QuickTime foi inicializado com sucesso.
	</string>
	<string name="LoginRequestSeedCapGrant">
		Solicitando recursos da região...
	</string>
	<string name="LoginRetrySeedCapGrant">
		Solicitando recursos da região, tentativa [NUMBER]...
	</string>
	<string name="LoginWaitingForRegionHandshake">
		Aguardando handshake com a região...
	</string>
	<string name="LoginConnectingToRegion">
		Conectando à região...
	</string>
	<string name="LoginDownloadingClothing">
		Baixando roupas...
	</string>
	<string name="InvalidCertificate">
		O servidor respondeu com um certificado inválido ou corrompido. Por favor contate o administrador do Grid.
	</string>
	<string name="CertInvalidHostname">
		Um hostname inválido foi usado para acessar o servidor. Verifique o SLURL ou hostname do Grid.
	</string>
	<string name="CertExpired">
		O certificado dado pelo Grid parece estar vencido.  Verifique o relógio do sistema ou contate o administrador do Grid.
	</string>
	<string name="CertKeyUsage">
		O certificado dado pelo servidor não pôde ser usado para SSL.  Por favor contate o administrador do Grid.
	</string>
	<string name="CertBasicConstraints">
		A cadeia de certificados do servidor tinha certificados demais.  Por favor contate o administrador do Grid.
	</string>
	<string name="CertInvalidSignature">
		A assinatura do certificado dado pelo servidor do Grid não pôde ser verificada.  Contate o administrador do seu Grid.
	</string>
	<string name="LoginFailedNoNetwork">
		Erro de rede: Falha de conexão: verifique sua conexão à internet.
	</string>
	<string name="LoginFailed">
		Falha do login.
	</string>
	<string name="Quit">
		Sair
	</string>
	<string name="create_account_url">
		http://join.secondlife.com/index.php?lang=pt-BR
	</string>
	<string name="LoginFailedViewerNotPermitted">
		O visualizador utilizado já não é compatível com o Second Life.  Visite a página abaixo para baixar uma versão atual: http://secondlife.com/download

Para saber mais, visite as perguntas frequentes abaixo: http://secondlife.com/viewer-access-faq
	</string>
	<string name="LoginIntermediateOptionalUpdateAvailable">
		Existe uma versão atualizada do seu visualizador: [VERSION]
	</string>
	<string name="LoginFailedRequiredUpdate">
		Atualização de visualizador obrigatória: [VERSION]
	</string>
	<string name="LoginFailedAlreadyLoggedIn">
		Este agente já fez login.
	</string>
	<string name="LoginFailedAuthenticationFailed">
		Desculpe! Não foi possível fazer seu login. Verifique se digitou o nome de usuário correto* (como kiki45 ou astro.física) * e senha. Verifique também que a tecla Maiúscula está desativada.
	</string>
	<string name="LoginFailedPasswordChanged">
		Como medida de precaução, sua senha foi alterada.  Visite sua conta em http://secondlife.com/password e responda a pergunta de segurança para mudar sua senha. Lamentamos qualquer inconveniente.
	</string>
	<string name="LoginFailedPasswordReset">
		Fizemos algumas alterações a seu sistema. Você precisa selecionar outra senha.  Visite sua conta em http://secondlife.com/password e responda a pergunta de segurança para mudar sua senha. Lamentamos qualquer inconveniente.
	</string>
	<string name="LoginFailedEmployeesOnly">
		O Second Life está fechado para manutenção no momento.  Somente funcionários podem acessá-lo.  Consulte www.secondlife.com/status para as últimas atualizações.
	</string>
	<string name="LoginFailedPremiumOnly">
		Logons do Second Life estão temporariamente restritos para garantir a melhor experiência possível para os usuários no mundo virtual.

Pessoas com contas gratuitas não poderão acessar o Second Life no momento para dar espaço para aquelas que pagaram pelo Second Life.
	</string>
	<string name="LoginFailedComputerProhibited">
		O Second Life não pode ser acessado deste computador.  Se você acredita que houve algum equívoco, contate support@secondlife.com.
	</string>
	<string name="LoginFailedAcountSuspended">
		Sua conta não está disponível para acesso até [TIME], horário do Pacífico nos EUA (GMT-08).
	</string>
	<string name="LoginFailedAccountDisabled">
		Não é possível concluir a solicitação neste momento. Para obter mais ajuda, conte o suporte em http://secondlife.com/support. Caso você não possa mudar sua senha, ligue para (866) 476-9763.
	</string>
	<string name="LoginFailedTransformError">
		Dados discrepantes detectados durante o login.  Contate support@secondlife.com.
	</string>
	<string name="LoginFailedAccountMaintenance">
		Sua conta está passando por um breve período de manutenção.  Sua conta não está disponível para acesso até [TIME], horário do Pacífico nos EUA (GMT-08).  Se você acredita que houve algum equívoco, contate support@secondlife.com.
	</string>
	<string name="LoginFailedPendingLogoutFault">
		Reação à solicitação de saída foi uma falha do simulador.
	</string>
	<string name="LoginFailedPendingLogout">
		O sistema está passando para o modo offline.  Sua conta não está disponível para acesso até [TIME], horário do Pacífico nos EUA (GMT-08).
	</string>
	<string name="LoginFailedUnableToCreateSession">
		Impossível criar sessão válida.
	</string>
	<string name="LoginFailedUnableToConnectToSimulator">
		Não foi possível conectar o simulador.
	</string>
	<string name="LoginFailedRestrictedHours">
		Sua conta possui acesso ao Second Life das [START] às [END], horário da costa leste dos EUA. Volte novamente durante seu horário de acesso.  Se você acredita que houve algum equívoco, contate support@secondlife.com.
	</string>
	<string name="LoginFailedIncorrectParameters">
		Parâmetros incorretos. Se você acredita que houve algum equívoco, contate support@secondlife.com.
	</string>
	<string name="LoginFailedFirstNameNotAlphanumeric">
		O parâmetro de primeiro nome deve ser alfanumérico.  Se você acredita que houve algum equívoco, contate support@secondlife.com.
	</string>
	<string name="LoginFailedLastNameNotAlphanumeric">
		O parâmetro de sobrenome deve ser alfanumérico.  Se você acredita que houve algum equívoco, contate support@secondlife.com.
	</string>
	<string name="LogoutFailedRegionGoingOffline">
		Região passando para modo offline.  Tente novamente dentro de alguns instantes.
	</string>
	<string name="LogoutFailedAgentNotInRegion">
		Não há agente na região.  Tente novamente dentro de alguns instantes.
	</string>
	<string name="LogoutFailedPendingLogin">
		A região estava acessada por outra sessão.  Tente novamente dentro de alguns instantes.
	</string>
	<string name="LogoutFailedLoggingOut">
		A região estava passando para o modo offline na sessão anterior.  Tente novamente dentro de alguns instantes.
	</string>
	<string name="LogoutFailedStillLoggingOut">
		A região estava passando para o modo offline na sessão anterior.  Tente novamente dentro de alguns instantes.
	</string>
	<string name="LogoutSucceeded">
		A região passou para o modo offline na última sessão.  Tente novamente dentro de alguns instantes.
	</string>
	<string name="LogoutFailedLogoutBegun">
		A região inicou o modo offline.  Tente novamente dentro de alguns instantes.
	</string>
	<string name="LoginFailedLoggingOutSession">
		O sistema iniciou o modo offline em sua sessão anterior.  Tente novamente dentro de alguns instantes.
	</string>
	<string name="AgentLostConnection">
		Esta região pode estar passando por problemas. Por favor, verifique sua conexão com a internet.
	</string>
	<string name="SavingSettings">
		Salvando configurações...
	</string>
	<string name="LoggingOut">
		Saindo...
	</string>
	<string name="ShuttingDown">
		Fechando...
	</string>
	<string name="YouHaveBeenDisconnected">
		Você foi desconectado da região onde estava.
	</string>
	<string name="SentToInvalidRegion">
		Você foi enviado para uma região inválida.
	</string>
	<string name="TestingDisconnect">
		Teste de desconexão
	</string>
	<string name="TooltipPerson">
		Pessoa
	</string>
	<string name="TooltipNoName">
		(sem nome)
	</string>
	<string name="TooltipOwner">
		Proprietário:
	</string>
	<string name="TooltipPublic">
		Público
	</string>
	<string name="TooltipIsGroup">
		(Grupo)
	</string>
	<string name="TooltipForSaleL$">
		À venda: L$[AMOUNT]
	</string>
	<string name="TooltipFlagGroupBuild">
		Construído por Grupo
	</string>
	<string name="TooltipFlagNoBuild">
		Não é permitido construir
	</string>
	<string name="TooltipFlagNoEdit">
		Construído por Grupo
	</string>
	<string name="TooltipFlagNotSafe">
		Não é seguro
	</string>
	<string name="TooltipFlagNoFly">
		Não é permitido voar
	</string>
	<string name="TooltipFlagGroupScripts">
		Scripts de Grupo
	</string>
	<string name="TooltipFlagNoScripts">
		Não são permitidos scripts
	</string>
	<string name="TooltipLand">
		Terreno:
	</string>
	<string name="TooltipMustSingleDrop">
		Apenas um item único pode ser arrastado para este local
	</string>
	<string name="TooltipPrice" value="L$[AMOUNT]"/>
	<string name="TooltipOutboxDragToWorld">
		Não é possível fazer rez do itens em sua caixa de saída do lojista
	</string>
	<string name="TooltipOutboxNoTransfer">
		Um ou mais destes objetos não podem ser vendidos ou transferidos.
	</string>
	<string name="TooltipOutboxNotInInventory">
		Sua caixa de saída do lojista aceita apenas itens direto do seu inventário
	</string>
	<string name="TooltipOutboxWorn">
		Você não pode colocar os itens que está vestindo na sua caixa de saída do lojista
	</string>
	<string name="TooltipOutboxCallingCard">
		Não é possível colocar cartões de visita em sua caixa de saída do lojista
	</string>
	<string name="TooltipOutboxFolderLevels">
		A profundidade das pastas aninhadas excede 3
	</string>
	<string name="TooltipOutboxTooManyFolders">
		A contagem de subpastas na pasta de nível superior excede 20
	</string>
	<string name="TooltipOutboxTooManyObjects">
		A contagem de itens na pasta de nível superior excede 200
	</string>
	<string name="TooltipDragOntoOwnChild">
		Não é possível mover uma pasta para seu filho
	</string>
	<string name="TooltipDragOntoSelf">
		Não é possível mover uma pasta para dentro dela mesma
	</string>
	<string name="TooltipHttpUrl">
		Clique para ver a página web
	</string>
	<string name="TooltipSLURL">
		Clique para ver os dados desta localização
	</string>
	<string name="TooltipAgentUrl">
		Clique para ver o perfil deste residente
	</string>
	<string name="TooltipAgentInspect">
		Saiba mais sobre este residente
	</string>
	<string name="TooltipAgentMute">
		Clique para silenciar este residente
	</string>
	<string name="TooltipAgentUnmute">
		Clique para desfazer silenciar neste residente
	</string>
	<string name="TooltipAgentIM">
		Clique para enviar uma MI para este residente
	</string>
	<string name="TooltipAgentPay">
		Clique para pagar este residente
	</string>
	<string name="TooltipAgentOfferTeleport">
		Clique para enviar um pedido de amizade a este residente
	</string>
	<string name="TooltipAgentRequestFriend">
		Clique para enviar um pedido de amizade a este residente
	</string>
	<string name="TooltipGroupUrl">
		Clique para ver a descrição deste Grupo
	</string>
	<string name="TooltipEventUrl">
		Clique para ver a descrição deste evento
	</string>
	<string name="TooltipClassifiedUrl">
		Clique para ver este anúncio
	</string>
	<string name="TooltipParcelUrl">
		Clique para ver a descrição desta parcela
	</string>
	<string name="TooltipTeleportUrl">
		Clique para teletransportar para esta localização
	</string>
	<string name="TooltipObjectIMUrl">
		Clique para ver a descrição deste objeto
	</string>
	<string name="TooltipMapUrl">
		Clique para ver esta localização no mapa
	</string>
	<string name="TooltipSLAPP">
		Clique para ativar no secondlife:// comando
	</string>
	<string name="CurrentURL" value="URL atual: [CurrentURL]"/>
	<string name="SLurlLabelTeleport">
		Teletransportar para
	</string>
	<string name="SLurlLabelShowOnMap">
		Mostrar no mapa para
	</string>
	<string name="SLappAgentMute">
		Silenciar
	</string>
	<string name="SLappAgentUnmute">
		Desfazer silenciar
	</string>
	<string name="SLappAgentIM">
		MI
	</string>
	<string name="SLappAgentPay">
		Pagar
	</string>
	<string name="SLappAgentOfferTeleport">
		Oferecer teletransporte para
	</string>
	<string name="SLappAgentRequestFriend">
		Pedido de amizade
	</string>
	<string name="BUTTON_CLOSE_DARWIN">
		Fechar (⌘W)
	</string>
	<string name="BUTTON_CLOSE_WIN">
		Fechar (Ctrl+W)
	</string>
	<string name="BUTTON_CLOSE_CHROME">
		Fechar
	</string>
	<string name="BUTTON_RESTORE">
		Restaurar
	</string>
	<string name="BUTTON_MINIMIZE">
		Minimizar
	</string>
	<string name="BUTTON_TEAR_OFF">
		Separar-se da janela
	</string>
	<string name="BUTTON_DOCK">
		conectar-se à barra
	</string>
	<string name="BUTTON_HELP">
		Mostrar ajuda
	</string>
	<string name="Searching">
		Buscando...
	</string>
	<string name="NoneFound">
		Não encontrado.
	</string>
	<string name="RetrievingData">
		Buscando...
	</string>
	<string name="ReleaseNotes">
		Notas de versão
	</string>
	<string name="RELEASE_NOTES_BASE_URL">
		http://wiki.secondlife.com/wiki/Release_Notes/
	</string>
	<string name="LoadingData">
		Carregando...
	</string>
	<string name="AvatarNameNobody">
		(ninguém)
	</string>
	<string name="AvatarNameWaiting">
		(aguardando)
	</string>
	<string name="GroupNameNone">
		(nenhum)
	</string>
	<string name="AvalineCaller">
		Interlocutor Avaline [ORDER]
	</string>
	<string name="AssetErrorNone">
		Nenhum erro
	</string>
	<string name="AssetErrorRequestFailed">
		Item pedido falhou
	</string>
	<string name="AssetErrorNonexistentFile">
		Item pedido: arquivo inexistente
	</string>
	<string name="AssetErrorNotInDatabase">
		Item pedido: item não encontrado na base de dados.
	</string>
	<string name="AssetErrorEOF">
		Fim do arquivo
	</string>
	<string name="AssetErrorCannotOpenFile">
		Não é possível abrir arquivo
	</string>
	<string name="AssetErrorFileNotFound">
		Arquivo não encontrado
	</string>
	<string name="AssetErrorTCPTimeout">
		Tempo de transferência de arquivo expirado
	</string>
	<string name="AssetErrorCircuitGone">
		Circuito caiu
	</string>
	<string name="AssetErrorPriceMismatch">
		Visualizador e servidor não concordam no preço
	</string>
	<string name="AssetErrorUnknownStatus">
		Status desconhecido
	</string>
	<string name="texture">
		textura
	</string>
	<string name="sound">
		som
	</string>
	<string name="calling card">
		cartão de visitas
	</string>
	<string name="landmark">
		landmark
	</string>
	<string name="legacy script">
		script obsoleto
	</string>
	<string name="clothing">
		roupas
	</string>
	<string name="object">
		objeto
	</string>
	<string name="note card">
		anotação
	</string>
	<string name="folder">
		pasta
	</string>
	<string name="root">
		raiz
	</string>
	<string name="lsl2 script">
		script LSL2
	</string>
	<string name="lsl bytecode">
		bytecode LSL
	</string>
	<string name="tga texture">
		textura tga
	</string>
	<string name="body part">
		parte do corpo
	</string>
	<string name="snapshot">
		fotografia
	</string>
	<string name="lost and found">
		Achados e Perdidos
	</string>
	<string name="targa image">
		imagem targa
	</string>
	<string name="trash">
		Lixo
	</string>
	<string name="jpeg image">
		imagem jpeg
	</string>
	<string name="animation">
		animação
	</string>
	<string name="gesture">
		gesto
	</string>
	<string name="simstate">
		simstate
	</string>
	<string name="favorite">
		favorito
	</string>
	<string name="symbolic link">
		link
	</string>
	<string name="symbolic folder link">
		link da pasta
	</string>
	<string name="mesh">
		mesh
	</string>
	<string name="AvatarEditingAppearance">
		(Edição Aparência)
	</string>
	<string name="AvatarAway">
		Distante
	</string>
	<string name="AvatarBusy">
		Ocupado
	</string>
	<string name="AvatarMuted">
		Mudo
	</string>
	<string name="anim_express_afraid">
		Temeroso
	</string>
	<string name="anim_express_anger">
		Bravo
	</string>
	<string name="anim_away">
		Distante
	</string>
	<string name="anim_backflip">
		Virar para trás
	</string>
	<string name="anim_express_laugh">
		Rir segurando a barriga
	</string>
	<string name="anim_express_toothsmile">
		Sorriso largo
	</string>
	<string name="anim_blowkiss">
		Mandar beijo
	</string>
	<string name="anim_express_bored">
		Entediado
	</string>
	<string name="anim_bow">
		Reverência
	</string>
	<string name="anim_clap">
		Aplaudir
	</string>
	<string name="anim_courtbow">
		Saudação formal
	</string>
	<string name="anim_express_cry">
		Chorar
	</string>
	<string name="anim_dance1">
		Dança 1
	</string>
	<string name="anim_dance2">
		Dança 2
	</string>
	<string name="anim_dance3">
		Dança 3
	</string>
	<string name="anim_dance4">
		Dança 4
	</string>
	<string name="anim_dance5">
		Dança 5
	</string>
	<string name="anim_dance6">
		Dança 6
	</string>
	<string name="anim_dance7">
		Dança 7
	</string>
	<string name="anim_dance8">
		Dança 8
	</string>
	<string name="anim_express_disdain">
		Desdém
	</string>
	<string name="anim_drink">
		Beber
	</string>
	<string name="anim_express_embarrased">
		Envergonhado
	</string>
	<string name="anim_angry_fingerwag">
		Negar com o dedo.
	</string>
	<string name="anim_fist_pump">
		Vibrar provocando
	</string>
	<string name="anim_yoga_float">
		Levitar Yoga
	</string>
	<string name="anim_express_frown">
		Careta
	</string>
	<string name="anim_impatient">
		Impaciente
	</string>
	<string name="anim_jumpforjoy">
		Pular de alegria
	</string>
	<string name="anim_kissmybutt">
		Beije meu bumbum
	</string>
	<string name="anim_express_kiss">
		Beijar
	</string>
	<string name="anim_laugh_short">
		Rir
	</string>
	<string name="anim_musclebeach">
		Exibir músculos
	</string>
	<string name="anim_no_unhappy">
		Não (descontente)
	</string>
	<string name="anim_no_head">
		Não
	</string>
	<string name="anim_nyanya">
		Nya-nya-nya
	</string>
	<string name="anim_punch_onetwo">
		Soco um-dois
	</string>
	<string name="anim_express_open_mouth">
		Abrir a boca
	</string>
	<string name="anim_peace">
		Paz
	</string>
	<string name="anim_point_you">
		Apontar para o outro
	</string>
	<string name="anim_point_me">
		Apontar para si
	</string>
	<string name="anim_punch_l">
		Soco esquerdo
	</string>
	<string name="anim_punch_r">
		Soco direito
	</string>
	<string name="anim_rps_countdown">
		RPS contar
	</string>
	<string name="anim_rps_paper">
		RPS papel
	</string>
	<string name="anim_rps_rock">
		RPS pedra
	</string>
	<string name="anim_rps_scissors">
		RPS tesoura
	</string>
	<string name="anim_express_repulsed">
		Repulsa
	</string>
	<string name="anim_kick_roundhouse_r">
		Chute giratório
	</string>
	<string name="anim_express_sad">
		Triste
	</string>
	<string name="anim_salute">
		Saúde
	</string>
	<string name="anim_shout">
		Gritar
	</string>
	<string name="anim_express_shrug">
		Encolher ombros
	</string>
	<string name="anim_express_smile">
		Sorrir
	</string>
	<string name="anim_smoke_idle">
		Fumar à toa
	</string>
	<string name="anim_smoke_inhale">
		Inalar fumaça
	</string>
	<string name="anim_smoke_throw_down">
		Expelir fumaça
	</string>
	<string name="anim_express_surprise">
		Surpresa
	</string>
	<string name="anim_sword_strike_r">
		Golpe de espada
	</string>
	<string name="anim_angry_tantrum">
		Enraivecer
	</string>
	<string name="anim_express_tongue_out">
		Mostrar a língua
	</string>
	<string name="anim_hello">
		Onda
	</string>
	<string name="anim_whisper">
		Sussurrar
	</string>
	<string name="anim_whistle">
		Assobiar
	</string>
	<string name="anim_express_wink">
		Piscar
	</string>
	<string name="anim_wink_hollywood">
		Piscar (Hollywood)
	</string>
	<string name="anim_express_worry">
		Preocupar-se
	</string>
	<string name="anim_yes_happy">
		Sim (Feliz)
	</string>
	<string name="anim_yes_head">
		Sim
	</string>
	<string name="multiple_textures">
		Múltiplo
	</string>
	<string name="texture_loading">
		Carregando...
	</string>
	<string name="worldmap_offline">
		Offline
	</string>
	<string name="worldmap_item_tooltip_format">
		L$[PRICE] por [AREA] m²
	</string>
	<string name="worldmap_results_none_found">
		Nenhum encontrado.
	</string>
	<string name="Ok">
		OK
	</string>
	<string name="Premature end of file">
		término prematuro do arquivo
	</string>
	<string name="ST_NO_JOINT">
		Não é possível encontrar a raiz (ROOT) ou junção (JOINT).
	</string>
	<string name="whisper">
		sussurra:
	</string>
	<string name="shout">
		grita:
	</string>
	<string name="ringing">
		Conectando à conversa de voz no mundo
	</string>
	<string name="connected">
		Conectado
	</string>
	<string name="unavailable">
		Voz não disponível na sua localização atual
	</string>
	<string name="hang_up">
		Desconectado da conversa de Voz no mundo
	</string>
	<string name="reconnect_nearby">
		Agora você será reconectado ao bate-papo local.
	</string>
	<string name="ScriptQuestionCautionChatGranted">
		&apos;[OBJECTNAME]&apos;, um objeto de  &apos;[OWNERNAME]&apos;, localizado em [REGIONNAME] a [REGIONPOS], obteve permissão para: [PERMISSIONS].
	</string>
	<string name="ScriptQuestionCautionChatDenied">
		&apos;[OBJECTNAME]&apos;, um objeto de  &apos;[OWNERNAME]&apos;, localizado em [REGIONNAME] a [REGIONPOS], teve permissão negada para: [PERMISSIONS].
	</string>
	<string name="ScriptTakeMoney">
		Tomar linden dólares (L$) de você
	</string>
	<string name="ActOnControlInputs">
		Atue nas suas entradas de controle
	</string>
	<string name="RemapControlInputs">
		Remapeie suas entradas de controle
	</string>
	<string name="AnimateYourAvatar">
		Faça uma animação para o seu avatar
	</string>
	<string name="AttachToYourAvatar">
		Anexe ao seu avatar
	</string>
	<string name="ReleaseOwnership">
		Libere a propriedade e torne-a pública
	</string>
	<string name="LinkAndDelink">
		Una e desuna de outros objetos
	</string>
	<string name="AddAndRemoveJoints">
		Adicione e remova junções com outros objetos
	</string>
	<string name="ChangePermissions">
		Modifique as permissões
	</string>
	<string name="TrackYourCamera">
		Acompanhe sua câmera
	</string>
	<string name="ControlYourCamera">
		Controle sua camera
	</string>
	<string name="SIM_ACCESS_PG">
		Público geral
	</string>
	<string name="SIM_ACCESS_MATURE">
		Moderado
	</string>
	<string name="SIM_ACCESS_ADULT">
		Adulto
	</string>
	<string name="SIM_ACCESS_DOWN">
		Desconectado
	</string>
	<string name="SIM_ACCESS_MIN">
		Desconhecido
	</string>
	<string name="land_type_unknown">
		(desconhecido)
	</string>
	<string name="Estate / Full Region">
		Propriedadade / Região inteira:
	</string>
	<string name="Estate / Homestead">
		Imóvel / Homestead
	</string>
	<string name="Mainland / Homestead">
		Continente / Homestead
	</string>
	<string name="Mainland / Full Region">
		Continente / Região inteira:
	</string>
	<string name="all_files">
		Todos os arquivos
	</string>
	<string name="sound_files">
		Sons
	</string>
	<string name="animation_files">
		Animações
	</string>
	<string name="image_files">
		Imagens
	</string>
	<string name="save_file_verb">
		Salvar
	</string>
	<string name="load_file_verb">
		Carregar
	</string>
	<string name="targa_image_files">
		Imagens Targa
	</string>
	<string name="bitmap_image_files">
		Imagens Bitmap
	</string>
	<string name="avi_movie_file">
		Arquivo de vídeo AVI
	</string>
	<string name="xaf_animation_file">
		Arquivo de animação XAF
	</string>
	<string name="xml_file">
		Arquivo XML
	</string>
	<string name="raw_file">
		Arquivo RAW
	</string>
	<string name="compressed_image_files">
		Imagens compactadas
	</string>
	<string name="load_files">
		Carregar arquivos
	</string>
	<string name="choose_the_directory">
		Selecionar pasta
	</string>
	<string name="script_files">
		Scripts
	</string>
	<string name="AvatarSetNotAway">
		deixar como ausente
	</string>
	<string name="AvatarSetAway">
		deixar como ausente
	</string>
	<string name="AvatarSetNotBusy">
		deixar como não ocupado
	</string>
	<string name="AvatarSetBusy">
		Deixar como ocupado
	</string>
	<string name="shape">
		Silhueta
	</string>
	<string name="skin">
		Pele
	</string>
	<string name="hair">
		Cabelo
	</string>
	<string name="eyes">
		Olhos
	</string>
	<string name="shirt">
		Camisa
	</string>
	<string name="pants">
		Calças
	</string>
	<string name="shoes">
		Sapatos
	</string>
	<string name="socks">
		Meias
	</string>
	<string name="jacket">
		Blusa
	</string>
	<string name="gloves">
		Luvas
	</string>
	<string name="undershirt">
		Camiseta
	</string>
	<string name="underpants">
		Roupa de baixo
	</string>
	<string name="skirt">
		Saia
	</string>
	<string name="alpha">
		Alpha
	</string>
	<string name="tattoo">
		Tatuagem
	</string>
	<string name="physics">
		Físico
	</string>
	<string name="invalid">
		Inválido
	</string>
	<string name="none">
		nenhum
	</string>
	<string name="shirt_not_worn">
		Camisa não vestida
	</string>
	<string name="pants_not_worn">
		Calças não vestidas
	</string>
	<string name="shoes_not_worn">
		Sapatos não calçados
	</string>
	<string name="socks_not_worn">
		Meias não calçadas
	</string>
	<string name="jacket_not_worn">
		Jaqueta não vestida
	</string>
	<string name="gloves_not_worn">
		Luvas não calçadas
	</string>
	<string name="undershirt_not_worn">
		Camiseta não vestida
	</string>
	<string name="underpants_not_worn">
		Roupa de baixo não vestida
	</string>
	<string name="skirt_not_worn">
		Saia não vestida
	</string>
	<string name="alpha_not_worn">
		Alpha não vestido
	</string>
	<string name="tattoo_not_worn">
		Tatuagem não usada
	</string>
	<string name="physics_not_worn">
		Físico não usado
	</string>
	<string name="invalid_not_worn">
		inválido
	</string>
	<string name="create_new_shape">
		Criar novo físico
	</string>
	<string name="create_new_skin">
		Criar pele nova
	</string>
	<string name="create_new_hair">
		Criar cabelo novo
	</string>
	<string name="create_new_eyes">
		Criar olhos novos
	</string>
	<string name="create_new_shirt">
		Criar camisa nova
	</string>
	<string name="create_new_pants">
		Criar calças novas
	</string>
	<string name="create_new_shoes">
		Criar sapatos novos
	</string>
	<string name="create_new_socks">
		Criar meias novas
	</string>
	<string name="create_new_jacket">
		Criar jaqueta nova
	</string>
	<string name="create_new_gloves">
		Criar luvas novas
	</string>
	<string name="create_new_undershirt">
		Criar camiseta nova
	</string>
	<string name="create_new_underpants">
		Criar roupa de baixo nova
	</string>
	<string name="create_new_skirt">
		Criar saia nova
	</string>
	<string name="create_new_alpha">
		Criar Alpha novo
	</string>
	<string name="create_new_tattoo">
		Criar nova tatuagem
	</string>
	<string name="create_new_physics">
		Criar novo físico
	</string>
	<string name="create_new_invalid">
		inválido
	</string>
	<string name="NewWearable">
		Novo [WEARABLE_ITEM]
	</string>
	<string name="next">
		Próximo
	</string>
	<string name="ok">
		OK
	</string>
	<string name="GroupNotifyGroupNotice">
		Anúncio de grupo
	</string>
	<string name="GroupNotifyGroupNotices">
		Anúncios do grupo
	</string>
	<string name="GroupNotifySentBy">
		Enviado por
	</string>
	<string name="GroupNotifyAttached">
		Anexo:
	</string>
	<string name="GroupNotifyViewPastNotices">
		Ver últimos anúncios ou optar por não receber essas mensagens aqui.
	</string>
	<string name="GroupNotifyOpenAttachment">
		Abrir anexo
	</string>
	<string name="GroupNotifySaveAttachment">
		Salvar anexo
	</string>
	<string name="TeleportOffer">
		Oferta de teletransporte
	</string>
	<string name="StartUpNotifications">
		Novas notificações chegaram enquanto você estava fora...
	</string>
	<string name="OverflowInfoChannelString">
		Você tem mais [%d] notificações
	</string>
	<string name="BodyPartsRightArm">
		Braço direito
	</string>
	<string name="BodyPartsHead">
		Cabeça
	</string>
	<string name="BodyPartsLeftArm">
		Braço esquerdo
	</string>
	<string name="BodyPartsLeftLeg">
		Perna esquerda
	</string>
	<string name="BodyPartsTorso">
		Tronco
	</string>
	<string name="BodyPartsRightLeg">
		Perna direita
	</string>
	<string name="GraphicsQualityLow">
		Baixo
	</string>
	<string name="GraphicsQualityMid">
		Meio
	</string>
	<string name="GraphicsQualityHigh">
		Alto
	</string>
	<string name="LeaveMouselook">
		Pressione ESC para retornar para visão do mundo
	</string>
	<string name="InventoryNoMatchingItems">
		Não encontrou o que procura? Tente buscar no [secondlife:///app/search/people/[SEARCH_TERM] Search].
	</string>
	<string name="PlacesNoMatchingItems">
		Não encontrou o que procura? Tente buscar no [secondlife:///app/search/groups/[SEARCH_TERM] Search].
	</string>
	<string name="FavoritesNoMatchingItems">
		Arraste um marco para adicioná-lo aos seus favoritos.
	</string>
	<string name="InventoryNoTexture">
		Você não possui uma cópia desta textura no seu inventário
	</string>
	<string name="InventoryInboxNoItems">
<<<<<<< HEAD
		Alguns itens recebidos, como os brindes premium, aparecerão aqui.  Você pode arrastá-los para o seu inventário.
=======
		Suas compras do Marketplace aparecerão aqui. Depois, você poderá arrastá-las para seu inventário para usá-las.
>>>>>>> ee66cb3e
	</string>
	<string name="MarketplaceURL">
		https://marketplace.[MARKETPLACE_DOMAIN_NAME]/
	</string>
	<string name="MarketplaceURL_CreateStore">
		http://community.secondlife.com/t5/English-Knowledge-Base/Selling-in-the-Marketplace/ta-p/700193#Section_.4
	</string>
	<string name="MarketplaceURL_Dashboard">
		https://marketplace.[MARKETPLACE_DOMAIN_NAME]/merchants/store/dashboard
	</string>
	<string name="MarketplaceURL_Imports">
		https://marketplace.[MARKETPLACE_DOMAIN_NAME]/merchants/store/imports
	</string>
	<string name="MarketplaceURL_LearnMore">
		https://marketplace.[MARKETPLACE_DOMAIN_NAME]/learn_more
	</string>
	<string name="InventoryOutboxNotMerchantTitle">
		Qualquer um pode vender itens no Mercado.
	</string>
	<string name="InventoryOutboxNotMerchantTooltip"/>
	<string name="InventoryOutboxNotMerchant">
		Se você deseja se tornar um lojista, precisará [[MARKETPLACE_CREATE_STORE_URL] criar uma loja no Mercado].
	</string>
	<string name="InventoryOutboxNoItemsTitle">
		Sua caixa de saída está vazia
	</string>
	<string name="InventoryOutboxNoItemsTooltip"/>
	<string name="InventoryOutboxNoItems">
		Arraste as pastas para estas áreas e então clique em &quot;Enviar para Mercado&quot; para listar os itens para venda no [[MARKETPLACE_DASHBOARD_URL] Mercado].
	</string>
	<string name="Marketplace Error None">
		Sem erros
	</string>
	<string name="Marketplace Error Not Merchant">
		Erro: antes de enviar os itens para o Mercado, é necessário que você se defina como um lojista (sem custos).
	</string>
	<string name="Marketplace Error Empty Folder">
		Erro: esta pasta está vazia.
	</string>
	<string name="Marketplace Error Unassociated Products">
		Erro: ocorreu uma falha ao enviar este item, pois sua conta de lojista tem muitos itens não associados a produtos.  Para corrigir esse erro, faça o login no site do mercado e reduza a contagem de itens não associados.
	</string>
	<string name="Marketplace Error Object Limit">
		Erro: este item contém muitos objetos. Corrija esse erro unindo os objetos em caixa para reduzir a contagem total a menos de 200.
	</string>
	<string name="Marketplace Error Folder Depth">
		Erro: este item contém muitos níveis de pastas aninhadas. Reorganize-o em até 3 níveis de pastas aninhadas, no máximo.
	</string>
	<string name="Marketplace Error Unsellable Item">
		Erro: este item não pode ser vendido no mercado.
	</string>
	<string name="Marketplace Error Internal Import">
		Erro: ocorreu um problema com este item. Tente novamente mais tarde.
	</string>
	<string name="Open landmarks">
		Marcos abertos
	</string>
	<string name="no_transfer" value="(não transferível)"/>
	<string name="no_modify" value="(não modificável)"/>
	<string name="no_copy" value="(não copiável)"/>
	<string name="worn" value="(vestido)"/>
	<string name="link" value="(link)"/>
	<string name="broken_link" value="(link_quebrado)&quot;"/>
	<string name="LoadingContents">
		Carregando conteúdo...
	</string>
	<string name="NoContents">
		Nenhum conteúdo
	</string>
	<string name="WornOnAttachmentPoint" value="(vestido em [ATTACHMENT_POINT])"/>
	<string name="ActiveGesture" value="[GESLABEL] (ativado)"/>
	<string name="Chat Message" value="Bate-papo:"/>
	<string name="Sound" value="Som"/>
	<string name="Wait" value="--- Aguarde"/>
	<string name="AnimFlagStop" value="Parar animação"/>
	<string name="AnimFlagStart" value="Iniciar animação"/>
	<string name="Wave" value="Acenar"/>
	<string name="GestureActionNone" value="Nenhum"/>
	<string name="HelloAvatar" value="Olá, avatar!"/>
	<string name="ViewAllGestures" value="Ver todos&gt;&gt;"/>
	<string name="GetMoreGestures" value="Mais &gt;&gt;"/>
	<string name="Animations" value="Animações,"/>
	<string name="Calling Cards" value="Cartões de visitas,"/>
	<string name="Clothing" value="Vestuário,"/>
	<string name="Gestures" value="Gestos,"/>
	<string name="Landmarks" value="Marcos"/>
	<string name="Notecards" value="Anotações"/>
	<string name="Objects" value="Objetos,"/>
	<string name="Scripts" value="Scripts,"/>
	<string name="Sounds" value="Sons"/>
	<string name="Textures" value="Texturas"/>
	<string name="Snapshots" value="Fotografias"/>
	<string name="No Filters" value="Não"/>
	<string name="Since Logoff" value="- Desde desligado"/>
	<string name="InvFolder My Inventory">
		Meu inventário
	</string>
	<string name="InvFolder Library">
		Biblioteca
	</string>
	<string name="InvFolder Textures">
		Texturas
	</string>
	<string name="InvFolder Sounds">
		Sons
	</string>
	<string name="InvFolder Calling Cards">
		Cartões de visitas
	</string>
	<string name="InvFolder Landmarks">
		Marcos
	</string>
	<string name="InvFolder Scripts">
		Scripts
	</string>
	<string name="InvFolder Clothing">
		Vestuário
	</string>
	<string name="InvFolder Objects">
		Objetos
	</string>
	<string name="InvFolder Notecards">
		Anotações
	</string>
	<string name="InvFolder New Folder">
		Nova pasta
	</string>
	<string name="InvFolder Inventory">
		Inventário
	</string>
	<string name="InvFolder Uncompressed Images">
		Imagens descompactadas
	</string>
	<string name="InvFolder Body Parts">
		Corpo
	</string>
	<string name="InvFolder Trash">
		Lixo
	</string>
	<string name="InvFolder Photo Album">
		Álbum de fotografias
	</string>
	<string name="InvFolder Lost And Found">
		Achados e Perdidos
	</string>
	<string name="InvFolder Uncompressed Sounds">
		Sons descompactados
	</string>
	<string name="InvFolder Animations">
		Animações
	</string>
	<string name="InvFolder Gestures">
		Gestos
	</string>
	<string name="InvFolder Favorite">
		Meus favoritos
	</string>
	<string name="InvFolder favorite">
		Meus favoritos
	</string>
	<string name="InvFolder Current Outfit">
		Look atual
	</string>
	<string name="InvFolder Initial Outfits">
		Looks iniciais
	</string>
	<string name="InvFolder My Outfits">
		Meus looks
	</string>
	<string name="InvFolder Accessories">
		Acessórios
	</string>
	<string name="InvFolder Meshes">
		Meshes:
	</string>
	<string name="InvFolder Friends">
		Amigos
	</string>
	<string name="InvFolder All">
		Tudo
	</string>
	<string name="no_attachments">
		Nenhum anexo vestido
	</string>
	<string name="Attachments remain">
		Anexos ([COUNT] slots permanecem)
	</string>
	<string name="Buy">
		Comprar
	</string>
	<string name="BuyforL$">
		Comprar por L$
	</string>
	<string name="Stone">
		Pedra
	</string>
	<string name="Metal">
		Metal
	</string>
	<string name="Glass">
		Vidro
	</string>
	<string name="Wood">
		Madeira
	</string>
	<string name="Flesh">
		Carne
	</string>
	<string name="Plastic">
		Plástico
	</string>
	<string name="Rubber">
		Borrracha
	</string>
	<string name="Light">
		Luz
	</string>
	<string name="KBShift">
		Shift
	</string>
	<string name="KBCtrl">
		Ctrl
	</string>
	<string name="Chest">
		Peito
	</string>
	<string name="Skull">
		Crânio
	</string>
	<string name="Left Shoulder">
		Ombro esquerdo
	</string>
	<string name="Right Shoulder">
		Ombro direito
	</string>
	<string name="Left Hand">
		Mão esquerda
	</string>
	<string name="Right Hand">
		Mão direita
	</string>
	<string name="Left Foot">
		Pé esquerdo
	</string>
	<string name="Right Foot">
		Pé direito
	</string>
	<string name="Spine">
		Espinha
	</string>
	<string name="Pelvis">
		Pélvis
	</string>
	<string name="Mouth">
		Boca
	</string>
	<string name="Chin">
		Queixo
	</string>
	<string name="Left Ear">
		Orelha esquerda
	</string>
	<string name="Right Ear">
		Orelha direita
	</string>
	<string name="Left Eyeball">
		Globo ocular esquerdo
	</string>
	<string name="Right Eyeball">
		Globo ocular direito
	</string>
	<string name="Nose">
		Nariz
	</string>
	<string name="R Upper Arm">
		Braço superior D
	</string>
	<string name="R Forearm">
		Antebraço D
	</string>
	<string name="L Upper Arm">
		Braço superior E
	</string>
	<string name="L Forearm">
		Antebraço E
	</string>
	<string name="Right Hip">
		Quadril direito
	</string>
	<string name="R Upper Leg">
		Coxa D
	</string>
	<string name="R Lower Leg">
		Perna inferior D
	</string>
	<string name="Left Hip">
		Quadril esquerdo
	</string>
	<string name="L Upper Leg">
		Coxa E
	</string>
	<string name="L Lower Leg">
		Perna inferior E
	</string>
	<string name="Stomach">
		Estômago
	</string>
	<string name="Left Pec">
		Peitoral E
	</string>
	<string name="Right Pec">
		Peitoral D
	</string>
	<string name="Neck">
		Pescoço
	</string>
	<string name="Avatar Center">
		Centro do avatar
	</string>
	<string name="Invalid Attachment">
		Ponto de encaixe inválido
	</string>
	<string name="YearsMonthsOld">
		[AGEYEARS] [AGEMONTHS] de idade
	</string>
	<string name="YearsOld">
		[AGEYEARS] de idade
	</string>
	<string name="MonthsOld">
		[AGEMONTHS] de idade
	</string>
	<string name="WeeksOld">
		[AGEWEEKS] de idade
	</string>
	<string name="DaysOld">
		[AGEDAYS] de idade
	</string>
	<string name="TodayOld">
		Cadastrado hoje
	</string>
	<string name="AgeYearsA">
		[COUNT] ano
	</string>
	<string name="AgeYearsB">
		[COUNT] anos
	</string>
	<string name="AgeYearsC">
		[COUNT] anos
	</string>
	<string name="AgeMonthsA">
		[COUNT] mês
	</string>
	<string name="AgeMonthsB">
		[COUNT] meses
	</string>
	<string name="AgeMonthsC">
		[COUNT] meses
	</string>
	<string name="AgeWeeksA">
		[COUNT] semana
	</string>
	<string name="AgeWeeksB">
		[COUNT] semanas
	</string>
	<string name="AgeWeeksC">
		[COUNT] semanas
	</string>
	<string name="AgeDaysA">
		[COUNT] dia
	</string>
	<string name="AgeDaysB">
		[COUNT] dias
	</string>
	<string name="AgeDaysC">
		[COUNT] dias
	</string>
	<string name="GroupMembersA">
		[COUNT] membro
	</string>
	<string name="GroupMembersB">
		[COUNT] membros
	</string>
	<string name="GroupMembersC">
		[COUNT] membros
	</string>
	<string name="AcctTypeResident">
		Residente
	</string>
	<string name="AcctTypeTrial">
		Prova
	</string>
	<string name="AcctTypeCharterMember">
		Lista de membros
	</string>
	<string name="AcctTypeEmployee">
		Empregado da Linden Lab
	</string>
	<string name="PaymentInfoUsed">
		Dados de pagamento usados
	</string>
	<string name="PaymentInfoOnFile">
		Dados de pagamento fornecidos
	</string>
	<string name="NoPaymentInfoOnFile">
		Nenhum dado de pagamento
	</string>
	<string name="AgeVerified">
		Idade comprovada
	</string>
	<string name="NotAgeVerified">
		Idade não comprovada
	</string>
	<string name="Center 2">
		Centro 2
	</string>
	<string name="Top Right">
		Topo direita
	</string>
	<string name="Top">
		Topo
	</string>
	<string name="Top Left">
		Topo esquerda
	</string>
	<string name="Center">
		Centro
	</string>
	<string name="Bottom Left">
		Inferior esquerdo
	</string>
	<string name="Bottom">
		Inferior
	</string>
	<string name="Bottom Right">
		Inferior direito
	</string>
	<string name="CompileQueueDownloadedCompiling">
		Baixado, agora compilando
	</string>
	<string name="CompileQueueScriptNotFound">
		Script não encontrado no servidor.
	</string>
	<string name="CompileQueueProblemDownloading">
		Problema no  download
	</string>
	<string name="CompileQueueInsufficientPermDownload">
		Permissões insuficientes para  fazer o download do script.
	</string>
	<string name="CompileQueueInsufficientPermFor">
		Permissões insuficientes para
	</string>
	<string name="CompileQueueUnknownFailure">
		Falha desconhecida para download
	</string>
	<string name="CompileQueueTitle">
		Progresso do recompilamento
	</string>
	<string name="CompileQueueStart">
		recompilar
	</string>
	<string name="ResetQueueTitle">
		Reset Progresso
	</string>
	<string name="ResetQueueStart">
		Zerar
	</string>
	<string name="RunQueueTitle">
		Definir funcionamento do progresso
	</string>
	<string name="RunQueueStart">
		deixar funcionando
	</string>
	<string name="NotRunQueueTitle">
		Definir progresso não funcionando
	</string>
	<string name="NotRunQueueStart">
		não deixar funcionando
	</string>
	<string name="CompileSuccessful">
		Compilação bem sucedida
	</string>
	<string name="CompileSuccessfulSaving">
		Compilação bem sucedida, salvando...
	</string>
	<string name="SaveComplete">
		Salvo.
	</string>
	<string name="ObjectOutOfRange">
		Script (objeto fora de alcance)
	</string>
	<string name="GodToolsObjectOwnedBy">
		Objeto [OBJECT] de propriedade de [OWNER]
	</string>
	<string name="GroupsNone">
		nenhum
	</string>
	<string name="Group" value="(grupo)"/>
	<string name="Unknown">
		(Desconhecido)
	</string>
	<string name="SummaryForTheWeek" value="Resumo para esta semana, com início em "/>
	<string name="NextStipendDay" value=". Próximo dia de salário é "/>
	<string name="GroupPlanningDate">
		[mthnum,datetime,utc]/[day,datetime,utc]/[year,datetime,utc]
	</string>
	<string name="GroupIndividualShare" value="Grupo       Divisão individualI"/>
	<string name="GroupColumn" value="Grupo"/>
	<string name="Balance">
		Balanço
	</string>
	<string name="Credits">
		Créditos
	</string>
	<string name="Debits">
		Débitos
	</string>
	<string name="Total">
		Total
	</string>
	<string name="NoGroupDataFound">
		Não há dados de grupo
	</string>
	<string name="IMParentEstate">
		Propriedade-pai
	</string>
	<string name="IMMainland">
		continente
	</string>
	<string name="IMTeen">
		adolescente
	</string>
	<string name="Anyone">
		qualquer um
	</string>
	<string name="RegionInfoError">
		erro
	</string>
	<string name="RegionInfoAllEstatesOwnedBy">
		todas as propriedades pertencem a [OWNER]
	</string>
	<string name="RegionInfoAllEstatesYouOwn">
		todas as propriedades que você possui
	</string>
	<string name="RegionInfoAllEstatesYouManage">
		todas as propriedades que você gerencia para [OWNER]
	</string>
	<string name="RegionInfoAllowedResidents">
		Residentes autorizados: ([ALLOWEDAGENTS], max [MAXACCESS])
	</string>
	<string name="RegionInfoAllowedGroups">
		Grupos permitidos: ([ALLOWEDGROUPS], max [MAXACCESS])
	</string>
	<string name="ScriptLimitsParcelScriptMemory">
		Memória de scripts no lote
	</string>
	<string name="ScriptLimitsParcelsOwned">
		Lotes listados: [PARCELS]
	</string>
	<string name="ScriptLimitsMemoryUsed">
		Memória usada: [COUNT] kb de [MAX] kb; [AVAILABLE] kb disponíveis
	</string>
	<string name="ScriptLimitsMemoryUsedSimple">
		Memória usada: [COUNT] kb
	</string>
	<string name="ScriptLimitsParcelScriptURLs">
		URL dos scripts do lote
	</string>
	<string name="ScriptLimitsURLsUsed">
		URLs usados: [COUNT] de [MAX]; [AVAILABLE] disponíveis
	</string>
	<string name="ScriptLimitsURLsUsedSimple">
		URLs usados: [COUNT]
	</string>
	<string name="ScriptLimitsRequestError">
		Erro ao solicitar dados
	</string>
	<string name="ScriptLimitsRequestNoParcelSelected">
		Nenhum lote foi selecionado
	</string>
	<string name="ScriptLimitsRequestWrongRegion">
		Erro: dados de script só disponíveis na região da posição atual
	</string>
	<string name="ScriptLimitsRequestWaiting">
		Obtendo dados...
	</string>
	<string name="ScriptLimitsRequestDontOwnParcel">
		Você não está autorizado a examinar este lote.
	</string>
	<string name="SITTING_ON">
		Sentado em
	</string>
	<string name="ATTACH_CHEST">
		Peito
	</string>
	<string name="ATTACH_HEAD">
		Cabeça
	</string>
	<string name="ATTACH_LSHOULDER">
		Ombro esquerdo
	</string>
	<string name="ATTACH_RSHOULDER">
		Ombro direito
	</string>
	<string name="ATTACH_LHAND">
		Mão esquerda
	</string>
	<string name="ATTACH_RHAND">
		Mão direita
	</string>
	<string name="ATTACH_LFOOT">
		Pé esquerdo
	</string>
	<string name="ATTACH_RFOOT">
		Pé direito
	</string>
	<string name="ATTACH_BACK">
		Atrás
	</string>
	<string name="ATTACH_PELVIS">
		Pélvis
	</string>
	<string name="ATTACH_MOUTH">
		Boca
	</string>
	<string name="ATTACH_CHIN">
		Queixo
	</string>
	<string name="ATTACH_LEAR">
		Orelha esquerda
	</string>
	<string name="ATTACH_REAR">
		Orelha direita
	</string>
	<string name="ATTACH_LEYE">
		Olho esquerdo
	</string>
	<string name="ATTACH_REYE">
		Olho direito
	</string>
	<string name="ATTACH_NOSE">
		Nariz
	</string>
	<string name="ATTACH_RUARM">
		Braço direito
	</string>
	<string name="ATTACH_RLARM">
		Antebraço direito
	</string>
	<string name="ATTACH_LUARM">
		Braço esquerdo
	</string>
	<string name="ATTACH_LLARM">
		Antebraço esquerdo
	</string>
	<string name="ATTACH_RHIP">
		Quadril direito
	</string>
	<string name="ATTACH_RULEG">
		Coxa direita
	</string>
	<string name="ATTACH_RLLEG">
		Perna direita
	</string>
	<string name="ATTACH_LHIP">
		Quadril esquerdo
	</string>
	<string name="ATTACH_LULEG">
		Coxa esquerda
	</string>
	<string name="ATTACH_LLLEG">
		Perna esquerda
	</string>
	<string name="ATTACH_BELLY">
		Barriga
	</string>
	<string name="ATTACH_RPEC">
		Peitorais D
	</string>
	<string name="ATTACH_LPEC">
		Peitorais E
	</string>
	<string name="ATTACH_HUD_CENTER_2">
		HUD Central 2
	</string>
	<string name="ATTACH_HUD_TOP_RIGHT">
		HUD	superior direito
	</string>
	<string name="ATTACH_HUD_TOP_CENTER">
		HUD centro superior
	</string>
	<string name="ATTACH_HUD_TOP_LEFT">
		HUD superior esquerdo
	</string>
	<string name="ATTACH_HUD_CENTER_1">
		HUD Central 1
	</string>
	<string name="ATTACH_HUD_BOTTOM_LEFT">
		HUD esquerda inferior
	</string>
	<string name="ATTACH_HUD_BOTTOM">
		HUD inferior
	</string>
	<string name="ATTACH_HUD_BOTTOM_RIGHT">
		HUD direito inferior
	</string>
	<string name="CursorPos">
		Linha [LINE], Coluna [COLUMN]
	</string>
	<string name="PanelDirCountFound">
		[COUNT] encontrado
	</string>
	<string name="PanelContentsTooltip">
		Conteúdo do objeto
	</string>
	<string name="PanelContentsNewScript">
		Novo Script
	</string>
	<string name="BusyModeResponseDefault">
		O residente para o qual escreveu está no modo &apos;ocupado&apos;, ou seja, ele prefere não receber nada no momento. Sua mensagem será exibida como uma MI mais tarde.
	</string>
	<string name="MuteByName">
		(por nome)
	</string>
	<string name="MuteAgent">
		(residente)
	</string>
	<string name="MuteObject">
		(objeto)
	</string>
	<string name="MuteGroup">
		(grupo)
	</string>
	<string name="MuteExternal">
		(Externo)
	</string>
	<string name="RegionNoCovenant">
		Não foi definido um contrato para essa região.
	</string>
	<string name="RegionNoCovenantOtherOwner">
		Não foi definido um contrato para essa Região. O terreno nesta região está sendo vendido pelo Proprietário, não pela Linden Lab. Favor contatar o Proprietário da região para detalhes de venda.
	</string>
	<string name="covenant_last_modified" value="Última modificação: "/>
	<string name="none_text" value="(nenhum)"/>
	<string name="never_text" value="(nunca)"/>
	<string name="GroupOwned">
		Propriedade do Grupo
	</string>
	<string name="Public">
		Público
	</string>
	<string name="LocalSettings">
		Configurações locais
	</string>
	<string name="RegionSettings">
		Configurações da região
	</string>
	<string name="ClassifiedClicksTxt">
		Cliques: [TELEPORT] teletransporte, [MAP] mapa, [PROFILE] perfil
	</string>
	<string name="ClassifiedUpdateAfterPublish">
		(vai atualizar depois de publicado)
	</string>
	<string name="NoPicksClassifiedsText">
		Você não criou nenhum Destaque ou Anúncio.  Clique no botão &quot;+&quot; para criar um Destaque ou Anúncio.
	</string>
	<string name="NoAvatarPicksClassifiedsText">
		O usuário não tem nenhum destaque ou anúncio
	</string>
	<string name="PicksClassifiedsLoadingText">
		Carregando...
	</string>
	<string name="MultiPreviewTitle">
		Preview
	</string>
	<string name="MultiPropertiesTitle">
		Propriedades
	</string>
	<string name="InvOfferAnObjectNamed">
		um objeto chamado
	</string>
	<string name="InvOfferOwnedByGroup">
		possuído pelo grupo
	</string>
	<string name="InvOfferOwnedByUnknownGroup">
		de um grupo desconhecido
	</string>
	<string name="InvOfferOwnedBy">
		de
	</string>
	<string name="InvOfferOwnedByUnknownUser">
		de usuário desconhecido
	</string>
	<string name="InvOfferGaveYou">
		deu a você
	</string>
	<string name="InvOfferDecline">
		Você recusou um(a) [DESC] de &lt;nolink&gt;[NAME]&lt;/nolink&gt;.
	</string>
	<string name="GroupMoneyTotal">
		Total
	</string>
	<string name="GroupMoneyBought">
		comprou
	</string>
	<string name="GroupMoneyPaidYou">
		pagou a você
	</string>
	<string name="GroupMoneyPaidInto">
		depositado
	</string>
	<string name="GroupMoneyBoughtPassTo">
		comprou passe para
	</string>
	<string name="GroupMoneyPaidFeeForEvent">
		pagou taxa para o evento
	</string>
	<string name="GroupMoneyPaidPrizeForEvent">
		pagou prêmio para o evento
	</string>
	<string name="GroupMoneyBalance">
		Saldo
	</string>
	<string name="GroupMoneyCredits">
		Créditos
	</string>
	<string name="GroupMoneyDebits">
		Débitos
	</string>
	<string name="GroupMoneyDate">
		[weekday,datetime,utc] [mth,datetime,utc] [day,datetime,utc], [year,datetime,utc]
	</string>
	<string name="ViewerObjectContents">
		Conteúdo
	</string>
	<string name="AcquiredItems">
		Itens adquiridos
	</string>
	<string name="Cancel">
		Cancelar
	</string>
	<string name="UploadingCosts">
		Carregar [NAME] custa L$ [AMOUNT]
	</string>
	<string name="BuyingCosts">
		Isso custa L$ [AMOUNT]
	</string>
	<string name="UnknownFileExtension">
		Extensão de arquivo desconhecida [.%s]
Expected .wav, .tga, .bmp, .jpg, .jpeg, or .bvh
	</string>
	<string name="MuteObject2">
		Bloquear
	</string>
	<string name="AddLandmarkNavBarMenu">
		Adicionar marco...
	</string>
	<string name="EditLandmarkNavBarMenu">
		Editar marco...
	</string>
	<string name="accel-mac-control">
		⌃
	</string>
	<string name="accel-mac-command">
		⌘
	</string>
	<string name="accel-mac-option">
		⌥
	</string>
	<string name="accel-mac-shift">
		⇧
	</string>
	<string name="accel-win-control">
		Ctrl+
	</string>
	<string name="accel-win-alt">
		Alt+
	</string>
	<string name="accel-win-shift">
		Shift+
	</string>
	<string name="FileSaved">
		Arquivo salvo
	</string>
	<string name="Receiving">
		Recebendo
	</string>
	<string name="AM">
		AM
	</string>
	<string name="PM">
		PM
	</string>
	<string name="PST">
		PST
	</string>
	<string name="PDT">
		PDT
	</string>
	<string name="Direction_Forward">
		Frente
	</string>
	<string name="Direction_Left">
		Esquerda
	</string>
	<string name="Direction_Right">
		Direita
	</string>
	<string name="Direction_Back">
		Atrás
	</string>
	<string name="Direction_North">
		Norte
	</string>
	<string name="Direction_South">
		Sul
	</string>
	<string name="Direction_West">
		Oeste
	</string>
	<string name="Direction_East">
		Leste
	</string>
	<string name="Direction_Up">
		P/ cima
	</string>
	<string name="Direction_Down">
		P/ baixo
	</string>
	<string name="Any Category">
		Qualquer categoria
	</string>
	<string name="Shopping">
		Compras
	</string>
	<string name="Land Rental">
		Aluguel de terrenos
	</string>
	<string name="Property Rental">
		Aluguel de propriedade
	</string>
	<string name="Special Attraction">
		Atração especial
	</string>
	<string name="New Products">
		Novos Produtos
	</string>
	<string name="Employment">
		Emprego
	</string>
	<string name="Wanted">
		Desejado
	</string>
	<string name="Service">
		Serviço
	</string>
	<string name="Personal">
		Pessoal
	</string>
	<string name="None">
		Nenhum
	</string>
	<string name="Linden Location">
		Locação Linden
	</string>
	<string name="Adult">
		Adulto
	</string>
	<string name="Arts&amp;Culture">
		Artes e Cultura
	</string>
	<string name="Business">
		Negócios
	</string>
	<string name="Educational">
		Educacional
	</string>
	<string name="Gaming">
		Games
	</string>
	<string name="Hangout">
		Moradia
	</string>
	<string name="Newcomer Friendly">
		Para recém-chegados
	</string>
	<string name="Parks&amp;Nature">
		Parques &amp; Natureza
	</string>
	<string name="Residential">
		Residencial
	</string>
	<string name="Stage">
		Estágio
	</string>
	<string name="Other">
		Outros
	</string>
	<string name="Rental">
		Aluguel
	</string>
	<string name="Any">
		Qualquer
	</string>
	<string name="You">
		Você
	</string>
	<string name="Multiple Media">
		Mídia múltipla
	</string>
	<string name="Play Media">
		Tocar/Pausar mídia
	</string>
	<string name="MBCmdLineError">
		Um erro foi encontrado analisando a linha de comando.
Consulte: http://wiki.secondlife.com/wiki/Client_parameters
Erro:
	</string>
	<string name="MBCmdLineUsg">
		[APP_NAME] Uso de linha de comando:
	</string>
	<string name="MBUnableToAccessFile">
		[APP_NAME] não é capaz de acessar um arquivo que ele precisa.

Isto pode ocorrer porque você de alguma maneira tem várias cópias em execução, ou o seu sistema acredita de maneira incorreta que um arquivo está aberto.
Se a mensagem persistir, reinicie o computador e tente novamente.
Se o error persistir, pode ser necessário desinstalar completamente [APP_NAME] e reinstalá-lo.
	</string>
	<string name="MBFatalError">
		Erro fatal
	</string>
	<string name="MBRequiresAltiVec">
		[APP_NAME] exige processador com AltiVec (G4 ou superior).
	</string>
	<string name="MBAlreadyRunning">
		[APP_NAME] já está em execução.
Verifique a sua barra de tarefas para obter uma cópia do programa minimizado.
Se a mensagem persistir, reinicie o computador.
	</string>
	<string name="MBFrozenCrashed">
		[APP_NAME] parece ter congelado ou falhado na execução anterior. Enviar relatório de falha?
	</string>
	<string name="MBAlert">
		Alerta
	</string>
	<string name="MBNoDirectX">
		[APP_NAME] é incapaz de detectar o DirectX 9.0b ou superior.
[APP_NAME] usa o DirectX para a detecção de hardware e / ou controladores desatualizados que podem causar problemas de estabilidade, desempenho ruim e falhas. Embora você possa executar [APP_NAME] sem ele, nós recomendamos fortemente que utilize o DirectX 9.0b.

Deseja continuar?
	</string>
	<string name="MBWarning">
		Aviso
	</string>
	<string name="MBNoAutoUpdate">
		Atualização automática ainda não está implementada para o Linux.
Faça o download da versão mais recente do www.secondlife.com.
	</string>
	<string name="MBRegClassFailed">
		RegisterClass falhou
	</string>
	<string name="MBError">
		Erro
	</string>
	<string name="MBFullScreenErr">
		Incapaz de funcionar com tela cheia de [WIDTH] x [HEIGHT].
Executando em janela.
	</string>
	<string name="MBDestroyWinFailed">
		Erro de desligamento ao destruir janela (DestroyWindow() failed)
	</string>
	<string name="MBShutdownErr">
		Erro de desligamento
	</string>
	<string name="MBDevContextErr">
		Não é possível fazer contexto do dispositivo GL
	</string>
	<string name="MBPixelFmtErr">
		Não é possível encontrar um formato de pixel adequado
	</string>
	<string name="MBPixelFmtDescErr">
		Não é possível encontrar descrição de formato de pixel
	</string>
	<string name="MBTrueColorWindow">
		[APP_NAME] requer True Color (32-bit) para ser executado.
Por favor, vá para as configurações de vídeo do computador e defina o modo de cores para 32-bit.
	</string>
	<string name="MBAlpha">
		[APP_NAME] é incapaz de executar porque ele não consegue obter um canal alpha de 8 bits. Geralmente isso ocorre devido a problemas de drivers da placa de vídeo.
Por favor, certifique-se que os últimos drivers da placa de vídeo estão instalados.
Também não se esqueça de definir seu monitor para True Color (32-bit), em painéis de controle Configurações&gt; Display&gt;.
Se você continuar a receber esta mensagem, contate o [SUPPORT_SITE].
	</string>
	<string name="MBPixelFmtSetErr">
		Não é possível definir o formato de pixel
	</string>
	<string name="MBGLContextErr">
		Não é possível criar o contexto de renderização GL
	</string>
	<string name="MBGLContextActErr">
		Não é possível ativar o contexto de renderização GL
	</string>
	<string name="MBVideoDrvErr">
		[APP_NAME] é incapaz de funcionar por causa do seu driver de video não ter sido instalado corretamente, estão desatualizados, ou não são suportados pelo hardware. Por favor certifique-se que você possui os drivers de placa de vídeo mais recente e mesmo assim, tente reinstalá-los.

If you continue to receive this message, contact the [SUPPORT_SITE].
	</string>
	<string name="5 O&apos;Clock Shadow">
		Barba por fazer
	</string>
	<string name="All White">
		Todo branco
	</string>
	<string name="Anime Eyes">
		Olhos de Anime
	</string>
	<string name="Arced">
		Arqueados
	</string>
	<string name="Arm Length">
		Comprimento do braço
	</string>
	<string name="Attached">
		Anexado
	</string>
	<string name="Attached Earlobes">
		Lóbulos da orelha anexados
	</string>
	<string name="Back Fringe">
		corte traseiro
	</string>
	<string name="Baggy">
		folgado
	</string>
	<string name="Bangs">
		Franja
	</string>
	<string name="Beady Eyes">
		Olhos pequenos
	</string>
	<string name="Belly Size">
		Tamanho da barriga
	</string>
	<string name="Big">
		Grande
	</string>
	<string name="Big Butt">
		Bunda grande
	</string>
	<string name="Big Hair Back">
		Cabelo volumoso: Trás
	</string>
	<string name="Big Hair Front">
		Cabelo volumoso: Frente
	</string>
	<string name="Big Hair Top">
		Cabelo volumoso: Topo
	</string>
	<string name="Big Head">
		cabeça grande
	</string>
	<string name="Big Pectorals">
		Peitorais grandes
	</string>
	<string name="Big Spikes">
		Pontas grandes
	</string>
	<string name="Black">
		Negro
	</string>
	<string name="Blonde">
		Loiro
	</string>
	<string name="Blonde Hair">
		Cabelo loiro
	</string>
	<string name="Blush">
		Blush
	</string>
	<string name="Blush Color">
		Cor do blush
	</string>
	<string name="Blush Opacity">
		Opacidade do blush
	</string>
	<string name="Body Definition">
		Definição do corpo
	</string>
	<string name="Body Fat">
		Gordura
	</string>
	<string name="Body Freckles">
		Sardas
	</string>
	<string name="Body Thick">
		Corpo cheio
	</string>
	<string name="Body Thickness">
		Ossatura
	</string>
	<string name="Body Thin">
		Corpo magro
	</string>
	<string name="Bow Legged">
		Pernas arqueadas
	</string>
	<string name="Breast Buoyancy">
		Caimento dos seios
	</string>
	<string name="Breast Cleavage">
		Separação dos seios
	</string>
	<string name="Breast Size">
		Tamanho dos seios
	</string>
	<string name="Bridge Width">
		Largura do nariz
	</string>
	<string name="Broad">
		Largo
	</string>
	<string name="Brow Size">
		Tamanho da sobrancelha
	</string>
	<string name="Bug Eyes">
		Olhos saltados
	</string>
	<string name="Bugged Eyes">
		Olhos esbugalhados
	</string>
	<string name="Bulbous">
		Bulbos
	</string>
	<string name="Bulbous Nose">
		Nariz em bulbo
	</string>
	<string name="Breast Physics Mass">
		Seios - massa
	</string>
	<string name="Breast Physics Smoothing">
		Seios - suavização
	</string>
	<string name="Breast Physics Gravity">
		Seios - gravidade
	</string>
	<string name="Breast Physics Drag">
		Seios - resistência do ar
	</string>
	<string name="Breast Physics InOut Max Effect">
		Efeito máximo
	</string>
	<string name="Breast Physics InOut Spring">
		Vibração
	</string>
	<string name="Breast Physics InOut Gain">
		Ganho
	</string>
	<string name="Breast Physics InOut Damping">
		Duração
	</string>
	<string name="Breast Physics UpDown Max Effect">
		Efeito máximo
	</string>
	<string name="Breast Physics UpDown Spring">
		Vibração
	</string>
	<string name="Breast Physics UpDown Gain">
		Ganho
	</string>
	<string name="Breast Physics UpDown Damping">
		Duração
	</string>
	<string name="Breast Physics LeftRight Max Effect">
		Efeito máximo
	</string>
	<string name="Breast Physics LeftRight Spring">
		Vibração
	</string>
	<string name="Breast Physics LeftRight Gain">
		Ganho
	</string>
	<string name="Breast Physics LeftRight Damping">
		Duração
	</string>
	<string name="Belly Physics Mass">
		Barriga - massa
	</string>
	<string name="Belly Physics Smoothing">
		Barriga - suavização
	</string>
	<string name="Belly Physics Gravity">
		Barriga - gravidade
	</string>
	<string name="Belly Physics Drag">
		Barriga - resistência do ar
	</string>
	<string name="Belly Physics UpDown Max Effect">
		Efeito máximo
	</string>
	<string name="Belly Physics UpDown Spring">
		Vibração
	</string>
	<string name="Belly Physics UpDown Gain">
		Ganho
	</string>
	<string name="Belly Physics UpDown Damping">
		Duração
	</string>
	<string name="Butt Physics Mass">
		Nádegas - massa
	</string>
	<string name="Butt Physics Smoothing">
		Nádegas - suavização
	</string>
	<string name="Butt Physics Gravity">
		Nádegas - gravidade
	</string>
	<string name="Butt Physics Drag">
		Nádegas - resistência do ar
	</string>
	<string name="Butt Physics UpDown Max Effect">
		Efeito máximo
	</string>
	<string name="Butt Physics UpDown Spring">
		Vibração
	</string>
	<string name="Butt Physics UpDown Gain">
		Ganho
	</string>
	<string name="Butt Physics UpDown Damping">
		Duração
	</string>
	<string name="Butt Physics LeftRight Max Effect">
		Efeito máximo
	</string>
	<string name="Butt Physics LeftRight Spring">
		Vibração
	</string>
	<string name="Butt Physics LeftRight Gain">
		Ganho
	</string>
	<string name="Butt Physics LeftRight Damping">
		Duração
	</string>
	<string name="Bushy Eyebrows">
		Sobrancelhas grossas
	</string>
	<string name="Bushy Hair">
		Cabelo grosso
	</string>
	<string name="Butt Size">
		Tamanho do traseiro
	</string>
	<string name="Butt Gravity">
		Nádegas - gravidade
	</string>
	<string name="bustle skirt">
		Saia armada
	</string>
	<string name="no bustle">
		Saia reta
	</string>
	<string name="more bustle">
		Mais
	</string>
	<string name="Chaplin">
		Chaplin
	</string>
	<string name="Cheek Bones">
		Maçãs do rosto
	</string>
	<string name="Chest Size">
		Tamanho do peito
	</string>
	<string name="Chin Angle">
		Ângulo do queixo
	</string>
	<string name="Chin Cleft">
		Fissura do queixo
	</string>
	<string name="Chin Curtains">
		Barba de contorno
	</string>
	<string name="Chin Depth">
		Profundidade do queixo
	</string>
	<string name="Chin Heavy">
		Queixo pronunciado
	</string>
	<string name="Chin In">
		Queixo para dentro
	</string>
	<string name="Chin Out">
		Queixo para fora
	</string>
	<string name="Chin-Neck">
		Queixo-pescoço
	</string>
	<string name="Clear">
		Limpar
	</string>
	<string name="Cleft">
		Fenda
	</string>
	<string name="Close Set Eyes">
		Fechar conjunto de olhos
	</string>
	<string name="Closed">
		Fechado
	</string>
	<string name="Closed Back">
		Trás fechada
	</string>
	<string name="Closed Front">
		Frente fechada
	</string>
	<string name="Closed Left">
		Esquerda fechada
	</string>
	<string name="Closed Right">
		Direita fechada
	</string>
	<string name="Coin Purse">
		Pouco volume
	</string>
	<string name="Collar Back">
		Colarinho posterior
	</string>
	<string name="Collar Front">
		Colarinho anterior
	</string>
	<string name="Corner Down">
		Canto para baixo
	</string>
	<string name="Corner Up">
		Canto para cima
	</string>
	<string name="Creased">
		Vincado
	</string>
	<string name="Crooked Nose">
		Nariz torto
	</string>
	<string name="Cuff Flare">
		Bainha larga
	</string>
	<string name="Dark">
		Escuro
	</string>
	<string name="Dark Green">
		Verde escuro
	</string>
	<string name="Darker">
		Mais escuro
	</string>
	<string name="Deep">
		Profundidade
	</string>
	<string name="Default Heels">
		Salto padrão
	</string>
	<string name="Dense">
		Densidade
	</string>
	<string name="Double Chin">
		Queixo duplo
	</string>
	<string name="Downturned">
		Curvado para baixo
	</string>
	<string name="Duffle Bag">
		Mais volume
	</string>
	<string name="Ear Angle">
		Ângulo da orelha
	</string>
	<string name="Ear Size">
		Tamanho da orelha
	</string>
	<string name="Ear Tips">
		Pontas das orelhas
	</string>
	<string name="Egg Head">
		Cabeça oval
	</string>
	<string name="Eye Bags">
		Olheiras
	</string>
	<string name="Eye Color">
		Cor dos olhos
	</string>
	<string name="Eye Depth">
		Profundidade dos olhos
	</string>
	<string name="Eye Lightness">
		Luminosidade dos olhos
	</string>
	<string name="Eye Opening">
		Abertura dos olhos
	</string>
	<string name="Eye Pop">
		Olho saltado
	</string>
	<string name="Eye Size">
		Tamanho dos olhos
	</string>
	<string name="Eye Spacing">
		Espaçamento dos olhos
	</string>
	<string name="Eyebrow Arc">
		Arco da sobrancelha
	</string>
	<string name="Eyebrow Density">
		Densidade da sobrancelha
	</string>
	<string name="Eyebrow Height">
		Altura da sobrancelha
	</string>
	<string name="Eyebrow Points">
		Pontas da sobrancelha
	</string>
	<string name="Eyebrow Size">
		Tamanho da sobrancelha
	</string>
	<string name="Eyelash Length">
		Comprimento das pestanas
	</string>
	<string name="Eyeliner">
		Delineador
	</string>
	<string name="Eyeliner Color">
		Cor do delineador
	</string>
	<string name="Eyes Bugged">
		Olhos esbugalhados
	</string>
	<string name="Face Shear">
		Face raspada
	</string>
	<string name="Facial Definition">
		Definição facial
	</string>
	<string name="Far Set Eyes">
		Distância entre os olhos
	</string>
	<string name="Fat Lips">
		Lábios carnudos
	</string>
	<string name="Female">
		Feminino
	</string>
	<string name="Fingerless">
		Dedos
	</string>
	<string name="Fingers">
		Dedos
	</string>
	<string name="Flared Cuffs">
		Punhos largos
	</string>
	<string name="Flat">
		Chato
	</string>
	<string name="Flat Butt">
		Traseiro chato
	</string>
	<string name="Flat Head">
		Cabeça chata
	</string>
	<string name="Flat Toe">
		Dedos dos pés chatos
	</string>
	<string name="Foot Size">
		Tamanho dos pés
	</string>
	<string name="Forehead Angle">
		Ângulo da testa
	</string>
	<string name="Forehead Heavy">
		Testa pronunciada
	</string>
	<string name="Freckles">
		Sardas
	</string>
	<string name="Front Fringe">
		Franja
	</string>
	<string name="Full Back">
		Trás cheia
	</string>
	<string name="Full Eyeliner">
		Delienador cheio
	</string>
	<string name="Full Front">
		Frente cheia
	</string>
	<string name="Full Hair Sides">
		Cabelos laterais cheios
	</string>
	<string name="Full Sides">
		Lados cheios
	</string>
	<string name="Glossy">
		Brilhante
	</string>
	<string name="Glove Fingers">
		Dedos da luva
	</string>
	<string name="Glove Length">
		Comprimento das luvas
	</string>
	<string name="Hair">
		Cabelo
	</string>
	<string name="Hair Back">
		Cabelo: Trás
	</string>
	<string name="Hair Front">
		Cabelo: Frente
	</string>
	<string name="Hair Sides">
		Cabelos: Lateral
	</string>
	<string name="Hair Sweep">
		Cabelo penteado
	</string>
	<string name="Hair Thickess">
		Espessura do cabelo
	</string>
	<string name="Hair Thickness">
		Espessura do cabelo
	</string>
	<string name="Hair Tilt">
		Divisão do cabelo
	</string>
	<string name="Hair Tilted Left">
		Divistão do cabelo esquerda
	</string>
	<string name="Hair Tilted Right">
		Divisão do cabelo direita
	</string>
	<string name="Hair Volume">
		Cabelo: Volume
	</string>
	<string name="Hand Size">
		Tamanho das mãos
	</string>
	<string name="Handlebars">
		Bigode
	</string>
	<string name="Head Length">
		Comprimento da cabeça
	</string>
	<string name="Head Shape">
		Formato da cabeça
	</string>
	<string name="Head Size">
		Tamanho da cabeça
	</string>
	<string name="Head Stretch">
		Extensão da cabeça
	</string>
	<string name="Heel Height">
		Altura do salto
	</string>
	<string name="Heel Shape">
		Formato do salto
	</string>
	<string name="Height">
		Altura
	</string>
	<string name="High">
		Alto
	</string>
	<string name="High Heels">
		Salto alto
	</string>
	<string name="High Jaw">
		Maxilar alto
	</string>
	<string name="High Platforms">
		Plataformas altas
	</string>
	<string name="High and Tight">
		Alto e justo
	</string>
	<string name="Higher">
		Mais alto
	</string>
	<string name="Hip Length">
		Comprimento do quadril
	</string>
	<string name="Hip Width">
		Largura do quadril
	</string>
	<string name="In">
		Dentro
	</string>
	<string name="In Shdw Color">
		Cor da sombra interna
	</string>
	<string name="In Shdw Opacity">
		Opacidade da sombra interna
	</string>
	<string name="Inner Eye Corner">
		Canto interno dos olhos
	</string>
	<string name="Inner Eye Shadow">
		Sombra interna dos olhos
	</string>
	<string name="Inner Shadow">
		Sombra interna
	</string>
	<string name="Jacket Length">
		Comprimento da blusa
	</string>
	<string name="Jacket Wrinkles">
		Dobras da jaqueta
	</string>
	<string name="Jaw Angle">
		Ângulo da mandíbula
	</string>
	<string name="Jaw Jut">
		Posição do maxilar
	</string>
	<string name="Jaw Shape">
		Formato do maxilar
	</string>
	<string name="Join">
		Juntar
	</string>
	<string name="Jowls">
		Papo
	</string>
	<string name="Knee Angle">
		Ângulo do joelho
	</string>
	<string name="Knock Kneed">
		Joelhos para dentro
	</string>
	<string name="Large">
		Grande
	</string>
	<string name="Large Hands">
		Mãos grandes
	</string>
	<string name="Left Part">
		Parte esquerda
	</string>
	<string name="Leg Length">
		Comprimento da perna
	</string>
	<string name="Leg Muscles">
		Musculatura da perna
	</string>
	<string name="Less">
		Menos
	</string>
	<string name="Less Body Fat">
		Menos gordura
	</string>
	<string name="Less Curtains">
		Menos barba
	</string>
	<string name="Less Freckles">
		Menos sardas
	</string>
	<string name="Less Full">
		Menos
	</string>
	<string name="Less Gravity">
		Menos gravidade
	</string>
	<string name="Less Love">
		Menos excesso
	</string>
	<string name="Less Muscles">
		Menos músculos
	</string>
	<string name="Less Muscular">
		Menos musculoso
	</string>
	<string name="Less Rosy">
		Menos rosado
	</string>
	<string name="Less Round">
		Menos arredondado
	</string>
	<string name="Less Saddle">
		Menos ancas
	</string>
	<string name="Less Square">
		Menos quadrado
	</string>
	<string name="Less Volume">
		Menos volume
	</string>
	<string name="Less soul">
		Menos alma
	</string>
	<string name="Lighter">
		Lighter
	</string>
	<string name="Lip Cleft">
		Fenda dos lábios
	</string>
	<string name="Lip Cleft Depth">
		Profundidade da fenda dos lábios
	</string>
	<string name="Lip Fullness">
		Volume dos lábios
	</string>
	<string name="Lip Pinkness">
		Rosado dos lábios
	</string>
	<string name="Lip Ratio">
		Proporção dos lábios
	</string>
	<string name="Lip Thickness">
		Espessura dos lábios
	</string>
	<string name="Lip Width">
		Largura dos lábios
	</string>
	<string name="Lipgloss">
		Brilho dos lábios
	</string>
	<string name="Lipstick">
		Batom
	</string>
	<string name="Lipstick Color">
		Cor do batom
	</string>
	<string name="Long">
		Longo
	</string>
	<string name="Long Head">
		Cabeça alongada
	</string>
	<string name="Long Hips">
		Lábios longos
	</string>
	<string name="Long Legs">
		Pernas longas
	</string>
	<string name="Long Neck">
		Pescoço longo
	</string>
	<string name="Long Pigtails">
		Chiquinhas longas
	</string>
	<string name="Long Ponytail">
		Rabo de cavalo longo
	</string>
	<string name="Long Torso">
		Torso longo
	</string>
	<string name="Long arms">
		Braços longos
	</string>
	<string name="Loose Pants">
		Pantalonas
	</string>
	<string name="Loose Shirt">
		Camisa folgada
	</string>
	<string name="Loose Sleeves">
		Mangas folgadas
	</string>
	<string name="Love Handles">
		Pneu
	</string>
	<string name="Low">
		Baixo
	</string>
	<string name="Low Heels">
		Salto baixo
	</string>
	<string name="Low Jaw">
		Maxilar baixo
	</string>
	<string name="Low Platforms">
		Plataformas baixas
	</string>
	<string name="Low and Loose">
		Baixo e solto
	</string>
	<string name="Lower">
		Mais baixo
	</string>
	<string name="Lower Bridge">
		Mais baixa
	</string>
	<string name="Lower Cheeks">
		Bochechas abaixadas
	</string>
	<string name="Male">
		Masculino
	</string>
	<string name="Middle Part">
		Parte do meio
	</string>
	<string name="More">
		Mais
	</string>
	<string name="More Blush">
		Mais blush
	</string>
	<string name="More Body Fat">
		Mais gordura
	</string>
	<string name="More Curtains">
		Mais barba
	</string>
	<string name="More Eyeshadow">
		Mais sombra dos olhos
	</string>
	<string name="More Freckles">
		Mais sardas
	</string>
	<string name="More Full">
		Mais volume
	</string>
	<string name="More Gravity">
		Mais gravidade
	</string>
	<string name="More Lipstick">
		Mais batom
	</string>
	<string name="More Love">
		Mais cintura
	</string>
	<string name="More Lower Lip">
		Mais lábio inferior
	</string>
	<string name="More Muscles">
		Mais músculos
	</string>
	<string name="More Muscular">
		Mais musculoso
	</string>
	<string name="More Rosy">
		Mais rosado
	</string>
	<string name="More Round">
		Mais arredondado
	</string>
	<string name="More Saddle">
		Mais ancas
	</string>
	<string name="More Sloped">
		Mais inclinado
	</string>
	<string name="More Square">
		Mais quadrado
	</string>
	<string name="More Upper Lip">
		Mais lábios superiores
	</string>
	<string name="More Vertical">
		Mais vertical
	</string>
	<string name="More Volume">
		Mais volume
	</string>
	<string name="More soul">
		Mais alma
	</string>
	<string name="Moustache">
		Bigode
	</string>
	<string name="Mouth Corner">
		Canto da boca
	</string>
	<string name="Mouth Position">
		Posição da boca
	</string>
	<string name="Mowhawk">
		Moicano
	</string>
	<string name="Muscular">
		Muscular
	</string>
	<string name="Mutton Chops">
		Costeletas
	</string>
	<string name="Nail Polish">
		Esmate das unhas
	</string>
	<string name="Nail Polish Color">
		Cor do esmalte das unhas
	</string>
	<string name="Narrow">
		Estreito
	</string>
	<string name="Narrow Back">
		Costas estreitas
	</string>
	<string name="Narrow Front">
		Frente estreita
	</string>
	<string name="Narrow Lips">
		Lábios estreitos
	</string>
	<string name="Natural">
		Natural
	</string>
	<string name="Neck Length">
		Comprimento do pescoço
	</string>
	<string name="Neck Thickness">
		Espessura do pescoço
	</string>
	<string name="No Blush">
		Sem blush
	</string>
	<string name="No Eyeliner">
		Sem delineador
	</string>
	<string name="No Eyeshadow">
		Sem sombra
	</string>
	<string name="No Lipgloss">
		Sem brilho
	</string>
	<string name="No Lipstick">
		Sem batom
	</string>
	<string name="No Part">
		Sem parte
	</string>
	<string name="No Polish">
		Sem esmalte
	</string>
	<string name="No Red">
		Sem vermelho
	</string>
	<string name="No Spikes">
		Sem pontas
	</string>
	<string name="No White">
		Sem branco
	</string>
	<string name="No Wrinkles">
		Sem dobras
	</string>
	<string name="Normal Lower">
		Normal inferior
	</string>
	<string name="Normal Upper">
		Normal superior
	</string>
	<string name="Nose Left">
		Nariz para esquerda
	</string>
	<string name="Nose Right">
		Nariz para direita
	</string>
	<string name="Nose Size">
		Tamanho do nariz
	</string>
	<string name="Nose Thickness">
		Espessura do nariz
	</string>
	<string name="Nose Tip Angle">
		Ângulo da ponta do nariz
	</string>
	<string name="Nose Tip Shape">
		Formato da ponta do nariz
	</string>
	<string name="Nose Width">
		Largura do nariz
	</string>
	<string name="Nostril Division">
		Divisão das narinas
	</string>
	<string name="Nostril Width">
		Largura das narinas
	</string>
	<string name="Opaque">
		Opaco
	</string>
	<string name="Open">
		Abrir
	</string>
	<string name="Open Back">
		Aberto atrás
	</string>
	<string name="Open Front">
		Aberto na frente
	</string>
	<string name="Open Left">
		Aberto esquerdo
	</string>
	<string name="Open Right">
		Aberto direito
	</string>
	<string name="Orange">
		Laranja
	</string>
	<string name="Out">
		Fora
	</string>
	<string name="Out Shdw Color">
		Cor da sombra externa
	</string>
	<string name="Out Shdw Opacity">
		Opacidade da sombra externa
	</string>
	<string name="Outer Eye Corner">
		Canto externo do olho
	</string>
	<string name="Outer Eye Shadow">
		Sombra externa do olho
	</string>
	<string name="Outer Shadow">
		Sombra externa
	</string>
	<string name="Overbite">
		Má oclusão
	</string>
	<string name="Package">
		Púbis
	</string>
	<string name="Painted Nails">
		Unhas pintadas
	</string>
	<string name="Pale">
		Pálido
	</string>
	<string name="Pants Crotch">
		Cavalo da calça
	</string>
	<string name="Pants Fit">
		Caimento das calças
	</string>
	<string name="Pants Length">
		Comprimento das calças
	</string>
	<string name="Pants Waist">
		Cintura da calça
	</string>
	<string name="Pants Wrinkles">
		Dobras das calças
	</string>
	<string name="Part">
		Parte
	</string>
	<string name="Part Bangs">
		Divisão da franja
	</string>
	<string name="Pectorals">
		Peitorais
	</string>
	<string name="Pigment">
		Pigmento
	</string>
	<string name="Pigtails">
		Chiquinhas
	</string>
	<string name="Pink">
		Rosa
	</string>
	<string name="Pinker">
		Mais rosado
	</string>
	<string name="Platform Height">
		Altura da plataforma
	</string>
	<string name="Platform Width">
		Largura da plataforma
	</string>
	<string name="Pointy">
		Pontudo
	</string>
	<string name="Pointy Heels">
		Salto agulha
	</string>
	<string name="Ponytail">
		Rabo de cavalo
	</string>
	<string name="Poofy Skirt">
		Saia bufante
	</string>
	<string name="Pop Left Eye">
		Olho saltado esquerdo
	</string>
	<string name="Pop Right Eye">
		Olho saltado direito
	</string>
	<string name="Puffy">
		Inchado
	</string>
	<string name="Puffy Eyelids">
		Pálpebras inchadas
	</string>
	<string name="Rainbow Color">
		Cor do arco íris
	</string>
	<string name="Red Hair">
		Cabelo ruivo
	</string>
	<string name="Regular">
		Normal
	</string>
	<string name="Right Part">
		Parte direita
	</string>
	<string name="Rosy Complexion">
		Rosado da face
	</string>
	<string name="Round">
		Arredondado
	</string>
	<string name="Ruddiness">
		Rubor
	</string>
	<string name="Ruddy">
		Corado
	</string>
	<string name="Rumpled Hair">
		Cabelo desalinhado
	</string>
	<string name="Saddle Bags">
		Culote
	</string>
	<string name="Scrawny Leg">
		Pernas magricelas
	</string>
	<string name="Separate">
		Separar
	</string>
	<string name="Shallow">
		Raso
	</string>
	<string name="Shear Back">
		Trás rente
	</string>
	<string name="Shear Face">
		Face raspada
	</string>
	<string name="Shear Front">
		Frente rente
	</string>
	<string name="Shear Left Up">
		Esquerda rente para cima
	</string>
	<string name="Shear Right Up">
		Trás rente para cima
	</string>
	<string name="Sheared Back">
		Rente atrás
	</string>
	<string name="Sheared Front">
		Rente frente
	</string>
	<string name="Shift Left">
		Deslocar p/ esquerda
	</string>
	<string name="Shift Mouth">
		Deslocar boca
	</string>
	<string name="Shift Right">
		Deslocar p/ direita
	</string>
	<string name="Shirt Bottom">
		Barra da camisa
	</string>
	<string name="Shirt Fit">
		Ajuste da camisa
	</string>
	<string name="Shirt Wrinkles">
		+/- amassada
	</string>
	<string name="Shoe Height">
		Altura do sapato
	</string>
	<string name="Short">
		Curto
	</string>
	<string name="Short Arms">
		Braços curtos
	</string>
	<string name="Short Legs">
		Pernas curtas
	</string>
	<string name="Short Neck">
		Pescoço curto
	</string>
	<string name="Short Pigtails">
		Chiquinhas curtas
	</string>
	<string name="Short Ponytail">
		Rabo de cavalo curto
	</string>
	<string name="Short Sideburns">
		Costeletas curtas
	</string>
	<string name="Short Torso">
		Tronco curto
	</string>
	<string name="Short hips">
		Quadril curto
	</string>
	<string name="Shoulders">
		Ombros
	</string>
	<string name="Side Fringe">
		pontas laterais
	</string>
	<string name="Sideburns">
		Costeletas
	</string>
	<string name="Sides Hair">
		Cabelo lateral
	</string>
	<string name="Sides Hair Down">
		Cabelo lateral long
	</string>
	<string name="Sides Hair Up">
		Cabelo lateral superior
	</string>
	<string name="Skinny Neck">
		Pescoço fino
	</string>
	<string name="Skirt Fit">
		Ajuste de saia
	</string>
	<string name="Skirt Length">
		Comprimento da saia
	</string>
	<string name="Slanted Forehead">
		Testa inclinada
	</string>
	<string name="Sleeve Length">
		Comprimento da manga
	</string>
	<string name="Sleeve Looseness">
		Folga da manga
	</string>
	<string name="Slit Back">
		Abertura : Atrás
	</string>
	<string name="Slit Front">
		Abertura: Frente
	</string>
	<string name="Slit Left">
		Abertura: Esquerda
	</string>
	<string name="Slit Right">
		Abertura: Direita
	</string>
	<string name="Small">
		Pequeno
	</string>
	<string name="Small Hands">
		Mãos pequenas
	</string>
	<string name="Small Head">
		Cabeça pequena
	</string>
	<string name="Smooth">
		Suavizar
	</string>
	<string name="Smooth Hair">
		Suavizar cabelo
	</string>
	<string name="Socks Length">
		Comprimento das meias
	</string>
	<string name="Soulpatch">
		Cavanhaque
	</string>
	<string name="Sparse">
		Disperso
	</string>
	<string name="Spiked Hair">
		Cabelo espetado
	</string>
	<string name="Square">
		Quadrado
	</string>
	<string name="Square Toe">
		Dedo quadrado
	</string>
	<string name="Squash Head">
		Cabeça de Pera
	</string>
	<string name="Stretch Head">
		Cabeça  esticada
	</string>
	<string name="Sunken">
		Afundar
	</string>
	<string name="Sunken Chest">
		Peito afundado
	</string>
	<string name="Sunken Eyes">
		Olhos afundados
	</string>
	<string name="Sweep Back">
		Pentear para trás
	</string>
	<string name="Sweep Forward">
		Pentear para frente
	</string>
	<string name="Tall">
		Alto
	</string>
	<string name="Taper Back">
		Afinar atrás
	</string>
	<string name="Taper Front">
		Afinar a frente
	</string>
	<string name="Thick Heels">
		Salto grosso
	</string>
	<string name="Thick Neck">
		Pescoço grosso
	</string>
	<string name="Thick Toe">
		Dedo grosso
	</string>
	<string name="Thin">
		Fino
	</string>
	<string name="Thin Eyebrows">
		Sobrancelhas finas
	</string>
	<string name="Thin Lips">
		Lábios finos
	</string>
	<string name="Thin Nose">
		Nariz fino
	</string>
	<string name="Tight Chin">
		Queixo apertado
	</string>
	<string name="Tight Cuffs">
		Punho justo
	</string>
	<string name="Tight Pants">
		Calça justa
	</string>
	<string name="Tight Shirt">
		Camisa justa
	</string>
	<string name="Tight Skirt">
		Saia justa
	</string>
	<string name="Tight Sleeves">
		Tight Sleeves
	</string>
	<string name="Toe Shape">
		Formato dos dedos
	</string>
	<string name="Toe Thickness">
		Espessura dos dos dedos
	</string>
	<string name="Torso Length">
		Comprimento do tronco
	</string>
	<string name="Torso Muscles">
		Músculos do tronco
	</string>
	<string name="Torso Scrawny">
		Tronco magricela
	</string>
	<string name="Unattached">
		Desanexado
	</string>
	<string name="Uncreased">
		Uncreased
	</string>
	<string name="Underbite">
		Underbite
	</string>
	<string name="Unnatural">
		Não natural
	</string>
	<string name="Upper Bridge">
		Parte alta do nariz
	</string>
	<string name="Upper Cheeks">
		Bochechas altas
	</string>
	<string name="Upper Chin Cleft">
		fenda do queixo alta
	</string>
	<string name="Upper Eyelid Fold">
		Curvatura dos cílios supériores
	</string>
	<string name="Upturned">
		Voltado para cima
	</string>
	<string name="Very Red">
		Bem vermelho
	</string>
	<string name="Waist Height">
		Altura da cintura
	</string>
	<string name="Well-Fed">
		Corpulento
	</string>
	<string name="White Hair">
		Grisalho
	</string>
	<string name="Wide">
		Amplo
	</string>
	<string name="Wide Back">
		Costas largas
	</string>
	<string name="Wide Front">
		Testa larga
	</string>
	<string name="Wide Lips">
		Lábios amplos
	</string>
	<string name="Wild">
		Selvagem
	</string>
	<string name="Wrinkles">
		Rugas
	</string>
	<string name="LocationCtrlAddLandmarkTooltip">
		Adicionar às minhas Landmarks
	</string>
	<string name="LocationCtrlEditLandmarkTooltip">
		Editar minhas Landmarks
	</string>
	<string name="LocationCtrlInfoBtnTooltip">
		Ver mais informações sobre a localização atual
	</string>
	<string name="LocationCtrlComboBtnTooltip">
		Histórico de localizações
	</string>
	<string name="LocationCtrlAdultIconTooltip">
		Região Adulta
	</string>
	<string name="LocationCtrlModerateIconTooltip">
		Região Moderada
	</string>
	<string name="LocationCtrlGeneralIconTooltip">
		Região em geral
	</string>
	<string name="LocationCtrlSeeAVsTooltip">
		Avatar visíveis e bate-papo permitido fora deste terreno
	</string>
	<string name="UpdaterWindowTitle">
		[APP_NAME] Atualização
	</string>
	<string name="UpdaterNowUpdating">
		Atualizando agora o [APP_NAME]...
	</string>
	<string name="UpdaterNowInstalling">
		Instalando [APP_NAME]...
	</string>
	<string name="UpdaterUpdatingDescriptive">
		Seu visualizador [APP_NAME] está sendo atualizado para a versão mais recente. Isso pode levar algum tempo, então por favor seja paciente.
	</string>
	<string name="UpdaterProgressBarTextWithEllipses">
		Fazendo o download da atualização...
	</string>
	<string name="UpdaterProgressBarText">
		Fazendo o download da atualização
	</string>
	<string name="UpdaterFailDownloadTitle">
		Falha no download da atualização
	</string>
	<string name="UpdaterFailUpdateDescriptive">
		Um erro ocorreu ao atualizar [APP_NAME]. Por favor, faça o download da versão mais recente em www.secondlife.com.
	</string>
	<string name="UpdaterFailInstallTitle">
		Falha ao instalar a atualização
	</string>
	<string name="UpdaterFailStartTitle">
		Falha ao iniciar o visualizador
	</string>
	<string name="ItemsComingInTooFastFrom">
		[APP_NAME]: Entrada de itens rápida demais de [FROM_NAME], visualização automática suspensa por [TIME] segundos
	</string>
	<string name="ItemsComingInTooFast">
		[APP_NAME]: Entrada de itens rápida demais, visualização automática suspensa por [TIME] segundos
	</string>
	<string name="IM_logging_string">
		-- Log de mensagem instantânea habilitado --
	</string>
	<string name="IM_typing_start_string">
		[NAME] está digitando...
	</string>
	<string name="Unnamed">
		(Anônimo)
	</string>
	<string name="IM_moderated_chat_label">
		(Moderado: Voz desativado por padrão)
	</string>
	<string name="IM_unavailable_text_label">
		Bate-papo de texto não está disponível para esta chamada.
	</string>
	<string name="IM_muted_text_label">
		Seu bate- papo de texto foi desabilitado por um Moderador do Grupo.
	</string>
	<string name="IM_default_text_label">
		Clique aqui para menagem instantânea.
	</string>
	<string name="IM_to_label">
		Para
	</string>
	<string name="IM_moderator_label">
		(Moderador)
	</string>
	<string name="Saved_message">
		(Salvo em [LONG_TIMESTAMP])
	</string>
	<string name="IM_unblock_only_groups_friends">
		Para visualizar esta mensagem, você deve desmarcar &quot;Apenas amigos e grupos podem me ligar ou enviar MIs&quot; em Preferências/Privacidade.
	</string>
	<string name="answered_call">
		Ligação atendida
	</string>
	<string name="you_started_call">
		Você iniciou uma ligação de voz
	</string>
	<string name="you_joined_call">
		Você entrou na ligação
	</string>
	<string name="name_started_call">
		[NAME] iniciou uma ligação de voz
	</string>
	<string name="ringing-im">
		Entrando em ligação de voz...
	</string>
	<string name="connected-im">
		Conectado. Para sair, clique em Desligar
	</string>
	<string name="hang_up-im">
		Saiu da ligação de voz
	</string>
	<string name="conference-title-incoming">
		Conversa com [AGENT_NAME]
	</string>
	<string name="inventory_item_offered-im">
		Oferta de item de inventário
	</string>
	<string name="no_session_message">
		(Sessão de MI inexistente)
	</string>
	<string name="only_user_message">
		Você é o único usuário desta sessão.
	</string>
	<string name="offline_message">
		[NAME] está offline.
	</string>
	<string name="invite_message">
		Clique no botão [BUTTON NAME] para aceitar/ conectar a este bate-papo em voz.
	</string>
	<string name="muted_message">
		Você bloqueou este residente.  Se quiser retirar o bloqueio, basta enviar uma mensagem.
	</string>
	<string name="generic">
		Erro de solicitação, tente novamente mais tarde.
	</string>
	<string name="generic_request_error">
		Erro na requisição, por favor, tente novamente.
	</string>
	<string name="insufficient_perms_error">
		Você não tem permissões suficientes.
	</string>
	<string name="session_does_not_exist_error">
		A sessão deixou de existir
	</string>
	<string name="no_ability_error">
		Você não possui esta habilidade.
	</string>
	<string name="no_ability">
		Você não possui esta habilidade.
	</string>
	<string name="not_a_mod_error">
		Você não é um moderador de sessão.
	</string>
	<string name="muted">
		Bate-papo de texto desativado por um moderador.
	</string>
	<string name="muted_error">
		Um moderador do grupo desabilitou seu bate-papo em texto.
	</string>
	<string name="add_session_event">
		Não foi possível adicionar usuários na sessão de bate-papo com [RECIPIENT].
	</string>
	<string name="message">
		Não foi possível enviar sua mensagem para o bate-papo com [RECIPIENT].
	</string>
	<string name="message_session_event">
		Não foi possível enviar sua mensagem na sessão de bate- papo com [RECIPIENT].
	</string>
	<string name="mute">
		Erro durante a moderação.
	</string>
	<string name="removed">
		Você foi tirado do grupo.
	</string>
	<string name="removed_from_group">
		Você foi removido do grupo.
	</string>
	<string name="close_on_no_ability">
		Você não possui mais a habilidade de estar na sessão de bate-papo.
	</string>
	<string name="unread_chat_single">
		[SOURCES] disse alguma coisa
	</string>
	<string name="unread_chat_multiple">
		[SOURCES] disseram alguma coisa
	</string>
	<string name="session_initialization_timed_out_error">
		A inicialização da sessão expirou
	</string>
	<string name="Home position set.">
		Posição inicial definida.
	</string>
	<string name="voice_morphing_url">
		http://secondlife.com/landing/voicemorphing
	</string>
	<string name="paid_you_ldollars">
		[NAME] lhe pagou L$ [AMOUNT] [REASON].
	</string>
	<string name="paid_you_ldollars_no_reason">
		[NAME] lhe pagou L$ [AMOUNT]
	</string>
	<string name="you_paid_ldollars">
		Você pagou L$[AMOUNT] por [REASON] a [NAME].
	</string>
	<string name="you_paid_ldollars_no_info">
		Você acaba de pagar L$[AMOUNT].
	</string>
	<string name="you_paid_ldollars_no_reason">
		Você pagou L$[AMOUNT] a [NAME].
	</string>
	<string name="you_paid_ldollars_no_name">
		Você pagou L$[AMOUNT] por [REASON].
	</string>
	<string name="you_paid_failure_ldollars">
		Você não pagou L$[AMOUNT] a [NAME] referentes a [REASON].
	</string>
	<string name="you_paid_failure_ldollars_no_info">
		Você não pagou L$[AMOUNT].
	</string>
	<string name="you_paid_failure_ldollars_no_reason">
		Você não pagou L$[AMOUNT] a [NAME].
	</string>
	<string name="you_paid_failure_ldollars_no_name">
		Você não pagou L$[AMOUNT] referentes a [REASON].
	</string>
	<string name="for item">
		por [ITEM]
	</string>
	<string name="for a parcel of land">
		por uma parcela
	</string>
	<string name="for a land access pass">
		por um passe de acesso
	</string>
	<string name="for deeding land">
		para doar um terreno
	</string>
	<string name="to create a group">
		para criar um grupo
	</string>
	<string name="to join a group">
		para entrar em um grupo
	</string>
	<string name="to upload">
		para carregar
	</string>
	<string name="to publish a classified ad">
		para publicar um anúncio
	</string>
	<string name="giving">
		Dando L$ [AMOUNT]
	</string>
	<string name="uploading_costs">
		O upload custa L$ [AMOUNT]
	</string>
	<string name="this_costs">
		Isso custa L$ [AMOUNT]
	</string>
	<string name="buying_selected_land">
		Comprando terreno selecionado L$ [AMOUNT]
	</string>
	<string name="this_object_costs">
		Esse objeto custa L$ [AMOUNT]
	</string>
	<string name="group_role_everyone">
		Todos
	</string>
	<string name="group_role_officers">
		Oficiais
	</string>
	<string name="group_role_owners">
		Proprietários
	</string>
	<string name="group_member_status_online">
		Conectado
	</string>
	<string name="uploading_abuse_report">
		Carregando...

Denunciar abuso
	</string>
	<string name="New Shape">
		Nova forma
	</string>
	<string name="New Skin">
		Nova pele
	</string>
	<string name="New Hair">
		Novo cabelo
	</string>
	<string name="New Eyes">
		Novos olhos
	</string>
	<string name="New Shirt">
		Nova camisa
	</string>
	<string name="New Pants">
		Novas calças
	</string>
	<string name="New Shoes">
		Novos sapatos
	</string>
	<string name="New Socks">
		Novas meias
	</string>
	<string name="New Jacket">
		Nova blusa
	</string>
	<string name="New Gloves">
		Novas luvas
	</string>
	<string name="New Undershirt">
		Nova camiseta
	</string>
	<string name="New Underpants">
		Novas roupa de baixo
	</string>
	<string name="New Skirt">
		Nova saia
	</string>
	<string name="New Alpha">
		Novo alpha
	</string>
	<string name="New Tattoo">
		Nova tatuagem
	</string>
	<string name="New Physics">
		Novo físico
	</string>
	<string name="Invalid Wearable">
		Item inválido
	</string>
	<string name="New Gesture">
		Novo gesto
	</string>
	<string name="New Script">
		Novo script
	</string>
	<string name="New Note">
		Nova nota
	</string>
	<string name="New Folder">
		Nova pasta
	</string>
	<string name="Contents">
		Conteúdo
	</string>
	<string name="Gesture">
		Gesto
	</string>
	<string name="Male Gestures">
		Gestos masculinos
	</string>
	<string name="Female Gestures">
		Gestos femininos
	</string>
	<string name="Other Gestures">
		Outros gestos
	</string>
	<string name="Speech Gestures">
		Gestos da fala
	</string>
	<string name="Common Gestures">
		Gestos comuns
	</string>
	<string name="Male - Excuse me">
		Perdão - masculino
	</string>
	<string name="Male - Get lost">
		Deixe-me em paz - masculino
	</string>
	<string name="Male - Blow kiss">
		Mandar beijo - masculino
	</string>
	<string name="Male - Boo">
		Vaia - masculino
	</string>
	<string name="Male - Bored">
		Maçante - masculino
	</string>
	<string name="Male - Hey">
		Ôpa! - masculino
	</string>
	<string name="Male - Laugh">
		Risada - masculino
	</string>
	<string name="Male - Repulsed">
		Quero distância! - masculino
	</string>
	<string name="Male - Shrug">
		Encolher de ombros - masculino
	</string>
	<string name="Male - Stick tougue out">
		Mostrar a língua - masculino
	</string>
	<string name="Male - Wow">
		Wow - masculino
	</string>
	<string name="Female - Chuckle">
		Engraçado - Feminino
	</string>
	<string name="Female - Cry">
		Chorar - Feminino
	</string>
	<string name="Female - Embarrassed">
		Com vergonha - Feminino
	</string>
	<string name="Female - Excuse me">
		Perdão - fem
	</string>
	<string name="Female - Get lost">
		Deixe-me em paz - feminino
	</string>
	<string name="Female - Blow kiss">
		Mandar beijo - fem
	</string>
	<string name="Female - Boo">
		Vaia - fem
	</string>
	<string name="Female - Bored">
		Maçante - feminino
	</string>
	<string name="Female - Hey">
		Ôpa - feminino
	</string>
	<string name="Female - Hey baby">
		E aí, beliza? - Feminino
	</string>
	<string name="Female - Laugh">
		Risada - feminina
	</string>
	<string name="Female - Looking good">
		Que chique - Feminino
	</string>
	<string name="Female - Over here">
		Acenar - Feminino
	</string>
	<string name="Female - Please">
		Por favor - Feminino
	</string>
	<string name="Female - Repulsed">
		Quero distância! - feminino
	</string>
	<string name="Female - Shrug">
		Encolher ombros - feminino
	</string>
	<string name="Female - Stick tougue out">
		Mostrar a língua - feminino
	</string>
	<string name="Female - Wow">
		Wow - feminino
	</string>
	<string name="/bow">
		/reverência
	</string>
	<string name="/clap">
		/palmas
	</string>
	<string name="/count">
		/contar
	</string>
	<string name="/extinguish">
		/apagar
	</string>
	<string name="/kmb">
		/dane_se
	</string>
	<string name="/muscle">
		/músculos
	</string>
	<string name="/no">
		/não
	</string>
	<string name="/no!">
		/não!
	</string>
	<string name="/paper">
		/papel
	</string>
	<string name="/pointme">
		/apontar_eu
	</string>
	<string name="/pointyou">
		/apontar_você
	</string>
	<string name="/rock">
		/pedra
	</string>
	<string name="/scissor">
		/tesoura
	</string>
	<string name="/smoke">
		/fumar
	</string>
	<string name="/stretch">
		/alongar
	</string>
	<string name="/whistle">
		/assobiar
	</string>
	<string name="/yes">
		/sim
	</string>
	<string name="/yes!">
		/sim!
	</string>
	<string name="afk">
		ldt
	</string>
	<string name="dance1">
		dança1
	</string>
	<string name="dance2">
		dança2
	</string>
	<string name="dance3">
		dança3
	</string>
	<string name="dance4">
		dança4
	</string>
	<string name="dance5">
		dança5
	</string>
	<string name="dance6">
		dança6
	</string>
	<string name="dance7">
		dança7
	</string>
	<string name="dance8">
		dança8
	</string>
	<string name="AvatarBirthDateFormat">
		[mthnum,datetime,slt]/[day,datetime,slt]/[year,datetime,slt]
	</string>
	<string name="DefaultMimeType">
		nenhum/nehum
	</string>
	<string name="texture_load_dimensions_error">
		A imagem excede o limite [WIDTH]*[HEIGHT]
	</string>
	<string name="words_separator" value=","/>
	<string name="server_is_down">
		Aconteceu algo inesperado, apesar de termos tentado impedir isso.

	Cheque secondlifegrid.net para saber se foi detectado um problema com o serviço.
        Se o problema persistir, cheque a configuração da sua rede e firewall.
	</string>
	<string name="dateTimeWeekdaysNames">
		Domingo:Segunda:Terça:Quarta:Quinta:Sexta:Sábado
	</string>
	<string name="dateTimeWeekdaysShortNames">
		Dom:Seg:Ter:Qua:Qui:Sex:Sab
	</string>
	<string name="dateTimeMonthNames">
		Janeiro:Fevereiro:Março:Abril:Maio:Junho:Julho:Agosto:Setembro:Outubro:Novembro:Dezembro
	</string>
	<string name="dateTimeMonthShortNames">
		Jan:Fev:Mar:Abr:Maio:Jun:Jul:Ago:Set:Out:Nov:Dez
	</string>
	<string name="dateTimeDayFormat">
		[MDAY]
	</string>
	<string name="dateTimeAM">
		AM
	</string>
	<string name="dateTimePM">
		PM
	</string>
	<string name="LocalEstimateUSD">
		US$ [AMOUNT]
	</string>
	<string name="Membership">
		Plano
	</string>
	<string name="Roles">
		Cargos
	</string>
	<string name="Group Identity">
		Identidade do lote
	</string>
	<string name="Parcel Management">
		Gestão do lote
	</string>
	<string name="Parcel Identity">
		ID do lote
	</string>
	<string name="Parcel Settings">
		Configurações do lote
	</string>
	<string name="Parcel Powers">
		Poderes do lote
	</string>
	<string name="Parcel Access">
		Acesso ao lote
	</string>
	<string name="Parcel Content">
		Conteúdo do lote
	</string>
	<string name="Object Management">
		Gestão de objetos
	</string>
	<string name="Accounting">
		Contabilidade
	</string>
	<string name="Notices">
		Avisos
	</string>
	<string name="Chat" value="Bate papo">
		Bate-papo
	</string>
	<string name="DeleteItems">
		Excluir itens selecionados?
	</string>
	<string name="DeleteItem">
		Excluir item selecionado?
	</string>
	<string name="EmptyOutfitText">
		Este look não possui nenhuma peça
	</string>
	<string name="ExternalEditorNotSet">
		Selecione um editor utilizando a configuração ExternalEditor.
	</string>
	<string name="ExternalEditorNotFound">
		O editor externo especificado não foi localizado.
Tente colocar o caminho do editor entre aspas.
(ex. &quot;/caminho para/editor&quot; &quot;%s&quot;)
	</string>
	<string name="ExternalEditorCommandParseError">
		Error ao analisar o comando do editor externo.
	</string>
	<string name="ExternalEditorFailedToRun">
		Falha de execução do editor externo.
	</string>
	<string name="TranslationFailed">
		Falha na tradução: [REASON]
	</string>
	<string name="TranslationResponseParseError">
		Erro ao analisar resposta de tradução.
	</string>
	<string name="Esc">
		Esc
	</string>
	<string name="Space">
		Space
	</string>
	<string name="Enter">
		Enter
	</string>
	<string name="Tab">
		Tab
	</string>
	<string name="Ins">
		Ins
	</string>
	<string name="Del">
		Del
	</string>
	<string name="Backsp">
		Backsp
	</string>
	<string name="Shift">
		Shift
	</string>
	<string name="Ctrl">
		Ctrl
	</string>
	<string name="Alt">
		Alt
	</string>
	<string name="CapsLock">
		CapsLock
	</string>
	<string name="Home">
		Início
	</string>
	<string name="End">
		End
	</string>
	<string name="PgUp">
		PgUp
	</string>
	<string name="PgDn">
		PgDn
	</string>
	<string name="F1">
		F1
	</string>
	<string name="F2">
		F2
	</string>
	<string name="F3">
		F3
	</string>
	<string name="F4">
		F4
	</string>
	<string name="F5">
		F5
	</string>
	<string name="F6">
		F6
	</string>
	<string name="F7">
		F7
	</string>
	<string name="F8">
		F8
	</string>
	<string name="F9">
		F9
	</string>
	<string name="F10">
		F10
	</string>
	<string name="F11">
		F11
	</string>
	<string name="F12">
		F12
	</string>
	<string name="Add">
		Adicionar
	</string>
	<string name="Subtract">
		Subtrair
	</string>
	<string name="Multiply">
		Multiplicar
	</string>
	<string name="Divide">
		Dividir
	</string>
	<string name="PAD_DIVIDE">
		PAD_DIVIDE
	</string>
	<string name="PAD_LEFT">
		PAD_LEFT
	</string>
	<string name="PAD_RIGHT">
		PAD_RIGHT
	</string>
	<string name="PAD_DOWN">
		PAD_DOWN
	</string>
	<string name="PAD_UP">
		PAD_UP
	</string>
	<string name="PAD_HOME">
		PAD_HOME
	</string>
	<string name="PAD_END">
		PAD_END
	</string>
	<string name="PAD_PGUP">
		PAD_PGUP
	</string>
	<string name="PAD_PGDN">
		PAD_PGDN
	</string>
	<string name="PAD_CENTER">
		PAD_CENTER
	</string>
	<string name="PAD_INS">
		PAD_INS
	</string>
	<string name="PAD_DEL">
		PAD_DEL
	</string>
	<string name="PAD_Enter">
		PAD_Enter
	</string>
	<string name="PAD_BUTTON0">
		PAD_BUTTON0
	</string>
	<string name="PAD_BUTTON1">
		PAD_BUTTON1
	</string>
	<string name="PAD_BUTTON2">
		PAD_BUTTON2
	</string>
	<string name="PAD_BUTTON3">
		PAD_BUTTON3
	</string>
	<string name="PAD_BUTTON4">
		PAD_BUTTON4
	</string>
	<string name="PAD_BUTTON5">
		PAD_BUTTON5
	</string>
	<string name="PAD_BUTTON6">
		PAD_BUTTON6
	</string>
	<string name="PAD_BUTTON7">
		PAD_BUTTON7
	</string>
	<string name="PAD_BUTTON8">
		PAD_BUTTON8
	</string>
	<string name="PAD_BUTTON9">
		PAD_BUTTON9
	</string>
	<string name="PAD_BUTTON10">
		PAD_BUTTON10
	</string>
	<string name="PAD_BUTTON11">
		PAD_BUTTON11
	</string>
	<string name="PAD_BUTTON12">
		PAD_BUTTON12
	</string>
	<string name="PAD_BUTTON13">
		PAD_BUTTON13
	</string>
	<string name="PAD_BUTTON14">
		PAD_BUTTON14
	</string>
	<string name="PAD_BUTTON15">
		PAD_BUTTON15
	</string>
	<string name="-">
		-
	</string>
	<string name="=">
		=
	</string>
	<string name="`">
		`
	</string>
	<string name=";">
		;
	</string>
	<string name="[">
		[
	</string>
	<string name="]">
		]
	</string>
	<string name="\">
		\
	</string>
	<string name="0">
		0
	</string>
	<string name="1">
		1
	</string>
	<string name="2">
		2
	</string>
	<string name="3">
		3
	</string>
	<string name="4">
		4
	</string>
	<string name="5">
		5
	</string>
	<string name="6">
		6
	</string>
	<string name="7">
		7
	</string>
	<string name="8">
		8
	</string>
	<string name="9">
		9
	</string>
	<string name="A">
		A
	</string>
	<string name="B">
		B
	</string>
	<string name="C">
		C
	</string>
	<string name="D">
		D
	</string>
	<string name="E">
		E
	</string>
	<string name="F">
		F
	</string>
	<string name="G">
		G
	</string>
	<string name="H">
		H
	</string>
	<string name="I">
		I
	</string>
	<string name="J">
		J
	</string>
	<string name="K">
		K
	</string>
	<string name="L">
		L
	</string>
	<string name="M">
		M
	</string>
	<string name="N">
		N
	</string>
	<string name="O">
		O
	</string>
	<string name="P">
		P
	</string>
	<string name="Q">
		Q
	</string>
	<string name="R">
		R
	</string>
	<string name="S">
		S
	</string>
	<string name="T">
		T
	</string>
	<string name="U">
		U
	</string>
	<string name="V">
		V
	</string>
	<string name="W">
		W
	</string>
	<string name="X">
		X
	</string>
	<string name="Y">
		Y
	</string>
	<string name="Z">
		Z
	</string>
	<string name="BeaconParticle">
		Vendo balizas de partículas (azul)
	</string>
	<string name="BeaconPhysical">
		Vendo balizas de objetos físicos (verde)
	</string>
	<string name="BeaconScripted">
		Vendo balizas de objetos com script (vermelho)
	</string>
	<string name="BeaconScriptedTouch">
		Vendo objeto com script com balizas com funcionalidade de toque (vermelho)
	</string>
	<string name="BeaconSound">
		Vendo balizas de som (amarelo)
	</string>
	<string name="BeaconMedia">
		Vendo balizas de mídia (branco)
	</string>
	<string name="ParticleHiding">
		Ocultar partículas
	</string>
	<string name="Command_AboutLand_Label">
		Sobre terrenos
	</string>
	<string name="Command_Appearance_Label">
		Aparência
	</string>
	<string name="Command_Avatar_Label">
		Avatar
	</string>
	<string name="Command_Build_Label">
		Construir
	</string>
	<string name="Command_Chat_Label">
		Bate-papo
	</string>
	<string name="Command_Compass_Label">
		Bússola
	</string>
	<string name="Command_Destinations_Label">
		Destinos
	</string>
	<string name="Command_Gestures_Label">
		Gestos
	</string>
	<string name="Command_HowTo_Label">
		Como
	</string>
	<string name="Command_Inventory_Label">
		Inventário
	</string>
	<string name="Command_Map_Label">
		Mapa
	</string>
	<string name="Command_Marketplace_Label">
		Mercado
	</string>
	<string name="Command_MiniMap_Label">
		Mini Mapa
	</string>
	<string name="Command_Move_Label">
		Andar/correr/voar
	</string>
	<string name="Command_Outbox_Label">
		Caixa de saída do lojista
	</string>
	<string name="Command_People_Label">
		Pessoas
	</string>
	<string name="Command_Picks_Label">
		Destaques
	</string>
	<string name="Command_Places_Label">
		Lugares
	</string>
	<string name="Command_Preferences_Label">
		Preferências
	</string>
	<string name="Command_Profile_Label">
		Perfil
	</string>
	<string name="Command_Search_Label">
		Buscar
	</string>
	<string name="Command_Snapshot_Label">
		Foto
	</string>
	<string name="Command_Speak_Label">
		Falar
	</string>
	<string name="Command_View_Label">
		Controles da câmera
	</string>
	<string name="Command_Voice_Label">
		Configurações de voz
	</string>
	<string name="Command_AboutLand_Tooltip">
		Informações sobre o terreno que você está visitando
	</string>
	<string name="Command_Appearance_Tooltip">
		Mudar seu avatar
	</string>
	<string name="Command_Avatar_Tooltip">
		Escolha um avatar completo
	</string>
	<string name="Command_Build_Tooltip">
		Construindo objetos e redimensionando terreno
	</string>
	<string name="Command_Chat_Tooltip">
		Bater papo com pessoas próximas usando texto
	</string>
	<string name="Command_Compass_Tooltip">
		Bússola
	</string>
	<string name="Command_Destinations_Tooltip">
		Destinos de interesse
	</string>
	<string name="Command_Gestures_Tooltip">
		Gestos para seu avatar
	</string>
	<string name="Command_HowTo_Tooltip">
		Como executar tarefas comuns
	</string>
	<string name="Command_Inventory_Tooltip">
		Exibir e usar seus pertences
	</string>
	<string name="Command_Map_Tooltip">
		Mapa-múndi
	</string>
	<string name="Command_Marketplace_Tooltip">
		Faça compras
	</string>
	<string name="Command_MiniMap_Tooltip">
		Mostrar quem está aqui
	</string>
	<string name="Command_Move_Tooltip">
		Movendo seu avatar
	</string>
	<string name="Command_Outbox_Tooltip">
		Transferir itens para o seu mercado para venda
	</string>
	<string name="Command_People_Tooltip">
		Amigos, grupos e pessoas próximas
	</string>
	<string name="Command_Picks_Tooltip">
		Lugares mostrados como favoritos em seu perfil
	</string>
	<string name="Command_Places_Tooltip">
		Lugares salvos
	</string>
	<string name="Command_Preferences_Tooltip">
		Preferências
	</string>
	<string name="Command_Profile_Tooltip">
		Edite ou visualize seu perfil
	</string>
	<string name="Command_Search_Tooltip">
		Encontre lugares, eventos, pessoas
	</string>
	<string name="Command_Snapshot_Tooltip">
		Tirar uma foto
	</string>
	<string name="Command_Speak_Tooltip">
		Fale com pessoas próximas usando seu microfone
	</string>
	<string name="Command_View_Tooltip">
		Alterar o ângulo da câmera
	</string>
	<string name="Command_Voice_Tooltip">
		Controles de volume das chamadas e pessoas próximas a você no mundo virtual
	</string>
	<string name="Toolbar_Bottom_Tooltip">
		atualmente na sua barra de ferramentas inferior
	</string>
	<string name="Toolbar_Left_Tooltip">
		atualmente na sua barra de ferramentas esquerda
	</string>
	<string name="Toolbar_Right_Tooltip">
		atualmente na sua barra de ferramentas direita
	</string>
	<string name="Retain%">
		Reter%
	</string>
	<string name="Detail">
		Detalhe
	</string>
	<string name="Better Detail">
		Detalhamento maior
	</string>
	<string name="Surface">
		Superfície
	</string>
	<string name="Solid">
		Sólido
	</string>
	<string name="Wrap">
		Conclusão
	</string>
	<string name="Preview">
		Visualizar
	</string>
	<string name="Normal">
		Normal
	</string>
	<string name="snapshot_quality_very_low">
		Muito baixo
	</string>
	<string name="snapshot_quality_low">
		Baixo
	</string>
	<string name="snapshot_quality_medium">
		Médio
	</string>
	<string name="snapshot_quality_high">
		Alto
	</string>
	<string name="snapshot_quality_very_high">
		Muito alto
	</string>
</strings><|MERGE_RESOLUTION|>--- conflicted
+++ resolved
@@ -1184,11 +1184,7 @@
 		Você não possui uma cópia desta textura no seu inventário
 	</string>
 	<string name="InventoryInboxNoItems">
-<<<<<<< HEAD
-		Alguns itens recebidos, como os brindes premium, aparecerão aqui.  Você pode arrastá-los para o seu inventário.
-=======
 		Suas compras do Marketplace aparecerão aqui. Depois, você poderá arrastá-las para seu inventário para usá-las.
->>>>>>> ee66cb3e
 	</string>
 	<string name="MarketplaceURL">
 		https://marketplace.[MARKETPLACE_DOMAIN_NAME]/
