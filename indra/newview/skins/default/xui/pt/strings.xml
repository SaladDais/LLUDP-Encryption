<?xml version="1.0" encoding="utf-8" standalone="yes"?>
<!-- This file contains strings that used to be hardcoded in the source.
     It is only for those strings which do not belong in a floater.
     For example, the strings used in avatar chat bubbles, and strings
     that are returned from one component and may appear in many places-->
<strings>
	<string name="SUPPORT_SITE">
		Portal de Supporte Second Life
	</string>
	<string name="StartupDetectingHardware">
		Detectando hardware...
	</string>
	<string name="StartupLoading">
		Carregando [APP_NAME]...
	</string>
	<string name="StartupClearingCache">
		Limpando o cache...
	</string>
	<string name="StartupInitializingTextureCache">
		Iniciando cache de texturas...
	</string>
	<string name="StartupInitializingVFS">
		Iniciando VFS...
	</string>
	<string name="StartupRequireDriverUpdate">
		Falha na inicialização dos gráficos. Atualize seu driver gráfico!
	</string>
	<string name="AboutHeader">
		[APP_NAME] [VIEWER_VERSION_0].[VIEWER_VERSION_1].[VIEWER_VERSION_2] ([VIEWER_VERSION_3]) [BUILD_DATE] [BUILD_TIME] ([ADDRESS_SIZE]bit) ([CHANNEL])
[[VIEWER_RELEASE_NOTES_URL] [ReleaseNotes]]
	</string>
	<string name="BuildConfig">
		Configuração do corpo [BUILD_CONFIG]
	</string>
	<string name="AboutCompiler">
		Construído com [COMPILER] versão [COMPILER_VERSION]
	</string>
	<string name="AboutPosition">
		Você está em [POSITION_LOCAL_0,number,1], [POSITION_LOCAL_1,number,1], [POSITION_LOCAL_2,number,1] em [REGION] localizado em &lt;nolink&gt;[HOSTNAME]&lt;/nolink&gt; ([HOSTIP])
SLURL: &lt;nolink&gt;[SLURL]&lt;/nolink&gt;
(coordenadas globais [POSITION_0,number,1], [POSITION_1,number,1], [POSITION_2,number,1])
[SERVER_VERSION]
[SERVER_RELEASE_NOTES_URL]
	</string>
	<string name="AboutSystem">
		CPU: [CPU]
Memória: [MEMORY_MB] MBs
Versão OS: [OS_VERSION]
Placa de vídeo: [GRAPHICS_CARD_VENDOR]
Placa gráfica: [GRAPHICS_CARD]
	</string>
	<string name="AboutDriver">
		Versão do driver de vídeo Windows: [GRAPHICS_CARD_VENDOR]
	</string>
	<string name="AboutOGL">
		Versão OpenGL: [OPENGL_VERSION]
	</string>
	<string name="AboutLibs">
Versão libcurl: [LIBCURL_VERSION]
Versão J2C Decoder: [J2C_VERSION]
Versão do driver de áudio: [AUDIO_DRIVER_VERSION]
[LIBCEF_VERSION] 
Versão do LibVLC: [LIBVLC_VERSION] 
Versão do servidor de voz: [VOICE_VERSION]
	</string>
	<string name="AboutTraffic">
		Packets Lost: [PACKETS_LOST,number,0]/[PACKETS_IN,number,0] ([PACKETS_PCT,number,1]%)
	</string>
	<string name="AboutTime">
		[month, datetime, slt] [day, datetime, slt] [year, datetime, slt] [hour, datetime, slt]:[min, datetime, slt]:[second,datetime,slt]
	</string>
	<string name="ErrorFetchingServerReleaseNotesURL">
		Erro ao obter URL de notas de versão do servidor.
	</string>
	<string name="BuildConfiguration">
		Configuração do corpo
	</string>
	<string name="ProgressRestoring">
		Restaurando...
	</string>
	<string name="ProgressChangingResolution">
		Alterando a resolução...
	</string>
	<string name="Fullbright">
		Fullbright (antigo)
	</string>
	<string name="LoginInProgress">
		Fazendo login. [APP_NAME] pode parecer congelado. Por favor, aguarde.
	</string>
	<string name="LoginInProgressNoFrozen">
		Logando...
	</string>
	<string name="LoginAuthenticating">
		Autenticando
	</string>
	<string name="LoginMaintenance">
		Executando manutenção da conta...
	</string>
	<string name="LoginAttempt">
		Falha na tentativa anterior de login. Login, tentativa [NUMBER]
	</string>
	<string name="LoginPrecaching">
		Carregando mundo...
	</string>
	<string name="LoginInitializingBrowser">
		Inicializando navegador embutido...
	</string>
	<string name="LoginInitializingMultimedia">
		Inicializando multimídia...
	</string>
	<string name="LoginInitializingFonts">
		Carregando fontes...
	</string>
	<string name="LoginVerifyingCache">
		Verificando arquivos cache (pode levar de 60-90 segundos)...
	</string>
	<string name="LoginProcessingResponse">
		Processando resposta...
	</string>
	<string name="LoginInitializingWorld">
		Inicializando mundo...
	</string>
	<string name="LoginDecodingImages">
		Decodificando imagens...
	</string>
	<string name="LoginInitializingQuicktime">
		Inicializando o QuickTime...
	</string>
	<string name="LoginQuicktimeNotFound">
		O QuickTime não foi encontrado - falha ao iniciar.
	</string>
	<string name="LoginQuicktimeOK">
		O QuickTime foi inicializado com sucesso.
	</string>
	<string name="LoginRequestSeedCapGrant">
		Solicitando recursos da região...
	</string>
	<string name="LoginRetrySeedCapGrant">
		Solicitando recursos da região, tentativa [NUMBER]...
	</string>
	<string name="LoginWaitingForRegionHandshake">
		Aguardando handshake com a região...
	</string>
	<string name="LoginConnectingToRegion">
		Conectando à região...
	</string>
	<string name="LoginDownloadingClothing">
		Baixando roupas...
	</string>
	<string name="InvalidCertificate">
		O servidor respondeu com um certificado inválido ou corrompido. Por favor contate o administrador do Grid.
	</string>
	<string name="CertInvalidHostname">
		Um hostname inválido foi usado para acessar o servidor. Verifique o SLURL ou hostname do Grid.
	</string>
	<string name="CertExpired">
		O certificado dado pelo Grid parece estar vencido.  Verifique o relógio do sistema ou contate o administrador do Grid.
	</string>
	<string name="CertKeyUsage">
		O certificado dado pelo servidor não pôde ser usado para SSL.  Por favor contate o administrador do Grid.
	</string>
	<string name="CertBasicConstraints">
		A cadeia de certificados do servidor tinha certificados demais.  Por favor contate o administrador do Grid.
	</string>
	<string name="CertInvalidSignature">
		A assinatura do certificado dado pelo servidor do Grid não pôde ser verificada.  Contate o administrador do seu Grid.
	</string>
	<string name="LoginFailedNoNetwork">
		Erro de rede: Falha de conexão: verifique sua conexão à internet.
	</string>
	<string name="LoginFailed">
		Falha do login.
	</string>
	<string name="Quit">
		Sair
	</string>
	<string name="create_account_url">
		http://join.secondlife.com/?sourceid=[sourceid]
	</string>
	<string name="ViewerDownloadURL">
		http://secondlife.com/download
	</string>
	<string name="LoginFailedViewerNotPermitted">
		O visualizador utilizado já não é compatível com o Second Life.  Visite a página abaixo para baixar uma versão atual: http://secondlife.com/download

Para saber mais, visite as perguntas frequentes abaixo: http://secondlife.com/viewer-access-faq
	</string>
	<string name="LoginIntermediateOptionalUpdateAvailable">
		Existe uma versão atualizada do seu visualizador: [VERSION]
	</string>
	<string name="LoginFailedRequiredUpdate">
		Atualização de visualizador obrigatória: [VERSION]
	</string>
	<string name="LoginFailedAlreadyLoggedIn">
		Este agente já fez login.
	</string>
	<string name="LoginFailedAuthenticationFailed">
		Desculpe! Não foi possível fazer seu login. Verifique se digitou o nome de usuário correto* (como kiki45 ou astro.física) * e senha. Verifique também que a tecla Maiúscula está desativada.
	</string>
	<string name="LoginFailedPasswordChanged">
		Como medida de precaução, sua senha foi alterada.  Visite sua conta em http://secondlife.com/password e responda a pergunta de segurança para mudar sua senha. Lamentamos qualquer inconveniente.
	</string>
	<string name="LoginFailedPasswordReset">
		Fizemos algumas alterações a seu sistema. Você precisa selecionar outra senha.  Visite sua conta em http://secondlife.com/password e responda a pergunta de segurança para mudar sua senha. Lamentamos qualquer inconveniente.
	</string>
	<string name="LoginFailedEmployeesOnly">
		O Second Life está fechado para manutenção no momento.  Somente funcionários podem acessá-lo.  Consulte www.secondlife.com/status para as últimas atualizações.
	</string>
	<string name="LoginFailedPremiumOnly">
		Logons do Second Life estão temporariamente restritos para garantir a melhor experiência possível para os usuários no mundo virtual.

Pessoas com contas gratuitas não poderão acessar o Second Life no momento para dar espaço para aquelas que pagaram pelo Second Life.
	</string>
	<string name="LoginFailedComputerProhibited">
		O Second Life não pode ser acessado deste computador.  Se você acredita que houve algum equívoco, contate support@secondlife.com.
	</string>
	<string name="LoginFailedAcountSuspended">
		Sua conta não está disponível para acesso até [TIME], horário do Pacífico nos EUA (GMT-08).
	</string>
	<string name="LoginFailedAccountDisabled">
		Não é possível concluir a solicitação neste momento. 
Entre em contato com o suporte do Second Life para obter ajuda em http://support.secondlife.com.
	</string>
	<string name="LoginFailedTransformError">
		Dados discrepantes detectados durante o login.  Contate support@secondlife.com.
	</string>
	<string name="LoginFailedAccountMaintenance">
		Sua conta está passando por um breve período de manutenção.  Sua conta não está disponível para acesso até [TIME], horário do Pacífico nos EUA (GMT-08).  Se você acredita que houve algum equívoco, contate support@secondlife.com.
	</string>
	<string name="LoginFailedPendingLogoutFault">
		Reação à solicitação de saída foi uma falha do simulador.
	</string>
	<string name="LoginFailedPendingLogout">
		O sistema o está desconectando no momento. 
Aguarde um minuto antes que tentar logar-se novamente.
	</string>
	<string name="LoginFailedUnableToCreateSession">
		Impossível criar sessão válida.
	</string>
	<string name="LoginFailedUnableToConnectToSimulator">
		Não foi possível conectar o simulador.
	</string>
	<string name="LoginFailedRestrictedHours">
		Sua conta possui acesso ao Second Life das [START] às [END], horário da costa leste dos EUA. Volte novamente durante seu horário de acesso.  Se você acredita que houve algum equívoco, contate support@secondlife.com.
	</string>
	<string name="LoginFailedIncorrectParameters">
		Parâmetros incorretos. Se você acredita que houve algum equívoco, contate support@secondlife.com.
	</string>
	<string name="LoginFailedFirstNameNotAlphanumeric">
		O parâmetro de primeiro nome deve ser alfanumérico.  Se você acredita que houve algum equívoco, contate support@secondlife.com.
	</string>
	<string name="LoginFailedLastNameNotAlphanumeric">
		O parâmetro de sobrenome deve ser alfanumérico.  Se você acredita que houve algum equívoco, contate support@secondlife.com.
	</string>
	<string name="LogoutFailedRegionGoingOffline">
		Região passando para modo offline.  Tente novamente dentro de alguns instantes.
	</string>
	<string name="LogoutFailedAgentNotInRegion">
		Não há agente na região.  Tente novamente dentro de alguns instantes.
	</string>
	<string name="LogoutFailedPendingLogin">
		A região estava acessada por outra sessão.  Tente novamente dentro de alguns instantes.
	</string>
	<string name="LogoutFailedLoggingOut">
		A região estava passando para o modo offline na sessão anterior.  Tente novamente dentro de alguns instantes.
	</string>
	<string name="LogoutFailedStillLoggingOut">
		A região estava passando para o modo offline na sessão anterior.  Tente novamente dentro de alguns instantes.
	</string>
	<string name="LogoutSucceeded">
		A região passou para o modo offline na última sessão.  Tente novamente dentro de alguns instantes.
	</string>
	<string name="LogoutFailedLogoutBegun">
		A região inicou o modo offline.  Tente novamente dentro de alguns instantes.
	</string>
	<string name="LoginFailedLoggingOutSession">
		O sistema iniciou o modo offline em sua sessão anterior.  Tente novamente dentro de alguns instantes.
	</string>
	<string name="AgentLostConnection">
		Esta região pode estar passando por problemas. Por favor, verifique sua conexão com a internet.
	</string>
	<string name="SavingSettings">
		Salvando configurações...
	</string>
	<string name="LoggingOut">
		Saindo...
	</string>
	<string name="ShuttingDown">
		Fechando...
	</string>
	<string name="YouHaveBeenDisconnected">
		Você foi desconectado da região onde estava.
	</string>
	<string name="SentToInvalidRegion">
		Você foi enviado para uma região inválida.
	</string>
	<string name="TestingDisconnect">
		Teste de desconexão
	</string>
	<string name="SocialFlickrConnecting">
		Conectando ao Flickr...
	</string>
	<string name="SocialFlickrPosting">
		Publicando...
	</string>
	<string name="SocialFlickrDisconnecting">
		Desconectando do Flickr...
	</string>
	<string name="SocialFlickrErrorConnecting">
		Problema ao conectar ao Flickr
	</string>
	<string name="SocialFlickrErrorPosting">
		Problema ao publicar no Flickr
	</string>
	<string name="SocialFlickrErrorDisconnecting">
		Problema ao desconectar do Flickr
	</string>
	<string name="SocialTwitterConnecting">
		Conectando ao Twitter...
	</string>
	<string name="SocialTwitterPosting">
		Publicando...
	</string>
	<string name="SocialTwitterDisconnecting">
		Desconectando do Twitter...
	</string>
	<string name="SocialTwitterErrorConnecting">
		Problema ao conectar ao Twitter
	</string>
	<string name="SocialTwitterErrorPosting">
		Problema ao publicar no Twitter
	</string>
	<string name="SocialTwitterErrorDisconnecting">
		Problema ao desconectar do Twitter
	</string>
	<string name="BlackAndWhite">
		Preto e branco
	</string>
	<string name="Colors1970">
		Cores dos anos 1970
	</string>
	<string name="Intense">
		Intenso
	</string>
	<string name="Newspaper">
		Retícula
	</string>
	<string name="Sepia">
		Sépia
	</string>
	<string name="Spotlight">
		Destaque
	</string>
	<string name="Video">
		Vídeo
	</string>
	<string name="Autocontrast">
		Autocontraste
	</string>
	<string name="LensFlare">
		Reflexo de flash
	</string>
	<string name="Miniature">
		Miniatura
	</string>
	<string name="Toycamera">
		Câmera de brinquedo
	</string>
	<string name="TooltipPerson">
		Pessoa
	</string>
	<string name="TooltipNoName">
		(sem nome)
	</string>
	<string name="TooltipOwner">
		Proprietário:
	</string>
	<string name="TooltipPublic">
		Público
	</string>
	<string name="TooltipIsGroup">
		(Grupo)
	</string>
	<string name="TooltipForSaleL$">
		À venda: L$[AMOUNT]
	</string>
	<string name="TooltipFlagGroupBuild">
		Construído por Grupo
	</string>
	<string name="TooltipFlagNoBuild">
		Não é permitido construir
	</string>
	<string name="TooltipFlagNoEdit">
		Construído por Grupo
	</string>
	<string name="TooltipFlagNotSafe">
		Não é seguro
	</string>
	<string name="TooltipFlagNoFly">
		Não é permitido voar
	</string>
	<string name="TooltipFlagGroupScripts">
		Scripts de Grupo
	</string>
	<string name="TooltipFlagNoScripts">
		Não são permitidos scripts
	</string>
	<string name="TooltipLand">
		Terreno:
	</string>
	<string name="TooltipMustSingleDrop">
		Apenas um item único pode ser arrastado para este local
	</string>
	<string name="TooltipTooManyWearables">
		Você não pode usar uma pasta que contenha mais de [AMOUNT] itens.  Você pode mudar esse limite em Avançado &gt; Mostrar configurações de depuração &gt; WearFolderLimit.
	</string>
	<string name="TooltipPrice" value="L$[AMOUNT]"/>
	<string name="TooltipOutboxDragToWorld">
		Não é possível fazer rez de itens da pasta Listagens do Marketplace
	</string>
	<string name="TooltipOutboxWorn">
		Não é possível colocar itens que você estiver usando na pasta Listagens do Marketplace
	</string>
	<string name="TooltipOutboxFolderLevels">
		A profundidade das pastas aninhadas excede [AMOUNT]. Diminua a profundidade das pastas dentro de pastas. Agrupe os itens se necessário.
	</string>
	<string name="TooltipOutboxTooManyFolders">
		O número de subpastas excede [AMOUNT]. Diminua a o número de pastas em sua listagem. Agrupe os itens se necessário.
	</string>
	<string name="TooltipOutboxTooManyObjects">
		O número de itens excede [AMOUNT]. Para vender mais que [AMOUNT] itens em uma listagem, você deve agrupar alguns deles.
	</string>
	<string name="TooltipOutboxTooManyStockItems">
		O número de itens de estoque excede [AMOUNT].
	</string>
	<string name="TooltipOutboxCannotDropOnRoot">
		Você pode soltar somente itens ou pastas na aba TUDO. Selecione essa aba e mova seus itens ou pastas novamente.
	</string>
	<string name="TooltipOutboxNoTransfer">
		Um ou mais objetos não podem ser vendidos ou transferidos
	</string>
	<string name="TooltipOutboxNotInInventory">
		É possível colocar somente itens do seu inventário no Marketplace
	</string>
	<string name="TooltipOutboxLinked">
		Não é possível colocar itens ou pastas vinculadas no Marketplace
	</string>
	<string name="TooltipOutboxCallingCard">
		Não é possível colocar cartões de visitas no Marketplace
	</string>
	<string name="TooltipOutboxDragActive">
		Não é possível mover uma listagem publicada
	</string>
	<string name="TooltipOutboxCannotMoveRoot">
		Não é possível mover a pasta raiz das listagens do Marketplace
	</string>
	<string name="TooltipOutboxMixedStock">
		Todos os itens em uma pasta de estoque têm o mesmo tipo e permissão
	</string>
	<string name="TooltipDragOntoOwnChild">
		Não é possível mover uma pasta para seu filho
	</string>
	<string name="TooltipDragOntoSelf">
		Não é possível mover uma pasta para dentro dela mesma
	</string>
	<string name="TooltipHttpUrl">
		Clique para ver a página web
	</string>
	<string name="TooltipSLURL">
		Clique para ver os dados desta localização
	</string>
	<string name="TooltipAgentUrl">
		Clique para ver o perfil deste residente
	</string>
	<string name="TooltipAgentInspect">
		Saiba mais sobre este residente
	</string>
	<string name="TooltipAgentMute">
		Clique para silenciar este residente
	</string>
	<string name="TooltipAgentUnmute">
		Clique para desfazer silenciar neste residente
	</string>
	<string name="TooltipAgentIM">
		Clique para enviar uma MI para este residente
	</string>
	<string name="TooltipAgentPay">
		Clique para pagar este residente
	</string>
	<string name="TooltipAgentOfferTeleport">
		Clique para enviar um pedido de amizade a este residente
	</string>
	<string name="TooltipAgentRequestFriend">
		Clique para enviar um pedido de amizade a este residente
	</string>
	<string name="TooltipGroupUrl">
		Clique para ver a descrição deste Grupo
	</string>
	<string name="TooltipEventUrl">
		Clique para ver a descrição deste evento
	</string>
	<string name="TooltipClassifiedUrl">
		Clique para ver este anúncio
	</string>
	<string name="TooltipParcelUrl">
		Clique para ver a descrição desta parcela
	</string>
	<string name="TooltipTeleportUrl">
		Clique para teletransportar para esta localização
	</string>
	<string name="TooltipObjectIMUrl">
		Clique para ver a descrição deste objeto
	</string>
	<string name="TooltipMapUrl">
		Clique para ver esta localização no mapa
	</string>
	<string name="TooltipSLAPP">
		Clique para ativar no secondlife:// comando
	</string>
	<string name="CurrentURL" value="URL atual: [CurrentURL]"/>
	<string name="SLurlLabelTeleport">
		Teletransportar para
	</string>
	<string name="SLurlLabelShowOnMap">
		Mostrar no mapa para
	</string>
	<string name="SLappAgentMute">
		Silenciar
	</string>
	<string name="SLappAgentUnmute">
		Desfazer silenciar
	</string>
	<string name="SLappAgentIM">
		MI
	</string>
	<string name="SLappAgentPay">
		Pagar
	</string>
	<string name="SLappAgentOfferTeleport">
		Oferecer teletransporte para
	</string>
	<string name="SLappAgentRequestFriend">
		Pedido de amizade
	</string>
	<string name="SLappAgentRemoveFriend">
		Remoção de amigo
	</string>
	<string name="BUTTON_CLOSE_DARWIN">
		Fechar (⌘W)
	</string>
	<string name="BUTTON_CLOSE_WIN">
		Fechar (Ctrl+W)
	</string>
	<string name="BUTTON_CLOSE_CHROME">
		Fechar
	</string>
	<string name="BUTTON_RESTORE">
		Restaurar
	</string>
	<string name="BUTTON_MINIMIZE">
		Minimizar
	</string>
	<string name="BUTTON_TEAR_OFF">
		Separar-se da janela
	</string>
	<string name="BUTTON_DOCK">
		conectar-se à barra
	</string>
	<string name="BUTTON_HELP">
		Mostrar ajuda
	</string>
	<string name="Searching">
		Buscando...
	</string>
	<string name="NoneFound">
		Não encontrado.
	</string>
	<string name="RetrievingData">
		Buscando...
	</string>
	<string name="ReleaseNotes">
		Notas de versão
	</string>
	<!--
	<string name="RELEASE_NOTES_BASE_URL">
		http://wiki.secondlife.com/wiki/Release_Notes/
	</string>
	-->
	<string name="LoadingData">
		Carregando...
	</string>
	<string name="AvatarNameNobody">
		(ninguém)
	</string>
	<string name="AvatarNameWaiting">
		(Carregando...)
	</string>
	<string name="GroupNameNone">
		(nenhum)
	</string>
	<string name="AvalineCaller">
		Interlocutor Avaline [ORDER]
	</string>
	<string name="AssetErrorNone">
		Nenhum erro
	</string>
	<string name="AssetErrorRequestFailed">
		Item pedido falhou
	</string>
	<string name="AssetErrorNonexistentFile">
		Item pedido: arquivo inexistente
	</string>
	<string name="AssetErrorNotInDatabase">
		Item pedido: item não encontrado na base de dados.
	</string>
	<string name="AssetErrorEOF">
		Fim do arquivo
	</string>
	<string name="AssetErrorCannotOpenFile">
		Não é possível abrir arquivo
	</string>
	<string name="AssetErrorFileNotFound">
		Arquivo não encontrado
	</string>
	<string name="AssetErrorTCPTimeout">
		Tempo de transferência de arquivo expirado
	</string>
	<string name="AssetErrorCircuitGone">
		Circuito caiu
	</string>
	<string name="AssetErrorPriceMismatch">
		Visualizador e servidor não concordam no preço
	</string>
	<string name="AssetErrorUnknownStatus">
		Status desconhecido
	</string>
	<string name="AssetUploadServerUnreacheble">
		Serviço não disponível.
	</string>
	<string name="AssetUploadServerDifficulties">
		O servidor está enfrentando dificuldades inesperadas.
	</string>
	<string name="AssetUploadServerUnavaliable">
		Serviço não disponível ou o tempo final para upload foi atingido.
	</string>
	<string name="AssetUploadRequestInvalid">
		Erro na solicitação de upload. Acesso 
http://secondlife.com/support para ajuda ao resolver este problema.
	</string>
	<string name="texture">
		textura
	</string>
	<string name="sound">
		som
	</string>
	<string name="calling card">
		cartão de visitas
	</string>
	<string name="landmark">
		landmark
	</string>
	<string name="legacy script">
		script obsoleto
	</string>
	<string name="clothing">
		roupas
	</string>
	<string name="object">
		objeto
	</string>
	<string name="note card">
		anotação
	</string>
	<string name="folder">
		pasta
	</string>
	<string name="root">
		raiz
	</string>
	<string name="lsl2 script">
		script LSL2
	</string>
	<string name="lsl bytecode">
		bytecode LSL
	</string>
	<string name="tga texture">
		textura tga
	</string>
	<string name="body part">
		parte do corpo
	</string>
	<string name="snapshot">
		fotografia
	</string>
	<string name="lost and found">
		Achados e Perdidos
	</string>
	<string name="targa image">
		imagem targa
	</string>
	<string name="trash">
		Lixo
	</string>
	<string name="jpeg image">
		imagem jpeg
	</string>
	<string name="animation">
		animação
	</string>
	<string name="gesture">
		gesto
	</string>
	<string name="simstate">
		simstate
	</string>
	<string name="favorite">
		favorito
	</string>
	<string name="symbolic link">
		link
	</string>
	<string name="symbolic folder link">
		link da pasta
	</string>
	<string name="mesh">
		mesh
	</string>
	<string name="AvatarEditingAppearance">
		(Edição Aparência)
	</string>
	<string name="AvatarAway">
		Distante
	</string>
	<string name="AvatarDoNotDisturb">
		Não perturbe
	</string>
	<string name="AvatarMuted">
		Mudo
	</string>
	<string name="anim_express_afraid">
		Temeroso
	</string>
	<string name="anim_express_anger">
		Bravo
	</string>
	<string name="anim_away">
		Distante
	</string>
	<string name="anim_backflip">
		Virar para trás
	</string>
	<string name="anim_express_laugh">
		Rir segurando a barriga
	</string>
	<string name="anim_express_toothsmile">
		Sorriso largo
	</string>
	<string name="anim_blowkiss">
		Mandar beijo
	</string>
	<string name="anim_express_bored">
		Entediado
	</string>
	<string name="anim_bow">
		Reverência
	</string>
	<string name="anim_clap">
		Aplaudir
	</string>
	<string name="anim_courtbow">
		Saudação formal
	</string>
	<string name="anim_express_cry">
		Chorar
	</string>
	<string name="anim_dance1">
		Dança 1
	</string>
	<string name="anim_dance2">
		Dança 2
	</string>
	<string name="anim_dance3">
		Dança 3
	</string>
	<string name="anim_dance4">
		Dança 4
	</string>
	<string name="anim_dance5">
		Dança 5
	</string>
	<string name="anim_dance6">
		Dança 6
	</string>
	<string name="anim_dance7">
		Dança 7
	</string>
	<string name="anim_dance8">
		Dança 8
	</string>
	<string name="anim_express_disdain">
		Desdém
	</string>
	<string name="anim_drink">
		Beber
	</string>
	<string name="anim_express_embarrased">
		Envergonhado
	</string>
	<string name="anim_angry_fingerwag">
		Negar com o dedo.
	</string>
	<string name="anim_fist_pump">
		Vibrar provocando
	</string>
	<string name="anim_yoga_float">
		Levitar Yoga
	</string>
	<string name="anim_express_frown">
		Careta
	</string>
	<string name="anim_impatient">
		Impaciente
	</string>
	<string name="anim_jumpforjoy">
		Pular de alegria
	</string>
	<string name="anim_kissmybutt">
		Beije meu bumbum
	</string>
	<string name="anim_express_kiss">
		Beijar
	</string>
	<string name="anim_laugh_short">
		Rir
	</string>
	<string name="anim_musclebeach">
		Exibir músculos
	</string>
	<string name="anim_no_unhappy">
		Não (descontente)
	</string>
	<string name="anim_no_head">
		Não
	</string>
	<string name="anim_nyanya">
		Nya-nya-nya
	</string>
	<string name="anim_punch_onetwo">
		Soco um-dois
	</string>
	<string name="anim_express_open_mouth">
		Abrir a boca
	</string>
	<string name="anim_peace">
		Paz
	</string>
	<string name="anim_point_you">
		Apontar para o outro
	</string>
	<string name="anim_point_me">
		Apontar para si
	</string>
	<string name="anim_punch_l">
		Soco esquerdo
	</string>
	<string name="anim_punch_r">
		Soco direito
	</string>
	<string name="anim_rps_countdown">
		RPS contar
	</string>
	<string name="anim_rps_paper">
		RPS papel
	</string>
	<string name="anim_rps_rock">
		RPS pedra
	</string>
	<string name="anim_rps_scissors">
		RPS tesoura
	</string>
	<string name="anim_express_repulsed">
		Repulsa
	</string>
	<string name="anim_kick_roundhouse_r">
		Chute giratório
	</string>
	<string name="anim_express_sad">
		Triste
	</string>
	<string name="anim_salute">
		Saúde
	</string>
	<string name="anim_shout">
		Gritar
	</string>
	<string name="anim_express_shrug">
		Encolher ombros
	</string>
	<string name="anim_express_smile">
		Sorrir
	</string>
	<string name="anim_smoke_idle">
		Fumar à toa
	</string>
	<string name="anim_smoke_inhale">
		Inalar fumaça
	</string>
	<string name="anim_smoke_throw_down">
		Expelir fumaça
	</string>
	<string name="anim_express_surprise">
		Surpresa
	</string>
	<string name="anim_sword_strike_r">
		Golpe de espada
	</string>
	<string name="anim_angry_tantrum">
		Enraivecer
	</string>
	<string name="anim_express_tongue_out">
		Mostrar a língua
	</string>
	<string name="anim_hello">
		Onda
	</string>
	<string name="anim_whisper">
		Sussurrar
	</string>
	<string name="anim_whistle">
		Assobiar
	</string>
	<string name="anim_express_wink">
		Piscar
	</string>
	<string name="anim_wink_hollywood">
		Piscar (Hollywood)
	</string>
	<string name="anim_express_worry">
		Preocupar-se
	</string>
	<string name="anim_yes_happy">
		Sim (Feliz)
	</string>
	<string name="anim_yes_head">
		Sim
	</string>
	<string name="multiple_textures">
		Múltiplo
	</string>
	<string name="use_texture">
		Usar textura
	</string>
	<string name="manip_hint1">
		Mova o cursor do mouse sobre a regra
	</string>
	<string name="manip_hint2">
		para ajustar à grade
	</string>
	<string name="texture_loading">
		Carregando...
	</string>
	<string name="worldmap_offline">
		Offline
	</string>
	<string name="worldmap_item_tooltip_format">
		L$[PRICE] por [AREA] m²
	</string>
	<string name="worldmap_results_none_found">
		Nenhum encontrado.
	</string>
	<string name="worldmap_agent_position">
		Você está aqui
	</string>
	<string name="minimap_distance">
		(Distância: [DISTANCE] m)
	</string>
	<string name="Ok">
		OK
	</string>
	<string name="Premature end of file">
		término prematuro do arquivo
	</string>
	<string name="ST_NO_JOINT">
		Não é possível encontrar a raiz (ROOT) ou junção (JOINT).
	</string>
	<string name="NearbyChatTitle">
		Bate-papo local
	</string>
	<string name="NearbyChatLabel">
		(Bate-papo local)
	</string>
	<string name="whisper">
		sussurra:
	</string>
	<string name="shout">
		grita:
	</string>
	<string name="ringing">
		Conectando à conversa de voz no mundo
	</string>
	<string name="connected">
		Conectado
	</string>
	<string name="unavailable">
		Voz não disponível na sua localização atual
	</string>
	<string name="hang_up">
		Desconectado da conversa de Voz no mundo
	</string>
	<string name="reconnect_nearby">
		Agora você será reconectado ao bate-papo local.
	</string>
	<string name="ScriptQuestionCautionChatGranted">
		&apos;[OBJECTNAME]&apos;, um objeto de  &apos;[OWNERNAME]&apos;, localizado em [REGIONNAME] a [REGIONPOS], obteve permissão para: [PERMISSIONS].
	</string>
	<string name="ScriptQuestionCautionChatDenied">
		&apos;[OBJECTNAME]&apos;, um objeto de  &apos;[OWNERNAME]&apos;, localizado em [REGIONNAME] a [REGIONPOS], teve permissão negada para: [PERMISSIONS].
	</string>
	<string name="AdditionalPermissionsRequestHeader">
		Se você permitir acesso à sua conta, o objeto também poderá:
	</string>
	<string name="ScriptTakeMoney">
		Tomar linden dólares (L$) de você
	</string>
	<string name="ActOnControlInputs">
		Atue nas suas entradas de controle
	</string>
	<string name="RemapControlInputs">
		Remapeie suas entradas de controle
	</string>
	<string name="AnimateYourAvatar">
		Faça uma animação para o seu avatar
	</string>
	<string name="AttachToYourAvatar">
		Anexe ao seu avatar
	</string>
	<string name="ReleaseOwnership">
		Libere a propriedade e torne-a pública
	</string>
	<string name="LinkAndDelink">
		Una e desuna de outros objetos
	</string>
	<string name="AddAndRemoveJoints">
		Adicione e remova junções com outros objetos
	</string>
	<string name="ChangePermissions">
		Modifique as permissões
	</string>
	<string name="TrackYourCamera">
		Acompanhe sua câmera
	</string>
	<string name="ControlYourCamera">
		Controle sua camera
	</string>
	<string name="TeleportYourAgent">
		Teletransportá-lo
	</string>
	<string name="ForceSitAvatar">
		Forçar o avatar a sentar
	</string>
	<string name="AgentNameSubst">
		(Você)
	</string>
	<string name="JoinAnExperience"/><!-- intentionally blank -->
	<string name="SilentlyManageEstateAccess">
		Suprimir alertas ao gerenciar listas de acesso ao terreno
	</string>
	<string name="OverrideYourAnimations">
		Substituir suas animações padrão
	</string>
	<string name="ScriptReturnObjects">
		Retornar objetos em seu nome
	</string>
	<string name="UnknownScriptPermission">
		(desconhecido)!
	</string>
	<string name="SIM_ACCESS_PG">
		Público geral
	</string>
	<string name="SIM_ACCESS_MATURE">
		Moderado
	</string>
	<string name="SIM_ACCESS_ADULT">
		Adulto
	</string>
	<string name="SIM_ACCESS_DOWN">
		Desconectado
	</string>
	<string name="SIM_ACCESS_MIN">
		Desconhecido
	</string>
	<string name="land_type_unknown">
		(desconhecido)
	</string>
	<string name="Estate / Full Region">
		Propriedadade / Região inteira:
	</string>
	<string name="Estate / Homestead">
		Imóvel / Homestead
	</string>
	<string name="Mainland / Homestead">
		Continente / Homestead
	</string>
	<string name="Mainland / Full Region">
		Continente / Região inteira:
	</string>
	<string name="all_files">
		Todos os arquivos
	</string>
	<string name="sound_files">
		Sons
	</string>
	<string name="animation_files">
		Animações
	</string>
	<string name="image_files">
		Imagens
	</string>
	<string name="save_file_verb">
		Salvar
	</string>
	<string name="load_file_verb">
		Carregar
	</string>
	<string name="targa_image_files">
		Imagens Targa
	</string>
	<string name="bitmap_image_files">
		Imagens Bitmap
	</string>
	<string name="png_image_files">
		Imagens PNG
	</string>
	<string name="save_texture_image_files">
		Imagens targa ou PNG
	</string>
	<string name="avi_movie_file">
		Arquivo de vídeo AVI
	</string>
	<string name="xaf_animation_file">
		Arquivo de animação XAF
	</string>
	<string name="xml_file">
		Arquivo XML
	</string>
	<string name="raw_file">
		Arquivo RAW
	</string>
	<string name="compressed_image_files">
		Imagens compactadas
	</string>
	<string name="load_files">
		Carregar arquivos
	</string>
	<string name="choose_the_directory">
		Selecionar pasta
	</string>
	<string name="script_files">
		Scripts
	</string>
	<string name="dictionary_files">
		Dicionários
	</string>
	<string name="shape">
		Silhueta
	</string>
	<string name="skin">
		Pele
	</string>
	<string name="hair">
		Cabelo
	</string>
	<string name="eyes">
		Olhos
	</string>
	<string name="shirt">
		Camisa
	</string>
	<string name="pants">
		Calças
	</string>
	<string name="shoes">
		Sapatos
	</string>
	<string name="socks">
		Meias
	</string>
	<string name="jacket">
		Blusa
	</string>
	<string name="gloves">
		Luvas
	</string>
	<string name="undershirt">
		Camiseta
	</string>
	<string name="underpants">
		Roupa de baixo
	</string>
	<string name="skirt">
		Saia
	</string>
	<string name="alpha">
		Alpha
	</string>
	<string name="tattoo">
		Tatuagem
	</string>
	<string name="physics">
		Físico
	</string>
	<string name="invalid">
		Inválido
	</string>
	<string name="none">
		nenhum
	</string>
	<string name="shirt_not_worn">
		Camisa não vestida
	</string>
	<string name="pants_not_worn">
		Calças não vestidas
	</string>
	<string name="shoes_not_worn">
		Sapatos não calçados
	</string>
	<string name="socks_not_worn">
		Meias não calçadas
	</string>
	<string name="jacket_not_worn">
		Jaqueta não vestida
	</string>
	<string name="gloves_not_worn">
		Luvas não calçadas
	</string>
	<string name="undershirt_not_worn">
		Camiseta não vestida
	</string>
	<string name="underpants_not_worn">
		Roupa de baixo não vestida
	</string>
	<string name="skirt_not_worn">
		Saia não vestida
	</string>
	<string name="alpha_not_worn">
		Alpha não vestido
	</string>
	<string name="tattoo_not_worn">
		Tatuagem não usada
	</string>
	<string name="physics_not_worn">
		Físico não usado
	</string>
	<string name="invalid_not_worn">
		inválido
	</string>
	<string name="create_new_shape">
		Criar novo físico
	</string>
	<string name="create_new_skin">
		Criar pele nova
	</string>
	<string name="create_new_hair">
		Criar cabelo novo
	</string>
	<string name="create_new_eyes">
		Criar olhos novos
	</string>
	<string name="create_new_shirt">
		Criar camisa nova
	</string>
	<string name="create_new_pants">
		Criar calças novas
	</string>
	<string name="create_new_shoes">
		Criar sapatos novos
	</string>
	<string name="create_new_socks">
		Criar meias novas
	</string>
	<string name="create_new_jacket">
		Criar jaqueta nova
	</string>
	<string name="create_new_gloves">
		Criar luvas novas
	</string>
	<string name="create_new_undershirt">
		Criar camiseta nova
	</string>
	<string name="create_new_underpants">
		Criar roupa de baixo nova
	</string>
	<string name="create_new_skirt">
		Criar saia nova
	</string>
	<string name="create_new_alpha">
		Criar Alpha novo
	</string>
	<string name="create_new_tattoo">
		Criar nova tatuagem
	</string>
	<string name="create_new_physics">
		Criar novo físico
	</string>
	<string name="create_new_invalid">
		inválido
	</string>
	<string name="NewWearable">
		Novo [WEARABLE_ITEM]
	</string>
	<string name="next">
		Próximo
	</string>
	<string name="ok">
		OK
	</string>
	<string name="GroupNotifyGroupNotice">
		Anúncio de grupo
	</string>
	<string name="GroupNotifyGroupNotices">
		Anúncios do grupo
	</string>
	<string name="GroupNotifySentBy">
		Enviado por
	</string>
	<string name="GroupNotifyAttached">
		Anexo:
	</string>
	<string name="GroupNotifyViewPastNotices">
		Ver últimos anúncios ou optar por não receber essas mensagens aqui.
	</string>
	<string name="GroupNotifyOpenAttachment">
		Abrir anexo
	</string>
	<string name="GroupNotifySaveAttachment">
		Salvar anexo
	</string>
	<string name="TeleportOffer">
		Oferta de teletransporte
	</string>
	<string name="StartUpNotifications">
		Novas notificações chegaram enquanto você estava fora...
	</string>
	<string name="OverflowInfoChannelString">
		Você tem mais [%d] notificações
	</string>
	<string name="BodyPartsRightArm">
		Braço direito
	</string>
	<string name="BodyPartsHead">
		Cabeça
	</string>
	<string name="BodyPartsLeftArm">
		Braço esquerdo
	</string>
	<string name="BodyPartsLeftLeg">
		Perna esquerda
	</string>
	<string name="BodyPartsTorso">
		Tronco
	</string>
	<string name="BodyPartsRightLeg">
		Perna direita
	</string>
	<string name="BodyPartsEnhancedSkeleton">
		Esqueleto aprimorado
	</string>
	<string name="GraphicsQualityLow">
		Baixo
	</string>
	<string name="GraphicsQualityMid">
		Meio
	</string>
	<string name="GraphicsQualityHigh">
		Alto
	</string>
	<string name="LeaveMouselook">
		Pressione ESC para retornar para visão do mundo
	</string>
	<string name="InventoryNoMatchingItems">
		Não encontrou o que procura? Tente buscar no [secondlife:///app/search/people/[SEARCH_TERM] Search].
	</string>
	<string name="InventoryNoMatchingRecentItems">
		Não encontrou o que procura? Tente [secondlife:///app/inventory/filters Show filters].
	</string>
	<string name="PlacesNoMatchingItems">
		Não encontrou o que procura? Tente buscar no [secondlife:///app/search/groups/[SEARCH_TERM] Search].
	</string>
	<string name="FavoritesNoMatchingItems">
		Arraste um marco para adicioná-lo aos seus favoritos.
	</string>
	<string name="MarketplaceNoMatchingItems">
		Nenhum item correspondente encontrado. Verifique a ortografia de sua cadeia de pesquisa e tente novamente.
	</string>
	<string name="InventoryNoTexture">
		Você não possui uma cópia desta textura no seu inventário
	</string>
	<string name="InventoryInboxNoItems">
		Suas compras do Marketplace aparecerão aqui. Depois, você poderá arrastá-las para seu inventário para usá-las.
	</string>
	<string name="MarketplaceURL">
		https://marketplace.[MARKETPLACE_DOMAIN_NAME]/
	</string>
	<string name="MarketplaceURL_CreateStore">
		http://community.secondlife.com/t5/English-Knowledge-Base/Selling-in-the-Marketplace/ta-p/700193#Section_.3
	</string>
	<string name="MarketplaceURL_Dashboard">
		https://marketplace.[MARKETPLACE_DOMAIN_NAME]/merchants/store/dashboard
	</string>
	<string name="MarketplaceURL_Imports">
		https://marketplace.[MARKETPLACE_DOMAIN_NAME]/merchants/store/imports
	</string>
	<string name="MarketplaceURL_LearnMore">
		https://marketplace.[MARKETPLACE_DOMAIN_NAME]/learn_more
	</string>
	<string name="InventoryOutboxNotMerchantTitle">
		Qualquer um pode vender itens no Mercado.
	</string>
	<string name="InventoryOutboxNotMerchantTooltip"/>
	<string name="InventoryOutboxNotMerchant">
		Se você deseja se tornar um lojista, precisará [[MARKETPLACE_CREATE_STORE_URL] criar uma loja no Mercado].
	</string>
	<string name="InventoryOutboxNoItemsTitle">
		Sua caixa de saída está vazia
	</string>
	<string name="InventoryOutboxNoItemsTooltip"/>
	<string name="InventoryOutboxNoItems">
		Arraste as pastas para estas áreas e então clique em &quot;Enviar para Mercado&quot; para listar os itens para venda no [[MARKETPLACE_DASHBOARD_URL] Mercado].
	</string>
	<string name="InventoryOutboxInitializingTitle">
		Inicializando o Marketplace.
	</string>
	<string name="InventoryOutboxInitializing">
		Estamos acessando sua conta na [loja [MARKETPLACE_CREATE_STORE_URL] do Marketplace].
	</string>
	<string name="InventoryOutboxErrorTitle">
		Erros do Marketplace.
	</string>
	<string name="InventoryOutboxError">
		A loja [[MARKETPLACE_CREATE_STORE_URL] no Marketplace] está retornando erros.
	</string>
	<string name="InventoryMarketplaceError">
		Esse recurso está em beta. Inscreva-se neste [http://goo.gl/forms/FCQ7UXkakz formulário do Google] se você deseja participar.
	</string>
	<string name="InventoryMarketplaceListingsNoItemsTitle">
		Sua pasta Listagens do Marketplace está vazia.
	</string>
	<string name="InventoryMarketplaceListingsNoItems">
		Arraste pastas para esta área para listá-las para venda no [Marketplace [MARKETPLACE_DASHBOARD_URL]].
	</string>
	<string name="InventoryItemsCount">
		( [ITEMS]/[CATEGORIES] Items )
	</string>
	<string name="Marketplace Validation Warning Stock">
		a pasta de estoque deve estar em uma pasta de versões
	</string>
	<string name="Marketplace Validation Error Mixed Stock">
		: Erro: todos os itens em uma pasta de estoque devem ser de cópia proibida e todos do mesmo tipo
	</string>
	<string name="Marketplace Validation Error Subfolder In Stock">
		: Erro: a pasta de estoque não pode ter subpastas
	</string>
	<string name="Marketplace Validation Warning Empty">
		: Aviso: a pasta não contém itens
	</string>
	<string name="Marketplace Validation Warning Create Stock">
		: Aviso: criando pasta de estoque
	</string>
	<string name="Marketplace Validation Warning Create Version">
		: Aviso: criando pasta de versões
	</string>
	<string name="Marketplace Validation Warning Move">
		: Aviso: movendo itens
	</string>
	<string name="Marketplace Validation Warning Delete">
		: Aviso: conteúdo da pasta transferido para pasta de estoque, removendo pasta vazia
	</string>
	<string name="Marketplace Validation Error Stock Item">
		: Erro: itens de cópia proibida devem estar em uma pasta de estoque
	</string>
	<string name="Marketplace Validation Warning Unwrapped Item">
		: Aviso: os itens devem estar em uma pasta de versões
	</string>
	<string name="Marketplace Validation Error">
		: Erro:
	</string>
	<string name="Marketplace Validation Warning">
		: Aviso:
	</string>
	<string name="Marketplace Validation Error Empty Version">
		: Aviso: a pasta de versões deve conter pelo menos 1 item
	</string>
	<string name="Marketplace Validation Error Empty Stock">
		: Aviso: a pasta de estoque deve conter pelo menos 1 item
	</string>
	<string name="Marketplace Validation No Error">
		Não há erros ou avisos
	</string>
	<string name="Marketplace Error None">
		Sem erros
	</string>
	<string name="Marketplace Error Prefix">
		Erro:
	</string>
	<string name="Marketplace Error Not Merchant">
		antes de enviar os itens para o Marketplace, é necessário que você se defina como um lojista (sem custos).
	</string>
	<string name="Marketplace Error Not Accepted">
		Não é possível mover o item nessa pasta.
	</string>
	<string name="Marketplace Error Unsellable Item">
		Este item não pode ser vendido no Marketplace.
	</string>
	<string name="MarketplaceNoID">
		no Mkt ID
	</string>
	<string name="MarketplaceLive">
		publicada
	</string>
	<string name="MarketplaceActive">
		ativo
	</string>
	<string name="MarketplaceMax">
		máx
	</string>
	<string name="MarketplaceStock">
		estoque
	</string>
	<string name="MarketplaceNoStock">
		esgotado
	</string>
	<string name="MarketplaceUpdating">
		atualizando...
	</string>
	<string name="Open landmarks">
		Marcos abertos
	</string>
	<string name="Unconstrained">
		Sem limites
	</string>
	<string name="no_transfer" value="(não transferível)"/>
	<string name="no_modify" value="(não modificável)"/>
	<string name="no_copy" value="(não copiável)"/>
	<string name="worn" value="(vestido)"/>
	<string name="link" value="(link)"/>
	<string name="broken_link" value="(link_quebrado)&quot;"/>
	<string name="LoadingContents">
		Carregando conteúdo...
	</string>
	<string name="NoContents">
		Nenhum conteúdo
	</string>
	<string name="WornOnAttachmentPoint" value="(vestido em [ATTACHMENT_POINT])"/>
	<string name="AttachmentErrorMessage" value="([ATTACHMENT_ERROR])"/>
	<string name="ActiveGesture" value="[GESLABEL] (ativado)"/>
	<string name="Chat Message" value="Bate-papo:"/>
	<string name="Sound" value="Som"/>
	<string name="Wait" value="--- Aguarde"/>
	<string name="AnimFlagStop" value="Parar animação"/>
	<string name="AnimFlagStart" value="Iniciar animação"/>
	<string name="Wave" value="Acenar"/>
	<string name="GestureActionNone" value="Nenhum"/>
	<string name="HelloAvatar" value="Olá, avatar!"/>
	<string name="ViewAllGestures" value="Ver todos&gt;&gt;"/>
	<string name="GetMoreGestures" value="Mais &gt;&gt;"/>
	<string name="Animations" value="Animações,"/>
	<string name="Calling Cards" value="Cartões de visitas,"/>
	<string name="Clothing" value="Vestuário,"/>
	<string name="Gestures" value="Gestos,"/>
	<string name="Landmarks" value="Marcos"/>
	<string name="Notecards" value="Anotações"/>
	<string name="Objects" value="Objetos,"/>
	<string name="Scripts" value="Scripts,"/>
	<string name="Sounds" value="Sons"/>
	<string name="Textures" value="Texturas"/>
	<string name="Snapshots" value="Fotografias"/>
	<string name="No Filters" value="Não"/>
	<string name="Since Logoff" value="- Desde desligado"/>
	<string name="InvFolder My Inventory">
		Meu inventário
	</string>
	<string name="InvFolder Library">
		Biblioteca
	</string>
	<string name="InvFolder Textures">
		Texturas
	</string>
	<string name="InvFolder Sounds">
		Sons
	</string>
	<string name="InvFolder Calling Cards">
		Cartões de visitas
	</string>
	<string name="InvFolder Landmarks">
		Marcos
	</string>
	<string name="InvFolder Scripts">
		Scripts
	</string>
	<string name="InvFolder Clothing">
		Vestuário
	</string>
	<string name="InvFolder Objects">
		Objetos
	</string>
	<string name="InvFolder Notecards">
		Anotações
	</string>
	<string name="InvFolder New Folder">
		Nova pasta
	</string>
	<string name="InvFolder Inventory">
		Inventário
	</string>
	<string name="InvFolder Uncompressed Images">
		Imagens descompactadas
	</string>
	<string name="InvFolder Body Parts">
		Corpo
	</string>
	<string name="InvFolder Trash">
		Lixo
	</string>
	<string name="InvFolder Photo Album">
		Álbum de fotografias
	</string>
	<string name="InvFolder Lost And Found">
		Achados e Perdidos
	</string>
	<string name="InvFolder Uncompressed Sounds">
		Sons descompactados
	</string>
	<string name="InvFolder Animations">
		Animações
	</string>
	<string name="InvFolder Gestures">
		Gestos
	</string>
	<string name="InvFolder Favorites">
		Meus favoritos
	</string>
	<string name="InvFolder favorite">
		Meus favoritos
	</string>
	<string name="InvFolder Favorites">
		Meus favoritos
	</string>
	<string name="InvFolder favorites">
		Meus favoritos
	</string>
	<string name="InvFolder Current Outfit">
		Look atual
	</string>
	<string name="InvFolder Initial Outfits">
		Looks iniciais
	</string>
	<string name="InvFolder My Outfits">
		Meus looks
	</string>
	<string name="InvFolder Accessories">
		Acessórios
	</string>
	<string name="InvFolder Meshes">
		Meshes:
	</string>
	<string name="InvFolder Received Items">
		Itens recebidos
	</string>
	<string name="InvFolder Merchant Outbox">
		Caixa de saída do lojista
	</string>
	<string name="InvFolder Friends">
		Amigos
	</string>
	<string name="InvFolder All">
		Tudo
	</string>
	<string name="no_attachments">
		Nenhum anexo vestido
	</string>
	<string name="Attachments remain">
		Anexos ([COUNT] slots permanecem)
	</string>
	<string name="Buy">
		Comprar
	</string>
	<string name="BuyforL$">
		Comprar por L$
	</string>
	<string name="Stone">
		Pedra
	</string>
	<string name="Metal">
		Metal
	</string>
	<string name="Glass">
		Vidro
	</string>
	<string name="Wood">
		Madeira
	</string>
	<string name="Flesh">
		Carne
	</string>
	<string name="Plastic">
		Plástico
	</string>
	<string name="Rubber">
		Borrracha
	</string>
	<string name="Light">
		Luz
	</string>
	<string name="KBShift">
		Shift
	</string>
	<string name="KBCtrl">
		Ctrl
	</string>
	<string name="Chest">
		Peito
	</string>
	<string name="Skull">
		Crânio
	</string>
	<string name="Left Shoulder">
		Ombro esquerdo
	</string>
	<string name="Right Shoulder">
		Ombro direito
	</string>
	<string name="Left Hand">
		Mão esquerda
	</string>
	<string name="Right Hand">
		Mão direita
	</string>
	<string name="Left Foot">
		Pé esquerdo
	</string>
	<string name="Right Foot">
		Pé direito
	</string>
	<string name="Spine">
		Espinha
	</string>
	<string name="Pelvis">
		Pélvis
	</string>
	<string name="Mouth">
		Boca
	</string>
	<string name="Chin">
		Queixo
	</string>
	<string name="Left Ear">
		Orelha esquerda
	</string>
	<string name="Right Ear">
		Orelha direita
	</string>
	<string name="Left Eyeball">
		Globo ocular esquerdo
	</string>
	<string name="Right Eyeball">
		Globo ocular direito
	</string>
	<string name="Nose">
		Nariz
	</string>
	<string name="R Upper Arm">
		Braço superior D
	</string>
	<string name="R Forearm">
		Antebraço D
	</string>
	<string name="L Upper Arm">
		Braço superior E
	</string>
	<string name="L Forearm">
		Antebraço E
	</string>
	<string name="Right Hip">
		Quadril direito
	</string>
	<string name="R Upper Leg">
		Coxa D
	</string>
	<string name="R Lower Leg">
		Perna inferior D
	</string>
	<string name="Left Hip">
		Quadril esquerdo
	</string>
	<string name="L Upper Leg">
		Coxa E
	</string>
	<string name="L Lower Leg">
		Perna inferior E
	</string>
	<string name="Stomach">
		Estômago
	</string>
	<string name="Left Pec">
		Peitoral E
	</string>
	<string name="Right Pec">
		Peitoral D
	</string>
	<string name="Neck">
		Pescoço
	</string>
	<string name="Avatar Center">
		Centro do avatar
	</string>
	<string name="Left Ring Finger">
		Anelar esquerdo
	</string>
	<string name="Right Ring Finger">
		Anelar direito
	</string>
	<string name="Tail Base">
		Base do rabo
	</string>
	<string name="Tail Tip">
		Ponta do rabo
	</string>
	<string name="Left Wing">
		Asa esquerda
	</string>
	<string name="Right Wing">
		Asa direita
	</string>
	<string name="Jaw">
		Maxilar
	</string>
	<string name="Alt Left Ear">
		Orelha esquerda alt.
	</string>
	<string name="Alt Right Ear">
		Orelha direita alt.
	</string>
	<string name="Alt Left Eye">
		Olho esquerdo alt.
	</string>
	<string name="Alt Right Eye">
		Olho direito alt.
	</string>
	<string name="Tongue">
		Língua
	</string>
	<string name="Groin">
		Virilha
	</string>
	<string name="Left Hind Foot">
		Pata esq. traseira
	</string>
	<string name="Right Hind Foot">
		Pata dir. traseira
	</string>
	<string name="Invalid Attachment">
		Ponto de encaixe inválido
	</string>
	<string name="ATTACHMENT_MISSING_ITEM">
		Erro: item ausente
	</string>
	<string name="ATTACHMENT_MISSING_BASE_ITEM">
		Erro: item base ausente
	</string>
	<string name="ATTACHMENT_NOT_ATTACHED">
		Erro: o objeto está no look atual, mas não foi anexado
	</string>
	<string name="YearsMonthsOld">
		[AGEYEARS] [AGEMONTHS]
	</string>
	<string name="YearsOld">
		[AGEYEARS] de idade
	</string>
	<string name="MonthsOld">
		[AGEMONTHS] de idade
	</string>
	<string name="WeeksOld">
		[AGEWEEKS] de idade
	</string>
	<string name="DaysOld">
		[AGEDAYS] de idade
	</string>
	<string name="TodayOld">
		Cadastrado hoje
	</string>
	<string name="hud_description_total">
		Seu HUD
	</string>
	<string name="hud_name_with_joint">
		[OBJ_NAME] (vestido em [JNT_NAME])
	</string>
	<string name="hud_render_memory_warning">
		[HUD_DETAILS] usa muita memória de textura
	</string>
	<string name="hud_render_cost_warning">
		[HUD_DETAILS] contém muitos objetos e texturas que utilizam o máximo de recursos
	</string>
	<string name="hud_render_heavy_textures_warning">
		[HUD_DETAILS] contém muitas texturas grandes
	</string>
	<string name="hud_render_cramped_warning">
		[HUD_DETAILS] contém muitos objetos
	</string>
	<string name="hud_render_textures_warning">
		[HUD_DETAILS] contém muitas texturas
	</string>
	<string name="AgeYearsA">
		[COUNT] ano
	</string>
	<string name="AgeYearsB">
		[COUNT] anos
	</string>
	<string name="AgeYearsC">
		[COUNT] anos
	</string>
	<string name="AgeMonthsA">
		[COUNT] mês
	</string>
	<string name="AgeMonthsB">
		[COUNT] meses
	</string>
	<string name="AgeMonthsC">
		[COUNT] meses
	</string>
	<string name="AgeWeeksA">
		[COUNT] semana
	</string>
	<string name="AgeWeeksB">
		[COUNT] semanas
	</string>
	<string name="AgeWeeksC">
		[COUNT] semanas
	</string>
	<string name="AgeDaysA">
		[COUNT] dia
	</string>
	<string name="AgeDaysB">
		[COUNT] dias
	</string>
	<string name="AgeDaysC">
		[COUNT] dias
	</string>
	<string name="GroupMembersA">
		[COUNT] membro
	</string>
	<string name="GroupMembersB">
		[COUNT] membros
	</string>
	<string name="GroupMembersC">
		[COUNT] membros
	</string>
	<string name="AcctTypeResident">
		Residente
	</string>
	<string name="AcctTypeTrial">
		Prova
	</string>
	<string name="AcctTypeCharterMember">
		Lista de membros
	</string>
	<string name="AcctTypeEmployee">
		Empregado da Linden Lab
	</string>
	<string name="PaymentInfoUsed">
		Dados de pagamento usados
	</string>
	<string name="PaymentInfoOnFile">
		Dados de pagamento fornecidos
	</string>
	<string name="NoPaymentInfoOnFile">
		Nenhum dado de pagamento
	</string>
	<string name="AgeVerified">
		Idade comprovada
	</string>
	<string name="NotAgeVerified">
		Idade não comprovada
	</string>
	<string name="Center 2">
		Centro 2
	</string>
	<string name="Top Right">
		Topo direita
	</string>
	<string name="Top">
		Topo
	</string>
	<string name="Top Left">
		Topo esquerda
	</string>
	<string name="Center">
		Centro
	</string>
	<string name="Bottom Left">
		Inferior esquerdo
	</string>
	<string name="Bottom">
		Inferior
	</string>
	<string name="Bottom Right">
		Inferior direito
	</string>
	<string name="CompileQueueDownloadedCompiling">
		Baixado, agora compilando
	</string>
	<string name="CompileQueueServiceUnavailable">
		Serviço de compilação de scripts não disponível
	</string>
	<string name="CompileQueueScriptNotFound">
		Script não encontrado no servidor.
	</string>
	<string name="CompileQueueProblemDownloading">
		Problema no  download
	</string>
	<string name="CompileQueueInsufficientPermDownload">
		Permissões insuficientes para  fazer o download do script.
	</string>
	<string name="CompileQueueInsufficientPermFor">
		Permissões insuficientes para
	</string>
	<string name="CompileQueueUnknownFailure">
		Falha desconhecida para download
	</string>
	<string name="CompileQueueTitle">
		Progresso do recompilamento
	</string>
	<string name="CompileQueueStart">
		recompilar
	</string>
	<string name="ResetQueueTitle">
		Reset Progresso
	</string>
	<string name="ResetQueueStart">
		Zerar
	</string>
	<string name="RunQueueTitle">
		Definir funcionamento do progresso
	</string>
	<string name="RunQueueStart">
		deixar funcionando
	</string>
	<string name="NotRunQueueTitle">
		Definir progresso não funcionando
	</string>
	<string name="NotRunQueueStart">
		não deixar funcionando
	</string>
	<string name="CompileSuccessful">
		Compilação bem sucedida
	</string>
	<string name="CompileSuccessfulSaving">
		Compilação bem sucedida, salvando...
	</string>
	<string name="SaveComplete">
		Salvo.
	</string>
	<string name="UploadFailed">
		Falha ao carregar arquivo:
	</string>
	<string name="ObjectOutOfRange">
		Script (objeto fora de alcance)
	</string>
	<string name="ScriptWasDeleted">
		Script (excluído do inventário)
	</string>
	<string name="GodToolsObjectOwnedBy">
		Objeto [OBJECT] de propriedade de [OWNER]
	</string>
	<string name="GroupsNone">
		nenhum
	</string>
	<string name="CompileNoExperiencePerm">
		Pulando script [SCRIPT] com experiência [EXPERIENCE]
	</string>
	<string name="Group" value="(grupo)"/>
	<string name="Unknown">
		(Desconhecido)
	</string>
	<string name="SummaryForTheWeek" value="Resumo para esta semana, com início em "/>
	<string name="NextStipendDay" value=". Próximo dia de salário é "/>
	<string name="GroupPlanningDate">
		[mthnum,datetime,utc]/[day,datetime,utc]/[year,datetime,utc]
	</string>
	<string name="GroupIndividualShare" value="Grupo       Divisão individualI"/>
	<string name="GroupColumn" value="Grupo"/>
	<string name="Balance">
		Balanço
	</string>
	<string name="Credits">
		Créditos
	</string>
	<string name="Debits">
		Débitos
	</string>
	<string name="Total">
		Total
	</string>
	<string name="NoGroupDataFound">
		Não há dados de grupo
	</string>
	<string name="IMParentEstate">
		Propriedade-pai
	</string>
	<string name="IMMainland">
		continente
	</string>
	<string name="IMTeen">
		adolescente
	</string>
	<string name="Anyone">
		qualquer um
	</string>
	<string name="RegionInfoError">
		erro
	</string>
	<string name="RegionInfoAllEstatesOwnedBy">
		todas as propriedades pertencem a [OWNER]
	</string>
	<string name="RegionInfoAllEstatesYouOwn">
		todas as propriedades que você possui
	</string>
	<string name="RegionInfoAllEstatesYouManage">
		todas as propriedades que você gerencia para [OWNER]
	</string>
	<string name="RegionInfoAllowedResidents">
		Sempre permitido: ([ALLOWEDAGENTS], máx [MAXACCESS])
	</string>
	<string name="RegionInfoAllowedGroups">
		Grupos sempre permitidos: ([ALLOWEDGROUPS], máx [MAXACCESS])
	</string>
	<string name="RegionInfoBannedResidents">
		Grupos banidos: ([BANNEDAGENTS], máx [MAXBANNED])
	</string>
	<string name="RegionInfoListTypeAllowedAgents">
		Sempre permitido
	</string>
	<string name="RegionInfoListTypeBannedAgents">
		Sempre banido
	</string>
	<string name="ScriptLimitsParcelScriptMemory">
		Memória de scripts no lote
	</string>
	<string name="ScriptLimitsParcelsOwned">
		Lotes listados: [PARCELS]
	</string>
	<string name="ScriptLimitsMemoryUsed">
		Memória usada: [COUNT] kb de [MAX] kb; [AVAILABLE] kb disponíveis
	</string>
	<string name="ScriptLimitsMemoryUsedSimple">
		Memória usada: [COUNT] kb
	</string>
	<string name="ScriptLimitsParcelScriptURLs">
		URL dos scripts do lote
	</string>
	<string name="ScriptLimitsURLsUsed">
		URLs usados: [COUNT] de [MAX]; [AVAILABLE] disponíveis
	</string>
	<string name="ScriptLimitsURLsUsedSimple">
		URLs usados: [COUNT]
	</string>
	<string name="ScriptLimitsRequestError">
		Erro ao solicitar dados
	</string>
	<string name="ScriptLimitsRequestNoParcelSelected">
		Nenhum lote foi selecionado
	</string>
	<string name="ScriptLimitsRequestWrongRegion">
		Erro: dados de script só disponíveis na região da posição atual
	</string>
	<string name="ScriptLimitsRequestWaiting">
		Obtendo dados...
	</string>
	<string name="ScriptLimitsRequestDontOwnParcel">
		Você não está autorizado a examinar este lote.
	</string>
	<string name="SITTING_ON">
		Sentado em
	</string>
	<string name="ATTACH_CHEST">
		Peito
	</string>
	<string name="ATTACH_HEAD">
		Cabeça
	</string>
	<string name="ATTACH_LSHOULDER">
		Ombro esquerdo
	</string>
	<string name="ATTACH_RSHOULDER">
		Ombro direito
	</string>
	<string name="ATTACH_LHAND">
		Mão esquerda
	</string>
	<string name="ATTACH_RHAND">
		Mão direita
	</string>
	<string name="ATTACH_LFOOT">
		Pé esquerdo
	</string>
	<string name="ATTACH_RFOOT">
		Pé direito
	</string>
	<string name="ATTACH_BACK">
		Atrás
	</string>
	<string name="ATTACH_PELVIS">
		Pélvis
	</string>
	<string name="ATTACH_MOUTH">
		Boca
	</string>
	<string name="ATTACH_CHIN">
		Queixo
	</string>
	<string name="ATTACH_LEAR">
		Orelha esquerda
	</string>
	<string name="ATTACH_REAR">
		Orelha direita
	</string>
	<string name="ATTACH_LEYE">
		Olho esquerdo
	</string>
	<string name="ATTACH_REYE">
		Olho direito
	</string>
	<string name="ATTACH_NOSE">
		Nariz
	</string>
	<string name="ATTACH_RUARM">
		Braço direito
	</string>
	<string name="ATTACH_RLARM">
		Antebraço direito
	</string>
	<string name="ATTACH_LUARM">
		Braço esquerdo
	</string>
	<string name="ATTACH_LLARM">
		Antebraço esquerdo
	</string>
	<string name="ATTACH_RHIP">
		Quadril direito
	</string>
	<string name="ATTACH_RULEG">
		Coxa direita
	</string>
	<string name="ATTACH_RLLEG">
		Perna direita
	</string>
	<string name="ATTACH_LHIP">
		Quadril esquerdo
	</string>
	<string name="ATTACH_LULEG">
		Coxa esquerda
	</string>
	<string name="ATTACH_LLLEG">
		Perna esquerda
	</string>
	<string name="ATTACH_BELLY">
		Barriga
	</string>
	<string name="ATTACH_LEFT_PEC">
		Peitorais E
	</string>
	<string name="ATTACH_RIGHT_PEC">
		Peitorais D
	</string>
	<string name="ATTACH_HUD_CENTER_2">
		HUD Central 2
	</string>
	<string name="ATTACH_HUD_TOP_RIGHT">
		HUD	superior direito
	</string>
	<string name="ATTACH_HUD_TOP_CENTER">
		HUD centro superior
	</string>
	<string name="ATTACH_HUD_TOP_LEFT">
		HUD superior esquerdo
	</string>
	<string name="ATTACH_HUD_CENTER_1">
		HUD Central 1
	</string>
	<string name="ATTACH_HUD_BOTTOM_LEFT">
		HUD esquerda inferior
	</string>
	<string name="ATTACH_HUD_BOTTOM">
		HUD inferior
	</string>
	<string name="ATTACH_HUD_BOTTOM_RIGHT">
		HUD direito inferior
	</string>
	<string name="ATTACH_NECK">
		Pescoço
	</string>
	<string name="ATTACH_AVATAR_CENTER">
		Centro do avatar
	</string>
	<string name="ATTACH_LHAND_RING1">
		Anelar esquerdo
	</string>
	<string name="ATTACH_RHAND_RING1">
		Anelar direito
	</string>
	<string name="ATTACH_TAIL_BASE">
		Base do rabo
	</string>
	<string name="ATTACH_TAIL_TIP">
		Ponta do rabo
	</string>
	<string name="ATTACH_LWING">
		Asa esquerda
	</string>
	<string name="ATTACH_RWING">
		Asa direita
	</string>
	<string name="ATTACH_FACE_JAW">
		Maxilar
	</string>
	<string name="ATTACH_FACE_LEAR">
		Orelha esquerda alt.
	</string>
	<string name="ATTACH_FACE_REAR">
		Orelha direita alt.
	</string>
	<string name="ATTACH_FACE_LEYE">
		Olho esquerdo alt.
	</string>
	<string name="ATTACH_FACE_REYE">
		Olho direito alt.
	</string>
	<string name="ATTACH_FACE_TONGUE">
		Língua
	</string>
	<string name="ATTACH_GROIN">
		Virilha
	</string>
	<string name="ATTACH_HIND_LFOOT">
		Pata esq. traseira
	</string>
	<string name="ATTACH_HIND_RFOOT">
		Pata dir. traseira
	</string>
	<string name="CursorPos">
		Linha [LINE], Coluna [COLUMN]
	</string>
	<string name="PanelDirCountFound">
		[COUNT] encontrado
	</string>
	<string name="PanelContentsTooltip">
		Conteúdo do objeto
	</string>
	<string name="PanelContentsNewScript">
		Novo Script
	</string>
	<string name="DoNotDisturbModeResponseDefault">
		Este residente ativou o &quot;Não perturbe&quot; e verá sua mensagem mais tarde.
	</string>
	<string name="MuteByName">
		(por nome)
	</string>
	<string name="MuteAgent">
		(residente)
	</string>
	<string name="MuteObject">
		(objeto)
	</string>
	<string name="MuteGroup">
		(grupo)
	</string>
	<string name="MuteExternal">
		(Externo)
	</string>
	<string name="RegionNoCovenant">
		Não foi definido um contrato para essa região.
	</string>
	<string name="RegionNoCovenantOtherOwner">
		Não foi definido um contrato para essa Região. O terreno nesta região está sendo vendido pelo Proprietário. Favor contatar o Proprietário da região para detalhes de venda.
	</string>
	<string name="covenant_last_modified" value="Última modificação: "/>
	<string name="none_text" value="(nenhum)"/>
	<string name="never_text" value="(nunca)"/>
	<string name="GroupOwned">
		Propriedade do Grupo
	</string>
	<string name="Public">
		Público
	</string>
	<string name="LocalSettings">
		Configurações locais
	</string>
	<string name="RegionSettings">
		Configurações da região
	</string>
	<string name="ClassifiedClicksTxt">
		Cliques: [TELEPORT] teletransporte, [MAP] mapa, [PROFILE] perfil
	</string>
	<string name="ClassifiedUpdateAfterPublish">
		(vai atualizar depois de publicado)
	</string>
	<string name="NoPicksClassifiedsText">
		Você não criou nenhum Destaque ou Anúncio.  Clique no botão &quot;+&quot; para criar um Destaque ou Anúncio.
	</string>
	<string name="NoAvatarPicksClassifiedsText">
		O usuário não tem nenhum destaque ou anúncio
	</string>
	<string name="PicksClassifiedsLoadingText">
		Carregando...
	</string>
	<string name="MultiPreviewTitle">
		Preview
	</string>
	<string name="MultiPropertiesTitle">
		Propriedades
	</string>
	<string name="InvOfferAnObjectNamed">
		um objeto chamado
	</string>
	<string name="InvOfferOwnedByGroup">
		possuído pelo grupo
	</string>
	<string name="InvOfferOwnedByUnknownGroup">
		de um grupo desconhecido
	</string>
	<string name="InvOfferOwnedBy">
		de
	</string>
	<string name="InvOfferOwnedByUnknownUser">
		de usuário desconhecido
	</string>
	<string name="InvOfferGaveYou">
		deu a você
	</string>
	<string name="InvOfferDecline">
		Você recusou um(a) [DESC] de [NAME].
	</string>
	<string name="GroupMoneyTotal">
		Total
	</string>
	<string name="GroupMoneyBought">
		comprou
	</string>
	<string name="GroupMoneyPaidYou">
		pagou a você
	</string>
	<string name="GroupMoneyPaidInto">
		depositado
	</string>
	<string name="GroupMoneyBoughtPassTo">
		comprou passe para
	</string>
	<string name="GroupMoneyPaidFeeForEvent">
		pagou taxa para o evento
	</string>
	<string name="GroupMoneyPaidPrizeForEvent">
		pagou prêmio para o evento
	</string>
	<string name="GroupMoneyBalance">
		Saldo
	</string>
	<string name="GroupMoneyCredits">
		Créditos
	</string>
	<string name="GroupMoneyDebits">
		Débitos
	</string>
	<string name="GroupMoneyDate">
		[weekday,datetime,utc] [mth,datetime,utc] [day,datetime,utc], [year,datetime,utc]
	</string>
	<string name="AcquiredItems">
		Itens adquiridos
	</string>
	<string name="Cancel">
		Cancelar
	</string>
	<string name="UploadingCosts">
		Carregar [NAME] custa L$ [AMOUNT]
	</string>
	<string name="BuyingCosts">
		Isso custa L$ [AMOUNT]
	</string>
	<string name="UnknownFileExtension">
		Extensão de arquivo desconhecida [.%s]
Expected .wav, .tga, .bmp, .jpg, .jpeg, or .bvh
	</string>
	<string name="MuteObject2">
		Bloquear
	</string>
	<string name="AddLandmarkNavBarMenu">
		Adicionar marco...
	</string>
	<string name="EditLandmarkNavBarMenu">
		Editar marco...
	</string>
	<string name="accel-mac-control">
		⌃
	</string>
	<string name="accel-mac-command">
		⌘
	</string>
	<string name="accel-mac-option">
		⌥
	</string>
	<string name="accel-mac-shift">
		⇧
	</string>
	<string name="accel-win-control">
		Ctrl+
	</string>
	<string name="accel-win-alt">
		Alt+
	</string>
	<string name="accel-win-shift">
		Shift+
	</string>
	<string name="FileSaved">
		Arquivo salvo
	</string>
	<string name="Receiving">
		Recebendo
	</string>
	<string name="AM">
		AM
	</string>
	<string name="PM">
		PM
	</string>
	<string name="PST">
		PST
	</string>
	<string name="PDT">
		PDT
	</string>
	<string name="Direction_Forward">
		Frente
	</string>
	<string name="Direction_Left">
		Esquerda
	</string>
	<string name="Direction_Right">
		Direita
	</string>
	<string name="Direction_Back">
		Atrás
	</string>
	<string name="Direction_North">
		Norte
	</string>
	<string name="Direction_South">
		Sul
	</string>
	<string name="Direction_West">
		Oeste
	</string>
	<string name="Direction_East">
		Leste
	</string>
	<string name="Direction_Up">
		P/ cima
	</string>
	<string name="Direction_Down">
		P/ baixo
	</string>
	<string name="Any Category">
		Qualquer categoria
	</string>
	<string name="Shopping">
		Compras
	</string>
	<string name="Land Rental">
		Aluguel de terrenos
	</string>
	<string name="Property Rental">
		Aluguel de propriedade
	</string>
	<string name="Special Attraction">
		Atração especial
	</string>
	<string name="New Products">
		Novos Produtos
	</string>
	<string name="Employment">
		Emprego
	</string>
	<string name="Wanted">
		Desejado
	</string>
	<string name="Service">
		Serviço
	</string>
	<string name="Personal">
		Pessoal
	</string>
	<string name="None">
		Nenhum
	</string>
	<string name="Linden Location">
		Locação Linden
	</string>
	<string name="Adult">
		Adulto
	</string>
	<!-- FS:Ansariel: Fixed to match PARCEL_CATEGORY_UI_STRING array -->
	<string name="Arts and Culture">
		Artes e Cultura
	</string>
	<string name="Business">
		Negócios
	</string>
	<string name="Educational">
		Educacional
	</string>
	<string name="Gaming">
		Games
	</string>
	<string name="Hangout">
		Moradia
	</string>
	<string name="Newcomer Friendly">
		Para recém-chegados
	</string>
	<!-- FS:Ansariel: Fixed to match PARCEL_CATEGORY_UI_STRING array -->
	<string name="Parks and Nature">
		Parques &amp; Natureza
	</string>
	<string name="Residential">
		Residencial
	</string>
	<string name="Stage">
		Estágio
	</string>
	<string name="Other">
		Outros
	</string>
	<string name="Rental">
		Aluguel
	</string>
	<string name="Any">
		Qualquer
	</string>
	<string name="You">
		Você
	</string>
	<string name="Multiple Media">
		Mídia múltipla
	</string>
	<string name="Play Media">
		Tocar/Pausar mídia
	</string>
	<string name="IntelDriverPage">
		http://www.intel.com/p/en_US/support/detect/graphics
	</string>
	<string name="NvidiaDriverPage">
		http://www.nvidia.com.br/Download/index.aspx?lang=br
	</string>
	<string name="AMDDriverPage">
		http://support.amd.com/us/Pages/AMDSupportHub.aspx
	</string>
	<string name="MBCmdLineError">
		Um erro foi encontrado analisando a linha de comando.
Consulte: http://wiki.secondlife.com/wiki/Client_parameters
Erro:
	</string>
	<string name="MBCmdLineUsg">
		[APP_NAME] Uso de linha de comando:
	</string>
	<string name="MBUnableToAccessFile">
		[APP_NAME] não é capaz de acessar um arquivo que ele precisa.

Isto pode ocorrer porque você de alguma maneira tem várias cópias em execução, ou o seu sistema acredita de maneira incorreta que um arquivo está aberto.
Se a mensagem persistir, reinicie o computador e tente novamente.
Se o error persistir, pode ser necessário desinstalar completamente [APP_NAME] e reinstalá-lo.
	</string>
	<string name="MBFatalError">
		Erro fatal
	</string>
	<string name="MBRequiresAltiVec">
		[APP_NAME] exige processador com AltiVec (G4 ou superior).
	</string>
	<string name="MBAlreadyRunning">
		[APP_NAME] já está em execução.
Verifique a sua barra de tarefas para obter uma cópia do programa minimizado.
Se a mensagem persistir, reinicie o computador.
	</string>
	<string name="MBFrozenCrashed">
		[APP_NAME] parece ter congelado ou falhado na execução anterior. Enviar relatório de falha?
	</string>
	<string name="MBAlert">
		Alerta
	</string>
	<string name="MBNoDirectX">
		[APP_NAME] é incapaz de detectar o DirectX 9.0b ou superior.
[APP_NAME] usa o DirectX para a detecção de hardware e / ou controladores desatualizados que podem causar problemas de estabilidade, desempenho ruim e falhas. Embora você possa executar [APP_NAME] sem ele, nós recomendamos fortemente que utilize o DirectX 9.0b.

Deseja continuar?
	</string>
	<string name="MBWarning">
		Aviso
	</string>
	<string name="MBNoAutoUpdate">
		Atualização automática ainda não está implementada para o Linux.
Faça o download da versão mais recente do www.secondlife.com.
	</string>
	<string name="MBRegClassFailed">
		RegisterClass falhou
	</string>
	<string name="MBError">
		Erro
	</string>
	<string name="MBFullScreenErr">
		Incapaz de funcionar com tela cheia de [WIDTH] x [HEIGHT].
Executando em janela.
	</string>
	<string name="MBDestroyWinFailed">
		Erro de desligamento ao destruir janela (DestroyWindow() failed)
	</string>
	<string name="MBShutdownErr">
		Erro de desligamento
	</string>
	<string name="MBDevContextErr">
		Não é possível fazer contexto do dispositivo GL
	</string>
	<string name="MBPixelFmtErr">
		Não é possível encontrar um formato de pixel adequado
	</string>
	<string name="MBPixelFmtDescErr">
		Não é possível encontrar descrição de formato de pixel
	</string>
	<string name="MBTrueColorWindow">
		[APP_NAME] requer True Color (32-bit) para ser executado.
Por favor, vá para as configurações de vídeo do computador e defina o modo de cores para 32-bit.
	</string>
	<string name="MBAlpha">
		[APP_NAME] é incapaz de executar porque ele não consegue obter um canal alpha de 8 bits. Geralmente isso ocorre devido a problemas de drivers da placa de vídeo.
Por favor, certifique-se que os últimos drivers da placa de vídeo estão instalados.
Também não se esqueça de definir seu monitor para True Color (32-bit), em painéis de controle Configurações&gt; Display&gt;.
Se você continuar a receber esta mensagem, contate o [SUPPORT_SITE].
	</string>
	<string name="MBPixelFmtSetErr">
		Não é possível definir o formato de pixel
	</string>
	<string name="MBGLContextErr">
		Não é possível criar o contexto de renderização GL
	</string>
	<string name="MBGLContextActErr">
		Não é possível ativar o contexto de renderização GL
	</string>
	<string name="MBVideoDrvErr">
		[APP_NAME] é incapaz de funcionar por causa do seu driver de video não ter sido instalado corretamente, estão desatualizados, ou não são suportados pelo hardware. Por favor certifique-se que você possui os drivers de placa de vídeo mais recente e mesmo assim, tente reinstalá-los.

If you continue to receive this message, contact the [SUPPORT_SITE].
	</string>
	<string name="5 O&apos;Clock Shadow">
		Barba por fazer
	</string>
	<string name="All White">
		Todo branco
	</string>
	<string name="Anime Eyes">
		Olhos de Anime
	</string>
	<string name="Arced">
		Arqueados
	</string>
	<string name="Arm Length">
		Comprimento do braço
	</string>
	<string name="Attached">
		Anexado
	</string>
	<string name="Attached Earlobes">
		Lóbulos da orelha anexados
	</string>
	<string name="Back Fringe">
		corte traseiro
	</string>
	<string name="Baggy">
		folgado
	</string>
	<string name="Bangs">
		Franja
	</string>
	<string name="Beady Eyes">
		Olhos pequenos
	</string>
	<string name="Belly Size">
		Tamanho da barriga
	</string>
	<string name="Big">
		Grande
	</string>
	<string name="Big Butt">
		Bunda grande
	</string>
	<string name="Big Hair Back">
		Cabelo volumoso: Trás
	</string>
	<string name="Big Hair Front">
		Cabelo volumoso: Frente
	</string>
	<string name="Big Hair Top">
		Cabelo volumoso: Topo
	</string>
	<string name="Big Head">
		cabeça grande
	</string>
	<string name="Big Pectorals">
		Peitorais grandes
	</string>
	<string name="Big Spikes">
		Pontas grandes
	</string>
	<string name="Black">
		Negro
	</string>
	<string name="Blonde">
		Loiro
	</string>
	<string name="Blonde Hair">
		Cabelo loiro
	</string>
	<string name="Blush">
		Blush
	</string>
	<string name="Blush Color">
		Cor do blush
	</string>
	<string name="Blush Opacity">
		Opacidade do blush
	</string>
	<string name="Body Definition">
		Definição do corpo
	</string>
	<string name="Body Fat">
		Gordura
	</string>
	<string name="Body Freckles">
		Sardas
	</string>
	<string name="Body Thick">
		Corpo cheio
	</string>
	<string name="Body Thickness">
		Ossatura
	</string>
	<string name="Body Thin">
		Corpo magro
	</string>
	<string name="Bow Legged">
		Pernas arqueadas
	</string>
	<string name="Breast Buoyancy">
		Caimento dos seios
	</string>
	<string name="Breast Cleavage">
		Separação dos seios
	</string>
	<string name="Breast Size">
		Tamanho dos seios
	</string>
	<string name="Bridge Width">
		Largura do nariz
	</string>
	<string name="Broad">
		Largo
	</string>
	<string name="Brow Size">
		Tamanho da sobrancelha
	</string>
	<string name="Bug Eyes">
		Olhos saltados
	</string>
	<string name="Bugged Eyes">
		Olhos esbugalhados
	</string>
	<string name="Bulbous">
		Bulbos
	</string>
	<string name="Bulbous Nose">
		Nariz em bulbo
	</string>
	<string name="Breast Physics Mass">
		Seios - massa
	</string>
	<string name="Breast Physics Smoothing">
		Seios - suavização
	</string>
	<string name="Breast Physics Gravity">
		Seios - gravidade
	</string>
	<string name="Breast Physics Drag">
		Seios - resistência do ar
	</string>
	<string name="Breast Physics InOut Max Effect">
		Efeito máximo
	</string>
	<string name="Breast Physics InOut Spring">
		Vibração
	</string>
	<string name="Breast Physics InOut Gain">
		Ganho
	</string>
	<string name="Breast Physics InOut Damping">
		Duração
	</string>
	<string name="Breast Physics UpDown Max Effect">
		Efeito máximo
	</string>
	<string name="Breast Physics UpDown Spring">
		Vibração
	</string>
	<string name="Breast Physics UpDown Gain">
		Ganho
	</string>
	<string name="Breast Physics UpDown Damping">
		Duração
	</string>
	<string name="Breast Physics LeftRight Max Effect">
		Efeito máximo
	</string>
	<string name="Breast Physics LeftRight Spring">
		Vibração
	</string>
	<string name="Breast Physics LeftRight Gain">
		Ganho
	</string>
	<string name="Breast Physics LeftRight Damping">
		Duração
	</string>
	<string name="Belly Physics Mass">
		Barriga - massa
	</string>
	<string name="Belly Physics Smoothing">
		Barriga - suavização
	</string>
	<string name="Belly Physics Gravity">
		Barriga - gravidade
	</string>
	<string name="Belly Physics Drag">
		Barriga - resistência do ar
	</string>
	<string name="Belly Physics UpDown Max Effect">
		Efeito máximo
	</string>
	<string name="Belly Physics UpDown Spring">
		Vibração
	</string>
	<string name="Belly Physics UpDown Gain">
		Ganho
	</string>
	<string name="Belly Physics UpDown Damping">
		Duração
	</string>
	<string name="Butt Physics Mass">
		Nádegas - massa
	</string>
	<string name="Butt Physics Smoothing">
		Nádegas - suavização
	</string>
	<string name="Butt Physics Gravity">
		Nádegas - gravidade
	</string>
	<string name="Butt Physics Drag">
		Nádegas - resistência do ar
	</string>
	<string name="Butt Physics UpDown Max Effect">
		Efeito máximo
	</string>
	<string name="Butt Physics UpDown Spring">
		Vibração
	</string>
	<string name="Butt Physics UpDown Gain">
		Ganho
	</string>
	<string name="Butt Physics UpDown Damping">
		Duração
	</string>
	<string name="Butt Physics LeftRight Max Effect">
		Efeito máximo
	</string>
	<string name="Butt Physics LeftRight Spring">
		Vibração
	</string>
	<string name="Butt Physics LeftRight Gain">
		Ganho
	</string>
	<string name="Butt Physics LeftRight Damping">
		Duração
	</string>
	<string name="Bushy Eyebrows">
		Sobrancelhas grossas
	</string>
	<string name="Bushy Hair">
		Cabelo grosso
	</string>
	<string name="Butt Size">
		Tamanho do traseiro
	</string>
	<string name="Butt Gravity">
		Nádegas - gravidade
	</string>
	<string name="bustle skirt">
		Saia armada
	</string>
	<string name="no bustle">
		Saia reta
	</string>
	<string name="more bustle">
		Mais
	</string>
	<string name="Chaplin">
		Chaplin
	</string>
	<string name="Cheek Bones">
		Maçãs do rosto
	</string>
	<string name="Chest Size">
		Tamanho do peito
	</string>
	<string name="Chin Angle">
		Ângulo do queixo
	</string>
	<string name="Chin Cleft">
		Fissura do queixo
	</string>
	<string name="Chin Curtains">
		Barba de contorno
	</string>
	<string name="Chin Depth">
		Profundidade do queixo
	</string>
	<string name="Chin Heavy">
		Queixo pronunciado
	</string>
	<string name="Chin In">
		Queixo para dentro
	</string>
	<string name="Chin Out">
		Queixo para fora
	</string>
	<string name="Chin-Neck">
		Queixo-pescoço
	</string>
	<string name="Clear">
		Limpar
	</string>
	<string name="Cleft">
		Fenda
	</string>
	<string name="Close Set Eyes">
		Fechar conjunto de olhos
	</string>
	<string name="Closed">
		Fechado
	</string>
	<string name="Closed Back">
		Trás fechada
	</string>
	<string name="Closed Front">
		Frente fechada
	</string>
	<string name="Closed Left">
		Esquerda fechada
	</string>
	<string name="Closed Right">
		Direita fechada
	</string>
	<string name="Coin Purse">
		Pouco volume
	</string>
	<string name="Collar Back">
		Colarinho posterior
	</string>
	<string name="Collar Front">
		Colarinho anterior
	</string>
	<string name="Corner Down">
		Canto para baixo
	</string>
	<string name="Corner Up">
		Canto para cima
	</string>
	<string name="Creased">
		Vincado
	</string>
	<string name="Crooked Nose">
		Nariz torto
	</string>
	<string name="Cuff Flare">
		Bainha larga
	</string>
	<string name="Dark">
		Escuro
	</string>
	<string name="Dark Green">
		Verde escuro
	</string>
	<string name="Darker">
		Mais escuro
	</string>
	<string name="Deep">
		Profundidade
	</string>
	<string name="Default Heels">
		Salto padrão
	</string>
	<string name="Dense">
		Densidade
	</string>
	<string name="Double Chin">
		Queixo duplo
	</string>
	<string name="Downturned">
		Curvado para baixo
	</string>
	<string name="Duffle Bag">
		Mais volume
	</string>
	<string name="Ear Angle">
		Ângulo da orelha
	</string>
	<string name="Ear Size">
		Tamanho da orelha
	</string>
	<string name="Ear Tips">
		Pontas das orelhas
	</string>
	<string name="Egg Head">
		Cabeça oval
	</string>
	<string name="Eye Bags">
		Olheiras
	</string>
	<string name="Eye Color">
		Cor dos olhos
	</string>
	<string name="Eye Depth">
		Profundidade dos olhos
	</string>
	<string name="Eye Lightness">
		Luminosidade dos olhos
	</string>
	<string name="Eye Opening">
		Abertura dos olhos
	</string>
	<string name="Eye Pop">
		Olho saltado
	</string>
	<string name="Eye Size">
		Tamanho dos olhos
	</string>
	<string name="Eye Spacing">
		Espaçamento dos olhos
	</string>
	<string name="Eyebrow Arc">
		Arco da sobrancelha
	</string>
	<string name="Eyebrow Density">
		Densidade da sobrancelha
	</string>
	<string name="Eyebrow Height">
		Altura da sobrancelha
	</string>
	<string name="Eyebrow Points">
		Pontas da sobrancelha
	</string>
	<string name="Eyebrow Size">
		Tamanho da sobrancelha
	</string>
	<string name="Eyelash Length">
		Comprimento das pestanas
	</string>
	<string name="Eyeliner">
		Delineador
	</string>
	<string name="Eyeliner Color">
		Cor do delineador
	</string>
	<string name="Eyes Bugged">
		Olhos esbugalhados
	</string>
	<string name="Face Shear">
		Face raspada
	</string>
	<string name="Facial Definition">
		Definição facial
	</string>
	<string name="Far Set Eyes">
		Distância entre os olhos
	</string>
	<string name="Fat Lips">
		Lábios carnudos
	</string>
	<string name="Female">
		Feminino
	</string>
	<string name="Fingerless">
		Dedos
	</string>
	<string name="Fingers">
		Dedos
	</string>
	<string name="Flared Cuffs">
		Punhos largos
	</string>
	<string name="Flat">
		Chato
	</string>
	<string name="Flat Butt">
		Traseiro chato
	</string>
	<string name="Flat Head">
		Cabeça chata
	</string>
	<string name="Flat Toe">
		Dedos dos pés chatos
	</string>
	<string name="Foot Size">
		Tamanho dos pés
	</string>
	<string name="Forehead Angle">
		Ângulo da testa
	</string>
	<string name="Forehead Heavy">
		Testa pronunciada
	</string>
	<string name="Freckles">
		Sardas
	</string>
	<string name="Front Fringe">
		Franja
	</string>
	<string name="Full Back">
		Trás cheia
	</string>
	<string name="Full Eyeliner">
		Delienador cheio
	</string>
	<string name="Full Front">
		Frente cheia
	</string>
	<string name="Full Hair Sides">
		Cabelos laterais cheios
	</string>
	<string name="Full Sides">
		Lados cheios
	</string>
	<string name="Glossy">
		Brilhante
	</string>
	<string name="Glove Fingers">
		Dedos da luva
	</string>
	<string name="Glove Length">
		Comprimento das luvas
	</string>
	<string name="Hair">
		Cabelo
	</string>
	<string name="Hair Back">
		Cabelo: Trás
	</string>
	<string name="Hair Front">
		Cabelo: Frente
	</string>
	<string name="Hair Sides">
		Cabelos: Lateral
	</string>
	<string name="Hair Sweep">
		Cabelo penteado
	</string>
	<string name="Hair Thickess">
		Espessura do cabelo
	</string>
	<string name="Hair Thickness">
		Espessura do cabelo
	</string>
	<string name="Hair Tilt">
		Divisão do cabelo
	</string>
	<string name="Hair Tilted Left">
		Divistão do cabelo esquerda
	</string>
	<string name="Hair Tilted Right">
		Divisão do cabelo direita
	</string>
	<string name="Hair Volume">
		Cabelo: Volume
	</string>
	<string name="Hand Size">
		Tamanho das mãos
	</string>
	<string name="Handlebars">
		Bigode
	</string>
	<string name="Head Length">
		Comprimento da cabeça
	</string>
	<string name="Head Shape">
		Formato da cabeça
	</string>
	<string name="Head Size">
		Tamanho da cabeça
	</string>
	<string name="Head Stretch">
		Extensão da cabeça
	</string>
	<string name="Heel Height">
		Altura do salto
	</string>
	<string name="Heel Shape">
		Formato do salto
	</string>
	<string name="Height">
		Altura
	</string>
	<string name="High">
		Alto
	</string>
	<string name="High Heels">
		Salto alto
	</string>
	<string name="High Jaw">
		Maxilar alto
	</string>
	<string name="High Platforms">
		Plataformas altas
	</string>
	<string name="High and Tight">
		Alto e justo
	</string>
	<string name="Higher">
		Mais alto
	</string>
	<string name="Hip Length">
		Comprimento do quadril
	</string>
	<string name="Hip Width">
		Largura do quadril
	</string>
	<string name="Hover">
		Pairar
	</string>
	<string name="In">
		Dentro
	</string>
	<string name="In Shdw Color">
		Cor da sombra interna
	</string>
	<string name="In Shdw Opacity">
		Opacidade da sombra interna
	</string>
	<string name="Inner Eye Corner">
		Canto interno dos olhos
	</string>
	<string name="Inner Eye Shadow">
		Sombra interna dos olhos
	</string>
	<string name="Inner Shadow">
		Sombra interna
	</string>
	<string name="Jacket Length">
		Comprimento da blusa
	</string>
	<string name="Jacket Wrinkles">
		Dobras da jaqueta
	</string>
	<string name="Jaw Angle">
		Ângulo da mandíbula
	</string>
	<string name="Jaw Jut">
		Posição do maxilar
	</string>
	<string name="Jaw Shape">
		Formato do maxilar
	</string>
	<string name="Join">
		Juntar
	</string>
	<string name="Jowls">
		Papo
	</string>
	<string name="Knee Angle">
		Ângulo do joelho
	</string>
	<string name="Knock Kneed">
		Joelhos para dentro
	</string>
	<string name="Large">
		Grande
	</string>
	<string name="Large Hands">
		Mãos grandes
	</string>
	<string name="Left Part">
		Parte esquerda
	</string>
	<string name="Leg Length">
		Comprimento da perna
	</string>
	<string name="Leg Muscles">
		Musculatura da perna
	</string>
	<string name="Less">
		Menos
	</string>
	<string name="Less Body Fat">
		Menos gordura
	</string>
	<string name="Less Curtains">
		Menos barba
	</string>
	<string name="Less Freckles">
		Menos sardas
	</string>
	<string name="Less Full">
		Menos
	</string>
	<string name="Less Gravity">
		Menos gravidade
	</string>
	<string name="Less Love">
		Menos excesso
	</string>
	<string name="Less Muscles">
		Menos músculos
	</string>
	<string name="Less Muscular">
		Menos musculoso
	</string>
	<string name="Less Rosy">
		Menos rosado
	</string>
	<string name="Less Round">
		Menos arredondado
	</string>
	<string name="Less Saddle">
		Menos ancas
	</string>
	<string name="Less Square">
		Menos quadrado
	</string>
	<string name="Less Volume">
		Menos volume
	</string>
	<string name="Less soul">
		Menos alma
	</string>
	<string name="Lighter">
		Lighter
	</string>
	<string name="Lip Cleft">
		Fenda dos lábios
	</string>
	<string name="Lip Cleft Depth">
		Profundidade da fenda dos lábios
	</string>
	<string name="Lip Fullness">
		Volume dos lábios
	</string>
	<string name="Lip Pinkness">
		Rosado dos lábios
	</string>
	<string name="Lip Ratio">
		Proporção dos lábios
	</string>
	<string name="Lip Thickness">
		Espessura dos lábios
	</string>
	<string name="Lip Width">
		Largura dos lábios
	</string>
	<string name="Lipgloss">
		Brilho dos lábios
	</string>
	<string name="Lipstick">
		Batom
	</string>
	<string name="Lipstick Color">
		Cor do batom
	</string>
	<string name="Long">
		Longo
	</string>
	<string name="Long Head">
		Cabeça alongada
	</string>
	<string name="Long Hips">
		Lábios longos
	</string>
	<string name="Long Legs">
		Pernas longas
	</string>
	<string name="Long Neck">
		Pescoço longo
	</string>
	<string name="Long Pigtails">
		Chiquinhas longas
	</string>
	<string name="Long Ponytail">
		Rabo de cavalo longo
	</string>
	<string name="Long Torso">
		Torso longo
	</string>
	<string name="Long arms">
		Braços longos
	</string>
	<string name="Loose Pants">
		Pantalonas
	</string>
	<string name="Loose Shirt">
		Camisa folgada
	</string>
	<string name="Loose Sleeves">
		Mangas folgadas
	</string>
	<string name="Love Handles">
		Pneu
	</string>
	<string name="Low">
		Baixo
	</string>
	<string name="Low Heels">
		Salto baixo
	</string>
	<string name="Low Jaw">
		Maxilar baixo
	</string>
	<string name="Low Platforms">
		Plataformas baixas
	</string>
	<string name="Low and Loose">
		Baixo e solto
	</string>
	<string name="Lower">
		Mais baixo
	</string>
	<string name="Lower Bridge">
		Mais baixa
	</string>
	<string name="Lower Cheeks">
		Bochechas abaixadas
	</string>
	<string name="Male">
		Masculino
	</string>
	<string name="Middle Part">
		Parte do meio
	</string>
	<string name="More">
		Mais
	</string>
	<string name="More Blush">
		Mais blush
	</string>
	<string name="More Body Fat">
		Mais gordura
	</string>
	<string name="More Curtains">
		Mais barba
	</string>
	<string name="More Eyeshadow">
		Mais sombra dos olhos
	</string>
	<string name="More Freckles">
		Mais sardas
	</string>
	<string name="More Full">
		Mais volume
	</string>
	<string name="More Gravity">
		Mais gravidade
	</string>
	<string name="More Lipstick">
		Mais batom
	</string>
	<string name="More Love">
		Mais cintura
	</string>
	<string name="More Lower Lip">
		Mais lábio inferior
	</string>
	<string name="More Muscles">
		Mais músculos
	</string>
	<string name="More Muscular">
		Mais musculoso
	</string>
	<string name="More Rosy">
		Mais rosado
	</string>
	<string name="More Round">
		Mais arredondado
	</string>
	<string name="More Saddle">
		Mais ancas
	</string>
	<string name="More Sloped">
		Mais inclinado
	</string>
	<string name="More Square">
		Mais quadrado
	</string>
	<string name="More Upper Lip">
		Mais lábios superiores
	</string>
	<string name="More Vertical">
		Mais vertical
	</string>
	<string name="More Volume">
		Mais volume
	</string>
	<string name="More soul">
		Mais alma
	</string>
	<string name="Moustache">
		Bigode
	</string>
	<string name="Mouth Corner">
		Canto da boca
	</string>
	<string name="Mouth Position">
		Posição da boca
	</string>
	<string name="Mowhawk">
		Moicano
	</string>
	<string name="Muscular">
		Muscular
	</string>
	<string name="Mutton Chops">
		Costeletas
	</string>
	<string name="Nail Polish">
		Esmate das unhas
	</string>
	<string name="Nail Polish Color">
		Cor do esmalte das unhas
	</string>
	<string name="Narrow">
		Estreito
	</string>
	<string name="Narrow Back">
		Costas estreitas
	</string>
	<string name="Narrow Front">
		Frente estreita
	</string>
	<string name="Narrow Lips">
		Lábios estreitos
	</string>
	<string name="Natural">
		Natural
	</string>
	<string name="Neck Length">
		Comprimento do pescoço
	</string>
	<string name="Neck Thickness">
		Espessura do pescoço
	</string>
	<string name="No Blush">
		Sem blush
	</string>
	<string name="No Eyeliner">
		Sem delineador
	</string>
	<string name="No Eyeshadow">
		Sem sombra
	</string>
	<string name="No Lipgloss">
		Sem brilho
	</string>
	<string name="No Lipstick">
		Sem batom
	</string>
	<string name="No Part">
		Sem parte
	</string>
	<string name="No Polish">
		Sem esmalte
	</string>
	<string name="No Red">
		Sem vermelho
	</string>
	<string name="No Spikes">
		Sem pontas
	</string>
	<string name="No White">
		Sem branco
	</string>
	<string name="No Wrinkles">
		Sem dobras
	</string>
	<string name="Normal Lower">
		Normal inferior
	</string>
	<string name="Normal Upper">
		Normal superior
	</string>
	<string name="Nose Left">
		Nariz para esquerda
	</string>
	<string name="Nose Right">
		Nariz para direita
	</string>
	<string name="Nose Size">
		Tamanho do nariz
	</string>
	<string name="Nose Thickness">
		Espessura do nariz
	</string>
	<string name="Nose Tip Angle">
		Ângulo da ponta do nariz
	</string>
	<string name="Nose Tip Shape">
		Formato da ponta do nariz
	</string>
	<string name="Nose Width">
		Largura do nariz
	</string>
	<string name="Nostril Division">
		Divisão das narinas
	</string>
	<string name="Nostril Width">
		Largura das narinas
	</string>
	<string name="Opaque">
		Opaco
	</string>
	<string name="Open">
		Abrir
	</string>
	<string name="Open Back">
		Aberto atrás
	</string>
	<string name="Open Front">
		Aberto na frente
	</string>
	<string name="Open Left">
		Aberto esquerdo
	</string>
	<string name="Open Right">
		Aberto direito
	</string>
	<string name="Orange">
		Laranja
	</string>
	<string name="Out">
		Fora
	</string>
	<string name="Out Shdw Color">
		Cor da sombra externa
	</string>
	<string name="Out Shdw Opacity">
		Opacidade da sombra externa
	</string>
	<string name="Outer Eye Corner">
		Canto externo do olho
	</string>
	<string name="Outer Eye Shadow">
		Sombra externa do olho
	</string>
	<string name="Outer Shadow">
		Sombra externa
	</string>
	<string name="Overbite">
		Má oclusão
	</string>
	<string name="Package">
		Púbis
	</string>
	<string name="Painted Nails">
		Unhas pintadas
	</string>
	<string name="Pale">
		Pálido
	</string>
	<string name="Pants Crotch">
		Cavalo da calça
	</string>
	<string name="Pants Fit">
		Caimento das calças
	</string>
	<string name="Pants Length">
		Comprimento das calças
	</string>
	<string name="Pants Waist">
		Cintura da calça
	</string>
	<string name="Pants Wrinkles">
		Dobras das calças
	</string>
	<string name="Part">
		Parte
	</string>
	<string name="Part Bangs">
		Divisão da franja
	</string>
	<string name="Pectorals">
		Peitorais
	</string>
	<string name="Pigment">
		Pigmento
	</string>
	<string name="Pigtails">
		Chiquinhas
	</string>
	<string name="Pink">
		Rosa
	</string>
	<string name="Pinker">
		Mais rosado
	</string>
	<string name="Platform Height">
		Altura da plataforma
	</string>
	<string name="Platform Width">
		Largura da plataforma
	</string>
	<string name="Pointy">
		Pontudo
	</string>
	<string name="Pointy Heels">
		Salto agulha
	</string>
	<string name="Ponytail">
		Rabo de cavalo
	</string>
	<string name="Poofy Skirt">
		Saia bufante
	</string>
	<string name="Pop Left Eye">
		Olho saltado esquerdo
	</string>
	<string name="Pop Right Eye">
		Olho saltado direito
	</string>
	<string name="Puffy">
		Inchado
	</string>
	<string name="Puffy Eyelids">
		Pálpebras inchadas
	</string>
	<string name="Rainbow Color">
		Cor do arco íris
	</string>
	<string name="Red Hair">
		Cabelo ruivo
	</string>
	<string name="Regular">
		Normal
	</string>
	<string name="Right Part">
		Parte direita
	</string>
	<string name="Rosy Complexion">
		Rosado da face
	</string>
	<string name="Round">
		Arredondado
	</string>
	<string name="Ruddiness">
		Rubor
	</string>
	<string name="Ruddy">
		Corado
	</string>
	<string name="Rumpled Hair">
		Cabelo desalinhado
	</string>
	<string name="Saddle Bags">
		Culote
	</string>
	<string name="Scrawny Leg">
		Pernas magricelas
	</string>
	<string name="Separate">
		Separar
	</string>
	<string name="Shallow">
		Raso
	</string>
	<string name="Shear Back">
		Trás rente
	</string>
	<string name="Shear Face">
		Face raspada
	</string>
	<string name="Shear Front">
		Frente rente
	</string>
	<string name="Shear Left Up">
		Esquerda rente para cima
	</string>
	<string name="Shear Right Up">
		Trás rente para cima
	</string>
	<string name="Sheared Back">
		Rente atrás
	</string>
	<string name="Sheared Front">
		Rente frente
	</string>
	<string name="Shift Left">
		Deslocar p/ esquerda
	</string>
	<string name="Shift Mouth">
		Deslocar boca
	</string>
	<string name="Shift Right">
		Deslocar p/ direita
	</string>
	<string name="Shirt Bottom">
		Barra da camisa
	</string>
	<string name="Shirt Fit">
		Ajuste da camisa
	</string>
	<string name="Shirt Wrinkles">
		+/- amassada
	</string>
	<string name="Shoe Height">
		Altura do sapato
	</string>
	<string name="Short">
		Curto
	</string>
	<string name="Short Arms">
		Braços curtos
	</string>
	<string name="Short Legs">
		Pernas curtas
	</string>
	<string name="Short Neck">
		Pescoço curto
	</string>
	<string name="Short Pigtails">
		Chiquinhas curtas
	</string>
	<string name="Short Ponytail">
		Rabo de cavalo curto
	</string>
	<string name="Short Sideburns">
		Costeletas curtas
	</string>
	<string name="Short Torso">
		Tronco curto
	</string>
	<string name="Short hips">
		Quadril curto
	</string>
	<string name="Shoulders">
		Ombros
	</string>
	<string name="Side Fringe">
		pontas laterais
	</string>
	<string name="Sideburns">
		Costeletas
	</string>
	<string name="Sides Hair">
		Cabelo lateral
	</string>
	<string name="Sides Hair Down">
		Cabelo lateral long
	</string>
	<string name="Sides Hair Up">
		Cabelo lateral superior
	</string>
	<string name="Skinny Neck">
		Pescoço fino
	</string>
	<string name="Skirt Fit">
		Ajuste de saia
	</string>
	<string name="Skirt Length">
		Comprimento da saia
	</string>
	<string name="Slanted Forehead">
		Testa inclinada
	</string>
	<string name="Sleeve Length">
		Comprimento da manga
	</string>
	<string name="Sleeve Looseness">
		Folga da manga
	</string>
	<string name="Slit Back">
		Abertura : Atrás
	</string>
	<string name="Slit Front">
		Abertura: Frente
	</string>
	<string name="Slit Left">
		Abertura: Esquerda
	</string>
	<string name="Slit Right">
		Abertura: Direita
	</string>
	<string name="Small">
		Pequeno
	</string>
	<string name="Small Hands">
		Mãos pequenas
	</string>
	<string name="Small Head">
		Cabeça pequena
	</string>
	<string name="Smooth">
		Suavizar
	</string>
	<string name="Smooth Hair">
		Suavizar cabelo
	</string>
	<string name="Socks Length">
		Comprimento das meias
	</string>
	<string name="Soulpatch">
		Cavanhaque
	</string>
	<string name="Sparse">
		Disperso
	</string>
	<string name="Spiked Hair">
		Cabelo espetado
	</string>
	<string name="Square">
		Quadrado
	</string>
	<string name="Square Toe">
		Dedo quadrado
	</string>
	<string name="Squash Head">
		Cabeça de Pera
	</string>
	<string name="Stretch Head">
		Cabeça  esticada
	</string>
	<string name="Sunken">
		Afundar
	</string>
	<string name="Sunken Chest">
		Peito afundado
	</string>
	<string name="Sunken Eyes">
		Olhos afundados
	</string>
	<string name="Sweep Back">
		Pentear para trás
	</string>
	<string name="Sweep Forward">
		Pentear para frente
	</string>
	<string name="Tall">
		Alto
	</string>
	<string name="Taper Back">
		Afinar atrás
	</string>
	<string name="Taper Front">
		Afinar a frente
	</string>
	<string name="Thick Heels">
		Salto grosso
	</string>
	<string name="Thick Neck">
		Pescoço grosso
	</string>
	<string name="Thick Toe">
		Dedo grosso
	</string>
	<string name="Thin">
		Fino
	</string>
	<string name="Thin Eyebrows">
		Sobrancelhas finas
	</string>
	<string name="Thin Lips">
		Lábios finos
	</string>
	<string name="Thin Nose">
		Nariz fino
	</string>
	<string name="Tight Chin">
		Queixo apertado
	</string>
	<string name="Tight Cuffs">
		Punho justo
	</string>
	<string name="Tight Pants">
		Calça justa
	</string>
	<string name="Tight Shirt">
		Camisa justa
	</string>
	<string name="Tight Skirt">
		Saia justa
	</string>
	<string name="Tight Sleeves">
		Tight Sleeves
	</string>
	<string name="Toe Shape">
		Formato dos dedos
	</string>
	<string name="Toe Thickness">
		Espessura dos dos dedos
	</string>
	<string name="Torso Length">
		Comprimento do tronco
	</string>
	<string name="Torso Muscles">
		Músculos do tronco
	</string>
	<string name="Torso Scrawny">
		Tronco magricela
	</string>
	<string name="Unattached">
		Desanexado
	</string>
	<string name="Uncreased">
		Uncreased
	</string>
	<string name="Underbite">
		Underbite
	</string>
	<string name="Unnatural">
		Não natural
	</string>
	<string name="Upper Bridge">
		Parte alta do nariz
	</string>
	<string name="Upper Cheeks">
		Bochechas altas
	</string>
	<string name="Upper Chin Cleft">
		fenda do queixo alta
	</string>
	<string name="Upper Eyelid Fold">
		Curvatura dos cílios supériores
	</string>
	<string name="Upturned">
		Voltado para cima
	</string>
	<string name="Very Red">
		Bem vermelho
	</string>
	<string name="Waist Height">
		Altura da cintura
	</string>
	<string name="Well-Fed">
		Corpulento
	</string>
	<string name="White Hair">
		Grisalho
	</string>
	<string name="Wide">
		Amplo
	</string>
	<string name="Wide Back">
		Costas largas
	</string>
	<string name="Wide Front">
		Testa larga
	</string>
	<string name="Wide Lips">
		Lábios amplos
	</string>
	<string name="Wild">
		Selvagem
	</string>
	<string name="Wrinkles">
		Rugas
	</string>
	<string name="LocationCtrlAddLandmarkTooltip">
		Adicionar às minhas Landmarks
	</string>
	<string name="LocationCtrlEditLandmarkTooltip">
		Editar minhas Landmarks
	</string>
	<string name="LocationCtrlInfoBtnTooltip">
		Ver mais informações sobre a localização atual
	</string>
	<string name="LocationCtrlComboBtnTooltip">
		Histórico de localizações
	</string>
	<string name="LocationCtrlAdultIconTooltip">
		Região Adulta
	</string>
	<string name="LocationCtrlModerateIconTooltip">
		Região Moderada
	</string>
	<string name="LocationCtrlGeneralIconTooltip">
		Região em geral
	</string>
	<string name="LocationCtrlSeeAVsTooltip">
		Os avatares neste lote não podem ser vistos ou ouvidos por avatares fora dele
	</string>
	<string name="LocationCtrlPathfindingDirtyTooltip">
		Os objetos que se movem podem não se comportar corretamente nesta região até que ela seja recarregada.
	</string>
	<string name="LocationCtrlPathfindingDisabledTooltip">
		O pathfinding dinâmico não está habilitado nesta região.
	</string>
	<string name="UpdaterWindowTitle">
		[APP_NAME] Atualização
	</string>
	<string name="UpdaterNowUpdating">
		Atualizando agora o [APP_NAME]...
	</string>
	<string name="UpdaterNowInstalling">
		Instalando [APP_NAME]...
	</string>
	<string name="UpdaterUpdatingDescriptive">
		Seu visualizador [APP_NAME] está sendo atualizado para a versão mais recente. Isso pode levar algum tempo, então por favor seja paciente.
	</string>
	<string name="UpdaterProgressBarTextWithEllipses">
		Fazendo o download da atualização...
	</string>
	<string name="UpdaterProgressBarText">
		Fazendo o download da atualização
	</string>
	<string name="UpdaterFailDownloadTitle">
		Falha no download da atualização
	</string>
	<string name="UpdaterFailUpdateDescriptive">
		Um erro ocorreu ao atualizar [APP_NAME]. Por favor, faça o download da versão mais recente em www.secondlife.com.
	</string>
	<string name="UpdaterFailInstallTitle">
		Falha ao instalar a atualização
	</string>
	<string name="UpdaterFailStartTitle">
		Falha ao iniciar o visualizador
	</string>
	<string name="ItemsComingInTooFastFrom">
		[APP_NAME]: Entrada de itens rápida demais de [FROM_NAME], visualização automática suspensa por [TIME] segundos
	</string>
	<string name="ItemsComingInTooFast">
		[APP_NAME]: Entrada de itens rápida demais, visualização automática suspensa por [TIME] segundos
	</string>
	<string name="IM_logging_string">
		-- Log de mensagem instantânea habilitado --
	</string>
	<string name="IM_typing_start_string">
		[NAME] está digitando...
	</string>
	<string name="Unnamed">
		(Anônimo)
	</string>
	<string name="IM_moderated_chat_label">
		(Moderado: Voz desativado por padrão)
	</string>
	<string name="IM_unavailable_text_label">
		Bate-papo de texto não está disponível para esta chamada.
	</string>
	<string name="IM_muted_text_label">
		Seu bate- papo de texto foi desabilitado por um Moderador do Grupo.
	</string>
	<string name="IM_default_text_label">
		Clique aqui para menagem instantânea.
	</string>
	<string name="IM_to_label">
		Para
	</string>
	<string name="IM_moderator_label">
		(Moderador)
	</string>
	<string name="Saved_message">
		(Salvo em [LONG_TIMESTAMP])
	</string>
	<string name="IM_unblock_only_groups_friends">
		Para visualizar esta mensagem, você deve desmarcar &quot;Apenas amigos e grupos podem me ligar ou enviar MIs&quot; em Preferências/Privacidade.
	</string>
	<string name="OnlineStatus">
		Conectado
	</string>
	<string name="OfflineStatus">
		Desconectado
	</string>
	<string name="not_online_msg">
		O usuário não está online. As mensagens serão armazenadas e enviadas mais tarde.
	</string>
	<string name="not_online_inventory">
		O usuário não está online. O inventário foi salvo.
	</string>
	<string name="answered_call">
		Ligação atendida
	</string>
	<string name="you_started_call">
		Você iniciou uma ligação de voz
	</string>
	<string name="you_joined_call">
		Você entrou na ligação
	</string>
	<string name="you_auto_rejected_call-im">
		Você recusou automaticamente a chamada de voz enquanto &quot;Não perturbe&quot; estava ativado.
	</string>
	<string name="name_started_call">
		[NAME] iniciou uma ligação de voz
	</string>
	<string name="ringing-im">
		Entrando em ligação de voz...
	</string>
	<string name="connected-im">
		Conectado. Para sair, clique em Desligar
	</string>
	<string name="hang_up-im">
		Saiu da ligação de voz
	</string>
	<string name="conference-title">
		Bate-papo com várias pessoas
	</string>
	<string name="conference-title-incoming">
		Conversa com [AGENT_NAME]
	</string>
	<string name="inventory_item_offered-im">
		Oferta de item de inventário
	</string>
	<string name="flickr_post_success">
		Você publicou no Flickr.
	</string>
	<string name="twitter_post_success">
		Você publicou no Twitter.
	</string>
	<string name="no_session_message">
		(Sessão de MI inexistente)
	</string>
	<string name="only_user_message">
		Você é o único usuário desta sessão.
	</string>
	<string name="offline_message">
		[NAME] está offline.
	</string>
	<string name="invite_message">
		Clique no botão [BUTTON NAME] para aceitar/ conectar a este bate-papo em voz.
	</string>
	<string name="muted_message">
		Você bloqueou este residente.  Se quiser retirar o bloqueio, basta enviar uma mensagem.
	</string>
	<string name="generic">
		Erro de solicitação, tente novamente mais tarde.
	</string>
	<string name="generic_request_error">
		Erro na requisição, por favor, tente novamente.
	</string>
	<string name="insufficient_perms_error">
		Você não tem permissões suficientes.
	</string>
	<string name="session_does_not_exist_error">
		A sessão deixou de existir
	</string>
	<string name="no_ability_error">
		Você não possui esta habilidade.
	</string>
	<string name="no_ability">
		Você não possui esta habilidade.
	</string>
	<string name="not_a_mod_error">
		Você não é um moderador de sessão.
	</string>
	<string name="muted">
		Bate-papo de texto desativado por um moderador.
	</string>
	<string name="muted_error">
		Um moderador do grupo desabilitou seu bate-papo em texto.
	</string>
	<string name="add_session_event">
		Não foi possível adicionar usuários na sessão de bate-papo com [RECIPIENT].
	</string>
	<string name="message">
		Não foi possível enviar sua mensagem para o bate-papo com [RECIPIENT].
	</string>
	<string name="message_session_event">
		Não foi possível enviar sua mensagem na sessão de bate- papo com [RECIPIENT].
	</string>
	<string name="mute">
		Erro durante a moderação.
	</string>
	<string name="removed">
		Você foi tirado do grupo.
	</string>
	<string name="removed_from_group">
		Você foi removido do grupo.
	</string>
	<string name="close_on_no_ability">
		Você não possui mais a habilidade de estar na sessão de bate-papo.
	</string>
	<string name="unread_chat_single">
		[SOURCES] disse alguma coisa
	</string>
	<string name="unread_chat_multiple">
		[SOURCES] disseram alguma coisa
	</string>
	<string name="session_initialization_timed_out_error">
		A inicialização da sessão expirou
	</string>
	<string name="Home position set.">
		Posição inicial definida.
	</string>
	<string name="voice_morphing_url">
		http://secondlife.com/landing/voicemorphing
	</string>
	<string name="paid_you_ldollars">
		[NAME] lhe pagou L$ [AMOUNT] [REASON].
	</string>
	<string name="paid_you_ldollars_gift">
		[NAME] lhe pagou L$ [AMOUNT]: [REASON]
	</string>
	<string name="paid_you_ldollars_no_reason">
		[NAME] lhe pagou L$ [AMOUNT]
	</string>
	<string name="you_paid_ldollars">
		Você pagou L$[AMOUNT] por [REASON] a [NAME].
	</string>
	<string name="you_paid_ldollars_gift">
		Você pagou L$[AMOUNT] a [NAME]: [REASON]
	</string>
	<string name="you_paid_ldollars_no_info">
		Você acaba de pagar L$[AMOUNT].
	</string>
	<string name="you_paid_ldollars_no_reason">
		Você pagou L$[AMOUNT] a [NAME].
	</string>
	<string name="you_paid_ldollars_no_name">
		Você pagou L$[AMOUNT] por [REASON].
	</string>
	<string name="you_paid_failure_ldollars">
		Você não pagou L$[AMOUNT] a [NAME] referentes a [REASON].
	</string>
	<string name="you_paid_failure_ldollars_gift">
		Você não pagou L$[AMOUNT] a [NAME]: [REASON]
	</string>
	<string name="you_paid_failure_ldollars_no_info">
		Você não pagou L$[AMOUNT].
	</string>
	<string name="you_paid_failure_ldollars_no_reason">
		Você não pagou L$[AMOUNT] a [NAME].
	</string>
	<string name="you_paid_failure_ldollars_no_name">
		Você não pagou L$[AMOUNT] referentes a [REASON].
	</string>
	<string name="for item">
		por [ITEM]
	</string>
	<string name="for a parcel of land">
		por uma parcela
	</string>
	<string name="for a land access pass">
		por um passe de acesso
	</string>
	<string name="for deeding land">
		para doar um terreno
	</string>
	<string name="to create a group">
		para criar um grupo
	</string>
	<string name="to join a group">
		para entrar em um grupo
	</string>
	<string name="to upload">
		para carregar
	</string>
	<string name="to publish a classified ad">
		para publicar um anúncio
	</string>
	<string name="giving">
		Dando L$ [AMOUNT]
	</string>
	<string name="uploading_costs">
		O upload custa L$ [AMOUNT]
	</string>
	<string name="this_costs">
		Isso custa L$ [AMOUNT]
	</string>
	<string name="buying_selected_land">
		Comprando terreno selecionado L$ [AMOUNT]
	</string>
	<string name="this_object_costs">
		Esse objeto custa L$ [AMOUNT]
	</string>
	<string name="group_role_everyone">
		Todos
	</string>
	<string name="group_role_officers">
		Oficiais
	</string>
	<string name="group_role_owners">
		Proprietários
	</string>
	<string name="group_member_status_online">
		Conectado
	</string>
	<string name="uploading_abuse_report">
		Carregando...

Denunciar abuso
	</string>
	<string name="New Shape">
		Nova forma
	</string>
	<string name="New Skin">
		Nova pele
	</string>
	<string name="New Hair">
		Novo cabelo
	</string>
	<string name="New Eyes">
		Novos olhos
	</string>
	<string name="New Shirt">
		Nova camisa
	</string>
	<string name="New Pants">
		Novas calças
	</string>
	<string name="New Shoes">
		Novos sapatos
	</string>
	<string name="New Socks">
		Novas meias
	</string>
	<string name="New Jacket">
		Nova blusa
	</string>
	<string name="New Gloves">
		Novas luvas
	</string>
	<string name="New Undershirt">
		Nova camiseta
	</string>
	<string name="New Underpants">
		Novas roupa de baixo
	</string>
	<string name="New Skirt">
		Nova saia
	</string>
	<string name="New Alpha">
		Novo alpha
	</string>
	<string name="New Tattoo">
		Nova tatuagem
	</string>
	<string name="New Physics">
		Novo físico
	</string>
	<string name="Invalid Wearable">
		Item inválido
	</string>
	<string name="New Gesture">
		Novo gesto
	</string>
	<string name="New Script">
		Novo script
	</string>
	<string name="New Note">
		Nova nota
	</string>
	<string name="New Folder">
		Nova pasta
	</string>
	<string name="Contents">
		Conteúdo
	</string>
	<string name="Gesture">
		Gesto
	</string>
	<string name="Male Gestures">
		Gestos masculinos
	</string>
	<string name="Female Gestures">
		Gestos femininos
	</string>
	<string name="Other Gestures">
		Outros gestos
	</string>
	<string name="Speech Gestures">
		Gestos da fala
	</string>
	<string name="Common Gestures">
		Gestos comuns
	</string>
	<string name="Male - Excuse me">
		Perdão - masculino
	</string>
	<string name="Male - Get lost">
		Deixe-me em paz - masculino
	</string>
	<string name="Male - Blow kiss">
		Mandar beijo - masculino
	</string>
	<string name="Male - Boo">
		Vaia - masculino
	</string>
	<string name="Male - Bored">
		Maçante - masculino
	</string>
	<string name="Male - Hey">
		Ôpa! - masculino
	</string>
	<string name="Male - Laugh">
		Risada - masculino
	</string>
	<string name="Male - Repulsed">
		Quero distância! - masculino
	</string>
	<string name="Male - Shrug">
		Encolher de ombros - masculino
	</string>
	<string name="Male - Stick tougue out">
		Mostrar a língua - masculino
	</string>
	<string name="Male - Wow">
		Wow - masculino
	</string>
	<string name="Female - Chuckle">
		Engraçado - Feminino
	</string>
	<string name="Female - Cry">
		Chorar - Feminino
	</string>
	<string name="Female - Embarrassed">
		Com vergonha - Feminino
	</string>
	<string name="Female - Excuse me">
		Perdão - fem
	</string>
	<string name="Female - Get lost">
		Deixe-me em paz - feminino
	</string>
	<string name="Female - Blow kiss">
		Mandar beijo - fem
	</string>
	<string name="Female - Boo">
		Vaia - fem
	</string>
	<string name="Female - Bored">
		Maçante - feminino
	</string>
	<string name="Female - Hey">
		Ôpa - feminino
	</string>
	<string name="Female - Hey baby">
		E aí, beliza? - Feminino
	</string>
	<string name="Female - Laugh">
		Risada - feminina
	</string>
	<string name="Female - Looking good">
		Que chique - Feminino
	</string>
	<string name="Female - Over here">
		Acenar - Feminino
	</string>
	<string name="Female - Please">
		Por favor - Feminino
	</string>
	<string name="Female - Repulsed">
		Quero distância! - feminino
	</string>
	<string name="Female - Shrug">
		Encolher ombros - feminino
	</string>
	<string name="Female - Stick tougue out">
		Mostrar a língua - feminino
	</string>
	<string name="Female - Wow">
		Wow - feminino
	</string>
	<string name="/bow">
		/reverência
	</string>
	<string name="/clap">
		/palmas
	</string>
	<string name="/count">
		/contar
	</string>
	<string name="/extinguish">
		/apagar
	</string>
	<string name="/kmb">
		/dane_se
	</string>
	<string name="/muscle">
		/músculos
	</string>
	<string name="/no">
		/não
	</string>
	<string name="/no!">
		/não!
	</string>
	<string name="/paper">
		/papel
	</string>
	<string name="/pointme">
		/apontar_eu
	</string>
	<string name="/pointyou">
		/apontar_você
	</string>
	<string name="/rock">
		/pedra
	</string>
	<string name="/scissor">
		/tesoura
	</string>
	<string name="/smoke">
		/fumar
	</string>
	<string name="/stretch">
		/alongar
	</string>
	<string name="/whistle">
		/assobiar
	</string>
	<string name="/yes">
		/sim
	</string>
	<string name="/yes!">
		/sim!
	</string>
	<string name="afk">
		ldt
	</string>
	<string name="dance1">
		dança1
	</string>
	<string name="dance2">
		dança2
	</string>
	<string name="dance3">
		dança3
	</string>
	<string name="dance4">
		dança4
	</string>
	<string name="dance5">
		dança5
	</string>
	<string name="dance6">
		dança6
	</string>
	<string name="dance7">
		dança7
	</string>
	<string name="dance8">
		dança8
	</string>
	<string name="AvatarBirthDateFormat">
		[mthnum,datetime,slt]/[day,datetime,slt]/[year,datetime,slt]
	</string>
	<string name="DefaultMimeType">
		nenhum/nehum
	</string>
	<string name="texture_load_dimensions_error">
		A imagem excede o limite [WIDTH]*[HEIGHT]
	</string>
	<string name="outfit_photo_load_dimensions_error">
		O tamanho máx. do look é [WIDTH]*[HEIGHT]. Redimensione ou use outra imagem
	</string>
	<string name="outfit_photo_select_dimensions_error">
		O tamanho máx. do look é [WIDTH]*[HEIGHT]. Selecione outra textura
	</string>
	<string name="outfit_photo_verify_dimensions_error">
		Não foi possível confirmar as dimensões da foto. Aguarde até que o tamanho da foto seja exibido no seletor
	</string>
	<string name="words_separator" value=","/>
	<string name="server_is_down">
		Aconteceu algo inesperado, apesar de termos tentado impedir isso.

	Cheque https://secondlife-status.statuspage.io para saber se foi detectado um problema com o serviço.
        Se o problema persistir, cheque a configuração da sua rede e firewall.
	</string>
	<string name="dateTimeWeekdaysNames">
		Domingo:Segunda:Terça:Quarta:Quinta:Sexta:Sábado
	</string>
	<string name="dateTimeWeekdaysShortNames">
		Dom:Seg:Ter:Qua:Qui:Sex:Sab
	</string>
	<string name="dateTimeMonthNames">
		Janeiro:Fevereiro:Março:Abril:Maio:Junho:Julho:Agosto:Setembro:Outubro:Novembro:Dezembro
	</string>
	<string name="dateTimeMonthShortNames">
		Jan:Fev:Mar:Abr:Maio:Jun:Jul:Ago:Set:Out:Nov:Dez
	</string>
	<string name="dateTimeDayFormat">
		[MDAY]
	</string>
	<string name="dateTimeAM">
		AM
	</string>
	<string name="dateTimePM">
		PM
	</string>
	<string name="LocalEstimateUSD">
		US$ [AMOUNT]
	</string>
	<string name="Group Ban">
		Banimento do grupo
	</string>
	<string name="Membership">
		Plano
	</string>
	<string name="Roles">
		Cargos
	</string>
	<string name="Group Identity">
		Identidade do lote
	</string>
	<string name="Parcel Management">
		Gestão do lote
	</string>
	<string name="Parcel Identity">
		ID do lote
	</string>
	<string name="Parcel Settings">
		Configurações do lote
	</string>
	<string name="Parcel Powers">
		Poderes do lote
	</string>
	<string name="Parcel Access">
		Acesso ao lote
	</string>
	<string name="Parcel Content">
		Conteúdo do lote
	</string>
	<string name="Object Management">
		Gestão de objetos
	</string>
	<string name="Accounting">
		Contabilidade
	</string>
	<string name="Notices">
		Avisos
	</string>
	<string name="Chat" value="Bate papo">
		Bate-papo
	</string>
	<string name="DeleteItems">
		Excluir itens selecionados?
	</string>
	<string name="DeleteItem">
		Excluir item selecionado?
	</string>
	<string name="EmptyOutfitText">
		Este look não possui nenhuma peça
	</string>
	<string name="ExternalEditorNotSet">
		Selecione um editor utilizando a configuração ExternalEditor.
	</string>
	<string name="ExternalEditorNotFound">
		O editor externo especificado não foi localizado.
Tente colocar o caminho do editor entre aspas.
(ex. &quot;/caminho para/editor&quot; &quot;%s&quot;)
	</string>
	<string name="ExternalEditorCommandParseError">
		Error ao analisar o comando do editor externo.
	</string>
	<string name="ExternalEditorFailedToRun">
		Falha de execução do editor externo.
	</string>
	<string name="TranslationFailed">
		Falha na tradução: [REASON]
	</string>
	<string name="TranslationResponseParseError">
		Erro ao analisar resposta de tradução.
	</string>
	<string name="Esc">
		Esc
	</string>
	<string name="Space">
		Space
	</string>
	<string name="Enter">
		Enter
	</string>
	<string name="Tab">
		Tab
	</string>
	<string name="Ins">
		Ins
	</string>
	<string name="Del">
		Del
	</string>
	<string name="Backsp">
		Backsp
	</string>
	<string name="Shift">
		Shift
	</string>
	<string name="Ctrl">
		Ctrl
	</string>
	<string name="Alt">
		Alt
	</string>
	<string name="CapsLock">
		CapsLock
	</string>
	<string name="Home">
		Início
	</string>
	<string name="End">
		End
	</string>
	<string name="PgUp">
		PgUp
	</string>
	<string name="PgDn">
		PgDn
	</string>
	<string name="F1">
		F1
	</string>
	<string name="F2">
		F2
	</string>
	<string name="F3">
		F3
	</string>
	<string name="F4">
		F4
	</string>
	<string name="F5">
		F5
	</string>
	<string name="F6">
		F6
	</string>
	<string name="F7">
		F7
	</string>
	<string name="F8">
		F8
	</string>
	<string name="F9">
		F9
	</string>
	<string name="F10">
		F10
	</string>
	<string name="F11">
		F11
	</string>
	<string name="F12">
		F12
	</string>
	<string name="Add">
		Adicionar
	</string>
	<string name="Subtract">
		Subtrair
	</string>
	<string name="Multiply">
		Multiplicar
	</string>
	<string name="Divide">
		Dividir
	</string>
	<string name="PAD_DIVIDE">
		PAD_DIVIDE
	</string>
	<string name="PAD_LEFT">
		PAD_LEFT
	</string>
	<string name="PAD_RIGHT">
		PAD_RIGHT
	</string>
	<string name="PAD_DOWN">
		PAD_DOWN
	</string>
	<string name="PAD_UP">
		PAD_UP
	</string>
	<string name="PAD_HOME">
		PAD_HOME
	</string>
	<string name="PAD_END">
		PAD_END
	</string>
	<string name="PAD_PGUP">
		PAD_PGUP
	</string>
	<string name="PAD_PGDN">
		PAD_PGDN
	</string>
	<string name="PAD_CENTER">
		PAD_CENTER
	</string>
	<string name="PAD_INS">
		PAD_INS
	</string>
	<string name="PAD_DEL">
		PAD_DEL
	</string>
	<string name="PAD_Enter">
		PAD_Enter
	</string>
	<string name="PAD_BUTTON0">
		PAD_BUTTON0
	</string>
	<string name="PAD_BUTTON1">
		PAD_BUTTON1
	</string>
	<string name="PAD_BUTTON2">
		PAD_BUTTON2
	</string>
	<string name="PAD_BUTTON3">
		PAD_BUTTON3
	</string>
	<string name="PAD_BUTTON4">
		PAD_BUTTON4
	</string>
	<string name="PAD_BUTTON5">
		PAD_BUTTON5
	</string>
	<string name="PAD_BUTTON6">
		PAD_BUTTON6
	</string>
	<string name="PAD_BUTTON7">
		PAD_BUTTON7
	</string>
	<string name="PAD_BUTTON8">
		PAD_BUTTON8
	</string>
	<string name="PAD_BUTTON9">
		PAD_BUTTON9
	</string>
	<string name="PAD_BUTTON10">
		PAD_BUTTON10
	</string>
	<string name="PAD_BUTTON11">
		PAD_BUTTON11
	</string>
	<string name="PAD_BUTTON12">
		PAD_BUTTON12
	</string>
	<string name="PAD_BUTTON13">
		PAD_BUTTON13
	</string>
	<string name="PAD_BUTTON14">
		PAD_BUTTON14
	</string>
	<string name="PAD_BUTTON15">
		PAD_BUTTON15
	</string>
	<string name="-">
		-
	</string>
	<string name="=">
		=
	</string>
	<string name="`">
		`
	</string>
	<string name=";">
		;
	</string>
	<string name="[">
		[
	</string>
	<string name="]">
		]
	</string>
	<string name="\">
		\
	</string>
	<string name="0">
		0
	</string>
	<string name="1">
		1
	</string>
	<string name="2">
		2
	</string>
	<string name="3">
		3
	</string>
	<string name="4">
		4
	</string>
	<string name="5">
		5
	</string>
	<string name="6">
		6
	</string>
	<string name="7">
		7
	</string>
	<string name="8">
		8
	</string>
	<string name="9">
		9
	</string>
	<string name="A">
		A
	</string>
	<string name="B">
		B
	</string>
	<string name="C">
		C
	</string>
	<string name="D">
		D
	</string>
	<string name="E">
		E
	</string>
	<string name="F">
		F
	</string>
	<string name="G">
		G
	</string>
	<string name="H">
		H
	</string>
	<string name="I">
		I
	</string>
	<string name="J">
		J
	</string>
	<string name="K">
		K
	</string>
	<string name="L">
		L
	</string>
	<string name="M">
		M
	</string>
	<string name="N">
		N
	</string>
	<string name="O">
		O
	</string>
	<string name="P">
		P
	</string>
	<string name="Q">
		Q
	</string>
	<string name="R">
		R
	</string>
	<string name="S">
		S
	</string>
	<string name="T">
		T
	</string>
	<string name="U">
		U
	</string>
	<string name="V">
		V
	</string>
	<string name="W">
		W
	</string>
	<string name="X">
		X
	</string>
	<string name="Y">
		Y
	</string>
	<string name="Z">
		Z
	</string>
	<string name="BeaconParticle">
		Vendo balizas de partículas (azul)
	</string>
	<string name="BeaconPhysical">
		Vendo balizas de objetos físicos (verde)
	</string>
	<string name="BeaconScripted">
		Vendo balizas de objetos com script (vermelho)
	</string>
	<string name="BeaconScriptedTouch">
		Vendo objeto com script com balizas com funcionalidade de toque (vermelho)
	</string>
	<string name="BeaconSound">
		Vendo balizas de som (amarelo)
	</string>
	<string name="BeaconMedia">
		Vendo balizas de mídia (branco)
	</string>
	<string name="ParticleHiding">
		Ocultar partículas
	</string>
	<string name="Command_AboutLand_Label">
		Sobre terrenos
	</string>
	<string name="Command_Appearance_Label">
		Aparência
	</string>
	<string name="Command_Avatar_Label">
		Avatar
	</string>
	<string name="Command_Build_Label">
		Construir
	</string>
	<string name="Command_Chat_Label">
		Bate-papo
	</string>
	<string name="Command_Conversations_Label">
		Conversas
	</string>
	<string name="Command_Compass_Label">
		Bússola
	</string>
	<string name="Command_Destinations_Label">
		Destinos
	</string>
	<string name="Command_Facebook_Label">
		Facebook
	</string>
	<string name="Command_Flickr_Label">
		Flickr
	</string>
	<string name="Command_Gestures_Label">
		Gestos
	</string>
	<string name="Command_HowTo_Label">
		Como
	</string>
	<string name="Command_Inventory_Label">
		Inventário
	</string>
	<string name="Command_Map_Label">
		Mapa
	</string>
	<string name="Command_Marketplace_Label">
		Mercado
	</string>
	<string name="Command_MarketplaceListings_Label">
		Marketplace
	</string>
	<string name="Command_MiniMap_Label">
		Mini Mapa
	</string>
	<string name="Command_Move_Label">
		Andar/correr/voar
	</string>
	<string name="Command_Outbox_Label">
		Caixa de saída do lojista
	</string>
	<string name="Command_People_Label">
		Pessoas
	</string>
	<string name="Command_Picks_Label">
		Destaques
	</string>
	<string name="Command_Places_Label">
		Lugares
	</string>
	<string name="Command_Preferences_Label">
		Preferências
	</string>
	<string name="Command_Profile_Label">
		Perfil
	</string>
	<string name="Command_Report_Abuse_Label">
		Relatar abuso
	</string>
	<string name="Command_Search_Label">
		Buscar
	</string>
	<string name="Command_Snapshot_Label">
		Foto
	</string>
	<string name="Command_Speak_Label">
		Falar
	</string>
	<string name="Command_Twitter_Label">
		Twitter
	</string>
	<string name="Command_View_Label">
		Controles da câmera
	</string>
	<string name="Command_Voice_Label">
		Configurações de voz
	</string>
	<string name="Command_AboutLand_Tooltip">
		Informações sobre o terreno que você está visitando
	</string>
	<string name="Command_Appearance_Tooltip">
		Mudar seu avatar
	</string>
	<string name="Command_Avatar_Tooltip">
		Escolha um avatar completo
	</string>
	<string name="Command_Build_Tooltip">
		Construindo objetos e redimensionando terreno
	</string>
	<string name="Command_Chat_Tooltip">
		Bater papo com pessoas próximas usando texto
	</string>
	<string name="Command_Conversations_Tooltip">
		Conversar com todos
	</string>
	<string name="Command_Compass_Tooltip">
		Bússola
	</string>
	<string name="Command_Destinations_Tooltip">
		Destinos de interesse
	</string>
	<string name="Command_Facebook_Tooltip">
		Publicar no Facebook
	</string>
	<string name="Command_Flickr_Tooltip">
		Carregar no Flickr
	</string>
	<string name="Command_Gestures_Tooltip">
		Gestos para seu avatar
	</string>
	<string name="Command_HowTo_Tooltip">
		Como executar tarefas comuns
	</string>
	<string name="Command_Inventory_Tooltip">
		Exibir e usar seus pertences
	</string>
	<string name="Command_Map_Tooltip">
		Mapa-múndi
	</string>
	<string name="Command_Marketplace_Tooltip">
		Faça compras
	</string>
	<string name="Command_MarketplaceListings_Tooltip">
		Venda suas criações
	</string>
	<string name="Command_MiniMap_Tooltip">
		Mostrar quem está aqui
	</string>
	<string name="Command_Move_Tooltip">
		Movendo seu avatar
	</string>
	<string name="Command_Outbox_Tooltip">
		Transferir itens para o seu mercado para venda
	</string>
	<string name="Command_People_Tooltip">
		Amigos, grupos e pessoas próximas
	</string>
	<string name="Command_Picks_Tooltip">
		Lugares mostrados como favoritos em seu perfil
	</string>
	<string name="Command_Places_Tooltip">
		Lugares salvos
	</string>
	<string name="Command_Preferences_Tooltip">
		Preferências
	</string>
	<string name="Command_Profile_Tooltip">
		Edite ou visualize seu perfil
	</string>
	<string name="Command_Report_Abuse_Tooltip">
		Relatar abuso
	</string>
	<string name="Command_Search_Tooltip">
		Encontre lugares, eventos, pessoas
	</string>
	<string name="Command_Snapshot_Tooltip">
		Tirar uma foto
	</string>
	<string name="Command_Speak_Tooltip">
		Fale com pessoas próximas usando seu microfone
	</string>
	<string name="Command_Twitter_Tooltip">
		Twitter
	</string>
	<string name="Command_View_Tooltip">
		Alterar o ângulo da câmera
	</string>
	<string name="Command_Voice_Tooltip">
		Controles de volume das chamadas e pessoas próximas a você no mundo virtual
	</string>
	<string name="Toolbar_Bottom_Tooltip">
		atualmente na sua barra de ferramentas inferior
	</string>
	<string name="Toolbar_Left_Tooltip">
		atualmente na sua barra de ferramentas esquerda
	</string>
	<string name="Toolbar_Right_Tooltip">
		atualmente na sua barra de ferramentas direita
	</string>
	<string name="Retain%">
		Reter%
	</string>
	<string name="Detail">
		Detalhe
	</string>
	<string name="Better Detail">
		Detalhamento maior
	</string>
	<string name="Surface">
		Superfície
	</string>
	<string name="Solid">
		Sólido
	</string>
	<string name="Wrap">
		Conclusão
	</string>
	<string name="Preview">
		Visualizar
	</string>
	<string name="Normal">
		Normal
	</string>
	<string name="Pathfinding_Wiki_URL">
		http://wiki.secondlife.com/wiki/Pathfinding_Tools_in_the_Second_Life_Viewer
	</string>
	<string name="Pathfinding_Object_Attr_None">
		Nenhum
	</string>
	<string name="Pathfinding_Object_Attr_Permanent">
		Afeta o navmesh
	</string>
	<string name="Pathfinding_Object_Attr_Character">
		Personagem
	</string>
	<string name="Pathfinding_Object_Attr_MultiSelect">
		(Múltiplo)
	</string>
	<string name="snapshot_quality_very_low">
		Muito baixo
	</string>
	<string name="snapshot_quality_low">
		Baixo
	</string>
	<string name="snapshot_quality_medium">
		Médio
	</string>
	<string name="snapshot_quality_high">
		Alto
	</string>
	<string name="snapshot_quality_very_high">
		Muito alto
	</string>
	<string name="TeleportMaturityExceeded">
		O residente não pode visitar a região.
	</string>
	<string name="UserDictionary">
		[Usuário]
	</string>
	<string name="logging_calls_disabled_log_empty">
		As conversas não estão sendo registradas. Para começar a manter um registro, selecione &quot;Salvar: apenas registro&quot; ou &quot;Salvar: registro e transcrições&quot; em Preferências&gt; Bate-papo.
	</string>
	<string name="logging_calls_disabled_log_not_empty">
		Nenhuma conversa será registrada. Para recomeçar a gravação de registros, selecione &quot;Salvar: apenas registro&quot; ou &quot;Salvar: registro e transcrições&quot; em Preferências&gt; Bate-papo.
	</string>
	<string name="logging_calls_enabled_log_empty">
		Não há conversas registradas. Depois que você entrar em contato com alguém, ou alguém entrar em contato com você, um registro será exibido aqui.
	</string>
	<string name="loading_chat_logs">
		Carregando...
	</string>
	<string name="experience_tools_experience">
		Experiência
	</string>
	<string name="ExperienceNameNull">
		(nenhuma experiência)
	</string>
	<string name="ExperienceNameUntitled">
		(experiência sem título)
	</string>
	<string name="Land-Scope">
		Dentro do terreno
	</string>
	<string name="Grid-Scope">
		Dentro da grade
	</string>
	<string name="Allowed_Experiences_Tab">
		PERMITIDO
	</string>
	<string name="Blocked_Experiences_Tab">
		BLOQUEADA
	</string>
	<string name="Contrib_Experiences_Tab">
		COLABORADOR
	</string>
	<string name="Admin_Experiences_Tab">
		ADMIN
	</string>
	<string name="Recent_Experiences_Tab">
		RECENTES
	</string>
	<string name="Owned_Experiences_Tab">
		PRÓPRIAS
	</string>
	<string name="ExperiencesCounter">
		([EXPERIENCES], máx. [MAXEXPERIENCES])
	</string>
	<string name="ExperiencePermission1">
		assumir seus controles
	</string>
	<string name="ExperiencePermission3">
		botão animações no seu avatar
	</string>
	<string name="ExperiencePermission4">
		anexar ao avatar
	</string>
	<string name="ExperiencePermission9">
		rastrear sua câmera
	</string>
	<string name="ExperiencePermission10">
		controlar sua câmera
	</string>
	<string name="ExperiencePermission11">
		teletransportar você
	</string>
	<string name="ExperiencePermission12">
		aceitar automaticamente permissões de experiência
	</string>
	<string name="ExperiencePermissionShortUnknown">
		realizar uma operação desconhecida: [Permission]
	</string>
	<string name="ExperiencePermissionShort1">
		Assumir o controle
	</string>
	<string name="ExperiencePermissionShort3">
		Botão animações
	</string>
	<string name="ExperiencePermissionShort4">
		Anexar
	</string>
	<string name="ExperiencePermissionShort9">
		Rastrear câmera
	</string>
	<string name="ExperiencePermissionShort10">
		Câmera de controle
	</string>
	<string name="ExperiencePermissionShort11">
		Teletransportar
	</string>
	<string name="ExperiencePermissionShort12">
		Autorização
	</string>
<<<<<<< HEAD
=======
	<string name="logging_calls_disabled_log_empty">
		As conversas não estão sendo registradas. Para começar a manter um registro, selecione &quot;Salvar: apenas registro&quot; ou &quot;Salvar: registro e transcrições&quot; em Preferências&gt; Bate-papo.
	</string>
	<string name="logging_calls_disabled_log_not_empty">
		Nenhuma conversa será registrada. Para recomeçar a gravação de registros, selecione &quot;Salvar: apenas registro&quot; ou &quot;Salvar: registro e transcrições&quot; em Preferências&gt; Bate-papo.
	</string>
	<string name="logging_calls_enabled_log_empty">
		Não há conversas registradas. Depois que você entrar em contato com alguém, ou alguém entrar em contato com você, um registro será exibido aqui.
	</string>
	<string name="loading_chat_logs">
		Carregando...
	</string>
	<string name="na">
		n/d
	</string>
	<string name="preset_combo_label">
		-Lista vazia-
	</string>
	<string name="Default">
		Padrão
	</string>
	<string name="none_paren_cap">
		(nenhum)
	</string>
	<string name="no_limit">
		Sem limite
	</string>
	<string name="Mav_Details_MAV_FOUND_DEGENERATE_TRIANGLES">
		A forma física contém triângulos muito pequenos. Tente simplificar o modelo físico.
	</string>
	<string name="Mav_Details_MAV_CONFIRMATION_DATA_MISMATCH">
		A forma física contém dados de confirmação ruins. Tente consertar o modelo físico.
	</string>
	<string name="Mav_Details_MAV_UNKNOWN_VERSION">
		A forma física não tem a versão correta. Defina a versão correta para o modelo físico.
	</string>
	<string name="couldnt_resolve_host">
		O DNS não pode resolver o nome do host([HOSTNAME]). 
Verifique se você pode conectar ao site www.secondlife.com . Se você 
puder, mas se continuar recebendo esta mensagem de erro, vá à sessão 
Suporte no site Secondlife.com e informe o problema.
	</string>
	<string name="ssl_peer_certificate">
		O servidor de acesso não pôde verificá-lo pelo SSL. 
Se você continuar recebendo esta mensagem de erro, 
vá à sessão Suporte no site Secondlife.com 
e informe o problema.
	</string>
	<string name="ssl_connect_error">
		Geralmente, esse erro significa que o relógio do seu computador não está com o horário correto. 
Vá em Painel de Controles e certifique-se de que a hora e data estejam corretos. 
Além disso, verifique se a sua rede e firewall estejam corretos. Se você continuar 
recebendo esta mensagem de erro, vá à sessão Suporte no site Secondlife.com 
e informe o problema. 

[https://community.secondlife.com/knowledgebase/english/error-messages-r520/#Section__3 Base de conhecimento]
	</string>
>>>>>>> fa15830e
</strings><|MERGE_RESOLUTION|>--- conflicted
+++ resolved
@@ -5550,44 +5550,6 @@
 	<string name="ExperiencePermissionShort12">
 		Autorização
 	</string>
-<<<<<<< HEAD
-=======
-	<string name="logging_calls_disabled_log_empty">
-		As conversas não estão sendo registradas. Para começar a manter um registro, selecione &quot;Salvar: apenas registro&quot; ou &quot;Salvar: registro e transcrições&quot; em Preferências&gt; Bate-papo.
-	</string>
-	<string name="logging_calls_disabled_log_not_empty">
-		Nenhuma conversa será registrada. Para recomeçar a gravação de registros, selecione &quot;Salvar: apenas registro&quot; ou &quot;Salvar: registro e transcrições&quot; em Preferências&gt; Bate-papo.
-	</string>
-	<string name="logging_calls_enabled_log_empty">
-		Não há conversas registradas. Depois que você entrar em contato com alguém, ou alguém entrar em contato com você, um registro será exibido aqui.
-	</string>
-	<string name="loading_chat_logs">
-		Carregando...
-	</string>
-	<string name="na">
-		n/d
-	</string>
-	<string name="preset_combo_label">
-		-Lista vazia-
-	</string>
-	<string name="Default">
-		Padrão
-	</string>
-	<string name="none_paren_cap">
-		(nenhum)
-	</string>
-	<string name="no_limit">
-		Sem limite
-	</string>
-	<string name="Mav_Details_MAV_FOUND_DEGENERATE_TRIANGLES">
-		A forma física contém triângulos muito pequenos. Tente simplificar o modelo físico.
-	</string>
-	<string name="Mav_Details_MAV_CONFIRMATION_DATA_MISMATCH">
-		A forma física contém dados de confirmação ruins. Tente consertar o modelo físico.
-	</string>
-	<string name="Mav_Details_MAV_UNKNOWN_VERSION">
-		A forma física não tem a versão correta. Defina a versão correta para o modelo físico.
-	</string>
 	<string name="couldnt_resolve_host">
 		O DNS não pode resolver o nome do host([HOSTNAME]). 
 Verifique se você pode conectar ao site www.secondlife.com . Se você 
@@ -5609,5 +5571,4 @@
 
 [https://community.secondlife.com/knowledgebase/english/error-messages-r520/#Section__3 Base de conhecimento]
 	</string>
->>>>>>> fa15830e
 </strings>