<?xml version="1.0" encoding="utf-8" standalone="yes"?>
<floater name="floater_about" title="Sobre o Second Life">
	<text_editor name="credits_editor">
		Second Life é oferecido a você por Philip, Tessa, Andrew, Cory, James, Ben, Char, Charlie, Colin, Dan, Daniel, Doug, Eric, Hamlet, Haney, Eve, Hunter, Ian, Jeff, Jennifer, Jim, John, Lee, Mark, Peter, Phoenix, Richard, Robin, Xenon, Steve, Tanya, Eddie, Avi, Frank, Bruce, Aaron, Alice, Bob, Debra, Eileen, Helen, Janet, Louie, Leviathania, Stefan, Ray, Kevin, Tom, Mikeb, MikeT, Burgess, Elena, Tracy, Bill, Todd, Ryan, Zach, Sarah, Nova, Tim, Stephanie, Michael, Evan, Nicolas, Catherine, Rachelle, Dave, Holly, Bub, Kelly, Magellan, Ramzi, Don, Sabin, Jill, Rheya, Jeska, Torley, Kona, Callum, Charity, Ventrella, Jack, Vektor, Iris, Chris, Nicole, Mick, Reuben, Blue, Babbage, Yedwab, Deana, Lauren, Brent, Pathfinder, Chadrick, Altruima, Jesse, Teeny, Monroe, Icculus, David, Tess, Lizzie, Patsy, Isaac, Lawrence, Cyn, Bo, Gia, Annette, Marius, Tbone, Jonathan, Karen, Ginsu, Satoko, Yuko, Makiko, Thomas, Harry, Seth, Alexei, Brian, Guy, Runitai, Ethan, Data, Cornelius, Kenny, Swiss, Zero, Natria, Wendy, Stephen, Teeple, Thumper, Lucy, Dee, Mia, Liana, Warren, Branka, Aura, beez, Milo, Hermia, Red, Thrax, Joe, Sally, Magenta, Mogura, Paul, Jose, Rejean, Henrik, Lexie, Amber, Logan, Xan, Nora, Morpheus, Donovan, Leyla, MichaelFrancis, Beast, Cube, Bucky, Joshua, Stryfe, Harmony, Teresa, Claudia, Walker, Glenn, Fritz, Fordak, June, Cleopetra, Jean, Ivy, Betsy, Roosevelt, Spike, Ken, Which, Tofu, Chiyo, Rob, Zee, dustin, George, Del, Matthew, Cat, Jacqui, Lightfoot, Adrian, Viola, Alfred, Noel, Irfan, Sunil, Yool, Rika, Jane, Xtreme, Frontier, a2, Neo, Siobhan, Yoz, Justin, Elle, Qarl, Benjamin, Isabel, Gulliver, Everett, Christopher, Izzy, Stephany, Garry, Sejong, Sean, Tobin, Iridium, Meta, Anthony, Jeremy, JP, Jake, Maurice, Madhavi, Leopard, Kyle, Joon, Kari, Bert, Belinda, Jon, Kristi, Bridie, Pramod, KJ, Socrates, Maria, Ivan, Aric, Yamasaki, Adreanne, Jay, MitchK, Ceren, Coco, Durl, Jenny, Periapse, Kartic, Storrs, Lotte, Sandy, Rohn, Colossus, Zen, BigPapi, Brad, Pastrami, Kurz, Mani, Neuro, Jaime, MJ, Rowan, Sgt, Elvis, Gecko, Samuel, Sardonyx, Leo, Bryan, Niko, Soft, Poppy, Rachel, Aki, Angelo, Banzai, Alexa, Sue, CeeLo, Bender, CG, Gillian, Pelle, Nick, Echo, Zara, Christine, Shamiran, Emma, Blake, Keiko, Plexus, Joppa, Sidewinder, Erica, Ashlei, Twilight, Kristen, Brett, Q, Enus, Simon, Bevis, Kraft, Kip, Chandler, Ron, LauraP, Ram, KyleJM, Scouse, Prospero, Melissa, Marty, Nat, Hamilton, Kend, Lordan, Jimmy, Kosmo, Seraph, Green, Ekim, Wiggo, JT, Rome, Doris, Miz, Benoc, Whump, Trinity, Patch, Kate, TJ, Bao, Joohwan, Christy, Sofia, Matias, Cogsworth, Johan, Oreh, Cheah, Angela, Brandy, Mango, Lan, Aleks, Gloria, Heidy, Mitchell, Space, Colton, Bambers, Einstein, Maggie, Malbers, Rose, Winnie, Stella, Milton, Rothman, Niall, Marin, Allison, Katie, Dawn, Katt, Dusty, Kalpana, Judy, Andrea, Ambroff, Infinity, Gail, Rico, Raymond, Yi, William, Christa, M, Teagan, Scout, Molly, Dante, Corr, Dynamike, Usi, Kaylee, Vidtuts, Lil, Danica, Sascha, Kelv, Jacob, Nya, Rodney, Brandon, Elsie, Blondin, Grant, Katrin, Nyx, Gabriel, Locklainn, Claire, Devin, Minerva, Monty, Austin, Bradford, Si, Keira, H, Caitlin, Dita, Makai, Jenn, Ann, Meredith, Clare, Joy, Praveen, Cody, Edmund, Ruthe, Sirena, Gayathri, Spider, FJ, Davidoff, Tian, Jennie, Louise, Oskar, Landon, Noelle, Jarv, Ingrid, Al, Sommer, Doc, Aria, Huin, Gray, Lili, Vir, DJ, Yang, T, Simone, Maestro, Scott, Charlene, Quixote, Amanda, Susan, Zed, Anne, Enkidu, Esbee, Joroan, Katelin, Roxie, Tay, Scarlet, Kevin, Johnny, Wolfgang, Andren, Bob, Howard, Merov, Rand, Ray, Michon, Newell, Galen, Dessie, Les e muitos outros.

  Obrigado aos seguintes residentes por ajudar a garantir para que esta versão seja ainda melhor: (in progress)

  3Dconnexion SDK Copyright (C) 1992-2007 3Dconnexion
  APR Copyright (C) 2000-2004 The Apache Software Foundation
  cURL Copyright (C) 1996-2002, Daniel Stenberg, (daniel@haxx.se)
  DBus/dbus-glib Copyright (C) 2002, 2003  CodeFactory AB / Copyright (C) 2003, 2004 Red Hat, Inc.
  expat Copyright (C) 1998, 1999, 2000 Thai Open Source Software Center Ltd.
  FreeType Copyright (C) 1996-2002, The FreeType Project (www.freetype.org).
  GL Copyright (C) 1999-2004 Brian Paul.
  Havok.com(TM) Copyright (C) 1999-2001, Telekinesys Research Limited.
  jpeg2000 Copyright (C) 2001, David Taubman, The University of New South Wales (UNSW)
  jpeglib Copyright (C) 1991-1998, Thomas G. Lane.
  ogg/vorbis Copyright (C) 2001, Xiphophorus
  OpenSSL Copyright (C) 1998-2002 The OpenSSL Project.
  SDL Copyright (C) 1997, 1998, 1999, 2000, 2001, 2002 Sam Lantinga
  SSLeay Copyright (C) 1995-1998 Eric Young (eay@cryptsoft.com)
  xmlrpc-epi Copyright (C) 2000 Epinions, Inc.
  zlib Copyright (C) 1995-2002 Jean-loup Gailly and Mark Adler.
  google-perftools Copyright (c) 2005, Google Inc.
  
  Todos os direitos reservados.  Veja licenças.txt para detalhes.

  Voice chat Audio coding: Polycom(R) Siren14(TM) (ITU-T Rec. G.722.1 Annex C)


<<<<<<< HEAD
  Eu tive uma pequena ajuda de meus amigos. --Richard Starkey
=======
  Para ter sucesso nos negócios, seja ousado, seja o primeiro, seja diferente. --Henry Marchant
>>>>>>> fcaa1ad4
	</text_editor>
	<string name="you_are_at">
		Você está em [POSITION]
	</string>
</floater><|MERGE_RESOLUTION|>--- conflicted
+++ resolved
@@ -28,11 +28,7 @@
   Voice chat Audio coding: Polycom(R) Siren14(TM) (ITU-T Rec. G.722.1 Annex C)
 
 
-<<<<<<< HEAD
-  Eu tive uma pequena ajuda de meus amigos. --Richard Starkey
-=======
   Para ter sucesso nos negócios, seja ousado, seja o primeiro, seja diferente. --Henry Marchant
->>>>>>> fcaa1ad4
 	</text_editor>
 	<string name="you_are_at">
 		Você está em [POSITION]
