--- conflicted
+++ resolved
@@ -1,6 +1,5 @@
 <?xml version="1.0" encoding="utf-8" standalone="yes"?>
 <panel name="block_list_panel">
-<<<<<<< HEAD
 	<layout_stack name="block_list_sidetray_main">
 		<layout_panel name="back_button_container">
 	<text name="title_text">
@@ -14,14 +13,4 @@
 	<button label="Desbloquear" label_selected="Desbloquear" name="Unblock" tool_tip="Remover residente ou objeto da lista dos bloqueados"/>
 		</layout_panel>
 	</layout_stack>
-=======
-	<panel label="bottom_panel" name="blocked_buttons_panel">
-		<filter_editor label="Filtrar" name="blocked_filter_input"/>
-		<menu_button name="blocked_gear_btn" tool_tip="Ações em uma pessoa ou um objeto selecionado"/>
-		<menu_button name="view_btn" tool_tip="Opções de ordenação"/>
-		<menu_button name="plus_btn" tool_tip="Escolher um residente ou um objeto a ser bloqueado"/>
-		<button name="unblock_btn" tool_tip="Remover residente ou objeto da lista dos bloqueados"/>
-	</panel>
-	<block_list name="blocked" tool_tip="Lista atual dos residentes bloqueados"/>
->>>>>>> f6282b17
 </panel>