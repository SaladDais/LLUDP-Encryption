<?xml version="1.0" encoding="utf-8" standalone="yes"?>
<floater name="floaterland" title="SOBRE O TERRENO">
	<floater.string name="maturity_icon_general">
		&quot;Parcel_PG_Dark
	</floater.string>
	<floater.string name="maturity_icon_moderate">
		&quot;Parcel_M_Dark&quot;
	</floater.string>
	<floater.string name="maturity_icon_adult">
		&quot;Parcel_R_Dark&quot;
	</floater.string>
	<floater.string name="Minutes">
		[MINUTES] minutos
	</floater.string>
	<floater.string name="Minute">
		minuto
	</floater.string>
	<floater.string name="Seconds">
		[SECONDS] segundos
	</floater.string>
	<floater.string name="Remaining">
		faltam
	</floater.string>
	<tab_container name="landtab">
		<panel label="GERAL" name="land_general_panel">
			<panel.string name="new users only">
				Somente novos residentes
			</panel.string>
			<panel.string name="anyone">
				Qualquer um
			</panel.string>
			<panel.string name="area_text">
				Área
			</panel.string>
			<panel.string name="area_size_text">
				[AREA] m²
			</panel.string>
			<panel.string name="auction_id_text">
				ID do Leilão: [ID]
			</panel.string>
			<panel.string name="need_tier_to_modify">
				Sua compra deve ser aprovada para você modificar este terreno.
			</panel.string>
			<panel.string name="group_owned_text">
				(Propriedade do grupo)
			</panel.string>
			<panel.string name="profile_text">
				Perfil...
			</panel.string>
			<panel.string name="info_text">
				Informação...
			</panel.string>
			<panel.string name="public_text">
				(público)
			</panel.string>
			<panel.string name="none_text">
				(nenhum)
			</panel.string>
			<panel.string name="sale_pending_text">
				(Venda pendendo)
			</panel.string>
			<panel.string name="no_selection_text">
				Nenhum lote selecionado.
Vá para o menu Mundo &gt; Sobre o terreno ou selecione outro lote para mostrar os detalhes.
			</panel.string>
			<panel.string name="time_stamp_template">
				[wkday,datetime,local] [mth,datetime,local] [day,datetime,local] [hour,datetime,local]:[min,datetime,local]:[second,datetime,local] [year,datetime,local]
			</panel.string>
			<text name="Name:">
				Nome:
			</text>
			<text name="Description:">
				Descrição:
			</text>
			<text name="LandType">
				Tipo:
			</text>
			<text name="LandTypeText">
				Continente / Terra
			</text>
			<text name="ContentRating">
				Classificação:
			</text>
			<text name="ContentRatingText">
				Adulto
			</text>
			<text name="Owner:">
				Proprietário:
			</text>
			<text name="OwnerText">
				Loading...
			</text>
			<text name="Group:">
				Grupo:
			</text>
			<text name="GroupText">
				Loading...
			</text>
			<button label="Ajustar" name="Set..."/>
			<check_box label="Permitir doação para o grupo" name="check deed" tool_tip="Oficiais do grupo podem doar esse terreno ao grupo, passando a administração para o gestor da ilha"/>
			<button label="Passar" name="Deed..." tool_tip="Você só pode doar o terreno se você for um dos oficiais do grupo selecionado."/>
			<check_box label="Proprietário faz contribuição com doação" name="check contrib" tool_tip="Quando o terreno é doado ao grupo, o proprietário anterior contribui alocando terra suficiente para mantê-la."/>
			<text name="For Sale:">
				À venda:
			</text>
			<text name="Not for sale.">
				Não está à venda.
			</text>
			<text name="For Sale: Price L$[PRICE].">
				Preço: [CUR][PRICE] ([CUR][PRICE_PER_SQM]/m²).
			</text>
			<button label="Vender Terra" name="Sell Land..."/>
			<text name="For sale to">
				À venda para: [BUYER]
			</text>
			<text name="Sell with landowners objects in parcel.">
				À venda (objetos incluídos).
			</text>
			<text name="Selling with no objects in parcel.">
				À venda (objetos não incluídos).
			</text>
			<button label="Cancelar venda do terreno" label_selected="Cancelar venda do terreno" name="Cancel Land Sale"/>
			<text name="Claimed:">
				Posse em:
			</text>
			<text name="DateClaimText">
				Ter Ago 15 13:47:25 2006
			</text>
			<text name="PriceLabel">
				Área:
			</text>
			<text name="PriceText">
				4048 m²
			</text>
			<text name="Traffic:">
				Tráfego:
			</text>
			<text name="DwellText">
				Carregando...
			</text>
			<button label="Comprar terreno..." label_selected="Comprar terreno..." left="130" name="Buy Land..." width="125"/>
			<button label="Venda Linden" name="Linden Sale..." tool_tip="O terreno precisa ser possuído, estar com o conteúdo configurado e não estar pronto para leilão."/>
			<button label="Dados do script" name="Scripts..."/>
			<button label="Comprar para o grupo" name="Buy For Group..."/>
			<button label="Comprar passe..." label_selected="Comprar passe..." left="130" name="Buy Pass..." tool_tip="Um passe concede a você acesso temporário a este terreno." width="125"/>
			<button label="Abandonar terreno..." label_selected="Abandonar terreno..." name="Abandon Land..."/>
			<button label="Pedir terreno" name="Reclaim Land..."/>
		</panel>
		<panel label="CONTRATO" name="land_covenant_panel">
			<panel.string name="can_resell">
				Permitido para terrenos comprados nesta região.
			</panel.string>
			<panel.string name="can_not_resell">
				Proibido para terrenos comprados nesta região.
			</panel.string>
			<panel.string name="can_change">
				Permitido subdividir terrenos comprados nesta região.
			</panel.string>
			<panel.string name="can_not_change">
				Proibido compartilhar ou subdividir terrenos comprados nesta região.
			</panel.string>
			<text name="estate_section_lbl">
				Propriedade:
			</text>
			<text name="estate_name_text">
				continente
			</text>
			<text name="estate_owner_lbl">
				Dono:
			</text>
			<text name="estate_owner_text">
				(nenhum)
			</text>
			<text_editor name="covenant_editor">
				Não há corretor para esta Propriedade.
			</text_editor>
			<text name="covenant_timestamp_text">
				Última modificação: Qua, Dez 31 16:00:00 1969
			</text>
			<text name="region_section_lbl">
				Região:
			</text>
			<text name="region_name_text">
				leyla
			</text>
			<text name="region_landtype_lbl">
				Tipo:
			</text>
			<text name="region_landtype_text">
				Continente / Terra
			</text>
			<text name="region_maturity_lbl">
				Classificação:
			</text>
			<text name="region_maturity_text">
				Adulto
			</text>
			<text name="resellable_lbl">
				Revender:
			</text>
			<text name="resellable_clause">
				Proibido revender terrenos nesta região.
			</text>
			<text name="changeable_lbl">
				Subdividir:
			</text>
			<text name="changeable_clause">
				Proibido juntar/subdividir terrenos nesta região.
			</text>
		</panel>
		<panel label="OBJETOS" name="land_objects_panel">
			<panel.string name="objects_available_text">
				[COUNT] de [MAX] ([AVAILABLE] disponíveis)
			</panel.string>
			<panel.string name="objects_deleted_text">
				[COUNT] de [MAX] ([DELETED] serão deletados)
			</panel.string>
			<text name="parcel_object_bonus">
				Fator de bônus para objetos na região: [BONUS]
			</text>
			<text name="Simulator primitive usage:">
				Capacidade da região:
			</text>
			<text name="objects_available">
				[COUNT] de [MAX] ([AVAILABLE] disponíveis)
			</text>
			<text name="Primitives parcel supports:">
				Capacidade do lote do terreno:
			</text>
			<text name="object_contrib_text">
				[COUNT]
			</text>
			<text name="Primitives on parcel:">
				Impacto no lote do terreno:
			</text>
			<text name="total_objects_text">
				[COUNT]
			</text>
			<text name="Owned by parcel owner:">
				Pertencentes ao dono do lote:
			</text>
			<text name="owner_objects_text">
				[COUNT]
			</text>
			<button label="Mostrar" label_selected="Mostrar" name="ShowOwner"/>
			<button label="Devolver" name="ReturnOwner..." tool_tip="Devolver objetos a seus donos."/>
			<text name="Set to group:">
				Reservado para o grupo:
			</text>
			<text name="group_objects_text">
				[COUNT]
			</text>
			<button label="Mostrar" label_selected="Mostrar" name="ShowGroup"/>
			<button label="Devolver" name="ReturnGroup..." tool_tip="Devolver objetos a seus donos."/>
			<text name="Owned by others:">
				Propriedade de outros:
			</text>
			<text name="other_objects_text">
				[COUNT]
			</text>
			<button label="Mostrar" label_selected="Mostrar" name="ShowOther"/>
			<button label="Devolver" name="ReturnOther..." tool_tip="Devolver objetos a seus donos."/>
			<text name="Selected / sat upon:">
				Selecionado/Sentado:
			</text>
			<text name="selected_objects_text">
				[COUNT]
			</text>
			<text name="Autoreturn">
				Devolver objetos de outros residentes (p/ desligar tecle 0)
			</text>
			<line_editor name="clean other time"/>
			<text name="Object Owners:">
				Donos dos objetos:
			</text>
			<button label="Atualizar lista" label_selected="Atualizar lista" name="Refresh List" tool_tip="Refresh Object List"/>
			<button label="Devolver objetos..." label_selected="Devolver objetos..." name="Return objects..."/>
			<name_list name="owner list">
				<name_list.columns label="Tipo" name="type"/>
				<name_list.columns label="Nome" name="name"/>
				<name_list.columns label="Contar" name="count"/>
				<name_list.columns label="Mais recente" name="mostrecent"/>
			</name_list>
		</panel>
		<panel label="OPÇÕES" name="land_options_panel">
			<panel.string name="search_enabled_tooltip">
				Permitir que as pessoas vejam este lote nos resultados de busca
			</panel.string>
			<panel.string name="search_disabled_small_tooltip">
				Esta opção está desabilitada porque a área deste lote tem 128 m² ou menos.
Apenas lotes maiores podem ser listados na busca.
			</panel.string>
			<panel.string name="search_disabled_permissions_tooltip">
				Esta opção está desabilitada porque você não pode modificar as opções deste lote.
			</panel.string>
			<panel.string name="mature_check_mature">
				Conteúdo Adulto
			</panel.string>
			<panel.string name="mature_check_adult">
				Conteúdo Adulto
			</panel.string>
			<panel.string name="mature_check_mature_tooltip">
				Os dados do seu lote ou seu conteúdo são considerados adulto.
			</panel.string>
			<panel.string name="mature_check_adult_tooltip">
				Os dados do seu lote ou seu conteúdo são considerados adulto.
			</panel.string>
			<panel.string name="landing_point_none">
				(nenhum)
			</panel.string>
			<panel.string name="push_restrict_text">
				Proibido empurrar
			</panel.string>
			<panel.string name="push_restrict_region_text">
				Proibido empurrar (regulamento da região)
			</panel.string>
			<panel.string name="see_avs_text">
				Avatares em outros lotes podem ver
			</panel.string>
			<text name="allow_label">
				Autorizar outros residentes a:
			</text>
			<text name="allow_label0">
				Voar:
			</text>
			<check_box label="Todos" name="check fly" tool_tip="Se ativado,  residentes podem voar sobre seu terreno. Se desativado, eles podem voar apenas até chegar ou sobrevoar o seu terreno."/>
			<text name="allow_label2">
				Criar objetos:
			</text>
			<check_box label="Residentes" name="edit objects check"/>
			<check_box label="Grupo" name="edit group objects check"/>
			<text name="allow_label3">
				Entrada de objetos:
			</text>
			<check_box label="Residentes" name="all object entry check"/>
			<check_box label="Grupo" name="group object entry check"/>
			<text name="allow_label4">
				Executar scripts:
			</text>
			<check_box label="Residentes" name="check other scripts"/>
			<check_box label="Grupo" name="check group scripts"/>
			<check_box label="Seguro (sem danos)" name="check safe" tool_tip="Se ativado, ajusta o terreno para Seguro, impedindo lutas com danos. Se não ativado, lutas com danos é habilitado."/>
			<check_box label="Proibido empurrar" name="PushRestrictCheck" tool_tip="Evita scripts que empurram. Ativar essa opção ajuda a prevenir comportamentos desordeiros no seu terreno."/>
			<check_box label="Mostrar terreno nos resultados de busca ([CUR]30/semana)" name="ShowDirectoryCheck" tool_tip="Permitir que as pessoas vejam este terreno nos resultados de busca"/>
			<combo_box name="land category with adult">
				<combo_box.item label="Qualquer categoria" name="item0"/>
				<combo_box.item label="Locação Linden" name="item1"/>
				<combo_box.item label="Adulto" name="item2"/>
				<combo_box.item label="Artes e cultura" name="item3"/>
				<combo_box.item label="Negócios" name="item4"/>
				<combo_box.item label="Educacional" name="item5"/>
				<combo_box.item label="Jogos" name="item6"/>
				<combo_box.item label="Moradia" name="item7"/>
				<combo_box.item label="Amigável a novos usuários" name="item8"/>
				<combo_box.item label="Parques &amp; Natureza" name="item9"/>
				<combo_box.item label="Residencial" name="item10"/>
				<combo_box.item label="Compras" name="item11"/>
				<combo_box.item label="Aluguel" name="item13"/>
				<combo_box.item label="Outros" name="item12"/>
			</combo_box>
			<combo_box name="land category">
				<combo_box.item label="Qualquer categoria" name="item0"/>
				<combo_box.item label="Locação Linden" name="item1"/>
				<combo_box.item label="Artes e cultura" name="item3"/>
				<combo_box.item label="Negócios" name="item4"/>
				<combo_box.item label="Educacional" name="item5"/>
				<combo_box.item label="Jogos" name="item6"/>
				<combo_box.item label="Moradia" name="item7"/>
				<combo_box.item label="Amigável a novos usuários" name="item8"/>
				<combo_box.item label="Parques e Natureza" name="item9"/>
				<combo_box.item label="Residencial" name="item10"/>
				<combo_box.item label="Compras" name="item11"/>
				<combo_box.item label="Aluguel" name="item13"/>
				<combo_box.item label="Outros" name="item12"/>
			</combo_box>
			<check_box label="Conteúdo adulto" name="MatureCheck" tool_tip=""/>
			<text name="Snapshot:">
				Foto:
			</text>
			<texture_picker label="" name="snapshot_ctrl" tool_tip="Clique para escolher uma imagem"/>
			<text name="allow_label5">
				Avatares em outros lotes podem ver e conversar com avatares neste lote
			</text>
			<check_box label="Ver avatares" name="SeeAvatarsCheck" tool_tip="Permite que os avatares em outros lotes vejam e batam papo com avatares neste lote. Você poderá vê-los e conversar com eles."/>
			<text name="landing_point">
				Ponto de Aterrissagem: [LANDING]
			</text>
			<button label="Definir" label_selected="Definir" name="Set" tool_tip="Define o ponto de aterrissagem de visitantes. Define para o ponto em que seu avatar se encontra neste lote."/>
			<button label="Limpar" label_selected="Limpar" name="Clear" tool_tip="Limpar o ponto de aterrissagem."/>
			<text name="Teleport Routing: ">
				Rota de teletransporte:
			</text>
			<combo_box name="landing type" tool_tip="Rota de Teletransporte -- Selecione como tratar os teletransportes no seu lote." width="160">
				<combo_box.item label="Bloqueado" name="Blocked"/>
				<combo_box.item label="Ponto de aterrissagem" name="LandingPoint"/>
				<combo_box.item label="Qualquer lugar" name="Anywhere"/>
			</combo_box>
		</panel>
		<panel label="MÍDIA" name="land_media_panel">
			<text name="with media:" width="85">
				Tipo de Mídia:
			</text>
			<combo_box left="97" name="media type" tool_tip="Especificar se a URL é um filme, uma página web ou outra mídia"/>
			<text name="at URL:" width="85">
				Página web:
			</text>
			<line_editor left="97" name="media_url"/>
			<button label="Definir..." label_selected="Definir..." name="set_media_url"/>
			<text name="Description:">
				Descrição:
			</text>
			<line_editor left="97" name="url_description" tool_tip="Texto mostrado ao lado do botão reproduzir/carregar"/>
			<text name="Media texture:">
				Substituir
Textura:
			</text>
			<texture_picker label="" left="97" name="media texture" tool_tip="Clique para escolher uma imagem"/>
			<text name="replace_texture_help">
				Objetos com esta textura vão aparecer no filme ou página da web depois de clicar em Tocar. Selecione outras texturas clicando nas miniaturas.
			</text>
			<check_box label="Escala automática" left="97" name="media_auto_scale" tool_tip="Marcando esta opção o conteúdo se ajustará ao lote automaticamente. A mídia pode se tornar lenta e com baixa qualidade visual mas nenhum outro ajuste de textura ou alinhamento será necessário."/>
			<text left="102" name="media_size" tool_tip="Tamanho para desenhar a mídia Web, deixar 0 como padrão." width="115">
				Tamanho da mídia:
			</text>
			<spinner left_delta="99" name="media_size_width" tool_tip="Tamanho para desenhar a mídia Web, deixar 0 como padrão."/>
			<spinner name="media_size_height" tool_tip="Tamanho para desenhar a mídia Web, deixar 0 como padrão."/>
			<text name="pixels">
				pixels
			</text>
			<text name="Options:">
				Opções de
Mídia:
			</text>
			<check_box label="Repetir mídia" name="media_loop" tool_tip="Executar a mídia repetidamente. Quando a mídia chegar ao fim, ela recomeça."/>
		</panel>
		<panel label="SOM" name="land_audio_panel">
			<text name="MusicURL:">
				URL de música:
			</text>
			<text name="Sound:">
				Som:
			</text>
			<check_box label="Limitar sons de gestos e objetos a esta parcela" name="check sound local"/>
			<text name="Avatar Sounds:">
				Áudio de avatares:
			</text>
			<check_box label="Todos" name="all av sound check"/>
			<check_box label="Grupo" name="group av sound check"/>
			<text name="Voice settings:">
				Voz:
			</text>
			<check_box label="Ativar voz" name="parcel_enable_voice_channel"/>
			<check_box label="Ativar voz (definições do terreno)" name="parcel_enable_voice_channel_is_estate_disabled"/>
			<check_box label="Limitar bate-papo de voz a este lote" name="parcel_enable_voice_channel_local"/>
		</panel>
		<panel label="ACESSO" name="land_access_panel">
			<panel.string name="access_estate_defined">
				(Definições do terreno)
			</panel.string>
			<panel.string name="estate_override">
				Uma ou mais destas opções está definida no nível de propriedade.
			</panel.string>
<<<<<<< HEAD
			<check_box label="Acesso para público categoria (Desmarcar esse item cria limites)" name="public_access"/>
=======
			<text name="Limit access to this parcel to:">
				Acesso a este lote
			</text>
			<check_box label="Permitir acesso público (Desmarcar esse item cria limites)" name="public_access"/>
>>>>>>> a519e34f
			<text name="Only Allow">
				Permitir acesso apenas para residentes que:
			</text>
			<check_box label="Possuam Dados de pagamento fornecidos [ESTATE_PAYMENT_LIMIT]" name="limit_payment" tool_tip="Os residentes devem ter seus dados de pagamento cadastrados para acessar este lote.  Consulte o [SUPPORT_SITE] para saber mais."/>
			<check_box label="Tiveram sua idade verificada [ESTATE_AGE_LIMIT]" name="limit_age_verified" tool_tip="Os residentes devem ter a idade verificada para acessar este lote. Consulte o [SUPPORT_SITE] para saber mais."/>
			<check_box label="Permitir acesso do grupo: [GROUP]" name="GroupCheck" tool_tip="Definir grupo na aba Geral."/>
			<check_box label="Vender passes para:" name="PassCheck" tool_tip="Permite acesso temporário a este terreno"/>
			<combo_box name="pass_combo">
				<combo_box.item label="Qualquer um" name="Anyone"/>
				<combo_box.item label="Grupo" name="Group"/>
			</combo_box>
			<spinner label="Preço em [CUR]:" name="PriceSpin"/>
			<spinner label="Horas de acesso:" name="HoursSpin"/>
			<panel name="Allowed_layout_panel">
				<text label="Always Allow" name="AllowedText">
					Residentes permitidos
				</text>
				<name_list name="AccessList" tool_tip="(Total [LISTED], máx de [MAX])"/>
				<button label="Adicionar" name="add_allowed"/>
				<button label="Tirar" label_selected="Tirar" name="remove_allowed"/>
			</panel>
			<panel name="Banned_layout_panel">
				<text label="Ban" name="BanCheck">
					Residentes banidos
				</text>
				<name_list name="BannedList" tool_tip="(Total [LISTED], máx de [MAX])"/>
				<button label="Adicionar" name="add_banned"/>
				<button label="Tirar" label_selected="Tirar" name="remove_banned"/>
			</panel>
		</panel>
	</tab_container>
</floater><|MERGE_RESOLUTION|>--- conflicted
+++ resolved
@@ -460,14 +460,10 @@
 			<panel.string name="estate_override">
 				Uma ou mais destas opções está definida no nível de propriedade.
 			</panel.string>
-<<<<<<< HEAD
-			<check_box label="Acesso para público categoria (Desmarcar esse item cria limites)" name="public_access"/>
-=======
 			<text name="Limit access to this parcel to:">
 				Acesso a este lote
 			</text>
 			<check_box label="Permitir acesso público (Desmarcar esse item cria limites)" name="public_access"/>
->>>>>>> a519e34f
 			<text name="Only Allow">
 				Permitir acesso apenas para residentes que:
 			</text>
