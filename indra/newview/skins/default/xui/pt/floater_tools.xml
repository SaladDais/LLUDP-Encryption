--- conflicted
+++ resolved
@@ -57,17 +57,13 @@
 	<check_box label="Editar partes linkadas" name="checkbox edit linked parts"/>
 	<button label="Link" name="link_btn"/>
 	<button label="Desconectar links" name="unlink_btn"/>
-<<<<<<< HEAD
 	<text name="RenderingCost" tool_tip="Mostra o cálculo do custo de renderização do objeto">
 		þ: [COUNT]
 	</text>
-	<check_box label="Esticar ambos lados" name="checkbox uniform"/>
-=======
-	<check_box label="" name="checkbox uniform"/>
 	<text label="Esticar ambos lados" name="checkbox uniform label">
 		Esticar ambos lados
 	</text>
->>>>>>> 89c28185
+	<check_box label="Esticar ambos lados" name="checkbox uniform"/>
 	<check_box initial_value="true" label="Esticar texturas" name="checkbox stretch textures"/>
 	<check_box initial_value="true" label="Ajustar" name="checkbox snap to grid"/>
 	<button label="Opções..." label_selected="Opções..." name="Options..." tool_tip="Mais opções de grade"/>
