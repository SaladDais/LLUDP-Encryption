--- conflicted
+++ resolved
@@ -2264,16 +2264,8 @@
 	<notification name="GroupNotice">
 		Assunto: [SUBJECT], Mensagem: [MESSAGE]
 	</notification>
-<<<<<<< HEAD
-	<notification name="FriendOnline">
-		[NAME] está online.
-	</notification>
-	<notification name="FriendOffline">
-		[NAME] está offline.
-=======
 	<notification name="FriendOnlineOffline">
 		&lt;nolink&gt;[NAME]&lt;/nolink&gt; está [STATUS]
->>>>>>> f6282b17
 	</notification>
 	<notification name="AddSelfFriend">
 		Você é o máximo! Mesmo assim, não dá para adicionar a si mesmo(a) como amigo(a).
