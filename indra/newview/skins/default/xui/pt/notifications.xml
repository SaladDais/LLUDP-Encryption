<?xml version="1.0" encoding="utf-8"?>
<notifications>
	<global name="skipnexttime">
		Não exibir isto novamente
	</global>
	<global name="alwayschoose">
		Sempre escolher esta opção
	</global>
	<global name="implicitclosebutton">
		Fechar
	</global>
	<template name="okbutton">
		<form>
			<button name="OK_okbutton" text="$yestext"/>
		</form>
	</template>
	<template name="okignore">
		<form>
			<button name="OK_okignore" text="$yestext"/>
		</form>
	</template>
	<template name="okcancelbuttons">
		<form>
			<button name="OK_okcancelbuttons" text="$yestext"/>
			<button name="Cancel_okcancelbuttons" text="$notext"/>
		</form>
	</template>
	<template name="okcancelignore">
		<form>
			<button name="OK_okcancelignore" text="$yestext"/>
			<button name="Cancel_okcancelignore" text="$notext"/>
		</form>
	</template>
	<template name="okhelpbuttons">
		<form>
			<button name="OK_okhelpbuttons" text="$yestext"/>
			<button name="Help" text="$helptext"/>
		</form>
	</template>
	<template name="okhelpignore">
		<form>
			<button name="OK_okhelpignore" text="$yestext"/>
			<button name="Help_okhelpignore" text="$helptext"/>
		</form>
	</template>
	<template name="yesnocancelbuttons">
		<form>
			<button name="Yes" text="$yestext"/>
			<button name="No" text="$notext"/>
			<button name="Cancel_yesnocancelbuttons" text="$canceltext"/>
		</form>
	</template>
	<notification functor="GenericAcknowledge" label="Notificação desconhecida" name="MissingAlert">
		Esta versão do [APP_NAME] não consegue exibir o aviso recebido.  Verifique se você possui a versão mais recente do Visualizador.

Detalhes do erro: O aviso &apos;[_NAME]&apos; não foi localizado no arquivo notifications.xml.
		<usetemplate name="okbutton" yestext="OK"/>
	</notification>
	<notification name="FloaterNotFound">
		Floater error: Não foram encontrados os seguintes controles:
 [CONTROLS]
		<usetemplate name="okbutton" yestext="OK"/>
	</notification>
	<notification name="TutorialNotFound">
		Nenhum tutorial está disponível no momento.
		<usetemplate name="okbutton" yestext="OK"/>
	</notification>
	<notification name="GenericAlert">
		[MESSAGE]
	</notification>
	<notification name="GenericAlertYesCancel">
		[MESSAGE]
		<usetemplate name="okcancelbuttons" notext="Cancelar" yestext="Sim"/>
	</notification>
	<notification name="BadInstallation">
		Um erro ocorreu ao atualizar o [APP_NAME].  [http://get.secondlife.com Baixe a versão atual] do Visualizador.
		<usetemplate name="okbutton" yestext="OK"/>
	</notification>
	<notification name="LoginFailedNoNetwork">
		Falha de conexão com o [SECOND_LIFE_GRID].
    &apos;[DIAGNOSTIC]&apos;
Verifique se a conexão à internet está funcionando.
		<usetemplate name="okbutton" yestext="OK"/>
	</notification>
	<notification name="MessageTemplateNotFound">
		Modelo de Mensagem [PATH] não encontrado.
		<usetemplate name="okbutton" yestext="OK"/>
	</notification>
	<notification name="WearableSave">
		Salvar modificações?
		<usetemplate canceltext="Cancelar" name="yesnocancelbuttons" notext="Não salvar" yestext="Salvar"/>
	</notification>
	<notification name="ConfirmNoCopyToOutbox">
		Você não possui permissão para copiar um ou mais destes itens para a Caixa de saída do lojista.  Você pode movê-los ou abandoná-los.
		<usetemplate name="okcancelbuttons" notext="Não mover item(ns)" yestext="Mover item(ns)"/>
	</notification>
	<notification name="OutboxFolderCreated">
		Uma nova pasta foi criada para cada item transferido para o nível superior de sua Caixa de saída do lojista.
		<usetemplate ignoretext="Uma nova pasta foi criada na Caixa de saída do lojista" name="okignore" yestext="OK"/>
	</notification>
	<notification name="OutboxImportComplete">
		Êxito

Todas as pastas foram enviadas para o Mercado com êxito.
		<usetemplate ignoretext="Todas as pastas enviadas para o Mercado" name="okignore" yestext="OK"/>
	</notification>
	<notification name="OutboxImportHadErrors">
		Algumas pastas não foram transferidas

Erro ao enviar algumas pastas para o Mercado.  Estas pastas ainda estão na sua Caixa de saída do lojista.

Consulte o [[MARKETPLACE_IMPORTS_URL] log de erros] para mais informações.
		<usetemplate name="okbutton" yestext="OK"/>
	</notification>
	<notification name="OutboxImportFailed">
		Falha de transferência

Nenhuma pasta enviada para o Mercado devido a um erro do sistema ou da rede.  Tente novamente mais tarde.
		<usetemplate name="okbutton" yestext="OK"/>
	</notification>
	<notification name="OutboxInitFailed">
		Falha na inicialização do Mercado

Falha na inicialização do mercado devido a um erro do sistema ou da rede.  Tente novamente mais tarde.
		<usetemplate name="okbutton" yestext="OK"/>
	</notification>
	<notification name="CompileQueueSaveText">
		Houve um problema com o carregamento do texto para um script devido à seguinte razão: [REASON]. Por favor, tente novamente mais tarde.
	</notification>
	<notification name="CompileQueueSaveBytecode">
		Houve um problema durante o carregamento do script compilado devido à seguinte razão: [REASON]. Por favor, tente novamente mais tarde.
	</notification>
	<notification name="WriteAnimationFail">
		Falha nos dados de inscrição de animação. Por favor, tente mais tarde.
	</notification>
	<notification name="UploadAuctionSnapshotFail">
		Houve um problema com o carregamento da foto do leilão devido à seguinte razão: [REASON]
	</notification>
	<notification name="UnableToViewContentsMoreThanOne">
		Não é possível visualizar os conteúdos de mais de um item ao mesmo tempo.
Por favor, selecione apenas um objeto e tente novamente.
	</notification>
	<notification name="SaveClothingBodyChanges">
		Salvar todas as mudanças de roupas/ partes do corpo?
		<usetemplate canceltext="Cancelar" name="yesnocancelbuttons" notext="Não Salvar" yestext="Salvar tudo"/>
	</notification>
	<notification name="FriendsAndGroupsOnly">
		Residentes que não são amigos não veem que você decidiu ignorar ligações e MIs deles.
		<usetemplate name="okbutton" yestext="OK"/>
	</notification>
	<notification name="FavoritesOnLogin">
		Nota: Ao ativar esta opção, qualquer pessoa que utilizar este computador poderá ver a sua lista de lugares preferidos.
		<usetemplate name="okbutton" yestext="OK"/>
	</notification>
	<notification name="GrantModifyRights">
		Conceder direitos de modificação a outros residentes vai autorizá-los a mudar, apagar ou pegar TODOS os seus objetos. Seja MUITO cuidadoso ao conceder esta autorização.
Deseja dar direitos de modificação a [NAME]?
		<usetemplate name="okcancelbuttons" notext="Não" yestext="Sim"/>
	</notification>
	<notification name="GrantModifyRightsMultiple">
		Conceder direitos de modificação a outros residentes vai autorizá-los a mudar TODOS os seus objetos. Seja MUITO cuidadoso ao conceder esta autorização. 
Deseja conceder direitos de modificação para os residentes selecionados?
		<usetemplate name="okcancelbuttons" notext="Não" yestext="Sim"/>
	</notification>
	<notification name="RevokeModifyRights">
		Deseja revogar os direitos de modificação de [NAME]?
		<usetemplate name="okcancelbuttons" notext="Não" yestext="Sim"/>
	</notification>
	<notification name="RevokeModifyRightsMultiple">
		Você quer revogar os direitos de edição para os residentes selecionados?
		<usetemplate name="okcancelbuttons" notext="Não" yestext="Sim"/>
	</notification>
	<notification name="UnableToCreateGroup">
		Não foi possível criar um grupo.
[MESSAGE]
		<usetemplate name="okbutton" yestext="OK"/>
	</notification>
	<notification name="PanelGroupApply">
		[NEEDS_APPLY_MESSAGE]
[WANT_APPLY_MESSAGE]
		<usetemplate canceltext="Cancelar" name="yesnocancelbuttons" notext="Ignorar Alterações" yestext="Aplicar Alterações"/>
	</notification>
	<notification name="MustSpecifyGroupNoticeSubject">
		Você deve especificar um assunto para enviar uma notícia para o grupo.
		<usetemplate name="okbutton" yestext="OK"/>
	</notification>
	<notification name="AddGroupOwnerWarning">
		Você está para adicionar membros do grupo na função de [ROLE_NAME].
Membros não podem ser removidos dessa função.
Os membros podem, eles próprios, recusar a função.
Deseja continuar?
		<usetemplate ignoretext="Confirmar antes de adicionar novo Proprietário do grupo" name="okcancelignore" notext="Não" yestext="Sim"/>
	</notification>
	<notification name="AssignDangerousActionWarning">
		Você está prestes a adicionar a habilidade &apos;[ACTION_NAME]&apos; para a função &apos;[ROLE_NAME]&apos;

*AVISO*
Qualquer membro com esta Habilidade pode atribuir a si mesmo -- e a outro membro -- funções que têm mais poderes que os que possuem atualmente, potencialmente elevando-os aos níveis próximos ao Proprietário. Certifique-se sobre esta decisão antes de atribuir esta habilidade.

Adicionar esta habilidade ao &apos;[ROLE_NAME]&apos;?
		<usetemplate name="okcancelbuttons" notext="Não" yestext="Sim"/>
	</notification>
	<notification name="AssignDangerousAbilityWarning">
		Você está prestes a adicionar a habilidade &apos;[ACTION_NAME]&apos; à função &apos;[ROLE_NAME]&apos;.

*AVISO*
Qualquer membro numa função com esta habilidade, pode atribuir a sí mesmo -- e a qualquer outro -- todas as habilidades, elevando seus níveis próximos ao poder do Proprietário.

Adicionar esta habilidade a &apos;[ROLE_NAME]&apos;?
		<usetemplate name="okcancelbuttons" notext="Não" yestext="Sim"/>
	</notification>
	<notification name="AttachmentDrop">
		Você está prestes a largar seu anexo. 
    Tem certeza de que quer prosseguir?
		<usetemplate ignoretext="Confirmar antes de largar anexos" name="okcancelignore" notext="Não" yestext="Sim"/>
	</notification>
	<notification name="JoinGroupCanAfford">
		Unir-se a esse grupo custa L$[COST].
Deseja prosseguir?
		<usetemplate name="okcancelbuttons" notext="Cancelar" yestext="Unir-se"/>
	</notification>
	<notification name="JoinGroupNoCost">
		Você está prestes a entrar no grupo [NAME].
Deseja continuar?
		<usetemplate name="okcancelbuttons" notext="Cancelar" yestext="Entrar"/>
	</notification>
	<notification name="JoinGroupCannotAfford">
		Associar-se a este grupo custa L$[COST].
Você não tem L$ suficientes para associar-se a este grupo.
	</notification>
	<notification name="CreateGroupCost">
		Criar este grupo custa L$[COST].
Grupos ser formados por mais de um membro, caso contrário serão definitivamente excluídos. 
Convite outros membros dentro de 48 horas.
		<usetemplate canceltext="Cancelar" name="okcancelbuttons" notext="Cancelar" yestext="Criar grupo por L$[COST]"/>
	</notification>
	<notification name="LandBuyPass">
		Por L$[COST] você pode ingressar no terreno (&apos;[PARCEL_NAME]&apos;) por [TIME] horas.  Comprar um passe de acesso?
		<usetemplate name="okcancelbuttons" notext="Cancelar" yestext="OK"/>
	</notification>
	<notification name="SalePriceRestriction">
		O preço de venda deve ser ajustado para mais que 0 L$, se desejar vender para qualquer um.
Por favor, selecione um indivíduo para realizar a venda se o valor for 0 L$.
	</notification>
	<notification name="ConfirmLandSaleChange">
		[LAND_SIZE] m² selecionados de terreno estão sendo configurados para venda.
Seu preço de venda será  L$[SALE_PRICE] e está autorizado para venda para [NAME]. Gostaria de continuar a fazer essa alteração?
		<usetemplate name="okcancelbuttons" notext="Cancelar" yestext="Continuar"/>
	</notification>
	<notification name="ConfirmLandSaleToAnyoneChange">
		ATENÇÃO: Clicar em &apos;vender a qualquer um&apos; torna o terreno disponível para toda a comunidade do [CURRENT_GRID], inclusive residentes de outras regiões.

O terreno selecionado, de [LAND_SIZE] m², está sendo reservado para venda. 
O preço será L$[SALE_PRICE] e [NAME] pode comprar o terreno.
		<usetemplate name="okcancelbuttons" notext="Cancelar" yestext="OK"/>
	</notification>
	<notification name="ReturnObjectsDeededToGroup">
		Tem certeza de que quer devolver todos os objetos compartilhados com o grupo &apos;[NAME]&apos; neste lote, para o inventário do seu antigo Proprietário?

*AVISO* Isso irá deletar os objetos não transferíveis doados ao grupo!

Objetos: [N]
		<usetemplate name="okcancelbuttons" notext="Cancelar" yestext="Devolver"/>
	</notification>
	<notification name="ReturnObjectsOwnedByUser">
		Você tem certeza de que deseja devolver todos os objetos do residente &apos;[NAME]&apos; neste lote para o inventário dele?

Objetos: [N]
		<usetemplate name="okcancelbuttons" notext="Cancelar" yestext="Devolver"/>
	</notification>
	<notification name="ReturnObjectsOwnedBySelf">
		Você tem certeza de que deseja retornar todos os objetos de sua propriedade neste lote para seu inventário?

Objetos: [N]
		<usetemplate name="okcancelbuttons" notext="Cancelar" yestext="Devolver"/>
	</notification>
	<notification name="ReturnObjectsNotOwnedBySelf">
		Você tem certeza de que deseja retornar todos os objetos que NÃO são seus para o inventário de seus proprietários?
Objetos transferíveis doados ao grupo retornarão para seu proprietários.

*AVISO* Isso fará com que os objetos não-transferíveis sejam deletados!

Objetos: [N]
		<usetemplate name="okcancelbuttons" notext="Cancelar" yestext="Devolver"/>
	</notification>
	<notification name="ReturnObjectsNotOwnedByUser">
		Você tem certeza de que deseja retornar todos os objetos deste lote NÃO pertencentes a [NAME]  para o inventário do proprietário?

*AVISO* Esta ação irá apagar os objetos não transferíveis doados ao grupo!

Objetos: [N]
		<usetemplate name="okcancelbuttons" notext="Cancelar" yestext="Devolver"/>
	</notification>
	<notification name="ReturnAllTopObjects">
		Você tem certeza de que deseja enviar todos os objetos listados de volta aos inventários de seus proprietários?
		<usetemplate name="okcancelbuttons" notext="Cancelar" yestext="Devolver"/>
	</notification>
	<notification name="DisableAllTopObjects">
		Você tem certeza que deseja desativar todos os objetos desta região?
		<usetemplate name="okcancelbuttons" notext="Cancelar" yestext="Desativar"/>
	</notification>
	<notification name="ReturnObjectsNotOwnedByGroup">
		Retornar os objetos deste lote que NÃO são compartilhados com o grupo [NAME] de volta para seus proprietários?

Objetos: [N]
		<usetemplate name="okcancelbuttons" notext="Cancelar" yestext="Devolver"/>
	</notification>
	<notification name="UnableToDisableOutsideScripts">
		Não é possível desativar scripts externos.
Toda esta região possui dano habilitado.
Scripts devem ser permitidos para fazer as armas funcionarem.
	</notification>
	<notification name="MultipleFacesSelected">
		Diversas faces foram selecionadas. 
Se você optar por prosseguir, diversas ocorrências a mídia serão colocadas nas diferentes faces do objeto. 
Para colocar a mídia em só uma face, selecione Selecionar face e clique na face desejada do objeto. Depois clique em Adicionar.
		<usetemplate ignoretext="A mídia será colocada nas diferentes faces selecionadas." name="okcancelignore" notext="Cancelar" yestext="OK"/>
	</notification>
	<notification name="MustBeInParcel">
		Você deve permanecer dentro do lote para definir o ponto de aterrissagem.
	</notification>
	<notification name="PromptRecipientEmail">
		Por favor, digite um endereço de email válido para o(s) destinatário(s).
	</notification>
	<notification name="PromptSelfEmail">
		Por favor, insira seu endereço de e-mail.
	</notification>
	<notification name="PromptMissingSubjMsg">
		Enviar por email uma foto com o assunto ou mensagem padrão?
		<usetemplate name="okcancelbuttons" notext="Cancelar" yestext="OK"/>
	</notification>
	<notification name="ErrorProcessingSnapshot">
		Erro processando dados da foto.
	</notification>
	<notification name="ErrorEncodingSnapshot">
		Erro ao codificar a foto.
	</notification>
	<notification name="ErrorUploadingPostcard">
		Houve um problema ao enviar a foto devido à seguinte razão: [REASON]
	</notification>
	<notification name="ErrorUploadingReportScreenshot">
		Houve um problema ao carregar a foto da reportagem devido à seguinte razão: [REASON]
	</notification>
	<notification name="MustAgreeToLogIn">
		Você deve concordar com os Termos de Serviço para continuar a entrar no [CURRENT_GRID].
	</notification>
	<notification name="CouldNotPutOnOutfit">
		Não foi possível vestir o look. A pasta do look não contém roupas, partes do corpo ou acessórios.
	</notification>
	<notification name="CannotWearTrash">
		Não é possível usar roupas ou partes do corpo que estão no lixo.
	</notification>
	<notification name="MaxAttachmentsOnOutfit">
		Não foi possível anexar o objeto. 
Ele ultrapassa o limite de anexos, de [MAX_ATTACHMENTS] objetos. Remova um objeto para poder anexar outro.
	</notification>
	<notification name="CannotWearInfoNotComplete">
		Você não pode vestir este item porque ele ainda não carregou. Tente novamente em um minuto.
	</notification>
	<notification name="MustHaveAccountToLogIn">
		Opa! Alguma coisa ficou em branco.
Digite o nome de usuário de seu avatar.

É preciso ter uma conta para entrar no [CURRENT_GRID]. Deseja criar uma conta agora?
		<url name="url">
			[create_account_url]
		</url>
		<usetemplate name="okcancelbuttons" notext="Tentar novamente" yestext="Abrir conta"/>
	</notification>
	<notification name="InvalidCredentialFormat">
		Digite o nome de usuário ou o nome e sobrenome do seu avatar no campo Nome de usuário, depois entre em sua conta novamente.
	</notification>
	<notification name="InvalidGrid">
		&apos;[GRID]&apos; não é um identificador de grade válido.
	</notification>
	<notification name="InvalidLocationSLURL">
		Seu ponto de partida não especificou uma grade válida.
	</notification>
	<notification name="DeleteClassified">
		Apagar classificado&apos;[NAME]&apos;?
Não há reembolso por taxas já pagas.
		<usetemplate name="okcancelbuttons" notext="Cancelar" yestext="Apagar"/>
	</notification>
	<notification name="DeleteMedia">
		Você optor por excluir a mídia associada a esta face. 
Tem certeza de que quer prosseguir?
		<usetemplate ignoretext="Confirmar antes de apagar mídia de objetos" name="okcancelignore" notext="Não" yestext="Sim"/>
	</notification>
	<notification name="ClassifiedSave">
		Salvar as mudanças no classificado [NAME]?
		<usetemplate canceltext="Cancelar" name="yesnocancelbuttons" notext="Não Salvar" yestext="Salvar"/>
	</notification>
	<notification name="ClassifiedInsufficientFunds">
		Fundos insuficientes para pagar o anúncio.
		<usetemplate name="okbutton" yestext="OK"/>
	</notification>
	<notification name="DeleteAvatarPick">
		Excluir destaque &lt;nolink&gt;[PICK]&lt;/nolink&gt;?
		<usetemplate name="okcancelbuttons" notext="Cancelar" yestext="Apagar"/>
	</notification>
	<notification name="DeleteOutfits">
		Excluir look(s) selecionado(s)?
		<usetemplate name="okcancelbuttons" notext="Cancelar" yestext="OK"/>
	</notification>
	<notification name="PromptGoToEventsPage">
		Ir até a página web de enventos [CURRENT_GRID] ?
		<url name="url">
			http://secondlife.com/events/?lang=pt-BR
		</url>
		<usetemplate name="okcancelbuttons" notext="Cancelar" yestext="Ir à página"/>
	</notification>
	<notification name="SelectProposalToView">
		Selecione uma proposta para visualizar.
	</notification>
	<notification name="SelectHistoryItemToView">
		Selecione um item do histórico para exibi-lo.
	</notification>
	<notification name="CacheWillClear">
		O cache será limpo quando o [APP_NAME] for iniciado.
	</notification>
	<notification name="CacheWillBeMoved">
		O cache será limpo quando o [APP_NAME] for iniciado.
Nota: Este procedimento limpa o cache.
	</notification>
	<notification name="ChangeConnectionPort">
		Reinicie o [APP_NAME] para ativar a reconfiguração da porta.
	</notification>
	<notification name="ChangeSkin">
		Reinicie o [APP_NAME] para ativar a pele nova.
	</notification>
	<notification name="ChangeLanguage">
		Reinicie o [APP_NAME] para exibir o idioma selecionado.
	</notification>
	<notification name="GoToAuctionPage">
		Ir para a página do [CURRENT_GRID] para ver os detalhes do leilão ou fazer um lance?
		<usetemplate name="okcancelbuttons" notext="Cancelar" yestext="Ir para a página"/>
	</notification>
	<notification name="SaveChanges">
		Salvar alterações?
		<usetemplate canceltext="Cancelar" name="yesnocancelbuttons" notext="Não Salvar" yestext="Salvar"/>
	</notification>
	<notification name="GestureSaveFailedTooManySteps">
		Falha ao salvar Gesto.
Este gesto possui muitos passos.
Tente remover alguns passos e salve-o novamente.
	</notification>
	<notification name="GestureSaveFailedTryAgain">
		Falha ao salvar Gesto. Por favor, tente em uma minuto.
	</notification>
	<notification name="GestureSaveFailedObjectNotFound">
		Não foi possível salvar o gesto pois o objeto ou o inventário associado ao objeto não foi encontrado.
O objeto pode estar fora de alcance ou foi deletado.
	</notification>
	<notification name="GestureSaveFailedReason">
		Houve um problema em salvar um gesto devido à seguinte razão: [REASON].  Por favor, tente salvar o Gesto depois.
	</notification>
	<notification name="SaveNotecardFailObjectNotFound">
		Não foi possível salvar uma nota pois o objeto ou o inventário associado ao objeto não foi encontrado.
O objeto pode estar fora de alcance ou foi deletado.
	</notification>
	<notification name="SaveNotecardFailReason">
		Houve um problema em salvar uma nota devido a seguinte razão: [REASON]. Tente salvar a nota novamente mais tarde.
	</notification>
	<notification name="ScriptCannotUndo">
		Não foi possível desfazer todas as mudanças na sua versão de script.
Gostaria de carregar a última versão salva?
(**Aviso** Esta operação não pode ser desfeita).
		<usetemplate name="okcancelbuttons" notext="Não" yestext="Sim"/>
	</notification>
	<notification name="SaveScriptFailReason">
		Houve um problema em salvar um script devido à seguinte razão: [REASON].  Tente salvar novamente o script mais tarde.
	</notification>
	<notification name="SaveScriptFailObjectNotFound">
		Não foi possível salvar o script pois o objeto em que ele está não pôde ser encontrado.
O objeto pode estar fora de alcance ou ter sido deletado.
	</notification>
	<notification name="SaveBytecodeFailReason">
		Houve um problema em salvar uma compilação de script devido a seguinte razão: [REASON].  Por favor, tente salvar novamente o script mais tarde.
	</notification>
	<notification name="StartRegionEmpty">
		Sua região de partida não está definida.
Digite o nome da região na caixa &apos;Ponto de partida&apos; ou selecione &apos;Meu último local&apos; ou &apos;Minha casa&apos; como ponto de partida.
		<usetemplate name="okbutton" yestext="OK"/>
	</notification>
	<notification name="CouldNotStartStopScript">
		Não foi possível iniciar ou parar o script pois o objeto em que ele está não pôde ser encontrado.
O objeto pode estar fora de alcance ou ter sido deletado.
	</notification>
	<notification name="CannotDownloadFile">
		Não foi possível baixar o arquivo.
	</notification>
	<notification name="CannotWriteFile">
		Não foi possível escrever o arquivo [[FILE]]
	</notification>
	<notification name="UnsupportedHardware">
		Sabe de uma coisa? Seu computador não tem os requisitos mínimos do [APP_NAME].  Talvez o desempenho seja um pouco sofrível.  O suporte não pode atender pedidos de assistência técnicas em sistemas não suportados. 

Consultar [_URL] para mais informações?
		<url name="url" option="0">
			http://secondlife.com/support/sysreqs.php?lang=pt
		</url>
		<usetemplate ignoretext="O hardware do meu computador não é suportado" name="okcancelignore" notext="Não" yestext="Sim"/>
	</notification>
	<notification name="IntelOldDriver">
		Provavelmente, há um driver mais recente para o seu chip gráfico.  A atualização dos drivers gráficos pode melhorar significativamente o desempenho.

    Visitar [_URL] para verificar se há atualizações do driver?
		<url name="url">
			http://www.intel.com/p/pt_BR/support/detect/graphics
		</url>
		<usetemplate ignoretext="Meu driver gráfico está desatualizado" name="okcancelignore" notext="Não" yestext="Sim"/>
	</notification>
	<notification name="UnknownGPU">
		A placa de vídeo do seu sistema não é reconhecida pelo [APP_NAME].
Isto acontece quando novos hardwares que ainda não foram testados no [APP_NAME].  Talvez isso não cause problemas, mas pode ser preciso checar as configurações de vídeo. 
( Eu &gt; Preferências &gt; Vídeo)
		<form name="form">
			<ignore name="ignore" text="Minha placa de vídeo não foi reconhecida."/>
		</form>
	</notification>
	<notification name="DisplaySettingsNoShaders">
		O [APP_NAME] sofreu uma pane ao iniciar os drivers de vídeo. 
A Qualidade do vídeo será definida como baixa para evitar os erros de driver mais comuns.  Assim, alguns recursos de vídeo serão desativados. 
Tente atualizar o driver da sua placa de vídeo. 
Para aumentar a qualidade do vídeo, vá para Preferências &gt; Vídeo.
	</notification>
	<notification name="RegionNoTerraforming">
		A região [REGION] não permite ser aplainada.
	</notification>
	<notification name="CannotCopyWarning">
		Você não tem autorização para copiar os itens abaixo:
[ITEMS]
ao dá-los, você ficará sem eles no seu inventário. Deseja realmente dar estes itens?
		<usetemplate name="okcancelbuttons" notext="Não" yestext="Sim"/>
	</notification>
	<notification name="CannotGiveItem">
		Não foi possível entregar o item de inventário.
	</notification>
	<notification name="TransactionCancelled">
		Transação cancelada.
	</notification>
	<notification name="TooManyItems">
		Não é possível passar mais que 42 itens em uma única transferência de inventário.
	</notification>
	<notification name="NoItems">
		Você não tem permissão para transferir os itens selecionados.
	</notification>
	<notification name="CannotCopyCountItems">
		Você não tem permissão para copiar [COUNT] dos itens selecionados. Você irá perdê-los do seu inventário.
Deseja realmente entregar estes itens?
		<usetemplate name="okcancelbuttons" notext="Não" yestext="Sim"/>
	</notification>
	<notification name="CannotGiveCategory">
		Você não tem permissão para transferir a pasta selecionada.
	</notification>
	<notification name="FreezeAvatar">
		Congelar esse avatar?
Ele ou ela estará temporáriamente incapacitado de mover-se, conversar ou interagir com mundo.
		<usetemplate canceltext="Cancelar" name="yesnocancelbuttons" notext="Descongelar" yestext="Congelar"/>
	</notification>
	<notification name="FreezeAvatarFullname">
		Congelar [AVATAR_NAME]?
Ele ou ela vai ficar temporariamente incapaz de se mover, usar o bate-papo ou interagir com o mundo.
		<usetemplate canceltext="Cancelar" name="yesnocancelbuttons" notext="Descongelar" yestext="Congelar"/>
	</notification>
	<notification name="EjectAvatarFullname">
		Ejetar [AVATAR_NAME] do seu terreno?
		<usetemplate canceltext="Cancelar" name="yesnocancelbuttons" notext="Ejetar e Banir" yestext="Ejetar"/>
	</notification>
	<notification name="EjectAvatarNoBan">
		Ejetar este avatar do seu terreno?
		<usetemplate name="okcancelbuttons" notext="Cancelar" yestext="Ejetar"/>
	</notification>
	<notification name="EjectAvatarFullnameNoBan">
		Ejetar [AVATAR_NAME] do seu terreno?
		<usetemplate name="okcancelbuttons" notext="Cancelar" yestext="Ejetar"/>
	</notification>
	<notification name="EjectAvatarFromGroup">
		Você ejetou [AVATAR_NAME] do grupo [GROUP_NAME]
	</notification>
	<notification name="AcquireErrorTooManyObjects">
		Erro de aquisição: Muitos objetos selecionados.
	</notification>
	<notification name="AcquireErrorObjectSpan">
		Erro de aquisição: Objetos criados em mais de uma região.
Mova todos os objetos a serem adquiridos para uma mesma região.
	</notification>
	<notification name="PromptGoToCurrencyPage">
		[EXTRA]

Para mais informações sobre como comprar L$, consulte [_URL].
		<url name="url">
			http://secondlife.com/app/currency/?lang=pt-BR
		</url>
		<usetemplate name="okcancelbuttons" notext="Cancelar" yestext="Ir até a página"/>
	</notification>
	<notification name="UnableToLinkObjects">
		Não é possível unir estes [COUNT] objetos.
Você pode unir um máximo de [MAX] objetos.
	</notification>
	<notification name="CannotLinkIncompleteSet">
		Você pode unir apenas conjuntos completos de objetos e deve selecionar mais que um objeto.
	</notification>
	<notification name="CannotLinkModify">
		Impossibilitado de unir, porque você não tem permissão para modificar todos os objetos.

Por favor, certifique-se de que nenhum deles está travado e que você é dono de todos eles.
	</notification>
	<notification name="CannotLinkPermanent">
		Os objetos não podem ser vinculados através de demarcações de região.
	</notification>
	<notification name="CannotLinkDifferentOwners">
		Impossibilitado de unir porque nem todos os objetos são do mesmo dono.

Por favor, certifique-se de que você é o dono de todos os objetos selecionados.
	</notification>
	<notification name="NoFileExtension">
		Nenhuma extensão para o arquivo: &apos;[FILE]&apos;

Por favor, certifique-se de que o arquivo tem uma extensão de arquivo correta.
	</notification>
	<notification name="InvalidFileExtension">
		Extensão de arquivo inválida: [EXTENSION].
Esperada [VALIDS]
		<usetemplate name="okbutton" yestext="OK"/>
	</notification>
	<notification name="CannotUploadSoundFile">
		Não é possível abrir para leitura o arquivo de som carregado:
[FILE]
	</notification>
	<notification name="SoundFileNotRIFF">
		O arquivo não aparenta ser um arquivo do tipo RIFF WAVE:
[FILE]
	</notification>
	<notification name="SoundFileNotPCM">
		O arquivo não aparenta ser um arquivo de áudio PCM WAVE:
[FILE]
	</notification>
	<notification name="SoundFileInvalidChannelCount">
		O arquivo possui um número de canais inválido (deve ser mono ou estéreo):
[FILE]
	</notification>
	<notification name="SoundFileInvalidSampleRate">
		O arquivo não aparenta ter uma taxa de amostragem suportada (deve ser 44.1k):
[FILE]
	</notification>
	<notification name="SoundFileInvalidWordSize">
		O arquivo não aparenta ter um tamanho de palavra suportada (deve ser 8 ou 16 bit):
[FILE]
	</notification>
	<notification name="SoundFileInvalidHeader">
		Não pode ser encontrado bloco de dados no cabeçalho WAV:
[FILE]
	</notification>
	<notification name="SoundFileInvalidChunkSize">
		Pedaço de arquivo WAV de tamanho errado:
[FILE]
	</notification>
	<notification name="SoundFileInvalidTooLong">
		Arquivo de áudio é muito longo (no máximo 10 segundos):
[FILE]
	</notification>
	<notification name="ProblemWithFile">
		Problemas com o arquivo [FILE]:

[ERROR]
	</notification>
	<notification name="CannotOpenTemporarySoundFile">
		Não pode abrir o arquivo temporário de som comprimido, para leitura: [FILE]
	</notification>
	<notification name="UnknownVorbisEncodeFailure">
		Falha desconhecida de codificação vorbis em: [FILE]
	</notification>
	<notification name="CannotEncodeFile">
		Impossível codificar o arquivo: [FILE]
	</notification>
	<notification name="CorruptedProtectedDataStore">
		Não podemos preencher seu nome e senha.   Isso pode ocorrer após mudanças na configuração da rede
		<usetemplate name="okbutton" yestext="OK"/>
	</notification>
	<notification name="CorruptResourceFile">
		Fonte do arquivo corrompida: [FILE]
	</notification>
	<notification name="UnknownResourceFileVersion">
		Versão desconhecida de arquivo de recursos da Linden no arquivo: [FILE]
	</notification>
	<notification name="UnableToCreateOutputFile">
		Incapaz de criar arquivo de saída: [FILE]
	</notification>
	<notification name="DoNotSupportBulkAnimationUpload">
		O [APP_NAME] ainda não faz o upload de vários arquivos de animação no formato BVH de uma vez.
	</notification>
	<notification name="CannotUploadReason">
		Incapaz de carregar [FILE] devido ao seguinte motivo: [REASON]
Por favor tente novamente mais tarde.
	</notification>
	<notification name="LandmarkCreated">
		Você adicionou &quot;[LANDMARK_NAME]&quot; a sua pasta [FOLDER_NAME].
	</notification>
	<notification name="LandmarkAlreadyExists">
		Você já tem um marco deste lugar.
		<usetemplate name="okbutton" yestext="OK"/>
	</notification>
	<notification name="CannotCreateLandmarkNotOwner">
		Você não pode criar um ponto de referência porque o proprietário do terreno não permite. Tente novamente a alguns metros de distância.
	</notification>
	<notification name="CannotRecompileSelectObjectsNoScripts">
		Não é possível realizar uma recompilação.
Selecione um objeto com um script.
	</notification>
	<notification name="CannotRecompileSelectObjectsNoPermission">
		Impossibilitado de executar uma &apos;recompilação&apos;.

Selecione objetos com scripts que você tem permissão para modificar.
	</notification>
	<notification name="CannotResetSelectObjectsNoScripts">
		Impossibilitado de executar &apos;redefinir&apos;.

Selecione objetos com scripts.
	</notification>
	<notification name="CannotResetSelectObjectsNoPermission">
		Impossibilitado de executar &apos;redefinir&apos;.

Selecione objetos com scripts que você tem permissão para modificar.
	</notification>
	<notification name="CannotOpenScriptObjectNoMod">
		Impossível abrir script em objeto sem ter autorização para modificar.
	</notification>
	<notification name="CannotSetRunningSelectObjectsNoScripts">
		Impossibilitado de definir quaisquer scripts para &apos;rodando&apos;.

Selecione objetos com scripts.
	</notification>
	<notification name="CannotSetRunningNotSelectObjectsNoScripts">
		Impossibilitado de definir quaisquer scripts para &apos;não rodando&apos;.

Selecione objetos com scripts.
	</notification>
	<notification name="NoFrontmostFloater">
		Nenhuma janela flutuante mais à frente para salvar.
	</notification>
	<notification name="SeachFilteredOnShortWords">
		Sua consulta de pesquisa foi alterada e as palavras que eram demasiado curtas foram removidas.

Pesquisava por: [FINALQUERY]
	</notification>
	<notification name="SeachFilteredOnShortWordsEmpty">
		Os termos de sua pesquisa eram muito curtos então nenhuma pesquisa foi feita.
	</notification>
	<notification name="CouldNotTeleportReason">
		O teletransporte falhou.
[REASON]
	</notification>
	<notification name="invalid_tport">
		Houve um problema ao processar o teletransporte. Talvez seja preciso sair e entrar do Second Life para fazer o teletransporte.
Se você continuar a receber esta mensagem, consulte [SUPPORT_SITE].
	</notification>
	<notification name="invalid_region_handoff">
		Problema encontrado ao processar a passagem de regiões. Talvez seja preciso sair e entrar do Second Life atravessar regiões novamente.
Se você continuar a receber esta mensagem, consulte [SUPPORT_SITE].
	</notification>
	<notification name="blocked_tport">
		Desculpe, teletransportes estão atualmente bloqueados. Tente novamente dentro de alguns instantes. Se você continuar com problemas de teletransporte, por favor tente deslogar e relogar para resolver o problema.
	</notification>
	<notification name="nolandmark_tport">
		Desculpe, mas o sistema não conseguiu localizar a landmark de destino.
	</notification>
	<notification name="timeout_tport">
		Desculpe, não foi possível para o sistema executar o teletransporte. Tente novamente dentro de alguns instantes.
	</notification>
	<notification name="noaccess_tport">
		Desculpe, você não tem acesso ao destino deste teletransporte.
	</notification>
	<notification name="missing_attach_tport">
		Seu anexos ainda não chegaram. Tente esperar por alguns momentos ou deslogar e logar antes de tentar teleransportar-se novamente.
	</notification>
	<notification name="too_many_uploads_tport">
		Afluxo nesta região é atualmente tão alto que seu pedido de teletransporte não será possível em tempo oportuno. Por favor, tente novamente em alguns minutos ou vá a uma área menos ocupada.
	</notification>
	<notification name="expired_tport">
		Desculpe, mas o sistema não conseguiu concluir o seu pedido de teletransporte em tempo hábil. Por favor, tente novamente em alguns minutos.
	</notification>
	<notification name="expired_region_handoff">
		Desculpe, mas o sistema não pôde concluir a sua travessia de região em tempo hábil. Por favor, tente novamente em alguns minutos.
	</notification>
	<notification name="no_host">
		Não foi possível encontrar o destino do teletransporte. O destino pode estar temporariamente indisponível ou não existir mais. Por favor, tente novamente em poucos minutos.
	</notification>
	<notification name="no_inventory_host">
		O sistema de inventário está indisponível no momento.
	</notification>
	<notification name="CannotSetLandOwnerNothingSelected">
		Incapaz de estabelecer o proprietário do terreno:
Nenhum lote selecionado.
	</notification>
	<notification name="CannotSetLandOwnerMultipleRegions">
		Não é possível exigir a posse do terreno porque a seleção alcançou múltiplas regiões. Por favor, selecione uma área menor e tente novamente.
	</notification>
	<notification name="ForceOwnerAuctionWarning">
		Este lote vai a leilão. Forçar a mudança do dono cancela o leilão, podendo deixar residentes que já deram lances insatisfeitos. 
Deseja forçar mudança de dono?
		<usetemplate name="okcancelbuttons" notext="Cancelar" yestext="Retomar"/>
	</notification>
	<notification name="CannotContentifyNothingSelected">
		Conteúdo não encontrado:
Nenhum lote selecionado.
	</notification>
	<notification name="CannotContentifyNoRegion">
		Conteúdo não encontrado:
Nenhuma região selecionada.
	</notification>
	<notification name="CannotReleaseLandNothingSelected">
		Não é possível abandonar terreno:
Nenhum lote selecionado.
	</notification>
	<notification name="CannotReleaseLandNoRegion">
		Não é possível abandonar terreno:
Não é possível encontrar a região.
	</notification>
	<notification name="CannotBuyLandNothingSelected">
		Não é possível comprar terreno:
Nenhum lote selecionado.
	</notification>
	<notification name="CannotBuyLandNoRegion">
		Não é possível comprar terreno:
Não é possível achar a região em que este terreno se encontra.
	</notification>
	<notification name="CannotCloseFloaterBuyLand">
		A janela Comprar terreno poderá ser fechada quando o [APP_NAME] determinar o preço da transação.
	</notification>
	<notification name="CannotDeedLandNothingSelected">
		Não é possível transferir posse do terreno:
Nenhum lote selecionado.
	</notification>
	<notification name="CannotDeedLandNoGroup">
		Não é possível transferir posse do terreno:
Nenhum grupo selecionado.
	</notification>
	<notification name="CannotDeedLandNoRegion">
		Houve um problema ao processar a doação do terreno: 
A região do terreno não pôde ser localizada.
	</notification>
	<notification name="CannotDeedLandMultipleSelected">
		Não é possível doar o terreno:
Vários lotes foram selecionados.

Tente selecionar um único lote.
	</notification>
	<notification name="CannotDeedLandWaitingForServer">
		Não é possível doar o terreno:
Esperando o servidor informar de quem é a propriedade.

Por favor, tente novamente.
	</notification>
	<notification name="CannotDeedLandNoTransfer">
		Não é possível doar o terreno:
A região [REGION] não permite transferências de terreno.
	</notification>
	<notification name="CannotReleaseLandWatingForServer">
		Não é possível abandonar o terreno:
Esperando o servidor atualizar as informações do lote.

Tente novamente em alguns segundos.
	</notification>
	<notification name="CannotReleaseLandSelected">
		Não é possível abandonar o terreno:
Você não é dono de todos os lotes selecionados.

Por favor, selecione um único lote.
	</notification>
	<notification name="CannotReleaseLandDontOwn">
		Não é possível abandonar terreno:
Você não tem permissão de liberar este lote.
Os lotes que você possui estão em verde.
	</notification>
	<notification name="CannotReleaseLandRegionNotFound">
		Houve um problema ao processar o abandono do terreno: 
A região do terreno não pôde ser localizada.
	</notification>
	<notification name="CannotReleaseLandNoTransfer">
		Não é possível abandonar terreno:
A região [REGION] não permite transferência de terreno.
	</notification>
	<notification name="CannotReleaseLandPartialSelection">
		Não é possível abandonar o terreno:
Selecione um lote inteiro e abra mão dele.

Selecione um lote inteiro ou primeiro divida seu lote.
	</notification>
	<notification name="ReleaseLandWarning">
		Você está prestes a abrir mão de [AREA] m².
Ao abrir mão deste terreno, ele deixa de ser uma propriedade. Note que você não receberá nenhum L$.

Abrir mão deste terreno?
		<usetemplate name="okcancelbuttons" notext="Cancelar" yestext="Renunciar"/>
	</notification>
	<notification name="CannotDivideLandNothingSelected">
		Não é possível dividir o terreno:

Nenhum lote foi selecionado.
	</notification>
	<notification name="CannotDivideLandPartialSelection">
		Não é possível dividir o terreno:

Você selecionou um lote inteiro.
Tente selecionar uma parte do lote.
	</notification>
	<notification name="LandDivideWarning">
		Dividir este terreno irá dividir este lote em dois e cada lote pode ter suas próprias configurações. Algumas configurações serão colocadas no padrão depois dessa operação.

Quer dividir o terreno?
		<usetemplate name="okcancelbuttons" notext="Cancelar" yestext="Dividir"/>
	</notification>
	<notification name="CannotDivideLandNoRegion">
		Houve um problema ao processar a divisão do terreno: 
A região do terreno não pôde ser localizada.
	</notification>
	<notification name="CannotJoinLandNoRegion">
		Houve um problema ao processar a união dos terrenos: 
A região do terreno não pôde ser localizada.
	</notification>
	<notification name="CannotJoinLandNothingSelected">
		Não é possível unir os terrenos:
Nenhum lote selecionado.
	</notification>
	<notification name="CannotJoinLandEntireParcelSelected">
		Não é possível unir os terrenos:
Você selecionou apenas um lote.

Selecione a terra através de ambos os lotes.
	</notification>
	<notification name="CannotJoinLandSelection">
		Não é possível unir os terrenos:
Você deve selecionar mais de um lote.

Selecione terrenos localizados em dois lotes.
	</notification>
	<notification name="JoinLandWarning">
		Unir os terrenos vai criar um grande lote, formado por todos os lotes que intersectam o retângulo selecionado.
Você vai ter que redefinir nome e as opções do novo lote.

Unir os terrenos?
		<usetemplate name="okcancelbuttons" notext="Cancelar" yestext="Unir"/>
	</notification>
	<notification name="ConfirmNotecardSave">
		Esta anotação precisa ser salva antes de o item ser copiado ou visualizado. Salvar anotação?
		<usetemplate name="okcancelbuttons" notext="Cancelar" yestext="Salvar"/>
	</notification>
	<notification name="ConfirmItemCopy">
		Copiar este item para o seu inventário?
		<usetemplate name="okcancelbuttons" notext="Cancelar" yestext="Copiar"/>
	</notification>
	<notification name="ResolutionSwitchFail">
		Falha ao trocar a resolução para [RESX] por [RESY]
	</notification>
	<notification name="ErrorUndefinedGrasses">
		Erro: Gramado indefinido; [SPECIES]
	</notification>
	<notification name="ErrorUndefinedTrees">
		Erro: Árvores indefinidas: [SPECIES]
	</notification>
	<notification name="CannotSaveWearableOutOfSpace">
		Não é possível salvar &apos;[NAME]&apos; para um arquivo de vestimenta. Você precisa liberar algum espaço no seu computador e salvar o arquivo novamente.
	</notification>
	<notification name="CannotSaveToAssetStore">
		Ocorreu um problema ao salvar [NAME].  
Em geral, essa é uma falha técnica temporária.  Personalize e volte a salvar o item novamente dentro de alguns minutos.
	</notification>
	<notification name="YouHaveBeenLoggedOut">
		Ah não!  O [CURRENT_GRID] teve de fechar. 
            [MESSAGE]
		<usetemplate name="okcancelbuttons" notext="Sair" yestext="Exibir IM &amp; bate-papo"/>
	</notification>
	<notification name="OnlyOfficerCanBuyLand">
		Não é possível comprar o terreno para o grupo:
Você não tem permissão para comprar o terreno para o seu grupo ativado.
	</notification>
	<notification label="Adicionar amigo" name="AddFriendWithMessage">
		Amigos podem dar permissões de rastrear um ao outro pelo mapa e receber atualizações de status online.

Oferecer amizade para [NAME]?
		<form name="form">
			<input name="message">
				Quer ser meu amigo?
			</input>
			<button name="Offer" text="Oferecer"/>
			<button name="Cancel" text="Cancelar"/>
		</form>
	</notification>
	<notification label="Adicionar lista de substituição automática" name="AddAutoReplaceList">
		Nome para a nova lista:
		<form name="form">
			<button name="SetName" text="OK"/>
		</form>
	</notification>
	<notification label="Renomear lista de substituição automática" name="RenameAutoReplaceList">
		O nome &apos;[DUPNAME]&apos; já está em uso
    Insira um novo nome exclusivo:
		<form name="form">
			<button name="ReplaceList" text="Substituir lista atual"/>
			<button name="SetName" text="Usar novo nome"/>
		</form>
	</notification>
	<notification name="InvalidAutoReplaceEntry">
		A palavra-chave deve ser uma palavra única e a substituição não pode estar vazia.
	</notification>
	<notification name="InvalidAutoReplaceList">
		A lista de substituição é inválida.
	</notification>
	<notification name="SpellingDictImportRequired">
		Você deve especificar um arquivo, um nome e um idioma.
	</notification>
	<notification name="SpellingDictIsSecondary">
		O dicionário [DIC_NAME] não aparenta ter um arquivo &quot;aff&quot;; isso significa que ele é um dicionário &quot;secundário&quot;.
Ele pode ser usado como dicionário adicional mas não como dicionário Principal.

Consulte https://wiki.secondlife.com/wiki/Adding_Spelling_Dictionaries
	</notification>
	<notification name="SpellingDictImportFailed">
		Impossível copiar
    [FROM_NAME]
    para
    [TO_NAME]
	</notification>
	<notification label="Salvar este look" name="SaveOutfitAs">
		Veja o meu novo visual:
		<form name="form">
			<input name="message">
				[DESC] (novo)
			</input>
			<button name="OK" text="OK"/>
			<button name="Cancel" text="Cancelar"/>
		</form>
	</notification>
	<notification label="Salvar item de vestuário" name="SaveWearableAs">
		Salvar item no meu inventário como:
		<form name="form">
			<input name="message">
				[DESC] (novo)
			</input>
			<button name="OK" text="OK"/>
			<button name="Cancel" text="Cancelar"/>
		</form>
	</notification>
	<notification label="Renomear look" name="RenameOutfit">
		Nome do novo look:
		<form name="form">
			<input name="new_name">
				[NAME]
			</input>
			<button name="OK" text="OK"/>
			<button name="Cancel" text="Cancelar"/>
		</form>
	</notification>
	<notification name="RemoveFromFriends">
		Deseja remover &lt;nolink&gt;[NAME]&lt;/nolink&gt; da sua lista de amigos?
		<usetemplate name="okcancelbuttons" notext="Cancelar" yestext="Remover"/>
	</notification>
	<notification name="RemoveMultipleFromFriends">
		Você quer remover vários amigos da sua lista?
		<usetemplate name="okcancelbuttons" notext="Cancelar" yestext="Remover"/>
	</notification>
	<notification name="GodDeleteAllScriptedPublicObjectsByUser">
		Você tem certeza que deseja excluir todos os objetos programados de propriedade de
** [AVATAR_NAME] **
em todos os outros terrenos deste sim?
		<usetemplate name="okcancelbuttons" notext="Cancelar" yestext="APAGAR!!"/>
	</notification>
	<notification name="GodDeleteAllScriptedObjectsByUser">
		Você tem certeza que deseja excluir todos os objetos programados de propriedade de
** [AVATAR_NAME] **
em TODOS OS TERRENOS deste sim?
		<usetemplate name="okcancelbuttons" notext="Cancelar" yestext="!!APAGAR TUDO!!"/>
	</notification>
	<notification name="GodDeleteAllObjectsByUser">
		Você tem certeza que deseja excluir TODOS os objetos (programados ou não) de propriedade de
** [AVATAR_NAME] **
em TODOS OS TERRENOS deste sim?
		<usetemplate name="okcancelbuttons" notext="Cancelar" yestext="!!APAGAR TUDO!!"/>
	</notification>
	<notification name="BlankClassifiedName">
		Você deve especificar um nome para seu classificado.
	</notification>
	<notification name="MinClassifiedPrice">
		Preço mínimo a pagar para incluir na listagem é de L$[MIN_PRICE].

Por favor, insira um valor maior.
	</notification>
	<notification name="ConfirmItemDeleteHasLinks">
		Pelo menos um dos itens possui links que levam a ele.  Ao excluir o item, os links não funcionarão mais.   Por isso, recomendamos excluir os links primeiro.

Tem certeza de que quer excluir estes items?
		<usetemplate name="okcancelbuttons" notext="Cancelar" yestext="OK"/>
	</notification>
	<notification name="ConfirmObjectDeleteLock">
		Pelo menos um dos itens que você selecionou está trancado.

Tem certeza de que deseja apagar estes itens?
		<usetemplate name="okcancelbuttons" notext="Não" yestext="Sim"/>
	</notification>
	<notification name="ConfirmObjectDeleteNoCopy">
		Pelo menos um dos itens que você selecionou não é copiável.

Tem certeza de que deseja apagar estes itens?
		<usetemplate name="okcancelbuttons" notext="Não" yestext="Sim"/>
	</notification>
	<notification name="ConfirmObjectDeleteNoOwn">
		Você não é proprietário de pelo menos um dos itens selecionados.

Tem certeza de que deseja apagar estes itens?
		<usetemplate name="okcancelbuttons" notext="Não" yestext="Sim"/>
	</notification>
	<notification name="ConfirmObjectDeleteLockNoCopy">
		Pelo menos um dos objetos está trancado ou não é copiável.

Tem certeza de que deseja apagar estes itens?
		<usetemplate name="okcancelbuttons" notext="Não" yestext="Sim"/>
	</notification>
	<notification name="ConfirmObjectDeleteLockNoOwn">
		Pelo menos um dos objetos está trancado ou não é de sua posse.

Tem certeza de que deseja apagar estes itens?
		<usetemplate name="okcancelbuttons" notext="Não" yestext="Sim"/>
	</notification>
	<notification name="ConfirmObjectDeleteNoCopyNoOwn">
		Pelo menos um dos objetos não é copiável ou não é de sua posse.

Tem certeza de que deseja apagar estes itens?
		<usetemplate name="okcancelbuttons" notext="Não" yestext="Sim"/>
	</notification>
	<notification name="ConfirmObjectDeleteLockNoCopyNoOwn">
		Pelo menos um dos objetos está trancado, não é copiável ou você não o possui.

Tem certeza de que deseja apagar estes itens?
		<usetemplate name="okcancelbuttons" notext="Não" yestext="Sim"/>
	</notification>
	<notification name="ConfirmObjectTakeLock">
		Pelo menos um dos objetos está trancado.

Tem certeza de que deseja pegar estes itens?
		<usetemplate name="okcancelbuttons" notext="Não" yestext="Sim"/>
	</notification>
	<notification name="ConfirmObjectTakeNoOwn">
		Você não possui todos os objetos que está pegando.
Caso continue, as permissões do próximo proprietário serão aplicadas aos objetos e possivelmente restringirão sua habilidade em modificá-los ou copiá-los.

Você tem certeza de que quer pegar estes itens?
		<usetemplate name="okcancelbuttons" notext="Não" yestext="Sim"/>
	</notification>
	<notification name="ConfirmObjectTakeLockNoOwn">
		Pelo menos um objeto está bloqueado.
Você não possui todos os objetos que você está pegando.
Se continuar, as permissões para o próximo proprietário serão aplicadas e possivelmente restringirão sua capacidade de modificar ou copiá-los.
No entanto, você pode pegar a seleção atual.

Tem certeza de que deseja pegar estes itens?
		<usetemplate name="okcancelbuttons" notext="Não" yestext="Sim"/>
	</notification>
	<notification name="CantBuyLandAcrossMultipleRegions">
		Não foi possível comprar o terreno, pois a seleção abrange várias regiões.

Por favor, selecione uma área menor e tente novamente.
	</notification>
	<notification name="DeedLandToGroup">
		No ato da doação deste lote, o grupo deverá ter e manter créditos suficientes para ter o terreno.
O preço de aquisição dos terrenos não é restituído ao proprietário. Se uma parcela doada for vendida, o preço de venda é dividido igualmente entre os membros do grupo.

Doar [AREA] m² ao grupo &apos;[GROUP_NAME]&apos;?
		<usetemplate name="okcancelbuttons" notext="Cancelar" yestext="OK"/>
	</notification>
	<notification name="DeedLandToGroupWithContribution">
		Ao transferir este terreno, o grupo precisa ter e manter créditos de uso de terrenos suficientes.
A doação inclui uma contribuição de terreno ao grupo de parte de &apos;[NAME]&apos;.
O preço pago pelo terreno não será reembolsado ao proprietário. Se um terreno doado for vendido, a receita da venda será dividida igualmente entre os membros do grupo.

Doar este terreno de [AREA] m² para o grupo &apos;[GROUP_NAME]&apos;?
		<usetemplate name="okcancelbuttons" notext="Cancelar" yestext="OK"/>
	</notification>
	<notification name="DisplaySetToSafe">
		Configurações de display foram ajustadas para níveis de segurança porque você especificou -- opção de segurança.
	</notification>
	<notification name="DisplaySetToRecommendedGPUChange">
		As configurações de tela foram definidas nos níveis recomendados porque sua placa de vídeo foi alterada
de &apos;[LAST_GPU]&apos;
para &apos;[THIS_GPU]&apos;
	</notification>
	<notification name="DisplaySetToRecommendedFeatureChange">
		As configurações de tela foram definidas nos níveis recomendados por causa de uma alteração no subsistema de renderização.
	</notification>
	<notification name="ErrorMessage">
		[ERROR_MESSAGE]
		<usetemplate name="okbutton" yestext="OK"/>
	</notification>
	<notification name="AvatarMovedDesired">
		Esse destino não está disponível no momento. 
Você chegou a uma região próxima.
	</notification>
	<notification name="AvatarMovedLast">
		Esse destino não está disponível no momento. 
Você chegou a uma região próxima.
	</notification>
	<notification name="AvatarMovedHome">
		Esse destino não está disponível no momento. 
Você chegou a uma região próxima. 
Pense em usar outra região como seu início.
	</notification>
	<notification name="ClothingLoading">
		As suas roupas estão sendo transferidas. 
Enquando isso, use o [CURRENT_GRID] normalmente. Seu visual será exibido corretamente.
		<form name="form">
			<ignore name="ignore" text="A roupa está demorando para chegar"/>
		</form>
	</notification>
	<notification name="FirstRun">
		A instalação do [APP_NAME] está pronta. 

<<<<<<< HEAD
Se você ainda não conhece o [CURRENT_GRID], basta criar uma conta para começar. 
=======
Se você ainda não conhece o [SECOND_LIFE], basta criar uma conta para começar.
>>>>>>> d56a98de
		<usetemplate name="okcancelbuttons" notext="Continuar" yestext="Nova conta.."/>
	</notification>
	<notification name="LoginPacketNeverReceived">
		Estamos detectando um problema de conexão.  Pode haver um problema com a sua conexão à internet ou com o [SECOND_LIFE_GRID].

Cheque sua conexão e tente em alguns minutos, clique na Ajuda para acessar o [SUPPORT_SITE], ou tente voltar para casa clicando em &apos;Teletransportar&apos;.
		<url name="url">
			http://br.secondlife.com/support/
		</url>
		<form name="form">
			<button name="OK" text="OK"/>
			<button name="Help" text="Ajuda"/>
			<button name="Teleport" text="Teletransportar"/>
		</form>
	</notification>
	<notification name="WelcomeChooseSex">
		Seu personagem irá aparecer num momento.

Use as teclas de seta para andar.
Pressione a tecla F1 para ajuda ou aprender mais sobre [CURRENT_GRID].
Por favor, escolha se o seu avatar é feminino ou masculino. Você pode mudar de idéia depois.
		<usetemplate name="okcancelbuttons" notext="Feminino" yestext="Masculino"/>
	</notification>
	<notification name="CantTeleportToGrid">
		Não foi possível ir para [SLURL], que fica em outro grid ([GRID]) em relação ao grid atual, ([CURRENT_GRID]).  Feche o Visualizador e tente novamente.
		<usetemplate name="okbutton" yestext="OK"/>
	</notification>
	<notification name="GeneralCertificateError">
		Falha de conexão com o servidor.
[REASON]

SubjectName: [SUBJECT_NAME_STRING]
IssuerName: [ISSUER_NAME_STRING]
Válido de: [VALID_FROM]
Válido até: [VALID_TO]
MD5 Fingerprint: [SHA1_DIGEST]
Impressão digital SHA1: [MD5_DIGEST]
Uso da chave: [KEYUSAGE]
Uso estendido da chave: [EXTENDEDKEYUSAGE]
Identificador chave de assunto: [SUBJECTKEYIDENTIFIER]
		<usetemplate name="okbutton" yestext="OK"/>
	</notification>
	<notification name="TrustCertificateError">
		A autoridade de certificação deste servidor é desconhecida.

Dados do certificado:
SubjectName: [SUBJECT_NAME_STRING]
IssuerName: [ISSUER_NAME_STRING]
Válido de: [VALID_FROM]
Válido até: [VALID_TO]
MD5 Fingerprint: [SHA1_DIGEST]
Impressão digital SHA1: [MD5_DIGEST]
Uso da chave: [KEYUSAGE]
Uso estendido da chave: [EXTENDEDKEYUSAGE]
Identificador chave de assunto: [SUBJECTKEYIDENTIFIER]

Confiar nesta autoridade?
		<usetemplate name="okcancelbuttons" notext="Cancelar" yestext="Confiança"/>
	</notification>
	<notification name="NotEnoughCurrency">
		[NAME] L$ [PRICE] Você não possui suficientes L$ para fazer isso.
	</notification>
	<notification name="GrantedModifyRights">
		[NAME] autorizou você a editar seus objetos.
	</notification>
	<notification name="RevokedModifyRights">
		Seu direito de modificar objetos do/da [NAME] foi revogado
	</notification>
	<notification name="FlushMapVisibilityCaches">
		Isto irá descarregar os caches de mapa relativos a esta região.
Isso é realmente útil apenas para depuração.
(Na produção, aguarde 5 minutos e, então, o mapa de todos será atualizado depois que relogar.)
		<usetemplate name="okcancelbuttons" notext="Cancelar" yestext="OK"/>
	</notification>
	<notification name="BuyOneObjectOnly">
		Impossível comprar mais de um objeto ao mesmo tempo. Por favor, selecione apenas um objeto e tente novamente.
	</notification>
	<notification name="OnlyCopyContentsOfSingleItem">
		Incapaz de copiar os conteúdos de mais de um item por vez. Por favor, selecione somente um objeto e tente novamente.
		<usetemplate name="okcancelbuttons" notext="Cancelar" yestext="OK"/>
	</notification>
	<notification name="KickUsersFromRegion">
		Teletransportar para o início todos os residentes nesta região?
		<usetemplate name="okcancelbuttons" notext="Cancelar" yestext="OK"/>
	</notification>
	<notification name="EstateObjectReturn">
		Você tem certeza que deseja retornar os objetos pertencentes a [USER_NAME] ?
		<usetemplate name="okcancelbuttons" notext="Cancelar" yestext="OK"/>
	</notification>
	<notification name="InvalidTerrainBitDepth">
		Não foi possível definir texturas da região:
Textura do Terreno [TEXTURE_NUM] tem uma profundidade de bits inválidos [TEXTURE_BIT_DEPTH].

Substitua textura [TEXTURE_NUM], com uma imagem de 24-bit 1024x1024 ou menor e em seguida, clique em &apos;Aplicar&apos; novamente.
	</notification>
	<notification name="InvalidTerrainSize">
		Não foi possível definir texturas da região:
Textura do Terreno [TEXTURE_NUM] é muito grande em [TEXTURE_SIZE_X] x [TEXTURE_SIZE_Y].

Substituir textura [TEXTURE_NUM], com uma imagem de 24-bit 1024x1024 ou menor e em seguida, clique em &apos;Aplicar&apos; novamente.
	</notification>
	<notification name="RawUploadStarted">
		Upload iniciado. Pode levar uns 2 minutos, dependendo da sua velocidade de conexão.
	</notification>
	<notification name="ConfirmBakeTerrain">
		Você realmente deseja nivelar o terreno selecionado a partir do centro elevando/reduzindo os limites e o padrão para a ferramenta ´Reverter´?
		<usetemplate name="okcancelbuttons" notext="Cancelar" yestext="Executar"/>
	</notification>
	<notification name="MaxAllowedAgentOnRegion">
		Você pode ter somente [MAX_AGENTS] residentes permitidos.
	</notification>
	<notification name="MaxBannedAgentsOnRegion">
		Você pode ter apenas [MAX_BANNED] residentes banidos.
	</notification>
	<notification name="MaxAgentOnRegionBatch">
		Falha ao adicionar [NUM_ADDED] agentes:
Ultrapassa o limite de [MAX_AGENTS] [LIST_TYPE] de [NUM_EXCESS].
	</notification>
	<notification name="MaxAllowedGroupsOnRegion">
		Você pode ter somente [MAX_GROUPS] grupos permitidos.
		<usetemplate name="okcancelbuttons" notext="Cancelar" yestext="Executar"/>
	</notification>
	<notification name="MaxManagersOnRegion">
		Você pode ter apenas [MAX_MANAGER] gerentes da Propriedade.
	</notification>
	<notification name="OwnerCanNotBeDenied">
		Não é possível adicionar o dono da propriedade na lista de residentes banidos.
	</notification>
	<notification name="CanNotChangeAppearanceUntilLoaded">
		Não é possível alterar a aparência até que as roupas e formas estejam carregadas.
	</notification>
	<notification name="ClassifiedMustBeAlphanumeric">
		O título do seu Anúncio deve começar com uma letra entre A e Z ou número. Nenhuma pontuação é permitida.
	</notification>
	<notification name="CantSetBuyObject">
		Não é possível configurar Comprar Objeto, porque o objeto não está à venda.
Por favor, ponha o objeto à venda e tente novamente.
	</notification>
	<notification name="FinishedRawDownload">
		Download do arquivo de terreno RAW concluído em:
[DOWNLOAD_PATH]
	</notification>
	<notification name="DownloadWindowsMandatory">
		Existe uma nova versão do [APP_NAME] 
[MESSAGE]
Baixe a atualização para usar o [APP_NAME].
		<usetemplate name="okcancelbuttons" notext="Sair" yestext="Atualizar"/>
	</notification>
	<notification name="DownloadWindows">
		Existe uma nova versão do [APP_NAME] 
[MESSAGE]
Não é preciso passar para a nova versão, mas ela pode melhorar o desempenho e estabilidade do visualizador.
		<usetemplate name="okcancelbuttons" notext="Continuar" yestext="Atualizar"/>
	</notification>
	<notification name="DownloadWindowsReleaseForDownload">
		Existe uma nova versão do [APP_NAME] 
[MESSAGE]
Não é preciso passar para a nova versão, mas ela pode melhorar o desempenho e estabilidade do visualizador.
		<usetemplate name="okcancelbuttons" notext="Continuar" yestext="Atualizar"/>
	</notification>
	<notification name="DownloadLinuxMandatory">
		Existe uma nova versão do [APP_NAME] 
[MESSAGE]
Baixe a atualização para usar o [APP_NAME].
		<usetemplate name="okcancelbuttons" notext="Sair" yestext="Baixar"/>
	</notification>
	<notification name="DownloadLinux">
		Existe uma nova versão do [APP_NAME] 
[MESSAGE]
Não é preciso passar para a nova versão, mas ela pode melhorar o desempenho e estabilidade.
		<usetemplate name="okcancelbuttons" notext="Continuar" yestext="Baixar"/>
	</notification>
	<notification name="DownloadLinuxReleaseForDownload">
		Existe uma nova versão do [APP_NAME] 
[MESSAGE]
Não é preciso passar para a nova versão, mas ela pode melhorar o desempenho e estabilidade.
		<usetemplate name="okcancelbuttons" notext="Continuar" yestext="Baixar"/>
	</notification>
	<notification name="DownloadMacMandatory">
		Existe uma nova versão do [APP_NAME] 
[MESSAGE]
Baixe a atualização para usar o [APP_NAME].

Salvar na pasta Aplicativos?
		<usetemplate name="okcancelbuttons" notext="Sair" yestext="Atualizar"/>
	</notification>
	<notification name="DownloadMac">
		Existe uma nova versão do [APP_NAME] 
[MESSAGE]
Não é preciso passar para a nova versão, mas ela pode melhorar o desempenho e estabilidade do visualizador. 

Salvar na pasta Aplicativos?
		<usetemplate name="okcancelbuttons" notext="Continuar" yestext="Atualizar"/>
	</notification>
	<notification name="DownloadMacReleaseForDownload">
		Existe uma nova versão do [APP_NAME] 
[MESSAGE]
Não é preciso passar para a nova versão, mas ela pode melhorar o desempenho e estabilidade do visualizador. 

Salvar na pasta Aplicativos?
		<usetemplate name="okcancelbuttons" notext="Continuar" yestext="Atualizar"/>
	</notification>
	<notification name="FailedUpdateInstall">
		Ocorreu um erro de atualização do visualizador. 
Baixe e instale a versão mais recente do visualizador em 
http://secondlife.com/download.
		<usetemplate name="okbutton" yestext="OK"/>
	</notification>
	<notification name="FailedRequiredUpdateInstall">
		Não foi possível instalar uma atualização necessária. 
Não será possível acessar a sua conta até que você atualize o [APP_NAME].

Baixe e instale a versão mais recente do visualizador em 
http://secondlife.com/download.
		<usetemplate name="okbutton" yestext="Sair"/>
	</notification>
	<notification name="UpdaterServiceNotRunning">
		A instalação do Second Life requer uma atualização.

Baixe a atualização em http://www.secondlife.com/downloads
ou você pode instalar a instalação agora.
		<usetemplate name="okcancelbuttons" notext="Sair do Second Life" yestext="Baixar e instalar agora"/>
	</notification>
	<notification name="DownloadBackgroundTip">
		Baixamos uma atualização para a instalação do [APP_NAME].
Versão [VERSION] [[RELEASE_NOTES_FULL_URL] sobre esta atualização]
		<usetemplate name="okcancelbuttons" notext="Depois..." yestext="Instalar agora e reiniciar o [APP_NAME]"/>
	</notification>
	<notification name="DownloadBackgroundDialog">
		Baixamos uma atualização para a instalação do [APP_NAME].
Versão [VERSION] [[RELEASE_NOTES_FULL_URL] sobre esta atualização]
		<usetemplate name="okcancelbuttons" notext="Depois..." yestext="Instalar agora e reiniciar o [APP_NAME]"/>
	</notification>
	<notification name="RequiredUpdateDownloadedVerboseDialog">
		O software requer uma atualização que já foi baixada.
Versão [VERSION]

Para instalar a atualização, será preciso reiniciar o [APP_NAME].
		<usetemplate name="okbutton" yestext="OK"/>
	</notification>
	<notification name="RequiredUpdateDownloadedDialog">
		Para instalar a atualização, será preciso reiniciar o [APP_NAME].
		<usetemplate name="okbutton" yestext="OK"/>
	</notification>
	<notification name="DeedObjectToGroup">
		Delegar este objeto causará ao grupo:
* Receber os L$ pagos ao objeto
		<usetemplate ignoretext="Confirmar doações de um objeto a um grupo antes de fazer a doação" name="okcancelignore" notext="Cancelar" yestext="Acionar"/>
	</notification>
	<notification name="WebLaunchExternalTarget">
		Abrir uma janela do navegador para ver essas informações?
		<usetemplate ignoretext="Abrir o navegador para acessar uma página na web" name="okcancelignore" notext="Cancelar" yestext="OK"/>
	</notification>
	<notification name="WebLaunchJoinNow">
		Deseja abrir o [http://secondlife.com/account/ Painel] para gerenciar sua conta?
		<usetemplate ignoretext="Abrir o navegador para acessar minha conta" name="okcancelignore" notext="Cancelar" yestext="OK"/>
	</notification>
	<notification name="WebLaunchSecurityIssues">
		Visite a Wiki do [CURRENT_GRID] para detalhes de como Reportar um Problema de Segurança.
		<usetemplate ignoretext="Abrir o navegador para ver como denunciar uma ocorrência" name="okcancelignore" notext="Cancelar" yestext="OK"/>
	</notification>
	<notification name="WebLaunchQAWiki">
		Visite o Wiki de  QA do [CURRENT_GRID].
		<usetemplate ignoretext="Abrir meu navegador para ver a página Wiki" name="okcancelignore" notext="Cancelar" yestext="OK"/>
	</notification>
	<notification name="WebLaunchPublicIssue">
		Visite o Rastreador Público de Problemas do [CURRENT_GRID], onde você poderá reportar Bugs e outros Problemas.
		<usetemplate ignoretext="Abrir o navegador para usar o Monitor de problemas" name="okcancelignore" notext="Cancelar" yestext="Ir para a Página"/>
	</notification>
	<notification name="WebLaunchSupportWiki">
		Ir até o Blog Oficial da Linden buscar pelas últimas notícias e informações.
		<usetemplate ignoretext="Abrir meu navegador para ler o blog" name="okcancelignore" notext="Cancelar" yestext="Ir até a página"/>
	</notification>
	<notification name="WebLaunchLSLGuide">
		Abrir o Guia de scripts para obter ajuda?
		<usetemplate ignoretext="Abrir meu navegador para usar o Guia de scripts" name="okcancelignore" notext="Cancelar" yestext="Ir para a página"/>
	</notification>
	<notification name="WebLaunchLSLWiki">
		Consultar o LSL Portal para obter ajuda com scripts?
		<usetemplate ignoretext="Abrir meu navegador para consultar o LSL Portal" name="okcancelignore" notext="Cancelar" yestext="Ir para a página"/>
	</notification>
	<notification name="ReturnToOwner">
		Você tem certeza que deseja retornar os objetos selecionados para seus proprietários? Objetos transferíveis doados irão retornar aos proprietários anteriores.

*AVISO* Objetos doados não – transferíveis serão deletados!
		<usetemplate ignoretext="Confirmar antes de devolver objetos a seus donos" name="okcancelignore" notext="Cancelar" yestext="Retornar"/>
	</notification>
	<notification name="GroupLeaveConfirmMember">
		Você é atualmente um membro do grupo
		<usetemplate name="okcancelbuttons" notext="Cancelar" yestext="Sair"/>
	</notification>
	<notification name="ConfirmKick">
		Tem CERTEZA de que deseja expulsar todos os residentes do grid?
		<usetemplate name="okcancelbuttons" notext="Cancelar" yestext="Chutar todos"/>
	</notification>
	<notification name="MuteLinden">
		Desculpe, nenhum Linden pode ser bloqueado.
		<usetemplate name="okbutton" yestext="OK"/>
	</notification>
	<notification name="CannotStartAuctionAlreadyForSale">
		Você não pode começar um leilão com um lote que já foi colocado à venda. Desabilite a venda se você tem certeza que deseja fazer um leilão.
	</notification>
	<notification label="Falha ao bloquear objeto por nome" name="MuteByNameFailed">
		Você já bloqueou este residente.
		<usetemplate name="okbutton" yestext="OK"/>
	</notification>
	<notification name="RemoveItemWarn">
		Embora seja permitido, deletar conteúdo pode danificar o objeto. Você quer excluir este item?
		<usetemplate name="okcancelbuttons" notext="Não" yestext="Sim"/>
	</notification>
	<notification name="CantOfferCallingCard">
		Não é possível oferecer um cartão de visitas neste momento. Por favor, tente novamente em breve.
		<usetemplate name="okbutton" yestext="OK"/>
	</notification>
	<notification name="CantOfferFriendship">
		Não é possível oferecer amizade neste momento. Por favor, tente novamente em breve.
		<usetemplate name="okbutton" yestext="OK"/>
	</notification>
	<notification name="BusyModeSet">
		Modo ocupado ativado. 
O bate-papo e MIs não serão exibidos.  MIs enviadas para você receberão sua resposta de modo ocupado.  Todas as ofertas de teletransporte serão recusadas.  Todas as ofertas de inventário serão colocadas na Lixeira.
		<usetemplate ignoretext="Passar meu status para o modo ocupado" name="okignore" yestext="OK"/>
	</notification>
	<notification name="JoinedTooManyGroupsMember">
		Você atingiu o limite máximo de grupos. Saia de outro grupo para poder entrar nesse ou recuse o convite.
[NAME] está te convidando para entrar em um grupo.
		<usetemplate name="okcancelbuttons" notext="Recusar" yestext="Entrar"/>
	</notification>
	<notification name="JoinedTooManyGroups">
		Você atingiu o limite máximo de grupos. Sai de um grupo para entrar ou criar outro.
		<usetemplate name="okbutton" yestext="OK"/>
	</notification>
	<notification name="KickUser">
		Chutar este residente com qual mensagem?
		<form name="form">
			<input name="message">
				Um administrador desligou você.
			</input>
			<button name="OK" text="OK"/>
			<button name="Cancel" text="Cancelar"/>
		</form>
	</notification>
	<notification name="KickAllUsers">
		Expulsar todo mundo atualmente do grid com qual mensagem?
		<form name="form">
			<input name="message">
				Um administrador deslogou você.
			</input>
			<button name="OK" text="OK"/>
			<button name="Cancel" text="Cancelar"/>
		</form>
	</notification>
	<notification name="FreezeUser">
		Congelar este residente com qual mensagem?
		<form name="form">
			<input name="message">
				Você foi congelado. Você não pode se mover ou conversar. Um administrador irá contatá-lo via mensagem instantânea (MI).
			</input>
			<button name="OK" text="OK"/>
			<button name="Cancel" text="Cancelar"/>
		</form>
	</notification>
	<notification name="UnFreezeUser">
		Descongelar este residente com qual mensagem?
		<form name="form">
			<input name="message">
				Você não está mais congelado.
			</input>
			<button name="OK" text="OK"/>
			<button name="Cancel" text="Cancelar"/>
		</form>
	</notification>
	<notification name="SetDisplayNameSuccess">
		Olá, [DISPLAY_NAME]!

Assim como na vida real, leva um tempo para todos aprenderem um novo nome.  Aguarde alguns dias para [http://wiki.secondlife.com/wiki/Setting_your_display_name your name to update] aparecer em objetos, scripts, nos resultados de buscas, etc.
	</notification>
	<notification name="SetDisplayNameBlocked">
		Infelizmente não é possível modificar seu nome de tela. Se você acredita que houve algum equívoco, entre em contato com o suporte.
	</notification>
	<notification name="SetDisplayNameFailedLength">
		Desculpe, este nome é longo demais.  O limite de caracteres para nomes de tela é [LENGTH].

Selecione um nome mais curto.
	</notification>
	<notification name="SetDisplayNameFailedGeneric">
		Infelizmente não foi possível definir seu nome de tela.  Por favor volte mais tarde.
	</notification>
	<notification name="SetDisplayNameMismatch">
		Os nomes de tela fornecidos não são iguais. Digite novamente.
	</notification>
	<notification name="AgentDisplayNameUpdateThresholdExceeded">
		Falta mais um tempinho para você poder mudar seu nome de tela.

Consulte a página http://wiki.secondlife.com/wiki/Setting_your_display_name

Por favor volte mais tarde.
	</notification>
	<notification name="AgentDisplayNameSetBlocked">
		Infelizmente não foi possível definir o nome solicitado. Ele contém uma palavra banida.
 
 Selecione um nome diferente.
	</notification>
	<notification name="AgentDisplayNameSetInvalidUnicode">
		O nome de tela desejado contém caracteres inválidos.
	</notification>
	<notification name="AgentDisplayNameSetOnlyPunctuation">
		Seu nome de tela não pode ser formado exclusivamente de caracteres de pontuação.
	</notification>
	<notification name="DisplayNameUpdate">
		[OLD_NAME] ([SLID]) adotou o nome [NEW_NAME].
	</notification>
	<notification name="OfferTeleport">
		Oferecer um teletransporte para sua localização com qual mensagem?
		<form name="form">
			<input name="message">
				Junte-se a mim em [REGION]
			</input>
			<button name="OK" text="OK"/>
			<button name="Cancel" text="Cancelar"/>
		</form>
	</notification>
	<notification name="TooManyTeleportOffers">
		Você fez [OFFERS] ofertas de teletransporte, porém o seu limite é [LIMIT].
		<usetemplate name="okbutton" yestext="OK"/>
	</notification>
	<notification name="OfferTeleportFromGod">
		Convocar residente à sua localização com poderes de deus?
		<form name="form">
			<input name="message">
				Junte-se a mim em [REGION]
			</input>
			<button name="OK" text="OK"/>
			<button name="Cancel" text="Cancelar"/>
		</form>
	</notification>
	<notification name="TeleportFromLandmark">
		Tem certeza de quer ser teletransportado para &lt;nolink&gt;[LOCATION]&lt;/nolink&gt;?
		<usetemplate ignoretext="Confirmar se eu quero ser teletransportado para marcos" name="okcancelignore" notext="Cancelar" yestext="Teletransportar"/>
	</notification>
	<notification name="TeleportToPick">
		Teletransportar para [PICK]?
		<usetemplate ignoretext="Confirmar se eu quero ser teletransportado para Destaques" name="okcancelignore" notext="Cancelar" yestext="Teletransportar"/>
	</notification>
	<notification name="TeleportToClassified">
		Teletransportar para [CLASSIFIED]?
		<usetemplate ignoretext="Confirmar se eu quero ser teletransportado lugar do anúncio" name="okcancelignore" notext="Cancelar" yestext="Teletransportar"/>
	</notification>
	<notification name="TeleportToHistoryEntry">
		Teletransportar para [HISTORY_ENTRY]?
		<usetemplate ignoretext="Confirmar se eu quero ser teletransportado para marcos" name="okcancelignore" notext="Cancelar" yestext="Teletransportar"/>
	</notification>
	<notification label="Mensagem para todos na sua Propriedade" name="MessageEstate">
		Digite um breve anúncio que será enviado para todos que estejam atualmente na sua propriedade.
		<form name="form">
			<input name="message"/>
			<button name="OK" text="OK"/>
			<button name="Cancel" text="Cancelar"/>
		</form>
	</notification>
	<notification label="Mudar propriedade Linden" name="ChangeLindenEstate">
		Você está prestes a modificar uma propriedade da Linden (continente, teen, grid, orientação, etc)

Esta ação é EXTREMAMENTE PERIGOSA -- ela pode afetar a experiência dos residentes.  No continente, isso vai mudar milhares de regiões e deixar o spaceserver sobrecarregado.

Deseja prosseguir?
		<usetemplate name="okcancelbuttons" notext="Cancelar" yestext="Mudar Propriedade"/>
	</notification>
	<notification label="Mudar o acesso à propriedade Linden" name="ChangeLindenAccess">
		Você está prestes a mudar a lista de acessos de uma propriedade pertencente a Linden (continente, teen grid, orientação, etc.).

Isto é PERIGOSO e deveria ser feito apenas para utilizar uma brecha que permita que objetos/L$ sejam transferidos para dentro/fora da grade.
Isto mudará milhares de regiões e fará o spaceserver soluçar.
		<usetemplate name="okcancelbuttons" notext="Cancelar" yestext="OK"/>
	</notification>
	<notification label="Selecione a propriedade" name="EstateAllowedAgentAdd">
		Adicionar à lista de permitidos somente para esta propriedade ou para [ALL_ESTATES]?
		<usetemplate canceltext="Cancelar" name="yesnocancelbuttons" notext="Todas as Propriedades" yestext="Esta Propriedade"/>
	</notification>
	<notification label="Selecione a propriedade" name="EstateAllowedAgentRemove">
		Remover da lista de permissão somente para esta propriedade ou para [ALL_ESTATES]?
		<usetemplate canceltext="Cancelar" name="yesnocancelbuttons" notext="Todas as Propriedades" yestext="Esta Propriedade"/>
	</notification>
	<notification label="Seleção de propriedade" name="EstateAllowedGroupAdd">
		Adicionar à lista de grupos permitidos somente para esta Região ou para [ALL_ESTATES]?
		<usetemplate canceltext="Cancelar" name="yesnocancelbuttons" notext="Todas as Propriedades" yestext="Esta Propriedade"/>
	</notification>
	<notification label="Selecione a propriedade" name="EstateAllowedGroupRemove">
		Remover da lista de grupos permitidos somente para esta propriedade ou de [ALL_ESTATES]?
		<usetemplate canceltext="Cancelar" name="yesnocancelbuttons" notext="Todas as Propriedades" yestext="Esta Propriedade"/>
	</notification>
	<notification label="Selecione a propriedade" name="EstateBannedAgentAdd">
		Negar acesso a esta propriedade somente ou para [ALL_ESTATES]?
		<usetemplate canceltext="Cancelar" name="yesnocancelbuttons" notext="Todas as Propriedades" yestext="Esta Propriedade"/>
	</notification>
	<notification label="Selecione a propriedade" name="EstateBannedAgentRemove">
		Remover este residente da lista de banidos para acesso a esta propriedade apenas ou para [ALL_ESTATES]?
		<usetemplate canceltext="Cancelar" name="yesnocancelbuttons" notext="Todas as Propriedades" yestext="Esta Propriedade"/>
	</notification>
	<notification label="Selecione a propriedade" name="EstateManagerAdd">
		Adicionar gerente da propriedade para esta propriedade somente ou para [ALL_ESTATES]?
		<usetemplate canceltext="Cancelar" name="yesnocancelbuttons" notext="Todas as Propriedades" yestext="Esta Propriedade"/>
	</notification>
	<notification label="Selecione a propriedade" name="EstateManagerRemove">
		Remover o gerente da propriedade desta propriedade apenas ou para [ALL_ESTATES]?
		<usetemplate canceltext="Cancelar" name="yesnocancelbuttons" notext="Todas as Propriedades" yestext="Esta Propriedade"/>
	</notification>
	<notification label="Confirmar expulsão" name="EstateKickUser">
		Expulsar [EVIL_USER] desta propriedade?
		<usetemplate name="okcancelbuttons" notext="Cancelar" yestext="Expulsar"/>
	</notification>
	<notification name="EstateChangeCovenant">
		Tem certeza de que deseja mudar o Corretor da Propriedade?
		<usetemplate name="okcancelbuttons" notext="Cancelar" yestext="Mudar"/>
	</notification>
	<notification name="RegionEntryAccessBlocked">
		A região que você está tentando visitar tem conteúdo que excede suas preferências atuais.  Você pode alterar suas preferências acessando Eu &gt; Preferências &gt; Geral.
		<usetemplate name="okbutton" yestext="OK"/>
	</notification>
	<notification name="RegionEntryAccessBlocked_AdultsOnlyContent">
		A região que você está tentando visitar tem conteúdo [REGIONMATURITY], acessível apenas para adultos.
		<url name="url">
			http://wiki.secondlife.com/wiki/Linden_Lab_Official:Maturity_ratings:_an_overview
		</url>
		<usetemplate ignoretext="Passagem de região: A região que você está tentando visitar tem conteúdo acessível apenas para adultos." name="okcancelignore" notext="Fechar" yestext="Ir para a Base de Conhecimento"/>
	</notification>
	<notification name="RegionEntryAccessBlocked_Notify">
		A região que você está tentando visitar tem conteúdo [REGIONMATURITY], mas suas preferências atuais estão definidas para excluir conteúdo [REGIONMATURITY].
	</notification>
	<notification name="RegionEntryAccessBlocked_NotifyAdultsOnly">
		A região que você está tentando visitar tem conteúdo [REGIONMATURITY], acessível apenas para adultos.
	</notification>
	<notification name="RegionEntryAccessBlocked_Change">
		A região que você está tentando visitar tem conteúdo [REGIONMATURITY], mas suas preferências atuais estão definidas para excluir conteúdo [REGIONMATURITY]. Podemos alterar suas preferências ou você pode cancelar. Após a alteração de suas preferências, você pode tentar acessar a região novamente.
		<form name="form">
			<button name="OK" text="Mudar preferências"/>
			<button default="true" name="Cancel" text="Cancelar"/>
			<ignore name="ignore" text="Passagem de região: A região que você está tentando visitar tem conteúdo excluído por suas preferências."/>
		</form>
	</notification>
	<notification name="RegionEntryAccessBlocked_PreferencesOutOfSync">
		Estamos tendo dificuldades técnicas com seu teletransporte, pois suas preferências estão dessincronizadas com o servidor.
		<usetemplate name="okbutton" yestext="OK"/>
	</notification>
	<notification name="TeleportEntryAccessBlocked">
		A região que você está tentando visitar tem conteúdo que excede suas preferências atuais.  Você pode alterar suas preferências acessando Eu &gt; Preferências &gt; Geral.
		<usetemplate name="okbutton" yestext="OK"/>
	</notification>
	<notification name="TeleportEntryAccessBlocked_AdultsOnlyContent">
		A região que você está tentando visitar tem conteúdo [REGIONMATURITY], acessível apenas para adultos.
		<url name="url">
			http://wiki.secondlife.com/wiki/Linden_Lab_Official:Maturity_ratings:_an_overview
		</url>
		<usetemplate ignoretext="Teletransportar: A região que você está tentando visitar tem conteúdo acessível apenas para adultos." name="okcancelignore" notext="Fechar" yestext="Ir para a Base de Conhecimento"/>
	</notification>
	<notification name="TeleportEntryAccessBlocked_Notify">
		A região que você está tentando visitar tem conteúdo [REGIONMATURITY], mas suas preferências atuais estão definidas para excluir conteúdo [REGIONMATURITY].
	</notification>
	<notification name="TeleportEntryAccessBlocked_NotifyAdultsOnly">
		A região que você está tentando visitar tem conteúdo [REGIONMATURITY], acessível apenas para adultos.
	</notification>
	<notification name="TeleportEntryAccessBlocked_ChangeAndReTeleport">
		A região que você está tentando visitar tem conteúdo [REGIONMATURITY], mas suas preferências atuais estão definidas para excluir conteúdo [REGIONMATURITY]. Podemos alterar suas preferências e continuar o teletransporte, ou você pode cancelar este teletransporte.
		<form name="form">
			<button name="OK" text="Alterar e continuar"/>
			<button name="Cancel" text="Cancelar"/>
			<ignore name="ignore" text="Teletransportar (reinicializável): A região que você está tentando visitar tem conteúdo excluído por suas preferências."/>
		</form>
	</notification>
	<notification name="TeleportEntryAccessBlocked_Change">
		A região que você está tentando visitar tem conteúdo [REGIONMATURITY], mas suas preferências atuais estão definidas para excluir conteúdo [REGIONMATURITY]. Podemos alterar suas preferências ou você pode cancelar o teletransporte. Após a alteração de suas preferências, você pode tentar se teletransportar novamente.
		<form name="form">
			<button name="OK" text="Mudar preferências"/>
			<button name="Cancel" text="Cancelar"/>
			<ignore name="ignore" text="Teletransportar (não reinicializável): A região que você está tentando visitar tem conteúdo excluído por suas preferências."/>
		</form>
	</notification>
	<notification name="TeleportEntryAccessBlocked_PreferencesOutOfSync">
		Estamos tendo dificuldades técnicas com seu teletransporte, pois suas preferências estão dessincronizadas com o servidor.
		<usetemplate name="okbutton" yestext="OK"/>
	</notification>
	<notification name="PreferredMaturityChanged">
		Você não receberá mais notificações de que está prestes a visitar uma região com conteúdo [RATING].  Posteriormente você poderá alterar suas preferências de conteúdo acessando Eu &gt; Preferências &gt; Geral da barra do menu.
		<usetemplate name="okbutton" yestext="OK"/>
	</notification>
	<notification name="MaturityChangeError">
		Impossível alterar suas preferências para visualizar conteúdo [PREFERRED_MATURITY] no momento.  Suas preferências foram redefinidas para visualizar conteúdo [ACTUAL_MATURITY].  Você pode tentar alterar suas preferências novamente acessando Eu &gt; Preferências &gt; Geral na barra do menu.
		<usetemplate name="okbutton" yestext="OK"/>
	</notification>
	<notification name="LandClaimAccessBlocked">
		O terreno que você está tentando reivindicar possui uma classificação de maturidade que excede suas preferências atuais.  Você pode alterar suas preferências acessando Eu &gt; Preferências &gt; Geral.
		<usetemplate name="okbutton" yestext="OK"/>
	</notification>
	<notification name="LandClaimAccessBlocked_AdultsOnlyContent">
		Apenas adultos podem reivindicar este terreno.
		<url name="url">
			http://wiki.secondlife.com/wiki/Linden_Lab_Official:Maturity_ratings:_an_overview
		</url>
		<usetemplate ignoretext="Apenas adultos podem reivindicar este terreno." name="okcancelignore" notext="Fechar" yestext="Ir para a Base de Conhecimento"/>
	</notification>
	<notification name="LandClaimAccessBlocked_Notify">
		O terreno que você está tentando reivindicar tem conteúdo [REGIONMATURITY], mas suas preferências atuais estão definidas para excluir conteúdo [REGIONMATURITY].
	</notification>
	<notification name="LandClaimAccessBlocked_NotifyAdultsOnly">
		O terreno que você está tentando reivindicar tem conteúdo [REGIONMATURITY], que é acessível apenas para adultos.
	</notification>
	<notification name="LandClaimAccessBlocked_Change">
		O terreno que você está tentando reivindicar tem conteúdo [REGIONMATURITY], mas suas preferências atuais estão definidas para excluir conteúdo [REGIONMATURITY]. Podemos alterar suas preferências e, então, você poderá tentar reivindicar a região novamente.
		<form name="form">
			<button name="OK" text="Mudar preferências"/>
			<button name="Cancel" text="Cancelar"/>
			<ignore name="ignore" text="O terreno que você está tentando reivindicar tem conteúdo excluído por suas preferências."/>
		</form>
	</notification>
	<notification name="LandBuyAccessBlocked">
		O terreno que você está tentando comprar possui uma classificação de maturidade que excede suas preferências atuais.  Você pode alterar suas preferências acessando Eu &gt; Preferências &gt; Geral.
		<usetemplate name="okbutton" yestext="OK"/>
	</notification>
	<notification name="LandBuyAccessBlocked_AdultsOnlyContent">
		Apenas adultos podem comprar este terreno.
		<url name="url">
			http://wiki.secondlife.com/wiki/Linden_Lab_Official:Maturity_ratings:_an_overview
		</url>
		<usetemplate ignoretext="Apenas adultos podem comprar este terreno." name="okcancelignore" notext="Fechar" yestext="Ir para a Base de Conhecimento"/>
	</notification>
	<notification name="LandBuyAccessBlocked_Notify">
		O terreno que você está tentando comprar tem conteúdo [REGIONMATURITY], mas suas preferências atuais estão definidas para excluir conteúdo [REGIONMATURITY].
	</notification>
	<notification name="LandBuyAccessBlocked_NotifyAdultsOnly">
		A região que você está tentando visitar tem conteúdo [REGIONMATURITY], que é acessível apenas para adultos.
	</notification>
	<notification name="LandBuyAccessBlocked_Change">
		O terreno que você está tentando comprar tem conteúdo [REGIONMATURITY], mas suas preferências atuais estão definidas para excluir conteúdo [REGIONMATURITY]. Podemos alterar suas preferências e, então, você poderá tentar comprar a região novamente.
		<form name="form">
			<button name="OK" text="Mudar preferências"/>
			<button name="Cancel" text="Cancelar"/>
			<ignore name="ignore" text="O terreno que você está tentando comprar tem conteúdo excluído por suas preferências."/>
		</form>
	</notification>
	<notification name="TooManyPrimsSelected">
		Muitos prims foram selecionados.   Selecione [MAX_PRIM_COUNT] ou menos prims, e tente de novo
		<usetemplate name="okbutton" yestext="OK"/>
	</notification>
	<notification name="ProblemImportingEstateCovenant">
		Problemas encontrados ao importar o Corretor da propriedade.
		<usetemplate name="okbutton" yestext="OK"/>
	</notification>
	<notification name="ProblemAddingEstateManager">
		Problemas em adicionar um novo gerente da propriedade. Uma ou mais propriedades podem ter uma lista de gerentes cheia.
	</notification>
	<notification name="ProblemAddingEstateGeneric">
		Problemas em adicionar a esta lista de propriedades. Uma ou mais propriedades podem ter uma lista cheia.
	</notification>
	<notification name="UnableToLoadNotecardAsset">
		Impossível carregar o notecard da propriedade no momento.
		<usetemplate name="okbutton" yestext="OK"/>
	</notification>
	<notification name="NotAllowedToViewNotecard">
		Permissões insuficientes para visualizar notecard associado com o ID do ativo solicitado.
		<usetemplate name="okbutton" yestext="OK"/>
	</notification>
	<notification name="MissingNotecardAssetID">
		O ID do ativo do notecard não foi localizado no banco de dados.
		<usetemplate name="okbutton" yestext="OK"/>
	</notification>
	<notification name="PublishClassified">
		Lembre-se: Taxas de Anúncios de Classificados não são reembolsáveis.

Publicar este classificado agora por L$ [AMOUNT]?
		<usetemplate name="okcancelbuttons" notext="Cancelar" yestext="Publicar"/>
	</notification>
	<notification name="SetClassifiedMature">
		Este classificado contém conteúdo Mature?
		<usetemplate canceltext="Cancelar" name="yesnocancelbuttons" notext="Não" yestext="Sim"/>
	</notification>
	<notification name="SetGroupMature">
		Este grupo contém conteúdo Mature?
		<usetemplate canceltext="Cancelar" name="yesnocancelbuttons" notext="Não" yestext="Sim"/>
	</notification>
	<notification label="Confirmar reiniciar" name="ConfirmRestart">
		Você quer realmente reiniciar esta região?
		<usetemplate name="okcancelbuttons" notext="Cancelar" yestext="Reiniciar"/>
	</notification>
	<notification label="Mensagem para todos desta Região" name="MessageRegion">
		Digite um breve aviso que será enviado para todos nesta região.
		<form name="form">
			<input name="message"/>
			<button name="OK" text="OK"/>
			<button name="Cancel" text="Cancelar"/>
		</form>
	</notification>
	<notification label="Modificar a maturidade da Região" name="RegionMaturityChange">
		A classificação de maturidade desta região foi alterada.
Talvez leve algum tempo para que esta mudança seja refletida no mapa.
		<usetemplate name="okbutton" yestext="OK"/>
	</notification>
	<notification label="Discordância de Versão de Voz" name="VoiceVersionMismatch">
		Esta versão do [APP_NAME] não é compatível com o recurso &apos;Bate-papo de voz&apos; desta região.  Para o bate-papo de voz funcionar, atualize o [APP_NAME].
	</notification>
	<notification label="Impossível Comprar Objetos" name="BuyObjectOneOwner">
		Não é possível comprar objetos de diferentes proprietários ao mesmo tempo.
Por favor, selecione apenas um objeto e tente novamente.
	</notification>
	<notification label="Impossível Comprar Conteúdos" name="BuyContentsOneOnly">
		Não é possível comprar os conteúdos de mais de um objeto ao mesmo tempo.
Por favor, selecione apenas um objeto e tente novamente.
	</notification>
	<notification label="Impossível Comprar Conteúdos" name="BuyContentsOneOwner">
		Não é possível comprar objetos de diferentes proprietários ao mesmo tempo.
Por favor, selecione apenas um objeto e tente novamente.
	</notification>
	<notification name="BuyOriginal">
		Comprar o objeto original de [OWNER] por L$[PRICE]?
Você se tornará o proprietário deste objeto.
Você poderá:
 Modificar: [MODIFYPERM]
 Copiar: [COPYPERM]
 Revender ou Doar: [RESELLPERM]
		<usetemplate name="okcancelbuttons" notext="Cancelar" yestext="Comprar"/>
	</notification>
	<notification name="BuyOriginalNoOwner">
		Comprar o objeto original por L$[PRICE]?
Você se tornará o proprietário deste objeto.
Você poderá:
 Modificar: [MODIFYPERM]
 Copiar: [COPYPERM]
 Revender ou Doar: [RESELLPERM]
		<usetemplate name="okcancelbuttons" notext="Cancelar" yestext="Comprar"/>
	</notification>
	<notification name="BuyCopy">
		Comprar uma cópia de [OWNER] por L$[PRICE]?
O objeto será copiado para o seu inventário.
Você poderá:
 Modificar: [MODIFYPERM]
 Copiar: [COPYPERM]
 Revender ou Doar: [RESELLPERM]
		<usetemplate name="okcancelbuttons" notext="Cancelar" yestext="Comprar"/>
	</notification>
	<notification name="BuyCopyNoOwner">
		Comprar uma cópia por L$[PRICE]?
O objeto será copiado para o seu inventário.
Você poderá:
 Modificar: [MODIFYPERM]
 Copiar: [COPYPERM]
 Revender ou Doar: [RESELLPERM]
		<usetemplate name="okcancelbuttons" notext="Cancelar" yestext="Comprar"/>
	</notification>
	<notification name="BuyContents">
		Comprar conteúdo de [OWNER] por L$[PRICE]?
Eles serão copiados para o seu inventário.
		<usetemplate name="okcancelbuttons" notext="Cancelar" yestext="Comprar"/>
	</notification>
	<notification name="BuyContentsNoOwner">
		Comprar conteúdo por L$[PRICE]?
Eles serão copiados para o seu inventário.
		<usetemplate name="okcancelbuttons" notext="Cancelar" yestext="Comprar"/>
	</notification>
	<notification name="ConfirmPurchase">
		Esta transação fará:
[ACTION]

Você tem certeza de que deseja prosseguir com esta compra?
		<usetemplate name="okcancelbuttons" notext="Cancelar" yestext="Confirmar"/>
	</notification>
	<notification name="ConfirmPurchasePassword">
		Esta transação fará:
[ACTION]

Você tem certeza de que deseja prosseguir com esta compra?
Por favor, re-insira sua senha e clique &apos;Confirmar Compra&apos;.
		<form name="form">
			<input name="message"/>
			<button name="ConfirmPurchase" text="Confirmar Compra"/>
			<button name="Cancel" text="Cancelar"/>
		</form>
	</notification>
	<notification name="SetPickLocation">
		Nota: Você atualizou a localidade desta pick mas os outros detalhes ficarão com seus valores originais.
		<usetemplate name="okbutton" yestext="OK"/>
	</notification>
	<notification name="MoveInventoryFromObject">
		Você selecionou itens &apos;no copy&apos; do inventário.
Estes itens serão movidos para o seu inventário, não copiados.

Mover os itens do inventário?
		<usetemplate ignoretext="Avisar antes de eu pegar items &apos;cópia proibida&apos; de um objeto" name="okcancelignore" notext="Não mover" yestext="Mover"/>
	</notification>
	<notification name="MoveInventoryFromScriptedObject">
		Você selecionou itens de inventário não copiáveis.
Estes itens serão movidos para seu inventário, não copiados. Pelo fato de o objeto ter scripts, mover estes itens ao inventário pode provocar um mal funcionamento do script.

Mover para o inventário o(s) item(s)?
		<usetemplate ignoretext="Avisar antes de eu pegar items &apos;cópia proibida&apos; que podem quebrar objetos com script" name="okcancelignore" notext="Não mover" yestext="Mover"/>
	</notification>
	<notification name="ClickActionNotPayable">
		Aviso: O clique em &apos;Pagar por objeto&apos; foi processado, mas só pode funcionar se um script tiver um evento money().
		<form name="form">
			<ignore name="ignore" text="Definir &apos;Pagar por objeto&apos; ao construir um objeto sem script money()"/>
		</form>
	</notification>
	<notification name="OpenObjectCannotCopy">
		Não há itens neste objeto que você está autorizado a copiar.
	</notification>
	<notification name="WebLaunchAccountHistory">
		Deseja abrir o [http://secondlife.com/account/ Painel] para ver o histórico da sua conta?
		<usetemplate ignoretext="Abrir o navegador para acessar minha conta" name="okcancelignore" notext="Cancelar" yestext="Ir para a página"/>
	</notification>
	<notification name="ConfirmQuit">
		Tem certeza que deseja sair?
		<usetemplate ignoretext="Confirmar antes de sair" name="okcancelignore" notext="Não sair" yestext="Sair"/>
	</notification>
	<notification name="ConfirmRestoreToybox">
		Essa ação irá restaurar os botões e barras de ferramenta padrão.

Não é possível desfazer essa ação.
		<usetemplate name="okcancelbuttons" notext="Cancelar" yestext="OK"/>
	</notification>
	<notification name="ConfirmClearAllToybox">
		Essa ação fará com que todos os botões voltem para a caixa de ferramentas e suas barras de ferramentas ficarão vazias.
    
Não é possível desfazer essa ação.
		<usetemplate name="okcancelbuttons" notext="Cancelar" yestext="OK"/>
	</notification>
	<notification name="DeleteItems">
		[QUESTION]
		<usetemplate ignoretext="Confirmar antes de excluir" name="okcancelignore" notext="Cancelar" yestext="OK"/>
	</notification>
	<notification name="HelpReportAbuseEmailLL">
		Use esta ferramenta para denunciar infrações dos [http://secondlife.com/corporate/tos.php Termos do Serviço] e das [http://secondlife.com/corporate/cs.php Normas da Comunidade].

Todas as denúncias de abuso são investigadas e resolvidas.
	</notification>
	<notification name="HelpReportAbuseSelectCategory">
		Por favor, selecione uma categoria para a reportagem deste abuso.
A seleção de uma categoria nos ajuda a arquivar e processar as reportagens de abuso.
	</notification>
	<notification name="HelpReportAbuseAbuserNameEmpty">
		Por favor, entre com o nome do perturbador.
Entrando com um valor preciso, nos ajuda a arquivar e processar as reportagens de abuso.
	</notification>
	<notification name="HelpReportAbuseAbuserLocationEmpty">
		Por favor, entre com a localidade aonde o abuso aconteceu.
Entrando com um valor preciso, nos ajuda a arquivar e processar as reportagens de abuso.
	</notification>
	<notification name="HelpReportAbuseSummaryEmpty">
		Por favor, digite um resumo de como ocorreu o abuso.
Fazer um resumo detalhado nos ajuda a arquivar e processar as reportagens de abuso.
	</notification>
	<notification name="HelpReportAbuseDetailsEmpty">
		Por favor, digite uma descrição detalhada do abuso que ocorreu.
Seja tão específico quanto você puder, incluindo nomes e os detalhes do incidente que está denunciando.
Fazer uma descrição precisa nos ajuda a arquivar e processar as reportagens de abuso.
	</notification>
	<notification name="HelpReportAbuseContainsCopyright">
		Caro residente, 

Aparentemente você fez uma denúncia de infranção de propriedade intelectual.  Certifique-se de que sua denúncia está correta: 

(1) Procedimento do abuso Se você tem motivos para acreditar que um residente está burlando o sistema de autorização do [CURRENT_GRID] usando o CopyBot ou ferramentas parecidas para infringir direitos de propriedade intelectual, envie um relatório de abuso.  A equipe anti-abuso investiga e impõe sanções em casos de infranção dos [CURRENT_GRID] [http://secondlife.com/corporate/tos.php Termos de Serviço] ou das [http://secondlife.com/corporate/cs.php Normas da Comunidade]. Entretando, a equipe anti-abuso não lida com pedidos de remoção de conteúdo do [CURRENT_GRID]. Tais pedidos não serão atendidos. 

(2) Procedimentos DMCA ou remoção de conteúdo.  Para solicitar a remoção de conteúdo do [CURRENT_GRID], é imprescindível enviar uma notificação de infração elaborada conforme as disposicões da [http://secondlife.com/corporate/dmca.php Política DMCA].

Se você deseja continuar o procedimento de denúncia de abuso, feche esta janela e termine o relatório.   A categoria &apos;CopyBot or Permissions Exploit&apos; (robô de cópia ou exploit de autorização)

Obrigado.

Linden Lab
	</notification>
	<notification name="FailedRequirementsCheck">
		Não foram encontrados os seguintes componentes requeridos de [FLOATER]:
[COMPONENTS]
	</notification>
	<notification label="Substituir anexo existente" name="ReplaceAttachment">
		Já existe um objeto anexado a este ponto do seu corpo.
Você deseja substituí-lo pelo objeto selecionado?
		<form name="form">
			<ignore name="ignore" save_option="true" text="Trocar um anexo atual pelo item selecionado"/>
			<button ignore="Replace Automatically" name="Yes" text="Sim"/>
			<button ignore="Never Replace" name="No" text="Não"/>
		</form>
	</notification>
	<notification label="Aviso de Modo Ocupado" name="BusyModePay">
		Você está no modo Ocupado, o que significa que você não receberá quaisquer itens oferecidos em troca deste pagamento.

Você gostaria de deixar o modo Ocupado antes de completar esta transação?
		<form name="form">
			<ignore name="ignore" save_option="true" text="Estou prestes a pagar alguém ou um objeto no modo ocupado"/>
			<button ignore="Always leave Busy Mode" name="Yes" text="Sim"/>
			<button ignore="Never leave Busy Mode" name="No" text="Não"/>
		</form>
	</notification>
	<notification name="ConfirmDeleteProtectedCategory">
		A pasta &apos;[FOLDERNAME]&apos; é uma pasta do sistema. Excluir pastas de sistema pode deixar o sistema instável.   Tem certeza de que quer prosseguir?
		<usetemplate ignoretext="Confirmar antes de excluir pastas do sistema." name="okcancelignore" notext="Cancelar" yestext="OK"/>
	</notification>
	<notification name="ConfirmEmptyTrash">
		Tem certeza de que deseja excluir o conteúdo da Lixeira? Para sempre?
		<usetemplate ignoretext="Confirmar antes de esvaziar a pasta Lixeira" name="okcancelignore" notext="Não" yestext="Sim"/>
	</notification>
	<notification name="ConfirmClearBrowserCache">
		Tem certeza de que quer apagar todo o histórico de viagens, web e buscas?
		<usetemplate name="okcancelbuttons" notext="Não" yestext="OK"/>
	</notification>
	<notification name="ConfirmClearCache">
		Tem certeza que deseja apagar o cache do visualizador?
		<usetemplate name="okcancelbuttons" notext="Cancelar" yestext="OK"/>
	</notification>
	<notification name="ConfirmClearCookies">
		Você tem certeza de que deseja limpar os cookies?
		<usetemplate name="okcancelbuttons" notext="Cancelar" yestext="Sim"/>
	</notification>
	<notification name="ConfirmClearMediaUrlList">
		Você tem certeza de que deseja limpar toda sua lista de URLs?
		<usetemplate name="okcancelbuttons" notext="Cancelar" yestext="Sim"/>
	</notification>
	<notification name="ConfirmEmptyLostAndFound">
		Tem certeza de que deseja excluir o conteúdo dos Achados e Perdidos? Para sempre?
		<usetemplate ignoretext="Confirmar antes de esvaziar a pasta Achados e Perdidos" name="okcancelignore" notext="Não" yestext="Sim"/>
	</notification>
	<notification name="CopySLURL">
		O seguinte SLurl foi copiado para a área de transferência: 
 [SLURL]

Inclua um link para facilitar o acesso para visitantes. Teste o link na barra de endereço de qualquer navegador da web.
		<form name="form">
			<ignore name="ignore" text="SLurl copiado para área de transferência."/>
		</form>
	</notification>
	<notification name="WLSavePresetAlert">
		Você deseja substituir a pré-configuração salva?
		<usetemplate name="okcancelbuttons" notext="Não" yestext="Sim"/>
	</notification>
	<notification name="WLNoEditDefault">
		Você não pode editar ou excluir um padrão predefinido.
	</notification>
	<notification name="WLMissingSky">
		Este arquivo de ciclo de dia se refere a um arquivo de céu faltando: [SKY].
	</notification>
	<notification name="WLRegionApplyFail">
		As configurações não podem ser aplicadas à região.   Talvez sair e votlar à região resolva.   Motivo:  [FAIL_REASON]
	</notification>
	<notification name="EnvCannotDeleteLastDayCycleKey">
		Impossível excluir a última chave do ciclo pois um ciclo não pode ficar vazio.   Modifique a última chave em vez de tentar apagá-la, depois crie uma chave nova.
		<usetemplate name="okbutton" yestext="OK"/>
	</notification>
	<notification name="DayCycleTooManyKeyframes">
		Não é possível adicionar mais chaves de quadro a este ciclo.   O máximo de chaves de quadro para ciclos de dia de [SCOPE] é [MAX].
		<usetemplate name="okbutton" yestext="OK"/>
	</notification>
	<notification name="EnvUpdateRate">
		Cada configuração de ambiente só pode ser atualizada a cada [WAIT] segundos.   Aguarde pelo menos isso e tente novamente.
		<usetemplate name="okbutton" yestext="OK"/>
	</notification>
	<notification name="PPSaveEffectAlert">
		Existe efeito de Pós-Processamento. Você deseja substituí-lo?
		<usetemplate name="okcancelbuttons" notext="Não" yestext="Sim"/>
	</notification>
	<notification name="ChatterBoxSessionStartError">
		Não foi possível iniciar uma nova sessão bate-papo com [RECIPIENT].
[REASON]
		<usetemplate name="okbutton" yestext="OK"/>
	</notification>
	<notification name="ChatterBoxSessionEventError">
		[EVENT]
[REASON]
		<usetemplate name="okbutton" yestext="OK"/>
	</notification>
	<notification name="ForceCloseChatterBoxSession">
		Sua sessão de bate-papo com [NAME] tem que fechar.
[REASON]
		<usetemplate name="okbutton" yestext="OK"/>
	</notification>
	<notification name="Cannot_Purchase_an_Attachment">
		Objetos não podem ser adquiridos quando estão anexados.
	</notification>
	<notification label="Sobre o pedido de Permissão de Débito" name="DebitPermissionDetails">
		Conceder esse pedido dá permissão ao script para tirar Linden dólares (L$) de sua conta. Para revogar esta permissão, o proprietário do objeto deve excluir o objeto ou resetar os scripts dele.
		<usetemplate name="okbutton" yestext="OK"/>
	</notification>
	<notification name="AutoWearNewClothing">
		Vestir automaticamente a roupa que você vai criar?
		<usetemplate ignoretext="Vestir as roupas que eu criar enquanto edito minha aparência" name="okcancelignore" notext="Não" yestext="Sim"/>
	</notification>
	<notification name="NotAgeVerified">
<<<<<<< HEAD
		Você deve ter no mínimo 18 anos para acessar conteúdo e áreas adultas [CURRENT_GRID]. Visite nossa página de verificação de idade para confirmar que você tem mais de 18 anos. 
Isso abrirá o seu navegador.

[_URL]
		<url name="url" option="0">
			https://secondlife.com/my/account/verification.php
		</url>
		<usetemplate ignoretext="Ainda não comprovei minha idade" name="okcancelignore" notext="Cancelar" yestext="Ir para verificação de idade"/>
=======
		O local que você está tentando visitar é restrito a residentes com 18 anos ou mais.
		<usetemplate ignoretext="Não tenho idade suficiente para visitar áreas com restrição de idade." name="okignore" yestext="OK"/>
	</notification>
	<notification name="NotAgeVerified_Notify">
		Localização restrita para 18 anos de idade ou mais.
>>>>>>> d56a98de
	</notification>
	<notification name="Cannot enter parcel: no payment info on file">
		Área restrita a residentes que já cadastraram seus dados de pagamento  Deseja ir ao site do [CURRENT_GRID] para cuidar disso? 

[_URL]
		<url name="url" option="0">
			https://secondlife.com/account/index.php?lang=pt
		</url>
		<usetemplate ignoretext="Ainda não tenho cadastro de pagamento" name="okcancelignore" notext="Não" yestext="Sim"/>
	</notification>
	<notification name="MissingString">
		A sequência [STRING_NAME] está faltando do strings.xml
	</notification>
	<notification name="SystemMessageTip">
		[MESSAGE]
	</notification>
	<notification name="IMSystemMessageTip">
		[MESSAGE]
	</notification>
	<notification name="Cancelled">
		Cancelado
	</notification>
	<notification name="CancelledSit">
		Cancelada a ação de sentar
	</notification>
	<notification name="CancelledAttach">
		Cancelado Anexar
	</notification>
	<notification name="ReplacedMissingWearable">
		Substituindo partes de roupa/corpo perdidas com o padrão
	</notification>
	<notification name="GroupNotice">
		Assunto: [SUBJECT], Mensagem: [MESSAGE]
	</notification>
	<notification name="FriendOnline">
		[NAME] está online.
	</notification>
	<notification name="FriendOffline">
		[NAME] está offline.
	</notification>
	<notification name="AddSelfFriend">
		Você é o máximo! Mesmo assim, não dá para adicionar a si mesmo(a) como amigo(a).
	</notification>
	<notification name="UploadingAuctionSnapshot">
		Fazendo o upload das fotos do site da web e do mundo...
(Leva cerca de 5 minutos)
	</notification>
	<notification name="UploadPayment">
		Você paga L$[AMOUNT] para fazer o upload.
	</notification>
	<notification name="UploadWebSnapshotDone">
		Concluído o upload da foto do site da web
	</notification>
	<notification name="UploadSnapshotDone">
		O upload da foto foi realizado
	</notification>
	<notification name="TerrainDownloaded">
		Feito o download de Terrain.raw
	</notification>
	<notification name="GestureMissing">
		O gesto [NAME] não está no banco de dados.
	</notification>
	<notification name="UnableToLoadGesture">
		Falhar ao carregar o gesto [NAME].
	</notification>
	<notification name="LandmarkMissing">
		O landmark foi perdido na base de dados
	</notification>
	<notification name="UnableToLoadLandmark">
		Impossível carregar o landmark. Por favor, tente de novo.
	</notification>
	<notification name="CapsKeyOn">
		A tecla Maiúsc. está ligada. 
Ela pode afetar a digitação da senha.
	</notification>
	<notification name="NotecardMissing">
		Notecard foi perdido no banco de dados.
	</notification>
	<notification name="NotecardNoPermissions">
		Você não está autorizado a ler esta nota.
	</notification>
	<notification name="RezItemNoPermissions">
		Sem permissões suficientes para criar objetos.
	</notification>
	<notification name="IMAcrossParentEstates">
		Não é possível enviar MIs entre propriedades-pai.
	</notification>
	<notification name="TransferInventoryAcrossParentEstates">
		Não é possível transferir o inventário para propriedades-pai.
	</notification>
	<notification name="UnableToLoadNotecard">
		Não é possível carregar notas neste momento.
	</notification>
	<notification name="ScriptMissing">
		O script foi perdido no banco de dados.
	</notification>
	<notification name="ScriptNoPermissions">
		Permissões insuficientes para visualizar o script.
	</notification>
	<notification name="UnableToLoadScript">
		Impossível carregar o script. Por favor, tente novamente.
	</notification>
	<notification name="IncompleteInventory">
		Os conteúdos completos que vocë está oferecendo, não estão ainda disponíveis localmente. Por favor, tente oferecê-los novamente em um minuto.
	</notification>
	<notification name="CannotModifyProtectedCategories">
		Você não pode modificar categorias protegidas.
	</notification>
	<notification name="CannotRemoveProtectedCategories">
		Você não pode remover categorias protegidas.
	</notification>
	<notification name="UnableToBuyWhileDownloading">
		Impossível comprar o objeto enquanto ele está sendo carregado.
Por favor, tente novamente.
	</notification>
	<notification name="UnableToLinkWhileDownloading">
		Impossível unir o objeto enquanto ele está sendo carregado.
Por favor, tente novamente.
	</notification>
	<notification name="CannotBuyObjectsFromDifferentOwners">
		Só dá para comprar objetos de um dono por vez. 
Selecione só um objeto.
	</notification>
	<notification name="ObjectNotForSale">
		Este objeto não está à venda.
	</notification>
	<notification name="EnteringGodMode">
		Entrando em god mode, nível [LEVEL]
	</notification>
	<notification name="LeavingGodMode">
		Saindo do god mode, nível [LEVEL]
	</notification>
	<notification name="CopyFailed">
		Você não está autorizado a copiar isso.
	</notification>
	<notification name="InventoryAccepted">
		[NAME] recebeu sua oferta de inventário.
	</notification>
	<notification name="InventoryDeclined">
		[NAME] rejeitou sua oferta de inventário.
	</notification>
	<notification name="ObjectMessage">
		[NAME]: [MESSAGE]
	</notification>
	<notification name="CallingCardAccepted">
		Seu cartão de visita foi aceito
	</notification>
	<notification name="CallingCardDeclined">
		Seu cartão de visita foi negado.
	</notification>
	<notification name="TeleportToLandmark">
		Para se teletransportar para locais como &apos;[NAME]&apos;, clique no botão &quot;Lugares&quot;,
    e selecione a guia Marcos na janela que é exibida. Clique em qualquer
    marco para selecioná-lo e em seguida em &apos;Teletransportar&apos; na parte inferior da tela.
    (Também é possível clicar duas vezes sobre o marco ou clicar com o botão direito do mouse sobre ele
    e selecionar &apos;Teletransportar&apos;.)
	</notification>
	<notification name="TeleportToPerson">
		Para entrar em contato com residentes como &apos;[NAME]&apos;, clique no botão &quot;Pessoas&quot;, selecione um residente na janela que é exibida e clique em &apos;MI&apos; na
    parte inferior da janela.
    (Também é possível clicar duas vezes no nome, ou clicar no nome com o botão direito e selecionar &apos;MI&apos;.)
	</notification>
	<notification name="CantSelectLandFromMultipleRegions">
		Impossível selecionar terra nas fronteiras do servidor. Tente selecionar um pedaço menor de terra.
	</notification>
	<notification name="SearchWordBanned">
		Alguns termos da sua busca foram excluídos, devido às restrições de conteúdo, como explicado nos Padrões da Comunidade.
	</notification>
	<notification name="NoContentToSearch">
		Por favor, selecione ao menos um tipo de conteúdo para a busca (PG, Mature ou Adult).
	</notification>
	<notification name="SystemMessage">
		[MESSAGE]
	</notification>
	<notification name="PaymentReceived">
		[MESSAGE]
	</notification>
	<notification name="PaymentSent">
		[MESSAGE]
	</notification>
	<notification name="PaymentFailure">
		[MESSAGE]
	</notification>
	<notification name="EventNotification">
		Notificação de evento:

[NAME]
[DATE]
		<form name="form">
			<button name="Details" text="Detalhes"/>
			<button name="Cancel" text="Cancelar"/>
		</form>
	</notification>
	<notification name="TransferObjectsHighlighted">
		Todos os objetos deste terreno que serão transferidos ao seu comprador, estão realçados agora.
		<form name="form">
			<button name="Done" text="Feito"/>
		</form>
	</notification>
	<notification name="DeactivatedGesturesTrigger">
		Gestos desativados com o mesmo comando:
[NAMES]
	</notification>
	<notification name="NoQuickTime">
		Aparentemente o QuickTime da Apple ainda não foi instalado no seu computador. 
Para ver mídia em stream nas regiões que oferecem esse formato, vá ao [http://www.apple.com/quicktime site do QuickTime] e instale o QuickTime Player.
	</notification>
	<notification name="NoPlugin">
		Nenhum plugin de mídia detectado para lidar com o tipo de mime &quot;[MIME_TYPE]&quot;.  Este tipo de mídia não poderão ser acessados.
	</notification>
	<notification name="MediaPluginFailed">
		Falha no plugin de mídia abaixo:
    [PLUGIN]

Instale o plugin novamente ou contate o fabricante se o problema persistir.
		<form name="form">
			<ignore name="ignore" text="Falha do plugin de mídia"/>
		</form>
	</notification>
	<notification name="OwnedObjectsReturned">
		Os objetos que lhe pertencem no lote selecionado do terreno, voltaram ao seu inventário.
	</notification>
	<notification name="OtherObjectsReturned">
		Os objetos no terreno selecionado, do residente [NAME], foram devolvidos ao inventário dele(a).
	</notification>
	<notification name="OtherObjectsReturned2">
		Os objetos no lote selecionado, do residente [NAME], foram devolidos ao proprietãrio.
	</notification>
	<notification name="GroupObjectsReturned">
		Os objetos no lote selecionado de terreno compartilhado pelo grupo [GROUPNAME], voltaram para os inventários de seus donos.
Objetos trasnferíveis dados ao grupo, voltaram aos seus donos anteriores.
Objetos não transferíveis dados ao grupo foram deletados.
	</notification>
	<notification name="UnOwnedObjectsReturned">
		Os objetos no lote selecionado que NÃO são seus, voltaram aos seus donos.
	</notification>
	<notification name="ServerObjectMessage">
		Mensagem de [NAME]:
&lt;nolink&gt;[MSG]&lt;/nolink&gt;
	</notification>
	<notification name="NotSafe">
		A opção &apos;danos&apos; desta região está ativada. 
Você pode se dar mal aqui.  Se você morrer, você será teletransportado de volta para seu início.
	</notification>
	<notification name="NoFly">
		Esta área desativou a opção de voar. 
Logo, não é possível voar aqui.
	</notification>
	<notification name="PushRestricted">
		Esta área não tolera empurrões.  Não é possível empurrar os outros aqui, a não ser que você seja o proprietário.
	</notification>
	<notification name="NoVoice">
		Esta área desativou o bate-papo de voz.  Você não vai ouvir ninguém falar.
	</notification>
	<notification name="NoBuild">
		Esta área desativou a opção de construir.  Não é possível construir ou fazer rez de objetos nesta área.
	</notification>
	<notification name="PathfindingDirty">
		A região possui alterações de pathfinding pendentes.  Se você possui direitos de construção, poderá recarregar a região clicando no botão “Recarregar região”.
	</notification>
	<notification name="DynamicPathfindingDisabled">
		O pathfinding dinâmico não está habilitado nesta região.  Os objetos com script usando chamadas LSL de pathfinding podem não operar como o esperado na região.
	</notification>
	<notification name="PathfindingRebakeNavmesh">
		A alteração de determinados objetos nesta região pode resultar no comportamento incorreto de outros objeto em movimento.  Para fazer com que os objetos em movimento se comportem corretamente, clique no botão “Recarregar região”.  Escolha “Ajuda” para obter mais informações.
		<url name="url">
			http://wiki.secondlife.com/wiki/Pathfinding_Tools_in_the_Second_Life_Viewer
		</url>
		<usetemplate helptext="Ajuda" ignoretext="A alteração de determinados objetos nesta região pode resultar no comportamento incorreto de outros objeto em movimento." name="okhelpignore" yestext="OK"/>
	</notification>
	<notification name="PathfindingCannotRebakeNavmesh">
		Erro.  Pode haver um erro de rede ou do servidor, ou você pode não ter direitos de construção.  Às vezes, fazer login e logout novamente resolve este problema.
		<usetemplate name="okbutton" yestext="OK"/>
	</notification>
	<notification name="SeeAvatars">
		Este terreno oculta os avatares e bate-papo de outro terreno.    Não é possível ver residentes fora do terreno e vice-versa.   O bate-papo por texto no canal 0 também está bloqueado.
	</notification>
	<notification name="ScriptsStopped">
		Um administrador não permitiu scripts temporariamente nesta região.
	</notification>
	<notification name="ScriptsNotRunning">
		Esta região não roda nenhum script.
	</notification>
	<notification name="NoOutsideScripts">
		Esta região não permite scripts de fora. 

Os únicos scripts que funcionam são os do proprietário do terreno.
	</notification>
	<notification name="ClaimPublicLand">
		Você só pode reivindicar terrenos públicos na região onde você está.
	</notification>
	<notification name="RegionTPAccessBlocked">
		A região que você está tentando visitar tem conteúdo que excede suas preferências atuais.  Você pode alterar suas preferências acessando Eu &gt; Preferências &gt; Geral.
	</notification>
	<notification name="URBannedFromRegion">
		Você está banido da região.
	</notification>
	<notification name="NoTeenGridAccess">
		Sua conta não pode conectar a esta região da grade teen.
	</notification>
	<notification name="ImproperPaymentStatus">
		Você não tem o status de pagamento adequado para entrar nesta região.
	</notification>
	<notification name="MustGetAgeRegion">
		Você deve ter 18 anos ou mais para acessar esta região.
	</notification>
	<notification name="MustGetAgeParcel">
		Você deve ter 18 anos ou mais para acessar este lote.
	</notification>
	<notification name="NoDestRegion">
		Nenhuma região de destino encontrada.
	</notification>
	<notification name="NotAllowedInDest">
		Você não é permitido nesse destino.
	</notification>
	<notification name="RegionParcelBan">
		Não consegue atravessar região com lote banido. Tente outra forma.
	</notification>
	<notification name="TelehubRedirect">
		Você foi redirecionado para um telehub.
	</notification>
	<notification name="CouldntTPCloser">
		Não conseguiu tele-transportar próximo ao destino.
	</notification>
	<notification name="TPCancelled">
		Tele-transporte cancelado.
	</notification>
	<notification name="FullRegionTryAgain">
		A região que você está tentando entrar está no momento cheia.
Por favor, tente novamente em alguns instantes.
	</notification>
	<notification name="GeneralFailure">
		Falha geral.
	</notification>
	<notification name="RoutedWrongRegion">
		Direcionado para a região errada. Por favor, tente novamente.
	</notification>
	<notification name="NoValidAgentID">
		ID do agente inválido.
	</notification>
	<notification name="NoValidSession">
		ID de sessão inválido.
	</notification>
	<notification name="NoValidCircuit">
		Código de circuito inválido.
	</notification>
	<notification name="NoValidTimestamp">
		Hora inválida.
	</notification>
	<notification name="NoPendingConnection">
		Impossível criar a conexão pendente.
	</notification>
	<notification name="InternalUsherError">
		Um erro interno ocorreu enquanto se tentava direcioná-lo para seu destino de Tele-transporte. O [CURRENT_GRID] pode estar passando por problemas no serviço, neste momento.
	</notification>
	<notification name="NoGoodTPDestination">
		Impossível encontrar um bom destino para tele-transporte nesta região.
	</notification>
	<notification name="InternalErrorRegionResolver">
		Um erro interno ocorreu enquanto tentava-se definir as coordenadas globais da sua solicitação de tele-transporte. O [CURRENT_GRID] pode estar passando por problemas no serviço, no momento.
	</notification>
	<notification name="NoValidLanding">
		Não se achou um ponto de aterrissagem válido.
	</notification>
	<notification name="NoValidParcel">
		Nenhum lote válido foi encontrado.
	</notification>
	<notification name="ObjectGiveItem">
		Um objeto chamado &lt;nolink&gt;[OBJECTFROMNAME]&lt;/nolink&gt;, de [NAME_SLURL], obteve este(a) [OBJECTTYPE]:
&lt;nolink&gt;[ITEM_SLURL]&lt;/nolink&gt;
		<form name="form">
			<button name="Keep" text="Segure"/>
			<button name="Discard" text="Descarte"/>
			<button name="Mute" text="Bloquear proprietário"/>
		</form>
	</notification>
	<notification name="OwnObjectGiveItem">
		O objeto chamado &lt;nolink&gt;[OBJECTFROMNAME]&lt;/nolink&gt;, de [NAME_SLURL], obteve este(a) [OBJECTTYPE]:
&lt;nolink&gt;[ITEM_SLURL]&lt;/nolink&gt;
		<form name="form">
			<button name="Keep" text="Manter"/>
			<button name="Discard" text="Descartar"/>
		</form>
	</notification>
	<notification name="UserGiveItem">
		[NAME_SLURL] lhe deu [OBJECTTYPE]:
[ITEM_SLURL]
		<form name="form">
			<button name="Show" text="Mostrar"/>
			<button name="Discard" text="Descarte"/>
			<button name="Mute" text="Bloquear"/>
		</form>
	</notification>
	<notification name="GodMessage">
		[NAME]

[MESSAGE]
	</notification>
	<notification name="JoinGroup">
		[MESSAGE]
		<form name="form">
			<button name="Join" text="Entre"/>
			<button name="Decline" text="Saia"/>
			<button name="Info" text="Informações"/>
		</form>
	</notification>
	<notification name="TeleportOffered">
		[NAME_SLURL] quer teletransportar você para a região deles:

“[MESSAGE]”
&lt;icon&gt;[MATURITY_ICON]&lt;/icon&gt; - [MATURITY_STR]
		<form name="form">
			<button name="Teleport" text="Teletransporte"/>
			<button name="Cancel" text="Cancelar"/>
		</form>
	</notification>
	<notification name="TeleportOffered_MaturityExceeded">
		[NAME_SLURL] quer teletransportar você para a região deles:

“[MESSAGE]”
&lt;icon&gt;[MATURITY_ICON]&lt;/icon&gt; - [MATURITY_STR]

A região tem conteúdo [REGION_CONTENT_MATURITY], mas suas preferências atuais estão definidas para excluir conteúdo [REGION_CONTENT_MATURITY].  Podemos alterar suas preferências e continuar o teletransporte, ou você pode cancelar este teletransporte.
		<form name="form">
			<button name="Teleport" text="Alterar e continuar"/>
			<button name="Cancel" text="Cancelar"/>
		</form>
	</notification>
	<notification name="TeleportOffered_MaturityBlocked">
		[NAME_SLURL] quer teletransportar você para a região deles:

“[MESSAGE]”
&lt;icon&gt;[MATURITY_ICON]&lt;/icon&gt; - [MATURITY_STR]

No entanto, esta região tem conteúdo acessível apenas para adultos.
	</notification>
	<notification name="TeleportOfferSent">
		Oferta de teletransporte enviada para [TO_NAME]
	</notification>
	<notification name="GotoURL">
		[MESSAGE]
[URL]
		<form name="form">
			<button name="Later" text="Depois"/>
			<button name="GoNow..." text="Vá agora"/>
		</form>
	</notification>
	<notification name="OfferFriendship">
		[NAME_SLURL] quer a sua amizade.

[MESSAGE]

Cada um pode ver o status do outro (definição padrão).
		<form name="form">
			<button name="Accept" text="Aceitar"/>
			<button name="Decline" text="Recusar"/>
		</form>
	</notification>
	<notification name="FriendshipOffered">
		Você convidou [TO_NAME] para ser seu amigo(a)
	</notification>
	<notification name="OfferFriendshipNoMessage">
		[NAME_SLURL] quer a sua amizade.

Cada um pode ver o status do outro (definição padrão).
		<form name="form">
			<button name="Accept" text="Aceitar"/>
			<button name="Decline" text="Recusar"/>
		</form>
	</notification>
	<notification name="FriendshipAccepted">
		&lt;nolink&gt;[NAME]&lt;/nolink&gt; aceitou sua oferta de amizade.
	</notification>
	<notification name="FriendshipDeclined">
		&lt;nolink&gt;[NAME]&lt;/nolink&gt; rejeitou sua oferta de amizade.
	</notification>
	<notification name="FriendshipAcceptedByMe">
		Oferta de amizade aceita.
	</notification>
	<notification name="FriendshipDeclinedByMe">
		Oferta de amizade recusada.
	</notification>
	<notification name="OfferCallingCard">
		[NOME] está te oferecendo um cartão de visita.
Ele será um item no seu inventário, para você possa contatá-lo facilmente.
		<form name="form">
			<button name="Accept" text="Aceitar"/>
			<button name="Decline" text="Recusar"/>
		</form>
	</notification>
	<notification name="RegionRestartMinutes">
		Esta região será reiniciada em [MINUTES] minutos. 
Se permanecer aqui, você será desconectado.
	</notification>
	<notification name="RegionRestartSeconds">
		Esta região será reiniciada em [SECONDS] segundos. 
Se permanecer aqui, você será desconectado.
	</notification>
	<notification name="LoadWebPage">
		Carregar a página [URL] ?

[MESSAGE]

Do objeto: &lt;nolink&gt;[OBJECTNAME]&lt;/nolink&gt;, de: [NAME]?
		<form name="form">
			<button name="Gotopage" text="Carregar"/>
			<button name="Cancel" text="Cancelar"/>
		</form>
	</notification>
	<notification name="FailedToFindWearableUnnamed">
		Falhou ao procurar [TYPE] no banco de dados.
	</notification>
	<notification name="FailedToFindWearable">
		Falhou ao procurar [TYPE] nomeado [DESC] no banco de dados.
	</notification>
	<notification name="InvalidWearable">
		O item que você está tentando usar tem um recurso que seu Visualizador não consegue ler.  Atualize o [APP_NAME] para poder vestir esse item.
	</notification>
	<notification name="ScriptQuestion">
		&apos;&lt;nolink&gt;[OBJECTNAME]&lt;/nolink&gt;&apos;, pertencente a &apos;[NAME]&apos;, gostaria de:

[QUESTIONS]
OK?
		<form name="form">
			<button name="Yes" text="Sim"/>
			<button name="No" text="Não"/>
			<button name="Mute" text="Bloquear"/>
		</form>
	</notification>
	<notification name="ScriptQuestionCaution">
		Aviso: O objeto &apos;&lt;nolink&gt;[OBJECTNAME]&lt;/nolink&gt;&apos; deseja obter acesso total à sua conta de dólares Linden. Se você conceder acesso, ele poderá remover fundos de sua conta a qualquer momento ou esvaziar sua conta completamente, continuamente e sem avisos adicionais.
  
Esse tipo de pedido raramente é legítimo. Não conceda acesso se você não entender completamente por que ele deseja acessar sua conta.
		<form name="form">
			<button name="Grant" text="Permitir acesso total"/>
			<button name="Deny" text="Negar"/>
		</form>
	</notification>
	<notification name="ScriptDialog">
		&apos;&lt;nolink&gt;[TITLE]&lt;/nolink&gt;&apos; de [NAME]
[MESSAGE]
		<form name="form">
			<button name="Client_Side_Mute" text="Bloquear"/>
			<button name="Client_Side_Ignore" text="Ignorar"/>
		</form>
	</notification>
	<notification name="ScriptDialogGroup">
		&lt;nolink&gt;[TITLE]&lt;/nolink&gt;&apos; de [GROUPNAME]&apos;
[MESSAGE]
		<form name="form">
			<button name="Client_Side_Mute" text="Bloquear"/>
			<button name="Client_Side_Ignore" text="Ignorar"/>
		</form>
	</notification>
	<notification name="BuyLindenDollarSuccess">
		Obrigado e volte sempre! 

Seu saldo L$ será atualizado findo o processamento da transação.  Se o processamento levar mais de 20 min, a transação pode vir a ser cancelada.  Neste caso, o valor da compra será creditado ao seu saldo em US$. 

Para checar o status do pagamento, consulte seu Histórico de transações no [http://secondlife.com/account/ Painel]
	</notification>
	<notification name="FirstOverrideKeys">
		Suas chaves do movimento estão sendo seguras agora por um objeto.
Tente as teclas de setas ou AWSD para ver o que elas fazem.
Alguns objetos (como armas) requerem que você passe para mouselook para usá-los.
Pressione &apos;M&apos; para fazer isto.
	</notification>
	<notification name="FirstSandbox">
		Este é um sandbox, uma área onde residentes podem aprender a construir. 

Qualquer objeto deixado aqui será apagado quando você sair. Não se esqueça de clicar duas vezes e selecionar &apos;Pegar&apos; para levar seu projeto para o seu inventário.
	</notification>
	<notification name="MaxListSelectMessage">
		Você pode selecionar até [MAX_SELECT] itens desta lista.
	</notification>
	<notification name="VoiceInviteP2P">
		[NAME] está te convidando para um bate-papo de voz. 
Clique em Aceitar para atender ou em Recusar para recusar este convite.  Clique em Bloquear para bloquear ligações deste avatar.
		<form name="form">
			<button name="Accept" text="Aceitar"/>
			<button name="Decline" text="Recusar"/>
			<button name="Mute" text="Bloquear"/>
		</form>
	</notification>
	<notification name="AutoUnmuteByIM">
		[NAME] recebeu uma MI e foi desbloqueado(a) automaticamente.
	</notification>
	<notification name="AutoUnmuteByMoney">
		[NAME] recebeu dinheiro e foi desbloqueado(a) automaticamente.
	</notification>
	<notification name="AutoUnmuteByInventory">
		[NAME] recebeu dinheiro e foi desbloqueado(a) automaticamente.
	</notification>
	<notification name="VoiceInviteGroup">
		[NAME] atendeu uma ligação de bate-papo de voz com o grupo [GROUP].  
Clique em Aceitar para atender ou em Recusar para recusar este convite.  Clique em Bloquear para bloquear ligações deste avatar.
		<form name="form">
			<button name="Accept" text="Aceitar"/>
			<button name="Decline" text="Recusar"/>
			<button name="Mute" text="Bloquear"/>
		</form>
	</notification>
	<notification name="VoiceInviteAdHoc">
		[NAME] atendeu uma ligação de teleconferência.  
Clique em Aceitar para atender ou em Recusar para recusar este convite.  Clique em Bloquear para bloquear ligações deste avatar.
		<form name="form">
			<button name="Accept" text="Aceitar"/>
			<button name="Decline" text="Recusar"/>
			<button name="Mute" text="Bloquear"/>
		</form>
	</notification>
	<notification name="InviteAdHoc">
		[NAME] está te convidando para uma teleconferência de bate-papo. 
Clique em Aceitar para atender ou em Recusar para recusar este convite.  Clique em Bloquear para bloquear ligações deste avatar.
		<form name="form">
			<button name="Accept" text="Aceitar"/>
			<button name="Decline" text="Recusar"/>
			<button name="Mute" text="Bloquear"/>
		</form>
	</notification>
	<notification name="VoiceChannelFull">
		A chamada de voz a qual você está tentando juntar-se, [VOICE_CHANNEL_NAME],  atingiu sua máxima capacidade. Favor tentar novamente mais tarde.
	</notification>
	<notification name="ProximalVoiceChannelFull">
		Desculpe-nos. Esta área atingiu seu limite de capacidade para conversas com voz. Favor tentar usar voz em outra área.
	</notification>
	<notification name="VoiceChannelDisconnected">
		Você saiu da ligação com [VOICE_CHANNEL_NAME].  Agora você será reconectado ao bate-papo local.
	</notification>
	<notification name="VoiceChannelDisconnectedP2P">
		[VOICE_CHANNEL_NAME] encerrou a ligação.   Agora você será reconectado ao bate-papo local.
	</notification>
	<notification name="P2PCallDeclined">
		[VOICE_CHANNEL_NAME] recusou a ligação.   Agora você será reconectado ao bate-papo local.
	</notification>
	<notification name="P2PCallNoAnswer">
		[VOICE_CHANNEL_NAME] não está disponível para atender sua ligação.   Agora você será reconectado ao bate-papo local.
	</notification>
	<notification name="VoiceChannelJoinFailed">
		Falha de conexão com [VOICE_CHANNEL_NAME]. Tente novamente mais tarde.   Agora você será reconectado ao bate-papo local.
	</notification>
	<notification name="VoiceLoginRetry">
		Estamos criando uma canal de voz para você. Isto pode levar até um minuto.
	</notification>
	<notification name="VoiceEffectsExpired">
		Um ou mais serviços de distorção de voz que você assinou veceu.
[[URL] Clique aqui] para renovar o serviço.
	</notification>
	<notification name="VoiceEffectsExpiredInUse">
		A Distorção de voz ativa expirou. Suas configurações de voz padrão foram ativadas.
[[URL] Clique aqui] para renovar o serviço.
	</notification>
	<notification name="VoiceEffectsWillExpire">
		Uma ou mais das suas distorções de voz tem vencimento em menos de [INTERVAL] dias.
[[URL] Clique aqui] para renovar o serviço.
	</notification>
	<notification name="VoiceEffectsNew">
		Novas Distorções de voz!
	</notification>
	<notification name="Cannot enter parcel: not a group member">
		Só membros de um grupo podem acessar esta área.
	</notification>
	<notification name="Cannot enter parcel: banned">
		Você não pode entrar nessa terra, você foi banido.
	</notification>
	<notification name="Cannot enter parcel: not on access list">
		Você não pode entrar nessa terra, você não está na lista de acesso.
	</notification>
	<notification name="VoiceNotAllowed">
		Você não tem permissão para se conectar à conversa com voz de [VOICE_CHANNEL_NAME].
	</notification>
	<notification name="VoiceCallGenericError">
		Ocorreu um erro enquanto você tentava se conectar à conversa de voz de [VOICE_CHANNEL_NAME].  Favor tentar novamente mais tarde.
	</notification>
	<notification name="UnsupportedCommandSLURL">
		O SLurl no qual você clicou não é suportado.
	</notification>
	<notification name="BlockedSLURL">
		Um SLurl recebido de um navegador inidôneo foi bloqueado para a sua segurança.
	</notification>
	<notification name="ThrottledSLURL">
		Vários SLurls foram recebidos de um navegador inidôneo em pouco tempo. 
Para sua segurança, os SLurls serão bloqueados por alguns instantes.
	</notification>
	<notification name="IMToast">
		[MESSAGE]
		<form name="form">
			<button name="respondbutton" text="Responder"/>
		</form>
	</notification>
	<notification name="ConfirmCloseAll">
		Tem certeza de que quer fechar todas as MIs?
		<usetemplate ignoretext="Confirmar antes de fechar todas as MIs" name="okcancelignore" notext="Cancelar" yestext="OK"/>
	</notification>
	<notification name="AttachmentSaved">
		Anexo salvo.
	</notification>
	<notification name="UnableToFindHelpTopic">
		Nenhum tópico de ajuda foi encontrado com relação a este elemento.
	</notification>
	<notification name="ObjectMediaFailure">
		Erro do servidor: Falha ao atualizar ou executar a mídia.
&apos;[ERROR]&apos;
		<usetemplate name="okbutton" yestext="OK"/>
	</notification>
	<notification name="TextChatIsMutedByModerator">
		Seu texto de bate-papo foi silenciado pelo moderador.
		<usetemplate name="okbutton" yestext="OK"/>
	</notification>
	<notification name="VoiceIsMutedByModerator">
		Sua voz foi silenciada pelo moderador.
		<usetemplate name="okbutton" yestext="OK"/>
	</notification>
	<notification name="UploadCostConfirmation">
		O carregamento custa L$[PRICE]. Deseja prosseguir?
		<usetemplate name="okcancelbuttons" notext="Cancelar" yestext="Carregar"/>
	</notification>
	<notification name="ConfirmClearTeleportHistory">
		Tem certeza que deseja apagar todo o seu histórico de teletransporte?
		<usetemplate name="okcancelbuttons" notext="Cancelar" yestext="OK"/>
	</notification>
	<notification name="BottomTrayButtonCanNotBeShown">
		O botão selecionado não pode ser exibido no momento. 
O botão será exibido quando houver espaço suficente.
	</notification>
	<notification name="ShareNotification">
		Selecione os residentes com quem compartilhar.
	</notification>
	<notification name="MeshUploadError">
		[LABEL] não foi carregado: [MESSAGE] [IDENTIFIER] 

Mais detalhes no log.
	</notification>
	<notification name="MeshUploadPermError">
		Erro ao solicitar permissões de upload de mesh.
	</notification>
	<notification name="RegionCapabilityRequestError">
		Não foi possível obter o recurso &apos;[CAPABILITY]&apos; da região.
	</notification>
	<notification name="ShareItemsConfirmation">
		Tem certeza de que quer compartilhar os itens abaixo?

&lt;nolink&gt;[ITEMS]&lt;/nolink&gt;

Com os seguintes residentes:

[RESIDENTS]
		<usetemplate name="okcancelbuttons" notext="Cancelar" yestext="OK"/>
	</notification>
	<notification name="ShareFolderConfirmation">
		Apenas uma pasta pode ser compartilhada por vez.

Tem certeza de que quer compartilhar os itens abaixo?
		<usetemplate name="okcancelbuttons" notext="Cancelar" yestext="OK"/>
	</notification>
	<notification name="ItemsShared">
		Itens compartilhados.
	</notification>
	<notification name="DeedToGroupFail">
		Ocorreu uma falha durante a doação ao grupo.
	</notification>
	<notification name="ReleaseLandThrottled">
		O lote [PARCEL_NAME] não pode ser abandonado.
	</notification>
	<notification name="ReleasedLandWithReclaim">
		O lote de [AREA] m² &apos;[PARCEL_NAME]&apos; foi liberado.

Você tem [RECLAIM_PERIOD] para reivindicá-lo por L$0. Depois o lote será colocado à venda para qualquer interessado.
	</notification>
	<notification name="ReleasedLandNoReclaim">
		O lote de [AREA] m² &apos;[PARCEL_NAME]&apos; foi liberado.

Ele está à venda para qualquer interessado.
	</notification>
	<notification name="AvatarRezNotification">
		( [EXISTENCE] segundos de vida )
O avatar de &apos;[NAME]&apos; emergiu em [TIME] segundos.
	</notification>
	<notification name="AvatarRezSelfBakedDoneNotification">
		( [EXISTENCE] segundos de vida )
Você confeccionou seu look em [TIME] segundos.
	</notification>
	<notification name="AvatarRezSelfBakedUpdateNotification">
		( [EXISTENCE] segundos de vida )
Você enviou uma atualização da sua aparência em [TIME] segundos.
[STATUS]
	</notification>
	<notification name="AvatarRezCloudNotification">
		( [EXISTENCE] segundos de vida )
Avatar &apos;[NAME]&apos; transformou-se em nuvem.
	</notification>
	<notification name="AvatarRezArrivedNotification">
		( [EXISTENCE] segundos de vida )
Avatar &apos;[NAME]&apos; surgiu.
	</notification>
	<notification name="AvatarRezLeftCloudNotification">
		( [EXISTENCE] segundos de vida )
O avatar de &apos;[NAME]&apos; transformou-se em nuvem depois de [TIME] segundos.
	</notification>
	<notification name="AvatarRezEnteredAppearanceNotification">
		( [EXISTENCE] segundos de vida )
Avatar &apos;[NAME]&apos; entrou no modo aparência.
	</notification>
	<notification name="AvatarRezLeftAppearanceNotification">
		( [EXISTENCE] segundos de vida )
Avatar &apos;[NAME]&apos; sair do modo aparecer.
	</notification>
	<notification name="NoConnect">
		Detectamos um problema de conexão com [PROTOCOL] [HOSTID].
Verifique a configuração da sua rede e firewall.
		<usetemplate name="okbutton" yestext="OK"/>
	</notification>
	<notification name="NoVoiceConnect">
		Estamos tendo problemas de conexão com o seu servidor de voz:

[HOSTID]

Talvez não seja possível se comunicar via voz.
Verifique a configuração da sua rede e firewall.
		<usetemplate name="okbutton" yestext="OK"/>
	</notification>
	<notification name="AvatarRezLeftNotification">
		( [EXISTENCE] segundos de vida )
Avatar &apos;[NAME]&apos; saiu totalmente carregado.
	</notification>
	<notification name="AvatarRezSelfBakedTextureUploadNotification">
		( [EXISTENCE] segundos de vida )
Você carregou uma textura com [RESOLUTION] para o(a) &apos;[BODYREGION]&apos; em [TIME] segundos.
	</notification>
	<notification name="AvatarRezSelfBakedTextureUpdateNotification">
		( [EXISTENCE] segundos de vida )
Você carregou uma textura com [RESOLUTION] para o(a) &apos;[BODYREGION]&apos; em [TIME] segundos.
	</notification>
	<notification name="LivePreviewUnavailable">
		Não podemos exibir uma visualização desta textura, pois ela é cópia proibida e/ou transferência proibida.
		<usetemplate ignoretext="Avise-me quando o modo Visualização em Tempo Real estiver indisponível para texturas de cópia proibida e/ou transferência proibida" name="okignore" yestext="OK"/>
	</notification>
	<notification name="ConfirmLeaveCall">
		Tem certeza de que quer sair desta ligação?
		<usetemplate ignoretext="Confirmar antes de deixar ligação" name="okcancelignore" notext="Não" yestext="Sim"/>
	</notification>
	<notification name="ConfirmMuteAll">
		Você silenciou todos os participantes de uma ligação de grupo.
Todos os demais residentes que entrarem na ligação mais tarde também serão silenciados, mesmo se você sair da ligação.


Silenciar todos?
		<usetemplate ignoretext="Confirmar antes de silenciar todos os participantes em ligações de grupo." name="okcancelignore" notext="Cancelar" yestext="OK"/>
	</notification>
	<notification label="Bate-papo" name="HintChat">
		Para entrar em uma conversa, comece a escrever no campo de bate-papo abaixo.
	</notification>
	<notification label="Levantar-se" name="HintSit">
		Para se levantar quando estiver sentado, clique em Levantar-se
	</notification>
	<notification label="Falar" name="HintSpeak">
		Clique no botão Falar para ligar ou desligar o microfone.

Clique na seta para cima para ver o painel de controles de voz.

Se o botão Falar for ocultado, o recurso de voz será desabilitado.
	</notification>
	<notification label="Explore o mundo" name="HintDestinationGuide">
		O Guia de Destinos traz milhares de lugares novos para você explorar e conhecer. Selecione um lugar, clique em Teletransportar e comece suas descobertas.
	</notification>
	<notification label="Painel lateral" name="HintSidePanel">
		Acesse rapidamente seu inventário, roupas, looks, perfis e mais no painel lateral.
	</notification>
	<notification label="Movimentar" name="HintMove">
		Para andar ou correr, clique no botão Movimentar e use as setas para controlar a direção.  Ou use as setas do teclado.
	</notification>
	<notification label="" name="HintMoveClick">
		1. Clique para andar Clique em qualquer lugar no solo para andar até o local.

2. Clique e arraste para girar a exibição Clique e arraste em qualquer lugar no mundo para girar a exibição
	</notification>
	<notification label="Nome de tela" name="HintDisplayName">
		Defina seu nome de tela personalizável. O nome de tele é separado do seu nome de usuário, que não pode ser modificado. Você pode mudar a visualização dos nomes de outras pessoas nas suas preferências.
	</notification>
	<notification label="Exibir" name="HintView">
		Para mudar o ângulo de visualização, use os controles Órbita e Pan. Volte à visualização normal pressionando a tecla Escape ou começando a andar.
	</notification>
	<notification label="Inventário" name="HintInventory">
		Você encontrará seus pertences no inventário.  Os itens mais novos também ficam na guia Itens recentes.
	</notification>
	<notification label="Você tem dólares Linden!" name="HintLindenDollar">
		Seu saldo de L$ está aqui.  Clique em Comprar L$ para trocar mais dólares Linden.
	</notification>
	<notification name="LowMemory">
		Seu pool de memória está baixo. Algumas funções do SL foram desativadas para evitar falhas. Encerre os outros aplicativos. Reinicie o SL se o problema persistir.
	</notification>
	<notification name="ForceQuitDueToLowMemory">
		O SL será encerrado em 30 segundos devido falta de memória.
	</notification>
	<notification name="PopupAttempt">
		Um pop-up foi bloqueado.
		<form name="form">
			<ignore name="ignore" text="Ativar todos os pop-ups"/>
			<button name="open" text="Abrir pop-up"/>
		</form>
	</notification>
	<notification name="SOCKS_NOT_PERMITTED">
		O proxy SOCKS 5 &quot;[HOST]:[PORT]&quot; recusou a conexão, não permitida pelo conjunto de regras.
		<usetemplate name="okbutton" yestext="OK"/>
	</notification>
	<notification name="SOCKS_CONNECT_ERROR">
		O proxy SOCKS 5 &quot;[HOST]:[PORT]&quot; recusou a conexão. Não foi possível abrir o canal TCP.
		<usetemplate name="okbutton" yestext="OK"/>
	</notification>
	<notification name="SOCKS_NOT_ACCEPTABLE">
		O proxy SOCKS 5 &quot;[HOST]:[PORT]&quot; recusou o sistema de autenticação selecionado.
		<usetemplate name="okbutton" yestext="OK"/>
	</notification>
	<notification name="SOCKS_AUTH_FAIL">
		O proxy SOCKS 5 &quot;[HOST]:[PORT]&quot; informou que suas credenciais são inválidas.
		<usetemplate name="okbutton" yestext="OK"/>
	</notification>
	<notification name="SOCKS_UDP_FWD_NOT_GRANTED">
		O proxy SOCKS 5 &quot;[HOST]:[PORT]&quot; recusou a solicitação de UDP ASSOCIATE.
		<usetemplate name="okbutton" yestext="OK"/>
	</notification>
	<notification name="SOCKS_HOST_CONNECT_FAILED">
		Não foi possível conectar-se ao servidor de proxy SOCKS 5 &quot;[HOST]:[PORT]&quot;.
		<usetemplate name="okbutton" yestext="OK"/>
	</notification>
	<notification name="SOCKS_UNKNOWN_STATUS">
		Erro desconhecido de proxy com o servidor &quot;[HOST]:[PORT]&quot;.
		<usetemplate name="okbutton" yestext="OK"/>
	</notification>
	<notification name="SOCKS_INVALID_HOST">
		Endereço de proxy SOCKS ou porta &quot;[HOST]:[PORT]&quot; inválidos.
		<usetemplate name="okbutton" yestext="OK"/>
	</notification>
	<notification name="SOCKS_BAD_CREDS">
		Nome de usuário ou senha de SOCKS 5 inválidos.
		<usetemplate name="okbutton" yestext="OK"/>
	</notification>
	<notification name="PROXY_INVALID_HTTP_HOST">
		Endereço de proxy HTTP ou porta &quot;[HOST]:[PORT]&quot; inválidos.
		<usetemplate name="okbutton" yestext="OK"/>
	</notification>
	<notification name="PROXY_INVALID_SOCKS_HOST">
		Endereço de proxy SOCKS ou porta &quot;[HOST]:[PORT]&quot; inválidos.
		<usetemplate name="okbutton" yestext="OK"/>
	</notification>
	<notification name="ChangeProxySettings">
		As configurações de proxy terão efeito depois que [APP_NAME] for reiniciado.
		<usetemplate name="okbutton" yestext="OK"/>
	</notification>
	<notification name="AuthRequest">
		O site em &apos;&lt;nolink&gt;[HOST_NAME]&lt;/nolink&gt;&apos; em &apos;[REALM]&apos; requer nome e senha.
		<form name="form">
			<input name="username" text="Nome de usuário"/>
			<input name="password" text="Senha:"/>
			<button name="ok" text="Enviar"/>
			<button name="cancel" text="Cancelar"/>
		</form>
	</notification>
	<notification label="" name="NoClassifieds">
		É preciso usar o modo Avançado para criar e editar anúncios classificados.  Desejar sair para mudar o modo? Selecione o modo na tela de login.
		<usetemplate name="okcancelbuttons" notext="Não sair" yestext="Sair"/>
	</notification>
	<notification label="" name="NoGroupInfo">
		É preciso usar o modo Avançado para criar e editar grupos.  Desejar sair para mudar o modo? Selecione o modo na tela de login.
		<usetemplate name="okcancelbuttons" notext="Não sair" yestext="Sair"/>
	</notification>
	<notification label="" name="NoPlaceInfo">
		É preciso estar no modo Avançado para visualizar o perfil de um lugar. Deseja sair para mudar o modo? Selecione o modo na tela de login.
		<usetemplate name="okcancelbuttons" notext="Não sair" yestext="Sair"/>
	</notification>
	<notification label="" name="NoPicks">
		É preciso usar o modo Avançado para criar e editar Destaques.  Desejar sair para mudar o modo? Selecione o modo na tela de login.
		<usetemplate name="okcancelbuttons" notext="Não sair" yestext="Sair"/>
	</notification>
	<notification label="" name="NoWorldMap">
		É preciso usar o modo Avançado para ver o mapa-múndi.  Desejar sair para mudar o modo? Selecione o modo na tela de login.
		<usetemplate name="okcancelbuttons" notext="Não sair" yestext="Sair"/>
	</notification>
	<notification label="" name="NoVoiceCall">
		Ligações de voz devem ser feitas no modo Avançado. Desejar sair para mudar o modo?
		<usetemplate name="okcancelbuttons" notext="Não sair" yestext="Sair"/>
	</notification>
	<notification label="" name="NoAvatarShare">
		É preciso estar no modo Avançado para compartilhar.  Desejar sair para mudar o modo?
		<usetemplate name="okcancelbuttons" notext="Não sair" yestext="Sair"/>
	</notification>
	<notification label="" name="NoAvatarPay">
		É preciso usar o modo Avançado para fazer pagamentos a outros residentes.  Desejar sair para mudar o modo?
		<usetemplate name="okcancelbuttons" notext="Não sair" yestext="Sair"/>
	</notification>
	<notification label="" name="NoInventory">
		É preciso estar no modo Avançado para visualizar o inventário. Deseja sair para mudar o modo?
		<usetemplate name="okcancelbuttons" notext="Não sair" yestext="Sair"/>
	</notification>
	<notification label="" name="NoAppearance">
		É preciso usar o modo Avançado para usar o editor de visual. Deseja sair para mudar o modo?
		<usetemplate name="okcancelbuttons" notext="Não sair" yestext="Sair"/>
	</notification>
	<notification label="" name="NoSearch">
		É preciso estar no modo Avançado para fazer pesquisas. Deseja sair para mudar o modo?
		<usetemplate name="okcancelbuttons" notext="Não sair" yestext="Sair"/>
	</notification>
	<notification label="" name="ConfirmHideUI">
		Essa ação irá ocultar todos os itens de menu e botões. Para trazê-los de volta, clique em [SHORTCUT] novamente.
		<usetemplate ignoretext="Confirmar antes de ocultar interface" name="okcancelignore" notext="Cancelar" yestext="OK"/>
	</notification>
	<notification name="PathfindingLinksets_SetLinksetUseMismatchOnRestricted">
		Alguns linksets selecionados não podem ser definidos como &apos;[REQUESTED_TYPE]&apos; devido às restrições de permissão no linkset.  Ao invés disso, estes linksets serão definidos como &apos;[RESTRICTED_TYPE]&apos;.
		<usetemplate ignoretext="Alguns linksets selecionados não podem ser definidos devido às restrições de permissão no linkset." name="okcancelignore" notext="Cancelar" yestext="OK"/>
	</notification>
	<notification name="PathfindingLinksets_SetLinksetUseMismatchOnVolume">
		Alguns linksets selecionados não podem ser definidos como &apos;[REQUESTED_TYPE]&apos;, pois a forma não é convexa.
		<usetemplate ignoretext="Alguns linksets selecionados não podem ser definidos, pois a forma não é convexa." name="okcancelignore" notext="Cancelar" yestext="OK"/>
	</notification>
	<notification name="PathfindingLinksets_SetLinksetUseMismatchOnRestrictedAndVolume">
		Alguns linksets selecionados não podem ser definidos como &apos;[REQUESTED_TYPE]&apos; devido às restrições de permissão no linkset.  Ao invés disso, estes linksets serão definidos como &apos;[RESTRICTED_TYPE]&apos;.
 Alguns linksets selecionados não podem ser definidos como &apos;[REQUESTED_TYPE]&apos;, pois a forma não é convexa. Estes tipos de uso de linksets não mudarão.
		<usetemplate ignoretext="Alguns linksets selecionados não podem ser definido devido às restrições de permissão no linkset e porque a forma não é convexa." name="okcancelignore" notext="Cancelar" yestext="OK"/>
	</notification>
	<notification name="PathfindingLinksets_ChangeToFlexiblePath">
		O objeto selecionado afeta o navmesh.  Alterá-lo para um Caminho Flexível irá removê-lo do navmesh.
		<usetemplate ignoretext="O objeto selecionado afeta o navmesh.  Alterá-lo para um Caminho Flexível irá removê-lo do navmesh." name="okcancelignore" notext="Cancelar" yestext="OK"/>
	</notification>
	<global name="UnsupportedGLRequirements">
		Aparentemente a sua máquina não atende os requisitos de hardware do [APP_NAME].  [APP_NAME] requer placas de vídeo OpenGL com suporte a multitexturas.  Se sua place de vídeo tiver este perfil, atualize o driver da placa de vídeo, assim como patches e service packs do sistema operacional. 

Se você continuar a receber esta mensagem, consulte o [SUPPORT_SITE].
	</global>
	<global name="UnsupportedCPUAmount">
		796
	</global>
	<global name="UnsupportedRAMAmount">
		510
	</global>
	<global name="UnsupportedGPU">
		- A sua placa de vídeo não atende os requisitos mínimos exigidos.
	</global>
	<global name="UnsupportedRAM">
		- A memória do seu sistema não suporta os requisitos mínimos exigidos.
	</global>
	<global name="You can only set your &apos;Home Location&apos; on your land or at a mainland Infohub.">
		Se você tem um terreno, seu terreno pode ser seu início. 
Outra opção é procurar por lugares com a tag &apos;Infohub&apos; no mapa.
	</global>
	<global name="You died and have been teleported to your home location">
		Você morreu e foi reenviado ao seu início.
	</global>
	<notification name="LocalBitmapsUpdateFileNotFound">
		Não foi possível atualizar [FNAME], pois o arquivo não pôde ser encontrado.
Desabilitando atualizações futuras deste arquivo.
	</notification>
	<notification name="LocalBitmapsUpdateFailedFinal">
		[FNAME] não pode ser aberto ou decodificado em [NRETRIES] tentativas, e agora é considerado corrompido.
Desabilitando atualizações futuras deste arquivo.
	</notification>
	<notification name="LocalBitmapsVerifyFail">
		Tentativa de adição de um formato de imagem inválido ou ilegível [FNAME] que não pode ser aberto ou decodificado.
Tentativa cancelada.
	</notification>
	<notification name="PathfindingReturnMultipleItems">
		Você está devolvendo [NUM_ITEMS] itens.  Tem certeza de que deseja continuar?
		<usetemplate ignoretext="Tem certeza de que deseja devolver múltiplos itens?" name="okcancelignore" notext="Não" yestext="Sim"/>
	</notification>
	<notification name="PathfindingDeleteMultipleItems">
		Você está excluindo [NUM_ITEMS] itens.  Tem certeza de que deseja continuar?
		<usetemplate ignoretext="Tem certeza de que deseja excluir múltiplos itens?" name="okcancelignore" notext="Não" yestext="Sim"/>
	</notification>
</notifications><|MERGE_RESOLUTION|>--- conflicted
+++ resolved
@@ -1214,11 +1214,8 @@
 	<notification name="FirstRun">
 		A instalação do [APP_NAME] está pronta. 
 
-<<<<<<< HEAD
 Se você ainda não conhece o [CURRENT_GRID], basta criar uma conta para começar. 
-=======
-Se você ainda não conhece o [SECOND_LIFE], basta criar uma conta para começar.
->>>>>>> d56a98de
+Voltar para [http://join.secondlife.com secondlife.com] para criar sua conta?
 		<usetemplate name="okcancelbuttons" notext="Continuar" yestext="Nova conta.."/>
 	</notification>
 	<notification name="LoginPacketNeverReceived">
@@ -2203,22 +2200,11 @@
 		<usetemplate ignoretext="Vestir as roupas que eu criar enquanto edito minha aparência" name="okcancelignore" notext="Não" yestext="Sim"/>
 	</notification>
 	<notification name="NotAgeVerified">
-<<<<<<< HEAD
-		Você deve ter no mínimo 18 anos para acessar conteúdo e áreas adultas [CURRENT_GRID]. Visite nossa página de verificação de idade para confirmar que você tem mais de 18 anos. 
-Isso abrirá o seu navegador.
-
-[_URL]
-		<url name="url" option="0">
-			https://secondlife.com/my/account/verification.php
-		</url>
-		<usetemplate ignoretext="Ainda não comprovei minha idade" name="okcancelignore" notext="Cancelar" yestext="Ir para verificação de idade"/>
-=======
 		O local que você está tentando visitar é restrito a residentes com 18 anos ou mais.
 		<usetemplate ignoretext="Não tenho idade suficiente para visitar áreas com restrição de idade." name="okignore" yestext="OK"/>
 	</notification>
 	<notification name="NotAgeVerified_Notify">
 		Localização restrita para 18 anos de idade ou mais.
->>>>>>> d56a98de
 	</notification>
 	<notification name="Cannot enter parcel: no payment info on file">
 		Área restrita a residentes que já cadastraram seus dados de pagamento  Deseja ir ao site do [CURRENT_GRID] para cuidar disso? 
