<?xml version="1.0" encoding="utf-8"?>
<notifications>
	<global name="skipnexttime">
		Não exibir isto novamente
	</global>
	<global name="alwayschoose">
		Sempre escolher esta opção
	</global>
	<global name="implicitclosebutton">
		Fechar
	</global>
	<template name="okbutton">
		<form>
			<button name="OK_okbutton" text="$yestext"/>
		</form>
	</template>
	<template name="okignore">
		<form>
			<button name="OK_okignore" text="$yestext"/>
		</form>
	</template>
	<template name="okcancelbuttons">
		<form>
			<button name="OK_okcancelbuttons" text="$yestext"/>
			<button name="Cancel_okcancelbuttons" text="$notext"/>
		</form>
	</template>
	<template name="okcancelignore">
		<form>
			<button name="OK_okcancelignore" text="$yestext"/>
			<button name="Cancel_okcancelignore" text="$notext"/>
		</form>
	</template>
	<template name="okhelpbuttons">
		<form>
			<button name="OK_okhelpbuttons" text="$yestext"/>
			<button name="Help" text="$helptext"/>
		</form>
	</template>
	<template name="okhelpignore">
		<form>
			<button name="OK_okhelpignore" text="$yestext"/>
			<button name="Help_okhelpignore" text="$helptext"/>
		</form>
	</template>
	<template name="yesnocancelbuttons">
		<form>
			<button name="Yes" text="$yestext"/>
			<button name="No" text="$notext"/>
			<button name="Cancel_yesnocancelbuttons" text="$canceltext"/>
		</form>
	</template>
	<notification functor="GenericAcknowledge" label="Notificação desconhecida" name="MissingAlert">
		Esta versão do [APP_NAME] não consegue exibir o aviso recebido.  Verifique se você possui a versão mais recente do Visualizador.

Detalhes do erro: O aviso &apos;[_NAME]&apos; não foi localizado no arquivo notifications.xml.
		<usetemplate name="okbutton" yestext="OK"/>
	</notification>
	<notification name="FloaterNotFound">
		Floater error: Não foram encontrados os seguintes controles:
 [CONTROLS]
		<usetemplate name="okbutton" yestext="OK"/>
	</notification>
	<notification name="TutorialNotFound">
		Nenhum tutorial está disponível no momento.
		<usetemplate name="okbutton" yestext="OK"/>
	</notification>
	<notification name="GenericAlert">
		[MESSAGE]
	</notification>
	<notification name="GenericAlertYesCancel">
		[MESSAGE]
		<usetemplate name="okcancelbuttons" notext="Cancelar" yestext="Sim"/>
	</notification>
	<notification name="BadInstallation">
		Um erro ocorreu ao atualizar o [APP_NAME].  [http://get.secondlife.com Baixe a versão atual] do Visualizador.
		<usetemplate name="okbutton" yestext="OK"/>
	</notification>
	<notification name="LoginFailedNoNetwork">
		Falha de conexão com o [SECOND_LIFE_GRID].
    &apos;[DIAGNOSTIC]&apos;
Verifique se a conexão à internet está funcionando.
		<usetemplate name="okbutton" yestext="OK"/>
	</notification>
	<notification name="MessageTemplateNotFound">
		Modelo de Mensagem [PATH] não encontrado.
		<usetemplate name="okbutton" yestext="OK"/>
	</notification>
	<notification name="WearableSave">
		Salvar modificações?
		<usetemplate canceltext="Cancelar" name="yesnocancelbuttons" notext="Não salvar" yestext="Salvar"/>
	</notification>
	<notification name="ConfirmNoCopyToOutbox">
		Você não possui permissão para copiar um ou mais destes itens para a Caixa de saída do lojista.  Você pode movê-los ou abandoná-los.
		<usetemplate name="okcancelbuttons" notext="Não mover item(ns)" yestext="Mover item(ns)"/>
	</notification>
	<notification name="OutboxFolderCreated">
		Uma nova pasta foi criada para cada item transferido para o nível superior de sua Caixa de saída do lojista.
		<usetemplate ignoretext="Uma nova pasta foi criada na Caixa de saída do lojista" name="okignore" yestext="OK"/>
	</notification>
	<notification name="OutboxImportComplete">
		Êxito

Todas as pastas foram enviadas para o Mercado com êxito.
		<usetemplate ignoretext="Todas as pastas enviadas para o Mercado" name="okignore" yestext="OK"/>
	</notification>
	<notification name="OutboxImportHadErrors">
		Algumas pastas não foram transferidas

Erro ao enviar algumas pastas para o Mercado.  Estas pastas ainda estão na sua Caixa de saída do lojista.

Consulte o [[MARKETPLACE_IMPORTS_URL] log de erros] para mais informações.
		<usetemplate name="okbutton" yestext="OK"/>
	</notification>
	<notification name="OutboxImportFailed">
		Falha na transferência com o erro &apos;[ERROR_CODE]&apos;

Nenhuma pasta foi enviada ao Marketplace devido a um erro do sistema ou da rede.  Tente novamente mais tarde.
		<usetemplate name="okbutton" yestext="OK"/>
	</notification>
	<notification name="OutboxInitFailed">
		Falha na inicialização do Marketplace com o erro &apos;[ERROR_CODE]&apos;

Ocorreu uma falha na inicialização do Marketplace devido a um erro do sistema ou da rede.  Tente novamente mais tarde.
		<usetemplate name="okbutton" yestext="OK"/>
	</notification>
	<notification name="CompileQueueSaveText">
		Houve um problema com o carregamento do texto para um script devido à seguinte razão: [REASON]. Por favor, tente novamente mais tarde.
	</notification>
	<notification name="CompileQueueSaveBytecode">
		Houve um problema durante o carregamento do script compilado devido à seguinte razão: [REASON]. Por favor, tente novamente mais tarde.
	</notification>
	<notification name="WriteAnimationFail">
		Falha nos dados de inscrição de animação. Por favor, tente mais tarde.
	</notification>
	<notification name="UploadAuctionSnapshotFail">
		Houve um problema com o carregamento da foto do leilão devido à seguinte razão: [REASON]
	</notification>
	<notification name="UnableToViewContentsMoreThanOne">
		Não é possível visualizar os conteúdos de mais de um item ao mesmo tempo.
Por favor, selecione apenas um objeto e tente novamente.
	</notification>
	<notification name="SaveClothingBodyChanges">
		Salvar todas as mudanças de roupas/ partes do corpo?
		<usetemplate canceltext="Cancelar" name="yesnocancelbuttons" notext="Não Salvar" yestext="Salvar tudo"/>
	</notification>
	<notification name="FriendsAndGroupsOnly">
		Residentes que não são amigos não veem que você decidiu ignorar ligações e MIs deles.
		<usetemplate name="okbutton" yestext="OK"/>
	</notification>
	<notification name="FavoritesOnLogin">
		Nota: Ao ativar esta opção, qualquer pessoa que utilizar este computador poderá ver a sua lista de lugares preferidos.
		<usetemplate name="okbutton" yestext="OK"/>
	</notification>
	<notification name="GrantModifyRights">
		Conceder direitos de modificação a outros residentes vai autorizá-los a mudar, apagar ou pegar TODOS os seus objetos. Seja MUITO cuidadoso ao conceder esta autorização.
Deseja dar direitos de modificação a [NAME]?
		<usetemplate name="okcancelbuttons" notext="Não" yestext="Sim"/>
	</notification>
	<notification name="GrantModifyRightsMultiple">
		Conceder direitos de modificação a outros residentes vai autorizá-los a mudar TODOS os seus objetos. Seja MUITO cuidadoso ao conceder esta autorização. 
Deseja conceder direitos de modificação para os residentes selecionados?
		<usetemplate name="okcancelbuttons" notext="Não" yestext="Sim"/>
	</notification>
	<notification name="RevokeModifyRights">
		Deseja revogar os direitos de modificação de [NAME]?
		<usetemplate name="okcancelbuttons" notext="Não" yestext="Sim"/>
	</notification>
	<notification name="RevokeModifyRightsMultiple">
		Você quer revogar os direitos de edição para os residentes selecionados?
		<usetemplate name="okcancelbuttons" notext="Não" yestext="Sim"/>
	</notification>
	<notification name="UnableToCreateGroup">
		Não foi possível criar um grupo.
[MESSAGE]
		<usetemplate name="okbutton" yestext="OK"/>
	</notification>
	<notification name="PanelGroupApply">
		[NEEDS_APPLY_MESSAGE]
[WANT_APPLY_MESSAGE]
		<usetemplate canceltext="Cancelar" name="yesnocancelbuttons" notext="Ignorar Alterações" yestext="Aplicar Alterações"/>
	</notification>
	<notification name="MustSpecifyGroupNoticeSubject">
		Você deve especificar um assunto para enviar uma notícia para o grupo.
		<usetemplate name="okbutton" yestext="OK"/>
	</notification>
	<notification name="AddGroupOwnerWarning">
		Você está para adicionar membros do grupo na função de [ROLE_NAME].
Membros não podem ser removidos dessa função.
Os membros podem, eles próprios, recusar a função.
Deseja continuar?
		<usetemplate ignoretext="Confirmar antes de adicionar novo Proprietário do grupo" name="okcancelignore" notext="Não" yestext="Sim"/>
	</notification>
	<notification name="AssignDangerousActionWarning">
		Você está prestes a adicionar a habilidade &apos;[ACTION_NAME]&apos; para a função &apos;[ROLE_NAME]&apos;

*AVISO*
Qualquer membro com esta Habilidade pode atribuir a si mesmo -- e a outro membro -- funções que têm mais poderes que os que possuem atualmente, potencialmente elevando-os aos níveis próximos ao Proprietário. Certifique-se sobre esta decisão antes de atribuir esta habilidade.

Adicionar esta habilidade ao &apos;[ROLE_NAME]&apos;?
		<usetemplate name="okcancelbuttons" notext="Não" yestext="Sim"/>
	</notification>
	<notification name="AssignDangerousAbilityWarning">
		Você está prestes a adicionar a habilidade &apos;[ACTION_NAME]&apos; à função &apos;[ROLE_NAME]&apos;.

*AVISO*
Qualquer membro numa função com esta habilidade, pode atribuir a sí mesmo -- e a qualquer outro -- todas as habilidades, elevando seus níveis próximos ao poder do Proprietário.

Adicionar esta habilidade a &apos;[ROLE_NAME]&apos;?
		<usetemplate name="okcancelbuttons" notext="Não" yestext="Sim"/>
	</notification>
	<notification name="EjectGroupMemberWarning">
		Você está prestes a expulsar [AVATAR_NAME] do grupo.
		<usetemplate ignoretext="Confirmar expulsão de um participante do grupo" name="okcancelignore" notext="Cancelar" yestext="Expulsar"/>
	</notification>
	<notification name="EjectGroupMembersWarning">
		Você está prestes a expulsar [COUNT] membros do grupo.
		<usetemplate ignoretext="Confirmar expulsão de diversos membros do grupo" name="okcancelignore" notext="Cancelar" yestext="Expulsar"/>
	</notification>
	<notification name="AttachmentDrop">
		Você está prestes a largar seu anexo. 
    Tem certeza de que quer prosseguir?
		<usetemplate ignoretext="Confirmar antes de largar anexos" name="okcancelignore" notext="Não" yestext="Sim"/>
	</notification>
	<notification name="JoinGroupCanAfford">
		Unir-se a esse grupo custa L$[COST].
Deseja prosseguir?
		<usetemplate name="okcancelbuttons" notext="Cancelar" yestext="Unir-se"/>
	</notification>
	<notification name="JoinGroupNoCost">
		Você está prestes a entrar no grupo [NAME].
Deseja continuar?
		<usetemplate name="okcancelbuttons" notext="Cancelar" yestext="Entrar"/>
	</notification>
	<notification name="JoinGroupCannotAfford">
		Associar-se a este grupo custa L$[COST].
Você não tem L$ suficientes para associar-se a este grupo.
	</notification>
	<notification name="CreateGroupCost">
		Criar este grupo custa L$[COST].
Grupos ser formados por mais de um membro, caso contrário serão definitivamente excluídos. 
Convite outros membros dentro de 48 horas.
		<usetemplate canceltext="Cancelar" name="okcancelbuttons" notext="Cancelar" yestext="Criar grupo por L$[COST]"/>
	</notification>
	<notification name="LandBuyPass">
		Por L$[COST] você pode ingressar no terreno (&apos;[PARCEL_NAME]&apos;) por [TIME] horas.  Comprar um passe de acesso?
		<usetemplate name="okcancelbuttons" notext="Cancelar" yestext="OK"/>
	</notification>
	<notification name="SalePriceRestriction">
		O preço de venda deve ser ajustado para mais que 0 L$, se desejar vender para qualquer um.
Por favor, selecione um indivíduo para realizar a venda se o valor for 0 L$.
	</notification>
	<notification name="ConfirmLandSaleChange">
		[LAND_SIZE] m² selecionados de terreno estão sendo configurados para venda.
Seu preço de venda será  L$[SALE_PRICE] e está autorizado para venda para [NAME]. Gostaria de continuar a fazer essa alteração?
		<usetemplate name="okcancelbuttons" notext="Cancelar" yestext="Continuar"/>
	</notification>
	<notification name="ConfirmLandSaleToAnyoneChange">
		ATENÇÃO: Clicar em &apos;vender a qualquer um&apos; torna o terreno disponível para toda a comunidade do [CURRENT_GRID], inclusive residentes de outras regiões.

O terreno selecionado, de [LAND_SIZE] m², está sendo reservado para venda. 
O preço será L$[SALE_PRICE] e [NAME] pode comprar o terreno.
		<usetemplate name="okcancelbuttons" notext="Cancelar" yestext="OK"/>
	</notification>
	<notification name="ReturnObjectsDeededToGroup">
		Tem certeza de que quer devolver todos os objetos compartilhados com o grupo &apos;[NAME]&apos; neste lote, para o inventário do seu antigo Proprietário?

*AVISO* Isso irá deletar os objetos não transferíveis doados ao grupo!

Objetos: [N]
		<usetemplate name="okcancelbuttons" notext="Cancelar" yestext="Devolver"/>
	</notification>
	<notification name="ReturnObjectsOwnedByUser">
		Você tem certeza de que deseja devolver todos os objetos do residente &apos;[NAME]&apos; neste lote para o inventário dele?

Objetos: [N]
		<usetemplate name="okcancelbuttons" notext="Cancelar" yestext="Devolver"/>
	</notification>
	<notification name="ReturnObjectsOwnedBySelf">
		Você tem certeza de que deseja retornar todos os objetos de sua propriedade neste lote para seu inventário?

Objetos: [N]
		<usetemplate name="okcancelbuttons" notext="Cancelar" yestext="Devolver"/>
	</notification>
	<notification name="ReturnObjectsNotOwnedBySelf">
		Você tem certeza de que deseja retornar todos os objetos que NÃO são seus para o inventário de seus proprietários?
Objetos transferíveis doados ao grupo retornarão para seu proprietários.

*AVISO* Isso fará com que os objetos não-transferíveis sejam deletados!

Objetos: [N]
		<usetemplate name="okcancelbuttons" notext="Cancelar" yestext="Devolver"/>
	</notification>
	<notification name="ReturnObjectsNotOwnedByUser">
		Você tem certeza de que deseja retornar todos os objetos deste lote NÃO pertencentes a [NAME]  para o inventário do proprietário?

*AVISO* Esta ação irá apagar os objetos não transferíveis doados ao grupo!

Objetos: [N]
		<usetemplate name="okcancelbuttons" notext="Cancelar" yestext="Devolver"/>
	</notification>
	<notification name="ReturnAllTopObjects">
		Você tem certeza de que deseja enviar todos os objetos listados de volta aos inventários de seus proprietários?
		<usetemplate name="okcancelbuttons" notext="Cancelar" yestext="Devolver"/>
	</notification>
	<notification name="DisableAllTopObjects">
		Você tem certeza que deseja desativar todos os objetos desta região?
		<usetemplate name="okcancelbuttons" notext="Cancelar" yestext="Desativar"/>
	</notification>
	<notification name="ReturnObjectsNotOwnedByGroup">
		Retornar os objetos deste lote que NÃO são compartilhados com o grupo [NAME] de volta para seus proprietários?

Objetos: [N]
		<usetemplate name="okcancelbuttons" notext="Cancelar" yestext="Devolver"/>
	</notification>
	<notification name="UnableToDisableOutsideScripts">
		Não é possível desativar scripts externos.
Toda esta região possui dano habilitado.
Scripts devem ser permitidos para fazer as armas funcionarem.
	</notification>
	<notification name="MultipleFacesSelected">
		Diversas faces foram selecionadas. 
Se você optar por prosseguir, diversas ocorrências a mídia serão colocadas nas diferentes faces do objeto. 
Para colocar a mídia em só uma face, selecione Selecionar face e clique na face desejada do objeto. Depois clique em Adicionar.
		<usetemplate ignoretext="A mídia será colocada nas diferentes faces selecionadas." name="okcancelignore" notext="Cancelar" yestext="OK"/>
	</notification>
	<notification name="MustBeInParcel">
		Você deve permanecer dentro do lote para definir o ponto de aterrissagem.
	</notification>
	<notification name="PromptRecipientEmail">
		Por favor, digite um endereço de email válido para o(s) destinatário(s).
	</notification>
	<notification name="PromptSelfEmail">
		Por favor, insira seu endereço de e-mail.
	</notification>
	<notification name="PromptMissingSubjMsg">
		Enviar por email uma foto com o assunto ou mensagem padrão?
		<usetemplate name="okcancelbuttons" notext="Cancelar" yestext="OK"/>
	</notification>
	<notification name="ErrorProcessingSnapshot">
		Erro processando dados da foto.
	</notification>
	<notification name="ErrorEncodingSnapshot">
		Erro ao codificar a foto.
	</notification>
	<notification name="ErrorUploadingPostcard">
		Houve um problema ao enviar a foto devido à seguinte razão: [REASON]
	</notification>
	<notification name="ErrorUploadingReportScreenshot">
		Houve um problema ao carregar a foto da reportagem devido à seguinte razão: [REASON]
	</notification>
	<notification name="MustAgreeToLogIn">
		Você deve concordar com os Termos de Serviço para continuar a entrar no [CURRENT_GRID].
	</notification>
	<notification name="CouldNotPutOnOutfit">
		Não foi possível vestir o look. A pasta do look não contém roupas, partes do corpo ou acessórios.
	</notification>
	<notification name="CannotWearTrash">
		Não é possível usar roupas ou partes do corpo que estão no lixo.
	</notification>
	<notification name="MaxAttachmentsOnOutfit">
		Não foi possível anexar o objeto. 
Ele ultrapassa o limite de anexos, de [MAX_ATTACHMENTS] objetos. Remova um objeto para poder anexar outro.
	</notification>
	<notification name="CannotWearInfoNotComplete">
		Você não pode vestir este item porque ele ainda não carregou. Tente novamente em um minuto.
	</notification>
	<notification name="MustHaveAccountToLogIn">
		Opa! Alguma coisa ficou em branco.
Digite o nome de usuário de seu avatar.

É preciso ter uma conta para entrar no [CURRENT_GRID]. Deseja criar uma conta agora?
		<url name="url">
			[create_account_url]
		</url>
		<usetemplate name="okcancelbuttons" notext="Tentar novamente" yestext="Abrir conta"/>
	</notification>
	<notification name="InvalidCredentialFormat">
		Digite o nome de usuário ou o nome e sobrenome do seu avatar no campo Nome de usuário, depois entre em sua conta novamente.
	</notification>
	<notification name="InvalidGrid">
		&apos;[GRID]&apos; não é um identificador de grade válido.
	</notification>
	<notification name="InvalidLocationSLURL">
		Seu ponto de partida não especificou uma grade válida.
	</notification>
	<notification name="DeleteClassified">
		Apagar classificado&apos;[NAME]&apos;?
Não há reembolso por taxas já pagas.
		<usetemplate name="okcancelbuttons" notext="Cancelar" yestext="Apagar"/>
	</notification>
	<notification name="DeleteMedia">
		Você optor por excluir a mídia associada a esta face. 
Tem certeza de que quer prosseguir?
		<usetemplate ignoretext="Confirmar antes de apagar mídia de objetos" name="okcancelignore" notext="Não" yestext="Sim"/>
	</notification>
	<notification name="ClassifiedSave">
		Salvar as mudanças no classificado [NAME]?
		<usetemplate canceltext="Cancelar" name="yesnocancelbuttons" notext="Não Salvar" yestext="Salvar"/>
	</notification>
	<notification name="ClassifiedInsufficientFunds">
		Fundos insuficientes para pagar o anúncio.
		<usetemplate name="okbutton" yestext="OK"/>
	</notification>
	<notification name="DeleteAvatarPick">
		Excluir destaque &lt;nolink&gt;[PICK]&lt;/nolink&gt;?
		<usetemplate name="okcancelbuttons" notext="Cancelar" yestext="Apagar"/>
	</notification>
	<notification name="DeleteOutfits">
		Excluir look(s) selecionado(s)?
		<usetemplate name="okcancelbuttons" notext="Cancelar" yestext="OK"/>
	</notification>
	<notification name="PromptGoToEventsPage">
		Ir até a página web de enventos [CURRENT_GRID] ?
		<url name="url">
			http://secondlife.com/events/?lang=pt-BR
		</url>
		<usetemplate name="okcancelbuttons" notext="Cancelar" yestext="Ir à página"/>
	</notification>
	<notification name="SelectProposalToView">
		Selecione uma proposta para visualizar.
	</notification>
	<notification name="SelectHistoryItemToView">
		Selecione um item do histórico para exibi-lo.
	</notification>
	<notification name="CacheWillClear">
		O cache será limpo quando o [APP_NAME] for iniciado.
	</notification>
	<notification name="CacheWillBeMoved">
		O cache será limpo quando o [APP_NAME] for iniciado.
Nota: Este procedimento limpa o cache.
	</notification>
	<notification name="ChangeConnectionPort">
		Reinicie o [APP_NAME] para ativar a reconfiguração da porta.
	</notification>
	<notification name="ChangeSkin">
		Reinicie o [APP_NAME] para ativar a pele nova.
	</notification>
	<notification name="ChangeLanguage">
		Reinicie o [APP_NAME] para exibir o idioma selecionado.
	</notification>
	<notification name="GoToAuctionPage">
		Ir para a página do [CURRENT_GRID] para ver os detalhes do leilão ou fazer um lance?
		<usetemplate name="okcancelbuttons" notext="Cancelar" yestext="Ir para a página"/>
	</notification>
	<notification name="SaveChanges">
		Salvar alterações?
		<usetemplate canceltext="Cancelar" name="yesnocancelbuttons" notext="Não Salvar" yestext="Salvar"/>
	</notification>
	<notification name="GestureSaveFailedTooManySteps">
		Falha ao salvar Gesto.
Este gesto possui muitos passos.
Tente remover alguns passos e salve-o novamente.
	</notification>
	<notification name="GestureSaveFailedTryAgain">
		Falha ao salvar Gesto. Por favor, tente em uma minuto.
	</notification>
	<notification name="GestureSaveFailedObjectNotFound">
		Não foi possível salvar o gesto pois o objeto ou o inventário associado ao objeto não foi encontrado.
O objeto pode estar fora de alcance ou foi deletado.
	</notification>
	<notification name="GestureSaveFailedReason">
		Houve um problema em salvar um gesto devido à seguinte razão: [REASON].  Por favor, tente salvar o Gesto depois.
	</notification>
	<notification name="SaveNotecardFailObjectNotFound">
		Não foi possível salvar uma nota pois o objeto ou o inventário associado ao objeto não foi encontrado.
O objeto pode estar fora de alcance ou foi deletado.
	</notification>
	<notification name="SaveNotecardFailReason">
		Houve um problema em salvar uma nota devido a seguinte razão: [REASON]. Tente salvar a nota novamente mais tarde.
	</notification>
	<notification name="ScriptCannotUndo">
		Não foi possível desfazer todas as mudanças na sua versão de script.
Gostaria de carregar a última versão salva?
(**Aviso** Esta operação não pode ser desfeita).
		<usetemplate name="okcancelbuttons" notext="Não" yestext="Sim"/>
	</notification>
	<notification name="SaveScriptFailReason">
		Houve um problema em salvar um script devido à seguinte razão: [REASON].  Tente salvar novamente o script mais tarde.
	</notification>
	<notification name="SaveScriptFailObjectNotFound">
		Não foi possível salvar o script pois o objeto em que ele está não pôde ser encontrado.
O objeto pode estar fora de alcance ou ter sido deletado.
	</notification>
	<notification name="SaveBytecodeFailReason">
		Houve um problema em salvar uma compilação de script devido a seguinte razão: [REASON].  Por favor, tente salvar novamente o script mais tarde.
	</notification>
	<notification name="StartRegionEmpty">
		Sua região de partida não está definida.
Digite o nome da região na caixa &apos;Ponto de partida&apos; ou selecione &apos;Meu último local&apos; ou &apos;Minha casa&apos; como ponto de partida.
		<usetemplate name="okbutton" yestext="OK"/>
	</notification>
	<notification name="CouldNotStartStopScript">
		Não foi possível iniciar ou parar o script pois o objeto em que ele está não pôde ser encontrado.
O objeto pode estar fora de alcance ou ter sido deletado.
	</notification>
	<notification name="CannotDownloadFile">
		Não foi possível baixar o arquivo.
	</notification>
	<notification name="CannotWriteFile">
		Não foi possível escrever o arquivo [[FILE]]
	</notification>
	<notification name="UnsupportedHardware">
		Sabe de uma coisa? Seu computador não tem os requisitos mínimos do [APP_NAME].  Talvez o desempenho seja um pouco sofrível.  O suporte não pode atender pedidos de assistência técnicas em sistemas não suportados. 

Consultar [_URL] para mais informações?
		<url name="url" option="0">
			http://secondlife.com/support/sysreqs.php?lang=pt
		</url>
		<usetemplate ignoretext="O hardware do meu computador não é suportado" name="okcancelignore" notext="Não" yestext="Sim"/>
	</notification>
	<notification name="IntelOldDriver">
		Provavelmente, há um driver mais recente para o seu chip gráfico.  A atualização dos drivers gráficos pode melhorar significativamente o desempenho.

    Visitar [_URL] para verificar se há atualizações do driver?
		<url name="url">
			http://www.intel.com/p/pt_BR/support/detect/graphics
		</url>
		<usetemplate ignoretext="Meu driver gráfico está desatualizado" name="okcancelignore" notext="Não" yestext="Sim"/>
	</notification>
	<notification name="AMDOldDriver">
		Provavelmente, há um driver mais recente para o seu chip gráfico.  A atualização dos drivers gráficos pode melhorar significativamente o desempenho.

    Visitar [_URL] para verificar se há atualizações do driver?
		<url name="url">
			http://support.amd.com/us/Pages/AMDSupportHub.aspx
		</url>
		<usetemplate ignoretext="Meu driver gráfico está desatualizado" name="okcancelignore" notext="Não" yestext="Sim"/>
	</notification>
	<notification name="NVIDIAOldDriver">
		Provavelmente, há um driver mais recente para o seu chip gráfico.  A atualização dos drivers gráficos pode melhorar significativamente o desempenho.

    Visitar [_URL] para verificar se há atualizações do driver?
		<url name="url">
			http://www.nvidia.com.br/Download/index.aspx?lang=br
		</url>
		<usetemplate ignoretext="Meu driver gráfico está desatualizado" name="okcancelignore" notext="Não" yestext="Sim"/>
	</notification>
	<notification name="UnknownGPU">
		A placa de vídeo do seu sistema não é reconhecida pelo [APP_NAME].
Isto acontece quando novos hardwares que ainda não foram testados no [APP_NAME].  Talvez isso não cause problemas, mas pode ser preciso checar as configurações de vídeo. 
( Eu &gt; Preferências &gt; Vídeo)
		<form name="form">
			<ignore name="ignore" text="Minha placa de vídeo não foi reconhecida."/>
		</form>
	</notification>
	<notification name="DisplaySettingsNoShaders">
		O [APP_NAME] sofreu uma pane ao iniciar os drivers de vídeo. 
A Qualidade do vídeo será definida como baixa para evitar os erros de driver mais comuns.  Assim, alguns recursos de vídeo serão desativados. 
Tente atualizar o driver da sua placa de vídeo. 
Para aumentar a qualidade do vídeo, vá para Preferências &gt; Vídeo.
	</notification>
	<notification name="RegionNoTerraforming">
		A região [REGION] não permite ser aplainada.
	</notification>
	<notification name="CannotCopyWarning">
		Você não tem autorização para copiar os itens abaixo:
[ITEMS]
ao dá-los, você ficará sem eles no seu inventário. Deseja realmente dar estes itens?
		<usetemplate name="okcancelbuttons" notext="Não" yestext="Sim"/>
	</notification>
	<notification name="CannotGiveItem">
		Não foi possível entregar o item de inventário.
	</notification>
	<notification name="TransactionCancelled">
		Transação cancelada.
	</notification>
	<notification name="TooManyItems">
		Não é possível passar mais que 42 itens em uma única transferência de inventário.
	</notification>
	<notification name="NoItems">
		Você não tem permissão para transferir os itens selecionados.
	</notification>
	<notification name="CannotCopyCountItems">
		Você não tem permissão para copiar [COUNT] dos itens selecionados. Você irá perdê-los do seu inventário.
Deseja realmente entregar estes itens?
		<usetemplate name="okcancelbuttons" notext="Não" yestext="Sim"/>
	</notification>
	<notification name="CannotGiveCategory">
		Você não tem permissão para transferir a pasta selecionada.
	</notification>
	<notification name="FreezeAvatar">
		Congelar esse avatar?
Ele ou ela estará temporáriamente incapacitado de mover-se, conversar ou interagir com mundo.
		<usetemplate canceltext="Cancelar" name="yesnocancelbuttons" notext="Descongelar" yestext="Congelar"/>
	</notification>
	<notification name="FreezeAvatarFullname">
		Congelar [AVATAR_NAME]?
Ele ou ela vai ficar temporariamente incapaz de se mover, usar o bate-papo ou interagir com o mundo.
		<usetemplate canceltext="Cancelar" name="yesnocancelbuttons" notext="Descongelar" yestext="Congelar"/>
	</notification>
	<notification name="EjectAvatarFullname">
		Ejetar [AVATAR_NAME] do seu terreno?
		<usetemplate canceltext="Cancelar" name="yesnocancelbuttons" notext="Ejetar e Banir" yestext="Ejetar"/>
	</notification>
	<notification name="EjectAvatarNoBan">
		Ejetar este avatar do seu terreno?
		<usetemplate name="okcancelbuttons" notext="Cancelar" yestext="Ejetar"/>
	</notification>
	<notification name="EjectAvatarFullnameNoBan">
		Ejetar [AVATAR_NAME] do seu terreno?
		<usetemplate name="okcancelbuttons" notext="Cancelar" yestext="Ejetar"/>
	</notification>
	<notification name="EjectAvatarFromGroup">
		Você ejetou [AVATAR_NAME] do grupo [GROUP_NAME]
	</notification>
	<notification name="AcquireErrorTooManyObjects">
		Erro de aquisição: Muitos objetos selecionados.
	</notification>
	<notification name="AcquireErrorObjectSpan">
		Erro de aquisição: Objetos criados em mais de uma região.
Mova todos os objetos a serem adquiridos para uma mesma região.
	</notification>
	<notification name="PromptGoToCurrencyPage">
		[EXTRA]

Para mais informações sobre como comprar L$, consulte [_URL].
		<url name="url">
			http://secondlife.com/app/currency/?lang=pt-BR
		</url>
		<usetemplate name="okcancelbuttons" notext="Cancelar" yestext="Ir até a página"/>
	</notification>
	<notification name="UnableToLinkObjects">
		Não é possível unir estes [COUNT] objetos.
Você pode unir um máximo de [MAX] objetos.
	</notification>
	<notification name="CannotLinkIncompleteSet">
		Você pode unir apenas conjuntos completos de objetos e deve selecionar mais que um objeto.
	</notification>
	<notification name="CannotLinkModify">
		Impossibilitado de unir, porque você não tem permissão para modificar todos os objetos.

Por favor, certifique-se de que nenhum deles está travado e que você é dono de todos eles.
	</notification>
	<notification name="CannotLinkPermanent">
		Os objetos não podem ser vinculados através de demarcações de região.
	</notification>
	<notification name="CannotLinkDifferentOwners">
		Impossibilitado de unir porque nem todos os objetos são do mesmo dono.

Por favor, certifique-se de que você é o dono de todos os objetos selecionados.
	</notification>
	<notification name="NoFileExtension">
		Nenhuma extensão para o arquivo: &apos;[FILE]&apos;

Por favor, certifique-se de que o arquivo tem uma extensão de arquivo correta.
	</notification>
	<notification name="InvalidFileExtension">
		Extensão de arquivo inválida: [EXTENSION].
Esperada [VALIDS]
		<usetemplate name="okbutton" yestext="OK"/>
	</notification>
	<notification name="CannotUploadSoundFile">
		Não é possível abrir para leitura o arquivo de som carregado:
[FILE]
	</notification>
	<notification name="SoundFileNotRIFF">
		O arquivo não aparenta ser um arquivo do tipo RIFF WAVE:
[FILE]
	</notification>
	<notification name="SoundFileNotPCM">
		O arquivo não aparenta ser um arquivo de áudio PCM WAVE:
[FILE]
	</notification>
	<notification name="SoundFileInvalidChannelCount">
		O arquivo possui um número de canais inválido (deve ser mono ou estéreo):
[FILE]
	</notification>
	<notification name="SoundFileInvalidSampleRate">
		O arquivo não aparenta ter uma taxa de amostragem suportada (deve ser 44.1k):
[FILE]
	</notification>
	<notification name="SoundFileInvalidWordSize">
		O arquivo não aparenta ter um tamanho de palavra suportada (deve ser 8 ou 16 bit):
[FILE]
	</notification>
	<notification name="SoundFileInvalidHeader">
		Não pode ser encontrado bloco de dados no cabeçalho WAV:
[FILE]
	</notification>
	<notification name="SoundFileInvalidChunkSize">
		Pedaço de arquivo WAV de tamanho errado:
[FILE]
	</notification>
	<notification name="SoundFileInvalidTooLong">
		Arquivo de áudio é muito longo (no máximo 10 segundos):
[FILE]
	</notification>
	<notification name="ProblemWithFile">
		Problemas com o arquivo [FILE]:

[ERROR]
	</notification>
	<notification name="CannotOpenTemporarySoundFile">
		Não pode abrir o arquivo temporário de som comprimido, para leitura: [FILE]
	</notification>
	<notification name="UnknownVorbisEncodeFailure">
		Falha desconhecida de codificação vorbis em: [FILE]
	</notification>
	<notification name="CannotEncodeFile">
		Impossível codificar o arquivo: [FILE]
	</notification>
	<notification name="CorruptedProtectedDataStore">
		Não podemos preencher seu nome e senha.   Isso pode ocorrer após mudanças na configuração da rede
		<usetemplate name="okbutton" yestext="OK"/>
	</notification>
	<notification name="CorruptResourceFile">
		Fonte do arquivo corrompida: [FILE]
	</notification>
	<notification name="UnknownResourceFileVersion">
		Versão desconhecida de arquivo de recursos da Linden no arquivo: [FILE]
	</notification>
	<notification name="UnableToCreateOutputFile">
		Incapaz de criar arquivo de saída: [FILE]
	</notification>
	<notification name="DoNotSupportBulkAnimationUpload">
		O [APP_NAME] ainda não faz o upload de vários arquivos de animação no formato BVH de uma vez.
	</notification>
	<notification name="CannotUploadReason">
		Incapaz de carregar [FILE] devido ao seguinte motivo: [REASON]
Por favor tente novamente mais tarde.
	</notification>
	<notification name="LandmarkCreated">
		Você adicionou &quot;[LANDMARK_NAME]&quot; a sua pasta [FOLDER_NAME].
	</notification>
	<notification name="LandmarkAlreadyExists">
		Você já tem um marco deste lugar.
		<usetemplate name="okbutton" yestext="OK"/>
	</notification>
	<notification name="CannotCreateLandmarkNotOwner">
		Você não pode criar um ponto de referência porque o proprietário do terreno não permite. Tente novamente a alguns metros de distância.
	</notification>
	<notification name="CannotRecompileSelectObjectsNoScripts">
		Não é possível realizar uma recompilação.
Selecione um objeto com um script.
	</notification>
	<notification name="CannotRecompileSelectObjectsNoPermission">
		Impossibilitado de executar uma &apos;recompilação&apos;.

Selecione objetos com scripts que você tem permissão para modificar.
	</notification>
	<notification name="CannotResetSelectObjectsNoScripts">
		Impossibilitado de executar &apos;redefinir&apos;.

Selecione objetos com scripts.
	</notification>
	<notification name="CannotResetSelectObjectsNoPermission">
		Impossibilitado de executar &apos;redefinir&apos;.

Selecione objetos com scripts que você tem permissão para modificar.
	</notification>
	<notification name="CannotOpenScriptObjectNoMod">
		Impossível abrir script em objeto sem ter autorização para modificar.
	</notification>
	<notification name="CannotSetRunningSelectObjectsNoScripts">
		Impossibilitado de definir quaisquer scripts para &apos;rodando&apos;.

Selecione objetos com scripts.
	</notification>
	<notification name="CannotSetRunningNotSelectObjectsNoScripts">
		Impossibilitado de definir quaisquer scripts para &apos;não rodando&apos;.

Selecione objetos com scripts.
	</notification>
	<notification name="NoFrontmostFloater">
		Nenhuma janela flutuante mais à frente para salvar.
	</notification>
	<notification name="SeachFilteredOnShortWords">
		Sua consulta de pesquisa foi alterada e as palavras que eram demasiado curtas foram removidas.

Pesquisava por: [FINALQUERY]
	</notification>
	<notification name="SeachFilteredOnShortWordsEmpty">
		Os termos de sua pesquisa eram muito curtos então nenhuma pesquisa foi feita.
	</notification>
	<notification name="CouldNotTeleportReason">
		O teletransporte falhou.
[REASON]
	</notification>
	<notification name="invalid_tport">
		Houve um problema ao processar o teletransporte. Talvez seja preciso sair e entrar do Second Life para fazer o teletransporte.
Se você continuar a receber esta mensagem, consulte [SUPPORT_SITE].
	</notification>
	<notification name="invalid_region_handoff">
		Problema encontrado ao processar a passagem de regiões. Talvez seja preciso sair e entrar do Second Life atravessar regiões novamente.
Se você continuar a receber esta mensagem, consulte [SUPPORT_SITE].
	</notification>
	<notification name="blocked_tport">
		Desculpe, teletransportes estão atualmente bloqueados. Tente novamente dentro de alguns instantes. Se você continuar com problemas de teletransporte, por favor tente deslogar e relogar para resolver o problema.
	</notification>
	<notification name="nolandmark_tport">
		Desculpe, mas o sistema não conseguiu localizar a landmark de destino.
	</notification>
	<notification name="timeout_tport">
		Desculpe, não foi possível para o sistema executar o teletransporte. Tente novamente dentro de alguns instantes.
	</notification>
	<notification name="noaccess_tport">
		Desculpe, você não tem acesso ao destino deste teletransporte.
	</notification>
	<notification name="missing_attach_tport">
		Seu anexos ainda não chegaram. Tente esperar por alguns momentos ou deslogar e logar antes de tentar teleransportar-se novamente.
	</notification>
	<notification name="too_many_uploads_tport">
		Afluxo nesta região é atualmente tão alto que seu pedido de teletransporte não será possível em tempo oportuno. Por favor, tente novamente em alguns minutos ou vá a uma área menos ocupada.
	</notification>
	<notification name="expired_tport">
		Desculpe, mas o sistema não conseguiu concluir o seu pedido de teletransporte em tempo hábil. Por favor, tente novamente em alguns minutos.
	</notification>
	<notification name="expired_region_handoff">
		Desculpe, mas o sistema não pôde concluir a sua travessia de região em tempo hábil. Por favor, tente novamente em alguns minutos.
	</notification>
	<notification name="no_host">
		Não foi possível encontrar o destino do teletransporte. O destino pode estar temporariamente indisponível ou não existir mais. Por favor, tente novamente em poucos minutos.
	</notification>
	<notification name="no_inventory_host">
		O sistema de inventário está indisponível no momento.
	</notification>
	<notification name="CannotSetLandOwnerNothingSelected">
		Incapaz de estabelecer o proprietário do terreno:
Nenhum lote selecionado.
	</notification>
	<notification name="CannotSetLandOwnerMultipleRegions">
		Não é possível exigir a posse do terreno porque a seleção alcançou múltiplas regiões. Por favor, selecione uma área menor e tente novamente.
	</notification>
	<notification name="ForceOwnerAuctionWarning">
		Este lote vai a leilão. Forçar a mudança do dono cancela o leilão, podendo deixar residentes que já deram lances insatisfeitos. 
Deseja forçar mudança de dono?
		<usetemplate name="okcancelbuttons" notext="Cancelar" yestext="Retomar"/>
	</notification>
	<notification name="CannotContentifyNothingSelected">
		Conteúdo não encontrado:
Nenhum lote selecionado.
	</notification>
	<notification name="CannotContentifyNoRegion">
		Conteúdo não encontrado:
Nenhuma região selecionada.
	</notification>
	<notification name="CannotReleaseLandNothingSelected">
		Não é possível abandonar terreno:
Nenhum lote selecionado.
	</notification>
	<notification name="CannotReleaseLandNoRegion">
		Não é possível abandonar terreno:
Não é possível encontrar a região.
	</notification>
	<notification name="CannotBuyLandNothingSelected">
		Não é possível comprar terreno:
Nenhum lote selecionado.
	</notification>
	<notification name="CannotBuyLandNoRegion">
		Não é possível comprar terreno:
Não é possível achar a região em que este terreno se encontra.
	</notification>
	<notification name="CannotCloseFloaterBuyLand">
		A janela Comprar terreno poderá ser fechada quando o [APP_NAME] determinar o preço da transação.
	</notification>
	<notification name="CannotDeedLandNothingSelected">
		Não é possível transferir posse do terreno:
Nenhum lote selecionado.
	</notification>
	<notification name="CannotDeedLandNoGroup">
		Não é possível transferir posse do terreno:
Nenhum grupo selecionado.
	</notification>
	<notification name="CannotDeedLandNoRegion">
		Houve um problema ao processar a doação do terreno: 
A região do terreno não pôde ser localizada.
	</notification>
	<notification name="CannotDeedLandMultipleSelected">
		Não é possível doar o terreno:
Vários lotes foram selecionados.

Tente selecionar um único lote.
	</notification>
	<notification name="CannotDeedLandWaitingForServer">
		Não é possível doar o terreno:
Esperando o servidor informar de quem é a propriedade.

Por favor, tente novamente.
	</notification>
	<notification name="CannotDeedLandNoTransfer">
		Não é possível doar o terreno:
A região [REGION] não permite transferências de terreno.
	</notification>
	<notification name="CannotReleaseLandWatingForServer">
		Não é possível abandonar o terreno:
Esperando o servidor atualizar as informações do lote.

Tente novamente em alguns segundos.
	</notification>
	<notification name="CannotReleaseLandSelected">
		Não é possível abandonar o terreno:
Você não é dono de todos os lotes selecionados.

Por favor, selecione um único lote.
	</notification>
	<notification name="CannotReleaseLandDontOwn">
		Não é possível abandonar terreno:
Você não tem permissão de liberar este lote.
Os lotes que você possui estão em verde.
	</notification>
	<notification name="CannotReleaseLandRegionNotFound">
		Houve um problema ao processar o abandono do terreno: 
A região do terreno não pôde ser localizada.
	</notification>
	<notification name="CannotReleaseLandNoTransfer">
		Não é possível abandonar terreno:
A região [REGION] não permite transferência de terreno.
	</notification>
	<notification name="CannotReleaseLandPartialSelection">
		Não é possível abandonar o terreno:
Selecione um lote inteiro e abra mão dele.

Selecione um lote inteiro ou primeiro divida seu lote.
	</notification>
	<notification name="ReleaseLandWarning">
		Você está prestes a abrir mão de [AREA] m².
Ao abrir mão deste terreno, ele deixa de ser uma propriedade. Note que você não receberá nenhum L$.

Abrir mão deste terreno?
		<usetemplate name="okcancelbuttons" notext="Cancelar" yestext="Renunciar"/>
	</notification>
	<notification name="CannotDivideLandNothingSelected">
		Não é possível dividir o terreno:

Nenhum lote foi selecionado.
	</notification>
	<notification name="CannotDivideLandPartialSelection">
		Não é possível dividir o terreno:

Você selecionou um lote inteiro.
Tente selecionar uma parte do lote.
	</notification>
	<notification name="LandDivideWarning">
		Dividir este terreno irá dividir este lote em dois e cada lote pode ter suas próprias configurações. Algumas configurações serão colocadas no padrão depois dessa operação.

Quer dividir o terreno?
		<usetemplate name="okcancelbuttons" notext="Cancelar" yestext="Dividir"/>
	</notification>
	<notification name="CannotDivideLandNoRegion">
		Houve um problema ao processar a divisão do terreno: 
A região do terreno não pôde ser localizada.
	</notification>
	<notification name="CannotJoinLandNoRegion">
		Houve um problema ao processar a união dos terrenos: 
A região do terreno não pôde ser localizada.
	</notification>
	<notification name="CannotJoinLandNothingSelected">
		Não é possível unir os terrenos:
Nenhum lote selecionado.
	</notification>
	<notification name="CannotJoinLandEntireParcelSelected">
		Não é possível unir os terrenos:
Você selecionou apenas um lote.

Selecione a terra através de ambos os lotes.
	</notification>
	<notification name="CannotJoinLandSelection">
		Não é possível unir os terrenos:
Você deve selecionar mais de um lote.

Selecione terrenos localizados em dois lotes.
	</notification>
	<notification name="JoinLandWarning">
		Unir os terrenos vai criar um grande lote, formado por todos os lotes que intersectam o retângulo selecionado.
Você vai ter que redefinir nome e as opções do novo lote.

Unir os terrenos?
		<usetemplate name="okcancelbuttons" notext="Cancelar" yestext="Unir"/>
	</notification>
	<notification name="ConfirmNotecardSave">
		Esta anotação precisa ser salva antes de o item ser copiado ou visualizado. Salvar anotação?
		<usetemplate name="okcancelbuttons" notext="Cancelar" yestext="Salvar"/>
	</notification>
	<notification name="ConfirmItemCopy">
		Copiar este item para o seu inventário?
		<usetemplate name="okcancelbuttons" notext="Cancelar" yestext="Copiar"/>
	</notification>
	<notification name="ResolutionSwitchFail">
		Falha ao trocar a resolução para [RESX] por [RESY]
	</notification>
	<notification name="ErrorUndefinedGrasses">
		Erro: Gramado indefinido; [SPECIES]
	</notification>
	<notification name="ErrorUndefinedTrees">
		Erro: Árvores indefinidas: [SPECIES]
	</notification>
	<notification name="CannotSaveWearableOutOfSpace">
		Não é possível salvar &apos;[NAME]&apos; para um arquivo de vestimenta. Você precisa liberar algum espaço no seu computador e salvar o arquivo novamente.
	</notification>
	<notification name="CannotSaveToAssetStore">
		Ocorreu um problema ao salvar [NAME].  
Em geral, essa é uma falha técnica temporária.  Personalize e volte a salvar o item novamente dentro de alguns minutos.
	</notification>
	<notification name="YouHaveBeenLoggedOut">
		Ah não!  O [CURRENT_GRID] teve de fechar. 
            [MESSAGE]
		<usetemplate name="okcancelbuttons" notext="Sair" yestext="Exibir IM &amp; bate-papo"/>
	</notification>
	<notification name="OnlyOfficerCanBuyLand">
		Não é possível comprar o terreno para o grupo:
Você não tem permissão para comprar o terreno para o seu grupo ativado.
	</notification>
	<notification label="Adicionar amigo" name="AddFriendWithMessage">
		Amigos podem dar permissões de rastrear um ao outro pelo mapa e receber atualizações de status online.

Oferecer amizade para [NAME]?
		<form name="form">
			<input name="message">
				Quer ser meu amigo?
			</input>
			<button name="Offer" text="Oferecer"/>
			<button name="Cancel" text="Cancelar"/>
		</form>
	</notification>
	<notification label="Adicionar lista de substituição automática" name="AddAutoReplaceList">
		Nome para a nova lista:
		<form name="form">
			<button name="SetName" text="OK"/>
		</form>
	</notification>
	<notification label="Renomear lista de substituição automática" name="RenameAutoReplaceList">
		O nome &apos;[DUPNAME]&apos; já está em uso
    Insira um novo nome exclusivo:
		<form name="form">
			<button name="ReplaceList" text="Substituir lista atual"/>
			<button name="SetName" text="Usar novo nome"/>
		</form>
	</notification>
	<notification name="InvalidAutoReplaceEntry">
		A palavra-chave deve ser uma palavra única e a substituição não pode estar vazia.
	</notification>
	<notification name="InvalidAutoReplaceList">
		A lista de substituição é inválida.
	</notification>
	<notification name="SpellingDictImportRequired">
		Você deve especificar um arquivo, um nome e um idioma.
	</notification>
	<notification name="SpellingDictIsSecondary">
		O dicionário [DIC_NAME] não aparenta ter um arquivo &quot;aff&quot;; isso significa que ele é um dicionário &quot;secundário&quot;.
Ele pode ser usado como dicionário adicional mas não como dicionário Principal.

Consulte https://wiki.secondlife.com/wiki/Adding_Spelling_Dictionaries
	</notification>
	<notification name="SpellingDictImportFailed">
		Impossível copiar
    [FROM_NAME]
    para
    [TO_NAME]
	</notification>
	<notification label="Salvar este look" name="SaveOutfitAs">
		Veja o meu novo visual:
		<form name="form">
			<input name="message">
				[DESC] (novo)
			</input>
			<button name="OK" text="OK"/>
			<button name="Cancel" text="Cancelar"/>
		</form>
	</notification>
	<notification label="Salvar item de vestuário" name="SaveWearableAs">
		Salvar item no meu inventário como:
		<form name="form">
			<input name="message">
				[DESC] (novo)
			</input>
			<button name="OK" text="OK"/>
			<button name="Cancel" text="Cancelar"/>
		</form>
	</notification>
	<notification label="Renomear look" name="RenameOutfit">
		Nome do novo look:
		<form name="form">
			<input name="new_name">
				[NAME]
			</input>
			<button name="OK" text="OK"/>
			<button name="Cancel" text="Cancelar"/>
		</form>
	</notification>
	<notification name="RemoveFromFriends">
		Deseja remover &lt;nolink&gt;[NAME]&lt;/nolink&gt; da sua lista de amigos?
		<usetemplate name="okcancelbuttons" notext="Cancelar" yestext="Remover"/>
	</notification>
	<notification name="RemoveMultipleFromFriends">
		Você quer remover vários amigos da sua lista?
		<usetemplate name="okcancelbuttons" notext="Cancelar" yestext="Remover"/>
	</notification>
	<notification name="GodDeleteAllScriptedPublicObjectsByUser">
		Você tem certeza que deseja excluir todos os objetos programados de propriedade de
** [AVATAR_NAME] **
em todos os outros terrenos deste sim?
		<usetemplate name="okcancelbuttons" notext="Cancelar" yestext="APAGAR!!"/>
	</notification>
	<notification name="GodDeleteAllScriptedObjectsByUser">
		Você tem certeza que deseja excluir todos os objetos programados de propriedade de
** [AVATAR_NAME] **
em TODOS OS TERRENOS deste sim?
		<usetemplate name="okcancelbuttons" notext="Cancelar" yestext="!!APAGAR TUDO!!"/>
	</notification>
	<notification name="GodDeleteAllObjectsByUser">
		Você tem certeza que deseja excluir TODOS os objetos (programados ou não) de propriedade de
** [AVATAR_NAME] **
em TODOS OS TERRENOS deste sim?
		<usetemplate name="okcancelbuttons" notext="Cancelar" yestext="!!APAGAR TUDO!!"/>
	</notification>
	<notification name="BlankClassifiedName">
		Você deve especificar um nome para seu classificado.
	</notification>
	<notification name="MinClassifiedPrice">
		Preço mínimo a pagar para incluir na listagem é de L$[MIN_PRICE].

Por favor, insira um valor maior.
	</notification>
	<notification name="ConfirmItemDeleteHasLinks">
		Pelo menos um dos itens possui links que levam a ele.  Ao excluir o item, os links não funcionarão mais.  Por isso, recomendamos excluir os links primeiro.

Tem certeza de que quer excluir estes itens?
		<usetemplate name="okcancelbuttons" notext="Cancelar" yestext="OK"/>
	</notification>
	<notification name="ConfirmObjectDeleteLock">
		Pelo menos um dos itens que você selecionou está trancado.

Tem certeza de que deseja apagar estes itens?
		<usetemplate name="okcancelbuttons" notext="Não" yestext="Sim"/>
	</notification>
	<notification name="ConfirmObjectDeleteNoCopy">
		Pelo menos um dos itens que você selecionou não é copiável.

Tem certeza de que deseja apagar estes itens?
		<usetemplate name="okcancelbuttons" notext="Não" yestext="Sim"/>
	</notification>
	<notification name="ConfirmObjectDeleteNoOwn">
		Ao menos um dos itens selecionados não é seu.

Tem certeza de que quer excluir estes itens?
		<usetemplate name="okcancelbuttons" notext="Não" yestext="Sim"/>
	</notification>
	<notification name="ConfirmObjectDeleteLockNoCopy">
		Pelo menos um dos objetos está trancado ou não é copiável.

Tem certeza de que deseja apagar estes itens?
		<usetemplate name="okcancelbuttons" notext="Não" yestext="Sim"/>
	</notification>
	<notification name="ConfirmObjectDeleteLockNoOwn">
		Ao menos um objeto está bloqueado.
Ao menos um objeto não é seu.

Tem certeza de que quer excluir estes itens?
		<usetemplate name="okcancelbuttons" notext="Não" yestext="Sim"/>
	</notification>
	<notification name="ConfirmObjectDeleteNoCopyNoOwn">
		Ao menos um objeto não é copiável.
Ao menos um objeto não é seu.

Tem certeza de que quer excluir estes itens?
		<usetemplate name="okcancelbuttons" notext="Não" yestext="Sim"/>
	</notification>
	<notification name="ConfirmObjectDeleteLockNoCopyNoOwn">
		Ao menos um objeto está bloqueado.
Ao menos um objeto não é copiável.
Ao menos um objeto não é seu.

Tem certeza de que quer excluir estes itens?
		<usetemplate name="okcancelbuttons" notext="Cancelar" yestext="Sim"/>
	</notification>
	<notification name="ConfirmObjectTakeLock">
		Pelo menos um dos objetos está trancado.

Tem certeza de que deseja pegar estes itens?
		<usetemplate name="okcancelbuttons" notext="Não" yestext="Sim"/>
	</notification>
	<notification name="ConfirmObjectTakeNoOwn">
		Você não possui todos os objetos que está pegando.
Caso continue, as permissões do próximo proprietário serão aplicadas aos objetos e possivelmente restringirão sua habilidade em modificá-los ou copiá-los.

Você tem certeza de que quer pegar estes itens?
		<usetemplate name="okcancelbuttons" notext="Não" yestext="Sim"/>
	</notification>
	<notification name="ConfirmObjectTakeLockNoOwn">
		Pelo menos um objeto está bloqueado.
Você não possui todos os objetos que você está pegando.
Se continuar, as permissões para o próximo proprietário serão aplicadas e possivelmente restringirão sua capacidade de modificar ou copiá-los.
No entanto, você pode pegar a seleção atual.

Tem certeza de que deseja pegar estes itens?
		<usetemplate name="okcancelbuttons" notext="Não" yestext="Sim"/>
	</notification>
	<notification name="CantBuyLandAcrossMultipleRegions">
		Não foi possível comprar o terreno, pois a seleção abrange várias regiões.

Por favor, selecione uma área menor e tente novamente.
	</notification>
	<notification name="DeedLandToGroup">
		No ato da doação deste lote, o grupo deverá ter e manter créditos suficientes para ter o terreno.
O preço de aquisição dos terrenos não é restituído ao proprietário. Se uma parcela doada for vendida, o preço de venda é dividido igualmente entre os membros do grupo.

Doar [AREA] m² ao grupo &apos;[GROUP_NAME]&apos;?
		<usetemplate name="okcancelbuttons" notext="Cancelar" yestext="OK"/>
	</notification>
	<notification name="DeedLandToGroupWithContribution">
		Ao transferir este terreno, o grupo precisa ter e manter créditos de uso de terrenos suficientes.
A doação inclui uma contribuição de terreno ao grupo de parte de &apos;[NAME]&apos;.
O preço pago pelo terreno não será reembolsado ao proprietário. Se um terreno doado for vendido, a receita da venda será dividida igualmente entre os membros do grupo.

Doar este terreno de [AREA] m² para o grupo &apos;[GROUP_NAME]&apos;?
		<usetemplate name="okcancelbuttons" notext="Cancelar" yestext="OK"/>
	</notification>
	<notification name="DisplaySetToSafe">
		Configurações de display foram ajustadas para níveis de segurança porque você especificou -- opção de segurança.
	</notification>
	<notification name="DisplaySetToRecommendedGPUChange">
		As configurações de tela foram definidas nos níveis recomendados porque sua placa de vídeo foi alterada
de &apos;[LAST_GPU]&apos;
para &apos;[THIS_GPU]&apos;
	</notification>
	<notification name="DisplaySetToRecommendedFeatureChange">
		As configurações de tela foram definidas nos níveis recomendados por causa de uma alteração no subsistema de renderização.
	</notification>
	<notification name="ErrorMessage">
		[ERROR_MESSAGE]
		<usetemplate name="okbutton" yestext="OK"/>
	</notification>
	<notification name="AvatarMovedDesired">
		Esse destino não está disponível no momento. 
Você chegou a uma região próxima.
	</notification>
	<notification name="AvatarMovedLast">
		O destino solicitado não está disponível no momento.
Você chegou a uma região próxima.
	</notification>
	<notification name="AvatarMovedHome">
		Esse destino não está disponível no momento. 
Você chegou a uma região próxima. 
Pense em usar outra região como seu início.
	</notification>
	<notification name="ClothingLoading">
		As suas roupas estão sendo transferidas. 
Enquando isso, use o [CURRENT_GRID] normalmente. Seu visual será exibido corretamente.
		<form name="form">
			<ignore name="ignore" text="A roupa está demorando para chegar"/>
		</form>
	</notification>
	<notification name="FirstRun">
		A instalação do [APP_NAME] está pronta.

Se você ainda não conhece o [CURRENT_GRID], basta criar uma conta para começar. 
Voltar para [http://join.secondlife.com secondlife.com] para criar sua conta?
		<usetemplate name="okcancelbuttons" notext="Continuar" yestext="Criar conta"/>
	</notification>
	<notification name="LoginPacketNeverReceived">
		Estamos detectando um problema de conexão.  Pode haver um problema com a sua conexão à internet ou com o [SECOND_LIFE_GRID].

Cheque sua conexão e tente em alguns minutos, clique na Ajuda para acessar o [SUPPORT_SITE], ou tente voltar para casa clicando em &apos;Teletransportar&apos;.
		<url name="url">
			http://br.secondlife.com/support/
		</url>
		<form name="form">
			<button name="OK" text="OK"/>
			<button name="Help" text="Ajuda"/>
			<button name="Teleport" text="Teletransportar"/>
		</form>
	</notification>
	<notification name="WelcomeChooseSex">
		Seu personagem irá aparecer num momento.

Use as teclas de seta para andar.
Pressione a tecla F1 para ajuda ou aprender mais sobre [CURRENT_GRID].
Por favor, escolha se o seu avatar é feminino ou masculino. Você pode mudar de idéia depois.
		<usetemplate name="okcancelbuttons" notext="Feminino" yestext="Masculino"/>
	</notification>
	<notification name="CantTeleportToGrid">
		Não foi possível ir para [SLURL], que fica em outro grid ([GRID]) em relação ao grid atual, ([CURRENT_GRID]).  Feche o Visualizador e tente novamente.
		<usetemplate name="okbutton" yestext="OK"/>
	</notification>
	<notification name="GeneralCertificateError">
		Falha de conexão com o servidor.
[REASON]

SubjectName: [SUBJECT_NAME_STRING]
IssuerName: [ISSUER_NAME_STRING]
Válido de: [VALID_FROM]
Válido até: [VALID_TO]
MD5 Fingerprint: [SHA1_DIGEST]
Impressão digital SHA1: [MD5_DIGEST]
Uso da chave: [KEYUSAGE]
Uso estendido da chave: [EXTENDEDKEYUSAGE]
Identificador chave de assunto: [SUBJECTKEYIDENTIFIER]
		<usetemplate name="okbutton" yestext="OK"/>
	</notification>
	<notification name="TrustCertificateError">
		A autoridade de certificação deste servidor é desconhecida.

Dados do certificado:
SubjectName: [SUBJECT_NAME_STRING]
IssuerName: [ISSUER_NAME_STRING]
Válido de: [VALID_FROM]
Válido até: [VALID_TO]
MD5 Fingerprint: [SHA1_DIGEST]
Impressão digital SHA1: [MD5_DIGEST]
Uso da chave: [KEYUSAGE]
Uso estendido da chave: [EXTENDEDKEYUSAGE]
Identificador chave de assunto: [SUBJECTKEYIDENTIFIER]

Confiar nesta autoridade?
		<usetemplate name="okcancelbuttons" notext="Cancelar" yestext="Confiança"/>
	</notification>
	<notification name="NotEnoughCurrency">
		[NAME] L$ [PRICE] Você não possui suficientes L$ para fazer isso.
	</notification>
	<notification name="GrantedModifyRights">
		[NAME] autorizou você a editar seus objetos.
	</notification>
	<notification name="RevokedModifyRights">
		Seu direito de modificar objetos do/da [NAME] foi revogado
	</notification>
	<notification name="FlushMapVisibilityCaches">
		Isto irá descarregar os caches de mapa relativos a esta região.
Isso é realmente útil apenas para depuração.
(Na produção, aguarde 5 minutos e, então, o mapa de todos será atualizado depois que relogar.)
		<usetemplate name="okcancelbuttons" notext="Cancelar" yestext="OK"/>
	</notification>
	<notification name="BuyOneObjectOnly">
		Impossível comprar mais de um objeto ao mesmo tempo. Por favor, selecione apenas um objeto e tente novamente.
	</notification>
	<notification name="OnlyCopyContentsOfSingleItem">
		Incapaz de copiar os conteúdos de mais de um item por vez. Por favor, selecione somente um objeto e tente novamente.
		<usetemplate name="okcancelbuttons" notext="Cancelar" yestext="OK"/>
	</notification>
	<notification name="KickUsersFromRegion">
		Teletransportar para o início todos os residentes nesta região?
		<usetemplate name="okcancelbuttons" notext="Cancelar" yestext="OK"/>
	</notification>
	<notification name="EstateObjectReturn">
		Você tem certeza que deseja retornar os objetos pertencentes a [USER_NAME] ?
		<usetemplate name="okcancelbuttons" notext="Cancelar" yestext="OK"/>
	</notification>
	<notification name="InvalidTerrainBitDepth">
		Não foi possível definir texturas da região:
Textura do Terreno [TEXTURE_NUM] tem uma profundidade de bits inválidos [TEXTURE_BIT_DEPTH].

Substitua textura [TEXTURE_NUM], com uma imagem de 24-bit 1024x1024 ou menor e em seguida, clique em &apos;Aplicar&apos; novamente.
	</notification>
	<notification name="InvalidTerrainSize">
		Não foi possível definir texturas da região:
Textura do Terreno [TEXTURE_NUM] é muito grande em [TEXTURE_SIZE_X] x [TEXTURE_SIZE_Y].

Substituir textura [TEXTURE_NUM], com uma imagem de 24-bit 1024x1024 ou menor e em seguida, clique em &apos;Aplicar&apos; novamente.
	</notification>
	<notification name="RawUploadStarted">
		Upload iniciado. Pode levar uns 2 minutos, dependendo da sua velocidade de conexão.
	</notification>
	<notification name="ConfirmBakeTerrain">
		Você realmente deseja nivelar o terreno selecionado a partir do centro elevando/reduzindo os limites e o padrão para a ferramenta ´Reverter´?
		<usetemplate name="okcancelbuttons" notext="Cancelar" yestext="Executar"/>
	</notification>
	<notification name="MaxAllowedAgentOnRegion">
		Você pode ter somente [MAX_AGENTS] residentes permitidos.
	</notification>
	<notification name="MaxBannedAgentsOnRegion">
		Você pode ter apenas [MAX_BANNED] residentes banidos.
	</notification>
	<notification name="MaxAgentOnRegionBatch">
		Falha ao adicionar [NUM_ADDED] agentes:
Ultrapassa o limite de [MAX_AGENTS] [LIST_TYPE] de [NUM_EXCESS].
	</notification>
	<notification name="MaxAllowedGroupsOnRegion">
		Você pode ter somente [MAX_GROUPS] grupos permitidos.
		<usetemplate name="okcancelbuttons" notext="Cancelar" yestext="Executar"/>
	</notification>
	<notification name="MaxManagersOnRegion">
		Você pode ter apenas [MAX_MANAGER] gerentes da Propriedade.
	</notification>
	<notification name="OwnerCanNotBeDenied">
		Não é possível adicionar o dono da propriedade na lista de residentes banidos.
	</notification>
	<notification name="CanNotChangeAppearanceUntilLoaded">
		Não é possível alterar a aparência até que as roupas e formas estejam carregadas.
	</notification>
	<notification name="ClassifiedMustBeAlphanumeric">
		O título do seu Anúncio deve começar com uma letra entre A e Z ou número. Nenhuma pontuação é permitida.
	</notification>
	<notification name="CantSetBuyObject">
		Não é possível configurar Comprar Objeto, porque o objeto não está à venda.
Por favor, ponha o objeto à venda e tente novamente.
	</notification>
	<notification name="FinishedRawDownload">
		Download do arquivo de terreno RAW concluído em:
[DOWNLOAD_PATH]
	</notification>
	<notification name="DownloadWindowsMandatory">
		Existe uma nova versão do [APP_NAME] 
[MESSAGE]
Baixe a atualização para usar o [APP_NAME].
		<usetemplate name="okcancelbuttons" notext="Sair" yestext="Atualizar"/>
	</notification>
	<notification name="DownloadWindows">
		Existe uma nova versão do [APP_NAME] 
[MESSAGE]
Não é preciso passar para a nova versão, mas ela pode melhorar o desempenho e estabilidade do visualizador.
		<usetemplate name="okcancelbuttons" notext="Continuar" yestext="Atualizar"/>
	</notification>
	<notification name="DownloadWindowsReleaseForDownload">
		Existe uma nova versão do [APP_NAME] 
[MESSAGE]
Não é preciso passar para a nova versão, mas ela pode melhorar o desempenho e estabilidade do visualizador.
		<usetemplate name="okcancelbuttons" notext="Continuar" yestext="Atualizar"/>
	</notification>
	<notification name="DownloadLinuxMandatory">
		Existe uma nova versão do [APP_NAME] 
[MESSAGE]
Baixe a atualização para usar o [APP_NAME].
		<usetemplate name="okcancelbuttons" notext="Sair" yestext="Baixar"/>
	</notification>
	<notification name="DownloadLinux">
		Existe uma nova versão do [APP_NAME] 
[MESSAGE]
Não é preciso passar para a nova versão, mas ela pode melhorar o desempenho e estabilidade.
		<usetemplate name="okcancelbuttons" notext="Continuar" yestext="Baixar"/>
	</notification>
	<notification name="DownloadLinuxReleaseForDownload">
		Existe uma nova versão do [APP_NAME] 
[MESSAGE]
Não é preciso passar para a nova versão, mas ela pode melhorar o desempenho e estabilidade.
		<usetemplate name="okcancelbuttons" notext="Continuar" yestext="Baixar"/>
	</notification>
	<notification name="DownloadMacMandatory">
		Existe uma nova versão do [APP_NAME] 
[MESSAGE]
Baixe a atualização para usar o [APP_NAME].

Salvar na pasta Aplicativos?
		<usetemplate name="okcancelbuttons" notext="Sair" yestext="Atualizar"/>
	</notification>
	<notification name="DownloadMac">
		Existe uma nova versão do [APP_NAME] 
[MESSAGE]
Não é preciso passar para a nova versão, mas ela pode melhorar o desempenho e estabilidade do visualizador. 

Salvar na pasta Aplicativos?
		<usetemplate name="okcancelbuttons" notext="Continuar" yestext="Atualizar"/>
	</notification>
	<notification name="DownloadMacReleaseForDownload">
		Existe uma nova versão do [APP_NAME] 
[MESSAGE]
Não é preciso passar para a nova versão, mas ela pode melhorar o desempenho e estabilidade do visualizador. 

Salvar na pasta Aplicativos?
		<usetemplate name="okcancelbuttons" notext="Continuar" yestext="Atualizar"/>
	</notification>
	<notification name="FailedUpdateInstall">
		Ocorreu um erro de atualização do visualizador. 
Baixe e instale a versão mais recente do visualizador em 
http://secondlife.com/download.
		<usetemplate name="okbutton" yestext="OK"/>
	</notification>
	<notification name="FailedRequiredUpdateInstall">
		Não foi possível instalar uma atualização necessária. 
Não será possível acessar a sua conta até que você atualize o [APP_NAME].

Baixe e instale a versão mais recente do visualizador em 
http://secondlife.com/download.
		<usetemplate name="okbutton" yestext="Sair"/>
	</notification>
	<notification name="UpdaterServiceNotRunning">
		A instalação do Second Life requer uma atualização.

Baixe a atualização em http://www.secondlife.com/downloads
ou você pode instalar a instalação agora.
		<usetemplate name="okcancelbuttons" notext="Sair do Second Life" yestext="Baixar e instalar agora"/>
	</notification>
	<notification name="DownloadBackgroundTip">
		Baixamos uma atualização para a instalação do [APP_NAME].
Versão [VERSION] [[RELEASE_NOTES_FULL_URL] sobre esta atualização]
		<usetemplate name="okcancelbuttons" notext="Depois..." yestext="Instalar agora e reiniciar o [APP_NAME]"/>
	</notification>
	<notification name="DownloadBackgroundDialog">
		Baixamos uma atualização para a instalação do [APP_NAME].
Versão [VERSION] [[RELEASE_NOTES_FULL_URL] sobre esta atualização]
		<usetemplate name="okcancelbuttons" notext="Depois..." yestext="Instalar agora e reiniciar o [APP_NAME]"/>
	</notification>
	<notification name="RequiredUpdateDownloadedVerboseDialog">
		O software requer uma atualização que já foi baixada.
Versão [VERSION] Informação [[INFO_URL] sobre essa atualização]

Para instalar a atualização, será preciso reiniciar o [APP_NAME].
		<usetemplate name="okbutton" yestext="OK"/>
	</notification>
	<notification name="RequiredUpdateDownloadedDialog">
		Para instalar a atualização, será preciso reiniciar o [APP_NAME].
Informação [[INFO_URL] sobre essa atualização]
		<usetemplate name="okbutton" yestext="OK"/>
	</notification>
	<notification name="OtherChannelDownloadBackgroundTip">
		Baixamos uma atualização para a instalação do [APP_NAME].
Versão [VERSION] 
O visualizador experimental foi substituído por um visualizador [NEW_CHANNEL];
consulte [[INFO_URL] para obter mais detalhes sobre essa atualização]
		<usetemplate name="okcancelbuttons" notext="Depois..." yestext="Instalar agora e reiniciar o [APP_NAME]"/>
	</notification>
	<notification name="OtherChannelDownloadBackgroundDialog">
		Baixamos uma atualização para a instalação do [APP_NAME].
Versão [VERSION]
O visualizador experimental foi substituído por um visualizador [NEW_CHANNEL];
consulte a informação [[INFO_URL] sobre essa atualização]
		<usetemplate name="okcancelbuttons" notext="Depois..." yestext="Instalar agora e reiniciar o [APP_NAME]"/>
	</notification>
	<notification name="OtherChannelRequiredUpdateDownloadedVerboseDialog">
		O software requer uma atualização que já foi baixada.
Versão [VERSION]
O visualizador experimental foi substituído por um visualizador [NEW_CHANNEL];
consulte a informação [[INFO_URL] sobre essa atualização]

Para instalar a atualização, será preciso reiniciar o [APP_NAME].
		<usetemplate name="okbutton" yestext="OK"/>
	</notification>
	<notification name="OtherChannelRequiredUpdateDownloadedDialog">
		Para instalar a atualização, será preciso reiniciar o [APP_NAME].
O visualizador experimental foi substituído por um visualizador [NEW_CHANNEL];
consulte a informação [[INFO_URL] sobre essa atualização]
		<usetemplate name="okbutton" yestext="OK"/>
	</notification>
	<notification name="DeedObjectToGroup">
		Delegar este objeto causará ao grupo:
* Receber os L$ pagos ao objeto
		<usetemplate ignoretext="Confirmar doações de um objeto a um grupo antes de fazer a doação" name="okcancelignore" notext="Cancelar" yestext="Acionar"/>
	</notification>
	<notification name="WebLaunchExternalTarget">
		Abrir uma janela do navegador para ver essas informações?
		<usetemplate ignoretext="Abrir o navegador para acessar uma página na web" name="okcancelignore" notext="Cancelar" yestext="OK"/>
	</notification>
	<notification name="WebLaunchJoinNow">
		Deseja abrir o [http://secondlife.com/account/ Painel] para gerenciar sua conta?
		<usetemplate ignoretext="Abrir o navegador para acessar minha conta" name="okcancelignore" notext="Cancelar" yestext="OK"/>
	</notification>
	<notification name="WebLaunchSecurityIssues">
		Visite a Wiki do [CURRENT_GRID] para detalhes de como Reportar um Problema de Segurança.
		<usetemplate ignoretext="Abrir o navegador para ver como denunciar uma ocorrência" name="okcancelignore" notext="Cancelar" yestext="OK"/>
	</notification>
	<notification name="WebLaunchQAWiki">
		Visite o Wiki de  QA do [CURRENT_GRID].
		<usetemplate ignoretext="Abrir meu navegador para ver a página Wiki" name="okcancelignore" notext="Cancelar" yestext="OK"/>
	</notification>
	<notification name="WebLaunchPublicIssue">
		Visite o Rastreador Público de Problemas do [CURRENT_GRID], onde você poderá reportar Bugs e outros Problemas.
		<usetemplate ignoretext="Abrir o navegador para usar o Monitor de problemas" name="okcancelignore" notext="Cancelar" yestext="Ir para a Página"/>
	</notification>
	<notification name="WebLaunchSupportWiki">
		Ir até o Blog Oficial da Linden buscar pelas últimas notícias e informações.
		<usetemplate ignoretext="Abrir meu navegador para ler o blog" name="okcancelignore" notext="Cancelar" yestext="Ir até a página"/>
	</notification>
	<notification name="WebLaunchLSLGuide">
		Abrir o Guia de scripts para obter ajuda?
		<usetemplate ignoretext="Abrir meu navegador para usar o Guia de scripts" name="okcancelignore" notext="Cancelar" yestext="Ir para a página"/>
	</notification>
	<notification name="WebLaunchLSLWiki">
		Consultar o LSL Portal para obter ajuda com scripts?
		<usetemplate ignoretext="Abrir meu navegador para consultar o LSL Portal" name="okcancelignore" notext="Cancelar" yestext="Ir para a página"/>
	</notification>
	<notification name="ReturnToOwner">
		Você tem certeza que deseja retornar os objetos selecionados para seus proprietários? Objetos transferíveis doados irão retornar aos proprietários anteriores.

*AVISO* Objetos doados não – transferíveis serão deletados!
		<usetemplate ignoretext="Confirmar antes de devolver objetos a seus donos" name="okcancelignore" notext="Cancelar" yestext="Retornar"/>
	</notification>
	<notification name="GroupLeaveConfirmMember">
		Você é atualmente um membro do grupo
		<usetemplate name="okcancelbuttons" notext="Cancelar" yestext="Sair"/>
	</notification>
	<notification name="OwnerCannotLeaveGroup">
		Não foi possível deixar o grupo. Você não pode deixar o grupo pois é o último proprietário dele. Primeiramente, atribua outro membro à função de proprietário.
		<usetemplate name="okbutton" yestext="OK"/>
	</notification>
	<notification name="ConfirmKick">
		Tem CERTEZA de que deseja expulsar todos os residentes do grid?
		<usetemplate name="okcancelbuttons" notext="Cancelar" yestext="Chutar todos"/>
	</notification>
	<notification name="MuteLinden">
		Desculpe, nenhum Linden pode ser bloqueado.
		<usetemplate name="okbutton" yestext="OK"/>
	</notification>
	<notification name="CannotStartAuctionAlreadyForSale">
		Você não pode começar um leilão com um lote que já foi colocado à venda. Desabilite a venda se você tem certeza que deseja fazer um leilão.
	</notification>
	<notification label="Falha ao bloquear objeto por nome" name="MuteByNameFailed">
		Você já bloqueou este residente.
		<usetemplate name="okbutton" yestext="OK"/>
	</notification>
	<notification name="RemoveItemWarn">
		Embora seja permitido, deletar conteúdo pode danificar o objeto. Você quer excluir este item?
		<usetemplate name="okcancelbuttons" notext="Não" yestext="Sim"/>
	</notification>
	<notification name="CantOfferCallingCard">
		Não é possível oferecer um cartão de visitas neste momento. Por favor, tente novamente em breve.
		<usetemplate name="okbutton" yestext="OK"/>
	</notification>
	<notification name="CantOfferFriendship">
		Não é possível oferecer amizade neste momento. Por favor, tente novamente em breve.
		<usetemplate name="okbutton" yestext="OK"/>
	</notification>
	<notification name="DoNotDisturbModeSet">
		Não perturbe está ativado.  Você não será notificado de comunicações recebidas.

- Outros residentes receberão a sua resposta de Não perturbe (definida em Preferências &gt; Geral).
- As ofertas de teletransporte serão recusadas.
- Chamadas de voz serão recusadas.
		<usetemplate ignoretext="Altero meu status para o modo Não perturbe" name="okignore" yestext="OK"/>
	</notification>
	<notification name="JoinedTooManyGroupsMember">
		Você atingiu o limite máximo de grupos. Saia de outro grupo para poder entrar nesse ou recuse o convite.
[NAME] está te convidando para entrar em um grupo.
		<usetemplate name="okcancelbuttons" notext="Recusar" yestext="Entrar"/>
	</notification>
	<notification name="JoinedTooManyGroups">
		Você atingiu o limite máximo de grupos. Sai de um grupo para entrar ou criar outro.
		<usetemplate name="okbutton" yestext="OK"/>
	</notification>
	<notification name="KickUser">
		Chutar este residente com qual mensagem?
		<form name="form">
			<input name="message">
				Um administrador desligou você.
			</input>
			<button name="OK" text="OK"/>
			<button name="Cancel" text="Cancelar"/>
		</form>
	</notification>
	<notification name="KickAllUsers">
		Expulsar todo mundo atualmente do grid com qual mensagem?
		<form name="form">
			<input name="message">
				Um administrador deslogou você.
			</input>
			<button name="OK" text="OK"/>
			<button name="Cancel" text="Cancelar"/>
		</form>
	</notification>
	<notification name="FreezeUser">
		Congelar este residente com qual mensagem?
		<form name="form">
			<input name="message">
				Você foi congelado. Você não pode se mover ou conversar. Um administrador irá contatá-lo via mensagem instantânea (MI).
			</input>
			<button name="OK" text="OK"/>
			<button name="Cancel" text="Cancelar"/>
		</form>
	</notification>
	<notification name="UnFreezeUser">
		Descongelar este residente com qual mensagem?
		<form name="form">
			<input name="message">
				Você não está mais congelado.
			</input>
			<button name="OK" text="OK"/>
			<button name="Cancel" text="Cancelar"/>
		</form>
	</notification>
	<notification name="SetDisplayNameSuccess">
		Olá, [DISPLAY_NAME]!

Assim como na vida real, leva um tempo para todos aprenderem um novo nome.  Aguarde alguns dias para [http://wiki.secondlife.com/wiki/Setting_your_display_name your name to update] aparecer em objetos, scripts, nos resultados de buscas, etc.
	</notification>
	<notification name="SetDisplayNameBlocked">
		Infelizmente não é possível modificar seu nome de tela. Se você acredita que houve algum equívoco, entre em contato com o suporte.
	</notification>
	<notification name="SetDisplayNameFailedLength">
		Desculpe, este nome é longo demais.  O limite de caracteres para nomes de tela é [LENGTH].

Selecione um nome mais curto.
	</notification>
	<notification name="SetDisplayNameFailedGeneric">
		Infelizmente não foi possível definir seu nome de tela.  Por favor volte mais tarde.
	</notification>
	<notification name="SetDisplayNameMismatch">
		Os nomes de tela fornecidos não são iguais. Digite novamente.
	</notification>
	<notification name="AgentDisplayNameUpdateThresholdExceeded">
		Falta mais um tempinho para você poder mudar seu nome de tela.

Consulte a página http://wiki.secondlife.com/wiki/Setting_your_display_name

Por favor volte mais tarde.
	</notification>
	<notification name="AgentDisplayNameSetBlocked">
		Infelizmente não foi possível definir o nome solicitado. Ele contém uma palavra banida.
 
 Selecione um nome diferente.
	</notification>
	<notification name="AgentDisplayNameSetInvalidUnicode">
		O nome de tela desejado contém caracteres inválidos.
	</notification>
	<notification name="AgentDisplayNameSetOnlyPunctuation">
		Seu nome de tela não pode ser formado exclusivamente de caracteres de pontuação.
	</notification>
	<notification name="DisplayNameUpdate">
		[OLD_NAME] ([SLID]) adotou o nome [NEW_NAME].
	</notification>
	<notification name="OfferTeleport">
		Oferecer um teletransporte para sua localização com qual mensagem?
		<form name="form">
			<input name="message">
				Junte-se a mim em [REGION]
			</input>
			<button name="OK" text="OK"/>
			<button name="Cancel" text="Cancelar"/>
		</form>
	</notification>
	<notification name="TooManyTeleportOffers">
		Você fez [OFFERS] ofertas de teletransporte, porém o seu limite é [LIMIT].
		<usetemplate name="okbutton" yestext="OK"/>
	</notification>
	<notification name="OfferTeleportFromGod">
		Convocar residente à sua localização com poderes de deus?
		<form name="form">
			<input name="message">
				Junte-se a mim em [REGION]
			</input>
			<button name="OK" text="OK"/>
			<button name="Cancel" text="Cancelar"/>
		</form>
	</notification>
	<notification name="TeleportFromLandmark">
		Tem certeza de quer ser teletransportado para &lt;nolink&gt;[LOCATION]&lt;/nolink&gt;?
		<usetemplate ignoretext="Confirmar se eu quero ser teletransportado para marcos" name="okcancelignore" notext="Cancelar" yestext="Teletransportar"/>
	</notification>
	<notification name="TeleportViaSLAPP">
		Tem certeza de quer ser teletransportado para &lt;nolink&gt;[LOCATION]&lt;/nolink&gt;?
		<usetemplate ignoretext="Confirmo que desejo me teleportar via SLAPP" name="okcancelignore" notext="Cancelar" yestext="Teletransportar"/>
	</notification>
	<notification name="TeleportToPick">
		Teletransportar para [PICK]?
		<usetemplate ignoretext="Confirmar se eu quero ser teletransportado para Destaques" name="okcancelignore" notext="Cancelar" yestext="Teletransportar"/>
	</notification>
	<notification name="TeleportToClassified">
		Teletransportar para [CLASSIFIED]?
		<usetemplate ignoretext="Confirmar se eu quero ser teletransportado lugar do anúncio" name="okcancelignore" notext="Cancelar" yestext="Teletransportar"/>
	</notification>
	<notification name="TeleportToHistoryEntry">
		Teletransportar para [HISTORY_ENTRY]?
		<usetemplate ignoretext="Confirmar se eu quero ser teletransportado para marcos" name="okcancelignore" notext="Cancelar" yestext="Teletransportar"/>
	</notification>
	<notification label="Mensagem para todos na sua Propriedade" name="MessageEstate">
		Digite um breve anúncio que será enviado para todos que estejam atualmente na sua propriedade.
		<form name="form">
			<input name="message"/>
			<button name="OK" text="OK"/>
			<button name="Cancel" text="Cancelar"/>
		</form>
	</notification>
	<notification label="Mudar propriedade Linden" name="ChangeLindenEstate">
		Você está prestes a modificar uma propriedade da Linden (continente, teen, grid, orientação, etc)

Esta ação é EXTREMAMENTE PERIGOSA -- ela pode afetar a experiência dos residentes.  No continente, isso vai mudar milhares de regiões e deixar o spaceserver sobrecarregado.

Deseja prosseguir?
		<usetemplate name="okcancelbuttons" notext="Cancelar" yestext="Mudar Propriedade"/>
	</notification>
	<notification label="Mudar o acesso à propriedade Linden" name="ChangeLindenAccess">
		Você está prestes a mudar a lista de acessos de uma propriedade pertencente a Linden (continente, teen grid, orientação, etc.).

Isto é PERIGOSO e deveria ser feito apenas para utilizar uma brecha que permita que objetos/L$ sejam transferidos para dentro/fora da grade.
Isto mudará milhares de regiões e fará o spaceserver soluçar.
		<usetemplate name="okcancelbuttons" notext="Cancelar" yestext="OK"/>
	</notification>
	<notification label="Selecione a propriedade" name="EstateAllowedAgentAdd">
		Adicionar à lista de permitidos somente para esta propriedade ou para [ALL_ESTATES]?
		<usetemplate canceltext="Cancelar" name="yesnocancelbuttons" notext="Todas as Propriedades" yestext="Esta Propriedade"/>
	</notification>
	<notification label="Selecione a propriedade" name="EstateAllowedAgentRemove">
		Remover da lista de permissão somente para esta propriedade ou para [ALL_ESTATES]?
		<usetemplate canceltext="Cancelar" name="yesnocancelbuttons" notext="Todas as Propriedades" yestext="Esta Propriedade"/>
	</notification>
	<notification label="Seleção de propriedade" name="EstateAllowedGroupAdd">
		Adicionar à lista de grupos permitidos somente para esta Região ou para [ALL_ESTATES]?
		<usetemplate canceltext="Cancelar" name="yesnocancelbuttons" notext="Todas as Propriedades" yestext="Esta Propriedade"/>
	</notification>
	<notification label="Selecione a propriedade" name="EstateAllowedGroupRemove">
		Remover da lista de grupos permitidos somente para esta propriedade ou de [ALL_ESTATES]?
		<usetemplate canceltext="Cancelar" name="yesnocancelbuttons" notext="Todas as Propriedades" yestext="Esta Propriedade"/>
	</notification>
	<notification label="Selecione a propriedade" name="EstateBannedAgentAdd">
		Negar acesso a esta propriedade somente ou para [ALL_ESTATES]?
		<usetemplate canceltext="Cancelar" name="yesnocancelbuttons" notext="Todas as Propriedades" yestext="Esta Propriedade"/>
	</notification>
	<notification label="Selecione a propriedade" name="EstateBannedAgentRemove">
		Remover este residente da lista de banidos para acesso a esta propriedade apenas ou para [ALL_ESTATES]?
		<usetemplate canceltext="Cancelar" name="yesnocancelbuttons" notext="Todas as Propriedades" yestext="Esta Propriedade"/>
	</notification>
	<notification label="Selecione a propriedade" name="EstateManagerAdd">
		Adicionar gerente da propriedade para esta propriedade somente ou para [ALL_ESTATES]?
		<usetemplate canceltext="Cancelar" name="yesnocancelbuttons" notext="Todas as Propriedades" yestext="Esta Propriedade"/>
	</notification>
	<notification label="Selecione a propriedade" name="EstateManagerRemove">
		Remover o gerente da propriedade desta propriedade apenas ou para [ALL_ESTATES]?
		<usetemplate canceltext="Cancelar" name="yesnocancelbuttons" notext="Todas as Propriedades" yestext="Esta Propriedade"/>
	</notification>
	<notification label="Confirmar expulsão" name="EstateKickUser">
		Expulsar [EVIL_USER] desta propriedade?
		<usetemplate name="okcancelbuttons" notext="Cancelar" yestext="Expulsar"/>
	</notification>
	<notification name="EstateChangeCovenant">
		Tem certeza de que deseja mudar o Corretor da Propriedade?
		<usetemplate name="okcancelbuttons" notext="Cancelar" yestext="Mudar"/>
	</notification>
	<notification name="RegionEntryAccessBlocked">
		A região que você está tentando visitar tem conteúdo que excede suas preferências atuais.  Você pode alterar suas preferências acessando Eu &gt; Preferências &gt; Geral.
		<usetemplate name="okbutton" yestext="OK"/>
	</notification>
	<notification name="RegionEntryAccessBlocked_AdultsOnlyContent">
		A região que você está tentando visitar tem conteúdo [REGIONMATURITY], acessível apenas para adultos.
		<url name="url">
			http://wiki.secondlife.com/wiki/Linden_Lab_Official:Maturity_ratings:_an_overview
		</url>
		<usetemplate ignoretext="Passagem de região: A região que você está tentando visitar tem conteúdo acessível apenas para adultos." name="okcancelignore" notext="Fechar" yestext="Ir para a Base de Conhecimento"/>
	</notification>
	<notification name="RegionEntryAccessBlocked_Notify">
		A região que você está tentando visitar tem conteúdo [REGIONMATURITY], mas suas preferências atuais estão definidas para excluir conteúdo [REGIONMATURITY].
	</notification>
	<notification name="RegionEntryAccessBlocked_NotifyAdultsOnly">
		A região que você está tentando visitar tem conteúdo [REGIONMATURITY], acessível apenas para adultos.
	</notification>
	<notification name="RegionEntryAccessBlocked_Change">
		A região que você está tentando visitar tem conteúdo [REGIONMATURITY], mas suas preferências atuais estão definidas para excluir conteúdo [REGIONMATURITY]. Podemos alterar suas preferências ou você pode cancelar. Após a alteração de suas preferências, você pode tentar acessar a região novamente.
		<form name="form">
			<button name="OK" text="Mudar preferências"/>
			<button default="true" name="Cancel" text="Cancelar"/>
			<ignore name="ignore" text="Passagem de região: A região que você está tentando visitar tem conteúdo excluído por suas preferências."/>
		</form>
	</notification>
	<notification name="RegionEntryAccessBlocked_PreferencesOutOfSync">
		Estamos tendo dificuldades técnicas com seu teletransporte, pois suas preferências estão dessincronizadas com o servidor.
		<usetemplate name="okbutton" yestext="OK"/>
	</notification>
	<notification name="TeleportEntryAccessBlocked">
		A região que você está tentando visitar tem conteúdo que excede suas preferências atuais.  Você pode alterar suas preferências acessando Eu &gt; Preferências &gt; Geral.
		<usetemplate name="okbutton" yestext="OK"/>
	</notification>
	<notification name="TeleportEntryAccessBlocked_AdultsOnlyContent">
		A região que você está tentando visitar tem conteúdo [REGIONMATURITY], acessível apenas para adultos.
		<url name="url">
			http://wiki.secondlife.com/wiki/Linden_Lab_Official:Maturity_ratings:_an_overview
		</url>
		<usetemplate ignoretext="Teletransportar: A região que você está tentando visitar tem conteúdo acessível apenas para adultos." name="okcancelignore" notext="Fechar" yestext="Ir para a Base de Conhecimento"/>
	</notification>
	<notification name="TeleportEntryAccessBlocked_Notify">
		A região que você está tentando visitar tem conteúdo [REGIONMATURITY], mas suas preferências atuais estão definidas para excluir conteúdo [REGIONMATURITY].
	</notification>
	<notification name="TeleportEntryAccessBlocked_NotifyAdultsOnly">
		A região que você está tentando visitar tem conteúdo [REGIONMATURITY], acessível apenas para adultos.
	</notification>
	<notification name="TeleportEntryAccessBlocked_ChangeAndReTeleport">
		A região que você está tentando visitar tem conteúdo [REGIONMATURITY], mas suas preferências atuais estão definidas para excluir conteúdo [REGIONMATURITY]. Podemos alterar suas preferências e continuar o teletransporte, ou você pode cancelar este teletransporte.
		<form name="form">
			<button name="OK" text="Alterar e continuar"/>
			<button name="Cancel" text="Cancelar"/>
			<ignore name="ignore" text="Teletransportar (reinicializável): A região que você está tentando visitar tem conteúdo excluído por suas preferências."/>
		</form>
	</notification>
	<notification name="TeleportEntryAccessBlocked_Change">
		A região que você está tentando visitar tem conteúdo [REGIONMATURITY], mas suas preferências atuais estão definidas para excluir conteúdo [REGIONMATURITY]. Podemos alterar suas preferências ou você pode cancelar o teletransporte. Após a alteração de suas preferências, você pode tentar se teletransportar novamente.
		<form name="form">
			<button name="OK" text="Mudar preferências"/>
			<button name="Cancel" text="Cancelar"/>
			<ignore name="ignore" text="Teletransportar (não reinicializável): A região que você está tentando visitar tem conteúdo excluído por suas preferências."/>
		</form>
	</notification>
	<notification name="TeleportEntryAccessBlocked_PreferencesOutOfSync">
		Estamos tendo dificuldades técnicas com seu teletransporte, pois suas preferências estão dessincronizadas com o servidor.
		<usetemplate name="okbutton" yestext="OK"/>
	</notification>
	<notification name="PreferredMaturityChanged">
		Você não receberá mais notificações de que está prestes a visitar uma região com conteúdo [RATING].  Posteriormente você poderá alterar suas preferências de conteúdo acessando Eu &gt; Preferências &gt; Geral da barra do menu.
		<usetemplate name="okbutton" yestext="OK"/>
	</notification>
	<notification name="MaturityChangeError">
		Impossível alterar suas preferências para visualizar conteúdo [PREFERRED_MATURITY] no momento.  Suas preferências foram redefinidas para visualizar conteúdo [ACTUAL_MATURITY].  Você pode tentar alterar suas preferências novamente acessando Eu &gt; Preferências &gt; Geral na barra do menu.
		<usetemplate name="okbutton" yestext="OK"/>
	</notification>
	<notification name="LandClaimAccessBlocked">
		O terreno que você está tentando reivindicar possui uma classificação de maturidade que excede suas preferências atuais.  Você pode alterar suas preferências acessando Eu &gt; Preferências &gt; Geral.
		<usetemplate name="okbutton" yestext="OK"/>
	</notification>
	<notification name="LandClaimAccessBlocked_AdultsOnlyContent">
		Apenas adultos podem reivindicar este terreno.
		<url name="url">
			http://wiki.secondlife.com/wiki/Linden_Lab_Official:Maturity_ratings:_an_overview
		</url>
		<usetemplate ignoretext="Apenas adultos podem reivindicar este terreno." name="okcancelignore" notext="Fechar" yestext="Ir para a Base de Conhecimento"/>
	</notification>
	<notification name="LandClaimAccessBlocked_Notify">
		O terreno que você está tentando reivindicar tem conteúdo [REGIONMATURITY], mas suas preferências atuais estão definidas para excluir conteúdo [REGIONMATURITY].
	</notification>
	<notification name="LandClaimAccessBlocked_NotifyAdultsOnly">
		O terreno que você está tentando reivindicar tem conteúdo [REGIONMATURITY], que é acessível apenas para adultos.
	</notification>
	<notification name="LandClaimAccessBlocked_Change">
		O terreno que você está tentando reivindicar tem conteúdo [REGIONMATURITY], mas suas preferências atuais estão definidas para excluir conteúdo [REGIONMATURITY]. Podemos alterar suas preferências e, então, você poderá tentar reivindicar a região novamente.
		<form name="form">
			<button name="OK" text="Mudar preferências"/>
			<button name="Cancel" text="Cancelar"/>
			<ignore name="ignore" text="O terreno que você está tentando reivindicar tem conteúdo excluído por suas preferências."/>
		</form>
	</notification>
	<notification name="LandBuyAccessBlocked">
		O terreno que você está tentando comprar possui uma classificação de maturidade que excede suas preferências atuais.  Você pode alterar suas preferências acessando Eu &gt; Preferências &gt; Geral.
		<usetemplate name="okbutton" yestext="OK"/>
	</notification>
	<notification name="LandBuyAccessBlocked_AdultsOnlyContent">
		Apenas adultos podem comprar este terreno.
		<url name="url">
			http://wiki.secondlife.com/wiki/Linden_Lab_Official:Maturity_ratings:_an_overview
		</url>
		<usetemplate ignoretext="Apenas adultos podem comprar este terreno." name="okcancelignore" notext="Fechar" yestext="Ir para a Base de Conhecimento"/>
	</notification>
	<notification name="LandBuyAccessBlocked_Notify">
		O terreno que você está tentando comprar tem conteúdo [REGIONMATURITY], mas suas preferências atuais estão definidas para excluir conteúdo [REGIONMATURITY].
	</notification>
	<notification name="LandBuyAccessBlocked_NotifyAdultsOnly">
		A região que você está tentando visitar tem conteúdo [REGIONMATURITY], que é acessível apenas para adultos.
	</notification>
	<notification name="LandBuyAccessBlocked_Change">
		O terreno que você está tentando comprar tem conteúdo [REGIONMATURITY], mas suas preferências atuais estão definidas para excluir conteúdo [REGIONMATURITY]. Podemos alterar suas preferências e, então, você poderá tentar comprar a região novamente.
		<form name="form">
			<button name="OK" text="Mudar preferências"/>
			<button name="Cancel" text="Cancelar"/>
			<ignore name="ignore" text="O terreno que você está tentando comprar tem conteúdo excluído por suas preferências."/>
		</form>
	</notification>
	<notification name="TooManyPrimsSelected">
		Muitos prims foram selecionados.   Selecione [MAX_PRIM_COUNT] ou menos prims, e tente de novo
		<usetemplate name="okbutton" yestext="OK"/>
	</notification>
	<notification name="ProblemImportingEstateCovenant">
		Problemas encontrados ao importar o Corretor da propriedade.
		<usetemplate name="okbutton" yestext="OK"/>
	</notification>
	<notification name="ProblemAddingEstateManager">
		Problemas em adicionar um novo gerente da propriedade. Uma ou mais propriedades podem ter uma lista de gerentes cheia.
	</notification>
	<notification name="ProblemAddingEstateBanManager">
		Não é possível adicionar proprietários ou gerentes de terreno à lista de bloqueio.
	</notification>
	<notification name="ProblemAddingEstateGeneric">
		Problemas em adicionar a esta lista de propriedades. Uma ou mais propriedades podem ter uma lista cheia.
	</notification>
	<notification name="UnableToLoadNotecardAsset">
		Impossível carregar o notecard da propriedade no momento.
		<usetemplate name="okbutton" yestext="OK"/>
	</notification>
	<notification name="NotAllowedToViewNotecard">
		Permissões insuficientes para visualizar notecard associado com o ID do ativo solicitado.
		<usetemplate name="okbutton" yestext="OK"/>
	</notification>
	<notification name="MissingNotecardAssetID">
		O ID do ativo do notecard não foi localizado no banco de dados.
		<usetemplate name="okbutton" yestext="OK"/>
	</notification>
	<notification name="PublishClassified">
		Lembre-se: Taxas de Anúncios de Classificados não são reembolsáveis.

Publicar este classificado agora por L$ [AMOUNT]?
		<usetemplate name="okcancelbuttons" notext="Cancelar" yestext="Publicar"/>
	</notification>
	<notification name="SetClassifiedMature">
		Este classificado contém conteúdo Mature?
		<usetemplate canceltext="Cancelar" name="yesnocancelbuttons" notext="Não" yestext="Sim"/>
	</notification>
	<notification name="SetGroupMature">
		Este grupo contém conteúdo Mature?
		<usetemplate canceltext="Cancelar" name="yesnocancelbuttons" notext="Não" yestext="Sim"/>
	</notification>
	<notification label="Confirmar reiniciar" name="ConfirmRestart">
		Você quer realmente reiniciar esta região?
		<usetemplate name="okcancelbuttons" notext="Cancelar" yestext="Reiniciar"/>
	</notification>
	<notification label="Mensagem para todos desta Região" name="MessageRegion">
		Digite um breve aviso que será enviado para todos nesta região.
		<form name="form">
			<input name="message"/>
			<button name="OK" text="OK"/>
			<button name="Cancel" text="Cancelar"/>
		</form>
	</notification>
	<notification label="Modificar a maturidade da Região" name="RegionMaturityChange">
		A classificação de maturidade desta região foi alterada.
Talvez leve algum tempo para que esta mudança seja refletida no mapa.
		<usetemplate name="okbutton" yestext="OK"/>
	</notification>
	<notification label="Discordância de Versão de Voz" name="VoiceVersionMismatch">
		Esta versão do [APP_NAME] não é compatível com o recurso &apos;Bate-papo de voz&apos; desta região.  Para o bate-papo de voz funcionar, atualize o [APP_NAME].
	</notification>
	<notification label="Impossível Comprar Objetos" name="BuyObjectOneOwner">
		Não é possível comprar objetos de diferentes proprietários ao mesmo tempo.
Por favor, selecione apenas um objeto e tente novamente.
	</notification>
	<notification label="Impossível Comprar Conteúdos" name="BuyContentsOneOnly">
		Não é possível comprar os conteúdos de mais de um objeto ao mesmo tempo.
Por favor, selecione apenas um objeto e tente novamente.
	</notification>
	<notification label="Impossível Comprar Conteúdos" name="BuyContentsOneOwner">
		Não é possível comprar objetos de diferentes proprietários ao mesmo tempo.
Por favor, selecione apenas um objeto e tente novamente.
	</notification>
	<notification name="BuyOriginal">
		Comprar o objeto original de [OWNER] por L$[PRICE]?
Você se tornará o proprietário deste objeto.
Você poderá:
 Modificar: [MODIFYPERM]
 Copiar: [COPYPERM]
 Revender ou Doar: [RESELLPERM]
		<usetemplate name="okcancelbuttons" notext="Cancelar" yestext="Comprar"/>
	</notification>
	<notification name="BuyOriginalNoOwner">
		Comprar o objeto original por L$[PRICE]?
Você se tornará o proprietário deste objeto.
Você poderá:
 Modificar: [MODIFYPERM]
 Copiar: [COPYPERM]
 Revender ou Doar: [RESELLPERM]
		<usetemplate name="okcancelbuttons" notext="Cancelar" yestext="Comprar"/>
	</notification>
	<notification name="BuyCopy">
		Comprar uma cópia de [OWNER] por L$[PRICE]?
O objeto será copiado para o seu inventário.
Você poderá:
 Modificar: [MODIFYPERM]
 Copiar: [COPYPERM]
 Revender ou Doar: [RESELLPERM]
		<usetemplate name="okcancelbuttons" notext="Cancelar" yestext="Comprar"/>
	</notification>
	<notification name="BuyCopyNoOwner">
		Comprar uma cópia por L$[PRICE]?
O objeto será copiado para o seu inventário.
Você poderá:
 Modificar: [MODIFYPERM]
 Copiar: [COPYPERM]
 Revender ou Doar: [RESELLPERM]
		<usetemplate name="okcancelbuttons" notext="Cancelar" yestext="Comprar"/>
	</notification>
	<notification name="BuyContents">
		Comprar conteúdo de [OWNER] por L$[PRICE]?
Eles serão copiados para o seu inventário.
		<usetemplate name="okcancelbuttons" notext="Cancelar" yestext="Comprar"/>
	</notification>
	<notification name="BuyContentsNoOwner">
		Comprar conteúdo por L$[PRICE]?
Eles serão copiados para o seu inventário.
		<usetemplate name="okcancelbuttons" notext="Cancelar" yestext="Comprar"/>
	</notification>
	<notification name="ConfirmPurchase">
		Esta transação fará:
[ACTION]

Você tem certeza de que deseja prosseguir com esta compra?
		<usetemplate name="okcancelbuttons" notext="Cancelar" yestext="Confirmar"/>
	</notification>
	<notification name="ConfirmPurchasePassword">
		Esta transação fará:
[ACTION]

Você tem certeza de que deseja prosseguir com esta compra?
Por favor, re-insira sua senha e clique &apos;Confirmar Compra&apos;.
		<form name="form">
			<input name="message"/>
			<button name="ConfirmPurchase" text="Confirmar Compra"/>
			<button name="Cancel" text="Cancelar"/>
		</form>
	</notification>
	<notification name="SetPickLocation">
		Nota: Você atualizou a localidade desta pick mas os outros detalhes ficarão com seus valores originais.
		<usetemplate name="okbutton" yestext="OK"/>
	</notification>
	<notification name="MoveInventoryFromObject">
		Você selecionou itens &apos;no copy&apos; do inventário.
Estes itens serão movidos para o seu inventário, não copiados.

Mover os itens do inventário?
		<usetemplate ignoretext="Avisar antes de eu pegar items &apos;cópia proibida&apos; de um objeto" name="okcancelignore" notext="Não mover" yestext="Mover"/>
	</notification>
	<notification name="MoveInventoryFromScriptedObject">
		Você selecionou itens de inventário não copiáveis.
Estes itens serão movidos para seu inventário, não copiados. Pelo fato de o objeto ter scripts, mover estes itens ao inventário pode provocar um mal funcionamento do script.

Mover para o inventário o(s) item(s)?
		<usetemplate ignoretext="Avisar antes de eu pegar items &apos;cópia proibida&apos; que podem quebrar objetos com script" name="okcancelignore" notext="Não mover" yestext="Mover"/>
	</notification>
	<notification name="ClickActionNotPayable">
		Aviso: O clique em &apos;Pagar por objeto&apos; foi processado, mas só pode funcionar se um script tiver um evento money().
		<form name="form">
			<ignore name="ignore" text="Definir &apos;Pagar por objeto&apos; ao construir um objeto sem script money()"/>
		</form>
	</notification>
	<notification name="OpenObjectCannotCopy">
		Não há itens neste objeto que você está autorizado a copiar.
	</notification>
	<notification name="WebLaunchAccountHistory">
		Deseja abrir o [http://secondlife.com/account/ Painel] para ver o histórico da sua conta?
		<usetemplate ignoretext="Abrir o navegador para acessar minha conta" name="okcancelignore" notext="Cancelar" yestext="Ir para a página"/>
	</notification>
	<notification name="ConfirmAddingChatParticipants">
		Quando você adiciona uma pessoa a uma conversa existente, uma nova conversa é criada.  Todos os participantes recebem notificações sobre a nova conversa.
		<usetemplate ignoretext="Confirme a inclusão de participantes no bate-papo" name="okcancelignore" notext="Cancelar" yestext="Ok"/>
	</notification>
	<notification name="ConfirmQuit">
		Tem certeza que deseja sair?
		<usetemplate ignoretext="Confirmar antes de sair" name="okcancelignore" notext="Não sair" yestext="Sair"/>
	</notification>
	<notification name="ConfirmRestoreToybox">
		Essa ação irá restaurar os botões e barras de ferramenta padrão.

Não é possível desfazer essa ação.
		<usetemplate name="okcancelbuttons" notext="Cancelar" yestext="OK"/>
	</notification>
	<notification name="ConfirmClearAllToybox">
		Essa ação fará com que todos os botões voltem para a caixa de ferramentas e suas barras de ferramentas ficarão vazias.
    
Não é possível desfazer essa ação.
		<usetemplate name="okcancelbuttons" notext="Cancelar" yestext="OK"/>
	</notification>
	<notification name="DeleteItems">
		[QUESTION]
		<usetemplate ignoretext="Confirmar antes de excluir" name="okcancelignore" notext="Cancelar" yestext="OK"/>
	</notification>
	<notification name="HelpReportAbuseEmailLL">
		Use esta ferramenta para denunciar infrações dos [http://secondlife.com/corporate/tos.php Termos do Serviço] e das [http://secondlife.com/corporate/cs.php Normas da Comunidade].

Todas as denúncias de abuso são investigadas e resolvidas.
	</notification>
	<notification name="HelpReportAbuseSelectCategory">
		Por favor, selecione uma categoria para a reportagem deste abuso.
A seleção de uma categoria nos ajuda a arquivar e processar as reportagens de abuso.
	</notification>
	<notification name="HelpReportAbuseAbuserNameEmpty">
		Por favor, entre com o nome do perturbador.
Entrando com um valor preciso, nos ajuda a arquivar e processar as reportagens de abuso.
	</notification>
	<notification name="HelpReportAbuseAbuserLocationEmpty">
		Por favor, entre com a localidade aonde o abuso aconteceu.
Entrando com um valor preciso, nos ajuda a arquivar e processar as reportagens de abuso.
	</notification>
	<notification name="HelpReportAbuseSummaryEmpty">
		Por favor, digite um resumo de como ocorreu o abuso.
Fazer um resumo detalhado nos ajuda a arquivar e processar as reportagens de abuso.
	</notification>
	<notification name="HelpReportAbuseDetailsEmpty">
		Por favor, digite uma descrição detalhada do abuso que ocorreu.
Seja tão específico quanto você puder, incluindo nomes e os detalhes do incidente que está denunciando.
Fazer uma descrição precisa nos ajuda a arquivar e processar as reportagens de abuso.
	</notification>
	<notification name="HelpReportAbuseContainsCopyright">
		Caro residente, 

Aparentemente você fez uma denúncia de infranção de propriedade intelectual.  Certifique-se de que sua denúncia está correta: 

(1) Procedimento do abuso Se você tem motivos para acreditar que um residente está burlando o sistema de autorização do [CURRENT_GRID] usando o CopyBot ou ferramentas parecidas para infringir direitos de propriedade intelectual, envie um relatório de abuso.  A equipe anti-abuso investiga e impõe sanções em casos de infranção dos [CURRENT_GRID] [http://secondlife.com/corporate/tos.php Termos de Serviço] ou das [http://secondlife.com/corporate/cs.php Normas da Comunidade]. Entretando, a equipe anti-abuso não lida com pedidos de remoção de conteúdo do [CURRENT_GRID]. Tais pedidos não serão atendidos. 

(2) Procedimentos DMCA ou remoção de conteúdo.  Para solicitar a remoção de conteúdo do [CURRENT_GRID], é imprescindível enviar uma notificação de infração elaborada conforme as disposicões da [http://secondlife.com/corporate/dmca.php Política DMCA].

Se você deseja continuar o procedimento de denúncia de abuso, feche esta janela e termine o relatório.   A categoria &apos;CopyBot or Permissions Exploit&apos; (robô de cópia ou exploit de autorização)

Obrigado.

Linden Lab
	</notification>
	<notification name="FailedRequirementsCheck">
		Não foram encontrados os seguintes componentes requeridos de [FLOATER]:
[COMPONENTS]
	</notification>
	<notification label="Substituir anexo existente" name="ReplaceAttachment">
		Já existe um objeto anexado a este ponto do seu corpo.
Você deseja substituí-lo pelo objeto selecionado?
		<form name="form">
			<ignore name="ignore" save_option="true" text="Trocar um anexo atual pelo item selecionado"/>
			<button ignore="Replace Automatically" name="Yes" text="Sim"/>
			<button ignore="Never Replace" name="No" text="Não"/>
		</form>
	</notification>
	<notification label="Aviso de modo Não perturbe" name="DoNotDisturbModePay">
		Você ativou o Não perturbe. Você não receberá qualquer item oferecido em troca deste pagamento.

Deseja desativar o Não perturbe antes de concluir esta transação?
		<form name="form">
			<ignore name="ignore" text="Estou prestes a pagar alguém ou um objeto no modo Não perturbe"/>
			<button ignore="Sempre manter no modo Não perturbe" name="Yes" text="OK"/>
			<button ignore="Nunca sair do modo Não perturbe" name="No" text="Cancelar"/>
		</form>
	</notification>
	<notification name="ConfirmDeleteProtectedCategory">
		A pasta &apos;[FOLDERNAME]&apos; é uma pasta do sistema. Excluir pastas de sistema pode deixar o sistema instável.   Tem certeza de que quer prosseguir?
		<usetemplate ignoretext="Confirmar antes de excluir pastas do sistema." name="okcancelignore" notext="Cancelar" yestext="OK"/>
	</notification>
	<notification name="ConfirmEmptyTrash">
		Tem certeza de que deseja excluir o conteúdo da Lixeira? Para sempre?
		<usetemplate ignoretext="Confirmar antes de esvaziar a pasta Lixeira" name="okcancelignore" notext="Não" yestext="Sim"/>
	</notification>
	<notification name="ConfirmClearBrowserCache">
		Tem certeza de que quer apagar todo o histórico de viagens, web e buscas?
		<usetemplate name="okcancelbuttons" notext="Não" yestext="OK"/>
	</notification>
	<notification name="ConfirmClearCache">
		Tem certeza que deseja apagar o cache do visualizador?
		<usetemplate name="okcancelbuttons" notext="Cancelar" yestext="OK"/>
	</notification>
	<notification name="ConfirmClearCookies">
		Você tem certeza de que deseja limpar os cookies?
		<usetemplate name="okcancelbuttons" notext="Cancelar" yestext="Sim"/>
	</notification>
	<notification name="ConfirmClearMediaUrlList">
		Você tem certeza de que deseja limpar toda sua lista de URLs?
		<usetemplate name="okcancelbuttons" notext="Cancelar" yestext="Sim"/>
	</notification>
	<notification name="ConfirmEmptyLostAndFound">
		Tem certeza de que deseja excluir o conteúdo dos Achados e Perdidos? Para sempre?
		<usetemplate ignoretext="Confirmar antes de esvaziar a pasta Achados e Perdidos" name="okcancelignore" notext="Não" yestext="Sim"/>
	</notification>
	<notification name="CopySLURL">
		O seguinte SLurl foi copiado para a área de transferência: 
 [SLURL]

Inclua um link para facilitar o acesso para visitantes. Teste o link na barra de endereço de qualquer navegador da web.
		<form name="form">
			<ignore name="ignore" text="SLurl copiado para área de transferência."/>
		</form>
	</notification>
	<notification name="WLSavePresetAlert">
		Você deseja substituir a pré-configuração salva?
		<usetemplate name="okcancelbuttons" notext="Não" yestext="Sim"/>
	</notification>
	<notification name="WLNoEditDefault">
		Você não pode editar ou excluir um padrão predefinido.
	</notification>
	<notification name="WLMissingSky">
		Este arquivo de ciclo de dia se refere a um arquivo de céu faltando: [SKY].
	</notification>
	<notification name="WLRegionApplyFail">
		As configurações não podem ser aplicadas à região.   Talvez sair e votlar à região resolva.   Motivo:  [FAIL_REASON]
	</notification>
	<notification name="EnvCannotDeleteLastDayCycleKey">
		Impossível excluir a última chave do ciclo pois um ciclo não pode ficar vazio.   Modifique a última chave em vez de tentar apagá-la, depois crie uma chave nova.
		<usetemplate name="okbutton" yestext="OK"/>
	</notification>
	<notification name="DayCycleTooManyKeyframes">
		Não é possível adicionar mais chaves de quadro a este ciclo.   O máximo de chaves de quadro para ciclos de dia de [SCOPE] é [MAX].
		<usetemplate name="okbutton" yestext="OK"/>
	</notification>
	<notification name="EnvUpdateRate">
		Cada configuração de ambiente só pode ser atualizada a cada [WAIT] segundos.   Aguarde pelo menos isso e tente novamente.
		<usetemplate name="okbutton" yestext="OK"/>
	</notification>
	<notification name="PPSaveEffectAlert">
		Existe efeito de Pós-Processamento. Você deseja substituí-lo?
		<usetemplate name="okcancelbuttons" notext="Não" yestext="Sim"/>
	</notification>
	<notification name="ChatterBoxSessionStartError">
		Não foi possível iniciar uma nova sessão bate-papo com [RECIPIENT].
[REASON]
		<usetemplate name="okbutton" yestext="OK"/>
	</notification>
	<notification name="ChatterBoxSessionEventError">
		[EVENT]
[REASON]
		<usetemplate name="okbutton" yestext="OK"/>
	</notification>
	<notification name="ForceCloseChatterBoxSession">
		Sua sessão de bate-papo com [NAME] tem que fechar.
[REASON]
		<usetemplate name="okbutton" yestext="OK"/>
	</notification>
	<notification name="Cannot_Purchase_an_Attachment">
		Objetos não podem ser adquiridos quando estão anexados.
	</notification>
	<notification label="Sobre o pedido de Permissão de Débito" name="DebitPermissionDetails">
		Conceder esse pedido dá permissão ao script para tirar Linden dólares (L$) de sua conta. Para revogar esta permissão, o proprietário do objeto deve excluir o objeto ou resetar os scripts dele.
		<usetemplate name="okbutton" yestext="OK"/>
	</notification>
	<notification name="AutoWearNewClothing">
		Vestir automaticamente a roupa que você vai criar?
		<usetemplate ignoretext="Vestir as roupas que eu criar enquanto edito minha aparência" name="okcancelignore" notext="Não" yestext="Sim"/>
	</notification>
	<notification name="NotAgeVerified">
		O local que você está tentando visitar é restrito a residentes com 18 anos ou mais.
		<usetemplate ignoretext="Não tenho idade suficiente para visitar áreas com restrição de idade." name="okignore" yestext="OK"/>
	</notification>
	<notification name="NotAgeVerified_Notify">
		Localização restrita para 18 anos de idade ou mais.
	</notification>
	<notification name="Cannot enter parcel: no payment info on file">
		Área restrita a residentes que já cadastraram seus dados de pagamento  Deseja ir ao site do [CURRENT_GRID] para cuidar disso? 

[_URL]
		<url name="url" option="0">
			https://secondlife.com/account/index.php?lang=pt
		</url>
		<usetemplate ignoretext="Ainda não tenho cadastro de pagamento" name="okcancelignore" notext="Não" yestext="Sim"/>
	</notification>
	<notification name="MissingString">
		A sequência [STRING_NAME] está faltando do strings.xml
	</notification>
	<notification name="SystemMessageTip">
		[MESSAGE]
	</notification>
	<notification name="IMSystemMessageTip">
		[MESSAGE]
	</notification>
	<notification name="Cancelled">
		Cancelado
	</notification>
	<notification name="CancelledSit">
		Cancelada a ação de sentar
	</notification>
	<notification name="CancelledAttach">
		Cancelado Anexar
	</notification>
	<notification name="ReplacedMissingWearable">
		Substituindo partes de roupa/corpo perdidas com o padrão
	</notification>
	<notification name="GroupNotice">
		[SENDER], [GROUP]
Assunto: [SUBJECT], Mensagem: [MESSAGE]
	</notification>
	<notification name="FriendOnlineOffline">
		[NAME] está [STATUS]
	</notification>
	<notification name="AddSelfFriend">
		Você é o máximo! Mesmo assim, não dá para adicionar a si mesmo(a) como amigo(a).
	</notification>
	<notification name="UploadingAuctionSnapshot">
		Fazendo o upload das fotos do site da web e do mundo...
(Leva cerca de 5 minutos)
	</notification>
	<notification name="UploadPayment">
		Você paga L$[AMOUNT] para fazer o upload.
	</notification>
	<notification name="UploadWebSnapshotDone">
		Concluído o upload da foto do site da web
	</notification>
	<notification name="UploadSnapshotDone">
		O upload da foto foi realizado
	</notification>
	<notification name="TerrainDownloaded">
		Feito o download de Terrain.raw
	</notification>
	<notification name="GestureMissing">
		O gesto [NAME] não está no banco de dados.
	</notification>
	<notification name="UnableToLoadGesture">
		Falhar ao carregar o gesto [NAME].
	</notification>
	<notification name="LandmarkMissing">
		O landmark foi perdido na base de dados
	</notification>
	<notification name="UnableToLoadLandmark">
		Impossível carregar o landmark. Por favor, tente de novo.
	</notification>
	<notification name="CapsKeyOn">
		A tecla Maiúsc. está ligada. 
Ela pode afetar a digitação da senha.
	</notification>
	<notification name="NotecardMissing">
		Notecard foi perdido no banco de dados.
	</notification>
	<notification name="NotecardNoPermissions">
		Você não está autorizado a ler esta nota.
	</notification>
	<notification name="RezItemNoPermissions">
		Sem permissões suficientes para criar objetos.
	</notification>
	<notification name="IMAcrossParentEstates">
		Não é possível enviar MIs entre propriedades-pai.
	</notification>
	<notification name="TransferInventoryAcrossParentEstates">
		Não é possível transferir o inventário para propriedades-pai.
	</notification>
	<notification name="UnableToLoadNotecard">
		Não é possível carregar notas neste momento.
	</notification>
	<notification name="ScriptMissing">
		O script foi perdido no banco de dados.
	</notification>
	<notification name="ScriptNoPermissions">
		Permissões insuficientes para visualizar o script.
	</notification>
	<notification name="UnableToLoadScript">
		Impossível carregar o script. Por favor, tente novamente.
	</notification>
	<notification name="IncompleteInventory">
		Os conteúdos completos que vocë está oferecendo, não estão ainda disponíveis localmente. Por favor, tente oferecê-los novamente em um minuto.
	</notification>
	<notification name="CannotModifyProtectedCategories">
		Você não pode modificar categorias protegidas.
	</notification>
	<notification name="CannotRemoveProtectedCategories">
		Você não pode remover categorias protegidas.
	</notification>
	<notification name="UnableToBuyWhileDownloading">
		Impossível comprar o objeto enquanto ele está sendo carregado.
Por favor, tente novamente.
	</notification>
	<notification name="UnableToLinkWhileDownloading">
		Impossível unir o objeto enquanto ele está sendo carregado.
Por favor, tente novamente.
	</notification>
	<notification name="CannotBuyObjectsFromDifferentOwners">
		Só dá para comprar objetos de um dono por vez. 
Selecione só um objeto.
	</notification>
	<notification name="ObjectNotForSale">
		Este objeto não está à venda.
	</notification>
	<notification name="EnteringGodMode">
		Entrando em god mode, nível [LEVEL]
	</notification>
	<notification name="LeavingGodMode">
		Saindo do god mode, nível [LEVEL]
	</notification>
	<notification name="CopyFailed">
		Você não está autorizado a copiar isso.
	</notification>
	<notification name="InventoryAccepted">
		[NAME] recebeu sua oferta de inventário.
	</notification>
	<notification name="InventoryDeclined">
		[NAME] rejeitou sua oferta de inventário.
	</notification>
	<notification name="ObjectMessage">
		[NAME]: [MESSAGE]
	</notification>
	<notification name="CallingCardAccepted">
		Seu cartão de visita foi aceito
	</notification>
	<notification name="CallingCardDeclined">
		Seu cartão de visita foi negado.
	</notification>
	<notification name="TeleportToLandmark">
		Para se teletransportar para locais como &apos;[NAME]&apos;, clique no botão &quot;Lugares&quot;,
    e selecione a guia Marcos na janela que é exibida. Clique em qualquer
    marco para selecioná-lo e em seguida em &apos;Teletransportar&apos; na parte inferior da tela.
    (Também é possível clicar duas vezes sobre o marco ou clicar com o botão direito do mouse sobre ele
    e selecionar &apos;Teletransportar&apos;.)
	</notification>
	<notification name="TeleportToPerson">
		Para iniciar uma conversa particular com alguém, clique com o botão direito no avatar e selecione &quot;MI&quot; no menu.
	</notification>
	<notification name="CantSelectLandFromMultipleRegions">
		Impossível selecionar terra nas fronteiras do servidor. Tente selecionar um pedaço menor de terra.
	</notification>
	<notification name="SearchWordBanned">
		Alguns termos da sua busca foram excluídos, devido às restrições de conteúdo, como explicado nos Padrões da Comunidade.
	</notification>
	<notification name="NoContentToSearch">
		Por favor, selecione ao menos um tipo de conteúdo para a busca (PG, Mature ou Adult).
	</notification>
	<notification name="SystemMessage">
		[MESSAGE]
	</notification>
	<notification name="PaymentReceived">
		[MESSAGE]
	</notification>
	<notification name="PaymentSent">
		[MESSAGE]
	</notification>
	<notification name="PaymentFailure">
		[MESSAGE]
	</notification>
	<notification name="EventNotification">
		Notificação de evento:

[NAME]
[DATE]
		<form name="form">
			<button name="Details" text="Detalhes"/>
			<button name="Cancel" text="Cancelar"/>
		</form>
	</notification>
	<notification name="TransferObjectsHighlighted">
		Todos os objetos deste terreno que serão transferidos ao seu comprador, estão realçados agora.
		<form name="form">
			<button name="Done" text="Feito"/>
		</form>
	</notification>
	<notification name="DeactivatedGesturesTrigger">
		Gestos desativados com o mesmo comando:
[NAMES]
	</notification>
	<notification name="NoQuickTime">
		Aparentemente o QuickTime da Apple ainda não foi instalado no seu computador. 
Para ver mídia em stream nas regiões que oferecem esse formato, vá ao [http://www.apple.com/quicktime site do QuickTime] e instale o QuickTime Player.
	</notification>
	<notification name="NoPlugin">
		Nenhum plugin de mídia detectado para lidar com o tipo de mime &quot;[MIME_TYPE]&quot;.  Este tipo de mídia não poderão ser acessados.
	</notification>
	<notification name="MediaPluginFailed">
		Falha no plugin de mídia abaixo:
    [PLUGIN]

Instale o plugin novamente ou contate o fabricante se o problema persistir.
		<form name="form">
			<ignore name="ignore" text="Falha do plugin de mídia"/>
		</form>
	</notification>
	<notification name="OwnedObjectsReturned">
		Os objetos que lhe pertencem no lote selecionado do terreno, voltaram ao seu inventário.
	</notification>
	<notification name="OtherObjectsReturned">
		Os objetos no terreno selecionado, do residente [NAME], foram devolvidos ao inventário dele(a).
	</notification>
	<notification name="OtherObjectsReturned2">
		Os objetos no lote selecionado, do residente [NAME], foram devolidos ao proprietãrio.
	</notification>
	<notification name="GroupObjectsReturned">
		Os objetos no lote selecionado de terreno compartilhado pelo grupo [GROUPNAME], voltaram para os inventários de seus donos.
Objetos trasnferíveis dados ao grupo, voltaram aos seus donos anteriores.
Objetos não transferíveis dados ao grupo foram deletados.
	</notification>
	<notification name="UnOwnedObjectsReturned">
		Os objetos no lote selecionado que NÃO são seus, voltaram aos seus donos.
	</notification>
	<notification name="ServerObjectMessage">
		Mensagem de [NAME]:
&lt;nolink&gt;[MSG]&lt;/nolink&gt;
	</notification>
	<notification name="NotSafe">
		A opção &apos;danos&apos; desta região está ativada. 
Você pode se dar mal aqui.  Se você morrer, você será teletransportado de volta para seu início.
	</notification>
	<notification name="NoFly">
		Esta área desativou a opção de voar. 
Logo, não é possível voar aqui.
	</notification>
	<notification name="PushRestricted">
		Esta área não tolera empurrões.  Não é possível empurrar os outros aqui, a não ser que você seja o proprietário.
	</notification>
	<notification name="NoVoice">
		Esta área desativou o bate-papo de voz.  Você não vai ouvir ninguém falar.
	</notification>
	<notification name="NoBuild">
		Esta área desativou a opção de construir.  Não é possível construir ou fazer rez de objetos nesta área.
	</notification>
	<notification name="PathfindingDirty">
		A região possui alterações de pathfinding pendentes.  Se você possui direitos de construção, poderá recarregar a região clicando no botão “Recarregar região”.
	</notification>
	<notification name="DynamicPathfindingDisabled">
		O pathfinding dinâmico não está habilitado nesta região.  Os objetos com script usando chamadas LSL de pathfinding podem não operar como o esperado na região.
	</notification>
	<notification name="PathfindingCannotRebakeNavmesh">
		Erro.  Pode haver um erro de rede ou do servidor, ou você pode não ter direitos de construção.  Às vezes, fazer login e logout novamente resolve este problema.
		<usetemplate name="okbutton" yestext="OK"/>
	</notification>
	<notification name="SeeAvatars">
		Este terreno oculta os avatares e bate-papo de outro terreno.    Não é possível ver residentes fora do terreno e vice-versa.   O bate-papo por texto no canal 0 também está bloqueado.
	</notification>
	<notification name="ScriptsStopped">
		Um administrador não permitiu scripts temporariamente nesta região.
	</notification>
	<notification name="ScriptsNotRunning">
		Esta região não roda nenhum script.
	</notification>
	<notification name="NoOutsideScripts">
		Esta região não permite scripts de fora. 

Os únicos scripts que funcionam são os do proprietário do terreno.
	</notification>
	<notification name="ClaimPublicLand">
		Você só pode reivindicar terrenos públicos na região onde você está.
	</notification>
	<notification name="RegionTPAccessBlocked">
		A região que você está tentando visitar tem conteúdo que excede suas preferências atuais.  Você pode alterar suas preferências acessando Eu &gt; Preferências &gt; Geral.
	</notification>
	<notification name="URBannedFromRegion">
		Você está banido da região.
	</notification>
	<notification name="NoTeenGridAccess">
		Sua conta não pode conectar a esta região da grade teen.
	</notification>
	<notification name="ImproperPaymentStatus">
		Você não tem o status de pagamento adequado para entrar nesta região.
	</notification>
	<notification name="MustGetAgeRegion">
		Você deve ter 18 anos ou mais para acessar esta região.
	</notification>
	<notification name="MustGetAgeParcel">
		Você deve ter 18 anos ou mais para acessar este lote.
	</notification>
	<notification name="NoDestRegion">
		Nenhuma região de destino encontrada.
	</notification>
	<notification name="NotAllowedInDest">
		Você não é permitido nesse destino.
	</notification>
	<notification name="RegionParcelBan">
		Não consegue atravessar região com lote banido. Tente outra forma.
	</notification>
	<notification name="TelehubRedirect">
		Você foi redirecionado para um telehub.
	</notification>
	<notification name="CouldntTPCloser">
		Não conseguiu tele-transportar próximo ao destino.
	</notification>
	<notification name="TPCancelled">
		Tele-transporte cancelado.
	</notification>
	<notification name="FullRegionTryAgain">
		A região que você está tentando entrar está no momento cheia.
Por favor, tente novamente em alguns instantes.
	</notification>
	<notification name="GeneralFailure">
		Falha geral.
	</notification>
	<notification name="RoutedWrongRegion">
		Direcionado para a região errada. Por favor, tente novamente.
	</notification>
	<notification name="NoValidAgentID">
		ID do agente inválido.
	</notification>
	<notification name="NoValidSession">
		ID de sessão inválido.
	</notification>
	<notification name="NoValidCircuit">
		Código de circuito inválido.
	</notification>
	<notification name="NoValidTimestamp">
		Hora inválida.
	</notification>
	<notification name="NoPendingConnection">
		Impossível criar a conexão pendente.
	</notification>
	<notification name="InternalUsherError">
		Um erro interno ocorreu enquanto se tentava direcioná-lo para seu destino de Tele-transporte. O [CURRENT_GRID] pode estar passando por problemas no serviço, neste momento.
	</notification>
	<notification name="NoGoodTPDestination">
		Impossível encontrar um bom destino para tele-transporte nesta região.
	</notification>
	<notification name="InternalErrorRegionResolver">
		Um erro interno ocorreu enquanto tentava-se definir as coordenadas globais da sua solicitação de tele-transporte. O [CURRENT_GRID] pode estar passando por problemas no serviço, no momento.
	</notification>
	<notification name="NoValidLanding">
		Não se achou um ponto de aterrissagem válido.
	</notification>
	<notification name="NoValidParcel">
		Nenhum lote válido foi encontrado.
	</notification>
	<notification name="ObjectGiveItem">
		Um objeto chamado &lt;nolink&gt;[OBJECTFROMNAME]&lt;/nolink&gt;, de [NAME_SLURL], obteve este(a) [OBJECTTYPE]:
&lt;nolink&gt;[ITEM_SLURL]&lt;/nolink&gt;
		<form name="form">
			<button name="Keep" text="Segure"/>
			<button name="Discard" text="Descarte"/>
			<button name="Mute" text="Bloquear proprietário"/>
		</form>
	</notification>
	<notification name="OwnObjectGiveItem">
		O objeto chamado &lt;nolink&gt;[OBJECTFROMNAME]&lt;/nolink&gt;, de [NAME_SLURL], obteve este(a) [OBJECTTYPE]:
&lt;nolink&gt;[ITEM_SLURL]&lt;/nolink&gt;
		<form name="form">
			<button name="Keep" text="Manter"/>
			<button name="Discard" text="Descartar"/>
		</form>
	</notification>
	<notification name="UserGiveItem">
		[NAME_SLURL] lhe deu [OBJECTTYPE]:
[ITEM_SLURL]
		<form name="form">
			<button name="Show" text="Mostrar"/>
			<button name="Keep" text="Manter"/>
			<button name="Discard" text="Descarte"/>
			<button name="Mute" text="Bloquear"/>
		</form>
	</notification>
	<notification name="UserGiveItemLegacy">
		[NAME_SLURL] lhe deu [OBJECTTYPE]:
[ITEM_SLURL]
		<form name="form">
			<button name="Show" text="Mostrar"/>
			<button name="Accept" text="Manter"/>
			<button name="Discard" text="Verwerfen"/>
			<button name="ShowSilent" text="(Mostrar)"/>
			<button name="AcceptSilent" text="(Manter)"/>
			<button name="DiscardSilent" text="(Descarte)"/>
			<button name="Mute" text="Bloquear"/>
		</form>
	</notification>
	<notification name="GodMessage">
		[NAME]

[MESSAGE]
	</notification>
	<notification name="JoinGroup">
		[MESSAGE]
		<form name="form">
			<button name="Join" text="Entre"/>
			<button name="Decline" text="Saia"/>
			<button name="Info" text="Informações"/>
		</form>
	</notification>
	<notification name="TeleportOffered">
		[NAME_SLURL] quer teletransportar você para a região deles:

“[MESSAGE]”
&lt;icon&gt;[MATURITY_ICON]&lt;/icon&gt; - [MATURITY_STR]
		<form name="form">
			<button name="Teleport" text="Teletransporte"/>
			<button name="Cancel" text="Cancelar"/>
		</form>
	</notification>
	<notification name="TeleportOffered_MaturityExceeded">
		[NAME_SLURL] quer teletransportar você para a região deles:

“[MESSAGE]”
&lt;icon&gt;[MATURITY_ICON]&lt;/icon&gt; - [MATURITY_STR]

A região tem conteúdo [REGION_CONTENT_MATURITY], mas suas preferências atuais estão definidas para excluir conteúdo [REGION_CONTENT_MATURITY].  Podemos alterar suas preferências e continuar o teletransporte, ou você pode cancelar este teletransporte.
		<form name="form">
			<button name="Teleport" text="Alterar e continuar"/>
			<button name="Cancel" text="Cancelar"/>
		</form>
	</notification>
	<notification name="TeleportOffered_MaturityBlocked">
		[NAME_SLURL] quer teletransportar você para a região deles:

“[MESSAGE]”
&lt;icon&gt;[MATURITY_ICON]&lt;/icon&gt; - [MATURITY_STR]

No entanto, esta região tem conteúdo acessível apenas para adultos.
	</notification>
	<notification name="TeleportOfferSent">
		Oferta de teletransporte enviada para [TO_NAME]
	</notification>
	<notification name="GotoURL">
		[MESSAGE]
[URL]
		<form name="form">
			<button name="Later" text="Depois"/>
			<button name="GoNow..." text="Vá agora"/>
		</form>
	</notification>
	<notification name="OfferFriendship">
		[NAME_SLURL] quer a sua amizade.

[MESSAGE]

Cada um pode ver o status do outro (definição padrão).
		<form name="form">
			<button name="Accept" text="Aceitar"/>
			<button name="Decline" text="Recusar"/>
		</form>
	</notification>
	<notification name="FriendshipOffered">
		Você convidou [TO_NAME] para ser seu amigo(a)
	</notification>
	<notification name="OfferFriendshipNoMessage">
		[NAME_SLURL] quer a sua amizade.

Cada um pode ver o status do outro (definição padrão).
		<form name="form">
			<button name="Accept" text="Aceitar"/>
			<button name="Decline" text="Recusar"/>
		</form>
	</notification>
	<notification name="FriendshipAccepted">
		&lt;nolink&gt;[NAME]&lt;/nolink&gt; aceitou sua oferta de amizade.
	</notification>
	<notification name="FriendshipDeclined">
		&lt;nolink&gt;[NAME]&lt;/nolink&gt; rejeitou sua oferta de amizade.
	</notification>
	<notification name="FriendshipAcceptedByMe">
		Oferta de amizade aceita.
	</notification>
	<notification name="FriendshipDeclinedByMe">
		Oferta de amizade recusada.
	</notification>
	<notification name="OfferCallingCard">
		[NOME] está te oferecendo um cartão de visita.
Ele será um item no seu inventário, para você possa contatá-lo facilmente.
		<form name="form">
			<button name="Accept" text="Aceitar"/>
			<button name="Decline" text="Recusar"/>
		</form>
	</notification>
	<notification name="RegionRestartMinutes">
		Esta região será reiniciada em [MINUTES] minutos. 
Se permanecer aqui, você será desconectado.
	</notification>
	<notification name="RegionRestartSeconds">
		Esta região será reiniciada em [SECONDS] segundos. 
Se permanecer aqui, você será desconectado.
	</notification>
	<notification name="LoadWebPage">
		Carregar a página [URL] ?

[MESSAGE]

Do objeto: &lt;nolink&gt;[OBJECTNAME]&lt;/nolink&gt;, de: [NAME]?
		<form name="form">
			<button name="Gotopage" text="Carregar"/>
			<button name="Cancel" text="Cancelar"/>
		</form>
	</notification>
	<notification name="FailedToFindWearableUnnamed">
		Falhou ao procurar [TYPE] no banco de dados.
	</notification>
	<notification name="FailedToFindWearable">
		Falhou ao procurar [TYPE] nomeado [DESC] no banco de dados.
	</notification>
	<notification name="InvalidWearable">
		O item que você está tentando usar tem um recurso que seu Visualizador não consegue ler.  Atualize o [APP_NAME] para poder vestir esse item.
	</notification>
	<notification name="ScriptQuestion">
		&apos;&lt;nolink&gt;[OBJECTNAME]&lt;/nolink&gt;&apos;, pertencente a &apos;[NAME]&apos;, gostaria de:

[QUESTIONS]
OK?
		<form name="form">
			<button name="Yes" text="Sim"/>
			<button name="No" text="Não"/>
			<button name="Mute" text="Bloquear"/>
		</form>
	</notification>
	<notification name="ScriptQuestionCaution">
		Aviso: O objeto &apos;&lt;nolink&gt;[OBJECTNAME]&lt;/nolink&gt;&apos; deseja obter acesso total à sua conta de dólares Linden. Se você conceder acesso, ele poderá remover fundos de sua conta a qualquer momento ou esvaziar sua conta completamente, continuamente e sem avisos adicionais.
  
Não conceda acesso se você não entender completamente por que ele deseja acessar sua conta.
		<form name="form">
			<button name="Grant" text="Permitir acesso total"/>
			<button name="Deny" text="Negar"/>
		</form>
	</notification>
	<notification name="UnknownScriptQuestion">
		A permissão de script de tempo de execução solicitada por &apos;&lt;nolink&gt;[OBJECTNAME]&lt;/nolink&gt;&apos;, um objeto de &apos;[NAME]&apos;, não é reconhecida pelo visualizador e não pode ser concedida.

Para conceder essa permissão, atualize seu visualizador para a versão mais recente em [DOWNLOADURL].
		<form name="form">
			<button name="Deny" text="Ok"/>
			<button name="Mute" text="Bloquear"/>
		</form>
	</notification>
	<notification name="ScriptDialog">
		&apos;&lt;nolink&gt;[TITLE]&lt;/nolink&gt;&apos; de [NAME]
[MESSAGE]
		<form name="form">
			<button name="Client_Side_Mute" text="Bloquear"/>
			<button name="Client_Side_Ignore" text="Ignorar"/>
		</form>
	</notification>
	<notification name="ScriptDialogGroup">
		&lt;nolink&gt;[TITLE]&lt;/nolink&gt;&apos; de [GROUPNAME]&apos;
[MESSAGE]
		<form name="form">
			<button name="Client_Side_Mute" text="Bloquear"/>
			<button name="Client_Side_Ignore" text="Ignorar"/>
		</form>
	</notification>
	<notification name="BuyLindenDollarSuccess">
		Obrigado e volte sempre! 

Seu saldo L$ será atualizado findo o processamento da transação.  Se o processamento levar mais de 20 min, a transação pode vir a ser cancelada.  Neste caso, o valor da compra será creditado ao seu saldo em US$. 

Para checar o status do pagamento, consulte seu Histórico de transações no [http://secondlife.com/account/ Painel]
	</notification>
	<notification name="FirstOverrideKeys">
		Suas chaves do movimento estão sendo seguras agora por um objeto.
Tente as teclas de setas ou AWSD para ver o que elas fazem.
Alguns objetos (como armas) requerem que você passe para mouselook para usá-los.
Pressione &apos;M&apos; para fazer isto.
	</notification>
	<notification name="FirstSandbox">
		Este é um sandbox, uma área onde residentes podem aprender a construir. 

Qualquer objeto deixado aqui será apagado quando você sair. Não se esqueça de clicar duas vezes e selecionar &apos;Pegar&apos; para levar seu projeto para o seu inventário.
	</notification>
	<notification name="MaxListSelectMessage">
		Você pode selecionar até [MAX_SELECT] itens desta lista.
	</notification>
	<notification name="VoiceInviteP2P">
		[NAME] está te convidando para um bate-papo de voz. 
Clique em Aceitar para atender ou em Recusar para recusar este convite.  Clique em Bloquear para bloquear ligações deste avatar.
		<form name="form">
			<button name="Accept" text="Aceitar"/>
			<button name="Decline" text="Recusar"/>
			<button name="Mute" text="Bloquear"/>
		</form>
	</notification>
	<notification name="AutoUnmuteByIM">
		[NAME] recebeu uma MI e foi desbloqueado(a) automaticamente.
	</notification>
	<notification name="AutoUnmuteByMoney">
		[NAME] recebeu dinheiro e foi desbloqueado(a) automaticamente.
	</notification>
	<notification name="AutoUnmuteByInventory">
		[NAME] recebeu dinheiro e foi desbloqueado(a) automaticamente.
	</notification>
	<notification name="VoiceInviteGroup">
		[NAME] atendeu uma ligação de bate-papo de voz com o grupo [GROUP].  
Clique em Aceitar para atender ou em Recusar para recusar este convite.  Clique em Bloquear para bloquear ligações deste avatar.
		<form name="form">
			<button name="Accept" text="Aceitar"/>
			<button name="Decline" text="Recusar"/>
			<button name="Mute" text="Bloquear"/>
		</form>
	</notification>
	<notification name="VoiceInviteAdHoc">
		[NAME] atendeu uma ligação de teleconferência.  
Clique em Aceitar para atender ou em Recusar para recusar este convite.  Clique em Bloquear para bloquear ligações deste avatar.
		<form name="form">
			<button name="Accept" text="Aceitar"/>
			<button name="Decline" text="Recusar"/>
			<button name="Mute" text="Bloquear"/>
		</form>
	</notification>
	<notification name="InviteAdHoc">
		[NAME] está te convidando para uma teleconferência de bate-papo. 
Clique em Aceitar para atender ou em Recusar para recusar este convite.  Clique em Bloquear para bloquear ligações deste avatar.
		<form name="form">
			<button name="Accept" text="Aceitar"/>
			<button name="Decline" text="Recusar"/>
			<button name="Mute" text="Bloquear"/>
		</form>
	</notification>
	<notification name="VoiceChannelFull">
		A chamada de voz a qual você está tentando juntar-se, [VOICE_CHANNEL_NAME],  atingiu sua máxima capacidade. Favor tentar novamente mais tarde.
	</notification>
	<notification name="ProximalVoiceChannelFull">
		Desculpe-nos. Esta área atingiu seu limite de capacidade para conversas com voz. Favor tentar usar voz em outra área.
	</notification>
	<notification name="VoiceChannelDisconnected">
		Você saiu da ligação com [VOICE_CHANNEL_NAME].  Agora você será reconectado ao bate-papo local.
	</notification>
	<notification name="VoiceChannelDisconnectedP2P">
		[VOICE_CHANNEL_NAME] encerrou a ligação.   Agora você será reconectado ao bate-papo local.
	</notification>
	<notification name="P2PCallDeclined">
		[VOICE_CHANNEL_NAME] recusou a ligação.   Agora você será reconectado ao bate-papo local.
	</notification>
	<notification name="P2PCallNoAnswer">
		[VOICE_CHANNEL_NAME] não está disponível para atender sua ligação.   Agora você será reconectado ao bate-papo local.
	</notification>
	<notification name="VoiceChannelJoinFailed">
		Falha de conexão com [VOICE_CHANNEL_NAME]. Tente novamente mais tarde.   Agora você será reconectado ao bate-papo local.
	</notification>
	<notification name="VoiceLoginRetry">
		Estamos criando uma canal de voz para você. Isto pode levar até um minuto.
	</notification>
	<notification name="VoiceEffectsExpired">
		Um ou mais serviços de distorção de voz que você assinou veceu.
[[URL] Clique aqui] para renovar o serviço.
	</notification>
	<notification name="VoiceEffectsExpiredInUse">
		A Distorção de voz ativa expirou. Suas configurações de voz padrão foram ativadas.
[[URL] Clique aqui] para renovar o serviço.
	</notification>
	<notification name="VoiceEffectsWillExpire">
		Uma ou mais das suas distorções de voz tem vencimento em menos de [INTERVAL] dias.
[[URL] Clique aqui] para renovar o serviço.
	</notification>
	<notification name="VoiceEffectsNew">
		Novas Distorções de voz!
	</notification>
	<notification name="Cannot enter parcel: not a group member">
		Só membros de um grupo podem acessar esta área.
	</notification>
	<notification name="Cannot enter parcel: banned">
		Você não pode entrar nessa terra, você foi banido.
	</notification>
	<notification name="Cannot enter parcel: not on access list">
		Você não pode entrar nessa terra, você não está na lista de acesso.
	</notification>
	<notification name="VoiceNotAllowed">
		Você não tem permissão para se conectar à conversa com voz de [VOICE_CHANNEL_NAME].
	</notification>
	<notification name="VoiceCallGenericError">
		Ocorreu um erro enquanto você tentava se conectar à conversa de voz de [VOICE_CHANNEL_NAME].  Favor tentar novamente mais tarde.
	</notification>
	<notification name="UnsupportedCommandSLURL">
		O SLurl no qual você clicou não é suportado.
	</notification>
	<notification name="BlockedSLURL">
		Um SLurl recebido de um navegador inidôneo foi bloqueado para a sua segurança.
	</notification>
	<notification name="ThrottledSLURL">
		Vários SLurls foram recebidos de um navegador inidôneo em pouco tempo. 
Para sua segurança, os SLurls serão bloqueados por alguns instantes.
	</notification>
	<notification name="IMToast">
		[MESSAGE]
		<form name="form">
			<button name="respondbutton" text="Responder"/>
		</form>
	</notification>
	<notification name="ConfirmCloseAll">
		Tem certeza de que quer fechar todas as MIs?
		<usetemplate ignoretext="Confirmar antes de fechar todas as MIs" name="okcancelignore" notext="Cancelar" yestext="OK"/>
	</notification>
	<notification name="AttachmentSaved">
		Anexo salvo.
	</notification>
	<notification name="UnableToFindHelpTopic">
		Nenhum tópico de ajuda foi encontrado com relação a este elemento.
	</notification>
	<notification name="ObjectMediaFailure">
		Erro do servidor: Falha ao atualizar ou executar a mídia.
&apos;[ERROR]&apos;
		<usetemplate name="okbutton" yestext="OK"/>
	</notification>
	<notification name="TextChatIsMutedByModerator">
		Seu texto de bate-papo foi silenciado pelo moderador.
		<usetemplate name="okbutton" yestext="OK"/>
	</notification>
	<notification name="VoiceIsMutedByModerator">
		Sua voz foi silenciada pelo moderador.
		<usetemplate name="okbutton" yestext="OK"/>
	</notification>
	<notification name="UploadCostConfirmation">
		O carregamento custa L$[PRICE]. Deseja prosseguir?
		<usetemplate name="okcancelbuttons" notext="Cancelar" yestext="Carregar"/>
	</notification>
	<notification name="ConfirmClearTeleportHistory">
		Tem certeza que deseja apagar todo o seu histórico de teletransporte?
		<usetemplate name="okcancelbuttons" notext="Cancelar" yestext="OK"/>
	</notification>
	<notification name="BottomTrayButtonCanNotBeShown">
		O botão selecionado não pode ser exibido no momento. 
O botão será exibido quando houver espaço suficente.
	</notification>
	<notification name="ShareNotification">
		Selecione os residentes com quem compartilhar.
	</notification>
	<notification name="MeshUploadError">
		[LABEL] não foi carregado: [MESSAGE] [IDENTIFIER] 

Mais detalhes no log.
	</notification>
	<notification name="MeshUploadPermError">
		Erro ao solicitar permissões de upload de mesh.
	</notification>
	<notification name="RegionCapabilityRequestError">
		Não foi possível obter o recurso &apos;[CAPABILITY]&apos; da região.
	</notification>
	<notification name="ShareItemsConfirmation">
		Tem certeza de que deseja compartilhar os itens abaixo?

&lt;nolink&gt;[ITEMS]&lt;/nolink&gt;

Com os seguintes residentes:

&lt;nolink&gt;[RESIDENTS]&lt;/nolink&gt;
		<usetemplate name="okcancelbuttons" notext="Cancelar" yestext="OK"/>
	</notification>
	<notification name="ShareFolderConfirmation">
		É possível compartilhar apenas uma pasta de cada vez.

Tem certeza de que deseja compartilhar os itens abaixo?

&lt;nolink&gt;[ITEMS]&lt;/nolink&gt;

Com os seguintes residentes:

&lt;nolink&gt;[RESIDENTS]&lt;/nolink&gt;
		<usetemplate name="okcancelbuttons" notext="Cancelar" yestext="OK"/>
	</notification>
	<notification name="ItemsShared">
		Itens compartilhados.
	</notification>
	<notification name="DeedToGroupFail">
		Ocorreu uma falha durante a doação ao grupo.
	</notification>
	<notification name="ReleaseLandThrottled">
		O lote [PARCEL_NAME] não pode ser abandonado.
	</notification>
	<notification name="ReleasedLandWithReclaim">
		O lote de [AREA] m² &apos;[PARCEL_NAME]&apos; foi liberado.

Você tem [RECLAIM_PERIOD] para reivindicá-lo por L$0. Depois o lote será colocado à venda para qualquer interessado.
	</notification>
	<notification name="ReleasedLandNoReclaim">
		O lote de [AREA] m² &apos;[PARCEL_NAME]&apos; foi liberado.

Ele está à venda para qualquer interessado.
	</notification>
	<notification name="AvatarRezNotification">
		( [EXISTENCE] segundos de vida )
O avatar de &apos;[NAME]&apos; emergiu em [TIME] segundos.
	</notification>
	<notification name="AvatarRezSelfBakedDoneNotification">
		( [EXISTENCE] segundos de vida )
Você confeccionou seu look em [TIME] segundos.
	</notification>
	<notification name="AvatarRezSelfBakedUpdateNotification">
		( [EXISTENCE] segundos de vida )
Você enviou uma atualização da sua aparência em [TIME] segundos.
[STATUS]
	</notification>
	<notification name="AvatarRezCloudNotification">
		( [EXISTENCE] segundos de vida )
Avatar &apos;[NAME]&apos; transformou-se em nuvem.
	</notification>
	<notification name="AvatarRezArrivedNotification">
		( [EXISTENCE] segundos de vida )
Avatar &apos;[NAME]&apos; surgiu.
	</notification>
	<notification name="AvatarRezLeftCloudNotification">
		( [EXISTENCE] segundos de vida )
O avatar de &apos;[NAME]&apos; transformou-se em nuvem depois de [TIME] segundos.
	</notification>
	<notification name="AvatarRezEnteredAppearanceNotification">
		( [EXISTENCE] segundos de vida )
Avatar &apos;[NAME]&apos; entrou no modo aparência.
	</notification>
	<notification name="AvatarRezLeftAppearanceNotification">
		( [EXISTENCE] segundos de vida )
Avatar &apos;[NAME]&apos; sair do modo aparecer.
	</notification>
	<notification name="NoConnect">
		Detectamos um problema de conexão com [PROTOCOL] [HOSTID].
Verifique a configuração da sua rede e firewall.
		<usetemplate name="okbutton" yestext="OK"/>
	</notification>
	<notification name="NoVoiceConnect">
		Estamos tendo problemas de conexão com o seu servidor de voz:

[HOSTID]

Talvez não seja possível se comunicar via voz.
Verifique a configuração da sua rede e firewall.
		<usetemplate name="okbutton" yestext="OK"/>
	</notification>
	<notification name="AvatarRezLeftNotification">
		( [EXISTENCE] segundos de vida )
Avatar &apos;[NAME]&apos; saiu totalmente carregado.
	</notification>
	<notification name="AvatarRezSelfBakedTextureUploadNotification">
		( [EXISTENCE] segundos de vida )
Você carregou uma textura com [RESOLUTION] para o(a) &apos;[BODYREGION]&apos; em [TIME] segundos.
	</notification>
	<notification name="AvatarRezSelfBakedTextureUpdateNotification">
		( [EXISTENCE] segundos de vida )
Você carregou uma textura com [RESOLUTION] para o(a) &apos;[BODYREGION]&apos; em [TIME] segundos.
	</notification>
	<notification name="LivePreviewUnavailable">
		Não podemos exibir uma visualização desta textura, pois ela é cópia proibida e/ou transferência proibida.
		<usetemplate ignoretext="Avise-me quando o modo Visualização em Tempo Real estiver indisponível para texturas de cópia proibida e/ou transferência proibida" name="okignore" yestext="OK"/>
	</notification>
	<notification name="ConfirmLeaveCall">
		Tem certeza de que quer sair desta ligação?
		<usetemplate ignoretext="Confirmar antes de deixar ligação" name="okcancelignore" notext="Não" yestext="Sim"/>
	</notification>
	<notification name="ConfirmMuteAll">
		Você silenciou todos os participantes de uma ligação de grupo.
Todos os demais residentes que entrarem na ligação mais tarde também serão silenciados, mesmo se você sair da ligação.


Silenciar todos?
		<usetemplate ignoretext="Confirmar antes de silenciar todos os participantes em ligações de grupo." name="okcancelignore" notext="Cancelar" yestext="OK"/>
	</notification>
	<notification label="Bate-papo" name="HintChat">
		Para entrar em uma conversa, comece a escrever no campo de bate-papo abaixo.
	</notification>
	<notification label="Levantar-se" name="HintSit">
		Para se levantar quando estiver sentado, clique em Levantar-se
	</notification>
	<notification label="Falar" name="HintSpeak">
		Clique no botão Falar para ligar ou desligar o microfone.

Clique na seta para cima para ver o painel de controles de voz.

Se o botão Falar for ocultado, o recurso de voz será desabilitado.
	</notification>
	<notification label="Explore o mundo" name="HintDestinationGuide">
		O Guia de Destinos traz milhares de lugares novos para você explorar e conhecer. Selecione um lugar, clique em Teletransportar e comece suas descobertas.
	</notification>
	<notification label="Painel lateral" name="HintSidePanel">
		Acesse rapidamente seu inventário, roupas, looks, perfis e mais no painel lateral.
	</notification>
	<notification label="Movimentar" name="HintMove">
		Para andar ou correr, clique no botão Movimentar e use as setas para controlar a direção.  Ou use as setas do teclado.
	</notification>
	<notification label="" name="HintMoveClick">
		1. Clique para andar Clique em qualquer lugar no solo para andar até o local.

2. Clique e arraste para girar a exibição Clique e arraste em qualquer lugar no mundo para girar a exibição
	</notification>
	<notification label="Nome de tela" name="HintDisplayName">
		Defina seu nome de tela personalizável. O nome de tele é separado do seu nome de usuário, que não pode ser modificado. Você pode mudar a visualização dos nomes de outras pessoas nas suas preferências.
	</notification>
	<notification label="Exibir" name="HintView">
		Para mudar o ângulo de visualização, use os controles Órbita e Pan. Volte à visualização normal pressionando a tecla Escape ou começando a andar.
	</notification>
	<notification label="Inventário" name="HintInventory">
		Você encontrará seus pertences no inventário.  Os itens mais novos também ficam na guia Itens recentes.
	</notification>
	<notification label="Você tem dólares Linden!" name="HintLindenDollar">
		Seu saldo de L$ está aqui.  Clique em Comprar L$ para trocar mais dólares Linden.
	</notification>
	<notification name="LowMemory">
		Seu pool de memória está baixo. Algumas funções do SL foram desativadas para evitar falhas. Encerre os outros aplicativos. Reinicie o SL se o problema persistir.
	</notification>
	<notification name="ForceQuitDueToLowMemory">
		O SL será encerrado em 30 segundos devido falta de memória.
	</notification>
	<notification name="PopupAttempt">
		Um pop-up foi bloqueado.
		<form name="form">
			<ignore name="ignore" text="Ativar todos os pop-ups"/>
			<button name="open" text="Abrir pop-up"/>
		</form>
	</notification>
	<notification name="SOCKS_NOT_PERMITTED">
		O proxy SOCKS 5 &quot;[HOST]:[PORT]&quot; recusou a conexão, não permitida pelo conjunto de regras.
		<usetemplate name="okbutton" yestext="OK"/>
	</notification>
	<notification name="SOCKS_CONNECT_ERROR">
		O proxy SOCKS 5 &quot;[HOST]:[PORT]&quot; recusou a conexão. Não foi possível abrir o canal TCP.
		<usetemplate name="okbutton" yestext="OK"/>
	</notification>
	<notification name="SOCKS_NOT_ACCEPTABLE">
		O proxy SOCKS 5 &quot;[HOST]:[PORT]&quot; recusou o sistema de autenticação selecionado.
		<usetemplate name="okbutton" yestext="OK"/>
	</notification>
	<notification name="SOCKS_AUTH_FAIL">
		O proxy SOCKS 5 &quot;[HOST]:[PORT]&quot; informou que suas credenciais são inválidas.
		<usetemplate name="okbutton" yestext="OK"/>
	</notification>
	<notification name="SOCKS_UDP_FWD_NOT_GRANTED">
		O proxy SOCKS 5 &quot;[HOST]:[PORT]&quot; recusou a solicitação de UDP ASSOCIATE.
		<usetemplate name="okbutton" yestext="OK"/>
	</notification>
	<notification name="SOCKS_HOST_CONNECT_FAILED">
		Não foi possível conectar-se ao servidor de proxy SOCKS 5 &quot;[HOST]:[PORT]&quot;.
		<usetemplate name="okbutton" yestext="OK"/>
	</notification>
	<notification name="SOCKS_UNKNOWN_STATUS">
		Erro desconhecido de proxy com o servidor &quot;[HOST]:[PORT]&quot;.
		<usetemplate name="okbutton" yestext="OK"/>
	</notification>
	<notification name="SOCKS_INVALID_HOST">
		Endereço de proxy SOCKS ou porta &quot;[HOST]:[PORT]&quot; inválidos.
		<usetemplate name="okbutton" yestext="OK"/>
	</notification>
	<notification name="SOCKS_BAD_CREDS">
		Nome de usuário ou senha de SOCKS 5 inválidos.
		<usetemplate name="okbutton" yestext="OK"/>
	</notification>
	<notification name="PROXY_INVALID_HTTP_HOST">
		Endereço de proxy HTTP ou porta &quot;[HOST]:[PORT]&quot; inválidos.
		<usetemplate name="okbutton" yestext="OK"/>
	</notification>
	<notification name="PROXY_INVALID_SOCKS_HOST">
		Endereço de proxy SOCKS ou porta &quot;[HOST]:[PORT]&quot; inválidos.
		<usetemplate name="okbutton" yestext="OK"/>
	</notification>
	<notification name="ChangeProxySettings">
		As configurações de proxy terão efeito depois que [APP_NAME] for reiniciado.
		<usetemplate name="okbutton" yestext="OK"/>
	</notification>
	<notification name="AuthRequest">
		O site em &apos;&lt;nolink&gt;[HOST_NAME]&lt;/nolink&gt;&apos; em &apos;[REALM]&apos; requer nome e senha.
		<form name="form">
			<input name="username" text="Nome de usuário"/>
			<input name="password" text="Senha:"/>
			<button name="ok" text="Enviar"/>
			<button name="cancel" text="Cancelar"/>
		</form>
	</notification>
	<notification label="" name="NoClassifieds">
		É preciso usar o modo Avançado para criar e editar anúncios classificados.  Desejar sair para mudar o modo? Selecione o modo na tela de login.
		<usetemplate name="okcancelbuttons" notext="Não sair" yestext="Sair"/>
	</notification>
	<notification label="" name="NoGroupInfo">
		É preciso usar o modo Avançado para criar e editar grupos.  Desejar sair para mudar o modo? Selecione o modo na tela de login.
		<usetemplate name="okcancelbuttons" notext="Não sair" yestext="Sair"/>
	</notification>
	<notification label="" name="NoPlaceInfo">
		É preciso estar no modo Avançado para visualizar o perfil de um lugar. Deseja sair para mudar o modo? Selecione o modo na tela de login.
		<usetemplate name="okcancelbuttons" notext="Não sair" yestext="Sair"/>
	</notification>
	<notification label="" name="NoPicks">
		É preciso usar o modo Avançado para criar e editar Destaques.  Desejar sair para mudar o modo? Selecione o modo na tela de login.
		<usetemplate name="okcancelbuttons" notext="Não sair" yestext="Sair"/>
	</notification>
	<notification label="" name="NoWorldMap">
		É preciso usar o modo Avançado para ver o mapa-múndi.  Desejar sair para mudar o modo? Selecione o modo na tela de login.
		<usetemplate name="okcancelbuttons" notext="Não sair" yestext="Sair"/>
	</notification>
	<notification label="" name="NoVoiceCall">
		Ligações de voz devem ser feitas no modo Avançado. Desejar sair para mudar o modo?
		<usetemplate name="okcancelbuttons" notext="Não sair" yestext="Sair"/>
	</notification>
	<notification label="" name="NoAvatarShare">
		É preciso estar no modo Avançado para compartilhar.  Desejar sair para mudar o modo?
		<usetemplate name="okcancelbuttons" notext="Não sair" yestext="Sair"/>
	</notification>
	<notification label="" name="NoAvatarPay">
		É preciso usar o modo Avançado para fazer pagamentos a outros residentes.  Desejar sair para mudar o modo?
		<usetemplate name="okcancelbuttons" notext="Não sair" yestext="Sair"/>
	</notification>
	<notification label="" name="NoInventory">
		É preciso estar no modo Avançado para visualizar o inventário. Deseja sair para mudar o modo?
		<usetemplate name="okcancelbuttons" notext="Não sair" yestext="Sair"/>
	</notification>
	<notification label="" name="NoAppearance">
		É preciso usar o modo Avançado para usar o editor de visual. Deseja sair para mudar o modo?
		<usetemplate name="okcancelbuttons" notext="Não sair" yestext="Sair"/>
	</notification>
	<notification label="" name="NoSearch">
		É preciso estar no modo Avançado para fazer pesquisas. Deseja sair para mudar o modo?
		<usetemplate name="okcancelbuttons" notext="Não sair" yestext="Sair"/>
	</notification>
	<notification label="" name="ConfirmHideUI">
		Essa ação irá ocultar todos os itens de menu e botões. Para trazê-los de volta, clique em [SHORTCUT] novamente.
		<usetemplate ignoretext="Confirmar antes de ocultar interface" name="okcancelignore" notext="Cancelar" yestext="OK"/>
	</notification>
	<notification name="PathfindingLinksets_WarnOnPhantom">
		Alguns linksets selecionados terão suas sinalizações fantasmas alternadas.

Deseja continuar?
		<usetemplate ignoretext="Algumas sinalizações fantasmas dos linksets selecionados serão alternadas." name="okcancelignore" notext="Cancelar" yestext="OK"/>
	</notification>
	<notification name="PathfindingLinksets_MismatchOnRestricted">
		Algumas sinalizações fantasmas dos linksets selecionados não podem ser definidas como &apos;[REQUESTED_TYPE]&apos; devido às restrições de permissão no linkset.  Ao invés disso, estes linksets serão definidos como &apos;[RESTRICTED_TYPE]&apos;.

Deseja continuar?
		<usetemplate ignoretext="Alguns linksets selecionados não podem ser definidos devido às restrições de permissão no linkset." name="okcancelignore" notext="Cancelar" yestext="OK"/>
	</notification>
	<notification name="PathfindingLinksets_MismatchOnVolume">
		Alguns linksets selecionados não podem ser definidos como &apos;[REQUESTED_TYPE]&apos;, pois a forma não é convexa.

Deseja continuar?
		<usetemplate ignoretext="Alguns linksets selecionados não podem ser definidos, pois a forma não é convexa." name="okcancelignore" notext="Cancelar" yestext="OK"/>
	</notification>
	<notification name="PathfindingLinksets_WarnOnPhantom_MismatchOnRestricted">
		Alguns linksets selecionados terão suas sinalizações fantasmas alternadas.

Algumas sinalizações fantasmas dos linksets selecionados não podem ser definidas como &apos;[REQUESTED_TYPE]&apos; devido às restrições de permissão no linkset.  Ao invés disso, estes linksets serão definidos como &apos;[RESTRICTED_TYPE]&apos;.

Deseja continuar?
		<usetemplate ignoretext="Algumas sinalizações fantasmas dos linksets selecionados serão alternadas e outras não poderão ser definidas devido às restrições de permissão no linkset." name="okcancelignore" notext="Cancelar" yestext="OK"/>
	</notification>
	<notification name="PathfindingLinksets_WarnOnPhantom_MismatchOnVolume">
		Alguns linksets selecionados terão suas sinalizações fantasmas alternadas.

Alguns linksets selecionados não podem ser definidos como &apos;[REQUESTED_TYPE]&apos;, pois a forma não é convexa.

Deseja continuar?
		<usetemplate ignoretext="Algumas sinalizações fantasmas dos linksets selecionados serão alternadas e outros não podem ser definidas, pois a forma não é convexa." name="okcancelignore" notext="Cancelar" yestext="OK"/>
	</notification>
	<notification name="PathfindingLinksets_MismatchOnRestricted_MismatchOnVolume">
		Algumas sinalizações fantasmas dos linksets selecionados não podem ser definidas como &apos;[REQUESTED_TYPE]&apos; devido às restrições de permissão no linkset.  Ao invés disso, estes linksets serão definidos como &apos;[RESTRICTED_TYPE]&apos;.

Alguns linksets selecionados não podem ser definidos como &apos;[REQUESTED_TYPE]&apos;, pois a forma não é convexa. Estes tipos de uso de linksets não mudarão.

Deseja continuar?
		<usetemplate ignoretext="Alguns linksets selecionados não podem ser definidos devido às restrições de permissão no linkset e porque a forma não é convexa." name="okcancelignore" notext="Cancelar" yestext="OK"/>
	</notification>
	<notification name="PathfindingLinksets_WarnOnPhantom_MismatchOnRestricted_MismatchOnVolume">
		Alguns linksets selecionados terão suas sinalizações fantasmas alternadas.

Algumas sinalizações fantasmas dos linksets selecionados não podem ser definidas como &apos;[REQUESTED_TYPE]&apos; devido às restrições de permissão no linkset.  Ao invés disso, estes linksets serão definidos como &apos;[RESTRICTED_TYPE]&apos;.

Alguns linksets selecionados não podem ser definidos como &apos;[REQUESTED_TYPE]&apos;, pois a forma não é convexa. Estes tipos de uso de linksets não mudarão.

Deseja continuar?
		<usetemplate ignoretext="Algumas sinalizações fantasmas dos linksets selecionados serão alternadas e outras não poderão ser definidas, pois a forma não é convexa." name="okcancelignore" notext="Cancelar" yestext="OK"/>
	</notification>
	<notification name="PathfindingLinksets_ChangeToFlexiblePath">
		O objeto selecionado afeta o navmesh.  Alterá-lo para um Caminho Flexível irá removê-lo do navmesh.
		<usetemplate ignoretext="O objeto selecionado afeta o navmesh.  Alterá-lo para um Caminho Flexível irá removê-lo do navmesh." name="okcancelignore" notext="Cancelar" yestext="OK"/>
	</notification>
	<global name="UnsupportedGLRequirements">
		Aparentemente a sua máquina não atende os requisitos de hardware do [APP_NAME].  [APP_NAME] requer placas de vídeo OpenGL com suporte a multitexturas.  Se sua place de vídeo tiver este perfil, atualize o driver da placa de vídeo, assim como patches e service packs do sistema operacional. 

Se você continuar a receber esta mensagem, consulte o [SUPPORT_SITE].
	</global>
	<global name="UnsupportedCPUAmount">
		796
	</global>
	<global name="UnsupportedRAMAmount">
		510
	</global>
	<global name="UnsupportedGPU">
		- A sua placa de vídeo não atende os requisitos mínimos exigidos.
	</global>
	<global name="UnsupportedRAM">
		- A memória do seu sistema não suporta os requisitos mínimos exigidos.
	</global>
	<global name="You can only set your &apos;Home Location&apos; on your land or at a mainland Infohub.">
		Se você tem um terreno, seu terreno pode ser seu início. 
Outra opção é procurar por lugares com a tag &apos;Infohub&apos; no mapa.
	</global>
	<global name="You died and have been teleported to your home location">
		Você morreu e foi reenviado ao seu início.
	</global>
	<notification name="LocalBitmapsUpdateFileNotFound">
		Não foi possível atualizar [FNAME], pois o arquivo não pôde ser encontrado.
Desabilitando atualizações futuras deste arquivo.
	</notification>
	<notification name="LocalBitmapsUpdateFailedFinal">
		[FNAME] não pode ser aberto ou decodificado em [NRETRIES] tentativas, e agora é considerado corrompido.
Desabilitando atualizações futuras deste arquivo.
	</notification>
	<notification name="LocalBitmapsVerifyFail">
		Tentativa de adição de um formato de imagem inválido ou ilegível [FNAME] que não pode ser aberto ou decodificado.
Tentativa cancelada.
	</notification>
	<notification name="PathfindingReturnMultipleItems">
		Você está devolvendo [NUM_ITEMS] itens.  Tem certeza de que deseja continuar?
		<usetemplate ignoretext="Tem certeza de que deseja devolver múltiplos itens?" name="okcancelignore" notext="Não" yestext="Sim"/>
	</notification>
	<notification name="PathfindingDeleteMultipleItems">
		Você está excluindo [NUM_ITEMS] itens.  Tem certeza de que deseja continuar?
		<usetemplate ignoretext="Tem certeza de que deseja excluir múltiplos itens?" name="okcancelignore" notext="Não" yestext="Sim"/>
	</notification>
	<notification name="AvatarFrozen">
		[AV_FREEZER] congelou você. Você não pode se mover ou interagir com o mundo.
	</notification>
	<notification name="AvatarFrozenDuration">
		[AV_FREEZER] congelou você por [AV_FREEZE_TIME] segundos. Você não pode se mover ou interagir com o mundo.
	</notification>
	<notification name="YouFrozeAvatar">
		Avatar congelado.
	</notification>
	<notification name="AvatarHasUnFrozenYou">
		[AV_FREEZER] descongelou você.
	</notification>
	<notification name="AvatarUnFrozen">
		Avatar descongelado.
	</notification>
	<notification name="AvatarFreezeFailure">
		O congelamento falhou porque você não tem permissão de administrador para esse lote.
	</notification>
	<notification name="AvatarFreezeThaw">
		Seu congelamento expirou, vá cuidar da sua vida.
	</notification>
	<notification name="AvatarCantFreeze">
		Não é possível congelar esse usuário.
	</notification>
	<notification name="NowOwnObject">
		Agora você é o proprietário do objeto [OBJECT_NAME]
	</notification>
	<notification name="CantRezOnLand">
		Não é possível renderizar objeto em [OBJECT_POS] porque o proprietário do terreno não permite.  Use a ferramenta de terrenos para ver a propriedade do terreno.
	</notification>
	<notification name="RezFailTooManyRequests">
		O objeto não pode ser renderizado porque há muitas solicitações.
	</notification>
	<notification name="SitFailCantMove">
		Você não pode sentar porque não pode se mover no momento.
	</notification>
	<notification name="SitFailNotAllowedOnLand">
		Você não pode sentar porque não está autorizado a sentar nesse terreno.
	</notification>
	<notification name="SitFailNotSameRegion">
		Tente chegar mais perto.  Não é possível sentar no objeto porque
ele não está na mesma região que você.
	</notification>
	<notification name="NoNewObjectRegionFull">
		Não foi possível criar um novo objeto. A região está cheia.
	</notification>
	<notification name="FailedToPlaceObject">
		Falha ao posicionar objeto em local específico.  Tente novamente.
	</notification>
	<notification name="NoOwnNoGardening">
		Você não pode criar árvores e grama em terrenos que não são sua propriedade.
	</notification>
	<notification name="NoCopyPermsNoObject">
		A cópia falhou porque você não está autorizado a copiar o objeto &apos;[OBJ_NAME]&apos;.
	</notification>
	<notification name="NoTransPermsNoObject">
		A cópia falhou porque o objeto &apos;[OBJ_NAME]&apos; não pode ser transferido para você.
	</notification>
	<notification name="AddToNavMeshNoCopy">
		A cópia falhou porque o objeto &apos;[OBJ_NAME]&apos; contribui para o navmesh.
	</notification>
	<notification name="DupeWithNoRootsSelected">
		Duplicar sem objetos raiz selecionados.
	</notification>
	<notification name="CantDupeCuzRegionIsFull">
		Não é possível duplicar objetos porque a região está cheia.
	</notification>
	<notification name="CantDupeCuzParcelNotFound">
		Não é possível duplicar os objetos - não é possível encontrar o lote em que eles estão.
	</notification>
	<notification name="CantCreateCuzParcelFull">
		Não é possível criar objeto porque 
o lote está cheio.
	</notification>
	<notification name="RezAttemptFailed">
		Falha na tentativa de renderizar um objeto.
	</notification>
	<notification name="ToxicInvRezAttemptFailed">
		Não é possível criar um item que causou problemas a essa região.
	</notification>
	<notification name="InvItemIsBlacklisted">
		Esse item do inventário foi incluído na lista.
	</notification>
	<notification name="NoCanRezObjects">
		No momento, você não está autorizado a criar objetos.
	</notification>
	<notification name="LandSearchBlocked">
		Pesquisa de terreno bloqueada.
Você realizou muitas pesquisas de terreno muito rápido.
Tente novamente em instantes.
	</notification>
	<notification name="NotEnoughResourcesToAttach">
		Não há recursos de script disponíveis suficientes para anexar objeto!
	</notification>
	<notification name="YouDiedAndGotTPHome">
		Você morreu e foi teletransportado para seu início
	</notification>
	<notification name="EjectComingSoon">
		Você não tem mais permissão para ficar aqui e tem [EJECT_TIME] segundos para sair.
	</notification>
	<notification name="SaveBackToInvDisabled">
		Salvar no inventário foi desativado.
	</notification>
	<notification name="NoExistNoSaveToContents">
		Não é possível salvar &apos;[OBJ_NAME]&apos; no conteúdo do objeto porque o objeto do qual ele foi renderizado não existe mais.
	</notification>
	<notification name="NoModNoSaveToContents">
		Não é possível salvar &apos;[OBJ_NAME]&apos; no conteúdo do objeto porque você não tem permissão para modificar o objeto &apos;[DEST_NAME]&apos;.
	</notification>
	<notification name="NoSaveBackToInvDisabled">
		Não é possível salvar &apos;[OBJ_NAME]&apos; no inventário -- essa operação foi desativada.
	</notification>
	<notification name="NoCopyNoSelCopy">
		Você não pode copiar sua seleção porque não está autorizado a copiar o objeto &apos;[OBJ_NAME]&apos;.
	</notification>
	<notification name="NoTransNoSelCopy">
		Você não pode copiar a seleção porque o objeto &apos;[OBJ_NAME]&apos; não é transferível.
	</notification>
	<notification name="NoTransNoCopy">
		Você não pode copiar a seleção porque o objeto &apos;[OBJ_NAME]&apos; não é transferível.
	</notification>
	<notification name="NoPermsNoRemoval">
		A remoção do objeto &apos;[OBJ_NAME]&apos; do simulador é proibida pelo sistema de permissões.
	</notification>
	<notification name="NoModNoSaveSelection">
		Você não pode salvar sua seleção porque não está autorizado a modificar o objeto &apos;[OBJ_NAME]&apos;.
	</notification>
	<notification name="NoCopyNoSaveSelection">
		Não é possível salvar sua seleção porque o objeto &apos;[OBJ_NAME]&apos; não é copiável.
	</notification>
	<notification name="NoModNoTaking">
		Você não pode levar sua seleção porque não está autorizado a modificar o objeto &apos;[OBJ_NAME]&apos;.
	</notification>
	<notification name="RezDestInternalError">
		Erro interno: tipo de destino desconhecido.
	</notification>
	<notification name="DeleteFailObjNotFound">
		A exclusão falhou porque o objeto não foi encontrado
	</notification>
	<notification name="SorryCantEjectUser">
		Não é possível expulsar esse usuário.
	</notification>
	<notification name="RegionSezNotAHome">
		Esta região não permite que você a defina como seu início.
	</notification>
	<notification name="HomeLocationLimits">
		Você só pode definir seu &quot;Início&quot; em seu terreno ou em um Infohub do continente.
	</notification>
	<notification name="HomePositionSet">
		Posição de início definida.
	</notification>
	<notification name="AvatarEjected">
		Avatar expulso.
	</notification>
	<notification name="AvatarEjectFailed">
		A expulsão falhou porque você não tem permissão de administrador para esse lote.
	</notification>
	<notification name="CantMoveObjectParcelFull">
		Não é possível mover &apos;[OBJECT_NAME]&apos; para
[OBJ_POSITION] na região [REGION_NAME] porque o lote está cheio.
	</notification>
	<notification name="CantMoveObjectParcelPerms">
		Não é possível mover &apos;[OBJECT_NAME]&apos; para
[OBJ_POSITION] na região [REGION_NAME] porque seus objetos não são permitidos neste lote.
	</notification>
	<notification name="CantMoveObjectParcelResources">
		Não é possível mover &apos;[OBJECT_NAME]&apos; para
[OBJ_POSITION] na região [REGION_NAME] porque não há recursos suficientes para este objeto neste lote.
	</notification>
	<notification name="CantMoveObjectRegionVersion">
		Não é possível mover &apos;[OBJECT_NAME]&apos; para
[OBJ_POSITION] na região [REGION_NAME] porque outra região está executando uma versão mais antiga, que não dá suporte o recebimento deste objeto por meio de passagem de regiões.
	</notification>
	<notification name="CantMoveObjectNavMesh">
		Não é possível mover &apos;[OBJECT_NAME]&apos; para
[OBJ_POSITION] na região [REGION_NAME] porque você não está autorizado a modificar o navmesh além dos limites da região.
	</notification>
	<notification name="CantMoveObjectWTF">
		Não é possível mover &apos;[OBJECT_NAME]&apos; para
[OBJ_POSITION] na região [REGION_NAME] por uma razão desconhecida. ([FAILURE_TYPE])
	</notification>
	<notification name="NoPermModifyObject">
		Você não está autorizado a modificar este objeto
	</notification>
	<notification name="CantEnablePhysObjContributesToNav">
		Não é possível ativar propriedades físicas para um objeto que contribui para o navmesh.
	</notification>
	<notification name="CantEnablePhysKeyframedObj">
		Não é possível ativar propriedades físicas para objetos keyframe.
	</notification>
	<notification name="CantEnablePhysNotEnoughLandResources">
		Não é possível ativar propriedades físicas para o objeto -- recursos de terreno insuficientes.
	</notification>
	<notification name="CantEnablePhysCostTooGreat">
		Não é possível ativar propriedades físicas para objeto com custo de recursos físicos acima de [MAX_OBJECTS]
	</notification>
	<notification name="PhantomWithConcavePiece">
		Este objeto não pode ter uma peça côncava porque é phantom e contribui para o navmesh.
	</notification>
	<notification name="UnableAddItem">
		Não é possível adicionar item!
	</notification>
	<notification name="UnableEditItem">
		Não é possível editar isso!
	</notification>
	<notification name="NoPermToEdit">
		Não é permitido editar isso.
	</notification>
	<notification name="NoPermToCopyInventory">
		Não é permitido copiar esse inventário.
	</notification>
	<notification name="CantSaveItemDoesntExist">
		Não é possível salvar no conteúdo do objeto: O item não existe mais.
	</notification>
	<notification name="CantSaveItemAlreadyExists">
		Não é possível salvar no conteúdo do objeto: já existe um item com esse nome no inventário
	</notification>
	<notification name="CantSaveModifyAttachment">
		Não é possível salvar no conteúdo do objeto: isso modificaria as permissões de anexo.
	</notification>
	<notification name="TooManyScripts">
		Muitos scripts.
	</notification>
	<notification name="UnableAddScript">
		Não é possível adicionar script!
	</notification>
	<notification name="AssetServerTimeoutObjReturn">
		Servidor de objetos não respondeu a tempo.  Objeto retornado a sim.
	</notification>
	<notification name="RegionDisablePhysicsShapes">
		Esta região não tem formas físicas ativadas.
	</notification>
	<notification name="NoModNavmeshAcrossRegions">
		Você não pode modificar o navmesh além dos limites da região.
	</notification>
	<notification name="NoSetPhysicsPropertiesOnObjectType">
		Não é possível definir as propriedades físicas neste tipo de objeto.
	</notification>
	<notification name="NoSetRootPrimWithNoShape">
		Não é possível definir que um prim raiz não tenha forma.
	</notification>
	<notification name="NoRegionSupportPhysMats">
		Esta região não tem materiais físicos ativados.
	</notification>
	<notification name="OnlyRootPrimPhysMats">
		Apenas prims raiz podem ter seus materiais físicos ajustados.
	</notification>
	<notification name="NoSupportCharacterPhysMats">
		Ainda não há suporte para a configuração dos materiais físicos em personagens.
	</notification>
	<notification name="InvalidPhysMatProperty">
		Uma ou mais das propriedades do material físico são inválidas.
	</notification>
	<notification name="NoPermsAlterStitchingMeshObj">
		Você não pode alterar o tipo de acabamento de um objeto mesh.
	</notification>
	<notification name="NoPermsAlterShapeMeshObj">
		Você não pode alterar a forma de um objeto mesh
	</notification>
	<notification name="FullRegionCantEnter">
		Você não pode entrar nesta região porque \nela está cheia.
	</notification>
	<notification name="LinkFailedOwnersDiffer">
		Falha na vinculação -- proprietários diferentes
	</notification>
	<notification name="LinkFailedNoModNavmeshAcrossRegions">
		Falha na vinculação -- não é possível modificar o navmesh além dos limites da região.
	</notification>
	<notification name="LinkFailedNoPermToEdit">
		Ocorreu uma falha na vinculação porque você não tem permissão de edição.
	</notification>
	<notification name="LinkFailedTooManyPrims">
		Falha na vinculação -- muitos prims
	</notification>
	<notification name="LinkFailedCantLinkNoCopyNoTrans">
		Falha na vinculação -- não é possível vincular itens com cópia proibida a itens com transferência proibida
	</notification>
	<notification name="LinkFailedNothingLinkable">
		Falha na vinculação -- nada é vinculável.
	</notification>
	<notification name="LinkFailedTooManyPathfindingChars">
		Falha na vinculação -- muitos personagens com pathfinding
	</notification>
	<notification name="LinkFailedInsufficientLand">
		Falha na vinculação -- recursos de terreno insuficientes
	</notification>
	<notification name="LinkFailedTooMuchPhysics">
		O objeto usa muitos recursos físicos – sua dinâmica foi desativada.
	</notification>
	<notification name="EstateManagerFailedllTeleportHome">
		O objeto &apos;[OBJECT_NAME]&apos; em [SLURL] não pode teleportar gerentes de terreno de volta para casa.
	</notification>
	<notification name="TeleportedHomeByObjectOnParcel">
		Você foi teletransportado para seu início pelo objeto &apos;[OBJECT_NAME]&apos; no lote &apos;[PARCEL_NAME]&apos;
	</notification>
	<notification name="TeleportedHomeByObject">
		Você foi teletransportado para seu início pelo objeto &apos;[OBJECT_NAME]&apos;
	</notification>
	<notification name="TeleportedByAttachment">
		Você foi teletransportado por um anexo em [ITEM_ID]
	</notification>
	<notification name="TeleportedByObjectOnParcel">
		Você foi teletransportado pelo objeto &apos;[OBJECT_NAME]&apos; no lote &apos;[PARCEL_NAME]&apos;
	</notification>
	<notification name="TeleportedByObjectOwnedBy">
		Você foi teletransportado pelo objeto &apos;[OBJECT_NAME]&apos; de propriedade de [OWNER_ID]
	</notification>
	<notification name="TeleportedByObjectUnknownUser">
		Você foi teletransportado pelo objeto &apos;[OBJECT_NAME]&apos; de propriedade de um usuário desconhecido.
	</notification>
	<notification name="CantCreateObjectRegionFull">
		Não foi possível criar o objeto solicitado. A região está cheia.
	</notification>
	<notification name="CantAttackMultipleObjOneSpot">
		Não é possível anexar vários objetos a um local.
	</notification>
	<notification name="CantCreateMultipleObjAtLoc">
		Você não pode criar vários objetos aqui.
	</notification>
	<notification name="UnableToCreateObjTimeOut">
		Não foi possível criar o objeto solicitado. Objeto ausente do banco de dados.
	</notification>
	<notification name="UnableToCreateObjUnknown">
		Não foi possível criar o objeto solicitado. A solicitação expirou. Tente novamente.
	</notification>
	<notification name="UnableToCreateObjMissingFromDB">
		Não foi possível criar o objeto solicitado. Tente novamente.
	</notification>
	<notification name="RezFailureTookTooLong">
		Falha na renderização, objeto solicitado demorou muito a carregar.
	</notification>
	<notification name="FailedToPlaceObjAtLoc">
		Falha ao posicionar objeto em local específico.  Tente novamente.
	</notification>
	<notification name="CantCreatePlantsOnLand">
		Você não pode criar plantas neste terreno.
	</notification>
	<notification name="CantRestoreObjectNoWorldPos">
		Não é possível restaurar o objeto. Nenhuma posição encontrada no mundo.
	</notification>
	<notification name="CantRezObjectInvalidMeshData">
		Não é possível renderizar o objeto porque os dados de mesh são inválidos.
	</notification>
	<notification name="CantRezObjectTooManyScripts">
		Não foi possível renderizar objeto porque já há muitos scripts nesta região.
	</notification>
	<notification name="CantCreateObjectNoAccess">
		Seus privilégios de acesso não permitem que você crie objetos aqui.
	</notification>
	<notification name="CantCreateObject">
		No momento, você não está autorizado a criar objetos.
	</notification>
	<notification name="InvalidObjectParams">
		Parâmetros de objeto inválidos
	</notification>
	<notification name="CantDuplicateObjectNoAcess">
		Seus privilégios de acesso não permitem que você duplique objetos aqui.
	</notification>
	<notification name="CantChangeShape">
		Você não está autorizado a alterar essa forma.
	</notification>
	<notification name="NoAccessToClaimObjects">
		Seus privilégios de acesso não permitem que você reivindique objetos aqui.
	</notification>
	<notification name="DeedFailedNoPermToDeedForGroup">
		A doação falhou porque você não está autorizado a doar objetos ao seu grupo.
	</notification>
	<notification name="NoPrivsToBuyObject">
		Seus privilégios de acesso não permitem que você compre objetos aqui.
	</notification>
	<notification name="CantAttachObjectAvatarSittingOnIt">
		Não é possível anexar objeto porque um avatar está sentado nele.
	</notification>
	<notification name="WhyAreYouTryingToWearShrubbery">
		Árvores e grama não podem ser usadas como anexos.
	</notification>
	<notification name="CantAttachGroupOwnedObjs">
		Não é possível anexar objetos de propriedade de um grupo.
	</notification>
	<notification name="CantAttachObjectsNotOwned">
		Não é possível anexar objetos que não sua propriedade.
	</notification>
	<notification name="CantAttachNavmeshObjects">
		Não é possível anexar objetos que contribuem com o navmesh.
	</notification>
	<notification name="CantAttachObjectNoMovePermissions">
		Não é possível vincular objeto porque você não tem permissão para movê-lo.
	</notification>
	<notification name="CantAttachNotEnoughScriptResources">
		Não há recursos de script disponíveis suficientes para anexar objeto!
	</notification>
	<notification name="CantDropItemTrialUser">
		Não é possível largar objetos aqui. Tente a área de Avaliação grátis.
	</notification>
	<notification name="CantDropMeshAttachment">
		Você não pode largar anexos mesh. Separe para o inventário e depois renderize no mundo.
	</notification>
	<notification name="CantDropAttachmentNoPermission">
		Falha ao largar anexo: você não está autorizado a largá-lo aqui.
	</notification>
	<notification name="CantDropAttachmentInsufficientLandResources">
		Falha ao largar anexo: recursos de terreno disponíveis insuficientes.
	</notification>
	<notification name="CantDropAttachmentInsufficientResources">
		Falha ao largar anexos: recursos disponíveis insuficientes.
	</notification>
	<notification name="CantDropObjectFullParcel">
		Não é possível largar objeto aqui.  O lote está cheio.
	</notification>
	<notification name="CantTouchObjectBannedFromParcel">
		Não é possível tocar/pegar este objeto porque você foi banido do lote de terreno.
	</notification>
	<notification name="PlzNarrowDeleteParams">
		Detalhe seus parâmetros de exclusão.
	</notification>
	<notification name="UnableToUploadAsset">
		Não é possível carregar objeto.
	</notification>
	<notification name="CantTeleportCouldNotFindUser">
		Não foi possível encontrar usuário para teletransportar para início
	</notification>
	<notification name="GodlikeRequestFailed">
		solicitação de poderes de deus falhou
	</notification>
	<notification name="GenericRequestFailed">
		falha em solicitação genérica
	</notification>
	<notification name="CantUploadPostcard">
		Não foi possível carregar cartão postal.  Tente novamente mais tarde.
	</notification>
	<notification name="CantFetchInventoryForGroupNotice">
		Não foi possível obter detalhes de inventário para o anúncio de grupo.
	</notification>
	<notification name="CantSendGroupNoticeNotPermitted">
		Não é possível enviar anúncio de grupo -- não permitido.
	</notification>
	<notification name="CantSendGroupNoticeCantConstructInventory">
		Não é possível enviar anúncio de grupo -- não foi possível construir inventário.
	</notification>
	<notification name="CantParceInventoryInNotice">
		Não é possível processar o inventário do anúncio.
	</notification>
	<notification name="TerrainUploadFailed">
		Falha no envio de terreno.
	</notification>
	<notification name="TerrainFileWritten">
		Arquivo de terreno gravado.
	</notification>
	<notification name="TerrainFileWrittenStartingDownload">
		Arquivo de terreno criado, iniciando o download...
	</notification>
	<notification name="TerrainBaked">
		Terreno confeccionado.
	</notification>
	<notification name="TenObjectsDisabledPlzRefresh">
		Apenas os 10 primeiros objetos selecionados foram desativados. Atualize e faça novas seleções, se necessário.
	</notification>
	<notification name="UpdateViewerBuyParcel">
		Você precisa atualizar seu visualizador para comprar este lote.
	</notification>
	<notification name="CantBuyParcelNotForSale">
		Não é possível comprar, este lote não está à venda.
	</notification>
	<notification name="CantBuySalePriceOrLandAreaChanged">
		Não é possível comprar, o preço de venda ou a área do terreno foram alterados.
	</notification>
	<notification name="CantBuyParcelNotAuthorized">
		Você não é o comprador autorizado deste lote.
	</notification>
	<notification name="CantBuyParcelAwaitingPurchaseAuth">
		Você não pode comprar este lote porque já está aguardando aut. de compra
	</notification>
	<notification name="CantBuildOverflowParcel">
		Não é possível criar objeto aqui porque isso sobrecarregaria o lote.
	</notification>
	<notification name="SelectedMultipleOwnedLand">
		Você selecionou terreno com proprietários diferentes. Selecione uma área menor e tente novamente.
	</notification>
	<notification name="CantJoinTooFewLeasedParcels">
		Não há lotes alugados suficientes na seleção para reunir.
	</notification>
	<notification name="CantDivideLandMultipleParcelsSelected">
<<<<<<< HEAD
		Não é possível dividir o terreno. Há mais de um lote selecionado. Tente selecionar um pedaço menor de terreno.
	</notification>
	<notification name="CantDivideLandCantFindParcel">
		Não é possível dividir o terreno. Não é possível encontrar o lote. Comunique isso em Ajuda -&gt; Relatar bug...
	</notification>
	<notification name="CantDivideLandWholeParcelSelected">
		Não é possível dividir o terreno. O lote inteiro está selecionado. Tente selecionar um pedaço menor do terreno.
=======
		Não é possível dividir o terreno.
Mais de um lote foi selecionado.
Tente selecionar uma quantidade menor de terreno.
	</notification>
	<notification name="CantDivideLandCantFindParcel">
		Não é possível dividir o terreno.
Não é possível encontrar o lote.
Reporte em Ajuda -&gt; Relatar bug...
	</notification>
	<notification name="CantDivideLandWholeParcelSelected">
		Não é possível dividir o terreno. Todo o lote foi selecionado.
Tente selecionar uma quantidade menor de terreno.
>>>>>>> c97d191a
	</notification>
	<notification name="LandHasBeenDivided">
		O terreno foi dividido.
	</notification>
	<notification name="PassPurchased">
		Você comprou um passe.
	</notification>
	<notification name="RegionDisallowsClassifieds">
		A região não permite classificados.
	</notification>
	<notification name="LandPassExpireSoon">
		Seu passe para este terreno está prestes a expirar.
	</notification>
	<notification name="CantSitNoSuitableSurface">
		Não há uma superfície adequada para sentar, tente outro local.
	</notification>
	<notification name="CantSitNoRoom">
		Não há espaço para sentar aqui, tente outro local.
	</notification>
	<notification name="ClaimObjectFailedNoPermission">
		A reivindicação do objeto falhou porque você não tem permissão
	</notification>
	<notification name="ClaimObjectFailedNoMoney">
		A reivindicação do objeto falhou porque você não tem L$ suficiente.
	</notification>
	<notification name="CantDeedGroupLand">
		Não é possível doar terrenos de propriedade de um grupo.
	</notification>
	<notification name="BuyObjectFailedNoMoney">
		A compra do objeto falhou porque você não tem L$ suficientes.
	</notification>
	<notification name="BuyInventoryFailedNoMoney">
		A compra do inventário falhou porque você não tem L$ suficiente
	</notification>
	<notification name="BuyPassFailedNoMoney">
		Você não tem L $ suficientes para comprar um passe para este terreno.
	</notification>
	<notification name="CantBuyPassTryAgain">
		Não é possível comprar passe no momento.  Tente novamente mais tarde.
	</notification>
	<notification name="CantCreateObjectParcelFull">
		Não é possível criar objeto porque \no lote está cheio.
	</notification>
	<notification name="FailedPlacingObject">
		Falha ao posicionar objeto em local específico.  Tente novamente.
	</notification>
	<notification name="CantCreateLandmarkForEvent">
		Não é possível criar marco para o evento.
	</notification>
	<notification name="GodBeatsFreeze">
		Seus poderes de deus rompem o congelamento!
	</notification>
	<notification name="SpecialPowersRequestFailedLogged">
		Falha na solicitação de poderes especiais. Essa solicitação foi registrada.
	</notification>
	<notification name="ExpireExplanation">
		O sistema não pode processar sua solicitação no momento. A solicitação expirou.
	</notification>
	<notification name="DieExplanation">
		O sistema não pode processar sua solicitação.
	</notification>
	<notification name="AddPrimitiveFailure">
		Fundos insuficientes para criar prim.
	</notification>
	<notification name="RezObjectFailure">
		Fundos insuficientes para criar objeto.
	</notification>
	<notification name="ResetHomePositionNotLegal">
		Redefinir Início pois o Início não era legal.
	</notification>
	<notification name="CantInviteRegionFull">
		No momento, você não pode convidar ninguém para seu local pois a região está cheia. Tente novamente mais tarde.
	</notification>
	<notification name="CantSetHomeAtRegion">
		Esta região não permite que você a defina como seu início.
	</notification>
	<notification name="ListValidHomeLocations">
		Você só pode definir seu &quot;Início&quot; em seu terreno ou em um Infohub do continente.
	</notification>
	<notification name="SetHomePosition">
		Posição de início definida.
	</notification>
	<notification name="CantDerezInventoryError">
		Não é possível desrenderizar objeto devido a uma falha de inventário.
	</notification>
	<notification name="CantCreateRequestedInv">
		Não é possível criar o inventário solicitado.
	</notification>
	<notification name="CantCreateRequestedInvFolder">
		Não é possível criar a pasta de inventário solicitada.
	</notification>
	<notification name="CantCreateInventory">
		Não é possível criar esse inventário.
	</notification>
	<notification name="CantCreateLandmark">
		Não é possível criar marco.
	</notification>
	<notification name="CantCreateOutfit">
		Não é possível criar roupa agora. Tente novamente em instantes.
	</notification>
	<notification name="InventoryNotForSale">
		O inventário não está à venda.
	</notification>
	<notification name="CantFindInvItem">
		Não é possível encontrar item do inventário.
	</notification>
	<notification name="CantFindObject">
		Não foi possível encontrar objeto.
	</notification>
	<notification name="CantTransfterMoneyRegionDisabled">
		Transferências de dinheiro para objetos estão desativadas para esta região no momento.
	</notification>
	<notification name="CantPayNoAgent">
		Não foi possível descobrir a quem pagar.
	</notification>
	<notification name="CantDonateToPublicObjects">
		Não é possível dar L$ a objetos públicos.
	</notification>
	<notification name="InventoryCreationInWorldObjectFailed">
		Falha na criação de inventário de objetos do mundo virtual.
	</notification>
	<notification name="UserBalanceOrLandUsageError">
		Um erro interno impediu que seu visualizador fosse atualizado corretamente.  O saldo em L$ ou a propriedade de lotes exibidos em seu visualizador pode não refletir o saldo real nos servidores.
	</notification>
	<notification name="LargePrimAgentIntersect">
		Não é possível criar grandes prims que interceptam outros jogadores.  Tente novamente quando os outros jogadores tiverem se movido.
	</notification>
	<notification name="PreferenceChatClearLog">
		Isso excluirá os registros das conversas anteriores e qualquer backup desse arquivo.
		<usetemplate ignoretext="Confirmar antes de excluir o registro com conversas anteriores." name="okcancelignore" notext="Cancelar" yestext="OK"/>
	</notification>
	<notification name="PreferenceChatDeleteTranscripts">
		Isso excluirá todas as transcrições de todas as conversas anteriores. A lista de conversas antigas não será afetada. Todos os arquivos com as extensões .txt e txt.backup na pasta [FOLDER] serão excluídos.
		<usetemplate ignoretext="Confirmar antes de excluir transcrições." name="okcancelignore" notext="Cancelar" yestext="OK"/>
	</notification>
	<notification name="PreferenceChatPathChanged">
		Não foi possível mover arquivos. Caminho anterior restaurado.
		<usetemplate ignoretext="Não foi possível mover arquivos. Caminho anterior restaurado." name="okignore" yestext="OK"/>
	</notification>
	<notification name="ChatHistoryIsBusyAlert">
		O arquivo de histórico de bate-papo está ocupado com uma operação anterior. Tente novamente em alguns minutos ou selecione outra pessoa para bater papo.
		<usetemplate name="okbutton" yestext="OK"/>
	</notification>
</notifications><|MERGE_RESOLUTION|>--- conflicted
+++ resolved
@@ -3889,15 +3889,6 @@
 		Não há lotes alugados suficientes na seleção para reunir.
 	</notification>
 	<notification name="CantDivideLandMultipleParcelsSelected">
-<<<<<<< HEAD
-		Não é possível dividir o terreno. Há mais de um lote selecionado. Tente selecionar um pedaço menor de terreno.
-	</notification>
-	<notification name="CantDivideLandCantFindParcel">
-		Não é possível dividir o terreno. Não é possível encontrar o lote. Comunique isso em Ajuda -&gt; Relatar bug...
-	</notification>
-	<notification name="CantDivideLandWholeParcelSelected">
-		Não é possível dividir o terreno. O lote inteiro está selecionado. Tente selecionar um pedaço menor do terreno.
-=======
 		Não é possível dividir o terreno.
 Mais de um lote foi selecionado.
 Tente selecionar uma quantidade menor de terreno.
@@ -3910,7 +3901,6 @@
 	<notification name="CantDivideLandWholeParcelSelected">
 		Não é possível dividir o terreno. Todo o lote foi selecionado.
 Tente selecionar uma quantidade menor de terreno.
->>>>>>> c97d191a
 	</notification>
 	<notification name="LandHasBeenDivided">
 		O terreno foi dividido.
