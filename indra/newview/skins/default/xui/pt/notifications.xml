<?xml version="1.0" encoding="utf-8"?>
<notifications>
	<global name="skipnexttime">
		Não exibir isto novamente
	</global>
	<global name="alwayschoose">
		Sempre escolher esta opção
	</global>
	<global name="implicitclosebutton">
		Fechar
	</global>
	<template name="okbutton">
		<form>
			<button name="OK_okbutton" text="$yestext"/>
		</form>
	</template>
	<template name="okignore">
		<form>
			<button name="OK_okignore" text="$yestext"/>
		</form>
	</template>
	<template name="okcancelbuttons">
		<form>
			<button name="OK_okcancelbuttons" text="$yestext"/>
			<button name="Cancel_okcancelbuttons" text="$notext"/>
		</form>
	</template>
	<template name="okcancelignore">
		<form>
			<button name="OK_okcancelignore" text="$yestext"/>
			<button name="Cancel_okcancelignore" text="$notext"/>
		</form>
	</template>
	<template name="okhelpbuttons">
		<form>
			<button name="OK_okhelpbuttons" text="$yestext"/>
			<button name="Help" text="$helptext"/>
		</form>
	</template>
	<template name="okhelpignore">
		<form>
			<button name="OK_okhelpignore" text="$yestext"/>
			<button name="Help_okhelpignore" text="$helptext"/>
		</form>
	</template>
	<template name="yesnocancelbuttons">
		<form>
			<button name="Yes" text="$yestext"/>
			<button name="No" text="$notext"/>
			<button name="Cancel_yesnocancelbuttons" text="$canceltext"/>
		</form>
	</template>
	<notification functor="GenericAcknowledge" label="Notificação desconhecida" name="MissingAlert">
		Esta versão do [APP_NAME] não consegue exibir o aviso recebido.  Verifique se você possui a versão mais recente do Visualizador.

Detalhes do erro: O aviso &apos;[_NAME]&apos; não foi localizado no arquivo notifications.xml.
		<usetemplate name="okbutton" yestext="OK"/>
	</notification>
	<notification name="FloaterNotFound">
		Floater error: Não foram encontrados os seguintes controles:
 [CONTROLS]
		<usetemplate name="okbutton" yestext="OK"/>
	</notification>
	<notification name="TutorialNotFound">
		Nenhum tutorial está disponível no momento.
		<usetemplate name="okbutton" yestext="OK"/>
	</notification>
	<notification name="GenericAlert">
		[MESSAGE]
	</notification>
	<notification name="GenericAlertYesCancel">
		[MESSAGE]
		<usetemplate name="okcancelbuttons" notext="Cancelar" yestext="Sim"/>
	</notification>
	<notification name="GenericAlertOK">
		[MESSAGE]
		<usetemplate name="okbutton" yestext="OK"/>
	</notification>
	<notification name="BadInstallation">
		Um erro ocorreu ao atualizar o [APP_NAME].  [http://get.secondlife.com Baixe a versão atual] do Visualizador.
		<usetemplate name="okbutton" yestext="OK"/>
	</notification>
	<notification name="LoginFailedNoNetwork">
		Falha de conexão com o [SECOND_LIFE_GRID].
    &apos;[DIAGNOSTIC]&apos;
Verifique se a conexão à internet está funcionando.
		<usetemplate name="okbutton" yestext="OK"/>
	</notification>
	<notification name="MessageTemplateNotFound">
		Modelo de Mensagem [PATH] não encontrado.
		<usetemplate name="okbutton" yestext="OK"/>
	</notification>
	<notification name="WearableSave">
		Salvar modificações?
		<usetemplate canceltext="Cancelar" name="yesnocancelbuttons" notext="Não salvar" yestext="Salvar"/>
	</notification>
	<notification name="ConfirmNoCopyToOutbox">
		Você não possui permissão para copiar um ou mais destes itens para a Caixa de saída do lojista.  Você pode movê-los ou abandoná-los.
		<usetemplate name="okcancelbuttons" notext="Não mover item(ns)" yestext="Mover item(ns)"/>
	</notification>
	<notification name="OutboxFolderCreated">
		Uma nova pasta foi criada para cada item transferido para o nível superior de sua Caixa de saída do lojista.
		<usetemplate ignoretext="Uma nova pasta foi criada na Caixa de saída do lojista" name="okignore" yestext="OK"/>
	</notification>
	<notification name="OutboxImportComplete">
		Êxito

Todas as pastas foram enviadas para o Mercado com êxito.
		<usetemplate ignoretext="Todas as pastas enviadas para o Mercado" name="okignore" yestext="OK"/>
	</notification>
	<notification name="OutboxImportHadErrors">
		Algumas pastas não foram transferidas

Erro ao enviar algumas pastas para o Mercado.  Estas pastas ainda estão na sua Caixa de saída do lojista.

Consulte o [[MARKETPLACE_IMPORTS_URL] log de erros] para mais informações.
		<usetemplate name="okbutton" yestext="OK"/>
	</notification>
	<notification name="OutboxImportFailed">
		Falha na transferência com o erro &apos;[ERROR_CODE]&apos;

Nenhuma pasta foi enviada ao Marketplace devido a um erro do sistema ou da rede.  Tente novamente mais tarde.
		<usetemplate name="okbutton" yestext="OK"/>
	</notification>
	<notification name="OutboxInitFailed">
		Falha na inicialização do Marketplace com o erro &apos;[ERROR_CODE]&apos;

Ocorreu uma falha na inicialização do Marketplace devido a um erro do sistema ou da rede.  Tente novamente mais tarde.
		<usetemplate name="okbutton" yestext="OK"/>
	</notification>
	<notification name="StockPasteFailed">
		Copiar ou mover para Pasta de estoque com falha com o erro:
        
        &apos;[ERROR_CODE]&apos;
		<usetemplate name="okbutton" yestext="OK"/>
	</notification>
	<notification name="MerchantPasteFailed">
		Copiar ou mover para Listagens do Marketplace com falha com o erro:
        
        &apos;[ERROR_CODE]&apos;
		<usetemplate name="okbutton" yestext="OK"/>
	</notification>
	<notification name="MerchantTransactionFailed">
		Ocorreu uma falha na transação com o Marketplace com o seguinte erro:
        
        Motivo: &apos;[ERROR_REASON]&apos;
        [ERROR_DESCRIPTION]
		<usetemplate name="okbutton" yestext="OK"/>
	</notification>
	<notification name="MerchantUnprocessableEntity">
		Não foi possível listar este produto ou ativar a pasta de versões. Geralmente, isso é causado por ausência de informações no formulário de descrição da listagem, mas pode ser causado por erros na estrutura de pastas. Edite a listagem ou verifique se há erros na pasta de listagem.
		<usetemplate name="okbutton" yestext="OK"/>
	</notification>
	<notification name="MerchantListingFailed">
		Falha ao listar no Marketplace com erro:
        
        &apos;[ERROR_CODE]&apos;
		<usetemplate name="okbutton" yestext="OK"/>
	</notification>
	<notification name="MerchantFolderActivationFailed">
		Falha ao ativar esta pasta de versões com erro:

        &apos;[ERROR_CODE]&apos;
		<usetemplate name="okbutton" yestext="OK"/>
	</notification>
	<notification name="ConfirmMerchantActiveChange">
		Esta ação alterará o conteúdo ativo desta listagem. Deseja continuar?
		<usetemplate ignoretext="Confirmar antes de alterar uma listagem ativa no Marketplace" name="okcancelignore" notext="Cancelar" yestext="OK"/>
	</notification>
	<notification name="ConfirmMerchantMoveInventory">
		Os itens arrastados para a janela Listagens do Marketplace são movidos de seus locais originais e não copiados. Deseja continuar?
		<usetemplate ignoretext="Confirmar antes de mover um item do inventário para o Marketplace" name="okcancelignore" notext="Cancelar" yestext="OK"/>
	</notification>
	<notification name="ConfirmListingCutOrDelete">
		Mover ou excluir uma pasta de listagem excluirá sua listagem do Marketplace. Se você deseja manter a listagem do Marketplace, mova ou exclua o conteúdo da pasta de versões que você deseja modificar. Deseja continuar?
		<usetemplate ignoretext="Confirmar antes de mover ou excluir uma listagem do Marketplace" name="okcancelignore" notext="Cancelar" yestext="OK"/>
	</notification>
	<notification name="ConfirmCopyToMarketplace">
		Você não tem permissão para copiar um ou mais deste itens para o Marketplace. Você pode movê-los ou deixá-los para trás.
		<usetemplate canceltext="Cancelar" ignoretext="Confirmar antes de tentar copiar uma seleção que contenha itens de cópia proibida para o Marketplace" name="yesnocancelbuttons" notext="Não mover item(ns)" yestext="Mover item(ns)"/>
	</notification>
	<notification name="ConfirmMerchantUnlist">
		Esta ação removerá esta listagem. Deseja continuar?
		<usetemplate ignoretext="Confirmar antes de remover uma listagem ativa no Marketplace" name="okcancelignore" notext="Cancelar" yestext="OK"/>
	</notification>
	<notification name="ConfirmMerchantClearVersion">
		Esta ação desativará a pasta de versões da listagem atual. Deseja continuar?
		<usetemplate ignoretext="Confirmar antes de desativar a pasta de versões de uma listagem no Marketplace" name="okcancelignore" notext="Cancelar" yestext="OK"/>
	</notification>
	<notification name="AlertMerchantListingNotUpdated">
		A listagem não pode ser atualizada.
[[URL] Clique aqui] para editá-la no Marketplace.
		<usetemplate name="okbutton" yestext="OK"/>
	</notification>
	<notification name="AlertMerchantListingCannotWear">
		Não é possível usar roupas ou partes do corpo que estejam na pasta Listagens do Marketplace.
	</notification>
	<notification name="AlertMerchantListingInvalidID">
		ID de listagem inválida.
	</notification>
	<notification name="AlertMerchantListingActivateRequired">
		Há várias pastas sem versão ou com várias versões nesta listagem. Você precisará selecionar e ativar uma delas separadamente mais tarde.
		<usetemplate ignoretext="Alertar sobre a ativação da pasta de versões quando criar uma listagem com várias pastas de versões" name="okignore" yestext="OK"/>
	</notification>
	<notification name="AlertMerchantStockFolderSplit">
		Separamos itens de estoque de tipos diferentes em pastas de estoque diferentes para que sua pasta fique organizada de maneira que possamos listá-la.
		<usetemplate ignoretext="Alertar quando a pasta de estoque for dividida antes de ser listada" name="okignore" yestext="OK"/>
	</notification>
	<notification name="AlertMerchantStockFolderEmpty">
		Removemos sua listagem porque o estoque está vazio. Você precisa adicionar mais unidades à pasta de estoque para que a listagem seja exibida novamente.
		<usetemplate ignoretext="Alertar quando uma listagem não for listada porque a pasta de estoque está vazia" name="okignore" yestext="OK"/>
	</notification>
<<<<<<< HEAD
	<notification name="CompileQueueSaveText">
		Houve um problema com o carregamento do texto para um script devido à seguinte razão: [REASON]. Por favor, tente novamente mais tarde.
	</notification>
	<notification name="CompileQueueSaveBytecode">
		Houve um problema durante o carregamento do script compilado devido à seguinte razão: [REASON]. Por favor, tente novamente mais tarde.
=======
	<notification name="AlertMerchantVersionFolderEmpty">
		Removemos sua listagem porque a pasta de versões está vazia. Você precisa adicionar itens à pasta de versões para que a listagem seja exibida novamente.
		<usetemplate ignoretext="Alertar quando uma listagem não for listada porque a pasta de versões está vazia" name="okignore" yestext="OK"/>
>>>>>>> 3f7c999c
	</notification>
	<notification name="WriteAnimationFail">
		Falha nos dados de inscrição de animação. Por favor, tente mais tarde.
	</notification>
	<notification name="UploadAuctionSnapshotFail">
		Houve um problema com o carregamento da foto do leilão devido à seguinte razão: [REASON]
	</notification>
	<notification name="UnableToViewContentsMoreThanOne">
		Não é possível visualizar os conteúdos de mais de um item ao mesmo tempo.
Por favor, selecione apenas um objeto e tente novamente.
	</notification>
	<notification name="SaveClothingBodyChanges">
		Salvar todas as mudanças de roupas/ partes do corpo?
		<usetemplate canceltext="Cancelar" name="yesnocancelbuttons" notext="Não Salvar" yestext="Salvar tudo"/>
	</notification>
	<notification name="FriendsAndGroupsOnly">
		Residentes que não são amigos não veem que você decidiu ignorar ligações e MIs deles.
		<usetemplate name="okbutton" yestext="OK"/>
	</notification>
	<notification name="FavoritesOnLogin">
		Nota: Ao ativar esta opção, qualquer pessoa que utilizar este computador poderá ver a sua lista de lugares preferidos.
		<usetemplate name="okbutton" yestext="OK"/>
	</notification>
	<notification name="GrantModifyRights">
		Conceder direitos de modificação a outros residentes vai autorizá-los a mudar, apagar ou pegar TODOS os seus objetos. Seja MUITO cuidadoso ao conceder esta autorização.
Deseja dar direitos de modificação a [NAME]?
		<usetemplate name="okcancelbuttons" notext="Não" yestext="Sim"/>
	</notification>
	<notification name="GrantModifyRightsMultiple">
		Conceder direitos de modificação a outros residentes vai autorizá-los a mudar TODOS os seus objetos. Seja MUITO cuidadoso ao conceder esta autorização. 
Deseja conceder direitos de modificação para os residentes selecionados?
		<usetemplate name="okcancelbuttons" notext="Não" yestext="Sim"/>
	</notification>
	<notification name="RevokeModifyRights">
		Deseja revogar os direitos de modificação de [NAME]?
		<usetemplate name="okcancelbuttons" notext="Não" yestext="Sim"/>
	</notification>
	<notification name="RevokeModifyRightsMultiple">
		Você quer revogar os direitos de edição para os residentes selecionados?
		<usetemplate name="okcancelbuttons" notext="Não" yestext="Sim"/>
	</notification>
	<notification name="UnableToCreateGroup">
		Não foi possível criar um grupo.
[MESSAGE]
		<usetemplate name="okbutton" yestext="OK"/>
	</notification>
	<notification name="PanelGroupApply">
		[NEEDS_APPLY_MESSAGE]
[WANT_APPLY_MESSAGE]
		<usetemplate canceltext="Cancelar" name="yesnocancelbuttons" notext="Ignorar Alterações" yestext="Aplicar Alterações"/>
	</notification>
	<notification name="MustSpecifyGroupNoticeSubject">
		Você deve especificar um assunto para enviar uma notícia para o grupo.
		<usetemplate name="okbutton" yestext="OK"/>
	</notification>
	<notification name="AddGroupOwnerWarning">
		Você está para adicionar membros do grupo na função de [ROLE_NAME].
Membros não podem ser removidos dessa função.
Os membros podem, eles próprios, recusar a função.
Deseja continuar?
		<usetemplate ignoretext="Confirmar antes de adicionar novo Proprietário do grupo" name="okcancelignore" notext="Não" yestext="Sim"/>
	</notification>
	<notification name="AssignDangerousActionWarning">
		Você está prestes a adicionar a habilidade &apos;[ACTION_NAME]&apos; para a função &apos;[ROLE_NAME]&apos;

*AVISO*
Qualquer membro com esta Habilidade pode atribuir a si mesmo -- e a outro membro -- funções que têm mais poderes que os que possuem atualmente, potencialmente elevando-os aos níveis próximos ao Proprietário. Certifique-se sobre esta decisão antes de atribuir esta habilidade.

Adicionar esta habilidade ao &apos;[ROLE_NAME]&apos;?
		<usetemplate name="okcancelbuttons" notext="Não" yestext="Sim"/>
	</notification>
	<notification name="AssignDangerousAbilityWarning">
		Você está prestes a adicionar a habilidade &apos;[ACTION_NAME]&apos; à função &apos;[ROLE_NAME]&apos;.

*AVISO*
Qualquer membro numa função com esta habilidade, pode atribuir a sí mesmo -- e a qualquer outro -- todas as habilidades, elevando seus níveis próximos ao poder do Proprietário.

Adicionar esta habilidade a &apos;[ROLE_NAME]&apos;?
		<usetemplate name="okcancelbuttons" notext="Não" yestext="Sim"/>
	</notification>
	<notification name="AssignBanAbilityWarning">
		Você está prestes a adicionar a função &apos;[ACTION_NAME]&apos; ao cargo &apos;[ROLE_NAME]&apos;.

 *AVISO*
Qualquer membro em um cargo com essa função também terá as funções &apos;[ACTION_NAME_2]&apos; e &apos;[ACTION_NAME_3]&apos;
		<usetemplate name="okbutton" yestext="OK"/>
	</notification>
	<notification name="RemoveBanAbilityWarning">
		Você está removendo a função &apos;[ACTION_NAME]&apos; do cargo &apos;[ROLE_NAME]&apos;.

 *AVISO*
Remover essa função NÃO removerá as funções &apos;[ACTION_NAME_2]&apos; e &apos;[ACTION_NAME_3]&apos;.
 
Se você não quiser que essas funções sejam concedidas a esse cargo, desative-as imediatamente.
		<usetemplate name="okbutton" yestext="OK"/>
	</notification>
	<notification name="EjectGroupMemberWarning">
		Você está prestes a expulsar [AVATAR_NAME] do grupo.
		<usetemplate ignoretext="Confirmar expulsão de um participante do grupo" name="okcancelignore" notext="Cancelar" yestext="Expulsar"/>
	</notification>
	<notification name="EjectGroupMembersWarning">
		Você está prestes a expulsar [COUNT] membros do grupo.
		<usetemplate ignoretext="Confirmar expulsão de diversos membros do grupo" name="okcancelignore" notext="Cancelar" yestext="Expulsar"/>
	</notification>
	<notification name="AttachmentDrop">
		Você está prestes a largar seu anexo. 
    Tem certeza de que quer prosseguir?
		<usetemplate ignoretext="Confirmar antes de largar anexos" name="okcancelignore" notext="Não" yestext="Sim"/>
	</notification>
	<notification name="JoinGroupCanAfford">
		Unir-se a esse grupo custa L$[COST].
Deseja prosseguir?
		<usetemplate name="okcancelbuttons" notext="Cancelar" yestext="Unir-se"/>
	</notification>
	<notification name="JoinGroupNoCost">
		Você está prestes a entrar no grupo [NAME].
Deseja continuar?
		<usetemplate name="okcancelbuttons" notext="Cancelar" yestext="Entrar"/>
	</notification>
	<notification name="JoinGroupCannotAfford">
		Associar-se a este grupo custa L$[COST].
Você não tem L$ suficientes para associar-se a este grupo.
	</notification>
	<notification name="CreateGroupCost">
		Criar este grupo custa L$[COST].
Grupos ser formados por mais de um membro, caso contrário serão definitivamente excluídos. 
Convite outros membros dentro de 48 horas.
		<usetemplate canceltext="Cancelar" name="okcancelbuttons" notext="Cancelar" yestext="Criar grupo por L$[COST]"/>
	</notification>
	<notification name="LandBuyPass">
		Por L$[COST] você pode ingressar no terreno (&apos;[PARCEL_NAME]&apos;) por [TIME] horas.  Comprar um passe de acesso?
		<usetemplate name="okcancelbuttons" notext="Cancelar" yestext="OK"/>
	</notification>
	<notification name="SalePriceRestriction">
		O preço de venda deve ser ajustado para mais que 0 L$, se desejar vender para qualquer um.
Por favor, selecione um indivíduo para realizar a venda se o valor for 0 L$.
	</notification>
	<notification name="ConfirmLandSaleChange">
		[LAND_SIZE] m² selecionados de terreno estão sendo configurados para venda.
Seu preço de venda será  L$[SALE_PRICE] e está autorizado para venda para [NAME]. Gostaria de continuar a fazer essa alteração?
		<usetemplate name="okcancelbuttons" notext="Cancelar" yestext="Continuar"/>
	</notification>
	<notification name="ConfirmLandSaleToAnyoneChange">
		ATENÇÃO: Clicar em &apos;vender a qualquer um&apos; torna o terreno disponível para toda a comunidade do [CURRENT_GRID], inclusive residentes de outras regiões.

O terreno selecionado, de [LAND_SIZE] m², está sendo reservado para venda. 
O preço será L$[SALE_PRICE] e [NAME] pode comprar o terreno.
		<usetemplate name="okcancelbuttons" notext="Cancelar" yestext="OK"/>
	</notification>
	<notification name="ReturnObjectsDeededToGroup">
		Tem certeza de que quer devolver todos os objetos compartilhados com o grupo &apos;[NAME]&apos; neste lote, para o inventário do seu antigo Proprietário?

*AVISO* Isso irá deletar os objetos não transferíveis doados ao grupo!

Objetos: [N]
		<usetemplate name="okcancelbuttons" notext="Cancelar" yestext="Devolver"/>
	</notification>
	<notification name="ReturnObjectsOwnedByUser">
		Você tem certeza de que deseja devolver todos os objetos do residente &apos;[NAME]&apos; neste lote para o inventário dele?

Objetos: [N]
		<usetemplate name="okcancelbuttons" notext="Cancelar" yestext="Devolver"/>
	</notification>
	<notification name="ReturnObjectsOwnedBySelf">
		Você tem certeza de que deseja retornar todos os objetos de sua propriedade neste lote para seu inventário?

Objetos: [N]
		<usetemplate name="okcancelbuttons" notext="Cancelar" yestext="Devolver"/>
	</notification>
	<notification name="ReturnObjectsNotOwnedBySelf">
		Você tem certeza de que deseja retornar todos os objetos que NÃO são seus para o inventário de seus proprietários?
Objetos transferíveis doados ao grupo retornarão para seu proprietários.

*AVISO* Isso fará com que os objetos não-transferíveis sejam deletados!

Objetos: [N]
		<usetemplate name="okcancelbuttons" notext="Cancelar" yestext="Devolver"/>
	</notification>
	<notification name="ReturnObjectsNotOwnedByUser">
		Você tem certeza de que deseja retornar todos os objetos deste lote NÃO pertencentes a [NAME]  para o inventário do proprietário?

*AVISO* Esta ação irá apagar os objetos não transferíveis doados ao grupo!

Objetos: [N]
		<usetemplate name="okcancelbuttons" notext="Cancelar" yestext="Devolver"/>
	</notification>
	<notification name="ReturnAllTopObjects">
		Você tem certeza de que deseja enviar todos os objetos listados de volta aos inventários de seus proprietários?
		<usetemplate name="okcancelbuttons" notext="Cancelar" yestext="Devolver"/>
	</notification>
	<notification name="DisableAllTopObjects">
		Você tem certeza que deseja desativar todos os objetos desta região?
		<usetemplate name="okcancelbuttons" notext="Cancelar" yestext="Desativar"/>
	</notification>
	<notification name="ReturnObjectsNotOwnedByGroup">
		Retornar os objetos deste lote que NÃO são compartilhados com o grupo [NAME] de volta para seus proprietários?

Objetos: [N]
		<usetemplate name="okcancelbuttons" notext="Cancelar" yestext="Devolver"/>
	</notification>
	<notification name="UnableToDisableOutsideScripts">
		Não é possível desativar scripts externos.
Toda esta região possui dano habilitado.
Scripts devem ser permitidos para fazer as armas funcionarem.
	</notification>
	<notification name="MultipleFacesSelected">
		Diversas faces foram selecionadas. 
Se você optar por prosseguir, diversas ocorrências a mídia serão colocadas nas diferentes faces do objeto. 
Para colocar a mídia em só uma face, selecione Selecionar face e clique na face desejada do objeto. Depois clique em Adicionar.
		<usetemplate ignoretext="A mídia será colocada nas diferentes faces selecionadas." name="okcancelignore" notext="Cancelar" yestext="OK"/>
	</notification>
	<notification name="MustBeInParcel">
		Você deve permanecer dentro do lote para definir o ponto de aterrissagem.
	</notification>
	<notification name="PromptRecipientEmail">
		Por favor, digite um endereço de email válido para o(s) destinatário(s).
	</notification>
	<notification name="PromptSelfEmail">
		Por favor, insira seu endereço de e-mail.
	</notification>
	<notification name="PromptMissingSubjMsg">
		Enviar por email uma foto com o assunto ou mensagem padrão?
		<usetemplate name="okcancelbuttons" notext="Cancelar" yestext="OK"/>
	</notification>
	<notification name="ErrorProcessingSnapshot">
		Erro processando dados da foto.
	</notification>
	<notification name="ErrorEncodingSnapshot">
		Erro ao codificar a foto.
	</notification>
	<notification name="ErrorUploadingPostcard">
		Houve um problema ao enviar a foto devido à seguinte razão: [REASON]
	</notification>
	<notification name="ErrorUploadingReportScreenshot">
		Houve um problema ao carregar a foto da reportagem devido à seguinte razão: [REASON]
	</notification>
	<notification name="MustAgreeToLogIn">
		Você deve concordar com os Termos de Serviço para continuar a entrar no [CURRENT_GRID].
	</notification>
	<notification name="CouldNotPutOnOutfit">
		Não foi possível vestir o look. A pasta do look não contém roupas, partes do corpo ou acessórios.
	</notification>
	<notification name="CannotWearTrash">
		Não é possível usar roupas ou partes do corpo que estão no lixo.
	</notification>
	<notification name="MaxAttachmentsOnOutfit">
		Não foi possível anexar o objeto. 
Ele ultrapassa o limite de anexos, de [MAX_ATTACHMENTS] objetos. Remova um objeto para poder anexar outro.
	</notification>
	<notification name="CannotWearInfoNotComplete">
		Você não pode vestir este item porque ele ainda não carregou. Tente novamente em um minuto.
	</notification>
	<notification name="MustHaveAccountToLogIn">
		Opa! Alguma coisa ficou em branco.
Digite o nome de usuário de seu avatar.

É preciso ter uma conta para entrar no [CURRENT_GRID]. Deseja criar uma conta agora?
		<url name="url">
			[create_account_url]
		</url>
		<usetemplate name="okcancelbuttons" notext="Tentar novamente" yestext="Abrir conta"/>
	</notification>
	<notification name="InvalidCredentialFormat">
		Digite o nome de usuário ou o nome e sobrenome do seu avatar no campo Nome de usuário, depois entre em sua conta novamente.
	</notification>
	<notification name="InvalidGrid">
		&apos;[GRID]&apos; não é um identificador de grade válido.
	</notification>
	<notification name="InvalidLocationSLURL">
		Seu ponto de partida não especificou uma grade válida.
	</notification>
	<notification name="DeleteClassified">
		Apagar classificado&apos;[NAME]&apos;?
Não há reembolso por taxas já pagas.
		<usetemplate name="okcancelbuttons" notext="Cancelar" yestext="Apagar"/>
	</notification>
	<notification name="DeleteMedia">
		Você optor por excluir a mídia associada a esta face. 
Tem certeza de que quer prosseguir?
		<usetemplate ignoretext="Confirmar antes de apagar mídia de objetos" name="okcancelignore" notext="Não" yestext="Sim"/>
	</notification>
	<notification name="ClassifiedSave">
		Salvar as mudanças no classificado [NAME]?
		<usetemplate canceltext="Cancelar" name="yesnocancelbuttons" notext="Não Salvar" yestext="Salvar"/>
	</notification>
	<notification name="ClassifiedInsufficientFunds">
		Fundos insuficientes para pagar o anúncio.
		<usetemplate name="okbutton" yestext="OK"/>
	</notification>
	<notification name="DeleteAvatarPick">
		Excluir destaque &lt;nolink&gt;[PICK]&lt;/nolink&gt;?
		<usetemplate name="okcancelbuttons" notext="Cancelar" yestext="Apagar"/>
	</notification>
	<notification name="DeleteOutfits">
		Excluir look(s) selecionado(s)?
		<usetemplate name="okcancelbuttons" notext="Cancelar" yestext="OK"/>
	</notification>
	<notification name="PromptGoToEventsPage">
		Ir até a página web de enventos [CURRENT_GRID] ?
		<url name="url">
			http://secondlife.com/events/?lang=pt-BR
		</url>
		<usetemplate name="okcancelbuttons" notext="Cancelar" yestext="Ir à página"/>
	</notification>
	<notification name="SelectProposalToView">
		Selecione uma proposta para visualizar.
	</notification>
	<notification name="SelectHistoryItemToView">
		Selecione um item do histórico para exibi-lo.
	</notification>
	<notification name="CacheWillClear">
		O cache será limpo quando o [APP_NAME] for iniciado.
	</notification>
	<notification name="CacheWillBeMoved">
		O cache será limpo quando o [APP_NAME] for iniciado.
Nota: Este procedimento limpa o cache.
	</notification>
	<notification name="ChangeConnectionPort">
		Reinicie o [APP_NAME] para ativar a reconfiguração da porta.
	</notification>
	<notification name="ChangeSkin">
		Reinicie o [APP_NAME] para ativar a pele nova.
	</notification>
	<notification name="ChangeLanguage">
		Reinicie o [APP_NAME] para exibir o idioma selecionado.
	</notification>
	<notification name="GoToAuctionPage">
		Ir para a página do [CURRENT_GRID] para ver os detalhes do leilão ou fazer um lance?
		<usetemplate name="okcancelbuttons" notext="Cancelar" yestext="Ir para a página"/>
	</notification>
	<notification name="SaveChanges">
		Salvar alterações?
		<usetemplate canceltext="Cancelar" name="yesnocancelbuttons" notext="Não Salvar" yestext="Salvar"/>
	</notification>
	<notification name="DeleteNotecard">
		Excluir nota?
		<usetemplate name="okcancelbuttons" notext="Cancelar" yestext="OK"/>
	</notification>
	<notification name="GestureSaveFailedTooManySteps">
		Falha ao salvar Gesto.
Este gesto possui muitos passos.
Tente remover alguns passos e salve-o novamente.
	</notification>
	<notification name="GestureSaveFailedTryAgain">
		Falha ao salvar Gesto. Por favor, tente em uma minuto.
	</notification>
	<notification name="GestureSaveFailedObjectNotFound">
		Não foi possível salvar o gesto pois o objeto ou o inventário associado ao objeto não foi encontrado.
O objeto pode estar fora de alcance ou foi deletado.
	</notification>
	<notification name="GestureSaveFailedReason">
		Houve um problema em salvar um gesto devido à seguinte razão: [REASON].  Por favor, tente salvar o Gesto depois.
	</notification>
	<notification name="SaveNotecardFailObjectNotFound">
		Não foi possível salvar uma nota pois o objeto ou o inventário associado ao objeto não foi encontrado.
O objeto pode estar fora de alcance ou foi deletado.
	</notification>
	<notification name="SaveNotecardFailReason">
		Houve um problema em salvar uma nota devido a seguinte razão: [REASON]. Tente salvar a nota novamente mais tarde.
	</notification>
	<notification name="ScriptCannotUndo">
		Não foi possível desfazer todas as mudanças na sua versão de script.
Gostaria de carregar a última versão salva?
(**Aviso** Esta operação não pode ser desfeita).
		<usetemplate name="okcancelbuttons" notext="Não" yestext="Sim"/>
	</notification>
	<notification name="SaveScriptFailObjectNotFound">
		Não foi possível salvar o script pois o objeto em que ele está não pôde ser encontrado.
O objeto pode estar fora de alcance ou ter sido deletado.
	</notification>
	<notification name="StartRegionEmpty">
		Sua região de partida não está definida.
Digite o nome da região na caixa &apos;Ponto de partida&apos; ou selecione &apos;Meu último local&apos; ou &apos;Minha casa&apos; como ponto de partida.
		<usetemplate name="okbutton" yestext="OK"/>
	</notification>
	<notification name="CouldNotStartStopScript">
		Não foi possível iniciar ou parar o script pois o objeto em que ele está não pôde ser encontrado.
O objeto pode estar fora de alcance ou ter sido deletado.
	</notification>
	<notification name="CannotDownloadFile">
		Não foi possível baixar o arquivo.
	</notification>
	<notification name="CannotWriteFile">
		Não foi possível escrever o arquivo [[FILE]]
	</notification>
	<notification name="UnsupportedHardware">
		Sabe de uma coisa? Seu computador não tem os requisitos mínimos do [APP_NAME].  Talvez o desempenho seja um pouco sofrível.  O suporte não pode atender pedidos de assistência técnicas em sistemas não suportados. 

Consultar [_URL] para mais informações?
		<url name="url" option="0">
			http://secondlife.com/support/sysreqs.php?lang=pt
		</url>
		<usetemplate ignoretext="O hardware do meu computador não é suportado" name="okcancelignore" notext="Não" yestext="Sim"/>
	</notification>
	<notification name="IntelOldDriver">
		Provavelmente, há um driver mais recente para o seu chip gráfico.  A atualização dos drivers gráficos pode melhorar significativamente o desempenho.

    Visitar [_URL] para verificar se há atualizações do driver?
		<url name="url">
			http://www.intel.com/p/pt_BR/support/detect/graphics
		</url>
		<usetemplate ignoretext="Meu driver gráfico está desatualizado" name="okcancelignore" notext="Não" yestext="Sim"/>
	</notification>
	<notification name="AMDOldDriver">
		Provavelmente, há um driver mais recente para o seu chip gráfico.  A atualização dos drivers gráficos pode melhorar significativamente o desempenho.

    Visitar [_URL] para verificar se há atualizações do driver?
		<url name="url">
			http://support.amd.com/us/Pages/AMDSupportHub.aspx
		</url>
		<usetemplate ignoretext="Meu driver gráfico está desatualizado" name="okcancelignore" notext="Não" yestext="Sim"/>
	</notification>
	<notification name="NVIDIAOldDriver">
		Provavelmente, há um driver mais recente para o seu chip gráfico.  A atualização dos drivers gráficos pode melhorar significativamente o desempenho.

    Visitar [_URL] para verificar se há atualizações do driver?
		<url name="url">
			http://www.nvidia.com.br/Download/index.aspx?lang=br
		</url>
		<usetemplate ignoretext="Meu driver gráfico está desatualizado" name="okcancelignore" notext="Não" yestext="Sim"/>
	</notification>
	<notification name="UnknownGPU">
		A placa de vídeo do seu sistema não é reconhecida pelo [APP_NAME].
Isto acontece quando novos hardwares que ainda não foram testados no [APP_NAME].  Talvez isso não cause problemas, mas pode ser preciso checar as configurações de vídeo. 
( Eu &gt; Preferências &gt; Vídeo)
		<form name="form">
			<ignore name="ignore" text="Minha placa de vídeo não foi reconhecida."/>
		</form>
	</notification>
	<notification name="DisplaySettingsNoShaders">
		O [APP_NAME] sofreu uma pane ao iniciar os drivers de vídeo. 
A Qualidade do vídeo será definida como baixa para evitar os erros de driver mais comuns.  Assim, alguns recursos de vídeo serão desativados. 
Tente atualizar o driver da sua placa de vídeo. 
Para aumentar a qualidade do vídeo, vá para Preferências &gt; Vídeo.
	</notification>
	<notification name="RegionNoTerraforming">
		A região [REGION] não permite ser aplainada.
	</notification>
	<notification name="ParcelNoTerraforming">
		Você não está autorizado a terraplanar o terreno [PARCEL].
	</notification>
	<notification name="CannotCopyWarning">
		Você não tem autorização para copiar os itens abaixo:
[ITEMS]
ao dá-los, você ficará sem eles no seu inventário. Deseja realmente dar estes itens?
		<usetemplate name="okcancelbuttons" notext="Não" yestext="Sim"/>
	</notification>
	<notification name="CannotGiveItem">
		Não foi possível entregar o item de inventário.
	</notification>
	<notification name="TransactionCancelled">
		Transação cancelada.
	</notification>
	<notification name="TooManyItems">
		Não é possível passar mais que 42 itens em uma única transferência de inventário.
	</notification>
	<notification name="NoItems">
		Você não tem permissão para transferir os itens selecionados.
	</notification>
	<notification name="CannotCopyCountItems">
		Você não tem permissão para copiar [COUNT] dos itens selecionados. Você irá perdê-los do seu inventário.
Deseja realmente entregar estes itens?
		<usetemplate name="okcancelbuttons" notext="Não" yestext="Sim"/>
	</notification>
	<notification name="CannotGiveCategory">
		Você não tem permissão para transferir a pasta selecionada.
	</notification>
	<notification name="FreezeAvatar">
		Congelar esse avatar?
Ele ou ela estará temporáriamente incapacitado de mover-se, conversar ou interagir com mundo.
		<usetemplate canceltext="Cancelar" name="yesnocancelbuttons" notext="Descongelar" yestext="Congelar"/>
	</notification>
	<notification name="FreezeAvatarFullname">
		Congelar [AVATAR_NAME]?
Ele ou ela vai ficar temporariamente incapaz de se mover, usar o bate-papo ou interagir com o mundo.
		<usetemplate canceltext="Cancelar" name="yesnocancelbuttons" notext="Descongelar" yestext="Congelar"/>
	</notification>
	<notification name="EjectAvatarFullname">
		Ejetar [AVATAR_NAME] do seu terreno?
		<usetemplate canceltext="Cancelar" name="yesnocancelbuttons" notext="Ejetar e Banir" yestext="Ejetar"/>
	</notification>
	<notification name="EjectAvatarNoBan">
		Ejetar este avatar do seu terreno?
		<usetemplate name="okcancelbuttons" notext="Cancelar" yestext="Ejetar"/>
	</notification>
	<notification name="EjectAvatarFullnameNoBan">
		Ejetar [AVATAR_NAME] do seu terreno?
		<usetemplate name="okcancelbuttons" notext="Cancelar" yestext="Ejetar"/>
	</notification>
	<notification name="EjectAvatarFromGroup">
		Você ejetou [AVATAR_NAME] do grupo [GROUP_NAME]
	</notification>
	<notification name="AcquireErrorTooManyObjects">
		Erro de aquisição: Muitos objetos selecionados.
	</notification>
	<notification name="AcquireErrorObjectSpan">
		Erro de aquisição: Objetos criados em mais de uma região.
Mova todos os objetos a serem adquiridos para uma mesma região.
	</notification>
	<notification name="PromptGoToCurrencyPage">
		[EXTRA]

Para mais informações sobre como comprar L$, consulte [_URL].
		<url name="url">
			http://secondlife.com/app/currency/?lang=pt-BR
		</url>
		<usetemplate name="okcancelbuttons" notext="Cancelar" yestext="Ir até a página"/>
	</notification>
	<notification name="UnableToLinkObjects">
		Não é possível unir estes [COUNT] objetos.
Você pode unir um máximo de [MAX] objetos.
	</notification>
	<notification name="CannotLinkIncompleteSet">
		Você pode unir apenas conjuntos completos de objetos e deve selecionar mais que um objeto.
	</notification>
	<notification name="CannotLinkModify">
		Impossibilitado de unir, porque você não tem permissão para modificar todos os objetos.

Por favor, certifique-se de que nenhum deles está travado e que você é dono de todos eles.
	</notification>
	<notification name="CannotLinkPermanent">
		Os objetos não podem ser vinculados através de demarcações de região.
	</notification>
	<notification name="CannotLinkDifferentOwners">
		Impossibilitado de unir porque nem todos os objetos são do mesmo dono.

Por favor, certifique-se de que você é o dono de todos os objetos selecionados.
	</notification>
	<notification name="NoFileExtension">
		Nenhuma extensão para o arquivo: &apos;[FILE]&apos;

Por favor, certifique-se de que o arquivo tem uma extensão de arquivo correta.
	</notification>
	<notification name="InvalidFileExtension">
		Extensão de arquivo inválida: [EXTENSION].
Esperada [VALIDS]
		<usetemplate name="okbutton" yestext="OK"/>
	</notification>
	<notification name="CannotUploadSoundFile">
		Não é possível abrir para leitura o arquivo de som carregado:
[FILE]
	</notification>
	<notification name="SoundFileNotRIFF">
		O arquivo não aparenta ser um arquivo do tipo RIFF WAVE:
[FILE]
	</notification>
	<notification name="SoundFileNotPCM">
		O arquivo não aparenta ser um arquivo de áudio PCM WAVE:
[FILE]
	</notification>
	<notification name="SoundFileInvalidChannelCount">
		O arquivo possui um número de canais inválido (deve ser mono ou estéreo):
[FILE]
	</notification>
	<notification name="SoundFileInvalidSampleRate">
		O arquivo não aparenta ter uma taxa de amostragem suportada (deve ser 44.1k):
[FILE]
	</notification>
	<notification name="SoundFileInvalidWordSize">
		O arquivo não aparenta ter um tamanho de palavra suportada (deve ser 8 ou 16 bit):
[FILE]
	</notification>
	<notification name="SoundFileInvalidHeader">
		Não pode ser encontrado bloco de dados no cabeçalho WAV:
[FILE]
	</notification>
	<notification name="SoundFileInvalidChunkSize">
		Pedaço de arquivo WAV de tamanho errado:
[FILE]
	</notification>
	<notification name="SoundFileInvalidTooLong">
		Arquivo de áudio é muito longo (no máximo 10 segundos):
[FILE]
	</notification>
	<notification name="ProblemWithFile">
		Problemas com o arquivo [FILE]:

[ERROR]
	</notification>
	<notification name="CannotOpenTemporarySoundFile">
		Não pode abrir o arquivo temporário de som comprimido, para leitura: [FILE]
	</notification>
	<notification name="UnknownVorbisEncodeFailure">
		Falha desconhecida de codificação vorbis em: [FILE]
	</notification>
	<notification name="CannotEncodeFile">
		Impossível codificar o arquivo: [FILE]
	</notification>
	<notification name="CorruptedProtectedDataStore">
		Não podemos preencher seu nome e senha.   Isso pode ocorrer após mudanças na configuração da rede
		<usetemplate name="okbutton" yestext="OK"/>
	</notification>
	<notification name="CorruptResourceFile">
		Fonte do arquivo corrompida: [FILE]
	</notification>
	<notification name="UnknownResourceFileVersion">
		Versão desconhecida de arquivo de recursos da Linden no arquivo: [FILE]
	</notification>
	<notification name="UnableToCreateOutputFile">
		Incapaz de criar arquivo de saída: [FILE]
	</notification>
	<notification name="DoNotSupportBulkAnimationUpload">
		O [APP_NAME] ainda não faz o upload de vários arquivos de animação no formato BVH de uma vez.
	</notification>
	<notification name="CannotUploadReason">
		Incapaz de carregar [FILE] devido ao seguinte motivo: [REASON]
Por favor tente novamente mais tarde.
	</notification>
	<notification name="LandmarkCreated">
		Você adicionou &quot;[LANDMARK_NAME]&quot; a sua pasta [FOLDER_NAME].
	</notification>
	<notification name="LandmarkAlreadyExists">
		Você já tem um marco deste lugar.
		<usetemplate name="okbutton" yestext="OK"/>
	</notification>
	<notification name="CannotCreateLandmarkNotOwner">
		Você não pode criar um ponto de referência porque o proprietário do terreno não permite. Tente novamente a alguns metros de distância.
	</notification>
	<notification name="CannotRecompileSelectObjectsNoScripts">
		Não é possível realizar uma recompilação.
Selecione um objeto com um script.
	</notification>
	<notification name="CannotRecompileSelectObjectsNoPermission">
		Impossibilitado de executar uma &apos;recompilação&apos;.

Selecione objetos com scripts que você tem permissão para modificar.
	</notification>
	<notification name="CannotResetSelectObjectsNoScripts">
		Impossibilitado de executar &apos;redefinir&apos;.

Selecione objetos com scripts.
	</notification>
	<notification name="CannotResetSelectObjectsNoPermission">
		Impossibilitado de executar &apos;redefinir&apos;.

Selecione objetos com scripts que você tem permissão para modificar.
	</notification>
	<notification name="CannotOpenScriptObjectNoMod">
		Impossível abrir script em objeto sem ter autorização para modificar.
	</notification>
	<notification name="CannotSetRunningSelectObjectsNoScripts">
		Impossibilitado de definir quaisquer scripts para &apos;rodando&apos;.

Selecione objetos com scripts.
	</notification>
	<notification name="CannotSetRunningNotSelectObjectsNoScripts">
		Impossibilitado de definir quaisquer scripts para &apos;não rodando&apos;.

Selecione objetos com scripts.
	</notification>
	<notification name="NoFrontmostFloater">
		Nenhuma janela flutuante mais à frente para salvar.
	</notification>
	<notification name="SeachFilteredOnShortWords">
		Sua consulta de pesquisa foi alterada e as palavras que eram demasiado curtas foram removidas.

Pesquisava por: [FINALQUERY]
	</notification>
	<notification name="SeachFilteredOnShortWordsEmpty">
		Os termos de sua pesquisa eram muito curtos então nenhuma pesquisa foi feita.
	</notification>
	<notification name="CouldNotTeleportReason">
		O teletransporte falhou.
[REASON]
	</notification>
	<notification name="invalid_tport">
		Houve um problema ao processar o teletransporte. Talvez seja preciso sair e entrar do Second Life para fazer o teletransporte.
Se você continuar a receber esta mensagem, consulte [SUPPORT_SITE].
	</notification>
	<notification name="invalid_region_handoff">
		Problema encontrado ao processar a passagem de regiões. Talvez seja preciso sair e entrar do Second Life atravessar regiões novamente.
Se você continuar a receber esta mensagem, consulte [SUPPORT_SITE].
	</notification>
	<notification name="blocked_tport">
		Desculpe, teletransportes estão atualmente bloqueados. Tente novamente dentro de alguns instantes. Se você continuar com problemas de teletransporte, por favor tente deslogar e relogar para resolver o problema.
	</notification>
	<notification name="nolandmark_tport">
		Desculpe, mas o sistema não conseguiu localizar a landmark de destino.
	</notification>
	<notification name="timeout_tport">
		Desculpe, não foi possível para o sistema executar o teletransporte. Tente novamente dentro de alguns instantes.
	</notification>
	<notification name="noaccess_tport">
		Desculpe, você não tem acesso ao destino deste teletransporte.
	</notification>
	<notification name="missing_attach_tport">
		Seu anexos ainda não chegaram. Tente esperar por alguns momentos ou deslogar e logar antes de tentar teleransportar-se novamente.
	</notification>
	<notification name="too_many_uploads_tport">
		Afluxo nesta região é atualmente tão alto que seu pedido de teletransporte não será possível em tempo oportuno. Por favor, tente novamente em alguns minutos ou vá a uma área menos ocupada.
	</notification>
	<notification name="expired_tport">
		Desculpe, mas o sistema não conseguiu concluir o seu pedido de teletransporte em tempo hábil. Por favor, tente novamente em alguns minutos.
	</notification>
	<notification name="expired_region_handoff">
		Desculpe, mas o sistema não pôde concluir a sua travessia de região em tempo hábil. Por favor, tente novamente em alguns minutos.
	</notification>
	<notification name="no_host">
		Não foi possível encontrar o destino do teletransporte. O destino pode estar temporariamente indisponível ou não existir mais. Por favor, tente novamente em poucos minutos.
	</notification>
	<notification name="no_inventory_host">
		O sistema de inventário está indisponível no momento.
	</notification>
	<notification name="CannotSetLandOwnerNothingSelected">
		Incapaz de estabelecer o proprietário do terreno:
Nenhum lote selecionado.
	</notification>
	<notification name="CannotSetLandOwnerMultipleRegions">
		Não é possível exigir a posse do terreno porque a seleção alcançou múltiplas regiões. Por favor, selecione uma área menor e tente novamente.
	</notification>
	<notification name="ForceOwnerAuctionWarning">
		Este lote vai a leilão. Forçar a mudança do dono cancela o leilão, podendo deixar residentes que já deram lances insatisfeitos. 
Deseja forçar mudança de dono?
		<usetemplate name="okcancelbuttons" notext="Cancelar" yestext="Retomar"/>
	</notification>
	<notification name="CannotContentifyNothingSelected">
		Conteúdo não encontrado:
Nenhum lote selecionado.
	</notification>
	<notification name="CannotContentifyNoRegion">
		Conteúdo não encontrado:
Nenhuma região selecionada.
	</notification>
	<notification name="CannotReleaseLandNothingSelected">
		Não é possível abandonar terreno:
Nenhum lote selecionado.
	</notification>
	<notification name="CannotReleaseLandNoRegion">
		Não é possível abandonar terreno:
Não é possível encontrar a região.
	</notification>
	<notification name="CannotBuyLandNothingSelected">
		Não é possível comprar terreno:
Nenhum lote selecionado.
	</notification>
	<notification name="CannotBuyLandNoRegion">
		Não é possível comprar terreno:
Não é possível achar a região em que este terreno se encontra.
	</notification>
	<notification name="CannotCloseFloaterBuyLand">
		A janela Comprar terreno poderá ser fechada quando o [APP_NAME] determinar o preço da transação.
	</notification>
	<notification name="CannotDeedLandNothingSelected">
		Não é possível transferir posse do terreno:
Nenhum lote selecionado.
	</notification>
	<notification name="CannotDeedLandNoGroup">
		Não é possível transferir posse do terreno:
Nenhum grupo selecionado.
	</notification>
	<notification name="CannotDeedLandNoRegion">
		Houve um problema ao processar a doação do terreno: 
A região do terreno não pôde ser localizada.
	</notification>
	<notification name="CannotDeedLandMultipleSelected">
		Não é possível doar o terreno:
Vários lotes foram selecionados.

Tente selecionar um único lote.
	</notification>
	<notification name="CannotDeedLandWaitingForServer">
		Não é possível doar o terreno:
Esperando o servidor informar de quem é a propriedade.

Por favor, tente novamente.
	</notification>
	<notification name="CannotDeedLandNoTransfer">
		Não é possível doar o terreno:
A região [REGION] não permite transferências de terreno.
	</notification>
	<notification name="CannotReleaseLandWatingForServer">
		Não é possível abandonar o terreno:
Esperando o servidor atualizar as informações do lote.

Tente novamente em alguns segundos.
	</notification>
	<notification name="CannotReleaseLandSelected">
		Não é possível abandonar o terreno:
Você não é dono de todos os lotes selecionados.

Por favor, selecione um único lote.
	</notification>
	<notification name="CannotReleaseLandDontOwn">
		Não é possível abandonar terreno:
Você não tem permissão de liberar este lote.
Os lotes que você possui estão em verde.
	</notification>
	<notification name="CannotReleaseLandRegionNotFound">
		Houve um problema ao processar o abandono do terreno: 
A região do terreno não pôde ser localizada.
	</notification>
	<notification name="CannotReleaseLandNoTransfer">
		Não é possível abandonar terreno:
A região [REGION] não permite transferência de terreno.
	</notification>
	<notification name="CannotReleaseLandPartialSelection">
		Não é possível abandonar o terreno:
Selecione um lote inteiro e abra mão dele.

Selecione um lote inteiro ou primeiro divida seu lote.
	</notification>
	<notification name="ReleaseLandWarning">
		Você está prestes a abrir mão de [AREA] m².
Ao abrir mão deste terreno, ele deixa de ser uma propriedade. Note que você não receberá nenhum L$.

Abrir mão deste terreno?
		<usetemplate name="okcancelbuttons" notext="Cancelar" yestext="Renunciar"/>
	</notification>
	<notification name="CannotDivideLandNothingSelected">
		Não é possível dividir o terreno:

Nenhum lote foi selecionado.
	</notification>
	<notification name="CannotDivideLandPartialSelection">
		Não é possível dividir o terreno:

Você selecionou um lote inteiro.
Tente selecionar uma parte do lote.
	</notification>
	<notification name="LandDivideWarning">
		Dividir este terreno irá dividir este lote em dois e cada lote pode ter suas próprias configurações. Algumas configurações serão colocadas no padrão depois dessa operação.

Quer dividir o terreno?
		<usetemplate name="okcancelbuttons" notext="Cancelar" yestext="Dividir"/>
	</notification>
	<notification name="CannotDivideLandNoRegion">
		Houve um problema ao processar a divisão do terreno: 
A região do terreno não pôde ser localizada.
	</notification>
	<notification name="CannotJoinLandNoRegion">
		Houve um problema ao processar a união dos terrenos: 
A região do terreno não pôde ser localizada.
	</notification>
	<notification name="CannotJoinLandNothingSelected">
		Não é possível unir os terrenos:
Nenhum lote selecionado.
	</notification>
	<notification name="CannotJoinLandEntireParcelSelected">
		Não é possível unir os terrenos:
Você selecionou apenas um lote.

Selecione a terra através de ambos os lotes.
	</notification>
	<notification name="CannotJoinLandSelection">
		Não é possível unir os terrenos:
Você deve selecionar mais de um lote.

Selecione terrenos localizados em dois lotes.
	</notification>
	<notification name="JoinLandWarning">
		Unir os terrenos vai criar um grande lote, formado por todos os lotes que intersectam o retângulo selecionado.
Você vai ter que redefinir nome e as opções do novo lote.

Unir os terrenos?
		<usetemplate name="okcancelbuttons" notext="Cancelar" yestext="Unir"/>
	</notification>
	<notification name="ConfirmNotecardSave">
		Esta anotação precisa ser salva antes de o item ser copiado ou visualizado. Salvar anotação?
		<usetemplate name="okcancelbuttons" notext="Cancelar" yestext="Salvar"/>
	</notification>
	<notification name="ConfirmItemCopy">
		Copiar este item para o seu inventário?
		<usetemplate name="okcancelbuttons" notext="Cancelar" yestext="Copiar"/>
	</notification>
	<notification name="ResolutionSwitchFail">
		Falha ao trocar a resolução para [RESX] por [RESY]
	</notification>
	<notification name="ErrorUndefinedGrasses">
		Erro: Gramado indefinido; [SPECIES]
	</notification>
	<notification name="ErrorUndefinedTrees">
		Erro: Árvores indefinidas: [SPECIES]
	</notification>
	<notification name="CannotSaveWearableOutOfSpace">
		Não é possível salvar &apos;[NAME]&apos; para um arquivo de vestimenta. Você precisa liberar algum espaço no seu computador e salvar o arquivo novamente.
	</notification>
	<notification name="CannotSaveToAssetStore">
		Ocorreu um problema ao salvar [NAME].  
Em geral, essa é uma falha técnica temporária.  Personalize e volte a salvar o item novamente dentro de alguns minutos.
	</notification>
	<notification name="YouHaveBeenLoggedOut">
		Ah não!  O [CURRENT_GRID] teve de fechar. 
            [MESSAGE]
		<usetemplate name="okcancelbuttons" notext="Sair" yestext="Exibir IM &amp; bate-papo"/>
	</notification>
	<notification name="OnlyOfficerCanBuyLand">
		Não é possível comprar o terreno para o grupo:
Você não tem permissão para comprar o terreno para o seu grupo ativado.
	</notification>
	<notification label="Adicionar amigo" name="AddFriendWithMessage">
		Amigos podem dar permissões de rastrear um ao outro pelo mapa e receber atualizações de status online.

Oferecer amizade para [NAME]?
		<form name="form">
			<input name="message">
				Quer ser meu amigo?
			</input>
			<button name="Offer" text="Oferecer"/>
			<button name="Cancel" text="Cancelar"/>
		</form>
	</notification>
	<notification label="Adicionar lista de substituição automática" name="AddAutoReplaceList">
		Nome para a nova lista:
		<form name="form">
			<button name="SetName" text="OK"/>
		</form>
	</notification>
	<notification label="Renomear lista de substituição automática" name="RenameAutoReplaceList">
		O nome &apos;[DUPNAME]&apos; já está em uso
    Insira um novo nome exclusivo:
		<form name="form">
			<button name="ReplaceList" text="Substituir lista atual"/>
			<button name="SetName" text="Usar novo nome"/>
		</form>
	</notification>
	<notification name="InvalidAutoReplaceEntry">
		A palavra-chave deve ser uma palavra única e a substituição não pode estar vazia.
	</notification>
	<notification name="InvalidAutoReplaceList">
		A lista de substituição é inválida.
	</notification>
	<notification name="SpellingDictImportRequired">
		Você deve especificar um arquivo, um nome e um idioma.
	</notification>
	<notification name="SpellingDictIsSecondary">
		O dicionário [DIC_NAME] não aparenta ter um arquivo &quot;aff&quot;; isso significa que ele é um dicionário &quot;secundário&quot;.
Ele pode ser usado como dicionário adicional mas não como dicionário Principal.

Consulte https://wiki.secondlife.com/wiki/Adding_Spelling_Dictionaries
	</notification>
	<notification name="SpellingDictImportFailed">
		Impossível copiar
    [FROM_NAME]
    para
    [TO_NAME]
	</notification>
	<notification label="Salvar este look" name="SaveOutfitAs">
		Veja o meu novo visual:
		<form name="form">
			<input name="message">
				[DESC] (novo)
			</input>
			<button name="OK" text="OK"/>
			<button name="Cancel" text="Cancelar"/>
		</form>
	</notification>
	<notification label="Salvar item de vestuário" name="SaveWearableAs">
		Salvar item no meu inventário como:
		<form name="form">
			<input name="message">
				[DESC] (novo)
			</input>
			<button name="OK" text="OK"/>
			<button name="Cancel" text="Cancelar"/>
		</form>
	</notification>
	<notification label="Renomear look" name="RenameOutfit">
		Nome do novo look:
		<form name="form">
			<input name="new_name">
				[NAME]
			</input>
			<button name="OK" text="OK"/>
			<button name="Cancel" text="Cancelar"/>
		</form>
	</notification>
	<notification name="RemoveFromFriends">
		Deseja remover &lt;nolink&gt;[NAME]&lt;/nolink&gt; da sua lista de amigos?
		<usetemplate name="okcancelbuttons" notext="Cancelar" yestext="Remover"/>
	</notification>
	<notification name="RemoveMultipleFromFriends">
		Você quer remover vários amigos da sua lista?
		<usetemplate name="okcancelbuttons" notext="Cancelar" yestext="Remover"/>
	</notification>
	<notification name="GodDeleteAllScriptedPublicObjectsByUser">
		Você tem certeza que deseja excluir todos os objetos programados de propriedade de
** [AVATAR_NAME] **
em todos os outros terrenos deste sim?
		<usetemplate name="okcancelbuttons" notext="Cancelar" yestext="APAGAR!!"/>
	</notification>
	<notification name="GodDeleteAllScriptedObjectsByUser">
		Você tem certeza que deseja excluir todos os objetos programados de propriedade de
** [AVATAR_NAME] **
em TODOS OS TERRENOS deste sim?
		<usetemplate name="okcancelbuttons" notext="Cancelar" yestext="!!APAGAR TUDO!!"/>
	</notification>
	<notification name="GodDeleteAllObjectsByUser">
		Você tem certeza que deseja excluir TODOS os objetos (programados ou não) de propriedade de
** [AVATAR_NAME] **
em TODOS OS TERRENOS deste sim?
		<usetemplate name="okcancelbuttons" notext="Cancelar" yestext="!!APAGAR TUDO!!"/>
	</notification>
	<notification name="BlankClassifiedName">
		Você deve especificar um nome para seu classificado.
	</notification>
	<notification name="MinClassifiedPrice">
		Preço mínimo a pagar para incluir na listagem é de L$[MIN_PRICE].

Por favor, insira um valor maior.
	</notification>
	<notification name="ConfirmItemDeleteHasLinks">
		Pelo menos um dos itens possui links que levam a ele.  Ao excluir o item, os links não funcionarão mais.  Por isso, recomendamos excluir os links primeiro.

Tem certeza de que quer excluir estes itens?
		<usetemplate name="okcancelbuttons" notext="Cancelar" yestext="OK"/>
	</notification>
	<notification name="ConfirmObjectDeleteLock">
		Pelo menos um dos itens que você selecionou está trancado.

Tem certeza de que deseja apagar estes itens?
		<usetemplate name="okcancelbuttons" notext="Não" yestext="Sim"/>
	</notification>
	<notification name="ConfirmObjectDeleteNoCopy">
		Pelo menos um dos itens que você selecionou não é copiável.

Tem certeza de que deseja apagar estes itens?
		<usetemplate name="okcancelbuttons" notext="Não" yestext="Sim"/>
	</notification>
	<notification name="ConfirmObjectDeleteNoOwn">
		Ao menos um dos itens selecionados não é seu.

Tem certeza de que quer excluir estes itens?
		<usetemplate name="okcancelbuttons" notext="Não" yestext="Sim"/>
	</notification>
	<notification name="ConfirmObjectDeleteLockNoCopy">
		Pelo menos um dos objetos está trancado ou não é copiável.

Tem certeza de que deseja apagar estes itens?
		<usetemplate name="okcancelbuttons" notext="Não" yestext="Sim"/>
	</notification>
	<notification name="ConfirmObjectDeleteLockNoOwn">
		Ao menos um objeto está bloqueado.
Ao menos um objeto não é seu.

Tem certeza de que quer excluir estes itens?
		<usetemplate name="okcancelbuttons" notext="Não" yestext="Sim"/>
	</notification>
	<notification name="ConfirmObjectDeleteNoCopyNoOwn">
		Ao menos um objeto não é copiável.
Ao menos um objeto não é seu.

Tem certeza de que quer excluir estes itens?
		<usetemplate name="okcancelbuttons" notext="Não" yestext="Sim"/>
	</notification>
	<notification name="ConfirmObjectDeleteLockNoCopyNoOwn">
		Ao menos um objeto está bloqueado.
Ao menos um objeto não é copiável.
Ao menos um objeto não é seu.

Tem certeza de que quer excluir estes itens?
		<usetemplate name="okcancelbuttons" notext="Cancelar" yestext="Sim"/>
	</notification>
	<notification name="ConfirmObjectTakeLock">
		Pelo menos um dos objetos está trancado.

Tem certeza de que deseja pegar estes itens?
		<usetemplate name="okcancelbuttons" notext="Não" yestext="Sim"/>
	</notification>
	<notification name="ConfirmObjectTakeNoOwn">
		Você não possui todos os objetos que está pegando.
Caso continue, as permissões do próximo proprietário serão aplicadas aos objetos e possivelmente restringirão sua habilidade em modificá-los ou copiá-los.

Você tem certeza de que quer pegar estes itens?
		<usetemplate name="okcancelbuttons" notext="Não" yestext="Sim"/>
	</notification>
	<notification name="ConfirmObjectTakeLockNoOwn">
		Pelo menos um objeto está bloqueado.
Você não possui todos os objetos que você está pegando.
Se continuar, as permissões para o próximo proprietário serão aplicadas e possivelmente restringirão sua capacidade de modificar ou copiá-los.
No entanto, você pode pegar a seleção atual.

Tem certeza de que deseja pegar estes itens?
		<usetemplate name="okcancelbuttons" notext="Não" yestext="Sim"/>
	</notification>
	<notification name="CantBuyLandAcrossMultipleRegions">
		Não foi possível comprar o terreno, pois a seleção abrange várias regiões.

Por favor, selecione uma área menor e tente novamente.
	</notification>
	<notification name="DeedLandToGroup">
		No ato da doação deste lote, o grupo deverá ter e manter créditos suficientes para ter o terreno.
O preço de aquisição dos terrenos não é restituído ao proprietário. Se uma parcela doada for vendida, o preço de venda é dividido igualmente entre os membros do grupo.

Doar [AREA] m² ao grupo &apos;[GROUP_NAME]&apos;?
		<usetemplate name="okcancelbuttons" notext="Cancelar" yestext="OK"/>
	</notification>
	<notification name="DeedLandToGroupWithContribution">
		Ao transferir este terreno, o grupo precisa ter e manter créditos de uso de terrenos suficientes.
A doação inclui uma contribuição de terreno ao grupo de parte de &apos;[NAME]&apos;.
O preço pago pelo terreno não será reembolsado ao proprietário. Se um terreno doado for vendido, a receita da venda será dividida igualmente entre os membros do grupo.

Doar este terreno de [AREA] m² para o grupo &apos;[GROUP_NAME]&apos;?
		<usetemplate name="okcancelbuttons" notext="Cancelar" yestext="OK"/>
	</notification>
	<notification name="DisplaySetToSafe">
		Configurações de display foram ajustadas para níveis de segurança porque você especificou -- opção de segurança.
	</notification>
	<notification name="DisplaySetToRecommendedGPUChange">
		As configurações de tela foram definidas nos níveis recomendados porque sua placa de vídeo foi alterada
de &apos;[LAST_GPU]&apos;
para &apos;[THIS_GPU]&apos;
	</notification>
	<notification name="DisplaySetToRecommendedFeatureChange">
		As configurações de tela foram definidas nos níveis recomendados por causa de uma alteração no subsistema de renderização.
	</notification>
	<notification name="ErrorMessage">
		[ERROR_MESSAGE]
		<usetemplate name="okbutton" yestext="OK"/>
	</notification>
	<notification name="AvatarMovedDesired">
		Esse destino não está disponível no momento. 
Você chegou a uma região próxima.
	</notification>
	<notification name="AvatarMovedLast">
		O destino solicitado não está disponível no momento.
Você chegou a uma região próxima.
	</notification>
	<notification name="AvatarMovedHome">
		Esse destino não está disponível no momento. 
Você chegou a uma região próxima. 
Pense em usar outra região como seu início.
	</notification>
	<notification name="ClothingLoading">
		As suas roupas estão sendo transferidas. 
Enquando isso, use o [CURRENT_GRID] normalmente. Seu visual será exibido corretamente.
		<form name="form">
			<ignore name="ignore" text="A roupa está demorando para chegar"/>
		</form>
	</notification>
	<notification name="FirstRun">
		A instalação do [APP_NAME] está pronta.

Se você ainda não conhece o [CURRENT_GRID], basta criar uma conta para começar. 
Voltar para [http://join.secondlife.com secondlife.com] para criar sua conta?
		<usetemplate name="okcancelbuttons" notext="Continuar" yestext="Criar conta"/>
	</notification>
	<notification name="LoginPacketNeverReceived">
		Estamos detectando um problema de conexão.  Pode haver um problema com a sua conexão à internet ou com o [SECOND_LIFE_GRID].

Cheque sua conexão e tente em alguns minutos, clique na Ajuda para acessar o [SUPPORT_SITE], ou tente voltar para casa clicando em &apos;Teletransportar&apos;.
		<url name="url">
			http://br.secondlife.com/support/
		</url>
		<form name="form">
			<button name="OK" text="OK"/>
			<button name="Help" text="Ajuda"/>
			<button name="Teleport" text="Teletransportar"/>
		</form>
	</notification>
	<notification name="WelcomeChooseSex">
		Seu personagem irá aparecer num momento.

Use as teclas de seta para andar.
Pressione a tecla F1 para ajuda ou aprender mais sobre [CURRENT_GRID].
Por favor, escolha se o seu avatar é feminino ou masculino. Você pode mudar de idéia depois.
		<usetemplate name="okcancelbuttons" notext="Feminino" yestext="Masculino"/>
	</notification>
	<notification name="CantTeleportToGrid">
		Não foi possível ir para [SLURL], que fica em outro grid ([GRID]) em relação ao grid atual, ([CURRENT_GRID]).  Feche o Visualizador e tente novamente.
		<usetemplate name="okbutton" yestext="OK"/>
	</notification>
	<notification name="GeneralCertificateError">
		Falha de conexão com o servidor.
[REASON]

SubjectName: [SUBJECT_NAME_STRING]
IssuerName: [ISSUER_NAME_STRING]
Válido de: [VALID_FROM]
Válido até: [VALID_TO]
MD5 Fingerprint: [SHA1_DIGEST]
Impressão digital SHA1: [MD5_DIGEST]
Uso da chave: [KEYUSAGE]
Uso estendido da chave: [EXTENDEDKEYUSAGE]
Identificador chave de assunto: [SUBJECTKEYIDENTIFIER]
		<usetemplate name="okbutton" yestext="OK"/>
	</notification>
	<notification name="TrustCertificateError">
		A autoridade de certificação deste servidor é desconhecida.

Dados do certificado:
SubjectName: [SUBJECT_NAME_STRING]
IssuerName: [ISSUER_NAME_STRING]
Válido de: [VALID_FROM]
Válido até: [VALID_TO]
MD5 Fingerprint: [SHA1_DIGEST]
Impressão digital SHA1: [MD5_DIGEST]
Uso da chave: [KEYUSAGE]
Uso estendido da chave: [EXTENDEDKEYUSAGE]
Identificador chave de assunto: [SUBJECTKEYIDENTIFIER]

Confiar nesta autoridade?
		<usetemplate name="okcancelbuttons" notext="Cancelar" yestext="Confiança"/>
	</notification>
	<notification name="NotEnoughCurrency">
		[NAME] L$ [PRICE] Você não possui suficientes L$ para fazer isso.
	</notification>
	<notification name="GrantedModifyRights">
		[NAME] autorizou você a editar seus objetos.
	</notification>
	<notification name="RevokedModifyRights">
		Seu direito de modificar objetos do/da [NAME] foi revogado
	</notification>
	<notification name="FlushMapVisibilityCaches">
		Isto irá descarregar os caches de mapa relativos a esta região.
Isso é realmente útil apenas para depuração.
(Na produção, aguarde 5 minutos e, então, o mapa de todos será atualizado depois que relogar.)
		<usetemplate name="okcancelbuttons" notext="Cancelar" yestext="OK"/>
	</notification>
	<notification name="BuyOneObjectOnly">
		Impossível comprar mais de um objeto ao mesmo tempo. Por favor, selecione apenas um objeto e tente novamente.
	</notification>
	<notification name="OnlyCopyContentsOfSingleItem">
		Incapaz de copiar os conteúdos de mais de um item por vez. Por favor, selecione somente um objeto e tente novamente.
		<usetemplate name="okcancelbuttons" notext="Cancelar" yestext="OK"/>
	</notification>
	<notification name="KickUsersFromRegion">
		Teletransportar para o início todos os residentes nesta região?
		<usetemplate name="okcancelbuttons" notext="Cancelar" yestext="OK"/>
	</notification>
	<notification name="EstateObjectReturn">
		Você tem certeza que deseja retornar os objetos pertencentes a [USER_NAME] ?
		<usetemplate name="okcancelbuttons" notext="Cancelar" yestext="OK"/>
	</notification>
	<notification name="InvalidTerrainBitDepth">
		Não foi possível definir texturas da região:
Textura do Terreno [TEXTURE_NUM] tem uma profundidade de bits inválidos [TEXTURE_BIT_DEPTH].

Substitua textura [TEXTURE_NUM], com uma imagem de 24-bit 1024x1024 ou menor e em seguida, clique em &apos;Aplicar&apos; novamente.
	</notification>
	<notification name="InvalidTerrainSize">
		Não foi possível definir texturas da região:
Textura do Terreno [TEXTURE_NUM] é muito grande em [TEXTURE_SIZE_X] x [TEXTURE_SIZE_Y].

Substituir textura [TEXTURE_NUM], com uma imagem de 24-bit 1024x1024 ou menor e em seguida, clique em &apos;Aplicar&apos; novamente.
	</notification>
	<notification name="RawUploadStarted">
		Upload iniciado. Pode levar uns 2 minutos, dependendo da sua velocidade de conexão.
	</notification>
	<notification name="ConfirmBakeTerrain">
		Você realmente deseja nivelar o terreno selecionado a partir do centro elevando/reduzindo os limites e o padrão para a ferramenta ´Reverter´?
		<usetemplate name="okcancelbuttons" notext="Cancelar" yestext="Executar"/>
	</notification>
	<notification name="MaxAllowedAgentOnRegion">
		Você pode ter somente [MAX_AGENTS] residentes permitidos.
	</notification>
	<notification name="MaxBannedAgentsOnRegion">
		Você pode ter apenas [MAX_BANNED] residentes banidos.
	</notification>
	<notification name="MaxAgentOnRegionBatch">
		Falha ao adicionar [NUM_ADDED] agentes:
Ultrapassa o limite de [MAX_AGENTS] [LIST_TYPE] de [NUM_EXCESS].
	</notification>
	<notification name="MaxAllowedGroupsOnRegion">
		Você pode ter somente [MAX_GROUPS] grupos permitidos.
		<usetemplate name="okcancelbuttons" notext="Cancelar" yestext="Executar"/>
	</notification>
	<notification name="MaxManagersOnRegion">
		Você pode ter apenas [MAX_MANAGER] gerentes da Propriedade.
	</notification>
	<notification name="OwnerCanNotBeDenied">
		Não é possível adicionar o dono da propriedade na lista de residentes banidos.
	</notification>
	<notification name="CanNotChangeAppearanceUntilLoaded">
		Não é possível alterar a aparência até que as roupas e formas estejam carregadas.
	</notification>
	<notification name="ClassifiedMustBeAlphanumeric">
		O título do seu Anúncio deve começar com uma letra entre A e Z ou número. Nenhuma pontuação é permitida.
	</notification>
	<notification name="CantSetBuyObject">
		Não é possível configurar Comprar Objeto, porque o objeto não está à venda.
Por favor, ponha o objeto à venda e tente novamente.
	</notification>
	<notification name="FinishedRawDownload">
		Download do arquivo de terreno RAW concluído em:
[DOWNLOAD_PATH]
	</notification>
	<notification name="DownloadWindowsMandatory">
		Existe uma nova versão do [APP_NAME] 
[MESSAGE]
Baixe a atualização para usar o [APP_NAME].
		<usetemplate name="okcancelbuttons" notext="Sair" yestext="Atualizar"/>
	</notification>
	<notification name="DownloadWindows">
		Existe uma nova versão do [APP_NAME] 
[MESSAGE]
Não é preciso passar para a nova versão, mas ela pode melhorar o desempenho e estabilidade do visualizador.
		<usetemplate name="okcancelbuttons" notext="Continuar" yestext="Atualizar"/>
	</notification>
	<notification name="DownloadWindowsReleaseForDownload">
		Existe uma nova versão do [APP_NAME] 
[MESSAGE]
Não é preciso passar para a nova versão, mas ela pode melhorar o desempenho e estabilidade do visualizador.
		<usetemplate name="okcancelbuttons" notext="Continuar" yestext="Atualizar"/>
	</notification>
	<notification name="DownloadLinuxMandatory">
		Existe uma nova versão do [APP_NAME] 
[MESSAGE]
Baixe a atualização para usar o [APP_NAME].
		<usetemplate name="okcancelbuttons" notext="Sair" yestext="Baixar"/>
	</notification>
	<notification name="DownloadLinux">
		Existe uma nova versão do [APP_NAME] 
[MESSAGE]
Não é preciso passar para a nova versão, mas ela pode melhorar o desempenho e estabilidade.
		<usetemplate name="okcancelbuttons" notext="Continuar" yestext="Baixar"/>
	</notification>
	<notification name="DownloadLinuxReleaseForDownload">
		Existe uma nova versão do [APP_NAME] 
[MESSAGE]
Não é preciso passar para a nova versão, mas ela pode melhorar o desempenho e estabilidade.
		<usetemplate name="okcancelbuttons" notext="Continuar" yestext="Baixar"/>
	</notification>
	<notification name="DownloadMacMandatory">
		Existe uma nova versão do [APP_NAME] 
[MESSAGE]
Baixe a atualização para usar o [APP_NAME].

Salvar na pasta Aplicativos?
		<usetemplate name="okcancelbuttons" notext="Sair" yestext="Atualizar"/>
	</notification>
	<notification name="DownloadMac">
		Existe uma nova versão do [APP_NAME] 
[MESSAGE]
Não é preciso passar para a nova versão, mas ela pode melhorar o desempenho e estabilidade do visualizador. 

Salvar na pasta Aplicativos?
		<usetemplate name="okcancelbuttons" notext="Continuar" yestext="Atualizar"/>
	</notification>
	<notification name="DownloadMacReleaseForDownload">
		Existe uma nova versão do [APP_NAME] 
[MESSAGE]
Não é preciso passar para a nova versão, mas ela pode melhorar o desempenho e estabilidade do visualizador. 

Salvar na pasta Aplicativos?
		<usetemplate name="okcancelbuttons" notext="Continuar" yestext="Atualizar"/>
	</notification>
	<notification name="FailedUpdateInstall">
		Ocorreu um erro de atualização do visualizador. 
Baixe e instale a versão mais recente do visualizador em 
http://secondlife.com/download.
		<usetemplate name="okbutton" yestext="OK"/>
	</notification>
	<notification name="FailedRequiredUpdateInstall">
		Não foi possível instalar uma atualização necessária. 
Não será possível acessar a sua conta até que você atualize o [APP_NAME].

Baixe e instale a versão mais recente do visualizador em 
http://secondlife.com/download.
		<usetemplate name="okbutton" yestext="Sair"/>
	</notification>
	<notification name="UpdaterServiceNotRunning">
		A instalação do Second Life requer uma atualização.

Baixe a atualização em http://www.secondlife.com/downloads
ou você pode instalar a instalação agora.
		<usetemplate name="okcancelbuttons" notext="Sair do Second Life" yestext="Baixar e instalar agora"/>
	</notification>
	<notification name="DownloadBackgroundTip">
		Baixamos uma atualização para a instalação do [APP_NAME].
Versão [VERSION] [[RELEASE_NOTES_FULL_URL] sobre esta atualização]
		<usetemplate name="okcancelbuttons" notext="Depois..." yestext="Instalar agora e reiniciar o [APP_NAME]"/>
	</notification>
	<notification name="DownloadBackgroundDialog">
		Baixamos uma atualização para a instalação do [APP_NAME].
Versão [VERSION] [[RELEASE_NOTES_FULL_URL] sobre esta atualização]
		<usetemplate name="okcancelbuttons" notext="Depois..." yestext="Instalar agora e reiniciar o [APP_NAME]"/>
	</notification>
	<notification name="RequiredUpdateDownloadedVerboseDialog">
		O software requer uma atualização que já foi baixada.
Versão [VERSION] Informação [[INFO_URL] sobre essa atualização]

Para instalar a atualização, será preciso reiniciar o [APP_NAME].
		<usetemplate name="okbutton" yestext="OK"/>
	</notification>
	<notification name="RequiredUpdateDownloadedDialog">
		Para instalar a atualização, será preciso reiniciar o [APP_NAME].
Informação [[INFO_URL] sobre essa atualização]
		<usetemplate name="okbutton" yestext="OK"/>
	</notification>
	<notification name="OtherChannelDownloadBackgroundTip">
		Baixamos uma atualização para a instalação do [APP_NAME].
Versão [VERSION] 
O visualizador experimental foi substituído por um visualizador [NEW_CHANNEL];
consulte [[INFO_URL] para obter mais detalhes sobre essa atualização]
		<usetemplate name="okcancelbuttons" notext="Depois..." yestext="Instalar agora e reiniciar o [APP_NAME]"/>
	</notification>
	<notification name="OtherChannelDownloadBackgroundDialog">
		Baixamos uma atualização para a instalação do [APP_NAME].
Versão [VERSION]
O visualizador experimental foi substituído por um visualizador [NEW_CHANNEL];
consulte a informação [[INFO_URL] sobre essa atualização]
		<usetemplate name="okcancelbuttons" notext="Depois..." yestext="Instalar agora e reiniciar o [APP_NAME]"/>
	</notification>
	<notification name="OtherChannelRequiredUpdateDownloadedVerboseDialog">
		O software requer uma atualização que já foi baixada.
Versão [VERSION]
O visualizador experimental foi substituído por um visualizador [NEW_CHANNEL];
consulte a informação [[INFO_URL] sobre essa atualização]

Para instalar a atualização, será preciso reiniciar o [APP_NAME].
		<usetemplate name="okbutton" yestext="OK"/>
	</notification>
	<notification name="OtherChannelRequiredUpdateDownloadedDialog">
		Para instalar a atualização, será preciso reiniciar o [APP_NAME].
O visualizador experimental foi substituído por um visualizador [NEW_CHANNEL];
consulte a informação [[INFO_URL] sobre essa atualização]
		<usetemplate name="okbutton" yestext="OK"/>
	</notification>
	<notification name="DeedObjectToGroup">
		Delegar este objeto causará ao grupo:
* Receber os L$ pagos ao objeto
		<usetemplate ignoretext="Confirmar doações de um objeto a um grupo antes de fazer a doação" name="okcancelignore" notext="Cancelar" yestext="Acionar"/>
	</notification>
	<notification name="WebLaunchExternalTarget">
		Abrir uma janela do navegador para ver essas informações?
		<usetemplate ignoretext="Abrir o navegador para acessar uma página na web" name="okcancelignore" notext="Cancelar" yestext="OK"/>
	</notification>
	<notification name="WebLaunchJoinNow">
		Deseja abrir o [http://secondlife.com/account/ Painel] para gerenciar sua conta?
		<usetemplate ignoretext="Abrir o navegador para acessar minha conta" name="okcancelignore" notext="Cancelar" yestext="OK"/>
	</notification>
	<notification name="WebLaunchSecurityIssues">
		Visite a Wiki do [CURRENT_GRID] para detalhes de como Reportar um Problema de Segurança.
		<usetemplate ignoretext="Abrir o navegador para ver como denunciar uma ocorrência" name="okcancelignore" notext="Cancelar" yestext="OK"/>
	</notification>
	<notification name="WebLaunchQAWiki">
		Visite o Wiki de  QA do [CURRENT_GRID].
		<usetemplate ignoretext="Abrir meu navegador para ver a página Wiki" name="okcancelignore" notext="Cancelar" yestext="OK"/>
	</notification>
	<notification name="WebLaunchPublicIssue">
		Visite o Rastreador Público de Problemas do [CURRENT_GRID], onde você poderá reportar Bugs e outros Problemas.
		<usetemplate ignoretext="Abrir o navegador para usar o Monitor de problemas" name="okcancelignore" notext="Cancelar" yestext="Ir para a Página"/>
	</notification>
	<notification name="WebLaunchSupportWiki">
		Ir até o Blog Oficial da Linden buscar pelas últimas notícias e informações.
		<usetemplate ignoretext="Abrir meu navegador para ler o blog" name="okcancelignore" notext="Cancelar" yestext="Ir até a página"/>
	</notification>
	<notification name="WebLaunchLSLGuide">
		Abrir o Guia de scripts para obter ajuda?
		<usetemplate ignoretext="Abrir meu navegador para usar o Guia de scripts" name="okcancelignore" notext="Cancelar" yestext="Ir para a página"/>
	</notification>
	<notification name="WebLaunchLSLWiki">
		Consultar o LSL Portal para obter ajuda com scripts?
		<usetemplate ignoretext="Abrir meu navegador para consultar o LSL Portal" name="okcancelignore" notext="Cancelar" yestext="Ir para a página"/>
	</notification>
	<notification name="ReturnToOwner">
		Você tem certeza que deseja retornar os objetos selecionados para seus proprietários? Objetos transferíveis doados irão retornar aos proprietários anteriores.

*AVISO* Objetos doados não – transferíveis serão deletados!
		<usetemplate ignoretext="Confirmar antes de devolver objetos a seus donos" name="okcancelignore" notext="Cancelar" yestext="Retornar"/>
	</notification>
	<notification name="GroupLeaveConfirmMember">
		Você é atualmente um membro do grupo
		<usetemplate name="okcancelbuttons" notext="Cancelar" yestext="Sair"/>
	</notification>
	<notification name="OwnerCannotLeaveGroup">
		Não foi possível deixar o grupo. Você não pode deixar o grupo pois é o último proprietário dele. Primeiramente, atribua outro membro à função de proprietário.
		<usetemplate name="okbutton" yestext="OK"/>
	</notification>
	<notification name="GroupDepartError">
		Não foi possível deixar o grupo: [reason].
		<usetemplate name="okbutton" yestext="OK"/>
	</notification>
	<notification name="GroupDepart">
		Você deixou o grupo [group_name].
		<usetemplate name="okbutton" yestext="OK"/>
	</notification>
	<notification name="ConfirmKick">
		Tem CERTEZA de que deseja expulsar todos os residentes do grid?
		<usetemplate name="okcancelbuttons" notext="Cancelar" yestext="Chutar todos"/>
	</notification>
	<notification name="MuteLinden">
		Desculpe, nenhum Linden pode ser bloqueado.
		<usetemplate name="okbutton" yestext="OK"/>
	</notification>
	<notification name="CannotStartAuctionAlreadyForSale">
		Você não pode começar um leilão com um lote que já foi colocado à venda. Desabilite a venda se você tem certeza que deseja fazer um leilão.
	</notification>
	<notification label="Falha ao bloquear objeto por nome" name="MuteByNameFailed">
		Você já bloqueou este residente.
		<usetemplate name="okbutton" yestext="OK"/>
	</notification>
	<notification name="RemoveItemWarn">
		Embora seja permitido, deletar conteúdo pode danificar o objeto. Você quer excluir este item?
		<usetemplate name="okcancelbuttons" notext="Não" yestext="Sim"/>
	</notification>
	<notification name="CantOfferCallingCard">
		Não é possível oferecer um cartão de visitas neste momento. Por favor, tente novamente em breve.
		<usetemplate name="okbutton" yestext="OK"/>
	</notification>
	<notification name="CantOfferFriendship">
		Não é possível oferecer amizade neste momento. Por favor, tente novamente em breve.
		<usetemplate name="okbutton" yestext="OK"/>
	</notification>
	<notification name="DoNotDisturbModeSet">
		Não perturbe está ativado.  Você não será notificado de comunicações recebidas.

- Outros residentes receberão a sua resposta de Não perturbe (definida em Preferências &gt; Geral).
- As ofertas de teletransporte serão recusadas.
- Chamadas de voz serão recusadas.
		<usetemplate ignoretext="Altero meu status para o modo Não perturbe" name="okignore" yestext="OK"/>
	</notification>
	<notification name="JoinedTooManyGroupsMember">
		Você atingiu o limite máximo de grupos. Saia de outro grupo para poder entrar nesse ou recuse o convite.
[NAME] está te convidando para entrar em um grupo.
		<usetemplate name="okcancelbuttons" notext="Recusar" yestext="Entrar"/>
	</notification>
	<notification name="JoinedTooManyGroups">
		Você atingiu o limite máximo de grupos. Sai de um grupo para entrar ou criar outro.
		<usetemplate name="okbutton" yestext="OK"/>
	</notification>
	<notification name="KickUser">
		Chutar este residente com qual mensagem?
		<form name="form">
			<input name="message">
				Um administrador desligou você.
			</input>
			<button name="OK" text="OK"/>
			<button name="Cancel" text="Cancelar"/>
		</form>
	</notification>
	<notification name="KickAllUsers">
		Expulsar todo mundo atualmente do grid com qual mensagem?
		<form name="form">
			<input name="message">
				Um administrador deslogou você.
			</input>
			<button name="OK" text="OK"/>
			<button name="Cancel" text="Cancelar"/>
		</form>
	</notification>
	<notification name="FreezeUser">
		Congelar este residente com qual mensagem?
		<form name="form">
			<input name="message">
				Você foi congelado. Você não pode se mover ou conversar. Um administrador irá contatá-lo via mensagem instantânea (MI).
			</input>
			<button name="OK" text="OK"/>
			<button name="Cancel" text="Cancelar"/>
		</form>
	</notification>
	<notification name="UnFreezeUser">
		Descongelar este residente com qual mensagem?
		<form name="form">
			<input name="message">
				Você não está mais congelado.
			</input>
			<button name="OK" text="OK"/>
			<button name="Cancel" text="Cancelar"/>
		</form>
	</notification>
	<notification name="SetDisplayNameSuccess">
		Olá, [DISPLAY_NAME]!

Assim como na vida real, leva um tempo para todos aprenderem um novo nome.  Aguarde alguns dias para [http://wiki.secondlife.com/wiki/Setting_your_display_name your name to update] aparecer em objetos, scripts, nos resultados de buscas, etc.
	</notification>
	<notification name="SetDisplayNameBlocked">
		Infelizmente não é possível modificar seu nome de tela. Se você acredita que houve algum equívoco, entre em contato com o suporte.
	</notification>
	<notification name="SetDisplayNameFailedLength">
		Desculpe, este nome é longo demais.  O limite de caracteres para nomes de tela é [LENGTH].

Selecione um nome mais curto.
	</notification>
	<notification name="SetDisplayNameFailedGeneric">
		Infelizmente não foi possível definir seu nome de tela.  Por favor volte mais tarde.
	</notification>
	<notification name="SetDisplayNameMismatch">
		Os nomes de tela fornecidos não são iguais. Digite novamente.
	</notification>
	<notification name="AgentDisplayNameUpdateThresholdExceeded">
		Falta mais um tempinho para você poder mudar seu nome de tela.

Consulte a página http://wiki.secondlife.com/wiki/Setting_your_display_name

Por favor volte mais tarde.
	</notification>
	<notification name="AgentDisplayNameSetBlocked">
		Infelizmente não foi possível definir o nome solicitado. Ele contém uma palavra banida.
 
 Selecione um nome diferente.
	</notification>
	<notification name="AgentDisplayNameSetInvalidUnicode">
		O nome de tela desejado contém caracteres inválidos.
	</notification>
	<notification name="AgentDisplayNameSetOnlyPunctuation">
		Seu nome de tela não pode ser formado exclusivamente de caracteres de pontuação.
	</notification>
	<notification name="DisplayNameUpdate">
		[OLD_NAME] ([SLID]) adotou o nome [NEW_NAME].
	</notification>
	<notification name="OfferTeleport">
		Oferecer um teletransporte para sua localização com qual mensagem?
		<form name="form">
			<input name="message">
				Junte-se a mim em [REGION]
			</input>
			<button name="OK" text="OK"/>
			<button name="Cancel" text="Cancelar"/>
		</form>
	</notification>
	<notification name="TooManyTeleportOffers">
		Você fez [OFFERS] ofertas de teletransporte, porém o seu limite é [LIMIT].
		<usetemplate name="okbutton" yestext="OK"/>
	</notification>
	<notification name="OfferTeleportFromGod">
		Convocar residente à sua localização com poderes de deus?
		<form name="form">
			<input name="message">
				Junte-se a mim em [REGION]
			</input>
			<button name="OK" text="OK"/>
			<button name="Cancel" text="Cancelar"/>
		</form>
	</notification>
	<notification name="TeleportFromLandmark">
		Tem certeza de quer ser teletransportado para &lt;nolink&gt;[LOCATION]&lt;/nolink&gt;?
		<usetemplate ignoretext="Confirmar se eu quero ser teletransportado para marcos" name="okcancelignore" notext="Cancelar" yestext="Teletransportar"/>
	</notification>
	<notification name="TeleportViaSLAPP">
		Tem certeza de quer ser teletransportado para &lt;nolink&gt;[LOCATION]&lt;/nolink&gt;?
		<usetemplate ignoretext="Confirmo que desejo me teleportar via SLAPP" name="okcancelignore" notext="Cancelar" yestext="Teletransportar"/>
	</notification>
	<notification name="TeleportToPick">
		Teletransportar para [PICK]?
		<usetemplate ignoretext="Confirmar se eu quero ser teletransportado para Destaques" name="okcancelignore" notext="Cancelar" yestext="Teletransportar"/>
	</notification>
	<notification name="TeleportToClassified">
		Teletransportar para [CLASSIFIED]?
		<usetemplate ignoretext="Confirmar se eu quero ser teletransportado lugar do anúncio" name="okcancelignore" notext="Cancelar" yestext="Teletransportar"/>
	</notification>
	<notification name="TeleportToHistoryEntry">
		Teletransportar para [HISTORY_ENTRY]?
		<usetemplate ignoretext="Confirmar se eu quero ser teletransportado para marcos" name="okcancelignore" notext="Cancelar" yestext="Teletransportar"/>
	</notification>
	<notification label="Mensagem para todos na sua Propriedade" name="MessageEstate">
		Digite um breve anúncio que será enviado para todos que estejam atualmente na sua propriedade.
		<form name="form">
			<input name="message"/>
			<button name="OK" text="OK"/>
			<button name="Cancel" text="Cancelar"/>
		</form>
	</notification>
	<notification label="Mudar propriedade Linden" name="ChangeLindenEstate">
		Você está prestes a modificar uma propriedade da Linden (continente, teen, grid, orientação, etc)

Esta ação é EXTREMAMENTE PERIGOSA -- ela pode afetar a experiência dos residentes.  No continente, isso vai mudar milhares de regiões e deixar o spaceserver sobrecarregado.

Deseja prosseguir?
		<usetemplate name="okcancelbuttons" notext="Cancelar" yestext="Mudar Propriedade"/>
	</notification>
	<notification label="Mudar o acesso à propriedade Linden" name="ChangeLindenAccess">
		Você está prestes a mudar a lista de acessos de uma propriedade pertencente a Linden (continente, teen grid, orientação, etc.).

Isto é PERIGOSO e deveria ser feito apenas para utilizar uma brecha que permita que objetos/L$ sejam transferidos para dentro/fora da grade.
Isto mudará milhares de regiões e fará o spaceserver soluçar.
		<usetemplate name="okcancelbuttons" notext="Cancelar" yestext="OK"/>
	</notification>
	<notification label="Selecione a propriedade" name="EstateAllowedAgentAdd">
		Adicionar à lista de permitidos somente para esta propriedade ou para [ALL_ESTATES]?
		<usetemplate canceltext="Cancelar" name="yesnocancelbuttons" notext="Todas as Propriedades" yestext="Esta Propriedade"/>
	</notification>
	<notification label="Selecione a propriedade" name="EstateAllowedAgentRemove">
		Remover da lista de permissão somente para esta propriedade ou para [ALL_ESTATES]?
		<usetemplate canceltext="Cancelar" name="yesnocancelbuttons" notext="Todas as Propriedades" yestext="Esta Propriedade"/>
	</notification>
	<notification label="Seleção de propriedade" name="EstateAllowedGroupAdd">
		Adicionar à lista de grupos permitidos somente para esta Região ou para [ALL_ESTATES]?
		<usetemplate canceltext="Cancelar" name="yesnocancelbuttons" notext="Todas as Propriedades" yestext="Esta Propriedade"/>
	</notification>
	<notification label="Selecione a propriedade" name="EstateAllowedGroupRemove">
		Remover da lista de grupos permitidos somente para esta propriedade ou de [ALL_ESTATES]?
		<usetemplate canceltext="Cancelar" name="yesnocancelbuttons" notext="Todas as Propriedades" yestext="Esta Propriedade"/>
	</notification>
	<notification label="Selecione a propriedade" name="EstateBannedAgentAdd">
		Negar acesso a esta propriedade somente ou para [ALL_ESTATES]?
		<usetemplate canceltext="Cancelar" name="yesnocancelbuttons" notext="Todas as Propriedades" yestext="Esta Propriedade"/>
	</notification>
	<notification label="Selecione a propriedade" name="EstateBannedAgentRemove">
		Remover este residente da lista de banidos para acesso a esta propriedade apenas ou para [ALL_ESTATES]?
		<usetemplate canceltext="Cancelar" name="yesnocancelbuttons" notext="Todas as Propriedades" yestext="Esta Propriedade"/>
	</notification>
	<notification label="Selecione a propriedade" name="EstateManagerAdd">
		Adicionar gerente da propriedade para esta propriedade somente ou para [ALL_ESTATES]?
		<usetemplate canceltext="Cancelar" name="yesnocancelbuttons" notext="Todas as Propriedades" yestext="Esta Propriedade"/>
	</notification>
	<notification label="Selecione a propriedade" name="EstateManagerRemove">
		Remover o gerente da propriedade desta propriedade apenas ou para [ALL_ESTATES]?
		<usetemplate canceltext="Cancelar" name="yesnocancelbuttons" notext="Todas as Propriedades" yestext="Esta Propriedade"/>
	</notification>
	<notification label="Selecionar propriedade" name="EstateAllowedExperienceAdd">
		Adicionar à lista de permitidos apenas para essa propriedade ou para [ALL_ESTATES]?
		<usetemplate canceltext="Cancelar" name="yesnocancelbuttons" notext="Todas as propriedades" yestext="Esta propriedade"/>
	</notification>
	<notification label="Selecionar propriedade" name="EstateAllowedExperienceRemove">
		Remover da lista de permitidos apenas para essa propriedade ou para [ALL_ESTATES]?
		<usetemplate canceltext="Cancelar" name="yesnocancelbuttons" notext="Todas as propriedades" yestext="Esta propriedade"/>
	</notification>
	<notification label="Selecionar propriedade" name="EstateBlockedExperienceAdd">
		Adicionar à lista de bloqueados dessa propriedade apenas ou de [ALL_ESTATES]?
		<usetemplate canceltext="Cancelar" name="yesnocancelbuttons" notext="Todas as propriedades" yestext="Esta propriedade"/>
	</notification>
	<notification label="Selecionar propriedade" name="EstateBlockedExperienceRemove">
		Remover da lista de bloqueados para essa propriedade somente ou para [ALL_ESTATES]?
		<usetemplate canceltext="Cancelar" name="yesnocancelbuttons" notext="Todas as propriedades" yestext="Esta propriedade"/>
	</notification>
	<notification label="Selecionar propriedade" name="EstateTrustedExperienceAdd">
		Adicionar à lista-chave dessa propriedade apenas ou de [ALL_ESTATES]?
		<usetemplate canceltext="Cancelar" name="yesnocancelbuttons" notext="Todas as propriedades" yestext="Esta propriedade"/>
	</notification>
	<notification label="Selecionar propriedade" name="EstateTrustedExperienceRemove">
		Remover da lista-chave para essa propriedade somente ou para [ALL_ESTATES]?
		<usetemplate canceltext="Cancelar" name="yesnocancelbuttons" notext="Todas as propriedades" yestext="Esta propriedade"/>
	</notification>
	<notification label="Confirmar expulsão" name="EstateKickUser">
		Expulsar [EVIL_USER] desta propriedade?
		<usetemplate name="okcancelbuttons" notext="Cancelar" yestext="Expulsar"/>
	</notification>
	<notification name="EstateChangeCovenant">
		Tem certeza de que deseja mudar o Corretor da Propriedade?
		<usetemplate name="okcancelbuttons" notext="Cancelar" yestext="Mudar"/>
	</notification>
	<notification name="RegionEntryAccessBlocked">
		A região que você está tentando visitar tem conteúdo que excede suas preferências atuais.  Você pode alterar suas preferências acessando Eu &gt; Preferências &gt; Geral.
		<usetemplate name="okbutton" yestext="OK"/>
	</notification>
	<notification name="SLM_UPDATE_FOLDER">
		[MESSAGE]
	</notification>
	<notification name="RegionEntryAccessBlocked_AdultsOnlyContent">
		A região que você está tentando visitar tem conteúdo [REGIONMATURITY], acessível apenas para adultos.
		<url name="url">
			http://wiki.secondlife.com/wiki/Linden_Lab_Official:Maturity_ratings:_an_overview
		</url>
		<usetemplate ignoretext="Passagem de região: A região que você está tentando visitar tem conteúdo acessível apenas para adultos." name="okcancelignore" notext="Fechar" yestext="Ir para a Base de Conhecimento"/>
	</notification>
	<notification name="RegionEntryAccessBlocked_Notify">
		A região que você está tentando visitar tem conteúdo [REGIONMATURITY], mas suas preferências atuais estão definidas para excluir conteúdo [REGIONMATURITY].
	</notification>
	<notification name="RegionEntryAccessBlocked_NotifyAdultsOnly">
		A região que você está tentando visitar tem conteúdo [REGIONMATURITY], acessível apenas para adultos.
	</notification>
	<notification name="RegionEntryAccessBlocked_Change">
		A região que você está tentando visitar tem conteúdo [REGIONMATURITY], mas suas preferências atuais estão definidas para excluir conteúdo [REGIONMATURITY]. Podemos alterar suas preferências ou você pode cancelar. Após a alteração de suas preferências, você pode tentar acessar a região novamente.
		<form name="form">
			<button name="OK" text="Mudar preferências"/>
			<button default="true" name="Cancel" text="Cancelar"/>
			<ignore name="ignore" text="Passagem de região: A região que você está tentando visitar tem conteúdo excluído por suas preferências."/>
		</form>
	</notification>
	<notification name="RegionEntryAccessBlocked_PreferencesOutOfSync">
		Estamos tendo dificuldades técnicas com seu teletransporte, pois suas preferências estão dessincronizadas com o servidor.
		<usetemplate name="okbutton" yestext="OK"/>
	</notification>
	<notification name="TeleportEntryAccessBlocked">
		A região que você está tentando visitar tem conteúdo que excede suas preferências atuais.  Você pode alterar suas preferências acessando Eu &gt; Preferências &gt; Geral.
		<usetemplate name="okbutton" yestext="OK"/>
	</notification>
	<notification name="TeleportEntryAccessBlocked_AdultsOnlyContent">
		A região que você está tentando visitar tem conteúdo [REGIONMATURITY], acessível apenas para adultos.
		<url name="url">
			http://wiki.secondlife.com/wiki/Linden_Lab_Official:Maturity_ratings:_an_overview
		</url>
		<usetemplate ignoretext="Teletransportar: A região que você está tentando visitar tem conteúdo acessível apenas para adultos." name="okcancelignore" notext="Fechar" yestext="Ir para a Base de Conhecimento"/>
	</notification>
	<notification name="TeleportEntryAccessBlocked_Notify">
		A região que você está tentando visitar tem conteúdo [REGIONMATURITY], mas suas preferências atuais estão definidas para excluir conteúdo [REGIONMATURITY].
	</notification>
	<notification name="TeleportEntryAccessBlocked_NotifyAdultsOnly">
		A região que você está tentando visitar tem conteúdo [REGIONMATURITY], acessível apenas para adultos.
	</notification>
	<notification name="TeleportEntryAccessBlocked_ChangeAndReTeleport">
		A região que você está tentando visitar tem conteúdo [REGIONMATURITY], mas suas preferências atuais estão definidas para excluir conteúdo [REGIONMATURITY]. Podemos alterar suas preferências e continuar o teletransporte, ou você pode cancelar este teletransporte.
		<form name="form">
			<button name="OK" text="Alterar e continuar"/>
			<button name="Cancel" text="Cancelar"/>
			<ignore name="ignore" text="Teletransportar (reinicializável): A região que você está tentando visitar tem conteúdo excluído por suas preferências."/>
		</form>
	</notification>
	<notification name="TeleportEntryAccessBlocked_Change">
		A região que você está tentando visitar tem conteúdo [REGIONMATURITY], mas suas preferências atuais estão definidas para excluir conteúdo [REGIONMATURITY]. Podemos alterar suas preferências ou você pode cancelar o teletransporte. Após a alteração de suas preferências, você pode tentar se teletransportar novamente.
		<form name="form">
			<button name="OK" text="Mudar preferências"/>
			<button name="Cancel" text="Cancelar"/>
			<ignore name="ignore" text="Teletransportar (não reinicializável): A região que você está tentando visitar tem conteúdo excluído por suas preferências."/>
		</form>
	</notification>
	<notification name="TeleportEntryAccessBlocked_PreferencesOutOfSync">
		Estamos tendo dificuldades técnicas com seu teletransporte, pois suas preferências estão dessincronizadas com o servidor.
		<usetemplate name="okbutton" yestext="OK"/>
	</notification>
	<notification name="RegionTPSpecialUsageBlocked">
		Não é possível inserir a região. &apos;[REGION_NAME]&apos; é uma Região de Skill Gaming, portanto você deve atender certos critérios para poder entrar. Para maiores detalhes, consulte as [http://wiki.secondlife.com/wiki/Linden_Lab_Official:Skill_Gaming_in_Second_Life Skill Gaming FAQ].
		<usetemplate name="okbutton" yestext="OK"/>
	</notification>
	<notification name="PreferredMaturityChanged">
		Você não receberá mais notificações de que está prestes a visitar uma região com conteúdo [RATING].  Posteriormente você poderá alterar suas preferências de conteúdo acessando Eu &gt; Preferências &gt; Geral da barra do menu.
		<usetemplate name="okbutton" yestext="OK"/>
	</notification>
	<notification name="MaturityChangeError">
		Impossível alterar suas preferências para visualizar conteúdo [PREFERRED_MATURITY] no momento.  Suas preferências foram redefinidas para visualizar conteúdo [ACTUAL_MATURITY].  Você pode tentar alterar suas preferências novamente acessando Eu &gt; Preferências &gt; Geral na barra do menu.
		<usetemplate name="okbutton" yestext="OK"/>
	</notification>
	<notification name="LandClaimAccessBlocked">
		O terreno que você está tentando reivindicar possui uma classificação de maturidade que excede suas preferências atuais.  Você pode alterar suas preferências acessando Eu &gt; Preferências &gt; Geral.
		<usetemplate name="okbutton" yestext="OK"/>
	</notification>
	<notification name="LandClaimAccessBlocked_AdultsOnlyContent">
		Apenas adultos podem reivindicar este terreno.
		<url name="url">
			http://wiki.secondlife.com/wiki/Linden_Lab_Official:Maturity_ratings:_an_overview
		</url>
		<usetemplate ignoretext="Apenas adultos podem reivindicar este terreno." name="okcancelignore" notext="Fechar" yestext="Ir para a Base de Conhecimento"/>
	</notification>
	<notification name="LandClaimAccessBlocked_Notify">
		O terreno que você está tentando reivindicar tem conteúdo [REGIONMATURITY], mas suas preferências atuais estão definidas para excluir conteúdo [REGIONMATURITY].
	</notification>
	<notification name="LandClaimAccessBlocked_NotifyAdultsOnly">
		O terreno que você está tentando reivindicar tem conteúdo [REGIONMATURITY], que é acessível apenas para adultos.
	</notification>
	<notification name="LandClaimAccessBlocked_Change">
		O terreno que você está tentando reivindicar tem conteúdo [REGIONMATURITY], mas suas preferências atuais estão definidas para excluir conteúdo [REGIONMATURITY]. Podemos alterar suas preferências e, então, você poderá tentar reivindicar a região novamente.
		<form name="form">
			<button name="OK" text="Mudar preferências"/>
			<button name="Cancel" text="Cancelar"/>
			<ignore name="ignore" text="O terreno que você está tentando reivindicar tem conteúdo excluído por suas preferências."/>
		</form>
	</notification>
	<notification name="LandBuyAccessBlocked">
		O terreno que você está tentando comprar possui uma classificação de maturidade que excede suas preferências atuais.  Você pode alterar suas preferências acessando Eu &gt; Preferências &gt; Geral.
		<usetemplate name="okbutton" yestext="OK"/>
	</notification>
	<notification name="LandBuyAccessBlocked_AdultsOnlyContent">
		Apenas adultos podem comprar este terreno.
		<url name="url">
			http://wiki.secondlife.com/wiki/Linden_Lab_Official:Maturity_ratings:_an_overview
		</url>
		<usetemplate ignoretext="Apenas adultos podem comprar este terreno." name="okcancelignore" notext="Fechar" yestext="Ir para a Base de Conhecimento"/>
	</notification>
	<notification name="LandBuyAccessBlocked_Notify">
		O terreno que você está tentando comprar tem conteúdo [REGIONMATURITY], mas suas preferências atuais estão definidas para excluir conteúdo [REGIONMATURITY].
	</notification>
	<notification name="LandBuyAccessBlocked_NotifyAdultsOnly">
		A região que você está tentando visitar tem conteúdo [REGIONMATURITY], que é acessível apenas para adultos.
	</notification>
	<notification name="LandBuyAccessBlocked_Change">
		O terreno que você está tentando comprar tem conteúdo [REGIONMATURITY], mas suas preferências atuais estão definidas para excluir conteúdo [REGIONMATURITY]. Podemos alterar suas preferências e, então, você poderá tentar comprar a região novamente.
		<form name="form">
			<button name="OK" text="Mudar preferências"/>
			<button name="Cancel" text="Cancelar"/>
			<ignore name="ignore" text="O terreno que você está tentando comprar tem conteúdo excluído por suas preferências."/>
		</form>
	</notification>
	<notification name="TooManyPrimsSelected">
		Muitos prims foram selecionados.   Selecione [MAX_PRIM_COUNT] ou menos prims, e tente de novo
		<usetemplate name="okbutton" yestext="OK"/>
	</notification>
	<notification name="ProblemImportingEstateCovenant">
		Problemas encontrados ao importar o Corretor da propriedade.
		<usetemplate name="okbutton" yestext="OK"/>
	</notification>
	<notification name="ProblemAddingEstateManager">
		Problemas em adicionar um novo gerente da propriedade. Uma ou mais propriedades podem ter uma lista de gerentes cheia.
	</notification>
	<notification name="ProblemAddingEstateBanManager">
		Não é possível adicionar proprietários ou gerentes de terreno à lista de bloqueio.
	</notification>
	<notification name="ProblemAddingEstateGeneric">
		Problemas em adicionar a esta lista de propriedades. Uma ou mais propriedades podem ter uma lista cheia.
	</notification>
	<notification name="UnableToLoadNotecardAsset">
		Impossível carregar o notecard da propriedade no momento.
		<usetemplate name="okbutton" yestext="OK"/>
	</notification>
	<notification name="NotAllowedToViewNotecard">
		Permissões insuficientes para visualizar notecard associado com o ID do ativo solicitado.
		<usetemplate name="okbutton" yestext="OK"/>
	</notification>
	<notification name="MissingNotecardAssetID">
		O ID do ativo do notecard não foi localizado no banco de dados.
		<usetemplate name="okbutton" yestext="OK"/>
	</notification>
	<notification name="PublishClassified">
		Lembre-se: Taxas de Anúncios de Classificados não são reembolsáveis.

Publicar este classificado agora por L$ [AMOUNT]?
		<usetemplate name="okcancelbuttons" notext="Cancelar" yestext="Publicar"/>
	</notification>
	<notification name="SetClassifiedMature">
		Este classificado contém conteúdo Mature?
		<usetemplate canceltext="Cancelar" name="yesnocancelbuttons" notext="Não" yestext="Sim"/>
	</notification>
	<notification name="SetGroupMature">
		Este grupo contém conteúdo Mature?
		<usetemplate canceltext="Cancelar" name="yesnocancelbuttons" notext="Não" yestext="Sim"/>
	</notification>
	<notification label="Confirmar reiniciar" name="ConfirmRestart">
		Você quer realmente reiniciar esta região?
		<usetemplate name="okcancelbuttons" notext="Cancelar" yestext="Reiniciar"/>
	</notification>
	<notification label="Mensagem para todos desta Região" name="MessageRegion">
		Digite um breve aviso que será enviado para todos nesta região.
		<form name="form">
			<input name="message"/>
			<button name="OK" text="OK"/>
			<button name="Cancel" text="Cancelar"/>
		</form>
	</notification>
	<notification label="Modificar a maturidade da Região" name="RegionMaturityChange">
		A classificação de maturidade desta região foi alterada.
Talvez leve algum tempo para que esta mudança seja refletida no mapa.
		<usetemplate name="okbutton" yestext="OK"/>
	</notification>
	<notification label="Discordância de Versão de Voz" name="VoiceVersionMismatch">
		Esta versão do [APP_NAME] não é compatível com o recurso &apos;Bate-papo de voz&apos; desta região.  Para o bate-papo de voz funcionar, atualize o [APP_NAME].
	</notification>
	<notification label="Impossível Comprar Objetos" name="BuyObjectOneOwner">
		Não é possível comprar objetos de diferentes proprietários ao mesmo tempo.
Por favor, selecione apenas um objeto e tente novamente.
	</notification>
	<notification label="Impossível Comprar Conteúdos" name="BuyContentsOneOnly">
		Não é possível comprar os conteúdos de mais de um objeto ao mesmo tempo.
Por favor, selecione apenas um objeto e tente novamente.
	</notification>
	<notification label="Impossível Comprar Conteúdos" name="BuyContentsOneOwner">
		Não é possível comprar objetos de diferentes proprietários ao mesmo tempo.
Por favor, selecione apenas um objeto e tente novamente.
	</notification>
	<notification name="BuyOriginal">
		Comprar o objeto original de [OWNER] por L$[PRICE]?
Você se tornará o proprietário deste objeto.
Você poderá:
 Modificar: [MODIFYPERM]
 Copiar: [COPYPERM]
 Revender ou Doar: [RESELLPERM]
		<usetemplate name="okcancelbuttons" notext="Cancelar" yestext="Comprar"/>
	</notification>
	<notification name="BuyOriginalNoOwner">
		Comprar o objeto original por L$[PRICE]?
Você se tornará o proprietário deste objeto.
Você poderá:
 Modificar: [MODIFYPERM]
 Copiar: [COPYPERM]
 Revender ou Doar: [RESELLPERM]
		<usetemplate name="okcancelbuttons" notext="Cancelar" yestext="Comprar"/>
	</notification>
	<notification name="BuyCopy">
		Comprar uma cópia de [OWNER] por L$[PRICE]?
O objeto será copiado para o seu inventário.
Você poderá:
 Modificar: [MODIFYPERM]
 Copiar: [COPYPERM]
 Revender ou Doar: [RESELLPERM]
		<usetemplate name="okcancelbuttons" notext="Cancelar" yestext="Comprar"/>
	</notification>
	<notification name="BuyCopyNoOwner">
		Comprar uma cópia por L$[PRICE]?
O objeto será copiado para o seu inventário.
Você poderá:
 Modificar: [MODIFYPERM]
 Copiar: [COPYPERM]
 Revender ou Doar: [RESELLPERM]
		<usetemplate name="okcancelbuttons" notext="Cancelar" yestext="Comprar"/>
	</notification>
	<notification name="BuyContents">
		Comprar conteúdo de [OWNER] por L$[PRICE]?
Eles serão copiados para o seu inventário.
		<usetemplate name="okcancelbuttons" notext="Cancelar" yestext="Comprar"/>
	</notification>
	<notification name="BuyContentsNoOwner">
		Comprar conteúdo por L$[PRICE]?
Eles serão copiados para o seu inventário.
		<usetemplate name="okcancelbuttons" notext="Cancelar" yestext="Comprar"/>
	</notification>
	<notification name="ConfirmPurchase">
		Esta transação fará:
[ACTION]

Você tem certeza de que deseja prosseguir com esta compra?
		<usetemplate name="okcancelbuttons" notext="Cancelar" yestext="Confirmar"/>
	</notification>
	<notification name="ConfirmPurchasePassword">
		Esta transação fará:
[ACTION]

Você tem certeza de que deseja prosseguir com esta compra?
Por favor, re-insira sua senha e clique &apos;Confirmar Compra&apos;.
		<form name="form">
			<input name="message"/>
			<button name="ConfirmPurchase" text="Confirmar Compra"/>
			<button name="Cancel" text="Cancelar"/>
		</form>
	</notification>
	<notification name="SetPickLocation">
		Nota: Você atualizou a localidade desta pick mas os outros detalhes ficarão com seus valores originais.
		<usetemplate name="okbutton" yestext="OK"/>
	</notification>
	<notification name="MoveInventoryFromObject">
		Você selecionou itens &apos;no copy&apos; do inventário.
Estes itens serão movidos para o seu inventário, não copiados.

Mover os itens do inventário?
		<usetemplate ignoretext="Avisar antes de eu pegar items &apos;cópia proibida&apos; de um objeto" name="okcancelignore" notext="Não mover" yestext="Mover"/>
	</notification>
	<notification name="MoveInventoryFromScriptedObject">
		Você selecionou itens de inventário não copiáveis.
Estes itens serão movidos para seu inventário, não copiados. Pelo fato de o objeto ter scripts, mover estes itens ao inventário pode provocar um mal funcionamento do script.

Mover para o inventário o(s) item(s)?
		<usetemplate ignoretext="Avisar antes de eu pegar items &apos;cópia proibida&apos; que podem quebrar objetos com script" name="okcancelignore" notext="Não mover" yestext="Mover"/>
	</notification>
	<notification name="ClickActionNotPayable">
		Aviso: O clique em &apos;Pagar por objeto&apos; foi processado, mas só pode funcionar se um script tiver um evento money().
		<form name="form">
			<ignore name="ignore" text="Definir &apos;Pagar por objeto&apos; ao construir um objeto sem script money()"/>
		</form>
	</notification>
	<notification name="PayConfirmation">
		Confirme que você deseja pagar L$[AMOUNT] a [TARGET].
		<usetemplate name="okcancelbuttons" notext="Cancelar" yestext="Pagar"/>
	</notification>
	<notification name="OpenObjectCannotCopy">
		Não há itens neste objeto que você está autorizado a copiar.
	</notification>
	<notification name="WebLaunchAccountHistory">
		Deseja abrir o [http://secondlife.com/account/ Painel] para ver o histórico da sua conta?
		<usetemplate ignoretext="Abrir o navegador para acessar minha conta" name="okcancelignore" notext="Cancelar" yestext="Ir para a página"/>
	</notification>
	<notification name="ConfirmAddingChatParticipants">
		Quando você adiciona uma pessoa a uma conversa existente, uma nova conversa é criada.  Todos os participantes recebem notificações sobre a nova conversa.
		<usetemplate ignoretext="Confirme a inclusão de participantes no bate-papo" name="okcancelignore" notext="Cancelar" yestext="Ok"/>
	</notification>
	<notification name="ConfirmQuit">
		Tem certeza que deseja sair?
		<usetemplate ignoretext="Confirmar antes de sair" name="okcancelignore" notext="Não sair" yestext="Sair"/>
	</notification>
	<notification name="ConfirmRestoreToybox">
		Essa ação irá restaurar os botões e barras de ferramenta padrão.

Não é possível desfazer essa ação.
		<usetemplate name="okcancelbuttons" notext="Cancelar" yestext="OK"/>
	</notification>
	<notification name="ConfirmClearAllToybox">
		Essa ação fará com que todos os botões voltem para a caixa de ferramentas e suas barras de ferramentas ficarão vazias.
    
Não é possível desfazer essa ação.
		<usetemplate name="okcancelbuttons" notext="Cancelar" yestext="OK"/>
	</notification>
	<notification name="DeleteItems">
		[QUESTION]
		<usetemplate ignoretext="Confirmar antes de excluir" name="okcancelignore" notext="Cancelar" yestext="OK"/>
	</notification>
	<notification name="HelpReportAbuseEmailLL">
		Use esta ferramenta para denunciar infrações dos [http://secondlife.com/corporate/tos.php Termos do Serviço] e das [http://secondlife.com/corporate/cs.php Normas da Comunidade].

Todas as denúncias de abuso são investigadas e resolvidas.
	</notification>
	<notification name="HelpReportAbuseSelectCategory">
		Por favor, selecione uma categoria para a reportagem deste abuso.
A seleção de uma categoria nos ajuda a arquivar e processar as reportagens de abuso.
	</notification>
	<notification name="HelpReportAbuseAbuserNameEmpty">
		Por favor, entre com o nome do perturbador.
Entrando com um valor preciso, nos ajuda a arquivar e processar as reportagens de abuso.
	</notification>
	<notification name="HelpReportAbuseAbuserLocationEmpty">
		Por favor, entre com a localidade aonde o abuso aconteceu.
Entrando com um valor preciso, nos ajuda a arquivar e processar as reportagens de abuso.
	</notification>
	<notification name="HelpReportAbuseSummaryEmpty">
		Por favor, digite um resumo de como ocorreu o abuso.
Fazer um resumo detalhado nos ajuda a arquivar e processar as reportagens de abuso.
	</notification>
	<notification name="HelpReportAbuseDetailsEmpty">
		Por favor, digite uma descrição detalhada do abuso que ocorreu.
Seja tão específico quanto você puder, incluindo nomes e os detalhes do incidente que está denunciando.
Fazer uma descrição precisa nos ajuda a arquivar e processar as reportagens de abuso.
	</notification>
	<notification name="HelpReportAbuseContainsCopyright">
		Caro residente, 

Aparentemente você fez uma denúncia de infranção de propriedade intelectual.  Certifique-se de que sua denúncia está correta: 

(1) Procedimento do abuso Se você tem motivos para acreditar que um residente está burlando o sistema de autorização do [CURRENT_GRID] usando o CopyBot ou ferramentas parecidas para infringir direitos de propriedade intelectual, envie um relatório de abuso.  A equipe anti-abuso investiga e impõe sanções em casos de infranção dos [CURRENT_GRID] [http://secondlife.com/corporate/tos.php Termos de Serviço] ou das [http://secondlife.com/corporate/cs.php Normas da Comunidade]. Entretando, a equipe anti-abuso não lida com pedidos de remoção de conteúdo do [CURRENT_GRID]. Tais pedidos não serão atendidos. 

(2) Procedimentos DMCA ou remoção de conteúdo.  Para solicitar a remoção de conteúdo do [CURRENT_GRID], é imprescindível enviar uma notificação de infração elaborada conforme as disposicões da [http://secondlife.com/corporate/dmca.php Política DMCA].

Se você deseja continuar o procedimento de denúncia de abuso, feche esta janela e termine o relatório.   A categoria &apos;CopyBot or Permissions Exploit&apos; (robô de cópia ou exploit de autorização)

Obrigado.

Linden Lab
	</notification>
	<notification name="FailedRequirementsCheck">
		Não foram encontrados os seguintes componentes requeridos de [FLOATER]:
[COMPONENTS]
	</notification>
	<notification label="Substituir anexo existente" name="ReplaceAttachment">
		Já existe um objeto anexado a este ponto do seu corpo.
Você deseja substituí-lo pelo objeto selecionado?
		<form name="form">
			<ignore name="ignore" save_option="true" text="Trocar um anexo atual pelo item selecionado"/>
			<button ignore="Replace Automatically" name="Yes" text="Sim"/>
			<button ignore="Never Replace" name="No" text="Não"/>
		</form>
	</notification>
	<notification name="TooManyWearables">
		Você não pode usar uma pasta que contenha mais de [AMOUNT] itens.  Você pode mudar esse limite em Avançado &gt; Mostrar configurações de depuração &gt; WearFolderLimit.
	</notification>
	<notification label="Aviso de modo Não perturbe" name="DoNotDisturbModePay">
		Você ativou o Não perturbe. Você não receberá qualquer item oferecido em troca deste pagamento.

Deseja desativar o Não perturbe antes de concluir esta transação?
		<form name="form">
			<ignore name="ignore" text="Estou prestes a pagar alguém ou um objeto no modo Não perturbe"/>
			<button ignore="Sempre manter no modo Não perturbe" name="Yes" text="OK"/>
			<button ignore="Nunca sair do modo Não perturbe" name="No" text="Cancelar"/>
		</form>
	</notification>
	<notification name="ConfirmDeleteProtectedCategory">
		A pasta &apos;[FOLDERNAME]&apos; é uma pasta do sistema. Excluir pastas de sistema pode deixar o sistema instável.   Tem certeza de que quer prosseguir?
		<usetemplate ignoretext="Confirmar antes de excluir pastas do sistema." name="okcancelignore" notext="Cancelar" yestext="OK"/>
	</notification>
	<notification name="ConfirmEmptyTrash">
		Tem certeza de que deseja excluir o conteúdo da Lixeira? Para sempre?
		<usetemplate ignoretext="Confirmar antes de esvaziar a pasta Lixeira" name="okcancelignore" notext="Não" yestext="Sim"/>
	</notification>
	<notification name="ConfirmClearBrowserCache">
		Tem certeza de que quer apagar todo o histórico de viagens, web e buscas?
		<usetemplate name="okcancelbuttons" notext="Não" yestext="OK"/>
	</notification>
	<notification name="ConfirmClearCache">
		Tem certeza que deseja apagar o cache do visualizador?
		<usetemplate name="okcancelbuttons" notext="Cancelar" yestext="OK"/>
	</notification>
	<notification name="ConfirmClearCookies">
		Você tem certeza de que deseja limpar os cookies?
		<usetemplate name="okcancelbuttons" notext="Cancelar" yestext="Sim"/>
	</notification>
	<notification name="ConfirmClearMediaUrlList">
		Você tem certeza de que deseja limpar toda sua lista de URLs?
		<usetemplate name="okcancelbuttons" notext="Cancelar" yestext="Sim"/>
	</notification>
	<notification name="ConfirmEmptyLostAndFound">
		Tem certeza de que deseja excluir o conteúdo dos Achados e Perdidos? Para sempre?
		<usetemplate ignoretext="Confirmar antes de esvaziar a pasta Achados e Perdidos" name="okcancelignore" notext="Não" yestext="Sim"/>
	</notification>
	<notification name="CopySLURL">
		O seguinte SLurl foi copiado para a área de transferência: 
 [SLURL]

Inclua um link para facilitar o acesso para visitantes. Teste o link na barra de endereço de qualquer navegador da web.
		<form name="form">
			<ignore name="ignore" text="SLurl copiado para área de transferência."/>
		</form>
	</notification>
	<notification name="WLSavePresetAlert">
		Você deseja substituir a pré-configuração salva?
		<usetemplate name="okcancelbuttons" notext="Não" yestext="Sim"/>
	</notification>
	<notification name="WLNoEditDefault">
		Você não pode editar ou excluir um padrão predefinido.
	</notification>
	<notification name="WLMissingSky">
		Este arquivo de ciclo de dia se refere a um arquivo de céu faltando: [SKY].
	</notification>
	<notification name="WLRegionApplyFail">
		As configurações não podem ser aplicadas à região.   Talvez sair e votlar à região resolva.   Motivo:  [FAIL_REASON]
	</notification>
	<notification name="EnvCannotDeleteLastDayCycleKey">
		Impossível excluir a última chave do ciclo pois um ciclo não pode ficar vazio.   Modifique a última chave em vez de tentar apagá-la, depois crie uma chave nova.
		<usetemplate name="okbutton" yestext="OK"/>
	</notification>
	<notification name="DayCycleTooManyKeyframes">
		Não é possível adicionar mais chaves de quadro a este ciclo.   O máximo de chaves de quadro para ciclos de dia de [SCOPE] é [MAX].
		<usetemplate name="okbutton" yestext="OK"/>
	</notification>
	<notification name="EnvUpdateRate">
		Cada configuração de ambiente só pode ser atualizada a cada [WAIT] segundos.   Aguarde pelo menos isso e tente novamente.
		<usetemplate name="okbutton" yestext="OK"/>
	</notification>
	<notification name="PPSaveEffectAlert">
		Existe efeito de Pós-Processamento. Você deseja substituí-lo?
		<usetemplate name="okcancelbuttons" notext="Não" yestext="Sim"/>
	</notification>
	<notification name="ChatterBoxSessionStartError">
		Não foi possível iniciar uma nova sessão bate-papo com [RECIPIENT].
[REASON]
		<usetemplate name="okbutton" yestext="OK"/>
	</notification>
	<notification name="ChatterBoxSessionEventError">
		[EVENT]
[REASON]
		<usetemplate name="okbutton" yestext="OK"/>
	</notification>
	<notification name="ForceCloseChatterBoxSession">
		Sua sessão de bate-papo com [NAME] tem que fechar.
[REASON]
		<usetemplate name="okbutton" yestext="OK"/>
	</notification>
	<notification name="Cannot_Purchase_an_Attachment">
		Objetos não podem ser adquiridos quando estão anexados.
	</notification>
	<notification label="Sobre o pedido de Permissão de Débito" name="DebitPermissionDetails">
		Conceder esse pedido dá permissão ao script para tirar Linden dólares (L$) de sua conta. Para revogar esta permissão, o proprietário do objeto deve excluir o objeto ou resetar os scripts dele.
		<usetemplate name="okbutton" yestext="OK"/>
	</notification>
	<notification name="AutoWearNewClothing">
		Vestir automaticamente a roupa que você vai criar?
		<usetemplate ignoretext="Vestir as roupas que eu criar enquanto edito minha aparência" name="okcancelignore" notext="Não" yestext="Sim"/>
	</notification>
	<notification name="NotAgeVerified">
		O local que você está tentando visitar é restrito a residentes com 18 anos ou mais.
		<usetemplate ignoretext="Não tenho idade suficiente para visitar áreas com restrição de idade." name="okignore" yestext="OK"/>
	</notification>
	<notification name="NotAgeVerified_Notify">
		Localização restrita para 18 anos de idade ou mais.
	</notification>
	<notification name="Cannot enter parcel: no payment info on file">
		Área restrita a residentes que já cadastraram seus dados de pagamento  Deseja ir ao site do [CURRENT_GRID] para cuidar disso? 

[_URL]
		<url name="url" option="0">
			https://secondlife.com/account/index.php?lang=pt
		</url>
		<usetemplate ignoretext="Ainda não tenho cadastro de pagamento" name="okcancelignore" notext="Não" yestext="Sim"/>
	</notification>
	<notification name="MissingString">
		A sequência [STRING_NAME] está faltando do strings.xml
	</notification>
	<notification name="SystemMessageTip">
		[MESSAGE]
	</notification>
	<notification name="IMSystemMessageTip">
		[MESSAGE]
	</notification>
	<notification name="Cancelled">
		Cancelado
	</notification>
	<notification name="CancelledSit">
		Cancelada a ação de sentar
	</notification>
	<notification name="CancelledAttach">
		Cancelado Anexar
	</notification>
	<notification name="ReplacedMissingWearable">
		Substituindo partes de roupa/corpo perdidas com o padrão
	</notification>
	<notification name="GroupNotice">
		[SENDER], [GROUP]
Assunto: [SUBJECT], Mensagem: [MESSAGE]
	</notification>
	<notification name="FriendOnlineOffline">
		[NAME] está [STATUS]
	</notification>
	<notification name="AddSelfFriend">
		Você é o máximo! Mesmo assim, não dá para adicionar a si mesmo(a) como amigo(a).
	</notification>
	<notification name="UploadingAuctionSnapshot">
		Fazendo o upload das fotos do site da web e do mundo...
(Leva cerca de 5 minutos)
	</notification>
	<notification name="UploadPayment">
		Você paga L$[AMOUNT] para fazer o upload.
	</notification>
	<notification name="UploadWebSnapshotDone">
		Concluído o upload da foto do site da web
	</notification>
	<notification name="UploadSnapshotDone">
		O upload da foto foi realizado
	</notification>
	<notification name="TerrainDownloaded">
		Feito o download de Terrain.raw
	</notification>
	<notification name="GestureMissing">
		O gesto [NAME] não está no banco de dados.
	</notification>
	<notification name="UnableToLoadGesture">
		Falhar ao carregar o gesto [NAME].
	</notification>
	<notification name="LandmarkMissing">
		O landmark foi perdido na base de dados
	</notification>
	<notification name="UnableToLoadLandmark">
		Impossível carregar o landmark. Por favor, tente de novo.
	</notification>
	<notification name="CapsKeyOn">
		A tecla Maiúsc. está ligada. 
Ela pode afetar a digitação da senha.
	</notification>
	<notification name="NotecardMissing">
		Notecard foi perdido no banco de dados.
	</notification>
	<notification name="NotecardNoPermissions">
		Você não está autorizado a ler esta nota.
	</notification>
	<notification name="RezItemNoPermissions">
		Sem permissões suficientes para criar objetos.
	</notification>
	<notification name="IMAcrossParentEstates">
		Não é possível enviar MIs entre propriedades-pai.
	</notification>
	<notification name="TransferInventoryAcrossParentEstates">
		Não é possível transferir o inventário para propriedades-pai.
	</notification>
	<notification name="UnableToLoadNotecard">
		Não é possível carregar notas neste momento.
	</notification>
	<notification name="ScriptMissing">
		O script foi perdido no banco de dados.
	</notification>
	<notification name="ScriptNoPermissions">
		Permissões insuficientes para visualizar o script.
	</notification>
	<notification name="UnableToLoadScript">
		Impossível carregar o script. Por favor, tente novamente.
	</notification>
	<notification name="IncompleteInventory">
		Os conteúdos completos que vocë está oferecendo, não estão ainda disponíveis localmente. Por favor, tente oferecê-los novamente em um minuto.
	</notification>
	<notification name="CannotModifyProtectedCategories">
		Você não pode modificar categorias protegidas.
	</notification>
	<notification name="CannotRemoveProtectedCategories">
		Você não pode remover categorias protegidas.
	</notification>
	<notification name="UnableToBuyWhileDownloading">
		Impossível comprar o objeto enquanto ele está sendo carregado.
Por favor, tente novamente.
	</notification>
	<notification name="UnableToLinkWhileDownloading">
		Impossível unir o objeto enquanto ele está sendo carregado.
Por favor, tente novamente.
	</notification>
	<notification name="CannotBuyObjectsFromDifferentOwners">
		Só dá para comprar objetos de um dono por vez. 
Selecione só um objeto.
	</notification>
	<notification name="ObjectNotForSale">
		Este objeto não está à venda.
	</notification>
	<notification name="EnteringGodMode">
		Entrando em god mode, nível [LEVEL]
	</notification>
	<notification name="LeavingGodMode">
		Saindo do god mode, nível [LEVEL]
	</notification>
	<notification name="CopyFailed">
		Você não está autorizado a copiar isso.
	</notification>
	<notification name="InventoryAccepted">
		[NAME] recebeu sua oferta de inventário.
	</notification>
	<notification name="InventoryDeclined">
		[NAME] rejeitou sua oferta de inventário.
	</notification>
	<notification name="ObjectMessage">
		[NAME]: [MESSAGE]
	</notification>
	<notification name="CallingCardAccepted">
		Seu cartão de visita foi aceito
	</notification>
	<notification name="CallingCardDeclined">
		Seu cartão de visita foi negado.
	</notification>
	<notification name="TeleportToLandmark">
		Para se teletransportar para locais como &apos;[NAME]&apos;, clique no botão &quot;Lugares&quot;,
    e selecione a guia Marcos na janela que é exibida. Clique em qualquer
    marco para selecioná-lo e em seguida em &apos;Teletransportar&apos; na parte inferior da tela.
    (Também é possível clicar duas vezes sobre o marco ou clicar com o botão direito do mouse sobre ele
    e selecionar &apos;Teletransportar&apos;.)
	</notification>
	<notification name="TeleportToPerson">
		Para iniciar uma conversa particular com alguém, clique com o botão direito no avatar e selecione &quot;MI&quot; no menu.
	</notification>
	<notification name="CantSelectLandFromMultipleRegions">
		Impossível selecionar terra nas fronteiras do servidor. Tente selecionar um pedaço menor de terra.
	</notification>
	<notification name="SearchWordBanned">
		Alguns termos da sua busca foram excluídos, devido às restrições de conteúdo, como explicado nos Padrões da Comunidade.
	</notification>
	<notification name="NoContentToSearch">
		Por favor, selecione ao menos um tipo de conteúdo para a busca (PG, Mature ou Adult).
	</notification>
	<notification name="SystemMessage">
		[MESSAGE]
	</notification>
	<notification name="FlickrConnect">
		[MESSAGE]
	</notification>
	<notification name="TwitterConnect">
		[MESSAGE]
	</notification>
	<notification name="PaymentReceived">
		[MESSAGE]
	</notification>
	<notification name="PaymentSent">
		[MESSAGE]
	</notification>
	<notification name="PaymentFailure">
		[MESSAGE]
	</notification>
	<notification name="EventNotification">
		Notificação de evento:

[NAME]
[DATE]
		<form name="form">
			<button name="Details" text="Detalhes"/>
			<button name="Cancel" text="Cancelar"/>
		</form>
	</notification>
	<notification name="TransferObjectsHighlighted">
		Todos os objetos deste terreno que serão transferidos ao seu comprador, estão realçados agora.
		<form name="form">
			<button name="Done" text="Feito"/>
		</form>
	</notification>
	<notification name="DeactivatedGesturesTrigger">
		Gestos desativados com o mesmo comando:
[NAMES]
	</notification>
	<notification name="NoQuickTime">
		Aparentemente o QuickTime da Apple ainda não foi instalado no seu computador. 
Para ver mídia em stream nas regiões que oferecem esse formato, vá ao [http://www.apple.com/quicktime site do QuickTime] e instale o QuickTime Player.
	</notification>
	<notification name="NoPlugin">
		Nenhum plugin de mídia detectado para lidar com o tipo de mime &quot;[MIME_TYPE]&quot;.  Este tipo de mídia não poderão ser acessados.
	</notification>
	<notification name="MediaPluginFailed">
		Falha no plugin de mídia abaixo:
    [PLUGIN]

Instale o plugin novamente ou contate o fabricante se o problema persistir.
		<form name="form">
			<ignore name="ignore" text="Falha do plugin de mídia"/>
		</form>
	</notification>
	<notification name="OwnedObjectsReturned">
		Os objetos que lhe pertencem no lote selecionado do terreno, voltaram ao seu inventário.
	</notification>
	<notification name="OtherObjectsReturned">
		Os objetos no terreno selecionado, do residente [NAME], foram devolvidos ao inventário dele(a).
	</notification>
	<notification name="OtherObjectsReturned2">
		Os objetos no lote selecionado, do residente [NAME], foram devolidos ao proprietãrio.
	</notification>
	<notification name="GroupObjectsReturned">
		Os objetos no lote selecionado de terreno compartilhado pelo grupo [GROUPNAME], voltaram para os inventários de seus donos.
Objetos trasnferíveis dados ao grupo, voltaram aos seus donos anteriores.
Objetos não transferíveis dados ao grupo foram deletados.
	</notification>
	<notification name="UnOwnedObjectsReturned">
		Os objetos no lote selecionado que NÃO são seus, voltaram aos seus donos.
	</notification>
	<notification name="ServerObjectMessage">
		Mensagem de [NAME]:
&lt;nolink&gt;[MSG]&lt;/nolink&gt;
	</notification>
	<notification name="NotSafe">
		A opção &apos;danos&apos; desta região está ativada. 
Você pode se dar mal aqui.  Se você morrer, você será teletransportado de volta para seu início.
	</notification>
	<notification name="NoFly">
		Esta área desativou a opção de voar. 
Logo, não é possível voar aqui.
	</notification>
	<notification name="PushRestricted">
		Esta área não tolera empurrões.  Não é possível empurrar os outros aqui, a não ser que você seja o proprietário.
	</notification>
	<notification name="NoVoice">
		Esta área desativou o bate-papo de voz.  Você não vai ouvir ninguém falar.
	</notification>
	<notification name="NoBuild">
		Esta área desativou a opção de construir.  Não é possível construir ou fazer rez de objetos nesta área.
	</notification>
	<notification name="PathfindingDirty">
		A região possui alterações de pathfinding pendentes.  Se você possui direitos de construção, poderá recarregar a região clicando no botão “Recarregar região”.
	</notification>
	<notification name="DynamicPathfindingDisabled">
		O pathfinding dinâmico não está habilitado nesta região.  Os objetos com script usando chamadas LSL de pathfinding podem não operar como o esperado na região.
	</notification>
	<notification name="PathfindingCannotRebakeNavmesh">
		Erro.  Pode haver um erro de rede ou do servidor, ou você pode não ter direitos de construção.  Às vezes, fazer login e logout novamente resolve este problema.
		<usetemplate name="okbutton" yestext="OK"/>
	</notification>
	<notification name="SeeAvatars">
		Este terreno oculta os avatares e bate-papo de outro terreno.    Não é possível ver residentes fora do terreno e vice-versa.   O bate-papo por texto no canal 0 também está bloqueado.
	</notification>
	<notification name="ScriptsStopped">
		Um administrador não permitiu scripts temporariamente nesta região.
	</notification>
	<notification name="ScriptsNotRunning">
		Esta região não roda nenhum script.
	</notification>
	<notification name="NoOutsideScripts">
		Esta região não permite scripts de fora. 

Os únicos scripts que funcionam são os do proprietário do terreno.
	</notification>
	<notification name="ClaimPublicLand">
		Você só pode reivindicar terrenos públicos na região onde você está.
	</notification>
	<notification name="RegionTPAccessBlocked">
		A região que você está tentando visitar tem conteúdo que excede suas preferências atuais.  Você pode alterar suas preferências acessando Eu &gt; Preferências &gt; Geral.
	</notification>
	<notification name="URBannedFromRegion">
		Você está banido da região.
	</notification>
	<notification name="NoTeenGridAccess">
		Sua conta não pode conectar a esta região da grade teen.
	</notification>
	<notification name="ImproperPaymentStatus">
		Você não tem o status de pagamento adequado para entrar nesta região.
	</notification>
	<notification name="MustGetAgeRegion">
		Você deve ter 18 anos ou mais para acessar esta região.
	</notification>
	<notification name="MustGetAgeParcel">
		Você deve ter 18 anos ou mais para acessar este lote.
	</notification>
	<notification name="NoDestRegion">
		Nenhuma região de destino encontrada.
	</notification>
	<notification name="NotAllowedInDest">
		Você não é permitido nesse destino.
	</notification>
	<notification name="RegionParcelBan">
		Não consegue atravessar região com lote banido. Tente outra forma.
	</notification>
	<notification name="TelehubRedirect">
		Você foi redirecionado para um telehub.
	</notification>
	<notification name="CouldntTPCloser">
		Não conseguiu tele-transportar próximo ao destino.
	</notification>
	<notification name="TPCancelled">
		Tele-transporte cancelado.
	</notification>
	<notification name="FullRegionTryAgain">
		A região que você está tentando entrar está no momento cheia.
Por favor, tente novamente em alguns instantes.
	</notification>
	<notification name="GeneralFailure">
		Falha geral.
	</notification>
	<notification name="RoutedWrongRegion">
		Direcionado para a região errada. Por favor, tente novamente.
	</notification>
	<notification name="NoValidAgentID">
		ID do agente inválido.
	</notification>
	<notification name="NoValidSession">
		ID de sessão inválido.
	</notification>
	<notification name="NoValidCircuit">
		Código de circuito inválido.
	</notification>
	<notification name="NoPendingConnection">
		Impossível criar a conexão pendente.
	</notification>
	<notification name="InternalUsherError">
		Um erro interno ocorreu enquanto se tentava direcioná-lo para seu destino de Tele-transporte. O [CURRENT_GRID] pode estar passando por problemas no serviço, neste momento.
	</notification>
	<notification name="NoGoodTPDestination">
		Impossível encontrar um bom destino para tele-transporte nesta região.
	</notification>
	<notification name="InternalErrorRegionResolver">
		Um erro interno ocorreu enquanto tentava-se definir as coordenadas globais da sua solicitação de tele-transporte. O [CURRENT_GRID] pode estar passando por problemas no serviço, no momento.
	</notification>
	<notification name="NoValidLanding">
		Não se achou um ponto de aterrissagem válido.
	</notification>
	<notification name="NoValidParcel">
		Nenhum lote válido foi encontrado.
	</notification>
	<notification name="ObjectGiveItem">
		Um objeto chamado &lt;nolink&gt;[OBJECTFROMNAME]&lt;/nolink&gt;, de [NAME_SLURL], obteve este(a) [OBJECTTYPE]:
&lt;nolink&gt;[ITEM_SLURL]&lt;/nolink&gt;
		<form name="form">
			<button name="Keep" text="Segure"/>
			<button name="Discard" text="Descarte"/>
			<button name="Mute" text="Bloquear proprietário"/>
		</form>
	</notification>
	<notification name="OwnObjectGiveItem">
		O objeto chamado &lt;nolink&gt;[OBJECTFROMNAME]&lt;/nolink&gt;, de [NAME_SLURL], obteve este(a) [OBJECTTYPE]:
&lt;nolink&gt;[ITEM_SLURL]&lt;/nolink&gt;
		<form name="form">
			<button name="Keep" text="Manter"/>
			<button name="Discard" text="Descartar"/>
		</form>
	</notification>
	<notification name="UserGiveItem">
		[NAME_SLURL] lhe deu [OBJECTTYPE]:
[ITEM_SLURL]
		<form name="form">
			<button name="Show" text="Mostrar"/>
			<button name="Keep" text="Manter"/>
			<button name="Discard" text="Descarte"/>
			<button name="Mute" text="Bloquear"/>
		</form>
	</notification>
	<notification name="UserGiveItemLegacy">
		[NAME_SLURL] lhe deu [OBJECTTYPE]:
[ITEM_SLURL]
		<form name="form">
			<button name="Show" text="Mostrar"/>
			<button name="Accept" text="Manter"/>
			<button name="Discard" text="Verwerfen"/>
			<button name="ShowSilent" text="(Mostrar)"/>
			<button name="AcceptSilent" text="(Manter)"/>
			<button name="DiscardSilent" text="(Descarte)"/>
			<button name="Mute" text="Bloquear"/>
		</form>
	</notification>
	<notification name="GodMessage">
		[NAME]

[MESSAGE]
	</notification>
	<notification name="JoinGroup">
		[MESSAGE]
		<form name="form">
			<button name="Join" text="Entre"/>
			<button name="Decline" text="Saia"/>
			<button name="Info" text="Informações"/>
		</form>
	</notification>
	<notification name="TeleportOffered">
		[NAME_SLURL] quer teletransportar você para a região deles ([POS_SLURL]):

“[MESSAGE]”
&lt;icon&gt;[MATURITY_ICON]&lt;/icon&gt; - [MATURITY_STR]
		<form name="form">
			<button name="Teleport" text="Teletransporte"/>
			<button name="Cancel" text="Cancelar"/>
		</form>
	</notification>
	<notification name="TeleportOffered_MaturityExceeded">
		[NAME_SLURL] quer teletransportar você para a região deles ([POS_SLURL]):

“[MESSAGE]”
&lt;icon&gt;[MATURITY_ICON]&lt;/icon&gt; - [MATURITY_STR]

A região tem conteúdo [REGION_CONTENT_MATURITY], mas suas preferências atuais estão definidas para excluir conteúdo [REGION_CONTENT_MATURITY].  Podemos alterar suas preferências e continuar o teletransporte, ou você pode cancelar este teletransporte.
		<form name="form">
			<button name="Teleport" text="Alterar e continuar"/>
			<button name="Cancel" text="Cancelar"/>
		</form>
	</notification>
	<notification name="TeleportOffered_MaturityBlocked">
		[NAME_SLURL] quer teletransportar você para a região deles ([POS_SLURL]):

“[MESSAGE]”
&lt;icon&gt;[MATURITY_ICON]&lt;/icon&gt; - [MATURITY_STR]

No entanto, esta região tem conteúdo acessível apenas para adultos.
	</notification>
	<notification name="TeleportOfferSent">
		Oferta de teletransporte enviada para [TO_NAME]
	</notification>
	<notification name="GotoURL">
		[MESSAGE]
[URL]
		<form name="form">
			<button name="Later" text="Depois"/>
			<button name="GoNow..." text="Vá agora"/>
		</form>
	</notification>
	<notification name="OfferFriendship">
		[NAME_SLURL] quer a sua amizade.

[MESSAGE]

Cada um pode ver o status do outro (definição padrão).
		<form name="form">
			<button name="Accept" text="Aceitar"/>
			<button name="Decline" text="Recusar"/>
		</form>
	</notification>
	<notification name="FriendshipOffered">
		Você convidou [TO_NAME] para ser seu amigo(a)
	</notification>
	<notification name="OfferFriendshipNoMessage">
		[NAME_SLURL] quer a sua amizade.

Cada um pode ver o status do outro (definição padrão).
		<form name="form">
			<button name="Accept" text="Aceitar"/>
			<button name="Decline" text="Recusar"/>
		</form>
	</notification>
	<notification name="FriendshipAccepted">
		&lt;nolink&gt;[NAME]&lt;/nolink&gt; aceitou sua oferta de amizade.
	</notification>
	<notification name="FriendshipDeclined">
		&lt;nolink&gt;[NAME]&lt;/nolink&gt; rejeitou sua oferta de amizade.
	</notification>
	<notification name="FriendshipAcceptedByMe">
		Oferta de amizade aceita.
	</notification>
	<notification name="FriendshipDeclinedByMe">
		Oferta de amizade recusada.
	</notification>
	<notification name="OfferCallingCard">
		[NOME] está te oferecendo um cartão de visita.
Ele será um item no seu inventário, para você possa contatá-lo facilmente.
		<form name="form">
			<button name="Accept" text="Aceitar"/>
			<button name="Decline" text="Recusar"/>
		</form>
	</notification>
	<notification name="RegionRestartMinutes">
		Esta região será reiniciada em [MINUTES] minutos. 
Se permanecer aqui, você será desconectado.
	</notification>
	<notification name="RegionRestartSeconds">
		Esta região será reiniciada em [SECONDS] segundos. 
Se permanecer aqui, você será desconectado.
	</notification>
	<notification name="LoadWebPage">
		Carregar a página [URL] ?

[MESSAGE]

Do objeto: &lt;nolink&gt;[OBJECTNAME]&lt;/nolink&gt;, de: [NAME_SLURL]
		<form name="form">
			<button name="Gotopage" text="Carregar"/>
			<button name="Cancel" text="Cancelar"/>
		</form>
	</notification>
	<notification name="FailedToFindWearableUnnamed">
		Falhou ao procurar [TYPE] no banco de dados.
	</notification>
	<notification name="FailedToFindWearable">
		Falhou ao procurar [TYPE] nomeado [DESC] no banco de dados.
	</notification>
	<notification name="InvalidWearable">
		O item que você está tentando usar tem um recurso que seu Visualizador não consegue ler.  Atualize o [APP_NAME] para poder vestir esse item.
	</notification>
	<notification name="ScriptQuestion">
		&apos;&lt;nolink&gt;[OBJECTNAME]&lt;/nolink&gt;&apos;, pertencente a &apos;[NAME]&apos;, gostaria de:

[QUESTIONS]
OK?
		<form name="form">
			<button name="Yes" text="Sim"/>
			<button name="No" text="Não"/>
			<button name="Mute" text="Bloquear"/>
		</form>
	</notification>
	<notification name="ExperienceAcquireFailed">
		Não foi possível adquirir uma nova experiência:
    [ERROR_MESSAGE]
		<usetemplate name="okbutton" yestext="OK"/>
	</notification>
	<notification name="NotInGroupExperienceProfileMessage">
		Uma alteração do grupo de experiência foi ignorada porque o proprietário não é membro do grupo selecionado.
	</notification>
	<notification name="UneditableExperienceProfileMessage">
		O campo não editável &apos;[field]&apos; foi ignorado ao atualizar o perfil de experiência.
	</notification>
	<notification name="RestrictedToOwnerExperienceProfileMessage">
		Alterações ignoradas para o campo &apos;[field]&apos; que só podem ser definidas pelo proprietário da experiência.
	</notification>
	<notification name="MaturityRatingExceedsOwnerExperienceProfileMessage">
		Você não pode definir a classificação de maturidade de uma experiência como sendo mais alta que a do proprietário.
	</notification>
	<notification name="RestrictedTermExperienceProfileMessage">
		Os seguintes termos impediram a atualização do nome e/ou descrição do perfil de experiência: [extra_info]
	</notification>
	<notification name="TeleportedHomeExperienceRemoved">
		Você foi teletransportado da região [region_name] por remover a experiência secondlife:///app/experience/[public_id]/profile e não tem mais permissão na região.
		<form name="form">
			<ignore name="ignore" text="Ejetar da região por remover uma experiência"/>
		</form>
	</notification>
	<notification name="TrustedExperienceEntry">
		Você recebeu permissão para a região [region_name] ao participar da experiência-chave secondlife:///app/experience/[public_id]/profile Remover essa experiência pode ejetá-lo da região.
		<form name="form">
			<ignore name="ignore" text="Permitido em uma região devido a uma experiência"/>
		</form>
	</notification>
	<notification name="TrustedExperiencesAvailable">
		Você não está autorizado a acessar esse destino. Você pode ser permitido na região aceitando uma das experiências abaixo:

[EXPERIENCE_LIST]

Outras experiências chave podem estar disponíveis.
	</notification>
	<notification name="ExperienceEvent">
		Um objeto foi permitido para [EventType] pelo secondlife:///app/experience/[public_id]/profile experience.
    Proprietário: secondlife:///app/agent/[OwnerID]/inspect
	Nome do objeto: [ObjectName]
    Nome do Terreno: [ParcelName]
	</notification>
	<notification name="ExperienceEventAttachment">
		Um anexo teve permissão para executar [EventType] pelo secondlife:///app/experience/[public_id]/profile experience.
    Proprietário: secondlife:///app/agent/[OwnerID]/inspect
	</notification>
	<notification name="ScriptQuestionExperience">
		&apos;&lt;nolink&gt;[OBJECTNAME]&lt;/nolink&gt;&apos;, um objeto de propriedade de &apos;[NAME]&apos;, solicita a sua participação na experiência [GRID_WIDE]:

[EXPERIENCE]

Quando a permissão for dada, você não irá mais visualizar essa mensagem novamente a não ser que seja revogada do perfil de experiência.

Os scripts associados a essa experiência serão capazes de realizar o seguinte nas regiões onde a experiência esteja ativa: 

[QUESTIONS]Isso está bem?
		<form name="form">
			<button name="BlockExperience" text="Bloquear experiência"/>
			<button name="Mute" text="Bloquear objeto"/>
			<button name="Yes" text="Sim"/>
			<button name="No" text="Não"/>
		</form>
	</notification>
	<notification name="ScriptQuestionCaution">
		Aviso: O objeto &apos;&lt;nolink&gt;[OBJECTNAME]&lt;/nolink&gt;&apos; deseja obter acesso total à sua conta de dólares Linden. Se você conceder acesso, ele poderá remover fundos de sua conta a qualquer momento ou esvaziar sua conta completamente, continuamente e sem avisos adicionais.
  
Não conceda acesso se você não entender completamente por que ele deseja acessar sua conta.
		<form name="form">
			<button name="Grant" text="Permitir acesso total"/>
			<button name="Deny" text="Negar"/>
		</form>
	</notification>
	<notification name="UnknownScriptQuestion">
		A permissão de script de tempo de execução solicitada por &apos;&lt;nolink&gt;[OBJECTNAME]&lt;/nolink&gt;&apos;, um objeto de &apos;[NAME]&apos;, não é reconhecida pelo visualizador e não pode ser concedida.

Para conceder essa permissão, atualize seu visualizador para a versão mais recente em [DOWNLOADURL].
		<form name="form">
			<button name="Deny" text="Ok"/>
			<button name="Mute" text="Bloquear"/>
		</form>
	</notification>
	<notification name="ScriptDialog">
		&apos;&lt;nolink&gt;[TITLE]&lt;/nolink&gt;&apos; de [NAME]
[MESSAGE]
		<form name="form">
			<button name="Client_Side_Mute" text="Bloquear"/>
			<button name="Client_Side_Ignore" text="Ignorar"/>
		</form>
	</notification>
	<notification name="ScriptDialogGroup">
		&lt;nolink&gt;[TITLE]&lt;/nolink&gt;&apos; de [GROUPNAME]&apos;
[MESSAGE]
		<form name="form">
			<button name="Client_Side_Mute" text="Bloquear"/>
			<button name="Client_Side_Ignore" text="Ignorar"/>
		</form>
	</notification>
	<notification name="BuyLindenDollarSuccess">
		Obrigado e volte sempre! 

Seu saldo L$ será atualizado findo o processamento da transação.  Se o processamento levar mais de 20 min, a transação pode vir a ser cancelada.  Neste caso, o valor da compra será creditado ao seu saldo em US$. 

Para checar o status do pagamento, consulte seu Histórico de transações no [http://secondlife.com/account/ Painel]
	</notification>
	<notification name="FirstOverrideKeys">
		Suas chaves do movimento estão sendo seguras agora por um objeto.
Tente as teclas de setas ou AWSD para ver o que elas fazem.
Alguns objetos (como armas) requerem que você passe para mouselook para usá-los.
Pressione &apos;M&apos; para fazer isto.
	</notification>
	<notification name="FirstSandbox">
		Este é um sandbox, uma área onde residentes podem aprender a construir. 

Qualquer objeto deixado aqui será apagado quando você sair. Não se esqueça de clicar duas vezes e selecionar &apos;Pegar&apos; para levar seu projeto para o seu inventário.
	</notification>
	<notification name="MaxListSelectMessage">
		Você pode selecionar até [MAX_SELECT] itens desta lista.
	</notification>
	<notification name="VoiceInviteP2P">
		[NAME] está te convidando para um bate-papo de voz. 
Clique em Aceitar para atender ou em Recusar para recusar este convite.  Clique em Bloquear para bloquear ligações deste avatar.
		<form name="form">
			<button name="Accept" text="Aceitar"/>
			<button name="Decline" text="Recusar"/>
			<button name="Mute" text="Bloquear"/>
		</form>
	</notification>
	<notification name="AutoUnmuteByIM">
		[NAME] recebeu uma MI e foi desbloqueado(a) automaticamente.
	</notification>
	<notification name="AutoUnmuteByMoney">
		[NAME] recebeu dinheiro e foi desbloqueado(a) automaticamente.
	</notification>
	<notification name="AutoUnmuteByInventory">
		[NAME] recebeu dinheiro e foi desbloqueado(a) automaticamente.
	</notification>
	<notification name="VoiceInviteGroup">
		[NAME] atendeu uma ligação de bate-papo de voz com o grupo [GROUP].  
Clique em Aceitar para atender ou em Recusar para recusar este convite.  Clique em Bloquear para bloquear ligações deste avatar.
		<form name="form">
			<button name="Accept" text="Aceitar"/>
			<button name="Decline" text="Recusar"/>
			<button name="Mute" text="Bloquear"/>
		</form>
	</notification>
	<notification name="VoiceInviteAdHoc">
		[NAME] atendeu uma ligação de teleconferência.  
Clique em Aceitar para atender ou em Recusar para recusar este convite.  Clique em Bloquear para bloquear ligações deste avatar.
		<form name="form">
			<button name="Accept" text="Aceitar"/>
			<button name="Decline" text="Recusar"/>
			<button name="Mute" text="Bloquear"/>
		</form>
	</notification>
	<notification name="InviteAdHoc">
		[NAME] está te convidando para uma teleconferência de bate-papo. 
Clique em Aceitar para atender ou em Recusar para recusar este convite.  Clique em Bloquear para bloquear ligações deste avatar.
		<form name="form">
			<button name="Accept" text="Aceitar"/>
			<button name="Decline" text="Recusar"/>
			<button name="Mute" text="Bloquear"/>
		</form>
	</notification>
	<notification name="VoiceChannelFull">
		A chamada de voz a qual você está tentando juntar-se, [VOICE_CHANNEL_NAME],  atingiu sua máxima capacidade. Favor tentar novamente mais tarde.
	</notification>
	<notification name="ProximalVoiceChannelFull">
		Desculpe-nos. Esta área atingiu seu limite de capacidade para conversas com voz. Favor tentar usar voz em outra área.
	</notification>
	<notification name="VoiceChannelDisconnected">
		Você saiu da ligação com [VOICE_CHANNEL_NAME].  Agora você será reconectado ao bate-papo local.
	</notification>
	<notification name="VoiceChannelDisconnectedP2P">
		[VOICE_CHANNEL_NAME] encerrou a ligação.   Agora você será reconectado ao bate-papo local.
	</notification>
	<notification name="P2PCallDeclined">
		[VOICE_CHANNEL_NAME] recusou a ligação.   Agora você será reconectado ao bate-papo local.
	</notification>
	<notification name="P2PCallNoAnswer">
		[VOICE_CHANNEL_NAME] não está disponível para atender sua ligação.   Agora você será reconectado ao bate-papo local.
	</notification>
	<notification name="VoiceChannelJoinFailed">
		Falha de conexão com [VOICE_CHANNEL_NAME]. Tente novamente mais tarde.   Agora você será reconectado ao bate-papo local.
	</notification>
	<notification name="VoiceLoginRetry">
		Estamos criando uma canal de voz para você. Isto pode levar até um minuto.
	</notification>
	<notification name="VoiceEffectsExpired">
		Um ou mais serviços de distorção de voz que você assinou veceu.
[[URL] Clique aqui] para renovar o serviço.
	</notification>
	<notification name="VoiceEffectsExpiredInUse">
		A Distorção de voz ativa expirou. Suas configurações de voz padrão foram ativadas.
[[URL] Clique aqui] para renovar o serviço.
	</notification>
	<notification name="VoiceEffectsWillExpire">
		Uma ou mais das suas distorções de voz tem vencimento em menos de [INTERVAL] dias.
[[URL] Clique aqui] para renovar o serviço.
	</notification>
	<notification name="VoiceEffectsNew">
		Novas Distorções de voz!
	</notification>
	<notification name="Cannot enter parcel: not a group member">
		Só membros de um grupo podem acessar esta área.
	</notification>
	<notification name="Cannot enter parcel: banned">
		Você não pode entrar nessa terra, você foi banido.
	</notification>
	<notification name="Cannot enter parcel: not on access list">
		Você não pode entrar nessa terra, você não está na lista de acesso.
	</notification>
	<notification name="VoiceNotAllowed">
		Você não tem permissão para se conectar à conversa com voz de [VOICE_CHANNEL_NAME].
	</notification>
	<notification name="VoiceCallGenericError">
		Ocorreu um erro enquanto você tentava se conectar à conversa de voz de [VOICE_CHANNEL_NAME].  Favor tentar novamente mais tarde.
	</notification>
	<notification name="UnsupportedCommandSLURL">
		O SLurl no qual você clicou não é suportado.
	</notification>
	<notification name="BlockedSLURL">
		Um SLurl recebido de um navegador inidôneo foi bloqueado para a sua segurança.
	</notification>
	<notification name="ThrottledSLURL">
		Vários SLurls foram recebidos de um navegador inidôneo em pouco tempo. 
Para sua segurança, os SLurls serão bloqueados por alguns instantes.
	</notification>
	<notification name="IMToast">
		[MESSAGE]
		<form name="form">
			<button name="respondbutton" text="Responder"/>
		</form>
	</notification>
	<notification name="ConfirmCloseAll">
		Tem certeza de que quer fechar todas as MIs?
		<usetemplate ignoretext="Confirmar antes de fechar todas as MIs" name="okcancelignore" notext="Cancelar" yestext="OK"/>
	</notification>
	<notification name="AttachmentSaved">
		Anexo salvo.
	</notification>
	<notification name="UnableToFindHelpTopic">
		Nenhum tópico de ajuda foi encontrado com relação a este elemento.
	</notification>
	<notification name="ObjectMediaFailure">
		Erro do servidor: Falha ao atualizar ou executar a mídia.
&apos;[ERROR]&apos;
		<usetemplate name="okbutton" yestext="OK"/>
	</notification>
	<notification name="TextChatIsMutedByModerator">
		Seu texto de bate-papo foi silenciado pelo moderador.
		<usetemplate name="okbutton" yestext="OK"/>
	</notification>
	<notification name="VoiceIsMutedByModerator">
		Sua voz foi silenciada pelo moderador.
		<usetemplate name="okbutton" yestext="OK"/>
	</notification>
	<notification name="UploadCostConfirmation">
		O carregamento custa L$[PRICE]. Deseja prosseguir?
		<usetemplate name="okcancelbuttons" notext="Cancelar" yestext="Carregar"/>
	</notification>
	<notification name="ConfirmClearTeleportHistory">
		Tem certeza que deseja apagar todo o seu histórico de teletransporte?
		<usetemplate name="okcancelbuttons" notext="Cancelar" yestext="OK"/>
	</notification>
	<notification name="BottomTrayButtonCanNotBeShown">
		O botão selecionado não pode ser exibido no momento. 
O botão será exibido quando houver espaço suficente.
	</notification>
	<notification name="ShareNotification">
		Selecione os residentes com quem compartilhar.
	</notification>
	<notification name="MeshUploadError">
		[LABEL] não foi carregado: [MESSAGE] [IDENTIFIER] 

Mais detalhes no log.
	</notification>
	<notification name="MeshUploadPermError">
		Erro ao solicitar permissões de upload de mesh.
	</notification>
	<notification name="RegionCapabilityRequestError">
		Não foi possível obter o recurso &apos;[CAPABILITY]&apos; da região.
	</notification>
	<notification name="ShareItemsConfirmation">
		Tem certeza de que deseja compartilhar os itens abaixo?

&lt;nolink&gt;[ITEMS]&lt;/nolink&gt;

Com os seguintes residentes:

&lt;nolink&gt;[RESIDENTS]&lt;/nolink&gt;
		<usetemplate name="okcancelbuttons" notext="Cancelar" yestext="OK"/>
	</notification>
	<notification name="ShareFolderConfirmation">
		É possível compartilhar apenas uma pasta de cada vez.

Tem certeza de que deseja compartilhar os itens abaixo?

&lt;nolink&gt;[ITEMS]&lt;/nolink&gt;

Com os seguintes residentes:

&lt;nolink&gt;[RESIDENTS]&lt;/nolink&gt;
		<usetemplate name="okcancelbuttons" notext="Cancelar" yestext="OK"/>
	</notification>
	<notification name="ItemsShared">
		Itens compartilhados.
	</notification>
	<notification name="DeedToGroupFail">
		Ocorreu uma falha durante a doação ao grupo.
	</notification>
	<notification name="ReleaseLandThrottled">
		O lote [PARCEL_NAME] não pode ser abandonado.
	</notification>
	<notification name="ReleasedLandWithReclaim">
		O lote de [AREA] m² &apos;[PARCEL_NAME]&apos; foi liberado.

Você tem [RECLAIM_PERIOD] para reivindicá-lo por L$0. Depois o lote será colocado à venda para qualquer interessado.
	</notification>
	<notification name="ReleasedLandNoReclaim">
		O lote de [AREA] m² &apos;[PARCEL_NAME]&apos; foi liberado.

Ele está à venda para qualquer interessado.
	</notification>
	<notification name="AvatarRezNotification">
		( [EXISTENCE] segundos de vida )
O avatar de &apos;[NAME]&apos; emergiu em [TIME] segundos.
	</notification>
	<notification name="AvatarRezSelfBakedDoneNotification">
		( [EXISTENCE] segundos de vida )
Você confeccionou seu look em [TIME] segundos.
	</notification>
	<notification name="AvatarRezSelfBakedUpdateNotification">
		( [EXISTENCE] segundos de vida )
Você enviou uma atualização da sua aparência em [TIME] segundos.
[STATUS]
	</notification>
	<notification name="AvatarRezCloudNotification">
		( [EXISTENCE] segundos de vida )
Avatar &apos;[NAME]&apos; transformou-se em nuvem.
	</notification>
	<notification name="AvatarRezArrivedNotification">
		( [EXISTENCE] segundos de vida )
Avatar &apos;[NAME]&apos; surgiu.
	</notification>
	<notification name="AvatarRezLeftCloudNotification">
		( [EXISTENCE] segundos de vida )
O avatar de &apos;[NAME]&apos; transformou-se em nuvem depois de [TIME] segundos.
	</notification>
	<notification name="AvatarRezEnteredAppearanceNotification">
		( [EXISTENCE] segundos de vida )
Avatar &apos;[NAME]&apos; entrou no modo aparência.
	</notification>
	<notification name="AvatarRezLeftAppearanceNotification">
		( [EXISTENCE] segundos de vida )
Avatar &apos;[NAME]&apos; sair do modo aparecer.
	</notification>
	<notification name="NoConnect">
		Detectamos um problema de conexão com [PROTOCOL] [HOSTID].
Verifique a configuração da sua rede e firewall.
		<usetemplate name="okbutton" yestext="OK"/>
	</notification>
	<notification name="NoVoiceConnect">
		Estamos tendo problemas de conexão com o seu servidor de voz:

[HOSTID]

Talvez não seja possível se comunicar via voz.
Verifique a configuração da sua rede e firewall.
		<usetemplate name="okbutton" yestext="OK"/>
	</notification>
	<notification name="AvatarRezLeftNotification">
		( [EXISTENCE] segundos de vida )
Avatar &apos;[NAME]&apos; saiu totalmente carregado.
	</notification>
	<notification name="AvatarRezSelfBakedTextureUploadNotification">
		( [EXISTENCE] segundos de vida )
Você carregou uma textura com [RESOLUTION] para o(a) &apos;[BODYREGION]&apos; em [TIME] segundos.
	</notification>
	<notification name="AvatarRezSelfBakedTextureUpdateNotification">
		( [EXISTENCE] segundos de vida )
Você carregou uma textura com [RESOLUTION] para o(a) &apos;[BODYREGION]&apos; em [TIME] segundos.
	</notification>
	<notification name="CannotUploadTexture">
		Não foi possível carregar textura.
[REASON]
	</notification>
	<notification name="LivePreviewUnavailable">
		Não podemos exibir uma visualização desta textura, pois ela é cópia proibida e/ou transferência proibida.
		<usetemplate ignoretext="Avise-me quando o modo Visualização em Tempo Real estiver indisponível para texturas de cópia proibida e/ou transferência proibida" name="okignore" yestext="OK"/>
	</notification>
	<notification name="ConfirmLeaveCall">
		Tem certeza de que quer sair desta ligação?
		<usetemplate ignoretext="Confirmar antes de deixar ligação" name="okcancelignore" notext="Não" yestext="Sim"/>
	</notification>
	<notification name="ConfirmMuteAll">
		Você silenciou todos os participantes de uma ligação de grupo.
Todos os demais residentes que entrarem na ligação mais tarde também serão silenciados, mesmo se você sair da ligação.


Silenciar todos?
		<usetemplate ignoretext="Confirmar antes de silenciar todos os participantes em ligações de grupo." name="okcancelignore" notext="Cancelar" yestext="OK"/>
	</notification>
	<notification label="Bate-papo" name="HintChat">
		Para entrar em uma conversa, comece a escrever no campo de bate-papo abaixo.
	</notification>
	<notification label="Levantar-se" name="HintSit">
		Para se levantar quando estiver sentado, clique em Levantar-se
	</notification>
	<notification label="Falar" name="HintSpeak">
		Clique no botão Falar para ligar ou desligar o microfone.

Clique na seta para cima para ver o painel de controles de voz.

Se o botão Falar for ocultado, o recurso de voz será desabilitado.
	</notification>
	<notification label="Explore o mundo" name="HintDestinationGuide">
		O Guia de Destinos traz milhares de lugares novos para você explorar e conhecer. Selecione um lugar, clique em Teletransportar e comece suas descobertas.
	</notification>
	<notification label="Painel lateral" name="HintSidePanel">
		Acesse rapidamente seu inventário, roupas, looks, perfis e mais no painel lateral.
	</notification>
	<notification label="Movimentar" name="HintMove">
		Para andar ou correr, clique no botão Movimentar e use as setas para controlar a direção.  Ou use as setas do teclado.
	</notification>
	<notification label="" name="HintMoveClick">
		1. Clique para andar Clique em qualquer lugar no solo para andar até o local.

2. Clique e arraste para girar a exibição Clique e arraste em qualquer lugar no mundo para girar a exibição
	</notification>
	<notification label="Nome de tela" name="HintDisplayName">
		Defina seu nome de tela personalizável. O nome de tele é separado do seu nome de usuário, que não pode ser modificado. Você pode mudar a visualização dos nomes de outras pessoas nas suas preferências.
	</notification>
	<notification label="Exibir" name="HintView">
		Para mudar o ângulo de visualização, use os controles Órbita e Pan. Volte à visualização normal pressionando a tecla Escape ou começando a andar.
	</notification>
	<notification label="Inventário" name="HintInventory">
		Você encontrará seus pertences no inventário.  Os itens mais novos também ficam na guia Itens recentes.
	</notification>
	<notification label="Você tem dólares Linden!" name="HintLindenDollar">
		Seu saldo de L$ está aqui.  Clique em Comprar L$ para trocar mais dólares Linden.
	</notification>
	<notification name="LowMemory">
		Seu pool de memória está baixo. Algumas funções do SL foram desativadas para evitar falhas. Encerre os outros aplicativos. Reinicie o SL se o problema persistir.
	</notification>
	<notification name="ForceQuitDueToLowMemory">
		O SL será encerrado em 30 segundos devido falta de memória.
	</notification>
	<notification name="PopupAttempt">
		Um pop-up foi bloqueado.
		<form name="form">
			<ignore name="ignore" text="Ativar todos os pop-ups"/>
			<button name="open" text="Abrir pop-up"/>
		</form>
	</notification>
	<notification name="SOCKS_NOT_PERMITTED">
		O proxy SOCKS 5 &quot;[HOST]:[PORT]&quot; recusou a conexão, não permitida pelo conjunto de regras.
		<usetemplate name="okbutton" yestext="OK"/>
	</notification>
	<notification name="SOCKS_CONNECT_ERROR">
		O proxy SOCKS 5 &quot;[HOST]:[PORT]&quot; recusou a conexão. Não foi possível abrir o canal TCP.
		<usetemplate name="okbutton" yestext="OK"/>
	</notification>
	<notification name="SOCKS_NOT_ACCEPTABLE">
		O proxy SOCKS 5 &quot;[HOST]:[PORT]&quot; recusou o sistema de autenticação selecionado.
		<usetemplate name="okbutton" yestext="OK"/>
	</notification>
	<notification name="SOCKS_AUTH_FAIL">
		O proxy SOCKS 5 &quot;[HOST]:[PORT]&quot; informou que suas credenciais são inválidas.
		<usetemplate name="okbutton" yestext="OK"/>
	</notification>
	<notification name="SOCKS_UDP_FWD_NOT_GRANTED">
		O proxy SOCKS 5 &quot;[HOST]:[PORT]&quot; recusou a solicitação de UDP ASSOCIATE.
		<usetemplate name="okbutton" yestext="OK"/>
	</notification>
	<notification name="SOCKS_HOST_CONNECT_FAILED">
		Não foi possível conectar-se ao servidor de proxy SOCKS 5 &quot;[HOST]:[PORT]&quot;.
		<usetemplate name="okbutton" yestext="OK"/>
	</notification>
	<notification name="SOCKS_UNKNOWN_STATUS">
		Erro desconhecido de proxy com o servidor &quot;[HOST]:[PORT]&quot;.
		<usetemplate name="okbutton" yestext="OK"/>
	</notification>
	<notification name="SOCKS_INVALID_HOST">
		Endereço de proxy SOCKS ou porta &quot;[HOST]:[PORT]&quot; inválidos.
		<usetemplate name="okbutton" yestext="OK"/>
	</notification>
	<notification name="SOCKS_BAD_CREDS">
		Nome de usuário ou senha de SOCKS 5 inválidos.
		<usetemplate name="okbutton" yestext="OK"/>
	</notification>
	<notification name="PROXY_INVALID_HTTP_HOST">
		Endereço de proxy HTTP ou porta &quot;[HOST]:[PORT]&quot; inválidos.
		<usetemplate name="okbutton" yestext="OK"/>
	</notification>
	<notification name="PROXY_INVALID_SOCKS_HOST">
		Endereço de proxy SOCKS ou porta &quot;[HOST]:[PORT]&quot; inválidos.
		<usetemplate name="okbutton" yestext="OK"/>
	</notification>
	<notification name="ChangeProxySettings">
		As configurações de proxy terão efeito depois que [APP_NAME] for reiniciado.
		<usetemplate name="okbutton" yestext="OK"/>
	</notification>
	<notification name="AuthRequest">
		O site em &apos;&lt;nolink&gt;[HOST_NAME]&lt;/nolink&gt;&apos; em &apos;[REALM]&apos; requer nome e senha.
		<form name="form">
			<input name="username" text="Nome de usuário"/>
			<input name="password" text="Senha:"/>
			<button name="ok" text="Enviar"/>
			<button name="cancel" text="Cancelar"/>
		</form>
	</notification>
	<notification label="" name="NoClassifieds">
		É preciso usar o modo Avançado para criar e editar anúncios classificados.  Desejar sair para mudar o modo? Selecione o modo na tela de login.
		<usetemplate name="okcancelbuttons" notext="Não sair" yestext="Sair"/>
	</notification>
	<notification label="" name="NoGroupInfo">
		É preciso usar o modo Avançado para criar e editar grupos.  Desejar sair para mudar o modo? Selecione o modo na tela de login.
		<usetemplate name="okcancelbuttons" notext="Não sair" yestext="Sair"/>
	</notification>
	<notification label="" name="NoPlaceInfo">
		É preciso estar no modo Avançado para visualizar o perfil de um lugar. Deseja sair para mudar o modo? Selecione o modo na tela de login.
		<usetemplate name="okcancelbuttons" notext="Não sair" yestext="Sair"/>
	</notification>
	<notification label="" name="NoPicks">
		É preciso usar o modo Avançado para criar e editar Destaques.  Desejar sair para mudar o modo? Selecione o modo na tela de login.
		<usetemplate name="okcancelbuttons" notext="Não sair" yestext="Sair"/>
	</notification>
	<notification label="" name="NoWorldMap">
		É preciso usar o modo Avançado para ver o mapa-múndi.  Desejar sair para mudar o modo? Selecione o modo na tela de login.
		<usetemplate name="okcancelbuttons" notext="Não sair" yestext="Sair"/>
	</notification>
	<notification label="" name="NoVoiceCall">
		Ligações de voz devem ser feitas no modo Avançado. Desejar sair para mudar o modo?
		<usetemplate name="okcancelbuttons" notext="Não sair" yestext="Sair"/>
	</notification>
	<notification label="" name="NoAvatarShare">
		É preciso estar no modo Avançado para compartilhar.  Desejar sair para mudar o modo?
		<usetemplate name="okcancelbuttons" notext="Não sair" yestext="Sair"/>
	</notification>
	<notification label="" name="NoAvatarPay">
		É preciso usar o modo Avançado para fazer pagamentos a outros residentes.  Desejar sair para mudar o modo?
		<usetemplate name="okcancelbuttons" notext="Não sair" yestext="Sair"/>
	</notification>
	<notification label="" name="NoInventory">
		É preciso estar no modo Avançado para visualizar o inventário. Deseja sair para mudar o modo?
		<usetemplate name="okcancelbuttons" notext="Não sair" yestext="Sair"/>
	</notification>
	<notification label="" name="NoAppearance">
		É preciso usar o modo Avançado para usar o editor de visual. Deseja sair para mudar o modo?
		<usetemplate name="okcancelbuttons" notext="Não sair" yestext="Sair"/>
	</notification>
	<notification label="" name="NoSearch">
		É preciso estar no modo Avançado para fazer pesquisas. Deseja sair para mudar o modo?
		<usetemplate name="okcancelbuttons" notext="Não sair" yestext="Sair"/>
	</notification>
	<notification label="" name="ConfirmHideUI">
		Essa ação irá ocultar todos os itens de menu e botões. Para trazê-los de volta, clique em [SHORTCUT] novamente.
		<usetemplate ignoretext="Confirmar antes de ocultar interface" name="okcancelignore" notext="Cancelar" yestext="OK"/>
	</notification>
	<notification name="PathfindingLinksets_WarnOnPhantom">
		Alguns linksets selecionados terão suas sinalizações fantasmas alternadas.

Deseja continuar?
		<usetemplate ignoretext="Algumas sinalizações fantasmas dos linksets selecionados serão alternadas." name="okcancelignore" notext="Cancelar" yestext="OK"/>
	</notification>
	<notification name="PathfindingLinksets_MismatchOnRestricted">
		Algumas sinalizações fantasmas dos linksets selecionados não podem ser definidas como &apos;[REQUESTED_TYPE]&apos; devido às restrições de permissão no linkset.  Ao invés disso, estes linksets serão definidos como &apos;[RESTRICTED_TYPE]&apos;.

Deseja continuar?
		<usetemplate ignoretext="Alguns linksets selecionados não podem ser definidos devido às restrições de permissão no linkset." name="okcancelignore" notext="Cancelar" yestext="OK"/>
	</notification>
	<notification name="PathfindingLinksets_MismatchOnVolume">
		Alguns linksets selecionados não podem ser definidos como &apos;[REQUESTED_TYPE]&apos;, pois a forma não é convexa.

Deseja continuar?
		<usetemplate ignoretext="Alguns linksets selecionados não podem ser definidos, pois a forma não é convexa." name="okcancelignore" notext="Cancelar" yestext="OK"/>
	</notification>
	<notification name="PathfindingLinksets_WarnOnPhantom_MismatchOnRestricted">
		Alguns linksets selecionados terão suas sinalizações fantasmas alternadas.

Algumas sinalizações fantasmas dos linksets selecionados não podem ser definidas como &apos;[REQUESTED_TYPE]&apos; devido às restrições de permissão no linkset.  Ao invés disso, estes linksets serão definidos como &apos;[RESTRICTED_TYPE]&apos;.

Deseja continuar?
		<usetemplate ignoretext="Algumas sinalizações fantasmas dos linksets selecionados serão alternadas e outras não poderão ser definidas devido às restrições de permissão no linkset." name="okcancelignore" notext="Cancelar" yestext="OK"/>
	</notification>
	<notification name="PathfindingLinksets_WarnOnPhantom_MismatchOnVolume">
		Alguns linksets selecionados terão suas sinalizações fantasmas alternadas.

Alguns linksets selecionados não podem ser definidos como &apos;[REQUESTED_TYPE]&apos;, pois a forma não é convexa.

Deseja continuar?
		<usetemplate ignoretext="Algumas sinalizações fantasmas dos linksets selecionados serão alternadas e outros não podem ser definidas, pois a forma não é convexa." name="okcancelignore" notext="Cancelar" yestext="OK"/>
	</notification>
	<notification name="PathfindingLinksets_MismatchOnRestricted_MismatchOnVolume">
		Algumas sinalizações fantasmas dos linksets selecionados não podem ser definidas como &apos;[REQUESTED_TYPE]&apos; devido às restrições de permissão no linkset.  Ao invés disso, estes linksets serão definidos como &apos;[RESTRICTED_TYPE]&apos;.

Alguns linksets selecionados não podem ser definidos como &apos;[REQUESTED_TYPE]&apos;, pois a forma não é convexa. Estes tipos de uso de linksets não mudarão.

Deseja continuar?
		<usetemplate ignoretext="Alguns linksets selecionados não podem ser definidos devido às restrições de permissão no linkset e porque a forma não é convexa." name="okcancelignore" notext="Cancelar" yestext="OK"/>
	</notification>
	<notification name="PathfindingLinksets_WarnOnPhantom_MismatchOnRestricted_MismatchOnVolume">
		Alguns linksets selecionados terão suas sinalizações fantasmas alternadas.

Algumas sinalizações fantasmas dos linksets selecionados não podem ser definidas como &apos;[REQUESTED_TYPE]&apos; devido às restrições de permissão no linkset.  Ao invés disso, estes linksets serão definidos como &apos;[RESTRICTED_TYPE]&apos;.

Alguns linksets selecionados não podem ser definidos como &apos;[REQUESTED_TYPE]&apos;, pois a forma não é convexa. Estes tipos de uso de linksets não mudarão.

Deseja continuar?
		<usetemplate ignoretext="Algumas sinalizações fantasmas dos linksets selecionados serão alternadas e outras não poderão ser definidas, pois a forma não é convexa." name="okcancelignore" notext="Cancelar" yestext="OK"/>
	</notification>
	<notification name="PathfindingLinksets_ChangeToFlexiblePath">
		O objeto selecionado afeta o navmesh.  Alterá-lo para um Caminho Flexível irá removê-lo do navmesh.
		<usetemplate ignoretext="O objeto selecionado afeta o navmesh.  Alterá-lo para um Caminho Flexível irá removê-lo do navmesh." name="okcancelignore" notext="Cancelar" yestext="OK"/>
	</notification>
	<global name="UnsupportedGLRequirements">
		Aparentemente a sua máquina não atende os requisitos de hardware do [APP_NAME].  [APP_NAME] requer placas de vídeo OpenGL com suporte a multitexturas.  Se sua place de vídeo tiver este perfil, atualize o driver da placa de vídeo, assim como patches e service packs do sistema operacional. 

Se você continuar a receber esta mensagem, consulte o [SUPPORT_SITE].
	</global>
	<global name="UnsupportedCPUAmount">
		796
	</global>
	<global name="UnsupportedRAMAmount">
		510
	</global>
	<global name="UnsupportedGPU">
		- A sua placa de vídeo não atende os requisitos mínimos exigidos.
	</global>
	<global name="UnsupportedRAM">
		- A memória do seu sistema não suporta os requisitos mínimos exigidos.
	</global>
	<global name="You can only set your &apos;Home Location&apos; on your land or at a mainland Infohub.">
		Se você tem um terreno, seu terreno pode ser seu início. 
Outra opção é procurar por lugares com a tag &apos;Infohub&apos; no mapa.
	</global>
	<global name="You died and have been teleported to your home location">
		Você morreu e foi reenviado ao seu início.
	</global>
	<notification name="LocalBitmapsUpdateFileNotFound">
		Não foi possível atualizar [FNAME], pois o arquivo não pôde ser encontrado.
Desabilitando atualizações futuras deste arquivo.
	</notification>
	<notification name="LocalBitmapsUpdateFailedFinal">
		[FNAME] não pode ser aberto ou decodificado em [NRETRIES] tentativas, e agora é considerado corrompido.
Desabilitando atualizações futuras deste arquivo.
	</notification>
	<notification name="LocalBitmapsVerifyFail">
		Tentativa de adição de um formato de imagem inválido ou ilegível [FNAME] que não pode ser aberto ou decodificado.
Tentativa cancelada.
	</notification>
	<notification name="PathfindingReturnMultipleItems">
		Você está devolvendo [NUM_ITEMS] itens.  Tem certeza de que deseja continuar?
		<usetemplate ignoretext="Tem certeza de que deseja devolver múltiplos itens?" name="okcancelignore" notext="Não" yestext="Sim"/>
	</notification>
	<notification name="PathfindingDeleteMultipleItems">
		Você está excluindo [NUM_ITEMS] itens.  Tem certeza de que deseja continuar?
		<usetemplate ignoretext="Tem certeza de que deseja excluir múltiplos itens?" name="okcancelignore" notext="Não" yestext="Sim"/>
	</notification>
	<notification name="AvatarFrozen">
		[AV_FREEZER] congelou você. Você não pode se mover ou interagir com o mundo.
	</notification>
	<notification name="AvatarFrozenDuration">
		[AV_FREEZER] congelou você por [AV_FREEZE_TIME] segundos. Você não pode se mover ou interagir com o mundo.
	</notification>
	<notification name="YouFrozeAvatar">
		Avatar congelado.
	</notification>
	<notification name="AvatarHasUnFrozenYou">
		[AV_FREEZER] descongelou você.
	</notification>
	<notification name="AvatarUnFrozen">
		Avatar descongelado.
	</notification>
	<notification name="AvatarFreezeFailure">
		O congelamento falhou porque você não tem permissão de administrador para esse lote.
	</notification>
	<notification name="AvatarFreezeThaw">
		Seu congelamento expirou, vá cuidar da sua vida.
	</notification>
	<notification name="AvatarCantFreeze">
		Não é possível congelar esse usuário.
	</notification>
	<notification name="NowOwnObject">
		Agora você é o proprietário do objeto [OBJECT_NAME]
	</notification>
	<notification name="CantRezOnLand">
		Não é possível renderizar objeto em [OBJECT_POS] porque o proprietário do terreno não permite.  Use a ferramenta de terrenos para ver a propriedade do terreno.
	</notification>
	<notification name="RezFailTooManyRequests">
		O objeto não pode ser renderizado porque há muitas solicitações.
	</notification>
	<notification name="SitFailCantMove">
		Você não pode sentar porque não pode se mover no momento.
	</notification>
	<notification name="SitFailNotAllowedOnLand">
		Você não pode sentar porque não está autorizado a sentar nesse terreno.
	</notification>
	<notification name="SitFailNotSameRegion">
		Tente chegar mais perto.  Não é possível sentar no objeto porque
ele não está na mesma região que você.
	</notification>
	<notification name="NoNewObjectRegionFull">
		Não foi possível criar um novo objeto. A região está cheia.
	</notification>
	<notification name="FailedToPlaceObject">
		Falha ao posicionar objeto em local específico.  Tente novamente.
	</notification>
	<notification name="NoOwnNoGardening">
		Você não pode criar árvores e grama em terrenos que não são sua propriedade.
	</notification>
	<notification name="NoCopyPermsNoObject">
		A cópia falhou porque você não está autorizado a copiar o objeto &apos;[OBJ_NAME]&apos;.
	</notification>
	<notification name="NoTransPermsNoObject">
		A cópia falhou porque o objeto &apos;[OBJ_NAME]&apos; não pode ser transferido para você.
	</notification>
	<notification name="AddToNavMeshNoCopy">
		A cópia falhou porque o objeto &apos;[OBJ_NAME]&apos; contribui para o navmesh.
	</notification>
	<notification name="DupeWithNoRootsSelected">
		Duplicar sem objetos raiz selecionados.
	</notification>
	<notification name="CantDupeCuzRegionIsFull">
		Não é possível duplicar objetos porque a região está cheia.
	</notification>
	<notification name="CantDupeCuzParcelNotFound">
		Não é possível duplicar os objetos - não é possível encontrar o lote em que eles estão.
	</notification>
	<notification name="CantCreateCuzParcelFull">
		Não é possível criar objeto porque 
o lote está cheio.
	</notification>
	<notification name="RezAttemptFailed">
		Falha na tentativa de renderizar um objeto.
	</notification>
	<notification name="ToxicInvRezAttemptFailed">
		Não é possível criar um item que causou problemas a essa região.
	</notification>
	<notification name="InvItemIsBlacklisted">
		Esse item do inventário foi incluído na lista.
	</notification>
	<notification name="NoCanRezObjects">
		No momento, você não está autorizado a criar objetos.
	</notification>
	<notification name="LandSearchBlocked">
		Pesquisa de terreno bloqueada.
Você realizou muitas pesquisas de terreno muito rápido.
Tente novamente em instantes.
	</notification>
	<notification name="NotEnoughResourcesToAttach">
		Não há recursos de script disponíveis suficientes para anexar objeto!
	</notification>
	<notification name="YouDiedAndGotTPHome">
		Você morreu e foi teletransportado para seu início
	</notification>
	<notification name="EjectComingSoon">
		Você não tem mais permissão para ficar aqui e tem [EJECT_TIME] segundos para sair.
	</notification>
	<notification name="SaveBackToInvDisabled">
		Salvar no inventário foi desativado.
	</notification>
	<notification name="NoExistNoSaveToContents">
		Não é possível salvar &apos;[OBJ_NAME]&apos; no conteúdo do objeto porque o objeto do qual ele foi renderizado não existe mais.
	</notification>
	<notification name="NoModNoSaveToContents">
		Não é possível salvar &apos;[OBJ_NAME]&apos; no conteúdo do objeto porque você não tem permissão para modificar o objeto &apos;[DEST_NAME]&apos;.
	</notification>
	<notification name="NoSaveBackToInvDisabled">
		Não é possível salvar &apos;[OBJ_NAME]&apos; no inventário -- essa operação foi desativada.
	</notification>
	<notification name="NoCopyNoSelCopy">
		Você não pode copiar sua seleção porque não está autorizado a copiar o objeto &apos;[OBJ_NAME]&apos;.
	</notification>
	<notification name="NoTransNoSelCopy">
		Você não pode copiar a seleção porque o objeto &apos;[OBJ_NAME]&apos; não é transferível.
	</notification>
	<notification name="NoTransNoCopy">
		Você não pode copiar a seleção porque o objeto &apos;[OBJ_NAME]&apos; não é transferível.
	</notification>
	<notification name="NoPermsNoRemoval">
		A remoção do objeto &apos;[OBJ_NAME]&apos; do simulador é proibida pelo sistema de permissões.
	</notification>
	<notification name="NoModNoSaveSelection">
		Você não pode salvar sua seleção porque não está autorizado a modificar o objeto &apos;[OBJ_NAME]&apos;.
	</notification>
	<notification name="NoCopyNoSaveSelection">
		Não é possível salvar sua seleção porque o objeto &apos;[OBJ_NAME]&apos; não é copiável.
	</notification>
	<notification name="NoModNoTaking">
		Você não pode levar sua seleção porque não está autorizado a modificar o objeto &apos;[OBJ_NAME]&apos;.
	</notification>
	<notification name="RezDestInternalError">
		Erro interno: tipo de destino desconhecido.
	</notification>
	<notification name="DeleteFailObjNotFound">
		A exclusão falhou porque o objeto não foi encontrado
	</notification>
	<notification name="SorryCantEjectUser">
		Não é possível expulsar esse usuário.
	</notification>
	<notification name="RegionSezNotAHome">
		Esta região não permite que você a defina como seu início.
	</notification>
	<notification name="HomeLocationLimits">
		Você só pode definir seu &quot;Início&quot; em seu terreno ou em um Infohub do continente.
	</notification>
	<notification name="HomePositionSet">
		Posição de início definida.
	</notification>
	<notification name="AvatarEjected">
		Avatar expulso.
	</notification>
	<notification name="AvatarEjectFailed">
		A expulsão falhou porque você não tem permissão de administrador para esse lote.
	</notification>
	<notification name="CantMoveObjectParcelFull">
		Não é possível mover &apos;[OBJECT_NAME]&apos; para
[OBJ_POSITION] na região [REGION_NAME] porque o lote está cheio.
	</notification>
	<notification name="CantMoveObjectParcelPerms">
		Não é possível mover &apos;[OBJECT_NAME]&apos; para
[OBJ_POSITION] na região [REGION_NAME] porque seus objetos não são permitidos neste lote.
	</notification>
	<notification name="CantMoveObjectParcelResources">
		Não é possível mover &apos;[OBJECT_NAME]&apos; para
[OBJ_POSITION] na região [REGION_NAME] porque não há recursos suficientes para este objeto neste lote.
	</notification>
	<notification name="CantMoveObjectRegionVersion">
		Não é possível mover &apos;[OBJECT_NAME]&apos; para
[OBJ_POSITION] na região [REGION_NAME] porque outra região está executando uma versão mais antiga, que não dá suporte o recebimento deste objeto por meio de passagem de regiões.
	</notification>
	<notification name="CantMoveObjectNavMesh">
		Não é possível mover &apos;[OBJECT_NAME]&apos; para
[OBJ_POSITION] na região [REGION_NAME] porque você não está autorizado a modificar o navmesh além dos limites da região.
	</notification>
	<notification name="CantMoveObjectWTF">
		Não é possível mover &apos;[OBJECT_NAME]&apos; para
[OBJ_POSITION] na região [REGION_NAME] por uma razão desconhecida. ([FAILURE_TYPE])
	</notification>
	<notification name="NoPermModifyObject">
		Você não está autorizado a modificar este objeto
	</notification>
	<notification name="CantEnablePhysObjContributesToNav">
		Não é possível ativar propriedades físicas para um objeto que contribui para o navmesh.
	</notification>
	<notification name="CantEnablePhysKeyframedObj">
		Não é possível ativar propriedades físicas para objetos keyframe.
	</notification>
	<notification name="CantEnablePhysNotEnoughLandResources">
		Não é possível ativar propriedades físicas para o objeto -- recursos de terreno insuficientes.
	</notification>
	<notification name="CantEnablePhysCostTooGreat">
		Não é possível ativar propriedades físicas para objeto com custo de recursos físicos acima de [MAX_OBJECTS]
	</notification>
	<notification name="PhantomWithConcavePiece">
		Este objeto não pode ter uma peça côncava porque é phantom e contribui para o navmesh.
	</notification>
	<notification name="UnableAddItem">
		Não é possível adicionar item!
	</notification>
	<notification name="UnableEditItem">
		Não é possível editar isso!
	</notification>
	<notification name="NoPermToEdit">
		Não é permitido editar isso.
	</notification>
	<notification name="NoPermToCopyInventory">
		Não é permitido copiar esse inventário.
	</notification>
	<notification name="CantSaveItemDoesntExist">
		Não é possível salvar no conteúdo do objeto: O item não existe mais.
	</notification>
	<notification name="CantSaveItemAlreadyExists">
		Não é possível salvar no conteúdo do objeto: já existe um item com esse nome no inventário
	</notification>
	<notification name="CantSaveModifyAttachment">
		Não é possível salvar no conteúdo do objeto: isso modificaria as permissões de anexo.
	</notification>
	<notification name="TooManyScripts">
		Muitos scripts.
	</notification>
	<notification name="UnableAddScript">
		Não é possível adicionar script!
	</notification>
	<notification name="AssetServerTimeoutObjReturn">
		Servidor de objetos não respondeu a tempo.  Objeto retornado a sim.
	</notification>
	<notification name="RegionDisablePhysicsShapes">
		Esta região não tem formas físicas ativadas.
	</notification>
	<notification name="NoModNavmeshAcrossRegions">
		Você não pode modificar o navmesh além dos limites da região.
	</notification>
	<notification name="NoSetPhysicsPropertiesOnObjectType">
		Não é possível definir as propriedades físicas neste tipo de objeto.
	</notification>
	<notification name="NoSetRootPrimWithNoShape">
		Não é possível definir que um prim raiz não tenha forma.
	</notification>
	<notification name="NoRegionSupportPhysMats">
		Esta região não tem materiais físicos ativados.
	</notification>
	<notification name="OnlyRootPrimPhysMats">
		Apenas prims raiz podem ter seus materiais físicos ajustados.
	</notification>
	<notification name="NoSupportCharacterPhysMats">
		Ainda não há suporte para a configuração dos materiais físicos em personagens.
	</notification>
	<notification name="InvalidPhysMatProperty">
		Uma ou mais das propriedades do material físico são inválidas.
	</notification>
	<notification name="NoPermsAlterStitchingMeshObj">
		Você não pode alterar o tipo de acabamento de um objeto mesh.
	</notification>
	<notification name="NoPermsAlterShapeMeshObj">
		Você não pode alterar a forma de um objeto mesh
	</notification>
	<notification name="FullRegionCantEnter">
		Você não pode entrar nesta região porque \nela está cheia.
	</notification>
	<notification name="LinkFailedOwnersDiffer">
		Falha na vinculação -- proprietários diferentes
	</notification>
	<notification name="LinkFailedNoModNavmeshAcrossRegions">
		Falha na vinculação -- não é possível modificar o navmesh além dos limites da região.
	</notification>
	<notification name="LinkFailedNoPermToEdit">
		Ocorreu uma falha na vinculação porque você não tem permissão de edição.
	</notification>
	<notification name="LinkFailedTooManyPrims">
		Falha na vinculação -- muitos prims
	</notification>
	<notification name="LinkFailedCantLinkNoCopyNoTrans">
		Falha na vinculação -- não é possível vincular itens com cópia proibida a itens com transferência proibida
	</notification>
	<notification name="LinkFailedNothingLinkable">
		Falha na vinculação -- nada é vinculável.
	</notification>
	<notification name="LinkFailedTooManyPathfindingChars">
		Falha na vinculação -- muitos personagens com pathfinding
	</notification>
	<notification name="LinkFailedInsufficientLand">
		Falha na vinculação -- recursos de terreno insuficientes
	</notification>
	<notification name="LinkFailedTooMuchPhysics">
		O objeto usa muitos recursos físicos – sua dinâmica foi desativada.
	</notification>
	<notification name="EstateManagerFailedllTeleportHome">
		O objeto &apos;[OBJECT_NAME]&apos; em [SLURL] não pode teleportar gerentes de terreno de volta para casa.
	</notification>
	<notification name="TeleportedHomeByObjectOnParcel">
		Você foi teletransportado para seu início pelo objeto &apos;[OBJECT_NAME]&apos; no lote &apos;[PARCEL_NAME]&apos;
	</notification>
	<notification name="TeleportedHomeByObject">
		Você foi teletransportado para seu início pelo objeto &apos;[OBJECT_NAME]&apos;
	</notification>
	<notification name="TeleportedByAttachment">
		Você foi teletransportado por um anexo em [ITEM_ID]
		<usetemplate ignoretext="Teletransportar: Você foi teletransportado por um anexo" name="notifyignore"/>
	</notification>
	<notification name="TeleportedByObjectOnParcel">
		Você foi teletransportado pelo objeto &apos;[OBJECT_NAME]&apos; no lote &apos;[PARCEL_NAME]&apos;
		<usetemplate ignoretext="Teletransportar: Você foi teletransportado por um objeto em um lote" name="notifyignore"/>
	</notification>
	<notification name="TeleportedByObjectOwnedBy">
		Você foi teletransportado pelo objeto &apos;[OBJECT_NAME]&apos; de propriedade de [OWNER_ID]
	</notification>
	<notification name="TeleportedByObjectUnknownUser">
		Você foi teletransportado pelo objeto &apos;[OBJECT_NAME]&apos; de propriedade de um usuário desconhecido.
	</notification>
	<notification name="CantCreateObjectRegionFull">
		Não foi possível criar o objeto solicitado. A região está cheia.
	</notification>
	<notification name="CantAttackMultipleObjOneSpot">
		Não é possível anexar vários objetos a um local.
	</notification>
	<notification name="CantCreateMultipleObjAtLoc">
		Você não pode criar vários objetos aqui.
	</notification>
	<notification name="UnableToCreateObjTimeOut">
		Não foi possível criar o objeto solicitado. Objeto ausente do banco de dados.
	</notification>
	<notification name="UnableToCreateObjUnknown">
		Não foi possível criar o objeto solicitado. A solicitação expirou. Tente novamente.
	</notification>
	<notification name="UnableToCreateObjMissingFromDB">
		Não foi possível criar o objeto solicitado. Tente novamente.
	</notification>
	<notification name="RezFailureTookTooLong">
		Falha na renderização, objeto solicitado demorou muito a carregar.
	</notification>
	<notification name="FailedToPlaceObjAtLoc">
		Falha ao posicionar objeto em local específico.  Tente novamente.
	</notification>
	<notification name="CantCreatePlantsOnLand">
		Você não pode criar plantas neste terreno.
	</notification>
	<notification name="CantRestoreObjectNoWorldPos">
		Não é possível restaurar o objeto. Nenhuma posição encontrada no mundo.
	</notification>
	<notification name="CantRezObjectInvalidMeshData">
		Não é possível renderizar o objeto porque os dados de mesh são inválidos.
	</notification>
	<notification name="CantRezObjectTooManyScripts">
		Não foi possível renderizar objeto porque já há muitos scripts nesta região.
	</notification>
	<notification name="CantCreateObjectNoAccess">
		Seus privilégios de acesso não permitem que você crie objetos aqui.
	</notification>
	<notification name="CantCreateObject">
		No momento, você não está autorizado a criar objetos.
	</notification>
	<notification name="InvalidObjectParams">
		Parâmetros de objeto inválidos
	</notification>
	<notification name="CantDuplicateObjectNoAcess">
		Seus privilégios de acesso não permitem que você duplique objetos aqui.
	</notification>
	<notification name="CantChangeShape">
		Você não está autorizado a alterar essa forma.
	</notification>
	<notification name="NoAccessToClaimObjects">
		Seus privilégios de acesso não permitem que você reivindique objetos aqui.
	</notification>
	<notification name="DeedFailedNoPermToDeedForGroup">
		A doação falhou porque você não está autorizado a doar objetos ao seu grupo.
	</notification>
	<notification name="NoPrivsToBuyObject">
		Seus privilégios de acesso não permitem que você compre objetos aqui.
	</notification>
	<notification name="CantAttachObjectAvatarSittingOnIt">
		Não é possível anexar objeto porque um avatar está sentado nele.
	</notification>
	<notification name="WhyAreYouTryingToWearShrubbery">
		Árvores e grama não podem ser usadas como anexos.
	</notification>
	<notification name="CantAttachGroupOwnedObjs">
		Não é possível anexar objetos de propriedade de um grupo.
	</notification>
	<notification name="CantAttachObjectsNotOwned">
		Não é possível anexar objetos que não sua propriedade.
	</notification>
	<notification name="CantAttachNavmeshObjects">
		Não é possível anexar objetos que contribuem com o navmesh.
	</notification>
	<notification name="CantAttachObjectNoMovePermissions">
		Não é possível vincular objeto porque você não tem permissão para movê-lo.
	</notification>
	<notification name="CantAttachNotEnoughScriptResources">
		Não há recursos de script disponíveis suficientes para anexar objeto!
	</notification>
	<notification name="CantDropItemTrialUser">
		Não é possível largar objetos aqui. Tente a área de Avaliação grátis.
	</notification>
	<notification name="CantDropMeshAttachment">
		Você não pode largar anexos mesh. Separe para o inventário e depois renderize no mundo.
	</notification>
	<notification name="CantDropAttachmentNoPermission">
		Falha ao largar anexo: você não está autorizado a largá-lo aqui.
	</notification>
	<notification name="CantDropAttachmentInsufficientLandResources">
		Falha ao largar anexo: recursos de terreno disponíveis insuficientes.
	</notification>
	<notification name="CantDropAttachmentInsufficientResources">
		Falha ao largar anexos: recursos disponíveis insuficientes.
	</notification>
	<notification name="CantDropObjectFullParcel">
		Não é possível largar objeto aqui.  O lote está cheio.
	</notification>
	<notification name="CantTouchObjectBannedFromParcel">
		Não é possível tocar/pegar este objeto porque você foi banido do lote de terreno.
	</notification>
	<notification name="PlzNarrowDeleteParams">
		Detalhe seus parâmetros de exclusão.
	</notification>
	<notification name="UnableToUploadAsset">
		Não é possível carregar objeto.
	</notification>
	<notification name="CantTeleportCouldNotFindUser">
		Não foi possível encontrar usuário para teletransportar para início
	</notification>
	<notification name="GodlikeRequestFailed">
		solicitação de poderes de deus falhou
	</notification>
	<notification name="GenericRequestFailed">
		falha em solicitação genérica
	</notification>
	<notification name="CantUploadPostcard">
		Não foi possível carregar cartão postal.  Tente novamente mais tarde.
	</notification>
	<notification name="CantFetchInventoryForGroupNotice">
		Não foi possível obter detalhes de inventário para o anúncio de grupo.
	</notification>
	<notification name="CantSendGroupNoticeNotPermitted">
		Não é possível enviar anúncio de grupo -- não permitido.
	</notification>
	<notification name="CantSendGroupNoticeCantConstructInventory">
		Não é possível enviar anúncio de grupo -- não foi possível construir inventário.
	</notification>
	<notification name="CantParceInventoryInNotice">
		Não é possível processar o inventário do anúncio.
	</notification>
	<notification name="TerrainUploadFailed">
		Falha no envio de terreno.
	</notification>
	<notification name="TerrainFileWritten">
		Arquivo de terreno gravado.
	</notification>
	<notification name="TerrainFileWrittenStartingDownload">
		Arquivo de terreno criado, iniciando o download...
	</notification>
	<notification name="TerrainBaked">
		Terreno confeccionado.
	</notification>
	<notification name="TenObjectsDisabledPlzRefresh">
		Apenas os 10 primeiros objetos selecionados foram desativados. Atualize e faça novas seleções, se necessário.
	</notification>
	<notification name="UpdateViewerBuyParcel">
		Você precisa atualizar seu visualizador para comprar este lote.
	</notification>
	<notification name="CantBuyParcelNotForSale">
		Não é possível comprar, este lote não está à venda.
	</notification>
	<notification name="CantBuySalePriceOrLandAreaChanged">
		Não é possível comprar, o preço de venda ou a área do terreno foram alterados.
	</notification>
	<notification name="CantBuyParcelNotAuthorized">
		Você não é o comprador autorizado deste lote.
	</notification>
	<notification name="CantBuyParcelAwaitingPurchaseAuth">
		Você não pode comprar este lote porque já está aguardando aut. de compra
	</notification>
	<notification name="CantBuildOverflowParcel">
		Não é possível criar objeto aqui porque isso sobrecarregaria o lote.
	</notification>
	<notification name="SelectedMultipleOwnedLand">
		Você selecionou terreno com proprietários diferentes. Selecione uma área menor e tente novamente.
	</notification>
	<notification name="CantJoinTooFewLeasedParcels">
		Não há lotes alugados suficientes na seleção para reunir.
	</notification>
	<notification name="CantDivideLandMultipleParcelsSelected">
		Não é possível dividir o terreno.
Mais de um lote foi selecionado.
Tente selecionar uma quantidade menor de terreno.
	</notification>
	<notification name="CantDivideLandCantFindParcel">
		Não é possível dividir o terreno.
Não é possível encontrar o lote.
Reporte em Ajuda -&gt; Relatar bug...
	</notification>
	<notification name="CantDivideLandWholeParcelSelected">
		Não é possível dividir o terreno. Todo o lote foi selecionado.
Tente selecionar uma quantidade menor de terreno.
	</notification>
	<notification name="LandHasBeenDivided">
		O terreno foi dividido.
	</notification>
	<notification name="PassPurchased">
		Você comprou um passe.
	</notification>
	<notification name="RegionDisallowsClassifieds">
		A região não permite classificados.
	</notification>
	<notification name="LandPassExpireSoon">
		Seu passe para este terreno está prestes a expirar.
	</notification>
	<notification name="CantSitNoSuitableSurface">
		Não há uma superfície adequada para sentar, tente outro local.
	</notification>
	<notification name="CantSitNoRoom">
		Não há espaço para sentar aqui, tente outro local.
	</notification>
	<notification name="ClaimObjectFailedNoPermission">
		A reivindicação do objeto falhou porque você não tem permissão
	</notification>
	<notification name="ClaimObjectFailedNoMoney">
		A reivindicação do objeto falhou porque você não tem L$ suficiente.
	</notification>
	<notification name="CantDeedGroupLand">
		Não é possível doar terrenos de propriedade de um grupo.
	</notification>
	<notification name="BuyObjectFailedNoMoney">
		A compra do objeto falhou porque você não tem L$ suficientes.
	</notification>
	<notification name="BuyInventoryFailedNoMoney">
		A compra do inventário falhou porque você não tem L$ suficiente
	</notification>
	<notification name="BuyPassFailedNoMoney">
		Você não tem L $ suficientes para comprar um passe para este terreno.
	</notification>
	<notification name="CantBuyPassTryAgain">
		Não é possível comprar passe no momento.  Tente novamente mais tarde.
	</notification>
	<notification name="CantCreateObjectParcelFull">
		Não é possível criar objeto porque \no lote está cheio.
	</notification>
	<notification name="FailedPlacingObject">
		Falha ao posicionar objeto em local específico.  Tente novamente.
	</notification>
	<notification name="CantCreateLandmarkForEvent">
		Não é possível criar marco para o evento.
	</notification>
	<notification name="GodBeatsFreeze">
		Seus poderes de deus rompem o congelamento!
	</notification>
	<notification name="SpecialPowersRequestFailedLogged">
		Falha na solicitação de poderes especiais. Essa solicitação foi registrada.
	</notification>
	<notification name="ExpireExplanation">
		O sistema não pode processar sua solicitação no momento. A solicitação expirou.
	</notification>
	<notification name="DieExplanation">
		O sistema não pode processar sua solicitação.
	</notification>
	<notification name="AddPrimitiveFailure">
		Fundos insuficientes para criar prim.
	</notification>
	<notification name="RezObjectFailure">
		Fundos insuficientes para criar objeto.
	</notification>
	<notification name="ResetHomePositionNotLegal">
		Redefinir Início pois o Início não era legal.
	</notification>
	<notification name="CantInviteRegionFull">
		No momento, você não pode convidar ninguém para seu local pois a região está cheia. Tente novamente mais tarde.
	</notification>
	<notification name="CantSetHomeAtRegion">
		Esta região não permite que você a defina como seu início.
	</notification>
	<notification name="ListValidHomeLocations">
		Você só pode definir seu &quot;Início&quot; em seu terreno ou em um Infohub do continente.
	</notification>
	<notification name="SetHomePosition">
		Posição de início definida.
	</notification>
	<notification name="CantDerezInventoryError">
		Não é possível desrenderizar objeto devido a uma falha de inventário.
	</notification>
	<notification name="CantCreateRequestedInv">
		Não é possível criar o inventário solicitado.
	</notification>
	<notification name="CantCreateRequestedInvFolder">
		Não é possível criar a pasta de inventário solicitada.
	</notification>
	<notification name="CantCreateInventory">
		Não é possível criar esse inventário.
	</notification>
	<notification name="CantCreateLandmark">
		Não é possível criar marco.
	</notification>
	<notification name="CantCreateOutfit">
		Não é possível criar roupa agora. Tente novamente em instantes.
	</notification>
	<notification name="InventoryNotForSale">
		O inventário não está à venda.
	</notification>
	<notification name="CantFindInvItem">
		Não é possível encontrar item do inventário.
	</notification>
	<notification name="CantFindObject">
		Não foi possível encontrar objeto.
	</notification>
	<notification name="CantTransfterMoneyRegionDisabled">
		Transferências de dinheiro para objetos estão desativadas para esta região no momento.
	</notification>
	<notification name="CantPayNoAgent">
		Não foi possível descobrir a quem pagar.
	</notification>
	<notification name="CantDonateToPublicObjects">
		Não é possível dar L$ a objetos públicos.
	</notification>
	<notification name="InventoryCreationInWorldObjectFailed">
		Falha na criação de inventário de objetos do mundo virtual.
	</notification>
	<notification name="UserBalanceOrLandUsageError">
		Um erro interno impediu que seu visualizador fosse atualizado corretamente.  O saldo em L$ ou a propriedade de lotes exibidos em seu visualizador pode não refletir o saldo real nos servidores.
	</notification>
	<notification name="LargePrimAgentIntersect">
		Não é possível criar grandes prims que interceptam outros jogadores.  Tente novamente quando os outros jogadores tiverem se movido.
	</notification>
	<notification name="PreferenceChatClearLog">
		Isso excluirá os registros das conversas anteriores e qualquer backup desse arquivo.
		<usetemplate ignoretext="Confirmar antes de excluir o registro com conversas anteriores." name="okcancelignore" notext="Cancelar" yestext="OK"/>
	</notification>
	<notification name="PreferenceChatDeleteTranscripts">
		Isso excluirá todas as transcrições de todas as conversas anteriores. A lista de conversas antigas não será afetada. Todos os arquivos com as extensões .txt e txt.backup na pasta [FOLDER] serão excluídos.
		<usetemplate ignoretext="Confirmar antes de excluir transcrições." name="okcancelignore" notext="Cancelar" yestext="OK"/>
	</notification>
	<notification name="PreferenceChatPathChanged">
		Não foi possível mover arquivos. Caminho anterior restaurado.
		<usetemplate ignoretext="Não foi possível mover arquivos. Caminho anterior restaurado." name="okignore" yestext="OK"/>
	</notification>
	<notification name="DefaultObjectPermissions">
		Ocorreu um problema ao salvar as permissões padrão do objeto: [REASON].  Tente definir as permissões padrão mais tarde.
		<usetemplate name="okbutton" yestext="OK"/>
	</notification>
	<notification name="ChatHistoryIsBusyAlert">
		O arquivo de histórico de bate-papo está ocupado com uma operação anterior. Tente novamente em alguns minutos ou selecione outra pessoa para bater papo.
		<usetemplate name="okbutton" yestext="OK"/>
	</notification>
</notifications><|MERGE_RESOLUTION|>--- conflicted
+++ resolved
@@ -163,6 +163,10 @@
         &apos;[ERROR_CODE]&apos;
 		<usetemplate name="okbutton" yestext="OK"/>
 	</notification>
+	<notification name="MerchantForceValidateListing">
+		Para criar sua listagem, consertamos a hierarquia do conteúdo da sua listagem.
+		<usetemplate ignoretext="Avisar-me quando a criação de uma listagem consertar a hierarquia do conteúdo" name="okignore" yestext="OK"/>
+	</notification>
 	<notification name="ConfirmMerchantActiveChange">
 		Esta ação alterará o conteúdo ativo desta listagem. Deseja continuar?
 		<usetemplate ignoretext="Confirmar antes de alterar uma listagem ativa no Marketplace" name="okcancelignore" notext="Cancelar" yestext="OK"/>
@@ -209,18 +213,6 @@
 	<notification name="AlertMerchantStockFolderEmpty">
 		Removemos sua listagem porque o estoque está vazio. Você precisa adicionar mais unidades à pasta de estoque para que a listagem seja exibida novamente.
 		<usetemplate ignoretext="Alertar quando uma listagem não for listada porque a pasta de estoque está vazia" name="okignore" yestext="OK"/>
-	</notification>
-<<<<<<< HEAD
-	<notification name="CompileQueueSaveText">
-		Houve um problema com o carregamento do texto para um script devido à seguinte razão: [REASON]. Por favor, tente novamente mais tarde.
-	</notification>
-	<notification name="CompileQueueSaveBytecode">
-		Houve um problema durante o carregamento do script compilado devido à seguinte razão: [REASON]. Por favor, tente novamente mais tarde.
-=======
-	<notification name="AlertMerchantVersionFolderEmpty">
-		Removemos sua listagem porque a pasta de versões está vazia. Você precisa adicionar itens à pasta de versões para que a listagem seja exibida novamente.
-		<usetemplate ignoretext="Alertar quando uma listagem não for listada porque a pasta de versões está vazia" name="okignore" yestext="OK"/>
->>>>>>> 3f7c999c
 	</notification>
 	<notification name="WriteAnimationFail">
 		Falha nos dados de inscrição de animação. Por favor, tente mais tarde.
