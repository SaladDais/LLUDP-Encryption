--- conflicted
+++ resolved
@@ -1,6 +1,5 @@
 <?xml version="1.0" encoding="utf-8" standalone="yes"?>
 <panel label="Chat" name="chat">
-<<<<<<< HEAD
 	<text name="font_size">
 		Tamanho da fonte:
 	</text>
@@ -30,89 +29,6 @@
 	<check_box label="Bate-papos de MI" name="EnableIMChatPopups" tool_tip="Exibir pop-up de mensagens instantâneas novas"/>
 	<spinner label="Transição de avisos de bate-papos por perto:" name="nearby_toasts_lifetime"/>
 	<spinner label="Transição de avisos de bate-papos por perto:" name="nearby_toasts_fadingtime"/>
-=======
-	<panel>
-		<check_box initial_value="true" label="Executar animação digitada quando estiver conversando" name="play_typing_animation"/>
-		<check_box label="Enviar MIs por email se estiver desconectado" name="send_im_to_email"/>
-		<check_box label="Apenas amigos e grupos podem me ligar ou enviar MIs" name="voice_call_friends_only_check"/>
-		<text name="font_size">
-			Tamanho da fonte:
-		</text>
-		<combo_box name="chat_font_size">
-			<item label="Pequeno" name="Small" value="0"/>
-			<item label="Médio" name="Medium" value="1"/>
-			<item label="Grande" name="Large" value="2"/>
-		</combo_box>
-		<check_box label="Balão de bate-papo" name="bubble_text_chat"/>
-	</panel>
-	<panel>
-		<text name="notifications">
-			Notificações
-		</text>
-		<text name="friend_ims">
-			MIs de amigos:
-		</text>
-		<combo_box name="FriendIMOptions">
-			<item label="Abrir janela Conversas" name="OpenConversationsWindow" value="openconversations"/>
-			<item label="Abrir pop up com mensagem" name="PopUpMessage" value="toast"/>
-			<item label="Piscar botão da barra de ferramentas" name="FlashToolbarButton" value="flash"/>
-			<item label="Nenhum" name="None" value="none"/>
-		</combo_box>
-		<text name="non_friend_ims">
-			MIs de não amigos:
-		</text>
-		<combo_box name="NonFriendIMOptions">
-			<item label="Abrir janela Conversas" name="OpenConversationsWindow" value="openconversations"/>
-			<item label="Abrir pop up com mensagem" name="PopUpMessage" value="toast"/>
-			<item label="Piscar botão da barra de ferramentas" name="FlashToolbarButton" value="flash"/>
-			<item label="Nenhum" name="None" value="none"/>
-		</combo_box>
-		<text name="conference_ims">
-			MIs de conferências:
-		</text>
-		<combo_box name="ConferenceIMOptions">
-			<item label="Abrir janela Conversas" name="OpenConversationsWindow" value="openconversations"/>
-			<item label="Abrir pop up com mensagem" name="PopUpMessage" value="toast"/>
-			<item label="Piscar botão da barra de ferramentas" name="FlashToolbarButton" value="flash"/>
-			<item label="Nenhum" name="None" value="none"/>
-		</combo_box>
-		<text name="group_chat">
-			Bate-papo de grupo:
-		</text>
-		<combo_box name="GroupChatOptions">
-			<item label="Abrir janela Conversas" name="OpenConversationsWindow" value="openconversations"/>
-			<item label="Abrir pop up com mensagem" name="PopUpMessage" value="toast"/>
-			<item label="Piscar botão da barra de ferramentas" name="FlashToolbarButton" value="flash"/>
-			<item label="Nenhum" name="None" value="none"/>
-		</combo_box>
-		<text name="nearby_chat">
-			Bate-papo local:
-		</text>
-		<combo_box name="NearbyChatOptions">
-			<item label="Abrir janela Conversas" name="OpenConversationsWindow" value="openconversations"/>
-			<item label="Abrir pop up com mensagem" name="PopUpMessage" value="toast"/>
-			<item label="Piscar botão da barra de ferramentas" name="FlashToolBarButton" value="flash"/>
-			<item label="Nenhum" name="None" value="none"/>
-		</combo_box>
-		<text name="notifications_alert">
-			Para interromper temporariamente todas as notificações, use Comunicar &gt; Não perturbe.
-		</text>
-	</panel>
-	<panel>
-		<text name="play_sound">
-			Executar som:
-		</text>
-		<check_box label="Nova conversa" name="new_conversation"/>
-		<check_box label="Chamada de voz recebida" name="incoming_voice_call"/>
-		<check_box label="Oferta de teletransporte" name="teleport_offer"/>
-		<check_box label="Oferta de inventário" name="inventory_offer"/>
-	</panel>
-	<panel>
-		<button label="Limpar registro..." name="clear_log"/>
-		<button label="Excluir transcrições..." name="delete_transcripts"/>
-		<button label="Procurar..." label_selected="Procurar" name="log_path_button"/>
-	</panel>
->>>>>>> f6282b17
 	<button label="Tradução..." name="ok_btn"/>
 	<button label="Substituição automática..." name="autoreplace_showgui"/>
 	<button label="Verificando a ortografia..." name="spellcheck_showgui"/>
