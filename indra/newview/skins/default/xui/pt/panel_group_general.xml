<?xml version="1.0" encoding="utf-8" standalone="yes"?>
<panel label="Geral" name="general_tab">
	<string name="help_text">
		A aba Geral contém informações gerais sobre este grupo, a lista dos donos e membros visíveis, preferências gerais do grupo e opções dos membros. Passe o mouse sobre as opções para mais ajuda.
	</string>
	<string name="group_info_unchanged">
		Informações gerais do grupo foram modificadas
	</string>
	<button label="?" label_selected="?" name="help_button"/>
	<line_editor label="Digite o nome do seu novo grupo aqui" name="group_name_editor"/>
	<text name="group_name">
		Digite o nome do seu novo grupo aqui
	</text>
	<text name="prepend_founded_by">
		Fundado por:
	</text>
	<text name="founder_name">
		(espera)
	</text>
	<text name="group_charter_label">
		Declaração do Grupo
	</text>
	<texture_picker label="Insígnia do Grupo" name="insignia" tool_tip="Clique para escolher uma imagem"/>
	<text_editor name="charter">
		Declaração do grupo
	</text_editor>
	<button label="Unir (L$0)" label_selected="Unir (L$0)" name="join_button"/>
	<button label="Vista detalhada" label_selected="Vista detalhada" name="info_button"/>
	<text name="text_owners_and_visible_members">
		Proprietários &amp; Membros visíveis
	</text>
	<text name="text_owners_are_shown_in_bold">
		(Proprietários são mostrados em negrito )
	</text>
	<name_list name="visible_members">
		<column label="Nome do membro" name="name"/>
		<column label="Título" name="title"/>
		<column label="Último login" name="online"/>
	</name_list>
	<text name="text_group_preferences">
		Preferências do Grupo
	</text>
	<panel name="preferences_container">
		<check_box label="Mostre na busca" name="show_in_group_list" tool_tip="Deixe as pessoas verem este grupo nos resultados de busca."/>
		<check_box label="Adesão aberta" name="open_enrollement" tool_tip="Definir se este grupo permite que novos membros entrem sem serem convidados"/>
		<check_box label="Taxa de adesão: L$" name="check_enrollment_fee" tool_tip="Define se é necessária uma taxa de adesão para se unir ao grupo."/>
		<spinner name="spin_enrollment_fee" tool_tip="Os novos membros devem pagar esta taxa para se unir ao grupo quando a Taxa de Adesão está marcada."/>
<<<<<<< HEAD

=======
		<combo_box name="group_mature_check" tool_tip="Define se a informação do seu grupo é considerada mature.">
			<combo_item name="select_mature">
				- Selecionar Maturidade -
			</combo_item>
			<combo_item name="mature">
				Conteúdo Mature
			</combo_item>
			<combo_item name="pg">
				Conteúdo PG
			</combo_item>
		</combo_box>
>>>>>>> fcaa1ad4
		<panel name="title_container">
			<text name="active_title_label">
				Meu título ativo
			</text>
			<combo_box name="active_title" tool_tip="Define o título que aparece em seu avatar quando o grupo estiver ativo."/>
		</panel>
		<check_box label="Receber notícias do grupo" name="receive_notices" tool_tip="Define se Você deseja receber notícias deste grupo. Desmarque esta caixa se o grupo está lhe fazendo spam."/>
		<check_box label="Listar grupo no meu perfil" name="list_groups_in_profile" tool_tip="Define se você deseja listar este grupo no seu Perfil"/>
	</panel>
	<string name="incomplete_member_data_str">
		Recuperando dados do membro
	</string>
	<string name="confirm_group_create_str">
		Criar este grupo irá custar L$100. 
Você está realmente, realmente, REALMENTE seguro que deseja gastar L$100 para criar este grupo? 
Esteja consciente de que se ninguém mais se juntar a este grupo dentro de 48 horas, este será dissolvido e o nome não estará disponível para uso futuro.
	</string>
</panel><|MERGE_RESOLUTION|>--- conflicted
+++ resolved
@@ -45,9 +45,6 @@
 		<check_box label="Adesão aberta" name="open_enrollement" tool_tip="Definir se este grupo permite que novos membros entrem sem serem convidados"/>
 		<check_box label="Taxa de adesão: L$" name="check_enrollment_fee" tool_tip="Define se é necessária uma taxa de adesão para se unir ao grupo."/>
 		<spinner name="spin_enrollment_fee" tool_tip="Os novos membros devem pagar esta taxa para se unir ao grupo quando a Taxa de Adesão está marcada."/>
-<<<<<<< HEAD
-
-=======
 		<combo_box name="group_mature_check" tool_tip="Define se a informação do seu grupo é considerada mature.">
 			<combo_item name="select_mature">
 				- Selecionar Maturidade -
@@ -59,7 +56,6 @@
 				Conteúdo PG
 			</combo_item>
 		</combo_box>
->>>>>>> fcaa1ad4
 		<panel name="title_container">
 			<text name="active_title_label">
 				Meu título ativo
