--- conflicted
+++ resolved
@@ -5674,44 +5674,6 @@
 	<string name="ExperiencePermissionShort12">
 		權限
 	</string>
-<<<<<<< HEAD
-=======
-	<string name="logging_calls_disabled_log_empty">
-		交談未留記錄。 若想開始留記錄，請到「偏好設定 &gt; 聊天」，選擇「儲存：只留歷史記錄」或「儲存：歷史記錄兼交談內容」。
-	</string>
-	<string name="logging_calls_disabled_log_not_empty">
-		將不再為交談留記錄。 若想恢復留存記錄，請到「偏好設定 &gt; 聊天」，選擇「儲存：只留歷史記錄」或「儲存：歷史記錄兼交談內容」。
-	</string>
-	<string name="logging_calls_enabled_log_empty">
-		目前沒有交談記錄。 在你聯絡某人或某人聯絡你之後，這裡將留存記錄。
-	</string>
-	<string name="loading_chat_logs">
-		載入中…
-	</string>
-	<string name="na">
-		不適用
-	</string>
-	<string name="preset_combo_label">
-		-空白清單-
-	</string>
-	<string name="Default">
-		預設
-	</string>
-	<string name="none_paren_cap">
-		（無）
-	</string>
-	<string name="no_limit">
-		無上限
-	</string>
-	<string name="Mav_Details_MAV_FOUND_DEGENERATE_TRIANGLES">
-		該物理形狀包含太小的三角形。 請試著簡化該物理模型。
-	</string>
-	<string name="Mav_Details_MAV_CONFIRMATION_DATA_MISMATCH">
-		該物理形狀包含壞的確認資料。 請試著修正該物理模型。
-	</string>
-	<string name="Mav_Details_MAV_UNKNOWN_VERSION">
-		物理形狀的版本不正確。 請設成正確的物理模型版本。
-	</string>
 	<string name="couldnt_resolve_host">
 		DNS無法解決主機名稱（[HOSTNAME]）。
 請確認你能夠連通 www.secondlife.com
@@ -5733,5 +5695,4 @@
 
 [https://community.secondlife.com/knowledgebase/english/error-messages-r520/#Section__3 知識庫]
 	</string>
->>>>>>> fa15830e
 </strings>