<?xml version="1.0" encoding="utf-8" standalone="yes"?>
<panel label="文字聊天" name="chat">
<<<<<<< HEAD
	<tab_container name="tabs">
		<panel name="ChatVisuals">
			<radio_group name="chat_console_font_size">
				<radio_item label="小" name="consradio"/>
				<radio_item label="中" name="consradio2"/>
				<radio_item label="大" name="consradio3"/>
			</radio_group>
			<check_box label="聊天泡泡" name="bubble_text_chat"/>
		</panel>
		<panel name="ChatWindows">
			<text name="font_size">
				字型大小：
			</text>
			<radio_group name="chat_font_size">
				<radio_item label="小" name="radio"/>
				<radio_item label="中" name="radio2"/>
				<radio_item label="大" name="radio3"/>
			</radio_group>
		</panel>
		<panel name="ChatTyping">
			<button name="autoreplace_showgui" label="自動取代…"/>
			<button name="spellcheck_showgui" label="拼字檢查…"/>
			<button label="翻譯…" name="translation_settings_btn"/>
			<check_box label="聊天時呈現打字動作" name="play_typing_animation"/>
		</panel>
		<panel name="ChatNotices">
			<check_box label="當我離線時將收到的 IM 訊息郵寄給我 （[EMAIL]）" name="send_im_to_email"/>
		</panel>
	</tab_container>
=======
	<check_box initial_value="true" label="在附近聊天中，自動完成姿勢" name="auto_complete_gestures"/>
	<panel name="general_chat_settings">
		<check_box initial_value="true" label="聊天時呈現打字動作" name="play_typing_animation"/>
		<check_box label="當我離線時將收到的 IM 訊息郵寄給我" name="send_im_to_email"/>
		<check_box label="只允許我的朋友和群組與我通話或 IM 給我" name="voice_call_friends_only_check"/>
		<text name="font_size">
			字型大小：
		</text>
		<combo_box name="chat_font_size">
			<item label="小" name="Small" value="0"/>
			<item label="中" name="Medium" value="1"/>
			<item label="大" name="Large" value="2"/>
		</combo_box>
		<check_box label="聊天泡泡" name="bubble_text_chat"/>
	</panel>
	<panel name="im_notification_settings">
		<text name="friend_ims">
			朋友 IM：
		</text>
		<combo_box name="FriendIMOptions">
			<item label="開啟交談視窗" name="OpenConversationsWindow" value="openconversations"/>
			<item label="以突顯式視窗顯示訊息" name="PopUpMessage" value="toast"/>
			<item label="Flash 工具列按鈕" name="FlashToolbarButton" value="flash"/>
			<item label="無動作" name="NoAction" value="noaction"/>
		</combo_box>
		<check_box label="播放聲音" name="play_sound_friend_im"/>
		<text name="non_friend_ims">
			非朋友 IM：
		</text>
		<combo_box name="NonFriendIMOptions">
			<item label="開啟交談視窗" name="OpenConversationsWindow" value="openconversations"/>
			<item label="以突顯式視窗顯示訊息" name="PopUpMessage" value="toast"/>
			<item label="Flash 工具列按鈕" name="FlashToolbarButton" value="flash"/>
			<item label="無動作" name="NoAction" value="noaction"/>
		</combo_box>
		<check_box label="播放聲音" name="play_sound_non_friend_im"/>
		<text name="conference_ims">
			多方交談 IM：
		</text>
		<combo_box name="ConferenceIMOptions">
			<item label="開啟交談視窗" name="OpenConversationsWindow" value="openconversations"/>
			<item label="以突顯式視窗顯示訊息" name="PopUpMessage" value="toast"/>
			<item label="Flash 工具列按鈕" name="FlashToolbarButton" value="flash"/>
			<item label="無動作" name="NoAction" value="noaction"/>
		</combo_box>
		<check_box label="播放聲音" name="play_sound_conference_im"/>
		<text name="group_chat">
			群組聊天：
		</text>
		<combo_box name="GroupChatOptions">
			<item label="開啟交談視窗" name="OpenConversationsWindow" value="openconversations"/>
			<item label="以突顯式視窗顯示訊息" name="PopUpMessage" value="toast"/>
			<item label="Flash 工具列按鈕" name="FlashToolbarButton" value="flash"/>
			<item label="無動作" name="NoAction" value="noaction"/>
		</combo_box>
		<check_box label="播放聲音" name="play_sound_group_chat_im"/>
		<text name="nearby_chat">
			附近的聊天：
		</text>
		<combo_box name="NearbyChatOptions">
			<item label="開啟交談視窗" name="OpenConversationsWindow" value="openconversations"/>
			<item label="以突顯式視窗顯示訊息" name="PopUpMessage" value="toast"/>
			<item label="Flash 工具列按鈕" name="FlashToolBarButton" value="flash"/>
			<item label="無動作" name="NoAction" value="noaction"/>
		</combo_box>
		<check_box label="播放聲音" name="play_sound_nearby_chat_im"/>
		<text name="object_ims">
			來自物件的 IM：
		</text>
		<combo_box name="ObjectIMOptions">
			<item label="開啟交談視窗" name="OpenConversationsWindow" value="openconversations"/>
			<item label="以突顯式視窗顯示訊息" name="PopUpMessage" value="toast"/>
			<item label="Flash 工具列按鈕" name="FlashToolBarButton" value="flash"/>
			<item label="無動作" name="NoAction" value="noaction"/>
		</combo_box>
		<check_box label="播放聲音" name="play_sound_object_im"/>
		<text name="notifications_alert">
			若要暫時停止所有通知，請設定「溝通 &gt; 請勿打擾」。
		</text>
	</panel>
	<panel name="play_sound_settings">
		<text name="play_sound">
			播放聲音：
		</text>
		<check_box label="新交談" name="new_conversation"/>
		<check_box label="語音通話來電" name="incoming_voice_call"/>
		<check_box label="瞬間傳送邀請" name="teleport_offer"/>
		<check_box label="收納物品贈送" name="inventory_offer"/>
	</panel>
	<panel name="log_settings">
		<text name="logging_label">
			儲存：
		</text>
		<combo_box name="conversation_log_combo">
			<item label="活動記錄和交談記錄" name="log_and_transcripts" value="2"/>
			<item label="僅活動記錄" name="log_only" value="1"/>
			<item label="沒有活動記錄或交談記錄" name="no_log_or_transcript" value="0"/>
		</combo_box>
		<button label="清空記錄…" name="clear_log"/>
		<button label="刪除交談內容記錄…" name="delete_transcripts"/>
		<text name="log_location_label">
			位置：
		</text>
		<button label="瀏覽…" label_selected="瀏覽" name="log_path_button"/>
	</panel>
	<button label="翻譯…" name="ok_btn"/>
	<button label="自動取代…" name="autoreplace_showgui"/>
	<button label="拼字檢查…" name="spellcheck_showgui"/>
>>>>>>> 76c7eb73
</panel><|MERGE_RESOLUTION|>--- conflicted
+++ resolved
@@ -1,36 +1,5 @@
 <?xml version="1.0" encoding="utf-8" standalone="yes"?>
 <panel label="文字聊天" name="chat">
-<<<<<<< HEAD
-	<tab_container name="tabs">
-		<panel name="ChatVisuals">
-			<radio_group name="chat_console_font_size">
-				<radio_item label="小" name="consradio"/>
-				<radio_item label="中" name="consradio2"/>
-				<radio_item label="大" name="consradio3"/>
-			</radio_group>
-			<check_box label="聊天泡泡" name="bubble_text_chat"/>
-		</panel>
-		<panel name="ChatWindows">
-			<text name="font_size">
-				字型大小：
-			</text>
-			<radio_group name="chat_font_size">
-				<radio_item label="小" name="radio"/>
-				<radio_item label="中" name="radio2"/>
-				<radio_item label="大" name="radio3"/>
-			</radio_group>
-		</panel>
-		<panel name="ChatTyping">
-			<button name="autoreplace_showgui" label="自動取代…"/>
-			<button name="spellcheck_showgui" label="拼字檢查…"/>
-			<button label="翻譯…" name="translation_settings_btn"/>
-			<check_box label="聊天時呈現打字動作" name="play_typing_animation"/>
-		</panel>
-		<panel name="ChatNotices">
-			<check_box label="當我離線時將收到的 IM 訊息郵寄給我 （[EMAIL]）" name="send_im_to_email"/>
-		</panel>
-	</tab_container>
-=======
 	<check_box initial_value="true" label="在附近聊天中，自動完成姿勢" name="auto_complete_gestures"/>
 	<panel name="general_chat_settings">
 		<check_box initial_value="true" label="聊天時呈現打字動作" name="play_typing_animation"/>
@@ -139,5 +108,4 @@
 	<button label="翻譯…" name="ok_btn"/>
 	<button label="自動取代…" name="autoreplace_showgui"/>
 	<button label="拼字檢查…" name="spellcheck_showgui"/>
->>>>>>> 76c7eb73
 </panel>