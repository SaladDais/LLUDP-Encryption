--- conflicted
+++ resolved
@@ -16,13 +16,8 @@
 		L$ [AMT]
 	</panel.string>
 	<panel name="balance_bg">
-<<<<<<< HEAD
-		<text name="balance" tool_tip="點擊以重新更新你的 L$ 帳戶餘額" value="L$???"/>
-		<button label="購買 L$" name="buyL" tool_tip="點擊以購買更多 L$"/>
-=======
-		<text name="balance" tool_tip="點按以重新更新你的 L$ 帳戶餘額" value="L$20"/>
+		<text name="balance" tool_tip="點按以重新更新你的 L$ 帳戶餘額"  value="L$???"/>
 		<button label="購買 L$" name="buyL" tool_tip="點按以購買更多 L$"/>
->>>>>>> d56a98de
 	</panel>
 	<text name="TimeText" tool_tip="目前時區（太平洋）">
 		24:00 AM PST
