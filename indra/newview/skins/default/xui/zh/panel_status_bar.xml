--- conflicted
+++ resolved
@@ -6,11 +6,7 @@
 	<panel.string name="timeTooltip">[weekday, datetime, slt], [day, datetime, slt] [month, datetime, slt] [year, datetime, slt]</panel.string>
 	<panel.string name="buycurrencylabel">L$ [AMT]</panel.string>
 	<panel name="balance_bg">
-<<<<<<< HEAD
-		<text name="balance" tool_tip="點按以重新更新你的 L$ 帳戶餘額"  value="L$??"/>
-=======
 		<text name="balance" tool_tip="點按以重新更新你的 L$ 帳戶餘額" value="L$??"/>
->>>>>>> f155f400
 		<button label="購買 L$" name="buyL" tool_tip="點按以購買更多 L$"/>
 		<button label="購物" name="goShop" tool_tip="打開第二人生購物市集"/>
 	</panel>
