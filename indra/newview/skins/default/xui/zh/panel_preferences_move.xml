<?xml version="1.0" encoding="utf-8" standalone="yes"?>
<panel label="移動" name="move_panel">
<<<<<<< HEAD
	<tab_container name="tabs">
		<!--View-->
		<panel name="tab-view">
			<slider label="視角" name="camera_fov"/>
			<slider label="距離" name="camera_offset_scale"/>
			<text name="heading2">
				自動位移：
			</text>
			<check_box label="建造 / 編輯" name="edit_camera_movement" tool_tip="使用進入或離開編輯模式時自動調整攝影機位置功能"/>
			<check_box label="編輯外觀" name="appearance_camera_movement" tool_tip="使用編輯模式時自動調整攝影機位置功能"/>
			<check_box initial_value="true" label="側邊欄" name="appearance_sidebar_positioning" tool_tip="使用開啟側邊欄時自動調整攝影機位置功能"/>
			<check_box label="將我顯示於第一人稱視角中" name="first_person_avatar_visible"/>
			<text name="Mouse Sensitivity">
				第一人稱視角滑鼠敏感度：
			</text>
			<check_box label="反轉" name="invert_mouse"/>
		</panel>
		<!--Movement-->
		<panel name="tab-movement">
			<check_box label="總是使用方向鍵移動" name="arrow_keys_move_avatar_check"/>
			<check_box label="連點按住後跑步" name="tap_tap_hold_to_run"/>
			<check_box label="雙擊以：" name="double_click_chkbox"/>
			<radio_group name="double_click_action">
				<radio_item label="瞬間傳送" name="radio_teleport"/>
				<radio_item label="自動導航駕駛" name="radio_autopilot"/>
			</radio_group>
			<button label="其他設備" name="joystick_setup_button"/>
		</panel>
	</tab_container>
=======
	<slider label="視角" name="camera_fov"/>
	<slider label="距離" name="camera_offset_scale"/>
	<text name="heading2">
		自動位移：
	</text>
	<check_box label="建造 / 編輯" name="edit_camera_movement" tool_tip="使用進入或離開編輯模式時自動調整攝影機位置功能"/>
	<check_box label="編輯外觀" name="appearance_camera_movement" tool_tip="使用編輯模式時自動調整攝影機位置功能"/>
	<text name="keyboard_lbl">
		鍵盤：
	</text>
	<check_box label="總是使用方向鍵移動" name="arrow_keys_move_avatar_check"/>
	<check_box label="連點按住後跑步" name="tap_tap_hold_to_run"/>
	<text name="mouse_lbl">
		滑鼠：
	</text>
	<check_box label="將我顯示於第一人稱視角中" name="first_person_avatar_visible"/>
	<text name=" Mouse Sensitivity">
		第一人稱視角滑鼠敏感度：
	</text>
	<check_box label="反轉" name="invert_mouse"/>
	<text name="single_click_action_lbl">
		在土地上點按一下：
	</text>
	<combo_box name="single_click_action_combo">
		<combo_box.item label="無動作" name="0"/>
		<combo_box.item label="移動至點按的地點" name="1"/>
	</combo_box>
	<text name="double_click_action_lbl">
		在土地上點按兩下：
	</text>
	<combo_box name="double_click_action_combo">
		<combo_box.item label="無動作" name="0"/>
		<combo_box.item label="移動至點按的地點" name="1"/>
		<combo_box.item label="瞬間傳送至點按的地點" name="2"/>
	</combo_box>
	<button label="其他設備" name="joystick_setup_button"/>
>>>>>>> 2206653f
</panel><|MERGE_RESOLUTION|>--- conflicted
+++ resolved
@@ -1,6 +1,5 @@
 <?xml version="1.0" encoding="utf-8" standalone="yes"?>
 <panel label="移動" name="move_panel">
-<<<<<<< HEAD
 	<tab_container name="tabs">
 		<!--View-->
 		<panel name="tab-view">
@@ -11,7 +10,14 @@
 			</text>
 			<check_box label="建造 / 編輯" name="edit_camera_movement" tool_tip="使用進入或離開編輯模式時自動調整攝影機位置功能"/>
 			<check_box label="編輯外觀" name="appearance_camera_movement" tool_tip="使用編輯模式時自動調整攝影機位置功能"/>
-			<check_box initial_value="true" label="側邊欄" name="appearance_sidebar_positioning" tool_tip="使用開啟側邊欄時自動調整攝影機位置功能"/>
+	<text name="keyboard_lbl">
+		鍵盤：
+	</text>
+	<check_box label="總是使用方向鍵移動" name="arrow_keys_move_avatar_check"/>
+	<check_box label="連點按住後跑步" name="tap_tap_hold_to_run"/>
+	<text name="mouse_lbl">
+		滑鼠：
+	</text>
 			<check_box label="將我顯示於第一人稱視角中" name="first_person_avatar_visible"/>
 			<text name="Mouse Sensitivity">
 				第一人稱視角滑鼠敏感度：
@@ -20,37 +26,6 @@
 		</panel>
 		<!--Movement-->
 		<panel name="tab-movement">
-			<check_box label="總是使用方向鍵移動" name="arrow_keys_move_avatar_check"/>
-			<check_box label="連點按住後跑步" name="tap_tap_hold_to_run"/>
-			<check_box label="雙擊以：" name="double_click_chkbox"/>
-			<radio_group name="double_click_action">
-				<radio_item label="瞬間傳送" name="radio_teleport"/>
-				<radio_item label="自動導航駕駛" name="radio_autopilot"/>
-			</radio_group>
-			<button label="其他設備" name="joystick_setup_button"/>
-		</panel>
-	</tab_container>
-=======
-	<slider label="視角" name="camera_fov"/>
-	<slider label="距離" name="camera_offset_scale"/>
-	<text name="heading2">
-		自動位移：
-	</text>
-	<check_box label="建造 / 編輯" name="edit_camera_movement" tool_tip="使用進入或離開編輯模式時自動調整攝影機位置功能"/>
-	<check_box label="編輯外觀" name="appearance_camera_movement" tool_tip="使用編輯模式時自動調整攝影機位置功能"/>
-	<text name="keyboard_lbl">
-		鍵盤：
-	</text>
-	<check_box label="總是使用方向鍵移動" name="arrow_keys_move_avatar_check"/>
-	<check_box label="連點按住後跑步" name="tap_tap_hold_to_run"/>
-	<text name="mouse_lbl">
-		滑鼠：
-	</text>
-	<check_box label="將我顯示於第一人稱視角中" name="first_person_avatar_visible"/>
-	<text name=" Mouse Sensitivity">
-		第一人稱視角滑鼠敏感度：
-	</text>
-	<check_box label="反轉" name="invert_mouse"/>
 	<text name="single_click_action_lbl">
 		在土地上點按一下：
 	</text>
@@ -66,6 +41,7 @@
 		<combo_box.item label="移動至點按的地點" name="1"/>
 		<combo_box.item label="瞬間傳送至點按的地點" name="2"/>
 	</combo_box>
-	<button label="其他設備" name="joystick_setup_button"/>
->>>>>>> 2206653f
+			<button label="其他設備" name="joystick_setup_button"/>
+		</panel>
+	</tab_container>
 </panel>