--- conflicted
+++ resolved
@@ -33,13 +33,8 @@
 		網頁：
 	</text>
 	<radio_group name="use_external_browser">
-<<<<<<< HEAD
-		<radio_item label="使用我的網頁瀏覽器（例如 IE, Firefox, Safari）" name="external" tool_tip="Use the default system web browser for help, web links, etc. Not recommended if running full screen."/>
-		<radio_item label="使用內建網頁瀏覽器" name="internal" tool_tip="Use the built-in web browser for help, web links, etc. This browser opens as a new window inside [APP_NAME]."/>
-=======
 		<radio_item label="使用我的網頁瀏覽器（例如 IE, Firefox, Safari）" name="external" tool_tip="使用系統預設的瀏覽器瀏覽幫助，開啟網頁。全螢幕模式下不建議這麼做。" value="1"/>
 		<radio_item label="使用內建網頁瀏覽器" name="internal" tool_tip="使用內建的瀏覽器瀏覽幫助，開啟網頁。該瀏覽器將透過 [APP_NAME] 開啟新視窗。" value=""/>
->>>>>>> d56a98de
 	</radio_group>
 	<check_box initial_value="true" label="啟用外掛" name="browser_plugins_enabled"/>
 	<check_box initial_value="true" label="接受 cookies" name="cookies_enabled"/>
