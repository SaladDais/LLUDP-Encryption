--- conflicted
+++ resolved
@@ -1,6 +1,5 @@
 <?xml version="1.0" encoding="utf-8" standalone="yes"?>
 <panel label="チャット" name="chat">
-<<<<<<< HEAD
 <tab_container label="Firestorm Prefs" name="tabs">
 
 	<!-- チャット：一般 -->
@@ -219,90 +218,4 @@
 	</panel>
 	
 </tab_container>
-=======
-	<panel>
-		<check_box initial_value="true" label="チャット中にタイピング動作のアニメーションを再生" name="play_typing_animation"/>
-		<check_box label="オフライン時に受け取った IM をメールで受信" name="send_im_to_email"/>
-		<check_box label="フレンドとグループ以外からはコールと IM を受信しない" name="voice_call_friends_only_check"/>
-		<text name="font_size">
-			文字の大きさ：
-		</text>
-		<combo_box name="chat_font_size">
-			<item label="小規模" name="Small" value="0"/>
-			<item label="中" name="Medium" value="1"/>
-			<item label="大規模" name="Large" value="2"/>
-		</combo_box>
-		<check_box label="吹き出しチャット" name="bubble_text_chat"/>
-	</panel>
-	<panel>
-		<text name="notifications">
-			通知
-		</text>
-		<text name="friend_ims">
-			フレンド IM:
-		</text>
-		<combo_box name="FriendIMOptions">
-			<item label="会話ウィンドウを開く" name="OpenConversationsWindow" value="openconversations"/>
-			<item label="メッセージのポップアップ" name="PopUpMessage" value="toast"/>
-			<item label="Flash ツールバーボタン" name="FlashToolbarButton" value="flash"/>
-			<item label="フィルターなし" name="None" value="none"/>
-		</combo_box>
-		<text name="non_friend_ims">
-			非フレンド IM:
-		</text>
-		<combo_box name="NonFriendIMOptions">
-			<item label="会話ウィンドウを開く" name="OpenConversationsWindow" value="openconversations"/>
-			<item label="メッセージのポップアップ" name="PopUpMessage" value="toast"/>
-			<item label="Flash ツールバーボタン" name="FlashToolbarButton" value="flash"/>
-			<item label="フィルターなし" name="None" value="none"/>
-		</combo_box>
-		<text name="conference_ims">
-			コンファレンス IM:
-		</text>
-		<combo_box name="ConferenceIMOptions">
-			<item label="会話ウィンドウを開く" name="OpenConversationsWindow" value="openconversations"/>
-			<item label="メッセージのポップアップ" name="PopUpMessage" value="toast"/>
-			<item label="Flashツールバーボタン" name="FlashToolbarButton" value="flash"/>
-			<item label="フィルターなし" name="None" value="none"/>
-		</combo_box>
-		<text name="group_chat">
-			グループチャット:
-		</text>
-		<combo_box name="GroupChatOptions">
-			<item label="会話ウィンドウを開く" name="OpenConversationsWindow" value="openconversations"/>
-			<item label="メッセージのポップアップ" name="PopUpMessage" value="toast"/>
-			<item label="Flash ツールバーボタン" name="FlashToolbarButton" value="flash"/>
-			<item label="なし" name="None" value="none"/>
-		</combo_box>
-		<text name="nearby_chat">
-			近くのチャット:
-		</text>
-		<combo_box name="NearbyChatOptions">
-			<item label="会話ウィンドウを開く" name="OpenConversationsWindow" value="openconversations"/>
-			<item label="メッセージのポップアップ" name="PopUpMessage" value="toast"/>
-			<item label="Flash ツールバーボタン" name="FlashToolBarButton" value="flash"/>
-			<item label="フィルターなし" name="None" value="none"/>
-		</combo_box>
-		<text name="notifications_alert">
-			すべての通知を一時的に受け付けないようにするには、「コミュニケート」&gt;「通知を受けない」を使用します。
-		</text>
-	</panel>
-	<panel>
-		<text name="play_sound">
-			音の再生:
-		</text>
-		<check_box label="新しい会話" name="new_conversation"/>
-		<check_box label="ボイスコールの着信" name="incoming_voice_call"/>
-		<check_box label="テレポートを渡す" name="teleport_offer"/>
-		<check_box label="アイテムのオファー" name="inventory_offer"/>
-	</panel>
-	<panel>
-		<button label="ログのクリア..." name="clear_log"/>
-		<button label="テキストの削除..." name="delete_transcripts"/>
-		<button label="参照..." label_selected="参照" name="log_path_button"/>
-	</panel>
-	<button label="他の言語..." name="ok_btn"/>
-	<button label="自動置換..." name="autoreplace_showgui"/>
-	<button label="スペルチェック中..." name="spellcheck_showgui"/>
->>>>>>> f6282b17
 </panel>