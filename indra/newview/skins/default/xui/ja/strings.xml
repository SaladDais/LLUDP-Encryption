<?xml version="1.0" encoding="utf-8" standalone="yes"?>
<!-- This file contains strings that used to be hardcoded in the source.
<<<<<<< HEAD
     It is only for those strings which don&apos;t belong in a floater.
=======
     It is only for those strings which do not belong in a floater.
>>>>>>> fcaa1ad4
     For example, the strings used in avatar chat bubbles, and strings 
     that are returned from one component and may appear in many places-->
<strings>
	<string name="LoginInProgress">
		ログイン中です。[APP_NAME]の表示がフリーズする場合があります。  しばらくお待ちください。
	</string>
	<string name="LoginAuthenticating">
		認証しています...
	</string>
	<string name="LoginMaintenance">
		アカウント・メンテナンスを実行しています...
	</string>
	<string name="LoginAttempt">
		前回のログインに失敗しました。 ログイン中です([NUMBER]回目)
	</string>
	<string name="LoginPrecaching">
		ワールドをロードしています...
	</string>
	<string name="LoginInitializingBrowser">
		埋め込みWebブラウザを初期化しています...
	</string>
	<string name="LoginInitializingMultimedia">
		マルチメディアを初期化しています...
	</string>
	<string name="LoginVerifyingCache">
		キャッシュ・ファイルを検証しています(所要時間は60～90秒)...
	</string>
	<string name="LoginProcessingResponse">
		応答を処理しています...
	</string>
	<string name="LoginInitializingWorld">
		ワールドを初期化しています...
	</string>
	<string name="LoginDecodingImages">
		画像をデコードしています...
	</string>
	<string name="LoginInitializingQuicktime">
		QuickTimeを初期化しています...
	</string>
	<string name="LoginQuicktimeNotFound">
		QuickTimeが見つかりません。初期化に失敗しました。
	</string>
	<string name="LoginQuicktimeOK">
		QuickTimeが正常に初期化されました。
	</string>
	<string name="LoginWaitingForRegionHandshake">
		地域のハンドシェイクを待っています...
	</string>
	<string name="LoginConnectingToRegion">
		地域に接続しています...
	</string>
	<string name="LoginDownloadingClothing">
		服をダウンロードしています...
	</string>
	<string name="AgentLostConnection">
		この地域には、問題が発生している可能性があります。  インターネット接続を確認してください。
	</string>
	<string name="TooltipPerson">
		人
	</string>
	<string name="TooltipNoName">
		(名前なし)
	</string>
	<string name="TooltipOwner">
		オーナー:
	</string>
	<string name="TooltipPublic">
		公共
	</string>
	<string name="TooltipIsGroup">
		(グループ)
	</string>
	<string name="TooltipFlagScript">
		スクリプト
	</string>
	<string name="TooltipFlagPhysics">
		物理作用
	</string>
	<string name="TooltipFlagTouch">
		触る
	</string>
	<string name="TooltipFlagL$">
		L$
	</string>
	<string name="TooltipFlagDropInventory">
		持ち物をドロップする
	</string>
	<string name="TooltipFlagPhantom">
		ファントム
	</string>
	<string name="TooltipFlagTemporary">
		一時的
	</string>
	<string name="TooltipFlagRightClickMenu">
		(右クリックでメニューを表示)
	</string>
	<string name="TooltipFreeToCopy">
		コピー可能
	</string>
	<string name="TooltipForSaleL$">
		売り出し中:L$[AMOUNT]
	</string>
	<string name="TooltipForSaleMsg">
		売り出し中: [MESSAGE]
	</string>
	<string name="TooltipFlagGroupBuild">
		グループ作成
	</string>
	<string name="TooltipFlagNoBuild">
		作成禁止
	</string>
	<string name="TooltipFlagNoEdit">
		グループ作成
	</string>
	<string name="TooltipFlagNotSafe">
		危険
	</string>
	<string name="TooltipFlagNoFly">
		飛行禁止
	</string>
	<string name="TooltipFlagGroupScripts">
		グループ・スクリプト
	</string>
	<string name="TooltipFlagNoScripts">
		スクリプトなし
	</string>
	<string name="TooltipLand">
		土地:
	</string>
	<string name="TooltipMustSingleDrop">
		1つのアイテムのみをここにドラッグできます
	</string>
	<string name="RetrievingData">
		検索中...
	</string>
	<string name="ReleaseNotes">
		リリースノート
	</string>
	<string name="LoadingData">
		ロード中...
	</string>
	<string name="AvatarNameNobody">
		(無人)
	</string>
	<string name="AvatarNameWaiting">
		(待機中)
	</string>
	<string name="AvatarNameHippos">
		(カバ)
	</string>
	<string name="GroupNameNone">
		(なし)
	</string>
	<string name="AssetErrorNone">
		エラーなし
	</string>
	<string name="AssetErrorRequestFailed">
		資産の要求: 失敗
	</string>
	<string name="AssetErrorNonexistentFile">
		資産の要求: 存在しないファイル
	</string>
	<string name="AssetErrorNotInDatabase">
		資産の要求: データベースでは見つからない資産
	</string>
	<string name="AssetErrorEOF">
		ファイルの終わり
	</string>
	<string name="AssetErrorCannotOpenFile">
		ファイルを開くことができません
	</string>
	<string name="AssetErrorFileNotFound">
		ファイルが見つかりません
	</string>
	<string name="AssetErrorTCPTimeout">
		ファイル転送タイムアウトです
	</string>
	<string name="AssetErrorCircuitGone">
		接続が解除されました
	</string>
	<string name="AssetErrorPriceMismatch">
		ビューワとサーバーの価格が一致していません
	</string>
	<string name="AssetErrorUnknownStatus">
		ステータスが不明です
	</string>
	<string name="AvatarEditingApparance">
		(容姿の編集)
	</string>
	<string name="AvatarAway">
		退席中
	</string>
	<string name="AvatarBusy">
		取り込み中
	</string>
	<string name="AvatarMuted">
		ミュート
	</string>
	<string name="anim_express_afraid">
		怖れ
	</string>
	<string name="anim_express_anger">
		怒り
	</string>
	<string name="anim_away">
		退席中
	</string>
	<string name="anim_backflip">
		後ろ宙返り
	</string>
	<string name="anim_express_laugh">
		大笑い
	</string>
	<string name="anim_express_toothsmile">
		満面の笑顔
	</string>
	<string name="anim_blowkiss">
		投げキッス
	</string>
	<string name="anim_express_bored">
		退屈
	</string>
	<string name="anim_bow">
		おじぎ
	</string>
	<string name="anim_clap">
		拍手
	</string>
	<string name="anim_courtbow">
		深いおじぎ
	</string>
	<string name="anim_express_cry">
		泣く
	</string>
	<string name="anim_dance1">
		ダンス1
	</string>
	<string name="anim_dance2">
		ダンス2
	</string>
	<string name="anim_dance3">
		ダンス3
	</string>
	<string name="anim_dance4">
		ダンス4
	</string>
	<string name="anim_dance5">
		ダンス5
	</string>
	<string name="anim_dance6">
		ダンス6
	</string>
	<string name="anim_dance7">
		ダンス7
	</string>
	<string name="anim_dance8">
		ダンス8
	</string>
	<string name="anim_express_disdain">
		侮蔑
	</string>
	<string name="anim_drink">
		酔っぱらう
	</string>
	<string name="anim_express_embarrased">
		困惑
	</string>
	<string name="anim_angry_fingerwag">
		指を振る
	</string>
	<string name="anim_fist_pump">
		ガッツポーズ
	</string>
	<string name="anim_yoga_float">
		ヨガ浮遊
	</string>
	<string name="anim_express_frown">
		しかめっ面
	</string>
	<string name="anim_impatient">
		いらいらする
	</string>
	<string name="anim_jumpforjoy">
		飛び上がって喜ぶ
	</string>
	<string name="anim_kissmybutt">
		挑発ポーズ
	</string>
	<string name="anim_express_kiss">
		キス
	</string>
	<string name="anim_laugh_short">
		笑う
	</string>
	<string name="anim_musclebeach">
		力こぶを見せる
	</string>
	<string name="anim_no_unhappy">
		不満げに否定する
	</string>
	<string name="anim_no_head">
		否定する
	</string>
	<string name="anim_nyanya">
		冷やかす
	</string>
	<string name="anim_punch_onetwo">
		ワンツー・パンチ
	</string>
	<string name="anim_express_open_mouth">
		口を開けて驚く
	</string>
	<string name="anim_peace">
		ピース・サイン
	</string>
	<string name="anim_point_you">
		他人を指差す
	</string>
	<string name="anim_point_me">
		自分を指差す
	</string>
	<string name="anim_punch_l">
		左パンチ
	</string>
	<string name="anim_punch_r">
		右パンチ
	</string>
	<string name="anim_rps_countdown">
		じゃんけんポーズ
	</string>
	<string name="anim_rps_paper">
		パー
	</string>
	<string name="anim_rps_rock">
		グー
	</string>
	<string name="anim_rps_scissors">
		チョキ
	</string>
	<string name="anim_express_repulsed">
		嫌悪感
	</string>
	<string name="anim_kick_roundhouse_r">
		まわし蹴り
	</string>
	<string name="anim_express_sad">
		悲しむ
	</string>
	<string name="anim_salute">
		敬礼する
	</string>
	<string name="anim_shout">
		叫ぶ
	</string>
	<string name="anim_express_shrug">
		肩をすくめる
	</string>
	<string name="anim_express_smile">
		微笑む
	</string>
	<string name="anim_smoke_idle">
		たばこをくゆらす
	</string>
	<string name="anim_smoke_inhale">
		たばこを吸う
	</string>
	<string name="anim_smoke_throw_down">
		たばこを捨てる
	</string>
	<string name="anim_express_surprise">
		驚く
	</string>
	<string name="anim_sword_strike_r">
		剣で斬りつける
	</string>
	<string name="anim_angry_tantrum">
		じだんだを踏む
	</string>
	<string name="anim_express_tongue_out">
		舌を出す
	</string>
	<string name="anim_hello">
		手を振る
	</string>
	<string name="anim_whisper">
		小声で話す
	</string>
	<string name="anim_whistle">
		口笛を吹く
	</string>
	<string name="anim_express_wink">
		ウィンク
	</string>
	<string name="anim_wink_hollywood">
		ウィンク(ハリウッド)
	</string>
	<string name="anim_express_worry">
		心配する
	</string>
	<string name="anim_yes_happy">
		笑顔で頷く
	</string>
	<string name="anim_yes_head">
		頷く
	</string>
	<string name="texture_loading">
		ロード中...
	</string>
	<string name="worldmap_offline">
		オフライン
	</string>
	<string name="whisper">
		のささやき:
	</string>
	<string name="shout">
		の叫び:
	</string>
<<<<<<< HEAD
=======
	<string name="SIM_ACCESS_PG">
		PG
	</string>
	<string name="SIM_ACCESS_MATURE">
		Mature
	</string>
	<string name="SIM_ACCESS_ADULT">
		Adult
	</string>
	<string name="SIM_ACCESS_DOWN">
		オフライン
	</string>
	<string name="SIM_ACCESS_MIN">
		不明
	</string>
	<string name="land_type_unknown">
		（不明）
	</string>
	<string name="covenant_never_modified">
		最終修正： （無）
	</string>
	<string name="covenant_modified">
		最終修正：
	</string>
>>>>>>> fcaa1ad4
	<string name="all_files">
		全てのファイル
	</string>
	<string name="sound_files">
		サウンド
	</string>
	<string name="animation_files">
		アニメーション
	</string>
	<string name="image_files">
		画像
	</string>
	<string name="save_file_verb">
		保存
	</string>
	<string name="load_file_verb">
		ロード
	</string>
	<string name="targa_image_files">
		Targa画像
	</string>
	<string name="bitmap_image_files">
		ビットマップ画像
	</string>
	<string name="avi_movie_file">
		AVIムービーファイル
	</string>
	<string name="xaf_animation_file">
		XAFアニメーションファイル
	</string>
	<string name="xml_file">
		XMLファイル
	</string>
	<string name="dot_raw_file">
		RAWファイル
	</string>
	<string name="compressed_image_files">
		圧縮画像
	</string>
	<string name="load_files">
		ファイルのロード
	</string>
	<string name="choose_the_directory">
		参照
	</string>
</strings><|MERGE_RESOLUTION|>--- conflicted
+++ resolved
@@ -1,10 +1,6 @@
 <?xml version="1.0" encoding="utf-8" standalone="yes"?>
 <!-- This file contains strings that used to be hardcoded in the source.
-<<<<<<< HEAD
-     It is only for those strings which don&apos;t belong in a floater.
-=======
      It is only for those strings which do not belong in a floater.
->>>>>>> fcaa1ad4
      For example, the strings used in avatar chat bubbles, and strings 
      that are returned from one component and may appear in many places-->
 <strings>
@@ -422,8 +418,6 @@
 	<string name="shout">
 		の叫び:
 	</string>
-<<<<<<< HEAD
-=======
 	<string name="SIM_ACCESS_PG">
 		PG
 	</string>
@@ -448,7 +442,6 @@
 	<string name="covenant_modified">
 		最終修正：
 	</string>
->>>>>>> fcaa1ad4
 	<string name="all_files">
 		全てのファイル
 	</string>
