--- conflicted
+++ resolved
@@ -1057,9 +1057,7 @@
 	<string name="TeleportYourAgent">
 		あなたをテレポート
 	</string>
-	<string name="JoinAnExperience">
-		体験に参加する
-	</string>
+	<string name="JoinAnExperience"/>
 	<string name="SilentlyManageEstateAccess">
 		土地のアクセスリストを管理するときにアラートを表示しない
 	</string>
@@ -1406,20 +1404,6 @@
 	<string name="InventoryOutboxNoItems">
 		[[MARKETPLACE_DASHBOARD_URL] マーケットプレイス]に販売するアイテムを一覧するには、フォルダをこのエリアにドラッグし、「マーケットプレイスに送信」をクリックします。
 	</string>
-<<<<<<< HEAD
-=======
-	<string name="InventoryOutboxInitializingTitle">
-		マーケットプレイスの初期化。
-	</string>
-	<string name="InventoryOutboxInitializing">
-		[[MARKETPLACE_CREATE_STORE_URL] マーケットプレイス ストア] のアカウントにアクセスしています。
-	</string>
-	<string name="InventoryOutboxErrorTitle">
-		マーケットプレイス エラー。
-	</string>
-	<string name="InventoryOutboxError">
-		[[MARKETPLACE_CREATE_STORE_URL] マーケットプレイス ストア] がエラーを返しています。
-	</string>
 	<string name="InventoryMarketplaceError">
 		この機能は、現在、ベータ版の機能です。参加するには、この [http://goo.gl/forms/FCQ7UXkakz Google form] に名前を追加してください。
 	</string>
@@ -1474,7 +1458,6 @@
 	<string name="Marketplace Validation No Error">
 		報告するエラーまたは警告はありません
 	</string>
->>>>>>> f155f400
 	<string name="Marketplace Error None">
 		エラーなし
 	</string>
@@ -1527,11 +1510,7 @@
 		コンテンツなし
 	</string>
 	<string name="WornOnAttachmentPoint" value=" （[ATTACHMENT_POINT] に装着中）"/>
-<<<<<<< HEAD
-	<string name="AttachmentErrorMessage" value=" ([ATTACHMENT_ERROR])" />
-=======
 	<string name="AttachmentErrorMessage" value="([ATTACHMENT_ERROR])"/>
->>>>>>> f155f400
 	<string name="ActiveGesture" value="[GESLABEL] （アクティブ）"/>
 	<string name="PermYes">
 		はい
@@ -1802,11 +1781,6 @@
 	<string name="Invalid Attachment">
 		装着先が正しくありません
 	</string>
-<<<<<<< HEAD
-	<string name="ATTACHMENT_MISSING_ITEM">エラー：アイテムがありません</string>
-	<string name="ATTACHMENT_MISSING_BASE_ITEM">エラー：ベースとなるアイテムがありません</string>
-	<string name="ATTACHMENT_NOT_ATTACHED">エラー：オブジェクトは現在のアウトフィットに含まれていますが装着されていません</string>
-=======
 	<string name="ATTACHMENT_MISSING_ITEM">
 		エラー：アイテムが見つかりません
 	</string>
@@ -1816,7 +1790,6 @@
 	<string name="ATTACHMENT_NOT_ATTACHED">
 		エラー：オブジェクトは現在のアウトフィット内にありますが、添付されていません
 	</string>
->>>>>>> f155f400
 	<string name="YearsMonthsOld">
 		[AGEYEARS] [AGEMONTHS]
 	</string>
@@ -1983,11 +1956,7 @@
 		保存完了。
 	</string>
 	<string name="UploadFailed">
-<<<<<<< HEAD
 		ファイルアップロード失敗：[REASON]
-=======
-		ファイルのアップロードが失敗しました:
->>>>>>> f155f400
 	</string>
 	<string name="ObjectOutOfRange">
 		スクリプト（オブジェクトが範囲外にあります）
@@ -5530,7 +5499,6 @@
 		住人はこの地域（リージョン）を訪問できません。
 	</string>
 	
-	<!-- Spell check settings floater -->
 	<string name="UserDictionary">
 		[User]
 	</string>
@@ -5627,23 +5595,6 @@
 	<string name="ExperiencePermissionShort12">
 		権限
 	</string>
-<<<<<<< HEAD
-	
-	<!-- Conversation log messages -->
-	<string name="logging_calls_disabled_log_empty">
-		会話のログは記録されていません。ログの記録を開始するには、「環境設定」＞「プライバシー」で「保存；ログのみ」または「保存：ログとテキスト」を選択して下さい。
-	</string>
-	<string name="logging_calls_disabled_log_not_empty">
-		会話のログは記録されなくなります。ログの記録を再開するには、「環境設定」＞「プライバシー」で「保存；ログのみ」または「保存：ログとテキスト」を選択して下さい。
-	</string>
-	<string name="logging_calls_enabled_log_empty">
-		ログが記録された会話はありません。あなたが誰かに話しかけるか、誰かがあなたに話しかけるとここにログが表示されるようになります。
-	</string>
-	<string name="loading_chat_logs">
-		ロード中...
-	</string>
-	
-	<!-- Build types for about floater -->
 	
 	<!-- added Jun.30, 2013 -->
 	<!-- Firestorm search -->
@@ -5732,6 +5683,4 @@
   <string name="groupcountunlimitedstring">あなたは [COUNT] グループに所属しています</string>
   <string name="Mute_Add">'[NAME]' は無視リストに追加されました</string>
   <string name="Mute_Remove">'[NAME]' は無視リストの対象から外されました</string>
-=======
->>>>>>> f155f400
 </strings>