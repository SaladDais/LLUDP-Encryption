--- conflicted
+++ resolved
@@ -29,7 +29,6 @@
 			<menu_item_check label="地面に座る" name="Force Toggle Sitting"/>
 			<menu_item_check label="その場でジャンプ" name="Avatar Ignore Prejump"/>
 		</menu>
-<<<<<<< HEAD
 		<menu_item_check label="カメラコントロール" name="Camera Controls"/>
 		<menu label="アバターの状態" name="avhealth">
 			<menu_item_call label="私のアニメーションを停止する" name="Stop Animating My Avatar"/>
@@ -44,6 +43,10 @@
 			<menu_item_check label="レンダリングコスト" name="Avatar Rendering Cost"/>
 			<menu_item_call label="ラグ計測器" name="Lag Meter"/>
 			<menu_item_call label="ブリッジを再作成" name="Recreate LSL Bridge"/>
+		</menu>
+		<menu label="ログイン" name="Status">
+			<menu_item_check label="一時退席中" name="Away"/>
+			<menu_item_check label="着信拒否" name="Do Not Disturb"/>
 		</menu>
 		<menu_item_call label="チップ受領記録" name="money_tracker"/>
 		
@@ -66,20 +69,6 @@
 		</menu>
 		<menu_item_call label="管理者権限のリクエスト" name="Request Admin Options"/>
 		<menu_item_call label="管理者ステータス解除" name="Leave Admin Options"/>
-=======
-		<menu label="ログイン" name="Status">
-			<menu_item_check label="一時退席中" name="Away"/>
-			<menu_item_check label="着信拒否" name="Do Not Disturb"/>
-		</menu>
-		<menu_item_call label="L$ の購入..." name="Buy and Sell L$"/>
-		<menu_item_call label="マーチャントアウトボックス..." name="MerchantOutbox"/>
-		<menu_item_call label="マイアカウント..." name="Manage My Account">
-			<menu_item_call.on_click name="ManageMyAccount_url" parameter="WebLaunchJoinNow,http://secondlife.com/account/index.php?lang=ja"/>
-		</menu_item_call>
-		<menu_item_call label="環境設定..." name="Preferences"/>
-		<menu_item_call label="ツールバーのボタン..." name="Toolbars"/>
-		<menu_item_call label="全てのコントロールを非表示にする" name="Hide UI"/>
->>>>>>> 33e70236
 		<menu_item_check label="HUD を表示" name="Show HUD Attachments"/>
 		<menu_item_call label="[APP_NAME] を終了" name="Quit"/>
 	</menu>
@@ -87,7 +76,6 @@
 	<!-- コミュニケーションメニュー -->
 	
 	<menu label="コミュニケーション" name="Communicate">
-<<<<<<< HEAD
 		<menu label="ログイン状態" name="Status">
 			<menu_item_check label="一時退席中" name="Away"/>
 			<menu_item_check name="Do Not Disturb" label="取り込み中" />
@@ -151,23 +139,6 @@
 		<menu_item_call label="ブロックリスト" name="Block List"/>
 		<!-- modified Jun.30, 2013 -->
 		
-=======
-		<menu_item_check label="会話..." name="Conversations"/>
-		<menu_item_check label="近くのチャット..." name="Nearby Chat"/>
-		<menu_item_check label="話す" name="Speak"/>
-		<menu_item_check label="会話ログ..." name="Conversation Log..."/>
-		<menu label="ボイスモーフィング" name="VoiceMorphing">
-			<menu_item_check label="ボイスモーフィングなし" name="NoVoiceMorphing"/>
-			<menu_item_check label="プレビュー..." name="Preview"/>
-			<menu_item_call label="申し込む..." name="Subscribe"/>
-		</menu>
-		<menu_item_check label="ジェスチャー..." name="Gestures"/>
-		<menu_item_check label="フレンド" name="My Friends"/>
-		<menu_item_check label="グループ" name="My Groups"/>
-		<menu_item_check label="近くにいる人" name="Active Speakers"/>
-		<menu_item_call label="リストをブロック" name="Block List"/>
-		<menu_item_check label="着信拒否" name="Do Not Disturb"/>
->>>>>>> 33e70236
 	</menu>
 	
 	<!-- 世界メニュー -->
@@ -533,11 +504,7 @@
 			<menu_item_check label="フレームレートをランダム化" name="Randomize Framerate"/>
 			<menu_item_check label="定期的に遅いフレームを挿入する" name="Periodic Slow Frame"/>
 			<menu_item_check label="フレームテスト" name="Frame Test"/>
-<<<<<<< HEAD
 			<menu_item_call label="フレームのプロフィール" name="Frame Profile" />
-=======
-			<menu_item_call label="フレームプロフィール" name="Frame Profile"/>
->>>>>>> 33e70236
 		</menu>
 		<menu label="メタデータのレンダー" name="Render Metadata">
 			<menu_item_check label="バウンディングボックス" name="Bounding Boxes"/>
@@ -572,21 +539,10 @@
 			<menu_item_check label="軸" name="Axes"/>
 			<menu_item_check label="接線基底" name="Tangent Basis"/>
 			<menu_item_call label="選択したテクスチャ情報基底" name="Selected Texture Info Basis"/>
-<<<<<<< HEAD
 			<menu_item_call label="選択した材質の情報" name="Selected Material Info" />
 			<menu_item_check label="ワイヤーフレーム" name="Wireframe"/>
 			<menu_item_check label="オブジェクト間オクルージョン" name="Object-Object Occlusion"/>
-			
-			<!-- modified Jun.30, 2013 -->
-			<menu_item_check label="高度な照明モデル" name="Advanced Lighting Model"/>
-			<!-- modified Jun.30, 2013 -->
-			
-=======
-			<menu_item_call label="選択したマテリアル情報" name="Selected Material Info"/>
-			<menu_item_check label="ワイヤーフレーム" name="Wireframe"/>
-			<menu_item_check label="オブジェクト間オクルージョン" name="Object-Object Occlusion"/>
 			<menu_item_check label="高度なライティングモデル" name="Advanced Lighting Model"/>
->>>>>>> 33e70236
 			<menu_item_check label="太陽・月・プロジェクタからの影" name="Shadows from Sun/Moon/Projectors"/>
 			<menu_item_check label="SSAO と影の平滑化" name="SSAO and Shadow Smoothing"/>
 			<menu_item_check label="GL デバッグ" name="Debug GL"/>
@@ -595,11 +551,7 @@
 			<menu_item_check label="自動アルファマスク（遅延なし）" name="Automatic Alpha Masks (non-deferred)"/>
 			<menu_item_check label="アニメーションテクスチャ" name="Animation Textures"/>
 			<menu_item_check label="テクスチャを無効にする" name="Disable Textures"/>
-<<<<<<< HEAD
 			<menu_item_check label="フル解像度テクスチャ (dangerous)" name="Full Res Textures"/>
-=======
-			<menu_item_check label="フル解像度テクスチャ" name="Rull Res Textures"/>
->>>>>>> 33e70236
 			<menu_item_check label="装着された光源を描画する" name="Render Attached Lights"/>
 			<menu_item_check label="取り付けられたパーティクルを描画する" name="Render Attached Particles"/>
 			<menu_item_check label="マウスオーバーで強調表示する" name="Hover Glow Objects"/>
@@ -637,11 +589,8 @@
 			<menu_item_call label="フォーカスホールダーをダンプ" name="Dump Focus Holder"/>
 			<menu_item_call label="選択したオブジェクト情報をプリント" name="Print Selected Object Info"/>
 			<menu_item_call label="エージェント情報をプリント" name="Print Agent Info"/>
-<<<<<<< HEAD
 			<menu_item_check label="ダブルクリックオートパイロット" name="Double-ClickAuto-Pilot"/>
 			 <menu_item_check label="ダブルクリックテレポート" name="DoubleClick Teleport"/>
-=======
->>>>>>> 33e70236
 			<menu_item_check label="地域デバッグコンソール" name="Region Debug Console"/>
 			<menu_item_check label="SelectMgr のデバッグ" name="Debug SelectMgr"/>
 			<menu_item_check label="ダブルクリック" name="Debug Clicks"/>
