<?xml version="1.0" encoding="utf-8" standalone="yes"?>
<menu_bar name="Main Menu">

	<!-- ミーメニュー -->
	
	<menu label="アバター" name="Me">
		<menu_item_call label="マイアカウント" name="Manage Account">
			<menu_item_call.on_click name="ManageMyAccount_url" parameter="WebLaunchJoinNow,http://secondlife.com/account/index.php?lang=ja"/>
		</menu_item_call>
		<menu_item_call label="マーチャントアウトボックス..." name="MerchantOutbox"/>
		<menu_item_call label="マーケティングプレイスのリスト..." name="MarketplaceListings"/>
		<menu_item_call label="L$ の購入" name="Buy and Sell L$"/>
		
		<menu_item_check label="持ち物" name="Inventory"/>
		<menu_item_check label="持ち物" name="ShowSidetrayInventory"/>
		<menu_item_call label="ピック..." name="Picks"/>
		<menu_item_call label="体験..." name="Experiences"/>
		
		<menu_item_call label="プロフィール" name="Profile"/>
		<menu_item_call label="容姿" name="ChangeOutfit"/>
		<menu_item_call label="アバターを選択..." name="Avatar Picker"/>
		
		<menu label="ムーブメント" name="Movement">
			<menu_item_call label="座る" name="Sit Down Here"/>
			<menu_item_check label="飛ぶ" name="Fly"/>
			<!-- added Mar.15, 2015 -->
			<menu_item_call label="着地する" name="Stop flying" />
			<!-- added Mar.15, 2015 -->
			<menu_item_check label="常に走る" name="Always Run"/>
<<<<<<< HEAD
			<menu_item_check label="地面に座る" name="Force Toggle Sitting"/>
			<menu_item_check label="ムーブメントをロック" name="Move Lock" />
			<menu_item_check label="その場でジャンプ" name="Avatar Ignore Prejump"/>
		</menu>
		<menu_item_check label="移動コントロール" name="Movement Controls"/>
		<menu_item_check label="カメラコントロール" name="Camera Controls"/>
		
		<menu label="アバターの状態" name="avhealth">
			<menu_item_call label="自分のアニメーションを停止する" name="Stop Animating My Avatar"/>
			<menu_item_call label="アニメーションを停止してパーミッションを破棄する" name="Stop Animating My Avatar With Revoke" />
			<menu_item_call label="アバターのシェイプを回復" name="undeform_avatar" />
			<menu_item_call label="テクスチャのリベークをする" name="Rebake Texture"/>
			<menu_item_call label="アバターを男性のデフォルトにリセット" name="ResetDefaultAvM"/>
			<menu_item_call label="アバターを女性のデフォルトにリセット" name="ResetDefaultAvF"/>
			<menu_item_check label="アバターのレンダリング量を表示" name="Avatar Rendering Cost"/>
			<menu_item_call label="ラグメーター" name="Lag Meter" />
			<menu_item_call label="ブリッジを再作成" name="Recreate LSL Bridge"/>
		</menu>
		<menu_item_call label="スナップショット" name="Take Snapshot" />
		<menu_item_call label="入金記録" name="money_tracker"/>
		<menu_item_call label="ポーズスタンド..." name="pose_stand" />
		
		<menu_item_call label="環境設定" name="Preferences"/>
		<menu_item_call label="ツールバーボタン" name="Toolbar Buttons" />
		<!--
		<menu label="アップロード" name="Upload">
			<menu_item_call label="画像（[COST]）..." name="Upload Image"/>
			<menu_item_call label="サウンド（[COST]）..." name="Upload Sound"/>
			<menu_item_call label="アニメーション（[COST]）..." name="Upload Animation"/>
			<menu_item_call label="メッシュモデル" name="Upload Model"/>
			<menu_item_call label="一括アップロード..." name="Bulk Upload"/>
			<menu_item_call label="権限の初期設定..." name="perm prefs"/>
			<menu_item_call label="リンクセットをインポート" name="import linkset" />
		</menu>
		-->
=======
			<menu_item_call label="私のアニメーションを停止する" name="Stop Animating My Avatar"/>
			<menu_item_call label="歩行／走行／飛行..." name="WalkRunFly"/>
		</menu>
		<menu label="ログイン" name="Status">
			<menu_item_check label="一時退席中" name="Away"/>
			<menu_item_check label="着信拒否" name="Do Not Disturb"/>
		</menu>
		<menu_item_call label="L$ の購入..." name="Buy and Sell L$"/>
		<menu_item_call label="マーチャントアウトボックス..." name="MerchantOutbox"/>
		<menu_item_call label="マーケティングプレイスのリスト..." name="MarketplaceListings"/>
		<menu_item_call label="マイアカウント..." name="Manage My Account">
			<menu_item_call.on_click name="ManageMyAccount_url" parameter="WebLaunchJoinNow,http://secondlife.com/account/index.php?lang=ja"/>
		</menu_item_call>
		<menu_item_call label="環境設定..." name="Preferences"/>
		<menu_item_call label="ツールバーのボタン..." name="Toolbars"/>
		<menu_item_call label="全てのコントロールを非表示にする" name="Hide UI"/>
>>>>>>> 0bbb1722
		<menu_item_check label="HUD を表示" name="Show HUD Attachments"/>
		<menu_item_call label="管理者権限のリクエスト" name="Request Admin Options"/>
		<menu_item_call label="管理者ステータス解除" name="Leave Admin Options"/>
		<menu_item_call label="[APP_NAME] を終了" name="Quit"/>
	</menu>
	
	<!-- コミュニケーションメニュー -->
	
	<menu label="コミュニケーション" name="Communicate">
		<menu label="ログイン状態" name="Status">
			<menu_item_check label="一時退席中" name="Away"/>
			<menu_item_check name="Do Not Disturb" label="取り込み中" />
			<menu_item_check label="自動応答" name="Set Autorespond"/>
			<menu_item_check label="フレンドでない人に自動応答" name="Set Autorespond to non-friends"/>
			<menu_item_separator/>
			<menu_item_check label="テレポートのオファーや依頼を拒否する" name="Automatically reject teleport offers" />
			<menu_item_check label="グループ招待を全て拒否" name="Reject all group invites" />
		</menu>
		<menu_item_call label="フレンド" name="My Friends"/>
		<menu_item_check label="連絡先" name="Contacts"/>
		<menu_item_call label="連絡先のセット" name="Contact Sets"/>
		<menu_item_call label="所属グループ" name="My Groups"/>
		<menu_item_check label="チャット..." name="Nearby Chat"/>
		<menu_item_check label="人" name="People"/>
		<menu_item_check label="会話" name="Conversations"/>
		<menu_item_check label="ジェスチャー" name="Gestures"/>
		<menu_item_separator/>
		<menu_item_call label="Facebook..." name="Facebook" />
		<menu_item_call label="Twitter..." name="Twitter" />
		<menu_item_call label="Flickr..." name="Flickr" />
        <menu_item_separator/>
        <menu label="ボイスモーフィング" name="VoiceMorphing">
            <menu_item_check label="ボイスモーフィングなし" name="NoVoiceMorphing" />
            <menu_item_separator/>
            <menu_item_check label="プレビュー..." name="Preview" />
			<menu_item_call label="購入..." name="Subscribe" />
        </menu>
		<menu_item_check name="Conversation Log..." label="会話ログ..." />
        <!--
        <menu_item_separator/>
        <menu_item_check
         label="Friends"
         name="My Friends"
         shortcut="control|shift|F">
            <menu_item_check.on_check
             function="SideTray.CheckPanelPeopleTab"
             parameter="friends_panel" />
            <menu_item_check.on_click
             function="SideTray.PanelPeopleTab"
             parameter="friends_panel" />
            </menu_item_check>
        <menu_item_check
         label="Groups"
         name="My Groups"
         shortcut="control|shift|G">
         	<menu_item_check.on_check
             function="SideTray.CheckPanelPeopleTab"
             parameter="groups_panel" />
            <menu_item_check.on_click
             function="SideTray.PanelPeopleTab"
             parameter="groups_panel" />
        </menu_item_check>
        <menu_item_check
         label="Nearby people"
         name="Active Speakers"
         shortcut="control|shift|A">
        	 <menu_item_check.on_check
             function="SideTray.CheckPanelPeopleTab"
             parameter="nearby_panel" />
            <menu_item_check.on_click
              function="SideTray.PanelPeopleTab"
              parameter="nearby_panel" />
        </menu_item_check>
        -->
		<menu_item_check label="近くのボイス" name="Nearby Voice"/>
		<menu_item_call label="ブロックリスト" name="Block List"/>
	</menu>
	
	<!-- 世界メニュー -->
	
	<menu label="世界" name="World">

		<menu_item_call label="アニメーションの再同期" name="Resync Animations" />
		<menu_item_call label="近くにいる人" name="Active Speakers"/>
		<menu_item_check label="レーダー" name="Radar" />
		<menu_item_call label="テレポート履歴" name="Teleport History"/>
		<menu_item_check label="場所" name="Places"/>
		<menu_item_call label="行き先..." name="Destinations" />
		<menu_item_check label="ミニマップ" name="Mini-Map"/>
		<menu_item_check label="世界地図" name="World Map"/>
		<menu_item_check label="地域別アバター数" name="Region Tracker" />
        <menu_item_separator/>
		<menu_item_call label="現在地をランドマーク" name="Create Landmark Here"/>
		<menu_item_call label="場所のプロフィール" name="Place Profile"/>
		<menu_item_call label="土地情報" name="About Land"/>
<<<<<<< HEAD
		<menu_item_call label="地域 / 不動産" name="Region/Estate"/>
=======
		<menu_item_call label="地域 / 不動産" name="RegionEstate"/>
		<menu_item_call label="保有地..." name="My Land"/>
>>>>>>> 0bbb1722
		<menu_item_call label="この土地を購入" name="Buy Land"/>
		<menu_item_call label="自分の土地" name="My Land"/>
		<menu label="表示" name="LandShow">
			<menu_item_check label="立入禁止ライン" name="Ban Lines"/>
			<menu_item_check label="ビーコン（標識）" name="beacons"/>
			<menu_item_check label="プロパティ境界線" name="Property Lines"/>
			<menu_item_check label="土地所有者" name="Land Owners"/>
			<menu_item_check label="座標" name="Coordinates"/>
			<menu_item_check label="区画プロパティ" name="Parcel Properties"/>
			<menu_item_check label="アドバンスメニュー" name="Show Advanced Menu"/>
		</menu>
		<menu_item_call label="ホームにテレポート" name="Teleport Home"/>
		<menu_item_call label="現在地をホームに設定" name="Set Home to Here"/>
		<menu label="太陽" name="Environment Settings">
			<menu_item_call label="日の出" name="Sunrise"/>
			<menu_item_call label="正午" name="Noon"/>
			<menu_item_call label="日没" name="Sunset"/>
			<menu_item_call label="深夜" name="Midnight"/>
			<menu_item_call label="地域のデフォルト時間" name="Revert to Region Default"/>
		</menu>
		<menu label="自然環境エディター" name="Environment Editor">
			<menu_item_call label="環境の設定..." name="Environment Settings"/>
			<menu label="水の事前設定" name="Water Presets">
				<menu_item_call label="新しい事前設定..." name="new_water_preset"/>
				<menu_item_call label="事前設定を編集..." name="edit_water_preset"/>
				<menu_item_call label="事前設定を削除..." name="delete_water_preset"/>
			</menu>
			<menu label="空の事前設定" name="Sky Presets">
				<menu_item_call label="新しい事前設定..." name="new_sky_preset"/>
				<menu_item_call label="事前設定を編集..." name="edit_sky_preset"/>
				<menu_item_call label="事前設定を削除..." name="delete_sky_preset"/>
			</menu>
			<menu label="デイサイクルの事前設定" name="Day Presets">
				<menu_item_call label="新しい事前設定..." name="new_day_preset"/>
				<menu_item_call label="事前設定を編集..." name="edit_day_preset"/>
				<menu_item_call label="事前設定を削除..." name="delete_day_preset"/>
			</menu>
		</menu>
		

		<menu name="photo_and_video" label="写真と動画">
				<menu_item_call label="フォトツール" name="phototools_item_call" />
				<menu_item_call label="カメラツール" name="cameratools_item_call" />
		</menu>
		<menu_item_call label="エリアサーチ" name="area_search"/>
		<menu_item_call label="サウンドエクスプローラ" name="Sound Explorer"/>
		<menu_item_call label="アニメーションエクスプローラ" name="Animation Explorer" />
		<menu_item_call label="非表示アイテムリスト" name="asset_blacklist"/>
	</menu>
	
	<!-- 製作メニュー -->
	
	<menu label="制作" name="BuildTools">
		<menu_item_check label="制作" name="Show Build Tools"/>
		<menu label="制作ツールを選択する" name="Select Tool">
			<menu_item_call label="フォーカスツール" name="Focus"/>
			<menu_item_call label="移動ツール" name="Move"/>
			<menu_item_call label="編集ツール" name="Edit"/>
			<menu_item_call label="作成ツール" name="Create"/>
			<menu_item_call label="土地ツール" name="Land"/>
		</menu>
		<menu_item_call label="リンク" name="Link"/>
		<menu_item_call label="リンクを外す" name="Unlink"/>
		<menu_item_check label="リンクした部分を編集" name="Edit Linked Parts"/>
		<menu label="リンクした部分を選択する" name="Select Linked Parts">
			<menu_item_call label="次の部分を選択する" name="Select Next Part"/>
			<menu_item_call label="前回の部分を選択する" name="Select Previous Part"/>
			<menu_item_call label="次の部分を含める" name="Include Next Part"/>
			<menu_item_call label="前回の部分を含める" name="Include Previous Part"/>
		</menu>
		<menu_item_call label="リンクセット..." name="pathfinding_linkset_menu_item"/>
		<menu_item_call label="選択したものに焦点を合わせる" name="Focus on Selection"/>
		<menu_item_call label="選択したものをズームする" name="Zoom to Selection"/>
		<menu label="オブジェクト" name="Object">
			<menu_item_call label="買う" name="Menu Object Buy"/>
			<menu_item_call label="取る" name="Menu Object Take"/>
			<menu_item_call label="コピーを取る" name="Take Copy"/>
			<menu_item_call label="複製" name="Duplicate"/>
			<menu_item_call label="パーティクルを編集" name="Menu Object Edit Particles"/>
			<menu_item_call label="オブジェクトの中身に保存" name="Save Object Back to Object Contents"/>
			<menu_item_call label="オブジェクトを返却する" name="Return Object back to Owner"/>
			<menu label="別名で保存" name="Export Menu">
				<menu_item_call label="バックアップを作成" name="Backup" />
				<menu_item_call label="メッシュとしてエクスポート" name="Collada" />
			</menu>
		</menu>
		<menu label="スクリプト" name="Scripts">
			<menu_item_call label="スクリプトの警告／エラーを表示" name="Script Debug" />
			<menu_item_call label="スクリプトカウンター" name="Script Info"/>
			<menu_item_call label="スクリプトのリコンパイル（Mono）" name="Mono"/>
			<menu_item_call label="スクリプトのリコンパイル（LSL）" name="LSL"/>
			<menu_item_call label="スクリプトのリセット" name="Reset Scripts"/>
			<menu_item_call label="スクリプトを実行中にする" name="Set Scripts to Running"/>
			<menu_item_call label="スクリプトを実行停止にする" name="Set Scripts to Not Running"/>
			<menu_item_call label="選択中のオブジェクトからスクリプトを削除" name="Remove Scripts From Selection"/>
		</menu>
		
		<menu label="パスファインディング" name="Pathfinding">
			<menu_item_call label="リンクセット..." name="pathfinding_linksets_menu_item"/>
			<menu_item_call label="キャラクター..." name="pathfinding_characters_menu_item"/>
			<menu_item_call label="表示／テスト..." name="pathfinding_console_menu_item"/>
			<menu_item_call label="地域を再描画" name="pathfinding_rebake_navmesh_item"/>
		</menu>
		
		<menu_item_separator/>
		
		<menu label="オプション" name="Options">
			<menu_item_check label="権限の詳細を表示する" name="DebugPermissions"/>
			<menu_item_check label="私のオブジェクトだけを選択する" name="Select Only My Objects"/>
			<menu_item_check label="動的オブジェクトだけを選択する" name="Select Only Movable Objects"/>
			<menu_item_check label="コピー可のオブジェクトだけを選択する" name="Select Only Copyable Objects" />
			<menu_item_check label="範囲内を選択する" name="Select By Surrounding"/>
			<menu_item_check label="選択外形を表示" name="Show Selection Outlines"/>
			<menu_item_check label="隠れた位置の選択も表示する" name="Show Hidden Selection"/>
			<menu_item_check label="選択した光の半径範囲を表示する" name="Show Light Radius for Selection"/>
			<menu_item_check label="選択ビームを表示する" name="Show Selection Beam"/>
			<menu_item_check label="グリッドポイントにスナップする" name="Snap to Grid"/>
			<menu_item_call label="オブジェクトの XY 軸をグリッドにスナップする" name="Snap Object XY to Grid"/>
			<menu_item_call label="選択をグリッドに使用する" name="Use Selection for Grid"/>
			<menu_item_separator/>
			<menu_item_call label="グリッドオプション..." name="Grid Options"/>
			<menu_item_call label="権限の初期設定..." name="Set default permissions" />
		</menu>
		<menu label="アップロード" name="Upload">
			<menu_item_call label="画像（[COST]）..." name="Upload Image"/>
			<menu_item_call label="サウンド（[COST]）..." name="Upload Sound"/>
			<menu_item_call label="アニメーション（[COST]）..." name="Upload Animation"/>
			<menu_item_call label="メッシュモデル" name="Upload Model"/>
			<menu_item_call label="一括 （ファイルにつき[COST]）..." name="Bulk Upload"/>
			<menu_item_call label="リンクセットをインポート" name="import linkset" />
		</menu>
		<menu_item_call label="元に戻す" name="Undo"/>
		<menu_item_call label="やり直し" name="Redo"/>
	</menu>
	
	<!-- コンテンツメニュー -->
	
	<menu label="コンテンツ" name="Content">
		<menu_item_check label="検索" name="Search"/>
		<menu_item_call label="SLマーケットプレイス" name="SL Marketplace">
			<menu_item_call.on_click name="Xstreet_url" parameter="WebLaunchExternalTarget,https://marketplace.secondlife.com/ja-JP/?lang=ja-JP"/>
		</menu_item_call>
		<menu_item_call label="L$マーケットデータ" name="LindenXchange">
			<menu_item_call.on_click name="WebLaunchExternalTarget,https://secondlife.com/my/lindex/market.php?lang=ja-JP"/>
		</menu_item_call>
		<menu_item_call label="スクリプトライブラリ" name="Script Library">
			<menu_item_call.on_click name="script_library_url" parameter="WebLaunchExternalTarget,http://wiki.secondlife.com/wiki/Category:LSL_Library/ja"/>
		</menu_item_call>
		<menu_item_separator/>
    	<menu_item_call label="Firestorm ブログ" name="Firestorm Blog">
             <menu_item_call.on_click name="firestorm_blog_url" parameter="WebLaunchExternalTarget,http://www.firestormviewer.org" />
		</menu_item_call>
    	<menu_item_call label="Firestorm ツイッター" name="Firestorm Twitter">
             <menu_item_call.on_click name="firestorm_twitter_url" parameter="WebLaunchExternalTarget,https://twitter.com/phoenixviewersl" />
		</menu_item_call>
       <menu_item_separator/>
		<!-- added Mar.15, 2015 -->
       <menu_item_call label="今日のメッセージ" name="Firestorm MoTD" />
		<!-- added Mar.15, 2015 -->
				
	</menu>
	
	<!-- ヘルプメニュー -->
	<menu label="ヘルプ" name="Help">
		<menu_item_check label="ヒントを有効にする" name="Enable Hints"/>
		<menu_item_call label="Firestorm Wiki" name="Firestorm Wiki"/>
		<menu_item_call label="問題の解決" name="Troubleshooting">
			<menu_item_call.on_click name="wiki_troubleshooting_url" parameter="WebLaunchExternalTarget,http://wiki.phoenixviewer.com/firestorm_troubleshooting" />
		</menu_item_call>
		
		<menu_item_call label="Firestormサポートグループに参加" name="firestorm_support_group"/>
		<!-- added Mar.15, 2015 -->
		<menu_item_call label="Firestorm 勉強会スケジュール" name="Firestorm Classes Schedule" />
		<!-- added Mar.15, 2015 -->
		<menu_item_call label="[CURRENT_GRID] ヘルプ" name="current_grid_help"/>
		<menu_item_call label="[CURRENT_GRID] について" name="current_grid_about"/>
		<menu_item_call label="Grid status をチェック" name="Grid Status"/>
		<menu_item_call label="嫌がらせを報告する" name="Report Abuse"/>
		<menu_item_call label="バグを報告する" name="Report Bug"/>
        <menu_item_call label="衝突・プッシュ・打撃" name="Bumps, Pushes &amp;amp; Hits"/>
		<menu_item_check label="システム情報ボタンを有効にする" name="Enable Sysinfo Button"/>
		<menu_item_call label="[APP_NAME] について" name="About Second Life"/>
	</menu>
	
	<!-- アドバンスメニュー -->
	
	<menu label="アドバンス" name="Advanced">
		<menu_item_call label="テクスチャのリベークをする" name="Rebake Texture"/>
		<menu_item_call label="UI のサイズをデフォルトに設定する" name="Set UI Size to Default"/>
		<menu_item_call label="ウィンドウのサイズを設定する" name="Set Window Size..."/>
		<menu_item_check label="遠くのオブジェクトを選択しない" name="Limit Select Distance"/>
		<menu_item_check label="カメラの距離移動を制限しない" name="Disable Camera Distance"/>
		<menu_item_check label="高解像度スナップショット" name="HighResSnapshot"/>
		<menu_item_check label="シャッター音とアニメーションなしでスナップショットをディスクに保存する" name="QuietSnapshotsToDisk"/>
		<menu label="パフォーマンスツール" name="Performance Tools">
			<menu_item_call label="ラグメーター" name="Lag Meter" />
			<menu_item_check label="統計バー" name="Statistics Bar"/>
			<menu_item_check label="シーン読込みの統計" name="Scene Load Statistics" />
			<menu_item_check label="アバターのレンダリングコストを表示する" name="Avatar Rendering Cost"/>
		</menu>
		<menu label="ハイライトと目に見えるもの" name="Highlighting and Visibility">
			<menu_item_check label="チージービーコン" name="Cheesy Beacon"/>
			<menu_item_check label="パーティクルを非表示にする" name="Hide Particles"/>
			<menu_item_check label="選択したものを非表示にする" name="Hide Selected"/>
			<menu_item_check label="透明部分をハイライトする" name="Highlight Transparent"/>
			<menu_item_check label="一人称視点のときに十字線を表示する" name="ShowCrosshairs"/>
			<!-- added Mar.15, 2015 -->
			<menu label="クイックヒント" name="Hover Tips">
				<menu_item_check label="ヒントを表示" name="Show Tips" />
				<menu_item_separator/>
				<menu_item_check label="土地のヒントを表示" name="Land Tips" />
				<menu_item_check label="オブジェクト全てにヒントを表示" name="Tips On All Objects" />
			</menu>
			<!-- added Mar.15, 2015 -->
		</menu>
		<menu label="レンダリング（種類）" name="Rendering Types">
			<menu_item_check label="シンプル" name="Rendering Type Simple"/>
			<menu_item_check label="アルファ" name="Rendering Type Alpha"/>
			<menu_item_check label="木" name="Rendering Type Tree"/>
			<menu_item_check label="アバター" name="Rendering Type Character"/>
			<menu_item_check label="サーフェスパッチ" name="Rendering Type Surface Patch"/>
			<menu_item_check label="空" name="Rendering Type Sky"/>
			<menu_item_check label="水" name="Rendering Type Water"/>
			<menu_item_check label="地面" name="Rendering Type Ground"/>
			<menu_item_check label="ボリューム" name="Rendering Type Volume"/>
			<menu_item_check label="草" name="Rendering Type Grass"/>
			<menu_item_check label="雲" name="Rendering Type Clouds"/>
			<menu_item_check label="パーティクル" name="Rendering Type Particles"/>
			<menu_item_check label="衝突" name="Rendering Type Bump"/>
		</menu>
		<menu label="レンダリング（機能）" name="Rendering Features">
			<menu_item_check label="UI" name="ToggleUI"/>
			<menu_item_check label="選択済" name="Selected"/>
			<menu_item_check label="ハイライト" name="Highlighted"/>
			<menu_item_check label="ダイナミックテクスチャ" name="Dynamic Textures"/>
			<menu_item_check label="足の影" name="Foot Shadows"/>
			<menu_item_check label="くもり" name="Fog"/>
			<menu_item_check label="FRInfo のテスト" name="Test FRInfo"/>
			<menu_item_check label="フレキシブルオブジェクト" name="Flexible Objects"/>
		</menu>
		<menu label="メディアストリームのバックアップ" name="media_stream_import_export">
			<menu_item_call label="XMLのストリームリストファイルをインポート..." name="media_stream_import" />
			<menu_item_call label="土地のストリームリストをXMLファイルにエクスポート..." name="media_stream_export" />
		</menu>
		<menu_item_check label="プラグインが読み込んだスレッドを使用" name="Use Plugin Read Thread"/>
		<menu_item_call label="グループキャッシュのクリア" name="ClearGroupCache"/>
		<menu_item_check label="マウスの平滑化" name="Mouse Smoothing"/>
		<menu_item_call label="キーをリリース" name="Release Keys"/>
		<menu label="ショートカット" name="Shortcuts">
			<menu_item_call label="画像 （[COST] ）..." name="Upload Image"/>
			<menu_item_check label="検索" name="Search"/>
			
			<!-- This second, alternative shortcut for Show Advanced Menu is for backward compatibility.  The main shortcut has been changed so it's Linux-friendly, where the old shortcut is typically eaten by the window manager. -->

			<menu_item_check label="アドバンスメニューを表示 - レガシーのショートカット" name="Show Advanced Menu - legacy shortcut"/>
			<menu_item_check label="ダブルックリックテレポート" name="DoubleClick Teleport"/>						
			<menu_item_check label="常に走る" name="Always Run"/>
			<menu_item_check label="飛ぶ" name="Fly" shortcut="Home"/>
			<menu_item_call label="ウィンドウを閉じる" name="Close Window"/>
			<menu_item_call label="全てのウィンドウを閉じる" name="Close All Windows"/>
			<menu_item_call label="スナップショットをディスクに保存する" name="Snapshot to Disk"/>
			<menu_item_call label="一人称視点" name="Mouselook"/>
			<menu_item_check label="ジョイスティックフライカム" name="Joystick Flycam"/>
			<menu_item_call label="表示をリセットする" name="Reset View"/>
			<menu_item_call label="カメラのアングルをリセットする" name="Reset Camera Angles"/>
			<menu_item_call label="最後の発言者を見る" name="Look at Last Chatter"/>
			<menu_item_separator/>
			<menu_item_call label="ズームイン" name="Zoom In"/>
			<menu_item_call label="ズーム（デフォルト）" name="Zoom Default"/>
			<menu_item_call label="ズームアウト" name="Zoom Out"/>
		</menu>
		<menu_item_check label="飛行設定を無視" name="Fly Override"/>
		<menu_item_call label="デバッグ設定を表示する" name="Debug Settings"/>
		<menu_item_check label="開発者メニューを表示する" name="Debug Mode"/>
		<menu_item_separator />
	</menu>
	
	<!-- 開発メニュー -->
	
	<menu label="開発者" name="Develop">
		<menu label="コンソール" name="Consoles">
			<menu_item_check label="テクスチャのコンソール" name="Texture Console"/>
			<menu_item_check label="デバッグコンソール" name="Debug Console"/>
			<menu_item_call label="通知コンソール" name="Notifications"/>
			<menu_item_check label="ファーストタイマー" name="Fast Timers"/>
			<menu_item_check label="メモリ" name="Memory"/>
			<menu_item_check label="シーンの統計" name="Scene Statistics"/>
			<!-- added Mar.15, 2015 -->
			<menu_item_check label="シーン読込みの統計" name="Scene Loading Monitor" />
			<!-- added Mar.15, 2015 -->
			<menu_item_call label="テクスチャ取得デバッグコンソール" name="Texture Fetch Debug Console"/>
			<menu_item_check label="地域デバッグコンソール" name="Region Debug Console"/>
			<menu_item_call label="リージョン情報をデバッグコンソールへ" name="Region Info to Debug Console"/>
			<menu_item_call label="グループ情報をデバッグコンソールへ" name="Group Info to Debug Console"/>
			<menu_item_call label="性能情報をデバッグコンソールへ" name="Capabilities Info to Debug Console"/>
			<menu_item_check label="カメラ" name="Camera"/>
			<menu_item_check label="風" name="Wind"/>
			<menu_item_check label="FOV" name="FOV"/>
			<menu_item_check label="バッジ" name="Badge"/>
			<menu_item_check label="クッキー" name="Cookies" />
		</menu>
		<menu label="情報を表示" name="Display Info">
			<menu_item_check label="時間を表示する" name="Show Time"/>
			<menu_item_check label="アップロード取引を表示" name="Show Upload Transaction"/>
			<menu_item_check label="描画情報を表示する" name="Show Render Info"/>
			<menu_item_check label="テクスチャ情報を表示" name="Show Texture Info"/>
			<menu_item_call label="オブジェクト当たりのVRAM使用量" name="VRAM usage per object" />
			<menu_item_check label="アバターのレンダリング情報を表示" name="Show Avatar Render Info" />
			<!-- added Mar.15, 2015 -->
			<menu_item_check label="レンダリング情報を表示" name="Show Render Info"/>
			<menu_item_check label="マトリックスを表示する" name="Show Matrices"/>
			<menu_item_check label="カーソルを乗せた場所の色を表示する" name="Show Color Under Cursor"/>
			<menu_item_check label="メモリを表示：" name="Show Memory"/>
			<menu_item_check label="プライベートメモリ情報を表示" name="Show Private Mem Info"/>
			<menu_item_check label="オブジェクトのアップデートを表示する" name="Show Updates"/>
		</menu>
		<menu label="エラー実行" name="Force Errors">
			<menu_item_call label="ブレークポイント" name="Force Breakpoint"/>
			<menu_item_call label="LLError とクラッシュを実行する" name="Force LLError And Crash"/>
			<menu_item_call label="バッドメモリアクセスを実行する" name="Force Bad Memory Access"/>
			<menu_item_call label="無限ループ" name="Force Infinite Loop"/>
			<menu_item_call label="ドライバのクラッシュを実行する" name="Force Driver Carsh"/>
			<menu_item_call label="ソフトウェア例外エラーの実行する" name="Force Software Exception"/>
			<menu_item_call label="ビューワの接続遮断を実行する" name="Force Disconnect Viewer"/>
			<menu_item_call label="メモリリークをシミュレートする" name="Memory Leaking Simulation"/>
		</menu>
		<menu label="レンダーテスト" name="Render Tests">
			<menu_item_check label="カメラオフセット" name="Camera Offset"/>
			<menu_item_check label="フレームレートをランダム化" name="Randomize Framerate"/>
			<menu_item_check label="定期的に遅いフレームを挿入する" name="Periodic Slow Frame"/>
			<menu_item_check label="フレームテスト" name="Frame Test"/>
			<menu_item_call label="フレームのプロフィール" name="Frame Profile" />
			<menu_item_call label="ベンチマーク" name="Benchmark" />
		</menu>
		<menu label="メタデータのレンダー" name="Render Metadata">
			<menu_item_check label="バウンディングボックス" name="Bounding Boxes"/>
			<menu_item_check label="Avatar Hitboxes" name="Avatar Hitboxes" />
			<menu_item_check label="普通" name="Normals"/>
			<menu_item_check label="オクトリー" name="Octree"/>
			<menu_item_check label="シャドウ円錐" name="Shadow Frusta"/>
			<menu_item_check label="実像" name="Physics Shapes"/>
			<menu_item_check label="オクルージョン" name="Occlusion"/>
			<menu_item_check label="バッチの描画" name="Render Batches"/>
			<menu_item_check label="タイプを更新" name="Update Type"/>
			<menu_item_check label="アニメーション部分をテクスチャで表示" name="Texture Anim"/>
			<menu_item_check label="テクスチャ優先度" name="Texture Priority"/>
			<menu_item_check label="テクスチャの範囲" name="Texture Area"/>
			<menu_item_check label="側面" name="Face Area"/>
			<menu_item_check label="LOD 情報" name="LOD Info"/>
			<menu_item_check label="制作キュー" name="Build Queue"/>
			<menu_item_check label="光" name="Lights"/>
			<menu_item_check label="パーティクル" name="Particles" />
			<menu_item_check label="骨組みの衝突判定" name="Collision Skeleton"/>
			<menu_item_check label="ジョイント" name="Joints" />
			<menu_item_check label="レイキャスト" name="Raycast"/>
			<menu_item_check label="風ベクトル" name="Wind Vectors"/>
			<menu_item_check label="複雑なものをレンダリング" name="rendercomplexity"/>
			<menu_item_check label="装着物のバイト数" name="attachment bytes"/>
			<menu_item_check label="スカルプト" name="Sculpt"/>
			<menu_item_check label="テクスチャのサイズ" name="Texture Size" />
			<menu label="テクスチャの密度" name="Texture Density">
				<menu_item_check label="なし" name="None"/>
				<menu_item_check label="現在" name="Current"/>
				<menu_item_check label="望ましい" name="Desired"/>
				<menu_item_check label="フル" name="Full"/>
			</menu>
		</menu>
		<menu label="レンダリング" name="Rendering">
			<menu_item_check label="軸" name="Axes"/>
			<menu_item_check label="接線基底" name="Tangent Basis"/>
			<menu_item_call label="選択したテクスチャ情報基底" name="Selected Texture Info Basis"/>
			<menu_item_call label="選択した材質の情報" name="Selected Material Info" />
			<menu_item_check label="ワイヤーフレーム" name="Wireframe"/>
			<menu_item_check label="オブジェクト間オクルージョン" name="Object-Object Occlusion"/>
			<menu_item_check label="高度なライティングモデル" name="Advanced Lighting Model"/>
			<menu_item_check label="太陽・月・プロジェクタからの影" name="Shadows from Sun/Moon/Projectors"/>
			<menu_item_check label="SSAO と影の平滑化" name="SSAO and Shadow Smoothing"/>
			<menu_item_check label="GL デバッグ" name="Debug GL"/>
			<menu_item_check label="経路をデバッグ" name="Debug Pipeline"/>
			<menu_item_check label="自動アルファマスク（遅延）" name="Automatic Alpha Masks (deferred)"/>
			<menu_item_check label="自動アルファマスク（遅延なし）" name="Automatic Alpha Masks (non-deferred)"/>
			<menu_item_check label="アニメーションテクスチャ" name="Animation Textures"/>
			<menu_item_check label="テクスチャを無効にする" name="Disable Textures"/>
			<menu_item_check label="フル解像度テクスチャ (dangerous)" name="Full Res Textures"/>
			<menu_item_check label="装着された光源を描画する" name="Render Attached Lights"/>
			<menu_item_check label="取り付けられたパーティクルを描画する" name="Render Attached Particles"/>
			<menu_item_check label="マウスオーバーで強調表示する" name="Hover Glow Objects"/>
			<!--
			<menu_item_call label="キャッシュをすぐにクリア" name="Cache Clear" />
			-->
		</menu>
		<menu label="ネットワーク" name="Network">
			<menu_item_check label="エージェントを一時停止する" name="AgentPause"/>
			<menu_item_call label="メッセージログを有効にする" name="Enable Message Log"/>
			<menu_item_call label="メッセージログを使用不可にする" name="Disable Message Log"/>
			<menu_item_check label="速力が挿入されたオブジェクト" name="Velocity Interpolate Objects"/>
			<menu_item_check label="挿入されたオブジェクトの位置の Ping" name="Ping Interpolate Object Positions"/>
			<menu_item_call label="パケットドロップ" name="Drop a Packet"/>
		</menu>
		<menu_item_call label="スクリプト付きカメラをダンプ" name="Dump Scripted Camera"/>
		<menu label="レコーダー" name="Recorder">
			<menu_item_call label="再生開始" name="Start Playback"/>
			<menu_item_call label="再生停止" name="Stop Playback"/>
			<menu_item_check label="再生をループ" name="Loop Playback"/>
			<menu_item_call label="記録開始" name="Start Record"/>
			<menu_item_call label="記録停止" name="Stop Record"/>
		</menu>
		<menu label="世界" name="DevelopWorld">
			<menu_item_check label="シムの太陽の設定を無視する" name="Sim Sun Override"/>
			<menu_item_check label="固定された天気" name="Fixed Weather"/>
			<menu_item_call label="リージョンオブジェクトのキャッシュをダンプする" name="Dump Region Object Cache"/>
			<menu_item_call label="SIMの仕様を周辺チャットに書き出す" name="DumpSimFeaturesToChat" />
		</menu>
		<menu label="UI" name="UI">
			<menu_item_call label="メディアブラウザのテスト" name="Web Browser Test"/>
			<menu_item_check label="地域再起動のテスト..." name="Region Restart Test" />
			<menu_item_call label="Web コンテンツブラウザ" name="Web Content Browser"/>
			<menu_item_call label="SelectMgr をダンプ" name="Dump SelectMgr"/>
			<menu_item_call label="持ち物の出力" name="Dump Inventory"/>
			<menu_item_call label="タイマーをダンプ" name="Dump Timers"/>
			<menu_item_call label="フォーカスホールダーをダンプ" name="Dump Focus Holder"/>
			<menu_item_call label="選択したオブジェクト情報をプリント" name="Print Selected Object Info"/>
			<menu_item_call label="エージェント情報をプリント" name="Print Agent Info"/>
			<menu_item_check label="ダブルクリックオートパイロット" name="Double-ClickAuto-Pilot"/>
			 <menu_item_check label="ダブルクリックテレポート" name="DoubleClick Teleport"/>
			<menu_item_check label="地域デバッグコンソール" name="Region Debug Console"/>
			<menu_item_check label="SelectMgr のデバッグ" name="Debug SelectMgr"/>
			<menu_item_check label="ダブルクリック" name="Debug Clicks"/>
			<menu_item_check label="デバッグ表示" name="Debug Views"/>
			<menu_item_check label="デバッグ名ツールチップ" name="Debug Name Tooltips"/>
			<menu_item_check label="マウス操作で発生するもののデバッグ" name="Debug Mouse Events"/>
			<menu_item_check label="デバッグキー" name="Debug Keys"/>
			<menu_item_check label="WindowProc のデバッグ" name="Debug WindowProc"/>
		</menu>
		<menu label="XUI" name="XUI">
			<menu_item_call label="色の設定を更新する" name="Reload Color Settings"/>
			<menu_item_call label="フォントテストを表示する" name="Show Font Test"/>
			<!-- added Jun.30, 2013 -->
			<menu_item_call label="XMLから読み込み" name="Load from XML" />
            <menu_item_call label="XMLに保存" name="Save to XML" />
			<!-- added Jun.30, 2013 -->
			
			<menu_item_check label="XUI ネームを表示する" name="Show XUI Names"/>
			
			<!-- added Jun.30, 2013 -->
			<menu_item_check label="デバッグ情報を表示" name="DebugViews" />
			<!-- added Jun.30, 2013 -->
			
			<menu_item_call label="XUI プレビューツール" name="UI Preview Tool"/>
			<menu_item_call label="テスト用 IM を送信する" name="Send Test IMs"/>
			<menu_item_call label="名前のキャッシュをフラッシュ" name="Flush Names Caches"/>
		</menu>
		<menu label="アバター" name="Character">
			<menu label="ベークドテクスチャを取得する" name="Grab Baked Texture">
				<menu_item_call label="瞳" name="Grab Iris"/>
				<menu_item_call label="頭" name="Grab Head"/>
				<menu_item_call label="上半身" name="Grab Upper Body"/>
				<menu_item_call label="下半身" name="Grab Lower Body"/>
				<menu_item_call label="スカート" name="Grab Skirt"/>
			</menu>
			<menu label="キャラクターテスト" name="Character Tests">
				<menu_item_call label="容姿を XML に保存する" name="Appearance To XML"/>
				<menu_item_call label="キャラクタジオメトリの切り替え" name="Toggle Character Geometry"/>
				<menu_item_call label="男性アバターのテスト" name="Test Male"/>
				<menu_item_call label="女性アバターのテスト" name="Test Female"/>
				<menu_item_check label="選択アバター許可" name="Allow Select Avatar"/>
			</menu>
			
			<!-- added Jun.30, 2013 -->
			<menu label="アニメーションの速さ" name="Animation Speed">
                <menu_item_call label="全てのアニメーションを10%速く動かす" name="All Animations 10 Faster" />
                <menu_item_call label="全てのアニメーションを10%遅く動かす" name="All Animations 10 Slower" />
                <menu_item_call label="アニメーションの速さを元に戻す" name="Reset All Animation Speed" />
				<menu_item_check label="アニメーションをスローモーションする" name="Slow Motion Animations" />
            </menu>
			<!-- added Jun.30, 2013 -->
			
			<menu_item_call label="パラメータを強制的にデフォルトにする" name="Force Params to Default"/>
			<menu_item_check label="アニメーション情報" name="Animation Info"/>
			<menu_item_check label="見ているものを表示する" name="Show Look At"/>
			<menu_item_check label="クリックした場所を表示する" name="Show Point At"/>
			<menu_item_check label="結合部のアップデートのデバッグ" name="Debug Joint Updates"/>
			<menu_item_check label="LOD を無効にする" name="Disable LOD"/>
			<menu_item_check label="キャラクター Vis のデバッグ" name="Debug Character Vis"/>
			<menu_item_check label="骨組みの衝突判定を表示する" name="Show Collision Skeleton"/>
			<menu_item_check label="エージェントのターゲットを表示する" name="Display Agent Target"/>
			--&gt;
			<menu_item_call label="アタッチメントをダンプ" name="Dump Attachments"/>
			<menu_item_call label="アバターテクスチャをデバッグ" name="Debug Avatar Textures"/>
			<menu_item_call label="ローカルテクスチャをダンプ" name="Dump Local Textures"/>
			<menu_item_call label="アバターの雲パーティクルを再読込" name="Reload Avatar Cloud Particle"/>
		</menu>
		<menu_item_check label="HTTP テクスチャ" name="HTTP Textures"/>
		<menu_item_check label="HTTP インベントリ" name="HTTP Inventory" />
		<menu_item_call label="圧縮画像" name="Compress Images"/>
		<menu_item_call label="ビジュアルリークディテクタを有効にする" name="Enable Visual Leak Detector"/>
		<menu_item_check label="デバッグ用のミニダンプを出力する" name="Output Debug Minidump"/>
		<menu_item_check label="次回の起動時にコンソールウィンドウを表示する" name="Console Window"/>
		<menu label="ログレベル設定" name="Set Logging Level">
			<menu_item_call label="デバッグのみ" name="Debug"/>
			<menu_item_call label="情報のみ" name="Info"/>
			<menu_item_call label="警告のみ" name="Warning"/>
			<menu_item_call label="エラーのみ" name="Error"/>
			<menu_item_call label="なし" name="None"/>
		</menu>
		<menu_item_call label="管理者ステータスの呼び出し" name="Request Admin Options"/>
		<menu_item_call label="管理者ステータス解除" name="Leave Admin Options"/>
		<menu_item_check label="管理者メニューを表示する" name="View Admin Options"/>
	</menu>
	<menu label="管理者" name="Admin">
		<menu label="オブジェクト" name="AdminObject">
			<menu_item_call label="コピーを取る" name="Admin Take Copy"/>
			<menu_item_call label="私を所有者にする" name="Force Owner To Me"/>
			<menu_item_call label="所有者権限を実行する" name="Force Owner Permissive"/>
			<menu_item_call label="削除" name="Delete"/>
			<menu_item_call label="ロック" name="Lock"/>
			<menu_item_call label="アセット ID を取得する" name="Get Assets IDs"/>
		</menu>
		<menu label="区画" name="Parcel">
			<menu_item_call label="私を所有者にする" name="Owner To Me"/>
			<menu_item_call label="リンデンコンテンツに設定する" name="Set to Linden Content"/>
			<menu_item_call label="パブリックの土地を取得する" name="Claim Public Land"/>
		</menu>
		<menu label="リージョン/地域" name="Region">
			<menu_item_call label="一時アセットデータをダンプ" name="Dump Temp Asset Data"/>
			<menu_item_call label="リージョンの状態を保存する" name="Save Region State"/>
		</menu>
		<menu_item_call label="ゴッドツール" name="God Tools"/>
	</menu>
	
	<!-- ゴッドメニュー -->
	<menu label="管理者" name="Deprecated">
		<menu label="オブジェクトを取り付ける" name="Attach Object"/>
		<menu label="オブジェクトを取り外す" name="Detach Object"/>
		<menu label="衣類を脱ぐ" name="Take Off Clothing">
			<menu_item_call label="シャツ" name="Shirt"/>
			<menu_item_call label="パンツ" name="Pants"/>
			<menu_item_call label="靴" name="Shoes"/>
			<menu_item_call label="靴下" name="Socks"/>
			<menu_item_call label="ジャケット" name="Jacket"/>
			<menu_item_call label="手袋" name="Gloves"/>
			<menu_item_call label="下着シャツ" name="Menu Undershirt"/>
			<menu_item_call label="下着パンツ" name="Menu Underpants"/>
			<menu_item_call label="スカート" name="Skirt"/>
			<menu_item_call label="アルファ" name="Alpha"/>
			<menu_item_call label="タトゥ" name="Tattoo"/>
			<menu_item_call label="物理作用" name="Physics"/>
			<menu_item_call label="すべての衣類" name="All Clothes"/>
		</menu>
		<menu label="ヘルプ" name="DeprecatedHelp">
			<menu_item_call label="リンデン公式ブログ" name="Official Linden Blog"/>
			<menu_item_call label="スクリプトポータル" name="Scripting Portal"/>
			<menu label="バグの報告" name="Bug Reporting">
				<menu_item_call label="パブリック問題トラッカー" name="Public Issue Tracker"/>
				<menu_item_call label="パブリック問題トラッカーヘルプ" name="Publc Issue Tracker Help"/>
				<menu_item_call label="バグ報告の基礎知識" name="Bug Reporing 101"/>
				<menu_item_call label="セキュリティ問題" name="Security Issues"/>
				<menu_item_call label="品質監査 Wiki" name="QA Wiki"/>
			</menu>
		</menu>
	</menu>
</menu_bar><|MERGE_RESOLUTION|>--- conflicted
+++ resolved
@@ -27,7 +27,6 @@
 			<menu_item_call label="着地する" name="Stop flying" />
 			<!-- added Mar.15, 2015 -->
 			<menu_item_check label="常に走る" name="Always Run"/>
-<<<<<<< HEAD
 			<menu_item_check label="地面に座る" name="Force Toggle Sitting"/>
 			<menu_item_check label="ムーブメントをロック" name="Move Lock" />
 			<menu_item_check label="その場でジャンプ" name="Avatar Ignore Prejump"/>
@@ -63,24 +62,6 @@
 			<menu_item_call label="リンクセットをインポート" name="import linkset" />
 		</menu>
 		-->
-=======
-			<menu_item_call label="私のアニメーションを停止する" name="Stop Animating My Avatar"/>
-			<menu_item_call label="歩行／走行／飛行..." name="WalkRunFly"/>
-		</menu>
-		<menu label="ログイン" name="Status">
-			<menu_item_check label="一時退席中" name="Away"/>
-			<menu_item_check label="着信拒否" name="Do Not Disturb"/>
-		</menu>
-		<menu_item_call label="L$ の購入..." name="Buy and Sell L$"/>
-		<menu_item_call label="マーチャントアウトボックス..." name="MerchantOutbox"/>
-		<menu_item_call label="マーケティングプレイスのリスト..." name="MarketplaceListings"/>
-		<menu_item_call label="マイアカウント..." name="Manage My Account">
-			<menu_item_call.on_click name="ManageMyAccount_url" parameter="WebLaunchJoinNow,http://secondlife.com/account/index.php?lang=ja"/>
-		</menu_item_call>
-		<menu_item_call label="環境設定..." name="Preferences"/>
-		<menu_item_call label="ツールバーのボタン..." name="Toolbars"/>
-		<menu_item_call label="全てのコントロールを非表示にする" name="Hide UI"/>
->>>>>>> 0bbb1722
 		<menu_item_check label="HUD を表示" name="Show HUD Attachments"/>
 		<menu_item_call label="管理者権限のリクエスト" name="Request Admin Options"/>
 		<menu_item_call label="管理者ステータス解除" name="Leave Admin Options"/>
@@ -176,12 +157,7 @@
 		<menu_item_call label="現在地をランドマーク" name="Create Landmark Here"/>
 		<menu_item_call label="場所のプロフィール" name="Place Profile"/>
 		<menu_item_call label="土地情報" name="About Land"/>
-<<<<<<< HEAD
-		<menu_item_call label="地域 / 不動産" name="Region/Estate"/>
-=======
 		<menu_item_call label="地域 / 不動産" name="RegionEstate"/>
-		<menu_item_call label="保有地..." name="My Land"/>
->>>>>>> 0bbb1722
 		<menu_item_call label="この土地を購入" name="Buy Land"/>
 		<menu_item_call label="自分の土地" name="My Land"/>
 		<menu label="表示" name="LandShow">
