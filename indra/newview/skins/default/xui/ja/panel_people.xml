--- conflicted
+++ resolved
@@ -53,7 +53,6 @@
 		<!-- FRIENDS tab -->
 		
 		<panel label="フレンド" name="friends_panel">
-<<<<<<< HEAD
             <panel name="friends_buttons_panel">
                 <filter_editor label="人をフィルター" name="friends_filter_input" />
                 <button name="gear_btn" tool_tip="選択した人に対するアクションです。" />
@@ -70,43 +69,6 @@
                         <avatar_list name="avatars_all" />
                 </panel>
             </tab_container>
-=======
-			<panel label="bottom_panel" name="friends_buttons_panel">
-				<filter_editor label="人をフィルター" name="friends_filter_input"/>
-				<button name="gear_btn" tool_tip="選択した人に対するアクション"/>
-				<menu_button name="friends_view_btn" tool_tip="表示 / 並べ替えのオプション"/>
-				<button name="friends_add_btn" tool_tip="フレンド登録を申し出ます"/>
-				<dnd_button name="friends_del_btn" tool_tip="フレンドとして選択されている人を削除"/>
-			</panel>
-			<accordion name="friends_accordion">
-				<accordion_tab name="tab_online" title="オンライン"/>
-				<accordion_tab name="tab_all" title="全員"/>
-			</accordion>
-		</panel>
-		<panel label="グループ" name="groups_panel">
-			<panel label="bottom_panel" name="groups_buttons_panel">
-				<filter_editor label="フィルターグループ" name="groups_filter_input"/>
-				<menu_button name="groups_gear_btn" tool_tip="選択したグループに対するアクション"/>
-				<menu_button name="groups_view_btn" tool_tip="表示 / 並べ替えのオプション"/>
-				<menu_button name="plus_btn" tool_tip="グループに参加 / 新規グループを作成します"/>
-				<dnd_button name="minus_btn" tool_tip="選択したグループから脱退"/>
-			</panel>
-			<text name="groupcount">
-				あなたは[COUNT]グループに属しているので、まだ[REMAINING]参加できます。
-			</text>
-		</panel>
-		<panel label="最新" name="recent_panel">
-			<panel label="bottom_panel" name="recent_buttons_panel">
-				<filter_editor label="人をフィルター" name="recent_filter_input"/>
-				<button name="gear_btn" tool_tip="選択した人に対するアクション"/>
-				<menu_button name="recent_view_btn" tool_tip="表示 / 並べ替えのオプション"/>
-				<button name="add_friend_btn" tool_tip="フレンド登録を申し出ます"/>
-				<dnd_button name="recent_del_btn" tool_tip="フレンドとして選択されている人を削除"/>
-			</panel>
-		</panel>
-		<panel label="停止" name="blocked_panel">
-			<panel label="ブロックされた住人とオブジェクト" name="panel_block_list_sidetray"/>
->>>>>>> 33e70236
 		</panel>
 		
 		<!-- GROUPS tab -->
@@ -124,6 +86,9 @@
                 <dnd_button name="minus_btn" tool_tip="選択したグループを脱退します。" />
             </panel>
             <group_list name="group_list" />
+			<text name="groupcount">
+				あなたは[COUNT]グループに属しているので、まだ[REMAINING]参加できます。
+			</text>
         </panel>
 		
 		<!-- RECENT tab -->
