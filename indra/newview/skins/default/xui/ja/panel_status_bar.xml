<?xml version="1.0" encoding="utf-8" standalone="yes"?>
<panel name="status">
	<panel.string name="packet_loss_tooltip">
		パケット損失
	</panel.string>
	<panel.string name="bandwidth_tooltip">
		帯域幅
	</panel.string>
	<panel.string name="time">
		[hour12, datetime, slt]:[min, datetime, slt] [ampm, datetime, slt] [timezone,datetime, slt]
	</panel.string>
	<panel.string name="timeTooltip">
		[year, datetime, slt] [month, datetime, slt] [day, datetime, slt] （[weekday, datetime, slt]）
	</panel.string>
	<panel.string name="buycurrencylabel">
		[CUR] [AMT]
	</panel.string>
<<<<<<< HEAD
	<panel name="balance_bg">
		<text name="balance" tool_tip="クリックして [CUR] 残高を更新" value="[CUR]???"/>
		<button label="[CUR] の購入" name="buyL" tool_tip="クリックして [CUR] を購入します"/>
=======
	<panel left="-370" name="balance_bg" width="160">
		<text name="balance" tool_tip="クリックして L$ 残高を更新" value="L$20"/>
		<button label="L$ の購入" name="buyL" tool_tip="クリックして L$ を購入します"/>
>>>>>>> a519e34f
		<button label="店" name="goShop" tool_tip="Second Life マーケットプレイスを開く"  width="40"/>
	</panel>
	<text name="TimeText" tool_tip="現在時刻（太平洋）">
		24:00 AM PST
	</text>
	<panel name="time_and_media_bg">
		<button name="media_toggle_btn" tool_tip="すべてのメディアを開始・停止（音楽、ビデオ、Web ページ）"/>
		<button name="volume_btn" tool_tip="グローバル音量設定"/>
	</panel>
</panel><|MERGE_RESOLUTION|>--- conflicted
+++ resolved
@@ -15,15 +15,9 @@
 	<panel.string name="buycurrencylabel">
 		[CUR] [AMT]
 	</panel.string>
-<<<<<<< HEAD
-	<panel name="balance_bg">
+	<panel left="-370" name="balance_bg" width="160">
 		<text name="balance" tool_tip="クリックして [CUR] 残高を更新" value="[CUR]???"/>
 		<button label="[CUR] の購入" name="buyL" tool_tip="クリックして [CUR] を購入します"/>
-=======
-	<panel left="-370" name="balance_bg" width="160">
-		<text name="balance" tool_tip="クリックして L$ 残高を更新" value="L$20"/>
-		<button label="L$ の購入" name="buyL" tool_tip="クリックして L$ を購入します"/>
->>>>>>> a519e34f
 		<button label="店" name="goShop" tool_tip="Second Life マーケットプレイスを開く"  width="40"/>
 	</panel>
 	<text name="TimeText" tool_tip="現在時刻（太平洋）">
