<?xml version="1.0" encoding="utf-8" standalone="yes"?>
<floater name="toolbox floater" short_title="制作ツール" title="">
	<floater.string name="grid_screen_text">
		画面
	</floater.string>
	<floater.string name="grid_local_text">
		ローカル
	</floater.string>
	<floater.string name="grid_world_text">
		世界
	</floater.string>
	<floater.string name="grid_reference_text">
		リファレンス
	</floater.string>
	<floater.string name="grid_attachment_text">
		アタッチメント
	</floater.string>
	<floater.string name="status_rotate">
		色の付いたバンドをドラッグしてオブジェクトを回転
	</floater.string>
	<floater.string name="status_scale">
		選択した側をクリックし、ドラッグで引き伸ばす
	</floater.string>
	<floater.string name="status_move">
		移動：ドラッグ、コピー：Shift + ドラッグ
	</floater.string>
	<floater.string name="status_modifyland">
		土地をクリックし、ボタンを押したまま入力して修正変更
	</floater.string>
	<floater.string name="status_camera">
		クリック + ドラッグで視界移動
	</floater.string>
	<floater.string name="status_grab">
		ドラッグで移動、Ctrlで持ち上げ、Ctrl + Shiftで回転
	</floater.string>
	<floater.string name="status_place">
		インワールドでクリックして作成
	</floater.string>
	<floater.string name="status_selectland">
		土地をクリックし、ドラッグして選択
	</floater.string>
	<floater.string name="status_selectcount">
		選択されているオブジェクトは [OBJ_COUNT] 個、土地の負荷は [LAND_IMPACT]
	</floater.string>
	<floater.string name="status_remaining_capacity">
		残りの許容数 [LAND_CAPACITY]。
	</floater.string>
	<button label="" label_selected="" name="button focus" tool_tip="フォーカス"/>
	<button label="" label_selected="" name="button move" tool_tip="動かす"/>
	<button label="" label_selected="" name="button edit" tool_tip="編集"/>
	<button label="" label_selected="" name="button create" tool_tip="作成"/>
	<button label="" label_selected="" name="button land" tool_tip="土地"/>
	<text name="text status">
		移動するにはドラッグ、コピーするにはShiftキーを押しながらドラッグ
	</text>
	<radio_group name="focus_radio_group">
		<radio_item label="ズーム" name="radio zoom"/>
		<radio_item label="旋回（Ctrl）" name="radio orbit"/>
		<radio_item label="水平・垂直移動 (Ctrl + Shift)" name="radio pan"/>
	</radio_group>
	<radio_group name="move_radio_group">
		<radio_item label="移動" name="radio move"/>
		<radio_item label="持ち上げる（Ctrl）" name="radio lift"/>
		<radio_item label="回転 (Ctrl + Shift)" name="radio spin"/>
	</radio_group>
	<radio_group name="edit_radio_group">
		<radio_item label="移動" name="radio position"/>
		<radio_item label="回転（Ctrl）" name="radio rotate"/>
		<radio_item label="引き延ばす (Ctrl+Shift)" name="radio stretch"/>
		<radio_item label="面を選択" name="radio select face"/>
		<radio_item label="揃える" name="radio align" />
	</radio_group>
		<check_box label="リンク部分を編集" name="checkbox edit linked parts"/>
	<button label="リンク" name="link_btn"/>
	<button label="リンクを外す" name="unlink_btn"/>
<<<<<<< HEAD
=======
	<check_box label="両側を引き伸ばす" name="checkbox uniform"/>
	<check_box initial_value="true" label="テクスチャを引き延ばす" name="checkbox stretch textures"/>
	<check_box initial_value="true" label="スナップ" name="checkbox snap to grid"/>
>>>>>>> 3d59b774
	<combo_box name="combobox grid mode" tool_tip="オブジェクトの配置に使うグリッドルーラの種類を選択">
		<combo_box.item label="世界" name="World"/>
		<combo_box.item label="ローカル" name="Local"/>
		<combo_box.item label="リファレンス" name="Reference"/>
	</combo_box>
    <check_box label="両側を延ばす" name="checkbox uniform"/>
    <check_box label="テクスチャを引き延ばす" name="checkbox stretch textures" />
	<check_box label="スナップ" name="checkbox snap to grid"/>
	<check_box label="ルートを軸に編集" name="checkbox actual root" />
	<check_box label="強調表示" name="checkbox show highlight" />
	<button name="Options..." tool_tip="グリッドオプションを表示します"/>
	<button label="" label_selected="" name="ToolCube" tool_tip="キューブ"/>
	<button label="" label_selected="" name="ToolPrism" tool_tip="プリズム"/>
	<button label="" label_selected="" name="ToolPyramid" tool_tip="ピラミッド"/>
	<button label="" label_selected="" name="ToolTetrahedron" tool_tip="4面体"/>
	<button label="" label_selected="" name="ToolCylinder" tool_tip="シリンダー"/>
	<button label="" label_selected="" name="ToolHemiCylinder" tool_tip="半円柱"/>
	<button label="" label_selected="" name="ToolCone" tool_tip="円錐"/>
	<button label="" label_selected="" name="ToolHemiCone" tool_tip="半円錐"/>
	<button label="" label_selected="" name="ToolSphere" tool_tip="球体"/>
	<button label="" label_selected="" name="ToolHemiSphere" tool_tip="半球"/>
	<button label="" label_selected="" name="ToolTorus" tool_tip="トーラス"/>
	<button label="" label_selected="" name="ToolTube" tool_tip="チューブ"/>
	<button label="" label_selected="" name="ToolRing" tool_tip="リング"/>
	<button label="" label_selected="" name="ToolTree" tool_tip="樹木"/>
	<button label="" label_selected="" name="ToolGrass" tool_tip="草地"/>
	<check_box label="選択したツールを維持" name="checkbox sticky"/>
	<check_box label="選択したものをコピー" name="checkbox copy selection"/>
	<check_box initial_value="true" label="中央に位置" name="checkbox copy centers"/>
	<check_box label="回転" name="checkbox copy rotates"/>
	<radio_group name="land_radio_group">
		<radio_item label="土地を選択" name="radio select land"/>
		<radio_item label="ならす" name="radio flatten"/>
		<radio_item label="隆起" name="radio raise"/>
		<radio_item label="低くする" name="radio lower"/>
		<radio_item label="滑らかにする" name="radio smooth"/>
		<radio_item label="凸凹にする" name="radio noise"/>
		<radio_item label="元に戻す" name="radio revert"/>
	</radio_group>
	<text name="Bulldozer:">
		ブルドーザー：
	</text>
	<text name="Dozer Size:">
		サイズ
	</text>
	<text name="Strength:">
		強度
	</text>
	<button label="適用" label_selected="適用" name="button apply to selection" tool_tip="選択した土地を修正します"/>
	<text name="selection_empty">
		何も選択されていません。
	</text>
	<text name="remaining_capacity">
		[CAPACITY_STRING] [secondlife:///app/openfloater/object_weights 詳細]
	</text>
	<tab_container name="Object Info Tabs">
		<panel label="一般" name="General">
			<panel.string name="text deed continued">
				譲渡
			</panel.string>
			<panel.string name="text deed">
				譲渡
			</panel.string>
			<panel.string name="text modify info 1">
				このオブジェクトを修正できます
			</panel.string>
			<panel.string name="text modify info 2">
				これらのオブジェクトを修正できます
			</panel.string>
			<panel.string name="text modify info 3">
				このオブジェクトを修正できません
			</panel.string>
			<panel.string name="text modify info 4">
				これらのオブジェクトを修正できません
			</panel.string>
			<panel.string name="text modify info 5">
				地域（リージョン）の境界を越えてこのオブジェクトを修正できません
			</panel.string>
			<panel.string name="text modify info 6">
				地域（リージョン）の境界を越えてこれらのオブジェクトを修正できません
			</panel.string>
			<panel.string name="text modify warning">
				オブジェクト全体を選択して権限の設定を行ってください。
			</panel.string>
			<panel.string name="Cost Default">
				価格： L$
			</panel.string>
			<panel.string name="Cost Total">
				合計： L$
			</panel.string>
			<panel.string name="Cost Per Unit">
				単価： L$
			</panel.string>
			<panel.string name="Cost Mixed">
				混合価格
			</panel.string>
			<panel.string name="Sale Mixed">
				混合販売
			</panel.string>
			<text name="Name:">
				名前：
			</text>
			<text name="Description:">
				説明：
			</text>
			<text name="Creator:">
				制作者：
			</text>
			<text name="Creator Name">
				secondlife:///app/agent/00000000-0000-0000-0000-000000000000/inspect TestString PleaseIgnore (please.ignore)
			</text>
			<text name="Owner:">
				所有者：
			</text>
			<text name="Owner Name">
				secondlife:///app/agent/00000000-0000-0000-0000-000000000000/inspect TestString PleaseIgnore (please.ignore)
			</text>
			<text name="Last Owner:">
				最後の所有者：
			</text>
			<text name="Last Owner Name">
				secondlife:///app/agent/00000000-0000-0000-0000-000000000000/inspect TestString PleaseIgnore (please.ignore)
			</text>
			<text name="Group:">
				グループ：
			</text>
			<name_box initial_value="ローディング..." name="Group Name Proxy"/>
			<button label="設定..." label_selected="設定..." name="button set group" tool_tip="このオブジェクト権限を共有するグループを選択します"/>
			<check_box label="共有" name="checkbox share with group" tool_tip="設定したグループのメンバー全員にこのオブジェクトの修正権限を与えます。 譲渡しない限り、役割制限を有効にはできません"/>
			<button label="譲渡" label_selected="譲渡" name="button deed" tool_tip="このアイテムを譲渡すると「次の所有者」の権限が適用されます。 グループ共有オブジェクトは、グループのオフィサーが譲渡できます"/>
			<text name="label click action">
				クリックで：
			</text>
			<combo_box name="clickaction">
				<combo_box.item label="触る（デフォルト）" name="Touch/grab(default)"/>
				<combo_box.item label="オブジェクトに座る" name="Sitonobject"/>
				<combo_box.item label="オブジェクトを購入する" name="Buyobject"/>
				<combo_box.item label="オブジェクトに支払う" name="Payobject"/>
				<combo_box.item label="開く" name="Open"/>
				<combo_box.item label="ズームする" name="Zoom"/>
			</combo_box>
			<check_box label="販売対象：" name="checkbox for sale"/>
			<spinner label="L$" name="Edit Cost"/>
			<combo_box name="sale type">
				<combo_box.item label="コピー" name="Copy"/>
				<combo_box.item label="中身" name="Contents"/>
				<combo_box.item label="オリジナル" name="Original"/>
			</combo_box>
			<button label="適用" name="button mark for sale" tool_tip="販売対象のチェックに対する変更を有効にします" />
			<button label="キーをコピー" name="btnCopyKeys" tool_tip="選択されているオブジェクトのルートのキーをクリップボードにコピーします。シフトを押しながらクリックすると選択されている全てのオブジェクトのキーをコピーします。" />
			<check_box label="検索に表示" name="search_check" tool_tip="検索結果にこのオブジェクトを表示します"/>
			<panel name="perms_build">
				<text name="perm_modify">
					あなたはこのオブジェクトを修正できます
				</text>
				<text name="Anyone can:">
					全員：
				</text>
				<check_box label="移動" name="checkbox allow everyone move"/>
				<check_box label="コピー" name="checkbox allow everyone copy"/>
				<text name="Next owner can:">
					次の所有者：
				</text>
				<check_box label="修正" name="checkbox next owner can modify"/>
				<check_box label="コピー" name="checkbox next owner can copy"/>
				<check_box label="再販・プレゼント" name="checkbox next owner can transfer" tool_tip="次に所有する人は、このオブジェクトを他人にあげたり再販できます"/>
				<text name="B:">
					B:
				</text>
				<text name="O:">
					O:
				</text>
				<text name="G:">
					G:
				</text>
				<text name="E:">
					E:
				</text>
				<text name="N:">
					N：
				</text>
				<text name="F:">
					F：
				</text>
			</panel>
			<panel name="pathfinding_attrs_panel">
				<text name="pathfinding_attributes_label">
					パスファインディング属性:
				</text>
			</panel>
		</panel>
		<panel label="形状" name="Object">
			<check_box label="ロック" name="checkbox locked" tool_tip="オブジェクトの移動と削除を禁止します。 この機能を使うと、制作中の意図せぬ編集を防ぐことができます"/>
			<check_box label="物理" name="Physical Checkbox Ctrl" tool_tip="オブジェクトに対する重力の作用と影響を有効にします"/>
			<check_box label="臨時" name="Temporary Checkbox Ctrl" tool_tip="制作後 1 分でオブジェクトは削除されます"/>
			<check_box label="ファントム" name="Phantom Checkbox Ctrl" tool_tip="オブジェクト同士の衝突またはオブジェクトとアバターの衝突を回避します"/>
			<text name="label position">
				位置（メートル）
			</text>
			<spinner label="X" name="Pos X"/>
			<spinner label="Y" name="Pos Y"/>
			<spinner label="Z" name="Pos Z"/>
			<text name="label size">
				サイズ（メートル）
			</text>
			<spinner label="X" name="Scale X"/>
			<spinner label="Y" name="Scale Y"/>
			<spinner label="Z" name="Scale Z"/>
			<text name="label rotation">
				回転（度）
			</text>
			<spinner label="X" name="Rot X"/>
			<spinner label="Y" name="Rot Y"/>
			<spinner label="Z" name="Rot Z"/>
			<text name="edit_object">
			  オブジェクトのパラメータ:
			</text>
			<button label="コピー" name="copyparams" tool_tip="パラメータをクリップボードにコピーします。" />
			<button label="貼り付け" name="pasteparams" tool_tip="パラメータをクリップボードから貼り付けます。" />
			<combo_box name="comboBaseType">
				<combo_box.item label="ボックス" name="Box"/>
				<combo_box.item label="シリンダー" name="Cylinder"/>
				<combo_box.item label="プリズム" name="Prism"/>
				<combo_box.item label="球体" name="Sphere"/>
				<combo_box.item label="トーラス" name="Torus"/>
				<combo_box.item label="チューブ" name="Tube"/>
				<combo_box.item label="リング" name="Ring"/>
				<combo_box.item label="スカルプト" name="Sculpted"/>
			</combo_box>
			<text name="text cut">
				パスカット（始点と終点）
			</text>
			<spinner label="B" name="cut begin"/>
			<spinner label="E" name="cut end"/>
			<text name="text hollow">
				中空（空洞）
			</text>
			<text name="text skew">
				傾斜
			</text>
			<text name="Hollow Shape">
				中空（空洞）の形
			</text>
			<combo_box name="hole">
				<combo_box.item label="デフォルト" name="Default"/>
				<combo_box.item label="サークル" name="Circle"/>
				<combo_box.item label="正方形" name="Square"/>
				<combo_box.item label="三角形" name="Triangle"/>
			</combo_box>
			<text name="text twist">
				ひねり（始点と終点）
			</text>
			<spinner label="B" name="Twist Begin"/>
			<spinner label="E" name="Twist End"/>
			<text name="scale_taper">
				テーパー
			</text>
			<text name="scale_hole">
				穴寸法
			</text>
			<spinner label="X" name="Taper Scale X"/>
			<spinner label="Y" name="Taper Scale Y"/>
			<text name="text topshear">
				上部層
			</text>
			<spinner label="X" name="Shear X"/>
			<spinner label="Y" name="Shear Y"/>
			<text name="advanced_cut">
				プロフィールカット（始点と終点）
			</text>
			<text name="advanced_dimple">
				くぼみ（始点と終点）
			</text>
			<text name="advanced_slice">
				切り取り（始点と終点）
			</text>
			<spinner label="B" name="Path Limit Begin"/>
			<spinner label="E" name="Path Limit End"/>
			<text name="text taper2">
				テーパー
			</text>
			<spinner label="X" name="Taper X"/>
			<spinner label="Y" name="Taper Y"/>
			<text name="text radius delta">
				半径
			</text>
			<text name="text revolutions">
				回転体
			</text>
			<texture_picker label="スカルプトテクスチャ" name="sculpt texture control" tool_tip="クリックして写真を選択してください"/>
			<check_box label="ミラー" name="sculpt mirror control" tool_tip="スカルプトプリムを X 軸上で反転させます"/>
			<check_box label="裏返し" name="sculpt invert control" tool_tip="スカルプトプリムを反転させて裏返します"/>
			<text name="label sculpt type">
				縫い目のタイプ
			</text>
			<combo_box name="sculpt type control">
				<combo_box.item label="球体" name="Sphere"/>
				<combo_box.item label="トーラス" name="Torus"/>
				<combo_box.item label="平面 （なし）" name="Plane"/>
				<combo_box.item label="シリンダー" name="Cylinder"/>
			</combo_box>
			<text name="mesh_info_label">
				メッシュ情報：
			</text>
			<text name="lod_label" value="LOD:" />
			<text name="lod_num_tris" value="三角形の数" />
			<text name="mesh_lod_label">
高:
中:
低:
最低:
			</text>
			<string name="mesh_lod_num_tris_values">
[HIGHTRIS]
[MIDTRIS]
[LOWTRIS]
[LOWESTTRIS]
			</string>
			<text name="mesh_lod_num_tris" value="--" />
			<combo_box name="LOD_show_combo">
				<combo_box.item label="デフォルト" name="Default" />
				<combo_box.item label="高" name="High" />
				<combo_box.item label="中" name="Medium" />
				<combo_box.item label="低" name="Low" />
				<combo_box.item label="最低" name="Lowest/Imposter" />
			</combo_box>
			<text name="ObjectLODbehaviourLabel" value="LODの動き:" />
			<text name="object_radius" value="オブジェクトの半径:" />
			<text name="object_radius_value" value="--" />
			<text name="LOD_swap_factors_label" value="LODの要素" />
			<text name="LOD_swap_defaults_label" value="デフォルト" tool_tip="殆どのビューワで適用されるデフォルトのLOD要素設定です。" />
			<text name="LOD_swap_usr_label" tool_tip="RenderVolumeLODFactor から取得した現在の設定値" value="現在の設定" />
			<text name="LOD_swap_label" value="LOD スワップ" />
			<string name="ll_lod_tooltip_msg">
				"リンデンラボの公式ビューワのデフォルト値 ([FACTOR])"
			</string>
			<text name="LOD_swap_ll_default" value="公式" />
			<string name="fs_lod_tooltip_msg">
				"Firestorm のデフォルト値 ([FACTOR])"
			</string>
			<text name="LOD_swap_fs_default" value="FS" />
			<string name="user_lod_label_string">[FACTOR]</string>
			<text name="LOD_swap_usr_current" tool_tip="現在のLOD要素" value="[FACTOR]" />
			<text name="LOD_swap_LOD_Change_label">
高 ↔ 中
中 ↔ 低
低 ↔ 最低
			</text>
			<string name="LODSwapFormatString">
[HIGH2MED]
[MED2LOW]
[LOW2LOWEST]
			</string>
			<text name="LOD_swap_ll_values" />
			<text name="LOD_swap_fs_values" value="--" />
			<text name="LOD_swap_usr_values" value="--" />
			<text name="LODSwapTableDscriptionsText" tool_tip="ベスト・プラクティス：クリエイターはどのビューワに対してもデフォルトの設定でLODの動きが最適になるようにすべきです。">
				このテーブルはLODが変わる境界をカメラからのメートル単位の距離で表示します。
			</text>
		</panel>
		<panel label="特徴" name="Features">
			<panel.string name="None">
				なし
			</panel.string>
			<panel.string name="Prim">
				プリム
			</panel.string>
			<panel.string name="Convex Hull">
				凸状の外殻構造
			</panel.string>
			<text name="select_single">
				プリムを 1 つだけ選択して編集してください
			</text>
			<text name="edit_object">
				オブジェクトの特徴を編集：
			</text>
			<check_box label="アニメーションメッシュ" name="Animated Mesh Checkbox Ctrl" tool_tip="リグ入りメッシュオブジェクトをそれぞれアニメーションさせることができるようになります"/>
			<check_box label="フレキシブルパス" name="Flexible1D Checkbox Ctrl" tool_tip="Z 軸を中心にオブジェクトの屈曲を有効にします（クライアント側のみ）"/>
			<spinner label="柔軟性" name="FlexNumSections"/>
			<spinner label="重力" name="FlexGravity"/>
			<spinner label="ドラッグ" name="FlexFriction"/>
			<spinner label="風" name="FlexWind"/>
			<spinner label="緊張" name="FlexTension"/>
			<spinner label="X 軸方向の力" name="FlexForceX"/>
			<spinner label="Y 軸方向の力" name="FlexForceY"/>
			<spinner label="Z 軸方向の力" name="FlexForceZ"/>
			<check_box label="光" name="Light Checkbox Ctrl" tool_tip="オブジェクトが発光します"/>
			<color_swatch label="" name="colorswatch" tool_tip="クリックしてカラーピッカーを開きます"/>
			<texture_picker label="" name="light texture control" tool_tip="クリックで投影画を選択します（遅延レンダリング有効時のみ）"/>
			<spinner label="輝度" name="Light Intensity"/>
			<spinner label="FOV" name="Light FOV"/>
			<spinner label="半径" name="Light Radius"/>
			<spinner label="焦点" name="Light Focus"/>
			<spinner label="弱まる" name="Light Falloff"/>
			<spinner label="環境" name="Light Ambiance"/>
			<text name="label physicsshapetype">
				実像の種類：
			</text>
			<combo_box name="Physics Shape Type Combo Ctrl" tool_tip="実像の種類を選択"/>
			<combo_box name="material">
				<combo_box.item label="石" name="Stone"/>
				<combo_box.item label="金属" name="Metal"/>
				<combo_box.item label="ガラス" name="Glass"/>
				<combo_box.item label="木" name="Wood"/>
				<combo_box.item label="肌" name="Flesh"/>
				<combo_box.item label="プラスチック" name="Plastic"/>
				<combo_box.item label="ゴム" name="Rubber"/>
			</combo_box>
			<spinner label="重力" name="Physics Gravity"/>
			<spinner label="摩擦" name="Physics Friction"/>
			<spinner label="密度（100 kg/m^3）" name="Physics Density"/>
			<spinner label="復元" name="Physics Restitution"/>
		</panel>
<<<<<<< HEAD
		<panel label="材質" name="Texture">
		</panel>
=======
		<panel label="材質" name="Texture"/>
>>>>>>> 3d59b774
		<panel label="中身" name="Contents">
			<button label="新しいスクリプト" label_selected="新規スクリプト" name="button new script"/>
			<button label="権限" name="button permissions"/>
			<button label="更新" name="button refresh" />
            <button label="スクリプトリセット" name="button reset scripts" />
		</panel>
	</tab_container>
	<panel name="land info panel">
		<text name="label_parcel_info">
			区画情報
		</text>
		<text name="label_area_price">
			価格： [AREA] 平方メートル L$ [PRICE]
		</text>
		<text name="label_area">
			面積： [AREA] 平方メートル
		</text>
		<button label="土地情報" label_selected="土地情報" name="button about land"/>
		<check_box label="所有者を表示" name="checkbox show owners" tool_tip="所有者の種類別に区画を色づけます：   緑 = あなたの土地  アクア = あなたのグループ所有地  赤 = 他人が所有する土地  黄色 = 売り出し中  紫 = オークション  グレー = パブリック"/>
		<text name="label_parcel_modify">
			区画の編集
		</text>
		<button label="再分割" label_selected="再分割" name="button subdivide land"/>
		<button label="統合" label_selected="統合" name="button join land"/>
		<text name="label_parcel_trans">
			土地取引
		</text>
		<button label="土地の購入" label_selected="土地の購入" name="button buy land"/>
		<button label="土地の放棄" label_selected="土地の放棄" name="button abandon land"/>
	</panel>
</floater><|MERGE_RESOLUTION|>--- conflicted
+++ resolved
@@ -73,12 +73,6 @@
 		<check_box label="リンク部分を編集" name="checkbox edit linked parts"/>
 	<button label="リンク" name="link_btn"/>
 	<button label="リンクを外す" name="unlink_btn"/>
-<<<<<<< HEAD
-=======
-	<check_box label="両側を引き伸ばす" name="checkbox uniform"/>
-	<check_box initial_value="true" label="テクスチャを引き延ばす" name="checkbox stretch textures"/>
-	<check_box initial_value="true" label="スナップ" name="checkbox snap to grid"/>
->>>>>>> 3d59b774
 	<combo_box name="combobox grid mode" tool_tip="オブジェクトの配置に使うグリッドルーラの種類を選択">
 		<combo_box.item label="世界" name="World"/>
 		<combo_box.item label="ローカル" name="Local"/>
@@ -492,12 +486,7 @@
 			<spinner label="密度（100 kg/m^3）" name="Physics Density"/>
 			<spinner label="復元" name="Physics Restitution"/>
 		</panel>
-<<<<<<< HEAD
-		<panel label="材質" name="Texture">
-		</panel>
-=======
 		<panel label="材質" name="Texture"/>
->>>>>>> 3d59b774
 		<panel label="中身" name="Contents">
 			<button label="新しいスクリプト" label_selected="新規スクリプト" name="button new script"/>
 			<button label="権限" name="button permissions"/>
