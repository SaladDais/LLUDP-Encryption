--- conflicted
+++ resolved
@@ -48,11 +48,7 @@
 		     name="group change identity" value="11" />
 	</action_set>
 	<action_set
-<<<<<<< HEAD
-	     description="Ces pouvoirs permettent de transférer, modifier et vendre du terrain appartenant au groupe. Pour accéder au menu À propos du terrain, cliquez sur le nom de la parcelle en haut de l&apos;écran ou cliquez à droite sur le sol."
-=======
 	     description="Ces pouvoirs permettent de transférer, modifier et vendre du terrain appartenant au groupe. Pour accéder au menu À propos du terrain, cliquez sur le nom de la parcelle en haut de l&apos;écran ou cliquez-droit sur le sol."
->>>>>>> fcaa1ad4
 	     name="Parcel Management">
 		<action description="Transférer et acheter des parcelles pour le groupe"
 		     longdescription="Transférez et achetez des parcelles pour le groupe à partir du menu À propos du terrain &gt; Général."
@@ -64,11 +60,7 @@
 		     longdescription="Vendez des parcelles du groupe. Attention : ce pouvoir autorise la vente d&apos;un terrain appartenant au groupe. Ce terrain sera alors définitivement perdu. Assurez-vous de bien comprendre ce pouvoir avant de l&apos;attribuer."
 		     name="land set sale info" value="14" />
 		<action description="Diviser et fusionner des parcelles"
-<<<<<<< HEAD
-		     longdescription="Divisez et fusionnez des parcelles. Pour cela, cliquez à droite sur le sol, sélectionnez Modifier le terrain, et faites glisser votre souris sur l&apos;endroit que vous souhaitez modifier. Pour diviser le terrain, sélectionnez un endroit puis cliquez sur Diviser... Pour fusionner des parcelles, sélectionnez au moins deux parcelles adjacentes et cliquez sur Fusionner."
-=======
 		     longdescription="Divisez et fusionnez des parcelles. Pour cela, cliquez-droit sur le sol, sélectionnez Modifier le terrain, et faites glisser votre souris sur l&apos;endroit que vous souhaitez modifier. Pour diviser le terrain, sélectionnez un endroit puis cliquez sur Diviser... Pour fusionner des parcelles, sélectionnez au moins deux parcelles adjacentes et cliquez sur Fusionner."
->>>>>>> fcaa1ad4
 		     name="land divide join" value="15" />
 	</action_set>
 	<action_set
