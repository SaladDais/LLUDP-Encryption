<?xml version="1.0" encoding="utf-8" standalone="yes"?>
<floater name="toolbox floater" short_title="OUTILS POUR LA CONSTRUCTION" title="">
	<floater.string name="status_rotate">
		Pour faire tourner l&apos;objet, faites glisser les bandes de couleur.
	</floater.string>
	<floater.string name="status_scale">
		Pour étirer le côté sélectionné, cliquez et faites glisser.
	</floater.string>
	<floater.string name="status_move">
		Glissez pour déplacer, Maj-glissez pour copier.
	</floater.string>
	<floater.string name="status_modifyland">
		Cliquez et maintenez pour modifier le terrain.
	</floater.string>
	<floater.string name="status_camera">
		Cliquez et faites glisser pour bouger la caméra
	</floater.string>
	<floater.string name="status_grab">
		Faites glisser pour déplacer, appuyez sur Ctrl pour soulever, Ctrl-Maj pour pivoter
	</floater.string>
	<floater.string name="status_place">
		Cliquez dans le monde pour construire.
	</floater.string>
	<floater.string name="status_selectland">
		Cliquez et faites glisser pour sélectionner le terrain.
	</floater.string>
	<floater.string name="status_selectcount">
		[OBJ_COUNT] objets ( [PRIM_COUNT] prims[PE_STRING] ) sélectionnés
	</floater.string>
	<floater.string name="status_selectprimequiv">
		, équiv. prims de [SEL_WEIGHT]
	</floater.string>
	<button label="" label_selected="" name="button focus" tool_tip="Mise au point"/>
	<button label="" label_selected="" name="button move" tool_tip="Déplacer"/>
	<button label="" label_selected="" name="button edit" tool_tip="Modifier"/>
	<button label="" label_selected="" name="button create" tool_tip="Créer"/>
	<button label="" label_selected="" name="button land" tool_tip="Terrain"/>
	<text name="text status">
		Glissez pour déplacer, Maj-glissez pour copier.
	</text>
	<radio_group name="focus_radio_group">
		<radio_item label="Zoomer" name="radio zoom"/>
		<radio_item label="Faire tourner la caméra (Ctrl)" name="radio orbit"/>
		<radio_item label="Faire un panoramique (Ctrl+Maj)" name="radio pan"/>
	</radio_group>
	<radio_group name="move_radio_group">
		<radio_item label="Déplacer" name="radio move"/>
		<radio_item label="Soulever (Ctrl)" name="radio lift"/>
		<radio_item label="Faire tourner (Ctrl+Maj)" name="radio spin"/>
	</radio_group>
	<radio_group name="edit_radio_group">
		<radio_item label="Bouger" name="radio position"/>
		<radio_item label="Pivoter (Ctrl)" name="radio rotate"/>
		<radio_item label="Étirer (Ctrl+Maj)" name="radio stretch"/>
		<radio_item label="Choisir une face" name="radio select face"/>
	</radio_group>
	<check_box label="Modification liée" name="checkbox edit linked parts"/>
	<button label="Lien" name="link_btn"/>
	<button label="Annuler le lien" name="unlink_btn"/>
<<<<<<< HEAD
	<text name="RenderingCost" tool_tip="Affiche le coût du rendu calculé pour cet objet">
		þ : [COUNT]
	</text>
	<check_box label="Étirer les deux côtés" name="checkbox uniform"/>
=======
	<check_box label="" name="checkbox uniform"/>
	<text label="Étirer les deux côtés" name="checkbox uniform label">
		Étirer les deux côtés
	</text>
>>>>>>> 89c28185
	<check_box initial_value="true" label="Étirer les textures" name="checkbox stretch textures"/>
	<check_box initial_value="true" label="Fixer" name="checkbox snap to grid"/>
	<button label="Options..." label_selected="Options..." name="Options..." tool_tip="Afficher d&apos;autres options de grille"/>
	<button label="" label_selected="" name="ToolCube" tool_tip="Cube"/>
	<button label="" label_selected="" name="ToolPrism" tool_tip="Prisme droit"/>
	<button label="" label_selected="" name="ToolPyramid" tool_tip="Pyramide"/>
	<button label="" label_selected="" name="ToolTetrahedron" tool_tip="Tétraèdre"/>
	<button label="" label_selected="" name="ToolCylinder" tool_tip="Cylindre"/>
	<button label="" label_selected="" name="ToolHemiCylinder" tool_tip="Demi-cylindre"/>
	<button label="" label_selected="" name="ToolCone" tool_tip="Cône"/>
	<button label="" label_selected="" name="ToolHemiCone" tool_tip="Demi-cône"/>
	<button label="" label_selected="" name="ToolSphere" tool_tip="Sphère"/>
	<button label="" label_selected="" name="ToolHemiSphere" tool_tip="Demi-sphère"/>
	<button label="" label_selected="" name="ToolTorus" tool_tip="Tore"/>
	<button label="" label_selected="" name="ToolTube" tool_tip="Tube"/>
	<button label="" label_selected="" name="ToolRing" tool_tip="Anneau"/>
	<button label="" label_selected="" name="ToolTree" tool_tip="Arbre"/>
	<button label="" label_selected="" name="ToolGrass" tool_tip="Herbe"/>
	<check_box label="Maintenir l&apos;outil sélectionné" name="checkbox sticky"/>
	<check_box label="Copier la sélection" name="checkbox copy selection"/>
	<check_box initial_value="true" label="Centrer" name="checkbox copy centers"/>
	<check_box label="Pivoter" name="checkbox copy rotates"/>
	<radio_group name="land_radio_group">
		<radio_item label="Choisir le terrain" name="radio select land"/>
		<radio_item label="Aplatir" name="radio flatten"/>
		<radio_item label="Élever" name="radio raise"/>
		<radio_item label="Abaisser" name="radio lower"/>
		<radio_item label="Lisser" name="radio smooth"/>
		<radio_item label="Bosseler" name="radio noise"/>
		<radio_item label="Annuler modification" name="radio revert"/>
	</radio_group>
	<text name="Bulldozer:">
		Bulldozer :
	</text>
	<text name="Dozer Size:">
		Taille
	</text>
	<text name="Strength:">
		Force
	</text>
	<button label="Appliquer" label_selected="Appliquer" left="176" name="button apply to selection" tool_tip="Modifier le terrain sélectionné"/>
	<text name="selection_empty">
		Aucune sélection effectuée.
	</text>
	<text name="selection_weight">
		Poids physique [PHYS_WEIGHT], Coût de rendu [DISP_WEIGHT].
	</text>
	<tab_container name="Object Info Tabs">
		<panel label="Général" name="General">
			<panel.string name="text deed continued">
				Céder
			</panel.string>
			<panel.string name="text deed">
				Transférer
			</panel.string>
			<panel.string name="text modify info 1">
				Vous pouvez modifier cet objet
			</panel.string>
			<panel.string name="text modify info 2">
				Vous pouvez modifier ces objets
			</panel.string>
			<panel.string name="text modify info 3">
				Vous ne pouvez pas modifier cet objet
			</panel.string>
			<panel.string name="text modify info 4">
				Vous ne pouvez pas modifier ces objets
			</panel.string>
			<panel.string name="text modify warning">
				Sélectionnez l&apos;objet en entier
			</panel.string>
			<panel.string name="Cost Default">
				Prix : L$
			</panel.string>
			<panel.string name="Cost Total">
				Prix total : L$
			</panel.string>
			<panel.string name="Cost Per Unit">
				Prix par : L$
			</panel.string>
			<panel.string name="Cost Mixed">
				Prix mixte
			</panel.string>
			<panel.string name="Sale Mixed">
				Vente mixte
			</panel.string>
			<text name="Name:">
				Nom :
			</text>
			<text name="Description:">
				Description :
			</text>
			<text name="Creator:">
				Créateur :
			</text>
			<text name="Owner:">
				Propriétaire :
			</text>
			<text name="Group:">
				Groupe :
			</text>
			<name_box initial_value="Chargement..." name="Group Name Proxy"/>
			<button label="Définir..." label_selected="Définir..." name="button set group" tool_tip="Choisissez un groupe pour partager les droits de cet objet"/>
			<check_box label="Partager" name="checkbox share with group" tool_tip="Autorisez tous les membres du groupe choisi à utiliser et à partager vos droits pour cet objet. Pour activer les restrictions de rôles, vous devez d&apos;abord cliquer sur Transférer."/>
			<button label="Céder" label_selected="Céder" name="button deed" tool_tip="En cédant un objet, vous donnez aussi les droits au prochain propriétaire. Seul un officier peut céder les objets d&apos;un groupe."/>
			<text name="label click action">
				Cliquer pour :
			</text>
			<combo_box name="clickaction" width="178">
				<combo_box.item label="Toucher (par défaut)" name="Touch/grab(default)"/>
				<combo_box.item label="S&apos;asseoir sur l&apos;objet" name="Sitonobject"/>
				<combo_box.item label="Acheter l&apos;objet" name="Buyobject"/>
				<combo_box.item label="Payer l&apos;objet" name="Payobject"/>
				<combo_box.item label="Ouvrir" name="Open"/>
				<combo_box.item label="Zoomer" name="Zoom"/>
			</combo_box>
			<check_box label="À vendre :" name="checkbox for sale"/>
			<combo_box name="sale type">
				<combo_box.item label="Copie" name="Copy"/>
				<combo_box.item label="Contenus" name="Contents"/>
				<combo_box.item label="Original" name="Original"/>
			</combo_box>
			<spinner label="Prix : L$" name="Edit Cost"/>
			<check_box label="Afficher dans la recherche" name="search_check" tool_tip="Afficher l&apos;objet dans les résultats de recherche"/>
			<panel name="perms_build">
				<text name="perm_modify">
					Vous pouvez modifier cet objet
				</text>
				<text name="Anyone can:">
					N&apos;importe qui :
				</text>
				<check_box label="Bouger" name="checkbox allow everyone move"/>
				<check_box label="Copier" name="checkbox allow everyone copy"/>
				<text name="Next owner can:">
					Le prochain propriétaire :
				</text>
				<check_box label="Modifier" name="checkbox next owner can modify"/>
				<check_box label="Copier" left_delta="66" name="checkbox next owner can copy"/>
				<check_box label="Transférer" name="checkbox next owner can transfer" tool_tip="Le prochain propriétaire peut donner ou revendre cet objet"/>
				<text name="B:">
					B :
				</text>
				<text name="O:">
					O :
				</text>
				<text name="G:">
					G :
				</text>
				<text name="E:">
					E :
				</text>
				<text name="N:">
					N :
				</text>
				<text name="F:">
					F :
				</text>
			</panel>
		</panel>
		<panel label="Objet" name="Object">
			<check_box label="Verrouillé" name="checkbox locked" tool_tip="Empêche l&apos;objet d&apos;être déplacé ou supprimé. Utile pendant la construction pour éviter les modifications involontaires."/>
			<check_box label="Physique" name="Physical Checkbox Ctrl" tool_tip="Permet à l&apos;objet d&apos;être poussé et affecté par la gravité"/>
			<check_box label="Temporaire" name="Temporary Checkbox Ctrl" tool_tip="Les objets sont supprimés une minute après leur création"/>
			<check_box label="Fantôme" name="Phantom Checkbox Ctrl" tool_tip="Permet à l&apos;objet de ne pas entrer en collision avec d&apos;autres objets ou avatars."/>
			<text name="label position">
				Position (mètres)
			</text>
			<spinner label="X" name="Pos X"/>
			<spinner label="Y" name="Pos Y"/>
			<spinner label="Z" name="Pos Z"/>
			<text name="label size">
				Taille (mètres)
			</text>
			<spinner label="X" name="Scale X"/>
			<spinner label="Y" name="Scale Y"/>
			<spinner label="Z" name="Scale Z"/>
			<text name="label rotation">
				Rotation (degrés)
			</text>
			<spinner label="X" name="Rot X"/>
			<spinner label="Y" name="Rot Y"/>
			<spinner label="Z" name="Rot Z"/>
			<combo_box name="comboBaseType">
				<combo_box.item label="Boîte" name="Box"/>
				<combo_box.item label="Cylindre" name="Cylinder"/>
				<combo_box.item label="Prisme" name="Prism"/>
				<combo_box.item label="Sphère" name="Sphere"/>
				<combo_box.item label="Tore" name="Torus"/>
				<combo_box.item label="Tube" name="Tube"/>
				<combo_box.item label="Anneau" name="Ring"/>
				<combo_box.item label="Sculptie" name="Sculpted"/>
			</combo_box>
			<text name="text cut">
				Découpe du tracé (déb./fin)
			</text>
			<spinner label="D" name="cut begin"/>
			<spinner label="F" name="cut end"/>
			<text name="text hollow">
				Creux
			</text>
			<text name="text skew">
				Biais
			</text>
			<text name="Hollow Shape">
				Forme du creux
			</text>
			<combo_box name="hole">
				<combo_box.item label="Défaut" name="Default"/>
				<combo_box.item label="Cercle" name="Circle"/>
				<combo_box.item label="Carré" name="Square"/>
				<combo_box.item label="Triangle" name="Triangle"/>
			</combo_box>
			<text name="text twist">
				Vrille (début/fin)
			</text>
			<spinner label="D" name="Twist Begin"/>
			<spinner label="F" name="Twist End"/>
			<text name="scale_taper">
				Biseautage
			</text>
			<text name="scale_hole">
				Taille du trou
			</text>
			<spinner label="X" name="Taper Scale X"/>
			<spinner label="Y" name="Taper Scale Y"/>
			<text name="text topshear">
				Inclinaison
			</text>
			<spinner label="X" name="Shear X"/>
			<spinner label="Y" name="Shear Y"/>
			<text name="advanced_cut">
				Découpe du profilé (début/fin)
			</text>
			<text name="advanced_dimple">
				Creux (début/fin)
			</text>
			<text name="advanced_slice">
				Tranche (début/fin)
			</text>
			<spinner label="D" name="Path Limit Begin"/>
			<spinner label="F" name="Path Limit End"/>
			<text name="text taper2">
				Biseautage
			</text>
			<spinner label="X" name="Taper X"/>
			<spinner label="Y" name="Taper Y"/>
			<text name="text radius delta">
				Rayon
			</text>
			<text name="text revolutions">
				Révolutions
			</text>
			<texture_picker label="Texture de la sculptie" name="sculpt texture control" tool_tip="Cliquez pour sélectionner une image"/>
			<check_box label="Mirroir" name="sculpt mirror control" tool_tip="Inverse la sculptie le long de l&apos;axe X"/>
			<check_box label="A l&apos;envers" name="sculpt invert control" tool_tip="Inverse les normales des sculpties, qui apparaissent alors à l&apos;envers"/>
			<text name="label sculpt type">
				Type de raccord
			</text>
			<combo_box name="sculpt type control">
				<combo_box.item label="(aucun)" name="None"/>
				<combo_box.item label="Sphère" name="Sphere"/>
				<combo_box.item label="Tore" name="Torus"/>
				<combo_box.item label="Plan" name="Plane"/>
				<combo_box.item label="Cylindre" name="Cylinder"/>
			</combo_box>
		</panel>
		<panel label="Attributs" name="Features">
			<panel.string name="None">
				Aucun
			</panel.string>
			<panel.string name="Prim">
				Prim
			</panel.string>
			<panel.string name="Convex Hull">
				Enveloppe convexe
			</panel.string>
			<text name="select_single">
				Choisir une prim pour changer les attributs.
			</text>
			<text name="edit_object">
				Modifier les attributs de l&apos;objet :
			</text>
			<check_box label="Flexibilité" name="Flexible1D Checkbox Ctrl" tool_tip="Permet à l&apos;objet de se plier le long de l&apos;axe Z (côté client uniquement)"/>
			<spinner label="Souplesse" name="FlexNumSections"/>
			<spinner label="Gravité" name="FlexGravity"/>
			<spinner label="Élasticité" name="FlexFriction"/>
			<spinner label="Vent" name="FlexWind"/>
			<spinner label="Tension" name="FlexTension"/>
			<spinner label="Force X" name="FlexForceX"/>
			<spinner label="Force Y" name="FlexForceY"/>
			<spinner label="Force Z" name="FlexForceZ"/>
			<check_box label="Lumière" name="Light Checkbox Ctrl" tool_tip="Permet aux objets d&apos;émettre de la lumière"/>
			<color_swatch label="" name="colorswatch" tool_tip="Cliquez pour ouvrir le sélecteur de couleurs"/>
			<texture_picker label="" name="light texture control" tool_tip="Cliquez pour choisir une image de projection (n&apos;a d&apos;effet que si le rendu différé est activé)"/>
			<spinner label="Intensité" name="Light Intensity"/>
			<spinner label="Angle de champ" name="Light FOV"/>
			<spinner label="Portée" name="Light Radius"/>
			<spinner label="Point central" name="Light Focus"/>
			<spinner label="Atténuation" name="Light Falloff"/>
			<spinner label="Ambiance" name="Light Ambiance"/>
			<text name="label physicsshapetype">
				Type de forme physique :
			</text>
			<combo_box name="Physics Shape Type Combo Ctrl" tool_tip="Choisir un type de forme physique."/>
			<combo_box name="material">
				<combo_box.item label="Pierre" name="Stone"/>
				<combo_box.item label="Métal" name="Metal"/>
				<combo_box.item label="Verre" name="Glass"/>
				<combo_box.item label="Bois" name="Wood"/>
				<combo_box.item label="Chair" name="Flesh"/>
				<combo_box.item label="Plastique" name="Plastic"/>
				<combo_box.item label="Caoutchouc" name="Rubber"/>
			</combo_box>
			<spinner label="Gravité" name="Physics Gravity"/>
			<spinner label="Friction" name="Physics Friction"/>
			<spinner label="Densité en 100 kg/m^3" name="Physics Density"/>
			<spinner label="Restitution" name="Physics Restitution"/>
		</panel>
		<panel label="Texture" name="Texture">
			<panel.string name="string repeats per meter">
				Répétitions au mètre
			</panel.string>
			<panel.string name="string repeats per face">
				Répétitions par face
			</panel.string>
			<texture_picker label="Texture" name="texture control" tool_tip="Cliquez pour sélectionner une image"/>
			<color_swatch label="Couleur" name="colorswatch" tool_tip="Cliquez pour ouvrir le sélecteur de couleurs"/>
			<text name="color trans" width="88">
				Transparence
			</text>
			<text name="glow label">
				Rayonnement
			</text>
			<check_box label="Lumineux" name="checkbox fullbright"/>
			<text name="tex gen">
				Application
			</text>
			<combo_box name="combobox texgen">
				<combo_box.item label="Par défaut" name="Default"/>
				<combo_box.item label="Plan" name="Planar"/>
			</combo_box>
			<text name="label shininess">
				Brillance
			</text>
			<combo_box name="combobox shininess">
				<combo_box.item label="Aucune" name="None"/>
				<combo_box.item label="Faible" name="Low"/>
				<combo_box.item label="Moyenne" name="Medium"/>
				<combo_box.item label="Élevée" name="High"/>
			</combo_box>
			<text name="label bumpiness">
				Relief
			</text>
			<combo_box name="combobox bumpiness">
				<combo_box.item label="Aucun" name="None"/>
				<combo_box.item label="Luminosité" name="Brightness"/>
				<combo_box.item label="Obscurité" name="Darkness"/>
				<combo_box.item label="Aggloméré" name="woodgrain"/>
				<combo_box.item label="Écorce" name="bark"/>
				<combo_box.item label="Briques" name="bricks"/>
				<combo_box.item label="Damier" name="checker"/>
				<combo_box.item label="Béton" name="concrete"/>
				<combo_box.item label="Carrelage" name="crustytile"/>
				<combo_box.item label="Pierre de taille" name="cutstone"/>
				<combo_box.item label="Disques" name="discs"/>
				<combo_box.item label="Gravier" name="gravel"/>
				<combo_box.item label="Boîte de Petri" name="petridish"/>
				<combo_box.item label="Lattes" name="siding"/>
				<combo_box.item label="Carreaux" name="stonetile"/>
				<combo_box.item label="Stuc" name="stucco"/>
				<combo_box.item label="Ventouses" name="suction"/>
				<combo_box.item label="Tissage" name="weave"/>
			</combo_box>
			<check_box initial_value="false" label="Aligner les faces Plan" name="checkbox planar align" tool_tip="Aligner les textures sur toutes les faces sélectionnées avec la dernière face sélectionnée. Application de la texture Plan requise."/>
			<text name="rpt">
				Répétitions / Face
			</text>
			<spinner label="Horizontal (U)" name="TexScaleU"/>
			<check_box label="Inverser" name="checkbox flip s"/>
			<spinner label="Vertical (V)" name="TexScaleV"/>
			<check_box label="Inverser" name="checkbox flip t"/>
			<spinner label="Rotation˚" name="TexRot"/>
			<spinner label="Répétitions / Mètre" name="rptctrl"/>
			<button label="Appliquer" label_selected="Appliquer" name="button apply"/>
			<text name="tex offset">
				Décalage de la texture
			</text>
			<spinner label="Horizontal (U)" name="TexOffsetU"/>
			<spinner label="Vertical (V)" name="TexOffsetV"/>
			<panel name="Add_Media">
				<text name="media_tex">
					Média
				</text>
				<button name="add_media" tool_tip="Ajouter un média"/>
				<button name="delete_media" tool_tip="Supprimer cette texture de média"/>
				<button name="edit_media" tool_tip="Modifier ce média"/>
				<button label="Aligner" label_selected="Aligner le média" name="button align" tool_tip="Ajuster la texture du média (le chargement doit d&apos;abord se terminer)"/>
			</panel>
		</panel>
		<panel label="Contenu" name="Contents">
			<button label="Nouveau script" label_selected="Nouveau script" name="button new script"/>
			<button label="Droits" name="button permissions"/>
		</panel>
	</tab_container>
	<panel name="land info panel">
		<text name="label_parcel_info">
			Informations sur la parcelle
		</text>
		<text name="label_area_price">
			Prix : [PRICE] L$ pour [AREA] m²
		</text>
		<text name="label_area">
			Surface : [AREA] m²
		</text>
		<button label="À propos du terrain" label_selected="À propos du terrain" name="button about land" width="142"/>
		<check_box label="Afficher les propriétaires" name="checkbox show owners" tool_tip="Colorier les parcelles en fonction du type de leur propriétaire :   Vert = votre terrain  Turquoise = le terrain de votre groupe  Rouge = appartenant à d&apos;autres  Jaune = en vente  Mauve = aux enchères  Gris = public"/>
		<text name="label_parcel_modify">
			Modifier la parcelle
		</text>
		<button label="Sous-diviser" label_selected="Sous-diviser" name="button subdivide land" width="142"/>
		<button label="Fusionner" label_selected="Fusionner" name="button join land" width="142"/>
		<text name="label_parcel_trans">
			Transactions
		</text>
		<button label="Acheter du terrain" label_selected="Acheter du terrain" name="button buy land" width="142"/>
		<button label="Abandonner le terrain" label_selected="Abandonner le terrain" name="button abandon land" width="142"/>
	</panel>
</floater><|MERGE_RESOLUTION|>--- conflicted
+++ resolved
@@ -57,17 +57,14 @@
 	<check_box label="Modification liée" name="checkbox edit linked parts"/>
 	<button label="Lien" name="link_btn"/>
 	<button label="Annuler le lien" name="unlink_btn"/>
-<<<<<<< HEAD
 	<text name="RenderingCost" tool_tip="Affiche le coût du rendu calculé pour cet objet">
 		þ : [COUNT]
 	</text>
-	<check_box label="Étirer les deux côtés" name="checkbox uniform"/>
-=======
 	<check_box label="" name="checkbox uniform"/>
 	<text label="Étirer les deux côtés" name="checkbox uniform label">
 		Étirer les deux côtés
 	</text>
->>>>>>> 89c28185
+	<check_box label="Étirer les deux côtés" name="checkbox uniform"/>
 	<check_box initial_value="true" label="Étirer les textures" name="checkbox stretch textures"/>
 	<check_box initial_value="true" label="Fixer" name="checkbox snap to grid"/>
 	<button label="Options..." label_selected="Options..." name="Options..." tool_tip="Afficher d&apos;autres options de grille"/>
