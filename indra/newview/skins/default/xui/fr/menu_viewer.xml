<?xml version="1.0" encoding="utf-8" standalone="yes"?>
<menu_bar name="Main Menu">
	<menu label="Moi" name="Me">
		<menu_item_call label="Préférences" name="Preferences"/>
		<menu_item_call label="Ma Page d&apos;accueil" name="Manage My Account">
			<menu_item_call.on_click name="ManageMyAccount_url" parameter="WebLaunchJoinNow,http://secondlife.com/account/index.php?lang=fr"/>
		</menu_item_call>
    <menu_item_call label="mon compte" name="Manage Account"/>
    <menu_item_call label="Acheter des L$" name="Buy and Sell L$"/>
		<menu_item_call label="Mon profil" name="Profile"/>
		<menu_item_call label="Mon apparence" name="ChangeOutfit"/>
<<<<<<< HEAD
    <menu_item_check label="Photo" name="Take Snapshot"/>
    <menu_item_check label="Mon inventaire" name="Inventory"/>
=======
		<menu_item_check label="Mon inventaire" name="Inventory"/>
>>>>>>> 113f532e
		<menu_item_check label="Mon inventaire" name="ShowSidetrayInventory"/>
		<menu_item_check label="Mes gestes" name="Gestures"/>
		<menu_item_check label="Ma voix" name="ShowVoice"/>
		<menu label="Déplacement" name="Movement">
			<menu_item_call label="M&apos;asseoir" name="Sit Down Here"/>
			<menu_item_check label="Voler" name="Fly"/>
			<menu_item_check label="Toujours courir" name="Always Run"/>
			<menu_item_call label="Arrêter mon animation" name="Stop Animating My Avatar"/>
		</menu>
		<menu label="Mon statut" name="Status">
			<menu_item_call label="Absent" name="Set Away"/>
			<menu_item_call label="Occupé" name="Set Busy"/>
		</menu>
		<menu_item_call label="Demander le statut Admin" name="Request Admin Options"/>
		<menu_item_call label="Quitter le statut Admin" name="Leave Admin Options"/>
		<menu_item_call label="Quitter [APP_NAME]" name="Quit"/>
	</menu>
	<menu label="Communiquer" name="Communicate">
		<menu_item_call label="Mes amis" name="My Friends"/>
		<menu_item_call label="Mes groupes" name="My Groups"/>
		<menu_item_check label="Chat près de moi" name="Nearby Chat"/>
		<menu_item_call label="Personnes près de moi" name="Active Speakers"/>
	</menu>
	<menu label="Monde" name="World">
		<menu_item_check label="Mini-carte" name="Mini-Map"/>
		<menu_item_check label="Carte du monde" name="World Map"/>
		<menu_item_check label="Rechercher" name="Search"/>
		<menu_item_call label="Photo" name="Take Snapshot"/>
		<menu_item_call label="Créer un repère pour ce lieu" name="Create Landmark Here"/>
		<menu label="Profil du lieu" name="Land">
			<menu_item_call label="Profil du lieu" name="Place Profile"/>
			<menu_item_call label="À propos du terrain" name="About Land"/>
			<menu_item_call label="Région/Domaine" name="Region/Estate"/>
		</menu>
		<menu_item_call label="Acheter ce terrain" name="Buy Land"/>
		<menu_item_call label="Mes terrains" name="My Land"/>
		<menu label="Afficher" name="LandShow">
			<menu_item_check label="Contrôles de mouvement" name="Movement Controls"/>
			<menu_item_check label="Contrôles d’affichage" name="Camera Controls"/>
			<menu_item_check label="Lignes d&apos;interdiction" name="Ban Lines"/>
			<menu_item_check label="Balises" name="beacons"/>
			<menu_item_check label="Limites du terrain" name="Property Lines"/>
			<menu_item_check label="Propriétaires de terrains" name="Land Owners"/>
			<menu_item_check label="Coordonnées" name="Coordinates"/>
			<menu_item_check label="Propriétés de la parcelle" name="Parcel Properties"/>
			<menu_item_check label="Menu Avancé" name="Show Advanced Menu"/>
		</menu>
		<menu_item_call label="Me téléporter chez moi" name="Teleport Home"/>
		<menu_item_call label="Définir le domicile ici" name="Set Home to Here"/>
		<menu label="Luminosité" name="Environment Settings">
			<menu_item_call label="Aube" name="Sunrise"/>
			<menu_item_call label="Milieu de journée" name="Noon"/>
			<menu_item_call label="Coucher de soleil" name="Sunset"/>
			<menu_item_call label="Minuit" name="Midnight"/>
			<menu_item_call label="Heure du domaine" name="Revert to Region Default"/>
			<menu_item_call label="Éditeur d&apos;environnement" name="Environment Editor"/>
		</menu>
	</menu>
	<menu label="Construire" name="BuildTools">
		<menu_item_check label="Construire" name="Show Build Tools"/>
		<menu label="Sélectionner un outil de construction" name="Select Tool">
			<menu_item_call label="Outil de mise au point" name="Focus"/>
			<menu_item_call label="Outil de déplacement" name="Move"/>
			<menu_item_call label="Outil de modification" name="Edit"/>
			<menu_item_call label="Outil de création" name="Create"/>
			<menu_item_call label="Outil Terrain" name="Land"/>
		</menu>
		<menu_item_call label="Lien" name="Link"/>
		<menu_item_call label="Annuler le lien" name="Unlink"/>
		<menu_item_check label="Modifier les parties liées" name="Edit Linked Parts"/>
		<menu label="Sélectionner les parties liées" name="Select Linked Parts">
			<menu_item_call label="Sélectionner la partie suivante" name="Select Next Part"/>
			<menu_item_call label="Sélectionner la partie précédente" name="Select Previous Part"/>
			<menu_item_call label="Inclure la partie suivante" name="Include Next Part"/>
			<menu_item_call label="Inclure la partie précédente" name="Include Previous Part"/>
		</menu>
		<menu_item_call label="Point central sur la sélection" name="Focus on Selection"/>
		<menu_item_call label="Zoomer sur la sélection" name="Zoom to Selection"/>
		<menu label="Objet" name="Object">
			<menu_item_call label="Acheter" name="Menu Object Buy"/>
			<menu_item_call label="Prendre" name="Menu Object Take"/>
			<menu_item_call label="Prendre une copie" name="Take Copy"/>
			<menu_item_call label="Enregistrer dans mon inventaire" name="Save Object Back to My Inventory"/>
			<menu_item_call label="Enregistrer dans le contenu des objets" name="Save Object Back to Object Contents"/>
			<menu_item_call label="Renvoi de l&apos;objet" name="Return Object back to Owner"/>
		</menu>
		<menu label="Scripts" name="Scripts">
			<menu_item_call label="Recompiler les scripts (Mono)" name="Mono"/>
			<menu_item_call label="Recompiler les scripts (LSL)" name="LSL"/>
			<menu_item_call label="Réinitialiser les scripts" name="Reset Scripts"/>
			<menu_item_call label="Définir les scripts sur Exécution" name="Set Scripts to Running"/>
			<menu_item_call label="Définir les scripts sur Pas d&apos;exécution" name="Set Scripts to Not Running"/>
		</menu>
		<menu label="Options" name="Options">
			<menu_item_check label="Afficher les droits avancés" name="DebugPermissions"/>
			<menu_item_check label="Sélectionner mes objets uniquement" name="Select Only My Objects"/>
			<menu_item_check label="Sélectionner les objets déplaçables uniquement" name="Select Only Movable Objects"/>
			<menu_item_check label="Sélectionner en entourant" name="Select By Surrounding"/>
			<menu_item_check label="Afficher les contours de la sélection" name="Show Selection Outlines"/>
			<menu_item_check label="Afficher la sélection masquée" name="Show Hidden Selection"/>
			<menu_item_check label="Afficher le rayon lumineux pour la sélection" name="Show Light Radius for Selection"/>
			<menu_item_check label="Afficher le faisceau de sélection lumineux" name="Show Selection Beam"/>
			<menu_item_check label="Fixer sur la grille" name="Snap to Grid"/>
			<menu_item_call label="Fixer les coordonnées XY de l&apos;objet sur la grille" name="Snap Object XY to Grid"/>
			<menu_item_call label="Utiliser la sélection pour la grille" name="Use Selection for Grid"/>
			<menu_item_call label="Options de la grille" name="Grid Options"/>
		</menu>
		<menu label="Charger" name="Upload">
			<menu_item_call label="Image ([COST] L$)..." name="Upload Image"/>
			<menu_item_call label="Son ([COST] L$)..." name="Upload Sound"/>
			<menu_item_call label="Animation ([COST] L$)..." name="Upload Animation"/>
			<menu_item_call label="Lot ([COST] L$ par fichier)..." name="Bulk Upload"/>
		</menu>
		<menu_item_call label="Annuler" name="Undo"/>
		<menu_item_call label="Refaire" name="Redo"/>
	</menu>
	<menu label="Aide" name="Help">
		<menu_item_call label="Aide de [SECOND_LIFE]" name="Second Life Help"/>
		<menu_item_check label="Activer les astuces" name="Enable Hints"/>
		<menu_item_call label="Signaler une infraction" name="Report Abuse"/>
		<menu_item_call label="Signaler un bug" name="Report Bug"/>
		<menu_item_call label="À propos de [APP_NAME]" name="About Second Life"/>
	</menu>
	<menu label="Avancé" name="Advanced">
		<menu_item_call label="Refixer les textures" name="Rebake Texture"/>
		<menu_item_call label="Taille de l&apos;interface par défaut" name="Set UI Size to Default"/>
		<menu_item_call label="Définir la taille de la fenêtre…" name="Set Window Size..."/>
		<menu_item_check label="Limiter la distance de sélection" name="Limit Select Distance"/>
		<menu_item_check label="Désactiver les contraintes de la caméra" name="Disable Camera Distance"/>
		<menu_item_check label="Photo haute résolution" name="HighResSnapshot"/>
		<menu_item_check label="Photos discrètes sur disque" name="QuietSnapshotsToDisk"/>
		<menu_item_check label="Compresser les photos sur disque" name="CompressSnapshotsToDisk"/>
		<menu label="Outils de performance" name="Performance Tools">
			<menu_item_call label="Mesure du lag" name="Lag Meter"/>
			<menu_item_check label="Barre de statistiques" name="Statistics Bar"/>
			<menu_item_check label="Afficher le coût de rendu de l&apos;avatar" name="Avatar Rendering Cost"/>
		</menu>
		<menu label="Surbrillance et visibilité" name="Highlighting and Visibility">
			<menu_item_check label="Balise animée" name="Cheesy Beacon"/>
			<menu_item_check label="Cacher les particules" name="Hide Particles"/>
			<menu_item_check label="Masquer la sélection" name="Hide Selected"/>
			<menu_item_check label="Mettre la transparence en surbrillance" name="Highlight Transparent"/>
			<menu_item_check label="Afficher les éléments HUD" name="Show HUD Attachments"/>
			<menu_item_check label="Afficher le réticule de la vue subjective" name="ShowCrosshairs"/>
		</menu>
		<menu label="Types de rendu" name="Rendering Types">
			<menu_item_check label="Simple" name="Simple"/>
			<menu_item_check label="Alpha" name="Alpha"/>
			<menu_item_check label="Arbre" name="Tree"/>
			<menu_item_check label="Avatars" name="Character"/>
			<menu_item_check label="Ciel" name="Sky"/>
			<menu_item_check label="Eau" name="Water"/>
			<menu_item_check label="Sol" name="Ground"/>
			<menu_item_check label="Volume" name="Volume"/>
			<menu_item_check label="Herbe" name="Grass"/>
			<menu_item_check label="Nuages" name="Clouds"/>
			<menu_item_check label="Particules" name="Particles"/>
			<menu_item_check label="Placage de relief" name="Bump"/>
		</menu>
		<menu label="Fonctionnalités de rendu" name="Rendering Features">
			<menu_item_check label="Interface" name="UI"/>
			<menu_item_check label="Sélection" name="Selected"/>
			<menu_item_check label="En surbrillance" name="Highlighted"/>
			<menu_item_check label="Textures dynamiques" name="Dynamic Textures"/>
			<menu_item_check label="Ombres des pieds" name="Foot Shadows"/>
			<menu_item_check label="Brouillard" name="Fog"/>
			<menu_item_check label="Tester FRInfo" name="Test FRInfo"/>
			<menu_item_check label="Objets flexibles" name="Flexible Objects"/>
		</menu>
		<menu_item_check label="Utiliser le thread de lecture de plug-in" name="Use Plugin Read Thread"/>
		<menu_item_call label="Effacer le cache du groupe" name="ClearGroupCache"/>
		<menu_item_check label="Effet de lissage de la souris" name="Mouse Smoothing"/>
		<menu label="Raccourcis" name="Shortcuts">
			<menu_item_call label="Image ([COST] L$)..." name="Upload Image"/>
			<menu_item_check label="Rechercher" name="Search"/>
			<menu_item_call label="Relâcher les touches" name="Release Keys"/>
			<menu_item_call label="Taille de l&apos;interface par défaut" name="Set UI Size to Default"/>
			<menu_item_check label="Afficher le menu Avancé - raccourci existant" name="Show Advanced Menu - legacy shortcut"/>
			<menu_item_call label="Fermer la fenêtre" name="Close Window"/>
			<menu_item_call label="Fermer toutes les fenêtres" name="Close All Windows"/>
			<menu_item_call label="Photo sur disque" name="Snapshot to Disk"/>
			<menu_item_call label="Vue subjective" name="Mouselook"/>
			<menu_item_check label="Joystick Flycam" name="Joystick Flycam"/>
			<menu_item_call label="Réinitialiser la vue" name="Reset View"/>
			<menu_item_call label="Regarder la dernière conversation" name="Look at Last Chatter"/>
			<menu label="Sélectionner un outil de construction" name="Select Tool">
				<menu_item_call label="Outil de mise au point" name="Focus"/>
				<menu_item_call label="Outil de déplacement" name="Move"/>
				<menu_item_call label="Outil de modification" name="Edit"/>
				<menu_item_call label="Outil de création" name="Create"/>
				<menu_item_call label="Outil Terrain" name="Land"/>
			</menu>
			<menu_item_call label="Zoomer en avant" name="Zoom In"/>
			<menu_item_call label="Zoom par défaut" name="Zoom Default"/>
			<menu_item_call label="Zoomer en arrière" name="Zoom Out"/>
		</menu>
		<menu_item_call label="Afficher les paramètres de débogage" name="Debug Settings"/>
		<menu_item_check label="Afficher le menu Développeurs" name="Debug Mode"/>
	</menu>
	<menu label="Développeurs" name="Develop">
		<menu label="Consoles" name="Consoles">
			<menu_item_check label="Console de textures" name="Texture Console"/>
			<menu_item_check label="Console de débogage" name="Debug Console"/>
			<menu_item_call label="Console de notifications" name="Notifications"/>
			<menu_item_check label="Console de tailles de textures" name="Texture Size"/>
			<menu_item_check label="Console des catégories de textures" name="Texture Category"/>
			<menu_item_check label="Chronos" name="Fast Timers"/>
			<menu_item_check label="Mémoire" name="Memory"/>
			<menu_item_call label="Infos de région vers la console de débogage" name="Region Info to Debug Console"/>
			<menu_item_call label="Infos de groupe vers la console de débogage" name="Group Info to Debug Console"/>
			<menu_item_call label="Infos de capacités vers la console de débogage" name="Capabilities Info to Debug Console"/>
			<menu_item_check label="Caméra" name="Camera"/>
			<menu_item_check label="Vent" name="Wind"/>
			<menu_item_check label="Angle de champ" name="FOV"/>
			<menu_item_check label="Badge" name="Badge"/>
		</menu>
		<menu label="Afficher les infos" name="Display Info">
			<menu_item_check label="Afficher l&apos;heure" name="Show Time"/>
			<menu_item_check label="Afficher les infos de rendu" name="Show Render Info"/>
			<menu_item_check label="Afficher les infos de texture" name="Show Texture Info"/>
			<menu_item_check label="Afficher les matrices" name="Show Matrices"/>
			<menu_item_check label="Afficher la couleur sous le curseur" name="Show Color Under Cursor"/>
			<menu_item_check label="Afficher la mémoire" name="Show Memory"/>
			<menu_item_check label="Afficher les mises à jour des objets" name="Show Updates"/>
		</menu>
		<menu label="Forcer une erreur" name="Force Errors">
			<menu_item_call label="Forcer le point de rupture" name="Force Breakpoint"/>
			<menu_item_call label="Forcer LLError et plantage" name="Force LLError And Crash"/>
			<menu_item_call label="Forcer un mauvais accès à la mémoire" name="Force Bad Memory Access"/>
			<menu_item_call label="Forcer une boucle infinie" name="Force Infinite Loop"/>
			<menu_item_call label="Forcer le plantage du driver" name="Force Driver Carsh"/>
			<menu_item_call label="Forcer une exception logicielle" name="Force Software Exception"/>
			<menu_item_call label="Forcer la déconnexion du client" name="Force Disconnect Viewer"/>
			<menu_item_call label="Simuler une fuite de mémoire" name="Memory Leaking Simulation"/>
		</menu>
		<menu label="Tests de rendu" name="Render Tests">
			<menu_item_check label="Décalage de la caméra" name="Camera Offset"/>
			<menu_item_check label="Taux de défilement aléatoire" name="Randomize Framerate"/>
			<menu_item_check label="Cadre lent périodique" name="Periodic Slow Frame"/>
			<menu_item_check label="Test cadre" name="Frame Test"/>
		</menu>
		<menu label="Métadonnées de rendu" name="Render Metadata">
			<menu_item_check label="Cadres" name="Bounding Boxes"/>
			<menu_item_check label="Octree" name="Octree"/>
			<menu_item_check label="Shadow Frusta" name="Shadow Frusta"/>
			<menu_item_check label="Occlusion" name="Occlusion"/>
			<menu_item_check label="Lots de rendu" name="Render Batches"/>
			<menu_item_check label="Type de mise à jour" name="Update Type"/>
			<menu_item_check label="Texture Anim" name="Texture Anim"/>
			<menu_item_check label="Priorité de la texture" name="Texture Priority"/>
			<menu_item_check label="Zone de texture" name="Texture Area"/>
			<menu_item_check label="Zone de face" name="Face Area"/>
			<menu_item_check label="Lumières" name="Lights"/>
			<menu_item_check label="Squelette de collision" name="Collision Skeleton"/>
			<menu_item_check label="Rayons" name="Raycast"/>
		</menu>
		<menu label="Rendu" name="Rendering">
			<menu_item_check label="Axes" name="Axes"/>
			<menu_item_check label="Tangente" name="Tangent Basis"/>
			<menu_item_call label="Base des infos de la texture sélectionnée" name="Selected Texture Info Basis"/>
			<menu_item_check label="Filaire" name="Wireframe"/>
			<menu_item_check label="Occlusion objet-objet" name="Object-Object Occlusion"/>
			<menu_item_check label="Objets de mémoire vidéo" name="Framebuffer Objects"/>
			<menu_item_check label="Éclairage et ombres" name="Lighting and Shadows"/>
			<menu_item_check label="Ombres du soleil/de la lune/des projecteurs" name="Shadows from Sun/Moon/Projectors"/>
			<menu_item_check label="SSAO et lissage des ombres" name="SSAO and Shadow Smoothing"/>
			<menu_item_check label="Illumination globale (expérimental)" name="Global Illumination"/>
			<menu_item_check label="Débogage GL" name="Debug GL"/>
			<menu_item_check label="Débogage pipeline" name="Debug Pipeline"/>
			<menu_item_check label="Masques alpha automatiques (différés)" name="Automatic Alpha Masks (deferred)"/>
			<menu_item_check label="Masques alpha automatiques (non différés)" name="Automatic Alpha Masks (non-deferred)"/>
			<menu_item_check label="Textures d&apos;animation" name="Animation Textures"/>
			<menu_item_check label="Désactiver les textures" name="Disable Textures"/>
			<menu_item_check label="Textures pleine résolution (dangerous)" name="Full Res Textures"/>
			<menu_item_check label="Audit Textures" name="Audit Textures"/>
			<menu_item_check label="Atlas des textures (expérimental)" name="Texture Atlas"/>
			<menu_item_check label="Rendu des lumières jointes" name="Render Attached Lights"/>
			<menu_item_check label="Rendu des particules jointes" name="Render Attached Particles"/>
			<menu_item_check label="Objets en surbrillance avec le pointeur" name="Hover Glow Objects"/>
		</menu>
		<menu label="Réseau" name="Network">
			<menu_item_check label="Pauser l&apos;avatar" name="AgentPause"/>
			<menu_item_call label="Activer le journal des messages" name="Enable Message Log"/>
			<menu_item_call label="Désactiver le journal des messages" name="Disable Message Log"/>
			<menu_item_check label="Velocity Interpolate Objects" name="Velocity Interpolate Objects"/>
			<menu_item_check label="Interpolation ping des positions des objets" name="Ping Interpolate Object Positions"/>
			<menu_item_call label="Abandonner un paquet" name="Drop a Packet"/>
		</menu>
		<menu_item_call label="Dump caméra scriptée" name="Dump Scripted Camera"/>
		<menu_item_call label="Collisions, coups et bousculades" name="Bumps, Pushes &amp;amp; Hits"/>
		<menu label="Enregistreur" name="Recorder">
			<menu_item_call label="Commencer la lecture" name="Start Playback"/>
			<menu_item_call label="Arrêter la lecture" name="Stop Playback"/>
			<menu_item_check label="Lecture en boucle" name="Loop Playback"/>
			<menu_item_call label="Commencer l&apos;enregistrement" name="Start Record"/>
			<menu_item_call label="Arrêter l&apos;enregistrement" name="Stop Record"/>
		</menu>
		<menu label="Monde" name="World">
			<menu_item_check label="Ignorer les paramètres du soleil de la sim" name="Sim Sun Override"/>
			<menu_item_check label="Balise animée" name="Cheesy Beacon"/>
			<menu_item_check label="Météo fixe" name="Fixed Weather"/>
			<menu_item_call label="Dump Region Object Cache" name="Dump Region Object Cache"/>
		</menu>
		<menu label="Interface" name="UI">
			<menu_item_call label="Test du navigateur de médias" name="Web Browser Test"/>
			<menu_item_call label="Navigateur du contenu Web" name="Web Content Browser"/>
			<menu_item_call label="Dump SelectMgr" name="Dump SelectMgr"/>
			<menu_item_call label="Dump inventaire" name="Dump Inventory"/>
			<menu_item_call label="Dump Timers" name="Dump Timers"/>
			<menu_item_call label="Dump Focus Holder" name="Dump Focus Holder"/>
			<menu_item_call label="Imprimer les infos sur l&apos;objet sélectionné" name="Print Selected Object Info"/>
			<menu_item_call label="Imprimer les infos sur l&apos;avatar" name="Print Agent Info"/>
			<menu_item_call label="Statistiques de mémoire" name="Memory Stats"/>
			<menu_item_check label="Console de débogage de région" name="Region Debug Console"/>
			<menu_item_check label="Débogage SelectMgr" name="Debug SelectMgr"/>
			<menu_item_check label="Débogage clics" name="Debug Clicks"/>
			<menu_item_check label="Débogage des vues" name="Debug Views"/>
			<menu_item_check label="Débogage des info-bulles de noms" name="Debug Name Tooltips"/>
			<menu_item_check label="Débogage des événements de souris" name="Debug Mouse Events"/>
			<menu_item_check label="Débogage touches" name="Debug Keys"/>
			<menu_item_check label="Débogage WindowProc" name="Debug WindowProc"/>
		</menu>
		<menu label="XUI" name="XUI">
			<menu_item_call label="Recharger les paramètres de couleurs" name="Reload Color Settings"/>
			<menu_item_call label="Afficher le test de police" name="Show Font Test"/>
			<menu_item_check label="Afficher les noms XUI" name="Show XUI Names"/>
			<menu_item_call label="Envoyer des IM tests" name="Send Test IMs"/>
			<menu_item_call label="Vider les caches de noms" name="Flush Names Caches"/>
		</menu>
		<menu label="Avatar" name="Character">
			<menu label="Récupérer la texture fixée" name="Grab Baked Texture">
				<menu_item_call label="Iris" name="Iris"/>
				<menu_item_call label="Tête" name="Head"/>
				<menu_item_call label="Haut du corps" name="Upper Body"/>
				<menu_item_call label="Bas du corps" name="Lower Body"/>
				<menu_item_call label="Jupe" name="Skirt"/>
			</menu>
			<menu label="Tests personnages" name="Character Tests">
				<menu_item_call label="Apparence dans XML" name="Appearance To XML"/>
				<menu_item_call label="Basculer la géométrie des personnages" name="Toggle Character Geometry"/>
				<menu_item_call label="Test homme" name="Test Male"/>
				<menu_item_call label="Test femme" name="Test Female"/>
				<menu_item_call label="Activer/désactiver PG" name="Toggle PG"/>
				<menu_item_check label="Autoriser la sélection de l&apos;avatar" name="Allow Select Avatar"/>
			</menu>
			<menu_item_call label="Forcer les paramètres par défaut" name="Force Params to Default"/>
			<menu_item_check label="Infos sur l&apos;animation" name="Animation Info"/>
			<menu_item_check label="Animations au ralenti" name="Slow Motion Animations"/>
			<menu_item_check label="Afficher la direction du regard" name="Show Look At"/>
			<menu_item_check label="Afficher la direction du pointeur" name="Show Point At"/>
			<menu_item_check label="Débogages des mises à jour" name="Debug Joint Updates"/>
			<menu_item_check label="Désactiver LOD" name="Disable LOD"/>
			<menu_item_check label="Debogage Character Vis" name="Debug Character Vis"/>
			<menu_item_check label="Afficher le squelette de collision" name="Show Collision Skeleton"/>
			<menu_item_check label="Afficher la cible de l&apos;avatar" name="Display Agent Target"/>
			--&gt;
			<menu_item_call label="Dump Attachments" name="Dump Attachments"/>
			<menu_item_call label="Débogage des textures des avatars" name="Debug Avatar Textures"/>
			<menu_item_call label="Dump Local Textures" name="Dump Local Textures"/>
		</menu>
		<menu_item_check label="Textures HTTP" name="HTTP Textures"/>
		<menu_item_call label="Compresser les images" name="Compress Images"/>
		<menu_item_check label="Output Debug Minidump" name="Output Debug Minidump"/>
		<menu_item_check label="Console Window on next Run" name="Console Window"/>
		<menu_item_call label="Demander le statut Admin" name="Request Admin Options"/>
		<menu_item_call label="Quitter le statut Admin" name="Leave Admin Options"/>
		<menu_item_check label="Afficher le menu Admin" name="View Admin Options"/>
	</menu>
	<menu label="Admin" name="Admin">
		<menu label="Object">
			<menu_item_call label="Prendre une copie" name="Take Copy"/>
			<menu_item_call label="Téléporter le propriétaire" name="Force Owner To Me"/>
			<menu_item_call label="Forcer la permission du propriétaire" name="Force Owner Permissive"/>
			<menu_item_call label="Supprimer" name="Delete"/>
			<menu_item_call label="Verrouiller" name="Lock"/>
			<menu_item_call label="Obtenir les ID d&apos;actifs" name="Get Assets IDs"/>
		</menu>
		<menu label="Parcelle" name="Parcel">
			<menu_item_call label="Téléporter le propriétaire" name="Owner To Me"/>
			<menu_item_call label="Définir sur le contenu Linden" name="Set to Linden Content"/>
			<menu_item_call label="Réclamer un terrain public" name="Claim Public Land"/>
		</menu>
		<menu label="Région" name="Region">
			<menu_item_call label="Dump Temp Asset Data" name="Dump Temp Asset Data"/>
			<menu_item_call label="Enregistrer l&apos;état de la région" name="Save Region State"/>
		</menu>
		<menu_item_call label="Outils divins" name="God Tools"/>
	</menu>
	<menu label="Admin" name="Deprecated">
		<menu label="Joindre l&apos;objet" name="Attach Object"/>
		<menu label="Détacher l&apos;objet" name="Detach Object"/>
		<menu label="Me déshabiller" name="Take Off Clothing">
			<menu_item_call label="Chemise" name="Shirt"/>
			<menu_item_call label="Pantalon" name="Pants"/>
			<menu_item_call label="Chaussures" name="Shoes"/>
			<menu_item_call label="Chaussettes" name="Socks"/>
			<menu_item_call label="Veste" name="Jacket"/>
			<menu_item_call label="Gants" name="Gloves"/>
			<menu_item_call label="Débardeur" name="Menu Undershirt"/>
			<menu_item_call label="Caleçon" name="Menu Underpants"/>
			<menu_item_call label="Jupe" name="Skirt"/>
			<menu_item_call label="Alpha" name="Alpha"/>
			<menu_item_call label="Tatouage" name="Tattoo"/>
			<menu_item_call label="Propriétés physiques" name="Physics"/>
			<menu_item_call label="Tous les habits" name="All Clothes"/>
		</menu>
		<menu label="Aide" name="Help">
			<menu_item_call label="Blog officiel des Linden" name="Official Linden Blog"/>
			<menu_item_call label="Portail d&apos;écriture de scripts" name="Scripting Portal"/>
			<menu label="Signaler des bugs" name="Bug Reporting">
				<menu_item_call label="JIRA" name="Public Issue Tracker"/>
				<menu_item_call label="Aide du JIRA" name="Publc Issue Tracker Help"/>
				<menu_item_call label="Comment signaler des bugs" name="Bug Reporing 101"/>
				<menu_item_call label="Problèmes de sécurité" name="Security Issues"/>
				<menu_item_call label="Wiki sur l&apos;Assurance Qualité" name="QA Wiki"/>
			</menu>
		</menu>
	</menu>
</menu_bar><|MERGE_RESOLUTION|>--- conflicted
+++ resolved
@@ -9,12 +9,8 @@
     <menu_item_call label="Acheter des L$" name="Buy and Sell L$"/>
 		<menu_item_call label="Mon profil" name="Profile"/>
 		<menu_item_call label="Mon apparence" name="ChangeOutfit"/>
-<<<<<<< HEAD
     <menu_item_check label="Photo" name="Take Snapshot"/>
     <menu_item_check label="Mon inventaire" name="Inventory"/>
-=======
-		<menu_item_check label="Mon inventaire" name="Inventory"/>
->>>>>>> 113f532e
 		<menu_item_check label="Mon inventaire" name="ShowSidetrayInventory"/>
 		<menu_item_check label="Mes gestes" name="Gestures"/>
 		<menu_item_check label="Ma voix" name="ShowVoice"/>
