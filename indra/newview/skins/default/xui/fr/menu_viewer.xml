<?xml version="1.0" encoding="utf-8" standalone="yes"?>
<menu_bar name="Main Menu">
	<menu label="Avatar" name="Me">
		<menu_item_call label="Compte" name="Manage Account"/>
		<menu_item_call label="Listings Marketplace..." name="MarketplaceListings"/>
		<menu_item_call label="Acheter des L$" name="Buy and Sell L$"/>
		<menu_item_check label="Inventaire" name="Inventory"/>
		<menu_item_check label="Inventaire" name="ShowSidetrayInventory"/>
		<menu_item_call label="Favoris" name="Picks"/>
		<menu_item_call label="Expériences" name="Experiences"/>
		<menu_item_call label="Profil" name="Profile"/>
		<menu_item_check label="Apparence" name="ChangeOutfit"/>
		<menu_item_call label="Sélectionner un avatar" name="Avatar Picker"/>
		<menu label="Déplacement" name="Movement">
			<menu_item_call label="S'asseoir" name="Sit Down Here"/>
			<menu_item_check label="Voler" name="Fly"/>
			<menu_item_call label="Arrêter de voler" name="Stop flying"/>
			<menu_item_check label="Toujours courir" name="Always Run"/>
			<menu_item_check label="Forcer la position assise" name="Force Toggle Sitting"/>
			<menu_item_check label="Activer/Désactiver l'ancrage" name="Move Lock"/>
			<menu_item_check label="Saut rapide" name="Avatar Ignore Prejump"/>
		</menu>
		<menu_item_check label="Contrôles de déplacement" name="Movement Controls"/>
		<menu_item_check label="Contrôles de la caméra" name="Camera Controls"/>
		<menu label="Centre de remise en forme de l'avatar" name="avhealth">
			<menu_item_call label="Stopper les animations de mon avatar" name="Stop Animating My Avatar"/>
			<menu_item_call label="Stopper les animations de mon avatar &amp; révoquer les permissions" name="Stop Animating My Avatar With Revoke"/>
			<menu_item_call label="Rétablir la silhouette" name="undeform_avatar"/>
			<menu_item_call label="Forcer l'actualisation de mon avatar (Rebake)" name="Rebake Texture"/>
			<menu_item_call label="Me transformer en avatar test masculin" name="ResetDefaultAvM"/>
			<menu_item_call label="Me transformer en avatar test féminin" name="ResetDefaultAvF"/>
			<menu_item_check label="Afficher l'impact de rendu des avatars" name="Avatar Rendering Cost"/>
			<menu_item_call label="Indicateur de lag" name="Lag Meter"/>
			<menu_item_call label="Recréer le Bridge LSL" name="Recreate LSL Bridge"/>
		</menu>
		<menu_item_call label="Photo" name="Take Snapshot"/>
		<menu_item_call label="Suivi des transactions" name="money_tracker"/>
		<menu_item_call label="Poser debout..." name="pose_stand"/>
		<menu_item_call label="Préférences" name="Preferences"/>
		<menu_item_call label="Boutons de la barre d'outils" name="Toolbar Buttons"/>
		<menu_item_check label="Afficher les HUD" name="Show HUD Attachments"/>
		<menu_item_call label="Demander le statut Administrateur" name="Request Admin Options"/>
		<menu_item_call label="Quitter le mode Administrateur" name="Leave Admin Options"/>
		<menu_item_call label="Quitter [APP_NAME]" name="Quit"/>
	</menu>
	<menu label="Communiquer" name="Communicate">
		<menu label="Statut" name="Status">
			<menu_item_check name="Away" label="Absent"/>
			<menu_item_check name="Do Not Disturb" label="Ne pas déranger"/>
			<menu_item_check label="Réponse automatique" name="Set Autorespond"/>
			<menu_item_check label="Réponse automatique aux inconnus" name="Set Autorespond to non-friends"/>
			<menu_item_check label="Refuser toute téléportation" name="Automatically reject teleport offers"/>
			<menu_item_check label="Refuser toute invitation de groupe" name="Reject all group invites"/>
			<menu_item_check label="Refuser toute proposition d'amitié" name="Reject all friendship requests"/>
		</menu>
		<menu_item_call label="Amis" name="My Friends"/>
		<menu_item_check label="Fenêtre de contacts" name="Contacts"/>
		<menu_item_call label="Cercles" name="Contact Sets"/>
		<menu_item_call label="Groupes" name="My Groups"/>
		<menu_item_check label="Chat local..." name="Nearby Chat"/>
		<menu_item_check label="Contacts" name="People"/>
		<menu_item_check label="Conversations" name="Conversations"/>
		<menu_item_check label="Gestes" name="Gestures"/>
		<menu_item_call label="Facebook..." name="Facebook"/>
		<menu_item_call label="Twitter..." name="Twitter"/>
		<menu_item_call label="Flickr..." name="Flickr"/>
		<menu label="Transformation de voix" name="VoiceMorphing">
			<menu_item_check label="Pas de transformation de voix" name="NoVoiceMorphing"/>
			<menu_item_check label="Aperçu..." name="Preview"/>
			<menu_item_call label="Souscrire..." name="Subscribe"/>
		</menu>
		<menu_item_check name="Conversation Log..." label="Historique de conversations..."/>
		<menu_item_check label="Chat vocal à proximité" name="Nearby Voice"/>
		<menu_item_call label="Éléments ignorés" name="Block List"/>
	</menu>
	<menu label="Monde" name="World">
		<menu_item_call label="Resynchroniser les animations" name="Resync Animations"/>
		<menu_item_call label="Personnes à proximité" name="Active Speakers"/>
		<menu_item_check label="Radar" name="Radar"/>
		<menu_item_call label="Historique de téléportation" name="Teleport History"/>
		<menu_item_check label="Lieux" name="Places"/>
		<menu_item_call label="Destinations" name="Destinations"/>
		<menu_item_check label="Minicarte" name="Mini-Map"/>
		<menu_item_check label="Carte du monde" name="World Map"/>
		<menu_item_check label="Suivi des régions" name="Region Tracker"/>
		<menu_item_call label="Créer un repère ici" name="Create Landmark Here"/>
		<menu_item_call label="Profil du lieu" name="Place Profile"/>
		<menu_item_call label="À propos du terrain" name="About Land"/>
		<menu_item_call label="Gestion Région &amp; Domaine" name="RegionEstate"/>
		<menu_item_call label="Acheter ce terrain" name="Buy Land"/>
		<menu_item_call label="Afficher les propriétés" name="My Land"/>
		<menu label="Afficher également" name="LandShow">
			<menu_item_check label="Lignes d'interdiction de terrain" name="Ban Lines"/>
			<menu_item_check label="Balises" name="beacons"/>
			<menu_item_check label="Limites de terrain" name="Property Lines"/>
			<menu_item_check label="Propriétaires des terrains" name="Land Owners"/>
			<menu_item_check label="Coordonnées" name="Coordinates"/>
			<menu_item_check label="Permissions des terrains" name="Parcel Properties"/>
			<menu_item_check label="Menu Avancé" name="Show Advanced Menu"/>
		</menu>
		<menu_item_call label="Se téléporter chez soi" name="Teleport Home"/>
		<menu_item_call label="Définir le domicile ici" name="Set Home to Here"/>
		<menu label="Heure du jour" name="Environment Settings">
			<menu_item_check label="Aube" name="Sunrise"/>
			<menu_item_check label="Midi" name="Noon"/>
			<menu_item_check label="Coucher de Soleil" name="Sunset"/>
			<menu_item_check label="Minuit" name="Midnight"/>
			<menu_item_check label="Heure de la région" name="Revert to Region Default"/>
		</menu>
		<menu label="Editeur d'environnement" name="Environment Editor">
			<menu_item_call label="Paramètres environnementaux..." name="Environment Settings"/>
			<menu name="Water Presets" label="Préréglages aquatiques">
				<menu_item_call label="Nouveau préréglage..." name="new_water_preset"/>
				<menu_item_call label="Modifier un préréglage..." name="edit_water_preset"/>
				<menu_item_call label="Supprimer un préréglage..." name="delete_water_preset"/>
			</menu>
			<menu name="Sky Presets" label="Préréglages atmosphériques">
				<menu_item_call label="Nouveau préréglage..." name="new_sky_preset"/>
				<menu_item_call label="Modifier un préréglage..." name="edit_sky_preset"/>
				<menu_item_call label="Supprimer un préréglage..." name="delete_sky_preset"/>
			</menu>
			<menu name="Day Presets" label="Cycle journalier">
				<menu_item_call label="Nouveau préréglage..." name="new_day_preset"/>
				<menu_item_call label="Modifier un préréglage..." name="edit_day_preset"/>
				<menu_item_call label="Supprimer un préréglage..." name="delete_day_preset"/>
			</menu>
		</menu>
		<menu name="photo_and_video" label="Photo et Vidéo">
			<menu_item_call label="Outils photo" name="phototools_item_call"/>
			<menu_item_call label="Gestion de la caméra" name="cameratools_item_call"/>
		</menu>
		<menu_item_call label="Recherche dans la région" name="area_search"/>
		<menu_item_call label="Explorateur de sons" name="Sound Explorer"/>
		<menu_item_call label="Explorateur d'animations" name="Animation Explorer"/>
		<menu_item_call label="Éléments Blacklistés" name="asset_blacklist"/>
	</menu>
	<menu label="Construire" name="BuildTools">
		<menu_item_check label="Construire" name="Show Build Tools"/>
		<menu label="Sélectionner l'outil de construction" name="Select Tool">
			<menu_item_call label="Outil de mise au point" name="Focus"/>
			<menu_item_call label="Outil de déplacement" name="Move"/>
			<menu_item_call label="Outil de modification" name="Edit"/>
			<menu_item_call label="Outil de création" name="Create"/>
			<menu_item_call label="Outil terrain" name="Land"/>
		</menu>
		<menu_item_call label="Lier" name="Link"/>
		<menu_item_call label="Annuler le lien" name="Unlink"/>
<<<<<<< HEAD
		<menu_item_check label="Editer les parties liées" name="Edit Linked Parts"/>
		<menu label="Sélectionner les parties liées" name="Select Linked Parts">
			<menu_item_call label="Sélectionner la partie suivante" name="Select Next Part"/>
			<menu_item_call label="Sélectionner la partie précédente" name="Select Previous Part"/>
			<menu_item_call label="Inclure la partie suivante" name="Include Next Part"/>
			<menu_item_call label="Inclure la partie précédente" name="Include Previous Part"/>
=======
		<menu_item_check label="Modifier les parties liées" name="Edit Linked Parts"/>
		<menu label="Sélectionner des éléments" name="Select Elements">
			<menu_item_call label="Sélectionner la partie suivante ou le visage" name="Select Next Part or Face"/>
			<menu_item_call label="Sélectionner la partie précédente ou le visage" name="Select Previous Part or Face"/>
			<menu_item_call label="Inclure la partie suivante ou le visage" name="Include Next Part or Face"/>
			<menu_item_call label="Inclure la partie précédente ou le visage" name="Include Previous Part or Face"/>
>>>>>>> 9bfcda0a
		</menu>
		<menu_item_call label="Centrer sur la sélection" name="Focus on Selection"/>
		<menu_item_call label="Zoomer sur la sélection" name="Zoom to Selection"/>
		<menu label="Objet" name="Object">
			<menu_item_call label="Acheter" name="Menu Object Buy"/>
			<menu_item_call label="Prendre" name="Menu Object Take"/>
			<menu_item_call label="Prendre une copie" name="Take Copy"/>
			<menu_item_call label="Dupliquer" name="Duplicate"/>
			<menu_item_call label="Modifier les particules" name="Menu Object Edit Particles"/>
			<menu_item_call label="Enregistrer dans le contenu de l'objet" name="Save Object Back to Object Contents"/>
			<menu_item_call label="Renvoyer l'objet" name="Return Object back to Owner"/>
			<menu label="Enregistrer sous" name="Export Menu">
				<menu_item_call label="Sauvegarde" name="Backup"/>
				<menu_item_call label="Collada" name="Collada"/>
			</menu>
		</menu>
		<menu label="Scripts" name="Scripts">
			<menu_item_call label="Afficher les erreurs et avertissements de script" name="Script Debug"/>
			<menu_item_call label="Afficher les infos des scripts (compteur)" name="Script Info"/>
			<menu_item_call label="Recompiler les scripts (Mono)" name="Mono"/>
			<menu_item_call label="Recompiler les scripts (LSL)" name="LSL"/>
			<menu_item_call label="Réinitialiser les Scripts" name="Reset Scripts"/>
			<menu_item_call label="Exécuter les scripts" name="Set Scripts to Running"/>
			<menu_item_call label="Arrêter les scripts" name="Set Scripts to Not Running"/>
			<menu_item_call label="Supprimer les scripts de la sélection" name="Remove Scripts From Selection"/>
		</menu>
		<menu label="Recherche de chemin" name="Pathfinding">
			<menu_item_call label="Ensembles liés..." name="pathfinding_linksets_menu_item"/>
			<menu_item_call label="Personnes..." name="pathfinding_characters_menu_item"/>
			<menu_item_call label="Vue / Test..." name="pathfinding_console_menu_item"/>
			<menu_item_call label="Réactualiser la région" name="pathfinding_rebake_navmesh_item"/>
		</menu>
		<menu label="Options" name="Options">
			<menu_item_check label="Afficher les permissions avancées" name="DebugPermissions"/>
			<menu_item_check label="Ne sélectionner que mes objets" name="Select Only My Objects"/>
			<menu_item_check label="Ne sélectionner que les objets déplaçables" name="Select Only Movable Objects"/>
			<menu_item_check label="Ne sélectionner que les objets verrouillés" name="Select Only Locked Objects"/>
			<menu_item_check label="Ne sélectionner que les objets copiables" name="Select Only Copyable Objects"/>
			<menu_item_check label="Sélectionner en entourant" name="Select By Surrounding"/>
			<menu_item_check label="Inclure les objets appartenant au groupe" name="Include Group-Owned Objects"/>
			<menu_item_check label="Afficher les contours de la sélection" name="Show Selection Outlines"/>
			<menu_item_check label="Afficher la sélection masquée" name="Show Hidden Selection"/>
			<menu_item_check label="Afficher la zone éclairée pour la sélection" name="Show Light Radius for Selection"/>
			<menu_item_check label="Afficher le faisceau de sélection" name="Show Selection Beam"/>
			<menu_item_check label="Fixer sur la grille" name="Snap to Grid"/>
			<menu_item_call label="Fixer les coordonnées XY de l'objet sur la grille" name="Snap Object XY to Grid"/>
			<menu_item_call label="Utiliser l'objet sélectionné comme base pour la règle" name="Use Selection for Grid"/>
			<menu_item_call label="Options de la règle..." name="Grid Options"/>
			<menu_item_call label="Définir les permissions par défaut..." name="Set default permissions"/>
		</menu>
		<menu label="Uploader" name="Upload">
			<menu_item_call label="Image ([COST])..." name="Upload Image"/>
			<menu_item_call label="Son ([COST])..." name="Upload Sound"/>
			<menu_item_call label="Animation ([COST])..." name="Upload Animation"/>
			<menu_item_call label="Mesh..." name="Upload Model"/>
			<menu_item_call label="En bloc ([COST] par fichier)..." name="Bulk Upload"/>
			<menu_item_call label="Importer un ensemble lié..." name="import linkset"/>
		</menu>
		<menu_item_call label="Annuler" name="Undo"/>
		<menu_item_call label="Refaire" name="Redo"/>
	</menu>
	<menu label="Contenu" name="Content">
		<menu_item_check label="Recherche" name="Search"/>
		<menu_item_call label="MarketPlace" name="SL Marketplace"/>
		<menu_item_call label="LindeX™ Exchange: Données du marché" name="LindenXchange"/>
		<menu_item_call label="Librairie LSL" name="Script Library"/>
		<menu_item_call label="Blog Firestorm" name="Firestorm Blog"/>
		<menu_item_call label="Flickr Firestorm" name="Firestorm Flickr"/>
		<menu_item_call label="YouTube Firestorm" name="Firestorm YouTube"/>
		<menu_item_call label="Twitter Firestorm" name="Firestorm Twitter"/>
		<menu_item_call label="Plurk Firestorm" name="Firestorm Plurk"/>
		<menu_item_call label="Message du jour" name="Firestorm MoTD"/>
	</menu>
	<menu label="Aide" name="Help">
		<menu_item_check label="Activer les astuces" name="Enable Hints"/>
		<menu_item_call label="Wiki Firestorm" name="Firestorm Wiki"/>
		<menu_item_call label="Dépannage" name="Troubleshooting"/>
		<menu_item_call label="Rejoignez le groupe de support Firestorm" name="firestorm_support_group"/>
		<menu_item_call label="Planning de formation à Firestorm" name="Firestorm Classes Schedule"/>
		<menu_item_call label="Aide [CURRENT_GRID]" name="current_grid_help"/>
		<menu_item_call label="À propos de [CURRENT_GRID]" name="current_grid_about"/>
		<menu_item_call label="Statut de la Grille" name="Grid Status"/>
		<menu_item_call label="Signaler un abus" name="Report Abuse"/>
		<menu_item_call label="Signaler un bug" name="Report Bug"/>
		<menu_item_call label="Collisions, Coups &amp; Bousculades" name="Bumps, Pushes &amp;amp; Hits"/>
		<menu_item_check label="Activer le bouton Sysinfo" name="Enable Sysinfo Button"/>
		<menu_item_call label="À propos de [APP_NAME]" name="About Second Life"/>
	</menu>
	<menu label="RLVa" name="RLVa Main">
		<menu label="Debug" name="Debug">
			<menu_item_check label="Show Top-level RLVa Menu" name="Show Top-level RLVa Menu"/>
			<menu_item_check label="Show Debug Messages" name="Show Debug Messages"/>
			<menu_item_check label="Hide Unset or Duplicate Messages" name="Hide Unset or Duplicate Messages"/>
			<menu_item_check label="Show Assertion Failures" name="Show Assertion Failures"/>
			<menu_item_check label="Hide Locked Layers" name="Hide Locked Layers"/>
			<menu_item_check label="Hide Locked Attachments" name="Hide Locked Attachments"/>
			<menu_item_check label="Enable Legacy Naming" name="Enable Legacy Naming"/>
			<menu_item_check label="Enable Shared Wear" name="Enable Shared Wear"/>
			<menu_item_check label="Rename Shared Items on Wear" name="Rename Shared Items on Wear"/>
			<menu_item_check label="Locks..." name="Locks"/>
		</menu>
		<menu_item_check label="Allow OOC Chat" name="Allow OOC Chat"/>
		<menu_item_check label="Forbid Give to #RLV" name="Forbid Give to #RLV"/>
		<menu_item_check label="Show Filtered Chat" name="Show Filtered Chat"/>
		<menu_item_check label="Show Name Tags" name="Show Name Tags"/>
		<menu_item_check label="Wear Replaces Unlocked" name="Wear Replaces Unlocked"/>
		<menu_item_check label="Restrictions..." name="Restrictions"/>
		<menu_item_check label="Strings..." name="Strings"/>
	</menu>
	<menu label="Avancé" name="Advanced">
		<menu_item_call label="Forcer l'actualisation de mon avatar (Rebake)" name="Rebake Texture"/>
		<menu_item_call label="Réinitialiser l'échelle de l'UI" name="Set UI Size to Default"/>
		<menu_item_call label="Taille de la fenêtre..." name="Set Window Size..."/>
		<menu_item_check label="Limite de distance de sélection" name="Limit Select Distance"/>
		<menu_item_check label="Désactiver les contraintes de la caméra" name="Disable Camera Distance"/>
		<menu_item_check label="Photos haute-définition" name="HighResSnapshot"/>
		<menu_item_check label="Photos silencieuses" name="QuietSnapshotsToDisk"/>
		<menu label="Outils de performance" name="Performance Tools">
			<menu_item_call label="Indicateur de lag" name="Lag Meter"/>
			<menu_item_check label="Statistiques" name="Statistics Bar"/>
			<menu_item_check label="Statistiques de charge pour la scène" name="Scene Load Statistics"/>
			<menu_item_check label="Afficher l'impact de rendu des avatars" name="Avatar Rendering Cost"/>
		</menu>
		<menu label="Surbrillance et visibilité" name="Highlighting and Visibility">
			<menu_item_check label="Balise animée" name="Cheesy Beacon"/>
			<menu_item_check label="Masquer les particules" name="Hide Particles"/>
			<menu_item_check label="Masquer les sélections" name="Hide Selected"/>
			<menu_item_check label="Afficher les transparences" name="Highlight Transparent"/>
			<menu_item_check label="Afficher la mire en vue subjective" name="ShowCrosshairs"/>
			<menu label="Infobulles" name="Hover Tips">
				<menu_item_check label="Afficher les infobulles" name="Show Tips"/>
				<menu_item_check label="Afficher les infobulles du terrain" name="Land Tips"/>
				<menu_item_check label="Afficher les infobulles sur tous les objets" name="Tips On All Objects"/>
			</menu>
		</menu>
		<menu label="Rendu par types" name="Rendering Types">
			<menu_item_check label="Simple" name="Rendering Type Simple"/>
			<menu_item_check label="Alpha" name="Rendering Type Alpha"/>
			<menu_item_check label="Arbres" name="Rendering Type Tree"/>
			<menu_item_check label="Avatars" name="Rendering Type Character"/>
			<menu_item_check label="Texture du terrain" name="Rendering Type Surface Patch"/>
			<menu_item_check label="Ciel" name="Rendering Type Sky"/>
			<menu_item_check label="Eau" name="Rendering Type Water"/>
			<menu_item_check label="Sol" name="Rendering Type Ground"/>
			<menu_item_check label="Volume" name="Rendering Type Volume"/>
			<menu_item_check label="Herbe" name="Rendering Type Grass"/>
			<menu_item_check label="Nuages" name="Rendering Type Clouds"/>
			<menu_item_check label="Particules" name="Rendering Type Particles"/>
			<menu_item_check label="Relief" name="Rendering Type Bump"/>
		</menu>
		<menu label="Rendu des éléments" name="Rendering Features">
			<menu_item_check label="Interface" name="ToggleUI"/>
			<menu_item_check label="Sélections" name="Selected"/>
			<menu_item_check label="Surbrillance" name="Highlighted"/>
			<menu_item_check label="Textures dynamiques" name="Dynamic Textures"/>
			<menu_item_check label="Ombres au sol" name="Foot Shadows"/>
			<menu_item_check label="Brouillard" name="Fog"/>
			<menu_item_check label="Test FRInfo" name="Test FRInfo"/>
			<menu_item_check label="Objets flexibles" name="Flexible Objects"/>
		</menu>
		<menu label="RLVa" name="RLVa Embedded"/>
		<menu label="Gestion des flux musicaux" name="media_stream_import_export">
			<menu_item_call label="Importer une liste de streams XML..." name="media_stream_import"/>
			<menu_item_call label="Exporter une liste de streams XML..." name="media_stream_export"/>
		</menu>
		<menu_item_check label="Utiliser un processus séparé pour chaque plugin" name="Use Plugin Read Thread"/>
		<menu_item_call label="Effacer le cache de groupe" name="ClearGroupCache"/>
		<menu_item_check label="Accélération du pointeur de souris" name="Mouse Smoothing"/>
		<menu_item_call label="Libérer les clés" name="Release Keys"/>
		<menu label="Raccourcis" name="Shortcuts">
			<menu_item_check label="Recherche" name="Search"/>
			<menu_item_check label="Afficher le menu avancé" name="Show Advanced Menu - legacy shortcut"/>
			<menu_item_check label="Téléportation par double-clic" name="DoubleClick Teleport"/>
			<menu_item_check label="Toujours courir" name="Always Run"/>
			<menu_item_check label="Voler" name="Fly"/>
			<menu_item_call label="Fermer la fenêtre" name="Close Window"/>
			<menu_item_call label="Fermer toutes les fenêtres" name="Close All Windows"/>
			<menu_item_call label="Photo sur le disque" name="Snapshot to Disk"/>
			<menu_item_call label="Vue subjective" name="Mouselook"/>
			<menu_item_check label="Caméra au joystick" name="Joystick Flycam"/>
			<menu_item_call label="Réinitialiser la caméra" name="Reset View"/>
			<menu_item_call label="Réinitialiser les angles de caméra" name="Reset Camera Angles"/>
			<menu_item_call label="Regarder le dernier intervenant" name="Look at Last Chatter"/>
			<menu_item_call label="Zoomer" name="Zoom In"/>
			<menu_item_call label="Zoom par défaut" name="Zoom Default"/>
			<menu_item_call label="Dézoomer" name="Zoom Out"/>
		</menu>
		<menu_item_check label="Outrepasser l'interdiction de vol" name="Fly Override"/>
		<menu_item_check label="RestrainedLove API (RLVa)" name="RLV API"/>
		<menu_item_call label="Afficher les options de débogage" name="Debug Settings"/>
		<menu_item_check label="Afficher le menu Développeur" name="Debug Mode"/>
	</menu>
	<menu label="Développeur" name="Develop">
		<menu label="Consoles" name="Consoles">
			<menu_item_check label="Texture Console" name="Texture Console"/>
			<menu_item_check label="Debug Console" name="Debug Console"/>
			<menu_item_call label="Notifications Console" name="Notifications"/>
			<menu_item_check label="Fast Timers" name="Fast Timers"/>
			<menu_item_check label="Memory" name="Memory"/>
			<menu_item_check label="Scene Statistics" name="Scene Statistics"/>
			<menu_item_check label="Scene Loading Monitor" name="Scene Loading Monitor"/>
			<menu_item_call label="Texture Fetch Debug Console" name="Texture Fetch Debug Console"/>
			<menu_item_check label="Region Debug Console" name="Region Debug Console"/>
			<menu_item_call label="Region Info to Debug Console" name="Region Info to Debug Console"/>
			<menu_item_call label="Group Info to Debug Console" name="Group Info to Debug Console"/>
			<menu_item_call label="Capabilities Info to Debug Console" name="Capabilities Info to Debug Console"/>
			<menu_item_check label="Camera" name="Camera"/>
			<menu_item_check label="Wind" name="Wind"/>
			<menu_item_check label="FOV" name="FOV"/>
			<menu_item_check label="Badge" name="Badge"/>
			<menu_item_check label="Cookies" name="Cookies"/>
		</menu>
		<menu label="Show Info" name="Display Info">
			<menu_item_check label="Show Time" name="Show Time"/>
			<menu_item_check label="Show Upload Transaction" name="Show Upload Transaction"/>
			<menu_item_check label="Show Texture Info" name="Show Texture Info"/>
			<menu_item_call label="VRAM usage per object" name="VRAM usage per object"/>
			<menu_item_check label="Show Avatar Render Info" name="Show Avatar Render Info"/>
			<menu_item_check label="Show Render Info" name="Show Render Info"/>
			<menu_item_check label="Show Matrices" name="Show Matrices"/>
			<menu_item_check label="Show Color Under Cursor" name="Show Color Under Cursor"/>
			<menu_item_check label="Show Memory" name="Show Memory"/>
			<menu_item_check label="Show Private Mem Info" name="Show Private Mem Info"/>
			<menu_item_check label="Show Updates to Objects" name="Show Updates"/>
		</menu>
		<menu label="Force an Error" name="Force Errors">
			<menu_item_call label="Force Breakpoint" name="Force Breakpoint"/>
			<menu_item_call label="Force LLError And Crash" name="Force LLError And Crash"/>
			<menu_item_call label="Force Bad Memory Access" name="Force Bad Memory Access"/>
			<menu_item_call label="Force Infinite Loop" name="Force Infinite Loop"/>
			<menu_item_call label="Force Driver Crash" name="Force Driver Carsh"/>
			<menu_item_call label="Force Software Exception" name="Force Software Exception"/>
			<menu_item_call label="Force Disconnect Viewer" name="Force Disconnect Viewer"/>
			<menu_item_call label="Simulate a Memory Leak" name="Memory Leaking Simulation"/>
		</menu>
		<menu label="Render Tests" name="Render Tests">
			<menu_item_check label="Camera Offset" name="Camera Offset"/>
			<menu_item_check label="Randomize Framerate" name="Randomize Framerate"/>
			<menu_item_check label="Periodic Slow Frame" name="Periodic Slow Frame"/>
			<menu_item_check label="Frame Test" name="Frame Test"/>
			<menu_item_call label="Frame Profile" name="Frame Profile"/>
			<menu_item_call label="Benchmark" name="Benchmark"/>
		</menu>
		<menu label="Render Metadata" name="Render Metadata">
			<menu_item_check label="Bounding Boxes" name="Bounding Boxes"/>
			<menu_item_check label="Avatar Hitboxes" name="Avatar Hitboxes"/>
			<menu_item_check label="Normals" name="Normals"/>
			<menu_item_check label="Octree" name="Octree"/>
			<menu_item_check label="Shadow Frusta" name="Shadow Frusta"/>
			<menu_item_check label="Physics Shapes" name="Physics Shapes"/>
			<menu_item_check label="Occlusion" name="Occlusion"/>
			<menu_item_check label="Render Batches" name="Render Batches"/>
			<menu_item_check label="Update Type" name="Update Type"/>
			<menu_item_check label="Texture Anim" name="Texture Anim"/>
			<menu_item_check label="Texture Priority" name="Texture Priority"/>
			<menu_item_check label="Texture Area" name="Texture Area"/>
			<menu_item_check label="Face Area" name="Face Area"/>
			<menu_item_check label="LOD Info" name="LOD Info"/>
			<menu_item_check label="Build Queue" name="Build Queue"/>
			<menu_item_check label="Lights" name="Lights"/>
			<menu_item_check label="Particles" name="Particles"/>
			<menu_item_check label="Collision Skeleton" name="Collision Skeleton"/>
			<menu_item_check label="Joints" name="Joints"/>
			<menu_item_check label="Raycast" name="Raycast"/>
			<menu_item_check label="Wind Vectors" name="Wind Vectors"/>
			<menu_item_check label="Render Complexity" name="rendercomplexity"/>
			<menu_item_check label="Attachment Bytes" name="attachment bytes"/>
			<menu_item_check label="Sculpt" name="Sculpt"/>
			<menu_item_check label="Texture Size" name="Texture Size"/>
			<menu label="Texture Density" name="Texture Density">
				<menu_item_check label="None" name="None"/>
				<menu_item_check label="Current" name="Current"/>
				<menu_item_check label="Desired" name="Desired"/>
				<menu_item_check label="Full" name="Full"/>
			</menu>
		</menu>
		<menu label="Rendering" name="Rendering">
			<menu_item_check label="Axes" name="Axes"/>
<<<<<<< HEAD
			<menu_item_check label="Tangent Basis" name="Tangent Basis"/>
			<menu_item_call label="Selected Texture Info Basis" name="Selected Texture Info Basis"/>
			<menu_item_call label="Selected Material Info" name="Selected Material Info"/>
			<menu_item_check label="Wireframe" name="Wireframe"/>
			<menu_item_check label="Object-Object Occlusion" name="Object-Object Occlusion"/>
			<menu_item_check label="Advanced Lighting Model" name="Advanced Lighting Model"/>
			<menu_item_check label="   Shadows from Sun/Moon/Projectors" name="Shadows from Sun/Moon/Projectors"/>
			<menu_item_check label="   SSAO and Shadow Smoothing" name="SSAO and Shadow Smoothing"/>
			<menu_item_check label="Debug GL" name="Debug GL"/>
			<menu_item_check label="Debug Pipeline" name="Debug Pipeline"/>
			<menu_item_check label="Automatic Alpha Masks (deferred)" name="Automatic Alpha Masks (deferred)"/>
			<menu_item_check label="Automatic Alpha Masks (non-deferred)" name="Automatic Alpha Masks (non-deferred)"/>
			<menu_item_check label="Animation Textures" name="Animation Textures"/>
			<menu_item_check label="Disable Textures" name="Disable Textures"/>
			<menu_item_check label="Full Res Textures (dangerous)" name="Full Res Textures"/>
			<menu_item_check label="Render Attached Lights" name="Render Attached Lights"/>
			<menu_item_check label="Render Attached Particles" name="Render Attached Particles"/>
			<menu_item_check label="Hover Glow Objects" name="Hover Glow Objects"/>
		</menu>
		<menu label="Network" name="Network">
			<menu_item_check label="Pause Agent" name="AgentPause"/>
			<menu_item_call label="Enable Message Log" name="Enable Message Log"/>
			<menu_item_call label="Disable Message Log" name="Disable Message Log"/>
			<menu_item_check label="Velocity Interpolate Objects" name="Velocity Interpolate Objects"/>
			<menu_item_check label="Ping Interpolate Object Positions" name="Ping Interpolate Object Positions"/>
			<menu_item_call label="Drop a Packet" name="Drop a Packet"/>
		</menu>
		<menu_item_call label="Dump Scripted Camera" name="Dump Scripted Camera"/>
		<menu label="Recorder" name="Recorder">
			<menu_item_call label="Start event recording" name="Start event recording"/>
			<menu_item_call label="Stop event recording" name="Stop event recording"/>
			<menu_item_call label="Playback event recording" name="Playback event recording"/>
			<menu_item_call label="Start Playback" name="Start Playback"/>
			<menu_item_call label="Stop Playback" name="Stop Playback"/>
			<menu_item_check label="Loop Playback" name="Loop Playback"/>
			<menu_item_call label="Start Record" name="Start Record"/>
			<menu_item_call label="Stop Record" name="Stop Record"/>
		</menu>
		<menu label="World" name="DevelopWorld">
			<menu_item_check label="Sim Sun Override" name="Sim Sun Override"/>
			<menu_item_check label="Fixed Weather" name="Fixed Weather"/>
			<menu_item_call label="Dump Region Object Cache" name="Dump Region Object Cache"/>
			<menu_item_call label="Dump Simulator Features to Nearby Chat" name="DumpSimFeaturesToChat"/>
		</menu>
		<menu label="UI" name="UI">
			<menu_item_call label="Media Browser Test" name="Web Browser Test"/>
			<menu_item_check label="Region Restart Test..." name="Region Restart Test"/>
			<menu_item_call label="Web Content Browser" name="Web Content Browser"/>
			<menu_item_call label="FB Connect Test" name="FB Connect Test"/>
=======
			<menu_item_check label="Tangente" name="Tangent Basis"/>
			<menu_item_call label="Base des infos de la texture sélectionnée" name="Selected Texture Info Basis"/>
			<menu_item_call label="Infos sur les matériaux sélectionnés" name="Selected Material Info"/>
			<menu_item_check label="Filaire" name="Wireframe"/>
			<menu_item_check label="Occlusion objet-objet" name="Object-Object Occlusion"/>
			<menu_item_check label="Modèle d&apos;éclairage avancé" name="Advanced Lighting Model"/>
			<menu_item_check label="Ombres du soleil/de la lune/des projecteurs" name="Shadows from Sun/Moon/Projectors"/>
			<menu_item_check label="SSAO et lissage des ombres" name="SSAO and Shadow Smoothing"/>
			<menu_item_check label="Débogage GL" name="Debug GL"/>
			<menu_item_check label="Débogage pipeline" name="Debug Pipeline"/>
			<menu_item_check label="Masques alpha automatiques (différés)" name="Automatic Alpha Masks (deferred)"/>
			<menu_item_check label="Masques alpha automatiques (non différés)" name="Automatic Alpha Masks (non-deferred)"/>
			<menu_item_check label="Textures d&apos;animation" name="Animation Textures"/>
			<menu_item_check label="Désactiver les textures" name="Disable Textures"/>
			<menu_item_check label="Textures pleine résolution" name="Rull Res Textures"/>
			<menu_item_check label="Rendu des lumières jointes" name="Render Attached Lights"/>
			<menu_item_check label="Rendu des particules jointes" name="Render Attached Particles"/>
			<menu_item_check label="Objets en surbrillance avec le pointeur" name="Hover Glow Objects"/>
			<menu_item_call label="Vider le cache immédiatement" name="Cache Clear"/>
		</menu>
		<menu label="Réseau" name="Network">
			<menu_item_check label="Pauser l&apos;avatar" name="AgentPause"/>
			<menu_item_call label="Activer le journal des messages" name="Enable Message Log"/>
			<menu_item_call label="Désactiver le journal des messages" name="Disable Message Log"/>
			<menu_item_check label="Objets d&apos;interpolation de vitesse" name="Velocity Interpolate Objects"/>
			<menu_item_check label="Interpolation ping des positions des objets" name="Ping Interpolate Object Positions"/>
			<menu_item_call label="Abandonner un paquet" name="Drop a Packet"/>
		</menu>
		<menu_item_call label="Dump caméra scriptée" name="Dump Scripted Camera"/>
		<menu label="Enregistreur" name="Recorder">
			<menu_item_call label="Commencer la lecture" name="Start Playback"/>
			<menu_item_call label="Arrêter la lecture" name="Stop Playback"/>
			<menu_item_check label="Lecture en boucle" name="Loop Playback"/>
			<menu_item_call label="Commencer l&apos;enregistrement" name="Start Record"/>
			<menu_item_call label="Arrêter l&apos;enregistrement" name="Stop Record"/>
		</menu>
		<menu label="Monde" name="DevelopWorld">
			<menu_item_check label="Ignorer les paramètres du soleil de la sim" name="Sim Sun Override"/>
			<menu_item_check label="Météo fixe" name="Fixed Weather"/>
			<menu_item_call label="Vidage de cache d&apos;objet de la région" name="Dump Region Object Cache"/>
		</menu>
		<menu label="Interface" name="UI">
			<menu_item_call label="Navigateur de médias" name="Media Browser"/>
>>>>>>> 9bfcda0a
			<menu_item_call label="Dump SelectMgr" name="Dump SelectMgr"/>
			<menu_item_call label="Dump Inventory" name="Dump Inventory"/>
			<menu_item_call label="Dump Timers" name="Dump Timers"/>
			<menu_item_call label="Dump Focus Holder" name="Dump Focus Holder"/>
			<menu_item_call label="Print Selected Object Info" name="Print Selected Object Info"/>
			<menu_item_call label="Print Agent Info" name="Print Agent Info"/>
			<menu_item_check label="Double-Click Auto-Pilot" name="Double-ClickAuto-Pilot"/>
			<menu_item_check label="Double-Click Teleport" name="DoubleClick Teleport"/>
			<menu_item_check label="Debug SelectMgr" name="Debug SelectMgr"/>
			<menu_item_check label="Debug Clicks" name="Debug Clicks"/>
			<menu_item_check label="Debug Views" name="Debug Views"/>
			<menu_item_check label="Debug Name Tooltips" name="Debug Name Tooltips"/>
			<menu_item_check label="Debug Mouse Events" name="Debug Mouse Events"/>
			<menu_item_check label="Debug Keys" name="Debug Keys"/>
			<menu_item_check label="Debug Window Process" name="Debug WindowProc"/>
		</menu>
		<menu label="XUI" name="XUI">
			<menu_item_call label="Reload Color Settings" name="Reload Color Settings"/>
			<menu_item_call label="Show Font Test" name="Show Font Test"/>
			<menu_item_call label="Load from XML" name="Load from XML"/>
			<menu_item_call label="Save to XML" name="Save to XML"/>
			<menu_item_check label="Show XUI Names" name="Show XUI Names"/>
			<menu_item_check label="Show debugging info for views" name="DebugViews"/>
			<menu_item_call label="XUI Preview Tool" name="UI Preview Tool"/>
			<menu_item_call label="Send Test IMs" name="Send Test IMs"/>
			<menu_item_call label="Flush Names Caches" name="Flush Names Caches"/>
		</menu>
		<menu label="Avatar" name="Character">
			<menu label="Grab Baked Texture" name="Grab Baked Texture">
				<menu_item_call label="Iris" name="Grab Iris"/>
				<menu_item_call label="Head" name="Grab Head"/>
				<menu_item_call label="Upper Body" name="Grab Upper Body"/>
				<menu_item_call label="Lower Body" name="Grab Lower Body"/>
				<menu_item_call label="Skirt" name="Grab Skirt"/>
			</menu>
			<menu label="Character Tests" name="Character Tests">
				<menu_item_call label="Appearance To XML" name="Appearance To XML"/>
				<menu_item_call label="Toggle Character Geometry" name="Toggle Character Geometry"/>
				<menu_item_call label="Test Male" name="Test Male"/>
				<menu_item_call label="Test Female" name="Test Female"/>
				<menu_item_check label="Allow Select Avatar" name="Allow Select Avatar"/>
			</menu>
			<menu label="Animation Speed" name="Animation Speed">
				<menu_item_call label="All Animations 10% Faster" name="All Animations 10 Faster"/>
				<menu_item_call label="All Animations 10% Slower" name="All Animations 10 Slower"/>
				<menu_item_call label="Reset All Animation Speed" name="Reset All Animation Speed"/>
				<menu_item_check label="Slow Motion Animations" name="Slow Motion Animations"/>
			</menu>
			<menu_item_call label="Force Params to Default" name="Force Params to Default"/>
			<menu_item_check label="Animation Info" name="Animation Info"/>
			<menu_item_check label="Show Look At" name="Show Look At"/>
			<menu_item_check label="Show Point At" name="Show Point At"/>
			<menu_item_check label="Debug Joint Updates" name="Debug Joint Updates"/>
			<menu_item_check label="Disable LOD" name="Disable LOD"/>
			<menu_item_check label="Debug Character Vis" name="Debug Character Vis"/>
			<menu_item_check label="Show Collision Skeleton" name="Show Collision Skeleton"/>
			<menu_item_check label="Voir les os" name="Show Bones"/>
			<menu_item_check label="Display Agent Target" name="Display Agent Target"/>
			<menu_item_call label="Dump Attachments" name="Dump Attachments"/>
			<menu_item_call label="Debug Avatar Textures" name="Debug Avatar Textures"/>
			<menu_item_call label="Dump Local Textures" name="Dump Local Textures"/>
			<menu_item_call label="Reload Avatar Cloud Particle" name="Reload Avatar Cloud Particle"/>
		</menu>
		<menu_item_check label="HTTP Textures" name="HTTP Textures"/>
		<menu_item_check label="HTTP Inventory" name="HTTP Inventory"/>
		<menu_item_call label="Compress Images" name="Compress Images"/>
		<menu_item_call label="Enable Visual Leak Detector" name="Enable Visual Leak Detector"/>
		<menu_item_check label="Output Debug Minidump" name="Output Debug Minidump"/>
		<menu_item_check label="Console Window on next Run" name="Console Window"/>
		<menu label="Set Logging Level" name="Set Logging Level">
			<menu_item_check name="Debug" label="Debug"/>
			<menu_item_check name="Info" label="Info"/>
			<menu_item_check name="Warning" label="Warning"/>
			<menu_item_check name="Error" label="Error"/>
			<menu_item_check name="None" label="None"/>
		</menu>
		<menu_item_call label="Request Admin Status" name="Request Admin Options"/>
		<menu_item_call label="Leave Admin Status" name="Leave Admin Options"/>
		<menu_item_check label="Show Admin Menu" name="View Admin Options"/>
	</menu>
	<menu label="Admin" name="Admin">
		<menu label="Object" name="AdminObject">
			<menu_item_call label="Take Copy" name="Admin Take Copy"/>
			<menu_item_call label="Force Owner To Me" name="Force Owner To Me"/>
			<menu_item_call label="Force Owner Permissive" name="Force Owner Permissive"/>
			<menu_item_call label="Delete" name="Delete"/>
			<menu_item_call label="Lock" name="Lock"/>
			<menu_item_call label="Get Assets IDs" name="Get Assets IDs"/>
		</menu>
		<menu label="Parcel" name="Parcel">
			<menu_item_call label="Force Owner To Me" name="Owner To Me"/>
			<menu_item_call label="Set to Linden Content" name="Set to Linden Content"/>
			<menu_item_call label="Claim Public Land" name="Claim Public Land"/>
		</menu>
		<menu label="Region" name="Region">
			<menu_item_call label="Dump Temp Asset Data" name="Dump Temp Asset Data"/>
			<menu_item_call label="Save Region State" name="Save Region State"/>
		</menu>
		<menu_item_call label="God Tools" name="God Tools"/>
	</menu>
	<menu label="Admin" name="Deprecated">
		<menu label="Attach Object" name="Attach Object"/>
		<menu label="Detach Object" name="Detach Object"/>
		<menu label="Take Off Clothing" name="Take Off Clothing">
			<menu_item_call label="Shirt" name="Shirt"/>
			<menu_item_call label="Pants" name="Pants"/>
			<menu_item_call label="Shoes" name="Shoes"/>
			<menu_item_call label="Socks" name="Socks"/>
			<menu_item_call label="Jacket" name="Jacket"/>
			<menu_item_call label="Gloves" name="Gloves"/>
			<menu_item_call label="Undershirt" name="Menu Undershirt"/>
			<menu_item_call label="Underpants" name="Menu Underpants"/>
			<menu_item_call label="Skirt" name="Skirt"/>
			<menu_item_call label="Alpha" name="Alpha"/>
			<menu_item_call label="Tattoo" name="Tattoo"/>
			<menu_item_call label="Physics" name="Physics"/>
			<menu_item_call label="All Clothes" name="All Clothes"/>
		</menu>
		<menu label="Help" name="DeprecatedHelp">
			<menu_item_call label="Official Linden Blog" name="Official Linden Blog"/>
			<menu_item_call label="Scripting Portal" name="Scripting Portal"/>
			<menu label="Bug Reporting" name="Bug Reporting">
				<menu_item_call label="Public Issue Tracker" name="Public Issue Tracker"/>
				<menu_item_call label="Public Issue Tracker Help" name="Publc Issue Tracker Help"/>
				<menu_item_call label="Bug Reporting 101" name="Bug Reporing 101"/>
				<menu_item_call label="Security Issues" name="Security Issues"/>
				<menu_item_call label="QA Wiki" name="QA Wiki"/>
			</menu>
		</menu>
	</menu>
</menu_bar><|MERGE_RESOLUTION|>--- conflicted
+++ resolved
@@ -145,21 +145,12 @@
 		</menu>
 		<menu_item_call label="Lier" name="Link"/>
 		<menu_item_call label="Annuler le lien" name="Unlink"/>
-<<<<<<< HEAD
 		<menu_item_check label="Editer les parties liées" name="Edit Linked Parts"/>
-		<menu label="Sélectionner les parties liées" name="Select Linked Parts">
-			<menu_item_call label="Sélectionner la partie suivante" name="Select Next Part"/>
-			<menu_item_call label="Sélectionner la partie précédente" name="Select Previous Part"/>
-			<menu_item_call label="Inclure la partie suivante" name="Include Next Part"/>
-			<menu_item_call label="Inclure la partie précédente" name="Include Previous Part"/>
-=======
-		<menu_item_check label="Modifier les parties liées" name="Edit Linked Parts"/>
 		<menu label="Sélectionner des éléments" name="Select Elements">
 			<menu_item_call label="Sélectionner la partie suivante ou le visage" name="Select Next Part or Face"/>
 			<menu_item_call label="Sélectionner la partie précédente ou le visage" name="Select Previous Part or Face"/>
 			<menu_item_call label="Inclure la partie suivante ou le visage" name="Include Next Part or Face"/>
 			<menu_item_call label="Inclure la partie précédente ou le visage" name="Include Previous Part or Face"/>
->>>>>>> 9bfcda0a
 		</menu>
 		<menu_item_call label="Centrer sur la sélection" name="Focus on Selection"/>
 		<menu_item_call label="Zoomer sur la sélection" name="Zoom to Selection"/>
@@ -438,7 +429,6 @@
 		</menu>
 		<menu label="Rendering" name="Rendering">
 			<menu_item_check label="Axes" name="Axes"/>
-<<<<<<< HEAD
 			<menu_item_check label="Tangent Basis" name="Tangent Basis"/>
 			<menu_item_call label="Selected Texture Info Basis" name="Selected Texture Info Basis"/>
 			<menu_item_call label="Selected Material Info" name="Selected Material Info"/>
@@ -484,55 +474,10 @@
 			<menu_item_call label="Dump Simulator Features to Nearby Chat" name="DumpSimFeaturesToChat"/>
 		</menu>
 		<menu label="UI" name="UI">
-			<menu_item_call label="Media Browser Test" name="Web Browser Test"/>
+			<menu_item_call label="Navigateur de médias" name="Media Browser"/>
 			<menu_item_check label="Region Restart Test..." name="Region Restart Test"/>
 			<menu_item_call label="Web Content Browser" name="Web Content Browser"/>
 			<menu_item_call label="FB Connect Test" name="FB Connect Test"/>
-=======
-			<menu_item_check label="Tangente" name="Tangent Basis"/>
-			<menu_item_call label="Base des infos de la texture sélectionnée" name="Selected Texture Info Basis"/>
-			<menu_item_call label="Infos sur les matériaux sélectionnés" name="Selected Material Info"/>
-			<menu_item_check label="Filaire" name="Wireframe"/>
-			<menu_item_check label="Occlusion objet-objet" name="Object-Object Occlusion"/>
-			<menu_item_check label="Modèle d&apos;éclairage avancé" name="Advanced Lighting Model"/>
-			<menu_item_check label="Ombres du soleil/de la lune/des projecteurs" name="Shadows from Sun/Moon/Projectors"/>
-			<menu_item_check label="SSAO et lissage des ombres" name="SSAO and Shadow Smoothing"/>
-			<menu_item_check label="Débogage GL" name="Debug GL"/>
-			<menu_item_check label="Débogage pipeline" name="Debug Pipeline"/>
-			<menu_item_check label="Masques alpha automatiques (différés)" name="Automatic Alpha Masks (deferred)"/>
-			<menu_item_check label="Masques alpha automatiques (non différés)" name="Automatic Alpha Masks (non-deferred)"/>
-			<menu_item_check label="Textures d&apos;animation" name="Animation Textures"/>
-			<menu_item_check label="Désactiver les textures" name="Disable Textures"/>
-			<menu_item_check label="Textures pleine résolution" name="Rull Res Textures"/>
-			<menu_item_check label="Rendu des lumières jointes" name="Render Attached Lights"/>
-			<menu_item_check label="Rendu des particules jointes" name="Render Attached Particles"/>
-			<menu_item_check label="Objets en surbrillance avec le pointeur" name="Hover Glow Objects"/>
-			<menu_item_call label="Vider le cache immédiatement" name="Cache Clear"/>
-		</menu>
-		<menu label="Réseau" name="Network">
-			<menu_item_check label="Pauser l&apos;avatar" name="AgentPause"/>
-			<menu_item_call label="Activer le journal des messages" name="Enable Message Log"/>
-			<menu_item_call label="Désactiver le journal des messages" name="Disable Message Log"/>
-			<menu_item_check label="Objets d&apos;interpolation de vitesse" name="Velocity Interpolate Objects"/>
-			<menu_item_check label="Interpolation ping des positions des objets" name="Ping Interpolate Object Positions"/>
-			<menu_item_call label="Abandonner un paquet" name="Drop a Packet"/>
-		</menu>
-		<menu_item_call label="Dump caméra scriptée" name="Dump Scripted Camera"/>
-		<menu label="Enregistreur" name="Recorder">
-			<menu_item_call label="Commencer la lecture" name="Start Playback"/>
-			<menu_item_call label="Arrêter la lecture" name="Stop Playback"/>
-			<menu_item_check label="Lecture en boucle" name="Loop Playback"/>
-			<menu_item_call label="Commencer l&apos;enregistrement" name="Start Record"/>
-			<menu_item_call label="Arrêter l&apos;enregistrement" name="Stop Record"/>
-		</menu>
-		<menu label="Monde" name="DevelopWorld">
-			<menu_item_check label="Ignorer les paramètres du soleil de la sim" name="Sim Sun Override"/>
-			<menu_item_check label="Météo fixe" name="Fixed Weather"/>
-			<menu_item_call label="Vidage de cache d&apos;objet de la région" name="Dump Region Object Cache"/>
-		</menu>
-		<menu label="Interface" name="UI">
-			<menu_item_call label="Navigateur de médias" name="Media Browser"/>
->>>>>>> 9bfcda0a
 			<menu_item_call label="Dump SelectMgr" name="Dump SelectMgr"/>
 			<menu_item_call label="Dump Inventory" name="Dump Inventory"/>
 			<menu_item_call label="Dump Timers" name="Dump Timers"/>
