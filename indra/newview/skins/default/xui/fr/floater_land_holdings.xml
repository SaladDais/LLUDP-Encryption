--- conflicted
+++ resolved
@@ -1,17 +1,3 @@
-<<<<<<< HEAD
-<?xml version="1.0" encoding="utf-8" standalone="yes" ?>
-<floater name="land holdings floater" title="Mes terrains">
-	<scroll_list name="parcel list">
-		<column label="Nom" name="name" />
-		<column label="Emplacement" name="location" />
-		<column label="Surface" name="area" />
-		<column label="" name="hidden" />
-	</scroll_list>
-	<button label="Téléporter" label_selected="Téléporter" name="Teleport"
-	     tool_tip="Téléportez-vous au milieu de ce terrain." />
-	<button label="Voir sur la carte" label_selected="Voir sur la carte" name="Show on Map"
-	     tool_tip="Affichez ce terrain sur la carte du monde." />
-=======
 <?xml version="1.0" encoding="utf-8" standalone="yes"?>
 <floater name="land holdings floater" title="Mes terrains">
 	<scroll_list name="parcel list">
@@ -23,18 +9,12 @@
 	</scroll_list>
 	<button label="Téléporter" label_selected="Téléporter" name="Teleport" tool_tip="Téléportez-vous au milieu de ce terrain."/>
 	<button label="Voir sur la carte" label_selected="Voir sur la carte" name="Show on Map" tool_tip="Affichez ce terrain sur la carte du monde."/>
->>>>>>> fcaa1ad4
 	<text name="contrib_label">
 		Vos contributions :
 	</text>
 	<scroll_list name="grant list">
-<<<<<<< HEAD
-		<column label="Groupe" name="group" />
-		<column label="Surface" name="area" />
-=======
 		<column label="Groupe" name="group"/>
 		<column label="Surface" name="area"/>
->>>>>>> fcaa1ad4
 	</scroll_list>
 	<text name="allowed_label">
 		Surface de terrain autorisée avec votre compte :
