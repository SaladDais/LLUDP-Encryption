<?xml version="1.0" encoding="utf-8" standalone="yes"?>
<<<<<<< HEAD
<panel name="object properties" title="Profil de l'objet">
	<panel.string name="text deed continued">Céder</panel.string>
	<panel.string name="text deed">Céder</panel.string>
	<panel.string name="text modify info 1">Vous pouvez modifier cet objet</panel.string>
	<panel.string name="text modify info 2">Vous pouvez modifier ces objets</panel.string>
	<panel.string name="text modify info 3">Vous ne pouvez pas modifier cet objet</panel.string>
	<panel.string name="text modify info 4">Vous ne pouvez pas modifier ces objets</panel.string>
	<panel.string name="text modify info 5">Vous ne pouvez pas modifier un objet hors de sa région</panel.string>
	<panel.string name="text modify info 6">Vous ne pouvez pas modifier ces objets hors de leur région</panel.string>
	<panel.string name="text modify warning">Cet objet à des parties liées</panel.string>
	<panel.string name="Cost Default">Prix : L$</panel.string>
	<panel.string name="Cost Total">Prix total : L$</panel.string>
	<panel.string name="Cost Per Unit">Prix unitaire : L$</panel.string>
	<panel.string name="Cost Mixed">Mixed Price</panel.string>
	<panel.string name="Sale Mixed">Mixed Sale</panel.string>
	<text name="title" value="Profil de l'objet"/>
	<scroll_container name="item_profile_scroll">
		<panel name="properties_panel">
			<text name="Name:">Nom :</text>
			<text name="Description:">Description :</text>
			<text name="CreatorNameLabel">Créateur :</text>
			<text name="Creator Name">(Chargement...)</text>
			<text name="Owner:">Propriétaire :</text>
			<text name="Owner Name">(Chargement...)</text>
			<text name="Group_label">Groupe :</text>
			<button name="button set group" tool_tip="Sélectionnez un groupe avec lequel partager les permissions de l'objet"/>
			<button label="Céder" label_selected="Céder" name="button deed" tool_tip="Céder cet objet avec les permissions de prochain propriétaire. Les objets partagés avec un groupe peuvent être cédés par un officier du groupe."/>
			<text name="label click action">Cliquez pour :</text>
			<combo_box name="clickaction">
				<combo_box.item label="Toucher (par défaut)" name="Touch/grab(default)"/>
				<combo_box.item label="S'asseoir" name="Sitonobject"/>
				<combo_box.item label="Acheter l'objet" name="Buyobject"/>
				<combo_box.item label="Payer l'objet" name="Payobject"/>
				<combo_box.item label="Ouvrir" name="Open"/>
				<combo_box.item label="Zoomer" name="Zoom"/>
			</combo_box>
			<panel name="perms_inv">
				<text name="perm_modify">Vous pouvez modifier cet objet</text>
				<text name="Anyone can:">Tout le monde :</text>
				<check_box label="Copier" name="checkbox allow everyone copy"/>
				<check_box label="Déplacer" name="checkbox allow everyone move"/>
				<text name="GroupLabel">Groupe :</text>
				<check_box label="Partager" name="checkbox share with group" tool_tip="Permet à tous les membres du groupe en question de partager les permissions de l'objet. Vous devez céder l'objet au groupe pour activer les permissions restreintes à celui-ci."/>
				<text name="NextOwnerLabel">Prochain propriétaire :</text>
				<check_box label="Modifier" name="checkbox next owner can modify"/>
				<check_box label="Copier" name="checkbox next owner can copy"/>
				<check_box label="Transférer" name="checkbox next owner can transfer" tool_tip="Le prochain propriétaire pourra offrir ou revendre cet objet"/>
			</panel>
			<check_box label="À vendre" name="checkbox for sale"/>
			<combo_box name="sale type">
				<combo_box.item name="Copy" label="Copie"/>
				<combo_box.item name="Contents" label="Contenu"/>
				<combo_box.item name="Original" label="Original"/>
			</combo_box>
			<spinner name="Edit Cost" label="Prix : L$"/>
			<check_box label="Afficher dans la recherche" name="search_check" tool_tip="Laissez la possibilité aux personnes de voir cet objet dans les résultats de recherche"/>
			<text name="pathfinding_attributes_label" width="180">Attributs de recherche de chemin :</text>
		</panel>
	</scroll_container>
	<layout_stack name="buttons_ls">
		<layout_panel name="open_btn_panel"><button label="Ouvrir" name="open_btn"/></layout_panel>
		<layout_panel name="pay_btn_panel"><button label="Payer" name="pay_btn"/></layout_panel>
		<layout_panel name="buy_btn_panel"><button label="Acheter" name="buy_btn"/></layout_panel>
		<layout_panel name="details_btn_panel"><button label="Détails" name="details_btn"/></layout_panel>
	</layout_stack>
=======
<panel name="object properties" title="Profil de l&apos;objet">
	<panel.string name="text deed continued">
		Céder
	</panel.string>
	<panel.string name="text deed">
		Céder
	</panel.string>
	<panel.string name="text modify info 1">
		Vous pouvez modifier cet objet
	</panel.string>
	<panel.string name="text modify info 2">
		Vous pouvez modifier ces objets
	</panel.string>
	<panel.string name="text modify info 3">
		Vous ne pouvez pas modifier cet objet
	</panel.string>
	<panel.string name="text modify info 4">
		Vous ne pouvez pas modifier ces objets
	</panel.string>
	<panel.string name="text modify info 5">
		Impossible de modifier cet objet au-delà de la frontière d&apos;une région
	</panel.string>
	<panel.string name="text modify info 6">
		Impossible de modifier ces objets au-delà de la frontière d&apos;une région
	</panel.string>
	<panel.string name="text modify warning">
		Cet objet comprend des parties liées
	</panel.string>
	<panel.string name="Cost Default">
		Prix : L$
	</panel.string>
	<panel.string name="Cost Total">
		Prix total : L$
	</panel.string>
	<panel.string name="Cost Per Unit">
		Prix par : L$
	</panel.string>
	<panel.string name="Cost Mixed">
		Prix mixte
	</panel.string>
	<panel.string name="Sale Mixed">
		Vente mixte
	</panel.string>
	<text name="title" value="Profil de l&apos;objet"/>
	<text name="where" value="(dans Second Life)"/>
	<panel label="" name="properties_panel">
		<text name="Name:">
			Nom :
		</text>
		<line_editor name="Object Name" tool_tip="Le nom est limité à 63 caractères. Les noms de prim plus longs sont écourtés. Les noms ne peuvent contenir que des caractères imprimables trouvés dans le jeu de caractères ASCII-7 (non étendu), à l&apos;exception de la barre / pipe verticale &apos;|&apos;."/>
		<text name="Description:">
			Description :
		</text>
		<line_editor name="Object Description" tool_tip="Lorsque les utilisateurs sélectionnent &apos;Conseils de survol sur tous les objets&apos; dans les paramètres de la visionneuse, la description contextuelle de chaque objet apparaît sous le pointeur de la souris. La description de la prim est limitée à 127 octets, toute chaîne supérieure à cette limite sera tronquée."/>
		<text name="CreatorNameLabel">
			Créateur :
		</text>
		<text name="Owner:">
			Propriétaire :
		</text>
		<text name="Group_label">
			Groupe :
		</text>
		<button name="button set group" tool_tip="Choisir un groupe pour partager les droits relatifs à cet objet"/>
		<name_box initial_value="Chargement…" name="Group Name Proxy"/>
		<button label="Céder" label_selected="Céder" name="button deed" tool_tip="En cédant un objet, vous donnez aussi les droits au prochain propriétaire. Seul un officier peut céder les objets partagés d&apos;un groupe."/>
		<text name="label click action">
			Cliquer pour :
		</text>
		<combo_box name="clickaction" tool_tip="Une action de clic vous permet d&apos;interagir avec un objet avec un simple clic gauche. Chaque action de clic a un curseur spécial indiquant ce qu&apos;il fait. Certaines actions de clic ont des exigences pour fonctionner.   Par exemple, Toucher and Payer nécessitent des scripts">
			<combo_box.item label="Toucher (défaut)" name="Touch/grab(default)"/>
			<combo_box.item label="S&apos;asseoir sur l&apos;objet" name="Sitonobject"/>
			<combo_box.item label="Acheter l&apos;objet" name="Buyobject"/>
			<combo_box.item label="Payer l&apos;objet" name="Payobject"/>
			<combo_box.item label="Ouvrir" name="Open"/>
			<combo_box.item label="Zoom" name="Zoom"/>
		</combo_box>
		<panel name="perms_inv">
			<text name="perm_modify">
				Vous pouvez modifier cet objet
			</text>
			<text name="Anyone can:">
				N&apos;importe qui :
			</text>
			<check_box label="Copier" name="checkbox allow everyone copy" tool_tip="Tout le monde peut prendre une copie de l&apos;objet. L&apos;objet et tout son contenu doit être autorisé à être copié et transféré."/>
			<check_box label="Bouger" name="checkbox allow everyone move" tool_tip="Tout le monde peut déplacer l&apos;objet."/>
			<text name="GroupLabel">
				Groupe :
			</text>
			<check_box label="Partager" name="checkbox share with group" tool_tip="Autoriser tous les membres du groupe choisi à partager vos droits de modification pour cet objet. Pour activer les restrictions de rôles, vous devez d&apos;abord cliquer sur Céder."/>
			<text name="NextOwnerLabel">
				Le prochain propriétaire :
			</text>
			<check_box label="Modifier" name="checkbox next owner can modify" tool_tip="Le prochain propriétaire peut modifier des propriétés telles que le libellé de l&apos;élément ou l&apos;échelle de cet objet."/>
			<check_box label="Copier" name="checkbox next owner can copy" tool_tip="Le prochain propriétaire peut faire des copies illimitées de cet objet. Les copies conservent les informations sur le créateur et ne peuvent jamais être plus permissives que l&apos;élément qui est copié."/>
			<check_box label="Transférer" name="checkbox next owner can transfer" tool_tip="Le prochain propriétaire peut donner ou revendre cet objet"/>
		</panel>
		<check_box label="À vendre" name="checkbox for sale" tool_tip="Permet aux gens d&apos;acheter cet objet, son contenu ou de le copier dans Second Life à un prix donné."/>
		<combo_box name="sale type" tool_tip="Indiquez si l’acheteur recevra une copie, une copie du contenu ou l’article lui-même.">
			<combo_box.item label="Copier" name="Copy"/>
			<combo_box.item label="Contenus" name="Contents"/>
			<combo_box.item label="Original" name="Original"/>
		</combo_box>
		<spinner label="Prix : L$" name="Edit Cost" tool_tip="Coût de l&apos;objet."/>
		<check_box label="Afficher avec la recherche" name="search_check" tool_tip="Permettre aux autres résidents de voir cet objet dans les résultats de recherche"/>
		<text name="pathfinding_attributes_label">
			Attributs de recherche de chemin :
		</text>
		<text name="B:">
			B :
		</text>
		<text name="O:">
			O :
		</text>
		<text name="G:">
			G :
		</text>
		<text name="E:">
			E :
		</text>
		<text name="N:">
			N :
		</text>
		<text name="F:">
			F :
		</text>
	</panel>
	<panel name="button_panel">
		<button label="Ouvrir" name="open_btn" tool_tip="Ouvrir pour afficher le contenu de l&apos;objet."/>
		<button label="Payer" name="pay_btn" tool_tip="Ouvrir la fenêtre Payer. L&apos;objet doit avoir un script payant pour que cela fonctionne."/>
		<button label="Acheter" name="buy_btn" tool_tip="Ouvrir la fenêtre Acheter Nécessite que l&apos;objet soit mis en vente."/>
		<button label="Détails" name="details_btn" tool_tip="Ouvrir la fenêtre Inspecter l&apos;objet"/>
	</panel>
>>>>>>> db6d4a3c
</panel><|MERGE_RESOLUTION|>--- conflicted
+++ resolved
@@ -1,71 +1,4 @@
 <?xml version="1.0" encoding="utf-8" standalone="yes"?>
-<<<<<<< HEAD
-<panel name="object properties" title="Profil de l'objet">
-	<panel.string name="text deed continued">Céder</panel.string>
-	<panel.string name="text deed">Céder</panel.string>
-	<panel.string name="text modify info 1">Vous pouvez modifier cet objet</panel.string>
-	<panel.string name="text modify info 2">Vous pouvez modifier ces objets</panel.string>
-	<panel.string name="text modify info 3">Vous ne pouvez pas modifier cet objet</panel.string>
-	<panel.string name="text modify info 4">Vous ne pouvez pas modifier ces objets</panel.string>
-	<panel.string name="text modify info 5">Vous ne pouvez pas modifier un objet hors de sa région</panel.string>
-	<panel.string name="text modify info 6">Vous ne pouvez pas modifier ces objets hors de leur région</panel.string>
-	<panel.string name="text modify warning">Cet objet à des parties liées</panel.string>
-	<panel.string name="Cost Default">Prix : L$</panel.string>
-	<panel.string name="Cost Total">Prix total : L$</panel.string>
-	<panel.string name="Cost Per Unit">Prix unitaire : L$</panel.string>
-	<panel.string name="Cost Mixed">Mixed Price</panel.string>
-	<panel.string name="Sale Mixed">Mixed Sale</panel.string>
-	<text name="title" value="Profil de l'objet"/>
-	<scroll_container name="item_profile_scroll">
-		<panel name="properties_panel">
-			<text name="Name:">Nom :</text>
-			<text name="Description:">Description :</text>
-			<text name="CreatorNameLabel">Créateur :</text>
-			<text name="Creator Name">(Chargement...)</text>
-			<text name="Owner:">Propriétaire :</text>
-			<text name="Owner Name">(Chargement...)</text>
-			<text name="Group_label">Groupe :</text>
-			<button name="button set group" tool_tip="Sélectionnez un groupe avec lequel partager les permissions de l'objet"/>
-			<button label="Céder" label_selected="Céder" name="button deed" tool_tip="Céder cet objet avec les permissions de prochain propriétaire. Les objets partagés avec un groupe peuvent être cédés par un officier du groupe."/>
-			<text name="label click action">Cliquez pour :</text>
-			<combo_box name="clickaction">
-				<combo_box.item label="Toucher (par défaut)" name="Touch/grab(default)"/>
-				<combo_box.item label="S'asseoir" name="Sitonobject"/>
-				<combo_box.item label="Acheter l'objet" name="Buyobject"/>
-				<combo_box.item label="Payer l'objet" name="Payobject"/>
-				<combo_box.item label="Ouvrir" name="Open"/>
-				<combo_box.item label="Zoomer" name="Zoom"/>
-			</combo_box>
-			<panel name="perms_inv">
-				<text name="perm_modify">Vous pouvez modifier cet objet</text>
-				<text name="Anyone can:">Tout le monde :</text>
-				<check_box label="Copier" name="checkbox allow everyone copy"/>
-				<check_box label="Déplacer" name="checkbox allow everyone move"/>
-				<text name="GroupLabel">Groupe :</text>
-				<check_box label="Partager" name="checkbox share with group" tool_tip="Permet à tous les membres du groupe en question de partager les permissions de l'objet. Vous devez céder l'objet au groupe pour activer les permissions restreintes à celui-ci."/>
-				<text name="NextOwnerLabel">Prochain propriétaire :</text>
-				<check_box label="Modifier" name="checkbox next owner can modify"/>
-				<check_box label="Copier" name="checkbox next owner can copy"/>
-				<check_box label="Transférer" name="checkbox next owner can transfer" tool_tip="Le prochain propriétaire pourra offrir ou revendre cet objet"/>
-			</panel>
-			<check_box label="À vendre" name="checkbox for sale"/>
-			<combo_box name="sale type">
-				<combo_box.item name="Copy" label="Copie"/>
-				<combo_box.item name="Contents" label="Contenu"/>
-				<combo_box.item name="Original" label="Original"/>
-			</combo_box>
-			<spinner name="Edit Cost" label="Prix : L$"/>
-			<check_box label="Afficher dans la recherche" name="search_check" tool_tip="Laissez la possibilité aux personnes de voir cet objet dans les résultats de recherche"/>
-			<text name="pathfinding_attributes_label" width="180">Attributs de recherche de chemin :</text>
-		</panel>
-	</scroll_container>
-	<layout_stack name="buttons_ls">
-		<layout_panel name="open_btn_panel"><button label="Ouvrir" name="open_btn"/></layout_panel>
-		<layout_panel name="pay_btn_panel"><button label="Payer" name="pay_btn"/></layout_panel>
-		<layout_panel name="buy_btn_panel"><button label="Acheter" name="buy_btn"/></layout_panel>
-		<layout_panel name="details_btn_panel"><button label="Détails" name="details_btn"/></layout_panel>
-	</layout_stack>
-=======
 <panel name="object properties" title="Profil de l&apos;objet">
 	<panel.string name="text deed continued">
 		Céder
@@ -199,5 +132,4 @@
 		<button label="Acheter" name="buy_btn" tool_tip="Ouvrir la fenêtre Acheter Nécessite que l&apos;objet soit mis en vente."/>
 		<button label="Détails" name="details_btn" tool_tip="Ouvrir la fenêtre Inspecter l&apos;objet"/>
 	</panel>
->>>>>>> db6d4a3c
 </panel>