<?xml version="1.0" encoding="utf-8"?>
<notifications>
	<global name="skipnexttime">
		Ne plus afficher
	</global>
	<global name="alwayschoose">
		Toujours choisir cette option
	</global>
	<global name="implicitclosebutton">
		Fermer
	</global>
	<template name="okbutton">
		<form>
			<button name="OK_okbutton" text="$yestext"/>
		</form>
	</template>
	<template name="okignore">
		<form>
			<button name="OK_okignore" text="$yestext"/>
		</form>
	</template>
	<template name="okcancelbuttons">
		<form>
			<button name="OK_okcancelbuttons" text="$yestext"/>
			<button name="Cancel_okcancelbuttons" text="$notext"/>
		</form>
	</template>
	<template name="okcancelignore">
		<form>
			<button name="OK_okcancelignore" text="$yestext"/>
			<button name="Cancel_okcancelignore" text="$notext"/>
		</form>
	</template>
	<template name="okhelpbuttons">
		<form>
			<button name="OK_okhelpbuttons" text="$yestext"/>
			<button name="Help" text="$helptext"/>
		</form>
	</template>
	<template name="okhelpignore">
		<form>
			<button name="OK_okhelpignore" text="$yestext"/>
			<button name="Help_okhelpignore" text="$helptext"/>
		</form>
	</template>
	<template name="yesnocancelbuttons">
		<form>
			<button name="Yes" text="$yestext"/>
			<button name="No" text="$notext"/>
			<button name="Cancel_yesnocancelbuttons" text="$canceltext"/>
		</form>
	</template>
	<notification functor="GenericAcknowledge" label="Message de notification inconnu" name="MissingAlert">
		Votre version de [APP_NAME] ne peut afficher ce message de notification.  Veuillez vous assurer que vous avez bien la toute dernière version du client.

Détails de l&apos;erreur : La notification, appelée &apos;[_NAME]&apos;, est introuvable dans notifications.xml.
		<usetemplate name="okbutton" yestext="OK"/>
	</notification>
	<notification name="FloaterNotFound">
		Erreur floater : impossible de trouver les contrôles suivants :

[CONTROLS]
		<usetemplate name="okbutton" yestext="OK"/>
	</notification>
	<notification name="TutorialNotFound">
		Aucun didacticiel n&apos;est disponible actuellement.
		<usetemplate name="okbutton" yestext="OK"/>
	</notification>
	<notification name="GenericAlert">
		[MESSAGE]
	</notification>
	<notification name="GenericAlertYesCancel">
		[MESSAGE]
		<usetemplate name="okcancelbuttons" notext="Annuler" yestext="Oui"/>
	</notification>
	<notification name="BadInstallation">
		Une erreur est survenue lors de la mise à jour de [APP_NAME].  Veuillez [http://get.secondlife.com télécharger la dernière version] du client.
		<usetemplate name="okbutton" yestext="OK"/>
	</notification>
	<notification name="LoginFailedNoNetwork">
		Connexion à [SECOND_LIFE_GRID] impossible.
    &apos;[DIAGNOSTIC]&apos;
Veuillez vérifier votre connexion Internet.
		<usetemplate name="okbutton" yestext="OK"/>
	</notification>
	<notification name="MessageTemplateNotFound">
		Le modèle de message [PATH] est introuvable.
		<usetemplate name="okbutton" yestext="OK"/>
	</notification>
	<notification name="WearableSave">
		Enregistrer les changements dans la partie du corps/les habits actuels ?
		<usetemplate canceltext="Cancel" name="yesnocancelbuttons" notext="Ne pas enregistrer" yestext="Enregistrer"/>
	</notification>
	<notification name="ConfirmNoCopyToOutbox">
		Vous n&apos;êtes pas autorisé à copier un ou plusieurs de ces articles dans la boîte d&apos;envoi vendeur. Vous pouvez les déplacer ou les laisser.
		<usetemplate name="okcancelbuttons" notext="Ne pas déplacer les articles" yestext="Déplacer les articles"/>
	</notification>
	<notification name="OutboxFolderCreated">
		Un nouveau dossier a été créé pour chaque article que vous avez transféré vers le niveau supérieur de votre boîte d&apos;envoi vendeur.
		<usetemplate ignoretext="Un nouveau dossier a été créé dans la boîte d&apos;envoi vendeur." name="okignore" yestext="OK"/>
	</notification>
	<notification name="OutboxImportComplete">
		Transfert réussi

Tous les dossiers ont été envoyés vers la Place du marché.
		<usetemplate ignoretext="Tous les dossiers envoyés vers la Place du marché" name="okignore" yestext="OK"/>
	</notification>
	<notification name="OutboxImportHadErrors">
		Impossible de transférer certains dossiers

Des erreurs se sont produites lors de l&apos;envoi de certains dossiers vers la Place du marché. Ces dossiers sont toujours disponibles dans votre boîte d&apos;envoi vendeur.

Pour plus d&apos;informations, consultez le [[MARKETPLACE_IMPORTS_URL] journal des erreurs].
		<usetemplate name="okbutton" yestext="OK"/>
	</notification>
	<notification name="OutboxImportFailed">
		Échec de transfert

Aucun dossier n&apos;a été envoyé vers la Place du marché en raison d&apos;une erreur système ou réseau. Veuillez réessayer ultérieurement.
		<usetemplate name="okbutton" yestext="OK"/>
	</notification>
	<notification name="OutboxInitFailed">
		Échec d&apos;initialisation de la Place du marché

L&apos;initialisation de la Place du marché a échoué en raison d&apos;une erreur système ou réseau. Veuillez réessayer ultérieurement.
		<usetemplate name="okbutton" yestext="OK"/>
	</notification>
	<notification name="CompileQueueSaveText">
		Une erreur est survenue lors du chargement du texte pour un script, suite au problème suivant : [REASON]. Veuillez réessayer ultérieurement.
	</notification>
	<notification name="CompileQueueSaveBytecode">
		Une erreur est survenue lors du chargement du script compilé, suite au problème suivant : [REASON]. Veuillez réessayer ultérieurement.
	</notification>
	<notification name="WriteAnimationFail">
		Une erreur est survenue lors de l&apos;écriture des données d&apos;animation. Veuillez réessayer ultérieurement.
	</notification>
	<notification name="UploadAuctionSnapshotFail">
		Un problème est survenu lors du chargement du script compilé, suite au problème suivant : [REASON]
	</notification>
	<notification name="UnableToViewContentsMoreThanOne">
		Impossible d&apos;afficher les contenus de plus d&apos;un objet à la fois.
Veuillez ne sélectionner qu&apos;un seul objet.
	</notification>
	<notification name="SaveClothingBodyChanges">
		Enregistrer tous les changements dans les habits/parties du corps ?
		<usetemplate canceltext="Annuler" name="yesnocancelbuttons" notext="Ne pas enregistrer" yestext="Tout enregistrer"/>
	</notification>
	<notification name="FriendsAndGroupsOnly">
		Les résidents qui ne sont pas vos amis ne sauront pas que vous avez choisi d&apos;ignorer leurs appels et leurs messages instantanés.
		<usetemplate name="okbutton" yestext="OK"/>
	</notification>
	<notification name="FavoritesOnLogin">
		Remarque : si vous activez cette option, toutes les personnes utilisant cet ordinateur pourront voir votre liste d&apos;endroits favoris.
		<usetemplate name="okbutton" yestext="OK"/>
	</notification>
	<notification name="GrantModifyRights">
		Lorsque vous accordez des droits de modification à un autre résident, vous lui permettez de changer, supprimer ou prendre n&apos;importe lequel de vos objets dans Second Life. Réfléchissez bien avant d&apos;accorder ces droits.
Voulez-vous vraiment accorder des droits de modification à [NAME] ?
		<usetemplate name="okcancelbuttons" notext="Non" yestext="Oui"/>
	</notification>
	<notification name="GrantModifyRightsMultiple">
		Lorsque vous accordez des droits d&apos;édition à un autre résident, vous lui permettez de changer n&apos;importe lequel de vos objets dans le Monde. Réfléchissez bien avant d&apos;accorder ces droits.
Souhaitez-vous accorder des droits d&apos;édition aux résidents sélectionnés ?
		<usetemplate name="okcancelbuttons" notext="Non" yestext="Oui"/>
	</notification>
	<notification name="RevokeModifyRights">
		Voulez-vous retirer les droits de modification à [NAME] ?
		<usetemplate name="okcancelbuttons" notext="Non" yestext="Oui"/>
	</notification>
	<notification name="RevokeModifyRightsMultiple">
		Souhaitez-vous retirer les droits d&apos;édition aux résidents selectionnés ?
		<usetemplate name="okcancelbuttons" notext="Non" yestext="Oui"/>
	</notification>
	<notification name="UnableToCreateGroup">
		Impossible de créer le groupe.
[MESSAGE]
		<usetemplate name="okbutton" yestext="OK"/>
	</notification>
	<notification name="PanelGroupApply">
		[NEEDS_APPLY_MESSAGE]
[WANT_APPLY_MESSAGE]
		<usetemplate canceltext="Annuler" name="yesnocancelbuttons" notext="Ignorer les modifications" yestext="Enregistrer les modifications"/>
	</notification>
	<notification name="MustSpecifyGroupNoticeSubject">
		Pour envoyer une notice au groupe, vous devez indiquer un sujet.
		<usetemplate name="okbutton" yestext="OK"/>
	</notification>
	<notification name="AddGroupOwnerWarning">
		Vous êtes sur le point d&apos;ajouter des membres du groupe dans le rôle de [ROLE_NAME].
Les membres ne peuvent pas être destitués de ce rôle.
Ils doivent donner eux-mêmes leur démission.
Êtes-vous certain de vouloir continuer ?
		<usetemplate ignoretext="Confirmer avant d&apos;ajouter un nouveau propriétaire" name="okcancelignore" notext="Non" yestext="Oui"/>
	</notification>
	<notification name="AssignDangerousActionWarning">
		Vous êtes sur le point d&apos;ajouter le pouvoir « [ACTION_NAME] » au rôle « [ROLE_NAME] ».
 *Avertissement*
 Tout membre disposant de ce pouvoir peut s&apos;affecter lui-même, ainsi que tout autre membre, à des rôles disposant de pouvoirs plus importants, et accéder potentiellement à des pouvoirs proches de ceux d&apos;un propriétaire. Assurez-vous de bien comprendre ce que vous faites avant d&apos;attribuer ce pouvoir.

Ajouter ce pouvoir à « [ROLE_NAME] » ?
		<usetemplate name="okcancelbuttons" notext="Non" yestext="Oui"/>
	</notification>
	<notification name="AssignDangerousAbilityWarning">
		Vous êtes sur le point d&apos;ajouter le pouvoir « [ACTION_NAME] » au rôle « [ROLE_NAME] ».

 *Avertissement*
 Tout membre dans un rôle avec ce pouvoir peut s&apos;attribuer à lui-même, ainsi qu&apos;à tout autre membre, Tous les pouvoirs, et accéder potentiellement à des pouvoirs proches de ceux d&apos;un propriétaire.

Ajouter ce pouvoir à « [ROLE_NAME] » ?
		<usetemplate name="okcancelbuttons" notext="Non" yestext="Oui"/>
	</notification>
	<notification name="AttachmentDrop">
		Vous êtes sur le point d&apos;abandonner l&apos;élément joint.
Voulez-vous vraiment continuer ?
		<usetemplate ignoretext="Confirmer avant d&apos;abandonner les éléments joints" name="okcancelignore" notext="Non" yestext="Oui"/>
	</notification>
	<notification name="JoinGroupCanAfford">
		Rejoindre ce groupe coûte [COST] L$.
Voulez-vous continuer ?
		<usetemplate name="okcancelbuttons" notext="Annuler" yestext="Rejoindre"/>
	</notification>
	<notification name="JoinGroupNoCost">
		Vous vous apprêtez à rejoindre le groupe [NAME].
Voulez-vous continuer ?
		<usetemplate name="okcancelbuttons" notext="Annuler" yestext="Fusionner"/>
	</notification>
	<notification name="JoinGroupCannotAfford">
		Rejoindre ce groupe coûte [COST] L$.
Vous n&apos;avez pas suffisamment de L$ pour rejoindre ce groupe.
	</notification>
	<notification name="CreateGroupCost">
		La création de ce groupe coûte [COST] L$.
Les groupes doivent comporter plus d&apos;un membre, sinon ils sont supprimés.
Veuillez inviter des membres d&apos;ici 48 heures.
		<usetemplate canceltext="Annuler" name="okcancelbuttons" notext="Annuler" yestext="Créer un groupe pour [COST] L$"/>
	</notification>
	<notification name="LandBuyPass">
		Pour [COST] L$ vous pouvez pénétrer sur ce terrain ([PARCEL_NAME]) et y rester [TIME] heures. Acheter un pass ?
		<usetemplate name="okcancelbuttons" notext="Annuler" yestext="OK"/>
	</notification>
	<notification name="SalePriceRestriction">
		Pour rendre l&apos;annonce disponible à tous, le prix de vente doit être supérieur à 0 L$.
Si le prix de vente est de 0 L$, vous devez choisir un acheteur spécifique.
	</notification>
	<notification name="ConfirmLandSaleChange">
		Le terrain sélectionné, de [LAND_SIZE] m², est mis en vente.
Votre prix de vente sera de [SALE_PRICE] L$ et la vente sera disponible à [NAME].
		<usetemplate name="okcancelbuttons" notext="Annuler" yestext="OK"/>
	</notification>
	<notification name="ConfirmLandSaleToAnyoneChange">
		ATTENTION : en cliquant sur Vendre à n&apos;importe qui, vous rendez votre terrain disponible à toute la communauté de [CURRENT_GRID], même aux personnes qui ne sont pas dans cette région.

Le terrain sélectionné, de [LAND_SIZE] m², est mis en vente.
Votre prix de vente sera de [SALE_PRICE]L$ et la vente sera disponible à [NAME].
		<usetemplate name="okcancelbuttons" notext="Annuler" yestext="OK"/>
	</notification>
	<notification name="ReturnObjectsDeededToGroup">
		Êtes-vous certain de vouloir renvoyer tous les objets partagés par le groupe [NAME] sur cette parcelle dans l&apos;inventaire du propriétaire précédent ?

*Avertissement* Tous les objets non transférables cédés au groupe seront supprimés !

Objets : [N]
		<usetemplate name="okcancelbuttons" notext="Annuler" yestext="OK"/>
	</notification>
	<notification name="ReturnObjectsOwnedByUser">
		Etes-vous certain de vouloir renvoyer tous les objets que [NAME] possède sur cette parcelle dans son inventaire ?

Objets : [N]
		<usetemplate name="okcancelbuttons" notext="Annuler" yestext="OK"/>
	</notification>
	<notification name="ReturnObjectsOwnedBySelf">
		Êtes-vous certain de vouloir renvoyer tous les objets que vous possédez sur cette parcelle dans votre inventaire ?

Objets : [N]
		<usetemplate name="okcancelbuttons" notext="Annuler" yestext="OK"/>
	</notification>
	<notification name="ReturnObjectsNotOwnedBySelf">
		Êtes-vous certain de vouloir renvoyer tous les objets que vous ne possédez pas sur cette parcelle dans l&apos;inventaire de leur propriétaire ?
Les objets transférables cédés à un groupe seront renvoyés aux propriétaires précédents.

*Avertissement* Tous les objets non transférables cédés au groupe seront supprimés !

Objets : [N]
		<usetemplate name="okcancelbuttons" notext="Annuler" yestext="OK"/>
	</notification>
	<notification name="ReturnObjectsNotOwnedByUser">
		Êtes-vous certain de vouloir renvoyer tous les objets que [NAME] ne possède pas sur cette parcelle dans l&apos;inventaire de leur propriétaire ?
Les objets transférables cédés à un groupe seront renvoyés aux propriétaires précédents.

*Avertissement* Tous les objets non transférables cédés au groupe seront supprimés !

Objets : [N]
		<usetemplate name="okcancelbuttons" notext="Annuler" yestext="OK"/>
	</notification>
	<notification name="ReturnAllTopObjects">
		Êtes-vous certain de vouloir renvoyer tous les objets de la liste dans l&apos;inventaire de leur propriétaire ?
		<usetemplate name="okcancelbuttons" notext="Annuler" yestext="OK"/>
	</notification>
	<notification name="DisableAllTopObjects">
		Êtes-vous certain de vouloir désactiver tous les objets dans cette région ?
		<usetemplate name="okcancelbuttons" notext="Annuler" yestext="OK"/>
	</notification>
	<notification name="ReturnObjectsNotOwnedByGroup">
		Renvoyer les objets de cette parcelle qui ne sont pas partagés avec le groupe [NAME] à leur propriétaire ?

Objets : [N]
		<usetemplate name="okcancelbuttons" notext="Annuler" yestext="OK"/>
	</notification>
	<notification name="UnableToDisableOutsideScripts">
		Impossible de désactiver les scripts.
Les dégâts sont autorisés dans toute la région.
Pour que les armes fonctionnent, les scripts doivent être autorisés.
	</notification>
	<notification name="MultipleFacesSelected">
		Plusieurs faces sont sélectionnées.
Si vous poursuivez cette action, des instances séparées du média seront définies sur plusieurs faces de l&apos;objet.
Pour ne placer le média que sur une seule face, choisissez Sélectionner une face, cliquez sur la face de l&apos;objet de votre choix, puis sur Ajouter.
		<usetemplate ignoretext="Le média sera défini sur plusieurs faces sélectionnées" name="okcancelignore" notext="Annuler" yestext="OK"/>
	</notification>
	<notification name="MustBeInParcel">
		Pour définir le point d&apos;atterrissage, vous devez vous trouver à l&apos;intérieur de la parcelle.
	</notification>
	<notification name="PromptRecipientEmail">
		Veuillez saisir une adresse e-mail valide pour le(s) destinataire(s).
	</notification>
	<notification name="PromptSelfEmail">
		Veuillez saisir votre adresse e-mail.
	</notification>
	<notification name="PromptMissingSubjMsg">
		Envoyer la photo avec l&apos;objet ou le message par défaut ?
		<usetemplate name="okcancelbuttons" notext="Annuler" yestext="OK"/>
	</notification>
	<notification name="ErrorProcessingSnapshot">
		Erreur dans le traitement des données de la photo
	</notification>
	<notification name="ErrorEncodingSnapshot">
		Erreur d&apos;encodage de la photo.
	</notification>
	<notification name="ErrorUploadingPostcard">
		Une erreur est survenue lors du chargement du script compilé, suite au problème suivant : [REASON]
	</notification>
	<notification name="ErrorUploadingReportScreenshot">
		Une erreur est survenue lors du chargement de la capture d&apos;écran destinée au rapport, suite au problème suivant : [REASON]
	</notification>
	<notification name="MustAgreeToLogIn">
		Pour vous connecter à [CURRENT_GRID], vous devez accepter les Conditions d&apos;utilisation.
	</notification>
	<notification name="CouldNotPutOnOutfit">
		Impossible de mettre cet ensemble.
Ce dossier ne contient pas d&apos;habits, de parties du corps ni de pièces jointes.
	</notification>
	<notification name="CannotWearTrash">
		Vous ne pouvez pas porter d&apos;habits ni de parties du corps se trouvant dans la corbeille.
	</notification>
	<notification name="MaxAttachmentsOnOutfit">
		Impossible de joindre l&apos;objet.
La limite de [MAX_ATTACHMENTS] objets joints a été dépassée. Veuillez commencer par supprimer un objet joint existant.
	</notification>
	<notification name="CannotWearInfoNotComplete">
		Vous ne pouvez pas porter cet article car il n&apos;a pas encore été chargé. Veuillez réessayer dans une minute.
	</notification>
	<notification name="MustHaveAccountToLogIn">
		Zut ! Vous avez oublié de fournir certaines informations.
Vous devez saisir le nom d&apos;utilisateur de votre avatar.

Pour entrer dans [CURRENT_GRID], vous devez disposer d&apos;un compte. Voulez-vous en créer un maintenant ?
		<url name="url">
			[create_account_url]
		</url>
		<usetemplate name="okcancelbuttons" notext="Réessayer" yestext="Créer un compte"/>
	</notification>
	<notification name="InvalidCredentialFormat">
		Saisissez soit le nom d&apos;utilisateur soit à la fois le prénom et le nom de votre avatar dans le champ Nom d&apos;utilisateur, puis connectez-vous.
	</notification>
	<notification name="InvalidGrid">
		[GRID] n&apos;est pas un identifiant de grille valide.
	</notification>
	<notification name="InvalidLocationSLURL">
		Grille non valide spécifiée au niveau du lieu de départ.
	</notification>
	<notification name="DeleteClassified">
		Supprimer l&apos;annonce [NAME] ?
Une fois payés, les frais ne sont pas remboursables.
		<usetemplate name="okcancelbuttons" notext="Annuler" yestext="OK"/>
	</notification>
	<notification name="DeleteMedia">
		Vous avez choisi de supprimer le média associé à cette face.
Voulez-vous vraiment continuer ?
		<usetemplate ignoretext="Confirmer avant de supprimer un média d&apos;un objet" name="okcancelignore" notext="Non" yestext="Oui"/>
	</notification>
	<notification name="ClassifiedSave">
		Enregistrer les changements dans l&apos;annonce [NAME] ?
		<usetemplate canceltext="Annuler" name="yesnocancelbuttons" notext="Ne pas enregistrer" yestext="Enregistrer"/>
	</notification>
	<notification name="ClassifiedInsufficientFunds">
		Fonds insuffisants pour créer la petite annonce.
		<usetemplate name="okbutton" yestext="OK"/>
	</notification>
	<notification name="DeleteAvatarPick">
		Supprimer la sélection &lt;nolink&gt;[PICK]&lt;/nolink&gt; ?
		<usetemplate name="okcancelbuttons" notext="Annuler" yestext="OK"/>
	</notification>
	<notification name="DeleteOutfits">
		Supprimer la ou les tenues sélectionnées ?
		<usetemplate name="okcancelbuttons" notext="Annuler" yestext="OK"/>
	</notification>
	<notification name="PromptGoToEventsPage">
		Aller à la page web de [CURRENT_GRID] réservée aux événements ?
		<url name="url">
			http://secondlife.com/events/?lang=fr-FR
		</url>
		<usetemplate name="okcancelbuttons" notext="Annuler" yestext="OK"/>
	</notification>
	<notification name="SelectProposalToView">
		Veuillez sélectionner une proposition.
	</notification>
	<notification name="SelectHistoryItemToView">
		Veuillez sélectionner un historique.
	</notification>
	<notification name="CacheWillClear">
		Le cache sera vidé après le redémarrage de [APP_NAME].
	</notification>
	<notification name="CacheWillBeMoved">
		Le cache sera déplacé après le redémarrage de [APP_NAME].
Remarque : cela videra le cache.
	</notification>
	<notification name="ChangeConnectionPort">
		Les paramètres du port prendront effet après le redémarrage de [APP_NAME].
	</notification>
	<notification name="ChangeSkin">
		Le nouveau thème apparaîtra après le redémarrage de [APP_NAME].
	</notification>
	<notification name="ChangeLanguage">
		Le changement de langue sera effectué au redémarrage de [APP_NAME].
	</notification>
	<notification name="GoToAuctionPage">
		Aller à la page web de [CURRENT_GRID] pour voir le détail des enchères ou enchérir ?
		<url name="url">
			http://secondlife.com/auctions/auction-detail.php?id=[AUCTION_ID]
		</url>
		<usetemplate name="okcancelbuttons" notext="Annuler" yestext="OK"/>
	</notification>
	<notification name="SaveChanges">
		Enregistrer les changements ?
		<usetemplate canceltext="Annuler" name="yesnocancelbuttons" notext="Ne pas enregistrer" yestext="Enregistrer"/>
	</notification>
	<notification name="GestureSaveFailedTooManySteps">
		L&apos;enregistrement du geste a échoué.
Il y a trop d&apos;étapes dans ce geste.
Essayez d&apos;en supprimer quelques-unes.
	</notification>
	<notification name="GestureSaveFailedTryAgain">
		L&apos;enregistrement du geste a échoué. Veuillez réessayer dans une minute.
	</notification>
	<notification name="GestureSaveFailedObjectNotFound">
		Le geste n&apos;a pas pu être enregistré car l&apos;objet ou l&apos;inventaire de l&apos;objet associé n&apos;a pas été trouvé.
L&apos;objet est peut-être inaccessible ou a peut-être été supprimé.
	</notification>
	<notification name="GestureSaveFailedReason">
		Une erreur est survenue lors de l&apos;enregistrement du geste, suite au problème suivant : [REASON]. Essayez d&apos;enregistrer votre geste ultérieurement.
	</notification>
	<notification name="SaveNotecardFailObjectNotFound">
		La note n&apos;a pas pu être enregistrée car l&apos;objet ou l&apos;inventaire de l&apos;objet associé n&apos;a pas été trouvé.
L&apos;objet est peut-être inaccessible ou a peut-être été supprimé.
	</notification>
	<notification name="SaveNotecardFailReason">
		Une erreur est survenue lors de l&apos;enregistrement de la note, suite au problème suivant : [REASON]. Essayez d&apos;enregistrer votre note ultérieurement.
	</notification>
	<notification name="ScriptCannotUndo">
		Impossible d&apos;annuler tous les changements dans votre version du script.
Souhaitez-vous charger la dernière version enregistrée sur le serveur ?
(**Attention** Cette opération est irréversible.)
		<usetemplate name="okcancelbuttons" notext="Annuler" yestext="OK"/>
	</notification>
	<notification name="SaveScriptFailReason">
		Une erreur est survenue lors de l&apos;enregistrement du script, suite au problème suivant : [REASON]. Essayez d&apos;enregistrer votre script ultérieurement.
	</notification>
	<notification name="SaveScriptFailObjectNotFound">
		Impossible d&apos;enregistrer le script car l&apos;objet qui le contient est introuvable.
L&apos;objet est peut-être inaccessible ou a peut-être été supprimé.
	</notification>
	<notification name="SaveBytecodeFailReason">
		Une erreur est survenue lors de l&apos;enregistrement du script compilé, suite au problème suivant : [REASON]. Essayez d&apos;enregistrer votre script ultérieurement.
	</notification>
	<notification name="StartRegionEmpty">
		Vous n&apos;avez pas défini de région de départ.
Saisissez le nom de la région voulue dans la case Lieu de départ ou choisissez Dernier emplacement ou Domicile comme lieu de départ.
		<usetemplate name="okbutton" yestext="OK"/>
	</notification>
	<notification name="CouldNotStartStopScript">
		Impossible de lancer ou d&apos;arrêter le script car l&apos;objet qui le contient est introuvable.
L&apos;objet est peut-être inaccessible ou a peut-être été supprimé.
	</notification>
	<notification name="CannotDownloadFile">
		Impossible de télécharger le fichier
	</notification>
	<notification name="CannotWriteFile">
		Impossible d&apos;écrire le fichier [[FILE]]
	</notification>
	<notification name="UnsupportedHardware">
		Votre ordinateur ne satisfait pas la configuration système requise pour [APP_NAME]. Les performances risquent d&apos;être médiocres. Malheureusement, la section [SUPPORT_SITE] n&apos;offre aucune aide pour les problèmes de configuration système.

Consulter [_URL] pour en savoir plus ?
		<url name="url" option="0">
			http://secondlife.com/support/sysreqs.php?lang=fr
		</url>
		<usetemplate ignoretext="Mon matériel n&apos;est pas pris en charge" name="okcancelignore" notext="Non" yestext="Oui"/>
	</notification>
	<notification name="IntelOldDriver">
		Il existe probablement un pilote plus récent pour votre puce graphique. La mise à jour des pilotes graphiques est susceptible d&apos;améliorer considérablement les performances.

    Visiter la page [_URL] pour rechercher d&apos;éventuelles mises à jour de pilotes ?
		<url name="url">
			http://www.intel.com/p/fr_FR/support/detect/graphics
		</url>
		<usetemplate ignoretext="Mon pilote graphique est obsolète." name="okcancelignore" notext="Non" yestext="Oui"/>
	</notification>
	<notification name="AMDOldDriver">
		Il existe probablement un pilote plus récent pour votre puce graphique.  La mise à jour des pilotes graphiques est susceptible d&apos;améliorer considérablement les performances.

    Visiter la page [_URL] pour rechercher d&apos;éventuelles mises à jour de pilotes ?
		<url name="url">
			http://support.amd.com/us/Pages/AMDSupportHub.aspx
		</url>
		<usetemplate ignoretext="Mon pilote graphique est obsolète." name="okcancelignore" notext="Non" yestext="Oui"/>
	</notification>
	<notification name="NVIDIAOldDriver">
		Il existe probablement un pilote plus récent pour votre puce graphique.  La mise à jour des pilotes graphiques est susceptible d&apos;améliorer considérablement les performances.

    Visiter la page [_URL] pour rechercher d&apos;éventuelles mises à jour de pilotes ?
		<url name="url">
			http://www.nvidia.com/Download/index.aspx?lang=fr
		</url>
		<usetemplate ignoretext="Mon pilote graphique est obsolète." name="okcancelignore" notext="Non" yestext="Oui"/>
	</notification>
	<notification name="UnknownGPU">
		Votre système contient une carte graphique que [APP_NAME] ne reconnaît pas.
Cela est souvent le cas avec le nouveau matériel qui n&apos;a pas encore été testé avec [APP_NAME].  Cela ne posera probablement pas de problème, mais vous devrez peut-être ajuster vos paramètres graphiques.
(Moi &gt; Préférences &gt; Graphiques).
		<form name="form">
			<ignore name="ignore" text="Ma carte graphique ne peut être identifiée"/>
		</form>
	</notification>
	<notification name="DisplaySettingsNoShaders">
		[APP_NAME] a planté lors de l&apos;initialisation des drivers graphiques.
La qualité des graphiques sera paramétrée sur Faible pour éviter certaines erreurs de driver fréquentes. Certaines fonctionnalités graphiques seront donc désactivées.
Nous vous recommandons de mettre à jour les drivers de votre carte graphique.
La qualité des graphiques peut être augmentée à la section Préférences &gt; Graphiques
	</notification>
	<notification name="RegionNoTerraforming">
		Le terraformage est interdit dans la région [REGION].
	</notification>
	<notification name="CannotCopyWarning">
		Vous n&apos;êtes pas autorisé à copier les articles suivants :
[ITEMS].
Ceux-ci disparaîtront donc de votre inventaire si vous les donnez. Voulez-vous vraiment offrir ces articles ?
		<usetemplate name="okcancelbuttons" notext="Non" yestext="Oui"/>
	</notification>
	<notification name="CannotGiveItem">
		Impossible de donner l&apos;objet de l&apos;inventaire.
	</notification>
	<notification name="TransactionCancelled">
		Transaction annulée.
	</notification>
	<notification name="TooManyItems">
		Impossible de donner plus de 42 objets au cours d&apos;un seul transfert d&apos;inventaire.
	</notification>
	<notification name="NoItems">
		Vous n&apos;êtes pas autorisé à transférer les objets sélectionnés.
	</notification>
	<notification name="CannotCopyCountItems">
		Vous n&apos;êtes pas autorisé à copier [COUNT] des objets sélectionnés. Ces objets disparaîtront de votre inventaire.
Souhaitez-vous vraiment donner ces objets ?
		<usetemplate name="okcancelbuttons" notext="Non" yestext="Oui"/>
	</notification>
	<notification name="CannotGiveCategory">
		Vous n&apos;êtes pas autorisé à transférer le dossier sélectionné.
	</notification>
	<notification name="FreezeAvatar">
		Figer cet avatar ?
Il ou elle ne pourra temporairement plus bouger, chatter, ou interagir dans le Monde.
		<usetemplate canceltext="Annuler" name="yesnocancelbuttons" notext="Libérer" yestext="Figer"/>
	</notification>
	<notification name="FreezeAvatarFullname">
		Figer [AVATAR_NAME] ?
Il ou elle ne pourra temporairement plus bouger, chatter, ou interagir dans le Monde.
		<usetemplate canceltext="Annuler" name="yesnocancelbuttons" notext="Libérer" yestext="Figerf"/>
	</notification>
	<notification name="EjectAvatarFullname">
		Expulser [AVATAR_NAME] de votre terrain ?
		<usetemplate canceltext="Annuler" name="yesnocancelbuttons" notext="Expulser et bannir" yestext="Expulser"/>
	</notification>
	<notification name="EjectAvatarNoBan">
		Expulser cet avatar de votre terrain ?
		<usetemplate name="okcancelbuttons" notext="Annuler" yestext="Expulser"/>
	</notification>
	<notification name="EjectAvatarFullnameNoBan">
		Expulser [AVATAR_NAME] de votre terrain ?
		<usetemplate name="okcancelbuttons" notext="Annuler" yestext="Expulser"/>
	</notification>
	<notification name="EjectAvatarFromGroup">
		Vous avez expulsé [AVATAR_NAME] du groupe [GROUP_NAME]
	</notification>
	<notification name="AcquireErrorTooManyObjects">
		Erreur d&apos;acquisition : trop d&apos;objets sélectionnés.
	</notification>
	<notification name="AcquireErrorObjectSpan">
		Erreur d&apos;acquisition : les objets sont répartis dans plus d&apos;une région.
Veuillez mettre tous les objets que vous souhaitez acquérir dans la même région.
	</notification>
	<notification name="PromptGoToCurrencyPage">
		[EXTRA]

Aller sur [_URL] pour obtenir des informations sur l&apos;achat de L$ ?
		<url name="url">
			http://secondlife.com/app/currency/?lang=fr-FR
		</url>
		<usetemplate name="okcancelbuttons" notext="Annuler" yestext="OK"/>
	</notification>
	<notification name="UnableToLinkObjects">
		Impossible de lier ces [COUNT] objets.
Vous pouvez lier un maximum de [MAX] objets.
	</notification>
	<notification name="CannotLinkIncompleteSet">
		Vous ne pouvez lier que des ensembles d&apos;objets complets et vous devez choisir un minimum de deux objets.
	</notification>
	<notification name="CannotLinkModify">
		Impossible de lier car vous n&apos;avez pas le droit de modifier tous les objets.

Assurez-vous que vous êtes le propriétaire de tous les objets et qu&apos;aucun d&apos;eux n&apos;est verrouillé.
	</notification>
	<notification name="CannotLinkPermanent">
		Impossible de lier des objets d&apos;une région à une autre.
	</notification>
	<notification name="CannotLinkDifferentOwners">
		Impossible de lier car les objets n&apos;ont pas tous le même propriétaire.

Assurez-vous que vous êtes le propriétaire de tous les objets sélectionnés.
	</notification>
	<notification name="NoFileExtension">
		Pas d&apos;extension pour le fichier suivant : &apos;[FILE]&apos;

Assurez-vous que le fichier a l&apos;extension correcte.
	</notification>
	<notification name="InvalidFileExtension">
		Extension de fichier [EXTENSION] invalide
[VALIDS] attendu
		<usetemplate name="okbutton" yestext="OK"/>
	</notification>
	<notification name="CannotUploadSoundFile">
		Impossible de lire le fichier son chargé :
[FILE]
	</notification>
	<notification name="SoundFileNotRIFF">
		Il semble que le fichier ne soit pas un fichier RIFF WAVE :
[FILE]
	</notification>
	<notification name="SoundFileNotPCM">
		Il semble que le fichier ne soit pas un fichier audio PCM WAVE :
[FILE]
	</notification>
	<notification name="SoundFileInvalidChannelCount">
		Le fichier contient un nombre de canaux invalide (doit être mono ou stéréo) :
[FILE]
	</notification>
	<notification name="SoundFileInvalidSampleRate">
		Le fichier ne semble pas être pris en charge (doit être 44,1 k) :
[FILE]
	</notification>
	<notification name="SoundFileInvalidWordSize">
		Le fichier ne semble pas être pris en charge (doit faire 8 ou 16 bit) :
[FILE]
	</notification>
	<notification name="SoundFileInvalidHeader">
		Impossible de trouver les données dans l&apos;en-tête WAV :
[FILE]
	</notification>
	<notification name="SoundFileInvalidChunkSize">
		Taille de fragment incorrecte dans le fichier WAV :
[FILE]
	</notification>
	<notification name="SoundFileInvalidTooLong">
		Le fichier audio est trop long (10 secondes maximum) :
[FILE]
	</notification>
	<notification name="ProblemWithFile">
		Problème avec le fichier [FILE] :

[ERROR]
	</notification>
	<notification name="CannotOpenTemporarySoundFile">
		Impossible d&apos;ouvrir le fichier son compressé temporaire : [FILE]
	</notification>
	<notification name="UnknownVorbisEncodeFailure">
		Échec d&apos;encodage Vorbis inconnu sur : [FILE]
	</notification>
	<notification name="CannotEncodeFile">
		Impossible d&apos;encoder le fichier : [FILE]
	</notification>
	<notification name="CorruptedProtectedDataStore">
		Impossible de renseigner votre nom d&apos;utilisateur et mot de passe.  Cette situation peut se produire lorsque vous changez la configuration du réseau.
		<usetemplate name="okbutton" yestext="OK"/>
	</notification>
	<notification name="CorruptResourceFile">
		Fichier ressource corrompu : [FILE]
	</notification>
	<notification name="UnknownResourceFileVersion">
		Version de fichier ressource Linden inconnu : [FILE]
	</notification>
	<notification name="UnableToCreateOutputFile">
		Impossible de créer le fichier de sortie : [FILE]
	</notification>
	<notification name="DoNotSupportBulkAnimationUpload">
		Actuellement, [APP_NAME] ne prend pas en charge le chargement par lot de fichiers d&apos;animation au format BVH.
	</notification>
	<notification name="CannotUploadReason">
		Impossible de charger [FILE] suite au problème suivant : [REASON]
Veuillez réessayer ultérieurement.
	</notification>
	<notification name="LandmarkCreated">
		Vous avez ajouté [LANDMARK_NAME] à votre dossier [FOLDER_NAME].
	</notification>
	<notification name="LandmarkAlreadyExists">
		Vous avez déjà un repère pour cet emplacement.
		<usetemplate name="okbutton" yestext="OK"/>
	</notification>
	<notification name="CannotCreateLandmarkNotOwner">
		Vous ne pouvez pas créer de repère ici car le propriétaire du terrain ne l&apos;autorise pas.
	</notification>
	<notification name="CannotRecompileSelectObjectsNoScripts">
		Impossible d&apos;effectuer les recompilations.
Sélectionnez un objet avec un script.
	</notification>
	<notification name="CannotRecompileSelectObjectsNoPermission">
		Impossible d&apos;effectuer les recompilations.

Sélectionnez des objets qui ont des scripts et que vous pouvez modifier.
	</notification>
	<notification name="CannotResetSelectObjectsNoScripts">
		Impossible d&apos;effectuer la réinitialisation.

Veuillez sélectionner des objets avec des scripts.
	</notification>
	<notification name="CannotResetSelectObjectsNoPermission">
		Impossible d&apos;effectuer la réinitialisation.

Sélectionnez des objets qui ont des scripts et que vous pouvez modifier.
	</notification>
	<notification name="CannotOpenScriptObjectNoMod">
		Impossible d&apos;ouvrir le script de l&apos;objet sans droits de modification.
	</notification>
	<notification name="CannotSetRunningSelectObjectsNoScripts">
		Impossible de définir les scripts sur « exécution ».

Veuillez sélectionner des objets avec des scripts.
	</notification>
	<notification name="CannotSetRunningNotSelectObjectsNoScripts">
		Impossible de définir les scripts sur « non-exécution ».

Veuillez sélectionner des objets avec des scripts.
	</notification>
	<notification name="NoFrontmostFloater">
		Aucun floater frontmost à sauvegarder.
	</notification>
	<notification name="SeachFilteredOnShortWords">
		Votre requête a été modifiée et les mots trops courts ont été supprimés.

Recherche effectuée : [FINALQUERY]
	</notification>
	<notification name="SeachFilteredOnShortWordsEmpty">
		Vos termes de recherche étaient trop courts et aucune recherche n&apos;a été effectuée.
	</notification>
	<notification name="CouldNotTeleportReason">
		Échec de la téléportation.
[REASON]
	</notification>
	<notification name="invalid_tport">
		Nous avons rencontré des problèmes en essayant de vous téléporter. Vous devrez peut-être vous reconnecter avant de pouvoir vous téléporter.
Si ce message persiste, veuillez consulter la page [SUPPORT_SITE].
	</notification>
	<notification name="invalid_region_handoff">
		Nous avons rencontré des problèmes en essayant de vous téléporter. Vous devrez peut-être vous reconnecter avant de pouvoir traverser des régions.
Si ce message persiste, veuillez consulter la page [SUPPORT_SITE].
	</notification>
	<notification name="blocked_tport">
		Désolé, la téléportation est bloquée actuellement. Veuillez réessayer dans un moment.
Si vous ne parvenez toujours pas à être téléporté, déconnectez-vous puis reconnectez-vous pour résoudre le problème.
	</notification>
	<notification name="nolandmark_tport">
		Désolé, le système n&apos;a pas réussi à localiser la destination de votre repère.
	</notification>
	<notification name="timeout_tport">
		Désolé, la connexion vers votre lieu de téléportation n&apos;a pas abouti.
Veuillez réessayer dans un moment.
	</notification>
	<notification name="noaccess_tport">
		Désolé, vous n&apos;avez pas accès à cette destination.
	</notification>
	<notification name="missing_attach_tport">
		Vos pieces-jointes ne sont pas encore arrivées. Attendez quelques secondes de plus ou déconnectez-vous puis reconnectez-vous avant d&apos;essayer de vous téléporter.
	</notification>
	<notification name="too_many_uploads_tport">
		Le trafic vers cette région est bouché en ce moment. Votre téléportation ne pourra pas avoir lieu immédiatement. Veuillez réessayer dans quelques minutes ou bien aller dans une zone moins fréquentée.
	</notification>
	<notification name="expired_tport">
		Désolé, votre demande de téléportation n&apos;a pas abouti assez rapidement. Veuillez réessayer dans quelques minutes.
	</notification>
	<notification name="expired_region_handoff">
		Désolé, votre demande pour passer dans une autre région n&apos;a pas abouti assez rapidement. Veuillez réessayer dans quelques minutes.
	</notification>
	<notification name="no_host">
		Impossible de trouver la destination de la téléportation. Il est possible que cette destination soit temporairement indisponible ou qu&apos;elle n&apos;existe plus. Veuillez réessayer dans quelques minutes.
	</notification>
	<notification name="no_inventory_host">
		L&apos;inventaire est temporairement indisponible.
	</notification>
	<notification name="CannotSetLandOwnerNothingSelected">
		Impossible de définir le propriétaire foncier :
aucune parcelle sélectionnée.
	</notification>
	<notification name="CannotSetLandOwnerMultipleRegions">
		Impossible de définir un propriétaire car la sélection couvre plusieurs régions. Veuillez sélectionner une zone plus petite et réessayer.
	</notification>
	<notification name="ForceOwnerAuctionWarning">
		Cette parcelle est mise aux enchères. Définir un propriétaire annulerait les enchères, ce qui pourrait être gênant pour certains résidents si ces dernières ont commencé.
Définir un propriétaire ?
		<usetemplate name="okcancelbuttons" notext="Annuler" yestext="OK"/>
	</notification>
	<notification name="CannotContentifyNothingSelected">
		Problème :
Aucune parcelle sélectionnée.
	</notification>
	<notification name="CannotContentifyNoRegion">
		Problème :
Aucune région sélectionnée.
	</notification>
	<notification name="CannotReleaseLandNothingSelected">
		Impossible d&apos;abandonner le terrain :
aucune parcelle sélectionnée.
	</notification>
	<notification name="CannotReleaseLandNoRegion">
		Impossible d&apos;abandonner le terrain :
la région est introuvable.
	</notification>
	<notification name="CannotBuyLandNothingSelected">
		Impossible d&apos;acheter le terrain :
aucune parcelle sélectionnée.
	</notification>
	<notification name="CannotBuyLandNoRegion">
		Impossible d&apos;acheter le terrain :
la région dans laquelle il est situé est introuvable.
	</notification>
	<notification name="CannotCloseFloaterBuyLand">
		Vous ne pouvez pas fermer la fenêtre Acheter le terrain avant que [APP_NAME] n&apos;estime le montant de cette transaction.
	</notification>
	<notification name="CannotDeedLandNothingSelected">
		Cession du terrain impossible :
aucune parcelle sélectionnée.
	</notification>
	<notification name="CannotDeedLandNoGroup">
		Cession du terrain impossible :
aucun groupe sélectionné.
	</notification>
	<notification name="CannotDeedLandNoRegion">
		Cession du terrain impossible :
la région dans laquelle il est situé est introuvable.
	</notification>
	<notification name="CannotDeedLandMultipleSelected">
		Cession du terrain impossible :
plusieurs parcelles sélectionnées.

Essayez de ne sélectionner qu&apos;une seule parcelle.
	</notification>
	<notification name="CannotDeedLandWaitingForServer">
		Cession du terrain impossible :
rapport de propriété sur le point d&apos;être envoyé par le serveur.

Merci de réessayer.
	</notification>
	<notification name="CannotDeedLandNoTransfer">
		Cession du terrain impossible :
la cession de terrain est interdite dans la région [REGION].
	</notification>
	<notification name="CannotReleaseLandWatingForServer">
		Impossible d&apos;abandonner le terrain :
mise à jour des informations sur la parcelle sur le point d&apos;être envoyée par le serveur.

Veuillez réessayer dans quelques secondes.
	</notification>
	<notification name="CannotReleaseLandSelected">
		Impossible d&apos;abandonner le terrain :
vous n&apos;êtes pas le propriétaire des parcelles sélectionnées.

Veuillez sélectionner une seule parcelle.
	</notification>
	<notification name="CannotReleaseLandDontOwn">
		Impossible d&apos;abandonner le terrain :
vous n&apos;avez pas le droit de libérer cette parcelle.
Les parcelles qui vous appartiennent sont en vert.
	</notification>
	<notification name="CannotReleaseLandRegionNotFound">
		Impossible d&apos;abandonner le terrain :
la région dans laquelle il est situé est introuvable.
	</notification>
	<notification name="CannotReleaseLandNoTransfer">
		Impossible d&apos;abandonner le terrain :
le transfert de terrain est interdit dans la région [REGION].
	</notification>
	<notification name="CannotReleaseLandPartialSelection">
		Impossible d&apos;abandonner le terrain :
vous devez sélectionner une parcelle entière pour la libérer.

Sélectionnez toute la parcelle ou divisez-la d&apos;abord.
	</notification>
	<notification name="ReleaseLandWarning">
		Vous vous apprêtez à libérer [AREA] m² de terrain.
Si vous libérez cette parcelle, elle sera supprimée de votre patrimoine, mais vous ne recevrez pas de L$.

Libérer ce terrain ?
		<usetemplate name="okcancelbuttons" notext="Annuler" yestext="OK"/>
	</notification>
	<notification name="CannotDivideLandNothingSelected">
		Division du terrain impossible :

aucune parcelle sélectionnée.
	</notification>
	<notification name="CannotDivideLandPartialSelection">
		Division du terrain impossible :

Toute la parcelle est sélectionnée.
Sélectionnez une partie de la parcelle uniquement.
	</notification>
	<notification name="LandDivideWarning">
		Si vous divisez ce terrain, cette parcelle sera partagée en deux et chaque parcelle pourra avoir ses propres paramètres. Après cette opération, certains paramètres reviendront aux paramètres par défaut.

Diviser le terrain ?
		<usetemplate name="okcancelbuttons" notext="Annuler" yestext="OK"/>
	</notification>
	<notification name="CannotDivideLandNoRegion">
		Division du terrain impossible :
la région dans laquelle il est situé est introuvable.
	</notification>
	<notification name="CannotJoinLandNoRegion">
		Impossible de fusionner le terrain :
la région dans laquelle il est situé est introuvable.
	</notification>
	<notification name="CannotJoinLandNothingSelected">
		Impossible de fusionner le terrain :
aucune parcelle sélectionnée.
	</notification>
	<notification name="CannotJoinLandEntireParcelSelected">
		Impossible de fusionner le terrain :
vous avez sélectionné une seule parcelle.

Sélectionnez le terrain sur les deux parcelles.
	</notification>
	<notification name="CannotJoinLandSelection">
		Impossible de fusionner le terrain :
vous devez sélectionner au moins deux parcelles.

Sélectionnez le terrain sur les deux parcelles.
	</notification>
	<notification name="JoinLandWarning">
		En fusionnant ce terrain, vous créerez une grande parcelle composée de toutes les parcelles se trouvant dans le rectangle sélectionné.
Vous devrez réinitialiser le nom et les options de la nouvelle parcelle.

Fusionner le terrain ?
		<usetemplate name="okcancelbuttons" notext="Annuler" yestext="OK"/>
	</notification>
	<notification name="ConfirmNotecardSave">
		Cette note doit être sauvegardée avant que l&apos;objet ne puisse être copié ou visualisé. Enregistrer la note ?
		<usetemplate name="okcancelbuttons" notext="Annuler" yestext="OK"/>
	</notification>
	<notification name="ConfirmItemCopy">
		Copier cet objet dans votre inventaire ?
		<usetemplate name="okcancelbuttons" notext="Annuler" yestext="Copier"/>
	</notification>
	<notification name="ResolutionSwitchFail">
		Échec du changement de résolution (à [RESX], de [RESY])
	</notification>
	<notification name="ErrorUndefinedGrasses">
		Erreur : herbes non identifiées : [SPECIES]
	</notification>
	<notification name="ErrorUndefinedTrees">
		Erreur : arbres non identifiés : [SPECIES]
	</notification>
	<notification name="CannotSaveWearableOutOfSpace">
		Impossible de sauvegarder [NAME]. Pour pouvoir sauvegarder ce fichier, vous devez d&apos;abord libérer de la mémoire sur votre ordinateur.
	</notification>
	<notification name="CannotSaveToAssetStore">
		Impossible de sauvegarder le fichier [NAME] dans la base de données centrale.
Cette erreur est généralement temporaire. Veuillez modifier et sauvegarder l&apos;élément endossable à nouveau d&apos;ici quelques minutes.
	</notification>
	<notification name="YouHaveBeenLoggedOut">
		Zut. Vous avez été déconnecté(e) de [CURRENT_GRID]
            [MESSAGE]
		<usetemplate name="okcancelbuttons" notext="Quitter" yestext="Afficher IM et chat"/>
	</notification>
	<notification name="OnlyOfficerCanBuyLand">
		Impossible d&apos;acheter du terrain pour le groupe :
Vous n&apos;avez pas le droit d&apos;acheter de terrain pour votre groupe.
	</notification>
	<notification label="Devenir amis" name="AddFriendWithMessage">
		Vous pouvez suivre les déplacements de vos amis sur la carte et voir lorsqu&apos;ils se connectent.

Proposer à [NAME] de devenir votre ami(e) ?
		<form name="form">
			<input name="message">
				Voulez-vous être mon ami(e) ?
			</input>
			<button name="Offer" text="OK"/>
			<button name="Cancel" text="Annuler"/>
		</form>
	</notification>
	<notification label="Ajouter une liste Rechercher/Remplacer" name="AddAutoReplaceList">
		Nom de la nouvelle liste :
		<form name="form">
			<button name="SetName" text="OK"/>
		</form>
	</notification>
	<notification label="Renommer la liste Rechercher/Remplacer" name="RenameAutoReplaceList">
		Le nom [DUPNAME] est déjà utilisé.
    Saisissez un nouveau nom unique :
		<form name="form">
			<button name="ReplaceList" text="Remplacer la liste actuelle"/>
			<button name="SetName" text="Utiliser le nouveau nom"/>
		</form>
	</notification>
	<notification name="InvalidAutoReplaceEntry">
		Le mot-clé doit être constitué d&apos;un seul mot et sa valeur de remplacement doit être renseignée.
	</notification>
	<notification name="InvalidAutoReplaceList">
		Liste de remplacement non valide.
	</notification>
	<notification name="SpellingDictImportRequired">
		Spécifiez un fichier, un nom et une langue.
	</notification>
	<notification name="SpellingDictIsSecondary">
		Le dictionnaire [DIC_NAME] ne semble pas contenir de fichier &quot;aff&quot; ; il s&apos;agit donc d&apos;un dictionnaire « secondaire ».
Vous pouvez l&apos;utiliser comme dictionnaire supplémentaire mais pas comme dictionnaire principal.

Voir https://wiki.secondlife.com/wiki/Adding_Spelling_Dictionaries
	</notification>
	<notification name="SpellingDictImportFailed">
		Impossible de copier
    [FROM_NAME]
    vers
    [TO_NAME]
	</notification>
	<notification label="Enregistrer la tenue" name="SaveOutfitAs">
		Enregistrer ce que je porte comme nouvelle tenue :
		<form name="form">
			<input name="message">
				[DESC] (nouv.)
			</input>
			<button name="OK" text="OK"/>
			<button name="Cancel" text="Annuler"/>
		</form>
	</notification>
	<notification label="Enregistrer l&apos;article à porter" name="SaveWearableAs">
		Enregistrer l&apos;article dans mon inventaire comme :
		<form name="form">
			<input name="message">
				[DESC] (nouv.)
			</input>
			<button name="OK" text="OK"/>
			<button name="Cancel" text="Annuler"/>
		</form>
	</notification>
	<notification label="Renommer la tenue" name="RenameOutfit">
		Nouveau nom de la tenue :
		<form name="form">
			<input name="new_name">
				[NAME]
			</input>
			<button name="OK" text="OK"/>
			<button name="Cancel" text="Annuler"/>
		</form>
	</notification>
	<notification name="RemoveFromFriends">
		Voulez-vous supprimer &lt;nolink&gt;[NAME]&lt;/nolink&gt; de votre liste d&apos;amis ?
		<usetemplate name="okcancelbuttons" notext="Annuler" yestext="OK"/>
	</notification>
	<notification name="RemoveMultipleFromFriends">
		Voulez-vous supprimer plusieurs résidents de votre liste d&apos;amis ?
		<usetemplate name="okcancelbuttons" notext="Annuler" yestext="OK"/>
	</notification>
	<notification name="GodDeleteAllScriptedPublicObjectsByUser">
		Êtes-vous certain de vouloir supprimer tous les objets scriptés appartenant à ** [AVATAR_NAME] ** sur tous les terrains des autres résidents dans cette région ?
		<usetemplate name="okcancelbuttons" notext="Annuler" yestext="OK"/>
	</notification>
	<notification name="GodDeleteAllScriptedObjectsByUser">
		Êtes-vous certain de vouloir supprimer tous les objets scriptés appartenant à ** [AVATAR_NAME] ** sur tous les terrains de cette région ?
		<usetemplate name="okcancelbuttons" notext="Annuler" yestext="OK"/>
	</notification>
	<notification name="GodDeleteAllObjectsByUser">
		Êtes-vous certain de vouloir supprimer tous les objets (scriptés ou pas) appartenant à ** [AVATAR_NAME] ** sur tous les terrains de cette région ?
		<usetemplate name="okcancelbuttons" notext="Annuler" yestext="OK"/>
	</notification>
	<notification name="BlankClassifiedName">
		Vous devez choisir un nom pour votre petite annonce.
	</notification>
	<notification name="MinClassifiedPrice">
		Le coût de l&apos;annonce doit être de [MIN_PRICE] L$ minimum.

Veuillez saisir un montant plus élevé.
	</notification>
	<notification name="ConfirmItemDeleteHasLinks">
		Des articles liés pointent vers au moins un article sélectionné. Les liens arrêteront définitivement de fonctionner si vous supprimez cet article. Il est vivement conseillé de supprimer d&apos;abord ces liens.

Voulez-vous vraiment supprimer ces articles ?
		<usetemplate name="okcancelbuttons" notext="Annuler" yestext="OK"/>
	</notification>
	<notification name="ConfirmObjectDeleteLock">
		Au moins un des objets que vous avez sélectionnés est verrouillé.

Êtes-vous certain de vouloir supprimer ces objets ?
		<usetemplate name="okcancelbuttons" notext="Annuler" yestext="OK"/>
	</notification>
	<notification name="ConfirmObjectDeleteNoCopy">
		Au moins un des objets que vous avez sélectionnés n&apos;est pas copiable.

Êtes-vous certain de vouloir supprimer ces objets ?
		<usetemplate name="okcancelbuttons" notext="Annuler" yestext="OK"/>
	</notification>
	<notification name="ConfirmObjectDeleteNoOwn">
		Au moins un des objets que vous avez sélectionnés ne vous appartient pas.

Êtes-vous certain de vouloir supprimer ces objets ?
		<usetemplate name="okcancelbuttons" notext="Annuler" yestext="OK"/>
	</notification>
	<notification name="ConfirmObjectDeleteLockNoCopy">
		Au moins un des objets est verrouillé.
Au moins un des objets n&apos;est pas copiable.

Êtes-vous certain de vouloir supprimer ces objets ?
		<usetemplate name="okcancelbuttons" notext="Annuler" yestext="OK"/>
	</notification>
	<notification name="ConfirmObjectDeleteLockNoOwn">
		Au moins un des objets est verrouillé.
Au moins un des objets ne vous appartient pas.

Êtes-vous certain de vouloir supprimer ces objets ?
		<usetemplate name="okcancelbuttons" notext="Annuler" yestext="OK"/>
	</notification>
	<notification name="ConfirmObjectDeleteNoCopyNoOwn">
		Au moins un des objets n&apos;est pas copiable.
Au moins un des objets ne vous appartient pas.

Êtes-vous certain de vouloir supprimer ces objets ?
		<usetemplate name="okcancelbuttons" notext="Annuler" yestext="OK"/>
	</notification>
	<notification name="ConfirmObjectDeleteLockNoCopyNoOwn">
		Au moins un des objets est verrouillé.
Au moins un des objets n&apos;est pas copiable.
Au moins un des objets ne vous appartient pas.

Êtes-vous certain de vouloir supprimer ces objets ?
		<usetemplate name="okcancelbuttons" notext="annuler" yestext="OK"/>
	</notification>
	<notification name="ConfirmObjectTakeLock">
		Au moins un des objets est verrouillé.

Êtes-vous certain de vouloir prendre ces objets ?
		<usetemplate name="okcancelbuttons" notext="Annuler" yestext="OK"/>
	</notification>
	<notification name="ConfirmObjectTakeNoOwn">
		Vous n&apos;êtes pas le propriétaire de tous les objets que vous prenez.
Si vous continuez, les droits accordés au prochain propriétaire seront activés et vous risquez de ne plus pouvoir modifier ou copier les objets.

Êtes-vous certain de vouloir prendre ces objets ?
		<usetemplate name="okcancelbuttons" notext="Annuler" yestext="OK"/>
	</notification>
	<notification name="ConfirmObjectTakeLockNoOwn">
		Au moins un des objets est verrouillé.
Vous n&apos;êtes pas le propriétaire de tous les objets que vous prenez.
Si vous continuez, les droits accordés au prochain propriétaire seront activés et vous risquez de ne plus pouvoir modifier ou copier les objets.
Par contre, vous pouvez prendre les objets sélectionnés.

Êtes-vous certain de vouloir prendre ces objets ?
		<usetemplate name="okcancelbuttons" notext="Annuler" yestext="OK"/>
	</notification>
	<notification name="CantBuyLandAcrossMultipleRegions">
		Impossible d&apos;acheter le terrain car la sélection couvre plusieurs régions.

Veuillez sélectionner une zone plus petite et réessayer.
	</notification>
	<notification name="DeedLandToGroup">
		Si vous cédez ce terrain, le groupe devra avoir les moyens de le prendre en charge.
Le prix de la vente du terrain n&apos;est pas remboursé par le propriétaire. Si la parcelle que vous cédez se vend, le prix de la vente sera divisé en parts égales parmi les membres du groupe.

Céder ces [AREA] m² de terrain au groupe [GROUP_NAME] ?
		<usetemplate name="okcancelbuttons" notext="Annuler" yestext="OK"/>
	</notification>
	<notification name="DeedLandToGroupWithContribution">
		La cession de cette parcelle requiert que le groupe dispose en permanence d&apos;un crédit suffisant pour payer les frais d&apos;occupation de terrain.
Elle inclura une contribution simultanée au groupe de la part de [NAME].
Le prix d&apos;achat du terrain n&apos;est pas remboursé au propriétaire. Si une parcelle cédée est vendue, son prix de vente est redistribué à part égale entre les membres du groupe.

Céder ces [AREA] m² de terrain au groupe [GROUP_NAME] ?
		<usetemplate name="okcancelbuttons" notext="Annuler" yestext="OK"/>
	</notification>
	<notification name="DisplaySetToSafe">
		Les paramètres d&apos;affichage sont au niveau le plus sûr, comme vous l&apos;aviez indiqué.
	</notification>
	<notification name="DisplaySetToRecommendedGPUChange">
		Les paramètres d&apos;affichage ont été modifiés selon les niveaux recommandés car votre carte graphique
[LAST_GPU] a été remplacée
par une carte [THIS_GPU].
	</notification>
	<notification name="DisplaySetToRecommendedFeatureChange">
		Les paramètres d&apos;affichage ont été modifiés selon les niveaux recommandés en raison d&apos;un changement relatif au sous-système de rendu.
	</notification>
	<notification name="ErrorMessage">
		[ERROR_MESSAGE]
		<usetemplate name="okbutton" yestext="OK"/>
	</notification>
	<notification name="AvatarMovedDesired">
		La destination que vous avez choisie n&apos;est pas disponible actuellement.
Vous avez été téléporté vers une région voisine.
	</notification>
	<notification name="AvatarMovedLast">
		La destination demandée n&apos;est pas disponible actuellement.
Vous avez été téléporté vers une région voisine.
	</notification>
	<notification name="AvatarMovedHome">
		La destination que vous avez choisie n&apos;est pas disponible actuellement.
Vous avez été téléporté vers une région voisine.
Nous vous conseillons de définir votre domicile ailleurs.
	</notification>
	<notification name="ClothingLoading">
		Vos habits sont en cours de téléchargement.
Vous pouvez utiliser [CURRENT_GRID] normalement, les autres résidents vous voient correctement.
		<form name="form">
			<ignore name="ignore" text="Vos habits prennent du temps à télécharger"/>
		</form>
	</notification>
	<notification name="FirstRun">
		L&apos;installation de [APP_NAME] est terminée.

Si vous utilisez [CURRENT_GRID] pour la première fois, vous devez ouvrir un compte avant de pouvoir vous connecter.
		<usetemplate name="okcancelbuttons" notext="Continuer" yestext="Créer un compte..."/>
	</notification>
	<notification name="LoginPacketNeverReceived">
		Nous avons des difficultés à vous connecter. Il y a peut-être un problème avec votre connexion Internet ou la [SECOND_LIFE_GRID].

Vérifiez votre connexion Internet et réessayez dans quelques minutes, cliquez sur Aide pour consulter la page [SUPPORT_SITE] ou bien sur Téléporter pour essayer d&apos;aller chez vous.
		<url name="url">
			http://fr.secondlife.com/support/
		</url>
		<form name="form">
			<button name="OK" text="OK"/>
			<button name="Help" text="Aide"/>
			<button name="Teleport" text="Téléporter"/>
		</form>
	</notification>
	<notification name="WelcomeChooseSex">
		Votre personnage va apparaître dans un moment.

Pour marcher, utilisez les flèches de direction.
Appuyez sur F1 pour obtenir de l&apos;aide ou en savoir plus sur [CURRENT_GRID].
Choisissez un avatar homme ou femme.
Vous pourrez revenir sur votre décision plus tard.
		<usetemplate name="okcancelbuttons" notext="Femme" yestext="Homme"/>
	</notification>
	<notification name="CantTeleportToGrid">
		Téléportation vers [SLURL] impossible car cet endroit existe sur une grille ([GRID]) différente de la grille actuelle ([CURRENT_GRID]). Veuillez fermer votre client et réessayer.
		<usetemplate name="okbutton" yestext="OK"/>
	</notification>
	<notification name="GeneralCertificateError">
		Connexion au serveur impossible.
[REASON]

Nom du sujet : [SUBJECT_NAME_STRING]
Émetteur : [ISSUER_NAME_STRING]
Début de validité : [VALID_FROM]
Fin de validité : [VALID_TO]
Empreinte MD5 : [SHA1_DIGEST]
Empreinte SHA1 : [MD5_DIGEST]
Utilisation de la clé : [KEYUSAGE]
Utilisation étendue de la clé : [EXTENDEDKEYUSAGE]
Identifiant de la clé du sujet : [SUBJECTKEYIDENTIFIER]
		<usetemplate name="okbutton" yestext="OK"/>
	</notification>
	<notification name="TrustCertificateError">
		Autorité de certification de ce serveur inconnue.

Informations sur le certificat :
Nom du sujet : [SUBJECT_NAME_STRING]
Émetteur : [ISSUER_NAME_STRING]
Début de validité : [VALID_FROM]
Fin de validité : [VALID_TO]
Empreinte MD5 : [SHA1_DIGEST]
Empreinte SHA1 : [MD5_DIGEST]
Utilisation de la clé : [KEYUSAGE]
Utilisation étendue de la clé : [EXTENDEDKEYUSAGE]
Identifiant de la clé du sujet : [SUBJECTKEYIDENTIFIER]

Approuver cette autorité ?
		<usetemplate name="okcancelbuttons" notext="Annuler" yestext="Approuver"/>
	</notification>
	<notification name="NotEnoughCurrency">
		[NAME] [PRICE] L$ Vous n&apos;avez pas suffisamment de L$ pour faire cela.
	</notification>
	<notification name="GrantedModifyRights">
		[NAME] vous a donné la permission de modifier ses objets.
	</notification>
	<notification name="RevokedModifyRights">
		Vous n&apos;avez plus la permission de modifier les objets de [NAME]
	</notification>
	<notification name="FlushMapVisibilityCaches">
		Cela videra le cache cartographique de cette région.
Cela n&apos;est vraiment utile que pour faire du débugage.
(En production, attendez 5 minutes. Les cartes seront mises à jour après reconnexion.)
		<usetemplate name="okcancelbuttons" notext="Annuler" yestext="OK"/>
	</notification>
	<notification name="BuyOneObjectOnly">
		Impossible d&apos;acheter plus d&apos;un objet à  la fois.  Veuillez ne sélectionner qu&apos;un seul objet.
	</notification>
	<notification name="OnlyCopyContentsOfSingleItem">
		Impossible de copier les contenus de plus d&apos;un objet à la fois.
Veuillez ne sélectionner qu&apos;un seul objet.
		<usetemplate name="okcancelbuttons" notext="Annuler" yestext="OK"/>
	</notification>
	<notification name="KickUsersFromRegion">
		Téléporter tous les résidents de cette région chez eux ?
		<usetemplate name="okcancelbuttons" notext="Annuler" yestext="OK"/>
	</notification>
	<notification name="EstateObjectReturn">
		Etes-vous certain de vouloir renvoyer les objets appartenant à [USER_NAME] ?
		<usetemplate name="okcancelbuttons" notext="Annuler" yestext="OK"/>
	</notification>
	<notification name="InvalidTerrainBitDepth">
		Impossible de definir les textures de la région :
La texture du terrain [TEXTURE_NUM] a une profondeur invalide ([TEXTURE_BIT_DEPTH]).

Remplacer la texture [TEXTURE_NUM] avec une image de 24 bits, 1024 X 1024, ou plus petite, puis cliquez à nouveau sur Appliquer.
	</notification>
	<notification name="InvalidTerrainSize">
		Impossible de definir les textures de la région :
La texture du terrain [TEXTURE_NUM] est trop volumineuse ([TEXTURE_SIZE_X] X [TEXTURE_SIZE_Y]).

Remplacer la texture [TEXTURE_NUM] avec une image de 24 bits, 1024 X 1024, ou plus petite, puis cliquez à nouveau sur Appliquer.
	</notification>
	<notification name="RawUploadStarted">
		Le chargement a commencé. Cela va prendre une à deux minutes,
suivant votre vitesse de connexion.
	</notification>
	<notification name="ConfirmBakeTerrain">
		Etes-vous sûr(e) de vouloir figer le relief actuel, en faire le point central des limites d&apos;élévation/abaissement de relief et la valeur par défaut du bouton Annuler modification ?
		<usetemplate name="okcancelbuttons" notext="Annuler" yestext="OK"/>
	</notification>
	<notification name="MaxAllowedAgentOnRegion">
		Vous ne pouvez pas autoriser plus de [MAX_AGENTS] résidents.
	</notification>
	<notification name="MaxBannedAgentsOnRegion">
		Vous ne pouvez pas bannir plus de [MAX_BANNED] résidents.
	</notification>
	<notification name="MaxAgentOnRegionBatch">
		Echec lors de la tentative d&apos;ajout de [NUM_ADDED] agents :
Dépasse la limite fixée à [MAX_AGENTS] [LIST_TYPE] de [NUM_EXCESS].
	</notification>
	<notification name="MaxAllowedGroupsOnRegion">
		Vous ne pouvez pas avoir plus que [MAX_GROUPS] groupes autorisés.
		<usetemplate name="okcancelbuttons" notext="Annuler" yestext="Figer"/>
	</notification>
	<notification name="MaxManagersOnRegion">
		Vous ne pouvez avoir que [MAX_MANAGER] gérants de domaine.
	</notification>
	<notification name="OwnerCanNotBeDenied">
		Impossible d&apos;ajouter le propriétaire du domaine à la liste des résidents bannis.
	</notification>
	<notification name="CanNotChangeAppearanceUntilLoaded">
		Impossible de changer d&apos;apparence jusqu&apos;à ce que les habits et la silhouette soient chargés.
	</notification>
	<notification name="ClassifiedMustBeAlphanumeric">
		Le nom de votre petite annonce doit commencer par un chiffre ou une lettre (A à Z). La ponctuation n&apos;est pas autorisée.
	</notification>
	<notification name="CantSetBuyObject">
		Cet objet n&apos;est pas à vendre.
Veuillez choisir un objet à vendre et réessayer.
	</notification>
	<notification name="FinishedRawDownload">
		Téléchargement du fichier de terrain raw effectué vers :
[DOWNLOAD_PATH].
	</notification>
	<notification name="DownloadWindowsMandatory">
		Une nouvelle version de [APP_NAME] est disponible.
[MESSAGE]
Pour utiliser [APP_NAME], vous devez télécharger cette mise à jour.
		<usetemplate name="okcancelbuttons" notext="Quitter" yestext="Télécharger"/>
	</notification>
	<notification name="DownloadWindows">
		Une mise à jour de [APP_NAME] est disponible.
[MESSAGE]
Cette mise à jour n&apos;est pas requise mais si vous voulez une meilleure performance et plus de stabilité, nous vous recommandons de l&apos;installer.
		<usetemplate name="okcancelbuttons" notext="Continuer" yestext="Télécharger"/>
	</notification>
	<notification name="DownloadWindowsReleaseForDownload">
		Une mise à jour de [APP_NAME] est disponible.
[MESSAGE]
Cette mise à jour n&apos;est pas requise mais si vous voulez une meilleure performance et plus de stabilité, nous vous recommandons de l&apos;installer.
		<usetemplate name="okcancelbuttons" notext="Continuer" yestext="Télécharger"/>
	</notification>
	<notification name="DownloadLinuxMandatory">
		Une nouvelle version de [APP_NAME] est disponible.
[MESSAGE]
Pour utiliser [APP_NAME], vous devez télécharger cette mise à jour.
		<usetemplate name="okcancelbuttons" notext="Quitter" yestext="Télécharger"/>
	</notification>
	<notification name="DownloadLinux">
		Une mise à jour de [APP_NAME] est disponible.
[MESSAGE]
Cette mise à jour n&apos;est pas requise mais si vous voulez une meilleure performance et plus de stabilité, nous vous recommandons de l&apos;installer.
		<usetemplate name="okcancelbuttons" notext="Continuer" yestext="Télécharger"/>
	</notification>
	<notification name="DownloadLinuxReleaseForDownload">
		Une mise à jour de [APP_NAME] est disponible.
[MESSAGE]
Cette mise à jour n&apos;est pas requise mais si vous voulez une meilleure performance et plus de stabilité, nous vous recommandons de l&apos;installer.
		<usetemplate name="okcancelbuttons" notext="Continuer" yestext="Télécharger"/>
	</notification>
	<notification name="DownloadMacMandatory">
		Une nouvelle version de [APP_NAME] est disponible.
[MESSAGE]
Pour utiliser [APP_NAME], vous devez télécharger cette mise à jour.

Télécharger vers le dossier Applications ?
		<usetemplate name="okcancelbuttons" notext="Quitter" yestext="Télécharger"/>
	</notification>
	<notification name="DownloadMac">
		Une mise à jour de [APP_NAME] est disponible.
[MESSAGE]
Cette mise à jour n&apos;est pas requise mais si vous voulez une meilleure performance et plus de stabilité, nous vous recommandons de l&apos;installer.

Télécharger vers le dossier Applications ?
		<usetemplate name="okcancelbuttons" notext="Continuer" yestext="Télécharger"/>
	</notification>
	<notification name="DownloadMacReleaseForDownload">
		Une mise à jour de [APP_NAME] est disponible.
[MESSAGE]
Cette mise à jour n&apos;est pas requise mais si vous voulez une meilleure performance et plus de stabilité, nous vous recommandons de l&apos;installer.

Télécharger vers le dossier Applications ?
		<usetemplate name="okcancelbuttons" notext="Continuer" yestext="Télécharger"/>
	</notification>
	<notification name="FailedUpdateInstall">
		Une erreur est survenue lors de l&apos;installation de la mise à jour du client.
Veuillez télécharger et installer la dernière version du client à la page Web
http://secondlife.com/download.
		<usetemplate name="okbutton" yestext="OK"/>
	</notification>
	<notification name="FailedRequiredUpdateInstall">
		Impossible d&apos;installer une mise à jour requise. 
Vous ne pourrez pas vous connecter tant que [APP_NAME] ne sera pas mis à jour.

Veuillez télécharger et installer la dernière version du client à la page Web
http://secondlife.com/download.
		<usetemplate name="okbutton" yestext="Quitter"/>
	</notification>
	<notification name="UpdaterServiceNotRunning">
		Une mise à jour requise pour votre installation Second Life existe.

Pour la télécharger, accédez à http://www.secondlife.com/downloads.
Vous pouvez également l&apos;installer dès maintenant.
		<usetemplate name="okcancelbuttons" notext="Quitter Second Life" yestext="Télécharger et installer maintenant"/>
	</notification>
	<notification name="DownloadBackgroundTip">
		Nous avons téléchargé une mise à jour de votre installation [APP_NAME].
Version [VERSION] [[RELEASE_NOTES_FULL_URL] Informations relatives à cette mise à jour]
		<usetemplate name="okcancelbuttons" notext="Ultérieurement..." yestext="Installer maintenant et redémarrer [APP_NAME]"/>
	</notification>
	<notification name="DownloadBackgroundDialog">
		Nous avons téléchargé une mise à jour de votre installation [APP_NAME].
Version [VERSION] [[RELEASE_NOTES_FULL_URL] Informations relatives à cette mise à jour]
		<usetemplate name="okcancelbuttons" notext="Ultérieurement..." yestext="Installer maintenant et redémarrer [APP_NAME]"/>
	</notification>
	<notification name="RequiredUpdateDownloadedVerboseDialog">
		Nous avons téléchargé une mise à jour logicielle requise.
Version [VERSION]

[APP_NAME] doit être redémarré pour que la mise à jour soit installée.
		<usetemplate name="okbutton" yestext="OK"/>
	</notification>
	<notification name="RequiredUpdateDownloadedDialog">
		[APP_NAME] doit être redémarré pour que la mise à jour soit installée.
		<usetemplate name="okbutton" yestext="OK"/>
	</notification>
	<notification name="DeedObjectToGroup">
		Si vous cédez cet objet, le groupe :
* recevra les L$ versés pour l&apos;objet ;
		<usetemplate ignoretext="Confirmer avant que je ne cède un objet à un groupe" name="okcancelignore" notext="Annuler" yestext="Céder"/>
	</notification>
	<notification name="WebLaunchExternalTarget">
		Voulez-vous ouvrir votre navigateur web système pour afficher ce contenu ?
		<usetemplate ignoretext="Ouvrir mon navigateur pour consulter une page web" name="okcancelignore" notext="Annuler" yestext="OK"/>
	</notification>
	<notification name="WebLaunchJoinNow">
		Accéder à votre [http://secondlife.com/account/ Page d&apos;accueil] pour gérer votre compte ?
		<usetemplate ignoretext="Lancer mon navigateur pour gérer mon compte" name="okcancelignore" notext="Annuler" yestext="OK"/>
	</notification>
	<notification name="WebLaunchSecurityIssues">
		Pour apprendre à signaler un problème de sécurité, consultez le Wiki de [CURRENT_GRID].
		<usetemplate ignoretext="Lancer mon navigateur pour apprendre comment signaler un problème de sécurité" name="okcancelignore" notext="Annuler" yestext="OK"/>
	</notification>
	<notification name="WebLaunchQAWiki">
		Consultez le Wiki sur l&apos;Assurance Qualité de [CURRENT_GRID].
		<usetemplate ignoretext="Lancer mon navigateur web pour consulter la page Wiki sur l&apos;Assurance Qualité" name="okcancelignore" notext="Annuler" yestext="OK"/>
	</notification>
	<notification name="WebLaunchPublicIssue">
		Pour signaler des bugs et autres problèmes, utilisez le JIRA de [CURRENT_GRID].
		<usetemplate ignoretext="Lancer mon navigateur pour utiliser le Public Issue Tracker (JIRA)" name="okcancelignore" notext="Annuler" yestext="Aller sur cette page"/>
	</notification>
	<notification name="WebLaunchSupportWiki">
		Visitez le blog officiel des Lindens pour les dernières nouvelles et informations.
		<usetemplate ignoretext="Lancer mon navigateur web pour consulter le blog" name="okcancelignore" notext="Annuler" yestext="Aller à la page"/>
	</notification>
	<notification name="WebLaunchLSLGuide">
		Voulez-vous ouvrir le guide pour l&apos;écriture de scripts ?
		<usetemplate ignoretext="Lancer mon navigateur web pour consulter le guide pour l&apos;écriture de scripts" name="okcancelignore" notext="Annuler" yestext="OK"/>
	</notification>
	<notification name="WebLaunchLSLWiki">
		Voulez-vous ouvrir le portail LSL pour l&apos;écriture de scripts ?
		<usetemplate ignoretext="Lancer mon navigateur web pour consulter le portail LSL" name="okcancelignore" notext="Annuler" yestext="Aller à la page"/>
	</notification>
	<notification name="ReturnToOwner">
		Êtes-vous certain de vouloir renvoyer les objets sélectionnés à leur propriétaire ? Les objets donnés transférables seront renvoyés à leur ancien propriétaire.

*Avertissement* Les objets non transférables seront supprimés !
		<usetemplate ignoretext="Confirmer avant de rendre les objets à leurs propriétaires" name="okcancelignore" notext="Annuler" yestext="OK"/>
	</notification>
	<notification name="GroupLeaveConfirmMember">
		Vous êtes actuellement membre du groupe &lt;nolink&gt;[GROUP]&lt;/nolink&gt;.
Quitter le groupe ?
		<usetemplate name="okcancelbuttons" notext="Annuler" yestext="OK"/>
	</notification>
	<notification name="ConfirmKick">
		Souhaitez-vous vraiment éjecter tous les résidents de la grille ?
		<usetemplate name="okcancelbuttons" notext="Annuler" yestext="Éjecter tous les résidents"/>
	</notification>
	<notification name="MuteLinden">
		Désolé, vous ne pouvez pas ignorer un Linden.
		<usetemplate name="okbutton" yestext="OK"/>
	</notification>
	<notification name="CannotStartAuctionAlreadyForSale">
		Vous ne pouvez pas démarrer des enchères sur une parcelle déjà en vente.  Si vous êtes certain de vouloir démarrer des enchères, mettez fin à la vente.
	</notification>
	<notification label="L&apos;interdiction de l&apos;objet par nom a échoué." name="MuteByNameFailed">
		Vous avez déjà interdit ce nom.
		<usetemplate name="okbutton" yestext="OK"/>
	</notification>
	<notification name="RemoveItemWarn">
		Si vous supprimez des contenus, vous risquez d&apos;endommager l&apos;objet. Souhaitez-vous supprimer cet objet ?
		<usetemplate name="okcancelbuttons" notext="Annuler" yestext="OK"/>
	</notification>
	<notification name="CantOfferCallingCard">
		Impossible d&apos;offrir une carte de visite actuellement. Veuillez réessayer dans un moment.
		<usetemplate name="okbutton" yestext="OK"/>
	</notification>
	<notification name="CantOfferFriendship">
		Impossible de proposer votre amitié actuellement. Veuillez réessayer dans un moment.
		<usetemplate name="okbutton" yestext="OK"/>
	</notification>
	<notification name="DoNotDisturbModeSet">
		Ne pas déranger est activé.  Vous ne recevrez pas les notifications de communications entrantes.

- Les autres résidents recevront votre réponse Ne pas déranger (définie dans Préférences &gt; Général).
- Toutes les offres de téléportation seront refusées.
- Les appels vocaux seront refusés.
		<usetemplate ignoretext="J&apos;ai changé mon statut et suis désormais en mode Ne pas déranger." name="okignore" yestext="OK"/>
	</notification>
	<notification name="JoinedTooManyGroupsMember">
		Vous avez atteint le nombre de groupes maximum. Avant de pouvoir rejoindre ce groupe, vous devez en quitter un ou refuser cette offre.
[NAME] vous invite à rejoindre un groupe.
		<usetemplate name="okcancelbuttons" notext="Refuser" yestext="Rejoindre"/>
	</notification>
	<notification name="JoinedTooManyGroups">
		Vous avez atteint le nombre de groupes maximum. Vous devez en quitter un avant d&apos;en rejoindre ou d&apos;en créer un nouveau.
		<usetemplate name="okbutton" yestext="OK"/>
	</notification>
	<notification name="KickUser">
		Éjecter ce résident avec quel message ?
		<form name="form">
			<input name="message">
				Un administrateur vous a déconnecté.
			</input>
			<button name="OK" text="OK"/>
			<button name="Cancel" text="Annuler"/>
		</form>
	</notification>
	<notification name="KickAllUsers">
		Éjecter tous les résidents actuellement en ligne avec quel message ?
		<form name="form">
			<input name="message">
				Un administrateur vous a déconnecté.
			</input>
			<button name="OK" text="OK"/>
			<button name="Cancel" text="Annuler"/>
		</form>
	</notification>
	<notification name="FreezeUser">
		Figer ce résident avec quel message ?
		<form name="form">
			<input name="message">
				Vous avez été figé. Vous ne pouvez ni bouger ni chatter. Un administrateur va vous envoyer un message instantané (IM).
			</input>
			<button name="OK" text="OK"/>
			<button name="Cancel" text="Annuler"/>
		</form>
	</notification>
	<notification name="UnFreezeUser">
		Libérer ce résident avec quel message ?
		<form name="form">
			<input name="message">
				Vous n&apos;êtes plus figé.
			</input>
			<button name="OK" text="OK"/>
			<button name="Cancel" text="Annuler"/>
		</form>
	</notification>
	<notification name="SetDisplayNameSuccess">
		Bonjour [DISPLAY_NAME],

Comme dans la vie réelle, il faut quelque temps aux gens pour qu&apos;ils se familiarisent avec un nouveau nom. Veuillez compter quelques jours avant la [http://wiki.secondlife.com/wiki/Setting_your_display_name mise à jour de votre nom] au niveau des objets, scripts, recherches, etc.
	</notification>
	<notification name="SetDisplayNameBlocked">
		Impossible de changer de nom d&apos;affichage. Si vous pensez qu&apos;il s&apos;agit d&apos;une erreur, contactez l&apos;Assistance.
	</notification>
	<notification name="SetDisplayNameFailedLength">
		Le nom saisi est trop long. Le nombre de caractères maximum est de [LENGTH].

Veuillez essayer avec un nom plus court.
	</notification>
	<notification name="SetDisplayNameFailedGeneric">
		Impossible de définir votre nom d&apos;affichage. Veuillez réessayer ultérieurement.
	</notification>
	<notification name="SetDisplayNameMismatch">
		Non-concordance des noms d&apos;affichage saisis. Effectuez une nouvelle saisie.
	</notification>
	<notification name="AgentDisplayNameUpdateThresholdExceeded">
		Le délai au bout duquel vous pouvez changer de nom d&apos;affichage n&apos;est pas encore écoulé.

Voir http://wiki.secondlife.com/wiki/Setting_your_display_name

Veuillez réessayer ultérieurement.
	</notification>
	<notification name="AgentDisplayNameSetBlocked">
		Impossible de définir le nom demandé car il contient un terme interdit.
 
 Veuillez essayer avec un nom différent.
	</notification>
	<notification name="AgentDisplayNameSetInvalidUnicode">
		Le nom d&apos;affichage que vous souhaitez définir contient des caractères non valides.
	</notification>
	<notification name="AgentDisplayNameSetOnlyPunctuation">
		Votre nom d&apos;affichage doit contenir des lettres autres que des signes de ponctuation.
	</notification>
	<notification name="DisplayNameUpdate">
		[OLD_NAME] ([SLID]) a désormais le nom [NEW_NAME].
	</notification>
	<notification name="OfferTeleport">
		Proposez une téléportation avec le message suivant ?
		<form name="form">
			<input name="message">
				On se rejoint à [REGION] ?
			</input>
			<button name="OK" text="OK"/>
			<button name="Cancel" text="Annuler"/>
		</form>
	</notification>
	<notification name="TooManyTeleportOffers">
		Vous avez essayé d&apos;effectuer [OFFERS] offres de téléportation,
or ce nombre dépasse la limite autorisée fixée à [LIMIT].
		<usetemplate name="okbutton" yestext="OK"/>
	</notification>
	<notification name="OfferTeleportFromGod">
		Exiger du résident qu&apos;il vienne vous rejoindre ?
		<form name="form">
			<input name="message">
				On se rejoint à [REGION] ?
			</input>
			<button name="OK" text="OK"/>
			<button name="Cancel" text="Annuler"/>
		</form>
	</notification>
	<notification name="TeleportFromLandmark">
		Souhaitez-vous vraiment vous téléporter vers &lt;nolink&gt;[LOCATION]&lt;/nolink&gt; ?
		<usetemplate ignoretext="Confirmer que je veux me téléporter à un repère" name="okcancelignore" notext="Annuler" yestext="Téléporter"/>
	</notification>
	<notification name="TeleportToPick">
		Vous téléporter vers [PICK] ?
		<usetemplate ignoretext="Confirmer que je veux me téléporter à un endroit dans mes Favoris" name="okcancelignore" notext="Annuler" yestext="Téléporter"/>
	</notification>
	<notification name="TeleportToClassified">
		Vous téléporter vers [CLASSIFIED] ?
		<usetemplate ignoretext="Confirmer que je veux me téléporter à un endroit dans les Petites annonces" name="okcancelignore" notext="Annuler" yestext="Téléporter"/>
	</notification>
	<notification name="TeleportToHistoryEntry">
		Vous téléporter vers [HISTORY_ENTRY] ?
		<usetemplate ignoretext="Confirmer que je veux me téléporter à un endroit de l&apos;historique" name="okcancelignore" notext="Annuler" yestext="Téléporter"/>
	</notification>
	<notification label="Envoyer un message à tout le monde dans votre domaine" name="MessageEstate">
		Saisissez un message court qui sera envoyé à tous les résidents se trouvant actuellement sur votre domaine.
		<form name="form">
			<input name="message"/>
			<button name="OK" text="OK"/>
			<button name="Cancel" text="Annuler"/>
		</form>
	</notification>
	<notification label="Modifier un domaine Linden" name="ChangeLindenEstate">
		Vous vous apprêtez à modifier un domaine appartenant aux Lindens (continent, zone réservée aux ados, orientation etc.).

Cela est extrêmement délicat car l&apos;expérience des résidents est en jeu.  Sur le continent, cette action modifiera des milliers de régions et sera difficile à digérer pour le serveur.

Continuer ?
		<usetemplate name="okcancelbuttons" notext="Annuler" yestext="OK"/>
	</notification>
	<notification label="Modifier l&apos;accès à un domaine Linden" name="ChangeLindenAccess">
		Vous vous apprêtez à modifier la liste d&apos;accès à un domaine appartenant aux Linden (continent, zone réservée aux ados, orientation etc.).

Cette action est délicate et ne doit être effectuée que pour appeler le hack autorisant des objets/L$ à être transférés à l&apos;intérieur/extérieur de la grille.
Cette action modifiera des milliers de régions et sera difficile à digérer pour le serveur.
		<usetemplate name="okcancelbuttons" notext="Annuler" yestext="OK"/>
	</notification>
	<notification label="Choisir le domaine" name="EstateAllowedAgentAdd">
		Ajouter à la liste des résidents autorisés uniquement pour ce domaine ou pour [ALL_ESTATES] ?
		<usetemplate canceltext="Annuler" name="yesnocancelbuttons" notext="Tous les domaines" yestext="Ce domaine"/>
	</notification>
	<notification label="Choisir le domaine" name="EstateAllowedAgentRemove">
		Supprimer de la liste des résidents autorisés uniquement pour ce domaine ou pour [ALL_ESTATES] ?
		<usetemplate canceltext="Annuler" name="yesnocancelbuttons" notext="Tous les domaines" yestext="Ce domaine"/>
	</notification>
	<notification label="Choisir le domaine" name="EstateAllowedGroupAdd">
		Ajouter à la liste des groupes autorisés uniquement pour ce domaine ou pour [ALL_ESTATES] ?
		<usetemplate canceltext="Annuler" name="yesnocancelbuttons" notext="Tous les domaines" yestext="Ce domaine"/>
	</notification>
	<notification label="Choisir le domaine" name="EstateAllowedGroupRemove">
		Supprimer de la liste des groupes autorisés uniquement pour ce domaine ou pour [ALL_ESTATES] ?
		<usetemplate canceltext="Annuler" name="yesnocancelbuttons" notext="Tous les domaines" yestext="Ce domaine"/>
	</notification>
	<notification label="Choisir le domaine" name="EstateBannedAgentAdd">
		Refuser l&apos;accès à ce domaine uniquement ou à [ALL_ESTATES] ?
		<usetemplate canceltext="Annuler" name="yesnocancelbuttons" notext="Tous les domaines" yestext="Ce domaine"/>
	</notification>
	<notification label="Choisir le domaine" name="EstateBannedAgentRemove">
		Supprimer ce résident de la liste des résidents bannis pour ce domaine uniquement ou pour [ALL_ESTATES] ?
		<usetemplate canceltext="Annuler" name="yesnocancelbuttons" notext="Tous les domaines" yestext="Ce domaine"/>
	</notification>
	<notification label="Choisir le domaine" name="EstateManagerAdd">
		Ajouter un gérant de domaine pour ce domaine uniquement ou pour [ALL_ESTATES] ?
		<usetemplate canceltext="Annuler" name="yesnocancelbuttons" notext="Tous les domaines" yestext="Ce domaine"/>
	</notification>
	<notification label="Choisir le domaine" name="EstateManagerRemove">
		Supprimer le gérant de domaine pour ce domaine uniquement ou pour [ALL_ESTATES] ?
		<usetemplate canceltext="Annuler" name="yesnocancelbuttons" notext="Tous les domaines" yestext="Ce domaine"/>
	</notification>
	<notification label="Confirmer" name="EstateKickUser">
		Éjecter [EVIL_USER] de ce domaine ?
		<usetemplate name="okcancelbuttons" notext="Annuler" yestext="OK"/>
	</notification>
	<notification name="EstateChangeCovenant">
		Êtes-vous certain de vouloir modifier le règlement du domaine ?
		<usetemplate name="okcancelbuttons" notext="Annuler" yestext="OK"/>
	</notification>
	<notification name="RegionEntryAccessBlocked">
		La région que vous essayez de visiter comporte du contenu dont le niveau dépasse celui de vos préférences actuelles. Vous pouvez modifier vos préférences en accédant à Moi &gt; Préférences &gt; Général.
		<usetemplate name="okbutton" yestext="OK"/>
	</notification>
	<notification name="RegionEntryAccessBlocked_AdultsOnlyContent">
		La région que vous essayez de visiter comporte du contenu [REGIONMATURITY] uniquement accessible aux adultes.
		<url name="url">
			http://community.secondlife.com/t5/Base-de-connaissances/Cat%C3%A9gories-niveaux-de-contenu/ta-p/700311
		</url>
		<usetemplate ignoretext="Passage à une autre région : la région que vous essayez de visiter comporte du contenu uniquement accessible aux adultes." name="okcancelignore" notext="Fermer" yestext="Accéder à la Base de connaissances"/>
	</notification>
	<notification name="RegionEntryAccessBlocked_Notify">
		La région que vous essayez de visiter comporte du contenu [REGIONMATURITY] alors que les préférences que vous avez définies excluent tout contenu [REGIONMATURITY].
	</notification>
	<notification name="RegionEntryAccessBlocked_NotifyAdultsOnly">
		La région que vous essayez de visiter comporte du contenu [REGIONMATURITY] uniquement accessible aux adultes.
	</notification>
	<notification name="RegionEntryAccessBlocked_Change">
		La région que vous essayez de visiter comporte du contenu [REGIONMATURITY] alors que les préférences que vous avez définies excluent tout contenu [REGIONMATURITY]. Il est possible de modifier vos préférences ou d&apos;annuler l&apos;action. Une fois vos préférences modifiées, vous pouvez réessayer d&apos;accéder à la région.
		<form name="form">
			<button name="OK" text="Modifier les préférences"/>
			<button default="true" name="Cancel" text="Annuler"/>
			<ignore name="ignore" text="Passage à une autre région : la région que vous essayez de visiter comporte du contenu dont le niveau est exclu de vos préférences actuelles."/>
		</form>
	</notification>
	<notification name="RegionEntryAccessBlocked_PreferencesOutOfSync">
		Nous rencontrons des difficultés techniques au niveau de votre téléportation car vos préférences ne sont pas synchronisées avec le serveur.
		<usetemplate name="okbutton" yestext="OK"/>
	</notification>
	<notification name="TeleportEntryAccessBlocked">
		La région que vous essayez de visiter comporte du contenu dont le niveau dépasse celui de vos préférences actuelles. Vous pouvez modifier vos préférences en accédant à Moi &gt; Préférences &gt; Général.
		<usetemplate name="okbutton" yestext="OK"/>
	</notification>
	<notification name="TeleportEntryAccessBlocked_AdultsOnlyContent">
		La région que vous essayez de visiter comporte du contenu [REGIONMATURITY] uniquement accessible aux adultes.
		<url name="url">
			http://community.secondlife.com/t5/Base-de-connaissances/Cat%C3%A9gories-niveaux-de-contenu/ta-p/700311
		</url>
		<usetemplate ignoretext="Téléportation : la région que vous essayez de visiter comporte du contenu uniquement accessible aux adultes." name="okcancelignore" notext="Fermer" yestext="Accéder à la Base de connaissances"/>
	</notification>
	<notification name="TeleportEntryAccessBlocked_Notify">
		La région que vous essayez de visiter comporte du contenu [REGIONMATURITY] alors que les préférences que vous avez définies excluent tout contenu [REGIONMATURITY].
	</notification>
	<notification name="TeleportEntryAccessBlocked_NotifyAdultsOnly">
		La région que vous essayez de visiter comporte du contenu [REGIONMATURITY] uniquement accessible aux adultes.
	</notification>
	<notification name="TeleportEntryAccessBlocked_ChangeAndReTeleport">
		La région que vous essayez de visiter comporte du contenu [REGIONMATURITY] alors que les préférences que vous avez définies excluent tout contenu [REGIONMATURITY]. Il est possible de modifier vos préférences afin de poursuivre la téléportation ou d&apos;annuler la téléportation.
		<form name="form">
			<button name="OK" text="Modifier et continuer"/>
			<button name="Cancel" text="Annuler"/>
			<ignore name="ignore" text="Téléportation (redémarrage possible) : la région que vous essayez de visiter comporte du contenu dont le niveau est exclu de vos préférences."/>
		</form>
	</notification>
	<notification name="TeleportEntryAccessBlocked_Change">
		La région que vous essayez de visiter comporte du contenu [REGIONMATURITY] alors que les préférences que vous avez définies excluent tout contenu [REGIONMATURITY]. Il est possible de modifier vos préférences ou d&apos;annuler la téléportation. Une fois vos préférences modifiées, vous devrez réessayer de vous téléporter.
		<form name="form">
			<button name="OK" text="Modifier les préférences"/>
			<button name="Cancel" text="Annuler"/>
			<ignore name="ignore" text="Téléportation (redémarrage impossible) : la région que vous essayez de visiter comporte du contenu dont le niveau est exclu de vos préférences."/>
		</form>
	</notification>
	<notification name="TeleportEntryAccessBlocked_PreferencesOutOfSync">
		Nous rencontrons des difficultés techniques au niveau de votre téléportation car vos préférences ne sont pas synchronisées avec le serveur.
		<usetemplate name="okbutton" yestext="OK"/>
	</notification>
	<notification name="PreferredMaturityChanged">
		Aucune autre notification vous informant que vous allez visiter une région au contenu [RATING] ne vous sera envoyée. Vous pouvez modifier vos préférences de contenu à l&apos;avenir en accédant à Moi &gt; Préférences &gt; Général, à partir de la barre de menus.
		<usetemplate name="okbutton" yestext="OK"/>
	</notification>
	<notification name="MaturityChangeError">
		Impossible de modifier vos préférences afin d&apos;afficher le contenu [PREFERRED_MATURITY] à l&apos;heure actuelle. Le paramètre [ACTUAL_MATURITY] a été rétabli. Vous pouvez réessayer de modifier vos préférences en accédant à Moi &gt; Préférences &gt; Général, à partir de la barre de menus.
		<usetemplate name="okbutton" yestext="OK"/>
	</notification>
	<notification name="LandClaimAccessBlocked">
		Le niveau de contenu du terrain que vous essayez de revendiquer dépasse celui défini dans vos préférences actuelles. Vous pouvez modifier vos préférences en accédant à Moi &gt; Préférences &gt; Général.
		<usetemplate name="okbutton" yestext="OK"/>
	</notification>
	<notification name="LandClaimAccessBlocked_AdultsOnlyContent">
		Seuls les adultes sont autorisés à revendiquer ce terrain.
		<url name="url">
			http://community.secondlife.com/t5/Base-de-connaissances/Cat%C3%A9gories-niveaux-de-contenu/ta-p/700311
		</url>
		<usetemplate ignoretext="Seuls les adultes sont autorisés à revendiquer ce terrain." name="okcancelignore" notext="Fermer" yestext="Accéder à la Base de connaissances"/>
	</notification>
	<notification name="LandClaimAccessBlocked_Notify">
		Le terrain que vous essayez de revendiquer comporte du contenu [REGIONMATURITY] alors que les préférences que vous avez définies excluent tout contenu [REGIONMATURITY].
	</notification>
	<notification name="LandClaimAccessBlocked_NotifyAdultsOnly">
		Le terrain que vous essayez de revendiquer comporte du contenu [REGIONMATURITY] uniquement accessible aux adultes.
	</notification>
	<notification name="LandClaimAccessBlocked_Change">
		Le terrain que vous essayez de revendiquer comporte du contenu [REGIONMATURITY] alors que les préférences que vous avez définies excluent tout contenu [REGIONMATURITY]. Il est possible de modifier vos préférences, puis d&apos;essayer de revendiquer ce terrain à nouveau.
		<form name="form">
			<button name="OK" text="Modifier les préférences"/>
			<button name="Cancel" text="Annuler"/>
			<ignore name="ignore" text="Le terrain que vous essayez de revendiquer comporte du contenu dont le niveau est exclu de vos préférences."/>
		</form>
	</notification>
	<notification name="LandBuyAccessBlocked">
		Le niveau de contenu du terrain que vous essayez d&apos;acheter dépasse celui défini dans vos préférences actuelles. Vous pouvez modifier vos préférences en accédant à Moi &gt; Préférences &gt; Général.
		<usetemplate name="okbutton" yestext="OK"/>
	</notification>
	<notification name="LandBuyAccessBlocked_AdultsOnlyContent">
		Seuls les adultes sont autorisés à acheter ce terrain.
		<url name="url">
			http://community.secondlife.com/t5/Base-de-connaissances/Cat%C3%A9gories-niveaux-de-contenu/ta-p/700311
		</url>
		<usetemplate ignoretext="Seuls les adultes sont autorisés à acheter ce terrain." name="okcancelignore" notext="Fermer" yestext="Accéder à la Base de connaissances"/>
	</notification>
	<notification name="LandBuyAccessBlocked_Notify">
		Le terrain que vous essayez d&apos;acheter comporte du contenu [REGIONMATURITY] alors que les préférences que vous avez définies excluent tout contenu [REGIONMATURITY].
	</notification>
	<notification name="LandBuyAccessBlocked_NotifyAdultsOnly">
		Le terrain que vous essayez d&apos;acheter comporte du contenu [REGIONMATURITY] uniquement accessible aux adultes.
	</notification>
	<notification name="LandBuyAccessBlocked_Change">
		Le terrain que vous essayez d&apos;acheter comporte du contenu [REGIONMATURITY] alors que les préférences que vous avez définies excluent tout contenu [REGIONMATURITY]. Il est possible de modifier vos préférences, puis d&apos;essayer d&apos;acheter ce terrain à nouveau.
		<form name="form">
			<button name="OK" text="Modifier les préférences"/>
			<button name="Cancel" text="Annuler"/>
			<ignore name="ignore" text="Le terrain que vous essayez d&apos;acheter comporte du contenu dont le niveau est exclu de vos préférences."/>
		</form>
	</notification>
	<notification name="TooManyPrimsSelected">
		Vous avez sélectionné trop de prims.  Veuillez sélectionner au maximum [MAX_PRIM_COUNT] prims et réessayer.
		<usetemplate name="okbutton" yestext="OK"/>
	</notification>
	<notification name="ProblemImportingEstateCovenant">
		Problème lors de l&apos;importation du règlement du domaine.
		<usetemplate name="okbutton" yestext="OK"/>
	</notification>
	<notification name="ProblemAddingEstateManager">
		Problèmes lors de l&apos;ajout d&apos;un nouveau gérant de domaine. Il est possible qu&apos;au moins un des domaines ait une liste de gérants complète.
	</notification>
	<notification name="ProblemAddingEstateGeneric">
		Problème lors de l&apos;ajout à la liste de ce domaine. Il est possible qu&apos;au moins un des domaines ait une liste complète.
	</notification>
	<notification name="UnableToLoadNotecardAsset">
		Impossible de charger les données de la note actuellement.
		<usetemplate name="okbutton" yestext="OK"/>
	</notification>
	<notification name="NotAllowedToViewNotecard">
		Droits pour afficher la note insuffisants.
		<usetemplate name="okbutton" yestext="OK"/>
	</notification>
	<notification name="MissingNotecardAssetID">
		Les références de la note ne se trouvent pas dans la base de données.
		<usetemplate name="okbutton" yestext="OK"/>
	</notification>
	<notification name="PublishClassified">
		Rappel : les frais pour passer des petites annonces ne sont pas remboursables.

Publier cette petite annonce maintenant pour [AMOUNT] L$ ?
		<usetemplate name="okcancelbuttons" notext="Annuler" yestext="OK"/>
	</notification>
	<notification name="SetClassifiedMature">
		Cette petite annonce contient-elle du contenu Modéré ?
		<usetemplate canceltext="Annuler" name="yesnocancelbuttons" notext="Non" yestext="Oui"/>
	</notification>
	<notification name="SetGroupMature">
		Ce groupe contient-il du contenu Modéré ?
		<usetemplate canceltext="Annuler" name="yesnocancelbuttons" notext="Non" yestext="Oui"/>
	</notification>
	<notification label="Confirmer le redémarrage" name="ConfirmRestart">
		Souhaitez-vous vraiment redémarrer cette région?
		<usetemplate name="okcancelbuttons" notext="Annuler" yestext="OK"/>
	</notification>
	<notification label="Envoyer un message à la région" name="MessageRegion">
		Saisissez un message qui sera envoyé à tous les résidents présents dans cette région.
		<form name="form">
			<input name="message"/>
			<button name="OK" text="OK"/>
			<button name="Cancel" text="Annuler"/>
		</form>
	</notification>
	<notification label="Catégorie de la région modifiée" name="RegionMaturityChange">
		Le niveau de contenu de cette région a changé.
Il se peut que l&apos;affichage de cette modification sur la carte prenne quelque temps.
		<usetemplate name="okbutton" yestext="OK"/>
	</notification>
	<notification label="Versions de voix non compatibles" name="VoiceVersionMismatch">
		Cette version de [APP_NAME] n&apos;est pas compatible avec la fonctionnalité de chat vocal dans cette région. Vous devez mettre à jour [APP_NAME] pour que le chat vocal fonctionne correctement.
	</notification>
	<notification label="Impossible d&apos;acheter des objets" name="BuyObjectOneOwner">
		Impossible d&apos;acheter simultanément des objets de propriétaires différents.
Veuillez ne sélectionner qu&apos;un seul objet.
	</notification>
	<notification label="Impossible d&apos;acheter des contenus" name="BuyContentsOneOnly">
		Impossible d&apos;acheter les contenus de plus d&apos;un objet à la fois.
Veuillez ne sélectionner qu&apos;un seul objet.
	</notification>
	<notification label="Impossible d&apos;acheter des contenus" name="BuyContentsOneOwner">
		Impossible d&apos;acheter simultanément des objets de propriétaires différents.
Veuillez ne sélectionner qu&apos;un seul objet.
	</notification>
	<notification name="BuyOriginal">
		Acheter l&apos;objet original pour [PRICE] L$ à [PRICE] ?
Vous deviendrez le propriétaire de cet objet.
Vous pourrez :
 Modifier : [MODIFYPERM]
 Copier : [COPYPERM]
 Revendre ou donner : [RESELLPERM]
		<usetemplate name="okcancelbuttons" notext="Annuler" yestext="OK"/>
	</notification>
	<notification name="BuyOriginalNoOwner">
		Acheter l&apos;objet original pour [PRICE] L$ ?
Vous deviendrez le propriétaire de cet objet.
Vous pourrez :
 Modifier : [MODIFYPERM]
 Copier : [COPYPERM]
 Revendre ou donner : [RESELLPERM]
		<usetemplate name="okcancelbuttons" notext="Annuler" yestext="OK"/>
	</notification>
	<notification name="BuyCopy">
		Acheter une copie pour [PRICE] L$ à [OWNER] ?
L&apos;objet sera copié dans votre inventaire.
Vous pourrez :
 Modifier : [MODIFYPERM]
 Copier : [COPYPERM]
 Revendre ou donner : [RESELLPERM]
		<usetemplate name="okcancelbuttons" notext="Annuler" yestext="OK"/>
	</notification>
	<notification name="BuyCopyNoOwner">
		Acheter une copie pour [PRICE] L$ ?
L&apos;objet sera copié dans votre inventaire.
Vous pourrez :
 Modifier : [MODIFYPERM]
 Copier : [COPYPERM]
 Revendre ou donner : [RESELLPERM]
		<usetemplate name="okcancelbuttons" notext="Annuler" yestext="OK"/>
	</notification>
	<notification name="BuyContents">
		Acheter des contenus pour [PRICE] L$ à [OWNER] ?
Ils seront copiés dans votre inventaire.
		<usetemplate name="okcancelbuttons" notext="Annuler" yestext="OK"/>
	</notification>
	<notification name="BuyContentsNoOwner">
		Acheter des contenus pour [PRICE] L$ ?
Ils seront copiés dans votre inventaire.
		<usetemplate name="okcancelbuttons" notext="Annuler" yestext="OK"/>
	</notification>
	<notification name="ConfirmPurchase">
		Suite à cette transaction, vous allez :
[ACTION]

Êtes-vous certain de vouloir effectuer cette transaction ?
		<usetemplate name="okcancelbuttons" notext="Annuler" yestext="OK"/>
	</notification>
	<notification name="ConfirmPurchasePassword">
		Suite à cette transaction, vous allez :
[ACTION]

Êtes-vous certain de vouloir effectuer cette transaction ?
Veuillez saisir à nouveau votre mot de passe et cliquer sur OK.
		<form name="form">
			<button name="ConfirmPurchase" text="OK"/>
			<button name="Cancel" text="Annuler"/>
		</form>
	</notification>
	<notification name="SetPickLocation">
		Remarque :
vous avez mis à jour l&apos;emplacement de ce favori mais les autres détails resteront inchangés.
		<usetemplate name="okbutton" yestext="OK"/>
	</notification>
	<notification name="MoveInventoryFromObject">
		Vous avez sélectionné des objets non copiables.
Ces objets seront déplacés dans votre inventaire et non pas copiés.

Déplacer les objets de l&apos;inventaire ?
		<usetemplate ignoretext="M&apos;avertir avant que je ne déplace des objets pour lesquels la copie est interdite" name="okcancelignore" notext="Annuler" yestext="OK"/>
	</notification>
	<notification name="MoveInventoryFromScriptedObject">
		Vous avez sélectionné des objets de l&apos;inventaire qui ne peuvent pas être copiés. Ces objets seront déplacés vers votre inventaire, et non pas copiés.
L&apos;objet les contenant est scripté, déplacer ces objets peut causer des problèmes au niveau du script.

Déplacer les objets de l&apos;inventaire ?
		<usetemplate ignoretext="M&apos;avertir avant que je ne déplace des objets pour lesquels la copie est interdite et qui pourraient casser des objets scriptés" name="okcancelignore" notext="Annuler" yestext="OK"/>
	</notification>
	<notification name="ClickActionNotPayable">
		Avertissement : l&apos;action du clic Payer l&apos;objet a été définie mais ne fonctionnera que si un script est ajouté avec l&apos;event money().
		<form name="form">
			<ignore name="ignore" text="Je définis l&apos;action du clic Payer l&apos;objet lorsque je construis un objet sans le script money()"/>
		</form>
	</notification>
	<notification name="OpenObjectCannotCopy">
		Vous n&apos;êtes autorisé à copier aucun élément dans cet objet.
	</notification>
	<notification name="WebLaunchAccountHistory">
		Accéder à votre [http://secondlife.com/account/ Page d&apos;accueil] pour consulter l&apos;historique de votre compte ?
		<usetemplate ignoretext="Lancer mon navigateur pour consulter l&apos;historique de mon compte" name="okcancelignore" notext="Annuler" yestext="Aller sur cette page"/>
	</notification>
	<notification name="ConfirmAddingChatParticipants">
		Quand vous ajoutez une personne à une conversation existante, une nouvelle conversation est créée.  Tous les participants recevront les notifications de nouvelle conversation.
		<usetemplate ignoretext="Confirmer l&apos;ajout de participants au chat" name="okcancelignore" notext="Annuler" yestext="OK"/>
	</notification>
	<notification name="ConfirmQuit">
		Êtes-vous certain de vouloir quitter ?
		<usetemplate ignoretext="Confirmer avant de quitter" name="okcancelignore" notext="Ne pas quitter" yestext="Quitter"/>
	</notification>
	<notification name="ConfirmRestoreToybox">
		Cette action rétablira vos boutons et barres d&apos;outils par défaut.

Vous ne pouvez pas l&apos;annuler.
		<usetemplate name="okcancelbuttons" notext="Annuler" yestext="OK"/>
	</notification>
	<notification name="ConfirmClearAllToybox">
		Cette action replacera tous les boutons dans la boîte à outils de sorte que vos barres d&apos;outils seront vides.
    
Vous ne pouvez pas l&apos;annuler.
		<usetemplate name="okcancelbuttons" notext="Annuler" yestext="OK"/>
	</notification>
	<notification name="DeleteItems">
		[QUESTION]
		<usetemplate ignoretext="Confirmer avant de supprimer des articles" name="okcancelignore" notext="Annuler" yestext="OK"/>
	</notification>
	<notification name="HelpReportAbuseEmailLL">
		Utilisez cet outil pour signaler des infractions aux [http://secondlife.com/corporate/tos.php Conditions d’utilisation] et aux [http://secondlife.com/corporate/cs.php Règles communautaires].

Lorsqu&apos;elles sont signalées, toutes les infractions font l&apos;objet d&apos;une enquête et sont résolues.
	</notification>
	<notification name="HelpReportAbuseSelectCategory">
		Veuillez choisir une catégorie pour ce rapport d&apos;infraction.
Le choix d&apos;une catégorie nous permet de traiter les rapports d&apos;infraction plus rapidement.
	</notification>
	<notification name="HelpReportAbuseAbuserNameEmpty">
		Veuillez saisir le nom du contrevenant.
Lorsque nous avons le nom du contrevenant, nous sommes en mesure de traiter les rapports plus rapidement.
	</notification>
	<notification name="HelpReportAbuseAbuserLocationEmpty">
		Veuillez indiquer l&apos;endroit où l&apos;infraction a eu lieu.
Les informations précises et exactes nous permettent de traiter les rapports plus rapidement.
	</notification>
	<notification name="HelpReportAbuseSummaryEmpty">
		Veuillez saisir un récapitulatif de l&apos;infraction.
Les récapitulatifs précis nous permettent de traiter les rapports plus rapidement.
	</notification>
	<notification name="HelpReportAbuseDetailsEmpty">
		Veuillez saisir une description détaillée de l&apos;infraction.
Soyez aussi précis que possible et essayez de fournir des noms ainsi que des détails sur l&apos;incident que vous signalez.
Les descriptions précises nous permettent de traiter les rapports plus rapidement.
	</notification>
	<notification name="HelpReportAbuseContainsCopyright">
		Cher résident,

Il semble que vous souhaitiez reporter une infraction à des droits de propriété intellectuelle. Pour signaler correctement cette infraction :

(1) Remplissez un rapport d&apos;infraction. Vous pouvez soumettre un rapport d&apos;infraction si vous pensez qu&apos;un résident exploite le système de droits de [CURRENT_GRID], par exemple en utilisant un CopyBot ou des outils similaires pour enfreindre des droits de propriété intellectuelle. Notre équipe chargée des infractions mènera une enquête et prendra les mesures nécessaires à l&apos;encontre du résident non respectueux des [CURRENT_GRID] [http://secondlife.com/corporate/tos.php Conditions d&apos;utilisation] ou des [http://secondlife.com/corporate/cs.php Règles communautaires]. Sachez toutefois que l&apos;équipe chargée des infractions ne supprimera pas de contenu à l&apos;intérieur de [CURRENT_GRID].

(2) Demandez à ce que du contenu à l&apos;intérieur de Second Life soit supprimé. Pour demander à ce que du contenu soit supprimé de [CURRENT_GRID], vous devez soumettre un rapport d&apos;infraction valide, tel que fourni dans notre [http://secondlife.com/corporate/dmca.php Règlement contre les violations des droits d&apos;auteur].

Si vous souhaitez toujours reporter cette infraction, veuillez fermer cette fenêtre et soumettre votre rapport.  Vous devrez peut-être sélectionner la catégorie CopyBot ou exploitation abusive des droits.

Merci,

Linden Lab
	</notification>
	<notification name="FailedRequirementsCheck">
		Les composantes requises suivantes ne se trouvent pas dans [FLOATER]:
[COMPONENTS]
	</notification>
	<notification label="Remplacer la pièce jointe existante" name="ReplaceAttachment">
		Vous avez déjà un objet sur cette partie du corps.
Voulez-vous le remplacer par l&apos;objet sélectionné ?
		<form name="form">
			<ignore name="ignore" save_option="true" text="Remplacer une pièce jointe existante par l&apos;objet sélectionné"/>
			<button ignore="Remplacer automatiquement" name="Yes" text="OK"/>
			<button ignore="Ne jamais remplacer" name="No" text="Annuler"/>
		</form>
	</notification>
	<notification label="Avertissement de mode Ne pas déranger" name="DoNotDisturbModePay">
		Vous avez activé Ne pas déranger. Vous ne recevrez aucun article proposé en échange de ce paiement.

Voulez-vous désactiver Ne pas déranger avant de terminer cette transaction ?
		<form name="form">
			<ignore name="ignore" text="Je suis sur le point de payer une personne ou un objet mais suis en mode Ne pas déranger"/>
			<button ignore="Toujours quitter le mode Ne pas déranger" name="Yes" text="OK"/>
			<button ignore="Ne jamais quitter le mode Ne pas déranger" name="No" text="Annuler"/>
		</form>
	</notification>
	<notification name="ConfirmDeleteProtectedCategory">
		Le dossier [FOLDERNAME] est un dossier système. La suppression d&apos;un dossier système peut provoquer une instabilité.  Voulez-vous vraiment le supprimer ?
		<usetemplate ignoretext="Confirmer avant la suppression d&apos;un dossier système" name="okcancelignore" notext="Annuler" yestext="OK"/>
	</notification>
	<notification name="ConfirmEmptyTrash">
		Êtes-vous certain de vouloir supprimer le contenu de votre corbeille de manière permanente ?
		<usetemplate ignoretext="Confirmer avant de vider la corbeille" name="okcancelignore" notext="Annuler" yestext="OK"/>
	</notification>
	<notification name="ConfirmClearBrowserCache">
		Êtes-vous certain de vouloir supprimer l&apos;historique de vos visites et recherches ?
		<usetemplate name="okcancelbuttons" notext="Annuler" yestext="OK"/>
	</notification>
	<notification name="ConfirmClearCache">
		Voulez-vous vraiment vider le cache de votre client ?
		<usetemplate name="okcancelbuttons" notext="Annuler" yestext="OK"/>
	</notification>
	<notification name="ConfirmClearCookies">
		Êtes-vous certain de vouloir supprimer vos cookies ?
		<usetemplate name="okcancelbuttons" notext="Annuler" yestext="Oui"/>
	</notification>
	<notification name="ConfirmClearMediaUrlList">
		Êtes-vous certain de vouloir supprimer la liste des URL enregistrées ?
		<usetemplate name="okcancelbuttons" notext="Annuler" yestext="Oui"/>
	</notification>
	<notification name="ConfirmEmptyLostAndFound">
		Êtes-vous certain de vouloir supprimer le contenu de votre dossier Objets trouvés de manière permanente ?
		<usetemplate ignoretext="Confirmer avant de vider le dossier Objets trouvés" name="okcancelignore" notext="Non" yestext="Oui"/>
	</notification>
	<notification name="CopySLURL">
		La SLurl suivante a été copiée dans votre presse-papiers :
 [SLURL]

Liez-la à partir d&apos;une page web pour permettre aux autres résidents d&apos;accéder facilement à cet endroit ou bien collez-la dans la barre d&apos;adresse de votre navigateur.
		<form name="form">
			<ignore name="ignore" text="La SLurl est copiée dans mon presse-papiers"/>
		</form>
	</notification>
	<notification name="WLSavePresetAlert">
		Voulez-vous écraser l&apos;option précédemment enregistrée ?
		<usetemplate name="okcancelbuttons" notext="Non" yestext="Oui"/>
	</notification>
	<notification name="WLNoEditDefault">
		Vous ne pouvez pas modifier ou supprimer un préréglage par défaut.
	</notification>
	<notification name="WLMissingSky">
		Une dossier semble manquer au Cycle du jour : [SKY].
	</notification>
	<notification name="WLRegionApplyFail">
		Impossible d&apos;appliquer les réglages à la région. Le problème est parfois résolu en quittant la région puis en y revenant. Motif fourni : [FAIL_REASON]
	</notification>
	<notification name="EnvCannotDeleteLastDayCycleKey">
		Impossible de supprimer la dernière clé de ce cycle du jour car ce dernier ne peut pas être vide. Modifiez la dernière clé restante au lieu d&apos;essayer de la supprimer puis d&apos;en créer une nouvelle.
		<usetemplate name="okbutton" yestext="OK"/>
	</notification>
	<notification name="DayCycleTooManyKeyframes">
		Impossible d&apos;ajouter plus d&apos;images-clés à ce cycle du jour. Un maximum de [MAX] images-clés peut être associé aux cycles du jour de type [SCOPE].
		<usetemplate name="okbutton" yestext="OK"/>
	</notification>
	<notification name="EnvUpdateRate">
		Vous ne pouvez mettre à jour les paramètres d&apos;environnement d&apos;une région que toutes les [WAIT] secondes. Veuillez patienter pendant au moins ce délai avant de réessayer.
		<usetemplate name="okbutton" yestext="OK"/>
	</notification>
	<notification name="PPSaveEffectAlert">
		Certains effets post-traitement existent. Voulez-vous quand même écraser ce fichier ?
		<usetemplate name="okcancelbuttons" notext="Non" yestext="Oui"/>
	</notification>
	<notification name="ChatterBoxSessionStartError">
		Impossible de démarrer une nouvelle session de chat avec [RECIPIENT].
[REASON]
		<usetemplate name="okbutton" yestext="OK"/>
	</notification>
	<notification name="ChatterBoxSessionEventError">
		[EVENT]
[REASON]
		<usetemplate name="okbutton" yestext="OK"/>
	</notification>
	<notification name="ForceCloseChatterBoxSession">
		Vous devez terminer votre session de chat avec [NAME].
[REASON]
		<usetemplate name="okbutton" yestext="OK"/>
	</notification>
	<notification name="Cannot_Purchase_an_Attachment">
		Vous ne pouvez pas acheter un objet s&apos;il fait partie d&apos;une pièce jointe.
	</notification>
	<notification label="À propos des requêtes pour les autorisations de débit" name="DebitPermissionDetails">
		Accepter cette requête donne au script l&apos;autorisation de prélever des dollars Linden (L$) sur votre compte de manière continue. Pour révoquer cette autorisation, le propriétaire de l&apos;objet doit supprimer l&apos;objet ou bien réinitialiser les scripts dans l&apos;objet.
		<usetemplate name="okbutton" yestext="OK"/>
	</notification>
	<notification name="AutoWearNewClothing">
		Voulez-vous automatiquement porter l&apos;habit que vous allez créer ?
		<usetemplate ignoretext="Porter automatiquement tout en modifiant mon apparence" name="okcancelignore" notext="Non" yestext="Oui"/>
	</notification>
	<notification name="NotAgeVerified">
		L&apos;accès à l&apos;endroit que vous essayez de visiter est limité aux résidents de plus de 18 ans.
		<usetemplate ignoretext="Je n&apos;ai pas l&apos;âge requis pour visiter les zones d&apos;accès limité en fonction de l&apos;âge." name="okignore" yestext="OK"/>
	</notification>
	<notification name="NotAgeVerified_Notify">
		L&apos;accès à cet endroit est limité aux plus de 18 ans.
	</notification>
	<notification name="Cannot enter parcel: no payment info on file">
		Pour pouvoir pénétrer dans cette zone, vous devez avoir enregistré vos informations de paiement.  Souhaitez-vous aller sur [CURRENT_GRID] et enregistrer vos informations de paiement ?

[_URL]
		<url name="url" option="0">
			https://secondlife.com/account/index.php?lang=fr
		</url>
		<usetemplate ignoretext="Mes informations de paiement ne sont pas enregistrées" name="okcancelignore" notext="Non" yestext="Oui"/>
	</notification>
	<notification name="MissingString">
		The string [STRING_NAME] is missing from strings.xml
	</notification>
	<notification name="SystemMessageTip">
		[MESSAGE]
	</notification>
	<notification name="IMSystemMessageTip">
		[MESSAGE]
	</notification>
	<notification name="Cancelled">
		Annulé
	</notification>
	<notification name="CancelledSit">
		Action annulée
	</notification>
	<notification name="CancelledAttach">
		Attachement annulé
	</notification>
	<notification name="ReplacedMissingWearable">
		Habits et parties du corps manquants remplacés par les éléments par défaut.
	</notification>
	<notification name="GroupNotice">
		Sujet : [SUBJECT], Message : [MESSAGE]
	</notification>
<<<<<<< HEAD
	<notification name="FriendOnline">
		[NAME] est en ligne.
	</notification>
	<notification name="FriendOffline">
		[NAME] est hors ligne.
=======
	<notification name="FriendOnlineOffline">
		&lt;nolink&gt;[NAME]&lt;/nolink&gt; est [STATUS]
>>>>>>> f6282b17
	</notification>
	<notification name="AddSelfFriend">
		Même si vous êtes extrêmement sympathique, vous ne pouvez pas devenir ami avec vous-même.
	</notification>
	<notification name="UploadingAuctionSnapshot">
		Importation de photos SL et Web en cours...
(prend environ 5 minutes.)
	</notification>
	<notification name="UploadPayment">
		Le chargement a coûté [AMOUNT] L$.
	</notification>
	<notification name="UploadWebSnapshotDone">
		Photo Web importée
	</notification>
	<notification name="UploadSnapshotDone">
		Photo SL importée
	</notification>
	<notification name="TerrainDownloaded">
		Fichier terrain.raw téléchargé
	</notification>
	<notification name="GestureMissing">
		Geste [NAME] absent de la base de données.
	</notification>
	<notification name="UnableToLoadGesture">
		Impossible de charger le geste [NAME].
	</notification>
	<notification name="LandmarkMissing">
		Repère absent de la base de données.
	</notification>
	<notification name="UnableToLoadLandmark">
		Impossible de charger le repère. Merci de réessayer.
	</notification>
	<notification name="CapsKeyOn">
		La touche Verr.maj est activée.
Cela risque d&apos;impacter votre mot de passe.
	</notification>
	<notification name="NotecardMissing">
		Note absente de la base de données.
	</notification>
	<notification name="NotecardNoPermissions">
		Vous n&apos;avez pas le droit de consulter cette note.
	</notification>
	<notification name="RezItemNoPermissions">
		Droits insuffisants pour rezzer l&apos;objet.
	</notification>
	<notification name="IMAcrossParentEstates">
		Impossible d&apos;envoyer d&apos;IM entre domaines parents.
	</notification>
	<notification name="TransferInventoryAcrossParentEstates">
		Impossible de transférer l&apos;inventaire entre domaines parents.
	</notification>
	<notification name="UnableToLoadNotecard">
		Impossible de lire les données de la note actuellement.
	</notification>
	<notification name="ScriptMissing">
		Script absent de la base de données.
	</notification>
	<notification name="ScriptNoPermissions">
		Droits insuffisants pour voir le script.
	</notification>
	<notification name="UnableToLoadScript">
		Impossible de charger le script. Merci de réessayer.
	</notification>
	<notification name="IncompleteInventory">
		Tous les éléments que vous souhaitez transférer ne sont pas encore disponibles sur le serveur.
Merci d&apos;essayer à nouveau dans une minute.
	</notification>
	<notification name="CannotModifyProtectedCategories">
		Vous ne pouvez pas modifier de catégories protégées.
	</notification>
	<notification name="CannotRemoveProtectedCategories">
		Vous ne pouvez pas supprimer de catégories protégées.
	</notification>
	<notification name="UnableToBuyWhileDownloading">
		Achat impossible durant le chargement de l&apos;objet.
Merci de réessayer.
	</notification>
	<notification name="UnableToLinkWhileDownloading">
		Impossible de lier durant le chargement de l&apos;objet.
Merci de réessayer.
	</notification>
	<notification name="CannotBuyObjectsFromDifferentOwners">
		Vous ne pouvez pas acheter simultanément des objets de propriétaires différents.
Veuillez sélectionner un seul objet.
	</notification>
	<notification name="ObjectNotForSale">
		Cet objet n&apos;est pas à vendre.
	</notification>
	<notification name="EnteringGodMode">
		Activation du mode divin : niveau [LEVEL]
	</notification>
	<notification name="LeavingGodMode">
		Désactivation du mode divin : niveau [LEVEL]
	</notification>
	<notification name="CopyFailed">
		Vous n&apos;avez pas le droit de copier ceci.
	</notification>
	<notification name="InventoryAccepted">
		[NAME] a reçu votre offre d&apos;inventaire.
	</notification>
	<notification name="InventoryDeclined">
		[NAME] a refusé votre envoi.
	</notification>
	<notification name="ObjectMessage">
		[NAME]: [MESSAGE]
	</notification>
	<notification name="CallingCardAccepted">
		Votre carte de visite a été acceptée.
	</notification>
	<notification name="CallingCardDeclined">
		Votre carte de visite a été refusée.
	</notification>
	<notification name="TeleportToLandmark">
		Pour vous téléporter vers un lieu tel que [NAME], cliquez sur le bouton Endroits,
    puis sélectionnez l&apos;onglet Repères dans la fenêtre qui s&apos;ouvre. Cliquez sur n&apos;importe quel
    repère pour le sélectionner, puis sur Téléportation en bas de la fenêtre.
    (Vous pouvez aussi double-cliquer sur le repère ou cliquer-droit dessus et
    choisir Téléportation).
	</notification>
	<notification name="TeleportToPerson">
		Pour contacter un résident tel que [NAME], cliquez sur le bouton Personnes, sélectionnez le résident dans la fenêtre qui s&apos;ouvre, puis cliquez sur IM en
    bas de la fenêtre.
    (Vous pouvez aussi double-cliquer sur le nom du résident dans la liste ou cliquer-droit dessus et choisir IM.)
	</notification>
	<notification name="CantSelectLandFromMultipleRegions">
		Vous ne pouvez pas sélectionner de terrain en dehors des limites du serveur.
Veuillez sélectionner un terrain plus petit.
	</notification>
	<notification name="SearchWordBanned">
		Certains termes de votre recherche ont été exclus car ils ne correspondaient pas aux standards fixés dans les Règles communautaires.
	</notification>
	<notification name="NoContentToSearch">
		Veuillez sélectionner au moins un type de contenu à rechercher (Général, Modéré ou Adulte)
	</notification>
	<notification name="SystemMessage">
		[MESSAGE]
	</notification>
	<notification name="PaymentReceived">
		[MESSAGE]
	</notification>
	<notification name="PaymentSent">
		[MESSAGE]
	</notification>
	<notification name="PaymentFailure">
		[MESSAGE]
	</notification>
	<notification name="EventNotification">
		Avis d&apos;événement :

[NAME]
[DATE]
		<form name="form">
			<button name="Details" text="Détails"/>
			<button name="Cancel" text="Annuler"/>
		</form>
	</notification>
	<notification name="TransferObjectsHighlighted">
		Tous les objets de cette parcelle qui seront transférés à l&apos;acheteur sont maintenant mis en surbrillance.

* Les arbres et la pelouse qui seront transférés ne sont pas mis en surbrillance.
		<form name="form">
			<button name="Done" text="Transfert effectué"/>
		</form>
	</notification>
	<notification name="DeactivatedGesturesTrigger">
		Gestes désactivés ayant le même mot-clé :
[NAMES]
	</notification>
	<notification name="NoQuickTime">
		Le logiciel Apple QuickTime ne semble pas installé sur votre système.
Pour voir les vidéos sur les terrains qui le permettent, allez sur le [http://www.apple.com/quicktime site de QuickTime] et installez le lecteur QuickTime.
	</notification>
	<notification name="NoPlugin">
		Aucun Media Plugin n&apos;a été trouvé pour prendre en charge [MIME_TYPE].  Les médias de ce type ne sont pas disponibles.
	</notification>
	<notification name="MediaPluginFailed">
		Le Media Plugin suivant a échoué :
    [PLUGIN]

Si le problème persiste, veuillez réinstaller le plugin ou contacter le vendeur.
		<form name="form">
			<ignore name="ignore" text="L&apos;exécution d&apos;un Media Plugin a échoué"/>
		</form>
	</notification>
	<notification name="OwnedObjectsReturned">
		Les objets que vous possédez sur la parcelle de terrain sélectionnée ont été renvoyés dans votre inventaire.
	</notification>
	<notification name="OtherObjectsReturned">
		Les objets de la parcelle de terrain sélectionnée appartenant à [NAME] ont été renvoyés vers son inventaire.
	</notification>
	<notification name="OtherObjectsReturned2">
		Les objets sur la parcelle de terrain sélectionnée appartenant au résident [NAME] ont été rendus à leur propriétaire.
	</notification>
	<notification name="GroupObjectsReturned">
		Les objets sélectionnés sur la parcelle de terrain partagée avec le groupe [GROUPNAME] ont été renvoyés dans l&apos;inventaire de leur propriétaire.
Les objets donnés transférables ont étés renvoyés à leur propriétaire.
Les objets non transférables donnés au groupe ont étés supprimés.
	</notification>
	<notification name="UnOwnedObjectsReturned">
		Les objets sélectionnés sur la parcelle et qui ne sont pas à vous ont été rendus à leurs propriétaires.
	</notification>
	<notification name="ServerObjectMessage">
		Message de [NAME] :
&lt;nolink&gt;[MSG]&lt;/nolink&gt;
	</notification>
	<notification name="NotSafe">
		Les dégâts sont autorisés sur ce terrain.
Vous pouvez être blessé ici. Si vous décédez, vous serez téléporté à votre domicile.
	</notification>
	<notification name="NoFly">
		Le vol est interdit dans cette zone.
Vous ne pouvez pas voler ici.
	</notification>
	<notification name="PushRestricted">
		Les bousculades sont interdites dans cette zone. Vous ne pouvez pas pousser les autres à moins que vous soyez propriétaire de ce terrain.
	</notification>
	<notification name="NoVoice">
		Le chat vocal est interdit dans cette zone. Vous n&apos;entendrez personne parler.
	</notification>
	<notification name="NoBuild">
		La construction est interdite dans cette zone. Vous ne pouvez pas construite ou rezzer d&apos;objets ici.
	</notification>
	<notification name="PathfindingDirty">
		Des modifications de recherche de chemin sont en attente concernant cette région. Si vous disposez de droits de construction, vous pouvez la figer de nouveau en cliquant sur le bouton Refiger la région.
	</notification>
	<notification name="DynamicPathfindingDisabled">
		La recherche de chemin dynamique n&apos;est pas activée dans cette région. Il se peut que les objets scriptés utilisant des appels LSL de recherche de chemin ne fonctionnent pas comme prévu pour cette région.
	</notification>
	<notification name="PathfindingCannotRebakeNavmesh">
		Une erreur est survenue. Un problème réseau ou serveur s&apos;est peut-être produit ou vous ne disposez pas de droits de construction. Se déconnecter puis se reconnecter permet parfois de résoudre le problème.
		<usetemplate name="okbutton" yestext="OK"/>
	</notification>
	<notification name="SeeAvatars">
		Cette parcelle masque les avatars et le chat écrit des autres parcelles. Vous ne pouvez pas voir les résidents qui se trouvent en dehors, et ceux qui se trouvent en dehors ne peuvent pas vous voir. Le chat écrit habituel sur le canal 0 est également bloqué.
	</notification>
	<notification name="ScriptsStopped">
		Un administrateur a temporairement stoppé les scripts dans cette région.
	</notification>
	<notification name="ScriptsNotRunning">
		Aucun script ne fonctionne dans cette région.
	</notification>
	<notification name="NoOutsideScripts">
		Les scripts externes sont désactivés sur ce terrain.

Aucun script ne marche ici à part ceux du propriétaire du terrain.
	</notification>
	<notification name="ClaimPublicLand">
		Vous ne pouvez réclamer qu&apos;un terrain public dans la région où vous vous trouvez actuellement.
	</notification>
	<notification name="RegionTPAccessBlocked">
		La région que vous essayez de visiter comporte du contenu dont le niveau dépasse celui de vos préférences actuelles. Vous pouvez modifier vos préférences en accédant à Moi &gt; Préférences &gt; Général.
	</notification>
	<notification name="URBannedFromRegion">
		Vous avez été banni de cette région.
	</notification>
	<notification name="NoTeenGridAccess">
		Votre compte ne peut pas se connecter à cette région du Teen grid.
	</notification>
	<notification name="ImproperPaymentStatus">
		Vous n&apos;avez pas le statut de paiement approprié pour pénétrer dans cette région.
	</notification>
	<notification name="MustGetAgeRegion">
		Pour accéder à cette région, vous devez avoir au moins 18 ans.
	</notification>
	<notification name="MustGetAgeParcel">
		Pour accéder à cette parcelle, vous devez avoir au moins 18 ans.
	</notification>
	<notification name="NoDestRegion">
		Région de destination introuvable.
	</notification>
	<notification name="NotAllowedInDest">
		Vous n&apos;êtes pas autorisé dans cette région.
	</notification>
	<notification name="RegionParcelBan">
		Impossible de traverser une parcelle bannie. Veuillez trouver une autre solution.
	</notification>
	<notification name="TelehubRedirect">
		Vous avez été redirigé vers un téléhub.
	</notification>
	<notification name="CouldntTPCloser">
		Il n&apos;a pas été possible de vous téléporter vers une destination plus proche.
	</notification>
	<notification name="TPCancelled">
		Téléportation annulée.
	</notification>
	<notification name="FullRegionTryAgain">
		La région dans laquelle vous essayez de pénétrer est pleine actuellement.
Veuillez réessayer dans quelques minutes.
	</notification>
	<notification name="GeneralFailure">
		Panne générale.
	</notification>
	<notification name="RoutedWrongRegion">
		Dirigé vers la mauvaise région. Merci de réessayer.
	</notification>
	<notification name="NoValidAgentID">
		ID agent non valide.
	</notification>
	<notification name="NoValidSession">
		ID de session non valide.
	</notification>
	<notification name="NoValidCircuit">
		Aucun code de circuit valide.
	</notification>
	<notification name="NoValidTimestamp">
		Timestamp non valide.
	</notification>
	<notification name="NoPendingConnection">
		Impossible de créer la connexion en attente.
	</notification>
	<notification name="InternalUsherError">
		Erreur interne lors de la tentative de connexion.
	</notification>
	<notification name="NoGoodTPDestination">
		Impossible de trouver un lieu de téléportation valide dans cette région.
	</notification>
	<notification name="InternalErrorRegionResolver">
		Une erreur interne est survenue lors de la résolution des coodonnées de la région.
	</notification>
	<notification name="NoValidLanding">
		Impossible de trouver un point d&apos;atterrissage valide.
	</notification>
	<notification name="NoValidParcel">
		Aucune parcelle valide n&apos;a été trouvée.
	</notification>
	<notification name="ObjectGiveItem">
		Un objet nommé &lt;nolink&gt;[OBJECTFROMNAME]&lt;/nolink&gt; appartenant à [NAME_SLURL] vous a donné un objet de type [OBJECTTYPE] :
&lt;nolink&gt;[ITEM_SLURL]&lt;/nolink&gt;
		<form name="form">
			<button name="Keep" text="Garder"/>
			<button name="Discard" text="Jeter"/>
			<button name="Mute" text="Ignorer le propriétaire"/>
		</form>
	</notification>
	<notification name="OwnObjectGiveItem">
		Votre objet nommé &lt;nolink&gt;[OBJECTFROMNAME]&lt;/nolink&gt; vous a donné un objet de type [OBJECTTYPE] :
&lt;nolink&gt;[ITEM_SLURL]&lt;/nolink&gt;
		<form name="form">
			<button name="Keep" text="Garder"/>
			<button name="Discard" text="Jeter"/>
		</form>
	</notification>
	<notification name="UserGiveItem">
		[NAME_SLURL] vous a donné un [OBJECTTYPE] :
[ITEM_SLURL]
		<form name="form">
			<button name="Show" text="Afficher"/>
			<button name="Discard" text="Jeter"/>
			<button name="Mute" text="Ignorer"/>
		</form>
	</notification>
	<notification name="GodMessage">
		[NAME]

[MESSAGE]
	</notification>
	<notification name="JoinGroup">
		[MESSAGE]
		<form name="form">
			<button name="Join" text="Rejoindre"/>
			<button name="Decline" text="Refuser"/>
			<button name="Info" text="Infos"/>
		</form>
	</notification>
	<notification name="TeleportOffered">
		[NAME_SLURL] propose de vous téléporter à son emplacement :

« [MESSAGE] »
&lt;icon&gt;[MATURITY_ICON]&lt;/icon&gt; - [MATURITY_STR]
		<form name="form">
			<button name="Teleport" text="Téléporter"/>
			<button name="Cancel" text="Annuler"/>
		</form>
	</notification>
	<notification name="TeleportOffered_MaturityExceeded">
		[NAME_SLURL] propose de vous téléporter à son emplacement :

« [MESSAGE] »
&lt;icon&gt;[MATURITY_ICON]&lt;/icon&gt; - [MATURITY_STR]

Cette région comporte du contenu [REGION_CONTENT_MATURITY] alors que vos préférences actuelles excluent tout contenu [REGION_CONTENT_MATURITY]. Il est possible de modifier vos préférences afin de poursuivre la téléportation ou d&apos;annuler la téléportation.
		<form name="form">
			<button name="Teleport" text="Modifier et continuer"/>
			<button name="Cancel" text="Annuler"/>
		</form>
	</notification>
	<notification name="TeleportOffered_MaturityBlocked">
		[NAME_SLURL] propose de vous téléporter à son emplacement :

« [MESSAGE] »
&lt;icon&gt;[MATURITY_ICON]&lt;/icon&gt; - [MATURITY_STR]

Toutefois, cette région comporte du contenu uniquement accessible aux adultes.
	</notification>
	<notification name="TeleportOfferSent">
		Offre de téléportation envoyée à [TO_NAME]
	</notification>
	<notification name="GotoURL">
		[MESSAGE]
[URL]
		<form name="form">
			<button name="Later" text="Plus tard"/>
			<button name="GoNow..." text="Y aller maintenant..."/>
		</form>
	</notification>
	<notification name="OfferFriendship">
		[NAME_SLURL] vous demande de devenir son ami(e).

[MESSAGE]

(Par défaut, chacun pourra voir si l&apos;autre est connecté.)
		<form name="form">
			<button name="Accept" text="Accepter"/>
			<button name="Decline" text="Refuser"/>
		</form>
	</notification>
	<notification name="FriendshipOffered">
		Vous avez proposé à [TO_NAME] de devenir votre ami(e)
	</notification>
	<notification name="OfferFriendshipNoMessage">
		[NAME_SLURL] vous demande de devenir son ami(e).

(Par défaut, chacun pourra voir si l&apos;autre est connecté.)
		<form name="form">
			<button name="Accept" text="Accepter"/>
			<button name="Decline" text="Refuser"/>
		</form>
	</notification>
	<notification name="FriendshipAccepted">
		&lt;nolink&gt;[NAME]&lt;/nolink&gt; a accepté votre amitié.
	</notification>
	<notification name="FriendshipDeclined">
		&lt;nolink&gt;[NAME]&lt;/nolink&gt; a refusé votre amitié.
	</notification>
	<notification name="FriendshipAcceptedByMe">
		Amitié acceptée.
	</notification>
	<notification name="FriendshipDeclinedByMe">
		Amitié refusée.
	</notification>
	<notification name="OfferCallingCard">
		[NAME] vous offre sa carte de visite.
Un signet sera ajouté dans votre inventaire afin que vous puissiez envoyer rapidement un IM à ce résident.
		<form name="form">
			<button name="Accept" text="Accepter"/>
			<button name="Decline" text="Refuser"/>
		</form>
	</notification>
	<notification name="RegionRestartMinutes">
		La région va redémarrer dans [MINUTES] minutes.
Si vous restez dans cette région, vous serez déconnecté(e).
	</notification>
	<notification name="RegionRestartSeconds">
		La région va redémarrer dans [SECONDS] secondes.
Si vous restez dans cette région, vous serez déconnecté(e).
	</notification>
	<notification name="LoadWebPage">
		Charger la page Web [URL] ?

[MESSAGE]

Venant de l&apos;objet : &lt;nolink&gt;[OBJECTNAME]&lt;/nolink&gt;, propriétaire : [NAME] ?
		<form name="form">
			<button name="Gotopage" text="Charger"/>
			<button name="Cancel" text="Annuler"/>
		</form>
	</notification>
	<notification name="FailedToFindWearableUnnamed">
		La recherche du [TYPE] dans la base de données a échoué.
	</notification>
	<notification name="FailedToFindWearable">
		La recherche du [TYPE] nommé(e) [DESC] dans la base de données a échoué.
	</notification>
	<notification name="InvalidWearable">
		L&apos;objet que vous essayez de porter utilise une fonctionnalité que le client ne peut lire. Pour porter cet objet, veuillez télécharger une mise à jour de [APP_NAME].
	</notification>
	<notification name="ScriptQuestion">
		&lt;nolink&gt;[OBJECTNAME]&lt;/nolink&gt;, un objet appartenant à [NAME], aimerait :

[QUESTIONS]
Acceptez-vous ?
		<form name="form">
			<button name="Yes" text="Oui"/>
			<button name="No" text="Non"/>
			<button name="Mute" text="Interdire"/>
		</form>
	</notification>
	<notification name="ScriptQuestionCaution">
		Avertissement : l&apos;objet &lt;nolink&gt;[OBJECTNAME]&lt;/nolink&gt; souhaite un accès total à votre compte en Linden dollars. Si vous autorisez cet accès, il pourra supprimer des fonds de votre compte à tout moment ou le vider entièrement de façon continue sans avis préalable.
  
N&apos;autorisez pas cet accès si vous ne comprenez pas entièrement pourquoi l&apos;objet souhaite accéder à votre compte.
		<form name="form">
			<button name="Grant" text="Permettre un accès total"/>
			<button name="Deny" text="Refuser"/>
		</form>
	</notification>
	<notification name="ScriptDialog">
		&lt;nolink&gt;[TITLE]&lt;/nolink&gt; de [NAME]
[MESSAGE]
		<form name="form">
			<button name="Client_Side_Mute" text="Bloquer"/>
			<button name="Client_Side_Ignore" text="Ignorer"/>
		</form>
	</notification>
	<notification name="ScriptDialogGroup">
		&lt;nolink&gt;[TITLE]&lt;/nolink&gt; de [GROUPNAME]
[MESSAGE]
		<form name="form">
			<button name="Client_Side_Mute" text="Bloquer"/>
			<button name="Client_Side_Ignore" text="Ignorer"/>
		</form>
	</notification>
	<notification name="BuyLindenDollarSuccess">
		Nous vous remercions de votre paiement.

Votre solde en L$ sera mis à jour une fois le traitement terminé. Si le traitement prend plus de 20 minutes, il est possible que votre transaction soit annulée. Dans ce cas, le montant de l&apos;achat sera crédité sur votre solde en US$.

Vous pouvez consulter le statut de votre paiement à la page Historique de mes transactions sur votre [http://secondlife.com/account/ Page d&apos;accueil]
	</notification>
	<notification name="FirstOverrideKeys">
		Vos mouvements sont maintenant pris en charge par un objet.
Essayez les flèches de votre clavier ou AWSD pour voir à quoi elles servent.
Certains objets (comme les armes) nécessitent l&apos;activation du mode Vue subjective pour être utilisés.
Pour cela, appuyez sur la touche M.
	</notification>
	<notification name="FirstSandbox">
		Cette région est un bac à sable et est utilisée par les résidents pour apprendre à construire.

Les objets que vous construisez ici seront supprimés après votre départ. N&apos;oubliez donc pas de cliquer droit et de choisir Prendre pour sauvegarder votre création dans votre inventaire.
	</notification>
	<notification name="MaxListSelectMessage">
		Vous ne pouvez sélectionner que [MAX_SELECT] objets maximum dans cette liste.
	</notification>
	<notification name="VoiceInviteP2P">
		[NAME] vous invite à un chat vocal.
Pour y participer, cliquez sur Accepter. Sinon, cliquez sur Refuser. Pour ignorer cette personne, cliquez sur Ignorer.
		<form name="form">
			<button name="Accept" text="Accepter"/>
			<button name="Decline" text="Refuser"/>
			<button name="Mute" text="Ignorer"/>
		</form>
	</notification>
	<notification name="AutoUnmuteByIM">
		[NAME] a reçu un message instantané et n&apos;est donc plus ignoré.
	</notification>
	<notification name="AutoUnmuteByMoney">
		[NAME] a reçu de l&apos;argent et n&apos;est donc plus ignoré.
	</notification>
	<notification name="AutoUnmuteByInventory">
		[NAME] a reçu une offre d&apos;inventaire et n&apos;est donc plus ignoré.
	</notification>
	<notification name="VoiceInviteGroup">
		[NAME] a rejoint un chat vocal avec le groupe [GROUP].
Pour y participer, cliquez sur Accepter. Sinon, cliquez sur Refuser. Pour ignorer cette personne, cliquez sur Ignorer.
		<form name="form">
			<button name="Accept" text="Accepter"/>
			<button name="Decline" text="Refuser"/>
			<button name="Mute" text="Ignorer"/>
		</form>
	</notification>
	<notification name="VoiceInviteAdHoc">
		[NAME] a rejoint un chat vocal avec conférence.
Pour y participer, cliquez sur Accepter. Sinon, cliquez sur Refuser. Pour ignorer cette personne, cliquez sur Ignorer.
		<form name="form">
			<button name="Accept" text="Accepter"/>
			<button name="Decline" text="Refuser"/>
			<button name="Mute" text="Ignorer"/>
		</form>
	</notification>
	<notification name="InviteAdHoc">
		[NAME] vous invite à un chat conférence.
Pour y participer, cliquez sur Accepter. Sinon, cliquez sur Refuser. Pour ignorer cette personne, cliquez sur Ignorer.
		<form name="form">
			<button name="Accept" text="Accepter"/>
			<button name="Decline" text="Refuser"/>
			<button name="Mute" text="Ignorer"/>
		</form>
	</notification>
	<notification name="VoiceChannelFull">
		L&apos;appel auquel vous essayez de participer, [VOICE_CHANNEL_NAME], a atteint le nombre maximum de participants. Veuillez réessayer ultérieurement.
	</notification>
	<notification name="ProximalVoiceChannelFull">
		Nous sommes désolés. Le nombre maximum de conversations vocales a été atteint dans cette zone. Veuillez trouver un autre endroit pour discuter.
	</notification>
	<notification name="VoiceChannelDisconnected">
		Vous avez été déconnecté(e) de [VOICE_CHANNEL_NAME].  Vous allez maintenant être reconnecté(e) au chat vocal près de vous.
	</notification>
	<notification name="VoiceChannelDisconnectedP2P">
		[VOICE_CHANNEL_NAME] a mis fin à l&apos;appel.  Vous allez maintenant être reconnecté(e) au chat vocal près de vous.
	</notification>
	<notification name="P2PCallDeclined">
		[VOICE_CHANNEL_NAME] a refusé votre appel.  Vous allez maintenant être reconnecté(e) au chat vocal près de vous.
	</notification>
	<notification name="P2PCallNoAnswer">
		[VOICE_CHANNEL_NAME] ne peut pas prendre votre appel.  Vous allez maintenant être reconnecté(e) au chat vocal près de vous.
	</notification>
	<notification name="VoiceChannelJoinFailed">
		Échec de la connexion avec [VOICE_CHANNEL_NAME], veuillez réessayer ultérieurement.  Vous allez maintenant être reconnecté(e) au chat vocal près de vous.
	</notification>
	<notification name="VoiceLoginRetry">
		Nous sommes en train de créer un canal vocal pour vous. Veuillez patienter quelques instants.
	</notification>
	<notification name="VoiceEffectsExpired">
		Au moins l&apos;un des effets de voix auxquels vous êtes abonné a expiré.
[[URL] Cliquez ici] pour renouveler votre abonnement.
	</notification>
	<notification name="VoiceEffectsExpiredInUse">
		L&apos;effet de voix actif a expiré. Vos paramètres de voix normaux ont été rétablis.
[[URL] Cliquez ici] pour renouveler votre abonnement.
	</notification>
	<notification name="VoiceEffectsWillExpire">
		Au moins l&apos;un de vos effets de voix expirera dans moins de [INTERVAL] jours.
[[URL] Cliquez ici] pour renouveler votre abonnement.
	</notification>
	<notification name="VoiceEffectsNew">
		De nouveaux effets de voix sont disponibles !
	</notification>
	<notification name="Cannot enter parcel: not a group member">
		Seuls les membres d&apos;un certain groupe peuvent visiter cette zone.
	</notification>
	<notification name="Cannot enter parcel: banned">
		Vous ne pouvez pas pénétrer sur ce terrain car l&apos;accès vous y est interdit.
	</notification>
	<notification name="Cannot enter parcel: not on access list">
		Vous ne pouvez pas pénétrer sur ce terrain car vous n&apos;avez pas les droits d&apos;accès requis.
	</notification>
	<notification name="VoiceNotAllowed">
		Vous n&apos;êtes pas autorisé à vous connecter au chat vocal pour [VOICE_CHANNEL_NAME].
	</notification>
	<notification name="VoiceCallGenericError">
		Une erreur est survenue pendant la connexion au chat vocal pour [VOICE_CHANNEL_NAME]. Veuillez réessayer ultérieurement.
	</notification>
	<notification name="UnsupportedCommandSLURL">
		La SLurl que vous avez saisie n&apos;est pas prise en charge.
	</notification>
	<notification name="BlockedSLURL">
		Une SLurl a été reçue d&apos;un navigateur non sécurisé et a été bloquée pour votre sécurité.
	</notification>
	<notification name="ThrottledSLURL">
		Plusieurs SLurl ont été reçues d&apos;un navigateur non sécurisé pendant un court laps de temps.
Elles vont être bloquées pendant quelques secondes pour votre sécurité.
	</notification>
	<notification name="IMToast">
		[MESSAGE]
		<form name="form">
			<button name="respondbutton" text="Répondre"/>
		</form>
	</notification>
	<notification name="ConfirmCloseAll">
		Êtes-vous certain de vouloir fermer tous les IM ?
		<usetemplate ignoretext="Confirmer avant de fermer tous les IM" name="okcancelignore" notext="Annuler" yestext="OK"/>
	</notification>
	<notification name="AttachmentSaved">
		L&apos;élément joint a été sauvegardé.
	</notification>
	<notification name="UnableToFindHelpTopic">
		Impossible de trouver l&apos;aide.
	</notification>
	<notification name="ObjectMediaFailure">
		Erreur serveur : Échec de la mise à jour ou de l&apos;obtention du média.
&apos;[ERROR]&apos;
		<usetemplate name="okbutton" yestext="OK"/>
	</notification>
	<notification name="TextChatIsMutedByModerator">
		Le modérateur ignore votre chat écrit.
		<usetemplate name="okbutton" yestext="OK"/>
	</notification>
	<notification name="VoiceIsMutedByModerator">
		Le modérateur ignore vos paroles.
		<usetemplate name="okbutton" yestext="OK"/>
	</notification>
	<notification name="UploadCostConfirmation">
		Ce chargement coûtera [PRICE] L$. Continuer ?
		<usetemplate name="okcancelbuttons" notext="Annuler" yestext="Charger"/>
	</notification>
	<notification name="ConfirmClearTeleportHistory">
		Voulez-vous vraiment supprimer votre historique des téléportations ?
		<usetemplate name="okcancelbuttons" notext="Annuler" yestext="OK"/>
	</notification>
	<notification name="BottomTrayButtonCanNotBeShown">
		Le bouton sélectionné ne peut pas être affiché actuellement.
Le bouton sera affiché quand il y aura suffisamment de place.
	</notification>
	<notification name="ShareNotification">
		Sélectionnez les résidents avec lesquels partager l&apos;élément.
	</notification>
	<notification name="MeshUploadError">
		Échec de chargement de [LABEL] : [MESSAGE] [IDENTIFIER] 

Voir le fichier journal pour plus de détails.
	</notification>
	<notification name="MeshUploadPermError">
		Erreur lors de la demande des autorisations de chargement de maillage.
	</notification>
	<notification name="RegionCapabilityRequestError">
		Impossible d&apos;obtenir la capacité de région : [CAPABILITY].
	</notification>
	<notification name="ShareItemsConfirmation">
		Voulez-vous vraiment partager les articles suivants :

&lt;nolink&gt;[ITEMS]&lt;/nolink&gt;

avec les résidents suivants :

[RESIDENTS] ?
		<usetemplate name="okcancelbuttons" notext="Annuler" yestext="OK"/>
	</notification>
	<notification name="ShareFolderConfirmation">
		Vous ne pouvez partager qu&apos;un dossier à la fois.

Voulez-vous vraiment partager les articles suivants :

&lt;nolink&gt;[ITEMS]&lt;/nolink&gt;

avec les résidents suivants :

[RESIDENTS] ?
		<usetemplate name="okcancelbuttons" notext="Annuler" yestext="Ok"/>
	</notification>
	<notification name="ItemsShared">
		Articles partagés.
	</notification>
	<notification name="DeedToGroupFail">
		Échec de cession au groupe.
	</notification>
	<notification name="ReleaseLandThrottled">
		Impossible d&apos;abandonner la parcelle [PARCEL_NAME] actuellement.
	</notification>
	<notification name="ReleasedLandWithReclaim">
		La parcelle [PARCEL_NAME] de [AREA] m² a été libérée.

Vous disposerez d&apos;un délai de récupération à 0 L$ de [RECLAIM_PERIOD] heures avant qu&apos;elle soit mise en vente pour tous.
	</notification>
	<notification name="ReleasedLandNoReclaim">
		La parcelle [PARCEL_NAME] de [AREA] m² a été libérée.

Elle est désormais disponible à l&apos;achat auprès de tous.
	</notification>
	<notification name="AvatarRezNotification">
		([EXISTENCE] secondes d&apos;existence)
Nuage de l&apos;avatar [NAME] disparu au bout de [TIME] secondes.
	</notification>
	<notification name="AvatarRezSelfBakedDoneNotification">
		([EXISTENCE] secondes d&apos;existence)
Tenue figée au bout de [TIME] secondes.
	</notification>
	<notification name="AvatarRezSelfBakedUpdateNotification">
		([EXISTENCE] secondes d&apos;existence)
Mise à jour de votre apparence transmise au bout de [TIME] secondes.
[STATUS]
	</notification>
	<notification name="AvatarRezCloudNotification">
		([EXISTENCE] secondes d&apos;existence)
Transformation de l&apos;avatar [NAME] en nuage.
	</notification>
	<notification name="AvatarRezArrivedNotification">
		([EXISTENCE] secondes d&apos;existence)
L&apos;avatar [NAME] est apparu.
	</notification>
	<notification name="AvatarRezLeftCloudNotification">
		([EXISTENCE] secondes d&apos;existence)
Départ de l&apos;avatar [NAME] après [TIME] secondes sous forme de nuage.
	</notification>
	<notification name="AvatarRezEnteredAppearanceNotification">
		([EXISTENCE] secondes d&apos;existence)
L&apos;avatar [NAME] est entré en mode Apparence.
	</notification>
	<notification name="AvatarRezLeftAppearanceNotification">
		([EXISTENCE] secondes d&apos;existence)
L&apos;avatar [NAME] a quitté le mode Apparence.
	</notification>
	<notification name="NoConnect">
		Problèmes de connexion via [PROTOCOL] [HOSTID].
Veuillez vérifier la configuration de votre réseau et de votre pare-feu.
		<usetemplate name="okbutton" yestext="OK"/>
	</notification>
	<notification name="NoVoiceConnect">
		Problèmes de connexion à votre serveur vocal :

[HOSTID]

Aucune communication vocale n&apos;est disponible.
Veuillez vérifier la configuration de votre réseau et de votre pare-feu.
		<usetemplate name="okbutton" yestext="OK"/>
	</notification>
	<notification name="AvatarRezLeftNotification">
		([EXISTENCE] secondes d&apos;existence)
Départ de l&apos;avatar [NAME] entièrement chargé.
	</notification>
	<notification name="AvatarRezSelfBakedTextureUploadNotification">
		([EXISTENCE] secondes d&apos;existence)
Texture figée de [RESOLUTION] chargée pour [BODYREGION] au bout de [TIME] secondes.
	</notification>
	<notification name="AvatarRezSelfBakedTextureUpdateNotification">
		([EXISTENCE] secondes d&apos;existence)
Texture figée de [RESOLUTION] mise à jour localement pour [BODYREGION] au bout de [TIME] secondes.
	</notification>
	<notification name="LivePreviewUnavailable">
		Impossible d&apos;afficher un aperçu de cette texture car il s&apos;agit d&apos;une texture sans copie et/ou transfert.
		<usetemplate ignoretext="M&apos;avertir que le mode Aperçu en direct n&apos;est pas disponible pour les textures sans copie et/ou transfert" name="okignore" yestext="OK"/>
	</notification>
	<notification name="ConfirmLeaveCall">
		Voulez-vous vraiment quitter cet appel ?
		<usetemplate ignoretext="Confirmer avant de quitter l&apos;appel" name="okcancelignore" notext="Non" yestext="Oui"/>
	</notification>
	<notification name="ConfirmMuteAll">
		Vous avez choisi d&apos;ignorer l&apos;ensemble des participants de l&apos;appel du groupe.
Les résidents rejoignant l&apos;appel ultérieurement seront également
ignorés, même si vous quittez l&apos;appel.

Ignorer les autres ?
		<usetemplate ignoretext="Confirmer avant d&apos;ignorer les autres lors d&apos;un appel de groupe" name="okcancelignore" notext="Annuler" yestext="OK"/>
	</notification>
	<notification label="Chat" name="HintChat">
		Pour participer à la conversation, saisissez du texte dans le champ de chat situé en dessous.
	</notification>
	<notification label="Se lever" name="HintSit">
		Pour passer d&apos;une position assise à une position debout, cliquez sur le bouton Me lever.
	</notification>
	<notification label="Parler" name="HintSpeak">
		Cliquez sur le bouton Parler pour activer/désactiver le micro.

Cliquez sur la flèche vers le haut pour afficher le panneau de contrôle de la voix.

Si vous masquez le bouton Parler, la fonction Voix sera désactivée.
	</notification>
	<notification label="Explorer le monde" name="HintDestinationGuide">
		Le Guide des destinations comprend des milliers d&apos;endroits nouveaux à découvrir. Sélectionnez-en un, puis cliquez sur Téléporter pour commencer à l&apos;explorer.
	</notification>
	<notification label="Panneau latéral" name="HintSidePanel">
		Obtenir un accès rapide à votre inventaire, à vos habits, à vos profils et bien plus encore dans le panneau latéral.
	</notification>
	<notification label="Bouger" name="HintMove">
		Pour marcher ou courir, cliquez sur le bouton Bouger, puis naviguez à l&apos;aide des flèches directionnelles. Vous pouvez également utiliser les touches fléchées de votre clavier.
	</notification>
	<notification label="" name="HintMoveClick">
		1. Cliquer pour marcher
Cliquez n&apos;importe où sur le sol pour vous diriger vers ce point en marchant.

2. Cliquer et faire glisser pour faire pivoter la vue
Cliquez sur un point dans le monde et faites glisser votre souris pour faire tourner la caméra.
	</notification>
	<notification label="Nom d&apos;affichage" name="HintDisplayName">
		Définissez ici votre nom d&apos;affichage personnalisable. Cette fonctionnalité vous est fournie en plus de votre nom d&apos;utilisateur unique qui, lui, ne peut être changé. Vous pouvez modifier l&apos;apparence des noms des autres résidents dans vos préférences.
	</notification>
	<notification label="Affichage" name="HintView">
		Pour changer d&apos;angle de vision, utilisez les contrôles Faire tourner et Faire un panoramique. Pour réinitialiser la vue, appuyez sur Échap ou marchez.
	</notification>
	<notification label="Inventaire" name="HintInventory">
		Permet de rechercher des articles dans l&apos;inventaire. Pour accéder aux derniers articles ajoutés, cliquez sur l&apos;onglet Récent.
	</notification>
	<notification label="Vous possédez des Linden dollars !" name="HintLindenDollar">
		Votre solde actuel en L$ est celui-ci. Pour y ajouter d&apos;autres Linden dollars, cliquez sur Acheter L$.
	</notification>
	<notification name="LowMemory">
		Pool de mémoire faible. Certaines fonctions de SL ont été désactivées afin d&apos;éviter un plantage. Veuillez fermer les autres applications. Si le problème persiste, redémarrez SL.
	</notification>
	<notification name="ForceQuitDueToLowMemory">
		Mémoire insuffisante : fermeture de SL dans 30 secondes.
	</notification>
	<notification name="PopupAttempt">
		Impossible d&apos;ouvrir une fenêtre popup.
		<form name="form">
			<ignore name="ignore" text="Activer toutes les fenêtres popup"/>
			<button name="open" text="Ouvrir la fenêtre popup"/>
		</form>
	</notification>
	<notification name="SOCKS_NOT_PERMITTED">
		Le proxy SOCKS 5 &quot;[HOST]:[PORT]&quot; a refusé la connexion, non autorisée par le jeu de règles défini.
		<usetemplate name="okbutton" yestext="OK"/>
	</notification>
	<notification name="SOCKS_CONNECT_ERROR">
		Le proxy SOCKS 5 &quot;[HOST]:[PORT]&quot; a refusé la connexion. Impossible d&apos;ouvrir le canal TCP.
		<usetemplate name="okbutton" yestext="OK"/>
	</notification>
	<notification name="SOCKS_NOT_ACCEPTABLE">
		Le proxy SOCKS 5 &quot;[HOST]:[PORT]&quot; a refusé le système d&apos;authentification sélectionné.
		<usetemplate name="okbutton" yestext="OK"/>
	</notification>
	<notification name="SOCKS_AUTH_FAIL">
		Le proxy SOCKS 5 &quot;[HOST]:[PORT]&quot; indique que vos identifiants ne sont pas valides.
		<usetemplate name="okbutton" yestext="OK"/>
	</notification>
	<notification name="SOCKS_UDP_FWD_NOT_GRANTED">
		Le proxy SOCKS 5 &quot;[HOST]:[PORT]&quot; a refusé la demande d&apos;association UDP (UDP ASSOCIATE).
		<usetemplate name="okbutton" yestext="OK"/>
	</notification>
	<notification name="SOCKS_HOST_CONNECT_FAILED">
		Connexion au serveur de proxy SOCKS 5 &quot;[HOST]:[PORT]&quot; impossible.
		<usetemplate name="okbutton" yestext="OK"/>
	</notification>
	<notification name="SOCKS_UNKNOWN_STATUS">
		Erreur de proxy inconnue avec le serveur &quot;[HOST]:[PORT]&quot;.
		<usetemplate name="okbutton" yestext="OK"/>
	</notification>
	<notification name="SOCKS_INVALID_HOST">
		Adresse ou port &quot;[HOST]:[PORT]&quot; de proxy SOCKS non valide.
		<usetemplate name="okbutton" yestext="OK"/>
	</notification>
	<notification name="SOCKS_BAD_CREDS">
		Nom d&apos;utilisateur ou mot de passe SOCKS 5 non valide.
		<usetemplate name="okbutton" yestext="OK"/>
	</notification>
	<notification name="PROXY_INVALID_HTTP_HOST">
		Adresse ou port &quot;[HOST]:[PORT]&quot; de proxy HTTP non valide.
		<usetemplate name="okbutton" yestext="OK"/>
	</notification>
	<notification name="PROXY_INVALID_SOCKS_HOST">
		Adresse ou port &quot;[HOST]:[PORT]&quot; de proxy SOCKS non valide.
		<usetemplate name="okbutton" yestext="OK"/>
	</notification>
	<notification name="ChangeProxySettings">
		Les paramètres de proxy seront appliqués au redémarrage de [APP_NAME].
		<usetemplate name="okbutton" yestext="OK"/>
	</notification>
	<notification name="AuthRequest">
		Nom d&apos;utilisateur et mot de passe requis pour le site se trouvant à l&apos;emplacement suivant : &apos;&lt;nolink&gt;[HOST_NAME]&lt;/nolink&gt;&apos;, domaine &apos;[REALM]&apos;.
		<form name="form">
			<input name="username" text="Nom d&apos;utilisateur"/>
			<input name="password" text="Mot de passe"/>
			<button name="ok" text="Soumettre"/>
			<button name="cancel" text="Annuler"/>
		</form>
	</notification>
	<notification label="" name="NoClassifieds">
		Pour créer et modifier des petites annonces, vous devez utiliser le mode Avancé. Voulez-vous quitter l&apos;application afin de changer de mode ? Le sélecteur de mode se trouve sur l&apos;écran de connexion.
		<usetemplate name="okcancelbuttons" notext="Ne pas quitter" yestext="Quitter"/>
	</notification>
	<notification label="" name="NoGroupInfo">
		Pour créer et modifier des groupes, vous devez utiliser le mode Avancé. Voulez-vous quitter l&apos;application afin de changer de mode ? Le sélecteur de mode se trouve sur l&apos;écran de connexion.
		<usetemplate name="okcancelbuttons" notext="Ne pas quitter" yestext="Quitter"/>
	</notification>
	<notification label="" name="NoPlaceInfo">
		L&apos;affichage du profil du lieu est uniquement disponible en mode Avancé. Voulez-vous quitter l&apos;application afin de changer de mode ? Le sélecteur de mode se trouve sur l&apos;écran de connexion.
		<usetemplate name="okcancelbuttons" notext="Ne pas quitter" yestext="Quitter"/>
	</notification>
	<notification label="" name="NoPicks">
		Pour créer et modifier des favoris, vous devez utiliser le mode Avancé. Voulez-vous quitter l&apos;application afin de changer de mode ? Le sélecteur de mode se trouve sur l&apos;écran de connexion.
		<usetemplate name="okcancelbuttons" notext="Ne pas quitter" yestext="Quitter"/>
	</notification>
	<notification label="" name="NoWorldMap">
		Pour afficher la carte du monde, vous devez utiliser le mode Avancé. Voulez-vous quitter l&apos;application afin de changer de mode ? Le sélecteur de mode se trouve sur l&apos;écran de connexion.
		<usetemplate name="okcancelbuttons" notext="Ne pas quitter" yestext="Quitter"/>
	</notification>
	<notification label="" name="NoVoiceCall">
		Les appels vocaux sont uniquement disponibles en mode Avancé. Voulez-vous quitter l&apos;application afin de changer de mode ?
		<usetemplate name="okcancelbuttons" notext="Ne pas quitter" yestext="Quitter"/>
	</notification>
	<notification label="" name="NoAvatarShare">
		Le partage est uniquement disponible en mode Avancé. Voulez-vous quitter l&apos;application afin de changer de mode ?
		<usetemplate name="okcancelbuttons" notext="Ne pas quitter" yestext="Quitter"/>
	</notification>
	<notification label="" name="NoAvatarPay">
		Pour pouvoir payer d&apos;autres résidents, vous devez utiliser le mode Avancé. Voulez-vous quitter l&apos;application afin de changer de mode ?
		<usetemplate name="okcancelbuttons" notext="Ne pas quitter" yestext="Quitter"/>
	</notification>
	<notification label="" name="NoInventory">
		L&apos;affichage de l&apos;inventaire est uniquement disponible en mode Avancé. Voulez-vous quitter l&apos;application afin de changer de mode ?
		<usetemplate name="okcancelbuttons" notext="Ne pas quitter" yestext="Quitter"/>
	</notification>
	<notification label="" name="NoAppearance">
		L&apos;Éditeur d&apos;apparence est uniquement disponible en mode Avancé. Voulez-vous quitter l&apos;application afin de changer de mode ?
		<usetemplate name="okcancelbuttons" notext="Ne pas quitter" yestext="Quitter"/>
	</notification>
	<notification label="" name="NoSearch">
		La recherche est uniquement disponible en mode Avancé. Voulez-vous quitter l&apos;application afin de changer de mode ?
		<usetemplate name="okcancelbuttons" notext="Ne pas quitter" yestext="Quitter"/>
	</notification>
	<notification label="" name="ConfirmHideUI">
		Cette action masquera tous les boutons et articles de menu. Pour les récupérer, cliquez de nouveau sur [SHORTCUT].
		<usetemplate ignoretext="Confirmer avant de masquer l&apos;interface" name="okcancelignore" notext="Annuler" yestext="OK"/>
	</notification>
	<notification name="PathfindingLinksets_WarnOnPhantom">
		L&apos;indicateur Fantôme de certains groupes de liens sélectionnés basculera.

Voulez-vous continuer ?
		<usetemplate ignoretext="L&apos;indicateur Fantôme de certains groupes de liens basculera." name="okcancelignore" notext="Annuler" yestext="OK"/>
	</notification>
	<notification name="PathfindingLinksets_MismatchOnRestricted">
		Certains groupes de liens sélectionnés ne peuvent pas être définis sur [REQUESTED_TYPE] en raison des restrictions d&apos;autorisation les concernant. Ces groupes de liens seront définis sur [RESTRICTED_TYPE].

Voulez-vous continuer ?
		<usetemplate ignoretext="Certains groupes de liens sélectionnés ne peuvent pas être définis en raison des restrictions d&apos;autorisation les concernant." name="okcancelignore" notext="Annuler" yestext="OK"/>
	</notification>
	<notification name="PathfindingLinksets_MismatchOnVolume">
		Certains groupes de liens sélectionnés ne peuvent pas être définis sur [REQUESTED_TYPE] en raison d&apos;une forme non convexe.

Voulez-vous continuer ?
		<usetemplate ignoretext="Certains groupes de liens sélectionnés ne peuvent pas être définis en raison d&apos;une forme non convexe." name="okcancelignore" notext="Annuler" yestext="OK"/>
	</notification>
	<notification name="PathfindingLinksets_WarnOnPhantom_MismatchOnRestricted">
		L&apos;indicateur Fantôme de certains groupes de liens sélectionnés basculera.

Certains groupes de liens sélectionnés ne peuvent pas être définis sur [REQUESTED_TYPE] en raison des restrictions d&apos;autorisation les concernant. Ces groupes de liens seront définis sur [RESTRICTED_TYPE].

Voulez-vous continuer ?
		<usetemplate ignoretext="L&apos;indicateur Fantôme de certains groupes de liens sélectionnés basculera et d&apos;autres ne peuvent pas être définis en raison de restrictions d&apos;autorisation sur les groupes de liens." name="okcancelignore" notext="Annuler" yestext="OK"/>
	</notification>
	<notification name="PathfindingLinksets_WarnOnPhantom_MismatchOnVolume">
		L&apos;indicateur Fantôme de certains groupes de liens sélectionnés basculera.

Certains groupes de liens sélectionnés ne peuvent pas être définis sur [REQUESTED_TYPE] en raison d&apos;une forme non convexe.

Voulez-vous continuer ?
		<usetemplate ignoretext="L&apos;indicateur Fantôme de certains groupes de liens sélectionnés basculera et d&apos;autres ne peuvent pas être définis en raison d&apos;une forme non convexe." name="okcancelignore" notext="Annuler" yestext="OK"/>
	</notification>
	<notification name="PathfindingLinksets_MismatchOnRestricted_MismatchOnVolume">
		Certains groupes de liens sélectionnés ne peuvent pas être définis sur [REQUESTED_TYPE] en raison des restrictions d&apos;autorisation les concernant. Ces groupes de liens seront définis sur [RESTRICTED_TYPE].

Certains groupes de liens sélectionnés ne peuvent pas être définis sur [REQUESTED_TYPE] en raison d&apos;une forme non convexe. Les types d&apos;usage de ces groupes de liens ne seront pas modifiés.

Voulez-vous continuer ?
		<usetemplate ignoretext="Certains groupes de liens sélectionnés ne peuvent pas être définis en raison des restrictions d&apos;autorisation les concernant et d&apos;une forme non convexe." name="okcancelignore" notext="Annuler" yestext="OK"/>
	</notification>
	<notification name="PathfindingLinksets_WarnOnPhantom_MismatchOnRestricted_MismatchOnVolume">
		L&apos;indicateur Fantôme de certains groupes de liens sélectionnés basculera.

Certains groupes de liens sélectionnés ne peuvent pas être définis sur [REQUESTED_TYPE] en raison des restrictions d&apos;autorisation les concernant. Ces groupes de liens seront définis sur [RESTRICTED_TYPE].

Certains groupes de liens sélectionnés ne peuvent pas être définis sur [REQUESTED_TYPE] en raison d&apos;une forme non convexe. Les types d&apos;usage de ces groupes de liens ne seront pas modifiés.

Voulez-vous continuer ?
		<usetemplate ignoretext="L&apos;indicateur Fantôme de certains groupes de liens sélectionnés basculera et d&apos;autres ne peuvent pas être définis en raison de restrictions d&apos;autorisation sur les groupes de liens et d&apos;une forme non convexe." name="okcancelignore" notext="Annuler" yestext="OK"/>
	</notification>
	<notification name="PathfindingLinksets_ChangeToFlexiblePath">
		L&apos;objet sélectionné affecte le maillage de navigation. Si vous le modifiez en Flexibilité, il sera supprimé de ce maillage.
		<usetemplate ignoretext="L&apos;objet sélectionné affecte le maillage de navigation. Si vous le modifiez en Flexibilité, il sera supprimé de ce maillage." name="okcancelignore" notext="Annuler" yestext="OK"/>
	</notification>
	<global name="UnsupportedGLRequirements">
		Vous semblez ne pas avoir le matériel requis pour utiliser [APP_NAME]. [APP_NAME] requiert une carte graphique OpenGL avec une prise en charge du multitexturing. Si vous avez une telle carte, assurez-vous que vous avez aussi les pilotes les plus récents pour la carte, ainsi que les service packs et les patchs pour votre système d&apos;exploitation.

Si vous avez toujours des problèmes, veuillez consulter la page [SUPPORT_SITE].
	</global>
	<global name="UnsupportedCPUAmount">
		796
	</global>
	<global name="UnsupportedRAMAmount">
		510
	</global>
	<global name="UnsupportedGPU">
		- Votre carte graphique ne remplit pas les conditions minimum requises.
	</global>
	<global name="UnsupportedRAM">
		- Votre mémoire système ne remplit pas les conditions minimum requises.
	</global>
	<global name="You can only set your &apos;Home Location&apos; on your land or at a mainland Infohub.">
		Si vous possédez un terrain, vous pouvez le définir comme domicile.
Sinon, consultez la carte et trouvez les &quot; infohubs &quot;.
	</global>
	<global name="You died and have been teleported to your home location">
		Vous êtes mort et avez été téléporté à votre domicile.
	</global>
	<notification name="LocalBitmapsUpdateFileNotFound">
		Impossible de mettre à jour [FNAME] car le fichier est introuvable.
Désactivation des mises à jour futures de ce fichier...
	</notification>
	<notification name="LocalBitmapsUpdateFailedFinal">
		[NRETRIES] tentatives d&apos;ouverture ou de décodage de [FNAME] ont échoué. Le fichier est désormais considéré comme endommagé.
Désactivation des mises à jour futures de ce fichier...
	</notification>
	<notification name="LocalBitmapsVerifyFail">
		Tentative d&apos;ajout d&apos;un fichier image [FNAME] non valide ou illisible n&apos;ayant pas pu être ouvert ou décodé. Tentative annulée.
	</notification>
	<notification name="PathfindingReturnMultipleItems">
		Vous allez renvoyer [NUM_ITEMS] articles. Voulez-vous vraiment continuer ?
		<usetemplate ignoretext="Voulez-vous vraiment renvoyer plusieurs articles ?" name="okcancelignore" notext="Non" yestext="Oui"/>
	</notification>
	<notification name="PathfindingDeleteMultipleItems">
		Vous allez supprimer [NUM_ITEMS] articles. Voulez-vous vraiment continuer ?
		<usetemplate ignoretext="Voulez-vous vraiment supprimer plusieurs articles ?" name="okcancelignore" notext="Non" yestext="Oui"/>
	</notification>
	<notification name="AvatarFrozen">
		[AV_FREEZER] vous a figé. Vous ne pouvez pas bouger ni interagir avec le monde.
	</notification>
	<notification name="AvatarFrozenDuration">
		[AV_FREEZER] vous a figé pour une durée de [AV_FREEZE_TIME] secondes. Vous ne pouvez pas bouger ni interagir avec le monde.
	</notification>
	<notification name="YouFrozeAvatar">
		Avatar figé.
	</notification>
	<notification name="AvatarHasUnFrozenYou">
		[AV_FREEZER] vous a libéré.
	</notification>
	<notification name="AvatarUnFrozen">
		Avatar libéré.
	</notification>
	<notification name="AvatarFreezeFailure">
		Vous n&apos;avez pas pu figer ce que vous vouliez car vous ne disposez pas des droits d&apos;admin pour cette parcelle.
	</notification>
	<notification name="AvatarFreezeThaw">
		Vous n&apos;êtes plus figé, vous pouvez reprendre votre vie.
	</notification>
	<notification name="AvatarCantFreeze">
		Impossible de figer cet utilisateur.
	</notification>
	<notification name="NowOwnObject">
		Vous êtes désormais le propriétaire de l&apos;objet [OBJECT_NAME].
	</notification>
	<notification name="CantRezOnLand">
		Impossible de rezzer l&apos;objet à [OBJECT_POS] car le propriétaire de ce terrain de l&apos;autorise pas.  Utilisez l&apos;outil Terrain pour voir à qui appartiennent les terrains.
	</notification>
	<notification name="RezFailTooManyRequests">
		Impossible de rezzer l&apos;objet car il y a trop de demandes.
	</notification>
	<notification name="SitFailCantMove">
		Vous ne pouvez pas vous asseoir car vous ne pouvez actuellement pas bouger.
	</notification>
	<notification name="SitFailNotAllowedOnLand">
		Vous ne pouvez pas vous asseoir car votre présence sur ce terrain n&apos;est pas autorisée.
	</notification>
	<notification name="SitFailNotSameRegion">
		Essayez de vous rapprocher.  Impossible de vous asseoir sur l&apos;objet car
il ne se trouve pas dans la même région que vous.
	</notification>
	<notification name="NoNewObjectRegionFull">
		Création d&apos;un nouvel objet impossible. La région est pleine.
	</notification>
	<notification name="FailedToPlaceObject">
		Échec du placement de l&apos;objet à l&apos;emplacement spécifié.  Veuillez réessayer.
	</notification>
	<notification name="NoOwnNoGardening">
		Vous ne pouvez pas créer d&apos;arbres ni d&apos;herbe sur un terrain qui ne vous appartient pas.
	</notification>
	<notification name="NoCopyPermsNoObject">
		Échec de la copie car vous ne disposez pas des droits requis pour copier l&apos;objet [OBJ_NAME].
	</notification>
	<notification name="NoTransPermsNoObject">
		Échec de la copie car l&apos;objet [OBJ_NAME] ne peut pas vous être transféré.
	</notification>
	<notification name="AddToNavMeshNoCopy">
		Échec de la copie car l&apos;objet [OBJ_NAME] contribue au maillage de navigation.
	</notification>
	<notification name="DupeWithNoRootsSelected">
		Dupliquer sans objet racine sélectionné
	</notification>
	<notification name="CantDupeCuzRegionIsFull">
		Impossible de dupliquer les objets car la région est pleine.
	</notification>
	<notification name="CantDupeCuzParcelNotFound">
		Impossible de dupliquer les objets - la parcelle sur laquelle ils sont est introuvable.
	</notification>
	<notification name="CantCreateCuzParcelFull">
		Création de l&apos;objet impossible car 
la parcelle est pleine.
	</notification>
	<notification name="RezAttemptFailed">
		Échec d&apos;une tentative pour rezzer un objet.
	</notification>
	<notification name="ToxicInvRezAttemptFailed">
		Impossible de créer l&apos;article qui a provoqué des problèmes pour cette région.
	</notification>
	<notification name="InvItemIsBlacklisted">
		Cet article d&apos;inventaire a été placé sur liste noire.
	</notification>
	<notification name="NoCanRezObjects">
		Vous n&apos;êtes actuellement pas autorisé à créer des objets.
	</notification>
	<notification name="LandSearchBlocked">
		Recherche de terrain bloquée.
Vous avez effectué trop de recherches de terrain trop rapidement.
Veuillez réessayer dans une minute.
	</notification>
	<notification name="NotEnoughResourcesToAttach">
		Ressources de script insuffisantes pour attacher cet objet.
	</notification>
	<notification name="YouDiedAndGotTPHome">
		Vous êtes mort et avez été téléporté à votre domicile.
	</notification>
	<notification name="EjectComingSoon">
		Votre présence ici n&apos;est plus autorisée et vous disposez de [EJECT_TIME] secondes pour partir.
	</notification>
	<notification name="NoEnterServerFull">
		Vous ne pouvez pas pénétrer dans cette région car 
le serveur est plein.
	</notification>
	<notification name="SaveBackToInvDisabled">
		Le réenregistrement dans l&apos;inventaire a été désactivé.
	</notification>
	<notification name="NoExistNoSaveToContents">
		Impossible d&apos;enregistrer [OBJ_NAME] dans le contenu des objets car l&apos;objet à partir duquel il a été rezzé n&apos;existe plus.
	</notification>
	<notification name="NoModNoSaveToContents">
		Impossible d&apos;enregistrer [OBJ_NAME] dans le contenu des objets car vous ne disposez pas des droits requis pour modifier l&apos;objet [DEST_NAME].
	</notification>
	<notification name="NoSaveBackToInvDisabled">
		Impossible de réenregistrer [OBJ_NAME] dans l&apos;inventaire -- cette opération a été désactivée.
	</notification>
	<notification name="NoCopyNoSelCopy">
		Vous ne pouvez pas copier votre sélection car vous n&apos;avez pas le droit de copier l&apos;objet [OBJ_NAME].
	</notification>
	<notification name="NoTransNoSelCopy">
		Vous ne pouvez pas copier votre sélection car l&apos;objet [OBJ_NAME] n&apos;est pas transférable.
	</notification>
	<notification name="NoTransNoCopy">
		Vous ne pouvez pas copier votre sélection car l&apos;objet [OBJ_NAME] n&apos;est pas transférable.
	</notification>
	<notification name="NoPermsNoRemoval">
		La suppression de l&apos;objet [OBJ_NAME] du simulateur n&apos;est pas autorisée par le système de droits.
	</notification>
	<notification name="NoModNoSaveSelection">
		Vous ne pouvez pas enregistrer votre sélection car vous n&apos;avez pas le droit de modifier l&apos;objet [OBJ_NAME].
	</notification>
	<notification name="NoCopyNoSaveSelection">
		Vous ne pouvez pas enregistrer votre sélection car l&apos;objet [OBJ_NAME] ne peut pas être copié.
	</notification>
	<notification name="NoModNoTaking">
		Vous ne pouvez pas prendre votre sélection car vous n&apos;avez pas le droit de modifier l&apos;objet [OBJ_NAME].
	</notification>
	<notification name="RezDestInternalError">
		Erreur interne : type de destination inconnue.
	</notification>
	<notification name="DeleteFailObjNotFound">
		Échec de la suppression car l&apos;objet est introuvable
	</notification>
	<notification name="SorryCantEjectUser">
		Exclusion de cet utilisateur impossible.
	</notification>
	<notification name="RegionSezNotAHome">
		Cette région ne vous permet pas d&apos;y définir votre domicile.
	</notification>
	<notification name="HomeLocationLimits">
		Vous ne pouvez définir votre domicile que sur votre terrain ou un infohub du continent.
	</notification>
	<notification name="HomePositionSet">
		Emplacement du domicile défini.
	</notification>
	<notification name="AvatarEjected">
		Avatar expulsé.
	</notification>
	<notification name="AvatarEjectFailed">
		Vous n&apos;avez pas pu réaliser l&apos;exclusion car vous ne disposez pas des droits d&apos;admin pour cette parcelle.
	</notification>
	<notification name="CantMoveObjectParcelFull">
		Impossible de déplacer [OBJECT_NAME] jusqu&apos;à
[OBJ_POSITION] dans la région [REGION_NAME] car la parcelle est pleine.
	</notification>
	<notification name="CantMoveObjectParcelPerms">
		Impossible de déplacer [OBJECT_NAME] jusqu&apos;à
[OBJ_POSITION] dans la région [REGION_NAME] car vos objets ne sont pas autorisés sur cette parcelle.
	</notification>
	<notification name="CantMoveObjectParcelResources">
		Impossible de déplacer [OBJECT_NAME] jusqu&apos;à
[OBJ_POSITION] dans la région [REGION_NAME] car il n&apos;y a pas suffisamment de ressources pour cet objet sur cette parcelle.
	</notification>
	<notification name="CantMoveObjectRegionVersion">
		Impossible de déplacer [OBJECT_NAME] jusqu&apos;à
[OBJ_POSITION] dans la région [REGION_NAME] car l&apos;autre région exécute une version plus ancienne qui ne prend pas en charge la réception de cet objet via le passage à une autre région.
	</notification>
	<notification name="CantMoveObjectNavMesh">
		Impossible de déplacer [OBJECT_NAME] jusqu&apos;à
[OBJ_POSITION] dans la région [REGION_NAME] car vous ne pouvez pas modifier le maillage de navigation d&apos;une région à une autre.
	</notification>
	<notification name="CantMoveObjectWTF">
		Impossible de déplacer [OBJECT_NAME] jusqu&apos;à
[OBJ_POSITION] dans la région [REGION_NAME] pour une raison inconnue. ([FAILURE_TYPE])
	</notification>
	<notification name="NoPermModifyObject">
		Vous n&apos;êtes pas autorisé à modifier cet objet.
	</notification>
	<notification name="CantEnablePhysObjContributesToNav">
		Impossible d&apos;activer les propriétés physiques pour un objet qui contribue au maillage de navigation.
	</notification>
	<notification name="CantEnablePhysKeyframedObj">
		Impossible d&apos;activer les propriétés physiques pour les objets avec images-clés.
	</notification>
	<notification name="CantEnablePhysNotEnoughLandResources">
		Impossible d&apos;activer les propriétés physiques pour l&apos;objet -- ressources de terrain insuffisantes.
	</notification>
	<notification name="CantEnablePhysCostTooGreat">
		Impossible d&apos;activer les propriétés physiques pour les objets avec un coût de ressources physiques supérieur à [MAX_OBJECTS]
	</notification>
	<notification name="PhantomWithConcavePiece">
		Cet objet ne peut pas contenir de morceau concave car c&apos;est un fantôme qui contribue au maillage de navigation.
	</notification>
	<notification name="UnableAddItem">
		Ajout de l&apos;article impossible.
	</notification>
	<notification name="UnableEditItem">
		Modification impossible
	</notification>
	<notification name="NoPermToEdit">
		Modification interdite.
	</notification>
	<notification name="NoPermToCopyInventory">
		Pas autorisé à copier cet inventaire.
	</notification>
	<notification name="CantSaveItemDoesntExist">
		Impossible d&apos;enregistrer dans le contenu des objets : L&apos;article n&apos;existe plus.
	</notification>
	<notification name="CantSaveItemAlreadyExists">
		Impossible d&apos;enregistrer dans le contenu des objets : Un article avec ce nom existe déjà dans l&apos;inventaire.
	</notification>
	<notification name="CantSaveModifyAttachment">
		Impossible d&apos;enregistrer dans le contenu des objets : cela modifierait les droits d&apos;attache.
	</notification>
	<notification name="TooManyScripts">
		Trop de scripts.
	</notification>
	<notification name="UnableAddScript">
		Ajout du script impossible.
	</notification>
	<notification name="AssetServerTimeoutObjReturn">
		Le serveur d&apos;actifs n&apos;a pas répondu assez vite.  Objet renvoyé dans le sim.
	</notification>
	<notification name="RegionDisablePhysicsShapes">
		Les formes physiques ne sont pas activées pour cette région.
	</notification>
	<notification name="NoModNavmeshAcrossRegions">
		Vous ne pouvez pas modifier le maillage de navigation d&apos;une région à une autre.
	</notification>
	<notification name="NoSetPhysicsPropertiesOnObjectType">
		Impossible de définir les propriétés physiques pour ce type d&apos;objet.
	</notification>
	<notification name="NoSetRootPrimWithNoShape">
		Vous devenez définir une forme pour la prim racine.
	</notification>
	<notification name="NoRegionSupportPhysMats">
		Les matériaux physiques ne sont pas activés pour cette région.
	</notification>
	<notification name="OnlyRootPrimPhysMats">
		Les matériaux physiques ne peuvent être ajustés que pour les prims racines.
	</notification>
	<notification name="NoSupportCharacterPhysMats">
		La configuration de matériaux physiques sur les personnages n&apos;est pas prise en charge actuellement.
	</notification>
	<notification name="InvalidPhysMatProperty">
		Une ou plusieurs propriétés des ressources physiques spécifiées n&apos;étaient pas valides.
	</notification>
	<notification name="NoPermsAlterStitchingMeshObj">
		Vous ne pouvez pas changer le type de raccord d&apos;un objet avec maillage.
	</notification>
	<notification name="NoPermsAlterShapeMeshObj">
		Vous ne pouvez pas changer la forme d&apos;un objet avec maillage.
	</notification>
	<notification name="FullRegionCantEnter">
		Vous ne pouvez pas pénétrer dans cette région car \ncar la région est pleine.
	</notification>
	<notification name="LinkFailedOwnersDiffer">
		Échec du lien -- les propriétaires sont différents
	</notification>
	<notification name="LinkFailedNoModNavmeshAcrossRegions">
		Échec du lien -- vous ne pouvez pas modifier le maillage de navigation d&apos;une région à une autre.
	</notification>
	<notification name="LinkFailedNoPermToEdit">
		Échec du lien car vous ne disposez pas des droits de modification.
	</notification>
	<notification name="LinkFailedTooManyPrims">
		Échec du lien -- trop de primitives
	</notification>
	<notification name="LinkFailedCantLinkNoCopyNoTrans">
		Échec du lien -- impossible de lier pas de copie et pas de transfert
	</notification>
	<notification name="LinkFailedNothingLinkable">
		Échec du lien - il n&apos;y a rien qui puisse être lié.
	</notification>
	<notification name="LinkFailedTooManyPathfindingChars">
		Échec du lien -- trop de personnages de recherche de chemin
	</notification>
	<notification name="LinkFailedInsufficientLand">
		Échec du lien -- ressources de terrain insuffisantes
	</notification>
	<notification name="LinkFailedTooMuchPhysics">
		Cet objet utilise trop de ressources physiques - sa dynamique a été désactivée.
	</notification>
	<notification name="TeleportedHomeByObjectOnParcel">
		Vous avez été téléporté chez vous par l&apos;objet [OBJECT_NAME] sur la parcelle [PARCEL_NAME].
	</notification>
	<notification name="TeleportedHomeByObject">
		Vous avez été téléporté chez vous par l&apos;objet [OBJECT_NAME].
	</notification>
	<notification name="TeleportedByAttachment">
		Vous avez été téléporté par un élément sur [ITEM_ID]
	</notification>
	<notification name="TeleportedByObjectOnParcel">
		Vous avez été téléporté par l&apos;objet [OBJECT_NAME] sur la parcelle [PARCEL_NAME].
	</notification>
	<notification name="TeleportedByObjectOwnedBy">
		Vous avez été téléporté par l&apos;objet [OBJECT_NAME] appartenant à [OWNER_ID].
	</notification>
	<notification name="TeleportedByObjectUnknownUser">
		Vous avez été téléporté par l&apos;objet [OBJECT_NAME] appartenant à un utilisateur inconnu.
	</notification>
	<notification name="CantCreateObjectRegionFull">
		Création de l&apos;objet demandé impossible. La région est pleine.
	</notification>
	<notification name="CantAttackMultipleObjOneSpot">
		Vous ne pouvez pas attacher plusieurs objets au même endroit.
	</notification>
	<notification name="CantCreateMultipleObjAtLoc">
		Vous ne pouvez pas créer plusieurs objets ici.
	</notification>
	<notification name="UnableToCreateObjTimeOut">
		Création de l&apos;objet demandé impossible. Objet absent de la base de données.
	</notification>
	<notification name="UnableToCreateObjUnknown">
		Création de l&apos;objet demandé impossible. Délai d&apos;attente dépassé. Veuillez réessayer.
	</notification>
	<notification name="UnableToCreateObjMissingFromDB">
		Création de l&apos;objet demandé impossible. Veuillez réessayer.
	</notification>
	<notification name="RezFailureTookTooLong">
		Échec de l&apos;action « rezzer », le chargement de l&apos;objet demandé a pris trop longtemps.
	</notification>
	<notification name="FailedToPlaceObjAtLoc">
		Échec du placement de l&apos;objet à l&apos;emplacement spécifié.  Veuillez réessayer.
	</notification>
	<notification name="CantCreatePlantsOnLand">
		Vous ne pouvez pas créer de plantes sur ce terrain.
	</notification>
	<notification name="CantRestoreObjectNoWorldPos">
		Impossible de restaurer l&apos;objet. Position dans le monde introuvable.
	</notification>
	<notification name="CantRezObjectInvalidMeshData">
		Impossible de rezzer l&apos;objet car ses données de maillage ne sont pas valides.
	</notification>
	<notification name="CantRezObjectTooManyScripts">
		Impossible de rezzer l&apos;objet car il y a déjà trop de scripts dans cette région.
	</notification>
	<notification name="CantCreateObjectNoAccess">
		Vos privilèges d&apos;accès ne vous autorisent pas à créer des objets à cet endroit.
	</notification>
	<notification name="CantCreateObject">
		Vous n&apos;êtes actuellement pas autorisé à créer des objets.
	</notification>
	<notification name="InvalidObjectParams">
		Paramètres d&apos;objet non valides
	</notification>
	<notification name="CantDuplicateObjectNoAcess">
		Vos privilèges d&apos;accès ne vous autorisent pas à dupliquer des objets ici.
	</notification>
	<notification name="CantChangeShape">
		Vous n’êtes pas autorisé à modifier cette forme.
	</notification>
	<notification name="NoAccessToClaimObjects">
		Vos privilèges d&apos;accès ne vous autorisent pas à revendiquer des objets ici.
	</notification>
	<notification name="DeedFailedNoPermToDeedForGroup">
		Échec de la cession car vous de disposez pas des droits de cession des objets pour votre groupe.
	</notification>
	<notification name="NoPrivsToBuyObject">
		Vos privilèges d&apos;accès ne vous autorisent pas à acheter des objets ici.
	</notification>
	<notification name="CantAttachObjectAvatarSittingOnIt">
		Impossible d&apos;attacher l&apos;objet car un avatar est assis dessus.
	</notification>
	<notification name="WhyAreYouTryingToWearShrubbery">
		Les arbres et les plantes ne peuvent pas être portés sous forme d&apos;éléments attachés.
	</notification>
	<notification name="CantAttachGroupOwnedObjs">
		Impossible d&apos;attacher les objets appartenant au groupe.
	</notification>
	<notification name="CantAttachObjectsNotOwned">
		Vous ne pouvez pas attacher des objets qui ne vous appartiennent pas.
	</notification>
	<notification name="CantAttachNavmeshObjects">
		Impossible d&apos;attacher les objets contribuant au maillage de navigation.
	</notification>
	<notification name="CantAttachObjectNoMovePermissions">
		Impossible d&apos;attacher l&apos;objet car vous n&apos;avez pas le droit de le déplacer.
	</notification>
	<notification name="CantAttachNotEnoughScriptResources">
		Ressources de script insuffisantes pour attacher cet objet.
	</notification>
	<notification name="CantDropItemTrialUser">
		Vous ne pouvez pas déposer d&apos;objets ici. Essayez la zone de période d&apos;essai gratuite.
	</notification>
	<notification name="CantDropMeshAttachment">
		Vous ne pouvez pas déposer les éléments attachés avec maillage. Détachez-les dans l&apos;inventaire puis rezzez-les dans le monde.
	</notification>
	<notification name="CantDropAttachmentNoPermission">
		L&apos;élément n&apos;a pas pu être déposé : vous n&apos;avez pas le droit de déposer des éléments à cet endroit.
	</notification>
	<notification name="CantDropAttachmentInsufficientLandResources">
		L&apos;élément n&apos;a pas pu être déposé : ressources de terrain disponibles insuffisantes.
	</notification>
	<notification name="CantDropAttachmentInsufficientResources">
		Les éléments n&apos;ont pas pu être déposés : ressources disponibles insuffisantes.
	</notification>
	<notification name="CantDropObjectFullParcel">
		Impossible de déposer l&apos;objet ici.  La parcelle est pleine.
	</notification>
	<notification name="CantTouchObjectBannedFromParcel">
		Vous ne pouvez pas toucher/attraper cet objet car vous êtes banni de cette parcelle de terrain.
	</notification>
	<notification name="PlzNarrowDeleteParams">
		Veuillez affiner vos paramètres de suppression.
	</notification>
	<notification name="UnableToUploadAsset">
		Chargement de l&apos;actif impossible.
	</notification>
	<notification name="CantTeleportCouldNotFindUser">
		Impossible de trouver l&apos;utilisateur à téléporter chez lui
	</notification>
	<notification name="GodlikeRequestFailed">
		échec de la demande de type divine
	</notification>
	<notification name="GenericRequestFailed">
		échec de la demande générique
	</notification>
	<notification name="CantUploadPostcard">
		Chargement de la carte postale impossible.  Réessayez ultérieurement.
	</notification>
	<notification name="CantFetchInventoryForGroupNotice">
		Impossible récupérer les détails de l&apos;inventaire pour la notice au groupe.
	</notification>
	<notification name="CantSendGroupNoticeNotPermitted">
		Impossible d&apos;envoyer une notice au groupe -- ce n&apos;est pas autorisé.
	</notification>
	<notification name="CantSendGroupNoticeCantConstructInventory">
		Impossible d&apos;envoyer une notice au groupe - échec de la construction de l&apos;inventaire.
	</notification>
	<notification name="CantParceInventoryInNotice">
		Impossible d&apos;analyser l&apos;inventaire dans la notice.
	</notification>
	<notification name="TerrainUploadFailed">
		Échec du chargement du terrain.
	</notification>
	<notification name="TerrainFileWritten">
		Fichier de terrain écrit
	</notification>
	<notification name="TerrainFileWrittenStartingDownload">
		Fichier de terrain écrit, lancement du téléchargement...
	</notification>
	<notification name="TerrainBaked">
		Terrain figé.
	</notification>
	<notification name="TenObjectsDisabledPlzRefresh">
		Seuls les 10 premiers objets sélectionnés ont été désactivés. Actualisez et effectuez des sélections supplémentaires si nécessaire.
	</notification>
	<notification name="UpdateViewerBuyParcel">
		Vous devez mettre votre client à jour pour acheter cette parcelle.
	</notification>
	<notification name="CantBuyParcelNotForSale">
		Achat impossible, cette parcelle n&apos;est pas à vendre.
	</notification>
	<notification name="CantBuySalePriceOrLandAreaChanged">
		Achat impossible, le prix de vente ou la zone de terrain a changé.
	</notification>
	<notification name="CantBuyParcelNotAuthorized">
		Vous n&apos;êtes pas un acheteur autorisé pour cette parcelle.
	</notification>
	<notification name="CantBuyParcelAwaitingPurchaseAuth">
		Vous ne pouvez pas acheter cette parcelle car elle est déjà en attente d&apos;une autorisation d&apos;achat.
	</notification>
	<notification name="CantBuildOverflowParcel">
		Vous ne pouvez pas construire d&apos;objets ici car cela saturerait la parcelle.
	</notification>
	<notification name="SelectedMultipleOwnedLand">
		Vous avez sélectionné des terrains avec des propriétaires différents. Sélectionnez une zone plus petite et réessayez.
	</notification>
	<notification name="CantJoinTooFewLeasedParcels">
		Pas suffisamment de parcelles louées dans la sélection pour effectuer la fusion.
	</notification>
	<notification name="CantDivideLandMultipleParcelsSelected">
		Division du terrain impossible.\nPlusieurs parcelles sont sélectionnées.\nVeuillez sélectionner un terrain plus petit.
	</notification>
	<notification name="CantDivideLandCantFindParcel">
		Division du terrain impossible.\nParcelle introuvable.\nSignalez-le en allant à Aide -&gt; Signaler un bug...
	</notification>
	<notification name="CantDivideLandWholeParcelSelected">
		Division du terrain impossible. Toute la parcelle est sélectionnée.\nVeuillez sélectionner un terrain plus petit.
	</notification>
	<notification name="LandHasBeenDivided">
		Le terrain a été divisé.
	</notification>
	<notification name="PassPurchased">
		Vous avez acheté un pass.
	</notification>
	<notification name="RegionDisallowsClassifieds">
		Cette région n&apos;autorise pas les petites annonces.
	</notification>
	<notification name="LandPassExpireSoon">
		Votre pass pour ce terrain arrive à expiration.
	</notification>
	<notification name="CantSitNoSuitableSurface">
		Il n&apos;y a pas de surface appropriée sur laquelle s&apos;asseoir, essayez un autre endroit.
	</notification>
	<notification name="CantSitNoRoom">
		Pas de place pour s&apos;asseoir ici, essayez un autre endroit.
	</notification>
	<notification name="ClaimObjectFailedNoPermission">
		Échec de la revendication de l&apos;objet car vous ne disposez pas des droits requis.
	</notification>
	<notification name="ClaimObjectFailedNoMoney">
		Échec de la revendication de l&apos;objet car vous ne disposez pas de suffisamment de L$.
	</notification>
	<notification name="CantDeedGroupLand">
		Impossible de céder un terrain appartenant au groupe.
	</notification>
	<notification name="BuyObjectFailedNoMoney">
		Échec de l&apos;achat de l&apos;objet car vous ne disposez pas de suffisamment de L$.
	</notification>
	<notification name="BuyInventoryFailedNoMoney">
		Échec de l&apos;achat d&apos;inventaire car vous ne disposez pas de suffisamment de L$.
	</notification>
	<notification name="BuyPassFailedNoMoney">
		Vous ne disposez pas de suffisamment de L$ pour acheter un pass pour ce terrain.
	</notification>
	<notification name="CantBuyPassTryAgain">
		Impossible d&apos;acheter le pass actuellement.  Réessayez ultérieurement.
	</notification>
	<notification name="CantCreateObjectParcelFull">
		Création de l&apos;objet impossible car \nla parcelle est pleine.
	</notification>
	<notification name="FailedPlacingObject">
		Échec du placement de l&apos;objet à l&apos;emplacement spécifié.  Veuillez réessayer.
	</notification>
	<notification name="CantCreateLandmarkForEvent">
		Impossible de créer le repère pour l&apos;événement.
	</notification>
	<notification name="GodBeatsFreeze">
		Grâce à vos pouvoirs de type divin, vous n&apos;êtes plus figé.
	</notification>
	<notification name="SpecialPowersRequestFailedLogged">
		Échec de la demande de pouvoirs spéciaux. Cette demande a été archivée.
	</notification>
	<notification name="ExpireExplanation">
		Le système ne peut pas traiter votre demande actuellement. Délai d&apos;attente dépassé.
	</notification>
	<notification name="DieExplanation">
		Le système ne peut pas traiter votre demande.
	</notification>
	<notification name="AddPrimitiveFailure">
		Fonds insuffisants pour créer la primitive.
	</notification>
	<notification name="RezObjectFailure">
		Fonds insuffisants pour créer l&apos;objet.
	</notification>
	<notification name="ResetHomePositionNotLegal">
		Réinitialiser l&apos;emplacement du domicile car il n&apos;était pas légal.
	</notification>
	<notification name="CantInviteRegionFull">
		Vous ne pouvez pas inviter quiconque là où vous vous trouvez actuellement car la région est pleine. Réessayez ultérieurement.
	</notification>
	<notification name="CantSetHomeAtRegion">
		Cette région ne vous permet pas d&apos;y définir votre domicile.
	</notification>
	<notification name="ListValidHomeLocations">
		Vous ne pouvez définir votre domicile que sur votre terrain ou un infohub du continent.
	</notification>
	<notification name="SetHomePosition">
		Emplacement du domicile défini.
	</notification>
	<notification name="CantDerezInventoryError">
		Impossible de dérezzer l&apos;objet à cause d&apos;un défaut d&apos;inventaire.
	</notification>
	<notification name="CantCreateRequestedInv">
		Création de l&apos;inventaire demandé impossible.
	</notification>
	<notification name="CantCreateRequestedInvFolder">
		Création du dossier d&apos;inventaire demandé impossible.
	</notification>
	<notification name="CantCreateInventory">
		Création de cet inventaire impossible.
	</notification>
	<notification name="CantCreateLandmark">
		Création du repère impossible.
	</notification>
	<notification name="CantCreateOutfit">
		Création de la tenue impossible. Veuillez réessayer dans une minute.
	</notification>
	<notification name="InventoryNotForSale">
		L&apos;inventaire n&apos;est pas à vendre.
	</notification>
	<notification name="CantFindInvItem">
		Objet de l&apos;inventaire introuvable.
	</notification>
	<notification name="CantFindObject">
		Objet introuvable.
	</notification>
	<notification name="CantTransfterMoneyRegionDisabled">
		Les transferts d&apos;argent aux objets sont actuellement désactivés dans cette région.
	</notification>
	<notification name="CantPayNoAgent">
		Impossible de savoir qui payer.
	</notification>
	<notification name="CantDonateToPublicObjects">
		Vous ne pouvez pas donner de L$ à des objets publics.
	</notification>
	<notification name="InventoryCreationInWorldObjectFailed">
		Échec de la création d&apos;inventaire sur l&apos;objet Second Life.
	</notification>
	<notification name="UserBalanceOrLandUsageError">
		Une erreur interne nous a empêchés de mettre votre client à jour correctement.  Le solde de L$ et le patrimoine affichés dans votre client peuvent ne pas correspondre à votre solde réel sur les serveurs.
	</notification>
	<notification name="LargePrimAgentIntersect">
		Impossible de créer de grandes prims qui coupent d&apos;autres joueurs.  Réessayez une fois que les autres joueurs se seront déplacés.
	</notification>
	<notification name="PreferenceChatClearLog">
		Cela supprimera les journaux des conversations précédentes, ainsi que toute copie de sauvegarde de ce fichier.
		<usetemplate ignoretext="Confirmer avant de supprimer le journal des conversations précédentes" name="okcancelignore" notext="Annuler" yestext="OK"/>
	</notification>
	<notification name="PreferenceChatDeleteTranscripts">
		Cela supprimera les transcriptions de toutes les conversations précédentes. La liste des conversations passées ne sera pas affectée. Tous les fichiers avec les suffixes .txt et txt.backup dans le dossier [FOLDER] seront supprimés.
		<usetemplate ignoretext="Confirmer avant la suppression des transcriptions" name="okcancelignore" notext="Annuler" yestext="OK"/>
	</notification>
	<notification name="PreferenceChatPathChanged">
		Impossible de déplacer les fichiers. Chemin précédent rétabli.
		<usetemplate ignoretext="Impossible de déplacer les fichiers. Chemin précédent rétabli." name="okignore" yestext="OK"/>
	</notification>
</notifications><|MERGE_RESOLUTION|>--- conflicted
+++ resolved
@@ -2274,16 +2274,8 @@
 	<notification name="GroupNotice">
 		Sujet : [SUBJECT], Message : [MESSAGE]
 	</notification>
-<<<<<<< HEAD
-	<notification name="FriendOnline">
-		[NAME] est en ligne.
-	</notification>
-	<notification name="FriendOffline">
-		[NAME] est hors ligne.
-=======
 	<notification name="FriendOnlineOffline">
 		&lt;nolink&gt;[NAME]&lt;/nolink&gt; est [STATUS]
->>>>>>> f6282b17
 	</notification>
 	<notification name="AddSelfFriend">
 		Même si vous êtes extrêmement sympathique, vous ne pouvez pas devenir ami avec vous-même.
