--- conflicted
+++ resolved
@@ -98,7 +98,6 @@
 
 Tous les dossiers ont été envoyés vers la Place du marché.
 		<usetemplate ignoretext="Tous les dossiers envoyés vers la Place du marché" name="okignore" yestext="OK"/>
-<<<<<<< HEAD
 	</notification>
 	<notification name="OutboxImportHadErrors">
 		Impossible de transférer certains dossiers
@@ -108,17 +107,6 @@
 Pour plus d&apos;informations, consultez le [[MARKETPLACE_IMPORTS_URL] journal des erreurs].
 		<usetemplate name="okbutton" yestext="OK"/>
 	</notification>
-=======
-	</notification>
-	<notification name="OutboxImportHadErrors">
-		Impossible de transférer certains dossiers
-
-Des erreurs se sont produites lors de l&apos;envoi de certains dossiers vers la Place du marché. Ces dossiers sont toujours disponibles dans votre boîte d&apos;envoi vendeur.
-
-Pour plus d&apos;informations, consultez le [[MARKETPLACE_IMPORTS_URL] journal des erreurs].
-		<usetemplate name="okbutton" yestext="OK"/>
-	</notification>
->>>>>>> ee66cb3e
 	<notification name="OutboxImportFailed">
 		Échec de transfert
 
