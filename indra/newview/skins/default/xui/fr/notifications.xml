--- conflicted
+++ resolved
@@ -1220,11 +1220,7 @@
 	<notification name="FirstRun">
 		L&apos;installation de [APP_NAME] est terminée.
 
-<<<<<<< HEAD
 Si vous utilisez [CURRENT_GRID] pour la première fois, vous devez ouvrir un compte avant de pouvoir vous connecter.
-=======
-Si vous utilisez [SECOND_LIFE] pour la première fois, vous devez ouvrir un compte avant de pouvoir vous connecter.
->>>>>>> d56a98de
 		<usetemplate name="okcancelbuttons" notext="Continuer" yestext="Nouveau compte..."/>
 	</notification>
 	<notification name="LoginPacketNeverReceived">
@@ -2214,22 +2210,11 @@
 		<usetemplate ignoretext="Porter automatiquement tout en modifiant mon apparence" name="okcancelignore" notext="Non" yestext="Oui"/>
 	</notification>
 	<notification name="NotAgeVerified">
-<<<<<<< HEAD
-		Vous devez avoir au moins 18 ans pour accéder au contenu et aux zones Adulte dans [CURRENT_GRID]. Visitez la page de vérification de l&apos;âge afin de confirmer que vous avez plus de 18 ans. 
-Cette opération lancera votre navigateur Web.
-
-[_URL]
-		<url name="url" option="0">
-			https://secondlife.com/my/account/verification.php
-		</url>
-		<usetemplate ignoretext="Je n&apos;ai pas procédé à la vérification de mon âge" name="okcancelignore" notext="Annuler" yestext="Accéder à la page de vérification de l&apos;âge"/>
-=======
 		L&apos;accès à l&apos;endroit que vous essayez de visiter est limité aux résidents de plus de 18 ans.
 		<usetemplate ignoretext="Je n&apos;ai pas l&apos;âge requis pour visiter les zones d&apos;accès limité en fonction de l&apos;âge." name="okignore" yestext="OK"/>
 	</notification>
 	<notification name="NotAgeVerified_Notify">
 		L&apos;accès à cet endroit est limité aux plus de 18 ans.
->>>>>>> d56a98de
 	</notification>
 	<notification name="Cannot enter parcel: no payment info on file">
 		Pour pouvoir pénétrer dans cette zone, vous devez avoir enregistré vos informations de paiement.  Souhaitez-vous aller sur [CURRENT_GRID] et enregistrer vos informations de paiement ?
