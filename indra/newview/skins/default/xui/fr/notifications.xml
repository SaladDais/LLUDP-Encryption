--- conflicted
+++ resolved
@@ -2431,13 +2431,8 @@
 		<usetemplate ignoretext="Confirmer avant la suppression d&apos;un dossier système" name="okcancelignore" notext="Annuler" yestext="OK"/>
 	</notification>
 	<notification name="ConfirmEmptyTrash">
-<<<<<<< HEAD
-		Êtes-vous certain de vouloir supprimer le contenu de votre corbeille de manière permanente ?
+		[COUNT] les objets et les dossiers seront supprimés définitivement. Êtes-vous certain de vouloir supprimer le contenu de votre corbeille de manière permanente ?
 		<usetemplate ignoretext="Confirmer avant de vider la corbeille" name="okcancelignore" notext="Annuler" yestext="OK"/>
-=======
-		[COUNT] les objets et les dossiers seront supprimés définitivement. Êtes-vous certain de vouloir supprimer le contenu de votre corbeille de manière permanente ?
-		<usetemplate name="okcancelbuttons" notext="Annuler" yestext="OK"/>
->>>>>>> b5d72cf6
 	</notification>
 	<notification name="TrashIsFull">
 		Votre corbeille déborde. Cela risque de provoquer des problèmes lors de la connexion.
