--- conflicted
+++ resolved
@@ -2,17 +2,10 @@
 <panel name="edit_tattoo_panel">
 	<scroll_container name="avatar_tattoo_scroll">
 		<panel name="avatar_tattoo_color_panel">
-<<<<<<< HEAD
-			<texture_picker label="Tatouage facial" name="Head Tattoo" tool_tip="Cliquez pour sélectionner une image"/>
-			<texture_picker label="Tatouage du torse" name="Upper Tattoo" tool_tip="Cliquez pour sélectionner une image"/>
-			<texture_picker label="Tatouage des jambes" name="Lower Tattoo" tool_tip="Cliquez pour sélectionner une image"/>
-			<color_swatch label="Couleur/Teinte" name="Color/Tint" tool_tip="Cliquez pour ouvrir le sélecteur de couleurs"/>
-=======
 			<texture_picker label="Tatouage tête" name="Head Tattoo" tool_tip="Cliquer pour sélectionner une image."/>
 			<texture_picker label="Tatouage haut" name="Upper Tattoo" tool_tip="Cliquer pour sélectionner une image."/>
 			<texture_picker label="Tatouage bas" name="Lower Tattoo" tool_tip="Cliquer pour sélectionner une image."/>
 			<color_swatch label="Coul./Teinte" name="Color/Tint" tool_tip="Cliquez pour ouvrir le sélecteur de couleurs"/>
->>>>>>> 3191a5dd
 		</panel>
 	</scroll_container>
 </panel>