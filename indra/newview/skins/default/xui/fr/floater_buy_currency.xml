<?xml version="1.0" encoding="utf-8" standalone="yes"?>
<floater name="buy currency" title="Acheter des L$">
	<text left="5" name="info_buying">
		Achat de L$ :
	</text>
	<text left="5" name="info_cannot_buy" right="-5">
		Impossible d&apos;acheter maintenant :
	</text>
	<text left="5" name="info_need_more" right="-5">
		Vous avez besoin de plus de devises:
	</text>
	<text name="error_message">
		Quelque chose ne va pas.
	</text>
	<button label="Aller sur le site" name="error_web"/>
	<text name="contacting">
		En train de contacter le Lindex...
	</text>
	<text name="buy_action_unknown" right="-5">
		Acheter des L$ sur le marché du LindeX
	</text>
	<text name="buy_action">
		[NAME] L$ [PRICE]
	</text>
	<text name="currency_action">
<<<<<<< HEAD
		Acheter des L$
	</text>
	<line_editor name="currency_amt">
		1234
	</line_editor>
	<text name="currency_est" width="138">
		pour environ [USD] US$
=======
		Acheter 
	</text>
	<line_editor name="currency_amt" width="65">
		1234
	</line_editor>
	<text name="currency_est" width="138" left_delta="68">
		L$  pour environ [USD] US$
>>>>>>> fcaa1ad4
	</text>
	<text name="getting_data" width="138">
		Obtention des données...
	</text>
	<text name="balance_label">
		Actuellement, vous avez
	</text>
	<text name="balance_amount">
		[AMT] L$
	</text>
	<text name="buying_label">
		Vous achetez
	</text>
	<text name="buying_amount">
		[AMT] L$
	</text>
	<text name="total_label">
		Votre solde sera de
	</text>
	<text name="total_amount">
		[AMT] L$
	</text>
<<<<<<< HEAD
	<text name="purchase_warning_repurchase">
		En confirmant cette transaction, vous achetez uniquement les devises.
Vous devrez recommencer cette opération.
	</text>
	<text name="purchase_warning_notenough">
=======
	<text name="purchase_warning_repurchase" height="48" bottom_delta="-64" right="-10">
		En confirmant cette transaction, vous achetez
uniquement les devises. Vous devrez recommencer
cette opération.
	</text>
	<text name="purchase_warning_notenough" bottom_delta="16">
>>>>>>> fcaa1ad4
		Vous n&apos;achetez pas assez de devises.
Veuillez saisir un montant plus élevé.
	</text>
	<button label="Acheter" name="buy_btn"/>
	<button label="Annuler" name="cancel_btn"/>
	<string name="buy_currency">
		Acheter [LINDENS] L$ pour environ [USD] US$
	</string>
</floater><|MERGE_RESOLUTION|>--- conflicted
+++ resolved
@@ -23,15 +23,6 @@
 		[NAME] L$ [PRICE]
 	</text>
 	<text name="currency_action">
-<<<<<<< HEAD
-		Acheter des L$
-	</text>
-	<line_editor name="currency_amt">
-		1234
-	</line_editor>
-	<text name="currency_est" width="138">
-		pour environ [USD] US$
-=======
 		Acheter 
 	</text>
 	<line_editor name="currency_amt" width="65">
@@ -39,7 +30,6 @@
 	</line_editor>
 	<text name="currency_est" width="138" left_delta="68">
 		L$  pour environ [USD] US$
->>>>>>> fcaa1ad4
 	</text>
 	<text name="getting_data" width="138">
 		Obtention des données...
@@ -62,20 +52,12 @@
 	<text name="total_amount">
 		[AMT] L$
 	</text>
-<<<<<<< HEAD
-	<text name="purchase_warning_repurchase">
-		En confirmant cette transaction, vous achetez uniquement les devises.
-Vous devrez recommencer cette opération.
-	</text>
-	<text name="purchase_warning_notenough">
-=======
 	<text name="purchase_warning_repurchase" height="48" bottom_delta="-64" right="-10">
 		En confirmant cette transaction, vous achetez
 uniquement les devises. Vous devrez recommencer
 cette opération.
 	</text>
 	<text name="purchase_warning_notenough" bottom_delta="16">
->>>>>>> fcaa1ad4
 		Vous n&apos;achetez pas assez de devises.
 Veuillez saisir un montant plus élevé.
 	</text>
