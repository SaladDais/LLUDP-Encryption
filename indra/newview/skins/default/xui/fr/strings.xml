<?xml version="1.0" encoding="utf-8" standalone="yes"?>
<!-- This file contains strings that used to be hardcoded in the source.
     It is only for those strings which do not belong in a floater.
     For example, the strings used in avatar chat bubbles, and strings
     that are returned from one component and may appear in many places-->
<strings>
	<string name="SECOND_LIFE_GRID">
		Grille de Second Life
	</string>
	<string name="SUPPORT_SITE">
		Portail Assistance Second Life
	</string>
	<string name="StartupDetectingHardware">
		Détection du matériel...
	</string>
	<string name="StartupLoading">
		Chargement de [APP_NAME]...
	</string>
	<string name="StartupClearingCache">
		Vidage du cache...
	</string>
	<string name="StartupInitializingTextureCache">
		Initialisation du cache des textures...
	</string>
	<string name="StartupInitializingVFS">
		Initialisation VFS...
	</string>
	<string name="ProgressRestoring">
		Restauration...
	</string>
	<string name="ProgressChangingResolution">
		Changement de la résolution...
	</string>
	<string name="Fullbright">
		Fullbright (Legacy)
	</string>
	<string name="LoginInProgress">
		La connexion à [APP_NAME] apparaît peut-être comme étant gelée. Veuillez patienter.
	</string>
	<string name="LoginInProgressNoFrozen">
		Connexion...
	</string>
	<string name="LoginAuthenticating">
		Authentification en cours
	</string>
	<string name="LoginMaintenance">
		Maintenance du compte en cours…
	</string>
	<string name="LoginAttempt">
		La tentative de connexion précédente a échoué. Connexion, esssai [NUMBER]
	</string>
	<string name="LoginPrecaching">
		Monde en cours de chargement…
	</string>
	<string name="LoginInitializingBrowser">
		Navigateur Web incorporé en cours d&apos;initialisation…
	</string>
	<string name="LoginInitializingMultimedia">
		Multimédia en cours d&apos;initialisation…
	</string>
	<string name="LoginInitializingFonts">
		Chargement des polices en cours...
	</string>
	<string name="LoginVerifyingCache">
		Fichiers du cache en cours de vérification (peut prendre 60-90 s)...
	</string>
	<string name="LoginProcessingResponse">
		Réponse en cours de traitement…
	</string>
	<string name="LoginInitializingWorld">
		Monde en cours d&apos;initialisation…
	</string>
	<string name="LoginDecodingImages">
		Décodage des images en cours...
	</string>
	<string name="LoginInitializingQuicktime">
		Quicktime en cours d&apos;initialisation
	</string>
	<string name="LoginQuicktimeNotFound">
		Quicktime introuvable, impossible de procéder à l&apos;initialisation.
	</string>
	<string name="LoginQuicktimeOK">
		Initialisation de Quicktime réussie.
	</string>
	<string name="LoginWaitingForRegionHandshake">
		Liaison avec la région en cours de création...
	</string>
	<string name="LoginConnectingToRegion">
		Connexion avec la région en cours...
	</string>
	<string name="LoginDownloadingClothing">
		Habits en cours de téléchargement...
	</string>
	<string name="InvalidCertificate">
		Certificat non valide ou corrompu renvoyé par le serveur. Contactez l&apos;administrateur de la grille.
	</string>
	<string name="CertInvalidHostname">
		Nom d&apos;hôte non valide utilisé pour accéder au serveur. Vérifiez votre nom d&apos;hôte de grille ou SLURL.
	</string>
	<string name="CertExpired">
		Il semble que le certificat renvoyé par la grille ait expiré.  Vérifiez votre horloge système ou contactez l&apos;administrateur de la grille.
	</string>
	<string name="CertKeyUsage">
		Impossible d&apos;utiliser le certificat renvoyé par le serveur pour SSL. Contactez l&apos;administrateur de la grille.
	</string>
	<string name="CertBasicConstraints">
		Certificats trop nombreux dans la chaîne des certificats du serveur. Contactez l&apos;administrateur de la grille.
	</string>
	<string name="CertInvalidSignature">
		Impossible de vérifier la signature de certificat renvoyée par le serveur de la grille.  Contactez l&apos;administrateur de la grille.
	</string>
	<string name="LoginFailedNoNetwork">
		Erreur réseau : impossible d&apos;établir la connexion. Veuillez vérifier votre connexion réseau.
	</string>
	<string name="LoginFailed">
		Échec de la connexion.
	</string>
	<string name="Quit">
		Quitter
	</string>
	<string name="create_account_url">
		http://join.secondlife.com/index.php?lang=fr-FR
	</string>
	<string name="LoginFailedViewerNotPermitted">
		Le client que vous utilisez ne permet plus d&apos;accéder à Second Life. Téléchargez un nouveau client à la page suivante :
http://secondlife.com/download

Pour plus d&apos;informations, consultez la page FAQ ci-dessous :
http://secondlife.com/viewer-access-faq
	</string>
	<string name="LoginIntermediateOptionalUpdateAvailable">
		Mise à jour facultative du client disponible : [VERSION]
	</string>
	<string name="LoginFailedRequiredUpdate">
		Mise à jour du client requise : [VERSION]
	</string>
	<string name="LoginFailedAlreadyLoggedIn">
		L&apos;agent est déjà connecté.
	</string>
	<string name="LoginFailedAuthenticationFailed">
		Désolé ! La connexion a échoué.
Veuillez vérifier que les éléments ci-dessous ont été correctement saisis :
    * Nom d&apos;utilisateur (par exemple, bobsmith12 ou steller.sunshine)
    * Mot de passe
Assurez-vous également que la touche Verr. maj n&apos;est pas activée.
	</string>
	<string name="LoginFailedPasswordChanged">
		Votre mot de passe a été modifié pour des raisons de sécurité.
Veuillez accéder à votre compte à la page http://secondlife.com/password
et répondre à la question de sécurité afin de réinitialiser votre mot de passe.
Nous vous prions de nous excuser pour la gêne occasionnée.
	</string>
	<string name="LoginFailedPasswordReset">
		Vous allez devoir réinitialiser votre mot de passe suite à quelques changements effectués sur notre système.
Pour cela, accédez à votre compte à la page http://secondlife.com/password
et répondez à la question de sécurité. Votre mot de passe sera réinitialisé.
Nous vous prions de nous excuser pour la gêne occasionnée.
	</string>
	<string name="LoginFailedEmployeesOnly">
		Second Life est temporairement fermé pour des raisons de maintenance.
Seuls les employés peuvent actuellement y accéder.
Consultez la page www.secondlife.com/status pour plus d&apos;informations.
	</string>
	<string name="LoginFailedPremiumOnly">
		Les connexions à Second Life sont temporairement limitées afin de s&apos;assurer que l&apos;expérience des utilisateurs présents dans le monde virtuel soit optimale.
	 	
Les personnes disposant de comptes gratuits ne pourront pas accéder à Second Life pendant ce temps afin de permettre à celles qui ont payé pour pouvoir utiliser Second Life puissent le faire.
	</string>
	<string name="LoginFailedComputerProhibited">
		Impossible d&apos;accéder à Second Life depuis cet ordinateur.
Si vous pensez qu&apos;il s&apos;agit d&apos;une erreur, contactez
l&apos;Assistance à l&apos;adresse suivante : support@secondlife.com.
	</string>
	<string name="LoginFailedAcountSuspended">
		Votre compte est inaccessible jusqu&apos;à
[TIME], heure du Pacifique.
	</string>
	<string name="LoginFailedAccountDisabled">
		Nous n&apos;avons pas réussi à traiter votre demande.
Pour obtenir de l&apos;aide, veuillez contacter l&apos;Assistance Second Life à la page suivante : http://secondlife.com/support.
Si vous ne parvenez pas à changer de mot de passe, veuillez appeler le (866) 476-9763.
	</string>
	<string name="LoginFailedTransformError">
		Incohérence des données lors de la connexion.
Veuillez contacter support@secondlife.com.
	</string>
	<string name="LoginFailedAccountMaintenance">
		Des opérations de maintenance mineures sont actuellement effectuées sur votre compte.
Votre compte est inaccessible jusqu&apos;à
[TIME], heure du Pacifique.
Si vous pensez qu&apos;il s&apos;agit d&apos;une erreur, contactez l&apos;Assistance à l&apos;adresse suivante : support@secondlife.com
	</string>
	<string name="LoginFailedPendingLogoutFault">
		Le simulateur a renvoyé une erreur en réponse à la demande de déconnexion.
	</string>
	<string name="LoginFailedPendingLogout">
		Le système est en train de vous déconnecter.
Votre compte sera indisponible jusqu&apos;à
[TIME], heure du Pacifique.
	</string>
	<string name="LoginFailedUnableToCreateSession">
		Impossible de créer de session valide.
	</string>
	<string name="LoginFailedUnableToConnectToSimulator">
		Impossible de se connecter à un simulateur.
	</string>
	<string name="LoginFailedRestrictedHours">
		Votre compte permet uniquement d&apos;accéder à Second Life
entre [START] et [END], heure du Pacifique.
Veuillez réessayer au cours de la période indiquée.
Si vous pensez qu&apos;il s&apos;agit d&apos;une erreur, contactez l&apos;Assistance à l&apos;adresse suivante : support@secondlife.com
	</string>
	<string name="LoginFailedIncorrectParameters">
		Paramètres incorrects.
Si vous pensez qu&apos;il s&apos;agit d&apos;une erreur, contactez l&apos;Assistance à l&apos;adresse suivante : support@secondlife.com
	</string>
	<string name="LoginFailedFirstNameNotAlphanumeric">
		Le paramètre Prénom doit être alphanumérique.
Si vous pensez qu&apos;il s&apos;agit d&apos;une erreur, contactez l&apos;Assistance à l&apos;adresse suivante : support@secondlife.com
	</string>
	<string name="LoginFailedLastNameNotAlphanumeric">
		Le paramètre Nom doit être alphanumérique.
Si vous pensez qu&apos;il s&apos;agit d&apos;une erreur, contactez l&apos;Assistance à l&apos;adresse suivante : support@secondlife.com
	</string>
	<string name="LogoutFailedRegionGoingOffline">
		La région est en train d&apos;être mise hors ligne.
Veuillez réessayer de vous connecter dans une minute.
	</string>
	<string name="LogoutFailedAgentNotInRegion">
		Agent absent de la région.
Veuillez réessayer de vous connecter dans une minute.
	</string>
	<string name="LogoutFailedPendingLogin">
		Une autre session était en cours d&apos;ouverture au sein de la région.
Veuillez réessayer de vous connecter dans une minute.
	</string>
	<string name="LogoutFailedLoggingOut">
		La session précédente était en cours de fermeture au sein de la région.
Veuillez réessayer de vous connecter dans une minute.
	</string>
	<string name="LogoutFailedStillLoggingOut">
		Fermeture de la session précédente toujours en cours pour la région.
Veuillez réessayer de vous connecter dans une minute.
	</string>
	<string name="LogoutSucceeded">
		Dernière session fermée au sein de la région.
Veuillez réessayer de vous connecter dans une minute.
	</string>
	<string name="LogoutFailedLogoutBegun">
		Processus de déconnexion commencé pour la région.
Veuillez réessayer de vous connecter dans une minute.
	</string>
	<string name="LoginFailedLoggingOutSession">
		Le système a commencé à fermer votre dernière session.
Veuillez réessayer de vous connecter dans une minute.
	</string>
	<string name="AgentLostConnection">
		Il y a peut-être des problèmes techniques dans cette région.  Veuillez vérifier votre connexion Internet.
	</string>
	<string name="SavingSettings">
		Enregistrement des paramètres...
	</string>
	<string name="LoggingOut">
		Déconnexion...
	</string>
	<string name="ShuttingDown">
		Arrêt en cours...
	</string>
	<string name="YouHaveBeenDisconnected">
		Vous avez été déconnecté de la région où vous étiez.
	</string>
	<string name="SentToInvalidRegion">
		Vous avez été transféré vers une région non valide.
	</string>
	<string name="TestingDisconnect">
		Test de déconnexion du client
	</string>
	<string name="TooltipPerson">
		Personne
	</string>
	<string name="TooltipNoName">
		(pas de nom)
	</string>
	<string name="TooltipOwner">
		Propriétaire :
	</string>
	<string name="TooltipPublic">
		Public
	</string>
	<string name="TooltipIsGroup">
		(Groupe)
	</string>
	<string name="TooltipForSaleL$">
		À vendre : [AMOUNT] L$
	</string>
	<string name="TooltipFlagGroupBuild">
		Contruction de groupe
	</string>
	<string name="TooltipFlagNoBuild">
		Pas de construction
	</string>
	<string name="TooltipFlagNoEdit">
		Contruction de groupe
	</string>
	<string name="TooltipFlagNotSafe">
		Non sécurisé
	</string>
	<string name="TooltipFlagNoFly">
		Interdiction de voler
	</string>
	<string name="TooltipFlagGroupScripts">
		Scripts de groupe
	</string>
	<string name="TooltipFlagNoScripts">
		Pas de scripts
	</string>
	<string name="TooltipLand">
		Terrain :
	</string>
	<string name="TooltipMustSingleDrop">
		Impossible de faire glisser plus d&apos;un objet ici
	</string>
	<string name="TooltipPrice" value="[AMOUNT] L$ :"/>
	<string name="TooltipHttpUrl">
		Cliquez pour afficher cette page web
	</string>
	<string name="TooltipSLURL">
		Cliquez pour en savoir plus sur cet endroit
	</string>
	<string name="TooltipAgentUrl">
		Cliquez pour afficher le profil de ce résident
	</string>
	<string name="TooltipAgentInspect">
		En savoir plus sur ce résident
	</string>
	<string name="TooltipAgentMute">
		Cliquer pour ignorer ce résident
	</string>
	<string name="TooltipAgentUnmute">
		Cliquer pour ne plus ignorer ce résident
	</string>
	<string name="TooltipAgentIM">
		Cliquer pour envoyer un IM à ce résident
	</string>
	<string name="TooltipAgentPay">
		Cliquer pour payer ce résident
	</string>
	<string name="TooltipAgentOfferTeleport">
		Cliquer pour proposer une téléportation à ce résident
	</string>
	<string name="TooltipAgentRequestFriend">
		Cliquer pour demander à ce résident d&apos;être votre ami
	</string>
	<string name="TooltipGroupUrl">
		Cliquez pour afficher la description de ce groupe
	</string>
	<string name="TooltipEventUrl">
		Cliquez pour afficher la description de cet événement
	</string>
	<string name="TooltipClassifiedUrl">
		Cliquez pour afficher cette petite annonce
	</string>
	<string name="TooltipParcelUrl">
		Cliquez pour afficher la description de cette parcelle
	</string>
	<string name="TooltipTeleportUrl">
		Cliquez pour vous téléporter à cet endroit
	</string>
	<string name="TooltipObjectIMUrl">
		Cliquez pour afficher la description de cet objet
	</string>
	<string name="TooltipMapUrl">
		Cliquez pour voir cet emplacement sur la carte
	</string>
	<string name="TooltipSLAPP">
		Cliquez pour exécuter la commande secondlife://
	</string>
	<string name="CurrentURL" value=" URL actuelle : [CurrentURL]"/>
	<string name="SLurlLabelTeleport">
		Me téléporter vers
	</string>
	<string name="SLurlLabelShowOnMap">
		Afficher la carte pour
	</string>
	<string name="SLappAgentMute">
		Ignorer
	</string>
	<string name="SLappAgentUnmute">
		Ne plus ignorer
	</string>
	<string name="SLappAgentIM">
		IM
	</string>
	<string name="SLappAgentPay">
		Payer
	</string>
	<string name="SLappAgentOfferTeleport">
		Proposer une téléportation à
	</string>
	<string name="SLappAgentRequestFriend">
		Demande d&apos;amitié
	</string>
	<string name="BUTTON_CLOSE_DARWIN">
		Fermer (⌘W)
	</string>
	<string name="BUTTON_CLOSE_WIN">
		Fermer (Ctrl+W)
	</string>
	<string name="BUTTON_CLOSE_CHROME">
		Fermer
	</string>
	<string name="BUTTON_RESTORE">
		Restaurer
	</string>
	<string name="BUTTON_MINIMIZE">
		Minimiser
	</string>
	<string name="BUTTON_TEAR_OFF">
		Réduire
	</string>
	<string name="BUTTON_DOCK">
		Attacher
	</string>
	<string name="BUTTON_HELP">
		Afficher l&apos;aide
	</string>
	<string name="Searching">
		Recherche...
	</string>
	<string name="NoneFound">
		Aucun résultat.
	</string>
	<string name="RetrievingData">
		En cours d&apos;extraction...
	</string>
	<string name="ReleaseNotes">
		Notes de version
	</string>
	<string name="RELEASE_NOTES_BASE_URL">
		http://wiki.secondlife.com/wiki/Release_Notes/
	</string>
	<string name="LoadingData">
		Chargement...
	</string>
	<string name="AvatarNameNobody">
		(personne)
	</string>
	<string name="AvatarNameWaiting">
		(en attente)
	</string>
	<string name="AvatarNameMultiple">
		(multiple)
	</string>
	<string name="GroupNameNone">
		(aucun)
	</string>
	<string name="AvalineCaller">
		Appelant Avaline [ORDER]
	</string>
	<string name="AssetErrorNone">
		Aucune erreur
	</string>
	<string name="AssetErrorRequestFailed">
		Requête de l&apos;actif : échec
	</string>
	<string name="AssetErrorNonexistentFile">
		Requête de l&apos;actif : fichier inexistant
	</string>
	<string name="AssetErrorNotInDatabase">
		Requête de l&apos;actif : actif introuvable dans la base de données
	</string>
	<string name="AssetErrorEOF">
		Fin du ficher
	</string>
	<string name="AssetErrorCannotOpenFile">
		Impossible d&apos;ouvrir le fichier
	</string>
	<string name="AssetErrorFileNotFound">
		Fichier introuvable
	</string>
	<string name="AssetErrorTCPTimeout">
		Délai d&apos;attente du transfert du fichier dépassé
	</string>
	<string name="AssetErrorCircuitGone">
		Disparition du circuit
	</string>
	<string name="AssetErrorPriceMismatch">
		Il y a une différence de prix entre le client et le serveur
	</string>
	<string name="AssetErrorUnknownStatus">
		Statut inconnu
	</string>
	<string name="texture">
		texture
	</string>
	<string name="sound">
		son
	</string>
	<string name="calling card">
		carte de visite
	</string>
	<string name="landmark">
		repère
	</string>
	<string name="legacy script">
		script (ancienne version)
	</string>
	<string name="clothing">
		habits
	</string>
	<string name="object">
		objet
	</string>
	<string name="note card">
		note
	</string>
	<string name="folder">
		dossier
	</string>
	<string name="root">
		racine
	</string>
	<string name="lsl2 script">
		script LSL2
	</string>
	<string name="lsl bytecode">
		bytecode LSL
	</string>
	<string name="tga texture">
		texture tga
	</string>
	<string name="body part">
		partie du corps
	</string>
	<string name="snapshot">
		photo
	</string>
	<string name="lost and found">
		Objets trouvés
	</string>
	<string name="targa image">
		image targa
	</string>
	<string name="trash">
		Corbeille
	</string>
	<string name="jpeg image">
		image jpeg
	</string>
	<string name="animation">
		animation
	</string>
	<string name="gesture">
		geste
	</string>
	<string name="simstate">
		simstate
	</string>
	<string name="favorite">
		favori
	</string>
	<string name="symbolic link">
		lien
	</string>
	<string name="symbolic folder link">
		lien du dossier
	</string>
	<string name="mesh">
		maillage
	</string>
	<string name="AvatarEditingAppearance">
		(Apparence en cours de modification)
	</string>
	<string name="AvatarAway">
		Absent
	</string>
	<string name="AvatarBusy">
		Occupé
	</string>
	<string name="AvatarMuted">
		Bloqué(e)
	</string>
	<string name="anim_express_afraid">
		Effrayé
	</string>
	<string name="anim_express_anger">
		En colère
	</string>
	<string name="anim_away">
		Absent
	</string>
	<string name="anim_backflip">
		Salto arrière
	</string>
	<string name="anim_express_laugh">
		Rire en se tenant le ventre
	</string>
	<string name="anim_express_toothsmile">
		Grand sourire
	</string>
	<string name="anim_blowkiss">
		Envoyer un baiser
	</string>
	<string name="anim_express_bored">
		Bailler d&apos;ennui
	</string>
	<string name="anim_bow">
		S&apos;incliner
	</string>
	<string name="anim_clap">
		Applaudir
	</string>
	<string name="anim_courtbow">
		Révérence de cour
	</string>
	<string name="anim_express_cry">
		Pleurer
	</string>
	<string name="anim_dance1">
		Danse 1
	</string>
	<string name="anim_dance2">
		Danse 2
	</string>
	<string name="anim_dance3">
		Danse 3
	</string>
	<string name="anim_dance4">
		Danse 4
	</string>
	<string name="anim_dance5">
		Danse 5
	</string>
	<string name="anim_dance6">
		Danse 6
	</string>
	<string name="anim_dance7">
		Danse 7
	</string>
	<string name="anim_dance8">
		Danse 8
	</string>
	<string name="anim_express_disdain">
		Mépris
	</string>
	<string name="anim_drink">
		Boire
	</string>
	<string name="anim_express_embarrased">
		Gêne
	</string>
	<string name="anim_angry_fingerwag">
		Désapprobation
	</string>
	<string name="anim_fist_pump">
		Victoire
	</string>
	<string name="anim_yoga_float">
		Yoga
	</string>
	<string name="anim_express_frown">
		Froncer les sourcils
	</string>
	<string name="anim_impatient">
		Impatient
	</string>
	<string name="anim_jumpforjoy">
		Sauter de joie
	</string>
	<string name="anim_kissmybutt">
		Va te faire voir !
	</string>
	<string name="anim_express_kiss">
		Envoyer un baiser
	</string>
	<string name="anim_laugh_short">
		Rire
	</string>
	<string name="anim_musclebeach">
		Montrer ses muscles
	</string>
	<string name="anim_no_unhappy">
		Non (mécontent)
	</string>
	<string name="anim_no_head">
		Non
	</string>
	<string name="anim_nyanya">
		Na na na na nère
	</string>
	<string name="anim_punch_onetwo">
		Gauche-droite
	</string>
	<string name="anim_express_open_mouth">
		Bouche ouverte
	</string>
	<string name="anim_peace">
		Paix
	</string>
	<string name="anim_point_you">
		Montrer quelqu&apos;un du doigt
	</string>
	<string name="anim_point_me">
		Se montrer du doigt
	</string>
	<string name="anim_punch_l">
		Gauche
	</string>
	<string name="anim_punch_r">
		Droite
	</string>
	<string name="anim_rps_countdown">
		Compter (pierre-papier-ciseaux)
	</string>
	<string name="anim_rps_paper">
		Papier (pierre-papier-ciseaux)
	</string>
	<string name="anim_rps_rock">
		Pierre (pierre-papier-ciseaux)
	</string>
	<string name="anim_rps_scissors">
		Ciseaux (pierre-papier-ciseaux)
	</string>
	<string name="anim_express_repulsed">
		Dégoût
	</string>
	<string name="anim_kick_roundhouse_r">
		Coup de pied circulaire
	</string>
	<string name="anim_express_sad">
		Triste
	</string>
	<string name="anim_salute">
		Salut
	</string>
	<string name="anim_shout">
		Crier
	</string>
	<string name="anim_express_shrug">
		Hausser les épaules
	</string>
	<string name="anim_express_smile">
		Sourire
	</string>
	<string name="anim_smoke_idle">
		Fumer, immobile
	</string>
	<string name="anim_smoke_inhale">
		Fumer, prendre une bouffée
	</string>
	<string name="anim_smoke_throw_down">
		Fumer, jeter son mégot
	</string>
	<string name="anim_express_surprise">
		Surprise
	</string>
	<string name="anim_sword_strike_r">
		Coup d&apos;épée
	</string>
	<string name="anim_angry_tantrum">
		Caprice
	</string>
	<string name="anim_express_tongue_out">
		Tirer la langue
	</string>
	<string name="anim_hello">
		Faire signe
	</string>
	<string name="anim_whisper">
		Chuchoter
	</string>
	<string name="anim_whistle">
		Siffler
	</string>
	<string name="anim_express_wink">
		Clin d&apos;œil
	</string>
	<string name="anim_wink_hollywood">
		Clin d&apos;œil (Hollywood)
	</string>
	<string name="anim_express_worry">
		Soucis
	</string>
	<string name="anim_yes_happy">
		Oui (Joie)
	</string>
	<string name="anim_yes_head">
		Oui
	</string>
	<string name="texture_loading">
		Chargement...
	</string>
	<string name="worldmap_offline">
		Hors ligne
	</string>
	<string name="worldmap_item_tooltip_format">
		[AREA] m² [PRICE] L$
	</string>
	<string name="worldmap_results_none_found">
		Aucun résultat.
	</string>
	<string name="worldmap_agent_position">
		Vous êtes ici
	</string>
	<string name="minimap_distance">
		(Distance: [DISTANCE] m)
	</string>
	<string name="Ok">
		OK
	</string>
	<string name="Premature end of file">
		Fichier incomplet
	</string>
	<string name="ST_NO_JOINT">
		Impossible de trouver ROOT ou JOINT.
	</string>
	<string name="whisper">
		chuchote :
	</string>
	<string name="shout">
		crie :
	</string>
	<string name="ringing">
		Connexion au chat vocal du Monde en cours…
	</string>
	<string name="connected">
		Connecté(e)
	</string>
	<string name="unavailable">
		Voix non disponible à l&apos;endroit où vous êtes
	</string>
	<string name="hang_up">
		Déconnecté du chat vocal
	</string>
	<string name="reconnect_nearby">
		Vous allez maintenant être reconnecté(e) au chat vocal près de vous.
	</string>
	<string name="ScriptQuestionCautionChatGranted">
		&apos;[OBJECTNAME]&apos;, un objet appartenant à [OWNERNAME], situé dans [REGIONNAME] à [REGIONPOS], a reçu le droit de : [PERMISSIONS].
	</string>
	<string name="ScriptQuestionCautionChatDenied">
		&apos;[OBJECTNAME]&apos;, un objet appartenant à [OWNERNAME], situé dans [REGIONNAME] à [REGIONPOS], n&apos;a pas reçu le droit de : [PERMISSIONS].
	</string>
	<string name="ScriptTakeMoney">
		Débiter vos Linden dollars (L$)
	</string>
	<string name="ActOnControlInputs">
		Utiliser vos touches de commandes
	</string>
	<string name="RemapControlInputs">
		Reconfigurer vos touches de commandes
	</string>
	<string name="AnimateYourAvatar">
		Animer votre avatar
	</string>
	<string name="AttachToYourAvatar">
		Attacher à votre avatar
	</string>
	<string name="ReleaseOwnership">
		Passer l&apos;objet dans le domaine public (sans propriétaire)
	</string>
	<string name="LinkAndDelink">
		Lier et délier d&apos;autres objets
	</string>
	<string name="AddAndRemoveJoints">
		Créer et supprimer des liens avec d&apos;autres objets
	</string>
	<string name="ChangePermissions">
		Modifier ses droits
	</string>
	<string name="TrackYourCamera">
		Suivre votre caméra
	</string>
	<string name="ControlYourCamera">
		Contrôler votre caméra
	</string>
	<string name="NotConnected">
		Pas connecté(e)
	</string>
	<string name="SIM_ACCESS_PG">
		Général
	</string>
	<string name="SIM_ACCESS_MATURE">
		Modéré
	</string>
	<string name="SIM_ACCESS_ADULT">
		Adulte
	</string>
	<string name="SIM_ACCESS_DOWN">
		Hors ligne
	</string>
	<string name="SIM_ACCESS_MIN">
		Inconnu
	</string>
	<string name="land_type_unknown">
		(inconnu)
	</string>
	<string name="Estate / Full Region">
		Domaine / Région entière
	</string>
	<string name="Estate / Homestead">
		Domaine / Homestead
	</string>
	<string name="Mainland / Homestead">
		Continent / Homestead
	</string>
	<string name="Mainland / Full Region">
		Continent / Région entière
	</string>
	<string name="all_files">
		Tous fichiers
	</string>
	<string name="sound_files">
		Sons
	</string>
	<string name="animation_files">
		Animations
	</string>
	<string name="image_files">
		Images
	</string>
	<string name="save_file_verb">
		Enregistrer
	</string>
	<string name="load_file_verb">
		Charger
	</string>
	<string name="targa_image_files">
		Images Targa
	</string>
	<string name="bitmap_image_files">
		Images Bitmap
	</string>
	<string name="avi_movie_file">
		Fichier de film AVI
	</string>
	<string name="xaf_animation_file">
		Fichier d&apos;animation XAF
	</string>
	<string name="xml_file">
		Fichier XML
	</string>
	<string name="raw_file">
		Fichier RAW
	</string>
	<string name="compressed_image_files">
		Images compressées
	</string>
	<string name="load_files">
		Charger des fichiers
	</string>
	<string name="choose_the_directory">
		Choisir le répertoire
	</string>
	<string name="AvatarSetNotAway">
		Présent
	</string>
	<string name="AvatarSetAway">
		Absent
	</string>
	<string name="AvatarSetNotBusy">
		Pas occupé
	</string>
	<string name="AvatarSetBusy">
		Occupé
	</string>
	<string name="shape">
		Silhouette
	</string>
	<string name="skin">
		Peau
	</string>
	<string name="hair">
		Cheveux
	</string>
	<string name="eyes">
		Yeux
	</string>
	<string name="shirt">
		Chemise
	</string>
	<string name="pants">
		Pantalon
	</string>
	<string name="shoes">
		Chaussures
	</string>
	<string name="socks">
		Chaussettes
	</string>
	<string name="jacket">
		Veste
	</string>
	<string name="gloves">
		Gants
	</string>
	<string name="undershirt">
		Débardeur
	</string>
	<string name="underpants">
		Caleçon
	</string>
	<string name="skirt">
		Jupe
	</string>
	<string name="alpha">
		Alpha
	</string>
	<string name="tattoo">
		Tatouage
	</string>
	<string name="physics">
		Propriétés physiques
	</string>
	<string name="invalid">
		non valide
	</string>
	<string name="none">
		aucun
	</string>
	<string name="shirt_not_worn">
		Chemise non portée
	</string>
	<string name="pants_not_worn">
		Pantalon non porté
	</string>
	<string name="shoes_not_worn">
		Chaussures non portées
	</string>
	<string name="socks_not_worn">
		Chaussettes non portées
	</string>
	<string name="jacket_not_worn">
		Veste non portée
	</string>
	<string name="gloves_not_worn">
		Gants non portés
	</string>
	<string name="undershirt_not_worn">
		Débardeur non porté
	</string>
	<string name="underpants_not_worn">
		Caleçon non porté
	</string>
	<string name="skirt_not_worn">
		Jupe non portée
	</string>
	<string name="alpha_not_worn">
		Alpha non porté
	</string>
	<string name="tattoo_not_worn">
		Tatouage non porté
	</string>
	<string name="physics_not_worn">
		Propriétés physiques non portées
	</string>
	<string name="invalid_not_worn">
		non valide
	</string>
	<string name="create_new_shape">
		Créer une nouvelle silhouette
	</string>
	<string name="create_new_skin">
		Créer une nouvelle peau
	</string>
	<string name="create_new_hair">
		Créer de nouveaux cheveux
	</string>
	<string name="create_new_eyes">
		Créer de nouveaux yeux
	</string>
	<string name="create_new_shirt">
		Créer une nouvelle chemise
	</string>
	<string name="create_new_pants">
		Créer un nouveau pantalon
	</string>
	<string name="create_new_shoes">
		Créer de nouvelles chaussures
	</string>
	<string name="create_new_socks">
		Créer de nouvelles chaussettes
	</string>
	<string name="create_new_jacket">
		Créer une nouvelle veste
	</string>
	<string name="create_new_gloves">
		Créer de nouveaux gants
	</string>
	<string name="create_new_undershirt">
		Créer un nouveau débardeur
	</string>
	<string name="create_new_underpants">
		Créer un nouveau caleçon
	</string>
	<string name="create_new_skirt">
		Créer une nouvelle jupe
	</string>
	<string name="create_new_alpha">
		Créer un nouvel alpha
	</string>
	<string name="create_new_tattoo">
		Créer un nouveau tatouage
	</string>
	<string name="create_new_physics">
		Créer de nouvelles propriétés physiques
	</string>
	<string name="create_new_invalid">
		non valide
	</string>
	<string name="NewWearable">
		Nouv. [WEARABLE_ITEM]
	</string>
	<string name="next">
		Suivant
	</string>
	<string name="ok">
		OK
	</string>
	<string name="GroupNotifyGroupNotice">
		Note au groupe
	</string>
	<string name="GroupNotifyGroupNotices">
		Notices au groupe
	</string>
	<string name="GroupNotifySentBy">
		Envoyée par
	</string>
	<string name="GroupNotifyAttached">
		Pièce(s) jointe(s) :
	</string>
	<string name="GroupNotifyViewPastNotices">
		Consultez les notices précédentes ou choisissez de ne plus recevoir ces messages ici.
	</string>
	<string name="GroupNotifyOpenAttachment">
		Ouvrir pièce jointe
	</string>
	<string name="GroupNotifySaveAttachment">
		Enregistrer la pièce jointe
	</string>
	<string name="TeleportOffer">
		Offre de téléportation
	</string>
	<string name="StartUpNotifications">
		De nouvelles notifications sont arrivées en votre absence.
	</string>
	<string name="OverflowInfoChannelString">
		Vous avez %d notification(s) supplémentaire(s)
	</string>
	<string name="BodyPartsRightArm">
		Bras droit
	</string>
	<string name="BodyPartsHead">
		Tête
	</string>
	<string name="BodyPartsLeftArm">
		Bras gauche
	</string>
	<string name="BodyPartsLeftLeg">
		Jambe gauche
	</string>
	<string name="BodyPartsTorso">
		Torse
	</string>
	<string name="BodyPartsRightLeg">
		Jambe droite
	</string>
	<string name="GraphicsQualityLow">
		Faible
	</string>
	<string name="GraphicsQualityMid">
		Moyen
	</string>
	<string name="GraphicsQualityHigh">
		Élevé
	</string>
	<string name="LeaveMouselook">
		Appuyez sur ESC pour quitter la vue subjective
	</string>
	<string name="InventoryNoMatchingItems">
		Vous n&apos;avez pas trouvé ce que vous cherchiez ? Essayez [secondlife:///app/search/all/[SEARCH_TERM] Rechercher].
	</string>
	<string name="PlacesNoMatchingItems">
		Vous n&apos;avez pas trouvé ce que vous cherchiez ? Essayez [secondlife:///app/search/places/[SEARCH_TERM] Rechercher].
	</string>
	<string name="FavoritesNoMatchingItems">
		Faites glisser un repère ici pour l&apos;ajouter à vos Favoris.
	</string>
	<string name="InventoryNoTexture">
		Vous n&apos;avez pas de copie de cette texture dans votre inventaire
	</string>
	<string name="InventoryInboxNoItems">
		Ici seront livrés les articles achetés sur la Place du marché.
	</string>
	<string name="InventoryOutboxNoItems">
		Faites glisser des articles ici en vue de les publier sur votre vitrine de la Place du marché.
	</string>
	<string name="no_transfer" value=" (pas de transfert)"/>
	<string name="no_modify" value=" (pas de modification)"/>
	<string name="no_copy" value=" (pas de copie)"/>
	<string name="worn" value=" (porté)"/>
	<string name="link" value=" (lien)"/>
	<string name="broken_link" value=" (broken_link)"/>
	<string name="LoadingContents">
		chargement des contenus en cours...
	</string>
	<string name="NoContents">
		Aucun contenu
	</string>
	<string name="WornOnAttachmentPoint" value=" (porté sur [ATTACHMENT_POINT])"/>
	<string name="ActiveGesture" value="[GESLABEL] (actif)"/>
	<string name="PermYes">
		Oui
	</string>
	<string name="PermNo">
		Non
	</string>
	<string name="Chat Message" value="Chat :"/>
	<string name="Sound" value=" Son :"/>
	<string name="Wait" value=" --- Attendre :"/>
	<string name="AnimFlagStop" value=" Arrêter l&apos;animation :"/>
	<string name="AnimFlagStart" value=" Lancer l&apos;animation :"/>
	<string name="Wave" value=" Faire signe"/>
	<string name="GestureActionNone" value="À choisir"/>
	<string name="HelloAvatar" value=" Bonjour, avatar !"/>
	<string name="ViewAllGestures" value="  Tout afficher &gt;&gt;"/>
	<string name="GetMoreGestures" value="Plus &gt;&gt;"/>
	<string name="Animations" value=" Animations,"/>
	<string name="Calling Cards" value=" Cartes de visite,"/>
	<string name="Clothing" value=" Habits,"/>
	<string name="Gestures" value=" Gestes,"/>
	<string name="Landmarks" value=" Repères,"/>
	<string name="Notecards" value=" Notes,"/>
	<string name="Objects" value=" Objets,"/>
	<string name="Scripts" value=" Scripts,"/>
	<string name="Sounds" value=" Sons,"/>
	<string name="Textures" value=" Textures,"/>
	<string name="Snapshots" value=" Photos,"/>
	<string name="No Filters" value="Non "/>
	<string name="Since Logoff" value="depuis la déconnexion"/>
	<string name="InvFolder My Inventory">
		Mon inventaire
	</string>
<<<<<<< HEAD
	<string name="InvFolder Favorites">
		Mes Favoris
	</string>
=======
>>>>>>> 812ad1b6
	<string name="InvFolder Library">
		Bibliothèque
	</string>
	<string name="InvFolder Textures">
		Textures
	</string>
	<string name="InvFolder Sounds">
		Sons
	</string>
	<string name="InvFolder Calling Cards">
		Cartes de visite
	</string>
	<string name="InvFolder Landmarks">
		Repères
	</string>
	<string name="InvFolder Scripts">
		Scripts
	</string>
	<string name="InvFolder Clothing">
		Habits
	</string>
	<string name="InvFolder Objects">
		Objets
	</string>
	<string name="InvFolder Notecards">
		Notes
	</string>
	<string name="InvFolder New Folder">
		Nouveau dossier
	</string>
	<string name="InvFolder Inventory">
		Inventaire
	</string>
	<string name="InvFolder Uncompressed Images">
		Images non compressées
	</string>
	<string name="InvFolder Body Parts">
		Parties du corps
	</string>
	<string name="InvFolder Trash">
		Corbeille
	</string>
	<string name="InvFolder Photo Album">
		Albums photo
	</string>
	<string name="InvFolder Lost And Found">
		Objets trouvés
	</string>
	<string name="InvFolder Uncompressed Sounds">
		Sons non compressés
	</string>
	<string name="InvFolder Animations">
		Animations
	</string>
	<string name="InvFolder Gestures">
		Gestes
	</string>
	<string name="InvFolder Favorite">
		Mes Favoris
	</string>
	<string name="InvFolder favorite">
		Mes Favoris
	</string>
	<string name="InvFolder Current Outfit">
		Tenue actuelle
	</string>
	<string name="InvFolder Initial Outfits">
		Tenues initiales
	</string>
	<string name="InvFolder My Outfits">
		Mes tenues
	</string>
	<string name="InvFolder Accessories">
		Accessoires
	</string>
	<string name="InvFolder Meshes">
		Maillages
	</string>
	<string name="InvFolder Friends">
		Amis
	</string>
	<string name="InvFolder All">
		Tout
	</string>
	<string name="no_attachments">
		Aucun élément attaché porté
	</string>
	<string name="Buy">
		Acheter
	</string>
	<string name="BuyforL$">
		Acheter des L$
	</string>
	<string name="Stone">
		Pierre
	</string>
	<string name="Metal">
		Métal
	</string>
	<string name="Glass">
		Verre
	</string>
	<string name="Wood">
		Bois
	</string>
	<string name="Flesh">
		Chair
	</string>
	<string name="Plastic">
		Plastique
	</string>
	<string name="Rubber">
		Caoutchouc
	</string>
	<string name="Light">
		Léger
	</string>
	<string name="KBShift">
		Maj-
	</string>
	<string name="KBCtrl">
		Ctrl
	</string>
	<string name="Chest">
		Poitrine
	</string>
	<string name="Skull">
		Crâne
	</string>
	<string name="Left Shoulder">
		Épaule gauche
	</string>
	<string name="Right Shoulder">
		Épaule droite
	</string>
	<string name="Left Hand">
		Main gauche
	</string>
	<string name="Right Hand">
		Main droite
	</string>
	<string name="Left Foot">
		Pied gauche
	</string>
	<string name="Right Foot">
		Pied droit
	</string>
	<string name="Spine">
		Colonne
	</string>
	<string name="Pelvis">
		Bassin
	</string>
	<string name="Mouth">
		Bouche
	</string>
	<string name="Chin">
		Menton
	</string>
	<string name="Left Ear">
		Oreille gauche
	</string>
	<string name="Right Ear">
		Oreille droite
	</string>
	<string name="Left Eyeball">
		Globe oculaire gauche
	</string>
	<string name="Right Eyeball">
		Globe oculaire droit
	</string>
	<string name="Nose">
		Nez
	</string>
	<string name="R Upper Arm">
		Bras D
	</string>
	<string name="R Forearm">
		Avant-bras D
	</string>
	<string name="L Upper Arm">
		Bras G
	</string>
	<string name="L Forearm">
		Avant-bras G
	</string>
	<string name="Right Hip">
		Hanche droite
	</string>
	<string name="R Upper Leg">
		Cuisse D
	</string>
	<string name="R Lower Leg">
		Jambe D
	</string>
	<string name="Left Hip">
		Hanche gauche
	</string>
	<string name="L Upper Leg">
		Cuisse G
	</string>
	<string name="L Lower Leg">
		Jambe G
	</string>
	<string name="Stomach">
		Estomac
	</string>
	<string name="Left Pec">
		Pectoral gauche
	</string>
	<string name="Right Pec">
		Pectoral droit
	</string>
	<string name="Invalid Attachment">
		Point d&apos;attache non valide
	</string>
	<string name="YearsMonthsOld">
		[AGEYEARS] [AGEMONTHS]
	</string>
	<string name="YearsOld">
		[AGEYEARS]
	</string>
	<string name="MonthsOld">
		[AGEMONTHS]
	</string>
	<string name="WeeksOld">
		[AGEWEEKS]
	</string>
	<string name="DaysOld">
		[AGEDAYS]
	</string>
	<string name="TodayOld">
		Inscrit aujourd&apos;hui
	</string>
	<string name="AgeYearsA">
		[COUNT] an
	</string>
	<string name="AgeYearsB">
		[COUNT] ans
	</string>
	<string name="AgeYearsC">
		[COUNT] ans
	</string>
	<string name="AgeMonthsA">
		[COUNT] mois
	</string>
	<string name="AgeMonthsB">
		[COUNT] mois
	</string>
	<string name="AgeMonthsC">
		[COUNT] mois
	</string>
	<string name="AgeWeeksA">
		[COUNT] semaine
	</string>
	<string name="AgeWeeksB">
		[COUNT] semaines
	</string>
	<string name="AgeWeeksC">
		[COUNT] semaines
	</string>
	<string name="AgeDaysA">
		[COUNT] jour
	</string>
	<string name="AgeDaysB">
		[COUNT] jours
	</string>
	<string name="AgeDaysC">
		[COUNT] jours
	</string>
	<string name="GroupMembersA">
		[COUNT] membre
	</string>
	<string name="GroupMembersB">
		[COUNT] membres
	</string>
	<string name="GroupMembersC">
		[COUNT] membres
	</string>
	<string name="AcctTypeResident">
		Résident
	</string>
	<string name="AcctTypeTrial">
		Essai
	</string>
	<string name="AcctTypeCharterMember">
		Membre originaire
	</string>
	<string name="AcctTypeEmployee">
		Employé(e) de Linden Lab
	</string>
	<string name="PaymentInfoUsed">
		Infos de paiement utilisées
	</string>
	<string name="PaymentInfoOnFile">
		Infos de paiement enregistrées
	</string>
	<string name="NoPaymentInfoOnFile">
		Aucune info de paiement enregistrée
	</string>
	<string name="AgeVerified">
		Personne dont l&apos;âge a été vérifié
	</string>
	<string name="NotAgeVerified">
		Personne dont l&apos;âge n&apos;a pas été vérifié
	</string>
	<string name="Center 2">
		Centre 2
	</string>
	<string name="Top Right">
		En haut à droite
	</string>
	<string name="Top">
		En haut
	</string>
	<string name="Top Left">
		En haut à gauche
	</string>
	<string name="Center">
		Centre
	</string>
	<string name="Bottom Left">
		En bas à gauche
	</string>
	<string name="Bottom">
		Bas
	</string>
	<string name="Bottom Right">
		En bas à droite
	</string>
	<string name="CompileQueueDownloadedCompiling">
		Téléchargé, compilation en cours
	</string>
	<string name="CompileQueueScriptNotFound">
		Script introuvable sur le serveur.
	</string>
	<string name="CompileQueueProblemDownloading">
		Problème lors du téléchargement
	</string>
	<string name="CompileQueueInsufficientPermDownload">
		Droits insuffisants pour télécharger un script.
	</string>
	<string name="CompileQueueInsufficientPermFor">
		Droits insuffisants pour
	</string>
	<string name="CompileQueueUnknownFailure">
		Échec du téléchargement, erreur inconnue
	</string>
	<string name="CompileQueueTitle">
		Recompilation - progrès
	</string>
	<string name="CompileQueueStart">
		recompiler
	</string>
	<string name="ResetQueueTitle">
		Réinitialiser les progrès
	</string>
	<string name="ResetQueueStart">
		réinitialiser
	</string>
	<string name="RunQueueTitle">
		Lancer
	</string>
	<string name="RunQueueStart">
		lancer
	</string>
	<string name="NotRunQueueTitle">
		Arrêter
	</string>
	<string name="NotRunQueueStart">
		arrêter
	</string>
	<string name="CompileSuccessful">
		Compilation réussie !
	</string>
	<string name="CompileSuccessfulSaving">
		Compilation réussie, enregistrement en cours...
	</string>
	<string name="SaveComplete">
		Enregistrement terminé.
	</string>
	<string name="ObjectOutOfRange">
		Script (objet hors de portée)
	</string>
	<string name="GodToolsObjectOwnedBy">
		Objet [OBJECT] appartenant à [OWNER]
	</string>
	<string name="GroupsNone">
		aucun
	</string>
	<string name="Group" value=" (groupe)"/>
	<string name="Unknown">
		(Inconnu)
	</string>
	<string name="SummaryForTheWeek" value="Récapitulatif de la semaine, début le "/>
	<string name="NextStipendDay" value=". Prochaine prime le "/>
	<string name="GroupIndividualShare" value="                      Groupe    Part individuelle"/>
	<string name="GroupColumn" value="Groupe"/>
	<string name="Balance">
		Solde
	</string>
	<string name="Credits">
		Crédits
	</string>
	<string name="Debits">
		Débits
	</string>
	<string name="Total">
		Total
	</string>
	<string name="NoGroupDataFound">
		Aucune donnée trouvée pour le groupe
	</string>
	<string name="IMParentEstate">
		domaine parent
	</string>
	<string name="IMMainland">
		continent
	</string>
	<string name="IMTeen">
		teen
	</string>
	<string name="Anyone">
		n&apos;importe qui
	</string>
	<string name="RegionInfoError">
		erreur
	</string>
	<string name="RegionInfoAllEstatesOwnedBy">
		tous les domaines appartenant à [OWNER]
	</string>
	<string name="RegionInfoAllEstatesYouOwn">
		tous les domaines vous appartenant
	</string>
	<string name="RegionInfoAllEstatesYouManage">
		tous les domaines que vous gérez pour [OWNER]
	</string>
	<string name="RegionInfoAllowedResidents">
		Résidents autorisés : ([ALLOWEDAGENTS], max. [MAXACCESS])
	</string>
	<string name="RegionInfoAllowedGroups">
		Groupes autorisés : ([ALLOWEDGROUPS], max. [MAXACCESS])
	</string>
	<string name="ScriptLimitsParcelScriptMemory">
		Mémoire des scripts de parcelles
	</string>
	<string name="ScriptLimitsParcelsOwned">
		Parcelles répertoriées : [PARCELS]
	</string>
	<string name="ScriptLimitsMemoryUsed">
		Mémoire utilisée : [COUNT] Ko sur [MAX] ; [AVAILABLE] Ko disponibles
	</string>
	<string name="ScriptLimitsMemoryUsedSimple">
		Mémoire utilisée : [COUNT] Ko
	</string>
	<string name="ScriptLimitsParcelScriptURLs">
		URL des scripts de parcelles
	</string>
	<string name="ScriptLimitsURLsUsed">
		URL utilisées : [COUNT] sur [MAX] ; [AVAILABLE] disponible(s)
	</string>
	<string name="ScriptLimitsURLsUsedSimple">
		URL utilisées : [COUNT]
	</string>
	<string name="ScriptLimitsRequestError">
		Une erreur est survenue pendant la requête d&apos;informations.
	</string>
	<string name="ScriptLimitsRequestNoParcelSelected">
		Aucune parcelle sélectionnée
	</string>
	<string name="ScriptLimitsRequestWrongRegion">
		Erreur : les informations de script ne sont disponibles que dans votre région actuelle.
	</string>
	<string name="ScriptLimitsRequestWaiting">
		Extraction des informations en cours...
	</string>
	<string name="ScriptLimitsRequestDontOwnParcel">
		Vous n&apos;avez pas le droit d&apos;examiner cette parcelle.
	</string>
	<string name="SITTING_ON">
		Assis(e) dessus
	</string>
	<string name="ATTACH_CHEST">
		Poitrine
	</string>
	<string name="ATTACH_HEAD">
		Tête
	</string>
	<string name="ATTACH_LSHOULDER">
		Épaule gauche
	</string>
	<string name="ATTACH_RSHOULDER">
		Épaule droite
	</string>
	<string name="ATTACH_LHAND">
		Main gauche
	</string>
	<string name="ATTACH_RHAND">
		Main droite
	</string>
	<string name="ATTACH_LFOOT">
		Pied gauche
	</string>
	<string name="ATTACH_RFOOT">
		Pied droit
	</string>
	<string name="ATTACH_BACK">
		Précédent
	</string>
	<string name="ATTACH_PELVIS">
		Bassin
	</string>
	<string name="ATTACH_MOUTH">
		Bouche
	</string>
	<string name="ATTACH_CHIN">
		Menton
	</string>
	<string name="ATTACH_LEAR">
		Oreille gauche
	</string>
	<string name="ATTACH_REAR">
		Oreille droite
	</string>
	<string name="ATTACH_LEYE">
		Œil gauche
	</string>
	<string name="ATTACH_REYE">
		Œil droit
	</string>
	<string name="ATTACH_NOSE">
		Nez
	</string>
	<string name="ATTACH_RUARM">
		Bras droit
	</string>
	<string name="ATTACH_RLARM">
		Avant-bras droit
	</string>
	<string name="ATTACH_LUARM">
		Bras gauche
	</string>
	<string name="ATTACH_LLARM">
		Avant-bras gauche
	</string>
	<string name="ATTACH_RHIP">
		Hanche droite
	</string>
	<string name="ATTACH_RULEG">
		Cuisse droite
	</string>
	<string name="ATTACH_RLLEG">
		Jambe droite
	</string>
	<string name="ATTACH_LHIP">
		Hanche gauche
	</string>
	<string name="ATTACH_LULEG">
		Cuisse gauche
	</string>
	<string name="ATTACH_LLLEG">
		Jambe gauche
	</string>
	<string name="ATTACH_BELLY">
		Ventre
	</string>
	<string name="ATTACH_RPEC">
		Pectoral droit
	</string>
	<string name="ATTACH_LPEC">
		Pectoral gauche
	</string>
	<string name="ATTACH_HUD_CENTER_2">
		HUD centre 2
	</string>
	<string name="ATTACH_HUD_TOP_RIGHT">
		HUD en haut à droite
	</string>
	<string name="ATTACH_HUD_TOP_CENTER">
		HUD en haut au centre
	</string>
	<string name="ATTACH_HUD_TOP_LEFT">
		HUD en haut à gauche
	</string>
	<string name="ATTACH_HUD_CENTER_1">
		HUD centre 1
	</string>
	<string name="ATTACH_HUD_BOTTOM_LEFT">
		HUD en bas à gauche
	</string>
	<string name="ATTACH_HUD_BOTTOM">
		HUD en bas
	</string>
	<string name="ATTACH_HUD_BOTTOM_RIGHT">
		HUD en bas à droite
	</string>
	<string name="CursorPos">
		Ligne [LINE], colonne [COLUMN]
	</string>
	<string name="PanelDirCountFound">
		[COUNT] trouvé(s)
	</string>
	<string name="PanelDirTimeStr">
		[hour12,datetime,slt]:[min,datetime,slt] [ampm,datetime,slt]
	</string>
	<string name="PanelDirEventsDateText">
		[mthnum,datetime,slt]/[day,datetime,slt]
	</string>
	<string name="PanelContentsTooltip">
		Contenu de l&apos;objet
	</string>
	<string name="PanelContentsNewScript">
		Nouveau script
	</string>
	<string name="BusyModeResponseDefault">
		Le résident auquel vous avez envoyé un message est en mode Occupé, ce qui signifie qu&apos;il a demandé à ne pas être dérangé.  Votre message restera affiché dans son panneau IM afin qu&apos;il puisse le lire ultérieurement.
	</string>
	<string name="MuteByName">
		(par nom)
	</string>
	<string name="MuteAgent">
		(résident)
	</string>
	<string name="MuteObject">
		(objet)
	</string>
	<string name="MuteGroup">
		(groupe)
	</string>
	<string name="MuteExternal">
		(externe)
	</string>
	<string name="RegionNoCovenant">
		Il n&apos;y a aucun règlement pour ce domaine.
	</string>
	<string name="RegionNoCovenantOtherOwner">
		Il n&apos;y a aucun règlement pour ce domaine. Le terrain sur ce domaine est vendu par le propriétaire, non par Linden Lab.  Pour en savoir plus, veuillez contacter le propriétaire.
	</string>
	<string name="covenant_last_modified" value="Dernière modification :"/>
	<string name="none_text" value=" (aucun)"/>
	<string name="never_text" value=" (jamais)"/>
	<string name="GroupOwned">
		Propriété du groupe
	</string>
	<string name="Public">
		Public
	</string>
	<string name="LocalSettings">
		Réglages locaux
	</string>
	<string name="RegionSettings">
		Réglages de la région
	</string>
	<string name="ClassifiedClicksTxt">
		Clics : [TELEPORT] téléportation, [MAP] carte, [PROFILE] profil
	</string>
	<string name="ClassifiedUpdateAfterPublish">
		(mise à jour après la publication)
	</string>
	<string name="NoPicksClassifiedsText">
		Vous n&apos;avez pas créé de favoris ni de petites annonces Cliquez sur le bouton Plus pour créer un favori ou une petite annonce.
	</string>
	<string name="NoAvatarPicksClassifiedsText">
		L&apos;utilisateur n&apos;a ni favoris ni petites annonces.
	</string>
	<string name="PicksClassifiedsLoadingText">
		Chargement...
	</string>
	<string name="MultiPreviewTitle">
		Prévisualiser
	</string>
	<string name="MultiPropertiesTitle">
		Propriétés
	</string>
	<string name="InvOfferAnObjectNamed">
		Un objet appelé
	</string>
	<string name="InvOfferOwnedByGroup">
		possédé par le groupe
	</string>
	<string name="InvOfferOwnedByUnknownGroup">
		possédé par un groupe inconnu
	</string>
	<string name="InvOfferOwnedBy">
		possédé par
	</string>
	<string name="InvOfferOwnedByUnknownUser">
		possédé par un résident inconnu
	</string>
	<string name="InvOfferGaveYou">
		vous a donné
	</string>
	<string name="InvOfferDecline">
		Vous refusez l&apos;offre [DESC] de &lt;nolink&gt;[NAME]&lt;/nolink&gt;.
	</string>
	<string name="GroupMoneyTotal">
		Total
	</string>
	<string name="GroupMoneyBought">
		acheté
	</string>
	<string name="GroupMoneyPaidYou">
		vous a payé
	</string>
	<string name="GroupMoneyPaidInto">
		payé
	</string>
	<string name="GroupMoneyBoughtPassTo">
		a acheté un pass à
	</string>
	<string name="GroupMoneyPaidFeeForEvent">
		a payé des frais pour un événement
	</string>
	<string name="GroupMoneyPaidPrizeForEvent">
		a payé un prix pour un événement
	</string>
	<string name="GroupMoneyBalance">
		Solde
	</string>
	<string name="GroupMoneyCredits">
		Crédits
	</string>
	<string name="GroupMoneyDebits">
		Débits
	</string>
	<string name="ViewerObjectContents">
		Contenus
	</string>
	<string name="AcquiredItems">
		Objets acquis
	</string>
	<string name="Cancel">
		Annuler
	</string>
	<string name="UploadingCosts">
		Le chargement de [NAME] coûte [AMOUNT] L$
	</string>
	<string name="BuyingCosts">
		Cet achat coûte [AMOUNT] L$
	</string>
	<string name="UnknownFileExtension">
		Extension de fichier inconnue .%s
.wav, .tga, .bmp, .jpg, .jpeg, ou .bvh acceptés
	</string>
	<string name="MuteObject2">
		Ignorer
	</string>
	<string name="MuteAvatar">
		Ignorer
	</string>
	<string name="UnmuteObject">
		Ne plus ignorer
	</string>
	<string name="UnmuteAvatar">
		Ne plus ignorer
	</string>
	<string name="AddLandmarkNavBarMenu">
		Ajouter à mes repères...
	</string>
	<string name="EditLandmarkNavBarMenu">
		Modifier mon repère...
	</string>
	<string name="accel-mac-control">
		⌃
	</string>
	<string name="accel-mac-command">
		⌘
	</string>
	<string name="accel-mac-option">
		⌥
	</string>
	<string name="accel-mac-shift">
		⇧
	</string>
	<string name="accel-win-control">
		Ctrl+
	</string>
	<string name="accel-win-alt">
		Alt+
	</string>
	<string name="accel-win-shift">
		Maj+
	</string>
	<string name="FileSaved">
		Fichier enregistré
	</string>
	<string name="Receiving">
		Réception
	</string>
	<string name="AM">
		Matin
	</string>
	<string name="PM">
		Après-midi
	</string>
	<string name="PST">
		PST
	</string>
	<string name="PDT">
		PDT
	</string>
	<string name="Direction_Forward">
		Avant
	</string>
	<string name="Direction_Left">
		Gauche
	</string>
	<string name="Direction_Right">
		Droite
	</string>
	<string name="Direction_Back">
		Arrière
	</string>
	<string name="Direction_North">
		Nord
	</string>
	<string name="Direction_South">
		Sud
	</string>
	<string name="Direction_West">
		Ouest
	</string>
	<string name="Direction_East">
		Est
	</string>
	<string name="Direction_Up">
		Haut
	</string>
	<string name="Direction_Down">
		Bas
	</string>
	<string name="Any Category">
		Toutes catégories
	</string>
	<string name="Shopping">
		Shopping
	</string>
	<string name="Land Rental">
		Terrains à louer
	</string>
	<string name="Property Rental">
		Propriétés à louer
	</string>
	<string name="Special Attraction">
		Divertissements
	</string>
	<string name="New Products">
		Nouveaux produits
	</string>
	<string name="Employment">
		Emplois
	</string>
	<string name="Wanted">
		Offres
	</string>
	<string name="Service">
		Services
	</string>
	<string name="Personal">
		Divers
	</string>
	<string name="None">
		Aucun
	</string>
	<string name="Linden Location">
		Appartenant aux Lindens
	</string>
	<string name="Adult">
		Adulte
	</string>
	<string name="Arts&amp;Culture">
		Arts et culture
	</string>
	<string name="Business">
		Business
	</string>
	<string name="Educational">
		Éducation
	</string>
	<string name="Gaming">
		Jeux
	</string>
	<string name="Hangout">
		Favoris
	</string>
	<string name="Newcomer Friendly">
		Accueil pour les nouveaux
	</string>
	<string name="Parks&amp;Nature">
		Parcs et nature
	</string>
	<string name="Residential">
		Résidentiel
	</string>
	<string name="Stage">
		Phase
	</string>
	<string name="Other">
		Autre
	</string>
	<string name="Rental">
		Location
	</string>
	<string name="Any">
		Aucun
	</string>
	<string name="You">
		Vous
	</string>
	<string name=":">
		:
	</string>
	<string name=",">
		,
	</string>
	<string name="...">
		...
	</string>
	<string name="***">
		***
	</string>
	<string name="(">
		(
	</string>
	<string name=")">
		)
	</string>
	<string name=".">
		.
	</string>
	<string name="&apos;">
		&apos;
	</string>
	<string name="---">
		---
	</string>
	<string name="Multiple Media">
		Médias multiples
	</string>
	<string name="Play Media">
		Lire/pauser le média
	</string>
	<string name="MBCmdLineError">
		Une erreur est survenue lors de la lecture de la ligne de commande.
Merci de consulter : http://wiki.secondlife.com/wiki/Client_parameters
Erreur :
	</string>
	<string name="MBCmdLineUsg">
		[APP_NAME] - Utilisation de la ligne de commande :
	</string>
	<string name="MBUnableToAccessFile">
		[APP_NAME] ne peut accéder à un fichier requis.

Cela vient du fait que quelqu&apos;un a ouvert plusieurs copies ou que votre système pense qu&apos;un fichier est ouvert.
Si ce message persiste, veuillez redémarrer votre ordinateur.
Si le problème persiste, vous devrez peut-être complètement désinstaller puis réinstaller [APP_NAME].
	</string>
	<string name="MBFatalError">
		Erreur fatale
	</string>
	<string name="MBRequiresAltiVec">
		[APP_NAME] nécessite un microprocesseur AltiVec (version G4 ou antérieure).
	</string>
	<string name="MBAlreadyRunning">
		[APP_NAME] est déjà en cours d&apos;exécution.
Vérifiez si une version minimisée du programme apparaît dans votre barre de tâches.
Si ce message persiste, redémarrez votre ordinateur.
	</string>
	<string name="MBFrozenCrashed">
		[APP_NAME] semble avoir crashé lors de l&apos;utilisation précédente.
Voulez-vous envoyer un rapport de crash ?
	</string>
	<string name="MBAlert">
		Notification
	</string>
	<string name="MBNoDirectX">
		[APP_NAME] ne peut détecter DirectX 9.0b ou une version supérieure.
[APP_NAME] utilise DirectX pour détecter les matériels et/ou les pilotes qui ne sont pas à jour et peuvent causer des problèmes de stabilité, de performance ou des plantages.  Bien que vous puissiez utiliser [APP_NAME] sans DirectX, nous vous recommandons de l&apos;utiliser avec DirectX 9.0b.

Voulez-vous continuer ?
	</string>
	<string name="MBWarning">
		Avertissement
	</string>
	<string name="MBNoAutoUpdate">
		Les mises à jour automatiques n&apos;existent pas encore pour Linux.
Veuillez télécharger la dernière version sur www.secondlife.com.
	</string>
	<string name="MBRegClassFailed">
		RegisterClass a échoué
	</string>
	<string name="MBError">
		Erreur
	</string>
	<string name="MBFullScreenErr">
		Impossible d&apos;ouvrir le mode plein écran à [WIDTH] x [HEIGHT].
Utilisation du mode fenêtré.
	</string>
	<string name="MBDestroyWinFailed">
		Erreur de fermeture lors de la destruction de la fenêtre (DestroyWindow() a échoué)
	</string>
	<string name="MBShutdownErr">
		Erreur de fermeture
	</string>
	<string name="MBDevContextErr">
		Impossible de créer le contexte GL
	</string>
	<string name="MBPixelFmtErr">
		Impossible de trouver le format pixel approprié
	</string>
	<string name="MBPixelFmtDescErr">
		Impossible de trouver la description du format pixel
	</string>
	<string name="MBTrueColorWindow">
		[APP_NAME] nécessite True Color (32 bits) pour s&apos;exécuter.
Accédez aux paramètres d&apos;affichage de votre ordinateur et réglez le mode couleur sur 32 bits.
	</string>
	<string name="MBAlpha">
		[APP_NAME] ne peut pas s&apos;exécuter, car il n&apos;y pas de canal alpha 8 bits accessible.  En général, ceci vient de problèmes avec le pilote de la carte vidéo.
Assurez-vous d&apos;avoir installé le pilote de carte vidéo le plus récent possible.
Assurez-vous aussi que votre écran est réglé sur True Color (32 bits) sous Panneau de configuration &gt; Affichage &gt; Paramètres.
Si ce message persiste, veuillez aller sur la page [SUPPORT_SITE].
	</string>
	<string name="MBPixelFmtSetErr">
		Impossible de trouver le format pixel approprié
	</string>
	<string name="MBGLContextErr">
		Impossible de créer le contexte de rendu GL
	</string>
	<string name="MBGLContextActErr">
		Impossible d&apos;activer le contexte de rendu GL
	</string>
	<string name="MBVideoDrvErr">
		[APP_NAME] ne peut pas s&apos;exécuter car les pilotes de votre carte vidéo n&apos;ont pas été installés correctement, ne sont pas à jour, ou sont pour du matériel non pris en charge. Assurez-vous d&apos;avoir des pilotes de cartes vidéos récents, et même si vous avez les plus récents, réinstallez-les.

Si ce message persiste, veuillez aller sur la page [SUPPORT_SITE].
	</string>
	<string name="5 O&apos;Clock Shadow">
		Peu
	</string>
	<string name="All White">
		Tout blancs
	</string>
	<string name="Anime Eyes">
		Grand yeux
	</string>
	<string name="Arced">
		Arqués
	</string>
	<string name="Arm Length">
		Longueur des bras
	</string>
	<string name="Attached">
		Attachés
	</string>
	<string name="Attached Earlobes">
		Lobes
	</string>
	<string name="Back Fringe">
		Mèches de derrière
	</string>
	<string name="Baggy">
		Plus
	</string>
	<string name="Bangs">
		Frange
	</string>
	<string name="Beady Eyes">
		Yeux perçants
	</string>
	<string name="Belly Size">
		Taille du ventre
	</string>
	<string name="Big">
		Plus
	</string>
	<string name="Big Butt">
		Grosses fesses
	</string>
	<string name="Big Hair Back">
		Volume : Derrière
	</string>
	<string name="Big Hair Front">
		Volume : Devant
	</string>
	<string name="Big Hair Top">
		Volume : Haut
	</string>
	<string name="Big Head">
		Plus
	</string>
	<string name="Big Pectorals">
		Gros pectoraux
	</string>
	<string name="Big Spikes">
		Spikes
	</string>
	<string name="Black">
		Noir
	</string>
	<string name="Blonde">
		Blond
	</string>
	<string name="Blonde Hair">
		Cheveux blonds
	</string>
	<string name="Blush">
		Blush
	</string>
	<string name="Blush Color">
		Couleur du blush
	</string>
	<string name="Blush Opacity">
		Opacité du blush
	</string>
	<string name="Body Definition">
		Contour du corps
	</string>
	<string name="Body Fat">
		Graisse
	</string>
	<string name="Body Freckles">
		Grains de beauté
	</string>
	<string name="Body Thick">
		Plus
	</string>
	<string name="Body Thickness">
		Épaisseur du corps
	</string>
	<string name="Body Thin">
		Moins
	</string>
	<string name="Bow Legged">
		Jambes arquées
	</string>
	<string name="Breast Buoyancy">
		Hauteur des seins
	</string>
	<string name="Breast Cleavage">
		Clivage
	</string>
	<string name="Breast Size">
		Taille des seins
	</string>
	<string name="Bridge Width">
		Arête du nez
	</string>
	<string name="Broad">
		Large
	</string>
	<string name="Brow Size">
		Taille du front
	</string>
	<string name="Bug Eyes">
		Yeux globuleux
	</string>
	<string name="Bugged Eyes">
		Yeux globuleux
	</string>
	<string name="Bulbous">
		En bulbe
	</string>
	<string name="Bulbous Nose">
		Nez en bulbe
	</string>
	<string name="Breast Physics Mass">
		Masse des seins
	</string>
	<string name="Breast Physics Smoothing">
		Lissage des seins
	</string>
	<string name="Breast Physics Gravity">
		Gravité des seins
	</string>
	<string name="Breast Physics Drag">
		Résistance de l&apos;air sur les seins
	</string>
	<string name="Breast Physics InOut Max Effect">
		Effet max.
	</string>
	<string name="Breast Physics InOut Spring">
		Vibration
	</string>
	<string name="Breast Physics InOut Gain">
		Amplification
	</string>
	<string name="Breast Physics InOut Damping">
		Amortissement
	</string>
	<string name="Breast Physics UpDown Max Effect">
		Effet max.
	</string>
	<string name="Breast Physics UpDown Spring">
		Vibration
	</string>
	<string name="Breast Physics UpDown Gain">
		Amplification
	</string>
	<string name="Breast Physics UpDown Damping">
		Amortissement
	</string>
	<string name="Breast Physics LeftRight Max Effect">
		Effet max.
	</string>
	<string name="Breast Physics LeftRight Spring">
		Vibration
	</string>
	<string name="Breast Physics LeftRight Gain">
		Amplification
	</string>
	<string name="Breast Physics LeftRight Damping">
		Amortissement
	</string>
	<string name="Belly Physics Mass">
		Masse du ventre
	</string>
	<string name="Belly Physics Smoothing">
		Lissage du ventre
	</string>
	<string name="Belly Physics Gravity">
		Gravité du ventre
	</string>
	<string name="Belly Physics Drag">
		Résistance de l&apos;air sur le ventre
	</string>
	<string name="Belly Physics UpDown Max Effect">
		Effet max.
	</string>
	<string name="Belly Physics UpDown Spring">
		Vibration
	</string>
	<string name="Belly Physics UpDown Gain">
		Amplification
	</string>
	<string name="Belly Physics UpDown Damping">
		Amortissement
	</string>
	<string name="Butt Physics Mass">
		Masse des fesses
	</string>
	<string name="Butt Physics Smoothing">
		Lissage des fesses
	</string>
	<string name="Butt Physics Gravity">
		Gravité des fesses
	</string>
	<string name="Butt Physics Drag">
		Résistance de l&apos;air sur les fesses
	</string>
	<string name="Butt Physics UpDown Max Effect">
		Effet max.
	</string>
	<string name="Butt Physics UpDown Spring">
		Vibration
	</string>
	<string name="Butt Physics UpDown Gain">
		Amplification
	</string>
	<string name="Butt Physics UpDown Damping">
		Amortissement
	</string>
	<string name="Butt Physics LeftRight Max Effect">
		Effet max.
	</string>
	<string name="Butt Physics LeftRight Spring">
		Vibration
	</string>
	<string name="Butt Physics LeftRight Gain">
		Amplification
	</string>
	<string name="Butt Physics LeftRight Damping">
		Amortissement
	</string>
	<string name="Bushy Eyebrows">
		Sourcils touffus
	</string>
	<string name="Bushy Hair">
		Beaucoup
	</string>
	<string name="Butt Size">
		Taille des fesses
	</string>
	<string name="Butt Gravity">
		Gravité des fesses
	</string>
	<string name="bustle skirt">
		Jupe gonflante
	</string>
	<string name="no bustle">
		Pas gonflante
	</string>
	<string name="more bustle">
		Plus gonflante
	</string>
	<string name="Chaplin">
		Moins
	</string>
	<string name="Cheek Bones">
		Pommettes
	</string>
	<string name="Chest Size">
		Taille de la poitrine
	</string>
	<string name="Chin Angle">
		Angle du menton
	</string>
	<string name="Chin Cleft">
		Fente du menton
	</string>
	<string name="Chin Curtains">
		Favoris
	</string>
	<string name="Chin Depth">
		Profondeur
	</string>
	<string name="Chin Heavy">
		Menton lourd
	</string>
	<string name="Chin In">
		Menton rentré
	</string>
	<string name="Chin Out">
		Menton sorti
	</string>
	<string name="Chin-Neck">
		Menton-cou
	</string>
	<string name="Clear">
		Clair
	</string>
	<string name="Cleft">
		Fendu
	</string>
	<string name="Close Set Eyes">
		Yeux rapprochés
	</string>
	<string name="Closed">
		Fermé(s)
	</string>
	<string name="Closed Back">
		Fermé à l&apos;arrière
	</string>
	<string name="Closed Front">
		Fermé devant
	</string>
	<string name="Closed Left">
		Fermé à gauche
	</string>
	<string name="Closed Right">
		Fermé à droite
	</string>
	<string name="Coin Purse">
		Mini
	</string>
	<string name="Collar Back">
		Col arrière
	</string>
	<string name="Collar Front">
		Col devant
	</string>
	<string name="Corner Down">
		Coin vers le bas
	</string>
	<string name="Corner Up">
		Coin vers le haut
	</string>
	<string name="Creased">
		Fripée
	</string>
	<string name="Crooked Nose">
		Déviation du nez
	</string>
	<string name="Cuff Flare">
		Jambes
	</string>
	<string name="Dark">
		Sombre
	</string>
	<string name="Dark Green">
		Vert foncé
	</string>
	<string name="Darker">
		Plus foncé
	</string>
	<string name="Deep">
		Profonde
	</string>
	<string name="Default Heels">
		Talons par défaut
	</string>
	<string name="Dense">
		Dense
	</string>
	<string name="Double Chin">
		Double menton
	</string>
	<string name="Downturned">
		Pointant vers le bas
	</string>
	<string name="Duffle Bag">
		Maxi
	</string>
	<string name="Ear Angle">
		Angle de l&apos;oreille
	</string>
	<string name="Ear Size">
		Taille
	</string>
	<string name="Ear Tips">
		Extrémités
	</string>
	<string name="Egg Head">
		Proéminence
	</string>
	<string name="Eye Bags">
		Cernes
	</string>
	<string name="Eye Color">
		Couleur des yeux
	</string>
	<string name="Eye Depth">
		Profondeur
	</string>
	<string name="Eye Lightness">
		Clarté
	</string>
	<string name="Eye Opening">
		Ouverture
	</string>
	<string name="Eye Pop">
		Œil proéminent
	</string>
	<string name="Eye Size">
		Taille de l&apos;œil
	</string>
	<string name="Eye Spacing">
		Espacement
	</string>
	<string name="Eyebrow Arc">
		Arc
	</string>
	<string name="Eyebrow Density">
		Épaisseur sourcils
	</string>
	<string name="Eyebrow Height">
		Hauteur
	</string>
	<string name="Eyebrow Points">
		Direction
	</string>
	<string name="Eyebrow Size">
		Taille
	</string>
	<string name="Eyelash Length">
		Longueur des cils
	</string>
	<string name="Eyeliner">
		Eyeliner
	</string>
	<string name="Eyeliner Color">
		Couleur de l&apos;eyeliner
	</string>
	<string name="Eyes Bugged">
		Yeux globuleux
	</string>
	<string name="Face Shear">
		Visage
	</string>
	<string name="Facial Definition">
		Définition
	</string>
	<string name="Far Set Eyes">
		Yeux écartés
	</string>
	<string name="Fat Lips">
		Lèvres épaisses
	</string>
	<string name="Female">
		Femme
	</string>
	<string name="Fingerless">
		Sans doigts
	</string>
	<string name="Fingers">
		Doigts
	</string>
	<string name="Flared Cuffs">
		Jambes larges
	</string>
	<string name="Flat">
		Moins
	</string>
	<string name="Flat Butt">
		Fesses plates
	</string>
	<string name="Flat Head">
		Tête plate
	</string>
	<string name="Flat Toe">
		Orteil plat
	</string>
	<string name="Foot Size">
		Pointure
	</string>
	<string name="Forehead Angle">
		Angle du front
	</string>
	<string name="Forehead Heavy">
		Front lourd
	</string>
	<string name="Freckles">
		Tâches de rousseur
	</string>
	<string name="Front Fringe">
		Mèches de devant
	</string>
	<string name="Full Back">
		Arrière touffu
	</string>
	<string name="Full Eyeliner">
		Eyeliner marqué
	</string>
	<string name="Full Front">
		Devant touffu
	</string>
	<string name="Full Hair Sides">
		Côtés touffus
	</string>
	<string name="Full Sides">
		Côtés touffus
	</string>
	<string name="Glossy">
		Brillant
	</string>
	<string name="Glove Fingers">
		Gants avec doigts
	</string>
	<string name="Glove Length">
		Longueur
	</string>
	<string name="Hair">
		Cheveux
	</string>
	<string name="Hair Back">
		Cheveux : Derrière
	</string>
	<string name="Hair Front">
		Cheveux : Devant
	</string>
	<string name="Hair Sides">
		Cheveux : Côtés
	</string>
	<string name="Hair Sweep">
		Sens de la coiffure
	</string>
	<string name="Hair Thickess">
		Épaisseur cheveux
	</string>
	<string name="Hair Thickness">
		Épaisseur cheveux
	</string>
	<string name="Hair Tilt">
		Inclinaison
	</string>
	<string name="Hair Tilted Left">
		Vers la gauche
	</string>
	<string name="Hair Tilted Right">
		Vers la droite
	</string>
	<string name="Hair Volume">
		Cheveux : Volume
	</string>
	<string name="Hand Size">
		Taille de la main
	</string>
	<string name="Handlebars">
		Plus
	</string>
	<string name="Head Length">
		Longueur
	</string>
	<string name="Head Shape">
		Forme
	</string>
	<string name="Head Size">
		Taille
	</string>
	<string name="Head Stretch">
		Allongement
	</string>
	<string name="Heel Height">
		Talons
	</string>
	<string name="Heel Shape">
		Forme des talons
	</string>
	<string name="Height">
		Taille
	</string>
	<string name="High">
		Haut
	</string>
	<string name="High Heels">
		Talons hauts
	</string>
	<string name="High Jaw">
		Haut
	</string>
	<string name="High Platforms">
		Haute
	</string>
	<string name="High and Tight">
		Haut et serré
	</string>
	<string name="Higher">
		Plus élevé
	</string>
	<string name="Hip Length">
		Longueur hanche
	</string>
	<string name="Hip Width">
		Largeur hanche
	</string>
	<string name="In">
		Rentré
	</string>
	<string name="In Shdw Color">
		Couleur ombre interne
	</string>
	<string name="In Shdw Opacity">
		Opacité ombre interne
	</string>
	<string name="Inner Eye Corner">
		Coin interne
	</string>
	<string name="Inner Eye Shadow">
		Ombre de l&apos;œil interne
	</string>
	<string name="Inner Shadow">
		Ombre interne
	</string>
	<string name="Jacket Length">
		Longueur de la veste
	</string>
	<string name="Jacket Wrinkles">
		Plis de la veste
	</string>
	<string name="Jaw Angle">
		Angle mâchoire
	</string>
	<string name="Jaw Jut">
		Saillie mâchoire
	</string>
	<string name="Jaw Shape">
		Mâchoire
	</string>
	<string name="Join">
		Rapprochés
	</string>
	<string name="Jowls">
		Bajoues
	</string>
	<string name="Knee Angle">
		Angle du genou
	</string>
	<string name="Knock Kneed">
		Genoux rapprochés
	</string>
	<string name="Large">
		Plus
	</string>
	<string name="Large Hands">
		Grandes mains
	</string>
	<string name="Left Part">
		Raie à gauche
	</string>
	<string name="Leg Length">
		Longueur
	</string>
	<string name="Leg Muscles">
		Muscles
	</string>
	<string name="Less">
		Moins
	</string>
	<string name="Less Body Fat">
		Moins
	</string>
	<string name="Less Curtains">
		Moins
	</string>
	<string name="Less Freckles">
		Moins
	</string>
	<string name="Less Full">
		Moins
	</string>
	<string name="Less Gravity">
		Moins
	</string>
	<string name="Less Love">
		Moins
	</string>
	<string name="Less Muscles">
		Moins
	</string>
	<string name="Less Muscular">
		Moins
	</string>
	<string name="Less Rosy">
		Moins
	</string>
	<string name="Less Round">
		Moins ronde
	</string>
	<string name="Less Saddle">
		Moins
	</string>
	<string name="Less Square">
		Moins carrée
	</string>
	<string name="Less Volume">
		Moins
	</string>
	<string name="Less soul">
		Moins
	</string>
	<string name="Lighter">
		Plus léger
	</string>
	<string name="Lip Cleft">
		Fente labiale
	</string>
	<string name="Lip Cleft Depth">
		Prof. fente labiale
	</string>
	<string name="Lip Fullness">
		Volume des lèvres
	</string>
	<string name="Lip Pinkness">
		Rougeur des lèvres
	</string>
	<string name="Lip Ratio">
		Proportion des lèvres
	</string>
	<string name="Lip Thickness">
		Épaisseur
	</string>
	<string name="Lip Width">
		Largeur
	</string>
	<string name="Lipgloss">
		Brillant à lèvres
	</string>
	<string name="Lipstick">
		Rouge à lèvres
	</string>
	<string name="Lipstick Color">
		Couleur du rouge à lèvres
	</string>
	<string name="Long">
		Plus
	</string>
	<string name="Long Head">
		Tête longue
	</string>
	<string name="Long Hips">
		Hanches longues
	</string>
	<string name="Long Legs">
		Jambes longues
	</string>
	<string name="Long Neck">
		Long cou
	</string>
	<string name="Long Pigtails">
		Longues couettes
	</string>
	<string name="Long Ponytail">
		Longue queue de cheval
	</string>
	<string name="Long Torso">
		Torse long
	</string>
	<string name="Long arms">
		Bras longs
	</string>
	<string name="Loose Pants">
		Pantalons amples
	</string>
	<string name="Loose Shirt">
		Chemise ample
	</string>
	<string name="Loose Sleeves">
		Manches amples
	</string>
	<string name="Love Handles">
		Poignées d&apos;amour
	</string>
	<string name="Low">
		Bas
	</string>
	<string name="Low Heels">
		Talons bas
	</string>
	<string name="Low Jaw">
		Bas
	</string>
	<string name="Low Platforms">
		Basse
	</string>
	<string name="Low and Loose">
		Bas et ample
	</string>
	<string name="Lower">
		Abaisser
	</string>
	<string name="Lower Bridge">
		Arête inférieure
	</string>
	<string name="Lower Cheeks">
		Joue inférieure
	</string>
	<string name="Male">
		Homme
	</string>
	<string name="Middle Part">
		Raie au milieu
	</string>
	<string name="More">
		Plus
	</string>
	<string name="More Blush">
		Plus
	</string>
	<string name="More Body Fat">
		Plus
	</string>
	<string name="More Curtains">
		Plus
	</string>
	<string name="More Eyeshadow">
		Plus
	</string>
	<string name="More Freckles">
		Plus
	</string>
	<string name="More Full">
		Plus
	</string>
	<string name="More Gravity">
		Plus
	</string>
	<string name="More Lipstick">
		Plus
	</string>
	<string name="More Love">
		Plus
	</string>
	<string name="More Lower Lip">
		Inférieure plus grosse
	</string>
	<string name="More Muscles">
		Plus
	</string>
	<string name="More Muscular">
		Plus
	</string>
	<string name="More Rosy">
		Plus
	</string>
	<string name="More Round">
		Plus
	</string>
	<string name="More Saddle">
		Plus
	</string>
	<string name="More Sloped">
		Plus
	</string>
	<string name="More Square">
		Plus
	</string>
	<string name="More Upper Lip">
		Supérieure plus grosse
	</string>
	<string name="More Vertical">
		Plus
	</string>
	<string name="More Volume">
		Plus
	</string>
	<string name="More soul">
		Plus
	</string>
	<string name="Moustache">
		Moustache
	</string>
	<string name="Mouth Corner">
		Coin de la bouche
	</string>
	<string name="Mouth Position">
		Position
	</string>
	<string name="Mowhawk">
		Mowhawk
	</string>
	<string name="Muscular">
		Musclé
	</string>
	<string name="Mutton Chops">
		Longs
	</string>
	<string name="Nail Polish">
		Vernis à ongles
	</string>
	<string name="Nail Polish Color">
		Couleur du vernis
	</string>
	<string name="Narrow">
		Moins
	</string>
	<string name="Narrow Back">
		Arrière étroit
	</string>
	<string name="Narrow Front">
		Devant étroit
	</string>
	<string name="Narrow Lips">
		Lèvres étroites
	</string>
	<string name="Natural">
		Naturel
	</string>
	<string name="Neck Length">
		Longueur du cou
	</string>
	<string name="Neck Thickness">
		Épaisseur du cou
	</string>
	<string name="No Blush">
		Pas de blush
	</string>
	<string name="No Eyeliner">
		Pas d&apos;eyeliner
	</string>
	<string name="No Eyeshadow">
		Pas d&apos;ombre à paupières
	</string>
	<string name="No Lipgloss">
		Pas de brillant à lèvres
	</string>
	<string name="No Lipstick">
		Pas de rouge à lèvres
	</string>
	<string name="No Part">
		Pas de raie
	</string>
	<string name="No Polish">
		Pas de vernis
	</string>
	<string name="No Red">
		Pas de rouge
	</string>
	<string name="No Spikes">
		Pas de spikes
	</string>
	<string name="No White">
		Pas de blanc
	</string>
	<string name="No Wrinkles">
		Pas de rides
	</string>
	<string name="Normal Lower">
		Normal plus bas
	</string>
	<string name="Normal Upper">
		Normal plus haut
	</string>
	<string name="Nose Left">
		Nez à gauche
	</string>
	<string name="Nose Right">
		Nez à droite
	</string>
	<string name="Nose Size">
		Taille du nez
	</string>
	<string name="Nose Thickness">
		Épaisseur du nez
	</string>
	<string name="Nose Tip Angle">
		Angle bout du nez
	</string>
	<string name="Nose Tip Shape">
		Forme bout du nez
	</string>
	<string name="Nose Width">
		Largeur du nez
	</string>
	<string name="Nostril Division">
		Division narines
	</string>
	<string name="Nostril Width">
		Largeur narines
	</string>
	<string name="Opaque">
		Opaque
	</string>
	<string name="Open">
		Ouvert
	</string>
	<string name="Open Back">
		Derrière ouvert
	</string>
	<string name="Open Front">
		Devant ouvert
	</string>
	<string name="Open Left">
		Ouvert à gauche
	</string>
	<string name="Open Right">
		Ouvert à droite
	</string>
	<string name="Orange">
		Orange
	</string>
	<string name="Out">
		Sorti
	</string>
	<string name="Out Shdw Color">
		Couleur de l&apos;ombre externe
	</string>
	<string name="Out Shdw Opacity">
		Opacité de l&apos;ombre externe
	</string>
	<string name="Outer Eye Corner">
		Coin externe
	</string>
	<string name="Outer Eye Shadow">
		Ombre de l&apos;œil externe
	</string>
	<string name="Outer Shadow">
		Ombre externe
	</string>
	<string name="Overbite">
		Rentrée
	</string>
	<string name="Package">
		Parties
	</string>
	<string name="Painted Nails">
		Ongles vernis
	</string>
	<string name="Pale">
		Pâle
	</string>
	<string name="Pants Crotch">
		Entrejambe
	</string>
	<string name="Pants Fit">
		Taille
	</string>
	<string name="Pants Length">
		Longueur
	</string>
	<string name="Pants Waist">
		Taille
	</string>
	<string name="Pants Wrinkles">
		Plis
	</string>
	<string name="Part">
		Raie
	</string>
	<string name="Part Bangs">
		Séparation frange
	</string>
	<string name="Pectorals">
		Pectoraux
	</string>
	<string name="Pigment">
		Pigmentation
	</string>
	<string name="Pigtails">
		Couettes
	</string>
	<string name="Pink">
		Rose
	</string>
	<string name="Pinker">
		Plus rose
	</string>
	<string name="Platform Height">
		Platef. (hauteur)
	</string>
	<string name="Platform Width">
		Platef. (largeur)
	</string>
	<string name="Pointy">
		Pointue
	</string>
	<string name="Pointy Heels">
		Talons pointus
	</string>
	<string name="Ponytail">
		Queue de cheval
	</string>
	<string name="Poofy Skirt">
		Jupe bouffante
	</string>
	<string name="Pop Left Eye">
		Œil gauche saillant
	</string>
	<string name="Pop Right Eye">
		Œil droit saillant
	</string>
	<string name="Puffy">
		Plus
	</string>
	<string name="Puffy Eyelids">
		Paup. gonflées
	</string>
	<string name="Rainbow Color">
		Couleur arc en ciel
	</string>
	<string name="Red Hair">
		Cheveux roux
	</string>
	<string name="Regular">
		Standard
	</string>
	<string name="Right Part">
		Raie à droite
	</string>
	<string name="Rosy Complexion">
		Teint rosé
	</string>
	<string name="Round">
		Rond
	</string>
	<string name="Ruddiness">
		Rougeur
	</string>
	<string name="Ruddy">
		Rouge
	</string>
	<string name="Rumpled Hair">
		Texture
	</string>
	<string name="Saddle Bags">
		Culotte de cheval
	</string>
	<string name="Scrawny Leg">
		Jambes maigres
	</string>
	<string name="Separate">
		Séparés
	</string>
	<string name="Shallow">
		Creux
	</string>
	<string name="Shear Back">
		Coupe derrière
	</string>
	<string name="Shear Face">
		Visage
	</string>
	<string name="Shear Front">
		Front
	</string>
	<string name="Shear Left Up">
		Haut gauche décalé
	</string>
	<string name="Shear Right Up">
		Haut droit décalé
	</string>
	<string name="Sheared Back">
		Dégagé derrière
	</string>
	<string name="Sheared Front">
		Dégagé devant
	</string>
	<string name="Shift Left">
		Vers la gauche
	</string>
	<string name="Shift Mouth">
		Déplacement
	</string>
	<string name="Shift Right">
		Vers la droite
	</string>
	<string name="Shirt Bottom">
		Chemise
	</string>
	<string name="Shirt Fit">
		Taille
	</string>
	<string name="Shirt Wrinkles">
		Plis
	</string>
	<string name="Shoe Height">
		Hauteur
	</string>
	<string name="Short">
		Moins
	</string>
	<string name="Short Arms">
		Bras courts
	</string>
	<string name="Short Legs">
		Jambes courtes
	</string>
	<string name="Short Neck">
		Petit cou
	</string>
	<string name="Short Pigtails">
		Couettes courtes
	</string>
	<string name="Short Ponytail">
		Queue de cheval courte
	</string>
	<string name="Short Sideburns">
		Court
	</string>
	<string name="Short Torso">
		Torse court
	</string>
	<string name="Short hips">
		Hanches courtes
	</string>
	<string name="Shoulders">
		Épaules
	</string>
	<string name="Side Fringe">
		Mèches sur le côté
	</string>
	<string name="Sideburns">
		Favoris
	</string>
	<string name="Sides Hair">
		Cheveux sur le côté
	</string>
	<string name="Sides Hair Down">
		Cheveux sur le côté en bas
	</string>
	<string name="Sides Hair Up">
		Cheveux sur le côté en haut
	</string>
	<string name="Skinny Neck">
		Cou maigre
	</string>
	<string name="Skirt Fit">
		Taille jupe
	</string>
	<string name="Skirt Length">
		Longueur jupe
	</string>
	<string name="Slanted Forehead">
		Front incliné
	</string>
	<string name="Sleeve Length">
		Longueur manche
	</string>
	<string name="Sleeve Looseness">
		Ampleur manche
	</string>
	<string name="Slit Back">
		Fente : Derrière
	</string>
	<string name="Slit Front">
		Fente : Devant
	</string>
	<string name="Slit Left">
		Fente : Gauche
	</string>
	<string name="Slit Right">
		Fente : Droite
	</string>
	<string name="Small">
		Moins
	</string>
	<string name="Small Hands">
		Petites mains
	</string>
	<string name="Small Head">
		Moins
	</string>
	<string name="Smooth">
		Moins
	</string>
	<string name="Smooth Hair">
		Cheveux lisses
	</string>
	<string name="Socks Length">
		Longueur
	</string>
	<string name="Soulpatch">
		Barbichette
	</string>
	<string name="Sparse">
		Rares
	</string>
	<string name="Spiked Hair">
		Mèches en pointe
	</string>
	<string name="Square">
		Carrée
	</string>
	<string name="Square Toe">
		Orteil carré
	</string>
	<string name="Squash Head">
		Écraser la tête
	</string>
	<string name="Stretch Head">
		Allonger la tête
	</string>
	<string name="Sunken">
		Saillante
	</string>
	<string name="Sunken Chest">
		Poitrine enfoncée
	</string>
	<string name="Sunken Eyes">
		Yeux enfoncés
	</string>
	<string name="Sweep Back">
		En arrière
	</string>
	<string name="Sweep Forward">
		Vers l&apos;avant
	</string>
	<string name="Tall">
		Plus
	</string>
	<string name="Taper Back">
		Arrière
	</string>
	<string name="Taper Front">
		Avant
	</string>
	<string name="Thick Heels">
		Talons épais
	</string>
	<string name="Thick Neck">
		Cou épais
	</string>
	<string name="Thick Toe">
		Orteil épais
	</string>
	<string name="Thin">
		Mince
	</string>
	<string name="Thin Eyebrows">
		Sourcils fins
	</string>
	<string name="Thin Lips">
		Lèvres fines
	</string>
	<string name="Thin Nose">
		Nez fin
	</string>
	<string name="Tight Chin">
		Menton fin
	</string>
	<string name="Tight Cuffs">
		Jambes serrées
	</string>
	<string name="Tight Pants">
		Pantalons serrés
	</string>
	<string name="Tight Shirt">
		Chemise serrée
	</string>
	<string name="Tight Skirt">
		Jupe serrée
	</string>
	<string name="Tight Sleeves">
		Manches serrées
	</string>
	<string name="Toe Shape">
		Forme de l&apos;orteil
	</string>
	<string name="Toe Thickness">
		Épaisseur orteil
	</string>
	<string name="Torso Length">
		Longueur du torse
	</string>
	<string name="Torso Muscles">
		Muscles du torse
	</string>
	<string name="Torso Scrawny">
		Torse maigre
	</string>
	<string name="Unattached">
		Séparés
	</string>
	<string name="Uncreased">
		Lisse
	</string>
	<string name="Underbite">
		Sortie
	</string>
	<string name="Unnatural">
		Artificiel
	</string>
	<string name="Upper Bridge">
		Arête supérieure
	</string>
	<string name="Upper Cheeks">
		Joue supérieure
	</string>
	<string name="Upper Chin Cleft">
		Menton supérieur
	</string>
	<string name="Upper Eyelid Fold">
		Paupière sup.
	</string>
	<string name="Upturned">
		En trompette
	</string>
	<string name="Very Red">
		Très rouge
	</string>
	<string name="Waist Height">
		Hauteur taille
	</string>
	<string name="Well-Fed">
		Ronde
	</string>
	<string name="White Hair">
		Cheveux blancs
	</string>
	<string name="Wide">
		Plus
	</string>
	<string name="Wide Back">
		Derrière large
	</string>
	<string name="Wide Front">
		Devant large
	</string>
	<string name="Wide Lips">
		Lèvres larges
	</string>
	<string name="Wild">
		Artificiel
	</string>
	<string name="Wrinkles">
		Rides
	</string>
	<string name="LocationCtrlAddLandmarkTooltip">
		Ajouter à mes repères
	</string>
	<string name="LocationCtrlEditLandmarkTooltip">
		Modifier mon repère
	</string>
	<string name="LocationCtrlInfoBtnTooltip">
		En savoir plus sur l&apos;emplacement actuel
	</string>
	<string name="LocationCtrlComboBtnTooltip">
		Historique de mes emplacements
	</string>
	<string name="LocationCtrlForSaleTooltip">
		Acheter ce terrain
	</string>
	<string name="LocationCtrlVoiceTooltip">
		Chat vocal indisponible ici
	</string>
	<string name="LocationCtrlFlyTooltip">
		Vol interdit
	</string>
	<string name="LocationCtrlPushTooltip">
		Pas de bousculades
	</string>
	<string name="LocationCtrlBuildTooltip">
		Construction/placement d&apos;objets interdit
	</string>
	<string name="LocationCtrlScriptsTooltip">
		Scripts interdits
	</string>
	<string name="LocationCtrlDamageTooltip">
		Santé
	</string>
	<string name="LocationCtrlAdultIconTooltip">
		Région de type Adulte
	</string>
	<string name="LocationCtrlModerateIconTooltip">
		Région de type Modéré
	</string>
	<string name="LocationCtrlGeneralIconTooltip">
		Région de type Général
	</string>
	<string name="LocationCtrlSeeAVsTooltip">
		Avatars visibles et chat autorisé en dehors de cette parcelle
	</string>
	<string name="UpdaterWindowTitle">
		[APP_NAME] - Mise à jour
	</string>
	<string name="UpdaterNowUpdating">
		Mise à jour de [APP_NAME]...
	</string>
	<string name="UpdaterNowInstalling">
		Installation de [APP_NAME]...
	</string>
	<string name="UpdaterUpdatingDescriptive">
		Le client [APP_NAME] est en train d&apos;être mis à jour.  Cela peut prendre un certain temps, merci de votre patience.
	</string>
	<string name="UpdaterProgressBarTextWithEllipses">
		Mise à jour en cours...
	</string>
	<string name="UpdaterProgressBarText">
		Mise à jour en cours
	</string>
	<string name="UpdaterFailDownloadTitle">
		Le téléchargement de la mise à jour a échoué
	</string>
	<string name="UpdaterFailUpdateDescriptive">
		Une erreur est survenue lors de la mise à jour de [APP_NAME]. Veuillez télécharger la dernière version sur www.secondlife.com.
	</string>
	<string name="UpdaterFailInstallTitle">
		L&apos;installation de la mise à jour a échoué
	</string>
	<string name="UpdaterFailStartTitle">
		Impossible de lancer le client
	</string>
	<string name="ItemsComingInTooFastFrom">
		[APP_NAME] : transfert trop rapide des articles de [FROM_NAME] ; aperçu automatique désactivé pendant [TIME] secondes
	</string>
	<string name="ItemsComingInTooFast">
		[APP_NAME] : transfert trop rapide des articles ; aperçu automatique désactivé pendant [TIME] secondes
	</string>
	<string name="IM_logging_string">
		-- Archivage des IM activé --
	</string>
	<string name="IM_typing_start_string">
		[NAME] est en train d&apos;écrire...
	</string>
	<string name="Unnamed">
		(sans nom)
	</string>
	<string name="IM_moderated_chat_label">
		(Modéré : Voix désactivées par défaut)
	</string>
	<string name="IM_unavailable_text_label">
		Le chat écrit n&apos;est pas disponible pour cet appel.
	</string>
	<string name="IM_muted_text_label">
		Votre chat écrit a été désactivé par un modérateur de groupe.
	</string>
	<string name="IM_default_text_label">
		Cliquez ici pour envoyer un message instantané.
	</string>
	<string name="IM_to_label">
		À
	</string>
	<string name="IM_moderator_label">
		(Modérateur)
	</string>
	<string name="Saved_message">
		(Enregistrement : [LONG_TIMESTAMP])
	</string>
	<string name="answered_call">
		Votre appel a fait l&apos;objet d&apos;une réponse
	</string>
	<string name="you_started_call">
		Vous appelez.
	</string>
	<string name="you_joined_call">
		Vous avez rejoint l&apos;appel
	</string>
	<string name="name_started_call">
		[NAME] appelle.
	</string>
	<string name="ringing-im">
		En train de rejoindre l&apos;appel...
	</string>
	<string name="connected-im">
		Connecté(e), cliquez sur Quitter l&apos;appel pour raccrocher
	</string>
	<string name="hang_up-im">
		A quitté l&apos;appel
	</string>
	<string name="answering-im">
		Connexion en cours...
	</string>
	<string name="conference-title">
		Conférence ad-hoc
	</string>
	<string name="conference-title-incoming">
		Conférence avec [AGENT_NAME]
	</string>
	<string name="inventory_item_offered-im">
		Objet de l&apos;inventaire offert
	</string>
	<string name="share_alert">
		Faire glisser les objets de l&apos;inventaire ici
	</string>
	<string name="no_session_message">
		(Session IM inexistante)
	</string>
	<string name="only_user_message">
		Vous êtes le seul participant à cette session.
	</string>
	<string name="offline_message">
		[NAME] est hors ligne.
	</string>
	<string name="invite_message">
		Pour accepter ce chat vocal/vous connecter, cliquez sur le bouton [BUTTON NAME].
	</string>
	<string name="muted_message">
		Vous ignorez ce résident. Si vous lui envoyez un message, il ne sera plus ignoré.
	</string>
	<string name="generic">
		Erreur lors de la requête, veuillez réessayer ultérieurement.
	</string>
	<string name="generic_request_error">
		Erreur lors de la requête, veuillez réessayer ultérieurement.
	</string>
	<string name="insufficient_perms_error">
		Vous n&apos;avez pas les droits requis.
	</string>
	<string name="session_does_not_exist_error">
		La session a expiré
	</string>
	<string name="no_ability_error">
		Vous n&apos;avez pas ce pouvoir.
	</string>
	<string name="no_ability">
		Vous n&apos;avez pas ce pouvoir.
	</string>
	<string name="not_a_mod_error">
		Vous n&apos;êtes pas modérateur de session.
	</string>
	<string name="muted">
		Un modérateur de groupe a désactivé votre chat écrit.
	</string>
	<string name="muted_error">
		Un modérateur de groupe a désactivé votre chat écrit.
	</string>
	<string name="add_session_event">
		Impossible d&apos;ajouter des participants à la session de chat avec [RECIPIENT].
	</string>
	<string name="message">
		Impossible d&apos;envoyer votre message à la session de chat avec [RECIPIENT].
	</string>
	<string name="message_session_event">
		Impossible d&apos;envoyer votre message à la session de chat avec [RECIPIENT].
	</string>
	<string name="mute">
		Erreur lors de la modération.
	</string>
	<string name="removed">
		Vous avez été supprimé du groupe.
	</string>
	<string name="removed_from_group">
		Vous avez été supprimé du groupe.
	</string>
	<string name="close_on_no_ability">
		Vous ne pouvez plus participer à la session de chat.
	</string>
	<string name="unread_chat_single">
		[SOURCES] a dit quelque chose de nouveau
	</string>
	<string name="unread_chat_multiple">
		[SOURCES] ont dit quelque chose de nouveau
	</string>
	<string name="session_initialization_timed_out_error">
		Expiration du délai d&apos;initialisation de la session
	</string>
	<string name="Home position set.">
		Emplacement du domicile défini.
	</string>
	<string name="voice_morphing_url">
		http://secondlife.com/landing/voicemorphing
	</string>
	<string name="paid_you_ldollars">
		[NAME] vous a payé [AMOUNT] L$ [REASON].
	</string>
	<string name="paid_you_ldollars_no_reason">
		[NAME] vous a payé [AMOUNT] L$.
	</string>
	<string name="you_paid_ldollars">
		Vous avez payé à [AMOUNT] L$ [REASON].
	</string>
	<string name="you_paid_ldollars_no_info">
		Vous avez payé [AMOUNT] L$.
	</string>
	<string name="you_paid_ldollars_no_reason">
		Vous avez payé à [NAME] [AMOUNT] L$.
	</string>
	<string name="you_paid_ldollars_no_name">
		Vous avez payé à [AMOUNT] L$ [REASON].
	</string>
	<string name="for item">
		pour l&apos;article suivant : [ITEM]
	</string>
	<string name="for a parcel of land">
		pour une parcelle de terrain
	</string>
	<string name="for a land access pass">
		pour un pass d&apos;accès au terrain
	</string>
	<string name="for deeding land">
		pour une cession de terrain
	</string>
	<string name="to create a group">
		pour créer un groupe
	</string>
	<string name="to join a group">
		pour rejoindre un groupe
	</string>
	<string name="to upload">
		pour charger
	</string>
	<string name="to publish a classified ad">
		pour publier une petite annonce
	</string>
	<string name="giving">
		Donner [AMOUNT] L$
	</string>
	<string name="uploading_costs">
		Le chargement coûte [AMOUNT] L$
	</string>
	<string name="this_costs">
		Cela coûte [AMOUNT] L$
	</string>
	<string name="buying_selected_land">
		Achat du terrain sélectionné pour [AMOUNT] L$
	</string>
	<string name="this_object_costs">
		Cet objet coûte [AMOUNT] L$
	</string>
	<string name="group_role_everyone">
		Tous
	</string>
	<string name="group_role_officers">
		Officiers
	</string>
	<string name="group_role_owners">
		Propriétaires
	</string>
	<string name="group_member_status_online">
		En ligne
	</string>
	<string name="uploading_abuse_report">
		Chargement en cours... 

de l&apos;infraction signalée
	</string>
	<string name="New Shape">
		Nouvelle silhouette
	</string>
	<string name="New Skin">
		Nouvelle peau
	</string>
	<string name="New Hair">
		Nouveaux cheveux
	</string>
	<string name="New Eyes">
		Nouveaux yeux
	</string>
	<string name="New Shirt">
		Nouvelle chemise
	</string>
	<string name="New Pants">
		Nouveau pantalon
	</string>
	<string name="New Shoes">
		Nouvelles chaussures
	</string>
	<string name="New Socks">
		Nouvelles chaussettes
	</string>
	<string name="New Jacket">
		Nouvelle veste
	</string>
	<string name="New Gloves">
		Nouveaux gants
	</string>
	<string name="New Undershirt">
		Nouveau débardeur
	</string>
	<string name="New Underpants">
		Nouveau caleçon
	</string>
	<string name="New Skirt">
		Nouvelle jupe
	</string>
	<string name="New Alpha">
		Nouvel alpha
	</string>
	<string name="New Tattoo">
		Nouveau tatouage
	</string>
	<string name="New Physics">
		Nouvelles propriétés physiques
	</string>
	<string name="Invalid Wearable">
		Objet à porter non valide
	</string>
	<string name="New Gesture">
		Nouveau geste
	</string>
	<string name="New Script">
		Nouveau script
	</string>
	<string name="New Note">
		Nouvelle note
	</string>
	<string name="New Folder">
		Nouveau dossier
	</string>
	<string name="Contents">
		Contenus
	</string>
	<string name="Gesture">
		Geste
	</string>
	<string name="Male Gestures">
		Gestes masculins
	</string>
	<string name="Female Gestures">
		Gestes féminins
	</string>
	<string name="Other Gestures">
		Autres gestes
	</string>
	<string name="Speech Gestures">
		Gestes liés à la parole
	</string>
	<string name="Common Gestures">
		Gestes communs
	</string>
	<string name="Male - Excuse me">
		Homme - Demander pardon
	</string>
	<string name="Male - Get lost">
		Homme - Get lost
	</string>
	<string name="Male - Blow kiss">
		Homme - Envoyer un baiser
	</string>
	<string name="Male - Boo">
		Homme - Hou !
	</string>
	<string name="Male - Bored">
		Homme - Ennui
	</string>
	<string name="Male - Hey">
		Homme - Hé !
	</string>
	<string name="Male - Laugh">
		Homme - Rire
	</string>
	<string name="Male - Repulsed">
		Homme - Dégoût
	</string>
	<string name="Male - Shrug">
		Homme - Hausser les épaules
	</string>
	<string name="Male - Stick tougue out">
		Homme - Tirer la langue
	</string>
	<string name="Male - Wow">
		Homme - Ouah !
	</string>
	<string name="Female - Chuckle">
		Femme - Glousser
	</string>
	<string name="Female - Cry">
		Femme - Pleurer
	</string>
	<string name="Female - Embarrassed">
		Femme - Gêne
	</string>
	<string name="Female - Excuse me">
		Femme - Demander pardon
	</string>
	<string name="Female - Get lost">
		Femme - Get lost
	</string>
	<string name="Female - Blow kiss">
		Femme - Envoyer un baiser
	</string>
	<string name="Female - Boo">
		Femme - Hou !
	</string>
	<string name="Female - Bored">
		Femme - Ennui
	</string>
	<string name="Female - Hey">
		Femme - Hé !
	</string>
	<string name="Female - Hey baby">
		Femme - Hey baby
	</string>
	<string name="Female - Laugh">
		Femme - Rire
	</string>
	<string name="Female - Looking good">
		Femme - Looking good
	</string>
	<string name="Female - Over here">
		Femme - Over here
	</string>
	<string name="Female - Please">
		Femme - Please
	</string>
	<string name="Female - Repulsed">
		Femme - Dégoût
	</string>
	<string name="Female - Shrug">
		Femme - Hausser les épaules
	</string>
	<string name="Female - Stick tougue out">
		Femme - Tirer la langue
	</string>
	<string name="Female - Wow">
		Femme - Ouah !
	</string>
	<string name="AvatarBirthDateFormat">
		[day,datetime,slt]/[mthnum,datetime,slt]/[year,datetime,slt]
	</string>
	<string name="DefaultMimeType">
		aucun/aucun
	</string>
	<string name="texture_load_dimensions_error">
		Impossible de charger des images de taille supérieure à [WIDTH]*[HEIGHT]
	</string>
	<string name="words_separator" value=","/>
	<string name="server_is_down">
		Malgré nos efforts, une erreur inattendue s&apos;est produite.

	Veuillez vous reporter à status.secondlifegrid.net afin de déterminer si un problème connu existe avec ce service.  
        Si le problème persiste, vérifiez la configuration de votre réseau et de votre pare-feu.
	</string>
	<string name="dateTimeWeekdaysNames">
		Sunday:Monday:Tuesday:Wednesday:Thursday:Friday:Saturday
	</string>
	<string name="dateTimeWeekdaysShortNames">
		Sun:Mon:Tue:Wed:Thu:Fri:Sat
	</string>
	<string name="dateTimeMonthNames">
		January:February:March:April:May:June:July:August:September:October:November:December
	</string>
	<string name="dateTimeMonthShortNames">
		Jan:Feb:Mar:Apr:May:Jun:Jul:Aug:Sep:Oct:Nov:Dec
	</string>
	<string name="dateTimeDayFormat">
		[MDAY]
	</string>
	<string name="dateTimeAM">
		AM
	</string>
	<string name="dateTimePM">
		PM
	</string>
	<string name="LocalEstimateUSD">
		[AMOUNT] US$
	</string>
	<string name="Membership">
		Inscription
	</string>
	<string name="Roles">
		Rôles
	</string>
	<string name="Group Identity">
		Identité du groupe
	</string>
	<string name="Parcel Management">
		Gestion des parcelles
	</string>
	<string name="Parcel Identity">
		Identité des parcelles
	</string>
	<string name="Parcel Settings">
		Paramètres des parcelles
	</string>
	<string name="Parcel Powers">
		Pouvoirs sur les parcelles
	</string>
	<string name="Parcel Access">
		Accès aux parcelles
	</string>
	<string name="Parcel Content">
		Contenu des parcelles
	</string>
	<string name="Object Management">
		Gestion des objets
	</string>
	<string name="Accounting">
		Comptabilité
	</string>
	<string name="Notices">
		Notices
	</string>
	<string name="Chat" value=" Chat :">
		Chat
	</string>
	<string name="DeleteItems">
		Supprimer les articles sélectionnés ?
	</string>
	<string name="DeleteItem">
		Supprimer l&apos;article sélectionné ?
	</string>
	<string name="EmptyOutfitText">
		Cette tenue ne contient aucun article.
	</string>
	<string name="ExternalEditorNotSet">
		Sélectionnez un éditeur à l&apos;aide du paramètre ExternalEditor.
	</string>
	<string name="ExternalEditorNotFound">
		Éditeur externe spécifié introuvable.
Essayez avec le chemin d&apos;accès à l&apos;éditeur entre guillemets doubles
(par ex. : &quot;/chemin_accès/editor&quot; &quot;%s&quot;).
	</string>
	<string name="ExternalEditorCommandParseError">
		Erreur lors de l&apos;analyse de la commande d&apos;éditeur externe.
	</string>
	<string name="ExternalEditorFailedToRun">
		Échec d&apos;exécution de l&apos;éditeur externe.
	</string>
	<string name="Esc">
		Échap
	</string>
	<string name="Space">
		Space
	</string>
	<string name="Enter">
		Enter
	</string>
	<string name="Tab">
		Tab
	</string>
	<string name="Ins">
		Ins
	</string>
	<string name="Del">
		Del
	</string>
	<string name="Backsp">
		Backsp
	</string>
	<string name="Shift">
		Shift
	</string>
	<string name="Ctrl">
		Ctrl
	</string>
	<string name="Alt">
		Alt
	</string>
	<string name="CapsLock">
		CapsLock
	</string>
	<string name="Home">
		Début
	</string>
	<string name="End">
		End
	</string>
	<string name="PgUp">
		PgUp
	</string>
	<string name="PgDn">
		PgDn
	</string>
	<string name="F1">
		F1
	</string>
	<string name="F2">
		F2
	</string>
	<string name="F3">
		F3
	</string>
	<string name="F4">
		F4
	</string>
	<string name="F5">
		F5
	</string>
	<string name="F6">
		F6
	</string>
	<string name="F7">
		F7
	</string>
	<string name="F8">
		F8
	</string>
	<string name="F9">
		F9
	</string>
	<string name="F10">
		F10
	</string>
	<string name="F11">
		F11
	</string>
	<string name="F12">
		F12
	</string>
	<string name="Add">
		Ajouter
	</string>
	<string name="Subtract">
		Soustraire
	</string>
	<string name="Multiply">
		Multiplier
	</string>
	<string name="Divide">
		Diviser
	</string>
	<string name="PAD_DIVIDE">
		PAD_DIVIDE
	</string>
	<string name="PAD_LEFT">
		PAD_LEFT
	</string>
	<string name="PAD_RIGHT">
		PAD_RIGHT
	</string>
	<string name="PAD_DOWN">
		PAD_DOWN
	</string>
	<string name="PAD_UP">
		PAD_UP
	</string>
	<string name="PAD_HOME">
		PAD_HOME
	</string>
	<string name="PAD_END">
		PAD_END
	</string>
	<string name="PAD_PGUP">
		PAD_PGUP
	</string>
	<string name="PAD_PGDN">
		PAD_PGDN
	</string>
	<string name="PAD_CENTER">
		PAD_CENTER
	</string>
	<string name="PAD_INS">
		PAD_INS
	</string>
	<string name="PAD_DEL">
		PAD_DEL
	</string>
	<string name="PAD_Enter">
		PAD_Enter
	</string>
	<string name="PAD_BUTTON0">
		PAD_BUTTON0
	</string>
	<string name="PAD_BUTTON1">
		PAD_BUTTON1
	</string>
	<string name="PAD_BUTTON2">
		PAD_BUTTON2
	</string>
	<string name="PAD_BUTTON3">
		PAD_BUTTON3
	</string>
	<string name="PAD_BUTTON4">
		PAD_BUTTON4
	</string>
	<string name="PAD_BUTTON5">
		PAD_BUTTON5
	</string>
	<string name="PAD_BUTTON6">
		PAD_BUTTON6
	</string>
	<string name="PAD_BUTTON7">
		PAD_BUTTON7
	</string>
	<string name="PAD_BUTTON8">
		PAD_BUTTON8
	</string>
	<string name="PAD_BUTTON9">
		PAD_BUTTON9
	</string>
	<string name="PAD_BUTTON10">
		PAD_BUTTON10
	</string>
	<string name="PAD_BUTTON11">
		PAD_BUTTON11
	</string>
	<string name="PAD_BUTTON12">
		PAD_BUTTON12
	</string>
	<string name="PAD_BUTTON13">
		PAD_BUTTON13
	</string>
	<string name="PAD_BUTTON14">
		PAD_BUTTON14
	</string>
	<string name="PAD_BUTTON15">
		PAD_BUTTON15
	</string>
	<string name="-">
		-
	</string>
	<string name="=">
		=
	</string>
	<string name="`">
		`
	</string>
	<string name=";">
		;
	</string>
	<string name="[">
		[
	</string>
	<string name="]">
		]
	</string>
	<string name="\">
		\
	</string>
	<string name="0">
		0
	</string>
	<string name="1">
		1
	</string>
	<string name="2">
		2
	</string>
	<string name="3">
		3
	</string>
	<string name="4">
		4
	</string>
	<string name="5">
		5
	</string>
	<string name="6">
		6
	</string>
	<string name="7">
		7
	</string>
	<string name="8">
		8
	</string>
	<string name="9">
		9
	</string>
	<string name="A">
		A
	</string>
	<string name="B">
		B
	</string>
	<string name="C">
		C
	</string>
	<string name="D">
		D
	</string>
	<string name="E">
		E
	</string>
	<string name="F">
		F
	</string>
	<string name="G">
		G
	</string>
	<string name="H">
		H
	</string>
	<string name="I">
		I
	</string>
	<string name="J">
		J
	</string>
	<string name="K">
		K
	</string>
	<string name="L">
		L
	</string>
	<string name="M">
		M
	</string>
	<string name="N">
		N
	</string>
	<string name="O">
		O
	</string>
	<string name="P">
		P
	</string>
	<string name="Q">
		Q
	</string>
	<string name="R">
		R
	</string>
	<string name="S">
		S
	</string>
	<string name="T">
		T
	</string>
	<string name="U">
		U
	</string>
	<string name="V">
		V
	</string>
	<string name="W">
		W
	</string>
	<string name="X">
		X
	</string>
	<string name="Y">
		Y
	</string>
	<string name="Z">
		Z
	</string>
	<string name="BeaconParticle">
		Affichage des balises de particule (bleu)
	</string>
	<string name="BeaconPhysical">
		Affichage des balises d&apos;objet physique (vert)
	</string>
	<string name="BeaconScripted">
		Affichage des balises d&apos;objet scripté (rouge)
	</string>
	<string name="BeaconScriptedTouch">
		Affichage des balises d&apos;objet scripté avec fonction de toucher (rouge)
	</string>
	<string name="BeaconSound">
		Affichage des balises de son (jaune)
	</string>
	<string name="BeaconMedia">
		Affichage des balises de média (blanc)
	</string>
	<string name="ParticleHiding">
		Masquage des particules
	</string>
</strings><|MERGE_RESOLUTION|>--- conflicted
+++ resolved
@@ -1241,12 +1241,6 @@
 	<string name="InvFolder My Inventory">
 		Mon inventaire
 	</string>
-<<<<<<< HEAD
-	<string name="InvFolder Favorites">
-		Mes Favoris
-	</string>
-=======
->>>>>>> 812ad1b6
 	<string name="InvFolder Library">
 		Bibliothèque
 	</string>
