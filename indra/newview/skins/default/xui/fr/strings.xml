--- conflicted
+++ resolved
@@ -55,29 +55,12 @@
 	<string name="AboutOGL">
 		Version OpenGL : [OPENGL_VERSION]
 	</string>
-<<<<<<< HEAD
 	<string name="AboutLibs">
 Version libcurl : [LIBCURL_VERSION]
 Version J2C Decoder : [J2C_VERSION]
-=======
-	<string name="AboutSettings">
-		Taille de la fenêtre : [WINDOW_WIDTH]x[WINDOW_HEIGHT]
-Ajustement de la taille de la police : [FONT_SIZE_ADJUSTMENT] pts
-Échelle de l’interface : [UI_SCALE]
-Limite d’affichage : [DRAW_DISTANCE] m
-Bande passante : [NET_BANDWITH] kbit/s
-Facteur LOD (niveau de détail) : [LOD_FACTOR]
-Qualité de rendu : [RENDER_QUALITY] / 7
-Modèle d’éclairage avancé : [GPU_SHADERS]
-Mémoire textures : [TEXTURE_MEMORY] Mo
-Durée de création VFS (cache) : [VFS_TIME]
-	</string>
-	<string name="AboutLibs">
-		Version J2C Decoder : [J2C_VERSION]
->>>>>>> 9bfcda0a
 Version Audio Driver : [AUDIO_DRIVER_VERSION]
 Version LLCEFLib/CEF : [LLCEFLIB_VERSION]
-Version LibVLC : [LIBVLC_VERSION]
+Version LibVLC : [LIBVLC_VERSION]
 Version serveur vocal : [VOICE_VERSION]
 	</string>
 	<string name="AboutTraffic">
