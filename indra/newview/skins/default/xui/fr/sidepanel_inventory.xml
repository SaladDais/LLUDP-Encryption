--- conflicted
+++ resolved
@@ -14,11 +14,7 @@
 					<text name="inbox_fresh_new_count">
 						[NUM] nouv.
 					</text>
-<<<<<<< HEAD
-					<panel tool_tip="Drag and drop items to your inventory to manage and use them">
-=======
 					<panel name="inbox_inventory_placeholder_panel" tool_tip="Glisser-déposer des articles dans votre inventaire pour les utiliser.">
->>>>>>> ee66cb3e
 						<text name="inbox_inventory_placeholder">
 							Ici seront livrés les achats effectués sur la Place du marché.
 						</text>
