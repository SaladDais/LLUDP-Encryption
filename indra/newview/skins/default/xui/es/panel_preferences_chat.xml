--- conflicted
+++ resolved
@@ -30,13 +30,9 @@
 	<spinner label="Duración de los interlocutores favoritos:" name="nearby_toasts_lifetime"/>
 	<spinner label="Tiempo de los otros interlocutores:" name="nearby_toasts_fadingtime"/>
 	<check_box name="translate_chat_checkbox"/>
-<<<<<<< HEAD
-	<text name="translate_chb_label" >Usar la traducción automática (con Google) en el chat</text>
-=======
 	<text name="translate_chb_label">
 		Utiliza la herramienta de traducción automática mientras utilizas el chat (mediante Google)
 	</text>
->>>>>>> 4bfb0694
 	<text name="translate_language_text">
 		Traducir el chat al:
 	</text>
