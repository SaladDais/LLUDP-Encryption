<?xml version="1.0" encoding="utf-8" standalone="yes"?>
<panel label="Chat de texto" name="chat">
	<text name="font_size">
		Tamaño de la fuente:
	</text>
	<radio_group name="chat_font_size">
		<radio_item label="Disminuir" name="radio" value="0"/>
		<radio_item label="Medio" name="radio2" value="1"/>
		<radio_item label="Aumentar" name="radio3" value="2"/>
	</radio_group>
	<check_box initial_value="true" label="Ejecutar la animación de escribir al hacerlo en el chat" name="play_typing_animation"/>
	<check_box label="Cuando estoy desconectado, enviarme los MI al correo-e" name="send_im_to_email"/>
	<check_box label="Permitir el historial de MI y chat en texto sin formato" name="plain_text_chat_history"/>
	<check_box label="Bocadillos del chat" name="bubble_text_chat"/>
	<text name="show_ims_in_label">
		Mostrar los MI en:
	</text>
	<text name="requires_restart_label">
		(requiere reiniciar)
	</text>
	<radio_group name="chat_window" tool_tip="Muestra tus mensajes instantáneos en varias ventanas flotantes o en una sola con varias pestañas (requiere que reinicies)">
		<radio_item label="Ventanas distintas" name="radio" value="0"/>
		<radio_item label="Pestañas" name="radio2" value="1"/>
	</radio_group>
	<text name="disable_toast_label">
		Permitir ventanas de chat emergentes:
	</text>
	<check_box label="Chats de grupo" name="EnableGroupChatPopups" tool_tip="Activa esta casilla para ver una ventana emergente cada vez que recibas un mensaje de un grupo de chat"/>
	<check_box label="Chats de MI" name="EnableIMChatPopups" tool_tip="Activa esta casilla para ver una ventana emergente cada vez que recibas un mensaje instantáneo"/>
<<<<<<< HEAD
	<spinner label="Duración de los interlocutores favoritos en los chats:" name="nearby_toasts_lifetime"/>
	<spinner label="Tiempo restante de los interlocutores favoritos en los chats:" name="nearby_toasts_fadingtime"/>
	<check_box name="translate_chat_checkbox"/>
	<text name="translate_chb_label" >Utiliza la herramienta de traducción automática mientras utilizas el chat (mediante Google)</text>
=======
	<spinner label="Duración de los interlocutores favoritos:" name="nearby_toasts_lifetime"/>
	<spinner label="Tiempo de los otros interlocutores:" name="nearby_toasts_fadingtime"/>
	<check_box label="Usar la traducción automática (con Google) en el chat" name="translate_chat_checkbox"/>
>>>>>>> 5c3ae682
	<text name="translate_language_text">
		Traducir el chat al:
	</text>
	<combo_box name="translate_language_combobox">
		<combo_box.item label="Predeterminado del sistema" name="System Default Language"/>
		<combo_box.item label="English (inglés)" name="English"/>
		<combo_box.item label="Dansk (danés)" name="Danish"/>
		<combo_box.item label="Deutsch (alemán)" name="German"/>
		<combo_box.item label="Español" name="Spanish"/>
		<combo_box.item label="Français (francés)" name="French"/>
		<combo_box.item label="Italiano (italiano)" name="Italian"/>
		<combo_box.item label="Magyar (húngaro)" name="Hungarian"/>
		<combo_box.item label="Nederlands (neerlandés)" name="Dutch"/>
		<combo_box.item label="Polski (polaco)" name="Polish"/>
		<combo_box.item label="Português (portugués)" name="Portugese"/>
		<combo_box.item label="Русский (ruso)" name="Russian"/>
		<combo_box.item label="Türkçe (turco)" name="Turkish"/>
		<combo_box.item label="Українська (ucraniano)" name="Ukrainian"/>
		<combo_box.item label="中文 (简体) (chino)" name="Chinese"/>
		<combo_box.item label="日本語 (japonés)" name="Japanese"/>
		<combo_box.item label="한국어 (coreano)" name="Korean"/>
	</combo_box>
</panel><|MERGE_RESOLUTION|>--- conflicted
+++ resolved
@@ -27,16 +27,10 @@
 	</text>
 	<check_box label="Chats de grupo" name="EnableGroupChatPopups" tool_tip="Activa esta casilla para ver una ventana emergente cada vez que recibas un mensaje de un grupo de chat"/>
 	<check_box label="Chats de MI" name="EnableIMChatPopups" tool_tip="Activa esta casilla para ver una ventana emergente cada vez que recibas un mensaje instantáneo"/>
-<<<<<<< HEAD
-	<spinner label="Duración de los interlocutores favoritos en los chats:" name="nearby_toasts_lifetime"/>
-	<spinner label="Tiempo restante de los interlocutores favoritos en los chats:" name="nearby_toasts_fadingtime"/>
-	<check_box name="translate_chat_checkbox"/>
-	<text name="translate_chb_label" >Utiliza la herramienta de traducción automática mientras utilizas el chat (mediante Google)</text>
-=======
 	<spinner label="Duración de los interlocutores favoritos:" name="nearby_toasts_lifetime"/>
 	<spinner label="Tiempo de los otros interlocutores:" name="nearby_toasts_fadingtime"/>
-	<check_box label="Usar la traducción automática (con Google) en el chat" name="translate_chat_checkbox"/>
->>>>>>> 5c3ae682
+	<check_box name="translate_chat_checkbox"/>
+	<text name="translate_chb_label" >Usar la traducción automática (con Google) en el chat</text>
 	<text name="translate_language_text">
 		Traducir el chat al:
 	</text>
