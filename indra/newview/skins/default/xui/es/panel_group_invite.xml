<?xml version="1.0" encoding="utf-8" standalone="yes"?>
<panel label="Invitar a un miembro" name="invite_panel" width="224">
	<panel.string name="confirm_invite_owner_str">
		¿Está seguro de que quiere invitar a un nuevo propietario/s? ¡Esta acción es permanente!
	</panel.string>
	<panel.string name="loading">
		(cargando...)
	</panel.string>
	<panel.string name="already_in_group">
		Alguno de los Residentes que has elegido ya están en el grupo: no se les enviará la invitación.
	</panel.string>
	<panel.string name="invite_selection_too_large">
		Las invitaciones al grupo no se han enviado: has seleccionado demasiados Residentes. Solo se permiten 100 invitaciones al grupo por solicitud.
	</panel.string>
	<text bottom_delta="-96" height="72" name="help_text" width="214">
		Puedes elegir a varios Residentes para invitarles a tu grupo. Para empezar, pulsa &apos;Abrir el selector de residentes&apos;.
	</text>
	<button bottom_delta="-10" label="Abrir el selector de residentes" name="add_button" tool_tip=""/>
	<name_list bottom_delta="-160" height="156" name="invitee_list" tool_tip="Para seleccionar a varios residentes, ve pulsando sus nombres mientras mantienes apretada la tecla Ctrl"/>
	<button label="Eliminar de la lista a los seleccionados" left_delta="-7" name="remove_button" tool_tip="Quitar de la lista a los Residentes seleccionados arriba" width="214"/>
	<text name="role_text">
		Elegir qué rol asignarles:
	</text>
	<combo_box name="role_name" tool_tip="Elige el rol de entre la lista de aquellos que estás autorizado a asignar"/>
<<<<<<< HEAD
	<button label="Enviar las invitaciones" name="invite_button"/>
=======
	<button label="Enviar invitaciones" name="invite_button"/>
>>>>>>> fd5bfc52
	<button label="Cancelar" name="cancel_button"/>
	<string name="GroupInvitation">
		Invitar al grupo
	</string>
</panel><|MERGE_RESOLUTION|>--- conflicted
+++ resolved
@@ -22,11 +22,7 @@
 		Elegir qué rol asignarles:
 	</text>
 	<combo_box name="role_name" tool_tip="Elige el rol de entre la lista de aquellos que estás autorizado a asignar"/>
-<<<<<<< HEAD
-	<button label="Enviar las invitaciones" name="invite_button"/>
-=======
 	<button label="Enviar invitaciones" name="invite_button"/>
->>>>>>> fd5bfc52
 	<button label="Cancelar" name="cancel_button"/>
 	<string name="GroupInvitation">
 		Invitar al grupo
