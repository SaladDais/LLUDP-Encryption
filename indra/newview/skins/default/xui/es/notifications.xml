--- conflicted
+++ resolved
@@ -1710,33 +1710,8 @@
 Este visor experimental ha sido reemplazado por un visor [NEW_CHANNEL];
 visita [[INFO_URL] detalles sobre esta actualización]
 
-<<<<<<< HEAD
 Debemos reiniciar [APP_NAME] para instalar la actualización.
 		<usetemplate name="okbutton" yestext="Aceptar"/>
-=======
-Para instalar la actualización, hay que reiniciar [APP_NAME].
-		<usetemplate name="okbutton" yestext="OK"/>
-	</notification>
-	<notification name="OtherChannelRequiredUpdateDownloadedDialog">
-		Para instalar la actualización, hay que reiniciar [APP_NAME].
-Este visor experimental se ha sustituido por un visor de [NEW_CHANNEL].
-Consulta [[INFO_URL] Información sobre esta actualización].
-		<usetemplate name="okbutton" yestext="OK"/>
-	</notification>
-	<notification name="UpdateDownloadInProgress">
-		Está disponible una actualización.
-Se está descargando en segundo plano y, en cuanto esté lista, te pediremos que reinicies el visor para terminar de instalarla.
-		<usetemplate name="okbutton" yestext="OK"/>
-	</notification>
-	<notification name="UpdateDownloadComplete">
-		Se ha descargado una actualización. Se instalará durante el reinicio.
-		<usetemplate name="okbutton" yestext="OK"/>
-	</notification>
-	<notification name="UpdateCheckError">
-		Ha ocurrido un error al buscar actualizaciones.
-Repite la operación más adelante.
-		<usetemplate name="okbutton" yestext="OK"/>
->>>>>>> d7bc803a
 	</notification>
 	<notification name="OtherChannelRequiredUpdateDownloadedDialog"
  type="alertmodal">
@@ -1837,16 +1812,9 @@
 		<usetemplate name="okbutton" yestext="Aceptar"/>
 	</notification>
 	<notification name="DoNotDisturbModeSet">
-<<<<<<< HEAD
 		Se ha activado el modo No disponible. No obtendrás un aviso cuando recibas comunicaciones.
 
 - Los otros residentes recibirán tu respuesta de No disponible (configurada en Preferencias &gt; Privacidad &gt; Autorrespuesta).
-- Se rehusarán los ofrecimientos de teleporte.
-=======
-		Está activado No molestar.  No obtendrás un aviso cuando recibas comunicaciones.
-
-- Los otros residentes recibirán tu respuesta de No molestar (se configura en Preferencias &gt; General).
->>>>>>> d7bc803a
 - Se rechazarán las llamadas de voz.
 		<usetemplate ignoretext="Cambio mi estado al modo No disponible" name="okignore" yestext="Aceptar"/>
 	</notification>
