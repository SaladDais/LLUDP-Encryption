--- conflicted
+++ resolved
@@ -2714,14 +2714,13 @@
 	<notification name="SystemMessage">
 		[MESSAGE]
 	</notification>
-<<<<<<< HEAD
 	<notification name="FacebookConnect">
-=======
+		[MESSAGE]
+	</notification>
 	<notification name="FlickrConnect">
 		[MESSAGE]
 	</notification>
 	<notification name="TwitterConnect">
->>>>>>> fd5bfc52
 		[MESSAGE]
 	</notification>
 	<notification name="PaymentReceived">
