<?xml version="1.0" encoding="utf-8"?>
<notifications>
	<global name="skipnexttime">
		No mostrarme esto otra vez
	</global>
	<global name="alwayschoose">
		Elegir siempre esta opción
	</global>
	<global name="implicitclosebutton">
		Cerrar
	</global>
	<template name="okbutton">
		<form>
			<button name="OK_okbutton" text="$yestext"/>
		</form>
	</template>
	<template name="okignore">
		<form>
			<button name="OK_okignore" text="$yestext"/>
		</form>
	</template>
	<template name="okcancelbuttons">
		<form>
			<button name="OK_okcancelbuttons" text="$yestext"/>
			<button name="Cancel_okcancelbuttons" text="$notext"/>
		</form>
	</template>
	<template name="okcancelignore">
		<form>
			<button name="OK_okcancelignore" text="$yestext"/>
			<button name="Cancel_okcancelignore" text="$notext"/>
		</form>
	</template>
	<template name="okhelpbuttons">
		<form>
			<button name="OK_okhelpbuttons" text="$yestext"/>
			<button name="Help" text="$helptext"/>
		</form>
	</template>
	<template name="okhelpignore">
		<form>
			<button name="OK_okhelpignore" text="$yestext"/>
			<button name="Help_okhelpignore" text="$helptext"/>
			<ignore text="$ignoretext"/>
		</form>
	</template>
	<template name="yesnocancelbuttons">
		<form>
			<button name="Yes" text="$yestext"/>
			<button name="No" text="$notext"/>
			<button name="Cancel_yesnocancelbuttons" text="$canceltext"/>
		</form>
	</template>
	<notification functor="GenericAcknowledge" label="Mensaje de notificación desconocida" name="MissingAlert">
		Tu versión de [APP_NAME] no sabe cómo mostrar la notificación que acaba de recibir. Por favor, comprueba que tienes instalada la última versión del Visor.

Detalles del error: la notificación de nombre &apos;[_NAME]&apos; no se ha encontrado en notifications.xml.
		<usetemplate name="okbutton" yestext="Aceptar"/>
	</notification>
	<notification name="FloaterNotFound">
		Error: no se pudieron encontrar estos controles:

[CONTROLS]
		<usetemplate name="okbutton" yestext="Aceptar"/>
	</notification>
	<notification name="TutorialNotFound">
		Actualmente, no hay un tutorial disponible.
		<usetemplate name="okbutton" yestext="Aceptar"/>
	</notification>
	<notification name="GenericAlert">
		[MESSAGE]
	</notification>
	<notification name="GenericAlertYesCancel">
		[MESSAGE]
		<usetemplate name="okcancelbuttons" notext="Cancelar" yestext="Sí"/>
	</notification>
	<notification name="GenericAlertOK">
		[MESSAGE]
		<usetemplate name="okbutton" yestext="OK"/>
	</notification>
	<notification name="BadInstallation">
		Ha habido un error actualizando [APP_NAME]. Por favor, [http://get.secondlife.com descarga la última versión] del Visor.
		<usetemplate name="okbutton" yestext="Aceptar"/>
	</notification>
	<notification name="LoginFailedNoNetwork">
		No se puede conectar con [SECOND_LIFE_GRID].
    &apos;[DIAGNOSTIC]&apos;
Asegúrate de que tu conexión a Internet está funcionando adecuadamente.
		<usetemplate name="okbutton" yestext="Aceptar"/>
	</notification>
	<notification name="MessageTemplateNotFound">
		No se ha encontrado la plantilla de mensaje [PATH].
		<usetemplate name="okbutton" yestext="Aceptar"/>
	</notification>
	<notification name="WearableSave">
		¿Guardar los cambios en las ropas o partes del cuerpo actuales?
		<usetemplate canceltext="Cancelar" name="yesnocancelbuttons" notext="No guardarlos" yestext="Guardarlos"/>
	</notification>
	<notification name="ConfirmNoCopyToOutbox">
		No tienes permiso para copiar uno o varios de estos objetos en el Buzón de salida de comerciante. Puedes moverlos o dejártelos.
		<usetemplate name="okcancelbuttons" notext="No mover objeto(s)" yestext="Mover objeto(s)"/>
	</notification>
	<notification name="OutboxFolderCreated">
		Se ha creado una carpeta nueva para cada objeto que has transferido al nivel superior de tu Buzón de salida de comerciante.
		<usetemplate ignoretext="Se ha creado una carpeta nueva en el Buzón de salida de comerciante" name="okignore" yestext="Aceptar"/>
	</notification>
	<notification name="OutboxImportComplete">
		Éxito

Todas las carpetas se han enviado correctamente al Mercado.
		<usetemplate ignoretext="Todas las carpetas enviadas al Mercado" name="okignore" yestext="Aceptar"/>
	</notification>
	<notification name="OutboxImportHadErrors">
		Algunas carpetas no se han transferido

Han ocurrido errores al enviar algunas carpetas al Mercado. Dichas carpetas todavía están en tu Buzón de salida de comerciante.

Puedes consultar más información en el [[MARKETPLACE_IMPORTS_URL] registro de errores].
		<usetemplate name="okbutton" yestext="Aceptar"/>
	</notification>
	<notification name="OutboxImportFailed">
		Error de la transferencia: &apos;[ERROR_CODE]&apos;

No se han enviado carpetas al Mercado a causa de un error del sistema o de la red.  Vuelve a intentarlo más tarde.
		<usetemplate name="okbutton" yestext="Aceptar"/>
	</notification>
	<notification name="OutboxInitFailed">
		Error de inicialización del Mercado: &apos;[ERROR_CODE]&apos;

La inicialización del mercado ha fallado por un error del sistema o de la red.  Vuelve a intentarlo más tarde.
		<usetemplate name="okbutton" yestext="Aceptar"/>
	</notification>
	<notification name="StockPasteFailed">
		Ha ocurrido el siguiente error al copiar o mover a la carpeta de stock:
        
        &apos;[ERROR_CODE]&apos;
		<usetemplate name="okbutton" yestext="OK"/>
	</notification>
	<notification name="MerchantPasteFailed">
		Ha ocurrido el siguiente error al copiar o mover a artículos del Mercado:
        
        &apos;[ERROR_CODE]&apos;
		<usetemplate name="okbutton" yestext="OK"/>
	</notification>
	<notification name="MerchantTransactionFailed">
		La transacción con el Mercado ha fallado por el siguiente error:
        
        [ERROR_REASON][ERROR_DESCRIPTION]
		<usetemplate name="okbutton" yestext="OK"/>
	</notification>
	<notification name="MerchantUnprocessableEntity">
		No hemos podido incluir este producto en tus artículos o activar la carpeta de versión. Normalmente esto ocurre porque falta información en el formulario de descripción de los artículos, aunque también puede deberse a errores en la estructura de carpetas. Puedes editar los artículos o comprobar si la carpeta de artículos tiene algún error.
		<usetemplate name="okbutton" yestext="OK"/>
	</notification>
	<notification name="MerchantListingFailed">
		Ha ocurrido el siguiente error en la lista de artículos del Mercado:
        
        &apos;[ERROR_CODE]&apos;
		<usetemplate name="okbutton" yestext="OK"/>
	</notification>
	<notification name="MerchantFolderActivationFailed">
		Ha ocurrido el siguiente error al activar esta carpeta de versión:

        &apos;[ERROR_CODE]&apos;
		<usetemplate name="okbutton" yestext="OK"/>
	</notification>
	<notification name="ConfirmMerchantActiveChange">
		Esta acción cambiará el contenido activo de esta lista de artículos. ¿Quieres continuar?
		<usetemplate ignoretext="Confirmar antes de que cambie una lista de artículos activa en el Mercado" name="okcancelignore" notext="Cancelar" yestext="OK"/>
	</notification>
	<notification name="ConfirmMerchantMoveInventory">
		Los artículos arrastrados a la ventana Artículos del mercado se mueven desde sus ubicaciones originales, no se copian. ¿Quieres continuar?
		<usetemplate ignoretext="Confirmar antes de mover un artículo desde el inventario al Mercado" name="okcancelignore" notext="Cancelar" yestext="OK"/>
	</notification>
	<notification name="ConfirmListingCutOrDelete">
		Al mover o eliminar una carpeta de artículos, se eliminarán tus artículos del Mercado. Si deseas conservar los artículos del Mercado, mueve o elimina el contenido de la carpeta de versión que desees modificar. ¿Quieres continuar?
		<usetemplate ignoretext="Confirmar antes de que mueva o elimine una lista de artículos del Mercado" name="okcancelignore" notext="Cancelar" yestext="OK"/>
	</notification>
	<notification name="ConfirmCopyToMarketplace">
		No tienes permiso para copiar uno o varios de estos artículos en el Mercado. Puedes moverlos o dejártelos.
		<usetemplate canceltext="Cancelar" ignoretext="Confirmar cuando intente copiar una selección que contiene artículos que no se pueden copiar en el Mercado" name="yesnocancelbuttons" notext="No mover objeto(s)" yestext="Mover objeto(s)"/>
	</notification>
	<notification name="ConfirmMerchantUnlist">
		Esta acción retirará esta lista de artículos. ¿Quieres continuar?
		<usetemplate ignoretext="Confirmar antes de que retire una lista de artículos activa en el Mercado" name="okcancelignore" notext="Cancelar" yestext="OK"/>
	</notification>
	<notification name="ConfirmMerchantClearVersion">
		Esta acción desactivará la carpeta de versión de la lista de artículos actual. ¿Quieres continuar?
		<usetemplate ignoretext="Confirmar antes de que desactive la carpeta de versión de una lista de artículos del Mercado" name="okcancelignore" notext="Cancelar" yestext="OK"/>
	</notification>
	<notification name="AlertMerchantListingNotUpdated">
		No se ha podido actualizar esta lista de artículos.
[[URL] Haz clic aquí] para editarla en el Mercado.
		<usetemplate name="okbutton" yestext="OK"/>
	</notification>
	<notification name="AlertMerchantListingCannotWear">
		No puedes ponerte prendas ni partes del cuerpo que se encuentren en la carpeta Artículos del mercado.
	</notification>
	<notification name="AlertMerchantListingInvalidID">
		Id. de lista de artículos no válida
	</notification>
	<notification name="AlertMerchantListingActivateRequired">
		Esta lista de artículos contiene varias carpetas de versión o ninguna. Tendrás que seleccionar y activar una por tu cuenta más tarde.
		<usetemplate ignoretext="Mostrar una alerta de la activación de la carpeta de versión cuando cree una lista de artículos con varias carpetas de versión" name="okignore" yestext="OK"/>
	</notification>
	<notification name="AlertMerchantStockFolderSplit">
		Hemos separado los artículos en stock de diferentes tipos en carpetas distintas, para que tu carpeta esté organizada de tal forma que podamos incluirla en el Mercado.
		<usetemplate ignoretext="Mostrar alerta cuando la carpeta de stock se divida antes de incluirla en la lista" name="okignore" yestext="OK"/>
	</notification>
	<notification name="AlertMerchantStockFolderEmpty">
		Hemos retirado tu lista de artículos porque el stock está vacío. Para volver a publicar tus artículos, añade más unidades a la carpeta de stock.
		<usetemplate ignoretext="Mostrar alerta cuando una lista de artículos se retire porque la carpeta de stock está vacía" name="okignore" yestext="OK"/>
	</notification>
	<notification name="WriteAnimationFail">
		Hubo un problema al escribir los datos de la animación. Por favor, inténtalo más tarde.
	</notification>
	<notification name="UploadAuctionSnapshotFail">
		Hubo un problema al subir la foto de la subasta por la siguiente razón: [REASON]
	</notification>
	<notification name="UnableToViewContentsMoreThanOne">
		No se puede ver a la vez los contenidos de más de un ítem. Por favor, elige un solo objeto y vuelve a intentarlo.
	</notification>
	<notification name="SaveClothingBodyChanges">
		¿Guardar todos los cambios en la ropa y partes del cuerpo?
		<usetemplate canceltext="Cancelar" name="yesnocancelbuttons" notext="No guardarlos" yestext="Guardarlos todos"/>
	</notification>
	<notification name="FriendsAndGroupsOnly">
		Quienes no sean tus amigos no sabrán que has elegido ignorar sus llamadas y mensajes instantáneos.
		<usetemplate name="okbutton" yestext="Aceptar"/>
	</notification>
	<notification name="FavoritesOnLogin">
		Nota: Al activar esta opción, cualquiera que utilice este ordenador podrá ver tu lista de lugares favoritos.
		<usetemplate name="okbutton" yestext="Aceptar"/>
	</notification>
	<notification name="GrantModifyRights">
		Al conceder permisos de modificación a otro Residente, le estás permitiendo cambiar, borrar o tomar CUALQUIER objeto que tengas en el mundo. Sé MUY cuidadoso al conceder este permiso.
¿Quieres conceder permisos de modificación a [NAME]?
		<usetemplate name="okcancelbuttons" notext="No" yestext="Sí"/>
	</notification>
	<notification name="GrantModifyRightsMultiple">
		Al conceder permisos de modificación a otro Residente, le estás permitiendo cambiar CUALQUIER objeto que tengas en el mundo. Sé MUY cuidadoso al conceder este permiso.
¿Quieres conceder permisos de modificación a los Residentes elegidos?
		<usetemplate name="okcancelbuttons" notext="No" yestext="Sí"/>
	</notification>
	<notification name="RevokeModifyRights">
		¿Quieres retirar los permisos de modificación a [NAME]?
		<usetemplate name="okcancelbuttons" notext="No" yestext="Sí"/>
	</notification>
	<notification name="RevokeModifyRightsMultiple">
		¿Quieres revocar los derechos de modificación a los residentes seleccionados?
		<usetemplate name="okcancelbuttons" notext="No" yestext="Sí"/>
	</notification>
	<notification name="UnableToCreateGroup">
		No se ha podido crear el grupo.
[MESSAGE]
		<usetemplate name="okbutton" yestext="Aceptar"/>
	</notification>
	<notification name="PanelGroupApply">
		[NEEDS_APPLY_MESSAGE]
[WANT_APPLY_MESSAGE]
		<usetemplate canceltext="Cancelar" name="yesnocancelbuttons" notext="Ignorar los cambios" yestext="Aplicar los cambios"/>
	</notification>
	<notification name="MustSpecifyGroupNoticeSubject">
		Para enviar un aviso de grupo debes especificar un asunto.
		<usetemplate name="okbutton" yestext="Aceptar"/>
	</notification>
	<notification name="AddGroupOwnerWarning">
		Vas a añadir miembros al rol de [ROLE_NAME].
No podrás retirarles ese rol, sino que deberán renunciar a él por sí mismos.
¿Estás seguro de que quieres seguir?
		<usetemplate ignoretext="Confirmar que vas a añadir un nuevo propietario al grupo" name="okcancelignore" notext="No" yestext="Sí"/>
	</notification>
	<notification name="AssignDangerousActionWarning">
		Vas a añadir la capacidad &apos;[ACTION_NAME]&apos; al rol &apos;[ROLE_NAME]&apos;.

 *ATENCIÓN*
 Todos los miembros con esta capacidad podrán asignarse a sí mismos -y a otros miembros- roles con mayores poderes de los que actualmente tienen. Potencialmente, podrían elevarse hasta poderes cercanos a los del propietario. Asegúrate de lo que estás haciendo antes de otorgar esta capacidad.
¿Añadir esta capacidad a &apos;[ROLE_NAME]&apos;?
		<usetemplate name="okcancelbuttons" notext="No" yestext="Sí"/>
	</notification>
	<notification name="AssignDangerousAbilityWarning">
		Vas a añadir la capacidad &apos;[ACTION_NAME]&apos; al rol &apos;[ROLE_NAME]&apos;.

 *ATENCIÓN*
 Todos los miembros con esta capacidad podrán asignarse a sí mismos -y a otros miembros- todas las capacidades, elevándose hasta poderes cercanos a los del propietario.
¿Añadir esta capacidad a &apos;[ROLE_NAME]&apos;?
		<usetemplate name="okcancelbuttons" notext="No" yestext="Sí"/>
	</notification>
	<notification name="AssignBanAbilityWarning">
		Vas a agregar la capacidad &apos;[ACTION_NAME]&apos; al rol &apos;[ROLE_NAME]&apos;.

 *ATENCIÓN*
Cualquier miembro de un rol que tenga esta capacidad también recibirá las capacidades &apos;[ACTION_NAME_2]&apos; y &apos;[ACTION_NAME_3]&apos;
		<usetemplate name="okbutton" yestext="OK"/>
	</notification>
	<notification name="RemoveBanAbilityWarning">
		Vas a quitar la capacidad &apos;[ACTION_NAME]&apos; del rol &apos;[ROLE_NAME]&apos;.

 *ATENCIÓN*
Al quitar esta capacidad NO se quitan las capacidades &apos;[ACTION_NAME_2]&apos; y &apos;[ACTION_NAME_3]&apos;.
 
Si no quieres que este rol siga teniendo dichas capacidades, deshabilítalas inmediatamente.
		<usetemplate name="okbutton" yestext="OK"/>
	</notification>
	<notification name="EjectGroupMemberWarning">
		Vas a expulsar a [AVATAR_NAME] del grupo.
		<usetemplate ignoretext="Confirmar la expulsión de un miembro de un grupo" name="okcancelignore" notext="Cancelar" yestext="Expulsar"/>
	</notification>
	<notification name="EjectGroupMembersWarning">
		Vas a expulsar a [COUNT] miembros del grupo.
		<usetemplate ignoretext="Confirmar la expulsión de múltiples miembros de un grupo" name="okcancelignore" notext="Cancelar" yestext="Expulsar"/>
	</notification>
	<notification name="GroupBanUserOnBanlist">
		No se ha enviado una invitación a algunos residentes porque están expulsados del grupo.
	</notification>
	<notification name="AttachmentDrop">
		Vas a soltar tu accesorio.
    ¿Estás seguro de que quieres continuar?
		<usetemplate ignoretext="Confirmar antes de soltar accesorios" name="okcancelignore" notext="No" yestext="Sí"/>
	</notification>
	<notification name="JoinGroupCanAfford">
		Entrar a este grupo cuesta [COST] L$.
¿Quieres hacerlo?
		<usetemplate name="okcancelbuttons" notext="Cancelar" yestext="Entrar"/>
	</notification>
	<notification name="JoinGroupNoCost">
		Vas a entrar al grupo [NAME].
¿Quieres seguir?
		<usetemplate name="okcancelbuttons" notext="Cancelar" yestext="Entrar"/>
	</notification>
	<notification name="JoinGroupCannotAfford">
		Entrar a este grupo cuesta [COST] L$.
No tienes dinero suficiente para entrar.
	</notification>
	<notification name="CreateGroupCost">
		Crear este grupo te costará [COST] L$.
Los grupos necesitan más de un miembro. Si no, son borrados permanentemente.
Por favor, invita a miembros en las próximas 48 horas.
		<usetemplate canceltext="Cancelar" name="okcancelbuttons" notext="Cancelar" yestext="Crear un grupo por [COST] L$"/>
	</notification>
	<notification name="LandBuyPass">
		Por [COST] L$ puedes entrar a este terreno (&apos;[PARCEL_NAME]&apos;) durante [TIME] horas. ¿Comprar un pase?
		<usetemplate name="okcancelbuttons" notext="Cancelar" yestext="Aceptar"/>
	</notification>
	<notification name="SalePriceRestriction">
		El precio de venta tiene que ser mayor de 0 L$ si la venta es a cualquiera.
Por favor, elige a alguien concreto como comprador si la venta es por 0 L$.
	</notification>
	<notification name="ConfirmLandSaleChange">
		Los [LAND_SIZE] m² de terreno seleccionados se van a poner a la venta.
El precio de venta será de [SALE_PRICE] L$, y se autorizará la compra sólo a [NAME].
		<usetemplate name="okcancelbuttons" notext="Cancelar" yestext="Aceptar"/>
	</notification>
	<notification name="ConfirmLandSaleToAnyoneChange">
		ATENCIÓN: Marcando &apos;vender a cualquiera&apos; hace que tu terreno esté disponible para toda la comunidad de [CURRENT_GRID], incluso para quienes no están en esta región.

Los [LAND_SIZE] m² seleccionados de terreno se van a poner a la venta.
El precio de venta será de [SALE_PRICE] L$ y se autoriza la compra a [NAME].
		<usetemplate name="okcancelbuttons" notext="Cancelar" yestext="Aceptar"/>
	</notification>
	<notification name="ReturnObjectsDeededToGroup">
		¿Estás seguro de que quieres devolver todos los objetos de esta parcela que estén compartidos con el grupo &apos;[NAME]&apos; al inventario de su propietario anterior?

*ATENCIÓN* ¡Esto borrará los objetos no transferibles que se hayan cedido al grupo!

Objetos: [N]
		<usetemplate name="okcancelbuttons" notext="Cancelar" yestext="Aceptar"/>
	</notification>
	<notification name="ReturnObjectsOwnedByUser">
		¿Estás seguro de que quieres devolver al inventario de &apos;[NAME]&apos; todos los objetos que sean de su propiedad en esta parcela?

Objetos: [N]
		<usetemplate name="okcancelbuttons" notext="Cancelar" yestext="Aceptar"/>
	</notification>
	<notification name="ReturnObjectsOwnedBySelf">
		¿Estás seguro de que quieres devolver a tu inventario todos los objetos de los que eres propietario en esta parcela?

Objetos: [N]
		<usetemplate name="okcancelbuttons" notext="Cancelar" yestext="Aceptar"/>
	</notification>
	<notification name="ReturnObjectsNotOwnedBySelf">
		¿Estás seguro de que quieres devolver todos los objetos de los que NO eres propietario en esta parcela al inventario de sus propietarios?
Los objetos transferibles que se hayan transferido al grupo se devolverán a sus propietarios previos.

*ATENCIÓN* ¡Esto borrará los objetos no transferibles que se hayan cedido al grupo!

Objetos: [N]
		<usetemplate name="okcancelbuttons" notext="Cancelar" yestext="Aceptar"/>
	</notification>
	<notification name="ReturnObjectsNotOwnedByUser">
		¿Estás seguro de que quieres devolver todos los objetos de esta parcela que NO sean propiedad de [NAME] al inventario de sus propietarios?
Los objetos transferibles que se hayan transferido al grupo se devolverán a sus anteriores propietarios.

*ATENCIÓN* ¡Esto borrará los objetos no transferibles que se hayan cedido al grupo!

Objetos: [N]
		<usetemplate name="okcancelbuttons" notext="Cancelar" yestext="Aceptar"/>
	</notification>
	<notification name="ReturnAllTopObjects">
		¿Estás seguro de que quieres devolver al inventario de su propietario todos los objetos de la lista?
		<usetemplate name="okcancelbuttons" notext="Cancelar" yestext="Aceptar"/>
	</notification>
	<notification name="DisableAllTopObjects">
		¿Estás seguro de que quieres desactivar todos los objetos de esta región?
		<usetemplate name="okcancelbuttons" notext="Cancelar" yestext="Aceptar"/>
	</notification>
	<notification name="ReturnObjectsNotOwnedByGroup">
		¿Devolver a sus propietarios los objetos de esta parcela que NO estén compartidos con el grupo [NAME]?

Objetos: [N]
		<usetemplate name="okcancelbuttons" notext="Cancelar" yestext="Aceptar"/>
	</notification>
	<notification name="UnableToDisableOutsideScripts">
		No se pueden desactivar los scripts.
Toda esta región tiene activado el &apos;daño&apos;.
Para que funcionen las armas los scripts deben estar activados.
	</notification>
	<notification name="MultipleFacesSelected">
		Están seleccionadas varias caras.
Si sigues con esta acción, en las diferentes caras del objeto aparecerán distintas instancias de los medios.
Para colocar los medios en una sola cara, marca la opción &apos;Elegir la cara&apos; y pulsa en la cara adecuada del objeto, y luego pulsa &apos;+&apos;.
		<usetemplate ignoretext="Los medios se configurarán en todas las caras seleccionadas" name="okcancelignore" notext="Cancelar" yestext="Aceptar"/>
	</notification>
	<notification name="MustBeInParcel">
		Para configurar el Punto de llegada de la parcela,
debes estar dentro de ella.
	</notification>
	<notification name="PromptRecipientEmail">
		Por favor, escribe una dirección de correo electrónica válida para el/los receptor(es).
	</notification>
	<notification name="PromptSelfEmail">
		Por favor, escribe tu dirección de correo electrónico.
	</notification>
	<notification name="PromptMissingSubjMsg">
		¿Enviar foto por correo electrónico con el asunto o el mensaje por defecto?
		<usetemplate name="okcancelbuttons" notext="Cancelar" yestext="Aceptar"/>
	</notification>
	<notification name="ErrorProcessingSnapshot">
		Error al procesar los datos de la foto.
	</notification>
	<notification name="ErrorEncodingSnapshot">
		Error al codificar la foto.
	</notification>
	<notification name="ErrorPhotoCannotAfford">
		Necesitas [COST] L$ para guardar una foto en el inventario. Puedes comprar L$ o bien guardar la foto en tu equipo.
	</notification>
	<notification name="ErrorTextureCannotAfford">
		Necesitas [COST] L$ para guardar una textura en el inventario. Puedes comprar L$ o bien guardar la foto en tu equipo.
	</notification>
	<notification name="ErrorUploadingPostcard">
		Hubo un problema al enviar la foto por la siguiente razón: [REASON]
	</notification>
	<notification name="ErrorUploadingReportScreenshot">
		Hubo un problema al subir la captura de pantalla del informe por la siguiente razón: [REASON]
	</notification>
	<notification name="MustAgreeToLogIn">
		Debes aceptar las Condiciones del Servicio para continuar el inicio de sesión en [CURRENT_GRID].
	</notification>
	<notification name="CouldNotPutOnOutfit">
		No se ha podido poner el vestuario.
La carpeta del vestuario no contiene partes del cuerpo, accesorios o ropa.
	</notification>
	<notification name="CannotWearTrash">
		No puedes ponerte ropas o partes del cuerpo que estén en la Papelera
	</notification>
	<notification name="MaxAttachmentsOnOutfit">
		No se puede anexar el objeto.
Se ha superado el límite máximo de [MAX_ATTACHMENTS] accesorios. Por favor, quítate alguno.
	</notification>
	<notification name="CannotWearInfoNotComplete">
		No puedes vestirte este ítem porque aún no se ha cargado. Por favor, inténtalo de nuevo en un minuto.
	</notification>
	<notification name="MustEnterPasswordToLogIn">
		Escribe la contraseña para poder iniciar sesión.
	</notification>
	<notification name="MustHaveAccountToLogIn">
		Lo sentimos. Se ha quedado algún campo en blanco.
Tienes que volver a introducir el nombre de usuario de tu avatar.

Necesitas una cuenta para acceder a [CURRENT_GRID]. ¿Te gustaría crear una ahora?
		<url name="url">
			[create_account_url]
		</url>
		<usetemplate name="okcancelbuttons" notext="Volver a intentarlo" yestext="Crear una cuenta nueva"/>
	</notification>
	<notification name="InvalidCredentialFormat">
		Escribe el nombre de usuario o el nombre y el apellido de tu avatar en el campo Nombre de usuario y reintenta el inicio de sesión.
	</notification>
	<notification name="InvalidGrid">
		&apos;[GRID]&apos; no es un identificador de cuadrícula válido.
	</notification>
	<notification name="InvalidLocationSLURL">
		Tu localización inicial no especifica una cuadrícula válida.
	</notification>
	<notification name="DeleteClassified">
		¿Borrar el clasificado &apos;[NAME]&apos;?
No se reembolsarán las cuotas pagadas.
		<usetemplate name="okcancelbuttons" notext="Cancelar" yestext="Aceptar"/>
	</notification>
	<notification name="DeleteMedia">
		Has elegido borrar los medios asociados a esta cara.
¿Estás seguro de que quieres continuar?
		<usetemplate ignoretext="Confirmar antes de borrar los medios de un objeto" name="okcancelignore" notext="No" yestext="Sí"/>
	</notification>
	<notification name="ClassifiedSave">
		¿Guardar los cambios en el clasificado [NAME]?
		<usetemplate canceltext="Cancelar" name="yesnocancelbuttons" notext="No guardar" yestext="Guardar"/>
	</notification>
	<notification name="ClassifiedInsufficientFunds">
		No tienes suficiente dinero para crear un clasificado.
		<usetemplate name="okbutton" yestext="Aceptar"/>
	</notification>
	<notification name="DeleteAvatarPick">
		¿Borrar el destacado &lt;nolink&gt;[PICK]&lt;/nolink&gt;?
		<usetemplate name="okcancelbuttons" notext="Cancelar" yestext="Aceptar"/>
	</notification>
	<notification name="DeleteOutfits">
		¿Eliminar el vestuario seleccionado?
		<usetemplate name="okcancelbuttons" notext="Cancelar" yestext="Aceptar"/>
	</notification>
	<notification name="PromptGoToEventsPage">
		¿Ir a la web de eventos de [CURRENT_GRID]?
		<url name="url">
			http://secondlife.com/events/?lang=es-ES
		</url>
		<usetemplate name="okcancelbuttons" notext="Cancelar" yestext="Aceptar"/>
	</notification>
	<notification name="SelectProposalToView">
		Por favor, selecciona qué propuesta quieres ver.
	</notification>
	<notification name="SelectHistoryItemToView">
		Por favor, selecciona un ítem del historial para verlo.
	</notification>
	<notification name="ResetShowNextTimeDialogs">
		¿Quieres reactivar todas las notificaciones que a las que previemente indicaste que &apos;No mostrarme esto otra vez&apos;?
		<usetemplate name="okcancelbuttons" notext="Cancelar" yestext="Aceptar"/>
	</notification>
	<notification name="SkipShowNextTimeDialogs">
		¿Quieres desactivar todas las notificaciones que lo permitan?
		<usetemplate name="okcancelbuttons" notext="Cancelar" yestext="Aceptar"/>
	</notification>
	<notification name="CacheWillClear">
		La caché se limpiará cuando reinicies [APP_NAME].
	</notification>
	<notification name="DisableCookiesBreaksSearch">
		Si desactivas las cookies, la función de búsqueda no funcionará correctamente y no podrás usarla.
	</notification>
	<notification name="DisableJavascriptBreaksSearch">
		Si desactivas Javascript, la función de búsqueda no funcionará correctamente y no podrás usarla.
	</notification>
	<notification name="CacheWillBeMoved">
		La caché se moverá cuando reinicies [APP_NAME].
Nota: esto vaciará la caché.
	</notification>
	<notification name="ChangeConnectionPort">
		La configuración del puerto tendrá efecto cuando reinicies [APP_NAME].
	</notification>
	<notification name="ChangeDeferredDebugSetting">
		El cambio de configuración del depurador se activará cuando reinicies [APP_NAME].
	</notification>
	<notification name="ChangeSkin">
		La nueva skin se aplicará tras reiniciar [APP_NAME].
		<usetemplate name="okcancelbuttons" notext="Aceptar" yestext="Reiniciar"/>
	</notification>
	<notification name="ChangeSkin">
		Verás la nueva apariencia cuando reinicies [APP_NAME].
	</notification>
	<notification name="ChangeLanguage">
		El cambio de idioma tendrá efecto cuando reinicies [APP_NAME].
	</notification>
	<notification name="GoToAuctionPage">
		¿Ir a la página web de [CURRENT_GRID] para ver los detalles de la subasta
o hacer una puja?
		<usetemplate name="okcancelbuttons" notext="Cancelar" yestext="Aceptar"/>
	</notification>
	<notification name="SaveChanges">
		¿Guardar los cambios?
		<usetemplate canceltext="Cancelar" name="yesnocancelbuttons" notext="No guardar" yestext="Guardar"/>
	</notification>
	<notification name="DeleteNotecard">
		¿Deseas borrar la nota?
		<usetemplate name="okcancelbuttons" notext="Cancelar" yestext="OK"/>
	</notification>
	<notification name="LoadPreviousReportScreenshot">
		¿Deseas incluir la foto anterior en la denuncia?
		<usetemplate name="okcancelbuttons" notext="Cancelar" yestext="Aceptar"/>
	</notification>
	<notification name="GestureSaveFailedTooManySteps">
		Fallo al guardar el gesto.
El gesto tiene demasiados pasos.
Intenta quitarle algunos y vuelve a guardarlo.
	</notification>
	<notification name="GestureSaveFailedTryAgain">
		Fallo al guardar el gesto. Por favor, vuelve a intentarlo en un minuto.
	</notification>
	<notification name="GestureSaveFailedObjectNotFound">
		No se ha podido guardar el gesto porque no se pudo encontrar el objeto o el inventario del objeto asociado.
El objeto debe de haber sido borrado o estar fuera de alcance (&apos;out of range&apos;).
	</notification>
	<notification name="GestureSaveFailedReason">
		Al guardar un gesto se ha producido un problema por: [REASON]. Por favor, vuelve a intentar guardarlo más tarde.
	</notification>
	<notification name="SaveNotecardFailObjectNotFound">
		No se ha podido guardar la nota porque no se pudo encontrar el objeto o el inventario del objeto asociado.
El objeto debe de haber sido borrado o estar fuera de alcance (&apos;out of range&apos;).
	</notification>
	<notification name="SaveNotecardFailReason">
		Al guardar una nota se ha producido un problema por: [REASON]. Por favor, vuelve a intentar guardarla más tarde.
	</notification>
	<notification name="ScriptCannotUndo">
		No se han podido deshacer todos los cambios en tu versión del script.
¿Quieres cargar la última versión guardada en el servidor?
(**Cuidado** No podrás deshacer esta operación).
		<usetemplate name="okcancelbuttons" notext="Cancelar" yestext="Aceptar"/>
	</notification>
	<notification name="SaveScriptFailObjectNotFound">
		No se ha podido guardar el script porque no se pudo encontrar el objeto en que está incluído.
El objeto debe de haber sido borrado o estar fuera de alcance (&apos;out of range&apos;)..
	</notification>
	<notification name="StartRegionEmpty">
		No está definida tu región inicial.
Por favor, escribe el nombre de la región en el cuadro de Posición inicial o elige para esa posición Mi Base o Mi última posición.
		<usetemplate name="okbutton" yestext="Aceptar"/>
	</notification>
	<notification name="CouldNotStartStopScript">
		No se ha podido ejecutar o detener el script porque no se pudo encontrar el objeto en que está incluído.
El objeto debe de haber sido borrado o estar fuera de alcance (&apos;out of range&apos;)..
	</notification>
	<notification name="CannotDownloadFile">
		No se ha podido descargar el archivo.
	</notification>
	<notification name="CannotWriteFile">
		No se ha podido escribir el archivo [[FILE]]
	</notification>
	<notification name="UnsupportedHardware">
		Debes saber que tu ordenador no cumple los requisitos mínimos para la utilización de [APP_NAME]. Puede que experimentes un rendimiento muy bajo. Desafortunadamente, [SUPPORT_SITE] no puede dar asistencia técnica a sistemas con una configuración no admitida.

¿Ir a [_URL] para más información?
		<url name="url" option="0">
			http://secondlife.com/support/sysreqs.php?lang=es
		</url>
		<usetemplate ignoretext="El hardware de mi ordenador no está admitido" name="okcancelignore" notext="No" yestext="Sí"/>
	</notification>
	<notification name="OldGPUDriver">
		Probablemente ya existe un controlador más reciente para tu procesador de gráficos.  La actualización del controlador de gráficos puede mejorar sustancialmente el rendimiento.

¿Deseas visitar [URL] para buscar controladores actualizados?
		<url name="url">
			[URL]
		</url>
		<usetemplate ignoretext="Mi controlador de gráficos no está actualizado" name="okcancelignore" notext="No" yestext="Sí"/>
	</notification>
	<notification name="UnknownGPU">
		Tu sistema usa una tarjeta gráfica que [APP_NAME] no reconoce.
Suele suceder con hardware nuevo que todavía no ha sido probado con [APP_NAME].  Probablemente todo irá bien, pero puede que tengas que ajustar tus configuraciones gráficas.
(Avatar &gt; Preferencias &gt; Gráficos).
		<form name="form">
			<ignore name="ignore" text="No se ha podido identificar mi tarjeta gráfica"/>
		</form>
	</notification>
	<notification name="DisplaySettingsNoShaders">
		[APP_NAME] se cae al iniciar los controladores gráficos.
La calidad de los gráficos se configurará en Baja para prevenir algunos errores comunes de los gráficos. Esto desactivará algunas prestaciones.
Te recomendamos actualizar los controladores de tu tarjeta gráfica.
La calidad gráfica puede ajustarse en Avatar &gt; Preferencias &gt; Gráficos.
	</notification>
	<notification name="RegionNoTerraforming">
		En la región [REGION] no se permite modificar el terreno.
	</notification>
	<notification name="ParcelNoTerraforming">
		No tienes permiso para modificar el terreno de la parcela [PARCEL].
	</notification>
	<notification name="CannotCopyWarning">
		No tienes permiso para copiar los elementos siguientes:
[ITEMS] y, si los das, los perderás del inventario. ¿Seguro que quieres ofrecerlos?
		<usetemplate name="okcancelbuttons" notext="No" yestext="Sí"/>
	</notification>
	<notification name="CannotGiveItem">
		No se ha podido dar el ítem del inventario.
	</notification>
	<notification name="TransactionCancelled">
		Transacción cancelada.
	</notification>
	<notification name="TooManyItems">
		No puedes dar más de 42 items en una única transferencia de inventario.
	</notification>
	<notification name="NoItems">
		No tienes permiso para transferir el ítem seleccionado.
	</notification>
	<notification name="CannotCopyCountItems">
		No tienes permiso para copiar [COUNT] de los
items seleccionados. Si los das, los perderás de tu inventario.
¿Realmente quieres darlos?
		<usetemplate name="okcancelbuttons" notext="No" yestext="Sí"/>
	</notification>
	<notification name="CannotGiveCategory">
		No tienes permiso para transferir
la carpeta seleccionada.
	</notification>
	<notification name="FreezeAvatar">
		¿Congelar a este avatar?
Temporalmente, será incapaz de moverse, usar el chat, o interactuar con el mundo.
		<usetemplate canceltext="Cancelar" name="yesnocancelbuttons" notext="Descongelarlo" yestext="Congelarlo"/>
	</notification>
	<notification name="FreezeAvatarFullname">
		¿Congelar a [AVATAR_NAME]?
Temporalmente, será incapaz de moverse, usar el chat, o interactuar con el mundo.
		<usetemplate canceltext="Cancelar" name="yesnocancelbuttons" notext="Descongelarlo" yestext="Congelarlo"/>
	</notification>
	<notification name="FreezeAvatarMultiple">
		¿Congelar a los siguientes avatares?
		
[RESIDENTS]
 
Se les impedirá temporalmente moverse comunicarse por cat o interactuar con el mundo.
		<usetemplate canceltext="Cancelar" name="yesnocancelbuttons" notext="Descongelar" yestext="Congelar"/>
	</notification>  
	<notification name="EjectAvatarFullname">
		¿Expulsar a [AVATAR_NAME] de tu terreno?
		<usetemplate canceltext="Cancelar" name="yesnocancelbuttons" notext="Expulsar y Prohibir el acceso" yestext="Expulsar"/>
	</notification>
	<notification name="EjectAvatarNoBan">
		¿Expulsar a este avatar de tu terreno?
		<usetemplate name="okcancelbuttons" notext="Cancelar" yestext="Expulsar"/>
	</notification>
	<notification name="EjectAvatarFullnameNoBan">
		¿Expulsar a [AVATAR_NAME] de tu terreno?
		<usetemplate name="okcancelbuttons" notext="Cancelar" yestext="Expulsar"/>
	</notification>
	<notification name="EjectAvatarMultiple">
		¿Expulsar a los siguientes avatares de tu terreno?

[RESIDENTS]
		<usetemplate canceltext="Cancelar" name="yesnocancelbuttons" notext="Expulsar y prohibir entrada" yestext="Expulsar"/>
	</notification>
	<notification name="EjectAvatarMultipleNoBan">
		¿Expulsar a los siguientes avatares de tu terreno?

[RESIDENTS]
		<usetemplate name="okcancelbuttons" notext="Cancelar" yestext="Expulsar"/>
	</notification>
	<notification name="EjectAvatarFromGroup">
		Has expulsado a [AVATAR_NAME] del grupo [GROUP_NAME]
	</notification>
	<notification name="AcquireErrorTooManyObjects">
		ERROR DE ADQUISICIÓN: Demasiados objetos seleccionados.
	</notification>
	<notification name="AcquireErrorObjectSpan">
		ERROR DE ADQUISICIÓN: Los objetos están en más de una región.
Por favor, mueve todos los objetos a adquirir a la
misma región.
	</notification>
	<notification name="PromptGoToCurrencyPage">
		[EXTRA]

¿Ir a [_URL] para informarte sobre la compra de L$?
		<url name="url">
			http://secondlife.com/app/currency/?lang=es-ES
		</url>
		<usetemplate name="okcancelbuttons" notext="Cancelar" yestext="Aceptar"/>
	</notification>
	<notification name="MuteLimitReached">
		No se puede añadir una entrada nueva a la lista de bloqueados porque has alcanzado el límite de [MUTE_LIMIT] entradas.
	</notification>
	<notification name="UnableToLinkObjects">
		No se pudo enlazar estos [COUNT] objetos.
Puedes enlazar [MAX] objetos como máximo.
	</notification>
	<notification name="CannotLinkIncompleteSet">
		Sólo puedes enlazar objetos completos (no sus partes), y debes
seleccionar más de uno.
	</notification>
	<notification name="CannotLinkModify">
		Imposible enlazarlos, porque no tienes permiso para modificar
todos los objetos.

Por favor, asegúrate de que no hay ninguno bloqueado y de que eres el propietario de todos.
	</notification>
	<notification name="CannotLinkPermanent">
		Los objetos no pueden ser enlazados a través del límite de la región.
	</notification>
	<notification name="CannotLinkPermanent">
		No se pueden vincular objetos a través de límites de región.
	</notification>
	<notification name="CannotLinkAcrossRegions">
		No se pueden vincular objetos a través de límites de región.
	</notification>
	<notification name="CannotLinkDifferentOwners">
		Imposible enlazarlos porque hay objetos de distintos propietarios.

Por favor, asegúrate de que eres el propietario de todos los objetos seleccionados.
	</notification>
	<notification name="NoFileExtension">
		No hay extensión de archivo en: &apos;[FILE]&apos;

Por favor, asegúrate de que la extensión del archivo es correcta.
	</notification>
	<notification name="InvalidFileExtension">
		Extensión de archivo inválida: [EXTENSION]
Se admiten [VALIDS]
		<usetemplate name="okbutton" yestext="Aceptar"/>
	</notification>
	<notification name="CannotUploadSoundFile">
		No se pudo abrir para su lectura el archivo de sonido que has subido:
[FILE]
	</notification>
	<notification name="SoundFileNotRIFF">
		El archivo no parece ser un RIFF WAVE:
[FILE]
	</notification>
	<notification name="SoundFileNotPCM">
		El archivo no parece ser de audio PCM WAVE:
[FILE]
	</notification>
	<notification name="SoundFileInvalidChannelCount">
		El archivo no tiene un número de canales válido (debe ser mono o estéreo):
[FILE]
	</notification>
	<notification name="SoundFileInvalidSampleRate">
		No parece que el archivo tenga una frecuencia de muestreo (sample rate) adecuada (debe de ser 44.1k):
[FILE]
	</notification>
	<notification name="SoundFileInvalidWordSize">
		No parece que el archivo tenga un tamaño de palabra (word size) adecuado (debe de ser de 8 o 16 bits):
[FILE]
	</notification>
	<notification name="SoundFileInvalidHeader">
		No se encontró el fragmento &apos;data&apos; en la cabecera del archivo WAV:
[FILE]
	</notification>
	<notification name="SoundFileInvalidChunkSize">
		Tamaño de fragmento equivocado en el archivo WAV:
[FILE]
	</notification>
	<notification name="SoundFileInvalidTooLong">
		El archivo de audio es demasiado largo (debe ser como máximo de [MAX_LENGTH] segundos):
[FILE]
	</notification>
	<notification name="ProblemWithFile">
		Problemas con el archivo [FILE]:

[REASON]
	</notification>
	<notification name="CannotOpenTemporarySoundFile">
		No se ha podido abrir para su escritura el archivo comprimido de sonido: [FILE]
	</notification>
	<notification name="UnknownVorbisEncodeFailure">
		Codificación Vorbis desconocida, fallo en: [FILE]
	</notification>
	<notification name="CannotEncodeFile">
		No se puede codificar el archivo: [FILE]
	</notification>
	<notification name="CorruptedProtectedDataStore">
		No se pueden cumplimentar los campos de nombre de usuario y contraseña. Esto puede deberse a un cambio de configuración de la red.
		<usetemplate name="okbutton" yestext="Aceptar"/>
	</notification>
	<notification name="CorruptResourceFile">
		Archivo de recursos corrupto: [FILE]
	</notification>
	<notification name="UnknownResourceFileVersion">
		Versión desconocida de archivo de recursos Linden en el archivo: [FILE]
	</notification>
	<notification name="UnableToCreateOutputFile">
		No se ha podido crear el archivo de salida: [FILE]
	</notification>
	<notification name="DoNotSupportBulkAnimationUpload">
		Actualmente, [APP_NAME] no admite la subida masiva de animaciones en formato BVH.
	</notification>
	<notification name="CannotUploadReason">
		No se ha podido subir [FILE] por la siguiente razón: [REASON]
Por favor, inténtalo más tarde.
	</notification>
	<notification name="LandmarkCreated">
		Se ha añadido &quot;[LANDMARK_NAME]&quot; a tu carpeta [FOLDER_NAME].
	</notification>
	<notification name="LandmarkAlreadyExists">
		Ya tienes un hito de esta localización.
		<usetemplate name="okbutton" yestext="Aceptar"/>
	</notification>
	<notification name="CannotCreateLandmarkNotOwner">
		No puedes crear un hito aquí porque el propietario del terreno no lo permite.
	</notification>
	<notification name="CannotRecompileSelectObjectsNoScripts">
		No se pudo &apos;recompilar&apos;.
Selecciona un objeto con script.
	</notification>
	<notification name="CannotRecompileSelectObjectsNoPermission">
		No se pudo &apos;recompilar&apos;.

Selecciona objetos con scripts de los que tengas permiso de modificación.
	</notification>
	<notification name="CannotResetSelectObjectsNoScripts">
		No se pudo &apos;reiniciar&apos;.

Selecciona objetos con scripts.
	</notification>
	<notification name="CannotdeleteSelectObjectsNoScripts">
		No se pudo &apos;eliminar&apos;.
		
Selecciona objetos con scripts.
	</notification>
	<notification name="CannotResetSelectObjectsNoPermission">
		No se pudo &apos;reiniciar&apos;.

Selecciona objetos con scripts de los que tengas permiso de modificación.
	</notification>
	<notification name="CannotOpenScriptObjectNoMod">
		Imposible abrir el script del objeto sin permisos de modificación.
	</notification>
	<notification name="CannotSetRunningSelectObjectsNoScripts">
		No se puede configurar ningún script como &apos;ejecutándose&apos;.

Selecciona objetos con scripts.
	</notification>
	<notification name="CannotSetRunningNotSelectObjectsNoScripts">
		No se puede configurar ningún script como &apos;no ejecutándose&apos;.

Selecciona objetos con scripts.
	</notification>
	<notification name="NoFrontmostFloater">
		No hay nada que guardar.
	</notification>
	<notification name="SeachFilteredOnShortWords">
		Se ha modificado tu búsqueda
eliminando las palabras demasiado cortas.

Buscando: [FINALQUERY]
	</notification>
	<notification name="SeachFilteredOnShortWordsEmpty">
		Los términos de tu búsqueda son muy cortos,
por lo que no se ha hecho la búsqueda.
	</notification>
	<notification name="CouldNotTeleportReason">
		Fallo en el teleporte.
[REASON]
	</notification>
	<notification name="invalid_tport">
		Ha habido un problema al procesar tu petición de teleporte. Debes volver a iniciar sesión antes de poder teleportarte de nuevo.
Si sigues recibiendo este mensaje, por favor acude al [SUPPORT_SITE].
	</notification>
	<notification name="invalid_region_handoff">
		Ha habido un problema al procesar tu paso a otra región. Debes volver a iniciar sesión para poder pasar de región a región.
Si sigues recibiendo este mensaje, por favor acude al [SUPPORT_SITE].
	</notification>
	<notification name="blocked_tport">
		Lo sentimos, en estos momentos los teleportes están bloqueados. Vuelve a intentarlo en un momento. Si sigues sin poder teleportarte, desconéctate y vuelve a iniciar sesión para solucionar el problema.
	</notification>
	<notification name="nolandmark_tport">
		Lo sentimos, pero el sistema no ha podido localizar el destino de este hito.
	</notification>
	<notification name="timeout_tport">
		Lo sentimos, pero el sistema no ha podido completar el teleporte.
Vuelve a intentarlo en un momento.
	</notification>
	<notification name="noaccess_tport">
		Lo sentimos, pero no tienes acceso al destino de este teleporte.
	</notification>
	<notification name="missing_attach_tport">
		Aún no han llegado tus objetos anexados. Espera unos segundos más o desconéctate y vuelve a iniciar sesión antes de teleportarte.
	</notification>
	<notification name="too_many_uploads_tport">
		La cola de espera en esta región está actualmente obstruida, por lo que tu petición de teleporte no se atenderá en un tiempo prudencial. Por favor, vuelve a intentarlo en unos minutos o ve a una zona menos ocupada.
	</notification>
	<notification name="expired_tport">
		Lo sentimos, pero el sistema no ha podido atender tu petición de teleporte en un tiempo prudencial. Por favor, vuelve a intentarlo en unos pocos minutos.
	</notification>
	<notification name="expired_region_handoff">
		Lo sentimos, pero el sistema no ha podido completar tu paso a otra región en un tiempo prudencial. Por favor, vuelve a intentarlo en unos pocos minutos.
	</notification>
	<notification name="no_host">
		Ha sido imposible encontrar el destino del teleporte: o está desactivado temporalmente o ya no existe. Por favor, vuelve a intentarlo en unos pocos minutos.
	</notification>
	<notification name="no_inventory_host">
		En estos momentos no está disponible el sistema de inventario.
	</notification>
	<notification name="CannotSetLandOwnerNothingSelected">
		No se ha podido configurar el propietario del terreno:
no se ha seleccionado una parcela.
	</notification>
	<notification name="CannotSetLandOwnerMultipleRegions">
		No se ha podido obtener la propiedad del terreno porque la selección se extiende por varias regiones. Por favor, selecciona un área más pequeña y vuelve a intentarlo.
	</notification>
	<notification name="ForceOwnerAuctionWarning">
		Esta parcela está subastándose. Forzar su propiedad cancelará la subasta y, potencialmente, puede disgustar a algunos residentes si la puja ya ha empezado.
¿Forzar la propiedad?
		<usetemplate name="okcancelbuttons" notext="Cancelar" yestext="Aceptar"/>
	</notification>
	<notification name="CannotContentifyNothingSelected">
		No se ha podido &apos;contentify&apos;:
no se ha seleccionado una parcela.
	</notification>
	<notification name="CannotContentifyNoRegion">
		No se ha podido &apos;contentify&apos;:
no se ha seleccionado una región.
	</notification>
	<notification name="CannotReleaseLandNothingSelected">
		No se ha podido abandonar el terreno:
no se ha seleccionado una parcela.
	</notification>
	<notification name="CannotReleaseLandNoRegion">
		No se ha podido abandonar el terreno:
no se ha podido encontrar la región.
	</notification>
	<notification name="CannotBuyLandNothingSelected">
		Imposible comprar terreno:
no se ha seleccionado una parcela.
	</notification>
	<notification name="CannotBuyLandNoRegion">
		Imposible comprar terreno:
no se ha podido encontrar en qué región está.
	</notification>
	<notification name="CannotCloseFloaterBuyLand">
		No puedes cerrar la ventana de Comprar terreno hasta que [APP_NAME] calcule el precio de esta transacción.
	</notification>
	<notification name="CannotDeedLandNothingSelected">
		No se ha podido ceder el terreno:
no se ha seleccionado una parcela.
	</notification>
	<notification name="CannotDeedLandNoGroup">
		No se ha podido ceder el terreno:
no has seleccionado un grupo.
	</notification>
	<notification name="CannotDeedLandNoRegion">
		No se ha podido ceder el terreno:
Ha sido imposible encontrar en qué región está.
	</notification>
	<notification name="CannotDeedLandMultipleSelected">
		No se ha podido ceder el terreno:
has seleccionado varias parcelas.

Inténtalo seleccionando sólo una.
	</notification>
	<notification name="ParcelCanPlayMedia">
		Este lugar proporciona flujos de medios, que pueden requerir más ancho de banda.
		
¿Quieres reproducir flujos de medios cuando estén disponibles?
(Puedes cambiar esta opción más tarde en Preferencias &gt; Sonido y medios).
		<form name="form">
			<button name="Play Media Now" text="Reproducir ahora"/>
			<button name="Always Play Media" text="Reproducir siempre"/>
			<button name="Do Not Pley Media" text="No reproducir"/>
		</form>
	</notification>
	<notification name="CannotDeedLandWaitingForServer">
		No se ha podido ceder el terreno:
esperando que el servidor informe acerca de la propiedad.

Por favor, vuelve a intentarlo.
	</notification>
	<notification name="CannotDeedLandNoTransfer">
		No se ha podido ceder el terreno:
En la región [REGION] no se permite la cesión de terrenos.
	</notification>
	<notification name="CannotReleaseLandWatingForServer">
		No se ha podido abandonar el terreno:
esperando que el servidor actualice la información de la parcela.

Vuelve a intentarlo en unos segundos.
	</notification>
	<notification name="CannotReleaseLandSelected">
		No se ha podido abandonar el terreno:
no eres propietario de todas las parcelas seleccionadas.

Por favor, selecciona una sola parcela.
	</notification>
	<notification name="CannotReleaseLandDontOwn">
		No se ha podido abandonar el terreno:
no tienes permisos sobre esta parcela.
Las parcelas de tu propiedad se muestran en verde.
	</notification>
	<notification name="CannotReleaseLandRegionNotFound">
		No se ha podido abandonar el terreno:
Ha sido imposible encontrar en qué región está.
	</notification>
	<notification name="CannotReleaseLandNoTransfer">
		No se ha podido abandonar el terreno:
En la región [REGION] no se permite la cesión de terrenos.
	</notification>
	<notification name="CannotReleaseLandPartialSelection">
		No se ha podido abandonar el terreno:
debes seleccionar toda la parcela.

Selecciona una parcela completa o divídela primero.
	</notification>
	<notification name="ReleaseLandWarning">
		Vas a abandonar [AREA] m² de terreno.
Al hacerlo dejarás de poseerlo, pero no recibirás ningún L$.

¿Abandonar este terreno?
		<usetemplate name="okcancelbuttons" notext="Cancelar" yestext="Aceptar"/>
	</notification>
	<notification name="CannotDivideLandNothingSelected">
		No se ha podido dividir el terreno:

No has seleccionado ninguna parcela.
	</notification>
	<notification name="CannotDivideLandPartialSelection">
		No se ha podido dividir el terreno:

Has seleccionado una parcela entera.
Inténtalo seleccionando una parte.
	</notification>
	<notification name="LandDivideWarning">
		Dividir este terreno lo separará en dos parcelas, cada una de las cuales tendrá su propia configuración. Tras esta operación se restablecerán algunas configuraciones a sus valores por defecto.

¿Dividir el terreno?
		<usetemplate name="okcancelbuttons" notext="Cancelar" yestext="Aceptar"/>
	</notification>
	<notification name="CannotDivideLandNoRegion">
		No se ha podido dividir el terreno:
Ha sido imposible encontrar en qué región está.
	</notification>
	<notification name="CannotJoinLandNoRegion">
		No se ha podido unir el terreno:
Ha sido imposible encontrar en qué región está.
	</notification>
	<notification name="CannotJoinLandNothingSelected">
		No se ha podido unir el terreno:
No hay parcelas seleccionadas.
	</notification>
	<notification name="CannotJoinLandEntireParcelSelected">
		No se ha podido unir el terreno:
Sólo has seleccionado una parcela.

Selecciona terreno que incluya algo de ambas parcelas.
	</notification>
	<notification name="CannotJoinLandSelection">
		No se ha podido unir el terreno:
Debes seleccionar más de una parcela.

Selecciona terreno que incluya algo de ambas parcelas.
	</notification>
	<notification name="JoinLandWarning">
		Al unir este terreno crearás una parcela más grande formada por todas aquellas que tengan parte en el rectángulo seleccionado.
Deberás reconfigurar el nombre y las opciones de la nueva parcela.

¿Unir el terreno?
		<usetemplate name="okcancelbuttons" notext="Cancelar" yestext="Aceptar"/>
	</notification>
	<notification name="ConfirmNotecardSave">
		Esta nota debe guardarse antes de que puedas copiarla o verla. ¿Guardar la nota?
		<usetemplate name="okcancelbuttons" notext="Cancelar" yestext="Aceptar"/>
	</notification>
	<notification name="ConfirmItemCopy">
		¿Copiar este ítem a tu inventario?
		<usetemplate name="okcancelbuttons" notext="Cancelar" yestext="Copiar"/>
	</notification>
	<notification name="ResolutionSwitchFail">
		Fallo al cambiar la resolución a [RESX] por [RESY]
	</notification>
	<notification name="ErrorUndefinedGrasses">
		Error, hierbas no definidas: [SPECIES]
	</notification>
	<notification name="ErrorUndefinedTrees">
		Error, árboles no definidos: [SPECIES]
	</notification>
	<notification name="CannotSaveWearableOutOfSpace">
		No se ha podido guardar el archivo &apos;[NAME]&apos;. Tendrás que liberar algo de espacio en tu disco duro y guardarlo de nuevo.
	</notification>
	<notification name="CannotSaveToAssetStore">
		No se ha podido guardar [NAME] en la almacén central de activos.
Generalmente, esto es un fallo pasajero. Por favor, personaliza y guarda el ítem de aquí a unos minutos.
	</notification>
	<notification name="YouHaveBeenLoggedOut">
		Vaya, se ha cerrado tu sesión en [CURRENT_GRID].
            [MESSAGE]
		<usetemplate name="okcancelbuttons" notext="Salir" yestext="Ver MI y Chat"/>
	</notification>
	<notification name="OnlyOfficerCanBuyLand">
		No se ha podido comprar terreno para el grupo:
no tienes permiso para comprar terreno para el grupo que tienes activado actualmente.
	</notification>
	<notification label="Añadir como amigo" name="AddFriendWithMessage">
		Los amigos pueden darse permiso para localizarse en el mapa y para saber si el otro está conectado.

¿Ofrecer amistad a [NAME]?
		<form name="form">
			<input name="message">
				¿Quieres formar parte de mis amigos?
			</input>
			<button name="Offer" text="Aceptar"/>
			<button name="Cancel" text="Cancelar"/>
		</form>
	</notification>
	<notification label="Añadir lista de reemplazo automático" name="AddAutoReplaceList">
		Nombre de la nueva lista:
		<form name="form">
			<button name="SetName" text="Aceptar"/>
		</form>
	</notification>
	<notification label="Cambiar nombre de la lista de reemplazo automático" name="RenameAutoReplaceList">
		El nombre &apos;[DUPNAME]&apos; ya se está utilizando.
    Escribe un nuevo nombre que sea único:
		<form name="form">
			<button name="ReplaceList" text="Reemplazar la lista actual"/>
			<button name="SetName" text="Usar un nuevo nombre"/>
		</form>
	</notification>
	<notification name="InvalidAutoReplaceEntry">
		La palabra clave debe ser una única palabra y el reemplazo no puede estar vacío.
	</notification>
	<notification name="InvalidAutoReplaceList">
		La lista de reemplazo no es válida.
	</notification>
	<notification name="SpellingDictImportRequired">
		Debes especificar un archivo, un nombre y un idioma.
	</notification>
	<notification name="SpellingDictIsSecondary">
		El diccionario [DIC_NAME] aparentemente no contiene un archivo &quot;aff&quot;, lo cual significa que es un diccionario &quot;secundario&quot;.
Puedes utilizarlo como un diccionario adicional, pero no como el diccionario principal.

Consulta https://wiki.secondlife.com/wiki/Adding_Spelling_Dictionaries
	</notification>
	<notification name="SpellingDictImportFailed">
		No se puede copiar
    [FROM_NAME]
    a
    [TO_NAME]
	</notification>
	<notification label="Guardar el vestuario" name="SaveOutfitAs">
		Guardar como un nuevo vestuario todo lo que llevo puesto:
		<form name="form">
			<input name="message">
				[DESC] (nuevo)
			</input>
			<button name="OK" text="Aceptar"/>
			<button name="Cancel" text="Cancelar"/>
		</form>
	</notification>
	<notification label="Guardar artículo" name="SaveWearableAs">
		Guardar el ítem en mi inventario como:
		<form name="form">
			<input name="message">
				[DESC] (nuevo)
			</input>
			<button name="OK" text="Aceptar"/>
			<button name="Cancel" text="Cancelar"/>
		</form>
	</notification>
	<notification label="Renombrar el vestuario" name="RenameOutfit">
		Nuevo nombre del vestuario:
		<form name="form">
			<input name="new_name">
				[NAME]
			</input>
			<button name="OK" text="Aceptar"/>
			<button name="Cancel" text="Cancelar"/>
		</form>
	</notification>
	<notification name="RemoveFromFriends">
		¿Quieres romper tu amistad con [NAME]?
		<usetemplate name="okcancelbuttons" notext="Cancelar" yestext="Aceptar"/>
	</notification>
	<notification name="RemoveMultipleFromFriends">
		¿Quieres retirarle tu amistad a los residentes seleccionados?
		<usetemplate name="okcancelbuttons" notext="Cancelar" yestext="Aceptar"/>
	</notification>
	<notification name="GodDeleteAllScriptedPublicObjectsByUser">
		¿Estás seguro de que quieres BORRAR TODOS los objetos con scripts que sean propiedad de
** [AVATAR_NAME] **
en todos los terrenos de otros en esta región?
		<usetemplate name="okcancelbuttons" notext="Cancelar" yestext="Aceptar"/>
	</notification>
	<notification name="GodDeleteAllScriptedObjectsByUser">
		¿Estás seguro de que quieres BORRAR TODOS los objetos con scripts que sean propiedad de
** [AVATAR_NAME] **
en TODO EL TERRENO de esta región?
		<usetemplate name="okcancelbuttons" notext="Cancelar" yestext="Aceptar"/>
	</notification>
	<notification name="GodDeleteAllObjectsByUser">
		¿Estás seguro de que quieres BORRAR TODOS los objetos (con o sin scripts) que sean propiedad de
** [AVATAR_NAME] **
en TODO EL TERRENO de esta región?
		<usetemplate name="okcancelbuttons" notext="Cancelar" yestext="Aceptar"/>
	</notification>
	<notification name="BlankClassifiedName">
		Debes especificar un nombre para tu clasificado.
	</notification>
	<notification name="MinClassifiedPrice">
		El pago para aparecer en la lista debe ser de, al menos, [MIN_PRICE] L$.

Por favor, elige un pago mayor.
	</notification>
	<notification name="ConfirmItemDeleteHasLinks">
		Por lo menos uno de los elementos seleccionados tiene enlaces que lo señalan. Si eliminas este elemento, los enlaces dejarán de funcionar permanentemente. Lo más recomendable es eliminar primero los enlaces.

¿Estás seguro de que quieres eliminar los elementos?
		<usetemplate name="okcancelbuttons" notext="Cancelar" yestext="Aceptar"/>
	</notification>
	<notification name="ConfirmObjectDeleteLock">
		Al menos uno de los items que has seleccionado está bloqueado.

¿Estás seguro de que quieres borrar estos items?
		<usetemplate name="okcancelbuttons" notext="Cancelar" yestext="Aceptar"/>
	</notification>
	<notification name="ConfirmObjectDeleteNoCopy">
		Al menos uno de los items que has seleccionado no es copiable.

¿Estás seguro de que quieres borrar estos items?
		<usetemplate name="okcancelbuttons" notext="Cancelar" yestext="Aceptar"/>
	</notification>
	<notification name="ConfirmObjectDeleteNoOwn">
		No eres el propietario de, al menos, uno de los items que has seleccionado.

¿Estás seguro de que quieres borrar estos items?
		<usetemplate name="okcancelbuttons" notext="Cancelar" yestext="Aceptar"/>
	</notification>
	<notification name="ConfirmObjectDeleteLockNoCopy">
		Al menos un objeto está bloqueado.
Al menos un objeto no es copiable.

¿Estás seguro de que quieres borrar estos items?
		<usetemplate name="okcancelbuttons" notext="Cancelar" yestext="Aceptar"/>
	</notification>
	<notification name="ConfirmObjectDeleteLockNoOwn">
		Al menos un objeto está bloqueado.
No eres propietario de, al menos, un objeto.

¿Estás seguro de que quieres borrar estos items?
		<usetemplate name="okcancelbuttons" notext="Cancelar" yestext="Aceptar"/>
	</notification>
	<notification name="ConfirmObjectDeleteNoCopyNoOwn">
		Al menos un objeto no es copiable.
No eres propietario de, al menos, un objeto.

¿Estás seguro de que quieres borrar estos items?
		<usetemplate name="okcancelbuttons" notext="Cancelar" yestext="Aceptar"/>
	</notification>
	<notification name="ConfirmObjectDeleteLockNoCopyNoOwn">
		Al menos un objeto está bloqueado.
Al menos un objeto no es copiable.
No eres propietario de, al menos, un objeto.

¿Estás seguro de que quieres borrar estos items?
		<usetemplate name="okcancelbuttons" notext="Cancelar" yestext="Aceptar"/>
	</notification>
	<notification name="ConfirmObjectTakeLock">
		Al menos un objeto está bloqueado.

¿Estás seguro de que quieres tomar estos items?
		<usetemplate name="okcancelbuttons" notext="Cancelar" yestext="Aceptar"/>
	</notification>
	<notification name="ConfirmObjectTakeNoOwn">
		No eres el propietario de todos los objetos que estás tomando.
Si sigues, se aplicarán los permisos marcados para el próximo propietario, y es posible que se restrinja tu posibilidad de hacer modificaciones o copias.
Aún así, puedes tomar lo actualmente seleccionado.

¿Estás seguro de que quieres tomar estos items?
		<usetemplate name="okcancelbuttons" notext="Cancelar" yestext="Aceptar"/>
	</notification>
	<notification name="ConfirmObjectTakeLockNoOwn">
		Al menos un objeto está bloqueado.
No eres el propietario de todos los objetos que estás tomando.
Si sigues, se aplicarán los permisos marcados para el próximo propietario, y es posible que se restrinja tu posibilidad de hacer modificaciones o copias.
Aún así, puedes tomar lo actualmente seleccionado.

¿Estás seguro de que quieres tomar estos items?
		<usetemplate name="okcancelbuttons" notext="Cancelar" yestext="Aceptar"/>
	</notification>
	<notification name="CantBuyLandAcrossMultipleRegions">
		No se ha podido hacer la compra porque el terreno seleccionado se extiende por varias regiones.

Por favor, selecciona un área más pequeña y vuelve a intentarlo.
	</notification>
	<notification name="DeedLandToGroup">
		Al ceder esta parcela, se requerirá al grupo que tenga y mantenga el crédito suficiente para uso de terreno.
El precio de compra de la parcela no se le reembolsará al propietario.
Si se vende una parcela cedida, el precio de venta se dividirá a partes iguales entre los miembros del grupo.

¿Ceder estos [AREA] m² de terreno al grupo
&apos;[GROUP_NAME]&apos;?
		<usetemplate name="okcancelbuttons" notext="Cancelar" yestext="Aceptar"/>
	</notification>
	<notification name="DeedLandToGroupWithContribution">
		Al ceder esta parcela, el grupo deberá poseer y mantener el número suficiente de créditos de uso de terreno.
La cesión incluirá una contribución simultánea de terreno al grupo de &quot;[NAME]&quot;.
El precio de compra del terreno no se le reembolsará al propietario. Si se vende una parcela cedida, el precio de venta se dividirá en partes iguales entre los miembros del grupo.

¿Ceder este terreno de [AREA] m² al grupo &apos;[GROUP_NAME]&apos;?
		<usetemplate name="okcancelbuttons" notext="Cancelar" yestext="Aceptar"/>
	</notification>
	<notification name="DisplaySetToSafe">
		Las configuraciones que se muestran se han fijado en los niveles guardados, pues especificaste la opción de guardarlos.
	</notification>
	<notification name="DisplaySetToRecommendedGPUChange">
		La configuración de pantalla se ha establecido en los niveles recomendados porque tu tarjeta de gráficos ha cambiado
de &apos;[LAST_GPU]&apos;
a &apos;[THIS_GPU]&apos;
	</notification>
	<notification name="DisplaySetToRecommendedFeatureChange">
		La configuración de pantalla se ha establecido en los niveles recomendados a causa de un cambio en el subsistema de renderizado.
	</notification>
	<notification name="ErrorMessage">
		[ERROR_MESSAGE]
		<usetemplate name="okbutton" yestext="Aceptar"/>
	</notification>
	<notification name="AvatarMovedDesired">
		La localización solicitada no está disponible en estos momentos.
Se te ha llevado a una región cercana.
	</notification>
	<notification name="AvatarMovedLast">
		En estos momentos no está disponible la posición solicitada.
Se te ha llevado a una región cercana.
	</notification>
	<notification name="AvatarMovedHome">
		En estos momentos no está disponible tu Base.
Se te ha llevado a una región cercana.
Quizá quieras configurar una nueva posición para tu Base.
	</notification>
	<notification name="ClothingLoading">
		Aún está descargándose tu ropa.
Puedes usar [CURRENT_GRID] de forma normal; los demás residentes te verán correctamente.
		<form name="form">
			<ignore name="ignore" text="La ropa está tardando mucho en descargarse"/>
		</form>
	</notification>
	<notification name="AgentComplexityWithVisibility">
		La [https://community.secondlife.com/t5/English-Knowledge-Base/Avatar-Rendering-Complexity/ta-p/2967838 complejidad de tu avatar] es [AGENT_COMPLEXITY]. 
[OVERLIMIT_MSG]
		<usetemplate ignoretext="Avisarme si la complejidad de mi avatar puede ser excesiva" name="notifyignore"/>
	</notification>
	<notification name="AgentComplexity">
		La [https://community.secondlife.com/t5/English-Knowledge-Base/Avatar-Rendering-Complexity/ta-p/2967838 complejidad de tu avatar] es [AGENT_COMPLEXITY].
		<usetemplate ignoretext="Advertirme cuando cambie la complejidad de mi avatar" name="notifyignore"/>
	</notification>
	<notification name="HUDComplexityWarning">
		[HUD_REASON], es probable que afecte negativamente al rendimiento.
		<usetemplate ignoretext="Avisarme si la complejidad de mi HUD es excesiva" name="notifyignore"/>
	</notification>
	<notification name="FirstRun">
		Se ha completado la instalación de [APP_NAME].

Si es la primera vez que usas [CURRENT_GRID], debes crear una cuenta para poder iniciar una sesión.
		<usetemplate name="okcancelbuttons" notext="Continuar" yestext="Crear cuenta..."/>
	</notification>
	<notification name="LoginPacketNeverReceived">
		Tenemos problemas de conexión. Puede deberse a un problema de tu conexión a Internet o de [SECOND_LIFE_GRID].

Puedes revisar tu conexión a Internet y volver a intentarlo en unos minutos, pulsar Ayuda para conectarte a [SUPPORT_SITE], o pulsar Teleporte para intentar teleportarte a tu Base.
		<url name="url">
			http://es.secondlife.com/support/
		</url>
		<form name="form">
			<button name="OK" text="Aceptar"/>
			<button name="Help" text="Ayuda"/>
			<button name="Teleport" text="Teleporte"/>
		</form>
	</notification>
	<notification name="WelcomeChooseSex">
		Tu avatar aparecerá en un momento.

Para caminar, usa las teclas del cursor.
En cualquier momento, puedes pulsar la tecla F1 para obtener ayuda o para aprender más acerca de [CURRENT_GRID].
Por favor, elige el avatar masculino o femenino.
Puedes cambiar más adelante tu elección.
		<usetemplate name="okcancelbuttons" notext="Mujer" yestext="Varón"/>
	</notification>
	<notification name="CantTeleportToGrid">
		No se puede hacer el teleporte a [SLURL] porque se encuentra en una red de simuladores ([GRID]) diferente de la actual ([CURRENT_GRID]). Cierra el visor y vuelve a intentarlo.
		<usetemplate name="okbutton" yestext="Aceptar"/>
	</notification>
	<notification name="GeneralCertificateError">
		No se puede establecer la conexión con el servidor.
[REASON]

Nombre del asunto: [SUBJECT_NAME_STRING]
Nombre del emisor: [ISSUER_NAME_STRING]
Válido desde: [VALID_FROM]
Válido hasta: [VALID_TO]
Huella digital MD5: [SHA1_DIGEST]
Huella digital SHA1: [MD5_DIGEST]
Uso de la clave: [KEYUSAGE]
Uso extendido de la clave: [EXTENDEDKEYUSAGE]
Identificador de clave de asunto: [SUBJECTKEYIDENTIFIER]
		<usetemplate name="okbutton" yestext="Aceptar"/>
	</notification>
	<notification name="TrustCertificateError">
		Se desconoce la Autoridad de Certificación de este servidor.

Información del certificado:
Nombre del asunto: [SUBJECT_NAME_STRING]
Nombre del emisor: [ISSUER_NAME_STRING]
Válido desde: [VALID_FROM]
Válido hasta: [VALID_TO]
Huella digital MD5: [SHA1_DIGEST]
Huella digital SHA1: [MD5_DIGEST]
Uso de la clave: [KEYUSAGE]
Uso extendido de la clave: [EXTENDEDKEYUSAGE]
Identificador de clave de asunto: [SUBJECTKEYIDENTIFIER]

¿Deseas confiar en esta Autoridad?
		<usetemplate name="okcancelbuttons" notext="Cancelar" yestext="Confiar"/>
	</notification>
	<notification name="NotEnoughCurrency">
		[NAME] cuesta [PRICE] L$. No tienes suficientes L$ para hacer eso.
	</notification>
	<notification name="GrantedModifyRights">
		[NAME] te ha dado permiso para modificar sus objetos.
	</notification>
	<notification name="RevokedModifyRights">
		[NAME] ha revocado tu permiso para modificar sus objetos.
	</notification>
	<notification name="FlushMapVisibilityCaches">
		Esto limpiará las cachés del mapa en esta región.
Esto sólo es realmente útil para cuestiones de depuración (&apos;debugging&apos;).
(A efectos prácticos, espera 5 minutos, y el mapa de cualquiera se actualizará después de que reinicies sesión).
		<usetemplate name="okcancelbuttons" notext="Cancelar" yestext="Aceptar"/>
	</notification>
	<notification name="BuyOneObjectOnly">
		No se puede comprar más de un objeto a la vez. Por favor, selecciona sólo un objeto y vuelve a intentarlo.
	</notification>
	<notification name="OnlyCopyContentsOfSingleItem">
		No se pueden copiar a la vez los contenidos de más de un objeto.
Por favor, selecciona sólo uno y vuelve a intentarlo.
		<usetemplate name="okcancelbuttons" notext="Cancelar" yestext="Aceptar"/>
	</notification>
	<notification name="KickUsersFromRegion">
		¿Teleportar a su base a todos los residentes en esta región?
		<usetemplate name="okcancelbuttons" notext="Cancelar" yestext="Aceptar"/>
	</notification>
	<notification name="ChangeObjectBonusFactor">
		Si disminuyes el plus de objetos cuando ya se han establecido construcciones en una región, algunos objetos se podrían eliminar o devolver. ¿Estás seguro de que quieres cambiar el plus de objetos?
		<usetemplate ignoretext="Confirmar el cambio del factor de plus del objeto" name="okcancelignore" notext="Cancelar" yestext="Aceptar"/>
	</notification>
	<notification name="EstateObjectReturn">
		¿Estás seguro de que quieres devolver los objetos propiedad de
[USER_NAME]?
		<usetemplate name="okcancelbuttons" notext="Cancelar" yestext="Aceptar"/>
	</notification>
	<notification name="InvalidTerrainBitDepth">
		No se han podido configurar las texturas de la región:
La textura del terreno [TEXTURE_NUM] tiene una profundidad de bits inválida: [TEXTURE_BIT_DEPTH].

Cambia la textura [TEXTURE_NUM] por una imagen de 24 bits y 1024x1024 o menor, y pulsa de nuevo &apos;Aplicar&apos; .
	</notification>
	<notification name="InvalidTerrainSize">
		No se han podido configurar las texturas de la región:
La textura del terreno [TEXTURE_NUM] es demasiado grande: [TEXTURE_SIZE_X]x[TEXTURE_SIZE_Y].

Cambia la textura [TEXTURE_NUM] por una imagen de 24 bits y 1024x1024 o menor, y pulsa de nuevo &apos;Aplicar&apos; .
	</notification>
	<notification name="RawUploadStarted">
		Ha empezado la subida. Dependiendo de la velocidad de tu conexión, llevará hasta dos minutos.
	</notification>
	<notification name="ConfirmBakeTerrain">
		¿Realmente quieres predeterminar el terreno actual, convirtiéndolo en el centro de los limites para elevarlo y rebajarlo, y en el terreno por defecto para la herramienta &apos;Revertir&apos;?
		<usetemplate name="okcancelbuttons" notext="Cancelar" yestext="Aceptar"/>
	</notification>
	<notification name="ConfirmTextureHeights">
		Vas a usar valores inferiores más grandes que los de Intervalos de elevación. ¿Quieres continuar?
		<usetemplate canceltext="No preguntar" name="yesnocancelbuttons" notext="Cancelar" yestext="Aceptar"/>
	</notification>
	<notification name="MaxAllowedAgentOnRegion">
		Sólo puedes tener [MAX_AGENTS] residentes autorizados.
	</notification>
	<notification name="MaxBannedAgentsOnRegion">
		Sólo puedes tener [MAX_BANNED] residentes no admitidos.
	</notification>
	<notification name="MaxAgentOnRegionBatch">
		Fallo al intentar añadir [NUM_ADDED] agentes:
Se superan en [NUM_EXCESS] los [MAX_AGENTS] permitidos en [LIST_TYPE].
	</notification>
	<notification name="MaxAllowedGroupsOnRegion">
		Sólo puedes tener [MAX_GROUPS] grupos permitidos.
		<usetemplate name="okcancelbuttons" notext="Cancelar" yestext="Predeterminar"/>
	</notification>
	<notification name="MaxManagersOnRegion">
		Sólo puedes tener [MAX_MANAGER] administradores del estado.
	</notification>
	<notification name="OwnerCanNotBeDenied">
		No se puede añadir a la lista de residentes no admitidos al propietario del estado.
	</notification>
	<notification name="ProblemAddingEstateManagerBanned">
		No se puede añadir un residente expulsado a la lista de administradores de estado.
	</notification>
	<notification name="CanNotChangeAppearanceUntilLoaded">
		No puedes cambiar la apariencia hasta que no se carguen la ropa y la anatomía.
	</notification>
	<notification name="ClassifiedMustBeAlphanumeric">
		El nombre de tu anuncio clasificado debe empezar o con un número o con una letra de la A a la Z. No se permiten signos de puntuación.
	</notification>
	<notification name="CantSetBuyObject">
		No puede seleccionar Comprar el objeto, porque éste no está en venta.
Por favor, pon en venta el objeto y vuelve a intentarlo.
	</notification>
	<notification name="FinishedRawDownload">
		Finalizada la descarga del archivo raw de terreno en:
[DOWNLOAD_PATH].
	</notification>
	<notification name="DownloadWindowsMandatory">
		Hay una versión nueva de [APP_NAME] disponible.
[MESSAGE]
Debes descargar esta actualización para usar [CURRENT_GRID].
		<usetemplate name="okcancelbuttons" notext="Salir" yestext="Descargarla"/>
	</notification>
	<notification name="DownloadWindows">
		Hay una versión actualizada de [APP_NAME] disponible.
[MESSAGE]
Esta actualización no es obligatoria, pero te sugerimos instalarla para mejorar el rendimiento y la estabilidad.
		<usetemplate name="okcancelbuttons" notext="Continuar" yestext="Descargarla"/>
	</notification>
	<notification name="DownloadWindowsReleaseForDownload">
		Hay una versión actualizada de [APP_NAME] disponible.
[MESSAGE]
Esta actualización no es obligatoria, pero te sugerimos instalarla para mejorar el rendimiento y la estabilidad.
		<usetemplate name="okcancelbuttons" notext="Continuar" yestext="Descargarla"/>
	</notification>
	<notification name="DownloadLinuxMandatory">
		Hay una versión nueva de [APP_NAME] disponible.
[MESSAGE]
Debes descargar esta actualización para usar [APP_NAME].
		<usetemplate name="okcancelbuttons" notext="Salir" yestext="Descargar"/>
	</notification>
	<notification name="DownloadLinux">
		Hay una versión actualizada de [APP_NAME] disponible.
[MESSAGE]
Esta actualización no es obligatoria, pero te sugerimos instalarla para mejorar el rendimiento y la estabilidad.
		<usetemplate name="okcancelbuttons" notext="Continuar" yestext="Descargar"/>
	</notification>
	<notification name="DownloadLinuxReleaseForDownload">
		Hay una versión actualizada de [APP_NAME] disponible.
[MESSAGE]
Esta actualización no es obligatoria, pero te sugerimos instalarla para mejorar el rendimiento y la estabilidad.
		<usetemplate name="okcancelbuttons" notext="Continuar" yestext="Descargar"/>
	</notification>
	<notification name="DownloadMacMandatory">
		Hay una versión nueva de [APP_NAME] disponible.
[MESSAGE]
Debes descargar esta actualización para usar [APP_NAME].

¿Descargarla a tu carpeta de Programas?
		<usetemplate name="okcancelbuttons" notext="Salir" yestext="Descargarla"/>
	</notification>
	<notification name="DownloadMac">
		Hay una versión actualizada de [APP_NAME] disponible.
[MESSAGE]
Esta actualización no es obligatoria, pero te sugerimos instalarla para mejorar el rendimiento y la estabilidad.

¿Descargarla a tu carpeta de Programas?
		<usetemplate name="okcancelbuttons" notext="Continuar" yestext="Descargarla"/>
	</notification>
	<notification name="DownloadMacReleaseForDownload">
		Hay una versión actualizada de [APP_NAME] disponible.
[MESSAGE]
Esta actualización no es obligatoria, pero te sugerimos instalarla para mejorar el rendimiento y la estabilidad.

¿Descargarla a tu carpeta de Programas?
		<usetemplate name="okcancelbuttons" notext="Continuar" yestext="Descargarla"/>
	</notification>
	<notification name="FailedUpdateInstall">
		Se ha producido un error al instalar la actualización del visor.
Descarga e instala el último visor a través de
http://secondlife.com/download.
		<usetemplate name="okbutton" yestext="Aceptar"/>
	</notification>
	<notification name="FailedRequiredUpdateInstall">
		No hemos podido instalar una actualización necesaria. 
No podrás iniciar sesión hasta que [APP_NAME] se haya actualizado.

Descarga e instala el último visor a través de
http://secondlife.com/download.
		<usetemplate name="okbutton" yestext="Salir"/>
	</notification>
	<notification name="UpdaterServiceNotRunning">
		Hay una actualización necesaria para la instalación de Second Life.

Puedes descargar esta actualización de http://www.secondlife.com/downloads
o instalarla ahora.
		<usetemplate name="okcancelbuttons" notext="Salir de Second Life" yestext="Descargar e instalar ahora"/>
	</notification>
	<notification name="DownloadBackgroundTip">
		Hemos descargado una actualización para la instalación de [APP_NAME].
Versión [VERSION] [[RELEASE_NOTES_FULL_URL]; información acerca de esta actualización]
		<usetemplate name="okcancelbuttons" notext="Más tarde..." yestext="Instalar ahora y reiniciar [NOMBRE_APL]"/>
	</notification>
	<notification name="DownloadBackgroundDialog">
		Hemos descargado una actualización para la instalación de [APP_NAME].
Versión [VERSION] [[RELEASE_NOTES_FULL_URL]; información acerca de esta actualización]
		<usetemplate name="okcancelbuttons" notext="Más tarde..." yestext="Instalar ahora y reiniciar [APP_NAME]"/>
	</notification>
	<notification name="RequiredUpdateDownloadedVerboseDialog">
		Hemos descargado una actualización de software necesaria.
Versión [VERSION] [[INFO_URL] Información sobre esta actualización]

Debemos reiniciar [APP_NAME] para instalar la actualización.
		<usetemplate name="okbutton" yestext="Aceptar"/>
	</notification>
	<notification name="RequiredUpdateDownloadedDialog">
		Debemos reiniciar [APP_NAME] para instalar la actualización.
[[INFO_URL] Información sobre esta actualización]
		<usetemplate name="okbutton" yestext="Aceptar"/>
	</notification>
	<notification name="OtherChannelDownloadBackgroundTip">
		Hemos descargado una actualización para tu instalación de [APP_NAME].
Versión [VERSION] 
Este visor experimental ha sido reemplazado por un visor [NEW_CHANNEL];
visita [[INFO_URL] detalles sobre esta actualización]
		<usetemplate name="okcancelbuttons" notext="Más tarde..." yestext="Instalar ahora y reiniciar [APP_NAME]"/>
	</notification>
	<notification name="OtherChannelDownloadBackgroundDialog">
		Hemos descargado una actualización para tu instalación de [APP_NAME].
Versión [VERSION]
Este visor experimental ha sido reemplazado por un visor [NEW_CHANNEL];
visita [[INFO_URL] detalles sobre esta actualización]
		<usetemplate name="okcancelbuttons" notext="Más tarde..." yestext="Instalar ahora y reiniciar [APP_NAME]"/>
	</notification>
	<notification name="OtherChannelRequiredUpdateDownloadedVerboseDialog">
		Hemos descargado una actualización de software necesaria.
Versión [VERSION]
Este visor experimental ha sido reemplazado por un visor [NEW_CHANNEL];
visita [[INFO_URL] detalles sobre esta actualización]

Debemos reiniciar [APP_NAME] para instalar la actualización.
		<usetemplate name="okbutton" yestext="Aceptar"/>
	</notification>
	<notification name="OtherChannelRequiredUpdateDownloadedDialog"
 type="alertmodal">
		Debemos reiniciar [APP_NAME] para instalar la actualización.
Este visor experimental ha sido reemplazado por un visor [NEW_CHANNEL];
visita [[INFO_URL] detalles sobre esta actualización]
		<usetemplate name="okbutton" yestext="Aceptar"/>
	</notification>
	<notification name="DeedObjectToGroup">
		Ceder este objeto al grupo hará que:
* Reciba los L$ pagados en el objeto
		<usetemplate ignoretext="Confirmar antes de ceder un objeto al grupo" name="okcancelignore" notext="Cancelar" yestext="Transferir"/>
	</notification>
	<notification name="WebLaunchExternalTarget">
		¿Quieres abrir tu navegador para ver este contenido?
		<usetemplate ignoretext="Abrir mi navegador para ver una página web" name="okcancelignore" notext="Cancelar" yestext="Aceptar"/>
	</notification>
	<notification name="SystemUIScaleFactorChanged">
		El factor de tamaño de IU del sistema ha cambiado desde la última ejecución. ¿Deseas abrir la página de ajustes de tamaño de la IU?
		<usetemplate name="okcancelbuttons" notext="Cancelar" yestext="Aceptar"/>
	</notification>
	<notification name="WebLaunchJoinNow">
		¿Ir al [http://secondlife.com/account/ Panel de Control] para administrar tu cuenta?
		<usetemplate ignoretext="Abrir mi navegador para administrar mi cuenta" name="okcancelignore" notext="Cancelar" yestext="Aceptar"/>
	</notification>
	<notification name="WebLaunchSecurityIssues">
		Visita el wiki de [CURRENT_GRID] para más detalles sobre cómo informar de una cuestión de seguridad.
		<usetemplate ignoretext="Abrir mi navegador para informar de un fallo de seguridad" name="okcancelignore" notext="Cancelar" yestext="Aceptar"/>
	</notification>
	<notification name="WebLaunchQAWiki">
		Visita el wiki QA de [CURRENT_GRID].
		<usetemplate ignoretext="Abrir mi navegador para el ver el wiki de &apos;QA&apos; (Control de Calidad)" name="okcancelignore" notext="Cancelar" yestext="Aceptar"/>
	</notification>
	<notification name="WebLaunchPublicIssue">
		Visita el Public Issue Tracker (sistema público de seguimiento de incidencias) de [CURRENT_GRID], donde podrás informar de errores y otros asuntos.
		<usetemplate ignoretext="Abrir mi navegador para usar el &apos;Public Issue Tracker&apos;" name="okcancelignore" notext="Cancelar" yestext="Ir a la página"/>
	</notification>
	<notification name="WebLaunchSupportWiki">
		¿Quieres ir al blog oficial para ver las últimas noticias e informaciones?
		<usetemplate ignoretext="Abrir mi navegador para ver el blog" name="okcancelignore" notext="Cancelar" yestext="Aceptar"/>
	</notification>
	<notification name="WebLaunchLSLGuide">
		¿Quieres abrir la Guía de Script para tener ayuda sobre el tema?
		<usetemplate ignoretext="Abrir mi navegador para ver la Guía de Script" name="okcancelignore" notext="Cancelar" yestext="Aceptar"/>
	</notification>
	<notification name="WebLaunchLSLWiki">
		¿Quieres visitar el portal de LSL para obtener ayuda sobre manejo de scripts?
		<usetemplate ignoretext="Abrir mi navegador para ver el portal de LSL" name="okcancelignore" notext="Cancelar" yestext="Ir a la página"/>
	</notification>
	<notification name="ReturnToOwner">
		¿Estás seguro de que quieres devolver los objetos seleccionados a sus propietarios? Los objetos transferibles que se hayan cedido volverán a sus propietarios anteriores.

*ATENCIÓN* ¡Serán borrados los objetos no transferibles que estén cedidos!
		<usetemplate ignoretext="Confirmar antes de devolver objetos a sus propietarios." name="okcancelignore" notext="Cancelar" yestext="Aceptar"/>
	</notification>
	<notification name="GroupLeaveConfirmMember">
		Actualmente perteneces al grupo &lt;nolink&gt;[GROUP]&lt;/nolink&gt;.
¿Deseas abandonar el grupo?
		<usetemplate name="okcancelbuttons" notext="Cancelar" yestext="Aceptar"/>
	</notification>
	<notification name="GroupDepart">
		Has abandonado el grupo &apos;[group_name]&apos;.
	</notification>
	<notification name="OwnerCannotLeaveGroup">
		No puedes abandonar el grupo porque eres el último propietario del mismo. Por favor, asigna el rol de propietario a otro usuario antes de abandonar el grupo.
		<usetemplate name="okbutton" yestext="Aceptar"/>
	</notification>
	<notification name="GroupDepartError">
		No se puede abandonar el grupo.
		<usetemplate name="okbutton" yestext="Aceptar"/>
	</notification>
	<notification name="ConfirmKick">
		¿Realmente quieres expulsar a todos los residentes fuera de la red de simuladores?
		<usetemplate name="okcancelbuttons" notext="Cancelar" yestext="Expulsar a todos los Residentes"/>
	</notification>
	<notification name="MuteLinden">
		Lo sentimos, no puedes bloquear a un Linden.
		<usetemplate name="okbutton" yestext="Aceptar"/>
	</notification>
	<notification name="CannotStartAuctionAlreadyForSale">
		No puedes empezar una subasta en una parcela que ya está en venta. Desactiva la venta de terreno si estás seguro de querer iniciar una subasta.
	</notification>
	<notification label="Falló ignorar el objeto según su nombre." name="MuteByNameFailed">
		Ya has bloqueado este nombre.
		<usetemplate name="okbutton" yestext="Aceptar"/>
	</notification>
	<notification name="RemoveItemWarn">
		Aunque esté permitido, borrar contenidos puede dañar el objeto.
¿Quieres borrar ese ítem?
		<usetemplate name="okcancelbuttons" notext="Cancelar" yestext="Aceptar"/>
	</notification>
	<notification name="CantOfferCallingCard">
		En este momento no se puede ofrecer una tarjeta de visita. Por favor, vuelve a intentarlo en un momento.
		<usetemplate name="okbutton" yestext="Aceptar"/>
	</notification>
	<notification name="CantOfferFriendship">
		En este momento no se puede ofrecer amistad. Por favor, vuelve a intentarlo en un momento.
		<usetemplate name="okbutton" yestext="Aceptar"/>
	</notification>
	<notification name="DoNotDisturbModeSet">
		Se ha activado el modo No disponible. No obtendrás un aviso cuando recibas comunicaciones.

- Los otros residentes recibirán tu respuesta de No disponible (configurada en Preferencias &gt; Privacidad &gt; Autorrespuesta).
- Se rechazarán las llamadas de voz.
		<usetemplate ignoretext="Cambio mi estado al modo No disponible" name="okignore" yestext="Aceptar"/>
	</notification>
	<notification name="AutorespondModeSet">
		Se ha activado el modo Autorrespuesta.
Los mensajes instantáneos entrantes serán respondidos con la texto configurado.
		<usetemplate ignoretext="Cambio mi estado al modo Autorrespuesta" name="okignore" yestext="Aceptar"/>
	</notification>
	<notification name="AutorespondNonFriendsModeSet">
		Se ha activado el modo Autorrespuesta para residentes que no están en tu lista de amigos.
Los mensajes instantáneos procedentes de avatares que no están en tu lista de amigos serán respondidos con el texto configurado.
		<usetemplate ignoretext="Cambio mi estado al modo Autorrespuesta para avatares que no son mis amigos" name="okignore" yestext="Aceptar"/>
	</notification>
	<notification name="RejectTeleportOffersModeSet">
		El modo Rechazar todas las ofertas de teleporte entrantes está activo.
Todas las ofertas de teleporte recibidas serán rechazadas con la respuesta configurada. No serás notificado cuando se produzcan.
		<usetemplate ignoretext="Cambie mi estado para rechazar todas las ofertas de teleporte" name="okignore" yestext="Aceptar"/>
	</notification>
	<notification name="JoinedTooManyGroupsMember">
		Has superado tu número máximo de grupos. Por favor, sal de al menos uno antes de entrar en éste o rehusa la oferta.
[NAME] te ha invitado a ser miembro de un grupo.
		<usetemplate name="okcancelbuttons" notext="Rehusar" yestext="Entrar"/>
	</notification>
	<notification name="JoinedTooManyGroups">
		Has superado tu número máximo de grupos. Por favor, sal de al menos uno de ellos antes de crear uno nuevo o entrar en alguno.
		<usetemplate name="okbutton" yestext="Aceptar"/>
	</notification>
	<notification name="KickUser">
		¿Con qué mensaje quieres expulsar a este Residente?
		<form name="form">
			<input name="message">
				Un administrador te ha desconectado.
			</input>
			<button name="OK" text="Aceptar"/>
			<button name="Cancel" text="Cancelar"/>
		</form>
	</notification>
	<notification name="KickAllUsers">
		¿Con qué mensaje se expulsará a cualquiera que esté actualmente en la red de simuladores?
		<form name="form">
			<input name="message">
				Un administrador te ha desconectado.
			</input>
			<button name="OK" text="Aceptar"/>
			<button name="Cancel" text="Cancelar"/>
		</form>
	</notification>
	<notification name="FreezeUser">
		¿Con qué mensaje quieres congelar a este residente?
		<form name="form">
			<input name="message">
				Has sido congelado. No puedes moverte o escribir en el chat. Un administrador se pondrá en contacto contigo a través de un mensaje instantáneo (MI).
			</input>
			<button name="OK" text="Aceptar"/>
			<button name="Cancel" text="Cancelar"/>
		</form>
	</notification>
	<notification name="UnFreezeUser">
		¿Con qué mensaje quieres descongelar a este residente?
		<form name="form">
			<input name="message">
				Ya no estás congelado.
			</input>
			<button name="OK" text="Aceptar"/>
			<button name="Cancel" text="Cancelar"/>
		</form>
	</notification>
	<notification name="SetDisplayNameSuccess">
		¡Hola, [DISPLAY_NAME]!

Al igual que en la vida real, normalmente se tarda algún tiempo en aprender nombres nuevos.  Te recomendamos que esperes varios días para que [http://wiki.secondlife.com/wiki/Setting_your_display_name tu nombre se actualice] en objetos, scripts, búsquedas, etc.
	</notification>
	<notification name="SetDisplayNameBlocked">
		Lo sentimos. No puedes cambiar tu displayname. Si crees que se trata de un error, ponte en contacto con soporte.
	</notification>
	<notification name="SetDisplayNameFailedLength">
		Lo sentimos. El nombre es demasiado largo. Los displaynames pueden tener un máximo de [LENGTH] caracteres.

Prueba con un nombre más corto.
	</notification>
	<notification name="SetDisplayNameFailedGeneric">
		Lo sentimos. No hemos podido configurar tu displayname. Vuelve a intentarlo más tarde.
	</notification>
	<notification name="SetDisplayNameMismatch">
		Los displaynames introducidos no coinciden. Vuelve a introducirlos.
	</notification>
	<notification name="AgentDisplayNameUpdateThresholdExceeded">
		Lo sentimos. Tendrás que esperar para poder cambiar tu displayname.

Consulta http://wiki.secondlife.com/wiki/Setting_your_display_name

Vuelve a intentarlo más tarde.
	</notification>
	<notification name="AgentDisplayNameSetBlocked">
		Lo sentimos. No he mos podido configurar el nombre que has solicitado porque contiene una palabra prohibida.
 
Prueba con un nombre distinto.
	</notification>
	<notification name="AgentDisplayNameSetInvalidUnicode">
		El displayname que deseas configurar contiene caracteres no válidos.
	</notification>
	<notification name="AgentDisplayNameSetOnlyPunctuation">
		Tu displayname debe contener letras y no debe incluir signos de puntuación.
	</notification>
	<notification name="DisplayNameUpdate">
		A [OLD_NAME] ([SLID]) se le conoce ahora como [NEW_NAME].
	</notification>
	<notification name="DisplayNameUpdateRemoveAlias">
		A [OLD_NAME] ([SLID]) se le conoce ahora como [NEW_NAME].
Se ha establecido un alias para este residente que reemplazará a [NEW_NAME]
¿Quieres eliminar ese alias?
		<form name="form">
			<button name="Yes" text="Sí"/>
			<button name="No" text="No"/>
		</form>
	</notification>
	<notification name="OfferTeleport">
		¿Ofrecer teleporte a tu posición con este mensaje?
		<form name="form">
			<input name="message">
				Ven conmigo a [REGION]
			</input>
			<button name="OK" text="Aceptar"/>
			<button name="Cancel" text="Cancelar"/>
		</form>
	</notification>
	<notification name="TeleportRequestPrompt">
		Solicita teleporte a [NAME] con el siguiente mensaje
		<form name="form">
			<input name="message" type="text">

			</input>
			<button name="OK" text="Aceptar"/>
			<button name="Cancel" text="Cancelar"/>
		</form>
	</notification>
	<notification name="TooManyTeleportOffers">
		Has intentado hacer [OFFERS] ofertas de teleporte,
excediendo el límite de [LIMIT].
		<usetemplate name="okbutton" yestext="Aceptar"/>
	</notification>
	<notification name="OfferTeleportFromGod">
		¿Obligar a este residente a ir a tu localización?
		<form name="form">
			<input name="message">
				Ven conmigo a [REGION]
			</input>
			<button name="OK" text="Aceptar"/>
			<button name="Cancel" text="Cancelar"/>
		</form>
	</notification>
	<notification name="TeleportFromLandmark">
		¿Seguro que quieres teleportarte a &lt;nolink&gt;[LOCATION]&lt;/nolink&gt;?
		<usetemplate ignoretext="Confirmar que quiero teleportarme a un hito" name="okcancelignore" notext="Cancelar" yestext="Teleportar"/>
	</notification>
	<notification name="TeleportViaSLAPP">
		¿Seguro que quieres teleportarte a &lt;nolink&gt;[LOCATION]&lt;/nolink&gt;?
		<usetemplate ignoretext="Confirmar el teleporte mediante SLAPP" name="okcancelignore" notext="Cancelar" yestext="Teleportarte"/>
	</notification>
	<notification name="TeleportToPick">
		¿Teleportarte a [PICK]?
		<usetemplate ignoretext="Confirmar el teleporte a una localización de los Destacados" name="okcancelignore" notext="Cancelar" yestext="Teleportar"/>
	</notification>
	<notification name="TeleportToClassified">
		¿Teleportarte a [CLASSIFIED]?
		<usetemplate ignoretext="Confirmar el teleporte a una localización de los Clasificados" name="okcancelignore" notext="Cancelar" yestext="Teleportar"/>
	</notification>
	<notification name="TeleportToHistoryEntry">
		¿Teleportarte a [HISTORY_ENTRY]?
		<usetemplate ignoretext="Confirmar que quiero teleportarme a una localización del historial" name="okcancelignore" notext="Cancelar" yestext="Teleportar"/>
	</notification>
	<notification label="Mensaje a todo el estado" name="MessageEstate">
		Escribe un anuncio breve que se enviará a todo el que esté en tu estado.
		<form name="form">
			<input name="message"/>
			<button name="OK" text="Aceptar"/>
			<button name="Cancel" text="Cancelar"/>
		</form>
	</notification>
	<notification label="Cambiar un estado Linden" name="ChangeLindenEstate">
		Estás a punto de cambiar un estado propiedad de Linden (continente, teen grid, orientación, etc.).

Esto es EXTREMADAMENTE PELIGROSO porque puede afectar en gran manera la experiencia de los Residentes. En el Continente, cambiará miles de regiones y se provocará un colapso en el espacio del servidor. 

¿Continuar?
		<usetemplate name="okcancelbuttons" notext="Cancelar" yestext="Aceptar"/>
	</notification>
	<notification label="Cambiar el acceso a un estado Linden" name="ChangeLindenAccess">
		Vas a cambiar la lista de acceso de un estado propiedad de Linden (continente, grid teen, orientación, etc.).

Esto es PELIGROSO, y sólo debe hacerse para deshacerse de ataques que permitan sacar o meter en el grid objetos o L$.
Se cambiarán miles de regiones, y se provocará un colapso en el espacio del servidor.
		<usetemplate name="okcancelbuttons" notext="Cancelar" yestext="Aceptar"/>
	</notification>
	<notification label="Seleccionar el estado" name="EstateAllowedAgentAdd">
		¿Añadir a la lista de permitidos sólo para este estado o para [ALL_ESTATES]?
		<usetemplate canceltext="Cancelar" name="yesnocancelbuttons" notext="Todos los estados" yestext="Este estado"/>
	</notification>
	<notification label="Seleccionar el estado" name="EstateAllowedAgentRemove">
		¿Quitar de la lista de permitidos sólo para este estado o para [ALL_ESTATES]?
		<usetemplate canceltext="Cancelar" name="yesnocancelbuttons" notext="Todos los estados" yestext="Este estado"/>
	</notification>
	<notification label="Seleccionar el estado" name="EstateAllowedGroupAdd">
		¿Añadir a la lista de grupos permitidos sólo para este estado o para [ALL_ESTATES]?
		<usetemplate canceltext="Cancelar" name="yesnocancelbuttons" notext="Todos los estados" yestext="Este estado"/>
	</notification>
	<notification label="Seleccionar el estado" name="EstateAllowedGroupRemove">
		¿Quitar de la lista de grupos permitidos sólo para este estado o para [ALL_ESTATES]?
		<usetemplate canceltext="Cancelar" name="yesnocancelbuttons" notext="Todos los estados" yestext="Este estado"/>
	</notification>
	<notification label="Seleccionar el estado" name="EstateBannedAgentAdd">
		¿Denegar el acceso sólo a este estado o a [ALL_ESTATES]?
		<usetemplate canceltext="Cancelar" name="yesnocancelbuttons" notext="Todos los estados" yestext="Este estado"/>
	</notification>
	<notification label="Seleccionar el estado" name="EstateBannedAgentRemove">
		¿Quitar de la lista de prohibición de acceso a este residente para que acceda sólo a este estado o a [ALL_ESTATES]?
		<usetemplate canceltext="Cancelar" name="yesnocancelbuttons" notext="Todos los estados" yestext="Este estado"/>
	</notification>
	<notification label="Seleccionar el estado" name="EstateManagerAdd">
		¿Añadir al administrador del estado sólo para este estado o para [ALL_ESTATES]?
		<usetemplate canceltext="Cancelar" name="yesnocancelbuttons" notext="Todos los estados" yestext="Este estado"/>
	</notification>
	<notification label="Seleccionar el estado" name="EstateManagerRemove">
		¿Quitar al administrador del estado sólo para este estado o para [ALL_ESTATES]?
		<usetemplate canceltext="Cancelar" name="yesnocancelbuttons" notext="Todos los estados" yestext="Este estado"/>
	</notification>
	<notification label="Seleccionar estado" name="EstateAllowedExperienceAdd">
		¿Añadir a la lista de permitidos solamente en este estado o en [ALL_ESTATES]?
		<usetemplate canceltext="Cancelar" name="yesnocancelbuttons" notext="Todos los estados" yestext="Este estado"/>
	</notification>
	<notification label="Seleccionar estado" name="EstateAllowedExperienceRemove">
		¿Quitar de la lista de permitidos solamente en este estado o en [ALL_ESTATES]?
		<usetemplate canceltext="Cancelar" name="yesnocancelbuttons" notext="Todos los estados" yestext="Este estado"/>
	</notification>
	<notification label="Seleccionar estado" name="EstateBlockedExperienceAdd">
		¿Añadir a la lista de bloqueados solamente en este estado o en [ALL_ESTATES]?
		<usetemplate canceltext="Cancelar" name="yesnocancelbuttons" notext="Todos los estados" yestext="Este estado"/>
	</notification>
	<notification label="Seleccionar estado" name="EstateBlockedExperienceRemove">
		¿Quitar de la lista de bloqueados solamente en este estado o en [ALL_ESTATES]?
		<usetemplate canceltext="Cancelar" name="yesnocancelbuttons" notext="Todos los estados" yestext="Este estado"/>
	</notification>
	<notification label="Seleccionar estado" name="EstateTrustedExperienceAdd">
		¿Añadir a la lista de claves solamente en este estado o en [ALL_ESTATES]?
		<usetemplate canceltext="Cancelar" name="yesnocancelbuttons" notext="Todos los estados" yestext="Este estado"/>
	</notification>
	<notification label="Seleccionar estado" name="EstateTrustedExperienceRemove">
		¿Quitar de la lista de claves solamente en este estado o en [ALL_ESTATES]?
		<usetemplate canceltext="Cancelar" name="yesnocancelbuttons" notext="Todos los estados" yestext="Este estado"/>
	</notification>
	<notification label="Confirmar la expulsión" name="EstateKickUser">
		¿Expulsar a [EVIL_USER] de este estado?
		<usetemplate name="okcancelbuttons" notext="Cancelar" yestext="Aceptar"/>
	</notification>
	<notification label="Confirmar expulsión" name="EstateKickMultiple">
		¿Expulsar a los siguientes residentes del estado?

[RESIDENTS]
		<usetemplate name="okcancelbuttons" notext="Cancelar" yestext="Aceptar"/>
	</notification>
	<notification label="Confirmar el envío a su casa" name="EstateTeleportHomeUser">
		¿Teleportar a [AVATAR_NAME] a su base?
		<usetemplate name="okcancelbuttons" notext="Cancelar" yestext="Aceptar"/>
	</notification>
	<notification label="Confirmar el envío a su casa" name="EstateTeleportHomeMultiple">
		¿Teleportar a los siguientes residentes a su base?

[RESIDENTS]
		<usetemplate name="okcancelbuttons" notext="Cancelar" yestext="Aceptar"/>
	</notification>
	<notification label="Confirmar expulsión/prohibición" name="EstateBanUser">
		¿Denegar el acceso a [EVIL_USER] sólo a este estado o a [ALL_ESTATES]?
		<usetemplate name="yesnocancelbuttons" canceltext="Cancelar" notext="Todos los estados" yestext="Este estado"/>
	</notification>
	<notification label="Confirmar expulsión/prohibición" name="EstateBanUserMultiple">
		¿Denegar el acceso a los siguientes residentes sólo a este estado o a [ALL_ESTATES]?

[RESIDENTS]
		<usetemplate name="yesnocancelbuttons" canceltext="Cancelar" notext="Todos los estados" yestext="Este estado"/>
	</notification>
	<notification name="RegionEntryAccessBlocked">
		La región a la que estás tratando de acceder tiene contenidos que exceden tus preferencias actuales. Puedes cambiar las preferencias en Avatar &gt; Preferencias &gt; General.
		<usetemplate name="okbutton" yestext="Aceptar"/>
	</notification>
	<notification name="EstateChangeCovenant">
		¿Estás seguro de que quieres cambiar el contrato del estado?
		<usetemplate name="okcancelbuttons" notext="Cancelar" yestext="Aceptar"/>
	</notification>
	<notification name="RegionEntryAccessBlocked">
		Tus preferencias de contenido actuales te impiden visitar la región que has seleccionado.  Puedes cambiar las preferencias en Avatar &gt; Preferencias &gt; General.
		<usetemplate name="okbutton" yestext="Aceptar"/>
	</notification>
	<notification name="SLM_UPDATE_FOLDER">
		[MESSAGE]
	</notification>
	<notification name="RegionEntryAccessBlocked_AdultsOnlyContent">
		La región que intentas visitar tiene un contenido [REGIONMATURITY], que solo es accesible para los adultos.
		<url name="url">
			http://wiki.secondlife.com/wiki/Linden_Lab_Official:Maturity_ratings:_an_overview
		</url>
		<usetemplate ignoretext="Paso a otra región: la región que intentas visitar tiene un contenido solo accesible para los adultos." name="okcancelignore" notext="Cerrar" yestext="Ir a la Base de Conocimientos"/>
	</notification>
	<notification name="RegionEntryAccessBlocked_Notify">
		La región que intentas visitar tiene un contenido [REGIONMATURITY], pero tus preferencias actuales no te autorizan a ver este tipo de contenidos.
	</notification>
	<notification name="RegionEntryAccessBlocked_NotifyAdultsOnly">
		La región que intentas visitar tiene un contenido [REGIONMATURITY], que solo es accesible para los adultos.
	</notification>
	<notification name="RegionEntryAccessBlocked_Change">
		La región que intentas visitar tiene un contenido [REGIONMATURITY], pero tus preferencias actuales están configuradas para excluir contenido [REGIONMATURITY]. Podemos cambiar tus preferencias o puedes cancelar la visita. Después de cambiar tus preferencias, intenta acceder a la región de nuevo.
		<form name="form">
			<button name="OK" text="Cambiar preferencias"/>
			<button default="true" name="Cancel" text="Cancelar"/>
			<ignore name="ignore" text="Paso a otra región: La región que estás intentando visitar tiene contenido excluído por tus preferencias."/>
		</form>
	</notification>
	<notification name="RegionEntryAccessBlocked_PreferencesOutOfSync">
		Estamos experimentando dificultades técnicas con el teleporte porque tus preferencias no están sincronizadas con el servidor.
		<usetemplate name="okbutton" yestext="Aceptar"/>
	</notification>
	<notification name="TeleportEntryAccessBlocked">
		Tus preferencias de contenido actuales te impiden visitar la región que has seleccionado. Puedes cambiar las preferencias en Avatar &gt; Preferencias &gt; General.
		<usetemplate name="okbutton" yestext="Aceptar"/>
	</notification>
	<notification name="TeleportEntryAccessBlocked_AdultsOnlyContent">
		La región que intentas visitar tiene un contenido [REGIONMATURITY], que solo es accesible para los adultos.
		<url name="url">
			http://wiki.secondlife.com/wiki/Linden_Lab_Official:Maturity_ratings:_an_overview
		</url>
		<usetemplate ignoretext="Teleportarme: la región que intentas visitar tiene un contenido solo accesible para los adultos." name="okcancelignore" notext="Cerrar" yestext="Ir a la Base de Conocimientos"/>
	</notification>
	<notification name="TeleportEntryAccessBlocked_Notify">
		La región que intentas visitar tiene un contenido [REGIONMATURITY], pero tus preferencias actuales están configuradas para excluir contenido [REGIONMATURITY].
	</notification>
	<notification name="TeleportEntryAccessBlocked_NotifyAdultsOnly">
		La región que intentas visitar tiene un contenido [REGIONMATURITY], que solo es accesible para los adultos.
	</notification>
	<notification name="TeleportEntryAccessBlocked_ChangeAndReTeleport">
		La región que intentas visitar tiene un contenido [REGIONMATURITY], pero tus preferencias actuales están confirugadas para excluir contenido [REGIONMATURITY]. Podemos cambiar tus preferencias y proceder a teleportarte o bien puedes cancelar el teleporte.
		<form name="form">
			<button name="OK" text="Cambiar y continuar"/>
			<button name="Cancel" text="Cancelar"/>
			<ignore name="ignore" text="Teleportar (reiniciable): La región que estás intentando visitar tiene contenido excluído por tus preferencias."/>
		</form>
	</notification>
	<notification name="TeleportEntryAccessBlocked_Change">
		La región que intentas visitar tiene un contenido [REGIONMATURITY], pero tus preferencias actuales no te autorizan a ver este tipo de contenidos. Puedes cambiar tus preferencias o bien cancelar el teleporte. Después de cambiar tus preferencias, intenta teleportarte otra vez.
		<form name="form">
			<button name="OK" text="Cambiar preferencias"/>
			<button name="Cancel" text="Cancelar"/>
			<ignore name="ignore" text="Teleportar (no reiniciable): La región que intentas visitar tiene contenido excluido por tus preferencias."/>
		</form>
	</notification>
	<notification name="TeleportEntryAccessBlocked_PreferencesOutOfSync">
		Estamos experimentando dificultades técnicas con el teleporte porque tus preferencias no están sincronizadas con el servidor.
		<usetemplate name="okbutton" yestext="Aceptar"/>
	</notification>
	<notification name="RegionTPSpecialUsageBlocked">
		No puedes entrar en la región. &apos;[REGION_NAME]&apos; es una región de juegos de habilidad, y debes cumplir determinados criterios para poder entrar en ella. Consulta los detalles en las [http://wiki.secondlife.com/wiki/Linden_Lab_Official:Skill_Gaming_in_Second_Life P+F de juegos de habilidad].
		<usetemplate name="okbutton" yestext="OK"/>
	</notification>
	<notification name="PreferredMaturityChanged">
		No recibirás más notificaciones cuando vayas a visitar una región con un contenido [RATING]. En el futuro, puedes cambiar tus preferencias de contenido en Avatar &gt; Preferencias &gt; General en la barra de menús.
		<usetemplate name="okbutton" yestext="Aceptar"/>
	</notification>
	<notification name="MaturityChangeError">
		En este momento no podemos cambiar tus preferencias para ver contenido [PREFERRED_MATURITY]. Tus preferencias se han restablecido para que puedas ver contenido [ACTUAL_MATURITY]. Si deseas volver a cambiar tus preferencias, selecciona en la barra de menú Avatar &gt; Preferencias &gt; General.
		<usetemplate name="okbutton" yestext="Aceptar"/>
	</notification>
	<notification name="LandClaimAccessBlocked">
		La región que intentas reclamar tiene contenido que excede tus preferencias actuales. Puedes cambiar tus preferencias usando Avatar &gt; Preferencias &gt; General.
		<usetemplate name="okbutton" yestext="Aceptar"/>
	</notification>
	<notification name="LandClaimAccessBlocked_AdultsOnlyContent">
		Solo los adultos pueden reclamar ésta parcela.
		<url name="url">
			http://wiki.secondlife.com/wiki/Linden_Lab_Official:Maturity_ratings:_an_overview
		</url>
		<usetemplate ignoretext="Solo los adultos pueden reclamar ésta parcela." name="okcancelignore" notext="Cerrar" yestext="Ir a la Base de Conocimientos"/>
	</notification>
	<notification name="LandClaimAccessBlocked_Notify">
		La parcela que intentas reclamar tiene un contenido [REGIONMATURITY], pero tus preferencias actuales están configuradas para excluir contenido [REGIONMATURITY].
	</notification>
	<notification name="LandClaimAccessBlocked_NotifyAdultsOnly">
		La parcela que intentas reclamar tiene un contenido [REGIONMATURITY], que solo es accesible para los adultos.
	</notification>
	<notification name="LandClaimAccessBlocked_Change">
		La parcela que intentas reclamar tiene un contenido [REGIONMATURITY], pero tus preferencias actuales están configuradas para excluir contenido [REGIONMATURITY]. Podemos cambiar tus preferencias y después puedes volver a intentar reclamar la parcela.
		<form name="form">
			<button name="OK" text="Cambiar preferencias"/>
			<button name="Cancel" text="Cancelar"/>
			<ignore name="ignore" text="La parcela que intentas reclamar tiene contenido excluido por tus preferencias."/>
		</form>
	</notification>
	<notification name="LandBuyAccessBlocked">
		La parcela intentas comprar tiene contenido que excede tus preferencias actuales. Puedes cambiar tus preferencias usando Avatar &gt; Preferencias &gt; General.
		<usetemplate name="okbutton" yestext="Aceptar"/>
	</notification>
	<notification name="LandBuyAccessBlocked_AdultsOnlyContent">
		Solo los adultos pueden comprar esta parcela.
		<url name="url">
			http://wiki.secondlife.com/wiki/Linden_Lab_Official:Maturity_ratings:_an_overview
		</url>
		<usetemplate ignoretext="Solo los adultos pueden comprar esta parcela." name="okcancelignore" notext="Cerrar" yestext="Ir a la Base de Conocimientos"/>
	</notification>
	<notification name="LandBuyAccessBlocked_Notify">
		La parcela que intentas comprar tiene un contenido [REGIONMATURITY], pero tus preferencias actuales están configuradas para excluir contenido [REGIONMATURITY].
	</notification>
	<notification name="LandBuyAccessBlocked_NotifyAdultsOnly">
		La parcela que intentas comprar tiene un contenido [REGIONMATURITY], que solo es accesible para los adultos.
	</notification>
	<notification name="LandBuyAccessBlocked_Change">
		La parcela que intentas comprar tiene un contenido [REGIONMATURITY], pero tus preferencias actuales están configuradas para excluir contenido [REGIONMATURITY]. Podemos cambiar tus preferencias y después puedes volver a intentar comprar la parcela.
		<form name="form">
			<button name="OK" text="Cambiar preferencias"/>
			<button name="Cancel" text="Cancelar"/>
			<ignore name="ignore" text="La parcela que intentas comprar tiene contenidos que exceden tus preferencias."/>
		</form>
	</notification>
	<notification name="TooManyPrimsSelected">
		Hay demasiados prims seleccionados.  Por favor, selecciona [MAX_PRIM_COUNT] o menos y vuelve a intentarlo
		<usetemplate name="okbutton" yestext="Aceptar"/>
	</notification>
	<notification name="TooManyScriptsSelected">
		Los objetos seleccionados tienen demasiados scripts.  Selecciona menos objetos y repite la operación
		<usetemplate name="okbutton" yestext="Aceptar"/>
	</notification>
	<notification name="ProblemImportingEstateCovenant">
		Hay problemas al importar el contrato del estado.
		<usetemplate name="okbutton" yestext="Aceptar"/>
	</notification>
	<notification name="ProblemAddingEstateManager">
		Hay problemas para añadir un administrador nuevo para el estado. Uno o más estados deben de tener llena la lista de administradores.
	</notification>
	<notification name="ProblemAddingEstateBanManager">
		No se puede añadir el administrador o propietario de un estado a la lista de expulsados.
	</notification>
	<notification name="ProblemAddingEstateGeneric">
		Hay problemas para añadir a la lista del estado. Uno o más estados deben de tener llena la lista.
	</notification>
	<notification name="UnableToLoadNotecardAsset">
		En este momento, no se pueden cargar los datos de la(s) nota(s).
		<usetemplate name="okbutton" yestext="Aceptar"/>
	</notification>
	<notification name="NotAllowedToViewNotecard">
		Permisos insuficientes para ver la nota asociada a la ID solicitada.
		<usetemplate name="okbutton" yestext="Aceptar"/>
	</notification>
	<notification name="MissingNotecardAssetID">
		Se ha perdido en la base de datos la ID de la nota.
		<usetemplate name="okbutton" yestext="Aceptar"/>
	</notification>
	<notification name="PublishClassified">
		Recuerda: las cuotas que se pagan por los clasificados no son reembolsables.

¿Publicar ahora este anuncio por [AMOUNT] L$?
		<usetemplate name="okcancelbuttons" notext="Cancelar" yestext="Aceptar"/>
	</notification>
	<notification name="SetClassifiedMature">
		¿Este anuncio tiene contenido moderado?
		<usetemplate canceltext="Cancelar" name="yesnocancelbuttons" notext="No" yestext="Sí"/>
	</notification>
	<notification name="SetGroupMature">
		¿Este grupo tiene contenido moderado?
		<usetemplate canceltext="Cancelar" name="yesnocancelbuttons" notext="No" yestext="Sí"/>
	</notification>
	<notification label="Confirmar el reinicio" name="ConfirmRestart">
		¿Seguro que quieres reiniciar la región?
		<usetemplate name="okcancelbuttons" notext="Cancelar" yestext="Aceptar"/>
	</notification>
	<notification label="Mensaje a toda la región" name="MessageRegion">
		Escribe un anuncio breve que se enviará a todo el que esté en esta región.
		<form name="form">
			<input name="message"/>
			<button name="OK" text="Aceptar"/>
			<button name="Cancel" text="Cancelar"/>
		</form>
	</notification>
	<notification label="Cambiada la calificación de la región" name="RegionMaturityChange">
		Se ha cambiando el nivel de calificación de esta región.
Puede que lleve algún tiempo hasta que el cambio se vea reflejado en el mapa.
		<usetemplate name="okbutton" yestext="Aceptar"/>
	</notification>
	<notification label="Voice Version Mismatch" name="VoiceVersionMismatch">
		Esta versión de [APP_NAME] no es compatible con la caracterítica de voz de esta región. Para que el chat de voz funcione correctamente debes actualizar [APP_NAME].
	</notification>
	<notification label="No se pudo comprar los objetos" name="BuyObjectOneOwner">
		No se pueden comprar a la vez objetos de propietarios diferentes.
Por favor, selecciona sólo un objeto y vuelve a intentarlo.
	</notification>
	<notification label="No se pudo comprar el contenido" name="BuyContentsOneOnly">
		No se pueden comprar a la vez los contenidos de más de un objeto.
Por favor, selecciona sólo un objeto y vuelve a intentarlo.
	</notification>
	<notification label="No se pudo comprar el contenido" name="BuyContentsOneOwner">
		No se pueden comprar a la vez objetos de propietarios diferentes.
Por favor, selecciona sólo un objeto y vuelve a intentarlo.
	</notification>
	<notification name="BuyOriginal">
		¿Comprar el objeto original de [OWNER] por [PRICE] L$?
Pasarás a ser el propietario de este objeto.
Podrás:
 Modificarlo: [MODIFYPERM]
 Copiarlo: [COPYPERM]
 Revenderlo o darlo: [RESELLPERM]
		<usetemplate name="okcancelbuttons" notext="Cancelar" yestext="Aceptar"/>
	</notification>
	<notification name="BuyOriginalNoOwner">
		¿Comprar el objeto original por [PRICE] L$?
Pasarás a ser el propietario de este objeto.
Podrás:
 Modificarlo: [MODIFYPERM]
 Copiarlo: [COPYPERM]
 Revenderlo o darlo: [RESELLPERM]
		<usetemplate name="okcancelbuttons" notext="Cancelar" yestext="Aceptar"/>
	</notification>
	<notification name="BuyCopy">
		¿Comprar una copia a [OWNER] por [PRICE] L$?
El objeto se copiará a tu inventario.
Podrás:
 Modificarlo: [MODIFYPERM]
 Copiarlo: [COPYPERM]
 Revenderlo o darlo: [RESELLPERM]
		<usetemplate name="okcancelbuttons" notext="Cancelar" yestext="Aceptar"/>
	</notification>
	<notification name="BuyCopyNoOwner">
		¿Comprar una copia por [PRICE] L$?
El objeto se copiará a tu inventario.
Podrás:
 Modificarlo: [MODIFYPERM]
 Copiarlo: [COPYPERM]
 Revenderlo o darlo: [RESELLPERM]
		<usetemplate name="okcancelbuttons" notext="Cancelar" yestext="Aceptar"/>
	</notification>
	<notification name="BuyContents">
		¿Comprar los contenidos a [OWNER] por [PRICE] L$?
Serán copiados a tu inventario.
		<usetemplate name="okcancelbuttons" notext="Cancelar" yestext="Aceptar"/>
	</notification>
	<notification name="BuyContentsNoOwner">
		¿Comprar los contenidos por [PRICE] L$?
Serán copiados a tu inventario.
		<usetemplate name="okcancelbuttons" notext="Cancelar" yestext="Aceptar"/>
	</notification>
	<notification name="ConfirmPurchase">
		Esta transacción consiste en:
[ACTION]

¿Estás seguro de querer realizar esta compra?
		<usetemplate name="okcancelbuttons" notext="Cancelar" yestext="Aceptar"/>
	</notification>
	<notification name="ConfirmPurchasePassword">
		Esta transacción consiste en:
[ACTION]

¿Estás seguro de querer realizar esta compra?
Por favor, vuelve a escribir tu contraseña y pulsa OK.
		<form name="form">
			<input name="message"/>
			<button name="ConfirmPurchase" text="Aceptar"/>
			<button name="Cancel" text="Cancelar"/>
		</form>
	</notification>
	<notification name="SetPickLocation">
		Nota:
Has actualizado la posición de este Destacado, pero los otros detalles permanecen con sus valores originales.
		<usetemplate name="okbutton" yestext="Aceptar"/>
	</notification>
	<notification name="MoveInventoryFromObject">
		Has elegido items &apos;no copiables&apos; de tu inventario. Esos items desaparecerán de tu inventario, no se copiarán.

¿Mover el/los ítem(s) del inventario?
		<usetemplate ignoretext="Avisarme antes de que mueva items &apos;no copiables&apos; desde un objeto" name="okcancelignore" notext="Cancelar" yestext="Aceptar"/>
	</notification>
	<notification name="MoveInventoryFromScriptedObject">
		Has elegido items &apos;no copiables&apos; de tu inventario. Esos items se moverán a tu inventario, no se copiarán.
Dado que estos objetos tienen scripts, moverlos a tu inventario puede provocar un mal funcionamiento del script.

¿Mover el/los ítem(s) del inventario?
		<usetemplate ignoretext="Avisarme antes de que mueva items &apos;no copiables&apos; que puedan estropear un objeto con script" name="okcancelignore" notext="Cancelar" yestext="Aceptar"/>
	</notification>
	<notification name="ClickActionNotPayable">
		Advertencia: la acción &apos;Pagar al objeto&apos; ha sido marcada, pero sólo funcionará si se añade un script con un evento money().
		<form name="form">
			<ignore name="ignore" text="He establecido la acción &apos;Pagar al objeto&apos; cuando construyo uno sin un script money()"/>
		</form>
	</notification>
	<notification name="PayConfirmation">
		Confirma que deseas pagar L$[AMOUNT] a [TARGET].
		<usetemplate name="okcancelbuttons" notext="Cancelar" yestext="Pagar"/>
	</notification>
	<notification name="PaymentBlockedButtonMismatch">
		Pago suspendido:  el precio pagado no coincide con ninguno de los botones de pago asociados a este objeto.
		<usetemplate name="okbutton" yestext="Aceptar"/>
	</notification>
	<notification name="OpenObjectCannotCopy">
		En este objeto no hay items que estés autorizado a copiar.
	</notification>
	<notification name="WebLaunchAccountHistory">
		¿Ir a tu [http://secondlife.com/account/ Panel de Control] para ver el historial de tu cuenta?
		<usetemplate ignoretext="Abrir mi navegador para ver el historial de mi cuenta" name="okcancelignore" notext="Cancelar" yestext="Ir a la página"/>
	</notification>
	<notification name="ConfirmAddingChatParticipants">
		Si agregas a un residente a una conversación en curso, se creará una conversación nueva. Todos los participantes recibirán notificaciones de la nueva conversación.
		<usetemplate ignoretext="Confirmar agregar participantes al chat" name="okcancelignore" notext="Cancelar" yestext="Aceptar"/>
	</notification>
	<notification name="ConfirmQuit">
		¿Estás seguro de que quieres salir?
		<usetemplate ignoretext="Confirmar antes de salir" name="okcancelignore" notext="No salir" yestext="Salir"/>
	</notification>
	<notification name="ConfirmRestoreToybox">
		Esta acción restaurará los botones y barras de herramientas predeterminados.

Esta acción no se puede deshacer.
		<usetemplate name="okcancelbuttons" notext="Cancelar" yestext="Aceptar"/>
	</notification>
	<notification name="ConfirmClearAllToybox">
		Esta acción volverá a colocar todos los botones a la caja de herramientas y las barras de herramientas aparecerán vacías.
    
Esta acción no se puede deshacer.
		<usetemplate name="okcancelbuttons" notext="Cancelar" yestext="Aceptar"/>
	</notification>
	<notification name="DeleteItems">
		[QUESTION]
		<usetemplate ignoretext="Confirmar antes de eliminar elementos" name="okcancelignore" notext="Cancelar" yestext="Aceptar"/>
	</notification>
	<notification name="HelpReportAbuseEmailLL">
		Usa esta herramienta para denunciar violaciones de las [http://secondlife.com/corporate/tos.php Condiciones del Servicio] o las [http://secondlife.com/corporate/cs.php Normas de la Comunidad].

Se investigan y resuelven todas las infracciones denunciadas.
	</notification>
	<notification name="HelpReportAbuseConfirm">
		Gracias por informarnos de este asunto. 
Comprobaremos si tu denuncia contiene posibles transgresiones
y tomaremos las medidas oportunas.
		<usetemplate name="okbutton" yestext="Aceptar"/>
	</notification>
	<notification name="HelpReportAbuseSelectCategory">
		Por favor, elige una categoría para esta denuncia de infracción.
Seleccionar una categoría nos ayuda a clasificar y procesar las denuncias de infracciones.
	</notification>
	<notification name="HelpReportAbuseAbuserNameEmpty">
		Por favor, escribe el nombre del infractor.
Aportar el dato preciso nos ayuda a clasificar y procesar las denuncias de infracciones.
	</notification>
	<notification name="HelpReportAbuseAbuserLocationEmpty">
		Por favor, escribe la localización donde tuvo lugar la infracción.
Aportar el dato preciso nos ayuda a clasificar y procesar las denuncias de infracciones.
	</notification>
	<notification name="HelpReportAbuseSummaryEmpty">
		Por favor, escribe un resumen de la infracción que se ha producido.
Aportar un resumen preciso nos ayuda a clasificar y procesar las denuncias de infracciones.
	</notification>
	<notification name="HelpReportAbuseDetailsEmpty">
		Por favor, escribe una descripción minuciosa de la infracción que se ha producido.
Sé tan específico como puedas, incluyendo los nombres y los detalles implicados en el incidente que denuncias.
Aportar una descripción precisa nos ayuda a clasificar y procesar las denuncias de infracciones.
	</notification>
	<notification name="HelpReportAbuseContainsCopyright">
		Estimado Residente:

Parece que estás denunciando una violación de la propiedad intelectual. Por favor, asegúrate de que tu denuncia es correcta.

(1) El proceso de la denuncia. Debes enviar una denuncia de infracción si crees que un Residente está violando el sistema de permisos de [CURRENT_GRID], usando, por ejemplo, un CopyBot u otras herramientas parecidas para copiar, infringiendo los derechos de propiedad intelectual. El Equipo de Infracciones (&apos;Abuse Team&apos;) investiga y lleva a cabo las acciones disciplinarias apropiadas ante toda acción que viole las [http://secondlife.com/corporate/tos.php Condiciones de Servicio] o las [http://secondlife.com/corporate/cs.php Normas de la Comunidad] de [CURRENT_GRID]. Sin embargo, el Equipo de Infracciones ni gestiona ni responde a las solicitudes de eliminar contenidos del mundo de [CURRENT_GRID].

(2) El DMCA o Proceso de Eliminación de Contenido. Para solicitar que se elimine algún contenido de [CURRENT_GRID], DEBES enviar una notificación válida de infracción tal y como se explica en nuestra [http://secondlife.com/corporate/dmca.php &apos;DMCA Policy&apos;].

Si todavía quieres seguir con el proceso de infracción, por favor, cierra esta ventana y termina de enviar tu denuncia. En concreto, debes seleccionar la categoría &apos;CopyBot o Programa para saltarse los permisos&apos;.

Gracias,

Linden Lab
	</notification>
	<notification name="FailedRequirementsCheck">
		Han desaparecido de [FLOATER] estos componentes:
[COMPONENTS]
	</notification>
	<notification label="Reemplazar el anexado actual" name="ReplaceAttachment">
		En ese punto de tu cuerpo ya hay un objeto anexado. ¿Quieres reemplazarlo por el objeto que has elegido?
		<form name="form">
			<ignore name="ignore" save_option="true" text="Reemplazar un añadido actual con el ítem seleccionado"/>
			<button ignore="Reemplazar automaticamente" name="Yes" text="Aceptar"/>
			<button ignore="Nunca reemplazar" name="No" text="Cancelar"/>
		</form>
	</notification>
	<notification name="TooManyWearables">
		No puedes tener una carpeta de prendas que contenga más de [AMOUNT] elementos. Puedes cambiar este límite en Avanzado &gt; Mostrar las configuraciones del depurador &gt; WearFolderLimit.
	</notification>
	<notification label="Advertencia del modo No molestar" name="DoNotDisturbModePay">
		Tienes activado No molestar. No podrás recibir ningún objeto ofrecido a cambio de este pago.

¿Deseas desactivar el modo No disponible antes de finalizar esta transacción?
		<form name="form">
			<ignore name="ignore" text="Voy a pagar a una persona u objeto mientras estoy en el modo No disponible"/>
			<button ignore="Salir siempre del modo No disponible" name="Yes" text="Aceptar"/>
			<button ignore="No salir nunca del modo No disponible" name="No" text="Cancelar"/>
		</form>
	</notification>
	<notification name="ConfirmDeleteProtectedCategory">
		La carpeta &apos;[FOLDERNAME]&apos; pertenece al sistema, y borrar carpetas del sistema puede provocar inestabilidad.  ¿Estás seguro de que quieres borrarla?
		<usetemplate ignoretext="Confirmar antes de borrar una carpeta del sistema" name="okcancelignore" notext="Cancelar" yestext="Aceptar"/>
	</notification>
	<notification name="ConfirmEmptyTrash">
<<<<<<< HEAD
		¿Estás seguro de que quieres borrar de forma permanente el contenido de la Papelera?
		<usetemplate ignoretext="Confirmar antes de vaciar la Papelera del inventario" name="okcancelignore" notext="Cancelar" yestext="Aceptar"/>
=======
		[COUNT] los objetos y las carpetas se borrarán de forma permanente. ¿Estás seguro de que quieres borrar de forma permanente el contenido de la Papelera?
		<usetemplate name="okcancelbuttons" notext="Cancelar" yestext="Aceptar"/>
>>>>>>> b5d72cf6
	</notification>
	<notification name="TrashIsFull">
		La papelera está completamente llena. Esto puede causar problemas a la hora de iniciar sesión.
		<usetemplate name="okcancelbuttons" notext="Vaciaré la papelera más adelante" yestext="Vaciar la papelera"/>
	</notification>
	<notification name="ConfirmClearBrowserCache">
		¿Estás seguro de que quieres borrar tu historial web, de viajes y de búsquedas?
		<usetemplate name="okcancelbuttons" notext="Cancelar" yestext="Aceptar"/>
	</notification>
	<notification name="ConfirmClearCache">
		¿Estás seguro de que quieres vaciar la caché del visor?
		<usetemplate name="okcancelbuttons" notext="Cancelar" yestext="Aceptar"/>
	</notification>
	<notification name="ConfirmClearCookies">
		¿Estás seguro de que quieres limpiar tus cookies?
		<usetemplate name="okcancelbuttons" notext="Cancelar" yestext="Sí"/>
	</notification>
	<notification name="ConfirmClearMediaUrlList">
		¿Estás seguro de que quieres vaciar tu lista de URL guardadas?
		<usetemplate name="okcancelbuttons" notext="Cancelar" yestext="Sí"/>
	</notification>
	<notification name="ConfirmEmptyLostAndFound">
		¿Estás seguro de que quieres borrar de forma permanente el contenido de Objetos Perdidos?
		<usetemplate ignoretext="Confirmar antes de vaciar la carpeta Objetos Perdidos" name="okcancelignore" notext="No" yestext="Sí"/>
	</notification>
	<notification name="CopySLURL">
		Se ha copiado a tu portapapeles esta SLurl:
 [SLURL]

Publícala en una página web para que otros puedan acceder fácilmente a esta posición, o pruébala tú mismo pegándola en la barra de direcciones de tu navegador.
		<form name="form">
			<ignore name="ignore" text="La SLurl se ha copiado a mi portapapeles"/>
		</form>
	</notification>
	<notification name="WLSavePresetAlert">
		¿Quieres sobrescribir la preselección guardada?
		<usetemplate name="okcancelbuttons" notext="No" yestext="Sí"/>
	</notification>
	<notification name="WLNoEditDefault">
		No puedes editar ni borrar una preselección por defecto.
	</notification>
	<notification name="WLMissingSky">
		Este archivo de ciclo de día se refiere a un archivo perdido de cielo: [SKY].
	</notification>
	<notification name="WLRegionApplyFail">
		No se pudo aplicar la configuración a la región. El problema podría solucionarse saliendo de la región y regresando a ella. La razón especificada fue: [FAIL_REASON]
	</notification>
	<notification name="EnvCannotDeleteLastDayCycleKey">
		No se puede eliminar la última clave de este ciclo de día, ya que no puedes vaciar la caché del día. En lugar de intentar eliminar la última clave restante y después intentar crear una nueva, debes modificarla.
		<usetemplate name="okbutton" yestext="Aceptar"/>
	</notification>
	<notification name="DayCycleTooManyKeyframes">
		No se pueden añadir más fotogramas clave a este ciclo del día. El número máximo de fotogramas clave para ciclos de día de alcance [SCOPE] es [MAX].
		<usetemplate name="okbutton" yestext="Aceptar"/>
	</notification>
	<notification name="EnvUpdateRate">
		La configuración de entorno de la región sólo puede actualizarse cada [WAIT] segundos. Espera por lo menos ese tiempo y vuelve intentarlo.
		<usetemplate name="okbutton" yestext="Aceptar"/>
	</notification>
	<notification name="PPSaveEffectAlert">
		Ya existe un efecto de procesamiento. ¿Quieres sobreescribirlo?
		<usetemplate name="okcancelbuttons" notext="No" yestext="Sí"/>
	</notification>
	<notification name="ChatterBoxSessionStartError">
		No se puede iniciar una nueva sesión de chat con [RECIPIENT].
[REASON]
		<usetemplate name="okbutton" yestext="Aceptar"/>
	</notification>
	<notification name="ChatterBoxSessionEventError">
		[EVENT]
<!--[REASON]-->
		<usetemplate name="okbutton" yestext="Aceptar"/>
	</notification>
	<notification name="ForceCloseChatterBoxSession">
		Debe cerrarse tu sesión de chat con [NAME].
[REASON]
		<usetemplate name="okbutton" yestext="Aceptar"/>
	</notification>
	<notification name="Cannot_Purchase_an_Attachment">
		No puedes comprar un objeto mientras esté anexado.
	</notification>
	<notification label="Acerca de las solicitudes de autorización de débito" name="DebitPermissionDetails">
		Al admitir esta petición, le das permiso a un script para que obtenga dólares Linden (L$) de tu cuenta. Para revocar este permiso, el propietario del objeto debe eliminarlo o reiniciar ese script del objeto.
		<usetemplate name="okbutton" yestext="Aceptar"/>
	</notification>
	<notification name="AutoWearNewClothing">
		¿Quieres ponerte automáticamente la ropa que vas a crear?
		<usetemplate ignoretext="Ponerme la ropa que estoy creando mientras modifico mi apariencia" name="okcancelignore" notext="No" yestext="Sí"/>
	</notification>
	<notification name="NotAgeVerified">
		El lugar que intentas visitar sólo permite el acceso a los residentes mayores de 18 años.
		<usetemplate ignoretext="No tengo la edad suficiente para visitar áreas restringidas por edad." name="okignore" yestext="Aceptar"/>
	</notification>
	<notification name="NotAgeVerified_Notify">
		Localización restringida a mayores de 18 años.
	</notification>
	<notification name="Cannot enter parcel: no payment info on file">
		Para visitar este sitio debes haber aportado información de pago en tu cuenta. ¿Quieres ir al sitio web de [CURRENT_GRID] y configurar esto?

[_URL]
		<url name="url" option="0">
			https://secondlife.com/account/index.php?lang=es
		</url>
		<usetemplate ignoretext="No he registrado información de pago" name="okcancelignore" notext="No" yestext="Sí"/>
	</notification>
	<notification name="MissingString">
		La cadena [STRING_NAME] Ha desaparecido de strings.xml
	</notification>
	<notification name="EnableMediaFilter">
		Reproducir medios o música puede exponer tu identidad a sitios ajenos a Second Life. Puedes activar un filtro que te permitirá seleccionar qué sitios recibirán peticiones de medios desde tu equipo, y obtener así mayor control sobre tu privacidad.
		
		¿Deseas activar el filtro de medios?
		(Puedes cambiar esta opción más tarde en Preferencias &gt; Sonido y medios).
		<form name="form">
			<button name="Enable" text="Activar"/>
			<button name="Disable" text="Desactivar"/>
		</form>
	</notification>
	<notification name="MediaAlert">
		Esta parcela proporciona medios de:
		
		Dominio: [MEDIADOMAIN]
		URL: [MEDIAURL]
		<form name="form">
			<button name="Allow" text="Permitir"/>
			<button name="Deny" text="Denegar"/>
		</form>
	</notification>
	<notification name="MediaAlert2">
		¿Deseas recordar tu decisión y [LCONDITION] permitir medios de esta fuente?
		
		Dominio: [MEDIADOMAIN]
		URL: [MEDIAURL]
		<form name="form">
			<button name="Do Now" text="[ACTION] Ahora"/>
			<button name="RememberDomain" text="[CONDITION] Permitir Este Dominio"/>
			<button name="RememberURL" text="[CONDITION] Permitir Esta URL"/>
		</form>
	</notification>
	<notification name="MediaAlertSingle">
		Esta parcela proporciona medios de:

Dominio: [MEDIADOMAIN]
URL: [MEDIAURL]
		<form name="form">
			<button name="Allow" text="Permitir"/>
			<button name="Deny" text="Denegar"/>
			<button name="BlacklistDomain" text="Lista negra"/>
			<button name="WhitelistDomain" text="Lista blanca"/>
		</form>
	</notification>
	<notification name="AudioAlert"> 
		Esta parcela proporciona música de:
		
		Dominio: [AUDIODOMAIN]
		URL: [AUDIOURL]
		<form name="form">
			<button name="Allow" text="Permitir"/>
			<button name="Deny" text="Denegar"/>
		</form>
	</notification>
	<notification name="AudioAlert2">
		¿Deseas recordar tu decisión y [LCONDITION] permitir música de esta fuente?
		
		Dominio: [AUDIODOMAIN]
		URL: [AUDIOURL]
		<form name="form">
			<button name="Do Now" text="[ACTION] Ahora"/>
			<button name="RememberDomain" text="[CONDITION] Permitir Este Dominio"/>
			<button name="RememberURL" text="[CONDITION] Permitir Esta URL"/>
		</form>
	</notification>
	<notification name="AudioAlertSingle">
		¿Quieres recordar tu decisión y [LCONDITION] permitir música de esta fuente?

Dominio: [AUDIODOMAIN]
URL: [AUDIOURL]
		<form name="form">
			<button name="Allow" text="Permitir"/>
			<button name="Deny" text="Denegar"/>
			<button name="BlacklistDomain" text="Lista negra"/>
			<button name="WhitelistDomain" text="Lista blanca"/>
		</form>
	</notification>
	<notification name="SystemMessageTip">
		[MESSAGE]
	</notification>
	<notification name="IMSystemMessageTip">
		[MESSAGE]
	</notification>
	<notification name="Cancelled">
		Cancelado
	</notification>
	<notification name="CancelledAttach">
		Cancelada la anexión
	</notification>
	<notification name="ReplacedMissingWearable">
		Reemplazadas las ropas o partes del cuerpo perdidas con sus equivalentes por defecto.
	</notification>
	<notification name="GroupNotice">
		[SENDER], [GROUP]
Asunto: [SUBJECT], Mensaje: [MESSAGE]
	</notification>
	<notification name="FriendOnlineOffline">
		[NAME] está [STATUS]
	</notification>
	<notification name="AddSelfFriend">
		Aunque eres muy agradable, no puedes añadirte como amigo a ti mismo.
	</notification>
	<notification name="UploadingAuctionSnapshot">
		Subiendo fotos al mundo y al sitio web...
(tardará unos 5 minutos).
	</notification>
	<notification name="UploadPayment">
		Has pagado [AMOUNT] LS por la subida.
	</notification>
	<notification name="UploadWebSnapshotDone">
		Completada la subida de la foto al sitio web.
	</notification>
	<notification name="UploadSnapshotDone">
		Completada la subida de la foto al mundo.
	</notification>
	<notification name="TerrainDownloaded">
		Se ha descargado Terrain.raw
	</notification>
	<notification name="GestureMissing">
		No se encuentra el gesto [NAME] en la base de datos.
	</notification>
	<notification name="UnableToLoadGesture">
		No se puede cargar el gesto [NAME].
	</notification>
	<notification name="LandmarkMissing">
		El hito ha desaparecido de la base de datos.
	</notification>
	<notification name="UnableToLoadLandmark">
		No se ha podido cargar el hito. Por favor, vuelve a intentarlo.
	</notification>
	<notification name="CapsKeyOn">
		Tienes pulsada la tecla de mayúsculas.
Esto puede influir en tu contraseña.
	</notification>
	<notification name="NotecardMissing">
		La nota ha desaparecido de la base de datos.
	</notification>
	<notification name="NotecardNoPermissions">
		No tienes permiso para ver esta nota.
	</notification>
	<notification name="RezItemNoPermissions">
		No tienes permisos suficientes para rezzear el objeto.
	</notification>
	<notification name="IMAcrossParentEstates">
		No se pueden enviar mensajes instantáneos entre estados principales.
	</notification>
	<notification name="TransferInventoryAcrossParentEstates">
		No se puede transferir el inventario entre estados principales.
	</notification>
	<notification name="UnableToLoadNotecard">
		En este momento no se puede cargar la nota.
	</notification>
	<notification name="ScriptMissing">
		El script ha desaparecido de la base de datos.
	</notification>
	<notification name="ScriptNoPermissions">
		No tienes permisos suficientes para ver el script.
	</notification>
	<notification name="UnableToLoadScript">
		No se ha podido cargar el script. Por favor, vuelve a intentarlo.
	</notification>
	<notification name="IncompleteInventory">
		Los contenidos que estás ofreciendo aún no están disponibles. Por favor, vuelve a ofrecerlos en un minuto.
	</notification>
	<notification name="IncompleteInventoryItem">
		El ítem al que estás accediendo todavía no está disponible localmente. Por favor, vuélvelo a intentar en un minuto.
	</notification>
	<notification name="CannotModifyProtectedCategories">
		No puedes modificar categorías que están protegidas.
	</notification>
	<notification name="CannotRemoveProtectedCategories">
		No puedes quitar categorías que están protegidas.
	</notification>
	<notification name="UnableToBuyWhileDownloading">
		No se puede comprar un objeto mientras se descargan los datos.
Por favor, vuelve a intentarlo.
	</notification>
	<notification name="UnableToLinkWhileDownloading">
		No se puede enlazar un objeto mientras se descargan los datos.
Por favor, vuelve a intentarlo.
	</notification>
	<notification name="CannotBuyObjectsFromDifferentOwners">
		No puedes comprar más de un objeto a la vez.
Por favor, selecciona un sólo objeto.
	</notification>
	<notification name="ObjectNotForSale">
		Este objeto no está en venta.
	</notification>
	<notification name="EnteringGodMode">
		Entrando en el modo administrativo, nivel [LEVEL]
	</notification>
	<notification name="LeavingGodMode">
		Saliendo del modo administrativo, nivel [LEVEL]
	</notification>
	<notification name="CopyFailed">
		No tienes pemiso para copiar esto.
	</notification>
	<notification name="InventoryAccepted">
		[NAME] ha recibido tu oferta de inventario.
	</notification>
	<notification name="InventoryDeclined">
		[NAME] ha rehusado tu oferta del inventario.
	</notification>
	<notification name="ObjectMessage">
		[NAME]: [MESSAGE]
	</notification>
	<notification name="CallingCardAccepted">
		Se ha aceptado tu tarjeta de visita.
	</notification>
	<notification name="CallingCardDeclined">
		Se ha rehusado tu tarjeta de visita.
	</notification>
	<notification name="TeleportToLandmark">
		Para teleportarte a lugares como &apos;[NAME]&apos;, pulsa el botón &quot;Lugares&quot;, y selecciona la pestaña Hitos en la ventana que se abre. Pulsa en un hito para seleccionarlo y luego pulsa &apos;Teleportar&apos; en la parte inferior de la ventana.
(También puedes pulsar dos veces en el hito o pulsarlo con el botón derecho del ratón y elegir &apos;Teleportar&apos;.)
	</notification>
	<notification name="TeleportToPerson">
		Para abrir una conversación privada con alguien, haz clic con el botón derecho sobre su avatar y escoge &apos;MI&apos; en el menú.
	</notification>
	<notification name="CantSelectLandFromMultipleRegions">
		No puedes seleccionar un terreno que cruce las fronteras entre servidores.
Inténtalo seleccionando un trozo más pequeño de terreno.
	</notification>
	<notification name="SearchWordBanned">
		Se han excluido algunos términos de tu búsqueda debido a restricciones en el contenido, según se especifica en las Normas de la Comunidad.
	</notification>
	<notification name="NoContentToSearch">
		Por favor, elige al menos un tipo de contenido a buscar (General, Moderado o Adulto).
	</notification>
	<notification name="SystemMessage">
		[MESSAGE]
	</notification>
	<notification name="FacebookConnect">
		[MESSAGE]
	</notification>
	<notification name="FlickrConnect">
		[MESSAGE]
	</notification>
	<notification name="TwitterConnect">
		[MESSAGE]
	</notification>
	<notification name="PaymentReceived">
		[MESSAGE]
	</notification>
	<notification name="PaymentSent">
		[MESSAGE]
	</notification>
	<notification name="PaymentFailure">
		[MESSAGE]
	</notification>
	<notification name="EventNotification">
		Notificación de evento:

[NAME]
[DATE]
		<form name="form">
			<button name="Details" text="Detalles"/>
			<button name="Cancel" text="Cancelar"/>
		</form>
	</notification>
	<notification name="TransferObjectsHighlighted">
		En estos momentos, están realzados todos los objetos de esta parcela que serán transferidos al comprador de la misma.

* No están realzados los árboles y hierbas que se transferirán.
		<form name="form">
			<button name="Done" text="Hecho"/>
		</form>
	</notification>
	<notification name="DeactivatedGesturesTrigger">
		Desactivados los gestos que tienen el mismo botón:
[NAMES]
	</notification>
	<notification name="NoQuickTime">
		No parece que tu sistema tenga instalado el software QuickTime de Apple.
Si quieres ver medios en streaming en las parcelas que los tienen, deberías ir al [http://www.apple.com/quicktime sitio de QuickTime] e instalar el QuickTime Player.
	</notification>
	<notification name="NoPlugin">
		No se ha encontrado el &apos;Media Plugin&apos; para manejar el &apos;mime type&apos; &quot;[MIME_TYPE]&quot;. Los medios de este tipo no estarán disponibles.
	</notification>
	<notification name="MediaPluginFailed">
		Fallo de este &apos;Media Plugin&apos;:
    [PLUGIN]

Por favor, reinstala el plugin o contacta con el vendedor si sigues teniendo problemas.
		<form name="form">
			<ignore name="ignore" text="Fallo al ejecutar un &apos;Media Plugin&apos;"/>
		</form>
	</notification>
	<notification name="OwnedObjectsReturned">
		Se han devuelto a tu inventario los objetos de los que eras propietario en la parcela seleccionada.
	</notification>
	<notification name="OtherObjectsReturned">
		Se han devuelto a su inventario los objetos en la parcela de terreno seleccionada propiedad de [NAME].
	</notification>
	<notification name="OtherObjectsReturned2">
		Se han devuelto a su propietario los objetos seleccionados en la parcela de terreno propiedad de &apos;[NAME]&apos;.
	</notification>
	<notification name="GroupObjectsReturned">
		Se han devuelto a los inventarios de sus propietarios los objetos que estaban compartidos con el grupo [GROUPNAME] en la parcela seleccionada.
Los objetos transferibles que se cedieron al grupo se han devuelto a sus propietarios anteriores.
Los objetos no transferibles que se cedieron al grupo han sido borrados.
	</notification>
	<notification name="UnOwnedObjectsReturned">
		Se han devuelto a sus propietarios los objetos de los que NO eras propietario en la parcela seleccionada.
	</notification>
	<notification name="ServerObjectMessage">
		Mensaje de [NAME]:
&lt;nolink&gt;[MSG]&lt;/nolink&gt;
	</notification>
	<notification name="NotSafe">
		Este terreno tiene el daño activado.
Aquí puedes ser herido. Si mueres, se te teleportará a tu Base.
	</notification>
	<notification name="NoFly">
		Este terreno tiene desactivada la capacidad de volar.
Aquí no puedes volar.
	</notification>
	<notification name="PushRestricted">
		Este terreno tiene desactivada la capacidad de empujar. No puedes hacerlo a menos que seas el propetario del terreno.
	</notification>
	<notification name="NoVoice">
		Este terreno tiene desactivado el chat de voz. No podrás oír hablar a nadie.
	</notification>
	<notification name="NoBuild">
		Este terreno tiene desactivada la capacidad para construir. Aquí no puedes ni construir ni crear objetos.
	</notification>
	<notification name="PathfindingDirty">
		La región tiene cambios de pathfinding pendientes. Si tienes derechos de construcción, debes actualizar la región pulsando el botón "Actualizar”.
		<usetemplate name="okcancelbuttons" yestext="Actualizar" notext="Cerrar"/>
	</notification>
	<notification name="DynamicPathfindingDisabled">
		Pathfinding dinámico no está activado en esta región. Los objetos con scripts que usen llamadas pathfinding LSL pueden no funcionar como se espera en esta región.
	</notification>
	<notification name="PathfindingCannotRebakeNavmesh">
		Ha ocurrido un error. Puede deberse a un problema en la conexión o en el servidor, o puede que no tengas permisos para construir. A veces desconectar y volver a conectar puede resolver este problema.
	<usetemplate name="okbutton" yestext="Aceptar"/>
	</notification>
	<notification name="PathfindingDirty">
		La región contiene cambios de pathfinding pendientes.  Si tienes derechos de construcción, puedes recargarla pulsando el botón “Recargar región”.
	</notification>
	<notification name="PathfindingDirtyRebake">
		La región contiene cambios de pathfinding pendientes.  Si tienes derechos de construcción, puedes recargarla pulsando el botón “Recargar región”.
		<usetemplate name="okbutton" yestext="Recargar la región"/>
	</notification>
	<notification name="DynamicPathfindingDisabled">
		Esta región no tiene activado el pathfinding dinámico. Los objetos programados que utilicen llamadas LSL de pathfinding pueden tener un comportamiento inesperado en ella.
	</notification>
	<notification name="PathfindingCannotRebakeNavmesh">
		Se ha producido un error. Puede haber ocurrido un problema en la red o el servidor, o quizás no tengas derechos de construcción. Este problema podría resolverse cerrando la sesión e iniciando una sesión nueva.
		<usetemplate name="okbutton" yestext="Aceptar"/>
	</notification>
	<notification name="SeeAvatars">
		Esta parcela oculta los avatares y el chat de texto de otras parcelas. No podrás ver a los residentes que estén fuera la parcela ni ellos podrán verte a ti. El chat de texto regular del canal 0 también está restringido a la parcela.
	</notification>
	<notification name="ScriptsStopped">
		Un administrador ha detenido temporalmente los scripts en esta región.
	</notification>
	<notification name="ScriptsNotRunning">
		En esta región no se está ejecutando ningún script.
	</notification>
	<notification name="NoOutsideScripts">
		Este terreno tiene desactivados los scripts externos.

Sólo los scripts pertenecientes al propietario del terreno funcionarán aquí.
	</notification>
	<notification name="ClaimPublicLand">
		Sólo puedes reclamar terreno público de la región en la que estás.
	</notification>
	<notification name="RegionTPAccessBlocked">
		La región que intentas visitar tiene contenido que excede tus preferencias actuales. Puedes cambiar las preferencias usando Avatar &gt; Preferencias &gt; General.
	</notification>
	<notification name="URBannedFromRegion">
		Se te ha prohibido el acceso a la región.
	</notification>
	<notification name="NoTeenGridAccess">
		Tu cuenta no puede conectarse a esta región del de la red adolescente de simuladores.
	</notification>
	<notification name="ImproperPaymentStatus">
		No tienes el estado de pago adecuado para entrar a esta región.
	</notification>
	<notification name="MustGetAgeRegion">
		Debes tener 18 años o más para acceder a esta región.
	</notification>
	<notification name="MustGetAgeParcel">
		Debes tener 18 años o más para acceder a esta parcela.
	</notification>
	<notification name="NoDestRegion">
		No se ha encontrado la región de destino.
	</notification>
	<notification name="NotAllowedInDest">
		No estás autorizado en el destino.
	</notification>
	<notification name="RegionParcelBan">
		No puedes cruzar la región por una parcela con el acceso prohibido. Intenta otro camino.
	</notification>
	<notification name="TelehubRedirect">
		Has sido redirigido a un punto de teleporte.
	</notification>
	<notification name="CouldntTPCloser">
		No se puede teleportar a un destino tan cercano.
	</notification>
	<notification name="TPCancelled">
		Teleporte cancelado.
	</notification>
	<notification name="FullRegionTryAgain">
		En estos momentos, está llena la región a la que estás intentando entrar.
Por favor, vuelve a intentarlo en unos momentos.
	</notification>
	<notification name="GeneralFailure">
		Fallo general.
	</notification>
	<notification name="RoutedWrongRegion">
		Mal dirigido a la región. Por favor, vuelve a intentarlo.
	</notification>
	<notification name="NoValidAgentID">
		ID de agente inválido.
	</notification>
	<notification name="NoValidSession">
		ID de sesión inválido.
	</notification>
	<notification name="NoValidCircuit">
		Código de circuito inválido.
	</notification>
	<notification name="NoPendingConnection">
		No se puede crear la conexión.
	</notification>
	<notification name="InternalUsherError">
		Se ha producido un error interno al intentar acceder al destino de tu teleporte. Puede que, en este momento, el servicio de [CURRENT_GRID] tenga problemas.
	</notification>
	<notification name="NoGoodTPDestination">
		No se puede encontrar en esta región un buen destino para el teleporte.
	</notification>
	<notification name="InternalErrorRegionResolver">
		Se ha producido un error interno al manejar las coordenadas globales de tu petición de teleporte. Puede que, en este momento, el servicio de [CURRENT_GRID] tenga problemas.
	</notification>
	<notification name="NoValidLanding">
		No se ha podido encontrar un punto de aterrizaje válido.
	</notification>
	<notification name="NoValidParcel">
		No se ha podido encontrar una parcela válida.
	</notification>
	<notification name="ObjectGiveItem">
		Un objeto de nombre &lt;nolink&gt;[OBJECTFROMNAME]&lt;/nolink&gt;, propiedad de [NAME_SLURL], te ha dado este [OBJECTTYPE]:
&lt;nolink&gt;[ITEM_SLURL]&lt;/nolink&gt;
		<form name="form">
			<button name="Keep" text="Guardar"/>
			<button name="Discard" text="Descartar"/>
			<button name="Mute" text="Bloquear al propietario"/>
		</form>
	</notification>
	<notification name="OwnObjectGiveItem">
		Tu objeto de nombre &lt;nolink&gt;[OBJECTFROMNAME]&lt;/nolink&gt; te ha dado este [OBJECTTYPE]:
&lt;nolink&gt;[ITEM_SLURL]&lt;/nolink&gt;
		<form name="form">
			<button name="Keep" text="Guardar"/>
			<button name="Discard" text="Descartar"/>
		</form>
	</notification>
	<notification name="UserGiveItem">
		[NAME_SLURL] te ha dado este [OBJECTTYPE]:
[ITEM_SLURL]
		<form name="form">
			<button name="Show" text="Mostrar"/>
			<button name="Keep" text="Guardar"/>
			<button name="Discard" text="Descartar"/>
			<button name="Mute" text="Bloquear"/>
		</form>
	</notification>
	<notification name="UserGiveItemLegacy">
		[NAME_SLURL] te ha dado este [OBJECTTYPE]:
[ITEM_SLURL]
		<form name="form">
			<button name="Show" text="Mostrar"/>
			<button name="Accept" text="Guardar"/>
			<button name="Discard" text="Descartar"/>
			<button name="ShowSilent" text="(Mostrar)"/>
			<button name="AcceptSilent" text="(Guardar)"/>
			<button name="DiscardSilent" text="(Descartar)"/>
			<button name="Mute" text="Bloquear"/>
		</form>
	</notification>
	<notification name="GodMessage">
		[NAME]

[MESSAGE]
	</notification>
	<notification name="JoinGroup">
		[MESSAGE]
		<form name="form">
			<button name="Join" text="Entrar"/>
			<button name="Decline" text="Rehusar"/>
			<button name="Info" text="Información"/>
		</form>
	</notification>
	<notification name="TeleportOffered">
		[NAME_SLURL] te ofrece teleportarte a su localización:

“[MESSAGE]”
&lt;icon&gt;[MATURITY_ICON]&lt;/icon&gt; - [MATURITY_STR]
		<form name="form">
			<button name="Teleport" text="Teleportarme"/>
			<button name="Cancel" text="Cancelar"/>
		</form>
	</notification>
	<notification name="TeleportOffered_MaturityExceeded">
		[NAME_SLURL] te ofrece teleportarte a su localización:

“[MESSAGE]”
&lt;icon&gt;[MATURITY_ICON]&lt;/icon&gt; - [MATURITY_STR]

Esta región tiene un contenido [REGION_CONTENT_MATURITY, pero tus preferencias actuales están configuradas para excluir contenido [REGION_CONTENT_MATURITY]. Podemos cambiar tus preferencias y proceder a teleportarte o bien puedes cancelar el teleporte.
		<form name="form">
			<button name="Teleport" text="Cambiar y teleportarme"/>
			<button name="Cancel" text="Cancelar"/>
		</form>
	</notification>
	<notification name="TeleportOffered_MaturityBlocked">
		[NAME_SLURL] te ofrece teleportarte a su localización:

“[MESSAGE]”
&lt;icon&gt;[MATURITY_ICON]&lt;/icon&gt; - [MATURITY_STR]

No obstante, el contenido de esta región solo es accesible para los adultos.
	</notification>
	<notification name="TeleportOffered_SLUrl">
		[NAME_SLURL] te ofrece teleportarte a su localización ([POS_SLURL]):

“[MESSAGE]”
&lt;icon&gt;[MATURITY_ICON]&lt;/icon&gt; - [MATURITY_STR]
		<form name="form">
			<button name="Teleport" text="Teleportarme"/>
			<button name="Cancel" text="Cancelar"/>
		</form>
	</notification>
	<notification name="TeleportOffered_MaturityExceeded_SLUrl">
		[NAME_SLURL] te ofrece teleportarte a su localización ([POS_SLURL]):

“[MESSAGE]”
&lt;icon&gt;[MATURITY_ICON]&lt;/icon&gt; - [MATURITY_STR]

Esta región tiene un contenido [REGION_CONTENT_MATURITY, pero tus preferencias actuales están configuradas para excluir contenido [REGION_CONTENT_MATURITY]. Podemos cambiar tus preferencias y proceder a teleportarte o bien puedes cancelar el teleporte.
		<form name="form">
			<button name="Teleport" text="Cambiar y teleportarme"/>
			<button name="Cancel" text="Cancelar"/>
		</form>
	</notification>
	<notification name="TeleportOffered_MaturityBlocked_SLUrl">
		[NAME_SLURL] te ofrece teleportarte a su localización ([POS_SLURL]):

“[MESSAGE]”
&lt;icon&gt;[MATURITY_ICON]&lt;/icon&gt; - [MATURITY_STR]

No obstante, el contenido de esta región solo es accesible para los adultos.
	</notification>
	<notification name="TeleportOfferSent">
		Teleporte ofrecido a [TO_NAME]
	</notification>
	<notification name="TeleportRequest">
		[NAME_SLURL] está solicitando ser teleportado a tu posición.
[MESSAGE]

¿Ofrecer teleporte?
		<form name="form">
			<button name="Yes" text="Sí"/>
			<button name="No" text="No"/>
		</form>
	</notification>
	<notification name="GotoURL">
		[MESSAGE]
[URL]
		<form name="form">
			<button name="Later" text="Más tarde"/>
			<button name="GoNow..." text="Ir ahora..."/>
		</form>
	</notification>
	<notification name="OfferFriendship">
		[NAME_SLURL] te está ofreciendo su amistad.

[MESSAGE]

(Por defecto, podrás ver si el otro está conectado)
		<form name="form">
			<button name="Accept" text="Aceptar"/>
			<button name="Decline" text="Rehusar"/>
		</form>
	</notification>
	<notification name="FriendshipOffered">
		Has ofrecido amistad a [TO_NAME]
	</notification>
	<notification name="OfferFriendshipNoMessage">
		[NAME_SLURL] te está ofreciendo amistad.

(De manera predeterminada, podrás ver si están conectados los demás.)
		<form name="form">
			<button name="Accept" text="Aceptar"/>
			<button name="Decline" text="Rehusar"/>
		</form>
	</notification>
	<notification name="FriendshipAccepted">
		[NAME] ha aceptado tu ofrecimiento de amistad.
	</notification>
	<notification name="FriendshipDeclined">
		[NAME] ha rechazado tu ofrecimiento de amistad.
	</notification>
	<notification name="FriendshipAcceptedByMe">
		Aceptado el ofrecimiento de amistad.
	</notification>
	<notification name="FriendshipDeclinedByMe">
		Rehusado el ofrecimiento de amistad.
	</notification>
	<notification name="OfferCallingCard">
		[NAME] te está ofreciendo su tarjeta de visita.
Esto añadirá un marcador en tu inventario para que puedas enviarle rápidamente un MI.
		<form name="form">
			<button name="Accept" text="Aceptar"/>
			<button name="Decline" text="Rehusar"/>
		</form>
	</notification>
	<notification name="RegionRestartMinutes">
		Esta región se reiniciará en [MINUTES] minutos.
Si permaneces en esta región serás desconectado.
	</notification>
	<notification name="RegionRestartSeconds">
		Esta región se reiniciará en  [SECONDS] segundos.
Si permaneces en esta región serás desconectado.
	</notification>
	<notification name="LoadWebPage">
		¿Cargar página web [URL] ?

[MESSAGE]

De objeto: &lt;nolink&gt;[OBJECTNAME]&lt;/nolink&gt;, propietario: [NAME_SLURL]
		<form name="form">
			<button name="Gotopage" text="Cargar"/>
			<button name="Cancel" text="Cancelar"/>
		</form>
	</notification>
	<notification name="FailedToFindWearableUnnamed">
		Búsqueda fallida de [TYPE] en la base de datos.
	</notification>
	<notification name="FailedToFindWearable">
		Búsqueda fallida de [TYPE] de nombre [DESC] en la base de datos.
	</notification>
	<notification name="InvalidWearable">
		El ítem que quieres vestirte tiene una característica que tu visor no puede leer. Por favor, actualiza la versión de [APP_NAME] para ponerte este ítem.
	</notification>
	<notification name="ScriptQuestion">
		&lt;nolink&gt;[OBJECTNAME]&lt;/nolink&gt;, un objeto propiedad de &apos;[NAME]&apos;, quiere:

[QUESTIONS]
¿Es correcto?
		<form name="form">
			<button name="Yes" text="Sí"/>
			<button name="No" text="No"/>
			<button name="Mute" text="Bloquear"/>
		</form>
	</notification>
	<notification name="ExperienceAcquireFailed">
		No se puede adquirir una experiencia nueva:
    [ERROR_MESSAGE]
		<usetemplate name="okbutton" yestext="OK"/>
	</notification>
	<notification name="NotInGroupExperienceProfileMessage">
		Se ha omitido un cambio en el grupo de la experiencia porque el propietario no es miembro del grupo seleccionado.
	</notification>
	<notification name="UneditableExperienceProfileMessage">
		El campo no modificable &apos;[field]&apos; se ha omitido al actualizar el perfil de la experiencia.
	</notification>
	<notification name="RestrictedToOwnerExperienceProfileMessage">
		Cambios omitidos en el campo &apos;[field]&apos; que solo puede configurar el propietario de la experiencia.
	</notification>
	<notification name="MaturityRatingExceedsOwnerExperienceProfileMessage">
		No puedes definir un nivel de calificación de una experiencia superior al establecido por el propietario.
	</notification>
	<notification name="RestrictedTermExperienceProfileMessage">
		Las condiciones siguientes han impedido la actualización del nombre o la descripción del perfil de la experiencia: [extra_info]
	</notification>
	<notification name="TeleportedHomeExperienceRemoved">
		Te has teleportado desde la región [region_name] porque al quitar la experiencia secondlife:///app/experience/[public_id]/profile ya no tienes permiso para entrar en la región.
		<form name="form">
			<ignore name="ignore" text="Expulsado de la región por quitar una experiencia"/>
		</form>
	</notification>
	<notification name="TrustedExperienceEntry">
		La participación en la experiencia clave secondlife:///app/experience/[public_id]/profile te otorga permiso para entrar en la región [region_name]. Si quitas esta experiencia, puede que te expulsen de la región.
		<form name="form">
			<ignore name="ignore" text="Admitido en una región por una experiencia"/>
		</form>
	</notification>
	<notification name="TrustedExperiencesAvailable">
		No tienes permiso de acceso a este destino. Puedes obtener el permiso para entrar en la región si aceptas una de las siguientes experiencias:

[EXPERIENCE_LIST]

Pueden estar disponibles otras experiencias clave.
	</notification>
	<notification name="ExperienceEvent">
		La experiencia secondlife:///app/experience/[public_id]/profile permitió la siguiente operación con un objeto: [EventType].
    Propietario: secondlife:///app/agent/[OwnerID]/inspect
    Nombre del objeto: [ObjectName]
    Nombre de la parcela: [ParcelName]
	</notification>
	<notification name="ExperienceEventAttachment">
		La experiencia secondlife:///app/experience/[public_id]/profile permitió la siguiente operación con un anexo: [EventType].
    Propietario: secondlife:///app/agent/[OwnerID]/inspect
	</notification>
	<notification name="ScriptQuestionExperience">
		&apos;&lt;nolink&gt;[OBJECTNAME]&lt;/nolink&gt;&apos;, un objeto de propiedad de &apos;[NAME]&apos;, solicita tu participación en la experiencia [GRID_WIDE]:

[EXPERIENCE]

Una vez concedido el permiso, este mensaje no volverá a aparecer para la experiencia salvo que se revoque en el perfil de la experiencia.

Los scripts asociados a esta experiencia podrán hacer lo siguiente en las regiones donde la experiencia esté activa: 

[QUESTIONS]¿Lo aceptas?
		<form name="form">
			<button name="BlockExperience" text="Bloquear experiencia"/>
			<button name="Mute" text="Bloquear objeto"/>
			<button name="Yes" text="Sí"/>
			<button name="No" text="No"/>
		</form>
	</notification>
	<notification name="ScriptQuestionCaution">
		Atención: El objeto &apos;&lt;nolink&gt;[OBJECTNAME]&lt;/nolink&gt;&apos; solicita un acceso pleno a tu cuenta de dólares Linden. Si le autorizas el acceso, podrá retirar fondos de tu cuenta en cualquier momento o vaciarla por completo, cuando lo desee y sin más advertencias.
  
No autorices el acceso a tu cuenta si no conoces cuál es la razón exacta.
		<form name="form">
			<button name="Grant" text="Permitir acceso total"/>
			<button name="Deny" text="Denegar"/>
		</form>
	</notification>
	<notification name="UnknownScriptQuestion">
		El permiso de script en tiempo de ejecución solicitado por &apos;&lt;nolink&gt;[OBJECTNAME]&lt;/nolink&gt;&apos;, un objeto propiedad de &apos;[NAME]&apos;, no se reconoce por el visor y no puede ser concedido.

Para conceder este permiso, por favor actualiza tu visor a la última versión desde [DOWNLOADURL].
		<form name="form">
			<button name="Deny" text="Aceptar"/>
			<button name="Mute" text="Bloquear"/>
		</form>
	</notification>
	<notification name="ScriptDialog">
		&apos;&lt;nolink&gt;[TITLE]&lt;/nolink&gt;&apos; de [NAME]
[MESSAGE]
		<form name="form">
			<button name="Client_Side_Mute" text="Bloquear"/>
			<button name="Client_Side_Ignore" text="Ignorar"/>
		</form>
	</notification>
	<notification name="ScriptDialogGroup">
		&apos;&lt;nolink&gt;[TITLE]&lt;/nolink&gt;&apos; de [GROUPNAME]
[MESSAGE]
		<form name="form"/>
	</notification>
	<notification name="FirstBalanceIncrease">
		Acabas de recibir [AMOUNT]L$.
Tu nuevo saldo se muestra en la esquina superior derecha.
	</notification>
	<notification name="FirstBalanceDecrease">
		Acabas de pagar [AMOUNT]L$.
Tu nuevo saldo se muestra en la esquina superior derecha.
	</notification>
	<notification name="BuyLindenDollarSuccess">
		¡Gracias por tu pago!

Tu saldo de L$ se actualizará cuando se complete el proceso. Si el proceso tarda más de 20 minutos se cancelará tu transacción, y la cantidad se abonada en tu saldo de US$.

Puedes revisar el estado de tu pago en el Historial de transacciones de tu [http://secondlife.com/account/ Panel de Control]
	</notification>
	<notification name="FirstOverrideKeys">
		A partir de ahora, tus teclas de movimiento las gestiona un objeto.
Prueba las teclas del cursor o AWSD para ver qué hacen.
Algunos objetos (las pistolas, por ejemplo) te pedirán que, para usarlos, entres en vista subjetiva. Pulsa &apos;M&apos; para hacerlo.
	</notification>
	<notification name="FirstSandbox">
		Esta es una región &apos;sandbox&apos; (zona de pruebas) donde los residentes pueden aprender a construir.

Los objetos que construyas aquí serán eliminados cuando la abandones; por tanto, no olvides pulsarlos con el botón derecho y elegir &apos;Tomar&apos; para que tu creación vaya a tu inventario.
	</notification>
	<notification name="MaxListSelectMessage">
		Puedes seleccionar un máximo de [MAX_SELECT] items de esta lista.
	</notification>
	<notification name="VoiceInviteP2P">
		[NAME] te está invitando a un chat de voz.
Pulsa Aceptar o Rehusar para contestar o no la llamada. Pulsa Bloquear para bloquear al que llama.
		<form name="form">
			<button name="Accept" text="Aceptar"/>
			<button name="Decline" text="Rehusar"/>
			<button name="Mute" text="Bloquear"/>
		</form>
	</notification>
	<notification name="AutoUnmuteByIM">
		[NAME] ha dejado automáticamente de estar bloqueado al enviarle un mensaje instantáneo.
	</notification>
	<notification name="AutoUnmuteByMoney">
		[NAME] ha dejado automáticamente de estar bloqueado al darle dinero.
	</notification>
	<notification name="AutoUnmuteByInventory">
		[NAME] ha dejado automáticamente de estar bloqueado al ofrecerle inventario.
	</notification>
	<notification name="VoiceInviteGroup">
		[NAME] ha empezado un chat de voz con el grupo [GROUP].
Pulsa Aceptar o Rehusar para coger o no la llamada. Pulsa Bloquear para ignorar al que llama.
		<form name="form">
			<button name="Accept" text="Aceptar"/>
			<button name="Decline" text="Rehusar"/>
			<button name="Mute" text="Bloquear"/>
		</form>
	</notification>
	<notification name="VoiceInviteAdHoc">
		[NAME] ha empezado un chat de voz en multiconferencia.
Pulsa Aceptar o Rehusar para coger o no la llamada. Pulsa Ignorar para ignorar al que llama.
		<form name="form">
			<button name="Accept" text="Aceptar"/>
			<button name="Decline" text="Rehusar"/>
			<button name="Mute" text="Bloquear"/>
		</form>
	</notification>
	<notification name="InviteAdHoc">
		NAME] te está invitando a un chat en multiconferencia.
Pulsa Aceptar o Rehusar para coger o no la llamada. Pulsa Bloquear para ignorar al que llama.
		<form name="form">
			<button name="Accept" text="Aceptar"/>
			<button name="Decline" text="Rehusar"/>
			<button name="Mute" text="Bloquear"/>
		</form>
	</notification>
	<notification name="VoiceChannelFull">
		El chat de voz al que estás intentando entrar, [VOICE_CHANNEL_NAME], ha llegado a su capacidad máxima. Por favor, vuelve a intentarlo más tarde.
	</notification>
	<notification name="ProximalVoiceChannelFull">
		Lo sentimos. Este área ha llegado a su capacidad máxima de conversaciones por voz. Por favor, intenta usar la voz en otra zona.
	</notification>
	<notification name="VoiceChannelDisconnected">
		Has sido desconectado de [VOICE_CHANNEL_NAME]. Vas a ser reconectado al chat de voz.
	</notification>
	<notification name="VoiceChannelDisconnectedP2P">
		[VOICE_CHANNEL_NAME] ha colgado la llamada. Vas a ser reconectado al chat de voz.
	</notification>
	<notification name="P2PCallDeclined">
		[VOICE_CHANNEL_NAME] ha rehusado tu llamada. Vas a ser reconectado al chat de voz.
	</notification>
	<notification name="P2PCallNoAnswer">
		[VOICE_CHANNEL_NAME] no está disponible para coger tu llamada. Vas a ser reconectado al chat de voz.
	</notification>
	<notification name="VoiceChannelJoinFailed">
		Fallo al conectar a [VOICE_CHANNEL_NAME]; por favor, inténtalo más tarde. Vas a ser reconectado al chat de voz.
	</notification>
	<notification name="VoiceEffectsExpired">
		Uno o más filtros de voz a los que estás suscrito han caducado.
[Pulsa aquí [URL]] para renovar la suscripción.
	</notification>
	<notification name="VoiceEffectsExpiredInUse">
		El filtro de voz activo ha caducado y se ha aplicado tu configuración de voz normal.
[Pulsa aquí [URL]] para renovar la suscripción.
	</notification>
	<notification name="VoiceEffectsWillExpire">
		Una o más filtros de voz caducarán en menos de [INTERVAL] días.
[Pulsa aquí [URL]] para renovar la suscripción.
	</notification>
	<notification name="VoiceEffectsNew">
		Están disponibles nuevos filtros de voz.
	</notification>
	<notification name="Cannot enter parcel: not a group member">
		Sólo los miembros de un grupo determinado pueden visitar esta zona.
	</notification>
	<notification name="Cannot enter parcel: banned">
		No puedes entrar en esta parcela, se te ha prohibido el acceso.
	</notification>
	<notification name="Cannot enter parcel: not on access list">
		No puedes entrar en esta parcela, no estás en la lista de acceso.
	</notification>
	<notification name="VoiceNotAllowed">
		No tienes permiso para conectarte al chat de voz de [VOICE_CHANNEL_NAME].
	</notification>
	<notification name="VoiceCallGenericError">
		Se ha producido un error al intentar conectarte al [VOICE_CHANNEL_NAME]. Por favor, inténtalo más tarde.
	</notification>
	<notification name="UnsupportedCommandSLURL">
		No se admite el formato de la SLurl que has pulsado.
	</notification>
	<notification name="BlockedSLURL">
		Por tu seguridad, se ha bloqueado una SLurl recibida de un navegador que no de confianza.
	</notification>
	<notification name="ThrottledSLURL">
		En muy poco tiempo, se han recibido muchas SLurls desde un navegador que no es de confianza.
Por tu seguridad, serán bloqueadas durante unos segundos.
	</notification>
	<notification name="IMToast">
		[MESSAGE]
		<form name="form">
			<button name="respondbutton" text="Responder"/>
		</form>
	</notification>
	<notification name="ConfirmCloseAll">
		¿Seguro que quieres cerrar todos los MI?
		<usetemplate ignoretext="Confirmar antes de cerrar todos los MIs" name="okcancelignore" notext="Cancelar" yestext="Aceptar"/>
	</notification>
	<notification name="AttachmentSaved">
		Se ha guardado el adjunto.
	</notification>
	<notification name="AppearanceToXMLSaved">
		El aspecto se ha guardado como XML en [PATH]
	</notification>
	<notification name="AppearanceToXMLFailed">
		Error al guardar el aspecto en XML.
	</notification>
	<notification name="PresetNotSaved">
		Error al guardar el valor predefinido [NAME].
	</notification>
	<notification name="PresetNotDeleted">
		Error al eliminar el valor predefinido [NAME].
	</notification>
	<notification name="UnableToFindHelpTopic">
		No se ha podido encontrar un tema de ayuda para este elemento.
	</notification>
	<notification name="ObjectMediaFailure">
		Error del servidor: fallo en la actualización u obtención de los medios.
&apos;[ERROR]&apos;
		<usetemplate name="okbutton" yestext="Aceptar"/>
	</notification>
	<notification name="TextChatIsMutedByModerator">
		Un moderador ha silenciado tu chat de texto.
		<usetemplate name="okbutton" yestext="Aceptar"/>
	</notification>
	<notification name="VoiceIsMutedByModerator">
		Un moderador ha silenciado tu voz.
		<usetemplate name="okbutton" yestext="Aceptar"/>
	</notification>
	<notification name="UploadCostConfirmation">
		Esta subida te costará [PRECIO] L$. ¿Deseas continuar?
		<usetemplate name="okcancelbuttons" notext="Cancelar" yestext="Subir"/>
	</notification>
	<notification name="ConfirmClearTeleportHistory">
		¿Estás seguro de que quieres borrar tu historial de teleportes?
		<usetemplate name="okcancelbuttons" notext="Cancelar" yestext="Aceptar"/>
	</notification>
	<notification name="BottomTrayButtonCanNotBeShown">
		El botón elegido no se puede mostrar correctamente.
Se mostrará cuando haya suficiente espacio.
	</notification>
	<notification name="ShareNotification">
		Selecciona los residentes con quienes deseas compartir.
	</notification>
	<notification name="MeshUploadError">
		[LABEL] no se pudo subir: [MESSAGE] [IDENTIFIER] 

Consulta los detalles en el archivo de registro.
	</notification>
	<notification name="MeshUploadPermError">
		Error al solicitar los permisos para subir el modelo mesh.
	</notification>
	<notification name="RegionCapabilityRequestError">
		No se ha podido obtener la capacidad de la región &apos;[CAPABILITY]&apos;.
	</notification>
	<notification name="ShareItemsConfirmation">
		Estás seguro de que quieres compartir los siguientes items:
		
		&lt;nolink&gt;[ITEMS]&lt;/nolink&gt;
		
		Con los siguientes residentes:
		
		[RESIDENTS]
		<usetemplate ignoretext="Confirmar antes de compartir un ítem" name="okcancelignore" notext="Cancelar" yestext="Aceptar"/>
	</notification>
	<notification name="ShareItemsConfirmation">
		¿Estás seguro de que quieres compartir los elementos siguientes?

&lt;nolink&gt;[ITEMS]&lt;/nolink&gt;

Con los siguientes Residentes:

&lt;nolink&gt;[RESIDENTS]&lt;/nolink&gt;
		<usetemplate name="okcancelbuttons" notext="Cancelar" yestext="Aceptar"/>
	</notification>
	<notification name="ShareFolderConfirmation">
		Sólo puedes compartir una carpeta en cada momento.

¿Estás seguro de que quieres compartir los elementos siguientes?

&lt;nolink&gt;[ITEMS]&lt;/nolink&gt;

Con los siguientes Residentes:

&lt;nolink&gt;[RESIDENTES]&lt;/nolink&gt;
		<usetemplate name="okcancelbuttons" notext="Cancelar" yestext="Aceptar"/>
	</notification>
	<notification name="ItemsShared">
		Los elementos se han compartido correctamente.
	</notification>
	<notification name="DeedToGroupFail">
		Error de transferencia a grupo.
	</notification>
	<notification name="ReleaseLandThrottled">
		La parcela [PARCEL_NAME] no puede ser abandonada en este momento.
	</notification>
	<notification name="ReleasedLandWithReclaim">
		La parcela de [AREA] m² &apos;[PARCEL_NAME]&apos; ha sido liberada.

Dispones de [RECLAIM_PERIOD] horas para reclamarla por 0L$ antes de que sea puesta a la venta a cualquier residente.
	</notification>
	<notification name="ReleasedLandNoReclaim">
		La parcela de [AREA] m² &apos;[PARCEL_NAME]&apos; ha sido liberada.

Ahora está disponible para ser comprada por cualquier residente.
	</notification>
	<notification name="AvatarRezNotification">
		( [EXISTENCE] segundos vivo )
El avatar &apos;[NAME]&apos; tardó [TIME] segundos en dejar de aparecer como nube.
	</notification>
	<notification name="AvatarRezSelfBakedDoneNotification">
		( [EXISTENCE] segundos vivo )
Has terminado de texturizar tu vestuario en [TIME] segundos.
	</notification>
	<notification name="AvatarRezSelfBakedUpdateNotification">
		( [EXISTENCE] segundos vivo )
Has enviado una actualización de tu apariencia después de [TIME] segundos.
[STATUS]
	</notification>
	<notification name="AvatarRezCloudNotification">
		( [EXISTENCE] segundos vivo )
El avatar &apos;[NAME]&apos; se convirtió en nube.
	</notification>
	<notification name="AvatarRezArrivedNotification">
		( [EXISTENCE] segundos vivo )
Apareció el avatar &apos;[NAME]&apos;.
	</notification>
	<notification name="AvatarRezLeftCloudNotification">
		( [EXISTENCE] segundos vivo )
El avatar &apos;[NAME]&apos; salió al cabo de [TIME] segundos como nube.
	</notification>
	<notification name="AvatarRezEnteredAppearanceNotification">
		( [EXISTENCE] segundos vivo )
El avatar &apos;[NAME]&apos; ya está en modo de edición de apariencia.
	</notification>
	<notification name="AvatarRezLeftAppearanceNotification">
		( [EXISTENCE] segundos vivo )
El avatar &apos;[NAME]&apos; salió del modo de edición de apariencia.
	</notification>
	<notification name="NoConnect">
		Tenemos problemas de conexión con [PROTOCOL] &lt;nolink&gt;[HOSTID]&lt;/nolink&gt;.
Comprueba la configuración de la red y del servidor de seguridad.
		<usetemplate name="okbutton" yestext="Aceptar"/>
	</notification>
	<notification name="NoVoiceConnect">
		No se pudo establecer una conexión con el servidor de voz: 

<<<<<<< HEAD
&lt;nolink&gt;[HOSTID]&lt;/nolink&gt;

No podrás establecer comunicaciones de voz.
Comprueba la configuración de la red y del servidor de seguridad.
		<usetemplate ignoretext="Avísame cuando el visor no pueda conectar al servidor de voz" name="okignore" yestext="Aceptar"/>
=======
[HOSTID] 

Los puertos que deben estar activos para el servicio de voz son: 
:TCP:  80, 443 
:UDP: 3478, 3479, 5060, 5062, 6250, 12000-32000 

Comprueba la configuración de la red y del servidor de seguridad. 
Desactiva las funciones SIP ALG de tu router. 

No podrás establecer comunicaciones de voz.
		<usetemplate name="okbutton" yestext="OK"/>
>>>>>>> b5d72cf6
	</notification>
	<notification name="AvatarRezLeftNotification">
		( [EXISTENCE] segundos vivo )
El avatar &apos;[NAME]&apos; ya estaba totalmente cargado al salir.
	</notification>
	<notification name="AvatarRezSelfBakedTextureUploadNotification">
		( [EXISTENCE] segundos vivo )
Has actualizado una textura obtenida mediante bake de [RESOLUTION] para &apos;[BODYREGION]&apos; después de [TIME] segundos.
	</notification>
	<notification name="AvatarRezSelfBakedTextureUpdateNotification">
		( [EXISTENCE] segundos vivo )
Has actualizado de manera local una textura obtenida mediante bake de [RESOLUTION] para &apos;[BODYREGION]&apos; después de [TIME] segundos.
	</notification>
	<notification name="CannotUploadTexture">
		No se puede subir la textura.
[REASON]
	</notification>
	<notification name="LivePreviewUnavailable">
		No podemos mostrar una previsualización de esta textura porque no es copiable y/o no es transferible.
		<usetemplate ignoretext="Adviérteme que la previsualización no está disponible para las texturas no copiables y/o no transferibles" name="okignore" yestext="Aceptar"/>
	</notification>
	<notification name="ConfirmLeaveCall">
		¿Estás seguro de que deseas salir de esta multiconferencia?
		<usetemplate ignoretext="Confirma antes de salir de la llamada" name="okcancelignore" notext="No" yestext="Sí"/>
	</notification>
	<notification name="ConfirmMuteAll">
		Has seleccionado silenciar a todos los participantes en una multiconferencia.
Si lo haces, todos los residentes que se unan posteriormente a la llamada también serán silenciados, incluso cuando abandones la conferencia.

¿Deseas silenciar a todos?
		<usetemplate ignoretext="Confirma que deseas silenciar a todos los participantes en una multiconferencia." name="okcancelignore" notext="Cancelar" yestext="Aceptar"/>
	</notification>
	<notification label="Chat" name="HintChat">
		Para unirte a la conversación, escribe en el campo de chat que aparece a continuación.
	</notification>
	<notification label="Levantarme" name="HintSit">
		Para levantarte y salir de la posición de sentado, haz clic en el botón Levantarme.
	</notification>
	<notification label="Hablar" name="HintSpeak">
		Pulsa en el botón Hablar para conectar y desconectar el micrófono.

Pulsa en el cursor arriba para ver el panel de control de voz.

Al ocultar el botón Hablar se desactiva la función de voz.
	</notification>
	<notification label="Explora el mundo" name="HintDestinationGuide">
		La Guía de destinos contiene miles de nuevos lugares por descubrir. Selecciona una ubicación y elige Teleportarme para iniciar la exploración.
	</notification>
	<notification label="Panel lateral" name="HintSidePanel">
		Accede de manera rápida a tu inventario, así como a tu ropa, los perfiles y el resto de la información disponible en el panel lateral.
	</notification>
	<notification label="Mover" name="HintMove">
		Si deseas caminar o correr, abre el panel Movimiento y utiliza las flechas de dirección para navegar. También puedes utilizar las flechas de dirección del teclado.
	</notification>
	<notification label="" name="HintMoveClick">
		1. Pulsa para caminar: Pulsa en cualquier punto del terreno para ir a él.

2. Pulsa y arrastra para girar la vista: Pulsa y arrastra el cursor a cualquier parte del mundo para girar la vista.
	</notification>
	<notification label="Displayname" name="HintDisplayName">
		Configura y personaliza aquí tu Displayname. Esto se añadirá a tu nombre de usuario personal, que no puedes modificar. Puedes cambiar la manera en que ves los nombres de otras personas en tus preferencias.
	</notification>
	<notification label="Visión" name="HintView">
		Para cambiar la vista de la cámara, utiliza los controles Orbital y Panorámica. Para restablecer tu vista, pulsa Esc o camina.
	</notification>
	<notification label="Inventario" name="HintInventory">
		Accede a tu inventario para buscar items. Los items más recientes se pueden encontrar fácilmente en la pestaña Recientes.
	</notification>
	<notification label="¡Tienes dólares Linden!" name="HintLindenDollar">
		Éste es tu saldo actual de L$. Haz clic en Comprar L$ para comprar más dólares Linden.
	</notification>
	<notification name="LowMemory">
		Tu memoria disponible es insuficiente. Algunas funciones de SL se han desactivado para evitar una caída. Por favor cierra otras aplicaciones. Si el problema continúa, reinicia SL.
	</notification>
	<notification name="ForceQuitDueToLowMemory">
		El visor se cerrará en 30 segundos porque no hay memoria suficiente.
	</notification>
	<notification name="SOCKS_NOT_PERMITTED">
		El proxy SOCKS 5 &quot;[HOST]:[PORT]&quot; ha rechazado la conexión, no está permitida por el juego de reglas.
		<usetemplate name="okbutton" yestext="Aceptar"/>
	</notification>
	<notification name="SOCKS_CONNECT_ERROR">
		El proxy SOCKS 5 &quot;[HOST]:[PORT]&quot; ha rechazado la conexión, no se ha podido abrir el canal TCP.
		<usetemplate name="okbutton" yestext="Aceptar"/>
	</notification>
	<notification name="SOCKS_NOT_ACCEPTABLE">
		El proxy SOCKS 5 &quot;[HOST]:[PORT]&quot; ha rechazado el sistema de autenticación seleccionado.
		<usetemplate name="okbutton" yestext="Aceptar"/>
	</notification>
	<notification name="SOCKS_AUTH_FAIL">
		El proxy SOCKS 5 &quot;[HOST]:[PORT]&quot; contestó que tus credenciales no son válidas.
		<usetemplate name="okbutton" yestext="Aceptar"/>
	</notification>
	<notification name="SOCKS_UDP_FWD_NOT_GRANTED">
		El proxy SOCKS 5 &quot;[HOST]:[PORT]&quot; ha rechazado la petición asociada de UDP.
		<usetemplate name="okbutton" yestext="Aceptar"/>
	</notification>
	<notification name="SOCKS_HOST_CONNECT_FAILED">
		No se pudo establecer una conexión con el servidor proxy SOCKS 5 &quot;[HOST]:[PORT]&quot;.
		<usetemplate name="okbutton" yestext="Aceptar"/>
	</notification>
	<notification name="SOCKS_UNKNOWN_STATUS">
		Error de proxy desconocido con el servidor &quot;[HOST]:[PORT]&quot;.
		<usetemplate name="okbutton" yestext="Aceptar"/>
	</notification>
	<notification name="SOCKS_INVALID_HOST">
		Dirección o puerto de proxy SOCKS no válidos &quot;[HOST]:[PORT]&quot;.
		<usetemplate name="okbutton" yestext="Aceptar"/>
	</notification>
	<notification name="SOCKS_BAD_CREDS">
		Nombre de usuario o contraseña de SOCKS 5 no válidos.
		<usetemplate name="okbutton" yestext="Aceptar"/>
	</notification>
	<notification name="PROXY_INVALID_HTTP_HOST">
		Dirección o puerto de proxy HTTP no válidos &quot;[HOST]:[PORT]&quot;.
		<usetemplate name="okbutton" yestext="Aceptar"/>
	</notification>
	<notification name="PROXY_INVALID_SOCKS_HOST">
		Dirección o puerto de proxy SOCKS no válidos &quot;[HOST]:[PORT]&quot;.
		<usetemplate name="okbutton" yestext="Aceptar"/>
	</notification>
	<notification name="ChangeProxySettings">
		La configuración del puerto se activará cuando reinicies [APP_NAME].
		<usetemplate name="okbutton" yestext="Aceptar"/>
	</notification>
	<notification name="AuthRequest">
		El sitio en &apos;&lt;nolink&gt;[HOST_NAME]&lt;/nolink&gt;&apos; de la plataforma &apos;[REALM]&apos; requiere un nombre de usuario y una contraseña.
		<form name="form">
			<input name="username" text="Nombre de usuario"/>
			<input name="password" text="Contraseña"/>
			<button name="ok" text="Enviar"/>
			<button name="cancel" text="Cancelar"/>
		</form>
	</notification>
	<notification name="ModeChange">
		Cambiar entre los diferentes modos requiere que cierres y reinicies Firestorm.
		<usetemplate name="okcancelbuttons" yestext="Cerrar" notext="No cerrar"/>
	</notification>
	<notification label="" name="NoClassifieds">
		La creación y edición de clasificados sólo está disponible en el modo Avanzado. ¿Quieres salir y cambiar de modo? El selector de modo se encuentra en la pantalla de inicio de sesión.
		<usetemplate name="okcancelbuttons" notext="No salir" yestext="Salir"/>
	</notification>
	<notification label="" name="NoGroupInfo">
		La creación y edición de grupos sólo está disponible en el modo Avanzado. ¿Quieres salir y cambiar de modo? El selector de modo se encuentra en la pantalla de inicio de sesión.
		<usetemplate name="okcancelbuttons" notext="No salir" yestext="Salir"/>
	</notification>
	<notification label="" name="NoPlaceInfo">
		La opción de consulta del perfil del lugar solo está disponible en el modo Avanzado. ¿Quieres salir y cambiar de modo? El selector de modo se encuentra en la pantalla de inicio de sesión.
		<usetemplate name="okcancelbuttons" notext="No salir" yestext="Salir"/>
	</notification>
	<notification label="" name="NoPicks">
		La creación y edición de Destacados sólo está disponible en el modo Avanzado. ¿Quieres salir y cambiar de modo? El selector de modo se encuentra en la pantalla de inicio de sesión.
		<usetemplate name="okcancelbuttons" notext="No salir" yestext="Salir"/>
	</notification>
	<notification label="" name="NoWorldMap">
		La visualización del mapa del mundo sólo está disponible en el modo Avanzado. ¿Quieres salir y cambiar de modo? El selector de modo se encuentra en la pantalla de inicio de sesión.
		<usetemplate name="okcancelbuttons" notext="No salir" yestext="Salir"/>
	</notification>
	<notification label="" name="NoVoiceCall">
		Las llamadas de voz sólo están disponibles en el modo Avanzado. ¿Quieres cerrar sesión y cambiar de modo?
		<usetemplate name="okcancelbuttons" notext="No salir" yestext="Salir"/>
	</notification>
	<notification label="" name="NoAvatarShare">
		Compartir sólo está disponible en el modo Avanzado. ¿Quieres cerrar sesión y cambiar de modo?
		<usetemplate name="okcancelbuttons" notext="No salir" yestext="Salir"/>
	</notification>
	<notification label="" name="NoAvatarPay">
		El pago a otros residentes sólo está disponible en el modo Avanzado. ¿Quieres cerrar sesión y cambiar de modo?
		<usetemplate name="okcancelbuttons" notext="No salir" yestext="Salir"/>
	</notification>
	<notification label="" name="NoInventory">
		La opción de consulta del inventario solo está disponible en el modo Avanzado. ¿Quieres cerrar sesión y cambiar de modo?
		<usetemplate name="okcancelbuttons" notext="No salir" yestext="Salir"/>
	</notification>
	<notification label="" name="NoAppearance">
		El editor de apariencia solo está disponible en el modo Avanzado. ¿Quieres cerrar sesión y cambiar de modo?
		<usetemplate name="okcancelbuttons" notext="No salir" yestext="Salir"/>
	</notification>
	<notification label="" name="NoSearch">
		Las búsquedas solo están disponibles en el modo Avanzado. ¿Quieres cerrar sesión y cambiar de modo?
		<usetemplate name="okcancelbuttons" notext="No salir" yestext="Salir"/>
	</notification>
	<notification label="" name="ConfirmHideUI">
		Esta acción ocultará todos los botones y elementos de menú. Para restaurarlos, pulsa otra vez en [SHORTCUT].
		<usetemplate ignoretext="Confirmar antes de ocultar la IU" name="okcancelignore" notext="Cancelar" yestext="Aceptar"/>
	</notification>
	<notification name="PathfindingLinksets_WarnOnPhantom">
		A algunos linksets seleccionados se les conmutará su marca 'fantasma'
¿Deseas continuar?
		<usetemplate ignoretext="A algunos linksets seleccionados se les conmutará su marca 'fantasma'" name="okcancelignore" notext="Cancelar" yestext="Aceptar"/>
	</notification>
	<notification name="PathfindingLinksets_MismatchOnRestricted">
		Algunos linksets seleccionados no pueden configurarse como '[REQUESTED_TYPE]' a causa de restricciones de permisos en el linkset. En su lugar, estos linksets serán configurados como '[RESTRICTED_TYPE]'.
¿Deseas continuar?
		<usetemplate ignoretext="Algunos linksets seleccionados no pueden configurarse a causa de restricciones de permisos en el linkset" name="okcancelignore" notext="Cancelar" yestext="Aceptar"/>
	</notification>
	<notification name="PathfindingLinksets_MismatchOnVolume">
		Algunos linksets seleccionados no pueden configurarse como '[REQUESTED_TYPE]' porque la forma es no-convexa.
¿Deseas continuar?
		<usetemplate ignoretext="Algunos linksets seleccionados no pueden configurarse porque la forma es no-convexa" name="okcancelignore" notext="Cancelar" yestext="Aceptar"/>
	</notification>
	<notification name="PathfindingLinksets_WarnOnPhantom_MismatchOnRestricted">
		A algunos linksets seleccionados se les conmutará su marca 'fantasma'.

Algunos linksets seleccionados no pueden configurarse como '[REQUESTED_TYPE]' a causa de restricciones de permisos en el linkset. En su lugar, estos linksets serán configurados como '[RESTRICTED_TYPE]'.

¿Deseas continuar?
		<usetemplate ignoretext="A algunos linksets seleccionados se les conmutará su marca 'fantasma' y otros no pueden ser configurados como se desea" name="okcancelignore" notext="Cancelar" yestext="Aceptar"/>
	</notification>
	<notification name="PathfindingLinksets_WarnOnPhantom_MismatchOnVolume">
		A algunos linksets seleccionados se les conmutará su marca 'fantasma'.

Algunos linksets seleccionados no pueden configurarse como '[REQUESTED_TYPE]' porque la forma es no-convexa.

¿Deseas continuar?
		<usetemplate ignoretext="A algunos linksets seleccionados se les conmutará su marca 'fantasma' y otros no pueden configurarse como '[REQUESTED_TYPE]' porque la forma es no-convexa" name="okcancelignore" notext="Cancelar" yestext="Aceptar"/>
	</notification>
	<notification name="PathfindingLinksets_MismatchOnRestricted_MismatchOnVolume">
		Algunos linksets seleccionados no pueden configurarse como '[REQUESTED_TYPE]' a causa de restricciones de permisos en el linkset. En su lugar, estos linksets serán configurados como '[RESTRICTED_TYPE]'.
		
Algunos linksets seleccionados no pueden configurarse como '[REQUESTED_TYPE]' porque su forma es no-convexa. El tipo de uso de estos linksets no cambiará.

¿Deseas continuar?	
		<usetemplate ignoretext="Algunos linksets no pueden ser configurados a causa de restricciones de permisos en el linkset y porque su forma es no-convexa." name="okcancelignore" notext="Cancelar" yestext="Aceptar"/>
	</notification>
	<notification name="PathfindingLinksets_WarnOnPhantom_MismatchOnRestricted_MismatchOnVolume">
		
		A algunos linksets seleccionados se les conmutará su marca 'fantasma'.

Algunos linksets seleccionados no pueden configurarse como '[REQUESTED_TYPE]' a causa de restricciones de permisos en el linkset. En su lugar, estos linksets serán configurados como '[RESTRICTED_TYPE]'.

Algunos linksets seleccionados no pueden configurarse como '[REQUESTED_TYPE]' porque su forma es no-convexa.

¿Deseas continuar?
		<usetemplate ignoretext="A algunos linksets seleccionados se les conmutará su marca 'fantasma' y otros no pueden ser configurados a causa de restricciones de permisos o porque su forma es no-convexa." name="okcancelignore" notext="Cancelar" yestext="Aceptar"/>
	</notification>
	<notification name="PathfindingLinksets_ChangeToFlexiblePath">
		El objeto seleccionado afecta al navmesh. Cambiarlo a Camino Flexible lo eliminará del navmesh.
		<usetemplate ignoretext="El objeto seleccionado afecta al navmesh. Cambiarlo a Camino Flexible lo eliminará del navmesh." name="okcancelignore" notext="Cancelar" yestext="Aceptar"/>
	</notification>
	<notification name="PathfindingLinksets_WarnOnPhantom">
		El indicador de inmaterial de algunos linksets seleccionados se conmutará.

¿Quieres continuar?
		<usetemplate ignoretext="El indicador de inmaterial de algunos linksets seleccionados se conmutará." name="okcancelignore" notext="Cancelar" yestext="Aceptar"/>
	</notification>
	<notification name="PathfindingLinksets_MismatchOnRestricted">
		Algunos de los linksets seleccionados no pueden configurarse como &apos;[REQUESTED_TYPE]&apos; debido a restricciones de los permisos del linkset.  Estos linksets se configurarán como &apos;[RESTRICTED_TYPE]&apos;.

¿Quieres continuar?
		<usetemplate ignoretext="Algunos de los linksets seleccionados no pueden configurarse debido a restricciones de los permisos del linkset." name="okcancelignore" notext="Cancelar" yestext="Aceptar"/>
	</notification>
	<notification name="PathfindingLinksets_MismatchOnVolume">
		Algunos de los linksets seleccionados no pueden configurarse como &apos;[REQUESTED_TYPE]&apos; porque su forma no es convexa.

¿Quieres continuar?
		<usetemplate ignoretext="Algunos de los linksets seleccionados no pueden configurarse porque su forma no es convexa." name="okcancelignore" notext="Cancelar" yestext="Aceptar"/>
	</notification>
	<notification name="PathfindingLinksets_WarnOnPhantom_MismatchOnRestricted">
		El indicador de inmaterial de algunos linksets seleccionados se conmutará.

Algunos de los linksets seleccionados no pueden configurarse como &apos;[REQUESTED_TYPE]&apos; debido a restricciones de los permisos del linkset.  Estos linksets se configurarán como &apos;[RESTRICTED_TYPE]&apos;.

¿Quieres continuar?
		<usetemplate ignoretext="El indicador de inmaterial de algunos linksets seleccionados se conmutará y otros no se podrán establecer debido a restricciones de los permisos del linkset." name="okcancelignore" notext="Cancelar" yestext="Aceptar"/>
	</notification>
	<notification name="PathfindingLinksets_WarnOnPhantom_MismatchOnVolume">
		El indicador de inmaterial de algunos linksets seleccionados se conmutará.

Algunos de los linksets seleccionados no pueden configurarse como &apos;[REQUESTED_TYPE]&apos; porque su forma no es convexa.

¿Quieres continuar?
		<usetemplate ignoretext="El indicador de inmaterial de algunos linksets seleccionados se conmutará y otros no se podrán establecer porque la forma no es convexa" name="okcancelignore" notext="Cancelar" yestext="Aceptar"/>
	</notification>
	<notification name="PathfindingLinksets_MismatchOnRestricted_MismatchOnVolume">
		Algunos de los linksets seleccionados no pueden configurarse como &apos;[REQUESTED_TYPE]&apos; debido a restricciones de los permisos del linkset.  Estos linksets se configurarán como &apos;[RESTRICTED_TYPE]&apos;.

Algunos de los linksets seleccionados no pueden configurarse como &apos;[REQUESTED_TYPE]&apos; porque su forma no es convexa. Los tipos de utilización de estos linksets no cambiarán.

¿Quieres continuar?
		<usetemplate ignoretext="Algunos de los linksets seleccionados no pueden configurarse debido a restricciones de los permisos del linkset y porque su forma no es convexa." name="okcancelignore" notext="Cancelar" yestext="Aceptar"/>
	</notification>
	<notification name="PathfindingLinksets_WarnOnPhantom_MismatchOnRestricted_MismatchOnVolume">
		El indicador de inmaterial de algunos linksets seleccionados se conmutará.

Algunos de los linksets seleccionados no pueden configurarse como &apos;[REQUESTED_TYPE]&apos; debido a restricciones de los permisos del linkset.  Estos linksets se configurarán como &apos;[RESTRICTED_TYPE]&apos;.

Algunos de los linksets seleccionados no pueden configurarse como &apos;[REQUESTED_TYPE]&apos; porque su forma no es convexa. Los tipos de utilización de estos linksets no cambiarán.

¿Quieres continuar?
		<usetemplate ignoretext="El indicador de inmaterial de algunos linksets seleccionados se conmutará y otros no se podrán establecer debido a restricciones de los permisos del linkset y porque su forma no es convexa." name="okcancelignore" notext="Cancelar" yestext="Aceptar"/>
	</notification>
	<notification name="PathfindingLinksets_ChangeToFlexiblePath">
		El objeto que has seleccionado afecta al navmesh. Al cambiarlo a una Ruta flexible se eliminará del navmesh.
		<usetemplate ignoretext="El objeto que has seleccionado afecta al navmesh. Al cambiarlo a una Ruta flexible se eliminará del navmesh." name="okcancelignore" notext="Cancelar" yestext="Aceptar"/>
	</notification>
	<global name="UnsupportedGLRequirements">
		Parece que no tienes el hardware apropiado para [APP_NAME]. [APP_NAME] requiere una tarjeta gráfica OpenGL que admita texturas múltiples (&apos;multitexture support&apos;). Si la tienes, comprueba que tienes los últimos controladores para tu tarjeta gráfica, así como los últimos parches y &apos;service packs&apos; para tu sistema operativo.

Si los problemas persisten, por favor, acude a [SUPPORT_SITE].
	</global>
	<global name="UnsupportedCPUAmount">
		796
	</global>
	<global name="UnsupportedRAMAmount">
		510
	</global>
	<global name="UnsupportedGPU">
		- Tu tarjeta gráfica no cumple los requerimientos mínimos.
	</global>
	<global name="UnsupportedRAM">
		- La memoria de tu sistema no cumple los requerimientos mínimos.
	</global>
	<global name="You can only set your 'Home Location' on your land or at a mainland Infohub.">
		Si posees un terreno, puedes hacerlo tu Base.
También puedes buscar en el Mapa lugares marcados como &quot;Puntos de Información&quot;.
	</global>
	<global name="You died and have been teleported to your home location">
		Has muerto y has sido teleportado a tu Base.
	</global>
	<notification name="LocalBitmapsUpdateFileNotFound">
		[FNAME] no se ha podido actualizar porque el archivo ya no se encuentra.
Desactivando futuras actualizaciones de este archivo.
	</notification>
	<notification name="LocalBitmapsUpdateFailedFinal">
		[FNAME] se ha intentado abrir o descodificar durante [NRETRIES] intentos sin éxito, y ahora se considera roto.
Desactivando futuras actualizaciones de este archivo.
	</notification>
	<notification name="LocalBitmapsVerifyFail">
		Se ha intentado añadir un archivo de imagen [FNAME] no válido o ilegible, que no se puede abrir ni descodificar.
Intento cancelado.
	</notification>
	<notification name="PathfindingReturnMultipleItems">
		Vas a devolver [NUM_ITEMS] objetos. ¿Estás seguro de que deseas continuar?
		<usetemplate ignoretext="¿Estás seguro de que quieres devolver varios objetos?" name="okcancelignore" notext="No" yestext="Sí"/>
	</notification>
	<notification name="PathfindingDeleteMultipleItems">
		Vas a eliminar [NUM_ITEMS] objetos. ¿Estás seguro de que deseas continuar?
		<usetemplate ignoretext="¿Estás seguro de que quieres eliminar varios elementos?" name="okcancelignore" notext="No" yestext="Sí"/>
	</notification>
	<notification name="AvatarFrozen">
		[AV_FREEZER] te ha congelado. No puedes moverte ni interactuar con el mundo.
	</notification>
	<notification name="AvatarFrozenDuration">
		[AV_FREEZER] te ha congelado durante [AV_FREEZE_TIME] segundos. No puedes moverte ni interactuar con el mundo.
	</notification>
	<notification name="YouFrozeAvatar">
		Avatar congelado.
	</notification>
	<notification name="AvatarHasUnFrozenYou">
		[AV_FREEZER] te ha descongelado.
	</notification>
	<notification name="AvatarUnFrozen">
		Avatar descongelado.
	</notification>
	<notification name="AvatarFreezeFailure">
		Error al congelar: no tienes permisos de administrador en esa parcela.
	</notification>
	<notification name="AvatarFreezeThaw">
		La congelación ha terminado, puedes seguir con tus asuntos.
	</notification>
	<notification name="AvatarCantFreeze">
		Lo sentimos, ese usuario no se puede congelar.
	</notification>
	<notification name="NowOwnObject">
		Ahora eres el propietario del objeto [OBJECT_NAME]
	</notification>
	<notification name="CantRezOnLand">
		No se puede colocar el objeto en [OBJECT_POS] porque el propietario de ese terreno no lo permite. Usa la herramienta de terreno para ver quién es el propietario.
	</notification>
	<notification name="RezFailTooManyRequests">
		El objeto no se puede colocar porque hay demasiadas solicitudes.
	</notification>
	<notification name="SitFailCantMove">
		No te puedes sentar porque en este momento no puedes desplazarte.
	</notification>
	<notification name="SitFailNotAllowedOnLand">
		No te puedes sentar porque no tienes permiso para estar en ese terreno.
	</notification>
	<notification name="SitFailNotSameRegion">
		Acércate. No te puedes sentar en el objeto porque
no está en la misma región que tú.
	</notification>
	<notification name="NoNewObjectRegionFull">
		No se puede crear el nuevo objeto. La región está llena.
	</notification>
	<notification name="FailedToPlaceObject">
		Error al colocar el objeto en el lugar especificado.  Vuelve a intentarlo.
	</notification>
	<notification name="NoOwnNoGardening">
		No puedes crear árboles y hierba en un terreno que no es tuyo.
	</notification>
	<notification name="NoCopyPermsNoObject">
		Error al copiar: careces de permiso para copiar el objeto &apos;[OBJ_NAME]&apos;.
	</notification>
	<notification name="NoTransPermsNoObject">
		Error al copiar: no se te puede transferir el objeto &apos;[OBJ_NAME]&apos;.
	</notification>
	<notification name="AddToNavMeshNoCopy">
		Error al copiar porque el objeto &apos;[OBJ_NAME]&apos; contribuye al navmesh.
	</notification>
	<notification name="DupeWithNoRootsSelected">
		Duplicación sin objetos raíz seleccionados.
	</notification>
	<notification name="CantDupeCuzRegionIsFull">
		No se pueden duplicar objetos porque la región está llena.
	</notification>
	<notification name="CantDupeCuzParcelNotFound">
		No se pueden duplicar los objetos: no se encuentra la parcela en la que se hallan.
	</notification>
	<notification name="CantCreateCuzParcelFull">
		No se puede crear el objeto porque 
la parcela está llena.
	</notification>
	<notification name="RezAttemptFailed">
		Error al intentar colocar un objeto.
	</notification>
	<notification name="ToxicInvRezAttemptFailed">
		No se puede crear un objeto que ha causado problemas en esta región.
	</notification>
	<notification name="InvItemIsBlacklisted">
		Ese objeto de inventario está en la lista negra.
	</notification>
	<notification name="NoCanRezObjects">
		Actualmente no tienes autorización para crear objetos.
	</notification>
	<notification name="LandSearchBlocked">
		Búsqueda de terrenos bloqueada.
Has realizado demasiadas búsquedas de terreno con excesiva rapidez.
Prueba otra vez dentro de un minuto.
	</notification>
	<notification name="NotEnoughResourcesToAttach">
		No hay suficientes recursos de script disponibles para anexar el objeto
	</notification>
	<notification name="YouDiedAndGotTPHome">
		Has muerto y te has teleportado a tu lugar de origen
	</notification>
	<notification name="EjectComingSoon">
		Te han expulsado de aquí y tienes [EJECT_TIME] segundos para salir.
	</notification>
	<notification name="SaveBackToInvDisabled">
		Se ha deshabilitado Devolver el objeto a mi inventario.
	</notification>
	<notification name="NoExistNoSaveToContents">
		No se puede guardar &apos;[OBJ_NAME]&apos; en el contenido del objeto porque el objeto desde el cual ha sido colocado ya no existe.
	</notification>
	<notification name="NoModNoSaveToContents">
		No se puede guardar &apos;[OBJ_NAME]&apos; en el contenido del objeto porque no tienes permiso para modificar el objeto &apos;[DEST_NAME]&apos;.
	</notification>
	<notification name="NoSaveBackToInvDisabled">
		No se puede guardar &apos;[OBJ_NAME]&apos; de nuevo en el inventario; esta operación está desactivada.
	</notification>
	<notification name="NoCopyNoSelCopy">
		No se puede copiar tu selección porque no tienes permiso para copiar el objeto &apos;[OBJ_NAME]&apos;.
	</notification>
	<notification name="NoTransNoSelCopy">
		No se puede copiar tu selección porque el objeto &apos;[OBJ_NAME]&apos; es intransferible.
	</notification>
	<notification name="NoTransNoCopy">
		No se puede copiar tu selección porque el objeto &apos;[OBJ_NAME]&apos; es intransferible.
	</notification>
	<notification name="NoPermsNoRemoval">
		El sistema de permisos no admite la eliminación del objeto &apos;[OBJ_NAME]&apos; del simulador.
	</notification>
	<notification name="NoModNoSaveSelection">
		No se puede guardar tu selección porque no tienes permiso para modificar el objeto &apos;[OBJ_NAME]&apos;.
	</notification>
	<notification name="NoCopyNoSaveSelection">
		No se puede guardar tu selección porque el objeto &apos;[OBJ_NAME]&apos; no se puede copiar.
	</notification>
	<notification name="NoModNoTaking">
		No se puede aceptar tu selección porque no tienes permiso para modificar el objeto &apos;[OBJ_NAME]&apos;.
	</notification>
	<notification name="RezDestInternalError">
		Error interno: tipo de destino desconocido.
	</notification>
	<notification name="DeleteFailObjNotFound">
		Error al borrar: el objeto no se encuentra
	</notification>
	<notification name="SorryCantEjectUser">
		Lo sentimos, ese usuario no se puede expulsar.
	</notification>
	<notification name="RegionSezNotAHome">
		Esta región no te permite configurar aquí tu lugar de origen.
	</notification>
	<notification name="HomeLocationLimits">
		Tu &apos;Lugar de origen&apos; solo se puede configurar en tu terreno o en un punto de información del continente.
	</notification>
	<notification name="HomePositionSet">
		Posición de origen ajustada.
	</notification>
	<notification name="AvatarEjected">
		Avatar expulsado.
	</notification>
	<notification name="AvatarEjectFailed">
		Error al expulsar: no tienes permiso de administrador en esa parcela.
	</notification>
	<notification name="CMOParcelFull">
		No se puede mover el objeto &apos;[O]&apos; a
[P] de la región [R] porque la parcela está llena.
	</notification>
	<notification name="CMOParcelPerms">
		No se puede mover el objeto &apos;[O]&apos; a
[P] de la región [R] porque tus objetos no están permitidos en esta parcela.
	</notification>
	<notification name="CMOParcelResources">
		No se puede mover el objeto &apos;[O]&apos; a
[P] de la región [R] porque no hay suficientes recursos para este objeto en esta parcela.
	</notification>
	<notification name="NoParcelPermsNoObject">
		Error al copiar: no tienes acceso a esa parcela.
	</notification>
	<notification name="CMORegionVersion">
		No se puede mover el objeto &apos;[O]&apos; a
[P] de la región [R] porque la otra región ejecuta una versión más antigua que no admite la recepción de este objeto atravesando regiones.
	</notification>
	<notification name="CMONavMesh">
		No se puede mover el objeto &apos;[O]&apos; a
[P] de la región [R] porque no puedes modificar el navmesh a través de límites de región.
	</notification>
	<notification name="CMOWTF">
		No se puede mover el objeto &apos;[O]&apos; a
[P] de la región [R] por un motivo desconocido. ([F])
	</notification>
	<notification name="NoPermModifyObject">
		No tienes permiso para modificar ese objeto
	</notification>
	<notification name="TooMuchObjectInventorySelected">
		Están seleccionados demasiados objetos con un inventario grande. Selecciona menos objetos y repite la operación.
		<usetemplate name="okbutton" yestext="Aceptar"/>
	</notification>
	<notification name="CantEnablePhysObjContributesToNav">
		No se puede habilitar la física para un objeto que contribuye al navmesh.
	</notification>
	<notification name="CantEnablePhysKeyframedObj">
		No se puede activar la física para los objetos con fotogramas clave.
	</notification>
	<notification name="CantEnablePhysNotEnoughLandResources">
		No se puede habilitar la física para el objeto: recursos de terreno insuficientes.
	</notification>
	<notification name="CantEnablePhysCostTooGreat">
		No se puede activar la física para un objeto con un coste de recursos de física mayor que [MAX_OBJECTS]
	</notification>
	<notification name="PhantomWithConcavePiece">
		Este objeto no puede tener una pieza cóncava porque es inmaterial y contribuye al navmesh.
	</notification>
	<notification name="UnableAddItem">
		¡No se puede añadir un objeto!
	</notification>
	<notification name="UnableEditItem">
		¡No se puede editar esto!
	</notification>
	<notification name="NoPermToEdit">
		No puedes editar esto.
	</notification>
	<notification name="NoPermToCopyInventory">
		No está permitido copiar ese inventario.
	</notification>
	<notification name="CantSaveItemDoesntExist">
		No se puede guardar en el contenido del objeto: el objeto ya no existe.
	</notification>
	<notification name="CantSaveItemAlreadyExists">
		No se puede guardar en el contenido del objeto: el inventario ya contiene un objeto con ese nombre
	</notification>
	<notification name="CantSaveModifyAttachment">
		No se puede guardar en el contenido del objeto: se modificarían los permisos de anexo.
	</notification>
	<notification name="AttachmentHasTooMuchInventory">
		El inventario de tus anexos ya es excesivo, por lo que no se puede añadir más.
	</notification>
	<notification name="IllegalAttachment">
		El anexo ha solicitado un punto que no existe en el avatar. Por tanto, se ha anexado al pecho.
	</notification>
	<notification name="TooManyScripts">
		Demasiados scripts.
	</notification>
	<notification name="UnableAddScript">
		¡No se puede añadir un script!
	</notification>
	<notification name="AssetServerTimeoutObjReturn">
		El servidor de objetos no respondió puntualmente. El objeto se ha devuelto al sim.
	</notification>
	<notification name="RegionDisablePhysicsShapes">
		Esta región no tiene habilitadas las formas de física.
	</notification>
	<notification name="NoModNavmeshAcrossRegions">
		No se puede modificar el navmesh a través de límites de región.
	</notification>
	<notification name="NoSetPhysicsPropertiesOnObjectType">
		No se pueden establecer propiedades de física en ese tipo de objeto.
	</notification>
	<notification name="NoSetRootPrimWithNoShape">
		No se puede establecer que un prim raíz no tenga forma.
	</notification>
	<notification name="NoRegionSupportPhysMats">
		Esta región no tiene habilitados los materiales de física.
	</notification>
	<notification name="OnlyRootPrimPhysMats">
		Solo se pueden ajustar los materiales de física de las prims raíces.
	</notification>
	<notification name="NoSupportCharacterPhysMats">
		Aun no es posible configurar materiales de física para los personajes.
	</notification>
	<notification name="InvalidPhysMatProperty">
		Una o varias de las propiedades de los materiales de física especificados no son válidas.
	</notification>
	<notification name="NoPermsAlterStitchingMeshObj">
		No se puede cambiar el tipo de unión de un objeto de la malla.
	</notification>
	<notification name="NoPermsAlterShapeMeshObj">
		No se puede cambiar la forma de un objeto de la malla
	</notification>
	<notification name="FullRegionCantEnter">
		No puedes entrar en esta región porque \nla región está llena.
	</notification>
	<notification name="LinkFailedOwnersDiffer">
		Error de vínculo: los propietarios son diferentes
	</notification>
	<notification name="LinkFailedNoModNavmeshAcrossRegions">
		Error de vínculo: no se puede modificar el navmesh a través de límites de región.
	</notification>
	<notification name="LinkFailedNoPermToEdit">
		Error de vínculo: no tienes permiso de edición.
	</notification>
	<notification name="LinkFailedTooManyPrims">
		Error de vínculo: demasiadas primitivas
	</notification>
	<notification name="LinkFailedCantLinkNoCopyNoTrans">
		Error de vínculo: no se pueden vincular &apos;no copiable&apos; y &apos;no transferible&apos;
	</notification>
	<notification name="LinkFailedNothingLinkable">
		Error de vínculo: no hay objetos que se puedan vincular.
	</notification>
	<notification name="LinkFailedTooManyPathfindingChars">
		Error de vínculo: demasiados personajes de pathfinding
	</notification>
	<notification name="LinkFailedInsufficientLand">
		Error de vínculo: recursos de terreno insuficientes
	</notification>
	<notification name="LinkFailedTooMuchPhysics">
		El objeto utiliza una cantidad excesiva de recursos de física; se ha desactivado su dinámica.
	</notification>
	<notification name="EstateManagerFailedllTeleportHome">
		El objeto &apos;[OBJECT_NAME]&apos; de [SLURL] no puede teleportar a los administradores del estado a la base.
	</notification>
	<notification name="TeleportedHomeByObjectOnParcel">
		Has sido teleportado al origen por el objeto &apos;[OBJECT_NAME]&apos; de la parcela &apos;[PARCEL_NAME]&apos;
	</notification>
	<notification name="TeleportedHomeByObject">
		Has sido teleportado a tu origen por el objeto &apos;[OBJECT_NAME]&apos;
	</notification>
	<notification name="TeleportedByAttachment">
		Has sido teleportado por un anexo de [ITEM_ID]
		<usetemplate ignoretext="Teleportarme: has sido teleportado por un anexo" name="notifyignore"/>
	</notification>
	<notification name="TeleportedByObjectOnParcel">
		Has sido teleportado por el objeto &apos;[OBJECT_NAME]&apos; de la parcela &apos;[PARCEL_NAME]&apos;
		<usetemplate ignoretext="Teleportarme: has sido teleportado por un objeto de una parcela" name="notifyignore"/>
	</notification>
	<notification name="TeleportedByObjectOwnedBy">
		Has sido teleportado por el objeto &apos;[OBJECT_NAME]&apos; que es propiedad de [OWNER_ID]
	</notification>
	<notification name="TeleportedByObjectUnknownUser">
		Has sido teleportado por el objeto &apos;[OBJECT_NAME]&apos; cuyo propietario es un usuario desconocido.
	</notification>
	<notification name="StandDeniedByObject">
		&apos;[OBJECT_NAME]&apos; no te permite ponerte de pie en este momento.
	</notification>
	<notification name="ResitDeniedByObject">
		&apos;[OBJECT_NAME]&apos; no te permite cambiar de asiento en este momento.
	</notification>
	<notification name="CantCreateObjectRegionFull">
		No se puede crear el objeto solicitado. La región está llena.
	</notification>
	<notification name="CantAttackMultipleObjOneSpot">
		No puedes anexar varios objetos a un solo lugar.
	</notification>
	<notification name="CantCreateMultipleObjAtLoc">
		Aquí no se pueden crear varios objetos.
	</notification>
	<notification name="UnableToCreateObjTimeOut">
		No se puede crear el objeto solicitado. El objeto no se encuentra en la base de datos.
	</notification>
	<notification name="UnableToCreateObjUnknown">
		No se puede crear el objeto solicitado. Ha expirado el tiempo de la solicitud. Vuelve a intentarlo.
	</notification>
	<notification name="UnableToCreateObjMissingFromDB">
		No se puede crear el objeto solicitado. Vuelve a intentarlo.
	</notification>
	<notification name="RezFailureTookTooLong">
		Error al colocar: la carga del objeto solicitado ha tardado demasiado.
	</notification>
	<notification name="FailedToPlaceObjAtLoc">
		Error al colocar el objeto en el lugar especificado. Vuelve a intentarlo.
	</notification>
	<notification name="CantCreatePlantsOnLand">
		No se pueden crear plantas en este terreno.
	</notification>
	<notification name="CantRestoreObjectNoWorldPos">
		No se puede restaurar el objeto. No se ha encontrado una posición del mundo.
	</notification>
	<notification name="CantRezObjectInvalidMeshData">
		No se puede colocar el objeto porque sus datos de malla no son válidos.
	</notification>
	<notification name="CantRezObjectTooManyScripts">
		No se puede colocar el objeto porque la región ya contiene demasiados scripts.
	</notification>
	<notification name="CantCreateObjectNoAccess">
		Tus privilegios de acceso no te permiten crear objetos allí.
	</notification>
	<notification name="CantCreateObject">
		Actualmente no tienes autorización para crear objetos.
	</notification>
	<notification name="InvalidObjectParams">
		Los parámetros de objeto no son válidos
	</notification>
	<notification name="CantDuplicateObjectNoAcess">
		Tus privilegios de acceso no te permiten duplicar objetos aquí.
	</notification>
	<notification name="CantChangeShape">
		No tienes permiso para cambiar esta forma.
	</notification>
	<notification name="NoAccessToClaimObjects">
		Tus privilegios de acceso no te permiten reclamar objetos aquí.
	</notification>
	<notification name="DeedFailedNoPermToDeedForGroup">
		Error de transferencia: no tienes permiso para transferir objetos para tu grupo.
	</notification>
	<notification name="NoPrivsToBuyObject">
		Tus privilegios de acceso no te autorizan a comprar objetos aquí.
	</notification>
	<notification name="CantAttachObjectAvatarSittingOnIt">
		No se puede anexar el objeto porque un avatar está sentado en él.
	</notification>
	<notification name="WhyAreYouTryingToWearShrubbery">
		No te puedes poner árboles y hierba como anexos.
	</notification>
	<notification name="CantAttachGroupOwnedObjs">
		No se pueden anexar objetos que son propiedad de grupos.
	</notification>
	<notification name="CantAttachObjectsNotOwned">
		No puedes anexar objetos de los que no eres propietario.
	</notification>
	<notification name="CantAttachNavmeshObjects">
		No se pueden anexar objetos que contribuyen al navmesh.
	</notification>
	<notification name="CantAttachObjectNoMovePermissions">
		No se puede anexar el objeto porque no tienes permiso para moverlo.
	</notification>
	<notification name="CantAttachNotEnoughScriptResources">
		No hay suficientes recursos de script disponibles para anexar el objeto
	</notification>
	<notification name="CantDropItemTrialUser">
		No se pueden soltar objetos aquí; inténtalo en la zona de prueba gratuita.
	</notification>
	<notification name="CantDropMeshAttachment">
		No se pueden soltar anexos de la malla. Quítalos en el inventario y después colócalos en el mundo.
	</notification>
	<notification name="CantDropAttachmentNoPermission">
		Error al soltar el anexo: no tienes permiso para soltarlo allí.
	</notification>
	<notification name="CantDropAttachmentInsufficientLandResources">
		Error al soltar el anexo: recurso de terreno disponible insuficiente.
	</notification>
	<notification name="CantDropAttachmentInsufficientResources">
		Error al soltar los anexos: los recursos disponibles son insuficientes.
	</notification>
	<notification name="CantDropObjectFullParcel">
		No se puede soltar el objeto aquí. La parcela está llena.
	</notification>
	<notification name="CantTouchObjectBannedFromParcel">
		No puedes tocar/agarrar este objeto porque tienes prohibida la entrada en la parcela de terreno.
	</notification>
	<notification name="PlzNarrowDeleteParams">
		Acota los parámetros de eliminación.
	</notification>
	<notification name="UnableToUploadAsset">
		No se puede subir el activo.
	</notification>
	<notification name="CantTeleportCouldNotFindUser">
		No se ha podido encontrar el usuario para teleportarlo al origen
	</notification>
	<notification name="GodlikeRequestFailed">
		error en la solicitud de superpoderes
	</notification>
	<notification name="GenericRequestFailed">
		error de solicitud genérico
	</notification>
	<notification name="CantUploadPostcard">
		No se puede subir la postal. Vuelve a intentarlo más tarde.
	</notification>
	<notification name="CantFetchInventoryForGroupNotice">
		No se pueden obtener los datos de inventario del aviso de grupo.
	</notification>
	<notification name="CantSendGroupNoticeNotPermitted">
		No se puede enviar el aviso de grupo: no está permitido.
	</notification>
	<notification name="CantSendGroupNoticeCantConstructInventory">
		No se puede enviar el aviso del grupo: el inventario no se puede construir.
	</notification>
	<notification name="CantParceInventoryInNotice">
		No se puede analizar el inventario del aviso.
	</notification>
	<notification name="TerrainUploadFailed">
		Error al subir terreno.
	</notification>
	<notification name="TerrainFileWritten">
		Se ha registrado el archivo de terreno.
	</notification>
	<notification name="TerrainFileWrittenStartingDownload">
		Archivo de terreno registrado, iniciando la descarga...
	</notification>
	<notification name="TerrainBaked">
		Terreno predeterminado.
	</notification>
	<notification name="TenObjectsDisabledPlzRefresh">
		Solamente se han desactivado los 10 primeros objetos seleccionados. Si es preciso, actualiza y selecciona otros objetos.
	</notification>
	<notification name="UpdateViewerBuyParcel">
		Para comprar esta parcela debes actualizar el visor.
	</notification>
	<notification name="CantBuyParcelNotForSale">
		Error al comprar: esta parcela no está en venta.
	</notification>
	<notification name="CantBuySalePriceOrLandAreaChanged">
		No se puede comprar: el precio de venta o la superficie del terreno han cambiado.
	</notification>
	<notification name="CantBuyParcelNotAuthorized">
		No eres el comprador autorizado de esta parcela.
	</notification>
	<notification name="CantBuyParcelAwaitingPurchaseAuth">
		No puedes comprar esta parcela porque ya está en espera de una autorización de compra
	</notification>
	<notification name="CantBuildOverflowParcel">
		No se pueden construir objetos aquí porque se desbordaría la parcela.
	</notification>
	<notification name="SelectedMultipleOwnedLand">
		Has seleccionado un terreno con propietarios diferentes. Selecciona un área más pequeña y repite la operación.
	</notification>
	<notification name="CantJoinTooFewLeasedParcels">
		La selección no contiene suficientes parcelas alquiladas para unirlas.
	</notification>
	<notification name="CantDivideLandMultipleParcelsSelected">
		No se puede dividir el terreno.
Hay varias parcelas seleccionadas.
Prueba a seleccionar un terreno más pequeño.
	</notification>
	<notification name="CantDivideLandCantFindParcel">
		No se puede dividir el terreno.
No se encuentra la parcela.
Notifícalo con Ayuda -&gt; Informar de un fallo...
	</notification>
	<notification name="CantDivideLandWholeParcelSelected">
		No se puede dividir el terreno. Esta seleccionada una parcela completa.
Prueba a seleccionar un terreno más pequeño.
	</notification>
	<notification name="LandHasBeenDivided">
		El terreno se ha dividido.
	</notification>
	<notification name="PassPurchased">
		Has comprado un pase.
	</notification>
	<notification name="RegionDisallowsClassifieds">
		La región no permite anuncios.
	</notification>
	<notification name="LandPassExpireSoon">
		Tu pase para este terreno está a punto de caducar.
	</notification>
	<notification name="CantSitNoSuitableSurface">
		Esta superficie no es adecuada para sentarse, prueba en otro sitio.
	</notification>
	<notification name="CantSitNoRoom">
		No hay sitio para sentarse aquí, prueba en otro lugar.
	</notification>
	<notification name="ClaimObjectFailedNoPermission">
		Error al reclamar el objeto: no tienes permiso
	</notification>
	<notification name="ClaimObjectFailedNoMoney">
		Error al reclamar el objeto: no tienes suficientes L$.
	</notification>
	<notification name="CantDeedGroupLand">
		No se puede transferir un terreno propiedad de un grupo.
	</notification>
	<notification name="BuyObjectFailedNoMoney">
		Error al comprar el objeto, no tienes suficientes L$.
	</notification>
	<notification name="BuyInventoryFailedNoMoney">
		Error al comprar el inventario: no tienes suficientes L$.
	</notification>
	<notification name="BuyPassFailedNoMoney">
		No tienes suficientes L$ para comprar un pase a este terreno.
	</notification>
	<notification name="CantBuyPassTryAgain">
		No se puede comprar el pase ahora mismo. Vuelve a intentarlo más tarde.
	</notification>
	<notification name="CantCreateObjectParcelFull">
		No se puede crear el objeto porque \nla parcela está llena.
	</notification>
	<notification name="FailedPlacingObject">
		Error al colocar el objeto en el lugar especificado.  Vuelve a intentarlo.
	</notification>
	<notification name="CantCreateLandmarkForEvent">
		No se puede crear un hito para el evento.
	</notification>
	<notification name="GodBeatsFreeze">
		¡Tus superpoderes anulan la congelación!
	</notification>
	<notification name="SpecialPowersRequestFailedLogged">
		Error en la solicitud de poderes especiales. Esta solicitud se ha registrado.
	</notification>
	<notification name="ExpireExplanation">
		El sistema actualmente no puede procesar tu solicitud. Ha expirado el tiempo de la solicitud.
	</notification>
	<notification name="DieExplanation">
		El sistema no puede procesar tu solicitud.
	</notification>
	<notification name="AddPrimitiveFailure">
		Dinero insuficiente para crear la primitiva.
	</notification>
	<notification name="RezObjectFailure">
		Dinero insuficiente para crear el objeto.
	</notification>
	<notification name="ResetHomePositionNotLegal">
		Se ha restaurado la posición de origen, puesto que dicha posición no era válida.
	</notification>
	<notification name="CantInviteRegionFull">
		Actualmente no puedes invitar a nadie a tu ubicación, puesto que la región está llena. Vuelve a intentarlo más tarde.
	</notification>
	<notification name="CantSetHomeAtRegion">
		Esta región no te permite configurar aquí tu lugar de origen.
	</notification>
	<notification name="ListValidHomeLocations">
		Tu &apos;Lugar de origen&apos; solo se puede configurar en tu terreno o en un punto de información del continente.
	</notification>
	<notification name="SetHomePosition">
		Posición de origen ajustada.
	</notification>
	<notification name="CantDerezInventoryError">
		No se puede quitar el objeto por un error del inventario.
	</notification>
	<notification name="CantCreateRequestedInv">
		No se puede crear el inventario solicitado.
	</notification>
	<notification name="CantCreateRequestedInvFolder">
		No se puede crear la carpeta de inventario solicitada.
	</notification>
	<notification name="CantCreateInventory">
		No se puede crear el inventario.
	</notification>
	<notification name="CantCreateLandmark">
		No se puede crear un hito.
	</notification>
	<notification name="CantCreateOutfit">
		No se puede crear el vestuario en este momento. Prueba otra vez dentro de un minuto.
	</notification>
	<notification name="InventoryNotForSale">
		El inventario no está en venta.
	</notification>
	<notification name="CantFindInvItem">
		No se encuentra el objeto del inventario.
	</notification>
	<notification name="CantFindObject">
		No se puede encontrar el objeto.
	</notification>
	<notification name="CantTransfterMoneyRegionDisabled">
		En esta región actualmente no están activadas las transferencias de dinero a los objetos.
	</notification>
	<notification name="DroppedMoneyTransferRequest">
		No se puede efectuar el pago por sobrecarga del sistema.
	</notification>
	<notification name="CantPayNoAgent">
		No se ha averiguado a quién se debe pagar.
	</notification>
	<notification name="CantDonateToPublicObjects">
		No se pueden dar L$ a los objetos públicos.
	</notification>
	<notification name="InventoryCreationInWorldObjectFailed">
		Error al crear un inventario de objeto del mundo virtual.
	</notification>
	<notification name="UserBalanceOrLandUsageError">
		Un error interno nos ha impedido actualizar tu visor correctamente. El saldo en L$ o las parcelas en propiedad presentadas en el visor podrían no coincidir con tu saldo real en los servidores.
	</notification>
	<notification name="LargePrimAgentIntersect">
		No se pueden crear prims grandes que intersecten con otros residentes. Reinténtalo cuando se hayan movido otros residentes.
	</notification>
	<notification name="PreferenceChatClearLog">
		Esto eliminará los registros de conversaciones anteriores y las copias de seguridad de ese archivo.
		<usetemplate ignoretext="Confirmar antes de eliminar el registro de conversaciones anteriores." name="okcancelignore" notext="Cancelar" yestext="Aceptar"/>
	</notification>
	<notification name="PreferenceChatDeleteTranscripts">
		Esto eliminará las transcripciones de todas las conversaciones anteriores. La lista de conversaciones pasadas no resultará afectada. Se eliminarán de la carpeta [FOLDER] todos los archivos con extensión .txt y txt.backup.
		<usetemplate ignoretext="Confirmar antes de eliminar transcripciones." name="okcancelignore" notext="Cancelar" yestext="Aceptar"/>
	</notification>
	<notification name="PreferenceChatPathChanged">
		No se pueden mover los archivos. Ruta anterior restaurada.
		<usetemplate ignoretext="No se pueden mover los archivos. Ruta anterior restaurada." name="okignore" yestext="Aceptar"/>
	</notification>
	<notification name="DefaultObjectPermissions">
		Ha ocurrido un problema al guardar los permisos de objeto predeterminados: [REASON]. Intenta configurar los permisos predeterminados más adelante.
		<usetemplate name="okbutton" yestext="OK"/>
	</notification>
	<notification name="ChatHistoryIsBusyAlert">
		El archivo de historial de chat todavía está realizando la operación anterior. Repite la operación dentro de unos minutos o inicia un chat con otra persona.
		<usetemplate name="okbutton" yestext="OK"/>
	</notification>
	<notification name="OutfitPhotoLoadError">
		[REASON]
		<usetemplate name="okbutton" yestext="Aceptar"/>
	</notification>
	<notification name="AvatarFrozenDuration">
		[AV_FREEZER] te ha congelado por [AV_FREEZE_TIME] segundos. No puedes moverte ni interactuar con el mundo.
	</notification>
	<notification name="YouFrozeAvatar">
		Avatar congelado.
	</notification>
	<notification name="AvatarHasUnFrozenYou">
		[AV_FREEZER] te ha descongelado.
	</notification>
	<notification name="AvatarUnFrozen">
		Avatar descongelado.
	</notification>
	<notification name="AvatarFreezeFailure">
		La congelación ha fallado porque no tienes permisos de administración de esa parcela.
	</notification>
	<notification name="AvatarFreezeThaw">
		Tu congelación ha terminado, vuelve a lo tuyo.
	</notification>
	<notification name="AvatarCantFreeze">
		Lo siento, no se puede congelar a ese usuario.
	</notification>
	<notification name="NowOwnObject">
		Ahora eres el propietario del objeto [OBJECT_NAME]
	</notification>
	<notification name="CantRezOnLand">
		No puedes dejar objeto en [OBJECT_POS] porque el propietario de esta parcela no lo permite. Usa la herramienta de parcela para ver quién la posee.
	</notification>
	<notification name="RezFailTooManyRequests">
		No se ha podido dejar el objeto porque hay demasiadas peticiones.
	</notification>
	<notification name="SitFailCantMove">
		No puedes sentarte porque no puedes moverte en este momento.
	</notification>
	<notification name="SitFailNotAllowedOnLand">
		No puedes sentarte porque no tienes permitido el acceso a esa parcela.
	</notification>
	<notification name="SitFailNotSameRegion">
		Intenta acercarte. No te puedes sentar en el objeto porque está en otra región diferente.
	</notification>
	<notification name="NoNewObjectRegionFull">
		No se puede crear un nuevo objeto. La región está llena.
	</notification>
	<notification name="FailedToPlaceObject">
		No se ha podido situar el objeto en la posición especificada. Por favor, inténtalo de nuevo.
	</notification>
	<notification name="NoOwnNoGardening">
		No puedes crear árboles y hierba en una parcela que no es de tu propiedad.
	</notification>
	<notification name="NoCopyPermsNoObject">
		Ha fallado la copia porque no tienes permisos para copiar el objeto '[OBJ_NAME]'.
	</notification>
	<notification name="NoTransPermsNoObject">
		Ha fallado la copia porque el objeto '[OBJ_NAME]' no te puede ser transferido.
	</notification>
	<notification name="AddToNavMeshNoCopy">
		Ha fallado la copia porque el objeto '[OBJ_NAME]' contribuye al navmesh.
	</notification>
	<notification name="DupeWithNoRootsSelected">
		Duplicado sin objetos raíz seleccionados.
	</notification>
	<notification name="CantDupeCuzRegionIsFull">
		No se pueden duplicar los objetos porque la región está llena.
	</notification>
	<notification name="CantDupeCuzParcelNotFound">
		No se pueden duplicar los objetos - No se encuentra la parcela en la que están.
	</notification>
	<notification name="CantCreateCuzParcelFull">
		No se puede crear el objeto porque la parcela está llena.
	</notification>
	<notification name="RezAttemptFailed">
		Ha fallado el intento de dejar el objeto.
	</notification>
	<notification name="ToxicInvRezAttemptFailed">
		No se puede crear un objeto que ha causado problemas en esta región.
	</notification>
	<notification name="InvItemIsBlacklisted">
		Ese ítem ha sido incluído en la lista negra.
	</notification>
	<notification name="NoCanRezObjects">
		No se te permite crear objetos.
	</notification>
	<notification name="LandSearchBlocked">
		Búsqueda de terrenos bloqueada.
Has realizado demasiadas búsquedas de terreno demasiado deprisa.
Por favor, inténtalo de nuevo en un minuto.
	</notification>
	<notification name="NotEnoughResourcesToAttach">
		¡No hay suficientes recursos de script disponibles para anexar el objeto!
	</notification>
	<notification name="YouDiedAndGotTPHome">
		Has muerto y has sido teleportado/a a tu base
	</notification>
	<notification name="EjectComingSoon">
		No se te permite seguir aquí y tienes [EJECT_TIME] segundos para marcharte.
	</notification>
	<notification name="NoEnterServerFull">
		No puedes entrar en esta región porque
el servidor está lleno.
	</notification>
	<notification name="SaveBackToInvDisabled">
		El retorno al inventario ha sido inhabilitado.
	</notification>
	<notification name="NoExistNoSaveToContents">
		No se puede guardar '[OBJ_NAME]' en los contenidos del objeto porque el objeto desde el que fue rezzeado ya no existe.
	</notification>
	<notification name="NoModNoSaveToContents">
		No se puede guardar '[OBJ_NAME]' en los contenidos del objeto porque no tienes permisos para modificar el objeto '[DEST_NAME]'.
	</notification>
	<notification name="NoSaveBackToInvDisabled">
		No se puede guardar '[OBJ_NAME]' de nuevo en el inventario -- esta operación ha sido inhabilitada.
	</notification>
	<notification name="NoCopyNoSelCopy">
		No puedes copiar tu selección porque no tienes permisos para copiar el objeto '[OBJ_NAME]'.
	</notification>
	<notification name="NoTransNoSelCopy">
		No puedes copiar tu selección porque el objeto '[OBJ_NAME]' no es transferible.
	</notification>
	<notification name="NoTransNoCopy">
		No puedes copiar tu selección porque el objeto '[OBJ_NAME]' no es transferible.
	</notification>
	<notification name="NoPermsNoRemoval">
		El sistema de permisos no permite la eliminación del objeto '[OBJ_NAME]' del simulador.
	</notification>
	<notification name="NoModNoSaveSelection">
		No se puede guardar tu selección porque no tienes permisos para modificar el objeto '[OBJ_NAME]'.
	</notification>
	<notification name="NoCopyNoSaveSelection">
		No se puede guardar tu selección porque el objeto '[OBJ_NAME]' no es copiable.
	</notification>
	<notification name="NoModNoTaking">
		No se puede tomar tu selección porque no tienes permisos para modificar el objeto '[OBJ_NAME]'.
	</notification>
	<notification name="RezDestInternalError">
		Error interno: Tipo de destinación desconocida.
	</notification>
	<notification name="DeleteFailObjNotFound">
		La eliminación ha fallado porque el no se ha encontrado el objeto
	</notification>
	<notification name="SorryCantEjectUser">
		Lo siento, no se puede expulsar a ese usuario.
	</notification>
	<notification name="RegionSezNotAHome">
		Esta región no te permite situar tu base aquí.
	</notification>
	<notification name="HomeLocationLimits">
		Sólo puedes situar tu base en tu propio terreno o en un Centro de Información continental.
	</notification>
	<notification name="HomePositionSet">
		Base establecida.
	</notification>
	<notification name="AvatarEjected">
		Avatar expulsado.
	</notification>
	<notification name="AvatarEjectFailed">
		La expulsión ha fallado porque no tienes permisos de administración en esa parcela.
	</notification>
	<notification name="CantMoveObjectParcelFull">
		No se puede mover el objeto '[OBJECT_NAME]' a [OBJ_POSITION] en la región [REGION_NAME] porque la parcela está llena.
	</notification>
	<notification name="CantMoveObjectParcelPerms">
		No se puede mover el objeto '[OBJECT_NAME]' a [OBJ_POSITION] en la región [REGION_NAME] porque tus objetos no se admiten en esa parcela.
	</notification>
	<notification name="CantMoveObjectParcelResources">
		No se puede mover el objeto '[OBJECT_NAME]' a [OBJ_POSITION] en la región [REGION_NAME] porque no hay suficientes recursos para ello en esa parcela.
	</notification>
	<notification name="CantMoveObjectRegionVersion">
		No se puede mover el objeto '[OBJECT_NAME]' a [OBJ_POSITION] en la región [REGION_NAME] porque la otra región está utilizando una versión de servidor más antigua que no soporta recibir este objeto mediante cruce de región.
	</notification>
	<notification name="CantMoveObjectNavMesh">
		No se puede mover el objeto '[OBJECT_NAME]' a [OBJ_POSITION] en la región [REGION_NAME] porque no puedes modificar el navmesh más allá de los límites de la región.
	</notification>
	<notification name="CantMoveObjectWTF">
		No se puede mover el objeto '[OBJECT_NAME]' a [OBJ_POSITION] en la región [REGION_NAME] por alguna razón desconocida. ([FAILURE_TYPE]).
	</notification>
	<notification name="NoPermModifyObject">
		No tienes permisos para modificar ese objeto
	</notification>
	<notification name="CantEnablePhysObjContributesToNav">
		No se puede habilitar la física en un objeto que contribuye al navmesh.
	</notification>
	<notification name="CantEnablePhysKeyframedObj">
		No se puede habilitar la física en objetos 'keyframed'.
	</notification>
	<notification name="CantEnablePhysNotEnoughLandResources">
		No se puede habilitar la física en el objeto -- recursos insuficientes en el terreno.
	</notification>
	<notification name="CantEnablePhysCostTooGreat">
		No se puede habilitar la física en objetos con coste de recursos de física superior a [MAX_OBJECTS].
	</notification>
	<notification name="PhantomWithConcavePiece">
		Este objeto no puede tener una pieza cóncava porque es 'fantasma' y contribuye al navmesh.
	</notification>
	<notification name="UnableAddItem">
		¡No se puede añadir el ítem!
	</notification>
	<notification name="UnableEditItem">
		¡Esto no se puede editar!
	</notification>
	<notification name="NoPermToEdit">
		No se permite editar esto.
	</notification>
	<notification name="NoPermToCopyInventory">
		No se permite copiar ese inventario.
	</notification>
	<notification name="CantSaveItemDoesntExist">
		No se puede guardar en los contenidos del objeto: El ítem ya no existe
	</notification>
	<notification name="CantSaveItemAlreadyExists">
		No se puede guardar en los contenidos del objeto: Ya existe un ítem con ese nombre en el inventario.
	</notification>
	<notification name="CantSaveModifyAttachment">
		No se puede guardar en los contenidos del objeto: Esto modificaría los permisos del anexado.
	</notification>
	<notification name="TooManyScripts">
		Demasiados scripts.
	</notification>
	<notification name="UnableAddScript">
		¡No se puede añadir el script!
	</notification>
	<notification name="AssetServerTimeoutObjReturn">
		El servidor de inventario no ha respondido en un tiempo razonable. El objeto ha sido devuelto al simulador.
	</notification>
	<notification name="RegionDisablePhysicsShapes">
		Esta región no tiene la física del avatar habilitada.
	</notification>
	<notification name="NoModNavmeshAcrossRegions">
		No puedes modificar el navmesh más allá de los límites de la región.
	</notification>
	<notification name="NoSetPhysicsPropertiesOnObjectType">
		No puedes configurar las propiedades de física en ese tipo de objeto.
	</notification>
	<notification name="NoSetRootPrimWithNoShape">
		No se puede configurar sin forma el prim raíz.
	</notification>
	<notification name="NoRegionSupportPhysMats">
		Esta región no tiene habilitada la física de la materia.
	</notification>
	<notification name="OnlyRootPrimPhysMats">
		Sólo se puede ajustar la física de la materia en las primitivas raíz.
	</notification>
	<notification name="NoSupportCharacterPhysMats">
		La configuración de la física de la materia en los personajes aún no está soportada.
	</notification>
	<notification name="InvalidPhysMatProperty">
		Una o más de las propiedades de física de la materia son inválidas.
	</notification>
	<notification name="NoPermsAlterStitchingMeshObj">
		No puedes alterar el tipo de costura de un objeto mesh.
	</notification>
	<notification name="NoPermsAlterShapeMeshObj">
		No puedes alterar la forma de un objeto mesh.
	</notification>
	<notification name="FullRegionCantEnter">
		No puedes entrar en esta regió porque \nla región está llena.
	</notification>
	<notification name="LinkFailedOwnersDiffer">
		Fallo al enlazar -- propietarios diferentes
	</notification>
	<notification name="LinkFailedNoModNavmeshAcrossRegions">
		Fallo al enlazar -- no se puede modificar el navmesh más allá de los límites de la región.
	</notification>
	<notification name="LinkFailedNoPermToEdit">
		Ha fallado el enlace porque no tienes permisos de edición.
	</notification>
	<notification name="LinkFailedTooManyPrims">
		Fallo al enlazar -- demasiadas primitivas
	</notification>
	<notification name="LinkFailedCantLinkNoCopyNoTrans">
		Fallo al enlazar -- no se pueden enlazar no-copiables con no-transferibles
	</notification>
	<notification name="LinkFailedNothingLinkable">
		Fallo al enlazar -- no hay nada enlazable.
	</notification>
	<notification name="LinkFailedTooManyPathfindingChars">
		Fallo al enlazar -- demasiados personajes pathfinding
	</notification>
	<notification name="LinkFailedInsufficientLand">
		Fallo al enlazar -- recursos de terreno insuficientes
	</notification>
	<notification name="LinkFailedTooMuchPhysics">
		El objeto usa demasiados recursos de física -- su dinámica ha sido deshabilitada.
	</notification>
	<notification name="TeleportedHomeByObjectOnParcel">
		Has sido teleportado a tu base por el objeto '[OBJECT_NAME]' de la parcela '[PARCEL_NAME]'
	</notification>
	<notification name="TeleportedHomeByObject">
		Has sido teleportado a tu base por el objeto '[OBJECT_NAME]'
	</notification>
	<notification name="TeleportedByAttachment">
		Has sido teleportado por un anexo en [ITEM_ID]
	</notification>
	<notification name="TeleportedByObjectOnParcel">
		Has sido teleportado por el objeto '[OBJECT_NAME]' de la parcela '[PARCEL_NAME]'
	</notification>
	<notification name="TeleportedByObjectOwnedBy">
		Has sido teleportado por el objeto '[OBJECT_NAME]', perteneciente a [OWNER_ID]
	</notification>
	<notification name="TeleportedByObjectUnknownUser">
		Has sido teleportado por el objeto '[OBJECT_NAME]', perteneciente a un usuario desconocido.
	</notification>
	<notification name="CantCreateObjectRegionFull">
		No se puede crear el objeto solicitado. La región está llena.
	</notification>
	<notification name="CantAttackMultipleObjOneSpot">
		No puedes anexar más de un objeto a un único punto.
	</notification>
	<notification name="CantCreateMultipleObjAtLoc">
		No puedes crear más de un objeto aquí.
	</notification>
	<notification name="UnableToCreateObjTimeOut">
		No se puede crear el objeto solicitado. No se encuentra el objeto en la base de datos.
	</notification>
	<notification name="UnableToCreateObjUnknown">
		No se puede crear el objeto solicitado. La solicitud ha caducado. Por favor, inténtalo de nuevo.
	</notification>
	<notification name="UnableToCreateObjMissingFromDB">
		No se puede crear el objeto solicitado. Por favor, inténtalo de nuevo.
	</notification>
	<notification name="RezFailureTookTooLong">
		Ha fallado el rez, el objeto solicitado tardó demasiado en cargar.
	</notification>
	<notification name="FailedToPlaceObjAtLoc">
		Fallo al dejar el objeto en lugar especificado. Por favor, inténtalo de nuevo.
	</notification>
	<notification name="CantCreatePlantsOnLand">
		No puedes crear plantas en este terreno.
	</notification>
	<notification name="CantRestoreObjectNoWorldPos">
		No se puede restaurar el objeto. No se ha encontrado la posición en el mundo.
	</notification>
	<notification name="CantRezObjectInvalidMeshData">
		No es posible dejar el objeto porque sus datos mesh son inválidos.
	</notification>
	<notification name="CantRezObjectTooManyScripts">
		No es posible dejar el objeto porque ya hay demasiados scripts en esta región.
	</notification>
	<notification name="CantCreateObjectNoAccess">
		Tus privilegios de acceso no te permiten crear objetos aquí.
	</notification>
	<notification name="CantCreateObject">
		No se te permite crear objetos.
	</notification>
	<notification name="InvalidObjectParams">
		Parámetros del objeto no válidos.
	</notification>
	<notification name="CantDuplicateObjectNoAcess">
		Tus privilegios de acceso no te permiten duplicar objetos aquí.
	</notification>
	<notification name="CantChangeShape">
		No se te permite cambiar esta anatomía.
	</notification>
	<notification name="NoAccessToClaimObjects">
		Tus privilegios de acceso no te permiten reclamar objetos aquí.
	</notification>
	<notification name="DeedFailedNoPermToDeedForGroup">
		La cesión ha fallado porque no tienes permisos para ceder objetos a tu grupo.
	</notification>
	<notification name="NoPrivsToBuyObject">
		Tus privilegios de acceso no te permiten comprar objetos aquí.
	</notification>
	<notification name="CantAttachObjectAvatarSittingOnIt">
		No se puede anexar el objeto porque un avatar está sentado en él.
	</notification>
	<notification name="WhyAreYouTryingToWearShrubbery">
		Los árboles y hierbas no pueden ser anexados.
	</notification>
	<notification name="CantAttachGroupOwnedObjs">
		No se pueden anexar objetos pertenecientes a un grupo.
	</notification>
	<notification name="CantAttachObjectsNotOwned">
		No se pueden anexar objetos que no te pertenecen.
	</notification>
	<notification name="CantAttachNavmeshObjects">
		No se pueden anexar objetos que contribuyen al navmesh.
	</notification>
	<notification name="CantAttachObjectNoMovePermissions">
		No se puede anexar el objeto porque no tienes permisos para moverlo.
	</notification>
	<notification name="CantAttachNotEnoughScriptResources">
		¡No hay suficientes recursos de script para anexar el objeto!
	</notification>
	<notification name="CantDropItemTrialUser">
		No puedes soltar objetos aquí; prueba el área de Prueba Gratuita.
	</notification>
	<notification name="CantDropMeshAttachment">
		No puedes soltar anexados mesh. Quítatelo y luego déjalo en el mundo.
	</notification>
	<notification name="CantDropAttachmentNoPermission">
		Fallo al soltar el anexado: no tienes permisos para soltar cosas ahí.
	</notification>
	<notification name="CantDropAttachmentInsufficientLandResources">
		Fallo al soltar el anexado: recursos de terreno insuficientes.
	</notification>
	<notification name="CantDropAttachmentInsufficientResources">
		Fallo al soltar los anexados: insuficientes recursos disponibles.
	</notification>
	<notification name="CantDropObjectFullParcel">
		No puedes soltar el objeto aquí. La parcela está llena.
	</notification>
	<notification name="CantTouchObjectBannedFromParcel">
		No puedes tocar/tomar este objeto porque estás vetado en el terreno de la parcela.
	</notification>
	<notification name="PlzNarrowDeleteParams">
		Por favor, reduce los parámetros de eliminación.
	</notification>
	<notification name="UnableToUploadAsset">
		No se ha podido subir el activo.
	</notification>
	<notification name="CantTeleportCouldNotFindUser">
		No se ha podido encontrar ningún usuario al que devolver a su base.
	</notification>
	<notification name="GodlikeRequestFailed">
		petición divina fallida
	</notification>
	<notification name="GenericRequestFailed">
		petición genérica fallida
	</notification>
	<notification name="CantUploadPostcard">
		No se ha podido subir la tarjeta postal. Inténtalo de nuevo.
	</notification>
	<notification name="CantFetchInventoryForGroupNotice">
		No se han podido extraer detalles de inventario del aviso de grupo.
	</notification>
	<notification name="CantSendGroupNoticeNotPermitted">
		No se ha podido enviar el aviso de grupo -- no permitido.
	</notification>
	<notification name="CantSendGroupNoticeCantConstructInventory">
		No se ha podido enviar el aviso de grupo -- no se pudo construir el inventario.
	</notification>
	<notification name="CantParceInventoryInNotice">
		No se ha podido analizar el inventario en el aviso.
	</notification>
	<notification name="TerrainUploadFailed">
		Ha fallado la subida de terreno.
	</notification>
	<notification name="TerrainFileWritten">
		El archivo de terreno ha sido escrito.
	</notification>
	<notification name="TerrainFileWrittenStartingDownload">
		El archivo de terreno ha sido escrito, iniciando la descarga...
	</notification>
	<notification name="TerrainBaked">
		Terreno construido.
	</notification>
	<notification name="TenObjectsDisabledPlzRefresh">
		Sólo los 10 primeros objetos seleccionados han sido deshabilitados. Refresca y haz selecciones adicionales si es necesario.
	</notification>
	<notification name="UpdateViewerBuyParcel">
		Tienes que actualizar tu visor para comprar esta parcela.
	</notification>
	<notification name="LandBuyAccessBlocked">
		No puedes comprar esta parcela debido a tu calificación de madurez. Puede que tengas que validar tu edad y/o instalar la última versión del visor. Por favor revisa la Base de Conocimiento para obtener detalles sobre acceder a áreas con esta calificación.
	</notification>
	<notification name="CantBuyParcelNotForSale">
		No se puede comprar, esta parcela no está a la venta.
	</notification>
	<notification name="CantBuySalePriceOrLandAreaChanged">
		No se puede comprar, el precio de venta o el área de la parcela ha cambiado.
	</notification>
	<notification name="CantBuyParcelNotAuthorized">
		No eres el comprador autorizado para esta parcela.
	</notification>
	<notification name="CantBuyParcelAwaitingPurchaseAuth">
		No puedes comprar la parcela porque aún se encuentra esperando autorización de compra.
	</notification>
	<notification name="CantBuildOverflowParcel">
		No puedes construir objetos aquí porque hacerlo desbordaría la parcela.
	</notification>
	<notification name="SelectedMultipleOwnedLand">
		Has seleccionado terreno de diferentes propietarios. Por favor, selecciona un área más pequeña e inténtalo de nuevo.
	</notification>
	<notification name="CantJoinTooFewLeasedParcels">
		No hay suficientes parcelas alquiladas en la selección para unir.
	</notification>
	<notification name="CantDivideLandMultipleParcelsSelected">
		No se puede dividir el terreno.\nHay más de una parcela seleccionada\nIntenta seleccionar una porción más pequeña de terreno.
	</notification>
	<notification name="CantDivideLandCantFindParcel">
		No se puede dividir el terreno.\nNo se puede encontrar la parcela.\nPor favor repórtalo en Ayuda -> Reportar un fallo...
	</notification>
	<notification name="CantDivideLandWholeParcelSelected">
		No se puede dividir el terreno. Está seleccionada la parcela completa.\nIntenta seleccionar una porción más pequeña de terreno.
	</notification>
	<notification name="LandHasBeenDivided">
		El terreno ha sido dividido.
	</notification>
	<notification name="PassPurchased">
		Has comprado un pase.
	</notification>
	<notification name="RegionDisallowsClassifieds">
		La región no permite anuncios clasificados.
	</notification>
	<notification name="LandPassExpireSoon">
		Tu pase para este terreno está apunto de expirar.
	</notification>
	<notification name="CantSitNoSuitableSurface">
		No hay una superficie adecuada para sentarse, inténtalo en otro punto.
	</notification>
	<notification name="CantSitNoRoom">
		No hay sitio para sentarte aquí, inténtalo en otro punto.
	</notification>
	<notification name="ClaimObjectFailedNoPermission">
		Ha fallado la reclamación del objeto porque no tienes permiso
	</notification>
	<notification name="ClaimObjectFailedNoMoney">
		Ha fallado la reclamación del objeto porque no tienes suficientes L$.
	</notification>
	<notification name="CantDeedGroupLand">
		No puedes ceder terreno perteneciente a un grupo.
	</notification>
	<notification name="BuyObjectFailedNoMoney">
		Ha fallado la compra del objeto porque no tienes suficientes L$.
	</notification>
	<notification name="BuyInventoryFailedNoMoney">
		Ha fallado la compra de inventario porque no tienes suficientes L$.
	</notification>
	<notification name="BuyPassFailedNoMoney">
		No tienes suficientes L$ para comprar un pase para este terreno.
	</notification>
	<notification name="CantBuyPassTryAgain">
		No se puede comprar un pase en estos momentos. Inténtalo más tarde.
	</notification>
	<notification name="CantCreateObjectParcelFull">
		No se puede crear el objeto porque \nla parcela está llena.
	</notification>
	<notification name="FailedPlacingObject">
		No se ha podido situar el objeto en la posición especificada. Por favor, inténtalo de nuevo.
	</notification>
	<notification name="CantCreateLandmarkForEvent">
		No se puede crear un hito para el evento.
	</notification>
	<notification name="GodBeatsFreeze">
		¡Tus poderes divinos rompen el congelamiento!
	</notification>
	<notification name="SpecialPowersRequestFailedLogged">
		Ha fallado la petición de poderes especiales. El intento ha sido registrado.
	</notification>
	<notification name="ExpireExplanation">
		El sistema es incapaz de procesar tu petición en este momento. La petición ha caducado.
	</notification>
	<notification name="DieExplanation">
		El sistema es incapaz de procesar tu petición.
	</notification>
	<notification name="AddPrimitiveFailure">
		Fondos insuficientes para crear la primitiva.
	</notification>
	<notification name="RezObjectFailure">
		Fondos insuficientes para crear el objeto.
	</notification>
	<notification name="ResetHomePositionNotLegal">
		Restablecida la posición de tu base porque tu base no era legal.
	</notification>
	<notification name="CantInviteRegionFull">
		No puedes invitar a nadie a tu posición en este momento porque la región está llena. Inténtalo más tarde.
	</notification>
	<notification name="CantSetHomeAtRegion">
		Esta región no te permite establecer tu base aquí.
	</notification>
	<notification name="ListValidHomeLocations">
		Sólo puedes establecer tu base en tu terreno o en un Centro de Información continental.
	</notification>
	<notification name="SetHomePosition">
		Base establecida.
	</notification>
	<notification name="CantDerezInventoryError">
		No se puede derezzear el objeto por culpa del inventario.
	</notification>
	<notification name="CantCreateRequestedInv">
		No se puede crear el inventario solicitado.
	</notification>
	<notification name="CantCreateRequestedInvFolder">
		No se puede crear la carpeta de inventario solicitada.
	</notification>
	<notification name="CantCreateInventory">
		No se puede crear ese inventario.
	</notification>
	<notification name="CantCreateLandmark">
		No se puede crear el hito.
	</notification>
	<notification name="CantCreateOutfit">
		No se puede crear el vestuario en este momento. Inténtalo de nuevo en un minuto.
	</notification>
	<notification name="InventoryNotForSale">
		El inventario no está a la venta.
	</notification>
	<notification name="CantFindInvItem">
		No se ha podido encontrar el ítem de inventario.
	</notification>
	<notification name="CantFindObject">
		No se ha podido encontrar el objeto.
	</notification>
	<notification name="CantTransfterMoneyRegionDisabled">
		Las transferencias de dinero  a objetos están actualmente deshabilitadas en esta región.
	</notification>
	<notification name="CantPayNoAgent">
		No se ha podido determinar a quién pagar.
	</notification>
	<notification name="CantDonateToPublicObjects">
		No puedes dar L$ a objetos públicos.
	</notification>
	<notification name="InventoryCreationInWorldObjectFailed">
		Ha fallado la creación de inventario en un objeto del mundo.
	</notification>
	<notification name="UserBalanceOrLandUsageError">
		Un error interno nos ha impedido actualizar adecuadamente tu visor. El saldo de L$ o el balance de parcela mostrado en tu visor puede no reflejar tu balance actual en los servidores.
	</notification>
	<notification name="ConfirmClearDebugSearchURL">
		¿Seguro que quieres limpiar la URL de búsqueda de depuración?
		<usetemplate ignoretext="Confirmar limpieza de URL de búsqueda de depuración" name="okcancelignore" notext="Cancelar" yestext="Aceptar"/>
	</notification>
	<notification name="ConfirmPickDebugSearchURL">
		¿Seguro que quieres utilizar la URL de búsqueda actual como URL de búsqueda de depuración?
		<usetemplate ignoretext="Confirmar la selección de URL de búsqueda de depuración" name="okcancelignore" notext="Cancelar" yestext="Aceptar"/>
	</notification>
	<notification name="ConfirmRemoveGrid">
		¿Seguro que quieres eliminar [REMOVE_GRID] de la lista de redes?
		<usetemplate ignoretext="Confirmar la eliminación de redes" name="okcancelignore" notext="Cancelar" yestext="Aceptar"/>
	</notification>
	<notification name="CanNotRemoveConnectedGrid">
		No puedes eliminar la red [REMOVE_GRID] mientras estás conectado/a a ella.
		<usetemplate ignoretext="Advertir que la red en uso no puede ser eliminada." name="okcancelignore" notext="Cancelar" yestext="Aceptar"/>
	</notification>
	<notification name="FSWL">
		&apos;[PARCEL_NAME]&apos;, propiedad de [OWNER_NAME], quisiera cambiar tu configuración visual (Windlight).
		<form name="form">
			<button name="Allow" text="Permitir"/>
			<button name="Ignore" text="Ignorar"/>
		</form>
	</notification>
	<notification name="FSWLClear">
		Restablecer la configuración WL para &apos;[PARCEL_NAME]&apos; a la configuración por defecto de la región?
		<usetemplate name="okcancelbuttons" notext="Cancelar" yestext="Sí"/>
	</notification>
	<notification name="NewAOSet">
		Especifica un nombre para la nueva configuración de AO:
(El nombre NO puede contener los caracteres ":" o "|").
		<form name="form">
			<input name="message">
				Nuevo AO
			</input>
			<button name="OK" text="Aceptar"/>
			<button name="Cancel" text="Cancelar"/>
		</form>
	</notification>
	<notification name="NewAOCantContainColon">
		No se ha podido crear el nuevo AO "[AO_SET_NAME]".
El nombre NO puede contener los caracteres ":" o "|".
		<usetemplate name="okbutton" yestext="Aceptar"/>
	</notification>
	<notification name="RenameAOCantContainColon">
		No se ha podido renombrar el nueov AO a "[AO_SET_NAME]".
El nombre NO puede contener los caracteres ":" o "|".
		<usetemplate name="okbutton" yestext="Aceptar"/>
	</notification>
	<notification name="RemoveAOSet">
		¿Eliminar la configuración de AO "[AO_SET_NAME]" de la lista?
		<usetemplate name="okcancelbuttons" notext="Cancelar" yestext="Eliminar"/>
	</notification>
	<notification name="AOForeignItemsFound">
		El Animation Overrider ha encontrado al menos un elemento que no pertenece a la configuración. Por favor comprueba la carpeta &quot;Objetos perdidos&quot; para ver los elementos que han sido eliminados de tu configuración de AO.
	</notification>
	<notification name="AOImportSetAlreadyExists">
		Ya existe una configuración de AO con ese nombre.
	</notification>
	<notification name="AOImportPermissionDenied">
		Permisos insuficientes para leer la nota.
	</notification>
	<notification name="AOImportCreateSetFailed">
		Error importando la configuración.
	</notification>
	<notification name="AOImportDownloadFailed">
		No se ha podido descargar la nota.
	</notification>
	<notification name="AOImportNoText">
		La nota está vacía o es ilegible.
	</notification>
	<notification name="AOImportNoFolder">
		No se ha podido encontrar la carpeta para leer las animaciones.
	</notification>
	<notification name="AOImportNoStatePrefix">
		La línea [LINE] de la nota no tiene un prefijo [ de estado válido.
	</notification>
	<notification name="AOImportNoValidDelimiter">
		La línea [LINE] de la nota no tiene un delimitador ] válido.
	</notification>
	<notification name="AOImportStateNameNotFound">
		Nombre de estado [NAME] no encontrado.
	</notification>
	<notification name="AOImportAnimationNotFound">
		No se ha podido encontrar la animación [NAME]. Asegúrate de que esté presente en la misma carpeta que la nota importada.
	</notification>
	<notification name="AOImportInvalid">
		La nota no contiene ningún dato utilizable. Abortando la importación.
	</notification>
	<notification name="AOImportRetryCreateSet">
		No se ha podido crear la carpeta para importar el conjunto de animaciones [NAME]. Reintentando ...
	</notification>
	<notification name="AOImportAbortCreateSet">
		No se ha podido crear la carpeta para importar el conjunto de animaciones [NAME]. Desistiendo.
	</notification>
	<notification name="AOImportLinkFailed">
		¡La creación del enlace para la animación "[NAME]" ha fallado!
	</notification>
	<notification name="SendSysinfoToIM">
		Se va a enviar la siguiente información a la sesión de MI actual:

[SYSINFO]
		<usetemplate name="okcancelbuttons" yestext="Enviar" notext="Cancelar"/>
	</notification>
	<notification name="InvalidGrid">
		'[GRID]' no es una red o dirección válida.
		<usetemplate name="okbutton" yestext="Aceptar"/>
	</notification>
	<notification name="InvalidLocationSLURL">
		Tu posición de inicio no especifica una red válida.
	</notification>
	<notification name="BlockLoginInfo">
		[REASON]
		<usetemplate name="okbutton" yestext="Aceptar"/>
	</notification>
	<notification name="FireStormReqInfo">
		[NAME] te solicita que le envíes información sobre tu configuración de [APP_NAME] (Ésta es la misma información que puedes encontrar en Ayuda->Acerca de [APP_NAME])    
[REASON]
¿Aceptas enviarle esta información?
		<form name="form">
			<button name="Yes" text="Sí"/>
			<button name="No" text="No"/>
		</form>
	</notification>
	<notification name="PhantomOn">
		Modo fantasma activado.
	</notification>
	<notification name="PhantomOff">
		Modo fantasma desactivado.
	</notification>
	<notification label="Restablecer todas las configuraciones" name="FirestormClearSettingsPrompt">
	Restablecer todas las configuraciones puede ser útil si estás experimentando problemas, aunque tendrás que repetir todas las personalizaciones que hayas podido hacer a la configuración por defecto. 

¿Estás seguro/a de que quieres proceder?
		<usetemplate name="okcancelbuttons" notext="No" yestext="Sí"/>
	</notification>
	<notification name="SettingsWillClear">
		La configuración será restablecida tras reiniciar [APP_NAME].
	</notification>
	<notification name="CantAddGrid">
No se ha podido añadir [GRID] a la lista de redes.
[REASON] contactar con el soporte de [GRID].
		<usetemplate name="okbutton" yestext="Aceptar"/>
	</notification>
	<notification name="FirstPhoenixContactSetOpen">
	¡Ésta es la primera vez que abres la ventana de Grupos de Contactos!
Esta ventana te permitirá organizar tus amigos en grupos.

Para empezar, escribe un nombre de grupo,
y pulsa el botón Crear Grupo.

Para añadir a alguien a ese grupo, haz clic o ctrl+clic en algunos amigos,
haz clic con el botón derecho del ratón sobre alguno de ellos y añádelos a un grupo.

Para encontrar un amigo determinado, simplemente empieza a escribir su nombre.
	</notification>
	<notification name="FirstPhoenixContactSetNonFriend">
¡Has añadido a la ventana de Grupos de Contactos a alguien que no está en tu lista de amigos!
Puedes hacerlo con tal de colorear y renombrar gente.
Ten en cuenta que, de todas formas, los teleportes masivos y las llamadas de conferencia sólo se enviarán a gente de tu lista de amigos.

Puedes eliminarlos de la lista haciéndoles clic con el botón derecho del ratón y eligiendo la opción.
	</notification>
	<notification name="FirstPhoenixContactSetRename">
		¡Has renombrado un avatar!
Esto reemplazará el displayname del avatar con el que tú elijas.

Ten en cuenta que la propagación del cambio en el resto del visor puede llevar un tiempo.

Puedes eliminar este nombre haciéndole clic con el botón derecho y eligiendo Eliminar alias.
	</notification>
	<notification name="ParticleScriptFindFolderFailed">
		No se ha podido encontrar una carpeta en el inventario para el nuevo script.
	</notification>
	<notification name="ParticleScriptCreationFailed">
		No se ha podido crear el nuevo script para este sistema de partículas.
	</notification>
	<notification name="ParticleScriptNotFound">
		No se ha podido encontrar el recién creado script para este sistema de partículas.
	</notification>
	<notification name="ParticleScriptCreateTempFileFailed">
		No se ha podido crear el fichero temporal para la subida del script.
	</notification>
	<notification name="ParticleScriptInjected">
		Script de partículas inyectado con éxito.
		<form name="form">
			<ignore name="ignore" text="Un script de partículas ha sido inyectado en un objeto."/>
		</form>
	</notification>
	<notification name="ParticleScriptCapsFailed">
		No se ha podido inyectar el script en el objeto. La petición de capacidades obtuvo una dirección vacía.
	</notification>
	<notification name="ParticleScriptCopiedToClipboard">
		El script LSL para crear este sistema de partículas ha sido copiado a tu portapapeles. Ahora puedes pegarlo en un nuevo script para usarlo.
		<form name="form">
			<ignore name="ignore" text="Un script de partículas ha sido copiado a mi portapapeles"/>
		</form>
	</notification>
	<notification name="DebugSettingsWarning">
		¡Cuidado! ¡El uso de la ventana de Configuraciones del Depurador no está soportado! Cambiar estas configuraciones puede impactar severamente en tu experiencia y puede ocasionar pérdia de datos, funcionalidad o incluso el acceso al servicio. Por favor no cambies ningún valor sin saber exactamente lo que estás haciendo.
		<form name="form">
			<ignore name="ignore" text="Mensaje de advertencia sobre las Configuraciones del Depurador"/>
		</form>
	</notification>
	<notification name="ControlNameCopiedToClipboard">
		El nombre de esta configuración del depurador se ha copiado a tu portapapeles. Ahora puedes pegarlo en cualquier otro sitio para usarlo.
		<form name="form">
			<ignore name="ignore" text="Un nombre de configuración del depurador se ha copiado a mi portapapeles"/>
		</form>
	</notification>
	<notification name="SanityCheck">
		[APP_NAME] ha detectado un posible problema en tu configuración:

[SANITY_MESSAGE]

Razón: [SANITY_COMMENT]

Configuración actual: [CURRENT_VALUE]
		<form name="form">
			<ignore name="ignore" text="Un control de configuración no ha superado la comprobación de validez."/>
		</form>
	</notification>
	<notification name="TeleportToAvatarNotPossible">
		No es posible teleportarse a la posición de este avatar porque se desconoce su posición exacta.
	</notification>
	<notification name="ZoomToAvatarNotPossible">
		No se puede enfocar este avatar porque está fuera de tu alcance.
	</notification>
	<notification name="TrackAvatarNotPossible">
		No se puede seguir a este avatar porque está fuera de tu alcance.
	</notification>
	<notification name="CacheEmpty">
		La cache del visor está vacía. Por favor, ten en cuenta que puedes sufrir de lentitud de movimiento y de inventario mientras se carga el nuevo contenido.
	</notification>
	<notification name="FirstJoinSupportGroup">
		¡Bienvenido al Grupo de Soporte de Phoenix/Firestorm Viewer!
Para facilitar el soporte, se recomienda que publiques la versión de tu visor en el grupo. Puedes mostrar la versión de tu visor delante de cada mensaje que envías al grupo. Nuestros miembros de soporte pueden darte respuestas más adecuadas si saben qué visor estás usando.

Puedes activar y desactivar esta función en cualquier momento usando la casilla existente en la ventana del chat del grupo.

¿Quieres activar la identificación automática de la versión de tu visor?
		<form name="form">
			<button name="OK_okcancelignore" text="Sí"/>
			<button name="Cancel_okcancelignore" text="No"/>
			<ignore name="ignore" text="Te has unido al Grupo de Soporte de Phoenix/Firestorm"/>
		</form>
	</notification>
	<notification name="ConfirmScriptModify">
		¿Estás seguro de que quieres modificar los scripts en los objetos seleccionados?
		<usetemplate ignoretext="Confirmar antes de modificar scripts en la selección" name="okcancelignore" notext="Cancelar" yestext="Aceptar"/>
	</notification>
	<notification name="LocalBitmapsUpdateFileNotFound">
		[FNAME] no puede ser actualizado porque el archivo ya no existe.
Se desactivarán futuras actualizaciones de este archivo.
	</notification>
	<notification name="LocalBitmapsUpdateFailedFinal">
		[FNAME] no se ha podido abrir o descodificar en [NRETRIES] intentos, y ahora se considera roto.
Se desactivarán futuras actualizaciones de este archivo.
	</notification>
	<notification name="LocalBitmapsVerifyFail">
		Se ha intentado añadir un archivo de imagen inválido o ilegible, que no ha podido ser abierto o descodificado.
Intento cancelado.
	</notification>
	<notification name="PathfindingReturnMultipleItems">
		Vas a devolver [NUM_ITEMS] items. ¿Estás seguro/a de que quieres continuar?
		<usetemplate ignoretext="¿Estás seguro/a de querer devolver múltiples items?" name="okcancelignore" notext="No" yestext="Sí"/>
	</notification>
	<notification name="PathfindingDeleteMultipleItems">
		Vas a eliminar [NUM_ITEMS] items. ¿Estás seguro/a de que quieres continuar?
		<usetemplate ignoretext="Estás seguro/a de querer eliminar múltiples items?" name="okcancelignore" notext="No" yestext="Sí"/>
	</notification>
	<notification name="LargePrimAgentIntersect">
		No se pueden crear primitivas grandes que se crucen con otros usuarios. Por favor, reinténtalo cuando los otros usuarios se hayan movido.
	</notification>
	<notification name="LSLColorCopiedToClipboard">
		La cadena de color LSL ha sido copiada a tu portapapeles. Ahora puedes pegarla en tu script para usarla.
		<form name="form">
			<ignore name="ignore" text="Una cadena LSL se ha copiado a mi portapapeles"/>
		</form>
	</notification>
	<notification name="FSBWTooHigh">
		Recomendamos encarecidamente no configurar el ancho de banda por encima de 1500 kbps. Es improbable que funcione bien y casi seguro no mejorará el rendimiento.
		<usetemplate name="okbutton" yestext="Aceptar"/>
	</notification>
	<notification name="FirstUseFlyOverride">
		Precaución: ¡Usa la anulación de la prohibición de volar de forma responsable! Usarla sin el permiso del propietario del terreno puede derivar en la expulsión de tu avatar de la parcela en la que estás volando.
		<usetemplate name="okbutton" yestext="Aceptar"/>
	</notification>
	<notification name="ServerVersionChanged">
		La región en la que has entrado funciona bajo una versión de simulador diferente.
Simulador actual:   [NEWVERSION]
Simulador anterior: [OLDVERSION]
	</notification>
	<notification name="CannotSaveSnapshot">
		No se ha podido guardar la fotografía.
	</notification>
	<notification name="RegExFail">
		Error en la expresión regular:
[EWHAT]
	</notification>
	<notification name="NoHavok">
		Algunas funciones como [FEATURE] no están incluídas en [APP_NAME] para OpenSimulator. Si quieres usar [FEATURE], por favor descarga [APP_NAME] para Second Life de
[DOWNLOAD_URL]
		<form name="form">
			<ignore name="ignore" text="Alerta de No Havok"/>
		</form>
	</notification>
	<notification name="StreamListExportSuccess">
		Lista de flujos exportada con éxito en archivo XML [FILENAME].
	</notification>
	<notification name="StreamListImportSuccess">
		Lista de flujos importada con éxito de archivo XML.
	</notification>
	<notification name="StreamMetadata">
♫ Estás escuchando:
  [TITLE]
  [ARTIST]♫
	</notification>
	<notification name="StreamMetadataNoArtist">
♫ Estás escuchando:
  [TITLE]♫
	</notification>
	<notification name="RadarAlert">
		[NAME] [MESSAGE]
	</notification>
	<notification name="BackupFinished">
		Tu configuración ha sido respaldada.
	</notification>
	<notification name="BackupPathEmpty">
		La ruta del respaldo está vacía. Por favor, proporciona primero una ruta válida donde respaldar tu configuración.
	</notification>
	<notification name="BackupPathDoesNotExistOrCreateFailed">
		No se encontró o no ha podido ser creada la ruta del respaldo.
	</notification>
	<notification name="BackupPathDoesNotExist">
		No se ha hencontrado la ruta del respaldo.
	</notification>
	<notification name="SettingsRestoreNeedsLogout">
		La restauración de las configuraciones requiere reiniciar. ¿Quieres restaurarlas y salir de visor ahora?
		<usetemplate name="okcancelbuttons" notext="Cancelar" yestext="Restaurar y salir"/>
	</notification>
	<notification name="RestoreFinished">
		¡Restauración completada! Por favor, reinicia tu visor.
		<usetemplate name="okbutton" yestext="Salir"/>
	</notification>
	<notification name="ConfirmRestoreQuickPrefsDefaults">
Esta acción restaurará inmediatamente tus preferencias rápidas a su configuración por defecto.

No se podrá deshacer.
		<usetemplate ignoretext="Confirmar la restauración de la configuración por defecto de las preferencias rápidas" name="okcancelignore" notext="Cancelar" yestext="Aceptar"/>
	</notification>
	<notification name="ExportFinished">
		Exportación finalizada y guardada en [FILENAME].
	</notification>
	<notification name="ExportFailed">
		La exportación ha fallado de forma inesperada. Ver registros para más detalles.
	</notification>
	<notification name="ExportColladaSuccess">
		[OBJECT] guardado con éxito en [FILENAME].
	</notification>
	<notification name="ImportSuccess">
		[COUNT] [OBJECT] importado(s) con éxito.
	</notification>
	<notification name="AntiSpamBlocked">
		AntiSpam: Bloqueado [SOURCE] por enviar spam a [QUEUE] ([COUNT]) veces en [PERIOD] segundos.
	</notification>
	<notification name="MeshMaxConcurrentReqTooHigh">
		El valor que has configurado como número de peticiones concurrentes para cargar objetos mesh, [VALUE], es mayor que el máximo de [MAX]. Se ha restablecido al valor por defecto de [DEFAULT].
	</notification>
	<notification name="SkinDefaultsChangeSettings">
		[MESSAGE]
		<form name="form">
			<ignore name="ignore" text="Una configuración de preferencias ha cambiado el valor por defecto de la skin."/>
		</form>
	</notification>
	<notification name="ExodusFlickrVerificationExplanation">
		Para usar la característica de subida a Flickr debes autorizar a [APP_NAME] a acceder a tu cuenta. Si procedes, tu navegador web abrirá la página de Flickr, donde se te pedirá que inicies sesión y autorices a [APP_NAME]. Se te dará un código para usarlo en [APP_NAME].

¿Deseas autorizar a [APP_NAME] a publicar en tu cuenta de Flickr?
		<usetemplate name="okcancelbuttons" notext="No" yestext="Sí"/>
	</notification>
	<notification name="ExodusFlickrVerificationPrompt">
		Por favor, autoriza a [APP_NAME] a publicar en tu cuenta Flickr en tu navegador web, y copia abajo el código que se te dará:
		<form name="form">
			<button name="OK" text="Aceptar"/>
			<button name="Cancel" text="Cancelar"/>
		</form>
	</notification>
	<notification name="ExodusFlickrVerificationFailed">
		La verificación Flickr ha fallado. Por favor, inténtalo de nuevo, y asegúrate de que el código de verificación sea correcto.
		<usetemplate name="okbutton" yestext="Aceptar"/>
	</notification>
	<notification name="ExodusFlickrUploadComplete">
		Tu instantánea puede ser vista ahora [http://www.flickr.com/photos/upload/edit/?ids=[ID] aquí].
	</notification>
</notifications><|MERGE_RESOLUTION|>--- conflicted
+++ resolved
@@ -2518,13 +2518,8 @@
 		<usetemplate ignoretext="Confirmar antes de borrar una carpeta del sistema" name="okcancelignore" notext="Cancelar" yestext="Aceptar"/>
 	</notification>
 	<notification name="ConfirmEmptyTrash">
-<<<<<<< HEAD
-		¿Estás seguro de que quieres borrar de forma permanente el contenido de la Papelera?
+		[COUNT] los objetos y las carpetas se borrarán de forma permanente. ¿Estás seguro de que quieres borrar de forma permanente el contenido de la Papelera?
 		<usetemplate ignoretext="Confirmar antes de vaciar la Papelera del inventario" name="okcancelignore" notext="Cancelar" yestext="Aceptar"/>
-=======
-		[COUNT] los objetos y las carpetas se borrarán de forma permanente. ¿Estás seguro de que quieres borrar de forma permanente el contenido de la Papelera?
-		<usetemplate name="okcancelbuttons" notext="Cancelar" yestext="Aceptar"/>
->>>>>>> b5d72cf6
 	</notification>
 	<notification name="TrashIsFull">
 		La papelera está completamente llena. Esto puede causar problemas a la hora de iniciar sesión.
@@ -3679,14 +3674,7 @@
 	<notification name="NoVoiceConnect">
 		No se pudo establecer una conexión con el servidor de voz: 
 
-<<<<<<< HEAD
 &lt;nolink&gt;[HOSTID]&lt;/nolink&gt;
-
-No podrás establecer comunicaciones de voz.
-Comprueba la configuración de la red y del servidor de seguridad.
-		<usetemplate ignoretext="Avísame cuando el visor no pueda conectar al servidor de voz" name="okignore" yestext="Aceptar"/>
-=======
-[HOSTID] 
 
 Los puertos que deben estar activos para el servicio de voz son: 
 :TCP:  80, 443 
@@ -3696,8 +3684,7 @@
 Desactiva las funciones SIP ALG de tu router. 
 
 No podrás establecer comunicaciones de voz.
-		<usetemplate name="okbutton" yestext="OK"/>
->>>>>>> b5d72cf6
+		<usetemplate ignoretext="Avísame cuando el visor no pueda conectar al servidor de voz" name="okignore" yestext="Aceptar"/>
 	</notification>
 	<notification name="AvatarRezLeftNotification">
 		( [EXISTENCE] segundos vivo )
