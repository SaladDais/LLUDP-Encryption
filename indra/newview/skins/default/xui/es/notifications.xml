--- conflicted
+++ resolved
@@ -504,12 +504,6 @@
 		<usetemplate ignoretext="El hardware de mi ordenador no está admitido" name="okcancelignore" notext="No" yestext="Sí"/>
 	</notification>
 	<notification name="IntelOldDriver">
-<<<<<<< HEAD
-		Probablemente hay un nuevo controlador para tu chip de gráficos. Actualizar los controladores gráficos puede mejorar sustancialmente el rendimiento.
-
-¿Quieres visitar [_URL] para comprobar la disponibilidad de nuevos controladores?
-		<usetemplate ignoretext="Mi controlador de gráficos está obsoleto" name="okcancelignore" notext="No" yestext="Sí"/>
-=======
 		Probablemente ya existe un controlador más reciente para tu procesador de gráficos. La actualización del controlador de gráficos puede mejorar sustancialmente el rendimiento.
 
     ¿Deseas visitar [_URL] para comprobar si hay controladores actualizados?
@@ -517,7 +511,6 @@
 			http://www.intel.com/p/es_XL/support/detect/graphics
 		</url>
 		<usetemplate ignoretext="Mi controlador de gráficos no está actualizado" name="okcancelignore" notext="No" yestext="Sí"/>
->>>>>>> dab915c1
 	</notification>
 	<notification name="UnknownGPU">
 		Tu sistema usa una tarjeta gráfica que [APP_NAME] no reconoce.
@@ -2751,45 +2744,23 @@
 		</form>
 	</notification>
 	<notification name="ScriptQuestionCaution">
-<<<<<<< HEAD
-		El objeto &apos;&lt;nolink&gt;[OBJECTNAME]&lt;/nolink&gt;&apos; solicita acceso para obtener dinero de tu cuenta de dólares Linden. Si le permites el acceso, puede retirar algunos o todos los fondos de tu cuenta en cualquier momento, sin advertencia alguna.
-		
-		Antes de permitir ese acceso, asegúrate de que sabes qué es ese objeto y por qué te está solicitando tal acceso, así como de si confías en su creador. Si no estás seguro, deniégaselo.
-		<form name="form">
-			<button name="Grant" text="Permitir"/>
-=======
 		Atención: El objeto &apos;&lt;nolink&gt;[OBJECTNAME]&lt;/nolink&gt;&apos; solicita un acceso total a tu cuenta de dólares Linden. Si le autorizas el acceso, podrá retirar fondos de tu cuenta en cualquier momento o vaciarla por completo, de manera permanente y sin más advertencias.
   
 Estas solicitudes pocas veces son legítimas. No autorices el acceso si no conoces la razón exacta por la que desea el acceso a tu cuenta.
 		<form name="form">
 			<button name="Grant" text="Permitir acceso total"/>
->>>>>>> dab915c1
 			<button name="Deny" text="Denegar"/>
 		</form>
 	</notification>
 	<notification name="ScriptDialog">
 		&apos;&lt;nolink&gt;[TITLE]&lt;/nolink&gt;&apos; de [NAME]
 [MESSAGE]
-<<<<<<< HEAD
-		<form name="form">
-			<button name="Client_Side_Mute" text="Bloquear"/>
-			<button name="Client_Side_Ignore" text="Ignorar"/>
-		</form>
-=======
 		<form name="form"/>
->>>>>>> dab915c1
 	</notification>
 	<notification name="ScriptDialogGroup">
 		&apos;&lt;nolink&gt;[TITLE]&lt;/nolink&gt;&apos; de [GROUPNAME]
 [MESSAGE]
-<<<<<<< HEAD
-		<form name="form">
-			<button name="Client_Side_Mute" text="Bloquear"/>
-			<button name="Client_Side_Ignore" text="Ignorar"/>
-		</form>
-=======
 		<form name="form"/>
->>>>>>> dab915c1
 	</notification>
 	<notification name="BuyLindenDollarSuccess">
 		¡Gracias por tu pago!
@@ -3323,7 +3294,18 @@
 	<global name="You died and have been teleported to your home location">
 		Has muerto y has sido teleportado a tu Base.
 	</global>
-<<<<<<< HEAD
+	<notification name="LocalBitmapsUpdateFileNotFound">
+		[FNAME] no se ha podido actualizar porque el archivo ya no se encuentra.
+Desactivando futuras actualizaciones de este archivo.
+	</notification>
+	<notification name="LocalBitmapsUpdateFailedFinal">
+		[FNAME] se ha intentado abrir o descodificar durante [NRETRIES] intentos sin éxito, y ahora se considera roto.
+Desactivando futuras actualizaciones de este archivo.
+	</notification>
+	<notification name="LocalBitmapsVerifyFail">
+		Se ha intentado añadir un archivo de imagen [FNAME] no válido o ilegible, que no se puede abrir ni descodificar.
+Intento cancelado.
+	</notification>
 	<notification name="ConfirmClearDebugSearchURL">
 		¿Seguro que quieres limpiar la URL de búsqueda de depuración?
 		<usetemplate ignoretext="Confirmar limpieza de URL de búsqueda de depuración" name="okcancelignore" notext="Cancelar" yestext="Aceptar"/>
@@ -3638,18 +3620,4 @@
 Simulador actual:   [NEWVERSION]
 Simulador anterior: [OLDVERSION]
 	</notification>
-=======
-	<notification name="LocalBitmapsUpdateFileNotFound">
-		[FNAME] no se ha podido actualizar porque el archivo ya no se encuentra.
-Desactivando futuras actualizaciones de este archivo.
-	</notification>
-	<notification name="LocalBitmapsUpdateFailedFinal">
-		[FNAME] se ha intentado abrir o descodificar durante [NRETRIES] intentos sin éxito, y ahora se considera roto.
-Desactivando futuras actualizaciones de este archivo.
-	</notification>
-	<notification name="LocalBitmapsVerifyFail">
-		Se ha intentado añadir un archivo de imagen [FNAME] no válido o ilegible, que no se puede abrir ni descodificar.
-Intento cancelado.
-	</notification>
->>>>>>> dab915c1
 </notifications>