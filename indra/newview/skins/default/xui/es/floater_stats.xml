<?xml version="1.0" encoding="utf-8" standalone="yes"?>
<floater name="Statistics" title="ESTADÍSTICAS">
	<scroll_container name="statistics_scroll">
		<container_view name="statistics_view">
			<stat_view label="Básico" name="basic">
				<stat_bar label="FPS" name="fps"/>
				<stat_bar label="Ancho de banda" name="bandwidth"/>
				<stat_bar label="Pérdida de paquetes" name="packet_loss"/>
				<stat_bar label="Ping del Sim" name="ping"/>
			</stat_view>
			<stat_view label="Avanzado" name="advanced">
				<stat_view label="Renderización" name="render">
					<stat_bar label="KTris generados por fotograma" name="ktrisframe"/>
					<stat_bar label="KTris generados por segundo" name="ktrissec"/>
					<stat_bar label="Objetos en total" name="objs"/>
					<stat_bar label="Objetos nuevos" name="newobjs"/>
<<<<<<< HEAD
					<stat_bar label="Acierto caché objetos" name="object_cache_hits"/>
=======
					<stat_bar label="Índice de aciertos de caché de objetos" name="object_cache_hits"/>
>>>>>>> dab915c1
				</stat_view>
				<stat_view label="Textura" name="texture">
					<stat_bar label="Índice de aciertos de caché" name="texture_cache_hits"/>
					<stat_bar label="Latencia de lectura de caché" name="texture_cache_read_latency"/>
					<stat_bar label="Número" name="numimagesstat"/>
					<stat_bar label="Raw: número" name="numrawimagesstat"/>
					<stat_bar label="Mem GL" name="gltexmemstat"/>
					<stat_bar label="Mem Formateada" name="formattedmemstat"/>
					<stat_bar label="Mem Raw" name="rawmemstat"/>
					<stat_bar label="Bound Mem" name="glboundmemstat"/>
				</stat_view>
				<stat_view label="Red" name="network">
					<stat_bar label="Paquetes salientes" name="packetsinstat"/>
					<stat_bar label="Paquetes entrantes" name="packetsoutstat"/>
					<stat_bar label="Objetos" name="objectkbitstat"/>
					<stat_bar label="Textura" name="texturekbitstat"/>
					<stat_bar label="Activos" name="assetkbitstat"/>
					<stat_bar label="Capas" name="layerskbitstat"/>
					<stat_bar label="Entrando ahora" name="actualinkbitstat"/>
					<stat_bar label="Saliendo ahora" name="actualoutkbitstat"/>
					<stat_bar label="Operaciones VFS pendientes" name="vfspendingoperations"/>
				</stat_view>
			</stat_view>
			<stat_view label="Simulador" name="sim">
				<stat_bar label="Tiempo de dilación" name="simtimedilation"/>
				<stat_bar label="FPS en el Sim" name="simfps"/>
				<stat_bar label="FPS Física" name="simphysicsfps"/>
				<stat_view label="Detalles Física" name="physicsdetail">
					<stat_bar label="Pin de objetos" name="physicspinnedtasks"/>
					<stat_bar label="Objetos con bajo nivel de detalle" name="physicslodtasks"/>
					<stat_bar label="Memoria asignada" name="physicsmemoryallocated"/>
				</stat_view>
				<stat_bar name="simagentups" label="Actualiz. de agentes / s"/>
				<stat_bar name="simmainagents" label="Agentes principales"/>
				<stat_bar name="simchildagents" label="Agentes hijo"/>
				<stat_bar name="simobjects" label="Objetos" stat="simobjects"/>
				<stat_bar name="simactiveobjects" label="Objetos activos"/>
				<stat_bar name="simactivescripts" label="Scripts activos"/>
				<stat_bar name="simpctscriptsrun" label="Ejecuciones de script"/>
				<stat_bar name="simscripteps" label="Eventos de script"/>
				<stat_view name="simpathfinding" label="Pathfinding">
					<stat_bar name="simsimaistepmsec" label="  Tiempo paso IA"/>
					<stat_bar name="simsimskippedsilhouettesteps" label="  Pasos de silueta omitidos" unit_label="/s"/>
					<stat_bar name="simsimpctsteppedcharacters" label="  Caracteres actualizados"/>
				</stat_view>
				<stat_bar name="siminpps" label="Entrada paquetes"/>
				<stat_bar name="simoutpps" label="Salida paquetes"/>
				<stat_bar name="simpendingdownloads" label="Descargas pendientes"/>
				<stat_bar name="simpendinguploads" label="Subidas pendientes"/>
				<stat_bar name="simtotalunackedbytes" label="Bytes no reconocidos"/>
				<stat_view label="Tiempo (ms)" name="simperf">
					<stat_bar label="Tiempo total de los frames" name="simframemsec"/>
					<stat_bar label="Tiempo de red" name="simnetmsec"/>
					<stat_bar label="Tiempo de Física" name="simsimphysicsmsec"/>
					<stat_bar label="Tiempo de la simulación" name="simsimothermsec"/>
					<stat_bar label="Tiempo de los agentes" name="simagentmsec"/>
					<stat_bar label="Tiempo de las imágenes" name="simimagesmsec"/>
					<stat_bar label="Tiempo de los scripts" name="simscriptmsec"/>
					<stat_bar label="Tiempo libre" name="simsparemsec"/>
					<stat_view label="Datos de tiempo (ms)" name="timedetails">
						<stat_bar label="Paso de física" name="simsimphysicsstepmsec"/>
						<stat_bar label="Actualizar formas físicas" name="simsimphysicsshapeupdatemsec"/>
						<stat_bar label="Otros (Física)" name="simsimphysicsothermsec"/>
						<stat_bar label="Tiempo de suspensión" name="simsleepmsec"/>
						<stat_bar label="Bombeo E/S" name="simpumpiomsec"/>
					</stat_view>
				</stat_view>
			</stat_view>
		</container_view>
	</scroll_container>
</floater><|MERGE_RESOLUTION|>--- conflicted
+++ resolved
@@ -14,11 +14,7 @@
 					<stat_bar label="KTris generados por segundo" name="ktrissec"/>
 					<stat_bar label="Objetos en total" name="objs"/>
 					<stat_bar label="Objetos nuevos" name="newobjs"/>
-<<<<<<< HEAD
-					<stat_bar label="Acierto caché objetos" name="object_cache_hits"/>
-=======
 					<stat_bar label="Índice de aciertos de caché de objetos" name="object_cache_hits"/>
->>>>>>> dab915c1
 				</stat_view>
 				<stat_view label="Textura" name="texture">
 					<stat_bar label="Índice de aciertos de caché" name="texture_cache_hits"/>
