<?xml version="1.0" encoding="utf-8" standalone="yes"?>
<floater name="Hardware Settings Floater" title="CONFIGURACIÓN DEL HARDWARE">
	<text name="Filtering:">
		Filtrado:
	</text>
	<check_box label="Filtrado anisotrópico (más lento si se activa)" name="ani"/>
	<text name="antialiasing label">
		Antialiasing:
	</text>
	<combo_box label="Antialiasing" name="fsaa" width="94">
		<combo_box.item label="Desactivado" name="FSAADisabled"/>
		<combo_box.item label="2x" name="2x"/>
		<combo_box.item label="4x" name="4x"/>
		<combo_box.item label="8x" name="8x"/>
		<combo_box.item label="16x" name="16x"/>
	</combo_box>
	<text name="antialiasing restart">
		(requiere reiniciar el visor)
	</text>
	<spinner label="Gamma:" name="gamma"/>
	<text name="(brightness, lower is brighter)">
		(0 = brillo por defecto, más bajo = más brillo)
	</text>
	<text name="Enable VBO:">
		Activar VBO:
	</text>
	<check_box initial_value="true" label="Activar OpenGL Vertex Buffer Objects" name="vbo" tool_tip="En hardware moderno, habilitar esta opción mejora el rendimiento. Pero en hardware antiguo, el habilitarlo hace que, frecuentemente, se obtenga una implementación pobre de VBO, lo que puede provocarle caídas."/>
	<text name="tc label">
		Activar S3TC:
	</text>
<<<<<<< HEAD
	<check_box label="Activar compresión de texturas (requiere reiniciar)" name="texture compression" tool_tip="Comprime las texturas en la memoria de vídeo, permitiendo la carga de texturas de mayor resolución a costa de algo de calidad de color."/>
=======
	<check_box initial_value="verdadero" label="Activar la compresión de texturas (requiere reiniciar)" name="texture compression" tool_tip="Comprime las texturas de la memoria de vídeo, lo cual permite cargar texturas de una resolución más alta, pero con una cierta pérdida de calidad del color."/>
>>>>>>> dab915c1
	<slider label="Memoria para texturas (MB):" name="GraphicsCardTextureMemory" tool_tip="Cantidad de memoria asignada a las texturas. Por defecto es la memoria de la tarjeta de vídeo. Reducir esta cantidad puede mejorar el rendimiento, pero también hacer que las texturas se vean borrosas."/>
	<spinner label="Intensidad de la niebla:" name="fog"/>
	<button label="OK" label_selected="OK" name="OK"/>
</floater><|MERGE_RESOLUTION|>--- conflicted
+++ resolved
@@ -28,11 +28,7 @@
 	<text name="tc label">
 		Activar S3TC:
 	</text>
-<<<<<<< HEAD
-	<check_box label="Activar compresión de texturas (requiere reiniciar)" name="texture compression" tool_tip="Comprime las texturas en la memoria de vídeo, permitiendo la carga de texturas de mayor resolución a costa de algo de calidad de color."/>
-=======
 	<check_box initial_value="verdadero" label="Activar la compresión de texturas (requiere reiniciar)" name="texture compression" tool_tip="Comprime las texturas de la memoria de vídeo, lo cual permite cargar texturas de una resolución más alta, pero con una cierta pérdida de calidad del color."/>
->>>>>>> dab915c1
 	<slider label="Memoria para texturas (MB):" name="GraphicsCardTextureMemory" tool_tip="Cantidad de memoria asignada a las texturas. Por defecto es la memoria de la tarjeta de vídeo. Reducir esta cantidad puede mejorar el rendimiento, pero también hacer que las texturas se vean borrosas."/>
 	<spinner label="Intensidad de la niebla:" name="fog"/>
 	<button label="OK" label_selected="OK" name="OK"/>
