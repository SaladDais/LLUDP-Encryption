<?xml version="1.0" encoding="utf-8" standalone="yes"?>
<panel label="Región" name="General">
	<text name="region_text_lbl">
		Región:
	</text>
	<text name="region_text">
		desconocida
	</text>
	<text name="estate_id_lbl">
		ID de Estado:
	</text>
	<line_editor name="estate_id" initial_value="desconocido"/>
	<text name="version_channel_text_lbl">
		Versión:
	</text>
	<text name="version_channel_text" width="360">
		desconocida
	</text>
	<text name="grid_position_lbl">
		Pos. en la red:
	</text>
	<line_editor name="grid_position_x" initial_value="desconocida"/>
	<line_editor name="grid_position_y" initial_value="desconocida"/>
	<text name="region_type_lbl">
		Tipo:
	</text>
	<text name="region_type">
		desconocido
	</text>
	<check_box label="No permitir modificar el terreno" name="block_terraform_check"/>
	<check_box label="Prohibir volar" name="block_fly_check"/>
	<check_box label="Bloquear el vuelo sobre parcelas" name="block_fly_over_check" tool_tip="Extender las comprobaciones de acceso en vertical para impedir el vuelo sobre una parcela"/>
	<check_box label="Permitir el daño" name="allow_damage_check"/>
	<check_box label="Impedir los &apos;empujones&apos;" name="restrict_pushobject"/>
	<check_box label="Permitir la reventa de terreno" name="allow_land_resell_check"/>
	<check_box label="Permitir unir/dividir el terreno" name="allow_parcel_changes_check"/>
	<check_box label="Bloquear el mostrar el terreno en la búsqueda" name="block_parcel_search_check" tool_tip="Permitir que la gente vea esta región y sus parcelas en los resultados de la búsqueda."/>
<<<<<<< HEAD
	<check_box label="Permitir objetos de red" name="mesh_rez_enabled_check" tool_tip="Permitir que los usuarios creen objetos de red en esta región"/>
	<spinner label="Nº máximo de avatares" label_width="140" name="agent_limit_spin" width="180"/>
	<spinner label="Plus de objetos" label_width="140" name="object_bonus_spin" width="180"/>
=======
	<spinner label="Nº máximo de avatares" label_width="120" name="agent_limit_spin" width="180"/>
	<spinner label="Plus de objetos" label_width="120" name="object_bonus_spin" width="180"/>
>>>>>>> c97d191a
	<text label="Calificación" name="access_text">
		Calificación:
	</text>
	<icons_combo_box label="Moderado" name="access_combo">
		<icons_combo_box.item label="Adulto" name="Adult" value="42"/>
		<icons_combo_box.item label="Moderado" name="Mature" value="21"/>
		<icons_combo_box.item label="General" name="PG" value="13"/>
	</icons_combo_box>
	<button label="Aplicar" name="apply_btn"/>
	<button label="Teleportar a su Base a un Residente..." name="kick_btn" width="270"/>
	<button label="Teleportar a sus Bases a todos los Residentes..." name="kick_all_btn" width="270"/>
	<button label="Enviar un mensaje a toda la región..." name="im_btn" width="270"/>
	<button label="Administrar el Punto de Teleporte..." name="manage_telehub_btn" width="210"/>
</panel><|MERGE_RESOLUTION|>--- conflicted
+++ resolved
@@ -35,14 +35,8 @@
 	<check_box label="Permitir la reventa de terreno" name="allow_land_resell_check"/>
 	<check_box label="Permitir unir/dividir el terreno" name="allow_parcel_changes_check"/>
 	<check_box label="Bloquear el mostrar el terreno en la búsqueda" name="block_parcel_search_check" tool_tip="Permitir que la gente vea esta región y sus parcelas en los resultados de la búsqueda."/>
-<<<<<<< HEAD
-	<check_box label="Permitir objetos de red" name="mesh_rez_enabled_check" tool_tip="Permitir que los usuarios creen objetos de red en esta región"/>
 	<spinner label="Nº máximo de avatares" label_width="140" name="agent_limit_spin" width="180"/>
 	<spinner label="Plus de objetos" label_width="140" name="object_bonus_spin" width="180"/>
-=======
-	<spinner label="Nº máximo de avatares" label_width="120" name="agent_limit_spin" width="180"/>
-	<spinner label="Plus de objetos" label_width="120" name="object_bonus_spin" width="180"/>
->>>>>>> c97d191a
 	<text label="Calificación" name="access_text">
 		Calificación:
 	</text>
