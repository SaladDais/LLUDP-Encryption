--- conflicted
+++ resolved
@@ -3,28 +3,12 @@
 	<panel label="" name="sidepanel__inventory_panel">
 		<layout_stack name="inventory_layout_stack">
 			<layout_panel name="inbox_layout_panel">
-<<<<<<< HEAD
-				<panel label="" name="marketplace_inbox">
+				<panel name="marketplace_inbox">
 					<string name="InboxLabelWithArg">
 						Objetos recibidos ([NUM])
 					</string>
 					<string name="InboxLabelNoArg">
 						Objetos recibidos
-					</string>
-					<button label="Objetos recibidos" name="inbox_btn"/>
-					<text name="inbox_fresh_new_count">
-						[NUM] nuevos
-					</text>
-							<panel tool_tip="Arrastra items a tu inventario para usarlos">
-						<text name="inbox_inventory_placeholder">
-							Aquí se entregarán las compras realizadas en el mercado.
-=======
-				<panel name="marketplace_inbox">
-					<string name="InboxLabelWithArg">
-						Items recibidos ([NUM])
-					</string>
-					<string name="InboxLabelNoArg">
-						Items recibidos
 					</string>
 					<button label="Objetos recibidos"  name="inbox_btn"/>
 					<text name="inbox_fresh_new_count">
@@ -32,13 +16,10 @@
 					</text>
 					<panel tool_tip="Arrastra items a tu inventario para usarlos">
 						<text name="inbox_inventory_placeholder">
-
-							Aquí se entregarán las compras realizadas en Marketplace.
->>>>>>> 55de3e83
+							Aquí se entregarán las compras realizadas en el mercado.
 						</text>
 					</panel>
 				</panel>
-			</layout_panel>
 		</layout_stack>
 		<panel name="button_panel">
 			<layout_stack name="button_panel_ls">
