<?xml version="1.0" encoding="utf-8" standalone="yes" ?>
<floater name="toolbox floater" short_title="HERRAMIENTAS DE CONSTRUCCIÓN">
	<floater.string name="grid_screen_text">
		Pantalla
	</floater.string>
	<floater.string name="grid_local_text">
		Local
	</floater.string>
	<floater.string name="grid_world_text">
		Mundo
	</floater.string>
	<floater.string name="grid_reference_text">
		Referencia
	</floater.string>
	<floater.string name="grid_attachment_text">
		Accesorio
	</floater.string>
	<floater.string name="status_rotate">
		Arrastra las bandas de color para girar el objeto.
	</floater.string>
	<floater.string name="status_scale">
		Arrastra las bandas de color para girar el objeto.
	</floater.string>
	<floater.string name="status_move">
		Arrastra para mover, Mayús.+arrastrar para copiar.
	</floater.string>
	<floater.string name="status_modifyland">
		Mantén pulsado para modificar el terreno.
	</floater.string>
	<floater.string name="status_camera">
		Pulsa y arrastra para mover la cámara.
	</floater.string>
	<floater.string name="status_grab">
                Arrastra para mover: Ctrl, verticalmente; Ctrl+Mayúscula, girando.
	</floater.string>
	<floater.string name="status_place">
		Pulsa en el mundo para construir.
	</floater.string>
	<floater.string name="status_selectland">
		Pulsa y arrastra para seleccionar el terreno.
	</floater.string>
	<floater.string name="status_selectcount">
                [OBJ_COUNT] obj. seleccionados. Impacto en la parcela: [LAND_IMPACT].
	</floater.string>
	<floater.string name="status_remaining_capacity">
		Capacidad restante: [LAND_CAPACITY]. 
    </floater.string>
	<floater.string name="link_number">
		Número de grupo:
	</floater.string>
	<floater.string name="selected_faces">
		Caras:
	</floater.string>
	<button name="button focus" tool_tip="Visión"/>
	<button name="button move" tool_tip="Mover"/>
	<button name="button edit" tool_tip="Editar"/>
	<button name="button create" tool_tip="Crear"/>
	<button name="button land" tool_tip="Terreno"/>
	<text name="text status">
		Arrastra para mover, Mayús.+arrastrar para copiar.
	</text>
	<radio_group name="focus_radio_group">
		<radio_item label="Zoom" name="radio zoom"/>
		<radio_item label="Órbita (Ctrl)" name="radio orbit"/>
                <radio_item label="Panorámica (Ctrl+Mayúscula)" name="radio pan"/>
	</radio_group>
	<radio_group name="move_radio_group">
		<radio_item label="Mover" name="radio move"/>
		<radio_item label="Vertical (Ctrl)" name="radio lift"/>
                <radio_item label="Horizontal (Ctrl+Mayúscula)" name="radio spin"/>
	</radio_group>
	<radio_group name="edit_radio_group">
		<radio_item label="Mover" name="radio position"/>
		<radio_item label="Girar (Ctrl)" name="radio rotate"/>
		<radio_item label="Estirar (Ctrl+Mayús.)" name="radio stretch"/>
		<radio_item label="Elegir la cara" name="radio select face"/>
		<radio_item label="Alinear" name="radio align"/>
	</radio_group>
	<check_box label="Editar partes" name="checkbox edit linked parts"/>
	<button label="Enlazar" name="link_btn"/>
        <button label="Desenlazar" name="unlink_btn"/>
	<combo_box name="combobox grid mode" tool_tip="Elegir el tipo de ajuste de rejilla para posicionar el objeto.">
		<combo_box.item label="Rejilla mundial" name="World"/>
		<combo_box.item label="Rejilla local" name="Local"/>
		<combo_box.item label="Rejilla de referencia" name="Reference"/>
	</combo_box>
	<check_box label="Estirar ambos lados" name="checkbox uniform"/>
	<check_box label="Estirar texturas" name="checkbox stretch textures"/>
	<check_box label="Ajustar a la rejilla" name="checkbox snap to grid"/>
        <check_box label="Eje en primitiva raíz" name="checkbox actual root"/>
	<check_box label="Resaltar" name="checkbox show highlight"/>
        <button name="Options..." tool_tip="Mostrar opciones de rejilla."/>
	<button name="ToolCube" tool_tip="Cubo"/>
	<button name="ToolPrism" tool_tip="Prisma"/>
	<button name="ToolPyramid" tool_tip="Pirámide"/>
	<button name="ToolTetrahedron" tool_tip="Tetraedro"/>
	<button name="ToolCylinder" tool_tip="Cilindro"/>
	<button name="ToolHemiCylinder" tool_tip="Semicilindro"/>
	<button name="ToolCone" tool_tip="Cono"/>
	<button name="ToolHemiCone" tool_tip="Semicono"/>
	<button name="ToolSphere" tool_tip="Esfera"/>
	<button name="ToolHemiSphere" tool_tip="Semiesfera"/>
	<button name="ToolTorus" tool_tip="Toroide"/>
	<button name="ToolTube" tool_tip="Tubo"/>
	<button name="ToolRing" tool_tip="Anillo"/>
	<button name="ToolTree" tool_tip="Árbol"/>
	<button name="ToolGrass" tool_tip="Hierba"/>
        <check_box label="Mant. herramienta" name="checkbox sticky"/>
	<check_box label="Copiar selección" name="checkbox copy selection"/>
	<check_box label="Copia centrada" name="checkbox copy centers"/>
	<check_box label="Copia girada" name="checkbox copy rotates"/>
	<radio_group name="land_radio_group">
		<radio_item label="Seleccionar terreno" name="radio select land"/>
                <radio_item label="Nivelar" name="radio flatten"/>
		<radio_item label="Elevar" name="radio raise"/>
		<radio_item label="Rebajar" name="radio lower"/>
		<radio_item label="Suavizar" name="radio smooth"/>
		<radio_item label="Escarpar" name="radio noise"/>
		<radio_item label="Restablecer" name="radio revert"/>
	</radio_group>
	<text name="Bulldozer:">
		Excavadora:
	</text>
	<text name="Dozer Size:">
		Tamaño:
	</text>
	<text name="Strength:">
		Fuerza:
	</text>
	<button label="Aplicar" label_selected="Aplicar" name="button apply to selection" tool_tip="Modificar el terreno seleccionado."/>
	<text name="link_num_obj_count" tooltip="El número de objetos enlazados puede ser impreciso.">
		[DESC] [NUM]
	</text>
	<text name="selection_empty" width="115">
		Nada seleccionado.
	</text>
	<text name="remaining_capacity">
		[CAPACITY_STRING] [secondlife:///app/openfloater/object_weights Más información]
	</text>
	<tab_container name="Object Info Tabs">
		<panel label="General" name="General">
			<panel.string name="text deed continued">
				Ceder
	 		</panel.string>
			<panel.string name="text deed">
				Ceder
			</panel.string>
			<panel.string name="text modify info 1">
				Puedes modificar este objeto
			</panel.string>
			<panel.string name="text modify info 2">
				Puedes modificar estos objetos
			</panel.string>
			<panel.string name="text modify info 3">
				No puedes modificar este objeto
			</panel.string>
			<panel.string name="text modify info 4">
				No puedes modificar estos objetos
			</panel.string>
			<panel.string name="text modify info 5">
<<<<<<< HEAD
				No puedes modificar este objeto atravesando el límite de la región
			</panel.string>
			<panel.string name="text modify info 6">
				No puedes modificar estos objetos atravesando el límite de la región
=======
				No se puede modificar este objeto a través del límite de una región
			</panel.string>
			<panel.string name="text modify info 6">
				No se pueden modificar estos objetos a través del límite de una región
>>>>>>> d56a98de
			</panel.string>
			<panel.string name="text modify warning">
				Para configurar los permisos, debes seleccionar el objeto completo
			</panel.string>
			<panel.string name="Cost Default">
				Precio: L$
			</panel.string>
			<panel.string name="Cost Total">
				Precio total: L$
			</panel.string>
			<panel.string name="Cost Per Unit">
				Precio por: L$
			</panel.string>
			<panel.string name="Cost Mixed">
				Precio variable
			</panel.string>
			<panel.string name="Sale Mixed">
				Venta variable
			</panel.string>
			<panel.string name="multiple selection">
				Selección múltiple
			</panel.string>
			<text name="Name:">
				Nombre:
			</text>
			<text name="Description:">
				Descripción:
			</text>
			<text name="Creator:">
				Creador:
			</text>
			<text name="Owner:">
				Propietario:
			</text>
			<text name="Last Owner:">
                                Prop. Ant.:
			</text>
			<text name="Group:">
				Grupo:
			</text>
			<button name="button set group" tool_tip="Elige un grupo con el que compartir los permisos de este objeto."/>
			<check_box label="Compartir" name="checkbox share with group" tool_tip="Permite que todos los miembros del grupo compartan tus permisos de modificación en este objeto. Debes cederlo para activar las restricciones según los roles."/>
			<button label="Ceder" label_selected="Ceder" name="button deed" tool_tip="La cesión entrega este objeto con los permisos de  próximo propietario. Los objetos cedidos al grupo pueden ser a su vez cedidos por un oficial del mismo."/>
			<text name="label click action">
				Al tocarlo:
			</text>
			<combo_box name="clickaction">
				<combo_box.item label="Tocarlo (por defecto)" name="Touch/grab(default)"/>
				<combo_box.item label="Sentarse en el objeto" name="Sitonobject"/>
				<combo_box.item label="Comprar el objeto" name="Buyobject"/>
				<combo_box.item label="Pagar al objeto" name="Payobject"/>
				<combo_box.item label="Abrir el objeto" name="Open"/>
				<combo_box.item label="Enfocar el objeto" name="Zoom"/>
			</combo_box>
			<check_box label="En venta:" name="checkbox for sale"/>
<<<<<<< HEAD
	  		<combo_box name="sale type">
				<combo_box.item name="Copy" label="Copia"/>
                                <combo_box.item name="Contents" label="Contenido"/>
				<combo_box.item name="Original" label="Original"/>
			</combo_box>
			<spinner name="Edit Cost" label="Precio: L$"/>
			<button label="Aplicar" name="button mark for sale" tool_tip="Marcar/Actualizar objeto(s) en venta."/>
			<button label="Copiar claves" name="btnCopyKeys" tool_tip="Copia la clave de los objetos seleccionados al portapapeles."/>
			<check_box label="Mostrar en la búsqueda" name="search_check" tool_tip="Permitir que la gente vea este objeto en los resultados de la búsqueda."/>
=======
			<spinner label="L$" name="Edit Cost"/>
			<combo_box name="sale type">
				<combo_box.item label="Copia" name="Copy"/>
				<combo_box.item label="Contenidos" name="Contents"/>
				<combo_box.item label="Original" name="Original"/>
			</combo_box>
			<check_box label="Mostrar en la búsqueda" name="search_check" tool_tip="Dejar que la gente vea este objeto en los resultados de la búsqueda"/>
>>>>>>> d56a98de
			<panel name="perms_build">
				<text name="perm_modify">
					Puedes modificar este objeto
				</text>
				<text name="Anyone can:">
					Cualquiera puede:
				</text>
				<check_box label="Moverlo" name="checkbox allow everyone move"/>
				<check_box label="Copiarlo" name="checkbox allow everyone copy"/>
				<text name="Next owner can:">
					El próximo propietario puede:
				</text>
				<check_box label="Modificarlo" name="checkbox next owner can modify"/>
				<check_box label="Copiarlo" name="checkbox next owner can copy"/>
				<check_box label="Transferirlo" name="checkbox next owner can transfer" tool_tip="El próximo propietario puede dar o revender este objeto."/>
				<text name="B:">
					B:
				</text>
				<text name="O:">
					O:
				</text>
				<text name="G:">
					G:
				</text>
				<text name="E:">
					E:
				</text>
				<text name="N:">
					N:
				</text>
				<text name="F:">
					F:
				</text>
			</panel>
			<panel name="pathfinding_attrs_panel">
				<text name="pathfinding_attributes_label">
<<<<<<< HEAD
					Atributos Pathfinding:
				</text>
			</panel>
	  	</panel>
=======
					Atributos de pathfinding:
				</text>
			</panel>
		</panel>
>>>>>>> d56a98de
		<panel label="Objeto" name="Object">
			<check_box label="Bloqueado" name="checkbox locked" tool_tip="Evita que el objeto sea movido o borrado. Suele ser útil mientras se construye, para prevenir que se modifique o elimine sin querer."/>
			<check_box label="Físico" name="Physical Checkbox Ctrl" tool_tip="Permite que el objeto pueda ser empujado y se someta a las leyes de la gravedad."/>
			<check_box label="Temporal" name="Temporary Checkbox Ctrl" tool_tip="Provoca que el objeto desaparezca 1 minuto después de ser creado."/>
			<check_box label="Inmaterial" name="Phantom Checkbox Ctrl" tool_tip="Evita que el objeto no colisione con otros objetos o avatares."/>
			<text name="label position">
                                Posición (metros)
			</text>
			<spinner label="X" name="Pos X"/>
			<button  label="C" name="copypos" tool_tip="Copiar posición."/>
                        <spinner label="Y" name="Pos Y"/>
			<button label="P" name="pastepos" tool_tip="Copiar posición."/>
			<spinner label="Z" name="Pos Z"/>
			<button label="p" name="pasteposclip" tool_tip="Pegar posición desde el portapapeles."/>
			<text name="label size">
                                Tamaño (metros)
			</text>
			<spinner label="X" name="Scale X"/>
			<button label="C" name="copysize" tool_tip="Copiar tamaño."/>
			<spinner label="Y" name="Scale Y"/>
			<button label="P" name="pastesize" tool_tip="Pegar tamaño."/>
			<spinner label="Z" name="Scale Z"/>
			<button label="p" name="pastesizeclip" tool_tip="Pegar tamaño desde el portapapeles."/>
			<text name="label rotation">
                                Rotación (grados)
			</text>
			<spinner label="X" name="Rot X"/>
			<button label="C" name="copyrot" tool_tip="Copiar rotación."/>
			<spinner label="Y" name="Rot Y"/>
			<button label="P" name="pasterot" tool_tip="Pegar rotación."/>
			<spinner label="Z" name="Rot Z"/>
			<button label="p" name="pasterotclip" tool_tip="Pegar rotación desde el portapapeles."/>
			<text name="edit_object">
				Paráms. del objeto:
			</text>
			<button label="Copiar" name="copyparams" tool_tip="Copiar parámetros al portapapeles."/>
                        <button label="Pegar" name="pasteparams" tool_tip="Pegar parámetros desde el portapapeles."/>
			<combo_box name="comboBaseType">
				<combo_box.item label="Cubo" name="Box"/>
				<combo_box.item label="Cilindro" name="Cylinder"/>
				<combo_box.item label="Prisma" name="Prism"/>
				<combo_box.item label="Esfera" name="Sphere"/>
				<combo_box.item label="Toroide" name="Torus"/>
				<combo_box.item label="Tubo" name="Tube"/>
                                <combo_box.item label="Anillo" name="Ring"/>
				<combo_box.item label="Esculpido" name="Sculpted"/>
				<combo_item name="PathLineProfileHalfCircle" label="Línea->Semicírculo"/>
				<combo_item name="PathCircleProfileHalfCircle" label="Círculo->Semicírculo"/>
				<combo_item name="PathCircle2ProfileSquare" label="Círculo2->Cuadrado"/>
				<combo_item name="PathCircle2ProfileTriangle" label="Círculo2->Triángulo"/>
				<combo_item name="PathCircle2ProfileCircle" label="Círculo2->Círculo"/>
				<combo_item name="PathCircle2ProfileHalfCircle" label="Círculo2->Semicírculo"/>
				<combo_item name="PathTestProfileSquare" label="Test->Cuadrado"/>
				<combo_item name="PathTestProfileTriangle" label="Test->Triángulo"/>
				<combo_item name="PathTestProfileCircle" label="Test->Círculo"/>
				<combo_item name="PathTestProfileHalfCircle" label="Test->Semicírculo"/>
				<combo_item name="Path33Profile0" label="33->Círculo"/>
				<combo_item name="Path33Profile1" label="33->Cuadrado"/>
				<combo_item name="Path33Profile2" label="33->Triángulo"/>
				<combo_item name="Path33Profile5" label="33->Semicírculo" />
			</combo_box>
			<text name="text cut">
				Corte (inicio/fin)
			</text>
			<spinner label="I" name="cut begin"/>
			<spinner label="F" name="cut end"/>
			<text name="text hollow">
				Hueco
			</text>
			<text name="text skew">
				Sesgo
			</text>
			<text name="Hollow Shape">
				Forma del hueco
			</text>
			<combo_box name="hole">
				<combo_box.item label="Por defecto" name="Default"/>
                                <combo_box.item label="Circular" name="Circle"/>
				<combo_box.item label="Cuadrado" name="Square"/>
                                <combo_box.item label="Triangular" name="Triangle"/>
			</combo_box>
			<text name="text twist">
				Torsión (inicio/fin)
			</text>
			<spinner label="I" name="Twist Begin"/>
			<spinner label="F" name="Twist End"/>
			<text name="scale_taper">
				Biselado
			</text>
			<text name="scale_hole">
				Tamaño del hueco
			</text>
			<spinner label="X" name="Taper Scale X"/>
			<spinner label="Y" name="Taper Scale Y"/>
			<text name="text topshear">
				Inclinación superior
			</text>
			<spinner label="X" name="Shear X"/>
			<spinner label="Y" name="Shear Y"/>
			<text name="advanced_cut">
				Corte del perfil (inicio/fin)
			</text>
			<text name="advanced_dimple">
				Abolladura (inicio/fin)
			</text>
                        <text name="advanced_slice">
				Troceado (inicio/fin)
			</text>
			<spinner label="I" name="Path Limit Begin"/>
			<spinner label="F" name="Path Limit End"/>
			<text name="text taper2" tool_tip="No funciona en todos los tipos de primitiva.">
				Perfil del biselado
			</text>
			<spinner label="X" name="Taper X"/>
			<spinner label="Y" name="Taper Y"/>
                        <text name="text radius delta">
				Radio
			</text>
			<text name="text revolutions">
				Giros
			</text>
                        <texture_picker label="Textura para escultura" name="sculpt texture control" tool_tip="Pulse para elegir una imagen"/>
			<check_box label="Reflejar" name="sculpt mirror control" tool_tip="Voltea la primitiva esculpida siguiendo el eje X"/>
			<check_box label="Volver del revés" name="sculpt invert control" tool_tip="Invierte los valores de las primitivas esculpidas, haciendo aparecer fuera lo de dentro"/>
			<text name="label sculpt type">
				Tipo de unión
			</text>
			<combo_box name="sculpt type control">
				<combo_box.item label="Esfera" name="Sphere"/>
				<combo_box.item label="Toroide" name="Torus"/>
				<combo_box.item label="Plano / Ninguno" name="Plane"/>
				<combo_box.item label="Cilindro" name="Cylinder"/>
			</combo_box>
		</panel>
		<panel label="Caract." name="Features">
                        <panel.string name="None">
                                Ninguno
                        </panel.string>
                        <panel.string name="Prim">
                                Prim
                        </panel.string>
                        <panel.string name="Convex Hull">
                                Convexo
                        </panel.string>
			<text name="select_single">
				Selecciona una sola primitiva para poder editarla.
			</text>
			<text name="edit_object">
				Editar las características del objeto:
			</text>
			<check_box label="Flexibilidad" name="Flexible1D Checkbox Ctrl" tool_tip="Permite que el objeto flexione en el eje Z (sólo del lado del cliente)."/>
			<spinner label="Blandura" name="FlexNumSections"/>
                        <spinner label="Gravedad" name="FlexGravity"/>
			<spinner label="Fricción" name="FlexFriction"/>
			<spinner label="Viento" name="FlexWind"/>
			<spinner label="Tirantez" name="FlexTension"/>
			<spinner label="Fuerza en X" name="FlexForceX"/>
			<spinner label="Fuerza en Y" name="FlexForceY"/>
			<spinner label="Fuerza en Z" name="FlexForceZ"/>
                        <check_box label="Luz" name="Light Checkbox Ctrl" tool_tip="Permite que el objeto emita luz."/>
			<color_swatch name="colorswatch" tool_tip="Pulsa para elegir el color."/>
		 	<texture_picker name="light texture control" tool_tip="Pulsa para elegir una imagen para proyectar (sólo tiene efecto con la renderización deferida activada)."/>
		  	<spinner label="Intensidad" name="Light Intensity"/>
		  	<spinner label="FOV" name="Light FOV"/>
		  	<spinner label="Radio" name="Light Radius"/>
		  	<spinner label="Foco" name="Light Focus"/>
		  	<spinner label="Atenuación" name="Light Falloff"/>
		  	<spinner label="Ambiental" name="Light Ambiance"/>
			<text name="label physicsshapetype">
				Tipo de forma física:
			</text>
			<combo_box name="Physics Shape Type Combo Ctrl" tool_tip="Elige el tipo de forma física."/>
			<combo_box name="material">
				<combo_box.item label="Piedra" name="Stone"/>
				<combo_box.item label="Metal" name="Metal"/>
				<combo_box.item label="Cristal" name="Glass"/>
				<combo_box.item label="Madera" name="Wood"/>
				<combo_box.item label="Carne" name="Flesh"/>
				<combo_box.item label="Plástico" name="Plastic"/>
				<combo_box.item label="Goma" name="Rubber"/>
			</combo_box>
			<spinner label="Gravedad" name="Physics Gravity"/>
			<spinner label="Fricción" name="Physics Friction"/>
                        <spinner label="Densidad *100 kg/m^3" name="Physics Density"/>
			<spinner label="Rebote" name="Physics Restitution"/>
		</panel>
		<panel label="Textura" name="Texture">
			<panel.string name="string repeats per meter">
				Repeticiones/metro
			</panel.string>
			<panel.string name="string repeats per face">
				Repeticiones/cara
			</panel.string>
                        <texture_picker label="Textura" name="texture control" tool_tip="Pulsa para elegir una imagen."/>
                        <color_swatch label="Color" name="colorswatch" tool_tip="Pulsa para abrir el selector de color."/>
			<text name="color trans">
				Transparencia %
			</text>
			<text name="glow label">
				Resplandor
			</text>
			<check_box label="Brillo al máximo" name="checkbox fullbright"/>
			<text name="tex gen">
				Detallado
			</text>
			<combo_box name="combobox texgen">
				<combo_box.item label="Por defecto" name="Default"/>
				<combo_box.item label="Plano" name="Planar"/>
			</combo_box>
			<text name="label shininess">
				Brillantez
			</text>
			<combo_box name="combobox shininess">
				<combo_box.item label="Ninguna" name="None"/>
				<combo_box.item label="Baja" name="Low"/>
				<combo_box.item label="Media" name="Medium"/>
                                <combo_box.item label="Alta" name="High"/>
			</combo_box>
			<text name="label bumpiness">
				Relieve
			</text>
			<combo_box name="combobox bumpiness">
				<combo_box.item label="Ninguno" name="None"/>
				<combo_box.item label="Brillo" name="Brightness"/>
				<combo_box.item label="Oscuro" name="Darkness"/>
				<combo_box.item label="Grano de madera" name="woodgrain"/>
				<combo_box.item label="Corteza" name="bark"/>
				<combo_box.item label="Ladrillos" name="bricks"/>
				<combo_box.item label="Ajedrezado" name="checker"/>
				<combo_box.item label="Hormigón" name="concrete"/>
				<combo_box.item label="Alicatado" name="crustytile"/>
				<combo_box.item label="Piedra cortada" name="cutstone"/>
				<combo_box.item label="Discos" name="discs"/>
				<combo_box.item label="Grava" name="gravel"/>
				<combo_box.item label="Placa de Petri" name="petridish"/>
				<combo_box.item label="Revestimiento" name="siding"/>
				<combo_box.item label="Baldosa de piedra" name="stonetile"/>
				<combo_box.item label="Estucado" name="stucco"/>
				<combo_box.item label="Succión" name="suction"/>
				<combo_box.item label="Tejido" name="weave"/>
			</combo_box>
			<check_box label="Alinear las caras del plano" name="checkbox planar align" tool_tip="Alinear texturas en todas las caras seleccionadas con la última cara seleccionada. Requiere la representación de texturas en el plano."/>
			<text name="rpt">
				Repeticiones/cara
			</text>
			<spinner label="Horizontal (U)" name="TexScaleU"/>
			<check_box label="Voltear" name="checkbox flip s"/>
			<spinner label="Vertical (V)" name="TexScaleV"/>
			<check_box label="Voltear" name="checkbox flip t"/>
			<spinner label="Rotación˚" name="TexRot"/>
			<spinner label="Repeticiones/metro" name="rptctrl"/>
			<button label="Aplicar" label_selected="Aplicar" name="button apply"/>
			<text name="tex offset">
				Despl. de textura
			</text>
			<text name="tex params">
				Parám. de textura
			</text>
			<spinner label="Horizontal (U)" name="TexOffsetU"/>
			<button label="Copiar" name="copytextures" tool_tip="Copiar parámetros al portapapeles."/>
			<spinner label="Vertical (V)" name="TexOffsetV"/>
			<button label="Pegar" name="pastetextures" tool_tip="Pegar parámetros desde el portapapeles"/>
			<panel name="Add_Media">
				<text name="media_tex">
			  		Medios
				</text>
				<button name="add_media" tool_tip="Añadir medio."/>
				<button name="delete_media" tool_tip="Borrar esta textura de medio."/>
				<button tool_tip="Editar este medio." name="edit_media"/>
                                <button label="Alinear" label_selected="Alinear" name="button align" tool_tip="Alinear la textura de medio (primero debe cargarse)."/>
			</panel>
	   	</panel>
	   	<panel label="Contenido" name="Contents">
			<button label="Nuevo script" label_selected="Nuevo script" name="button new script"/>
			<button label="Permisos" name="button permissions"/>
			<button label="Refrescar" name="button refresh"/>
		</panel>
	</tab_container>
	<panel name="land info panel">
		<text name="label_parcel_info">
			Información de la parcela
		</text>
		<text name="label_area_price">
			Precio: L$[PRICE] por [AREA] m²
		</text>
		<text name="label_area">
			Área: [AREA] m²
		</text>
		<button label="Acerca del terreno" label_selected="Acerca del terreno" name="button about land"/>
		<check_box label="Mostrar propietarios" name="checkbox show owners" tool_tip="Colorear las parcelas según su propietario: Verde = Su terreno / Agua = Terreno de sus grupos / Rojo = Propiedad de otros / Amarillo = En venta / Morado = Para subasta / Gris = Público"/>
		<text name="label_parcel_modify">
			Modificar parcela
		</text>
		<button label="Segregar" label_selected="Segregar" name="button subdivide land"/>
		<button label="Unir" label_selected="Unir" name="button join land"/>
		<text name="label_parcel_trans">
			Transacciones de terreno
		</text>
		<button label="Comprar terreno" label_selected="Comprar terreno" name="button buy land"/>
		<button label="Abandonar terreno" label_selected="Abandonar terreno" name="button abandon land"/>
	</panel>
</floater><|MERGE_RESOLUTION|>--- conflicted
+++ resolved
@@ -158,17 +158,10 @@
 				No puedes modificar estos objetos
 			</panel.string>
 			<panel.string name="text modify info 5">
-<<<<<<< HEAD
 				No puedes modificar este objeto atravesando el límite de la región
 			</panel.string>
 			<panel.string name="text modify info 6">
 				No puedes modificar estos objetos atravesando el límite de la región
-=======
-				No se puede modificar este objeto a través del límite de una región
-			</panel.string>
-			<panel.string name="text modify info 6">
-				No se pueden modificar estos objetos a través del límite de una región
->>>>>>> d56a98de
 			</panel.string>
 			<panel.string name="text modify warning">
 				Para configurar los permisos, debes seleccionar el objeto completo
@@ -224,7 +217,6 @@
 				<combo_box.item label="Enfocar el objeto" name="Zoom"/>
 			</combo_box>
 			<check_box label="En venta:" name="checkbox for sale"/>
-<<<<<<< HEAD
 	  		<combo_box name="sale type">
 				<combo_box.item name="Copy" label="Copia"/>
                                 <combo_box.item name="Contents" label="Contenido"/>
@@ -234,15 +226,6 @@
 			<button label="Aplicar" name="button mark for sale" tool_tip="Marcar/Actualizar objeto(s) en venta."/>
 			<button label="Copiar claves" name="btnCopyKeys" tool_tip="Copia la clave de los objetos seleccionados al portapapeles."/>
 			<check_box label="Mostrar en la búsqueda" name="search_check" tool_tip="Permitir que la gente vea este objeto en los resultados de la búsqueda."/>
-=======
-			<spinner label="L$" name="Edit Cost"/>
-			<combo_box name="sale type">
-				<combo_box.item label="Copia" name="Copy"/>
-				<combo_box.item label="Contenidos" name="Contents"/>
-				<combo_box.item label="Original" name="Original"/>
-			</combo_box>
-			<check_box label="Mostrar en la búsqueda" name="search_check" tool_tip="Dejar que la gente vea este objeto en los resultados de la búsqueda"/>
->>>>>>> d56a98de
 			<panel name="perms_build">
 				<text name="perm_modify">
 					Puedes modificar este objeto
@@ -279,17 +262,15 @@
 			</panel>
 			<panel name="pathfinding_attrs_panel">
 				<text name="pathfinding_attributes_label">
-<<<<<<< HEAD
+					Atributos de pathfinding:
+				</text>
+			</panel>
+			<panel name="pathfinding_attrs_panel">
+				<text name="pathfinding_attributes_label">
 					Atributos Pathfinding:
 				</text>
 			</panel>
 	  	</panel>
-=======
-					Atributos de pathfinding:
-				</text>
-			</panel>
-		</panel>
->>>>>>> d56a98de
 		<panel label="Objeto" name="Object">
 			<check_box label="Bloqueado" name="checkbox locked" tool_tip="Evita que el objeto sea movido o borrado. Suele ser útil mientras se construye, para prevenir que se modifique o elimine sin querer."/>
 			<check_box label="Físico" name="Physical Checkbox Ctrl" tool_tip="Permite que el objeto pueda ser empujado y se someta a las leyes de la gravedad."/>
