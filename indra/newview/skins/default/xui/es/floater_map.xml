<?xml version="1.0" encoding="utf-8" standalone="yes"?>
<<<<<<< HEAD
<floater name="Map">
=======
<floater name="Map" title="MINIMAPA">
>>>>>>> f6b8bfd3
	<floater.string name="ToolTipMsg">
		[AGENT][REGION](Haz doble clic para abrir el mapa, mayús. y arrastra para obtener una panorámica)
	</floater.string>
	<floater.string name="AltToolTipMsg">
		[REGION](Haz doble clic para teleportarte, mayús. y arrastra para obtener una panorámica)
	</floater.string>
	<floater.string name="mini_map_caption">
		Minimapa
	</floater.string>
	<text label="N" name="floater_map_north" text="N">
		N
	</text>
	<text label="E" name="floater_map_east" text="E">
		E
	</text>
	<text label="O" name="floater_map_west" text="O">
		O
	</text>
	<text label="S" name="floater_map_south" text="S">
		S
	</text>
	<text label="SE" name="floater_map_southeast" text="SE">
		SE
	</text>
	<text label="NE" name="floater_map_northeast" text="NE">
		NE
	</text>
	<text label="SO" name="floater_map_southwest" text="SO">
		SO
	</text>
	<text label="NW" name="floater_map_northwest" text="NO">
		NO
	</text>
</floater><|MERGE_RESOLUTION|>--- conflicted
+++ resolved
@@ -1,9 +1,5 @@
 <?xml version="1.0" encoding="utf-8" standalone="yes"?>
-<<<<<<< HEAD
-<floater name="Map">
-=======
-<floater name="Map" title="MINIMAPA">
->>>>>>> f6b8bfd3
+<floater name="Map" title="">
 	<floater.string name="ToolTipMsg">
 		[AGENT][REGION](Haz doble clic para abrir el mapa, mayús. y arrastra para obtener una panorámica)
 	</floater.string>
