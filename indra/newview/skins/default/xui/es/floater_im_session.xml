<?xml version="1.0" encoding="utf-8" standalone="yes"?>
<floater name="panel_im">
<<<<<<< HEAD
	<layout_stack name="ls_control_panel">
		<layout_panel name="gprofile_panel">
			<button name="group_info_btn" tool_tip="Mostrar el perfil de este grupo"/>
		</layout_panel>
		<layout_panel name="profile_panel">	  
			<button name="view_profile_btn" tool_tip="Mostrar el perfil de este residente"/>
		</layout_panel>
		<layout_panel name="trans_panel">             
			<button tool_tip="Usar el servicio de traducción de Google" name="translate_btn"/>       
		</layout_panel>      
		<layout_panel name="friend_panel">
			<button tool_tip="Ofrecer amistad a este residente" name="add_friend_btn"/>
		</layout_panel>
		<layout_panel name="tp_panel">
			<button tool_tip="Convocar / Ofrecer teleporte a este residente" name="teleport_btn"/>
		</layout_panel>
		<layout_panel name="share_panel">
			<button tool_tip="Enviar un elemento de tu inventario a este residente" name="share_btn"/>
		</layout_panel>
		<layout_panel name="pay_panel">
			<button tool_tip="Enviar dinero a este residente" name="pay_btn"/>
		</layout_panel>
		<layout_panel name="call_btn_panel">              
			<button tool_tip="Añadir voz a este chat" name="call_btn"/>
		</layout_panel>
		<layout_panel name="end_call_btn_panel">
			<button tool_tip="Finalizar llamada de voz" name="end_call_btn"/>
		</layout_panel>
		<layout_panel name="voice_ctrls_btn_panel">             
			<button tool_tip="Controles de voz" name="voice_ctrls_btn"/>
		</layout_panel>
		<layout_panel name="im_history_btn_panel">             
			<button tool_tip="Abre el historial de chat con este residente o grupo" name="im_history_btn"/>
		</layout_panel>
	</layout_stack>
	<check_box label="Especificar visor" name="FSSupportGroupChatPrefix_toggle" tool_tip="Añade (FS) al principio de tus mensajes para ayudar al equipo de soporte a determinar si tu pregunta se refiere a Phoenix o a Firestorm. ¡Se agradece tu ayuda para evitar confusiones!"/>
	<button tool_tip="Enviar información de tu sistema" name="send_sysinfo_btn"/>	
	<layout_stack name="im_panels">
		<layout_panel name="panel_im_control_lp">
			<line_editor label="A" name="chat_editor"/>
		</layout_panel>
	</layout_stack>
=======
	<floater.string name="call_btn_start">
		Conv_toolbar_open_call
	</floater.string>
	<floater.string name="call_btn_stop">
		Conv_toolbar_hang_up
	</floater.string>
	<floater.string name="collapseline_icon" value="Conv_collapse_to_one_line"/>
	<floater.string name="expandline_icon" value="Conv_expand_one_line"/>
	<floater.string name="collapse_icon" value="Conv_toolbar_collapse"/>
	<floater.string name="expand_icon" value="Conv_toolbar_expand"/>
	<floater.string name="tear_off_icon" value="Conv_toolbar_arrow_ne"/>
	<floater.string name="return_icon" value="Conv_toolbar_arrow_sw"/>
	<floater.string name="participant_added" value="[NAME] ha sido invitado a la conversación."/>
	<floater.string name="multiple_participants_added" value="[NAME] han sido invitados a la conversación."/>
	<floater.string name="tooltip_to_separate_window" value="Mover esta conversación a otra ventana"/>
	<floater.string name="tooltip_to_main_window" value="Volver a poner esta conversación en la ventana principal"/>
	<floater.string name="start_call_button_tooltip" value="Abrir conexión de voz"/>
	<floater.string name="end_call_button_tooltip" value="Cerrar la conexión de voz"/>
	<floater.string name="expcol_button_not_tearoff_tooltip" value="Cerrar este panel"/>
	<floater.string name="expcol_button_tearoff_and_expanded_tooltip" value="Cerrar la lista de participantes"/>
	<floater.string name="expcol_button_tearoff_and_collapsed_tooltip" value="Expandir la lista de participantes"/>
	<view name="contents_view">
		<layout_stack name="main_stack">
			<layout_panel name="toolbar_panel">
				<menu_button name="view_options_btn" tool_tip="Opciones de vista/orden"/>
				<menu_button name="gear_btn" tool_tip="Acciones en la persona seleccionada"/>
				<button name="add_btn" tool_tip="Añadir alguien a esta conversación"/>
				<button name="voice_call_btn" tool_tip="Abrir conexión de voz"/>
				<button name="close_btn" tool_tip="Finalizar esta conversación"/>
				<button name="expand_collapse_btn" tool_tip="Cerrar/expandir este panel"/>
			</layout_panel>
			<layout_panel name="body_panel">
				<layout_stack name="im_panels">
					<layout_panel name="right_part_holder">
						<panel name="trnsAndChat_panel">
							<layout_stack name="translate_and_chat_stack">
								<layout_panel name="translate_chat_checkbox_lp">
									<check_box label="Traducir el chat" name="translate_chat_checkbox"/>
								</layout_panel>
							</layout_stack>
						</panel>
					</layout_panel>
				</layout_stack>
			</layout_panel>
			<layout_panel name="chat_layout_panel">
				<layout_stack name="input_panels">
					<layout_panel name="input_editor_layout_panel">
						<chat_editor label="A" name="chat_editor"/>
					</layout_panel>
					<layout_panel name="input_button_layout_panel">
						<button name="minz_btn" tool_tip="Muestra/oculta el panel de mensajes"/>
					</layout_panel>
				</layout_stack>
			</layout_panel>
		</layout_stack>
	</view>
>>>>>>> f6282b17
</floater><|MERGE_RESOLUTION|>--- conflicted
+++ resolved
@@ -1,49 +1,5 @@
 <?xml version="1.0" encoding="utf-8" standalone="yes"?>
 <floater name="panel_im">
-<<<<<<< HEAD
-	<layout_stack name="ls_control_panel">
-		<layout_panel name="gprofile_panel">
-			<button name="group_info_btn" tool_tip="Mostrar el perfil de este grupo"/>
-		</layout_panel>
-		<layout_panel name="profile_panel">	  
-			<button name="view_profile_btn" tool_tip="Mostrar el perfil de este residente"/>
-		</layout_panel>
-		<layout_panel name="trans_panel">             
-			<button tool_tip="Usar el servicio de traducción de Google" name="translate_btn"/>       
-		</layout_panel>      
-		<layout_panel name="friend_panel">
-			<button tool_tip="Ofrecer amistad a este residente" name="add_friend_btn"/>
-		</layout_panel>
-		<layout_panel name="tp_panel">
-			<button tool_tip="Convocar / Ofrecer teleporte a este residente" name="teleport_btn"/>
-		</layout_panel>
-		<layout_panel name="share_panel">
-			<button tool_tip="Enviar un elemento de tu inventario a este residente" name="share_btn"/>
-		</layout_panel>
-		<layout_panel name="pay_panel">
-			<button tool_tip="Enviar dinero a este residente" name="pay_btn"/>
-		</layout_panel>
-		<layout_panel name="call_btn_panel">              
-			<button tool_tip="Añadir voz a este chat" name="call_btn"/>
-		</layout_panel>
-		<layout_panel name="end_call_btn_panel">
-			<button tool_tip="Finalizar llamada de voz" name="end_call_btn"/>
-		</layout_panel>
-		<layout_panel name="voice_ctrls_btn_panel">             
-			<button tool_tip="Controles de voz" name="voice_ctrls_btn"/>
-		</layout_panel>
-		<layout_panel name="im_history_btn_panel">             
-			<button tool_tip="Abre el historial de chat con este residente o grupo" name="im_history_btn"/>
-		</layout_panel>
-	</layout_stack>
-	<check_box label="Especificar visor" name="FSSupportGroupChatPrefix_toggle" tool_tip="Añade (FS) al principio de tus mensajes para ayudar al equipo de soporte a determinar si tu pregunta se refiere a Phoenix o a Firestorm. ¡Se agradece tu ayuda para evitar confusiones!"/>
-	<button tool_tip="Enviar información de tu sistema" name="send_sysinfo_btn"/>	
-	<layout_stack name="im_panels">
-		<layout_panel name="panel_im_control_lp">
-			<line_editor label="A" name="chat_editor"/>
-		</layout_panel>
-	</layout_stack>
-=======
 	<floater.string name="call_btn_start">
 		Conv_toolbar_open_call
 	</floater.string>
@@ -100,5 +56,4 @@
 			</layout_panel>
 		</layout_stack>
 	</view>
->>>>>>> f6282b17
 </floater>