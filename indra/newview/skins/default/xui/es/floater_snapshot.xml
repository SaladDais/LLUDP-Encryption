--- conflicted
+++ resolved
@@ -3,14 +3,6 @@
 	<floater.string name="unknown">
 		desconocido
 	</floater.string>
-<<<<<<< HEAD
-	<radio_group label="Tipo de foto" name="snapshot_type_radio">
-		<radio_item label="Enviar por correo electrónico" name="postcard"/>
-		<radio_item label="Guardar en mi inventario ([AMOUNT] L$)" name="texture"/>
-		<radio_item label="Guardar en mi ordenador" name="local"/>
-		<radio_item label="Subir a Flickr" name="flickr"/>
-	</radio_group>
-=======
 	<string name="postcard_progress_str">
 		Enviando el correo electrónico
 	</string>
@@ -51,74 +43,9 @@
 	<text name="image_res_text">
 		[WIDTH] x [HEIGHT] px
 	</text>
->>>>>>> f6b8bfd3
 	<text name="file_size_label">
-		[SIZE] KB
+		[SIZE] kB
 	</text>
-<<<<<<< HEAD
-	<button label="Actualizar" name="new_snapshot_btn"/>
-	<button label="Enviar" name="send_btn"/>
-	<button label="Guardar" name="upload_btn"/>
-	<flyout_button label="Guardar" name="save_btn" tool_tip="Guardar la imagen en un archivo">
-		<flyout_button.item label="Guardar" name="save_item"/>
-		<flyout_button.item label="Guardar como..." name="saveas_item"/>
-	</flyout_button>
-	<button label="Más" name="more_btn" tool_tip="Opciones avanzadas"/>
-	<button label="Menos" name="less_btn" tool_tip="Opciones avanzadas"/>
-	<button label="Cancelar" name="discard_btn"/>
-	<text name="type_label2">
-		Tamaño
-	</text>
-	<text name="format_label">
-		Formato
-	</text>
-	<combo_box label="Resolución" name="postcard_size_combo">
-		<combo_box.item label="Ventana actual" name="CurrentWindow"/>
-		<combo_box.item label="640x480" name="640x480"/>
-		<combo_box.item label="800x600" name="800x600"/>
-		<combo_box.item label="1024x768" name="1024x768"/>
-		<combo_box.item label="Personalizado" name="Custom"/>
-	</combo_box>
-	<combo_box label="Resolución" name="texture_size_combo">
-		<combo_box.item label="Ventana actual" name="CurrentWindow"/>
-		<combo_box.item label="Pequeña (128x128)" name="Small(128x128)"/>
-		<combo_box.item label="Mediana (256x256)" name="Medium(256x256)"/>
-		<combo_box.item label="Grande (512x512)" name="Large(512x512)"/>
-		<combo_box.item label="Personalizado" name="Custom"/>
-	</combo_box>
-	<combo_box label="Resolución" name="local_size_combo">
-		<combo_box.item label="Ventana actual" name="CurrentWindow"/>
-		<combo_box.item label="320x240" name="320x240"/>
-		<combo_box.item label="640x480" name="640x480"/>
-		<combo_box.item label="800x600" name="800x600"/>
-		<combo_box.item label="1024x768" name="1024x768"/>
-		<combo_box.item label="1280x1024" name="1280x1024"/>
-		<combo_box.item label="1600x1200" name="1600x1200"/>
-		<combo_box.item label="Personalizado" name="Custom"/>
-	</combo_box>
-	<combo_box label="Formato" name="local_format_combo">
-		<combo_box.item label="PNG" name="PNG"/>
-		<combo_box.item label="JPEG" name="JPEG"/>
-		<combo_box.item label="BMP" name="BMP"/>
-	</combo_box>
-	<spinner label="Ancho" name="snapshot_width"/>
-	<spinner label="Alto" name="snapshot_height"/>
-	<check_box label="Mantener las proporciones" name="keep_aspect_check"/>
-	<slider label="Calidad de la imagen" name="image_quality_slider"/>
-	<text name="layer_type_label">
-		Captura:
-	</text>
-	<combo_box label="Capas de imagen" name="layer_types">
-		<combo_box.item label="Colores" name="Colors"/>
-		<combo_box.item label="Profundidad" name="Depth"/>
-	</combo_box>
-	<check_box label="Interfaz" name="ui_check"/>
-	<check_box label="HUDs" name="hud_check"/>
-	<check_box label="Mantener abierto después de guardar" name="keep_open_check"/>
-	<check_box label="Congelar la toma (pantalla completa)" name="freeze_frame_check"/>
-	<check_box label="Actualizar automáticamente" name="auto_snapshot_check"/>
-	<check_box label="Imagen temporal (Gratis)" name="temp_check" tooltip="Configura el item como temporal, lo cuál es gratis, pero sólo existirá durante un corto período de tiempo."/>
-=======
 	<panel name="advanced_options_panel">
 		<text name="advanced_options_label">
 			OPCIONES AVANZADAS
@@ -135,5 +62,4 @@
 		<check_box label="Congelar la toma (pantalla completa)" name="freeze_frame_check"/>
 		<check_box label="Actualizar automáticamente" name="auto_snapshot_check"/>
 	</panel>
->>>>>>> f6b8bfd3
 </floater>