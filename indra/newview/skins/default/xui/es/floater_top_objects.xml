<?xml version="1.0" encoding="utf-8" standalone="yes"?>
<floater name="top_objects" title="Objetos superiores">
	<floater.string name="top_scripts_title">
		Scripts según su uso
	</floater.string>
	<floater.string name="top_scripts_text">
<<<<<<< HEAD
		[COUNT] scripts usando un total de [TIME] ms
=======
		Scripts [COUNT] que toman un total de [TIME] ms y usan [MEMORY] KB
>>>>>>> db6d4a3c
	</floater.string>
	<floater.string name="scripts_score_label">
		Tiempo
	</floater.string>
	<floater.string name="top_colliders_title">
		Objetos que colisionan
	</floater.string>
	<floater.string name="top_colliders_text">
		[COUNT] objetos con muchas posibles colisiones
	</floater.string>
	<floater.string name="colliders_score_label">
		Resultado
	</floater.string>
	<floater.string name="none_descriptor">
		No se ha encontrado ninguno.
	</floater.string>
	<floater.string name="URLs">
		URL
	</floater.string>
	<floater.string name="memory">
		Memoria (KB)
	</floater.string>
	<text name="title_text">
		Cargando...
	</text>
	<scroll_list name="objects_list">
		<scroll_list.columns label="Resultado" name="score"/>
		<scroll_list.columns label="Nombre" name="name"/>
		<scroll_list.columns label="Propietario" name="owner"/>
		<scroll_list.columns label="Posición" name="location"/>
		<scroll_list.columns label="Parcela" name="parcel"/>
		<scroll_list.columns label="Fecha" name="time"/>
		<scroll_list.columns label="URLs" name="URLs"/>
		<scroll_list.columns label="Memoria (KB)" name="memory"/>
	</scroll_list>
	<text name="id_text">
		ID del objeto:
	</text>
	<button label="Mostrar baliza" name="show_beacon_btn"/>
	<text name="obj_name_text">
		Nombre del objeto:
	</text>
	<button label="Filtro" name="filter_object_btn"/>
	<text name="owner_name_text">
		Propietario:
	</text>
	<button label="Filtro" name="filter_owner_btn"/>
	<text name="parcel_name_text">
		Parcela:
	</text>
	<button label="Filtro" name="filter_parcel_btn"/>
	<button label="Actualizar" name="refresh_btn"/>
	<button label="Devolver lo seleccionado" name="return_selected_btn" width="170"/>
	<button label="Devolver todo" left="190" width="110" name="return_all_btn"/>
	<button label="Teleportarse" name="teleport_to_btn" width="110" />
	<button label="Perfil" name="profile_btn"/>
	<button label="Desactivar lo seleccionado" name="disable_selected_btn" width="170"/>
	<button label="Desactivar todo" left="190" width="110" name="disable_all_btn"/>
	<button label="Info scripts" name="script_info_btn" width="110"/>
	<button label="Expulsar del Estado" name="estate_kick_btn"/>
</floater><|MERGE_RESOLUTION|>--- conflicted
+++ resolved
@@ -4,11 +4,7 @@
 		Scripts según su uso
 	</floater.string>
 	<floater.string name="top_scripts_text">
-<<<<<<< HEAD
-		[COUNT] scripts usando un total de [TIME] ms
-=======
 		Scripts [COUNT] que toman un total de [TIME] ms y usan [MEMORY] KB
->>>>>>> db6d4a3c
 	</floater.string>
 	<floater.string name="scripts_score_label">
 		Tiempo
