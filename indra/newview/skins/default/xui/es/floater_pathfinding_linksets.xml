<?xml version="1.0" encoding="utf-8" standalone="yes"?>
<floater name="floater_pathfinding_linksets" title="OBJETOS DE LA REGIÓN">
	<floater.string name="messaging_get_inprogress">
		Consultando los linksets de pathfinding...
	</floater.string>
	<floater.string name="messaging_get_error">
		Se ha detectado un error al consultar los linksets de pathfinding.
	</floater.string>
	<floater.string name="messaging_set_inprogress">
		Modificando los linksets de pathfinding seleccionados...
	</floater.string>
	<floater.string name="messaging_set_error">
		Se ha detectado un error al modificar los linksets de pathfinding seleccionados.
	</floater.string>
	<floater.string name="messaging_complete_none_found">
		No hay linksets de pathfinding.
	</floater.string>
	<floater.string name="messaging_complete_available">
		[NUM_SELECTED] seleccionados de [NUM_TOTAL].
	</floater.string>
	<floater.string name="messaging_not_enabled">
		En esta región no está permitido el pathfinding.
	</floater.string>
	<floater.string name="linkset_terrain_name">
		[Terreno]
	</floater.string>
	<floater.string name="linkset_terrain_scripted">
		--
	</floater.string>
	<floater.string name="linkset_owner_loading">
		[Cargando]
	</floater.string>
	<floater.string name="linkset_owner_unknown">
		[Desconocido]
	</floater.string>
	<floater.string name="linkset_owner_group">
		[grupo]
	</floater.string>
	<floater.string name="linkset_is_scripted">
		Sí
	</floater.string>
	<floater.string name="linkset_is_not_scripted">
		No
	</floater.string>
	<floater.string name="linkset_is_unknown_scripted">
		Desconocido
	</floater.string>
	<floater.string name="linkset_use_walkable">
		Objeto transitable
	</floater.string>
	<floater.string name="linkset_use_static_obstacle">
		Obstáculo estático
	</floater.string>
	<floater.string name="linkset_use_dynamic_obstacle">
		Obstáculo móvil
	</floater.string>
	<floater.string name="linkset_use_material_volume">
		Volumen material
	</floater.string>
	<floater.string name="linkset_use_exclusion_volume">
		Volumen de exclusión
	</floater.string>
	<floater.string name="linkset_use_dynamic_phantom">
		Inmaterial móvil
	</floater.string>
	<floater.string name="linkset_is_terrain">
		[no modificable]
	</floater.string>
	<floater.string name="linkset_is_restricted_state">
		[restringido]
	</floater.string>
	<floater.string name="linkset_is_non_volume_state">
		[cóncavo]
	</floater.string>
	<floater.string name="linkset_is_restricted_non_volume_state">
		[restringido,cóncavo]
	</floater.string>
	<floater.string name="linkset_choose_use">
		Elegir la utilización del linkset...
	</floater.string>
	<panel name="pathfinding_linksets_main">
		<text name="linksets_filter_label">
			Filtrar por:
		</text>
		<text name="linksets_name_label">
			Nombre
		</text>
		<text name="linksets_desc_label">
			Descripción
		</text>
		<combo_box name="filter_by_linkset_use">
			<combo_box.item label="Filtrar por utilización de linkset..." name="filter_by_linkset_use_none"/>
			<combo_box.item label="Objeto transitable" name="filter_by_linkset_use_walkable"/>
			<combo_box.item label="Obstáculo estático" name="filter_by_linkset_use_static_obstacle"/>
			<combo_box.item label="Obstáculo móvil" name="filter_by_linkset_use_dynamic_obstacle"/>
			<combo_box.item label="Volumen material" name="filter_by_linkset_use_material_volume"/>
			<combo_box.item label="Volumen de exclusión" name="filter_by_linkset_use_exclusion_volume"/>
			<combo_box.item label="Inmaterial móvil" name="filter_by_linkset_use_dynamic_phantom"/>
		</combo_box>
		<button label="Aplicar" name="apply_filters"/>
		<button label="Limpiar" name="clear_filters"/>
		<scroll_list name="objects_scroll_list">
			<scroll_list.columns label="Nombre (prim raíz)" name="name"/>
			<scroll_list.columns label="Descripción (prim raíz)" name="description"/>
			<scroll_list.columns label="Propietario" name="owner"/>
			<scroll_list.columns label="Con scripts" name="scripted"/>
			<scroll_list.columns label="Impacto" name="land_impact"/>
			<scroll_list.columns label="Distancia" name="dist_from_you"/>
			<scroll_list.columns label="Uso de Pathfinding" name="linkset_use"/>
			<scroll_list.columns label="A %" name="a_percent"/>
			<scroll_list.columns label="B %" name="b_percent"/>
			<scroll_list.columns label="C %" name="c_percent"/>
			<scroll_list.columns label="D %" name="d_percent"/>
		</scroll_list>
		<text name="messaging_status" width="659">
			Linksets:
		</text>
		<button label="Actualizar la lista" name="refresh_objects_list"/>
		<button label="Seleccionar todo" name="select_all_objects"/>
		<button label="No seleccionar ninguno" name="select_none_objects" width="135"/>
	</panel>
	<panel name="pathfinding_linksets_actions">
<<<<<<< HEAD
		<text name="linksets_actions_label" width="650">
			Acciones sobre los linksets seleccionados (Si se elimina un linkset del mundo, se pueden perder sus atributos):
=======
		<text name="linksets_actions_label">
			Acciones en los elementos seleccionados
>>>>>>> 76c7eb73
		</text>
		<check_box label="Mostrar baliza" name="show_beacon"/>
		<button label="Tomar" name="take_objects"/>
		<button label="Tomar una copia" name="take_copy_objects" width="105"/>
		<button label="Teleportarme a él" name="teleport_me_to_object"/>
		<button label="Devolver" name="return_objects" left_pad="239"/>
		<button label="Eliminar" name="delete_objects"/>
	</panel>
	<panel name="pathfinding_linksets_attributes">
		<text name="linksets_attributes_label">
<<<<<<< HEAD
			Edita los atributos de los linksets seleccionados y pulsa el botón para aplicar los cambios
=======
			Modificar atributos de pathfinding
>>>>>>> 76c7eb73
		</text>
		<text name="walkability_coefficients_label">
			Transitabilidad:
		</text>
		<text name="edit_a_label">
			A
		</text>
		<line_editor name="edit_a_value" tool_tip="Transitabilidad de los personajes de tipo A. El tipo del personaje del ejemplo es humanoide."/>
		<text name="edit_b_label">
			B
		</text>
		<line_editor name="edit_b_value" tool_tip="Transitabilidad de los personajes de tipo B. El tipo del personaje del ejemplo es criatura."/>
		<text name="edit_c_label">
			C
		</text>
		<line_editor name="edit_c_value" tool_tip="Transitabilidad de los personajes de tipo C. El tipo del personaje del ejemplo es mecánico."/>
		<text name="edit_d_label">
			D
		</text>
		<line_editor name="edit_d_value" tool_tip="Transitabilidad de los personajes de tipo D. El tipo del personaje del ejemplo es otro."/>
		<button label="Aplicar cambios" name="apply_edit_values"/>
		<text name="suggested_use_a_label">
			(Humanoide)
		</text>
		<text name="suggested_use_b_label">
			(Criatura)
		</text>
		<text name="suggested_use_c_label">
			(Mecánico)
		</text>
		<text name="suggested_use_d_label">
			(Otro)
		</text>
	</panel>
</floater><|MERGE_RESOLUTION|>--- conflicted
+++ resolved
@@ -120,13 +120,8 @@
 		<button label="No seleccionar ninguno" name="select_none_objects" width="135"/>
 	</panel>
 	<panel name="pathfinding_linksets_actions">
-<<<<<<< HEAD
 		<text name="linksets_actions_label" width="650">
-			Acciones sobre los linksets seleccionados (Si se elimina un linkset del mundo, se pueden perder sus atributos):
-=======
-		<text name="linksets_actions_label">
 			Acciones en los elementos seleccionados
->>>>>>> 76c7eb73
 		</text>
 		<check_box label="Mostrar baliza" name="show_beacon"/>
 		<button label="Tomar" name="take_objects"/>
@@ -137,11 +132,7 @@
 	</panel>
 	<panel name="pathfinding_linksets_attributes">
 		<text name="linksets_attributes_label">
-<<<<<<< HEAD
-			Edita los atributos de los linksets seleccionados y pulsa el botón para aplicar los cambios
-=======
 			Modificar atributos de pathfinding
->>>>>>> 76c7eb73
 		</text>
 		<text name="walkability_coefficients_label">
 			Transitabilidad:
