<?xml version="1.0" encoding="utf-8" standalone="yes" ?>
<strings>
	<string name="SECOND_LIFE">
		[CURRENT_GRID]
	</string>
	<string name="APP_NAME">
		Firestorm
	</string>
	<string name="CAPITALIZED_APP_NAME">
		FIRESTORM
	</string>
	<string name="SECOND_LIFE_GRID">
		Red de Second Life
	</string>
	<string name="SUPPORT_SITE">
		Portal de Soporte de Second Life
	</string>
	<string name="StartupDetectingHardware">
		Identificando el hardware...
	</string>
	<string name="StartupLoading">
		Cargando [APP_NAME]...
	</string>
	<string name="StartupClearingCache">
		Limpiando la caché...
	</string>
	<string name="StartupInitializingTextureCache">
		Iniciando la caché de texturas...
	</string>
	<string name="StartupInitializingVFS">
		Inicializando VFS...
	</string>
	<string name="StartupRequireDriverUpdate">
		Error de inicialización de gráficos. Actualiza tu controlador de gráficos.
	</string>
	<string name="AboutHeader">
		[APP_NAME] [VIEWER_VERSION_0].[VIEWER_VERSION_1].[VIEWER_VERSION_2] ([VIEWER_VERSION_3]) [BUILD_DATE] [BUILD_TIME] ([CHANNEL])
[[VIEWER_RELEASE_NOTES_URL] [ReleaseNotes]]
	</string>
	<string name="AboutCompiler">
		Compilado con [COMPILER], versión [COMPILER_VERSION]
	</string>
	<string name="AboutPosition">
		Estás en la posición [POSITION_LOCAL_0,number,1], [POSITION_LOCAL_1,number,1], [POSITION_LOCAL_2,number,1], de [REGION], alojada en &lt;nolink&gt;[HOSTNAME]&lt;/nolink&gt; ([HOSTIP])
SLURL: &lt;nolink&gt;[SLURL]&lt;/nolink&gt;
(coordenadas globales [POSITION_0,number,1], [POSITION_1,number,1], [POSITION_2,number,1])
[SERVER_VERSION]
[SERVER_RELEASE_NOTES_URL]
	</string>
	<string name="AboutSystem">
		CPU: [CPU]
Memoria: [MEMORY_MB] MB
Versión del Sistema Operativo: [OS_VERSION]
Fabricante de la tarjeta gráfica: [GRAPHICS_CARD_VENDOR]
Tarjeta gráfica: [GRAPHICS_CARD]
	</string>
	<string name="AboutDriver">
		Versión de Windows Graphics Driver: [GRAPHICS_DRIVER_VERSION]
	</string>
	<string name="AboutLibs">
		Versión de OpenGL: [OPENGL_VERSION]

Versión de libcurl: [LIBCURL_VERSION]
Versión de J2C Decoder: [J2C_VERSION]
Versión de Audio Driver: [AUDIO_DRIVER_VERSION]
Versión de Qt Webkit: [QT_WEBKIT_VERSION]
Versión del servidor de voz: [VOICE_VERSION]
	</string>
	<string name="AboutTraffic">
		Paquetes perdidos: [PACKETS_LOST,number,0]/[PACKETS_IN,number,0] ([PACKETS_PCT,number,1]%)
	</string>
	<string name="ErrorFetchingServerReleaseNotesURL">
		Error al obtener la URL de las notas de la versión del servidor.
	</string>
	<string name="ProgressRestoring">
		Restaurando...
	</string>
	<string name="ProgressChangingResolution">
		Cambiando la resolución...
	</string>
	<string name="Fullbright">
		Brillo al máximo (antiguo)
	</string>
	<string name="LoginInProgress">
		Iniciando la sesión. [APP_NAME] puede parecer congelado. Por favor, espere.
	</string>
	<string name="LoginInProgressNoFrozen">
		Iniciando la sesión...
	</string>
	<string name="LoginAuthenticating">
		Autenticando...
	</string>
	<string name="LoginMaintenance">
		Realizando el mantenimiento de la cuenta...
	</string>
	<string name="LoginAttempt">
		Ha fallado el intento previo de iniciar sesión. Iniciando sesión, intento [NUMBER]...
	</string>
	<string name="LoginPrecaching">
		Cargando el mundo...
	</string>
	<string name="LoginInitializingBrowser">
		Inicializando el navegador web incorporado...
	</string>
	<string name="LoginInitializingMultimedia">
		Inicializando multimedia...
	</string>
	<string name="LoginInitializingFonts">
		Cargando fuentes...
	</string>
	<string name="LoginVerifyingCache">
		Comprobando los archivos de la caché (puede tardar entre 60 y 90 segundos)...
	</string>
	<string name="LoginProcessingResponse">
		Procesando la respuesta...
	</string>
	<string name="LoginInitializingWorld">
		Inicializando el mundo...
	</string>
	<string name="LoginDecodingImages">
		Decodificando las imágenes...
	</string>
	<string name="LoginInitializingQuicktime">
		Inicializando QuickTime...
	</string>
	<string name="LoginQuicktimeNotFound">
		No se ha encontrado QuickTime. Imposible inicializarlo.
	</string>
	<string name="LoginQuicktimeOK">
		QuickTime se ha inicializado adecuadamente.
	</string>
	<string name="LoginRequestSeedCapGrant">
		Solicitando capacidades de la región...
	</string>
	<string name="LoginRetrySeedCapGrant">
		Solicitando capacidades de la región, intento [NUMBER]...
	</string>
	<string name="LoginWaitingForRegionHandshake">
		Esperando la conexión con la región...
	</string>
	<string name="LoginConnectingToRegion">
		Conectando con la región...
	</string>
	<string name="LoginDownloadingClothing">
		Descargando la ropa...
	</string>
	<string name="InvalidCertificate">
		El servidor devolvió un certificado no válido o dañado. Ponte en contacto con el administrador de la red de simuladores.
	</string>
	<string name="CertInvalidHostname">
		El nombre de host utilizado para acceder al servidor no es válido. Comprueba tu SLURL o el nombre de host de la red de simuladores.
	</string>
	<string name="CertExpired">
		Parece que el certificado que devolvió la red de simuladores está caducado. Comprueba el reloj del sistema o consulta al administrador de dicha red.
	</string>
	<string name="CertKeyUsage">
		El certificado que devolvió el servidor no puede utilizarse para SSL. Ponte en contacto con el administrador de la red de simuladores.
	</string>
	<string name="CertBasicConstraints">
		La cadena de certificado del servidor contenía demasiados certificados. Ponte en contacto con el administrador de la red de simuladores.
	</string>
	<string name="CertInvalidSignature">
		No se pudo verificar la firma del certificado devuelta por el servidor de la red de simuladores. Ponte en contacto con el administrador de dicha red.
	</string>
	<string name="LoginFailedNoNetwork">
		Error de red: no se ha podido conectar; por favor, revisa tu conexión a internet.
	</string>
	<string name="LoginFailed">
		Error en el inicio de sesión.
	</string>
	<string name="Quit">
		Salir
	</string>
	<string name="create_account_url">
		http://join.secondlife.com/?sourceid=[sourceid]
	</string>
	<string name="LoginFailedViewerNotPermitted">
		Ya no puedes acceder a Second Life con el visor que estás utilizando. Visita la siguiente página para descargar un nuevo visor:
http://firestormviewer.org/downloads
 
Si deseas obtener más información, consulta las preguntas frecuentes que aparecen a continuación:
http://secondlife.com/viewer-access-faq
	</string>
	<string name="LoginIntermediateOptionalUpdateAvailable">
		Actualización opcional del visor disponible: [VERSION]
	</string>
	<string name="LoginFailedRequiredUpdate">
		Actualización necesaria del visor: [VERSION]
	</string>
	<string name="LoginFailedAlreadyLoggedIn">
		El agente ya ha iniciado sesión.
	</string>
	<string name="LoginFailedAuthenticationFailed">
		Lo sentimos. No ha sido posible iniciar sesión.
Comprueba si has introducido correctamente
    * El nombre de usuario (como juangarcia12 o estrella.polar)
    * Contraseña
Asimismo, asegúrate de que la tecla Bloq. Mayús. esté desactivada.
	</string>
	<string name="LoginFailedPasswordChanged">
		Como precaución de seguridad, se ha modificado tu contraseña.
Dirígete a la página de tu cuenta en http://secondlife.com/password
y responde a la pregunta de seguridad para restablecer la contraseña.
Lamentamos las molestias.
	</string>
	<string name="LoginFailedPasswordReset">
		Hemos realizado unos cambios en nuestro sistema, por lo que deberás restablecer la contraseña.
Dirígete a la página de tu cuenta en http://secondlife.com/password
y responde a la pregunta de seguridad para restablecer la contraseña.
Lamentamos las molestias.
	</string>
	<string name="LoginFailedEmployeesOnly">
		Second Life no está disponible temporalmente debido a tareas de mantenimiento.
Actualmente, solo se permite iniciar sesión a los empleados.
Consulta www.secondlife.com/status si deseas más información.
	</string>
	<string name="LoginFailedPremiumOnly">
		Las conexiones a Second Life se han restringido provisionalmente para garantizar que los usuarios que ya están conectados tengan la mejor experiencia posible.

Durante este tiempo, las personas con cuentas gratuitas no podrán acceder a Second Life, ya que tienen prioridad los usuarios con una cuenta de pago.
	</string>
	<string name="LoginFailedComputerProhibited">
		No se puede acceder a Second Life desde este ordenador.
Si crees que se trata de un error, ponte en contacto con
support@secondlife.com.
	</string>
	<string name="LoginFailedAcountSuspended">
		No se podrá acceder a tu cuenta hasta las
[TIME] (horario de la costa del Pacífico).
	</string>
	<string name="LoginFailedAccountDisabled">
		En este momento no podemos completar la solicitud.
Si deseas obtener asistencia, ponte en contacto con el departamento de soporte de Second Life a través de la página http://secondlife.com/support.
Si no puedes cambiar la contraseña, llama al número (866) 476-9763.
	</string>
	<string name="LoginFailedTransformError">
		Se han detectado datos incorrectos en el inicio de sesión.
Ponte en contacto con support@secondlife.com.
	</string>
	<string name="LoginFailedAccountMaintenance">
		Se están realizando tareas rutinarias de mantenimiento en tu cuenta.
No se podrá acceder a tu cuenta hasta las
[TIME] (horario de la costa del Pacífico de EEUU).
Si crees que se trata de un error, ponte en contacto con support@secondlife.com.
	</string>
	<string name="LoginFailedPendingLogoutFault">
		La solicitud de cierre de sesión ha obtenido como resultado un error del simulador.
	</string>
	<string name="LoginFailedPendingLogout">
		El sistema está cerrando tu sesión en estos momentos.
Tu cuenta no estará disponible hasta las
[TIME] (horario de la costa del Pacífico de EEUU).
	</string>
	<string name="LoginFailedUnableToCreateSession">
		No se ha podido crear una sesión válida.
	</string>
	<string name="LoginFailedUnableToConnectToSimulator">
		No se ha podido establecer la conexión con un simulador.
	</string>
	<string name="LoginFailedRestrictedHours">
		Tu cuenta solo puede acceder a Second Life
entre las [START] y las [END] (horario de la costa del Pacífico de EEUU).
Inténtalo de nuevo durante ese horario.
Si crees que se trata de un error, ponte en contacto con support@secondlife.com.
	</string>
	<string name="LoginFailedIncorrectParameters">
		Parámetros incorrectos.
Si crees que se trata de un error, ponte en contacto con support@secondlife.com.
	</string>
	<string name="LoginFailedFirstNameNotAlphanumeric">
		El parámetro correspondiente al nombre debe contener caracteres alfanuméricos.
Si crees que se trata de un error, ponte en contacto con support@secondlife.com.
	</string>
	<string name="LoginFailedLastNameNotAlphanumeric">
		El parámetro correspondiente al apellido debe contener caracteres alfanuméricos.
Si crees que se trata de un error, ponte en contacto con support@secondlife.com.
	</string>
	<string name="LogoutFailedRegionGoingOffline">
		La región se está desconectando.
Intenta iniciar sesión de nuevo en unos instantes.
	</string>
	<string name="LogoutFailedAgentNotInRegion">
		El agente no se encuentra en la región.
Intenta iniciar sesión de nuevo en unos instantes.
	</string>
	<string name="LogoutFailedPendingLogin">
		A esta región ya se ha accedido en otra sesión.
Intenta iniciar sesión de nuevo en unos instantes.
	</string>
	<string name="LogoutFailedLoggingOut">
		Se ha salido de la región en la sesión anterior.
Intenta iniciar sesión de nuevo en unos instantes.
	</string>
	<string name="LogoutFailedStillLoggingOut">
		La región aún está cerrando la sesión anterior.
Intenta iniciar sesión de nuevo en unos instantes.
	</string>
	<string name="LogoutSucceeded">
		Se ha salido de la región en la última sesión.
Intenta iniciar sesión de nuevo en unos instantes.
	</string>
	<string name="LogoutFailedLogoutBegun">
		La región ha comenzado el proceso de cierre de sesión.
Intenta iniciar sesión de nuevo en unos instantes.
	</string>
	<string name="LoginFailedLoggingOutSession">
		El sistema ha comenzado a cerrar la última sesión.
Intenta iniciar sesión de nuevo en unos instantes.
	</string>
	<string name="AgentLostConnection">
		Esta región puede estar teniendo problemas. Por favor, comprueba tu conexión a Internet.
	</string>
	<string name="SavingSettings">
		Guardando tus configuraciones...
	</string>
	<string name="LoggingOut">
		Cerrando sesión...
	</string>
	<string name="ShuttingDown">
		Cerrando...
	</string>
	<string name="YouHaveBeenDisconnected">
		Has sido desconectado de la región en la que estabas.
	</string>
	<string name="SentToInvalidRegion">
		Has sido enviado a una región no válida.
	</string>
	<string name="TestingDisconnect">
		Probando la desconexión del visor
	</string>
<<<<<<< HEAD
	<string name="SocialFacebookConnecting">
		Conectando a Facebook...
	</string>
	<string name="SocialFacebookPosting">
		Publicando...
	</string>
	<string name="SocialFacebookDisconnecting">
		Desconectando de Facebook...
	</string>
	<string name="SocialFacebookErrorConnecting">
		Problema conectando con Facebook
	</string>
	<string name="SocialFacebookErrorPosting">
		Problema publicando en Facebook
	</string>
	<string name="SocialFacebookErrorDisconnecting">
		Problema desconectando de Facebook
=======
	<string name="SocialFlickrConnecting">
		Conectándose a Flickr...
	</string>
	<string name="SocialFlickrPosting">
		Publicando...
	</string>
	<string name="SocialFlickrDisconnecting">
		Desconectándose de Flickr...
	</string>
	<string name="SocialFlickrErrorConnecting">
		Problema con la conexión a Flickr
	</string>
	<string name="SocialFlickrErrorPosting">
		Problema al publicar en Flickr
	</string>
	<string name="SocialFlickrErrorDisconnecting">
		Problema con la desconexión de Flickr
	</string>
	<string name="SocialTwitterConnecting">
		Conectándose a Twitter...
	</string>
	<string name="SocialTwitterPosting">
		Publicando...
	</string>
	<string name="SocialTwitterDisconnecting">
		Desconectándose de Twitter...
	</string>
	<string name="SocialTwitterErrorConnecting">
		Problema con la conexión a Twitter
	</string>
	<string name="SocialTwitterErrorPosting">
		Problema al publicar en Twitter
	</string>
	<string name="SocialTwitterErrorDisconnecting">
		Problema con la desconexión de Twitter
	</string>
	<string name="BlackAndWhite">
		Blanco y negro
	</string>
	<string name="Colors1970">
		Colores de los 70
	</string>
	<string name="Intense">
		Intenso
	</string>
	<string name="Newspaper">
		Periódico
	</string>
	<string name="Sepia">
		Sepia
	</string>
	<string name="Spotlight">
		Foco
	</string>
	<string name="Video">
		Vídeo
	</string>
	<string name="Autocontrast">
		Contraste automático
	</string>
	<string name="LensFlare">
		Destello de lente
	</string>
	<string name="Miniature">
		Miniatura
	</string>
	<string name="Toycamera">
		Cámara de juguete
>>>>>>> fd5bfc52
	</string>
	<string name="TooltipPerson">
		Persona
	</string>
	<string name="TooltipNoName">
		(sin nombre)
	</string>
	<string name="TooltipOwner">
		Propietario:
	</string>
	<string name="TooltipPublic">
		Público
	</string>
	<string name="TooltipIsGroup">
		(Grupo)
	</string>
	<string name="TooltipForSaleL$">
		En venta: [AMOUNT] L$
	</string>
	<string name="TooltipFlagGroupBuild">
		Construir el grupo
	</string>
	<string name="TooltipFlagNoBuild">
		No construir
	</string>
	<string name="TooltipFlagNoEdit">
		Construir el grupo
	</string>
	<string name="TooltipFlagNotSafe">
		No seguro
	</string>
	<string name="TooltipFlagNoFly">
		No volar
	</string>
	<string name="TooltipFlagGroupScripts">
		Scripts el grupo
	</string>
	<string name="TooltipFlagNoScripts">
		No scripts
	</string>
	<string name="TooltipLand">
		Terreno:
	</string>
	<string name="TooltipMustSingleDrop">
		Aquí se puede arrastrar sólo un ítem
	</string>
	<string name="TooltipPrice"
		 value="[AMOUNT] L$:" />
	<string name="TooltipFlagScript">Script</string>
	<string name="TooltipFlagPhysics">Física</string>
	<string name="TooltipOutboxDragToWorld">
		No puedes colocar objetos en tu buzón de salida de comerciante
	</string>
	<string name="TooltipFlagTouch">Tocar</string>
	<string name="TooltipFlagL$">L$</string>
	<string name="TooltipFlagDropInventory">Soltar inventario</string>
	<string name="TooltipFlagPhantom">Fantasma</string>
	<string name="TooltipFlagTemporary">Temporal</string>
	<string name="TooltipPrimCount">Primitivas: [COUNT]</string>
	<string name="TooltipPrimEquivalent">, Impacto en el Terreno: [PEWEIGHT] PE</string>
	<string name="TooltipPrimEquivalentLoading">, cargando Impacto en el Terreno...</string>
	<string name="TooltipPrimEquivalentUnavailable">, Impacto en el terreno no disponible</string>
	<string name="TooltipDistance">Distancia: [DISTANCE] m</string>
	<string name="TooltipPosition">Posición: [POSITION]</string>
	<string name="TooltipOutboxNoTransfer">
		Uno o varios de estos objetos no pueden ser vendidos o transferidos a otro usuario
	</string>
	<string name="TooltipOutboxNotInInventory">
		Tu buzón de salida de comerciante sólo puede aceptar objetos procedentes directamente de tu inventario
	</string>
	<string name="TooltipOutboxWorn">
		No puedes poner artículos que llevas puestos en el buzón de salida de comerciante
	</string>
	<string name="TooltipOutboxCallingCard">
		No puedes poner tarjetas de visita en tu buzón de salida de comerciante
	</string>
	<string name="TooltipOutboxFolderLevels">
		La profundidad de carpetas anidadas excede de 3
	</string>
	<string name="TooltipOutboxTooManyFolders">
		El número de subcarpetas de la carpeta de nivel superior excede de 20
	</string>
	<string name="TooltipOutboxTooManyObjects">
		El número de elementos de la carpeta de nivel superior excede de 200
	</string>
	<string name="TooltipDragOntoOwnChild">
		No puedes mover una carpeta a su carpeta secundaria
	</string>
	<string name="TooltipDragOntoSelf">
		No puedes mover una carpeta dentro de sí misma
	</string>
	<string name="TooltipHttpUrl">
		Pulsa para ver esta página web
	</string>
	<string name="TooltipSLURL">
		Pulsa para ver la información de este lugar
	</string>
	<string name="TooltipAgentUrl">
		Pulsa para ver el perfil del Residente
	</string>
	<string name="TooltipAgentInspect">
		Obtén más información acerca de este residente
	</string>
	<string name="TooltipAgentMute">
		Pulsa para silenciar a este Residente
	</string>
	<string name="TooltipAgentUnmute">
		Pulsa para quitar el silencio a este Residente
	</string>
	<string name="TooltipAgentIM">
		Pulsa para enviar un MI a este Residente
	</string>
	<string name="TooltipAgentPay">
		Pulsa para pagar a este Residente
	</string>
	<string name="TooltipAgentOfferTeleport">
		Pulsa para ofrecer teleporte a tu posición a este Residente
	</string>
	<string name="TooltipAgentRequestFriend">
		Pulsa para ofrecer amistad a este Residente
	</string>
	<string name="TooltipGroupUrl">
		Pulsa para ver la descripción de este grupo
	</string>
	<string name="TooltipEventUrl">
		Pulsa para ver la descripción de este evento
	</string>
	<string name="TooltipClassifiedUrl">
		Pulsa para ver este clasificado
	</string>
	<string name="TooltipParcelUrl">
		Pulsa para ver la descripción de esta parcela
	</string>
	<string name="TooltipTeleportUrl">
		Pulsa para teleportarte a esta posición
	</string>
	<string name="TooltipObjectIMUrl">
		Pulsa para ver la descripción de este objeto
	</string>
	<string name="TooltipMapUrl">
		Pulsa para ver en el mapa esta localización
	</string>
	<string name="TooltipSLAPP">
		Pulsa para ejecutar el comando secondlife://
	</string>
	<string name="CurrentURL"
		 value="URL actual: [CurrentURL]" />
	<string name="SLurlLabelTeleport">
		Teleportarse a
	</string>
	<string name="SLurlLabelShowOnMap">
		Mostrarla en el mapa
	</string>
	<string name="SLappAgentMute">
		Silenciar
	</string>
	<string name="SLappAgentUnmute">
		Quitar el silencio
	</string>
	<string name="SLappAgentIM">
		MI
	</string>
	<string name="SLappAgentPay">
		Pagar
	</string>
	<string name="SLappAgentOfferTeleport">
		Ofrecer teleporte a
	</string>
	<string name="SLappAgentRequestFriend">
		Ofrecimiento de amistad
	</string>
	<string name="SLappAgentRemoveFriend">
		Disolución de amistad
	</string>
	<string name="BUTTON_CLOSE_DARWIN">
		Cerrar (⌘W)
	</string>
	<string name="BUTTON_CLOSE_WIN">
		Cerrar (Ctrl+W)
	</string>
	<string name="BUTTON_CLOSE_CHROME">
		Cerrar
	</string>
	<string name="BUTTON_RESTORE">
		Restaurar
	</string>
	<string name="BUTTON_MINIMIZE">
		Minimizar
	</string>
	<string name="BUTTON_TEAR_OFF">
		Separar la ventana
	</string>
	<string name="BUTTON_DOCK">
		Fijar
	</string>
	<string name="BUTTON_HELP">
		Ver la Ayuda
	</string>
	<string name="Searching">
		Buscando...
	</string>
	<string name="NoneFound">
		No se ha encontrado.
	</string>
	<string name="RetrievingData">
		Obteniendo...
	</string>
	<string name="ReleaseNotes">
		Notas de la versión
	</string>
	<!--
	<string name="RELEASE_NOTES_BASE_URL">
		http://wiki.secondlife.com/wiki/Release_Notes/
	</string>
	-->
	<string name="LoadingData">
		Cargando...
	</string>
	<string name="ProtectedFolder">
		protegido
	</string>
	<string name="AvatarNameNobody">
		(nadie)
	</string>
	<string name="AvatarNameWaiting">
		(esperando)
	</string>
 	<string name="AvatarNameMultiple">
		(multiple)
	</string>
	<string name="GroupNameNone">
		(ninguno)
	</string>
	<string name="AvalineCaller">
		Avaline: [ORDER]
	</string>
	<string name="AssetErrorNone">
		No hay ningún error
	</string>
	<string name="AssetErrorRequestFailed">
		Petición de activo: fallida
	</string>
	<string name="AssetErrorNonexistentFile">
		Petición de activo: el archivo no existe
	</string>
	<string name="AssetErrorNotInDatabase">
		Petición de activo: no se encontró el activo en la base de datos
	</string>
	<string name="AssetErrorEOF">
		Fin del archivo
	</string>
	<string name="AssetErrorCannotOpenFile">
		No se puede abrir el archivo
	</string>
	<string name="AssetErrorFileNotFound">
		No se ha encontrado el archivo
	</string>
	<string name="AssetErrorTCPTimeout">
		Excedido el tiempo máximo de transferencia del archivo
	</string>
	<string name="AssetErrorCircuitGone">
		Circuito desconectado
	</string>
	<string name="AssetErrorPriceMismatch">
		No concuerda el precio en el visor y en el servidor
	</string>
	<string name="AssetErrorUnknownStatus">
		Estado desconocido
	</string>
	<string name="texture">
		la textura
	</string>
	<string name="sound">
		el sonido
	</string>
	<string name="calling card">
		la tarjeta de visita
	</string>
	<string name="landmark">
		el hito
	</string>
	<string name="legacy script">
		el script antiguo
	</string>
	<string name="clothing">
		esa ropa
	</string>
	<string name="object">
		el objeto
	</string>
	<string name="note card">
		la nota
	</string>
	<string name="folder">
		la carpeta
	</string>
	<string name="root">
		la raíz
	</string>
	<string name="lsl2 script">
		ese script de LSL2
	</string>
	<string name="lsl bytecode">
		el código intermedio de LSL
	</string>
	<string name="tga texture">
		esa textura tga
	</string>
	<string name="body part">
		esa parte del cuerpo
	</string>
	<string name="snapshot">
		la foto
	</string>
	<string name="lost and found">
		Objetos Perdidos
	</string>
	<string name="targa image">
		esa imagen targa
	</string>
	<string name="trash">
		la Papelera
	</string>
	<string name="jpeg image">
		esa imagen jpeg
	</string>
	<string name="animation">
		la animación
	</string>
	<string name="gesture">
		el gesto
	</string>
	<string name="simstate">
		el estado del sim
	</string>
	<string name="favorite">
		ese favorito
	</string>
	<string name="symbolic link">
		el enlace
	</string>
	<string name="symbolic folder link">
		enlace de la carpeta
	</string>
	<string name="mesh">
		el modelo mesh
	</string>
	<string name="AvatarEditingAppearance">
		(Editando Apariencia)
	</string>
	<string name="AvatarAway">
		Ausente
	</string>
	<string name="AvatarDoNotDisturb">
		No disponible
	</string>
	<string name="AvatarMuted">
		Bloqueado/a
	</string>
	<string name="anim_express_afraid">
		Asustado/a
	</string>
	<string name="anim_express_anger">
		Enfadado/a
	</string>
	<string name="anim_away">
		Ausente
	</string>
	<string name="anim_backflip">
		Salto mortal hacia atrás
	</string>
	<string name="anim_express_laugh">
		Carcajada
	</string>
	<string name="anim_express_toothsmile">
		Gran sonrisa
	</string>
	<string name="anim_blowkiss">
		Mandar un beso
	</string>
	<string name="anim_express_bored">
		Aburrido/a
	</string>
	<string name="anim_bow">
		Reverencia
	</string>
	<string name="anim_clap">
		Aplauso
	</string>
	<string name="anim_courtbow">
		Reverencia floreada
	</string>
	<string name="anim_express_cry">
		Llanto
	</string>
	<string name="anim_dance1">
		Baile 1
	</string>
	<string name="anim_dance2">
		Baile 2
	</string>
	<string name="anim_dance3">
		Baile 3
	</string>
	<string name="anim_dance4">
		Baile 4
	</string>
	<string name="anim_dance5">
		Baile 5
	</string>
	<string name="anim_dance6">
		Baile 6
	</string>
	<string name="anim_dance7">
		Baile 7
	</string>
	<string name="anim_dance8">
		Baile 8
	</string>
	<string name="anim_express_disdain">
		Desdén
	</string>
	<string name="anim_drink">
		Beber
	</string>
	<string name="anim_express_embarrased">
		Avergonzarse
	</string>
	<string name="anim_angry_fingerwag">
		Negar con el dedo
	</string>
	<string name="anim_fist_pump">
		Éxito con el puño
	</string>
	<string name="anim_yoga_float">
		Yoga flotando
	</string>
	<string name="anim_express_frown">
		Fruncir el ceño
	</string>
	<string name="anim_impatient">
		Impaciente
	</string>
	<string name="anim_jumpforjoy">
		Salto de alegría
	</string>
	<string name="anim_kissmybutt">
		Bésame el culo
	</string>
	<string name="anim_express_kiss">
		Besar
	</string>
	<string name="anim_laugh_short">
		Reír
	</string>
	<string name="anim_musclebeach">
		Sacar músculo
	</string>
	<string name="anim_no_unhappy">
		No (con enfado)
	</string>
	<string name="anim_no_head">
		No
	</string>
	<string name="anim_nyanya">
		Ña-Ña-Ña
	</string>
	<string name="anim_punch_onetwo">
		Puñetazo uno-dos
	</string>
	<string name="anim_express_open_mouth">
		Abrir la boca
	</string>
	<string name="anim_peace">
		'V' con los dedos
	</string>
	<string name="anim_point_you">
		Señalar a otro/a
	</string>
	<string name="anim_point_me">
		Señalarse
	</string>
	<string name="anim_punch_l">
		Puñetazo izquierdo
	</string>
	<string name="anim_punch_r">
		Puñetazo derecho
	</string>
	<string name="anim_rps_countdown">
		PPT cuenta
	</string>
	<string name="anim_rps_paper">
		PPT papel
	</string>
	<string name="anim_rps_rock">
		PPT piedra
	</string>
	<string name="anim_rps_scissors">
		PPT tijera
	</string>
	<string name="anim_express_repulsed">
		Repulsa
	</string>
	<string name="anim_kick_roundhouse_r">
		Patada giratoria
	</string>
	<string name="anim_express_sad">
		Triste
	</string>
	<string name="anim_salute">
		Saludo militar
	</string>
	<string name="anim_shout">
		Gritar
	</string>
	<string name="anim_express_shrug">
		Encogerse de hombros
	</string>
	<string name="anim_express_smile">
		Sonreír
	</string>
	<string name="anim_smoke_idle">
		Fumar: en la mano
	</string>
	<string name="anim_smoke_inhale">
		Fumar
	</string>
	<string name="anim_smoke_throw_down">
		Fumar: tirar el cigarro
	</string>
	<string name="anim_express_surprise">
		Sorprendido/a
	</string>
	<string name="anim_sword_strike_r">
		Estocada
	</string>
	<string name="anim_angry_tantrum">
		Berrinche
	</string>
	<string name="anim_express_tongue_out">
		Sacar la lengua
	</string>
	<string name="anim_hello">
		Agitar la mano
	</string>
	<string name="anim_whisper">
		Susurrar
	</string>
	<string name="anim_whistle">
		Silbar
	</string>
	<string name="anim_express_wink">
		Guiño
	</string>
	<string name="anim_wink_hollywood">
		Guiño (Hollywood)
	</string>
	<string name="anim_express_worry">
		Preocupado/a
	</string>
	<string name="anim_yes_happy">
		Sí (contento)
	</string>
	<string name="anim_yes_head">
		Sí
	</string>
	<string name="multiple_textures">
		Múltiple
	</string>
	<string name="use_texture">
		Usar textura
	</string>
	<string name="manip_hint1">
		Pasa el cursor del ratón sobre la regla
	</string>
	<string name="manip_hint2">
		para ajustar a la cuadrícula
	</string>
	<string name="texture_loading">
		Cargando...
	</string>
	<string name="worldmap_offline">
		Sin conexión
	</string>
	<string name="worldmap_item_tooltip_format">
		[PRICE] L$ por [AREA] m² ([SQMPRICE] L$/m²)
	</string>
	<string name="worldmap_results_none_found">
		No se ha encontrado.
	</string>
	<string name="worldmap_agent_position">
		Usted está aquí
	</string>
	<string name="minimap_distance">
		(Distancia: [DISTANCE] m)
	</string>
	<string name="minimap_no_focus">
		La cámara no puede enfocar al avatar porque está fuera de tu distancia de dibujo.
	</string>
	<string name="Ok">
		OK
	</string>
	<string name="Premature end of file">
		Fin prematuro del archivo
	</string>
	<string name="ST_NO_JOINT">
		No se puede encontrar ROOT o JOINT.
	</string>
	<string name="no_name_object">
		(sin nombre)
	</string>
	<string name="NearbyChatTitle">
		Chat local
	</string>
	<string name="NearbyChatLabel">
		(Chat local)
	</string>
	<string name="whisper">
		susurra:
	</string>
	<string name="shout">
		grita:
	</string>
	<string name="ringing">
		Conectando al chat de voz...
	</string>
	<string name="connected">
		Conectado
	</string>
	<string name="unavailable">
		La voz no está disponible en tu localización actual
	</string>
	<string name="hang_up">
		Desconectado del chat de voz
	</string>
	<string name="reconnect_nearby">
		Vas a ser reconectado al chat de voz con la gente cercana
	</string>
	<string name="ScriptQuestionCautionChatGranted">
		'[OBJECTNAME]', un objeto propiedad de '[OWNERNAME]', localizado en [REGIONNAME] con la posición [REGIONPOS], ha recibido permiso para: [PERMISSIONS].
	</string>
	<string name="ScriptQuestionCautionChatDenied">
		A '[OBJECTNAME]', un objeto propiedad de '[OWNERNAME]', localizado en [REGIONNAME] con la posición [REGIONPOS], se le ha denegado el permiso para: [PERMISSIONS].
	</string>
	<string name="AdditionalPermissionsRequestHeader">
		Si permites acceso a tu cuenta, también estarás permitiendo al objeto:
	</string>
	<string name="AdditionalPermissionsRequestHeader">
		Si autorizas el acceso a tu cuenta, también permitirás al objeto:
	</string>
	<string name="ScriptTakeMoney">
		Obtener de usted dólares Linden (L$)
	</string>
	<string name="ActOnControlInputs">
		Actuar en sus controles de entrada
	</string>
	<string name="RemapControlInputs">
		Reconfigurar sus controles de entrada
	</string>
	<string name="AnimateYourAvatar">
		Ejecutar animaciones en su avatar
	</string>
	<string name="AttachToYourAvatar">
		Anexarse a su avatar
	</string>
	<string name="ReleaseOwnership">
		Anular la propiedad y que pase a ser público
	</string>
	<string name="LinkAndDelink">
		Enlazar y desenlazar de otros objetos
	</string>
	<string name="AddAndRemoveJoints">
		Añadir y quitar uniones con otros objetos
	</string>
	<string name="ChangePermissions">
		Cambiar sus permisos
	</string>
	<string name="TrackYourCamera">
		Seguir tu cámara
	</string>
	<string name="ControlYourCamera">
		Controlar tu cámara
	</string>
	<string name="TeleportYourAgent">
		Teleportarte
	</string>
	<string name="AgentNameSubst">
		(Tú)
	<string name="ManageEstateSilently">
		Gestionar tus fincas silenciosamente
	</string>
	<string name="ChangeYourDefaultAnimations">
		Cambiar tus animaciones por defecto
	</string>
	<string name="JoinAnExperience">
		Participar en una experiencia
	</string>
	<string name="SilentlyManageEstateAccess">
		Silenciar notificaciones sobre las modificaciones de acceso al Estado
	</string>
	<string name="OverrideYourAnimations">
		Reemplazar tus animaciones por defecto
	</string>
	<string name="ScriptReturnObjects">
		Devolver objetos en tu nombre
	</string>
	<string name="NotConnected">
		No conectado/a
	</string>
	<string name="AgentNameSubst">
		(Tú)
	</string>
	<string name="UnknownScriptPermission">
		(desconocido)!
	</string>
	<string name="SIM_ACCESS_PG">
		General
	</string>
	<string name="SIM_ACCESS_MATURE">
		Moderado
	</string>
	<string name="SIM_ACCESS_ADULT">
		Adulto
	</string>
	<string name="SIM_ACCESS_DOWN">
		Desconectado
	</string>
	<string name="SIM_ACCESS_MIN">
		Desconocido
	</string>
	<string name="land_type_unknown">
		(desconocido)
	</string>
	<string name="Estate / Full Region">
		Estado / Región completa
	</string>
	<string name="Estate / Homestead">
		Estado / Residencial
	</string>
	<string name="Mainland / Homestead">
		Continente / Residencial
	</string>
	<string name="Mainland / Full Region">
		Continente / Región completa
	</string>
	<string name="all_files">
		Todos los archivos
	</string>
	<string name="sound_files">
		Sonidos
	</string>
	<string name="animation_files">
		Animaciones
	</string>
	<string name="image_files">
		Imágenes
	</string>
	<string name="save_file_verb">
		Guardar
	</string>
	<string name="load_file_verb">
		Cargar
	</string>
	<string name="targa_image_files">
		Imágenes Targa
	</string>
	<string name="bitmap_image_files">
		Imágenes de mapa de bits
	</string>
	<string name="avi_movie_file">
		Archivo de película AVI
	</string>
	<string name="xaf_animation_file">
		Archivo de anim. XAF
	</string>
	<string name="xml_file">
		Archivo XML
	</string>
	<string name="raw_file">
		Archivo RAW
	</string>
	<string name="compressed_image_files">
		Imágenes comprimidas
	</string>
	<string name="load_files">
		Cargar archivos
	</string>
	<string name="choose_the_directory">
		Elegir directorio
	</string>
	<string name="script_files">
		Scripts
	</string>
	<string name="dictionary_files">
		Diccionarios
	</string>
	<string name="backup_files">
		Respaldos de objetos
	</string>
	<string name="collada_files">
		Modelos COLLADA
	</string>
	<string name="LSLTipSleepTime">
		Duerme el script durante [SLEEP_TIME] segundos.
	</string>
	<string name="shape">
		Anatomía
	</string>
	<string name="skin">
		Piel
	</string>
	<string name="hair">
		Pelo
	</string>
	<string name="eyes">
		Ojos
	</string>
	<string name="shirt">
		Camisa
	</string>
	<string name="pants">
		Pantalón
	</string>
	<string name="shoes">
		Zapatos
	</string>
	<string name="socks">
		Calcetines
	</string>
	<string name="jacket">
		Chaqueta
	</string>
	<string name="gloves">
		Guantes
	</string>
	<string name="undershirt">
		Camiseta
	</string>
	<string name="underpants">
		Ropa interior
	</string>
	<string name="skirt">
		Falda
	</string>
	<string name="alpha">
		Alfa
	</string>
	<string name="tattoo">
		Tatuaje
	</string>
	<string name="physics">
		Física
	</string>
	<string name="invalid">
		inválido/a
	</string>
	<string name="none">
		ninguno
	</string>
	<string name="shirt_not_worn">
		Camisa no puesta
	</string>
	<string name="pants_not_worn">
		Pantalones no puestos
	</string>
	<string name="shoes_not_worn">
		Zapatos no puestos
	</string>
	<string name="socks_not_worn">
		Calcetines no puestos
	</string>
	<string name="jacket_not_worn">
		Chaqueta no puesta
	</string>
	<string name="gloves_not_worn">
		Guantes no puestos
	</string>
	<string name="undershirt_not_worn">
		Camiseta no puesta
	</string>
	<string name="underpants_not_worn">
		Ropa interior no puesta
	</string>
	<string name="skirt_not_worn">
		Falda no puesta
	</string>
	<string name="alpha_not_worn">
		Alfa no puesta
	</string>
	<string name="tattoo_not_worn">
		Tatuaje no puesto
	</string>
	<string name="physics_not_worn">
		Física no puesta
	</string>
	<string name="invalid_not_worn">
		no válido/a
	</string>
	<string name="create_new_shape">
		Crear una anatomía nueva
	</string>
	<string name="create_new_skin">
		Crear una piel nueva
	</string>
	<string name="create_new_hair">
		Crear pelo nuevo
	</string>
	<string name="create_new_eyes">
		Crear ojos nuevos
	</string>
	<string name="create_new_shirt">
		Crear una camisa nueva
	</string>
	<string name="create_new_pants">
		Crear unos pantalones nuevos
	</string>
	<string name="create_new_shoes">
		Crear unos zapatos nuevos
	</string>
	<string name="create_new_socks">
		Crear unos calcetines nuevos
	</string>
	<string name="create_new_jacket">
		Crear una chaqueta nueva
	</string>
	<string name="create_new_gloves">
		Crear unos guantes nuevos
	</string>
	<string name="create_new_undershirt">
		Crear una camiseta nueva
	</string>
	<string name="create_new_underpants">
		Crear ropa interior nueva
	</string>
	<string name="create_new_skirt">
		Crear una falda nueva
	</string>
	<string name="create_new_alpha">
		Crear una capa alfa nueva
	</string>
	<string name="create_new_tattoo">
		Crear un tatuaje nuevo
	</string>
	<string name="create_new_physics">
		Crear nueva física
	</string>
	<string name="create_new_invalid">
		no válido/a
	</string>
	<string name="NewWearable">
		Nuevo [WEARABLE_ITEM]
	</string>
	<string name="next">
		Siguiente
	</string>
	<string name="ok">
		OK
	</string>
	<string name="GroupNotifyGroupNotice">
		Aviso de grupo
	</string>
	<string name="GroupNotifyGroupNotices">
		Avisos del grupo
	</string>
	<string name="GroupNotifySentBy">
		Enviado por
	</string>
	<string name="GroupNotifyAttached">
		Adjunto:
	</string>
	<string name="GroupNotifyViewPastNotices">
		Ver los avisos pasados u optar por dejar de recibir aquí estos mensajes.
	</string>
	<string name="GroupNotifyOpenAttachment">
		Abrir el adjunto
	</string>
	<string name="GroupNotifySaveAttachment">
		Guardar el adjunto
	</string>
	<string name="GroupNotifySender">
		Enviado por [SENDER], [GROUPNAME]</string>
	<string name="TeleportOffer">
		Ofrecimiento de teleporte
	</string>
	<string name="StartUpNotifications">
		Llegaron avisos nuevos mientras estabas ausente...
	</string>
	<string name="OverflowInfoChannelString">
		Tienes [%d] aviso(s) más
	</string>
	<string name="BodyPartsRightArm">
		Brazo der.
	</string>
	<string name="BodyPartsHead">
		Cabeza
	</string>
	<string name="BodyPartsLeftArm">
		Brazo izq.
	</string>
	<string name="BodyPartsLeftLeg">
		Pierna izq.
	</string>
	<string name="BodyPartsTorso">
		Torso
	</string>
	<string name="BodyPartsRightLeg">
		Pierna der.
	</string>
	<string name="GraphicsQualityLow">
		Bajo
	</string>
	<string name="GraphicsQualityMid">
		Medio
	</string>
	<string name="GraphicsQualityHigh">
		Alto
	</string>
	<string name="LeaveMouselook">
		Pulsa ESC para salir de la vista subjetiva
	</string>
	<string name="InventoryNoMatchingItems">
		¿No encuentras lo que buscas? Prueba con la [secondlife:///app/search/all/[SEARCH_TERM] Búsqueda].
	</string>
	<string name="PlacesNoMatchingItems">
		¿No encuentras lo que buscas? Prueba con la [secondlife:///app/search/places/[SEARCH_TERM] Búsqueda].
	</string>
	<string name="FavoritesNoMatchingItems">
		Arrastra aquí un hito para añadirlo a tus favoritos.
	</string>
	<string name="InventoryNoTexture">
		No tienes en tu inventario una copia de esta textura.
	</string>
	<string name="InventoryInboxNoItems">
		Aquí aparecerán algunos de los objetos que recibas, como los regalos Premium. Después puedes arrastrarlos a tu inventario.
	</string>
	<string name="MarketplaceURL">
		https://marketplace.[MARKETPLACE_DOMAIN_NAME]/
	</string>
	<string name="MarketplaceURL_CreateStore">
		http://community.secondlife.com/t5/English-Knowledge-Base/Selling-in-the-Marketplace/ta-p/700193#Section_.3
	</string>
	<string name="MarketplaceURL_Dashboard">
		https://marketplace.[MARKETPLACE_DOMAIN_NAME]/merchants/store/dashboard
	</string>
	<string name="MarketplaceURL_Imports">
		https://marketplace.[MARKETPLACE_DOMAIN_NAME]/merchants/store/imports
	</string>
	<string name="MarketplaceURL_LearnMore">
		https://marketplace.[MARKETPLACE_DOMAIN_NAME]/learn_more
	</string>
	<string name="InventoryOutboxNotMerchantTitle">
		Cualquier usuario puede vender objetos en el mercado.
	</string>
	<string name="InventoryOutboxNotMerchantTooltip"/>
	<string name="InventoryOutboxNotMerchant">
		Para hacerte comerciante debes [[MARKETPLACE_CREATE_STORE_URL] crear una tienda del Mercado].
	</string>
	<string name="InventoryOutboxNoItemsTitle">
		El buzón de salida está vacío.
	</string>
	<string name="InventoryOutboxNoItemsTooltip"/>
	<string name="InventoryOutboxNoItems">
		Arrastra carpetas a esta sección y pulsa en &quot;Enviar al Mercado&quot; para incluirlas en la lista de venta del [[MARKETPLACE_DASHBOARD_URL] Mercado].
	</string>
	<string name="InventoryOutboxInitializingTitle">
		Inicializando el Mercado.
	</string>
	<string name="InventoryOutboxInitializing">
		Estamos accediendo a tu cuenta de la [[MARKETPLACE_CREATE_STORE_URL] tienda del Mercado].
	</string>
	<string name="InventoryOutboxErrorTitle">
		Errores del Mercado.
	</string>
	<string name="InventoryOutboxError">
		La [[MARKETPLACE_CREATE_STORE_URL] tienda del Mercado] devuelve errores.
	</string>
	<string name="Marketplace Error None">
		Sin errores
	</string>
	<string name="Marketplace Error Not Merchant">
		Error: Para poder enviar objetos al mercado, debes registrarte como comerciante (es gratis).
	</string>
	<string name="Marketplace Error Empty Folder">
		Error: Esta carpeta está vacía.
	</string>
	<string name="Marketplace Error Unassociated Products">
		Error: Este objeto no se pudo subir porque tu cuenta de comerciante tiene demasiados objetos que no están asociados a productos. Para corregirlo, inicia sesión en la página web Marketplace y reduce el número de objetos no asociados.
	</string>
	<string name="Marketplace Error Object Limit">
		Error: Este elemento contiene demasiados objetos. Para corregir el error, guarda objetos en cajas de forma que el total de objetos sea menor que 200.
	</string>
	<string name="Marketplace Error Folder Depth">
		Error: Este objeto contiene demasiados niveles de carpetas anidadas. Reorganízalo de forma que tenga como máximo 3 niveles de carpetas anidadas.
	</string>
	<string name="Marketplace Error Unsellable Item">
		Error: Este objeto no se puede vender en el mercado.
	</string>
	<string name="Marketplace Error Internal Import">
		Error: Se ha producido un problema con este objeto. Vuelve a intentarlo más tarde.
	</string>
	<string name="Open landmarks">
		Abrir hitos
	</string>
	<string name="Unconstrained">
		Sin restricciones
	</string>
	<string name="no_transfer"
		 value="(no transferible)" />
	<string name="no_modify"
		 value="(no modificable)" />
	<string name="no_copy"
		 value="(no copiable)" />
	<string name="worn"
		 value="(puesto)" />
	<string name="link"
		 value="(enlace)" />
	<string name="broken_link"
		 value="(enlace roto)&quot;" />
	<string name="LoadingContents">
		Cargando el contenido...
	</string>
	<string name="NoContents">
		No hay contenido
	</string>
	<string name="WornOnAttachmentPoint"
		 value="(lo llevas en: [ATTACHMENT_POINT])" />
	<string name="ActiveGesture"
		 value="[GESLABEL] (activo)" />
	<string name="PermYes">
		Sí
	</string>
	<string name="PermNo">
		No
	</string>
	<string name="Chat Message"
		 value="Chat:" />
	<string name="Sound"
		 value="Sonido:" />
	<string name="Wait"
		 value="--- Espera:" />
	<string name="AnimFlagStop"
		 value="Detener la animación:" />
	<string name="AnimFlagStart"
		 value="Iniciar la animación:" />
	<string name="Wave"
		 value="Onda" />
	<string name="GestureActionNone"
		 value="Ninguno" />
	<string name="HelloAvatar"
		 value="¡Hola, avatar!" />
	<string name="ViewAllGestures"
		 value="Ver todos &gt;&gt;" />
	<string name="GetMoreGestures"
		 value="Obtener más &gt;&gt;" />
	<string name="Animations"
		 value="Animaciones," />
	<string name="Calling Cards"
		 value="Tarjetas de visita," />
	<string name="Clothing"
		 value="Ropa," />
	<string name="Gestures"
		 value="Gestos," />
	<string name="Landmarks"
		 value="Hitos," />
	<string name="Notecards"
		 value="Notas," />
	<string name="Objects"
		 value="Objetos," />
	<string name="Scripts"
		 value="Scripts," />
	<string name="Sounds"
		 value="Sonidos," />
	<string name="Textures"
		 value="Texturas," />
	<string name="Snapshots"
		 value="Fotos," />
	<string name="No Filters"
		 value="No" />
	<string name="Since Logoff"
		 value="desde la desconexión" />
	<string name="InvFolder My Inventory">
		Inventario
	</string>
	<string name="InvFolder Library">
		Librería
	</string>
	<string name="InvFolder Textures">
		Texturas
	</string>
	<string name="InvFolder Sounds">
		Sonidos
	</string>
	<string name="InvFolder Calling Cards">
		Tarjetas de visita
	</string>
	<string name="InvFolder Landmarks">
		Hitos
	</string>
	<string name="InvFolder Scripts">
		Scripts
	</string>
	<string name="InvFolder Clothing">
		Ropa
	</string>
	<string name="InvFolder Objects">
		Objetos
	</string>
	<string name="InvFolder Notecards">
		Notas
	</string>
	<string name="InvFolder New Folder">
		Carpeta nueva
	</string>
	<string name="InvFolder Inventory">
		Inventario
	</string>
	<string name="InvFolder Uncompressed Images">
		Imágenes sin comprimir
	</string>
	<string name="InvFolder Body Parts">
		Partes del cuerpo
	</string>
	<string name="InvFolder Trash">
		Papelera
	</string>
	<string name="InvFolder Photo Album">
		Álbum de fotos
	</string>
	<string name="InvFolder Lost And Found">
		Objetos Perdidos
	</string>
	<string name="InvFolder Uncompressed Sounds">
		Sonidos sin comprimir
	</string>
	<string name="InvFolder Animations">
		Animaciones
	</string>
	<string name="InvFolder Gestures">
		Gestos
	</string>
	<string name="InvFolder Favorites">
		Favoritos
	</string>
	<string name="InvFolder favorite">
		Favoritos
	</string>
	<string name="InvFolder Favorites">
		Mis Favoritos
	</string>
	<string name="InvFolder favorites">
		Mis Favoritos
	</string>
	<string name="InvFolder Current Outfit">
		Vestuario actual
	</string>
	<string name="InvFolder Initial Outfits">
		Vestuarios iniciales
	</string>
	<string name="InvFolder My Outfits">
		Vestuarios
	</string>
	<string name="InvFolder Accessories">
		Accesorios
	</string>
	<string name="InvFolder Meshes">
		Modelos mesh
	</string>
	<string name="InvFolder Received Items">
		Items recibidos
	</string>
	<string name="InvFolder Merchant Outbox">
		Merchant Outbox
	</string>
	<string name="InvFolder Received Items">
		Objetos recibidos
	</string>
	<string name="InvFolder Merchant Outbox">
		Buzón de salida de comerciante
	</string>
	<string name="InvFolder Friends">
		Amigos
	</string>
	<string name="InvFolder All">
		Todas
	</string>
	<string name="no_attachments">
		No tienes accesorios puestos
	</string>
	<string name="Attachments remain">
		Anexos (quedan [COUNT] ranuras)
	</string>
	<string name="Buy">
		Comprar
	</string>
	<string name="BuyforL$">
		Comprar por L$
	</string>
	<string name="Stone">
		Piedra
	</string>
	<string name="Metal">
		Metal
	</string>
	<string name="Glass">
		Cristal
	</string>
	<string name="Wood">
		Madera
	</string>
	<string name="Flesh">
		Carne
	</string>
	<string name="Plastic">
		Plástico
	</string>
	<string name="Rubber">
		Goma
	</string>
	<string name="Light">
		Luz
	</string>
	<string name="KBShift">
		Mayús
	</string>
	<string name="KBCtrl">
		Ctrl
	</string>
	<string name="Chest">
		Tórax
	</string>
	<string name="Skull">
		Cráneo
	</string>
	<string name="Left Shoulder">
		Hombro izquierdo
	</string>
	<string name="Right Shoulder">
		Hombro derecho
	</string>
	<string name="Left Hand">
		Mano izquierda
	</string>
	<string name="Right Hand">
		Mano derecha
	</string>
	<string name="Left Foot">
		Pie izquierdo
	</string>
	<string name="Right Foot">
		Pie derecho
	</string>
	<string name="Spine">
		Columna
	</string>
	<string name="Pelvis">
		Pelvis
	</string>
	<string name="Mouth">
		Boca
	</string>
	<string name="Chin">
		Barbilla
	</string>
	<string name="Left Ear">
		Oreja izquierda
	</string>
	<string name="Right Ear">
		Oreja derecha
	</string>
	<string name="Left Eyeball">
		Ojo izquierdo
	</string>
	<string name="Right Eyeball">
		Ojo derecho
	</string>
	<string name="Nose">
		Nariz
	</string>
	<string name="R Upper Arm">
		Brazo derecho
	</string>
	<string name="R Forearm">
		Antebrazo derecho
	</string>
	<string name="L Upper Arm">
		Brazo izquierdo
	</string>
	<string name="L Forearm">
		Antebrazo izquierdo
	</string>
	<string name="Right Hip">
		Cadera derecha
	</string>
	<string name="R Upper Leg">
		Muslo derecho
	</string>
	<string name="R Lower Leg">
		Pantorrilla derecha
	</string>
	<string name="Left Hip">
		Cadera izquierda
	</string>
	<string name="L Upper Leg">
		Muslo izquierdo
	</string>
	<string name="L Lower Leg">
		Pantorrilla izquierda
	</string>
	<string name="Stomach">
		Abdomen
	</string>
	<string name="Left Pec">
		Pecho izquierdo
	</string>
	<string name="Right Pec">
		Pecho derecho
	</string>
	<string name="Bridge">
		Bridge
	</string>
	<string name="Neck">
		Cuello
	</string>
	<string name="Avatar Center">
		Centro del avatar
	</string>
	<string name="Invalid Attachment">
		Punto de anexión no válido
	</string>
	<string name="YearsMonthsOld">
		[AGEYEARS] [AGEMONTHS]
	</string>
	<string name="YearsOld">
		[AGEYEARS] de edad
	</string>
	<string name="MonthsOld">
		[AGEMONTHS] de edad
	</string>
	<string name="WeeksOld">
		[AGEWEEKS] de edad
	</string>
	<string name="DaysOld">
		[AGEDAYS] de edad
	</string>
	<string name="TodayOld">
		Registrado hoy
	</string>
	<string name="AgeYearsA">
		[COUNT] año
	</string>
	<string name="AgeYearsB">
		[COUNT] años
	</string>
	<string name="AgeYearsC">
		[COUNT] años
	</string>
	<string name="AgeMonthsA">
		[COUNT] mes
	</string>
	<string name="AgeMonthsB">
		[COUNT] meses
	</string>
	<string name="AgeMonthsC">
		[COUNT] meses
	</string>
	<string name="AgeWeeksA">
		[COUNT] semana
	</string>
	<string name="AgeWeeksB">
		[COUNT] semanas
	</string>
	<string name="AgeWeeksC">
		[COUNT] semanas
	</string>
	<string name="AgeDaysA">
		[COUNT] día
	</string>
	<string name="AgeDaysB">
		[COUNT] días
	</string>
	<string name="AgeDaysC">
		[COUNT] días
	</string>
	<string name="GroupMembersA">
		[COUNT] miembro
	</string>
	<string name="GroupMembersB">
		[COUNT] miembros
	</string>
	<string name="GroupMembersC">
		[COUNT] miembros
	</string>
	<string name="AcctTypeResident">
		Residente
	</string>
	<string name="AcctTypeTrial">
		Prueba
	</string>
	<string name="AcctTypeCharterMember">
		Miembro fundador
	</string>
	<string name="AcctTypeEmployee">
		Empleado de Linden Lab
	</string>
	<string name="PaymentInfoUsed">
		Ha usado una forma de pago
	</string>
	<string name="PaymentInfoOnFile">
		Existe información sobre formas de pago
	</string>
	<string name="NoPaymentInfoOnFile">
		Sin información sobre formas de pago
	</string>
	<string name="AgeVerified">
		Edad verificada
	</string>
	<string name="NotAgeVerified">
		Edad no verificada
	</string>
	<string name="Center 2">
		Centro 2
	</string>
	<string name="Top Right">
		Superior derecha
	</string>
	<string name="Top">
		Superior
	</string>
	<string name="Top Left">
		Superior izquierda
	</string>
	<string name="Center">
		Centro
	</string>
	<string name="Bottom Left">
		Inferior izquierda
	</string>
	<string name="Bottom">
		Inferior
	</string>
	<string name="Bottom Right">
		Inferior derecha
	</string>
	<string name="CompileQueueDownloadedCompiling">
		Descargado, compilándolo
	</string>
	<string name="CompileQueueServiceUnavailable">
		El servicio de compilación de scripts no está disponible
	</string>
	<string name="CompileQueueScriptNotFound">
		No se encuentra el script en el servidor.
	</string>
	<string name="CompileQueueProblemDownloading">
		Problema al descargar
	</string>
	<string name="CompileQueueInsufficientPermDownload">
		Permisos insuficientes para descargar un script.
	</string>
	<string name="CompileQueueInsufficientPermFor">
		Permisos insuficientes para
	</string>
	<string name="CompileQueueUnknownFailure">
		Fallo desconocido en la descarga
	</string>
	<string name="CompileQueueTitle">
		Progreso de la recompilación
	</string>
	<string name="CompileQueueStart">
		recompilar
	</string>
	<string name="ResetQueueTitle">
		Progreso del reinicio
	</string>
	<string name="ResetQueueStart">
		restaurar
	</string>
	<string name="RunQueueTitle">
		Configurando como ejecutándose
	</string>
	<string name="RunQueueStart">
		ejecutar
	</string>
	<string name="NotRunQueueTitle">
		Configurando como no ejecutándose
	</string>
	<string name="NotRunQueueStart">
		no ejecutar
	</string>
	<string name="DeleteQueueTitle">
		Progreso de la eliminación
	</string>
	<string name="DeleteQueueStart">
		Eliminando
	</string>
	<string name="Compiling">
		Compilando [NAME]
	</string>
	<string name="CompileSuccessful">
		¡Compilación correcta!
	</string>
	<string name="CompileSuccessfulSaving">
		Compilación correcta, guardando...
	</string>
	<string name="SaveComplete">
		Guardado.
	</string>
	<string name="ObjectOutOfRange">
		Script (objeto fuera de rango)
	</string>
	<string name="GodToolsObjectOwnedBy">
		El objeto [OBJECT] es propiedad de [OWNER]
	</string>
	<string name="GroupsNone">
		ninguno
	</string>
	<string name="Group"
		 value="(grupo)" />
	<string name="Unknown">
		(Desconocido)
	</string>
	<string name="SummaryForTheWeek"
		 value="Resumen de esta semana, empezando el " />
	<string name="NextStipendDay"
		 value=". El próximo día de pago es el " />
	<string name="GroupPlanningDate">
		[mthnum,datetime,utc]/[day,datetime,utc]/[year,datetime,utc]
	</string>
	<string name="GroupIndividualShare"
		 value="Grupo       Aportaciones individuales" />
	<string name="GroupColumn"
		 value="Grupo" />
	<string name="Balance">
		Saldo
	</string>
	<string name="Credits">
		Créditos
	</string>
	<string name="Debits">
		Débitos
	</string>
	<string name="Total">
		Total
	</string>
	<string name="NoGroupDataFound">
		No se encontraron datos del grupo
	</string>
	<string name="IMParentEstate">
		parent estate
	</string>
	<string name="IMMainland">
		continente
	</string>
	<string name="IMTeen">
		adolescente
	</string>
	<string name="Anyone">
		cualquiera
	</string>
	<string name="RegionInfoError">
		error
	</string>
	<string name="RegionInfoAllEstatesOwnedBy">
		todos los estados propiedad de [OWNER]
	</string>
	<string name="RegionInfoAllEstatesYouOwn">
		todos los estados que posees
	</string>
	<string name="RegionInfoAllEstatesYouManage">
		todos los estados que administras para [OWNER]
	</string>
	<string name="RegionInfoAllowedResidents">
		Residentes autorizados: ([ALLOWEDAGENTS], máx. [MAXACCESS])
	</string>
	<string name="RegionInfoAllowedGroups">
		Grupos autorizados: ([ALLOWEDGROUPS], máx. [MAXACCESS])
	</string>
	<string name="RegionInfoEstateManagers">
		Administradores de estado: ([ESTATEMANAGERS], máx. [MAXMANAGERS])
	</string>
	<string name="RegionInfoBannedResidents">
		Residentes con acceso prohibido: ([BANNEDAGENTS], máx. [MAXBANNED])
	</string>
	<string name="RegionInfoListTypeAllowedAgents">
		Residentes permitidos
	</string>
	<string name="RegionInfoListTypeBannedAgents">
		Residentes con acceso prohibido
	</string>
	<string name="ScriptLimitsParcelScriptMemory">
		Memoria de scripts de la parcela
	</string>
	<string name="ScriptLimitsParcelsOwned">
		Parcelas listadas: [PARCELS]
	</string>
	<string name="ScriptLimitsMemoryUsed">
		Memoria usada: [COUNT] KB de un máx de [MAX] KB; [AVAILABLE] KB disponibles
	</string>
	<string name="ScriptLimitsMemoryUsedSimple">
		Memoria usada: [COUNT] KB
	</string>
	<string name="ScriptLimitsParcelScriptURLs">
		URLs de los scripts de la parcela
	</string>
	<string name="ScriptLimitsURLsUsed">
		URLs usadas: [COUNT] de un máx. de [MAX]; [AVAILABLE] disponibles
	</string>
	<string name="ScriptLimitsURLsUsedSimple">
		URLs usadas: [COUNT]
	</string>
	<string name="ScriptLimitsRequestError">
		Error al obtener la información
	</string>
	<string name="ScriptLimitsRequestNoParcelSelected">
		No hay una parcela seleccionada
	</string>
	<string name="ScriptLimitsRequestWrongRegion">
		Error: la información de scripts sólo está disponible en tu región actual
	</string>
	<string name="ScriptLimitsRequestWaiting">
		Obteniendo la información...
	</string>
	<string name="ScriptLimitsRequestDontOwnParcel">
		No tienes permiso para examinar esta parcela
	</string>
	<string name="SITTING_ON">
		Sentado en
	</string>
	<string name="ATTACH_CHEST">
		Tórax
	</string>
	<string name="ATTACH_HEAD">
		Cabeza
	</string>
	<string name="ATTACH_LSHOULDER">
		Hombro izquierdo
	</string>
	<string name="ATTACH_RSHOULDER">
		Hombro derecho
	</string>
	<string name="ATTACH_LHAND">
		Mano izquierda
	</string>
	<string name="ATTACH_RHAND">
		Mano derecha
	</string>
	<string name="ATTACH_LFOOT">
		Pie izquierdo
	</string>
	<string name="ATTACH_RFOOT">
		Pie derecho
	</string>
	<string name="ATTACH_BACK">
		Espalda
	</string>
	<string name="ATTACH_PELVIS">
		Pelvis
	</string>
	<string name="ATTACH_MOUTH">
		Boca
	</string>
	<string name="ATTACH_CHIN">
		Barbilla
	</string>
	<string name="ATTACH_LEAR">
		Oreja izquierda
	</string>
	<string name="ATTACH_REAR">
		Oreja derecha
	</string>
	<string name="ATTACH_LEYE">
		Ojo izquierdo
	</string>
	<string name="ATTACH_REYE">
		Ojo derecho
	</string>
	<string name="ATTACH_NOSE">
		Nariz
	</string>
	<string name="ATTACH_RUARM">
		Brazo derecho
	</string>
	<string name="ATTACH_RLARM">
		Antebrazo derecho
	</string>
	<string name="ATTACH_LUARM">
		Brazo izquierdo
	</string>
	<string name="ATTACH_LLARM">
		Antebrazo izquierdo
	</string>
	<string name="ATTACH_RHIP">
		Cadera derecha
	</string>
	<string name="ATTACH_RULEG">
		Muslo derecho
	</string>
	<string name="ATTACH_RLLEG">
		Pantorrilla derecha
	</string>
	<string name="ATTACH_LHIP">
		Cadera izquierda
	</string>
	<string name="ATTACH_LULEG">
		Muslo izquierdo
	</string>
	<string name="ATTACH_LLLEG">
		Pantorrilla izquierda
	</string>
	<string name="ATTACH_BELLY">
		Vientre
	</string>
	<string name="ATTACH_RPEC">
		Pecho derecho
	</string>
	<string name="ATTACH_LPEC">
		Pecho izquierdo
	</string>
	<string name="ATTACH_HUD_CENTER_2">
		HUD: Centro 2
	</string>
	<string name="ATTACH_HUD_TOP_RIGHT">
		HUD Superior derecho
	</string>
	<string name="ATTACH_HUD_TOP_CENTER">
		HUD Superior central
	</string>
	<string name="ATTACH_HUD_TOP_LEFT">
		HUD Superior izquierdo
	</string>
	<string name="ATTACH_HUD_CENTER_1">
		HUD Central 1
	</string>
	<string name="ATTACH_HUD_BOTTOM_LEFT">
		HUD Inferior izquierdo
	</string>
	<string name="ATTACH_HUD_BOTTOM">
		HUD Inferior
	</string>
	<string name="ATTACH_HUD_BOTTOM_RIGHT">
		HUD Inferior derecho
	</string>
	<string name="ATTACH_NECK">
		Cuello
	</string>
	<string name="ATTACH_AVATAR_CENTER">
		Centro del avatar
	</string>
	<string name="ATTACH_BRIDGE">
		Bridge
	</string>
	<string name="CursorPos">
		Línea [LINE], Columna [COLUMN]
	</string>
	<string name="PanelDirCountFound">
		[COUNT] resultados
	</string>
	<string name="PanelDirTimeStr">
		[hour12,datetime,slt]:[min,datetime,slt] [ampm,datetime,slt]
	</string>
	<string name="PanelDirEventsDateText">
		[day,datetime,slt]/[mthnum,datetime,slt]
	</string>
	<string name="PanelContentsTooltip">
		Contenido del objeto
	</string>
	<string name="PanelContentsNewScript">
		Script nuevo
	</string>
	<string name="DoNotDisturbModeResponseDefault">
		Este residente tiene activado el modo &apos;No disponible&apos; y verá tu mensaje más tarde.
	</string>
	<string name="MuteByName">
		(Por el nombre)
	</string>
	<string name="MuteAgent">
		(Residente)
	</string>
	<string name="MuteObject">
		(Objeto)
	</string>
	<string name="MuteGroup">
		(Grupo)
	</string>
	<string name="MuteExternal">
		(Externo)
	</string>
	<string name="RegionNoCovenant">
		No se ha aportado un contrato para este estado.
	</string>
	<string name="RegionNoCovenantOtherOwner">
		No se ha aportado un contrato para este estado. El terreno de este estado lo vende el propietario del estado, no Linden Lab. Por favor, contacta con ese propietario para informarte sobre la venta.
	</string>
	<string name="covenant_last_modified"
		 value="Última modificación: " />
	<string name="none_text"
		 value="(no hay)" />
	<string name="never_text"
		 value=" (nunca)" />
	<string name="GroupOwned">
		Propiedad del grupo
	</string>
	<string name="Public">
		Público
	</string>
	<string name="LocalSettings">
		Configuración local
	</string>
	<string name="RegionSettings">
		Configuración de la región
	</string>
	<string name="ClassifiedClicksTxt">
		Clics: [TELEPORT] teleportes, [MAP] mapa, [PROFILE] perfil
	</string>
	<string name="ClassifiedUpdateAfterPublish">
		(se actualizará tras la publicación)
	</string>
	<string name="NoPicksClassifiedsText">
		No has creado destacados ni clasificados. Pulsa el botón Más para crear uno.
	</string>
	<string name="NoAvatarPicksClassifiedsText">
		El usuario no tiene clasificados ni destacados
	</string>
	<string name="PicksClassifiedsLoadingText">
		Cargando...
	</string>
	<string name="NoPicksText">No has creado ningún destacado.</string>
	<string name="NoAvatarPicksText">El usuario no tiene destacados</string>
	<string name="NoClassifiedsText">No has creado ningún clasificado. Pulsa el botón '+' para crear uno.</string>
	<string name="NoAvatarClassifiedsText">El usuario no tiene clasificados</string>
	<string name="MultiPreviewTitle">
		Vista previa
	</string>
	<string name="MultiPropertiesTitle">
		Propiedades
	</string>
	<string name="InvOfferAnObjectNamed">
		Un objeto de nombre
	</string>
	<string name="InvOfferOwnedByGroup">
		propiedad del grupo
	</string>
	<string name="InvOfferOwnedByUnknownGroup">
		propiedad de un grupo desconocido
	</string>
	<string name="InvOfferOwnedBy">
		propiedad de
	</string>
	<string name="InvOfferOwnedByUnknownUser">
		propiedad de un usuario desconocido
	</string>
	<string name="InvOfferGaveYou">
		te ha dado
	</string>
	<string name="InvOfferYouDecline">
		Rechazas
	</string>
	<string name="InvOfferDecline">
		Has rechazado [DESC] de [NAME].
	</string>
	<string name="InvOfferFrom">
		de
	</string>
	<string name="GroupMoneyTotal">
		Total
	</string>
	<string name="GroupMoneyBought">
		comprado
	</string>
	<string name="GroupMoneyPaidYou">
		pagado a ti
	</string>
	<string name="GroupMoneyPaidInto">
		pagado en
	</string>
	<string name="GroupMoneyBoughtPassTo">
		pase comprado a
	</string>
	<string name="GroupMoneyPaidFeeForEvent">
		cuotas pagadas para el evento
	</string>
	<string name="GroupMoneyPaidPrizeForEvent">
		precio pagado por el evento
	</string>
	<string name="GroupMoneyBalance">
		Saldo
	</string>
	<string name="GroupMoneyCredits">
		Créditos
	</string>
	<string name="GroupMoneyDebits">
		Débitos
	</string>
	<string name="GroupMoneyDate">
		[weekday,datetime,utc] [mth,datetime,utc] [day,datetime,utc], [year,datetime,utc]
	</string>
	<string name="AcquiredItems">
		Artículos adquiridos
	</string>
	<string name="Cancel">
		Cancelar
	</string>
	<string name="UploadingCosts">
		Subir [NAME] cuesta [AMOUNT] L$
	</string>
	<string name="BuyingCosts">
		Comprar esto cuesta [AMOUNT] L$
	</string>
	<string name="UnknownFileExtension">
		Extensión de archivo desconocida [.%s]
Se esperaba .wav, .tga, .bmp, .jpg, .jpeg, o .bvh
	</string>
	<string name="MuteObject2">
		Bloquear
	</string>
	 <string name="MuteAvatar">
		Bloquear
	</string>
	<string name="UnmuteObject">
		Desbloquear
	</string>
	<string name="UnmuteAvatar">
		Desbloquear
	</string>
	<string name="AddLandmarkNavBarMenu">
		Guardar este hito...
	</string>
	<string name="EditLandmarkNavBarMenu">
		Editar este hito...
	</string>
	<string name="accel-mac-control">
		⌃
	</string>
	<string name="accel-mac-command">
		⌘
	</string>
	<string name="accel-mac-option">
		⌥
	</string>
	<string name="accel-mac-shift">
		⇧
	</string>
	<string name="accel-win-control">
		Ctrl+
	</string>
	<string name="accel-win-alt">
		Alt+
	</string>
	<string name="accel-win-shift">
		Mayús+
	</string>
	<string name="FileSaved">
		Archivo guardado
	</string>
	<string name="Receiving">
		Recibiendo
	</string>
	<string name="AM">
		AM
	</string>
	<string name="PM">
		PM
	</string>
	<string name="PST">
		PST
	</string>
	<string name="PDT">
		PDT
	</string>
	<string name="Direction_Forward">
		Adelante
	</string>
	<string name="Direction_Left">
		Izquierda
	</string>
	<string name="Direction_Right">
		Derecha
	</string>
	<string name="Direction_Back">
		Atrás
	</string>
	<string name="Direction_North">
		Norte
	</string>
	<string name="Direction_South">
		Sur
	</string>
	<string name="Direction_West">
		Oeste
	</string>
	<string name="Direction_East">
		Este
	</string>
	<string name="Direction_Up">
		Arriba
	</string>
	<string name="Direction_Down">
		Abajo
	</string>
	<string name="Any Category">
		Cualquier categoría
	</string>
	<string name="Shopping">
		Compras
	</string>
	<string name="Land Rental">
		Terreno en alquiler
	</string>
	<string name="Property Rental">
		Propiedad en alquiler
	</string>
	<string name="Special Attraction">
		Atracción especial
	</string>
	<string name="New Products">
		Nuevos productos
	</string>
	<string name="Employment">
		Empleo
	</string>
	<string name="Wanted">
		Se busca
	</string>
	<string name="Service">
		Servicios
	</string>
	<string name="Personal">
		Personal
	</string>
	<string name="None">
		Ninguno
	</string>
	<string name="Linden Location">
		Localización Linden
	</string>
	<string name="Adult">
		Adulto
	</string>
	<!-- FS:Ansariel: Fixed to match PARCEL_CATEGORY_UI_STRING array -->
	<string name="Arts and Culture">
		Arte y Cultura
	</string>
	<string name="Business">
		Negocios
	</string>
	<string name="Educational">
		Educativo
	</string>
	<string name="Gaming">
		Juegos de azar
	</string>
	<string name="Hangout">
		Entretenimiento
	</string>
	<string name="Newcomer Friendly">
		Para recién llegados
	</string>
	<!-- FS:Ansariel: Fixed to match PARCEL_CATEGORY_UI_STRING array -->
	<string name="Parks and Nature">
		Parques y Naturaleza
	</string>
	<string name="Residential">
		Residencial
	</string>
	<string name="Stage">
		Artes escénicas
	</string>
	<string name="Other">
		Otra
	</string>
	<string name="Rental">
		Terreno en alquiler
	</string>
	<string name="Any">
		Cualquiera
	</string>
	<string name="You">
		Tú
	</string>
	<string name="Multiple Media">
		Múltiples medios
	</string>
	<string name="Play Media">
		Reproduce/Pausa los medios
	</string>
	<string name="StreamtitleNowPlaying">
		Reproduciendo:
	</string>
	<string name="MBCmdLineError">
		Ha habido un error analizando la línea de comando.
Por favor, consulta: http://wiki.secondlife.com/wiki/Client_parameters
Error:
	</string>
	<string name="MBCmdLineUsg">
		[APP_NAME] Uso de línea de comando:
	</string>
	<string name="MBUnableToAccessFile">
		[APP_NAME] no puede acceder a un archivo que necesita.
 
Puede ser porque estés ejecutando varias copias, o porque tu sistema crea -equivocadamente- que el archivo está abierto.
Si este mensaje persiste, reinicia tu ordenador y vuelve a intentarlo.
Si aun así sigue apareciendo el mensaje, debes desinstalar completamente [APP_NAME] y reinstalarlo.
	</string>
	<string name="MBFatalError">
		Error fatal
	</string>
	<string name="MBApplicationError">
		Error de la aplicación - No te asustes
	</string>
	<string name="MBApplicationErrorDetails">
		Lo sentimos, pero [APP_NAME] ha fallado y tiene que cerrarse. Si el problema se produce repetidamente, por favor contacta con nuestro equipo de soporte y hazle llegar el siguiente mensaje:

[ERROR_DETAILS]
	</string>
	<string name="MBRequiresAltiVec">
		[APP_NAME] requiere un procesador con AltiVec (G4 o posterior).
	</string>
	<string name="MBAlreadyRunning">
		[APP_NAME] ya se está ejecutando.
Revisa tu barra de tareas para encontrar una copia minimizada del programa.
Si este mensaje persiste, reinicia tu ordenador.
	</string>
	<string name="MBFrozenCrashed">
		En su anterior ejecución, [APP_NAME] se congeló o se cayó.
¿Quieres enviar un informe de caída?
	</string>
	<string name="MBAlert">
		Alerta
	</string>
	<string name="MBNoDirectX">
		[APP_NAME] no encuentra DirectX 9.0b o superior.
[APP_NAME] usa DirectX para detectar el hardware o los drivers no actualizados que pueden provocar problemas de estabilidad, ejecución pobre y caídas.  Aunque puedes ejecutar [APP_NAME] sin él, recomendamos encarecidamente hacerlo con DirectX 9.0b.
 
¿Quieres continuar?
	</string>
	<string name="MBWarning">
		¡Atención!
	</string>
	<string name="MBNoAutoUpdate">
		Las actualizaciones automáticas no están todavía implementadas para Linux.
Por favor, descarga la última versión desde www.secondlife.com.
	</string>
	<string name="MBRegClassFailed">
		Fallo en RegisterClass
	</string>
	<string name="MBError">
		Error
	</string>
	<string name="MBFullScreenErr">
		No puede ejecutarse a pantalla completa de [WIDTH] x [HEIGHT].
Ejecutándose en una ventana.
	</string>
	<string name="MBDestroyWinFailed">
		Error Shutdown destruyendo la ventana (DestroyWindow() failed)
	</string>
	<string name="MBShutdownErr">
		Error Shutdown
	</string>
	<string name="MBDevContextErr">
		No se puede construir el 'GL device context'
	</string>
	<string name="MBPixelFmtErr">
		No se puede encontrar un formato adecuado de píxel
	</string>
	<string name="MBPixelFmtDescErr">
		No se puede conseguir la descripción del formato de píxel
	</string>
	<string name="MBTrueColorWindow">
		Para ejecutarse, [APP_NAME] necesita Color Verdadero (32-bit).
Por favor, en las configuraciones de tu ordenador ajusta el modo de color a 32-bit.
	</string>
	<string name="MBAlpha">
		[APP_NAME] no puede ejecutarse porque no puede obtener un canal alpha de 8 bit. Generalmente, se debe a alguna cuestión de los drivers de la tarjeta de vídeo.
Por favor, comprueba que tienes instalados los últimos drivers para tu tarjeta de vídeo.
Comprueba también que tu monitor esta configurado para Color Verdadero (32-bit) en Panel de Control &gt; Apariencia y temas &gt; Pantalla.
Si sigues recibiendo este mensaje, contacta con [SUPPORT_SITE].
	</string>
	<string name="MBPixelFmtSetErr">
		No se puede configurar el formato de píxel
	</string>
	<string name="MBGLContextErr">
		No se puede crear el 'GL rendering context'
	</string>
	<string name="MBGLContextActErr">
		No se puede activar el 'GL rendering context'
	</string>
	<string name="MBVideoDrvErr">
		[APP_NAME] no puede ejecutarse porque los drivers de tu tarjeta de vídeo o no están bien instalados, o no están actualizados, o son para hardware no admitido. Por favor, comprueba que tienes los drivers más actuales para tu tarjeta de vídeo, y, aunque los tengas, intenta reinstalarlos.
 
Si sigues recibiendo este mensaje, contacta con [SUPPORT_SITE].
	</string>
	<string name="5 O'Clock Shadow">
		Barba del día
	</string>
	<string name="All White">
		Blanco del todo
	</string>
	<string name="Anime Eyes">
		Ojos de cómic
	</string>
	<string name="Arced">
		Arqueadas
	</string>
	<string name="Arm Length">
		Brazos: longitud
	</string>
	<string name="Attached">
		Cortos
	</string>
	<string name="Attached Earlobes">
		Lóbulos
	</string>
	<string name="Back Fringe">
		Nuca: largo
	</string>
	<string name="Baggy">
		Marcadas
	</string>
	<string name="Bangs">
		Bangs
	</string>
	<string name="Beady Eyes">
		Ojos pequeños
	</string>
	<string name="Belly Size">
		Barriga: tamaño
	</string>
	<string name="Big">
		Grande
	</string>
	<string name="Big Butt">
		Culo grande
	</string>
	<string name="Big Hair Back">
		Pelo: moño
	</string>
	<string name="Big Hair Front">
		Pelo: tupé
	</string>
	<string name="Big Hair Top">
		Pelo: melena alta
	</string>
	<string name="Big Head">
		Cabeza grande
	</string>
	<string name="Big Pectorals">
		Grandes pectorales
	</string>
	<string name="Big Spikes">
		Crestas grandes
	</string>
	<string name="Black">
		Negro
	</string>
	<string name="Blonde">
		Rubio
	</string>
	<string name="Blonde Hair">
		Pelo rubio
	</string>
	<string name="Blush">
		Rubor
	</string>
	<string name="Blush Color">
		Color del rubor
	</string>
	<string name="Blush Opacity">
		Opacidad del rubor
	</string>
	<string name="Body Definition">
		Definición del cuerpo
	</string>
	<string name="Body Fat">
		Cuerpo: gordura
	</string>
	<string name="Body Freckles">
		Pecas del cuerpo
	</string>
	<string name="Body Thick">
		Cuerpo grueso
	</string>
	<string name="Body Thickness">
		Cuerpo: grosor
	</string>
	<string name="Body Thin">
		Cuerpo delgado
	</string>
	<string name="Bow Legged">
		Abiertas
	</string>
	<string name="Breast Buoyancy">
		Busto: firmeza
	</string>
	<string name="Breast Cleavage">
		Busto: canalillo
	</string>
	<string name="Breast Size">
		Busto: tamaño
	</string>
	<string name="Bridge Width">
		Puente: ancho
	</string>
	<string name="Broad">
		Aumentar
	</string>
	<string name="Brow Size">
		Arco ciliar
	</string>
	<string name="Bug Eyes">
		Ojos saltones
	</string>
	<string name="Bugged Eyes">
		Ojos saltones
	</string>
	<string name="Bulbous">
		Bulbosa
	</string>
	<string name="Bulbous Nose">
		Nariz bulbosa
	</string>
	<string name="Breast Physics Mass">
		Masa del busto
	</string>
	<string name="Breast Physics Smoothing">
		Suavizado del busto
	</string>
	<string name="Breast Physics Gravity">
		Gravedad del busto
	</string>
	<string name="Breast Physics Drag">
		Aerodinámica del busto
	</string>
	<string name="Breast Physics InOut Max Effect">
		Efecto máx.
	</string>
	<string name="Breast Physics InOut Spring">
		Elasticidad
	</string>
	<string name="Breast Physics InOut Gain">
		Ganancia
	</string>
	<string name="Breast Physics InOut Damping">
		Amortiguación
	</string>
	<string name="Breast Physics UpDown Max Effect">
		Efecto máx.
	</string>
	<string name="Breast Physics UpDown Spring">
		Elasticidad
	</string>
	<string name="Breast Physics UpDown Gain">
		Ganancia
	</string>
	<string name="Breast Physics UpDown Damping">
		Amortiguación
	</string>
	<string name="Breast Physics LeftRight Max Effect">
		Efecto máx.
	</string>
	<string name="Breast Physics LeftRight Spring">
		Elasticidad
	</string>
	<string name="Breast Physics LeftRight Gain">
		Ganancia
	</string>
	<string name="Breast Physics LeftRight Damping">
		Amortiguación
	</string>
	<string name="Belly Physics Mass">
		Masa de la barriga
	</string>
	<string name="Belly Physics Smoothing">
		Suavizado de la barriga
	</string>
	<string name="Belly Physics Gravity">
		Gravedad de la barriga
	</string>
	<string name="Belly Physics Drag">
		Aerodinámica de la barriga
	</string>
	<string name="Belly Physics UpDown Max Effect">
		Efecto máx.
	</string>
	<string name="Belly Physics UpDown Spring">
		Elasticidad
	</string>
	<string name="Belly Physics UpDown Gain">
		Ganancia
	</string>
	<string name="Belly Physics UpDown Damping">
		Amortiguación
	</string>
	<string name="Butt Physics Mass">
		Masa del culo
	</string>
	<string name="Butt Physics Smoothing">
		Suavizado del culo
	</string>
	<string name="Butt Physics Gravity">
		Gravedad del culo
	</string>
	<string name="Butt Physics Drag">
		Aerodinámica del culo
	</string>
	<string name="Butt Physics UpDown Max Effect">
		Efecto máx.
	</string>
	<string name="Butt Physics UpDown Spring">
		Elasticidad
	</string>
	<string name="Butt Physics UpDown Gain">
		Ganancia
	</string>
	<string name="Butt Physics UpDown Damping">
		Amortiguación
	</string>
	<string name="Butt Physics LeftRight Max Effect">
		Efecto máx.
	</string>
	<string name="Butt Physics LeftRight Spring">
		Elasticidad
	</string>
	<string name="Butt Physics LeftRight Gain">
		Ganancia
	</string>
	<string name="Butt Physics LeftRight Damping">
		Amortiguación
	</string>
	<string name="Bushy Eyebrows">
		Cejijuntas
	</string>
	<string name="Bushy Hair">
		Pelo tupido
	</string>
	<string name="Butt Size">
		Culo: tamaño
	</string>
	<string name="Butt Gravity">
		Gravedad del culo
	</string>
	<string name="bustle skirt">
		Polisón
	</string>
	<string name="no bustle">
		Sin polisón
	</string>
	<string name="more bustle">
		Con polisón
	</string>
	<string name="Chaplin">
		Cortito
	</string>
	<string name="Cheek Bones">
		Pómulos
	</string>
	<string name="Chest Size">
		Tórax: tamaño
	</string>
	<string name="Chin Angle">
		Barbilla: ángulo
	</string>
	<string name="Chin Cleft">
		Barbilla: contorno
	</string>
	<string name="Chin Curtains">
		Barba en collar
	</string>
	<string name="Chin Depth">
		Barbilla: largo
	</string>
	<string name="Chin Heavy">
		Hacia la barbilla
	</string>
	<string name="Chin In">
		Barbilla retraída
	</string>
	<string name="Chin Out">
		Barbilla prominente
	</string>
	<string name="Chin-Neck">
		Papada
	</string>
	<string name="Clear">
		Transparente
	</string>
	<string name="Cleft">
		Remarcar
	</string>
	<string name="Close Set Eyes">
		Ojos juntos
	</string>
	<string name="Closed">
		Cerrar
	</string>
	<string name="Closed Back">
		Trasera cerrada
	</string>
	<string name="Closed Front">
		Frontal cerrado
	</string>
	<string name="Closed Left">
		Cerrada
	</string>
	<string name="Closed Right">
		Cerrada
	</string>
	<string name="Coin Purse">
		Poco abultada
	</string>
	<string name="Collar Back">
		Espalda
	</string>
	<string name="Collar Front">
		Escote
	</string>
	<string name="Corner Down">
		Hacia abajo
	</string>
	<string name="Corner Up">
		Hacia arriba
	</string>
	<string name="Creased">
		Caídos
	</string>
	<string name="Crooked Nose">
		Nariz torcida
	</string>
	<string name="Cuff Flare">
		Acampanado
	</string>
	<string name="Dark">
		Oscuridad
	</string>
	<string name="Dark Green">
		Verde oscuro
	</string>
	<string name="Darker">
		Más oscuros
	</string>
	<string name="Deep">
		Remarcar
	</string>
	<string name="Default Heels">
		Tacones por defecto
	</string>
	<string name="Dense">
		Densas
	</string>
	<string name="Double Chin">
		Mucha papada
	</string>
	<string name="Downturned">
		Poco
	</string>
	<string name="Duffle Bag">
		Muy abultada
	</string>
	<string name="Ear Angle">
		Orejas: ángulo
	</string>
	<string name="Ear Size">
		Orejas: tamaño
	</string>
	<string name="Ear Tips">
		Orejas: forma
	</string>
	<string name="Egg Head">
		Cabeza: ahuevada
	</string>
	<string name="Eye Bags">
		Ojos: bolsas
	</string>
	<string name="Eye Color">
		Ojos: color
	</string>
	<string name="Eye Depth">
		Ojos: profundidad
	</string>
	<string name="Eye Lightness">
		Ojos: brillo
	</string>
	<string name="Eye Opening">
		Ojos: apertura
	</string>
	<string name="Eye Pop">
		Ojos: simetría
	</string>
	<string name="Eye Size">
		Ojos: tamaño
	</string>
	<string name="Eye Spacing">
		Ojos: separación
	</string>
	<string name="Eyebrow Arc">
		Cejas: arco
	</string>
	<string name="Eyebrow Density">
		Cejas: densidad
	</string>
	<string name="Eyebrow Height">
		Cejas: altura
	</string>
	<string name="Eyebrow Points">
		Cejas: en V
	</string>
	<string name="Eyebrow Size">
		Cejas: tamaño
	</string>
	<string name="Eyelash Length">
		Pestañas: longitud
	</string>
	<string name="Eyeliner">
		Contorno de ojos
	</string>
	<string name="Eyeliner Color">
		Contorno de ojos: color
	</string>
	<string name="Eyes Bugged">
		Ojos Desorbitados
	</string>
	<string name="Face Shear">
		Cara: simetría
	</string>
	<string name="Facial Definition">
		Rasgos marcados
	</string>
	<string name="Far Set Eyes">
		Ojos separados
	</string>
	<string name="Fat Lips">
		Prominentes
	</string>
	<string name="Female">
		Mujer
	</string>
	<string name="Fingerless">
		Sin dedos
	</string>
	<string name="Fingers">
		Con dedos
	</string>
	<string name="Flared Cuffs">
		Campana
	</string>
	<string name="Flat">
		Redondeadas
	</string>
	<string name="Flat Butt">
		Culo plano
	</string>
	<string name="Flat Head">
		Cabeza plana
	</string>
	<string name="Flat Toe">
		Empeine bajo
	</string>
	<string name="Foot Size">
		Pie: tamaño
	</string>
	<string name="Forehead Angle">
		Frente: ángulo
	</string>
	<string name="Forehead Heavy">
		Hacia la frente
	</string>
	<string name="Freckles">
		Pecas
	</string>
	<string name="Front Fringe">
		Flequillo
	</string>
	<string name="Full Back">
		Sin cortar
	</string>
	<string name="Full Eyeliner">
		Contorno completo
	</string>
	<string name="Full Front">
		Sin cortar
	</string>
	<string name="Full Hair Sides">
		Pelo: volumen a los lados
	</string>
	<string name="Full Sides">
		Volumen total
	</string>
	<string name="Glossy">
		Con brillo
	</string>
	<string name="Glove Fingers">
		Guantes: dedos
	</string>
	<string name="Glove Length">
		Guantes: largo
	</string>
	<string name="Hair">
		Pelo
	</string>
	<string name="Hair Back">
		Pelo: nuca
	</string>
	<string name="Hair Front">
		Pelo: delante
	</string>
	<string name="Hair Sides">
		Pelo: lados
	</string>
	<string name="Hair Sweep">
		Peinado: dirección
	</string>
	<string name="Hair Thickess">
		Pelo: espesor
	</string>
	<string name="Hair Thickness">
		Pelo: espesor
	</string>
	<string name="Hair Tilt">
		Pelo: inclinación
	</string>
	<string name="Hair Tilted Left">
		A la izq.
	</string>
	<string name="Hair Tilted Right">
		A la der.
	</string>
	<string name="Hair Volume">
		Pelo: volumen
	</string>
	<string name="Hand Size">
		Manos: tamaño
	</string>
	<string name="Handlebars">
		Muy largo
	</string>
	<string name="Head Length">
		Cabeza: longitud
	</string>
	<string name="Head Shape">
		Cabeza: forma
	</string>
	<string name="Head Size">
		Cabeza: tamaño
	</string>
	<string name="Head Stretch">
		Cabeza: estiramiento
	</string>
	<string name="Heel Height">
		Tacón: altura
	</string>
	<string name="Heel Shape">
		Tacón: forma
	</string>
	<string name="Height">
		Altura
	</string>
	<string name="High">
		Subir
	</string>
	<string name="High Heels">
		Tacones altos
	</string>
	<string name="High Jaw">
		Mandíbula alta
	</string>
	<string name="High Platforms">
		Plataformas
	</string>
	<string name="High and Tight">
		Pegada
	</string>
	<string name="Higher">
		Más arriba
	</string>
	<string name="Hip Length">
		Cadera: altura
	</string>
	<string name="Hip Width">
		Cadera: ancho
	</string>
	<string name="Hover">
		Flotar
	</string>
	<string name="In">
		Pegadas
	</string>
	<string name="In Shdw Color">
		Línea de ojos: color
	</string>
	<string name="In Shdw Opacity">
		Línea de ojos: opacidad
	</string>
	<string name="Inner Eye Corner">
		Ojos: lagrimal
	</string>
	<string name="Inner Eye Shadow">
		Ojos: sombra interior
	</string>
	<string name="Inner Shadow">
		Línea de ojos
	</string>
	<string name="Jacket Length">
		Chaqueta: largo
	</string>
	<string name="Jacket Wrinkles">
		Chaqueta: arrugas
	</string>
	<string name="Jaw Angle">
		Mandíbula: ángulo
	</string>
	<string name="Jaw Jut">
		Maxilar inferior
	</string>
	<string name="Jaw Shape">
		Mandíbula: forma
	</string>
	<string name="Join">
		Más junto
	</string>
	<string name="Jowls">
		Mofletes
	</string>
	<string name="Knee Angle">
		Rodillas: ángulo
	</string>
	<string name="Knock Kneed">
		Zambas
	</string>
	<string name="Large">
		Aumentar
	</string>
	<string name="Large Hands">
		Manos grandes
	</string>
	<string name="Left Part">
		Raya: izq.
	</string>
	<string name="Leg Length">
		Piernas: longitud
	</string>
	<string name="Leg Muscles">
		Piernas: musculatura
	</string>
	<string name="Less">
		Menos
	</string>
	<string name="Less Body Fat">
		Menos gordura
	</string>
	<string name="Less Curtains">
		Menos tupida
	</string>
	<string name="Less Freckles">
		Menos pecas
	</string>
	<string name="Less Full">
		Menos grosor
	</string>
	<string name="Less Gravity">
		Más levantado
	</string>
	<string name="Less Love">
		Menos michelines
	</string>
	<string name="Less Muscles">
		Pocos músculos
	</string>
	<string name="Less Muscular">
		Poca musculatura
	</string>
	<string name="Less Rosy">
		Menos sonrosada
	</string>
	<string name="Less Round">
		Menos redondeada
	</string>
	<string name="Less Saddle">
		Menos cartucheras
	</string>
	<string name="Less Square">
		Menos cuadrada
	</string>
	<string name="Less Volume">
		Menos volumen
	</string>
	<string name="Less soul">
		Pequeña
	</string>
	<string name="Lighter">
		Más luminosos
	</string>
	<string name="Lip Cleft">
		Labio: hoyuelo
	</string>
	<string name="Lip Cleft Depth">
		Hoyuelo marcado
	</string>
	<string name="Lip Fullness">
		Labios: grosor
	</string>
	<string name="Lip Pinkness">
		Labios sonrosados
	</string>
	<string name="Lip Ratio">
		Labios: ratio
	</string>
	<string name="Lip Thickness">
		Labios: prominencia
	</string>
	<string name="Lip Width">
		Labios: ancho
	</string>
	<string name="Lipgloss">
		Brillo de labios
	</string>
	<string name="Lipstick">
		Barra de labios
	</string>
	<string name="Lipstick Color">
		Barra de labios: color
	</string>
	<string name="Long">
		Más
	</string>
	<string name="Long Head">
		Cabeza alargada
	</string>
	<string name="Long Hips">
		Cadera larga
	</string>
	<string name="Long Legs">
		Piernas largas
	</string>
	<string name="Long Neck">
		Cuello largo
	</string>
	<string name="Long Pigtails">
		Coletas largas
	</string>
	<string name="Long Ponytail">
		Cola de caballo larga
	</string>
	<string name="Long Torso">
		Torso largo
	</string>
	<string name="Long arms">
		Brazos largos
	</string>
	<string name="Loose Pants">
		Pantalón suelto
	</string>
	<string name="Loose Shirt">
		Camiseta suelta
	</string>
	<string name="Loose Sleeves">
		Puños anchos
	</string>
	<string name="Love Handles">
		Michelines
	</string>
	<string name="Low">
		Bajar
	</string>
	<string name="Low Heels">
		Tacones bajos
	</string>
	<string name="Low Jaw">
		Mandíbula baja
	</string>
	<string name="Low Platforms">
		Suela fina
	</string>
	<string name="Low and Loose">
		Suelta
	</string>
	<string name="Lower">
		Abajo
	</string>
	<string name="Lower Bridge">
		Puente: abajo
	</string>
	<string name="Lower Cheeks">
		Mejillas: abajo
	</string>
	<string name="Male">
		Varón
	</string>
	<string name="Middle Part">
		Raya: en medio
	</string>
	<string name="More">
		Más
	</string>
	<string name="More Blush">
		Más colorete
	</string>
	<string name="More Body Fat">
		Más gordura
	</string>
	<string name="More Curtains">
		Más tupida
	</string>
	<string name="More Eyeshadow">
		Más
	</string>
	<string name="More Freckles">
		Más pecas
	</string>
	<string name="More Full">
		Más grosor
	</string>
	<string name="More Gravity">
		Menos levantado
	</string>
	<string name="More Lipstick">
		Más barra de labios
	</string>
	<string name="More Love">
		Más michelines
	</string>
	<string name="More Lower Lip">
		Más el inferior
	</string>
	<string name="More Muscles">
		Más músculos
	</string>
	<string name="More Muscular">
		Más musculatura
	</string>
	<string name="More Rosy">
		Más sonrosada
	</string>
	<string name="More Round">
		Más redondeada
	</string>
	<string name="More Saddle">
		Más cartucheras
	</string>
	<string name="More Sloped">
		Más inclinada
	</string>
	<string name="More Square">
		Más cuadrada
	</string>
	<string name="More Upper Lip">
		Más el superior
	</string>
	<string name="More Vertical">
		Más recta
	</string>
	<string name="More Volume">
		Más volumen
	</string>
	<string name="More soul">
		Grande
	</string>
	<string name="Moustache">
		Bigote
	</string>
	<string name="Mouth Corner">
		Comisuras
	</string>
	<string name="Mouth Position">
		Boca: posición
	</string>
	<string name="Mowhawk">
		Rapado
	</string>
	<string name="Muscular">
		Muscular
	</string>
	<string name="Mutton Chops">
		Patillas largas
	</string>
	<string name="Nail Polish">
		Uñas pintadas
	</string>
	<string name="Nail Polish Color">
		Uñas pintadas: color
	</string>
	<string name="Narrow">
		Disminuir
	</string>
	<string name="Narrow Back">
		Rapada
	</string>
	<string name="Narrow Front">
		Entradas
	</string>
	<string name="Narrow Lips">
		Labios estrechos
	</string>
	<string name="Natural">
		Natural
	</string>
	<string name="Neck Length">
		Cuello: longitud
	</string>
	<string name="Neck Thickness">
		Cuello: grosor
	</string>
	<string name="No Blush">
		Sin colorete
	</string>
	<string name="No Eyeliner">
		Sin contorno
	</string>
	<string name="No Eyeshadow">
		Menos
	</string>
	<string name="No Lipgloss">
		Sin brillo
	</string>
	<string name="No Lipstick">
		Sin barra de labios
	</string>
	<string name="No Part">
		Sin raya
	</string>
	<string name="No Polish">
		Sin pintar
	</string>
	<string name="No Red">
		Nada
	</string>
	<string name="No Spikes">
		Sin crestas
	</string>
	<string name="No White">
		Sin blanco
	</string>
	<string name="No Wrinkles">
		Sin arrugas
	</string>
	<string name="Normal Lower">
		Normal Lower
	</string>
	<string name="Normal Upper">
		Normal Upper
	</string>
	<string name="Nose Left">
		Nariz a la izq.
	</string>
	<string name="Nose Right">
		Nariz a la der.
	</string>
	<string name="Nose Size">
		Nariz: tamaño
	</string>
	<string name="Nose Thickness">
		Nariz: grosor
	</string>
	<string name="Nose Tip Angle">
		Nariz: respingona
	</string>
	<string name="Nose Tip Shape">
		Nariz: punta
	</string>
	<string name="Nose Width">
		Nariz: ancho
	</string>
	<string name="Nostril Division">
		Ventana: altura
	</string>
	<string name="Nostril Width">
		Ventana: ancho
	</string>
	<string name="Opaque">
		Opaco
	</string>
	<string name="Open">
		Abrir
	</string>
	<string name="Open Back">
		Apertura trasera
	</string>
	<string name="Open Front">
		Apertura frontal
	</string>
	<string name="Open Left">
		Abierta
	</string>
	<string name="Open Right">
		Abierta
	</string>
	<string name="Orange">
		Anaranjado
	</string>
	<string name="Out">
		De soplillo
	</string>
	<string name="Out Shdw Color">
		Sombra de ojos: color
	</string>
	<string name="Out Shdw Opacity">
		Sombra de ojos: opacidad
	</string>
	<string name="Outer Eye Corner">
		Ojos: comisura
	</string>
	<string name="Outer Eye Shadow">
		Outer Eye Shadow
	</string>
	<string name="Outer Shadow">
		Sombra de ojos
	</string>
	<string name="Overbite">
		Retraído
	</string>
	<string name="Package">
		Pubis
	</string>
	<string name="Painted Nails">
		Pintadas
	</string>
	<string name="Pale">
		Pálida
	</string>
	<string name="Pants Crotch">
		Pantalón: cruz
	</string>
	<string name="Pants Fit">
		Ceñido
	</string>
	<string name="Pants Length">
		Pernera: largo
	</string>
	<string name="Pants Waist">
		Cintura
	</string>
	<string name="Pants Wrinkles">
		Pantalón: arrugas
	</string>
	<string name="Part">
		Raya
	</string>
	<string name="Part Bangs">
		Flequillo partido
	</string>
	<string name="Pectorals">
		Pectorales
	</string>
	<string name="Pigment">
		Tono
	</string>
	<string name="Pigtails">
		Coletas
	</string>
	<string name="Pink">
		Rosa
	</string>
	<string name="Pinker">
		Más sonrosados
	</string>
	<string name="Platform Height">
		Suela: altura
	</string>
	<string name="Platform Width">
		Suela: ancho
	</string>
	<string name="Pointy">
		En punta
	</string>
	<string name="Pointy Heels">
		De aguja
	</string>
	<string name="Ponytail">
		Cola de caballo
	</string>
	<string name="Poofy Skirt">
		Con vuelo
	</string>
	<string name="Pop Left Eye">
		Izquierdo más grande
	</string>
	<string name="Pop Right Eye">
		Derecho más grande
	</string>
	<string name="Puffy">
		Hinchadas
	</string>
	<string name="Puffy Eyelids">
		Ojeras
	</string>
	<string name="Rainbow Color">
		Irisación
	</string>
	<string name="Red Hair">
		Pelirrojo
	</string>
	<string name="Regular">
		Regular
	</string>
	<string name="Right Part">
		Raya: der.
	</string>
	<string name="Rosy Complexion">
		Tez sonrosada
	</string>
	<string name="Round">
		Redondear
	</string>
	<string name="Ruddiness">
		Rubicundez
	</string>
	<string name="Ruddy">
		Rojiza
	</string>
	<string name="Rumpled Hair">
		Pelo encrespado
	</string>
	<string name="Saddle Bags">
		Cartucheras
	</string>
	<string name="Scrawny Leg">
		Piernas flacas
	</string>
	<string name="Separate">
		Más ancho
	</string>
	<string name="Shallow">
		Sin marcar
	</string>
	<string name="Shear Back">
		Nuca: corte
	</string>
	<string name="Shear Face">
		Shear Face
	</string>
	<string name="Shear Front">
		Shear Front
	</string>
	<string name="Shear Left Up">
		Arriba - izq.
	</string>
	<string name="Shear Right Up">
		Arriba - der.
	</string>
	<string name="Sheared Back">
		Rapada
	</string>
	<string name="Sheared Front">
		Rapada
	</string>
	<string name="Shift Left">
		A la izq.
	</string>
	<string name="Shift Mouth">
		Boca: ladeada
	</string>
	<string name="Shift Right">
		A la der.
	</string>
	<string name="Shirt Bottom">
		Alto de cintura
	</string>
	<string name="Shirt Fit">
		Ceñido
	</string>
	<string name="Shirt Wrinkles">
		Camisa: arrugas
	</string>
	<string name="Shoe Height">
		Caña: altura
	</string>
	<string name="Short">
		Menos
	</string>
	<string name="Short Arms">
		Brazos cortos
	</string>
	<string name="Short Legs">
		Piernas cortas
	</string>
	<string name="Short Neck">
		Cuello corto
	</string>
	<string name="Short Pigtails">
		Coletas cortas
	</string>
	<string name="Short Ponytail">
		Cola de caballo corta
	</string>
	<string name="Short Sideburns">
		Patillas cortas
	</string>
	<string name="Short Torso">
		Torso corto
	</string>
	<string name="Short hips">
		Cadera corta
	</string>
	<string name="Shoulders">
		Hombros
	</string>
	<string name="Side Fringe">
		Lados: franja
	</string>
	<string name="Sideburns">
		Patillas
	</string>
	<string name="Sides Hair">
		Pelo: lados
	</string>
	<string name="Sides Hair Down">
		Bajar lados del pelo
	</string>
	<string name="Sides Hair Up">
		Subir lados del pelo
	</string>
	<string name="Skinny Neck">
		Cuello estrecho
	</string>
	<string name="Skirt Fit">
		Falda: vuelo
	</string>
	<string name="Skirt Length">
		Falda: largo
	</string>
	<string name="Slanted Forehead">
		Frente inclinada
	</string>
	<string name="Sleeve Length">
		Largo de manga
	</string>
	<string name="Sleeve Looseness">
		Ancho de puños
	</string>
	<string name="Slit Back">
		Raja trasera
	</string>
	<string name="Slit Front">
		Raja frontal
	</string>
	<string name="Slit Left">
		Raja a la izq.
	</string>
	<string name="Slit Right">
		Raja a la der.
	</string>
	<string name="Small">
		Disminuir
	</string>
	<string name="Small Hands">
		Manos pequeñas
	</string>
	<string name="Small Head">
		Cabeza pequeña
	</string>
	<string name="Smooth">
		Leves
	</string>
	<string name="Smooth Hair">
		Pelo liso
	</string>
	<string name="Socks Length">
		Calcetines: largo
	</string>
	<string name="Soulpatch">
		Perilla
	</string>
	<string name="Sparse">
		Depiladas
	</string>
	<string name="Spiked Hair">
		Crestas
	</string>
	<string name="Square">
		Cuadrada
	</string>
	<string name="Square Toe">
		Punta cuadrada
	</string>
	<string name="Squash Head">
		Cabeza aplastada
	</string>
	<string name="Stretch Head">
		Cabeza estirada
	</string>
	<string name="Sunken">
		Chupadas
	</string>
	<string name="Sunken Chest">
		Estrecho de pecho
	</string>
	<string name="Sunken Eyes">
		Ojos hundidos
	</string>
	<string name="Sweep Back">
		Sweep Back
	</string>
	<string name="Sweep Forward">
		Sweep Forward
	</string>
	<string name="Tall">
		Más
	</string>
	<string name="Taper Back">
		Cubierta trasera
	</string>
	<string name="Taper Front">
		Cubierta frontal
	</string>
	<string name="Thick Heels">
		Tacones grandes
	</string>
	<string name="Thick Neck">
		Cuello ancho
	</string>
	<string name="Thick Toe">
		Empeine alto
	</string>
	<string name="Thin">
		Delgadas
	</string>
	<string name="Thin Eyebrows">
		Cejas finas
	</string>
	<string name="Thin Lips">
		Hacia dentro
	</string>
	<string name="Thin Nose">
		Nariz fina
	</string>
	<string name="Tight Chin">
		Poca papada
	</string>
	<string name="Tight Cuffs">
		Sin campana
	</string>
	<string name="Tight Pants">
		Pantalón ceñido
	</string>
	<string name="Tight Shirt">
		Camisa ceñida
	</string>
	<string name="Tight Skirt">
		Falda ceñida
	</string>
	<string name="Tight Sleeves">
		Puños ceñidos
	</string>
	<string name="Toe Shape">
		Punta: forma
	</string>
	<string name="Toe Thickness">
		Empeine
	</string>
	<string name="Torso Length">
		Torso: longitud
	</string>
	<string name="Torso Muscles">
		Torso: musculatura
	</string>
	<string name="Torso Scrawny">
		Torso flacucho
	</string>
	<string name="Unattached">
		Largos
	</string>
	<string name="Uncreased">
		Abiertos
	</string>
	<string name="Underbite">
		Prognatismo
	</string>
	<string name="Unnatural">
		No natural
	</string>
	<string name="Upper Bridge">
		Puente: arriba
	</string>
	<string name="Upper Cheeks">
		Mejillas: arriba
	</string>
	<string name="Upper Chin Cleft">
		Barbilla: prominencia
	</string>
	<string name="Upper Eyelid Fold">
		Párpados
	</string>
	<string name="Upturned">
		Mucho
	</string>
	<string name="Very Red">
		Del todo
	</string>
	<string name="Waist Height">
		Cintura
	</string>
	<string name="Well-Fed">
		Mofletes
	</string>
	<string name="White Hair">
		Pelo blanco
	</string>
	<string name="Wide">
		Aumentar
	</string>
	<string name="Wide Back">
		Completa
	</string>
	<string name="Wide Front">
		Completa
	</string>
	<string name="Wide Lips">
		Labios anchos
	</string>
	<string name="Wild">
		Total
	</string>
	<string name="Wrinkles">
		Arrugas
	</string>
	<string name="LocationCtrlAddLandmarkTooltip">
		Añadir a mis hitos
	</string>
	<string name="LocationCtrlEditLandmarkTooltip">
		Editar mis hitos
	</string>
	<string name="LocationCtrlInfoBtnTooltip">
		Ver más información de esta localización
	</string>
	<string name="LocationCtrlComboBtnTooltip">
		Historial de mis localizaciones
	</string>
	<string name="LocationCtrlForSaleTooltip">
		Comprar este terreno
	</string>
	<string name="LocationCtrlVoiceTooltip">
		Voz no disponible aquí
	</string>
	<string name="LocationCtrlFlyTooltip">
		No se permite volar
	</string>
	<string name="LocationCtrlPushTooltip">
		No se permiten empujones
	</string>
	<string name="LocationCtrlBuildTooltip">
		No se permite construir/soltar objetos
	</string>
	<string name="LocationCtrlScriptsTooltip">
		No se permiten scripts
	</string>
	<string name="LocationCtrlDamageTooltip">
		Salud
	</string>
	<string name="LocationCtrlAdultIconTooltip">
		Región Adulta
	</string>
	<string name="LocationCtrlModerateIconTooltip">
		Región Moderada
	</string>
	<string name="LocationCtrlGeneralIconTooltip">
		Región General
	</string>
	<string name="LocationCtrlSeeAVsTooltip">
		Los avatares en esta parcela no pueden ser vistos ni oídos por otros avatares desde fuera de la misma
	</string>
	<string name="LocationCtrlPathfindingDirtyTooltip">
		Los objetos móviles pueden no comportarse adecuadamente en esta región hasta que ésta sea recargada.
	</string>
	<string name="LocationCtrlPathfindingDisabledTooltip">
		Pathfinding dinámico no activado en esta región.
	</string>
	<string name="LocationCtrlPathfindingDirtyTooltip">
		Los objetos que se mueven pueden presentar un comportamiento incorrecto en la región hasta que ésta se recargue.
	</string>
	<string name="LocationCtrlPathfindingDisabledTooltip">
		Esta región no tiene activado el pathfinding dinámico.
	</string>
	<string name="UpdaterWindowTitle">
		Actualizar [APP_NAME]
	</string>
	<string name="UpdaterNowUpdating">
		Actualizando [APP_NAME]...
	</string>
	<string name="UpdaterNowInstalling">
		Instalando [APP_NAME]...
	</string>
	<string name="UpdaterUpdatingDescriptive">
		Tu visor [APP_NAME] se está actualizando a la última versión.  Llevará algún tiempo, paciencia.
	</string>
	<string name="UpdaterProgressBarTextWithEllipses">
		Descargando la actualización...
	</string>
	<string name="UpdaterProgressBarText">
		Descargando la actualización
	</string>
	<string name="UpdaterFailDownloadTitle">
		Fallo en la descarga de la actualización
	</string>
	<string name="UpdaterFailUpdateDescriptive">
		Ha habido un error actualizando [APP_NAME]. Por favor, descarga la última versión desde www.secondlife.com.
	</string>
	<string name="UpdaterFailInstallTitle">
		Fallo al instalar la actualización
	</string>
	<string name="UpdaterFailStartTitle">
		Fallo al iniciar el visor
	</string>
	<string name="ItemsComingInTooFastFrom">
		[APP_NAME]: Los items se reciben muy rápido de [FROM_NAME]; desactivada la vista previa automática durante [TIME] sgs.
	</string>
	<string name="ItemsComingInTooFast">
		[APP_NAME]: Los items se reciben muy rápido; desactivada la vista previa automática durante [TIME] sgs.
	</string>
	<string name="IM_logging_string">
		-- Activado el registro de los mensajes instantáneos --
	</string>
	<string name="IM_typing_start_string">
		[NAME] está escribiendo...
	</string>
	<string name="Unnamed">
		(sin nombre)
	</string>
	<string name="IM_moderated_chat_label">
		(Moderado: por defecto, desactivada la voz)
	</string>
	<string name="IM_unavailable_text_label">
		No está permitido el chat de text para esta llamada.
	</string>
	<string name="IM_muted_text_label">
		Un moderador del grupo ha desactivado tu chat de texto.
	</string>
	<string name="IM_default_text_label">
		Pulsa aquí para enviar un mensaje instantáneo.
	</string>
	<string name="IM_to_label">
		A
	</string>
	<string name="IM_moderator_label">
		(Moderador)
	</string>
	<string name="Saved_message">
		(Guardado [LONG_TIMESTAMP])
	</string>
	<string name="OnlineStatus">
		Conectado/a
	</string>
	<string name="OfflineStatus">
		Desconectado/a
	</string>
	<string name="IM_unblock_only_groups_friends">
		Para ver este mensaje, debes desmarcar &apos;Sólo mis amigos y grupos pueden llamarme o enviarme MI&apos; en Preferencias/Privacidad.
	</string>
	<string name="IM_announce_incoming">
		Mensaje entrante de  [NAME]
	</string>
	<string name="IM_autoresponse_sent">
		Autorrespuesta enviada
	</string>
	<string name="answered_call">
		Han respondido a tu llamada
	</string>
	<string name="you_started_call">
		Has iniciado una llamada de voz
	</string>
	<string name="you_joined_call">
		Has entrado en la llamada de voz
	</string>
	<string name="you_auto_rejected_call-im">
		Rechazaste la llamada de voz automáticamente porque estaba activado el modo &apos;No disponible&apos;.
	</string>
	<string name="name_started_call">
		[NAME] inició una llamada de voz
	</string>
	<string name="ringing-im">
		Haciendo la llamada de voz...
	</string>
	<string name="connected-im">
		Conectado, pulsa Colgar para salir
	</string>
	<string name="hang_up-im">
		Se colgó la llamada de voz
	</string>
	<string name="conference-title">
		Chat multi-persona
	</string>
	<string name="answering-im">
		Conectando...
	</string>
	<string name="conference-title">
		Multiconferencia
	</string>
	<string name="conference-title-incoming">
		Conferencia con [AGENT_NAME]
	</string>
	<string name="inventory_item_offered-im">
		Ofrecido el ítem del inventario
	</string>
	<string name="inventory_item_offered_rlv">
		Ofrecido ítem de inventario a [NAME]
	</string>
	<string name="share_alert">
		Arrastra aquí items del inventario
	</string>
	<string name="facebook_post_success">
		Has publicado en Facebook.
	</string>
	<string name="flickr_post_success">
		Has publicado en Flickr.
	</string>
	<string name="twitter_post_success">
		Has publicado en Twitter.
	</string>
	<string name="no_session_message">
		(La sesión de MI no existe)
	</string>
	<string name="only_user_message">
		Eres el único usuario en esta sesión.
	</string>
	<string name="offline_message">
		[NAME] está desconectado(a).
	</string>
	<string name="invite_message">
		Pulsa el botón [BUTTON NAME] para aceptar/conectar a este chat de voz.
	</string>
	<string name="muted_message">
		Has bloqueado a este residente. Enviándole un mensaje lo desbloquearás.
	</string>
	<string name="generic">
		Error en lo solicitado, por favor, inténtalo más tarde.
	</string>
	<string name="generic_request_error">
		Error al hacer lo solicitado; por favor, inténtalo más tarde.
	</string>
	<string name="insufficient_perms_error">
		No tienes permisos suficientes.
	</string>
	<string name="session_does_not_exist_error">
		La sesión terminó
	</string>
	<string name="no_ability_error">
		No tienes esa capacidad.
	</string>
	<string name="no_ability">
		No tienes esa capacidad.
	</string>
	<string name="not_a_mod_error">
		No eres es un moderador de la sesión.
	</string>
	<string name="muted">
		Un moderador del grupo ha desactivado tu chat de texto.
	</string>
	<string name="muted_error">
		Un moderador del grupo te ha desactivado el chat de texto.
	</string>
	<string name="add_session_event">
		No se ha podido añadir usuarios a la sesión de chat con [RECIPIENT].
	</string>
	<string name="message">
		El mensaje enviado a [RECIPIENT] aún se está procesando.
Si el mensaje no aparece en los próximos minutos, puede haber sido descartado por el servidor.
	</string>
	<string name="message_session_event">
		El mensaje enviado a [RECIPIENT] aún se está procesando.
Si el mensaje no aparece en los próximos minutos, puede haber sido descartado por el servidor.
	</string>
	<string name="mute">
		Error moderando.
	</string>
	<string name="removed">
		Se te ha sacado del grupo.
	</string>
	<string name="removed_from_group">
		Has sido eliminado del grupo.
	</string>
	<string name="close_on_no_ability">
		Ya no tendrás más la capacidad de estar en la sesión de chat.
	</string>
	<string name="unread_chat_single">
		[SOURCES] ha dicho algo nuevo
	</string>
	<string name="unread_chat_multiple">
		[SOURCES] ha dicho algo nuevo
	</string>
	<string name="session_initialization_timed_out_error">
		Se ha agotado el tiempo del inicio de sesión
	</string>
	<string name="Home position set.">
		Posición inicial establecida.
	</string>
	<string name="voice_morphing_url">
		http://secondlife.com/landing/voicemorphing?lang=es-ES
	</string>
	<string name="paid_you_ldollars">
		[NAME] te ha pagado [AMOUNT] L$ [REASON].
	</string>
	<string name="paid_you_ldollars_no_reason">
		[NAME] te ha pagado [AMOUNT] L$.
	</string>
	<string name="you_paid_ldollars">
		Has pagado [AMOUNT] L$ a [NAME] por [REASON].
	</string>
	<string name="you_paid_ldollars_no_info">
		Has pagado[AMOUNT] L$
	</string>
	<string name="you_paid_ldollars_no_reason">
		Has pagado [AMOUNT] L$ a [NAME].
	</string>
	<string name="you_paid_ldollars_no_name">
		Has pagado [AMOUNT] L$ por [REASON].
	</string>
	<string name="you_paid_failure_ldollars">
		No has pagado a [NAME] [AMOUNT] L$ [REASON].
	</string>
	<string name="you_paid_failure_ldollars_no_info">
		No has pagado [AMOUNT] L$.
	</string>
	<string name="you_paid_failure_ldollars_no_reason">
		No has pagado a [NAME] [AMOUNT] L$.
	</string>
	<string name="you_paid_failure_ldollars_no_name">
		No has pagado [AMOUNT] L$ [REASON].
	</string>
	<string name="for item">
		por [ITEM]
	</string>
	<string name="for a parcel of land">
		por una parcela de terreno
	</string>
	<string name="for a land access pass">
		por un pase de acceso a terrenos
	</string>
	<string name="for deeding land">
		para ceder terreno
	</string>
	<string name="to create a group">
		para crear un grupo
	</string>
	<string name="to join a group">
		para entrar a un grupo
	</string>
	<string name="to upload">
		por subir
	</string>
	<string name="to publish a classified ad">
		para publicar un anuncio clasificado
	</string>
	<string name="giving">
		Dando [AMOUNT] L$
	</string>
	<string name="uploading_costs">
		Subir esto cuesta [AMOUNT] L$
	</string>
	<string name="this_costs">
		Esto cuesta [AMOUNT] L$
	</string>
	<string name="buying_selected_land">
		Compra del terreno seleccionado por [AMOUNT] L$
	</string>
	<string name="this_object_costs">
		Este objeto cuesta [AMOUNT] L$
	</string>
	<string name="group_role_everyone">
		Todos
	</string>
	<string name="group_role_officers">
		Oficiales
	</string>
	<string name="group_role_owners">
		Propietarios
	</string>
	<string name="group_member_status_online">
		Conectado/a
	</string>
	<string name="uploading_abuse_report">
		Subiendo...

Denuncia de infracción
	</string>
	<string name="New Shape">
		Anatomía nueva
	</string>
	<string name="New Skin">
		Piel nueva
	</string>
	<string name="New Hair">
		Pelo nuevo
	</string>
	<string name="New Eyes">
		Ojos nuevos
	</string>
	<string name="New Shirt">
		Camisa nueva
	</string>
	<string name="New Pants">
		Pantalón nuevo
	</string>
	<string name="New Shoes">
		Zapatos nuevos
	</string>
	<string name="New Socks">
		Calcetines nuevos
	</string>
	<string name="New Jacket">
		Chaqueta nueva
	</string>
	<string name="New Gloves">
		Guantes nuevos
	</string>
	<string name="New Undershirt">
		Camiseta nueva
	</string>
	<string name="New Underpants">
		Ropa interior nueva
	</string>
	<string name="New Skirt">
		Falda nueva
	</string>
	<string name="New Alpha">
		Nueva Alfa
	</string>
	<string name="New Tattoo">
		Tatuaje nuevo
	</string>
	<string name="New Physics">
		Nueva física
	</string>
	<string name="Invalid Wearable">
		No se puede poner
	</string>
	<string name="New Gesture">
		Gesto nuevo
	</string>
	<string name="New Script">
		Script nuevo
	</string>
	<string name="New Note">
		Nota nueva
	</string>
	<string name="New Folder">
		Carpeta nueva
	</string>
	<string name="Contents">
		Contenidos
	</string>
	<string name="Gesture">
		Gestos
	</string>
	<string name="Male Gestures">
		Gestos masculinos
	</string>
	<string name="Female Gestures">
		Gestos femeninos
	</string>
	<string name="Other Gestures">
		Otros gestos
	</string>
	<string name="Speech Gestures">
		Gestos al hablar
	</string>
	<string name="Common Gestures">
		Gestos corrientes
	</string>
	<string name="Male - Excuse me">
		Varón - Disculpa
	</string>
	<string name="Male - Get lost">
		Varón – Déjame en paz
	</string>
	<string name="Male - Blow kiss">
		Varón - Lanzar un beso
	</string>
	<string name="Male - Boo">
		Varón - Abucheo
	</string>
	<string name="Male - Bored">
		Varón - Aburrido
	</string>
	<string name="Male - Hey">
		Varón – ¡Eh!
	</string>
	<string name="Male - Laugh">
		Varón - Risa
	</string>
	<string name="Male - Repulsed">
		Varón - Rechazo
	</string>
	<string name="Male - Shrug">
		Varón - Encogimiento de hombros
	</string>
	<string name="Male - Stick tougue out">
		Varón - Sacando la lengua
	</string>
	<string name="Male - Wow">
		Varón - Admiración
	</string>
	<string name="Female - Chuckle">
		Mujer - Risa suave
	</string>
	<string name="Female - Cry">
		Mujer - Llorar
	</string>
	<string name="Female - Embarrassed">
		Mujer - Ruborizada
	</string>
	<string name="Female - Excuse me">
		Mujer - Disculpa
	</string>
	<string name="Female - Get lost">
		Mujer – Déjame en paz
	</string>
	<string name="Female - Blow kiss">
		Mujer - Lanzar un beso
	</string>
	<string name="Female - Boo">
		Mujer - Abucheo
	</string>
	<string name="Female - Bored">
		Mujer - Aburrida
	</string>
	<string name="Female - Hey">
		Mujer - ¡Eh!
	</string>
	<string name="Female - Hey baby">
		Mujer - ¡Eh, encanto!
	</string>
	<string name="Female - Laugh">
		Mujer - Risa
	</string>
	<string name="Female - Looking good">
		Mujer - Buen aspecto
	</string>
	<string name="Female - Over here">
		Mujer - Por aquí
	</string>
	<string name="Female - Please">
		Mujer - Por favor
	</string>
	<string name="Female - Repulsed">
		Mujer - Rechazo
	</string>
	<string name="Female - Shrug">
		Mujer - Encogimiento de hombros
	</string>
	<string name="Female - Stick tougue out">
		Mujer - Sacando la lengua
	</string>
	<string name="Female - Wow">
		Mujer - Admiración
	</string>
	<string name="/bow">
		/reverencia
	</string>
	<string name="/clap">
		/aplaudir
	</string>
	<string name="/count">
		/contar
	</string>
	<string name="/extinguish">
		/apagar
	</string>
	<string name="/kmb">
		/bmc
	</string>
	<string name="/muscle">
		/músculo
	</string>
	<string name="/no">
		/no
	</string>
	<string name="/no!">
		/¡no!
	</string>
	<string name="/paper">
		/papel
	</string>
	<string name="/pointme">
		/señalarme
	</string>
	<string name="/pointyou">
		/señalarte
	</string>
	<string name="/rock">
		/piedra
	</string>
	<string name="/scissor">
		/tijera
	</string>
	<string name="/smoke">
		/fumar
	</string>
	<string name="/stretch">
		/estirar
	</string>
	<string name="/whistle">
		/silbar
	</string>
	<string name="/yes">
		/sí
	</string>
	<string name="/yes!">
		/¡sí!
	</string>
	<string name="afk">
		ausente
	</string>
	<string name="dance1">
		baile1
	</string>
	<string name="dance2">
		baile2
	</string>
	<string name="dance3">
		baile3
	</string>
	<string name="dance4">
		baile4
	</string>
	<string name="dance5">
		baile5
	</string>
	<string name="dance6">
		baile6
	</string>
	<string name="dance7">
		baile7
	</string>
	<string name="dance8">
		baile8
	</string>
	<string name="AvatarBirthDateFormat">
		[day,datetime,slt]/[mthnum,datetime,slt]/[year,datetime,slt]
	</string>
	<string name="DefaultMimeType">
		ninguno/ninguno
	</string>
	<string name="texture_load_dimensions_error">
		No se puede subir imágenes mayores de [WIDTH]*[HEIGHT]
	</string>
	<string name="words_separator"
		 value="," />
	<string name="server_is_down">
		Parece que hay algún problema que ha escapado a nuestros controles.
 
	Visita status.secondlifegrid.net para ver si hay alguna incidencia conocida que esté afectando al servicio.
        Si sigues teniendo problemas, comprueba la configuración de la red y del servidor de seguridad.
	</string>
	<string name="dateTimeWeekdaysNames">
		Domingo:Lunes:Martes:Miércoles:Jueves:Viernes:Sábado
	</string>
	<string name="dateTimeWeekdaysShortNames">
		Dom:Lun:Mar:Mié:Jue:Vie:Sáb
	</string>
	<string name="dateTimeMonthNames">
		Enero:Febrero:Marzo:Abril:Mayo:Junio:Julio:Agosto:Septiembre:Octubre:Noviembre:Diciembre
	</string>
	<string name="dateTimeMonthShortNames">
		Ene:Feb:Mar:Abr:May:Jun:Jul:Ago:Sep:Oct:Nov:Dic
	</string>
	<string name="dateTimeDayFormat">
		[MDAY]
	</string>
	<string name="dateTimeAM">
		AM
	</string>
	<string name="dateTimePM">
		PM
	</string>
	<string name="LocalEstimateUSD">
		[AMOUNT] US$
	</string>
<<<<<<< HEAD
	<string name="free">
		gratis
=======
	<string name="Group Ban">
		Expulsión de grupo
>>>>>>> fd5bfc52
	</string>
	<string name="Membership">
		Membresía
	</string>
	<string name="Roles">
		Roles
	</string>
	<string name="Group Identity">
		Indentidad de grupo
	</string>
	<string name="Parcel Management">
		Gestión de la parcela
	</string>
	<string name="Parcel Identity">
		Identidad de la parcela
	</string>
	<string name="Parcel Settings">
		Configuración de la parcela
	</string>
	<string name="Parcel Powers">
		Poderes de la parcela
	</string>
	<string name="Parcel Access">
		Acceso a la parcela
	</string>
	<string name="Parcel Content">
		Contenido de la parcela
	</string>
	<string name="Object Management">
		Gestión de objetos
	</string>
	<string name="Accounting">
		Contabilidad
	</string>
	<string name="Notices">
		Avisos
	</string>
	<string name="Chat">
		Chat
	</string>
	<string name="DeleteItems">
		¿Deseas eliminar los elementos seleccionados?
	</string>
	<string name="DeleteItem">
		¿Deseas eliminar el elemento seleccionado?
	</string>
	<string name="EmptyOutfitText">
		No hay elementos en este vestuario
	</string>
	<string name="ExternalEditorNotSet">
		Selecciona un editor mediante la configuración de ExternalEditor.
	</string>
	<string name="ExternalEditorNotFound">
		No se encuentra el editor externo especificado.
Inténtalo incluyendo la ruta de acceso al editor entre comillas
(por ejemplo, &quot;/ruta a mi/editor&quot; &quot;%s&quot;).
	</string>
	<string name="ExternalEditorCommandParseError">
		Error al analizar el comando de editor externo.
	</string>
	<string name="ExternalEditorFailedToRun">
		Error al ejecutar el editor externo.
	</string>
	<string name="TranslationFailed">
		Falló la trducción: [REASON]
	</string>
	<string name="TranslationResponseParseError">
		Error al analizar la respuesta de traducción.
	</string>
	<string name="Esc">
		Esc
	</string>
	<string name="Space">
		Espacio
	</string>
	<string name="Enter">
		Enter
	</string>
	<string name="Tab">
		Tab
	</string>
	<string name="Ins">
		Ins
	</string>
	<string name="Del">
		Supr
	</string>
	<string name="Backsp">
		Retr
	</string>
	<string name="Shift">
		Mayús
	</string>
	<string name="Ctrl">
		Ctrl
	</string>
	<string name="Alt">
		Alt
	</string>
	<string name="CapsLock">
		Bloq Mayús
	</string>
	<string name="Left">
		Cursor izquierda
	</string>
	<string name="Right">
		Cursor derecha
	</string>
	<string name="Up">
		Cursor arriba
	</string>
	<string name="Down">
		Cursor abajo
	</string>
	<string name="Home">
		Inicio
	</string>
	<string name="End">
		Fin
	</string>
	<string name="PgUp">
		Re pág
	</string>
	<string name="PgDn">
		Av pág
	</string>
	<string name="F1">
		F1
	</string>
	<string name="F2">
		F2
	</string>
	<string name="F3">
		F3
	</string>
	<string name="F4">
		F4
	</string>
	<string name="F5">
		F5
	</string>
	<string name="F6">
		F6
	</string>
	<string name="F7">
		F7
	</string>
	<string name="F8">
		F8
	</string>
	<string name="F9">
		F9
	</string>
	<string name="F10">
		F10
	</string>
	<string name="F11">
		F11
	</string>
	<string name="F12">
		F12
	</string>
	<string name="Add">
		Sumar
	</string>
	<string name="Subtract">
		Restar
	</string>
	<string name="Multiply">
		Multiplicar
	</string>
	<string name="Divide">
		Dividir
	</string>
	<string name="PAD_DIVIDE">
		PAD_DIVIDE
	</string>
	<string name="PAD_LEFT">
		PAD_LEFT
	</string>
	<string name="PAD_RIGHT">
		PAD_RIGHT
	</string>
	<string name="PAD_DOWN">
		PAD_DOWN
	</string>
	<string name="PAD_UP">
		PAD_UP
	</string>
	<string name="PAD_HOME">
		PAD_HOME
	</string>
	<string name="PAD_END">
		PAD_END
	</string>
	<string name="PAD_PGUP">
		PAD_PGUP
	</string>
	<string name="PAD_PGDN">
		PAD_PGDN
	</string>
	<string name="PAD_CENTER">
		PAD_CENTER
	</string>
	<string name="PAD_INS">
		PAD_INS
	</string>
	<string name="PAD_DEL">
		PAD_DEL
	</string>
	<string name="PAD_Enter">
		PAD_Enter
	</string>
	<string name="PAD_BUTTON0">
		PAD_BUTTON0
	</string>
	<string name="PAD_BUTTON1">
		PAD_BUTTON1
	</string>
	<string name="PAD_BUTTON2">
		PAD_BUTTON2
	</string>
	<string name="PAD_BUTTON3">
		PAD_BUTTON3
	</string>
	<string name="PAD_BUTTON4">
		PAD_BUTTON4
	</string>
	<string name="PAD_BUTTON5">
		PAD_BUTTON5
	</string>
	<string name="PAD_BUTTON6">
		PAD_BUTTON6
	</string>
	<string name="PAD_BUTTON7">
		PAD_BUTTON7
	</string>
	<string name="PAD_BUTTON8">
		PAD_BUTTON8
	</string>
	<string name="PAD_BUTTON9">
		PAD_BUTTON9
	</string>
	<string name="PAD_BUTTON10">
		PAD_BUTTON10
	</string>
	<string name="PAD_BUTTON11">
		PAD_BUTTON11
	</string>
	<string name="PAD_BUTTON12">
		PAD_BUTTON12
	</string>
	<string name="PAD_BUTTON13">
		PAD_BUTTON13
	</string>
	<string name="PAD_BUTTON14">
		PAD_BUTTON14
	</string>
	<string name="PAD_BUTTON15">
		PAD_BUTTON15
	</string>
	<string name="-">
		-
	</string>
	<string name="=">
		=
	</string>
	<string name="`">
		`
	</string>
	<string name=";">
		;
	</string>
	<string name="[">
		[
	</string>
	<string name="]">
		]
	</string>
	<string name="\">
		\
	</string>
	<string name="0">
		0
	</string>
	<string name="1">
		1
	</string>
	<string name="2">
		2
	</string>
	<string name="3">
		3
	</string>
	<string name="4">
		4
	</string>
	<string name="5">
		5
	</string>
	<string name="6">
		6
	</string>
	<string name="7">
		7
	</string>
	<string name="8">
		8
	</string>
	<string name="9">
		9
	</string>
	<string name="A">
		A
	</string>
	<string name="B">
		B
	</string>
	<string name="C">
		C
	</string>
	<string name="D">
		D
	</string>
	<string name="E">
		E
	</string>
	<string name="F">
		F
	</string>
	<string name="G">
		G
	</string>
	<string name="H">
		H
	</string>
	<string name="I">
		I
	</string>
	<string name="J">
		J
	</string>
	<string name="K">
		K
	</string>
	<string name="L">
		L
	</string>
	<string name="M">
		M
	</string>
	<string name="N">
		N
	</string>
	<string name="O">
		O
	</string>
	<string name="P">
		P
	</string>
	<string name="Q">
		Q
	</string>
	<string name="R">
		R
	</string>
	<string name="S">
		S
	</string>
	<string name="T">
		T
	</string>
	<string name="U">
		U
	</string>
	<string name="V">
		V
	</string>
	<string name="W">
		W
	</string>
	<string name="X">
		X
	</string>
	<string name="Y">
		Y
	</string>
	<string name="Z">
		Z
	</string>
	<string name="BeaconParticle">
		Viendo balizas de partículas (azules)
	</string>
	<string name="BeaconPhysical">
		Viendo balizas de objetos materiales (verdes)
	</string>
	<string name="BeaconScripted">
		Viendo balizas de objetos con script (rojas)
	</string>
	<string name="BeaconScriptedTouch">
		Viendo balizas de objetos con script con función táctil (rojas)
	</string>
	<string name="BeaconSound">
		Viendo balizas de sonido (amarillas)
	</string>
	<string name="BeaconMedia">
		Viendo balizas de medios (blancas)
	</string>
	<string name="ParticleHiding">
		Ocultando las partículas
	</string>
	<string name="Command_AboutLand_Label">
		Acerca del terreno
	</string>
	<string name="Command_Appearance_Label">
		Apariencia
	</string>
	<string name="Command_Avatar_Label">
		Avatar
	</string>
	<string name="Command_Build_Label">
		Construir
	</string>
	<string name="Command_Chat_Label">
		Chat
	</string>
	<string name="Command_Conversations_Label">
		Conversaciones
	</string>
	<string name="Command_Compass_Label">
		Brújula
	</string>
	<string name="Command_Destinations_Label">
		Destinos
	</string>
	<string name="Command_Facebook_Label">
		Facebook
	</string>
	<string name="Command_Flickr_Label">
		Flickr
	</string>
	<string name="Command_Gestures_Label">
		Gestos
	</string>
	<string name="Command_HowTo_Label">
		Cómo
	</string>
	<string name="Command_Inventory_Label">
		Inventario
	</string>
	<string name="Command_Map_Label">
		Mapa
	</string>
	<string name="Command_Marketplace_Label">
		Mercado
	</string>
	<string name="Command_MiniMap_Label">
		Minimapa
	</string>
	<string name="Command_Move_Label">
		Caminar / Correr / Volar
	</string>
	<string name="Command_Outbox_Label">
		Buzón de salida de comerciante
	</string>
	<string name="Command_People_Label">
		Gente
	</string>
	<string name="Command_Picks_Label">
		Destacados
	</string>
	<string name="Command_Places_Label">
		Lugares
	</string>
	<string name="Command_Preferences_Label">
		Preferencias
	</string>
	<string name="Command_Profile_Label">
		Perfil
	</string>
	<string name="Command_Search_Label">
		Buscar
	</string>
	<string name="Command_Snapshot_Label">
		Foto
	</string>
	<string name="Command_Social_Label">
		Facebook
	</string>
	<string name="Command_Speak_Label">
		Hablar
	</string>
	<string name="Command_Twitter_Label">
		Twitter
	</string>
	<string name="Command_View_Label">
		Controles de la cámara
	</string>
	<string name="Command_Voice_Label">
		Configuración de voz
	</string>
	<string name="Command_Quickprefs_Label">
		Preferencias rápidas
	</string>
	<string name="Command_AO_Label">
		Animation Overrider
	</string>
	<string name="Command_Webbrowser_Label">
		Navegador web
	</string>
	<string name="Command_Default_Chat_Bar_Label">
		Chat
	</string>
	<string name="Command_Areasearch_Label">
		Buscar en el área
	</string>
	<string name="Command_Settings_Debug_Label">
		Configuraciones del depurador
	</string>
	<string name="Command_Statistics_Label">
		Estadísticas
	</string>
	<string name="Command_Region_Label">
		Región/Estado
	</string>
	<string name="Command_Fly_Label">
		Volar
	</string>
	<string name="Command_Groundsit_Label">
		Sentarse en el suelo
	</string>
	<string name="Command_Sound_Explorer_Label">
		Explorador de sonidos
	</string>
	<string name="Command_Asset_Blacklist_Label">
		Lista negra
	</string>
	<string name="Command_Phototools_Label">
		Phototools
	</string>
	<string name="Command_Phototools_View_Label">
		Cameratools
	</string>
	<string name="Command_Contact_Sets_Label">
		Contact sets
	</string>
	<string name="Command_Mouselook_Label">
		Vista subjetiva
	</string>
	<string name="Command_Landmark_Here_Label">
		Crear hito
	</string>
	<string name="Command_Teleport_History_Label">
		Historial de teleportes
	</string>
	<string name="Command_Pose_Stand_Label">
		Pose
	</string>
	<string name="Command_Snapshot_To_Disk_Label">
		Foto a disco
	</string>
	<string name="Command_Radar_Label">
		Radar
	</string>
	<string name="Command_Conversation_Log_Label">
		Registro de chat
	</string>
	<string name="Command_Move_Lock_Label">
		Bloqueo de movimiento
	</string>
	<string name="Command_AboutLand_Tooltip">
		Información sobre el terreno que vas a visitar
	</string>
	<string name="Command_Appearance_Tooltip">
		Cambiar tu avatar
	</string>
	<string name="Command_Avatar_Tooltip">
		Elegir un avatar completo
	</string>
	<string name="Command_Build_Tooltip">
		Construir objetos y modificar la forma del terreno
	</string>
	<string name="Command_Chat_Tooltip">
		Habla por chat de texto con las personas próximas
	</string>
	<string name="Command_Conversations_Tooltip">
		Conversar con todos
	</string>
	<string name="Command_Compass_Tooltip">
		Brújula
	</string>
	<string name="Command_Destinations_Tooltip">
		Destinos de interés
	</string>
	<string name="Command_Facebook_Tooltip">
		Publicar en Facebook
	</string>
	<string name="Command_Flickr_Tooltip">
		Subir a Flickr
	</string>
	<string name="Command_Gestures_Tooltip">
		Gestos para tu avatar
	</string>
	<string name="Command_HowTo_Tooltip">
		Cómo hacer las tareas habituales
	</string>
	<string name="Command_Inventory_Tooltip">
		Ver y usar tus pertenencias
	</string>
	<string name="Command_Map_Tooltip">
		Mapa del mundo
	</string>
	<string name="Command_Marketplace_Tooltip">
		Ir de compras
	</string>
	<string name="Command_MiniMap_Tooltip">
		Mostrar la gente que está cerca
	</string>
	<string name="Command_Move_Tooltip">
		Desplazar el avatar
	</string>
	<string name="Command_Outbox_Tooltip">
		Transfiere objetos a tu mercado para venderlos
	</string>
	<string name="Command_People_Tooltip">
		Amigos, grupos y residentes próximos
	</string>
	<string name="Command_Picks_Tooltip">
		Lugares que se mostrarán como favoritos en tu perfil
	</string>
	<string name="Command_Places_Tooltip">
		Lugares que has guardado
	</string>
	<string name="Command_Preferences_Tooltip">
		Preferencias
	</string>
	<string name="Command_Profile_Tooltip">
		Consulta o edita tu perfil
	</string>
	<string name="Command_Search_Tooltip">
		Buscar lugares, eventos y residentes
	</string>
	<string name="Command_Snapshot_Tooltip">
		Tomar una fotografía
	</string>
	<string name="Command_Social_Tooltip">
		Publicar en Facebook
	</string>
	<string name="Command_Speak_Tooltip">
		Utiliza el micrófono para hablar con la gente próxima
	</string>
	<string name="Command_Twitter_Tooltip">
		Twitter
	</string>
	<string name="Command_View_Tooltip">
		Cambiar el ángulo de la cámara
	</string>
	<string name="Command_Voice_Tooltip">
		Controles de volumen para las llamadas y la gente que se encuentre cerca de ti en el mundo virtual
	</string>
	<string name="Command_Quickprefs_Tooltip">Preferencias rápidas para cambiar configuraciones de uso frecuente</string>
	<string name="Command_AO_Tooltip">Animation Overrider</string>
	<string name="Command_Webbrowser_Tooltip">Abre el navegador web interno</string>
	<string name="Command_Default_Chat_Bar_Tooltip">Muestra u oculta la barra de chat</string>
	<string name="Command_Areasearch_Tooltip">Buscar objetos a tu alrededor</string>
	<string name="Command_Settings_Debug_Tooltip">Cambia valores de configuración del visor</string>
	<string name="Command_Statistics_Tooltip">Muestra las estadísticas del visor</string>
	<string name="Command_Region_Tooltip">Abre las herramientas de región/estado</string>
	<string name="Command_Groundsit_Tooltip">Sentarse en / levantarse del suelo (CTRL+ALT+S)</string>
	<string name="Command_Sound_Explorer_Tooltip">Abre el explorador de sonidos</string>
	<string name="Command_Asset_Blacklist_Tooltip">Abre la lista de todos los items que has desdibujado</string>
	<string name="Command_Phototools_Tooltip">Herramientas para aprovechar al máximo las posibilidades de la fotografía</string>
	<string name="Command_Phototools_View_Tooltip">
		Controles avanzados de Cámara de Phototools
	</string>
	<string name="Command_Contact_Sets_Tooltip">
		Abre la ventana de gestión de los grupos de contactos (CTRL+ALT+SHIFT+C)
	</string>
	<string name="Command_Mouselook_Tooltip">
		Entra en modo de vista subjetiva (M)
	</string>
	<string name="Command_Landmark_Here_Tooltip">
		Crea un hito en tu posición actual
	</string>
	<string name="Command_Teleport_History_Tooltip">
		Abre el historial de teleportes
	</string>
	<string name="Command_Pose_Stand_Tooltip">
		Pose del avatar para ajustar accesorios
	</string>
	<string name="Command_Snapshot_To_Disk_Tooltip">
		Toma una fotografía rápida y la guarda en disco
	</string>
	<string name="Command_Radar_Tooltip">
		Abre el radar de avatares cercanos
	</string>
	<string name="Command_Conversation_Log_Tooltip">
		Abre el registro de conversaciones para ver las transcripciones de chats anteriores
	</string>
	<string name="Command_Move_Lock_Tooltip">
		Bloquea tu avatar en la posición actual
	</string>
	<string name="Toolbar_Bottom_Tooltip">
		actualmente en tu barra de herramientas inferior
	</string>
	<string name="Toolbar_Left_Tooltip">
		actualmente en tu barra de herramientas izquierda
	</string>
	<string name="Toolbar_Right_Tooltip">
		actualmente en tu barra de herramientas derecha
	</string>
	<string name="Command_Fly_Tooltip">Activar/desactivar el modo de vuelo</string>
	<string name="Retain%">
		% retención
	</string>
	<string name="Detail">
		Detalle
	</string>
	<string name="Better Detail">
		Más detallado
	</string>
	<string name="Surface">
		Superficie
	</string>
	<string name="Solid">
		Sólido
	</string>
	<string name="Wrap">
		Envoltura
	</string>
	<string name="Preview">
		Vista previa
	</string>
	<string name="Normal">
		Normal
	</string>
	<string name="Pathfinding_Wiki_URL">
		http://wiki.secondlife.com/wiki/Pathfinding_Tools_in_the_Second_Life_Viewer
	</string>
	<string name="Pathfinding_Object_Attr_None">
		Ninguno
	</string>
	<string name="Pathfinding_Object_Attr_Permanent">
		Afecta al navmesh
	</string>
	<string name="Pathfinding_Object_Attr_Character">
		Personaje
	</string>
	<string name="Pathfinding_Object_Attr_MultiSelect">
		(Múltiple)
	</string>
	<string name="snapshot_quality_very_low">
		Muy bajo
	</string>
	<string name="snapshot_quality_low">
		Baja
	</string>
	<string name="snapshot_quality_medium">
		Media
	</string>
	<string name="snapshot_quality_high">
		Alta
	</string>
	<string name="snapshot_quality_very_high">
		Muy alta
	</string>
	<string name="IMPrefix">
		MI:
	</string>
	<string name="SanityCheckEquals">
		La configuración de &quot;[CONTROL_NAME]&quot; debería establecerse a [VALUE_1].
	</string>
	<string name="SanityCheckNotEquals">
		La configuración de &quot;[CONTROL_NAME]&quot; no debería establecerse a [VALUE_1].
	</string>
	<string name="SanityCheckLessThan">
		La configuración de &quot;[CONTROL_NAME]&quot; debería ser inferior a [VALUE_1].
	</string>
	<string name="SanityCheckGreaterThan">
		La configuración de &quot;[CONTROL_NAME]&quot; debería ser superior a [VALUE_1].
	</string>
	<string name="SanityCheckBetween">
		La configuración de &quot;[CONTROL_NAME]&quot; debería establecerse entre [VALUE_1] y [VALUE_2].
	</string>
	<string name="SanityCheckNotBetween">
		La configuración de &quot;[CONTROL_NAME]&quot; no debería estar entre [VALUE_1] y [VALUE_2].
	</string>
	<string name="RlvEnabled">
		Se activará el soporte para RestrainedLove después de reiniciar.
	</string>
	<string name="RlvDisabled">
		Se desactivará el soporte para RestrainedLove después de reiniciar.
	</string>
	<string name="MediaFilterActionAllow">Permitir</string>
	<string name="MediaFilterActionDeny">Denegar</string>
	<string name="MediaFilterConditionAlways">Siempre</string>
	<string name="MediaFilterConditionAlwaysLower">siempre</string>
	<string name="MediaFilterConditionNever">Nunca</string>
	<string name="MediaFilterConditionNeverLower">nunca</string>
	<string name="MediaFilterMediaContentBlocked">Los medios del dominio [DOMAIN] han sido bloqueados.</string>
	<string name="MediaFilterMediaContentDomainAlwaysAllowed">Los medios del dominio [DOMAIN] podrán ser siempre reproducidos.</string>
	<string name="MediaFilterMediaContentDomainAlwaysBlocked">Los medios del dominio [DOMAIN] nunca serán reproducidos.</string>
	<string name="MediaFilterMediaContentUrlAlwaysAllowed">Los medios de la URL [MEDIAURL] podrán ser siempre reproducidos.</string>
	<string name="MediaFilterMediaContentUrlAlwaysBlocked">Los medios de la URL [MEDIAURL] nunca serán reproducidos.</string>
	<string name="MediaFilterAudioContentBlocked">El audio del dominio [DOMAIN] ha sido bloqueado.</string>
	<string name="MediaFilterAudioContentDomainAlwaysAllowed">El audio del dominio [DOMAIN] podrá ser siempre reproducido.</string>
	<string name="MediaFilterAudioContentDomainAlwaysBlocked">El audio del dominio [DOMAIN] nunca será reproducido.</string>
	<string name="MediaFilterAudioContentUrlAlwaysAllowed">El audio de la URL [MEDIAURL] podrá ser siempre reproducido.</string>
	<string name="MediaFilterAudioContentUrlAlwaysBlocked">El audio de la URL [MEDIAURL] nunca será reproducido.</string>
	<string name="MediaFilterSharedMediaContentBlocked">Los medios compartidos del dominio [DOMAIN] han sido bloqueados.</string>
	<string name="MediaFilterSharedMediaContentDomainAlwaysAllowed">Los medios compartidos del dominio [DOMAIN] podrán ser siempre reproducidos.</string>
	<string name="MediaFilterSharedMediaContentDomainAlwaysBlocked">Los medios compartidos del dominio [DOMAIN] nunca serán reproducidos.</string>
	<string name="MediaFilterSharedMediaContentUrlAlwaysAllowed">Los medios compartidos de la URL [MEDIAURL] podrán ser siempre reproducidos.</string>
	<string name="MediaFilterSharedMediaContentUrlAlwaysBlocked">Los medios compartidos de la URL [MEDIAURL] nunca serán reproducidos.</string>
	<string name="UnknownRegion">(región desconocida)</string>
	<string name="UnknownPosition">(posición desconocida)</string>
	<string name="FSCmdLineRSP">Máximo ancho de banda establecido en: [VALUE] KBPS.</string>
	<string name="NetMapDoubleClickShowWorldMapToolTipMsg">[AGENT][REGION](Doble clic para abrir el Mapa, mayús. y arrastrar para obtener panorámica)</string>
	<string name="NetMapDoubleClickTeleportToolTipMsg">[REGION](Doble clic para teleportarte, mayús. y arrastrar para obtener panorámica)</string>
	<string name="Collision_Bump">[NAME] te ha empujado.</string>
	<string name="Collision_PushObject">[NAME] te ha empujado mediante un script.</string>
	<string name="Collision_ObjectCollide">[NAME] te ha golpeado con un objeto.</string>
	<string name="Collision_ScriptedObject">[NAME] te ha golpeado con un objeto con scripts.</string>
	<string name="Collision_PhysicalObject">[NAME] te ha golpeado con un objeto físico.</string>
	<string name="Collision_UnknownType">[NAME] ha causado una colisión de tipo desconocido.</string>
	<string name="MovelockEnabled">Bloqueo de movimiento activado</string>
	<string name="MovelockDisabled">Bloqueo de movimiento desactivado</string>
	<string name="BusyResponse">respuesta de ocupado</string>
	<string name="TeleportMaturityExceeded">
		El residente no puede visitar esta región.
	</string>
	<string name="UserDictionary">
		[Usuario]
	</string>
	<string name="logging_calls_disabled_log_empty">
		No se están registrando las conversaciones. Para empezar a grabar un registro, elige "Guardar: Sólo registro" o "Guardar: Registro y transcripciones" en Preferencias &gt; Privacidad.
	</string>
	<string name="logging_calls_disabled_log_not_empty">
		No se registrarán más conversaciones. Para reanudar la grabación de un registro, elige "Guardar: Sólo registro" o "Guardar: Registro y transcripciones" en Preferencias &gt; Privacidad.
	</string>
	<string name="logging_calls_enabled_log_empty">
		No hay conversaciones guardadas. Después de contactar con un residente o de que alguien contacte contigo, se mostrará aquí una entrada de registro.
	</string>
	<string name="loading_chat_logs">
		Cargando...
	</string>
	<string name="LoadCameraPositionNoneSaved">Todavía no ha sido guardada ninguna vista de cámara.</string>
	<string name="LoadCameraPositionOutsideDrawDistance">No se puede restaurar la vista de cámara porque su posición está más allá de tu distancia de dibujo.</string>
	<string name="DrawDistanceSteppingGestureObsolete">Debido a cambios en el código, ya no es necesario usar este gesto. La distancia de dibujo progresiva ha sido activada.</string>
	<string name="FSCmdLineDrawDistanceSet">Distancia de dibujo establecida en [DISTANCE]m.</string>
	<string name="FSCameraPositionCopied">Posición de la cámara [POS] copiada al portapapeles.</string>
	<string name="FSWithHavok">con soporte Havok</string>
	<string name="FSWithOpensim">con soporte OpenSimulator</string>
	<string name="not_found">&apos;[TEXT]&apos; no encontrado</string>
	<string name="no_results">No hay resultados</string>
	<string name="searching">Buscando...</string>
	<string name="all_categories">Todas las categorías</string>
	<string name="search_banned">Algunos términos de tu búsqueda han sido excluídos debido a restricciones de contenido, detallados en los Community Standards.</string>
	<string name="search_short">Tus términos de búsqueda son demasiado cortos y no se ha podido realizar.</string>
	<string name="search_disabled">La búsqueda clásica ha sido desactivada en esta región.</string>
	<string name="render_quality_low">Baja (1/7)</string>
	<string name="render_quality_mediumlow">Media-baja (2/7)</string>
	<string name="render_quality_medium">Media (3/7)</string>
	<string name="render_quality_mediumhigh">Media-alta (4/7)</string>
	<string name="render_quality_high">Alta (5/7)</string>
	<string name="render_quality_highultra">Alta-Ultra (6/7)</string>
	<string name="render_quality_ultra">Ultra (7/7)</string>
	<string name="render_quality_unknown">Desconocida, por encima del rango normal, comprueba la configuración del depurador RenderQualityPerformance</string>
	<string name="qtool_busy">Espera, por favor. La herramienta de alineación está trabajando.</string>
	<string name="qtool_still_busy">Por favor, continúa esperando. La herramienta de alineación aún está trabajando.</string>
	<string name="qtool_done">La herramienta de alineación ha finalizado.</string>
	<string name="fsbridge_cant_create_disabled">Firestorm no puede crear el LSL bridge si "Activar el LSL-Client Bridge" está desactivado en Preferencias.</string>
	<string name="fsbridge_no_library">Firestorm no ha podido crear un LSL bridge. Por favor, activa tu librería y vuelve a iniciar sesión.</string>
	<string name="fsbridge_already_creating">Creación del bridge en curso, no se puede iniciar otra. Por favor espera unos minutos antes de volverlo a intentar.</string>
	<string name="fsbridge_creating">Creando el bridge. Puede tardar un momento, por favor espera.</string>
	<string name="fsbridge_failure_creation_bad_name">No se ha creado el bridge. El bridge tiene un nombre incorrecto. Por favor, usa Avatar -> Salud del avatar -> Regenerar el LSL Bridge para crearlo de nuevo.</string>
	<string name="fsbridge_failure_creation_null">No se ha creado el bridge. No se ha podido encontrar el bridge en el inventario. Por favor, usa Avatar -> Salud del avatar -> Regenerar el LSL Bridge para crearlo de nuevo.</string>
	<string name="fsbridge_failure_attach_wrong_object">El bridge no ha podido ser anexado a tu avatar. No es la versión actual del bridge. Por favor, usa Avatar -> Salud del avatar -> Regenerar el LSL Bridge para crearlo de nuevo.</string>
	<string name="fsbridge_failure_attach_wrong_location">El bridge no ha podido ser anexado a tu avatar. No se encontró el bridge en el lugar adecuado del inventario. Por favor, usa Avatar -> Salud del avatar -> Regenerar el LSL Bridge para crearlo de nuevo.</string>
	<string name="fsbridge_failure_attach_point_in_use">El bridge no ha podido ser anexado a tu avatar. Algo está usando el punto de anclaje del bridge. Por favor, usa Avatar -> Salud del avatar -> Regenerar el LSL Bridge para crearlo de nuevo.</string>
	<string name="fsbridge_failure_not_found">No se ha podido encontrar el objeto del bridge. No se puede proceder a su creación. Saliendo.</string>
	<string name="fsbridge_warning_unexpected_items">El inventario del bridge contiene items inesperados.</string>
	<string name="fsbridge_warning_not_finished">El bridge no se terminó de crear. Puede que tengas que usar Avatar -> Salud del avatar -> Regenerar el LSL Bridge para crearlo de nuevo antes de usarlo.</string>
	<string name="fsbridge_detached">Bridge quitado.</string>
	<string name="fsbridge_created">Bridge creado.</string>
	<string name="QP Draw Distance">Distancia de dibujo</string>
	<string name="QP Max Particles"># máx. partículas</string>
	<string name="QP Avatar Physics LOD">Detalle física av.</string>
	<string name="QP LOD Factor">Nivel de detalle</string>
	<string name="QP Max Avatars"># máximo avatares</string>
	<string name="QP Tags Offset">Altura etiquetas</string>
	<string name="QP Name Tags">Etiquetas nombre</string>
	<string name="QP LookAt Target">Puntos de mira</string>
	<string name="QP Color Under Cursor">Color bajo el cursor</string>
	<string name="PS_T_Pose">Pose "T"</string>
	<string name="PS_Arms_Down_Legs_together">Brazos abajo, piernas juntas</string>
	<string name="PS_Arms_down_sitting">Brazos abajo, sentado</string>
	<string name="PS_Arms_downward_Legs_together">Brazos hacia abajo, piernas juntas</string>
	<string name="PS_Arms_downward_Legs_apart">Brazos hacia abajo, piernas separadas</string>
	<string name="PS_Arms_forward_Legs_apart">Brazos hacia delante, piernas separadas</string>
	<string name="PS_Arms_forward_Legs_together">Brazos hacia delante, piernas juntas</string>
	<string name="PS_Arms_straight_Legs_apart">Brazos rectos, piernas separadas</string>
	<string name="PS_Arms_straight_sitting">Brazos rectos, sentado</string>
	<string name="PS_Arms_upward_Legs_apart">Brazos hacia arriba, piernas separadas</string>
	<string name="PS_Arms_upward_Legs_together">Brazos hacia arriba, piernas juntas</string>
	<string name="QP_WL_Region_Default">Por defecto de la región</string>
	<string name="QP_WL_Day_Cycle_Based">Basado en ciclo de día</string>
	<string name="QP_WL_None">Ninguno</string>
	<string name="GroupChatMuteNotice">Silenciando el chat de grupo de [NAME].</string>
	<string name="camera_no_focus">La cámara no puede enfocar a [AVATARNAME] porque está fuera de tu distancia de dibujo.</string>
	<string name="entering_draw_distance">ha entrado en tu distancia de dibujo ([DISTANCE] m).</string>
	<string name="leaving_draw_distance">ha salido de tu distancia de dibujo.</string>
	<string name="entering_chat_range">ha entrado en distancia de chat ([DISTANCE] m).</string>
	<string name="leaving_chat_range">ha salido de la distancia de chat.</string>
	<string name="entering_region">ha entrado en la región.</string>
	<string name="entering_region_distance">ha entrado en la región ([DISTANCE] m).</string>
	<string name="leaving_region">ha salido de la región.</string>
	<string name="TotalScriptCountChangeIncrease">El total de scripts en la región ha subido de [OLD_VALUE] a [NEW_VALUE] ([DIFFERENCE]).</string>
	<string name="TotalScriptCountChangeDecrease">El total de scripts en la región ha bajado de [OLD_VALUE] a [NEW_VALUE] ([DIFFERENCE]).</string>
	<string name="preproc_toggle_warning">La conmutación del preprocesador no será efectiva hasta que no cierres y reabras este editor.</string>
	<string name="skin_defaults_starlight_location">
		Mostrar tu localizacion actual en la barra de menú ha sido desactivado como opción por defecto en la serie de skins Starlight.
	</string>
	<string name="skin_defaults_starlight_navbar">
		Mostrar la barra de navegación ha sido activado como opción por defecto en la serie de skins Starlight.
	</string>
	<string name="animation_explorer_seconds_ago">
		Hace [SECONDS] segundos
	</string>
	<string name="animation_explorer_still_playing">
		Reproduciéndose
	</string>
</strings><|MERGE_RESOLUTION|>--- conflicted
+++ resolved
@@ -328,7 +328,6 @@
 	<string name="TestingDisconnect">
 		Probando la desconexión del visor
 	</string>
-<<<<<<< HEAD
 	<string name="SocialFacebookConnecting">
 		Conectando a Facebook...
 	</string>
@@ -346,7 +345,7 @@
 	</string>
 	<string name="SocialFacebookErrorDisconnecting">
 		Problema desconectando de Facebook
-=======
+	</string>
 	<string name="SocialFlickrConnecting">
 		Conectándose a Flickr...
 	</string>
@@ -415,7 +414,6 @@
 	</string>
 	<string name="Toycamera">
 		Cámara de juguete
->>>>>>> fd5bfc52
 	</string>
 	<string name="TooltipPerson">
 		Persona
@@ -4779,13 +4777,11 @@
 	<string name="LocalEstimateUSD">
 		[AMOUNT] US$
 	</string>
-<<<<<<< HEAD
 	<string name="free">
 		gratis
-=======
+	</string>
 	<string name="Group Ban">
 		Expulsión de grupo
->>>>>>> fd5bfc52
 	</string>
 	<string name="Membership">
 		Membresía
