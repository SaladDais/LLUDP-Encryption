<?xml version="1.0" encoding="utf-8" standalone="yes" ?>
<strings>
	<string name="SECOND_LIFE">
		[CURRENT_GRID]
	</string>
	<string name="APP_NAME">
		Firestorm
	</string>
	<string name="CAPITALIZED_APP_NAME">
		FIRESTORM
	</string>
	<string name="SECOND_LIFE_GRID">
		Red de Second Life
	</string>
	<string name="SUPPORT_SITE">
		Portal de Soporte de Second Life
	</string>
	<string name="StartupDetectingHardware">
		Identificando el hardware...
	</string>
	<string name="StartupLoading">
		Cargando [APP_NAME]...
	</string>
	<string name="StartupClearingCache">
		Limpiando la caché...
	</string>
	<string name="StartupInitializingTextureCache">
		Iniciando la caché de texturas...
	</string>
	<string name="StartupInitializingVFS">
		Inicializando VFS...
	</string>
	<string name="StartupRequireDriverUpdate">
		Error de inicialización de gráficos. Actualiza tu controlador de gráficos.
	</string>
	<string name="ProgressRestoring">
		Restaurando...
	</string>
	<string name="ProgressChangingResolution">
		Cambiando la resolución...
	</string>
	<string name="Fullbright">
		Brillo al máximo (antiguo)
	</string>
	<string name="LoginInProgress">
		Iniciando la sesión. [APP_NAME] puede parecer congelado. Por favor, espere.
	</string>
	<string name="LoginInProgressNoFrozen">
		Iniciando la sesión...
	</string>
	<string name="LoginAuthenticating">
		Autenticando...
	</string>
	<string name="LoginMaintenance">
		Realizando el mantenimiento de la cuenta...
	</string>
	<string name="LoginAttempt">
		Ha fallado el intento previo de iniciar sesión. Iniciando sesión, intento [NUMBER]...
	</string>
	<string name="LoginPrecaching">
		Cargando el mundo...
	</string>
	<string name="LoginInitializingBrowser">
		Inicializando el navegador web incorporado...
	</string>
	<string name="LoginInitializingMultimedia">
		Inicializando multimedia...
	</string>
	<string name="LoginInitializingFonts">
		Cargando fuentes...
	</string>
	<string name="LoginVerifyingCache">
		Comprobando los archivos de la caché (puede tardar entre 60 y 90 segundos)...
	</string>
	<string name="LoginProcessingResponse">
		Procesando la respuesta...
	</string>
	<string name="LoginInitializingWorld">
		Inicializando el mundo...
	</string>
	<string name="LoginDecodingImages">
		Decodificando las imágenes...
	</string>
	<string name="LoginInitializingQuicktime">
		Inicializando QuickTime...
	</string>
	<string name="LoginQuicktimeNotFound">
		No se ha encontrado QuickTime. Imposible inicializarlo.
	</string>
	<string name="LoginQuicktimeOK">
		QuickTime se ha inicializado adecuadamente.
	</string>
	<string name="LoginRequestSeedCapGrant">
		Solicitando capacidades de la región...
	</string>
	<string name="LoginRetrySeedCapGrant">
		Solicitando capacidades de la región, intento [NUMBER]...
	</string>
	<string name="LoginWaitingForRegionHandshake">
		Esperando la conexión con la región...
	</string>
	<string name="LoginConnectingToRegion">
		Conectando con la región...
	</string>
	<string name="LoginDownloadingClothing">
		Descargando la ropa...
	</string>
	<string name="InvalidCertificate">
		El servidor devolvió un certificado no válido o dañado. Ponte en contacto con el administrador de la red de simuladores.
	</string>
	<string name="CertInvalidHostname">
		El nombre de host utilizado para acceder al servidor no es válido. Comprueba tu SLURL o el nombre de host de la red de simuladores.
	</string>
	<string name="CertExpired">
		Parece que el certificado que devolvió la red de simuladores está caducado. Comprueba el reloj del sistema o consulta al administrador de dicha red.
	</string>
	<string name="CertKeyUsage">
		El certificado que devolvió el servidor no puede utilizarse para SSL. Ponte en contacto con el administrador de la red de simuladores.
	</string>
	<string name="CertBasicConstraints">
		La cadena de certificado del servidor contenía demasiados certificados. Ponte en contacto con el administrador de la red de simuladores.
	</string>
	<string name="CertInvalidSignature">
		No se pudo verificar la firma del certificado devuelta por el servidor de la red de simuladores. Ponte en contacto con el administrador de dicha red.
	</string>
	<string name="LoginFailedNoNetwork">
		Error de red: no se ha podido conectar; por favor, revisa tu conexión a internet.
	</string>
	<string name="LoginFailed">
		Error en el inicio de sesión.
	</string>
	<string name="Quit">
		Salir
	</string>
	<string name="create_account_url">
		http://join.secondlife.com/?sourceid=[sourceid]
	</string>
	<string name="LoginFailedViewerNotPermitted">
		Ya no puedes acceder a Second Life con el visor que estás utilizando. Visita la siguiente página para descargar un nuevo visor:
http://secondlife.com/download.
 
Si deseas obtener más información, consulta las preguntas frecuentes que aparecen a continuación:
http://secondlife.com/viewer-access-faq
	</string>
	<string name="LoginIntermediateOptionalUpdateAvailable">
		Actualización opcional del visor disponible: [VERSION]
	</string>
	<string name="LoginFailedRequiredUpdate">
		Actualización necesaria del visor: [VERSION]
	</string>
	<string name="LoginFailedAlreadyLoggedIn">
		El agente ya ha iniciado sesión.
	</string>
	<string name="LoginFailedAuthenticationFailed">
		Lo sentimos. No ha sido posible iniciar sesión.
Comprueba si has introducido correctamente
    * El nombre de usuario (como juangarcia12 o estrella.polar)
    * Contraseña
Asimismo, asegúrate de que la tecla Bloq. Mayús. esté desactivada.
	</string>
	<string name="LoginFailedPasswordChanged">
		Como precaución de seguridad, se ha modificado tu contraseña.
Dirígete a la página de tu cuenta en http://secondlife.com/password
y responde a la pregunta de seguridad para restablecer la contraseña.
Lamentamos las molestias.
	</string>
	<string name="LoginFailedPasswordReset">
		Hemos realizado unos cambios en nuestro sistema, por lo que deberás restablecer la contraseña.
Dirígete a la página de tu cuenta en http://secondlife.com/password
y responde a la pregunta de seguridad para restablecer la contraseña.
Lamentamos las molestias.
	</string>
	<string name="LoginFailedEmployeesOnly">
		Second Life no está disponible temporalmente debido a tareas de mantenimiento.
Actualmente, solo se permite iniciar sesión a los empleados.
Consulta www.secondlife.com/status si deseas más información.
	</string>
	<string name="LoginFailedPremiumOnly">
		Las conexiones a Second Life se han restringido provisionalmente para garantizar que los usuarios que ya están conectados tengan la mejor experiencia posible.

Durante este tiempo, las personas con cuentas gratuitas no podrán acceder a Second Life, ya que tienen prioridad los usuarios con una cuenta de pago.
	</string>
	<string name="LoginFailedComputerProhibited">
		No se puede acceder a Second Life desde este ordenador.
Si crees que se trata de un error, ponte en contacto con
support@secondlife.com.
	</string>
	<string name="LoginFailedAcountSuspended">
		No se podrá acceder a tu cuenta hasta las
[TIME] (horario de la costa del Pacífico).
	</string>
	<string name="LoginFailedAccountDisabled">
		En este momento no podemos completar la solicitud.
Si deseas obtener asistencia, ponte en contacto con el departamento de soporte de Second Life a través de la página http://secondlife.com/support.
Si no puedes cambiar la contraseña, llama al número (866) 476-9763.
	</string>
	<string name="LoginFailedTransformError">
		Se han detectado datos incorrectos en el inicio de sesión.
Ponte en contacto con support@secondlife.com.
	</string>
	<string name="LoginFailedAccountMaintenance">
		Se están realizando tareas rutinarias de mantenimiento en tu cuenta.
No se podrá acceder a tu cuenta hasta las
[TIME] (horario de la costa del Pacífico de EEUU).
Si crees que se trata de un error, ponte en contacto con support@secondlife.com.
	</string>
	<string name="LoginFailedPendingLogoutFault">
		La solicitud de cierre de sesión ha obtenido como resultado un error del simulador.
	</string>
	<string name="LoginFailedPendingLogout">
		El sistema está cerrando tu sesión en estos momentos.
Tu cuenta no estará disponible hasta las
[TIME] (horario de la costa del Pacífico de EEUU).
	</string>
	<string name="LoginFailedUnableToCreateSession">
		No se ha podido crear una sesión válida.
	</string>
	<string name="LoginFailedUnableToConnectToSimulator">
		No se ha podido establecer la conexión con un simulador.
	</string>
	<string name="LoginFailedRestrictedHours">
		Tu cuenta solo puede acceder a Second Life
entre las [START] y las [END] (horario de la costa del Pacífico de EEUU).
Inténtalo de nuevo durante ese horario.
Si crees que se trata de un error, ponte en contacto con support@secondlife.com.
	</string>
	<string name="LoginFailedIncorrectParameters">
		Parámetros incorrectos.
Si crees que se trata de un error, ponte en contacto con support@secondlife.com.
	</string>
	<string name="LoginFailedFirstNameNotAlphanumeric">
		El parámetro correspondiente al nombre debe contener caracteres alfanuméricos.
Si crees que se trata de un error, ponte en contacto con support@secondlife.com.
	</string>
	<string name="LoginFailedLastNameNotAlphanumeric">
		El parámetro correspondiente al apellido debe contener caracteres alfanuméricos.
Si crees que se trata de un error, ponte en contacto con support@secondlife.com.
	</string>
	<string name="LogoutFailedRegionGoingOffline">
		La región se está desconectando.
Intenta iniciar sesión de nuevo en unos instantes.
	</string>
	<string name="LogoutFailedAgentNotInRegion">
		El agente no se encuentra en la región.
Intenta iniciar sesión de nuevo en unos instantes.
	</string>
	<string name="LogoutFailedPendingLogin">
		A esta región ya se ha accedido en otra sesión.
Intenta iniciar sesión de nuevo en unos instantes.
	</string>
	<string name="LogoutFailedLoggingOut">
		Se ha salido de la región en la sesión anterior.
Intenta iniciar sesión de nuevo en unos instantes.
	</string>
	<string name="LogoutFailedStillLoggingOut">
		La región aún está cerrando la sesión anterior.
Intenta iniciar sesión de nuevo en unos instantes.
	</string>
	<string name="LogoutSucceeded">
		Se ha salido de la región en la última sesión.
Intenta iniciar sesión de nuevo en unos instantes.
	</string>
	<string name="LogoutFailedLogoutBegun">
		La región ha comenzado el proceso de cierre de sesión.
Intenta iniciar sesión de nuevo en unos instantes.
	</string>
	<string name="LoginFailedLoggingOutSession">
		El sistema ha comenzado a cerrar la última sesión.
Intenta iniciar sesión de nuevo en unos instantes.
	</string>
	<string name="AgentLostConnection">
		Esta región puede estar teniendo problemas. Por favor, comprueba tu conexión a Internet.
	</string>
	<string name="SavingSettings">
		Guardando tus configuraciones...
	</string>
	<string name="LoggingOut">
		Cerrando sesión...
	</string>
	<string name="ShuttingDown">
		Cerrando...
	</string>
	<string name="YouHaveBeenDisconnected">
		Has sido desconectado de la región en la que estabas.
	</string>
	<string name="SentToInvalidRegion">
		Has sido enviado a una región no válida.
	</string>
	<string name="TestingDisconnect">
		Probando la desconexión del visor
	</string>
	<string name="TooltipPerson">
		Persona
	</string>
	<string name="TooltipNoName">
		(sin nombre)
	</string>
	<string name="TooltipOwner">
		Propietario:
	</string>
	<string name="TooltipPublic">
		Público
	</string>
	<string name="TooltipIsGroup">
		(Grupo)
	</string>
	<string name="TooltipForSaleL$">
		En venta: [AMOUNT] L$
	</string>
	<string name="TooltipFlagGroupBuild">
		Construir el grupo
	</string>
	<string name="TooltipFlagNoBuild">
		No construir
	</string>
	<string name="TooltipFlagNoEdit">
		Construir el grupo
	</string>
	<string name="TooltipFlagNotSafe">
		No seguro
	</string>
	<string name="TooltipFlagNoFly">
		No volar
	</string>
	<string name="TooltipFlagGroupScripts">
		Scripts el grupo
	</string>
	<string name="TooltipFlagNoScripts">
		No scripts
	</string>
	<string name="TooltipLand">
		Terreno:
	</string>
	<string name="TooltipMustSingleDrop">
		Aquí se puede arrastrar sólo un ítem
	</string>
	<string name="TooltipPrice"
		 value="[AMOUNT] L$:" />
	<string name="TooltipFlagScript">Script</string>
	<string name="TooltipFlagPhysics">Física</string>
	<string name="TooltipOutboxDragToWorld">
		No puedes colocar objetos en tu buzón de salida de comerciante
	</string>
	<string name="TooltipFlagTouch">Tocar</string>
	<string name="TooltipFlagL$">L$</string>
	<string name="TooltipFlagDropInventory">Soltar inventario</string>
	<string name="TooltipFlagPhantom">Fantasma</string>
	<string name="TooltipFlagTemporary">Temporal</string>
	<string name="TooltipPrimCount">Primitivas: [COUNT]</string>
	<string name="TooltipPrimEquivalent">, Impacto en el Terreno: [PEWEIGHT] PE</string>
	<string name="TooltipPrimEquivalentLoading">, cargando Impacto en el Terreno...</string>
	<string name="TooltipPrimEquivalentUnavailable">, Impacto en el terreno no disponible</string>
	<string name="TooltipDistance">Distancia: [DISTANCE] m</string>
	<string name="TooltipPosition">Posición: [POSITION]</string>
	<string name="TooltipOutboxNoTransfer">
		Uno o varios de estos objetos no pueden ser vendidos o transferidos a otro usuario
	</string>
	<string name="TooltipOutboxNotInInventory">
		Tu buzón de salida de comerciante sólo puede aceptar objetos procedentes directamente de tu inventario
	</string>
	<string name="TooltipOutboxWorn">
		No puedes poner artículos que llevas puestos en el buzón de salida de comerciante
	</string>
	<string name="TooltipOutboxCallingCard">
		No puedes poner tarjetas de visita en tu buzón de salida de comerciante
	</string>
	<string name="TooltipOutboxFolderLevels">
		La profundidad de carpetas anidadas excede de 3
	</string>
	<string name="TooltipOutboxTooManyFolders">
		El número de subcarpetas de la carpeta de nivel superior excede de 20
	</string>
	<string name="TooltipOutboxTooManyObjects">
		El número de elementos de la carpeta de nivel superior excede de 200
	</string>
	<string name="TooltipDragOntoOwnChild">
		No puedes mover una carpeta a su carpeta secundaria
	</string>
	<string name="TooltipDragOntoSelf">
		No puedes mover una carpeta dentro de sí misma
	</string>
	<string name="TooltipHttpUrl">
		Pulsa para ver esta página web
	</string>
	<string name="TooltipSLURL">
		Pulsa para ver la información de este lugar
	</string>
	<string name="TooltipAgentUrl">
		Pulsa para ver el perfil del Residente
	</string>
	<string name="TooltipAgentInspect">
		Obtén más información acerca de este residente
	</string>
	<string name="TooltipAgentMute">
		Pulsa para silenciar a este Residente
	</string>
	<string name="TooltipAgentUnmute">
		Pulsa para quitar el silencio a este Residente
	</string>
	<string name="TooltipAgentIM">
		Pulsa para enviar un MI a este Residente
	</string>
	<string name="TooltipAgentPay">
		Pulsa para pagar a este Residente
	</string>
	<string name="TooltipAgentOfferTeleport">
		Pulsa para ofrecer teleporte a tu posición a este Residente
	</string>
	<string name="TooltipAgentRequestFriend">
		Pulsa para ofrecer amistad a este Residente
	</string>
	<string name="TooltipGroupUrl">
		Pulsa para ver la descripción de este grupo
	</string>
	<string name="TooltipEventUrl">
		Pulsa para ver la descripción de este evento
	</string>
	<string name="TooltipClassifiedUrl">
		Pulsa para ver este clasificado
	</string>
	<string name="TooltipParcelUrl">
		Pulsa para ver la descripción de esta parcela
	</string>
	<string name="TooltipTeleportUrl">
		Pulsa para teleportarte a esta posición
	</string>
	<string name="TooltipObjectIMUrl">
		Pulsa para ver la descripción de este objeto
	</string>
	<string name="TooltipMapUrl">
		Pulsa para ver en el mapa esta localización
	</string>
	<string name="TooltipSLAPP">
		Pulsa para ejecutar el comando secondlife://
	</string>
	<string name="CurrentURL"
		 value="URL actual: [CurrentURL]" />
	<string name="SLurlLabelTeleport">
		Teleportarse a
	</string>
	<string name="SLurlLabelShowOnMap">
		Mostrarla en el mapa
	</string>
	<string name="SLappAgentMute">
		Silenciar
	</string>
	<string name="SLappAgentUnmute">
		Quitar el silencio
	</string>
	<string name="SLappAgentIM">
		MI
	</string>
	<string name="SLappAgentPay">
		Pagar
	</string>
	<string name="SLappAgentOfferTeleport">
		Ofrecer teleporte a
	</string>
	<string name="SLappAgentRequestFriend">
		Ofrecer amistad
	</string>
	<string name="BUTTON_CLOSE_DARWIN">
		Cerrar (⌘W)
	</string>
	<string name="BUTTON_CLOSE_WIN">
		Cerrar (Ctrl+W)
	</string>
	<string name="BUTTON_CLOSE_CHROME">
		Cerrar
	</string>
	<string name="BUTTON_RESTORE">
		Restaurar
	</string>
	<string name="BUTTON_MINIMIZE">
		Minimizar
	</string>
	<string name="BUTTON_TEAR_OFF">
		Separar la ventana
	</string>
	<string name="BUTTON_DOCK">
		Fijar
	</string>
	<string name="BUTTON_HELP">
		Ver la Ayuda
	</string>
	<string name="Searching">
		Buscando...
	</string>
	<string name="NoneFound">
		No se ha encontrado.
	</string>
	<string name="RetrievingData">
		Obteniendo...
	</string>
	<string name="ReleaseNotes">
		Notas de la versión
	</string>
	<string name="RELEASE_NOTES_BASE_URL">
		http://wiki.secondlife.com/wiki/Release_Notes/
	</string>
	<string name="LoadingData">
		Cargando...
	</string>
	<string name="ProtectedFolder">
		protegido
	</string>
	<string name="AvatarNameNobody">
		(nadie)
	</string>
	<string name="AvatarNameWaiting">
		(esperando)
	</string>
 	<string name="AvatarNameMultiple">
		(multiple)
	</string>
	<string name="GroupNameNone">
		(ninguno)
	</string>
	<string name="AvalineCaller">
		Avaline: [ORDER]
	</string>
	<string name="AssetErrorNone">
		No hay ningún error
	</string>
	<string name="AssetErrorRequestFailed">
		Petición de activo: fallida
	</string>
	<string name="AssetErrorNonexistentFile">
		Petición de activo: el archivo no existe
	</string>
	<string name="AssetErrorNotInDatabase">
		Petición de activo: no se encontró el activo en la base de datos
	</string>
	<string name="AssetErrorEOF">
		Fin del archivo
	</string>
	<string name="AssetErrorCannotOpenFile">
		No se puede abrir el archivo
	</string>
	<string name="AssetErrorFileNotFound">
		No se ha encontrado el archivo
	</string>
	<string name="AssetErrorTCPTimeout">
		Excedido el tiempo máximo de transferencia del archivo
	</string>
	<string name="AssetErrorCircuitGone">
		Circuito desconectado
	</string>
	<string name="AssetErrorPriceMismatch">
		No concuerda el precio en el visor y en el servidor
	</string>
	<string name="AssetErrorUnknownStatus">
		Estado desconocido
	</string>
	<string name="texture">
		la textura
	</string>
	<string name="sound">
		el sonido
	</string>
	<string name="calling card">
		la tarjeta de visita
	</string>
	<string name="landmark">
		el hito
	</string>
	<string name="legacy script">
		el script antiguo
	</string>
	<string name="clothing">
		esa ropa
	</string>
	<string name="object">
		el objeto
	</string>
	<string name="note card">
		la nota
	</string>
	<string name="folder">
		la carpeta
	</string>
	<string name="root">
		la raíz
	</string>
	<string name="lsl2 script">
		ese script de LSL2
	</string>
	<string name="lsl bytecode">
		el código intermedio de LSL
	</string>
	<string name="tga texture">
		esa textura tga
	</string>
	<string name="body part">
		esa parte del cuerpo
	</string>
	<string name="snapshot">
		la foto
	</string>
	<string name="lost and found">
		Objetos Perdidos
	</string>
	<string name="targa image">
		esa imagen targa
	</string>
	<string name="trash">
		la Papelera
	</string>
	<string name="jpeg image">
		esa imagen jpeg
	</string>
	<string name="animation">
		la animación
	</string>
	<string name="gesture">
		el gesto
	</string>
	<string name="simstate">
		el estado del sim
	</string>
	<string name="favorite">
		ese favorito
	</string>
	<string name="symbolic link">
		el enlace
	</string>
	<string name="symbolic folder link">
		enlace de la carpeta
	</string>
	<string name="mesh">
		el modelo mesh
	</string>
	<string name="AvatarEditingAppearance">
		(Editando Apariencia)
	</string>
	<string name="AvatarAway">
		Ausente
	</string>
<<<<<<< HEAD
	<string name="AvatarBusy">
		Ocupado/a
=======
	<string name="AvatarDoNotDisturb">
		No molestar
>>>>>>> f6282b17
	</string>
	<string name="AvatarMuted">
		Bloqueado/a
	</string>
	<string name="anim_express_afraid">
		Asustado/a
	</string>
	<string name="anim_express_anger">
		Enfadado/a
	</string>
	<string name="anim_away">
		Ausente
	</string>
	<string name="anim_backflip">
		Salto mortal hacia atrás
	</string>
	<string name="anim_express_laugh">
		Carcajada
	</string>
	<string name="anim_express_toothsmile">
		Gran sonrisa
	</string>
	<string name="anim_blowkiss">
		Mandar un beso
	</string>
	<string name="anim_express_bored">
		Aburrido/a
	</string>
	<string name="anim_bow">
		Reverencia
	</string>
	<string name="anim_clap">
		Aplauso
	</string>
	<string name="anim_courtbow">
		Reverencia floreada
	</string>
	<string name="anim_express_cry">
		Llanto
	</string>
	<string name="anim_dance1">
		Baile 1
	</string>
	<string name="anim_dance2">
		Baile 2
	</string>
	<string name="anim_dance3">
		Baile 3
	</string>
	<string name="anim_dance4">
		Baile 4
	</string>
	<string name="anim_dance5">
		Baile 5
	</string>
	<string name="anim_dance6">
		Baile 6
	</string>
	<string name="anim_dance7">
		Baile 7
	</string>
	<string name="anim_dance8">
		Baile 8
	</string>
	<string name="anim_express_disdain">
		Desdén
	</string>
	<string name="anim_drink">
		Beber
	</string>
	<string name="anim_express_embarrased">
		Avergonzarse
	</string>
	<string name="anim_angry_fingerwag">
		Negar con el dedo
	</string>
	<string name="anim_fist_pump">
		Éxito con el puño
	</string>
	<string name="anim_yoga_float">
		Yoga flotando
	</string>
	<string name="anim_express_frown">
		Fruncir el ceño
	</string>
	<string name="anim_impatient">
		Impaciente
	</string>
	<string name="anim_jumpforjoy">
		Salto de alegría
	</string>
	<string name="anim_kissmybutt">
		Bésame el culo
	</string>
	<string name="anim_express_kiss">
		Besar
	</string>
	<string name="anim_laugh_short">
		Reír
	</string>
	<string name="anim_musclebeach">
		Sacar músculo
	</string>
	<string name="anim_no_unhappy">
		No (con enfado)
	</string>
	<string name="anim_no_head">
		No
	</string>
	<string name="anim_nyanya">
		Ña-Ña-Ña
	</string>
	<string name="anim_punch_onetwo">
		Puñetazo uno-dos
	</string>
	<string name="anim_express_open_mouth">
		Abrir la boca
	</string>
	<string name="anim_peace">
		'V' con los dedos
	</string>
	<string name="anim_point_you">
		Señalar a otro/a
	</string>
	<string name="anim_point_me">
		Señalarse
	</string>
	<string name="anim_punch_l">
		Puñetazo izquierdo
	</string>
	<string name="anim_punch_r">
		Puñetazo derecho
	</string>
	<string name="anim_rps_countdown">
		PPT cuenta
	</string>
	<string name="anim_rps_paper">
		PPT papel
	</string>
	<string name="anim_rps_rock">
		PPT piedra
	</string>
	<string name="anim_rps_scissors">
		PPT tijera
	</string>
	<string name="anim_express_repulsed">
		Repulsa
	</string>
	<string name="anim_kick_roundhouse_r">
		Patada giratoria
	</string>
	<string name="anim_express_sad">
		Triste
	</string>
	<string name="anim_salute">
		Saludo militar
	</string>
	<string name="anim_shout">
		Gritar
	</string>
	<string name="anim_express_shrug">
		Encogerse de hombros
	</string>
	<string name="anim_express_smile">
		Sonreír
	</string>
	<string name="anim_smoke_idle">
		Fumar: en la mano
	</string>
	<string name="anim_smoke_inhale">
		Fumar
	</string>
	<string name="anim_smoke_throw_down">
		Fumar: tirar el cigarro
	</string>
	<string name="anim_express_surprise">
		Sorprendido/a
	</string>
	<string name="anim_sword_strike_r">
		Estocada
	</string>
	<string name="anim_angry_tantrum">
		Berrinche
	</string>
	<string name="anim_express_tongue_out">
		Sacar la lengua
	</string>
	<string name="anim_hello">
		Agitar la mano
	</string>
	<string name="anim_whisper">
		Susurrar
	</string>
	<string name="anim_whistle">
		Silbar
	</string>
	<string name="anim_express_wink">
		Guiño
	</string>
	<string name="anim_wink_hollywood">
		Guiño (Hollywood)
	</string>
	<string name="anim_express_worry">
		Preocupado/a
	</string>
	<string name="anim_yes_happy">
		Sí (contento)
	</string>
	<string name="anim_yes_head">
		Sí
	</string>
	<string name="multiple_textures">
		Múltiple
	</string>
	<string name="texture_loading">
		Cargando...
	</string>
	<string name="worldmap_offline">
		Sin conexión
	</string>
	<string name="worldmap_item_tooltip_format">
		[PRICE] L$ por [AREA] m²
	</string>
	<string name="worldmap_results_none_found">
		No se ha encontrado.
	</string>
	<string name="worldmap_agent_position">
		Usted está aquí
	</string>
	<string name="minimap_distance">
		(Distancia: [DISTANCE] m)
	</string>
	<string name="minimap_no_focus">
		La cámara no puede enfocar al avatar porque está fuera de tu distancia de dibujo.
	</string>
	<string name="Ok">
		OK
	</string>
	<string name="Premature end of file">
		Fin prematuro del archivo
	</string>
	<string name="ST_NO_JOINT">
		No se puede encontrar ROOT o JOINT.
	</string>
<<<<<<< HEAD
	<string name="no_name_object">
		(sin nombre)
=======
	<string name="NearbyChatTitle">
		Chat
	</string>
	<string name="NearbyChatLabel">
		(Chat)
>>>>>>> f6282b17
	</string>
	<string name="whisper">
		susurra:
	</string>
	<string name="shout">
		grita:
	</string>
	<string name="ringing">
		Conectando al chat de voz...
	</string>
	<string name="connected">
		Conectado
	</string>
	<string name="unavailable">
		La voz no está disponible en tu localización actual
	</string>
	<string name="hang_up">
		Desconectado del chat de voz
	</string>
	<string name="reconnect_nearby">
		Vas a ser reconectado al chat de voz con la gente cercana
	</string>
	<string name="ScriptQuestionCautionChatGranted">
		'[OBJECTNAME]', un objeto propiedad de '[OWNERNAME]', localizado en [REGIONNAME] con la posición [REGIONPOS], ha recibido permiso para: [PERMISSIONS].
	</string>
	<string name="ScriptQuestionCautionChatDenied">
		A '[OBJECTNAME]', un objeto propiedad de '[OWNERNAME]', localizado en [REGIONNAME] con la posición [REGIONPOS], se le ha denegado el permiso para: [PERMISSIONS].
	</string>
	<string name="AdditionalPermissionsRequestHeader">
		Si permites acceso a tu cuenta, también estarás permitiendo al objeto:
	</string>
	<string name="AdditionalPermissionsRequestHeader">
		Si autorizas el acceso a tu cuenta, también permitirás al objeto:
	</string>
	<string name="ScriptTakeMoney">
		Obtener de usted dólares Linden (L$)
	</string>
	<string name="ActOnControlInputs">
		Actuar en sus controles de entrada
	</string>
	<string name="RemapControlInputs">
		Reconfigurar sus controles de entrada
	</string>
	<string name="AnimateYourAvatar">
		Ejecutar animaciones en su avatar
	</string>
	<string name="AttachToYourAvatar">
		Anexarse a su avatar
	</string>
	<string name="ReleaseOwnership">
		Anular la propiedad y que pase a ser público
	</string>
	<string name="LinkAndDelink">
		Enlazar y desenlazar de otros objetos
	</string>
	<string name="AddAndRemoveJoints">
		Añadir y quitar uniones con otros objetos
	</string>
	<string name="ChangePermissions">
		Cambiar sus permisos
	</string>
	<string name="TrackYourCamera">
		Seguir tu cámara
	</string>
	<string name="ControlYourCamera">
		Controlar tu cámara
	</string>
	<string name="TeleportYourAgent">
		Teleportarte
	</string>
	<string name="SilentEstateManagement">
		Silenciar notificaciones sobre las modificaciones de acceso al Estado
	</string>
	<string name="OverrideAgentAnimations">
		Ignorar las animaciones de tu avatar
	</string>
	<string name="NotConnected">
		No conectado/a
	</string>
	<string name="AgentNameSubst">
		(Tú)
	</string>
	<string name="TeleportYourAgent">
		Teleportarte
	</string>
	<string name="SIM_ACCESS_PG">
		General
	</string>
	<string name="SIM_ACCESS_MATURE">
		Moderado
	</string>
	<string name="SIM_ACCESS_ADULT">
		Adulto
	</string>
	<string name="SIM_ACCESS_DOWN">
		Desconectado
	</string>
	<string name="SIM_ACCESS_MIN">
		Desconocido
	</string>
	<string name="land_type_unknown">
		(desconocido)
	</string>
	<string name="Estate / Full Region">
		Estado / Región completa
	</string>
	<string name="Estate / Homestead">
		Estado / Residencial
	</string>
	<string name="Mainland / Homestead">
		Continente / Residencial
	</string>
	<string name="Mainland / Full Region">
		Continente / Región completa
	</string>
	<string name="all_files">
		Todos los archivos
	</string>
	<string name="sound_files">
		Sonidos
	</string>
	<string name="animation_files">
		Animaciones
	</string>
	<string name="image_files">
		Imágenes
	</string>
	<string name="save_file_verb">
		Guardar
	</string>
	<string name="load_file_verb">
		Cargar
	</string>
	<string name="targa_image_files">
		Imágenes Targa
	</string>
	<string name="bitmap_image_files">
		Imágenes de mapa de bits
	</string>
	<string name="avi_movie_file">
		Archivo de película AVI
	</string>
	<string name="xaf_animation_file">
		Archivo de anim. XAF
	</string>
	<string name="xml_file">
		Archivo XML
	</string>
	<string name="raw_file">
		Archivo RAW
	</string>
	<string name="compressed_image_files">
		Imágenes comprimidas
	</string>
	<string name="load_files">
		Cargar archivos
	</string>
	<string name="choose_the_directory">
		Elegir directorio
	</string>
	<string name="script_files">
		Scripts
	</string>
	<string name="dictionary_files">
		Diccionarios
	</string>
<<<<<<< HEAD
	<string name="backup_files">
		Respaldos de objetos
	</string>
	<string name="AvatarSetNotAway">
		Salir del estado ausente
	</string>
	<string name="AvatarSetAway">
		Pasar al estado ausente
	</string>
	<string name="AvatarSetNotBusy">
		Salir del estado ocupado
	</string>
	<string name="AvatarSetBusy">
		Pasar al estado ocupado
	</string>
	<string name="AvatarSetNotAutorespond">
		Desactivar autorrespuesta
	</string>
	<string name="AvatarSetAutorespond">
		Autorrespuesta
	</string>
	<string name="AvatarSetNotAutorespondNonFriends">
		Desactivar autorrespuesta para no-amigos
	</string>
	<string name="AvatarSetAutorespondNonFriends">
		Autorrespuesta para no-amigos
	</string>
=======
>>>>>>> f6282b17
	<string name="shape">
		Anatomía
	</string>
	<string name="skin">
		Piel
	</string>
	<string name="hair">
		Pelo
	</string>
	<string name="eyes">
		Ojos
	</string>
	<string name="shirt">
		Camisa
	</string>
	<string name="pants">
		Pantalón
	</string>
	<string name="shoes">
		Zapatos
	</string>
	<string name="socks">
		Calcetines
	</string>
	<string name="jacket">
		Chaqueta
	</string>
	<string name="gloves">
		Guantes
	</string>
	<string name="undershirt">
		Camiseta
	</string>
	<string name="underpants">
		Ropa interior
	</string>
	<string name="skirt">
		Falda
	</string>
	<string name="alpha">
		Alfa
	</string>
	<string name="tattoo">
		Tatuaje
	</string>
	<string name="physics">
		Física
	</string>
	<string name="invalid">
		inválido/a
	</string>
	<string name="none">
		ninguno
	</string>
	<string name="shirt_not_worn">
		Camisa no puesta
	</string>
	<string name="pants_not_worn">
		Pantalones no puestos
	</string>
	<string name="shoes_not_worn">
		Zapatos no puestos
	</string>
	<string name="socks_not_worn">
		Calcetines no puestos
	</string>
	<string name="jacket_not_worn">
		Chaqueta no puesta
	</string>
	<string name="gloves_not_worn">
		Guantes no puestos
	</string>
	<string name="undershirt_not_worn">
		Camiseta no puesta
	</string>
	<string name="underpants_not_worn">
		Ropa interior no puesta
	</string>
	<string name="skirt_not_worn">
		Falda no puesta
	</string>
	<string name="alpha_not_worn">
		Alfa no puesta
	</string>
	<string name="tattoo_not_worn">
		Tatuaje no puesto
	</string>
	<string name="physics_not_worn">
		Física no puesta
	</string>
	<string name="invalid_not_worn">
		no válido/a
	</string>
	<string name="create_new_shape">
		Crear una anatomía nueva
	</string>
	<string name="create_new_skin">
		Crear una piel nueva
	</string>
	<string name="create_new_hair">
		Crear pelo nuevo
	</string>
	<string name="create_new_eyes">
		Crear ojos nuevos
	</string>
	<string name="create_new_shirt">
		Crear una camisa nueva
	</string>
	<string name="create_new_pants">
		Crear unos pantalones nuevos
	</string>
	<string name="create_new_shoes">
		Crear unos zapatos nuevos
	</string>
	<string name="create_new_socks">
		Crear unos calcetines nuevos
	</string>
	<string name="create_new_jacket">
		Crear una chaqueta nueva
	</string>
	<string name="create_new_gloves">
		Crear unos guantes nuevos
	</string>
	<string name="create_new_undershirt">
		Crear una camiseta nueva
	</string>
	<string name="create_new_underpants">
		Crear ropa interior nueva
	</string>
	<string name="create_new_skirt">
		Crear una falda nueva
	</string>
	<string name="create_new_alpha">
		Crear una capa alfa nueva
	</string>
	<string name="create_new_tattoo">
		Crear un tatuaje nuevo
	</string>
	<string name="create_new_physics">
		Crear nueva física
	</string>
	<string name="create_new_invalid">
		no válido/a
	</string>
	<string name="NewWearable">
		Nuevo [WEARABLE_ITEM]
	</string>
	<string name="next">
		Siguiente
	</string>
	<string name="ok">
		OK
	</string>
	<string name="GroupNotifyGroupNotice">
		Aviso de grupo
	</string>
	<string name="GroupNotifyGroupNotices">
		Avisos del grupo
	</string>
	<string name="GroupNotifySentBy">
		Enviado por
	</string>
	<string name="GroupNotifyAttached">
		Adjunto:
	</string>
	<string name="GroupNotifyViewPastNotices">
		Ver los avisos pasados u optar por dejar de recibir aquí estos mensajes.
	</string>
	<string name="GroupNotifyOpenAttachment">
		Abrir el adjunto
	</string>
	<string name="GroupNotifySaveAttachment">
		Guardar el adjunto
	</string>
	<string name="GroupNotifySender">
		Enviado por [SENDER], [GROUPNAME]</string>
	<string name="TeleportOffer">
		Ofrecimiento de teleporte
	</string>
	<string name="StartUpNotifications">
		Llegaron avisos nuevos mientras estabas ausente...
	</string>
	<string name="OverflowInfoChannelString">
		Tienes [%d] aviso(s) más
	</string>
	<string name="BodyPartsRightArm">
		Brazo der.
	</string>
	<string name="BodyPartsHead">
		Cabeza
	</string>
	<string name="BodyPartsLeftArm">
		Brazo izq.
	</string>
	<string name="BodyPartsLeftLeg">
		Pierna izq.
	</string>
	<string name="BodyPartsTorso">
		Torso
	</string>
	<string name="BodyPartsRightLeg">
		Pierna der.
	</string>
	<string name="BodyPartsOther">
		Otro
	</string>
	<string name="GraphicsQualityLow">
		Bajo
	</string>
	<string name="GraphicsQualityMid">
		Medio
	</string>
	<string name="GraphicsQualityHigh">
		Alto
	</string>
	<string name="LeaveMouselook">
		Pulsa ESC para salir de la vista subjetiva
	</string>
	<string name="InventoryNoMatchingItems">
		¿No encuentras lo que buscas? Prueba con la [secondlife:///app/search/all/[SEARCH_TERM] Búsqueda].
	</string>
	<string name="PlacesNoMatchingItems">
		¿No encuentras lo que buscas? Prueba con la [secondlife:///app/search/places/[SEARCH_TERM] Búsqueda].
	</string>
	<string name="FavoritesNoMatchingItems">
		Arrastra aquí un hito para añadirlo a tus favoritos.
	</string>
	<string name="InventoryNoTexture">
		No tienes en tu inventario una copia de esta textura.
	</string>
	<string name="InventoryInboxNoItems">
		Aquí aparecerán algunos de los objetos que recibas, como los regalos Premium. Después puedes arrastrarlos a tu inventario.
	</string>
	<string name="MarketplaceURL">
		https://marketplace.[MARKETPLACE_DOMAIN_NAME]/
	</string>
	<string name="MarketplaceURL_CreateStore">
		http://community.secondlife.com/t5/English-Knowledge-Base/Selling-in-the-Marketplace/ta-p/700193#Section_.4
	</string>
	<string name="MarketplaceURL_Dashboard">
		https://marketplace.[MARKETPLACE_DOMAIN_NAME]/merchants/store/dashboard
	</string>
	<string name="MarketplaceURL_Imports">
		https://marketplace.[MARKETPLACE_DOMAIN_NAME]/merchants/store/imports
	</string>
	<string name="MarketplaceURL_LearnMore">
		https://marketplace.[MARKETPLACE_DOMAIN_NAME]/learn_more
	</string>
	<string name="InventoryOutboxNotMerchantTitle">
		Cualquier usuario puede vender objetos en el mercado.
	</string>
	<string name="InventoryOutboxNotMerchantTooltip"/>
	<string name="InventoryOutboxNotMerchant">
		Para hacerte comerciante debes [[MARKETPLACE_CREATE_STORE_URL] crear una tienda del Mercado].
	</string>
	<string name="InventoryOutboxNoItemsTitle">
		El buzón de salida está vacío.
	</string>
	<string name="InventoryOutboxNoItemsTooltip"/>
	<string name="InventoryOutboxNoItems">
		Arrastra carpetas a esta sección y pulsa en &quot;Enviar al Mercado&quot; para incluirlas en la lista de venta del [[MARKETPLACE_DASHBOARD_URL] Mercado].
	</string>
	<string name="Marketplace Error None">
		Sin errores
	</string>
	<string name="Marketplace Error Not Merchant">
		Error: Para poder enviar objetos al mercado, debes registrarte como comerciante (es gratis).
	</string>
	<string name="Marketplace Error Empty Folder">
		Error: Esta carpeta está vacía.
	</string>
	<string name="Marketplace Error Unassociated Products">
		Error: Este objeto no se pudo subir porque tu cuenta de comerciante tiene demasiados objetos que no están asociados a productos. Para corregirlo, inicia sesión en la página web Marketplace y reduce el número de objetos no asociados.
	</string>
	<string name="Marketplace Error Object Limit">
		Error: Este elemento contiene demasiados objetos. Para corregir el error, guarda objetos en cajas de forma que el total de objetos sea menor que 200.
	</string>
	<string name="Marketplace Error Folder Depth">
		Error: Este objeto contiene demasiados niveles de carpetas anidadas. Reorganízalo de forma que tenga como máximo 3 niveles de carpetas anidadas.
	</string>
	<string name="Marketplace Error Unsellable Item">
		Error: Este objeto no se puede vender en el mercado.
	</string>
	<string name="Marketplace Error Internal Import">
		Error: Se ha producido un problema con este objeto. Vuelve a intentarlo más tarde.
	</string>
	<string name="Open landmarks">
		Abrir hitos
	</string>
	<string name="no_transfer"
		 value="(no transferible)" />
	<string name="no_modify"
		 value="(no modificable)" />
	<string name="no_copy"
		 value="(no copiable)" />
	<string name="worn"
		 value="(puesto)" />
	<string name="link"
		 value="(enlace)" />
	<string name="broken_link"
		 value="(enlace roto)&quot;" />
	<string name="LoadingContents">
		Cargando el contenido...
	</string>
	<string name="NoContents">
		No hay contenido
	</string>
	<string name="WornOnAttachmentPoint"
		 value="(lo llevas en: [ATTACHMENT_POINT])" />
	<string name="ActiveGesture"
		 value="[GESLABEL] (activo)" />
	<string name="PermYes">
		Sí
	</string>
	<string name="PermNo">
		No
	</string>
	<string name="Chat Message"
		 value="Chat:" />
	<string name="Sound"
		 value="Sonido:" />
	<string name="Wait"
		 value="--- Espera:" />
	<string name="AnimFlagStop"
		 value="Detener la animación:" />
	<string name="AnimFlagStart"
		 value="Iniciar la animación:" />
	<string name="Wave"
		 value="Onda" />
	<string name="GestureActionNone"
		 value="Ninguno" />
	<string name="HelloAvatar"
		 value="¡Hola, avatar!" />
	<string name="ViewAllGestures"
		 value="Ver todos &gt;&gt;" />
	<string name="GetMoreGestures"
		 value="Obtener más &gt;&gt;" />
	<string name="Animations"
		 value="Animaciones," />
	<string name="Calling Cards"
		 value="Tarjetas de visita," />
	<string name="Clothing"
		 value="Ropa," />
	<string name="Gestures"
		 value="Gestos," />
	<string name="Landmarks"
		 value="Hitos," />
	<string name="Notecards"
		 value="Notas," />
	<string name="Objects"
		 value="Objetos," />
	<string name="Scripts"
		 value="Scripts," />
	<string name="Sounds"
		 value="Sonidos," />
	<string name="Textures"
		 value="Texturas," />
	<string name="Snapshots"
		 value="Fotos," />
	<string name="No Filters"
		 value="No" />
	<string name="Since Logoff"
		 value="desde la desconexión" />
	<string name="InvFolder My Inventory">
		Inventario
	</string>
	<string name="InvFolder Library">
		Librería
	</string>
	<string name="InvFolder Textures">
		Texturas
	</string>
	<string name="InvFolder Sounds">
		Sonidos
	</string>
	<string name="InvFolder Calling Cards">
		Tarjetas de visita
	</string>
	<string name="InvFolder Landmarks">
		Hitos
	</string>
	<string name="InvFolder Scripts">
		Scripts
	</string>
	<string name="InvFolder Clothing">
		Ropa
	</string>
	<string name="InvFolder Objects">
		Objetos
	</string>
	<string name="InvFolder Notecards">
		Notas
	</string>
	<string name="InvFolder New Folder">
		Carpeta nueva
	</string>
	<string name="InvFolder Inventory">
		Inventario
	</string>
	<string name="InvFolder Uncompressed Images">
		Imágenes sin comprimir
	</string>
	<string name="InvFolder Body Parts">
		Partes del cuerpo
	</string>
	<string name="InvFolder Trash">
		Papelera
	</string>
	<string name="InvFolder Photo Album">
		Álbum de fotos
	</string>
	<string name="InvFolder Lost And Found">
		Objetos Perdidos
	</string>
	<string name="InvFolder Uncompressed Sounds">
		Sonidos sin comprimir
	</string>
	<string name="InvFolder Animations">
		Animaciones
	</string>
	<string name="InvFolder Gestures">
		Gestos
	</string>
	<string name="InvFolder Favorites">
		Favoritos
	</string>
	<string name="InvFolder favorite">
		Favoritos
	</string>
	<string name="InvFolder Favorites">
		Mis Favoritos
	</string>
	<string name="InvFolder favorites">
		Mis Favoritos
	</string>
	<string name="InvFolder Current Outfit">
		Vestuario actual
	</string>
	<string name="InvFolder Initial Outfits">
		Vestuarios iniciales
	</string>
	<string name="InvFolder My Outfits">
		Vestuarios
	</string>
	<string name="InvFolder Accessories">
		Accesorios
	</string>
	<string name="InvFolder Meshes">
		Modelos mesh
	</string>
	<string name="InvFolder Received Items">
		Items recibidos
	</string>
	<string name="InvFolder Merchant Outbox">
		Merchant Outbox
	</string>
	<string name="InvFolder Received Items">
		Objetos recibidos
	</string>
	<string name="InvFolder Merchant Outbox">
		Buzón de salida de comerciante
	</string>
	<string name="InvFolder Friends">
		Amigos
	</string>
	<string name="InvFolder All">
		Todas
	</string>
	<string name="no_attachments">
		No tienes accesorios puestos
	</string>
	<string name="Attachments remain">
		Anexos (quedan [COUNT] ranuras)
	</string>
	<string name="Buy">
		Comprar
	</string>
	<string name="BuyforL$">
		Comprar por L$
	</string>
	<string name="Stone">
		Piedra
	</string>
	<string name="Metal">
		Metal
	</string>
	<string name="Glass">
		Cristal
	</string>
	<string name="Wood">
		Madera
	</string>
	<string name="Flesh">
		Carne
	</string>
	<string name="Plastic">
		Plástico
	</string>
	<string name="Rubber">
		Goma
	</string>
	<string name="Light">
		Luz
	</string>
	<string name="KBShift">
		Mayús
	</string>
	<string name="KBCtrl">
		Ctrl
	</string>
	<string name="Chest">
		Tórax
	</string>
	<string name="Skull">
		Cráneo
	</string>
	<string name="Left Shoulder">
		Hombro izquierdo
	</string>
	<string name="Right Shoulder">
		Hombro derecho
	</string>
	<string name="Left Hand">
		Mano izquierda
	</string>
	<string name="Right Hand">
		Mano derecha
	</string>
	<string name="Left Foot">
		Pie izquierdo
	</string>
	<string name="Right Foot">
		Pie derecho
	</string>
	<string name="Spine">
		Columna
	</string>
	<string name="Pelvis">
		Pelvis
	</string>
	<string name="Mouth">
		Boca
	</string>
	<string name="Chin">
		Barbilla
	</string>
	<string name="Left Ear">
		Oreja izquierda
	</string>
	<string name="Right Ear">
		Oreja derecha
	</string>
	<string name="Left Eyeball">
		Ojo izquierdo
	</string>
	<string name="Right Eyeball">
		Ojo derecho
	</string>
	<string name="Nose">
		Nariz
	</string>
	<string name="R Upper Arm">
		Brazo derecho
	</string>
	<string name="R Forearm">
		Antebrazo derecho
	</string>
	<string name="L Upper Arm">
		Brazo izquierdo
	</string>
	<string name="L Forearm">
		Antebrazo izquierdo
	</string>
	<string name="Right Hip">
		Cadera derecha
	</string>
	<string name="R Upper Leg">
		Muslo derecho
	</string>
	<string name="R Lower Leg">
		Pantorrilla derecha
	</string>
	<string name="Left Hip">
		Cadera izquierda
	</string>
	<string name="L Upper Leg">
		Muslo izquierdo
	</string>
	<string name="L Lower Leg">
		Pantorrilla izquierda
	</string>
	<string name="Stomach">
		Abdomen
	</string>
	<string name="Left Pec">
		Pecho izquierdo
	</string>
	<string name="Right Pec">
		Pecho derecho
	</string>
	<string name="Bridge">
		Bridge
	</string>
	<string name="Neck">
		Cuello
	</string>
	<string name="Avatar Center">
		Centro del avatar
	</string>
	<string name="Invalid Attachment">
		Punto de anexión no válido
	</string>
	<string name="YearsMonthsOld">
		[AGEYEARS] [AGEMONTHS]
	</string>
	<string name="YearsOld">
		[AGEYEARS] de edad
	</string>
	<string name="MonthsOld">
		[AGEMONTHS] de edad
	</string>
	<string name="WeeksOld">
		[AGEWEEKS] de edad
	</string>
	<string name="DaysOld">
		[AGEDAYS] de edad
	</string>
	<string name="TodayOld">
		Registrado hoy
	</string>
	<string name="AgeYearsA">
		[COUNT] año
	</string>
	<string name="AgeYearsB">
		[COUNT] años
	</string>
	<string name="AgeYearsC">
		[COUNT] años
	</string>
	<string name="AgeMonthsA">
		[COUNT] mes
	</string>
	<string name="AgeMonthsB">
		[COUNT] meses
	</string>
	<string name="AgeMonthsC">
		[COUNT] meses
	</string>
	<string name="AgeWeeksA">
		[COUNT] semana
	</string>
	<string name="AgeWeeksB">
		[COUNT] semanas
	</string>
	<string name="AgeWeeksC">
		[COUNT] semanas
	</string>
	<string name="AgeDaysA">
		[COUNT] día
	</string>
	<string name="AgeDaysB">
		[COUNT] días
	</string>
	<string name="AgeDaysC">
		[COUNT] días
	</string>
	<string name="GroupMembersA">
		[COUNT] miembro
	</string>
	<string name="GroupMembersB">
		[COUNT] miembros
	</string>
	<string name="GroupMembersC">
		[COUNT] miembros
	</string>
	<string name="AcctTypeResident">
		Residente
	</string>
	<string name="AcctTypeTrial">
		Prueba
	</string>
	<string name="AcctTypeCharterMember">
		Miembro fundador
	</string>
	<string name="AcctTypeEmployee">
		Empleado de Linden Lab
	</string>
	<string name="PaymentInfoUsed">
		Ha usado una forma de pago
	</string>
	<string name="PaymentInfoOnFile">
		Existe información sobre formas de pago
	</string>
	<string name="NoPaymentInfoOnFile">
		Sin información sobre formas de pago
	</string>
	<string name="AgeVerified">
		Edad verificada
	</string>
	<string name="NotAgeVerified">
		Edad no verificada
	</string>
	<string name="Center 2">
		Centro 2
	</string>
	<string name="Top Right">
		Superior derecha
	</string>
	<string name="Top">
		Superior
	</string>
	<string name="Top Left">
		Superior izquierda
	</string>
	<string name="Center">
		Centro
	</string>
	<string name="Bottom Left">
		Inferior izquierda
	</string>
	<string name="Bottom">
		Inferior
	</string>
	<string name="Bottom Right">
		Inferior derecha
	</string>
	<string name="CompileQueueDownloadedCompiling">
		Descargado, compilándolo
	</string>
	<string name="CompileQueueScriptNotFound">
		No se encuentra el script en el servidor.
	</string>
	<string name="CompileQueueProblemDownloading">
		Problema al descargar
	</string>
	<string name="CompileQueueInsufficientPermDownload">
		Permisos insuficientes para descargar un script.
	</string>
	<string name="CompileQueueInsufficientPermFor">
		Permisos insuficientes para
	</string>
	<string name="CompileQueueUnknownFailure">
		Fallo desconocido en la descarga
	</string>
	<string name="CompileQueueTitle">
		Progreso de la recompilación
	</string>
	<string name="CompileQueueStart">
		recompilar
	</string>
	<string name="ResetQueueTitle">
		Progreso del reinicio
	</string>
	<string name="ResetQueueStart">
		restaurar
	</string>
	<string name="RunQueueTitle">
		Configurando como ejecutándose
	</string>
	<string name="RunQueueStart">
		ejecutar
	</string>
	<string name="NotRunQueueTitle">
		Configurando como no ejecutándose
	</string>
	<string name="NotRunQueueStart">
		no ejecutar
	</string>
	<string name="DeleteQueueTitle">
		Progreso de la eliminación
	</string>
	<string name="DeleteQueueStart">
		Eliminando
	</string>
	<string name="Compiling">
		Compilando [NAME]
	</string>
	<string name="CompileSuccessful">
		¡Compilación correcta!
	</string>
	<string name="CompileSuccessfulSaving">
		Compilación correcta, guardando...
	</string>
	<string name="SaveComplete">
		Guardado.
	</string>
	<string name="ObjectOutOfRange">
		Script (objeto fuera de rango)
	</string>
	<string name="GodToolsObjectOwnedBy">
		El objeto [OBJECT] es propiedad de [OWNER]
	</string>
	<string name="GroupsNone">
		ninguno
	</string>
	<string name="Group"
		 value="(grupo)" />
	<string name="Unknown">
		(Desconocido)
	</string>
	<string name="SummaryForTheWeek"
		 value="Resumen de esta semana, empezando el " />
	<string name="NextStipendDay"
		 value=". El próximo día de pago es el " />
	<string name="GroupPlanningDate">
		[mthnum,datetime,utc]/[day,datetime,utc]/[year,datetime,utc]
	</string>
	<string name="GroupIndividualShare"
		 value="Grupo       Aportaciones individuales" />
	<string name="GroupColumn"
		 value="Grupo" />
	<string name="Balance">
		Saldo
	</string>
	<string name="Credits">
		Créditos
	</string>
	<string name="Debits">
		Débitos
	</string>
	<string name="Total">
		Total
	</string>
	<string name="NoGroupDataFound">
		No se encontraron datos del grupo
	</string>
	<string name="IMParentEstate">
		parent estate
	</string>
	<string name="IMMainland">
		continente
	</string>
	<string name="IMTeen">
		adolescente
	</string>
	<string name="Anyone">
		cualquiera
	</string>
	<string name="RegionInfoError">
		error
	</string>
	<string name="RegionInfoAllEstatesOwnedBy">
		todos los estados propiedad de [OWNER]
	</string>
	<string name="RegionInfoAllEstatesYouOwn">
		todos los estados que posees
	</string>
	<string name="RegionInfoAllEstatesYouManage">
		todos los estados que administras para [OWNER]
	</string>
	<string name="RegionInfoAllowedResidents">
		Residentes autorizados: ([ALLOWEDAGENTS], máx. [MAXACCESS])
	</string>
	<string name="RegionInfoAllowedGroups">
		Grupos autorizados: ([ALLOWEDGROUPS], máx. [MAXACCESS])
	</string>
	<string name="RegionInfoEstateManagers">
		Administradores de estado: ([ESTATEMANAGERS], máx. [MAXMANAGERS])
	</string>
	<string name="RegionInfoBannedResidents">
		Residentes con acceso prohibido: ([BANNEDAGENTS], máx. [MAXBANNED])
	</string>
	<string name="RegionInfoListTypeAllowedAgents">
		Residentes permitidos
	</string>
	<string name="RegionInfoListTypeBannedAgents">
		Residentes con acceso prohibido
	</string>
	<string name="ScriptLimitsParcelScriptMemory">
		Memoria de scripts de la parcela
	</string>
	<string name="ScriptLimitsParcelsOwned">
		Parcelas listadas: [PARCELS]
	</string>
	<string name="ScriptLimitsMemoryUsed">
		Memoria usada: [COUNT] KB de un máx de [MAX] KB; [AVAILABLE] KB disponibles
	</string>
	<string name="ScriptLimitsMemoryUsedSimple">
		Memoria usada: [COUNT] KB
	</string>
	<string name="ScriptLimitsParcelScriptURLs">
		URLs de los scripts de la parcela
	</string>
	<string name="ScriptLimitsURLsUsed">
		URLs usadas: [COUNT] de un máx. de [MAX]; [AVAILABLE] disponibles
	</string>
	<string name="ScriptLimitsURLsUsedSimple">
		URLs usadas: [COUNT]
	</string>
	<string name="ScriptLimitsRequestError">
		Error al obtener la información
	</string>
	<string name="ScriptLimitsRequestNoParcelSelected">
		No hay una parcela seleccionada
	</string>
	<string name="ScriptLimitsRequestWrongRegion">
		Error: la información de scripts sólo está disponible en tu región actual
	</string>
	<string name="ScriptLimitsRequestWaiting">
		Obteniendo la información...
	</string>
	<string name="ScriptLimitsRequestDontOwnParcel">
		No tienes permiso para examinar esta parcela
	</string>
	<string name="SITTING_ON">
		Sentado en
	</string>
	<string name="ATTACH_CHEST">
		Tórax
	</string>
	<string name="ATTACH_HEAD">
		Cabeza
	</string>
	<string name="ATTACH_LSHOULDER">
		Hombro izquierdo
	</string>
	<string name="ATTACH_RSHOULDER">
		Hombro derecho
	</string>
	<string name="ATTACH_LHAND">
		Mano izquierda
	</string>
	<string name="ATTACH_RHAND">
		Mano derecha
	</string>
	<string name="ATTACH_LFOOT">
		Pie izquierdo
	</string>
	<string name="ATTACH_RFOOT">
		Pie derecho
	</string>
	<string name="ATTACH_BACK">
		Espalda
	</string>
	<string name="ATTACH_PELVIS">
		Pelvis
	</string>
	<string name="ATTACH_MOUTH">
		Boca
	</string>
	<string name="ATTACH_CHIN">
		Barbilla
	</string>
	<string name="ATTACH_LEAR">
		Oreja izquierda
	</string>
	<string name="ATTACH_REAR">
		Oreja derecha
	</string>
	<string name="ATTACH_LEYE">
		Ojo izquierdo
	</string>
	<string name="ATTACH_REYE">
		Ojo derecho
	</string>
	<string name="ATTACH_NOSE">
		Nariz
	</string>
	<string name="ATTACH_RUARM">
		Brazo derecho
	</string>
	<string name="ATTACH_RLARM">
		Antebrazo derecho
	</string>
	<string name="ATTACH_LUARM">
		Brazo izquierdo
	</string>
	<string name="ATTACH_LLARM">
		Antebrazo izquierdo
	</string>
	<string name="ATTACH_RHIP">
		Cadera derecha
	</string>
	<string name="ATTACH_RULEG">
		Muslo derecho
	</string>
	<string name="ATTACH_RLLEG">
		Pantorrilla derecha
	</string>
	<string name="ATTACH_LHIP">
		Cadera izquierda
	</string>
	<string name="ATTACH_LULEG">
		Muslo izquierdo
	</string>
	<string name="ATTACH_LLLEG">
		Pantorrilla izquierda
	</string>
	<string name="ATTACH_BELLY">
		Vientre
	</string>
	<string name="ATTACH_RPEC">
		Pecho derecho
	</string>
	<string name="ATTACH_LPEC">
		Pecho izquierdo
	</string>
	<string name="ATTACH_HUD_CENTER_2">
		HUD: Centro 2
	</string>
	<string name="ATTACH_HUD_TOP_RIGHT">
		HUD Superior derecho
	</string>
	<string name="ATTACH_HUD_TOP_CENTER">
		HUD Superior central
	</string>
	<string name="ATTACH_HUD_TOP_LEFT">
		HUD Superior izquierdo
	</string>
	<string name="ATTACH_HUD_CENTER_1">
		HUD Central 1
	</string>
	<string name="ATTACH_HUD_BOTTOM_LEFT">
		HUD Inferior izquierdo
	</string>
	<string name="ATTACH_HUD_BOTTOM">
		HUD Inferior
	</string>
	<string name="ATTACH_HUD_BOTTOM_RIGHT">
		HUD Inferior derecho
	</string>
	<string name="ATTACH_BRIDGE">
		Bridge
	</string>
	<string name="CursorPos">
		Línea [LINE], Columna [COLUMN]
	</string>
	<string name="PanelDirCountFound">
		[COUNT] resultados
	</string>
	<string name="PanelDirTimeStr">
		[hour12,datetime,slt]:[min,datetime,slt] [ampm,datetime,slt]
	</string>
	<string name="PanelDirEventsDateText">
		[day,datetime,slt]/[mthnum,datetime,slt]
	</string>
	<string name="PanelContentsTooltip">
		Contenido del objeto
	</string>
	<string name="PanelContentsNewScript">
		Script nuevo
	</string>
<<<<<<< HEAD
	<string name="BusyModeResponseDefault">
		El Residente al que has enviado un mensaje no desea ser molestado. Aún así, tu mensaje le será mostrado en el panel de mensajes de su Firestorm Viewer para ser revisado más tarde.
=======
	<string name="DoNotDisturbModeResponseDefault">
		Este residente tiene activado &apos;No molestar&apos; y verá tu mensaje más tarde.
>>>>>>> f6282b17
	</string>
	<string name="MuteByName">
		(Por el nombre)
	</string>
	<string name="MuteAgent">
		(Residente)
	</string>
	<string name="MuteObject">
		(Objeto)
	</string>
	<string name="MuteGroup">
		(Grupo)
	</string>
	<string name="MuteExternal">
		(Externo)
	</string>
	<string name="RegionNoCovenant">
		No se ha aportado un contrato para este estado.
	</string>
	<string name="RegionNoCovenantOtherOwner">
		No se ha aportado un contrato para este estado. El terreno de este estado lo vende el propietario del estado, no Linden Lab. Por favor, contacta con ese propietario para informarte sobre la venta.
	</string>
	<string name="covenant_last_modified"
		 value="Última modificación: " />
	<string name="none_text"
		 value="(no hay)" />
	<string name="never_text"
		 value=" (nunca)" />
	<string name="GroupOwned">
		Propiedad del grupo
	</string>
	<string name="Public">
		Público
	</string>
	<string name="LocalSettings">
		Configuración local
	</string>
	<string name="RegionSettings">
		Configuración de la región
	</string>
	<string name="ClassifiedClicksTxt">
		Clics: [TELEPORT] teleportes, [MAP] mapa, [PROFILE] perfil
	</string>
	<string name="ClassifiedUpdateAfterPublish">
		(se actualizará tras la publicación)
	</string>
	<string name="NoPicksClassifiedsText">
		No has creado destacados ni clasificados. Pulsa el botón Más para crear uno.
	</string>
	<string name="NoAvatarPicksClassifiedsText">
		El usuario no tiene clasificados ni destacados
	</string>
	<string name="PicksClassifiedsLoadingText">
		Cargando...
	</string>
	<string name="NoPicksText">No has creado ningún destacado.</string>
	<string name="NoAvatarPicksText">El usuario no tiene destacados</string>
	<string name="NoClassifiedsText">No has creado ningún clasificado. Pulsa el botón '+' para crear uno.</string>
	<string name="NoAvatarClassifiedsText">El usuario no tiene clasificados</string>
	<string name="MultiPreviewTitle">
		Vista previa
	</string>
	<string name="MultiPropertiesTitle">
		Propiedades
	</string>
	<string name="InvOfferAnObjectNamed">
		Un objeto de nombre
	</string>
	<string name="InvOfferOwnedByGroup">
		propiedad del grupo
	</string>
	<string name="InvOfferOwnedByUnknownGroup">
		propiedad de un grupo desconocido
	</string>
	<string name="InvOfferOwnedBy">
		propiedad de
	</string>
	<string name="InvOfferOwnedByUnknownUser">
		propiedad de un usuario desconocido
	</string>
	<string name="InvOfferGaveYou">
		te ha dado
	</string>
	<string name="InvOfferDecline">
		Has rechazado [DESC] de [NAME].
	</string>
	<string name="InvOfferFrom">
		de
	</string>
	<string name="GroupMoneyTotal">
		Total
	</string>
	<string name="GroupMoneyBought">
		comprado
	</string>
	<string name="GroupMoneyPaidYou">
		pagado a ti
	</string>
	<string name="GroupMoneyPaidInto">
		pagado en
	</string>
	<string name="GroupMoneyBoughtPassTo">
		pase comprado a
	</string>
	<string name="GroupMoneyPaidFeeForEvent">
		cuotas pagadas para el evento
	</string>
	<string name="GroupMoneyPaidPrizeForEvent">
		precio pagado por el evento
	</string>
	<string name="GroupMoneyBalance">
		Saldo
	</string>
	<string name="GroupMoneyCredits">
		Créditos
	</string>
	<string name="GroupMoneyDebits">
		Débitos
	</string>
	<string name="GroupMoneyDate">
		[weekday,datetime,utc] [mth,datetime,utc] [day,datetime,utc], [year,datetime,utc]
	</string>
	<string name="AcquiredItems">
		Artículos adquiridos
	</string>
	<string name="Cancel">
		Cancelar
	</string>
	<string name="UploadingCosts">
		Subir [NAME] cuesta [AMOUNT] L$
	</string>
	<string name="BuyingCosts">
		Comprar esto cuesta [AMOUNT] L$
	</string>
	<string name="UnknownFileExtension">
		Extensión de archivo desconocida [.%s]
Se esperaba .wav, .tga, .bmp, .jpg, .jpeg, o .bvh
	</string>
	<string name="MuteObject2">
		Bloquear
	</string>
	 <string name="MuteAvatar">
		Bloquear
	</string>
	<string name="UnmuteObject">
		Desbloquear
	</string>
	<string name="UnmuteAvatar">
		Desbloquear
	</string>
	<string name="AddLandmarkNavBarMenu">
		Guardar este hito...
	</string>
	<string name="EditLandmarkNavBarMenu">
		Editar este hito...
	</string>
	<string name="accel-mac-control">
		⌃
	</string>
	<string name="accel-mac-command">
		⌘
	</string>
	<string name="accel-mac-option">
		⌥
	</string>
	<string name="accel-mac-shift">
		⇧
	</string>
	<string name="accel-win-control">
		Ctrl+
	</string>
	<string name="accel-win-alt">
		Alt+
	</string>
	<string name="accel-win-shift">
		Mayús+
	</string>
	<string name="FileSaved">
		Archivo guardado
	</string>
	<string name="Receiving">
		Recibiendo
	</string>
	<string name="AM">
		AM
	</string>
	<string name="PM">
		PM
	</string>
	<string name="PST">
		PST
	</string>
	<string name="PDT">
		PDT
	</string>
	<string name="Direction_Forward">
		Adelante
	</string>
	<string name="Direction_Left">
		Izquierda
	</string>
	<string name="Direction_Right">
		Derecha
	</string>
	<string name="Direction_Back">
		Atrás
	</string>
	<string name="Direction_North">
		Norte
	</string>
	<string name="Direction_South">
		Sur
	</string>
	<string name="Direction_West">
		Oeste
	</string>
	<string name="Direction_East">
		Este
	</string>
	<string name="Direction_Up">
		Arriba
	</string>
	<string name="Direction_Down">
		Abajo
	</string>
	<string name="Any Category">
		Cualquier categoría
	</string>
	<string name="Shopping">
		Compras
	</string>
	<string name="Land Rental">
		Terreno en alquiler
	</string>
	<string name="Property Rental">
		Propiedad en alquiler
	</string>
	<string name="Special Attraction">
		Atracción especial
	</string>
	<string name="New Products">
		Nuevos productos
	</string>
	<string name="Employment">
		Empleo
	</string>
	<string name="Wanted">
		Se busca
	</string>
	<string name="Service">
		Servicios
	</string>
	<string name="Personal">
		Personal
	</string>
	<string name="None">
		Ninguno
	</string>
	<string name="Linden Location">
		Localización Linden
	</string>
	<string name="Adult">
		Adulto
	</string>
	<!-- FS:Ansariel: Fixed to match PARCEL_CATEGORY_UI_STRING array -->
	<string name="Arts and Culture">
		Arte y Cultura
	</string>
	<string name="Business">
		Negocios
	</string>
	<string name="Educational">
		Educativo
	</string>
	<string name="Gaming">
		Juegos de azar
	</string>
	<string name="Hangout">
		Entretenimiento
	</string>
	<string name="Newcomer Friendly">
		Para recién llegados
	</string>
	<!-- FS:Ansariel: Fixed to match PARCEL_CATEGORY_UI_STRING array -->
	<string name="Parks and Nature">
		Parques y Naturaleza
	</string>
	<string name="Residential">
		Residencial
	</string>
	<string name="Stage">
		Artes escénicas
	</string>
	<string name="Other">
		Otra
	</string>
	<string name="Rental">
		Terreno en alquiler
	</string>
	<string name="Any">
		Cualquiera
	</string>
	<string name="You">
		Tú
	</string>
	<string name="Multiple Media">
		Múltiples medios
	</string>
	<string name="Play Media">
		Reproduce/Pausa los medios
	</string>
	<string name="StreamtitleNowPlaying">
		Reproduciendo:
	</string>
	<string name="MBCmdLineError">
		Ha habido un error analizando la línea de comando.
Por favor, consulta: http://wiki.secondlife.com/wiki/Client_parameters
Error:
	</string>
	<string name="MBCmdLineUsg">
		[APP_NAME] Uso de línea de comando:
	</string>
	<string name="MBUnableToAccessFile">
		[APP_NAME] no puede acceder a un archivo que necesita.
 
Puede ser porque estés ejecutando varias copias, o porque tu sistema crea -equivocadamente- que el archivo está abierto.
Si este mensaje persiste, reinicia tu ordenador y vuelve a intentarlo.
Si aun así sigue apareciendo el mensaje, debes desinstalar completamente [APP_NAME] y reinstalarlo.
	</string>
	<string name="MBFatalError">
		Error fatal
	</string>
	<string name="MBApplicationError">
		Error de la aplicación - No te asustes
	</string>
	<string name="MBApplicationErrorDetails">
		Lo sentimos, pero [APP_NAME] ha fallado y tiene que cerrarse. Si el problema se produce repetidamente, por favor contacta con nuestro equipo de soporte y hazle llegar el siguiente mensaje:

[ERROR_DETAILS]
	</string>
	<string name="MBRequiresAltiVec">
		[APP_NAME] requiere un procesador con AltiVec (G4 o posterior).
	</string>
	<string name="MBAlreadyRunning">
		[APP_NAME] ya se está ejecutando.
Revisa tu barra de tareas para encontrar una copia minimizada del programa.
Si este mensaje persiste, reinicia tu ordenador.
	</string>
	<string name="MBFrozenCrashed">
		En su anterior ejecución, [APP_NAME] se congeló o se cayó.
¿Quieres enviar un informe de caída?
	</string>
	<string name="MBAlert">
		Alerta
	</string>
	<string name="MBNoDirectX">
		[APP_NAME] no encuentra DirectX 9.0b o superior.
[APP_NAME] usa DirectX para detectar el hardware o los drivers no actualizados que pueden provocar problemas de estabilidad, ejecución pobre y caídas.  Aunque puedes ejecutar [APP_NAME] sin él, recomendamos encarecidamente hacerlo con DirectX 9.0b.
 
¿Quieres continuar?
	</string>
	<string name="MBWarning">
		¡Atención!
	</string>
	<string name="MBNoAutoUpdate">
		Las actualizaciones automáticas no están todavía implementadas para Linux.
Por favor, descarga la última versión desde www.secondlife.com.
	</string>
	<string name="MBRegClassFailed">
		Fallo en RegisterClass
	</string>
	<string name="MBError">
		Error
	</string>
	<string name="MBFullScreenErr">
		No puede ejecutarse a pantalla completa de [WIDTH] x [HEIGHT].
Ejecutándose en una ventana.
	</string>
	<string name="MBDestroyWinFailed">
		Error Shutdown destruyendo la ventana (DestroyWindow() failed)
	</string>
	<string name="MBShutdownErr">
		Error Shutdown
	</string>
	<string name="MBDevContextErr">
		No se puede construir el 'GL device context'
	</string>
	<string name="MBPixelFmtErr">
		No se puede encontrar un formato adecuado de píxel
	</string>
	<string name="MBPixelFmtDescErr">
		No se puede conseguir la descripción del formato de píxel
	</string>
	<string name="MBTrueColorWindow">
		Para ejecutarse, [APP_NAME] necesita Color Verdadero (32-bit).
Por favor, en las configuraciones de tu ordenador ajusta el modo de color a 32-bit.
	</string>
	<string name="MBAlpha">
		[APP_NAME] no puede ejecutarse porque no puede obtener un canal alpha de 8 bit. Generalmente, se debe a alguna cuestión de los drivers de la tarjeta de vídeo.
Por favor, comprueba que tienes instalados los últimos drivers para tu tarjeta de vídeo.
Comprueba también que tu monitor esta configurado para Color Verdadero (32-bit) en Panel de Control &gt; Apariencia y temas &gt; Pantalla.
Si sigues recibiendo este mensaje, contacta con [SUPPORT_SITE].
	</string>
	<string name="MBPixelFmtSetErr">
		No se puede configurar el formato de píxel
	</string>
	<string name="MBGLContextErr">
		No se puede crear el 'GL rendering context'
	</string>
	<string name="MBGLContextActErr">
		No se puede activar el 'GL rendering context'
	</string>
	<string name="MBVideoDrvErr">
		[APP_NAME] no puede ejecutarse porque los drivers de tu tarjeta de vídeo o no están bien instalados, o no están actualizados, o son para hardware no admitido. Por favor, comprueba que tienes los drivers más actuales para tu tarjeta de vídeo, y, aunque los tengas, intenta reinstalarlos.
 
Si sigues recibiendo este mensaje, contacta con [SUPPORT_SITE].
	</string>
	<string name="5 O'Clock Shadow">
		Barba del día
	</string>
	<string name="All White">
		Blanco del todo
	</string>
	<string name="Anime Eyes">
		Ojos de cómic
	</string>
	<string name="Arced">
		Arqueadas
	</string>
	<string name="Arm Length">
		Brazos: longitud
	</string>
	<string name="Attached">
		Cortos
	</string>
	<string name="Attached Earlobes">
		Lóbulos
	</string>
	<string name="Back Fringe">
		Nuca: largo
	</string>
	<string name="Baggy">
		Marcadas
	</string>
	<string name="Bangs">
		Bangs
	</string>
	<string name="Beady Eyes">
		Ojos pequeños
	</string>
	<string name="Belly Size">
		Barriga: tamaño
	</string>
	<string name="Big">
		Grande
	</string>
	<string name="Big Butt">
		Culo grande
	</string>
	<string name="Big Hair Back">
		Pelo: moño
	</string>
	<string name="Big Hair Front">
		Pelo: tupé
	</string>
	<string name="Big Hair Top">
		Pelo: melena alta
	</string>
	<string name="Big Head">
		Cabeza grande
	</string>
	<string name="Big Pectorals">
		Grandes pectorales
	</string>
	<string name="Big Spikes">
		Crestas grandes
	</string>
	<string name="Black">
		Negro
	</string>
	<string name="Blonde">
		Rubio
	</string>
	<string name="Blonde Hair">
		Pelo rubio
	</string>
	<string name="Blush">
		Rubor
	</string>
	<string name="Blush Color">
		Color del rubor
	</string>
	<string name="Blush Opacity">
		Opacidad del rubor
	</string>
	<string name="Body Definition">
		Definición del cuerpo
	</string>
	<string name="Body Fat">
		Cuerpo: gordura
	</string>
	<string name="Body Freckles">
		Pecas del cuerpo
	</string>
	<string name="Body Thick">
		Cuerpo grueso
	</string>
	<string name="Body Thickness">
		Cuerpo: grosor
	</string>
	<string name="Body Thin">
		Cuerpo delgado
	</string>
	<string name="Bow Legged">
		Abiertas
	</string>
	<string name="Breast Buoyancy">
		Busto: firmeza
	</string>
	<string name="Breast Cleavage">
		Busto: canalillo
	</string>
	<string name="Breast Size">
		Busto: tamaño
	</string>
	<string name="Bridge Width">
		Puente: ancho
	</string>
	<string name="Broad">
		Aumentar
	</string>
	<string name="Brow Size">
		Arco ciliar
	</string>
	<string name="Bug Eyes">
		Ojos saltones
	</string>
	<string name="Bugged Eyes">
		Ojos saltones
	</string>
	<string name="Bulbous">
		Bulbosa
	</string>
	<string name="Bulbous Nose">
		Nariz bulbosa
	</string>
	<string name="Breast Physics Mass">
		Masa del busto
	</string>
	<string name="Breast Physics Smoothing">
		Suavizado del busto
	</string>
	<string name="Breast Physics Gravity">
		Gravedad del busto
	</string>
	<string name="Breast Physics Drag">
		Aerodinámica del busto
	</string>
	<string name="Breast Physics InOut Max Effect">
		Efecto máx.
	</string>
	<string name="Breast Physics InOut Spring">
		Elasticidad
	</string>
	<string name="Breast Physics InOut Gain">
		Ganancia
	</string>
	<string name="Breast Physics InOut Damping">
		Amortiguación
	</string>
	<string name="Breast Physics UpDown Max Effect">
		Efecto máx.
	</string>
	<string name="Breast Physics UpDown Spring">
		Elasticidad
	</string>
	<string name="Breast Physics UpDown Gain">
		Ganancia
	</string>
	<string name="Breast Physics UpDown Damping">
		Amortiguación
	</string>
	<string name="Breast Physics LeftRight Max Effect">
		Efecto máx.
	</string>
	<string name="Breast Physics LeftRight Spring">
		Elasticidad
	</string>
	<string name="Breast Physics LeftRight Gain">
		Ganancia
	</string>
	<string name="Breast Physics LeftRight Damping">
		Amortiguación
	</string>
	<string name="Belly Physics Mass">
		Masa de la barriga
	</string>
	<string name="Belly Physics Smoothing">
		Suavizado de la barriga
	</string>
	<string name="Belly Physics Gravity">
		Gravedad de la barriga
	</string>
	<string name="Belly Physics Drag">
		Aerodinámica de la barriga
	</string>
	<string name="Belly Physics UpDown Max Effect">
		Efecto máx.
	</string>
	<string name="Belly Physics UpDown Spring">
		Elasticidad
	</string>
	<string name="Belly Physics UpDown Gain">
		Ganancia
	</string>
	<string name="Belly Physics UpDown Damping">
		Amortiguación
	</string>
	<string name="Butt Physics Mass">
		Masa del culo
	</string>
	<string name="Butt Physics Smoothing">
		Suavizado del culo
	</string>
	<string name="Butt Physics Gravity">
		Gravedad del culo
	</string>
	<string name="Butt Physics Drag">
		Aerodinámica del culo
	</string>
	<string name="Butt Physics UpDown Max Effect">
		Efecto máx.
	</string>
	<string name="Butt Physics UpDown Spring">
		Elasticidad
	</string>
	<string name="Butt Physics UpDown Gain">
		Ganancia
	</string>
	<string name="Butt Physics UpDown Damping">
		Amortiguación
	</string>
	<string name="Butt Physics LeftRight Max Effect">
		Efecto máx.
	</string>
	<string name="Butt Physics LeftRight Spring">
		Elasticidad
	</string>
	<string name="Butt Physics LeftRight Gain">
		Ganancia
	</string>
	<string name="Butt Physics LeftRight Damping">
		Amortiguación
	</string>
	<string name="Bushy Eyebrows">
		Cejijuntas
	</string>
	<string name="Bushy Hair">
		Pelo tupido
	</string>
	<string name="Butt Size">
		Culo: tamaño
	</string>
	<string name="Butt Gravity">
		Gravedad del culo
	</string>
	<string name="bustle skirt">
		Polisón
	</string>
	<string name="no bustle">
		Sin polisón
	</string>
	<string name="more bustle">
		Con polisón
	</string>
	<string name="Chaplin">
		Cortito
	</string>
	<string name="Cheek Bones">
		Pómulos
	</string>
	<string name="Chest Size">
		Tórax: tamaño
	</string>
	<string name="Chin Angle">
		Barbilla: ángulo
	</string>
	<string name="Chin Cleft">
		Barbilla: contorno
	</string>
	<string name="Chin Curtains">
		Barba en collar
	</string>
	<string name="Chin Depth">
		Barbilla: largo
	</string>
	<string name="Chin Heavy">
		Hacia la barbilla
	</string>
	<string name="Chin In">
		Barbilla retraída
	</string>
	<string name="Chin Out">
		Barbilla prominente
	</string>
	<string name="Chin-Neck">
		Papada
	</string>
	<string name="Clear">
		Transparente
	</string>
	<string name="Cleft">
		Remarcar
	</string>
	<string name="Close Set Eyes">
		Ojos juntos
	</string>
	<string name="Closed">
		Cerrar
	</string>
	<string name="Closed Back">
		Trasera cerrada
	</string>
	<string name="Closed Front">
		Frontal cerrado
	</string>
	<string name="Closed Left">
		Cerrada
	</string>
	<string name="Closed Right">
		Cerrada
	</string>
	<string name="Coin Purse">
		Poco abultada
	</string>
	<string name="Collar Back">
		Espalda
	</string>
	<string name="Collar Front">
		Escote
	</string>
	<string name="Corner Down">
		Hacia abajo
	</string>
	<string name="Corner Up">
		Hacia arriba
	</string>
	<string name="Creased">
		Caídos
	</string>
	<string name="Crooked Nose">
		Nariz torcida
	</string>
	<string name="Cuff Flare">
		Acampanado
	</string>
	<string name="Dark">
		Oscuridad
	</string>
	<string name="Dark Green">
		Verde oscuro
	</string>
	<string name="Darker">
		Más oscuros
	</string>
	<string name="Deep">
		Remarcar
	</string>
	<string name="Default Heels">
		Tacones por defecto
	</string>
	<string name="Dense">
		Densas
	</string>
	<string name="Double Chin">
		Mucha papada
	</string>
	<string name="Downturned">
		Poco
	</string>
	<string name="Duffle Bag">
		Muy abultada
	</string>
	<string name="Ear Angle">
		Orejas: ángulo
	</string>
	<string name="Ear Size">
		Orejas: tamaño
	</string>
	<string name="Ear Tips">
		Orejas: forma
	</string>
	<string name="Egg Head">
		Cabeza: ahuevada
	</string>
	<string name="Eye Bags">
		Ojos: bolsas
	</string>
	<string name="Eye Color">
		Ojos: color
	</string>
	<string name="Eye Depth">
		Ojos: profundidad
	</string>
	<string name="Eye Lightness">
		Ojos: brillo
	</string>
	<string name="Eye Opening">
		Ojos: apertura
	</string>
	<string name="Eye Pop">
		Ojos: simetría
	</string>
	<string name="Eye Size">
		Ojos: tamaño
	</string>
	<string name="Eye Spacing">
		Ojos: separación
	</string>
	<string name="Eyebrow Arc">
		Cejas: arco
	</string>
	<string name="Eyebrow Density">
		Cejas: densidad
	</string>
	<string name="Eyebrow Height">
		Cejas: altura
	</string>
	<string name="Eyebrow Points">
		Cejas: en V
	</string>
	<string name="Eyebrow Size">
		Cejas: tamaño
	</string>
	<string name="Eyelash Length">
		Pestañas: longitud
	</string>
	<string name="Eyeliner">
		Contorno de ojos
	</string>
	<string name="Eyeliner Color">
		Contorno de ojos: color
	</string>
	<string name="Eyes Bugged">
		Ojos Desorbitados
	</string>
	<string name="Face Shear">
		Cara: simetría
	</string>
	<string name="Facial Definition">
		Rasgos marcados
	</string>
	<string name="Far Set Eyes">
		Ojos separados
	</string>
	<string name="Fat Lips">
		Prominentes
	</string>
	<string name="Female">
		Mujer
	</string>
	<string name="Fingerless">
		Sin dedos
	</string>
	<string name="Fingers">
		Con dedos
	</string>
	<string name="Flared Cuffs">
		Campana
	</string>
	<string name="Flat">
		Redondeadas
	</string>
	<string name="Flat Butt">
		Culo plano
	</string>
	<string name="Flat Head">
		Cabeza plana
	</string>
	<string name="Flat Toe">
		Empeine bajo
	</string>
	<string name="Foot Size">
		Pie: tamaño
	</string>
	<string name="Forehead Angle">
		Frente: ángulo
	</string>
	<string name="Forehead Heavy">
		Hacia la frente
	</string>
	<string name="Freckles">
		Pecas
	</string>
	<string name="Front Fringe">
		Flequillo
	</string>
	<string name="Full Back">
		Sin cortar
	</string>
	<string name="Full Eyeliner">
		Contorno completo
	</string>
	<string name="Full Front">
		Sin cortar
	</string>
	<string name="Full Hair Sides">
		Pelo: volumen a los lados
	</string>
	<string name="Full Sides">
		Volumen total
	</string>
	<string name="Glossy">
		Con brillo
	</string>
	<string name="Glove Fingers">
		Guantes: dedos
	</string>
	<string name="Glove Length">
		Guantes: largo
	</string>
	<string name="Hair">
		Pelo
	</string>
	<string name="Hair Back">
		Pelo: nuca
	</string>
	<string name="Hair Front">
		Pelo: delante
	</string>
	<string name="Hair Sides">
		Pelo: lados
	</string>
	<string name="Hair Sweep">
		Peinado: dirección
	</string>
	<string name="Hair Thickess">
		Pelo: espesor
	</string>
	<string name="Hair Thickness">
		Pelo: espesor
	</string>
	<string name="Hair Tilt">
		Pelo: inclinación
	</string>
	<string name="Hair Tilted Left">
		A la izq.
	</string>
	<string name="Hair Tilted Right">
		A la der.
	</string>
	<string name="Hair Volume">
		Pelo: volumen
	</string>
	<string name="Hand Size">
		Manos: tamaño
	</string>
	<string name="Handlebars">
		Muy largo
	</string>
	<string name="Head Length">
		Cabeza: longitud
	</string>
	<string name="Head Shape">
		Cabeza: forma
	</string>
	<string name="Head Size">
		Cabeza: tamaño
	</string>
	<string name="Head Stretch">
		Cabeza: estiramiento
	</string>
	<string name="Heel Height">
		Tacón: altura
	</string>
	<string name="Heel Shape">
		Tacón: forma
	</string>
	<string name="Height">
		Altura
	</string>
	<string name="High">
		Subir
	</string>
	<string name="High Heels">
		Tacones altos
	</string>
	<string name="High Jaw">
		Mandíbula alta
	</string>
	<string name="High Platforms">
		Plataformas
	</string>
	<string name="High and Tight">
		Pegada
	</string>
	<string name="Higher">
		Arrriba
	</string>
	<string name="Hip Length">
		Cadera: altura
	</string>
	<string name="Hip Width">
		Cadera: ancho
	</string>
	<string name="In">
		Pegadas
	</string>
	<string name="In Shdw Color">
		Línea de ojos: color
	</string>
	<string name="In Shdw Opacity">
		Línea de ojos: opacidad
	</string>
	<string name="Inner Eye Corner">
		Ojos: lagrimal
	</string>
	<string name="Inner Eye Shadow">
		Ojos: sombra interior
	</string>
	<string name="Inner Shadow">
		Línea de ojos
	</string>
	<string name="Jacket Length">
		Chaqueta: largo
	</string>
	<string name="Jacket Wrinkles">
		Chaqueta: arrugas
	</string>
	<string name="Jaw Angle">
		Mandíbula: ángulo
	</string>
	<string name="Jaw Jut">
		Maxilar inferior
	</string>
	<string name="Jaw Shape">
		Mandíbula: forma
	</string>
	<string name="Join">
		Más junto
	</string>
	<string name="Jowls">
		Mofletes
	</string>
	<string name="Knee Angle">
		Rodillas: ángulo
	</string>
	<string name="Knock Kneed">
		Zambas
	</string>
	<string name="Large">
		Aumentar
	</string>
	<string name="Large Hands">
		Manos grandes
	</string>
	<string name="Left Part">
		Raya: izq.
	</string>
	<string name="Leg Length">
		Piernas: longitud
	</string>
	<string name="Leg Muscles">
		Piernas: musculatura
	</string>
	<string name="Less">
		Menos
	</string>
	<string name="Less Body Fat">
		Menos gordura
	</string>
	<string name="Less Curtains">
		Menos tupida
	</string>
	<string name="Less Freckles">
		Menos pecas
	</string>
	<string name="Less Full">
		Menos grosor
	</string>
	<string name="Less Gravity">
		Más levantado
	</string>
	<string name="Less Love">
		Menos michelines
	</string>
	<string name="Less Muscles">
		Pocos músculos
	</string>
	<string name="Less Muscular">
		Poca musculatura
	</string>
	<string name="Less Rosy">
		Menos sonrosada
	</string>
	<string name="Less Round">
		Menos redondeada
	</string>
	<string name="Less Saddle">
		Menos cartucheras
	</string>
	<string name="Less Square">
		Menos cuadrada
	</string>
	<string name="Less Volume">
		Menos volumen
	</string>
	<string name="Less soul">
		Pequeña
	</string>
	<string name="Lighter">
		Más luminosos
	</string>
	<string name="Lip Cleft">
		Labio: hoyuelo
	</string>
	<string name="Lip Cleft Depth">
		Hoyuelo marcado
	</string>
	<string name="Lip Fullness">
		Labios: grosor
	</string>
	<string name="Lip Pinkness">
		Labios sonrosados
	</string>
	<string name="Lip Ratio">
		Labios: ratio
	</string>
	<string name="Lip Thickness">
		Labios: prominencia
	</string>
	<string name="Lip Width">
		Labios: ancho
	</string>
	<string name="Lipgloss">
		Brillo de labios
	</string>
	<string name="Lipstick">
		Barra de labios
	</string>
	<string name="Lipstick Color">
		Barra de labios: color
	</string>
	<string name="Long">
		Más
	</string>
	<string name="Long Head">
		Cabeza alargada
	</string>
	<string name="Long Hips">
		Cadera larga
	</string>
	<string name="Long Legs">
		Piernas largas
	</string>
	<string name="Long Neck">
		Cuello largo
	</string>
	<string name="Long Pigtails">
		Coletas largas
	</string>
	<string name="Long Ponytail">
		Cola de caballo larga
	</string>
	<string name="Long Torso">
		Torso largo
	</string>
	<string name="Long arms">
		Brazos largos
	</string>
	<string name="Loose Pants">
		Pantalón suelto
	</string>
	<string name="Loose Shirt">
		Camiseta suelta
	</string>
	<string name="Loose Sleeves">
		Puños anchos
	</string>
	<string name="Love Handles">
		Michelines
	</string>
	<string name="Low">
		Bajar
	</string>
	<string name="Low Heels">
		Tacones bajos
	</string>
	<string name="Low Jaw">
		Mandíbula baja
	</string>
	<string name="Low Platforms">
		Suela fina
	</string>
	<string name="Low and Loose">
		Suelta
	</string>
	<string name="Lower">
		Abajo
	</string>
	<string name="Lower Bridge">
		Puente: abajo
	</string>
	<string name="Lower Cheeks">
		Mejillas: abajo
	</string>
	<string name="Male">
		Varón
	</string>
	<string name="Middle Part">
		Raya: en medio
	</string>
	<string name="More">
		Más
	</string>
	<string name="More Blush">
		Más colorete
	</string>
	<string name="More Body Fat">
		Más gordura
	</string>
	<string name="More Curtains">
		Más tupida
	</string>
	<string name="More Eyeshadow">
		Más
	</string>
	<string name="More Freckles">
		Más pecas
	</string>
	<string name="More Full">
		Más grosor
	</string>
	<string name="More Gravity">
		Menos levantado
	</string>
	<string name="More Lipstick">
		Más barra de labios
	</string>
	<string name="More Love">
		Más michelines
	</string>
	<string name="More Lower Lip">
		Más el inferior
	</string>
	<string name="More Muscles">
		Más músculos
	</string>
	<string name="More Muscular">
		Más musculatura
	</string>
	<string name="More Rosy">
		Más sonrosada
	</string>
	<string name="More Round">
		Más redondeada
	</string>
	<string name="More Saddle">
		Más cartucheras
	</string>
	<string name="More Sloped">
		Más inclinada
	</string>
	<string name="More Square">
		Más cuadrada
	</string>
	<string name="More Upper Lip">
		Más el superior
	</string>
	<string name="More Vertical">
		Más recta
	</string>
	<string name="More Volume">
		Más volumen
	</string>
	<string name="More soul">
		Grande
	</string>
	<string name="Moustache">
		Bigote
	</string>
	<string name="Mouth Corner">
		Comisuras
	</string>
	<string name="Mouth Position">
		Boca: posición
	</string>
	<string name="Mowhawk">
		Rapado
	</string>
	<string name="Muscular">
		Muscular
	</string>
	<string name="Mutton Chops">
		Patillas largas
	</string>
	<string name="Nail Polish">
		Uñas pintadas
	</string>
	<string name="Nail Polish Color">
		Uñas pintadas: color
	</string>
	<string name="Narrow">
		Disminuir
	</string>
	<string name="Narrow Back">
		Rapada
	</string>
	<string name="Narrow Front">
		Entradas
	</string>
	<string name="Narrow Lips">
		Labios estrechos
	</string>
	<string name="Natural">
		Natural
	</string>
	<string name="Neck Length">
		Cuello: longitud
	</string>
	<string name="Neck Thickness">
		Cuello: grosor
	</string>
	<string name="No Blush">
		Sin colorete
	</string>
	<string name="No Eyeliner">
		Sin contorno
	</string>
	<string name="No Eyeshadow">
		Menos
	</string>
	<string name="No Lipgloss">
		Sin brillo
	</string>
	<string name="No Lipstick">
		Sin barra de labios
	</string>
	<string name="No Part">
		Sin raya
	</string>
	<string name="No Polish">
		Sin pintar
	</string>
	<string name="No Red">
		Nada
	</string>
	<string name="No Spikes">
		Sin crestas
	</string>
	<string name="No White">
		Sin blanco
	</string>
	<string name="No Wrinkles">
		Sin arrugas
	</string>
	<string name="Normal Lower">
		Normal Lower
	</string>
	<string name="Normal Upper">
		Normal Upper
	</string>
	<string name="Nose Left">
		Nariz a la izq.
	</string>
	<string name="Nose Right">
		Nariz a la der.
	</string>
	<string name="Nose Size">
		Nariz: tamaño
	</string>
	<string name="Nose Thickness">
		Nariz: grosor
	</string>
	<string name="Nose Tip Angle">
		Nariz: respingona
	</string>
	<string name="Nose Tip Shape">
		Nariz: punta
	</string>
	<string name="Nose Width">
		Nariz: ancho
	</string>
	<string name="Nostril Division">
		Ventana: altura
	</string>
	<string name="Nostril Width">
		Ventana: ancho
	</string>
	<string name="Opaque">
		Opaco
	</string>
	<string name="Open">
		Abrir
	</string>
	<string name="Open Back">
		Apertura trasera
	</string>
	<string name="Open Front">
		Apertura frontal
	</string>
	<string name="Open Left">
		Abierta
	</string>
	<string name="Open Right">
		Abierta
	</string>
	<string name="Orange">
		Anaranjado
	</string>
	<string name="Out">
		De soplillo
	</string>
	<string name="Out Shdw Color">
		Sombra de ojos: color
	</string>
	<string name="Out Shdw Opacity">
		Sombra de ojos: opacidad
	</string>
	<string name="Outer Eye Corner">
		Ojos: comisura
	</string>
	<string name="Outer Eye Shadow">
		Outer Eye Shadow
	</string>
	<string name="Outer Shadow">
		Sombra de ojos
	</string>
	<string name="Overbite">
		Retraído
	</string>
	<string name="Package">
		Pubis
	</string>
	<string name="Painted Nails">
		Pintadas
	</string>
	<string name="Pale">
		Pálida
	</string>
	<string name="Pants Crotch">
		Pantalón: cruz
	</string>
	<string name="Pants Fit">
		Ceñido
	</string>
	<string name="Pants Length">
		Pernera: largo
	</string>
	<string name="Pants Waist">
		Cintura
	</string>
	<string name="Pants Wrinkles">
		Pantalón: arrugas
	</string>
	<string name="Part">
		Raya
	</string>
	<string name="Part Bangs">
		Flequillo partido
	</string>
	<string name="Pectorals">
		Pectorales
	</string>
	<string name="Pigment">
		Tono
	</string>
	<string name="Pigtails">
		Coletas
	</string>
	<string name="Pink">
		Rosa
	</string>
	<string name="Pinker">
		Más sonrosados
	</string>
	<string name="Platform Height">
		Suela: altura
	</string>
	<string name="Platform Width">
		Suela: ancho
	</string>
	<string name="Pointy">
		En punta
	</string>
	<string name="Pointy Heels">
		De aguja
	</string>
	<string name="Ponytail">
		Cola de caballo
	</string>
	<string name="Poofy Skirt">
		Con vuelo
	</string>
	<string name="Pop Left Eye">
		Izquierdo más grande
	</string>
	<string name="Pop Right Eye">
		Derecho más grande
	</string>
	<string name="Puffy">
		Hinchadas
	</string>
	<string name="Puffy Eyelids">
		Ojeras
	</string>
	<string name="Rainbow Color">
		Irisación
	</string>
	<string name="Red Hair">
		Pelirrojo
	</string>
	<string name="Regular">
		Regular
	</string>
	<string name="Right Part">
		Raya: der.
	</string>
	<string name="Rosy Complexion">
		Tez sonrosada
	</string>
	<string name="Round">
		Redondear
	</string>
	<string name="Ruddiness">
		Rubicundez
	</string>
	<string name="Ruddy">
		Rojiza
	</string>
	<string name="Rumpled Hair">
		Pelo encrespado
	</string>
	<string name="Saddle Bags">
		Cartucheras
	</string>
	<string name="Scrawny Leg">
		Piernas flacas
	</string>
	<string name="Separate">
		Más ancho
	</string>
	<string name="Shallow">
		Sin marcar
	</string>
	<string name="Shear Back">
		Nuca: corte
	</string>
	<string name="Shear Face">
		Shear Face
	</string>
	<string name="Shear Front">
		Shear Front
	</string>
	<string name="Shear Left Up">
		Arriba - izq.
	</string>
	<string name="Shear Right Up">
		Arriba - der.
	</string>
	<string name="Sheared Back">
		Rapada
	</string>
	<string name="Sheared Front">
		Rapada
	</string>
	<string name="Shift Left">
		A la izq.
	</string>
	<string name="Shift Mouth">
		Boca: ladeada
	</string>
	<string name="Shift Right">
		A la der.
	</string>
	<string name="Shirt Bottom">
		Alto de cintura
	</string>
	<string name="Shirt Fit">
		Ceñido
	</string>
	<string name="Shirt Wrinkles">
		Camisa: arrugas
	</string>
	<string name="Shoe Height">
		Caña: altura
	</string>
	<string name="Short">
		Menos
	</string>
	<string name="Short Arms">
		Brazos cortos
	</string>
	<string name="Short Legs">
		Piernas cortas
	</string>
	<string name="Short Neck">
		Cuello corto
	</string>
	<string name="Short Pigtails">
		Coletas cortas
	</string>
	<string name="Short Ponytail">
		Cola de caballo corta
	</string>
	<string name="Short Sideburns">
		Patillas cortas
	</string>
	<string name="Short Torso">
		Torso corto
	</string>
	<string name="Short hips">
		Cadera corta
	</string>
	<string name="Shoulders">
		Hombros
	</string>
	<string name="Side Fringe">
		Lados: franja
	</string>
	<string name="Sideburns">
		Patillas
	</string>
	<string name="Sides Hair">
		Pelo: lados
	</string>
	<string name="Sides Hair Down">
		Bajar lados del pelo
	</string>
	<string name="Sides Hair Up">
		Subir lados del pelo
	</string>
	<string name="Skinny Neck">
		Cuello estrecho
	</string>
	<string name="Skirt Fit">
		Falda: vuelo
	</string>
	<string name="Skirt Length">
		Falda: largo
	</string>
	<string name="Slanted Forehead">
		Frente inclinada
	</string>
	<string name="Sleeve Length">
		Largo de manga
	</string>
	<string name="Sleeve Looseness">
		Ancho de puños
	</string>
	<string name="Slit Back">
		Raja trasera
	</string>
	<string name="Slit Front">
		Raja frontal
	</string>
	<string name="Slit Left">
		Raja a la izq.
	</string>
	<string name="Slit Right">
		Raja a la der.
	</string>
	<string name="Small">
		Disminuir
	</string>
	<string name="Small Hands">
		Manos pequeñas
	</string>
	<string name="Small Head">
		Cabeza pequeña
	</string>
	<string name="Smooth">
		Leves
	</string>
	<string name="Smooth Hair">
		Pelo liso
	</string>
	<string name="Socks Length">
		Calcetines: largo
	</string>
	<string name="Soulpatch">
		Perilla
	</string>
	<string name="Sparse">
		Depiladas
	</string>
	<string name="Spiked Hair">
		Crestas
	</string>
	<string name="Square">
		Cuadrada
	</string>
	<string name="Square Toe">
		Punta cuadrada
	</string>
	<string name="Squash Head">
		Cabeza aplastada
	</string>
	<string name="Stretch Head">
		Cabeza estirada
	</string>
	<string name="Sunken">
		Chupadas
	</string>
	<string name="Sunken Chest">
		Estrecho de pecho
	</string>
	<string name="Sunken Eyes">
		Ojos hundidos
	</string>
	<string name="Sweep Back">
		Sweep Back
	</string>
	<string name="Sweep Forward">
		Sweep Forward
	</string>
	<string name="Tall">
		Más
	</string>
	<string name="Taper Back">
		Cubierta trasera
	</string>
	<string name="Taper Front">
		Cubierta frontal
	</string>
	<string name="Thick Heels">
		Tacones grandes
	</string>
	<string name="Thick Neck">
		Cuello ancho
	</string>
	<string name="Thick Toe">
		Empeine alto
	</string>
	<string name="Thin">
		Delgadas
	</string>
	<string name="Thin Eyebrows">
		Cejas finas
	</string>
	<string name="Thin Lips">
		Hacia dentro
	</string>
	<string name="Thin Nose">
		Nariz fina
	</string>
	<string name="Tight Chin">
		Poca papada
	</string>
	<string name="Tight Cuffs">
		Sin campana
	</string>
	<string name="Tight Pants">
		Pantalón ceñido
	</string>
	<string name="Tight Shirt">
		Camisa ceñida
	</string>
	<string name="Tight Skirt">
		Falda ceñida
	</string>
	<string name="Tight Sleeves">
		Puños ceñidos
	</string>
	<string name="Toe Shape">
		Punta: forma
	</string>
	<string name="Toe Thickness">
		Empeine
	</string>
	<string name="Torso Length">
		Torso: longitud
	</string>
	<string name="Torso Muscles">
		Torso: musculatura
	</string>
	<string name="Torso Scrawny">
		Torso flacucho
	</string>
	<string name="Unattached">
		Largos
	</string>
	<string name="Uncreased">
		Abiertos
	</string>
	<string name="Underbite">
		Prognatismo
	</string>
	<string name="Unnatural">
		No natural
	</string>
	<string name="Upper Bridge">
		Puente: arriba
	</string>
	<string name="Upper Cheeks">
		Mejillas: arriba
	</string>
	<string name="Upper Chin Cleft">
		Barbilla: prominencia
	</string>
	<string name="Upper Eyelid Fold">
		Párpados
	</string>
	<string name="Upturned">
		Mucho
	</string>
	<string name="Very Red">
		Del todo
	</string>
	<string name="Waist Height">
		Cintura
	</string>
	<string name="Well-Fed">
		Mofletes
	</string>
	<string name="White Hair">
		Pelo blanco
	</string>
	<string name="Wide">
		Aumentar
	</string>
	<string name="Wide Back">
		Completa
	</string>
	<string name="Wide Front">
		Completa
	</string>
	<string name="Wide Lips">
		Labios anchos
	</string>
	<string name="Wild">
		Total
	</string>
	<string name="Wrinkles">
		Arrugas
	</string>
	<string name="LocationCtrlAddLandmarkTooltip">
		Añadir a mis hitos
	</string>
	<string name="LocationCtrlEditLandmarkTooltip">
		Editar mis hitos
	</string>
	<string name="LocationCtrlInfoBtnTooltip">
		Ver más información de esta localización
	</string>
	<string name="LocationCtrlComboBtnTooltip">
		Historial de mis localizaciones
	</string>
	<string name="LocationCtrlForSaleTooltip">
		Comprar este terreno
	</string>
	<string name="LocationCtrlVoiceTooltip">
		Voz no disponible aquí
	</string>
	<string name="LocationCtrlFlyTooltip">
		No se permite volar
	</string>
	<string name="LocationCtrlPushTooltip">
		No se permiten empujones
	</string>
	<string name="LocationCtrlBuildTooltip">
		No se permite construir/soltar objetos
	</string>
	<string name="LocationCtrlScriptsTooltip">
		No se permiten scripts
	</string>
	<string name="LocationCtrlDamageTooltip">
		Salud
	</string>
	<string name="LocationCtrlAdultIconTooltip">
		Región Adulta
	</string>
	<string name="LocationCtrlModerateIconTooltip">
		Región Moderada
	</string>
	<string name="LocationCtrlGeneralIconTooltip">
		Región General
	</string>
	<string name="LocationCtrlSeeAVsTooltip">
<<<<<<< HEAD
		Los avatares en esta parcela no pueden ser vistos ni oídos por otros avatares desde fuera de la misma
	</string>
	<string name="LocationCtrlPathfindingDirtyTooltip">
		Los objetos móviles pueden no comportarse adecuadamente en esta región hasta que ésta sea recargada.
	</string>
	<string name="LocationCtrlPathfindingDisabledTooltip">
		Pathfinding dinámico no activado en esta región.
=======
		Los avatares que están en esta parcela no pueden ser vistos ni escuchados por los que están fuera de ella
>>>>>>> f6282b17
	</string>
	<string name="LocationCtrlPathfindingDirtyTooltip">
		Los objetos que se mueven pueden presentar un comportamiento incorrecto en la región hasta que ésta se recargue.
	</string>
	<string name="LocationCtrlPathfindingDisabledTooltip">
		Esta región no tiene activado el pathfinding dinámico.
	</string>
	<string name="UpdaterWindowTitle">
		Actualizar [APP_NAME]
	</string>
	<string name="UpdaterNowUpdating">
		Actualizando [APP_NAME]...
	</string>
	<string name="UpdaterNowInstalling">
		Instalando [APP_NAME]...
	</string>
	<string name="UpdaterUpdatingDescriptive">
		Tu visor [APP_NAME] se está actualizando a la última versión.  Llevará algún tiempo, paciencia.
	</string>
	<string name="UpdaterProgressBarTextWithEllipses">
		Descargando la actualización...
	</string>
	<string name="UpdaterProgressBarText">
		Descargando la actualización
	</string>
	<string name="UpdaterFailDownloadTitle">
		Fallo en la descarga de la actualización
	</string>
	<string name="UpdaterFailUpdateDescriptive">
		Ha habido un error actualizando [APP_NAME]. Por favor, descarga la última versión desde www.secondlife.com.
	</string>
	<string name="UpdaterFailInstallTitle">
		Fallo al instalar la actualización
	</string>
	<string name="UpdaterFailStartTitle">
		Fallo al iniciar el visor
	</string>
	<string name="ItemsComingInTooFastFrom">
		[APP_NAME]: Los items se reciben muy rápido de [FROM_NAME]; desactivada la vista previa automática durante [TIME] sgs.
	</string>
	<string name="ItemsComingInTooFast">
		[APP_NAME]: Los items se reciben muy rápido; desactivada la vista previa automática durante [TIME] sgs.
	</string>
	<string name="IM_logging_string">
		-- Activado el registro de los mensajes instantáneos --
	</string>
	<string name="IM_typing_start_string">
		[NAME] está escribiendo...
	</string>
	<string name="Unnamed">
		(sin nombre)
	</string>
	<string name="IM_moderated_chat_label">
		(Moderado: por defecto, desactivada la voz)
	</string>
	<string name="IM_unavailable_text_label">
		No está permitido el chat de text para esta llamada.
	</string>
	<string name="IM_muted_text_label">
		Un moderador del grupo ha desactivado tu chat de texto.
	</string>
	<string name="IM_default_text_label">
		Pulsa aquí para enviar un mensaje instantáneo.
	</string>
	<string name="IM_to_label">
		A
	</string>
	<string name="IM_moderator_label">
		(Moderador)
	</string>
	<string name="Saved_message">
		(Guardado [LONG_TIMESTAMP])
	</string>
<<<<<<< HEAD
	<string name="IM_unblock_only_groups_friends">
		Para ver este mensaje, debes desmarcar &apos;Sólo mis amigos y grupos pueden llamarme o enviarme MI&apos; en Preferencias/Privacidad.
	</string>
	<string name="IM_announce_incoming">
		Mensaje entrante de  [NAME]
	</string>
	<string name="IM_autoresponse_sent">
		Autorrespuesta enviada
=======
	<string name="OnlineStatus">
		Conectado/a
	</string>
	<string name="OfflineStatus">
		Desconectado/a
>>>>>>> f6282b17
	</string>
	<string name="answered_call">
		Han respondido a tu llamada
	</string>
	<string name="you_started_call">
		Has iniciado una llamada de voz
	</string>
	<string name="you_joined_call">
		Has entrado en la llamada de voz
	</string>
	<string name="you_auto_rejected_call-im">
		Rechazaste la llamada de voz automáticamente porque estaba activado &apos;No molestar&apos;.
	</string>
	<string name="name_started_call">
		[NAME] inició una llamada de voz
	</string>
	<string name="ringing-im">
		Haciendo la llamada de voz...
	</string>
	<string name="connected-im">
		Conectado, pulsa Colgar para salir
	</string>
	<string name="hang_up-im">
		Se colgó la llamada de voz
	</string>
<<<<<<< HEAD
	<string name="answering-im">
		Conectando...
	</string>
	<string name="conference-title">
		Multiconferencia
=======
	<string name="conference-title">
		Chat multi-persona
>>>>>>> f6282b17
	</string>
	<string name="conference-title-incoming">
		Conferencia con [AGENT_NAME]
	</string>
	<string name="inventory_item_offered-im">
		Ofrecido el ítem del inventario
	</string>
	<string name="inventory_item_offered_rlv">
		Ofrecido ítem de inventario a [NAME]
	</string>
	<string name="share_alert">
		Arrastra aquí items del inventario
	</string>
	<string name="no_session_message">
		(La sesión de MI no existe)
	</string>
	<string name="only_user_message">
		Eres el único usuario en esta sesión.
	</string>
	<string name="offline_message">
		[NAME] está desconectado(a).
	</string>
	<string name="invite_message">
		Pulsa el botón [BUTTON NAME] para aceptar/conectar a este chat de voz.
	</string>
	<string name="muted_message">
		Has bloqueado a este residente. Enviándole un mensaje lo desbloquearás.
	</string>
	<string name="generic">
		Error en lo solicitado, por favor, inténtalo más tarde.
	</string>
	<string name="generic_request_error">
		Error al hacer lo solicitado; por favor, inténtalo más tarde.
	</string>
	<string name="insufficient_perms_error">
		No tienes permisos suficientes.
	</string>
	<string name="session_does_not_exist_error">
		La sesión terminó
	</string>
	<string name="no_ability_error">
		No tienes esa capacidad.
	</string>
	<string name="no_ability">
		No tienes esa capacidad.
	</string>
	<string name="not_a_mod_error">
		No eres es un moderador de la sesión.
	</string>
	<string name="muted">
		Un moderador del grupo ha desactivado tu chat de texto.
	</string>
	<string name="muted_error">
		Un moderador del grupo te ha desactivado el chat de texto.
	</string>
	<string name="add_session_event">
		No se ha podido añadir usuarios a la sesión de chat con [RECIPIENT].
	</string>
	<string name="message">
		No se ha podido enviar tu mensaje a la sesión de chat con [RECIPIENT].
	</string>
	<string name="message_session_event">
		No se ha podido enviar tu mensaje a la sesión de chat con [RECIPIENT].
	</string>
	<string name="mute">
		Error moderando.
	</string>
	<string name="removed">
		Se te ha sacado del grupo.
	</string>
	<string name="removed_from_group">
		Has sido eliminado del grupo.
	</string>
	<string name="close_on_no_ability">
		Ya no tendrás más la capacidad de estar en la sesión de chat.
	</string>
	<string name="unread_chat_single">
		[SOURCES] ha dicho algo nuevo
	</string>
	<string name="unread_chat_multiple">
		[SOURCES] ha dicho algo nuevo
	</string>
	<string name="session_initialization_timed_out_error">
		Se ha agotado el tiempo del inicio de sesión
	</string>
	<string name="Home position set.">
		Posición inicial establecida.
	</string>
	<string name="voice_morphing_url">
		http://secondlife.com/landing/voicemorphing?lang=es-ES
	</string>
	<string name="paid_you_ldollars">
		[NAME] te ha pagado [AMOUNT] L$ [REASON].
	</string>
	<string name="paid_you_ldollars_no_reason">
		[NAME] te ha pagado [AMOUNT] L$.
	</string>
	<string name="you_paid_ldollars">
		Has pagado [AMOUNT] L$ a [NAME] por [REASON].
	</string>
	<string name="you_paid_ldollars_no_info">
		Has pagado[AMOUNT] L$
	</string>
	<string name="you_paid_ldollars_no_reason">
		Has pagado [AMOUNT] L$ a [NAME].
	</string>
	<string name="you_paid_ldollars_no_name">
		Has pagado [AMOUNT] L$ por [REASON].
	</string>
	<string name="you_paid_failure_ldollars">
		No has pagado a [NAME] [AMOUNT] L$ [REASON].
	</string>
	<string name="you_paid_failure_ldollars_no_info">
		No has pagado [AMOUNT] L$.
	</string>
	<string name="you_paid_failure_ldollars_no_reason">
		No has pagado a [NAME] [AMOUNT] L$.
	</string>
	<string name="you_paid_failure_ldollars_no_name">
		No has pagado [AMOUNT] L$ [REASON].
	</string>
	<string name="for item">
		por [ITEM]
	</string>
	<string name="for a parcel of land">
		por una parcela de terreno
	</string>
	<string name="for a land access pass">
		por un pase de acceso a terrenos
	</string>
	<string name="for deeding land">
		para ceder terreno
	</string>
	<string name="to create a group">
		para crear un grupo
	</string>
	<string name="to join a group">
		para entrar a un grupo
	</string>
	<string name="to upload">
		por subir
	</string>
	<string name="to publish a classified ad">
		para publicar un anuncio clasificado
	</string>
	<string name="giving">
		Dando [AMOUNT] L$
	</string>
	<string name="uploading_costs">
		Subir esto cuesta [AMOUNT] L$
	</string>
	<string name="this_costs">
		Esto cuesta [AMOUNT] L$
	</string>
	<string name="buying_selected_land">
		Compra del terreno seleccionado por [AMOUNT] L$
	</string>
	<string name="this_object_costs">
		Este objeto cuesta [AMOUNT] L$
	</string>
	<string name="group_role_everyone">
		Todos
	</string>
	<string name="group_role_officers">
		Oficiales
	</string>
	<string name="group_role_owners">
		Propietarios
	</string>
	<string name="group_member_status_online">
		Conectado/a
	</string>
	<string name="uploading_abuse_report">
		Subiendo...

Denuncia de infracción
	</string>
	<string name="New Shape">
		Anatomía nueva
	</string>
	<string name="New Skin">
		Piel nueva
	</string>
	<string name="New Hair">
		Pelo nuevo
	</string>
	<string name="New Eyes">
		Ojos nuevos
	</string>
	<string name="New Shirt">
		Camisa nueva
	</string>
	<string name="New Pants">
		Pantalón nuevo
	</string>
	<string name="New Shoes">
		Zapatos nuevos
	</string>
	<string name="New Socks">
		Calcetines nuevos
	</string>
	<string name="New Jacket">
		Chaqueta nueva
	</string>
	<string name="New Gloves">
		Guantes nuevos
	</string>
	<string name="New Undershirt">
		Camiseta nueva
	</string>
	<string name="New Underpants">
		Ropa interior nueva
	</string>
	<string name="New Skirt">
		Falda nueva
	</string>
	<string name="New Alpha">
		Nueva Alfa
	</string>
	<string name="New Tattoo">
		Tatuaje nuevo
	</string>
	<string name="New Physics">
		Nueva física
	</string>
	<string name="Invalid Wearable">
		No se puede poner
	</string>
	<string name="New Gesture">
		Gesto nuevo
	</string>
	<string name="New Script">
		Script nuevo
	</string>
	<string name="New Note">
		Nota nueva
	</string>
	<string name="New Folder">
		Carpeta nueva
	</string>
	<string name="Contents">
		Contenidos
	</string>
	<string name="Gesture">
		Gestos
	</string>
	<string name="Male Gestures">
		Gestos masculinos
	</string>
	<string name="Female Gestures">
		Gestos femeninos
	</string>
	<string name="Other Gestures">
		Otros gestos
	</string>
	<string name="Speech Gestures">
		Gestos al hablar
	</string>
	<string name="Common Gestures">
		Gestos corrientes
	</string>
	<string name="Male - Excuse me">
		Varón - Disculpa
	</string>
	<string name="Male - Get lost">
		Varón – Déjame en paz
	</string>
	<string name="Male - Blow kiss">
		Varón - Lanzar un beso
	</string>
	<string name="Male - Boo">
		Varón - Abucheo
	</string>
	<string name="Male - Bored">
		Varón - Aburrido
	</string>
	<string name="Male - Hey">
		Varón – ¡Eh!
	</string>
	<string name="Male - Laugh">
		Varón - Risa
	</string>
	<string name="Male - Repulsed">
		Varón - Rechazo
	</string>
	<string name="Male - Shrug">
		Varón - Encogimiento de hombros
	</string>
	<string name="Male - Stick tougue out">
		Varón - Sacando la lengua
	</string>
	<string name="Male - Wow">
		Varón - Admiración
	</string>
	<string name="Female - Chuckle">
		Mujer - Risa suave
	</string>
	<string name="Female - Cry">
		Mujer - Llorar
	</string>
	<string name="Female - Embarrassed">
		Mujer - Ruborizada
	</string>
	<string name="Female - Excuse me">
		Mujer - Disculpa
	</string>
	<string name="Female - Get lost">
		Mujer – Déjame en paz
	</string>
	<string name="Female - Blow kiss">
		Mujer - Lanzar un beso
	</string>
	<string name="Female - Boo">
		Mujer - Abucheo
	</string>
	<string name="Female - Bored">
		Mujer - Aburrida
	</string>
	<string name="Female - Hey">
		Mujer - ¡Eh!
	</string>
	<string name="Female - Hey baby">
		Mujer - ¡Eh, encanto!
	</string>
	<string name="Female - Laugh">
		Mujer - Risa
	</string>
	<string name="Female - Looking good">
		Mujer - Buen aspecto
	</string>
	<string name="Female - Over here">
		Mujer - Por aquí
	</string>
	<string name="Female - Please">
		Mujer - Por favor
	</string>
	<string name="Female - Repulsed">
		Mujer - Rechazo
	</string>
	<string name="Female - Shrug">
		Mujer - Encogimiento de hombros
	</string>
	<string name="Female - Stick tougue out">
		Mujer - Sacando la lengua
	</string>
	<string name="Female - Wow">
		Mujer - Admiración
	</string>
	<string name="/bow">
		/reverencia
	</string>
	<string name="/clap">
		/aplaudir
	</string>
	<string name="/count">
		/contar
	</string>
	<string name="/extinguish">
		/apagar
	</string>
	<string name="/kmb">
		/bmc
	</string>
	<string name="/muscle">
		/músculo
	</string>
	<string name="/no">
		/no
	</string>
	<string name="/no!">
		/¡no!
	</string>
	<string name="/paper">
		/papel
	</string>
	<string name="/pointme">
		/señalarme
	</string>
	<string name="/pointyou">
		/señalarte
	</string>
	<string name="/rock">
		/piedra
	</string>
	<string name="/scissor">
		/tijera
	</string>
	<string name="/smoke">
		/fumar
	</string>
	<string name="/stretch">
		/estirar
	</string>
	<string name="/whistle">
		/silbar
	</string>
	<string name="/yes">
		/sí
	</string>
	<string name="/yes!">
		/¡sí!
	</string>
	<string name="afk">
		ausente
	</string>
	<string name="dance1">
		baile1
	</string>
	<string name="dance2">
		baile2
	</string>
	<string name="dance3">
		baile3
	</string>
	<string name="dance4">
		baile4
	</string>
	<string name="dance5">
		baile5
	</string>
	<string name="dance6">
		baile6
	</string>
	<string name="dance7">
		baile7
	</string>
	<string name="dance8">
		baile8
	</string>
	<string name="AvatarBirthDateFormat">
		[day,datetime,slt]/[mthnum,datetime,slt]/[year,datetime,slt]
	</string>
	<string name="DefaultMimeType">
		ninguno/ninguno
	</string>
	<string name="texture_load_dimensions_error">
		No se puede subir imágenes mayores de [WIDTH]*[HEIGHT]
	</string>
	<string name="words_separator"
		 value="," />
	<string name="server_is_down">
		Parece que hay algún problema que ha escapado a nuestros controles.
 
	Visita status.secondlifegrid.net para ver si hay alguna incidencia conocida que esté afectando al servicio.
        Si sigues teniendo problemas, comprueba la configuración de la red y del servidor de seguridad.
	</string>
	<string name="dateTimeWeekdaysNames">
		Domingo:Lunes:Martes:Miércoles:Jueves:Viernes:Sábado
	</string>
	<string name="dateTimeWeekdaysShortNames">
		Dom:Lun:Mar:Mié:Jue:Vie:Sáb
	</string>
	<string name="dateTimeMonthNames">
		Enero:Febrero:Marzo:Abril:Mayo:Junio:Julio:Agosto:Septiembre:Octubre:Noviembre:Diciembre
	</string>
	<string name="dateTimeMonthShortNames">
		Ene:Feb:Mar:Abr:May:Jun:Jul:Ago:Sep:Oct:Nov:Dic
	</string>
	<string name="dateTimeDayFormat">
		[MDAY]
	</string>
	<string name="dateTimeAM">
		AM
	</string>
	<string name="dateTimePM">
		PM
	</string>
	<string name="LocalEstimateUSD">
		[AMOUNT] US$
	</string>
	<string name="free">
		gratis
	</string>
	<string name="Membership">
		Membresía
	</string>
	<string name="Roles">
		Roles
	</string>
	<string name="Group Identity">
		Indentidad de grupo
	</string>
	<string name="Parcel Management">
		Gestión de la parcela
	</string>
	<string name="Parcel Identity">
		Identidad de la parcela
	</string>
	<string name="Parcel Settings">
		Configuración de la parcela
	</string>
	<string name="Parcel Powers">
		Poderes de la parcela
	</string>
	<string name="Parcel Access">
		Acceso a la parcela
	</string>
	<string name="Parcel Content">
		Contenido de la parcela
	</string>
	<string name="Object Management">
		Gestión de objetos
	</string>
	<string name="Accounting">
		Contabilidad
	</string>
	<string name="Notices">
		Avisos
	</string>
	<string name="Chat">
		Chat
	</string>
	<string name="DeleteItems">
		¿Deseas eliminar los elementos seleccionados?
	</string>
	<string name="DeleteItem">
		¿Deseas eliminar el elemento seleccionado?
	</string>
	<string name="EmptyOutfitText">
		No hay elementos en este vestuario
	</string>
	<string name="ExternalEditorNotSet">
		Selecciona un editor mediante la configuración de ExternalEditor.
	</string>
	<string name="ExternalEditorNotFound">
		No se encuentra el editor externo especificado.
Inténtalo incluyendo la ruta de acceso al editor entre comillas
(por ejemplo, &quot;/ruta a mi/editor&quot; &quot;%s&quot;).
	</string>
	<string name="ExternalEditorCommandParseError">
		Error al analizar el comando de editor externo.
	</string>
	<string name="ExternalEditorFailedToRun">
		Error al ejecutar el editor externo.
	</string>
	<string name="TranslationFailed">
		Falló la trducción: [REASON]
	</string>
	<string name="TranslationResponseParseError">
		Error al analizar la respuesta de traducción.
	</string>
	<string name="Esc">
		Esc
	</string>
	<string name="Space">
		Espacio
	</string>
	<string name="Enter">
		Enter
	</string>
	<string name="Tab">
		Tab
	</string>
	<string name="Ins">
		Ins
	</string>
	<string name="Del">
		Supr
	</string>
	<string name="Backsp">
		Retr
	</string>
	<string name="Shift">
		Mayús
	</string>
	<string name="Ctrl">
		Ctrl
	</string>
	<string name="Alt">
		Alt
	</string>
	<string name="CapsLock">
		Bloq Mayús
	</string>
	<string name="Left">
		Cursor izquierda
	</string>
	<string name="Right">
		Cursor derecha
	</string>
	<string name="Up">
		Cursor arriba
	</string>
	<string name="Down">
		Cursor abajo
	</string>
	<string name="Home">
		Inicio
	</string>
	<string name="End">
		Fin
	</string>
	<string name="PgUp">
		Re pág
	</string>
	<string name="PgDn">
		Av pág
	</string>
	<string name="F1">
		F1
	</string>
	<string name="F2">
		F2
	</string>
	<string name="F3">
		F3
	</string>
	<string name="F4">
		F4
	</string>
	<string name="F5">
		F5
	</string>
	<string name="F6">
		F6
	</string>
	<string name="F7">
		F7
	</string>
	<string name="F8">
		F8
	</string>
	<string name="F9">
		F9
	</string>
	<string name="F10">
		F10
	</string>
	<string name="F11">
		F11
	</string>
	<string name="F12">
		F12
	</string>
	<string name="Add">
		Sumar
	</string>
	<string name="Subtract">
		Restar
	</string>
	<string name="Multiply">
		Multiplicar
	</string>
	<string name="Divide">
		Dividir
	</string>
	<string name="PAD_DIVIDE">
		PAD_DIVIDE
	</string>
	<string name="PAD_LEFT">
		PAD_LEFT
	</string>
	<string name="PAD_RIGHT">
		PAD_RIGHT
	</string>
	<string name="PAD_DOWN">
		PAD_DOWN
	</string>
	<string name="PAD_UP">
		PAD_UP
	</string>
	<string name="PAD_HOME">
		PAD_HOME
	</string>
	<string name="PAD_END">
		PAD_END
	</string>
	<string name="PAD_PGUP">
		PAD_PGUP
	</string>
	<string name="PAD_PGDN">
		PAD_PGDN
	</string>
	<string name="PAD_CENTER">
		PAD_CENTER
	</string>
	<string name="PAD_INS">
		PAD_INS
	</string>
	<string name="PAD_DEL">
		PAD_DEL
	</string>
	<string name="PAD_Enter">
		PAD_Enter
	</string>
	<string name="PAD_BUTTON0">
		PAD_BUTTON0
	</string>
	<string name="PAD_BUTTON1">
		PAD_BUTTON1
	</string>
	<string name="PAD_BUTTON2">
		PAD_BUTTON2
	</string>
	<string name="PAD_BUTTON3">
		PAD_BUTTON3
	</string>
	<string name="PAD_BUTTON4">
		PAD_BUTTON4
	</string>
	<string name="PAD_BUTTON5">
		PAD_BUTTON5
	</string>
	<string name="PAD_BUTTON6">
		PAD_BUTTON6
	</string>
	<string name="PAD_BUTTON7">
		PAD_BUTTON7
	</string>
	<string name="PAD_BUTTON8">
		PAD_BUTTON8
	</string>
	<string name="PAD_BUTTON9">
		PAD_BUTTON9
	</string>
	<string name="PAD_BUTTON10">
		PAD_BUTTON10
	</string>
	<string name="PAD_BUTTON11">
		PAD_BUTTON11
	</string>
	<string name="PAD_BUTTON12">
		PAD_BUTTON12
	</string>
	<string name="PAD_BUTTON13">
		PAD_BUTTON13
	</string>
	<string name="PAD_BUTTON14">
		PAD_BUTTON14
	</string>
	<string name="PAD_BUTTON15">
		PAD_BUTTON15
	</string>
	<string name="-">
		-
	</string>
	<string name="=">
		=
	</string>
	<string name="`">
		`
	</string>
	<string name=";">
		;
	</string>
	<string name="[">
		[
	</string>
	<string name="]">
		]
	</string>
	<string name="\">
		\
	</string>
	<string name="0">
		0
	</string>
	<string name="1">
		1
	</string>
	<string name="2">
		2
	</string>
	<string name="3">
		3
	</string>
	<string name="4">
		4
	</string>
	<string name="5">
		5
	</string>
	<string name="6">
		6
	</string>
	<string name="7">
		7
	</string>
	<string name="8">
		8
	</string>
	<string name="9">
		9
	</string>
	<string name="A">
		A
	</string>
	<string name="B">
		B
	</string>
	<string name="C">
		C
	</string>
	<string name="D">
		D
	</string>
	<string name="E">
		E
	</string>
	<string name="F">
		F
	</string>
	<string name="G">
		G
	</string>
	<string name="H">
		H
	</string>
	<string name="I">
		I
	</string>
	<string name="J">
		J
	</string>
	<string name="K">
		K
	</string>
	<string name="L">
		L
	</string>
	<string name="M">
		M
	</string>
	<string name="N">
		N
	</string>
	<string name="O">
		O
	</string>
	<string name="P">
		P
	</string>
	<string name="Q">
		Q
	</string>
	<string name="R">
		R
	</string>
	<string name="S">
		S
	</string>
	<string name="T">
		T
	</string>
	<string name="U">
		U
	</string>
	<string name="V">
		V
	</string>
	<string name="W">
		W
	</string>
	<string name="X">
		X
	</string>
	<string name="Y">
		Y
	</string>
	<string name="Z">
		Z
	</string>
	<string name="BeaconParticle">
		Viendo balizas de partículas (azules)
	</string>
	<string name="BeaconPhysical">
		Viendo balizas de objetos materiales (verdes)
	</string>
	<string name="BeaconScripted">
		Viendo balizas de objetos con script (rojas)
	</string>
	<string name="BeaconScriptedTouch">
		Viendo balizas de objetos con script con función táctil (rojas)
	</string>
	<string name="BeaconSound">
		Viendo balizas de sonido (amarillas)
	</string>
	<string name="BeaconMedia">
		Viendo balizas de medios (blancas)
	</string>
	<string name="ParticleHiding">
		Ocultando las partículas
	</string>
	<string name="Command_AboutLand_Label">
		Acerca del terreno
	</string>
	<string name="Command_Appearance_Label">
		Apariencia
	</string>
	<string name="Command_Avatar_Label">
		Avatar
	</string>
	<string name="Command_Build_Label">
		Construir
	</string>
	<string name="Command_Chat_Label">
		Chat
	</string>
	<string name="Command_Conversations_Label">
		Conversaciones
	</string>
	<string name="Command_Compass_Label">
		Brújula
	</string>
	<string name="Command_Destinations_Label">
		Destinos
	</string>
	<string name="Command_Gestures_Label">
		Gestos
	</string>
	<string name="Command_HowTo_Label">
		Cómo
	</string>
	<string name="Command_Inventory_Label">
		Inventario
	</string>
	<string name="Command_Map_Label">
		Mapa
	</string>
	<string name="Command_Marketplace_Label">
		Mercado
	</string>
	<string name="Command_MiniMap_Label">
		Minimapa
	</string>
	<string name="Command_Move_Label">
		Caminar / Correr / Volar
	</string>
	<string name="Command_Outbox_Label">
		Buzón de salida de comerciante
	</string>
	<string name="Command_People_Label">
		Gente
	</string>
	<string name="Command_Picks_Label">
		Destacados
	</string>
	<string name="Command_Places_Label">
		Lugares
	</string>
	<string name="Command_Preferences_Label">
		Preferencias
	</string>
	<string name="Command_Profile_Label">
		Perfil
	</string>
	<string name="Command_Search_Label">
		Buscar
	</string>
	<string name="Command_Snapshot_Label">
		Foto
	</string>
	<string name="Command_Speak_Label">
		Hablar
	</string>
	<string name="Command_View_Label">
		Controles de la cámara
	</string>
	<string name="Command_Voice_Label">
		Configuración de voz
	</string>
	<string name="Command_Quickprefs_Label">Preferencias rápidas</string>
	<string name="Command_AO_Label">Animation Overrider</string>
	<string name="Command_Webbrowser_Label">Navegador web</string>
	<string name="Command_Default_Chat_Bar_Label">Chat</string>
	<string name="Command_Areasearch_Label">Buscar en el área</string>
	<string name="Command_Settings_Debug_Label">Configuraciones del depurador</string>
	<string name="Command_Statistics_Label">Estadísticas</string>
	<string name="Command_Region_Label">Región/Estado</string>
	<string name="Command_Fly_Label">Volar</string>
	<string name="Command_Groundsit_Label">Sentarse en el suelo</string>
	<string name="Command_Sound_Explorer_Label">Explorador de sonidos</string>
	<string name="Command_Asset_Blacklist_Label">Lista negra</string>
	<string name="Command_Phototools_Label">Phototools</string>
	<string name="Command_Phototools_View_Label">Cameratools</string>
	<string name="Command_Contact_Sets_Label">Contact sets</string>
	<string name="Command_Mouselook_Label">Vista subjetiva</string>
	<string name="Command_Landmark_Here_Label">Crear hito</string>
	<string name="Command_Teleport_History_Label">Historial de teleportes</string>
	<string name="Command_Pose_Stand_Label">Pose</string>
	<string name="Command_Snapshot_To_Disk_Label">Foto a disco</string>
	<string name="Command_AboutLand_Tooltip">
		Información sobre el terreno que vas a visitar
	</string>
	<string name="Command_Appearance_Tooltip">
		Cambiar tu avatar
	</string>
	<string name="Command_Avatar_Tooltip">
		Elegir un avatar completo
	</string>
	<string name="Command_Build_Tooltip">
		Construir objetos y modificar la forma del terreno
	</string>
	<string name="Command_Chat_Tooltip">
		Habla por chat de texto con las personas próximas
	</string>
	<string name="Command_Conversations_Tooltip">
		Conversar con todos
	</string>
	<string name="Command_Compass_Tooltip">
		Brújula
	</string>
	<string name="Command_Destinations_Tooltip">
		Destinos de interés
	</string>
	<string name="Command_Gestures_Tooltip">
		Gestos para tu avatar
	</string>
	<string name="Command_HowTo_Tooltip">
		Cómo hacer las tareas habituales
	</string>
	<string name="Command_Inventory_Tooltip">
		Ver y usar tus pertenencias
	</string>
	<string name="Command_Map_Tooltip">
		Mapa del mundo
	</string>
	<string name="Command_Marketplace_Tooltip">
		Ir de compras
	</string>
	<string name="Command_MiniMap_Tooltip">
		Mostrar la gente que está cerca
	</string>
	<string name="Command_Move_Tooltip">
		Desplazar el avatar
	</string>
	<string name="Command_Outbox_Tooltip">
		Transfiere objetos a tu mercado para venderlos
	</string>
	<string name="Command_People_Tooltip">
		Amigos, grupos y personas próximas
	</string>
	<string name="Command_Picks_Tooltip">
		Lugares que se mostrarán como favoritos en tu perfil
	</string>
	<string name="Command_Places_Tooltip">
		Lugares que has guardado
	</string>
	<string name="Command_Preferences_Tooltip">
		Preferencias
	</string>
	<string name="Command_Profile_Tooltip">
		Consulta o edita tu perfil
	</string>
	<string name="Command_Search_Tooltip">
		Buscar lugares, eventos y personas
	</string>
	<string name="Command_Snapshot_Tooltip">
		Tomar una fotografía
	</string>
	<string name="Command_Speak_Tooltip">
		Utiliza el micrófono para hablar con las personas próximas
	</string>
	<string name="Command_View_Tooltip">
		Cambiar el ángulo de la cámara
	</string>
	<string name="Command_Voice_Tooltip">
		Controles de volumen para las llamadas y la gente que se encuentre cerca de ti en el mundo virtual
	</string>
	<string name="Command_Quickprefs_Tooltip">Preferencias rápidas para cambiar configuraciones de uso frecuente</string>
	<string name="Command_AO_Tooltip">Animation Overrider</string>
	<string name="Command_Webbrowser_Tooltip">Abre el navegador web interno</string>
	<string name="Command_Default_Chat_Bar_Tooltip">Muestra u oculta la barra de chat</string>
	<string name="Command_Areasearch_Tooltip">Buscar objetos a tu alrededor</string>
	<string name="Command_Settings_Debug_Tooltip">Cambia valores de configuración del visor</string>
	<string name="Command_Statistics_Tooltip">Muestra las estadísticas del visor</string>
	<string name="Command_Region_Tooltip">Abre las herramientas de región/estado</string>
	<string name="Command_Groundsit_Tooltip">Sentarse en / levantarse del suelo (CTRL+ALT+S)</string>
	<string name="Command_Sound_Explorer_Tooltip">Abre el explorador de sonidos</string>
	<string name="Command_Asset_Blacklist_Tooltip">Abre la lista de todos los items que has desdibujado</string>
	<string name="Command_Phototools_Tooltip">Herramientas para aprovechar al máximo las posibilidades de la fotografía</string>
	<string name="Command_Phototools_View_Tooltip">
		Controles avanzados de Cámara de Phototools
	</string>
	<string name="Command_Contact_Sets_Tooltip">
		Abre la ventana de gestión de los grupos de contactos (CTRL+ALT+SHIFT+C)
	</string>
	<string name="Command_Mouselook_Tooltip">
		Entra en modo de vista subjetiva (M)
	</string>
	<string name="Command_Landmark_Here_Tooltip">
		Crea un hito en tu posición actual
	</string>
	<string name="Command_Teleport_History_Tooltip">
		Abre el historial de teleportes
	</string>
	<string name="Command_Pose_Stand_Tooltip">
		Pose del avatar para ajustar accesorios
	</string>
	<string name="Command_Snapshot_To_Disk_Tooltip">
		Toma una fotografía rápida y la guarda en disco
	</string>
	<string name="Toolbar_Bottom_Tooltip">
		actualmente en tu barra de herramientas inferior
	</string>
	<string name="Toolbar_Left_Tooltip">
		actualmente en tu barra de herramientas izquierda
	</string>
	<string name="Toolbar_Right_Tooltip">
		actualmente en tu barra de herramientas derecha
	</string>
	<string name="Command_Fly_Tooltip">Activar/desactivar el modo de vuelo</string>
	<string name="Retain%">
		% retención
	</string>
	<string name="Detail">
		Detalle
	</string>
	<string name="Better Detail">
		Más detallado
	</string>
	<string name="Surface">
		Superficie
	</string>
	<string name="Solid">
		Sólido
	</string>
	<string name="Wrap">
		Envoltura
	</string>
	<string name="Preview">
		Vista previa
	</string>
	<string name="Normal">
		Normal
	</string>
	<string name="Pathfinding_Wiki_URL">
		http://wiki.secondlife.com/wiki/Pathfinding_Tools_in_the_Second_Life_Viewer
	</string>
	<string name="Pathfinding_Object_Attr_None">
		Ninguno
	</string>
	<string name="Pathfinding_Object_Attr_Permanent">
		Afecta al navmesh
	</string>
	<string name="Pathfinding_Object_Attr_Character">
		Personaje
	</string>
	<string name="Pathfinding_Object_Attr_MultiSelect">
		(Múltiple)
	</string>
	<string name="snapshot_quality_very_low">
		Muy bajo
	</string>
	<string name="snapshot_quality_low">
		Baja
	</string>
	<string name="snapshot_quality_medium">
		Media
	</string>
	<string name="snapshot_quality_high">
		Alta
	</string>
	<string name="snapshot_quality_very_high">
		Muy alta
	</string>
	<string name="TeleportMaturityExceeded">
		El residente no puede visitar esta región.
	</string>
	<string name="UserDictionary">
		[Usuario]
	</string>
<<<<<<< HEAD
	<string name="IMPrefix">
		MI:
	</string>
	<string name="SanityCheckEquals">
		La configuración de &quot;[CONTROL_NAME]&quot; debería establecerse a [VALUE_1].
	</string>
	<string name="SanityCheckNotEquals">
		La configuración de &quot;[CONTROL_NAME]&quot; no debería establecerse a [VALUE_1].
	</string>
	<string name="SanityCheckLowerThan">
		La configuración de &quot;[CONTROL_NAME]&quot; debería ser inferior a [VALUE_1].
	</string>
	<string name="SanityCheckGreaterThan">
		La configuración de &quot;[CONTROL_NAME]&quot; debería ser superior a [VALUE_1].
	</string>
	<string name="SanityCheckBetween">
		La configuración de &quot;[CONTROL_NAME]&quot; debería establecerse entre [VALUE_1] y [VALUE_2].
	</string>
	<string name="SanityCheckNotBetween">
		La configuración de &quot;[CONTROL_NAME]&quot; no debería estar entre [VALUE_1] y [VALUE_2].
	</string>
	<string name="RlvEnabled">
		Se activará el soporte para RestrainedLove después de reiniciar.
	</string>
	<string name="RlvDisabled">
		Se desactivará el soporte para RestrainedLove después de reiniciar.
	</string>
	<string name="MediaFilterActionAllow">Permitir</string>
	<string name="MediaFilterActionDeny">Denegar</string>
	<string name="MediaFilterConditionAlways">Siempre</string>
	<string name="MediaFilterConditionAlwaysLower">siempre</string>
	<string name="MediaFilterConditionNever">Nunca</string>
	<string name="MediaFilterConditionNeverLower">nunca</string>
	<string name="MediaFilterMediaContentBlocked">Los medios del dominio [DOMAIN] han sido bloqueados.</string>
	<string name="MediaFilterMediaContentDomainAlwaysAllowed">Los medios del dominio [DOMAIN] podrán ser siempre reproducidos.</string>
	<string name="MediaFilterMediaContentDomainAlwaysBlocked">Los medios del dominio [DOMAIN] nunca serán reproducidos.</string>
	<string name="MediaFilterMediaContentUrlAlwaysAllowed">Los medios de la URL [MEDIAURL] podrán ser siempre reproducidos.</string>
	<string name="MediaFilterMediaContentUrlAlwaysBlocked">Los medios de la URL [MEDIAURL] nunca serán reproducidos.</string>
	<string name="MediaFilterAudioContentBlocked">El audio del dominio [DOMAIN] ha sido bloqueado.</string>
	<string name="MediaFilterAudioContentDomainAlwaysAllowed">El audio del dominio [DOMAIN] podrá ser siempre reproducido.</string>
	<string name="MediaFilterAudioContentDomainAlwaysBlocked">El audio del dominio [DOMAIN] nunca será reproducido.</string>
	<string name="MediaFilterAudioContentUrlAlwaysAllowed">El audio de la URL [MEDIAURL] podrá ser siempre reproducido.</string>
	<string name="MediaFilterAudioContentUrlAlwaysBlocked">El audio de la URL [MEDIAURL] nunca será reproducido.</string>
	<string name="MediaFilterSharedMediaContentBlocked">Los medios compartidos del dominio [DOMAIN] han sido bloqueados.</string>
	<string name="MediaFilterSharedMediaContentDomainAlwaysAllowed">Los medios compartidos del dominio [DOMAIN] podrán ser siempre reproducidos.</string>
	<string name="MediaFilterSharedMediaContentDomainAlwaysBlocked">Los medios compartidos del dominio [DOMAIN] nunca serán reproducidos.</string>
	<string name="MediaFilterSharedMediaContentUrlAlwaysAllowed">Los medios compartidos de la URL [MEDIAURL] podrán ser siempre reproducidos.</string>
	<string name="MediaFilterSharedMediaContentUrlAlwaysBlocked">Los medios compartidos de la URL [MEDIAURL] nunca serán reproducidos.</string>
	<string name="UnknownRegion">(región desconocida)</string>
	<string name="UnknownPosition">(posición desconocida)</string>
	<string name="FSCmdLineRSP">Máximo ancho de banda establecido en: [VALUE] KBPS.</string>
	<string name="NetMapDoubleClickShowWorldMapToolTipMsg">[AGENT][REGION](Doble clic para abrir el Mapa, mayús. y arrastrar para obtener panorámica)</string>
	<string name="NetMapDoubleClickTeleportToolTipMsg">[REGION](Doble clic para teleportarte, mayús. y arrastrar para obtener panorámica)</string>
	<string name="Collision_Bump">[NAME] te ha empujado.</string>
	<string name="Collision_PushObject">[NAME] te ha empujado mediante un script.</string>
	<string name="Collision_ObjectCollide">[NAME] te ha golpeado con un objeto.</string>
	<string name="Collision_ScriptedObject">[NAME] te ha golpeado con un objeto con scripts.</string>
	<string name="Collision_PhysicalObject">[NAME] te ha golpeado con un objeto físico.</string>
	<string name="Collision_UnknownType">[NAME] ha causado una colisión de tipo desconocido.</string>
	<string name="BusyResponse">respuesta de ocupado</string>
	<string name="TeleportMaturityExceeded">El residente no puede visitar esta región.</string>
	<string name="LoadCameraPositionNoneSaved">Todavía no ha sido guardada ninguna vista de cámara.</string>
	<string name="LoadCameraPositionOutsideDrawDistance">No se puede restaurar la vista de cámara porque su posición está más allá de tu distancia de dibujo.</string>
	<string name="DrawDistanceSteppingGestureObsolete">Debido a cambios en el código, ya no es necesario usar este gesto. La distancia de dibujo progresiva ha sido activada.</string>
	<string name="FSCmdLineDrawDistanceSet">Distancia de dibujo establecida en [DISTANCE]m.</string>
	<string name="FSWithHavok">con soporte Havok</string>
	<string name="FSWithOpensim">con soporte OpenSimulator</string>
	<string name="not_found">&apos;[TEXT]&apos; no encontrado</string>
	<string name="no_results">No hay resultados</string>
	<string name="searching">Buscando...</string>
	<string name="all_categories">Todas las categorías</string>
	<string name="search_banned">Algunos términos de tu búsqueda han sido excluídos debido a restricciones de contenido, detallados en los Community Standards.</string>
	<string name="search_short">Tus términos de búsqueda son demasiado cortos y no se ha podido realizar.</string>
	<string name="search_disabled">La búsqueda clásica ha sido desactivada en esta región.</string>
	<string name="render_quality_low">Baja (1/7)</string>
	<string name="render_quality_mediumlow">Media-baja (2/7)</string>
	<string name="render_quality_medium">Media (3/7)</string>
	<string name="render_quality_mediumhigh">Media-alta (4/7)</string>
	<string name="render_quality_high">Alta (5/7)</string>
	<string name="render_quality_highultra">Alta-Ultra (6/7)</string>
	<string name="render_quality_ultra">Ultra (7/7)</string>
	<string name="render_quality_unknown">Desconocida, por encima del rango normal, comprueba la configuración del depurador RenderQualityPerformance</string>
	<string name="qtool_busy">Espera, por favor. La herramienta de alineación está trabajando.</string>
	<string name="qtool_still_busy">Por favor, continúa esperando. La herramienta de alineación aún está trabajando.</string>
	<string name="qtool_done">La herramienta de alineación ha finalizado.</string>
	<string name="fsbridge_no_library">Firestorm no ha podido crear un LSL bridge. Por favor, activa tu librería y vuelve a iniciar sesión.</string>
	<string name="fsbridge_already_creating">Creación del bridge en curso, no se puede iniciar otra. Por favor espera unos minutos antes de volverlo a intentar.</string>
	<string name="fsbridge_creating">Creando el bridge. Puede tardar un momento, por favor espera.</string>
	<string name="fsbridge_failure_creation_bad_name">No se ha creado el bridge. El bridge tiene un nombre incorrecto. Por favor, usa Avatar -> Salud del avatar -> Regenerar el LSL Bridge para crearlo de nuevo.</string>
	<string name="fsbridge_failure_creation_null">No se ha creado el bridge. No se ha podido encontrar el bridge en el inventario. Por favor, usa Avatar -> Salud del avatar -> Regenerar el LSL Bridge para crearlo de nuevo.</string>
	<string name="fsbridge_failure_attach_wrong_object">El bridge no ha podido ser anexado a tu avatar. No es la versión actual del bridge. Por favor, usa Avatar -> Salud del avatar -> Regenerar el LSL Bridge para crearlo de nuevo.</string>
	<string name="fsbridge_failure_attach_wrong_location">El bridge no ha podido ser anexado a tu avatar. No se encontró el bridge en el lugar adecuado del inventario. Por favor, usa Avatar -> Salud del avatar -> Regenerar el LSL Bridge para crearlo de nuevo.</string>
	<string name="fsbridge_failure_attach_point_in_use">El bridge no ha podido ser anexado a tu avatar. Algo está usando el punto de anclaje del bridge. Por favor, usa Avatar -> Salud del avatar -> Regenerar el LSL Bridge para crearlo de nuevo.</string>
	<string name="fsbridge_failure_not_found">No se ha podido encontrar el objeto del bridge. No se puede proceder a su creación. Saliendo.</string>
	<string name="fsbridge_warning_unexpected_items">El inventario del bridge contiene items inesperados.</string>
	<string name="fsbridge_warning_not_finished">El bridge no se terminó de crear. Puede que tengas que usar Avatar -> Salud del avatar -> Regenerar el LSL Bridge para crearlo de nuevo antes de usarlo.</string>
	<string name="fsbridge_detached">Bridge quitado.</string>
	<string name="fsbridge_created">Bridge creado.</string>
	<string name="QP Draw Distance">Distancia de dibujo</string>
	<string name="QP Max Particles"># máx. partículas</string>
	<string name="QP Avatar Physics LOD">Detalle física av.</string>
	<string name="QP LOD Factor">Nivel de detalle</string>
	<string name="QP Max Avatars"># máximo avatares</string>
	<string name="QP Tags Offset">Altura etiquetas</string>
	<string name="QP Name Tags">Etiquetas nombre</string>
	<string name="QP LookAt Target">Puntos de mira</string>
	<string name="QP Color Under Cursor">Color bajo el cursor</string>
	<string name="PS_T_Pose">Pose "T"</string>
	<string name="PS_Arms_Down_Legs_together">Brazos abajo, piernas juntas</string>
	<string name="PS_Arms_down_sitting">Brazos abajo, sentado</string>
	<string name="PS_Arms_downward_Legs_together">Brazos hacia abajo, piernas juntas</string>
	<string name="PS_Arms_downward_Legs_apart">Brazos hacia abajo, piernas separadas</string>
	<string name="PS_Arms_forward_Legs_apart">Brazos hacia delante, piernas separadas</string>
	<string name="PS_Arms_forward_Legs_together">Brazos hacia delante, piernas juntas</string>
	<string name="PS_Arms_straight_Legs_apart">Brazos rectos, piernas separadas</string>
	<string name="PS_Arms_straight_sitting">Brazos rectos, sentado</string>
	<string name="PS_Arms_upward_Legs_apart">Brazos hacia arriba, piernas separadas</string>
	<string name="PS_Arms_upward_Legs_together">Brazos hacia arriba, piernas juntas</string>
	<string name="QP_WL_Region_Default">Por defecto de la región</string>
	<string name="QP_WL_Day_Cycle_Based">Basado en ciclo de día</string>
	<string name="QP_WL_None">Ninguno</string>
	<string name="GroupChatMuteNotice">Silenciando el chat de grupo de [NAME].</string>
=======
	<string name="logging_calls_disabled_log_empty">
		No se están registrando las conversaciones. Para empezar a grabar un registro, elige &quot;Guardar: Solo registro&quot; o &quot;Guardar: Registro y transcripciones&quot; en Preferencias &gt; Chat.
	</string>
	<string name="logging_calls_disabled_log_not_empty">
		No se registrarán más conversaciones. Para reanudar la grabación de un registro, elige &quot;Guardar: Solo registro&quot; o &quot;Guardar: Registro y transcripciones&quot; en Preferencias &gt; Chat.
	</string>
	<string name="logging_calls_enabled_log_empty">
		No hay conversaciones grabadas. Después de contactar con una persona, o de que alguien contacte contigo, aquí se mostrará una entrada de registro.
	</string>
>>>>>>> f6282b17
</strings><|MERGE_RESOLUTION|>--- conflicted
+++ resolved
@@ -636,13 +636,8 @@
 	<string name="AvatarAway">
 		Ausente
 	</string>
-<<<<<<< HEAD
-	<string name="AvatarBusy">
-		Ocupado/a
-=======
 	<string name="AvatarDoNotDisturb">
 		No molestar
->>>>>>> f6282b17
 	</string>
 	<string name="AvatarMuted">
 		Bloqueado/a
@@ -887,16 +882,14 @@
 	<string name="ST_NO_JOINT">
 		No se puede encontrar ROOT o JOINT.
 	</string>
-<<<<<<< HEAD
 	<string name="no_name_object">
 		(sin nombre)
-=======
+	</string>
 	<string name="NearbyChatTitle">
 		Chat
 	</string>
 	<string name="NearbyChatLabel">
 		(Chat)
->>>>>>> f6282b17
 	</string>
 	<string name="whisper">
 		susurra:
@@ -1063,22 +1056,9 @@
 	<string name="dictionary_files">
 		Diccionarios
 	</string>
-<<<<<<< HEAD
 	<string name="backup_files">
 		Respaldos de objetos
 	</string>
-	<string name="AvatarSetNotAway">
-		Salir del estado ausente
-	</string>
-	<string name="AvatarSetAway">
-		Pasar al estado ausente
-	</string>
-	<string name="AvatarSetNotBusy">
-		Salir del estado ocupado
-	</string>
-	<string name="AvatarSetBusy">
-		Pasar al estado ocupado
-	</string>
 	<string name="AvatarSetNotAutorespond">
 		Desactivar autorrespuesta
 	</string>
@@ -1091,8 +1071,6 @@
 	<string name="AvatarSetAutorespondNonFriends">
 		Autorrespuesta para no-amigos
 	</string>
-=======
->>>>>>> f6282b17
 	<string name="shape">
 		Anatomía
 	</string>
@@ -2135,13 +2113,8 @@
 	<string name="PanelContentsNewScript">
 		Script nuevo
 	</string>
-<<<<<<< HEAD
-	<string name="BusyModeResponseDefault">
-		El Residente al que has enviado un mensaje no desea ser molestado. Aún así, tu mensaje le será mostrado en el panel de mensajes de su Firestorm Viewer para ser revisado más tarde.
-=======
 	<string name="DoNotDisturbModeResponseDefault">
 		Este residente tiene activado &apos;No molestar&apos; y verá tu mensaje más tarde.
->>>>>>> f6282b17
 	</string>
 	<string name="MuteByName">
 		(Por el nombre)
@@ -4021,7 +3994,6 @@
 		Región General
 	</string>
 	<string name="LocationCtrlSeeAVsTooltip">
-<<<<<<< HEAD
 		Los avatares en esta parcela no pueden ser vistos ni oídos por otros avatares desde fuera de la misma
 	</string>
 	<string name="LocationCtrlPathfindingDirtyTooltip">
@@ -4029,9 +4001,6 @@
 	</string>
 	<string name="LocationCtrlPathfindingDisabledTooltip">
 		Pathfinding dinámico no activado en esta región.
-=======
-		Los avatares que están en esta parcela no pueden ser vistos ni escuchados por los que están fuera de ella
->>>>>>> f6282b17
 	</string>
 	<string name="LocationCtrlPathfindingDirtyTooltip">
 		Los objetos que se mueven pueden presentar un comportamiento incorrecto en la región hasta que ésta se recargue.
@@ -4105,7 +4074,12 @@
 	<string name="Saved_message">
 		(Guardado [LONG_TIMESTAMP])
 	</string>
-<<<<<<< HEAD
+	<string name="OnlineStatus">
+		Conectado/a
+	</string>
+	<string name="OfflineStatus">
+		Desconectado/a
+	</string>
 	<string name="IM_unblock_only_groups_friends">
 		Para ver este mensaje, debes desmarcar &apos;Sólo mis amigos y grupos pueden llamarme o enviarme MI&apos; en Preferencias/Privacidad.
 	</string>
@@ -4114,13 +4088,6 @@
 	</string>
 	<string name="IM_autoresponse_sent">
 		Autorrespuesta enviada
-=======
-	<string name="OnlineStatus">
-		Conectado/a
-	</string>
-	<string name="OfflineStatus">
-		Desconectado/a
->>>>>>> f6282b17
 	</string>
 	<string name="answered_call">
 		Han respondido a tu llamada
@@ -4146,16 +4113,14 @@
 	<string name="hang_up-im">
 		Se colgó la llamada de voz
 	</string>
-<<<<<<< HEAD
+	<string name="conference-title">
+		Chat multi-persona
+	</string>
 	<string name="answering-im">
 		Conectando...
 	</string>
 	<string name="conference-title">
 		Multiconferencia
-=======
-	<string name="conference-title">
-		Chat multi-persona
->>>>>>> f6282b17
 	</string>
 	<string name="conference-title-incoming">
 		Conferencia con [AGENT_NAME]
@@ -5318,7 +5283,15 @@
 	<string name="UserDictionary">
 		[Usuario]
 	</string>
-<<<<<<< HEAD
+	<string name="logging_calls_disabled_log_empty">
+		No se están registrando las conversaciones. Para empezar a grabar un registro, elige &quot;Guardar: Solo registro&quot; o &quot;Guardar: Registro y transcripciones&quot; en Preferencias &gt; Chat.
+	</string>
+	<string name="logging_calls_disabled_log_not_empty">
+		No se registrarán más conversaciones. Para reanudar la grabación de un registro, elige &quot;Guardar: Solo registro&quot; o &quot;Guardar: Registro y transcripciones&quot; en Preferencias &gt; Chat.
+	</string>
+	<string name="logging_calls_enabled_log_empty">
+		No hay conversaciones grabadas. Después de contactar con una persona, o de que alguien contacte contigo, aquí se mostrará una entrada de registro.
+	</string>
 	<string name="IMPrefix">
 		MI:
 	</string>
@@ -5441,15 +5414,4 @@
 	<string name="QP_WL_Day_Cycle_Based">Basado en ciclo de día</string>
 	<string name="QP_WL_None">Ninguno</string>
 	<string name="GroupChatMuteNotice">Silenciando el chat de grupo de [NAME].</string>
-=======
-	<string name="logging_calls_disabled_log_empty">
-		No se están registrando las conversaciones. Para empezar a grabar un registro, elige &quot;Guardar: Solo registro&quot; o &quot;Guardar: Registro y transcripciones&quot; en Preferencias &gt; Chat.
-	</string>
-	<string name="logging_calls_disabled_log_not_empty">
-		No se registrarán más conversaciones. Para reanudar la grabación de un registro, elige &quot;Guardar: Solo registro&quot; o &quot;Guardar: Registro y transcripciones&quot; en Preferencias &gt; Chat.
-	</string>
-	<string name="logging_calls_enabled_log_empty">
-		No hay conversaciones grabadas. Después de contactar con una persona, o de que alguien contacte contigo, aquí se mostrará una entrada de registro.
-	</string>
->>>>>>> f6282b17
 </strings>