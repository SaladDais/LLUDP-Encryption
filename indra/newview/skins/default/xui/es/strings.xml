--- conflicted
+++ resolved
@@ -1020,25 +1020,18 @@
 		Seguir tu cámara
 	</string>
 	<string name="ControlYourCamera">
-<<<<<<< HEAD
 		Controlar tu cámara
-=======
-		Controlar su cámara
->>>>>>> c97d191a
 	</string>
 	<string name="TeleportYourAgent">
 		Teleportarte
 	</string>
-<<<<<<< HEAD
+	<string name="AgentNameSubst">
+		(Tú)
 	<string name="ManageEstateSilently">
 		Gestionar tus fincas silenciosamente
 	</string>
 	<string name="ChangeYourDefaultAnimations">
 		Cambiar tus animaciones por defecto
-=======
-	<string name="AgentNameSubst">
-		(Tú)
->>>>>>> c97d191a
 	</string>
 	<string name="JoinAnExperience">
 		Participar en una experiencia
@@ -1449,7 +1442,9 @@
 	<string name="Open landmarks">
 		Abrir hitos
 	</string>
-<<<<<<< HEAD
+	<string name="Unconstrained">
+		Sin restricciones
+	</string>
 	<string name="no_transfer"
 		 value="(no transferible)" />
 	<string name="no_modify"
@@ -1462,17 +1457,6 @@
 		 value="(enlace)" />
 	<string name="broken_link"
 		 value="(enlace roto)&quot;" />
-=======
-	<string name="Unconstrained">
-		Sin restricciones
-	</string>
-	<string name="no_transfer" value="(no transferible)"/>
-	<string name="no_modify" value="(no modificable)"/>
-	<string name="no_copy" value="(no copiable)"/>
-	<string name="worn" value="(puesto)"/>
-	<string name="link" value="(enlace)"/>
-	<string name="broken_link" value="(enlace roto)&quot;"/>
->>>>>>> c97d191a
 	<string name="LoadingContents">
 		Cargando el contenido...
 	</string>
