--- conflicted
+++ resolved
@@ -1122,17 +1122,13 @@
 	<string name="AgentNameSubst">
 		(Tú)
 	</string>
-<<<<<<< HEAD
-	<string name="JoinAnExperience"/>
+	<string name="JoinAnExperience"/><!-- intentionally blank -->
 	<string name="ManageEstateSilently">
 		Gestionar tus fincas silenciosamente
 	</string>
 	<string name="ChangeYourDefaultAnimations">
 		Cambiar tus animaciones por defecto
 	</string>
-=======
-	<string name="JoinAnExperience"/><!-- intentionally blank -->
->>>>>>> 4ac031a8
 	<string name="SilentlyManageEstateAccess">
 		Silenciar notificaciones sobre las modificaciones de acceso al Estado
 	</string>
