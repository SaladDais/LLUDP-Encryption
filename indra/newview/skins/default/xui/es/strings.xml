<?xml version="1.0" encoding="utf-8" standalone="yes" ?>
<strings>
	<string name="SECOND_LIFE">
		[CURRENT_GRID]
	</string>
	<string name="APP_NAME">
		Firestorm
	</string>
	<string name="CAPITALIZED_APP_NAME">
		FIRESTORM
	</string>
	<string name="SECOND_LIFE_GRID">
		Red de Second Life
	</string>
	<string name="SUPPORT_SITE">
		Portal de Soporte de Second Life
	</string>
	<string name="StartupDetectingHardware">
		Identificando el hardware...
	</string>
	<string name="StartupLoading">
		Cargando [APP_NAME]...
	</string>
	<string name="StartupClearingCache">
		Limpiando la caché...
	</string>
	<string name="StartupInitializingTextureCache">
		Iniciando la caché de texturas...
	</string>
	<string name="StartupInitializingVFS">
		Inicializando VFS...
	</string>
	<string name="StartupRequireDriverUpdate">
		Error de inicialización de gráficos. Actualiza tu controlador de gráficos.
	</string>
	<string name="ProgressRestoring">
		Restaurando...
	</string>
	<string name="ProgressChangingResolution">
		Cambiando la resolución...
	</string>
	<string name="Fullbright">
		Brillo al máximo (antiguo)
	</string>
	<string name="LoginInProgress">
		Iniciando la sesión. [APP_NAME] puede parecer congelado. Por favor, espere.
	</string>
	<string name="LoginInProgressNoFrozen">
		Iniciando la sesión...
	</string>
	<string name="LoginAuthenticating">
		Autenticando...
	</string>
	<string name="LoginMaintenance">
		Realizando el mantenimiento de la cuenta...
	</string>
	<string name="LoginAttempt">
		Ha fallado el intento previo de iniciar sesión. Iniciando sesión, intento [NUMBER]...
	</string>
	<string name="LoginPrecaching">
		Cargando el mundo...
	</string>
	<string name="LoginInitializingBrowser">
		Inicializando el navegador web incorporado...
	</string>
	<string name="LoginInitializingMultimedia">
		Inicializando multimedia...
	</string>
	<string name="LoginInitializingFonts">
		Cargando fuentes...
	</string>
	<string name="LoginVerifyingCache">
		Comprobando los archivos de la caché (puede tardar entre 60 y 90 segundos)...
	</string>
	<string name="LoginProcessingResponse">
		Procesando la respuesta...
	</string>
	<string name="LoginInitializingWorld">
		Inicializando el mundo...
	</string>
	<string name="LoginDecodingImages">
		Decodificando las imágenes...
	</string>
	<string name="LoginInitializingQuicktime">
		Inicializando QuickTime...
	</string>
	<string name="LoginQuicktimeNotFound">
		No se ha encontrado QuickTime. Imposible inicializarlo.
	</string>
	<string name="LoginQuicktimeOK">
		QuickTime se ha inicializado adecuadamente.
	</string>
	<string name="LoginRequestSeedCapGrant">
		Solicitando capacidades de la región...
	</string>
	<string name="LoginRetrySeedCapGrant">
		Solicitando capacidades de la región, intento [NUMBER]...
	</string>
	<string name="LoginWaitingForRegionHandshake">
		Esperando la conexión con la región...
	</string>
	<string name="LoginConnectingToRegion">
		Conectando con la región...
	</string>
	<string name="LoginDownloadingClothing">
		Descargando la ropa...
	</string>
	<string name="InvalidCertificate">
		El servidor devolvió un certificado no válido o dañado. Ponte en contacto con el administrador de la red de simuladores.
	</string>
	<string name="CertInvalidHostname">
		El nombre de host utilizado para acceder al servidor no es válido. Comprueba tu SLURL o el nombre de host de la red de simuladores.
	</string>
	<string name="CertExpired">
		Parece que el certificado que devolvió la red de simuladores está caducado. Comprueba el reloj del sistema o consulta al administrador de dicha red.
	</string>
	<string name="CertKeyUsage">
		El certificado que devolvió el servidor no puede utilizarse para SSL. Ponte en contacto con el administrador de la red de simuladores.
	</string>
	<string name="CertBasicConstraints">
		La cadena de certificado del servidor contenía demasiados certificados. Ponte en contacto con el administrador de la red de simuladores.
	</string>
	<string name="CertInvalidSignature">
		No se pudo verificar la firma del certificado devuelta por el servidor de la red de simuladores. Ponte en contacto con el administrador de dicha red.
	</string>
	<string name="LoginFailedNoNetwork">
		Error de red: no se ha podido conectar; por favor, revisa tu conexión a internet.
	</string>
	<string name="LoginFailed">
		Error en el inicio de sesión.
	</string>
	<string name="Quit">
		Salir
	</string>
	<string name="create_account_url">
		http://join.secondlife.com/?sourceid=[sourceid]
	</string>
	<string name="ViewerDownloadURL">
		http://secondlife.com/download.
	</string>
	<string name="LoginFailedViewerNotPermitted">
		Ya no puedes acceder a Second Life con el visor que estás utilizando. Visita la siguiente página para descargar un nuevo visor:
http://firestormviewer.org/downloads
 
Si deseas obtener más información, consulta las preguntas frecuentes que aparecen a continuación:
http://secondlife.com/viewer-access-faq
	</string>
	<string name="LoginIntermediateOptionalUpdateAvailable">
		Actualización opcional del visor disponible: [VERSION]
	</string>
	<string name="LoginFailedRequiredUpdate">
		Actualización necesaria del visor: [VERSION]
	</string>
	<string name="LoginFailedAlreadyLoggedIn">
		El agente ya ha iniciado sesión.
	</string>
	<string name="LoginFailedAuthenticationFailed">
		Lo sentimos. No ha sido posible iniciar sesión.
Comprueba si has introducido correctamente
    * El nombre de usuario (como juangarcia12 o estrella.polar)
    * Contraseña
Asimismo, asegúrate de que la tecla Bloq. Mayús. esté desactivada.
	</string>
	<string name="LoginFailedPasswordChanged">
		Como precaución de seguridad, se ha modificado tu contraseña.
Dirígete a la página de tu cuenta en http://secondlife.com/password
y responde a la pregunta de seguridad para restablecer la contraseña.
Lamentamos las molestias.
	</string>
	<string name="LoginFailedPasswordReset">
		Hemos realizado unos cambios en nuestro sistema, por lo que deberás restablecer la contraseña.
Dirígete a la página de tu cuenta en http://secondlife.com/password
y responde a la pregunta de seguridad para restablecer la contraseña.
Lamentamos las molestias.
	</string>
	<string name="LoginFailedEmployeesOnly">
		Second Life no está disponible temporalmente debido a tareas de mantenimiento.
Actualmente, solo se permite iniciar sesión a los empleados.
Consulta www.secondlife.com/status si deseas más información.
	</string>
	<string name="LoginFailedPremiumOnly">
		Las conexiones a Second Life se han restringido provisionalmente para garantizar que los usuarios que ya están conectados tengan la mejor experiencia posible.

Durante este tiempo, las personas con cuentas gratuitas no podrán acceder a Second Life, ya que tienen prioridad los usuarios con una cuenta de pago.
	</string>
	<string name="LoginFailedComputerProhibited">
		No se puede acceder a Second Life desde este ordenador.
Si crees que se trata de un error, ponte en contacto con
support@secondlife.com.
	</string>
	<string name="LoginFailedAcountSuspended">
		No se podrá acceder a tu cuenta hasta las
[TIME] (horario de la costa del Pacífico).
	</string>
	<string name="LoginFailedAccountDisabled">
		En este momento no podemos completar la solicitud.
Si deseas obtener asistencia, ponte en contacto con el departamento de soporte de Second Life a través de la página http://secondlife.com/support.
Si no puedes cambiar la contraseña, llama al número (866) 476-9763.
	</string>
	<string name="LoginFailedTransformError">
		Se han detectado datos incorrectos en el inicio de sesión.
Ponte en contacto con support@secondlife.com.
	</string>
	<string name="LoginFailedAccountMaintenance">
		Se están realizando tareas rutinarias de mantenimiento en tu cuenta.
No se podrá acceder a tu cuenta hasta las
[TIME] (horario de la costa del Pacífico de EEUU).
Si crees que se trata de un error, ponte en contacto con support@secondlife.com.
	</string>
	<string name="LoginFailedPendingLogoutFault">
		La solicitud de cierre de sesión ha obtenido como resultado un error del simulador.
	</string>
	<string name="LoginFailedPendingLogout">
		El sistema está cerrando tu sesión en estos momentos.
Tu cuenta no estará disponible hasta las
[TIME] (horario de la costa del Pacífico de EEUU).
	</string>
	<string name="LoginFailedUnableToCreateSession">
		No se ha podido crear una sesión válida.
	</string>
	<string name="LoginFailedUnableToConnectToSimulator">
		No se ha podido establecer la conexión con un simulador.
	</string>
	<string name="LoginFailedRestrictedHours">
		Tu cuenta solo puede acceder a Second Life
entre las [START] y las [END] (horario de la costa del Pacífico de EEUU).
Inténtalo de nuevo durante ese horario.
Si crees que se trata de un error, ponte en contacto con support@secondlife.com.
	</string>
	<string name="LoginFailedIncorrectParameters">
		Parámetros incorrectos.
Si crees que se trata de un error, ponte en contacto con support@secondlife.com.
	</string>
	<string name="LoginFailedFirstNameNotAlphanumeric">
		El parámetro correspondiente al nombre debe contener caracteres alfanuméricos.
Si crees que se trata de un error, ponte en contacto con support@secondlife.com.
	</string>
	<string name="LoginFailedLastNameNotAlphanumeric">
		El parámetro correspondiente al apellido debe contener caracteres alfanuméricos.
Si crees que se trata de un error, ponte en contacto con support@secondlife.com.
	</string>
	<string name="LogoutFailedRegionGoingOffline">
		La región se está desconectando.
Intenta iniciar sesión de nuevo en unos instantes.
	</string>
	<string name="LogoutFailedAgentNotInRegion">
		El agente no se encuentra en la región.
Intenta iniciar sesión de nuevo en unos instantes.
	</string>
	<string name="LogoutFailedPendingLogin">
		A esta región ya se ha accedido en otra sesión.
Intenta iniciar sesión de nuevo en unos instantes.
	</string>
	<string name="LogoutFailedLoggingOut">
		Se ha salido de la región en la sesión anterior.
Intenta iniciar sesión de nuevo en unos instantes.
	</string>
	<string name="LogoutFailedStillLoggingOut">
		La región aún está cerrando la sesión anterior.
Intenta iniciar sesión de nuevo en unos instantes.
	</string>
	<string name="LogoutSucceeded">
		Se ha salido de la región en la última sesión.
Intenta iniciar sesión de nuevo en unos instantes.
	</string>
	<string name="LogoutFailedLogoutBegun">
		La región ha comenzado el proceso de cierre de sesión.
Intenta iniciar sesión de nuevo en unos instantes.
	</string>
	<string name="LoginFailedLoggingOutSession">
		El sistema ha comenzado a cerrar la última sesión.
Intenta iniciar sesión de nuevo en unos instantes.
	</string>
	<string name="AgentLostConnection">
		Esta región puede estar teniendo problemas. Por favor, comprueba tu conexión a Internet.
	</string>
	<string name="SavingSettings">
		Guardando tus configuraciones...
	</string>
	<string name="LoggingOut">
		Cerrando sesión...
	</string>
	<string name="ShuttingDown">
		Cerrando...
	</string>
	<string name="YouHaveBeenDisconnected">
		Has sido desconectado de la región en la que estabas.
	</string>
	<string name="SentToInvalidRegion">
		Has sido enviado a una región no válida.
	</string>
	<string name="TestingDisconnect">
		Probando la desconexión del visor
	</string>
	<string name="TooltipPerson">
		Persona
	</string>
	<string name="TooltipNoName">
		(sin nombre)
	</string>
	<string name="TooltipOwner">
		Propietario:
	</string>
	<string name="TooltipPublic">
		Público
	</string>
	<string name="TooltipIsGroup">
		(Grupo)
	</string>
	<string name="TooltipForSaleL$">
		En venta: [AMOUNT] L$
	</string>
	<string name="TooltipFlagGroupBuild">
		Construir el grupo
	</string>
	<string name="TooltipFlagNoBuild">
		No construir
	</string>
	<string name="TooltipFlagNoEdit">
		Construir el grupo
	</string>
	<string name="TooltipFlagNotSafe">
		No seguro
	</string>
	<string name="TooltipFlagNoFly">
		No volar
	</string>
	<string name="TooltipFlagGroupScripts">
		Scripts el grupo
	</string>
	<string name="TooltipFlagNoScripts">
		No scripts
	</string>
	<string name="TooltipLand">
		Terreno:
	</string>
	<string name="TooltipMustSingleDrop">
		Aquí se puede arrastrar sólo un ítem
	</string>
	<string name="TooltipPrice"
		 value="[AMOUNT] L$:" />
	<string name="TooltipFlagScript">Script</string>
	<string name="TooltipFlagPhysics">Física</string>
	<string name="TooltipOutboxDragToWorld">
		No puedes colocar objetos en tu buzón de salida de comerciante
	</string>
	<string name="TooltipFlagTouch">Tocar</string>
	<string name="TooltipFlagL$">L$</string>
	<string name="TooltipFlagDropInventory">Soltar inventario</string>
	<string name="TooltipFlagPhantom">Fantasma</string>
	<string name="TooltipFlagTemporary">Temporal</string>
	<string name="TooltipPrimCount">Primitivas: [COUNT]</string>
	<string name="TooltipPrimEquivalent">, Impacto en el Terreno: [PEWEIGHT] PE</string>
	<string name="TooltipPrimEquivalentLoading">, cargando Impacto en el Terreno...</string>
	<string name="TooltipPrimEquivalentUnavailable">, Impacto en el terreno no disponible</string>
	<string name="TooltipDistance">Distancia: [DISTANCE] m</string>
	<string name="TooltipPosition">Posición: [POSITION]</string>
	<string name="TooltipOutboxNoTransfer">
		Uno o varios de estos objetos no pueden ser vendidos o transferidos a otro usuario
	</string>
	<string name="TooltipOutboxNotInInventory">
		Tu buzón de salida de comerciante sólo puede aceptar objetos procedentes directamente de tu inventario
	</string>
	<string name="TooltipOutboxWorn">
		No puedes poner artículos que llevas puestos en el buzón de salida de comerciante
	</string>
	<string name="TooltipOutboxCallingCard">
		No puedes poner tarjetas de visita en tu buzón de salida de comerciante
	</string>
	<string name="TooltipOutboxFolderLevels">
		La profundidad de carpetas anidadas excede de 3
	</string>
	<string name="TooltipOutboxTooManyFolders">
		El número de subcarpetas de la carpeta de nivel superior excede de 20
	</string>
	<string name="TooltipOutboxTooManyObjects">
		El número de elementos de la carpeta de nivel superior excede de 200
	</string>
	<string name="TooltipDragOntoOwnChild">
		No puedes mover una carpeta a su carpeta secundaria
	</string>
	<string name="TooltipDragOntoSelf">
		No puedes mover una carpeta dentro de sí misma
	</string>
	<string name="TooltipHttpUrl">
		Pulsa para ver esta página web
	</string>
	<string name="TooltipSLURL">
		Pulsa para ver la información de este lugar
	</string>
	<string name="TooltipAgentUrl">
		Pulsa para ver el perfil del Residente
	</string>
	<string name="TooltipAgentInspect">
		Obtén más información acerca de este residente
	</string>
	<string name="TooltipAgentMute">
		Pulsa para silenciar a este Residente
	</string>
	<string name="TooltipAgentUnmute">
		Pulsa para quitar el silencio a este Residente
	</string>
	<string name="TooltipAgentIM">
		Pulsa para enviar un MI a este Residente
	</string>
	<string name="TooltipAgentPay">
		Pulsa para pagar a este Residente
	</string>
	<string name="TooltipAgentOfferTeleport">
		Pulsa para ofrecer teleporte a tu posición a este Residente
	</string>
	<string name="TooltipAgentRequestFriend">
		Pulsa para ofrecer amistad a este Residente
	</string>
	<string name="TooltipGroupUrl">
		Pulsa para ver la descripción de este grupo
	</string>
	<string name="TooltipEventUrl">
		Pulsa para ver la descripción de este evento
	</string>
	<string name="TooltipClassifiedUrl">
		Pulsa para ver este clasificado
	</string>
	<string name="TooltipParcelUrl">
		Pulsa para ver la descripción de esta parcela
	</string>
	<string name="TooltipTeleportUrl">
		Pulsa para teleportarte a esta posición
	</string>
	<string name="TooltipObjectIMUrl">
		Pulsa para ver la descripción de este objeto
	</string>
	<string name="TooltipMapUrl">
		Pulsa para ver en el mapa esta localización
	</string>
	<string name="TooltipSLAPP">
		Pulsa para ejecutar el comando secondlife://
	</string>
	<string name="CurrentURL"
		 value="URL actual: [CurrentURL]" />
	<string name="SLurlLabelTeleport">
		Teleportarse a
	</string>
	<string name="SLurlLabelShowOnMap">
		Mostrarla en el mapa
	</string>
	<string name="SLappAgentMute">
		Silenciar
	</string>
	<string name="SLappAgentUnmute">
		Quitar el silencio
	</string>
	<string name="SLappAgentIM">
		MI
	</string>
	<string name="SLappAgentPay">
		Pagar
	</string>
	<string name="SLappAgentOfferTeleport">
		Ofrecer teleporte a
	</string>
	<string name="SLappAgentRequestFriend">
		Ofrecer amistad
	</string>
	<string name="SLappAgentRemoveFriend">
		Eliminación de amigos
	</string>
	<string name="BUTTON_CLOSE_DARWIN">
		Cerrar (⌘W)
	</string>
	<string name="BUTTON_CLOSE_WIN">
		Cerrar (Ctrl+W)
	</string>
	<string name="BUTTON_CLOSE_CHROME">
		Cerrar
	</string>
	<string name="BUTTON_RESTORE">
		Restaurar
	</string>
	<string name="BUTTON_MINIMIZE">
		Minimizar
	</string>
	<string name="BUTTON_TEAR_OFF">
		Separar la ventana
	</string>
	<string name="BUTTON_DOCK">
		Fijar
	</string>
	<string name="BUTTON_HELP">
		Ver la Ayuda
	</string>
	<string name="Searching">
		Buscando...
	</string>
	<string name="NoneFound">
		No se ha encontrado.
	</string>
	<string name="RetrievingData">
		Obteniendo...
	</string>
	<string name="ReleaseNotes">
		Notas de la versión
	</string>
	<string name="RELEASE_NOTES_BASE_URL">
		http://wiki.secondlife.com/wiki/Release_Notes/
	</string>
	<string name="LoadingData">
		Cargando...
	</string>
	<string name="ProtectedFolder">
		protegido
	</string>
	<string name="AvatarNameNobody">
		(nadie)
	</string>
	<string name="AvatarNameWaiting">
		(esperando)
	</string>
 	<string name="AvatarNameMultiple">
		(multiple)
	</string>
	<string name="GroupNameNone">
		(ninguno)
	</string>
	<string name="AvalineCaller">
		Avaline: [ORDER]
	</string>
	<string name="AssetErrorNone">
		No hay ningún error
	</string>
	<string name="AssetErrorRequestFailed">
		Petición de activo: fallida
	</string>
	<string name="AssetErrorNonexistentFile">
		Petición de activo: el archivo no existe
	</string>
	<string name="AssetErrorNotInDatabase">
		Petición de activo: no se encontró el activo en la base de datos
	</string>
	<string name="AssetErrorEOF">
		Fin del archivo
	</string>
	<string name="AssetErrorCannotOpenFile">
		No se puede abrir el archivo
	</string>
	<string name="AssetErrorFileNotFound">
		No se ha encontrado el archivo
	</string>
	<string name="AssetErrorTCPTimeout">
		Excedido el tiempo máximo de transferencia del archivo
	</string>
	<string name="AssetErrorCircuitGone">
		Circuito desconectado
	</string>
	<string name="AssetErrorPriceMismatch">
		No concuerda el precio en el visor y en el servidor
	</string>
	<string name="AssetErrorUnknownStatus">
		Estado desconocido
	</string>
	<string name="texture">
		la textura
	</string>
	<string name="sound">
		el sonido
	</string>
	<string name="calling card">
		la tarjeta de visita
	</string>
	<string name="landmark">
		el hito
	</string>
	<string name="legacy script">
		el script antiguo
	</string>
	<string name="clothing">
		esa ropa
	</string>
	<string name="object">
		el objeto
	</string>
	<string name="note card">
		la nota
	</string>
	<string name="folder">
		la carpeta
	</string>
	<string name="root">
		la raíz
	</string>
	<string name="lsl2 script">
		ese script de LSL2
	</string>
	<string name="lsl bytecode">
		el código intermedio de LSL
	</string>
	<string name="tga texture">
		esa textura tga
	</string>
	<string name="body part">
		esa parte del cuerpo
	</string>
	<string name="snapshot">
		la foto
	</string>
	<string name="lost and found">
		Objetos Perdidos
	</string>
	<string name="targa image">
		esa imagen targa
	</string>
	<string name="trash">
		la Papelera
	</string>
	<string name="jpeg image">
		esa imagen jpeg
	</string>
	<string name="animation">
		la animación
	</string>
	<string name="gesture">
		el gesto
	</string>
	<string name="simstate">
		el estado del sim
	</string>
	<string name="favorite">
		ese favorito
	</string>
	<string name="symbolic link">
		el enlace
	</string>
	<string name="symbolic folder link">
		enlace de la carpeta
	</string>
	<string name="mesh">
		el modelo mesh
	</string>
	<string name="AvatarEditingAppearance">
		(Editando Apariencia)
	</string>
	<string name="AvatarAway">
		Ausente
	</string>
	<string name="AvatarDoNotDisturb">
		No disponible
	</string>
	<string name="AvatarMuted">
		Bloqueado/a
	</string>
	<string name="anim_express_afraid">
		Asustado/a
	</string>
	<string name="anim_express_anger">
		Enfadado/a
	</string>
	<string name="anim_away">
		Ausente
	</string>
	<string name="anim_backflip">
		Salto mortal hacia atrás
	</string>
	<string name="anim_express_laugh">
		Carcajada
	</string>
	<string name="anim_express_toothsmile">
		Gran sonrisa
	</string>
	<string name="anim_blowkiss">
		Mandar un beso
	</string>
	<string name="anim_express_bored">
		Aburrido/a
	</string>
	<string name="anim_bow">
		Reverencia
	</string>
	<string name="anim_clap">
		Aplauso
	</string>
	<string name="anim_courtbow">
		Reverencia floreada
	</string>
	<string name="anim_express_cry">
		Llanto
	</string>
	<string name="anim_dance1">
		Baile 1
	</string>
	<string name="anim_dance2">
		Baile 2
	</string>
	<string name="anim_dance3">
		Baile 3
	</string>
	<string name="anim_dance4">
		Baile 4
	</string>
	<string name="anim_dance5">
		Baile 5
	</string>
	<string name="anim_dance6">
		Baile 6
	</string>
	<string name="anim_dance7">
		Baile 7
	</string>
	<string name="anim_dance8">
		Baile 8
	</string>
	<string name="anim_express_disdain">
		Desdén
	</string>
	<string name="anim_drink">
		Beber
	</string>
	<string name="anim_express_embarrased">
		Avergonzarse
	</string>
	<string name="anim_angry_fingerwag">
		Negar con el dedo
	</string>
	<string name="anim_fist_pump">
		Éxito con el puño
	</string>
	<string name="anim_yoga_float">
		Yoga flotando
	</string>
	<string name="anim_express_frown">
		Fruncir el ceño
	</string>
	<string name="anim_impatient">
		Impaciente
	</string>
	<string name="anim_jumpforjoy">
		Salto de alegría
	</string>
	<string name="anim_kissmybutt">
		Bésame el culo
	</string>
	<string name="anim_express_kiss">
		Besar
	</string>
	<string name="anim_laugh_short">
		Reír
	</string>
	<string name="anim_musclebeach">
		Sacar músculo
	</string>
	<string name="anim_no_unhappy">
		No (con enfado)
	</string>
	<string name="anim_no_head">
		No
	</string>
	<string name="anim_nyanya">
		Ña-Ña-Ña
	</string>
	<string name="anim_punch_onetwo">
		Puñetazo uno-dos
	</string>
	<string name="anim_express_open_mouth">
		Abrir la boca
	</string>
	<string name="anim_peace">
		'V' con los dedos
	</string>
	<string name="anim_point_you">
		Señalar a otro/a
	</string>
	<string name="anim_point_me">
		Señalarse
	</string>
	<string name="anim_punch_l">
		Puñetazo izquierdo
	</string>
	<string name="anim_punch_r">
		Puñetazo derecho
	</string>
	<string name="anim_rps_countdown">
		PPT cuenta
	</string>
	<string name="anim_rps_paper">
		PPT papel
	</string>
	<string name="anim_rps_rock">
		PPT piedra
	</string>
	<string name="anim_rps_scissors">
		PPT tijera
	</string>
	<string name="anim_express_repulsed">
		Repulsa
	</string>
	<string name="anim_kick_roundhouse_r">
		Patada giratoria
	</string>
	<string name="anim_express_sad">
		Triste
	</string>
	<string name="anim_salute">
		Saludo militar
	</string>
	<string name="anim_shout">
		Gritar
	</string>
	<string name="anim_express_shrug">
		Encogerse de hombros
	</string>
	<string name="anim_express_smile">
		Sonreír
	</string>
	<string name="anim_smoke_idle">
		Fumar: en la mano
	</string>
	<string name="anim_smoke_inhale">
		Fumar
	</string>
	<string name="anim_smoke_throw_down">
		Fumar: tirar el cigarro
	</string>
	<string name="anim_express_surprise">
		Sorprendido/a
	</string>
	<string name="anim_sword_strike_r">
		Estocada
	</string>
	<string name="anim_angry_tantrum">
		Berrinche
	</string>
	<string name="anim_express_tongue_out">
		Sacar la lengua
	</string>
	<string name="anim_hello">
		Agitar la mano
	</string>
	<string name="anim_whisper">
		Susurrar
	</string>
	<string name="anim_whistle">
		Silbar
	</string>
	<string name="anim_express_wink">
		Guiño
	</string>
	<string name="anim_wink_hollywood">
		Guiño (Hollywood)
	</string>
	<string name="anim_express_worry">
		Preocupado/a
	</string>
	<string name="anim_yes_happy">
		Sí (contento)
	</string>
	<string name="anim_yes_head">
		Sí
	</string>
<<<<<<< HEAD
	<string name="multiple_textures">
		Múltiple
	</string>
=======
>>>>>>> 33e70236
	<string name="use_texture">
		Usar textura
	</string>
	<string name="texture_loading">
		Cargando...
	</string>
	<string name="worldmap_offline">
		Sin conexión
	</string>
	<string name="worldmap_item_tooltip_format">
		[PRICE] L$ por [AREA] m²
	</string>
	<string name="worldmap_results_none_found">
		No se ha encontrado.
	</string>
	<string name="worldmap_agent_position">
		Usted está aquí
	</string>
	<string name="minimap_distance">
		(Distancia: [DISTANCE] m)
	</string>
	<string name="minimap_no_focus">
		La cámara no puede enfocar al avatar porque está fuera de tu distancia de dibujo.
	</string>
	<string name="Ok">
		OK
	</string>
	<string name="Premature end of file">
		Fin prematuro del archivo
	</string>
	<string name="ST_NO_JOINT">
		No se puede encontrar ROOT o JOINT.
	</string>
	<string name="no_name_object">
		(sin nombre)
	</string>
	<string name="NearbyChatTitle">
		Chat local
	</string>
	<string name="NearbyChatLabel">
		(Chat local)
	</string>
	<string name="whisper">
		susurra:
	</string>
	<string name="shout">
		grita:
	</string>
	<string name="ringing">
		Conectando al chat de voz...
	</string>
	<string name="connected">
		Conectado
	</string>
	<string name="unavailable">
		La voz no está disponible en tu localización actual
	</string>
	<string name="hang_up">
		Desconectado del chat de voz
	</string>
	<string name="reconnect_nearby">
		Vas a ser reconectado al chat de voz con la gente cercana
	</string>
	<string name="ScriptQuestionCautionChatGranted">
		'[OBJECTNAME]', un objeto propiedad de '[OWNERNAME]', localizado en [REGIONNAME] con la posición [REGIONPOS], ha recibido permiso para: [PERMISSIONS].
	</string>
	<string name="ScriptQuestionCautionChatDenied">
		A '[OBJECTNAME]', un objeto propiedad de '[OWNERNAME]', localizado en [REGIONNAME] con la posición [REGIONPOS], se le ha denegado el permiso para: [PERMISSIONS].
	</string>
	<string name="AdditionalPermissionsRequestHeader">
		Si permites acceso a tu cuenta, también estarás permitiendo al objeto:
	</string>
	<string name="AdditionalPermissionsRequestHeader">
		Si autorizas el acceso a tu cuenta, también permitirás al objeto:
	</string>
	<string name="ScriptTakeMoney">
		Obtener de usted dólares Linden (L$)
	</string>
	<string name="ActOnControlInputs">
		Actuar en sus controles de entrada
	</string>
	<string name="RemapControlInputs">
		Reconfigurar sus controles de entrada
	</string>
	<string name="AnimateYourAvatar">
		Ejecutar animaciones en su avatar
	</string>
	<string name="AttachToYourAvatar">
		Anexarse a su avatar
	</string>
	<string name="ReleaseOwnership">
		Anular la propiedad y que pase a ser público
	</string>
	<string name="LinkAndDelink">
		Enlazar y desenlazar de otros objetos
	</string>
	<string name="AddAndRemoveJoints">
		Añadir y quitar uniones con otros objetos
	</string>
	<string name="ChangePermissions">
		Cambiar sus permisos
	</string>
	<string name="TrackYourCamera">
		Seguir tu cámara
	</string>
	<string name="ControlYourCamera">
		Controlar tu cámara
	</string>
	<string name="JoinAnExperience">
		Participar en una experiencia
	</string>
	<string name="SilentlyManageEstateAccess">
		Silenciar notificaciones sobre las modificaciones de acceso al Estado
	</string>
	<string name="OverrideYourAnimations">
		Reemplazar tus animaciones por defecto
	</string>
	<string name="ScriptReturnObjects">
		Devolver objetos en tu nombre
	</string>
	<string name="NotConnected">
		No conectado/a
	</string>
	<string name="AgentNameSubst">
		(Tú)
	</string>
	<string name="TeleportYourAgent">
		Teleportarte
	</string>
<<<<<<< HEAD
	<string name="UnknownScriptPermission">
		(desconocido)!
=======
	<string name="JoinAnExperience">
		Únete a una experiencia
	</string>
	<string name="SilentlyManageEstateAccess">
		Suprimir alertas al gestionar las listas de acceso a un estado
	</string>
	<string name="OverrideYourAnimations">
		Reemplazar tus animaciones predeterminadas
	</string>
	<string name="ScriptReturnObjects">
		Devolver objetos en tu nombre
	</string>
	<string name="UnknownScriptPermission">
		(desconocido)
>>>>>>> 33e70236
	</string>
	<string name="SIM_ACCESS_PG">
		General
	</string>
	<string name="SIM_ACCESS_MATURE">
		Moderado
	</string>
	<string name="SIM_ACCESS_ADULT">
		Adulto
	</string>
	<string name="SIM_ACCESS_DOWN">
		Desconectado
	</string>
	<string name="SIM_ACCESS_MIN">
		Desconocido
	</string>
	<string name="land_type_unknown">
		(desconocido)
	</string>
	<string name="Estate / Full Region">
		Estado / Región completa
	</string>
	<string name="Estate / Homestead">
		Estado / Residencial
	</string>
	<string name="Mainland / Homestead">
		Continente / Residencial
	</string>
	<string name="Mainland / Full Region">
		Continente / Región completa
	</string>
	<string name="all_files">
		Todos los archivos
	</string>
	<string name="sound_files">
		Sonidos
	</string>
	<string name="animation_files">
		Animaciones
	</string>
	<string name="image_files">
		Imágenes
	</string>
	<string name="save_file_verb">
		Guardar
	</string>
	<string name="load_file_verb">
		Cargar
	</string>
	<string name="targa_image_files">
		Imágenes Targa
	</string>
	<string name="bitmap_image_files">
		Imágenes de mapa de bits
	</string>
	<string name="avi_movie_file">
		Archivo de película AVI
	</string>
	<string name="xaf_animation_file">
		Archivo de anim. XAF
	</string>
	<string name="xml_file">
		Archivo XML
	</string>
	<string name="raw_file">
		Archivo RAW
	</string>
	<string name="compressed_image_files">
		Imágenes comprimidas
	</string>
	<string name="load_files">
		Cargar archivos
	</string>
	<string name="choose_the_directory">
		Elegir directorio
	</string>
	<string name="script_files">
		Scripts
	</string>
	<string name="dictionary_files">
		Diccionarios
	</string>
	<string name="backup_files">
		Respaldos de objetos
	</string>
	<string name="LSLTipSleepTime">
		Duerme el script durante [SLEEP_TIME] segundos.
	</string>
	<string name="shape">
		Anatomía
	</string>
	<string name="skin">
		Piel
	</string>
	<string name="hair">
		Pelo
	</string>
	<string name="eyes">
		Ojos
	</string>
	<string name="shirt">
		Camisa
	</string>
	<string name="pants">
		Pantalón
	</string>
	<string name="shoes">
		Zapatos
	</string>
	<string name="socks">
		Calcetines
	</string>
	<string name="jacket">
		Chaqueta
	</string>
	<string name="gloves">
		Guantes
	</string>
	<string name="undershirt">
		Camiseta
	</string>
	<string name="underpants">
		Ropa interior
	</string>
	<string name="skirt">
		Falda
	</string>
	<string name="alpha">
		Alfa
	</string>
	<string name="tattoo">
		Tatuaje
	</string>
	<string name="physics">
		Física
	</string>
	<string name="invalid">
		inválido/a
	</string>
	<string name="none">
		ninguno
	</string>
	<string name="shirt_not_worn">
		Camisa no puesta
	</string>
	<string name="pants_not_worn">
		Pantalones no puestos
	</string>
	<string name="shoes_not_worn">
		Zapatos no puestos
	</string>
	<string name="socks_not_worn">
		Calcetines no puestos
	</string>
	<string name="jacket_not_worn">
		Chaqueta no puesta
	</string>
	<string name="gloves_not_worn">
		Guantes no puestos
	</string>
	<string name="undershirt_not_worn">
		Camiseta no puesta
	</string>
	<string name="underpants_not_worn">
		Ropa interior no puesta
	</string>
	<string name="skirt_not_worn">
		Falda no puesta
	</string>
	<string name="alpha_not_worn">
		Alfa no puesta
	</string>
	<string name="tattoo_not_worn">
		Tatuaje no puesto
	</string>
	<string name="physics_not_worn">
		Física no puesta
	</string>
	<string name="invalid_not_worn">
		no válido/a
	</string>
	<string name="create_new_shape">
		Crear una anatomía nueva
	</string>
	<string name="create_new_skin">
		Crear una piel nueva
	</string>
	<string name="create_new_hair">
		Crear pelo nuevo
	</string>
	<string name="create_new_eyes">
		Crear ojos nuevos
	</string>
	<string name="create_new_shirt">
		Crear una camisa nueva
	</string>
	<string name="create_new_pants">
		Crear unos pantalones nuevos
	</string>
	<string name="create_new_shoes">
		Crear unos zapatos nuevos
	</string>
	<string name="create_new_socks">
		Crear unos calcetines nuevos
	</string>
	<string name="create_new_jacket">
		Crear una chaqueta nueva
	</string>
	<string name="create_new_gloves">
		Crear unos guantes nuevos
	</string>
	<string name="create_new_undershirt">
		Crear una camiseta nueva
	</string>
	<string name="create_new_underpants">
		Crear ropa interior nueva
	</string>
	<string name="create_new_skirt">
		Crear una falda nueva
	</string>
	<string name="create_new_alpha">
		Crear una capa alfa nueva
	</string>
	<string name="create_new_tattoo">
		Crear un tatuaje nuevo
	</string>
	<string name="create_new_physics">
		Crear nueva física
	</string>
	<string name="create_new_invalid">
		no válido/a
	</string>
	<string name="NewWearable">
		Nuevo [WEARABLE_ITEM]
	</string>
	<string name="next">
		Siguiente
	</string>
	<string name="ok">
		OK
	</string>
	<string name="GroupNotifyGroupNotice">
		Aviso de grupo
	</string>
	<string name="GroupNotifyGroupNotices">
		Avisos del grupo
	</string>
	<string name="GroupNotifySentBy">
		Enviado por
	</string>
	<string name="GroupNotifyAttached">
		Adjunto:
	</string>
	<string name="GroupNotifyViewPastNotices">
		Ver los avisos pasados u optar por dejar de recibir aquí estos mensajes.
	</string>
	<string name="GroupNotifyOpenAttachment">
		Abrir el adjunto
	</string>
	<string name="GroupNotifySaveAttachment">
		Guardar el adjunto
	</string>
	<string name="GroupNotifySender">
		Enviado por [SENDER], [GROUPNAME]</string>
	<string name="TeleportOffer">
		Ofrecimiento de teleporte
	</string>
	<string name="StartUpNotifications">
		Llegaron avisos nuevos mientras estabas ausente...
	</string>
	<string name="OverflowInfoChannelString">
		Tienes [%d] aviso(s) más
	</string>
	<string name="BodyPartsRightArm">
		Brazo der.
	</string>
	<string name="BodyPartsHead">
		Cabeza
	</string>
	<string name="BodyPartsLeftArm">
		Brazo izq.
	</string>
	<string name="BodyPartsLeftLeg">
		Pierna izq.
	</string>
	<string name="BodyPartsTorso">
		Torso
	</string>
	<string name="BodyPartsRightLeg">
		Pierna der.
	</string>
	<string name="BodyPartsOther">
		Otro
	</string>
	<string name="GraphicsQualityLow">
		Bajo
	</string>
	<string name="GraphicsQualityMid">
		Medio
	</string>
	<string name="GraphicsQualityHigh">
		Alto
	</string>
	<string name="LeaveMouselook">
		Pulsa ESC para salir de la vista subjetiva
	</string>
	<string name="InventoryNoMatchingItems">
		¿No encuentras lo que buscas? Prueba con la [secondlife:///app/search/all/[SEARCH_TERM] Búsqueda].
	</string>
	<string name="PlacesNoMatchingItems">
		¿No encuentras lo que buscas? Prueba con la [secondlife:///app/search/places/[SEARCH_TERM] Búsqueda].
	</string>
	<string name="FavoritesNoMatchingItems">
		Arrastra aquí un hito para añadirlo a tus favoritos.
	</string>
	<string name="InventoryNoTexture">
		No tienes en tu inventario una copia de esta textura.
	</string>
	<string name="InventoryInboxNoItems">
		Aquí aparecerán algunos de los objetos que recibas, como los regalos Premium. Después puedes arrastrarlos a tu inventario.
	</string>
	<string name="MarketplaceURL">
		https://marketplace.[MARKETPLACE_DOMAIN_NAME]/
	</string>
	<string name="MarketplaceURL_CreateStore">
		http://community.secondlife.com/t5/English-Knowledge-Base/Selling-in-the-Marketplace/ta-p/700193#Section_.4
	</string>
	<string name="MarketplaceURL_Dashboard">
		https://marketplace.[MARKETPLACE_DOMAIN_NAME]/merchants/store/dashboard
	</string>
	<string name="MarketplaceURL_Imports">
		https://marketplace.[MARKETPLACE_DOMAIN_NAME]/merchants/store/imports
	</string>
	<string name="MarketplaceURL_LearnMore">
		https://marketplace.[MARKETPLACE_DOMAIN_NAME]/learn_more
	</string>
	<string name="InventoryOutboxNotMerchantTitle">
		Cualquier usuario puede vender objetos en el mercado.
	</string>
	<string name="InventoryOutboxNotMerchantTooltip"/>
	<string name="InventoryOutboxNotMerchant">
		Para hacerte comerciante debes [[MARKETPLACE_CREATE_STORE_URL] crear una tienda del Mercado].
	</string>
	<string name="InventoryOutboxNoItemsTitle">
		El buzón de salida está vacío.
	</string>
	<string name="InventoryOutboxNoItemsTooltip"/>
	<string name="InventoryOutboxNoItems">
		Arrastra carpetas a esta sección y pulsa en &quot;Enviar al Mercado&quot; para incluirlas en la lista de venta del [[MARKETPLACE_DASHBOARD_URL] Mercado].
	</string>
	<string name="Marketplace Error None">
		Sin errores
	</string>
	<string name="Marketplace Error Not Merchant">
		Error: Para poder enviar objetos al mercado, debes registrarte como comerciante (es gratis).
	</string>
	<string name="Marketplace Error Empty Folder">
		Error: Esta carpeta está vacía.
	</string>
	<string name="Marketplace Error Unassociated Products">
		Error: Este objeto no se pudo subir porque tu cuenta de comerciante tiene demasiados objetos que no están asociados a productos. Para corregirlo, inicia sesión en la página web Marketplace y reduce el número de objetos no asociados.
	</string>
	<string name="Marketplace Error Object Limit">
		Error: Este elemento contiene demasiados objetos. Para corregir el error, guarda objetos en cajas de forma que el total de objetos sea menor que 200.
	</string>
	<string name="Marketplace Error Folder Depth">
		Error: Este objeto contiene demasiados niveles de carpetas anidadas. Reorganízalo de forma que tenga como máximo 3 niveles de carpetas anidadas.
	</string>
	<string name="Marketplace Error Unsellable Item">
		Error: Este objeto no se puede vender en el mercado.
	</string>
	<string name="Marketplace Error Internal Import">
		Error: Se ha producido un problema con este objeto. Vuelve a intentarlo más tarde.
	</string>
	<string name="Open landmarks">
		Abrir hitos
	</string>
	<string name="no_transfer"
		 value="(no transferible)" />
	<string name="no_modify"
		 value="(no modificable)" />
	<string name="no_copy"
		 value="(no copiable)" />
	<string name="worn"
		 value="(puesto)" />
	<string name="link"
		 value="(enlace)" />
	<string name="broken_link"
		 value="(enlace roto)&quot;" />
	<string name="LoadingContents">
		Cargando el contenido...
	</string>
	<string name="NoContents">
		No hay contenido
	</string>
	<string name="WornOnAttachmentPoint"
		 value="(lo llevas en: [ATTACHMENT_POINT])" />
	<string name="ActiveGesture"
		 value="[GESLABEL] (activo)" />
	<string name="PermYes">
		Sí
	</string>
	<string name="PermNo">
		No
	</string>
	<string name="Chat Message"
		 value="Chat:" />
	<string name="Sound"
		 value="Sonido:" />
	<string name="Wait"
		 value="--- Espera:" />
	<string name="AnimFlagStop"
		 value="Detener la animación:" />
	<string name="AnimFlagStart"
		 value="Iniciar la animación:" />
	<string name="Wave"
		 value="Onda" />
	<string name="GestureActionNone"
		 value="Ninguno" />
	<string name="HelloAvatar"
		 value="¡Hola, avatar!" />
	<string name="ViewAllGestures"
		 value="Ver todos &gt;&gt;" />
	<string name="GetMoreGestures"
		 value="Obtener más &gt;&gt;" />
	<string name="Animations"
		 value="Animaciones," />
	<string name="Calling Cards"
		 value="Tarjetas de visita," />
	<string name="Clothing"
		 value="Ropa," />
	<string name="Gestures"
		 value="Gestos," />
	<string name="Landmarks"
		 value="Hitos," />
	<string name="Notecards"
		 value="Notas," />
	<string name="Objects"
		 value="Objetos," />
	<string name="Scripts"
		 value="Scripts," />
	<string name="Sounds"
		 value="Sonidos," />
	<string name="Textures"
		 value="Texturas," />
	<string name="Snapshots"
		 value="Fotos," />
	<string name="No Filters"
		 value="No" />
	<string name="Since Logoff"
		 value="desde la desconexión" />
	<string name="InvFolder My Inventory">
		Inventario
	</string>
	<string name="InvFolder Library">
		Librería
	</string>
	<string name="InvFolder Textures">
		Texturas
	</string>
	<string name="InvFolder Sounds">
		Sonidos
	</string>
	<string name="InvFolder Calling Cards">
		Tarjetas de visita
	</string>
	<string name="InvFolder Landmarks">
		Hitos
	</string>
	<string name="InvFolder Scripts">
		Scripts
	</string>
	<string name="InvFolder Clothing">
		Ropa
	</string>
	<string name="InvFolder Objects">
		Objetos
	</string>
	<string name="InvFolder Notecards">
		Notas
	</string>
	<string name="InvFolder New Folder">
		Carpeta nueva
	</string>
	<string name="InvFolder Inventory">
		Inventario
	</string>
	<string name="InvFolder Uncompressed Images">
		Imágenes sin comprimir
	</string>
	<string name="InvFolder Body Parts">
		Partes del cuerpo
	</string>
	<string name="InvFolder Trash">
		Papelera
	</string>
	<string name="InvFolder Photo Album">
		Álbum de fotos
	</string>
	<string name="InvFolder Lost And Found">
		Objetos Perdidos
	</string>
	<string name="InvFolder Uncompressed Sounds">
		Sonidos sin comprimir
	</string>
	<string name="InvFolder Animations">
		Animaciones
	</string>
	<string name="InvFolder Gestures">
		Gestos
	</string>
	<string name="InvFolder Favorites">
		Favoritos
	</string>
	<string name="InvFolder favorite">
		Favoritos
	</string>
	<string name="InvFolder Favorites">
		Mis Favoritos
	</string>
	<string name="InvFolder favorites">
		Mis Favoritos
	</string>
	<string name="InvFolder Current Outfit">
		Vestuario actual
	</string>
	<string name="InvFolder Initial Outfits">
		Vestuarios iniciales
	</string>
	<string name="InvFolder My Outfits">
		Vestuarios
	</string>
	<string name="InvFolder Accessories">
		Accesorios
	</string>
	<string name="InvFolder Meshes">
		Modelos mesh
	</string>
	<string name="InvFolder Received Items">
		Items recibidos
	</string>
	<string name="InvFolder Merchant Outbox">
		Merchant Outbox
	</string>
	<string name="InvFolder Received Items">
		Objetos recibidos
	</string>
	<string name="InvFolder Merchant Outbox">
		Buzón de salida de comerciante
	</string>
	<string name="InvFolder Friends">
		Amigos
	</string>
	<string name="InvFolder All">
		Todas
	</string>
	<string name="no_attachments">
		No tienes accesorios puestos
	</string>
	<string name="Attachments remain">
		Anexos (quedan [COUNT] ranuras)
	</string>
	<string name="Buy">
		Comprar
	</string>
	<string name="BuyforL$">
		Comprar por L$
	</string>
	<string name="Stone">
		Piedra
	</string>
	<string name="Metal">
		Metal
	</string>
	<string name="Glass">
		Cristal
	</string>
	<string name="Wood">
		Madera
	</string>
	<string name="Flesh">
		Carne
	</string>
	<string name="Plastic">
		Plástico
	</string>
	<string name="Rubber">
		Goma
	</string>
	<string name="Light">
		Luz
	</string>
	<string name="KBShift">
		Mayús
	</string>
	<string name="KBCtrl">
		Ctrl
	</string>
	<string name="Chest">
		Tórax
	</string>
	<string name="Skull">
		Cráneo
	</string>
	<string name="Left Shoulder">
		Hombro izquierdo
	</string>
	<string name="Right Shoulder">
		Hombro derecho
	</string>
	<string name="Left Hand">
		Mano izquierda
	</string>
	<string name="Right Hand">
		Mano derecha
	</string>
	<string name="Left Foot">
		Pie izquierdo
	</string>
	<string name="Right Foot">
		Pie derecho
	</string>
	<string name="Spine">
		Columna
	</string>
	<string name="Pelvis">
		Pelvis
	</string>
	<string name="Mouth">
		Boca
	</string>
	<string name="Chin">
		Barbilla
	</string>
	<string name="Left Ear">
		Oreja izquierda
	</string>
	<string name="Right Ear">
		Oreja derecha
	</string>
	<string name="Left Eyeball">
		Ojo izquierdo
	</string>
	<string name="Right Eyeball">
		Ojo derecho
	</string>
	<string name="Nose">
		Nariz
	</string>
	<string name="R Upper Arm">
		Brazo derecho
	</string>
	<string name="R Forearm">
		Antebrazo derecho
	</string>
	<string name="L Upper Arm">
		Brazo izquierdo
	</string>
	<string name="L Forearm">
		Antebrazo izquierdo
	</string>
	<string name="Right Hip">
		Cadera derecha
	</string>
	<string name="R Upper Leg">
		Muslo derecho
	</string>
	<string name="R Lower Leg">
		Pantorrilla derecha
	</string>
	<string name="Left Hip">
		Cadera izquierda
	</string>
	<string name="L Upper Leg">
		Muslo izquierdo
	</string>
	<string name="L Lower Leg">
		Pantorrilla izquierda
	</string>
	<string name="Stomach">
		Abdomen
	</string>
	<string name="Left Pec">
		Pecho izquierdo
	</string>
	<string name="Right Pec">
		Pecho derecho
	</string>
	<string name="Bridge">
		Bridge
	</string>
	<string name="Neck">
		Cuello
	</string>
	<string name="Avatar Center">
		Centro del avatar
	</string>
	<string name="Invalid Attachment">
		Punto de anexión no válido
	</string>
	<string name="YearsMonthsOld">
		[AGEYEARS] [AGEMONTHS]
	</string>
	<string name="YearsOld">
		[AGEYEARS] de edad
	</string>
	<string name="MonthsOld">
		[AGEMONTHS] de edad
	</string>
	<string name="WeeksOld">
		[AGEWEEKS] de edad
	</string>
	<string name="DaysOld">
		[AGEDAYS] de edad
	</string>
	<string name="TodayOld">
		Registrado hoy
	</string>
	<string name="AgeYearsA">
		[COUNT] año
	</string>
	<string name="AgeYearsB">
		[COUNT] años
	</string>
	<string name="AgeYearsC">
		[COUNT] años
	</string>
	<string name="AgeMonthsA">
		[COUNT] mes
	</string>
	<string name="AgeMonthsB">
		[COUNT] meses
	</string>
	<string name="AgeMonthsC">
		[COUNT] meses
	</string>
	<string name="AgeWeeksA">
		[COUNT] semana
	</string>
	<string name="AgeWeeksB">
		[COUNT] semanas
	</string>
	<string name="AgeWeeksC">
		[COUNT] semanas
	</string>
	<string name="AgeDaysA">
		[COUNT] día
	</string>
	<string name="AgeDaysB">
		[COUNT] días
	</string>
	<string name="AgeDaysC">
		[COUNT] días
	</string>
	<string name="GroupMembersA">
		[COUNT] miembro
	</string>
	<string name="GroupMembersB">
		[COUNT] miembros
	</string>
	<string name="GroupMembersC">
		[COUNT] miembros
	</string>
	<string name="AcctTypeResident">
		Residente
	</string>
	<string name="AcctTypeTrial">
		Prueba
	</string>
	<string name="AcctTypeCharterMember">
		Miembro fundador
	</string>
	<string name="AcctTypeEmployee">
		Empleado de Linden Lab
	</string>
	<string name="PaymentInfoUsed">
		Ha usado una forma de pago
	</string>
	<string name="PaymentInfoOnFile">
		Existe información sobre formas de pago
	</string>
	<string name="NoPaymentInfoOnFile">
		Sin información sobre formas de pago
	</string>
	<string name="AgeVerified">
		Edad verificada
	</string>
	<string name="NotAgeVerified">
		Edad no verificada
	</string>
	<string name="Center 2">
		Centro 2
	</string>
	<string name="Top Right">
		Superior derecha
	</string>
	<string name="Top">
		Superior
	</string>
	<string name="Top Left">
		Superior izquierda
	</string>
	<string name="Center">
		Centro
	</string>
	<string name="Bottom Left">
		Inferior izquierda
	</string>
	<string name="Bottom">
		Inferior
	</string>
	<string name="Bottom Right">
		Inferior derecha
	</string>
	<string name="CompileQueueDownloadedCompiling">
		Descargado, compilándolo
	</string>
	<string name="CompileQueueScriptNotFound">
		No se encuentra el script en el servidor.
	</string>
	<string name="CompileQueueProblemDownloading">
		Problema al descargar
	</string>
	<string name="CompileQueueInsufficientPermDownload">
		Permisos insuficientes para descargar un script.
	</string>
	<string name="CompileQueueInsufficientPermFor">
		Permisos insuficientes para
	</string>
	<string name="CompileQueueUnknownFailure">
		Fallo desconocido en la descarga
	</string>
	<string name="CompileQueueTitle">
		Progreso de la recompilación
	</string>
	<string name="CompileQueueStart">
		recompilar
	</string>
	<string name="ResetQueueTitle">
		Progreso del reinicio
	</string>
	<string name="ResetQueueStart">
		restaurar
	</string>
	<string name="RunQueueTitle">
		Configurando como ejecutándose
	</string>
	<string name="RunQueueStart">
		ejecutar
	</string>
	<string name="NotRunQueueTitle">
		Configurando como no ejecutándose
	</string>
	<string name="NotRunQueueStart">
		no ejecutar
	</string>
	<string name="DeleteQueueTitle">
		Progreso de la eliminación
	</string>
	<string name="DeleteQueueStart">
		Eliminando
	</string>
	<string name="Compiling">
		Compilando [NAME]
	</string>
	<string name="CompileSuccessful">
		¡Compilación correcta!
	</string>
	<string name="CompileSuccessfulSaving">
		Compilación correcta, guardando...
	</string>
	<string name="SaveComplete">
		Guardado.
	</string>
	<string name="ObjectOutOfRange">
		Script (objeto fuera de rango)
	</string>
	<string name="GodToolsObjectOwnedBy">
		El objeto [OBJECT] es propiedad de [OWNER]
	</string>
	<string name="GroupsNone">
		ninguno
	</string>
	<string name="Group"
		 value="(grupo)" />
	<string name="Unknown">
		(Desconocido)
	</string>
	<string name="SummaryForTheWeek"
		 value="Resumen de esta semana, empezando el " />
	<string name="NextStipendDay"
		 value=". El próximo día de pago es el " />
	<string name="GroupPlanningDate">
		[mthnum,datetime,utc]/[day,datetime,utc]/[year,datetime,utc]
	</string>
	<string name="GroupIndividualShare"
		 value="Grupo       Aportaciones individuales" />
	<string name="GroupColumn"
		 value="Grupo" />
	<string name="Balance">
		Saldo
	</string>
	<string name="Credits">
		Créditos
	</string>
	<string name="Debits">
		Débitos
	</string>
	<string name="Total">
		Total
	</string>
	<string name="NoGroupDataFound">
		No se encontraron datos del grupo
	</string>
	<string name="IMParentEstate">
		parent estate
	</string>
	<string name="IMMainland">
		continente
	</string>
	<string name="IMTeen">
		adolescente
	</string>
	<string name="Anyone">
		cualquiera
	</string>
	<string name="RegionInfoError">
		error
	</string>
	<string name="RegionInfoAllEstatesOwnedBy">
		todos los estados propiedad de [OWNER]
	</string>
	<string name="RegionInfoAllEstatesYouOwn">
		todos los estados que posees
	</string>
	<string name="RegionInfoAllEstatesYouManage">
		todos los estados que administras para [OWNER]
	</string>
	<string name="RegionInfoAllowedResidents">
		Residentes autorizados: ([ALLOWEDAGENTS], máx. [MAXACCESS])
	</string>
	<string name="RegionInfoAllowedGroups">
		Grupos autorizados: ([ALLOWEDGROUPS], máx. [MAXACCESS])
	</string>
	<string name="RegionInfoEstateManagers">
		Administradores de estado: ([ESTATEMANAGERS], máx. [MAXMANAGERS])
	</string>
	<string name="RegionInfoBannedResidents">
		Residentes con acceso prohibido: ([BANNEDAGENTS], máx. [MAXBANNED])
	</string>
	<string name="RegionInfoListTypeAllowedAgents">
		Residentes permitidos
	</string>
	<string name="RegionInfoListTypeBannedAgents">
		Residentes con acceso prohibido
	</string>
	<string name="ScriptLimitsParcelScriptMemory">
		Memoria de scripts de la parcela
	</string>
	<string name="ScriptLimitsParcelsOwned">
		Parcelas listadas: [PARCELS]
	</string>
	<string name="ScriptLimitsMemoryUsed">
		Memoria usada: [COUNT] KB de un máx de [MAX] KB; [AVAILABLE] KB disponibles
	</string>
	<string name="ScriptLimitsMemoryUsedSimple">
		Memoria usada: [COUNT] KB
	</string>
	<string name="ScriptLimitsParcelScriptURLs">
		URLs de los scripts de la parcela
	</string>
	<string name="ScriptLimitsURLsUsed">
		URLs usadas: [COUNT] de un máx. de [MAX]; [AVAILABLE] disponibles
	</string>
	<string name="ScriptLimitsURLsUsedSimple">
		URLs usadas: [COUNT]
	</string>
	<string name="ScriptLimitsRequestError">
		Error al obtener la información
	</string>
	<string name="ScriptLimitsRequestNoParcelSelected">
		No hay una parcela seleccionada
	</string>
	<string name="ScriptLimitsRequestWrongRegion">
		Error: la información de scripts sólo está disponible en tu región actual
	</string>
	<string name="ScriptLimitsRequestWaiting">
		Obteniendo la información...
	</string>
	<string name="ScriptLimitsRequestDontOwnParcel">
		No tienes permiso para examinar esta parcela
	</string>
	<string name="SITTING_ON">
		Sentado en
	</string>
	<string name="ATTACH_CHEST">
		Tórax
	</string>
	<string name="ATTACH_HEAD">
		Cabeza
	</string>
	<string name="ATTACH_LSHOULDER">
		Hombro izquierdo
	</string>
	<string name="ATTACH_RSHOULDER">
		Hombro derecho
	</string>
	<string name="ATTACH_LHAND">
		Mano izquierda
	</string>
	<string name="ATTACH_RHAND">
		Mano derecha
	</string>
	<string name="ATTACH_LFOOT">
		Pie izquierdo
	</string>
	<string name="ATTACH_RFOOT">
		Pie derecho
	</string>
	<string name="ATTACH_BACK">
		Espalda
	</string>
	<string name="ATTACH_PELVIS">
		Pelvis
	</string>
	<string name="ATTACH_MOUTH">
		Boca
	</string>
	<string name="ATTACH_CHIN">
		Barbilla
	</string>
	<string name="ATTACH_LEAR">
		Oreja izquierda
	</string>
	<string name="ATTACH_REAR">
		Oreja derecha
	</string>
	<string name="ATTACH_LEYE">
		Ojo izquierdo
	</string>
	<string name="ATTACH_REYE">
		Ojo derecho
	</string>
	<string name="ATTACH_NOSE">
		Nariz
	</string>
	<string name="ATTACH_RUARM">
		Brazo derecho
	</string>
	<string name="ATTACH_RLARM">
		Antebrazo derecho
	</string>
	<string name="ATTACH_LUARM">
		Brazo izquierdo
	</string>
	<string name="ATTACH_LLARM">
		Antebrazo izquierdo
	</string>
	<string name="ATTACH_RHIP">
		Cadera derecha
	</string>
	<string name="ATTACH_RULEG">
		Muslo derecho
	</string>
	<string name="ATTACH_RLLEG">
		Pantorrilla derecha
	</string>
	<string name="ATTACH_LHIP">
		Cadera izquierda
	</string>
	<string name="ATTACH_LULEG">
		Muslo izquierdo
	</string>
	<string name="ATTACH_LLLEG">
		Pantorrilla izquierda
	</string>
	<string name="ATTACH_BELLY">
		Vientre
	</string>
	<string name="ATTACH_RPEC">
		Pecho derecho
	</string>
	<string name="ATTACH_LPEC">
		Pecho izquierdo
	</string>
	<string name="ATTACH_HUD_CENTER_2">
		HUD: Centro 2
	</string>
	<string name="ATTACH_HUD_TOP_RIGHT">
		HUD Superior derecho
	</string>
	<string name="ATTACH_HUD_TOP_CENTER">
		HUD Superior central
	</string>
	<string name="ATTACH_HUD_TOP_LEFT">
		HUD Superior izquierdo
	</string>
	<string name="ATTACH_HUD_CENTER_1">
		HUD Central 1
	</string>
	<string name="ATTACH_HUD_BOTTOM_LEFT">
		HUD Inferior izquierdo
	</string>
	<string name="ATTACH_HUD_BOTTOM">
		HUD Inferior
	</string>
	<string name="ATTACH_HUD_BOTTOM_RIGHT">
		HUD Inferior derecho
	</string>
	<string name="ATTACH_NECK">
		Cuello
	</string>
	<string name="ATTACH_AVATAR_CENTER">
		Centro del avatar
	</string>
	<string name="ATTACH_BRIDGE">
		Bridge
	</string>
	<string name="ATTACH_NECK">
		Cuello
	</string>
	<string name="ATTACH_AVATAR_CENTER">
		Centro del avatar
	</string>
	<string name="CursorPos">
		Línea [LINE], Columna [COLUMN]
	</string>
	<string name="PanelDirCountFound">
		[COUNT] resultados
	</string>
	<string name="PanelDirTimeStr">
		[hour12,datetime,slt]:[min,datetime,slt] [ampm,datetime,slt]
	</string>
	<string name="PanelDirEventsDateText">
		[day,datetime,slt]/[mthnum,datetime,slt]
	</string>
	<string name="PanelContentsTooltip">
		Contenido del objeto
	</string>
	<string name="PanelContentsNewScript">
		Script nuevo
	</string>
	<string name="DoNotDisturbModeResponseDefault">
		Este residente tiene activado el modo &apos;No disponible&apos; y verá tu mensaje más tarde.
	</string>
	<string name="MuteByName">
		(Por el nombre)
	</string>
	<string name="MuteAgent">
		(Residente)
	</string>
	<string name="MuteObject">
		(Objeto)
	</string>
	<string name="MuteGroup">
		(Grupo)
	</string>
	<string name="MuteExternal">
		(Externo)
	</string>
	<string name="RegionNoCovenant">
		No se ha aportado un contrato para este estado.
	</string>
	<string name="RegionNoCovenantOtherOwner">
		No se ha aportado un contrato para este estado. El terreno de este estado lo vende el propietario del estado, no Linden Lab. Por favor, contacta con ese propietario para informarte sobre la venta.
	</string>
	<string name="covenant_last_modified"
		 value="Última modificación: " />
	<string name="none_text"
		 value="(no hay)" />
	<string name="never_text"
		 value=" (nunca)" />
	<string name="GroupOwned">
		Propiedad del grupo
	</string>
	<string name="Public">
		Público
	</string>
	<string name="LocalSettings">
		Configuración local
	</string>
	<string name="RegionSettings">
		Configuración de la región
	</string>
	<string name="ClassifiedClicksTxt">
		Clics: [TELEPORT] teleportes, [MAP] mapa, [PROFILE] perfil
	</string>
	<string name="ClassifiedUpdateAfterPublish">
		(se actualizará tras la publicación)
	</string>
	<string name="NoPicksClassifiedsText">
		No has creado destacados ni clasificados. Pulsa el botón Más para crear uno.
	</string>
	<string name="NoAvatarPicksClassifiedsText">
		El usuario no tiene clasificados ni destacados
	</string>
	<string name="PicksClassifiedsLoadingText">
		Cargando...
	</string>
	<string name="NoPicksText">No has creado ningún destacado.</string>
	<string name="NoAvatarPicksText">El usuario no tiene destacados</string>
	<string name="NoClassifiedsText">No has creado ningún clasificado. Pulsa el botón '+' para crear uno.</string>
	<string name="NoAvatarClassifiedsText">El usuario no tiene clasificados</string>
	<string name="MultiPreviewTitle">
		Vista previa
	</string>
	<string name="MultiPropertiesTitle">
		Propiedades
	</string>
	<string name="InvOfferAnObjectNamed">
		Un objeto de nombre
	</string>
	<string name="InvOfferOwnedByGroup">
		propiedad del grupo
	</string>
	<string name="InvOfferOwnedByUnknownGroup">
		propiedad de un grupo desconocido
	</string>
	<string name="InvOfferOwnedBy">
		propiedad de
	</string>
	<string name="InvOfferOwnedByUnknownUser">
		propiedad de un usuario desconocido
	</string>
	<string name="InvOfferGaveYou">
		te ha dado
	</string>
	<string name="InvOfferYouDecline">
		Rechazas
	</string>
	<string name="InvOfferDecline">
		Has rechazado [DESC] de [NAME].
	</string>
	<string name="InvOfferFrom">
		de
	</string>
	<string name="GroupMoneyTotal">
		Total
	</string>
	<string name="GroupMoneyBought">
		comprado
	</string>
	<string name="GroupMoneyPaidYou">
		pagado a ti
	</string>
	<string name="GroupMoneyPaidInto">
		pagado en
	</string>
	<string name="GroupMoneyBoughtPassTo">
		pase comprado a
	</string>
	<string name="GroupMoneyPaidFeeForEvent">
		cuotas pagadas para el evento
	</string>
	<string name="GroupMoneyPaidPrizeForEvent">
		precio pagado por el evento
	</string>
	<string name="GroupMoneyBalance">
		Saldo
	</string>
	<string name="GroupMoneyCredits">
		Créditos
	</string>
	<string name="GroupMoneyDebits">
		Débitos
	</string>
	<string name="GroupMoneyDate">
		[weekday,datetime,utc] [mth,datetime,utc] [day,datetime,utc], [year,datetime,utc]
	</string>
	<string name="AcquiredItems">
		Artículos adquiridos
	</string>
	<string name="Cancel">
		Cancelar
	</string>
	<string name="UploadingCosts">
		Subir [NAME] cuesta [AMOUNT] L$
	</string>
	<string name="BuyingCosts">
		Comprar esto cuesta [AMOUNT] L$
	</string>
	<string name="UnknownFileExtension">
		Extensión de archivo desconocida [.%s]
Se esperaba .wav, .tga, .bmp, .jpg, .jpeg, o .bvh
	</string>
	<string name="MuteObject2">
		Bloquear
	</string>
	 <string name="MuteAvatar">
		Bloquear
	</string>
	<string name="UnmuteObject">
		Desbloquear
	</string>
	<string name="UnmuteAvatar">
		Desbloquear
	</string>
	<string name="AddLandmarkNavBarMenu">
		Guardar este hito...
	</string>
	<string name="EditLandmarkNavBarMenu">
		Editar este hito...
	</string>
	<string name="accel-mac-control">
		⌃
	</string>
	<string name="accel-mac-command">
		⌘
	</string>
	<string name="accel-mac-option">
		⌥
	</string>
	<string name="accel-mac-shift">
		⇧
	</string>
	<string name="accel-win-control">
		Ctrl+
	</string>
	<string name="accel-win-alt">
		Alt+
	</string>
	<string name="accel-win-shift">
		Mayús+
	</string>
	<string name="FileSaved">
		Archivo guardado
	</string>
	<string name="Receiving">
		Recibiendo
	</string>
	<string name="AM">
		AM
	</string>
	<string name="PM">
		PM
	</string>
	<string name="PST">
		PST
	</string>
	<string name="PDT">
		PDT
	</string>
	<string name="Direction_Forward">
		Adelante
	</string>
	<string name="Direction_Left">
		Izquierda
	</string>
	<string name="Direction_Right">
		Derecha
	</string>
	<string name="Direction_Back">
		Atrás
	</string>
	<string name="Direction_North">
		Norte
	</string>
	<string name="Direction_South">
		Sur
	</string>
	<string name="Direction_West">
		Oeste
	</string>
	<string name="Direction_East">
		Este
	</string>
	<string name="Direction_Up">
		Arriba
	</string>
	<string name="Direction_Down">
		Abajo
	</string>
	<string name="Any Category">
		Cualquier categoría
	</string>
	<string name="Shopping">
		Compras
	</string>
	<string name="Land Rental">
		Terreno en alquiler
	</string>
	<string name="Property Rental">
		Propiedad en alquiler
	</string>
	<string name="Special Attraction">
		Atracción especial
	</string>
	<string name="New Products">
		Nuevos productos
	</string>
	<string name="Employment">
		Empleo
	</string>
	<string name="Wanted">
		Se busca
	</string>
	<string name="Service">
		Servicios
	</string>
	<string name="Personal">
		Personal
	</string>
	<string name="None">
		Ninguno
	</string>
	<string name="Linden Location">
		Localización Linden
	</string>
	<string name="Adult">
		Adulto
	</string>
	<!-- FS:Ansariel: Fixed to match PARCEL_CATEGORY_UI_STRING array -->
	<string name="Arts and Culture">
		Arte y Cultura
	</string>
	<string name="Business">
		Negocios
	</string>
	<string name="Educational">
		Educativo
	</string>
	<string name="Gaming">
		Juegos de azar
	</string>
	<string name="Hangout">
		Entretenimiento
	</string>
	<string name="Newcomer Friendly">
		Para recién llegados
	</string>
	<!-- FS:Ansariel: Fixed to match PARCEL_CATEGORY_UI_STRING array -->
	<string name="Parks and Nature">
		Parques y Naturaleza
	</string>
	<string name="Residential">
		Residencial
	</string>
	<string name="Stage">
		Artes escénicas
	</string>
	<string name="Other">
		Otra
	</string>
	<string name="Rental">
		Terreno en alquiler
	</string>
	<string name="Any">
		Cualquiera
	</string>
	<string name="You">
		Tú
	</string>
	<string name="Multiple Media">
		Múltiples medios
	</string>
	<string name="Play Media">
		Reproduce/Pausa los medios
	</string>
	<string name="StreamtitleNowPlaying">
		Reproduciendo:
	</string>
	<string name="MBCmdLineError">
		Ha habido un error analizando la línea de comando.
Por favor, consulta: http://wiki.secondlife.com/wiki/Client_parameters
Error:
	</string>
	<string name="MBCmdLineUsg">
		[APP_NAME] Uso de línea de comando:
	</string>
	<string name="MBUnableToAccessFile">
		[APP_NAME] no puede acceder a un archivo que necesita.
 
Puede ser porque estés ejecutando varias copias, o porque tu sistema crea -equivocadamente- que el archivo está abierto.
Si este mensaje persiste, reinicia tu ordenador y vuelve a intentarlo.
Si aun así sigue apareciendo el mensaje, debes desinstalar completamente [APP_NAME] y reinstalarlo.
	</string>
	<string name="MBFatalError">
		Error fatal
	</string>
	<string name="MBApplicationError">
		Error de la aplicación - No te asustes
	</string>
	<string name="MBApplicationErrorDetails">
		Lo sentimos, pero [APP_NAME] ha fallado y tiene que cerrarse. Si el problema se produce repetidamente, por favor contacta con nuestro equipo de soporte y hazle llegar el siguiente mensaje:

[ERROR_DETAILS]
	</string>
	<string name="MBRequiresAltiVec">
		[APP_NAME] requiere un procesador con AltiVec (G4 o posterior).
	</string>
	<string name="MBAlreadyRunning">
		[APP_NAME] ya se está ejecutando.
Revisa tu barra de tareas para encontrar una copia minimizada del programa.
Si este mensaje persiste, reinicia tu ordenador.
	</string>
	<string name="MBFrozenCrashed">
		En su anterior ejecución, [APP_NAME] se congeló o se cayó.
¿Quieres enviar un informe de caída?
	</string>
	<string name="MBAlert">
		Alerta
	</string>
	<string name="MBNoDirectX">
		[APP_NAME] no encuentra DirectX 9.0b o superior.
[APP_NAME] usa DirectX para detectar el hardware o los drivers no actualizados que pueden provocar problemas de estabilidad, ejecución pobre y caídas.  Aunque puedes ejecutar [APP_NAME] sin él, recomendamos encarecidamente hacerlo con DirectX 9.0b.
 
¿Quieres continuar?
	</string>
	<string name="MBWarning">
		¡Atención!
	</string>
	<string name="MBNoAutoUpdate">
		Las actualizaciones automáticas no están todavía implementadas para Linux.
Por favor, descarga la última versión desde www.secondlife.com.
	</string>
	<string name="MBRegClassFailed">
		Fallo en RegisterClass
	</string>
	<string name="MBError">
		Error
	</string>
	<string name="MBFullScreenErr">
		No puede ejecutarse a pantalla completa de [WIDTH] x [HEIGHT].
Ejecutándose en una ventana.
	</string>
	<string name="MBDestroyWinFailed">
		Error Shutdown destruyendo la ventana (DestroyWindow() failed)
	</string>
	<string name="MBShutdownErr">
		Error Shutdown
	</string>
	<string name="MBDevContextErr">
		No se puede construir el 'GL device context'
	</string>
	<string name="MBPixelFmtErr">
		No se puede encontrar un formato adecuado de píxel
	</string>
	<string name="MBPixelFmtDescErr">
		No se puede conseguir la descripción del formato de píxel
	</string>
	<string name="MBTrueColorWindow">
		Para ejecutarse, [APP_NAME] necesita Color Verdadero (32-bit).
Por favor, en las configuraciones de tu ordenador ajusta el modo de color a 32-bit.
	</string>
	<string name="MBAlpha">
		[APP_NAME] no puede ejecutarse porque no puede obtener un canal alpha de 8 bit. Generalmente, se debe a alguna cuestión de los drivers de la tarjeta de vídeo.
Por favor, comprueba que tienes instalados los últimos drivers para tu tarjeta de vídeo.
Comprueba también que tu monitor esta configurado para Color Verdadero (32-bit) en Panel de Control &gt; Apariencia y temas &gt; Pantalla.
Si sigues recibiendo este mensaje, contacta con [SUPPORT_SITE].
	</string>
	<string name="MBPixelFmtSetErr">
		No se puede configurar el formato de píxel
	</string>
	<string name="MBGLContextErr">
		No se puede crear el 'GL rendering context'
	</string>
	<string name="MBGLContextActErr">
		No se puede activar el 'GL rendering context'
	</string>
	<string name="MBVideoDrvErr">
		[APP_NAME] no puede ejecutarse porque los drivers de tu tarjeta de vídeo o no están bien instalados, o no están actualizados, o son para hardware no admitido. Por favor, comprueba que tienes los drivers más actuales para tu tarjeta de vídeo, y, aunque los tengas, intenta reinstalarlos.
 
Si sigues recibiendo este mensaje, contacta con [SUPPORT_SITE].
	</string>
	<string name="5 O'Clock Shadow">
		Barba del día
	</string>
	<string name="All White">
		Blanco del todo
	</string>
	<string name="Anime Eyes">
		Ojos de cómic
	</string>
	<string name="Arced">
		Arqueadas
	</string>
	<string name="Arm Length">
		Brazos: longitud
	</string>
	<string name="Attached">
		Cortos
	</string>
	<string name="Attached Earlobes">
		Lóbulos
	</string>
	<string name="Back Fringe">
		Nuca: largo
	</string>
	<string name="Baggy">
		Marcadas
	</string>
	<string name="Bangs">
		Bangs
	</string>
	<string name="Beady Eyes">
		Ojos pequeños
	</string>
	<string name="Belly Size">
		Barriga: tamaño
	</string>
	<string name="Big">
		Grande
	</string>
	<string name="Big Butt">
		Culo grande
	</string>
	<string name="Big Hair Back">
		Pelo: moño
	</string>
	<string name="Big Hair Front">
		Pelo: tupé
	</string>
	<string name="Big Hair Top">
		Pelo: melena alta
	</string>
	<string name="Big Head">
		Cabeza grande
	</string>
	<string name="Big Pectorals">
		Grandes pectorales
	</string>
	<string name="Big Spikes">
		Crestas grandes
	</string>
	<string name="Black">
		Negro
	</string>
	<string name="Blonde">
		Rubio
	</string>
	<string name="Blonde Hair">
		Pelo rubio
	</string>
	<string name="Blush">
		Rubor
	</string>
	<string name="Blush Color">
		Color del rubor
	</string>
	<string name="Blush Opacity">
		Opacidad del rubor
	</string>
	<string name="Body Definition">
		Definición del cuerpo
	</string>
	<string name="Body Fat">
		Cuerpo: gordura
	</string>
	<string name="Body Freckles">
		Pecas del cuerpo
	</string>
	<string name="Body Thick">
		Cuerpo grueso
	</string>
	<string name="Body Thickness">
		Cuerpo: grosor
	</string>
	<string name="Body Thin">
		Cuerpo delgado
	</string>
	<string name="Bow Legged">
		Abiertas
	</string>
	<string name="Breast Buoyancy">
		Busto: firmeza
	</string>
	<string name="Breast Cleavage">
		Busto: canalillo
	</string>
	<string name="Breast Size">
		Busto: tamaño
	</string>
	<string name="Bridge Width">
		Puente: ancho
	</string>
	<string name="Broad">
		Aumentar
	</string>
	<string name="Brow Size">
		Arco ciliar
	</string>
	<string name="Bug Eyes">
		Ojos saltones
	</string>
	<string name="Bugged Eyes">
		Ojos saltones
	</string>
	<string name="Bulbous">
		Bulbosa
	</string>
	<string name="Bulbous Nose">
		Nariz bulbosa
	</string>
	<string name="Breast Physics Mass">
		Masa del busto
	</string>
	<string name="Breast Physics Smoothing">
		Suavizado del busto
	</string>
	<string name="Breast Physics Gravity">
		Gravedad del busto
	</string>
	<string name="Breast Physics Drag">
		Aerodinámica del busto
	</string>
	<string name="Breast Physics InOut Max Effect">
		Efecto máx.
	</string>
	<string name="Breast Physics InOut Spring">
		Elasticidad
	</string>
	<string name="Breast Physics InOut Gain">
		Ganancia
	</string>
	<string name="Breast Physics InOut Damping">
		Amortiguación
	</string>
	<string name="Breast Physics UpDown Max Effect">
		Efecto máx.
	</string>
	<string name="Breast Physics UpDown Spring">
		Elasticidad
	</string>
	<string name="Breast Physics UpDown Gain">
		Ganancia
	</string>
	<string name="Breast Physics UpDown Damping">
		Amortiguación
	</string>
	<string name="Breast Physics LeftRight Max Effect">
		Efecto máx.
	</string>
	<string name="Breast Physics LeftRight Spring">
		Elasticidad
	</string>
	<string name="Breast Physics LeftRight Gain">
		Ganancia
	</string>
	<string name="Breast Physics LeftRight Damping">
		Amortiguación
	</string>
	<string name="Belly Physics Mass">
		Masa de la barriga
	</string>
	<string name="Belly Physics Smoothing">
		Suavizado de la barriga
	</string>
	<string name="Belly Physics Gravity">
		Gravedad de la barriga
	</string>
	<string name="Belly Physics Drag">
		Aerodinámica de la barriga
	</string>
	<string name="Belly Physics UpDown Max Effect">
		Efecto máx.
	</string>
	<string name="Belly Physics UpDown Spring">
		Elasticidad
	</string>
	<string name="Belly Physics UpDown Gain">
		Ganancia
	</string>
	<string name="Belly Physics UpDown Damping">
		Amortiguación
	</string>
	<string name="Butt Physics Mass">
		Masa del culo
	</string>
	<string name="Butt Physics Smoothing">
		Suavizado del culo
	</string>
	<string name="Butt Physics Gravity">
		Gravedad del culo
	</string>
	<string name="Butt Physics Drag">
		Aerodinámica del culo
	</string>
	<string name="Butt Physics UpDown Max Effect">
		Efecto máx.
	</string>
	<string name="Butt Physics UpDown Spring">
		Elasticidad
	</string>
	<string name="Butt Physics UpDown Gain">
		Ganancia
	</string>
	<string name="Butt Physics UpDown Damping">
		Amortiguación
	</string>
	<string name="Butt Physics LeftRight Max Effect">
		Efecto máx.
	</string>
	<string name="Butt Physics LeftRight Spring">
		Elasticidad
	</string>
	<string name="Butt Physics LeftRight Gain">
		Ganancia
	</string>
	<string name="Butt Physics LeftRight Damping">
		Amortiguación
	</string>
	<string name="Bushy Eyebrows">
		Cejijuntas
	</string>
	<string name="Bushy Hair">
		Pelo tupido
	</string>
	<string name="Butt Size">
		Culo: tamaño
	</string>
	<string name="Butt Gravity">
		Gravedad del culo
	</string>
	<string name="bustle skirt">
		Polisón
	</string>
	<string name="no bustle">
		Sin polisón
	</string>
	<string name="more bustle">
		Con polisón
	</string>
	<string name="Chaplin">
		Cortito
	</string>
	<string name="Cheek Bones">
		Pómulos
	</string>
	<string name="Chest Size">
		Tórax: tamaño
	</string>
	<string name="Chin Angle">
		Barbilla: ángulo
	</string>
	<string name="Chin Cleft">
		Barbilla: contorno
	</string>
	<string name="Chin Curtains">
		Barba en collar
	</string>
	<string name="Chin Depth">
		Barbilla: largo
	</string>
	<string name="Chin Heavy">
		Hacia la barbilla
	</string>
	<string name="Chin In">
		Barbilla retraída
	</string>
	<string name="Chin Out">
		Barbilla prominente
	</string>
	<string name="Chin-Neck">
		Papada
	</string>
	<string name="Clear">
		Transparente
	</string>
	<string name="Cleft">
		Remarcar
	</string>
	<string name="Close Set Eyes">
		Ojos juntos
	</string>
	<string name="Closed">
		Cerrar
	</string>
	<string name="Closed Back">
		Trasera cerrada
	</string>
	<string name="Closed Front">
		Frontal cerrado
	</string>
	<string name="Closed Left">
		Cerrada
	</string>
	<string name="Closed Right">
		Cerrada
	</string>
	<string name="Coin Purse">
		Poco abultada
	</string>
	<string name="Collar Back">
		Espalda
	</string>
	<string name="Collar Front">
		Escote
	</string>
	<string name="Corner Down">
		Hacia abajo
	</string>
	<string name="Corner Up">
		Hacia arriba
	</string>
	<string name="Creased">
		Caídos
	</string>
	<string name="Crooked Nose">
		Nariz torcida
	</string>
	<string name="Cuff Flare">
		Acampanado
	</string>
	<string name="Dark">
		Oscuridad
	</string>
	<string name="Dark Green">
		Verde oscuro
	</string>
	<string name="Darker">
		Más oscuros
	</string>
	<string name="Deep">
		Remarcar
	</string>
	<string name="Default Heels">
		Tacones por defecto
	</string>
	<string name="Dense">
		Densas
	</string>
	<string name="Double Chin">
		Mucha papada
	</string>
	<string name="Downturned">
		Poco
	</string>
	<string name="Duffle Bag">
		Muy abultada
	</string>
	<string name="Ear Angle">
		Orejas: ángulo
	</string>
	<string name="Ear Size">
		Orejas: tamaño
	</string>
	<string name="Ear Tips">
		Orejas: forma
	</string>
	<string name="Egg Head">
		Cabeza: ahuevada
	</string>
	<string name="Eye Bags">
		Ojos: bolsas
	</string>
	<string name="Eye Color">
		Ojos: color
	</string>
	<string name="Eye Depth">
		Ojos: profundidad
	</string>
	<string name="Eye Lightness">
		Ojos: brillo
	</string>
	<string name="Eye Opening">
		Ojos: apertura
	</string>
	<string name="Eye Pop">
		Ojos: simetría
	</string>
	<string name="Eye Size">
		Ojos: tamaño
	</string>
	<string name="Eye Spacing">
		Ojos: separación
	</string>
	<string name="Eyebrow Arc">
		Cejas: arco
	</string>
	<string name="Eyebrow Density">
		Cejas: densidad
	</string>
	<string name="Eyebrow Height">
		Cejas: altura
	</string>
	<string name="Eyebrow Points">
		Cejas: en V
	</string>
	<string name="Eyebrow Size">
		Cejas: tamaño
	</string>
	<string name="Eyelash Length">
		Pestañas: longitud
	</string>
	<string name="Eyeliner">
		Contorno de ojos
	</string>
	<string name="Eyeliner Color">
		Contorno de ojos: color
	</string>
	<string name="Eyes Bugged">
		Ojos Desorbitados
	</string>
	<string name="Face Shear">
		Cara: simetría
	</string>
	<string name="Facial Definition">
		Rasgos marcados
	</string>
	<string name="Far Set Eyes">
		Ojos separados
	</string>
	<string name="Fat Lips">
		Prominentes
	</string>
	<string name="Female">
		Mujer
	</string>
	<string name="Fingerless">
		Sin dedos
	</string>
	<string name="Fingers">
		Con dedos
	</string>
	<string name="Flared Cuffs">
		Campana
	</string>
	<string name="Flat">
		Redondeadas
	</string>
	<string name="Flat Butt">
		Culo plano
	</string>
	<string name="Flat Head">
		Cabeza plana
	</string>
	<string name="Flat Toe">
		Empeine bajo
	</string>
	<string name="Foot Size">
		Pie: tamaño
	</string>
	<string name="Forehead Angle">
		Frente: ángulo
	</string>
	<string name="Forehead Heavy">
		Hacia la frente
	</string>
	<string name="Freckles">
		Pecas
	</string>
	<string name="Front Fringe">
		Flequillo
	</string>
	<string name="Full Back">
		Sin cortar
	</string>
	<string name="Full Eyeliner">
		Contorno completo
	</string>
	<string name="Full Front">
		Sin cortar
	</string>
	<string name="Full Hair Sides">
		Pelo: volumen a los lados
	</string>
	<string name="Full Sides">
		Volumen total
	</string>
	<string name="Glossy">
		Con brillo
	</string>
	<string name="Glove Fingers">
		Guantes: dedos
	</string>
	<string name="Glove Length">
		Guantes: largo
	</string>
	<string name="Hair">
		Pelo
	</string>
	<string name="Hair Back">
		Pelo: nuca
	</string>
	<string name="Hair Front">
		Pelo: delante
	</string>
	<string name="Hair Sides">
		Pelo: lados
	</string>
	<string name="Hair Sweep">
		Peinado: dirección
	</string>
	<string name="Hair Thickess">
		Pelo: espesor
	</string>
	<string name="Hair Thickness">
		Pelo: espesor
	</string>
	<string name="Hair Tilt">
		Pelo: inclinación
	</string>
	<string name="Hair Tilted Left">
		A la izq.
	</string>
	<string name="Hair Tilted Right">
		A la der.
	</string>
	<string name="Hair Volume">
		Pelo: volumen
	</string>
	<string name="Hand Size">
		Manos: tamaño
	</string>
	<string name="Handlebars">
		Muy largo
	</string>
	<string name="Head Length">
		Cabeza: longitud
	</string>
	<string name="Head Shape">
		Cabeza: forma
	</string>
	<string name="Head Size">
		Cabeza: tamaño
	</string>
	<string name="Head Stretch">
		Cabeza: estiramiento
	</string>
	<string name="Heel Height">
		Tacón: altura
	</string>
	<string name="Heel Shape">
		Tacón: forma
	</string>
	<string name="Height">
		Altura
	</string>
	<string name="High">
		Subir
	</string>
	<string name="High Heels">
		Tacones altos
	</string>
	<string name="High Jaw">
		Mandíbula alta
	</string>
	<string name="High Platforms">
		Plataformas
	</string>
	<string name="High and Tight">
		Pegada
	</string>
	<string name="Higher">
		Más arriba
	</string>
	<string name="Hip Length">
		Cadera: altura
	</string>
	<string name="Hip Width">
		Cadera: ancho
	</string>
	<string name="Hover">
<<<<<<< HEAD
		Flotar
=======
		Pasa el cursor
>>>>>>> 33e70236
	</string>
	<string name="In">
		Pegadas
	</string>
	<string name="In Shdw Color">
		Línea de ojos: color
	</string>
	<string name="In Shdw Opacity">
		Línea de ojos: opacidad
	</string>
	<string name="Inner Eye Corner">
		Ojos: lagrimal
	</string>
	<string name="Inner Eye Shadow">
		Ojos: sombra interior
	</string>
	<string name="Inner Shadow">
		Línea de ojos
	</string>
	<string name="Jacket Length">
		Chaqueta: largo
	</string>
	<string name="Jacket Wrinkles">
		Chaqueta: arrugas
	</string>
	<string name="Jaw Angle">
		Mandíbula: ángulo
	</string>
	<string name="Jaw Jut">
		Maxilar inferior
	</string>
	<string name="Jaw Shape">
		Mandíbula: forma
	</string>
	<string name="Join">
		Más junto
	</string>
	<string name="Jowls">
		Mofletes
	</string>
	<string name="Knee Angle">
		Rodillas: ángulo
	</string>
	<string name="Knock Kneed">
		Zambas
	</string>
	<string name="Large">
		Aumentar
	</string>
	<string name="Large Hands">
		Manos grandes
	</string>
	<string name="Left Part">
		Raya: izq.
	</string>
	<string name="Leg Length">
		Piernas: longitud
	</string>
	<string name="Leg Muscles">
		Piernas: musculatura
	</string>
	<string name="Less">
		Menos
	</string>
	<string name="Less Body Fat">
		Menos gordura
	</string>
	<string name="Less Curtains">
		Menos tupida
	</string>
	<string name="Less Freckles">
		Menos pecas
	</string>
	<string name="Less Full">
		Menos grosor
	</string>
	<string name="Less Gravity">
		Más levantado
	</string>
	<string name="Less Love">
		Menos michelines
	</string>
	<string name="Less Muscles">
		Pocos músculos
	</string>
	<string name="Less Muscular">
		Poca musculatura
	</string>
	<string name="Less Rosy">
		Menos sonrosada
	</string>
	<string name="Less Round">
		Menos redondeada
	</string>
	<string name="Less Saddle">
		Menos cartucheras
	</string>
	<string name="Less Square">
		Menos cuadrada
	</string>
	<string name="Less Volume">
		Menos volumen
	</string>
	<string name="Less soul">
		Pequeña
	</string>
	<string name="Lighter">
		Más luminosos
	</string>
	<string name="Lip Cleft">
		Labio: hoyuelo
	</string>
	<string name="Lip Cleft Depth">
		Hoyuelo marcado
	</string>
	<string name="Lip Fullness">
		Labios: grosor
	</string>
	<string name="Lip Pinkness">
		Labios sonrosados
	</string>
	<string name="Lip Ratio">
		Labios: ratio
	</string>
	<string name="Lip Thickness">
		Labios: prominencia
	</string>
	<string name="Lip Width">
		Labios: ancho
	</string>
	<string name="Lipgloss">
		Brillo de labios
	</string>
	<string name="Lipstick">
		Barra de labios
	</string>
	<string name="Lipstick Color">
		Barra de labios: color
	</string>
	<string name="Long">
		Más
	</string>
	<string name="Long Head">
		Cabeza alargada
	</string>
	<string name="Long Hips">
		Cadera larga
	</string>
	<string name="Long Legs">
		Piernas largas
	</string>
	<string name="Long Neck">
		Cuello largo
	</string>
	<string name="Long Pigtails">
		Coletas largas
	</string>
	<string name="Long Ponytail">
		Cola de caballo larga
	</string>
	<string name="Long Torso">
		Torso largo
	</string>
	<string name="Long arms">
		Brazos largos
	</string>
	<string name="Loose Pants">
		Pantalón suelto
	</string>
	<string name="Loose Shirt">
		Camiseta suelta
	</string>
	<string name="Loose Sleeves">
		Puños anchos
	</string>
	<string name="Love Handles">
		Michelines
	</string>
	<string name="Low">
		Bajar
	</string>
	<string name="Low Heels">
		Tacones bajos
	</string>
	<string name="Low Jaw">
		Mandíbula baja
	</string>
	<string name="Low Platforms">
		Suela fina
	</string>
	<string name="Low and Loose">
		Suelta
	</string>
	<string name="Lower">
		Abajo
	</string>
	<string name="Lower Bridge">
		Puente: abajo
	</string>
	<string name="Lower Cheeks">
		Mejillas: abajo
	</string>
	<string name="Male">
		Varón
	</string>
	<string name="Middle Part">
		Raya: en medio
	</string>
	<string name="More">
		Más
	</string>
	<string name="More Blush">
		Más colorete
	</string>
	<string name="More Body Fat">
		Más gordura
	</string>
	<string name="More Curtains">
		Más tupida
	</string>
	<string name="More Eyeshadow">
		Más
	</string>
	<string name="More Freckles">
		Más pecas
	</string>
	<string name="More Full">
		Más grosor
	</string>
	<string name="More Gravity">
		Menos levantado
	</string>
	<string name="More Lipstick">
		Más barra de labios
	</string>
	<string name="More Love">
		Más michelines
	</string>
	<string name="More Lower Lip">
		Más el inferior
	</string>
	<string name="More Muscles">
		Más músculos
	</string>
	<string name="More Muscular">
		Más musculatura
	</string>
	<string name="More Rosy">
		Más sonrosada
	</string>
	<string name="More Round">
		Más redondeada
	</string>
	<string name="More Saddle">
		Más cartucheras
	</string>
	<string name="More Sloped">
		Más inclinada
	</string>
	<string name="More Square">
		Más cuadrada
	</string>
	<string name="More Upper Lip">
		Más el superior
	</string>
	<string name="More Vertical">
		Más recta
	</string>
	<string name="More Volume">
		Más volumen
	</string>
	<string name="More soul">
		Grande
	</string>
	<string name="Moustache">
		Bigote
	</string>
	<string name="Mouth Corner">
		Comisuras
	</string>
	<string name="Mouth Position">
		Boca: posición
	</string>
	<string name="Mowhawk">
		Rapado
	</string>
	<string name="Muscular">
		Muscular
	</string>
	<string name="Mutton Chops">
		Patillas largas
	</string>
	<string name="Nail Polish">
		Uñas pintadas
	</string>
	<string name="Nail Polish Color">
		Uñas pintadas: color
	</string>
	<string name="Narrow">
		Disminuir
	</string>
	<string name="Narrow Back">
		Rapada
	</string>
	<string name="Narrow Front">
		Entradas
	</string>
	<string name="Narrow Lips">
		Labios estrechos
	</string>
	<string name="Natural">
		Natural
	</string>
	<string name="Neck Length">
		Cuello: longitud
	</string>
	<string name="Neck Thickness">
		Cuello: grosor
	</string>
	<string name="No Blush">
		Sin colorete
	</string>
	<string name="No Eyeliner">
		Sin contorno
	</string>
	<string name="No Eyeshadow">
		Menos
	</string>
	<string name="No Lipgloss">
		Sin brillo
	</string>
	<string name="No Lipstick">
		Sin barra de labios
	</string>
	<string name="No Part">
		Sin raya
	</string>
	<string name="No Polish">
		Sin pintar
	</string>
	<string name="No Red">
		Nada
	</string>
	<string name="No Spikes">
		Sin crestas
	</string>
	<string name="No White">
		Sin blanco
	</string>
	<string name="No Wrinkles">
		Sin arrugas
	</string>
	<string name="Normal Lower">
		Normal Lower
	</string>
	<string name="Normal Upper">
		Normal Upper
	</string>
	<string name="Nose Left">
		Nariz a la izq.
	</string>
	<string name="Nose Right">
		Nariz a la der.
	</string>
	<string name="Nose Size">
		Nariz: tamaño
	</string>
	<string name="Nose Thickness">
		Nariz: grosor
	</string>
	<string name="Nose Tip Angle">
		Nariz: respingona
	</string>
	<string name="Nose Tip Shape">
		Nariz: punta
	</string>
	<string name="Nose Width">
		Nariz: ancho
	</string>
	<string name="Nostril Division">
		Ventana: altura
	</string>
	<string name="Nostril Width">
		Ventana: ancho
	</string>
	<string name="Opaque">
		Opaco
	</string>
	<string name="Open">
		Abrir
	</string>
	<string name="Open Back">
		Apertura trasera
	</string>
	<string name="Open Front">
		Apertura frontal
	</string>
	<string name="Open Left">
		Abierta
	</string>
	<string name="Open Right">
		Abierta
	</string>
	<string name="Orange">
		Anaranjado
	</string>
	<string name="Out">
		De soplillo
	</string>
	<string name="Out Shdw Color">
		Sombra de ojos: color
	</string>
	<string name="Out Shdw Opacity">
		Sombra de ojos: opacidad
	</string>
	<string name="Outer Eye Corner">
		Ojos: comisura
	</string>
	<string name="Outer Eye Shadow">
		Outer Eye Shadow
	</string>
	<string name="Outer Shadow">
		Sombra de ojos
	</string>
	<string name="Overbite">
		Retraído
	</string>
	<string name="Package">
		Pubis
	</string>
	<string name="Painted Nails">
		Pintadas
	</string>
	<string name="Pale">
		Pálida
	</string>
	<string name="Pants Crotch">
		Pantalón: cruz
	</string>
	<string name="Pants Fit">
		Ceñido
	</string>
	<string name="Pants Length">
		Pernera: largo
	</string>
	<string name="Pants Waist">
		Cintura
	</string>
	<string name="Pants Wrinkles">
		Pantalón: arrugas
	</string>
	<string name="Part">
		Raya
	</string>
	<string name="Part Bangs">
		Flequillo partido
	</string>
	<string name="Pectorals">
		Pectorales
	</string>
	<string name="Pigment">
		Tono
	</string>
	<string name="Pigtails">
		Coletas
	</string>
	<string name="Pink">
		Rosa
	</string>
	<string name="Pinker">
		Más sonrosados
	</string>
	<string name="Platform Height">
		Suela: altura
	</string>
	<string name="Platform Width">
		Suela: ancho
	</string>
	<string name="Pointy">
		En punta
	</string>
	<string name="Pointy Heels">
		De aguja
	</string>
	<string name="Ponytail">
		Cola de caballo
	</string>
	<string name="Poofy Skirt">
		Con vuelo
	</string>
	<string name="Pop Left Eye">
		Izquierdo más grande
	</string>
	<string name="Pop Right Eye">
		Derecho más grande
	</string>
	<string name="Puffy">
		Hinchadas
	</string>
	<string name="Puffy Eyelids">
		Ojeras
	</string>
	<string name="Rainbow Color">
		Irisación
	</string>
	<string name="Red Hair">
		Pelirrojo
	</string>
	<string name="Regular">
		Regular
	</string>
	<string name="Right Part">
		Raya: der.
	</string>
	<string name="Rosy Complexion">
		Tez sonrosada
	</string>
	<string name="Round">
		Redondear
	</string>
	<string name="Ruddiness">
		Rubicundez
	</string>
	<string name="Ruddy">
		Rojiza
	</string>
	<string name="Rumpled Hair">
		Pelo encrespado
	</string>
	<string name="Saddle Bags">
		Cartucheras
	</string>
	<string name="Scrawny Leg">
		Piernas flacas
	</string>
	<string name="Separate">
		Más ancho
	</string>
	<string name="Shallow">
		Sin marcar
	</string>
	<string name="Shear Back">
		Nuca: corte
	</string>
	<string name="Shear Face">
		Shear Face
	</string>
	<string name="Shear Front">
		Shear Front
	</string>
	<string name="Shear Left Up">
		Arriba - izq.
	</string>
	<string name="Shear Right Up">
		Arriba - der.
	</string>
	<string name="Sheared Back">
		Rapada
	</string>
	<string name="Sheared Front">
		Rapada
	</string>
	<string name="Shift Left">
		A la izq.
	</string>
	<string name="Shift Mouth">
		Boca: ladeada
	</string>
	<string name="Shift Right">
		A la der.
	</string>
	<string name="Shirt Bottom">
		Alto de cintura
	</string>
	<string name="Shirt Fit">
		Ceñido
	</string>
	<string name="Shirt Wrinkles">
		Camisa: arrugas
	</string>
	<string name="Shoe Height">
		Caña: altura
	</string>
	<string name="Short">
		Menos
	</string>
	<string name="Short Arms">
		Brazos cortos
	</string>
	<string name="Short Legs">
		Piernas cortas
	</string>
	<string name="Short Neck">
		Cuello corto
	</string>
	<string name="Short Pigtails">
		Coletas cortas
	</string>
	<string name="Short Ponytail">
		Cola de caballo corta
	</string>
	<string name="Short Sideburns">
		Patillas cortas
	</string>
	<string name="Short Torso">
		Torso corto
	</string>
	<string name="Short hips">
		Cadera corta
	</string>
	<string name="Shoulders">
		Hombros
	</string>
	<string name="Side Fringe">
		Lados: franja
	</string>
	<string name="Sideburns">
		Patillas
	</string>
	<string name="Sides Hair">
		Pelo: lados
	</string>
	<string name="Sides Hair Down">
		Bajar lados del pelo
	</string>
	<string name="Sides Hair Up">
		Subir lados del pelo
	</string>
	<string name="Skinny Neck">
		Cuello estrecho
	</string>
	<string name="Skirt Fit">
		Falda: vuelo
	</string>
	<string name="Skirt Length">
		Falda: largo
	</string>
	<string name="Slanted Forehead">
		Frente inclinada
	</string>
	<string name="Sleeve Length">
		Largo de manga
	</string>
	<string name="Sleeve Looseness">
		Ancho de puños
	</string>
	<string name="Slit Back">
		Raja trasera
	</string>
	<string name="Slit Front">
		Raja frontal
	</string>
	<string name="Slit Left">
		Raja a la izq.
	</string>
	<string name="Slit Right">
		Raja a la der.
	</string>
	<string name="Small">
		Disminuir
	</string>
	<string name="Small Hands">
		Manos pequeñas
	</string>
	<string name="Small Head">
		Cabeza pequeña
	</string>
	<string name="Smooth">
		Leves
	</string>
	<string name="Smooth Hair">
		Pelo liso
	</string>
	<string name="Socks Length">
		Calcetines: largo
	</string>
	<string name="Soulpatch">
		Perilla
	</string>
	<string name="Sparse">
		Depiladas
	</string>
	<string name="Spiked Hair">
		Crestas
	</string>
	<string name="Square">
		Cuadrada
	</string>
	<string name="Square Toe">
		Punta cuadrada
	</string>
	<string name="Squash Head">
		Cabeza aplastada
	</string>
	<string name="Stretch Head">
		Cabeza estirada
	</string>
	<string name="Sunken">
		Chupadas
	</string>
	<string name="Sunken Chest">
		Estrecho de pecho
	</string>
	<string name="Sunken Eyes">
		Ojos hundidos
	</string>
	<string name="Sweep Back">
		Sweep Back
	</string>
	<string name="Sweep Forward">
		Sweep Forward
	</string>
	<string name="Tall">
		Más
	</string>
	<string name="Taper Back">
		Cubierta trasera
	</string>
	<string name="Taper Front">
		Cubierta frontal
	</string>
	<string name="Thick Heels">
		Tacones grandes
	</string>
	<string name="Thick Neck">
		Cuello ancho
	</string>
	<string name="Thick Toe">
		Empeine alto
	</string>
	<string name="Thin">
		Delgadas
	</string>
	<string name="Thin Eyebrows">
		Cejas finas
	</string>
	<string name="Thin Lips">
		Hacia dentro
	</string>
	<string name="Thin Nose">
		Nariz fina
	</string>
	<string name="Tight Chin">
		Poca papada
	</string>
	<string name="Tight Cuffs">
		Sin campana
	</string>
	<string name="Tight Pants">
		Pantalón ceñido
	</string>
	<string name="Tight Shirt">
		Camisa ceñida
	</string>
	<string name="Tight Skirt">
		Falda ceñida
	</string>
	<string name="Tight Sleeves">
		Puños ceñidos
	</string>
	<string name="Toe Shape">
		Punta: forma
	</string>
	<string name="Toe Thickness">
		Empeine
	</string>
	<string name="Torso Length">
		Torso: longitud
	</string>
	<string name="Torso Muscles">
		Torso: musculatura
	</string>
	<string name="Torso Scrawny">
		Torso flacucho
	</string>
	<string name="Unattached">
		Largos
	</string>
	<string name="Uncreased">
		Abiertos
	</string>
	<string name="Underbite">
		Prognatismo
	</string>
	<string name="Unnatural">
		No natural
	</string>
	<string name="Upper Bridge">
		Puente: arriba
	</string>
	<string name="Upper Cheeks">
		Mejillas: arriba
	</string>
	<string name="Upper Chin Cleft">
		Barbilla: prominencia
	</string>
	<string name="Upper Eyelid Fold">
		Párpados
	</string>
	<string name="Upturned">
		Mucho
	</string>
	<string name="Very Red">
		Del todo
	</string>
	<string name="Waist Height">
		Cintura
	</string>
	<string name="Well-Fed">
		Mofletes
	</string>
	<string name="White Hair">
		Pelo blanco
	</string>
	<string name="Wide">
		Aumentar
	</string>
	<string name="Wide Back">
		Completa
	</string>
	<string name="Wide Front">
		Completa
	</string>
	<string name="Wide Lips">
		Labios anchos
	</string>
	<string name="Wild">
		Total
	</string>
	<string name="Wrinkles">
		Arrugas
	</string>
	<string name="LocationCtrlAddLandmarkTooltip">
		Añadir a mis hitos
	</string>
	<string name="LocationCtrlEditLandmarkTooltip">
		Editar mis hitos
	</string>
	<string name="LocationCtrlInfoBtnTooltip">
		Ver más información de esta localización
	</string>
	<string name="LocationCtrlComboBtnTooltip">
		Historial de mis localizaciones
	</string>
	<string name="LocationCtrlForSaleTooltip">
		Comprar este terreno
	</string>
	<string name="LocationCtrlVoiceTooltip">
		Voz no disponible aquí
	</string>
	<string name="LocationCtrlFlyTooltip">
		No se permite volar
	</string>
	<string name="LocationCtrlPushTooltip">
		No se permiten empujones
	</string>
	<string name="LocationCtrlBuildTooltip">
		No se permite construir/soltar objetos
	</string>
	<string name="LocationCtrlScriptsTooltip">
		No se permiten scripts
	</string>
	<string name="LocationCtrlDamageTooltip">
		Salud
	</string>
	<string name="LocationCtrlAdultIconTooltip">
		Región Adulta
	</string>
	<string name="LocationCtrlModerateIconTooltip">
		Región Moderada
	</string>
	<string name="LocationCtrlGeneralIconTooltip">
		Región General
	</string>
	<string name="LocationCtrlSeeAVsTooltip">
		Los avatares en esta parcela no pueden ser vistos ni oídos por otros avatares desde fuera de la misma
	</string>
	<string name="LocationCtrlPathfindingDirtyTooltip">
		Los objetos móviles pueden no comportarse adecuadamente en esta región hasta que ésta sea recargada.
	</string>
	<string name="LocationCtrlPathfindingDisabledTooltip">
		Pathfinding dinámico no activado en esta región.
	</string>
	<string name="LocationCtrlPathfindingDirtyTooltip">
		Los objetos que se mueven pueden presentar un comportamiento incorrecto en la región hasta que ésta se recargue.
	</string>
	<string name="LocationCtrlPathfindingDisabledTooltip">
		Esta región no tiene activado el pathfinding dinámico.
	</string>
	<string name="UpdaterWindowTitle">
		Actualizar [APP_NAME]
	</string>
	<string name="UpdaterNowUpdating">
		Actualizando [APP_NAME]...
	</string>
	<string name="UpdaterNowInstalling">
		Instalando [APP_NAME]...
	</string>
	<string name="UpdaterUpdatingDescriptive">
		Tu visor [APP_NAME] se está actualizando a la última versión.  Llevará algún tiempo, paciencia.
	</string>
	<string name="UpdaterProgressBarTextWithEllipses">
		Descargando la actualización...
	</string>
	<string name="UpdaterProgressBarText">
		Descargando la actualización
	</string>
	<string name="UpdaterFailDownloadTitle">
		Fallo en la descarga de la actualización
	</string>
	<string name="UpdaterFailUpdateDescriptive">
		Ha habido un error actualizando [APP_NAME]. Por favor, descarga la última versión desde www.secondlife.com.
	</string>
	<string name="UpdaterFailInstallTitle">
		Fallo al instalar la actualización
	</string>
	<string name="UpdaterFailStartTitle">
		Fallo al iniciar el visor
	</string>
	<string name="ItemsComingInTooFastFrom">
		[APP_NAME]: Los items se reciben muy rápido de [FROM_NAME]; desactivada la vista previa automática durante [TIME] sgs.
	</string>
	<string name="ItemsComingInTooFast">
		[APP_NAME]: Los items se reciben muy rápido; desactivada la vista previa automática durante [TIME] sgs.
	</string>
	<string name="IM_logging_string">
		-- Activado el registro de los mensajes instantáneos --
	</string>
	<string name="IM_typing_start_string">
		[NAME] está escribiendo...
	</string>
	<string name="Unnamed">
		(sin nombre)
	</string>
	<string name="IM_moderated_chat_label">
		(Moderado: por defecto, desactivada la voz)
	</string>
	<string name="IM_unavailable_text_label">
		No está permitido el chat de text para esta llamada.
	</string>
	<string name="IM_muted_text_label">
		Un moderador del grupo ha desactivado tu chat de texto.
	</string>
	<string name="IM_default_text_label">
		Pulsa aquí para enviar un mensaje instantáneo.
	</string>
	<string name="IM_to_label">
		A
	</string>
	<string name="IM_moderator_label">
		(Moderador)
	</string>
	<string name="Saved_message">
		(Guardado [LONG_TIMESTAMP])
	</string>
	<string name="OnlineStatus">
		Conectado/a
	</string>
	<string name="OfflineStatus">
		Desconectado/a
	</string>
	<string name="IM_unblock_only_groups_friends">
		Para ver este mensaje, debes desmarcar &apos;Sólo mis amigos y grupos pueden llamarme o enviarme MI&apos; en Preferencias/Privacidad.
	</string>
	<string name="IM_announce_incoming">
		Mensaje entrante de  [NAME]
	</string>
	<string name="IM_autoresponse_sent">
		Autorrespuesta enviada
	</string>
	<string name="answered_call">
		Han respondido a tu llamada
	</string>
	<string name="you_started_call">
		Has iniciado una llamada de voz
	</string>
	<string name="you_joined_call">
		Has entrado en la llamada de voz
	</string>
	<string name="you_auto_rejected_call-im">
		Rechazaste la llamada de voz automáticamente porque estaba activado el modo &apos;No disponible&apos;.
	</string>
	<string name="name_started_call">
		[NAME] inició una llamada de voz
	</string>
	<string name="ringing-im">
		Haciendo la llamada de voz...
	</string>
	<string name="connected-im">
		Conectado, pulsa Colgar para salir
	</string>
	<string name="hang_up-im">
		Se colgó la llamada de voz
	</string>
	<string name="conference-title">
		Chat multi-persona
	</string>
	<string name="answering-im">
		Conectando...
	</string>
	<string name="conference-title">
		Multiconferencia
	</string>
	<string name="conference-title-incoming">
		Conferencia con [AGENT_NAME]
	</string>
	<string name="inventory_item_offered-im">
		Ofrecido el ítem del inventario
	</string>
	<string name="inventory_item_offered_rlv">
		Ofrecido ítem de inventario a [NAME]
	</string>
	<string name="share_alert">
		Arrastra aquí items del inventario
	</string>
	<string name="no_session_message">
		(La sesión de MI no existe)
	</string>
	<string name="only_user_message">
		Eres el único usuario en esta sesión.
	</string>
	<string name="offline_message">
		[NAME] está desconectado(a).
	</string>
	<string name="invite_message">
		Pulsa el botón [BUTTON NAME] para aceptar/conectar a este chat de voz.
	</string>
	<string name="muted_message">
		Has bloqueado a este residente. Enviándole un mensaje lo desbloquearás.
	</string>
	<string name="generic">
		Error en lo solicitado, por favor, inténtalo más tarde.
	</string>
	<string name="generic_request_error">
		Error al hacer lo solicitado; por favor, inténtalo más tarde.
	</string>
	<string name="insufficient_perms_error">
		No tienes permisos suficientes.
	</string>
	<string name="session_does_not_exist_error">
		La sesión terminó
	</string>
	<string name="no_ability_error">
		No tienes esa capacidad.
	</string>
	<string name="no_ability">
		No tienes esa capacidad.
	</string>
	<string name="not_a_mod_error">
		No eres es un moderador de la sesión.
	</string>
	<string name="muted">
		Un moderador del grupo ha desactivado tu chat de texto.
	</string>
	<string name="muted_error">
		Un moderador del grupo te ha desactivado el chat de texto.
	</string>
	<string name="add_session_event">
		No se ha podido añadir usuarios a la sesión de chat con [RECIPIENT].
	</string>
	<string name="message">
		No se ha podido enviar tu mensaje a la sesión de chat con [RECIPIENT].
	</string>
	<string name="message_session_event">
		No se ha podido enviar tu mensaje a la sesión de chat con [RECIPIENT].
	</string>
	<string name="mute">
		Error moderando.
	</string>
	<string name="removed">
		Se te ha sacado del grupo.
	</string>
	<string name="removed_from_group">
		Has sido eliminado del grupo.
	</string>
	<string name="close_on_no_ability">
		Ya no tendrás más la capacidad de estar en la sesión de chat.
	</string>
	<string name="unread_chat_single">
		[SOURCES] ha dicho algo nuevo
	</string>
	<string name="unread_chat_multiple">
		[SOURCES] ha dicho algo nuevo
	</string>
	<string name="session_initialization_timed_out_error">
		Se ha agotado el tiempo del inicio de sesión
	</string>
	<string name="Home position set.">
		Posición inicial establecida.
	</string>
	<string name="voice_morphing_url">
		http://secondlife.com/landing/voicemorphing?lang=es-ES
	</string>
	<string name="paid_you_ldollars">
		[NAME] te ha pagado [AMOUNT] L$ [REASON].
	</string>
	<string name="paid_you_ldollars_no_reason">
		[NAME] te ha pagado [AMOUNT] L$.
	</string>
	<string name="you_paid_ldollars">
		Has pagado [AMOUNT] L$ a [NAME] por [REASON].
	</string>
	<string name="you_paid_ldollars_no_info">
		Has pagado[AMOUNT] L$
	</string>
	<string name="you_paid_ldollars_no_reason">
		Has pagado [AMOUNT] L$ a [NAME].
	</string>
	<string name="you_paid_ldollars_no_name">
		Has pagado [AMOUNT] L$ por [REASON].
	</string>
	<string name="you_paid_failure_ldollars">
		No has pagado a [NAME] [AMOUNT] L$ [REASON].
	</string>
	<string name="you_paid_failure_ldollars_no_info">
		No has pagado [AMOUNT] L$.
	</string>
	<string name="you_paid_failure_ldollars_no_reason">
		No has pagado a [NAME] [AMOUNT] L$.
	</string>
	<string name="you_paid_failure_ldollars_no_name">
		No has pagado [AMOUNT] L$ [REASON].
	</string>
	<string name="for item">
		por [ITEM]
	</string>
	<string name="for a parcel of land">
		por una parcela de terreno
	</string>
	<string name="for a land access pass">
		por un pase de acceso a terrenos
	</string>
	<string name="for deeding land">
		para ceder terreno
	</string>
	<string name="to create a group">
		para crear un grupo
	</string>
	<string name="to join a group">
		para entrar a un grupo
	</string>
	<string name="to upload">
		por subir
	</string>
	<string name="to publish a classified ad">
		para publicar un anuncio clasificado
	</string>
	<string name="giving">
		Dando [AMOUNT] L$
	</string>
	<string name="uploading_costs">
		Subir esto cuesta [AMOUNT] L$
	</string>
	<string name="this_costs">
		Esto cuesta [AMOUNT] L$
	</string>
	<string name="buying_selected_land">
		Compra del terreno seleccionado por [AMOUNT] L$
	</string>
	<string name="this_object_costs">
		Este objeto cuesta [AMOUNT] L$
	</string>
	<string name="group_role_everyone">
		Todos
	</string>
	<string name="group_role_officers">
		Oficiales
	</string>
	<string name="group_role_owners">
		Propietarios
	</string>
	<string name="group_member_status_online">
		Conectado/a
	</string>
	<string name="uploading_abuse_report">
		Subiendo...

Denuncia de infracción
	</string>
	<string name="New Shape">
		Anatomía nueva
	</string>
	<string name="New Skin">
		Piel nueva
	</string>
	<string name="New Hair">
		Pelo nuevo
	</string>
	<string name="New Eyes">
		Ojos nuevos
	</string>
	<string name="New Shirt">
		Camisa nueva
	</string>
	<string name="New Pants">
		Pantalón nuevo
	</string>
	<string name="New Shoes">
		Zapatos nuevos
	</string>
	<string name="New Socks">
		Calcetines nuevos
	</string>
	<string name="New Jacket">
		Chaqueta nueva
	</string>
	<string name="New Gloves">
		Guantes nuevos
	</string>
	<string name="New Undershirt">
		Camiseta nueva
	</string>
	<string name="New Underpants">
		Ropa interior nueva
	</string>
	<string name="New Skirt">
		Falda nueva
	</string>
	<string name="New Alpha">
		Nueva Alfa
	</string>
	<string name="New Tattoo">
		Tatuaje nuevo
	</string>
	<string name="New Physics">
		Nueva física
	</string>
	<string name="Invalid Wearable">
		No se puede poner
	</string>
	<string name="New Gesture">
		Gesto nuevo
	</string>
	<string name="New Script">
		Script nuevo
	</string>
	<string name="New Note">
		Nota nueva
	</string>
	<string name="New Folder">
		Carpeta nueva
	</string>
	<string name="Contents">
		Contenidos
	</string>
	<string name="Gesture">
		Gestos
	</string>
	<string name="Male Gestures">
		Gestos masculinos
	</string>
	<string name="Female Gestures">
		Gestos femeninos
	</string>
	<string name="Other Gestures">
		Otros gestos
	</string>
	<string name="Speech Gestures">
		Gestos al hablar
	</string>
	<string name="Common Gestures">
		Gestos corrientes
	</string>
	<string name="Male - Excuse me">
		Varón - Disculpa
	</string>
	<string name="Male - Get lost">
		Varón – Déjame en paz
	</string>
	<string name="Male - Blow kiss">
		Varón - Lanzar un beso
	</string>
	<string name="Male - Boo">
		Varón - Abucheo
	</string>
	<string name="Male - Bored">
		Varón - Aburrido
	</string>
	<string name="Male - Hey">
		Varón – ¡Eh!
	</string>
	<string name="Male - Laugh">
		Varón - Risa
	</string>
	<string name="Male - Repulsed">
		Varón - Rechazo
	</string>
	<string name="Male - Shrug">
		Varón - Encogimiento de hombros
	</string>
	<string name="Male - Stick tougue out">
		Varón - Sacando la lengua
	</string>
	<string name="Male - Wow">
		Varón - Admiración
	</string>
	<string name="Female - Chuckle">
		Mujer - Risa suave
	</string>
	<string name="Female - Cry">
		Mujer - Llorar
	</string>
	<string name="Female - Embarrassed">
		Mujer - Ruborizada
	</string>
	<string name="Female - Excuse me">
		Mujer - Disculpa
	</string>
	<string name="Female - Get lost">
		Mujer – Déjame en paz
	</string>
	<string name="Female - Blow kiss">
		Mujer - Lanzar un beso
	</string>
	<string name="Female - Boo">
		Mujer - Abucheo
	</string>
	<string name="Female - Bored">
		Mujer - Aburrida
	</string>
	<string name="Female - Hey">
		Mujer - ¡Eh!
	</string>
	<string name="Female - Hey baby">
		Mujer - ¡Eh, encanto!
	</string>
	<string name="Female - Laugh">
		Mujer - Risa
	</string>
	<string name="Female - Looking good">
		Mujer - Buen aspecto
	</string>
	<string name="Female - Over here">
		Mujer - Por aquí
	</string>
	<string name="Female - Please">
		Mujer - Por favor
	</string>
	<string name="Female - Repulsed">
		Mujer - Rechazo
	</string>
	<string name="Female - Shrug">
		Mujer - Encogimiento de hombros
	</string>
	<string name="Female - Stick tougue out">
		Mujer - Sacando la lengua
	</string>
	<string name="Female - Wow">
		Mujer - Admiración
	</string>
	<string name="/bow">
		/reverencia
	</string>
	<string name="/clap">
		/aplaudir
	</string>
	<string name="/count">
		/contar
	</string>
	<string name="/extinguish">
		/apagar
	</string>
	<string name="/kmb">
		/bmc
	</string>
	<string name="/muscle">
		/músculo
	</string>
	<string name="/no">
		/no
	</string>
	<string name="/no!">
		/¡no!
	</string>
	<string name="/paper">
		/papel
	</string>
	<string name="/pointme">
		/señalarme
	</string>
	<string name="/pointyou">
		/señalarte
	</string>
	<string name="/rock">
		/piedra
	</string>
	<string name="/scissor">
		/tijera
	</string>
	<string name="/smoke">
		/fumar
	</string>
	<string name="/stretch">
		/estirar
	</string>
	<string name="/whistle">
		/silbar
	</string>
	<string name="/yes">
		/sí
	</string>
	<string name="/yes!">
		/¡sí!
	</string>
	<string name="afk">
		ausente
	</string>
	<string name="dance1">
		baile1
	</string>
	<string name="dance2">
		baile2
	</string>
	<string name="dance3">
		baile3
	</string>
	<string name="dance4">
		baile4
	</string>
	<string name="dance5">
		baile5
	</string>
	<string name="dance6">
		baile6
	</string>
	<string name="dance7">
		baile7
	</string>
	<string name="dance8">
		baile8
	</string>
	<string name="AvatarBirthDateFormat">
		[day,datetime,slt]/[mthnum,datetime,slt]/[year,datetime,slt]
	</string>
	<string name="DefaultMimeType">
		ninguno/ninguno
	</string>
	<string name="texture_load_dimensions_error">
		No se puede subir imágenes mayores de [WIDTH]*[HEIGHT]
	</string>
	<string name="words_separator"
		 value="," />
	<string name="server_is_down">
		Parece que hay algún problema que ha escapado a nuestros controles.
 
	Visita status.secondlifegrid.net para ver si hay alguna incidencia conocida que esté afectando al servicio.
        Si sigues teniendo problemas, comprueba la configuración de la red y del servidor de seguridad.
	</string>
	<string name="dateTimeWeekdaysNames">
		Domingo:Lunes:Martes:Miércoles:Jueves:Viernes:Sábado
	</string>
	<string name="dateTimeWeekdaysShortNames">
		Dom:Lun:Mar:Mié:Jue:Vie:Sáb
	</string>
	<string name="dateTimeMonthNames">
		Enero:Febrero:Marzo:Abril:Mayo:Junio:Julio:Agosto:Septiembre:Octubre:Noviembre:Diciembre
	</string>
	<string name="dateTimeMonthShortNames">
		Ene:Feb:Mar:Abr:May:Jun:Jul:Ago:Sep:Oct:Nov:Dic
	</string>
	<string name="dateTimeDayFormat">
		[MDAY]
	</string>
	<string name="dateTimeAM">
		AM
	</string>
	<string name="dateTimePM">
		PM
	</string>
	<string name="LocalEstimateUSD">
		[AMOUNT] US$
	</string>
	<string name="free">
		gratis
	</string>
	<string name="Membership">
		Membresía
	</string>
	<string name="Roles">
		Roles
	</string>
	<string name="Group Identity">
		Indentidad de grupo
	</string>
	<string name="Parcel Management">
		Gestión de la parcela
	</string>
	<string name="Parcel Identity">
		Identidad de la parcela
	</string>
	<string name="Parcel Settings">
		Configuración de la parcela
	</string>
	<string name="Parcel Powers">
		Poderes de la parcela
	</string>
	<string name="Parcel Access">
		Acceso a la parcela
	</string>
	<string name="Parcel Content">
		Contenido de la parcela
	</string>
	<string name="Object Management">
		Gestión de objetos
	</string>
	<string name="Accounting">
		Contabilidad
	</string>
	<string name="Notices">
		Avisos
	</string>
	<string name="Chat">
		Chat
	</string>
	<string name="DeleteItems">
		¿Deseas eliminar los elementos seleccionados?
	</string>
	<string name="DeleteItem">
		¿Deseas eliminar el elemento seleccionado?
	</string>
	<string name="EmptyOutfitText">
		No hay elementos en este vestuario
	</string>
	<string name="ExternalEditorNotSet">
		Selecciona un editor mediante la configuración de ExternalEditor.
	</string>
	<string name="ExternalEditorNotFound">
		No se encuentra el editor externo especificado.
Inténtalo incluyendo la ruta de acceso al editor entre comillas
(por ejemplo, &quot;/ruta a mi/editor&quot; &quot;%s&quot;).
	</string>
	<string name="ExternalEditorCommandParseError">
		Error al analizar el comando de editor externo.
	</string>
	<string name="ExternalEditorFailedToRun">
		Error al ejecutar el editor externo.
	</string>
	<string name="TranslationFailed">
		Falló la trducción: [REASON]
	</string>
	<string name="TranslationResponseParseError">
		Error al analizar la respuesta de traducción.
	</string>
	<string name="Esc">
		Esc
	</string>
	<string name="Space">
		Espacio
	</string>
	<string name="Enter">
		Enter
	</string>
	<string name="Tab">
		Tab
	</string>
	<string name="Ins">
		Ins
	</string>
	<string name="Del">
		Supr
	</string>
	<string name="Backsp">
		Retr
	</string>
	<string name="Shift">
		Mayús
	</string>
	<string name="Ctrl">
		Ctrl
	</string>
	<string name="Alt">
		Alt
	</string>
	<string name="CapsLock">
		Bloq Mayús
	</string>
	<string name="Left">
		Cursor izquierda
	</string>
	<string name="Right">
		Cursor derecha
	</string>
	<string name="Up">
		Cursor arriba
	</string>
	<string name="Down">
		Cursor abajo
	</string>
	<string name="Home">
		Inicio
	</string>
	<string name="End">
		Fin
	</string>
	<string name="PgUp">
		Re pág
	</string>
	<string name="PgDn">
		Av pág
	</string>
	<string name="F1">
		F1
	</string>
	<string name="F2">
		F2
	</string>
	<string name="F3">
		F3
	</string>
	<string name="F4">
		F4
	</string>
	<string name="F5">
		F5
	</string>
	<string name="F6">
		F6
	</string>
	<string name="F7">
		F7
	</string>
	<string name="F8">
		F8
	</string>
	<string name="F9">
		F9
	</string>
	<string name="F10">
		F10
	</string>
	<string name="F11">
		F11
	</string>
	<string name="F12">
		F12
	</string>
	<string name="Add">
		Sumar
	</string>
	<string name="Subtract">
		Restar
	</string>
	<string name="Multiply">
		Multiplicar
	</string>
	<string name="Divide">
		Dividir
	</string>
	<string name="PAD_DIVIDE">
		PAD_DIVIDE
	</string>
	<string name="PAD_LEFT">
		PAD_LEFT
	</string>
	<string name="PAD_RIGHT">
		PAD_RIGHT
	</string>
	<string name="PAD_DOWN">
		PAD_DOWN
	</string>
	<string name="PAD_UP">
		PAD_UP
	</string>
	<string name="PAD_HOME">
		PAD_HOME
	</string>
	<string name="PAD_END">
		PAD_END
	</string>
	<string name="PAD_PGUP">
		PAD_PGUP
	</string>
	<string name="PAD_PGDN">
		PAD_PGDN
	</string>
	<string name="PAD_CENTER">
		PAD_CENTER
	</string>
	<string name="PAD_INS">
		PAD_INS
	</string>
	<string name="PAD_DEL">
		PAD_DEL
	</string>
	<string name="PAD_Enter">
		PAD_Enter
	</string>
	<string name="PAD_BUTTON0">
		PAD_BUTTON0
	</string>
	<string name="PAD_BUTTON1">
		PAD_BUTTON1
	</string>
	<string name="PAD_BUTTON2">
		PAD_BUTTON2
	</string>
	<string name="PAD_BUTTON3">
		PAD_BUTTON3
	</string>
	<string name="PAD_BUTTON4">
		PAD_BUTTON4
	</string>
	<string name="PAD_BUTTON5">
		PAD_BUTTON5
	</string>
	<string name="PAD_BUTTON6">
		PAD_BUTTON6
	</string>
	<string name="PAD_BUTTON7">
		PAD_BUTTON7
	</string>
	<string name="PAD_BUTTON8">
		PAD_BUTTON8
	</string>
	<string name="PAD_BUTTON9">
		PAD_BUTTON9
	</string>
	<string name="PAD_BUTTON10">
		PAD_BUTTON10
	</string>
	<string name="PAD_BUTTON11">
		PAD_BUTTON11
	</string>
	<string name="PAD_BUTTON12">
		PAD_BUTTON12
	</string>
	<string name="PAD_BUTTON13">
		PAD_BUTTON13
	</string>
	<string name="PAD_BUTTON14">
		PAD_BUTTON14
	</string>
	<string name="PAD_BUTTON15">
		PAD_BUTTON15
	</string>
	<string name="-">
		-
	</string>
	<string name="=">
		=
	</string>
	<string name="`">
		`
	</string>
	<string name=";">
		;
	</string>
	<string name="[">
		[
	</string>
	<string name="]">
		]
	</string>
	<string name="\">
		\
	</string>
	<string name="0">
		0
	</string>
	<string name="1">
		1
	</string>
	<string name="2">
		2
	</string>
	<string name="3">
		3
	</string>
	<string name="4">
		4
	</string>
	<string name="5">
		5
	</string>
	<string name="6">
		6
	</string>
	<string name="7">
		7
	</string>
	<string name="8">
		8
	</string>
	<string name="9">
		9
	</string>
	<string name="A">
		A
	</string>
	<string name="B">
		B
	</string>
	<string name="C">
		C
	</string>
	<string name="D">
		D
	</string>
	<string name="E">
		E
	</string>
	<string name="F">
		F
	</string>
	<string name="G">
		G
	</string>
	<string name="H">
		H
	</string>
	<string name="I">
		I
	</string>
	<string name="J">
		J
	</string>
	<string name="K">
		K
	</string>
	<string name="L">
		L
	</string>
	<string name="M">
		M
	</string>
	<string name="N">
		N
	</string>
	<string name="O">
		O
	</string>
	<string name="P">
		P
	</string>
	<string name="Q">
		Q
	</string>
	<string name="R">
		R
	</string>
	<string name="S">
		S
	</string>
	<string name="T">
		T
	</string>
	<string name="U">
		U
	</string>
	<string name="V">
		V
	</string>
	<string name="W">
		W
	</string>
	<string name="X">
		X
	</string>
	<string name="Y">
		Y
	</string>
	<string name="Z">
		Z
	</string>
	<string name="BeaconParticle">
		Viendo balizas de partículas (azules)
	</string>
	<string name="BeaconPhysical">
		Viendo balizas de objetos materiales (verdes)
	</string>
	<string name="BeaconScripted">
		Viendo balizas de objetos con script (rojas)
	</string>
	<string name="BeaconScriptedTouch">
		Viendo balizas de objetos con script con función táctil (rojas)
	</string>
	<string name="BeaconSound">
		Viendo balizas de sonido (amarillas)
	</string>
	<string name="BeaconMedia">
		Viendo balizas de medios (blancas)
	</string>
	<string name="ParticleHiding">
		Ocultando las partículas
	</string>
	<string name="Command_AboutLand_Label">
		Acerca del terreno
	</string>
	<string name="Command_Appearance_Label">
		Apariencia
	</string>
	<string name="Command_Avatar_Label">
		Avatar
	</string>
	<string name="Command_Build_Label">
		Construir
	</string>
	<string name="Command_Chat_Label">
		Chat
	</string>
	<string name="Command_Conversations_Label">
		Conversaciones
	</string>
	<string name="Command_Compass_Label">
		Brújula
	</string>
	<string name="Command_Destinations_Label">
		Destinos
	</string>
	<string name="Command_Gestures_Label">
		Gestos
	</string>
	<string name="Command_HowTo_Label">
		Cómo
	</string>
	<string name="Command_Inventory_Label">
		Inventario
	</string>
	<string name="Command_Map_Label">
		Mapa
	</string>
	<string name="Command_Marketplace_Label">
		Mercado
	</string>
	<string name="Command_MiniMap_Label">
		Minimapa
	</string>
	<string name="Command_Move_Label">
		Caminar / Correr / Volar
	</string>
	<string name="Command_Outbox_Label">
		Buzón de salida de comerciante
	</string>
	<string name="Command_People_Label">
		Gente
	</string>
	<string name="Command_Picks_Label">
		Destacados
	</string>
	<string name="Command_Places_Label">
		Lugares
	</string>
	<string name="Command_Preferences_Label">
		Preferencias
	</string>
	<string name="Command_Profile_Label">
		Perfil
	</string>
	<string name="Command_Search_Label">
		Buscar
	</string>
	<string name="Command_Snapshot_Label">
		Foto
	</string>
	<string name="Command_Speak_Label">
		Hablar
	</string>
	<string name="Command_View_Label">
		Controles de la cámara
	</string>
	<string name="Command_Voice_Label">
		Configuración de voz
	</string>
	<string name="Command_Quickprefs_Label">
		Preferencias rápidas
	</string>
	<string name="Command_AO_Label">
		Animation Overrider
	</string>
	<string name="Command_Webbrowser_Label">
		Navegador web
	</string>
	<string name="Command_Default_Chat_Bar_Label">
		Chat
	</string>
	<string name="Command_Areasearch_Label">
		Buscar en el área
	</string>
	<string name="Command_Settings_Debug_Label">
		Configuraciones del depurador
	</string>
	<string name="Command_Statistics_Label">
		Estadísticas
	</string>
	<string name="Command_Region_Label">
		Región/Estado
	</string>
	<string name="Command_Fly_Label">
		Volar
	</string>
	<string name="Command_Groundsit_Label">
		Sentarse en el suelo
	</string>
	<string name="Command_Sound_Explorer_Label">
		Explorador de sonidos
	</string>
	<string name="Command_Asset_Blacklist_Label">
		Lista negra
	</string>
	<string name="Command_Phototools_Label">
		Phototools
	</string>
	<string name="Command_Phototools_View_Label">
		Cameratools
	</string>
	<string name="Command_Contact_Sets_Label">
		Contact sets
	</string>
	<string name="Command_Mouselook_Label">
		Vista subjetiva
	</string>
	<string name="Command_Landmark_Here_Label">
		Crear hito
	</string>
	<string name="Command_Teleport_History_Label">
		Historial de teleportes
	</string>
	<string name="Command_Pose_Stand_Label">
		Pose
	</string>
	<string name="Command_Snapshot_To_Disk_Label">
		Foto a disco
	</string>
	<string name="Command_Radar_Label">
		Radar
	</string>
	<string name="Command_Conversation_Log_Label">
		Registro de chat
	</string>
	<string name="Command_Move_Lock_Label">
		Bloqueo de movimiento
	</string>
	<string name="Command_AboutLand_Tooltip">
		Información sobre el terreno que vas a visitar
	</string>
	<string name="Command_Appearance_Tooltip">
		Cambiar tu avatar
	</string>
	<string name="Command_Avatar_Tooltip">
		Elegir un avatar completo
	</string>
	<string name="Command_Build_Tooltip">
		Construir objetos y modificar la forma del terreno
	</string>
	<string name="Command_Chat_Tooltip">
		Habla por chat de texto con las personas próximas
	</string>
	<string name="Command_Conversations_Tooltip">
		Conversar con todos
	</string>
	<string name="Command_Compass_Tooltip">
		Brújula
	</string>
	<string name="Command_Destinations_Tooltip">
		Destinos de interés
	</string>
	<string name="Command_Gestures_Tooltip">
		Gestos para tu avatar
	</string>
	<string name="Command_HowTo_Tooltip">
		Cómo hacer las tareas habituales
	</string>
	<string name="Command_Inventory_Tooltip">
		Ver y usar tus pertenencias
	</string>
	<string name="Command_Map_Tooltip">
		Mapa del mundo
	</string>
	<string name="Command_Marketplace_Tooltip">
		Ir de compras
	</string>
	<string name="Command_MiniMap_Tooltip">
		Mostrar la gente que está cerca
	</string>
	<string name="Command_Move_Tooltip">
		Desplazar el avatar
	</string>
	<string name="Command_Outbox_Tooltip">
		Transfiere objetos a tu mercado para venderlos
	</string>
	<string name="Command_People_Tooltip">
		Amigos, grupos y residentes próximos
	</string>
	<string name="Command_Picks_Tooltip">
		Lugares que se mostrarán como favoritos en tu perfil
	</string>
	<string name="Command_Places_Tooltip">
		Lugares que has guardado
	</string>
	<string name="Command_Preferences_Tooltip">
		Preferencias
	</string>
	<string name="Command_Profile_Tooltip">
		Consulta o edita tu perfil
	</string>
	<string name="Command_Search_Tooltip">
		Buscar lugares, eventos y residentes
	</string>
	<string name="Command_Snapshot_Tooltip">
		Tomar una fotografía
	</string>
	<string name="Command_Speak_Tooltip">
		Utiliza el micrófono para hablar con la gente próxima
	</string>
	<string name="Command_View_Tooltip">
		Cambiar el ángulo de la cámara
	</string>
	<string name="Command_Voice_Tooltip">
		Controles de volumen para las llamadas y la gente que se encuentre cerca de ti en el mundo virtual
	</string>
	<string name="Command_Quickprefs_Tooltip">Preferencias rápidas para cambiar configuraciones de uso frecuente</string>
	<string name="Command_AO_Tooltip">Animation Overrider</string>
	<string name="Command_Webbrowser_Tooltip">Abre el navegador web interno</string>
	<string name="Command_Default_Chat_Bar_Tooltip">Muestra u oculta la barra de chat</string>
	<string name="Command_Areasearch_Tooltip">Buscar objetos a tu alrededor</string>
	<string name="Command_Settings_Debug_Tooltip">Cambia valores de configuración del visor</string>
	<string name="Command_Statistics_Tooltip">Muestra las estadísticas del visor</string>
	<string name="Command_Region_Tooltip">Abre las herramientas de región/estado</string>
	<string name="Command_Groundsit_Tooltip">Sentarse en / levantarse del suelo (CTRL+ALT+S)</string>
	<string name="Command_Sound_Explorer_Tooltip">Abre el explorador de sonidos</string>
	<string name="Command_Asset_Blacklist_Tooltip">Abre la lista de todos los items que has desdibujado</string>
	<string name="Command_Phototools_Tooltip">Herramientas para aprovechar al máximo las posibilidades de la fotografía</string>
	<string name="Command_Phototools_View_Tooltip">
		Controles avanzados de Cámara de Phototools
	</string>
	<string name="Command_Contact_Sets_Tooltip">
		Abre la ventana de gestión de los grupos de contactos (CTRL+ALT+SHIFT+C)
	</string>
	<string name="Command_Mouselook_Tooltip">
		Entra en modo de vista subjetiva (M)
	</string>
	<string name="Command_Landmark_Here_Tooltip">
		Crea un hito en tu posición actual
	</string>
	<string name="Command_Teleport_History_Tooltip">
		Abre el historial de teleportes
	</string>
	<string name="Command_Pose_Stand_Tooltip">
		Pose del avatar para ajustar accesorios
	</string>
	<string name="Command_Snapshot_To_Disk_Tooltip">
		Toma una fotografía rápida y la guarda en disco
	</string>
	<string name="Command_Radar_Tooltip">
		Abre el radar de avatares cercanos
	</string>
	<string name="Command_Conversation_Log_Tooltip">
		Abre el registro de conversaciones para ver las transcripciones de chats anteriores
	</string>
	<string name="Command_Move_Lock_Tooltip">
		Bloquea tu avatar en la posición actual
	</string>
	<string name="Toolbar_Bottom_Tooltip">
		actualmente en tu barra de herramientas inferior
	</string>
	<string name="Toolbar_Left_Tooltip">
		actualmente en tu barra de herramientas izquierda
	</string>
	<string name="Toolbar_Right_Tooltip">
		actualmente en tu barra de herramientas derecha
	</string>
	<string name="Command_Fly_Tooltip">Activar/desactivar el modo de vuelo</string>
	<string name="Retain%">
		% retención
	</string>
	<string name="Detail">
		Detalle
	</string>
	<string name="Better Detail">
		Más detallado
	</string>
	<string name="Surface">
		Superficie
	</string>
	<string name="Solid">
		Sólido
	</string>
	<string name="Wrap">
		Envoltura
	</string>
	<string name="Preview">
		Vista previa
	</string>
	<string name="Normal">
		Normal
	</string>
	<string name="Pathfinding_Wiki_URL">
		http://wiki.secondlife.com/wiki/Pathfinding_Tools_in_the_Second_Life_Viewer
	</string>
	<string name="Pathfinding_Object_Attr_None">
		Ninguno
	</string>
	<string name="Pathfinding_Object_Attr_Permanent">
		Afecta al navmesh
	</string>
	<string name="Pathfinding_Object_Attr_Character">
		Personaje
	</string>
	<string name="Pathfinding_Object_Attr_MultiSelect">
		(Múltiple)
	</string>
	<string name="snapshot_quality_very_low">
		Muy bajo
	</string>
	<string name="snapshot_quality_low">
		Baja
	</string>
	<string name="snapshot_quality_medium">
		Media
	</string>
	<string name="snapshot_quality_high">
		Alta
	</string>
	<string name="snapshot_quality_very_high">
		Muy alta
	</string>
	<string name="TeleportMaturityExceeded">
		El residente no puede visitar esta región.
	</string>
	<string name="UserDictionary">
		[Usuario]
	</string>
	<string name="logging_calls_disabled_log_empty">
		No se están registrando las conversaciones. Para empezar a grabar un registro, elige "Guardar: Sólo registro" o "Guardar: Registro y transcripciones" en Preferencias &gt; Privacidad.
	</string>
	<string name="logging_calls_disabled_log_not_empty">
		No se registrarán más conversaciones. Para reanudar la grabación de un registro, elige "Guardar: Sólo registro" o "Guardar: Registro y transcripciones" en Preferencias &gt; Privacidad.
	</string>
	<string name="logging_calls_enabled_log_empty">
		No hay conversaciones guardadas. Después de contactar con un residente o de que alguien contacte contigo, se mostrará aquí una entrada de registro.
	</string>
	<string name="IMPrefix">
		MI:
	</string>
	<string name="SanityCheckEquals">
		La configuración de &quot;[CONTROL_NAME]&quot; debería establecerse a [VALUE_1].
	</string>
	<string name="SanityCheckNotEquals">
		La configuración de &quot;[CONTROL_NAME]&quot; no debería establecerse a [VALUE_1].
	</string>
	<string name="SanityCheckLessThan">
		La configuración de &quot;[CONTROL_NAME]&quot; debería ser inferior a [VALUE_1].
	</string>
	<string name="SanityCheckGreaterThan">
		La configuración de &quot;[CONTROL_NAME]&quot; debería ser superior a [VALUE_1].
	</string>
	<string name="SanityCheckBetween">
		La configuración de &quot;[CONTROL_NAME]&quot; debería establecerse entre [VALUE_1] y [VALUE_2].
	</string>
	<string name="SanityCheckNotBetween">
		La configuración de &quot;[CONTROL_NAME]&quot; no debería estar entre [VALUE_1] y [VALUE_2].
	</string>
	<string name="RlvEnabled">
		Se activará el soporte para RestrainedLove después de reiniciar.
	</string>
	<string name="RlvDisabled">
		Se desactivará el soporte para RestrainedLove después de reiniciar.
	</string>
	<string name="MediaFilterActionAllow">Permitir</string>
	<string name="MediaFilterActionDeny">Denegar</string>
	<string name="MediaFilterConditionAlways">Siempre</string>
	<string name="MediaFilterConditionAlwaysLower">siempre</string>
	<string name="MediaFilterConditionNever">Nunca</string>
	<string name="MediaFilterConditionNeverLower">nunca</string>
	<string name="MediaFilterMediaContentBlocked">Los medios del dominio [DOMAIN] han sido bloqueados.</string>
	<string name="MediaFilterMediaContentDomainAlwaysAllowed">Los medios del dominio [DOMAIN] podrán ser siempre reproducidos.</string>
	<string name="MediaFilterMediaContentDomainAlwaysBlocked">Los medios del dominio [DOMAIN] nunca serán reproducidos.</string>
	<string name="MediaFilterMediaContentUrlAlwaysAllowed">Los medios de la URL [MEDIAURL] podrán ser siempre reproducidos.</string>
	<string name="MediaFilterMediaContentUrlAlwaysBlocked">Los medios de la URL [MEDIAURL] nunca serán reproducidos.</string>
	<string name="MediaFilterAudioContentBlocked">El audio del dominio [DOMAIN] ha sido bloqueado.</string>
	<string name="MediaFilterAudioContentDomainAlwaysAllowed">El audio del dominio [DOMAIN] podrá ser siempre reproducido.</string>
	<string name="MediaFilterAudioContentDomainAlwaysBlocked">El audio del dominio [DOMAIN] nunca será reproducido.</string>
	<string name="MediaFilterAudioContentUrlAlwaysAllowed">El audio de la URL [MEDIAURL] podrá ser siempre reproducido.</string>
	<string name="MediaFilterAudioContentUrlAlwaysBlocked">El audio de la URL [MEDIAURL] nunca será reproducido.</string>
	<string name="MediaFilterSharedMediaContentBlocked">Los medios compartidos del dominio [DOMAIN] han sido bloqueados.</string>
	<string name="MediaFilterSharedMediaContentDomainAlwaysAllowed">Los medios compartidos del dominio [DOMAIN] podrán ser siempre reproducidos.</string>
	<string name="MediaFilterSharedMediaContentDomainAlwaysBlocked">Los medios compartidos del dominio [DOMAIN] nunca serán reproducidos.</string>
	<string name="MediaFilterSharedMediaContentUrlAlwaysAllowed">Los medios compartidos de la URL [MEDIAURL] podrán ser siempre reproducidos.</string>
	<string name="MediaFilterSharedMediaContentUrlAlwaysBlocked">Los medios compartidos de la URL [MEDIAURL] nunca serán reproducidos.</string>
	<string name="UnknownRegion">(región desconocida)</string>
	<string name="UnknownPosition">(posición desconocida)</string>
	<string name="FSCmdLineRSP">Máximo ancho de banda establecido en: [VALUE] KBPS.</string>
	<string name="NetMapDoubleClickShowWorldMapToolTipMsg">[AGENT][REGION](Doble clic para abrir el Mapa, mayús. y arrastrar para obtener panorámica)</string>
	<string name="NetMapDoubleClickTeleportToolTipMsg">[REGION](Doble clic para teleportarte, mayús. y arrastrar para obtener panorámica)</string>
	<string name="Collision_Bump">[NAME] te ha empujado.</string>
	<string name="Collision_PushObject">[NAME] te ha empujado mediante un script.</string>
	<string name="Collision_ObjectCollide">[NAME] te ha golpeado con un objeto.</string>
	<string name="Collision_ScriptedObject">[NAME] te ha golpeado con un objeto con scripts.</string>
	<string name="Collision_PhysicalObject">[NAME] te ha golpeado con un objeto físico.</string>
	<string name="Collision_UnknownType">[NAME] ha causado una colisión de tipo desconocido.</string>
	<string name="MovelockEnabled">Bloqueo de movimiento activado</string>
	<string name="MovelockDisabled">Bloqueo de movimiento desactivado</string>
	<string name="BusyResponse">respuesta de ocupado</string>
	<string name="TeleportMaturityExceeded">El residente no puede visitar esta región.</string>
	<string name="LoadCameraPositionNoneSaved">Todavía no ha sido guardada ninguna vista de cámara.</string>
	<string name="LoadCameraPositionOutsideDrawDistance">No se puede restaurar la vista de cámara porque su posición está más allá de tu distancia de dibujo.</string>
	<string name="DrawDistanceSteppingGestureObsolete">Debido a cambios en el código, ya no es necesario usar este gesto. La distancia de dibujo progresiva ha sido activada.</string>
	<string name="FSCmdLineDrawDistanceSet">Distancia de dibujo establecida en [DISTANCE]m.</string>
	<string name="FSCameraPositionCopied">Posición de la cámara [POS] copiada al portapapeles.</string>
	<string name="FSWithHavok">con soporte Havok</string>
	<string name="FSWithOpensim">con soporte OpenSimulator</string>
	<string name="not_found">&apos;[TEXT]&apos; no encontrado</string>
	<string name="no_results">No hay resultados</string>
	<string name="searching">Buscando...</string>
	<string name="all_categories">Todas las categorías</string>
	<string name="search_banned">Algunos términos de tu búsqueda han sido excluídos debido a restricciones de contenido, detallados en los Community Standards.</string>
	<string name="search_short">Tus términos de búsqueda son demasiado cortos y no se ha podido realizar.</string>
	<string name="search_disabled">La búsqueda clásica ha sido desactivada en esta región.</string>
	<string name="render_quality_low">Baja (1/7)</string>
	<string name="render_quality_mediumlow">Media-baja (2/7)</string>
	<string name="render_quality_medium">Media (3/7)</string>
	<string name="render_quality_mediumhigh">Media-alta (4/7)</string>
	<string name="render_quality_high">Alta (5/7)</string>
	<string name="render_quality_highultra">Alta-Ultra (6/7)</string>
	<string name="render_quality_ultra">Ultra (7/7)</string>
	<string name="render_quality_unknown">Desconocida, por encima del rango normal, comprueba la configuración del depurador RenderQualityPerformance</string>
	<string name="qtool_busy">Espera, por favor. La herramienta de alineación está trabajando.</string>
	<string name="qtool_still_busy">Por favor, continúa esperando. La herramienta de alineación aún está trabajando.</string>
	<string name="qtool_done">La herramienta de alineación ha finalizado.</string>
	<string name="fsbridge_no_library">Firestorm no ha podido crear un LSL bridge. Por favor, activa tu librería y vuelve a iniciar sesión.</string>
	<string name="fsbridge_already_creating">Creación del bridge en curso, no se puede iniciar otra. Por favor espera unos minutos antes de volverlo a intentar.</string>
	<string name="fsbridge_creating">Creando el bridge. Puede tardar un momento, por favor espera.</string>
	<string name="fsbridge_failure_creation_bad_name">No se ha creado el bridge. El bridge tiene un nombre incorrecto. Por favor, usa Avatar -> Salud del avatar -> Regenerar el LSL Bridge para crearlo de nuevo.</string>
	<string name="fsbridge_failure_creation_null">No se ha creado el bridge. No se ha podido encontrar el bridge en el inventario. Por favor, usa Avatar -> Salud del avatar -> Regenerar el LSL Bridge para crearlo de nuevo.</string>
	<string name="fsbridge_failure_attach_wrong_object">El bridge no ha podido ser anexado a tu avatar. No es la versión actual del bridge. Por favor, usa Avatar -> Salud del avatar -> Regenerar el LSL Bridge para crearlo de nuevo.</string>
	<string name="fsbridge_failure_attach_wrong_location">El bridge no ha podido ser anexado a tu avatar. No se encontró el bridge en el lugar adecuado del inventario. Por favor, usa Avatar -> Salud del avatar -> Regenerar el LSL Bridge para crearlo de nuevo.</string>
	<string name="fsbridge_failure_attach_point_in_use">El bridge no ha podido ser anexado a tu avatar. Algo está usando el punto de anclaje del bridge. Por favor, usa Avatar -> Salud del avatar -> Regenerar el LSL Bridge para crearlo de nuevo.</string>
	<string name="fsbridge_failure_not_found">No se ha podido encontrar el objeto del bridge. No se puede proceder a su creación. Saliendo.</string>
	<string name="fsbridge_warning_unexpected_items">El inventario del bridge contiene items inesperados.</string>
	<string name="fsbridge_warning_not_finished">El bridge no se terminó de crear. Puede que tengas que usar Avatar -> Salud del avatar -> Regenerar el LSL Bridge para crearlo de nuevo antes de usarlo.</string>
	<string name="fsbridge_detached">Bridge quitado.</string>
	<string name="fsbridge_created">Bridge creado.</string>
	<string name="QP Draw Distance">Distancia de dibujo</string>
	<string name="QP Max Particles"># máx. partículas</string>
	<string name="QP Avatar Physics LOD">Detalle física av.</string>
	<string name="QP LOD Factor">Nivel de detalle</string>
	<string name="QP Max Avatars"># máximo avatares</string>
	<string name="QP Tags Offset">Altura etiquetas</string>
	<string name="QP Name Tags">Etiquetas nombre</string>
	<string name="QP LookAt Target">Puntos de mira</string>
	<string name="QP Color Under Cursor">Color bajo el cursor</string>
	<string name="PS_T_Pose">Pose "T"</string>
	<string name="PS_Arms_Down_Legs_together">Brazos abajo, piernas juntas</string>
	<string name="PS_Arms_down_sitting">Brazos abajo, sentado</string>
	<string name="PS_Arms_downward_Legs_together">Brazos hacia abajo, piernas juntas</string>
	<string name="PS_Arms_downward_Legs_apart">Brazos hacia abajo, piernas separadas</string>
	<string name="PS_Arms_forward_Legs_apart">Brazos hacia delante, piernas separadas</string>
	<string name="PS_Arms_forward_Legs_together">Brazos hacia delante, piernas juntas</string>
	<string name="PS_Arms_straight_Legs_apart">Brazos rectos, piernas separadas</string>
	<string name="PS_Arms_straight_sitting">Brazos rectos, sentado</string>
	<string name="PS_Arms_upward_Legs_apart">Brazos hacia arriba, piernas separadas</string>
	<string name="PS_Arms_upward_Legs_together">Brazos hacia arriba, piernas juntas</string>
	<string name="QP_WL_Region_Default">Por defecto de la región</string>
	<string name="QP_WL_Day_Cycle_Based">Basado en ciclo de día</string>
	<string name="QP_WL_None">Ninguno</string>
	<string name="GroupChatMuteNotice">Silenciando el chat de grupo de [NAME].</string>
	<string name="camera_no_focus">La cámara no puede enfocar a [AVATARNAME] porque está fuera de tu distancia de dibujo.</string>
	<string name="entering_draw_distance">ha entrado en tu distancia de dibujo ([DISTANCE] m).</string>
	<string name="leaving_draw_distance">ha salido de tu distancia de dibujo.</string>
	<string name="entering_chat_range">ha entrado en distancia de chat ([DISTANCE] m).</string>
	<string name="leaving_chat_range">ha salido de la distancia de chat.</string>
	<string name="entering_region">ha entrado en la región.</string>
	<string name="entering_region_distance">ha entrado en la región ([DISTANCE] m).</string>
	<string name="leaving_region">ha salido de la región.</string>
	<string name="TotalScriptCountChangeIncrease">El total de scripts en la región ha subido de [OLD_VALUE] a [NEW_VALUE] ([DIFFERENCE]).</string>
	<string name="TotalScriptCountChangeDecrease">El total de scripts en la región ha bajado de [OLD_VALUE] a [NEW_VALUE] ([DIFFERENCE]).</string>
	<string name="preproc_toggle_warning">La conmutación del preprocesador no será efectiva hasta que no cierres y reabras este editor.</string>
	<string name="export_started">
		Iniciando exportación...
	</string>
	<string name="export_finished">
		Exportación finalizada.
	</string>
	<string name="export_fail_no_mesh">
		La exportación de modelos mesh no está actualmente soportada. Exportación abortada.
	</string>
	<string name="export_nothing_exported">
		No se ha exportado nada. Respaldo no creado.
	</string>
	<string name="export_node_not_found">
		No se ha encontrado el nodo LLSelect de [OBJECT]. Utilizando primitiva por defecto en su lugar.
	</string>
	<string name="export_failed_export_check">
		Ha fallado la comprobación de permisos de [OBJECT]. Usando primitiva por defecto.
	</string>
	<string name="export_asset_failed_export_check">
		Ha fallado la comprobación de permisos de [ITEM]. Ignorando.
	</string>
	<string name="export_failed_export_null_texture">
		Se ha intentado exportar una textura nula.
	</string>
	<string name="export_loading_texture">
		Cargando textura [ITEM]...
	</string>
	<string name="export_saving_texture">
		Textura [TEXTURE] guardada con éxito.
	</string>
	<string name="export_saving_asset">
		Guardando [ITEM]...
	</string>
	<string name="export_failed_to_receive_texture">
		Error al obtener la textura [TEXTURE].
	</string>
	<string name="export_received_null_texture">
		Se ha recibido la textura nula [TEXTURE].
	</string>
	<string name="export_item_not_exportable">
		[ITEM] no es actualmente soportado por la exportación. Ignorando.
	</string>
	<string name="export_failed_fetch">
		No se ha podido obtener [ITEM]. (Estado [STATUS] [EXT_STATUS])
	</string>
	<string name="export_requesting_asset">
		Solicitando activo [ITEM]...
	</string>
	<string name="export_rerequesting_inventory">
		Volviendo a solicitar inventario para [ITEM].
	</string>
	<string name="export_rerequesting_texture">
		Volviendo a solicitar textura [ITEM].
	</string>
	<string name="export_failed_to_load">
		Error al cargar el activo [ITEM].
	</string>
	<string name="loading_chat_logs">
		Cargando...
	</string>
</strings><|MERGE_RESOLUTION|>--- conflicted
+++ resolved
@@ -855,12 +855,9 @@
 	<string name="anim_yes_head">
 		Sí
 	</string>
-<<<<<<< HEAD
 	<string name="multiple_textures">
 		Múltiple
 	</string>
-=======
->>>>>>> 33e70236
 	<string name="use_texture">
 		Usar textura
 	</string>
@@ -990,10 +987,6 @@
 	<string name="TeleportYourAgent">
 		Teleportarte
 	</string>
-<<<<<<< HEAD
-	<string name="UnknownScriptPermission">
-		(desconocido)!
-=======
 	<string name="JoinAnExperience">
 		Únete a una experiencia
 	</string>
@@ -1008,7 +1001,6 @@
 	</string>
 	<string name="UnknownScriptPermission">
 		(desconocido)
->>>>>>> 33e70236
 	</string>
 	<string name="SIM_ACCESS_PG">
 		General
@@ -3162,11 +3154,7 @@
 		Cadera: ancho
 	</string>
 	<string name="Hover">
-<<<<<<< HEAD
 		Flotar
-=======
-		Pasa el cursor
->>>>>>> 33e70236
 	</string>
 	<string name="In">
 		Pegadas
@@ -5397,6 +5385,9 @@
 	</string>
 	<string name="logging_calls_enabled_log_empty">
 		No hay conversaciones guardadas. Después de contactar con un residente o de que alguien contacte contigo, se mostrará aquí una entrada de registro.
+	</string>
+	<string name="loading_chat_logs">
+		Cargando...
 	</string>
 	<string name="IMPrefix">
 		MI:
@@ -5591,7 +5582,4 @@
 	<string name="export_failed_to_load">
 		Error al cargar el activo [ITEM].
 	</string>
-	<string name="loading_chat_logs">
-		Cargando...
-	</string>
 </strings>