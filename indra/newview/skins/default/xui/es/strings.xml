--- conflicted
+++ resolved
@@ -67,12 +67,8 @@
 Versión de J2C Decoder: [J2C_VERSION]
 Versión de Audio Driver: [AUDIO_DRIVER_VERSION]
 Versión de LLCEFLib/CEF: [LLCEFLIB_VERSION]
-<<<<<<< HEAD
-Versión de Voice Server: [VOICE_VERSION]
-=======
 Versión de LibVLC: [LIBVLC_VERSION]
 Versión del servidor de voz: [VOICE_VERSION]
->>>>>>> c1827415
 	</string>
 	<string name="AboutTraffic">
 		Paquetes perdidos: [PACKETS_LOST,number,0]/[PACKETS_IN,number,0] ([PACKETS_PCT,number,1]%)
