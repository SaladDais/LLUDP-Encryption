--- conflicted
+++ resolved
@@ -17,14 +17,10 @@
 			<menu_item_call label="Sentarme" name="Sit Down Here"/>
 			<menu_item_check label="Volar" name="Fly"/>
 			<menu_item_check label="Correr siempre" name="Always Run"/>
-<<<<<<< HEAD
 			<menu_item_check label="Forzar sentarme en el suelo" name="Force Toggle Sitting"/>
 			<menu_item_check label="Modo fantasma" name="Avatar Phantom"/>
+			<menu_item_call label="Caminar / Correr / Volar..." name="Walk / run / fly"/>
 			<menu_item_check label="Salto rápido" name="Avatar Ignore Prejump"/>
-=======
-			<menu_item_call label="Parar mis animaciones" name="Stop Animating My Avatar"/>
-			<menu_item_call label="Caminar / Correr / Volar..." name="Walk / run / fly"/>
->>>>>>> a519e34f
 		</menu>
 		<menu_item_check label="Controles de cámara" name="Camera Controls"/>
 		<menu label="Salud del avatar" name="avhealth">
@@ -45,10 +41,6 @@
 			<menu_item_call label="Masivo (múltiples archivos)..." name="Bulk Upload"/>
 			<menu_item_call label="Configurar permisos de subida por defecto" name="perm prefs"/>
 		</menu>
-<<<<<<< HEAD
-		<menu_item_call label="Solicitar estatus de Administrador" name="Request Admin Options"/>
-		<menu_item_call label="Abandonar estatus de Administrador" name="Leave Admin Options"/>
-=======
 		<menu_item_call label="Comprar L$..." name="Buy and Sell L$"/>
 		<menu_item_call label="Panel de control de la cuenta..." name="Manage My Account">
 			<menu_item_call.on_click name="ManageMyAccount_url" parameter="WebLaunchJoinNow,http://secondlife.com/account/index.php?lang=es"/>
@@ -56,7 +48,6 @@
 		<menu_item_call label="Preferencias..." name="Preferences"/>
 		<menu_item_call label="Botones de la barra de herramientas..." name="Toolbars"/>
 		<menu_item_call label="Ocultar todos los controles" name="Hide UI"/>
->>>>>>> a519e34f
 		<menu_item_call label="Salir de [APP_NAME]" name="Quit"/>
 	</menu>
 	<menu label="Comunicarme" name="Communicate">
@@ -98,13 +89,10 @@
 			<menu_item_check label="Propiedades de la parcela" name="Parcel Properties"/>
 			<menu_item_check label="Menú Avanzado" name="Show Advanced Menu"/>
 		</menu>
-<<<<<<< HEAD
+		<menu label="Sol" name="Sun">
 		<menu_item_call label="Teleportar a mi base" name="Teleport Home"/>
 		<menu_item_call label="Fijar mi base aquí" name="Set Home to Here"/>
 		<menu label="Posición del sol" name="Environment Settings">
-=======
-		<menu label="Sol" name="Sun">
->>>>>>> a519e34f
 			<menu_item_call label="Amanecer" name="Sunrise"/>
 			<menu_item_call label="Mediodía" name="Noon"/>
 			<menu_item_call label="Atardecer" name="Sunset"/>
@@ -258,15 +246,9 @@
 		<menu label="Objetos representados" name="Rendering Types">
 			<menu_item_check label="Simple" name="Rendering Type Simple"/>
 			<menu_item_check label="Alfa" name="Rendering Type Alpha"/>
-<<<<<<< HEAD
-			<menu_item_check label="Árboles" name="Rendering Type Tree"/>
-			<menu_item_check label="Avatares" name="Rendering Type Character"/>
-			<menu_item_check label="Parche de superficie" name="Rendering Type Surface Patch"/>
-=======
 			<menu_item_check label="Árbol" name="Rendering Type Tree"/>
 			<menu_item_check label="Avatares" name="Rendering Type Character"/>
 			<menu_item_check label="Parcela de superficie" name="Rendering Type Surface Patch"/>
->>>>>>> a519e34f
 			<menu_item_check label="Cielo" name="Rendering Type Sky"/>
 			<menu_item_check label="Agua" name="Rendering Type Water"/>
 			<menu_item_check label="Terreno" name="Rendering Type Ground"/>
@@ -274,17 +256,10 @@
 			<menu_item_check label="Hierba" name="Rendering Type Grass"/>
 			<menu_item_check label="Nubes" name="Rendering Type Clouds"/>
 			<menu_item_check label="Partículas" name="Rendering Type Particles"/>
-<<<<<<< HEAD
-			<menu_item_check label="Relieve" name="Rendering Type Bump"/>
+			<menu_item_check label="Efectos de relieve" name="Rendering Type Bump"/>
 		</menu>
 		<menu label="Rasgos renderizados" name="Rendering Features">
-			<menu_item_check label="Interfaz de usuario" name="UI"/>
-=======
-			<menu_item_check label="Efectos de relieve" name="Rendering Type Bump"/>
-		</menu>
-		<menu label="Rasgos renderizados" name="Rendering Features">
-			<menu_item_check label="UI" name="ToggleUI"/>
->>>>>>> a519e34f
+			<menu_item_check label="Interfaz de usuario" name="ToggelUI"/>
 			<menu_item_check label="Seleccionado" name="Selected"/>
 			<menu_item_check label="Realzados" name="Highlighted"/>
 			<menu_item_check label="Texturas dinámicas" name="Dynamic Textures"/>
@@ -298,16 +273,10 @@
 		<menu_item_check label="Vista subjetiva suavizada" name="Mouse Smoothing"/>
 		<menu_item_call label="Liberar teclas" name="Release Keys"/>
 		<menu label="Atajos de teclado" name="Shortcuts">
-<<<<<<< HEAD
-			<menu_item_call label="Subir imagen ([COST] [CUR])..." name="Upload Image"/>
-			<menu_item_check label="Buscar" name="Search"/>
 			<menu_item_check label="Mostrar el menú Avanzado - atajo clásico" name="Show Advanced Menu - legacy shortcut"/>
 			<menu_item_check label="Teleporte con doble clic" name="DoubleClick Teleport"/>
 			<menu_item_check label="Correr siempre" name="Always Run"/>
             		<menu_item_check label="Iniciar el vuelo" name="Fly"/>
-=======
-			<menu_item_check label="Mostrar el menú Avanzado - acceso directo antiguo" name="Show Advanced Menu - legacy shortcut"/>
->>>>>>> a519e34f
 			<menu_item_call label="Cerrar la ventana" name="Close Window"/>
 			<menu_item_call label="Cerrar todas las ventanas" name="Close All Windows"/>
 			<menu_item_call label="Guardar una foto" name="Snapshot to Disk"/>
@@ -382,22 +351,15 @@
 			<menu_item_check label="Área de textura" name="Texture Area"/>
 			<menu_item_check label="Área de cara" name="Face Area"/>
 			<menu_item_check label="Información sobre el nivel de detalle" name="LOD Info"/>
-<<<<<<< HEAD
 			<menu_item_check label="Cola de construcción" name="Build Queue"/>
 			<menu_item_check label="Luces" name="Lights"/>
 			<menu_item_check label="Armazón de colisión" name="Collision Skeleton"/>
+			<menu_item_check label="Bytes de adjunto" name="attachment bytes"/>
 			<menu_item_check label="Emisión de rayos" name="Raycast"/>
 			<menu_item_check label="Vectores del viento" name="Wind Vectors"/>
 			<menu_item_check label="Complejidad del dibujo" name="rendercomplexity"/>
 			<menu_item_check label="Bytes de objetos anexados" name="attachment bytes"/>
 			<menu_item_check label="Esculpidos" name="Sculpt"/>
-=======
-			<menu_item_check label="Crear cola" name="Build Queue"/>
-			<menu_item_check label="Vectores de viento" name="Wind Vectors"/>
-			<menu_item_check label="Complejidad del renderizado" name="rendercomplexity"/>
-			<menu_item_check label="Bytes de adjunto" name="attachment bytes"/>
-			<menu_item_check label="Esculpir" name="Sculpt"/>
->>>>>>> a519e34f
 		</menu>
 		<menu label="Dibujo" name="Rendering">
 			<menu_item_check label="Ejes" name="Axes"/>
@@ -423,20 +385,16 @@
 			<menu_item_check label="Hover Glow Objects" name="Hover Glow Objects"/>
 		</menu>
 		<menu label="Red" name="Network">
-<<<<<<< HEAD
 			<menu_item_check label="Pausar avatar" name="AgentPause"/>
 			<menu_item_call label="Activar registro de mensajes" name="Enable Message Log"/>
 			<menu_item_call label="Desactivar registro de mensajes" name="Disable Message Log"/>
 			<menu_item_call label="Descartar un paquete" name="Drop a Packet"/>
 		</menu>
 		<menu_item_call label="Volcar cámara guionizada" name="Dump Scripted Camera"/>
-		<menu_item_call label="Golpes, empujones e impactos" name="Bumps, Pushes &amp;amp; Hits"/>
-		<menu label="Grabadora" name="Recorder">
-			<menu_item_call label="Iniciar reproducción" name="Start Playback"/>
-			<menu_item_call label="Detener reproducción" name="Stop Playback"/>
-			<menu_item_check label="Reproducir en bucle" name="Loop Playback"/>
-			<menu_item_call label="Iniciar grabación" name="Start Record"/>
-			<menu_item_call label="Detener grabación"  name="Stop Record"/>
+		<menu label="Mundo virtual" name="DevelopWorld">
+			<menu_item_check label="Anular el sol del Sim" name="Sim Sun Override"/>
+			<menu_item_check label="Meteorología fija" name="Fixed Weather"/>
+			<menu_item_call label="Volcar la caché de objetos de la región" name="Dump Region Object Cache"/>
 		</menu>
 		<menu label="Mundo" name="DevelopWorld">
 			<menu_item_check label="Ignorar sol de la región" name="Sim Sun Override"/>
@@ -445,19 +403,6 @@
 		</menu>
 		<menu label="Interfaz de Usuario" name="UI">
 			<menu_item_call label="Prueba de navegador de medios" name="Web Browser Test"/>
-=======
-			<menu_item_check label="Pause Avatar" name="AgentPause"/>
-			<menu_item_call label="Drop a Packet" name="Drop a Packet"/>
-		</menu>
-		<menu_item_call label="Bumps, Pushes &amp; Hits" name="Bumps, Pushes &amp;amp; Hits"/>
-		<menu label="Mundo virtual" name="DevelopWorld">
-			<menu_item_check label="Anular el sol del Sim" name="Sim Sun Override"/>
-			<menu_item_check label="Meteorología fija" name="Fixed Weather"/>
-			<menu_item_call label="Volcar la caché de objetos de la región" name="Dump Region Object Cache"/>
-		</menu>
-		<menu label="UI" name="UI">
-			<menu_item_call label="Prueba de navegadores de medios" name="Web Browser Test"/>
->>>>>>> a519e34f
 			<menu_item_call label="Navegador de contenido web" name="Web Content Browser"/>
 			<menu_item_call label="Volcar SelectMgr" name="Dump SelectMgr"/>
 			<menu_item_call label="Volcar inventario" name="Dump Inventory"/>
@@ -486,11 +431,7 @@
 			<menu_item_call label="Eliminar cachés de nombres" name="Flush Names Caches"/>
 		</menu>
 		<menu label="Avatar" name="Character">
-<<<<<<< HEAD
 			<menu label="Tomar textura" name="Grab Baked Texture">
-=======
-			<menu label="Grab Baked Texture" name="Grab Baked Texture">
->>>>>>> a519e34f
 				<menu_item_call label="Iris" name="Grab Iris"/>
 				<menu_item_call label="Cabeza" name="Grab Head"/>
 				<menu_item_call label="Parte superior del cuerpo" name="Grab Upper Body"/>
@@ -522,8 +463,8 @@
 		</menu>
 		<menu_item_check label="Texturas HTTP" name="HTTP Textures"/>
 		<menu_item_check label="Inventario HTTP" name="HTTP Inventory"/>
-<<<<<<< HEAD
 		<menu_item_call label="Comprimir imágenes" name="Compress Images"/>
+		<menu label="Configurar el nivel de registro" name="Set Logging Level"/>
 		<menu_item_check label="Minivolcado de la salida del depurador" name="Output Debug Minidump"/>
 		<menu_item_check label="Ventana de consola en la próxima ejecución" name="Console Window"/>
 		<menu label="Nivel de registro" name="Set Logging Level">
@@ -539,28 +480,12 @@
 	</menu>
 	<menu label="Admin" name="Admin">
 		<menu label="Objeto" name="AdminObject">
-			<menu_item_call label="Tomar una copia" name="Take Copy"/>
-			<menu_item_call label="Tomar posesión" name="Force Owner To Me"/>
-			<menu_item_call label="Tomar posesión con todos los permisos" name="Force Owner Permissive"/>
-			<menu_item_call label="Eliminar" name="Delete"/>
-			<menu_item_call label="Bloquear" name="Lock"/>
-			<menu_item_call label="Tomar identificadores de activos" name="Get Assets IDs"/>
-=======
-		<menu_item_check label="Console Window on next Run" name="Console Window"/>
-		<menu label="Configurar el nivel de registro" name="Set Logging Level"/>
-		<menu_item_call label="Request Admin Status" name="Request Admin Options"/>
-		<menu_item_call label="Leave Admin Status" name="Leave Admin Options"/>
-		<menu_item_check label="Show Admin Menu" name="View Admin Options"/>
-	</menu>
-	<menu label="Admin" name="Admin">
-		<menu label="Objeto" name="AdminObject">
 			<menu_item_call label="Tomar una copia" name="Admin Take Copy"/>
 			<menu_item_call label="Forzar que yo sea el propietario" name="Force Owner To Me"/>
 			<menu_item_call label="Forzar permiso al propietario" name="Force Owner Permissive"/>
 			<menu_item_call label="Eliminar" name="Delete"/>
 			<menu_item_call label="Bloquear" name="Lock"/>
 			<menu_item_call label="Obtener ID de objetos" name="Get Assets IDs"/>
->>>>>>> a519e34f
 		</menu>
 		<menu label="Parcela" name="Parcel">
 			<menu_item_call label="Tomar posesión" name="Owner To Me"/>
@@ -591,7 +516,6 @@
 			<menu_item_call label="Física" name="Physics"/>
 			<menu_item_call label="Todas las prendas" name="All Clothes"/>
 		</menu>
-<<<<<<< HEAD
 		<menu label="Help" name="DeprecatedHelp">
 			<menu_item_call label="Official Linden Blog" name="Official Linden Blog"/>
 			<menu_item_call label="Scripting Portal" name="Scripting Portal"/>
@@ -613,18 +537,5 @@
 	<menu label="Firestorm" name="V1-Firestorm"/>
 	<menu label="Avanzado" name="V1-Advanced">
 		<menu_item_check label="Usar menús V1" name="V1 Menus"/>
-=======
-		<menu label="Ayuda" name="DeprecatedHelp">
-			<menu_item_call label="Blog oficial" name="Official Linden Blog"/>
-			<menu_item_call label="Portal de programación" name="Scripting Portal"/>
-			<menu label="Informes de fallos" name="Bug Reporting">
-				<menu_item_call label="Public Issue Tracker" name="Public Issue Tracker"/>
-				<menu_item_call label="Ayuda del Public Issue Tracker" name="Publc Issue Tracker Help"/>
-				<menu_item_call label="Informes de fallos - instrucciones" name="Bug Reporing 101"/>
-				<menu_item_call label="Problemas de seguridad" name="Security Issues"/>
-				<menu_item_call label="Wiki QA" name="QA Wiki"/>
-			</menu>
-		</menu>
->>>>>>> a519e34f
 	</menu>
 </menu_bar>