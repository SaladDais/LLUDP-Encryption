--- conflicted
+++ resolved
@@ -21,6 +21,10 @@
 			<menu_item_check label="Bloquear movimiento" name="Move Lock"/>
 			<menu_item_check label="Salto rápido" name="Avatar Ignore Prejump"/>
 		</menu>
+		<menu label="Estado" name="Status">
+			<menu_item_check label="Ausente" name="Away"/>
+			<menu_item_check label="No molestar" name="Do Not Disturb"/>
+		</menu>
 		<menu_item_check label="Controles de cámara" name="Camera Controls"/>
 		<menu label="Salud del avatar" name="avhealth">
 			<menu_item_call label="Detener mis animaciones" name="Stop Animating My Avatar"/>
@@ -32,7 +36,6 @@
 			<menu_item_call label="Medidor de lag" name="Lag Meter"/>
 			<menu_item_call label="Regenerar el LSL Bridge" name="Recreate LSL Bridge"/>			
 		</menu>
-<<<<<<< HEAD
 		<menu_item_call label="Historial de transacciones" name="money_tracker"/>
 		<menu_item_call label="Pose..." name="pose_stand"/>
 		<menu label="Subir" name="Upload">
@@ -46,28 +49,15 @@
 		</menu>
 		<menu_item_call label="Solicitar estatus de Administrador" name="Request Admin Options"/>
 		<menu_item_call label="Abandonar estatus de Administrador" name="Leave Admin Options"/>
-=======
-		<menu label="Estado" name="Status">
-			<menu_item_check label="Ausente" name="Away"/>
-			<menu_item_check label="No molestar" name="Do Not Disturb"/>
-		</menu>
-		<menu_item_call label="Comprar L$..." name="Buy and Sell L$"/>
-		<menu_item_call label="Panel de control de la cuenta..." name="Manage My Account">
-			<menu_item_call.on_click name="ManageMyAccount_url" parameter="WebLaunchJoinNow,http://secondlife.com/account/index.php?lang=es"/>
-		</menu_item_call>
-		<menu_item_call label="Preferencias..." name="Preferences"/>
-		<menu_item_call label="Botones de la barra de herramientas..." name="Toolbars"/>
-		<menu_item_call label="Ocultar todos los controles" name="Hide UI"/>
->>>>>>> 33e70236
 		<menu_item_check label="Mostrar los HUD anexados" name="Show HUD Attachments"/>
 		<menu_item_call label="Salir de [APP_NAME]" name="Quit"/>		
 	</menu>
 	<menu label="Comunicarme" name="Communicate">
-<<<<<<< HEAD
 		<menu label="Estado" name="Status">
 			<menu_item_check label="Ausente" name="Away"/>
 			<menu_item_check label="No disponible" name="Do Not Disturb"/>
 			<menu_item_check label="Autorresponder" name="Set Autorespond"/>
+			<menu_item_check label="Registro de conversación..." name="Conversation Log..."/>
 			<menu_item_check label="Autorresponder a no-amigos" name="Set Autorespond to non-friends"/>
 		</menu>
 		<menu_item_check label="Amigos" name="My Friends"/>
@@ -86,23 +76,7 @@
 		<menu_item_check name="Conversation Log..." label="Registro de conversaciones..."/>
 		<menu_item_check label="Chat de voz" name="Nearby Voice"/>
 		<menu_item_call label="Lista de bloqueados" name="Block List"/>
-=======
-		<menu_item_check label="Conversaciones..." name="Conversations"/>
-		<menu_item_check label="Chat..." name="Nearby Chat"/>
-		<menu_item_check label="Hablar" name="Speak"/>
-		<menu_item_check label="Registro de conversación..." name="Conversation Log..."/>
-		<menu label="Transformación de voz" name="VoiceMorphing">
-			<menu_item_check label="Sin transformación de voz" name="NoVoiceMorphing"/>
-			<menu_item_check label="Probar..." name="Preview"/>
-			<menu_item_call label="Suscribir..." name="Subscribe"/>
-		</menu>
-		<menu_item_check label="Gestos..." name="Gestures"/>
-		<menu_item_check label="Amigos" name="My Friends"/>
-		<menu_item_check label="Grupos" name="My Groups"/>
-		<menu_item_check label="Gente cerca" name="Active Speakers"/>
-		<menu_item_call label="Lista de ignorados" name="Block List"/>
 		<menu_item_check label="No molestar" name="Do Not Disturb"/>
->>>>>>> 33e70236
 	</menu>
 	<menu label="Mundo" name="World">
 		<menu_item_call label="Resincronizar animaciones" name="Resync Animations"/>
@@ -176,12 +150,8 @@
 			<menu_item_call label="Incluir la parte siguiente" name="Include Next Part"/>
 			<menu_item_call label="Incluir la parte previa" name="Include Previous Part"/>
 		</menu>
-<<<<<<< HEAD
+		<menu_item_call label="Linksets..." name="pathfinding_linkset_menu_item"/>
 		<menu_item_call label="Enfocar lo seleccionado" name="Focus on Selection"/>
-=======
-		<menu_item_call label="Linksets..." name="pathfinding_linkset_menu_item"/>
-		<menu_item_call label="Visión en lo seleccionado" name="Focus on Selection"/>
->>>>>>> 33e70236
 		<menu_item_call label="Zoom en lo seleccionado" name="Zoom to Selection"/>
 		<menu label="Objeto" name="Object">
 			<menu_item_call label="Comprar" name="Menu Object Buy"/>
@@ -402,7 +372,6 @@
 			<menu_item_check label="Color bajo el cursor" name="Show Color Under Cursor"/>
 			<menu_item_check label="Memoria" name="Show Memory"/>
 			<menu_item_check label="Mostrar información de memoria privada" name="Show Private Mem Info"/>
-<<<<<<< HEAD
 			<menu_item_check label="Actualizaciones a objetos" name="Show Updates"/>
 		</menu>
 		<menu label="Forzar un error" name="Force Errors">
@@ -435,30 +404,6 @@
 			<menu_item_check label="Prioridad de textura" name="Texture Priority"/>
 			<menu_item_check label="Área de textura" name="Texture Area"/>
 			<menu_item_check label="Área de cara" name="Face Area"/>
-=======
-			<menu_item_check label="Show Updates to Objects" name="Show Updates"/>
-		</menu>
-		<menu label="Force an Error" name="Force Errors">
-			<menu_item_call label="Force Breakpoint" name="Force Breakpoint"/>
-			<menu_item_call label="FForce LLError And Crash" name="Force LLError And Crash"/>
-			<menu_item_call label="Force Bad Memory Access" name="Force Bad Memory Access"/>
-			<menu_item_call label="Force an Infinite Loop" name="Force Infinite Loop"/>
-			<menu_item_call label="Force Driver Crash" name="Force Driver Carsh"/>
-			<menu_item_call label="Force Software Exception" name="Force Software Exception"/>
-			<menu_item_call label="Force Disconnect Viewer" name="Force Disconnect Viewer"/>
-			<menu_item_call label="Simulate a Memory Leak" name="Memory Leaking Simulation"/>
-		</menu>
-		<menu label="Render Tests" name="Render Tests">
-			<menu_item_check label="Camera Offset" name="Camera Offset"/>
-			<menu_item_check label="Randomize Framerate" name="Randomize Framerate"/>
-			<menu_item_check label="Frame Test" name="Frame Test"/>
-			<menu_item_call label="Perfil del fotograma" name="Frame Profile"/>
-		</menu>
-		<menu label="Render Metadata" name="Render Metadata">
-			<menu_item_check label="Normales" name="Normals"/>
-			<menu_item_check label="Formas del físico" name="Physics Shapes"/>
-			<menu_item_check label="Actualizar el tipo" name="Update Type"/>
->>>>>>> 33e70236
 			<menu_item_check label="Información sobre el nivel de detalle" name="LOD Info"/>
 			<menu_item_check label="Cola de construcción" name="Build Queue"/>
 			<menu_item_check label="Luces" name="Lights"/>
@@ -477,7 +422,6 @@
 				<menu_item_check label="Completa" name="Full"/>
 			</menu>
 		</menu>
-<<<<<<< HEAD
 		<menu label="Dibujo" name="Rendering">
 			<menu_item_check label="Ejes" name="Axes"/>
 			<menu_item_check label="Base tangente" name="Tangent Basis"/>
@@ -497,21 +441,6 @@
 			<menu_item_check label="Texturas a resolución completa (peligroso)" name="Full Res Textures"/>
 			<menu_item_check label="Representar luces anexadas" name="Render Attached Lights"/>
 			<menu_item_check label="Representar partículas anexadas" name="Render Attached Particles"/>
-=======
-		<menu label="Rendering" name="Rendering">
-			<menu_item_check label="Axes" name="Axes"/>
-			<menu_item_call label="Información sobre el material seleccionado" name="Selected Material Info"/>
-			<menu_item_check label="Wireframe" name="Wireframe"/>
-			<menu_item_check label="Modelo de iluminación avanzado" name="Advanced Lighting Model"/>
-			<menu_item_check label="Sombras del sol/la luna/proyectores" name="Shadows from Sun/Moon/Projectors"/>
-			<menu_item_check label="SSAO y sombras suavizadas" name="SSAO and Shadow Smoothing"/>
-			<menu_item_check label="Capas alfa automáticas (deferidas)" name="Automatic Alpha Masks (deferred)"/>
-			<menu_item_check label="Capas alfa automáticas (no deferidas)" name="Automatic Alpha Masks (non-deferred)"/>
-			<menu_item_check label="Animation Textures" name="Animation Textures"/>
-			<menu_item_check label="Disable Textures" name="Disable Textures"/>
-			<menu_item_check label="Render Attached Lights" name="Render Attached Lights"/>
-			<menu_item_check label="Render Attached Particles" name="Render Attached Particles"/>
->>>>>>> 33e70236
 			<menu_item_check label="Hover Glow Objects" name="Hover Glow Objects"/>
 		</menu>
 		<menu label="Red" name="Network">
@@ -533,20 +462,10 @@
 			<menu_item_check label="Meteorología fija" name="Fixed Weather"/>
 			<menu_item_call label="Volcar la caché de objetos de la región" name="Dump Region Object Cache"/>
 		</menu>
-<<<<<<< HEAD
 		<menu label="Mundo" name="DevelopWorld">
 			<menu_item_check label="Ignorar sol de la región" name="Sim Sun Override"/>
 			<menu_item_check label="Clima fijo" name="Fixed Weather"/>
 			<menu_item_call label="Volcar caché de objetos de la región" name="Dump Region Object Cache"/>
-=======
-		<menu label="UI" name="UI">
-			<menu_item_call label="Prueba de navegadores de medios" name="Web Browser Test"/>
-			<menu_item_call label="Navegador de contenido web" name="Web Content Browser"/>
-			<menu_item_call label="Print Selected Object Info" name="Print Selected Object Info"/>
-			<menu_item_check label="Consola de depuración de región" name="Region Debug Console"/>
-			<menu_item_check label="Debug Clicks" name="Debug Clicks"/>
-			<menu_item_check label="Debug Mouse Events" name="Debug Mouse Events"/>
->>>>>>> 33e70236
 		</menu>
 		<menu label="Interfaz de Usuario" name="UI">
 			<menu_item_call label="Prueba de navegador de medios" name="Web Browser Test"/>
