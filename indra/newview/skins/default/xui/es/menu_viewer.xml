--- conflicted
+++ resolved
@@ -144,19 +144,11 @@
 		<menu_item_call label="Enlazar" name="Link"/>
 		<menu_item_call label="Desenlazar" name="Unlink"/>
 		<menu_item_check label="Editar las partes enlazadas" name="Edit Linked Parts"/>
-<<<<<<< HEAD
-		<menu label="Seleccionar partes enlazadas" name="Select Linked Parts">
-			<menu_item_call label="Seleccionar la parte siguiente" name="Select Next Part"/>
-			<menu_item_call label="Seleccionar la parte previa" name="Select Previous Part"/>
-			<menu_item_call label="Incluir la parte siguiente" name="Include Next Part"/>
-			<menu_item_call label="Incluir la parte previa" name="Include Previous Part"/>
-=======
 		<menu label="Seleccionar elementos" name="Select Elements">
 			<menu_item_call label="Seleccionar la parte o cara siguiente" name="Select Next Part or Face"/>
 			<menu_item_call label="Seleccionar la parte o cara anterior" name="Select Previous Part or Face"/>
 			<menu_item_call label="Incluir la parte o cara siguiente" name="Include Next Part or Face"/>
 			<menu_item_call label="Incluir la parte o cara anterior" name="Include Previous Part or Face"/>
->>>>>>> 9bfcda0a
 		</menu>
 		<menu_item_call label="Enfocar lo seleccionado" name="Focus on Selection"/>
 		<menu_item_call label="Zoom en lo seleccionado" name="Zoom to Selection"/>
@@ -474,22 +466,13 @@
 			<menu_item_call label="Volcar la caché de objetos de la región" name="Dump Region Object Cache"/>
 			<menu_item_call label="Volcar las características del simulador en el chat general" name="DumpSimFeaturesToChat"/>
 		</menu>
-<<<<<<< HEAD
 		<menu label="Mundo" name="DevelopWorld">
 			<menu_item_check label="Ignorar sol de la región" name="Sim Sun Override"/>
 			<menu_item_check label="Clima fijo" name="Fixed Weather"/>
 			<menu_item_call label="Volcar caché de objetos de la región" name="Dump Region Object Cache"/>
-=======
-		<menu label="UI" name="UI">
+		</menu>
+		<menu label="Interfaz de Usuario" name="UI">
 			<menu_item_call label="Navegador de medios" name="Media Browser"/>
-			<menu_item_call label="Print Selected Object Info" name="Print Selected Object Info"/>
-			<menu_item_check label="Debug Clicks" name="Debug Clicks"/>
-			<menu_item_check label="Debug Mouse Events" name="Debug Mouse Events"/>
->>>>>>> 9bfcda0a
-		</menu>
-		<menu label="Interfaz de Usuario" name="UI">
-			<menu_item_call label="Prueba de navegador de medios" name="Web Browser Test"/>
-			<menu_item_call label="Navegador de contenido web" name="Web Content Browser"/>
 			<menu_item_call label="Volcar SelectMgr" name="Dump SelectMgr"/>
 			<menu_item_call label="Volcar inventario" name="Dump Inventory"/>
 			<menu_item_call label="Volcar temporizadores" name="Dump Timers"/>
