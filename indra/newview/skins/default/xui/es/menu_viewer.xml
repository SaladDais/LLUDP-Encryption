<?xml version="1.0" encoding="utf-8" standalone="yes"?>
<menu_bar name="Main Menu">
	<menu label="Avatar" name="Me">
		<menu_item_call label="Mi panel de control" name="Manage Account"/>
		<menu_item_call label="Merchant Outbox" name="MerchantOutbox"/>
		<menu_item_call label="Comprar L$" name="Buy and Sell L$"/>
		<menu_item_call label="Preferencias" name="Preferences"/>
		<menu_item_call label="Botones de la barra de herramientas" name="Toolbar Buttons"/>
		<menu_item_call label="Mi perfil" name="Profile"/>
		<menu_item_call label="Destacados" name="Picks"/>
		<menu_item_call label="Experiencias" name="Experiences"/>
		<menu_item_call label="Publicar en Facebook" name="PostToFacebook"/>
		<menu_item_call label="Mi apariencia" name="ChangeOutfit"/>
		<menu_item_call label="Elige un avatar" name="Avatar Picker"/>
		<menu_item_call label="Tomar fotografía" name="Take Snapshot"/>
		<menu_item_check label="Mi inventario" name="Inventory"/>
		<menu_item_check label="Mi inventario" name="ShowSidetrayInventory"/>
		<menu_item_check label="Controles del movimiento" name="Movement Controls"/>
		<menu label="Movimiento" name="Movement">
			<menu_item_call label="Sentarme" name="Sit Down Here"/>
			<menu_item_check label="Volar" name="Fly"/>
			<menu_item_call label="Dejar de volar" name="Stop flying"/>
			<menu_item_check label="Correr siempre" name="Always Run"/>
<<<<<<< HEAD
			<menu_item_check label="Forzar sentarme en el suelo" name="Force Toggle Sitting"/>
			<menu_item_check label="Bloquear movimiento" name="Move Lock"/>
			<menu_item_check label="Salto rápido" name="Avatar Ignore Prejump"/>
		</menu>
		<menu_item_check label="Controles de cámara" name="Camera Controls"/>
		<menu label="Salud del avatar" name="avhealth">
			<menu_item_call label="Detener mis animaciones" name="Stop Animating My Avatar"/>
			<menu_item_call label="Deshacer deformación del avatar" name="undeform_avatar"/>
			<menu_item_call label="Recargar texturas" name="Rebake Texture"/>
			<menu_item_call label="Volver al avatar masculino por defecto (Character Test)" name="ResetDefaultAvM"/>
			<menu_item_call label="Volver al avatar femenino por defecto (Character Test)" name="ResetDefaultAvF"/>
	        	<menu_item_check label="Mostrar coste de dibujo del avatar (ARC)" name="Avatar Rendering Cost"/>
			<menu_item_call label="Medidor de lag" name="Lag Meter"/>
			<menu_item_call label="Regenerar el LSL Bridge" name="Recreate LSL Bridge"/>			
=======
			<menu_item_call label="Parar mis animaciones" name="Stop Animating My Avatar"/>
			<menu_item_call label="Caminar / Correr / Volar..." name="WalkRunFly"/>
		</menu>
		<menu label="Estado" name="Status">
			<menu_item_check label="Ausente" name="Away"/>
			<menu_item_check label="No molestar" name="Do Not Disturb"/>
>>>>>>> 0bbb1722
		</menu>
		<menu_item_call label="Historial de transacciones" name="money_tracker"/>
		<menu_item_call label="Pose..." name="pose_stand"/>
		<menu label="Subir" name="Upload">
			<menu_item_call label="Imagen ([COST])..." name="Upload Image"/>
			<menu_item_call label="Sonido ([COST])..." name="Upload Sound"/>
			<menu_item_call label="Animación ([COST])..." name="Upload Animation"/>
			<menu_item_call label="Modelo mesh..." name="Upload Model"/>
			<menu_item_call label="Masivo (múltiples archivos)..." name="Bulk Upload"/>
			<menu_item_call label="Configurar permisos por defecto..." name="perm prefs"/>
			<menu_item_call label="Importar linkset..." name="import linkset"/>
		</menu>
		<menu_item_call label="Solicitar estatus de Administrador" name="Request Admin Options"/>
		<menu_item_call label="Abandonar estatus de Administrador" name="Leave Admin Options"/>
		<menu_item_check label="Mostrar los HUD anexados" name="Show HUD Attachments"/>
		<menu_item_call label="Salir de [APP_NAME]" name="Quit"/>		
	</menu>
	<menu label="Comunicarme" name="Communicate">
		<menu label="Estado" name="Status">
			<menu_item_check label="Ausente" name="Away"/>
			<menu_item_check label="No disponible" name="Do Not Disturb"/>
			<menu_item_check label="Autorresponder" name="Set Autorespond"/>
			<menu_item_check label="Autorresponder a no-amigos" name="Set Autorespond to non-friends"/>
			<menu_item_check label="Rechazar automáticamente las ofertas de teleporte" name="Automatically reject teleport offers"/>
		</menu>
		<menu_item_check label="Amigos" name="My Friends"/>
		<menu_item_check label="Contactos" name="Contacts"/>
		<menu_item_call label="Grupos de contactos" name="Contact Sets"/>
		<menu_item_call label="Grupos" name="My Groups"/>
		<menu_item_check label="Chat" name="Nearby Chat"/>
		<menu_item_check label="Gente" name="People"/>
		<menu_item_check label="Conversaciones" name="Conversations"/>
		<menu_item_check label="Gestos" name="Gestures"/>
		<menu label="Filtro de voz" name="VoiceMorphing">
			<menu_item_check label="Sin filtro de voz" name="NoVoiceMorphing"/>
			<menu_item_check label="Probar..." name="Preview"/>
			<menu_item_call label="Suscribir..." name="Subscribe"/>
		</menu>
		<menu_item_check name="Conversation Log..." label="Registro de conversaciones..."/>
		<menu_item_check label="Chat de voz" name="Nearby Voice"/>
		<menu_item_call label="Lista de bloqueados" name="Block List"/>
	</menu>
	<menu label="Mundo" name="World">
		<menu_item_call label="Resincronizar animaciones" name="Resync Animations"/>
		<menu_item_call label="Gente cercana" name="Active Speakers"/>
		<menu_item_call label="Historial de teleportes" name="Teleport History"/>
		<menu_item_check label="Lugares" name="Places"/>
		<menu_item_call label="Destinos" name="Destinations"/>
		<menu_item_check label="Minimapa" name="Mini-Map"/>
		<menu_item_check label="Mapa del mundo" name="World Map"/>
		<menu_item_call label="Crear un hito de este sitio" name="Create Landmark Here"/>
		<menu_item_call label="Perfil del lugar" name="Place Profile"/>
		<menu_item_call label="Acerca del terreno" name="About Land"/>
<<<<<<< HEAD
		<menu_item_call label="Acerca de la región" name="Region/Estate"/>
=======
		<menu_item_call label="Región/Estado" name="RegionEstate"/>
		<menu_item_call label="Mis terrenos..." name="My Land"/>
>>>>>>> 0bbb1722
		<menu_item_call label="Comprar este terreno" name="Buy Land"/>
		<menu_item_call label="Mi terreno" name="My Land"/>
		<menu label="Mostrar" name="LandShow">
			<menu_item_check label="Líneas de prohibición" name="Ban Lines"/>
			<menu_item_check label="Balizas" name="beacons"/>
			<menu_item_check label="Límites de las parcelas" name="Property Lines"/>
			<menu_item_check label="Propietarios del terreno" name="Land Owners"/>
			<menu_item_check label="Coordenadas" name="Coordinates"/>
			<menu_item_check label="Propiedades de la parcela" name="Parcel Properties"/>
			<menu_item_check label="Menú Avanzado" name="Show Advanced Menu"/>
		</menu>
		<menu_item_call label="Teleportar a mi base" name="Teleport Home"/>
		<menu_item_call label="Fijar mi base aquí" name="Set Home to Here"/>
		<menu label="Posición del sol" name="Environment Settings">
			<menu_item_call label="Amanecer" name="Sunrise"/>
			<menu_item_call label="Mediodía" name="Noon"/>
			<menu_item_call label="Atardecer" name="Sunset"/>
			<menu_item_call label="Medianoche" name="Midnight"/>
			<menu_item_call label="Hora del estado" name="Revert to Region Default"/>
		</menu>
		<menu label="Editor de entorno" name="Environment Editor">
			<menu_item_call label="Configuración de entorno..." name="Environment Settings"/>
			<menu label="Configuraciones de agua" name="Water Presets">
				<menu_item_call label="Nueva configuración..." name="new_water_preset"/>
				<menu_item_call label="Editar configuración..." name="edit_water_preset"/>
				<menu_item_call label="Eliminar configuración..." name="delete_water_preset"/>
			</menu>
			<menu label="Configuraciones de cielo" name="Sky Presets">
				<menu_item_call label="Nueva configuración..." name="new_sky_preset"/>
				<menu_item_call label="Editar configuración..." name="edit_sky_preset"/>
				<menu_item_call label="Eliminar configuración..." name="delete_sky_preset"/>
			</menu>
			<menu label="Configuraciones de día" name="Day Presets">
				<menu_item_call label="Nueva configuración..." name="new_day_preset"/>
				<menu_item_call label="Editar configuración..." name="edit_day_preset"/>
				<menu_item_call label="Eliminar configuración..." name="delete_day_preset"/>
			</menu>
		</menu>
		<menu name="photo_and_video" label="Foto y vídeo"/>
		<menu_item_call label="Buscar en el área" name="area_search"/>
		<menu_item_call label="Explorador de sonidos" name="Sound Explorer"/>
		<menu_item_call label="Explorador de animaciones" name="Animation Explorer"/>
		<menu_item_call label="Lista negra" name="asset_blacklist"/>
	</menu>
	<menu label="Construir" name="BuildTools">
		<menu_item_check label="Construir" name="Show Build Tools"/>
		<menu label="Herramientas de construcción" name="Select Tool">
			<menu_item_call label="Visión" name="Focus"/>
			<menu_item_call label="Mover" name="Move"/>
			<menu_item_call label="Editar" name="Edit"/>
			<menu_item_call label="Crear" name="Create"/>
			<menu_item_call label="Terreno" name="Land"/>
		</menu>
		<menu_item_call label="Enlazar" name="Link"/>
		<menu_item_call label="Desenlazar" name="Unlink"/>
		<menu_item_check label="Editar las partes enlazadas" name="Edit Linked Parts"/>
		<menu label="Seleccionar partes enlazadas" name="Select Linked Parts">
			<menu_item_call label="Seleccionar la parte siguiente" name="Select Next Part"/>
			<menu_item_call label="Seleccionar la parte previa" name="Select Previous Part"/>
			<menu_item_call label="Incluir la parte siguiente" name="Include Next Part"/>
			<menu_item_call label="Incluir la parte previa" name="Include Previous Part"/>
		</menu>
		<menu_item_call label="Enfocar lo seleccionado" name="Focus on Selection"/>
		<menu_item_call label="Zoom en lo seleccionado" name="Zoom to Selection"/>
		<menu label="Objeto" name="Object">
			<menu_item_call label="Comprar" name="Menu Object Buy"/>
			<menu_item_call label="Tomar" name="Menu Object Take"/>
			<menu_item_call label="Tomar una copia" name="Take Copy"/>
			<menu_item_call label="Duplicar" name="Duplicate"/>
			<menu_item_call label="Editar partículas" name="Menu Object Edit Particles"/>
			<menu_item_call label="Guardar una copia en los contenidos del objeto del que salió" name="Save Object Back to Object Contents"/>
			<menu_item_call label="Devolver objeto" name="Return Object back to Owner"/>
			<menu label="Guardar como" name="Export Menu">
				<menu_item_call label="Respaldo" name="Backup"/>
				<menu_item_call label="Collada" name="Collada"/>
			</menu>
		</menu>
		<menu label="Scripts" name="Scripts">
			<menu_item_call label="Mostrar advertencias/errores de script" name="Script Debug"/>
			<menu_item_call label="Información de scripts (contador)" name="Script Info"/>
			<menu_item_call label="Recompilar los scripts (Mono)" name="Mono"/>
			<menu_item_call label="Recompilar los scripts (LSL)" name="LSL"/>
			<menu_item_call label="Reiniciar los scripts" name="Reset Scripts"/>
			<menu_item_call label="Iniciar la ejecución de los scripts" name="Set Scripts to Running"/>
			<menu_item_call label="Detener la ejecución de los scripts" name="Set Scripts to Not Running"/>
			<menu_item_call label="Eliminar scripts de la selección" name="Remove Scripts From Selection"/>
		</menu>
		<menu label="Pathfinding" name="Pathfinding">
			<menu_item_call label="Linksets..." name="pathfinding_linksets_menu_item"/>
			<menu_item_call label="Personajes..." name="pathfinding_characters_menu_item"/>
			<menu_item_call label="Ver/probar..." name="pathfinding_console_menu_item"/>
			<menu_item_call label="Recargar la región" name="pathfinding_rebake_navmesh_item"/>
		</menu>
		<menu label="Opciones" name="Options">
			<menu_item_check label="Mostrar los permisos avanzados" name="DebugPermissions"/>
			<menu_item_check label="Seleccionar sólo mis objetos" name="Select Only My Objects"/>
			<menu_item_check label="Seleccionar sólo los objetos movibles" name="Select Only Movable Objects"/>
			<menu_item_check label="Seleccionar marcando los alrededores" name="Select By Surrounding"/>
			<menu_item_check label="Incluir objetos pertenecientes a grupos" name="Include Group-Owned Objects"/>
			<menu_item_check label="Mostrar detalles de la selección" name="Show Selection Outlines"/>
			<menu_item_check label="Al seleccionar, mostrar lo oculto" name="Show Hidden Selection"/>
			<menu_item_check label="Al seleccionar, mostrar el radio de la luz" name="Show Light Radius for Selection"/>
			<menu_item_check label="Mostrar el rayo indicador" name="Show Selection Beam"/>
			<menu_item_check label="Ajustar a la rejilla" name="Snap to Grid"/>
			<menu_item_call label="Ajustar a la rejilla los ejes X e Y" name="Snap Object XY to Grid"/>
			<menu_item_call label="Usar lo seleccionado como rejilla" name="Use Selection for Grid"/>
			<menu_item_call label="Opciones de la rejilla..." name="Grid Options"/>
			<menu_item_call label="Configurar permisos por defecto..." name="Set default permissions"/>
		</menu>
		<menu label="Subir" name="Upload">
			<menu_item_call label="Imagen ([COST])..." name="Upload Image"/>
			<menu_item_call label="Sonido ([COST])..." name="Upload Sound"/>
			<menu_item_call label="Animación ([COST])..." name="Upload Animation"/>
			<menu_item_call label="Modelo mesh..." name="Upload Model"/>
			<menu_item_call label="Masivo ([COST] por archivo)..." name="Bulk Upload"/>
			<menu_item_call label="Importar linkset..." name="import linkset"/>
		</menu>
		<menu_item_call label="Deshacer" name="Undo"/>
		<menu_item_call label="Rehacer" name="Redo"/>
	</menu>
	<menu label="Contenido" name="Content">
		<menu_item_check label="Buscar" name="Search"/>
		<menu_item_call label="SL Marketplace" name="SL Marketplace"/>
		<menu_item_call label="Mercado de L$" name="LindenXchange"/>
		<menu_item_call label="Librería de scripts" name="Script Library"/>
	</menu>	
	<menu label="Ayuda" name="Help">
		<menu_item_check label="Mostrar consejos" name="Enable Hints"/>
		<menu_item_call label="Firestorm Wiki" name="Firestorm Wiki"/>
		<menu_item_call label="Solución de problemas" name="Troubleshooting"/>
		<menu_item_call label="Unirse al Grupo de Soporte de Firestorm" name="firestorm_support_group"/>
		<menu_item_call label="Ayuda de [CURRENT_GRID]" name="current_grid_help"/>
		<menu_item_call label="Acerca de [CURRENT_GRID]" name="current_grid_about"/>
		<menu_item_call label="Tutorial" name="Tutorial"/>
		<menu_item_call label="Guía de usuario" name="User’s guide"/>
		<menu_item_call label="Base de conocimiento" name="Knowledge Base"/>
		<menu_item_call label="Wiki" name="Wiki">
			<menu_item_call.on_click  parameter="http://wiki.secondlife.com/wiki/Main_Page/es"/>
		</menu_item_call>
		<menu_item_call label="Foros de la Comunidad" name="Community Forums"/>
		<menu_item_call label="Portal de soporte" name="Support portal">
			<menu_item_call.on_click parameter="https://support.secondlife.com/?lang=es"/>
		</menu_item_call>
		<menu_item_call label="Noticias de [SECOND_LIFE]" name="Second Life News"/>
		<menu_item_call label="Blogs de [SECOND_LIFE]" name="Second Life Blogs"/>
		<menu_item_call label="Estado de la red" name="Grid Status"/>
		<menu_item_call label="Denunciar una infracción" name="Report Abuse"/>
		<menu_item_call label="Informar de un fallo" name="Report Bug"/>
		<menu_item_call label="Golpes, empujones e impactos" name="Bumps, Pushes &amp;amp; Hits"/>
		<menu_item_check label="Activar botón de Información del Sistema" name="Enable Sysinfo Button"/>
		<menu_item_call label="Acerca de [APP_NAME]" name="About Second Life"/>
	</menu>
	<menu label="RLVa" name="RLVa Main">
      		<menu label="Depurar" name="Debug">
			<menu_item_check label="Mostrar menú RLVa de nivel superior" name="Show Top-level RLVa Menu"/>
			<menu_item_check label="Mostrar mensajes de depuración" name="Show Debug Messages"/>
			<menu_item_check label="Ocultar mensajes de No configurado o Duplicado" name="Hide Unset or Duplicate Messages"/>
			<menu_item_check label="Mostrar fallos de aserción" name="Show Assertion Failures"/>
			<menu_item_check label="Ocultar capas bloqueadas" name="Hide Locked Layers"/>
			<menu_item_check label="Ocultar accesorios bloqueados" name="Hide Locked Attachments"/>
			<menu_item_check label="Activar nomenclatura clásica" name="Enable Legacy Naming"/>
			<menu_item_check label="Activar ropa compartida" name="Enable Shared Wear"/>
			<menu_item_check label="Renombrar elementos compartidos al vestirlos" name="Rename Shared Items on Wear"/>
			<menu_item_check label="Bloqueos..." name="Locks"/>
		</menu>
		<menu_item_check label="Permitir chat OOC" name="Allow OOC Chat"/>
		<menu_item_check label="Prohibir Give to #RLV" name="Forbid Give to #RLV"/>
		<menu_item_check label="Mostrar chat filtrado" name="Show Filtered Chat"/>
		<menu_item_check label="Mostrar etiquetas de nombre" name="Show Name Tags"/>
		<menu_item_check label="Vestir reemplaza lo no bloqueado" name="Wear Replaces Unlocked"/>
		<menu_item_check label="Restricciones..." name="Restrictions"/>
	</menu>
	<menu label="Avanzado" name="Advanced">
		<menu_item_call label="Recargar texturas" name="Rebake Texture"/>
		<menu_item_call label="Interfaz en el tamaño predeterminado" name="Set UI Size to Default"/>
		<menu_item_call label="Definir el tamaño de la ventana..." name="Set Window Size..."/>
		<menu_item_check label="Limitar la distancia de selección" name="Limit Select Distance"/>
		<menu_item_check label="Desactivar los límites de la cámara" name="Disable Camera Distance"/>
		<menu_item_check label="Foto en alta resolución" name="HighResSnapshot"/>
		<menu_item_check label="Fotos silenciosas" name="QuietSnapshotsToDisk"/>
		<menu label="Herramientas de rendimiento" name="Performance Tools">
			<menu_item_call label="Medidor de lag" name="Lag Meter"/>
			<menu_item_check label="Estadísticas" name="Statistics Bar"/>
			<menu_item_check label="Mostrar coste de dibujo del avatar (ARC)" name="Avatar Rendering Cost"/>
		</menu>
		<menu label="Realzado y visibilidad" name="Highlighting and Visibility">
			<menu_item_check label="Baliza con destellos" name="Cheesy Beacon"/>
			<menu_item_check label="Ocultar partículas" name="Hide Particles"/>
			<menu_item_check label="Ocultar lo seleccionado" name="Hide Selected"/>
			<menu_item_check label="Realzar transparencias" name="Highlight Transparent"/>
			<menu_item_check label="Mostrar HUDs anexados" name="Show HUD Attachments"/>
			<menu_item_check label="Mostrar punto de mira en vista subjetiva" name="ShowCrosshairs"/>
			<menu label="Bulas" name="Hover Tips">
				<menu_item_check label="Mostrar bulas" name="Show Tips"/>
				<menu_item_check label="Mostrar bulas de terreno" name="Land Tips"/>
				<menu_item_check label="Mostrar bulas en todos los objetos" name="Tips On All Objects"/>
			</menu>
		</menu>
		<menu label="Objetos representados" name="Rendering Types">
			<menu_item_check label="Simple" name="Rendering Type Simple"/>
			<menu_item_check label="Alfa" name="Rendering Type Alpha"/>
			<menu_item_check label="Árbol" name="Rendering Type Tree"/>
			<menu_item_check label="Avatares" name="Rendering Type Character"/>
			<menu_item_check label="Parcela de superficie" name="Rendering Type Surface Patch"/>
			<menu_item_check label="Cielo" name="Rendering Type Sky"/>
			<menu_item_check label="Agua" name="Rendering Type Water"/>
			<menu_item_check label="Terreno" name="Rendering Type Ground"/>
			<menu_item_check label="Volumen" name="Rendering Type Volume"/>
			<menu_item_check label="Hierba" name="Rendering Type Grass"/>
			<menu_item_check label="Nubes" name="Rendering Type Clouds"/>
			<menu_item_check label="Partículas" name="Rendering Type Particles"/>
			<menu_item_check label="Efectos de relieve" name="Rendering Type Bump"/>
		</menu>
		<menu label="Rasgos renderizados" name="Rendering Features">
			<menu_item_check label="Interfaz de usuario" name="ToggleUI"/>
			<menu_item_check label="Seleccionado" name="Selected"/>
			<menu_item_check label="Realzados" name="Highlighted"/>
			<menu_item_check label="Texturas dinámicas" name="Dynamic Textures"/>
			<menu_item_check label="Huellas" name="Foot Shadows"/>
			<menu_item_check label="Niebla" name="Fog"/>
			<menu_item_check label="Objetos flexibles" name="Flexible Objects"/>
		</menu>
		<menu label="RLVa" name="RLVa Embedded"/>
		<menu label="Respaldo de flujos de medios" name="media_stream_import_export">
			<menu_item_call label="Importar lista de flujos en XML..." name="media_stream_import"/>
			<menu_item_call label="Exportar lista de flujos a XML..." name="media_stream_export"/>
		</menu>
		<menu_item_check label="Usar Plugin Read Thread" name="Use Plugin Read Thread"/>
		<menu_item_call label="Vaciar caché de grupo" name="ClearGroupCache"/>
		<menu_item_check label="Vista subjetiva suavizada" name="Mouse Smoothing"/>
		<menu_item_call label="Liberar teclas" name="Release Keys"/>
		<menu label="Atajos de teclado" name="Shortcuts">
			<menu_item_call label="Subir imagen ([COST])..." name="Upload Image"/>
			<menu_item_check label="Búsqueda" name="Search"/>
			<menu_item_check label="Mostrar el menú Avanzado - atajo clásico" name="Show Advanced Menu - legacy shortcut"/>
			<menu_item_check label="Teleporte con doble clic" name="DoubleClick Teleport"/>
			<menu_item_check label="Correr siempre" name="Always Run"/>
            		<menu_item_check label="Iniciar el vuelo" name="Fly"/>
			<menu_item_call label="Cerrar la ventana" name="Close Window"/>
			<menu_item_call label="Cerrar todas las ventanas" name="Close All Windows"/>
			<menu_item_call label="Guardar una foto" name="Snapshot to Disk"/>
			<menu_item_call label="Vista subjetiva" name="Mouselook"/>
			<menu_item_check label="Flycam del joystick" name="Joystick Flycam"/>
			<menu_item_call label="Volver a la vista por defecto" name="Reset View"/>
			<menu_item_call label="Restablecer ángulos de cámara" name="Reset Camera Angles"/>
			<menu_item_call label="Mirar al último que habló" name="Look at Last Chatter"/>
			<menu_item_call label="Acercar el zoom" name="Zoom In"/>
			<menu_item_call label="Zoom por defecto" name="Zoom Default"/>
			<menu_item_call label="Alejar el zoom" name="Zoom Out"/>
		</menu>
		<menu_item_check label="Ignorar prohibición de volar" name="Fly Override"/>
		<menu_item_check label="RestrainedLove API (RLVa)" name="RLV API"/>
		<menu_item_call label="Mostrar configuraciones del depurador" name="Debug Settings"/>
		<menu_item_check label="Mostrar el menú Desarrollo" name="Debug Mode"/>
	</menu>
	<menu label="Desarrollo" name="Develop">
		<menu label="Consolas" name="Consoles">
			<menu_item_check label="Consola de texturas" name="Texture Console"/>
			<menu_item_check label="Consola de depuración" name="Debug Console"/>
			<menu_item_call label="Consola de notificaciones" name="Notifications"/>
			<menu_item_check label="Fast Timers" name="Fast Timers"/>
			<menu_item_check label="Memoria" name="Memory"/>
			<menu_item_check label="Estadísticas de escena" name="Scene Statistics"/>
			<menu_item_call label="Consola de depuración de obtención de texturas" name="Texture Fetch Debug Console"/>
			<menu_item_check label="Consola de depuración de región" name="Region Debug Console"/>
			<menu_item_call label="Enviar información de región a consola de depuración" name="Region Info to Debug Console"/>
			<menu_item_call label="Enviar información de grupo a consola de depuración" name="Group Info to Debug Console"/>
			<menu_item_call label="Enviar prestaciones a consola de depuración" name="Capabilities Info to Debug Console"/>
			<menu_item_check label="Cámara" name="Camera"/>
			<menu_item_check label="Viento" name="Wind"/>
			<menu_item_check label="Campo de visión (FOV)" name="FOV"/>
			<menu_item_check label="¡Hipopótamos!" name="Badge"/>
			<menu_item_check label="¡Galletas!" name="Cookies"/>
		</menu>
		<menu label="Mostrar información" name="Display Info">
			<menu_item_check label="Hora" name="Show Time"/>
			<menu_item_check label="Transacción de subida" name="Show Upload Transaction"/>
			<menu_item_check label="Información de textura" name="Show Texture Info"/>
			<menu_item_check label="Información de dibujo" name="Show Render Info"/>
			<menu_item_check label="Mostrar matrices" name="Show Matrices"/>
			<menu_item_check label="Color bajo el cursor" name="Show Color Under Cursor"/>
			<menu_item_check label="Memoria" name="Show Memory"/>
			<menu_item_check label="Mostrar información de memoria privada" name="Show Private Mem Info"/>
			<menu_item_check label="Actualizaciones a objetos" name="Show Updates"/>
		</menu>
		<menu label="Forzar un error" name="Force Errors">
			<menu_item_call label="Forzar punto de ruptura" name="Force Breakpoint"/>
			<menu_item_call label="Forzar LLError y Crash" name="Force LLError And Crash"/>
			<menu_item_call label="Forzar acceso inválido a memoria" name="Force Bad Memory Access"/>
			<menu_item_call label="Forzar un bucle infinito" name="Force Infinite Loop"/>
			<menu_item_call label="Forzar crash de controlador" name="Force Driver Carsh"/>
			<menu_item_call label="Forzar excepción de software" name="Force Software Exception"/>
			<menu_item_call label="Forzar desconexión del visor" name="Force Disconnect Viewer"/>
			<menu_item_call label="Simular una pérdida de memoria" name="Memory Leaking Simulation"/>
		</menu>
		<menu label="Tests de dibujo" name="Render Tests">
			<menu_item_check label="Desplazamiento de cámara" name="Camera Offset"/>
			<menu_item_check label="Aleatorizar imágenes por segundo" name="Randomize Framerate"/>
			<menu_item_check label="Imagen lenta periódica" name="Periodic Slow Frame"/>
			<menu_item_check label="Test de imagen" name="Frame Test"/>
			<menu_item_call label="Perfil de imagen" name="Frame Profile"/>
		</menu>
		<menu label="Metadatos de dibujo" name="Render Metadata">
			<menu_item_check label="Cajas de dimensionado" name="Bounding Boxes"/>
			<menu_item_check label="Cajas de impacto de los avatares" name="Avatar Hitboxes"/>
			<menu_item_check label="Vectores Normales" name="Normals"/>
			<menu_item_check label="Árbol de oclusión (Octree)" name="Octree"/>
			<menu_item_check label="Refuerzo de oclusión (Shadow Frusta)" name="Shadow Frusta"/>
			<menu_item_check label="Formas físicas" name="Physics Shapes"/>
			<menu_item_check label="Oclusión" name="Occlusion"/>
			<menu_item_check label="Lotes de dibujo" name="Render Batches"/>
			<menu_item_check label="Tipo de actualización" name="Update Type"/>
			<menu_item_check label="Animación de textura" name="Texture Anim"/>
			<menu_item_check label="Prioridad de textura" name="Texture Priority"/>
			<menu_item_check label="Área de textura" name="Texture Area"/>
			<menu_item_check label="Área de cara" name="Face Area"/>
			<menu_item_check label="Información sobre el nivel de detalle" name="LOD Info"/>
			<menu_item_check label="Cola de construcción" name="Build Queue"/>
			<menu_item_check label="Luces" name="Lights"/>
			<menu_item_check label="Armazón de colisión" name="Collision Skeleton"/>
			<menu_item_check label="Bytes de adjunto" name="attachment bytes"/>
			<menu_item_check label="Emisión de rayos" name="Raycast"/>
			<menu_item_check label="Vectores del viento" name="Wind Vectors"/>
			<menu_item_check label="Complejidad del dibujo" name="rendercomplexity"/>
			<menu_item_check label="Bytes de objetos anexados" name="attachment bytes"/>
			<menu_item_check label="Esculpidos" name="Sculpt"/>
			<menu_item_check label="Tamaño de textura" name="Texture Size"/>
			<menu label="Densidad de texturas" name="Texture Density">
				<menu_item_check label="Ninguna" name="None"/>
				<menu_item_check label="Actual" name="Current"/>
				<menu_item_check label="Deseada" name="Desired"/>
				<menu_item_check label="Completa" name="Full"/>
			</menu>
		</menu>
		<menu label="Dibujo" name="Rendering">
			<menu_item_check label="Ejes" name="Axes"/>
			<menu_item_check label="Base tangente" name="Tangent Basis"/>
			<menu_item_check label="Información base de textura de lo seleccionado" name="Selected Texture Info Basis"/>
			<menu_item_call label="Información del material seleccionado" name="Selected Material Info"/>
			<menu_item_check label="Wireframe" name="Wireframe"/>
			<menu_item_check label="Oclusión objeto-objeto" name="Object-Object Occlusion"/>
			<menu_item_check label="Modelo avanzado de iluminación" name="Advanced Lighting Model"/>
			<menu_item_check label="Sombras del sol/la luna/proyectores" name="Shadows from Sun/Moon/Projectors"/>
			<menu_item_check label="SSAO y suavizado de sombras" name="SSAO and Shadow Smoothing"/>
			<menu_item_check label="Depurar GL" name="Debug GL"/>
			<menu_item_check label="Depurar conducto" name="Debug Pipeline"/>
			<menu_item_check label="Capas alfa automáticas (diferidas)" name="Automatic Alpha Masks (deferred)"/>
			<menu_item_check label="Capas alfa automáticas (no diferidas)" name="Automatic Alpha Masks (non-deferred)"/>
			<menu_item_check label="Texturas de animación" name="Animation Textures"/>
			<menu_item_check label="Desactivar texturas" name="Disable Textures"/>
			<menu_item_check label="Texturas a resolución completa (peligroso)" name="Full Res Textures"/>
			<menu_item_check label="Representar luces anexadas" name="Render Attached Lights"/>
			<menu_item_check label="Representar partículas anexadas" name="Render Attached Particles"/>
			<menu_item_check label="Hover Glow Objects" name="Hover Glow Objects"/>
		</menu>
		<menu label="Red" name="Network">
			<menu_item_check label="Pausar avatar" name="AgentPause"/>
			<menu_item_call label="Activar registro de mensajes" name="Enable Message Log"/>
			<menu_item_call label="Desactivar registro de mensajes" name="Disable Message Log"/>
			<menu_item_call label="Descartar un paquete" name="Drop a Packet"/>
		</menu>
		<menu_item_call label="Volcar cámara guionizada" name="Dump Scripted Camera"/>
		<menu label="Grabadora" name="Recorder">
			<menu_item_call label="Iniciar grabación de evento" name="Start event recording"/>
			<menu_item_call label="Detener grabación del evento" name="Stop event recording"/>
			<menu_item_call label="Reproducir grabación del evento" name="Playback event recording"/>
			<menu_item_call label="Iniciar reproducción" name="Start Playback"/>
			<menu_item_call label="Detener reprodución" name="Stop Playback"/>
			<menu_item_check label="Reproducción en bucle" name="Loop Playback"/>
			<menu_item_call label="Iniciar grabación" name="Start Record"/>
			<menu_item_call label="Detener greabación" name="Stop Record"/>
		</menu>		
		<menu label="Mundo virtual" name="DevelopWorld">
			<menu_item_check label="Anular el sol de la región" name="Sim Sun Override"/>
			<menu_item_check label="Meteorología fija" name="Fixed Weather"/>
			<menu_item_call label="Volcar la caché de objetos de la región" name="Dump Region Object Cache"/>
			<menu_item_call label="Volcar las características del simulador en el chat general" name="DumpSimFeaturesToChat"/>
		</menu>
		<menu label="Mundo" name="DevelopWorld">
			<menu_item_check label="Ignorar sol de la región" name="Sim Sun Override"/>
			<menu_item_check label="Clima fijo" name="Fixed Weather"/>
			<menu_item_call label="Volcar caché de objetos de la región" name="Dump Region Object Cache"/>
		</menu>
		<menu label="Interfaz de Usuario" name="UI">
			<menu_item_call label="Prueba de navegador de medios" name="Web Browser Test"/>
			<menu_item_call label="Navegador de contenido web" name="Web Content Browser"/>
			<menu_item_call label="Volcar SelectMgr" name="Dump SelectMgr"/>
			<menu_item_call label="Volcar inventario" name="Dump Inventory"/>
			<menu_item_call label="Volcar temporizadores" name="Dump Timers"/>
			<menu_item_call label="Volcar objeto del foco" name="Dump Focus Holder"/>
			<menu_item_call label="Imprimir información del objeto seleccionado" name="Print Selected Object Info"/>
			<menu_item_call label="Imprimir información del avatar" name="Print Agent Info"/>
			<menu_item_check label="Piloto automático con doble clic" name="Double-ClickAuto-Pilot"/>
			<menu_item_check label="Teleporte con doble clic" name="DoubleClick Teleport"/>
			<menu_item_check label="Depurar SelectMgr" name="Debug SelectMgr"/>
			<menu_item_check label="Depurar clics" name="Debug Clicks"/>
			<menu_item_check label="Depurar vistas" name="Debug Views"/>
			<menu_item_check label="Depurar ayuda visual de nombres" name="Debug Name Tooltips"/>
			<menu_item_check label="Depurar eventos de ratón" name="Debug Mouse Events"/>
			<menu_item_check label="Depurar teclas" name="Debug Keys"/>
			<menu_item_check label="Depurar proceso de ventana" name="Debug WindowProc"/>
		</menu>
		<menu label="Interfaz de Usuario XML" name="XUI">
			<menu_item_call label="Recargar configuración de colores" name="Reload Color Settings"/>
			<menu_item_call label="Mostrar prueba de fuentes" name="Show Font Test"/>
			<menu_item_call label="Cargar desde XML" name="Load from XML"/>
			<menu_item_call label="Salvar a XML" name="Save to XML"/>
			<menu_item_check label="Mostrar nombres de XUI" name="Show XUI Names"/>
			<menu_item_check label="Mostrar información de depuración de las vistas" name="DebugViews"/>
			<menu_item_call label="Herramienta de previsualización de XUI" name="UI Preview Tool"/>
			<menu_item_call label="Enviar MIs de prueba" name="Send Test IMs"/>
			<menu_item_call label="Eliminar cachés de nombres" name="Flush Names Caches"/>
		</menu>
		<menu label="Avatar" name="Character">
			<menu label="Tomar textura" name="Grab Baked Texture">
				<menu_item_call label="Iris" name="Grab Iris"/>
				<menu_item_call label="Cabeza" name="Grab Head"/>
				<menu_item_call label="Parte superior del cuerpo" name="Grab Upper Body"/>
				<menu_item_call label="Parte inferior del cuerpo" name="Grab Lower Body"/>
				<menu_item_call label="Falda" name="Grab Skirt"/>
			</menu>
			<menu label="Pruebas de personaje" name="Character Tests">
				<menu_item_call label="Apariencia a XML" name="Appearance To XML"/>
				<menu_item_call label="Conmutar geometría del personaje" name="Toggle Character Geometry"/>
				<menu_item_call label="Probar varón" name="Test Male"/>
				<menu_item_call label="Probar hembra" name="Test Female"/>
				<menu_item_check label="Permitir seleccionar avatar" name="Allow Select Avatar"/>
			</menu>
			<menu label="Velocidad de las animaciones" name="Animation Speed">
				<menu_item_call label="Todas un 10% más rápido" name="All Animations 10 Faster"/>
				<menu_item_call label="Todas un 10% más lento" name="All Animations 10 Slower"/>
				<menu_item_call label="Restablecer la velocidad de todas" name="Reset All Animation Speed"/>
				<menu_item_check label="Cámara lenta" name="Slow Motion Animations"/>
			</menu>
			<menu_item_call label="Forzar parámetros por defecto" name="Force Params to Default"/>
			<menu_item_check label="Información de animaciones" name="Animation Info"/>
			<menu_item_check label="Mostrar puntos de mira de foco" name="Show Look At"/>
			<menu_item_check label="Mostrar puntos de mira de ratón" name="Show Point At"/>
			<menu_item_check label="Depurar actualizaciones de articulación" name="Debug Joint Updates"/>
			<menu_item_check label="Desactivar nivel de detalle (LOD)" name="Disable LOD"/>
			<menu_item_check label="Depurar visibilidad del personaje" name="Debug Character Vis"/>
			<menu_item_check label="Mostrar armazón de colisión" name="Show Collision Skeleton"/>
			<menu_item_check label="Mostrar objetivo del avatar" name="Display Agent Target"/>
			<menu_item_call label="Volcar objetos anexados" name="Dump Attachments"/>
			<menu_item_call label="Depurar texturas del avatar" name="Debug Avatar Textures"/>
			<menu_item_call label="Volcar texturas locales" name="Dump Local Textures"/>
			<menu_item_call label="Recargar partícula de nube del avatar" name="Reload Avatar Cloud Particle"/>
		</menu>
		<menu_item_check label="Texturas HTTP" name="HTTP Textures"/>
		<menu_item_check label="Inventario HTTP" name="HTTP Inventory"/>
		<menu_item_call label="Comprimir imágenes" name="Compress Images"/>
		<menu_item_call label="Activar detector de carencias visuales" name="Enable Visual Leak Detector"/>
		<menu label="Configurar el nivel de registro" name="Set Logging Level"/>
		<menu_item_check label="Minivolcado de la salida del depurador" name="Output Debug Minidump"/>
		<menu_item_check label="Ventana de consola en la próxima ejecución" name="Console Window"/>
		<menu label="Nivel de registro" name="Set Logging Level">
			<menu_item_check label="Depuración" name="Debug"/>
			<menu_item_check label="Información" name="Info"/>
			<menu_item_check label="Advertencias" name="Warning"/>
			<menu_item_check label="Errores" name="Error"/>
			<menu_item_check label="Ninguno" name="None"/>
		</menu>
		<menu_item_call label="Solicitar estatus de Administrador" name="Request Admin Options"/>
		<menu_item_call label="Abandonar estatus de Administrador" name="Leave Admin Options"/>
		<menu_item_check label="Mostrar menú Admin" name="View Admin Options"/>
	</menu>
	<menu label="Admin" name="Admin">
		<menu label="Objeto" name="AdminObject">
			<menu_item_call label="Tomar una copia" name="Admin Take Copy"/>
			<menu_item_call label="Forzar que yo sea el propietario" name="Force Owner To Me"/>
			<menu_item_call label="Forzar permiso al propietario" name="Force Owner Permissive"/>
			<menu_item_call label="Eliminar" name="Delete"/>
			<menu_item_call label="Bloquear" name="Lock"/>
			<menu_item_call label="Obtener ID de objetos" name="Get Assets IDs"/>
		</menu>
		<menu label="Parcela" name="Parcel">
			<menu_item_call label="Tomar posesión" name="Owner To Me"/>
			<menu_item_call label="Configurar como Contenido Linden" name="Set to Linden Content"/>
			<menu_item_call label="Reclamar terreno público" name="Claim Public Land"/>
		</menu>
		<menu label="Región" name="Region">
			<menu_item_call label="Volcar datos temporales de activo" name="Dump Temp Asset Data"/>
			<menu_item_call label="Salvar estado de la región" name="Save Region State"/>
		</menu>
		<menu_item_call label="Herramientas de dios" name="God Tools"/>
	</menu>
	<menu label="Admin" name="Deprecated">
		<menu label="Anexar objeto" name="Attach Object"/>
		<menu label="Despegar objeto" name="Detach Object"/>
		<menu label="Take Off Clothing" name="Take Off Clothing">
			<menu_item_call label="Camisa" name="Shirt"/>
			<menu_item_call label="Pantalón" name="Pants"/>
			<menu_item_call label="Zapatos" name="Shoes"/>
			<menu_item_call label="Calcetines" name="Socks"/>
			<menu_item_call label="Chaqueta" name="Jacket"/>
			<menu_item_call label="Guantes" name="Gloves"/>
			<menu_item_call label="Camiseta" name="Menu Undershirt"/>
			<menu_item_call label="Ropa interior" name="Menu Underpants"/>
			<menu_item_call label="Falda" name="Skirt"/>
			<menu_item_call label="Alfa" name="Alpha"/>
			<menu_item_call label="Tatuaje" name="Tattoo"/>
			<menu_item_call label="Física" name="Physics"/>
			<menu_item_call label="Todas las prendas" name="All Clothes"/>
		</menu>
		<menu label="Help" name="DeprecatedHelp">
			<menu_item_call label="Official Linden Blog" name="Official Linden Blog"/>
			<menu_item_call label="Scripting Portal" name="Scripting Portal"/>
			<menu label="Informe de fallos" name="Bug Reporting">
				<menu_item_call label="Seguimiento público de problemas" name="Public Issue Tracker"/>
				<menu_item_call label="Ayuda del seguimiento público de problemas" name="Publc Issue Tracker Help"/>
				<menu_item_call label="Informe de fallos 101" name="Bug Reporing 101"/>
				<menu_item_call label="Problemas de seguridad" name="Security Issues"/>
				<menu_item_call label="QA Wiki" name="QA Wiki"/>
			</menu>
		</menu>
	</menu>
	<menu label="Archivo" name="V1-File"/>
	<menu label="Editar" name="V1-Edit"/>
	<menu label="Ver" name="V1-View"/>
	<menu label="Mundo" name="V1-World"/>
	<menu label="Herramientas" name="V1-Tools"/>
	<menu label="Ayuda" name="V1-Help"/>
	<menu label="Firestorm" name="V1-Firestorm"/>
	<menu label="Avanzado" name="V1-Advanced">
		<menu_item_check label="Usar menús V1" name="V1 Menus"/>
	</menu>
</menu_bar><|MERGE_RESOLUTION|>--- conflicted
+++ resolved
@@ -21,7 +21,6 @@
 			<menu_item_check label="Volar" name="Fly"/>
 			<menu_item_call label="Dejar de volar" name="Stop flying"/>
 			<menu_item_check label="Correr siempre" name="Always Run"/>
-<<<<<<< HEAD
 			<menu_item_check label="Forzar sentarme en el suelo" name="Force Toggle Sitting"/>
 			<menu_item_check label="Bloquear movimiento" name="Move Lock"/>
 			<menu_item_check label="Salto rápido" name="Avatar Ignore Prejump"/>
@@ -36,14 +35,6 @@
 	        	<menu_item_check label="Mostrar coste de dibujo del avatar (ARC)" name="Avatar Rendering Cost"/>
 			<menu_item_call label="Medidor de lag" name="Lag Meter"/>
 			<menu_item_call label="Regenerar el LSL Bridge" name="Recreate LSL Bridge"/>			
-=======
-			<menu_item_call label="Parar mis animaciones" name="Stop Animating My Avatar"/>
-			<menu_item_call label="Caminar / Correr / Volar..." name="WalkRunFly"/>
-		</menu>
-		<menu label="Estado" name="Status">
-			<menu_item_check label="Ausente" name="Away"/>
-			<menu_item_check label="No molestar" name="Do Not Disturb"/>
->>>>>>> 0bbb1722
 		</menu>
 		<menu_item_call label="Historial de transacciones" name="money_tracker"/>
 		<menu_item_call label="Pose..." name="pose_stand"/>
@@ -97,12 +88,7 @@
 		<menu_item_call label="Crear un hito de este sitio" name="Create Landmark Here"/>
 		<menu_item_call label="Perfil del lugar" name="Place Profile"/>
 		<menu_item_call label="Acerca del terreno" name="About Land"/>
-<<<<<<< HEAD
-		<menu_item_call label="Acerca de la región" name="Region/Estate"/>
-=======
-		<menu_item_call label="Región/Estado" name="RegionEstate"/>
-		<menu_item_call label="Mis terrenos..." name="My Land"/>
->>>>>>> 0bbb1722
+		<menu_item_call label="Acerca de la región" name="RegionEstate"/>
 		<menu_item_call label="Comprar este terreno" name="Buy Land"/>
 		<menu_item_call label="Mi terreno" name="My Land"/>
 		<menu label="Mostrar" name="LandShow">
