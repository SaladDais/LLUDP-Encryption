<?xml version="1.0" encoding="utf-8" standalone="yes"?>
<menu_bar name="Main Menu">
	<menu label="Avatar" name="Me">
		<menu_item_call label="Mi panel de control" name="Manage Account"/>
		<menu_item_call label="Merchant Outbox" name="MerchantOutbox"/>
		<menu_item_call label="Comprar L$" name="Buy and Sell L$"/>
		<menu_item_call label="Preferencias" name="Preferences"/>
		<menu_item_call label="Botones de la barra de herramientas" name="Toolbar Buttons"/>
		<menu_item_call label="Mi perfil" name="Profile"/>
		<menu_item_call label="Destacados..." name="Picks"/>
		<menu_item_call label="Mi apariencia" name="ChangeOutfit"/>
		<menu_item_call label="Tomar fotografía" name="Take Snapshot"/>
		<menu_item_check label="Mi inventario" name="Inventory"/>
		<menu_item_check label="Mi inventario" name="ShowSidetrayInventory"/>
		<menu_item_check label="Controles del movimiento" name="Movement Controls"/>
		<menu label="Movimiento" name="Movement">
			<menu_item_call label="Sentarme" name="Sit Down Here"/>
			<menu_item_check label="Volar" name="Fly"/>
			<menu_item_check label="Correr siempre" name="Always Run"/>
			<menu_item_check label="Forzar sentarme en el suelo" name="Force Toggle Sitting"/>
			<menu_item_check label="Modo fantasma" name="Avatar Phantom"/>
			<menu_item_call label="Caminar / Correr / Volar..." name="Walk / run / fly"/>
			<menu_item_check label="Salto rápido" name="Avatar Ignore Prejump"/>
		</menu>
		<menu_item_check label="Controles de cámara" name="Camera Controls"/>
		<menu label="Salud del avatar" name="avhealth">
			<menu_item_call label="Detener mis animaciones" name="Stop Animating My Avatar"/>
			<menu_item_call label="Deshacer deformación del avatar" name="undeform_avatar"/>
			<menu_item_call label="Recargar texturas" name="Rebake Texture"/>
			<menu_item_call label="Volver al avatar masculino por defecto (Character Test)" name="ResetDefaultAvM"/>
			<menu_item_call label="Volver al avatar femenino por defecto (Character Test)" name="ResetDefaultAvF"/>
	        	<menu_item_check label="Mostrar coste de dibujo del avatar (ARC)" name="Avatar Rendering Cost"/>
			<menu_item_call label="Medidor de lag" name="Lag Meter"/>
			<menu_item_call label="Regenerar el LSL Bridge" name="Recreate LSL Bridge"/>			
		</menu>
<<<<<<< HEAD
		<menu_item_call label="Historial de transacciones" name="money_tracker"/>
		<menu_item_call label="Pose..." name="pose_stand"/>
		<menu label="Subir" name="Upload">
			<menu_item_call label="Imagen ([COST])..." name="Upload Image"/>
			<menu_item_call label="Sonido ([COST])..." name="Upload Sound"/>
			<menu_item_call label="Animación ([COST])..." name="Upload Animation"/>
			<menu_item_call label="Modelo mesh..." name="Upload Model"/>
			<menu_item_call label="Masivo (múltiples archivos)..." name="Bulk Upload"/>
			<menu_item_call label="Configurar permisos de subida por defecto" name="perm prefs"/>
			<menu_item_call label="Importar linkset" name="import linkset"/>
		</menu>
=======
		<menu label="Estado" name="Status"/>
>>>>>>> f6282b17
		<menu_item_call label="Comprar L$..." name="Buy and Sell L$"/>
		<menu_item_call label="Panel de control de la cuenta..." name="Manage My Account">
			<menu_item_call.on_click name="ManageMyAccount_url" parameter="WebLaunchJoinNow,http://secondlife.com/account/index.php?lang=es"/>
		</menu_item_call>
		<menu_item_call label="Preferencias..." name="Preferences"/>
		<menu_item_call label="Botones de la barra de herramientas..." name="Toolbars"/>
		<menu_item_call label="Ocultar todos los controles" name="Hide UI"/>
		<menu_item_check label="Mostrar los HUD anexados" name="Show HUD Attachments"/>
		<menu_item_call label="Salir de [APP_NAME]" name="Quit"/>
	</menu>
	<menu label="Comunicarme" name="Communicate">
<<<<<<< HEAD
		<menu label="Estado" name="Status">
			<menu_item_check label="Ausente" name="Set Away"/>
			<menu_item_check label="Autorresponder" name="Set Autorespond"/>
			<menu_item_check label="Autorresponder a no-amigos" name="Set Autorespond to non-friends"/>
			<menu_item_check label="Ocupado" name="Set Busy"/>
		</menu>
		<menu_item_call label="Amigos" name="My Friends"/>
		<menu_item_check label="Contactos" name="Contacts"/>
		<menu_item_check label="Grupos de contactos" name="Contact Sets"/>
		<menu_item_call label="Grupos" name="My Groups"/>
		<menu_item_check label="Chat" name="Nearby Chat"/>
		<menu_item_check label="Gente" name="People"/>
		<menu_item_check label="Conversaciones" name="Conversations"/>
		<menu_item_check label="Gestos" name="Gestures"/>
		<menu_item_check label="Filtros de voz" name="ShowVoice"/>
		<menu_item_check label="Chat de voz" name="Nearby Voice"/>
		<menu_item_call label="Lista de bloqueados" name="Block List"/>
=======
		<menu_item_check label="Conversaciones..." name="Conversations"/>
		<menu_item_check label="Chat..." name="Nearby Chat"/>
		<menu_item_check label="Hablar" name="Speak"/>
		<menu label="Transformación de voz" name="VoiceMorphing">
			<menu_item_check label="Sin transformación de voz" name="NoVoiceMorphing"/>
			<menu_item_check label="Probar..." name="Preview"/>
			<menu_item_call label="Suscribir..." name="Subscribe"/>
		</menu>
		<menu_item_check label="Gestos..." name="Gestures"/>
		<menu_item_check label="Amigos" name="My Friends"/>
		<menu_item_check label="Grupos" name="My Groups"/>
		<menu_item_check label="Gente cerca" name="Active Speakers"/>
		<menu_item_call label="Lista de ignorados" name="Block List"/>
>>>>>>> f6282b17
	</menu>
	<menu label="Mundo" name="World">
		<menu_item_call label="Resincronizar animaciones" name="Resync Animations"/>
		<menu_item_call label="Gente cercana" name="Active Speakers"/>
		<menu_item_call label="Historial de teleportes" name="Teleport History"/>
		<menu_item_check label="Lugares" name="Places"/>
		<menu_item_check label="Minimapa" name="Mini-Map"/>
		<menu_item_check label="Mapa del mundo" name="World Map"/>
		<menu_item_call label="Crear un hito de este sitio" name="Create Landmark Here"/>
		<menu_item_call label="Perfil del lugar" name="Place Profile"/>
		<menu_item_call label="Acerca del terreno" name="About Land"/>
		<menu_item_call label="Acerca de la región" name="Region/Estate"/>
		<menu_item_call label="Comprar este terreno" name="Buy Land"/>
		<menu_item_call label="Mi terreno" name="My Land"/>
		<menu label="Mostrar" name="LandShow">
			<menu_item_check label="Líneas de prohibición" name="Ban Lines"/>
			<menu_item_check label="Balizas" name="beacons"/>
			<menu_item_check label="Límites de las parcelas" name="Property Lines"/>
			<menu_item_check label="Propietarios del terreno" name="Land Owners"/>
			<menu_item_check label="Coordenadas" name="Coordinates"/>
			<menu_item_check label="Propiedades de la parcela" name="Parcel Properties"/>
			<menu_item_check label="Menú Avanzado" name="Show Advanced Menu"/>
		</menu>
		<menu_item_call label="Teleportar a mi base" name="Teleport Home"/>
		<menu_item_call label="Fijar mi base aquí" name="Set Home to Here"/>
		<menu label="Posición del sol" name="Environment Settings">
			<menu_item_call label="Amanecer" name="Sunrise"/>
			<menu_item_call label="Mediodía" name="Noon"/>
			<menu_item_call label="Atardecer" name="Sunset"/>
			<menu_item_call label="Medianoche" name="Midnight"/>
			<menu_item_call label="Hora del estado" name="Revert to Region Default"/>
		</menu>
		<menu label="Editor de entorno" name="Environment Editor">
			<menu_item_call label="Configuración de entorno..." name="Environment Settings"/>
			<menu label="Configuraciones de agua" name="Water Presets">
				<menu_item_call label="Nueva configuración..." name="new_water_preset"/>
				<menu_item_call label="Editar configuración..." name="edit_water_preset"/>
				<menu_item_call label="Eliminar configuración..." name="delete_water_preset"/>
			</menu>
			<menu label="Configuraciones de cielo" name="Sky Presets">
				<menu_item_call label="Nueva configuración..." name="new_sky_preset"/>
				<menu_item_call label="Editar configuración..." name="edit_sky_preset"/>
				<menu_item_call label="Eliminar configuración..." name="delete_sky_preset"/>
			</menu>
			<menu label="Configuraciones de día" name="Day Presets">
				<menu_item_call label="Nueva configuración..." name="new_day_preset"/>
				<menu_item_call label="Editar configuración..." name="edit_day_preset"/>
				<menu_item_call label="Eliminar configuración..." name="delete_day_preset"/>
			</menu>
		</menu>
		<menu name="photo_and_video" label="Foto y vídeo"/>
		<menu_item_call label="Buscar en el área" name="area_search"/>
		<menu_item_call label="Explorador de sonidos" name="Sound Explorer"/>
		<menu_item_call label="Lista negra" name="asset_blacklist"/>
	</menu>
	<menu label="Construir" name="BuildTools">
		<menu_item_check label="Construir" name="Show Build Tools"/>
		<menu label="Herramientas de construcción" name="Select Tool">
			<menu_item_call label="Visión" name="Focus"/>
			<menu_item_call label="Mover" name="Move"/>
			<menu_item_call label="Editar" name="Edit"/>
			<menu_item_call label="Crear" name="Create"/>
			<menu_item_call label="Terreno" name="Land"/>
		</menu>
		<menu_item_call label="Enlazar" name="Link"/>
		<menu_item_call label="Desenlazar" name="Unlink"/>
		<menu_item_check label="Editar las partes enlazadas" name="Edit Linked Parts"/>
		<menu label="Seleccionar partes enlazadas" name="Select Linked Parts">
			<menu_item_call label="Seleccionar la parte siguiente" name="Select Next Part"/>
			<menu_item_call label="Seleccionar la parte previa" name="Select Previous Part"/>
			<menu_item_call label="Incluir la parte siguiente" name="Include Next Part"/>
			<menu_item_call label="Incluir la parte previa" name="Include Previous Part"/>
		</menu>
		<menu_item_call label="Enfocar lo seleccionado" name="Focus on Selection"/>
		<menu_item_call label="Zoom en lo seleccionado" name="Zoom to Selection"/>
		<menu label="Objeto" name="Object">
			<menu_item_call label="Comprar" name="Menu Object Buy"/>
			<menu_item_call label="Tomar" name="Menu Object Take"/>
<<<<<<< HEAD
			<menu_item_call label="Tomar una copia" name="Take Copy"/>
			<menu_item_call label="Duplicar" name="Duplicate"/>
			<menu_item_call label="Editar partículas" name="Menu Object Edit Particles"/>
			<menu_item_call label="Guardar una copia en mi inventario" name="Save Object Back to My Inventory"/>
			<menu_item_call label="Guardar una copia en los contenidos del objeto del que salió" name="Save Object Back to Object Contents"/>
=======
			<menu_item_call label="Coger una copia" name="Take Copy"/>
			<menu_item_call label="Guardar una copia del objeto en los contenidos de donde salió" name="Save Object Back to Object Contents"/>
>>>>>>> f6282b17
			<menu_item_call label="Devolver objeto" name="Return Object back to Owner"/>
		</menu>
		<menu label="Scripts" name="Scripts">
			<menu_item_call label="Mostrar advertencias/errores de script" name="Script Debug"/>
			<menu_item_call label="Información de scripts (contador)" name="Script Info"/>
			<menu_item_call label="Recompilar los scripts (Mono)" name="Mono"/>
			<menu_item_call label="Recompilar los scripts (LSL)" name="LSL"/>
			<menu_item_call label="Reiniciar los scripts" name="Reset Scripts"/>
			<menu_item_call label="Iniciar la ejecución de los scripts" name="Set Scripts to Running"/>
			<menu_item_call label="Detener la ejecución de los scripts" name="Set Scripts to Not Running"/>
			<menu_item_call label="Eliminar scripts de la selección" name="Remove Scripts From Selection"/>
		</menu>
		<menu label="Pathfinding" name="Pathfinding">
			<menu_item_call label="Linksets..." name="pathfinding_linksets_menu_item"/>
			<menu_item_call label="Personajes..." name="pathfinding_characters_menu_item"/>
			<menu_item_call label="Ver/probar..." name="pathfinding_console_menu_item"/>
<<<<<<< HEAD
			<menu_item_call label="Actualizar región" name="pathfinding_rebake_navmesh_item"/>
=======
			<menu_item_call label="Recargar la región" name="pathfinding_rebake_navmesh_item"/>
>>>>>>> f6282b17
		</menu>
		<menu label="Opciones" name="Options">
			<menu_item_check label="Mostrar los permisos avanzados" name="DebugPermissions"/>
			<menu_item_check label="Seleccionar sólo mis objetos" name="Select Only My Objects"/>
			<menu_item_check label="Seleccionar sólo los objetos movibles" name="Select Only Movable Objects"/>
			<menu_item_check label="Seleccionar marcando los alrededores" name="Select By Surrounding"/>
			<menu_item_check label="Incluir objetos pertenecientes a grupos" name="Include Group-Owned Objects"/>
			<menu_item_check label="Mostrar detalles de la selección" name="Show Selection Outlines"/>
			<menu_item_check label="Al seleccionar, mostrar lo oculto" name="Show Hidden Selection"/>
			<menu_item_check label="Al seleccionar, mostrar el radio de la luz" name="Show Light Radius for Selection"/>
			<menu_item_check label="Mostrar el rayo indicador" name="Show Selection Beam"/>
			<menu_item_check label="Ajustar a la rejilla" name="Snap to Grid"/>
			<menu_item_call label="Ajustar a la rejilla los ejes X e Y" name="Snap Object XY to Grid"/>
			<menu_item_call label="Usar lo seleccionado como rejilla" name="Use Selection for Grid"/>
			<menu_item_call label="Opciones de la rejilla" name="Grid Options"/>
		</menu>
		<menu label="Subir" name="Upload">
			<menu_item_call label="Imagen ([COST])..." name="Upload Image"/>
			<menu_item_call label="Sonido ([COST])..." name="Upload Sound"/>
			<menu_item_call label="Animación ([COST])..." name="Upload Animation"/>
			<menu_item_call label="Modelo mesh..." name="Upload Model"/>
			<menu_item_call label="Masivo ([COST] por archivo)..." name="Bulk Upload"/>
			<menu_item_call label="Configurar permisos de subida por defecto" name="perm prefs"/>
			<menu_item_call label="Importar linkset" name="import linkset"/>
		</menu>
		<menu_item_call label="Deshacer" name="Undo"/>
		<menu_item_call label="Rehacer" name="Redo"/>
		<menu_item_call label="Examinador de imágenes locales" name="Local Bitmap Browser"/>
	</menu>
	<menu label="Contenido" name="Content">
		<menu_item_check label="Buscar" name="Search"/>
		<menu_item_call label="SL Marketplace" name="SL Marketplace"/>
		<menu_item_call label="Mercado de L$" name="LindenXchange"/>
		<menu_item_call label="Librería de scripts" name="Script Library"/>
	</menu>	
	<menu label="Ayuda" name="Help">
<<<<<<< HEAD
		<menu_item_check label="Mostrar consejos" name="Enable Hints"/>
		<menu_item_call label="Firestorm Wiki" name="Firestorm Wiki"/>
		<menu_item_call label="Unirse al Grupo de Soporte de Firestorm" name="firestorm_support_group"/>
		<menu_item_call label="Ayuda de [CURRENT_GRID]" name="current_grid_help"/>
		<menu_item_call label="Acerca de [CURRENT_GRID]" name="current_grid_about"/>
		<menu_item_call label="Estado de la red" name="Grid Status"/>
=======
		<menu_item_call label="Cómo..." name="How To"/>
		<menu_item_call label="Ayuda de [SECOND_LIFE]" name="Second Life Help"/>
		<menu_item_call label="Guía del usuario" name="User’s guide"/>
		<menu_item_call label="Base de Conocimientos" name="Knowledge Base"/>
		<menu_item_call label="Wiki" name="Wiki"/>
		<menu_item_call label="Foros comunitarios" name="Community Forums"/>
		<menu_item_call label="Portal de soporte" name="Support portal"/>
		<menu_item_call label="Noticias de [SECOND_LIFE]" name="Second Life News"/>
		<menu_item_call label="Blogs de [SECOND_LIFE]" name="Second Life Blogs"/>
>>>>>>> f6282b17
		<menu_item_call label="Denunciar una infracción" name="Report Abuse"/>
		<menu_item_call label="Informar de un fallo" name="Report Bug"/>
        <menu_item_call label="Golpes, empujones e impactos" name="Bumps, Pushes &amp;amp; Hits"/>
		<menu_item_check label="Activar botón de Información del Sistema" name="Enable Sysinfo Button"/>
		<menu_item_call label="Acerca de [APP_NAME]" name="About Second Life"/>
	</menu>
	<menu label="RLVa" name="RLVa Main">
      		<menu label="Depurar" name="Debug">
			<menu_item_check label="Mostrar menú RLVa de nivel superior" name="Show Top-level RLVa Menu"/>
			<menu_item_check label="Mostrar mensajes de depuración" name="Show Debug Messages"/>
			<menu_item_check label="Ocultar mensajes de No configurado o Duplicado" name="Hide Unset or Duplicate Messages"/>
			<menu_item_check label="Mostrar fallos de aserción" name="Show Assertion Failures"/>
			<menu_item_check label="Ocultar capas bloqueadas" name="Hide Locked Layers"/>
			<menu_item_check label="Ocultar accesorios bloqueados" name="Hide Locked Attachments"/>
			<menu_item_check label="Activar nomenclatura clásica" name="Enable Legacy Naming"/>
			<menu_item_check label="Activar ropa compartida" name="Enable Shared Wear"/>
			<menu_item_check label="Renombrar elementos compartidos al vestirlos" name="Rename Shared Items on Wear"/>
			<menu_item_check label="Bloqueos..." name="Locks"/>
		</menu>
		<menu_item_check label="Permitir chat OOC" name="Allow OOC Chat"/>
		<menu_item_check label="Prohibir Give to #RLV" name="Forbid Give to #RLV"/>
		<menu_item_check label="Mostrar chat filtrado" name="Show Filtered Chat"/>
		<menu_item_check label="Mostrar etiquetas de nombre" name="Show Name Tags"/>
		<menu_item_check label="Vestir reemplaza lo no bloqueado" name="Wear Replaces Unlocked"/>
		<menu_item_check label="Restricciones..." name="Restrictions"/>
	</menu>
	<menu label="Avanzado" name="Advanced">
		<menu_item_call label="Recargar texturas" name="Rebake Texture"/>
		<menu_item_call label="Interfaz en el tamaño predeterminado" name="Set UI Size to Default"/>
		<menu_item_call label="Definir el tamaño de la ventana..." name="Set Window Size..."/>
		<menu_item_check label="Limitar la distancia de selección" name="Limit Select Distance"/>
		<menu_item_check label="Desactivar los límites de la cámara" name="Disable Camera Distance"/>
		<menu_item_check label="Foto en alta resolución" name="HighResSnapshot"/>
		<menu_item_check label="Fotos silenciosas" name="QuietSnapshotsToDisk"/>
		<menu label="Herramientas de rendimiento" name="Performance Tools">
			<menu_item_call label="Medidor de lag" name="Lag Meter"/>
			<menu_item_check label="Estadísticas" name="Statistics Bar"/>
			<menu_item_check label="Mostrar coste de dibujo del avatar (ARC)" name="Avatar Rendering Cost"/>
		</menu>
		<menu label="Realzado y visibilidad" name="Highlighting and Visibility">
			<menu_item_check label="Baliza con destellos" name="Cheesy Beacon"/>
			<menu_item_check label="Ocultar partículas" name="Hide Particles"/>
			<menu_item_check label="Ocultar lo seleccionado" name="Hide Selected"/>
			<menu_item_check label="Realzar transparencias" name="Highlight Transparent"/>
			<menu_item_check label="Mostrar HUDs anexados" name="Show HUD Attachments"/>
			<menu_item_check label="Mostrar punto de mira en vista subjetiva" name="ShowCrosshairs"/>
			<menu label="Bulas" name="Hover Tips">
				<menu_item_check label="Mostrar bulas" name="Show Tips"/>
				<menu_item_check label="Mostrar bulas de terreno" name="Land Tips"/>
				<menu_item_check label="Mostrar bulas en todos los objetos" name="Tips On All Objects"/>
			</menu>
		</menu>
		<menu label="Objetos representados" name="Rendering Types">
			<menu_item_check label="Simple" name="Rendering Type Simple"/>
			<menu_item_check label="Alfa" name="Rendering Type Alpha"/>
			<menu_item_check label="Árbol" name="Rendering Type Tree"/>
			<menu_item_check label="Avatares" name="Rendering Type Character"/>
			<menu_item_check label="Parcela de superficie" name="Rendering Type Surface Patch"/>
			<menu_item_check label="Cielo" name="Rendering Type Sky"/>
			<menu_item_check label="Agua" name="Rendering Type Water"/>
			<menu_item_check label="Terreno" name="Rendering Type Ground"/>
			<menu_item_check label="Volumen" name="Rendering Type Volume"/>
			<menu_item_check label="Hierba" name="Rendering Type Grass"/>
			<menu_item_check label="Nubes" name="Rendering Type Clouds"/>
			<menu_item_check label="Partículas" name="Rendering Type Particles"/>
			<menu_item_check label="Efectos de relieve" name="Rendering Type Bump"/>
		</menu>
		<menu label="Rasgos renderizados" name="Rendering Features">
			<menu_item_check label="Interfaz de usuario" name="ToggelUI"/>
			<menu_item_check label="Seleccionado" name="Selected"/>
			<menu_item_check label="Realzados" name="Highlighted"/>
			<menu_item_check label="Texturas dinámicas" name="Dynamic Textures"/>
			<menu_item_check label="Huellas" name="Foot Shadows"/>
			<menu_item_check label="Niebla" name="Fog"/>
			<menu_item_check label="Objetos flexibles" name="Flexible Objects"/>
		</menu>
		<menu label="RLVa" name="RLVa Embedded"/>
		<menu label="Respaldo de flujos de medios" name="media_stream_import_export">
			<menu_item_call label="Importar lista de flujos en XML..." name="media_stream_import"/>
			<menu_item_call label="Exportar lista de flujos a XML..." name="media_stream_export"/>
		</menu>
		<menu_item_check label="Usar Plugin Read Thread" name="Use Plugin Read Thread"/>
		<menu_item_call label="Vaciar caché de grupo" name="ClearGroupCache"/>
		<menu_item_check label="Vista subjetiva suavizada" name="Mouse Smoothing"/>
		<menu_item_call label="Liberar teclas" name="Release Keys"/>
		<menu label="Atajos de teclado" name="Shortcuts">
			<menu_item_call label="Subir imagen ([COST])..." name="Upload Image"/>
			<menu_item_check label="Búsqueda" name="Search"/>
			<menu_item_check label="Mostrar el menú Avanzado - atajo clásico" name="Show Advanced Menu - legacy shortcut"/>
			<menu_item_check label="Teleporte con doble clic" name="DoubleClick Teleport"/>
			<menu_item_check label="Correr siempre" name="Always Run"/>
            		<menu_item_check label="Iniciar el vuelo" name="Fly"/>
			<menu_item_call label="Cerrar la ventana" name="Close Window"/>
			<menu_item_call label="Cerrar todas las ventanas" name="Close All Windows"/>
			<menu_item_call label="Guardar una foto" name="Snapshot to Disk"/>
			<menu_item_call label="Vista subjetiva" name="Mouselook"/>
			<menu_item_check label="Flycam del joystick" name="Joystick Flycam"/>
			<menu_item_call label="Volver a la vista por defecto" name="Reset View"/>
			<menu_item_call label="Restablecer ángulos de cámara" name="Reset Camera Angles"/>
			<menu_item_call label="Mirar al último que habló" name="Look at Last Chatter"/>
			<menu_item_call label="Acercar el zoom" name="Zoom In"/>
			<menu_item_call label="Zoom por defecto" name="Zoom Default"/>
			<menu_item_call label="Alejar el zoom" name="Zoom Out"/>
		</menu>
		<menu_item_check label="Ignorar prohibición de volar" name="Fly Override"/>
		<menu_item_check label="RestrainedLove API (RLVa)" name="RLV API"/>
		<menu_item_call label="Mostrar configuraciones del depurador" name="Debug Settings"/>
		<menu_item_check label="Mostrar el menú Desarrollo" name="Debug Mode"/>
	</menu>
	<menu label="Desarrollo" name="Develop">
		<menu label="Consolas" name="Consoles">
			<menu_item_check label="Consola de texturas" name="Texture Console"/>
			<menu_item_check label="Consola de depuración" name="Debug Console"/>
			<menu_item_call label="Consola de notificaciones" name="Notifications"/>
			<menu_item_check label="Fast Timers" name="Fast Timers"/>
			<menu_item_check label="Memoria" name="Memory"/>
			<menu_item_check label="Estadísticas de escena" name="Scene Statistics"/>
			<menu_item_call label="Consola de depuración de obtención de texturas" name="Texture Fetch Debug Console"/>
			<menu_item_check label="Consola de depuración de región" name="Region Debug Console"/>
			<menu_item_call label="Enviar información de región a consola de depuración" name="Region Info to Debug Console"/>
			<menu_item_call label="Enviar información de grupo a consola de depuración" name="Group Info to Debug Console"/>
			<menu_item_call label="Enviar prestaciones a consola de depuración" name="Capabilities Info to Debug Console"/>
			<menu_item_check label="Cámara" name="Camera"/>
			<menu_item_check label="Viento" name="Wind"/>
			<menu_item_check label="Campo de visión (FOV)" name="FOV"/>
			<menu_item_check label="¡Hipopótamos!" name="Badge"/>
			<menu_item_check label="¡Galletas!" name="Cookies"/>
		</menu>
		<menu label="Mostrar información" name="Display Info">
			<menu_item_check label="Tiempo" name="Show Time"/>
			<menu_item_check label="Coste de subida" name="Show Upload Cost"/>
			<menu_item_check label="Información de textura" name="Show Texture Info"/>
			<menu_item_check label="Información de dibujo" name="Show Render Info"/>
			<menu_item_check label="Mostrar matrices" name="Show Matrices"/>
			<menu_item_check label="Color bajo el cursor" name="Show Color Under Cursor"/>
			<menu_item_check label="Memoria" name="Show Memory"/>
			<menu_item_check label="Mostrar información de memoria privada" name="Show Private Mem Info"/>
			<menu_item_check label="Actualizaciones a objetos" name="Show Updates"/>
		</menu>
		<menu label="Forzar un error" name="Force Errors">
			<menu_item_call label="Forzar punto de ruptura" name="Force Breakpoint"/>
			<menu_item_call label="Forzar LLError y Crash" name="Force LLError And Crash"/>
			<menu_item_call label="Forzar acceso inválido a memoria" name="Force Bad Memory Access"/>
			<menu_item_call label="Forzar un bucle infinito" name="Force Infinite Loop"/>
			<menu_item_call label="Forzar crash de controlador" name="Force Driver Carsh"/>
			<menu_item_call label="Forzar excepción de software" name="Force Software Exception"/>
			<menu_item_call label="Forzar desconexión del visor" name="Force Disconnect Viewer"/>
			<menu_item_call label="Simular una pérdida de memoria" name="Memory Leaking Simulation"/>
		</menu>
		<menu label="Tests de dibujo" name="Render Tests">
			<menu_item_check label="Desplazamiento de cámara" name="Camera Offset"/>
			<menu_item_check label="Aleatorizar imágenes por segundo" name="Randomize Framerate"/>
			<menu_item_check label="Imagen lenta periódica" name="Periodic Slow Frame"/>
			<menu_item_check label="Test de imagen" name="Frame Test"/>
		</menu>
		<menu label="Metadatos de dibujo" name="Render Metadata">
			<menu_item_check label="Cajas de dimensionado" name="Bounding Boxes"/>
			<menu_item_check label="Vectores Normales" name="Normals"/>
			<menu_item_check label="Árbol de oclusión (Octree)" name="Octree"/>
			<menu_item_check label="Refuerzo de oclusión (Shadow Frusta)" name="Shadow Frusta"/>
			<menu_item_check label="Formas físicas" name="Physics Shapes"/>
			<menu_item_check label="Oclusión" name="Occlusion"/>
			<menu_item_check label="Lotes de dibujo" name="Render Batches"/>
			<menu_item_check label="Tipo de actualización" name="Update Type"/>
			<menu_item_check label="Animación de textura" name="Texture Anim"/>
			<menu_item_check label="Prioridad de textura" name="Texture Priority"/>
			<menu_item_check label="Área de textura" name="Texture Area"/>
			<menu_item_check label="Área de cara" name="Face Area"/>
			<menu_item_check label="Información sobre el nivel de detalle" name="LOD Info"/>
			<menu_item_check label="Cola de construcción" name="Build Queue"/>
			<menu_item_check label="Luces" name="Lights"/>
			<menu_item_check label="Armazón de colisión" name="Collision Skeleton"/>
			<menu_item_check label="Bytes de adjunto" name="attachment bytes"/>
			<menu_item_check label="Emisión de rayos" name="Raycast"/>
			<menu_item_check label="Vectores del viento" name="Wind Vectors"/>
			<menu_item_check label="Complejidad del dibujo" name="rendercomplexity"/>
			<menu_item_check label="Bytes de objetos anexados" name="attachment bytes"/>
			<menu_item_check label="Esculpidos" name="Sculpt"/>
			<menu_item_check label="Tamaño de textura" name="Texture Size"/>
			<menu label="Densidad de texturas" name="Texture Density">
				<menu_item_check label="Ninguna" name="None"/>
				<menu_item_check label="Actual" name="Current"/>
				<menu_item_check label="Deseada" name="Desired"/>
				<menu_item_check label="Completa" name="Full"/>
			</menu>
		</menu>
		<menu label="Dibujo" name="Rendering">
			<menu_item_check label="Ejes" name="Axes"/>
			<menu_item_check label="Base tangente" name="Tangent Basis"/>
			<menu_item_check label="Información base de textura de lo seleccionado" name="Selected Texture Info Basis"/>
			<menu_item_check label="Wireframe" name="Wireframe"/>
			<menu_item_check label="Oclusión objeto-objeto" name="Object-Object Occlusion"/>
			<menu_item_check label="Modelo avanzado de iluminación" name="Lighting and Shadows"/>
			<menu_item_check label="Sombras del sol/la luna/proyectores" name="Shadows from Sun/Moon/Projectors"/>
			<menu_item_check label="SSAO y suavizado de sombras" name="SSAO and Shadow Smoothing"/>
			<menu_item_check label="Iluminación global (experimental)" name="Global Illumination"/>
			<menu_item_check label="Depurar GL" name="Debug GL"/>
			<menu_item_check label="Depurar conducto" name="Debug Pipeline"/>
			<menu_item_check label="Capas alfa automáticas (diferidas)" name="Automatic Alpha Masks (deferred)"/>
			<menu_item_check label="Capas alfa automáticas (no diferidas)" name="Automatic Alpha Masks (non-deferred)"/>
			<menu_item_check label="Texturas de animación" name="Animation Textures"/>
			<menu_item_check label="Desactivar texturas" name="Disable Textures"/>
			<menu_item_check label="Texturas a resolución completa (peligroso)" name="Full Res Textures"/>
			<menu_item_check label="Atlas de texturas (experimental)" name="Texture Atlas"/>
			<menu_item_check label="Representar luces anexadas" name="Render Attached Lights"/>
			<menu_item_check label="Representar partículas anexadas" name="Render Attached Particles"/>
			<menu_item_check label="Hover Glow Objects" name="Hover Glow Objects"/>
		</menu>
		<menu label="Red" name="Network">
			<menu_item_check label="Pausar avatar" name="AgentPause"/>
			<menu_item_call label="Activar registro de mensajes" name="Enable Message Log"/>
			<menu_item_call label="Desactivar registro de mensajes" name="Disable Message Log"/>
			<menu_item_call label="Descartar un paquete" name="Drop a Packet"/>
		</menu>
		<menu_item_call label="Volcar cámara guionizada" name="Dump Scripted Camera"/>
		<menu label="Grabadora" name="Recorder">
			<menu_item_call label="Iniciar reproducción" name="Start Playback"/>
			<menu_item_call label="Detener reprodución" name="Stop Playback"/>
			<menu_item_check label="Reproducción en bucle" name="Loop Playback"/>
			<menu_item_call label="Iniciar grabación" name="Start Record"/>
			<menu_item_call label="Detener greabación" name="Stop Record"/>
		</menu>
		<menu label="Mundo virtual" name="DevelopWorld">
			<menu_item_check label="Anular el sol del Sim" name="Sim Sun Override"/>
			<menu_item_check label="Meteorología fija" name="Fixed Weather"/>
			<menu_item_call label="Volcar la caché de objetos de la región" name="Dump Region Object Cache"/>
		</menu>
		<menu label="Mundo" name="DevelopWorld">
			<menu_item_check label="Ignorar sol de la región" name="Sim Sun Override"/>
			<menu_item_check label="Clima fijo" name="Fixed Weather"/>
			<menu_item_call label="Volcar caché de objetos de la región" name="Dump Region Object Cache"/>
		</menu>
		<menu label="Interfaz de Usuario" name="UI">
			<menu_item_call label="Prueba de navegador de medios" name="Web Browser Test"/>
			<menu_item_call label="Navegador de contenido web" name="Web Content Browser"/>
			<menu_item_call label="Volcar SelectMgr" name="Dump SelectMgr"/>
			<menu_item_call label="Volcar inventario" name="Dump Inventory"/>
			<menu_item_call label="Volcar temporizadores" name="Dump Timers"/>
			<menu_item_call label="Volcar objeto del foco" name="Dump Focus Holder"/>
			<menu_item_call label="Imprimir información del objeto seleccionado" name="Print Selected Object Info"/>
			<menu_item_call label="Imprimir información del avatar" name="Print Agent Info"/>
			<menu_item_check label="Piloto automático con doble clic" name="Double-ClickAuto-Pilot"/>
			<menu_item_check label="Teleporte con doble clic" name="DoubleClick Teleport"/>
			<menu_item_check label="Depurar SelectMgr" name="Debug SelectMgr"/>
			<menu_item_check label="Depurar clics" name="Debug Clicks"/>
			<menu_item_check label="Depurar vistas" name="Debug Views"/>
			<menu_item_check label="Depurar ayuda visual de nombres" name="Debug Name Tooltips"/>
			<menu_item_check label="Depurar eventos de ratón" name="Debug Mouse Events"/>
			<menu_item_check label="Depurar teclas" name="Debug Keys"/>
			<menu_item_check label="Depurar proceso de ventana" name="Debug WindowProc"/>
		</menu>
		<menu label="Interfaz de Usuario XML" name="XUI">
			<menu_item_call label="Recargar configuración de colores" name="Reload Color Settings"/>
			<menu_item_call label="Mostrar prueba de fuentes" name="Show Font Test"/>
			<menu_item_call label="Cargar desde XML" name="Load from XML"/>
			<menu_item_call label="Salvar a XML" name="Save to XML"/>
			<menu_item_check label="Mostrar nombres de XUI" name="Show XUI Names"/>
			<menu_item_check label="Mostrar información de depuración de las vistas" name="DebugViews"/>
			<menu_item_call label="Enviar MIs de prueba" name="Send Test IMs"/>
			<menu_item_call label="Eliminar cachés de nombres" name="Flush Names Caches"/>
		</menu>
		<menu label="Avatar" name="Character">
			<menu label="Tomar textura" name="Grab Baked Texture">
				<menu_item_call label="Iris" name="Grab Iris"/>
				<menu_item_call label="Cabeza" name="Grab Head"/>
				<menu_item_call label="Parte superior del cuerpo" name="Grab Upper Body"/>
				<menu_item_call label="Parte inferior del cuerpo" name="Grab Lower Body"/>
				<menu_item_call label="Falda" name="Grab Skirt"/>
			</menu>
			<menu label="Pruebas de personaje" name="Character Tests">
				<menu_item_call label="Apariencia a XML" name="Appearance To XML"/>
				<menu_item_call label="Conmutar geometría del personaje" name="Toggle Character Geometry"/>
				<menu_item_call label="Probar varón" name="Test Male"/>
				<menu_item_call label="Probar hembra" name="Test Female"/>
				<menu_item_call label="Conmutar PG" name="Toggle PG"/>
				<menu_item_check label="Permitir seleccionar avatar" name="Allow Select Avatar"/>
			</menu>
			<menu label="Velocidad de las animaciones" name="Animation Speed">
				<menu_item_call label="Todas un 10% más rápido" name="All Animations 10 Faster"/>
				<menu_item_call label="Todas un 10% más lento" name="All Animations 10 Slower"/>
				<menu_item_call label="Restablecer la velocidad de todas" name="Reset All Animation Speed"/>
				<menu_item_check label="Cámara lenta" name="Slow Motion Animations"/>
			</menu>
<<<<<<< HEAD
			<menu_item_call label="Forzar parámetros por defecto" name="Force Params to Default"/>
			<menu_item_check label="Información de animación" name="Animation Info"/>
			<menu_item_check label="Mostrar puntos de mira de foco" name="Show Look At"/>
			<menu_item_check label="Mostrar puntos de mira de ratón" name="Show Point At"/>
			<menu_item_check label="Depurar actualizaciones de articulación" name="Debug Joint Updates"/>
			<menu_item_check label="Desactivar nivel de detalle (LOD)" name="Disable LOD"/>
			<menu_item_check label="Depurar visibilidad del personaje" name="Debug Character Vis"/>
			<menu_item_check label="Mostrar armazón de colisión" name="Show Collision Skeleton"/>
			<menu_item_check label="Mostrar objetivo del avatar" name="Display Agent Target"/>
			<menu_item_call label="Volcar objetos anexados" name="Dump Attachments"/>
			<menu_item_call label="Depurar texturas del avatar" name="Debug Avatar Textures"/>
			<menu_item_call label="Volcar texturas locales" name="Dump Local Textures"/>
			<menu_item_call label="Recargar partícula de nube del avatar" name="Reload Avatar Cloud Particle"/>
		</menu>
		<menu_item_check label="Texturas HTTP" name="HTTP Textures"/>
=======
			<menu label="Velocidad de animación" name="Animation Speed">
				<menu_item_call label="Acelerar todas las animaciones un 10%" name="All Animations 10 Faster"/>
				<menu_item_call label="Ralentizar todas las animaciones un 10%" name="All Animations 10 Slower"/>
				<menu_item_call label="Restablecer la velocidad de todas las animaciones" name="Reset All Animation Speed"/>
				<menu_item_check label="Animaciones a cámara lenta" name="Slow Motion Animations"/>
			</menu>
			<menu_item_call label="Force Params to Default" name="Force Params to Default"/>
			<menu_item_check label="Animation Info" name="Animation Info"/>
			<menu_item_check label="Disable Level Of Detail" name="Disable LOD"/>
			<menu_item_check label="Show Collision Skeleton" name="Show Collision Skeleton"/>
			<menu_item_check label="Display Agent Target" name="Display Agent Target"/>
			<menu_item_call label="Debug Avatar Textures" name="Debug Avatar Textures"/>
		</menu>
		<menu_item_check label="HTTP Textures" name="HTTP Textures"/>
>>>>>>> f6282b17
		<menu_item_check label="Inventario HTTP" name="HTTP Inventory"/>
		<menu_item_call label="Comprimir imágenes" name="Compress Images"/>
		<menu_item_call label="Activar detector de carencias visuales" name="Enable Visual Leak Detector"/>
		<menu label="Configurar el nivel de registro" name="Set Logging Level"/>
		<menu_item_check label="Minivolcado de la salida del depurador" name="Output Debug Minidump"/>
		<menu_item_check label="Ventana de consola en la próxima ejecución" name="Console Window"/>
		<menu label="Nivel de registro" name="Set Logging Level">
			<menu_item_check label="Depuración" name="Debug"/>
			<menu_item_check label="Información" name="Info"/>
			<menu_item_check label="Advertencias" name="Warning"/>
			<menu_item_check label="Errores" name="Error"/>
			<menu_item_check label="Ninguno" name="None"/>
		</menu>
		<menu_item_call label="Solicitar estatus de Administrador" name="Request Admin Options"/>
		<menu_item_call label="Abandonar estatus de Administrador" name="Leave Admin Options"/>
		<menu_item_check label="Mostrar menú Admin" name="View Admin Options"/>
	</menu>
	<menu label="Admin" name="Admin">
		<menu label="Objeto" name="AdminObject">
			<menu_item_call label="Tomar una copia" name="Admin Take Copy"/>
			<menu_item_call label="Forzar que yo sea el propietario" name="Force Owner To Me"/>
			<menu_item_call label="Forzar permiso al propietario" name="Force Owner Permissive"/>
			<menu_item_call label="Eliminar" name="Delete"/>
			<menu_item_call label="Bloquear" name="Lock"/>
			<menu_item_call label="Obtener ID de objetos" name="Get Assets IDs"/>
		</menu>
		<menu label="Parcela" name="Parcel">
			<menu_item_call label="Tomar posesión" name="Owner To Me"/>
			<menu_item_call label="Configurar como Contenido Linden" name="Set to Linden Content"/>
			<menu_item_call label="Reclamar terreno público" name="Claim Public Land"/>
		</menu>
		<menu label="Región" name="Region">
			<menu_item_call label="Volcar datos temporales de activo" name="Dump Temp Asset Data"/>
			<menu_item_call label="Salvar estado de la región" name="Save Region State"/>
		</menu>
		<menu_item_call label="Herramientas de dios" name="God Tools"/>
	</menu>
	<menu label="Admin" name="Deprecated">
		<menu label="Anexar objeto" name="Attach Object"/>
		<menu label="Despegar objeto" name="Detach Object"/>
		<menu label="Take Off Clothing" name="Take Off Clothing">
			<menu_item_call label="Camisa" name="Shirt"/>
			<menu_item_call label="Pantalón" name="Pants"/>
			<menu_item_call label="Zapatos" name="Shoes"/>
			<menu_item_call label="Calcetines" name="Socks"/>
			<menu_item_call label="Chaqueta" name="Jacket"/>
			<menu_item_call label="Guantes" name="Gloves"/>
			<menu_item_call label="Camiseta" name="Menu Undershirt"/>
			<menu_item_call label="Ropa interior" name="Menu Underpants"/>
			<menu_item_call label="Falda" name="Skirt"/>
			<menu_item_call label="Alfa" name="Alpha"/>
			<menu_item_call label="Tatuaje" name="Tattoo"/>
			<menu_item_call label="Física" name="Physics"/>
			<menu_item_call label="Todas las prendas" name="All Clothes"/>
		</menu>
		<menu label="Help" name="DeprecatedHelp">
			<menu_item_call label="Official Linden Blog" name="Official Linden Blog"/>
			<menu_item_call label="Scripting Portal" name="Scripting Portal"/>
			<menu label="Informe de fallos" name="Bug Reporting">
				<menu_item_call label="Seguimiento público de problemas" name="Public Issue Tracker"/>
				<menu_item_call label="Ayuda del seguimiento público de problemas" name="Publc Issue Tracker Help"/>
				<menu_item_call label="Informe de fallos 101" name="Bug Reporing 101"/>
				<menu_item_call label="Problemas de seguridad" name="Security Issues"/>
				<menu_item_call label="QA Wiki" name="QA Wiki"/>
			</menu>
		</menu>
	</menu>
	<menu label="Archivo" name="V1-File"/>
	<menu label="Editar" name="V1-Edit"/>
	<menu label="Ver" name="V1-View"/>
	<menu label="Mundo" name="V1-World"/>
	<menu label="Herramientas" name="V1-Tools"/>
	<menu label="Ayuda" name="V1-Help"/>
	<menu label="Firestorm" name="V1-Firestorm"/>
	<menu label="Avanzado" name="V1-Advanced">
		<menu_item_check label="Usar menús V1" name="V1 Menus"/>
	</menu>
</menu_bar><|MERGE_RESOLUTION|>--- conflicted
+++ resolved
@@ -33,7 +33,6 @@
 			<menu_item_call label="Medidor de lag" name="Lag Meter"/>
 			<menu_item_call label="Regenerar el LSL Bridge" name="Recreate LSL Bridge"/>			
 		</menu>
-<<<<<<< HEAD
 		<menu_item_call label="Historial de transacciones" name="money_tracker"/>
 		<menu_item_call label="Pose..." name="pose_stand"/>
 		<menu label="Subir" name="Upload">
@@ -45,9 +44,6 @@
 			<menu_item_call label="Configurar permisos de subida por defecto" name="perm prefs"/>
 			<menu_item_call label="Importar linkset" name="import linkset"/>
 		</menu>
-=======
-		<menu label="Estado" name="Status"/>
->>>>>>> f6282b17
 		<menu_item_call label="Comprar L$..." name="Buy and Sell L$"/>
 		<menu_item_call label="Panel de control de la cuenta..." name="Manage My Account">
 			<menu_item_call.on_click name="ManageMyAccount_url" parameter="WebLaunchJoinNow,http://secondlife.com/account/index.php?lang=es"/>
@@ -59,14 +55,13 @@
 		<menu_item_call label="Salir de [APP_NAME]" name="Quit"/>
 	</menu>
 	<menu label="Comunicarme" name="Communicate">
-<<<<<<< HEAD
 		<menu label="Estado" name="Status">
 			<menu_item_check label="Ausente" name="Set Away"/>
 			<menu_item_check label="Autorresponder" name="Set Autorespond"/>
 			<menu_item_check label="Autorresponder a no-amigos" name="Set Autorespond to non-friends"/>
 			<menu_item_check label="Ocupado" name="Set Busy"/>
 		</menu>
-		<menu_item_call label="Amigos" name="My Friends"/>
+		<menu_item_check label="Amigos" name="My Friends"/>
 		<menu_item_check label="Contactos" name="Contacts"/>
 		<menu_item_check label="Grupos de contactos" name="Contact Sets"/>
 		<menu_item_call label="Grupos" name="My Groups"/>
@@ -77,21 +72,6 @@
 		<menu_item_check label="Filtros de voz" name="ShowVoice"/>
 		<menu_item_check label="Chat de voz" name="Nearby Voice"/>
 		<menu_item_call label="Lista de bloqueados" name="Block List"/>
-=======
-		<menu_item_check label="Conversaciones..." name="Conversations"/>
-		<menu_item_check label="Chat..." name="Nearby Chat"/>
-		<menu_item_check label="Hablar" name="Speak"/>
-		<menu label="Transformación de voz" name="VoiceMorphing">
-			<menu_item_check label="Sin transformación de voz" name="NoVoiceMorphing"/>
-			<menu_item_check label="Probar..." name="Preview"/>
-			<menu_item_call label="Suscribir..." name="Subscribe"/>
-		</menu>
-		<menu_item_check label="Gestos..." name="Gestures"/>
-		<menu_item_check label="Amigos" name="My Friends"/>
-		<menu_item_check label="Grupos" name="My Groups"/>
-		<menu_item_check label="Gente cerca" name="Active Speakers"/>
-		<menu_item_call label="Lista de ignorados" name="Block List"/>
->>>>>>> f6282b17
 	</menu>
 	<menu label="Mundo" name="World">
 		<menu_item_call label="Resincronizar animaciones" name="Resync Animations"/>
@@ -170,16 +150,10 @@
 		<menu label="Objeto" name="Object">
 			<menu_item_call label="Comprar" name="Menu Object Buy"/>
 			<menu_item_call label="Tomar" name="Menu Object Take"/>
-<<<<<<< HEAD
 			<menu_item_call label="Tomar una copia" name="Take Copy"/>
 			<menu_item_call label="Duplicar" name="Duplicate"/>
 			<menu_item_call label="Editar partículas" name="Menu Object Edit Particles"/>
-			<menu_item_call label="Guardar una copia en mi inventario" name="Save Object Back to My Inventory"/>
 			<menu_item_call label="Guardar una copia en los contenidos del objeto del que salió" name="Save Object Back to Object Contents"/>
-=======
-			<menu_item_call label="Coger una copia" name="Take Copy"/>
-			<menu_item_call label="Guardar una copia del objeto en los contenidos de donde salió" name="Save Object Back to Object Contents"/>
->>>>>>> f6282b17
 			<menu_item_call label="Devolver objeto" name="Return Object back to Owner"/>
 		</menu>
 		<menu label="Scripts" name="Scripts">
@@ -196,11 +170,7 @@
 			<menu_item_call label="Linksets..." name="pathfinding_linksets_menu_item"/>
 			<menu_item_call label="Personajes..." name="pathfinding_characters_menu_item"/>
 			<menu_item_call label="Ver/probar..." name="pathfinding_console_menu_item"/>
-<<<<<<< HEAD
-			<menu_item_call label="Actualizar región" name="pathfinding_rebake_navmesh_item"/>
-=======
 			<menu_item_call label="Recargar la región" name="pathfinding_rebake_navmesh_item"/>
->>>>>>> f6282b17
 		</menu>
 		<menu label="Opciones" name="Options">
 			<menu_item_check label="Mostrar los permisos avanzados" name="DebugPermissions"/>
@@ -237,24 +207,12 @@
 		<menu_item_call label="Librería de scripts" name="Script Library"/>
 	</menu>	
 	<menu label="Ayuda" name="Help">
-<<<<<<< HEAD
 		<menu_item_check label="Mostrar consejos" name="Enable Hints"/>
 		<menu_item_call label="Firestorm Wiki" name="Firestorm Wiki"/>
 		<menu_item_call label="Unirse al Grupo de Soporte de Firestorm" name="firestorm_support_group"/>
 		<menu_item_call label="Ayuda de [CURRENT_GRID]" name="current_grid_help"/>
 		<menu_item_call label="Acerca de [CURRENT_GRID]" name="current_grid_about"/>
 		<menu_item_call label="Estado de la red" name="Grid Status"/>
-=======
-		<menu_item_call label="Cómo..." name="How To"/>
-		<menu_item_call label="Ayuda de [SECOND_LIFE]" name="Second Life Help"/>
-		<menu_item_call label="Guía del usuario" name="User’s guide"/>
-		<menu_item_call label="Base de Conocimientos" name="Knowledge Base"/>
-		<menu_item_call label="Wiki" name="Wiki"/>
-		<menu_item_call label="Foros comunitarios" name="Community Forums"/>
-		<menu_item_call label="Portal de soporte" name="Support portal"/>
-		<menu_item_call label="Noticias de [SECOND_LIFE]" name="Second Life News"/>
-		<menu_item_call label="Blogs de [SECOND_LIFE]" name="Second Life Blogs"/>
->>>>>>> f6282b17
 		<menu_item_call label="Denunciar una infracción" name="Report Abuse"/>
 		<menu_item_call label="Informar de un fallo" name="Report Bug"/>
         <menu_item_call label="Golpes, empujones e impactos" name="Bumps, Pushes &amp;amp; Hits"/>
@@ -538,7 +496,9 @@
 				<menu_item_call label="Restablecer la velocidad de todas" name="Reset All Animation Speed"/>
 				<menu_item_check label="Cámara lenta" name="Slow Motion Animations"/>
 			</menu>
-<<<<<<< HEAD
+			<menu_item_call label="Force Params to Default" name="Force Params to Default"/>
+			<menu_item_check label="Animation Info" name="Animation Info"/>
+			</menu>
 			<menu_item_call label="Forzar parámetros por defecto" name="Force Params to Default"/>
 			<menu_item_check label="Información de animación" name="Animation Info"/>
 			<menu_item_check label="Mostrar puntos de mira de foco" name="Show Look At"/>
@@ -554,22 +514,6 @@
 			<menu_item_call label="Recargar partícula de nube del avatar" name="Reload Avatar Cloud Particle"/>
 		</menu>
 		<menu_item_check label="Texturas HTTP" name="HTTP Textures"/>
-=======
-			<menu label="Velocidad de animación" name="Animation Speed">
-				<menu_item_call label="Acelerar todas las animaciones un 10%" name="All Animations 10 Faster"/>
-				<menu_item_call label="Ralentizar todas las animaciones un 10%" name="All Animations 10 Slower"/>
-				<menu_item_call label="Restablecer la velocidad de todas las animaciones" name="Reset All Animation Speed"/>
-				<menu_item_check label="Animaciones a cámara lenta" name="Slow Motion Animations"/>
-			</menu>
-			<menu_item_call label="Force Params to Default" name="Force Params to Default"/>
-			<menu_item_check label="Animation Info" name="Animation Info"/>
-			<menu_item_check label="Disable Level Of Detail" name="Disable LOD"/>
-			<menu_item_check label="Show Collision Skeleton" name="Show Collision Skeleton"/>
-			<menu_item_check label="Display Agent Target" name="Display Agent Target"/>
-			<menu_item_call label="Debug Avatar Textures" name="Debug Avatar Textures"/>
-		</menu>
-		<menu_item_check label="HTTP Textures" name="HTTP Textures"/>
->>>>>>> f6282b17
 		<menu_item_check label="Inventario HTTP" name="HTTP Inventory"/>
 		<menu_item_call label="Comprimir imágenes" name="Compress Images"/>
 		<menu_item_call label="Activar detector de carencias visuales" name="Enable Visual Leak Detector"/>
