--- conflicted
+++ resolved
@@ -46,21 +46,6 @@
 	<text name="where" value="(Inworld)"/>
 	<scroll_container name="item_profile_scroll">
 	<panel label="" name="properties_panel">
-<<<<<<< HEAD
-		<text name="Name:">Name:</text>
-		<line_editor name="Object Name" tool_tip="Der Name is limitiert auf 63 Buchstaben. Längere Namen werden abgeschnitten. Namen können nur aus darstellbaren Zeichen des ASCII-7-Zeichensatzes mit Ausnahme des vertikalen Strichs „|“ bestehen." />
-		<text name="Description:">Beschreibung:</text>
-		<line_editor name="Object Description" tool_tip="Wenn Einwohner „Schwebe-Tipps für alle Objekte“ aktiviert haben, sehen sie die Objekt-Beschreibung für das Objekt, das sich unterhalb des Mauszeigers befindet. Die Beschreibung ist auf 127 Bytes limitiert und längere Beschreibungstexte werden automatisch abgeschnitten." />
-		<text name="CreatorNameLabel">Ersteller:</text>
-		<text name="Owner:">Eigentümer:</text>
-		<text name="Group_label">Gruppe:</text>
-		<button name="button set group" tool_tip="Eine Gruppe auswählen, um die Berechtigungen des Objekts zu teilen."/>
-		<name_box initial_value="Wird geladen..." name="Group Name Proxy"/>
-		<button label="Übertragung" label_selected="Übertragung" name="button deed" tool_tip="Eine Übertragung bedeutet, dass das Objekt mit den Berechtigungen „Nächster Eigentümer“ weitergegeben wird. Mit der Gruppe geteilte Objekte können von einem Gruppen-Officer übertragen werden."/>
-		<text name="label click action">Bei Linksklick:</text>
-		<combo_box name="clickaction" tool_tip="Eine Klickaktion erlaubt es, mit einem einfachen Linksklick mit einem Objekt zu interagieren. Jede Aktion besitzt einen speziellen Mauszeiger, der darauf hinweist, welche Aktion ausgeführt wird. Einige Aktionen sind an bestimmte Voraussetzungen geknüpft. Zum Beispiel benötigen „Berühren“ und „Objekt bezahlen“ Skripte.">
-			<combo_box.item label="Berühren" name="Touch/grab(default)"/>
-=======
 		<text name="Name:">
 			Name:
 		</text>
@@ -86,7 +71,6 @@
 		</text>
 		<combo_box name="clickaction" tool_tip="Eine Klickaktion ermöglicht Ihnen die Interaktion mit einem Objekt mithilfe eines einzelnen Linksklicks. Jede Klickaktion verfügt über einen speziellen Cursor, der die Aktion verdeutlicht. Für manche Klickaktionen müssen Anforderungen erfüllt sein, damit die Funktion gewährleistet ist. Für die Funktion Touch and Pay (Berühren und Bezahlen) sind Skripte erforderlich.">
 			<combo_box.item label="Berühren (Standard)" name="Touch/grab(default)"/>
->>>>>>> 1d2ead44
 			<combo_box.item label="Sitzen" name="Sitonobject"/>
 			<combo_box.item label="Kaufen" name="Buyobject"/>
 			<combo_box.item label="Bezahlen" name="Payobject"/>
@@ -95,21 +79,6 @@
 			<combo_box.item label="Keine Aktion" name="None"/>
 		</combo_box>
 		<panel name="perms_inv">
-<<<<<<< HEAD
-			<text name="perm_modify">Sie können dieses Objekt bearbeiten.</text>
-			<text name="Anyone can:">Jeder:</text>
-			<check_box label="Kopieren" name="checkbox allow everyone copy" tool_tip="Jeder kann eine Kopie des Objektes nehmen. Das Objekt und der komplette Inhalt müssen Kopier- und Transferieren-Berechtigungen besitzen."/>
-			<check_box label="Bewegen" name="checkbox allow everyone move" tool_tip="Jeder kann das Onjekt bewegen."/>
-			<text name="GroupLabel">Gruppe:</text>
-			<check_box label="Teilen" name="checkbox share with group" tool_tip="Mit allen Mitgliedern der zugeordneten Gruppe, Ihre Berechtigungen dieses Objekt zu ändern, teilen. Sie müssen Übereignen, um Rollenbeschränkungen zu aktivieren."/>
-			<text name="NextOwnerLabel">Nächster Eigentümer:</text>
-			<check_box label="Bearbeiten" name="checkbox next owner can modify" tool_tip="Nächster Eigentümer kann beliebig viele Kopien von diesem Objekt erstellen. Die Ersteller-Informationen bleiben erhalten und die Kopien können keine weitergehenden Berechtigungen als das Orginal besitzen."/>
-			<check_box label="Kopieren" name="checkbox next owner can copy" tool_tip="Nächster Eigentümer kann beliebig viele Kopien von diesem Objekt erstellen. Die Ersteller-Informationen bleiben erhalten und die Kopien können keine weitergehenden Berechtigungen als das Orginal besitzen."/>
-			<check_box label="Transferieren" name="checkbox next owner can transfer" tool_tip="Nächster Eigentümer kann dieses Objekt weitergeben oder -verkaufen"/>
-		</panel>
-		<check_box label="Zum Verkauf" name="checkbox for sale" tool_tip="Erlaubt es Einwohnern dieses Objekt, den Inhalt oder eine Kopie zum eingestellten Preis zu kaufen."/>
-		<combo_box name="sale type" tool_tip="Stellt ein, ob der Käufer eine Kopie, den Inhalt oder das Objekt selbst erhält.">
-=======
 			<text name="perm_modify">
 				Sie können dieses Objekt bearbeiten.
 			</text>
@@ -131,16 +100,11 @@
 		</panel>
 		<check_box label="Zum Verkauf" name="checkbox for sale" tool_tip="Ermöglicht, dass Einwohner dieses Objekt, seine Inhalte oder eine Kopie zum angegebenen Preis inworld erwerben."/>
 		<combo_box name="sale type" tool_tip="Wählen Sie aus, ob der Käufer eine Kopie, eine Kopie der Inhalte oder den Artikel selbst erhält.">
->>>>>>> 1d2ead44
 			<combo_box.item label="Kopieren" name="Copy"/>
 			<combo_box.item label="Inhalt" name="Contents"/>
 			<combo_box.item label="Original" name="Original"/>
 		</combo_box>
-<<<<<<< HEAD
-		<spinner label="Preis: L$" name="Edit Cost" tool_tip="Preis des Objekts."/>
-=======
 		<spinner label="Preis: L$" name="Edit Cost" tool_tip="Objektkosten."/>
->>>>>>> 1d2ead44
 		<check_box label="In Suche anzeigen" name="search_check" tool_tip="Dieses Objekt in Suchergebnissen anzeigen"/>
 		<text name="pathfinding_attributes_label">
 			Pathfinding-Attribute:
@@ -167,18 +131,6 @@
 	</scroll_container>
 	<layout_stack name="buttons_ls">
 		<layout_panel name="open_btn_panel">
-<<<<<<< HEAD
-			<button label="Öffnen" name="open_btn" tool_tip="Öffnen, um den Inhalt des Objekts anzuzeigen."/>
-		</layout_panel>
-		<layout_panel name="pay_btn_panel">
-			<button label="Bezahlen" name="pay_btn" tool_tip="Öffnet das Bezahlen-Fenster. Das Objekt muss über ein Bezahlen-Skript verfügen."/>
-		</layout_panel>
-		<layout_panel name="buy_btn_panel">
-			<button label="Kaufen" name="buy_btn" tool_tip="Öffnet das Kaufen-Fenster. Das Objekt muss hierfür zum Verkauf stehen."/>
-		</layout_panel>
-		<layout_panel name="details_btn_panel">
-			<button label="Details" name="details_btn" tool_tip="Öffnet das Detail-Fenster für das Objekt."/>
-=======
 			<button label="Öffnen" name="open_btn" tool_tip="Öffnen, um die Objektinhalte zu sehen."/>
 		</layout_panel>
 		<layout_panel name="pay_btn_panel">
@@ -189,7 +141,6 @@
 		</layout_panel>
 		<layout_panel name="details_btn_panel">
 			<button label="Details" name="details_btn" tool_tip="Öffnen Sie das Fenster „Objekt prüfen“."/>
->>>>>>> 1d2ead44
 		</layout_panel>
 	</layout_stack>
 </panel>