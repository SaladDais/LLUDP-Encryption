--- conflicted
+++ resolved
@@ -16,13 +16,9 @@
 		<menu_item_call label="[SECOND_LIFE]-Neuigkeiten" name="Second Life News"/>
 		<menu_item_call label="[SECOND_LIFE]-Blogs" name="Second Life Blogs"/>
 		<menu_item_call label="Fehler melden" name="Report Bug"/>
-<<<<<<< HEAD
 		<menu_item_call label="[APP_NAME]-Hilfe" name="Second Life Help"/>
 		<menu_item_call label="Info über [APP_NAME]" name="About Second Life"/>
-=======
-		<menu_item_call label="INFO ÜBER [APP_NAME]" name="About Second Life"/>
 		<menu_item_call label="Nach Updates suchen" name="Check for Updates"/>
->>>>>>> 4b5be540
 	</menu>
 	<menu_item_check label="Debug-Menü anzeigen" name="Show Debug Menu"/>
 	<menu label="Debug" name="Debug">
