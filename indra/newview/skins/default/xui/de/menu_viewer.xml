<?xml version="1.0" encoding="utf-8" standalone="yes"?>
<menu_bar name="Main Menu">
	<menu label="Avatar" name="Me">
		<menu_item_call label="Konto" name="Manage Account">
			<menu_item_call.on_click name="ManageMyAccount_url" parameter="WebLaunchJoinNow,http://secondlife.com/account/index.php?lang=de"/>
		</menu_item_call>
		<menu_item_call label="Marktplatz-Auflistungen..." name="MarketplaceListings"/>
		<menu_item_call label="L$ kaufen" name="Buy and Sell L$"/>
		<menu_item_check label="Inventar" name="Inventory"/>
		<menu_item_check label="Inventar" name="ShowSidetrayInventory"/>
		<menu_item_check label="Kleidungsfavoriten" name="WearableFavorites"/>
		<menu_item_call label="Auswahlen" name="Picks"/>
		<menu_item_call label="Erlebnisse" name="Experiences"/>
		<menu_item_call label="Profil" name="Profile"/>
		<menu_item_check label="Aussehen" name="ChangeOutfit"/>
		<menu_item_call label="Avatar auswählen" name="Avatar Picker"/>
		<menu label="Bewegung" name="Movement">
			<menu_item_call label="Hinsetzen" name="Sit Down Here"/>
			<menu_item_call label="Aufstehen" name="Stand up"/>
			<menu_item_check label="Fliegen" name="Fly"/>
			<menu_item_check label="Immer rennen" name="Always Run"/>
			<menu_item_check label="Sitzen erzwingen" name="Force Toggle Sitting"/>
			<menu_item_check label="Movelock" name="Move Lock"/>
		</menu>
		<menu_item_check label="Steuerung" name="Movement Controls"/>
		<menu_item_check label="Kamerasteuerung" name="Camera Controls"/>
		<menu label="Avatar-Befinden" name="avhealth">
			<menu_item_call label="Avatar-Animationen stoppen" name="Stop Animating My Avatar"/>
			<menu_item_call label="Avatar-Animationen stoppen &amp; Skripten Rechte entziehen" name="Stop Animating My Avatar With Revoke"/>
			<menu_item_call label="Avatar undeformieren" name="undeform_avatar"/>
			<menu_item_call label="Aktualisiere Aussehen (Rebake)" name="Rebake Texture"/>
			<menu_item_call label="Anhänge aktualisieren" name="Refresh Attachments"/>
			<menu_item_call label="Auf männlichen Standard-Avatar zurücksetzen" name="ResetDefaultAvM"/>
			<menu_item_call label="Auf weiblichen Standard-Avatar zurücksetzen" name="ResetDefaultAvF"/>
			<menu_item_check label="Informationen über Avatar-Komplexität anzeigen" name="Avatar Draw Info"/>
			<menu_item_call label="Skripte" name="MyScripts"/>
			<menu_item_call label="Lag-Meter" name="Lag Meter"/>
			<menu_item_call label="LSL-Brücke neu erstellen" name="Recreate LSL Bridge"/>
		</menu>
		<menu_item_call label="Foto machen" name="Take Snapshot"/>
		<menu_item_call label="Money-Tracker" name="money_tracker"/>
		<menu_item_call label="Pose-Stand..." name="pose_stand"/>
		<menu_item_call label="Einstellungen" name="Preferences"/>
		<menu_item_call label="Symbolleistenschaltflächen" name="Toolbar Buttons"/>
		<menu_item_check label="HUD-Anhänge anzeigen" name="Show HUD Attachments"/>
		<menu_item_check label="Benutzeroberfläche anzeigen" name="Show User Interface"/>
		<menu_item_call label="Admin-Status anfordern" name="Request Admin Options"/>
		<menu_item_call label="Admin-Status verlassen" name="Leave Admin Options"/>
		<menu_item_call label="[APP_NAME] beenden" name="Quit"/>
	</menu>
	<menu label="Unterhalten" name="Communicate">
		<menu_item_call label="Freunde" name="My Friends"/>
		<menu_item_check label="Kontakte" name="Contacts"/>
		<menu_item_call label="Kontakt-Sets" name="Contact Sets"/>
		<menu_item_call label="Gruppen" name="My Groups"/>
		<menu_item_check label="Chat in der Nähe" name="Nearby Chat"/>
        <menu_item_check label="Leute" name="People"/>
		<!--
        <menu_item_call label="Teleport-Liste" name="Teleport History"/>
        <menu_item_check label="Orte" name="Places"/>
		-->
        <menu_item_check label="Gespräche" name="Conversations"/>
        <menu label="Online-Status" name="Status">
            <menu_item_check label="Abwesend" name="Away"/>
            <menu_item_check label="Nicht stören" name="Do Not Disturb"/>
            <menu_item_check label="Automatische Antwort" name="Set Autorespond"/>
            <menu_item_check label="Automatische Antwort an Nicht-Freunde" name="Set Autorespond to non-friends"/>
            <menu_item_check label="Teleport-Angebote und -Anforderungen abweisen" name="Automatically reject teleport offers"/>
            <menu_item_check label="Alle Gruppeneinladungen abweisen" name="Reject all group invites"/>
            <menu_item_check label="Alle Freundschaftsanfragen abweisen" name="Reject all friendship requests"/>
        </menu>
        <menu_item_check label="Gesten" name="Gestures"/>
		<menu_item_call label="Twitter..." name="Twitter"/>
		<menu_item_call label="Flickr..." name="Flickr"/>
		<menu_item_call label="Discord..." name="Discord"/>
		<menu label="Voice-Morphing" name="VoiceMorphing">
			<menu_item_check label="Kein Voice-Morphing" name="NoVoiceMorphing"/>
			<menu_item_check label="Vorschau..." name="Preview"/>
			<menu_item_call label="Abonnieren..." name="Subscribe"/>
			<menu_item_call label="Premium-Vorteil..." name="PremiumPerk"/>
		</menu>
		<menu_item_check label="Unterhaltungsprotokoll..." name="Conversation Log..."/>
		<menu_item_check label="Stimmen in der Nähe" name="Nearby Voice"/>
		<menu_item_call label="Blockierliste" name="Block List"/>
	</menu>
	<menu label="Welt" name="World">
		<menu_item_call label="Animationen synchronisieren" name="Resync Animations"/>
		<menu_item_call label="Avatare in der Nähe" name="Active Speakers"/>
		<menu_item_check label="Radar" name="Radar"/>
		<menu_item_call label="Teleport-Liste" name="Teleport History"/>
		<menu_item_check label="Orte" name="Places"/>
		<menu_item_call label="Ziele" name="Destinations"/>
		<menu_item_call label="Events" name="Events"/>
		<menu_item_check label="Minikarte" name="Mini-Map"/>
		<menu_item_check label="Karte" name="World Map"/>
		<menu_item_check label="Regions-Tracker" name="Region Tracker"/>
		<menu_item_call label="Landmarke für diesen Ort setzen" name="Create Landmark Here"/>
		<menu_item_call label="Ortsprofil" name="Place Profile"/>
		<menu_item_call label="Land-Info" name="About Land"/>
		<menu_item_call label="Region/Grundbesitz" name="RegionEstate"/>
		<menu_item_call label="Dieses Land kaufen" name="Buy Land"/>
		<menu_item_call label="Mein Land" name="My Land"/>
		<menu label="Anzeigen" name="LandShow">
			<menu_item_check label="Bannlinien" name="Ban Lines"/>
			<menu_item_check label="Ortungssignale" name="beacons"/>
			<menu_item_check label="Grundstücksgrenzen" name="Property Lines"/>
			<menu_item_check label="Landeigentümer" name="Land Owners"/>
			<menu_item_check label="Koordinaten" name="Coordinates"/>
			<menu_item_check label="Parzelleneigenschaften" name="Parcel Properties"/>
			<menu_item_check label="Menü „Erweitert“" name="Show Advanced Menu"/>
		</menu>
		<menu_item_call label="Nach Hause teleportieren" name="Teleport Home"/>
		<menu_item_call label="Diesen Ort als Zuhause festlegen" name="Set Home to Here"/>
		<menu label="Umgebung" name="Environment">
			<menu_item_check label="Sonnenaufgang" name="Sunrise"/>
			<menu_item_check label="Mittag" name="Noon"/>
			<menu_item_check label="Sonnenuntergang" name="Sunset"/>
			<menu_item_check label="Mitternacht" name="Midnight"/>
			<menu_item_check label="Gemeinsame Umgebung verwenden" name="Use Shared Environment"/>
			<menu_item_call label="Meine Umgebungen..." name="my_environs"/>
			<menu_item_call label="Persönliche Beleuchtung..." name="adjustment_tool"/>
			<menu_item_check label="Wolken pausieren" name="pause_clouds"/>
		</menu>
		<menu label="Foto und Video" name="photo_and_video">
			<menu_item_call label="Fototools" name="phototools_item_call"/>
			<menu_item_call label="Kameratools" name="cameratools_item_call"/>
		</menu>
		<menu_item_call label="Umgebungssuche" name="area_search"/>
		<menu_item_call label="Sound-Explorer" name="Sound Explorer"/>
		<menu_item_call label="Animation-Explorer" name="Animation Explorer"/>
		<menu_item_call label="Asset-Blacklist" name="asset_blacklist"/>
		<menu_item_call label="Avatar-Anzeigeeinstellungen" name="Avatar Render Settings"/>
		<menu_item_check label="Freunde immer normal anzeigen" name="Always show Friends normally"/>
		<menu_item_check label="Nur Freunde anzeigen" name="Render Friends Only"/>
	</menu>
	<menu label="Bauen" name="BuildTools">
		<menu_item_check label="Bauen" name="Show Build Tools"/>
		<menu label="Bauwerkzeug auswählen" name="Select Tool">
			<menu_item_call label="Fokus" name="Focus"/>
			<menu_item_call label="Verschieben" name="Move"/>
			<menu_item_call label="Bearbeiten" name="Edit"/>
			<menu_item_call label="Erstellen" name="Create"/>
			<menu_item_call label="Land" name="Land"/>
		</menu>
		<menu_item_call label="Verknüpfung" name="Link"/>
		<menu_item_call label="Verknüpfung auflösen" name="Unlink"/>
		<menu_item_check label="Verknüpfte Teile bearbeiten" name="Edit Linked Parts"/>
		<menu label="Elemente auswählen" name="Select Elements">
			<menu_item_call label="Nächsten Teil oder nächste Fläche auswählen" name="Select Next Part or Face"/>
			<menu_item_call label="Vorherigen Teil oder vorherige Fläche auswählen" name="Select Previous Part or Face"/>
			<menu_item_call label="Nächsten Teil oder nächste Fläche einschließen" name="Include Next Part or Face"/>
			<menu_item_call label="Vorherigen Teil oder vorherige Fläche einschließen" name="Include Previous Part or Face"/>
		</menu>
		<menu_item_call label="Fokus auf Auswahl" name="Focus on Selection"/>
		<menu_item_call label="Auf Auswahl zoomen" name="Zoom to Selection"/>
		<menu label="Objekt" name="Object">
			<menu_item_call label="Kaufen" name="Menu Object Buy"/>
			<menu_item_call label="Nehmen" name="Menu Object Take"/>
			<menu_item_call label="Kopie nehmen" name="Take Copy"/>
			<menu_item_call label="Duplizieren" name="Duplicate"/>
			<menu_item_call label="Partikel editieren" name="Menu Object Edit Particles"/>
			<menu_item_call label="Wieder in Objektinhalt speichern" name="Save Object Back to Object Contents"/>
			<menu_item_call label="Objekt zurückgeben" name="Return Object back to Owner"/>
			<menu label="Speichern als" name="Export Menu">
				<menu_item_call label="Backup" name="Backup"/>
				<menu_item_call label="Collada" name="Collada"/>
			</menu>
		</menu>
		<menu label="Skripte" name="Scripts">
			<menu_item_call label="Skriptwarnungen/Fehler anzeigen" name="Script Debug"/>
			<menu_item_call label="Skript-Info (Counter)" name="Script Info"/>
			<menu_item_call label="Skripte rekompilieren (Mono)" name="Mono"/>
			<menu_item_call label="Skripte rekompilieren (LSL)" name="LSL"/>
			<menu_item_call label="Skripte zurücksetzen" name="Reset Scripts"/>
			<menu_item_call label="Skripte auf ausführen einstellen" name="Set Scripts to Running"/>
			<menu_item_call label="Skripte auf nicht ausführen einstellen" name="Set Scripts to Not Running"/>
			<menu_item_call label="Skripte in Auswahl löschen" name="Remove Scripts From Selection"/>
		</menu>
		<menu label="Pathfinding" name="Pathfinding">
			<menu_item_call label="Regionsobjekte" name="pathfinding_linksets_menu_item"/>
			<menu_item_call label="Figuren..." name="pathfinding_characters_menu_item"/>
			<menu_item_call label="Anzeigen/Testen..." name="pathfinding_console_menu_item"/>
			<menu_item_call label="Region neu formen" name="pathfinding_rebake_navmesh_item"/>
		</menu>
		<menu label="Optionen" name="Options">
			<menu_item_check label="Erweiterte Berechtigungen anzeigen" name="DebugPermissions"/>
			<menu_item_check label="Nur meine Objekte auswählen" name="Select Only My Objects"/>
			<menu_item_check label="Nur bewegliche Objekte auswählen" name="Select Only Movable Objects"/>
			<menu_item_check label="Nur gesperrte Objekte auswählen" name="Select Only Locked Objects"/>
			<menu_item_check label="Nur kopierbare Objekte auswählen" name="Select Only Copyable Objects"/>
			<menu_item_check label="Gruppen-Objekte einschließen" name="Include Group-Owned Objects"/>
			<menu_item_check label="Nach Umgebung auswählen" name="Select By Surrounding"/>
			<menu_item_check label="Physische Form beim Editieren anzeigen" name="Show Physics Shape"/>
			<menu_item_check label="Auswahlumrandung anzeigen" name="Show Selection Outlines"/>
			<menu_item_check label="Ausgeblendete Auswahl anzeigen" name="Show Hidden Selection"/>
			<menu_item_check label="Lichtradius für Auswahl anzeigen" name="Show Light Radius for Selection"/>
			<menu_item_check label="Auswahlstrahl anzeigen" name="Show Selection Beam"/>
			<menu_item_check label="An Raster ausrichten" name="Snap to Grid"/>
			<menu_item_call label="Objekt-XY an Raster ausrichten" name="Snap Object XY to Grid"/>
			<menu_item_call label="Auswahl für Raster verwenden" name="Use Selection for Grid"/>
			<menu_item_call label="Rasteroptionen..." name="Grid Options"/>
			<menu_item_call label="Standard-Berechtigungen festlegen..." name="Set default permissions"/>
		</menu>
		<menu label="Hochladen" name="Upload">
			<menu_item_call label="Bild ([COST])..." name="Upload Image"/>
			<menu_item_call label="Sound ([COST])..." name="Upload Sound"/>
			<menu_item_call label="Animation ([COST])..." name="Upload Animation"/>
			<menu_item_call label="Modell..." name="Upload Model"/>
			<menu_item_call label="Mehrfach-Upload ([COST] pro Datei)..." name="Bulk Upload"/>
			<menu_item_call label="Linkset importieren..." name="import linkset"/>
		</menu>
		<menu_item_call label="Rückgängig" name="Undo"/>
		<menu_item_call label="Wiederholen" name="Redo"/>
        <menu_item_call label="Lokaler Bitmap-Browser" name="Local Bitmap Browser"/>
	</menu>
	<menu label="Inhalt" name="Content">
		<menu_item_check label="Suchen" name="Search"/>
		<menu_item_check label="SL-Marktplatz" name="SL Marketplace"/>
		<menu_item_check label="L$-Markt-Kurse" name="LindenXchange"/>
		<menu_item_check label="Skript-Datenbank" name="Script Library"/>
		<menu_item_call label="Nachricht des Tages" name="Firestorm MoTD"/>
	</menu>
	<menu label="Hilfe" name="Help">
		<menu_item_check label="Hinweise aktivieren" name="Enable Hints"/>
		<menu_item_call label="Firestorm-Wiki" name="Firestorm Wiki"/>
		<menu_item_call label="Fehlerbehebung" name="Troubleshooting"/>
		<menu_item_call label="Firestorm Support-Gruppe beitreten" name="firestorm_support_group"/>
		<menu_item_call label="Stundenplan Firestorm-Klassen" name="Firestorm Classes Schedule"/>
		<menu_item_call label="Firestorm-Eventkalender" name="Firestorm Events Calendar"/>
		<menu_item_call label="[CURRENT_GRID]-Hilfe" name="current_grid_help"/>
		<menu_item_call label="Über [CURRENT_GRID]" name="current_grid_about"/>
		<menu_item_call label="Grid-Status prüfen" name="Grid Status"/>
		<menu_item_call label="Missbrauch melden" name="Report Abuse"/>
		<menu_item_call label="Fehler melden" name="Report Bug"/>
		<menu_item_call label="Rempler, Stöße &amp; Schläge" name="Bumps, Pushes &amp;amp; Hits"/>
		<menu_item_check label="Sysinfo-Button aktivieren" name="Enable Sysinfo Button"/>
		<menu_item_call label="Info über [APP_NAME]" name="About Second Life"/>
	</menu>
	<menu label="RLVa" name="RLVa Main">
		<menu label="Debug" name="Debug">
			<menu_item_check label="RLVa-Menü in Menüleiste anzeigen" name="Show Top-level RLVa Menu"/>
			<menu_item_check label="Debug-Meldungen anzeigen" name="Show Debug Messages"/>
			<menu_item_check label="Deaktivierungs- oder doppelte Nachrichten verstecken" name="Hide Unset or Duplicate Messages"/>
			<menu_item_check label="Assertion-Fehler anzeigen" name="Show Assertion Failures"/>
			<menu_item_check label="Gesperrte Layer ausblenden" name="Hide Locked Layers"/>
			<menu_item_check label="Gesperrte Anhänge ausblenden" name="Hide Locked Attachments"/>
			<menu_item_check label="Altes Namensschema verwenden" name="Enable Legacy Naming"/>
			<menu_item_check label="Teilen von Kleidung aktivieren" name="Enable Shared Wear"/>
			<menu_item_check label="Geteilte Gegenstände beim Tragen umbenennen" name="Rename Shared Items on Wear"/>
			<menu_item_check label="Sperren..." name="Locks"/>
		</menu>
		<menu_item_check label="OOC-Chat erlauben" name="Allow OOC Chat"/>
		<menu_item_check label="Gefilterten Chat anzeigen" name="Show Filtered Chat"/>
		<menu_item_check label="Langen, umgeleiteten Chat aufteilen" name="Split Long Redirected Chat"/>
		<menu_item_check label="Temporäre Anhänge erlauben" name="Allow Temporary Attachments"/>
		<menu_item_check label="Übergabe an #RLV-Ordner verbieten" name="Forbid Give to #RLV"/>
		<menu_item_check label="Anziehen ersetzt nicht-gesperrte Kleidung" name="Wear Replaces Unlocked"/>
		<menu_item_check label="Konsole" name="Console"/>
		<menu_item_check label="Beschränkungen..." name="Restrictions"/>
		<menu_item_check label="Texte..." name="Strings"/>
	</menu>
	<menu label="Erweitert" name="Advanced">
		<menu_item_call label="Textur neu laden" name="Rebake Texture"/>
		<menu_item_call label="Anhänge aktualisieren" name="Refresh Attachments"/>
		<menu_item_call label="UI-Größe auf Standard setzen" name="Set UI Size to Default"/>
		<menu_item_call label="Fenstergröße einstellen..." name="Set Window Size..."/>
		<menu_item_check label="Auswahldistanz einschränken" name="Limit Select Distance"/>
		<menu_item_check label="Kamerabeschränkungen deaktivieren" name="Disable Camera Distance"/>
		<menu_item_check label="Fotos in hoher Auflösung speichern" name="HighResSnapshot"/>
		<menu_item_check label="Fotos leise speichern" name="QuietSnapshotsToDisk"/>
		<menu label="Performance-Tools" name="Performance Tools">
			<menu_item_call label="Lag-Anzeige" name="Lag Meter"/>
			<menu_item_check label="Statistikleiste" name="Statistics Bar"/>
			<menu_item_check label="Statistiken zum Laden von Szenen" name="Scene Load Statistics"/>
			<menu_item_check label="Informationen zur Avatarkomplexität anzeigen" name="Avatar Draw Info"/>
		</menu>
		<menu label="Hervorhebung und Sichtbarkeit" name="Highlighting and Visibility">
			<menu_item_check label="Pulsierende Ortungssignale" name="Cheesy Beacon"/>
			<menu_item_check label="Partikel ausblenden" name="Hide Particles"/>
			<menu_item_check label="Auswahl ausblenden" name="Hide Selected"/>
			<menu_item_check label="Durchsichtig hervorheben" name="Highlight Transparent"/>
			<menu_item_check label="Fadenkreuz für Mouselook anzeigen" name="ShowCrosshairs"/>
			<menu label="Schwebe-Tipps" name="Hover Tips">
				<menu_item_check label="Tipps anzeigen" name="Show Tips"/>
				<menu_item_check label="Landtipps" name="Land Tips"/>
				<menu_item_check label="Tipps zu allen Objekten" name="Tips On All Objects"/>
			</menu>
		</menu>
		<menu label="Darstellungstypen" name="Rendering Types">
			<menu_item_check label="Einfach" name="Rendering Type Simple"/>
			<menu_item_check label="Alpha" name="Rendering Type Alpha"/>
			<menu_item_check label="Baum" name="Rendering Type Tree"/>
			<menu_item_check label="Avatare" name="Rendering Type Character"/>
			<menu_item_check label="Flächenpatch" name="Rendering Type Surface Patch"/>
			<menu_item_check label="Himmel" name="Rendering Type Sky"/>
			<menu_item_check label="Wasser" name="Rendering Type Water"/>
			<menu_item_check label="Boden" name="Rendering Type Ground"/>
			<menu_item_check label="Volumen" name="Rendering Type Volume"/>
			<menu_item_check label="Gras" name="Rendering Type Grass"/>
			<menu_item_check label="Wolken" name="Rendering Type Clouds"/>
			<menu_item_check label="Partikel" name="Rendering Type Particles"/>
			<menu_item_check label="Unebenheiten" name="Rendering Type Bump"/>
		</menu>
		<menu label="Rendering-Eigenschaften" name="Rendering Features">
			<menu_item_check label="UI" name="ToggleUI"/>
			<menu_item_check label="Ausgewählt" name="Selected"/>
			<menu_item_check label="Farblich hervorgehoben" name="Highlighted"/>
			<menu_item_check label="Dynamische Texturen" name="Dynamic Textures"/>
			<menu_item_check label="Fußschatten" name="Foot Shadows"/>
			<menu_item_check label="Nebel" name="Fog"/>
			<menu_item_check label="FRInfo testen" name="Test FRInfo"/>
			<menu_item_check label="Flexible Objekte" name="Flexible Objects"/>
		</menu>
		<menu label="RLVa" name="RLVa Embedded">
			<menu label="Debug" name="Debug">
				<menu_item_check label="RLVa-Menü in Menüleiste anzeigen" name="Show Top-level RLVa Menu"/>
				<menu_item_check label="Debug-Meldungen anzeigen" name="Show Debug Messages"/>
				<menu_item_check label="Deaktivierungs- oder doppelte Nachrichten verstecken" name="Hide Unset or Duplicate Messages"/>
				<menu_item_check label="Assertion-Fehler anzeigen" name="Show Assertion Failures"/>
				<menu_item_check label="Altes Namensschame verwenden" name="Enable Legacy Naming"/>
				<menu_item_check label="Teilen von Kleidung aktivieren" name="Enable Shared Wear"/>
				<menu_item_check label="Geteilte Gegenstände beim Tragen umbenennen" name="Rename Shared Items on Wear"/>
				<menu_item_check label="Sperren..." name="Locks"/>
			</menu>
			<menu_item_check label="Gesperrte Layer ausblenden" name="Hide Locked Layers"/>
			<menu_item_check label="Gesperrte Anhänge ausblenden" name="Hide Locked Attachments"/>
			<menu_item_check label="OOC-Chat erlauben" name="Allow OOC Chat"/>
			<menu_item_check label="Übergabe an #RLV-Ordner verbieten" name="Forbid Give to #RLV"/>
			<menu_item_check label="Gefilterten Chat anzeigen" name="Show Filtered Chat"/>
			<menu_item_check label="Namensschilder anzeigen" name="Show Name Tags"/>
			<menu_item_check label="Anziehen ersetzt nicht-gesperrte Kleidung" name="Wear Replaces Unlocked"/>
			<menu_item_check label="Beschränkungen..." name="Restrictions"/>
		</menu>
		<menu label="Medien-Stream-Backup" name="media_stream_import_export">
			<menu_item_call label="XML mit Medien-Stream importieren..." name="media_stream_import"/>
			<menu_item_call label="Medien-Stream als XML exportieren..." name="media_stream_export"/>
		</menu>
		<menu_item_check label="Plugin-Read-Thread verwenden" name="Use Plugin Read Thread"/>
		<menu_item_call label="Gruppen-Cache löschen" name="ClearGroupCache"/>
		<menu_item_check label="Weiche Mausbewegung" name="Mouse Smoothing"/>
		<menu_item_call label="Tasten freigeben" name="Release Keys"/>
		<menu label="Tastaturkürzel" name="Shortcuts">
			<menu_item_check label="Suchen" name="Search"/>
			<menu_item_call label="Tasten freigeben" name="Release Keys"/>
			<menu_item_call label="UI-Größe auf Standard setzen" name="Set UI Size to Default"/>
			<menu_item_check label="Erweitert-Menü anzeigen - veraltetet" name="Show Advanced Menu - legacy shortcut"/>
			<menu_item_check label="Doppelklick-Teleport" name="DoubleClick Teleport"/>
            <menu_item_check label="Immer rennen" name="Always Run"/>
            <menu_item_check label="Fliegen" name="Fly"/>
			<menu_item_call label="Fenster schließen" name="Close Window"/>
			<menu_item_call label="Alle Fenster schließen" name="Close All Windows"/>
			<menu_item_call label="Foto auf Datenträger" name="Snapshot to Disk"/>
			<menu_item_call label="Mouselook" name="Mouselook"/>
			<menu_item_check label="Joystick-Flycam" name="Joystick Flycam"/>
			<menu_item_call label="Ansicht zurücksetzen" name="Reset View"/>
			<menu_item_call label="Kamera-Blickwinkel zurücksetzen" name="Reset Camera Angles"/>
			<menu_item_call label="Letzten Chatter ansehen" name="Look at Last Chatter"/>
			<menu_item_call label="Hineinzoomen" name="Zoom In"/>
			<menu_item_call label="Zoom-Standard" name="Zoom Default"/>
			<menu_item_call label="Wegzoomen" name="Zoom Out"/>
		</menu>
		<menu_item_check label="Flugbeschränkungen aufheben" name="Fly Override"/>
		<menu_item_check label="RestrainedLove API" name="RLV API"/>
		<menu_item_call label="Debug-Einstellungen anzeigen" name="Debug Settings"/>
		<menu_item_check label="Menü „Entwickler“ anzeigen" name="Debug Mode"/>
	</menu>
	<menu label="Entwickler" name="Develop">
		<menu label="Konsolen" name="Consoles">
			<menu_item_check label="Textur" name="Texture Console"/>
			<menu_item_check label="Debug-Fenster" name="Debug Console"/>
			<menu_item_call label="Meldungen" name="Notifications"/>
			<menu_item_check label="Schnelle Timer" name="Fast Timers"/>
			<menu_item_check label="Speicher" name="Memory"/>
			<menu_item_check label="Szenestatistiken" name="Scene Statistics"/>
			<menu_item_check label="Monitor zum Laden von Szenen" name="Scene Loading Monitor"/>
			<menu_item_call label="Texture-Fetch-Debug-Konsole" name="Texture Fetch Debug Console"/>
			<menu_item_check label="Region-Debug-Konsole" name="Region Debug Console"/>
			<menu_item_call label="Info zu Region in Debug-Fenster" name="Region Info to Debug Console"/>
			<menu_item_call label="Gruppeninfo in Debug-Fenster" name="Group Info to Debug Console"/>
			<menu_item_call label="Info zu Fähigkeiten in Debug-Fenster" name="Capabilities Info to Debug Console"/>
			<menu_item_check label="Kamera" name="Camera"/>
			<menu_item_check label="Wind" name="Wind"/>
			<menu_item_check label="FOV" name="FOV"/>
			<menu_item_check label="Gütesiegel" name="Badge"/>
		</menu>
		<menu label="Info anzeigen" name="Display Info">
			<menu_item_check label="Zeit anzeigen" name="Show Time"/>
			<menu_item_check label="Transaktion beim Hochladen anzeigen" name="Show Upload Transaction"/>
			<menu_item_check label="Texturinfos anzeigen" name="Show Texture Info"/>
			<menu_item_call label="VRAM-Belegung pro Objekt" name="VRAM usage per object"/>
			<menu_item_check label="Avatar-Render-Info anzeigen" name="Show Avatar Render Info"/>
			<menu_item_check label="Render-Info anzeigen" name="Show Render Info"/>
			<menu_item_check label="Matrizen anzeigen" name="Show Matrices"/>
			<menu_item_check label="Farbe unter Cursor anzeigen" name="Show Color Under Cursor"/>
			<menu_item_check label="Speicher anzeigen" name="Show Memory"/>
			<menu_item_check label="Akutalisierungen an Objekten anzeigen" name="Show Updates"/>
		</menu>
		<menu label="Fehler erzwingen" name="Force Errors">
			<menu_item_call label="Haltepunkt erzwingen" name="Force Breakpoint"/>
			<menu_item_call label="LLError erzwingen und abstürzen" name="Force LLError And Crash"/>
			<menu_item_call label="Erzwinge fehlerhaften Speicherzugriff" name="Force Bad Memory Access"/>
			<menu_item_call label="Endlosschleife erzwingen" name="Force Infinite Loop"/>
			<menu_item_call label="Treiber-Crash erzwingen" name="Force Driver Carsh"/>
			<menu_item_call label="Softwareausnahme erzwingen" name="Force Software Exception"/>
			<menu_item_call label="Verbindungsabbruch erzwingen" name="Force Disconnect Viewer"/>
			<menu_item_call label="Speicherverlust simulieren" name="Memory Leaking Simulation"/>
		</menu>
		<menu label="Render-Tests" name="Render Tests">
			<menu_item_check label="Kamera-Versatz" name="Camera Offset"/>
			<menu_item_check label="Framerate randomisieren" name="Randomize Framerate"/>
			<menu_item_check label="Periodischer langsamer Frame" name="Periodic Slow Frame"/>
			<menu_item_check label="Frame-Test" name="Frame Test"/>
			<menu_item_check label="Rahmenprofil" name="Frame Profile"/>
			<menu_item_call label="Benchmark" name="Benchmark"/>
		</menu>
		<menu label="Metadaten darstellen" name="Render Metadata">
			<menu_item_check label="Bounding Boxes" name="Bounding Boxes"/>
			<menu_item_check label="Avatar-Hitboxen" name="Avatar Hitboxes"/>
			<menu_item_check label="Normalen" name="Normals"/>
			<menu_item_check label="Octree" name="Octree"/>
			<menu_item_check label="Shadow Frusta" name="Shadow Frusta"/>
			<menu_item_check label="Physische Formen" name="Physics Shapes"/>
			<menu_item_check label="Okklusion" name="Occlusion"/>
			<menu_item_check label="Bündel rendern" name="Render Batches"/>
			<menu_item_check label="Typ aktualisieren" name="Update Type"/>
			<menu_item_check label="Texture-Anim" name="Texture Anim"/>
			<menu_item_check label="Textur-Priorität" name="Texture Priority"/>
			<menu_item_check label="Texturbereich" name="Texture Area"/>
			<menu_item_check label="Oberflächenbereich" name="Face Area"/>
			<menu_item_check label="Detailstufeninfos" name="LOD Info"/>
			<menu_item_check label="Dreieckszähler" name="Triangle Count"/>
			<menu_item_check label="Konstruktionswarteschlange" name="Build Queue"/>
			<menu_item_check label="Lichter" name="Lights"/>
			<menu_item_check label="Partikel" name="Particles"/>
			<menu_item_check label="Gelenkpunkte" name="Collision Skeleton"/>
			<menu_item_check label="Gelenke" name="Joints"/>
			<menu_item_check label="Raycast" name="Raycast"/>
			<menu_item_check label="Wind-Vektoren" name="Wind Vectors"/>
			<menu_item_check label="Formen" name="Sculpt"/>
			<menu_item_check label="Texturgröße" name="Texture Size"/>
			<menu label="Textur-Dichte" name="Texture Density">
				<menu_item_check label="Keine" name="None"/>
				<menu_item_check label="Aktuelle" name="Current"/>
				<menu_item_check label="Gewünscht" name="Desired"/>
				<menu_item_check label="Vollständig" name="Full"/>
			</menu>
		</menu>
		<menu label="Rendering" name="Rendering">
			<menu_item_check label="Achsen" name="Axes"/>
			<menu_item_check label="Tangentenbasis" name="Tangent Basis"/>
			<menu_item_call label="Texturinfo für ausgewähltes Objekt" name="Selected Texture Info Basis"/>
			<menu_item_call label="Materialinfo für ausgewähltes Objekt" name="Selected Material Info"/>
			<menu_item_check label="Wireframe" name="Wireframe"/>
			<menu_item_check label="Objekt-Objekt Okklusion" name="Object-Object Occlusion"/>
			<menu_item_check label="Erweitertes Beleuchtungsmodell" name="Advanced Lighting Model"/>
			<menu_item_check label="Schatten von Sonne-/Mond-Projektoren" name="Shadows from Sun/Moon/Projectors"/>
			<menu_item_check label="SSAO und Schattenglättung" name="SSAO and Shadow Smoothing"/>
			<menu_item_check label="Globale Beleuchtung (experimentell)" name="Global Illumination"/>
			<menu_item_check label="GL debuggen" name="Debug GL"/>
			<menu_item_check label="Pipeline debuggen" name="Debug Pipeline"/>
			<menu_item_check label="Automatische Alpha-Masken (aufgeschoben)" name="Automatic Alpha Masks (deferred)"/>
			<menu_item_check label="Automatische Alpha-Masken (nicht aufgeschoben)" name="Automatic Alpha Masks (non-deferred)"/>
			<menu_item_check label="Animationstexturen" name="Animation Textures"/>
			<menu_item_check label="Texturen deaktivieren" name="Disable Textures"/>
<<<<<<< HEAD
			<menu_item_call label="Animesh nicht anzeigen" name="Derender Animesh"/>
			<menu_item_check label="Texturen in Vollauflösung (gefährlich)" name="Full Res Textures"/>
=======
			<menu_item_check label="Umgebung deaktivieren" name="Disable Ambient"/>
			<menu_item_check label="Sonnenlicht deaktivieren" name="Disable Sunlight"/>
			<menu_item_check label="Lokale Lichtquellen deaktivieren" name="Disable Local Lights"/>
			<menu_item_check label="Voll-Res-Texturen" name="Rull Res Textures"/>
>>>>>>> 3191a5dd
			<menu_item_check label="Angehängte Lichter rendern" name="Render Attached Lights"/>
			<menu_item_check label="Angehängte Partikel rendern" name="Render Attached Particles"/>
			<menu_item_check label="Leucht-Objekte schweben lassen" name="Hover Glow Objects"/>
			<menu_item_call label="Cache sofort leeren" name="Cache Clear"/>
		</menu>
		<menu label="Netzwerk" name="Network">
			<menu_item_check label="Agent pausieren" name="AgentPause"/>
			<menu_item_call label="Meldungsprotokoll aktivieren" name="Enable Message Log"/>
			<menu_item_call label="Meldungsprotokoll deaktivieren" name="Disable Message Log"/>
			<menu_item_check label="Objektposition laut Geschwindigkeit interpolieren" name="Velocity Interpolate Objects"/>
			<menu_item_check label="Positionen der interpolierten Objekte anfragen" name="Ping Interpolate Object Positions"/>
			<menu_item_call label="Ein Paket fallenlassen" name="Drop a Packet"/>
		</menu>
		<menu_item_call label="Geskriptete Kamera ausgeben" name="Dump Scripted Camera"/>
		<menu label="Rekorder" name="Recorder">
			<menu_item_call label="Ereignis-Aufname starten" name="Start event recording"/>
			<menu_item_call label="Ereignis-Aufname stoppen" name="Stop event recording"/>
			<menu_item_call label="Ereignis-Aufname wiedergeben" name="Playback event recording"/>
			<menu_item_call label="Wiedergabe starten" name="Start Playback"/>
			<menu_item_call label="Wiedergabe stoppen" name="Stop Playback"/>
			<menu_item_check label="Wiedergabeschleife" name="Loop Playback"/>
			<menu_item_call label="Aufnahme starten" name="Start Record"/>
			<menu_item_call label="Aufnahme stoppen" name="Stop Record"/>
		</menu>
		<menu label="Welt" name="DevelopWorld">
			<menu_item_check label="Sonnen-Override für Sim" name="Sim Sun Override"/>
			<menu_item_check label="Festgelegtes Wetter" name="Fixed Weather"/>
			<menu_item_call label="Regionsobjekt-Cache ausgeben" name="Dump Region Object Cache"/>
			<menu_item_call label="Simulator-Features ausgeben" name="DumpSimFeaturesToChat"/>
		</menu>
		<menu label="UI" name="UI">
			<menu_item_call label="Test Regionsneustart" name="Region Restart Test"/>
			<menu_item_call label="Medienbrowser" name="Media Browser"/>
			<menu_item_call label="Facebook Connection-Test" name="FB Connect Test"/>
			<menu_item_call label="SelectMgr ausgeben" name="Dump SelectMgr"/>
			<menu_item_call label="Inventarinfo ausgeben" name="Dump Inventory"/>
			<menu_item_call label="Timer ausgeben" name="Dump Timers"/>
			<menu_item_call label="Fokus ausgeben" name="Dump Focus Holder"/>
			<menu_item_call label="Ausgewählte Objektinfo drucken" name="Print Selected Object Info"/>
			<menu_item_call label="Agent-Info drucken" name="Print Agent Info"/>
			<menu_item_check label="Doppel-Klick-Auto-Pilot" name="Double-ClickAuto-Pilot"/>
			<menu_item_check label="Doppel-Klick-Teleport" name="DoubleClick Teleport"/>
			<menu_item_check label="SelectMgr debuggen" name="Debug SelectMgr"/>
			<menu_item_check label="Klicks debuggen" name="Debug Clicks"/>
			<menu_item_check label="Debug-Ansichten" name="Debug Views"/>
			<menu_item_check label="Kurzinfos: Debug-Namen" name="Debug Name Tooltips"/>
			<menu_item_check label="Maus-Events debuggen" name="Debug Mouse Events"/>
			<menu_item_check label="Keys debuggen" name="Debug Keys"/>
			<menu_item_check label="WindowProc debuggen" name="Debug WindowProc"/>
		</menu>
		<menu label="XUI" name="XUI">
			<menu_item_call label="Farbeinstellungen neu laden" name="Reload Color Settings"/>
			<menu_item_call label="Schriftarttest anzeigen" name="Show Font Test"/>
			<menu_item_call label="Aus XML-Datei laden" name="Load from XML"/>
			<menu_item_call label="In XML-Datei speichern" name="Save to XML"/>
			<menu_item_check label="XUI-Namen anzeigen" name="Show XUI Names"/>
			<menu_item_check label="Debug-Informationen für Views anzeigen" name="DebugViews"/>
			<menu_item_call label="XUI-Editor" name="UI Preview Tool"/>
			<menu_item_call label="Test-IMs senden" name="Send Test IMs"/>
			<menu_item_call label="Namen-Cache leeren" name="Flush Names Caches"/>
		</menu>
		<menu label="Avatar" name="Character">
			<menu label="Geladene Textur nehmen" name="Grab Baked Texture">
				<menu_item_call label="Iris" name="Grab Iris"/>
				<menu_item_call label="Kopf" name="Grab Head"/>
				<menu_item_call label="Oberkörper" name="Grab Upper Body"/>
				<menu_item_call label="Unterkörper" name="Grab Lower Body"/>
				<menu_item_call label="Rock" name="Grab Skirt"/>
			</menu>
			<menu label="Avatar-Tests" name="Character Tests">
				<menu_item_call label="Aussehen als XML speichern" name="Appearance To XML"/>
				<menu_item_call label="Avatargeometrie ein-/ausschalten" name="Toggle Character Geometry"/>
				<menu_item_call label="Männlich testen" name="Test Male"/>
				<menu_item_call label="Weiblich testen" name="Test Female"/>
				<menu_item_check label="Avatarauswahl zulassen" name="Allow Select Avatar"/>
			</menu>
			<menu label="Animationsgeschwindigkeit" name="Animation Speed">
				<menu_item_call label="Alle Animationen 10 % schneller" name="All Animations 10 Faster"/>
				<menu_item_call label="Alle Animationen 10 % langsamer" name="All Animations 10 Slower"/>
				<menu_item_call label="Alle Animationsgeschwindigkeiten zurücksetzen" name="Reset All Animation Speed"/>
				<menu_item_check label="Zeitlupen-Animationen" name="Slow Motion Animations"/>
			</menu>
			<menu_item_call label="Param auf Standard erzwingen" name="Force Params to Default"/>
			<menu_item_check label="Animations-Info" name="Animation Info"/>
			<menu_item_check label="Kamerafokus anzeigen" name="Show Look At"/>
			<menu_item_check label="Klickpunkt anzeigen" name="Show Point At"/>
			<menu_item_check label="Landaktualisierung debuggen" name="Debug Joint Updates"/>
			<menu_item_check label="LOD deaktiveren" name="Disable LOD"/>
			<menu_item_check label="Sichtbare Agenten debuggen" name="Debug Character Vis"/>
			<menu_item_check label="Gelenkpunkte anzeigen" name="Show Collision Skeleton"/>
			<menu_item_check label="Knochen anzeigen" name="Show Bones"/>
			<menu_item_check label="Agent-Ziel anzeigen" name="Display Agent Target"/>
			<menu_item_check label="Umfang der vereinfachten Darstellung anzeigen" name="Show Impostor Extents"/>
			<menu_item_call label="Anhänge ausgeben" name="Dump Attachments"/>
			<menu_item_call label="Avatar-Texturen debuggen" name="Debug Avatar Textures"/>
			<menu_item_call label="Lokale Texturen ausgeben" name="Dump Local Textures"/>
			<menu_item_call label="Avatarwolken-Partikel neu laden" name="Reload Avatar Cloud Particle"/>
		</menu>
		<menu_item_check label="HTTP-Texturen" name="HTTP Textures"/>
		<menu_item_check label="HTTP-Inventar" name="HTTP Inventory"/>
		<menu_item_call label="Bilder komprimieren" name="Compress Images"/>
		<menu_item_call label="Visual Leak Detector aktivieren" name="Enable Visual Leak Detector"/>
		<menu_item_check label="Ausgabe Fehlerbeseitigung ausgeben" name="Output Debug Minidump"/>
		<menu_item_check label="Bei nächster Ausführung Debugkonsole öffnen" name="Console Window"/>
		<menu label="Protokollierungsstufe festlegen" name="Set Logging Level">
			<menu_item_check label="Debug" name="Debug"/>
			<menu_item_check label="Info" name="Info"/>
			<menu_item_check label="Warnung" name="Warning"/>
			<menu_item_check label="Fehler" name="Error"/>
			<menu_item_check label="Keine" name="None"/>
		</menu>
		<menu_item_call label="Admin-Status anfordern" name="Request Admin Options"/>
		<menu_item_call label="Admin-Status verlassen" name="Leave Admin Options"/>
		<menu_item_check label="Admin-Menü anzeigen" name="View Admin Options"/>
	</menu>
	<menu label="Admin" name="Admin">
		<menu label="Objekt" name="AdminObject">
			<menu_item_call label="Kopie nehmen" name="Admin Take Copy"/>
			<menu_item_call label="Mich zum Besitzer machen" name="Force Owner To Me"/>
			<menu_item_call label="Besitzererlaubnis erzwingen" name="Force Owner Permissive"/>
			<menu_item_call label="Löschen" name="Delete"/>
			<menu_item_call label="Sperren" name="Lock"/>
			<menu_item_call label="Asset-IDs abrufen" name="Get Assets IDs"/>
		</menu>
		<menu label="Parzelle" name="Parcel">
			<menu_item_call label="Besitzer zu mir zwingen" name="Owner To Me"/>
			<menu_item_call label="Auf Linden-Inhalt festlegen" name="Set to Linden Content"/>
			<menu_item_call label="Öffentiches Land in Besitz nehmen" name="Claim Public Land"/>
		</menu>
		<menu label="Region" name="Region">
			<menu_item_call label="Temp-Asset-Daten ausgeben" name="Dump Temp Asset Data"/>
			<menu_item_call label="Regions-Status speichern" name="Save Region State"/>
		</menu>
		<menu_item_call label="Gott-Werkzeuge" name="God Tools"/>
	</menu>
	<menu label="Veraltet" name="Deprecated">
		<menu label="Objekt anhängen" name="Attach Object"/>
		<menu label="Objekt abnehmen" name="Detach Object"/>
		<menu label="Kleider ausziehen" name="Take Off Clothing">
			<menu_item_call label="Hemd" name="Shirt"/>
			<menu_item_call label="Hose" name="Pants"/>
			<menu_item_call label="Schuhe" name="Shoes"/>
			<menu_item_call label="Socken" name="Socks"/>
			<menu_item_call label="Jacke" name="Jacket"/>
			<menu_item_call label="Handschuhe" name="Gloves"/>
			<menu_item_call label="Unterhemd" name="Menu Undershirt"/>
			<menu_item_call label="Unterhose" name="Menu Underpants"/>
			<menu_item_call label="Rock" name="Skirt"/>
			<menu_item_call label="Alpha" name="Alpha"/>
			<menu_item_call label="Tätowierung" name="Tattoo"/>
			<menu_item_call label="Universal" name="Universal"/>
			<menu_item_call label="Physik" name="Physics"/>
			<menu_item_call label="Alle Kleider" name="All Clothes"/>
		</menu>
		<menu label="Hilfe" name="DeprecatedHelp">
			<menu_item_call label="Offizielles Linden-Blog" name="Official Linden Blog"/>
			<menu_item_call label="Scripting-Portal" name="Scripting Portal"/>
			<menu label="Fehlermeldungen" name="Bug Reporting">
				<menu_item_call label="Allgemeiner Probleme-Tracker" name="Public Issue Tracker"/>
				<menu_item_call label="Hilfe zum Allgemeinen Probleme-Tracker" name="Publc Issue Tracker Help"/>
				<menu_item_call label="Fehlermeldungs-1x1" name="Bug Reporing 101"/>
				<menu_item_call label="Sicherheitsprobleme" name="Security Issues"/>
				<menu_item_call label="QA-Wiki" name="QA Wiki" />
			</menu>
		</menu>
	</menu>
</menu_bar><|MERGE_RESOLUTION|>--- conflicted
+++ resolved
@@ -462,15 +462,11 @@
 			<menu_item_check label="Automatische Alpha-Masken (nicht aufgeschoben)" name="Automatic Alpha Masks (non-deferred)"/>
 			<menu_item_check label="Animationstexturen" name="Animation Textures"/>
 			<menu_item_check label="Texturen deaktivieren" name="Disable Textures"/>
-<<<<<<< HEAD
-			<menu_item_call label="Animesh nicht anzeigen" name="Derender Animesh"/>
-			<menu_item_check label="Texturen in Vollauflösung (gefährlich)" name="Full Res Textures"/>
-=======
 			<menu_item_check label="Umgebung deaktivieren" name="Disable Ambient"/>
 			<menu_item_check label="Sonnenlicht deaktivieren" name="Disable Sunlight"/>
 			<menu_item_check label="Lokale Lichtquellen deaktivieren" name="Disable Local Lights"/>
-			<menu_item_check label="Voll-Res-Texturen" name="Rull Res Textures"/>
->>>>>>> 3191a5dd
+			<menu_item_call label="Animesh nicht anzeigen" name="Derender Animesh"/>
+			<menu_item_check label="Texturen in Vollauflösung (gefährlich)" name="Full Res Textures"/>
 			<menu_item_check label="Angehängte Lichter rendern" name="Render Attached Lights"/>
 			<menu_item_check label="Angehängte Partikel rendern" name="Render Attached Particles"/>
 			<menu_item_check label="Leucht-Objekte schweben lassen" name="Hover Glow Objects"/>
