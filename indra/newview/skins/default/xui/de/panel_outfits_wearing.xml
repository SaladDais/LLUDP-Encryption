--- conflicted
+++ resolved
@@ -1,26 +1,16 @@
 <?xml version="1.0" encoding="utf-8" standalone="yes"?>
 <panel name="Wearing">
 	<panel.string name="no_attachments">
-<<<<<<< HEAD
-		Keine getragenen Anhänge.
-	</panel.string>
-	<accordion name="wearables_accordion">
-		<accordion_tab name="tab_wearables" title="Kleidung"/>
-=======
 		Keine Anhänge getragen.
 	</panel.string>
 	<accordion name="wearables_accordion">
 		<accordion_tab name="tab_wearables" title="Tragbare Objekte"/>
->>>>>>> 9bfcda0a
 		<accordion_tab name="tab_temp_attachments" title="Temporäre Anhänge"/>
 	</accordion>
 	<panel name="bottom_panel">
 		<menu_button name="options_gear_btn" tool_tip="Zusätzliche Optionen anzeigen"/>
-<<<<<<< HEAD
 		<text name="avatar_complexity_label">
 			Komplexität: [WEIGHT]
 		</text>
-=======
->>>>>>> 9bfcda0a
 	</panel>
 </panel>