<?xml version="1.0" encoding="utf-8"?>
<notifications>
	<global name="skipnexttime">
		Nicht mehr anzeigen
	</global>
	<global name="alwayschoose">
		Diese Option immer auswählen
	</global>
	<global name="implicitclosebutton">
		Schließen
	</global>
	<template name="okbutton">
		<form>
			<button name="OK_okbutton" text="$yestext"/>
		</form>
	</template>
	<template name="okignore">
		<form>
			<button name="OK_okignore" text="$yestext"/>
		</form>
	</template>
	<template name="okcancelbuttons">
		<form>
			<button name="OK_okcancelbuttons" text="$yestext"/>
			<button name="Cancel_okcancelbuttons" text="$notext"/>
		</form>
	</template>
	<template name="okcancelignore">
		<form>
			<button name="OK_okcancelignore" text="$yestext"/>
			<button name="Cancel_okcancelignore" text="$notext"/>
		</form>
	</template>
	<template name="okhelpbuttons">
		<form>
			<button name="OK_okhelpbuttons" text="$yestext"/>
			<button name="Help" text="$helptext"/>
		</form>
	</template>
	<template name="okhelpignore">
		<form>
			<button name="OK_okhelpignore" text="$yestext"/>
			<button name="Help_okhelpignore" text="$helptext"/>
		</form>
	</template>
	<template name="yesnocancelbuttons">
		<form>
			<button name="Yes" text="$yestext"/>
			<button name="No" text="$notext"/>
			<button name="Cancel_yesnocancelbuttons" text="$canceltext"/>
		</form>
	</template>
	<notification functor="GenericAcknowledge" label="Unbekannte Meldung" name="MissingAlert">
		Ihre Version von [APP_NAME] kann die gerade empfangene Benachrichtigung nicht anzeigen.  Bitte vergewissern Sie sich, dass Sie den aktuellsten Viewer installiert haben.

Fehlerdetails: The notification called &apos;[_NAME]&apos; was not found in notifications.xml.
		<usetemplate name="okbutton" yestext="OK"/>
	</notification>
	<notification name="FloaterNotFound">
		Floater-Fehler: Folgende Steuerelemente wurden nicht gefunden:

[CONTROLS]
		<usetemplate name="okbutton" yestext="OK"/>
	</notification>
	<notification name="TutorialNotFound">
		Derzeit ist kein Tutorial verfügbar.
		<usetemplate name="okbutton" yestext="OK"/>
	</notification>
	<notification name="GenericAlert">
		[MESSAGE]
	</notification>
	<notification name="GenericAlertYesCancel">
		[MESSAGE]
		<usetemplate name="okcancelbuttons" notext="Abbrechen" yestext="Ja"/>
	</notification>
	<notification name="GenericAlertOK">
		[MESSAGE]
		<usetemplate name="okbutton" yestext="OK"/>
	</notification>
	<notification name="BadInstallation">
		Beim Aktualisieren von [APP_NAME] ist ein Fehler aufgetreten.  Bitte [http://get.secondlife.com laden Sie die aktuellste Version des Viewers herunter].
		<usetemplate name="okbutton" yestext="OK"/>
	</notification>
	<notification name="LoginFailedNoNetwork">
		Verbindung nicht möglich zum [SECOND_LIFE_GRID].
    &apos;[DIAGNOSTIC]&apos;
Stellen Sie sicher, dass Ihre Internetverbindung funktioniert.
		<usetemplate name="okbutton" yestext="OK"/>
	</notification>
	<notification name="MessageTemplateNotFound">
		Meldungsvorlage [PATH] nicht gefunden.
		<usetemplate name="okbutton" yestext="OK"/>
	</notification>
	<notification name="WearableSave">
		Änderung an aktueller Kleidung/Körperteil speichern?
		<usetemplate canceltext="Abbrechen" name="yesnocancelbuttons" notext="Nicht speichern" yestext="Speichern"/>
	</notification>
	<notification name="ConfirmNoCopyToOutbox">
		Sie sind nicht berechtigt, einen oder mehrere dieser Artikel in die Händler-Outbox zu kopieren. Sie können sie verschieben oder zurücklassen.
		<usetemplate name="okcancelbuttons" notext="Artikel nicht verschieben" yestext="Artikel verschieben"/>
	</notification>
	<notification name="OutboxFolderCreated">
		Für jeden Artikel, den Sie in die oberste Ebene Ihrer Händler-Outbox übertragen haben, wurde ein neuer Ordner erstellt.
		<usetemplate ignoretext="Neuer Ordner in Händler-Outbox erstellt" name="okignore" yestext="OK"/>
	</notification>
	<notification name="OutboxImportComplete">
		Erfolg

Alle Ordner wurden erfolgreich an den Marktplatz übertragen.
		<usetemplate ignoretext="Alle Ordner an den Marktplatz übertragen" name="okignore" yestext="OK"/>
	</notification>
	<notification name="OutboxImportHadErrors">
		Einige Ordner wurden nicht übertragen

Beim Übertragen bestimmter Ordner an den Marktplatz ist ein Fehler aufgetreten. Diese Ordner befinden sich noch in Ihrer Händler-Outbox.

Weitere Informationen finden Sie im [[MARKETPLACE_IMPORTS_URL] Fehlerprotokoll].
		<usetemplate name="okbutton" yestext="OK"/>
	</notification>
	<notification name="OutboxImportFailed">
		Übertragung fehlgeschlagen mit Fehler „[ERROR_CODE]“

Aufgrund eines System- oder Netzwerkfehlers wurden keine Ordner an den Marktplatz übertragen. Versuchen Sie es später erneut.
		<usetemplate name="okbutton" yestext="OK"/>
	</notification>
	<notification name="OutboxInitFailed">
		Marktplatzinitialisierung fehlgeschlagen mit Fehler „[ERROR_CODE]“

Marktplatzinitialisierung aufgrund eines System- oder Netzwerkfehlers fehlgeschlagen. Versuchen Sie es später erneut.
		<usetemplate name="okbutton" yestext="OK"/>
	</notification>
	<notification name="StockPasteFailed">
		Kopieren oder Verschieben in Bestandsordner fehlgeschlagen mit Fehler:
        
        „[ERROR_CODE]“
		<usetemplate name="okbutton" yestext="OK"/>
	</notification>
	<notification name="MerchantPasteFailed">
		Kopieren oder Verschieben von Marktplatz-Auflistungen fehlgeschlagen mit Fehler:
        
        „[ERROR_CODE]“
		<usetemplate name="okbutton" yestext="OK"/>
	</notification>
	<notification name="MerchantTransactionFailed">
		Marktplatztransaktion fehlgeschlagen mit Fehler:
        
        Grund: „[ERROR_REASON]“
        [ERROR_DESCRIPTION]
		<usetemplate name="okbutton" yestext="OK"/>
	</notification>
	<notification name="MerchantUnprocessableEntity">
		Wir konnten dieses Produkt nicht auflisten bzw. den Versionsordner nicht aktivieren. Dies liegt meist an fehlenden Informationen im Formular zur Beschreibung der Auflistung, kann aber auch auf eine falsche Ordnerstruktur zurückzuführen sein. Bearbeiten Sie die Auflistung oder überprüfen Sie den Auflistungsordner auf Fehler.
		<usetemplate name="okbutton" yestext="OK"/>
	</notification>
	<notification name="MerchantListingFailed">
		Auflistung in Marktplatz fehlgeschlagen mit Fehler:
        
        „[ERROR_CODE]“
		<usetemplate name="okbutton" yestext="OK"/>
	</notification>
	<notification name="MerchantFolderActivationFailed">
		Aktivierung dieses Versionsordners fehlgeschlagen mit Fehler:

        „[ERROR_CODE]“
		<usetemplate name="okbutton" yestext="OK"/>
	</notification>
	<notification name="MerchantForceValidateListing">
		Um Ihre Auflistung zu erstellen, haben wir die Hierarchie des Auflistungsinhalts korrigiert.
		<usetemplate ignoretext="Warnung anzeigen, wenn beim Erstellen einer Auflistung die Hierarchie des Inhalts korrigiert wird" name="okignore" yestext="OK"/>
	</notification>
	<notification name="ConfirmMerchantActiveChange">
		Diese Aktion ändert den aktiven Inhalt dieser Auflistung. Möchten Sie fortfahren?
		<usetemplate ignoretext="Vor Ändern einer aktiven Auflistung im Marktplatz bestätigen" name="okcancelignore" notext="Abbrechen" yestext="OK"/>
	</notification>
	<notification name="ConfirmMerchantMoveInventory">
		Objekte, die ins Marktplatz-Auflistungsfenster gezogen werden, werden verschoben, nicht kopiert. Möchten Sie fortfahren?
		<usetemplate ignoretext="Vor Verschieben eines Objekts aus dem Inventar in den Marktplatz bestätigen" name="okcancelignore" notext="Abbrechen" yestext="OK"/>
	</notification>
	<notification name="ConfirmListingCutOrDelete">
		Wenn Sie einen Auflistungsordner verschieben oder löschen, wird Ihre Marktplatz-Auflistung gelöscht. Um die Marktplatz-Auflistung beizubehalten, verschieben oder löschen Sie den Inhalt des Versionsordners, den Sie ändern möchten. Möchten Sie fortfahren?
		<usetemplate ignoretext="Bestätigen, bevor ich eine Auflistung aus dem Marktplatz entferne oder verschiebe" name="okcancelignore" notext="Abbrechen" yestext="OK"/>
	</notification>
	<notification name="ConfirmCopyToMarketplace">
		Sie haben keine Berechtigung, eines oder mehrere dieser Objekte in den Marktplatz zu kopieren. Sie können sie verschieben oder zurücklassen.
		<usetemplate canceltext="Abbrechen" ignoretext="Vor Kopieren einer Auswahl mit kopiergeschützten Objekten in den Marktplatz bestätigen" name="yesnocancelbuttons" notext="Artikel nicht verschieben" yestext="Artikel verschieben"/>
	</notification>
	<notification name="ConfirmMerchantUnlist">
		Diese Aktion entfernt diese Auflistung. Möchten Sie fortfahren?
		<usetemplate ignoretext="Vor Entfernen einer aktiven Auflistung aus dem Marktplatz bestätigen" name="okcancelignore" notext="Abbrechen" yestext="OK"/>
	</notification>
	<notification name="ConfirmMerchantClearVersion">
		Diese Aktion deaktiviert den Versionsordner der aktuellen Auflistung. Möchten Sie fortfahren?
		<usetemplate ignoretext="Vor Deaktivieren des Versionsordners einer Auflistung im Marktplatz bestätigen" name="okcancelignore" notext="Abbrechen" yestext="OK"/>
	</notification>
	<notification name="AlertMerchantListingNotUpdated">
		Diese Auflistung konnte nicht aktualisiert werden.
[[URL] Klicken Sie hier], um sie im Marktplatz zu bearbeiten.
		<usetemplate name="okbutton" yestext="OK"/>
	</notification>
	<notification name="AlertMerchantListingCannotWear">
		Sie können keine Kleidung oder Körperteile tragen, die im Marktplatz-Auflistungsordner enthalten sind
	</notification>
	<notification name="AlertMerchantListingInvalidID">
		Auflistungs-ID ungültig.
	</notification>
	<notification name="AlertMerchantListingActivateRequired">
		In dieser Auflistung gibt es mehrere oder keine Versionsordner. Sie müssen später einen auswählen und aktivieren.
		<usetemplate ignoretext="Benachrichtung zur Versionsordneraktivierung, wenn ich eine Auflistung mit mehreren Versionsordnern erstelle" name="okignore" yestext="OK"/>
	</notification>
	<notification name="AlertMerchantStockFolderSplit">
		Wir haben Bestandsobjekte unterschiedlicher Typen in separate Bestandsordner gelegt, damit wir Ihren Ordner auflisten können.
		<usetemplate ignoretext="Benachrichtigen,wenn Bestandsordner vor dem Auflisten aufgeteilt wird" name="okignore" yestext="OK"/>
	</notification>
	<notification name="AlertMerchantStockFolderEmpty">
		Wir haben Ihre Auflistung entfernt, da der Bestandsordner leer ist. Um diese Auflistung wieder zu listen, müssen Sie weitere Einheiten zum Bestandsordner hinzufügen.
		<usetemplate ignoretext="Benachrichtigen, wenn Auflistung aufgrund eines leeren Bestandsordners nicht aufgelistet wird" name="okignore" yestext="OK"/>
	</notification>
	<notification name="AlertMerchantVersionFolderEmpty">
		Wir haben Ihre Auflistung entfernt, da der Versionsordner leer ist. Um diese Auflistung erneut zu listen, müssen Sie Artikel zum Versionsordner hinzufügen.
		<usetemplate ignoretext="Benachrichtigen, wenn Auflistung aufgrund eines leeren Versionsordners nicht aufgelistet wird" name="okignore" yestext="OK"/>
	</notification>
	<notification name="WriteAnimationFail">
		Fehler beim Schreiben von Animationsdaten.  Bitte versuchen Sie es erneut.
	</notification>
	<notification name="UploadAuctionSnapshotFail">
		Eine Auktions-Screenshot konnte aus folgendem Grund nicht hochgeladen werden: [REASON]
	</notification>
	<notification name="UnableToViewContentsMoreThanOne">
		Es kann nur jeweils der Inhalt von einem Objekt angezeigt werden.
Wählen Sie ein einzelnes Objekt aus und versuchen Sie es erneut.
	</notification>
	<notification name="SaveClothingBodyChanges">
		Änderung an Kleidung/Körperteilen speichern?
		<usetemplate canceltext="Abbrechen" name="yesnocancelbuttons" notext="Nicht speichern" yestext="Alles speichern"/>
	</notification>
	<notification name="FriendsAndGroupsOnly">
		Personen, die nicht auf Ihrer Freundesliste stehen, werden nicht informiert, dass Sie ihre Anrufe und Instant Messages ignorieren.
		<usetemplate name="okbutton" yestext="OK"/>
	</notification>
	<notification name="FavoritesOnLogin">
		Hinweis: Bei Aktivierung dieser Option sehen alle Personen, die diesen Computer benutzen, Ihre Lieblingsorte.
		<usetemplate name="okbutton" yestext="OK"/>
	</notification>
	<notification name="GrantModifyRights">
		Wenn Sie einem anderen Einwohner Änderungsrechte gewähren, dann kann dieser JEDES Objekt, das Sie inworld besitzen, ändern, löschen oder an sich nehmen. Seien Sie daher beim Gewähren dieser Rechte sehr vorsichtig!
Möchten Sie [NAME] Änderungsrechte gewähren?
		<usetemplate name="okcancelbuttons" notext="Nein" yestext="Ja"/>
	</notification>
	<notification name="GrantModifyRightsMultiple">
		Wenn Sie einem anderen Einwohner, die Erlaubnis zum Bearbeiten erteilen, dann kann dieser JEDES Objekt, das Sie inworld besitzen, verändern. Seien Sie SEHR vorsichtig, wenn Sie diese Erlaubnis gewähren!
Möchten Sie den ausgewählten Einwohnern Änderungsrechte gewähren?
		<usetemplate name="okcancelbuttons" notext="Nein" yestext="Ja"/>
	</notification>
	<notification name="RevokeModifyRights">
		Möchten Sie [NAME] die Änderungsrechte entziehen?
		<usetemplate name="okcancelbuttons" notext="Nein" yestext="Ja"/>
	</notification>
	<notification name="RevokeModifyRightsMultiple">
		Möchten Sie den ausgewählten Einwohnern die Änderungsrechte entziehen?
		<usetemplate name="okcancelbuttons" notext="Nein" yestext="Ja"/>
	</notification>
	<notification name="UnableToCreateGroup">
		Gruppe konnte nicht erstellt werden.
[MESSAGE]
		<usetemplate name="okbutton" yestext="OK"/>
	</notification>
	<notification name="PanelGroupApply">
		[NEEDS_APPLY_MESSAGE]
[WANT_APPLY_MESSAGE]
		<usetemplate canceltext="Abbrechen" name="yesnocancelbuttons" notext="Änderungen verwerfen" yestext="Änderungen übernehmen"/>
	</notification>
	<notification name="MustSpecifyGroupNoticeSubject">
		Geben Sie einen Betreff für die Gruppenmitteilung ein.
		<usetemplate name="okbutton" yestext="OK"/>
	</notification>
	<notification name="AddGroupOwnerWarning">
		Sie sind im Begriff, Gruppenmitgliedern die Rolle [ROLE_NAME] zuzuweisen.
Diese Rolle kann Mitgliedern nicht mehr entzogen werden.
Sie müssen die Rolle selbst niederlegen.
Möchten Sie fortfahren?
		<usetemplate ignoretext="Bestätigen, bevor ich einen neuen Gruppeneigentümer hinzufüge" name="okcancelignore" notext="Nein" yestext="Ja"/>
	</notification>
	<notification name="AssignDangerousActionWarning">
		Sie sind im Begriff, der Rolle „[ROLE_NAME]“ die Fähigkeit „[ACTION_NAME]“ zuzuweisen.

 *ACHTUNG*
 Mitglieder in einer Rolle mit dieser Fähigkeit können sich selbst -
 und allen anderen Mitgliedern – Rollen zuweisen, die mehr Rechte
 beinhalten als sie derzeit haben, und damit nahezu
 Eigentümerrechte erreichen. Überlegen Sie sich, wem Sie diese Fähigkeit
 verleihen.

Der Rolle „[ROLE_NAME]“ diese Fähigkeit zuweisen?
		<usetemplate name="okcancelbuttons" notext="Nein" yestext="Ja"/>
	</notification>
	<notification name="AssignDangerousAbilityWarning">
		Sie sind im Begriff, der Rolle „[ROLE_NAME]“ die Fähigkeit „[ACTION_NAME]“ zuzuweisen.

 *ACHTUNG*
 Mitglieder in einer Rolle mit dieser Fähigkeit können sich selbst -
 und allen anderen Mitgliedern – alle Fähigkeiten zuweisen und
 damit fast Eigentümerrechte erreichen.

Der Rolle „[ROLE_NAME]“ diese Fähigkeit zuweisen?
		<usetemplate name="okcancelbuttons" notext="Nein" yestext="Ja"/>
	</notification>
	<notification name="AssignBanAbilityWarning">
		Sie sind im Begriff, der Rolle „[ROLE_NAME]“ die Fähigkeit „[ACTION_NAME]“ zuzuweisen.

 *ACHTUNG*
Jedem Mitglied in einer Rolle mit dieser Fähigkeit werden auch die Fähigkeiten „[ACTION_NAME_2]“ und „[ACTION_NAME_3]“ zugewiesen.
		<usetemplate name="okbutton" yestext="OK"/>
	</notification>
	<notification name="RemoveBanAbilityWarning">
		Sie sind im Begriff, die Fähigkeit „[ACTION_NAME]“ aus der Rolle „[ROLE_NAME]“ zu entfernen.

 *ACHTUNG*
Durch Entfernen dieser Fähigkeit werden die Fähigkeiten „[ACTION_NAME_2]“ und „[ACTION_NAME_3]“ NICHT entfernt.
 
Wenn diese Rolle nicht mehr diese Fähigkeiten haben soll, deaktivieren Sie sie bitte umgehend.
		<usetemplate name="okbutton" yestext="OK"/>
	</notification>
	<notification name="EjectGroupMemberWarning">
		Sie sind dabei, [AVATAR_NAME] aus der Gruppe hinauszuwerfen.
		<usetemplate ignoretext="Hinauswerfen eines einzelnen Gruppenmitglieds bestätigen" name="okcancelignore" notext="Abbrechen" yestext="Hinauswerfen"/>
	</notification>
	<notification name="EjectGroupMembersWarning">
		Sie sind dabei, [COUNT] Mitglieder aus der Gruppe hinauszuwerfen.
		<usetemplate ignoretext="Hinauswerfen mehrerer Gruppenmitglieder bestätigen" name="okcancelignore" notext="Abbrechen" yestext="Hinauswerfen"/>
	</notification>
	<notification name="BanGroupMemberWarning">
		Sie sind dabei, [AVATAR_NAME] aus der Gruppe zu verbannen.
		<usetemplate ignoretext="Verbannen eines Gruppenmitglieds bestätigen" name="okcancelignore" notext="Abbrechen" yestext="Verbannen"/>
	</notification>
	<notification name="BanGroupMembersWarning">
		Sie sind dabei, [COUNT] Mitglieder aus der Gruppe zu verbannen.
		<usetemplate ignoretext="Verbannen mehrerer Gruppenmitglieder bestätigen" name="okcancelignore" notext="Abbrechen" yestext="Verbannen"/>
	</notification>
	<notification name="GroupBanUserOnBanlist">
		Einigen Einwohnern wurde keine Einladung geschickt, da sie aus der Gruppe verbannt wurden.
	</notification>
	<notification name="AttachmentDrop">
		Sie möchten Ihren Anhang wirklich fallen lassen?
Möchten Sie fortfahren?
		<usetemplate ignoretext="Bestätigen, bevor Anhänge fallen gelassen werden" name="okcancelignore" notext="Nein" yestext="Ja"/>
	</notification>
	<notification name="JoinGroupCanAfford">
		Der Beitritt zu dieser Gruppe kostet [COST] L$.
Fortfahren?
		<usetemplate name="okcancelbuttons" notext="Abbrechen" yestext="Beitreten"/>
	</notification>
	<notification name="JoinGroupNoCost">
		Sie treten der Gruppe [NAME] bei.
Fortfahren?
		<usetemplate name="okcancelbuttons" notext="Abbrechen" yestext="Beitreten"/>
	</notification>
	<notification name="JoinGroupCannotAfford">
		Der Beitritt zu dieser Gruppe kostet [COST] L$.
Sie haben nicht genug L$, um dieser Gruppe beizutreten.
	</notification>
	<notification name="CreateGroupCost">
		Die Gründung dieser Gruppe kostet [COST] L$.
Gruppen müssen mehr als ein Mitglied haben oder sie werden gelöscht.
Bitte laden Sie innerhalb von 48 Stunden Mitglieder in Ihre Gruppe ein.
		<usetemplate canceltext="Abbrechen" name="okcancelbuttons" notext="Abbrechen" yestext="Gruppe für [COST] L$ erstellen"/>
	</notification>
	<notification name="LandBuyPass">
		Sie können dieses Land („[PARCEL_NAME]“) für [COST] L$
[TIME] Stunden lang betreten.  Pass kaufen?
		<usetemplate name="okcancelbuttons" notext="Abbrechen" yestext="OK"/>
	</notification>
	<notification name="SalePriceRestriction">
		Der Verkaufspreis muss beim allgemeinen Verkauf über 0 L$ liegen.
Wählen Sie eine bestimmte Person aus, wenn Sie für 0 L$ verkaufen.
	</notification>
	<notification name="ConfirmLandSaleChange">
		Die ausgewählten [LAND_SIZE] m² Land werden zum Verkauf freigegeben.
Der Verkaufspreis beträgt [SALE_PRICE] L$. Der Verkauf an [NAME] wird zu diesem Preis freigegeben.
		<usetemplate name="okcancelbuttons" notext="Abbrechen" yestext="OK"/>
	</notification>
	<notification name="ConfirmLandSaleToAnyoneChange">
		ACHTUNG: Wenn Sie auf An jeden verkaufen klicken, kann jeder in [CURRENT_GRID] Ihr Land kaufen, auch Einwohner in anderen Regionen.

Die ausgewählten [LAND_SIZE] m² Land werden zum Verkauf freigegeben.
Der Verkaufspreis beträgt [SALE_PRICE] L$. Der Verkauf an [NAME] wird zu diesem Preis freigegeben.
		<usetemplate name="okcancelbuttons" notext="Abbrechen" yestext="OK"/>
	</notification>
	<notification name="ReturnObjectsDeededToGroup">
		Möchten Sie alle Ihre Objekte auf dieser Parzelle, die der Gruppe „[NAME]“ gehören, zurück in das jeweilige Inventar ihrer vorherigen Eigentümer transferieren?

*WARNUNG* Alle nicht transferierbaren Objekte, die der Gruppe übertragen wurden, werden dabei gelöscht!

Objekte: [N]
		<usetemplate name="okcancelbuttons" notext="Abbrechen" yestext="OK"/>
	</notification>
	<notification name="ReturnObjectsOwnedByUser">
		Möchten Sie alle Objekte auf dieser Parzelle, die dem Einwohner „[NAME]“ gehören, in das jeweilige Inventar ihrer Eigentümer transferieren?

Objekte: [N]
		<usetemplate name="okcancelbuttons" notext="Abbrechen" yestext="OK"/>
	</notification>
	<notification name="ReturnObjectsOwnedBySelf">
		Möchten Sie alle Objekte auf dieser Parzelle, die Ihnen gehören, zurück in Ihr Inventar transferieren?

Objekte: [N]
		<usetemplate name="okcancelbuttons" notext="Abbrechen" yestext="OK"/>
	</notification>
	<notification name="ReturnObjectsNotOwnedBySelf">
		Möchten Sie alle Objekte auf dieser Parzelle, die NICHT Ihnen gehören, in das Inventar ihrer Eigentümer transferieren?
Transferierbare Objekte, die an eine Gruppe übertragen wurden, werden ihren vorherigen Eigentümern zurückgegeben.

*WARNUNG* Alle nicht transferierbaren Objekte, die der Gruppe übertragen wurden, werden dabei gelöscht!

Objekte: [N]
		<usetemplate name="okcancelbuttons" notext="Abbrechen" yestext="OK"/>
	</notification>
	<notification name="ReturnObjectsNotOwnedByUser">
		Möchten Sie alle Objekte auf dieser Parzelle, die NICHT [NAME] gehören, in das Inventar ihrer Eigentümer transferieren?
Transferierbare Objekte, die an eine Gruppe übertragen wurden, werden ihren vorherigen Eigentümern zurückgegeben.

*WARNUNG* Alle nicht transferierbaren Objekte, die der Gruppe übertragen wurden, werden dabei gelöscht!

Objekte: [N]
		<usetemplate name="okcancelbuttons" notext="Abbrechen" yestext="OK"/>
	</notification>
	<notification name="ReturnAllTopObjects">
		Möchten Sie alle aufgeführten Objekte ihren Eigentümern zurückgeben? Dadurch werden ALLE Skriptobjekte in der Region zurückgegeben.
		<usetemplate name="okcancelbuttons" notext="Abbrechen" yestext="OK"/>
	</notification>
	<notification name="DisableAllTopObjects">
		Möchten Sie alle Objekte in dieser Region deaktivieren?
		<usetemplate name="okcancelbuttons" notext="Abbrechen" yestext="OK"/>
	</notification>
	<notification name="ReturnObjectsNotOwnedByGroup">
		Objekte auf dieser Parzelle, die von der Gruppe [NAME] nicht gemeinsam genutzt werden, an ihre Eigentümer zurückgeben?

Objekte: [N]
		<usetemplate name="okcancelbuttons" notext="Abbrechen" yestext="OK"/>
	</notification>
	<notification name="UnableToDisableOutsideScripts">
		Skriptdeaktivierung nicht möglich.
Für die gesamte Region ist Schaden aktiviert.
Damit Waffen funktionieren, müssen Skripts erlaubt sein.
	</notification>
	<notification name="MultipleFacesSelected">
		Mehrere Flächen wurden ausgewählt.
Wenn Sie fortfahren werden auf mehrere Flächen des Objekts unterschiedlichen Medien-Instanzen eingefügt.
Um Medien nur auf einer Fläche einzufügen, wählen Sie „Oberfläche auswählen&quot; und klicken Sie auf die gewünschte Fläche des Objektes. Klicken Sie dann auf „Hinzufügen&quot;.
		<usetemplate ignoretext="Die Medien werden auf mehrere ausgewählte Seiten übertragen" name="okcancelignore" notext="Abbrechen" yestext="OK"/>
	</notification>
	<notification name="MustBeInParcel">
		Sie müssen auf einer Landparzelle stehen, um ihren Landepunkt festzulegen.
	</notification>
	<notification name="PromptRecipientEmail">
		Bitte geben Sie für den/die Empfänger eine gültige Email-Adresse ein.
	</notification>
	<notification name="PromptSelfEmail">
		Geben Sie Ihre E-Mail-Adresse ein.
	</notification>
	<notification name="PromptMissingSubjMsg">
		Foto mit Standardbetreff bzw. -nachricht als E-Mail versenden?
		<usetemplate name="okcancelbuttons" notext="Abbrechen" yestext="OK"/>
	</notification>
	<notification name="ErrorProcessingSnapshot">
		Fehler beim Verarbeiten der Fotodaten
	</notification>
	<notification name="ErrorEncodingSnapshot">
		Fehler beim Erstellen des Fotos!
	</notification>
	<notification name="ErrorPhotoCannotAfford">
		Sie benötigten [COST] L$ um ein Foto in Ihrem Inventar zu speichern. Sie können entweder L$ kaufen oder das Foto auf Ihrem Computer speichern.
	</notification>
	<notification name="ErrorTextureCannotAfford">
		Sie benötigten [COST] L$ um eine Textur in Ihrem Inventar zu speichern. Sie können entweder L$ kaufen oder das Foto auf Ihrem Computer speichern.
	</notification>
	<notification name="ErrorUploadingPostcard">
		Ein Foto konnte aus folgendem Grund nicht gesendet werden: [REASON]
	</notification>
	<notification name="ErrorUploadingReportScreenshot">
		Ein Report-Screenshot konnte aus folgendem Grund nicht hochgeladen werden: [REASON]
	</notification>
	<notification name="MustAgreeToLogIn">
		Bevor Sie sich in [CURRENT_GRID] anmelden können, müssen Sie den Nutzungsbedingungen zustimmen.
	</notification>
	<notification name="CouldNotPutOnOutfit">
		Outfit konnte nicht angezogen werden.
Der Outfit-Ordner enthält keine Kleidung, Körperteile oder Anhänge.
	</notification>
	<notification name="CannotWearTrash">
		Kleider oder Körperteile im Papierkorb können nicht getragen werden
	</notification>
	<notification name="MaxAttachmentsOnOutfit">
		Objekt konnte nicht angehängt werden.
Überschreitet die maximale Anzahl an Objekten [MAX_ATTACHMENTS], die angehängt werden können. Bitte nehmen Sie zunächst ein anderes Objekt ab.
	</notification>
	<notification name="CannotWearInfoNotComplete">
		Sie können das Objekt nicht anziehen, weil es noch nicht geladen wurde. Warten Sie kurz und versuchen Sie es dann noch einmal.
	</notification>
	<notification name="MustEnterPasswordToLogIn">
		Bitte geben Sie zur Anmeldung Ihr Kennwort ein.
	</notification>
	<notification name="MustHaveAccountToLogIn">
		Sie haben ein Feld leer gelassen.
Sie müssen den Benutzernamen Ihres Avatars eingeben.

Sie benötigen ein Konto, um [CURRENT_GRID] betreten zu können. Möchten Sie jetzt ein Konto erstellen?
		<url name="url">
			[create_account_url]
		</url>
		<usetemplate name="okcancelbuttons" notext="Erneut versuchen" yestext="Neues Benutzerkonto anlegen"/>
	</notification>
	<notification name="InvalidCredentialFormat">
		Sie müssen entweder den Benutzernamen oder den Vor- und Nachnamen Ihres Avatars in das Feld „Benutzername“ eingeben und die Anmeldung dann erneut versuchen.
	</notification>
	<notification name="InvalidGrid">
		„[GRID]“ ist keine gültige Grid-ID.
	</notification>
	<notification name="InvalidLocationSLURL">
		Ihre Startposition gibt kein gültiges Grid an.
	</notification>
	<notification name="DeleteClassified">
		Anzeige „[NAME]“ löschen?
Gebühren werden nicht rückerstattet.
		<usetemplate name="okcancelbuttons" notext="Abbrechen" yestext="OK"/>
	</notification>
	<notification name="DeleteMedia">
		Sie haben sich entschieden, die Medien auf dieser Seite zu löschen.
Sind Sie sicher, dass Sie fortfahren wollen?
		<usetemplate ignoretext="Bestätigen, bevor ich Medien von einem Objekt entferne." name="okcancelignore" notext="Nein" yestext="Ja"/>
	</notification>
	<notification name="ClassifiedSave">
		Änderung an Anzeige [NAME] speichern?
		<usetemplate canceltext="Abbrechen" name="yesnocancelbuttons" notext="Nicht speichern" yestext="Speichern"/>
	</notification>
	<notification name="ClassifiedInsufficientFunds">
		Sie haben nicht genügend Geld, um eine Anzeige zu erstellen.
		<usetemplate name="okbutton" yestext="OK"/>
	</notification>
	<notification name="DeleteAvatarPick">
		Auswahl &lt;nolink&gt;[PICK]&lt;/nolink&gt; löschen?
		<usetemplate name="okcancelbuttons" notext="Abbrechen" yestext="OK"/>
	</notification>
	<notification name="DeleteOutfits">
		Das/Die ausgewählte(n) Outfit(s) löschen?
		<usetemplate name="okcancelbuttons" notext="Abbrechen" yestext="OK"/>
	</notification>
	<notification name="DeleteOutfitsWithName">
		Outfit „[NAME]“ löschen?
		<usetemplate name="okcancelbuttons" notext="Abbrechen" yestext="OK"/>
	</notification>
	<notification name="PromptGoToEventsPage">
		Zur [CURRENT_GRID] Events-Webseite?
		<url name="url">
			http://secondlife.com/events/?lang=de-DE
		</url>
		<usetemplate name="okcancelbuttons" notext="Abbrechen" yestext="OK"/>
	</notification>
	<notification name="SelectProposalToView">
		Wählen Sie ein Angebot zur Ansicht.
	</notification>
	<notification name="SelectHistoryItemToView">
		Wählen Sie ein Element zur Ansicht.
	</notification>
	<notification name="CacheWillClear">
		Der Cache wird nach einem Neustart von [APP_NAME] geleert.
	</notification>
	<notification name="CacheWillBeMoved">
		Der Cache wird nach einem Neustart von [APP_NAME] verschoben.
Hinweis: Der Cache wird dabei gelöscht/geleert.
	</notification>
	<notification name="SoundCacheWillBeMoved">
		Der Sound-Cache wird nach einem Neustart von [APP_NAME] verschoben.
	</notification>
	<notification name="ChangeConnectionPort">
		Die Port-Einstellungen werden nach einem Neustart von [APP_NAME] wirksam.
	</notification>
	<notification name="ChangeDeferredDebugSetting">
		Die Einstellung tritt nach Neustart von [APP_NAME] in Kraft.
	</notification>
	<notification name="ChangeSkin">
		Das neue Oberflächendesign wird nach einem Neustart von [APP_NAME] angezeigt.
		<usetemplate name="okcancelbuttons" notext="OK" yestext="Neustart"/>
	</notification>
	<notification name="ChangeLanguage">
		Die Sprachänderung tritt nach Neustart von [APP_NAME] in Kraft.
	</notification>
	<notification name="GoToAuctionPage">
		Zur [CURRENT_GRID]-Webseite, um Auktionen anzuzeigen oder ein Gebot abzugeben?
		<url name="url">
			http://secondlife.com/auctions/auction-detail.php?id=[AUCTION_ID]
		</url>
		<usetemplate name="okcancelbuttons" notext="Abbrechen" yestext="OK"/>
	</notification>
	<notification name="SaveChanges">
		Änderungen speichern?
		<usetemplate canceltext="Abbrechen" name="yesnocancelbuttons" notext="Nicht speichern" yestext="Speichern"/>
	</notification>
	<notification name="DeleteNotecard">
		Notizkarte wirklich löschen?
		<usetemplate name="okcancelignore" notext="Abbrechen" yestext="Ok" ignoretext="Bestätigen, wenn eine Notizkarte gelöscht wird"/>
	</notification>
	<notification name="GestureSaveFailedTooManySteps">
		Speichern der Geste fehlgeschlagen.
Die Geste besteht aus zu vielen Schritten.
Löschen Sie einige Schritte und versuchen Sie es erneut.
	</notification>
	<notification name="GestureSaveFailedTryAgain">
		Speichern der Geste fehlgeschlagen.  Warten Sie kurz und versuchen Sie es dann noch einmal.
	</notification>
	<notification name="GestureSaveFailedObjectNotFound">
		Geste konnte nicht gespeichert werden, da das Objekt oder das zugehörige Objektinventar nicht gefunden wurden.
Das Objekt ist möglicherweise außer Reichweite oder wurde gelöscht.
	</notification>
	<notification name="GestureSaveFailedReason">
		Eine Geste konnte aus folgendem Grund nicht gespeichert werden: [REASON].  Speichern Sie die Geste bitte später.
	</notification>
	<notification name="SaveNotecardFailObjectNotFound">
		Notizkarte konnte nicht gespeichert werden, da das Objekt oder das zugehörige Objektinventar nicht gefunden wurden.
Das Objekt ist möglicherweise außer Reichweite oder wurde gelöscht.
	</notification>
	<notification name="SaveNotecardFailReason">
		Eine Notizkarte konnte aus folgendem Grund nicht gespeichert werden: [REASON].  Speichern Sie die Notizkarte bitte später.
	</notification>
	<notification name="ScriptCannotUndo">
		Es konnten nicht alle Änderungen in Ihrer Skriptversion rückgängig gemacht werden.
Möchten Sie die letzte gespeicherte Version vom Server laden?
(**Warnung** Dieser Vorgang kann nicht rückgängig gemacht werden.)
		<usetemplate name="okcancelbuttons" notext="Abbrechen" yestext="OK"/>
	</notification>
	<notification name="SaveScriptFailObjectNotFound">
		Skript konnte nicht gespeichert werden, weil das zugehörige Objekt nicht gefunden wurde.
Das Objekt ist möglicherweise außer Reichweite oder wurde gelöscht.
	</notification>
	<notification name="StartRegionEmpty">
		Ihre Startregion ist nicht definiert.
Geben Sie den Namen der Region im Feld „Startposition“ ein oder wählen Sie „Mein letzter Standort“ oder „Mein Zuhause“ als Startposition aus.
		<usetemplate name="okbutton" yestext="OK"/>
	</notification>
	<notification name="CouldNotStartStopScript">
		Skript konnte nicht gestartet oder beendet werden, weil das zugehörige Objekt nicht gefunden wurde.
Das Objekt ist möglicherweise außer Reichweite oder wurde gelöscht.
	</notification>
	<notification name="CannotDownloadFile">
		Dateidownload nicht möglich
	</notification>
	<notification name="MediaFileDownloadUnsupported">
		Sie haben einen Datei-Download angefordert, der in [SECOND_LIFE] nicht unterstützt wird.
		<usetemplate ignoretext="Warnung anzeigen, wenn ein Datei-Download nicht unterstützt wird" name="okignore" yestext="OK"/>
	</notification>
	<notification name="CannotWriteFile">
		Datei [[FILE]] kann nicht geschrieben werden
	</notification>
	<notification name="UnsupportedHardware">
		Ihr Computer entspricht leider nicht den Mindestanforderungen von [APP_NAME]. Dies kann zur Folge haben, dass das Programm nicht sehr gut ausgeführt wird. Bei nicht unterstützten Systemkonfigurationen kann Ihnen unser [SUPPORT_SITE] leider nicht helfen.

Weitere Informationen finden Sie auf [_URL].
		<url name="url" option="0">
			http://secondlife.com/support/sysreqs.php?lang=de
		</url>
		<usetemplate ignoretext="Meine Hardware wird nicht unterstützt" name="okcancelignore" notext="Nein" yestext="Ja"/>
	</notification>
	<notification name="OldGPUDriver">
		Wahrscheinlich gibt es einen neueren Treiber für Ihren Grafikchip. Durch Aktualisieren der Grafiktreiber lässt sich die Leistung u. U. beträchtlich verbessern.

    Unter [URL] nach aktualisierten Treibern suchen?
		<url name="url">
			[URL]
		</url>
		<usetemplate ignoretext="Mein Grafiktreiber ist veraltet" name="okcancelignore" notext="Nein" yestext="Ja"/>
	</notification>
	<notification name="UnknownGPU">
		Ihr System verwendet eine Grafikkarte, die [APP_NAME] nicht erkennt.
Dies passiert dann, wenn die neue Hardware noch nicht mit [APP_NAME] getestet wurde.  Wahrscheinlich wird das Programm richtig ausgeführt, aber Sie müssen eventuell ein paar Grafikeinstellungen vornehmen.
(Ich &gt; Einstellungen &gt; Grafik).
		<form name="form">
			<ignore name="ignore" text="Meine Grafikkarte konnte nicht identifiziert werden."/>
		</form>
	</notification>
	<notification name="DisplaySettingsNoShaders">
		[APP_NAME] ist bei der Initialisierung der Grafiktreiber abgestürzt.
Die Grafikqualität wird auf Niedrig gesetzt, um einige typische Treiberfehler zu vermeiden. Einige Grafikfunktionen werden ausgeschaltet.
Wir empfehlen die Aktualisierung Ihrer Grafikkartentreiber.
Sie können die Grafikqualität unter Einstellungen &gt; Grafik wieder erhöhen.
	</notification>
	<notification name="RegionNoTerraforming">
		Die Region [REGION] erlaubt kein Terraforming.
	</notification>
	<notification name="ParcelNoTerraforming">
		Sie sind nicht zum Terraformen der Parzelle „[PARCEL]“ berechtigt.
	</notification>
	<notification name="CannotCopyWarning">
		Sie sind nicht berechtigt, die folgenden Objekte zu kopieren:
[ITEMS]
Wenn Sie diese weitergeben, werden sie aus Ihrem Inventar entfernt. Möchten Sie diese Objekte wirklich weggeben?
		<usetemplate name="okcancelbuttons" notext="Nein" yestext="Ja"/>
	</notification>
	<notification name="CannotGiveItem">
		Inventarobjekt kann nicht übergeben werden.
	</notification>
	<notification name="TransactionCancelled">
		Transaktion abgebrochen.
	</notification>
	<notification name="TooManyItems">
		Es können maximal 42 Objekte auf einmal in das Inventar transferiert werden.
	</notification>
	<notification name="NoItems">
		Sie sind nicht berechtigt, die ausgewählten Objekte zu kopieren.
	</notification>
	<notification name="CannotCopyCountItems">
		Sie sind nicht berechtigt, [COUNT] der ausgewählten Objekte zu kopieren. Diese Objekte werden aus Ihrem Inventar gelöscht.
Möchten Sie diese Objekte weggeben?
		<usetemplate name="okcancelbuttons" notext="Nein" yestext="Ja"/>
	</notification>
	<notification name="CannotGiveCategory">
		Sie sind nicht berechtigt, den ausgewählten Ordner zu kopieren.
	</notification>
	<notification name="FreezeAvatar">
		Diesen Avatar einfrieren?
Der Avatar wird außer Gefecht gesetzt und kann sich nicht mehr bewegen, chatten oder mit der Welt interagieren.
		<usetemplate canceltext="Abbrechen" name="yesnocancelbuttons" notext="Auftauen" yestext="Einfrieren"/>
	</notification>
	<notification name="FreezeAvatarFullname">
		[AVATAR_NAME] einfrieren?
Der Avatar wird außer Gefecht gesetzt und kann sich nicht mehr bewegen, chatten oder mit der Welt interagieren.
		<usetemplate canceltext="Abbrechen" name="yesnocancelbuttons" notext="Auftauen" yestext="Einfrieren"/>
	</notification>
	<notification name="EjectAvatarFullname">
		[AVATAR_NAME] von Ihrem Land werfen?
		<usetemplate canceltext="Abbrechen" name="yesnocancelbuttons" notext="Ausschließen und Verbannen" yestext="Ausschließen"/>
	</notification>
	<notification name="EjectAvatarNoBan">
		Diesen Avatar aus Ihrem Land werfen?
		<usetemplate name="okcancelbuttons" notext="Abbrechen" yestext="Hinauswerfen"/>
	</notification>
	<notification name="EjectAvatarFullnameNoBan">
		[AVATAR_NAME] aus Ihrem Land werfen?
		<usetemplate name="okcancelbuttons" notext="Abbrechen" yestext="Hinauswerfen"/>
	</notification>
	<notification name="EjectAvatarFromGroup">
		Sie haben [AVATAR_NAME] aus der Gruppe [GROUP_NAME] geworfen.
	</notification>
	<notification name="AcquireErrorTooManyObjects">
		FEHLER: Zu viele Objekte ausgewählt.
	</notification>
	<notification name="AcquireErrorObjectSpan">
		FEHLER: Die Objekte überspannen mehrere Regionen.
Verschieben Sie alle betreffenden Objekte in dieselbe Region.
	</notification>
	<notification name="PromptGoToCurrencyPage">
		[EXTRA]

[_URL] für Informationen zum Kauf von L$ öffnen?
		<url name="url">
			http://secondlife.com/app/currency/?lang=de-DE
		</url>
		<usetemplate name="okcancelbuttons" notext="Abbrechen" yestext="OK"/>
	</notification>
	<notification name="UnableToLinkObjects">
		Verknüpfung dieser [COUNT] Objekte nicht möglich.
Sie können maximal [MAX] Objekte verknüpfen.
	</notification>
	<notification name="CannotLinkIncompleteSet">
		Sie können nur vollständige Objektsätze verknüpfen und Sie müssen mehr als ein Objekt auswählen.
	</notification>
	<notification name="CannotLinkModify">
		Verknüpfung nicht möglich, da Sie nicht alle Objekte bearbeiten dürfen.

Stellen Sie sicher, dass kein Objekt gesperrt ist und alle Objekte Ihnen gehören.
	</notification>
	<notification name="CannotLinkPermanent">
		Objekte können nicht über Regionsgrenzen hinweg verknüpft werden.
	</notification>
	<notification name="CannotLinkDifferentOwners">
		Verknüpfung nicht möglich, da nicht alle Objekte denselben Eigentümer haben.

Stellen Sie sicher, dass alle ausgewählten Objekte Ihnen gehören.
	</notification>
	<notification name="NoFileExtension">
		Kein Dateityp für Datei: „[FILE]“

Vergewissern Sie sich, dass die Datei den richtigen Dateityp hat.
	</notification>
	<notification name="InvalidFileExtension">
		Ungültige Datei-Endung [EXTENSION]
Erwartet wurde [VALIDS]
		<usetemplate name="okbutton" yestext="OK"/>
	</notification>
	<notification name="CannotUploadSoundFile">
		Sounddatei konnte nicht hochgeladen werden:
[FILE]
	</notification>
	<notification name="SoundFileNotRIFF">
		Die Datei ist anscheinend keine RIFF WAVE-Datei:
[FILE]
	</notification>
	<notification name="SoundFileNotPCM">
		Die Datei ist anscheinend keine PCM WAVE-Audiodatei:
[FILE]
	</notification>
	<notification name="SoundFileInvalidChannelCount">
		Die Datei hat eine ungültige Anzahl Tonkanäle (muss Mono oder Stereo sein):
[FILE]
	</notification>
	<notification name="SoundFileInvalidSampleRate">
		Die Sample-Rate dieser Datei wird nicht unterstützt (muss 44,1 K sein):
[FILE]
	</notification>
	<notification name="SoundFileInvalidWordSize">
		Die Word-Größe dieser Datei wird nicht unterstützt (muss 8 oder 16 Bit sein):
[FILE]
	</notification>
	<notification name="SoundFileInvalidHeader">
		„Daten“-Chunk in WAV-Header nicht gefunden:
[FILE]
	</notification>
	<notification name="SoundFileInvalidChunkSize">
		Falsche Chunk-Größe in WAV-Datei:
[FILE]
	</notification>
	<notification name="SoundFileInvalidTooLong">
		Audiodatei ist zu lang (max. [MAX_LENGTH] Sekunden):
[FILE]
	</notification>
	<notification name="ProblemWithFile">
		Problem mit Datei [FILE]:

[ERROR]
	</notification>
	<notification name="CannotOpenTemporarySoundFile">
		Temporäre komprimierte Sounddatei konnte nicht geöffnet werden: [FILE]
	</notification>
	<notification name="UnknownVorbisEncodeFailure">
		Unbekannter Vorbis-Kodierungsfehler in: [FILE]
	</notification>
	<notification name="CannotEncodeFile">
		Datei konnte nicht kodiert werden: [FILE]
	</notification>
	<notification name="CorruptedProtectedDataStore">
		Wir können Ihren Benutzernamen und Ihr Kennwort nicht automatisch ausfüllen.  Dies kann passieren, wenn Sie die Netzwerkeinstellungen ändern.
		<usetemplate name="okbutton" yestext="OK"/>
	</notification>
	<notification name="CorruptResourceFile">
		Ressourcendatei beschädigt: [FILE]
	</notification>
	<notification name="UnknownResourceFileVersion">
		Unbekannte Linden-Ressourcenversion in Datei: [FILE]
	</notification>
	<notification name="UnableToCreateOutputFile">
		Ausgabedatei konnte nicht erstellt werden: [FILE]
	</notification>
	<notification name="DoNotSupportBulkAnimationUpload">
		Der Mehrfach-Upload von BVH-Animationsdateien wird zurzeit von [APP_NAME] nicht unterstützt.
	</notification>
	<notification name="CannotUploadReason">
		Datei [FILE] kann aus folgendem Grund nicht hochgeladen werden: [REASON]
Bitte versuchen Sie es erneut.
	</notification>
	<notification name="LandmarkCreated">
		„[LANDMARK_NAME]“ wurde zum Ordner „[FOLDER_NAME]“ hinzugefügt.
	</notification>
	<notification name="LandmarkAlreadyExists">
		Sie besitzen für diesen Standort bereits eine Landmarke.
		<usetemplate name="okbutton" yestext="OK"/>
	</notification>
	<notification name="CannotCreateLandmarkNotOwner">
		Sie können hier keine Landmarke erstellen, da der Landeigentümer dies verboten hat.
	</notification>
	<notification name="CannotRecompileSelectObjectsNoScripts">
		„Rekompilieren“ nicht möglich.
Objekt mit Skript wählen.
	</notification>
	<notification name="CannotRecompileSelectObjectsNoPermission">
		„Rekompilieren“ nicht möglich.

Wählen Sie Objekte mit Skripts, die Sie bearbeiten dürfen.
	</notification>
	<notification name="CannotResetSelectObjectsNoScripts">
		„Zurücksetzen“ nicht möglich.

Wählen Sie Objekte mit Skripten.
	</notification>
	<notification name="CannotdeleteSelectObjectsNoScripts">
		„Löschen“ nicht möglich.

Wählen Sie Objekte mit Skripten.
	</notification>
	<notification name="CannotResetSelectObjectsNoPermission">
		„Zurücksetzen“ nicht möglich.

Wählen Sie Objekte mit Skripten, die Sie bearbeiten dürfen.
	</notification>
	<notification name="CannotOpenScriptObjectNoMod">
		Das Skript im Objekt kann nicht geöffnet werden, da keine Änderungs-Berechtigungen vorliegen.
	</notification>
	<notification name="CannotSetRunningSelectObjectsNoScripts">
		„Ausführen“ von Skripten nicht möglich.

Wählen Sie Objekte mit Skripten.
	</notification>
	<notification name="CannotSetRunningNotSelectObjectsNoScripts">
		„Deaktivieren“ von Skripten nicht möglich.

Wählen Sie Objekte mit Skripten.
	</notification>
	<notification name="NoFrontmostFloater">
		Kein vorderster Floater zum Speichern.
	</notification>
	<notification name="SeachFilteredOnShortWords">
		Ihre Suchanfrage wurde geändert.
Zu kurze Begriffe wurden entfernt.

Ihre Suchanfrage: [FINALQUERY]
	</notification>
	<notification name="SeachFilteredOnShortWordsEmpty">
		Ihre Suchbegriffe sind zu kurz.
Es wurde keine Suche durchgeführt.
	</notification>
	<notification name="CouldNotTeleportReason">
		Teleport ist fehlgeschlagen.
[REASON]
	</notification>
	<notification name="invalid_tport">
		Bei der Bearbeitung Ihrer Teleport-Anfrage ist ein Problem aufgetreten. Sie müssen sich zum Teleportieren eventuell neu anmelden.
Falls diese Meldung weiterhin angezeigt wird, wenden Sie sich bitte an [SUPPORT_SITE].
	</notification>
	<notification name="invalid_region_handoff">
		Bei der Bearbeitung Ihres Regionswechsels ist ein Problem aufgetreten. Sie müssen eventuell neu anmelden, um die Region wechseln zu können.
Falls diese Meldung weiterhin angezeigt wird, wenden Sie sich bitte an [SUPPORT_SITE].
	</notification>
	<notification name="blocked_tport">
		Teleportieren ist zurzeit leider nicht möglich. Versuchen Sie es später noch einmal.
Wenn der Teleport dann immer noch nicht funktioniert, melden Sie sich bitte ab und wieder an.
	</notification>
	<notification name="nolandmark_tport">
		Das System konnte das Landmarken-Ziel nicht finden.
	</notification>
	<notification name="timeout_tport">
		Das System konnte keine Teleport-Verbindung herstellen.
Versuchen Sie es später noch einmal.
	</notification>
	<notification name="noaccess_tport">
		Sie haben leider keinen Zugang zu diesem Teleport-Ziel.
	</notification>
	<notification name="missing_attach_tport">
		Ihre Anhänge sind noch nicht eingetroffen. Warten Sie kurz oder melden Sie sich ab und wieder an, bevor Sie einen neuen Teleport-Versuch unternehmen.
	</notification>
	<notification name="too_many_uploads_tport">
		Die Asset-Warteschlange in dieser Region ist zurzeit überlastet.
Ihre Teleport-Anfrage kann nicht sofort bearbeitet werden. Versuchen Sie es in einigen Minuten erneut oder besuchen Sie eine weniger überfüllte Region.
	</notification>
	<notification name="expired_tport">
		Das System konnte Ihre Teleport-Anfrage nicht rechtzeitig bearbeiten. Versuchen Sie es in einigen Minuten erneut.
	</notification>
	<notification name="expired_region_handoff">
		Das System konnte Ihre Anfrage zum Regionswechsel nicht rechtzeitig bearbeiten. Versuchen Sie es in einigen Minuten erneut.
	</notification>
	<notification name="no_host">
		Teleport-Ziel wurde nicht gefunden. Das Ziel ist entweder im Moment nicht verfügbar oder existiert nicht mehr. Versuchen Sie es in einigen Minuten erneut.
	</notification>
	<notification name="no_inventory_host">
		Das Inventarsystem ist zurzeit nicht verfügbar.
	</notification>
	<notification name="CannotSetLandOwnerNothingSelected">
		Landeigentümer kann nicht festgelegt werden:
Keine Parzelle ausgewählt.
	</notification>
	<notification name="CannotSetLandOwnerMultipleRegions">
		Eine erzwungene Landübertragung ist nicht möglich, da die Auswahl mehrere Regionen umfasst. Wählen Sie ein kleineres Gebiet und versuchen Sie es erneut.
	</notification>
	<notification name="ForceOwnerAuctionWarning">
		Diese Parzelle steht zur Auktion. Wenn Sie eine Eigentumsübertragung erzwingen, wird die Auktion abgesagt. Wenn die Auktion bereits begonnen hatte, dann werden Sie sich hiermit keine Freunde machen!
Eigentumsübertragung erzwingen?
		<usetemplate name="okcancelbuttons" notext="Abbrechen" yestext="OK"/>
	</notification>
	<notification name="CannotContentifyNothingSelected">
		Inhaltsidentifizierung nicht möglich:
Keine Parzelle ausgewählt.
	</notification>
	<notification name="CannotContentifyNoRegion">
		Inhaltsidentifizierung nicht möglich:
Keine Region ausgewählt.
	</notification>
	<notification name="CannotReleaseLandNothingSelected">
		Land kann nicht aufgegeben werden:
Keine Parzelle ausgewählt.
	</notification>
	<notification name="CannotReleaseLandNoRegion">
		Land kann nicht aufgegeben werden:
Region nicht gefunden.
	</notification>
	<notification name="CannotBuyLandNothingSelected">
		Land kann nicht gekauft werden:
Keine Parzelle ausgewählt.
	</notification>
	<notification name="CannotBuyLandNoRegion">
		Land kann nicht gekauft werden:
Kann die Region nicht finden, in der sich dieses Land befindet.
	</notification>
	<notification name="CannotCloseFloaterBuyLand">
		Das Fenster Land kaufen kann nicht geschlossen werden, bevor [APP_NAME] den Preis für diese Transaktion eingeschätzt hat.
	</notification>
	<notification name="CannotDeedLandNothingSelected">
		Land kann nicht übertragen werden:
Keine Parzelle ausgewählt.
	</notification>
	<notification name="CannotDeedLandNoGroup">
		Land kann nicht übertragen werden:
Keine Gruppe ausgewählt.
	</notification>
	<notification name="CannotDeedLandNoRegion">
		Land kann nicht übertragen werden:
Kann die Region nicht finden, in der sich dieses Land befindet.
	</notification>
	<notification name="CannotDeedLandMultipleSelected">
		Land kann nicht übertragen werden:
Mehrere Parzellen ausgewählt.

Wählen Sie eine einzelne Parzelle.
	</notification>
	<notification name="CannotDeedLandWaitingForServer">
		Land kann nicht übertragen werden:
Warte auf Server für Eigentümerinformationen.

Bitte versuchen Sie es erneut.
	</notification>
	<notification name="CannotDeedLandNoTransfer">
		Land kann nicht übertragen werden:
Die Region [REGION] erlaubt keine Landübertragung.
	</notification>
	<notification name="CannotReleaseLandWatingForServer">
		Land kann nicht aufgegeben werden:
Server muss Parzelleninformation aktualisieren.

Versuchen Sie es in einigen Sekunden erneut.
	</notification>
	<notification name="CannotReleaseLandSelected">
		Land kann nicht aufgegeben werden:
Die ausgewählten Parzellen gehören Ihnen nicht.

Wählen Sie eine einzelne Parzelle.
	</notification>
	<notification name="CannotReleaseLandDontOwn">
		Land kann nicht aufgegeben werden:
Ihnen fehlt die Berechtigung zur Freigabe dieser Parzelle.
Parzellen, die Ihnen gehören, werden grün dargestellt.
	</notification>
	<notification name="CannotReleaseLandRegionNotFound">
		Land kann nicht aufgegeben werden:
Kann die Region nicht finden, in der sich dieses Land befindet.
	</notification>
	<notification name="CannotReleaseLandNoTransfer">
		Land kann nicht aufgegeben werden:
Die Region [REGION] erlaubt keine Landübertragung.
	</notification>
	<notification name="CannotReleaseLandPartialSelection">
		Land kann nicht aufgegeben werden:
Zum Freigeben müssen Sie eine ganze Parzelle auswählen.

Wählen Sie eine ganze Parzelle oder teilen Sie Ihre Parzelle.
	</notification>
	<notification name="ReleaseLandWarning">
		Sie sind im Begriff, [AREA] qm Land aufzugeben.
Wenn Sie diese Parzelle aufgeben, wird sie ohne L$-Erstattung von Ihrem Landbesitz entfernt.

Dieses Land aufgeben?
		<usetemplate name="okcancelbuttons" notext="Abbrechen" yestext="OK"/>
	</notification>
	<notification name="CannotDivideLandNothingSelected">
		Land kann nicht aufgeteilt werden:

Keine Parzellen ausgewählt.
	</notification>
	<notification name="CannotDivideLandPartialSelection">
		Land kann nicht aufgeteilt werden:

Sie haben eine ganze Parzelle ausgewählt.
Wählen Sie einen Parzellenabschnitt aus.
	</notification>
	<notification name="LandDivideWarning">
		Wenn Sie dieses Land teilen, wird diese Parzelle in zwei geteilt, jede mit ihren eigenen Einstellungen. Einige dieser Einstellungen werden aufgrund dieses Vorgangs zurückgesetzt.

Land teilen?
		<usetemplate name="okcancelbuttons" notext="Abbrechen" yestext="OK"/>
	</notification>
	<notification name="CannotDivideLandNoRegion">
		Land kann nicht aufgeteilt werden:
Kann die Region nicht finden, in der sich dieses Land befindet.
	</notification>
	<notification name="CannotJoinLandNoRegion">
		Land kann nicht zusammengelegt werden:
Kann die Region nicht finden, in der sich dieses Land befindet.
	</notification>
	<notification name="CannotJoinLandNothingSelected">
		Land kann nicht zusammengelegt werden:
Keine Parzellen ausgewählt.
	</notification>
	<notification name="CannotJoinLandEntireParcelSelected">
		Land kann nicht zusammengelegt werden:
Sie haben nur eine Parzelle ausgewählt.

Wählen Sie Land auf beiden Parzellen aus.
	</notification>
	<notification name="CannotJoinLandSelection">
		Land kann nicht zusammengelegt werden:
Sie müssen mehrere Parzellen auswählen.

Wählen Sie Land auf beiden Parzellen aus.
	</notification>
	<notification name="JoinLandWarning">
		Beim Zusammenlegen entsteht aus den vom Auswahlrechteck
erfassten Parzellen eine große Parzelle.
Sie müssen der neuen Parzelle einen Namen geben und ihre Optionen festlegen.

Land zusammenlegen?
		<usetemplate name="okcancelbuttons" notext="Abbrechen" yestext="OK"/>
	</notification>
	<notification name="ConfirmNotecardSave">
		Um das Objekt kopieren oder anzeigen zu können, müssen Sie zuerst diese Notizkarte speichern. Notizkarte speichern?
		<usetemplate name="okcancelbuttons" notext="Abbrechen" yestext="OK"/>
	</notification>
	<notification name="ConfirmItemCopy">
		Dieses Objekt in Ihr Inventar kopieren?
		<usetemplate name="okcancelbuttons" notext="Abbrechen" yestext="Kopieren"/>
	</notification>
	<notification name="ResolutionSwitchFail">
		Auflösung konnte nicht auf [RESX] x [RESY] gesetzt werden
	</notification>
	<notification name="ErrorUndefinedGrasses">
		Fehler: Nicht definierte Gräser: [SPECIES]
	</notification>
	<notification name="ErrorUndefinedTrees">
		Fehler: Nicht definierte Bäume: [SPECIES]
	</notification>
	<notification name="CannotSaveWearableOutOfSpace">
		„[NAME]“ konnte nicht in Kleidungsdatei gespeichert werden.  Geben Sie Speicherplatz auf dem Computer frei und speichern Sie das Kleidungsstück erneut.
	</notification>
	<notification name="CannotSaveToAssetStore">
		[NAME] kann nicht in Zentral-Asset-Speicher geladen werden.
Dies ist ein temporärer Fehler. Bitte passen Sie das Kleidungsstück in einigen Minuten noch einmal an und speichern Sie es erneut.
	</notification>
	<notification name="YouHaveBeenLoggedOut">
		Es tut uns leid! Sie wurden von [CURRENT_GRID] abgemeldet.

[MESSAGE]
		<usetemplate name="okcancelbuttons" notext="Beenden" yestext="IM &amp; Chat anzeigen"/>
	</notification>
	<notification name="OnlyOfficerCanBuyLand">
		Landkauf für Gruppe nicht möglich:
Sie sind nicht berechtigt, Land für die aktive Gruppe zu kaufen.
	</notification>
	<notification label="Freund hinzufügen" name="AddFriendWithMessage">
		Freunde können sich gegenseitig die Berechtigung erteilen, sich auf der Karte zu sehen und den Online-Status anzuzeigen.

[NAME] Freundschaft anbieten?
		<form name="form">
			<input name="message">
				Wollen wir Freunde sein?
			</input>
			<button name="Offer" text="OK"/>
			<button name="Cancel" text="Abbrechen"/>
		</form>
	</notification>
	<notification label="Automatische Ersetzungsliste hinzufügen" name="AddAutoReplaceList">
		Name für neue Liste:
		<form name="form">
			<button name="SetName" text="OK"/>
		</form>
	</notification>
	<notification label="Automatische Ersetzungsliste umbenennen" name="RenameAutoReplaceList">
		Der Name „[DUPNAME]“ wird bereits verwendet.
 Geben Sie einen neuen eindeutigen Namen ein:
		<form name="form">
			<button name="ReplaceList" text="Aktuelle Liste ersetzen"/>
			<button name="SetName" text="Neuen Namen verwenden"/>
		</form>
	</notification>
	<notification name="InvalidAutoReplaceEntry">
		Das Schlüsselwort muss ein einziges Wort sein; die Ersetzungszeichenfolge darf nicht leer sein.
	</notification>
	<notification name="InvalidAutoReplaceList">
		Diese Ersetzungsliste ist nicht gültig.
	</notification>
	<notification name="SpellingDictImportRequired">
		Sie müssen eine Datei, einen Namen und eine Sprache angeben.
	</notification>
	<notification name="SpellingDictIsSecondary">
		Das Wörterbuch [DIC_NAME] scheint keine „aff“-Datei zu haben und ist deshalb ein sekundäres Wörterbuch.
Es kann als zusätzliches Wörterbuch verwendet werden, aber nicht als Hauptwörterbuch.

Weitere Informationen finden Sie unter https://wiki.secondlife.com/wiki/Adding_Spelling_Dictionaries.
	</notification>
	<notification name="SpellingDictImportFailed">
		Kopieren nicht möglich:
[FROM_NAME]
nach
[TO_NAME]
	</notification>
	<notification label="Outfit speichern" name="SaveOutfitAs">
		Mein aktuelles Outfit als neues Outfit speichern:
		<form name="form">
			<input name="message">
				[DESC] (neu)
			</input>
			<button name="OK" text="OK"/>
			<button name="Cancel" text="Abbrechen"/>
		</form>
	</notification>
	<notification label="Kleidungstyp speichern" name="SaveWearableAs">
		Objekt in meinem Inventar speichern als:
		<form name="form">
			<input name="message">
				[DESC] (neu)
			</input>
			<button name="OK" text="OK"/>
			<button name="Cancel" text="Abbrechen"/>
		</form>
	</notification>
	<notification label="Outfit neu benennen" name="RenameOutfit">
		Neuer Outfit-Name:
		<form name="form">
			<input name="new_name">
				[NAME]
			</input>
			<button name="OK" text="OK"/>
			<button name="Cancel" text="Abbrechen"/>
		</form>
	</notification>
	<notification name="RemoveFromFriends">
		Möchten Sie &lt;nolink&gt;[NAME]&lt;/nolink&gt; aus Ihrer Freundesliste entfernen?
		<usetemplate name="okcancelbuttons" notext="Abbrechen" yestext="OK"/>
	</notification>
	<notification name="RemoveMultipleFromFriends">
		Möchten Sie mehrere Freunde aus Ihrer Freundesliste entfernen?
		<usetemplate name="okcancelbuttons" notext="Abbrechen" yestext="OK"/>
	</notification>
	<notification name="GodDeleteAllScriptedPublicObjectsByUser">
		Möchten Sie alle geskripteten Objekte von
** [AVATAR_NAME] **
auf allen anderen Ländern in diesem Sim löschen?
		<usetemplate name="okcancelbuttons" notext="Abbrechen" yestext="OK"/>
	</notification>
	<notification name="GodDeleteAllScriptedObjectsByUser">
		Möchten Sie ALLE geskripteten Objekte von
** [AVATAR_NAME] **
auf ALLEN LÄNDERN in diesem Sim LÖSCHEN?
		<usetemplate name="okcancelbuttons" notext="Abbrechen" yestext="OK"/>
	</notification>
	<notification name="GodDeleteAllObjectsByUser">
		Möchten Sie ALLE Objekte (einschließlich geskriptete) von
** [AVATAR_NAME] **
auf ALLEN LÄNDERN in diesem Sim LÖSCHEN?
		<usetemplate name="okcancelbuttons" notext="Abbrechen" yestext="OK"/>
	</notification>
	<notification name="BlankClassifiedName">
		Geben Sie einen Namen für die Anzeige ein.
	</notification>
	<notification name="MinClassifiedPrice">
		Der Mindestbetrag für die Listung ist [MIN_PRICE] L$.

Geben sie einen höheren Betrag ein.
	</notification>
	<notification name="ConfirmItemDeleteHasLinks">
		Auf mindestens eines der Objekte wird über Verknüpfungen Bezug genommen. Wenn Sie dieses Objekt löschen, funktionieren die Verknüpfungen nicht mehr.  Wir empfehlen daher, diese Verknüpfungen zuerst zu löschen.

Möchten Sie diese Objekte wirklich löschen?
		<usetemplate name="okcancelbuttons" notext="Abbrechen" yestext="OK"/>
	</notification>
	<notification name="ConfirmObjectDeleteLock">
		Mindestens ein ausgewähltes Objekt ist gesperrt.

Möchten Sie diese Objekte löschen?
		<usetemplate name="okcancelbuttons" notext="Abbrechen" yestext="OK"/>
	</notification>
	<notification name="ConfirmObjectDeleteNoCopy">
		Mindestens ein ausgewähltes Objekt kann nicht kopiert werden.

Möchten Sie diese Objekte löschen?
		<usetemplate name="okcancelbuttons" notext="Abbrechen" yestext="OK"/>
	</notification>
	<notification name="ConfirmObjectDeleteNoOwn">
		Mindestens eines der ausgewählten Objekte gehört nicht Ihnen.

Möchten Sie diese Objekte wirklich löschen?
		<usetemplate name="okcancelbuttons" notext="Abbrechen" yestext="OK"/>
	</notification>
	<notification name="ConfirmObjectDeleteLockNoCopy">
		Mindestens ein Objekt ist gesperrt.
Mindestens ein Objekt kann nicht kopiert werden.

Möchten Sie diese Objekte löschen?
		<usetemplate name="okcancelbuttons" notext="Abbrechen" yestext="OK"/>
	</notification>
	<notification name="ConfirmObjectDeleteLockNoOwn">
		Mindestens ein Objekt ist gesperrt.
Mindestens ein Objekt gehört nicht Ihnen.

Möchten Sie diese Objekte wirklich löschen?
		<usetemplate name="okcancelbuttons" notext="Abbrechen" yestext="OK"/>
	</notification>
	<notification name="ConfirmObjectDeleteNoCopyNoOwn">
		Mindestens ein Objekt kann nicht kopiert werden.
Mindestens ein Objekt gehört nicht Ihnen.

Möchten Sie diese Objekte wirklich löschen?
		<usetemplate name="okcancelbuttons" notext="Abbrechen" yestext="OK"/>
	</notification>
	<notification name="ConfirmObjectDeleteLockNoCopyNoOwn">
		Mindestens ein Objekt ist gesperrt.
Mindestens ein Objekt kann nicht kopiert werden.
Mindestens ein Objekt gehört nicht Ihnen.

Möchten Sie diese Objekte wirklich löschen?
		<usetemplate name="okcancelbuttons" notext="Abbrechen" yestext="OK"/>
	</notification>
	<notification name="ConfirmObjectTakeLock">
		Mindestens ein Objekt ist gesperrt.

Möchten Sie diese Objekte nehmen?
		<usetemplate name="okcancelbuttons" notext="Abbrechen" yestext="OK"/>
	</notification>
	<notification name="ConfirmObjectTakeNoOwn">
		Nicht alle Objekte, die Sie aufgenommen haben, gehören Ihnen.
Wenn Sie fortfahren, werden die Rechte für den nächsten Eigentümer angewandt und Sie können die Objekte möglicherweise nicht bearbeiten oder kopieren.

Möchten Sie diese Objekte nehmen?
		<usetemplate name="okcancelbuttons" notext="Abbrechen" yestext="OK"/>
	</notification>
	<notification name="ConfirmObjectTakeLockNoOwn">
		Mindestens ein Objekt ist gesperrt.
Nicht alle Objekte, die Sie aufgenommen haben, gehören Ihnen.
Wenn Sie fortfahren, werden die Rechte für den nächsten Eigentümer abgefragt und Sie können die Objekte möglicherweise nicht bearbeiten oder kopieren.
Die aktuelle Auswahl können Sie jedoch aufnehmen.

Möchten Sie diese Objekte nehmen?
		<usetemplate name="okcancelbuttons" notext="Abbrechen" yestext="OK"/>
	</notification>
	<notification name="CantBuyLandAcrossMultipleRegions">
		Landkauf nicht möglich, da die Auswahl mehrere Regionen umfasst.

Wählen Sie ein kleineres Gebiet und versuchen Sie es erneut.
	</notification>
	<notification name="DeedLandToGroup">
		Die Schenkung dieser Parzelle setzt voraus, dass die Gruppe über ausreichende Landnutzungsrechte verfügt.
Dem Eigentümer wird der Kaufpreis für das Land nicht rückerstattet. Bei Verkauf der übertragenen Parzelle wird der Erlös zwischen den Gruppenmitgliedern aufgeteilt.

Der Gruppe „[GROUP_NAME]“
 [AREA] m² Land schenken?
		<usetemplate name="okcancelbuttons" notext="Abbrechen" yestext="OK"/>
	</notification>
	<notification name="DeedLandToGroupWithContribution">
		Die Schenkung dieser Parzelle setzt voraus, dass die Gruppe über ausreichende Landnutzungsrechte verfügt.
Die Schenkung beinhaltet eine Landübertragung an die Gruppe von „[NAME]“.
Dem Eigentümer wird der Kaufpreis für das Land nicht rückerstattet. Bei Verkauf der übertragenen Parzelle wird der Erlös zwischen den Gruppenmitgliedern aufgeteilt.

Der Gruppe „[GROUP_NAME]“ [AREA] m² an Land schenken?
		<usetemplate name="okcancelbuttons" notext="Abbrechen" yestext="OK"/>
	</notification>
	<notification name="DisplaySetToSafe">
		Es wurden sichere Anzeige-Einstellungen gewählt, da die Option -safe verwendet wurde.
	</notification>
	<notification name="DisplaySetToRecommendedGPUChange">
		Die Anzeigeeinstellungen wurden auf die empfohlenen Werte gesetzt, da Ihre Grafikkarte geändert wurde
von „[LAST_GPU]“
in „[THIS_GPU]“
	</notification>
	<notification name="DisplaySetToRecommendedFeatureChange">
		Aufgrund einer Änderung des Rendersubsystems wurden die Anzeigeeinstellungen auf die empfohlenen Werte gesetzt.
	</notification>
	<notification name="ErrorMessage">
		[ERROR_MESSAGE]
		<usetemplate name="okbutton" yestext="OK"/>
	</notification>
	<notification name="AvatarMovedDesired">
		Ihr gewünschter Zielort ist zurzeit nicht verfügbar.
Sie wurden zur nächstgelegenen Region teleportiert.
	</notification>
	<notification name="AvatarMovedLast">
		Ihr angeforderter Standort ist zurzeit nicht verfügbar.
Sie wurden zur nächstgelegenen Region teleportiert.
	</notification>
	<notification name="AvatarMovedHome">
		Ihr Zuhause ist zurzeit nicht verfügbar.
Sie wurden zur nächstgelegenen Region teleportiert.
Sie müssen eventuell ein neues Zuhause festlegen.
	</notification>
	<notification name="ClothingLoading">
		Ihre Kleidung wird noch heruntergeladen.
Sie können [APP_NAME] normal verwenden. Andere Benutzer können Sie korrekt dargestellt sehen.
		<form name="form">
			<ignore name="ignore" text="Das Herunterladen der Kleidung dauert lange"/>
		</form>
	</notification>
	<notification name="AgentComplexityWithVisibility">
		Ihre [https://community.secondlife.com/t5/English-Knowledge-Base/Avatar-Rendering-Complexity/ta-p/2967838 Avatarkomplexität] ist [AGENT_COMPLEXITY].
[OVERLIMIT_MSG]
		<usetemplate ignoretext="Warnen, falls Avatarkomplexität zu hoch ist" name="notifyignore"/>
	</notification>
	<notification name="AgentComplexity">
<<<<<<< HEAD
		Ihre [https://community.secondlife.com/t5/English-Knowledge-Base/Avatar-Rendering-Complexity/ta-p/2967838 Avatarkomplexität] ist [AGENT_COMPLEXITY].
=======
		Ihre [https://community.secondlife.com/t5/English-Knowledge-Base/Avatar-Rendering-Complexity/ta-p/2967838 Avatar-Komplexität] ist [AGENT_COMPLEXITY].
		<usetemplate ignoretext="Warnen, wnen sich meine Avatar-Komplexität ändert" name="notifyignore"/>
	</notification>
	<notification name="HUDComplexityWarning">
		[HUD_REASON], es wird wahrscheinlich die Performance negativ beeinflussen.
		<usetemplate ignoretext="Warnen, falls meine HUD-Komplexität zu hoch ist" name="notifyignore"/>
>>>>>>> ad30fce2
	</notification>
	<notification name="FirstRun">
		Installation von [APP_NAME] vollständig abgeschlossen.

Falls Sie [CURRENT_GRID] zum ersten Mal verwenden, müssen Sie zuerst ein Konto erstellen, bevor Sie sich anmelden können.
		<usetemplate name="okcancelbuttons" notext="Weiter" yestext="Konto erstellen..."/>
	</notification>
	<notification name="LoginPacketNeverReceived">
		Es gibt Probleme mit der Verbindung. Möglicherweise besteht ein Problem mit Ihrer Internetverbindung oder dem [SECOND_LIFE_GRID].

Überprüfen Sie Ihre Internetverbindung und versuchen Sie es dann erneut, oder klicken Sie auf Hilfe, um zu [SUPPORT_SITE] zu gelangen, oder klicken Sie auf Teleportieren, um nach Hause zu teleportieren.
		<url name="url">
			http://de.secondlife.com/support/
		</url>
		<form name="form">
			<button name="OK" text="OK"/>
			<button name="Help" text="Hilfe"/>
			<button name="Teleport" text="Teleportieren"/>
		</form>
	</notification>
	<notification name="WelcomeChooseSex">
		Ihr Avatar erscheint jeden Moment.

Benutzen Sie die Pfeiltasten, um sich fortzubewegen.
Drücken Sie F1 für Hilfe oder für weitere Informationen über [CURRENT_GRID].
Bitte wählen Sie einen männlichen oder weiblichen Avatar.
Sie können sich später noch umentscheiden.
		<usetemplate name="okcancelbuttons" notext="Weiblich" yestext="Männlich"/>
	</notification>
	<notification name="CantTeleportToGrid">
		Konnte nicht zu [SLURL] teleportieren, da dieser Standort sich auf einem anderen Grid ([GRID]) befindet. Sie befinden sich im Moment auf dem Grid ([CURRENT_GRID]).  Bitte schließen Sie Ihren Viewer und versuchen Sie es erneut.
		<usetemplate name="okbutton" yestext="OK"/>
	</notification>
	<notification name="GeneralCertificateError">
		Eine Verbindung zum Server konnte nicht hergestellt werden.
[REASON]

SubjektName: [SUBJECT_NAME_STRING]
Herausgeber: [ISSUER_NAME_STRING]
Gültig ab: [VALID_FROM]
Gültig bis: [VALID_TO]
MD5 Fingerabdruck: [SHA1_DIGEST]
SHA1 Fingerabdruck: [MD5_DIGEST]
Verwendung: [KEYUSAGE]
Erweiterte Verwendung: [EXTENDEDKEYUSAGE]
Identifikation: [SUBJECTKEYIDENTIFIER]
		<usetemplate name="okbutton" yestext="OK"/>
	</notification>
	<notification name="TrustCertificateError">
		Die Zertifizierungsautorität für diesen Server ist unbekannt.

Zertifikatsinformation:
SubjektName: [SUBJECT_NAME_STRING]
Herausgeber: [ISSUER_NAME_STRING]
Gültig ab: [VALID_FROM]
Gültig bis: [VALID_TO]
MD5 Fingerabdruck: [SHA1_DIGEST]
SHA1 Fingerabdruck: [MD5_DIGEST]
Verwendung: [KEYUSAGE]
Erweiterte Verwendung: [EXTENDEDKEYUSAGE]
Identifikation: [SUBJECTKEYIDENTIFIER]

Möchten Sie dieser Autorität vertrauen?
		<usetemplate name="okcancelbuttons" notext="Abbrechen" yestext="Vertrauen"/>
	</notification>
	<notification name="NotEnoughCurrency">
		[NAME] [PRICE] L$  Sie haben nicht genügend L$, um diese Aktion auszuführen.
	</notification>
	<notification name="GrantedModifyRights">
		[NAME] hat Ihnen die Erlaubnis erteilt, ihre/seine Objekte zu bearbeiten.
	</notification>
	<notification name="RevokedModifyRights">
		Ihnen wurden die Änderungsrechte für die Objekte von [NAME] entzogen.
	</notification>
	<notification name="FlushMapVisibilityCaches">
		Der Kartencache dieser Region wird geleert.
Diese Aktion ist nur beim Debugging sinnvoll.
(Auf dem Produktionssystem warten Sie einfach 5 Minuten. Die Karten werden nach erneuter Anmeldung automatisch aktualisiert.)
		<usetemplate name="okcancelbuttons" notext="Abbrechen" yestext="OK"/>
	</notification>
	<notification name="BuyOneObjectOnly">
		Sie können jeweils nur ein Objekt kaufen.  Wählen Sie ein einzelnes Objekt aus und versuchen Sie es erneut.
	</notification>
	<notification name="OnlyCopyContentsOfSingleItem">
		Es kann nur jeweils der Inhalt von einem Objekt kopiert werden.
Wählen Sie ein einzelnes Objekt aus und versuchen Sie es erneut.
		<usetemplate name="okcancelbuttons" notext="Abbrechen" yestext="OK"/>
	</notification>
	<notification name="KickUsersFromRegion">
		Alle Einwohner in dieser Region nach Hause teleportieren?
		<usetemplate name="okcancelbuttons" notext="Abbrechen" yestext="OK"/>
	</notification>
	<notification name="ChangeObjectBonusFactor">
		Das Verringern des Objekt-Bonus nachdem bereits in einer Region gebaut wurde kann zur Folge haben, dass Objekte zurückgeschickt oder gelöscht werden. Sind Sie sicher, dass Sie den Onjekt-Bonus ändern möchten?
		<usetemplate ignoretext="Bestätigen, wenn der Okjekt-Bonus geändert wird" name="okcancelignore" notext="Abbrechen" yestext="OK"/>
	</notification>
	<notification name="EstateObjectReturn">
		Möchten Sie wirklich alle Objekte zurückgeben, die [USER_NAME] gehören?
		<usetemplate name="okcancelbuttons" notext="Abbrechen" yestext="OK"/>
	</notification>
	<notification name="InvalidTerrainBitDepth">
		Die Regionstexturen konnten nicht festgelegt werden:
Die Terraintextur [TEXTURE_NUM] hat eine ungültige Bit-Tiefe [TEXTURE_BIT_DEPTH].

Ersetzen Sie die Textur [TEXTURE_NUM] mit einer Bilddatei von maximal 1024x1024 und 24 Bit und klicken Sie dann erneut auf „Übernehmen“.
	</notification>
	<notification name="InvalidTerrainSize">
		Die Regionstexturen konnten nicht festgelegt werden:
Die Terraintextur [TEXTURE_NUM] ist mit [TEXTURE_SIZE_X]x[TEXTURE_SIZE_Y] zu groß.

Ersetzen Sie die Textur [TEXTURE_NUM] mit einer Bilddatei von maximal 1024x1024 und 24 Bit und klicken Sie dann erneut auf „Übernehmen“.
	</notification>
	<notification name="RawUploadStarted">
		Hochladen gestartet. Je nach Verbindungsgeschwindigkeit kann der Vorgang bis zu 2 Minuten dauern.
	</notification>
	<notification name="ConfirmBakeTerrain">
		Möchten Sie das aktuelle Terrain formen, es zum Mittelpunkt der oberen und unteren Terraingrenzen und zum Standard des „Zurücksetzen“-Tools machen?
		<usetemplate name="okcancelbuttons" notext="Abbrechen" yestext="OK"/>
	</notification>
	<notification name="ConfirmTextureHeights">
		Sie sind dabei, für Höhenbereiche untere Werte anzugeben, die größer sind als die oberen Werte. Fortfahren?
		<usetemplate canceltext="Nicht mehr fragen" name="yesnocancelbuttons" notext="Abbrechen" yestext="OK"/>
	</notification>
	<notification name="MaxAllowedAgentOnRegion">
		Es sind maximal [MAX_AGENTS] zulässige Einwohner erlaubt.
	</notification>
	<notification name="MaxBannedAgentsOnRegion">
		Es sind maximal [MAX_BANNED] verbannte Einwohner erlaubt.
	</notification>
	<notification name="MaxAgentOnRegionBatch">
		Fehler beim Versuch, [NUM_ADDED] Agenten hinzuzufügen:
Überschreitet den Grenzwert [MAX_AGENTS] [LIST_TYPE] um [NUM_EXCESS].
	</notification>
	<notification name="MaxAllowedGroupsOnRegion">
		Es sind maximal [MAX_GROUPS] zulässige Gruppen erlaubt.
		<usetemplate name="okcancelbuttons" notext="Abbrechen" yestext="Formen"/>
	</notification>
	<notification name="MaxManagersOnRegion">
		Es sind maximal [MAX_MANAGER]  verbannte Einwohner erlaub.
	</notification>
	<notification name="OwnerCanNotBeDenied">
		Der Eigentümer des Grundbesitzes kann nicht zur Liste der „Verbannten Einwohner“ hinzugefügt werden.
	</notification>
	<notification name="ProblemAddingEstateManagerBanned">
		Verbannter Einwohner kann nicht zur Liste der Grundbesitzverwalter hinzugefügt werden.
	</notification>
	<notification name="CanNotChangeAppearanceUntilLoaded">
		Das Aussehen lässt sich erst ändern, wenn Kleider und Form/Gestalt geladen sind.
	</notification>
	<notification name="ClassifiedMustBeAlphanumeric">
		Der Name der Anzeige muss mit einem Buchstaben von A bis Z oder einer Ziffer beginnen.  Satzzeichen sind nicht erlaubt.
	</notification>
	<notification name="CantSetBuyObject">
		„Objekt kaufen“ nicht möglich, da das Objekt nicht zum Verkauf freigegeben ist.
Geben Sie das Objekt zum Verkauf frei und versuchen Sie es erneut.
	</notification>
	<notification name="FinishedRawDownload">
		Raw-Terrain-Datei wurde heruntergeladen nach:
[DOWNLOAD_PATH].
	</notification>
	<notification name="DownloadWindowsMandatory">
		Eine neue Version von [SUPPORT_SITE] ist verfügbar.
[MESSAGE]
Sie müssen das Update herunterladen, um [APP_NAME] weiter verwenden zu können.
		<usetemplate name="okcancelbuttons" notext="Beenden" yestext="Herunterladen"/>
	</notification>
	<notification name="DownloadWindows">
		Eine neue Version von [APP_NAME] ist verfügbar.
[MESSAGE]
Dieses Update ist nicht erforderlich, für bessere Leistung und Stabilität sollte es jedoch installiert werden.
		<usetemplate name="okcancelbuttons" notext="Weiter" yestext="Herunterladen"/>
	</notification>
	<notification name="DownloadWindowsReleaseForDownload">
		Eine neue Version von [APP_NAME] ist verfügbar.
[MESSAGE]
Dieses Update ist nicht erforderlich, für bessere Leistung und Stabilität sollte es jedoch installiert werden.
		<usetemplate name="okcancelbuttons" notext="Weiter" yestext="Herunterladen"/>
	</notification>
	<notification name="DownloadLinuxMandatory">
		Eine neue Version von [SUPPORT_SITE] ist verfügbar.
[MESSAGE]
Sie müssen das Update herunterladen, um [APP_NAME] weiter verwenden zu können.
		<usetemplate name="okcancelbuttons" notext="Beenden" yestext="Herunterladen"/>
	</notification>
	<notification name="DownloadLinux">
		Eine neue Version von [APP_NAME] ist verfügbar.
[MESSAGE]
Dieses Update ist nicht erforderlich, für bessere Leistung und Stabilität sollte es jedoch installiert werden.
		<usetemplate name="okcancelbuttons" notext="Weiter" yestext="Herunterladen"/>
	</notification>
	<notification name="DownloadLinuxReleaseForDownload">
		Eine neue Version von [APP_NAME] ist verfügbar.
[MESSAGE]
Dieses Update ist nicht erforderlich, für bessere Leistung und Stabilität sollte es jedoch installiert werden.
		<usetemplate name="okcancelbuttons" notext="Weiter" yestext="Herunterladen"/>
	</notification>
	<notification name="DownloadMacMandatory">
		Eine neue Version von [SUPPORT_SITE] ist verfügbar.
[MESSAGE]
Sie müssen das Update herunterladen, um [APP_NAME] weiter verwenden zu können.

In Ihren Anwendungsordner herunterladen?
		<usetemplate name="okcancelbuttons" notext="Beenden" yestext="Herunterladen"/>
	</notification>
	<notification name="DownloadMac">
		Eine neue Version von [APP_NAME] ist verfügbar.
[MESSAGE]
Dieses Update ist nicht erforderlich, für bessere Leistung und Stabilität sollte es jedoch installiert werden.

In Ihren Anwendungsordner herunterladen?
		<usetemplate name="okcancelbuttons" notext="Weiter" yestext="Herunterladen"/>
	</notification>
	<notification name="DownloadMacReleaseForDownload">
		Eine neue Version von [APP_NAME] ist verfügbar.
[MESSAGE]
Dieses Update ist nicht erforderlich, für bessere Leistung und Stabilität sollte es jedoch installiert werden.

In Ihren Anwendungsordner herunterladen?
		<usetemplate name="okcancelbuttons" notext="Weiter" yestext="Herunterladen"/>
	</notification>
	<notification name="FailedUpdateInstall">
		Beim Installieren des Viewer-Updates ist ein Fehler aufgetreten.
Laden Sie den neuesten Viewer von http://secondlife.com/download herunter und installieren Sie ihn.
		<usetemplate name="okbutton" yestext="OK"/>
	</notification>
	<notification name="FailedRequiredUpdateInstall">
		Ein erforderliches Update konnte nicht installiert werden. 
Sie können sich erst anmelden, wenn [APP_NAME] aktualisiert wurde.

Laden Sie den neuesten Viewer von http://secondlife.com/download herunter und installieren Sie ihn.
		<usetemplate name="okbutton" yestext="Beenden"/>
	</notification>
	<notification name="UpdaterServiceNotRunning">
		Für Ihre SecondLife-Installation ist ein Update erforderlich.

Sie können dieses Update von http://www.secondlife.com/downloads herunterladen oder jetzt installieren.
		<usetemplate name="okcancelbuttons" notext="Second Life beenden" yestext="Jetzt herunterladen und installieren"/>
	</notification>
	<notification name="DownloadBackgroundTip">
		Für Ihre [APP_NAME]-Installation wurde ein Update heruntergeladen.
Version [VERSION] [[INFO_URL] Informationen zu diesem Update]
		<usetemplate name="okcancelbuttons" notext="Später..." yestext="Jetzt installieren und [APP_NAME] neu starten"/>
	</notification>
	<notification name="DownloadBackgroundDialog">
		Für Ihre [APP_NAME]-Installation wurde ein Update heruntergeladen.
Version [VERSION] [[INFO_URL] Informationen zu diesem Update]
		<usetemplate name="okcancelbuttons" notext="Später..." yestext="Jetzt installieren und [APP_NAME] neu starten"/>
	</notification>
	<notification name="RequiredUpdateDownloadedVerboseDialog">
		Ein erforderliches Softwareupdate wurde heruntergeladen.
Version [VERSION] [[INFO_URL] Infos zu diesem Update]

Zur Installation des Updates muss [APP_NAME] neu gestartet werden.
		<usetemplate name="okbutton" yestext="OK"/>
	</notification>
	<notification name="RequiredUpdateDownloadedDialog">
		Zur Installation des Updates muss [APP_NAME] neu gestartet werden.
[[INFO_URL] Infos zu diesem Update]
		<usetemplate name="okbutton" yestext="OK"/>
	</notification>
	<notification name="OtherChannelDownloadBackgroundTip">
		Für Ihre [APP_NAME]-Installation wurde ein Update heruntergeladen.
Version [VERSION] 
Dieser experimentelle Viewer wurde durch einen [NEW_CHANNEL] Viewer ersetzt;
weitere Details zu diesem Update finden Sie [[INFO_URL] hier].
		<usetemplate name="okcancelbuttons" notext="Später..." yestext="Jetzt installieren und [APP_NAME] neu starten"/>
	</notification>
	<notification name="OtherChannelDownloadBackgroundDialog">
		Für Ihre [APP_NAME]-Installation wurde ein Update heruntergeladen.
Version [VERSION]
Dieser experimentelle Viewer wurde durch einen [NEW_CHANNEL] Viewer ersetzt;
weitere Infos zu diesem Update finden Sie [[INFO_URL] hier].
		<usetemplate name="okcancelbuttons" notext="Später..." yestext="Jetzt installieren und [APP_NAME] neu starten"/>
	</notification>
	<notification name="OtherChannelRequiredUpdateDownloadedVerboseDialog">
		Ein erforderliches Softwareupdate wurde heruntergeladen.
Version [VERSION]
Dieser experimentelle Viewer wurde durch einen [NEW_CHANNEL] Viewer ersetzt;
weitere Infos zu diesem Update finden Sie [[INFO_URL] hier].

Zur Installation des Updates muss [APP_NAME] neu gestartet werden.
		<usetemplate name="okbutton" yestext="OK"/>
	</notification>
	<notification name="OtherChannelRequiredUpdateDownloadedDialog">
		Zur Installation des Updates muss [APP_NAME] neu gestartet werden.
Dieser experimentelle Viewer wurde durch einen [NEW_CHANNEL] Viewer ersetzt;
weitere Infos zu diesem Update finden Sie [[INFO_URL] hier].
		<usetemplate name="okbutton" yestext="OK"/>
	</notification>
	<notification name="UpdateDownloadInProgress">
		Ein Update ist verfügbar.
Es wird im Hintergrund heruntergeladen. Wenn der Download fertig ist, werden Sie aufgefordert, den Viewer neu zu starten, damit die Installation abgeschlossen werden kann.
		<usetemplate name="okbutton" yestext="OK"/>
	</notification>
	<notification name="UpdateDownloadComplete">
		Ein Update wurde heruntergeladen. Es wird beim Neustart installiert.
		<usetemplate name="okbutton" yestext="OK"/>
	</notification>
	<notification name="UpdateCheckError">
		Beim Suchen nach einem Update ist ein Fehler aufgetreten.
Versuchen Sie es später erneut.
		<usetemplate name="okbutton" yestext="OK"/>
	</notification>
	<notification name="UpdateViewerUpToDate">
		Ihr Viewer ist auf dem neuesten Stand.
Wenn Sie die neuesten Features und Fixes ausprobieren möchten, gehen Sie zur Seite „Alternate Viewers“. http://wiki.secondlife.com/wiki/Linden_Lab_Official:Alternate_Viewers.
		<usetemplate name="okbutton" yestext="OK"/>
	</notification>
	<notification name="DeedObjectToGroup">
		Bei Übertragung dieses Objekts erhält die Gruppe:
* An das Objekt bezahlte L$
		<usetemplate ignoretext="Bestätigen, bevor ich ein Objekt an eine Gruppe übertrage" name="okcancelignore" notext="Abbrechen" yestext="Übertragung"/>
	</notification>
	<notification name="WebLaunchExternalTarget">
		Möchten Sie Ihren Internetbrowser öffnen, um diesen Inhalt anzuzeigen?
		<usetemplate ignoretext="Meinen Browser starten, um eine Webseite anzuzeigen" name="okcancelignore" notext="Abbrechen" yestext="OK"/>
	</notification>
	<notification name="SystemUIScaleFactorChanged">
		Die Bildschirmskalierung des Betriebssystems hat sich seit dem letzten Start geändert. Möchten Sie die Einstellungsseite für die UI-Skalierung öffnen?
		<usetemplate name="okcancelbuttons" notext="Abbrechen" yestext="OK"/>
	</notification>
	<notification name="WebLaunchJoinNow">
		Möchten Sie Ihre [http://secondlife.com/account/ Startseite] aufrufen, um Ihr Konto zu verwalten?
		<usetemplate ignoretext="Meinen Browser starten, um mein Konto zu verwalten" name="okcancelignore" notext="Abbrechen" yestext="OK"/>
	</notification>
	<notification name="WebLaunchSecurityIssues">
		Informieren Sie sich im [CURRENT_GRID] Wiki, wie man Sicherheitsprobleme richtig meldet.
		<usetemplate ignoretext="Meinen Browser starten, um anzuzeigen, wie ein Sicherheitsproblem gemeldet werden soll" name="okcancelignore" notext="Abbrechen" yestext="OK"/>
	</notification>
	<notification name="WebLaunchQAWiki">
		Besuchen Sie das [CURRENT_GRID] QA-Wiki.
		<usetemplate ignoretext="Meinen Browser starten, um das QA-Wiki anzuzeigen" name="okcancelignore" notext="Abbrechen" yestext="OK"/>
	</notification>
	<notification name="WebLaunchPublicIssue">
		Im [CURRENT_GRID] Allgemeine-Fragen-Tracker können Sie Fehler und andere Probleme melden.
		<usetemplate ignoretext="Meinen Browser starten, um die Datenbank für Fehler und Verbesserungsvorschläge anzuzeigen" name="okcancelignore" notext="Abbrechen" yestext="Gehe zu Seite"/>
	</notification>
	<notification name="WebLaunchSupportWiki">
		Im offiziellen Linden-Blog finden Sie die neuesten Nachrichten und Informationen.
		<usetemplate ignoretext="Meinen Browser starten, um das Blog anzuzeigen" name="okcancelignore" notext="Abbrechen" yestext="OK"/>
	</notification>
	<notification name="WebLaunchLSLGuide">
		Möchten Sie den Scripting Guide öffnen?
		<usetemplate ignoretext="Meinen Browser starten, um den Scripting Guide anzuzeigen" name="okcancelignore" notext="Abbrechen" yestext="OK"/>
	</notification>
	<notification name="WebLaunchLSLWiki">
		Möchten Sie das LSL-Portal besuchen?
		<usetemplate ignoretext="Meinen Browser starten, um das LSL-Portal anzuzeigen" name="okcancelignore" notext="Abbrechen" yestext="Gehe zu Seite"/>
	</notification>
	<notification name="ReturnToOwner">
		Möchten Sie die ausgewählten Objekte an ihre Eigentümer zurückgeben? Transferierbare übertragene Objekte werden ihren früheren Eigentümern zurückgegeben.

*WARNUNG* Nicht transferierbare übertragene Objekte werden dabei gelöscht!
		<usetemplate ignoretext="Bestätigen, bevor Objekte an Ihre Eigentümer zurückgegeben werden" name="okcancelignore" notext="Abbrechen" yestext="OK"/>
	</notification>
	<notification name="GroupLeaveConfirmMember">
		Sie sind gegenwärtig Mitglied der Gruppe &lt;nolink&gt;[GROUP]&lt;/nolink&gt;.
Diese Gruppe verlassen?
		<usetemplate name="okcancelbuttons" notext="Abbrechen" yestext="OK"/>
	</notification>
	<notification name="GroupDepart">
		Sie haben die Gruppe „[group_name]“ verlassen.
		<usetemplate name="okbutton" yestext="OK"/>
	</notification>
	<notification name="GroupLeaveConfirmMemberWithFee">
		Sie sind gegenwärtig Mitglied der Gruppe &lt;nolink&gt;[GROUP]&lt;/nolink&gt;. Erneutes Beitreten kostet [AMOUNT] L$.
Diese Gruppe verlassen?
		<usetemplate name="okcancelbuttons" notext="Abbrechen" yestext="OK"/>
	</notification>
	<notification name="OwnerCannotLeaveGroup">
		Sie können die Gruppe nicht verlassen, da Sie der letzte Besitzer der Gruppe sind. Weisen Sie die Besitzerrolle zuerst einem anderen Mitglied zu.
		<usetemplate name="okbutton" yestext="OK"/>
	</notification>
<<<<<<< HEAD
=======
	<notification name="GroupDepartError">
		Verlassen der Gruppe nicht möglich.
		<usetemplate name="okbutton" yestext="OK"/>
	</notification>
>>>>>>> ad30fce2
	<notification name="ConfirmKick">
		Möchten Sie WIRKLICH alle Benutzer aus dem Grid werfen?
		<usetemplate name="okcancelbuttons" notext="Abbrechen" yestext="Alle Benutzer hinauswerfen"/>
	</notification>
	<notification name="MuteLinden">
		Lindens können nicht ignoriert werden.
		<usetemplate name="okbutton" yestext="OK"/>
	</notification>
	<notification name="CannotStartAuctionAlreadyForSale">
		Eine Parzelle, die bereits zum Verkauf freigegeben ist, kann nicht versteigert werden.  Deaktivieren Sie den Landverkauf, wenn Sie das Land zur Versteigerung freigeben möchten.
	</notification>
	<notification label="Objekt nach Name ignorieren ist fehlgeschlagen" name="MuteByNameFailed">
		Dieser Name wird bereits ignoriert.
		<usetemplate name="okbutton" yestext="OK"/>
	</notification>
	<notification name="RemoveItemWarn">
		Diese Aktion ist zwar erlaubt, aber beim Löschen von Inhalten wird das Objekt beschädigt. Möchten Sie dieses Element löschen?
		<usetemplate name="okcancelbuttons" notext="Abbrechen" yestext="OK"/>
	</notification>
	<notification name="CantOfferCallingCard">
		Sie können gerade keine Visitenkarte übergeben. Warten Sie kurz und versuchen Sie es dann noch einmal.
		<usetemplate name="okbutton" yestext="OK"/>
	</notification>
	<notification name="CantOfferFriendship">
		Sie können gerade keine Freundschaft anbieten. Warten Sie kurz und versuchen Sie es dann noch einmal.
		<usetemplate name="okbutton" yestext="OK"/>
	</notification>
	<notification name="DoNotDisturbModeSet">
		Nicht-stören-Modus ist aktiviert:  Sie erhalten keine Benachrichtigung über eingehende Kommunikation.

- Andere Einwohner erhalten Ihre Nicht-stören-Antwort (festgelegt in Einstellungen &gt; Privatsphäre &gt; Automatische Antwort).
- Teleport-Angebote werden abgelehnt.
- Voice-Anrufe werden abgelehnt.
		<usetemplate ignoretext="Ich ändere meinen Status zu „Nicht stören“" name="okignore" yestext="OK"/>
	</notification>
	<notification name="AutorespondModeSet">
		Automatische Antwort eingeschaltet.
Sender von eingehenden Instant Messages erhalten jetzt die konfigurierte automatische Antwort.
		<usetemplate ignoretext="Wenn der Onlinestatus auf automatische Antwort gesetzt wird." name="okignore" yestext="OK"/>
	</notification>
	<notification name="AutorespondNonFriendsModeSet">
		Automatische Antwort für Nicht-Freunde eingeschaltet.
Eingehende Instant Messages von Personen, die sich nicht auf der Freundesliste befinden, werden jetzt mit der konfigurierten automatische Nachricht beantwortet.
		<usetemplate ignoretext="Wenn die automatische Antwort für Nicht-Freunde eingeschaltet wird." name="okignore" yestext="OK"/>
	</notification>
	<notification name="RejectTeleportOffersModeSet">
		Abweisen von Teleport-Angeboten und -Anforderungen ist eingeschaltet.
Eingehende Teleport-Angebote und Teleport-Anforderungen werden jetzt mit der konfigurierten Antwort abgewiesen. Sie erhalten hierüber keine Benachrichtigung.
		<usetemplate ignoretext="Wenn Abweisen von Teleport-Angeboten und -Anforderungen eingeschaltet wird." name="okignore" yestext="OK"/>
	</notification>
	<notification name="RejectTeleportOffersModeWarning">
		Sie können aktuell keinen Teleport anfordern, da „Teleport-Angebote und -Anfragen abweisen“ aktiviert ist.
Falls Sie wünschen, können Sie diesen im Menü unter „Unterhalten“ &gt; „Online-Status“ deaktivieren.
		<usetemplate name="okbutton" yestext="OK"/>
	</notification>
	<notification name="RejectFriendshipRequestsModeSet">
		Abweisen aller eingehenden Freundschaftsanfragen ist eingeschaltet.
Eingehende Freundschaftsanfragen werden jetzt mit der konfigurierten Antwort abgewiesen. Sie erhalten hierüber keine Benachrichtigung.
		<usetemplate ignoretext="Wenn Abweisen aller Freundschaftsanfragen eingeschaltet wird." name="okignore" yestext="OK"/>
	</notification>
	<notification name="RejectAllGroupInvitesModeSet">
		Abweisen aller Gruppeneinladungen ist eingeschaltet.
Eingehende Gruppeneinladungen werden jetzt automatisch abgewiesen. Sie erhalten hierüber keine Benachrichtigung.
		<usetemplate ignoretext="Wenn Abweisen aller Gruppeneinladungen eingeschaltet wird." name="okignore" yestext="OK"/>
	</notification>
	<notification name="JoinedTooManyGroupsMember">
		Sie haben die maximale Anzahl an Gruppen erreicht. Bitte verlassen Sie eine andere Gruppe, um dieser beitreten zu können oder lehnen Sie das Angebot ab.
[NAME] hat Sie eingeladen, einer Gruppe beizutreten.
		<usetemplate name="okcancelbuttons" notext="Ablehnen" yestext="Beitreten"/>
	</notification>
	<notification name="JoinedTooManyGroups">
		Sie haben die maximale Anzahl an Gruppen erreicht. Bitte verlassen Sie eine Gruppe bevor Sie einer neuen beitreten oder eine neue Gruppe bilden.
		<usetemplate name="okbutton" yestext="OK"/>
	</notification>
	<notification name="GroupLimitInfo">
		Die Gruppenbegrenzung für Basiskonten ist [MAX_BASIC]; für 
[https://secondlife.com/premium/ Premium-]Konten ist sie [MAX_PREMIUM].
Wenn Sie ein Downgrade Ihres Kontos durchgeführt haben, müssen Sie das Gruppenlimit unter [MAX_BASIC] bringen, bevor sich weitere Personen registrieren können.

[https://secondlife.com/my/account/membership.php Noch heute upgraden!]
		<usetemplate name="okbutton" yestext="Schließen"/>
	</notification>
	<notification name="KickUser">
		Beim Hinauswerfen dieses Benutzers welche Meldung anzeigen?
		<form name="form">
			<input name="message">
				Sie wurden von einem Administrator abgemeldet.
			</input>
			<button name="OK" text="OK"/>
			<button name="Cancel" text="Abbrechen"/>
		</form>
	</notification>
	<notification name="KickAllUsers">
		Beim Hinauswerfen aller Personen vom Grid welche Meldung anzeigen?
		<form name="form">
			<input name="message">
				Sie wurden von einem Administrator abgemeldet.
			</input>
			<button name="OK" text="OK"/>
			<button name="Cancel" text="Abbrechen"/>
		</form>
	</notification>
	<notification name="FreezeUser">
		Beim Einfrieren dieses Benutzers welche Meldung anzeigen?
		<form name="form">
			<input name="message">
				Sie wurden eingefroren. Bewegen oder Chatten ist nicht mehr möglich. Ein Administrator wird sich über IM an Sie wenden
			</input>
			<button name="OK" text="OK"/>
			<button name="Cancel" text="Abbrechen"/>
		</form>
	</notification>
	<notification name="UnFreezeUser">
		Beim Auftauen dieses Benutzers welche Meldung anzeigen?
		<form name="form">
			<input name="message">
				Sie sind nicht mehr eingefroren.
			</input>
			<button name="OK" text="OK"/>
			<button name="Cancel" text="Abbrechen"/>
		</form>
	</notification>
	<notification name="SetDisplayNameSuccess">
		Hallo [DISPLAY_NAME],

wir bitten Sie um Geduld, während Ihr Name im System geändert wird. Es kann einige Tage dauern, bis Ihr [http://wiki.secondlife.com/wiki/Setting_your_display_name neuer Name] in Objekten, Skripts, Suchen usw. erscheint.
	</notification>
	<notification name="SetDisplayNameBlocked">
		Ihr Anzeigename kann leider nicht geändert werden. Wenn Sie der Ansicht sind, dass Sie diese Meldung fälschlicherweise erhalten haben, wenden Sie sich bitte an unseren Support.
	</notification>
	<notification name="SetDisplayNameFailedLength">
		Dieser Name ist leider zu lang. Anzeigenamen können maximal [LENGTH] Zeichen enthalten.

Wählen Sie einen kürzeren Namen.
	</notification>
	<notification name="SetDisplayNameFailedGeneric">
		Ihr Anzeigename konnte leider nicht festgelegt werden. Versuchen Sie es später erneut.
	</notification>
	<notification name="SetDisplayNameMismatch">
		Die eingegebenen Anzeigenamen stimmen nicht überein. Wiederholen Sie die Eingabe.
	</notification>
	<notification name="AgentDisplayNameUpdateThresholdExceeded">
		Sie müssen leider noch ein bisschen warten, bevor Sie Ihren Anzeigenamen ändern können.

Weitere Informationen finden Sie unter http://wiki.secondlife.com/wiki/Setting_your_display_name.

Versuchen Sie es später erneut.
	</notification>
	<notification name="AgentDisplayNameSetBlocked">
		Der angeforderte Name enthält ein unzulässiges Wort und konnte deshalb nicht festgelegt werden.
 
 Versuchen Sie einen anderen Namen.
	</notification>
	<notification name="AgentDisplayNameSetInvalidUnicode">
		Der gewünschte Anzeigename enthält ungültige Zeichen.
	</notification>
	<notification name="AgentDisplayNameSetOnlyPunctuation">
		Ihr Anzeigenamen muss Buchstaben enthalten und kann nicht ausschließlich aus Satzzeichen bestehen.
	</notification>
	<notification name="DisplayNameUpdate">
		[OLD_NAME] ([SLID]) hat einen neuen Namen: [NEW_NAME].
	</notification>
	<notification name="DisplayNameUpdateRemoveAlias">
		[OLD_NAME] ([SLID]) hat einen neuen Namen: [NEW_NAME].
Dieser Avatar hat ein Alias gesetzt, das [NEW_NAME] ersetzen wird.
Soll dieses entfernt werden?
		<form name="form">
			<button name="Yes" text="Ja"/>
			<button name="No" text="Nein"/>
		</form>
	</notification> 
	<notification name="OfferTeleport">
		Teleport an Ihre Position mit der folgenden Meldung anbieten?
		<form name="form">
			<input name="message">
				Triff mich in [REGION]
			</input>
			<button name="OK" text="OK"/>
			<button name="Cancel" text="Abbrechen"/>
		</form>
	</notification>
	<notification name="TeleportRequestPrompt">
		Teleport zu [NAME] mit folgender Nachricht anfordern:
		<form name="form">
			<button name="OK" text="OK"/>
			<button name="Cancel" text="Abbrechen"/>
		</form>
	</notification>
	<notification name="TooManyTeleportOffers">
		Sie haben versucht, [OFFERS] Teleport-Angebote zu machen,
womit Sie die Höchstgrenze von [LIMIT] überschreiten.
		<usetemplate name="okbutton" yestext="OK"/>
	</notification>
	<notification name="OfferTeleportFromGod">
		Einwohner zu Ihrem Standort einladen?
		<form name="form">
			<input name="message">
				Triff mich in [REGION]
			</input>
			<button name="OK" text="OK"/>
			<button name="Cancel" text="Abbrechen"/>
		</form>
	</notification>
	<notification name="TeleportFromLandmark">
		Sind Sie sicher, dass Sie zu &lt;nolink&gt;[LOCATION]&lt;/nolink&gt; teleportieren möchten?
		<usetemplate ignoretext="Bestätigen, dass ich zu einer Landmarke teleportieren möchte" name="okcancelignore" notext="Abbrechen" yestext="Teleportieren"/>
	</notification>
	<notification name="TeleportViaSLAPP">
		Möchten Sie wirklich zu &lt;nolink&gt;[LOCATION]&lt;/nolink&gt; teleportieren?
		<usetemplate ignoretext="Bestätigen, dass ich via SLAPP teleportieren möchte" name="okcancelignore" notext="Abbrechen" yestext="Teleportieren"/>
	</notification>
	<notification name="TeleportToPick">
		Nach [PICK] teleportieren?
		<usetemplate ignoretext="Bestätigen, dass ich zu einer Position in Auswahl teleportieren möchte" name="okcancelignore" notext="Abbrechen" yestext="Teleportieren"/>
	</notification>
	<notification name="TeleportToClassified">
		Zu [CLASSIFIED] teleportieren?
		<usetemplate ignoretext="Bestätigen, dass ich zu einer Position in Anzeigen teleportieren möchte." name="okcancelignore" notext="Abbrechen" yestext="Teleportieren"/>
	</notification>
	<notification name="TeleportToHistoryEntry">
		Nach [HISTORY_ENTRY] teleportieren?
		<usetemplate ignoretext="Bestätigen, dass ich zu einem Standort aus der Teleportliste teleportieren möchte" name="okcancelignore" notext="Abbrechen" yestext="Teleportieren"/>
	</notification>
	<notification label="Nachricht an alle auf diesem Grundbesitz" name="MessageEstate">
		Geben Sie eine kurze Nachricht ein, die an jede Person auf Ihrem Grundbesitz gesendet wird.
		<form name="form">
			<input name="message"/>
			<button name="OK" text="OK"/>
			<button name="Cancel" text="Abbrechen"/>
		</form>
	</notification>
	<notification label="Linden-Grundbesitz ändern" name="ChangeLindenEstate">
		Sie sind im Begriff, einen Grundbesitz in Linden-Besitz (Mainland, Teen-Raster, Orientierung usw.) zu verändern.

Dies ist ÄUSSERST GEFÄHRLICH, da es grundlegende Auswirkungen auf das Benutzererlebnis hat.  Auf dem Mainland werden tausende Regionen geändert, was den Spaceserver stark belastet.

Fortfahren?
		<usetemplate name="okcancelbuttons" notext="Abbrechen" yestext="OK"/>
	</notification>
	<notification label="Zugang zu Linden-Grundbesitz ändern" name="ChangeLindenAccess">
		Sie sind im Begriff, die Zugangsliste für einen Grundbesitz in Linden-Besitz (Mainland, Teen-Raster, Orientierung usw.) zu verändern.

Dies ist GEFÄHRLICH und sollte nur erfolgen, um Objekte/L$ per Hack in und aus dem Raster zu entfernen.
Tausende Regionen werden verändert und der Spaceserver wird dadurch stark belastet.
		<usetemplate name="okcancelbuttons" notext="Abbrechen" yestext="OK"/>
	</notification>
	<notification label="Grundbesitz wählen" name="EstateAllowedAgentAdd">
		Nur für diesen Grundbesitz oder für alle [ALL_ESTATES] zur Erlaubnisliste hinzufügen?
		<usetemplate canceltext="Abbrechen" name="yesnocancelbuttons" notext="Alle Grundbesitze" yestext="Dieser Grundbesitz"/>
	</notification>
	<notification label="Grundbesitz wählen" name="EstateAllowedAgentRemove">
		Nur für diesen Grundbesitz oder für alle [ALL_ESTATES] von Erlaubnisliste entfernen?
		<usetemplate canceltext="Abbrechen" name="yesnocancelbuttons" notext="Alle Grundbesitze" yestext="Diesen Grundbesitz"/>
	</notification>
	<notification label="Grundbesitz wählen" name="EstateAllowedGroupAdd">
		Nur für diesen Grundbesitz oder für alle [ALL_ESTATES] zur Gruppen-Erlaubnisliste hinzufügen?
		<usetemplate canceltext="Abbrechen" name="yesnocancelbuttons" notext="Alle Grundbesitze" yestext="Diesen Grundbesitz"/>
	</notification>
	<notification label="Grundbesitz wählen" name="EstateAllowedGroupRemove">
		Nur für diesen Grundbesitz oder für alle [ALL_ESTATES] von Gruppen-Erlaubnisliste entfernen?
		<usetemplate canceltext="Abbrechen" name="yesnocancelbuttons" notext="Alle Grundbesitze" yestext="Diesen Grundbesitz"/>
	</notification>
	<notification label="Grundbesitz wählen" name="EstateBannedAgentAdd">
		Zugang nur für diesen Grundbesitz oder für [ALL_ESTATES] verweigern?
		<usetemplate canceltext="Abbrechen" name="yesnocancelbuttons" notext="Alle Grundbesitze" yestext="Diesen Grundbesitz"/>
	</notification>
	<notification label="Grundbesitz wählen" name="EstateBannedAgentRemove">
		Einwohner nur für diesen Grundbesitz oder für alle [ALL_ESTATES] von der Bannliste entfernen?
		<usetemplate canceltext="Abbrechen" name="yesnocancelbuttons" notext="Alle Grundbesitze" yestext="Diesen Grundbesitz"/>
	</notification>
	<notification label="Grundbesitz wählen" name="EstateManagerAdd">
		Verwalter nur für diesen Grundbesitz oder für [ALL_ESTATES] festlegen?
		<usetemplate canceltext="Abbrechen" name="yesnocancelbuttons" notext="Alle Grundbesitze" yestext="Diesen Grundbesitz"/>
	</notification>
	<notification label="Grundbesitz wählen" name="EstateManagerRemove">
		Verwalter nur für diesen Grundbesitz oder für [ALL_ESTATES] entfernen?
		<usetemplate canceltext="Abbrechen" name="yesnocancelbuttons" notext="Alle Grundbesitze" yestext="Diesen Grundbesitz"/>
	</notification>
	<notification label="Grundbesitz auswählen" name="EstateAllowedExperienceAdd">
		Nur für diesen Grundbesitz oder für [ALL_ESTATES] zur Erlaubnisliste hinzufügen?
		<usetemplate canceltext="Abbrechen" name="yesnocancelbuttons" notext="Alle Grundbesitze" yestext="Dieser Grundbesitz"/>
	</notification>
	<notification label="Grundbesitz auswählen" name="EstateAllowedExperienceRemove">
		Nur für diesen Grundbesitz oder für [ALL_ESTATES] aus der Erlaubnisliste entfernen?
		<usetemplate canceltext="Abbrechen" name="yesnocancelbuttons" notext="Alle Grundbesitze" yestext="Dieser Grundbesitz"/>
	</notification>
	<notification label="Grundbesitz auswählen" name="EstateBlockedExperienceAdd">
		Nur für diesen Grundbesitz oder für [ALL_ESTATES] zur Blockierliste hinzufügen?
		<usetemplate canceltext="Abbrechen" name="yesnocancelbuttons" notext="Alle Grundbesitze" yestext="Dieser Grundbesitz"/>
	</notification>
	<notification label="Grundbesitz auswählen" name="EstateBlockedExperienceRemove">
		Nur für diesen Grundbesitz oder für [ALL_ESTATES] aus der Blockierliste entfernen?
		<usetemplate canceltext="Abbrechen" name="yesnocancelbuttons" notext="Alle Grundbesitze" yestext="Dieser Grundbesitz"/>
	</notification>
	<notification label="Grundbesitz auswählen" name="EstateTrustedExperienceAdd">
		Nur für diesen Grundbesitz oder für [ALL_ESTATES] zur Schlüsselliste hinzufügen?
		<usetemplate canceltext="Abbrechen" name="yesnocancelbuttons" notext="Alle Grundbesitze" yestext="Dieser Grundbesitz"/>
	</notification>
	<notification label="Grundbesitz auswählen" name="EstateTrustedExperienceRemove">
		Nur für diesen Grundbesitz oder für [ALL_ESTATES] aus der Schlüsselliste entfernen?
		<usetemplate canceltext="Abbrechen" name="yesnocancelbuttons" notext="Alle Grundbesitze" yestext="Dieser Grundbesitz"/>
	</notification>
	<notification label="Rauswurf bestätigen" name="EstateKickUser">
		Einwohner [EVIL_USER] von diesem Grundbesitz werfen?
		<usetemplate name="okcancelbuttons" notext="Abbrechen" yestext="OK"/>
	</notification>
	<notification label="Rauswurf bestätigen" name="EstateKickMultiple">
		Die folgenden Einwohner von diesem Grundbesitz werfen?

[RESIDENTS]
		<usetemplate name="okcancelbuttons" notext="Abbrechen" yestext="OK"/>
	</notification>
	
	<notification label="Nach Hause teleportieren bestätigen" name="EstateTeleportHomeUser">
		[AVATAR_NAME] nach Hause teleportieren?
		<usetemplate name="okcancelbuttons" notext="Abbrechen" yestext="OK"/>
	</notification>
	<notification label="Nach Hause teleportieren bestätigen" name="EstateTeleportHomeMultiple">
		Die folgenden Einwohnern nach Hause teleportieren?

[RESIDENTS]
		<usetemplate name="okcancelbuttons" notext="Abbrechen" yestext="OK"/>
	</notification>
	<notification label="Verbannen bestätigen" name="EstateBanUser">
		Zugang für [EVIL_USER] nur für diesen Grundbesitz oder für [ALL_ESTATES] verweigern?
		<usetemplate name="yesnocancelbuttons" canceltext="Abbrechen" notext="Alle Grundbesitze" yestext="Diesen Grundbesitz"/>
	</notification>
	<notification label="Verbannen bestätigen" name="EstateBanUserMultiple">
		Zugang für folgende Einwohner nur für diesen Grundbesitz oder für [ALL_ESTATES] verweigern?

[RESIDENTS]
		<usetemplate name="yesnocancelbuttons" canceltext="Abbrechen" notext="Alle Grundbesitze" yestext="Diesen Grundbesitz"/>
	</notification>
	<notification name="EstateChangeCovenant">
		Möchten Sie den Grundbesitzvertrag wirklich ändern?
		<usetemplate name="okcancelbuttons" notext="Abbrechen" yestext="OK"/>
	</notification>
	<notification name="RegionEntryAccessBlocked">
		Die Region, die Sie besuchen möchten, enthält Inhalte, die Ihre aktuellen Einstellungen überschreiten. Sie können Ihre Einstellungen unter „Avatar“ &gt; „Einstellungen“ &gt; „Allgemein“ ändern.
		<usetemplate name="okbutton" yestext="OK"/>
	</notification>
	<notification name="SLM_UPDATE_FOLDER">
		[MESSAGE]
	</notification>
	<notification name="RegionEntryAccessBlocked_AdultsOnlyContent">
		Die Region, die Sie besuchen möchten, enthält [REGIONMATURITY]-Inhalte, die nur für Erwachsene zugänglich sind.
		<url name="url">
			http://wiki.secondlife.com/wiki/Linden_Lab_Official:Maturity_ratings:_an_overview/de
		</url>
		<usetemplate ignoretext="Regionswechsel: Die Region, die Sie besuchen möchten, enthält Inhalte, die nur für Erwachsene zugänglich sind." name="okcancelignore" notext="Schließen" yestext="Zur Knowledge Base gehen"/>
	</notification>
	<notification name="RegionEntryAccessBlocked_Notify">
		Die Region, die Sie besuchen möchten, enthält [REGIONMATURITY]-Inhalte, doch aufgrund Ihrer aktuellen Einstellungen werden [REGIONMATURITY]-Inhalte nicht dargestellt.
	</notification>
	<notification name="RegionEntryAccessBlocked_NotifyAdultsOnly">
		Die Region, die Sie besuchen möchten, enthält [REGIONMATURITY]-Inhalte, die nur für Erwachsene zugänglich sind.
	</notification>
	<notification name="RegionEntryAccessBlocked_Change">
		Die Region, die Sie besuchen möchten, enthält [REGIONMATURITY]-Inhalte, doch aufgrund Ihrer aktuellen Einstellungen werden [REGIONMATURITY]-Inhalte nicht dargestellt. Sie können Ihre Einstellungen ändern oder diesen Vorgang abbrechen. Nachdem Sie Ihre Einstellungen geändert haben, können Sie erneut versuchen, die Region zu betreten.
		<form name="form">
			<button name="OK" text="Einstellungen ändern"/>
			<button name="Cancel" text="Abbrechen"/>
			<ignore name="ignore" text="Regionswechsel: Die Region, die Sie besuchen möchten, enthält Inhalte, die aufgrund Ihrer Einstellungen nicht dargestellt werden können."/>
		</form>
	</notification>
	<notification name="RegionEntryAccessBlocked_PreferencesOutOfSync">
		Wir haben technische Probleme mit Ihrem Teleport, da Ihre Einstellungen nicht mit dem Server synchronisiert sind.
		<usetemplate name="okbutton" yestext="OK"/>
	</notification>
	<notification name="TeleportEntryAccessBlocked">
		Die Region, die Sie besuchen möchten, enthält Inhalte, die Ihre aktuellen Einstellungen überschreiten. Sie können Ihre Einstellungen unter „Avatar“ &gt; „Einstellungen“ &gt; „Allgemein“ ändern.
		<usetemplate name="okbutton" yestext="OK"/>
	</notification>
	<notification name="TeleportEntryAccessBlocked_AdultsOnlyContent">
		Die Region, die Sie besuchen möchten, enthält [REGIONMATURITY]-Inhalte, die nur für Erwachsene zugänglich sind.
		<url name="url">
			http://wiki.secondlife.com/wiki/Linden_Lab_Official:Maturity_ratings:_an_overview/de
		</url>
		<usetemplate ignoretext="Teleport: Die Region, die Sie besuchen möchten, enthält Inhalte, die nur für Erwachsene zugänglich sind." name="okcancelignore" notext="Schließen" yestext="Zur Knowledge Base gehen"/>
	</notification>
	<notification name="TeleportEntryAccessBlocked_Notify">
		Die Region, die Sie besuchen möchten, enthält [REGIONMATURITY]-Inhalte, doch aufgrund Ihrer aktuellen Einstellungen werden [REGIONMATURITY]-Inhalte nicht dargestellt.
	</notification>
	<notification name="TeleportEntryAccessBlocked_NotifyAdultsOnly">
		Die Region, die Sie besuchen möchten, enthält [REGIONMATURITY]-Inhalte, die nur für Erwachsene zugänglich sind.
	</notification>
	<notification name="TeleportEntryAccessBlocked_ChangeAndReTeleport">
		Die Region, die Sie besuchen möchten, enthält [REGIONMATURITY]-Inhalte, doch aufgrund Ihrer aktuellen Einstellungen werden [REGIONMATURITY]-Inhalte nicht dargestellt. Sie können Ihre Einstellungen ändern und den Teleport fortsetzen oder Sie können den Teleport abbrechen.
		<form name="form">
			<button name="OK" text="Ändern und fortfahren"/>
			<button name="Cancel" text="Abbrechen"/>
			<ignore name="ignore" text="Teleport (kann neu gestartet werden): Die Region, die Sie besuchen möchten, enthält Inhalte, die aufgrund Ihrer Einstellungen nicht dargestellt werden können."/>
		</form>
	</notification>
	<notification name="TeleportEntryAccessBlocked_Change">
		Die Region, die Sie besuchen möchten, enthält [REGIONMATURITY]-Inhalte, doch aufgrund Ihrer aktuellen Einstellungen werden [REGIONMATURITY]-Inhalte nicht dargestellt. Sie können Ihre Einstellungen ändern oder den Teleport abbrechen. Nachdem Sie Ihre Einstellungen geändert haben, können Sie den Teleport erneut versuchen.
		<form name="form">
			<button name="OK" text="Einstellungen ändern"/>
			<button name="Cancel" text="Abbrechen"/>
			<ignore name="ignore" text="Teleport (kann nicht neu gestartet werden): Die Region, die Sie besuchen möchten, enthält Inhalte, die aufgrund Ihrer Einstellungen nicht dargestellt werden können."/>
		</form>
	</notification>
	<notification name="TeleportEntryAccessBlocked_PreferencesOutOfSync">
		Wir haben technische Probleme mit Ihrem Teleport, da Ihre Einstellungen nicht mit dem Server synchronisiert sind.
		<usetemplate name="okbutton" yestext="OK"/>
	</notification>
	<notification name="RegionTPSpecialUsageBlocked">
		Betreten der Region nicht gestattet. „[REGION_NAME]“ ist eine Region für Geschicklichkeitsspiele. Der Zugang ist Einwohnern vorbehalten, die bestimmte Kriterien erfüllen. Weitere Details finden Sie unter [http://wiki.secondlife.com/wiki/Linden_Lab_Official:Skill_Gaming_in_Second_Life Skill Gaming FAQ].
		<usetemplate name="okbutton" yestext="OK"/>
	</notification>
	<notification name="PreferredMaturityChanged">
		Sie erhalten keine Benachrichtigungen mehr, wenn Sie eine Region der Inhaltseinstufung „[RATING]“ besuchen. Sie können Ihre Inhaltseinstellungen von der Menüleiste aus ändern („Avatar“ &gt; „Einstellungen“ &gt; „Allgemein“).
		<usetemplate name="okbutton" yestext="OK"/>
	</notification>
	<notification name="MaturityChangeError">
		Wir konnten Ihre Einstellungen zur Anzeige von [PREFERRED_MATURITY]-Inhalten leider nicht ändern. Ihre Einstellungen wurden auf [ACTUAL_MATURITY]-Inhalte zurückgesetzt. Sie können erneut versuchen, Ihre Inhaltseinstellungen von der Menüleiste aus zu ändern („Avatar“ &gt; „Einstellungen“ &gt; „Allgemein“).
		<usetemplate name="okbutton" yestext="OK"/>
	</notification>
	<notification name="LandClaimAccessBlocked">
		Die Inhaltseinstufung des Landes, das Sie in Besitz nehmen möchten, überschreitet Ihre aktuellen Einstellungen. Sie können Ihre Einstellungen unter „Avatar“ &gt; „Einstellungen“ &gt; „Allgemein“ ändern.
		<usetemplate name="okbutton" yestext="OK"/>
	</notification>
	<notification name="LandClaimAccessBlocked_AdultsOnlyContent">
		Nur Erwachsene können dieses Land in Besitz nehmen.
		<url name="url">
			http://wiki.secondlife.com/wiki/Linden_Lab_Official:Maturity_ratings:_an_overview/de
		</url>
		<usetemplate ignoretext="Nur Erwachsene können dieses Land in Besitz nehmen." name="okcancelignore" notext="Schließen" yestext="Zur Knowledge Base gehen"/>
	</notification>
	<notification name="LandClaimAccessBlocked_Notify">
		Das Land, das Sie Sie in Besitz nehmen möchten, enthält [REGIONMATURITY]-Inhalte, doch aufgrund Ihrer aktuellen Einstellungen werden [REGIONMATURITY]-Inhalte nicht dargestellt.
	</notification>
	<notification name="LandClaimAccessBlocked_NotifyAdultsOnly">
		Das Land, das Sie in Besitz nehmen möchten, enthält [REGIONMATURITY]-Inhalte, die nur für Erwachsene zugänglich sind.
	</notification>
	<notification name="LandClaimAccessBlocked_Change">
		Das Land, das Sie in Besitz nehmen möchten, enthält [REGIONMATURITY]-Inhalte, doch aufgrund Ihrer aktuellen Einstellungen werden [REGIONMATURITY]-Inhalte nicht dargestellt. Sie können Ihre Einstellungen ändern und anschließend erneut versuchen, das Land in Besitz zu nehmen.
		<form name="form">
			<button name="OK" text="Einstellungen ändern"/>
			<button name="Cancel" text="Abbrechen"/>
			<ignore name="ignore" text="Das Land, das Sie in Besitz nehmen möchten, enthält Inhalte, die aufgrund Ihrer Einstellungen nicht dargestellt werden können."/>
		</form>
	</notification>
	<notification name="LandBuyAccessBlocked">
		Die Inhaltseinstufung des Landes, das Sie kaufen möchten, überschreitet Ihre aktuellen Einstellungen. Sie können Ihre Einstellungen unter „Avatar“ &gt; „Einstellungen“ &gt; „Allgemein“ ändern.
		<usetemplate name="okbutton" yestext="OK"/>
	</notification>
	<notification name="LandBuyAccessBlocked_AdultsOnlyContent">
		Nur Erwachsene können dieses Land kaufen.
		<url name="url">
			http://wiki.secondlife.com/wiki/Linden_Lab_Official:Maturity_ratings:_an_overview/de
		</url>
		<usetemplate ignoretext="Nur Erwachsene können dieses Land kaufen." name="okcancelignore" notext="Schließen" yestext="Zur Knowledge Base gehen"/>
	</notification>
	<notification name="LandBuyAccessBlocked_Notify">
		Das Land, das Sie kaufen möchten, enthält [REGIONMATURITY]-Inhalte, doch aufgrund Ihrer aktuellen Einstellungen werden [REGIONMATURITY]-Inhalte nicht dargestellt.
	</notification>
	<notification name="LandBuyAccessBlocked_NotifyAdultsOnly">
		Das Land, das Sie kaufen möchten, enthält Inhalte der Einstufung „[REGIONMATURITY]“, die nur für Erwachsene zugänglich sind.
	</notification>
	<notification name="LandBuyAccessBlocked_Change">
		Das Land, das Sie kaufen möchten, enthält [REGIONMATURITY]-Inhalte, doch aufgrund Ihrer aktuellen Einstellungen werden [REGIONMATURITY]-Inhalte nicht dargestellt. Sie können Ihre Einstellungen ändern und anschließend erneut versuchen, das Land zu kaufen.
		<form name="form">
			<button name="OK" text="Einstellungen ändern"/>
			<button name="Cancel" text="Abbrechen"/>
			<ignore name="ignore" text="Das Land, das Sie kaufen möchten, enthält Inhalte, die aufgrund Ihrer Einstellungen nicht dargestellt werden können."/>
		</form>
	</notification>
	<notification name="TooManyPrimsSelected">
		Zu viele Primitive wurden ausgewählt. Bitte wählen Sie höchstens [MAX_PRIM_COUNT] Primitive aus und versuchen Sie es erneut.
		<usetemplate name="okbutton" yestext="OK"/>
	</notification>
	<notification name="TooManyScriptsSelected">
		Zu viele Skripte in den ausgewählten Primitiven. Bitte wählen Sie weniger Primitive aus und versuchen Sie es erneut.
		<usetemplate name="okbutton" yestext="OK"/>
	</notification>
	<notification name="ProblemImportingEstateCovenant">
		Problem beim Import des Grundbesitzvertrags.
		<usetemplate name="okbutton" yestext="OK"/>
	</notification>
	<notification name="ProblemAddingEstateManager">
		Es gibt Probleme beim Hinzufügen eines neuen Grundbesitzverwalters. Bei mindestens einem Grundbesitz ist die Verwalterliste voll.
	</notification>
	<notification name="ProblemAddingEstateBanManager">
		Grundbesitzer oder Grundstücksverwalter kann nicht auf die Bannliste gesetzt werden.
	</notification>
	<notification name="ProblemAddingEstateGeneric">
		Problem beim Hinzufügen zu dieser Grundbesitzliste. Bei mindestens einem Grundbesitz ist die Liste voll.
	</notification>
	<notification name="UnableToLoadNotecardAsset">
		Notizkarten-Asset konnte nicht geladen werden.
		<usetemplate name="okbutton" yestext="OK"/>
	</notification>
	<notification name="NotAllowedToViewNotecard">
		Unzureichende Rechte, um die mit der angeforderten Asset-ID verbundene Notizkarte anzuzeigen.
		<usetemplate name="okbutton" yestext="OK"/>
	</notification>
	<notification name="MissingNotecardAssetID">
		Asset-ID für Notizkarte fehlt in Datenbank.
		<usetemplate name="okbutton" yestext="OK"/>
	</notification>
	<notification name="PublishClassified">
		Hinweis: Anzeigengebühren werden nicht zurückerstattet.

Anzeige für [AMOUNT] L$ veröffentlichen?
		<usetemplate name="okcancelbuttons" notext="Abbrechen" yestext="OK"/>
	</notification>
	<notification name="SetClassifiedMature">
		Enthält diese Anzeige moderate Inhalte?
		<usetemplate canceltext="Abbrechen" name="yesnocancelbuttons" notext="Nein" yestext="Ja"/>
	</notification>
	<notification name="SetGroupMature">
		Beschäftigt sich diese Gruppe mit moderaten Inhalten?
		<usetemplate canceltext="Abbrechen" name="yesnocancelbuttons" notext="Nein" yestext="Ja"/>
	</notification>
	<notification label="Neustart bestätigen" name="ConfirmRestart">
		Möchten Sie diese Region neu starten?
		<usetemplate name="okcancelbuttons" notext="Abbrechen" yestext="OK"/>
	</notification>
	<notification label="Nachricht an alle in dieser Region" name="MessageRegion">
		Geben Sie eine kurze Nachricht ein, die an jede Person in dieser Region gesendet wird.
		<form name="form">
			<input name="message"/>
			<button name="OK" text="OK"/>
			<button name="Cancel" text="Abbrechen"/>
		</form>
	</notification>
	<notification label="Alterseinstufung der Region ändern" name="RegionMaturityChange">
		Die Inhaltseinstufung dieser Region wurde geändert.
Es kann eine Weile dauern, bis diese Änderung auf der Karte angezeigt wird.
		<usetemplate name="okbutton" yestext="OK"/>
	</notification>
	<notification label="Falsche Voice-Version" name="VoiceVersionMismatch">
		Diese Version von [APP_NAME] ist mit der Voice-Chat-Funktion in dieser Region nicht kompatibel. Damit Voice-Chat funktioniert, müssen Sie [APP_NAME] aktualisieren.
	</notification>
	<notification label="Objekte können nicht gekauft werden" name="BuyObjectOneOwner">
		Objekte können nicht von mehreren Eigentümern gleichzeitig gekauft werden.
Wählen Sie ein einzelnes Objekt aus und versuchen Sie es erneut.
	</notification>
	<notification label="Inhalte können nicht gekauft werden" name="BuyContentsOneOnly">
		Inhalte können jeweils nur für ein Objekt gekauft werden.
Wählen Sie ein einzelnes Objekt aus und versuchen Sie es erneut.
	</notification>
	<notification label="Inhalte können nicht gekauft werden" name="BuyContentsOneOwner">
		Objekte können nicht von mehreren Eigentümern gleichzeitig gekauft werden.
Wählen Sie ein einzelnes Objekt aus und versuchen Sie es erneut.
	</notification>
	<notification name="BuyOriginal">
		Von [OWNER] Originalobjekt für [PRICE] L$ kaufen?
Sie werden der Eigentümer dieses Objekts.
Sie können das Objekt:
 Bearbeiten: [MODIFYPERM]
 Kopieren: [COPYPERM]
 Verkaufen oder weggeben: [RESELLPERM]
		<usetemplate name="okcancelbuttons" notext="Abbrechen" yestext="OK"/>
	</notification>
	<notification name="BuyOriginalNoOwner">
		Originalobjekt für [PRICE] L$ kaufen?
Sie werden der Eigentümer dieses Objekts.
Sie können das Objekt:
 Bearbeiten: [MODIFYPERM]
 Kopieren: [COPYPERM]
 Verkaufen oder weggeben: [RESELLPERM]
		<usetemplate name="okcancelbuttons" notext="Abbrechen" yestext="OK"/>
	</notification>
	<notification name="BuyCopy">
		Von [OWNER] Kopie für [PRICE] L$ kaufen?
Das Objekt wird in Ihr Inventar kopiert.
Sie können das Objekt:
 Bearbeiten: [MODIFYPERM]
 Kopieren: [COPYPERM]
 Verkaufen oder weggeben: [RESELLPERM]
		<usetemplate name="okcancelbuttons" notext="Abbrechen" yestext="OK"/>
	</notification>
	<notification name="BuyCopyNoOwner">
		Kopie für [PRICE] L$ kaufen?
Das Objekt wird in Ihr Inventar kopiert.
Sie können das Objekt:
 Bearbeiten: [MODIFYPERM]
 Kopieren: [COPYPERM]
 Verkaufen oder weggeben: [RESELLPERM]
		<usetemplate name="okcancelbuttons" notext="Abbrechen" yestext="OK"/>
	</notification>
	<notification name="BuyContents">
		Von [OWNER] Inhalte für [PRICE] L$ kaufen?
Die Inhalte werden in Ihr Inventar kopiert.
		<usetemplate name="okcancelbuttons" notext="Abbrechen" yestext="OK"/>
	</notification>
	<notification name="BuyContentsNoOwner">
		Inhalte für [PRICE] L$ kaufen?
Die Inhalte werden in Ihr Inventar kopiert.
		<usetemplate name="okcancelbuttons" notext="Abbrechen" yestext="OK"/>
	</notification>
	<notification name="ConfirmPurchase">
		Transaktion:
[ACTION]

Möchten Sie diesen Kauf fortsetzen?
		<usetemplate name="okcancelbuttons" notext="Abbrechen" yestext="OK"/>
	</notification>
	<notification name="ConfirmPurchasePassword">
		Transaktion:
[ACTION]

Möchten Sie diesen Kauf fortsetzen?
Geben Sie Ihr Kennwort erneut ein und klicken Sie auf OK.
		<form name="form">
			<input name="message"/>
			<button name="ConfirmPurchase" text="OK"/>
			<button name="Cancel" text="Abbrechen"/>
		</form>
	</notification>
	<notification name="SetPickLocation">
		Hinweis:
Sie haben die Position dieser Auswahl aktualisiert, aber die anderen Daten behalten ihre ursprünglichen Werte.
		<usetemplate name="okbutton" yestext="OK"/>
	</notification>
	<notification name="MoveInventoryFromObject">
		Sie haben „nicht kopierfähige“ Inventarobjekte ausgewählt.
Diese Objekte werden nicht kopiert, sondern in Ihr Inventar verschoben.

Inventarobjekt(e) verschieben?
		<usetemplate ignoretext="Warnhinweis anzeigen, bevor ich nicht kopierbare Artikel aus einem Objekt verschiebe" name="okcancelignore" notext="Abbrechen" yestext="OK"/>
	</notification>
	<notification name="MoveInventoryFromScriptedObject">
		Sie haben „nicht kopierfähige“ Inventarobjekte ausgewählt.  Diese Objekte werden nicht kopiert, sondern in Ihr Inventar verschoben.
Da es sich um ein geskriptetes Objekt handelt, geht die Skriptfunktion beim Verschieben in das Inventar möglicherweise verloren.

Inventarobjekt(e) verschieben?
		<usetemplate ignoretext="Warnhinweis anzeigen, bevor ich nicht-kopierbare Artikel verschiebe, die ein geskriptetes Objekt beschädigen können" name="okcancelignore" notext="Abbrechen" yestext="OK"/>
	</notification>
	<notification name="ClickActionNotPayable">
		Achtung: Die Klickaktion „Objekt bezahlen“ wurde eingestellt. Diese funktioniert jedoch nicht, wenn ein Skript mit einer Geldtransaktion () hinzugefügt wird.
		<form name="form">
			<ignore name="ignore" text="Ich habe die Aktion „Objekt bezahlen&quot; eingestellt, während ich ein Objekt gebaut habe, dass kein Geld()-Skript enthält."/>
		</form>
	</notification>
	<notification name="PayConfirmation">
		Bestätigen Sie, dass Sie L$ [AMOUNT] an [TARGET] zahlen möchten.
		<usetemplate name="okcancelbuttons" notext="Abbrechen" yestext="Bezahlen"/>
	</notification>
	<notification name="PayObjectFailed">
		Zahlung fehlgeschlagen: Objekt nicht gefunden.
		<usetemplate name="okbutton" yestext="OK"/>
	</notification>
	<notification name="PaymentBlockedButtonMismatch">
		Zahlung gestoppt: Der gezahlte Preis stimmt mit keinem der Bezahlen-Buttons für dieses Objekt überein.
		<usetemplate name="okbutton" yestext="OK"/>
	</notification>
	<notification name="OpenObjectCannotCopy">
		Sie haben keine Berechtigung zum Kopieren von Elementen in diesem Objekt.
	</notification>
	<notification name="WebLaunchAccountHistory">
		Möchten Sie Ihre [http://secondlife.com/account/ Startseite] aufrufen, um Ihre Konto-Statistik anzuzeigen?
		<usetemplate ignoretext="Meinen Browser starten, um meine Konto-Statistik anzuzeigen" name="okcancelignore" notext="Abbrechen" yestext="Gehe zu Seite"/>
	</notification>
	<notification name="ConfirmAddingChatParticipants">
		Wenn Sie eine Person zu einer vorhandenen Unterhaltung hinzufügen, wird eine neue Unterhaltung erstellt.  Alle Teilnehmer erhalten neue Unterhaltungsbenachrichtigungen.
		<usetemplate ignoretext="Hinzufügen von Chat-Teilnehmern bestätigen" name="okcancelignore" notext="Abbrechen" yestext="OK"/>
	</notification>
	<notification name="ConfirmQuit">
		Wirklich beenden?
		<usetemplate ignoretext="Bestätigen, bevor Sitzung beendet wird" name="okcancelignore" notext="Nicht beenden" yestext="Beenden"/>
	</notification>
	<notification name="ConfirmRestoreToybox">
		Durch diese Aktion werden Ihre Standardschaltflächen und -symbolleisten wiederhergestellt.

Diese Aktion kann nicht rückgängig gemacht werden.
		<usetemplate name="okcancelbuttons" notext="Abbrechen" yestext="OK"/>
	</notification>
	<notification name="ConfirmClearAllToybox">
		Durch diese Aktion werden alle Schaltflächen zurück in die Toolbox gestellt; die Symbolleisten sind leer.
    
Diese Aktion kann nicht rückgängig gemacht werden.
		<usetemplate name="okcancelbuttons" notext="Abbrechen" yestext="OK"/>
	</notification>
	<notification name="DeleteItems">
		[QUESTION]
		<usetemplate ignoretext="Vor dem Löschen von Objekten bestätigen" name="okcancelignore" notext="Abbrechen" yestext="OK"/>
	</notification>
	<notification name="ConfirmUnlink">
		Soll das ausgewählte Objekt wirklich getrennt werden?
		<usetemplate name="okcancelbuttons" notext="Abbrechen" yestext="Trennen"/>
	</notification>
	<notification name="HelpReportAbuseConfirm">
		Vielen Dank, dass Sie sich die Zeit genommen haben, uns über den Vorfall zu informieren.
Wir werden Ihre Meldung auf mögliche Verstöße untersuchen und angemessene Aktionen ergreifen.
	</notification>
	<notification name="HelpReportAbuseSelectCategory">
		Wählen Sie eine Missbrauchskategorie aus.
Die Angabe einer Kategorie hilft uns bei der Bearbeitung des Berichts.
	</notification>
	<notification name="HelpReportAbuseAbuserNameEmpty">
		Geben Sie den Namen des Täters ein.
Eine genaue Angabe hilft uns, Fälle von Missbrauch zu ahnden.
	</notification>
	<notification name="HelpReportAbuseAbuserLocationEmpty">
		Bitte geben Sie den Ort an, an dem der Missbrauch stattgefunden hat.
Eine genaue Angabe hilft uns, Fälle von Missbrauch zu ahnden.
	</notification>
	<notification name="HelpReportAbuseSummaryEmpty">
		Bitte geben Sie eine Zusammenfassung des Vorfalls ein.
Eine genaue Zusammenfassung hilft uns, Fälle von Missbrauch zu ahnden.
	</notification>
	<notification name="HelpReportAbuseDetailsEmpty">
		Bitte geben Sie eine ausführliche Beschreibung des Vorfalls ein.
Eine möglichst genaue Beschreibung mit Namen und Einzelheiten hilft uns, Fälle von Missbrauch zu ahnden.
	</notification>
	<notification name="HelpReportAbuseContainsCopyright">
		Sehr geehrte(r) Einwohner(in),

Sie melden eine Urheberrechtsverletzung. Sind Sie wirklich sicher, dass Sie eine Verletzung des Urheberrechts melden möchten?

1. Missbrauch melden. Wenn Sie der Meinung sind, ein Einwohner nutzt das Berechtigungssystem von [CURRENT_GRID] auf unerlaubte Weise zu seinem Vorteil aus, indem er zum Beispiel einen CopyBot oder ähnliche Kopiertools verwendet und damit eine Urheberrechtsverletzung begeht, können Sie diesen Missbrauch melden. Das Missbrauchsteam untersucht gemeldete Verstöße gegen die  [CURRENT_GRID] [http://secondlife.com/corporate/tos.php Servicebedingungen] oder [http://secondlife.com/corporate/cs.php Community-Standards] und verhängt entsprechende Maßnahmen. Das Missbrauchsteam ist jedoch nicht dafür zuständig, Inhalte aus der  [CURRENT_GRID]-Welt zu entfernen und reagiert auch nicht auf entsprechende Anfragen.

2. Der DMCA oder das Entfernen von Inhalten. Sie können das Entfernen von Inhalten aus  [CURRENT_GRID] beantragen. Dazu MÜSSEN Sie eine Urheberrechtsverletzung gemäß den in unserer DMCA-Richtlinie unter  [http://secondlife.com/corporate/dmca.php] dargelegten Anweisungen einreichen.

Wenn Sie mit der Missbrauchmeldung jetzt fortfahren möchten, schließen Sie bitte dieses Fenster und senden Sie Ihren Bericht ein.  Möglicherweise müssen Sie Kategorie „CopyBot oder Berechtigungs-Exploit“ auswählen.

Vielen Dank,

Linden Lab
	</notification>
	<notification name="FailedRequirementsCheck">
		Die folgenden erforderlichen Komponenten fehlen in [FLOATER]:
[COMPONENTS]
	</notification>
	<notification label="Vorhandenen Anhang ersetzen" name="ReplaceAttachment">
		An dieser Körperstelle ist bereits ein Objekt angebracht.
Möchten Sie es mit dem ausgewählten Objekt ersetzen?
		<form name="form">
			<ignore name="ignore" save_option="true" text="Einen bestehenden Anhang mit dem ausgewählten Artikel ersetzen"/>
			<button ignore="Automatisch ersetzen" name="Yes" text="OK"/>
			<button ignore="Nie ersetzen" name="No" text="Abbrechen"/>
		</form>
	</notification>
	<notification name="TooManyWearables">
		Sie können keinen Ordner tragen, der mehr als [AMOUNT] Elemente enthält.  Sie können diesen Höchstwert unter „Erweitert“ &gt; „Debug-Einstellungen anzeigen“ &gt; „WearFolderLimit“ ändern.
	</notification>
	<notification label="Warnung für Nicht-stören-Modus" name="DoNotDisturbModePay">
		Sie haben den Nicht-stören-Modus aktiviert. Sie erhalten keine Artikel, die im Gegenzug für diese Zahlung angeboten werden.

Möchten Sie den Nicht-stören-Modus deaktivieren, bevor Sie diese Transaktion abschließen?
		<form name="form">
			<ignore name="ignore" text="Ich bin im Begriff eine Person oder ein Objekt zu bezahlen, während ich im Nicht-stören-Modus bin."/>
			<button ignore="„Nicht stören“-Modus immer verlassen" name="Yes" text="OK"/>
			<button ignore="„Nicht stören“-Modus nie verlassen" name="No" text="Abbrechen"/>
		</form>
	</notification>
	<notification name="ConfirmDeleteProtectedCategory">
		Der Ordner „[FOLDERNAME]“ ist ein Systemordner. Das Löschen von Systemordnern kann zu instabiler Leistung führen.  Möchten Sie fortfahren?
		<usetemplate ignoretext="Bestätigen, bevor ich einen Systemordner lösche." name="okcancelignore" notext="Abbrechen" yestext="OK"/>
	</notification>
	<notification name="ConfirmEmptyTrash">
		Sind Sie sicher, dass Sie den Inhalt Ihres Papierkorbs löschen möchten?
		<usetemplate ignoretext="Bestätigen, bevor der Ordner Papierkorb im Inventar geleert wird" name="okcancelignore" notext="Abbrechen" yestext="OK"/>
	</notification>
	<notification name="TrashIsFull">
		Ihr Papierkorb läuft über. Dies kann zu Anmeldeproblemen führen.
		<usetemplate name="okcancelbuttons" notext="Papierkorb später leeren" yestext="Papierkorb jetzt leeren"/>
	</notification>
	<notification name="ConfirmClearBrowserCache">
		Sind Sie sicher, dass Sie Ihren Reise-, Internet- und Suchverlauf löschen möchten?
		<usetemplate name="okcancelbuttons" notext="Abbrechen" yestext="OK"/>
	</notification>
	<notification name="ConfirmClearCache">
		Möchten Sie Ihren Viewer-Cache wirklich leeren?
		<usetemplate name="okcancelbuttons" notext="Abbrechen" yestext="OK"/>
	</notification>
	<notification name="ConfirmClearInventoryCache">
		Möchten Sie Ihren Inventar-Cache wirklich leeren?
		<usetemplate name="okcancelbuttons" notext="Abbrechen" yestext="OK"/>
	</notification>
	<notification name="ConfirmClearWebBrowserCache">
		Möchten Sie Ihren Webbrowser-Cache wirklich leeren (Benötigt Neustart)?
		<usetemplate name="okcancelbuttons" notext="Abbrechen" yestext="OK"/>
	</notification>
	<notification name="ConfirmClearCookies">
		Sind Sie sicher, dass Sie Ihre Cookies löschen möchten?
		<usetemplate name="okcancelbuttons" notext="Abbrechen" yestext="Ja"/>
	</notification>
	<notification name="ConfirmClearMediaUrlList">
		Die Liste mit gespeicherten URLs wirklich löschen?
		<usetemplate name="okcancelbuttons" notext="Abbrechen" yestext="Ja"/>
	</notification>
	<notification name="ConfirmEmptyLostAndFound">
		Sind Sie sicher, dass Sie den Inhalt Ihres Ordners Fundbüro löschen möchten?
		<usetemplate ignoretext="Bestätigen, bevor der Ordner Fundbüro im Inventar geleert wird" name="okcancelignore" notext="Nein" yestext="Ja"/>
	</notification>
	<notification name="CopySLURL">
		Die folgende SLurl wurde in die Zwischenablage kopiert:
 [SLURL]

Von einer Webseite zu diesem Formular linken, um anderen leichten Zugang zu dieser Position zu ermöglichen. Oder versuchen Sie es selbst: kopieren Sie die SLurl in die Adressleiste eines Webbrowsers.
		<form name="form">
			<ignore name="ignore" text="Slurl wurde in meine Zwischenablage kopiert"/>
		</form>
	</notification>
	<notification name="WLSavePresetAlert">
		Die gespeicherte Voreinstellung überschreiben?
		<usetemplate name="okcancelbuttons" notext="Nein" yestext="Ja"/>
	</notification>
	<notification name="WLNoEditDefault">
		Standardvoreinstellungen können nicht bearbeitet oder gelöscht werden.
	</notification>
	<notification name="WLMissingSky">
		Diese Tageszyklusdatei verweist auf eine fehlende Himmel-Datei: [SKY].
	</notification>
	<notification name="WLRegionApplyFail">
		Die Einstellungen konnten nicht auf die Region angewendet werden.  Verlassen Sie die Region und kehren Sie zurück, um das Problem zu beheben.  Angegebener Grund: [FAIL_REASON]
	</notification>
	<notification name="EnvCannotDeleteLastDayCycleKey">
		Der letzte Schlüssel in diesem Tageszyklus kann nicht gelöscht werden, da ein Tageszyklus nicht leer sein kann.  Statt den letzten verbleibenden Schlüssel zu löschen, versuchen Sie stattdessen, ihn zu modifizieren und dann einen neuen zu erstellen.
		<usetemplate name="okbutton" yestext="OK"/>
	</notification>
	<notification name="DayCycleTooManyKeyframes">
		Sie können diesem Tageszyklus keine Keyframes mehr hinzufügen.  Die Höchstzahl an Keyframes für Tageszyklen mit Umfang [SCOPE] beträgt [MAX].
		<usetemplate name="okbutton" yestext="OK"/>
	</notification>
	<notification name="EnvUpdateRate">
		Sie können die Umgebungseinstellungen der Region nur alle [WAIT] Sekunden aktualisieren.  Warten Sie mindestens so lange und versuchen Sie es dann erneut.
		<usetemplate name="okbutton" yestext="OK"/>
	</notification>
	<notification name="PPSaveEffectAlert">
		Post-Processing-Effekt bereits vorhanden. Möchten Sie ihn überschreiben?
		<usetemplate name="okcancelbuttons" notext="Nein" yestext="Ja"/>
	</notification>
	<notification name="ChatterBoxSessionStartError">
		Neue Chat-Sitzung mit [RECIPIENT] konnte nicht gestartet werden.
[REASON]
		<usetemplate name="okbutton" yestext="OK"/>
	</notification>
	<notification name="ChatterBoxSessionEventError">
		[EVENT]
[REASON]
		<usetemplate name="okbutton" yestext="OK"/>
	</notification>
	<notification name="ForceCloseChatterBoxSession">
		Ihre Chat-Sitzung mit [NAME] muss beendet werden.
[REASON]
		<usetemplate name="okbutton" yestext="OK"/>
	</notification>
	<notification name="Cannot_Purchase_an_Attachment">
		Sie können kein Objekt kaufen, während es angehängt ist.
	</notification>
	<notification label="Info zur Abfrage der Abbucherlaubnis" name="DebitPermissionDetails">
		Wenn Sie dieser Anfrage zustimmen, erhält das Skript die Erlaubnis, regelmäßig Linden-Dollar (L$) von Ihrem Konto abzubuchen. Diese Erlaubnis kann nur zurückgezogen werden, wenn der Eigentümer das Objekt löscht oder die Skripts in dem Objekt zurücksetzt.
		<usetemplate name="okbutton" yestext="OK"/>
	</notification>
	<notification name="AutoWearNewClothing">
		Möchten Sie das neu erstellte Kleidungsstück automatisch anziehen?
		<usetemplate ignoretext="Die Kleidung, die während dem Bearbeiten meines Aussehens erstellt wird, sofort anziehen" name="okcancelignore" notext="Nein" yestext="Ja"/>
	</notification>
	<notification name="NotAgeVerified">
		Der Ort, den Sie besuchen möchten, ist nur für Bewohner zugänglich, die mindestens 18 Jahre alt sind.
		<usetemplate ignoretext="Ich bin nicht alt genug, um beschränkte Bereiche zu besuchen." name="okignore" yestext="OK"/>
	</notification>
	<notification name="NotAgeVerified_Notify">
		Ort auf Einwohner beschränkt, die mindestens 18 Jahre alt sind.
	</notification>
	<notification name="Cannot enter parcel: no payment info on file">
		Um diesen Bereich besuchen zu können, müssen Ihre Zahlungsinformationen gespeichert sein.  Möchten Sie diese Einstellung auf der [CURRENT_GRID]-Webseite einrichten?

[_URL]
		<url name="url" option="0">
			https://secondlife.com/account/index.php?lang=de
		</url>
		<usetemplate ignoretext="Meine Zahlungsinformation ist nicht gespeichert" name="okcancelignore" notext="Nein" yestext="Ja"/>
	</notification>
	<notification name="MissingString">
		Der String „[STRING_NAME]“ fehlt in strings.xml
	</notification>
	<notification name="SystemMessageTip">
		[MESSAGE]
	</notification>
	<notification name="IMSystemMessageTip">
		[MESSAGE]
	</notification>
	<notification name="Cancelled">
		Abgebrochen
	</notification>
	<notification name="CancelledSit">
		Sitzen beendet
	</notification>
	<notification name="CancelledAttach">
		Anhängen abgebrochen
	</notification>
	<notification name="ReplacedMissingWearable">
		Fehlende(s) Kleidung/Körperteil mit Standard ersetzt.
	</notification>
	<notification name="GroupNotice">
		[SENDER], [GROUP]
Betreff: [SUBJECT], Nachricht: [MESSAGE]
	</notification>
	<notification name="FriendOnlineOffline">
		[NAME] ist [STATUS].
	</notification>
	<notification name="AddSelfFriend">
		Obwohl Sie ein sehr netter Mensch sind, können Sie sich nicht selbst als Freund hinzufügen.
	</notification>
	<notification name="UploadingAuctionSnapshot">
		In-Welt- und Website-Fotos werden hochgeladen...
(Dauert ca. 5 Minuten.)
	</notification>
	<notification name="UploadPayment">
		Sie haben für das Hochladen [AMOUNT] L$ bezahlt.
	</notification>
	<notification name="UploadWebSnapshotDone">
		Das Website-Foto wurde hochgeladen.
	</notification>
	<notification name="UploadSnapshotDone">
		In-Welt-Foto hochgeladen
	</notification>
	<notification name="TerrainDownloaded">
		Terrain.raw heruntergeladen
	</notification>
	<notification name="GestureMissing">
		Geste [NAME] fehlt in Datenbank.
	</notification>
	<notification name="UnableToLoadGesture">
		Geste [NAME] konnte nicht geladen werden.
	</notification>
	<notification name="LandmarkMissing">
		Landmarke fehlt in Datenbank.
	</notification>
	<notification name="UnableToLoadLandmark">
		Landmarke konnte nicht geladen werden.  Bitte versuchen Sie es erneut.
	</notification>
	<notification name="CapsKeyOn">
		Die Umschalttaste ist aktiv.
Dies kann die Eingabe Ihres Passworts beeinflussen.
	</notification>
	<notification name="NotecardMissing">
		Notizkarte fehlt in Datenbank.
	</notification>
	<notification name="NotecardNoPermissions">
		Ihnen fehlt die Berechtigung zur Anzeige dieser Notizkarte.
	</notification>
	<notification name="RezItemNoPermissions">
		Keine Berechtigung zum Rezzen von Objekten.
	</notification>
	<notification name="IMAcrossParentEstates">
		Senden von IMs über übergeordnete Grundbesitze hinweg nicht möglich.
	</notification>
	<notification name="TransferInventoryAcrossParentEstates">
		Inventarübertragung über übergeordnete Grundbesitze hinweg nicht möglich.
	</notification>
	<notification name="UnableToLoadNotecard">
		Notizkarten-Asset konnte nicht geladen werden.
	</notification>
	<notification name="ScriptMissing">
		Skript fehlt in Datenbank.
	</notification>
	<notification name="ScriptNoPermissions">
		Unzureichende Rechte zur Anzeige des Skripts.
	</notification>
	<notification name="UnableToLoadScript">
		Skript konnte nicht geladen werden.  Bitte versuchen Sie es erneut.
	</notification>
	<notification name="IncompleteInventory">
		Die von Ihnen angebotenen Inhalte sind noch nicht vollständig lokal verfügbar. Warten Sie kurz und wiederholen Sie dann das Angebot.
	</notification>
	<notification name="CannotModifyProtectedCategories">
		Geschützte Kategorien können nicht geändert werden.
	</notification>
	<notification name="CannotRemoveProtectedCategories">
		Geschützte Kategorien können nicht entfernt werden.
	</notification>
	<notification name="OfferedCard">
		Sie haben [NAME] Ihre Vistenkarte angeboten.
	</notification>
	<notification name="UnableToBuyWhileDownloading">
		Kauf nicht möglich. Objektdaten werden noch geladen.
Bitte versuchen Sie es erneut.
	</notification>
	<notification name="UnableToLinkWhileDownloading">
		Verknüpfung nicht möglich. Objektdaten werden noch geladen.
Bitte versuchen Sie es erneut.
	</notification>
	<notification name="CannotBuyObjectsFromDifferentOwners">
		Sie können nur von einem Eigentümer auf einmal Objekte kaufen.
Wählen Sie ein einzelnes Objekt aus.
	</notification>
	<notification name="ObjectNotForSale">
		Dieses Objekt wird nicht verkauft.
	</notification>
	<notification name="EnteringGodMode">
		Gott-Modus aktiviert, Level [LEVEL]
	</notification>
	<notification name="LeavingGodMode">
		Gott-Modus wird nun de-aktiviert, Level [LEVEL]
	</notification>
	<notification name="CopyFailed">
		Ihnen fehlt die Berechtigung zum Kopieren.
	</notification>
	<notification name="InventoryAccepted">
		[NAME] hat Ihr Inventarangebot erhalten.
	</notification>
	<notification name="InventoryDeclined">
		[NAME] hat Ihr Inventarangebot abgelehnt.
	</notification>
	<notification name="ObjectMessage">
		[NAME]: [MESSAGE]
	</notification>
	<notification name="CallingCardAccepted">
		Ihre Visitenkarte wurde akzeptiert.
	</notification>
	<notification name="CallingCardDeclined">
		Ihre Visitenkarte wurde abgelehnt.
	</notification>
	<notification name="TeleportToLandmark">
		Um zu Orten wie „[NAME]“ zu teleportieren, klicken Sie zuerst auf die Schaltfläche „Orte“
    und dann im eingeblendeten Fenster auf die Registerkarte „Landmarken“. Klicken Sie auf
    die gewünschte Landmarke und dann unten im Fenster auf „Teleportieren“.
    (Sie können auch auf die Landmarke doppelklicken bzw. sie mit der rechten Maustaste ankklicken und dann
    „Teleportieren“ wählen.)
	</notification>
	<notification name="TeleportToPerson">
		Um eine private Unterhaltung zu beginnen, klicken Sie mit der rechten Maustaste auf den gewünschten Avatar und wählen Sie im Menü „IM“ aus.
	</notification>
	<notification name="CantSelectLandFromMultipleRegions">
		Land kann nicht über Servergrenzen hinweg ausgewählt werden.
Wählen Sie eine kleinere Landfläche.
	</notification>
	<notification name="SearchWordBanned">
		Einige Begriffe in Ihrer Suchanfrage wurden ausgeschlossen, aufgrund von in den Community Standards definierten Inhaltsbeschränkungen.
	</notification>
	<notification name="NoContentToSearch">
		Bitte wählen Sie mindestens eine Inhaltsart für die Suche aus (Generell, Moderat oder Adult).
	</notification>
	<notification name="SystemMessage">
		[MESSAGE]
	</notification>
	<notification name="FacebookConnect">
		[MESSAGE]
	</notification>
	<notification name="FlickrConnect">
		[MESSAGE]
	</notification>
	<notification name="TwitterConnect">
		[MESSAGE]
	</notification>
	<notification name="PaymentReceived">
		[MESSAGE]
	</notification>
	<notification name="PaymentSent">
		[MESSAGE]
	</notification>
	<notification name="PaymentFailure">
		[MESSAGE]
	</notification>
	<notification name="EventNotification">
		Event-Benachrichtigung:

[NAME]
[DATE]
		<form name="form">
			<button name="Details" text="Details"/>
			<button name="Cancel" text="Abbrechen"/>
		</form>
	</notification>
	<notification name="TransferObjectsHighlighted">
		Alle Objekte auf dieser Parzelle, die an den Käufer der Parzelle übertragen werden, sind jetzt markiert.

* Übertragene Bäume und Gräser sind nicht markiert.
		<form name="form">
			<button name="Done" text="Fertig"/>
		</form>
	</notification>
	<notification name="DeactivatedGesturesTrigger">
		Gesten mit demselben Trigger wurden deaktiviert:
[NAMES]
	</notification>
	<notification name="NoQuickTime">
		AppleQuickTime ist auf Ihrem System anscheinend nicht installiert.
Laden Sie QuickTime von der [http://www.apple.com/quicktime QuickTime-Webseite]  herunter, um auf Parzellen, die diese Funktion unterstützen, Streaming-Inhalte wiederzugeben.
	</notification>
	<notification name="NoPlugin">
		Es wurde kein Medien-Plugin gefunden, das &quot;[MIME_TYPE]&quot; ausführen kann.  Medien dieses Dateityps sind nicht verfügbar.
	</notification>
	<notification name="MediaPluginFailed">
		Bei folgendem Plugin ist ein Fehler aufgetreten:
    [PLUGIN]

Bitte installieren Sie das Plugin erneut. Falls weiterhin Problem auftreten, kontaktieren Sie bitte den Hersteller.
		<form name="form">
			<ignore name="ignore" text="Ein Plugin kann nicht ausgeführt werden"/>
		</form>
	</notification>
	<notification name="OwnedObjectsReturned">
		Ihre Objekte auf der ausgewählten Parzelle wurden in Ihr Inventar transferiert.
	</notification>
	<notification name="OtherObjectsReturned">
		Alle Objekte auf der ausgewählten Parzelle, die Einwohner „[NAME]“ gehören, wurden an ihren Eigentümer zurückgegeben.
	</notification>
	<notification name="OtherObjectsReturned2">
		Alle Objekte auf der ausgewählten Parzelle, die Einwohner &apos;[NAME]&apos; gehören, wurden an ihren Eigentümern zurückgegeben.
	</notification>
	<notification name="GroupObjectsReturned">
		Die mit der Gruppe [GROUPNAME] gemeinsam genutzten Objekte auf dieser Parzelle wurden in das Inventar ihrer Eigentümer transferiert.
Transferierbare übertragene Objekte wurden an ihre früheren Eigentümer zurückgegeben.
Nicht transferierbare an die Gruppe übertragene Objekte wurden gelöscht.
	</notification>
	<notification name="UnOwnedObjectsReturned">
		Alle Objekte auf der ausgewählten Parzelle, die NICHT Ihnen gehören, wurden ihren Eigentümern zurückgegeben.
	</notification>
	<notification name="ServerObjectMessage">
		Nachricht von [NAME]:
&lt;nolink&gt;[MSG]&lt;/nolink&gt;
	</notification>
	<notification name="NotSafe">
		Auf diesem Land ist Schaden aktiviert.
Verletzungen sind möglich. Wenn Sie sterben, werden Sie zu Ihrem Heimatstandort teleportiert.
	</notification>
	<notification name="NoFly">
		In diesem Bereich ist das Fliegen deaktiviert.
Fliegen ist hier nicht möglich.
	</notification>
	<notification name="PushRestricted">
		In diesem Bereich ist Stoßen nicht erlaubt. Sie können keine anderen Personen stoßen, außer Ihnen gehört das Land.
	</notification>
	<notification name="NoVoice">
		In diesem Bereich ist Voice deaktiviert. Sie werden niemanden sprechen hören.
	</notification>
	<notification name="NoBuild">
		In diesem Bereich ist das Bauen deaktiviert. Sie können keine Objekte bauen oder rezzen.
	</notification>
	<notification name="PathfindingDirty">
		Diese Region weist ausstehende Pathfinding-Änderungen auf. Wenn Sie Baurechte besitzen, können Sie die Region durch Klicken auf die Schaltfläche „Region neu formen“ neu formen.
		<usetemplate
			name="okcancelbuttons"
			yestext="Region neu formen"
			notext="Schließen"/>
	</notification>
	<notification name="PathfindingDirtyRebake">
		Diese Region weist ausstehende Pathfinding-Änderungen auf. Wenn Sie Baurechte besitzen, können Sie die Region durch Klicken auf die Schaltfläche „Region neu formen“ neu formen.
		<usetemplate
			name="okbutton"
			yestext="Region neu formen"/>
	</notification>
	<notification name="DynamicPathfindingDisabled">
		Dynamisches Pathfinding ist in dieser Region nicht aktiviert. Geskriptete Objekte, die Pathfinding-LSL-Aufrufe verwenden, funktionieren in dieser Region u. U. nicht wie erwartet.
	</notification>
	<notification name="PathfindingCannotRebakeNavmesh">
		Es ist ein Fehler aufgetreten. Möglicherweise ist ein Netzwerk- oder Serverproblem aufgetreten oder Sie haben nicht die erforderlichen Baurechte. Dieses Problem lässt sich manchmal durch Ab- und Anmelden lösen.
		<usetemplate name="okbutton" yestext="OK"/>
	</notification>
	<notification name="SeeAvatars">
		Diese Parzelle verbirgt Avatare und Text-Chat vor einer anderen Parzelle.   Sie können Einwohner außerhalb dieser Parzelle weder sehen noch von ihnen gesehen werden.  Regulärer Text-Chat auf Kanal 0 ist ebenfalls blockiert.
	</notification>
	<notification name="ScriptsStopped">
		Ein Administrator hat die Skriptausführung in dieser Region vorübergehend deaktiviert.
	</notification>
	<notification name="ScriptsNotRunning">
		In dieser Region werden keine Skipts ausgeführt.
	</notification>
	<notification name="NoOutsideScripts">
		Auf diesem Land sind externe Skripts deaktiviert

Hier funktionieren nur Skripts, die dem Landeigentümer gehören.
	</notification>
	<notification name="ClaimPublicLand">
		Öffentliches Land kann nur in der Region in Besitz genommen werden, in der Sie sich befinden.
	</notification>
	<notification name="RegionTPAccessBlocked">
		Die Region, die Sie besuchen möchten, enthält Inhalte, die Ihre aktuellen Einstellungen überschreiten. Sie können Ihre Einstellungen unter „Avatar“ &gt; „Einstellungen“ &gt; „Allgemein“ ändern.
	</notification>
	<notification name="RegionAboutToShutdown">
		Die Region, die Sie gerade betreten möchte, fährt gerade herunter.
	</notification>
	<notification name="URBannedFromRegion">
		Sie dürfen diese Region nicht betreten.
	</notification>
	<notification name="NoTeenGridAccess">
		Ihr Konto kann keine Verbindung zu dieser Teen Grid-Region herstellen.
	</notification>
	<notification name="ImproperPaymentStatus">
		Die für den Zutritt zu dieser Region erforderlichen Zahlungsinformationen liegen nicht vor.
	</notification>
	<notification name="MustGetAgeRegion">
		Sie müssen mindestens 18 Jahre alt sein, um diese Region betreten zu können.
	</notification>
	<notification name="MustGetAgeParcel">
		Sie müssen mindestens 18 Jahre alt sein, um diese Parzelle betreten zu können.
	</notification>
	<notification name="NoDestRegion">
		Keine Zielregion gefunden.
	</notification>
	<notification name="NotAllowedInDest">
		Der Zutritt wurde Ihnen verweigert.
	</notification>
	<notification name="RegionParcelBan">
		Diese Parzelle ist abgesperrt und kann nicht überquert werden. Versuchen Sie einen anderen Weg.
	</notification>
	<notification name="TelehubRedirect">
		Sie wurden zu einem Telehub umgeleitet.
	</notification>
	<notification name="CouldntTPCloser">
		Ein Teleport näher am Ziel ist leider nicht möglich.
	</notification>
	<notification name="TPCancelled">
		Teleport abgebrochen.
	</notification>
	<notification name="FullRegionTryAgain">
		Die Region, die Sie betreten möchten, ist im Moment voll.
Versuchen Sie es in einigen Minuten erneut.
	</notification>
	<notification name="GeneralFailure">
		Allgemeiner Fehler.
	</notification>
	<notification name="RoutedWrongRegion">
		In falsche Region umgeleitet.  Bitte versuchen Sie es erneut.
	</notification>
	<notification name="NoValidAgentID">
		Keine gültige Agent ID.
	</notification>
	<notification name="NoValidSession">
		Keine gültige Sitzungs-ID.
	</notification>
	<notification name="NoValidCircuit">
		Kein gültiger Verbindungscode.
	</notification>
	<notification name="NoPendingConnection">
		Verbindung kann nicht hergestellt werden.
	</notification>
	<notification name="InternalUsherError">
		Interner Fehler beim Versuch, Verbindung mit Agent Usher herzustellen.
	</notification>
	<notification name="NoGoodTPDestination">
		In dieser Region konnte kein gültiges Teleportziel gefunden werden.
	</notification>
	<notification name="InternalErrorRegionResolver">
		Interner Fehler bei Teleport.
	</notification>
	<notification name="NoValidLanding">
		Ein gültiger Landpunkt konnte nicht gefunden werden.
	</notification>
	<notification name="NoValidParcel">
		Es konnte keine gültige Parzelle gefunden werden.
	</notification>
	<notification name="ObjectGiveItem">
		Ein Objekt namens &lt;nolink&gt;[OBJECTFROMNAME]&lt;/nolink&gt;, das [NAME_SLURL] gehört, hat Ihnen folgende/n/s [OBJECTTYPE] übergeben:
&lt;nolink&gt;[ITEM_SLURL]&lt;/nolink&gt;
		<form name="form">
			<button name="Keep" text="Behalten"/>
			<button name="Discard" text="Verwerfen"/>
			<button name="Mute" text="Eigentümer blockieren"/>
		</form>
	</notification>
	<notification name="OwnObjectGiveItem">
		Ein Objekt namens &lt;nolink&gt;[OBJECTFROMNAME]&lt;/nolink&gt; hat Ihnen folgende/n/s [OBJECTTYPE] übergeben:
&lt;nolink&gt;[ITEM_SLURL]&lt;/nolink&gt;
		<form name="form">
			<button name="Keep" text="Behalten"/>
			<button name="Discard" text="Verwerfen"/>
		</form>
	</notification>
	<notification name="UserGiveItem">
		[NAME_SLURL] hat Ihnen folgende/n/s [OBJECTTYPE] übergeben:
[ITEM_SLURL]
		<form name="form">
			<button name="Show" text="Anzeigen"/>
			<button name="Keep" text="Annehmen"/>
			<button name="Discard" text="Verwerfen"/>
			<button name="Mute" text="Blockieren"/>
		</form>
	</notification>
	<notification name="UserGiveItemLegacy">
		[NAME_SLURL] hat Ihnen folgende/n/s [OBJECTTYPE] übergeben:
[ITEM_SLURL]
		<form name="form">
			<button name="Show" text="Anzeigen"/>
			<button name="Accept" text="Annehmen"/>
			<button name="Discard" text="Verwerfen"/>
			<button name="ShowSilent" text="(Anzeigen)"/>
			<button name="AcceptSilent" text="(Annehmen)"/>
			<button name="DiscardSilent" text="(Verwerfen)"/>
			<button name="Mute" text="Blockieren"/>
		</form>
	</notification>
	<notification name="GodMessage">
		[NAME]

[MESSAGE]
	</notification>
	<notification name="JoinGroup">
		[MESSAGE]
		<form name="form">
			<button name="Join" text="Beitreten"/>
			<button name="Decline" text="Ablehnen"/>
			<button name="Info" text="Info"/>
		</form>
	</notification>
	<notification name="TeleportOffered">
		[NAME_SLURL] hat Ihnen den Teleport an seinen/ihren Standort angeboten:

[MESSAGE]
&lt;icon&gt;[MATURITY_ICON]&lt;/icon&gt; – [MATURITY_STR]
		<form name="form">
			<button name="Teleport" text="Teleportieren"/>
			<button name="Cancel" text="Abbrechen"/>
		</form>
	</notification>
	<notification name="TeleportOffered_MaturityExceeded">
		[NAME_SLURL] hat Ihnen den Teleport an seinen/ihren Standort angeboten:

[MESSAGE]
&lt;icon&gt;[MATURITY_ICON]&lt;/icon&gt; – [MATURITY_STR]

Diese Region enthält [REGION_CONTENT_MATURITY]-Inhalte, doch aufgrund Ihrer aktuellen Einstellungen werden [REGION_CONTENT_MATURITY]-Inhalte nicht dargestellt. Sie können Ihre Einstellungen ändern und den Teleport fortsetzen oder Sie können den Teleport abbrechen.
		<form name="form">
			<button name="Teleport" text="Ändern und fortfahren"/>
			<button name="Cancel" text="Abbrechen"/>
		</form>
	</notification>
	<notification name="TeleportOffered_MaturityBlocked">
		[NAME_SLURL] hat Ihnen den Teleport an seinen/ihren Standort angeboten:

[MESSAGE]
&lt;icon&gt;[MATURITY_ICON]&lt;/icon&gt; – [MATURITY_STR]

Diese Region enthält jedoch Inhalte, die nur für Erwachsene zugänglich sind.
	</notification>
	<notification name="TeleportOffered_SLUrl">
		[NAME_SLURL] hat Ihnen den Teleport an seinen/ihren Standort ([POS_SLURL]) angeboten:

[MESSAGE]
&lt;icon&gt;[MATURITY_ICON]&lt;/icon&gt; – [MATURITY_STR]
		<form name="form">
			<button name="Teleport" text="Teleportieren"/>
			<button name="Cancel" text="Abbrechen"/>
		</form>
	</notification>
	<notification name="TeleportOffered_MaturityExceeded_SLUrl">
		[NAME_SLURL] hat Ihnen den Teleport an seinen/ihren Standort ([POS_SLURL]) angeboten:

[MESSAGE]
&lt;icon&gt;[MATURITY_ICON]&lt;/icon&gt; – [MATURITY_STR]

Diese Region enthält [REGION_CONTENT_MATURITY]-Inhalte, doch aufgrund Ihrer aktuellen Einstellungen werden [REGION_CONTENT_MATURITY]-Inhalte nicht dargestellt. Sie können Ihre Einstellungen ändern und den Teleport fortsetzen oder Sie können den Teleport abbrechen.
		<form name="form">
			<button name="Teleport" text="Ändern und fortfahren"/>
			<button name="Cancel" text="Abbrechen"/>
		</form>
	</notification>
	<notification name="TeleportOffered_MaturityBlocked_SLUrl">
		[NAME_SLURL] hat Ihnen den Teleport an seinen/ihren Standort ([POS_SLURL]) angeboten:

[MESSAGE]
&lt;icon&gt;[MATURITY_ICON]&lt;/icon&gt; – [MATURITY_STR]

Diese Region enthält jedoch Inhalte, die nur für Erwachsene zugänglich sind.
	</notification>
	<notification name="TeleportOfferSent">
		Ein Teleportangebot wurde an [TO_NAME] geschickt
	</notification>
	<notification name="TeleportRequest">
		[NAME_SLURL] fordert einen Teleport zu Ihrer Position an.
[MESSAGE]

Teleport anbieten?
		<form name="form">
			<button name="Yes" text="Ja"/>
			<button name="No" text="Nein"/>
		</form>
	</notification>
	<notification name="GotoURL">
		[MESSAGE]
[URL]
		<form name="form">
			<button name="Later" text="Später"/>
			<button name="GoNow..." text="Jetzt gehen..."/>
		</form>
	</notification>
	<notification name="OfferFriendship">
		[NAME_SLURL] bietet Ihnen die Freundschaft an.

[MESSAGE]

(Standardmäßig können Sie gegenseitig ihren Online-Status sehen.)
		<form name="form">
			<button name="Accept" text="Akzeptieren"/>
			<button name="Decline" text="Ablehnen"/>
		</form>
	</notification>
	<notification name="FriendshipOffered">
		Sie haben [TO_NAME] die Freundschaft angeboten.
	</notification>
	<notification name="OfferFriendshipNoMessage">
		[NAME_SLURL] bietet die Freundschaft an.

(Standardmäßig können Sie gegenseitig ihren Online-Status sehen.)
		<form name="form">
			<button name="Accept" text="Akzeptieren"/>
			<button name="Decline" text="Ablehnen"/>
		</form>
	</notification>
	<notification name="FriendshipAccepted">
		&lt;nolink&gt;[NAME]&lt;/nolink&gt; hat Ihr Freundschaftsangebot akzeptiert.
	</notification>
	<notification name="FriendshipDeclined">
		&lt;nolink&gt;[NAME]&lt;/nolink&gt; hat Ihr Freundschaftsangebot abgelehnt.
	</notification>
	<notification name="FriendshipAcceptedByMe">
		Ihr Freundschaftsangebot wurde angeommen.
	</notification>
	<notification name="FriendshipDeclinedByMe">
		Ihr Freundschaftsangebot wurde abgelehnt.
	</notification>
	<notification name="OfferCallingCard">
		[NAME] bietet Ihnen eine Visitenkarte an.
In Ihrem Inventar wird ein Lesezeichen erstellt, damit Sie diesem Einwohner schnell IMs senden können.
		<form name="form">
			<button name="Accept" text="Akzeptieren"/>
			<button name="Decline" text="Ablehnen"/>
		</form>
	</notification>
	<notification name="RegionRestartMinutes">
    Die Region „[NAME]“ wird in [MINUTES] Minuten neu gestartet.
    Wenn Sie in dieser Region bleiben, werden Sie abgemeldet.
  </notification>
	<notification name="RegionRestartSeconds">
    Die Region „[NAME]“ wird in [SECONDS] Sekunden neu gestartet.
    Wenn Sie in dieser Region bleiben, werden Sie abgemeldet.
  </notification>
	<notification name="RegionRestartMinutesToast">
    Die Region „[NAME]“ wird in [MINUTES] Minuten neu gestartet.
    Wenn Sie in dieser Region bleiben, werden Sie abgemeldet.
  </notification>
	<notification name="RegionRestartSecondsToast">
    Die Region „[NAME]“ wird in [SECONDS] Sekunden neu gestartet.
    Wenn Sie in dieser Region bleiben, werden Sie abgemeldet.
  </notification>
	<notification name="LoadWebPage">
		Webseite [URL] laden?

[MESSAGE]

Von Objekt: &lt;nolink&gt;[OBJECTNAME]&lt;/nolink&gt;, Eigentümer: [NAME_SLURL]
		<form name="form">
			<button name="Gotopage" text="Zur Seite"/>
			<button name="Cancel" text="Abbrechen"/>
		</form>
	</notification>
	<notification name="FailedToFindWearableUnnamed">
		[TYPE] nicht in Datenbank.
	</notification>
	<notification name="FailedToFindWearable">
		[TYPE] namens [DESC] nicht in Datenbank.
	</notification>
	<notification name="InvalidWearable">
		Dieser Artikel verwendet eine Funktion, die Ihr Viewer nicht unterstützt. Bitte aktualisieren Sie Ihre Version von [APP_NAME], um dieses Objekt anziehen zu können.
	</notification>
	<notification name="ScriptQuestion">
		Das Objekt „&lt;nolink&gt;[OBJECTNAME]&lt;/nolink&gt;“, das „[NAME]“ gehört, stellt folgende Anfrage:

[QUESTIONS]
Ist das OK?
		<form name="form">
			<button name="Yes" text="Ja"/>
			<button name="No" text="Nein"/>
			<button name="Mute" text="Ignorieren"/>
		</form>
	</notification>
	<notification name="ExperienceAcquireFailed">
		Fehler beim Erwerb eines neuen Erlebnisses:
    [ERROR_MESSAGE]
		<usetemplate name="okbutton" yestext="OK"/>
	</notification>
	<notification name="NotInGroupExperienceProfileMessage">
		Eine änderung der Erlebnisgruppe wurde ignoriert, weil der Eigentümer nicht Mitglied der ausgewählten Gruppe ist.
	</notification>
	<notification name="UneditableExperienceProfileMessage">
		Das nicht bearbeitbare Feld „[field]“ wurde beim Aktualisieren des Erlebnisprofils ignoriert.
	</notification>
	<notification name="RestrictedToOwnerExperienceProfileMessage">
		änderungen des Felds „[field]“ ignoriert; Feld kann nur vom Eigentümer des Erlebnisses eingestellt werden.
	</notification>
	<notification name="MaturityRatingExceedsOwnerExperienceProfileMessage">
		Sie können die Inhaltseinstufung eines Erlebnisses nicht auf eine höhere Stufe setzen als die des Eigentümers.
	</notification>
	<notification name="RestrictedTermExperienceProfileMessage">
		Die folgenden Elemente verhinderten die Aktualisierung des Namens und/oder der Beschreibung im Erlebnisprofil: [extra_info]
	</notification>
	<notification name="TeleportedHomeExperienceRemoved">
		Sie wurden aus der Region [region_name] teleportiert, weil Sie das Erlebnis secondlife:///app/experience/[public_id]/profile entfernt haben und nicht mehr berechtigt sind, sich in dieser Region aufzuhalten.
		<form name="form">
			<ignore name="ignore" text="Wegen Entfernen eines Erlebnisses aus Region hinausgeworfen"/>
		</form>
	</notification>
	<notification name="TrustedExperienceEntry">
		Sie durften die Region [region_name] betreten, weil Sie am Schlüsselerlebnis secondlife:///app/experience/[public_id]/profile teilgenommen haben. Wenn Sie dieses Erlebnis entfernen, werden Sie u. U. aus der Region hinausgeworfen.
		<form name="form">
			<ignore name="ignore" text="Betreten der Region durch ein Erlebnis gestattet"/>
		</form>
	</notification>
	<notification name="TrustedExperiencesAvailable">
		Sie haben keinen Zugang zu diesem Ziel. Sie erhalten u. U. Zugang zur Region, wenn Sie unten ein Erlebnis akzeptieren:

[EXPERIENCE_LIST]

Möglicherweise sind noch weitere Schlüsselerlebnisse verfügbar.
	</notification>
	<notification name="ExperienceEvent">
		Ein Objekt erhielt vom Erlebnis secondlife:///app/experience/[public_id]/profile die Erlaubnis zum Durchführen der folgenden Aktion: [EventType].
    Eigentümer: secondlife:///app/agent/[OwnerID]/inspect
    Objektname: [ObjectName]
    Parzellenname: [ParcelName]
	</notification>
	<notification name="ExperienceEventAttachment">
		Ein Anhang erhielt vom Erlebnis secondlife:///app/experience/[public_id]/profile die Erlaubnis zum Durchführen der folgenden Aktion: [EventType].
    Eigentümer: secondlife:///app/agent/[OwnerID]/inspect
	</notification>
	<notification name="ScriptQuestionExperience">
		„&lt;nolink&gt;[OBJECTNAME]&lt;/nolink&gt;“, ein Objekt, das „[NAME]“ gehört, lädt Sie zur Teilnahme an diesem Erlebnis mit [GRID_WIDE] ein:

[EXPERIENCE]

Nach Erteilung der Genehmigung wird diese Nachricht für dieses Erlebnis nicht erneut angezeigt, es sei denn, Sie widerrufen die Genehmigung im Erlebnisprofil.

Mit diesem Erlebnis verknüpfte Skripts können in Regionen, in denen dieses Erlebnis aktiv ist, Folgendes tun: 

[QUESTIONS]Sind Sie damit einverstanden?
		<form name="form">
			<button name="BlockExperience" text="Erlebnis blockieren"/>
			<button name="Mute" text="Objekt blockieren"/>
			<button name="Yes" text="Ja"/>
			<button name="No" text="Nein"/>
		</form>
	</notification>
	<notification name="ScriptQuestionCaution">
		Warnung: Das Objekt „&lt;nolink&gt;[OBJECTNAME]&lt;/nolink&gt;“ wünscht Zugriff auf Ihr Linden-Dollar-Konto. Wenn Sie dies erlauben, kann es jederzeit Geld vom Konto abheben oder es komplett leeren ohne eine weitere Warnung.
  
Bevor Sie den Zugriff erlauben, sollten Sie wissen, um was für ein Objekt es sich handelt, warum es den Zugriff benötigt und ob Sie dem Ersteller vertrauen. Falls Sie unsicher sind, klicken Sie auf Verweigern.
		<form name="form">
			<button name="Grant" text="Vollen Zugriff erlauben"/>
			<button name="Deny" text="Verweigern"/>
		</form>
	</notification>
	<notification name="UnknownScriptQuestion">
		Die Runtime-Skript-Berechtigung, die von „&lt;nolink&gt;[OBJECTNAME]&lt;/nolink&gt;“ (Besitzer: „[NAME]“) angefordert wurde, wird vom Viewer nicht erkannt und kann nicht gewährt werden.

Um diese Berechtigung zu gewähren, laden Sie die neueste Version des Viewers von [DOWNLOADURL] herunter.
		<form name="form">
			<button name="Deny" text="OK"/>
			<button name="Mute" text="Blockieren"/>
		</form>
	</notification>
	<notification name="ScriptDialog">
		„&lt;nolink&gt;[TITLE]&lt;/nolink&gt;“ von [NAME]
[MESSAGE]
		<form name="form">
			<button name="Client_Side_Mute" text="Blockieren"/>
			<button name="Client_Side_Ignore" text="Ignorieren"/>
		</form>
	</notification>
	<notification name="ScriptDialogGroup">
		„&lt;nolink&gt;[TITLE]&lt;/nolink&gt;“ von [GROUPNAME]
[MESSAGE]
		<form name="form">
			<button name="Client_Side_Mute" text="Blockieren"/>
			<button name="Client_Side_Ignore" text="Ignorieren"/>
		</form>
	</notification>
	<notification name="BuyLindenDollarSuccess">
		Vielen Dank für Ihre Zahlung.

Ihr L$-Kontostand wird aktualisiert, sobald die Bearbeitung abgeschlossen ist. Falls die Bearbeitung länger als 20 min dauert, ist es möglich, dass Ihre Transaktion abgebrochen wird. In diesem Fall wird der Kaufbetrag in US$ auf Ihrem Konto gutgeschrieben.

Der Zahlungsstatus kann auf Ihrer [http://secondlife.com/account/ Startseite] unter Transaktionsübersicht überprüft werden.
	</notification>
	<notification name="FirstOverrideKeys">
		Ihre Bewegungstasten werden jetzt von einem Objekt gesteuert.
Probieren Sie die Pfeil- oder WASD-Tasten aus.
Manche Objekte (wie Waffen) müssen per Mouselook gesteuert werden.
Drücken Sie dazu „M“.
	</notification>
	<notification name="FirstSandbox">
		Dies ist ein Sandkasten. Hier können Einwohner lernen, wie Objekte gebaut werden. 

Objekte, die Sie hier bauen, werden gelöscht, nachdem Sie den Sandkasten verlassen. Vergessen Sie nicht, Ihr Werk mit einem Rechtsklick und der Auswahl „Nehmen“ in Ihrem Inventar zu speichern.
	</notification>
	<notification name="MaxListSelectMessage">
		Sie können maximal [MAX_SELECT] Objekte
von der Liste auswählen.
	</notification>
	<notification name="VoiceInviteP2P">
		[NAME] lädt Sie zu einem Voice-Chat ein.
Klicken Sie auf  &apos;Akzeptieren &apos;, um dem Gespräch beizutreten, oder auf  &apos;Ablehnen &apos;, um die Einladung auszuschlagen. Klicken Sie auf Ignorieren, um diesen Anrufer zu ignorieren.
		<form name="form">
			<button name="Accept" text="Akzeptieren"/>
			<button name="Decline" text="Ablehnen"/>
			<button name="Mute" text="Ignorieren"/>
		</form>
	</notification>
	<notification name="AutoUnmuteByIM">
		[NAME] hat eine Instant Message erhalten und wird nicht länger ignoriert.
	</notification>
	<notification name="AutoUnmuteByMoney">
		[NAME] hat Geld erhalten und wird nicht länger ignoriert.
	</notification>
	<notification name="AutoUnmuteByInventory">
		[NAME] wurde ein Inventarobjekt angeboten und wird nicht länger ignoriert.
	</notification>
	<notification name="VoiceInviteGroup">
		[NAME] ist einem Voice-Chat mit der Gruppe [GROUP] beigetreten.
Klicken Sie auf  &apos;Akzeptieren &apos;, um dem Gespräch beizutreten, oder auf  &apos;Ablehnen &apos;, um die Einladung auszuschlagen. Klicken Sie auf Ignorieren, um diesen Anrufer zu ignorieren.
		<form name="form">
			<button name="Accept" text="Akzeptieren"/>
			<button name="Decline" text="Ablehnen"/>
			<button name="Mute" text="Ignorieren"/>
		</form>
	</notification>
	<notification name="VoiceInviteAdHoc">
		[NAME] ist einem Voice-Chat mit Konferenzschaltung beigetreten.
Klicken Sie auf  &apos;Akzeptieren &apos;, um dem Gespräch beizutreten, oder auf  &apos;Ablehnen &apos;, um die Einladung auszuschlagen. Klicken Sie auf Ignorieren, um diesen Anrufer zu ignorieren.
		<form name="form">
			<button name="Accept" text="Akzeptieren"/>
			<button name="Decline" text="Ablehnen"/>
			<button name="Mute" text="Ignorieren"/>
		</form>
	</notification>
	<notification name="InviteAdHoc">
		[NAME] lädt Sie zu einem Konferenz-Chat ein.
Klicken Sie auf  &apos;Akzeptieren &apos;, um dem Chat beizutreten, oder auf  &apos;Ablehnen &apos;, um die Einladung auszuschlagen. Klicken Sie auf Ignorieren, um diesen Anrufer zu ignorieren.
		<form name="form">
			<button name="Accept" text="Akzeptieren"/>
			<button name="Decline" text="Ablehnen"/>
			<button name="Mute" text="Ignorieren"/>
		</form>
	</notification>
	<notification name="VoiceChannelFull">
		Der Voice-Chat, dem Sie beitreten möchten, [VOICE_CHANNEL_NAME], hat seine maximale Teilnehmerzahl erreicht. Bitte versuchen Sie es erneut.
	</notification>
	<notification name="ProximalVoiceChannelFull">
		Es tut uns Leid.  Dieses Gebiet hat seine maximale Kapazität für Voice-Gespräche erreicht.  Bitte versuchen Sie es in einem anderen Gebiet.
	</notification>
	<notification name="VoiceChannelDisconnected">
		Die Verbindung zu [VOICE_CHANNEL_NAME] wurde abgebrochen.  Sie werden nun wieder mit dem Chat in Ihrer Nähe verbunden.
	</notification>
	<notification name="VoiceChannelDisconnectedP2P">
		[VOICE_CHANNEL_NAME] hat den Anruf beendet.  Sie werden nun wieder mit dem Chat in Ihrer Nähe verbunden.
	</notification>
	<notification name="P2PCallDeclined">
		[VOICE_CHANNEL_NAME] hat ihren Anruf abgelehnt.  Sie werden nun wieder mit dem Chat in Ihrer Nähe verbunden.
	</notification>
	<notification name="P2PCallNoAnswer">
		[VOICE_CHANNEL_NAME] kann Ihren Anruf nicht entgegennehmen.  Sie werden nun wieder mit dem Chat in Ihrer Nähe verbunden.
	</notification>
	<notification name="VoiceChannelJoinFailed">
		Verbindung zu [VOICE_CHANNEL_NAME] nicht möglich. Bitte versuchen Sie es später.  Sie werden nun wieder mit dem Chat in Ihrer Nähe verbunden.
	</notification>
	<notification name="VoiceLoginRetry">
		Wir erstellen einen Voice-Kanal für Sie. Bitte warten Sie einen Moment.
	</notification>
	<notification name="VoiceEffectsExpired">
		Ein oder mehrere Ihrer Voice-Morph-Abos ist/sind abgelaufen.
[[URL] Hier klicken], um Ihr Abo zu erneuern.
	</notification>
	<notification name="VoiceEffectsExpiredInUse">
		Das aktive Voice-Morph-Abo ist abgelaufen. Ihre normalen Voice-Einstellungen werden angewendet.
[[URL] Hier klicken], um Ihr Abo zu erneuern.
	</notification>
	<notification name="VoiceEffectsWillExpire">
		Ein oder mehrere Ihrer Voice-Morph-Abos werden in weniger als [INTERVAL] Tagen ablaufen.
[[URL] Hier klicken], um Ihr Abo zu erneuern.
	</notification>
	<notification name="VoiceEffectsNew">
		Neue Voice-Morph-Effekte sind erhältlich!
	</notification>
	<notification name="Cannot enter parcel: not a group member">
		Nur Mitglieder einer bestimmten Gruppe dürfen diesen Bereich betreten.
	</notification>
	<notification name="Cannot enter parcel: banned">
		Zugang zur Parzelle verweigert. Sie wurden verbannt.
	</notification>
	<notification name="Cannot enter parcel: not on access list">
		Zugang zur Parzelle verweigert. Sie stehen nicht auf der Zugangsliste.
	</notification>
	<notification name="VoiceNotAllowed">
		Sie sind nicht berechtigt, einem Voice-Chat in [VOICE_CHANNEL_NAME] beizutreten.
	</notification>
	<notification name="VoiceCallGenericError">
		Fehler beim Versuch, eine Voice-Chat-Verbindung zu [VOICE_CHANNEL_NAME] herzustellen.  Bitte versuchen Sie es erneut.
	</notification>
	<notification name="UnsupportedCommandSLURL">
		Die SLurl, auf die Sie geklickt haben, wird nicht unterstützt.
	</notification>
	<notification name="BlockedSLURL">
		Ein untrusted Browser hat eine SLurl geschickt, diese wurde sicherheitshalber gesperrt.
	</notification>
	<notification name="ThrottledSLURL">
		Innerhalb kurzer Zeit wurden von einem untrusted Browser mehrere SLurls erhalten.
Diese werden für ein paar Sekunden sicherheitshalber gesperrt.
	</notification>
	<notification name="IMToast">
		[MESSAGE]
		<form name="form">
			<button name="respondbutton" text="Antworten"/>
		</form>
	</notification>
	<notification name="ConfirmCloseAll">
		Möchten Sie wirklich alle IMs schließen?
		<usetemplate ignoretext="Bestätigen, bevor ich alle IMs schließe." name="okcancelignore" notext="Abbrechen" yestext="OK"/>
	</notification>
	<notification name="AttachmentSaved">
		Der Anhang wurde gespeichert.
	</notification>
	<notification name="PresetNotSaved">
		Fehler beim Speichern der Voreinstellung [NAME].
	</notification>
	<notification name="PresetNotDeleted">
		Fehler beim Löschen der Voreinstellung [NAME].
	</notification>
	<notification name="AppearanceToXMLSaved">
		Erscheinungsbild als XML in [PATH] gespeichert
	</notification>
	<notification name="AppearanceToXMLFailed">
		Fehler beim Speichern des Erscheinungsbilds als XML.
	</notification>
	<notification name="UnableToFindHelpTopic">
		Hilfethema für dieses Element wurde nicht gefunden.
	</notification>
	<notification name="ObjectMediaFailure">
		Serverfehler: Medienaktualisierung oder Fehler
&apos;[ERROR]&apos;
		<usetemplate name="okbutton" yestext="OK"/>
	</notification>
	<notification name="TextChatIsMutedByModerator">
		Sie wurden vom Moderator stummgeschaltet.
		<usetemplate name="okbutton" yestext="OK"/>
	</notification>
	<notification name="VoiceIsMutedByModerator">
		Sie wurden vom Moderator stummgeschaltet.
		<usetemplate name="okbutton" yestext="OK"/>
	</notification>
	<notification name="UploadCostConfirmation">
		Das Hochladen kostet [PRICE] L$. Möchten Sie fortfahren?
		<usetemplate name="okcancelbuttons" notext="Abbrechen" yestext="Hochladen"/>
	</notification>
	<notification name="ConfirmClearTeleportHistory">
		Möchten Sie Ihre Teleport-Liste löschen?
		<usetemplate name="okcancelbuttons" notext="Abbrechen" yestext="OK"/>
	</notification>
	<notification name="BottomTrayButtonCanNotBeShown">
		Die ausgewählte Schaltfläche kann zur Zeit nicht angezeigt werden.
Die Schaltfläche wird angezeigt, wenn genügend Platz vorhanden ist.
	</notification>
	<notification name="ShareNotification">
		Wählen Sie Einwohner aus, für die Sie das Objekt freigeben möchten.
	</notification>
	<notification name="MeshUploadError">
		[LABEL] konnte nicht hochgeladen werden: [MESSAGE] [IDENTIFIER] 

[DETAILS] Siehe Firestorm.log für Details.
	</notification>
	<notification name="MeshUploadPermError">
		Fehler beim Anfordern der Berechtigungen zum Hochladen des Netzes
	</notification>
	<notification name="RegionCapabilityRequestError">
		Regionsfähigkeit „[CAPABILITY]“ konnte nicht abgerufen werden.
	</notification>
	<notification name="ShareItemsConfirmation">
		Möchten Sie wirklich die folgenden Artikel:

&lt;nolink&gt;[ITEMS]&lt;/nolink&gt;

mit den folgenden Einwohnern teilen:

&lt;nolink&gt;[RESIDENTS]&lt;/nolink&gt;
		<usetemplate ignoretext="Bestätigen, bevor ich ein Objekt teile" name="okcancelignore" notext="Abbrechen" yestext="OK"/>
	</notification>
	<notification name="ShareFolderConfirmation">
		Es kann nur jeweils ein Ordner geteilt werden.

Möchten Sie wirklich die folgenden Artikel:

&lt;nolink&gt;[ITEMS]&lt;/nolink&gt;

mit den folgenden Einwohnern teilen:

&lt;nolink&gt;[RESIDENTS]&lt;/nolink&gt;
		<usetemplate name="okcancelbuttons" notext="Abbrechen" yestext="OK"/>
	</notification>
	<notification name="ItemsShared">
		Objekte wurden erfolgreich freigegeben.
	</notification>
	<notification name="DeedToGroupFail">
		Übertragung an Gruppe ist fehlgeschlagen.
	</notification>
	<notification name="ReleaseLandThrottled">
		Die Parzelle [PARCEL_NAME] kann zurzeit nicht aufgegeben werden.
	</notification>
	<notification name="ReleasedLandWithReclaim">
		Die [AREA] m² große Parzelle „[PARCEL_NAME]“ wurde freigegeben.

Sie haben [RECLAIM_PERIOD] Stunden, um die Parzelle für 0 L$ zurückzufordern, bevor sie zum Verkauf an alle freigegeben wird.
	</notification>
	<notification name="ReleasedLandNoReclaim">
		Die [AREA] m² große Parzelle „[PARCEL_NAME]“ wurde freigegeben.

Sie steht jetzt zum Verkauf an alle zur Verfügung.
	</notification>
	<notification name="AvatarRezNotification">
		(Seit [EXISTENCE] Sekunden inworld )
Avatar &apos;[NAME]&apos; wurde in [TIME] Sekunden gerezzt.
	</notification>
	<notification name="AvatarRezSelfBakedDoneNotification">
		(Seit [EXISTENCE] Sekunden inworld )
Ihr Outfit wurde in [TIME] Sekunden gebacken.
	</notification>
	<notification name="AvatarRezSelfBakedUpdateNotification">
		(Seit [EXISTENCE] Sekunden inworld )
Nach [TIME] Sekunden wurde eine Aktualisierung Ihres Aussehens gesendet.
[STATUS]
	</notification>
	<notification name="AvatarRezCloudNotification">
		(Seit [EXISTENCE] Sekunden inworld )
Avatar &apos;[NAME]&apos; wird als Wolke angezeigt.
	</notification>
	<notification name="AvatarRezArrivedNotification">
		(Seit [EXISTENCE] Sekunden inworld )
Avatar &apos;[NAME]&apos; wird angezeigt.
	</notification>
	<notification name="AvatarRezLeftCloudNotification">
		(Seit [EXISTENCE] Sekunden inworld )
Avatar &apos;[NAME]&apos; hat nach [TIME] Sekunden als Wolke die Welt verlassen.
	</notification>
	<notification name="AvatarRezEnteredAppearanceNotification">
		(Seit [EXISTENCE] Sekunden inworld )
Avatar &apos;[NAME]&apos; befindet sich im Modus „Aussehen bearbeiten&quot;.
	</notification>
	<notification name="AvatarRezLeftAppearanceNotification">
		(Seit [EXISTENCE] Sekunden inworld )
Avatar &apos;[NAME]&apos; hat Modus „Aussehen bearbeiten&quot; verlassen.
	</notification>
	<notification name="NoConnect">
		Es gibt Probleme mit der Verbindung mit [PROTOCOL] &lt;nolink&gt;[HOSTID]&lt;/nolink&gt;.
Bitte überprüfen Sie Ihre Netzwerk- und Firewalleinstellungen.
		<usetemplate name="okbutton" yestext="OK"/>
	</notification>
	<notification name="NoVoiceConnect">
		Verbindung mit Voice-Server ist leider nicht möglich:

&lt;nolink&gt;[HOSTID]&lt;/nolink&gt;

Voice-Kommunikation ist leider nicht verfügbar.
Bitte überprüfen Sie Ihr Netzwerk- und Firewall-Setup.
		<usetemplate name="okignore" yestext="OK" ignoretext="Warnen, wenn keine Verbindung zum Voice-Server hergestellt werden kann."/>
	</notification>
	<notification name="AvatarRezLeftNotification">
		(Seit [EXISTENCE] Sekunden inworld )
Avatar &apos;[NAME]&apos; hat als vollständig gerezzter Avatar die Welt verlassen.
	</notification>
	<notification name="AvatarRezSelfBakedTextureUploadNotification">
		( [EXISTENCE] Sekunden am Leben)
Sie haben eine [RESOLUTION]-gebackene Textur für „[BODYREGION]“ nach [TIME] Sekunden hochgeladen.
	</notification>
	<notification name="AvatarRezSelfBakedTextureUpdateNotification">
		( [EXISTENCE] Sekunden am Leben)
Sie haben lokal eine [RESOLUTION]-gebackene Textur für „[BODYREGION]“ nach [TIME] Sekunden aktualisiert.
	</notification>
	<notification name="CannotUploadTexture">
		Textur kann nicht hochgeladen werden.
[REASON]
	</notification>
	<notification name="CannotUploadTexture">
		Texture konnte nicht hochgeladen werden.
[REASON]
	</notification>
	<notification name="LivePreviewUnavailable">
		Wir können keine Vorschau dieser Textur anzeigen, da sie nicht kopier- und/oder übertragungsfähig ist.
		<usetemplate ignoretext="Hinweis anzeigen, wenn bei nicht kopier- und/oder übertragungsfähigen Texturen keine Live-Vorschau möglich ist" name="okignore" yestext="OK"/>
	</notification>
	<notification name="ConfirmLeaveCall">
		Möchten Sie dieses Gespräch wirklich verlassen ?
		<usetemplate ignoretext="Bestätigen, bevor ich den Anruf verlasse." name="okcancelignore" notext="Nein" yestext="Ja"/>
	</notification>
	<notification name="ConfirmMuteAll">
		Die von Ihnen ausgewählten Einstellungen werden alle Teilnehmer eines Gruppengespräches stummschalten.
Dies bedeutet, dass alle Einwohner, die später dem Gespräch beitreten,
auch dann stummgeschaltet werden, wenn Sie den Anruf verlassen haben.

Alle stummschalten?
		<usetemplate ignoretext="Bestätigen, bevor alle Teilnehmer in einem Gruppengespräch stummgeschaltet werden." name="okcancelignore" notext="Abbrechen" yestext="OK"/>
	</notification>
	<notification label="Chat" name="HintChat">
		Um mitzureden, geben Sie Text in das Chat-Feld unten ein.
	</notification>
	<notification label="Stehen" name="HintSit">
		Um aufzustehen, klicken Sie auf die Schaltfläche „Stehen“.
	</notification>
	<notification label="Sprechen" name="HintSpeak">
		Auf Schaltfläche „Sprechen“ klicken, um das Mikrofon ein- und auszuschalten.

Auf den Pfeil nach oben klicken, um die Sprachsteuerung zu sehen.

Durch Ausblenden der Schaltfläche „Sprechen“ wird die Sprechfunktion deaktiviert.
	</notification>
	<notification label="Welt erkunden" name="HintDestinationGuide">
		Im Reiseführer finden Sie Tausende von interessanten Orten. Wählen Sie einfach einen Ort aus und klicken Sie auf „Teleportieren“.
	</notification>
	<notification label="Seitenleiste" name="HintSidePanel">
		In der Seitenleiste können Sie schnell auf Ihr Inventar, Ihre Outfits, Ihre Profile u. ä. zugreifen.
	</notification>
	<notification label="Bewegen" name="HintMove">
		Um zu gehen oder zu rennen, öffnen Sie das Bedienfeld „Bewegen“ und klicken Sie auf die Pfeile. Sie können auch die Pfeiltasten auf Ihrer Tastatur verwenden.
	</notification>
	<notification label="" name="HintMoveClick">
		1. Zum Gehen klicken: Auf beliebige Stelle am Boden klicken, um zu dieser Stelle zu gehen.

2. Zum Drehen der Anzeige klicken und ziehen: Auf beliebige Stelle in der Welt klicken und ziehen, um Ihre Ansicht zu ändern.
	</notification>
	<notification label="Anzeigename" name="HintDisplayName">
		Hier können Sie Ihren anpassbaren Anzeigenamen festlegen. Der Anzeigename unterscheidet sich von Ihrem eindeutigen Benutzernamen, der nicht geändert werden kann. In den Einstellungen können Sie festlegen, welcher Name von anderen Einwohnern angezeigt wird.
	</notification>
	<notification label="Ansicht" name="HintView">
		Um die Kameraansicht zu ändern, verwenden Sie die Schwenk- und Kreissteuerungen. Um die Ansicht zurückzusetzen, drücken Sie die Esc-Taste oder laufen Sie einfach.
	</notification>
	<notification label="Inventar" name="HintInventory">
		In Ihrem Inventar befinden sich verschiedene Objekte. Die neuesten Objekte finden Sie in der Registerkarte „Aktuell“.
	</notification>
	<notification label="Sie haben Linden-Dollar!" name="HintLindenDollar">
		Hier wird Ihr aktueller L$-Kontostand angezeigt. Klicken Sie auf „L$ kaufen“, um mehr Linden-Dollar zu kaufen.
	</notification>
	<notification name="LowMemory">
		Nicht genügend Arbeitsspeicher. Einige SL-Funktionen werden deaktiviert, um einen Absturz zu verhindern. Schließen Sie andere Anwendungen. Starten Sie SL neu, falls dieser Fehler erneut auftritt.
	</notification>
	<notification name="ForceQuitDueToLowMemory">
		SL wird wegen Speichermangel in 30 Sekunden beendet.
	</notification>
	<notification name="PopupAttempt">
		Ein Popup konnte nicht geöffnet werden.
		<form name="form">
			<ignore name="ignore" text="Alle Popups aktivieren"/>
			<button name="open" text="Popup-Fenster öffnen"/>
		</form>
	</notification>
	<notification name="SOCKS_NOT_PERMITTED">
		SOCKS 5-Proxy „[HOST]:[PORT]“ hat Verbindungsverbindung abgewiesen, da laut Regelsatz nicht zulässig.
		<usetemplate name="okbutton" yestext="OK"/>
	</notification>
	<notification name="SOCKS_CONNECT_ERROR">
		SOCKS 5-Proxy „[HOST]:[PORT]“ hat den Verbindungsversuch abgewiesen. Der TCP-Kanal konnte nicht geöffnet werden.
		<usetemplate name="okbutton" yestext="OK"/>
	</notification>
	<notification name="SOCKS_NOT_ACCEPTABLE">
		SOCKS 5-Proxy „[HOST]:[PORT]“ hat das ausgewählte Authentifizierungssystem abgewiesen.
		<usetemplate name="okbutton" yestext="OK"/>
	</notification>
	<notification name="SOCKS_AUTH_FAIL">
		SOCKS 5-Proxy „[HOST]:[PORT]“ hat gemeldet, dass Ihre Angaben ungültig sind.
		<usetemplate name="okbutton" yestext="OK"/>
	</notification>
	<notification name="SOCKS_UDP_FWD_NOT_GRANTED">
		SOCKS 5-Proxy „[HOST]:[PORT]“ hat die Anforderung UDP ASSOCIATE abgewiesen.
		<usetemplate name="okbutton" yestext="OK"/>
	</notification>
	<notification name="SOCKS_HOST_CONNECT_FAILED">
		Keine Verbindung möglich zum SOCKS 5-Proxy-Server „[HOST]:[PORT]“.
		<usetemplate name="okbutton" yestext="OK"/>
	</notification>
	<notification name="SOCKS_UNKNOWN_STATUS">
		Unbekannter Proxy-Fehler bei Server „[HOST]:[PORT]“.
		<usetemplate name="okbutton" yestext="OK"/>
	</notification>
	<notification name="SOCKS_INVALID_HOST">
		SOCKS-Proxy-Address oder Port „[HOST]:[PORT]“ ungültig.
		<usetemplate name="okbutton" yestext="OK"/>
	</notification>
	<notification name="SOCKS_BAD_CREDS">
		SOCKS 5-Benutzername oder -Kennwort ungültig.
		<usetemplate name="okbutton" yestext="OK"/>
	</notification>
	<notification name="PROXY_INVALID_HTTP_HOST">
		HTTP-Proxy-Address oder Port „[HOST]:[PORT]“ ungültig.
		<usetemplate name="okbutton" yestext="OK"/>
	</notification>
	<notification name="PROXY_INVALID_SOCKS_HOST">
		SOCKS-Proxy-Address oder Port „[HOST]:[PORT]“ ungültig.
		<usetemplate name="okbutton" yestext="OK"/>
	</notification>
	<notification name="ChangeProxySettings">
		Proxy-Einstellungen treten nach Neustart von [APP_NAME] in Kraft.
		<usetemplate name="okbutton" yestext="OK"/>
	</notification>
	<notification name="AuthRequest">
		Für die Site „&lt;nolink&gt;[HOST_NAME]&lt;/nolink&gt;“ in der Domäne „[REALM]“ ist ein Benutzername und Kennwort erforderlich.
		<form name="form">
			<input name="username" text="Benutzername"/>
			<input name="password" text="Kennwort"/>
			<button name="ok" text="Senden"/>
			<button name="cancel" text="Abbrechen"/>
		</form>
	</notification>
	<notification label="" name="ModeChange">
		Die Änderung des Modus wird nach einem Neustart von Firestorm wirksam.
		<usetemplate name="okcancelbuttons" notext="Nicht beenden" yestext="Beenden"/>
	</notification>
	<notification label="" name="NoClassifieds">
		Die Erstellung und Bearbeitung von Anzeigen ist nur im Modus „Erweitert“ möglich. Möchten Sie das Programm beenden und den Modus wechseln? Die Modusauswahl ist auf dem Anmeldebildschirm zu finden.
		<usetemplate name="okcancelbuttons" notext="Nicht beenden" yestext="Beenden"/>
	</notification>
	<notification label="" name="NoGroupInfo">
		Die Erstellung und Bearbeitung von Gruppen ist nur im Modus „Erweitert“ möglich. Möchten Sie das Programm beenden und den Modus wechseln? Die Modusauswahl ist auf dem Anmeldebildschirm zu finden.
		<usetemplate name="okcancelbuttons" notext="Nicht beenden" yestext="Beenden"/>
	</notification>
	<notification label="" name="NoPlaceInfo">
		Die Anzeige des Ortsprofils ist nur im Modus „Erweitert“ möglich. Möchten Sie das Programm beenden und den Modus wechseln? Die Modusauswahl ist auf dem Anmeldebildschirm zu finden.
		<usetemplate name="okcancelbuttons" notext="Nicht beenden" yestext="Beenden"/>
	</notification>
	<notification label="" name="NoPicks">
		Die Erstellung und Bearbeitung von Auswahlen ist nur im Modus „Erweitert“ möglich. Möchten Sie das Programm beenden und den Modus wechseln? Die Modusauswahl ist auf dem Anmeldebildschirm zu finden.
		<usetemplate name="okcancelbuttons" notext="Nicht beenden" yestext="Beenden"/>
	</notification>
	<notification label="" name="NoWorldMap">
		Die Anzeige der Weltkarte ist nur im Modus „Erweitert“ möglich. Möchten Sie das Programm beenden und den Modus wechseln? Die Modusauswahl ist auf dem Anmeldebildschirm zu finden.
		<usetemplate name="okcancelbuttons" notext="Nicht beenden" yestext="Beenden"/>
	</notification>
	<notification label="" name="NoVoiceCall">
		Voice-Anrufe sind nur im Modus „Erweitert“ möglich. Möchten Sie sich abmelden und den Modus wechseln?
		<usetemplate name="okcancelbuttons" notext="Nicht beenden" yestext="Beenden"/>
	</notification>
	<notification label="" name="NoAvatarShare">
		Die Freigabe ist nur im Modus „Erweitert“ möglich. Möchten Sie sich abmelden und den Modus wechseln?
		<usetemplate name="okcancelbuttons" notext="Nicht beenden" yestext="Beenden"/>
	</notification>
	<notification label="" name="NoAvatarPay">
		Die Bezahlung anderer Einwohner ist nur im Modus „Erweitert“ möglich. Möchten Sie sich abmelden und den Modus wechseln?
		<usetemplate name="okcancelbuttons" notext="Nicht beenden" yestext="Beenden"/>
	</notification>
	<notification label="" name="NoInventory">
		Die Inventaranzeige ist nur im Modus „Erweitert“ möglich. Möchten Sie sich abmelden und den Modus wechseln?
		<usetemplate name="okcancelbuttons" notext="Nicht beenden" yestext="Beenden"/>
	</notification>
	<notification label="" name="NoAppearance">
		Das Fenster zum Bearbeiten des Aussehens ist nur im Modus „Erweitert“ verfügbar. Möchten Sie sich abmelden und den Modus wechseln?
		<usetemplate name="okcancelbuttons" notext="Nicht beenden" yestext="Beenden"/>
	</notification>
	<notification label="" name="NoSearch">
		Die Suche ist nur im Modus „Erweitert“ möglich. Möchten Sie sich abmelden und den Modus wechseln?
		<usetemplate name="okcancelbuttons" notext="Nicht beenden" yestext="Beenden"/>
	</notification>
	<notification label="" name="ConfirmHideUI">
		Durch diese Aktion werden alle Menüelemente und Schaltflächen ausgeblendet. Um sie wieder anzuzeigen, klicken Sie erneut auf [SHORTCUT].
		<usetemplate ignoretext="Vor Ausblenden der UI bestätigen" name="okcancelignore" notext="Abbrechen" yestext="OK"/>
	</notification>
	<notification name="PathfindingLinksets_WarnOnPhantom">
		Bei einigen ausgewählten Linksets wird die Phantom-Markierung umgeschaltet.

Möchten Sie fortfahren?
		<usetemplate ignoretext="Bei einigen ausgewählten Linksets wird die Phantom-Markierung umgeschaltet." name="okcancelignore" notext="Abbrechen" yestext="OK"/>
	</notification>
	<notification name="PathfindingLinksets_MismatchOnRestricted">
		Einige der ausgewählten Linksets können aufgrund von Berechtigungseinschränkungen nicht auf „[REQUESTED_TYPE]“ gesetzt werden.  Diese Linksets werden stattdessen auf „[RESTRICTED_TYPE]“ gesetzt.

Möchten Sie fortfahren?
 		<usetemplate ignoretext="Einige der ausgewählten Linksets können aufgrund von Berechtigungseinschränkungen nicht gesetzt werden." name="okcancelignore" notext="Abbrechen" yestext="OK"/>
 	</notification>
	<notification name="PathfindingLinksets_MismatchOnVolume">
 		Einige der ausgewählten Linksets können nicht auf „[REQUESTED_TYPE]“ gesetzt werden, da die Form nicht konvex ist.

Möchten Sie fortfahren?
 		<usetemplate ignoretext="Einige der ausgewählten Linksets können nicht gesetzt werden, da die Form nicht konvex ist." name="okcancelignore" notext="Abbrechen" yestext="OK"/>
	</notification>
	<notification name="PathfindingLinksets_WarnOnPhantom_MismatchOnRestricted">
		Bei einigen ausgewählten Linksets wird die Phantom-Markierung umgeschaltet.

Einige der ausgewählten Linksets können aufgrund von Berechtigungseinschränkungen nicht auf „[REQUESTED_TYPE]“ gesetzt werden.  Diese Linksets werden stattdessen auf „[RESTRICTED_TYPE]“ gesetzt.

Möchten Sie fortfahren?
		<usetemplate ignoretext="Bei einigen ausgewählten Linksets wird die Phantom-Markierung umgeschaltet und andere können aufgrund von Berechtigungseinschränkungen nicht gesetzt werden." name="okcancelignore" notext="Abbrechen" yestext="OK"/>
	</notification>
	<notification name="PathfindingLinksets_WarnOnPhantom_MismatchOnVolume">
		Bei einigen ausgewählten Linksets wird die Phantom-Markierung umgeschaltet.

Einige der ausgewählten Linksets können nicht auf „[REQUESTED_TYPE]“ gesetzt werden, da die Form nicht konvex ist.

Möchten Sie fortfahren?
		<usetemplate ignoretext="Bei einigen ausgewählten Linksets wird die Phantom-Markierung umgeschaltet und andere können nicht gesetzt werden, da die Form nicht konvex ist." name="okcancelignore" notext="Abbrechen" yestext="OK"/>
	</notification>
	<notification name="PathfindingLinksets_MismatchOnRestricted_MismatchOnVolume">
		Einige der ausgewählten Linksets können aufgrund von Berechtigungseinschränkungen nicht auf „[REQUESTED_TYPE]“ gesetzt werden.  Diese Linksets werden stattdessen auf „[RESTRICTED_TYPE]“ gesetzt.

Einige der ausgewählten Linksets können nicht auf „[REQUESTED_TYPE]“ gesetzt werden, da die Form nicht konvex ist. Die Nutzungsarten dieser Linksets bleiben unverändert.

Möchten Sie fortfahren?
 		<usetemplate ignoretext="Einige der ausgewählten Linksets können nicht gesetzt werden, da die Berechtigungen eingeschränkt sind und die Form nicht konvex ist." name="okcancelignore" notext="Abbrechen" yestext="OK"/>
	</notification>
	<notification name="PathfindingLinksets_WarnOnPhantom_MismatchOnRestricted_MismatchOnVolume">
		Bei einigen ausgewählten Linksets wird die Phantom-Markierung umgeschaltet.

Einige der ausgewählten Linksets können aufgrund von Berechtigungseinschränkungen nicht auf „[REQUESTED_TYPE]“ gesetzt werden.  Diese Linksets werden stattdessen auf „[RESTRICTED_TYPE]“ gesetzt.

Einige der ausgewählten Linksets können nicht auf „[REQUESTED_TYPE]“ gesetzt werden, da die Form nicht konvex ist. Die Nutzungsarten dieser Linksets bleiben unverändert.

Möchten Sie fortfahren?
		<usetemplate ignoretext="Bei einigen ausgewählten Linksets wird die Phantom-Markierung umgeschaltet und andere können nicht gesetzt werden, da die Berechtigungen für das Linkset eingeschränkt sind und die Form nicht konvex ist." name="okcancelignore" notext="Abbrechen" yestext="OK"/>
 	</notification>
	<notification name="PathfindingLinksets_ChangeToFlexiblePath">
		Das ausgewählte Objekt wirkt sich auf das Navmesh aus. Wenn Sie es in einen flexiblen Pfad ändern, wird es aus dem Navmesh entfernt.
		<usetemplate ignoretext="Das ausgewählte Objekt wirkt sich auf das Navmesh aus. Wenn Sie es in einen flexiblen Pfad ändern, wird es aus dem Navmesh entfernt." name="okcancelignore" notext="Abbrechen" yestext="OK"/>
	</notification>
	<global name="UnsupportedGLRequirements">
		Ihr Computer entspricht nicht den Hardwareanforderungen von [APP_NAME]. [APP_NAME] setzt eine OpenGL-Grafikkarte mit Multitextur-Unterstützung voraus. Falls Ihre Grafikkarte diese Funktion unterstützt, installieren Sie die neuesten Treiber sowie die aktuellen Service Packs und Patches für Ihr Betriebssystem.

Sollte das Problem fortbestehen, finden Sie weitere Hilfestellung unter [SUPPORT_SITE].
	</global>
	<global name="UnsupportedCPUAmount">
		796
	</global>
	<global name="UnsupportedRAMAmount">
		510
	</global>
	<global name="UnsupportedGPU">
		- Ihre Grafikkarte entspricht nicht den Mindestanforderungen.
	</global>
	<global name="UnsupportedRAM">
		- Ihr Arbeitsspeicher entspricht nicht den Mindestanforderungen.
	</global>
	<global name="You can only set your &apos;Home Location&apos; on your land or at a mainland Infohub.">
		Wenn Sie ein Stück Land besitzen, können Sie dies als Ihr Zuhause festlegen.
Ansonsten können Sie auf der Karte nachsehen und dort Ort suchen, die als „Infohub“ gekennzeichnet sind.
	</global>
	<global name="You died and have been teleported to your home location">
		Sie sind gestorben und wurden zu Ihrem Zuhause teleportiert.
	</global>
	<notification name="LocalBitmapsUpdateFileNotFound">
		[FNAME] wurde nicht gefunden und konnte deshalb nicht aktualisiert werden.
Zukünftige Aktualisierungen dieser Datei werden deaktiviert.
	</notification>
	<notification name="LocalBitmapsUpdateFailedFinal">
		[FNAME] konnte auch nach [NRETRIES] Versuchen nicht geöffnet oder decodiert werden und gilt als beschädigt.
Zukünftige Aktualisierungen dieser Datei werden deaktiviert.
	</notification>
	<notification name="LocalBitmapsVerifyFail">
		Versuch, eine ungültige oder nicht lesbare Bilddatei ([FNAME]) hinzuzufügen, die nicht geöffnet oder decodiert werden konnte.
Versuch abgebrochen.
	</notification>
	<notification name="PathfindingReturnMultipleItems">
		Sie sind dabei, [NUM_ITEMS] Objekte zurückzugeben. Möchten Sie diesen Vorgang wirklich fortsetzen?
		<usetemplate ignoretext="Möchten Sie wirklich mehrere Objekte zurückgeben?" name="okcancelignore" notext="Nein" yestext="Ja"/>
	</notification>
	<notification name="PathfindingDeleteMultipleItems">
		Sie sind dabei, [NUM_ITEMS] Objekte zu löschen. Möchten Sie diesen Vorgang wirklich fortsetzen?
		<usetemplate ignoretext="Möchten Sie wirklich mehrere Objekte löschen?" name="okcancelignore" notext="Nein" yestext="Ja"/>
	</notification>
	<notification name="AvatarFrozen">
		[AV_FREEZER] hat Sie eingefroren. Sie können sich nicht bewegen oder mit der Welt interagieren.
	</notification>
	<notification name="AvatarFrozenDuration">
		[AV_FREEZER] hat Sie [AV_FREEZE_TIME] Sekunden lang eingefroren. Sie können sich nicht bewegen oder mit der Welt interagieren.
	</notification>
	<notification name="YouFrozeAvatar">
		Avatar eingefroren.
	</notification>
	<notification name="AvatarHasUnFrozenYou">
		[AV_FREEZER] hat Sie aufgetaut.
	</notification>
	<notification name="AvatarUnFrozen">
		Avatar aufgetaut.
	</notification>
	<notification name="AvatarFreezeFailure">
		Einfrieren fehlgeschlagen, da Sie keine Berechtigung für diese Parzelle haben.
	</notification>
	<notification name="AvatarFreezeThaw">
		Sie sind nicht mehr eingefroren und können sich frei bewegen.
	</notification>
	<notification name="AvatarCantFreeze">
		Dieser Benutzer kann nicht eingefroren werden.
	</notification>
	<notification name="NowOwnObject">
		Sie sind jetzt Eigentümer des Objekts [OBJECT_NAME]
	</notification>
	<notification name="CantRezOnLand">
		Objekt kann nicht an [OBJECT_POS] gerezzt werden, da der Landeigentümer dies nicht zulässt.  Machen Sie den Landeigentümer mit dem Landwerkzeug ausfindig.
	</notification>
	<notification name="RezFailTooManyRequests">
		Objekt kann nicht gerezzt werden, da zu viele Anforderungen vorliegen.
	</notification>
	<notification name="SitFailCantMove">
		Sie können sich nicht hinsetzen, da Sie zur Zeit unbeweglich sind.
	</notification>
	<notification name="SitFailNotAllowedOnLand">
		Sie können sich nicht hinsetzen, da Sie auf diesem Land keine Berechtigung dazu haben.
	</notification>
	<notification name="SitFailNotSameRegion">
		Kommen Sie näher heran.  Sitzen auf Objekt nicht möglich, da
es sich nicht in der gleichen Region befindet wie Sie.
	</notification>
	<notification name="NoNewObjectRegionFull">
		Neues Objekt kann nicht erstellt werden. Die Region ist voll.
	</notification>
	<notification name="FailedToPlaceObject">
		Objekt konnte nicht an festgelegtem Ort platziert werden.  Versuchen Sie es erneut.
	</notification>
	<notification name="NoOwnNoGardening">
		Auf Land, das Sie nicht besitzen, können Sie keine Bäume und Gräser erstellen.
	</notification>
	<notification name="NoCopyPermsNoObject">
		Kopieren fehlgeschlagen, da Sie keine Berechtigung zum Kopieren des Objekts „OBJ_NAME]“ besitzen.
	</notification>
	<notification name="NoTransPermsNoObject">
		Kopieren fehlgeschlagen, weil Objekt „[OBJ_NAME]“ nicht an Sie übertragen werden kann.
	</notification>
	<notification name="AddToNavMeshNoCopy">
		Kopieren fehlgeschlagen, weil Objekt „[OBJ_NAME]“ zum Navmesh beiträgt.
	</notification>
	<notification name="DupeWithNoRootsSelected">
		Ohne ausgewählte Hauptobjekte duplizieren.
	</notification>
	<notification name="CantDupeCuzRegionIsFull">
		Objekte können nicht dupliziert werden, da die Region voll ist.
	</notification>
	<notification name="CantDupeCuzParcelNotFound">
		Objekte können nicht dupliziert werden, da die Parzelle, in der sie sich befinden, nicht auffindbar ist.
	</notification>
	<notification name="CantCreateCuzParcelFull">
		Objekt kann nicht erstellt werden, da 
die Parzelle voll ist.
	</notification>
	<notification name="RezAttemptFailed">
		Versuch zum Rezzen eines Objekts fehlgeschlagen.
	</notification>
	<notification name="ToxicInvRezAttemptFailed">
		Objekt, das in dieser Region zu Problemen geführt hat, kann nicht erstellt werden.
	</notification>
	<notification name="InvItemIsBlacklisted">
		Dieses Inventarobjekt ist auf der schwarzen Liste.
	</notification>
	<notification name="NoCanRezObjects">
		Sie können gegenwärtig keine Objekte erstellen.
	</notification>
	<notification name="LandSearchBlocked">
		Landsuche blockiert.
Sie haben zu viele Landsuchen in zu kurzer Zeit durchgeführt.
Warten Sie kurz und versuchen Sie es noch einmal.
	</notification>
	<notification name="NotEnoughResourcesToAttach">
		Nicht genügend Skriptressourcen verfügbar, um Objekt anzuhängen.
	</notification>
	<notification name="YouDiedAndGotTPHome">
		Sie sind gestorben und wurden nach Hause teleportiert
	</notification>
	<notification name="EjectComingSoon">
		Sie nicht hier nicht mehr zugelassen und haben [EJECT_TIME] Sekunden Zeit, um zu gehen.
	</notification>
	<notification name="NoEnterRegionMaybeFull">
		Sie können die Region „[NAME]“ nicht betreten. 
Sie ist voll oder startet in Kürze neu.
	</notification>
	<notification name="SaveBackToInvDisabled">
		Erneutes Speichern im Inventar ist deaktiviert.
	</notification>
	<notification name="NoExistNoSaveToContents">
		„[OBJ_NAME]“ kann nicht im Objektinhalt gespeichert werden, da das Objekt, aus dem es gerezzt wurde, nicht mehr existiert.
	</notification>
	<notification name="NoModNoSaveToContents">
		„[OBJ_NAME]“ kann nicht in Objektinhalt gespeichert werden, da Sie nicht die Berechtigung zum Modifizieren des Objekts „[DEST_NAME]“ besitzen.
	</notification>
	<notification name="NoSaveBackToInvDisabled">
		„[OBJ_NAME]“ kann nicht erneut im Inventar gespeichert werden – dieser Vorgang wurde deaktiviert.
	</notification>
	<notification name="NoCopyNoSelCopy">
		Sie können Ihre Auswahl nicht kopieren, da Sie nicht die Berechtigung zum Kopieren des Objekts „[OBJ_NAME]“ haben.
	</notification>
	<notification name="NoTransNoSelCopy">
		Sie können Ihre Auswahl nicht kopieren, da das Objekt „[OBJ_NAME]“ nicht übertragbar ist.
	</notification>
	<notification name="NoTransNoCopy">
		Sie können Ihre Auswahl nicht kopieren, da das Objekt „[OBJ_NAME]“ nicht übertragbar ist.
	</notification>
	<notification name="NoPermsNoRemoval">
		Entfernen des Objekts „[OBJ_NAME]“ aus dem Simulator wird vom Berechtigungssystem nicht gestattet.
	</notification>
	<notification name="NoModNoSaveSelection">
		Sie können Ihre Auswahl nicht speichern, da Sie keine Berechtigung zum Modifizieren des Objekts „[OBJ_NAME]“ besitzen.
	</notification>
	<notification name="NoCopyNoSaveSelection">
		Ihre Auswahl kann nicht gespeichert werden, da das Objekt „[OBJ_NAME]“ nicht kopiert werden kann.
	</notification>
	<notification name="NoModNoTaking">
		Sie können Ihre Auswahl nicht in Empfang nehmen, da Sie nicht die Berechtigung zum Modifizieren des Objekts „[OBJ_NAME]“ haben.
	</notification>
	<notification name="RezDestInternalError">
		Interner Fehler: Unbekannter Zielttyp.
	</notification>
	<notification name="DeleteFailObjNotFound">
		Löschen fehlgeschlagen, da Objekt nicht gefunden wurde
	</notification>
	<notification name="SorryCantEjectUser">
		Dieser Benutzer kann nicht hinausgeworfen werden.
	</notification>
	<notification name="RegionSezNotAHome">
		Diese Region gestattet nicht, dass Sie hier Ihr Zuhause festlegen.
	</notification>
	<notification name="HomeLocationLimits">
		Ihr Zuhause kann sich nur auf Ihrem eigenen Land oder in einem Infohub auf dem Mainland befinden.
	</notification>
	<notification name="HomePositionSet">
		Position für Zuhause festgelegt.
	</notification>
	<notification name="AvatarEjected">
		Avatar hinausgeworfen.
	</notification>
	<notification name="AvatarEjectFailed">
		Hinauswerfen fehlgeschlagen, da Sie keine Admin-Berechtigung für diese Parzelle haben.
	</notification>
	<notification name="CantMoveObjectParcelFull">
		Objekt „[OBJECT_NAME]“ kann nicht nach
[OBJ_POSITION] in Region [REGION_NAME] verschoben werden, da die Parzelle voll ist.
	</notification>
	<notification name="CantMoveObjectParcelPerms">
		Objekt „[OBJECT_NAME]“ kann nicht nach
[OBJ_POSITION] in Region [REGION_NAME] verschoben werden, da Ihre Objekte auf dieser Parzelle nicht gestattet sind.
	</notification>
	<notification name="CantMoveObjectParcelResources">
		Objekt „[OBJECT_NAME]“ kann nicht nach
[OBJ_POSITION] in Region [REGION_NAME] verschoben werden, da nicht genügend Ressourcen für dieses Objekt auf dieser Parzelle vorhanden sind.
	</notification>
	<notification name="NoParcelPermsNoObject">
		Kopieren fehlgeschlagen, da Sie keinen Zugang zu dieser Parzelle haben.
	</notification>
	<notification name="CantMoveObjectRegionVersion">
		Objekt „[OBJECT_NAME]“ kann nicht nach
[OBJ_POSITION] in Region [REGION_NAME] verschoben werden, da die andere Region eine ältere Version verwendet, die das Empfangen dieses Objekts per Regionswechsel nicht unterstützt.
	</notification>
	<notification name="CantMoveObjectNavMesh">
		Objekt „[OBJECT_NAME]“ kann nicht nach
[OBJ_POSITION] in Region [REGION_NAME] verschoben werden, da Sie das Navmesh nicht regionsübergreifend modifizieren können.
	</notification>
	<notification name="CantMoveObjectWTF">
		Objekt „[OBJECT_NAME]“ kann nicht nach
[OBJ_POSITION] in Region [REGION_NAME] verschoben werden, da ein unbekannter Fehler vorliegt. ([FAILURE_TYPE])
	</notification>
	<notification name="NoPermModifyObject">
		Ihnen fehlt die Berechtigung zum Modifizieren dieses Objekts.
	</notification>
	<notification name="TooMuchObjectInventorySelected">
		Es sind zu viele Objekte mit großem Inhalt ausgewählt. Bitte wählen Sie weniger Objekte aus und versuchen Sie es erneut.
		<usetemplate name="okbutton" yestext="OK"/>
	</notification>
	<notification name="CantEnablePhysObjContributesToNav">
		Physik kann nicht für ein Objekt aktiviert werden, das zum Navmesh beiträgt.
	</notification>
	<notification name="CantEnablePhysKeyframedObj">
		Physik für Keyframe-Objekte kann nicht aktiviert werden.
	</notification>
	<notification name="CantEnablePhysNotEnoughLandResources">
		Physik für Objekte kann nicht aktiviert werden – nicht genügend Landressourcen.
	</notification>
	<notification name="CantEnablePhysCostTooGreat">
		Physik für Objekt mit Physikressourcenkosten höher als [MAX_OBJECTS] kann nicht aktiviert werden.
	</notification>
	<notification name="PhantomWithConcavePiece">
		Dieses Objekt kann kein konkaves Teil enthalten, da es ein Phantom ist und zum Navmesh beiträgt.
	</notification>
	<notification name="UnableAddItem">
		Objekt konnte nicht hinzugefügt werden.
	</notification>
	<notification name="UnableEditItem">
		Kein Bearbeiten möglich.
	</notification>
	<notification name="NoPermToEdit">
		Bearbeiten nicht gestattet.
	</notification>
	<notification name="NoPermToCopyInventory">
		Kopieren dieses Inventars nicht gestattet.
	</notification>
	<notification name="CantSaveItemDoesntExist">
		Kein Speichern in Objektinhalt möglich: Objekt nicht mehr vorhanden.
	</notification>
	<notification name="CantSaveItemAlreadyExists">
		Kein Speichern in Objektinhalt möglich: Artikel mit diesem Namen ist bereits im Inventar vorhanden.
	</notification>
	<notification name="CantSaveModifyAttachment">
		Kein Speichern in Objektinhalt möglich: Dadurch würden die Anhängeberechtigungen geändert.
	</notification>
	<notification name="AttachmentHasTooMuchInventory">
		Ihre Anhänge haben zu viel Inhalt, um mehr hinzuzufügen.
	</notification>
	<notification name="IllegalAttachment">
		Der Anhang hat einen nicht existierenden Punkt am Avatar angefordert. Er wurde stattdessen zur Brust hinzugefügt.
	</notification>
	<notification name="TooManyScripts">
		Zu viele Skripts.
	</notification>
	<notification name="UnableAddScript">
		Skript konnte nicht hinzugefügt werden.
	</notification>
	<notification name="AssetServerTimeoutObjReturn">
		Asset-Server hat nicht rechtzeitig reagiert.  Objekt wurde zum Sim zurückübertragen.
	</notification>
	<notification name="RegionDisablePhysicsShapes">
		In dieser Region sind keine Physikformen aktiviert.
	</notification>
	<notification name="NoModNavmeshAcrossRegions">
		Sie können das Navmesh nicht regionsübergreifend modifizieren.
	</notification>
	<notification name="NoSetPhysicsPropertiesOnObjectType">
		Für diesen Objekttyp können keine Physikeigenschaften gesetzt werden.
	</notification>
	<notification name="NoSetRootPrimWithNoShape">
		Hauptprim kann nicht auf formlos eingestellt werden.
	</notification>
	<notification name="NoRegionSupportPhysMats">
		In dieser Region sind keine Physikmaterialien aktiviert.
	</notification>
	<notification name="OnlyRootPrimPhysMats">
		Nur bei Hauptprims können die Physikmaterialien angepasst werden.
	</notification>
	<notification name="NoSupportCharacterPhysMats">
		Die Anwendung von Physikmaterialien auf Personen wird noch nicht unterstützt.
	</notification>
	<notification name="InvalidPhysMatProperty">
		Eine oder mehrere der angegebenen Eigenschaften für Physikmaterialien waren ungültig.
	</notification>
	<notification name="NoPermsAlterStitchingMeshObj">
		Sie können den Nahttyp eines Mesh-Objekts nicht ändern.
	</notification>
	<notification name="NoPermsAlterShapeMeshObj">
		Sie können die Form eines Mesh-Objekts nicht ändern.
	</notification>
	<notification name="FullRegionCantEnter">
		Sie können diese Region nicht betreten, \nda die Region voll ist.
	</notification>
	<notification name="LinkFailedOwnersDiffer">
		Verknüpfungsfehler – Eigentümer sind unterschiedlich
	</notification>
	<notification name="LinkFailedNoModNavmeshAcrossRegions">
		Verknüpfungsfehler – Navmesh kann nicht regionsübergreifend modifiziert werden.
	</notification>
	<notification name="LinkFailedNoPermToEdit">
		Verknüpfungsfehler, da Sie keine Berechtigung zum Bearbeiten haben.
	</notification>
	<notification name="LinkFailedTooManyPrims">
		Verknüpfungsfehler – zu viele Primitive
	</notification>
	<notification name="LinkFailedCantLinkNoCopyNoTrans">
		Verknüpfungsfehler – nichtkopierfähige Objekte können nicht mit nichtübertragungsfähigen Objekten verknüpft werden
	</notification>
	<notification name="LinkFailedNothingLinkable">
		Verknüpfungsfehler – nichts zum Verknüpfen vorhanden.
	</notification>
	<notification name="LinkFailedTooManyPathfindingChars">
		Verknüpfungsfehler – zu viele Pathfinding-Figuren
	</notification>
	<notification name="LinkFailedInsufficientLand">
		Verknüpfungsfehler – nicht genügend Landressourcen
	</notification>
	<notification name="LinkFailedTooMuchPhysics">
		Objekt verwendet zu viele Physikressourcen – seine Dynamik wurde deaktiviert.
	</notification>
	<notification name="EstateManagerFailedllTeleportHome">
		Das Objekt „[OBJECT_NAME]“ auf [SLURL] kann Grundstücksverwalter nicht nach Hause teleportieren.
	</notification>
	<notification name="TeleportedHomeByObjectOnParcel">
		Sie wurden vom Objekt „[OBJECT_NAME]“ auf der Parzelle „[PARCEL_NAME]“ nach Hause teleportiert
	</notification>
	<notification name="TeleportedHomeByObject">
		Sie wurden von Objekt „[OBJECT_NAME]“ nach Hause teleportiert.
	</notification>
	<notification name="TeleportedByAttachment">
		Sie wurden von einem Anhang an [ITEM_ID] teleportiert
		<usetemplate ignoretext="Teleport: Sie wurden von einem Anhang teleportiert." name="notifyignore"/> 
	</notification>
	<notification name="TeleportedByObjectOnParcel">
		Sie wurden von Objekt „[OBJECT_NAME]“ auf der Parzelle „[PARCEL_NAME]“ teleportiert
		<usetemplate ignoretext="Teleport: Sie wurden von einem Objekt in einer Parzelle teleportiert" name="notifyignore"/>
	</notification>
	<notification name="TeleportedByObjectOwnedBy">
		Sie wurden von Objekt „[OBJECT_NAME]“, das [OWNER_ID] gehört, teleportiert
	</notification>
	<notification name="TeleportedByObjectUnknownUser">
		Sie wurden von Objekt „[OBJECT_NAME]“, das einem unbekannten Benutzer gehört, teleportiert.
	</notification>
	<notification name="StandDeniedByObject">
		Objekt „[OBJECT_NAME]“ erlaubt Ihnen momentan nicht aufzustehen.
	</notification>
	<notification name="ResitDeniedByObject">
		Objekt „[OBJECT_NAME]“ erlaubt Ihnen momentan nicht, den Sitz zu wechseln.
	</notification>
	<notification name="CantCreateObjectRegionFull">
		Angefordertes Objekt kann nicht erstellt werden. Die Region ist voll.
	</notification>
	<notification name="CantAttackMultipleObjOneSpot">
		Sie können nicht mehrere Objekte an ein und derselben Stelle anhängen.
	</notification>
	<notification name="CantCreateMultipleObjAtLoc">
		Sie können hier nicht mehrere Objekte erstellen.
	</notification>
	<notification name="UnableToCreateObjTimeOut">
		Angefordertes Objekt kann nicht erstellt werden. Objekt fehlt in Datenbank.
	</notification>
	<notification name="UnableToCreateObjUnknown">
		Angefordertes Objekt kann nicht erstellt werden. Zeitüberschreitung bei Anforderung. Versuchen Sie es erneut.
	</notification>
	<notification name="UnableToCreateObjMissingFromDB">
		Angefordertes Objekt kann nicht erstellt werden. Versuchen Sie es erneut.
	</notification>
	<notification name="RezFailureTookTooLong">
		Fehler beim Rezzen; Laden des angeforderten Objekts hat zu lang gedauert.
	</notification>
	<notification name="FailedToPlaceObjAtLoc">
		Objekt konnte nicht an angegebenem Ort platziert werden.  Versuchen Sie es erneut.
	</notification>
	<notification name="CantCreatePlantsOnLand">
		Auf diesem Land können keine Pflanzen erstellt werden.
	</notification>
	<notification name="CantRestoreObjectNoWorldPos">
		Objekt kann nicht wiederhergestellt werden. Keine Weltposition gefunden.
	</notification>
	<notification name="CantRezObjectInvalidMeshData">
		Objekt kann nicht gerezzt werden, da seine Meshdaten ungültig sind.
	</notification>
	<notification name="CantRezObjectTooManyScripts">
		Objekt kann nicht gerezzt werden, da die Region bereits zu viele Skripts aufweist.
	</notification>
	<notification name="CantCreateObjectNoAccess">
		Ihr Zugangsberechtigungen gestatten nicht das Erstellen von Objekten an dieser Stelle.
	</notification>
	<notification name="CantCreateObject">
		Sie können gegenwärtig keine Objekte erstellen.
	</notification>
	<notification name="InvalidObjectParams">
		Ungültige Objektparameter
	</notification>
	<notification name="CantDuplicateObjectNoAcess">
		Ihre Zugangsberechtigungen gestatten nicht das Duplizieren von Objekten an dieser Stelle.
	</notification>
	<notification name="CantChangeShape">
		Sie können diese Form nicht ändern.
	</notification>
	<notification name="NoAccessToClaimObjects">
		Ihr Zugangsberechtigungen gestatten nicht das Beanspruchen von Objekten an dieser Stelle.
	</notification>
	<notification name="DeedFailedNoPermToDeedForGroup">
		Übertragung fehlgeschlagen, da Sie keine Berechtigung zum Übertragen von Objekten für Ihre Gruppe haben.
	</notification>
	<notification name="NoPrivsToBuyObject">
		Ihr Zugangsberechtigungen gestatten nicht das Kaufen von Objekten an dieser Stelle.
	</notification>
	<notification name="CantAttachObjectAvatarSittingOnIt">
		Objekt kann nicht angehängt werden, da ein Avatar darauf sitzt.
	</notification>
	<notification name="WhyAreYouTryingToWearShrubbery">
		Bäume und Gräser können nicht als Anhänge getragen werden.
	</notification>
	<notification name="CantAttachGroupOwnedObjs">
		Objekte im Gruppenbesitz können nicht angehängt werden.
	</notification>
	<notification name="CantAttachObjectsNotOwned">
		Objekte, die Ihnen nicht gehören, können nicht angehängt werden.
	</notification>
	<notification name="CantAttachNavmeshObjects">
		Objekte, die zum Navmesh beitragen, können nicht angehängt werden.
	</notification>
	<notification name="CantAttachObjectNoMovePermissions">
		Objekt kann nicht angehängt werden, weil Sie es nicht verschieben dürfen.
	</notification>
	<notification name="CantAttachNotEnoughScriptResources">
		Nicht genügend Skriptressourcen verfügbar, um Objekt anzuhängen.
	</notification>
	<notification name="IllegalAttachment">
		Der Anhang hat einen nicht vorhandenen Punkt auf dem Avatar angefordert. Der Anhang wurde stattdessen auf der Brust angebracht.
	</notification>
	<notification name="CantAttachObjectBeingRemoved">
		Objekten kann nicht hinzugefügt werden, da es bereits entfernt wird.
	</notification>
	<notification name="IllegalAttachment">
		Der Anhang hat einen nicht-existierenden Punkt am Avatar angefordert. Es wurde stattdessen zur Brust hinzugefügt.
	</notification>
	<notification name="CantDropItemTrialUser">
		Ablegen von Objekten hier nicht möglich; versuchen Sie es mit dem kostenlosen Testbereich.
	</notification>
	<notification name="CantDropMeshAttachment">
		Sie können keine Mesh-Anhänge ablegen. In Inventar zurückführen und inworld rezzen.
	</notification>
	<notification name="CantDropAttachmentNoPermission">
		Anhang konnte nicht abgelegt werden: Ihnen fehlt die Berechtigung zum Ablegen an dieser Stelle.
	</notification>
	<notification name="CantDropAttachmentInsufficientLandResources">
		Anhang konnte nicht abgelegt werden: nicht genügend Landressourcen verfügbar.
	</notification>
	<notification name="CantDropAttachmentInsufficientResources">
		Anhänge konnten nicht abgelegt werden: nicht genügend Ressourcen.
	</notification>
	<notification name="CantDropObjectFullParcel">
		Objekt kann nicht hier abgelegt werden.  Die Parzelle ist voll.
	</notification>
	<notification name="CantTouchObjectBannedFromParcel">
		Dieses Objekt kann nicht berührt/angefasst werden, da Sie von der Landparzelle verbannt sind.
	</notification>
	<notification name="PlzNarrowDeleteParams">
		Grenzen Sie Ihre Löschparameter ein.
	</notification>
	<notification name="UnableToUploadAsset">
		Asset kann nicht hochgeladen werden.
	</notification>
	<notification name="CantTeleportCouldNotFindUser">
		Keinen Benutzer zum Teleportieren nach Hause gefunden
	</notification>
	<notification name="GodlikeRequestFailed">
		Anforderdung nach übernatürlichen Kräften fehlgeschlagen
	</notification>
	<notification name="GenericRequestFailed">
		generische Anforderdung fehlgeschlagen
	</notification>
	<notification name="CantUploadPostcard">
		Postkarte kann nicht hochgeladen werden.  Versuchen Sie es später erneut.
	</notification>
	<notification name="CantFetchInventoryForGroupNotice">
		Inventardetails für Gruppenmitteilung kann nicht abgerufen werden.
	</notification>
	<notification name="CantSendGroupNoticeNotPermitted">
		Gruppenmitteilung kann nicht gesendet werden – Vorgang nicht gestattet.
	</notification>
	<notification name="CantSendGroupNoticeCantConstructInventory">
		Gruppenmitteilung kann nicht gesendet werden – Bauen von Inventar nicht möglich.
	</notification>
	<notification name="CantParceInventoryInNotice">
		Inventar in Mitteilung kann nicht geparst werden.
	</notification>
	<notification name="TerrainUploadFailed">
		Fehler beim Hochladen von Terrain.
	</notification>
	<notification name="TerrainFileWritten">
		Terraindatei geschrieben.
	</notification>
	<notification name="TerrainFileWrittenStartingDownload">
		Terraindatei geschrieben, Download beginnt...
	</notification>
	<notification name="TerrainBaked">
		Terrain geformt.
	</notification>
	<notification name="TenObjectsDisabledPlzRefresh">
		Nur die ersten 10 ausgewählten Objekte wurden deaktiviert. Aktualisieren Sie die Anzeige und wählen Sie ggf. weitere Objekte aus.
	</notification>
	<notification name="UpdateViewerBuyParcel">
		Um diese Parzelle zu kaufen, müssen Sie Ihren Viewer aktualisieren.
	</notification>
	<notification name="CantBuyParcelNotForSale">
		Kein Kauf möglich; die ausgewählte Parzelle steht nicht zum Verkauf.
	</notification>
	<notification name="CantBuySalePriceOrLandAreaChanged">
		Kein Kauf möglich, da sich der Verkaufspreis oder die Fläche geändert haben.
	</notification>
	<notification name="CantBuyParcelNotAuthorized">
		Sie sind nicht der autorisierte Käufer dieser Parzelle.
	</notification>
	<notification name="CantBuyParcelAwaitingPurchaseAuth">
		Sie können diese Parzelle nicht kaufen, da sie bereits auf Kaufauthorisierung wartet.
	</notification>
	<notification name="CantBuildOverflowParcel">
		Sie können hier keine Objekte bauen, denn dies würde den Rahmen der Parzelle sprengen.
	</notification>
	<notification name="SelectedMultipleOwnedLand">
		Sie haben Land mit unterschiedlichen Besitzern ausgewählt. Wählen Sie ein kleineres Gebiet aus und versuchen Sie es erneut.
	</notification>
	<notification name="CantJoinTooFewLeasedParcels">
		Auswahl enthält nicht genügend gemietete Parzellen zum Zusammenlegen.
	</notification>
	<notification name="CantDivideLandMultipleParcelsSelected">
		Land kann nicht geteilt werden.
Mehr als eine Parzelle ist ausgewählt.
Wählen Sie eine kleinere Landfläche aus.
	</notification>
	<notification name="CantDivideLandCantFindParcel">
		Land kann nicht geteilt werden.
Parzelle kann nicht gefunden werden.
Bitte melden Sie den Fehler über „Hilfe“ -&gt; „Fehler melden“.
	</notification>
	<notification name="CantDivideLandWholeParcelSelected">
		Land kann nicht geteilt werden. Die gesamte Parzelle ist ausgewählt.
Wählen Sie eine kleinere Landfläche aus.
	</notification>
	<notification name="LandHasBeenDivided">
		Land wurde geteilt.
	</notification>
	<notification name="PassPurchased">
		Sie haben einen Pass gekauft.
	</notification>
	<notification name="RegionDisallowsClassifieds">
		Region lässt keine Werbung zu.
	</notification>
	<notification name="LandPassExpireSoon">
		Ihr Pass für dieses Land läuft demnächst ab.
	</notification>
	<notification name="CantSitNoSuitableSurface">
		Keine geeignete Oberfläche zum Sitzen; probieren Sie es an einer anderen Stelle.
	</notification>
	<notification name="CantSitNoRoom">
		Kein Platz zum Hinsetzen; probieren Sie es an einer anderen Stelle.
	</notification>
	<notification name="ClaimObjectFailedNoPermission">
		Objektbeanspruchung fehlgeschlagen, da Sie keine Berechtigung haben.
	</notification>
	<notification name="ClaimObjectFailedNoMoney">
		Objektbeanspruchung fehlgeschlagen, da Sie nicht genügend L$ haben.
	</notification>
	<notification name="CantDeedGroupLand">
		Land in Gruppenbesitz kann nicht übertragen werden.
	</notification>
	<notification name="BuyObjectFailedNoMoney">
		Objektkauf fehlgeschlagen, da Sie nicht genügend L$ haben.
	</notification>
	<notification name="BuyInventoryFailedNoMoney">
		Inventarkauf fehlgeschlagen, da Sie nicht genügend L$ haben.
	</notification>
	<notification name="BuyPassFailedNoMoney">
		Sie haben nicht genügend L$, um einen Pass für dieses Land zu kaufen.
	</notification>
	<notification name="CantBuyPassTryAgain">
		Passkauf momentan nicht möglich.  Versuchen Sie es später erneut.
	</notification>
	<notification name="CantCreateObjectParcelFull">
		Objekt kann nicht erstellt werden, \nda die Parzelle voll ist.
	</notification>
	<notification name="FailedPlacingObject">
		Objekt konnte nicht an festgelegtem Ort platziert werden.  Versuchen Sie es erneut.
	</notification>
	<notification name="CantCreateLandmarkForEvent">
		Landmarke für dieses Ereignis kann nicht erstellt werden.
	</notification>
	<notification name="GodBeatsFreeze">
		Ihre übernatürlichen Kräfte heben das Einfrieren auf!
	</notification>
	<notification name="SpecialPowersRequestFailedLogged">
		Anforderung nach Superpower fehlgeschlagen. Diese Anforderung wurde protokolliert.
	</notification>
	<notification name="ExpireExplanation">
		Das System kann Ihre Anfrage momentan nicht verarbeiten. Zeitüberschreitung bei Anforderung.
	</notification>
	<notification name="DieExplanation">
		Das System kann Ihre Anfrage nicht verarbeiten.
	</notification>
	<notification name="AddPrimitiveFailure">
		Sie haben nicht genügend Geld, um Primitive zu erstellen.
	</notification>
	<notification name="RezObjectFailure">
		Sie haben nicht genügend Geld, um Objekt zu erstellen.
	</notification>
	<notification name="ResetHomePositionNotLegal">
		Zuhause-Position neu festlegen, da Zuhause nicht zulässig war.
	</notification>
	<notification name="CantInviteRegionFull">
		Sie können gegenwärtig niemanden an Ihren Standort einladen, da die Region voll ist. Versuchen Sie es später erneut.
	</notification>
	<notification name="CantSetHomeAtRegion">
		Diese Region gestattet nicht, dass Sie hier Ihr Zuhause festlegen.
	</notification>
	<notification name="ListValidHomeLocations">
		Ihr Zuhause kann sich nur auf Ihrem eigenen Land oder in einem Infohub auf dem Mainland befinden.
	</notification>
	<notification name="SetHomePosition">
		Position für Zuhause festgelegt.
	</notification>
	<notification name="CantDerezInventoryError">
		Aufgrund eines Inventarfehlers kann das Rezzen dieses Objekts nicht aufgehoben werden.
	</notification>
	<notification name="CantCreateRequestedInv">
		Angefordertes Inventar kann nicht erstellt werden.
	</notification>
	<notification name="CantCreateRequestedInvFolder">
		Angeforderter Inventarordner kann nicht erstellt werden.
	</notification>
	<notification name="CantCreateInventory">
		Dieses Inventar kann nicht erstellt werden.
	</notification>
	<notification name="CantCreateLandmark">
		Landmarke kann nicht erstellt werden.
	</notification>
	<notification name="CantCreateOutfit">
		Im Moment kann kein Outfit erstellt werden. Versuchen Sie es gleich noch einmal.
	</notification>
	<notification name="InventoryNotForSale">
		Inventar steht nicht zum Verkauf.
	</notification>
	<notification name="CantFindInvItem">
		Inventarobjekt kann nicht gefunden werden.
	</notification>
	<notification name="CantFindObject">
		Objekt kann nicht gefunden werden.
	</notification>
	<notification name="CantTransfterMoneyRegionDisabled">
		Geldüberweisungen an Objekte sind in dieser Region gegenwärtig deaktiviert.
	</notification>
	<notification name="DroppedMoneyTransferRequest">
		Überweisung kann aufgrund von Systemauslastung nicht durchgeführt werden.
	</notification>
	<notification name="CantPayNoAgent">
		Nicht ersichtlich, wer bezahlt werden muss.
	</notification>
	<notification name="CantDonateToPublicObjects">
		Sie können öffentlichen Objekten keine L$ geben.
	</notification>
	<notification name="InventoryCreationInWorldObjectFailed">
		Inventarerstellung für Inworld-Objekt fehlgeschlagen.
	</notification>
	<notification name="UserBalanceOrLandUsageError">
		Aufgrund eines internen Fehlers konnte Ihr Viewer nicht ordnungsgemäß aktualisiert werden.  Der in Ihrem Viewer angezeigte L$-Kontostand oder Parzellenbesitz stimmt möglicherweise nicht mit dem aktuellen Stand auf den Servern überein.
	</notification>
	<notification name="LargePrimAgentIntersect">
		Große Prims, die sich mit anderen Spielern überschneiden, können nicht erstellt werden.  Bitte erneut versuchen, wenn sich die anderen Spieler bewegt haben.
	</notification>
	<notification name="RLVChangeStrings">
		Änderungen werden erst nach einem Neustart von [APP_NAME] aktiv.
	</notification>
	<notification name="PreferenceChatClearLog">
		Dadurch werden die Protokolle vorheriger Unterhaltungen und alle Backups dieser Datei gelöscht.
		<usetemplate ignoretext="Löschen des Protokolls vorheriger Unterhaltungen bestätigen." name="okcancelignore" notext="Abbrechen" yestext="OK"/>
	</notification>
	<notification name="PreferenceChatDeleteTranscripts">
		Dadurch werden die Transkripte aller vorherigen Unterhaltungen gelöscht. Die Liste vergangener Unterhaltungen ist davon nicht betroffen. Alle Dateien mit den Suffixen .txt und txt.backup im Order [FOLDER] werden gelöscht.
		<usetemplate ignoretext="Um Bestätigung bitten, bevor ich Transkripte lösche." name="okcancelignore" notext="Abbrechen" yestext="OK"/>
	</notification>
	<notification name="PreferenceChatPathChanged">
		Dateien können nicht verschoben werden. Vorheriger Pfad wurde wiederhergestellt.
		<usetemplate ignoretext="Dateien können nicht verschoben werden. Vorheriger Pfad wurde wiederhergestellt." name="okignore" yestext="OK"/>
	</notification>
	<notification name="DefaultObjectPermissions">
		Problem beim Speichern der standardmäßigen Objektberechtigungen: [REASON].  Versuchen Sie später, die Standardberechtigungen einzustellen.
		<usetemplate name="okbutton" yestext="OK"/>
	</notification>
	<notification name="ChatHistoryIsBusyAlert">
		Chatverlaufsdatei ist noch mit vorheriger Operation beschäftigt. Versuchen Sie es in ein paar Minuten noch einmal oder chatten Sie mit einer anderen Person.
		<usetemplate name="okbutton" yestext="OK"/>
	</notification>
	<notification name="OutfitPhotoLoadError">
		[REASON]
		<usetemplate name="okbutton" yestext="OK"/>
	</notification>

  <notification name="FSWL" label="Windlight-Umgebungseinstellungen anpassen">
„[PARCEL_NAME]“, im Besitz von [OWNER_NAME], möchte deine visuellen Windlight-Umgebungseinstellungen ändern.
    <form name="form">
      <button name="Allow" text="Zulassen"/>
      <button name="Ignore" text="Ignorieren"/>
    </form>
  </notification>
  
  <notification name="FSWLClear" label="Windlight-Umgebungseinstellungen zurücksetzen">
Windlight-Umgebungseinstellungen für „[PARCEL_NAME]“ auf Regionsstandard zurücksetzen?
    <usetemplate name="okcancelbuttons" notext="Abbrechen" yestext="Ja"/>
  </notification>
	
<!-- ## Zi: Animation Overrider -->
  <notification name="NewAOSet">
Bitte einen Namen für das neue Animationsset eingeben:
(Der Name darf ausschließlich ASCII-Zeichen ausgenommen „:“ und „|“ enhalten.)
    <form name="form">
      <input name="message">
Neues Animationsset
      </input>
      <button
       name="OK"
       text="OK"/>
      <button
       name="Cancel"
       text="Abbrechen"/>
    </form>
  </notification>

  <notification name="NewAOCantContainNonASCII">
Ein neues Animationsset mit Namen "[AO_SET_NAME]" konnte nicht angelegt werden.
Der Name darf ausschließlich ASCII-Zeichen ausgenommen „:“ und „|“ enhalten.
    <usetemplate
     name="okbutton"
     yestext="OK"/>
  </notification>

  <notification name="RenameAOMustBeASCII">
Das Animationsset konnte nicht zu "[AO_SET_NAME]" umbenannt werden.
Der Name darf ausschließlich ASCII-Zeichen ausgenommen „:“ und „|“ enhalten.
    <usetemplate
     name="okbutton"
     yestext="OK"/>
  </notification>

<notification name="RemoveAOSet">
Animationsset "[AO_SET_NAME]" aus Liste löschen?
    <usetemplate
     name="okcancelbuttons"
     notext="Abbrechen"
     yestext="Löschen"/>
  </notification>

  <notification name="AOForeignItemsFound">
Es wurden Objekte im Animation Overrider gefunden, die nicht zur Konfiguration gehören. Bitte prüfe den &quot;Fundbüro&quot;-Ordner nach Objekten, die aus der Konfiguration des Animation Overrider entfernt wurden.
  </notification>

  <notification name="AOImportSetAlreadyExists">
Ein Animationsset mit diesem Namen existiert bereits.
  </notification>

  <notification name="AOImportPermissionDenied">
Keine Berechtigung zum Lesen der Notizkarte.
  </notification>

  <notification name="AOImportCreateSetFailed">
Fehler beim Erstellen des Importsets.
  </notification>

  <notification name="AOImportDownloadFailed">
Notizkarte konnte nicht geladen werden.
  </notification>

  <notification name="AOImportNoText">
Notizkarte ist leer or nicht lesbar.
  </notification>

  <notification name="AOImportNoFolder">
Ordner zum Laden der Animationen konnte nicht gefunden werden.
  </notification>

  <notification name="AOImportNoStatePrefix">
Zeile [LINE] der Notizkarte besitzt keinen gültigen "["-Status-Präfix.
  </notification>

  <notification name="AOImportNoValidDelimiter">
Zeile [LINE] der Notizkarte besitzt keinen gültigen "["-Status-Suffix.
  </notification>

  <notification name="AOImportStateNameNotFound">
Status [NAME] existiert nicht.
  </notification>

  <notification name="AOImportAnimationNotFound">
Animation [NAME] konnte nicht gefunden werden. Bitte sicherstellen, dass sie sich im selben Ordner wie die Notizkarte befindet.
  </notification>

  <notification name="AOImportInvalid">
Notizkarte enthält keine verwendbaren Daten. Import wird abgebrochen.
  </notification>

  <notification name="AOImportRetryCreateSet">
Import-Ordner für Animationsset [NAME] konnte nicht erstellt werden. Wiederhole...
  </notification>

  <notification name="AOImportAbortCreateSet">
Import-Ordner für Animationsset [NAME] konnte nicht erstellt werden. Import wird abgebrochen.
  </notification>

  <notification name="AOImportLinkFailed">
Erstellung der Verknüpfung zur Animation [NAME] ist fehlgeschlagen!
  </notification>

<!-- ## Zi: Animation Overrider -->

<notification name="SendSysinfoToIM">
Dieses wird die folgenden Informationen an die aktuelle IM-Sitzung senden:

[SYSINFO]
    <usetemplate name="okcancelbuttons" yestext="Senden" notext="Abbrechen" />
  </notification>

<!-- fsdata -->
  <notification name="BlockLoginInfo">
    [REASON]
    <usetemplate
     name="okbutton"
     yestext="OK"/>
  </notification>

  <notification name="FireStormReqInfo">
[NAME] hat die eine Anfrage geschickt, Informationen über Ihre [APP_NAME]-Konfiguration zu übermitteln.
(Dies sind dieselben Informationen, die unter Hilfe->Info über [APP_NAME] zu finden sind.)
[REASON]
Möchten Sie diese Informationen übermitteln?
    <form name="form">
      <button name="Yes" text="Ja"/>
      <button name="No" text="Nein"/>
    </form>
  </notification>

  <!-- Firestorm Phantom -->

  <notification name="PhantomOn">
Phantom-Modus eingeschaltet.
  </notification>

  <notification name="PhantomOff">
Phantom-Modus ausgeschaltet.
  </notification>

<!-- Firestorm Phantom -->

  <!-- ## Zi: Particle Editor -->
  <notification name="ParticleScriptFindFolderFailed">
Ordner für neues Skript konnte im Inventar nicht gefunden werden.
  </notification>

  <notification name="ParticleScriptCreationFailed">
Neues Skript für dieses Partikelsystem konnte nicht erstellt werden.
  </notification>

  <notification name="ParticleScriptNotFound">
Neu-erstelltes Skript für dieses Partikelsystem konnte nicht gefunden werden.
  </notification>

  <notification name="ParticleScriptCreateTempFileFailed">
Temporäre Datei für Skript-Upload konnte nicht erstellt werden.
   <form name="form">
      <ignore name="ignore"
       text="Ein Partikelskript wurde in die Zwischenablage kopiert."/>
    </form>
  </notification>

  <notification name="ParticleScriptInjected">
Partikelskript erfolgreich injiziert.
   <form name="form">
      <ignore name="ignore"
       text="Ein Partikelskript wurde in ein Objekt injiziert."/>
    </form>
  </notification>

  <notification name="ParticleScriptCapsFailed">
Skript-Injizierung in Objekt fehlgeschlagen. Region unterstützt diese Funktion nicht.
  </notification>

  <notification name="ParticleScriptCopiedToClipboard">
Das LSL-Skript zur Generierung dieses Partikelsystems wurde in die Zwischenablage kopiert. Es kann jetzt zur weiteren Verwendung in ein Skript kopiert werden.
   <form name="form">
      <ignore name="ignore"
       text="Ein Partikelskript wurde in die Zwischenablage kopiert."/>
    </form>
  </notification>
  <!-- ## Zi: Particle Editor -->

  <!-- ## Zi: Debug Settings Editor -->
  <notification name="DebugSettingsWarning">
Achtung! Für die Verwendung der Debug-Einstellungen wird kein Support geleistet. Änderungen an den Debug-Einstellungen können erhebliche Auswirkungen auf die Verwendung des Viewers haben und können den Verlust von Daten, Funktionalität oder sogar des Zugangs zum Dienst zur Folge haben. Bitte keine Werte ändern, wenn nicht exakt bekannt ist, was die entsprechende Änderung bewirkt!
   <form name="form">
      <ignore name="ignore"
       text="Warnhinweis für Debug-Einstellungen"/>
    </form>
  </notification>

  <notification name="ControlNameCopiedToClipboard">
Der Name der Debug-Einstellung wurde in die Zwischenablage kopiert. Er kann jetzt zur weiteren Verwendung an anderer Stelle eingefügt werden.
   <form name="form">
      <ignore name="ignore"
       text="Der Namen einer Debug-Einstellung wurde in die Zwischenablage kopiert"/>
    </form>
  </notification>
  
  <notification name="SanityCheck">
[APP_NAME] hat ein mögliches Problem mit einer Einstellung erkannt:

[SANITY_MESSAGE]

Grund: [SANITY_COMMENT]

Aktueller Wert: [CURRENT_VALUE]
   <form name="form">
      <ignore name="ignore"
       text="Eine Einstellung hat die Prüfung auf einen sinnvollen Wert nicht bestanden."/>
    </form>
  </notification>  
  <!-- ## Zi: Debug Settings Editor -->

  <notification name="TeleportToAvatarNotPossible">
Teleportieren zum Avatar nicht möglich, da die exakte Position unbekannt ist.
  </notification>

  <notification name="ZoomToAvatarNotPossible">
Zoomen auf Avatar nicht möglich, da er sich außerhalb der Reichweite befindet.
  </notification>

  <notification name="TrackAvatarNotPossible">
Verfolgen des Avatars nicht möglich, da er sich außerhalb der Radar-Reichweite befindet.
  </notification>
  
   <notification name="CacheEmpty">
Der Viewercache ist momentan leer. Während des Downloads von neuen Inhalten kann es daher zu niedrigeren Frameraten und langsamerem Laden des Inventars kommen.
  </notification>

	<notification name="EnableMediaFilter"> 
Das Abspielen von Medien oder Musik kann deine Identität an Webseiten außerhalb von Second Life verraten. Durch das Einschalten des Filters kann ausgewählt werden, welche Webseiten Medien abspielen dürfen, wodurch eine bessere Kontrolle über die Privatspähre ermöglicht wird.

Medienfilter aktivieren?
(Diese Einstellung kann später unter Einstellungen &gt; Sound &amp; Medien geändert werden.)
		<form name="form">
			<button name="Enable" text="Aktivieren"/>
			<button name="Disable" text="Deaktivieren"/>
		</form>
	</notification>

	<notification name="MediaAlert"> 
Diese Parzelle enthält Medien von:

Domain: [MEDIADOMAIN]
URL: [MEDIAURL]
		<form name="form">
			<button name="Allow" text="Erlauben"/>
			<button name="Deny" text="Verbieten"/>
		</form>
	</notification>

	<notification name="MediaAlert2"> 
Auswahl merken und [LCONDITION] Medien von dieser Quelle erlauben?

Domain: [MEDIADOMAIN]
URL: [MEDIAURL]
		<form name="form">
			<button name="Do Now" text="Jetzt [ACTION]"/>
			<button name="RememberDomain" text="[CONDITION] diese Domain erlauben"/>
			<button name="RememberURL" text="[CONDITION] diese URL erlauben"/>
		</form>
	</notification>

	<notification name="MediaAlertSingle"> 
Diese Parzelle enthält Medien von:

Domain: [MEDIADOMAIN]
URL: [MEDIAURL]
		<form name="form">
			<button name="Allow" text="Erlauben"/>
			<button name="Deny" text="Verbieten"/>
			<button name="BlacklistDomain" text="Blacklist"/>
			<button name="WhitelistDomain" text="Whitelist"/>
		</form>
	</notification>

	<notification name="AudioAlert">
Diese Parzelle enthält Musik von:

Domain: [AUDIODOMAIN]
URL: [AUDIOURL]
		<form name="form">
			<button name="Allow" text="Erlauben"/>
			<button name="Deny" text="Verbieten"/>
		</form>
	</notification>

	<notification name="AudioAlert2"> 
Auswahl merken und [LCONDITION] Musik von dieser Quelle erlauben?

Domain: [AUDIODOMAIN]
URL: [AUDIOURL]
		<form name="form">
			<button name="Do Now" text="Jetzt [ACTION]"/>
			<button name="RememberDomain" text="[CONDITION] diese Domain erlauben"/>
			<button name="RememberURL" text="[CONDITION] diese URL erlauben"/>
		</form>
	</notification>

	<notification name="AudioAlertSingle"> 
Auswahl merken und [LCONDITION] Musik von dieser Quelle erlauben?

Domain: [AUDIODOMAIN]
URL: [AUDIOURL]
		<form name="form">
			<button name="Allow" text="Erlauben"/>
			<button name="Deny" text="Verbieten"/>
			<button name="BlacklistDomain" text="Blacklist"/>
			<button name="WhitelistDomain" text="Whitelist"/>
		</form>
	</notification>

	<notification name="FirstJoinSupportGroup">
Willkommen in der Phoenix/Firestorm Viewer Support-Gruppe!

Um den Support zu vereinfachen wird empfohlen, die aktuelle Version deines Viewers der Gruppe mitzuteilen. Du kannst daher entscheiden, ob du die Version deines Viewers jeder Nachrichtig in diesem Gruppenchat voranstellen möchtest. Unser Support-Team kann dir eine sinnvollere Hilfestellung geben, wenn es direkt weiß, welche Viewer-Version du benutzt.

Diese Funktion kann jederzeit über die Checkbox innerhalb des Gruppenchat-Fensters aktiviert bzw. deaktiviert werden.

Soll die automatische Anzeige der Viewer-Version aktiviert werden?
		<form name="form">
			<button name="OK_okcancelignore" text="Ja"/>
			<button name="Cancel_okcancelignore" text="Nein"/>
			<ignore name="ignore" text="Wenn dem Phoenix/Firestorm Support-Gruppenchat beigetreten wird."/>
		</form>
	</notification>

	<notification name="ConfirmScriptModify">
Sollen die Skripte in den ausgewählten Objekten wirklich modifiziert werden?
		<usetemplate
			name="okcancelignore"
			ignoretext="Bestätigen, bevor ich Skripte in einer Auswahl modifiziere."
			notext="Abbrechen"
			yestext="OK"/>
	</notification>

<!-- <FS:Zi> Add float LSL color entry widgets -->
	<notification name="LSLColorCopiedToClipboard">
Der LSL-Farbcode wurde in die Zwischenablage kopiert. Er kann jetzt in LSL-Skripte eingefügt und genutzt werden.
		<form name="form">
			<ignore name="ignore" text="Ein LSL-Farbcode wurde in die Zwischenablage kopiert."/>
		</form>
	</notification>
<!-- <FS:Zi> Add float LSL color entry widgets -->

	<notification name="FSBWTooHigh">
Es wird empfohlen die Bandbreite nicht höher als 1500 kbit/s zu setzen! Bei einer höheren Bandbreite kann es zu Problemen kommen und die Leistung wird dadurch nicht verbessert.
	</notification>

<!-- <FS:AW>  opensim search support-->
	<notification name="ConfirmClearDebugSearchURL">
Soll die Debug-Such-URL wirklich gelöscht werden?
		<usetemplate name="okcancelignore" ignoretext="Bestätigen, wenn eine Debug-Such-URL gelöscht wird" notext="Abbrechen" yestext="OK"/>
	</notification>
	<notification name="ConfirmPickDebugSearchURL">
Soll die aktuelle Such-URL wirklich als Debug-Such-URL gesetzt werden?
		<usetemplate name="okcancelignore" ignoretext="Bestätigen, wenn eine Debug-Such-URL gesetzt wird" notext="Abbrechen" yestext="OK"/>
	</notification>
<!-- </FS:AW>  opensim search support-->
<!-- <FS:AW  grid management-->
	<notification name="ConfirmRemoveGrid">
Soll [REMOVE_GRID] wirklich aus der Grid-Liste entfernt werden?
		<usetemplate name="okcancelignore" ignoretext="Bestätigen, wenn Grids entfernt werden" notext="Abbrechen" yestext="OK"/>
	</notification>
	<notification name="CanNotRemoveConnectedGrid">
[REMOVE_GRID] kann nicht aus der Grid-Liste entfernt solange eine Verbindung besteht.
		<usetemplate name="okcancelignore" ignoretext="Warnung beim Versuch, ein verbundenes Grid zu entfernen." notext="Abbrechen" yestext="OK"/>
	</notification>
<!-- </FS:AW  grid management-->

	<notification name="FirstUseFlyOverride">
Warnung: Bitte verwende die Funktion zur Aufhebung der Flugbeschränkung verantwortungsvoll! Die Verwendung ohne die Zustimmung des Landeigentümers kann dazu führen, dass du von dem entsprechenden Land verbannt wirst.
	</notification>

	<notification name="ServerVersionChanged">
Die betretene Region verwendet eine andere Simulator-Version.
Aktueller Simulator: [NEWVERSION]
Vorheriger Simulator: [OLDVERSION]
	</notification>

	<notification name="CannotSaveSnapshot">
Foto konnte nicht gespeichert werden.
	</notification>

	<notification name="RegExFail">
Fehler im Regulären Ausdruck:
[EWHAT]
	</notification>

	<notification name="NoHavok">
Einige Funktionen wie [FEATURE] sind nicht in [APP_NAME] für OpenSimulator enthalten. Falls Sie [FEATURE] nutzen möchten, laden Sie sich bitte [APP_NAME] für Second Life hier herunter:
[DOWNLOAD_URL]
		<form name="form">
			<ignore name="ignore" text="Kein-Havok-Warnung"/>
		</form>
	</notification>

	<notification name="StreamListExportSuccess">
Stream-Liste erfolgreich als XML nach [FILENAME] exportiert.
	</notification>

	<notification name="StreamListImportSuccess">
Stream-Liste erfolgreich aus XML importiert.
	</notification>
	
	<notification name="StreamMetadata">
♫ Aktueller Titel:
  [TITLE]
  [ARTIST]♫
	</notification>
	<notification name="StreamMetadataNoArtist">
♫ Aktueller Titel:
  [TITLE]♫
	</notification>

	<notification name="RadarAlert">
		[NAME] [MESSAGE]
	</notification>

	<notification name="BackupFinished">
Einstellungen wurden gesichert.
	</notification>

	<notification name="BackupFinished">
Sicherungspfad ist nicht gesetzt. Bitte zunächst einen Ort festlegen, an dem die Einstellungen gesichert sind und von wo sie wiederhergestellt werden sollen.
	</notification>

	<notification name="BackupPathDoesNotExistOrCreateFailed">
Der Sicherungspfad konnte nicht gefunden oder erstellt werden.
	</notification>

	<notification name="BackupPathDoesNotExist">
Der Sicherungspfad konnte nicht gefunden werden.
	</notification>

	<notification name="SettingsRestoreNeedsLogout">
Das Wiederherstellen von Einstellungen erfordert einen Neustart des Viewers. Sollen die Einstellungen jetzt wiederhergestellt und der Viewer beendet werden?
		<usetemplate name="okcancelbuttons" notext="Abbrechen" yestext="Wiederherstellen und beenden"/>
	</notification>

	<notification name="RestoreFinished">
Wiederherstellen abgeschlossen! Bitte den Viewer neu starten!
		<usetemplate name="okbutton" yestext="Beenden"/>
	</notification>
	<notification name="ConfirmRestoreQuickPrefsDefaults">
Diese Aktion setzt die Schnelleinstellungen direkt auf die Standardkonfiguration zurück.

Diese Aktion kann nicht rückgängig gemacht werden.
		<usetemplate ignoretext="Bestätigen, wenn Schnelleinstellungen zurückgesetzt werden sollen" name="okcancelignore" notext="Abbrechen" yestext="OK"/>
	</notification>

	<notification name="ExportFinished">
Export nach [FILENAME] beendet.
	</notification>

	<notification name="ExportCollada">
Export unerwartet fehlgeschlagen. Siehe Log-Datei für weitergehende Details.
	</notification>

	<notification name="ExportColladaSuccess">
[OBJECT] erfolreich als [FILENAME] gespeichert.
	</notification>

	<notification name="ExportColladaSuccess">
Export von [OBJECT] nach [FILENAME] fehlgeschlagen.
	</notification>

	<notification name="ImportSuccess">
Erfolgreich [COUNT] [OBJECT] importiert.
	</notification>

	<notification name="AntiSpamBlocked">
AntiSpam: [SOURCE] wurde wegen Spam vom Typ [QUEUE] ([COUNT] mal in [PERIOD] Sekunden) blockiert.
	</notification>

	<notification name="AntiSpamImNewLineFloodBlocked">
AntiSpam: [SOURCE] wurde wegen Senden einer Instant Message mit mehr als [COUNT] Zeilen blockiert.
	</notification>

	<notification name="AntiSpamChatNewLineFloodBlocked">
AntiSpam: [SOURCE] wurde wegen Senden einer Chatnachricht mit mehr als [COUNT] Zeilen blockiert.
	</notification>

	<notification name="MeshMaxConcurrentReqTooHigh">
Der Wert, der für das gleichzeitige Laden von Mesh-Objekten gesetzt wurde ([VALUE]; Debug-Einstellung [DEBUGNAME]), ist höher als das Maximum von [MAX]. Er wurde auf den Standardwert [DEFAULT] zurückgesetzt.
	</notification>

	<notification name="SkinDefaultsChangeSettings">
		[MESSAGE]
		<form name="form">
			<ignore name="ignore" text="Eine Einstellung wurde auf den Standardwert für das gewählte Oberflächendesign zurückgesetzt."/>
		</form>
	</notification>
	
	<notification name="AddNewContactSet">
		Neues Kontakt-Set mit folgendem Namen erstellen:
		<form name="form">
			<input name="message">
				Neues Kontakt-Set
			</input>
			<button name="Create" text="Erstellen"/>
			<button name="Cancel" text="Abbrechen"/>
		</form>
	</notification>
	<notification name="RemoveContactSet">
		Soll Kontakt-Set „[SET_NAME]“ wirklich gelöscht werden? Diese Aktion kann nicht rückgängig gemacht werden!
		<usetemplate name="okcancelignore" notext="Abbrechen" yestext="Ok" ignoretext="Bestätigen, wenn ein Kontakt-Set gelöscht wird."/>
	</notification>
	<notification name="RemoveContactFromSet">
		Soll [TARGET] wirklich aus Kontakt-Set „[SET_NAME]“ entfernt werden?
		<usetemplate name="okcancelignore" notext="Abbrechen" yestext="Ok" ignoretext="Bestätigen, wenn jemand aus einem Kontakt-Set entfernt wird."/>
	</notification>
	<notification name="RemoveContactsFromSet">
		Sollen wirklich diese [TARGET] Avatare aus Kontakt-Set „[SET_NAME]“ entfernt werden?
		<usetemplate name="okcancelignore" notext="Abbrechen" yestext="Ok" ignoretext="Bestätigen, wenn mehrere Avatare aus einem Kontakt-Set entfernt werden."/>
	</notification>
	<notification name="AddToContactSetSingleSuccess">
		[NAME] wurde zu Kontakt-Set „[SET]“ hinzugefügt.
	</notification>
	<notification name="AddToContactSetMultipleSuccess">
		[COUNT] Avatare wurden zu Kontakt-Set „[SET]“ hinzugefügt.
	</notification>
	<notification name="SetAvatarPseudonym">
		Alias für [AVATAR] eingeben:
		<form name="form">
			<button name="Create" text="Erstellen"/>
			<button name="Cancel" text="Abbrechen"/>
		</form>
	</notification>
	<notification name="RenameContactSetFailure">
		Kontakt-Set „[SET]“ konnte nicht in „[NEW_NAME]“ umbenannt werden, da entweder bereits ein Kontakt-Set mit demselben Namen existiert oder der neue Name ungültig ist.
	</notification>

	<notification name="ShapeImportGenericFail">
		Es gab ein Problem beim importieren von [FILENAME]. Siehe Log-Datei für weitergehende Details.
	</notification>
	<notification name="ShapeImportVersionFail">
		Import der Avatarform fehlgeschlagen. Sind Sie sicher, dass [FILENAME] eine korrekte Avatar-Datei ist?
	</notification>

	<notification name="AddToMediaList">
		Domänennamen zum Hinzufügen zur [LIST] eingeben:
		<form name="form">
			<button name="Add" text="Hinzufügen"/>
			<button name="Cancel" text="Abbrechen"/>
		</form>
	</notification>
	<notification name="CantRestoreToWorldNoCopy">
		Die Option „Wiederherstellen an letzter Position“ ist nicht erlaubt für nicht-kopierbare Objekte, um einem möglichen Verlust vorzubeugen.
	</notification>
	<notification name="ConfirmRemoveCredential">
		Gespeichertes Login für &lt;nolink&gt;[NAME]&lt;/nolink&gt; löschen?
		<form name="form">
			<button name="OK" text="OK"/>
			<button name="Cancel" text="Abbrechen"/>
		</form>
	</notification>
<!-- <FS:TS> FIRE-5453: Flickr upload support (from Exodus) -->
	<notification name="ExodusFlickrVerificationExplanation">
Um die Flickr-Uploadfunktion nutzen zu können, muss [APP_NAME] Zugriff auf deinen Account gewährt werden. Beim Fortfahren wird die Flickr-Website im Webbrowser geöffnet, wo du dich einloggen und den Zugriff durch [APP_NAME] autorisieren musst. Der daraufhin angezeigte Code muss in [APP_NAME] eingetragen werden.

Soll [APP_NAME] autorisiert werden, Fotos unter deinem Flickr-Konto zu posten?
		<usetemplate name="okcancelbuttons" notext="Nein" yestext="Ja"/>
	</notification>

	<notification name="ExodusFlickrVerificationPrompt">
Bitte den Flickr-Zugriff im Webbrowser autorisieren und den angezeigen Code eingeben:
		<form name="form">
			<button name="OK" text="OK"/>
			<button name="Cancel" text="Abbrechen"/>
		</form>
	</notification>

	<notification name="ExodusFlickrVerificationFailed">
Flickr-Verifikation fehlgeschlagen. Bitte erneut versuchen sowie den eingegebenen Code überprüfen.
		<usetemplate name="okbutton" yestext="OK"/>
	</notification>

	<notification name="ExodusFlickrUploadComplete">
Das Foto kann jetzt [http://www.flickr.com/photos/upload/edit/?ids=[ID] hier] betrachtet werden.
	</notification>
<!-- </FS:TS> FIRE-5453 -->
	<notification name="RegionTrackerAdd">
Welche Bezeichnung soll für die Region
„[REGION]“ verwendet werden?
		<form name="form">
			<button name="OK" text="OK"/>
			<button name="Cancel" text="Abbrechen"/>
		</form>
	</notification>
	<notification name="SnoozeDuration">
		Zeitspanne in Sekunden, für die der Gruppenchat temporär unterdrückt werden soll:
		<form name="form">
			<button name="OK" text="OK"/>
			<button name="Cancel" text="Abbrechen"/>
		</form>
	</notification>
	<notification name="SnoozeDurationInvalidInput">
		Bitte geben Sie einen gültigen Wert für die Zeitspanne ein!
		<usetemplate name="okbutton" yestext="OK"/>
	</notification>
	<notification name="PickLimitReached">
		Neue Auswahl kann nicht erstellt werden, da bereits die maximale Anzahl an Auswahlen erstellt wurde.
		<usetemplate name="okbutton" yestext="OK"/>
	</notification>
	<notification name="GlobalOnlineStatusToggle">
		Abhängig von der Serverauslastung kann es einen Moment dauern, bis das Umschalten der Sichtbarkeit des Online-Status effektiv wird.
		<usetemplate ignoretext="Weise mich darauf hin, dass das Umschalten der Sichtbarkeit des Online-Status etwas dauern kann." name="okignore" yestext="OK"/>
	</notification>
</notifications><|MERGE_RESOLUTION|>--- conflicted
+++ resolved
@@ -1396,16 +1396,12 @@
 		<usetemplate ignoretext="Warnen, falls Avatarkomplexität zu hoch ist" name="notifyignore"/>
 	</notification>
 	<notification name="AgentComplexity">
-<<<<<<< HEAD
 		Ihre [https://community.secondlife.com/t5/English-Knowledge-Base/Avatar-Rendering-Complexity/ta-p/2967838 Avatarkomplexität] ist [AGENT_COMPLEXITY].
-=======
-		Ihre [https://community.secondlife.com/t5/English-Knowledge-Base/Avatar-Rendering-Complexity/ta-p/2967838 Avatar-Komplexität] ist [AGENT_COMPLEXITY].
 		<usetemplate ignoretext="Warnen, wnen sich meine Avatar-Komplexität ändert" name="notifyignore"/>
 	</notification>
 	<notification name="HUDComplexityWarning">
 		[HUD_REASON], es wird wahrscheinlich die Performance negativ beeinflussen.
 		<usetemplate ignoretext="Warnen, falls meine HUD-Komplexität zu hoch ist" name="notifyignore"/>
->>>>>>> ad30fce2
 	</notification>
 	<notification name="FirstRun">
 		Installation von [APP_NAME] vollständig abgeschlossen.
@@ -1779,13 +1775,10 @@
 		Sie können die Gruppe nicht verlassen, da Sie der letzte Besitzer der Gruppe sind. Weisen Sie die Besitzerrolle zuerst einem anderen Mitglied zu.
 		<usetemplate name="okbutton" yestext="OK"/>
 	</notification>
-<<<<<<< HEAD
-=======
 	<notification name="GroupDepartError">
 		Verlassen der Gruppe nicht möglich.
 		<usetemplate name="okbutton" yestext="OK"/>
 	</notification>
->>>>>>> ad30fce2
 	<notification name="ConfirmKick">
 		Möchten Sie WIRKLICH alle Benutzer aus dem Grid werfen?
 		<usetemplate name="okcancelbuttons" notext="Abbrechen" yestext="Alle Benutzer hinauswerfen"/>
