--- conflicted
+++ resolved
@@ -1618,85 +1618,6 @@
 		Die Anmeldung ist aus nicht bekannten Gründen leider fehlgeschlagen. Falls diese Meldung weiterhin angezeigt wird, besuchen Sie bitte die [SUPPORT_SITE].
 		<usetemplate name="okbutton" yestext="Beenden"/>
 	</notification>
-<<<<<<< HEAD
-	<notification name="UpdaterServiceNotRunning">
-		Für Ihre SecondLife-Installation ist ein Update erforderlich.
-
-Sie können dieses Update von http://www.secondlife.com/downloads herunterladen oder jetzt installieren.
-		<usetemplate name="okcancelbuttons" notext="Second Life beenden" yestext="Jetzt herunterladen und installieren"/>
-	</notification>
-	<notification name="DownloadBackgroundTip">
-		Für Ihre [APP_NAME]-Installation wurde ein Update heruntergeladen.
-Version [VERSION] [[INFO_URL] Informationen zu diesem Update]
-		<usetemplate name="okcancelbuttons" notext="Später..." yestext="Jetzt installieren und [APP_NAME] neu starten"/>
-	</notification>
-	<notification name="DownloadBackgroundDialog">
-		Für Ihre [APP_NAME]-Installation wurde ein Update heruntergeladen.
-Version [VERSION] [[INFO_URL] Informationen zu diesem Update]
-		<usetemplate name="okcancelbuttons" notext="Später..." yestext="Jetzt installieren und [APP_NAME] neu starten"/>
-	</notification>
-	<notification name="RequiredUpdateDownloadedVerboseDialog">
-		Ein erforderliches Softwareupdate wurde heruntergeladen.
-Version [VERSION] [[INFO_URL] Infos zu diesem Update]
-
-Zur Installation des Updates muss [APP_NAME] neu gestartet werden.
-		<usetemplate name="okbutton" yestext="OK"/>
-	</notification>
-	<notification name="RequiredUpdateDownloadedDialog">
-		Zur Installation des Updates muss [APP_NAME] neu gestartet werden.
-[[INFO_URL] Infos zu diesem Update]
-		<usetemplate name="okbutton" yestext="OK"/>
-	</notification>
-	<notification name="OtherChannelDownloadBackgroundTip">
-		Für Ihre [APP_NAME]-Installation wurde ein Update heruntergeladen.
-Version [VERSION] 
-Dieser experimentelle Viewer wurde durch einen [NEW_CHANNEL] Viewer ersetzt;
-weitere Details zu diesem Update finden Sie [[INFO_URL] hier].
-		<usetemplate name="okcancelbuttons" notext="Später..." yestext="Jetzt installieren und [APP_NAME] neu starten"/>
-	</notification>
-	<notification name="OtherChannelDownloadBackgroundDialog">
-		Für Ihre [APP_NAME]-Installation wurde ein Update heruntergeladen.
-Version [VERSION]
-Dieser experimentelle Viewer wurde durch einen [NEW_CHANNEL] Viewer ersetzt;
-weitere Infos zu diesem Update finden Sie [[INFO_URL] hier].
-		<usetemplate name="okcancelbuttons" notext="Später..." yestext="Jetzt installieren und [APP_NAME] neu starten"/>
-	</notification>
-	<notification name="OtherChannelRequiredUpdateDownloadedVerboseDialog">
-		Ein erforderliches Softwareupdate wurde heruntergeladen.
-Version [VERSION]
-Dieser experimentelle Viewer wurde durch einen [NEW_CHANNEL] Viewer ersetzt;
-weitere Infos zu diesem Update finden Sie [[INFO_URL] hier].
-
-Zur Installation des Updates muss [APP_NAME] neu gestartet werden.
-		<usetemplate name="okbutton" yestext="OK"/>
-	</notification>
-	<notification name="OtherChannelRequiredUpdateDownloadedDialog">
-		Zur Installation des Updates muss [APP_NAME] neu gestartet werden.
-Dieser experimentelle Viewer wurde durch einen [NEW_CHANNEL] Viewer ersetzt;
-weitere Infos zu diesem Update finden Sie [[INFO_URL] hier].
-		<usetemplate name="okbutton" yestext="OK"/>
-	</notification>
-	<notification name="UpdateDownloadInProgress">
-		Ein Update ist verfügbar.
-Es wird im Hintergrund heruntergeladen. Wenn der Download fertig ist, werden Sie aufgefordert, den Viewer neu zu starten, damit die Installation abgeschlossen werden kann.
-		<usetemplate name="okbutton" yestext="OK"/>
-	</notification>
-	<notification name="UpdateDownloadComplete">
-		Ein Update wurde heruntergeladen. Es wird beim Neustart installiert.
-		<usetemplate name="okbutton" yestext="OK"/>
-	</notification>
-	<notification name="UpdateCheckError">
-		Beim Suchen nach einem Update ist ein Fehler aufgetreten.
-Versuchen Sie es später erneut.
-		<usetemplate name="okbutton" yestext="OK"/>
-	</notification>
-	<notification name="UpdateViewerUpToDate">
-		Ihr Viewer ist auf dem neuesten Stand.
-Wenn Sie die neuesten Features und Fixes ausprobieren möchten, gehen Sie zur Seite „Alternate Viewers“. http://wiki.secondlife.com/wiki/Linden_Lab_Official:Alternate_Viewers.
-		<usetemplate name="okbutton" yestext="OK"/>
-	</notification>
-=======
->>>>>>> 9ce455f8
 	<notification name="DeedObjectToGroup">
 		Bei Übertragung dieses Objekts erhält die Gruppe:
 * An das Objekt bezahlte L$
@@ -3651,10 +3572,6 @@
 Bitte überprüfen Sie Ihr Netzwerk- und Firewall-Setup.
 [http://wiki.phoenixviewer.com/fs_voice Weitere Hinweise zur Fehlerbehebung]
 		<usetemplate name="okignore" yestext="OK"/>
-	</notification>
-	<notification name="NoVoiceConnect-GIAB">
-		Es gibt Probleme mit der Verbindung zu Ihrem Voice-Server. Voice-Kommunikation ist leider nicht verfügbar. Überprüfen Sie Ihre Netzwerk- und Firewall-Konfiguration.
-		<usetemplate name="okbutton" yestext="OK"/>
 	</notification>
 	<notification name="AvatarRezLeftNotification">
 		(Seit [EXISTENCE] Sekunden inworld )
