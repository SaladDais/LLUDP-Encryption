--- conflicted
+++ resolved
@@ -494,11 +494,7 @@
 		Sie können das Objekt nicht anziehen, weil es noch nicht geladen wurde. Warten Sie kurz und versuchen Sie es dann noch einmal.
 	</notification>
 	<notification name="MustEnterPasswordToLogIn">
-<<<<<<< HEAD
-		Sie müssen Ihr Passwort eingeben, um sich anmelden zu können.
-=======
 		Bitte geben Sie zur Anmeldung Ihr Kennwort ein.
->>>>>>> 2de32f24
 	</notification>
 	<notification name="MustHaveAccountToLogIn">
 		Sie haben ein Feld leer gelassen.
@@ -576,11 +572,7 @@
 		Die Port-Einstellungen werden nach einem Neustart von [APP_NAME] wirksam.
 	</notification>
 	<notification name="ChangeDeferredDebugSetting">
-<<<<<<< HEAD
-		Diese Änderung der Einstellungen wird nach einem Neustart von [APP_NAME] wirksam.
-=======
-		Die Debug-Einstellung tritt nach Neustart von [APP_NAME] in Kraft.
->>>>>>> 2de32f24
+		Die Einstellung tritt nach Neustart von [APP_NAME] in Kraft.
 	</notification>
 	<notification name="ChangeSkin">
 		Das neue Oberflächendesign wird nach einem Neustart von [APP_NAME] angezeigt.
@@ -1414,21 +1406,12 @@
 		</form>
 	</notification>
 	<notification name="AgentComplexityWithVisibility">
-<<<<<<< HEAD
-		Ihre [https://community.secondlife.com/t5/English-Knowledge-Base/Avatar-Rendering-Complexity/ta-p/2967838 Avatar-Komplexität] ist [AGENT_COMPLEXITY].
-[OVERLIMIT_MSG]
-		<usetemplate ignoretext="Warnen, falls meine Avatar-Komplexität für andere zu hoch sein könnte" name="notifyignore"/>
-	</notification>
-	<notification name="AgentComplexity">
-		Ihre [https://community.secondlife.com/t5/English-Knowledge-Base/Avatar-Rendering-Complexity/ta-p/2967838 Avatar-Komplexität] ist [AGENT_COMPLEXITY].
-=======
 		Ihre [https://community.secondlife.com/t5/English-Knowledge-Base/Avatar-Rendering-Complexity/ta-p/2967838 Avatarkomplexität] ist [AGENT_COMPLEXITY].
 [OVERLIMIT_MSG]
 		<usetemplate ignoretext="Warnen, falls Avatarkomplexität zu hoch ist" name="notifyignore"/>
 	</notification>
 	<notification name="AgentComplexity">
 		Ihre [https://community.secondlife.com/t5/English-Knowledge-Base/Avatar-Rendering-Complexity/ta-p/2967838 Avatarkomplexität] ist [AGENT_COMPLEXITY].
->>>>>>> 2de32f24
 	</notification>
 	<notification name="FirstRun">
 		Installation von [APP_NAME] vollständig abgeschlossen.
@@ -1549,13 +1532,8 @@
 		<usetemplate name="okcancelbuttons" notext="Abbrechen" yestext="OK"/>
 	</notification>
 	<notification name="ConfirmTextureHeights">
-<<<<<<< HEAD
-		Sie sind dabei, Werte für den tiefsten Punkt des Geländes zu verwenden, die größer sind als die Werte für den höchsten Punkt. Möchten Sie fortfahren?
-		<usetemplate name="yesnocancelbuttons" yestext="OK" notext="Abbrechen" canceltext="Nicht mehr fragen"/>
-=======
 		Sie sind dabei, für Höhenbereiche untere Werte anzugeben, die größer sind als die oberen Werte. Fortfahren?
-		<usetemplate canceltext="Nicht fragen" name="yesnocancelbuttons" notext="Abbrechen" yestext="OK"/>
->>>>>>> 2de32f24
+		<usetemplate canceltext="Nicht mehr fragen" name="yesnocancelbuttons" notext="Abbrechen" yestext="OK"/>
 	</notification>
 	<notification name="MaxAllowedAgentOnRegion">
 		Es sind maximal [MAX_AGENTS] zulässige Einwohner erlaubt.
@@ -1796,17 +1774,6 @@
 		Sie können die Gruppe nicht verlassen, da Sie der letzte Besitzer der Gruppe sind. Weisen Sie die Besitzerrolle zuerst einem anderen Mitglied zu.
 		<usetemplate name="okbutton" yestext="OK"/>
 	</notification>
-<<<<<<< HEAD
-	<notification name="GroupDepartError">
-		Verlassen der Gruppe nicht möglich: [reason]
-		<usetemplate name="okbutton" yestext="OK"/>
-	</notification>
-	<notification name="GroupDepart">
-		Sie haben die Gruppe „[group_name]“ verlassen.
-		<usetemplate name="okbutton" yestext="OK"/>
-	</notification>
-=======
->>>>>>> 2de32f24
 	<notification name="ConfirmKick">
 		Möchten Sie WIRKLICH alle Benutzer aus dem Grid werfen?
 		<usetemplate name="okcancelbuttons" notext="Abbrechen" yestext="Alle Benutzer hinauswerfen"/>
@@ -2553,13 +2520,8 @@
 		<usetemplate ignoretext="Bestätigen, bevor der Ordner Papierkorb im Inventar geleert wird" name="okcancelignore" notext="Abbrechen" yestext="OK"/>
 	</notification>
 	<notification name="TrashIsFull">
-<<<<<<< HEAD
-		Ihr Papierkorb läuft über. Dies kann zu Problemen beim Login führen.
-		<usetemplate name="okcancelbuttons" notext="Ich leere den Papierkorb später" yestext="Papierkorb jetzt leeren"/>
-=======
 		Ihr Papierkorb läuft über. Dies kann zu Anmeldeproblemen führen.
 		<usetemplate name="okcancelbuttons" notext="Papierkorb später leeren" yestext="Papierkorb jetzt leeren"/>
->>>>>>> 2de32f24
 	</notification>
 	<notification name="ConfirmClearBrowserCache">
 		Sind Sie sicher, dass Sie Ihren Reise-, Internet- und Suchverlauf löschen möchten?
@@ -3508,21 +3470,17 @@
 	<notification name="AttachmentSaved">
 		Der Anhang wurde gespeichert.
 	</notification>
+	<notification name="PresetNotSaved">
+		Fehler beim Speichern der Voreinstellung [NAME].
+	</notification>
+	<notification name="PresetNotDeleted">
+		Fehler beim Löschen der Voreinstellung [NAME].
+	</notification>
 	<notification name="AppearanceToXMLSaved">
 		Erscheinungsbild als XML in [PATH] gespeichert
 	</notification>
 	<notification name="AppearanceToXMLFailed">
 		Fehler beim Speichern des Erscheinungsbilds als XML.
-    icon=&quot;notifytip.tga&quot;
-	name=&quot;PresetNotDeleted&quot;
-    type=&quot;notifytip&quot;&gt;
-Fehler beim Löschen der Voreinstellung [NAME].
-	</notification>
-	<notification name="AppearanceToXMLSaved">
-		Aussehen erfolgreich als XML nach [PATH] exportiert.
-	</notification>
-	<notification name="AppearanceToXMLFailed">
-		Aussehen konnte nicht gespeichert werden.
 	</notification>
 	<notification name="UnableToFindHelpTopic">
 		Hilfethema für dieses Element wurde nicht gefunden.
@@ -4352,16 +4310,14 @@
 	<notification name="CantAttachNotEnoughScriptResources">
 		Nicht genügend Skriptressourcen verfügbar, um Objekt anzuhängen.
 	</notification>
-<<<<<<< HEAD
+	<notification name="IllegalAttachment">
+		Der Anhang hat einen nicht vorhandenen Punkt auf dem Avatar angefordert. Der Anhang wurde stattdessen auf der Brust angebracht.
+	</notification>
 	<notification name="CantAttachObjectBeingRemoved">
 		Objekten kann nicht hinzugefügt werden, da es bereits entfernt wird.
 	</notification>
 	<notification name="IllegalAttachment">
 		Der Anhang hat einen nicht-existierenden Punkt am Avatar angefordert. Es wurde stattdessen zur Brust hinzugefügt.
-=======
-	<notification name="IllegalAttachment">
-		Der Anhang hat einen nicht vorhandenen Punkt auf dem Avatar angefordert. Der Anhang wurde stattdessen auf der Brust angebracht.
->>>>>>> 2de32f24
 	</notification>
 	<notification name="CantDropItemTrialUser">
 		Ablegen von Objekten hier nicht möglich; versuchen Sie es mit dem kostenlosen Testbereich.
