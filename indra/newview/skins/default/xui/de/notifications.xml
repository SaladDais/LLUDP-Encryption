<?xml version="1.0" encoding="utf-8"?>
<notifications>
	<global name="skipnexttime">
		Nicht mehr anzeigen
	</global>
	<global name="skipnexttimesessiononly">
		Nicht mehr anzeigen 
(während der aktuellen Sitzung)
	</global>
	<global name="alwayschoose">
		Diese Option immer auswählen
	</global>
	<global name="implicitclosebutton">
		Schließen
	</global>
	<template name="okbutton">
		<form>
			<button name="OK_okbutton" text="$yestext"/>
		</form>
	</template>
	<template name="okignore">
		<form>
			<button name="OK_okignore" text="$yestext"/>
		</form>
	</template>
	<template name="okcancelbuttons">
		<form>
			<button name="OK_okcancelbuttons" text="$yestext"/>
			<button name="Cancel_okcancelbuttons" text="$notext"/>
		</form>
	</template>
	<template name="okcancelignore">
		<form>
			<button name="OK_okcancelignore" text="$yestext"/>
			<button name="Cancel_okcancelignore" text="$notext"/>
		</form>
	</template>
	<template name="okhelpbuttons">
		<form>
			<button name="OK_okhelpbuttons" text="$yestext"/>
			<button name="Help" text="$helptext"/>
		</form>
	</template>
	<template name="okhelpignore">
		<form>
			<button name="OK_okhelpignore" text="$yestext"/>
			<button name="Help_okhelpignore" text="$helptext"/>
		</form>
	</template>
	<template name="yesnocancelbuttons">
		<form>
			<button name="Yes" text="$yestext"/>
			<button name="No" text="$notext"/>
			<button name="Cancel_yesnocancelbuttons" text="$canceltext"/>
		</form>
	</template>
	<notification functor="GenericAcknowledge" label="Unbekannte Meldung" name="MissingAlert">
		Ihre Version von [APP_NAME] kann die gerade empfangene Benachrichtigung nicht anzeigen.  Bitte vergewissern Sie sich, dass Sie den aktuellsten Viewer installiert haben.

Fehlerdetails: The notification called &apos;[_NAME]&apos; was not found in notifications.xml.
		<usetemplate name="okbutton" yestext="OK"/>
	</notification>
	<notification name="FloaterNotFound">
		Floater-Fehler: Folgende Steuerelemente wurden nicht gefunden:

[CONTROLS]
		<usetemplate name="okbutton" yestext="OK"/>
	</notification>
	<notification name="TutorialNotFound">
		Derzeit ist kein Tutorial verfügbar.
		<usetemplate name="okbutton" yestext="OK"/>
	</notification>
	<notification name="GenericAlert">
		[MESSAGE]
	</notification>
	<notification name="GenericAlertYesCancel">
		[MESSAGE]
		<usetemplate name="okcancelbuttons" notext="Abbrechen" yestext="Ja"/>
	</notification>
	<notification name="GenericAlertOK">
		[MESSAGE]
		<usetemplate name="okbutton" yestext="OK"/>
	</notification>
	<notification name="BadInstallation">
		Beim Aktualisieren von [APP_NAME] ist ein Fehler aufgetreten.  Bitte [http://get.secondlife.com laden Sie die aktuellste Version des Viewers herunter].
		<usetemplate name="okbutton" yestext="OK"/>
	</notification>
	<notification name="LoginFailedNoNetwork">
		Verbindung nicht möglich zum [SECOND_LIFE_GRID].
    &apos;[DIAGNOSTIC]&apos;
Stellen Sie sicher, dass Ihre Internetverbindung funktioniert.
		<usetemplate name="okbutton" yestext="OK"/>
	</notification>
	<notification name="MessageTemplateNotFound">
		Meldungsvorlage [PATH] nicht gefunden.
		<usetemplate name="okbutton" yestext="OK"/>
	</notification>
	<notification name="WearableSave">
		Änderung an aktueller Kleidung/Körperteil speichern?
		<usetemplate canceltext="Abbrechen" name="yesnocancelbuttons" notext="Nicht speichern" yestext="Speichern"/>
	</notification>
	<notification name="ConfirmNoCopyToOutbox">
		Sie sind nicht berechtigt, einen oder mehrere dieser Artikel in die Händler-Outbox zu kopieren. Sie können sie verschieben oder zurücklassen.
		<usetemplate name="okcancelbuttons" notext="Artikel nicht verschieben" yestext="Artikel verschieben"/>
	</notification>
	<notification name="OutboxFolderCreated">
		Für jeden Artikel, den Sie in die oberste Ebene Ihrer Händler-Outbox übertragen haben, wurde ein neuer Ordner erstellt.
		<usetemplate ignoretext="Neuer Ordner in Händler-Outbox erstellt" name="okignore" yestext="OK"/>
	</notification>
	<notification name="OutboxImportComplete">
		Erfolg

Alle Ordner wurden erfolgreich an den Marktplatz übertragen.
		<usetemplate ignoretext="Alle Ordner an den Marktplatz übertragen" name="okignore" yestext="OK"/>
	</notification>
	<notification name="OutboxImportHadErrors">
		Einige Ordner wurden nicht übertragen

Beim Übertragen bestimmter Ordner an den Marktplatz ist ein Fehler aufgetreten. Diese Ordner befinden sich noch in Ihrer Händler-Outbox.

Weitere Informationen finden Sie im [[MARKETPLACE_IMPORTS_URL] Fehlerprotokoll].
		<usetemplate name="okbutton" yestext="OK"/>
	</notification>
	<notification name="OutboxImportFailed">
		Übertragung fehlgeschlagen mit Fehler „[ERROR_CODE]“

Aufgrund eines System- oder Netzwerkfehlers wurden keine Ordner an den Marktplatz übertragen. Versuchen Sie es später erneut.
		<usetemplate name="okbutton" yestext="OK"/>
	</notification>
	<notification name="OutboxInitFailed">
		Marktplatzinitialisierung fehlgeschlagen mit Fehler „[ERROR_CODE]“

Marktplatzinitialisierung aufgrund eines System- oder Netzwerkfehlers fehlgeschlagen. Versuchen Sie es später erneut.
		<usetemplate name="okbutton" yestext="OK"/>
	</notification>
	<notification name="StockPasteFailed">
		Kopieren oder Verschieben in Bestandsordner fehlgeschlagen mit Fehler:
        
        „[ERROR_CODE]“
		<usetemplate name="okbutton" yestext="OK"/>
	</notification>
	<notification name="MerchantPasteFailed">
		Kopieren oder Verschieben von Marktplatz-Auflistungen fehlgeschlagen mit Fehler:
        
        „[ERROR_CODE]“
		<usetemplate name="okbutton" yestext="OK"/>
	</notification>
	<notification name="MerchantTransactionFailed">
		Marktplatztransaktion fehlgeschlagen mit Fehler:
        
        [ERROR_REASON][ERROR_DESCRIPTION]
		<usetemplate name="okbutton" yestext="OK"/>
	</notification>
	<notification name="MerchantUnprocessableEntity">
		Wir konnten dieses Produkt nicht auflisten bzw. den Versionsordner nicht aktivieren. Dies liegt meist an fehlenden Informationen im Formular zur Beschreibung der Auflistung, kann aber auch auf eine falsche Ordnerstruktur zurückzuführen sein. Bearbeiten Sie die Auflistung oder überprüfen Sie den Auflistungsordner auf Fehler.
		<usetemplate name="okbutton" yestext="OK"/>
	</notification>
	<notification name="MerchantListingFailed">
		Auflistung in Marktplatz fehlgeschlagen mit Fehler:
        
        „[ERROR_CODE]“
		<usetemplate name="okbutton" yestext="OK"/>
	</notification>
	<notification name="MerchantFolderActivationFailed">
		Aktivierung dieses Versionsordners fehlgeschlagen mit Fehler:

        „[ERROR_CODE]“
		<usetemplate name="okbutton" yestext="OK"/>
	</notification>
	<notification name="MerchantForceValidateListing">
		Um Ihre Auflistung zu erstellen, haben wir die Hierarchie des Auflistungsinhalts korrigiert.
		<usetemplate ignoretext="Warnung anzeigen, wenn beim Erstellen einer Auflistung die Hierarchie des Inhalts korrigiert wird" name="okignore" yestext="OK"/>
	</notification>
	<notification name="ConfirmMerchantActiveChange">
		Diese Aktion ändert den aktiven Inhalt dieser Auflistung. Möchten Sie fortfahren?
		<usetemplate ignoretext="Vor Ändern einer aktiven Auflistung im Marktplatz bestätigen" name="okcancelignore" notext="Abbrechen" yestext="OK"/>
	</notification>
	<notification name="ConfirmMerchantMoveInventory">
		Objekte, die ins Marktplatz-Auflistungsfenster gezogen werden, werden verschoben, nicht kopiert. Möchten Sie fortfahren?
		<usetemplate ignoretext="Vor Verschieben eines Objekts aus dem Inventar in den Marktplatz bestätigen" name="okcancelignore" notext="Abbrechen" yestext="OK"/>
	</notification>
	<notification name="ConfirmListingCutOrDelete">
		Wenn Sie einen Auflistungsordner verschieben oder löschen, wird Ihre Marktplatz-Auflistung gelöscht. Um die Marktplatz-Auflistung beizubehalten, verschieben oder löschen Sie den Inhalt des Versionsordners, den Sie ändern möchten. Möchten Sie fortfahren?
		<usetemplate ignoretext="Bestätigen, bevor ich eine Auflistung aus dem Marktplatz entferne oder verschiebe" name="okcancelignore" notext="Abbrechen" yestext="OK"/>
	</notification>
	<notification name="ConfirmCopyToMarketplace">
		Sie haben keine Berechtigung, eines oder mehrere dieser Objekte in den Marktplatz zu kopieren. Sie können sie verschieben oder zurücklassen.
		<usetemplate canceltext="Abbrechen" ignoretext="Vor Kopieren einer Auswahl mit kopiergeschützten Objekten in den Marktplatz bestätigen" name="yesnocancelbuttons" notext="Artikel nicht verschieben" yestext="Artikel verschieben"/>
	</notification>
	<notification name="ConfirmMerchantUnlist">
		Diese Aktion entfernt diese Auflistung. Möchten Sie fortfahren?
		<usetemplate ignoretext="Vor Entfernen einer aktiven Auflistung aus dem Marktplatz bestätigen" name="okcancelignore" notext="Abbrechen" yestext="OK"/>
	</notification>
	<notification name="ConfirmMerchantClearVersion">
		Diese Aktion deaktiviert den Versionsordner der aktuellen Auflistung. Möchten Sie fortfahren?
		<usetemplate ignoretext="Vor Deaktivieren des Versionsordners einer Auflistung im Marktplatz bestätigen" name="okcancelignore" notext="Abbrechen" yestext="OK"/>
	</notification>
	<notification name="AlertMerchantListingNotUpdated">
		Diese Auflistung konnte nicht aktualisiert werden.
[[URL] Klicken Sie hier], um sie im Marktplatz zu bearbeiten.
		<usetemplate name="okbutton" yestext="OK"/>
	</notification>
	<notification name="AlertMerchantListingCannotWear">
		Sie können keine Kleidung oder Körperteile tragen, die im Marktplatz-Auflistungsordner enthalten sind
	</notification>
	<notification name="AlertMerchantListingInvalidID">
		Auflistungs-ID ungültig.
	</notification>
	<notification name="AlertMerchantListingActivateRequired">
		In dieser Auflistung gibt es mehrere oder keine Versionsordner. Sie müssen später einen auswählen und aktivieren.
		<usetemplate ignoretext="Benachrichtung zur Versionsordneraktivierung, wenn ich eine Auflistung mit mehreren Versionsordnern erstelle" name="okignore" yestext="OK"/>
	</notification>
	<notification name="AlertMerchantStockFolderSplit">
		Wir haben Bestandsobjekte unterschiedlicher Typen in separate Bestandsordner gelegt, damit wir Ihren Ordner auflisten können.
		<usetemplate ignoretext="Benachrichtigen,wenn Bestandsordner vor dem Auflisten aufgeteilt wird" name="okignore" yestext="OK"/>
	</notification>
	<notification name="AlertMerchantStockFolderEmpty">
		Wir haben Ihre Auflistung entfernt, da der Bestandsordner leer ist. Um diese Auflistung wieder zu listen, müssen Sie weitere Einheiten zum Bestandsordner hinzufügen.
		<usetemplate ignoretext="Benachrichtigen, wenn Auflistung aufgrund eines leeren Bestandsordners nicht aufgelistet wird" name="okignore" yestext="OK"/>
	</notification>
	<notification name="AlertMerchantVersionFolderEmpty">
		Wir haben Ihre Auflistung entfernt, da der Versionsordner leer ist. Um diese Auflistung erneut zu listen, müssen Sie Artikel zum Versionsordner hinzufügen.
		<usetemplate ignoretext="Benachrichtigen, wenn Auflistung aufgrund eines leeren Versionsordners nicht aufgelistet wird" name="okignore" yestext="OK"/>
	</notification>
	<notification name="WriteAnimationFail">
		Fehler beim Schreiben von Animationsdaten.  Bitte versuchen Sie es erneut.
	</notification>
	<notification name="UploadAuctionSnapshotFail">
		Eine Auktions-Screenshot konnte aus folgendem Grund nicht hochgeladen werden: [REASON]
	</notification>
	<notification name="UnableToViewContentsMoreThanOne">
		Es kann nur jeweils der Inhalt von einem Objekt angezeigt werden.
Wählen Sie ein einzelnes Objekt aus und versuchen Sie es erneut.
	</notification>
	<notification name="SaveClothingBodyChanges">
		Änderung an Kleidung/Körperteilen speichern?
		<usetemplate canceltext="Abbrechen" name="yesnocancelbuttons" notext="Nicht speichern" yestext="Alles speichern"/>
	</notification>
	<notification name="FriendsAndGroupsOnly">
		Personen, die nicht auf Ihrer Freundesliste stehen, werden nicht informiert, dass Sie ihre Anrufe und Instant Messages ignorieren.
		<usetemplate name="okbutton" yestext="OK"/>
	</notification>
	<notification name="FavoritesOnLogin">
		Hinweis: Bei Aktivierung dieser Option sehen alle Personen, die diesen Computer benutzen, Ihre Lieblingsorte.
		<usetemplate name="okbutton" yestext="OK"/>
	</notification>
	<notification name="GrantModifyRights">
		Wenn Sie einem anderen Einwohner Änderungsrechte gewähren, dann kann dieser JEDES Objekt, das Sie inworld besitzen, ändern, löschen oder an sich nehmen. Seien Sie daher beim Gewähren dieser Rechte sehr vorsichtig!
Möchten Sie [NAME] Änderungsrechte gewähren?
		<usetemplate name="okcancelbuttons" notext="Nein" yestext="Ja"/>
	</notification>
	<notification name="GrantModifyRightsMultiple">
		Wenn Sie einem anderen Einwohner, die Erlaubnis zum Bearbeiten erteilen, dann kann dieser JEDES Objekt, das Sie inworld besitzen, verändern. Seien Sie SEHR vorsichtig, wenn Sie diese Erlaubnis gewähren!
Möchten Sie den ausgewählten Einwohnern Änderungsrechte gewähren?
		<usetemplate name="okcancelbuttons" notext="Nein" yestext="Ja"/>
	</notification>
	<notification name="RevokeModifyRights">
		Möchten Sie [NAME] die Änderungsrechte entziehen?
		<usetemplate name="okcancelbuttons" notext="Nein" yestext="Ja"/>
	</notification>
	<notification name="RevokeModifyRightsMultiple">
		Möchten Sie den ausgewählten Einwohnern die Änderungsrechte entziehen?
		<usetemplate name="okcancelbuttons" notext="Nein" yestext="Ja"/>
	</notification>
	<notification name="UnableToCreateGroup">
		Gruppe konnte nicht erstellt werden.
[MESSAGE]
		<usetemplate name="okbutton" yestext="OK"/>
	</notification>
	<notification name="PanelGroupApply">
		[NEEDS_APPLY_MESSAGE]
[WANT_APPLY_MESSAGE]
		<usetemplate canceltext="Abbrechen" name="yesnocancelbuttons" notext="Änderungen verwerfen" yestext="Änderungen übernehmen"/>
	</notification>
	<notification name="MustSpecifyGroupNoticeSubject">
		Geben Sie einen Betreff für die Gruppenmitteilung ein.
		<usetemplate name="okbutton" yestext="OK"/>
	</notification>
	<notification name="AddGroupOwnerWarning">
		Sie sind im Begriff, Gruppenmitgliedern die Rolle [ROLE_NAME] zuzuweisen.
Diese Rolle kann Mitgliedern nicht mehr entzogen werden.
Sie müssen die Rolle selbst niederlegen.
Möchten Sie fortfahren?
		<usetemplate ignoretext="Bestätigen, bevor ich einen neuen Gruppeneigentümer hinzufüge" name="okcancelignore" notext="Nein" yestext="Ja"/>
	</notification>
	<notification name="AssignDangerousActionWarning">
		Sie sind im Begriff, der Rolle „[ROLE_NAME]“ die Fähigkeit „[ACTION_NAME]“ zuzuweisen.

 *ACHTUNG*
 Mitglieder in einer Rolle mit dieser Fähigkeit können sich selbst -
 und allen anderen Mitgliedern – Rollen zuweisen, die mehr Rechte
 beinhalten als sie derzeit haben, und damit nahezu
 Eigentümerrechte erreichen. Überlegen Sie sich, wem Sie diese Fähigkeit
 verleihen.

Der Rolle „[ROLE_NAME]“ diese Fähigkeit zuweisen?
		<usetemplate name="okcancelbuttons" notext="Nein" yestext="Ja"/>
	</notification>
	<notification name="AssignDangerousAbilityWarning">
		Sie sind im Begriff, der Rolle „[ROLE_NAME]“ die Fähigkeit „[ACTION_NAME]“ zuzuweisen.

 *ACHTUNG*
 Mitglieder in einer Rolle mit dieser Fähigkeit können sich selbst -
 und allen anderen Mitgliedern – alle Fähigkeiten zuweisen und
 damit fast Eigentümerrechte erreichen.

Der Rolle „[ROLE_NAME]“ diese Fähigkeit zuweisen?
		<usetemplate name="okcancelbuttons" notext="Nein" yestext="Ja"/>
	</notification>
	<notification name="AssignBanAbilityWarning">
		Sie sind im Begriff, der Rolle „[ROLE_NAME]“ die Fähigkeit „[ACTION_NAME]“ zuzuweisen.

 *ACHTUNG*
Jedem Mitglied in einer Rolle mit dieser Fähigkeit werden auch die Fähigkeiten „[ACTION_NAME_2]“ und „[ACTION_NAME_3]“ zugewiesen.
		<usetemplate name="okbutton" yestext="OK"/>
	</notification>
	<notification name="RemoveBanAbilityWarning">
		Sie sind im Begriff, die Fähigkeit „[ACTION_NAME]“ aus der Rolle „[ROLE_NAME]“ zu entfernen.

 *ACHTUNG*
Durch Entfernen dieser Fähigkeit werden die Fähigkeiten „[ACTION_NAME_2]“ und „[ACTION_NAME_3]“ NICHT entfernt.
 
Wenn diese Rolle nicht mehr diese Fähigkeiten haben soll, deaktivieren Sie sie bitte umgehend.
		<usetemplate name="okbutton" yestext="OK"/>
	</notification>
	<notification name="EjectGroupMemberWarning">
		Sie sind dabei, [AVATAR_NAME] aus der Gruppe hinauszuwerfen.
		<usetemplate ignoretext="Hinauswerfen eines einzelnen Gruppenmitglieds bestätigen" name="okcancelignore" notext="Abbrechen" yestext="Hinauswerfen"/>
	</notification>
	<notification name="EjectGroupMembersWarning">
		Sie sind dabei, [COUNT] Mitglieder aus der Gruppe hinauszuwerfen.
		<usetemplate ignoretext="Hinauswerfen mehrerer Gruppenmitglieder bestätigen" name="okcancelignore" notext="Abbrechen" yestext="Hinauswerfen"/>
	</notification>
	<notification name="BanGroupMemberWarning">
		Sie sind dabei, [AVATAR_NAME] aus der Gruppe zu verbannen.
		<usetemplate ignoretext="Verbannen eines Gruppenmitglieds bestätigen" name="okcancelignore" notext="Abbrechen" yestext="Verbannen"/>
	</notification>
	<notification name="BanGroupMembersWarning">
		Sie sind dabei, [COUNT] Mitglieder aus der Gruppe zu verbannen.
		<usetemplate ignoretext="Verbannen mehrerer Gruppenmitglieder bestätigen" name="okcancelignore" notext="Abbrechen" yestext="Verbannen"/>
	</notification>
	<notification name="GroupBanUserOnBanlist">
		Manchen Einwohnern wurde keine Einladung gesendet, weil sie aus der Gruppe ausgeschlossen sind.
	</notification>
	<notification name="AttachmentDrop">
		Sie möchten Ihren Anhang wirklich fallen lassen?
Möchten Sie fortfahren?
		<usetemplate ignoretext="Bestätigen, bevor Anhänge fallen gelassen werden" name="okcancelignore" notext="Nein" yestext="Ja"/>
	</notification>
	<notification name="JoinGroupCanAfford">
		Der Beitritt zu dieser Gruppe kostet [COST] L$.
Fortfahren?
		<usetemplate name="okcancelbuttons" notext="Abbrechen" yestext="Beitreten"/>
	</notification>
	<notification name="JoinGroupNoCost">
		Sie treten der Gruppe &lt;nolink&gt;[NAME]&lt;/nolink&gt; bei.
Fortfahren?
		<usetemplate name="okcancelbuttons" notext="Abbrechen" yestext="Beitreten"/>
	</notification>
	<notification name="JoinGroupCannotAfford">
		Der Beitritt zu dieser Gruppe kostet [COST] L$.
Sie haben nicht genug L$, um dieser Gruppe beizutreten.
	</notification>
	<notification name="CreateGroupCost">
		Die Gründung dieser Gruppe kostet [COST] L$.
Gruppen müssen mehr als ein Mitglied haben oder sie werden gelöscht.
Bitte laden Sie innerhalb von 48 Stunden Mitglieder in Ihre Gruppe ein.
		<usetemplate canceltext="Abbrechen" name="okcancelbuttons" notext="Abbrechen" yestext="Gruppe für [COST] L$ erstellen"/>
	</notification>
	<notification name="JoinGroupInaccessible">
		Diese Gruppe ist für Sie nicht verfügbar.
		<usetemplate name="okbutton" yestext="OK"/>
	</notification>
	<notification name="JoinGroupError">
		Fehler bei der Verarbeitung Ihrer Anfrage zur Gruppenmitgliedschaft.
		<usetemplate name="okbutton" yestext="OK"/>
	</notification>
	<notification name="JoinGroupErrorReason">
		Beitritt zur Gruppe nicht möglich: [reason]
		<usetemplate name="okbutton" yestext="OK"/>
	</notification>
	<notification name="JoinGroupTrialUser">
		Leider können Testbenutzer keinen Gruppen beitreten.
		<usetemplate name="okbutton" yestext="OK"/>
	</notification>
	<notification name="JoinGroupMaxGroups">
		Sie können „&lt;nolink&gt;[group_name]&lt;/nolink&gt;“ nicht beitreten: 
Sie sind bereits Mitglied in [group_count] Gruppen, die maximale zulässige Anzahl beträgt [max_groups]
		<usetemplate name="okbutton" yestext="OK"/>
	</notification>
	<notification name="JoinGroupClosedEnrollment">
		Sie können „&lt;nolink&gt;[group_name]&lt;/nolink&gt;“ nicht beitreten: 
Die Gruppe steht für freie Registrierungen nicht mehr zur Verfügung.
		<usetemplate name="okbutton" yestext="OK"/>
	</notification>
	<notification name="JoinGroupInsufficientFunds">
		Die erforderliche L$ [membership_fee] Mitgliedschaftsgebühr kann nicht übertragen werden.
		<usetemplate name="okbutton" yestext="OK"/>
	</notification>
	<notification name="LandBuyPass">
		Sie können dieses Land („[PARCEL_NAME]“) für [COST] L$
[TIME] Stunden lang betreten.  Pass kaufen?
		<usetemplate name="okcancelbuttons" notext="Abbrechen" yestext="OK"/>
	</notification>
	<notification name="SalePriceRestriction">
		Der Verkaufspreis muss beim allgemeinen Verkauf über 0 L$ liegen.
Wählen Sie eine bestimmte Person aus, wenn Sie für 0 L$ verkaufen.
	</notification>
	<notification name="ConfirmLandSaleChange">
		Die ausgewählten [LAND_SIZE] m² Land werden zum Verkauf freigegeben.
Der Verkaufspreis beträgt [SALE_PRICE] L$. Der Verkauf an [NAME] wird zu diesem Preis freigegeben.
		<usetemplate name="okcancelbuttons" notext="Abbrechen" yestext="OK"/>
	</notification>
	<notification name="ConfirmLandSaleToAnyoneChange">
		ACHTUNG: Wenn Sie auf An jeden verkaufen klicken, kann jeder in [CURRENT_GRID] Ihr Land kaufen, auch Einwohner in anderen Regionen.

Die ausgewählten [LAND_SIZE] m² Land werden zum Verkauf freigegeben.
Der Verkaufspreis beträgt [SALE_PRICE] L$. Der Verkauf an [NAME] wird zu diesem Preis freigegeben.
		<usetemplate name="okcancelbuttons" notext="Abbrechen" yestext="OK"/>
	</notification>
	<notification name="ReturnObjectsDeededToGroup">
		Möchten Sie alle Ihre Objekte auf dieser Parzelle, die gemeinsam mit der Gruppe „&lt;nolink&gt;[NAME]&lt;/nolink&gt;“ verwendet werden, zurück in das Inventar ihrer vorherigen Eigentümer transferieren? 

*WARNUNG* Hierdurch werden alle nicht transferierbaren Objekte gelöscht, die der Gruppe übertragen wurden. 

Objekte: [N]
		<usetemplate name="okcancelbuttons" notext="Abbrechen" yestext="OK"/>
	</notification>
	<notification name="ReturnObjectsOwnedByUser">
		Möchten Sie alle Objekte auf dieser Parzelle, die dem Einwohner „[NAME]“ gehören, in das jeweilige Inventar ihrer Eigentümer transferieren?

Objekte: [N]
		<usetemplate name="okcancelbuttons" notext="Abbrechen" yestext="OK"/>
	</notification>
	<notification name="ReturnObjectsOwnedBySelf">
		Möchten Sie alle Objekte auf dieser Parzelle, die Ihnen gehören, zurück in Ihr Inventar transferieren?

Objekte: [N]
		<usetemplate name="okcancelbuttons" notext="Abbrechen" yestext="OK"/>
	</notification>
	<notification name="ReturnObjectsNotOwnedBySelf">
		Möchten Sie alle Objekte auf dieser Parzelle, die NICHT Ihnen gehören, in das Inventar ihrer Eigentümer transferieren?
Transferierbare Objekte, die an eine Gruppe übertragen wurden, werden ihren vorherigen Eigentümern zurückgegeben.

*WARNUNG* Alle nicht transferierbaren Objekte, die der Gruppe übertragen wurden, werden dabei gelöscht!

Objekte: [N]
		<usetemplate name="okcancelbuttons" notext="Abbrechen" yestext="OK"/>
	</notification>
	<notification name="ReturnObjectsNotOwnedByUser">
		Möchten Sie alle Objekte auf dieser Parzelle, die NICHT [NAME] gehören, in das Inventar ihrer Eigentümer transferieren?
Transferierbare Objekte, die an eine Gruppe übertragen wurden, werden ihren vorherigen Eigentümern zurückgegeben.

*WARNUNG* Alle nicht transferierbaren Objekte, die der Gruppe übertragen wurden, werden dabei gelöscht!

Objekte: [N]
		<usetemplate name="okcancelbuttons" notext="Abbrechen" yestext="OK"/>
	</notification>
	<notification name="ReturnAllTopObjects">
		Möchten Sie alle aufgeführten Objekte ihren Eigentümern zurückgeben? Dadurch werden ALLE Skriptobjekte in der Region zurückgegeben.
		<usetemplate name="okcancelbuttons" notext="Abbrechen" yestext="OK"/>
	</notification>
	<notification name="DisableAllTopObjects">
		Möchten Sie alle Objekte in dieser Region deaktivieren?
		<usetemplate name="okcancelbuttons" notext="Abbrechen" yestext="OK"/>
	</notification>
	<notification name="ReturnObjectsNotOwnedByGroup">
		Möchten Sie die Objekte auf dieser Parzelle, die NICHT gemeinsam mit der Gruppe „&lt;nolink&gt;[NAME]&lt;/nolink&gt;“ verwendet werden, an ihre Eigentümer zurückgeben? 

Objekte: [N]
		<usetemplate name="okcancelbuttons" notext="Abbrechen" yestext="OK"/>
	</notification>
	<notification name="UnableToDisableOutsideScripts">
		Skriptdeaktivierung nicht möglich.
Für die gesamte Region ist Schaden aktiviert.
Damit Waffen funktionieren, müssen Skripts erlaubt sein.
	</notification>
	<notification name="MultipleFacesSelected">
		Mehrere Flächen wurden ausgewählt.
Wenn Sie fortfahren werden auf mehrere Flächen des Objekts unterschiedlichen Medien-Instanzen eingefügt.
Um Medien nur auf einer Fläche einzufügen, wählen Sie „Oberfläche auswählen&quot; und klicken Sie auf die gewünschte Fläche des Objektes. Klicken Sie dann auf „Hinzufügen&quot;.
		<usetemplate ignoretext="Die Medien werden auf mehrere ausgewählte Seiten übertragen" name="okcancelignore" notext="Abbrechen" yestext="OK"/>
	</notification>
	<notification name="MustBeInParcel">
		Sie müssen auf einer Landparzelle stehen, um ihren Landepunkt festzulegen.
	</notification>
	<notification name="PromptRecipientEmail">
		Bitte geben Sie für den/die Empfänger eine gültige Email-Adresse ein.
	</notification>
	<notification name="PromptSelfEmail">
		Geben Sie Ihre E-Mail-Adresse ein.
	</notification>
	<notification name="PromptMissingSubjMsg">
		Foto mit Standardbetreff bzw. -nachricht als E-Mail versenden?
		<usetemplate name="okcancelbuttons" notext="Abbrechen" yestext="OK"/>
	</notification>
	<notification name="ErrorProcessingSnapshot">
		Fehler beim Verarbeiten der Fotodaten
	</notification>
	<notification name="ErrorEncodingSnapshot">
		Fehler beim Erstellen des Fotos!
	</notification>
	<notification name="ErrorPhotoCannotAfford">
		Es kostet L$[COST], um ein Foto in Ihrem Inventar zu speichern. Sie können entweder L$ kaufen oder das Foto auf Ihrem Computer speichern.
	</notification>
	<notification name="ErrorTextureCannotAfford">
		Es kostet L$[COST], um eine Textur in Ihrem Inventar zu speichern. Sie können entweder L$ kaufen oder das Foto auf Ihrem Computer speichern.
	</notification>
	<notification name="ErrorUploadingPostcard">
		Ein Foto konnte aus folgendem Grund nicht gesendet werden: [REASON]
	</notification>
	<notification name="ErrorUploadingReportScreenshot">
		Ein Report-Screenshot konnte aus folgendem Grund nicht hochgeladen werden: [REASON]
	</notification>
	<notification name="MustAgreeToLogIn">
		Bevor Sie sich in [CURRENT_GRID] anmelden können, müssen Sie den Allgemeinen Geschäftsbedingungen, Datenschutzbestimmungen und Servicebedingungen zustimmen.
	</notification>
	<notification name="CouldNotPutOnOutfit">
		Outfit konnte nicht angezogen werden.
Der Outfit-Ordner enthält keine Kleidung, Körperteile oder Anhänge.
	</notification>
	<notification name="CannotWearTrash">
		Kleider oder Körperteile im Papierkorb können nicht getragen werden
	</notification>
	<notification name="MaxAttachmentsOnOutfit">
		Objekt konnte nicht angehängt werden.
Überschreitet die maximale Anzahl an Objekten [MAX_ATTACHMENTS], die angehängt werden können. Bitte nehmen Sie zunächst ein anderes Objekt ab.
	</notification>
	<notification name="CannotWearInfoNotComplete">
		Sie können das Objekt nicht anziehen, weil es noch nicht geladen wurde. Warten Sie kurz und versuchen Sie es dann noch einmal.
	</notification>
	<notification name="MustEnterPasswordToLogIn">
		Bitte geben Sie zur Anmeldung Ihr Kennwort ein.
	</notification>
	<notification name="MustHaveAccountToLogIn">
		Sie haben ein Feld leer gelassen.
Sie müssen den Benutzernamen Ihres Avatars eingeben.

Sie benötigen ein Konto, um [CURRENT_GRID] betreten zu können. Möchten Sie jetzt ein Konto erstellen?
		<url name="url">
			[create_account_url]
		</url>
		<usetemplate name="okcancelbuttons" notext="Erneut versuchen" yestext="Neues Benutzerkonto anlegen"/>
	</notification>
	<notification name="InvalidCredentialFormat">
		Sie müssen entweder den Benutzernamen oder den Vor- und Nachnamen Ihres Avatars in das Feld „Benutzername“ eingeben und die Anmeldung dann erneut versuchen.
	</notification>
	<notification name="InvalidGrid">
		„[GRID]“ ist keine gültige Grid-ID.
	</notification>
	<notification name="InvalidLocationSLURL">
		Ihre Startposition gibt kein gültiges Grid an.
	</notification>
	<notification name="DeleteClassified">
		Anzeige „[NAME]“ löschen?
Gebühren werden nicht rückerstattet.
		<usetemplate name="okcancelbuttons" notext="Abbrechen" yestext="OK"/>
	</notification>
	<notification name="DeleteMedia">
		Sie haben sich entschieden, die Medien auf dieser Seite zu löschen.
Sind Sie sicher, dass Sie fortfahren wollen?
		<usetemplate ignoretext="Bestätigen, bevor ich Medien von einem Objekt entferne." name="okcancelignore" notext="Nein" yestext="Ja"/>
	</notification>
	<notification name="ClassifiedSave">
		Änderung an Anzeige [NAME] speichern?
		<usetemplate canceltext="Abbrechen" name="yesnocancelbuttons" notext="Nicht speichern" yestext="Speichern"/>
	</notification>
	<notification name="ClassifiedInsufficientFunds">
		Sie haben nicht genügend Geld, um eine Anzeige zu erstellen.
		<usetemplate name="okbutton" yestext="OK"/>
	</notification>
	<notification name="DeleteAvatarPick">
		Auswahl &lt;nolink&gt;[PICK]&lt;/nolink&gt; löschen?
		<usetemplate name="okcancelbuttons" notext="Abbrechen" yestext="OK"/>
	</notification>
	<notification name="DeleteOutfits">
		Das/Die ausgewählte(n) Outfit(s) löschen?
		<usetemplate name="okcancelbuttons" notext="Abbrechen" yestext="OK"/>
	</notification>
	<notification name="DeleteOutfitsWithName">
		Outfit „[NAME]“ löschen?
		<usetemplate name="okcancelbuttons" notext="Abbrechen" yestext="OK"/>
	</notification>
	<notification name="PromptGoToEventsPage">
		Zur [CURRENT_GRID] Events-Webseite?
		<url name="url">
			http://secondlife.com/events/?lang=de-DE
		</url>
		<usetemplate name="okcancelbuttons" notext="Abbrechen" yestext="OK"/>
	</notification>
	<notification name="SelectProposalToView">
		Wählen Sie ein Angebot zur Ansicht.
	</notification>
	<notification name="SelectHistoryItemToView">
		Wählen Sie ein Element zur Ansicht.
	</notification>
	<notification name="CacheWillClear">
		Der Cache wird nach einem Neustart von [APP_NAME] geleert.
	</notification>
	<notification name="CacheWillBeMoved">
		Der Cache wird nach einem Neustart von [APP_NAME] verschoben.
Hinweis: Der Cache wird dabei gelöscht/geleert.
	</notification>
	<notification name="SoundCacheWillBeMoved">
		Der Sound-Cache wird nach einem Neustart von [APP_NAME] verschoben.
	</notification>
	<notification name="ChangeConnectionPort">
		Die Port-Einstellungen werden nach einem Neustart von [APP_NAME] wirksam.
	</notification>
	<notification name="ChangeDeferredDebugSetting">
		Die Einstellung tritt nach Neustart von [APP_NAME] in Kraft.
	</notification>
	<notification name="ChangeSkin">
		Das neue Oberflächendesign wird nach einem Neustart von [APP_NAME] angezeigt.
		<usetemplate name="okcancelbuttons" notext="OK" yestext="Neustart"/>
	</notification>
	<notification name="ChangeLanguage">
		Die Sprachänderung tritt nach Neustart von [APP_NAME] in Kraft.
	</notification>
	<notification name="GoToAuctionPage">
		Zur [CURRENT_GRID]-Webseite, um Auktionen anzuzeigen oder ein Gebot abzugeben?
		<url name="url">
			http://secondlife.com/auctions/auction-detail.php?id=[AUCTION_ID]
		</url>
		<usetemplate name="okcancelbuttons" notext="Abbrechen" yestext="OK"/>
	</notification>
	<notification name="SaveChanges">
		Änderungen speichern?
		<usetemplate canceltext="Abbrechen" name="yesnocancelbuttons" notext="Nicht speichern" yestext="Speichern"/>
	</notification>
	<notification name="DeleteNotecard">
		Notizkarte wirklich löschen?
		<usetemplate name="okcancelignore" notext="Abbrechen" yestext="OK" ignoretext="Bestätigen, wenn eine Notizkarte gelöscht wird"/>
	</notification>
	<notification name="LoadPreviousReportScreenshot">
		Möchten Sie den vorherigen Screenshot für den Report verwenden?
		<usetemplate name="okcancelbuttons" notext="Abbrechen" yestext="OK"/>
	</notification>
	<notification name="GestureSaveFailedTooManySteps">
		Speichern der Geste fehlgeschlagen.
Die Geste besteht aus zu vielen Schritten.
Löschen Sie einige Schritte und versuchen Sie es erneut.
	</notification>
	<notification name="GestureSaveFailedTryAgain">
		Speichern der Geste fehlgeschlagen.  Warten Sie kurz und versuchen Sie es dann noch einmal.
	</notification>
	<notification name="GestureSaveFailedObjectNotFound">
		Geste konnte nicht gespeichert werden, da das Objekt oder das zugehörige Objektinventar nicht gefunden wurden.
Das Objekt ist möglicherweise außer Reichweite oder wurde gelöscht.
	</notification>
	<notification name="GestureSaveFailedReason">
		Eine Geste konnte aus folgendem Grund nicht gespeichert werden: [REASON].  Speichern Sie die Geste bitte später.
	</notification>
	<notification name="SaveNotecardFailObjectNotFound">
		Notizkarte konnte nicht gespeichert werden, da das Objekt oder das zugehörige Objektinventar nicht gefunden wurden.
Das Objekt ist möglicherweise außer Reichweite oder wurde gelöscht.
	</notification>
	<notification name="SaveNotecardFailReason">
		Eine Notizkarte konnte aus folgendem Grund nicht gespeichert werden: [REASON].  Speichern Sie die Notizkarte bitte später.
	</notification>
	<notification name="ScriptCannotUndo">
		Es konnten nicht alle Änderungen in Ihrer Skriptversion rückgängig gemacht werden.
Möchten Sie die letzte gespeicherte Version vom Server laden?
(**Warnung** Dieser Vorgang kann nicht rückgängig gemacht werden.)
		<usetemplate name="okcancelbuttons" notext="Abbrechen" yestext="OK"/>
	</notification>
	<notification name="SaveScriptFailObjectNotFound">
		Skript konnte nicht gespeichert werden, weil das zugehörige Objekt nicht gefunden wurde.
Das Objekt ist möglicherweise außer Reichweite oder wurde gelöscht.
	</notification>
	<notification name="StartRegionEmpty">
		Ihre Startregion ist nicht definiert.
Geben Sie den Namen der Region im Feld „Startposition“ ein oder wählen Sie „Mein letzter Standort“ oder „Mein Zuhause“ als Startposition aus.
		<usetemplate name="okbutton" yestext="OK"/>
	</notification>
	<notification name="CouldNotStartStopScript">
		Skript konnte nicht gestartet oder beendet werden, weil das zugehörige Objekt nicht gefunden wurde.
Das Objekt ist möglicherweise außer Reichweite oder wurde gelöscht.
	</notification>
	<notification name="CannotDownloadFile">
		Dateidownload nicht möglich
	</notification>
	<notification name="MediaFileDownloadUnsupported">
		Sie haben einen Datei-Download angefordert, der in [SECOND_LIFE] nicht unterstützt wird.
		<usetemplate ignoretext="Warnung anzeigen, wenn ein Datei-Download nicht unterstützt wird" name="okignore" yestext="OK"/>
	</notification>
	<notification name="CannotWriteFile">
		Datei [[FILE]] kann nicht geschrieben werden
	</notification>
	<notification name="UnsupportedHardware">
		Ihr Computer entspricht leider nicht den Mindestanforderungen von [APP_NAME]. Dies kann zur Folge haben, dass das Programm nicht sehr gut ausgeführt wird. Bei nicht unterstützten Systemkonfigurationen kann Ihnen unser [SUPPORT_SITE] leider nicht helfen.

Weitere Informationen finden Sie auf [_URL].
		<url name="url" option="0">
			http://secondlife.com/support/sysreqs.php?lang=de
		</url>
		<usetemplate ignoretext="Meine Hardware wird nicht unterstützt" name="okcancelignore" notext="Nein" yestext="Ja"/>
	</notification>
	<notification name="OldGPUDriver">
		Wahrscheinlich gibt es einen neueren Treiber für Ihren Grafikchip. Durch Aktualisieren der Grafiktreiber lässt sich die Leistung u. U. beträchtlich verbessern.

    Unter [URL] nach aktualisierten Treibern suchen?
		<url name="url">
			[URL]
		</url>
		<usetemplate ignoretext="Mein Grafiktreiber ist veraltet" name="okcancelignore" notext="Nein" yestext="Ja"/>
	</notification>
	<notification name="UnknownGPU">
		Ihr System verwendet eine Grafikkarte, die [APP_NAME] nicht erkennt.
Dies passiert dann, wenn die neue Hardware noch nicht mit [APP_NAME] getestet wurde.  Wahrscheinlich wird das Programm richtig ausgeführt, aber Sie müssen eventuell ein paar Grafikeinstellungen vornehmen.
(Ich &gt; Einstellungen &gt; Grafik).
		<form name="form">
			<ignore name="ignore" text="Meine Grafikkarte konnte nicht identifiziert werden."/>
		</form>
	</notification>
	<notification name="DisplaySettingsNoShaders">
		[APP_NAME] ist bei der Initialisierung der Grafiktreiber abgestürzt.
Die Grafikqualität wird auf Niedrig gesetzt, um einige typische Treiberfehler zu vermeiden. Einige Grafikfunktionen werden ausgeschaltet.
Wir empfehlen die Aktualisierung Ihrer Grafikkartentreiber.
Sie können die Grafikqualität unter Einstellungen &gt; Grafik wieder erhöhen.
	</notification>
	<notification name="RegionNoTerraforming">
		Die Region [REGION] erlaubt kein Terraforming.
	</notification>
	<notification name="ParcelNoTerraforming">
		Sie sind nicht zum Terraformen der Parzelle „[PARCEL]“ berechtigt.
	</notification>
	<notification name="CannotCopyWarning">
		Sie sind nicht berechtigt, die folgenden Objekte zu kopieren:
[ITEMS]
Wenn Sie diese weitergeben, werden sie aus Ihrem Inventar entfernt. Möchten Sie diese Objekte wirklich weggeben?
		<usetemplate name="okcancelbuttons" notext="Nein" yestext="Ja"/>
	</notification>
	<notification name="CannotGiveItem">
		Inventarobjekt kann nicht übergeben werden.
	</notification>
	<notification name="TransactionCancelled">
		Transaktion abgebrochen.
	</notification>
	<notification name="TooManyItems">
		Es können maximal 42 Objekte auf einmal in das Inventar transferiert werden.
	</notification>
	<notification name="NoItems">
		Sie sind nicht berechtigt, die ausgewählten Objekte zu kopieren.
	</notification>
	<notification name="CannotCopyCountItems">
		Sie sind nicht berechtigt, [COUNT] der ausgewählten Objekte zu kopieren. Diese Objekte werden aus Ihrem Inventar gelöscht.
Möchten Sie diese Objekte weggeben?
		<usetemplate name="okcancelbuttons" notext="Nein" yestext="Ja"/>
	</notification>
	<notification name="CannotGiveCategory">
		Sie sind nicht berechtigt, den ausgewählten Ordner zu kopieren.
	</notification>
	<notification name="FreezeAvatar">
		Diesen Avatar einfrieren?
Der Avatar wird außer Gefecht gesetzt und kann sich nicht mehr bewegen, chatten oder mit der Welt interagieren.
		<usetemplate canceltext="Abbrechen" name="yesnocancelbuttons" notext="Auftauen" yestext="Einfrieren"/>
	</notification>
	<notification name="FreezeAvatarFullname">
		[AVATAR_NAME] einfrieren?
Der Avatar wird außer Gefecht gesetzt und kann sich nicht mehr bewegen, chatten oder mit der Welt interagieren.
		<usetemplate canceltext="Abbrechen" name="yesnocancelbuttons" notext="Auftauen" yestext="Einfrieren"/>
	</notification>
	<notification name="EjectAvatarFullname">
		[AVATAR_NAME] von Ihrem Land werfen?
		<usetemplate canceltext="Abbrechen" name="yesnocancelbuttons" notext="Ausschließen und Verbannen" yestext="Ausschließen"/>
	</notification>
	<notification name="EjectAvatarNoBan">
		Diesen Avatar aus Ihrem Land werfen?
		<usetemplate name="okcancelbuttons" notext="Abbrechen" yestext="Hinauswerfen"/>
	</notification>
	<notification name="EjectAvatarFullnameNoBan">
		[AVATAR_NAME] aus Ihrem Land werfen?
		<usetemplate name="okcancelbuttons" notext="Abbrechen" yestext="Hinauswerfen"/>
	</notification>
	<notification name="EjectAvatarFromGroup">
		Sie haben [AVATAR_NAME] aus der Gruppe „&lt;nolink&gt;[GROUP_NAME]&lt;/nolink&gt;“ entfernt.
	</notification>
	<notification name="AcquireErrorTooManyObjects">
		FEHLER: Zu viele Objekte ausgewählt.
	</notification>
	<notification name="AcquireErrorObjectSpan">
		FEHLER: Die Objekte überspannen mehrere Regionen.
Verschieben Sie alle betreffenden Objekte in dieselbe Region.
	</notification>
	<notification name="PromptGoToCurrencyPage">
		[EXTRA]

[_URL] für Informationen zum Kauf von L$ öffnen?
		<url name="url">
			http://secondlife.com/app/currency/?lang=de-DE
		</url>
		<usetemplate name="okcancelbuttons" notext="Abbrechen" yestext="OK"/>
	</notification>
	<notification name="MuteLimitReached">
		Sie können keinen weiteren Eintrag zur Blockierliste hinzufügen, weil der Höchstwert ([MUTE_LIMIT] Einträge) erreicht ist.
	</notification>
	<notification name="UnableToLinkObjects">
		Verknüpfung dieser [COUNT] Objekte nicht möglich.
Sie können maximal [MAX] Objekte verknüpfen.
	</notification>
	<notification name="CannotLinkIncompleteSet">
		Sie können nur vollständige Objektsätze verknüpfen und Sie müssen mehr als ein Objekt auswählen.
	</notification>
	<notification name="CannotLinkModify">
		Verknüpfung nicht möglich, da Sie nicht alle Objekte bearbeiten dürfen.

Stellen Sie sicher, dass kein Objekt gesperrt ist und alle Objekte Ihnen gehören.
	</notification>
	<notification name="CannotLinkPermanent">
		Objekte können nicht über Regionsgrenzen hinweg verknüpft werden.
	</notification>
	<notification name="CannotLinkAcrossRegions">
		Objekte können nicht über Regionsgrenzen hinweg verknüpft werden.
	</notification>
	<notification name="CannotLinkDifferentOwners">
		Verknüpfung nicht möglich, da nicht alle Objekte denselben Eigentümer haben.

Stellen Sie sicher, dass alle ausgewählten Objekte Ihnen gehören.
	</notification>
	<notification name="NoFileExtension">
		Kein Dateityp für Datei: „[FILE]“

Vergewissern Sie sich, dass die Datei den richtigen Dateityp hat.
	</notification>
	<notification name="InvalidFileExtension">
		Ungültige Datei-Endung [EXTENSION]
Erwartet wurde [VALIDS]
		<usetemplate name="okbutton" yestext="OK"/>
	</notification>
	<notification name="CannotUploadSoundFile">
		Sounddatei konnte nicht hochgeladen werden:
[FILE]
	</notification>
	<notification name="SoundFileNotRIFF">
		Die Datei ist anscheinend keine RIFF WAVE-Datei:
[FILE]
	</notification>
	<notification name="SoundFileNotPCM">
		Die Datei ist anscheinend keine PCM WAVE-Audiodatei:
[FILE]
	</notification>
	<notification name="SoundFileInvalidChannelCount">
		Die Datei hat eine ungültige Anzahl Tonkanäle (muss Mono oder Stereo sein):
[FILE]
	</notification>
	<notification name="SoundFileInvalidSampleRate">
		Die Sample-Rate dieser Datei wird nicht unterstützt (muss 44,1 K sein):
[FILE]
	</notification>
	<notification name="SoundFileInvalidWordSize">
		Die Word-Größe dieser Datei wird nicht unterstützt (muss 8 oder 16 Bit sein):
[FILE]
	</notification>
	<notification name="SoundFileInvalidHeader">
		„Daten“-Chunk in WAV-Header nicht gefunden:
[FILE]
	</notification>
	<notification name="SoundFileInvalidChunkSize">
		Falsche Chunk-Größe in WAV-Datei:
[FILE]
	</notification>
	<notification name="SoundFileInvalidTooLong">
		Audiodatei ist zu lang (max. [MAX_LENGTH] Sekunden):
[FILE]
	</notification>
	<notification name="ProblemWithFile">
		Problem mit Datei [FILE]:

[REASON]
	</notification>
	<notification name="CannotOpenTemporarySoundFile">
		Temporäre komprimierte Sounddatei konnte nicht geöffnet werden: [FILE]
	</notification>
	<notification name="UnknownVorbisEncodeFailure">
		Unbekannter Vorbis-Kodierungsfehler in: [FILE]
	</notification>
	<notification name="CannotEncodeFile">
		Datei konnte nicht kodiert werden: [FILE]
	</notification>
	<notification name="CorruptedProtectedDataStore">
		Wir können Ihren Benutzernamen und Ihr Kennwort nicht automatisch ausfüllen.  Dies kann passieren, wenn Sie die Netzwerkeinstellungen ändern.
		<usetemplate name="okbutton" yestext="OK"/>
	</notification>
	<notification name="CorruptResourceFile">
		Ressourcendatei beschädigt: [FILE]
	</notification>
	<notification name="UnknownResourceFileVersion">
		Unbekannte Linden-Ressourcenversion in Datei: [FILE]
	</notification>
	<notification name="UnableToCreateOutputFile">
		Ausgabedatei konnte nicht erstellt werden: [FILE]
	</notification>
	<notification name="DoNotSupportBulkAnimationUpload">
		Der Mehrfach-Upload von BVH-Animationsdateien wird zurzeit von [APP_NAME] nicht unterstützt.
	</notification>
	<notification name="CannotUploadReason">
		Datei [FILE] kann aus folgendem Grund nicht hochgeladen werden: [REASON]
Bitte versuchen Sie es erneut.
	</notification>
	<notification name="LandmarkCreated">
		„[LANDMARK_NAME]“ wurde zum Ordner „[FOLDER_NAME]“ hinzugefügt.
	</notification>
	<notification name="LandmarkAlreadyExists">
		Sie besitzen für diesen Standort bereits eine Landmarke.
		<usetemplate name="okbutton" yestext="OK"/>
	</notification>
	<notification name="CannotCreateLandmarkNotOwner">
		Sie können hier keine Landmarke erstellen, da der Landeigentümer dies verboten hat.
	</notification>
	<notification name="CannotRecompileSelectObjectsNoScripts">
		„Rekompilieren“ nicht möglich.
Objekt mit Skript wählen.
	</notification>
	<notification name="CannotRecompileSelectObjectsNoPermission">
		„Rekompilieren“ nicht möglich.

Wählen Sie Objekte mit Skripts, die Sie bearbeiten dürfen.
	</notification>
	<notification name="CannotResetSelectObjectsNoScripts">
		„Zurücksetzen“ nicht möglich.

Wählen Sie Objekte mit Skripten.
	</notification>
	<notification name="CannotdeleteSelectObjectsNoScripts">
		„Löschen“ nicht möglich.

Wählen Sie Objekte mit Skripten.
	</notification>
	<notification name="CannotResetSelectObjectsNoPermission">
		„Zurücksetzen“ nicht möglich.

Wählen Sie Objekte mit Skripten, die Sie bearbeiten dürfen.
	</notification>
	<notification name="CannotOpenScriptObjectNoMod">
		Das Skript im Objekt kann nicht geöffnet werden, da keine Änderungs-Berechtigungen vorliegen.
	</notification>
	<notification name="CannotSetRunningSelectObjectsNoScripts">
		„Ausführen“ von Skripten nicht möglich.

Wählen Sie Objekte mit Skripten.
	</notification>
	<notification name="CannotSetRunningNotSelectObjectsNoScripts">
		„Deaktivieren“ von Skripten nicht möglich.

Wählen Sie Objekte mit Skripten.
	</notification>
	<notification name="NoFrontmostFloater">
		Kein vorderster Floater zum Speichern.
	</notification>
	<notification name="SeachFilteredOnShortWords">
		Ihre Suchanfrage wurde geändert.
Zu kurze Begriffe wurden entfernt.

Ihre Suchanfrage: [FINALQUERY]
	</notification>
	<notification name="SeachFilteredOnShortWordsEmpty">
		Ihre Suchbegriffe sind zu kurz.
Es wurde keine Suche durchgeführt.
	</notification>
	<notification name="CouldNotTeleportReason">
		Teleport ist fehlgeschlagen.
[REASON]
	</notification>
	<notification name="invalid_tport">
		Bei der Bearbeitung Ihrer Teleport-Anfrage ist ein Problem aufgetreten. Sie müssen sich zum Teleportieren eventuell neu anmelden.
Falls diese Meldung weiterhin angezeigt wird, wenden Sie sich bitte an [SUPPORT_SITE].
	</notification>
	<notification name="invalid_region_handoff">
		Bei der Bearbeitung Ihres Regionswechsels ist ein Problem aufgetreten. Sie müssen eventuell neu anmelden, um die Region wechseln zu können.
Falls diese Meldung weiterhin angezeigt wird, wenden Sie sich bitte an [SUPPORT_SITE].
	</notification>
	<notification name="blocked_tport">
		Teleportieren ist zurzeit leider nicht möglich. Versuchen Sie es später noch einmal.
Wenn der Teleport dann immer noch nicht funktioniert, melden Sie sich bitte ab und wieder an.
	</notification>
	<notification name="nolandmark_tport">
		Das System konnte das Landmarken-Ziel nicht finden.
	</notification>
	<notification name="timeout_tport">
		Das System konnte keine Teleport-Verbindung herstellen.
Versuchen Sie es später noch einmal.
	</notification>
	<notification name="noaccess_tport">
		Sie haben leider keinen Zugang zu diesem Teleport-Ziel.
	</notification>
	<notification name="missing_attach_tport">
		Ihre Anhänge sind noch nicht eingetroffen. Warten Sie kurz oder melden Sie sich ab und wieder an, bevor Sie einen neuen Teleport-Versuch unternehmen.
	</notification>
	<notification name="too_many_uploads_tport">
		Die Asset-Warteschlange in dieser Region ist zurzeit überlastet.
Ihre Teleport-Anfrage kann nicht sofort bearbeitet werden. Versuchen Sie es in einigen Minuten erneut oder besuchen Sie eine weniger überfüllte Region.
	</notification>
	<notification name="expired_tport">
		Das System konnte Ihre Teleport-Anfrage nicht rechtzeitig bearbeiten. Versuchen Sie es in einigen Minuten erneut.
	</notification>
	<notification name="expired_region_handoff">
		Das System konnte Ihre Anfrage zum Regionswechsel nicht rechtzeitig bearbeiten. Versuchen Sie es in einigen Minuten erneut.
	</notification>
	<notification name="no_host">
		Teleport-Ziel wurde nicht gefunden. Das Ziel ist entweder im Moment nicht verfügbar oder existiert nicht mehr. Versuchen Sie es in einigen Minuten erneut.
	</notification>
	<notification name="no_inventory_host">
		Das Inventarsystem ist zurzeit nicht verfügbar.
	</notification>
	<notification name="CannotSetLandOwnerNothingSelected">
		Landeigentümer kann nicht festgelegt werden:
Keine Parzelle ausgewählt.
	</notification>
	<notification name="CannotSetLandOwnerMultipleRegions">
		Eine erzwungene Landübertragung ist nicht möglich, da die Auswahl mehrere Regionen umfasst. Wählen Sie ein kleineres Gebiet und versuchen Sie es erneut.
	</notification>
	<notification name="ForceOwnerAuctionWarning">
		Diese Parzelle steht zur Auktion. Wenn Sie eine Eigentumsübertragung erzwingen, wird die Auktion abgesagt. Wenn die Auktion bereits begonnen hatte, dann werden Sie sich hiermit keine Freunde machen!
Eigentumsübertragung erzwingen?
		<usetemplate name="okcancelbuttons" notext="Abbrechen" yestext="OK"/>
	</notification>
	<notification name="CannotContentifyNothingSelected">
		Inhaltsidentifizierung nicht möglich:
Keine Parzelle ausgewählt.
	</notification>
	<notification name="CannotContentifyNoRegion">
		Inhaltsidentifizierung nicht möglich:
Keine Region ausgewählt.
	</notification>
	<notification name="CannotReleaseLandNothingSelected">
		Land kann nicht aufgegeben werden:
Keine Parzelle ausgewählt.
	</notification>
	<notification name="CannotReleaseLandNoRegion">
		Land kann nicht aufgegeben werden:
Region nicht gefunden.
	</notification>
	<notification name="CannotBuyLandNothingSelected">
		Land kann nicht gekauft werden:
Keine Parzelle ausgewählt.
	</notification>
	<notification name="CannotBuyLandNoRegion">
		Land kann nicht gekauft werden:
Kann die Region nicht finden, in der sich dieses Land befindet.
	</notification>
	<notification name="CannotCloseFloaterBuyLand">
		Das Fenster Land kaufen kann nicht geschlossen werden, bevor [APP_NAME] den Preis für diese Transaktion eingeschätzt hat.
	</notification>
	<notification name="CannotDeedLandNothingSelected">
		Land kann nicht übertragen werden:
Keine Parzelle ausgewählt.
	</notification>
	<notification name="CannotDeedLandNoGroup">
		Land kann nicht übertragen werden:
Keine Gruppe ausgewählt.
	</notification>
	<notification name="CannotDeedLandNoRegion">
		Land kann nicht übertragen werden:
Kann die Region nicht finden, in der sich dieses Land befindet.
	</notification>
	<notification name="CannotDeedLandMultipleSelected">
		Land kann nicht übertragen werden:
Mehrere Parzellen ausgewählt.

Wählen Sie eine einzelne Parzelle.
	</notification>
	<notification name="CannotDeedLandWaitingForServer">
		Land kann nicht übertragen werden:
Warte auf Server für Eigentümerinformationen.

Bitte versuchen Sie es erneut.
	</notification>
	<notification name="CannotDeedLandNoTransfer">
		Land kann nicht übertragen werden:
Die Region [REGION] erlaubt keine Landübertragung.
	</notification>
	<notification name="CannotReleaseLandWatingForServer">
		Land kann nicht aufgegeben werden:
Server muss Parzelleninformation aktualisieren.

Versuchen Sie es in einigen Sekunden erneut.
	</notification>
	<notification name="CannotReleaseLandSelected">
		Land kann nicht aufgegeben werden:
Die ausgewählten Parzellen gehören Ihnen nicht.

Wählen Sie eine einzelne Parzelle.
	</notification>
	<notification name="CannotReleaseLandDontOwn">
		Land kann nicht aufgegeben werden:
Ihnen fehlt die Berechtigung zur Freigabe dieser Parzelle.
Parzellen, die Ihnen gehören, werden grün dargestellt.
	</notification>
	<notification name="CannotReleaseLandRegionNotFound">
		Land kann nicht aufgegeben werden:
Kann die Region nicht finden, in der sich dieses Land befindet.
	</notification>
	<notification name="CannotReleaseLandNoTransfer">
		Land kann nicht aufgegeben werden:
Die Region [REGION] erlaubt keine Landübertragung.
	</notification>
	<notification name="CannotReleaseLandPartialSelection">
		Land kann nicht aufgegeben werden:
Zum Freigeben müssen Sie eine ganze Parzelle auswählen.

Wählen Sie eine ganze Parzelle oder teilen Sie Ihre Parzelle.
	</notification>
	<notification name="ReleaseLandWarning">
		Sie sind im Begriff, [AREA] qm Land aufzugeben.
Wenn Sie diese Parzelle aufgeben, wird sie ohne L$-Erstattung von Ihrem Landbesitz entfernt.

Dieses Land aufgeben?
		<usetemplate name="okcancelbuttons" notext="Abbrechen" yestext="OK"/>
	</notification>
	<notification name="CannotDivideLandNothingSelected">
		Land kann nicht aufgeteilt werden:

Keine Parzellen ausgewählt.
	</notification>
	<notification name="CannotDivideLandPartialSelection">
		Land kann nicht aufgeteilt werden:

Sie haben eine ganze Parzelle ausgewählt.
Wählen Sie einen Parzellenabschnitt aus.
	</notification>
	<notification name="LandDivideWarning">
		Wenn Sie dieses Land teilen, wird diese Parzelle in zwei geteilt, jede mit ihren eigenen Einstellungen. Einige dieser Einstellungen werden aufgrund dieses Vorgangs zurückgesetzt.

Land teilen?
		<usetemplate name="okcancelbuttons" notext="Abbrechen" yestext="OK"/>
	</notification>
	<notification name="CannotDivideLandNoRegion">
		Land kann nicht aufgeteilt werden:
Kann die Region nicht finden, in der sich dieses Land befindet.
	</notification>
	<notification name="CannotJoinLandNoRegion">
		Land kann nicht zusammengelegt werden:
Kann die Region nicht finden, in der sich dieses Land befindet.
	</notification>
	<notification name="CannotJoinLandNothingSelected">
		Land kann nicht zusammengelegt werden:
Keine Parzellen ausgewählt.
	</notification>
	<notification name="CannotJoinLandEntireParcelSelected">
		Land kann nicht zusammengelegt werden:
Sie haben nur eine Parzelle ausgewählt.

Wählen Sie Land auf beiden Parzellen aus.
	</notification>
	<notification name="CannotJoinLandSelection">
		Land kann nicht zusammengelegt werden:
Sie müssen mehrere Parzellen auswählen.

Wählen Sie Land auf beiden Parzellen aus.
	</notification>
	<notification name="JoinLandWarning">
		Beim Zusammenlegen entsteht aus den vom Auswahlrechteck
erfassten Parzellen eine große Parzelle.
Sie müssen der neuen Parzelle einen Namen geben und ihre Optionen festlegen.

Land zusammenlegen?
		<usetemplate name="okcancelbuttons" notext="Abbrechen" yestext="OK"/>
	</notification>
	<notification name="ConfirmNotecardSave">
		Um das Objekt kopieren oder anzeigen zu können, müssen Sie zuerst diese Notizkarte speichern. Notizkarte speichern?
		<usetemplate name="okcancelbuttons" notext="Abbrechen" yestext="OK"/>
	</notification>
	<notification name="ConfirmItemCopy">
		Dieses Objekt in Ihr Inventar kopieren?
		<usetemplate name="okcancelbuttons" notext="Abbrechen" yestext="Kopieren"/>
	</notification>
	<notification name="ResolutionSwitchFail">
		Auflösung konnte nicht auf [RESX] x [RESY] gesetzt werden
	</notification>
	<notification name="ErrorUndefinedGrasses">
		Fehler: Nicht definierte Gräser: [SPECIES]
	</notification>
	<notification name="ErrorUndefinedTrees">
		Fehler: Nicht definierte Bäume: [SPECIES]
	</notification>
	<notification name="CannotSaveWearableOutOfSpace">
		„[NAME]“ konnte nicht in Kleidungsdatei gespeichert werden.  Geben Sie Speicherplatz auf dem Computer frei und speichern Sie das Kleidungsstück erneut.
	</notification>
	<notification name="CannotSaveToAssetStore">
		[NAME] kann nicht in Zentral-Asset-Speicher geladen werden.
Dies ist ein temporärer Fehler. Bitte passen Sie das Kleidungsstück in einigen Minuten noch einmal an und speichern Sie es erneut.
	</notification>
	<notification name="YouHaveBeenLoggedOut">
		Es tut uns leid! Sie wurden von [CURRENT_GRID] abgemeldet.

[MESSAGE]
		<usetemplate name="okcancelbuttons" notext="Beenden" yestext="IM &amp; Chat anzeigen"/>
	</notification>
	<notification name="OnlyOfficerCanBuyLand">
		Landkauf für Gruppe nicht möglich:
Sie sind nicht berechtigt, Land für die aktive Gruppe zu kaufen.
	</notification>
	<notification label="Freund hinzufügen" name="AddFriendWithMessage">
		Freunde können sich gegenseitig die Berechtigung erteilen, sich auf der Karte zu sehen und den Online-Status anzuzeigen.

[NAME] Freundschaft anbieten?
		<form name="form">
			<input name="message">
				Wollen wir Freunde sein?
			</input>
			<button name="Offer" text="OK"/>
			<button name="Cancel" text="Abbrechen"/>
		</form>
	</notification>
	<notification label="Automatische Ersetzungsliste hinzufügen" name="AddAutoReplaceList">
		Name für neue Liste:
		<form name="form">
			<button name="SetName" text="OK"/>
		</form>
	</notification>
	<notification label="Automatische Ersetzungsliste umbenennen" name="RenameAutoReplaceList">
		Der Name „[DUPNAME]“ wird bereits verwendet.
 Geben Sie einen neuen eindeutigen Namen ein:
		<form name="form">
			<button name="ReplaceList" text="Aktuelle Liste ersetzen"/>
			<button name="SetName" text="Neuen Namen verwenden"/>
		</form>
	</notification>
	<notification name="InvalidAutoReplaceEntry">
		Das Schlüsselwort muss ein einziges Wort sein; die Ersetzungszeichenfolge darf nicht leer sein.
	</notification>
	<notification name="InvalidAutoReplaceList">
		Diese Ersetzungsliste ist nicht gültig.
	</notification>
	<notification name="SpellingDictImportRequired">
		Sie müssen eine Datei, einen Namen und eine Sprache angeben.
	</notification>
	<notification name="SpellingDictIsSecondary">
		Das Wörterbuch [DIC_NAME] scheint keine „aff“-Datei zu haben und ist deshalb ein sekundäres Wörterbuch.
Es kann als zusätzliches Wörterbuch verwendet werden, aber nicht als Hauptwörterbuch.

Weitere Informationen finden Sie unter https://wiki.secondlife.com/wiki/Adding_Spelling_Dictionaries.
	</notification>
	<notification name="SpellingDictImportFailed">
		Kopieren nicht möglich:
[FROM_NAME]
nach
[TO_NAME]
	</notification>
	<notification label="Outfit speichern" name="SaveOutfitAs">
		Mein aktuelles Outfit als neues Outfit speichern:
		<form name="form">
			<input name="message">
				[DESC] (neu)
			</input>
			<button name="OK" text="OK"/>
			<button name="Cancel" text="Abbrechen"/>
		</form>
	</notification>
	<notification label="Kleidungstyp speichern" name="SaveWearableAs">
		Objekt in meinem Inventar speichern als:
		<form name="form">
			<input name="message">
				[DESC] (neu)
			</input>
			<button name="OK" text="OK"/>
			<button name="Cancel" text="Abbrechen"/>
		</form>
	</notification>
	<notification label="Outfit neu benennen" name="RenameOutfit">
		Neuer Outfit-Name:
		<form name="form">
			<input name="new_name">
				[NAME]
			</input>
			<button name="OK" text="OK"/>
			<button name="Cancel" text="Abbrechen"/>
		</form>
	</notification>
	<notification name="RemoveFromFriends">
		Möchten Sie &lt;nolink&gt;[NAME]&lt;/nolink&gt; aus Ihrer Freundesliste entfernen?
		<usetemplate name="okcancelbuttons" notext="Abbrechen" yestext="OK"/>
	</notification>
	<notification name="RemoveMultipleFromFriends">
		Möchten Sie mehrere Freunde aus Ihrer Freundesliste entfernen?
		<usetemplate name="okcancelbuttons" notext="Abbrechen" yestext="OK"/>
	</notification>
	<notification name="GodDeleteAllScriptedPublicObjectsByUser">
		Möchten Sie alle geskripteten Objekte von
** [AVATAR_NAME] **
auf allen anderen Ländern in diesem Sim löschen?
		<usetemplate name="okcancelbuttons" notext="Abbrechen" yestext="OK"/>
	</notification>
	<notification name="GodDeleteAllScriptedObjectsByUser">
		Möchten Sie ALLE geskripteten Objekte von
** [AVATAR_NAME] **
auf ALLEN LÄNDERN in diesem Sim LÖSCHEN?
		<usetemplate name="okcancelbuttons" notext="Abbrechen" yestext="OK"/>
	</notification>
	<notification name="GodDeleteAllObjectsByUser">
		Möchten Sie ALLE Objekte (einschließlich geskriptete) von
** [AVATAR_NAME] **
auf ALLEN LÄNDERN in diesem Sim LÖSCHEN?
		<usetemplate name="okcancelbuttons" notext="Abbrechen" yestext="OK"/>
	</notification>
	<notification name="BlankClassifiedName">
		Geben Sie einen Namen für die Anzeige ein.
	</notification>
	<notification name="MinClassifiedPrice">
		Der Mindestbetrag für die Listung ist [MIN_PRICE] L$.

Geben sie einen höheren Betrag ein.
	</notification>
	<notification name="ConfirmItemDeleteHasLinks">
		Auf mindestens eines der Objekte wird über Verknüpfungen Bezug genommen. Wenn Sie dieses Objekt löschen, funktionieren die Verknüpfungen nicht mehr.  Wir empfehlen daher, diese Verknüpfungen zuerst zu löschen.

Möchten Sie diese Objekte wirklich löschen?
		<usetemplate name="okcancelbuttons" notext="Abbrechen" yestext="OK"/>
	</notification>
	<notification name="ConfirmObjectDeleteLock">
		Mindestens ein ausgewähltes Objekt ist gesperrt.

Möchten Sie diese Objekte löschen?
		<usetemplate name="okcancelbuttons" notext="Abbrechen" yestext="OK"/>
	</notification>
	<notification name="ConfirmObjectDeleteNoCopy">
		Mindestens ein ausgewähltes Objekt kann nicht kopiert werden.

Möchten Sie diese Objekte löschen?
		<usetemplate name="okcancelbuttons" notext="Abbrechen" yestext="OK"/>
	</notification>
	<notification name="ConfirmObjectDeleteNoOwn">
		Mindestens eines der ausgewählten Objekte gehört nicht Ihnen.

Möchten Sie diese Objekte wirklich löschen?
		<usetemplate name="okcancelbuttons" notext="Abbrechen" yestext="OK"/>
	</notification>
	<notification name="ConfirmObjectDeleteLockNoCopy">
		Mindestens ein Objekt ist gesperrt.
Mindestens ein Objekt kann nicht kopiert werden.

Möchten Sie diese Objekte löschen?
		<usetemplate name="okcancelbuttons" notext="Abbrechen" yestext="OK"/>
	</notification>
	<notification name="ConfirmObjectDeleteLockNoOwn">
		Mindestens ein Objekt ist gesperrt.
Mindestens ein Objekt gehört nicht Ihnen.

Möchten Sie diese Objekte wirklich löschen?
		<usetemplate name="okcancelbuttons" notext="Abbrechen" yestext="OK"/>
	</notification>
	<notification name="ConfirmObjectDeleteNoCopyNoOwn">
		Mindestens ein Objekt kann nicht kopiert werden.
Mindestens ein Objekt gehört nicht Ihnen.

Möchten Sie diese Objekte wirklich löschen?
		<usetemplate name="okcancelbuttons" notext="Abbrechen" yestext="OK"/>
	</notification>
	<notification name="ConfirmObjectDeleteLockNoCopyNoOwn">
		Mindestens ein Objekt ist gesperrt.
Mindestens ein Objekt kann nicht kopiert werden.
Mindestens ein Objekt gehört nicht Ihnen.

Möchten Sie diese Objekte wirklich löschen?
		<usetemplate name="okcancelbuttons" notext="Abbrechen" yestext="OK"/>
	</notification>
	<notification name="ConfirmObjectTakeLock">
		Mindestens ein Objekt ist gesperrt.

Möchten Sie diese Objekte nehmen?
		<usetemplate name="okcancelbuttons" notext="Abbrechen" yestext="OK"/>
	</notification>
	<notification name="ConfirmObjectTakeNoOwn">
		Nicht alle Objekte, die Sie aufgenommen haben, gehören Ihnen.
Wenn Sie fortfahren, werden die Rechte für den nächsten Eigentümer angewandt und Sie können die Objekte möglicherweise nicht bearbeiten oder kopieren.

Möchten Sie diese Objekte nehmen?
		<usetemplate name="okcancelbuttons" notext="Abbrechen" yestext="OK"/>
	</notification>
	<notification name="ConfirmObjectTakeLockNoOwn">
		Mindestens ein Objekt ist gesperrt.
Nicht alle Objekte, die Sie aufgenommen haben, gehören Ihnen.
Wenn Sie fortfahren, werden die Rechte für den nächsten Eigentümer abgefragt und Sie können die Objekte möglicherweise nicht bearbeiten oder kopieren.
Die aktuelle Auswahl können Sie jedoch aufnehmen.

Möchten Sie diese Objekte nehmen?
		<usetemplate name="okcancelbuttons" notext="Abbrechen" yestext="OK"/>
	</notification>
	<notification name="CantBuyLandAcrossMultipleRegions">
		Landkauf nicht möglich, da die Auswahl mehrere Regionen umfasst.

Wählen Sie ein kleineres Gebiet und versuchen Sie es erneut.
	</notification>
	<notification name="DeedLandToGroup">
		Die Schenkung dieser Parzelle setzt voraus, dass die Gruppe über ausreichende Landnutzungsrechte verfügt. 
Dem Eigentümer wird der Kaufpreis für das Land nicht zurückerstattet. Bei einem Verkauf der übertragenen Parzelle wird der Erlös zu gleichen Teilen unter den Gruppenmitgliedern aufgeteilt. 

Der Gruppe „&lt;nolink&gt;[GROUP_NAME]&lt;/nolink&gt;“ diese [AREA] m² Land schenken?
		<usetemplate name="okcancelbuttons" notext="Abbrechen" yestext="OK"/>
	</notification>
	<notification name="DeedLandToGroupWithContribution">
		Die Schenkung dieser Parzelle setzt voraus, dass die Gruppe über ausreichende Landnutzungsrechte verfügt. 
Die Schenkung beinhaltet eine Landübertragung an die Gruppe von &quot;[NAME]&quot;. 
Dem Eigentümer wird der Kaufpreis für das Land nicht zurückerstattet. Bei einem Verkauf der übertragenen Parzelle wird der Erlös zu gleichen Teilen unter den Gruppenmitgliedern aufgeteilt. 

Der Gruppe „&lt;nolink&gt;[GROUP_NAME]&lt;/nolink&gt;“ diese [AREA] m² Land schenken?
		<usetemplate name="okcancelbuttons" notext="Abbrechen" yestext="OK"/>
	</notification>
	<notification name="DisplaySetToSafe">
		Es wurden sichere Anzeige-Einstellungen gewählt, da die Option -safe verwendet wurde.
	</notification>
	<notification name="DisplaySetToRecommendedGPUChange">
		Die Anzeigeeinstellungen wurden auf die empfohlenen Werte gesetzt, da Ihre Grafikkarte geändert wurde
von „[LAST_GPU]“
in „[THIS_GPU]“
	</notification>
	<notification name="DisplaySetToRecommendedFeatureChange">
		Aufgrund einer Änderung des Rendersubsystems wurden die Anzeigeeinstellungen auf die empfohlenen Werte gesetzt.
	</notification>
	<notification name="ErrorMessage">
		[ERROR_MESSAGE]
		<usetemplate name="okbutton" yestext="OK"/>
	</notification>
	<notification name="AvatarMovedDesired">
		Ihr gewünschter Zielort ist zurzeit nicht verfügbar.
Sie wurden zur nächstgelegenen Region teleportiert.
	</notification>
	<notification name="AvatarMovedLast">
		Ihr angeforderter Standort ist zurzeit nicht verfügbar.
Sie wurden zur nächstgelegenen Region teleportiert.
	</notification>
	<notification name="AvatarMovedHome">
		Ihr Zuhause ist zurzeit nicht verfügbar.
Sie wurden zur nächstgelegenen Region teleportiert.
Sie müssen eventuell ein neues Zuhause festlegen.
	</notification>
	<notification name="ClothingLoading">
		Ihre Kleidung wird noch heruntergeladen.
Sie können [APP_NAME] normal verwenden. Andere Benutzer können Sie korrekt dargestellt sehen.
		<form name="form">
			<ignore name="ignore" text="Das Herunterladen der Kleidung dauert lange"/>
		</form>
	</notification>
	<notification name="AgentComplexityWithVisibility">
		Ihre [https://community.secondlife.com/t5/English-Knowledge-Base/Avatar-Rendering-Complexity/ta-p/2967838 Avatarkomplexität] ist [AGENT_COMPLEXITY].
[OVERLIMIT_MSG]
		<usetemplate ignoretext="Warnen, falls Avatarkomplexität zu hoch ist" name="notifyignore"/>
	</notification>
	<notification name="AgentComplexity">
		Ihre [https://community.secondlife.com/t5/English-Knowledge-Base/Avatar-Rendering-Complexity/ta-p/2967838 Avatarkomplexität] ist [AGENT_COMPLEXITY].
		<usetemplate ignoretext="Warnung anzeigen, wenn sich die Komplexität meines Avatars ändert" name="notifyignore"/>
	</notification>
	<notification name="HUDComplexityWarning">
		[HUD_REASON]. Dieses wirkt sich wahrscheinlich negativ auf die Leistung aus.
		<usetemplate ignoretext="Warnung anzeigen, wenn die Komplexität meines HUD zu hoch ist" name="notifyignore"/>
	</notification>
	<notification name="FirstRun">
		Installation von [APP_NAME] vollständig abgeschlossen.

Falls Sie [CURRENT_GRID] zum ersten Mal verwenden, müssen Sie zuerst ein Konto erstellen, bevor Sie sich anmelden können.
		<usetemplate name="okcancelbuttons" notext="Weiter" yestext="Konto erstellen..."/>
	</notification>
	<notification name="LoginPacketNeverReceived">
		Es gibt Probleme mit der Verbindung. Möglicherweise besteht ein Problem mit Ihrer Internetverbindung oder dem [SECOND_LIFE_GRID].

Überprüfen Sie Ihre Internetverbindung und versuchen Sie es dann erneut, oder klicken Sie auf Hilfe, um zu [SUPPORT_SITE] zu gelangen, oder klicken Sie auf Teleportieren, um nach Hause zu teleportieren.
		<url name="url">
			http://de.secondlife.com/support/
		</url>
		<form name="form">
			<button name="OK" text="OK"/>
			<button name="Help" text="Hilfe"/>
			<button name="Teleport" text="Teleportieren"/>
		</form>
	</notification>
	<notification name="WelcomeChooseSex">
		Ihr Avatar erscheint jeden Moment.

Benutzen Sie die Pfeiltasten, um sich fortzubewegen.
Drücken Sie F1 für Hilfe oder für weitere Informationen über [CURRENT_GRID].
Bitte wählen Sie einen männlichen oder weiblichen Avatar.
Sie können sich später noch umentscheiden.
		<usetemplate name="okcancelbuttons" notext="Weiblich" yestext="Männlich"/>
	</notification>
	<notification name="CantTeleportToGrid">
		Konnte nicht zu [SLURL] teleportieren, da dieser Standort sich auf einem anderen Grid ([GRID]) befindet. Sie befinden sich im Moment auf dem Grid ([CURRENT_GRID]).  Bitte schließen Sie Ihren Viewer und versuchen Sie es erneut.
		<usetemplate name="okbutton" yestext="OK"/>
	</notification>
	<notification name="GeneralCertificateError">
		Eine Verbindung zum Server konnte nicht hergestellt werden.
[REASON]

SubjektName: [SUBJECT_NAME_STRING]
Herausgeber: [ISSUER_NAME_STRING]
Gültig ab: [VALID_FROM]
Gültig bis: [VALID_TO]
MD5 Fingerabdruck: [SHA1_DIGEST]
SHA1 Fingerabdruck: [MD5_DIGEST]
Verwendung: [KEYUSAGE]
Erweiterte Verwendung: [EXTENDEDKEYUSAGE]
Identifikation: [SUBJECTKEYIDENTIFIER]
		<usetemplate name="okbutton" yestext="OK"/>
	</notification>
	<notification name="TrustCertificateError">
		Die Zertifizierungsautorität für diesen Server ist unbekannt.

Zertifikatsinformation:
SubjektName: [SUBJECT_NAME_STRING]
Herausgeber: [ISSUER_NAME_STRING]
Gültig ab: [VALID_FROM]
Gültig bis: [VALID_TO]
MD5 Fingerabdruck: [SHA1_DIGEST]
SHA1 Fingerabdruck: [MD5_DIGEST]
Verwendung: [KEYUSAGE]
Erweiterte Verwendung: [EXTENDEDKEYUSAGE]
Identifikation: [SUBJECTKEYIDENTIFIER]

Möchten Sie dieser Autorität vertrauen?
		<usetemplate name="okcancelbuttons" notext="Abbrechen" yestext="Vertrauen"/>
	</notification>
	<notification name="NotEnoughCurrency">
		[NAME] [PRICE] L$  Sie haben nicht genügend L$, um diese Aktion auszuführen.
	</notification>
	<notification name="GrantedModifyRights">
		[NAME] hat Ihnen die Erlaubnis erteilt, ihre/seine Objekte zu bearbeiten.
	</notification>
	<notification name="RevokedModifyRights">
		Ihnen wurden die Änderungsrechte für die Objekte von [NAME] entzogen.
	</notification>
	<notification name="FlushMapVisibilityCaches">
		Der Kartencache dieser Region wird geleert.
Diese Aktion ist nur beim Debugging sinnvoll.
(Auf dem Produktionssystem warten Sie einfach 5 Minuten. Die Karten werden nach erneuter Anmeldung automatisch aktualisiert.)
		<usetemplate name="okcancelbuttons" notext="Abbrechen" yestext="OK"/>
	</notification>
	<notification name="BuyOneObjectOnly">
		Sie können jeweils nur ein Objekt kaufen.  Wählen Sie ein einzelnes Objekt aus und versuchen Sie es erneut.
	</notification>
	<notification name="OnlyCopyContentsOfSingleItem">
		Es kann nur jeweils der Inhalt von einem Objekt kopiert werden.
Wählen Sie ein einzelnes Objekt aus und versuchen Sie es erneut.
		<usetemplate name="okcancelbuttons" notext="Abbrechen" yestext="OK"/>
	</notification>
	<notification name="KickUsersFromRegion">
		Alle Einwohner in dieser Region nach Hause teleportieren?
		<usetemplate name="okcancelbuttons" notext="Abbrechen" yestext="OK"/>
	</notification>
	<notification name="ChangeObjectBonusFactor">
		Wenn Sie den Objektbonus heruntersetzen, nachdem in einer Region Bauwerke errichtet wurden, können Objekte möglicherweise zurückgegeben oder gelöscht werden. Möchten Sie den Objektbonus wirklich ändern?
		<usetemplate ignoretext="Änderung des Objektbonusfaktors bestätigen" name="okcancelignore" notext="Abbrechen" yestext="OK"/>
	</notification>
	<notification name="EstateObjectReturn">
		Möchten Sie wirklich alle Objekte zurückgeben, die [USER_NAME] gehören?
		<usetemplate name="okcancelbuttons" notext="Abbrechen" yestext="OK"/>
	</notification>
	<notification name="InvalidTerrainBitDepth">
		Die Regionstexturen konnten nicht festgelegt werden:
Die Terraintextur [TEXTURE_NUM] hat eine ungültige Bit-Tiefe [TEXTURE_BIT_DEPTH].

Ersetzen Sie die Textur [TEXTURE_NUM] mit einer Bilddatei von maximal 1024x1024 und 24 Bit und klicken Sie dann erneut auf „Übernehmen“.
	</notification>
	<notification name="InvalidTerrainSize">
		Die Regionstexturen konnten nicht festgelegt werden:
Die Terraintextur [TEXTURE_NUM] ist mit [TEXTURE_SIZE_X]x[TEXTURE_SIZE_Y] zu groß.

Ersetzen Sie die Textur [TEXTURE_NUM] mit einer Bilddatei von maximal 1024x1024 und 24 Bit und klicken Sie dann erneut auf „Übernehmen“.
	</notification>
	<notification name="RawUploadStarted">
		Hochladen gestartet. Je nach Verbindungsgeschwindigkeit kann der Vorgang bis zu 2 Minuten dauern.
	</notification>
	<notification name="ConfirmBakeTerrain">
		Möchten Sie das aktuelle Terrain formen, es zum Mittelpunkt der oberen und unteren Terraingrenzen und zum Standard des „Zurücksetzen“-Tools machen?
		<usetemplate name="okcancelbuttons" notext="Abbrechen" yestext="OK"/>
	</notification>
	<notification name="ConfirmTextureHeights">
		Sie sind dabei, für Höhenbereiche untere Werte anzugeben, die größer sind als die oberen Werte. Fortfahren?
		<usetemplate canceltext="Nicht mehr fragen" name="yesnocancelbuttons" notext="Abbrechen" yestext="OK"/>
	</notification>
	<notification name="MaxAllowedAgentOnRegion">
		Es sind maximal [MAX_AGENTS] zulässige Einwohner erlaubt.
	</notification>
	<notification name="MaxBannedAgentsOnRegion">
		Es sind maximal [MAX_BANNED] verbannte Einwohner erlaubt.
	</notification>
	<notification name="MaxAgentOnRegionBatch">
		Fehler beim Versuch, [NUM_ADDED] Agenten hinzuzufügen:
Überschreitet den Grenzwert [MAX_AGENTS] [LIST_TYPE] um [NUM_EXCESS].
	</notification>
	<notification name="MaxAllowedGroupsOnRegion">
		Es sind maximal [MAX_GROUPS] zulässige Gruppen erlaubt.
		<usetemplate name="okcancelbuttons" notext="Abbrechen" yestext="Formen"/>
	</notification>
	<notification name="MaxManagersOnRegion">
		Es sind maximal [MAX_MANAGER]  verbannte Einwohner erlaub.
	</notification>
	<notification name="OwnerCanNotBeDenied">
		Der Eigentümer des Grundbesitzes kann nicht zur Liste der „Verbannten Einwohner“ hinzugefügt werden.
	</notification>
	<notification name="ProblemAddingEstateManagerBanned">
		Verbannter Einwohner kann nicht zur Grundbesitzverwalterliste hinzugefügt werden.
	</notification>
	<notification name="CanNotChangeAppearanceUntilLoaded">
		Das Aussehen lässt sich erst ändern, wenn Kleider und Form/Gestalt geladen sind.
	</notification>
	<notification name="ClassifiedMustBeAlphanumeric">
		Der Name der Anzeige muss mit einem Buchstaben von A bis Z oder einer Ziffer beginnen.  Satzzeichen sind nicht erlaubt.
	</notification>
	<notification name="CantSetBuyObject">
		„Objekt kaufen“ nicht möglich, da das Objekt nicht zum Verkauf freigegeben ist.
Geben Sie das Objekt zum Verkauf frei und versuchen Sie es erneut.
	</notification>
	<notification name="FinishedRawDownload">
		Raw-Terrain-Datei wurde heruntergeladen nach:
[DOWNLOAD_PATH].
	</notification>
	<notification name="DownloadWindowsMandatory">
		Eine neue Version von [SUPPORT_SITE] ist verfügbar.
[MESSAGE]
Sie müssen das Update herunterladen, um [APP_NAME] weiter verwenden zu können.
		<usetemplate name="okcancelbuttons" notext="Beenden" yestext="Herunterladen"/>
	</notification>
	<notification name="DownloadWindows">
		Eine neue Version von [APP_NAME] ist verfügbar.
[MESSAGE]
Dieses Update ist nicht erforderlich, für bessere Leistung und Stabilität sollte es jedoch installiert werden.
		<usetemplate name="okcancelbuttons" notext="Weiter" yestext="Herunterladen"/>
	</notification>
	<notification name="DownloadWindowsReleaseForDownload">
		Eine neue Version von [APP_NAME] ist verfügbar.
[MESSAGE]
Dieses Update ist nicht erforderlich, für bessere Leistung und Stabilität sollte es jedoch installiert werden.
		<usetemplate name="okcancelbuttons" notext="Weiter" yestext="Herunterladen"/>
	</notification>
	<notification name="DownloadLinuxMandatory">
		Eine neue Version von [SUPPORT_SITE] ist verfügbar.
[MESSAGE]
Sie müssen das Update herunterladen, um [APP_NAME] weiter verwenden zu können.
		<usetemplate name="okcancelbuttons" notext="Beenden" yestext="Herunterladen"/>
	</notification>
	<notification name="DownloadLinux">
		Eine neue Version von [APP_NAME] ist verfügbar.
[MESSAGE]
Dieses Update ist nicht erforderlich, für bessere Leistung und Stabilität sollte es jedoch installiert werden.
		<usetemplate name="okcancelbuttons" notext="Weiter" yestext="Herunterladen"/>
	</notification>
	<notification name="DownloadLinuxReleaseForDownload">
		Eine neue Version von [APP_NAME] ist verfügbar.
[MESSAGE]
Dieses Update ist nicht erforderlich, für bessere Leistung und Stabilität sollte es jedoch installiert werden.
		<usetemplate name="okcancelbuttons" notext="Weiter" yestext="Herunterladen"/>
	</notification>
	<notification name="DownloadMacMandatory">
		Eine neue Version von [SUPPORT_SITE] ist verfügbar.
[MESSAGE]
Sie müssen das Update herunterladen, um [APP_NAME] weiter verwenden zu können.

In Ihren Anwendungsordner herunterladen?
		<usetemplate name="okcancelbuttons" notext="Beenden" yestext="Herunterladen"/>
	</notification>
	<notification name="DownloadMac">
		Eine neue Version von [APP_NAME] ist verfügbar.
[MESSAGE]
Dieses Update ist nicht erforderlich, für bessere Leistung und Stabilität sollte es jedoch installiert werden.

In Ihren Anwendungsordner herunterladen?
		<usetemplate name="okcancelbuttons" notext="Weiter" yestext="Herunterladen"/>
	</notification>
	<notification name="DownloadMacReleaseForDownload">
		Eine neue Version von [APP_NAME] ist verfügbar.
[MESSAGE]
Dieses Update ist nicht erforderlich, für bessere Leistung und Stabilität sollte es jedoch installiert werden.

In Ihren Anwendungsordner herunterladen?
		<usetemplate name="okcancelbuttons" notext="Weiter" yestext="Herunterladen"/>
	</notification>
	<notification name="FailedUpdateInstall">
		Beim Installieren des Viewer-Updates ist ein Fehler aufgetreten.
Laden Sie den neuesten Viewer von http://secondlife.com/download herunter und installieren Sie ihn.
		<usetemplate name="okbutton" yestext="OK"/>
	</notification>
	<notification name="FailedRequiredUpdateInstall">
		Ein erforderliches Update konnte nicht installiert werden. 
Sie können sich erst anmelden, wenn [APP_NAME] aktualisiert wurde.

Laden Sie den neuesten Viewer von http://secondlife.com/download herunter und installieren Sie ihn.
		<usetemplate name="okbutton" yestext="Beenden"/>
	</notification>
	<notification name="UpdaterServiceNotRunning">
		Für Ihre SecondLife-Installation ist ein Update erforderlich.

Sie können dieses Update von http://www.secondlife.com/downloads herunterladen oder jetzt installieren.
		<usetemplate name="okcancelbuttons" notext="Second Life beenden" yestext="Jetzt herunterladen und installieren"/>
	</notification>
	<notification name="DownloadBackgroundTip">
		Für Ihre [APP_NAME]-Installation wurde ein Update heruntergeladen.
Version [VERSION] [[INFO_URL] Informationen zu diesem Update]
		<usetemplate name="okcancelbuttons" notext="Später..." yestext="Jetzt installieren und [APP_NAME] neu starten"/>
	</notification>
	<notification name="DownloadBackgroundDialog">
		Für Ihre [APP_NAME]-Installation wurde ein Update heruntergeladen.
Version [VERSION] [[INFO_URL] Informationen zu diesem Update]
		<usetemplate name="okcancelbuttons" notext="Später..." yestext="Jetzt installieren und [APP_NAME] neu starten"/>
	</notification>
	<notification name="RequiredUpdateDownloadedVerboseDialog">
		Ein erforderliches Softwareupdate wurde heruntergeladen.
Version [VERSION] [[INFO_URL] Infos zu diesem Update]

Zur Installation des Updates muss [APP_NAME] neu gestartet werden.
		<usetemplate name="okbutton" yestext="OK"/>
	</notification>
	<notification name="RequiredUpdateDownloadedDialog">
		Zur Installation des Updates muss [APP_NAME] neu gestartet werden.
[[INFO_URL] Infos zu diesem Update]
		<usetemplate name="okbutton" yestext="OK"/>
	</notification>
	<notification name="OtherChannelDownloadBackgroundTip">
		Für Ihre [APP_NAME]-Installation wurde ein Update heruntergeladen.
Version [VERSION] 
Dieser experimentelle Viewer wurde durch einen [NEW_CHANNEL] Viewer ersetzt;
weitere Details zu diesem Update finden Sie [[INFO_URL] hier].
		<usetemplate name="okcancelbuttons" notext="Später..." yestext="Jetzt installieren und [APP_NAME] neu starten"/>
	</notification>
	<notification name="OtherChannelDownloadBackgroundDialog">
		Für Ihre [APP_NAME]-Installation wurde ein Update heruntergeladen.
Version [VERSION]
Dieser experimentelle Viewer wurde durch einen [NEW_CHANNEL] Viewer ersetzt;
weitere Infos zu diesem Update finden Sie [[INFO_URL] hier].
		<usetemplate name="okcancelbuttons" notext="Später..." yestext="Jetzt installieren und [APP_NAME] neu starten"/>
	</notification>
	<notification name="OtherChannelRequiredUpdateDownloadedVerboseDialog">
		Ein erforderliches Softwareupdate wurde heruntergeladen.
Version [VERSION]
Dieser experimentelle Viewer wurde durch einen [NEW_CHANNEL] Viewer ersetzt;
weitere Infos zu diesem Update finden Sie [[INFO_URL] hier].

Zur Installation des Updates muss [APP_NAME] neu gestartet werden.
		<usetemplate name="okbutton" yestext="OK"/>
	</notification>
	<notification name="OtherChannelRequiredUpdateDownloadedDialog">
		Zur Installation des Updates muss [APP_NAME] neu gestartet werden.
Dieser experimentelle Viewer wurde durch einen [NEW_CHANNEL] Viewer ersetzt;
weitere Infos zu diesem Update finden Sie [[INFO_URL] hier].
		<usetemplate name="okbutton" yestext="OK"/>
	</notification>
	<notification name="UpdateDownloadInProgress">
		Ein Update ist verfügbar.
Es wird im Hintergrund heruntergeladen. Wenn der Download fertig ist, werden Sie aufgefordert, den Viewer neu zu starten, damit die Installation abgeschlossen werden kann.
		<usetemplate name="okbutton" yestext="OK"/>
	</notification>
	<notification name="UpdateDownloadComplete">
		Ein Update wurde heruntergeladen. Es wird beim Neustart installiert.
		<usetemplate name="okbutton" yestext="OK"/>
	</notification>
	<notification name="UpdateCheckError">
		Beim Suchen nach einem Update ist ein Fehler aufgetreten.
Versuchen Sie es später erneut.
		<usetemplate name="okbutton" yestext="OK"/>
	</notification>
	<notification name="UpdateViewerUpToDate">
		Ihr Viewer ist auf dem neuesten Stand.
Wenn Sie die neuesten Features und Fixes ausprobieren möchten, gehen Sie zur Seite „Alternate Viewers“. http://wiki.secondlife.com/wiki/Linden_Lab_Official:Alternate_Viewers.
		<usetemplate name="okbutton" yestext="OK"/>
	</notification>
	<notification name="DeedObjectToGroup">
		Bei Übertragung dieses Objekts erhält die Gruppe:
* An das Objekt bezahlte L$
		<usetemplate ignoretext="Bestätigen, bevor ich ein Objekt an eine Gruppe übertrage" name="okcancelignore" notext="Abbrechen" yestext="Übertragung"/>
	</notification>
	<notification name="WebLaunchExternalTarget">
		Möchten Sie Ihren Internetbrowser öffnen, um diesen Inhalt anzuzeigen?
		<usetemplate ignoretext="Meinen Browser starten, um eine Webseite anzuzeigen" name="okcancelignore" notext="Abbrechen" yestext="OK"/>
	</notification>
	<notification name="SystemUIScaleFactorChanged">
		Der UI-Größenfaktor des Systems hat sich seit der letzten Ausführung geändert. Möchten Sie die Seite mit den UI-Größeneinstellungen öffnen?
		<usetemplate name="okcancelbuttons" notext="Abbrechen" yestext="OK"/>
	</notification>
	<notification name="WebLaunchJoinNow">
		Möchten Sie Ihre [http://secondlife.com/account/ Startseite] aufrufen, um Ihr Konto zu verwalten?
		<usetemplate ignoretext="Meinen Browser starten, um mein Konto zu verwalten" name="okcancelignore" notext="Abbrechen" yestext="OK"/>
	</notification>
	<notification name="WebLaunchSecurityIssues">
		Informieren Sie sich im [CURRENT_GRID] Wiki, wie man Sicherheitsprobleme richtig meldet.
		<usetemplate ignoretext="Meinen Browser starten, um anzuzeigen, wie ein Sicherheitsproblem gemeldet werden soll" name="okcancelignore" notext="Abbrechen" yestext="OK"/>
	</notification>
	<notification name="WebLaunchQAWiki">
		Besuchen Sie das [CURRENT_GRID] QA-Wiki.
		<usetemplate ignoretext="Meinen Browser starten, um das QA-Wiki anzuzeigen" name="okcancelignore" notext="Abbrechen" yestext="OK"/>
	</notification>
	<notification name="WebLaunchPublicIssue">
		Im [CURRENT_GRID] Allgemeine-Fragen-Tracker können Sie Fehler und andere Probleme melden.
		<usetemplate ignoretext="Meinen Browser starten, um die Datenbank für Fehler und Verbesserungsvorschläge anzuzeigen" name="okcancelignore" notext="Abbrechen" yestext="Gehe zu Seite"/>
	</notification>
	<notification name="WebLaunchSupportWiki">
		Im offiziellen Linden-Blog finden Sie die neuesten Nachrichten und Informationen.
		<usetemplate ignoretext="Meinen Browser starten, um das Blog anzuzeigen" name="okcancelignore" notext="Abbrechen" yestext="OK"/>
	</notification>
	<notification name="WebLaunchLSLGuide">
		Möchten Sie den Scripting Guide öffnen?
		<usetemplate ignoretext="Meinen Browser starten, um den Scripting Guide anzuzeigen" name="okcancelignore" notext="Abbrechen" yestext="OK"/>
	</notification>
	<notification name="WebLaunchLSLWiki">
		Möchten Sie das LSL-Portal besuchen?
		<usetemplate ignoretext="Meinen Browser starten, um das LSL-Portal anzuzeigen" name="okcancelignore" notext="Abbrechen" yestext="Gehe zu Seite"/>
	</notification>
	<notification name="ReturnToOwner">
		Möchten Sie die ausgewählten Objekte an ihre Eigentümer zurückgeben? Transferierbare übertragene Objekte werden ihren früheren Eigentümern zurückgegeben.

*WARNUNG* Nicht transferierbare übertragene Objekte werden dabei gelöscht!
		<usetemplate ignoretext="Bestätigen, bevor Objekte an Ihre Eigentümer zurückgegeben werden" name="okcancelignore" notext="Abbrechen" yestext="OK"/>
	</notification>
	<notification name="GroupLeaveConfirmMember">
		Sie sind gegenwärtig Mitglied der Gruppe &lt;nolink&gt;[GROUP]&lt;/nolink&gt;.
Diese Gruppe verlassen?
		<usetemplate name="okcancelbuttons" notext="Abbrechen" yestext="OK"/>
	</notification>
	<notification name="GroupDepart">
		Sie haben die Gruppe „&lt;nolink&gt;[group_name]&lt;/nolink&gt;“ verlassen.
		<usetemplate name="okbutton" yestext="OK"/>
	</notification>
	<notification name="GroupLeaveConfirmMemberWithFee">
		Sie sind gegenwärtig Mitglied der Gruppe „&lt;nolink&gt;[GROUP]&lt;/nolink&gt;“. Erneutes Beitreten kostet [AMOUNT] L$.
Diese Gruppe verlassen?
		<usetemplate name="okcancelbuttons" notext="Abbrechen" yestext="OK"/>
	</notification>
	<notification name="OwnerCannotLeaveGroup">
		Sie können die Gruppe nicht verlassen, da Sie der letzte Besitzer der Gruppe sind. Weisen Sie die Besitzerrolle zuerst einem anderen Mitglied zu.
		<usetemplate name="okbutton" yestext="OK"/>
	</notification>
	<notification name="GroupDepartError">
		Sie können die Gruppe nicht verlassen,
		<usetemplate name="okbutton" yestext="OK"/>
	</notification>
	<notification name="ConfirmKick">
		Möchten Sie WIRKLICH alle Benutzer aus dem Grid werfen?
		<usetemplate name="okcancelbuttons" notext="Abbrechen" yestext="Alle Benutzer hinauswerfen"/>
	</notification>
	<notification name="MuteLinden">
		Lindens können nicht ignoriert werden.
		<usetemplate name="okbutton" yestext="OK"/>
	</notification>
	<notification name="CannotStartAuctionAlreadyForSale">
		Eine Parzelle, die bereits zum Verkauf freigegeben ist, kann nicht versteigert werden.  Deaktivieren Sie den Landverkauf, wenn Sie das Land zur Versteigerung freigeben möchten.
	</notification>
	<notification label="Objekt nach Name ignorieren ist fehlgeschlagen" name="MuteByNameFailed">
		Dieser Name wird bereits ignoriert.
		<usetemplate name="okbutton" yestext="OK"/>
	</notification>
	<notification name="RemoveItemWarn">
		Diese Aktion ist zwar erlaubt, aber beim Löschen von Inhalten wird das Objekt beschädigt. Möchten Sie dieses Element löschen?
		<usetemplate name="okcancelbuttons" notext="Abbrechen" yestext="OK"/>
	</notification>
	<notification name="CantOfferCallingCard">
		Sie können gerade keine Visitenkarte übergeben. Warten Sie kurz und versuchen Sie es dann noch einmal.
		<usetemplate name="okbutton" yestext="OK"/>
	</notification>
	<notification name="CantOfferFriendship">
		Sie können gerade keine Freundschaft anbieten. Warten Sie kurz und versuchen Sie es dann noch einmal.
		<usetemplate name="okbutton" yestext="OK"/>
	</notification>
	<notification name="DoNotDisturbModeSet">
		Nicht-stören-Modus ist aktiviert:  Sie erhalten keine Benachrichtigung über eingehende Kommunikation.

- Andere Einwohner erhalten Ihre Nicht-stören-Antwort (festgelegt in Einstellungen &gt; Privatsphäre &gt; Automatische Antwort).
- Voice-Anrufe werden abgelehnt.
		<usetemplate ignoretext="Ich ändere meinen Status zu „Nicht stören“" name="okignore" yestext="OK"/>
	</notification>
	<notification name="AutorespondModeSet">
		Automatische Antwort eingeschaltet.
Sender von eingehenden Instant Messages erhalten jetzt die konfigurierte automatische Antwort.
		<usetemplate ignoretext="Wenn der Onlinestatus auf automatische Antwort gesetzt wird." name="okignore" yestext="OK"/>
	</notification>
	<notification name="AutorespondNonFriendsModeSet">
		Automatische Antwort für Nicht-Freunde eingeschaltet.
Eingehende Instant Messages von Personen, die sich nicht auf der Freundesliste befinden, werden jetzt mit der konfigurierten automatische Nachricht beantwortet.
		<usetemplate ignoretext="Wenn die automatische Antwort für Nicht-Freunde eingeschaltet wird." name="okignore" yestext="OK"/>
	</notification>
	<notification name="RejectTeleportOffersModeSet">
		Abweisen von Teleport-Angeboten und -Anforderungen ist eingeschaltet.
Eingehende Teleport-Angebote und Teleport-Anforderungen werden jetzt mit der konfigurierten Antwort abgewiesen. Sie erhalten hierüber keine Benachrichtigung.
		<usetemplate ignoretext="Wenn Abweisen von Teleport-Angeboten und -Anforderungen eingeschaltet wird." name="okignore" yestext="OK"/>
	</notification>
	<notification name="RejectTeleportOffersModeWarning">
		Sie können aktuell keinen Teleport anfordern, da „Teleport-Angebote und -Anfragen abweisen“ aktiviert ist.
Falls Sie wünschen, können Sie diesen im Menü unter „Unterhalten“ &gt; „Online-Status“ deaktivieren.
		<usetemplate name="okbutton" yestext="OK"/>
	</notification>
	<notification name="RejectFriendshipRequestsModeSet">
		Abweisen aller eingehenden Freundschaftsanfragen ist eingeschaltet.
Eingehende Freundschaftsanfragen werden jetzt mit der konfigurierten Antwort abgewiesen. Sie erhalten hierüber keine Benachrichtigung.
		<usetemplate ignoretext="Wenn Abweisen aller Freundschaftsanfragen eingeschaltet wird." name="okignore" yestext="OK"/>
	</notification>
	<notification name="RejectAllGroupInvitesModeSet">
		Abweisen aller Gruppeneinladungen ist eingeschaltet.
Eingehende Gruppeneinladungen werden jetzt automatisch abgewiesen. Sie erhalten hierüber keine Benachrichtigung.
		<usetemplate ignoretext="Wenn Abweisen aller Gruppeneinladungen eingeschaltet wird." name="okignore" yestext="OK"/>
	</notification>
	<notification name="JoinedTooManyGroupsMember">
		Sie haben die maximale Anzahl an Gruppen erreicht. Bitte verlassen Sie eine andere Gruppe, um dieser beitreten zu können oder lehnen Sie das Angebot ab.
[NAME] hat Sie eingeladen, einer Gruppe beizutreten.
		<usetemplate name="okcancelbuttons" notext="Ablehnen" yestext="Beitreten"/>
	</notification>
	<notification name="JoinedTooManyGroups">
		Sie haben die maximale Anzahl an Gruppen erreicht. Bitte verlassen Sie eine Gruppe bevor Sie einer neuen beitreten oder eine neue Gruppe bilden.
		<usetemplate name="okbutton" yestext="OK"/>
	</notification>
	<notification name="GroupLimitInfo">
		Die Gruppenbegrenzung für Basiskonten ist [MAX_BASIC]; für 
[https://secondlife.com/premium/ Premium-]Konten ist sie [MAX_PREMIUM].
Wenn Sie ein Downgrade Ihres Kontos durchgeführt haben, müssen Sie das Gruppenlimit unter [MAX_BASIC] bringen, bevor sich weitere Personen registrieren können.

[https://secondlife.com/my/account/membership.php Noch heute upgraden!]
		<usetemplate name="okbutton" yestext="Schließen"/>
	</notification>
	<notification name="KickUser">
		Beim Hinauswerfen dieses Benutzers welche Meldung anzeigen?
		<form name="form">
			<input name="message">
				Sie wurden von einem Administrator abgemeldet.
			</input>
			<button name="OK" text="OK"/>
			<button name="Cancel" text="Abbrechen"/>
		</form>
	</notification>
	<notification name="KickAllUsers">
		Beim Hinauswerfen aller Personen vom Grid welche Meldung anzeigen?
		<form name="form">
			<input name="message">
				Sie wurden von einem Administrator abgemeldet.
			</input>
			<button name="OK" text="OK"/>
			<button name="Cancel" text="Abbrechen"/>
		</form>
	</notification>
	<notification name="FreezeUser">
		Beim Einfrieren dieses Benutzers welche Meldung anzeigen?
		<form name="form">
			<input name="message">
				Sie wurden eingefroren. Bewegen oder Chatten ist nicht mehr möglich. Ein Administrator wird sich über IM an Sie wenden
			</input>
			<button name="OK" text="OK"/>
			<button name="Cancel" text="Abbrechen"/>
		</form>
	</notification>
	<notification name="UnFreezeUser">
		Beim Auftauen dieses Benutzers welche Meldung anzeigen?
		<form name="form">
			<input name="message">
				Sie sind nicht mehr eingefroren.
			</input>
			<button name="OK" text="OK"/>
			<button name="Cancel" text="Abbrechen"/>
		</form>
	</notification>
	<notification name="SetDisplayNameSuccess">
		Hallo [DISPLAY_NAME],

wir bitten Sie um Geduld, während Ihr Name im System geändert wird. Es kann einige Tage dauern, bis Ihr [http://wiki.secondlife.com/wiki/Setting_your_display_name neuer Name] in Objekten, Skripts, Suchen usw. erscheint.
	</notification>
	<notification name="SetDisplayNameBlocked">
		Ihr Anzeigename kann leider nicht geändert werden. Wenn Sie der Ansicht sind, dass Sie diese Meldung fälschlicherweise erhalten haben, wenden Sie sich bitte an unseren Support.
	</notification>
	<notification name="SetDisplayNameFailedLength">
		Dieser Name ist leider zu lang. Anzeigenamen können maximal [LENGTH] Zeichen enthalten.

Wählen Sie einen kürzeren Namen.
	</notification>
	<notification name="SetDisplayNameFailedGeneric">
		Ihr Anzeigename konnte leider nicht festgelegt werden. Versuchen Sie es später erneut.
	</notification>
	<notification name="SetDisplayNameMismatch">
		Die eingegebenen Anzeigenamen stimmen nicht überein. Wiederholen Sie die Eingabe.
	</notification>
	<notification name="AgentDisplayNameUpdateThresholdExceeded">
		Sie müssen leider noch ein bisschen warten, bevor Sie Ihren Anzeigenamen ändern können.

Weitere Informationen finden Sie unter http://wiki.secondlife.com/wiki/Setting_your_display_name.

Versuchen Sie es später erneut.
	</notification>
	<notification name="AgentDisplayNameSetBlocked">
		Der angeforderte Name enthält ein unzulässiges Wort und konnte deshalb nicht festgelegt werden.
 
 Versuchen Sie einen anderen Namen.
	</notification>
	<notification name="AgentDisplayNameSetInvalidUnicode">
		Der gewünschte Anzeigename enthält ungültige Zeichen.
	</notification>
	<notification name="AgentDisplayNameSetOnlyPunctuation">
		Ihr Anzeigenamen muss Buchstaben enthalten und kann nicht ausschließlich aus Satzzeichen bestehen.
	</notification>
	<notification name="DisplayNameUpdate">
		[OLD_NAME] ([SLID]) hat einen neuen Namen: [NEW_NAME].
	</notification>
	<notification name="DisplayNameUpdateRemoveAlias">
		[OLD_NAME] ([SLID]) hat einen neuen Namen: [NEW_NAME].
Dieser Avatar hat ein Alias gesetzt, das [NEW_NAME] ersetzen wird.
Soll dieses entfernt werden?
		<form name="form">
			<button name="Yes" text="Ja"/>
			<button name="No" text="Nein"/>
		</form>
	</notification> 
	<notification name="OfferTeleport">
		Teleport an Ihre Position mit der folgenden Meldung anbieten?
		<form name="form">
			<input name="message">
				Triff mich in [REGION]
			</input>
			<button name="OK" text="OK"/>
			<button name="Cancel" text="Abbrechen"/>
		</form>
	</notification>
	<notification name="TeleportRequestPrompt">
		Teleport zu [NAME] mit folgender Nachricht anfordern:
		<form name="form">
			<button name="OK" text="OK"/>
			<button name="Cancel" text="Abbrechen"/>
		</form>
	</notification>
	<notification name="TooManyTeleportOffers">
		Sie haben versucht, [OFFERS] Teleport-Angebote zu machen,
womit Sie die Höchstgrenze von [LIMIT] überschreiten.
		<usetemplate name="okbutton" yestext="OK"/>
	</notification>
	<notification name="OfferTeleportFromGod">
		Einwohner zu Ihrem Standort einladen?
		<form name="form">
			<input name="message">
				Triff mich in [REGION]
			</input>
			<button name="OK" text="OK"/>
			<button name="Cancel" text="Abbrechen"/>
		</form>
	</notification>
	<notification name="TeleportFromLandmark">
		Sind Sie sicher, dass Sie zu &lt;nolink&gt;[LOCATION]&lt;/nolink&gt; teleportieren möchten?
		<usetemplate ignoretext="Bestätigen, dass ich zu einer Landmarke teleportieren möchte" name="okcancelignore" notext="Abbrechen" yestext="Teleportieren"/>
	</notification>
	<notification name="TeleportViaSLAPP">
		Möchten Sie wirklich zu &lt;nolink&gt;[LOCATION]&lt;/nolink&gt; teleportieren?
		<usetemplate ignoretext="Bestätigen, dass ich via SLAPP teleportieren möchte" name="okcancelignore" notext="Abbrechen" yestext="Teleportieren"/>
	</notification>
	<notification name="TeleportToPick">
		Nach [PICK] teleportieren?
		<usetemplate ignoretext="Bestätigen, dass ich zu einer Position in Auswahl teleportieren möchte" name="okcancelignore" notext="Abbrechen" yestext="Teleportieren"/>
	</notification>
	<notification name="TeleportToClassified">
		Zu [CLASSIFIED] teleportieren?
		<usetemplate ignoretext="Bestätigen, dass ich zu einer Position in Anzeigen teleportieren möchte." name="okcancelignore" notext="Abbrechen" yestext="Teleportieren"/>
	</notification>
	<notification name="TeleportToHistoryEntry">
		Nach [HISTORY_ENTRY] teleportieren?
		<usetemplate ignoretext="Bestätigen, dass ich zu einem Standort aus der Teleportliste teleportieren möchte" name="okcancelignore" notext="Abbrechen" yestext="Teleportieren"/>
	</notification>
	<notification label="Nachricht an alle auf diesem Grundbesitz" name="MessageEstate">
		Geben Sie eine kurze Nachricht ein, die an jede Person auf Ihrem Grundbesitz gesendet wird.
		<form name="form">
			<input name="message"/>
			<button name="OK" text="OK"/>
			<button name="Cancel" text="Abbrechen"/>
		</form>
	</notification>
	<notification label="Linden-Grundbesitz ändern" name="ChangeLindenEstate">
		Sie sind im Begriff, einen Grundbesitz in Linden-Besitz (Mainland, Teen-Raster, Orientierung usw.) zu verändern.

Dies ist ÄUSSERST GEFÄHRLICH, da es grundlegende Auswirkungen auf das Benutzererlebnis hat.  Auf dem Mainland werden tausende Regionen geändert, was den Spaceserver stark belastet.

Fortfahren?
		<usetemplate name="okcancelbuttons" notext="Abbrechen" yestext="OK"/>
	</notification>
	<notification label="Zugang zu Linden-Grundbesitz ändern" name="ChangeLindenAccess">
		Sie sind im Begriff, die Zugangsliste für einen Grundbesitz in Linden-Besitz (Mainland, Teen-Raster, Orientierung usw.) zu verändern.

Dies ist GEFÄHRLICH und sollte nur erfolgen, um Objekte/L$ per Hack in und aus dem Raster zu entfernen.
Tausende Regionen werden verändert und der Spaceserver wird dadurch stark belastet.
		<usetemplate name="okcancelbuttons" notext="Abbrechen" yestext="OK"/>
	</notification>
	<notification label="Grundbesitz wählen" name="EstateAllowedAgentAdd">
		Nur für diesen Grundbesitz oder für alle [ALL_ESTATES] zur Erlaubnisliste hinzufügen?
		<usetemplate canceltext="Abbrechen" name="yesnocancelbuttons" notext="Alle Grundbesitze" yestext="Dieser Grundbesitz"/>
	</notification>
	<notification label="Grundbesitz wählen" name="EstateAllowedAgentRemove">
		Nur für diesen Grundbesitz oder für alle [ALL_ESTATES] von Erlaubnisliste entfernen?
		<usetemplate canceltext="Abbrechen" name="yesnocancelbuttons" notext="Alle Grundbesitze" yestext="Diesen Grundbesitz"/>
	</notification>
	<notification label="Grundbesitz wählen" name="EstateAllowedGroupAdd">
		Nur für diesen Grundbesitz oder für alle [ALL_ESTATES] zur Gruppen-Erlaubnisliste hinzufügen?
		<usetemplate canceltext="Abbrechen" name="yesnocancelbuttons" notext="Alle Grundbesitze" yestext="Diesen Grundbesitz"/>
	</notification>
	<notification label="Grundbesitz wählen" name="EstateAllowedGroupRemove">
		Nur für diesen Grundbesitz oder für alle [ALL_ESTATES] von Gruppen-Erlaubnisliste entfernen?
		<usetemplate canceltext="Abbrechen" name="yesnocancelbuttons" notext="Alle Grundbesitze" yestext="Diesen Grundbesitz"/>
	</notification>
	<notification label="Grundbesitz wählen" name="EstateBannedAgentAdd">
		Zugang nur für diesen Grundbesitz oder für [ALL_ESTATES] verweigern?
		<usetemplate canceltext="Abbrechen" name="yesnocancelbuttons" notext="Alle Grundbesitze" yestext="Diesen Grundbesitz"/>
	</notification>
	<notification label="Grundbesitz wählen" name="EstateBannedAgentRemove">
		Einwohner nur für diesen Grundbesitz oder für alle [ALL_ESTATES] von der Bannliste entfernen?
		<usetemplate canceltext="Abbrechen" name="yesnocancelbuttons" notext="Alle Grundbesitze" yestext="Diesen Grundbesitz"/>
	</notification>
	<notification label="Grundbesitz wählen" name="EstateManagerAdd">
		Verwalter nur für diesen Grundbesitz oder für [ALL_ESTATES] festlegen?
		<usetemplate canceltext="Abbrechen" name="yesnocancelbuttons" notext="Alle Grundbesitze" yestext="Diesen Grundbesitz"/>
	</notification>
	<notification label="Grundbesitz wählen" name="EstateManagerRemove">
		Verwalter nur für diesen Grundbesitz oder für [ALL_ESTATES] entfernen?
		<usetemplate canceltext="Abbrechen" name="yesnocancelbuttons" notext="Alle Grundbesitze" yestext="Diesen Grundbesitz"/>
	</notification>
	<notification label="Grundbesitz auswählen" name="EstateAllowedExperienceAdd">
		Nur für diesen Grundbesitz oder für [ALL_ESTATES] zur Erlaubnisliste hinzufügen?
		<usetemplate canceltext="Abbrechen" name="yesnocancelbuttons" notext="Alle Grundbesitze" yestext="Dieser Grundbesitz"/>
	</notification>
	<notification label="Grundbesitz auswählen" name="EstateAllowedExperienceRemove">
		Nur für diesen Grundbesitz oder für [ALL_ESTATES] aus der Erlaubnisliste entfernen?
		<usetemplate canceltext="Abbrechen" name="yesnocancelbuttons" notext="Alle Grundbesitze" yestext="Dieser Grundbesitz"/>
	</notification>
	<notification label="Grundbesitz auswählen" name="EstateBlockedExperienceAdd">
		Nur für diesen Grundbesitz oder für [ALL_ESTATES] zur Blockierliste hinzufügen?
		<usetemplate canceltext="Abbrechen" name="yesnocancelbuttons" notext="Alle Grundbesitze" yestext="Dieser Grundbesitz"/>
	</notification>
	<notification label="Grundbesitz auswählen" name="EstateBlockedExperienceRemove">
		Nur für diesen Grundbesitz oder für [ALL_ESTATES] aus der Blockierliste entfernen?
		<usetemplate canceltext="Abbrechen" name="yesnocancelbuttons" notext="Alle Grundbesitze" yestext="Dieser Grundbesitz"/>
	</notification>
	<notification label="Grundbesitz auswählen" name="EstateTrustedExperienceAdd">
		Nur für diesen Grundbesitz oder für [ALL_ESTATES] zur Schlüsselliste hinzufügen?
		<usetemplate canceltext="Abbrechen" name="yesnocancelbuttons" notext="Alle Grundbesitze" yestext="Dieser Grundbesitz"/>
	</notification>
	<notification label="Grundbesitz auswählen" name="EstateTrustedExperienceRemove">
		Nur für diesen Grundbesitz oder für [ALL_ESTATES] aus der Schlüsselliste entfernen?
		<usetemplate canceltext="Abbrechen" name="yesnocancelbuttons" notext="Alle Grundbesitze" yestext="Dieser Grundbesitz"/>
	</notification>
	<notification label="Rauswurf bestätigen" name="EstateKickUser">
		Einwohner [EVIL_USER] von diesem Grundbesitz werfen?
		<usetemplate name="okcancelbuttons" notext="Abbrechen" yestext="OK"/>
	</notification>
	<notification label="Rauswurf bestätigen" name="EstateKickMultiple">
		Die folgenden Einwohner von diesem Grundbesitz werfen?

[RESIDENTS]
		<usetemplate name="okcancelbuttons" notext="Abbrechen" yestext="OK"/>
	</notification>
	
	<notification label="Nach Hause teleportieren bestätigen" name="EstateTeleportHomeUser">
		[AVATAR_NAME] nach Hause teleportieren?
		<usetemplate name="okcancelbuttons" notext="Abbrechen" yestext="OK"/>
	</notification>
	<notification label="Nach Hause teleportieren bestätigen" name="EstateTeleportHomeMultiple">
		Die folgenden Einwohnern nach Hause teleportieren?

[RESIDENTS]
		<usetemplate name="okcancelbuttons" notext="Abbrechen" yestext="OK"/>
	</notification>
	<notification label="Verbannen bestätigen" name="EstateBanUser">
		Zugang für [EVIL_USER] nur für diesen Grundbesitz oder für [ALL_ESTATES] verweigern?
		<usetemplate name="yesnocancelbuttons" canceltext="Abbrechen" notext="Alle Grundbesitze" yestext="Diesen Grundbesitz"/>
	</notification>
	<notification label="Verbannen bestätigen" name="EstateBanUserMultiple">
		Zugang für folgende Einwohner nur für diesen Grundbesitz oder für [ALL_ESTATES] verweigern?

[RESIDENTS]
		<usetemplate name="yesnocancelbuttons" canceltext="Abbrechen" notext="Alle Grundbesitze" yestext="Diesen Grundbesitz"/>
	</notification>
	<notification name="EstateChangeCovenant">
		Möchten Sie den Grundbesitzvertrag wirklich ändern?
		<usetemplate name="okcancelbuttons" notext="Abbrechen" yestext="OK"/>
	</notification>
	<notification name="EstateParcelAccessOverride">
		Durch Deaktivieren dieser Option können Einstellungen der Parzellenbesitzer zum Schutz vor Belästigungen, zur Aufrechterhaltung der Privatsphäre oder zum Schutz von Minderjährigen vor nicht altersgemäßen Inhalten aufgehoben werden. Bitte sprechen Sie mit den Parzellenbesitzern, falls erforderlich.
		<usetemplate name="okbutton" yestext="OK"/>
	</notification>
	<notification name="RegionEntryAccessBlocked">
		Die Region, die Sie besuchen möchten, enthält Inhalte, die Ihre aktuellen Einstellungen überschreiten. Sie können Ihre Einstellungen unter „Avatar“ &gt; „Einstellungen“ &gt; „Allgemein“ ändern.
		<usetemplate name="okbutton" yestext="OK"/>
	</notification>
	<notification name="SLM_UPDATE_FOLDER">
		[MESSAGE]
	</notification>
	<notification name="RegionEntryAccessBlocked_AdultsOnlyContent">
		Die Region, die Sie besuchen möchten, enthält [REGIONMATURITY]-Inhalte, die nur für Erwachsene zugänglich sind.
		<url name="url">
			http://wiki.secondlife.com/wiki/Linden_Lab_Official:Maturity_ratings:_an_overview/de
		</url>
		<usetemplate ignoretext="Regionswechsel: Die Region, die Sie besuchen möchten, enthält Inhalte, die nur für Erwachsene zugänglich sind." name="okcancelignore" notext="Schließen" yestext="Zur Knowledge Base gehen"/>
	</notification>
	<notification name="RegionEntryAccessBlocked_Notify">
		Die Region, die Sie besuchen möchten, enthält [REGIONMATURITY]-Inhalte, doch aufgrund Ihrer aktuellen Einstellungen werden [REGIONMATURITY]-Inhalte nicht dargestellt.
	</notification>
	<notification name="RegionEntryAccessBlocked_NotifyAdultsOnly">
		Die Region, die Sie besuchen möchten, enthält [REGIONMATURITY]-Inhalte, die nur für Erwachsene zugänglich sind.
	</notification>
	<notification name="RegionEntryAccessBlocked_Change">
		Die Region, die Sie besuchen möchten, enthält [REGIONMATURITY]-Inhalte, doch aufgrund Ihrer aktuellen Einstellungen werden [REGIONMATURITY]-Inhalte nicht dargestellt. Sie können Ihre Einstellungen ändern oder diesen Vorgang abbrechen. Nachdem Sie Ihre Einstellungen geändert haben, können Sie erneut versuchen, die Region zu betreten.
		<form name="form">
			<button name="OK" text="Einstellungen ändern"/>
			<button name="Cancel" text="Abbrechen"/>
			<ignore name="ignore" text="Regionswechsel: Die Region, die Sie besuchen möchten, enthält Inhalte, die aufgrund Ihrer Einstellungen nicht dargestellt werden können."/>
		</form>
	</notification>
	<notification name="RegionEntryAccessBlocked_PreferencesOutOfSync">
		Wir haben technische Probleme mit Ihrem Teleport, da Ihre Einstellungen nicht mit dem Server synchronisiert sind.
		<usetemplate name="okbutton" yestext="OK"/>
	</notification>
	<notification name="TeleportEntryAccessBlocked">
		Die Region, die Sie besuchen möchten, enthält Inhalte, die Ihre aktuellen Einstellungen überschreiten. Sie können Ihre Einstellungen unter „Avatar“ &gt; „Einstellungen“ &gt; „Allgemein“ ändern.
		<usetemplate name="okbutton" yestext="OK"/>
	</notification>
	<notification name="TeleportEntryAccessBlocked_AdultsOnlyContent">
		Die Region, die Sie besuchen möchten, enthält [REGIONMATURITY]-Inhalte, die nur für Erwachsene zugänglich sind.
		<url name="url">
			http://wiki.secondlife.com/wiki/Linden_Lab_Official:Maturity_ratings:_an_overview/de
		</url>
		<usetemplate ignoretext="Teleport: Die Region, die Sie besuchen möchten, enthält Inhalte, die nur für Erwachsene zugänglich sind." name="okcancelignore" notext="Schließen" yestext="Zur Knowledge Base gehen"/>
	</notification>
	<notification name="TeleportEntryAccessBlocked_Notify">
		Die Region, die Sie besuchen möchten, enthält [REGIONMATURITY]-Inhalte, doch aufgrund Ihrer aktuellen Einstellungen werden [REGIONMATURITY]-Inhalte nicht dargestellt.
	</notification>
	<notification name="TeleportEntryAccessBlocked_NotifyAdultsOnly">
		Die Region, die Sie besuchen möchten, enthält [REGIONMATURITY]-Inhalte, die nur für Erwachsene zugänglich sind.
	</notification>
	<notification name="TeleportEntryAccessBlocked_ChangeAndReTeleport">
		Die Region, die Sie besuchen möchten, enthält [REGIONMATURITY]-Inhalte, doch aufgrund Ihrer aktuellen Einstellungen werden [REGIONMATURITY]-Inhalte nicht dargestellt. Sie können Ihre Einstellungen ändern und den Teleport fortsetzen oder Sie können den Teleport abbrechen.
		<form name="form">
			<button name="OK" text="Ändern und fortfahren"/>
			<button name="Cancel" text="Abbrechen"/>
			<ignore name="ignore" text="Teleport (kann neu gestartet werden): Die Region, die Sie besuchen möchten, enthält Inhalte, die aufgrund Ihrer Einstellungen nicht dargestellt werden können."/>
		</form>
	</notification>
	<notification name="TeleportEntryAccessBlocked_Change">
		Die Region, die Sie besuchen möchten, enthält [REGIONMATURITY]-Inhalte, doch aufgrund Ihrer aktuellen Einstellungen werden [REGIONMATURITY]-Inhalte nicht dargestellt. Sie können Ihre Einstellungen ändern oder den Teleport abbrechen. Nachdem Sie Ihre Einstellungen geändert haben, können Sie den Teleport erneut versuchen.
		<form name="form">
			<button name="OK" text="Einstellungen ändern"/>
			<button name="Cancel" text="Abbrechen"/>
			<ignore name="ignore" text="Teleport (kann nicht neu gestartet werden): Die Region, die Sie besuchen möchten, enthält Inhalte, die aufgrund Ihrer Einstellungen nicht dargestellt werden können."/>
		</form>
	</notification>
	<notification name="TeleportEntryAccessBlocked_PreferencesOutOfSync">
		Wir haben technische Probleme mit Ihrem Teleport, da Ihre Einstellungen nicht mit dem Server synchronisiert sind.
		<usetemplate name="okbutton" yestext="OK"/>
	</notification>
	<notification name="RegionTPSpecialUsageBlocked">
		Betreten der Region nicht gestattet. „[REGION_NAME]“ ist eine Region für Geschicklichkeitsspiele. Der Zugang ist Einwohnern vorbehalten, die bestimmte Kriterien erfüllen. Weitere Details finden Sie unter [http://wiki.secondlife.com/wiki/Linden_Lab_Official:Skill_Gaming_in_Second_Life Skill Gaming FAQ].
		<usetemplate name="okbutton" yestext="OK"/>
	</notification>
	<notification name="PreferredMaturityChanged">
		Sie erhalten keine Benachrichtigungen mehr, wenn Sie eine Region der Inhaltseinstufung „[RATING]“ besuchen. Sie können Ihre Inhaltseinstellungen von der Menüleiste aus ändern („Avatar“ &gt; „Einstellungen“ &gt; „Allgemein“).
		<usetemplate name="okbutton" yestext="OK"/>
	</notification>
	<notification name="MaturityChangeError">
		Wir konnten Ihre Einstellungen zur Anzeige von [PREFERRED_MATURITY]-Inhalten leider nicht ändern. Ihre Einstellungen wurden auf [ACTUAL_MATURITY]-Inhalte zurückgesetzt. Sie können erneut versuchen, Ihre Inhaltseinstellungen von der Menüleiste aus zu ändern („Avatar“ &gt; „Einstellungen“ &gt; „Allgemein“).
		<usetemplate name="okbutton" yestext="OK"/>
	</notification>
	<notification name="LandClaimAccessBlocked">
		Die Inhaltseinstufung des Landes, das Sie in Besitz nehmen möchten, überschreitet Ihre aktuellen Einstellungen. Sie können Ihre Einstellungen unter „Avatar“ &gt; „Einstellungen“ &gt; „Allgemein“ ändern.
		<usetemplate name="okbutton" yestext="OK"/>
	</notification>
	<notification name="LandClaimAccessBlocked_AdultsOnlyContent">
		Nur Erwachsene können dieses Land in Besitz nehmen.
		<url name="url">
			http://wiki.secondlife.com/wiki/Linden_Lab_Official:Maturity_ratings:_an_overview/de
		</url>
		<usetemplate ignoretext="Nur Erwachsene können dieses Land in Besitz nehmen." name="okcancelignore" notext="Schließen" yestext="Zur Knowledge Base gehen"/>
	</notification>
	<notification name="LandClaimAccessBlocked_Notify">
		Das Land, das Sie Sie in Besitz nehmen möchten, enthält [REGIONMATURITY]-Inhalte, doch aufgrund Ihrer aktuellen Einstellungen werden [REGIONMATURITY]-Inhalte nicht dargestellt.
	</notification>
	<notification name="LandClaimAccessBlocked_NotifyAdultsOnly">
		Das Land, das Sie in Besitz nehmen möchten, enthält [REGIONMATURITY]-Inhalte, die nur für Erwachsene zugänglich sind.
	</notification>
	<notification name="LandClaimAccessBlocked_Change">
		Das Land, das Sie in Besitz nehmen möchten, enthält [REGIONMATURITY]-Inhalte, doch aufgrund Ihrer aktuellen Einstellungen werden [REGIONMATURITY]-Inhalte nicht dargestellt. Sie können Ihre Einstellungen ändern und anschließend erneut versuchen, das Land in Besitz zu nehmen.
		<form name="form">
			<button name="OK" text="Einstellungen ändern"/>
			<button name="Cancel" text="Abbrechen"/>
			<ignore name="ignore" text="Das Land, das Sie in Besitz nehmen möchten, enthält Inhalte, die aufgrund Ihrer Einstellungen nicht dargestellt werden können."/>
		</form>
	</notification>
	<notification name="LandBuyAccessBlocked">
		Die Inhaltseinstufung des Landes, das Sie kaufen möchten, überschreitet Ihre aktuellen Einstellungen. Sie können Ihre Einstellungen unter „Avatar“ &gt; „Einstellungen“ &gt; „Allgemein“ ändern.
		<usetemplate name="okbutton" yestext="OK"/>
	</notification>
	<notification name="LandBuyAccessBlocked_AdultsOnlyContent">
		Nur Erwachsene können dieses Land kaufen.
		<url name="url">
			http://wiki.secondlife.com/wiki/Linden_Lab_Official:Maturity_ratings:_an_overview/de
		</url>
		<usetemplate ignoretext="Nur Erwachsene können dieses Land kaufen." name="okcancelignore" notext="Schließen" yestext="Zur Knowledge Base gehen"/>
	</notification>
	<notification name="LandBuyAccessBlocked_Notify">
		Das Land, das Sie kaufen möchten, enthält [REGIONMATURITY]-Inhalte, doch aufgrund Ihrer aktuellen Einstellungen werden [REGIONMATURITY]-Inhalte nicht dargestellt.
	</notification>
	<notification name="LandBuyAccessBlocked_NotifyAdultsOnly">
		Das Land, das Sie kaufen möchten, enthält Inhalte der Einstufung „[REGIONMATURITY]“, die nur für Erwachsene zugänglich sind.
	</notification>
	<notification name="LandBuyAccessBlocked_Change">
		Das Land, das Sie kaufen möchten, enthält [REGIONMATURITY]-Inhalte, doch aufgrund Ihrer aktuellen Einstellungen werden [REGIONMATURITY]-Inhalte nicht dargestellt. Sie können Ihre Einstellungen ändern und anschließend erneut versuchen, das Land zu kaufen.
		<form name="form">
			<button name="OK" text="Einstellungen ändern"/>
			<button name="Cancel" text="Abbrechen"/>
			<ignore name="ignore" text="Das Land, das Sie kaufen möchten, enthält Inhalte, die aufgrund Ihrer Einstellungen nicht dargestellt werden können."/>
		</form>
	</notification>
	<notification name="TooManyPrimsSelected">
		Zu viele Primitive wurden ausgewählt. Bitte wählen Sie höchstens [MAX_PRIM_COUNT] Primitive aus und versuchen Sie es erneut.
		<usetemplate name="okbutton" yestext="OK"/>
	</notification>
	<notification name="TooManyScriptsSelected">
		Zu viele Skripts in den Objekten ausgewählt. Bitte wählen Sie weniger Objekte aus und versuchen Sie es erneut.
		<usetemplate name="okbutton" yestext="OK"/>
	</notification>
	<notification name="ProblemImportingEstateCovenant">
		Problem beim Import des Grundbesitzvertrags.
		<usetemplate name="okbutton" yestext="OK"/>
	</notification>
	<notification name="ProblemAddingEstateManager">
		Es gibt Probleme beim Hinzufügen eines neuen Grundbesitzverwalters. Bei mindestens einem Grundbesitz ist die Verwalterliste voll.
	</notification>
	<notification name="ProblemAddingEstateBanManager">
		Grundbesitzer oder Grundstücksverwalter kann nicht auf die Bannliste gesetzt werden.
	</notification>
	<notification name="ProblemAddingEstateGeneric">
		Problem beim Hinzufügen zu dieser Grundbesitzliste. Bei mindestens einem Grundbesitz ist die Liste voll.
	</notification>
	<notification name="UnableToLoadNotecardAsset">
		Notizkarten-Asset konnte nicht geladen werden.
		<usetemplate name="okbutton" yestext="OK"/>
	</notification>
	<notification name="NotAllowedToViewNotecard">
		Unzureichende Rechte, um die mit der angeforderten Asset-ID verbundene Notizkarte anzuzeigen.
		<usetemplate name="okbutton" yestext="OK"/>
	</notification>
	<notification name="MissingNotecardAssetID">
		Asset-ID für Notizkarte fehlt in Datenbank.
		<usetemplate name="okbutton" yestext="OK"/>
	</notification>
	<notification name="PublishClassified">
		Hinweis: Anzeigengebühren werden nicht zurückerstattet.

Anzeige für [AMOUNT] L$ veröffentlichen?
		<usetemplate name="okcancelbuttons" notext="Abbrechen" yestext="OK"/>
	</notification>
	<notification name="SetClassifiedMature">
		Enthält diese Anzeige moderate Inhalte?
		<usetemplate canceltext="Abbrechen" name="yesnocancelbuttons" notext="Nein" yestext="Ja"/>
	</notification>
	<notification name="SetGroupMature">
		Beschäftigt sich diese Gruppe mit moderaten Inhalten?
		<usetemplate canceltext="Abbrechen" name="yesnocancelbuttons" notext="Nein" yestext="Ja"/>
	</notification>
	<notification label="Neustart bestätigen" name="ConfirmRestart">
		Möchten Sie diese Region neu starten?
		<usetemplate name="okcancelbuttons" notext="Abbrechen" yestext="OK"/>
	</notification>
	<notification label="Nachricht an alle in dieser Region" name="MessageRegion">
		Geben Sie eine kurze Nachricht ein, die an jede Person in dieser Region gesendet wird.
		<form name="form">
			<input name="message"/>
			<button name="OK" text="OK"/>
			<button name="Cancel" text="Abbrechen"/>
		</form>
	</notification>
	<notification label="Alterseinstufung der Region ändern" name="RegionMaturityChange">
		Die Inhaltseinstufung dieser Region wurde geändert.
Es kann eine Weile dauern, bis diese Änderung auf der Karte angezeigt wird.
		<usetemplate name="okbutton" yestext="OK"/>
	</notification>
	<notification label="Falsche Voice-Version" name="VoiceVersionMismatch">
		Diese Version von [APP_NAME] ist mit der Voice-Chat-Funktion in dieser Region nicht kompatibel. Damit Voice-Chat funktioniert, müssen Sie [APP_NAME] aktualisieren.
	</notification>
	<notification label="Objekte können nicht gekauft werden" name="BuyObjectOneOwner">
		Objekte können nicht von mehreren Eigentümern gleichzeitig gekauft werden.
Wählen Sie ein einzelnes Objekt aus und versuchen Sie es erneut.
	</notification>
	<notification label="Inhalte können nicht gekauft werden" name="BuyContentsOneOnly">
		Inhalte können jeweils nur für ein Objekt gekauft werden.
Wählen Sie ein einzelnes Objekt aus und versuchen Sie es erneut.
	</notification>
	<notification label="Inhalte können nicht gekauft werden" name="BuyContentsOneOwner">
		Objekte können nicht von mehreren Eigentümern gleichzeitig gekauft werden.
Wählen Sie ein einzelnes Objekt aus und versuchen Sie es erneut.
	</notification>
	<notification name="BuyOriginal">
		Von [OWNER] Originalobjekt für [PRICE] L$ kaufen?
Sie werden der Eigentümer dieses Objekts.
Sie können das Objekt:
 Bearbeiten: [MODIFYPERM]
 Kopieren: [COPYPERM]
 Verkaufen oder weggeben: [RESELLPERM]
		<usetemplate name="okcancelbuttons" notext="Abbrechen" yestext="OK"/>
	</notification>
	<notification name="BuyOriginalNoOwner">
		Originalobjekt für [PRICE] L$ kaufen?
Sie werden der Eigentümer dieses Objekts.
Sie können das Objekt:
 Bearbeiten: [MODIFYPERM]
 Kopieren: [COPYPERM]
 Verkaufen oder weggeben: [RESELLPERM]
		<usetemplate name="okcancelbuttons" notext="Abbrechen" yestext="OK"/>
	</notification>
	<notification name="BuyCopy">
		Von [OWNER] Kopie für [PRICE] L$ kaufen?
Das Objekt wird in Ihr Inventar kopiert.
Sie können das Objekt:
 Bearbeiten: [MODIFYPERM]
 Kopieren: [COPYPERM]
 Verkaufen oder weggeben: [RESELLPERM]
		<usetemplate name="okcancelbuttons" notext="Abbrechen" yestext="OK"/>
	</notification>
	<notification name="BuyCopyNoOwner">
		Kopie für [PRICE] L$ kaufen?
Das Objekt wird in Ihr Inventar kopiert.
Sie können das Objekt:
 Bearbeiten: [MODIFYPERM]
 Kopieren: [COPYPERM]
 Verkaufen oder weggeben: [RESELLPERM]
		<usetemplate name="okcancelbuttons" notext="Abbrechen" yestext="OK"/>
	</notification>
	<notification name="BuyContents">
		Von [OWNER] Inhalte für [PRICE] L$ kaufen?
Die Inhalte werden in Ihr Inventar kopiert.
		<usetemplate name="okcancelbuttons" notext="Abbrechen" yestext="OK"/>
	</notification>
	<notification name="BuyContentsNoOwner">
		Inhalte für [PRICE] L$ kaufen?
Die Inhalte werden in Ihr Inventar kopiert.
		<usetemplate name="okcancelbuttons" notext="Abbrechen" yestext="OK"/>
	</notification>
	<notification name="ConfirmPurchase">
		Transaktion:
[ACTION]

Möchten Sie diesen Kauf fortsetzen?
		<usetemplate name="okcancelbuttons" notext="Abbrechen" yestext="OK"/>
	</notification>
	<notification name="ConfirmPurchasePassword">
		Transaktion:
[ACTION]

Möchten Sie diesen Kauf fortsetzen?
Geben Sie Ihr Kennwort erneut ein und klicken Sie auf OK.
		<form name="form">
			<input name="message"/>
			<button name="ConfirmPurchase" text="OK"/>
			<button name="Cancel" text="Abbrechen"/>
		</form>
	</notification>
	<notification name="SetPickLocation">
		Hinweis:
Sie haben die Position dieser Auswahl aktualisiert, aber die anderen Daten behalten ihre ursprünglichen Werte.
		<usetemplate name="okbutton" yestext="OK"/>
	</notification>
	<notification name="MoveInventoryFromObject">
		Sie haben „nicht kopierfähige“ Inventarobjekte ausgewählt.
Diese Objekte werden nicht kopiert, sondern in Ihr Inventar verschoben.

Inventarobjekt(e) verschieben?
		<usetemplate ignoretext="Warnhinweis anzeigen, bevor ich nicht kopierbare Artikel aus einem Objekt verschiebe" name="okcancelignore" notext="Abbrechen" yestext="OK"/>
	</notification>
	<notification name="MoveInventoryFromScriptedObject">
		Sie haben „nicht kopierfähige“ Inventarobjekte ausgewählt.  Diese Objekte werden nicht kopiert, sondern in Ihr Inventar verschoben.
Da es sich um ein geskriptetes Objekt handelt, geht die Skriptfunktion beim Verschieben in das Inventar möglicherweise verloren.

Inventarobjekt(e) verschieben?
		<usetemplate ignoretext="Warnhinweis anzeigen, bevor ich nicht-kopierbare Artikel verschiebe, die ein geskriptetes Objekt beschädigen können" name="okcancelignore" notext="Abbrechen" yestext="OK"/>
	</notification>
	<notification name="ClickActionNotPayable">
		Achtung: Die Klickaktion „Objekt bezahlen“ wurde eingestellt. Diese funktioniert jedoch nicht, wenn ein Skript mit einer Geldtransaktion () hinzugefügt wird.
		<form name="form">
			<ignore name="ignore" text="Ich habe die Aktion „Objekt bezahlen&quot; eingestellt, während ich ein Objekt gebaut habe, dass kein Geld()-Skript enthält."/>
		</form>
	</notification>
	<notification name="PayConfirmation">
		Bestätigen Sie, dass Sie L$ [AMOUNT] an [TARGET] zahlen möchten.
		<usetemplate name="okcancelbuttons" notext="Abbrechen" yestext="Bezahlen"/>
	</notification>
	<notification name="PayObjectFailed">
		Zahlung fehlgeschlagen: Objekt nicht gefunden.
		<usetemplate name="okbutton" yestext="OK"/>
	</notification>
	<notification name="PaymentBlockedButtonMismatch">
		Zahlung gestoppt: Der bezahlte Preis stimmt nicht mit den für dieses Objekt definierten Zahlungsschaltflächen überein.
		<usetemplate name="okbutton" yestext="OK"/>
	</notification>
	<notification name="OpenObjectCannotCopy">
		Sie haben keine Berechtigung zum Kopieren von Elementen in diesem Objekt.
	</notification>
	<notification name="WebLaunchAccountHistory">
		Möchten Sie Ihre [http://secondlife.com/account/ Startseite] aufrufen, um Ihre Konto-Statistik anzuzeigen?
		<usetemplate ignoretext="Meinen Browser starten, um meine Konto-Statistik anzuzeigen" name="okcancelignore" notext="Abbrechen" yestext="Gehe zu Seite"/>
	</notification>
	<notification name="ConfirmAddingChatParticipants">
		Wenn Sie eine Person zu einer vorhandenen Unterhaltung hinzufügen, wird eine neue Unterhaltung erstellt.  Alle Teilnehmer erhalten neue Unterhaltungsbenachrichtigungen.
		<usetemplate ignoretext="Hinzufügen von Chat-Teilnehmern bestätigen" name="okcancelignore" notext="Abbrechen" yestext="OK"/>
	</notification>
	<notification name="ConfirmQuit">
		Wirklich beenden?
		<usetemplate ignoretext="Bestätigen, bevor Sitzung beendet wird" name="okcancelignore" notext="Nicht beenden" yestext="Beenden"/>
	</notification>
	<notification name="ConfirmRestoreToybox">
		Durch diese Aktion werden Ihre Standardschaltflächen und -symbolleisten wiederhergestellt.

Diese Aktion kann nicht rückgängig gemacht werden.
		<usetemplate name="okcancelbuttons" notext="Abbrechen" yestext="OK"/>
	</notification>
	<notification name="ConfirmClearAllToybox">
		Durch diese Aktion werden alle Schaltflächen zurück in die Toolbox gestellt; die Symbolleisten sind leer.

Diese Aktion kann nicht rückgängig gemacht werden.
		<usetemplate name="okcancelbuttons" notext="Abbrechen" yestext="OK"/>
	</notification>
	<notification name="DeleteItems">
		[QUESTION]
		<form name="form">
			<ignore name="ignore" text="Vor dem Löschen von Objekten bestätigen"/>
			<button name="Yes" text="OK"/>
			<button name="No" text="Abbrechen"/>
		</form>
	</notification>
	<notification name="DeleteFilteredItems">
		Ihr Inventar wird zur Zeit gefiltert, und nicht alle Objekte, die gelöscht werden sollen, sind momentan sichtbar. 

Möchten Sie diese Objekte wirklich löschen?
		<usetemplate ignoretext="Vor dem Löschen gefilterter Objekte bestätigen" name="okcancelignore" notext="Abbrechen" yestext="OK"/>
	</notification>
	<notification name="ConfirmUnlink">
		Soll das ausgewählte Objekt wirklich getrennt werden?
		<usetemplate name="okcancelbuttons" notext="Abbrechen" yestext="Trennen"/>
	</notification>
	<notification name="HelpReportAbuseConfirm">
		Vielen Dank, dass Sie uns über dieses Problem informiert haben. 
Wir untersuchen Ihre Meldung, um zu bestimmen, ob ein Missbrauch vorliegt, und werden dann die entsprechende Maßnahme ergreifen.
		<usetemplate name="okbutton" yestext="OK"/>
	</notification>
	<notification name="HelpReportAbuseSelectCategory">
		Wählen Sie eine Missbrauchskategorie aus.
Die Angabe einer Kategorie hilft uns bei der Bearbeitung des Berichts.
	</notification>
	<notification name="HelpReportAbuseAbuserNameEmpty">
		Geben Sie den Namen des Täters ein.
Eine genaue Angabe hilft uns, Fälle von Missbrauch zu ahnden.
	</notification>
	<notification name="HelpReportAbuseAbuserLocationEmpty">
		Bitte geben Sie den Ort an, an dem der Missbrauch stattgefunden hat.
Eine genaue Angabe hilft uns, Fälle von Missbrauch zu ahnden.
	</notification>
	<notification name="HelpReportAbuseSummaryEmpty">
		Bitte geben Sie eine Zusammenfassung des Vorfalls ein.
Eine genaue Zusammenfassung hilft uns, Fälle von Missbrauch zu ahnden.
	</notification>
	<notification name="HelpReportAbuseDetailsEmpty">
		Bitte geben Sie eine ausführliche Beschreibung des Vorfalls ein.
Eine möglichst genaue Beschreibung mit Namen und Einzelheiten hilft uns, Fälle von Missbrauch zu ahnden.
	</notification>
	<notification name="HelpReportAbuseContainsCopyright">
		Sehr geehrte(r) Einwohner(in),

Sie melden eine Urheberrechtsverletzung. Sind Sie wirklich sicher, dass Sie eine Verletzung des Urheberrechts melden möchten?

1. Missbrauch melden. Wenn Sie der Meinung sind, ein Einwohner nutzt das Berechtigungssystem von [CURRENT_GRID] auf unerlaubte Weise zu seinem Vorteil aus, indem er zum Beispiel einen CopyBot oder ähnliche Kopiertools verwendet und damit eine Urheberrechtsverletzung begeht, können Sie diesen Missbrauch melden. Das Missbrauchsteam untersucht gemeldete Verstöße gegen die  [CURRENT_GRID] [http://secondlife.com/corporate/tos.php Servicebedingungen] oder [http://secondlife.com/corporate/cs.php Community-Standards] und verhängt entsprechende Maßnahmen. Das Missbrauchsteam ist jedoch nicht dafür zuständig, Inhalte aus der  [CURRENT_GRID]-Welt zu entfernen und reagiert auch nicht auf entsprechende Anfragen.

2. Der DMCA oder das Entfernen von Inhalten. Sie können das Entfernen von Inhalten aus  [CURRENT_GRID] beantragen. Dazu MÜSSEN Sie eine Urheberrechtsverletzung gemäß den in unserer DMCA-Richtlinie unter  [http://secondlife.com/corporate/dmca.php] dargelegten Anweisungen einreichen.

Wenn Sie mit der Missbrauchmeldung jetzt fortfahren möchten, schließen Sie bitte dieses Fenster und senden Sie Ihren Bericht ein.  Möglicherweise müssen Sie Kategorie „CopyBot oder Berechtigungs-Exploit“ auswählen.

Vielen Dank,

Linden Lab
	</notification>
	<notification name="FailedRequirementsCheck">
		Die folgenden erforderlichen Komponenten fehlen in [FLOATER]:
[COMPONENTS]
	</notification>
	<notification label="Vorhandenen Anhang ersetzen" name="ReplaceAttachment">
		An dieser Körperstelle ist bereits ein Objekt angebracht.
Möchten Sie es mit dem ausgewählten Objekt ersetzen?
		<form name="form">
			<ignore name="ignore" save_option="true" text="Einen bestehenden Anhang mit dem ausgewählten Artikel ersetzen"/>
			<button ignore="Automatisch ersetzen" name="Yes" text="OK"/>
			<button ignore="Nie ersetzen" name="No" text="Abbrechen"/>
		</form>
	</notification>
	<notification name="TooManyWearables">
		Sie können keinen Ordner tragen, der mehr als [AMOUNT] Elemente enthält.  Sie können diesen Höchstwert unter „Erweitert“ &gt; „Debug-Einstellungen anzeigen“ &gt; „WearFolderLimit“ ändern.
	</notification>
	<notification label="Warnung für Nicht-stören-Modus" name="DoNotDisturbModePay">
		Sie haben den Nicht-stören-Modus aktiviert. Sie erhalten keine Artikel, die im Gegenzug für diese Zahlung angeboten werden.

Möchten Sie den Nicht-stören-Modus deaktivieren, bevor Sie diese Transaktion abschließen?
		<form name="form">
			<ignore name="ignore" text="Ich bin im Begriff eine Person oder ein Objekt zu bezahlen, während ich im Nicht-stören-Modus bin."/>
			<button ignore="„Nicht stören“-Modus immer verlassen" name="Yes" text="OK"/>
			<button ignore="„Nicht stören“-Modus nie verlassen" name="No" text="Abbrechen"/>
		</form>
	</notification>
	<notification name="ConfirmDeleteProtectedCategory">
		Der Ordner „[FOLDERNAME]“ ist ein Systemordner. Das Löschen von Systemordnern kann zu instabiler Leistung führen.  Möchten Sie fortfahren?
		<usetemplate ignoretext="Bestätigen, bevor ich einen Systemordner lösche." name="okcancelignore" notext="Abbrechen" yestext="OK"/>
	</notification>
	<notification name="PurgeSelectedItems">
		[COUNT] Objekt(e) wird/werden dauerhaft gelöscht. Möchten Sie das/die ausgewählte(n) Objekt(e) wirklich dauerhaft aus dem Papierkorb löschen?
		<usetemplate name="okcancelbuttons" notext="Abbrechen" yestext="OK"/>
	</notification>
	<notification name="ConfirmEmptyTrash">
		[COUNT] Objekte und Ordner werden dauerhaft gelöscht. Möchten Sie den Inhalt Ihres Papierkorbs wirklich dauerhaft löschen?
		<usetemplate ignoretext="Bestätigen, bevor der Ordner Papierkorb im Inventar geleert wird" name="okcancelbuttons" notext="Abbrechen" yestext="OK"/>
	</notification>
	<notification name="TrashIsFull">
		Ihr Papierkorb läuft über. Dies kann zu Anmeldeproblemen führen.
		<usetemplate name="okcancelbuttons" notext="Papierkorb später leeren" yestext="Papierkorb ansehen"/>
	</notification>
	<notification name="ConfirmClearBrowserCache">
		Sind Sie sicher, dass Sie Ihren Reise-, Internet- und Suchverlauf löschen möchten?
		<usetemplate name="okcancelbuttons" notext="Abbrechen" yestext="OK"/>
	</notification>
	<notification name="ConfirmClearCache">
		Möchten Sie Ihren Viewer-Cache wirklich leeren?
		<usetemplate name="okcancelbuttons" notext="Abbrechen" yestext="OK"/>
	</notification>
	<notification name="ConfirmClearInventoryCache">
		Möchten Sie Ihren Inventar-Cache wirklich leeren?
		<usetemplate name="okcancelbuttons" notext="Abbrechen" yestext="OK"/>
	</notification>
	<notification name="ConfirmClearWebBrowserCache">
		Möchten Sie Ihren Webbrowser-Cache wirklich leeren (Benötigt Neustart)?
		<usetemplate name="okcancelbuttons" notext="Abbrechen" yestext="OK"/>
	</notification>
	<notification name="ConfirmClearCookies">
		Sind Sie sicher, dass Sie Ihre Cookies löschen möchten?
		<usetemplate name="okcancelbuttons" notext="Abbrechen" yestext="Ja"/>
	</notification>
	<notification name="ConfirmClearMediaUrlList">
		Die Liste mit gespeicherten URLs wirklich löschen?
		<usetemplate name="okcancelbuttons" notext="Abbrechen" yestext="Ja"/>
	</notification>
	<notification name="ConfirmEmptyLostAndFound">
		Sind Sie sicher, dass Sie den Inhalt Ihres Ordners Fundbüro löschen möchten?
		<usetemplate ignoretext="Bestätigen, bevor der Ordner Fundbüro im Inventar geleert wird" name="okcancelignore" notext="Nein" yestext="Ja"/>
	</notification>
	<notification name="CopySLURL">
		Die folgende SLurl wurde in die Zwischenablage kopiert:
 [SLURL]

Von einer Webseite zu diesem Formular linken, um anderen leichten Zugang zu dieser Position zu ermöglichen. Oder versuchen Sie es selbst: kopieren Sie die SLurl in die Adressleiste eines Webbrowsers.
		<form name="form">
			<ignore name="ignore" text="Slurl wurde in meine Zwischenablage kopiert"/>
		</form>
	</notification>
	<notification name="WLSavePresetAlert">
		Die gespeicherte Voreinstellung überschreiben?
		<usetemplate name="okcancelbuttons" notext="Nein" yestext="Ja"/>
	</notification>
	<notification name="WLNoEditDefault">
		Standardvoreinstellungen können nicht bearbeitet oder gelöscht werden.
	</notification>
	<notification name="WLMissingSky">
		Diese Tageszyklusdatei verweist auf eine fehlende Himmel-Datei: [SKY].
	</notification>
	<notification name="WLRegionApplyFail">
		Die Einstellungen konnten nicht auf die Region angewendet werden.  Verlassen Sie die Region und kehren Sie zurück, um das Problem zu beheben.  Angegebener Grund: [FAIL_REASON]
	</notification>
	<notification name="EnvCannotDeleteLastDayCycleKey">
		Der letzte Schlüssel in diesem Tageszyklus kann nicht gelöscht werden, da ein Tageszyklus nicht leer sein kann.  Statt den letzten verbleibenden Schlüssel zu löschen, versuchen Sie stattdessen, ihn zu modifizieren und dann einen neuen zu erstellen.
		<usetemplate name="okbutton" yestext="OK"/>
	</notification>
	<notification name="DayCycleTooManyKeyframes">
		Sie können diesem Tageszyklus keine Keyframes mehr hinzufügen.  Die Höchstzahl an Keyframes für Tageszyklen mit Umfang [SCOPE] beträgt [MAX].
		<usetemplate name="okbutton" yestext="OK"/>
	</notification>
	<notification name="EnvUpdateRate">
		Sie können die Umgebungseinstellungen der Region nur alle [WAIT] Sekunden aktualisieren.  Warten Sie mindestens so lange und versuchen Sie es dann erneut.
		<usetemplate name="okbutton" yestext="OK"/>
	</notification>
	<notification name="PPSaveEffectAlert">
		Post-Processing-Effekt bereits vorhanden. Möchten Sie ihn überschreiben?
		<usetemplate name="okcancelbuttons" notext="Nein" yestext="Ja"/>
	</notification>
	<notification name="ChatterBoxSessionStartError">
		Neue Chat-Sitzung mit [RECIPIENT] konnte nicht gestartet werden.
[REASON]
		<usetemplate name="okbutton" yestext="OK"/>
	</notification>
	<notification name="ChatterBoxSessionEventError">
		[EVENT]
[REASON]
		<usetemplate name="okbutton" yestext="OK"/>
	</notification>
	<notification name="ForceCloseChatterBoxSession">
		Ihre Chat-Sitzung mit [NAME] muss beendet werden.
[REASON]
		<usetemplate name="okbutton" yestext="OK"/>
	</notification>
	<notification name="Cannot_Purchase_an_Attachment">
		Sie können kein Objekt kaufen, während es angehängt ist.
	</notification>
	<notification label="Info zur Abfrage der Abbucherlaubnis" name="DebitPermissionDetails">
		Wenn Sie dieser Anfrage zustimmen, erhält das Skript die Erlaubnis, regelmäßig Linden-Dollar (L$) von Ihrem Konto abzubuchen. Diese Erlaubnis kann nur zurückgezogen werden, wenn der Eigentümer das Objekt löscht oder die Skripts in dem Objekt zurücksetzt.
		<usetemplate name="okbutton" yestext="OK"/>
	</notification>
	<notification name="AutoWearNewClothing">
		Möchten Sie das neu erstellte Kleidungsstück automatisch anziehen?
		<usetemplate ignoretext="Die Kleidung, die während dem Bearbeiten meines Aussehens erstellt wird, sofort anziehen" name="okcancelignore" notext="Nein" yestext="Ja"/>
	</notification>
	<notification name="NotAgeVerified">
		Der Ort, den Sie besuchen möchten, ist nur für Bewohner zugänglich, die mindestens 18 Jahre alt sind.
		<usetemplate ignoretext="Ich bin nicht alt genug, um beschränkte Bereiche zu besuchen." name="okignore" yestext="OK"/>
	</notification>
	<notification name="NotAgeVerified_Notify">
		Ort auf Einwohner beschränkt, die mindestens 18 Jahre alt sind.
	</notification>
	<notification name="Cannot enter parcel: no payment info on file">
		Um diesen Bereich besuchen zu können, müssen Ihre Zahlungsinformationen gespeichert sein.  Möchten Sie diese Einstellung auf der [CURRENT_GRID]-Webseite einrichten?

[_URL]
		<url name="url" option="0">
			https://secondlife.com/account/index.php?lang=de
		</url>
		<usetemplate ignoretext="Meine Zahlungsinformation ist nicht gespeichert" name="okcancelignore" notext="Nein" yestext="Ja"/>
	</notification>
	<notification name="MissingString">
		Der String „[STRING_NAME]“ fehlt in strings.xml
	</notification>
	<notification name="SystemMessageTip">
		[MESSAGE]
	</notification>
	<notification name="IMSystemMessageTip">
		[MESSAGE]
	</notification>
	<notification name="Cancelled">
		Abgebrochen
	</notification>
	<notification name="CancelledAttach">
		Anhängen abgebrochen
	</notification>
	<notification name="ReplacedMissingWearable">
		Fehlende(s) Kleidung/Körperteil mit Standard ersetzt.
	</notification>
	<notification name="GroupNotice">
		[SENDER], [GROUP]
Betreff: [SUBJECT], Nachricht: [MESSAGE]
	</notification>
	<notification name="FriendOnlineOffline">
		[NAME] ist [STATUS].
	</notification>
	<notification name="AddSelfFriend">
		Obwohl Sie ein sehr netter Mensch sind, können Sie sich nicht selbst als Freund hinzufügen.
	</notification>
	<notification name="AddSelfRenderExceptions">
		Sie können sich nicht selbst der Rendering-Ausnahmeliste hinzufügen.
	</notification>
	<notification name="UploadingAuctionSnapshot">
		In-Welt- und Website-Fotos werden hochgeladen...
(Dauert ca. 5 Minuten.)
	</notification>
	<notification name="UploadPayment">
		Sie haben für das Hochladen [AMOUNT] L$ bezahlt.
	</notification>
	<notification name="UploadWebSnapshotDone">
		Das Website-Foto wurde hochgeladen.
	</notification>
	<notification name="UploadSnapshotDone">
		In-Welt-Foto hochgeladen
	</notification>
	<notification name="TerrainDownloaded">
		Terrain.raw heruntergeladen
	</notification>
	<notification name="GestureMissing">
		Geste [NAME] fehlt in Datenbank.
	</notification>
	<notification name="UnableToLoadGesture">
		Geste [NAME] konnte nicht geladen werden.
	</notification>
	<notification name="LandmarkMissing">
		Landmarke fehlt in Datenbank.
	</notification>
	<notification name="UnableToLoadLandmark">
		Landmarke konnte nicht geladen werden.  Bitte versuchen Sie es erneut.
	</notification>
	<notification name="CapsKeyOn">
		Die Umschalttaste ist aktiv.
Dies kann die Eingabe Ihres Passworts beeinflussen.
	</notification>
	<notification name="NotecardMissing">
		Notizkarte fehlt in Datenbank.
	</notification>
	<notification name="NotecardNoPermissions">
		Ihnen fehlt die Berechtigung zur Anzeige dieser Notizkarte.
	</notification>
	<notification name="RezItemNoPermissions">
		Keine Berechtigung zum Rezzen von Objekten.
	</notification>
	<notification name="IMAcrossParentEstates">
		Senden von IMs über übergeordnete Grundbesitze hinweg nicht möglich.
	</notification>
	<notification name="TransferInventoryAcrossParentEstates">
		Inventarübertragung über übergeordnete Grundbesitze hinweg nicht möglich.
	</notification>
	<notification name="UnableToLoadNotecard">
		Notizkarten-Asset konnte nicht geladen werden.
	</notification>
	<notification name="ScriptMissing">
		Skript fehlt in Datenbank.
	</notification>
	<notification name="ScriptNoPermissions">
		Unzureichende Rechte zur Anzeige des Skripts.
	</notification>
	<notification name="UnableToLoadScript">
		Skript konnte nicht geladen werden.  Bitte versuchen Sie es erneut.
	</notification>
	<notification name="IncompleteInventory">
		Die von Ihnen angebotenen Inhalte sind noch nicht vollständig lokal verfügbar. Warten Sie kurz und wiederholen Sie dann das Angebot.
	</notification>
	<notification name="CannotModifyProtectedCategories">
		Geschützte Kategorien können nicht geändert werden.
	</notification>
	<notification name="CannotRemoveProtectedCategories">
		Geschützte Kategorien können nicht entfernt werden.
	</notification>
	<notification name="OfferedCard">
		Sie haben [NAME] Ihre Vistenkarte angeboten.
	</notification>
	<notification name="UnableToBuyWhileDownloading">
		Kauf nicht möglich. Objektdaten werden noch geladen.
Bitte versuchen Sie es erneut.
	</notification>
	<notification name="UnableToLinkWhileDownloading">
		Verknüpfung nicht möglich. Objektdaten werden noch geladen.
Bitte versuchen Sie es erneut.
	</notification>
	<notification name="CannotBuyObjectsFromDifferentOwners">
		Sie können nur von einem Eigentümer auf einmal Objekte kaufen.
Wählen Sie ein einzelnes Objekt aus.
	</notification>
	<notification name="ObjectNotForSale">
		Dieses Objekt wird nicht verkauft.
	</notification>
	<notification name="EnteringGodMode">
		Gott-Modus aktiviert, Level [LEVEL]
	</notification>
	<notification name="LeavingGodMode">
		Gott-Modus wird nun de-aktiviert, Level [LEVEL]
	</notification>
	<notification name="CopyFailed">
		Ihnen fehlt die Berechtigung zum Kopieren.
	</notification>
	<notification name="InventoryAccepted">
		[NAME] hat Ihr Inventarangebot erhalten.
	</notification>
	<notification name="InventoryDeclined">
		[NAME] hat Ihr Inventarangebot abgelehnt.
	</notification>
	<notification name="ObjectMessage">
		[NAME]: [MESSAGE]
	</notification>
	<notification name="CallingCardAccepted">
		Ihre Visitenkarte wurde akzeptiert.
	</notification>
	<notification name="CallingCardDeclined">
		Ihre Visitenkarte wurde abgelehnt.
	</notification>
	<notification name="TeleportToLandmark">
		Um zu Orten wie „[NAME]“ zu teleportieren, klicken Sie zuerst auf die Schaltfläche „Orte“
    und dann im eingeblendeten Fenster auf die Registerkarte „Landmarken“. Klicken Sie auf
    die gewünschte Landmarke und dann unten im Fenster auf „Teleportieren“.
    (Sie können auch auf die Landmarke doppelklicken bzw. sie mit der rechten Maustaste ankklicken und dann
    „Teleportieren“ wählen.)
	</notification>
	<notification name="TeleportToPerson">
		Um eine private Unterhaltung zu beginnen, klicken Sie mit der rechten Maustaste auf den gewünschten Avatar und wählen Sie im Menü „IM“ aus.
	</notification>
	<notification name="CantSelectLandFromMultipleRegions">
		Land kann nicht über Servergrenzen hinweg ausgewählt werden.
Wählen Sie eine kleinere Landfläche.
	</notification>
	<notification name="SearchWordBanned">
		Einige Begriffe in Ihrer Suchanfrage wurden ausgeschlossen, aufgrund von in den Community Standards definierten Inhaltsbeschränkungen.
	</notification>
	<notification name="NoContentToSearch">
		Bitte wählen Sie mindestens eine Inhaltsart für die Suche aus (Generell, Moderat oder Adult).
	</notification>
	<notification name="SystemMessage">
		[MESSAGE]
	</notification>
	<notification name="FacebookConnect">
		[MESSAGE]
	</notification>
	<notification name="FlickrConnect">
		[MESSAGE]
	</notification>
	<notification name="TwitterConnect">
		[MESSAGE]
	</notification>
	<notification name="PaymentReceived">
		[MESSAGE]
	</notification>
	<notification name="PaymentSent">
		[MESSAGE]
	</notification>
	<notification name="PaymentFailure">
		[MESSAGE]
	</notification>
	<notification name="EventNotification">
		Event-Benachrichtigung:

[NAME]
[DATE]
		<form name="form">
			<button name="Details" text="Details"/>
			<button name="Cancel" text="Abbrechen"/>
		</form>
	</notification>
	<notification name="TransferObjectsHighlighted">
		Alle Objekte auf dieser Parzelle, die an den Käufer der Parzelle übertragen werden, sind jetzt markiert.

* Übertragene Bäume und Gräser sind nicht markiert.
		<form name="form">
			<button name="Done" text="Fertig"/>
		</form>
	</notification>
	<notification name="DeactivatedGesturesTrigger">
		Gesten mit demselben Trigger wurden deaktiviert:
[NAMES]
	</notification>
	<notification name="NoQuickTime">
		AppleQuickTime ist auf Ihrem System anscheinend nicht installiert.
Laden Sie QuickTime von der [http://www.apple.com/quicktime QuickTime-Webseite]  herunter, um auf Parzellen, die diese Funktion unterstützen, Streaming-Inhalte wiederzugeben.
	</notification>
	<notification name="NoPlugin">
		Es wurde kein Medien-Plugin gefunden, das &quot;[MIME_TYPE]&quot; ausführen kann.  Medien dieses Dateityps sind nicht verfügbar.
	</notification>
	<notification name="MediaPluginFailed">
		Bei folgendem Plugin ist ein Fehler aufgetreten:
    [PLUGIN]

Bitte installieren Sie das Plugin erneut. Falls weiterhin Problem auftreten, kontaktieren Sie bitte den Hersteller.
		<form name="form">
			<ignore name="ignore" text="Ein Plugin kann nicht ausgeführt werden"/>
		</form>
	</notification>
	<notification name="OwnedObjectsReturned">
		Ihre Objekte auf der ausgewählten Parzelle wurden in Ihr Inventar transferiert.
	</notification>
	<notification name="OtherObjectsReturned">
		Alle Objekte auf der ausgewählten Parzelle, die Einwohner „[NAME]“ gehören, wurden an ihren Eigentümer zurückgegeben.
	</notification>
	<notification name="OtherObjectsReturned2">
		Alle Objekte auf der ausgewählten Parzelle, die Einwohner &apos;[NAME]&apos; gehören, wurden an ihren Eigentümern zurückgegeben.
	</notification>
	<notification name="GroupObjectsReturned">
		Die mit der Gruppe &lt;nolink&gt;[GROUPNAME]&lt;/nolink&gt; gemeinsam verwendeten Objekte auf dieser Parzelle wurden zurück in das Inventar ihrer Eigentümer transferiert.
Transferierbare, an die Gruppe übertragene Objekte wurden an ihre früheren Eigentümer zurückgegeben.
Nicht transferierbare, an die Gruppe übertragene Objekte wurden gelöscht.
	</notification>
	<notification name="UnOwnedObjectsReturned">
		Alle Objekte auf der ausgewählten Parzelle, die NICHT Ihnen gehören, wurden ihren Eigentümern zurückgegeben.
	</notification>
	<notification name="ServerObjectMessage">
		Nachricht von [NAME]:
&lt;nolink&gt;[MSG]&lt;/nolink&gt;
	</notification>
	<notification name="NotSafe">
		Auf diesem Land ist Schaden aktiviert.
Verletzungen sind möglich. Wenn Sie sterben, werden Sie zu Ihrem Heimatstandort teleportiert.
	</notification>
	<notification name="NoFly">
		In diesem Bereich ist das Fliegen deaktiviert.
Fliegen ist hier nicht möglich.
	</notification>
	<notification name="PushRestricted">
		In diesem Bereich ist Stoßen nicht erlaubt. Sie können keine anderen Personen stoßen, außer Ihnen gehört das Land.
	</notification>
	<notification name="NoVoice">
		In diesem Bereich ist Voice deaktiviert. Sie werden niemanden sprechen hören.
	</notification>
	<notification name="NoBuild">
		In diesem Bereich ist das Bauen deaktiviert. Sie können keine Objekte bauen oder rezzen.
	</notification>
	<notification name="PathfindingDirty">
		Diese Region weist ausstehende Pathfinding-Änderungen auf. Wenn Sie Baurechte besitzen, können Sie die Region durch Klicken auf die Schaltfläche „Region neu formen“ neu formen.
		<usetemplate
			name="okcancelbuttons"
			yestext="Region neu formen"
			notext="Schließen"/>
	</notification>
	<notification name="PathfindingDirtyRebake">
		Diese Region weist ausstehende Pathfinding-Änderungen auf.  Wenn Sie Baurechte besitzen, können Sie die Region durch Klicken auf die Schaltfläche „Region neu formen“ neu formen.
		<usetemplate name="okbutton" yestext="Region neu formen"/>
	</notification>
	<notification name="DynamicPathfindingDisabled">
		Dynamisches Pathfinding ist in dieser Region nicht aktiviert. Geskriptete Objekte, die Pathfinding-LSL-Aufrufe verwenden, funktionieren in dieser Region u. U. nicht wie erwartet.
	</notification>
	<notification name="PathfindingCannotRebakeNavmesh">
		Es ist ein Fehler aufgetreten. Möglicherweise ist ein Netzwerk- oder Serverproblem aufgetreten oder Sie haben nicht die erforderlichen Baurechte. Dieses Problem lässt sich manchmal durch Ab- und Anmelden lösen.
		<usetemplate name="okbutton" yestext="OK"/>
	</notification>
	<notification name="SeeAvatars">
		Diese Parzelle verbirgt Avatare und Text-Chat vor einer anderen Parzelle.   Sie können Einwohner außerhalb dieser Parzelle weder sehen noch von ihnen gesehen werden.  Regulärer Text-Chat auf Kanal 0 ist ebenfalls blockiert.
	</notification>
	<notification name="ScriptsStopped">
		Ein Administrator hat die Skriptausführung in dieser Region vorübergehend deaktiviert.
	</notification>
	<notification name="ScriptsNotRunning">
		In dieser Region werden keine Skipts ausgeführt.
	</notification>
	<notification name="NoOutsideScripts">
		Auf diesem Land sind externe Skripts deaktiviert

Hier funktionieren nur Skripts, die dem Landeigentümer gehören.
	</notification>
	<notification name="ClaimPublicLand">
		Öffentliches Land kann nur in der Region in Besitz genommen werden, in der Sie sich befinden.
	</notification>
	<notification name="RegionTPAccessBlocked">
		Die Region, die Sie besuchen möchten, enthält Inhalte, die Ihre aktuellen Einstellungen überschreiten. Sie können Ihre Einstellungen unter „Avatar“ &gt; „Einstellungen“ &gt; „Allgemein“ ändern.
	</notification>
	<notification name="RegionAboutToShutdown">
		Die Region, die Sie gerade betreten möchte, fährt gerade herunter.
	</notification>
	<notification name="URBannedFromRegion">
		Sie dürfen diese Region nicht betreten.
	</notification>
	<notification name="NoTeenGridAccess">
		Ihr Konto kann keine Verbindung zu dieser Teen Grid-Region herstellen.
	</notification>
	<notification name="ImproperPaymentStatus">
		Die für den Zutritt zu dieser Region erforderlichen Zahlungsinformationen liegen nicht vor.
	</notification>
	<notification name="MustGetAgeRegion">
		Sie müssen mindestens 18 Jahre alt sein, um diese Region betreten zu können.
	</notification>
	<notification name="MustGetAgeParcel">
		Sie müssen mindestens 18 Jahre alt sein, um diese Parzelle betreten zu können.
	</notification>
	<notification name="NoDestRegion">
		Keine Zielregion gefunden.
	</notification>
	<notification name="NotAllowedInDest">
		Der Zutritt wurde Ihnen verweigert.
	</notification>
	<notification name="RegionParcelBan">
		Diese Parzelle ist abgesperrt und kann nicht überquert werden. Versuchen Sie einen anderen Weg.
	</notification>
	<notification name="TelehubRedirect">
		Sie wurden zu einem Telehub umgeleitet.
	</notification>
	<notification name="CouldntTPCloser">
		Ein Teleport näher am Ziel ist leider nicht möglich.
	</notification>
	<notification name="TPCancelled">
		Teleport abgebrochen.
	</notification>
	<notification name="FullRegionTryAgain">
		Die Region, die Sie betreten möchten, ist im Moment voll.
Versuchen Sie es in einigen Minuten erneut.
	</notification>
	<notification name="GeneralFailure">
		Allgemeiner Fehler.
	</notification>
	<notification name="RoutedWrongRegion">
		In falsche Region umgeleitet.  Bitte versuchen Sie es erneut.
	</notification>
	<notification name="NoValidAgentID">
		Keine gültige Agent ID.
	</notification>
	<notification name="NoValidSession">
		Keine gültige Sitzungs-ID.
	</notification>
	<notification name="NoValidCircuit">
		Kein gültiger Verbindungscode.
	</notification>
	<notification name="NoPendingConnection">
		Verbindung kann nicht hergestellt werden.
	</notification>
	<notification name="InternalUsherError">
		Interner Fehler beim Versuch, Verbindung mit Agent Usher herzustellen.
	</notification>
	<notification name="NoGoodTPDestination">
		In dieser Region konnte kein gültiges Teleportziel gefunden werden.
	</notification>
	<notification name="InternalErrorRegionResolver">
		Interner Fehler bei Teleport.
	</notification>
	<notification name="NoValidLanding">
		Ein gültiger Landpunkt konnte nicht gefunden werden.
	</notification>
	<notification name="NoValidParcel">
		Es konnte keine gültige Parzelle gefunden werden.
	</notification>
	<notification name="ObjectGiveItem">
		Ein Objekt namens &lt;nolink&gt;[OBJECTFROMNAME]&lt;/nolink&gt;, das [NAME_SLURL] gehört, hat Ihnen folgende/n/s [OBJECTTYPE] übergeben:
&lt;nolink&gt;[ITEM_SLURL]&lt;/nolink&gt;
		<form name="form">
			<button name="Keep" text="Behalten"/>
			<button name="Discard" text="Verwerfen"/>
			<button name="Mute" text="Eigentümer blockieren"/>
		</form>
	</notification>
	<notification name="OwnObjectGiveItem">
		Ein Objekt namens &lt;nolink&gt;[OBJECTFROMNAME]&lt;/nolink&gt; hat Ihnen folgende/n/s [OBJECTTYPE] übergeben:
&lt;nolink&gt;[ITEM_SLURL]&lt;/nolink&gt;
		<form name="form">
			<button name="Keep" text="Behalten"/>
			<button name="Discard" text="Verwerfen"/>
		</form>
	</notification>
	<notification name="UserGiveItem">
		[NAME_SLURL] hat Ihnen folgende/n/s [OBJECTTYPE] übergeben:
[ITEM_SLURL]
		<form name="form">
			<button name="Show" text="Anzeigen"/>
			<button name="Keep" text="Annehmen"/>
			<button name="Discard" text="Verwerfen"/>
			<button name="Mute" text="Blockieren"/>
		</form>
	</notification>
	<notification name="UserGiveItemLegacy">
		[NAME_SLURL] hat Ihnen folgende/n/s [OBJECTTYPE] übergeben:
[ITEM_SLURL]
		<form name="form">
			<button name="Show" text="Anzeigen"/>
			<button name="Accept" text="Annehmen"/>
			<button name="Discard" text="Verwerfen"/>
			<button name="ShowSilent" text="(Anzeigen)"/>
			<button name="AcceptSilent" text="(Annehmen)"/>
			<button name="DiscardSilent" text="(Verwerfen)"/>
			<button name="Mute" text="Blockieren"/>
		</form>
	</notification>
	<notification name="GodMessage">
		[NAME]

[MESSAGE]
	</notification>
	<notification name="JoinGroup">
		[MESSAGE]
		<form name="form">
			<button name="Join" text="Beitreten"/>
			<button name="Decline" text="Ablehnen"/>
			<button name="Info" text="Info"/>
		</form>
	</notification>
	<notification name="TeleportOffered">
		[NAME_SLURL] hat Ihnen den Teleport an seinen/ihren Standort angeboten:

[MESSAGE]
&lt;icon&gt;[MATURITY_ICON]&lt;/icon&gt; – [MATURITY_STR]
		<form name="form">
			<button name="Teleport" text="Teleportieren"/>
			<button name="Cancel" text="Abbrechen"/>
		</form>
	</notification>
	<notification name="TeleportOffered_MaturityExceeded">
		[NAME_SLURL] hat Ihnen den Teleport an seinen/ihren Standort angeboten:

[MESSAGE]
&lt;icon&gt;[MATURITY_ICON]&lt;/icon&gt; – [MATURITY_STR]

Diese Region enthält [REGION_CONTENT_MATURITY]-Inhalte, doch aufgrund Ihrer aktuellen Einstellungen werden [REGION_CONTENT_MATURITY]-Inhalte nicht dargestellt. Sie können Ihre Einstellungen ändern und den Teleport fortsetzen oder Sie können den Teleport abbrechen.
		<form name="form">
			<button name="Teleport" text="Ändern und fortfahren"/>
			<button name="Cancel" text="Abbrechen"/>
		</form>
	</notification>
	<notification name="TeleportOffered_MaturityBlocked">
		[NAME_SLURL] hat Ihnen den Teleport an seinen/ihren Standort angeboten:

[MESSAGE]
&lt;icon&gt;[MATURITY_ICON]&lt;/icon&gt; – [MATURITY_STR]

Diese Region enthält jedoch Inhalte, die nur für Erwachsene zugänglich sind.
	</notification>
	<notification name="TeleportOffered_SLUrl">
		[NAME_SLURL] hat Ihnen den Teleport an seinen/ihren Standort ([POS_SLURL]) angeboten:

[MESSAGE]
&lt;icon&gt;[MATURITY_ICON]&lt;/icon&gt; – [MATURITY_STR]
		<form name="form">
			<button name="Teleport" text="Teleportieren"/>
			<button name="Cancel" text="Abbrechen"/>
		</form>
	</notification>
	<notification name="TeleportOffered_MaturityExceeded_SLUrl">
		[NAME_SLURL] hat Ihnen den Teleport an seinen/ihren Standort ([POS_SLURL]) angeboten:

[MESSAGE]
&lt;icon&gt;[MATURITY_ICON]&lt;/icon&gt; – [MATURITY_STR]

Diese Region enthält [REGION_CONTENT_MATURITY]-Inhalte, doch aufgrund Ihrer aktuellen Einstellungen werden [REGION_CONTENT_MATURITY]-Inhalte nicht dargestellt. Sie können Ihre Einstellungen ändern und den Teleport fortsetzen oder Sie können den Teleport abbrechen.
		<form name="form">
			<button name="Teleport" text="Ändern und fortfahren"/>
			<button name="Cancel" text="Abbrechen"/>
		</form>
	</notification>
	<notification name="TeleportOffered_MaturityBlocked_SLUrl">
		[NAME_SLURL] hat Ihnen den Teleport an seinen/ihren Standort ([POS_SLURL]) angeboten:

[MESSAGE]
&lt;icon&gt;[MATURITY_ICON]&lt;/icon&gt; – [MATURITY_STR]

Diese Region enthält jedoch Inhalte, die nur für Erwachsene zugänglich sind.
	</notification>
	<notification name="TeleportOfferSent">
		Ein Teleportangebot wurde an [TO_NAME] geschickt
	</notification>
	<notification name="TeleportRequest">
		[NAME_SLURL] fordert einen Teleport zu Ihrer Position an.
[MESSAGE]

Teleport anbieten?
		<form name="form">
			<button name="Yes" text="Ja"/>
			<button name="No" text="Nein"/>
		</form>
	</notification>
	<notification name="GotoURL">
		[MESSAGE]
[URL]
		<form name="form">
			<button name="Later" text="Später"/>
			<button name="GoNow..." text="Jetzt gehen..."/>
		</form>
	</notification>
	<notification name="OfferFriendship">
		[NAME_SLURL] bietet Ihnen die Freundschaft an.

[MESSAGE]

(Standardmäßig können Sie gegenseitig ihren Online-Status sehen.)
		<form name="form">
			<button name="Accept" text="Akzeptieren"/>
			<button name="Decline" text="Ablehnen"/>
		</form>
	</notification>
	<notification name="FriendshipOffered">
		Sie haben [TO_NAME] die Freundschaft angeboten.
	</notification>
	<notification name="OfferFriendshipNoMessage">
		[NAME_SLURL] bietet die Freundschaft an.

(Standardmäßig können Sie gegenseitig ihren Online-Status sehen.)
		<form name="form">
			<button name="Accept" text="Akzeptieren"/>
			<button name="Decline" text="Ablehnen"/>
		</form>
	</notification>
	<notification name="FriendshipAccepted">
		&lt;nolink&gt;[NAME]&lt;/nolink&gt; hat Ihr Freundschaftsangebot akzeptiert.
	</notification>
	<notification name="FriendshipDeclined">
		&lt;nolink&gt;[NAME]&lt;/nolink&gt; hat Ihr Freundschaftsangebot abgelehnt.
	</notification>
	<notification name="FriendshipAcceptedByMe">
		Ihr Freundschaftsangebot wurde angeommen.
	</notification>
	<notification name="FriendshipDeclinedByMe">
		Ihr Freundschaftsangebot wurde abgelehnt.
	</notification>
	<notification name="OfferCallingCard">
		[NAME] bietet Ihnen eine Visitenkarte an.
In Ihrem Inventar wird ein Lesezeichen erstellt, damit Sie diesem Einwohner schnell IMs senden können.
		<form name="form">
			<button name="Accept" text="Akzeptieren"/>
			<button name="Decline" text="Ablehnen"/>
		</form>
	</notification>
	<notification name="RegionRestartMinutes">
    Die Region „[NAME]“ wird in [MINUTES] Minuten neu gestartet.
    Wenn Sie in dieser Region bleiben, werden Sie abgemeldet.
  </notification>
	<notification name="RegionRestartSeconds">
    Die Region „[NAME]“ wird in [SECONDS] Sekunden neu gestartet.
    Wenn Sie in dieser Region bleiben, werden Sie abgemeldet.
  </notification>
	<notification name="RegionRestartMinutesToast">
    Die Region „[NAME]“ wird in [MINUTES] Minuten neu gestartet.
    Wenn Sie in dieser Region bleiben, werden Sie abgemeldet.
  </notification>
	<notification name="RegionRestartSecondsToast">
    Die Region „[NAME]“ wird in [SECONDS] Sekunden neu gestartet.
    Wenn Sie in dieser Region bleiben, werden Sie abgemeldet.
  </notification>
	<notification name="LoadWebPage">
		Webseite [URL] laden?

[MESSAGE]

Von Objekt: &lt;nolink&gt;[OBJECTNAME]&lt;/nolink&gt;, Eigentümer: [NAME_SLURL]
		<form name="form">
			<button name="Gotopage" text="Zur Seite"/>
			<button name="Cancel" text="Abbrechen"/>
		</form>
	</notification>
	<notification name="FailedToFindWearableUnnamed">
		[TYPE] nicht in Datenbank.
	</notification>
	<notification name="FailedToFindWearable">
		[TYPE] namens [DESC] nicht in Datenbank.
	</notification>
	<notification name="InvalidWearable">
		Dieser Artikel verwendet eine Funktion, die Ihr Viewer nicht unterstützt. Bitte aktualisieren Sie Ihre Version von [APP_NAME], um dieses Objekt anziehen zu können.
	</notification>
	<notification name="ScriptQuestion">
		Das Objekt „&lt;nolink&gt;[OBJECTNAME]&lt;/nolink&gt;“, das „[NAME]“ gehört, stellt folgende Anfrage:

[QUESTIONS]
Ist das OK?
		<form name="form">
			<button name="Yes" text="Ja"/>
			<button name="No" text="Nein"/>
			<button name="Mute" text="Ignorieren"/>
		</form>
	</notification>
	<notification name="ExperienceAcquireFailed">
		Fehler beim Erwerb eines neuen Erlebnisses:
    [ERROR_MESSAGE]
		<usetemplate name="okbutton" yestext="OK"/>
	</notification>
	<notification name="NotInGroupExperienceProfileMessage">
		Eine änderung der Erlebnisgruppe wurde ignoriert, weil der Eigentümer nicht Mitglied der ausgewählten Gruppe ist.
	</notification>
	<notification name="UneditableExperienceProfileMessage">
		Das nicht bearbeitbare Feld „[field]“ wurde beim Aktualisieren des Erlebnisprofils ignoriert.
	</notification>
	<notification name="RestrictedToOwnerExperienceProfileMessage">
		änderungen des Felds „[field]“ ignoriert; Feld kann nur vom Eigentümer des Erlebnisses eingestellt werden.
	</notification>
	<notification name="MaturityRatingExceedsOwnerExperienceProfileMessage">
		Sie können die Inhaltseinstufung eines Erlebnisses nicht auf eine höhere Stufe setzen als die des Eigentümers.
	</notification>
	<notification name="RestrictedTermExperienceProfileMessage">
		Die folgenden Elemente verhinderten die Aktualisierung des Namens und/oder der Beschreibung im Erlebnisprofil: [extra_info]
	</notification>
	<notification name="TeleportedHomeExperienceRemoved">
		Sie wurden aus der Region [region_name] teleportiert, weil Sie das Erlebnis secondlife:///app/experience/[public_id]/profile entfernt haben und nicht mehr berechtigt sind, sich in dieser Region aufzuhalten.
		<form name="form">
			<ignore name="ignore" text="Wegen Entfernen eines Erlebnisses aus Region hinausgeworfen"/>
		</form>
	</notification>
	<notification name="TrustedExperienceEntry">
		Sie durften die Region [region_name] betreten, weil Sie am Schlüsselerlebnis secondlife:///app/experience/[public_id]/profile teilgenommen haben. Wenn Sie dieses Erlebnis entfernen, werden Sie u. U. aus der Region hinausgeworfen.
		<form name="form">
			<ignore name="ignore" text="Betreten der Region durch ein Erlebnis gestattet"/>
		</form>
	</notification>
	<notification name="TrustedExperiencesAvailable">
		Sie haben keinen Zugang zu diesem Ziel. Sie erhalten u. U. Zugang zur Region, wenn Sie unten ein Erlebnis akzeptieren:

[EXPERIENCE_LIST]

Möglicherweise sind noch weitere Schlüsselerlebnisse verfügbar.
	</notification>
	<notification name="ExperienceEvent">
		Ein Objekt erhielt vom Erlebnis secondlife:///app/experience/[public_id]/profile die Erlaubnis zum Durchführen der folgenden Aktion: [EventType].
    Eigentümer: secondlife:///app/agent/[OwnerID]/inspect
    Objektname: [ObjectName]
    Parzellenname: [ParcelName]
	</notification>
	<notification name="ExperienceEventAttachment">
		Ein Anhang erhielt vom Erlebnis secondlife:///app/experience/[public_id]/profile die Erlaubnis zum Durchführen der folgenden Aktion: [EventType].
    Eigentümer: secondlife:///app/agent/[OwnerID]/inspect
	</notification>
	<notification name="ScriptQuestionExperience">
		„&lt;nolink&gt;[OBJECTNAME]&lt;/nolink&gt;“, ein Objekt, das „[NAME]“ gehört, lädt Sie zur Teilnahme an diesem Erlebnis mit [GRID_WIDE] ein:

[EXPERIENCE]

Nach Erteilung der Genehmigung wird diese Nachricht für dieses Erlebnis nicht erneut angezeigt, es sei denn, Sie widerrufen die Genehmigung im Erlebnisprofil.

Mit diesem Erlebnis verknüpfte Skripts können in Regionen, in denen dieses Erlebnis aktiv ist, Folgendes tun: 

[QUESTIONS]Sind Sie damit einverstanden?
		<form name="form">
			<button name="BlockExperience" text="Erlebnis blockieren"/>
			<button name="Mute" text="Objekt blockieren"/>
			<button name="Yes" text="Ja"/>
			<button name="No" text="Nein"/>
		</form>
	</notification>
	<notification name="ScriptQuestionCaution">
		Warnung: Das Objekt „&lt;nolink&gt;[OBJECTNAME]&lt;/nolink&gt;“ wünscht Zugriff auf Ihr Linden-Dollar-Konto. Wenn Sie dies erlauben, kann es jederzeit Geld vom Konto abheben oder es komplett leeren ohne eine weitere Warnung.
  
Bevor Sie den Zugriff erlauben, sollten Sie wissen, um was für ein Objekt es sich handelt, warum es den Zugriff benötigt und ob Sie dem Ersteller vertrauen. Falls Sie unsicher sind, klicken Sie auf Verweigern.
		<form name="form">
			<button name="Grant" text="Vollen Zugriff erlauben"/>
			<button name="Deny" text="Verweigern"/>
		</form>
	</notification>
	<notification name="UnknownScriptQuestion">
		Die Runtime-Skript-Berechtigung, die von „&lt;nolink&gt;[OBJECTNAME]&lt;/nolink&gt;“ (Besitzer: „[NAME]“) angefordert wurde, wird vom Viewer nicht erkannt und kann nicht gewährt werden.

Um diese Berechtigung zu gewähren, laden Sie die neueste Version des Viewers von [DOWNLOADURL] herunter.
		<form name="form">
			<button name="Deny" text="OK"/>
			<button name="Mute" text="Blockieren"/>
		</form>
	</notification>
	<notification name="ScriptDialog">
		„&lt;nolink&gt;[TITLE]&lt;/nolink&gt;“ von [NAME]
[MESSAGE]
		<form name="form">
			<button name="Client_Side_Mute" text="Blockieren"/>
			<button name="Client_Side_Ignore" text="Ignorieren"/>
		</form>
	</notification>
	<notification name="ScriptDialogGroup">
		&lt;nolink&gt;[GROUPNAME]&lt;/nolink&gt;s &quot;&lt;nolink&gt;[TITLE]&lt;/nolink&gt;&quot; 
[MESSAGE]
		<form name="form">
			<button name="Client_Side_Mute" text="Blockieren"/>
			<button name="Client_Side_Ignore" text="Ignorieren"/>
		</form>
	</notification>
	<notification name="BuyLindenDollarSuccess">
		Vielen Dank für Ihre Zahlung.

Ihr L$-Kontostand wird aktualisiert, sobald die Bearbeitung abgeschlossen ist. Falls die Bearbeitung länger als 20 min dauert, ist es möglich, dass Ihre Transaktion abgebrochen wird. In diesem Fall wird der Kaufbetrag in US$ auf Ihrem Konto gutgeschrieben.

Der Zahlungsstatus kann auf Ihrer [http://secondlife.com/account/ Startseite] unter Transaktionsübersicht überprüft werden.
	</notification>
	<notification name="FirstOverrideKeys">
		Ihre Bewegungstasten werden jetzt von einem Objekt gesteuert.
Probieren Sie die Pfeil- oder WASD-Tasten aus.
Manche Objekte (wie Waffen) müssen per Mouselook gesteuert werden.
Drücken Sie dazu „M“.
	</notification>
	<notification name="FirstSandbox">
		Dies ist ein Sandkasten. Hier können Einwohner lernen, wie Objekte gebaut werden. 

Objekte, die Sie hier bauen, werden gelöscht, nachdem Sie den Sandkasten verlassen. Vergessen Sie nicht, Ihr Werk mit einem Rechtsklick und der Auswahl „Nehmen“ in Ihrem Inventar zu speichern.
	</notification>
	<notification name="MaxListSelectMessage">
		Sie können maximal [MAX_SELECT] Objekte
von der Liste auswählen.
	</notification>
	<notification name="VoiceInviteP2P">
		[NAME] lädt Sie zu einem Voice-Chat ein.
Klicken Sie auf  &apos;Akzeptieren &apos;, um dem Gespräch beizutreten, oder auf  &apos;Ablehnen &apos;, um die Einladung auszuschlagen. Klicken Sie auf Ignorieren, um diesen Anrufer zu ignorieren.
		<form name="form">
			<button name="Accept" text="Akzeptieren"/>
			<button name="Decline" text="Ablehnen"/>
			<button name="Mute" text="Ignorieren"/>
		</form>
	</notification>
	<notification name="AutoUnmuteByIM">
		[NAME] hat eine Instant Message erhalten und wird nicht länger ignoriert.
	</notification>
	<notification name="AutoUnmuteByMoney">
		[NAME] hat Geld erhalten und wird nicht länger ignoriert.
	</notification>
	<notification name="AutoUnmuteByInventory">
		[NAME] wurde ein Inventarobjekt angeboten und wird nicht länger ignoriert.
	</notification>
	<notification name="VoiceInviteGroup">
		[NAME] ist einem Voice-Chat mit der Gruppe &lt;nolink&gt;[GROUP]&lt;/nolink&gt; beigetreten.
Klicken Sie auf „Annehmen“, um die Einladung zu akzeptieren, oder auf „Ablehnen“, um die Einladung nicht zu akzeptieren. Klicken Sie auf „Ignorieren“, um diesen Anrufer zu ignorieren.
		<form name="form">
			<button name="Accept" text="Akzeptieren"/>
			<button name="Decline" text="Ablehnen"/>
			<button name="Mute" text="Ignorieren"/>
		</form>
	</notification>
	<notification name="VoiceInviteAdHoc">
		[NAME] ist einem Voice-Chat mit Konferenzschaltung beigetreten.
Klicken Sie auf  &apos;Akzeptieren &apos;, um dem Gespräch beizutreten, oder auf  &apos;Ablehnen &apos;, um die Einladung auszuschlagen. Klicken Sie auf Ignorieren, um diesen Anrufer zu ignorieren.
		<form name="form">
			<button name="Accept" text="Akzeptieren"/>
			<button name="Decline" text="Ablehnen"/>
			<button name="Mute" text="Ignorieren"/>
		</form>
	</notification>
	<notification name="InviteAdHoc">
		[NAME] lädt Sie zu einem Konferenz-Chat ein.
Klicken Sie auf  &apos;Akzeptieren &apos;, um dem Chat beizutreten, oder auf  &apos;Ablehnen &apos;, um die Einladung auszuschlagen. Klicken Sie auf Ignorieren, um diesen Anrufer zu ignorieren.
		<form name="form">
			<button name="Accept" text="Akzeptieren"/>
			<button name="Decline" text="Ablehnen"/>
			<button name="Mute" text="Ignorieren"/>
		</form>
	</notification>
	<notification name="VoiceChannelFull">
		Der Voice-Chat, dem Sie beitreten möchten, [VOICE_CHANNEL_NAME], hat seine maximale Teilnehmerzahl erreicht. Bitte versuchen Sie es erneut.
	</notification>
	<notification name="ProximalVoiceChannelFull">
		Es tut uns Leid.  Dieses Gebiet hat seine maximale Kapazität für Voice-Gespräche erreicht.  Bitte versuchen Sie es in einem anderen Gebiet.
	</notification>
	<notification name="VoiceChannelDisconnected">
		Die Verbindung zu [VOICE_CHANNEL_NAME] wurde abgebrochen.  Sie werden nun wieder mit dem Chat in Ihrer Nähe verbunden.
	</notification>
	<notification name="VoiceChannelDisconnectedP2P">
		[VOICE_CHANNEL_NAME] hat den Anruf beendet.  Sie werden nun wieder mit dem Chat in Ihrer Nähe verbunden.
	</notification>
	<notification name="P2PCallDeclined">
		[VOICE_CHANNEL_NAME] hat ihren Anruf abgelehnt.  Sie werden nun wieder mit dem Chat in Ihrer Nähe verbunden.
	</notification>
	<notification name="P2PCallNoAnswer">
		[VOICE_CHANNEL_NAME] kann Ihren Anruf nicht entgegennehmen.  Sie werden nun wieder mit dem Chat in Ihrer Nähe verbunden.
	</notification>
	<notification name="VoiceChannelJoinFailed">
		Verbindung zu [VOICE_CHANNEL_NAME] nicht möglich. Bitte versuchen Sie es später.  Sie werden nun wieder mit dem Chat in Ihrer Nähe verbunden.
	</notification>
	<notification name="VoiceEffectsExpired">
		Ein oder mehrere Ihrer Voice-Morph-Abos ist/sind abgelaufen.
[[URL] Hier klicken], um Ihr Abo zu erneuern.
	</notification>
	<notification name="VoiceEffectsExpiredInUse">
		Das aktive Voice-Morph-Abo ist abgelaufen. Ihre normalen Voice-Einstellungen werden angewendet.
[[URL] Hier klicken], um Ihr Abo zu erneuern.
	</notification>
	<notification name="VoiceEffectsWillExpire">
		Ein oder mehrere Ihrer Voice-Morph-Abos werden in weniger als [INTERVAL] Tagen ablaufen.
[[URL] Hier klicken], um Ihr Abo zu erneuern.
	</notification>
	<notification name="VoiceEffectsNew">
		Neue Voice-Morph-Effekte sind erhältlich!
	</notification>
	<notification name="Cannot enter parcel: not a group member">
		Nur Mitglieder einer bestimmten Gruppe dürfen diesen Bereich betreten.
	</notification>
	<notification name="Cannot enter parcel: banned">
		Zugang zur Parzelle verweigert. Sie wurden verbannt.
	</notification>
	<notification name="Cannot enter parcel: not on access list">
		Zugang zur Parzelle verweigert. Sie stehen nicht auf der Zugangsliste.
	</notification>
	<notification name="VoiceNotAllowed">
		Sie sind nicht berechtigt, einem Voice-Chat in [VOICE_CHANNEL_NAME] beizutreten.
	</notification>
	<notification name="VoiceCallGenericError">
		Fehler beim Versuch, eine Voice-Chat-Verbindung zu [VOICE_CHANNEL_NAME] herzustellen.  Bitte versuchen Sie es erneut.
	</notification>
	<notification name="UnsupportedCommandSLURL">
		Die SLurl, auf die Sie geklickt haben, wird nicht unterstützt.
	</notification>
	<notification name="BlockedSLURL">
		Ein untrusted Browser hat eine SLurl geschickt, diese wurde sicherheitshalber gesperrt.
	</notification>
	<notification name="ThrottledSLURL">
		Innerhalb kurzer Zeit wurden von einem untrusted Browser mehrere SLurls erhalten.
Diese werden für ein paar Sekunden sicherheitshalber gesperrt.
	</notification>
	<notification name="IMToast">
		[MESSAGE]
		<form name="form">
			<button name="respondbutton" text="Antworten"/>
		</form>
	</notification>
	<notification name="ConfirmCloseAll">
		Möchten Sie wirklich alle IMs schließen?
		<usetemplate ignoretext="Bestätigen, bevor ich alle IMs schließe." name="okcancelignore" notext="Abbrechen" yestext="OK"/>
	</notification>
	<notification name="AttachmentSaved">
		Der Anhang wurde gespeichert.
	</notification>
	<notification name="AppearanceToXMLSaved">
		Erscheinungsbild als XML in [PATH] gespeichert
	</notification>
	<notification name="AppearanceToXMLFailed">
		Fehler beim Speichern des Erscheinungsbilds als XML.
	</notification>
	<notification name="SnapshotToComputerFailed">
		Fehler beim Speichern des Bildes unter [PATH]: Zu wenig Speicherplatz auf dem Medium. [NEED_MEMORY]KB werden benötigt, es stehen jedoch nur [FREE_MEMORY]KB zur Verfügung.
	</notification>
	<notification name="PresetNotSaved">
		Fehler beim Speichern der Voreinstellung [NAME].
	</notification>
	<notification name="PresetNotDeleted">
		Fehler beim Löschen der Voreinstellung [NAME].
	</notification>
	<notification name="UnableToFindHelpTopic">
		Hilfethema für dieses Element wurde nicht gefunden.
	</notification>
	<notification name="ObjectMediaFailure">
		Serverfehler: Medienaktualisierung oder Fehler
&apos;[ERROR]&apos;
		<usetemplate name="okbutton" yestext="OK"/>
	</notification>
	<notification name="TextChatIsMutedByModerator">
		Sie wurden vom Moderator stummgeschaltet.
		<usetemplate name="okbutton" yestext="OK"/>
	</notification>
	<notification name="VoiceIsMutedByModerator">
		Sie wurden vom Moderator stummgeschaltet.
		<usetemplate name="okbutton" yestext="OK"/>
	</notification>
	<notification name="UploadCostConfirmation">
		Das Hochladen kostet [PRICE] L$. Möchten Sie fortfahren?
		<usetemplate name="okcancelbuttons" notext="Abbrechen" yestext="Hochladen"/>
	</notification>
	<notification name="ConfirmClearTeleportHistory">
		Möchten Sie Ihre Teleport-Liste löschen?
		<usetemplate name="okcancelbuttons" notext="Abbrechen" yestext="OK"/>
	</notification>
	<notification name="BottomTrayButtonCanNotBeShown">
		Die ausgewählte Schaltfläche kann zur Zeit nicht angezeigt werden.
Die Schaltfläche wird angezeigt, wenn genügend Platz vorhanden ist.
	</notification>
	<notification name="ShareNotification">
		Wählen Sie Einwohner aus, für die Sie das Objekt freigeben möchten.
	</notification>
	<notification name="MeshUploadErrorDetails">
		[LABEL] konnte nicht hochgeladen werden: [MESSAGE]

[DETAILS] Siehe Firestorm.log für Details.
	</notification>
	<notification name="MeshUploadError">
		[LABEL] konnte nicht hochgeladen werden: [MESSAGE]

Siehe Firestorm.log für Details.
	</notification>
	<notification name="MeshUploadPermError">
		Fehler beim Anfordern der Berechtigungen zum Hochladen des Netzes
	</notification>
	<notification name="RegionCapabilityRequestError">
		Regionsfähigkeit „[CAPABILITY]“ konnte nicht abgerufen werden.
	</notification>
	<notification name="ShareItemsConfirmation">
		Möchten Sie wirklich die folgenden Artikel:

&lt;nolink&gt;[ITEMS]&lt;/nolink&gt;

mit den folgenden Einwohnern teilen:

&lt;nolink&gt;[RESIDENTS]&lt;/nolink&gt;
		<usetemplate ignoretext="Bestätigen, bevor ich ein Objekt teile" name="okcancelignore" notext="Abbrechen" yestext="OK"/>
	</notification>
	<notification name="ShareFolderConfirmation">
		Es kann nur jeweils ein Ordner geteilt werden.

Möchten Sie wirklich die folgenden Artikel:

&lt;nolink&gt;[ITEMS]&lt;/nolink&gt;

mit den folgenden Einwohnern teilen:

&lt;nolink&gt;[RESIDENTS]&lt;/nolink&gt;
		<usetemplate name="okcancelbuttons" notext="Abbrechen" yestext="OK"/>
	</notification>
	<notification name="ItemsShared">
		Objekte wurden erfolgreich freigegeben.
	</notification>
	<notification name="DeedToGroupFail">
		Übertragung an Gruppe ist fehlgeschlagen.
	</notification>
	<notification name="ReleaseLandThrottled">
		Die Parzelle [PARCEL_NAME] kann zurzeit nicht aufgegeben werden.
	</notification>
	<notification name="ReleasedLandWithReclaim">
		Die [AREA] m² große Parzelle „[PARCEL_NAME]“ wurde freigegeben.

Sie haben [RECLAIM_PERIOD] Stunden, um die Parzelle für 0 L$ zurückzufordern, bevor sie zum Verkauf an alle freigegeben wird.
	</notification>
	<notification name="ReleasedLandNoReclaim">
		Die [AREA] m² große Parzelle „[PARCEL_NAME]“ wurde freigegeben.

Sie steht jetzt zum Verkauf an alle zur Verfügung.
	</notification>
	<notification name="AvatarRezNotification">
		(Seit [EXISTENCE] Sekunden inworld )
Avatar &apos;[NAME]&apos; wurde in [TIME] Sekunden gerezzt.
	</notification>
	<notification name="AvatarRezSelfBakedDoneNotification">
		(Seit [EXISTENCE] Sekunden inworld )
Ihr Outfit wurde in [TIME] Sekunden gebacken.
	</notification>
	<notification name="AvatarRezSelfBakedUpdateNotification">
		(Seit [EXISTENCE] Sekunden inworld )
Nach [TIME] Sekunden wurde eine Aktualisierung Ihres Aussehens gesendet.
[STATUS]
	</notification>
	<notification name="AvatarRezCloudNotification">
		(Seit [EXISTENCE] Sekunden inworld )
Avatar &apos;[NAME]&apos; wird als Wolke angezeigt.
	</notification>
	<notification name="AvatarRezArrivedNotification">
		(Seit [EXISTENCE] Sekunden inworld )
Avatar &apos;[NAME]&apos; wird angezeigt.
	</notification>
	<notification name="AvatarRezLeftCloudNotification">
		(Seit [EXISTENCE] Sekunden inworld )
Avatar &apos;[NAME]&apos; hat nach [TIME] Sekunden als Wolke die Welt verlassen.
	</notification>
	<notification name="AvatarRezEnteredAppearanceNotification">
		(Seit [EXISTENCE] Sekunden inworld )
Avatar &apos;[NAME]&apos; befindet sich im Modus „Aussehen bearbeiten&quot;.
	</notification>
	<notification name="AvatarRezLeftAppearanceNotification">
		(Seit [EXISTENCE] Sekunden inworld )
Avatar &apos;[NAME]&apos; hat Modus „Aussehen bearbeiten&quot; verlassen.
	</notification>
	<notification name="NoConnect">
		Es gibt Probleme mit der Verbindung mit [PROTOCOL] &lt;nolink&gt;[HOSTID]&lt;/nolink&gt;.
Bitte überprüfen Sie Ihre Netzwerk- und Firewalleinstellungen.
		<usetemplate name="okbutton" yestext="OK"/>
	</notification>
	<notification name="NoVoiceConnect">
		Verbindung mit Voice-Server ist leider nicht möglich:

&lt;nolink&gt;[HOSTID]&lt;/nolink&gt;

Folgende Ports müssen für Voice freigegeben werden:
:TCP: 80, 443
:UDP: 3478, 3479, 5060, 5062, 6250, 12000-32000

Bitte prüfen Sie Ihre Netzwerk- und Firewall-Konfiguration.
Deaktivieren Sie alle SIP ALG-Funktionen in Ihrem Router. 

Voice-Kommunikation ist leider nicht verfügbar.
<<<<<<< HEAD
=======
Bitte überprüfen Sie Ihr Netzwerk- und Firewall-Setup.
[http://wiki.phoenixviewer.com/fs_voice Weitere Hinweise zur Fehlerbehebung]
>>>>>>> e3c05a5d
		<usetemplate name="okignore" yestext="OK" ignoretext="Warnen, wenn keine Verbindung zum Voice-Server hergestellt werden kann."/>
	</notification>
	<notification name="NoVoiceConnect-GIAB">
		Verbindung mit Voice-Server ist leider nicht möglich:

Voice-Kommunikation ist leider nicht verfügbar.
Bitte überprüfen Sie Ihr Netzwerk- und Firewall-Setup.
[http://wiki.phoenixviewer.com/fs_voice Weitere Hinweise zur Fehlerbehebung]
		<usetemplate name="okignore" yestext="OK"/>
	</notification>
	<notification name="AvatarRezLeftNotification">
		(Seit [EXISTENCE] Sekunden inworld )
Avatar &apos;[NAME]&apos; hat als vollständig gerezzter Avatar die Welt verlassen.
	</notification>
	<notification name="AvatarRezSelfBakedTextureUploadNotification">
		( [EXISTENCE] Sekunden am Leben)
Sie haben eine [RESOLUTION]-gebackene Textur für „[BODYREGION]“ nach [TIME] Sekunden hochgeladen.
	</notification>
	<notification name="AvatarRezSelfBakedTextureUpdateNotification">
		( [EXISTENCE] Sekunden am Leben)
Sie haben lokal eine [RESOLUTION]-gebackene Textur für „[BODYREGION]“ nach [TIME] Sekunden aktualisiert.
	</notification>
	<notification name="CannotUploadTexture">
		Textur kann nicht hochgeladen werden.
[REASON]
	</notification>
	<notification name="CannotUploadTexture">
		Texture konnte nicht hochgeladen werden.
[REASON]
	</notification>
	<notification name="LivePreviewUnavailable">
		Wir können keine Vorschau dieser Textur anzeigen, da sie nicht kopier- und/oder übertragungsfähig ist.
		<usetemplate ignoretext="Hinweis anzeigen, wenn bei nicht kopier- und/oder übertragungsfähigen Texturen keine Live-Vorschau möglich ist" name="okignore" yestext="OK"/>
	</notification>
	<notification name="ConfirmLeaveCall">
		Möchten Sie dieses Gespräch wirklich verlassen ?
		<usetemplate ignoretext="Bestätigen, bevor ich den Anruf verlasse." name="okcancelignore" notext="Nein" yestext="Ja"/>
	</notification>
	<notification name="ConfirmMuteAll">
		Die von Ihnen ausgewählten Einstellungen werden alle Teilnehmer eines Gruppengespräches stummschalten.
Dies bedeutet, dass alle Einwohner, die später dem Gespräch beitreten,
auch dann stummgeschaltet werden, wenn Sie den Anruf verlassen haben.

Alle stummschalten?
		<usetemplate ignoretext="Bestätigen, bevor alle Teilnehmer in einem Gruppengespräch stummgeschaltet werden." name="okcancelignore" notext="Abbrechen" yestext="OK"/>
	</notification>
	<notification label="Chat" name="HintChat">
		Um mitzureden, geben Sie Text in das Chat-Feld unten ein.
	</notification>
	<notification label="Stehen" name="HintSit">
		Um aufzustehen, klicken Sie auf die Schaltfläche „Stehen“.
	</notification>
	<notification label="Sprechen" name="HintSpeak">
		Auf Schaltfläche „Sprechen“ klicken, um das Mikrofon ein- und auszuschalten.

Auf den Pfeil nach oben klicken, um die Sprachsteuerung zu sehen.

Durch Ausblenden der Schaltfläche „Sprechen“ wird die Sprechfunktion deaktiviert.
	</notification>
	<notification label="Welt erkunden" name="HintDestinationGuide">
		Im Reiseführer finden Sie Tausende von interessanten Orten. Wählen Sie einfach einen Ort aus und klicken Sie auf „Teleportieren“.
	</notification>
	<notification label="Seitenleiste" name="HintSidePanel">
		In der Seitenleiste können Sie schnell auf Ihr Inventar, Ihre Outfits, Ihre Profile u. ä. zugreifen.
	</notification>
	<notification label="Bewegen" name="HintMove">
		Um zu gehen oder zu rennen, öffnen Sie das Bedienfeld „Bewegen“ und klicken Sie auf die Pfeile. Sie können auch die Pfeiltasten auf Ihrer Tastatur verwenden.
	</notification>
	<notification label="" name="HintMoveClick">
		1. Zum Gehen klicken: Auf beliebige Stelle am Boden klicken, um zu dieser Stelle zu gehen.

2. Zum Drehen der Anzeige klicken und ziehen: Auf beliebige Stelle in der Welt klicken und ziehen, um Ihre Ansicht zu ändern.
	</notification>
	<notification label="Anzeigename" name="HintDisplayName">
		Hier können Sie Ihren anpassbaren Anzeigenamen festlegen. Der Anzeigename unterscheidet sich von Ihrem eindeutigen Benutzernamen, der nicht geändert werden kann. In den Einstellungen können Sie festlegen, welcher Name von anderen Einwohnern angezeigt wird.
	</notification>
	<notification label="Ansicht" name="HintView">
		Um die Kameraansicht zu ändern, verwenden Sie die Schwenk- und Kreissteuerungen. Um die Ansicht zurückzusetzen, drücken Sie die Esc-Taste oder laufen Sie einfach.
	</notification>
	<notification label="Inventar" name="HintInventory">
		In Ihrem Inventar befinden sich verschiedene Objekte. Die neuesten Objekte finden Sie in der Registerkarte „Aktuell“.
	</notification>
	<notification label="Sie haben Linden-Dollar!" name="HintLindenDollar">
		Hier wird Ihr aktueller L$-Kontostand angezeigt. Klicken Sie auf „L$ kaufen“, um mehr Linden-Dollar zu kaufen.
	</notification>
	<notification name="LowMemory">
		Nicht genügend Arbeitsspeicher. Einige SL-Funktionen werden deaktiviert, um einen Absturz zu verhindern. Schließen Sie andere Anwendungen. Starten Sie SL neu, falls dieser Fehler erneut auftritt.
	</notification>
	<notification name="ForceQuitDueToLowMemory">
		SL wird wegen Speichermangel in 30 Sekunden beendet.
	</notification>
	<notification name="SOCKS_NOT_PERMITTED">
		SOCKS 5-Proxy „[HOST]:[PORT]“ hat Verbindungsverbindung abgewiesen, da laut Regelsatz nicht zulässig.
		<usetemplate name="okbutton" yestext="OK"/>
	</notification>
	<notification name="SOCKS_CONNECT_ERROR">
		SOCKS 5-Proxy „[HOST]:[PORT]“ hat den Verbindungsversuch abgewiesen. Der TCP-Kanal konnte nicht geöffnet werden.
		<usetemplate name="okbutton" yestext="OK"/>
	</notification>
	<notification name="SOCKS_NOT_ACCEPTABLE">
		SOCKS 5-Proxy „[HOST]:[PORT]“ hat das ausgewählte Authentifizierungssystem abgewiesen.
		<usetemplate name="okbutton" yestext="OK"/>
	</notification>
	<notification name="SOCKS_AUTH_FAIL">
		SOCKS 5-Proxy „[HOST]:[PORT]“ hat gemeldet, dass Ihre Angaben ungültig sind.
		<usetemplate name="okbutton" yestext="OK"/>
	</notification>
	<notification name="SOCKS_UDP_FWD_NOT_GRANTED">
		SOCKS 5-Proxy „[HOST]:[PORT]“ hat die Anforderung UDP ASSOCIATE abgewiesen.
		<usetemplate name="okbutton" yestext="OK"/>
	</notification>
	<notification name="SOCKS_HOST_CONNECT_FAILED">
		Keine Verbindung möglich zum SOCKS 5-Proxy-Server „[HOST]:[PORT]“.
		<usetemplate name="okbutton" yestext="OK"/>
	</notification>
	<notification name="SOCKS_UNKNOWN_STATUS">
		Unbekannter Proxy-Fehler bei Server „[HOST]:[PORT]“.
		<usetemplate name="okbutton" yestext="OK"/>
	</notification>
	<notification name="SOCKS_INVALID_HOST">
		SOCKS-Proxy-Address oder Port „[HOST]:[PORT]“ ungültig.
		<usetemplate name="okbutton" yestext="OK"/>
	</notification>
	<notification name="SOCKS_BAD_CREDS">
		SOCKS 5-Benutzername oder -Kennwort ungültig.
		<usetemplate name="okbutton" yestext="OK"/>
	</notification>
	<notification name="PROXY_INVALID_HTTP_HOST">
		HTTP-Proxy-Address oder Port „[HOST]:[PORT]“ ungültig.
		<usetemplate name="okbutton" yestext="OK"/>
	</notification>
	<notification name="PROXY_INVALID_SOCKS_HOST">
		SOCKS-Proxy-Address oder Port „[HOST]:[PORT]“ ungültig.
		<usetemplate name="okbutton" yestext="OK"/>
	</notification>
	<notification name="ChangeProxySettings">
		Proxy-Einstellungen treten nach Neustart von [APP_NAME] in Kraft.
		<usetemplate name="okbutton" yestext="OK"/>
	</notification>
	<notification name="AuthRequest">
		Für die Site „&lt;nolink&gt;[HOST_NAME]&lt;/nolink&gt;“ in der Domäne „[REALM]“ ist ein Benutzername und Kennwort erforderlich.
		<form name="form">
			<input name="username" text="Benutzername"/>
			<input name="password" text="Kennwort"/>
			<button name="ok" text="Senden"/>
			<button name="cancel" text="Abbrechen"/>
		</form>
	</notification>
	<notification label="" name="ModeChange">
		Die Änderung des Modus wird nach einem Neustart wirksam.

Modus ändern und beenden?
		<usetemplate name="okcancelbuttons" notext="Abbrechen" yestext="OK"/>
	</notification>
	<notification label="" name="NoClassifieds">
		Die Erstellung und Bearbeitung von Anzeigen ist nur im Modus „Erweitert“ möglich. Möchten Sie das Programm beenden und den Modus wechseln? Die Modusauswahl ist auf dem Anmeldebildschirm zu finden.
		<usetemplate name="okcancelbuttons" notext="Nicht beenden" yestext="Beenden"/>
	</notification>
	<notification label="" name="NoGroupInfo">
		Die Erstellung und Bearbeitung von Gruppen ist nur im Modus „Erweitert“ möglich. Möchten Sie das Programm beenden und den Modus wechseln? Die Modusauswahl ist auf dem Anmeldebildschirm zu finden.
		<usetemplate name="okcancelbuttons" notext="Nicht beenden" yestext="Beenden"/>
	</notification>
	<notification label="" name="NoPlaceInfo">
		Die Anzeige des Ortsprofils ist nur im Modus „Erweitert“ möglich. Möchten Sie das Programm beenden und den Modus wechseln? Die Modusauswahl ist auf dem Anmeldebildschirm zu finden.
		<usetemplate name="okcancelbuttons" notext="Nicht beenden" yestext="Beenden"/>
	</notification>
	<notification label="" name="NoPicks">
		Die Erstellung und Bearbeitung von Auswahlen ist nur im Modus „Erweitert“ möglich. Möchten Sie das Programm beenden und den Modus wechseln? Die Modusauswahl ist auf dem Anmeldebildschirm zu finden.
		<usetemplate name="okcancelbuttons" notext="Nicht beenden" yestext="Beenden"/>
	</notification>
	<notification label="" name="NoWorldMap">
		Die Anzeige der Weltkarte ist nur im Modus „Erweitert“ möglich. Möchten Sie das Programm beenden und den Modus wechseln? Die Modusauswahl ist auf dem Anmeldebildschirm zu finden.
		<usetemplate name="okcancelbuttons" notext="Nicht beenden" yestext="Beenden"/>
	</notification>
	<notification label="" name="NoVoiceCall">
		Voice-Anrufe sind nur im Modus „Erweitert“ möglich. Möchten Sie sich abmelden und den Modus wechseln?
		<usetemplate name="okcancelbuttons" notext="Nicht beenden" yestext="Beenden"/>
	</notification>
	<notification label="" name="NoAvatarShare">
		Die Freigabe ist nur im Modus „Erweitert“ möglich. Möchten Sie sich abmelden und den Modus wechseln?
		<usetemplate name="okcancelbuttons" notext="Nicht beenden" yestext="Beenden"/>
	</notification>
	<notification label="" name="NoAvatarPay">
		Die Bezahlung anderer Einwohner ist nur im Modus „Erweitert“ möglich. Möchten Sie sich abmelden und den Modus wechseln?
		<usetemplate name="okcancelbuttons" notext="Nicht beenden" yestext="Beenden"/>
	</notification>
	<notification label="" name="NoInventory">
		Die Inventaranzeige ist nur im Modus „Erweitert“ möglich. Möchten Sie sich abmelden und den Modus wechseln?
		<usetemplate name="okcancelbuttons" notext="Nicht beenden" yestext="Beenden"/>
	</notification>
	<notification label="" name="NoAppearance">
		Das Fenster zum Bearbeiten des Aussehens ist nur im Modus „Erweitert“ verfügbar. Möchten Sie sich abmelden und den Modus wechseln?
		<usetemplate name="okcancelbuttons" notext="Nicht beenden" yestext="Beenden"/>
	</notification>
	<notification label="" name="NoSearch">
		Die Suche ist nur im Modus „Erweitert“ möglich. Möchten Sie sich abmelden und den Modus wechseln?
		<usetemplate name="okcancelbuttons" notext="Nicht beenden" yestext="Beenden"/>
	</notification>
	<notification label="" name="ConfirmHideUI">
		Durch diese Aktion werden alle Menüelemente und Schaltflächen ausgeblendet. Um sie wieder anzuzeigen, klicken Sie erneut auf [SHORTCUT].
		<usetemplate ignoretext="Vor Ausblenden der UI bestätigen" name="okcancelignore" notext="Abbrechen" yestext="OK"/>
	</notification>
	<notification name="PathfindingLinksets_WarnOnPhantom">
		Bei einigen ausgewählten Linksets wird die Phantom-Markierung umgeschaltet.

Möchten Sie fortfahren?
		<usetemplate ignoretext="Bei einigen ausgewählten Linksets wird die Phantom-Markierung umgeschaltet." name="okcancelignore" notext="Abbrechen" yestext="OK"/>
	</notification>
	<notification name="PathfindingLinksets_MismatchOnRestricted">
		Einige der ausgewählten Linksets können aufgrund von Berechtigungseinschränkungen nicht auf „[REQUESTED_TYPE]“ gesetzt werden.  Diese Linksets werden stattdessen auf „[RESTRICTED_TYPE]“ gesetzt.

Möchten Sie fortfahren?
 		<usetemplate ignoretext="Einige der ausgewählten Linksets können aufgrund von Berechtigungseinschränkungen nicht gesetzt werden." name="okcancelignore" notext="Abbrechen" yestext="OK"/>
 	</notification>
	<notification name="PathfindingLinksets_MismatchOnVolume">
 		Einige der ausgewählten Linksets können nicht auf „[REQUESTED_TYPE]“ gesetzt werden, da die Form nicht konvex ist.

Möchten Sie fortfahren?
 		<usetemplate ignoretext="Einige der ausgewählten Linksets können nicht gesetzt werden, da die Form nicht konvex ist." name="okcancelignore" notext="Abbrechen" yestext="OK"/>
	</notification>
	<notification name="PathfindingLinksets_WarnOnPhantom_MismatchOnRestricted">
		Bei einigen ausgewählten Linksets wird die Phantom-Markierung umgeschaltet.

Einige der ausgewählten Linksets können aufgrund von Berechtigungseinschränkungen nicht auf „[REQUESTED_TYPE]“ gesetzt werden.  Diese Linksets werden stattdessen auf „[RESTRICTED_TYPE]“ gesetzt.

Möchten Sie fortfahren?
		<usetemplate ignoretext="Bei einigen ausgewählten Linksets wird die Phantom-Markierung umgeschaltet und andere können aufgrund von Berechtigungseinschränkungen nicht gesetzt werden." name="okcancelignore" notext="Abbrechen" yestext="OK"/>
	</notification>
	<notification name="PathfindingLinksets_WarnOnPhantom_MismatchOnVolume">
		Bei einigen ausgewählten Linksets wird die Phantom-Markierung umgeschaltet.

Einige der ausgewählten Linksets können nicht auf „[REQUESTED_TYPE]“ gesetzt werden, da die Form nicht konvex ist.

Möchten Sie fortfahren?
		<usetemplate ignoretext="Bei einigen ausgewählten Linksets wird die Phantom-Markierung umgeschaltet und andere können nicht gesetzt werden, da die Form nicht konvex ist." name="okcancelignore" notext="Abbrechen" yestext="OK"/>
	</notification>
	<notification name="PathfindingLinksets_MismatchOnRestricted_MismatchOnVolume">
		Einige der ausgewählten Linksets können aufgrund von Berechtigungseinschränkungen nicht auf „[REQUESTED_TYPE]“ gesetzt werden.  Diese Linksets werden stattdessen auf „[RESTRICTED_TYPE]“ gesetzt.

Einige der ausgewählten Linksets können nicht auf „[REQUESTED_TYPE]“ gesetzt werden, da die Form nicht konvex ist. Die Nutzungsarten dieser Linksets bleiben unverändert.

Möchten Sie fortfahren?
 		<usetemplate ignoretext="Einige der ausgewählten Linksets können nicht gesetzt werden, da die Berechtigungen eingeschränkt sind und die Form nicht konvex ist." name="okcancelignore" notext="Abbrechen" yestext="OK"/>
	</notification>
	<notification name="PathfindingLinksets_WarnOnPhantom_MismatchOnRestricted_MismatchOnVolume">
		Bei einigen ausgewählten Linksets wird die Phantom-Markierung umgeschaltet.

Einige der ausgewählten Linksets können aufgrund von Berechtigungseinschränkungen nicht auf „[REQUESTED_TYPE]“ gesetzt werden.  Diese Linksets werden stattdessen auf „[RESTRICTED_TYPE]“ gesetzt.

Einige der ausgewählten Linksets können nicht auf „[REQUESTED_TYPE]“ gesetzt werden, da die Form nicht konvex ist. Die Nutzungsarten dieser Linksets bleiben unverändert.

Möchten Sie fortfahren?
		<usetemplate ignoretext="Bei einigen ausgewählten Linksets wird die Phantom-Markierung umgeschaltet und andere können nicht gesetzt werden, da die Berechtigungen für das Linkset eingeschränkt sind und die Form nicht konvex ist." name="okcancelignore" notext="Abbrechen" yestext="OK"/>
 	</notification>
	<notification name="PathfindingLinksets_ChangeToFlexiblePath">
		Das ausgewählte Objekt wirkt sich auf das Navmesh aus. Wenn Sie es in einen flexiblen Pfad ändern, wird es aus dem Navmesh entfernt.
		<usetemplate ignoretext="Das ausgewählte Objekt wirkt sich auf das Navmesh aus. Wenn Sie es in einen flexiblen Pfad ändern, wird es aus dem Navmesh entfernt." name="okcancelignore" notext="Abbrechen" yestext="OK"/>
	</notification>
	<global name="UnsupportedGLRequirements">
		Ihr Computer entspricht nicht den Hardwareanforderungen von [APP_NAME]. [APP_NAME] setzt eine OpenGL-Grafikkarte mit Multitextur-Unterstützung voraus. Falls Ihre Grafikkarte diese Funktion unterstützt, installieren Sie die neuesten Treiber sowie die aktuellen Service Packs und Patches für Ihr Betriebssystem.

Sollte das Problem fortbestehen, finden Sie weitere Hilfestellung unter [SUPPORT_SITE].
	</global>
	<global name="UnsupportedCPUAmount">
		796
	</global>
	<global name="UnsupportedRAMAmount">
		510
	</global>
	<global name="UnsupportedGPU">
		- Ihre Grafikkarte entspricht nicht den Mindestanforderungen.
	</global>
	<global name="UnsupportedRAM">
		- Ihr Arbeitsspeicher entspricht nicht den Mindestanforderungen.
	</global>
	<global name="You can only set your &apos;Home Location&apos; on your land or at a mainland Infohub.">
		Wenn Sie ein Stück Land besitzen, können Sie dies als Ihr Zuhause festlegen.
Ansonsten können Sie auf der Karte nachsehen und dort Ort suchen, die als „Infohub“ gekennzeichnet sind.
	</global>
	<global name="You died and have been teleported to your home location">
		Sie sind gestorben und wurden zu Ihrem Zuhause teleportiert.
	</global>
	<notification name="LocalBitmapsUpdateFileNotFound">
		[FNAME] wurde nicht gefunden und konnte deshalb nicht aktualisiert werden.
Zukünftige Aktualisierungen dieser Datei werden deaktiviert.
	</notification>
	<notification name="LocalBitmapsUpdateFailedFinal">
		[FNAME] konnte auch nach [NRETRIES] Versuchen nicht geöffnet oder decodiert werden und gilt als beschädigt.
Zukünftige Aktualisierungen dieser Datei werden deaktiviert.
	</notification>
	<notification name="LocalBitmapsVerifyFail">
		Versuch, eine ungültige oder nicht lesbare Bilddatei ([FNAME]) hinzuzufügen, die nicht geöffnet oder decodiert werden konnte.
Versuch abgebrochen.
	</notification>
	<notification name="PathfindingReturnMultipleItems">
		Sie sind dabei, [NUM_ITEMS] Objekte zurückzugeben. Möchten Sie diesen Vorgang wirklich fortsetzen?
		<usetemplate ignoretext="Möchten Sie wirklich mehrere Objekte zurückgeben?" name="okcancelignore" notext="Nein" yestext="Ja"/>
	</notification>
	<notification name="PathfindingDeleteMultipleItems">
		Sie sind dabei, [NUM_ITEMS] Objekte zu löschen. Möchten Sie diesen Vorgang wirklich fortsetzen?
		<usetemplate ignoretext="Möchten Sie wirklich mehrere Objekte löschen?" name="okcancelignore" notext="Nein" yestext="Ja"/>
	</notification>
	<notification name="AvatarFrozen">
		[AV_FREEZER] hat Sie eingefroren. Sie können sich nicht bewegen oder mit der Welt interagieren.
	</notification>
	<notification name="AvatarFrozenDuration">
		[AV_FREEZER] hat Sie [AV_FREEZE_TIME] Sekunden lang eingefroren. Sie können sich nicht bewegen oder mit der Welt interagieren.
	</notification>
	<notification name="YouFrozeAvatar">
		Avatar eingefroren.
	</notification>
	<notification name="AvatarHasUnFrozenYou">
		[AV_FREEZER] hat Sie aufgetaut.
	</notification>
	<notification name="AvatarUnFrozen">
		Avatar aufgetaut.
	</notification>
	<notification name="AvatarFreezeFailure">
		Einfrieren fehlgeschlagen, da Sie keine Berechtigung für diese Parzelle haben.
	</notification>
	<notification name="AvatarFreezeThaw">
		Sie sind nicht mehr eingefroren und können sich frei bewegen.
	</notification>
	<notification name="AvatarCantFreeze">
		Dieser Benutzer kann nicht eingefroren werden.
	</notification>
	<notification name="NowOwnObject">
		Sie sind jetzt Eigentümer des Objekts [OBJECT_NAME]
	</notification>
	<notification name="CantRezOnLand">
		Objekt kann nicht an [OBJECT_POS] gerezzt werden, da der Landeigentümer dies nicht zulässt.  Machen Sie den Landeigentümer mit dem Landwerkzeug ausfindig.
	</notification>
	<notification name="RezFailTooManyRequests">
		Objekt kann nicht gerezzt werden, da zu viele Anforderungen vorliegen.
	</notification>
	<notification name="SitFailCantMove">
		Sie können sich nicht hinsetzen, da Sie zur Zeit unbeweglich sind.
	</notification>
	<notification name="SitFailNotAllowedOnLand">
		Sie können sich nicht hinsetzen, da Sie auf diesem Land keine Berechtigung dazu haben.
	</notification>
	<notification name="SitFailNotSameRegion">
		Kommen Sie näher heran.  Sitzen auf Objekt nicht möglich, da
es sich nicht in der gleichen Region befindet wie Sie.
	</notification>
	<notification name="NoNewObjectRegionFull">
		Neues Objekt kann nicht erstellt werden. Die Region ist voll.
	</notification>
	<notification name="FailedToPlaceObject">
		Objekt konnte nicht an festgelegtem Ort platziert werden.  Versuchen Sie es erneut.
	</notification>
	<notification name="NoOwnNoGardening">
		Auf Land, das Sie nicht besitzen, können Sie keine Bäume und Gräser erstellen.
	</notification>
	<notification name="NoCopyPermsNoObject">
		Kopieren fehlgeschlagen, da Sie keine Berechtigung zum Kopieren des Objekts „OBJ_NAME]“ besitzen.
	</notification>
	<notification name="NoTransPermsNoObject">
		Kopieren fehlgeschlagen, weil Objekt „[OBJ_NAME]“ nicht an Sie übertragen werden kann.
	</notification>
	<notification name="AddToNavMeshNoCopy">
		Kopieren fehlgeschlagen, weil Objekt „[OBJ_NAME]“ zum Navmesh beiträgt.
	</notification>
	<notification name="DupeWithNoRootsSelected">
		Ohne ausgewählte Hauptobjekte duplizieren.
	</notification>
	<notification name="CantDupeCuzRegionIsFull">
		Objekte können nicht dupliziert werden, da die Region voll ist.
	</notification>
	<notification name="CantDupeCuzParcelNotFound">
		Objekte können nicht dupliziert werden, da die Parzelle, in der sie sich befinden, nicht auffindbar ist.
	</notification>
	<notification name="CantCreateCuzParcelFull">
		Objekt kann nicht erstellt werden, da 
die Parzelle voll ist.
	</notification>
	<notification name="RezAttemptFailed">
		Versuch zum Rezzen eines Objekts fehlgeschlagen.
	</notification>
	<notification name="ToxicInvRezAttemptFailed">
		Objekt, das in dieser Region zu Problemen geführt hat, kann nicht erstellt werden.
	</notification>
	<notification name="InvItemIsBlacklisted">
		Dieses Inventarobjekt ist auf der schwarzen Liste.
	</notification>
	<notification name="NoCanRezObjects">
		Sie können gegenwärtig keine Objekte erstellen.
	</notification>
	<notification name="LandSearchBlocked">
		Landsuche blockiert.
Sie haben zu viele Landsuchen in zu kurzer Zeit durchgeführt.
Warten Sie kurz und versuchen Sie es noch einmal.
	</notification>
	<notification name="NotEnoughResourcesToAttach">
		Nicht genügend Skriptressourcen verfügbar, um Objekt anzuhängen.
	</notification>
	<notification name="YouDiedAndGotTPHome">
		Sie sind gestorben und wurden nach Hause teleportiert
	</notification>
	<notification name="EjectComingSoon">
		Sie nicht hier nicht mehr zugelassen und haben [EJECT_TIME] Sekunden Zeit, um zu gehen.
	</notification>
	<notification name="NoEnterRegionMaybeFull">
		Sie können die Region „[NAME]“ nicht betreten. 
Sie ist voll oder startet in Kürze neu.
	</notification>
	<notification name="SaveBackToInvDisabled">
		Erneutes Speichern im Inventar ist deaktiviert.
	</notification>
	<notification name="NoExistNoSaveToContents">
		„[OBJ_NAME]“ kann nicht im Objektinhalt gespeichert werden, da das Objekt, aus dem es gerezzt wurde, nicht mehr existiert.
	</notification>
	<notification name="NoModNoSaveToContents">
		„[OBJ_NAME]“ kann nicht in Objektinhalt gespeichert werden, da Sie nicht die Berechtigung zum Modifizieren des Objekts „[DEST_NAME]“ besitzen.
	</notification>
	<notification name="NoSaveBackToInvDisabled">
		„[OBJ_NAME]“ kann nicht erneut im Inventar gespeichert werden – dieser Vorgang wurde deaktiviert.
	</notification>
	<notification name="NoCopyNoSelCopy">
		Sie können Ihre Auswahl nicht kopieren, da Sie nicht die Berechtigung zum Kopieren des Objekts „[OBJ_NAME]“ haben.
	</notification>
	<notification name="NoTransNoSelCopy">
		Sie können Ihre Auswahl nicht kopieren, da das Objekt „[OBJ_NAME]“ nicht übertragbar ist.
	</notification>
	<notification name="NoTransNoCopy">
		Sie können Ihre Auswahl nicht kopieren, da das Objekt „[OBJ_NAME]“ nicht übertragbar ist.
	</notification>
	<notification name="NoPermsNoRemoval">
		Entfernen des Objekts „[OBJ_NAME]“ aus dem Simulator wird vom Berechtigungssystem nicht gestattet.
	</notification>
	<notification name="NoModNoSaveSelection">
		Sie können Ihre Auswahl nicht speichern, da Sie keine Berechtigung zum Modifizieren des Objekts „[OBJ_NAME]“ besitzen.
	</notification>
	<notification name="NoCopyNoSaveSelection">
		Ihre Auswahl kann nicht gespeichert werden, da das Objekt „[OBJ_NAME]“ nicht kopiert werden kann.
	</notification>
	<notification name="NoModNoTaking">
		Sie können Ihre Auswahl nicht in Empfang nehmen, da Sie nicht die Berechtigung zum Modifizieren des Objekts „[OBJ_NAME]“ haben.
	</notification>
	<notification name="RezDestInternalError">
		Interner Fehler: Unbekannter Zielttyp.
	</notification>
	<notification name="DeleteFailObjNotFound">
		Löschen fehlgeschlagen, da Objekt nicht gefunden wurde
	</notification>
	<notification name="SorryCantEjectUser">
		Dieser Benutzer kann nicht hinausgeworfen werden.
	</notification>
	<notification name="RegionSezNotAHome">
		Diese Region gestattet nicht, dass Sie hier Ihr Zuhause festlegen.
	</notification>
	<notification name="HomeLocationLimits">
		Ihr Zuhause kann sich nur auf Ihrem eigenen Land oder in einem Infohub auf dem Mainland befinden.
	</notification>
	<notification name="HomePositionSet">
		Position für Zuhause festgelegt.
	</notification>
	<notification name="AvatarEjected">
		Avatar hinausgeworfen.
	</notification>
	<notification name="AvatarEjectFailed">
		Hinauswerfen fehlgeschlagen, da Sie keine Admin-Berechtigung für diese Parzelle haben.
	</notification>
	<notification name="CMOParcelFull">
		Objekt „[O]“ kann nicht nach
[P] in Region [R] verschoben werden, da die Parzelle voll ist.
	</notification>
	<notification name="CMOParcelPerms">
		Objekt „[O]“ kann nicht nach
[P] in Region [R] verschoben werden, da Ihre Objekte auf dieser Parzelle nicht gestattet sind.
	</notification>
	<notification name="CMOParcelResources">
		Objekt „[O]“ kann nicht nach
[P] in Region [R] verschoben werden, da nicht genügend Ressourcen für dieses Objekt auf dieser Parzelle vorhanden sind.
	</notification>
	<notification name="NoParcelPermsNoObject">
		Kopiervorgang fehlgeschlagen, da Sie keinen Zugriff auf diese Parzelle haben.
	</notification>
	<notification name="CMORegionVersion">
		Objekt „[O]“ kann nicht nach
[P] in Region [R] verschoben werden, da die andere Region eine ältere Version verwendet, die das Empfangen dieses Objekts per Regionswechsel nicht unterstützt.
	</notification>
	<notification name="CMONavMesh">
		Objekt „[O]“ kann nicht nach
[P] in Region [R] verschoben werden, da Sie das Navmesh nicht regionsübergreifend modifizieren können.
	</notification>
	<notification name="CMOWTF">
		Objekt „[O]“ kann nicht nach
[P] in Region [R] verschoben werden, da ein unbekannter Fehler vorliegt. ([F])
	</notification>
	<notification name="NoPermModifyObject">
		Ihnen fehlt die Berechtigung zum Modifizieren dieses Objekts.
	</notification>
	<notification name="TooMuchObjectInventorySelected">
		Zu viele Objekte mit umfangreichem Inventar ausgewählt. Bitte wählen Sie weniger Objekte aus und versuchen Sie es erneut.
		<usetemplate name="okbutton" yestext="OK"/>
	</notification>
	<notification name="CantEnablePhysObjContributesToNav">
		Physik kann nicht für ein Objekt aktiviert werden, das zum Navmesh beiträgt.
	</notification>
	<notification name="CantEnablePhysKeyframedObj">
		Physik für Keyframe-Objekte kann nicht aktiviert werden.
	</notification>
	<notification name="CantEnablePhysNotEnoughLandResources">
		Physik für Objekte kann nicht aktiviert werden – nicht genügend Landressourcen.
	</notification>
	<notification name="CantEnablePhysCostTooGreat">
		Physik für Objekt mit Physikressourcenkosten höher als [MAX_OBJECTS] kann nicht aktiviert werden.
	</notification>
	<notification name="PhantomWithConcavePiece">
		Dieses Objekt kann kein konkaves Teil enthalten, da es ein Phantom ist und zum Navmesh beiträgt.
	</notification>
	<notification name="UnableAddItem">
		Objekt konnte nicht hinzugefügt werden.
	</notification>
	<notification name="UnableEditItem">
		Kein Bearbeiten möglich.
	</notification>
	<notification name="NoPermToEdit">
		Bearbeiten nicht gestattet.
	</notification>
	<notification name="NoPermToCopyInventory">
		Kopieren dieses Inventars nicht gestattet.
	</notification>
	<notification name="CantSaveItemDoesntExist">
		Kein Speichern in Objektinhalt möglich: Objekt nicht mehr vorhanden.
	</notification>
	<notification name="CantSaveItemAlreadyExists">
		Kein Speichern in Objektinhalt möglich: Artikel mit diesem Namen ist bereits im Inventar vorhanden.
	</notification>
	<notification name="CantSaveModifyAttachment">
		Kein Speichern in Objektinhalt möglich: Dadurch würden die Anhängeberechtigungen geändert.
	</notification>
	<notification name="AttachmentHasTooMuchInventory">
		Ihre Anhänge enthalten zu viele Inventarobjekte. Sie können keine weiteren hinzufügen.
	</notification>
	<notification name="IllegalAttachment">
		Der Anhang hat einen nicht vorhandenen Punkt auf dem Avatar angefordert. Der Anhang wurde stattdessen auf der Brust angebracht.
	</notification>
	<notification name="TooManyScripts">
		Zu viele Skripts.
	</notification>
	<notification name="UnableAddScript">
		Skript konnte nicht hinzugefügt werden.
	</notification>
	<notification name="AssetServerTimeoutObjReturn">
		Asset-Server hat nicht rechtzeitig reagiert.  Objekt wurde zum Sim zurückübertragen.
	</notification>
	<notification name="RegionDisablePhysicsShapes">
		In dieser Region sind keine Physikformen aktiviert.
	</notification>
	<notification name="NoModNavmeshAcrossRegions">
		Sie können das Navmesh nicht regionsübergreifend modifizieren.
	</notification>
	<notification name="NoSetPhysicsPropertiesOnObjectType">
		Für diesen Objekttyp können keine Physikeigenschaften gesetzt werden.
	</notification>
	<notification name="NoSetRootPrimWithNoShape">
		Hauptprim kann nicht auf formlos eingestellt werden.
	</notification>
	<notification name="NoRegionSupportPhysMats">
		In dieser Region sind keine Physikmaterialien aktiviert.
	</notification>
	<notification name="OnlyRootPrimPhysMats">
		Nur bei Hauptprims können die Physikmaterialien angepasst werden.
	</notification>
	<notification name="NoSupportCharacterPhysMats">
		Die Anwendung von Physikmaterialien auf Personen wird noch nicht unterstützt.
	</notification>
	<notification name="InvalidPhysMatProperty">
		Eine oder mehrere der angegebenen Eigenschaften für Physikmaterialien waren ungültig.
	</notification>
	<notification name="NoPermsAlterStitchingMeshObj">
		Sie können den Nahttyp eines Mesh-Objekts nicht ändern.
	</notification>
	<notification name="NoPermsAlterShapeMeshObj">
		Sie können die Form eines Mesh-Objekts nicht ändern.
	</notification>
	<notification name="FullRegionCantEnter">
		Sie können diese Region nicht betreten, \nda die Region voll ist.
	</notification>
	<notification name="LinkFailedOwnersDiffer">
		Verknüpfungsfehler – Eigentümer sind unterschiedlich
	</notification>
	<notification name="LinkFailedNoModNavmeshAcrossRegions">
		Verknüpfungsfehler – Navmesh kann nicht regionsübergreifend modifiziert werden.
	</notification>
	<notification name="LinkFailedNoPermToEdit">
		Verknüpfungsfehler, da Sie keine Berechtigung zum Bearbeiten haben.
	</notification>
	<notification name="LinkFailedTooManyPrims">
		Verknüpfungsfehler – zu viele Primitive
	</notification>
	<notification name="LinkFailedCantLinkNoCopyNoTrans">
		Verknüpfungsfehler – nichtkopierfähige Objekte können nicht mit nichtübertragungsfähigen Objekten verknüpft werden
	</notification>
	<notification name="LinkFailedNothingLinkable">
		Verknüpfungsfehler – nichts zum Verknüpfen vorhanden.
	</notification>
	<notification name="LinkFailedTooManyPathfindingChars">
		Verknüpfungsfehler – zu viele Pathfinding-Figuren
	</notification>
	<notification name="LinkFailedInsufficientLand">
		Verknüpfungsfehler – nicht genügend Landressourcen
	</notification>
	<notification name="LinkFailedTooMuchPhysics">
		Objekt verwendet zu viele Physikressourcen – seine Dynamik wurde deaktiviert.
	</notification>
	<notification name="EstateManagerFailedllTeleportHome">
		Das Objekt „[OBJECT_NAME]“ auf [SLURL] kann Grundstücksverwalter nicht nach Hause teleportieren.
	</notification>
	<notification name="TeleportedHomeByObjectOnParcel">
		Sie wurden vom Objekt „[OBJECT_NAME]“ auf der Parzelle „[PARCEL_NAME]“ nach Hause teleportiert
	</notification>
	<notification name="TeleportedHomeByObject">
		Sie wurden von Objekt „[OBJECT_NAME]“ nach Hause teleportiert.
	</notification>
	<notification name="TeleportedByAttachment">
		Sie wurden von einem Anhang an [ITEM_ID] teleportiert
		<usetemplate ignoretext="Teleport: Sie wurden von einem Anhang teleportiert." name="notifyignore"/> 
	</notification>
	<notification name="TeleportedByObjectOnParcel">
		Sie wurden von Objekt „[OBJECT_NAME]“ auf der Parzelle „[PARCEL_NAME]“ teleportiert
		<usetemplate ignoretext="Teleport: Sie wurden von einem Objekt in einer Parzelle teleportiert" name="notifyignore"/>
	</notification>
	<notification name="TeleportedByObjectOwnedBy">
		Sie wurden von Objekt „[OBJECT_NAME]“, das [OWNER_ID] gehört, teleportiert
	</notification>
	<notification name="TeleportedByObjectUnknownUser">
		Sie wurden von Objekt „[OBJECT_NAME]“, das einem unbekannten Benutzer gehört, teleportiert.
	</notification>
	<notification name="StandDeniedByObject">
		„[OBJECT_NAME]“ lässt zur Zeit nicht zu, dass Sie stehen.
	</notification>
	<notification name="ResitDeniedByObject">
		„[OBJECT_NAME]“ lässt zur Zeit nicht zu, dass Sie sich woanders hinsetzen.
	</notification>
	<notification name="CantCreateObjectRegionFull">
		Angefordertes Objekt kann nicht erstellt werden. Die Region ist voll.
	</notification>
	<notification name="CantAttackMultipleObjOneSpot">
		Sie können nicht mehrere Objekte an ein und derselben Stelle anhängen.
	</notification>
	<notification name="CantCreateMultipleObjAtLoc">
		Sie können hier nicht mehrere Objekte erstellen.
	</notification>
	<notification name="UnableToCreateObjTimeOut">
		Angefordertes Objekt kann nicht erstellt werden. Objekt fehlt in Datenbank.
	</notification>
	<notification name="UnableToCreateObjUnknown">
		Angefordertes Objekt kann nicht erstellt werden. Zeitüberschreitung bei Anforderung. Versuchen Sie es erneut.
	</notification>
	<notification name="UnableToCreateObjMissingFromDB">
		Angefordertes Objekt kann nicht erstellt werden. Versuchen Sie es erneut.
	</notification>
	<notification name="RezFailureTookTooLong">
		Fehler beim Rezzen; Laden des angeforderten Objekts hat zu lang gedauert.
	</notification>
	<notification name="FailedToPlaceObjAtLoc">
		Objekt konnte nicht an angegebenem Ort platziert werden.  Versuchen Sie es erneut.
	</notification>
	<notification name="CantCreatePlantsOnLand">
		Auf diesem Land können keine Pflanzen erstellt werden.
	</notification>
	<notification name="CantRestoreObjectNoWorldPos">
		Objekt kann nicht wiederhergestellt werden. Keine Weltposition gefunden.
	</notification>
	<notification name="CantRezObjectInvalidMeshData">
		Objekt kann nicht gerezzt werden, da seine Meshdaten ungültig sind.
	</notification>
	<notification name="CantRezObjectTooManyScripts">
		Objekt kann nicht gerezzt werden, da die Region bereits zu viele Skripts aufweist.
	</notification>
	<notification name="CantCreateObjectNoAccess">
		Ihr Zugangsberechtigungen gestatten nicht das Erstellen von Objekten an dieser Stelle.
	</notification>
	<notification name="CantCreateObject">
		Sie können gegenwärtig keine Objekte erstellen.
	</notification>
	<notification name="InvalidObjectParams">
		Ungültige Objektparameter
	</notification>
	<notification name="CantDuplicateObjectNoAcess">
		Ihre Zugangsberechtigungen gestatten nicht das Duplizieren von Objekten an dieser Stelle.
	</notification>
	<notification name="CantChangeShape">
		Sie können diese Form nicht ändern.
	</notification>
	<notification name="NoAccessToClaimObjects">
		Ihr Zugangsberechtigungen gestatten nicht das Beanspruchen von Objekten an dieser Stelle.
	</notification>
	<notification name="DeedFailedNoPermToDeedForGroup">
		Übertragung fehlgeschlagen, da Sie keine Berechtigung zum Übertragen von Objekten für Ihre Gruppe haben.
	</notification>
	<notification name="NoPrivsToBuyObject">
		Ihr Zugangsberechtigungen gestatten nicht das Kaufen von Objekten an dieser Stelle.
	</notification>
	<notification name="CantAttachObjectAvatarSittingOnIt">
		Objekt kann nicht angehängt werden, da ein Avatar darauf sitzt.
	</notification>
	<notification name="WhyAreYouTryingToWearShrubbery">
		Bäume und Gräser können nicht als Anhänge getragen werden.
	</notification>
	<notification name="CantAttachGroupOwnedObjs">
		Objekte im Gruppenbesitz können nicht angehängt werden.
	</notification>
	<notification name="CantAttachObjectsNotOwned">
		Objekte, die Ihnen nicht gehören, können nicht angehängt werden.
	</notification>
	<notification name="CantAttachNavmeshObjects">
		Objekte, die zum Navmesh beitragen, können nicht angehängt werden.
	</notification>
	<notification name="CantAttachObjectNoMovePermissions">
		Objekt kann nicht angehängt werden, weil Sie es nicht verschieben dürfen.
	</notification>
	<notification name="CantAttachNotEnoughScriptResources">
		Nicht genügend Skriptressourcen verfügbar, um Objekt anzuhängen.
	</notification>
	<notification name="CantAttachObjectBeingRemoved">
		Objekten kann nicht hinzugefügt werden, da es bereits entfernt wird.
	</notification>
	<notification name="CantDropItemTrialUser">
		Ablegen von Objekten hier nicht möglich; versuchen Sie es mit dem kostenlosen Testbereich.
	</notification>
	<notification name="CantDropMeshAttachment">
		Sie können keine Mesh-Anhänge ablegen. In Inventar zurückführen und inworld rezzen.
	</notification>
	<notification name="CantDropAttachmentNoPermission">
		Anhang konnte nicht abgelegt werden: Ihnen fehlt die Berechtigung zum Ablegen an dieser Stelle.
	</notification>
	<notification name="CantDropAttachmentInsufficientLandResources">
		Anhang konnte nicht abgelegt werden: nicht genügend Landressourcen verfügbar.
	</notification>
	<notification name="CantDropAttachmentInsufficientResources">
		Anhänge konnten nicht abgelegt werden: nicht genügend Ressourcen.
	</notification>
	<notification name="CantDropObjectFullParcel">
		Objekt kann nicht hier abgelegt werden.  Die Parzelle ist voll.
	</notification>
	<notification name="CantTouchObjectBannedFromParcel">
		Dieses Objekt kann nicht berührt/angefasst werden, da Sie von der Landparzelle verbannt sind.
	</notification>
	<notification name="PlzNarrowDeleteParams">
		Grenzen Sie Ihre Löschparameter ein.
	</notification>
	<notification name="UnableToUploadAsset">
		Asset kann nicht hochgeladen werden.
	</notification>
	<notification name="CantTeleportCouldNotFindUser">
		Keinen Benutzer zum Teleportieren nach Hause gefunden
	</notification>
	<notification name="GodlikeRequestFailed">
		Anforderdung nach übernatürlichen Kräften fehlgeschlagen
	</notification>
	<notification name="GenericRequestFailed">
		generische Anforderdung fehlgeschlagen
	</notification>
	<notification name="CantUploadPostcard">
		Postkarte kann nicht hochgeladen werden.  Versuchen Sie es später erneut.
	</notification>
	<notification name="CantFetchInventoryForGroupNotice">
		Inventardetails für Gruppenmitteilung kann nicht abgerufen werden.
	</notification>
	<notification name="CantSendGroupNoticeNotPermitted">
		Gruppenmitteilung kann nicht gesendet werden – Vorgang nicht gestattet.
	</notification>
	<notification name="CantSendGroupNoticeCantConstructInventory">
		Gruppenmitteilung kann nicht gesendet werden – Bauen von Inventar nicht möglich.
	</notification>
	<notification name="CantParceInventoryInNotice">
		Inventar in Mitteilung kann nicht geparst werden.
	</notification>
	<notification name="TerrainUploadFailed">
		Fehler beim Hochladen von Terrain.
	</notification>
	<notification name="TerrainFileWritten">
		Terraindatei geschrieben.
	</notification>
	<notification name="TerrainFileWrittenStartingDownload">
		Terraindatei geschrieben, Download beginnt...
	</notification>
	<notification name="TerrainBaked">
		Terrain geformt.
	</notification>
	<notification name="TenObjectsDisabledPlzRefresh">
		Nur die ersten 10 ausgewählten Objekte wurden deaktiviert. Aktualisieren Sie die Anzeige und wählen Sie ggf. weitere Objekte aus.
	</notification>
	<notification name="UpdateViewerBuyParcel">
		Um diese Parzelle zu kaufen, müssen Sie Ihren Viewer aktualisieren.
	</notification>
	<notification name="CantBuyParcelNotForSale">
		Kein Kauf möglich; die ausgewählte Parzelle steht nicht zum Verkauf.
	</notification>
	<notification name="CantBuySalePriceOrLandAreaChanged">
		Kein Kauf möglich, da sich der Verkaufspreis oder die Fläche geändert haben.
	</notification>
	<notification name="CantBuyParcelNotAuthorized">
		Sie sind nicht der autorisierte Käufer dieser Parzelle.
	</notification>
	<notification name="CantBuyParcelAwaitingPurchaseAuth">
		Sie können diese Parzelle nicht kaufen, da sie bereits auf Kaufauthorisierung wartet.
	</notification>
	<notification name="CantBuildOverflowParcel">
		Sie können hier keine Objekte bauen, denn dies würde den Rahmen der Parzelle sprengen.
	</notification>
	<notification name="SelectedMultipleOwnedLand">
		Sie haben Land mit unterschiedlichen Besitzern ausgewählt. Wählen Sie ein kleineres Gebiet aus und versuchen Sie es erneut.
	</notification>
	<notification name="CantJoinTooFewLeasedParcels">
		Auswahl enthält nicht genügend gemietete Parzellen zum Zusammenlegen.
	</notification>
	<notification name="CantDivideLandMultipleParcelsSelected">
		Land kann nicht geteilt werden.
Mehr als eine Parzelle ist ausgewählt.
Wählen Sie eine kleinere Landfläche aus.
	</notification>
	<notification name="CantDivideLandCantFindParcel">
		Land kann nicht geteilt werden.
Parzelle kann nicht gefunden werden.
Bitte melden Sie den Fehler über „Hilfe“ -&gt; „Fehler melden“.
	</notification>
	<notification name="CantDivideLandWholeParcelSelected">
		Land kann nicht geteilt werden. Die gesamte Parzelle ist ausgewählt.
Wählen Sie eine kleinere Landfläche aus.
	</notification>
	<notification name="LandHasBeenDivided">
		Land wurde geteilt.
	</notification>
	<notification name="PassPurchased">
		Sie haben einen Pass gekauft.
	</notification>
	<notification name="RegionDisallowsClassifieds">
		Region lässt keine Werbung zu.
	</notification>
	<notification name="LandPassExpireSoon">
		Ihr Pass für dieses Land läuft demnächst ab.
	</notification>
	<notification name="CantSitNoSuitableSurface">
		Keine geeignete Oberfläche zum Sitzen; probieren Sie es an einer anderen Stelle.
	</notification>
	<notification name="CantSitNoRoom">
		Kein Platz zum Hinsetzen; probieren Sie es an einer anderen Stelle.
	</notification>
	<notification name="ClaimObjectFailedNoPermission">
		Objektbeanspruchung fehlgeschlagen, da Sie keine Berechtigung haben.
	</notification>
	<notification name="ClaimObjectFailedNoMoney">
		Objektbeanspruchung fehlgeschlagen, da Sie nicht genügend L$ haben.
	</notification>
	<notification name="CantDeedGroupLand">
		Land in Gruppenbesitz kann nicht übertragen werden.
	</notification>
	<notification name="BuyObjectFailedNoMoney">
		Objektkauf fehlgeschlagen, da Sie nicht genügend L$ haben.
	</notification>
	<notification name="BuyInventoryFailedNoMoney">
		Inventarkauf fehlgeschlagen, da Sie nicht genügend L$ haben.
	</notification>
	<notification name="BuyPassFailedNoMoney">
		Sie haben nicht genügend L$, um einen Pass für dieses Land zu kaufen.
	</notification>
	<notification name="CantBuyPassTryAgain">
		Passkauf momentan nicht möglich.  Versuchen Sie es später erneut.
	</notification>
	<notification name="CantCreateObjectParcelFull">
		Objekt kann nicht erstellt werden, \nda die Parzelle voll ist.
	</notification>
	<notification name="FailedPlacingObject">
		Objekt konnte nicht an festgelegtem Ort platziert werden.  Versuchen Sie es erneut.
	</notification>
	<notification name="CantCreateLandmarkForEvent">
		Landmarke für dieses Ereignis kann nicht erstellt werden.
	</notification>
	<notification name="GodBeatsFreeze">
		Ihre übernatürlichen Kräfte heben das Einfrieren auf!
	</notification>
	<notification name="SpecialPowersRequestFailedLogged">
		Anforderung nach Superpower fehlgeschlagen. Diese Anforderung wurde protokolliert.
	</notification>
	<notification name="ExpireExplanation">
		Das System kann Ihre Anfrage momentan nicht verarbeiten. Zeitüberschreitung bei Anforderung.
	</notification>
	<notification name="DieExplanation">
		Das System kann Ihre Anfrage nicht verarbeiten.
	</notification>
	<notification name="AddPrimitiveFailure">
		Sie haben nicht genügend Geld, um Primitive zu erstellen.
	</notification>
	<notification name="RezObjectFailure">
		Sie haben nicht genügend Geld, um Objekt zu erstellen.
	</notification>
	<notification name="ResetHomePositionNotLegal">
		Zuhause-Position neu festlegen, da Zuhause nicht zulässig war.
	</notification>
	<notification name="CantInviteRegionFull">
		Sie können gegenwärtig niemanden an Ihren Standort einladen, da die Region voll ist. Versuchen Sie es später erneut.
	</notification>
	<notification name="CantSetHomeAtRegion">
		Diese Region gestattet nicht, dass Sie hier Ihr Zuhause festlegen.
	</notification>
	<notification name="ListValidHomeLocations">
		Ihr Zuhause kann sich nur auf Ihrem eigenen Land oder in einem Infohub auf dem Mainland befinden.
	</notification>
	<notification name="SetHomePosition">
		Position für Zuhause festgelegt.
	</notification>
	<notification name="CantDerezInventoryError">
		Aufgrund eines Inventarfehlers kann das Rezzen dieses Objekts nicht aufgehoben werden.
	</notification>
	<notification name="CantCreateRequestedInv">
		Angefordertes Inventar kann nicht erstellt werden.
	</notification>
	<notification name="CantCreateRequestedInvFolder">
		Angeforderter Inventarordner kann nicht erstellt werden.
	</notification>
	<notification name="CantCreateInventory">
		Dieses Inventar kann nicht erstellt werden.
	</notification>
	<notification name="CantCreateLandmark">
		Landmarke kann nicht erstellt werden.
	</notification>
	<notification name="CantCreateOutfit">
		Im Moment kann kein Outfit erstellt werden. Versuchen Sie es gleich noch einmal.
	</notification>
	<notification name="InventoryNotForSale">
		Inventar steht nicht zum Verkauf.
	</notification>
	<notification name="CantFindInvItem">
		Inventarobjekt kann nicht gefunden werden.
	</notification>
	<notification name="CantFindObject">
		Objekt kann nicht gefunden werden.
	</notification>
	<notification name="CantTransfterMoneyRegionDisabled">
		Geldüberweisungen an Objekte sind in dieser Region gegenwärtig deaktiviert.
	</notification>
	<notification name="DroppedMoneyTransferRequest">
		Zahlung konnte aufgrund der Systembelastung nicht durchgeführt werden.
	</notification>
	<notification name="CantPayNoAgent">
		Nicht ersichtlich, wer bezahlt werden muss.
	</notification>
	<notification name="CantDonateToPublicObjects">
		Sie können öffentlichen Objekten keine L$ geben.
	</notification>
	<notification name="InventoryCreationInWorldObjectFailed">
		Inventarerstellung für Inworld-Objekt fehlgeschlagen.
	</notification>
	<notification name="UserBalanceOrLandUsageError">
		Aufgrund eines internen Fehlers konnte Ihr Viewer nicht ordnungsgemäß aktualisiert werden.  Der in Ihrem Viewer angezeigte L$-Kontostand oder Parzellenbesitz stimmt möglicherweise nicht mit dem aktuellen Stand auf den Servern überein.
	</notification>
	<notification name="LargePrimAgentIntersect">
		Große Prims, die sich mit anderen Spielern überschneiden, können nicht erstellt werden.  Bitte erneut versuchen, wenn sich die anderen Spieler bewegt haben.
	</notification>
	<notification name="RLVaChangeStrings">
		Änderungen werden erst nach einem Neustart von [APP_NAME] aktiv.
	</notification>
	<notification name="RLVaListRequested" label="Änderung einer Restriktion wurde von [NAME_LABEL] angefragt">
		[NAME_SLURL] hat das Senden einer Liste aller aktuell aktiven RLV-Restriktionen angefragt.
		<form name="form">
			<button name="Allow" text="Erlauben"/>
			<button name="Deny" text="Verbieten"/>
		</form>
	</notification>
	<notification name="PreferenceChatClearLog">
		Dadurch werden die Protokolle vorheriger Unterhaltungen und alle Backups dieser Datei gelöscht.
		<usetemplate ignoretext="Löschen des Protokolls vorheriger Unterhaltungen bestätigen." name="okcancelignore" notext="Abbrechen" yestext="OK"/>
	</notification>
	<notification name="PreferenceChatDeleteTranscripts">
		Dadurch werden die Transkripte aller vorherigen Unterhaltungen gelöscht. Die Liste vergangener Unterhaltungen ist davon nicht betroffen. Alle Dateien mit den Suffixen .txt und txt.backup im Order [FOLDER] werden gelöscht.
		<usetemplate ignoretext="Um Bestätigung bitten, bevor ich Transkripte lösche." name="okcancelignore" notext="Abbrechen" yestext="OK"/>
	</notification>
	<notification name="PreferenceChatPathChanged">
		Dateien können nicht verschoben werden. Vorheriger Pfad wurde wiederhergestellt.
		<usetemplate ignoretext="Dateien können nicht verschoben werden. Vorheriger Pfad wurde wiederhergestellt." name="okignore" yestext="OK"/>
	</notification>
	<notification name="DefaultObjectPermissions">
		Problem beim Speichern der standardmäßigen Objektberechtigungen: [REASON].  Versuchen Sie später, die Standardberechtigungen einzustellen.
		<usetemplate name="okbutton" yestext="OK"/>
	</notification>
	<notification name="ChatHistoryIsBusyAlert">
		Chatverlaufsdatei ist noch mit vorheriger Operation beschäftigt. Versuchen Sie es in ein paar Minuten noch einmal oder chatten Sie mit einer anderen Person.
		<usetemplate name="okbutton" yestext="OK"/>
	</notification>
	<notification name="OutfitPhotoLoadError">
		[REASON]
		<usetemplate name="okbutton" yestext="OK"/>
	</notification>

  <notification name="FSWL" label="Windlight-Umgebungseinstellungen anpassen">
„[PARCEL_NAME]“, im Besitz von [OWNER_NAME], möchte deine visuellen Windlight-Umgebungseinstellungen ändern.
    <form name="form">
      <button name="Allow" text="Zulassen"/>
      <button name="Ignore" text="Ignorieren"/>
    </form>
  </notification>
  
  <notification name="FSWLClear" label="Windlight-Umgebungseinstellungen zurücksetzen">
Windlight-Umgebungseinstellungen für „[PARCEL_NAME]“ auf Regionsstandard zurücksetzen?
    <usetemplate name="okcancelbuttons" notext="Abbrechen" yestext="Ja"/>
  </notification>
	
<!-- ## Zi: Animation Overrider -->
  <notification name="NewAOSet">
Bitte einen Namen für das neue Animationsset eingeben:
(Der Name darf ausschließlich ASCII-Zeichen ausgenommen „:“ und „|“ enhalten.)
    <form name="form">
      <input name="message">
Neues Animationsset
      </input>
      <button
       name="OK"
       text="OK"/>
      <button
       name="Cancel"
       text="Abbrechen"/>
    </form>
  </notification>

  <notification name="NewAOCantContainNonASCII">
Ein neues Animationsset mit Namen "[AO_SET_NAME]" konnte nicht angelegt werden.
Der Name darf ausschließlich ASCII-Zeichen ausgenommen „:“ und „|“ enhalten.
    <usetemplate
     name="okbutton"
     yestext="OK"/>
  </notification>

  <notification name="RenameAOMustBeASCII">
Das Animationsset konnte nicht zu "[AO_SET_NAME]" umbenannt werden.
Der Name darf ausschließlich ASCII-Zeichen ausgenommen „:“ und „|“ enhalten.
    <usetemplate
     name="okbutton"
     yestext="OK"/>
  </notification>

<notification name="RemoveAOSet">
Animationsset "[AO_SET_NAME]" aus Liste löschen?
    <usetemplate
     name="okcancelbuttons"
     notext="Abbrechen"
     yestext="Löschen"/>
  </notification>

  <notification name="AOForeignItemsFound">
Es wurden Objekte im Animation Overrider gefunden, die nicht zur Konfiguration gehören. Bitte prüfe den &quot;Fundbüro&quot;-Ordner nach Objekten, die aus der Konfiguration des Animation Overrider entfernt wurden.
  </notification>

  <notification name="AOImportSetAlreadyExists">
Ein Animationsset mit diesem Namen existiert bereits.
  </notification>

  <notification name="AOImportPermissionDenied">
Keine Berechtigung zum Lesen der Notizkarte.
  </notification>

  <notification name="AOImportCreateSetFailed">
Fehler beim Erstellen des Importsets.
  </notification>

  <notification name="AOImportDownloadFailed">
Notizkarte konnte nicht geladen werden.
  </notification>

  <notification name="AOImportNoText">
Notizkarte ist leer or nicht lesbar.
  </notification>

  <notification name="AOImportNoFolder">
Ordner zum Laden der Animationen konnte nicht gefunden werden.
  </notification>

  <notification name="AOImportNoStatePrefix">
Zeile [LINE] der Notizkarte besitzt keinen gültigen "["-Status-Präfix.
  </notification>

  <notification name="AOImportNoValidDelimiter">
Zeile [LINE] der Notizkarte besitzt keinen gültigen "["-Status-Suffix.
  </notification>

  <notification name="AOImportStateNameNotFound">
Status [NAME] existiert nicht.
  </notification>

  <notification name="AOImportAnimationNotFound">
Animation [NAME] konnte nicht gefunden werden. Bitte sicherstellen, dass sie sich im selben Ordner wie die Notizkarte befindet.
  </notification>

  <notification name="AOImportInvalid">
Notizkarte enthält keine verwendbaren Daten. Import wird abgebrochen.
  </notification>

  <notification name="AOImportRetryCreateSet">
Import-Ordner für Animationsset [NAME] konnte nicht erstellt werden. Wiederhole...
  </notification>

  <notification name="AOImportAbortCreateSet">
Import-Ordner für Animationsset [NAME] konnte nicht erstellt werden. Import wird abgebrochen.
  </notification>

  <notification name="AOImportLinkFailed">
Erstellung der Verknüpfung zur Animation [NAME] ist fehlgeschlagen!
  </notification>

<!-- ## Zi: Animation Overrider -->

<notification name="SendSysinfoToIM">
Dieses wird die folgenden Informationen an die aktuelle IM-Sitzung senden:

[SYSINFO]
    <usetemplate name="okcancelbuttons" yestext="Senden" notext="Abbrechen" />
  </notification>

<!-- fsdata -->
  <notification name="BlockLoginInfo">
    [REASON]
    <usetemplate
     name="okbutton"
     yestext="OK"/>
  </notification>
  <notification name="TestversionExpired">
    Diese Testversion von [APP_NAME] is abgelaufen und kann nicht weiter verwendet werden.
    <usetemplate
     name="okbutton"
     yestext="OK"/>
  </notification>

  <notification name="FireStormReqInfo">
[NAME] hat die eine Anfrage geschickt, Informationen über Ihre [APP_NAME]-Konfiguration zu übermitteln.
(Dies sind dieselben Informationen, die unter Hilfe->Info über [APP_NAME] zu finden sind.)
[REASON]
Möchten Sie diese Informationen übermitteln?
    <form name="form">
      <button name="Yes" text="Ja"/>
      <button name="No" text="Nein"/>
    </form>
  </notification>

  <!-- Firestorm Phantom -->

  <notification name="PhantomOn">
Phantom-Modus eingeschaltet.
  </notification>

  <notification name="PhantomOff">
Phantom-Modus ausgeschaltet.
  </notification>

<!-- Firestorm Phantom -->

  <!-- ## Zi: Particle Editor -->
  <notification name="ParticleScriptFindFolderFailed">
Ordner für neues Skript konnte im Inventar nicht gefunden werden.
  </notification>

  <notification name="ParticleScriptCreationFailed">
Neues Skript für dieses Partikelsystem konnte nicht erstellt werden.
  </notification>

  <notification name="ParticleScriptNotFound">
Neu-erstelltes Skript für dieses Partikelsystem konnte nicht gefunden werden.
  </notification>

  <notification name="ParticleScriptCreateTempFileFailed">
Temporäre Datei für Skript-Upload konnte nicht erstellt werden.
   <form name="form">
      <ignore name="ignore"
       text="Ein Partikelskript wurde in die Zwischenablage kopiert."/>
    </form>
  </notification>

  <notification name="ParticleScriptInjected">
Partikelskript erfolgreich injiziert.
   <form name="form">
      <ignore name="ignore"
       text="Ein Partikelskript wurde in ein Objekt injiziert."/>
    </form>
  </notification>

  <notification name="ParticleScriptCapsFailed">
Skript-Injizierung in Objekt fehlgeschlagen. Region unterstützt diese Funktion nicht.
  </notification>

  <notification name="ParticleScriptCopiedToClipboard">
Das LSL-Skript zur Generierung dieses Partikelsystems wurde in die Zwischenablage kopiert. Es kann jetzt zur weiteren Verwendung in ein Skript kopiert werden.
   <form name="form">
      <ignore name="ignore"
       text="Ein Partikelskript wurde in die Zwischenablage kopiert."/>
    </form>
  </notification>
  <!-- ## Zi: Particle Editor -->

  <!-- ## Zi: Debug Settings Editor -->
  <notification name="DebugSettingsWarning">
Achtung! Für die Verwendung der Debug-Einstellungen wird kein Support geleistet. Änderungen an den Debug-Einstellungen können erhebliche Auswirkungen auf die Verwendung des Viewers haben und können den Verlust von Daten, Funktionalität oder sogar des Zugangs zum Dienst zur Folge haben. Bitte keine Werte ändern, wenn nicht exakt bekannt ist, was die entsprechende Änderung bewirkt!
   <form name="form">
      <ignore name="ignore"
       text="Warnhinweis für Debug-Einstellungen"/>
    </form>
  </notification>

  <notification name="ControlNameCopiedToClipboard">
Der Name der Debug-Einstellung wurde in die Zwischenablage kopiert. Er kann jetzt zur weiteren Verwendung an anderer Stelle eingefügt werden.
   <form name="form">
      <ignore name="ignore"
       text="Der Namen einer Debug-Einstellung wurde in die Zwischenablage kopiert"/>
    </form>
  </notification>
  
  <notification name="SanityCheck">
[APP_NAME] hat ein mögliches Problem mit einer Einstellung erkannt:

[SANITY_MESSAGE]

Grund: [SANITY_COMMENT]

Aktueller Wert: [CURRENT_VALUE]
   <form name="form">
      <ignore name="ignore"
       text="Eine Einstellung hat die Prüfung auf einen sinnvollen Wert nicht bestanden."/>
    </form>
  </notification>  
  <!-- ## Zi: Debug Settings Editor -->

  <notification name="TeleportToAvatarNotPossible">
Teleportieren zum Avatar nicht möglich, da die exakte Position unbekannt ist.
  </notification>

  <notification name="ZoomToAvatarNotPossible">
Zoomen auf Avatar nicht möglich, da er sich außerhalb der Reichweite befindet.
  </notification>

  <notification name="TrackAvatarNotPossible">
Verfolgen des Avatars nicht möglich, da er sich außerhalb der Radar-Reichweite befindet.
  </notification>
  
   <notification name="CacheEmpty">
Der Viewercache ist momentan leer. Während des Downloads von neuen Inhalten kann es daher zu niedrigeren Frameraten und langsamerem Laden des Inventars kommen.
  </notification>

	<notification name="EnableMediaFilter"> 
Das Abspielen von Medien oder Musik kann deine Identität an Webseiten außerhalb von Second Life verraten. Durch das Einschalten des Filters kann ausgewählt werden, welche Webseiten Medien abspielen dürfen, wodurch eine bessere Kontrolle über die Privatspähre ermöglicht wird.

Medienfilter aktivieren?
(Diese Einstellung kann später unter Einstellungen &gt; Sound &amp; Medien geändert werden.)
		<form name="form">
			<button name="Enable" text="Aktivieren"/>
			<button name="Disable" text="Deaktivieren"/>
		</form>
	</notification>

	<notification name="MediaAlert"> 
Diese Parzelle enthält Medien von:

Domain: [MEDIADOMAIN]
URL: [MEDIAURL]
		<form name="form">
			<button name="Allow" text="Erlauben"/>
			<button name="Deny" text="Verbieten"/>
		</form>
	</notification>

	<notification name="MediaAlert2"> 
Auswahl merken und [LCONDITION] Medien von dieser Quelle erlauben?

Domain: [MEDIADOMAIN]
URL: [MEDIAURL]
		<form name="form">
			<button name="Do Now" text="Jetzt [ACTION]"/>
			<button name="RememberDomain" text="[CONDITION] diese Domain erlauben"/>
			<button name="RememberURL" text="[CONDITION] diese URL erlauben"/>
		</form>
	</notification>

	<notification name="MediaAlertSingle"> 
Diese Parzelle enthält Medien von:

Domain: [MEDIADOMAIN]
URL: [MEDIAURL]
		<form name="form">
			<button name="Allow" text="Erlauben"/>
			<button name="Deny" text="Verbieten"/>
			<button name="BlacklistDomain" text="Blacklist"/>
			<button name="WhitelistDomain" text="Whitelist"/>
		</form>
	</notification>

	<notification name="AudioAlert">
Diese Parzelle enthält Musik von:

Domain: [AUDIODOMAIN]
URL: [AUDIOURL]
		<form name="form">
			<button name="Allow" text="Erlauben"/>
			<button name="Deny" text="Verbieten"/>
		</form>
	</notification>

	<notification name="AudioAlert2"> 
Auswahl merken und [LCONDITION] Musik von dieser Quelle erlauben?

Domain: [AUDIODOMAIN]
URL: [AUDIOURL]
		<form name="form">
			<button name="Do Now" text="Jetzt [ACTION]"/>
			<button name="RememberDomain" text="[CONDITION] diese Domain erlauben"/>
			<button name="RememberURL" text="[CONDITION] diese URL erlauben"/>
		</form>
	</notification>

	<notification name="AudioAlertSingle"> 
Auswahl merken und [LCONDITION] Musik von dieser Quelle erlauben?

Domain: [AUDIODOMAIN]
URL: [AUDIOURL]
		<form name="form">
			<button name="Allow" text="Erlauben"/>
			<button name="Deny" text="Verbieten"/>
			<button name="BlacklistDomain" text="Blacklist"/>
			<button name="WhitelistDomain" text="Whitelist"/>
		</form>
	</notification>

	<notification name="FirstJoinSupportGroup">
Willkommen in der Phoenix/Firestorm Viewer Support-Gruppe!

Um den Support zu vereinfachen wird empfohlen, die aktuelle Version deines Viewers der Gruppe mitzuteilen. Du kannst daher entscheiden, ob du die Version deines Viewers jeder Nachrichtig in diesem Gruppenchat voranstellen möchtest. Unser Support-Team kann dir eine sinnvollere Hilfestellung geben, wenn es direkt weiß, welche Viewer-Version du benutzt.

Diese Funktion kann jederzeit über die Checkbox innerhalb des Gruppenchat-Fensters aktiviert bzw. deaktiviert werden.

Soll die automatische Anzeige der Viewer-Version aktiviert werden?
		<form name="form">
			<button name="OK_okcancelignore" text="Ja"/>
			<button name="Cancel_okcancelignore" text="Nein"/>
			<ignore name="ignore" text="Wenn dem Phoenix/Firestorm Support-Gruppenchat beigetreten wird."/>
		</form>
	</notification>

	<notification name="ConfirmScriptModify">
Sollen die Skripte in den ausgewählten Objekten wirklich modifiziert werden?
		<usetemplate
			name="okcancelignore"
			ignoretext="Bestätigen, bevor ich Skripte in einer Auswahl modifiziere."
			notext="Abbrechen"
			yestext="OK"/>
	</notification>

<!-- <FS:Zi> Add float LSL color entry widgets -->
	<notification name="LSLColorCopiedToClipboard">
Der LSL-Farbcode wurde in die Zwischenablage kopiert. Er kann jetzt in LSL-Skripte eingefügt und genutzt werden.
		<form name="form">
			<ignore name="ignore" text="Ein LSL-Farbcode wurde in die Zwischenablage kopiert."/>
		</form>
	</notification>
<!-- <FS:Zi> Add float LSL color entry widgets -->

	<notification name="FSBWTooHigh">
Es wird empfohlen die Bandbreite nicht höher als 1500 kbit/s zu setzen! Bei einer höheren Bandbreite kann es zu Problemen kommen und die Leistung wird dadurch nicht verbessert.
	</notification>

<!-- <FS:AW>  opensim search support-->
	<notification name="ConfirmClearDebugSearchURL">
Soll die Debug-Such-URL wirklich gelöscht werden?
		<usetemplate name="okcancelignore" ignoretext="Bestätigen, wenn eine Debug-Such-URL gelöscht wird" notext="Abbrechen" yestext="OK"/>
	</notification>
	<notification name="ConfirmPickDebugSearchURL">
Soll die aktuelle Such-URL wirklich als Debug-Such-URL gesetzt werden?
		<usetemplate name="okcancelignore" ignoretext="Bestätigen, wenn eine Debug-Such-URL gesetzt wird" notext="Abbrechen" yestext="OK"/>
	</notification>
<!-- </FS:AW>  opensim search support-->
<!-- <FS:AW  grid management-->
	<notification name="ConfirmRemoveGrid">
Soll [REMOVE_GRID] wirklich aus der Grid-Liste entfernt werden?
		<usetemplate name="okcancelignore" ignoretext="Bestätigen, wenn Grids entfernt werden" notext="Abbrechen" yestext="OK"/>
	</notification>
	<notification name="CanNotRemoveConnectedGrid">
[REMOVE_GRID] kann nicht aus der Grid-Liste entfernt solange eine Verbindung besteht.
		<usetemplate name="okcancelignore" ignoretext="Warnung beim Versuch, ein verbundenes Grid zu entfernen." notext="Abbrechen" yestext="OK"/>
	</notification>
<!-- </FS:AW  grid management-->

	<notification name="FirstUseFlyOverride">
Warnung: Bitte verwende die Funktion zur Aufhebung der Flugbeschränkung verantwortungsvoll! Die Verwendung ohne die Zustimmung des Landeigentümers kann dazu führen, dass du von dem entsprechenden Land verbannt wirst.
	</notification>

	<notification name="ServerVersionChanged">
Die betretene Region verwendet eine andere Simulator-Version.
Aktueller Simulator: [NEWVERSION]
Vorheriger Simulator: [OLDVERSION]
	</notification>

	<notification name="CannotSaveSnapshot">
Foto konnte nicht gespeichert werden.
	</notification>

	<notification name="RegExFail">
Fehler im Regulären Ausdruck:
[EWHAT]
	</notification>

	<notification name="NoHavok">
Einige Funktionen wie [FEATURE] sind nicht in [APP_NAME] für OpenSimulator enthalten. Falls Sie [FEATURE] nutzen möchten, laden Sie sich bitte [APP_NAME] für Second Life hier herunter:
[DOWNLOAD_URL]
		<form name="form">
			<ignore name="ignore" text="Kein-Havok-Warnung"/>
		</form>
	</notification>

	<notification name="StreamListExportSuccess">
Stream-Liste erfolgreich als XML nach [FILENAME] exportiert.
	</notification>

	<notification name="StreamListImportSuccess">
Stream-Liste erfolgreich aus XML importiert.
	</notification>
	
	<notification name="StreamMetadata">
♫ Aktueller Titel:
  [TITLE]
  [ARTIST]♫
	</notification>
	<notification name="StreamMetadataNoArtist">
♫ Aktueller Titel:
  [TITLE]♫
	</notification>

	<notification name="RadarAlert">
		[NAME] [MESSAGE]
	</notification>

	<notification name="BackupFinished">
Einstellungen wurden gesichert.
	</notification>

	<notification name="BackupFinished">
Sicherungspfad ist nicht gesetzt. Bitte zunächst einen Ort festlegen, an dem die Einstellungen gesichert sind und von wo sie wiederhergestellt werden sollen.
	</notification>

	<notification name="BackupPathDoesNotExistOrCreateFailed">
Der Sicherungspfad konnte nicht gefunden oder erstellt werden.
	</notification>

	<notification name="BackupPathDoesNotExist">
Der Sicherungspfad konnte nicht gefunden werden.
	</notification>

	<notification name="SettingsRestoreNeedsLogout">
Das Wiederherstellen von Einstellungen erfordert einen Neustart des Viewers. Sollen die Einstellungen jetzt wiederhergestellt und der Viewer beendet werden?
		<usetemplate name="okcancelbuttons" notext="Abbrechen" yestext="Wiederherstellen und beenden"/>
	</notification>

	<notification name="RestoreFinished">
Wiederherstellen abgeschlossen! Bitte den Viewer neu starten!
		<usetemplate name="okbutton" yestext="Beenden"/>
	</notification>
	<notification name="ConfirmRestoreQuickPrefsDefaults">
Diese Aktion setzt die Schnelleinstellungen direkt auf die Standardkonfiguration zurück.

Diese Aktion kann nicht rückgängig gemacht werden.
		<usetemplate ignoretext="Bestätigen, wenn Schnelleinstellungen zurückgesetzt werden sollen" name="okcancelignore" notext="Abbrechen" yestext="OK"/>
	</notification>
	<notification name="QuickPrefsDuplicateControl">
		Einstellung wurde bereits hinzugefügt. Bitte eine andere Einstellung wählen.
		<usetemplate name="okbutton" yestext="OK"/>
	</notification>

	<notification name="ExportFinished">
Export nach [FILENAME] beendet.
	</notification>

	<notification name="ExportCollada">
Export unerwartet fehlgeschlagen. Siehe Log-Datei für weitergehende Details.
	</notification>

	<notification name="ExportColladaSuccess">
[OBJECT] erfolreich als [FILENAME] gespeichert.
	</notification>

	<notification name="ExportColladaSuccess">
Export von [OBJECT] nach [FILENAME] fehlgeschlagen.
	</notification>

	<notification name="ImportSuccess">
Erfolgreich [COUNT] [OBJECT] importiert.
	</notification>

	<notification name="AntiSpamBlocked">
AntiSpam: [SOURCE] wurde wegen Spam vom Typ [QUEUE] ([COUNT] mal in [PERIOD] Sekunden) blockiert.
	</notification>

	<notification name="AntiSpamImNewLineFloodBlocked">
AntiSpam: [SOURCE] wurde wegen Senden einer Instant Message mit mehr als [COUNT] Zeilen blockiert.
	</notification>

	<notification name="AntiSpamChatNewLineFloodBlocked">
AntiSpam: [SOURCE] wurde wegen Senden einer Chatnachricht mit mehr als [COUNT] Zeilen blockiert.
	</notification>

	<notification name="MeshMaxConcurrentReqTooHigh">
Der Wert, der für das gleichzeitige Laden von Mesh-Objekten gesetzt wurde ([VALUE]; Debug-Einstellung [DEBUGNAME]), ist höher als das Maximum von [MAX]. Er wurde auf den Standardwert [DEFAULT] zurückgesetzt.
	</notification>

	<notification name="SkinDefaultsChangeSettings">
		[MESSAGE]
		<form name="form">
			<ignore name="ignore" text="Eine Einstellung wurde auf den Standardwert für das gewählte Oberflächendesign zurückgesetzt."/>
		</form>
	</notification>
	
	<notification name="AddNewContactSet">
		Neues Kontakt-Set mit folgendem Namen erstellen:
		<form name="form">
			<input name="message">
				Neues Kontakt-Set
			</input>
			<button name="Create" text="Erstellen"/>
			<button name="Cancel" text="Abbrechen"/>
		</form>
	</notification>
	<notification name="RemoveContactSet">
		Soll Kontakt-Set „[SET_NAME]“ wirklich gelöscht werden? Diese Aktion kann nicht rückgängig gemacht werden!
		<usetemplate name="okcancelignore" notext="Abbrechen" yestext="Ok" ignoretext="Bestätigen, wenn ein Kontakt-Set gelöscht wird."/>
	</notification>
	<notification name="RemoveContactFromSet">
		Soll [TARGET] wirklich aus Kontakt-Set „[SET_NAME]“ entfernt werden?
		<usetemplate name="okcancelignore" notext="Abbrechen" yestext="Ok" ignoretext="Bestätigen, wenn jemand aus einem Kontakt-Set entfernt wird."/>
	</notification>
	<notification name="RemoveContactsFromSet">
		Sollen wirklich diese [TARGET] Avatare aus Kontakt-Set „[SET_NAME]“ entfernt werden?
		<usetemplate name="okcancelignore" notext="Abbrechen" yestext="Ok" ignoretext="Bestätigen, wenn mehrere Avatare aus einem Kontakt-Set entfernt werden."/>
	</notification>
	<notification name="AddToContactSetSingleSuccess">
		[NAME] wurde zu Kontakt-Set „[SET]“ hinzugefügt.
	</notification>
	<notification name="AddToContactSetMultipleSuccess">
		[COUNT] Avatare wurden zu Kontakt-Set „[SET]“ hinzugefügt.
	</notification>
	<notification name="SetAvatarPseudonym">
		Alias für [AVATAR] eingeben:
		<form name="form">
			<button name="Create" text="Erstellen"/>
			<button name="Cancel" text="Abbrechen"/>
		</form>
	</notification>
	<notification name="RenameContactSetFailure">
		Kontakt-Set „[SET]“ konnte nicht in „[NEW_NAME]“ umbenannt werden, da entweder bereits ein Kontakt-Set mit demselben Namen existiert oder der neue Name ungültig ist.
	</notification>

	<notification name="ShapeImportGenericFail">
		Es gab ein Problem beim importieren von [FILENAME]. Siehe Log-Datei für weitergehende Details.
	</notification>
	<notification name="ShapeImportVersionFail">
		Import der Avatarform fehlgeschlagen. Sind Sie sicher, dass [FILENAME] eine korrekte Avatar-Datei ist?
	</notification>

	<notification name="AddToMediaList">
		Domänennamen zum Hinzufügen zur [LIST] eingeben:
		<form name="form">
			<button name="Add" text="Hinzufügen"/>
			<button name="Cancel" text="Abbrechen"/>
		</form>
	</notification>
	<notification name="CantRestoreToWorldNoCopy">
		Die Option „Wiederherstellen an letzter Position“ ist nicht erlaubt für nicht-kopierbare Objekte, um einem möglichen Verlust vorzubeugen.
	</notification>
	<notification name="ConfirmRemoveCredential">
		Gespeichertes Login für &lt;nolink&gt;[NAME]&lt;/nolink&gt; löschen?
		<form name="form">
			<button name="OK" text="OK"/>
			<button name="Cancel" text="Abbrechen"/>
		</form>
	</notification>
<!-- <FS:TS> FIRE-5453: Flickr upload support (from Exodus) -->
	<notification name="ExodusFlickrVerificationExplanation">
Um die Flickr-Uploadfunktion nutzen zu können, muss [APP_NAME] Zugriff auf deinen Account gewährt werden. Beim Fortfahren wird die Flickr-Website im Webbrowser geöffnet, wo du dich einloggen und den Zugriff durch [APP_NAME] autorisieren musst. Der daraufhin angezeigte Code muss in [APP_NAME] eingetragen werden.

Soll [APP_NAME] autorisiert werden, Fotos unter deinem Flickr-Konto zu posten?
		<usetemplate name="okcancelbuttons" notext="Nein" yestext="Ja"/>
	</notification>

	<notification name="ExodusFlickrVerificationPrompt">
Bitte den Flickr-Zugriff im Webbrowser autorisieren und den angezeigen Code eingeben:
		<form name="form">
			<button name="OK" text="OK"/>
			<button name="Cancel" text="Abbrechen"/>
		</form>
	</notification>

	<notification name="ExodusFlickrVerificationFailed">
Flickr-Verifikation fehlgeschlagen. Bitte erneut versuchen sowie den eingegebenen Code überprüfen.
		<usetemplate name="okbutton" yestext="OK"/>
	</notification>

	<notification name="ExodusFlickrUploadComplete">
Das Foto kann jetzt [http://www.flickr.com/photos/upload/edit/?ids=[ID] hier] betrachtet werden.
	</notification>
<!-- </FS:TS> FIRE-5453 -->
	<notification name="RegionTrackerAdd">
Welche Bezeichnung soll für die Region
„[REGION]“ verwendet werden?
		<form name="form">
			<button name="OK" text="OK"/>
			<button name="Cancel" text="Abbrechen"/>
		</form>
	</notification>
	<notification name="SnoozeDuration">
		Zeitspanne in Sekunden, für die der Gruppenchat temporär unterdrückt werden soll:
		<form name="form">
			<button name="OK" text="OK"/>
			<button name="Cancel" text="Abbrechen"/>
		</form>
	</notification>
	<notification name="SnoozeDurationInvalidInput">
		Bitte geben Sie einen gültigen Wert für die Zeitspanne ein!
		<usetemplate name="okbutton" yestext="OK"/>
	</notification>
	<notification name="PickLimitReached">
		Neue Auswahl kann nicht erstellt werden, da bereits die maximale Anzahl an Auswahlen erstellt wurde.
		<usetemplate name="okbutton" yestext="OK"/>
	</notification>
	<notification name="GlobalOnlineStatusToggle">
		Abhängig von der Serverauslastung kann es einen Moment dauern, bis das Umschalten der Sichtbarkeit des Online-Status effektiv wird.
		<usetemplate ignoretext="Weise mich darauf hin, dass das Umschalten der Sichtbarkeit des Online-Status etwas dauern kann." name="okignore" yestext="OK"/>
	</notification>
	<notification name="RenderVolumeLODFactorWarning">
		ACHTUNG: Die Detailstufe (LOD) ist auf einen hohen Wert eingestellt.

Für den normalen Gebrauch ist ein Wert zwischen 1 und 3 ausreichend.
Ziehen Sie in Erwägung Objekte zu ersetzen, die bei einem entsprechenden Wert deformiert aussehen.

LOD-Faktor >3: Verschlechtert Performance. Nur für Fotoaufnahmen ratsam.
LOD-Faktor >4: Nur in Ausnahmefällen verwenden. Wird beim Neustart zurückgesetzt.
LOD-Faktor >8: Hat keinen echten Effekt. Kann Fehler verursachen.
		<usetemplate name="okbutton" yestext="OK"/>
	</notification>
	<notification name="CurrencyURIOverrideReceived">
Diese Region hat sich dazu entschieden, das Währungsportal eines Drittanbieters zu nutzen.
Bitte beachten Sie, dass es sich bei Käufen von Währung innerhalb des Firestorm Viewers um Transaktionen zwischen Ihnen (dem Nutzer) und den Anbietern oder Verkäufern der Währung handelt.
Weder Firestorm Viewer, Phoenix Firestorm Viewer Project Inc. noch dessen Team können für jegliche Kosten oder Schäden haftbar gemacht werden, die direkt oder indirekt aus solchen Transaktionen entstehen.
Falls Sie diesen Nutzungsbestimmungen nicht zustimmen, sollten keinerlei finanzielle Transaktionen im Rahmen der Nutzung dieses Viewers durchgeführt werden.
		<usetemplate ignoretext="Warnen, wenn eine Region die URL zum Währungsportal ändert" name="okignore" yestext="OK"/>
	</notification>
</notifications><|MERGE_RESOLUTION|>--- conflicted
+++ resolved
@@ -3696,11 +3696,7 @@
 Deaktivieren Sie alle SIP ALG-Funktionen in Ihrem Router. 
 
 Voice-Kommunikation ist leider nicht verfügbar.
-<<<<<<< HEAD
-=======
-Bitte überprüfen Sie Ihr Netzwerk- und Firewall-Setup.
 [http://wiki.phoenixviewer.com/fs_voice Weitere Hinweise zur Fehlerbehebung]
->>>>>>> e3c05a5d
 		<usetemplate name="okignore" yestext="OK" ignoretext="Warnen, wenn keine Verbindung zum Voice-Server hergestellt werden kann."/>
 	</notification>
 	<notification name="NoVoiceConnect-GIAB">
