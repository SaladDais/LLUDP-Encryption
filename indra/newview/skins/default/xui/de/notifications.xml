--- conflicted
+++ resolved
@@ -4569,7 +4569,42 @@
 		[REASON]
 		<usetemplate name="okbutton" yestext="OK"/>
 	</notification>
-<<<<<<< HEAD
+	<notification name="FailedToFindSettings">
+		Die Einstellungen für [NAME] konnten nicht aus der Datenbank geladen werden.
+	</notification>
+	<notification name="FailedToLoadSettingsApply">
+		Diese Einstellungen können nicht auf die Umgebung angewendet werden.
+	</notification>
+	<notification name="FailedToBuildSettingsDay">
+		Diese Einstellungen können nicht auf die Umgebung angewendet werden.
+	</notification>
+	<notification name="NoEnvironmentSettings">
+		Diese Region unterstützt keine Umgebungseinstellungen.
+	</notification>
+	<notification name="WLImportFail">
+		Alter Windlight-Einstellungen aus [FILE] können nicht importiert werden.
+	</notification>
+	<notification name="WLParcelApplyFail">
+		Die Umgebung für diese Parzelle kann nicht eingestellt werden. 
+Bitte eine Parzelle eingeben oder auswählen, für die Sie die Änderungsrechte besitzen.
+	</notification>
+	<notification name="SettingsUnsuported">
+		Einstellungen werden von dieser Region nicht unterstützt. 
+Bitte wechseln sie zu einer Region mit aktivierten Einstellungen und versuchen Sie es erneut.
+	</notification>
+	<notification name="SettingsConfirmLoss">
+		Sie werden die Änderungen an diesem [TYPE] mit der Bezeichnung &quot;[NAME]&quot; verlieren. 
+Möchten Sie diesen Vorgang wirklich fortsetzen?
+		<usetemplate ignoretext="Sind Sie sicher, dass Sie die Änderungen verlieren möchten?" name="okcancelignore" notext="Nein" yestext="Ja"/>
+	</notification>
+	<notification name="SettingsMakeNoTrans">
+		Sie versuchen, nicht transferierbare Einstellungen in diesen Tageszyklus zu importieren. Wenn Sie fortfahren, verlieren die von Ihnen bearbeiteten Einstellungen ebenfalls ihre Transferierbarkeit. 
+
+Diese Änderung kann nicht rückgängig gemacht werden. 
+
+Möchten Sie diesen Vorgang wirklich fortsetzen?
+		<usetemplate ignoretext="Sind Sie sicher, dass Sie die Transferierbarkeit der Einstellungen aufgeben möchten?" name="okcancelignore" notext="Nein" yestext="Ja"/>
+	</notification>
 
   <notification name="FSWL" label="Windlight-Umgebungseinstellungen anpassen">
 „[PARCEL_NAME]“, im Besitz von [OWNER_NAME], möchte deine visuellen Windlight-Umgebungseinstellungen ändern.
@@ -5222,42 +5257,5 @@
 Weder Firestorm Viewer, Phoenix Firestorm Viewer Project Inc. noch dessen Team können für jegliche Kosten oder Schäden haftbar gemacht werden, die direkt oder indirekt aus solchen Transaktionen entstehen.
 Falls Sie diesen Nutzungsbestimmungen nicht zustimmen, sollten keinerlei finanzielle Transaktionen im Rahmen der Nutzung dieses Viewers durchgeführt werden.
 		<usetemplate ignoretext="Warnen, wenn eine Region die URL zum Währungsportal ändert" name="okignore" yestext="OK"/>
-=======
-	<notification name="FailedToFindSettings">
-		Die Einstellungen für [NAME] konnten nicht aus der Datenbank geladen werden.
-	</notification>
-	<notification name="FailedToLoadSettingsApply">
-		Diese Einstellungen können nicht auf die Umgebung angewendet werden.
-	</notification>
-	<notification name="FailedToBuildSettingsDay">
-		Diese Einstellungen können nicht auf die Umgebung angewendet werden.
-	</notification>
-	<notification name="NoEnvironmentSettings">
-		Diese Region unterstützt keine Umgebungseinstellungen.
-	</notification>
-	<notification name="WLImportFail">
-		Alter Windlight-Einstellungen aus [FILE] können nicht importiert werden.
-	</notification>
-	<notification name="WLParcelApplyFail">
-		Die Umgebung für diese Parzelle kann nicht eingestellt werden. 
-Bitte eine Parzelle eingeben oder auswählen, für die Sie die Änderungsrechte besitzen.
-	</notification>
-	<notification name="SettingsUnsuported">
-		Einstellungen werden von dieser Region nicht unterstützt. 
-Bitte wechseln sie zu einer Region mit aktivierten Einstellungen und versuchen Sie es erneut.
-	</notification>
-	<notification name="SettingsConfirmLoss">
-		Sie werden die Änderungen an diesem [TYPE] mit der Bezeichnung &quot;[NAME]&quot; verlieren. 
-Möchten Sie diesen Vorgang wirklich fortsetzen?
-		<usetemplate ignoretext="Sind Sie sicher, dass Sie die Änderungen verlieren möchten?" name="okcancelignore" notext="Nein" yestext="Ja"/>
-	</notification>
-	<notification name="SettingsMakeNoTrans">
-		Sie versuchen, nicht transferierbare Einstellungen in diesen Tageszyklus zu importieren. Wenn Sie fortfahren, verlieren die von Ihnen bearbeiteten Einstellungen ebenfalls ihre Transferierbarkeit. 
-
-Diese Änderung kann nicht rückgängig gemacht werden. 
-
-Möchten Sie diesen Vorgang wirklich fortsetzen?
-		<usetemplate ignoretext="Sind Sie sicher, dass Sie die Transferierbarkeit der Einstellungen aufgeben möchten?" name="okcancelignore" notext="Nein" yestext="Ja"/>
->>>>>>> 8740368b
 	</notification>
 </notifications>