<?xml version="1.0" encoding="utf-8" standalone="yes"?>
<floater name="floater_web_content" title="">
	<layout_stack name="stack1">
		<layout_panel name="nav_controls">
			<button name="back" tool_tip="Rückwärts"/>
			<button name="forward" tool_tip="Vorwärts"/>
			<button name="stop" tool_tip="Navigation stoppen"/>
			<button name="reload" tool_tip="Seite neu laden"/>
			<combo_box name="address" tool_tip="URL hier eingeben"/>
			<icon name="media_secure_lock_flag" tool_tip="Sicheres Browsen"/>
			<button name="popexternal" tool_tip="Aktuelle URL im Desktop-Browser öffnen"/>
		</layout_panel>
		<layout_panel name="debug_controls">
			<button name="web_test_home_page" tool_tip="Webtests Homepage"/>
<<<<<<< HEAD
			<button name="VLC Plugin Test MPEG4" tool_tip="MPEG4-Videotest"/>
			<button name="VLC Plugin Test MKV" tool_tip="MKV-Videotest"/>
			<button name="VLC Plugin Test WebM" tool_tip="WebM-Videotest"/>
			<button name="VLC Plugin Test MP3" tool_tip="MP3-Audiotest"/>
			<button name="VLC Plugin Test FLV" tool_tip="FLV-Test"/>
=======
>>>>>>> 65a3b74b
		</layout_panel>
		<layout_panel name="external_controls">
			<text name="plugin_fail_text">
Das Web-Browser-Plugin lädt gerade.
Sollte das Plugin nicht laden, sind Informationen zur Problemlösung erhältlich unter

http://wiki.phoenixviewer.com/fs_search_issues

und

http://wiki.phoenixviewer.com/fs_media
			</text>
		</layout_panel>
	</layout_stack>
</floater><|MERGE_RESOLUTION|>--- conflicted
+++ resolved
@@ -12,14 +12,6 @@
 		</layout_panel>
 		<layout_panel name="debug_controls">
 			<button name="web_test_home_page" tool_tip="Webtests Homepage"/>
-<<<<<<< HEAD
-			<button name="VLC Plugin Test MPEG4" tool_tip="MPEG4-Videotest"/>
-			<button name="VLC Plugin Test MKV" tool_tip="MKV-Videotest"/>
-			<button name="VLC Plugin Test WebM" tool_tip="WebM-Videotest"/>
-			<button name="VLC Plugin Test MP3" tool_tip="MP3-Audiotest"/>
-			<button name="VLC Plugin Test FLV" tool_tip="FLV-Test"/>
-=======
->>>>>>> 65a3b74b
 		</layout_panel>
 		<layout_panel name="external_controls">
 			<text name="plugin_fail_text">
