--- conflicted
+++ resolved
@@ -20,13 +20,8 @@
 		- ODER -
 	</text>
 	<radio_group name="date_search_direction">
-<<<<<<< HEAD
 		<radio_item label="neuer als" name="newer"/>
 		<radio_item label="älter als" name="older"/>
-=======
-		<radio_item label="Neuer als" name="newer"/>
-		<radio_item label="Älter als" name="older"/>
->>>>>>> 3aeb346b
 	</radio_group>
 	<spinner label="Stunden zuvor" label_width="80" name="spin_hours_ago"/>
 	<text name="spin_hours_ago_lbl">
