<?xml version="1.0" encoding="utf-8" standalone="yes"?>
<panel label="Kommunikation" name="im">
	<string name="AutoresponseItemNotSet">
		Kein Objekt ausgewählt
	</string>
	<string name="AutoresponseItemNotAvailable">
		Objekt nicht verfügbar
	</string>
	<string name="AutoresponseItemNotLoggedIn">
		Nicht eingeloggt
	</string>
	<tab_container label="Privacy" name="tabs">
		<!--General-->
		<panel label="Allgemein" name="tab-general">
			<panel.string name="log_in_to_change">
				Anmelden, um Änderungen vorzunehmen
			</panel.string>
			<button label="Cache leeren" name="clear_cache" tool_tip="Anmeldungsbild, letzten Standort, Teleport-Liste, Internet- und Texturen-Cache löschen"/>
			<text name="cache_size_label">
				(Standorte, Bilder, Web, Suchverlauf)
			</text>
			<check_box label="Zeige meine Profilinformationen in den Suchergebnissen" name="online_searchresults"/>
			<check_box label="Nur Freunde und Gruppen wissen, dass ich online bin" name="online_visibility"/>
			<check_box label="Nur Freunde und Gruppen können mich anrufen oder mir eine IM schicken" name="voice_call_friends_only_check"/>
			<check_box label="Einladungen für bereits beigetretene Gruppen anzeigen" name="FSShowJoinedGroupInvitations"/>
			<check_box label="Mikrofon ausschalten, wenn Anrufe beendet werden" name="auto_disengage_mic_check"/>
			<check_box label="Objekten erlauben, die aktuelle Spracheinstellung abzufragen" name="LanguageIsPublic"/>
			<check_box label="Automatisches Akzeptieren von Inventar-Angeboten" name="Auto_Accept_New_Inventory"/>
			<check_box label="Automatisch akzeptierte Inventar-Angebote im Chat in der Nähe protokollieren" name="FSLogAutoAcceptInventoryToChat"/>
			<check_box label="Klassische Annahme/Ablehnungs-Nachrichten für Inventar-Angebote verwenden" name="FSUseLegacyInventoryAcceptMessages" tool_tip="Falls aktiviert, werden Annahme- bzw. Ablehnungs-Nachrichten erst verschickt, wenn der entsprechende Button angeklickt wurde. Falls deaktiviert, wird automatisch eine Annahme-Nachricht verschickt, sobald das angebotene Objekt im Inventar eingetroffen ist. Diese Option hat keinen Effekt, wenn Inventar-Angebote automatisch akzeptiert werden."/>
			<check_box label="Automatisch empfangene Objekte im Inventar anzeigen" name="Show_In_Inventory"/>
			<check_box label="Automatisch akzeptierte Notizkarten, Landmarken und Texturen anzeigen" name="Show_New_Inventory"/>
			<check_box label="Automatisch Fotos nach dem Hochladen im Inventar anzeigen" name="FSOpenInventoryAfterSnapshot"/>
			<check_box label="Partikeleffekte erzeugen, wenn Objekte an andere Avatare gegeben werden" name="FSCreateGiveInventoryParticleEffect"/>
			<check_box label="Meine Lieblingslandmarken bei Anmeldung anzeigen (im Dropdown-Menü „Hier anfangen“)" name="favorites_on_login_check" />
			<button label="Ignorierte Einwohner/Objekte" name="block_list" width="180" />
		</panel>

		<!--Logging-->
		<panel label="Protokoll und Verläufe" name="tab-logging">
			<text name="logging_label" width="100">
				Speichern:
			</text>
			<combo_box name="conversation_log_combo" tool_tip="Protokoll: Liste von Gesprächen, die von Ihnen oder einer anderen Person initiiert wurden. Verläufe: Der eigentliche Text, wie er auf dem Bildschirm dargestellt wurde.">
				<item name="log_and_transcripts" label="Protokoll und Verläufe"/>
				<item name="log_only" label="Nur Protokoll"/>
				<item name="no_log_or_transcript" label="Kein Protokoll oder Verläufe"/>
			</combo_box>
			<button label="Protokoll löschen..." name="clear_log"/>
			<button label="Verläufe löschen..." name="delete_transcripts"/>
			<check_box name="LogNearbyChat" label="Chat in der Nähe speichern" tool_tip="Verlauf von Gesprächen in der Nähe auf meinem Computer speichern"/>
			<check_box name="UseLegacyIMLogNames" label="Klassisches Dateinamensformat für Verläufe verwenden" tool_tip="Falls aktiviert, wird das alte Namensformat für Verläufe (Benutzer Name) anstatt des aktuellen (benutzer_name) verwendet."/>
			<check_box name="LogFileNamewithDate" label="Datum zum Verlaufsdateinamen hinzufügen" tool_tip="Fügt das aktuelle Datum zum Dateinamen des Verlaufs im Format „chat-JJJJ-MM-TT“ bzw. „Verlaufname-JJJJ-MM-TT“ hinzu."/>
			<check_box name="FSUseBuiltInHistory" label="Integrierte Verlaufsansicht verwenden" tool_tip="Verwendet den integrierten Betrachter für Verläufe. Falls deaktiviert, wird der standardmäßige Texteditor des Betriebssystems verwendet."/>
		</panel>

		<!--LookAt-->
		<panel label="Kamerafokus" name="tab-lookat">
			<check_box label="Kamerafokus anzeigen:" name="showlookat" tool_tip="Der Kamerafokus wird von Viewern dazu verwendet, die Rotation von Augen, Kopf und Torso zu bestimmen. Es kann auch dazu verwendet werden, den Kamerafokus anderer Avatare zu bestimmen."/>
			<text name="lookatshownames" tool_tip="Namensformat auswählen, in dem Avatarnamen zusätzlich zum Fadenkreuz angezeigt werden.">
				Namensanzeige für Kamerafokus:
			</text>
			<combo_box name="lookatshownames_combobox">
				<combo_box.item label="Keine Anzeige" name="None"/>
				<combo_box.item label="Vollständiger Name" name="Complete_Name"/>
				<combo_box.item label="Anzeigename" name="Display_Name"/>
				<combo_box.item label="Altes Namenssystem" name="Legacy_Name"/>
				<combo_box.item label="Benutzername" name="User_Name"/>
			</combo_box>
			<check_box label="Eigenen Kamerafokus nicht anzeigen" name="LookAtHideOwn" tool_tip="Fadenkreuz für den eigenen Kamerafokus nicht anzeigen."/>
			<check_box label="Linien zum Kamerafokus anzeigen" name="ExodusLookAtLines" tool_tip="Zeichnet eine Linie vom Avatar zum Fadenkreuz seines Kamerafokus."/>

			<text name="mylookat">
				Eigener Kamerafokus:
			</text>
			<check_box label="Eigenen Kamerafokus nicht an andere senden" name="privatelookat" tool_tip="Verhindert, dass der eigene Kamerafokus an andere gesendet wird."/>
			<check_box label="Eigenen Kamerafokus auch lokal nicht setzen" name="privateLocalLookat" tool_tip="Verhindert, dass der Kopf des eigenen Avatars sich zum fokussierten Punkt der Kamera dreht. Die Kopfbewegung muss zwangsläufig nicht nicht anderen sichtbar sein, unabhängig wie diese Option gesetzt ist!"/>
			<check_box label="Eigene Bearbeitungsauswahl nicht an andere senden" name="privatepointat" tool_tip="Verhindert, dass die eigene Auswahl an andere gesendet wird."/>
			<check_box label="Distanz beschränken (vom eigenen Kopf aus):" name="LimitLookAt" width="270" tool_tip="Beschränkt die Distanz auf die angegebene Entfernung vom eigenen Kopf aus gemessen."/>
			<text name="LimitLookAtDistanceMeterText">
				m
			</text>
		</panel>

		<!--Autoresponse1-->
		<panel label="Autom. Antwort 1" name="tab-autoresponse-1">
<<<<<<< HEAD
=======
			<text name="autorespond_toggle_location_tip">
				Hinweis: Zum Aktivieren der automatischen Antworten setzen Sie Ihren Online-Status über das Hauptmenü unter Unterhalten &gt; Online-Status
			</text>
>>>>>>> 0aa38a6c
			<text name="text_box3">
				Automatische Antwort wenn im „Beschäftigt“-Modus:
			</text>
			<text name="autorespond_response_label">
				Automatische Antwort für Onlinestatus „Automatische Antwort“:
			</text>
			<text name="autorespond_nf_response_label">
				Automatische Antwort für Onlinestatus „Automatische Antwort an Nicht-Freunde“:
			</text>
			<check_box label="Automatische Antwort während des „Abwesend“-Modus senden:" name="send_away_av_response" tool_tip="Sendet den unten stehenden Text an jemanden, wenn sie eine Instant Message während des „Abwesend“-Modus schickt."/>
			<check_box label="Automatische Antwort an geblockte Avatare senden:" name="send_muted_av_response" tool_tip="Sendet den unten stehenden Text an die geblockte Person, wenn sie eine Instant Message schickt."/>
		</panel>

		<!--Autoresponse2-->
		<panel label="Autom. Antwort 2" name="tab-autoresponse-2">
			<text name="autorespond_rto_response_label">
				Automatische Antwort für Onlinestatus „Teleport-Angebote und -Anforderungen abweisen“:
			</text>
			<check_box label="Teleport-Angebote und -Anforderungen von Freunden nicht abweisen" name="FSDontRejectTeleportOffersFromFriends"/>
			<text name="autorespond_rfr_response_label">
				Automatische Antwort für Onlinestatus „Alle Freundschaftsanfragen abweisen“:
			</text>
			<text name="autoresponse_item_label" width="150">
				Objekt für autom. Antwort:
			</text>
			<fs_copytrans_inventory_drop_target name="autoresponse_item" right="-70" tool_tip="Hier Inventarobjekt via Drag&amp;Drop ablegen"/>
			<button label="Löschen" name="clear_autoresponse_item" width="60"/>
		</panel>
	</tab_container>
</panel><|MERGE_RESOLUTION|>--- conflicted
+++ resolved
@@ -84,12 +84,9 @@
 
 		<!--Autoresponse1-->
 		<panel label="Autom. Antwort 1" name="tab-autoresponse-1">
-<<<<<<< HEAD
-=======
 			<text name="autorespond_toggle_location_tip">
 				Hinweis: Zum Aktivieren der automatischen Antworten setzen Sie Ihren Online-Status über das Hauptmenü unter Unterhalten &gt; Online-Status
 			</text>
->>>>>>> 0aa38a6c
 			<text name="text_box3">
 				Automatische Antwort wenn im „Beschäftigt“-Modus:
 			</text>
