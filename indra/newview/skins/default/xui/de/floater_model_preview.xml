--- conflicted
+++ resolved
@@ -59,11 +59,7 @@
 		Detailstufenmaterial ist keine Teilmenge des Referenzmodells.
 	</string>
 	<string name="phys_status_vertex_limit_exceeded">
-<<<<<<< HEAD
-		Einige physikalische Hüllen überschreiten die Vertex-Beschränkungen.
-=======
 		Einige physische Hüllen überschreiten die Vertexbeschränkungen.
->>>>>>> 4b5be540
 	</string>
 	<string name="layer_all">
 		Alle
@@ -103,130 +99,87 @@
 				<text initial_value="Scheitelp." name="vertices" value="Scheitelp."/>
 				<text initial_value="Hoch" name="high_label" value="Hoch"/>
 				<combo_box name="lod_source_high">
-<<<<<<< HEAD
-					<!-- FS:Ansariel: Broken by LL
-					<item name="Load from file" value="Aus Datei laden"/>
-					<item name="Generate" value="Generieren"/>
+					<!-- FS:Ansariel: Broken by LL
+					<item label="Aus Datei laden" name="Load from file" value="Aus Datei laden"/>
+					<item label="Generieren" name="Generate" value="Generieren"/>
 					-->
 					<item name="Load from file" label="Aus Datei laden"/>
 					<item name="Generate" label="Generieren"/>
-=======
-					<item label="Aus Datei laden" name="Load from file" value="Aus Datei laden"/>
-					<item label="Generieren" name="Generate" value="Generieren"/>
->>>>>>> 4b5be540
 				</combo_box>
 				<button label="Auswählen" name="lod_browse_high"/>
 				<combo_box name="lod_mode_high">
-<<<<<<< HEAD
-					<!-- FS:Ansariel: Broken by LL
-					<item name="Triangle Limit" value="Dreiecklimit"/>
-					<item name="Error Threshold" value="Fehlerschwelle"/>
+					<!-- FS:Ansariel: Broken by LL
+					<item label="Dreiecklimit" name="Triangle Limit" value="Dreiecklimit"/>
+					<item label="Fehlerschwelle" name="Error Threshold" value="Fehlerschwelle"/>
 					-->
 					<item name="Triangle Limit" label="Dreiecklimit"/>
 					<item name="Error Threshold" label="Fehlerschwelle"/>
-=======
-					<item label="Dreiecklimit" name="Triangle Limit" value="Dreiecklimit"/>
-					<item label="Fehlerschwelle" name="Error Threshold" value="Fehlerschwelle"/>
->>>>>>> 4b5be540
 				</combo_box>
 				<text initial_value="0" name="high_triangles" value="0"/>
 				<text initial_value="0" name="high_vertices" value="0"/>
 				<text initial_value="Mittel" name="medium_label" value="Mittel"/>
 				<combo_box name="lod_source_medium">
-<<<<<<< HEAD
-					<!-- FS:Ansariel: Broken by LL
-					<item name="Load from file" value="Aus Datei laden"/>
-					<item name="Generate" value="Generieren"/>
-					<item name="Use LoD above" value="Detailstufe oben verwenden"/>
+					<!-- FS:Ansariel: Broken by LL
+					<item label="Aus Datei laden" name="Load from file" value="Aus Datei laden"/>
+					<item label="Generieren" name="Generate" value="Generieren"/>
+					<item label="Detailstufe oben verwenden" name="Use LoD above" value="Detailstufe oben verwenden"/>
 					-->
 					<item name="Load from file" label="Aus Datei laden"/>
 					<item name="Generate" label="Generieren"/>
 					<item name="Use LoD above" label="Detailstufe oben verwenden"/>
-=======
-					<item label="Aus Datei laden" name="Load from file" value="Aus Datei laden"/>
-					<item label="Generieren" name="Generate" value="Generieren"/>
-					<item label="Detailstufe oben verwenden" name="Use LoD above" value="Detailstufe oben verwenden"/>
->>>>>>> 4b5be540
 				</combo_box>
 				<button label="Auswählen" name="lod_browse_medium"/>
 				<combo_box name="lod_mode_medium">
-<<<<<<< HEAD
-					<!-- FS:Ansariel: Broken by LL
-					<item name="Triangle Limit" value="Dreiecklimit"/>
-					<item name="Error Threshold" value="Fehlerschwelle"/>
+					<!-- FS:Ansariel: Broken by LL
+					<item label="Dreiecklimit" name="Triangle Limit" value="Dreiecklimit"/>
+					<item label="Fehlerschwelle" name="Error Threshold" value="Fehlerschwelle"/>
 					-->
 					<item name="Triangle Limit" label="Dreiecklimit"/>
 					<item name="Error Threshold" label="Fehlerschwelle"/>
-=======
-					<item label="Dreiecklimit" name="Triangle Limit" value="Dreiecklimit"/>
-					<item label="Fehlerschwelle" name="Error Threshold" value="Fehlerschwelle"/>
->>>>>>> 4b5be540
 				</combo_box>
 				<text initial_value="0" name="medium_triangles" value="0"/>
 				<text initial_value="0" name="medium_vertices" value="0"/>
 				<text initial_value="Niedrig" name="low_label" value="Niedrig"/>
 				<combo_box name="lod_source_low">
-<<<<<<< HEAD
-					<!-- FS:Ansariel: Broken by LL
-					<item name="Load from file" value="Aus Datei laden"/>
-					<item name="Generate" value="Generieren"/>
-					<item name="Use LoD above" value="Detailstufe oben verwenden"/>
+					<!-- FS:Ansariel: Broken by LL
+					<item label="Aus Datei laden" name="Load from file" value="Aus Datei laden"/>
+					<item label="Generieren" name="Generate" value="Generieren"/>
+					<item label="Detailstufe oben verwenden" name="Use LoD above" value="Detailstufe oben verwenden"/>
 					-->
 					<item name="Load from file" label="Aus Datei laden"/>
 					<item name="Generate" label="Generieren"/>
 					<item name="Use LoD above" label="Detailstufe oben verwenden"/>
-=======
-					<item label="Aus Datei laden" name="Load from file" value="Aus Datei laden"/>
-					<item label="Generieren" name="Generate" value="Generieren"/>
-					<item label="Detailstufe oben verwenden" name="Use LoD above" value="Detailstufe oben verwenden"/>
->>>>>>> 4b5be540
 				</combo_box>
  				<button label="Auswählen" name="lod_browse_low"/>
 				<combo_box name="lod_mode_low">
-<<<<<<< HEAD
-					<!-- FS:Ansariel: Broken by LL
-					<item name="Triangle Limit" value="Dreiecklimit"/>
-					<item name="Error Threshold" value="Fehlerschwelle"/>
+					<!-- FS:Ansariel: Broken by LL
+					<item label="Dreiecklimit" name="Triangle Limit" value="Dreiecklimit"/>
+					<item label="Fehlerschwelle" name="Error Threshold" value="Fehlerschwelle"/>
 					-->
 					<item name="Triangle Limit" label="Dreiecklimit"/>
 					<item name="Error Threshold" label="Fehlerschwelle"/>
-=======
-					<item label="Dreiecklimit" name="Triangle Limit" value="Dreiecklimit"/>
-					<item label="Fehlerschwelle" name="Error Threshold" value="Fehlerschwelle"/>
->>>>>>> 4b5be540
 				</combo_box>
 				<text initial_value="0" name="low_triangles" value="0"/>
 				<text initial_value="0" name="low_vertices" value="0"/>
 				<text initial_value="Niedrigste" name="lowest_label" value="Niedrigste"/>
 				<combo_box name="lod_source_lowest">
-<<<<<<< HEAD
-					<!-- FS:Ansariel: Broken by LL
-					<item name="Load from file" value="Aus Datei laden"/>
-					<item name="Generate" value="Generieren"/>
-					<item name="Use LoD above" value="Detailstufe oben verwenden"/>
+					<!-- FS:Ansariel: Broken by LL
+					<item label="Aus Datei laden" name="Load from file" value="Aus Datei laden"/>
+					<item label="Generieren" name="Generate" value="Generieren"/>
+					<item label="Detailstufe oben verwenden" name="Use LoD above" value="Detailstufe oben verwenden"/>
 					-->
 					<item name="Load from file" label="Aus Datei laden"/>
 					<item name="Generate" label="Generieren"/>
 					<item name="Use LoD above" label="Detailstufe oben verwenden"/>
-=======
-					<item label="Aus Datei laden" name="Load from file" value="Aus Datei laden"/>
-					<item label="Generieren" name="Generate" value="Generieren"/>
-					<item label="Detailstufe oben verwenden" name="Use LoD above" value="Detailstufe oben verwenden"/>
->>>>>>> 4b5be540
 				</combo_box>
  				<button label="Auswählen" name="lod_browse_lowest"/>
 				<combo_box name="lod_mode_lowest">
-<<<<<<< HEAD
-					<!-- FS:Ansariel: Broken by LL
-					<item name="Triangle Limit" value="Dreiecklimit"/>
-					<item name="Error Threshold" value="Fehlerschwelle"/>
+					<!-- FS:Ansariel: Broken by LL
+					<item label="Dreiecklimit" name="Triangle Limit" value="Dreiecklimit"/>
+					<item label="Fehlerschwelle" name="Error Threshold" value="Fehlerschwelle"/>
 					-->
 					<item name="Triangle Limit" label="Dreiecklimit"/>
 					<item name="Error Threshold" label="Fehlerschwelle"/>
-=======
-					<item label="Dreiecklimit" name="Triangle Limit" value="Dreiecklimit"/>
-					<item label="Fehlerschwelle" name="Error Threshold" value="Fehlerschwelle"/>
->>>>>>> 4b5be540
 				</combo_box>
 				<text initial_value="0" name="lowest_triangles" value="0"/>
 				<text initial_value="0" name="lowest_vertices" value="0"/>
