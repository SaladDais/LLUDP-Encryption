<?xml version="1.0" encoding="utf-8" standalone="yes"?>
<!-- This file contains strings that used to be hardcoded in the source.
     It is only for those strings which do not belong in a floater.
     For example, the strings used in avatar chat bubbles, and strings
     that are returned from one component and may appear in many places-->
<strings>
	<string name="SECOND_LIFE_GRID">
		Second Life-Grid:
	</string>
	<string name="SUPPORT_SITE">
		Second Life Support-Portal
	</string>
	<string name="StartupDetectingHardware">
		Hardware wird erfasst...
	</string>
	<string name="StartupLoading">
		[APP_NAME] wird geladen...
	</string>
	<string name="StartupClearingCache">
		Cache wird gelöscht...
	</string>
	<string name="StartupClearingTextureCache">
		Textur-Cache wird gelöscht...
	</string>
	<string name="StartupInitializingTextureCache">
		Textur-Cache wird initialisiert...
	</string>
	<string name="StartupInitializingVFS">
		VFS wird initialisiert...
	</string>
	<string name="StartupRequireDriverUpdate">
		Grafikinitialisierung fehlgeschlagen. Bitte aktualisieren Sie Ihren Grafiktreiber.
	</string>
	<string name="AboutHeader">
		[APP_NAME] [VIEWER_VERSION_0].[VIEWER_VERSION_1].[VIEWER_VERSION_2] ([VIEWER_VERSION_3]) [BUILD_DATE] [BUILD_TIME] ([CHANNEL]) [BUILD_TYPE]
[[VIEWER_RELEASE_NOTES_URL] [ReleaseNotes]]
	</string>
	<string name="AboutCompiler">
		Kompiliert mit [COMPILER], Version [COMPILER_VERSION]
	</string>
	<string name="AboutPosition">
		Sie befinden sich an [POSITION_LOCAL_0,number,1], [POSITION_LOCAL_1,number,1], [POSITION_LOCAL_2,number,1] in [REGION] auf &lt;nolink&gt;[HOSTNAME]&lt;/nolink&gt; ([HOSTIP])
SLURL: &lt;nolink&gt;[SLURL]&lt;/nolink&gt;
(globale Koordinaten [POSITION_0,number,1], [POSITION_1,number,1], [POSITION_2,number,1])
[SERVER_VERSION]
[SERVER_RELEASE_NOTES_URL]
	</string>
	<string name="AboutSystem">
		CPU: [CPU]
Speicher: [MEMORY_MB] MB
Betriebssystemversion: [OS_VERSION]
Grafikkartenhersteller: [GRAPHICS_CARD_VENDOR]
Grafikkarte: [GRAPHICS_CARD]
	</string>
	<string name="AboutDriver">
		Windows-Grafiktreiberversion: [GRAPHICS_DRIVER_VERSION]
	</string>
	<string name="AboutLibs">
		OpenGL-Version: [OPENGL_VERSION]

RestrainedLove API: [RLV_VERSION]
libcurl-Version: [LIBCURL_VERSION]
J2C-Decoderversion: [J2C_VERSION]
Audio-Treiberversion: [AUDIO_DRIVER_VERSION]
Qt Webkit-Version: [QT_WEBKIT_VERSION]
Voice-Serverversion: [VOICE_VERSION]
	</string>
	<string name="AboutSettings">
Modus: [MODE]
Oberflächendesign: [SKIN] ([THEME])
Schriftart: [FONT] ([FONT_SCREEN_DPI] dpi)
Schriftart Größenanpassung: [FONT_SIZE] pt
UI-Skalierung: [UI_SCALE_FACTOR]
Draw Distance: [DRAW_DISTANCE] m
Bandbreite: [BANDWIDTH] kbit/s
LOD-Faktor: [LOD]
Darstellungsqualität: [RENDERQUALITY]
Erweitertes Beleuchtungsmodell: [ALMSTATUS]
Texturspeicher: [TEXTUREMEMORY] MB ([TEXTUREMEMORYMULTIPLIER])
VFS (Cache) Erstellungszeit: [VFS_DATE]
	</string>
	<string name="AboutTraffic">
		Paketverlust: [PACKETS_LOST,number,0]/[PACKETS_IN,number,0] ([PACKETS_PCT,number,1]%)
	</string>
	<string name="ErrorFetchingServerReleaseNotesURL">
		Fehler beim Abrufen der URL für die Server-Versionshinweise.
	</string>
	
	<string name="ProgressRestoring">
		Wird wiederhergestellt...
	</string>
	<string name="ProgressChangingResolution">
		Auflösung wird geändert...
	</string>
	<string name="Fullbright">
		Fullbright (Legacy)
	</string>
	<string name="LoginInProgress">
		Anmeldevorgang gestartet. [APP_NAME] reagiert möglicherweise nicht. Bitte warten.
	</string>
	<string name="LoginInProgressNoFrozen">
		Anmeldung erfolgt...
	</string>
	<string name="LoginAuthenticating">
		Authentifizierung
	</string>
	<string name="LoginMaintenance">
		Account wird aktualisiert...
	</string>
	<string name="LoginAttempt">
		Ein früherer Anmeldeversuch ist fehlgeschlagen. Anmeldung, Versuch [NUMBER]
	</string>
	<string name="LoginPrecaching">
		Welt wird geladen...
	</string>
	<string name="LoginInitializingBrowser">
		Integrierter Webbrowser wird initialisiert...
	</string>
	<string name="LoginInitializingMultimedia">
		Multimedia wird initialisiert...
	</string>
	<string name="LoginInitializingFonts">
		Schriftarten werden geladen...
	</string>
	<string name="LoginVerifyingCache">
		Cache-Dateien werden überprüft (dauert 60-90 Sekunden)...
	</string>
	<string name="LoginProcessingResponse">
		Antwort wird verarbeitet...
	</string>
	<string name="LoginInitializingWorld">
		Welt wird initialisiert...
	</string>
	<string name="LoginDecodingImages">
		Bilder werden entpackt...
	</string>
	<string name="LoginInitializingQuicktime">
		QuickTime wird initialisiert...
	</string>
	<string name="LoginQuicktimeNotFound">
		QuickTime nicht gefunden - Initialisierung nicht möglich.
	</string>
	<string name="LoginQuicktimeOK">
		QuickTime wurde initialisiert.
	</string>
	<string name="LoginRequestSeedCapGrant">
		Fähigkeiten der Region werden ermittelt...
	</string>
	<string name="LoginRetrySeedCapGrant">
		Fähigkeiten der Region werden ermittelt, Versuch [NUMBER]...
	</string>
	<string name="LoginWaitingForRegionHandshake">
		Region-Handshake...
	</string>
	<string name="LoginConnectingToRegion">
		Region-Verbindung...
	</string>
	<string name="LoginDownloadingClothing">
		Kleidung wird geladen...
	</string>
	<string name="InvalidCertificate">
		Der Server hat ein ungültiges oder korruptes Zertifikat zurückgegeben. Bitte kontaktieren Sie den Grid-Administrator.
	</string>
	<string name="CertInvalidHostname">
		Ein ungültiger Hostname wurde verwendet, um auf den Server zuzugreifen. Bitte überprüfen Sie Ihre SLURL oder den Grid-Hostnamen.
	</string>
	<string name="CertExpired">
		Das vom Grid ausgegebene Zertifikat ist abgelaufen.  Bitte überprüfen Sie Ihre Systemuhr oder kontaktieren Sie Ihren Grid-Administrator.
	</string>
	<string name="CertKeyUsage">
		Das vom Server ausgegebene Zertifikat konnte nicht für SSL verwendet werden.  Bitte kontaktieren Sie Ihren Grid-Administrator.
	</string>
	<string name="CertBasicConstraints">
		In der Zertifikatskette des Servers befanden sich zu viele Zertifikate.  Bitte kontaktieren Sie Ihren Grid-Administrator.
	</string>
	<string name="CertInvalidSignature">
		Die Zertifikatsunterschrift des Gridservers konnte nicht bestätigt werden.  Bitte kontaktieren Sie Ihren Grid-Administrator.
	</string>
	<string name="LoginFailedNoNetwork">
		Netzwerkfehler: Verbindung konnte nicht hergestellt werden. Bitte überprüfen Sie Ihre Netzwerkverbindung.
	</string>
	<string name="LoginFailed">
		Anmeldung fehlgeschlagen
	</string>
	<string name="Quit">
		Beenden
	</string>
	<string name="create_account_url">
		http://join.secondlife.com/?sourceid=[sourceid]
	</string>
	<string name="ViewerDownloadURL">
		http://secondlife.com/download
	</string>
	<string name="LoginFailedViewerNotPermitted">
		Mit dem von Ihnen verwendeten Viewer ist der Zugriff auf Second Life nicht mehr möglich. Laden Sie von den folgenden Seite einen neuen Viewer herunter:
http://firestormviewer.org/downloads

Weitere Informationen finden Sie auf der folgenden FAQ-Seite: 
http://secondlife.com/viewer-access-faq
	</string>
	<string name="LoginIntermediateOptionalUpdateAvailable">
		Optionales Viewer-Update verfügbar: [VERSION]
	</string>
	<string name="LoginFailedRequiredUpdate">
		Erforderliches Viewer-Update: [VERSION]
	</string>
	<string name="LoginFailedAlreadyLoggedIn">
		Dieser Agent ist bereits angemeldet.
	</string>
	<string name="LoginFailedAuthenticationFailed">
		Wir bitten um Entschuldigung! Wir konnten Sie nicht anmelden.
Stellen Sie sicher, dass Sie die richtigen Informationen eingegeben haben:
    * Benutzername (wie robertschmidt12 oder warme.sonne)
    * Kennwort
Stellen Sie außerdem sicher, dass die Umschaltsperre deaktiviert ist.
	</string>
	<string name="LoginFailedPasswordChanged">
		Ihr Kennwort wurde aus Sicherheitsgründen geändert.
Gehen Sie zur Seite „Mein Account“ unter http://secondlife.com/password
und beantworten Sie die Sicherheitsfrage, um Ihr Kennwort zurückzusetzen.
Wir entschuldigen uns für eventuell enstandene Unannehmlichkeiten.
	</string>
	<string name="LoginFailedPasswordReset">
		Aufgrund von Systemänderungen müssen Sie Ihr Kennwort zurücksetzen.
Gehen Sie zur Seite „Mein Account“ unter http://secondlife.com/password
und beantworten Sie die Sicherheitsfrage, um Ihr Kennwort zurückzusetzen.
Wir entschuldigen uns für eventuell enstandene Unannehmlichkeiten.
	</string>
	<string name="LoginFailedEmployeesOnly">
		Second Life ist vorübergehend wegen Wartung geschlossen.
Nur Mitarbeiter können sich anmelden.
Aktuelle Informationen finden Sie unter www.secondlife.com/status.
	</string>
	<string name="LoginFailedPremiumOnly">
		Die Anmeldung bei Second Life ist vorübergehend eingeschränkt, um sicherzustellen, dass Einwohner, die sich bereits inworld aufhalten, das bestmögliche Erlebnis haben.

Benutzer mit kostenlosen Konten können sich während dieses Zeitraums nicht bei Second Life anmelden, damit die Kapazität Benutzern zur Verfügung steht, die ein gebührenpflichtiges Premium-Konto besitzen.
	</string>
	<string name="LoginFailedComputerProhibited">
		Der Zugriff auf Second Life ist von diesem Computer aus nicht möglich.
Wenn Sie der Ansicht sind, dass Sie diese Meldung fälschlicherweise erhalten haben, wenden Sie sich an
support@secondlife.com.
	</string>
	<string name="LoginFailedAcountSuspended">
		Ihr Konto ist erst ab
[TIME] Pacific Time wieder verfügbar.
	</string>
	<string name="LoginFailedAccountDisabled">
		Ihre Anfrage kann derzeit nicht bearbeitet werden.
Wenden Sie sich unter http://secondlife.com/support an den Second Life-Support.
Wenn Sie Ihr Kennwort nicht ändern können, rufen Sie die US-Nummer (866) 476-9763 an.
	</string>
	<string name="LoginFailedTransformError">
		Nicht übereinstimmende Daten bei der Anmeldung festgestellt.
Wenden Sie sich an support@secondlife.com.
	</string>
	<string name="LoginFailedAccountMaintenance">
		An Ihrem Konto werden gerade kleinere Wartungsarbeiten durchgeführt.
Ihr Konto ist erst ab
[TIME] Pacific Time wieder verfügbar.
Wenn Sie der Ansicht sind, dass Sie diese Meldung fälschlicherweise erhalten haben, wenden Sie sich an support@secondlife.com.
	</string>
	<string name="LoginFailedPendingLogoutFault">
		Abmeldeanforderung führte zu einem Simulatorfehler.
	</string>
	<string name="LoginFailedPendingLogout">
		Das System meldet Sie gerade ab.
Ihr Konto ist erst ab
[TIME] Pacific Time wieder verfügbar.
	</string>
	<string name="LoginFailedUnableToCreateSession">
		Es kann keine gültige Sitzung erstellt werden.
	</string>
	<string name="LoginFailedUnableToConnectToSimulator">
		Es kann keine Simulatorverbindung hergestellt werden.
	</string>
	<string name="LoginFailedRestrictedHours">
		Mit Ihrem Konto ist der Zugriff auf Second Life
nur zwischen [START] und [END] Pacific Time möglich.
Schauen Sie während dieses Zeitraums vorbei.
Wenn Sie der Ansicht sind, dass Sie diese Meldung fälschlicherweise erhalten haben, wenden Sie sich an support@secondlife.com.
	</string>
	<string name="LoginFailedIncorrectParameters">
		Falsche Parameter.
Wenn Sie der Ansicht sind, dass Sie diese Meldung fälschlicherweise erhalten haben, wenden Sie sich an support@secondlife.com.
	</string>
	<string name="LoginFailedFirstNameNotAlphanumeric">
		Vorname muss alphanumerisch sein.
Wenn Sie der Ansicht sind, dass Sie diese Meldung fälschlicherweise erhalten haben, wenden Sie sich an support@secondlife.com.
	</string>
	<string name="LoginFailedLastNameNotAlphanumeric">
		Nachname muss alphanumerisch sein.
Wenn Sie der Ansicht sind, dass Sie diese Meldung fälschlicherweise erhalten haben, wenden Sie sich an support@secondlife.com.
	</string>
	<string name="LogoutFailedRegionGoingOffline">
		Die Region wird gerade offline geschaltet.
Warten Sie kurz und versuchen Sie dann noch einmal, sich anzumelden.
	</string>
	<string name="LogoutFailedAgentNotInRegion">
		Agent nicht in Region.
Warten Sie kurz und versuchen Sie dann noch einmal, sich anzumelden.
	</string>
	<string name="LogoutFailedPendingLogin">
		Die Region war gerade dabei, eine andere Sitzung anzumelden.
Warten Sie kurz und versuchen Sie dann noch einmal, sich anzumelden.
	</string>
	<string name="LogoutFailedLoggingOut">
		Die Region war gerade dabei, die vorherige Sitzung abzumelden.
Warten Sie kurz und versuchen Sie dann noch einmal, sich anzumelden.
	</string>
	<string name="LogoutFailedStillLoggingOut">
		Die Region ist noch immer dabei, die vorherige Sitzung abzumelden.
Warten Sie kurz und versuchen Sie dann noch einmal, sich anzumelden.
	</string>
	<string name="LogoutSucceeded">
		Die Region hat soeben die letzte Sitzung abgemeldet.
Warten Sie kurz und versuchen Sie dann noch einmal, sich anzumelden.
	</string>
	<string name="LogoutFailedLogoutBegun">
		Die Region hat den Abmeldevorgang gestartet.
Warten Sie kurz und versuchen Sie dann noch einmal, sich anzumelden.
	</string>
	<string name="LoginFailedLoggingOutSession">
		Das System hat begonnen, Ihre letzte Sitzung abzumelden.
Warten Sie kurz und versuchen Sie dann noch einmal, sich anzumelden.
	</string>
	<string name="AgentLostConnection">
		In dieser Region kann es zu Problemen kommen.  Bitte überprüfen Sie Ihre Internetverbindung.
	</string>
	<string name="SavingSettings">
		Ihr Einstellungen werden gespeichert...
	</string>
	<string name="LoggingOut">
		Abmeldung erfolgt...
	</string>
	<string name="ShuttingDown">
		Programm wird beendet...
	</string>
	<string name="YouHaveBeenDisconnected">
		Die Verbindung zu der Region ist abgebrochen.
	</string>
	<string name="SentToInvalidRegion">
		Sie wurden in eine ungültige Region geschickt.
	</string>
	<string name="TestingDisconnect">
		Verbindungsabbruch wird getestet
	</string>
	<string name="SocialFacebookConnecting">
		Verbinde mit Facebook...
	</string>
	<string name="SocialFacebookPosting">
		Poste...
	</string>
	<string name="SocialFacebookDisconnecting">
		Trenne Verbindung zu Facebook...
	</string>
	<string name="SocialFacebookErrorConnecting">
		Problem beim Verbinden mit Facebook
	</string>
	<string name="SocialFacebookErrorPosting">
		Problem beim Posten auf Facebook
	</string>
	<string name="SocialFacebookErrorDisconnecting">
		Problem beim Trennen der Verbindung zu Facebook
	</string>
	<string name="SocialFlickrConnecting">
		Verbinden mit Flickr...
	</string>
	<string name="SocialFlickrPosting">
		Posten...
	</string>
	<string name="SocialFlickrDisconnecting">
		Flickr-Verbindung wird getrennt...
	</string>
	<string name="SocialFlickrErrorConnecting">
		Problem beim Verbinden mit Flickr
	</string>
	<string name="SocialFlickrErrorPosting">
		Problem beim Posten auf Flickr
	</string>
	<string name="SocialFlickrErrorDisconnecting">
		Problem beim Trennen der Flickr-Verbindung
	</string>
	<string name="SocialTwitterConnecting">
		Verbinden mit Twitter...
	</string>
	<string name="SocialTwitterPosting">
		Posten...
	</string>
	<string name="SocialTwitterDisconnecting">
		Twitter-Verbindung wird getrennt...
	</string>
	<string name="SocialTwitterErrorConnecting">
		Problem beim Verbinden mit Twitter
	</string>
	<string name="SocialTwitterErrorPosting">
		Problem beim Posten auf Twitter
	</string>
	<string name="SocialTwitterErrorDisconnecting">
		Problem beim Trennen der Twitter-Verbindung
	</string>
	<string name="BlackAndWhite">
		Schwarzweiß
	</string>
	<string name="Colors1970">
		Farben der Siebziger Jahre
	</string>
	<string name="Intense">
		Intensiv
	</string>
	<string name="Newspaper">
		Zeitungspapier
	</string>
	<string name="Sepia">
		Sepia
	</string>
	<string name="Spotlight">
		Spotlight
	</string>
	<string name="Video">
		Video
	</string>
	<string name="Autocontrast">
		Autokontrast
	</string>
	<string name="LensFlare">
		Blendenfleck
	</string>
	<string name="Miniature">
		Miniatur
	</string>
	<string name="Toycamera">
		Spielzeugkamera
	</string>
	<string name="Antique">
		Antik
	</string>
	<string name="Badtrip">
		Bad Trip
	</string>
	<string name="Blownhighlights">
		Verstärktes Glanzlicht
	</string>
	<string name="Softfocus">
		Weicher Fokus
	</string>
	<string name="Brighten">
		Aufhellen
	</string>
	<string name="Cartoon">
		Cartoon
	</string>
	<string name="Darken">
		Abdunkeln
	</string>
	<string name="Edges">
		Leuchtende Kanten
	</string>
	<string name="Focus">
		Zentraler Focus
	</string>
	<string name="Heatwave">
		Hitzewelle
	</string>
	<string name="Julesverne">
		Jules Verne
	</string>
	<string name="Lightleak">
		Licht-Leck
	</string>
	<string name="Linearize">
		Linearisieren
	</string>
	<string name="Negative">
		Negativ
	</string>
	<string name="Overcast">
		Trüben
	</string>
	<string name="Posterize">
		Posterisieren
	</string>
	<string name="Rotatecolors180">
		Farbverschiebung
	</string>
	<string name="Sharpen">
		Schärfen
	</string>
	<string name="Thematrix">
		Die Matrix
	</string>
	<string name="TooltipPerson">
		Person
	</string>
	<string name="TooltipNoName">
		(namenlos)
	</string>
	<string name="TooltipOwner">
		Eigentümer:
	</string>
	<string name="TooltipPublic">
		Öffentlich
	</string>
	<string name="TooltipIsGroup">
		(Gruppe)
	</string>
	<string name="TooltipForSaleL$">
		Zum Verkauf: [AMOUNT] L$
	</string>
	<string name="TooltipFlagGroupBuild">
		Gruppenbau
	</string>
	<string name="TooltipFlagNoBuild">
		Bauen aus
	</string>
	<string name="TooltipFlagNoEdit">
		Editieren aus
	</string>
	<string name="TooltipFlagNotSafe">
		Unsicher
	</string>
	<string name="TooltipFlagNoFly">
		Fliegen aus
	</string>
	<string name="TooltipFlagGroupScripts">
		Gruppenskripte
	</string>
	<string name="TooltipFlagNoScripts">
		Skripte aus
	</string>
	<string name="TooltipLand">
		Land:
	</string>
	<string name="TooltipMustSingleDrop">
		Sie können nur ein einzelnes Objekt hierher ziehen
	</string>
	<string name="TooltipTooManyWearables">
		Sie können keinen Ordner tragen, der mehr als [AMOUNT] Elemente enthält.  Sie können diesen Höchstwert unter „Erweitert“ &gt; „Debug-Einstellungen anzeigen“ &gt; „WearFolderLimit“ ändern.
	</string>
	<string name="TooltipPrice" value="[AMOUNT] L$"/>
	<string name="TooltipOutboxDragToWorld">
		Sie können keine Objekte aus dem Marktplatz-Auflistungsordner rezzen
	</string>
	<string name="TooltipOutboxWorn">
		Sie können Objekte, die Sie tragen, nicht in den Marktplatz-Auflistungsordner stellen
	</string>
	<string name="TooltipOutboxFolderLevels">
		Tiefe der verschachtelten Ordner überschreitet [AMOUNT]. Reduzieren Sie die Ordnertiefe. Verpacken Sie ggf. einige Artikel.
	</string>
	<string name="TooltipOutboxTooManyFolders">
		Anzahl von Unterordnern überschreitet [AMOUNT]. Reduzieren Sie die Anzahl von Ordnern in Ihrer Auflistung. Verpacken Sie ggf. einige Artikel.
	</string>
	<string name="TooltipOutboxTooManyObjects">
		Anzahl von Objekten überschreitet [AMOUNT]. Um mehr als [AMOUNT] Objekte in einer Auflistung verkaufen zu können, müssen Sie einige davon verpacken.
	</string>
	<string name="TooltipOutboxTooManyStockItems">
		Anzahl von Bestandsobjekten überschreitet [AMOUNT].
	</string>
	<string name="TooltipOutboxCannotDropOnRoot">
		Sie können Objekte oder Ordner nur in der Registerkarte „Alle“ ablegen. Wählen Sie diese Registerkarte aus und verschieben Sie Ihre Objekte bzw. Ordner noch einmal.
	</string>
	<string name="TooltipFlagScript">
		Skript
	</string>
	<string name="TooltipOutboxNoTransfer">
		Mindestens eines dieser Objekte kann nicht verkauft oder übertragen werden
	</string>
	<string name="TooltipOutboxNotInInventory">
		Sie können nur Objekte aus Ihrem Inventar in den Marktplatz einstellen
	</string>
<<<<<<< HEAD
	<string name="TooltipFlagPhysics">
		Physik
	</string>
	<string name="TooltipOutboxWorn">
		Artikel, die Sie tragen, können nicht in Ihre Händler-Outbox gelegt werden.
=======
	<string name="TooltipOutboxLinked">
		Sie können keine verknüpften Objekte oder Ordner in den Marktplatz einstellen
>>>>>>> f155f400
	</string>
	<string name="TooltipOutboxCallingCard">
		Sie können Visitenkarten nicht in den Marktplatz einstellen
	</string>
<<<<<<< HEAD
	<string name="TooltipFlagTouch">
		Berühren
	</string>
	<string name="TooltipOutboxFolderLevels">
		Tiefe der verschachtelten Ordner überschreitet 3
=======
	<string name="TooltipOutboxDragActive">
		Sie können keine gelistete Auflistung entfernen
>>>>>>> f155f400
	</string>
	<string name="TooltipOutboxCannotMoveRoot">
		Der Stammordner mit Marktplatz-Auflistungen kann nicht verschoben werden.
	</string>
<<<<<<< HEAD
	<string name="TooltipFlagL$">
		L$
	</string>
	<string name="TooltipOutboxTooManyObjects">
		Anzahl von Artikeln im obersten Ordner überschreitet 200
=======
	<string name="TooltipOutboxMixedStock">
		Alle Objekte in einem Bestandsordner müssen vom gleichen Typ sein und die gleiche Berechtigung haben
>>>>>>> f155f400
	</string>
	<string name="TooltipDragOntoOwnChild">
		Sie können einen Ordner nicht in einen seiner untergeordneten Ordner verschieben
	</string>
	<string name="TooltipDragOntoSelf">
		Sie können einen Ordner nicht in sich selbst verschieben
	</string>
	<string name="TooltipFlagDropInventory">
		Inventar fallen lassen
	</string>
	<string name="TooltipFlagPhantom">
		Phantom
	</string>
	<string name="TooltipFlagTemporary">
		Temporär
	</string>
	<string name="TooltipPrimCount">
		Primitive: [COUNT]
	</string>
	<string name="TooltipPrimEquivalent">
		, Auswirkung auf Land: [PEWEIGHT] PE
	</string>
	<string name="TooltipPrimEquivalentLoading">
		, bestimme Auswirkung auf Land...
	</string>
	<string name="TooltipPrimEquivalentUnavailable">
		, Auswirkung auf Land nicht verfügbar
	</string>
	<string name="TooltipDistance">
		Entfernung: [DISTANCE] m
	</string>
	<string name="TooltipPosition">
		Position: [POSITION]
	</string>
	<string name="TooltipHttpUrl">
		Anklicken, um Webseite anzuzeigen
	</string>
	<string name="TooltipSLURL">
		Anklicken, um Informationen zu diesem Standort anzuzeigen
	</string>
	<string name="TooltipAgentUrl">
		Anklicken, um das Profil dieses Einwohners anzuzeigen
	</string>
	<string name="TooltipAgentInspect">
		Mehr über diesen Einwohner
	</string>
	<string name="TooltipAgentMute">
		Klicken, um diesen Einwohner stummzuschalten
	</string>
	<string name="TooltipAgentUnmute">
		Klicken, um diesen Einwohner freizuschalten
	</string>
	<string name="TooltipAgentIM">
		Klicken, um diesem Einwohner eine IM zu schicken.
	</string>
	<string name="TooltipAgentPay">
		Klicken, um diesen Einwohner zu bezahlen
	</string>
	<string name="TooltipAgentOfferTeleport">
		Klicken, um diesem Einwohner einen Teleport anzubieten.
	</string>
	<string name="TooltipAgentRequestFriend">
		Klicken, um diesem Einwohner ein Freundschaftsangebot zu schicken.
	</string>
	<string name="TooltipGroupUrl">
		Anklicken, um Beschreibung der Gruppe anzuzeigen
	</string>
	<string name="TooltipEventUrl">
		Anklicken, um Beschreibung der Veranstaltung anzuzeigen
	</string>
	<string name="TooltipClassifiedUrl">
		Anklicken, um diese Anzeige anzuzeigen
	</string>
	<string name="TooltipParcelUrl">
		Anklicken, um Beschreibung der Parzelle anzuzeigen
	</string>
	<string name="TooltipTeleportUrl">
		Anklicken, um zu diesem Standort zu teleportieren
	</string>
	<string name="TooltipObjectIMUrl">
		Anklicken, um Beschreibung des Objekts anzuzeigen
	</string>
	<string name="TooltipMapUrl">
		Klicken, um diese Position auf der Karte anzuzeigen
	</string>
	<string name="TooltipSLAPP">
		Anklicken, um Befehl secondlife:// auszuführen
	</string>
	<string name="CurrentURL" value=" CurrentURL: [CurrentURL]"/>
	<string name="SLurlLabelTeleport">
		Teleportieren nach
	</string>
	<string name="SLurlLabelShowOnMap">
		Karte anzeigen für
	</string>
	<string name="SLappAgentMute">
		Stummschalten
	</string>
	<string name="SLappAgentUnmute">
		Stummschaltung aufheben
	</string>
	<string name="SLappAgentIM">
		IM
	</string>
	<string name="SLappAgentPay">
		Bezahlen
	</string>
	<string name="SLappAgentOfferTeleport">
		Teleportangebot an
	</string>
	<string name="SLappAgentRequestFriend">
		Freundschaftsangebot
	</string>
	<string name="SLappAgentRemoveFriend">
		Entfernen von Freunden
	</string>
	<string name="BUTTON_CLOSE_DARWIN">
		Schließen (⌘W)
	</string>
	<string name="BUTTON_CLOSE_WIN">
		Schließen (Strg+W)
	</string>
	<string name="BUTTON_CLOSE_CHROME">
		Schließen
	</string>
	<string name="BUTTON_RESTORE">
		Wiederherstellen
	</string>
	<string name="BUTTON_MINIMIZE">
		Minimieren
	</string>
	<string name="BUTTON_TEAR_OFF">
		Abnehmen
	</string>
	<string name="BUTTON_DOCK">
		Andocken
	</string>
	<string name="BUTTON_HELP">
		Hilfe anzeigen
	</string>
	<string name="BUTTON_SNOOZE">
		Temporär unterdrücken
	</string>
	<string name="Searching">
		Suchen...
	</string>
	<string name="NoneFound">
		Nicht gefunden.
	</string>
	<string name="RetrievingData">
		Laden...
	</string>
	<string name="ReleaseNotes">
		Versionshinweise
	</string>
	<!--
	<string name="RELEASE_NOTES_BASE_URL">
		http://wiki.secondlife.com/wiki/Release_Notes/
	</string>
	-->
	<string name="LoadingData">
		Wird geladen...
	</string>
	<string name="ProtectedFolder">
		geschützt
	</string>
	<string name="AvatarNameNobody">
		(niemand)
	</string>
	<string name="AvatarNameWaiting">
		(Wird geladen...)
	</string>
	<string name="AvatarNameMultiple">
		(mehrere)
	</string>
	<string name="GroupNameNone">
		(keiner)
	</string>
	<string name="AvalineCaller">
		Avaline-Anfrufer [ORDER]
	</string>
	<string name="AssetErrorNone">
		Kein Fehler
	</string>
	<string name="AssetErrorRequestFailed">
		Asset-Anforderung: fehlgeschlagen
	</string>
	<string name="AssetErrorNonexistentFile">
		Asset-Anforderung: Datei existiert nicht
	</string>
	<string name="AssetErrorNotInDatabase">
		Asset-Anforderung: Asset in Datenbank nicht gefunden
	</string>
	<string name="AssetErrorEOF">
		Ende der Datei
	</string>
	<string name="AssetErrorCannotOpenFile">
		Datei kann nicht geöffnet werden
	</string>
	<string name="AssetErrorFileNotFound">
		Datei nicht gefunden
	</string>
	<string name="AssetErrorTCPTimeout">
		Zeitüberschreitung bei Dateiübertragung
	</string>
	<string name="AssetErrorCircuitGone">
		Verbindung verloren
	</string>
	<string name="AssetErrorPriceMismatch">
		Viewer und Server sind sich nicht über Preis einig
	</string>
	<string name="AssetErrorUnknownStatus">
		Status unbekannt
	</string>
	<string name="texture">
		Textur
	</string>
	<string name="sound">
		Sound
	</string>
	<string name="calling card">
		Visitenkarte
	</string>
	<string name="landmark">
		Landmarke
	</string>
	<string name="legacy script">
		Skript (veraltet)
	</string>
	<string name="clothing">
		Kleidung
	</string>
	<string name="object">
		Objekt
	</string>
	<string name="note card">
		Notizkarte
	</string>
	<string name="folder">
		Ordner
	</string>
	<string name="root">
		Hauptverzeichnis
	</string>
	<string name="lsl2 script">
		LSL2 Skript
	</string>
	<string name="lsl bytecode">
		LSL Bytecode
	</string>
	<string name="tga texture">
		tga-Textur
	</string>
	<string name="body part">
		Körperteil
	</string>
	<string name="snapshot">
		Foto
	</string>
	<string name="lost and found">
		Fundbüro
	</string>
	<string name="targa image">
		targa-Bild
	</string>
	<string name="trash">
		Papierkorb
	</string>
	<string name="jpeg image">
		jpeg-Bild
	</string>
	<string name="animation">
		Animation
	</string>
	<string name="gesture">
		Geste
	</string>
	<string name="simstate">
		simstate
	</string>
	<string name="favorite">
		Favoriten
	</string>
	<string name="symbolic link">
		Link
	</string>
	<string name="symbolic folder link">
		Link zu Ordner
	</string>
	<string name="mesh">
		mesh
	</string>
	<string name="AvatarEditingAppearance">
		(Aussehen wird bearbeitet)
	</string>
	<string name="AvatarAway">
		Abwesend
	</string>
	<string name="AvatarDoNotDisturb">
		Nicht stören
	</string>
	<string name="AvatarMuted">
		Ignoriert
	</string>
	<string name="anim_express_afraid">
		Ängstlich
	</string>
	<string name="anim_express_anger">
		Verärgert
	</string>
	<string name="anim_away">
		Abwesend
	</string>
	<string name="anim_backflip">
		Rückwärtssalto
	</string>
	<string name="anim_express_laugh">
		Lachkrampf
	</string>
	<string name="anim_express_toothsmile">
		Grinsen
	</string>
	<string name="anim_blowkiss">
		Kusshand
	</string>
	<string name="anim_express_bored">
		Gelangweilt
	</string>
	<string name="anim_bow">
		Verbeugen
	</string>
	<string name="anim_clap">
		Klatschen
	</string>
	<string name="anim_courtbow">
		Diener
	</string>
	<string name="anim_express_cry">
		Weinen
	</string>
	<string name="anim_dance1">
		Tanz 1
	</string>
	<string name="anim_dance2">
		Tanz 2
	</string>
	<string name="anim_dance3">
		Tanz 3
	</string>
	<string name="anim_dance4">
		Tanz 4
	</string>
	<string name="anim_dance5">
		Tanz 5
	</string>
	<string name="anim_dance6">
		Tanz 6
	</string>
	<string name="anim_dance7">
		Tanz 7
	</string>
	<string name="anim_dance8">
		Tanz 8
	</string>
	<string name="anim_express_disdain">
		Verachten
	</string>
	<string name="anim_drink">
		Trinken
	</string>
	<string name="anim_express_embarrased">
		Verlegen
	</string>
	<string name="anim_angry_fingerwag">
		Drohen
	</string>
	<string name="anim_fist_pump">
		Faust pumpen
	</string>
	<string name="anim_yoga_float">
		Yogaflieger
	</string>
	<string name="anim_express_frown">
		Stirnrunzeln
	</string>
	<string name="anim_impatient">
		Ungeduldig
	</string>
	<string name="anim_jumpforjoy">
		Freudensprung
	</string>
	<string name="anim_kissmybutt">
		LMA
	</string>
	<string name="anim_express_kiss">
		Küssen
	</string>
	<string name="anim_laugh_short">
		Lachen
	</string>
	<string name="anim_musclebeach">
		Posen
	</string>
	<string name="anim_no_unhappy">
		Nein (Bedauernd)
	</string>
	<string name="anim_no_head">
		Nein
	</string>
	<string name="anim_nyanya">
		Ällabätsch
	</string>
	<string name="anim_punch_onetwo">
		Eins-Zwei-Punch
	</string>
	<string name="anim_express_open_mouth">
		Mund offen
	</string>
	<string name="anim_peace">
		Friede
	</string>
	<string name="anim_point_you">
		Auf anderen zeigen
	</string>
	<string name="anim_point_me">
		Auf mich zeigen
	</string>
	<string name="anim_punch_l">
		Linker Haken
	</string>
	<string name="anim_punch_r">
		Rechter Haken
	</string>
	<string name="anim_rps_countdown">
		SSP zählen
	</string>
	<string name="anim_rps_paper">
		SSP Papier
	</string>
	<string name="anim_rps_rock">
		SSP Stein
	</string>
	<string name="anim_rps_scissors">
		SSP Schere
	</string>
	<string name="anim_express_repulsed">
		Angewidert
	</string>
	<string name="anim_kick_roundhouse_r">
		Rundkick
	</string>
	<string name="anim_express_sad">
		Traurig
	</string>
	<string name="anim_salute">
		Salutieren
	</string>
	<string name="anim_shout">
		Rufen
	</string>
	<string name="anim_express_shrug">
		Schulterzucken
	</string>
	<string name="anim_express_smile">
		Lächeln
	</string>
	<string name="anim_smoke_idle">
		Zigarette halten
	</string>
	<string name="anim_smoke_inhale">
		Rauchen
	</string>
	<string name="anim_smoke_throw_down">
		Zigarette wegwerfen
	</string>
	<string name="anim_express_surprise">
		Überraschung
	</string>
	<string name="anim_sword_strike_r">
		Schwerthieb
	</string>
	<string name="anim_angry_tantrum">
		Wutanfall
	</string>
	<string name="anim_express_tongue_out">
		Zunge rausstrecken
	</string>
	<string name="anim_hello">
		Winken
	</string>
	<string name="anim_whisper">
		Flüstern
	</string>
	<string name="anim_whistle">
		Pfeifen
	</string>
	<string name="anim_express_wink">
		Zwinkern
	</string>
	<string name="anim_wink_hollywood">
		Zwinkern (Hollywood)
	</string>
	<string name="anim_express_worry">
		Sorgenvoll
	</string>
	<string name="anim_yes_happy">
		Ja (Erfreut)
	</string>
	<string name="anim_yes_head">
		Ja
	</string>
	<string name="multiple_textures">
		Mehrfach
	</string>
	<string name="use_texture">
		Textur verwenden
	</string>
	<string name="manip_hint1">
		Zum Einrasten Mauscursor
	</string>
	<string name="manip_hint2">
		über Lineal bewegen
	</string>
	<string name="texture_loading">
		Wird geladen...
	</string>
	<string name="worldmap_offline">
		Offline
	</string>
	<string name="worldmap_item_tooltip_format">
		[PRICE] L$ für [AREA] m² ([SQMPRICE] L$/m²)
	</string>
	<string name="worldmap_results_none_found">
		Nicht gefunden.
	</string>
	<string name="worldmap_agent_position">
		Sie sind hier
	</string>
	<string name="minimap_distance">
		(Entfernung: [DISTANCE] m)
	</string>
	<string name="minimap_no_focus">
		Die Kamera konnte nicht auf den Einwohner fokussiert werden, da er sich außerhalb der Draw Distance befindet.
	</string>
	<string name="Ok">
		OK
	</string>
	<string name="Premature end of file">
		Unvollständige Datei
	</string>
	<string name="ST_NO_JOINT">
		HAUPTVERZEICHNIS oder VERBINDUNG nicht gefunden.
	</string>
	<string name="no_name_object">
		(namenlos)
	</string>
	<string name="NearbyChatTitle">
		Chat in der Nähe
	</string>
	<string name="NearbyChatLabel">
		(Chat in der Nähe)
	</string>
	<string name="whisper">
		flüstert:
	</string>
	<string name="shout">
		ruft:
	</string>
	<string name="ringing">
		Verbindung mit In-Welt-Voice-Chat...
	</string>
	<string name="connected">
		Verbunden
	</string>
	<string name="unavailable">
		Der aktuelle Standort unterstützt keine Voice-Kommunikation
	</string>
	<string name="hang_up">
		Verbindung mit In-Welt-Voice-Chat getrennt
	</string>
	<string name="reconnect_nearby">
		Sie werden nun wieder mit dem Chat in Ihrer Nähe verbunden
	</string>
	<string name="ScriptQuestionCautionChatGranted">
		Dem Objekt „[OBJECTNAME]“, ein Objekt von „[OWNERNAME]“, in [REGIONNAME] [REGIONPOS], wurde folgende Berechtigung erteilt: [PERMISSIONS].
	</string>
	<string name="ScriptQuestionCautionChatDenied">
		Dem Objekt „[OBJECTNAME]“, ein Objekt von „[OWNERNAME]“, in [REGIONNAME] [REGIONPOS], wurde folgende Berechtigung verweigert: [PERMISSIONS].
	</string>
	<string name="AdditionalPermissionsRequestHeader">
		Falls Sie den Zugriff auf Ihr Konto erlauben, erlauben Sie dem Objekt ebenfalls:
	</string>
	<string name="ScriptTakeMoney">
		Linden-Dollar (L$) von Ihnen nehmen
	</string>
	<string name="ActOnControlInputs">
		Steuerung festlegen
	</string>
	<string name="RemapControlInputs">
		Steuerung neu zuweisen
	</string>
	<string name="AnimateYourAvatar">
		Avatar animieren
	</string>
	<string name="AttachToYourAvatar">
		An Avatar anhängen
	</string>
	<string name="ReleaseOwnership">
		Eigentum aufgeben und öffentlich machen
	</string>
	<string name="LinkAndDelink">
		Mit Objekten verknüpfen und davon trennen
	</string>
	<string name="AddAndRemoveJoints">
		Verbindungen zu anderen Objekten hinzufügen und entfernen
	</string>
	<string name="ChangePermissions">
		Berechtigungen ändern
	</string>
	<string name="TrackYourCamera">
		Kameraverfolgung aktivieren
	</string>
	<string name="ControlYourCamera">
		Kamerasteuerung übernehmen
	</string>
	<string name="TeleportYourAgent">
		Sie teleportieren
	</string>
	<string name="NotConnected">
		Nicht verbunden
	</string>
	<string name="AgentNameSubst">
		(Sie)
	</string>
<<<<<<< HEAD
	<string name="JoinAnExperience"/>
	<string name="ManageEstateSilently">
		Grundbesitz leise verwalten
	</string>
	<string name="ChangeYourDefaultAnimations">
		Ihre Standardanimationen ändern
	</string>
	<string name="SnapshotSavedToDisk">
		Schnappschuss gespeichert: [FILENAME]
=======
	<string name="JoinAnExperience">
		Bei einem Erlebnis mitmachen
>>>>>>> f155f400
	</string>
	<string name="SilentlyManageEstateAccess">
		Beim Verwalten von Grundbesitzzugangslisten Warnhinweise unterdrücken
	</string>
	<string name="OverrideYourAnimations">
		Ihre Standardanimationen ersetzen
	</string>
	<string name="ScriptReturnObjects">
		Objekte in Ihrem Namen zurückgeben
	</string>
	<string name="UnknownScriptPermission">
		(unbekannt)!
	</string>
	<string name="SIM_ACCESS_PG">
		Generell
	</string>
	<string name="SIM_ACCESS_MATURE">
		Moderat
	</string>
	<string name="SIM_ACCESS_ADULT">
		Adult
	</string>
	<string name="SIM_ACCESS_DOWN">
		Offline
	</string>
	<string name="SIM_ACCESS_MIN">
		Unbekannt
	</string>
	<string name="land_type_unknown">
		(unbekannt)
	</string>
	<string name="Estate / Full Region">
		Grundstück / Vollständige Region
	</string>
	<string name="Estate / Homestead">
		Grundbesitz/Homestead
	</string>
	<string name="Mainland / Homestead">
		Mainland/Homestead
	</string>
	<string name="Mainland / Full Region">
		Mainland / Vollständige Region
	</string>
	<string name="all_files">
		Alle Dateien
	</string>
	<string name="sound_files">
		Sounds
	</string>
	<string name="animation_files">
		Animationen
	</string>
	<string name="image_files">
		Bilder
	</string>
	<string name="save_file_verb">
		Speichern
	</string>
	<string name="load_file_verb">
		Laden
	</string>
	<string name="targa_image_files">
		Targa-Bilder
	</string>
	<string name="bitmap_image_files">
		Bitmap-Bilder
	</string>
	<string name="png_image_files">
		PNG-Bilder
	</string>
	<string name="save_texture_image_files">
		Targa- oder PNG-Bilder
	</string>
	<string name="avi_movie_file">
		AVI-Filmdatei
	</string>
	<string name="xaf_animation_file">
		XAF Anim-Datei
	</string>
	<string name="xml_file">
		XML-Datei
	</string>
	<string name="raw_file">
		RAW-Datei
	</string>
	<string name="compressed_image_files">
		Komprimierte Bilder
	</string>
	<string name="load_files">
		Dateien laden
	</string>
	<string name="choose_the_directory">
		Verzeichnis auswählen
	</string>
	<string name="script_files">
		Skripte
	</string>
	<string name="dictionary_files">
		Wörterbücher
	</string>
	<string name="backup_files">
		Objekt-Sicherungen
	</string>
	<string name="collada_files">
		COLLADA-Modelle
	</string>
	<string name="csv_files">
		Komma-separierte Werte
	</string>
	<string name="recompile_script_verb">
		Rekompilieren
	</string>
	<string name="AvatarSetNotAutorespond">
		Automatische Antwort AUS
	</string>
	<string name="AvatarSetAutorespond">
		Automatische Antwort
	</string>
	<string name="AvatarSetNotAutorespondNonFriends">
		Automatische Antwort an Nicht-Freunde AUS
	</string>
	<string name="AvatarSetAutorespondNonFriends">
		Automatische Antwort an Nicht-Freunde
	</string>
	<string name="shape">
		Form
	</string>
	<string name="skin">
		Haut
	</string>
	<string name="hair">
		Haare
	</string>
	<string name="eyes">
		Augen
	</string>
	<string name="shirt">
		Hemd
	</string>
	<string name="pants">
		Hose
	</string>
	<string name="shoes">
		Schuhe
	</string>
	<string name="socks">
		Socken
	</string>
	<string name="jacket">
		Jacke
	</string>
	<string name="gloves">
		Handschuhe
	</string>
	<string name="undershirt">
		Unterhemd
	</string>
	<string name="underpants">
		Unterhose
	</string>
	<string name="skirt">
		Rock
	</string>
	<string name="alpha">
		Alpha
	</string>
	<string name="tattoo">
		Tätowierung
	</string>
	<string name="physics">
		Physik
	</string>
	<string name="invalid">
		ungültig
	</string>
	<string name="none">
		keine
	</string>
	<string name="shirt_not_worn">
		Hemd nicht getragen
	</string>
	<string name="pants_not_worn">
		Hosen nicht getragen
	</string>
	<string name="shoes_not_worn">
		Schuhe nicht getragen
	</string>
	<string name="socks_not_worn">
		Socken nicht getragen
	</string>
	<string name="jacket_not_worn">
		Jacke nicht getragen
	</string>
	<string name="gloves_not_worn">
		Handschuhe nicht getragen
	</string>
	<string name="undershirt_not_worn">
		Unterhemd nicht getragen
	</string>
	<string name="underpants_not_worn">
		Unterhose nicht getragen
	</string>
	<string name="skirt_not_worn">
		Rock nicht getragen
	</string>
	<string name="alpha_not_worn">
		Alpha nicht getragen
	</string>
	<string name="tattoo_not_worn">
		Tätowierung nicht getragen
	</string>
	<string name="physics_not_worn">
		Physik nicht getragen
	</string>
	<string name="invalid_not_worn">
		ungültig
	</string>
	<string name="create_new_shape">
		Neue Form/Gestalt erstellen
	</string>
	<string name="create_new_skin">
		Neue Haut erstellen
	</string>
	<string name="create_new_hair">
		Neue Haare erstellen
	</string>
	<string name="create_new_eyes">
		Neue Augen erstellen
	</string>
	<string name="create_new_shirt">
		Neues Hemd erstellen
	</string>
	<string name="create_new_pants">
		Neue Hose erstellen
	</string>
	<string name="create_new_shoes">
		Neue Schuhe erstellen
	</string>
	<string name="create_new_socks">
		Neue Socken erstellen
	</string>
	<string name="create_new_jacket">
		Neue Jacke erstellen
	</string>
	<string name="create_new_gloves">
		Neue Handschuhe erstellen
	</string>
	<string name="create_new_undershirt">
		Neues Unterhemd erstellen
	</string>
	<string name="create_new_underpants">
		Neue Unterhose erstellen
	</string>
	<string name="create_new_skirt">
		Neuer Rock erstellen
	</string>
	<string name="create_new_alpha">
		Neue Alpha erstellen
	</string>
	<string name="create_new_tattoo">
		Neue Tätowierung erstellen
	</string>
	<string name="create_new_physics">
		Neue Physik erstellen
	</string>
	<string name="create_new_invalid">
		ungültig
	</string>
	<string name="NewWearable">
		Neue/r/s [WEARABLE_ITEM]
	</string>
	<string name="next">
		Weiter
	</string>
	<string name="ok">
		OK
	</string>
	<string name="GroupNotifyGroupNotice">
		Gruppenmitteilung
	</string>
	<string name="GroupNotifyGroupNotices">
		Gruppenmitteilungen
	</string>
	<string name="GroupNotifySentBy">
		Gesendet von
	</string>
	<string name="GroupNotifyAttached">
		Im Anhang:
	</string>
	<string name="GroupNotifyViewPastNotices">
		Alte Mitteilungen anzeigen oder hier Auswahl treffen, um keine Mitteilungen mehr zu erhalten.
	</string>
	<string name="GroupNotifyOpenAttachment">
		Anlage öffnen
	</string>
	<string name="GroupNotifySaveAttachment">
		Siehe Anhang
	</string>
	<string name="GroupNotifySender">
		Gesendet von [SENDER], [GROUPNAME]
	</string>
	<string name="TeleportOffer">
		Teleport-Angebot
	</string>
	<string name="StartUpNotifications">
		Sie haben neue Benachrichtigungen erhalten, während Sie abwesend waren.
	</string>
	<string name="OverflowInfoChannelString">
		Sie haben noch %d weitere Benachrichtigungen
	</string>
	<string name="BodyPartsRightArm">
		Rechter Arm
	</string>
	<string name="BodyPartsHead">
		Kopf
	</string>
	<string name="BodyPartsLeftArm">
		Linker Arm
	</string>
	<string name="BodyPartsLeftLeg">
		Linkes Bein
	</string>
	<string name="BodyPartsTorso">
		Oberkörper
	</string>
	<string name="BodyPartsRightLeg">
		Rechtes Bein
	</string>
	<string name="GraphicsQualityLow">
		Niedrig
	</string>
	<string name="GraphicsQualityMid">
		Mittel
	</string>
	<string name="GraphicsQualityHigh">
		Hoch
	</string>
	<string name="LeaveMouselook">
		ESC drücken, um zur Normalansicht zurückzukehren
	</string>
	<string name="InventoryNoMatchingItems">
		Sie haben nicht das Richtige gefunden? Versuchen Sie es mit der [secondlife:///app/search/all/[SEARCH_TERM] Suche].
	</string>
	<string name="PlacesNoMatchingItems">
		Sie haben nicht das Richtige gefunden? Versuchen Sie es mit der [secondlife:///app/search/places/[SEARCH_TERM] Suche].
	</string>
	<string name="FavoritesNoMatchingItems">
		Landmarke hier hin ziehen, um diese hinzuzufügen.
	</string>
	<string name="MarketplaceNoMatchingItems">
		Keine übereinstimmenden Objekte gefunden. Überprüfen Sie die Schreibweise des Suchbegriffs und versuchen Sie es noch einmal.
	</string>
	<string name="InventoryNoTexture">
		Sie haben keine Kopie dieser Textur in Ihrem Inventar.
	</string>
	<string name="InventoryInboxNoItems">
		Einkäufe aus dem Marktplatz erscheinen hier. Sie können diese dann zur Verwendung in Ihr Inventar ziehen.
	</string>
	<string name="MarketplaceURL">
		https://marketplace.[MARKETPLACE_DOMAIN_NAME]/
	</string>
	<string name="MarketplaceURL_CreateStore">
		http://community.secondlife.com/t5/Deutsche-Knowledge-Base/Verkaufen-von-Artikeln-im-Marktplatz/ta-p/1443499#Section_.3
	</string>
	<string name="MarketplaceURL_Dashboard">
		https://marketplace.[MARKETPLACE_DOMAIN_NAME]/merchants/store/dashboard
	</string>
	<string name="MarketplaceURL_Imports">
		https://marketplace.[MARKETPLACE_DOMAIN_NAME]/merchants/store/imports
	</string>
	<string name="MarketplaceURL_LearnMore">
		https://marketplace.[MARKETPLACE_DOMAIN_NAME]/learn_more
	</string>
	<string name="InventoryOutboxNotMerchantTitle">
		Jeder kann Artikel im Marktplatz verkaufen.
	</string>
	<string name="InventoryOutboxNotMerchantTooltip"/>
	<string name="InventoryOutboxNotMerchant">
		Falls Sie ein Händler werden möchten, müssen Sie einen [[MARKETPLACE_CREATE_STORE_URL] Shop im Marktplatz erstellen].
	</string>
	<string name="InventoryOutboxNoItemsTitle">
		Ihre Outbox ist leer.
	</string>
	<string name="InventoryOutboxNoItemsTooltip"/>
	<string name="InventoryOutboxNoItems">
		Ziehen Sie Ordner in dien Bereich und klicken Sie auf „In Marktplatz übertragen“, um sie im [[MARKETPLACE_DASHBOARD_URL] Marktplatz] zum Verkauf anzubieten.
	</string>
	<string name="InventoryOutboxInitializingTitle">
		Marktplatz wird initialisiert.
	</string>
	<string name="InventoryOutboxInitializing">
		Wir greifen auf Ihr Konto im [[MARKETPLACE_CREATE_STORE_URL] Marktplatz-Laden] zu.
	</string>
	<string name="InventoryOutboxErrorTitle">
		Marktplatzfehler.
	</string>
	<string name="InventoryOutboxError">
		Der [[MARKETPLACE_CREATE_STORE_URL] Marktplatz-Laden] gibt Fehler zurück.
	</string>
	<string name="InventoryMarketplaceError">
		Diese Funktion befindet sich in der Betaphase. Wenn Sie teilnehmen möchten, tragen Sie sich in dieses [http://goo.gl/forms/FCQ7UXkakz Google-Formular] ein.
	</string>
	<string name="InventoryMarketplaceListingsNoItemsTitle">
		Ihr Ordner mit Marktplatz-Auflistungen ist leer.
	</string>
	<string name="InventoryMarketplaceListingsNoItems">
		Ziehen Sie Ordner in diesen Bereich, um sie im [[MARKETPLACE_DASHBOARD_URL] Marktplatz] zum Verkauf anzubieten.
	</string>
	<string name="Marketplace Validation Warning Stock">
		Bestandsordner müssen in einem Versionsordner gespeichert sein
	</string>
	<string name="Marketplace Validation Error Mixed Stock">
		: Fehler: Alle Objekte in einem Bestandsordner müssen kopiergeschützt und vom gleichen Typ sein.
	</string>
	<string name="Marketplace Validation Error Subfolder In Stock">
		: Fehler: Bestandsordner kann keine Unterordner enthalten
	</string>
	<string name="Marketplace Validation Warning Empty">
		: Warnung: Ordner enthält keine Objekte
	</string>
	<string name="Marketplace Validation Warning Create Stock">
		: Warnung: Bestandsordner wird erstellt
	</string>
	<string name="Marketplace Validation Warning Create Version">
		: Warnung: Versionsordner wird erstellt
	</string>
	<string name="Marketplace Validation Warning Move">
		: Warnung: Objekte werden verschoben
	</string>
	<string name="Marketplace Validation Warning Delete">
		: Warnung: Ordnerinhalte wurden in Bestandsordner übertragen; leerer Ordner wird entfernt
	</string>
	<string name="Marketplace Validation Error Stock Item">
		: Fehler: Kopiergeschützte Objekte müssen in einem Bestandsordner gespeichert sein
	</string>
	<string name="Marketplace Validation Warning Unwrapped Item">
		: Warnung: Objekte müssen in einem Versionsordner gespeichert sein
	</string>
	<string name="Marketplace Validation Error">
		: Fehler:
	</string>
	<string name="Marketplace Validation Warning">
		: Warnung:
	</string>
	<string name="Marketplace Validation Error Empty Version">
		: Warnung: Versionsordner muss mindestens 1 Objekt enthalten
	</string>
	<string name="Marketplace Validation Error Empty Stock">
		: Warnung: Bestandsordner muss mindestens 1 Objekt enthalten
	</string>
	<string name="Marketplace Validation No Error">
		Keine Fehler oder Warnungen
	</string>
	<string name="Marketplace Error None">
		Keine Fehler
	</string>
	<string name="Marketplace Error Prefix">
		Fehler:
	</string>
	<string name="Marketplace Error Not Merchant">
		Bevor Sie Artikel in den Marktplatz übertragen können, müssen Sie sich als Händler registrieren (kostenlos).
	</string>
	<string name="Marketplace Error Not Accepted">
		Objekt kann nicht in diesen Ordner verschoben werden.
	</string>
	<string name="Marketplace Error Unsellable Item">
		Dieses Objekt kann nicht im Marktplatz verkauft werden.
	</string>
	<string name="MarketplaceNoID">
		keine Mkt-ID
	</string>
	<string name="MarketplaceLive">
		aufgelistet
	</string>
	<string name="MarketplaceActive">
		aktiv
	</string>
	<string name="MarketplaceMax">
		max.
	</string>
	<string name="MarketplaceStock">
		Bestand
	</string>
	<string name="MarketplaceNoStock">
		ausverkauft
	</string>
	<string name="MarketplaceUpdating">
		Aktualisierung läuft...
	</string>
	<string name="Open landmarks">
		Landmarken öffnen
	</string>
	<string name="Unconstrained">
		Variabel
	</string>
	<string name="no_transfer" value=" (kein Transferieren)"/>
	<string name="no_modify" value=" (kein Bearbeiten)"/>
	<string name="no_copy" value=" (kein Kopieren)"/>
	<string name="worn" value=" (getragen)"/>
	<string name="link" value=" (Link)"/>
	<string name="broken_link" value=" (unvollständiger_Link)"/>
	<string name="LoadingContents">
		Inhalte werden geladen...
	</string>
	<string name="NoContents">
		Keine Inhalte
	</string>
	<string name="WornOnAttachmentPoint" value=" (getragen am [ATTACHMENT_POINT])"/>
	<string name="AttachmentErrorMessage" value="([ATTACHMENT_ERROR])"/>
	<string name="ActiveGesture" value="[GESLABEL] (aktiviert)"/>
	<string name="PermYes">
		Ja
	</string>
	<string name="PermNo">
		Nein
	</string>
	<string name="Chat Message" value="Chat:"/>
	<string name="Sound" value=" Sound:"/>
	<string name="Wait" value=" --- Warten:"/>
	<string name="AnimFlagStop" value=" Animation stoppen:"/>
	<string name="AnimFlagStart" value=" Animation starten:"/>
	<string name="Wave" value=" Winken"/>
	<string name="GestureActionNone" value="Keine"/>
	<string name="HelloAvatar" value=" Hallo Avatar!"/>
	<string name="ViewAllGestures" value="  Alle anzeigen &gt;&gt;"/>
	<string name="GetMoreGestures" value="Mehr &gt;&gt;"/>
	<string name="Animations" value=" Animationen,"/>
	<string name="Calling Cards" value=" Visitenkarten,"/>
	<string name="Clothing" value=" Kleidung,"/>
	<string name="Gestures" value=" Gesten,"/>
	<string name="Landmarks" value=" Landmarken,"/>
	<string name="Notecards" value=" Notizkarten,"/>
	<string name="Objects" value=" Objekte,"/>
	<string name="Scripts" value=" Skripte,"/>
	<string name="Sounds" value=" Sounds,"/>
	<string name="Textures" value=" Texturen,"/>
	<string name="Snapshots" value=" Fotos,"/>
	<string name="No Filters" value="Keine"/>
	<string name="Since Logoff" value=" - Seit Abmeldung"/>
	<string name="InvFolder My Inventory">
		Inventar
	</string>
	<string name="InvFolder Library">
		Bibliothek
	</string>
	<string name="InvFolder Textures">
		Texturen
	</string>
	<string name="InvFolder Sounds">
		Sounds
	</string>
	<string name="InvFolder Calling Cards">
		Visitenkarten
	</string>
	<string name="InvFolder Landmarks">
		Landmarken
	</string>
	<string name="InvFolder Scripts">
		Skripte
	</string>
	<string name="InvFolder Clothing">
		Kleidung
	</string>
	<string name="InvFolder Objects">
		Objekte
	</string>
	<string name="InvFolder Notecards">
		Notizkarten
	</string>
	<string name="InvFolder New Folder">
		Neuer Ordner
	</string>
	<string name="InvFolder Inventory">
		Inventar
	</string>
	<string name="InvFolder Uncompressed Images">
		Unkomprimierte Bilder
	</string>
	<string name="InvFolder Body Parts">
		Körperteile
	</string>
	<string name="InvFolder Trash">
		Papierkorb
	</string>
	<string name="InvFolder Photo Album">
		Fotoalbum
	</string>
	<string name="InvFolder Lost And Found">
		Fundbüro
	</string>
	<string name="InvFolder Uncompressed Sounds">
		Unkomprimierte Sounds
	</string>
	<string name="InvFolder Animations">
		Animationen
	</string>
	<string name="InvFolder Gestures">
		Gesten
	</string>
	<string name="InvFolder favorite">
		Favoriten
	</string>
	<string name="InvFolder Favorites">
		Favoriten
	</string>
	<string name="InvFolder favorites">
		Favoriten
	</string>
	<string name="InvFolder Favorites">
		Meine Favoriten
	</string>
	<string name="InvFolder favorites">
		Meine Favoriten
	</string>
	<string name="InvFolder Current Outfit">
		Aktuelles Outfit
	</string>
	<string name="InvFolder Initial Outfits">
		Ursprüngliche Outfits
	</string>
	<string name="InvFolder My Outfits">
		Outfits
	</string>
	<string name="InvFolder Accessories">
		Zubehör
	</string>
	<string name="InvFolder Meshes">
		Netze
	</string>
	<string name="InvFolder Received Items">
		Erhaltene Artikel
	</string>
	<string name="InvFolder Merchant Outbox">
		Händler-Outbox
	</string>
	<string name="InvFolder Friends">
		Freunde
	</string>
	<string name="InvFolder All">
		Alle
	</string>
	<string name="no_attachments">
		Keine Anhänge getragen
	</string>
	<string name="Attachments remain">
		Anhänge ([COUNT] frei)
	</string>
	<string name="Buy">
		Kaufen
	</string>
	<string name="BuyforL$">
		Kaufen für L$
	</string>
	<string name="Stone">
		Stein
	</string>
	<string name="Metal">
		Metall
	</string>
	<string name="Glass">
		Glas
	</string>
	<string name="Wood">
		Holz
	</string>
	<string name="Flesh">
		Fleisch
	</string>
	<string name="Plastic">
		Plastik
	</string>
	<string name="Rubber">
		Gummi
	</string>
	<string name="Light">
		Hell
	</string>
	<string name="KBShift">
		Umschalt-Taste
	</string>
	<string name="KBCtrl">
		Strg
	</string>
	<string name="Chest">
		Brust
	</string>
	<string name="Skull">
		Schädel
	</string>
	<string name="Left Shoulder">
		Linke Schulter
	</string>
	<string name="Right Shoulder">
		Rechte Schulter
	</string>
	<string name="Left Hand">
		Linke Hand
	</string>
	<string name="Right Hand">
		Rechte Hand
	</string>
	<string name="Left Foot">
		Linker Fuß
	</string>
	<string name="Right Foot">
		Rechter Fuß
	</string>
	<string name="Spine">
		Wirbelsäule
	</string>
	<string name="Pelvis">
		Becken
	</string>
	<string name="Mouth">
		Mund
	</string>
	<string name="Chin">
		Kinn
	</string>
	<string name="Left Ear">
		Linkes Ohr
	</string>
	<string name="Right Ear">
		Rechtes Ohr
	</string>
	<string name="Left Eyeball">
		Linker Augapfel
	</string>
	<string name="Right Eyeball">
		Rechter Augapfel
	</string>
	<string name="Nose">
		Nase
	</string>
	<string name="R Upper Arm">
		R Oberarm
	</string>
	<string name="R Forearm">
		R Unterarm
	</string>
	<string name="L Upper Arm">
		L Oberarm
	</string>
	<string name="L Forearm">
		L Unterarm
	</string>
	<string name="Right Hip">
		Rechte Hüfte
	</string>
	<string name="R Upper Leg">
		R Oberschenkel
	</string>
	<string name="R Lower Leg">
		R Unterschenkel
	</string>
	<string name="Left Hip">
		Linke Hüfte
	</string>
	<string name="L Upper Leg">
		L Oberschenkel
	</string>
	<string name="L Lower Leg">
		L Unterschenkel
	</string>
	<string name="Stomach">
		Bauch
	</string>
	<string name="Left Pec">
		Linke Brust
	</string>
	<string name="Right Pec">
		Rechte Brust
	</string>
	<string name="Neck">
		Hals
	</string>
	<string name="Avatar Center">
		Avatar-Mitte
	</string>
	<string name="Invalid Attachment">
		Ungültige Stelle für Anhang
	</string>
	<string name="ATTACHMENT_MISSING_ITEM">
<<<<<<< HEAD
		Fehler: Fehlender Gegenstand
	</string>
	<string name="ATTACHMENT_MISSING_BASE_ITEM">
		Fehler: Fehlender Basisgegenstand
	</string>
	<string name="ATTACHMENT_NOT_ATTACHED">
		Fehler: Objekt ist Teil des aktuellen Outfits, aber wird nicht getragen
=======
		Fehler: fehlendes Objekt
	</string>
	<string name="ATTACHMENT_MISSING_BASE_ITEM">
		Fehler: Basisobjekt fehlt
	</string>
	<string name="ATTACHMENT_NOT_ATTACHED">
		Fehler: Objekt ist im aktuellen Outfit, aber nicht angehängt
>>>>>>> f155f400
	</string>
	<string name="YearsMonthsOld">
		[AGEYEARS] [AGEMONTHS]
	</string>
	<string name="YearsOld">
		[AGEYEARS] alt
	</string>
	<string name="MonthsOld">
		[AGEMONTHS] alt
	</string>
	<string name="WeeksOld">
		[AGEWEEKS] alt
	</string>
	<string name="DaysOld">
		[AGEDAYS] alt
	</string>
	<string name="TodayOld">
		Seit heute Mitglied
	</string>
	<string name="AgeYearsA">
		[COUNT] Jahr
	</string>
	<string name="AgeYearsB">
		[COUNT] Jahre
	</string>
	<string name="AgeYearsC">
		[COUNT] Jahre
	</string>
	<string name="AgeMonthsA">
		[COUNT] Monat
	</string>
	<string name="AgeMonthsB">
		[COUNT] Monate
	</string>
	<string name="AgeMonthsC">
		[COUNT] Monate
	</string>
	<string name="AgeWeeksA">
		[COUNT] Woche
	</string>
	<string name="AgeWeeksB">
		[COUNT] Wochen
	</string>
	<string name="AgeWeeksC">
		[COUNT] Wochen
	</string>
	<string name="AgeDaysA">
		[COUNT] Tag
	</string>
	<string name="AgeDaysB">
		[COUNT] Tage
	</string>
	<string name="AgeDaysC">
		[COUNT] Tage
	</string>
	<string name="GroupMembersA">
		[COUNT] Mitglied
	</string>
	<string name="GroupMembersB">
		[COUNT] Mitglieder
	</string>
	<string name="GroupMembersC">
		[COUNT] Mitglieder
	</string>
	<string name="AcctTypeResident">
		Einwohner
	</string>
	<string name="AcctTypeTrial">
		Test
	</string>
	<string name="AcctTypeCharterMember">
		Charta-Mitglied
	</string>
	<string name="AcctTypeEmployee">
		Linden Lab-Mitarbeiter
	</string>
	<string name="PaymentInfoUsed">
		Zahlungsinfo verwendet
	</string>
	<string name="PaymentInfoOnFile">
		Zahlungsinfo archiviert
	</string>
	<string name="NoPaymentInfoOnFile">
		Keine Zahlungsinfo archiviert
	</string>
	<string name="AgeVerified">
		Altersgeprüft
	</string>
	<string name="NotAgeVerified">
		Nicht altersgeprüft
	</string>
	<string name="Center 2">
		Mitte 2
	</string>
	<string name="Top Right">
		Oben rechts
	</string>
	<string name="Top">
		Oben
	</string>
	<string name="Top Left">
		Oben links
	</string>
	<string name="Center">
		Mitte
	</string>
	<string name="Bottom Left">
		Unten links
	</string>
	<string name="Bottom">
		Unten
	</string>
	<string name="Bottom Right">
		Unten rechts
	</string>
	<string name="CompileQueueDownloadedCompiling">
		Heruntergeladen, wird kompiliert
	</string>
	<string name="CompileQueueServiceUnavailable">
		Kein Skriptkompilierungsdienst verfügbar
	</string>
	<string name="CompileQueueServiceUnavailable">
		Kein Skriptkompilierungsdienst verfügbar
	</string>
	<string name="CompileQueueScriptNotFound">
		Skript wurde auf Server nicht gefunden.
	</string>
	<string name="CompileQueueProblemDownloading">
		Beim Herunterladen ist ein Problem aufgetreten
	</string>
	<string name="CompileQueueInsufficientPermDownload">
		Unzureichende Rechte zum Herunterladen eines Skripts.
	</string>
	<string name="CompileQueueInsufficientPermFor">
		Unzureichende Berechtigungen für
	</string>
	<string name="CompileQueueUnknownFailure">
		Unbekannter Fehler beim Herunterladen
	</string>
	<string name="CompileQueueTitle">
		Skripte rekompilieren
	</string>
	<string name="CompileQueueStart">
		Rekompilieren
	</string>
	<string name="ResetQueueTitle">
		Skripte zurücksetzen
	</string>
	<string name="ResetQueueStart">
		Zurücksetzen
	</string>
	<string name="RunQueueTitle">
		Skripte ausführen
	</string>
	<string name="RunQueueStart">
		Skript ausführen
	</string>
	<string name="NotRunQueueTitle">
		Skripte anhalten
	</string>
	<string name="NotRunQueueStart">
		Skript anhalten
	</string>
	<string name="DeleteQueueTitle">
		Skripte löschen
	</string>
	<string name="DeleteQueueStart">
		Löschen
	</string>
	<string name="Compiling">
		Kompiliere [NAME]
	</string>
	<string name="CompileSuccessful">
		Kompilieren erfolgreich abgeschlossen!
	</string>
	<string name="CompileSuccessfulSaving">
		Kompilieren erfolgreich abgeschlossen, speichern...
	</string>
	<string name="SaveComplete">
		Speichervorgang abgeschlossen.
	</string>
	<string name="UploadFailed">
<<<<<<< HEAD
		Datei-Upload fehlgeschlagen: [REASON]
=======
		Datei-Upload fehlgeschlagen:
>>>>>>> f155f400
	</string>
	<string name="ObjectOutOfRange">
		Skript (Objekt außerhalb des Bereichs)
	</string>
	<string name="GodToolsObjectOwnedBy">
		Objekt [OBJECT], Besitzer [OWNER]
	</string>
	<string name="GroupsNone">
		keine
	</string>
	<string name="CompileNoExperiencePerm">
		Skript „[SCRIPT]“ mit Erlebnis „[EXPERIENCE]“ wird übersprungen.
	</string>
	<string name="Group" value=" (Gruppe)"/>
	<string name="Unknown">
		(unbekannt)
	</string>
	<string name="SummaryForTheWeek" value="Zusammenfassung für diese Woche, beginnend am "/>
	<string name="NextStipendDay" value="Der nächste Stipendium-Tag ist "/>
	<string name="GroupPlanningDate">
		[day,datetime,utc].[mthnum,datetime,utc].[year,datetime,utc]
	</string>
	<string name="GroupIndividualShare" value="                      Gruppenanteil       Einzelanteil"/>
	<string name="GroupColumn" value="Gruppe"/>
	<string name="Balance">
		Kontostand
	</string>
	<string name="Credits">
		Danksagung
	</string>
	<string name="Debits">
		Soll
	</string>
	<string name="Total">
		Gesamtbetrag
	</string>
	<string name="NoGroupDataFound">
		Für Gruppe wurden keine Gruppendaten gefunden
	</string>
	<string name="IMParentEstate">
		parent estate
	</string>
	<string name="IMMainland">
		Mainland
	</string>
	<string name="IMTeen">
		Teen
	</string>
	<string name="Anyone">
		jeder
	</string>
	<string name="RegionInfoError">
		Fehler
	</string>
	<string name="RegionInfoAllEstatesOwnedBy">
		alle Grundbesitze gehören [OWNER]
	</string>
	<string name="RegionInfoAllEstatesYouOwn">
		alle Grundbesitze, die Sie besitzen
	</string>
	<string name="RegionInfoAllEstatesYouManage">
		alle Grundbesitze, die Sie für [OWNER] verwalten
	</string>
	<string name="RegionInfoAllowedResidents">
		Zulässige Einwohner: ([ALLOWEDAGENTS], max [MAXACCESS])
	</string>
	<string name="RegionInfoAllowedGroups">
		Zulässige Gruppen: ([ALLOWEDGROUPS], max [MAXACCESS])
	</string>
	<!-- FS:Ansariel: Estate managers and banned residents strings -->
	<string name="RegionInfoEstateManagers">
		Grundbesitzverwalter: ([ESTATEMANAGERS], max [MAXMANAGERS])
	</string>
	<string name="RegionInfoBannedResidents">
		Verbannte Einwohner: ([BANNEDAGENTS], max [MAXBANNED])
	</string>
	<string name="RegionInfoListTypeAllowedAgents">
		zulässige Einwohner
	</string>
	<string name="RegionInfoListTypeBannedAgents">
		verbannte Einwohner
	</string>
	<!-- END FS:Ansariel: Estate managers and banned residents strings -->
	<string name="ScriptLimitsParcelScriptMemory">
		Parzellenskript-Speicher
	</string>
	<string name="ScriptLimitsParcelsOwned">
		Aufgeführte Parzellen: [PARCELS]
	</string>
	<string name="ScriptLimitsMemoryUsed">
		Verwendeter Speicher: [COUNT] KB von [MAX] KB; [AVAILABLE] KB verfügbar
	</string>
	<string name="ScriptLimitsMemoryUsedSimple">
		Verwendeter Speicher: [COUNT] KB
	</string>
	<string name="ScriptLimitsParcelScriptURLs">
		Parzelleskript-URLs
	</string>
	<string name="ScriptLimitsURLsUsed">
		Verwendete URLs: [COUNT] von [MAX]; [AVAILABLE] verfügbar
	</string>
	<string name="ScriptLimitsURLsUsedSimple">
		Verwendete URLs: [COUNT]
	</string>
	<string name="ScriptLimitsRequestError">
		Fehler bei Informationsabruf
	</string>
	<string name="ScriptLimitsRequestNoParcelSelected">
		Keine Parzellen wurden ausgewählt
	</string>
	<string name="ScriptLimitsRequestWrongRegion">
		Fehler: Skriptinformationen sind nur für Ihre aktuelle Region verfügbar
	</string>
	<string name="ScriptLimitsRequestWaiting">
		Informationen werden abgerufen...
	</string>
	<string name="ScriptLimitsRequestDontOwnParcel">
		Sie sind nicht berechtigt, diese Parzelle zu untersuchen.
	</string>
	<string name="SITTING_ON">
		sitzt auf
	</string>
	<string name="ATTACH_CHEST">
		Brust
	</string>
	<string name="ATTACH_HEAD">
		Kopf
	</string>
	<string name="ATTACH_LSHOULDER">
		Linke Schulter
	</string>
	<string name="ATTACH_RSHOULDER">
		Rechte Schulter
	</string>
	<string name="ATTACH_LHAND">
		Linke Hand
	</string>
	<string name="ATTACH_RHAND">
		Rechte Hand
	</string>
	<string name="ATTACH_LFOOT">
		Linker Fuß
	</string>
	<string name="ATTACH_RFOOT">
		Rechter Fuß
	</string>
	<string name="ATTACH_BACK">
		Hinten
	</string>
	<string name="ATTACH_PELVIS">
		Becken
	</string>
	<string name="ATTACH_MOUTH">
		Mund
	</string>
	<string name="ATTACH_CHIN">
		Kinn
	</string>
	<string name="ATTACH_LEAR">
		Linkes Ohr
	</string>
	<string name="ATTACH_REAR">
		Rechtes Ohr
	</string>
	<string name="ATTACH_LEYE">
		Linkes Auge
	</string>
	<string name="ATTACH_REYE">
		Rechtes Auge
	</string>
	<string name="ATTACH_NOSE">
		Nase
	</string>
	<string name="ATTACH_RUARM">
		Rechter Oberarm
	</string>
	<string name="ATTACH_RLARM">
		Rechter Unterarm
	</string>
	<string name="ATTACH_LUARM">
		Linker Oberarm
	</string>
	<string name="ATTACH_LLARM">
		Linker Unterarm
	</string>
	<string name="ATTACH_RHIP">
		Rechte Hüfte
	</string>
	<string name="ATTACH_RULEG">
		Rechter Oberschenkel
	</string>
	<string name="ATTACH_RLLEG">
		Rechter Unterschenkel
	</string>
	<string name="ATTACH_LHIP">
		Linke Hüfte
	</string>
	<string name="ATTACH_LULEG">
		Linker Oberschenkel
	</string>
	<string name="ATTACH_LLLEG">
		Linker Unterschenkel
	</string>
	<string name="ATTACH_BELLY">
		Bauch
	</string>
	<string name="ATTACH_RPEC">
		Rechts
	</string>
	<string name="ATTACH_LPEC">
		Linke Brust
	</string>
	<string name="ATTACH_HUD_CENTER_2">
		HUD Mitte 2
	</string>
	<string name="ATTACH_HUD_TOP_RIGHT">
		HUD oben rechts
	</string>
	<string name="ATTACH_HUD_TOP_CENTER">
		HUD oben Mitte
	</string>
	<string name="ATTACH_HUD_TOP_LEFT">
		HUD oben links
	</string>
	<string name="ATTACH_HUD_CENTER_1">
		HUD Mitte 1
	</string>
	<string name="ATTACH_HUD_BOTTOM_LEFT">
		HUD unten links
	</string>
	<string name="ATTACH_HUD_BOTTOM">
		HUD unten
	</string>
	<string name="ATTACH_HUD_BOTTOM_RIGHT">
		HUD unten rechts
	</string>
	<string name="ATTACH_NECK">
		Hals
	</string>
	<string name="ATTACH_AVATAR_CENTER">
		Avatar-Mitte
	</string>
	<string name="ATTACH_BRIDGE">
		Brücke
	</string>
	<string name="CursorPos">
		Zeile [LINE], Spalte [COLUMN]
	</string>
	<string name="PanelDirCountFound">
		[COUNT] gefunden
	</string>
	<string name="PanelDirTimeStr">
		[hour12,datetime,slt]:[min,datetime,slt] [ampm,datetime,slt]
	</string>
	<string name="PanelDirEventsDateText">
		[mthnum,datetime,slt]/[day,datetime,slt]
	</string>
	<string name="PanelContentsTooltip">
		Objektinhalt
	</string>
	<string name="PanelContentsNewScript">
		Neues Skript
	</string>
	<string name="DoNotDisturbModeResponseDefault">
		Dieser Einwohner hat den Nicht-stören-Modus aktiviert und wird Ihre Nachricht später sehen.
	</string>
	<string name="AutoResponseModeDefault">
		Dieser Einwohner hat den Firestorm-Viewer-Modus „Automatische Antwort“ aktiviert. Dies bedeutet, dass er nicht gestört werden möchte. Er wird Ihre Nachricht später sehen.
	</string>
	<string name="AutoResponseModeNonFriendsDefault">
		Dieser Einwohner hat den Firestorm-Viewer-Modus „Automatische Antwort“ aktiviert. Dies bedeutet, dass er nicht gestört werden möchte. Er wird Ihre Nachricht später sehen.
	</string>
	<string name="RejectTeleportOffersResponseDefault">
		Dieser Einwohner hat den Firestorm-Viewer-Modus „Teleport-Angebote und -Anforderungen abweisen“ aktiviert. Dies bedeutet, dass er nicht mit Teleport-Angeboten oder -Anforderungen gestört werden möchte. Sie können Ihm weiterhin eine Nachricht senden.
	</string>
	<string name="MutedAvatarsResponseDefault">
		Dieser Einwohner hat den Empfang Ihrer Nachrichten blockiert.
	</string>
	<string name="AwayAvatarResponseDefault">
		Dieser Einwohner ist gerade nicht am Platz und wird Ihre Nachricht später sehen.
	</string>
	<string name="MuteByName">
		(Nach Namen)
	</string>
	<string name="MuteAgent">
		(Einwohner)
	</string>
	<string name="MuteObject">
		(Objekt)
	</string>
	<string name="MuteGroup">
		(Gruppe)
	</string>
	<string name="MuteExternal">
		(Extern)
	</string>
	<string name="RegionNoCovenant">
		Für diesen Grundbesitz liegt kein Vertrag vor.
	</string>
	<string name="RegionNoCovenantOtherOwner">
		Für diesen Grundbesitz liegt kein Vertrag vor. Das Land auf diesem Grundbesitz wird vom Grundbesitzer verkauft.  Für Informationen zum Verkauf setzen Sie sich bitte mit dem Grundbesitzer in Verbindung.
	</string>
	<string name="covenant_last_modified" value="Zuletzt geändert: "/>
	<string name="none_text" value=" (keiner) "/>
	<string name="never_text" value=" (nie) "/>
	<string name="GroupOwned">
		In Gruppenbesitz
	</string>
	<string name="Public">
		Öffentlich
	</string>
	<string name="LocalSettings">
		Lokale Einstellungen
	</string>
	<string name="RegionSettings">
		Regionseinstellungen
	</string>
	<string name="ClassifiedClicksTxt">
		Klicks: [TELEPORT] teleportieren, [MAP] Karte, [PROFILE] Profil
	</string>
	<string name="ClassifiedUpdateAfterPublish">
		(wird nach Veröffentlichung aktualisiert)
	</string>
	<string name="NoPicksClassifiedsText">
		Sie haben keine Auswahl oder Anzeigen erstelllt. Klicken Sie auf die „Plus“-Schaltfläche, um eine Auswahl oder Anzeige zu erstellen.
	</string>
	<string name="NoAvatarPicksClassifiedsText">
		Der Einwohner hat keine Auswahl oder Anzeigen
	</string>
	<string name="PicksClassifiedsLoadingText">
		Wird geladen...
	</string>
	<string name="NoPicksText">
		Du hast noch keine Auswahl erstellt.
	</string>
	<string name="NoAvatarPicksText">
		Der Einwohner hat keine Auswahl.
	</string>
	<string name="NoClassifiedsText">
		Sie haben keine Anzeige erstelllt. Klicken Sie auf die „Plus“-Schaltfläche, um eine Anzeige zu erstellen.
	</string>
	<string name="NoAvatarClassifiedsText">
		Der Einwohner hat keine Anzeigen.
	</string>
	<string name="MultiPreviewTitle">
		Vorschau
	</string>
	<string name="MultiPropertiesTitle">
		Eigenschaften
	</string>
	<string name="InvOfferAnObjectNamed">
		Ein Objekt namens
	</string>
	<string name="InvOfferOwnedByGroup">
		im Besitz der Gruppe
	</string>
	<string name="InvOfferOwnedByUnknownGroup">
		im Besitz einer unbekannten Gruppe
	</string>
	<string name="InvOfferOwnedBy">
		im Besitz von
	</string>
	<string name="InvOfferOwnedByUnknownUser">
		im Besitz eines unbekannten Einwohners
	</string>
	<string name="InvOfferGaveYou">
		hat Ihnen folgendes übergeben
	</string>
	<string name="InvOfferYouDecline">
		Sie lehnen ab
	</string>
	<string name="InvOfferDecline">
		Sie lehnen [DESC] von [NAME] ab.
	</string>
	<string name="GroupMoneyTotal">
		Gesamtbetrag
	</string>
	<string name="GroupMoneyBought">
		gekauft
	</string>
	<string name="GroupMoneyPaidYou">
		bezahlte Ihnen
	</string>
	<string name="GroupMoneyPaidInto">
		bezahlte an
	</string>
	<string name="GroupMoneyBoughtPassTo">
		kaufte Pass für
	</string>
	<string name="GroupMoneyPaidFeeForEvent">
		bezahlte Gebühr für Event
	</string>
	<string name="GroupMoneyPaidPrizeForEvent">
		bezahlte Preis für Event
	</string>
	<string name="GroupMoneyBalance">
		Kontostand
	</string>
	<string name="GroupMoneyCredits">
		Danksagung
	</string>
	<string name="GroupMoneyDebits">
		Soll
	</string>
	<string name="GroupMoneyDate">
		[weekday,datetime,utc], [day,datetime,utc]. [mth,datetime,utc] [year,datetime,utc]
	</string>
	<string name="AcquiredItems">
		Erworbene Artikel
	</string>
	<string name="Cancel">
		Abbrechen
	</string>
	<string name="UploadingCosts">
		Das Hochladen von [NAME] kostet [AMOUNT] L$
	</string>
	<string name="BuyingCosts">
		Die Kosten betragen: [AMOUNT] L$
	</string>
	<string name="UnknownFileExtension">
		Unbekanntes Dateiformat .%s
Gültige Formate: .wav, .tga, .bmp, .jpg, .jpeg oder .bvh
	</string>
	<string name="MuteObject2">
		Ignorieren
	</string>
	<string name="MuteAvatar">
		Ignorieren
	</string>
	<string name="UnmuteObject">
		Freischalten
	</string>
	<string name="UnmuteAvatar">
		Freischalten
	</string>
	<string name="AddLandmarkNavBarMenu">
		Zu meinen Landmarken hinzufügen...
	</string>
	<string name="EditLandmarkNavBarMenu">
		Meine Landmarken bearbeiten...
	</string>
	<string name="accel-mac-control">
		⌃
	</string>
	<string name="accel-mac-command">
		⌘
	</string>
	<string name="accel-mac-option">
		⌥
	</string>
	<string name="accel-mac-shift">
		⇧
	</string>
	<string name="accel-win-control">
		Strg+
	</string>
	<string name="accel-win-alt">
		Alt+
	</string>
	<string name="accel-win-shift">
		Umschalt+
	</string>
	<string name="FileSaved">
		Datei wurde gespeichert
	</string>
	<string name="Receiving">
		Daten werden empfangen
	</string>
	<string name="AM">
		Uhr
	</string>
	<string name="PM">
		Uhr
	</string>
	<string name="PST">
		PST
	</string>
	<string name="PDT">
		PDT
	</string>
	<string name="Direction_Forward">
		Vorwärts
	</string>
	<string name="Direction_Left">
		Links
	</string>
	<string name="Direction_Right">
		Rechts
	</string>
	<string name="Direction_Back">
		Zurück
	</string>
	<string name="Direction_North">
		Norden
	</string>
	<string name="Direction_South">
		Süden
	</string>
	<string name="Direction_West">
		Westen
	</string>
	<string name="Direction_East">
		Osten
	</string>
	<string name="Direction_Up">
		Nach oben
	</string>
	<string name="Direction_Down">
		Nach unten
	</string>
	<string name="Any Category">
		Alle Kategorien
	</string>
	<string name="Shopping">
		Shopping
	</string>
	<string name="Land Rental">
		Land mieten
	</string>
	<string name="Property Rental">
		Immobilie mieten
	</string>
	<string name="Special Attraction">
		Attraktionen
	</string>
	<string name="New Products">
		Neue Produkte
	</string>
	<string name="Employment">
		Stellenangebote
	</string>
	<string name="Wanted">
		Gesucht
	</string>
	<string name="Service">
		Dienstleistungen
	</string>
	<string name="Personal">
		Sonstiges
	</string>
	<string name="None">
		Keiner
	</string>
	<string name="Linden Location">
		Lindenort
	</string>
	<string name="Adult">
		Adult
	</string>
	<!-- FS:Ansariel: Fixed to match PARCEL_CATEGORY_UI_STRING array -->
	<string name="Arts and Culture">
		Kunst &amp; Kultur
	</string>
	<string name="Business">
		Firmen
	</string>
	<string name="Educational">
		Bildung
	</string>
	<string name="Gaming">
		Spielen
	</string>
	<string name="Hangout">
		Treffpunkt
	</string>
	<string name="Newcomer Friendly">
		Anfängergerecht
	</string>
	<!-- FS:Ansariel: Fixed to match PARCEL_CATEGORY_UI_STRING array -->
	<string name="Parks and Nature">
		Parks und Natur
	</string>
	<string name="Residential">
		Wohngebiet
	</string>
	<string name="Stage">
		Phase
	</string>
	<string name="Other">
		Sonstige
	</string>
	<string name="Rental">
		Vermietung
	</string>
	<string name="Any">
		Alle
	</string>
	<string name="You">
		Sie
	</string>
	<string name=":">
		:
	</string>
	<string name=",">
		,
	</string>
	<string name="...">
		...
	</string>
	<string name="***">
		***
	</string>
	<string name="(">
		(
	</string>
	<string name=")">
		)
	</string>
	<string name=".">
		.
	</string>
	<string name="&apos;">
		&apos;
	</string>
	<string name="---">
		---
	</string>
	<string name="Multiple Media">
		Mehrere Medien
	</string>
	<string name="Play Media">
		Medien Abspielen/Pausieren
	</string>
	<string name="StreamtitleNowPlaying">
		Aktueller Titel:
	</string>

	<string name="MBCmdLineError">
		Beim Parsen der Befehlszeile wurde ein Fehler festgestellt.
Weitere Informationen: http://wiki.secondlife.com/wiki/Client_parameters (EN)
Fehler:
	</string>
	<string name="MBCmdLineUsg">
		[APP_NAME] Verwendung in Befehlszeile:
	</string>
	<string name="MBUnableToAccessFile">
		[APP_NAME] kann auf die erforderliche Datei nicht zugreifen.

Grund hierfür ist, dass Sie entweder mehrere Instanzen gleichzeitig ausführen oder dass Ihr System denkt, eine Datei sei geöffnet.
Falls diese Nachricht erneut angezeigt wird, starten Sie bitte Ihren Computer neu und probieren Sie es noch einmal.
Falls der Fehler dann weiterhin auftritt, müssen Sie [APP_NAME] von Ihrem System de-installieren und erneut installieren.
	</string>
	<string name="MBFatalError">
		Unbehebbarer Fehler
	</string>
	<string name="MBApplicationError">Anwendungsfehler - Keine Panik</string>
	<string name="MBApplicationErrorDetails">Es tut uns leid, aber [APP_NAME] ist abgestürzt und wird deshalb beendet. Falls dieser Fehler wiederholt auftritt, konktaktieren Sie bitte unser Support-Team und informieren Sie es über folgende Fehlermeldung:

[ERROR_DETAILS]
	</string>
	<string name="MBRequiresAltiVec">
		[APP_NAME] erfordert einen Prozessor mit AltiVec (G4 oder später).
	</string>
	<string name="MBAlreadyRunning">
		[APP_NAME] läuft bereits.
Bitte sehen Sie in Ihrer Menüleiste nach, dort sollte ein Symbol für das Programm angezeigt werden.
Falls diese Nachricht erneut angezeigt wird, starten Sie Ihren Computer bitte neu.
	</string>
	<string name="MBFrozenCrashed">
		[APP_NAME] scheint eingefroren zu sein oder ist abgestürzt.
Möchten Sie einen Absturz-Bericht einschicken?
	</string>
	<string name="MBAlert">
		Benachrichtigung
	</string>
	<string name="MBNoDirectX">
		[APP_NAME] kann DirectX 9.0b oder höher nicht feststellen.
[APP_NAME] verwendet DirectX, um nach Hardware und/oder veralteten Treibern zu suchen, die zu Problemen mit der Stabilität, Leistung und Abstürzen führen können.  Sie können [APP_NAME] auch so ausführen, wir empfehlen jedoch, dass DirectX 9.0b vorhanden ist und ausgeführt wird.

Möchten Sie fortfahren?
	</string>
	<string name="MBWarning">
		Hinweis
	</string>
	<string name="MBNoAutoUpdate">
		Für Linux ist zur Zeit noch kein automatisches Aktualisieren möglich.
Bitte laden Sie die aktuellste Version von www.secondlife.com herunter.
	</string>
	<string name="MBRegClassFailed">
		RegisterClass fehlgeschlagen
	</string>
	<string name="MBError">
		Fehler
	</string>
	<string name="MBFullScreenErr">
		Vollbildschirm mit [WIDTH] x [HEIGHT] kann nicht ausgeführt werden.
Ausführung erfolgt in Fenster.
	</string>
	<string name="MBDestroyWinFailed">
		Fehler beim Herunterfahren während Fenster geschlossen wurde (DestroyWindow() fehlgeschlagen)
	</string>
	<string name="MBShutdownErr">
		Fehler beim Herunterfahren
	</string>
	<string name="MBDevContextErr">
		Kann keinen Kontext für GL-Gerät erstellen
	</string>
	<string name="MBPixelFmtErr">
		Passendes Pixelformat wurde nicht gefunden
	</string>
	<string name="MBPixelFmtDescErr">
		Beschreibung für Pixelformat nicht verfügbar
	</string>
	<string name="MBTrueColorWindow">
		Um [APP_NAME] auszuführen, ist True Color (32-bit) erforderlich.
Klicken Sie öffnen Sie auf Ihrem Computer die Einstellungen für die Anzeige und stellen Sie den Bildschirm auf 32-bit Farbe ein.
	</string>
	<string name="MBAlpha">
		[APP_NAME] kann nicht ausgeführt werden, da kein 8-Bit-Alpha-Kanal verfügbar ist.  Dies geschieht normalerweise bei Problemen mit dem Treiber der Video-Karte.
Bitte vergewissern Sie sich, dass Sie die aktuellsten Treiber für Ihre Videokarte installiert haben.
Vergewissern Sie sich außerdem, dass Ihr Bildschirm auf True Color (32-Bit) eingestellt ist (Systemsteuerung &gt; Anzeige &gt; Einstellungen).
Falls diese Meldung weiterhin angezeigt wird, wenden Sie sich bitte an [SUPPORT_SITE].
	</string>
	<string name="MBPixelFmtSetErr">
		Pixel-Format kann nicht eingestellt werden.
	</string>
	<string name="MBGLContextErr">
		Kann keinen Kontext für GL-Gerät erstellen
	</string>
	<string name="MBGLContextActErr">
		Kann keinen Kontext für GL-Gerät aktivieren
	</string>
	<string name="MBVideoDrvErr">
		[APP_NAME] kann nicht ausgeführt werden, da die Treiber Ihrer Videokarte entweder nicht richtig installiert oder veraltet sind, oder die entsprechende Hardware nicht unterstützt wird. Bitte vergewissern Sie sich, dass Sie die aktuellsten Treiber für die Videokarte installiert haben. Falls Sie die aktuellsten Treiber bereits installiert haben, installieren Sie diese bitte erneut.

Falls diese Meldung weiterhin angezeigt wird, wenden Sie sich bitte an [SUPPORT_SITE].
	</string>
	<string name="5 O&apos;Clock Shadow">
		Bartschatten
	</string>
	<string name="All White">
		Ganz weiß
	</string>
	<string name="Anime Eyes">
		Anime-Augen
	</string>
	<string name="Arced">
		Gewölbt
	</string>
	<string name="Arm Length">
		Armlänge
	</string>
	<string name="Attached">
		Angewachsen
	</string>
	<string name="Attached Earlobes">
		Angewachsene Ohrläppchen
	</string>
	<string name="Back Fringe">
		Nackenfransen
	</string>
	<string name="Baggy">
		Tränensäcke
	</string>
	<string name="Bangs">
		Pony
	</string>
	<string name="Beady Eyes">
		Knopfaugen
	</string>
	<string name="Belly Size">
		Bauchgröße
	</string>
	<string name="Big">
		Groß
	</string>
	<string name="Big Butt">
		Großer Hintern
	</string>
	<string name="Big Hair Back">
		Volumen: Hinten
	</string>
	<string name="Big Hair Front">
		Volumen: Vorne
	</string>
	<string name="Big Hair Top">
		Volumen: Oben
	</string>
	<string name="Big Head">
		Groß
	</string>
	<string name="Big Pectorals">
		Große Brustmuskeln
	</string>
	<string name="Big Spikes">
		Große Stacheln
	</string>
	<string name="Black">
		Schwarz
	</string>
	<string name="Blonde">
		Blond
	</string>
	<string name="Blonde Hair">
		Blondes Haar
	</string>
	<string name="Blush">
		Rouge
	</string>
	<string name="Blush Color">
		Rougefarbe
	</string>
	<string name="Blush Opacity">
		Rouge Deckkraft
	</string>
	<string name="Body Definition">
		Körperkonturen
	</string>
	<string name="Body Fat">
		Körperfett
	</string>
	<string name="Body Freckles">
		Sommersprossen
	</string>
	<string name="Body Thick">
		breit
	</string>
	<string name="Body Thickness">
		Körperbreite
	</string>
	<string name="Body Thin">
		schmal
	</string>
	<string name="Bow Legged">
		o-beinig
	</string>
	<string name="Breast Buoyancy">
		Brust, Straffheit
	</string>
	<string name="Breast Cleavage">
		Dekolleté
	</string>
	<string name="Breast Size">
		Brustgröße
	</string>
	<string name="Bridge Width">
		Rückenbreite
	</string>
	<string name="Broad">
		Breit
	</string>
	<string name="Brow Size">
		Brauengröße
	</string>
	<string name="Bug Eyes">
		Glubschaugen
	</string>
	<string name="Bugged Eyes">
		Hervortretend
	</string>
	<string name="Bulbous">
		Knollennase
	</string>
	<string name="Bulbous Nose">
		Knollennase
	</string>
	<string name="Breast Physics Mass">
		Brust – Masse
	</string>
	<string name="Breast Physics Smoothing">
		Brust – Glättung
	</string>
	<string name="Breast Physics Gravity">
		Brust – Schwerkraft
	</string>
	<string name="Breast Physics Drag">
		Brust – Luftwiderstand
	</string>
	<string name="Breast Physics InOut Max Effect">
		Max. Effekt
	</string>
	<string name="Breast Physics InOut Spring">
		Federn
	</string>
	<string name="Breast Physics InOut Gain">
		Verstärkung
	</string>
	<string name="Breast Physics InOut Damping">
		Dämpfung
	</string>
	<string name="Breast Physics UpDown Max Effect">
		Max. Effekt
	</string>
	<string name="Breast Physics UpDown Spring">
		Federn
	</string>
	<string name="Breast Physics UpDown Gain">
		Verstärkung
	</string>
	<string name="Breast Physics UpDown Damping">
		Dämpfung
	</string>
	<string name="Breast Physics LeftRight Max Effect">
		Max. Effekt
	</string>
	<string name="Breast Physics LeftRight Spring">
		Federn
	</string>
	<string name="Breast Physics LeftRight Gain">
		Verstärkung
	</string>
	<string name="Breast Physics LeftRight Damping">
		Dämpfung
	</string>
	<string name="Belly Physics Mass">
		Bauch – Masse
	</string>
	<string name="Belly Physics Smoothing">
		Bauch – Glättung
	</string>
	<string name="Belly Physics Gravity">
		Bauch – Schwerkraft
	</string>
	<string name="Belly Physics Drag">
		Bauch – Luftwiderstand
	</string>
	<string name="Belly Physics UpDown Max Effect">
		Max. Effekt
	</string>
	<string name="Belly Physics UpDown Spring">
		Federn
	</string>
	<string name="Belly Physics UpDown Gain">
		Verstärkung
	</string>
	<string name="Belly Physics UpDown Damping">
		Dämpfung
	</string>
	<string name="Butt Physics Mass">
		Po – Masse
	</string>
	<string name="Butt Physics Smoothing">
		Po – Glättung
	</string>
	<string name="Butt Physics Gravity">
		Po – Schwerkraft
	</string>
	<string name="Butt Physics Drag">
		Po – Luftwiderstand
	</string>
	<string name="Butt Physics UpDown Max Effect">
		Max. Effekt
	</string>
	<string name="Butt Physics UpDown Spring">
		Federn
	</string>
	<string name="Butt Physics UpDown Gain">
		Verstärkung
	</string>
	<string name="Butt Physics UpDown Damping">
		Dämpfung
	</string>
	<string name="Butt Physics LeftRight Max Effect">
		Max. Effekt
	</string>
	<string name="Butt Physics LeftRight Spring">
		Federn
	</string>
	<string name="Butt Physics LeftRight Gain">
		Verstärkung
	</string>
	<string name="Butt Physics LeftRight Damping">
		Dämpfung
	</string>
	<string name="Bushy Eyebrows">
		Buschige Augenbrauen
	</string>
	<string name="Bushy Hair">
		Buschiges Haar
	</string>
	<string name="Butt Size">
		Hintern, Größe
	</string>
	<string name="Butt Gravity">
		Po – Schwerkraft
	</string>
	<string name="bustle skirt">
		Tournürenrock
	</string>
	<string name="no bustle">
		Ohne
	</string>
	<string name="more bustle">
		Mit
	</string>
	<string name="Chaplin">
		Chaplin
	</string>
	<string name="Cheek Bones">
		Wangenknochen
	</string>
	<string name="Chest Size">
		Brustgröße
	</string>
	<string name="Chin Angle">
		Kinnwinkel
	</string>
	<string name="Chin Cleft">
		Kinnspalte
	</string>
	<string name="Chin Curtains">
		Schifferfräse
	</string>
	<string name="Chin Depth">
		Kinnlänge
	</string>
	<string name="Chin Heavy">
		Kinn ausgeprägt
	</string>
	<string name="Chin In">
		Kinn zurück
	</string>
	<string name="Chin Out">
		Kinn nach vorne
	</string>
	<string name="Chin-Neck">
		Kinn-Hals
	</string>
	<string name="Clear">
		Transparent
	</string>
	<string name="Cleft">
		Spalte
	</string>
	<string name="Close Set Eyes">
		Eng stehende Augen
	</string>
	<string name="Closed">
		Geschlossen
	</string>
	<string name="Closed Back">
		Hinten geschlossen
	</string>
	<string name="Closed Front">
		Vorne geschlossen
	</string>
	<string name="Closed Left">
		Links geschlossen
	</string>
	<string name="Closed Right">
		Rechts geschlossen
	</string>
	<string name="Coin Purse">
		Klein
	</string>
	<string name="Collar Back">
		Kragen hinten
	</string>
	<string name="Collar Front">
		Kragen vorne
	</string>
	<string name="Corner Down">
		Nach unten
	</string>
	<string name="Corner Up">
		Nach oben
	</string>
	<string name="Creased">
		Schlupflid
	</string>
	<string name="Crooked Nose">
		Krumme Nase
	</string>
	<string name="Cuff Flare">
		Hosenaufschlag
	</string>
	<string name="Dark">
		Dunkel
	</string>
	<string name="Dark Green">
		Dunkelgrün
	</string>
	<string name="Darker">
		Dunkler
	</string>
	<string name="Deep">
		Tief
	</string>
	<string name="Default Heels">
		Standardabsätze
	</string>
	<string name="Dense">
		Dicht
	</string>
	<string name="Double Chin">
		Doppelkinn
	</string>
	<string name="Downturned">
		Nach unten
	</string>
	<string name="Duffle Bag">
		Groß
	</string>
	<string name="Ear Angle">
		Ohrenwinkel
	</string>
	<string name="Ear Size">
		Ohrengröße
	</string>
	<string name="Ear Tips">
		Ohrenspitzen
	</string>
	<string name="Egg Head">
		Eierkopf
	</string>
	<string name="Eye Bags">
		Augenränder
	</string>
	<string name="Eye Color">
		Augenfarbe
	</string>
	<string name="Eye Depth">
		Augentiefe
	</string>
	<string name="Eye Lightness">
		Helligkeit
	</string>
	<string name="Eye Opening">
		Öffnung
	</string>
	<string name="Eye Pop">
		Symmetrie
	</string>
	<string name="Eye Size">
		Augengröße
	</string>
	<string name="Eye Spacing">
		Augenstand
	</string>
	<string name="Eyebrow Arc">
		Brauenbogen
	</string>
	<string name="Eyebrow Density">
		Brauendichte
	</string>
	<string name="Eyebrow Height">
		Brauenhöhe
	</string>
	<string name="Eyebrow Points">
		Brauenenden
	</string>
	<string name="Eyebrow Size">
		Brauengröße
	</string>
	<string name="Eyelash Length">
		Wimpernlänge
	</string>
	<string name="Eyeliner">
		Eyeliner
	</string>
	<string name="Eyeliner Color">
		Farbe des Eyeliners
	</string>
	<string name="Eyes Bugged">
		Glubschaugen
	</string>
	<string name="Face Shear">
		Gesichtsverzerrung
	</string>
	<string name="Facial Definition">
		Gesichtskonturen
	</string>
	<string name="Far Set Eyes">
		Weit auseinander
	</string>
	<string name="Fat Lips">
		Volle Lippen
	</string>
	<string name="Female">
		weiblich
	</string>
	<string name="Fingerless">
		Ohne Finger
	</string>
	<string name="Fingers">
		Finger
	</string>
	<string name="Flared Cuffs">
		Ausgestellt
	</string>
	<string name="Flat">
		Flach
	</string>
	<string name="Flat Butt">
		Flacher Hintern
	</string>
	<string name="Flat Head">
		Flacher Kopf
	</string>
	<string name="Flat Toe">
		Flache Spitze
	</string>
	<string name="Foot Size">
		Fußgröße
	</string>
	<string name="Forehead Angle">
		Stirnwinkel
	</string>
	<string name="Forehead Heavy">
		Stirn ausgeprägt
	</string>
	<string name="Freckles">
		Sommersprossen
	</string>
	<string name="Front Fringe">
		Fransen, vorne
	</string>
	<string name="Full Back">
		Hinten volles Haar
	</string>
	<string name="Full Eyeliner">
		Starker Eyeliner
	</string>
	<string name="Full Front">
		Vorne volles Haar
	</string>
	<string name="Full Hair Sides">
		Seitlich volles Haar
	</string>
	<string name="Full Sides">
		Volle Seiten
	</string>
	<string name="Glossy">
		Glänzend
	</string>
	<string name="Glove Fingers">
		Handschuhfinger
	</string>
	<string name="Glove Length">
		Handschuhlänge
	</string>
	<string name="Hair">
		Haare
	</string>
	<string name="Hair Back">
		Haare: Hinten
	</string>
	<string name="Hair Front">
		Haare: Vorne
	</string>
	<string name="Hair Sides">
		Haare: Seiten
	</string>
	<string name="Hair Sweep">
		Haartolle
	</string>
	<string name="Hair Thickess">
		Haardicke
	</string>
	<string name="Hair Thickness">
		Haardicke
	</string>
	<string name="Hair Tilt">
		Haarneigung
	</string>
	<string name="Hair Tilted Left">
		Nach links
	</string>
	<string name="Hair Tilted Right">
		Nach rechts
	</string>
	<string name="Hair Volume">
		Haare: Volumen
	</string>
	<string name="Hand Size">
		Handgröße
	</string>
	<string name="Handlebars">
		Zwirbelbart
	</string>
	<string name="Head Length">
		Kopflänge
	</string>
	<string name="Head Shape">
		Kopfform
	</string>
	<string name="Head Size">
		Kopfgröße
	</string>
	<string name="Head Stretch">
		Kopfstreckung
	</string>
	<string name="Heel Height">
		Absatzhöhe
	</string>
	<string name="Heel Shape">
		Absatzform
	</string>
	<string name="Height">
		Größe
	</string>
	<string name="High">
		Hoch
	</string>
	<string name="High Heels">
		Hohe Absätze
	</string>
	<string name="High Jaw">
		Hoch
	</string>
	<string name="High Platforms">
		Hohe Plattformsohlen
	</string>
	<string name="High and Tight">
		Hoch und eng
	</string>
	<string name="Higher">
		Höhere
	</string>
	<string name="Hip Length">
		Länge der Hüfte
	</string>
	<string name="Hip Width">
		Breite der Hüfte
	</string>
	<string name="Hover">
		Schweben
	</string>
	<string name="In">
		In
	</string>
	<string name="In Shdw Color">
		Farbe Innenseite
	</string>
	<string name="In Shdw Opacity">
		Deckkraft: innen
	</string>
	<string name="Inner Eye Corner">
		Ecke: Nasenseite
	</string>
	<string name="Inner Eye Shadow">
		Innenlid
	</string>
	<string name="Inner Shadow">
		Innenlid
	</string>
	<string name="Jacket Length">
		Jackenlänge
	</string>
	<string name="Jacket Wrinkles">
		Jackenfalten
	</string>
	<string name="Jaw Angle">
		Kinnansatz
	</string>
	<string name="Jaw Jut">
		Kinnposition
	</string>
	<string name="Jaw Shape">
		Kinnform
	</string>
	<string name="Join">
		Zusammen
	</string>
	<string name="Jowls">
		Hängebacken
	</string>
	<string name="Knee Angle">
		Kniewinkel
	</string>
	<string name="Knock Kneed">
		X-beinig
	</string>
	<string name="Large">
		Groß
	</string>
	<string name="Large Hands">
		Große Hände
	</string>
	<string name="Left Part">
		Linksscheitel
	</string>
	<string name="Leg Length">
		Beinlänge
	</string>
	<string name="Leg Muscles">
		Beinmuskeln
	</string>
	<string name="Less">
		Weniger
	</string>
	<string name="Less Body Fat">
		Weniger Speck
	</string>
	<string name="Less Curtains">
		Weniger
	</string>
	<string name="Less Freckles">
		Weniger
	</string>
	<string name="Less Full">
		Weniger
	</string>
	<string name="Less Gravity">
		Weniger
	</string>
	<string name="Less Love">
		Weniger
	</string>
	<string name="Less Muscles">
		Weniger
	</string>
	<string name="Less Muscular">
		Weniger
	</string>
	<string name="Less Rosy">
		Weniger
	</string>
	<string name="Less Round">
		Weniger
	</string>
	<string name="Less Saddle">
		Weniger
	</string>
	<string name="Less Square">
		Weniger
	</string>
	<string name="Less Volume">
		Weniger
	</string>
	<string name="Less soul">
		Weniger
	</string>
	<string name="Lighter">
		Heller
	</string>
	<string name="Lip Cleft">
		Amorbogen
	</string>
	<string name="Lip Cleft Depth">
		Tiefe: Amorbogen
	</string>
	<string name="Lip Fullness">
		Fülle
	</string>
	<string name="Lip Pinkness">
		Pinkton
	</string>
	<string name="Lip Ratio">
		Lippenproportionen
	</string>
	<string name="Lip Thickness">
		Lippendicke
	</string>
	<string name="Lip Width">
		Mundbreite
	</string>
	<string name="Lipgloss">
		Lipgloss
	</string>
	<string name="Lipstick">
		Lippenstift
	</string>
	<string name="Lipstick Color">
		Farbe
	</string>
	<string name="Long">
		Lang
	</string>
	<string name="Long Head">
		Langer Kopf
	</string>
	<string name="Long Hips">
		Lange Hüften
	</string>
	<string name="Long Legs">
		Lange Beine
	</string>
	<string name="Long Neck">
		Langer Hals
	</string>
	<string name="Long Pigtails">
		Lange Zöpfe
	</string>
	<string name="Long Ponytail">
		Langer Pferdeschwanz
	</string>
	<string name="Long Torso">
		Langer Oberkörper
	</string>
	<string name="Long arms">
		Lange Arme
	</string>
	<string name="Loose Pants">
		Weite Hosen
	</string>
	<string name="Loose Shirt">
		Weites Hemd
	</string>
	<string name="Loose Sleeves">
		Weite Ärmel
	</string>
	<string name="Love Handles">
		Fettpölsterchen
	</string>
	<string name="Low">
		Niedrig
	</string>
	<string name="Low Heels">
		Niedrig
	</string>
	<string name="Low Jaw">
		Niedrig
	</string>
	<string name="Low Platforms">
		Niedrig
	</string>
	<string name="Low and Loose">
		Weit
	</string>
	<string name="Lower">
		Absenken
	</string>
	<string name="Lower Bridge">
		Brücke, Unterer Teil
	</string>
	<string name="Lower Cheeks">
		Wangen, unterer Bereich
	</string>
	<string name="Male">
		Männlich
	</string>
	<string name="Middle Part">
		Mittelscheitel
	</string>
	<string name="More">
		Mehr
	</string>
	<string name="More Blush">
		Mehr
	</string>
	<string name="More Body Fat">
		Mehr Speck
	</string>
	<string name="More Curtains">
		Mehr
	</string>
	<string name="More Eyeshadow">
		Mehr
	</string>
	<string name="More Freckles">
		Mehr
	</string>
	<string name="More Full">
		Voller
	</string>
	<string name="More Gravity">
		Mehr
	</string>
	<string name="More Lipstick">
		Mehr
	</string>
	<string name="More Love">
		Mehr
	</string>
	<string name="More Lower Lip">
		Größer
	</string>
	<string name="More Muscles">
		Mehr
	</string>
	<string name="More Muscular">
		Mehr
	</string>
	<string name="More Rosy">
		Mehr
	</string>
	<string name="More Round">
		Runder
	</string>
	<string name="More Saddle">
		Mehr
	</string>
	<string name="More Sloped">
		Flach
	</string>
	<string name="More Square">
		Eckiger
	</string>
	<string name="More Upper Lip">
		Mehr
	</string>
	<string name="More Vertical">
		Steil
	</string>
	<string name="More Volume">
		Mehr
	</string>
	<string name="More soul">
		Mehr
	</string>
	<string name="Moustache">
		Schnauzer
	</string>
	<string name="Mouth Corner">
		Mundwinkel
	</string>
	<string name="Mouth Position">
		Mundposition
	</string>
	<string name="Mowhawk">
		Irokese
	</string>
	<string name="Muscular">
		Muskulös
	</string>
	<string name="Mutton Chops">
		Koteletten
	</string>
	<string name="Nail Polish">
		Nagellack
	</string>
	<string name="Nail Polish Color">
		Farbe
	</string>
	<string name="Narrow">
		Schmal
	</string>
	<string name="Narrow Back">
		Wenig
	</string>
	<string name="Narrow Front">
		Wenig
	</string>
	<string name="Narrow Lips">
		Schmale Lippen
	</string>
	<string name="Natural">
		Natürlich
	</string>
	<string name="Neck Length">
		Halslänge
	</string>
	<string name="Neck Thickness">
		Halsdicke
	</string>
	<string name="No Blush">
		Kein Rouge
	</string>
	<string name="No Eyeliner">
		Kein Eyeliner
	</string>
	<string name="No Eyeshadow">
		Kein Lidschatten
	</string>
	<string name="No Lipgloss">
		Kein Lipgloss
	</string>
	<string name="No Lipstick">
		Kein Lippenstift
	</string>
	<string name="No Part">
		Kein Scheitel
	</string>
	<string name="No Polish">
		Kein Nagellack
	</string>
	<string name="No Red">
		Nicht rot
	</string>
	<string name="No Spikes">
		Keine Stachel
	</string>
	<string name="No White">
		Kein Weiß
	</string>
	<string name="No Wrinkles">
		Keine Falten
	</string>
	<string name="Normal Lower">
		Normal unten
	</string>
	<string name="Normal Upper">
		Normal oben
	</string>
	<string name="Nose Left">
		Links
	</string>
	<string name="Nose Right">
		Rechts
	</string>
	<string name="Nose Size">
		Größe
	</string>
	<string name="Nose Thickness">
		Dicke
	</string>
	<string name="Nose Tip Angle">
		Winkel Nasenspitze
	</string>
	<string name="Nose Tip Shape">
		Form Nasenspitze
	</string>
	<string name="Nose Width">
		Nasenbreite
	</string>
	<string name="Nostril Division">
		Nasenloch-Teilung
	</string>
	<string name="Nostril Width">
		Nasenloch-Größe
	</string>
	<string name="Opaque">
		Deckend
	</string>
	<string name="Open">
		Öffnen
	</string>
	<string name="Open Back">
		Hinten offen
	</string>
	<string name="Open Front">
		Vorne offen
	</string>
	<string name="Open Left">
		Links offen
	</string>
	<string name="Open Right">
		Rechts offen
	</string>
	<string name="Orange">
		Orange
	</string>
	<string name="Out">
		Aus
	</string>
	<string name="Out Shdw Color">
		Farbe: Oben
	</string>
	<string name="Out Shdw Opacity">
		Deckkraft: Oben
	</string>
	<string name="Outer Eye Corner">
		Äußerer Augenwinkel
	</string>
	<string name="Outer Eye Shadow">
		Lidschatten: Oben
	</string>
	<string name="Outer Shadow">
		Lidschatten: Oben
	</string>
	<string name="Overbite">
		Überbiss
	</string>
	<string name="Package">
		Ausbeulung
	</string>
	<string name="Painted Nails">
		Lackierte Nägel
	</string>
	<string name="Pale">
		Blass
	</string>
	<string name="Pants Crotch">
		Schritt
	</string>
	<string name="Pants Fit">
		Passform
	</string>
	<string name="Pants Length">
		Hosenlänge
	</string>
	<string name="Pants Waist">
		Hüfte
	</string>
	<string name="Pants Wrinkles">
		Falten
	</string>
	<string name="Part">
		Scheitel
	</string>
	<string name="Part Bangs">
		Pony scheiteln
	</string>
	<string name="Pectorals">
		Brustmuskel
	</string>
	<string name="Pigment">
		Pigmentierung
	</string>
	<string name="Pigtails">
		Zöpfe
	</string>
	<string name="Pink">
		Pink
	</string>
	<string name="Pinker">
		Mehr Pink
	</string>
	<string name="Platform Height">
		Höhe
	</string>
	<string name="Platform Width">
		Breite
	</string>
	<string name="Pointy">
		Spitz
	</string>
	<string name="Pointy Heels">
		Pfennigabsätze
	</string>
	<string name="Ponytail">
		Pferdeschwanz
	</string>
	<string name="Poofy Skirt">
		Weit ausgestellt
	</string>
	<string name="Pop Left Eye">
		Linkes Auge größer
	</string>
	<string name="Pop Right Eye">
		Rechtes Auge größer
	</string>
	<string name="Puffy">
		Geschwollen
	</string>
	<string name="Puffy Eyelids">
		Geschwollene Lider
	</string>
	<string name="Rainbow Color">
		Regenbogenfarben
	</string>
	<string name="Red Hair">
		Rote Haare
	</string>
	<string name="Regular">
		Normal
	</string>
	<string name="Right Part">
		Scheitel rechts
	</string>
	<string name="Rosy Complexion">
		Rosiger Teint
	</string>
	<string name="Round">
		Rund
	</string>
	<string name="Ruddiness">
		Röte
	</string>
	<string name="Ruddy">
		Rötlich
	</string>
	<string name="Rumpled Hair">
		Zerzauste Haare
	</string>
	<string name="Saddle Bags">
		Hüftspeck
	</string>
	<string name="Scrawny Leg">
		Dürres Bein
	</string>
	<string name="Separate">
		Auseinander
	</string>
	<string name="Shallow">
		Flach
	</string>
	<string name="Shear Back">
		Hinterkopf rasiert
	</string>
	<string name="Shear Face">
		Gesicht verzerren
	</string>
	<string name="Shear Front">
		Vorne rasiert
	</string>
	<string name="Shear Left Up">
		Links
	</string>
	<string name="Shear Right Up">
		Rechts
	</string>
	<string name="Sheared Back">
		Hinterkopf rasiert
	</string>
	<string name="Sheared Front">
		Vorne rasiert
	</string>
	<string name="Shift Left">
		Nach links
	</string>
	<string name="Shift Mouth">
		Mund verschieben
	</string>
	<string name="Shift Right">
		Nach rechts
	</string>
	<string name="Shirt Bottom">
		Hemdlänge
	</string>
	<string name="Shirt Fit">
		Passform
	</string>
	<string name="Shirt Wrinkles">
		Falten
	</string>
	<string name="Shoe Height">
		Schuhart
	</string>
	<string name="Short">
		Klein
	</string>
	<string name="Short Arms">
		Kurze Arme
	</string>
	<string name="Short Legs">
		Kurze Beine
	</string>
	<string name="Short Neck">
		Kurzer Hals
	</string>
	<string name="Short Pigtails">
		Kurze Zöpfe
	</string>
	<string name="Short Ponytail">
		Kurzer Pferdeschwanz
	</string>
	<string name="Short Sideburns">
		Kurze Koteletten
	</string>
	<string name="Short Torso">
		Kurzer Oberkörper
	</string>
	<string name="Short hips">
		Kurze Hüften
	</string>
	<string name="Shoulders">
		Schultern
	</string>
	<string name="Side Fringe">
		Seitliche Fransen
	</string>
	<string name="Sideburns">
		Koteletten
	</string>
	<string name="Sides Hair">
		Seitliches Haar
	</string>
	<string name="Sides Hair Down">
		Lang
	</string>
	<string name="Sides Hair Up">
		Kurz
	</string>
	<string name="Skinny Neck">
		Dünner Hals
	</string>
	<string name="Skirt Fit">
		Passform
	</string>
	<string name="Skirt Length">
		Rocklänge
	</string>
	<string name="Slanted Forehead">
		Fliehende Stirn
	</string>
	<string name="Sleeve Length">
		Ärmellänge
	</string>
	<string name="Sleeve Looseness">
		Passform Ärmel
	</string>
	<string name="Slit Back">
		Schlitz: Hinten
	</string>
	<string name="Slit Front">
		Schlitz: Vorne
	</string>
	<string name="Slit Left">
		Schlitz: Links
	</string>
	<string name="Slit Right">
		Schlitz: Rechts
	</string>
	<string name="Small">
		Klein
	</string>
	<string name="Small Hands">
		Kleine Hände
	</string>
	<string name="Small Head">
		Klein
	</string>
	<string name="Smooth">
		Glätten
	</string>
	<string name="Smooth Hair">
		Glattes Haar
	</string>
	<string name="Socks Length">
		Strumpflänge
	</string>
	<string name="Soulpatch">
		Unterlippenbart
	</string>
	<string name="Sparse">
		Wenig
	</string>
	<string name="Spiked Hair">
		Stachelhaare
	</string>
	<string name="Square">
		Rechteck
	</string>
	<string name="Square Toe">
		Eckig
	</string>
	<string name="Squash Head">
		Gestaucht
	</string>
	<string name="Stretch Head">
		Gestreckt
	</string>
	<string name="Sunken">
		Eingefallen
	</string>
	<string name="Sunken Chest">
		Trichterbrust
	</string>
	<string name="Sunken Eyes">
		Eingesunkene Augen
	</string>
	<string name="Sweep Back">
		Nach hinten
	</string>
	<string name="Sweep Forward">
		Nach vorne
	</string>
	<string name="Tall">
		Groß
	</string>
	<string name="Taper Back">
		Ansatzbreite hinten
	</string>
	<string name="Taper Front">
		Ansatzbreite vorne
	</string>
	<string name="Thick Heels">
		Dicke Absätze
	</string>
	<string name="Thick Neck">
		Dicker Hals
	</string>
	<string name="Thick Toe">
		Dick
	</string>
	<string name="Thin">
		Dünn
	</string>
	<string name="Thin Eyebrows">
		Dünne Augenbrauen
	</string>
	<string name="Thin Lips">
		Dünne Lippen
	</string>
	<string name="Thin Nose">
		Dünne Nase
	</string>
	<string name="Tight Chin">
		Straffes Kinn
	</string>
	<string name="Tight Cuffs">
		Eng
	</string>
	<string name="Tight Pants">
		Enge Hosen
	</string>
	<string name="Tight Shirt">
		Enges Hemd
	</string>
	<string name="Tight Skirt">
		Enger Rock
	</string>
	<string name="Tight Sleeves">
		Enge Ärmel
	</string>
	<string name="Toe Shape">
		Spitze
	</string>
	<string name="Toe Thickness">
		Dicke
	</string>
	<string name="Torso Length">
		Länge des Oberkörpers
	</string>
	<string name="Torso Muscles">
		Muskeln
	</string>
	<string name="Torso Scrawny">
		Dürr
	</string>
	<string name="Unattached">
		Frei
	</string>
	<string name="Uncreased">
		Straffes Lid
	</string>
	<string name="Underbite">
		Unterbiss
	</string>
	<string name="Unnatural">
		Unnatürlich
	</string>
	<string name="Upper Bridge">
		Brücke, oberer Teil
	</string>
	<string name="Upper Cheeks">
		Obere Wangen
	</string>
	<string name="Upper Chin Cleft">
		Obere Kinnspalte
	</string>
	<string name="Upper Eyelid Fold">
		Obere Lidfalte
	</string>
	<string name="Upturned">
		Stupsnase
	</string>
	<string name="Very Red">
		Sehr rot
	</string>
	<string name="Waist Height">
		Bund
	</string>
	<string name="Well-Fed">
		Gut genährt
	</string>
	<string name="White Hair">
		Weiße Haare
	</string>
	<string name="Wide">
		Breit
	</string>
	<string name="Wide Back">
		Breit
	</string>
	<string name="Wide Front">
		Breit
	</string>
	<string name="Wide Lips">
		Breit
	</string>
	<string name="Wild">
		Wild
	</string>
	<string name="Wrinkles">
		Falten
	</string>
	<string name="LocationCtrlAddLandmarkTooltip">
		Zu meinen Landmarken hinzufügen
	</string>
	<string name="LocationCtrlEditLandmarkTooltip">
		Meine Landmarken bearbeiten
	</string>
	<string name="LocationCtrlInfoBtnTooltip">
		Weitere Informationen über die aktuelle Position
	</string>
	<string name="LocationCtrlComboBtnTooltip">
		Mein Reiseverlauf
	</string>
	<string name="LocationCtrlForSaleTooltip">
		Dieses Land kaufen
	</string>
	<string name="LocationCtrlVoiceTooltip">
		Voice hier nicht möglich
	</string>
	<string name="LocationCtrlFlyTooltip">
		Fliegen ist unzulässig
	</string>
	<string name="LocationCtrlPushTooltip">
		Kein Stoßen
	</string>
	<string name="LocationCtrlBuildTooltip">
		Bauen/Fallen lassen von Objekten ist verboten
	</string>
	<string name="LocationCtrlScriptsTooltip">
		Skripte sind unzulässig
	</string>
	<string name="LocationCtrlDamageTooltip">
		Gesundheit
	</string>
	<string name="LocationCtrlAdultIconTooltip">
		Adult-Region
	</string>
	<string name="LocationCtrlModerateIconTooltip">
		Moderate Region
	</string>
	<string name="LocationCtrlGeneralIconTooltip">
		Generelle Region
	</string>
	<string name="LocationCtrlSeeAVsTooltip">
		Avatare innerhalb dieser Parzelle können nicht von Avataren außerhalb der Parzelle gesehen oder gehört werden.
	</string>
	<string name="LocationCtrlPathfindingDirtyTooltip">
		Bewegliche Objekte verhalten sich in dieser Region u. U. erst dann korrekt, wenn die Region neu geformt wird.
	</string>
	<string name="LocationCtrlPathfindingDisabledTooltip">
		Dynamisches Pathfinding ist in dieser Region nicht aktiviert.
	</string>
	<string name="UpdaterWindowTitle">
		[APP_NAME] Aktualisierung
	</string>
	<string name="UpdaterNowUpdating">
		[APP_NAME] wird aktualisiert...
	</string>
	<string name="UpdaterNowInstalling">
		[APP_NAME] wird installiert...
	</string>
	<string name="UpdaterUpdatingDescriptive">
		Ihr [APP_NAME]-Viewer wird aktualisiert.  Dies kann einen Moment dauern. Wir bitten um Ihr Verständnis.
	</string>
	<string name="UpdaterProgressBarTextWithEllipses">
		Aktualisierung wird heruntergeladen...
	</string>
	<string name="UpdaterProgressBarText">
		Aktualisierung wird heruntergeladen
	</string>
	<string name="UpdaterFailDownloadTitle">
		Herunterladen ist fehlgeschlagen
	</string>
	<string name="UpdaterFailUpdateDescriptive">
		Beim Aktualisieren von [APP_NAME] ist ein Fehler aufgetreten. Bitte laden Sie die aktuellste Version von www.secondlife.com herunter.
	</string>
	<string name="UpdaterFailInstallTitle">
		Aktualisierung konnte nicht installiert werden
	</string>
	<string name="UpdaterFailStartTitle">
		Viewer konnte nicht gestartet werden
	</string>
	<string name="ItemsComingInTooFastFrom">
		[APP_NAME]: Zuviele Objekte auf einmal von [FROM_NAME]. Automaitsche Vorschau ist für [TIME] Sekunden nicht verfügbar.
	</string>
	<string name="ItemsComingInTooFast">
		[APP_NAME]: Zuviele Objekte auf einmal. Automaitsche Vorschau ist für [TIME] Sekunden nicht verfügbar.
	</string>
	<string name="IM_logging_string">
		-- Instant-Message-Protokoll aktiviert --
	</string>
	<string name="IM_typing_start_string">
		[NAME] tippt...
	</string>
	<string name="Unnamed">
		(Nicht benannt)
	</string>
	<string name="IM_moderated_chat_label">
		(Moderiert: Stimmen in der Standardeinstellung stummgeschaltet)
	</string>
	<string name="IM_unavailable_text_label">
		Für diese Verbindung ist kein Text-Chat verfügbar.
	</string>
	<string name="IM_muted_text_label">
		Ihr Text-Chat wurde von einem Gruppenmoderator deaktiviert.
	</string>
	<string name="IM_default_text_label">
		Für Instant Message hier klicken.
	</string>
	<string name="IM_to_label">
		An
	</string>
	<string name="IM_moderator_label">
		(Moderator)
	</string>
	<string name="Saved_message">
		(Gespeichert am [LONG_TIMESTAMP])
	</string>
	<string name="IM_unblock_only_groups_friends">
		Wenn Sie diese Meldung sehen, müssen Sie unter „Einstellungen“ &gt; „Privatsphäre“ die Option „Nur IMs und Anrufe von Freunden oder Gruppen durchstellen“ deaktivieren.
	</string>
	<string name="IM_announce_incoming">
		Ankommende Instant Message von [NAME]
	</string>
	<string name="IM_autoresponse_sent">
		Automatische Antwort gesendet.
	</string>
	<string name="IM_autoresponse_item_sent">
		Objekt für automatische Antwort gesendet: [ITEM_NAME]
	</string>
	<string name="OnlineStatus">
		online
	</string>
	<string name="OfflineStatus">
		offline
	</string>
	<string name="answered_call">
		Ihr Anruf wurde entgegengenommen
	</string>
	<string name="you_started_call">
		Sie haben einen Voice-Anruf begonnen
	</string>
	<string name="you_joined_call">
		Sie sind dem Gespräch beigetreten
	</string>
	<string name="you_auto_rejected_call-im">
		Sie haben den Voice-Anruf automatisch abgelehnt, während der Nicht-stören-Modus aktiviert war.
	</string>
	<string name="name_started_call">
		[NAME] hat einen Voice-Anruf begonnen
	</string>
	<string name="ringing-im">
		Verbindung wird hergestellt...
	</string>
	<string name="connected-im">
		Verbunden. Klicken Sie auf Anruf beenden, um die Verbindung zu trennen
	</string>
	<string name="hang_up-im">
		Anruf wurde beendet
	</string>
	<string name="answering-im">
		Wird verbunden...
	</string>
	<string name="conference-title">
		Chat mit mehreren Personen
	</string>
	<string name="conference-title-incoming">
		Konferenz mit [AGENT_NAME]
	</string>
	<string name="inventory_item_offered-im">
		Inventarobjekt angeboten
	</string>
	<string name="share_alert">
		Objekte aus dem Inventar hier her ziehen
	</string>
	<string name="facebook_post_success">
		Sie haben auf Facebook gepostet.
	</string>
	<string name="flickr_post_success">
		Sie haben auf Flickr gepostet.
	</string>
	<string name="twitter_post_success">
		Sie haben auf Twitter gepostet.
	</string>
	<string name="no_session_message">
		(IM-Session nicht vorhanden)
	</string>
	<string name="only_user_message">
		Sie sind der einzige Benutzer in dieser Sitzung.
	</string>
	<string name="offline_message">
		[NAME] ist offline.
	</string>
	<string name="invite_message">
		Klicken Sie auf [BUTTON NAME], um eine Verbindung zu diesem Voice-Chat herzustellen.
	</string>
	<string name="muted_message">
		Sie haben diesen Einwohner ignoriert. Wenn Sie eine Nachricht senden, wird dieser freigeschaltet.
	</string>
	<string name="generic">
		Fehler bei Anfrage, bitte versuchen Sie es später.
	</string>
	<string name="generic_request_error">
		Fehler bei Anfrage, bitte versuchen Sie es später.
	</string>
	<string name="insufficient_perms_error">
		Sie sind dazu nicht berechtigt.
	</string>
	<string name="session_does_not_exist_error">
		Die Sitzung ist abgelaufen
	</string>
	<string name="no_ability_error">
		Sie besitzen diese Fähigkeit nicht.
	</string>
	<string name="no_ability">
		Sie besitzen diese Fähigkeit nicht.
	</string>
	<string name="not_a_mod_error">
		Sie sind kein Sitzungsmoderator.
	</string>
	<string name="muted">
		Ein Gruppenmoderator hat Ihren Text-Chat deaktiviert.
	</string>
	<string name="muted_error">
		Ein Gruppenmoderator hat Ihren Text-Chat deaktiviert.
	</string>
	<string name="add_session_event">
		Es konnten keine Benutzer zur Chat-Sitzung mit [RECIPIENT] hinzugefügt werden.
	</string>
	<string name="message">
		Ihre Nachricht konnte nicht an die Chat-Sitzung mit [RECIPIENT] gesendet werden.
Falls die Nachricht nicht innerhalb der nächsten Minuten erscheint, wurde sie vom Server verworfen.
	</string>
	<string name="message_session_event">
		Ihre Nachricht konnte nicht an die Chat-Sitzung mit [RECIPIENT] gesendet werden.
Falls die Nachricht nicht innerhalb der nächsten Minuten erscheint, wurde sie vom Server verworfen.
	</string>
	<string name="mute">
		Fehler während Moderation.
	</string>
	<string name="removed">
		Sie wurden von der Gruppe ausgeschlossen.
	</string>
	<string name="removed_from_group">
		Sie wurden von der Gruppe ausgeschlossen.
	</string>
	<string name="close_on_no_ability">
		Sie haben nicht mehr die Berechtigung an der Chat-Sitzung teilzunehmen.
	</string>
	<string name="unread_chat_single">
		[SOURCES] hat etwas Neues gesagt
	</string>
	<string name="unread_chat_multiple">
		[SOURCES] haben etwas Neues gesagt
	</string>
	<string name="session_initialization_timed_out_error">
		Die Initialisierung der Sitzung ist fehlgeschlagen
	</string>
	<string name="Home position set.">
		Position für Zuhause festgelegt.
	</string>
	<string name="voice_morphing_url">
		http://secondlife.com/landing/voicemorphing
	</string>
	<string name="paid_you_ldollars">
		[NAME] hat Ihnen [REASON] [AMOUNT] L$ bezahlt.
	</string>
	<string name="paid_you_ldollars_no_reason">
		[NAME] hat Ihnen [AMOUNT] L$ bezahlt.
	</string>
	<string name="you_paid_ldollars">
		Sie haben [REASON] [AMOUNT] L$ an [NAME] bezahlt.
	</string>
	<string name="you_paid_ldollars_no_info">
		Sie haben [AMOUNT] L$ bezahlt.
	</string>
	<string name="you_paid_ldollars_no_reason">
		Sie haben [AMOUNT] L$ an [NAME] bezahlt.
	</string>
	<string name="you_paid_ldollars_no_name">
		Sie haben [REASON] [AMOUNT] L$ bezahlt.
	</string>
	<string name="you_paid_failure_ldollars">
		Sie haben [NAME] [AMOUNT] L$ [REASON] nicht bezahlt.
	</string>
	<string name="you_paid_failure_ldollars_no_info">
		Sie haben [AMOUNT] L$ nicht bezahlt.
	</string>
	<string name="you_paid_failure_ldollars_no_reason">
		Sie haben [NAME] [AMOUNT] L$ nicht bezahlt.
	</string>
	<string name="you_paid_failure_ldollars_no_name">
		Sie haben [AMOUNT] L$ [REASON] nicht bezahlt.
	</string>
	<string name="for item">
		für [ITEM]
	</string>
	<string name="for a parcel of land">
		für eine Landparzelle
	</string>
	<string name="for a land access pass">
		für einen Pass
	</string>
	<string name="for deeding land">
		für die Landübertragung
	</string>
	<string name="to create a group">
		für die Gründung einer Gruppe
	</string>
	<string name="to join a group">
		für den Beitritt zur Gruppe
	</string>
	<string name="to upload">
		fürs Hochladen
	</string>
	<string name="to publish a classified ad">
		um eine Anzeige aufzugeben
	</string>
	<string name="giving">
		[AMOUNT] L$ werden bezahlt
	</string>
	<string name="uploading_costs">
		Kosten für Hochladen [AMOUNT] L$
	</string>
	<string name="this_costs">
		Kosten: [AMOUNT] L$
	</string>
	<string name="buying_selected_land">
		Ausgewähltes Land wird für [AMOUNT] L$ gekauft.
	</string>
	<string name="this_object_costs">
		Dieses Objekt kostet  [AMOUNT] L$
	</string>
	<string name="group_role_everyone">
		Jeder
	</string>
	<string name="group_role_officers">
		Offiziere
	</string>
	<string name="group_role_owners">
		Eigentümer
	</string>
	<string name="group_member_status_online">
		Online
	</string>
	<string name="uploading_abuse_report">
		Hochladen...

Missbrauchsbericht
	</string>
	<string name="New Shape">
		Neue Form/Gestalt
	</string>
	<string name="New Skin">
		Neue Haut
	</string>
	<string name="New Hair">
		Neues Haar
	</string>
	<string name="New Eyes">
		Neue Augen
	</string>
	<string name="New Shirt">
		Neues Hemd
	</string>
	<string name="New Pants">
		Neue Hose
	</string>
	<string name="New Shoes">
		Neue Schuhe
	</string>
	<string name="New Socks">
		Neue Socken
	</string>
	<string name="New Jacket">
		Neue Jacke
	</string>
	<string name="New Gloves">
		Neue Handschuhe
	</string>
	<string name="New Undershirt">
		Neues Unterhemd
	</string>
	<string name="New Underpants">
		Neue Unterhose
	</string>
	<string name="New Skirt">
		Neuer Rock
	</string>
	<string name="New Alpha">
		Neues Alpha
	</string>
	<string name="New Tattoo">
		Neue Tätowierung
	</string>
	<string name="New Physics">
		Neue Physik
	</string>
	<string name="Invalid Wearable">
		Ungültiges Objekt
	</string>
	<string name="New Gesture">
		Neue Geste
	</string>
	<string name="New Script">
		Neues Skript
	</string>
	<string name="New Note">
		Neue Notiz
	</string>
	<string name="New Folder">
		Neuer Ordner
	</string>
	<string name="Contents">
		Inhalt
	</string>
	<string name="Gesture">
		Gesten
	</string>
	<string name="Male Gestures">
		Männliche Gesten
	</string>
	<string name="Female Gestures">
		Weibliche Gesten
	</string>
	<string name="Other Gestures">
		Andere Gesten
	</string>
	<string name="Speech Gestures">
		Sprachgesten
	</string>
	<string name="Common Gestures">
		Häufig verwendete Gesten
	</string>
	<string name="Male - Excuse me">
		Männlich - Excuse me
	</string>
	<string name="Male - Get lost">
		Männlich - Get lost
	</string>
	<string name="Male - Blow kiss">
		Männlich - Kusshand
	</string>
	<string name="Male - Boo">
		Männlich - Buh
	</string>
	<string name="Male - Bored">
		Männlich - Gelangweilt
	</string>
	<string name="Male - Hey">
		Männlich - Hey
	</string>
	<string name="Male - Laugh">
		Männlich - Lachen
	</string>
	<string name="Male - Repulsed">
		Männlich - Angewidert
	</string>
	<string name="Male - Shrug">
		Männlich - Achselzucken
	</string>
	<string name="Male - Stick tougue out">
		Männlich - Zunge herausstrecken
	</string>
	<string name="Male - Wow">
		Männlich - Wow
	</string>
	<string name="Female - Chuckle">
		Weiblich - Kichern
	</string>
	<string name="Female - Cry">
		Weiblich - Weinen
	</string>
	<string name="Female - Embarrassed">
		Weiblich - Verlegen
	</string>
	<string name="Female - Excuse me">
		Weiblich - Räuspern
	</string>
	<string name="Female - Get lost">
		Weiblich - Get lost
	</string>
	<string name="Female - Blow kiss">
		Weiblich - Kusshand
	</string>
	<string name="Female - Boo">
		Weiblich  - Buh
	</string>
	<string name="Female - Bored">
		Weiblich - Gelangweilt
	</string>
	<string name="Female - Hey">
		Weiblich - Hey
	</string>
	<string name="Female - Hey baby">
		Weiblich - Hey Süße(r)
	</string>
	<string name="Female - Laugh">
		Weiblich - Lachen
	</string>
	<string name="Female - Looking good">
		Weiblich - Looking good
	</string>
	<string name="Female - Over here">
		Weiblich - Over here
	</string>
	<string name="Female - Please">
		Weiblich - Please
	</string>
	<string name="Female - Repulsed">
		Weiblich - Angewidert
	</string>
	<string name="Female - Shrug">
		Weiblich - Achselzucken
	</string>
	<string name="Female - Stick tougue out">
		Weiblich - Zunge herausstrecken
	</string>
	<string name="Female - Wow">
		Weiblich - Wow
	</string>
	<string name="/bow">
		/verbeugen
	</string>
	<string name="/clap">
		/klatschen
	</string>
	<string name="/count">
		/zählen
	</string>
	<string name="/extinguish">
		/löschen
	</string>
	<string name="/kmb">
		/lmaa
	</string>
	<string name="/muscle">
		/Muskel
	</string>
	<string name="/no">
		/nein
	</string>
	<string name="/no!">
		/nein!
	</string>
	<string name="/paper">
		/Papier
	</string>
	<string name="/pointme">
		/auf mich zeigen
	</string>
	<string name="/pointyou">
		/auf dich zeigen
	</string>
	<string name="/rock">
		/Stein
	</string>
	<string name="/scissor">
		/Schere
	</string>
	<string name="/smoke">
		/rauchen
	</string>
	<string name="/stretch">
		/dehnen
	</string>
	<string name="/whistle">
		/pfeifen
	</string>
	<string name="/yes">
		/ja
	</string>
	<string name="/yes!">
		/ja!
	</string>
	<string name="afk">
		afk
	</string>
	<string name="dance1">
		Tanzen1
	</string>
	<string name="dance2">
		Tanzen2
	</string>
	<string name="dance3">
		Tanzen3
	</string>
	<string name="dance4">
		Tanzen4
	</string>
	<string name="dance5">
		Tanzen5
	</string>
	<string name="dance6">
		Tanzen6
	</string>
	<string name="dance7">
		Tanzen7
	</string>
	<string name="dance8">
		Tanzen8
	</string>
	<string name="AvatarBirthDateFormat">
		[day,datetime,slt].[mthnum,datetime,slt].[year,datetime,slt]
	</string>
	<string name="DefaultMimeType">
		Keine/Keiner
	</string>
	<string name="texture_load_dimensions_error">
		Bilder, die größer sind als [WIDTH]*[HEIGHT] können nicht geladen werden
	</string>
	<string name="words_separator" value=","/>
	<string name="server_is_down">
		Trotz all unserer Bemühungen ist ein unerwarteter Fehler aufgetreten.

Bitte überprüfen Sie status.secondlifegrid.net um festzustellen, ob ein bekanntes Problem besteht.
Falls der Fehler weiterhin auftritt, überprüfen Sie bitte Ihre Netzwerk- und Firewalleinstellungen.
	</string>
	<string name="dateTimeWeekdaysNames">
		Sonntag:Montag:Dienstag:Mittwoch:Donnerstag:Freitag:Samstag
	</string>
	<string name="dateTimeWeekdaysShortNames">
		So:Mo:Di:Mi:Do:Fr:Sa
	</string>
	<string name="dateTimeMonthNames">
		Januar:Februar:März:April:Mai:Juni:Juli:August:September:Oktober:November:Dezember
	</string>
	<string name="dateTimeMonthShortNames">
		Jan:Feb:Mär:Apr:Mai:Jun:Jul:Aug:Sep:Okt:Nov:Dez
	</string>
	<string name="dateTimeDayFormat">
		[MDAY]
	</string>
	<string name="dateTimeAM">
		Uhr
	</string>
	<string name="dateTimePM">
		Uhr
	</string>
	<string name="LocalEstimateUSD">
		[AMOUNT] US$
	</string>
<!--  FS:AW opensim currency support -->
	<string name="free">
		 kostenlos
	</string>
<!--  /FS:AW opensim currency support -->
	<string name="Group Ban">
		Gruppen-Bann
	</string>
	<string name="Membership">
		Mitgliedschaft
	</string>
	<string name="Roles">
		Rollen
	</string>
	<string name="Group Identity">
		Gruppenidentität
	</string>
	<string name="Parcel Management">
		Parzellenverwaltung
	</string>
	<string name="Parcel Identity">
		Parzellenidentität
	</string>
	<string name="Parcel Settings">
		Parzelleneinstellungen
	</string>
	<string name="Parcel Powers">
		Parzellenfähigkeiten
	</string>
	<string name="Parcel Access">
		Parzellenzugang
	</string>
	<string name="Parcel Content">
		Parzelleninhalt
	</string>
	<string name="Object Management">
		Objektmanagement
	</string>
	<string name="Accounting">
		Kontoführung
	</string>
	<string name="Notices">
		Mitteilungen
	</string>
	<string name="Chat" value=" Chat:">
		Chat
	</string>
	<string name="DeleteItems">
		Ausgewählte Objekte löschen?
	</string>
	<string name="DeleteItem">
		Ausgewähltes Objekt löschen?
	</string>
	<string name="EmptyOutfitText">
		Keine Objekte in diesem Outfit
	</string>
	<string name="ExternalEditorNotSet">
		Wählen Sie über die Einstellung „ExternalEditor“ einen Editor aus
	</string>
	<string name="ExternalEditorNotFound">
		Angegebener externer Editor nicht gefunden.
Setzen Sie den Editorpfad in Anführungszeichen
(z. B. &quot;/pfad/editor&quot; &quot;%s&quot;).
	</string>
	<string name="ExternalEditorCommandParseError">
		Fehler beim Parsen des externen Editorbefehls.
	</string>
	<string name="ExternalEditorFailedToRun">
		Externer Editor konnte nicht ausgeführt werden.
	</string>
	<string name="TranslationFailed">
		Übersetzung fehlgeschlagen: [REASON]
	</string>
	<string name="TranslationResponseParseError">
		Fehler beim Parsen der Übersetzungsantwort.
	</string>
	<string name="Esc">
		Esc
	</string>
	<string name="Space">
		Space
	</string>
	<string name="Enter">
		Enter
	</string>
	<string name="Tab">
		Tab
	</string>
	<string name="Ins">
		Ins
	</string>
	<string name="Del">
		Del
	</string>
	<string name="Backsp">
		Backsp
	</string>
	<string name="Shift">
		Shift
	</string>
	<string name="Ctrl">
		Ctrl
	</string>
	<string name="Alt">
		Alt
	</string>
	<string name="CapsLock">
		CapsLock
	</string>
	<string name="Home">
		Pos1
	</string>
	<string name="End">
		Ende
	</string>
	<string name="PgUp">
		PgUp
	</string>
	<string name="PgDn">
		PgDn
	</string>
	<string name="F1">
		F1
	</string>
	<string name="F2">
		F2
	</string>
	<string name="F3">
		F3
	</string>
	<string name="F4">
		F4
	</string>
	<string name="F5">
		F5
	</string>
	<string name="F6">
		F6
	</string>
	<string name="F7">
		F7
	</string>
	<string name="F8">
		F8
	</string>
	<string name="F9">
		F9
	</string>
	<string name="F10">
		F10
	</string>
	<string name="F11">
		F11
	</string>
	<string name="F12">
		F12
	</string>
	<string name="Add">
		Addieren
	</string>
	<string name="Subtract">
		Subtrahieren
	</string>
	<string name="Multiply">
		Multiplizieren
	</string>
	<string name="Divide">
		Dividieren
	</string>
	<string name="PAD_DIVIDE">
		PAD_DIVIDE
	</string>
	<string name="PAD_LEFT">
		PAD_LEFT
	</string>
	<string name="PAD_RIGHT">
		PAD_RIGHT
	</string>
	<string name="PAD_DOWN">
		PAD_DOWN
	</string>
	<string name="PAD_UP">
		PAD_UP
	</string>
	<string name="PAD_HOME">
		PAD_HOME
	</string>
	<string name="PAD_END">
		PAD_END
	</string>
	<string name="PAD_PGUP">
		PAD_PGUP
	</string>
	<string name="PAD_PGDN">
		PAD_PGDN
	</string>
	<string name="PAD_CENTER">
		PAD_CENTER
	</string>
	<string name="PAD_INS">
		PAD_INS
	</string>
	<string name="PAD_DEL">
		PAD_DEL
	</string>
	<string name="PAD_Enter">
		PAD_Enter
	</string>
	<string name="PAD_BUTTON0">
		PAD_BUTTON0
	</string>
	<string name="PAD_BUTTON1">
		PAD_BUTTON1
	</string>
	<string name="PAD_BUTTON2">
		PAD_BUTTON2
	</string>
	<string name="PAD_BUTTON3">
		PAD_BUTTON3
	</string>
	<string name="PAD_BUTTON4">
		PAD_BUTTON4
	</string>
	<string name="PAD_BUTTON5">
		PAD_BUTTON5
	</string>
	<string name="PAD_BUTTON6">
		PAD_BUTTON6
	</string>
	<string name="PAD_BUTTON7">
		PAD_BUTTON7
	</string>
	<string name="PAD_BUTTON8">
		PAD_BUTTON8
	</string>
	<string name="PAD_BUTTON9">
		PAD_BUTTON9
	</string>
	<string name="PAD_BUTTON10">
		PAD_BUTTON10
	</string>
	<string name="PAD_BUTTON11">
		PAD_BUTTON11
	</string>
	<string name="PAD_BUTTON12">
		PAD_BUTTON12
	</string>
	<string name="PAD_BUTTON13">
		PAD_BUTTON13
	</string>
	<string name="PAD_BUTTON14">
		PAD_BUTTON14
	</string>
	<string name="PAD_BUTTON15">
		PAD_BUTTON15
	</string>
	<string name="-">
		-
	</string>
	<string name="=">
		=
	</string>
	<string name="`">
		`
	</string>
	<string name=";">
		;
	</string>
	<string name="[">
		[
	</string>
	<string name="]">
		]
	</string>
	<string name="\">
		\
	</string>
	<string name="0">
		0
	</string>
	<string name="1">
		1
	</string>
	<string name="2">
		2
	</string>
	<string name="3">
		3
	</string>
	<string name="4">
		4
	</string>
	<string name="5">
		5
	</string>
	<string name="6">
		6
	</string>
	<string name="7">
		7
	</string>
	<string name="8">
		8
	</string>
	<string name="9">
		9
	</string>
	<string name="A">
		A
	</string>
	<string name="B">
		B
	</string>
	<string name="C">
		C
	</string>
	<string name="D">
		D
	</string>
	<string name="E">
		E
	</string>
	<string name="F">
		F
	</string>
	<string name="G">
		G
	</string>
	<string name="H">
		H
	</string>
	<string name="I">
		I
	</string>
	<string name="J">
		J
	</string>
	<string name="K">
		K
	</string>
	<string name="L">
		L
	</string>
	<string name="M">
		M
	</string>
	<string name="N">
		N
	</string>
	<string name="O">
		O
	</string>
	<string name="P">
		P
	</string>
	<string name="Q">
		Q
	</string>
	<string name="R">
		R
	</string>
	<string name="S">
		S
	</string>
	<string name="T">
		T
	</string>
	<string name="U">
		U
	</string>
	<string name="V">
		V
	</string>
	<string name="W">
		W
	</string>
	<string name="X">
		X
	</string>
	<string name="Y">
		Y
	</string>
	<string name="Z">
		Z
	</string>
	<string name="BeaconParticle">
		Partikel-Beacons werden angezeigt (blau)
	</string>
	<string name="BeaconPhysical">
		Beacons für physische Objekte werden angezeigt (grün)
	</string>
	<string name="BeaconScripted">
		Beacons für Skriptobjekte werden angezeigt (rot)
	</string>
	<string name="BeaconScriptedTouch">
		Beacons für Skriptobjekte mit Berührungsfunktion (rot)
	</string>
	<string name="BeaconSound">
		Sound-Beacons werden angezeigt (gelb)
	</string>
	<string name="BeaconMedia">
		Medien-Beacons werden angezeigt (weiß)
	</string>
	<string name="ParticleHiding">
		Partikel werden ausgeblendet
	</string>
	<string name="Command_AboutLand_Label">
		Landinformationen
	</string>
	<string name="Command_Appearance_Label">
		Aussehen
	</string>
	<string name="Command_Avatar_Label">
		Avatar
	</string>
	<string name="Command_Build_Label">
		Bauen
	</string>
	<string name="Command_Chat_Label">
		Chat
	</string>
	<string name="Command_Conversations_Label">
		Unterhaltungen
	</string>
	<string name="Command_Compass_Label">
		Kompass
	</string>
	<string name="Command_Destinations_Label">
		Ziele
	</string>
	<string name="Command_Facebook_Label">
		Facebook
	</string>
	<string name="Command_Flickr_Label">
		Flickr
	</string>
	<string name="Command_Gestures_Label">
		Gesten
	</string>
	<string name="Command_HowTo_Label">
		Infos
	</string>
	<string name="Command_Inventory_Label">
		Inventar
	</string>
	<string name="Command_Map_Label">
		Karte
	</string>
	<string name="Command_Marketplace_Label">
		Marktplatz
	</string>
	<string name="Command_MarketplaceListings_Label">
		Marktplatz
	</string>
	<string name="Command_MiniMap_Label">
		Minikarte
	</string>
	<string name="Command_Move_Label">
		Gehen / Rennen / Fliegen
	</string>
	<string name="Command_Outbox_Label">
		Händler-Outbox
	</string>
	<string name="Command_People_Label">
		Leute
	</string>
	<string name="Command_Picks_Label">
		Auswahlen
	</string>
	<string name="Command_Places_Label">
		Orte
	</string>
	<string name="Command_Preferences_Label">
		Einstellungen
	</string>
	<string name="Command_Profile_Label">
		Profil
	</string>
	<string name="Command_Search_Label">
		Suchen
	</string>
	<string name="Command_Snapshot_Label">
		Foto
	</string>
	<string name="Command_Social_Label">
		Facebook
	</string>
	<string name="Command_Speak_Label">
		Sprechen
	</string>
	<string name="Command_Twitter_Label">
		Twitter
	</string>
	<string name="Command_View_Label">
		Kamerasteuerungen
	</string>
<!-- Ansariel: Renamed for FS (FIRE-5019)
	<string name="Command_Voice_Label">
		Voice-Einstellungen
	</string> -->
	<string name="Command_Voice_Label">
		Stimmen in der Nähe
	</string>
	<string name="Command_Quickprefs_Label">
		Schnelleinstellungen
	</string>
	<string name="Command_AO_Label">
		Animation Overrider
	</string>
	<string name="Command_Webbrowser_Label">
		Webbrowser
	</string>
	<string name="Command_Default_Chat_Bar_Label">
		Chatleiste
	</string>
	<string name="Command_Areasearch_Label">
		Umgebungssuche
	</string>
	<string name="Command_Settings_Debug_Label">
		Debug-Einstellungen
	</string>
	<string name="Command_Statistics_Label">
		Statistiken
	</string>
	<string name="Command_Region_Label">
		Region/Grundbesitz
	</string>
	<string name="Command_Fly_Label">
		Fliegen
	</string>
	<string name="Command_Groundsit_Label">
		Auf Boden sitzen
	</string>
	<string name="Command_Sound_Explorer_Label">
		Sound-Explorer
	</string>
	<string name="Command_Asset_Blacklist_Label">
		Asset-Blacklist
	</string>
	<string name="Command_Phototools_Label">
		Fototools
	</string>
	<string name="Command_Phototools_View_Label">
		Kameratools
	</string>
	<string name="Command_Contact_Sets_Label">
		Kontakt-Sets
	</string>
	<string name="Command_Mouselook_Label">
		Mouselook-Modus
	</string>
	<string name="Command_Landmark_Here_Label">
		Landmarke erstellen
	</string>
	<string name="Command_Teleport_History_Label">
		Teleport-Liste
	</string>
	<string name="Command_Pose_Stand_Label">
		Pose-Stand
	</string>
	<string name="Command_Snapshot_To_Disk_Label">
		Foto auf Datenträger
	</string>
	<string name="Command_Radar_Label">
		Radar
	</string>
	<string name="Command_Conversation_Log_Label">
		Unterhaltungsprotokoll
	</string>
	<string name="Command_Move_Lock_Label">
		Movelock
	</string>
	<string name="Command_Blocklist_Label">
		Blockierliste
	</string>
	<string name="Command_ResyncAnimations_Label">
		Animationen synchronisieren
	</string>
	<string name="Command_AboutLand_Tooltip">
		Informationen zu dem von Ihnen besuchten Land
	</string>
	<string name="Command_RegionTracker_Label">
		Regions-Tracker
	</string>
	<string name="Command_Appearance_Tooltip">
		Avatar ändern
	</string>
	<string name="Command_Avatar_Tooltip">
		Kompletten Avatar auswählen
	</string>
	<string name="Command_Build_Tooltip">
		Objekte bauen und Terrain umformen (Strg+4)
	</string>
	<string name="Command_Chat_Tooltip">
		Mit Leuten in der Nähe chatten (Strg+T)
	</string>
	<string name="Command_Conversations_Tooltip">
		Mit allen unterhalten (Strg+T)
	</string>
	<string name="Command_Compass_Tooltip">
		Kompass
	</string>
	<string name="Command_Destinations_Tooltip">
		Ziele von Interesse
	</string>
	<string name="Command_Facebook_Tooltip">
		Auf Facebook posten
	</string>
	<string name="Command_Flickr_Tooltip">
		Auf Flickr hochladen
	</string>
	<string name="Command_Gestures_Tooltip">
		Gesten für Ihren Avatar (Strg+G)
	</string>
	<string name="Command_HowTo_Tooltip">
		Wie führe ich gängige Aufgaben aus?
	</string>
	<string name="Command_Inventory_Tooltip">
		Eigentum anzeigen und benutzen (Strg+I)
	</string>
	<string name="Command_Map_Tooltip">
		Weltkarte (Strg+M)
	</string>
	<string name="Command_Marketplace_Tooltip">
		Einkaufen gehen
	</string>
	<string name="Command_MarketplaceListings_Tooltip">
		Ihre Kreation verkaufen
	</string>
	<string name="Command_MiniMap_Tooltip">
		Leute in der Nähe anzeigen (Strg+Umschalt+M)
	</string>
	<string name="Command_Move_Tooltip">
		Ihren Avatar bewegen
	</string>
	<string name="Command_Outbox_Tooltip">
		Artikel zum Verkauf in den Marktplatz übertragen
	</string>
	<string name="Command_People_Tooltip">
		Freunde, Gruppen und Leute in der Nähe
	</string>
	<string name="Command_Picks_Tooltip">
		Orte, die in Ihrem Profil als Favoriten angezeigt werden sollen
	</string>
	<string name="Command_Places_Tooltip">
		Von Ihnen gespeicherte Orte (Alt+H)
	</string>
	<string name="Command_Preferences_Tooltip">
		Einstellungen (Strg+P)
	</string>
	<string name="Command_Profile_Tooltip">
		Ihr Profil bearbeiten oder anzeigen
	</string>
	<string name="Command_Search_Tooltip">
		Orte, Veranstaltungen, Leute finden (Strg+F)
	</string>
	<string name="Command_Snapshot_Tooltip">
		Foto aufnehmen (Strg+Umschalt+S)
	</string>
	<string name="Command_Social_Tooltip">
		Auf Facebook posten
	</string>
	<string name="Command_Speak_Tooltip">
		Über Ihr Mikrofon mit Leuten in der Nähe sprechen
	</string>
	<string name="Command_Twitter_Tooltip">
		Twitter
	</string>
	<string name="Command_View_Tooltip">
		Kamerawinkel ändern
	</string>
	<string name="Command_Voice_Tooltip">
		Lautstärkeregler für Anrufe und Leute in Ihrer Nähe in SL
	</string>
	<string name="Command_Quickprefs_Tooltip">
		Schnelleinstellungen zum Ändern oft benötigter Einstellungen
	</string>
	<string name="Command_AO_Tooltip">
		Animation Overrider
	</string>
	<string name="Command_Webbrowser_Tooltip">
		Öffnet den internen Webbrowser (Strg+Umschalt+Z)
	</string>
	<string name="Command_Default_Chat_Bar_Tooltip">
		Zeigt oder versteckt die Standard-Chatleiste
	</string>
	<string name="Command_Areasearch_Tooltip">
		Umgebungssuche nach Objekten
	</string>
	<string name="Command_Settings_Debug_Tooltip">
		Konfigurationseinstellungen des Viewers ändern (Strg+Alt+Umschalt+S)
	</string>
	<string name="Command_Statistics_Tooltip">
		Viewer-Statistiken anzeigen (Strg+Umschalt+1)
	</string>
	<string name="Command_Region_Tooltip">
		Öffnet die Regions- und Grundbesitzverwaltung (Alt+R)
	</string>
	<string name="Command_Fly_Tooltip">
		Flugmodus ein-/ausschalten (Pos1)
	</string>
	<string name="Command_Groundsit_Tooltip">
		Aktiviert/Deaktiviert erzwungenes Sitzen auf dem Boden (Strg+Alt+S)
	</string>
	<string name="Command_Sound_Explorer_Tooltip">
		Öffnet den Sound-Explorer
	</string>
	<string name="Command_Asset_Blacklist_Tooltip">
		Öffnet die Asset-Blacklist mit einer Übersicht über alle geblockten Objekte
	</string>
	<string name="Command_Phototools_Tooltip">
		Erweiterte Fotografie-Tools (Alt+P)
	</string>
	<string name="Command_Phototools_View_Tooltip">
		Erweiterte Kameratools (Strg+Umschalt+C)
	</string>
	<string name="Command_Contact_Sets_Tooltip">
		Öffnet die Kontakt-Sets (Strg+Alt+Umschalt+C)
	</string>
	<string name="Command_Mouselook_Tooltip">
		Mouselook-Modus aktivieren (M)
	</string>
	<string name="Command_Landmark_Here_Tooltip">
		Erstellt eine Landmarke an der aktuellen Position
	</string>
	<string name="Command_Teleport_History_Tooltip">
		Öffnet die Teleport-Liste (Alt+H)
	</string>
	<string name="Command_Pose_Stand_Tooltip">
		Startet den Pose-Stand für den Avatar zum Justieren von Anhängen
	</string>
	<string name="Command_Snapshot_To_Disk_Tooltip">
		Macht ein Foto und speichert es auf der Festplatte
	</string>
	<string name="Command_Radar_Tooltip">
		Öffnet das Radar für Avatare in der Nähe
	</string>
	<string name="Command_Conversation_Log_Tooltip">
		Öffnet das Unterhaltungsprotokoll mit Chatverläufen
	</string>
	<string name="Command_Move_Lock_Tooltip">
		Aktiviert die Movelock-Funktion der Brücke und hält den Avatar an der aktuellen Position (Strg+Alt+P)
	</string>
	<string name="Command_Blocklist_Tooltip">
		Öffnet die Blockierliste / Liste der ignorierten Einwohner &amp; Objekte
	</string>
	<string name="Command_ResyncAnimations_Tooltip">
		Synchronisiert die Avatar-Animationen neu
	</string>
	<string name="Command_RegionTracker_Tooltip">
		Verfolgt den Status von diversen Regionen
	</string>
	<string name="Toolbar_Bottom_Tooltip">
		gegenwärtig in der unteren Symbolleiste
	</string>
	<string name="Toolbar_Left_Tooltip">
		gegenwärtig in der linken Symbolleiste
	</string>
	<string name="Toolbar_Right_Tooltip">
		gegenwärtig in der rechten Symbolleiste
	</string>
	<string name="Retain%">
		% zurückbehalten
	</string>
	<string name="Detail">
		Details
	</string>
	<string name="Better Detail">
		Bessere Details
	</string>
	<string name="Surface">
		Oberfläche
	</string>
	<string name="Solid">
		Fest
	</string>
	<string name="Wrap">
		Wickeln
	</string>
	<string name="Preview">
		Vorschau
	</string>
	<string name="Normal">
		Normal
	</string>
	<string name="Pathfinding_Wiki_URL">
		http://wiki.secondlife.com/wiki/Pathfinding_Tools_in_the_Second_Life_Viewer
	</string>
	<string name="Pathfinding_Object_Attr_None">
		Keine
	</string>
	<string name="Pathfinding_Object_Attr_Permanent">
		Wirkt sich auf Navmesh aus
	</string>
	<string name="Pathfinding_Object_Attr_Character">
		Figur
	</string>
	<string name="Pathfinding_Object_Attr_MultiSelect">
		(mehrere)
	</string>
	<string name="snapshot_quality_very_low">
		Sehr niedrig
	</string>
	<string name="snapshot_quality_low">
		Niedrig
	</string>
	<string name="snapshot_quality_medium">
		Mittel
	</string>
	<string name="snapshot_quality_high">
		Hoch
	</string>
	<string name="snapshot_quality_very_high">
		Sehr hoch
	</string>
	<string name="TeleportMaturityExceeded">
		Der Einwohner kann diese Region nicht besuchen.
	</string>
	<string name="UserDictionary">
		[Benutzer]
	</string>
	<string name="logging_calls_disabled_log_empty">
		Unterhaltungen werden nicht protokolliert. Um ein Protokoll zu starten, wählen Sie „Speichern: nur Protokoll“ oder „Speichern: Protokoll und Transkripte“ unter „Einstellungen“ &gt; „Chat“.
	</string>
	<string name="logging_calls_disabled_log_not_empty">
		Es werden keine Unterhaltungen mehr protokolliert. Um weiterhin ein Protokoll zu führen, wählen Sie „Speichern: nur Protokoll“ oder „Speichern: Protokoll und Transkripte“ unter „Einstellungen“ &gt; „Chat“.
	</string>
	<string name="logging_calls_enabled_log_empty">
		Keine protokollierten Unterhaltungen verfügbar. Hier erscheint ein Protokolleintrag, wenn Sie eine Person kontaktieren oder von einer Person kontaktiert werden.
	</string>
	<string name="loading_chat_logs">
		Laden...
	</string>
	<string name="experience_tools_experience">
		Erlebnis
	</string>
	<string name="ExperienceNameNull">
		(kein Erlebnis)
	</string>
	<string name="ExperienceNameUntitled">
		(unbenanntes Erlebnis)
	</string>
	<string name="Land-Scope">
		Landumfang
	</string>
	<string name="Grid-Scope">
		Gridumfang
	</string>
	<string name="Allowed_Experiences_Tab">
		Zulässig
	</string>
	<string name="Blocked_Experiences_Tab">
		Blockiert
	</string>
	<string name="Contrib_Experiences_Tab">
		Contributor
	</string>
	<string name="Admin_Experiences_Tab">
		Admin
	</string>
	<string name="Recent_Experiences_Tab">
		Aktuell
	</string>
	<string name="Owned_Experiences_Tab">
		Eigene
	</string>
	<string name="ExperiencesCounter">
		([EXPERIENCES], max. [MAXEXPERIENCES])
	</string>
	<string name="ExperiencePermission1">
		Ihre Steuerungen übernehmen
	</string>
	<string name="ExperiencePermission3">
		Animationen Ihres Avatars auslösen
	</string>
	<string name="ExperiencePermission4">
		an Ihren Avatar anhängen
	</string>
	<string name="ExperiencePermission9">
		Ihre Kamera vorfolgen
	</string>
	<string name="ExperiencePermission10">
		Ihre Kamera steuern
	</string>
	<string name="ExperiencePermission11">
		Sie teleportieren
	</string>
	<string name="ExperiencePermission12">
		automatisch Erlebnisberechtigungen akzeptieren
	</string>
	<string name="ExperiencePermissionShortUnknown">
		unbekannten Vorgang durchführen: [Permission]
	</string>
	<string name="ExperiencePermissionShort1">
		Steuerungen übernehmen
	</string>
	<string name="ExperiencePermissionShort3">
		Animationen auslösen
	</string>
	<string name="ExperiencePermissionShort4">
		Anhängen
	</string>
	<string name="ExperiencePermissionShort9">
		Kamera verfolgen
	</string>
	<string name="ExperiencePermissionShort10">
		Kamera steuern
	</string>
	<string name="ExperiencePermissionShort11">
		Teleportieren
	</string>
	<string name="ExperiencePermissionShort12">
		Berechtigung
	</string>
<<<<<<< HEAD
	<string name="logging_calls_disabled_log_empty">
		Unterhaltungen werden nicht protokolliert. Um ein Protokoll zu starten, wählen Sie „Speichern: nur Protokoll“ oder „Speichern: Protokoll und Transkripte“ unter „Einstellungen“ &gt; „Privatsphäre“.
	</string>
	<string name="logging_calls_disabled_log_not_empty">
		Es werden keine Unterhaltungen mehr protokolliert. Um weiterhin ein Protokoll zu führen, wählen Sie „Speichern: nur Protokoll“ oder „Speichern: Protokoll und Transkripte“ unter „Einstellungen“ &gt; „Privatsphäre“.
	</string>
	<string name="logging_calls_enabled_log_empty">
		Keine protokollierten Unterhaltungen verfügbar. Hier erscheint ein Protokolleintrag, wenn Sie eine Person kontaktieren oder von einer Person kontaktiert werden.
	</string>
	<string name="loading_chat_logs">
		Laden...
	</string>
	
<!-- Firestorm-specific translations -->
	<string name="MediaFilterActionAllow">
		erlauben
	</string>
	<string name="MediaFilterActionDeny">
		verbieten
	</string>
	<string name="MediaFilterConditionAlways">
		Immer
	</string>
	<string name="MediaFilterConditionAlwaysLower">
		immer
	</string>
	<string name="MediaFilterConditionNever">
		Niemals
	</string>
	<string name="MediaFilterConditionNeverLower">
		niemals
	</string>
	<string name="MediaFilterMediaContentBlocked">
		Medien von der Domain [DOMAIN] wurden geblockt.
	</string>
	<string name="MediaFilterMediaContentDomainAlwaysAllowed">
		Medien von der Domain [DOMAIN] werden immer abgespielt.
	</string>
	<string name="MediaFilterMediaContentDomainAlwaysBlocked">
		Medien von der Domain [DOMAIN] werden niemals abgespielt.
	</string>
	<string name="MediaFilterMediaContentUrlAlwaysAllowed">
		Medien von der URL [MEDIAURL] werden immer abgespielt.
	</string>
	<string name="MediaFilterMediaContentUrlAlwaysBlocked">
		Medien von der URL [MEDIAURL] werden niemals abgespielt.
	</string>
	<string name="MediaFilterAudioContentBlocked">
		Musik von der Domain [DOMAIN] wurde geblockt.
	</string>
	<string name="MediaFilterAudioContentDomainAlwaysAllowed">
		Musik von der Domain [DOMAIN] wird immer abgespielt.
	</string>
	<string name="MediaFilterAudioContentDomainAlwaysBlocked">
		Musik von der Domain [DOMAIN] wird niemals abgespielt.
	</string>
	<string name="MediaFilterAudioContentUrlAlwaysAllowed">
		Musik von der URL [MEDIAURL] wird immer abgespielt.
	</string>
	<string name="MediaFilterAudioContentUrlAlwaysBlocked">
		Musik von der URL [MEDIAURL] wird niemals abgespielt.
	</string>
	<string name="MediaFilterSharedMediaContentBlocked">
		Geteilte Medien von der Domain [DOMAIN] wurden geblockt.
	</string>
	<string name="MediaFilterSharedMediaContentDomainAlwaysAllowed">
		Geteilte Medien von der Domain [DOMAIN] werden immer abgespielt.
	</string>
	<string name="MediaFilterSharedMediaContentDomainAlwaysBlocked">
		Geteilte Medien von der Domain [DOMAIN] werden niemals abgespielt.
	</string>
	<string name="MediaFilterSharedMediaContentUrlAlwaysAllowed">
		Geteilte Medien von der URL [MEDIAURL] werden immer abgespielt.
	</string>
	<string name="MediaFilterSharedMediaContentUrlAlwaysBlocked">
		Geteilte Medien von der URL [MEDIAURL] werden niemals abgespielt.
	</string>
	<string name="MediaFilterBlacklist">
		Blacklist
	</string>
	<string name="MediaFilterWhitelist">
		Whitelist
	</string>

	<!-- Settings sanity checks -->
	<string name="SanityCheckEquals">
		Die Einstellung &quot;[CONTROL_NAME]&quot; sollte den Wert [VALUE_1] haben.
	</string>
	<string name="SanityCheckNotEquals">
		Die Einstellung &quot;[CONTROL_NAME]&quot; sollte nicht den Wert [VALUE_1] haben.
	</string>
	<string name="SanityCheckLessThan">
		Die Einstellung &quot;[CONTROL_NAME]&quot; sollte einen Wert kleiner als [VALUE_1] haben.
	</string>
	<string name="SanityCheckGreaterThan">
		Die Einstellung &quot;[CONTROL_NAME]&quot; sollte einen Wert größer als [VALUE_1] haben.
	</string>
	<string name="SanityCheckLessThanEquals">
		Die Einstellung &quot;[CONTROL_NAME]&quot; sollte einen Wert kleiner als oder gleich [VALUE_1] haben.
	</string>
	<string name="SanityCheckGreaterThanEquals">
		Die Einstellung &quot;[CONTROL_NAME]&quot; sollte einen Wert größer als oder gleich [VALUE_1] haben.
	</string>
	<string name="SanityCheckBetween">
		Die Einstellung &quot;[CONTROL_NAME]&quot; sollte einen Wert zwischen [VALUE_1] und [VALUE_2] haben.
	</string>
	<string name="SanityCheckNotBetween">
		Die Einstellung &quot;[CONTROL_NAME]&quot; sollte keinen Wert zwischen [VALUE_1] und [VALUE_2] haben.
	</string>

	<!-- Replacement for hardcoded UI strings -->
	<string name="UnknownRegion">
		(unbekannte Region)
	</string>
	<string name="UnknownPosition">
		(unbekannte Position)
	</string>
	
	<string name="FSCmdLineRSP">
		Maximale Bandbreite gesetzt auf: [VALUE] kbit/s.
	</string>
	
	<!-- NetMap double click action tooltip messages -->
	<string name="NetMapDoubleClickShowWorldMapToolTipMsg">
		[AGENT][REGION](Doppelklicken, um Karte zu öffnen; Umschalt-Taste gedrückt halten und ziehen, um zu schwenken)
	</string>
	<string name="NetMapDoubleClickTeleportToolTipMsg">
		[REGION](Doppelklicken, um zu teleportieren; Umschalt-Taste gedrückt halten und ziehen, um zu schwenken)
	</string>
	<string name="NetMapDoubleClickNoActionToolTipMsg">
		[REGION]
	</string>
	
	<!-- Nearby Chat Collision Messages -->
	<string name="Collision_Bump">
		[NAME] hat Sie gestoßen.
	</string>
	<string name="Collision_PushObject">
		[NAME] hat Sie mit einem Skript gestoßen.
	</string>
	<string name="Collision_ObjectCollide">
		[NAME] hat Sie mit einem Objekt getroffen.
	</string>
	<string name="Collision_ScriptedObject">
		[NAME] hat Sie mit einem Skript-Objekt getroffen.
	</string>
	<string name="Collision_PhysicalObject">
		[NAME] hat Sie mit einem physischen Objekt getroffen.
	</string>
	<string name="Collision_UnknownType">
		[NAME] hat eine Kollision unbekannten Typs verursacht.
	</string>
	
	<string name="MovelockEnabled">
		Movelock aktiviert.
	</string>
	<string name="MovelockDisabled">
		Movelock deaktiviert.
	</string>
	<string name="MovelockEnabling">
		Aktiviere Movelock...
	</string>
	<string name="MovelockDisabling">
		Deaktiviere Movelock...
	</string>
	<string name="BusyResponse">
		Beschäftigt-Nachricht
	</string>

	<string name="LoadCameraPositionNoneSaved">
		Es wurde noch keine Kamerasicht gespeichert.
	</string>
	<string name="LoadCameraPositionOutsideDrawDistance">
		Kamerasicht kann nicht wiederhergestellt werden, da sich die Kameraposition außerhalb der Draw Distance befindet.
	</string>
	
	<string name="DrawDistanceSteppingGestureObsolete">
		Aufgrund von Änderungen im Code ist es nicht mehr notwendig, diese Geste zu benutzen. Progressives Draw-Distance-Stepping wurde aktiviert.
	</string>
	<string name="FSCmdLineDrawDistanceSet">
		Draw Distance wurde auf [DISTANCE]m gesetzt.
	</string>
	<string name="FSCameraPositionCopied">
		Kameraposition [POS] wurde in Zwischenablage kopiert.
	</string>
	<string name="FSCmdLineRollDiceTotal">
		Ergenis für [DICE]d[FACES][MODIFIER]: [RESULT].
	</string>
	<string name="FSCmdLineRollDiceLimits">
		Es müssen positive Werte für Würfel (max. 100) und Seiten (max. 1000) angegeben werden.
	</string>
	<string name="FSCmdLineRollDiceModifiersInvalid">
		Falls ein Modifizierer verwendet werden soll, muss ein gültiger Typ und Wert für den Modifizierer angegeben werden. Der Wert muss im Bereich von -1000 bis 1000 liegen. Gültige Typen sind: „+“ (Boni), „-“ (Strafen), „&gt;“, „&lt;“ (Erfolge), "r&lt;", "r" (Erneut würfeln), "!p&gt;", „!&gt;“, "!p&lt;", "!p" (Penetrationen), „!&lt;“ und „!“ (Explosionen). Es kann nur ein Modifizierer-Typ pro Wurf verwendet werden. Beispiele: „[COMMAND] 1 20 + 5“, „[COMMAND] 5 40 &gt; 15“, „[COMMAND] 10 25 ! 25“, „[COMMAND] 15 25 !&lt; 10“.
	</string>
	<string name="FSCmdLineRollDiceExploded">
		Explodiert
	</string>
	<string name="FSCmdLineRollDiceExploded">
		Penetriert
	</string>
	<string name="FSCmdLineRollDiceSuccess">
		Erfolg
	</string>
	<string name="FSCmdLineRollDiceReroll">
		Erneut würfeln
	</string>
	<string name="FSCmdLineRollDiceFreezeGuard">
		Diese Operation kann nicht beendet werden, da der Viewer in einer Endlosschleife landen würde. Bitte die Kriterien ändern.
	</string>
	<string name="FSCmdLineCalcRandError">
		'[RAND]' ist kein gültiger Ausdruck für RAND(min,max). MAX muss größer als MIN sein und beide Werte müssen sich im Intervall von -10000 bis 10000 befinden.
	</string>
	<string name="FSWithHavok">
		mit Havok-Unterstützung
	</string>
	<string name="FSWithOpensim">
		mit OpenSimulator-Unterstützung
	</string>

	<!-- Firestorm search -->
	<string name="not_found">
		„[TEXT]“ nicht gefunden.
	</string>
	<string name="no_results">
		Keine Treffer
	</string>
	<string name="searching">
		Suche läuft...
	</string>
	<string name="all_categories">
		Alle Kategorien
	</string>
	<string name="search_banned">
		Einige Begriffe der Suchabfrage wurden aufgrund von Einschränkungen, die in den Community Standards festgelegt wurden, von der Suche ausgeschlossen.
	</string>
	<string name="search_short">
		Die eingebenen Suchbegriffe waren zu kurz, so dass keine Suche durchgeführt wurde.
	</string>
	<string name="search_disabled">
		Die klassische Suche wurde in dieser Region deaktiviert.
	</string>
	<string name="render_quality_low">
		Niedrig
	</string>
	<string name="render_quality_mediumlow">
		Mittel-Niedrig
	</string>
	<string name="render_quality_medium">
		Mittel
	</string>
	<string name="render_quality_mediumhigh">
		Mittel-Hoch
	</string>
	<string name="render_quality_high">
		Hoch
	</string>
	<string name="render_quality_highultra">
		Hoch-Ultra
	</string>
	<string name="render_quality_ultra">
		Ultra
	</string>
	<string name="render_quality_unknown">
		Unbekannt; Bitte die Debugeinstellung RenderQualityPerformance prüfen!
	</string>
	<string name="qtool_busy">
		Bitte warten, das Ausrichtungstool ist aktiv.
	</string>
	<string name="qtool_still_busy">
		Bitte warten, das Ausrichtungstool ist weiterhin aktiv.
	</string>
	<string name="qtool_done">
		Die Ausrichtung ist beendet.
	</string>
	<string name="fsbridge_cant_create_disabled">
		Firestorm kann die LSL-Brücke nicht erstellen, wenn „LSL-Client-Brücke aktivieren“ in den Einstellungen deaktiviert ist.
	</string>
	<string name="fsbridge_no_library">
		Firestorm konnte die LSL-Brücke nicht erstellen. Bitte die Bibliothek aktivieren und neu einloggen.
	</string>
	<string name="fsbridge_already_creating">
		LSL-Brücke wird bereits erstellt. Bitte einige Minuten vor einem erneuten Versuch warten.
	</string>
	<string name="fsbridge_creating">
		LSL-Brücke wird erstellt. Dies kann einen Moment dauern. Bitte warten...
	</string>
	<string name="fsbridge_failure_creation_create_script">
		LSL-Brücke nicht erstellt. Das Skript der Brücke konnte nicht erstellt werden.
	</string>
	<string name="fsbridge_failure_creation_bad_name">
		LSL-Brücke nicht erstellt. Der Name der Brücke ist inkorrekt. Bitte die Menü-Option „Avatar“ &gt; „Avatar-Befinden“ &gt; „LSL-Brücke neu erstellen“ verwenden, um die Brücke neu zu erstellen.
	</string>
	<string name="fsbridge_failure_creation_null">
		LSL-Brücke nicht erstellt. Die Brücke konnte nicht im Inventar gefunden werden. Bitte die Menü-Option „Avatar“ &gt; „Avatar-Befinden“ &gt; „LSL-Brücke neu erstellen“ verwenden, um die Brücke neu zu erstellen.
	</string>
	<string name="fsbridge_failure_attach_wrong_object">
		LSL-Brücke konnte nicht hinzugefügt werden. Die Version der Brücke ist falsch. Bitte die Menü-Option „Avatar“ &gt; „Avatar-Befinden“ &gt; „LSL-Brücke neu erstellen“ verwenden, um die Brücke neu zu erstellen.
	</string>
	<string name="fsbridge_failure_attach_wrong_location">
		LSL-Brücke konnte nicht hinzugefügt werden. Die Brücke wurde nicht am korrekten Ort im Inventar gefunden. Bitte die Menü-Option „Avatar“ &gt; „Avatar-Befinden“ &gt; „LSL-Brücke neu erstellen“ verwenden, um die Brücke neu zu erstellen.
	</string>
	<string name="fsbridge_failure_attach_point_in_use">
		LSL-Brücke konnte nicht hinzugefügt werden. Der Anhängepunkt war bereits durch ein anderes Objekt belegt. Bitte die Menü-Option „Avatar“ &gt; „Avatar-Befinden“ &gt; „LSL-Brücke neu erstellen“ verwenden, um die Brücke neu zu erstellen.
	</string>
	<string name="fsbridge_failure_not_found">
		Das Objekt für die LSL-Brücke konnte nicht gefunden werden. Mit der Erstellung kann nicht fortgefahren werden.
	</string>
	<string name="fsbridge_warning_unexpected_items">
		Die LSL-Brücke enthält unerwartete Objekte.
	</string>
	<string name="fsbridge_warning_not_finished">
		Die LSL-Brücke wurde noch nicht vollständig erstellt, sie muss eventuell über die Menü-Option „Avatar“ &gt; „Avatar-Befinden“ &gt; „LSL-Brücke neu erstellen“ neu erstellt werden, um genutzt werden zu können.
	</string>
	<string name="fsbridge_detached">
		LSL-Brücke abgenommen.
	</string>
	<string name="fsbridge_created">
		LSL-Brücke erstellt.
	</string>
	<string name="fsbridge_script_info">
		Skript-Info: „[OBJECT_NAME]“: [[OBJECT_RUNNING_SCRIPT_COUNT]/[OBJECT_TOTAL_SCRIPT_COUNT]] aktive Skripte, [OBJECT_SCRIPT_MEMORY] KB Limit erlaubter Speicher, [OBJECT_SCRIPT_TIME] ms CPU-Zeit beansprucht.[PATHFINDING_TEXT]
	</string>
	<string name="fsbridge_script_info_pf">
		Durchschnittlich beanspruchte CPU-Zeit für Pathfinding-Navigation: [OBJECT_CHARACTER_TIME] ms.
	</string>
	<string name="fsbridge_error_scriptinfonotfound">
		Skript-Info: Zu prüfendes Objekt ungültig oder außer Reichweite.
	</string>
	<string name="fsbridge_error_scriptinfomalformed">
		Skript-Info: Fehlerhafte Antwort von LSL-Brücke erhalten. Bitte erneut versuchen.
	</string>
	<string name="fsbridge_error_injection">
		HINWEIS: Ein oder mehrere Skripte wurden zur Firestorm-LSL-Brücke hinzugefügt! Falls dieser Hinweis unerwartet aufgetreten ist, bitte die LSL-Brücke über die Menü-Option „Avatar“ &gt; „Avatar-Befinden“ &gt; „LSL-Brücke neu erstellen“ neu erstellen.
	</string>
	<string name="fsbridge_error_wrongvm">
		HINWEIS: Das Skript der Firestorm-LSL-Brücke verwendet die alte LSO Virtuelle Maschine (16 KB Speicherlimit) anstelle von Mono (64 KB Speicherlimit), wodurch eine hohe Wahrscheinlichkeit von Stack-Heap-Collisions und Fehlern aufgrund von nicht mehr verfügbarem Speicher besteht! Bitte die LSL-Brücke über die Menü-Option „Avatar“ &gt; „Avatar-Befinden“ &gt; „LSL-Brücke neu erstellen“ neu erstellen. Falls dieser Hinweis erneut angezeigt wurde, bitte die Brücke in einer anderen Region neu erstellen.
	</string>

	<string name="QP Draw Distance">
		Draw Distance
	</string>
	<string name="QP Max Particles">
		Max. Partikel
	</string>
	<string name="QP Avatar Physics LOD">
		Avatar-Physik LOD
	</string>
	<string name="QP LOD Factor">
		LOD-Faktor
	</string>
	<string name="QP Max Avatars">
		Max. Avatare
	</string>
	<string name="QP Tags Offset">
		Tag-Höhenabstand
	</string>
	<string name="QP Name Tags">
		Avatarnamen
	</string>
	<string name="QP LookAt Target">
		Kamerafokus
	</string>
	<string name="QP Color Under Cursor">
		Farbe unter Cursor
	</string>
	
	<!-- <FS:Ansariel> Posestand animation names -->
	<string name="PS_T_Pose">
		T-Pose
	</string>
	<string name="PS_Arms_Down_Legs_together">
		Arme unten, Beine zusammen
	</string>
	<string name="PS_Arms_down_sitting">
		Arme unten, sitzend
	</string>
	<string name="PS_Arms_downward_Legs_together">
		Arme abwärts, Beine zusammen
	</string>
	<string name="PS_Arms_downward_Legs_apart">
		Arme abwärts, Beine auseinander
	</string>
	<string name="PS_Arms_forward_Legs_apart">
		Arme nach vorn, Beine auseinander
	</string>
	<string name="PS_Arms_forward_Legs_together">
		Arme nach vorn, Beine zusammen
	</string>
	<string name="PS_Arms_straight_Legs_apart">
		Arme gerade, Beine auseinander
	</string>
	<string name="PS_Arms_straight_sitting">
		Arme gerade, sitzend
	</string>
	<string name="PS_Arms_upward_Legs_apart">
		Arme aufwärts, Beine auseinander
	</string>
	<string name="PS_Arms_upward_Legs_together">
		Arme aufwärts, Beine zusammen
	</string>

	<string name="QP_WL_Region_Default">
		Regionsstandard
	</string>
	<string name="QP_WL_Day_Cycle_Based">
		Tageszyklus-basiert
	</string>
	<string name="QP_WL_None">
		Keiner
	</string>

	<string name="GroupChatMuteNotice">
		Ignoriere Gruppenchat von [NAME].
	</string>
	<string name="IgnoredAdHocSession">
		Eine Einladung zu einer Konferenz wurde aufgrund der aktuellen Einstellungen automatisch ignoriert.
	</string>

	<!-- <FS:Ansariel> Radar notifications -->
	<string name="camera_no_focus">
		Die Kamera kann nicht auf [AVATARNAME] fokussiert werden, da er/sie sich außerhalb der Draw Distance befindet.
	</string>
	<string name="entering_draw_distance">
		kommt in Draw Distance ([DISTANCE] m).
	</string>
	<string name="leaving_draw_distance">
		hat die Draw Distance verlassen.
	</string>
	<string name="entering_chat_range">
		kommt in Chat-Reichweite ([DISTANCE] m).
	</string>
	<string name="leaving_chat_range">
		hat die Chat-Reichweite verlassen.
	</string>
	<string name="entering_region">
		hat die Region betreten.
	</string>
	<string name="entering_region_distance">
		hat die Region betreten ([DISTANCE] m).
	</string>
	<string name="leaving_region">
		hat die Region verlassen.
	</string>
	<string name="avatar_age_alert">
		hat den Alters-Alarm ausgelöst. Alter: [AGE] Tag(e)
	</string>

	<string name="TotalScriptCountChangeIncrease">
		Skriptanzahl in Region hat sich von [OLD_VALUE] auf [NEW_VALUE] erhöht ([DIFFERENCE]).
	</string>
	<string name="TotalScriptCountChangeDecrease">
		Skriptanzahl in Region hat sich von [OLD_VALUE] auf [NEW_VALUE] verringert ([DIFFERENCE]).
	</string>
	<string name="preproc_toggle_warning">
		Umschalten des Präprozessors wird erst vollständig wirksam, nachdem der Editor geschlossen und neu geöffnet wurde.
	</string>
	<string name="fs_preprocessor_starting">
		[APP_NAME]-Präprozessor startet...
	</string>
	<string name="fs_preprocessor_not_supported">
		Warnung: Präprozessor wird in diesem Build nicht unterstützt. ([WHERE])
	</string>
	<string name="fs_preprocessor_disabled_by_script_marker">
		[APP_NAME]-Präprozessor deaktiviert durch Direktive in Zeile [LINENUMBER].
	</string>
	<string name="fs_preprocessor_settings_list_prefix">
		Einstellungen:
	</string>
	<string name="fs_preprocessor_wave_exception">
		[ERR_NAME] ([LINENUMBER]): [ERR_DESC]
	</string>
	<string name="fs_preprocessor_exception">
		[ERR_NAME] ([LINENUMBER]): Gefangener Ausnahmefehler: [ERR_DESC]
	</string>
	<string name="fs_preprocessor_error">
		[ERR_NAME] ([LINENUMBER]): Unerwarteter Ausnahmefehler aufgetreten.
	</string>
	<!-- LSL Optimizer -->
	<string name="fs_preprocessor_optimizer_start">
		Entfernung von nicht-referenzierten benutzerdefinierten Funktionen und globalen Variablen.
	</string>
	<string name="fs_preprocessor_optimizer_regex_err">
		Kein gültiger regulärer Ausdruck: „[WHAT]“; LSL-Optimierung übersprungen.
	</string>
	<string name="fs_preprocessor_optimizer_exception">
		Ausnahmefehler aufgetreten: „[WHAT]“; LSL-Optimierung übersprungen.
	</string>
	<string name="fs_preprocessor_optimizer_unexpected_exception">
		Unerwarteter Ausnahmefehler in LSL-Optimierer; nicht angewandt.
	</string>
	<!-- LSL Compressor -->
	<string name="fs_preprocessor_compress_start">
		Komprimiere Skript-Text durch Entfernung von unnötigen Leerzeichen.
	</string>
	<string name="fs_preprocessor_compress_regex_err">
		Kein gültiger regulärer Ausdruck: „[WHAT]“; LSL-Komprimierung übersprungen.
	</string>
	<string name="fs_preprocessor_compress_exception">
		Ausnahmefehler aufgetreten: „[WHAT]“; LSL-Komprimierung übersprungen.
	</string>
	<string name="fs_preprocessor_compress_unexpected_exception">
		Unerwarteter Ausnahmefehler in LSL-Komprimierer; nicht angewandt.
	</string>
	<!-- LSL Lazy lists -->
	<string name="fs_preprocessor_lazylist_start">
		Wende Lazy-List-Konvertierung an.
	</string>
	<string name="fs_preprocessor_lazylist_regex_err">
		Kein gültiger regulärer Ausdruck: „[WHAT]“; Lazy-List-Konvertierung übersprungen.
	</string>
	<string name="fs_preprocessor_lazylist_exception">
		Ausnahmefehler aufgetreten: „[WHAT]“; Lazy-List-Konvertierung übersprungen.
	</string>
	<string name="fs_preprocessor_lazylist_unexpected_exception">
		Unerwarteter Ausnahmefehler in Lazy-List-Konvertierer; nicht angewandt.
	</string>
	<!-- LSL switch statement -->
	<string name="fs_preprocessor_switchstatement_start">
		Wende Switch-Befehl-Konvertierung an.
	</string>
	<string name="fs_preprocessor_switchstatement_regex_err">
		Kein gültiger regulärer Ausdruck: „[WHAT]“; Switch-Befehl-Konvertierung übersprungen.
	</string>
	<string name="fs_preprocessor_switchstatement_exception">
		Ausnahmefehler aufgetreten: „[WHAT]“; Switch-Befehl-Konvertierung übersprungen.
	</string>
	<string name="fs_preprocessor_switchstatement_unexpected_exception">
		Unerwarteter Ausnahmefehler in Switch-Befehl-Konvertierer; nicht angewandt.
	</string>
	<!-- LSL Cache -->
	<string name="fs_preprocessor_cache_miss">
		Cache eingebundene Datei: „[FILENAME]“
	</string>
	<string name="fs_preprocessor_cache_invalidated">
		Eingebundene Datei „[FILENAME]“ wurde geändert - erneuere Cache.
	</string>
	<string name="fs_preprocessor_cache_completed">
		Cachen von „[FILENAME]“ beendet.
	</string>
	<string name="fs_preprocessor_cache_unsafe">
		Fehler: Skript „[FILENAME]“ kann nicht sicher auf das Dateisystem kopiert werden. Einbinden wird fehlschlagen.
	</string>
	<string name="fs_preprocessor_caching_err">
		Fehler beim Cachen der eingebundenen Datei „[FILENAME]“.
	</string>

	<string name="skin_defaults_starlight_location">
		Die Anzeige der aktuellen Position in der Menüleiste wurde als Standard für Starlight-Oberflächendesigns deaktiviert.
	</string>
	<string name="skin_defaults_starlight_navbar">
		Die Anzeige der Navigationsleiste wurde als Standard für Starlight-Oberflächendesigns aktiviert.
	</string>

	<string name="animation_explorer_seconds_ago">
		Vor [SECONDS] Sekunden
	</string>
	<string name="animation_explorer_still_playing">
		Wird abgespielt
	</string>

	<string name="FriendOnlineNotification">
		ist online.
	</string>
	<string name="FriendOfflineNotification">
		ist offline.
	</string>

	<string name="Inbox_Folderview_New">
		Neu
	</string>

	<string name="Mouselook_Unknown_Avatar">
		Unbekannter Avatar
	</string>

	<string name="groupcountstring">
		Sie gehören [COUNT] Gruppe(n) an ([REMAINING] verbleibend).
	</string>
	<string name="groupcountunlimitedstring">
		Sie gehören [COUNT] Gruppe(n) an.
	</string>
	<string name="SLGridStatusInvalidMsg">
		SL-Grid-Status-Fehler: Ungültiges Nachrichtenformat. Bitte später erneut versuchen.
	</string>
	<string name="SLGridStatusTimedOut">
		SL-Grid-Status-Fehler: Zeitüberschreitung der Anfrage.
	</string>
	<string name="SLGridStatusOtherError">
		SL-Grid-Status-Fehler: [STATUS] ( https://de.wikipedia.org/wiki/HTTP-Statuscode ).
	</string>

	<string name="DoubleClickTeleportEnabled">
		Doppelklick-Teleport aktiviert.
	</string>
	<string name="DoubleClickTeleportDisabled">
		Doppelklick-Teleport deaktiviert.
	</string>

	<string name="FSRegionRestartInLocalChat">
		Die Region, in der Sie sich gerade befinden, ist dabei neu zu starten. Falls Sie in dieser Region bleiben, werden Sie ausgeloggt.
	</string>
	<string name="Mute_Add">
		„[NAME]“ has been added to the blocklist.
	</string>
	<string name="Mute_Remove">
		„[NAME]“ has been removed from the blocklist.
	</string>
=======
>>>>>>> f155f400
</strings><|MERGE_RESOLUTION|>--- conflicted
+++ resolved
@@ -528,6 +528,45 @@
 	<string name="TooltipFlagNoScripts">
 		Skripte aus
 	</string>
+	<string name="TooltipFlagScript">
+		Skript
+	</string>
+	<string name="TooltipFlagPhysics">
+		Physik
+	</string>
+	<string name="TooltipFlagTouch">
+		Berühren
+	</string>
+	<string name="TooltipFlagL$">
+		L$
+	</string>
+	<string name="TooltipFlagDropInventory">
+		Inventar fallen lassen
+	</string>
+	<string name="TooltipFlagPhantom">
+		Phantom
+	</string>
+	<string name="TooltipFlagTemporary">
+		Temporär
+	</string>
+	<string name="TooltipPrimCount">
+		Primitive: [COUNT]
+	</string>
+	<string name="TooltipPrimEquivalent">
+		, Auswirkung auf Land: [PEWEIGHT] PE
+	</string>
+	<string name="TooltipPrimEquivalentLoading">
+		, bestimme Auswirkung auf Land...
+	</string>
+	<string name="TooltipPrimEquivalentUnavailable">
+		, Auswirkung auf Land nicht verfügbar
+	</string>
+	<string name="TooltipDistance">
+		Entfernung: [DISTANCE] m
+	</string>
+	<string name="TooltipPosition">
+		Position: [POSITION]
+	</string>
 	<string name="TooltipLand">
 		Land:
 	</string>
@@ -559,86 +598,32 @@
 	<string name="TooltipOutboxCannotDropOnRoot">
 		Sie können Objekte oder Ordner nur in der Registerkarte „Alle“ ablegen. Wählen Sie diese Registerkarte aus und verschieben Sie Ihre Objekte bzw. Ordner noch einmal.
 	</string>
-	<string name="TooltipFlagScript">
-		Skript
-	</string>
 	<string name="TooltipOutboxNoTransfer">
 		Mindestens eines dieser Objekte kann nicht verkauft oder übertragen werden
 	</string>
 	<string name="TooltipOutboxNotInInventory">
 		Sie können nur Objekte aus Ihrem Inventar in den Marktplatz einstellen
 	</string>
-<<<<<<< HEAD
-	<string name="TooltipFlagPhysics">
-		Physik
-	</string>
-	<string name="TooltipOutboxWorn">
-		Artikel, die Sie tragen, können nicht in Ihre Händler-Outbox gelegt werden.
-=======
 	<string name="TooltipOutboxLinked">
 		Sie können keine verknüpften Objekte oder Ordner in den Marktplatz einstellen
->>>>>>> f155f400
 	</string>
 	<string name="TooltipOutboxCallingCard">
 		Sie können Visitenkarten nicht in den Marktplatz einstellen
 	</string>
-<<<<<<< HEAD
-	<string name="TooltipFlagTouch">
-		Berühren
-	</string>
-	<string name="TooltipOutboxFolderLevels">
-		Tiefe der verschachtelten Ordner überschreitet 3
-=======
 	<string name="TooltipOutboxDragActive">
 		Sie können keine gelistete Auflistung entfernen
->>>>>>> f155f400
 	</string>
 	<string name="TooltipOutboxCannotMoveRoot">
 		Der Stammordner mit Marktplatz-Auflistungen kann nicht verschoben werden.
 	</string>
-<<<<<<< HEAD
-	<string name="TooltipFlagL$">
-		L$
-	</string>
-	<string name="TooltipOutboxTooManyObjects">
-		Anzahl von Artikeln im obersten Ordner überschreitet 200
-=======
 	<string name="TooltipOutboxMixedStock">
 		Alle Objekte in einem Bestandsordner müssen vom gleichen Typ sein und die gleiche Berechtigung haben
->>>>>>> f155f400
 	</string>
 	<string name="TooltipDragOntoOwnChild">
 		Sie können einen Ordner nicht in einen seiner untergeordneten Ordner verschieben
 	</string>
 	<string name="TooltipDragOntoSelf">
 		Sie können einen Ordner nicht in sich selbst verschieben
-	</string>
-	<string name="TooltipFlagDropInventory">
-		Inventar fallen lassen
-	</string>
-	<string name="TooltipFlagPhantom">
-		Phantom
-	</string>
-	<string name="TooltipFlagTemporary">
-		Temporär
-	</string>
-	<string name="TooltipPrimCount">
-		Primitive: [COUNT]
-	</string>
-	<string name="TooltipPrimEquivalent">
-		, Auswirkung auf Land: [PEWEIGHT] PE
-	</string>
-	<string name="TooltipPrimEquivalentLoading">
-		, bestimme Auswirkung auf Land...
-	</string>
-	<string name="TooltipPrimEquivalentUnavailable">
-		, Auswirkung auf Land nicht verfügbar
-	</string>
-	<string name="TooltipDistance">
-		Entfernung: [DISTANCE] m
-	</string>
-	<string name="TooltipPosition">
-		Position: [POSITION]
 	</string>
 	<string name="TooltipHttpUrl">
 		Anklicken, um Webseite anzuzeigen
@@ -1240,7 +1225,6 @@
 	<string name="AgentNameSubst">
 		(Sie)
 	</string>
-<<<<<<< HEAD
 	<string name="JoinAnExperience"/>
 	<string name="ManageEstateSilently">
 		Grundbesitz leise verwalten
@@ -1250,10 +1234,6 @@
 	</string>
 	<string name="SnapshotSavedToDisk">
 		Schnappschuss gespeichert: [FILENAME]
-=======
-	<string name="JoinAnExperience">
-		Bei einem Erlebnis mitmachen
->>>>>>> f155f400
 	</string>
 	<string name="SilentlyManageEstateAccess">
 		Beim Verwalten von Grundbesitzzugangslisten Warnhinweise unterdrücken
@@ -2037,15 +2017,6 @@
 		Ungültige Stelle für Anhang
 	</string>
 	<string name="ATTACHMENT_MISSING_ITEM">
-<<<<<<< HEAD
-		Fehler: Fehlender Gegenstand
-	</string>
-	<string name="ATTACHMENT_MISSING_BASE_ITEM">
-		Fehler: Fehlender Basisgegenstand
-	</string>
-	<string name="ATTACHMENT_NOT_ATTACHED">
-		Fehler: Objekt ist Teil des aktuellen Outfits, aber wird nicht getragen
-=======
 		Fehler: fehlendes Objekt
 	</string>
 	<string name="ATTACHMENT_MISSING_BASE_ITEM">
@@ -2053,7 +2024,6 @@
 	</string>
 	<string name="ATTACHMENT_NOT_ATTACHED">
 		Fehler: Objekt ist im aktuellen Outfit, aber nicht angehängt
->>>>>>> f155f400
 	</string>
 	<string name="YearsMonthsOld">
 		[AGEYEARS] [AGEMONTHS]
@@ -2175,9 +2145,6 @@
 	<string name="CompileQueueServiceUnavailable">
 		Kein Skriptkompilierungsdienst verfügbar
 	</string>
-	<string name="CompileQueueServiceUnavailable">
-		Kein Skriptkompilierungsdienst verfügbar
-	</string>
 	<string name="CompileQueueScriptNotFound">
 		Skript wurde auf Server nicht gefunden.
 	</string>
@@ -2236,11 +2203,7 @@
 		Speichervorgang abgeschlossen.
 	</string>
 	<string name="UploadFailed">
-<<<<<<< HEAD
 		Datei-Upload fehlgeschlagen: [REASON]
-=======
-		Datei-Upload fehlgeschlagen:
->>>>>>> f155f400
 	</string>
 	<string name="ObjectOutOfRange">
 		Skript (Objekt außerhalb des Bereichs)
@@ -5945,19 +5908,6 @@
 	<string name="ExperiencePermissionShort12">
 		Berechtigung
 	</string>
-<<<<<<< HEAD
-	<string name="logging_calls_disabled_log_empty">
-		Unterhaltungen werden nicht protokolliert. Um ein Protokoll zu starten, wählen Sie „Speichern: nur Protokoll“ oder „Speichern: Protokoll und Transkripte“ unter „Einstellungen“ &gt; „Privatsphäre“.
-	</string>
-	<string name="logging_calls_disabled_log_not_empty">
-		Es werden keine Unterhaltungen mehr protokolliert. Um weiterhin ein Protokoll zu führen, wählen Sie „Speichern: nur Protokoll“ oder „Speichern: Protokoll und Transkripte“ unter „Einstellungen“ &gt; „Privatsphäre“.
-	</string>
-	<string name="logging_calls_enabled_log_empty">
-		Keine protokollierten Unterhaltungen verfügbar. Hier erscheint ein Protokolleintrag, wenn Sie eine Person kontaktieren oder von einer Person kontaktiert werden.
-	</string>
-	<string name="loading_chat_logs">
-		Laden...
-	</string>
 	
 <!-- Firestorm-specific translations -->
 	<string name="MediaFilterActionAllow">
@@ -6553,6 +6503,4 @@
 	<string name="Mute_Remove">
 		„[NAME]“ has been removed from the blocklist.
 	</string>
-=======
->>>>>>> f155f400
 </strings>