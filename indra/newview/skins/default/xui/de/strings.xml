<?xml version="1.0" encoding="utf-8" standalone="yes"?>
<!-- This file contains strings that used to be hardcoded in the source.
     It is only for those strings which do not belong in a floater.
     For example, the strings used in avatar chat bubbles, and strings
     that are returned from one component and may appear in many places-->
<strings>
	<string name="SECOND_LIFE_GRID">
		Second Life-Grid:
	</string>
	<string name="SUPPORT_SITE">
		Second Life Support-Portal
	</string>
	<string name="StartupDetectingHardware">
		Hardware wird erfasst...
	</string>
	<string name="StartupLoading">
		[APP_NAME] wird geladen...
	</string>
	<string name="StartupClearingCache">
		Cache wird gelöscht...
	</string>
	<string name="StartupClearingTextureCache">
		Textur-Cache wird gelöscht...
	</string>
	<string name="StartupInitializingTextureCache">
		Textur-Cache wird initialisiert...
	</string>
	<string name="StartupInitializingVFS">
		VFS wird initialisiert...
	</string>
	<string name="StartupRequireDriverUpdate">
		Grafikinitialisierung fehlgeschlagen. Bitte aktualisieren Sie Ihren Grafiktreiber.
	</string>
	<string name="AboutHeader">
		[APP_NAME] [VIEWER_VERSION_0].[VIEWER_VERSION_1].[VIEWER_VERSION_2] ([VIEWER_VERSION_3]) [BUILD_DATE] [BUILD_TIME] ([CHANNEL]) [BUILD_TYPE]
[[VIEWER_RELEASE_NOTES_URL] [ReleaseNotes]]
	</string>
	<string name="AboutCompiler">
		Kompiliert mit [COMPILER], Version [COMPILER_VERSION]
	</string>
	<string name="BuildConfig">
		Build-Konfiguration [BUILD_CONFIG]
	</string>
	<string name="AboutPosition">
		Sie befinden sich an [POSITION_LOCAL_0,number,1], [POSITION_LOCAL_1,number,1], [POSITION_LOCAL_2,number,1] in [REGION] auf &lt;nolink&gt;[HOSTNAME]&lt;/nolink&gt; ([HOSTIP])
SLURL: &lt;nolink&gt;[SLURL]&lt;/nolink&gt;
(globale Koordinaten [POSITION_0,number,1], [POSITION_1,number,1], [POSITION_2,number,1])
[SERVER_VERSION]
[SERVER_RELEASE_NOTES_URL]
	</string>
	<string name="AboutPositionRLVShowLoc">
		Sie befinden sich in [REGION]
[SERVER_VERSION]
[SERVER_RELEASE_NOTES_URL]
	</string>
	<string name="AboutSystem">
		CPU: [CPU]
Speicher: [MEMORY_MB] MB
Betriebssystemversion: [OS_VERSION]
Grafikkartenhersteller: [GRAPHICS_CARD_VENDOR]
Grafikkarte: [GRAPHICS_CARD]
	</string>
	<string name="AboutDriver">
		Windows-Grafiktreiberversion: [GRAPHICS_DRIVER_VERSION]
	</string>
	<string name="AboutOGL">
		OpenGL-Version: [OPENGL_VERSION]
	</string>
	<string name="AboutSettings">
<<<<<<< HEAD
Modus: [MODE]
Oberflächendesign: [SKIN] ([THEME])
Fenstergröße: [WINDOW_WIDTH]x[WINDOW_HEIGHT] px
Schriftart: [FONT] ([FONT_SCREEN_DPI] dpi)
Schriftart Größenanpassung: [FONT_SIZE] pt
UI-Skalierung: [UI_SCALE_FACTOR]
Draw Distance: [DRAW_DISTANCE] m
Bandbreite: [BANDWIDTH] kbit/s
LOD-Faktor: [LOD]
Darstellungsqualität: [RENDERQUALITY]
Erweitertes Beleuchtungsmodell: [ALMSTATUS]
Texturspeicher: [TEXTUREMEMORY] MB ([TEXTUREMEMORYMULTIPLIER])
VFS (Cache) Erstellungszeit: [VFS_DATE]
	</string>
	<string name="AboutLibs">
RestrainedLove API: [RLV_VERSION]
libcurl-Version: [LIBCURL_VERSION]
J2C-Decoderversion: [J2C_VERSION]
Audio-Treiberversion: [AUDIO_DRIVER_VERSION]
=======
		Fenstergröße: [WINDOW_WIDTH]x[WINDOW_HEIGHT]
Schriftgrößenanpassung [FONT_SIZE_ADJUSTMENT] Pt
UI-Skalierung: [UI_SCALE]
Sichtweite: [DRAW_DISTANCE] m
Bandbreite: [NET_BANDWITH] kbit/s
LOD-Faktor: [LOD_FACTOR]
Darstellungsqualität: [RENDER_QUALITY] / 7
Erweitertes Beleuchtungsmodell: [GPU_SHADERS]
Texturspeicher: [TEXTURE_MEMORY] MB
Erstellungszeit VFS (Cache): [VFS_TIME]
	</string>
	<string name="AboutLibs">
		J2C-Decoderversion: [J2C_VERSION]
Audiotreiberversion: [AUDIO_DRIVER_VERSION]
>>>>>>> 9bfcda0a
LLCEFLib/CEF-Version: [LLCEFLIB_VERSION]
LibVLC-Version: [LIBVLC_VERSION]
Voice-Serverversion: [VOICE_VERSION]
	</string>
	<string name="AboutTraffic">
		Paketverlust: [PACKETS_LOST,number,0]/[PACKETS_IN,number,0] ([PACKETS_PCT,number,1]%)
	</string>
	<string name="AboutTime">
		[day, datetime, slt]. [month, datetime, slt] [year, datetime, slt] [hour24, datetime, slt]:[min, datetime, slt]:[second,datetime,slt] SLT
	</string>
	<string name="AboutTime">
		[month, datetime, slt] [day, datetime, slt] [year, datetime, slt] [hour, datetime, slt]:[min, datetime, slt]:[second,datetime,slt]
	</string>
	<string name="ErrorFetchingServerReleaseNotesURL">
		Fehler beim Abrufen der URL für die Server-Versionshinweise.
	</string>
	<string name="BuildConfiguration">
		Build-Konfiguration
	</string>
	<string name="ProgressRestoring">
		Wird wiederhergestellt...
	</string>
	<string name="ProgressChangingResolution">
		Auflösung wird geändert...
	</string>
	<string name="Fullbright">
		Fullbright (Legacy)
	</string>
	<string name="LoginInProgress">
		Anmeldevorgang gestartet. [APP_NAME] reagiert möglicherweise nicht. Bitte warten.
	</string>
	<string name="LoginInProgressNoFrozen">
		Anmeldung erfolgt...
	</string>
	<string name="LoginAuthenticating">
		Authentifizierung
	</string>
	<string name="LoginMaintenance">
		Account wird aktualisiert...
	</string>
	<string name="LoginAttempt">
		Ein früherer Anmeldeversuch ist fehlgeschlagen. Anmeldung, Versuch [NUMBER]
	</string>
	<string name="LoginPrecaching">
		Welt wird geladen...
	</string>
	<string name="LoginInitializingBrowser">
		Integrierter Webbrowser wird initialisiert...
	</string>
	<string name="LoginInitializingMultimedia">
		Multimedia wird initialisiert...
	</string>
	<string name="LoginInitializingFonts">
		Schriftarten werden geladen...
	</string>
	<string name="LoginVerifyingCache">
		Cache-Dateien werden überprüft (dauert 60-90 Sekunden)...
	</string>
	<string name="LoginProcessingResponse">
		Antwort wird verarbeitet...
	</string>
	<string name="LoginInitializingWorld">
		Welt wird initialisiert...
	</string>
	<string name="LoginDecodingImages">
		Bilder werden entpackt...
	</string>
	<string name="LoginInitializingQuicktime">
		QuickTime wird initialisiert...
	</string>
	<string name="LoginQuicktimeNotFound">
		QuickTime nicht gefunden - Initialisierung nicht möglich.
	</string>
	<string name="LoginQuicktimeOK">
		QuickTime wurde initialisiert.
	</string>
	<string name="LoginRequestSeedCapGrant">
		Fähigkeiten der Region werden ermittelt...
	</string>
	<string name="LoginRetrySeedCapGrant">
		Fähigkeiten der Region werden ermittelt, Versuch [NUMBER]...
	</string>
	<string name="LoginWaitingForRegionHandshake">
		Region-Handshake...
	</string>
	<string name="LoginConnectingToRegion">
		Region-Verbindung...
	</string>
	<string name="LoginDownloadingClothing">
		Kleidung wird geladen...
	</string>
	<string name="InvalidCertificate">
		Der Server hat ein ungültiges oder korruptes Zertifikat zurückgegeben. Bitte kontaktieren Sie den Grid-Administrator.
	</string>
	<string name="CertInvalidHostname">
		Ein ungültiger Hostname wurde verwendet, um auf den Server zuzugreifen. Bitte überprüfen Sie Ihre SLURL oder den Grid-Hostnamen.
	</string>
	<string name="CertExpired">
		Das vom Grid ausgegebene Zertifikat ist abgelaufen.  Bitte überprüfen Sie Ihre Systemuhr oder kontaktieren Sie Ihren Grid-Administrator.
	</string>
	<string name="CertKeyUsage">
		Das vom Server ausgegebene Zertifikat konnte nicht für SSL verwendet werden.  Bitte kontaktieren Sie Ihren Grid-Administrator.
	</string>
	<string name="CertBasicConstraints">
		In der Zertifikatskette des Servers befanden sich zu viele Zertifikate.  Bitte kontaktieren Sie Ihren Grid-Administrator.
	</string>
	<string name="CertInvalidSignature">
		Die Zertifikatsunterschrift des Gridservers konnte nicht bestätigt werden.  Bitte kontaktieren Sie Ihren Grid-Administrator.
	</string>
	<string name="LoginFailedNoNetwork">
		Netzwerkfehler: Verbindung konnte nicht hergestellt werden. Bitte überprüfen Sie Ihre Netzwerkverbindung.
	</string>
	<string name="LoginFailed">
		Anmeldung fehlgeschlagen
	</string>
	<string name="Quit">
		Beenden
	</string>
	<string name="create_account_url">
		http://join.secondlife.com/?sourceid=[sourceid]
	</string>
	<string name="AgniGridLabel">
		Second Life Main Grid (Agni)
	</string>
	<string name="AditiGridLabel">
		Second Life Beta Test Grid (Aditi)
	</string>
	<string name="ViewerDownloadURL">
		http://secondlife.com/download
	</string>
	<string name="LoginFailedViewerNotPermitted">
		Mit dem von Ihnen verwendeten Viewer ist der Zugriff auf Second Life nicht mehr möglich. Laden Sie von den folgenden Seite einen neuen Viewer herunter:
http://firestormviewer.org/downloads

Weitere Informationen finden Sie auf der folgenden FAQ-Seite: 
http://secondlife.com/viewer-access-faq
	</string>
	<string name="LoginIntermediateOptionalUpdateAvailable">
		Optionales Viewer-Update verfügbar: [VERSION]
	</string>
	<string name="LoginFailedRequiredUpdate">
		Erforderliches Viewer-Update: [VERSION]
	</string>
	<string name="LoginFailedAlreadyLoggedIn">
		Dieser Agent ist bereits angemeldet.
	</string>
	<string name="LoginFailedAuthenticationFailed">
		Wir bitten um Entschuldigung! Wir konnten Sie nicht anmelden.
Stellen Sie sicher, dass Sie die richtigen Informationen eingegeben haben:
    * Benutzername (wie robertschmidt12 oder warme.sonne)
    * Kennwort
Stellen Sie außerdem sicher, dass die Umschaltsperre deaktiviert ist.
	</string>
	<string name="LoginFailedPasswordChanged">
		Ihr Kennwort wurde aus Sicherheitsgründen geändert.
Gehen Sie zur Seite „Mein Account“ unter http://secondlife.com/password
und beantworten Sie die Sicherheitsfrage, um Ihr Kennwort zurückzusetzen.
Wir entschuldigen uns für eventuell enstandene Unannehmlichkeiten.
	</string>
	<string name="LoginFailedPasswordReset">
		Aufgrund von Systemänderungen müssen Sie Ihr Kennwort zurücksetzen.
Gehen Sie zur Seite „Mein Account“ unter http://secondlife.com/password
und beantworten Sie die Sicherheitsfrage, um Ihr Kennwort zurückzusetzen.
Wir entschuldigen uns für eventuell enstandene Unannehmlichkeiten.
	</string>
	<string name="LoginFailedEmployeesOnly">
		Second Life ist vorübergehend wegen Wartung geschlossen.
Nur Mitarbeiter können sich anmelden.
Aktuelle Informationen finden Sie unter www.secondlife.com/status.
	</string>
	<string name="LoginFailedPremiumOnly">
		Die Anmeldung bei Second Life ist vorübergehend eingeschränkt, um sicherzustellen, dass Einwohner, die sich bereits inworld aufhalten, das bestmögliche Erlebnis haben.

Benutzer mit kostenlosen Konten können sich während dieses Zeitraums nicht bei Second Life anmelden, damit die Kapazität Benutzern zur Verfügung steht, die ein gebührenpflichtiges Premium-Konto besitzen.
	</string>
	<string name="LoginFailedComputerProhibited">
		Der Zugriff auf Second Life ist von diesem Computer aus nicht möglich.
Wenn Sie der Ansicht sind, dass Sie diese Meldung fälschlicherweise erhalten haben, wenden Sie sich an
support@secondlife.com.
	</string>
	<string name="LoginFailedAcountSuspended">
		Ihr Konto ist erst ab
[TIME] Pacific Time wieder verfügbar.
	</string>
	<string name="LoginFailedAccountDisabled">
		Ihre Anfrage kann derzeit nicht bearbeitet werden.
Wenden Sie sich unter http://secondlife.com/support an den Second Life-Support.
Wenn Sie Ihr Kennwort nicht ändern können, rufen Sie die US-Nummer (866) 476-9763 an.
	</string>
	<string name="LoginFailedTransformError">
		Nicht übereinstimmende Daten bei der Anmeldung festgestellt.
Wenden Sie sich an support@secondlife.com.
	</string>
	<string name="LoginFailedAccountMaintenance">
		An Ihrem Konto werden gerade kleinere Wartungsarbeiten durchgeführt.
Ihr Konto ist erst ab
[TIME] Pacific Time wieder verfügbar.
Wenn Sie der Ansicht sind, dass Sie diese Meldung fälschlicherweise erhalten haben, wenden Sie sich an support@secondlife.com.
	</string>
	<string name="LoginFailedPendingLogoutFault">
		Abmeldeanforderung führte zu einem Simulatorfehler.
	</string>
	<string name="LoginFailedPendingLogout">
		Das System meldet Sie gerade ab.
Ihr Konto ist erst ab
[TIME] Pacific Time wieder verfügbar.
	</string>
	<string name="LoginFailedUnableToCreateSession">
		Es kann keine gültige Sitzung erstellt werden.
	</string>
	<string name="LoginFailedUnableToConnectToSimulator">
		Es kann keine Simulatorverbindung hergestellt werden.
	</string>
	<string name="LoginFailedRestrictedHours">
		Mit Ihrem Konto ist der Zugriff auf Second Life
nur zwischen [START] und [END] Pacific Time möglich.
Schauen Sie während dieses Zeitraums vorbei.
Wenn Sie der Ansicht sind, dass Sie diese Meldung fälschlicherweise erhalten haben, wenden Sie sich an support@secondlife.com.
	</string>
	<string name="LoginFailedIncorrectParameters">
		Falsche Parameter.
Wenn Sie der Ansicht sind, dass Sie diese Meldung fälschlicherweise erhalten haben, wenden Sie sich an support@secondlife.com.
	</string>
	<string name="LoginFailedFirstNameNotAlphanumeric">
		Vorname muss alphanumerisch sein.
Wenn Sie der Ansicht sind, dass Sie diese Meldung fälschlicherweise erhalten haben, wenden Sie sich an support@secondlife.com.
	</string>
	<string name="LoginFailedLastNameNotAlphanumeric">
		Nachname muss alphanumerisch sein.
Wenn Sie der Ansicht sind, dass Sie diese Meldung fälschlicherweise erhalten haben, wenden Sie sich an support@secondlife.com.
	</string>
	<string name="LogoutFailedRegionGoingOffline">
		Die Region wird gerade offline geschaltet.
Warten Sie kurz und versuchen Sie dann noch einmal, sich anzumelden.
	</string>
	<string name="LogoutFailedAgentNotInRegion">
		Agent nicht in Region.
Warten Sie kurz und versuchen Sie dann noch einmal, sich anzumelden.
	</string>
	<string name="LogoutFailedPendingLogin">
		Die Region war gerade dabei, eine andere Sitzung anzumelden.
Warten Sie kurz und versuchen Sie dann noch einmal, sich anzumelden.
	</string>
	<string name="LogoutFailedLoggingOut">
		Die Region war gerade dabei, die vorherige Sitzung abzumelden.
Warten Sie kurz und versuchen Sie dann noch einmal, sich anzumelden.
	</string>
	<string name="LogoutFailedStillLoggingOut">
		Die Region ist noch immer dabei, die vorherige Sitzung abzumelden.
Warten Sie kurz und versuchen Sie dann noch einmal, sich anzumelden.
	</string>
	<string name="LogoutSucceeded">
		Die Region hat soeben die letzte Sitzung abgemeldet.
Warten Sie kurz und versuchen Sie dann noch einmal, sich anzumelden.
	</string>
	<string name="LogoutFailedLogoutBegun">
		Die Region hat den Abmeldevorgang gestartet.
Warten Sie kurz und versuchen Sie dann noch einmal, sich anzumelden.
	</string>
	<string name="LoginFailedLoggingOutSession">
		Das System hat begonnen, Ihre letzte Sitzung abzumelden.
Warten Sie kurz und versuchen Sie dann noch einmal, sich anzumelden.
	</string>
	<string name="AgentLostConnection">
		In dieser Region kann es zu Problemen kommen.  Bitte überprüfen Sie Ihre Internetverbindung.
	</string>
	<string name="SavingSettings">
		Ihr Einstellungen werden gespeichert...
	</string>
	<string name="LoggingOut">
		Abmeldung erfolgt...
	</string>
	<string name="ShuttingDown">
		Programm wird beendet...
	</string>
	<string name="YouHaveBeenDisconnected">
		Die Verbindung zu der Region ist abgebrochen.
	</string>
	<string name="SentToInvalidRegion">
		Sie wurden in eine ungültige Region geschickt.
	</string>
	<string name="TestingDisconnect">
		Verbindungsabbruch wird getestet
	</string>
	<string name="SocialFacebookConnecting">
		Verbinde mit Facebook...
	</string>
	<string name="SocialFacebookPosting">
		Poste...
	</string>
	<string name="SocialFacebookDisconnecting">
		Trenne Verbindung zu Facebook...
	</string>
	<string name="SocialFacebookErrorConnecting">
		Problem beim Verbinden mit Facebook
	</string>
	<string name="SocialFacebookErrorPosting">
		Problem beim Posten auf Facebook
	</string>
	<string name="SocialFacebookErrorDisconnecting">
		Problem beim Trennen der Verbindung zu Facebook
	</string>
	<string name="SocialFlickrConnecting">
		Verbinden mit Flickr...
	</string>
	<string name="SocialFlickrPosting">
		Posten...
	</string>
	<string name="SocialFlickrDisconnecting">
		Flickr-Verbindung wird getrennt...
	</string>
	<string name="SocialFlickrErrorConnecting">
		Problem beim Verbinden mit Flickr
	</string>
	<string name="SocialFlickrErrorPosting">
		Problem beim Posten auf Flickr
	</string>
	<string name="SocialFlickrErrorDisconnecting">
		Problem beim Trennen der Flickr-Verbindung
	</string>
	<string name="SocialTwitterConnecting">
		Verbinden mit Twitter...
	</string>
	<string name="SocialTwitterPosting">
		Posten...
	</string>
	<string name="SocialTwitterDisconnecting">
		Twitter-Verbindung wird getrennt...
	</string>
	<string name="SocialTwitterErrorConnecting">
		Problem beim Verbinden mit Twitter
	</string>
	<string name="SocialTwitterErrorPosting">
		Problem beim Posten auf Twitter
	</string>
	<string name="SocialTwitterErrorDisconnecting">
		Problem beim Trennen der Twitter-Verbindung
	</string>
	<string name="BlackAndWhite">
		Schwarzweiß
	</string>
	<string name="Colors1970">
		Farben der Siebziger Jahre
	</string>
	<string name="Intense">
		Intensiv
	</string>
	<string name="Newspaper">
		Zeitungspapier
	</string>
	<string name="Sepia">
		Sepia
	</string>
	<string name="Spotlight">
		Spotlight
	</string>
	<string name="Video">
		Video
	</string>
	<string name="Autocontrast">
		Autokontrast
	</string>
	<string name="LensFlare">
		Blendenfleck
	</string>
	<string name="Miniature">
		Miniatur
	</string>
	<string name="Toycamera">
		Spielzeugkamera
	</string>
	<string name="Antique">
		Antik
	</string>
	<string name="Badtrip">
		Bad Trip
	</string>
	<string name="Blownhighlights">
		Verstärktes Glanzlicht
	</string>
	<string name="Softfocus">
		Weicher Fokus
	</string>
	<string name="Brighten">
		Aufhellen
	</string>
	<string name="Cartoon">
		Cartoon
	</string>
	<string name="Darken">
		Abdunkeln
	</string>
	<string name="Edges">
		Leuchtende Kanten
	</string>
	<string name="Focus">
		Zentraler Focus
	</string>
	<string name="Heatwave">
		Hitzewelle
	</string>
	<string name="Julesverne">
		Jules Verne
	</string>
	<string name="Lightleak">
		Licht-Leck
	</string>
	<string name="Linearize">
		Linearisieren
	</string>
	<string name="Negative">
		Negativ
	</string>
	<string name="Overcast">
		Trüben
	</string>
	<string name="Posterize">
		Posterisieren
	</string>
	<string name="Rotatecolors180">
		Farbverschiebung
	</string>
	<string name="Sharpen">
		Schärfen
	</string>
	<string name="Thematrix">
		Die Matrix
	</string>
	<string name="TooltipPerson">
		Person
	</string>
	<string name="TooltipNoName">
		(namenlos)
	</string>
	<string name="TooltipOwner">
		Eigentümer:
	</string>
	<string name="TooltipPublic">
		Öffentlich
	</string>
	<string name="TooltipIsGroup">
		(Gruppe)
	</string>
	<string name="TooltipForSaleL$">
		Zum Verkauf: [AMOUNT] L$
	</string>
	<string name="TooltipFlagGroupBuild">
		Gruppenbau
	</string>
	<string name="TooltipFlagNoBuild">
		Bauen aus
	</string>
	<string name="TooltipFlagNoEdit">
		Editieren aus
	</string>
	<string name="TooltipFlagNotSafe">
		Unsicher
	</string>
	<string name="TooltipFlagNoFly">
		Fliegen aus
	</string>
	<string name="TooltipFlagGroupScripts">
		Gruppenskripte
	</string>
	<string name="TooltipFlagNoScripts">
		Skripte aus
	</string>
	<string name="TooltipFlagScript">
		Skript
	</string>
	<string name="TooltipFlagPhysics">
		Physik
	</string>
	<string name="TooltipFlagTouch">
		Berühren
	</string>
	<string name="TooltipFlagL$">
		L$
	</string>
	<string name="TooltipFlagDropInventory">
		Inventar fallen lassen
	</string>
	<string name="TooltipFlagPhantom">
		Phantom
	</string>
	<string name="TooltipFlagTemporary">
		Temporär
	</string>
	<string name="TooltipPrimCount">
		Primitive: [COUNT]
	</string>
	<string name="TooltipPrimEquivalent">
		, Auswirkung auf Land: [PEWEIGHT]
	</string>
	<string name="TooltipPrimEquivalentLoading">
		, bestimme Auswirkung auf Land...
	</string>
	<string name="TooltipPrimEquivalentUnavailable">
		, Auswirkung auf Land nicht verfügbar
	</string>
	<string name="TooltipDistance">
		Entfernung: [DISTANCE] m
	</string>
	<string name="TooltipPosition">
		Position: [POSITION]
	</string>
	<string name="TooltipLand">
		Land:
	</string>
	<string name="TooltipMustSingleDrop">
		Sie können nur ein einzelnes Objekt hierher ziehen
	</string>
	<string name="TooltipTooManyWearables">
		Sie können keinen Ordner tragen, der mehr als [AMOUNT] Elemente enthält.  Sie können diesen Höchstwert unter „Erweitert“ &gt; „Debug-Einstellungen anzeigen“ &gt; „WearFolderLimit“ ändern.
	</string>
	<string name="TooltipPrice" value="[AMOUNT] L$"/>
	<string name="TooltipSLIcon">
		Führt zu einer Seite in der offiziellen Domäne SecondLife.com oder LindenLab.com.
	</string>
	<string name="TooltipOutboxDragToWorld">
		Sie können keine Objekte aus dem Marktplatz-Auflistungsordner rezzen
	</string>
	<string name="TooltipOutboxWorn">
		Sie können Objekte, die Sie tragen, nicht in den Marktplatz-Auflistungsordner stellen
	</string>
	<string name="TooltipOutboxFolderLevels">
		Tiefe der verschachtelten Ordner überschreitet [AMOUNT]. Reduzieren Sie die Ordnertiefe. Verpacken Sie ggf. einige Artikel.
	</string>
	<string name="TooltipOutboxTooManyFolders">
		Anzahl von Unterordnern überschreitet [AMOUNT]. Reduzieren Sie die Anzahl von Ordnern in Ihrer Auflistung. Verpacken Sie ggf. einige Artikel.
	</string>
	<string name="TooltipOutboxTooManyObjects">
		Anzahl von Objekten überschreitet [AMOUNT]. Um mehr als [AMOUNT] Objekte in einer Auflistung verkaufen zu können, müssen Sie einige davon verpacken.
	</string>
	<string name="TooltipOutboxTooManyStockItems">
		Anzahl von Bestandsobjekten überschreitet [AMOUNT].
	</string>
	<string name="TooltipOutboxCannotDropOnRoot">
		Sie können Objekte oder Ordner nur in der Registerkarte „Alle“ oder „Nicht verknüpft“ ablegen. Wählen Sie diese Registerkarte aus und verschieben Sie Ihre Objekte bzw. Ordner noch einmal.
	</string>
	<string name="TooltipOutboxNoTransfer">
		Mindestens eines dieser Objekte kann nicht verkauft oder übertragen werden
	</string>
	<string name="TooltipOutboxNotInInventory">
		Sie können nur Objekte aus Ihrem Inventar in den Marktplatz einstellen
	</string>
	<string name="TooltipOutboxLinked">
		Sie können keine verknüpften Objekte oder Ordner in den Marktplatz einstellen
	</string>
	<string name="TooltipOutboxCallingCard">
		Sie können Visitenkarten nicht in den Marktplatz einstellen
	</string>
	<string name="TooltipOutboxDragActive">
		Sie können keine gelistete Auflistung entfernen
	</string>
	<string name="TooltipOutboxCannotMoveRoot">
		Der Stammordner mit Marktplatz-Auflistungen kann nicht verschoben werden.
	</string>
	<string name="TooltipOutboxMixedStock">
		Alle Objekte in einem Bestandsordner müssen vom gleichen Typ sein und die gleiche Berechtigung haben
	</string>
	<string name="TooltipDragOntoOwnChild">
		Sie können einen Ordner nicht in einen seiner untergeordneten Ordner verschieben
	</string>
	<string name="TooltipDragOntoSelf">
		Sie können einen Ordner nicht in sich selbst verschieben
	</string>
	<string name="TooltipHttpUrl">
		Anklicken, um Webseite anzuzeigen
	</string>
	<string name="TooltipSLURL">
		Anklicken, um Informationen zu diesem Standort anzuzeigen
	</string>
	<string name="TooltipAgentUrl">
		Anklicken, um das Profil dieses Einwohners anzuzeigen
	</string>
	<string name="TooltipAgentInspect">
		Mehr über diesen Einwohner
	</string>
	<string name="TooltipAgentMute">
		Klicken, um diesen Einwohner stummzuschalten
	</string>
	<string name="TooltipAgentUnmute">
		Klicken, um diesen Einwohner freizuschalten
	</string>
	<string name="TooltipAgentIM">
		Klicken, um diesem Einwohner eine IM zu schicken.
	</string>
	<string name="TooltipAgentPay">
		Klicken, um diesen Einwohner zu bezahlen
	</string>
	<string name="TooltipAgentOfferTeleport">
		Klicken, um diesem Einwohner einen Teleport anzubieten.
	</string>
	<string name="TooltipAgentRequestFriend">
		Klicken, um diesem Einwohner ein Freundschaftsangebot zu schicken.
	</string>
	<string name="TooltipGroupUrl">
		Anklicken, um Beschreibung der Gruppe anzuzeigen
	</string>
	<string name="TooltipEventUrl">
		Anklicken, um Beschreibung der Veranstaltung anzuzeigen
	</string>
	<string name="TooltipClassifiedUrl">
		Anklicken, um diese Anzeige anzuzeigen
	</string>
	<string name="TooltipParcelUrl">
		Anklicken, um Beschreibung der Parzelle anzuzeigen
	</string>
	<string name="TooltipTeleportUrl">
		Anklicken, um zu diesem Standort zu teleportieren
	</string>
	<string name="TooltipObjectIMUrl">
		Anklicken, um Beschreibung des Objekts anzuzeigen
	</string>
	<string name="TooltipMapUrl">
		Klicken, um diese Position auf der Karte anzuzeigen
	</string>
	<string name="TooltipSLAPP">
		Anklicken, um Befehl secondlife:// auszuführen
	</string>
	<string name="TooltipFSHelpDebugSLUrl">
		Anklicken, um das Fenster mit Debug-Einstellungen für diese Einstellung zu öffnen
	</string>
	<string name="CurrentURL" value=" CurrentURL: [CurrentURL]"/>
	<string name="TooltipEmail">
		Klicken, um eine E-Mail zu verfassen
	</string>
	<string name="SLurlLabelTeleport">
		Teleportieren nach
	</string>
	<string name="SLurlLabelShowOnMap">
		Karte anzeigen für
	</string>
	<string name="SLappAgentMute">
		Stummschalten
	</string>
	<string name="SLappAgentUnmute">
		Stummschaltung aufheben
	</string>
	<string name="SLappAgentIM">
		IM
	</string>
	<string name="SLappAgentPay">
		Bezahlen
	</string>
	<string name="SLappAgentOfferTeleport">
		Teleportangebot an
	</string>
	<string name="SLappAgentRequestFriend">
		Freundschaftsangebot
	</string>
	<string name="SLappAgentRemoveFriend">
		Entfernen von Freunden
	</string>
	<string name="BUTTON_CLOSE_DARWIN">
		Schließen (⌘W)
	</string>
	<string name="BUTTON_CLOSE_WIN">
		Schließen (Strg+W)
	</string>
	<string name="BUTTON_CLOSE_CHROME">
		Schließen
	</string>
	<string name="BUTTON_RESTORE">
		Wiederherstellen
	</string>
	<string name="BUTTON_MINIMIZE">
		Minimieren
	</string>
	<string name="BUTTON_TEAR_OFF">
		Abnehmen
	</string>
	<string name="BUTTON_DOCK">
		Andocken
	</string>
	<string name="BUTTON_HELP">
		Hilfe anzeigen
	</string>
	<string name="BUTTON_SNOOZE">
		Temporär unterdrücken
	</string>
	<string name="Searching">
		Suchen...
	</string>
	<string name="NoneFound">
		Nicht gefunden.
	</string>
	<string name="RetrievingData">
		Laden...
	</string>
	<string name="ReleaseNotes">
		Versionshinweise
	</string>
	<!--
	<string name="RELEASE_NOTES_BASE_URL">
		http://wiki.secondlife.com/wiki/Release_Notes/
	</string>
	-->
	<string name="LoadingData">
		Wird geladen...
	</string>
	<string name="ProtectedFolder">
		geschützt
	</string>
	<string name="AvatarNameNobody">
		(niemand)
	</string>
	<string name="AvatarNameWaiting">
		(Wird geladen...)
	</string>
	<string name="AvatarNameMultiple">
		(mehrere)
	</string>
	<string name="GroupNameNone">
		(keiner)
	</string>
	<string name="AvalineCaller">
		Avaline-Anfrufer [ORDER]
	</string>
	<string name="AssetErrorNone">
		Kein Fehler
	</string>
	<string name="AssetErrorRequestFailed">
		Asset-Anforderung: fehlgeschlagen
	</string>
	<string name="AssetErrorNonexistentFile">
		Asset-Anforderung: Datei existiert nicht
	</string>
	<string name="AssetErrorNotInDatabase">
		Asset-Anforderung: Asset in Datenbank nicht gefunden
	</string>
	<string name="AssetErrorEOF">
		Ende der Datei
	</string>
	<string name="AssetErrorCannotOpenFile">
		Datei kann nicht geöffnet werden
	</string>
	<string name="AssetErrorFileNotFound">
		Datei nicht gefunden
	</string>
	<string name="AssetErrorTCPTimeout">
		Zeitüberschreitung bei Dateiübertragung
	</string>
	<string name="AssetErrorCircuitGone">
		Verbindung verloren
	</string>
	<string name="AssetErrorPriceMismatch">
		Viewer und Server sind sich nicht über Preis einig
	</string>
	<string name="AssetErrorUnknownStatus">
		Status unbekannt
	</string>
	<string name="texture">
		Textur
	</string>
	<string name="sound">
		Sound
	</string>
	<string name="calling card">
		Visitenkarte
	</string>
	<string name="landmark">
		Landmarke
	</string>
	<string name="legacy script">
		Skript (veraltet)
	</string>
	<string name="clothing">
		Kleidung
	</string>
	<string name="object">
		Objekt
	</string>
	<string name="note card">
		Notizkarte
	</string>
	<string name="folder">
		Ordner
	</string>
	<string name="root">
		Hauptverzeichnis
	</string>
	<string name="lsl2 script">
		LSL2 Skript
	</string>
	<string name="lsl bytecode">
		LSL Bytecode
	</string>
	<string name="tga texture">
		tga-Textur
	</string>
	<string name="body part">
		Körperteil
	</string>
	<string name="snapshot">
		Foto
	</string>
	<string name="lost and found">
		Fundbüro
	</string>
	<string name="targa image">
		targa-Bild
	</string>
	<string name="trash">
		Papierkorb
	</string>
	<string name="jpeg image">
		jpeg-Bild
	</string>
	<string name="animation">
		Animation
	</string>
	<string name="gesture">
		Geste
	</string>
	<string name="simstate">
		simstate
	</string>
	<string name="favorite">
		Favoriten
	</string>
	<string name="symbolic link">
		Link
	</string>
	<string name="symbolic folder link">
		Link zu Ordner
	</string>
	<string name="mesh">
		mesh
	</string>
	<string name="AvatarEditingAppearance">
		(Aussehen wird bearbeitet)
	</string>
	<string name="AvatarAway">
		Abwesend
	</string>
	<string name="AvatarDoNotDisturb">
		Nicht stören
	</string>
	<string name="AvatarMuted">
		Ignoriert
	</string>
	<string name="AvatarAutoResponse">
		Automatische Antwort
	</string>
	<string name="AvatarTyping">
		Tippt
	</string>
	<string name="anim_express_afraid">
		Ängstlich
	</string>
	<string name="anim_express_anger">
		Verärgert
	</string>
	<string name="anim_away">
		Abwesend
	</string>
	<string name="anim_backflip">
		Rückwärtssalto
	</string>
	<string name="anim_express_laugh">
		Lachkrampf
	</string>
	<string name="anim_express_toothsmile">
		Grinsen
	</string>
	<string name="anim_blowkiss">
		Kusshand
	</string>
	<string name="anim_express_bored">
		Gelangweilt
	</string>
	<string name="anim_bow">
		Verbeugen
	</string>
	<string name="anim_clap">
		Klatschen
	</string>
	<string name="anim_courtbow">
		Diener
	</string>
	<string name="anim_express_cry">
		Weinen
	</string>
	<string name="anim_dance1">
		Tanz 1
	</string>
	<string name="anim_dance2">
		Tanz 2
	</string>
	<string name="anim_dance3">
		Tanz 3
	</string>
	<string name="anim_dance4">
		Tanz 4
	</string>
	<string name="anim_dance5">
		Tanz 5
	</string>
	<string name="anim_dance6">
		Tanz 6
	</string>
	<string name="anim_dance7">
		Tanz 7
	</string>
	<string name="anim_dance8">
		Tanz 8
	</string>
	<string name="anim_express_disdain">
		Verachten
	</string>
	<string name="anim_drink">
		Trinken
	</string>
	<string name="anim_express_embarrased">
		Verlegen
	</string>
	<string name="anim_angry_fingerwag">
		Drohen
	</string>
	<string name="anim_fist_pump">
		Faust pumpen
	</string>
	<string name="anim_yoga_float">
		Yogaflieger
	</string>
	<string name="anim_express_frown">
		Stirnrunzeln
	</string>
	<string name="anim_impatient">
		Ungeduldig
	</string>
	<string name="anim_jumpforjoy">
		Freudensprung
	</string>
	<string name="anim_kissmybutt">
		LMA
	</string>
	<string name="anim_express_kiss">
		Küssen
	</string>
	<string name="anim_laugh_short">
		Lachen
	</string>
	<string name="anim_musclebeach">
		Posen
	</string>
	<string name="anim_no_unhappy">
		Nein (Bedauernd)
	</string>
	<string name="anim_no_head">
		Nein
	</string>
	<string name="anim_nyanya">
		Ällabätsch
	</string>
	<string name="anim_punch_onetwo">
		Eins-Zwei-Punch
	</string>
	<string name="anim_express_open_mouth">
		Mund offen
	</string>
	<string name="anim_peace">
		Friede
	</string>
	<string name="anim_point_you">
		Auf anderen zeigen
	</string>
	<string name="anim_point_me">
		Auf mich zeigen
	</string>
	<string name="anim_punch_l">
		Linker Haken
	</string>
	<string name="anim_punch_r">
		Rechter Haken
	</string>
	<string name="anim_rps_countdown">
		SSP zählen
	</string>
	<string name="anim_rps_paper">
		SSP Papier
	</string>
	<string name="anim_rps_rock">
		SSP Stein
	</string>
	<string name="anim_rps_scissors">
		SSP Schere
	</string>
	<string name="anim_express_repulsed">
		Angewidert
	</string>
	<string name="anim_kick_roundhouse_r">
		Rundkick
	</string>
	<string name="anim_express_sad">
		Traurig
	</string>
	<string name="anim_salute">
		Salutieren
	</string>
	<string name="anim_shout">
		Rufen
	</string>
	<string name="anim_express_shrug">
		Schulterzucken
	</string>
	<string name="anim_express_smile">
		Lächeln
	</string>
	<string name="anim_smoke_idle">
		Zigarette halten
	</string>
	<string name="anim_smoke_inhale">
		Rauchen
	</string>
	<string name="anim_smoke_throw_down">
		Zigarette wegwerfen
	</string>
	<string name="anim_express_surprise">
		Überraschung
	</string>
	<string name="anim_sword_strike_r">
		Schwerthieb
	</string>
	<string name="anim_angry_tantrum">
		Wutanfall
	</string>
	<string name="anim_express_tongue_out">
		Zunge rausstrecken
	</string>
	<string name="anim_hello">
		Winken
	</string>
	<string name="anim_whisper">
		Flüstern
	</string>
	<string name="anim_whistle">
		Pfeifen
	</string>
	<string name="anim_express_wink">
		Zwinkern
	</string>
	<string name="anim_wink_hollywood">
		Zwinkern (Hollywood)
	</string>
	<string name="anim_express_worry">
		Sorgenvoll
	</string>
	<string name="anim_yes_happy">
		Ja (Erfreut)
	</string>
	<string name="anim_yes_head">
		Ja
	</string>
	<string name="multiple_textures">
		Mehrfach
	</string>
	<string name="use_texture">
		Textur verwenden
	</string>
	<string name="manip_hint1">
		Zum Einrasten Mauscursor
	</string>
	<string name="manip_hint2">
		über Lineal bewegen
	</string>
	<string name="texture_loading">
		Wird geladen...
	</string>
	<string name="worldmap_offline">
		Offline
	</string>
	<string name="worldmap_item_tooltip_format">
		[PRICE] L$ für [AREA] m² ([SQMPRICE] L$/m²)
	</string>
	<string name="worldmap_results_none_found">
		Nicht gefunden.
	</string>
	<string name="worldmap_agent_position">
		Sie sind hier
	</string>
	<string name="minimap_distance">
		(Entfernung: [DISTANCE] m)
	</string>
	<string name="minimap_no_focus">
		Die Kamera konnte nicht auf den Einwohner fokussiert werden, da er sich außerhalb der Draw Distance befindet.
	</string>
	<string name="Ok">
		OK
	</string>
	<string name="Premature end of file">
		Unvollständige Datei
	</string>
	<string name="ST_NO_JOINT">
		HAUPTVERZEICHNIS oder VERBINDUNG nicht gefunden.
	</string>
	<string name="no_name_object">
		(namenlos)
	</string>
	<string name="NearbyChatTitle">
		Chat in der Nähe
	</string>
	<string name="NearbyChatLabel">
		(Chat in der Nähe)
	</string>
	<string name="whisper">
		flüstert:
	</string>
	<string name="shout">
		ruft:
	</string>
	<string name="ringing">
		Verbindung mit In-Welt-Voice-Chat...
	</string>
	<string name="connected">
		Verbunden
	</string>
	<string name="unavailable">
		Der aktuelle Standort unterstützt keine Voice-Kommunikation
	</string>
	<string name="hang_up">
		Verbindung mit In-Welt-Voice-Chat getrennt
	</string>
	<string name="reconnect_nearby">
		Sie werden nun wieder mit dem Chat in Ihrer Nähe verbunden
	</string>
	<string name="ScriptQuestionCautionChatGranted">
		Dem Objekt „[OBJECTNAME]“, ein Objekt von „[OWNERNAME]“, in [REGIONNAME] [REGIONPOS], wurde folgende Berechtigung erteilt: [PERMISSIONS].
	</string>
	<string name="ScriptQuestionCautionChatDenied">
		Dem Objekt „[OBJECTNAME]“, ein Objekt von „[OWNERNAME]“, in [REGIONNAME] [REGIONPOS], wurde folgende Berechtigung verweigert: [PERMISSIONS].
	</string>
	<string name="AdditionalPermissionsRequestHeader">
		Falls Sie den Zugriff auf Ihr Konto erlauben, erlauben Sie dem Objekt ebenfalls:
	</string>
	<string name="ScriptTakeMoney">
		Linden-Dollar (L$) von Ihnen nehmen
	</string>
	<string name="ActOnControlInputs">
		Steuerung festlegen
	</string>
	<string name="RemapControlInputs">
		Steuerung neu zuweisen
	</string>
	<string name="AnimateYourAvatar">
		Avatar animieren
	</string>
	<string name="AttachToYourAvatar">
		An Avatar anhängen
	</string>
	<string name="ReleaseOwnership">
		Eigentum aufgeben und öffentlich machen
	</string>
	<string name="LinkAndDelink">
		Mit Objekten verknüpfen und davon trennen
	</string>
	<string name="AddAndRemoveJoints">
		Verbindungen zu anderen Objekten hinzufügen und entfernen
	</string>
	<string name="ChangePermissions">
		Berechtigungen ändern
	</string>
	<string name="TrackYourCamera">
		Kameraverfolgung aktivieren
	</string>
	<string name="ControlYourCamera">
		Kamerasteuerung übernehmen
	</string>
	<string name="TeleportYourAgent">
		Sie teleportieren
	</string>
	<string name="ForceSitAvatar">
		Ihren Avatar zwingen, sich zu setzen
	</string>
	<string name="NotConnected">
		Nicht verbunden
	</string>
	<string name="AgentNameSubst">
		(Sie)
	</string>
	<string name="JoinAnExperience"/>
	<string name="ManageEstateSilently">
		Grundbesitz leise verwalten
	</string>
	<string name="ChangeYourDefaultAnimations">
		Ihre Standardanimationen ändern
	</string>
	<string name="ForceSitAvatar">
		Ihren Avatar zwingen zu sitzen
	</string>
	<string name="SnapshotSavedToDisk">
		Schnappschuss gespeichert: [FILENAME]
	</string>
	<string name="SilentlyManageEstateAccess">
		Beim Verwalten von Grundbesitzzugangslisten Warnhinweise unterdrücken
	</string>
	<string name="OverrideYourAnimations">
		Ihre Standardanimationen ersetzen
	</string>
	<string name="ScriptReturnObjects">
		Objekte in Ihrem Namen zurückgeben
	</string>
	<string name="UnknownScriptPermission">
		(unbekannt)!
	</string>
	<string name="SIM_ACCESS_PG">
		Generell
	</string>
	<string name="SIM_ACCESS_MATURE">
		Moderat
	</string>
	<string name="SIM_ACCESS_ADULT">
		Adult
	</string>
	<string name="SIM_ACCESS_DOWN">
		Offline
	</string>
	<string name="SIM_ACCESS_MIN">
		Unbekannt
	</string>
	<string name="land_type_unknown">
		(unbekannt)
	</string>
	<string name="Estate / Full Region">
		Grundstück / Vollständige Region
	</string>
	<string name="Estate / Homestead">
		Grundbesitz/Homestead
	</string>
	<string name="Mainland / Homestead">
		Mainland/Homestead
	</string>
	<string name="Mainland / Full Region">
		Mainland / Vollständige Region
	</string>
	<string name="all_files">
		Alle Dateien
	</string>
	<string name="sound_files">
		Sounds
	</string>
	<string name="animation_files">
		Animationen
	</string>
	<string name="image_files">
		Bilder
	</string>
	<string name="save_file_verb">
		Speichern
	</string>
	<string name="load_file_verb">
		Laden
	</string>
	<string name="targa_image_files">
		Targa-Bilder
	</string>
	<string name="bitmap_image_files">
		Bitmap-Bilder
	</string>
	<string name="png_image_files">
		PNG-Bilder
	</string>
	<string name="save_texture_image_files">
		Targa- oder PNG-Bilder
	</string>
	<string name="avi_movie_file">
		AVI-Filmdatei
	</string>
	<string name="xaf_animation_file">
		XAF Anim-Datei
	</string>
	<string name="xml_file">
		XML-Datei
	</string>
	<string name="raw_file">
		RAW-Datei
	</string>
	<string name="compressed_image_files">
		Komprimierte Bilder
	</string>
	<string name="load_files">
		Dateien laden
	</string>
	<string name="choose_the_directory">
		Verzeichnis auswählen
	</string>
	<string name="script_files">
		Skripte
	</string>
	<string name="dictionary_files">
		Wörterbücher
	</string>
	<string name="backup_files">
		Objekt-Sicherungen
	</string>
	<string name="collada_files">
		COLLADA-Modelle
	</string>
	<string name="csv_files">
		Komma-separierte Werte
	</string>
	<string name="recompile_script_verb">
		Rekompilieren
	</string>
	<string name="AvatarSetNotAutorespond">
		Automatische Antwort AUS
	</string>
	<string name="AvatarSetAutorespond">
		Automatische Antwort
	</string>
	<string name="AvatarSetNotAutorespondNonFriends">
		Automatische Antwort an Nicht-Freunde AUS
	</string>
	<string name="AvatarSetAutorespondNonFriends">
		Automatische Antwort an Nicht-Freunde
	</string>
	<string name="shape">
		Form
	</string>
	<string name="skin">
		Haut
	</string>
	<string name="hair">
		Haare
	</string>
	<string name="eyes">
		Augen
	</string>
	<string name="shirt">
		Hemd
	</string>
	<string name="pants">
		Hose
	</string>
	<string name="shoes">
		Schuhe
	</string>
	<string name="socks">
		Socken
	</string>
	<string name="jacket">
		Jacke
	</string>
	<string name="gloves">
		Handschuhe
	</string>
	<string name="undershirt">
		Unterhemd
	</string>
	<string name="underpants">
		Unterhose
	</string>
	<string name="skirt">
		Rock
	</string>
	<string name="alpha">
		Alpha
	</string>
	<string name="tattoo">
		Tätowierung
	</string>
	<string name="physics">
		Physik
	</string>
	<string name="invalid">
		ungültig
	</string>
	<string name="none">
		keine
	</string>
	<string name="shirt_not_worn">
		Hemd nicht getragen
	</string>
	<string name="pants_not_worn">
		Hosen nicht getragen
	</string>
	<string name="shoes_not_worn">
		Schuhe nicht getragen
	</string>
	<string name="socks_not_worn">
		Socken nicht getragen
	</string>
	<string name="jacket_not_worn">
		Jacke nicht getragen
	</string>
	<string name="gloves_not_worn">
		Handschuhe nicht getragen
	</string>
	<string name="undershirt_not_worn">
		Unterhemd nicht getragen
	</string>
	<string name="underpants_not_worn">
		Unterhose nicht getragen
	</string>
	<string name="skirt_not_worn">
		Rock nicht getragen
	</string>
	<string name="alpha_not_worn">
		Alpha nicht getragen
	</string>
	<string name="tattoo_not_worn">
		Tätowierung nicht getragen
	</string>
	<string name="physics_not_worn">
		Physik nicht getragen
	</string>
	<string name="invalid_not_worn">
		ungültig
	</string>
	<string name="create_new_shape">
		Neue Form/Gestalt erstellen
	</string>
	<string name="create_new_skin">
		Neue Haut erstellen
	</string>
	<string name="create_new_hair">
		Neue Haare erstellen
	</string>
	<string name="create_new_eyes">
		Neue Augen erstellen
	</string>
	<string name="create_new_shirt">
		Neues Hemd erstellen
	</string>
	<string name="create_new_pants">
		Neue Hose erstellen
	</string>
	<string name="create_new_shoes">
		Neue Schuhe erstellen
	</string>
	<string name="create_new_socks">
		Neue Socken erstellen
	</string>
	<string name="create_new_jacket">
		Neue Jacke erstellen
	</string>
	<string name="create_new_gloves">
		Neue Handschuhe erstellen
	</string>
	<string name="create_new_undershirt">
		Neues Unterhemd erstellen
	</string>
	<string name="create_new_underpants">
		Neue Unterhose erstellen
	</string>
	<string name="create_new_skirt">
		Neuer Rock erstellen
	</string>
	<string name="create_new_alpha">
		Neue Alpha erstellen
	</string>
	<string name="create_new_tattoo">
		Neue Tätowierung erstellen
	</string>
	<string name="create_new_physics">
		Neue Physik erstellen
	</string>
	<string name="create_new_invalid">
		ungültig
	</string>
	<string name="NewWearable">
		Neue/r/s [WEARABLE_ITEM]
	</string>
	<string name="next">
		Weiter
	</string>
	<string name="ok">
		OK
	</string>
	<string name="GroupNotifyGroupNotice">
		Gruppenmitteilung
	</string>
	<string name="GroupNotifyGroupNotices">
		Gruppenmitteilungen
	</string>
	<string name="GroupNotifySentBy">
		Gesendet von
	</string>
	<string name="GroupNotifyAttached">
		Im Anhang:
	</string>
	<string name="GroupNotifyViewPastNotices">
		Alte Mitteilungen anzeigen oder hier Auswahl treffen, um keine Mitteilungen mehr zu erhalten.
	</string>
	<string name="GroupNotifyOpenAttachment">
		Anlage öffnen
	</string>
	<string name="GroupNotifySaveAttachment">
		Siehe Anhang
	</string>
	<string name="GroupNotifySender">
		Gesendet von [SENDER], [GROUPNAME]
	</string>
	<string name="TeleportOffer">
		Teleport-Angebot
	</string>
	<string name="StartUpNotifications">
		Sie haben neue Benachrichtigungen erhalten, während Sie abwesend waren.
	</string>
	<string name="OverflowInfoChannelString">
		Sie haben noch %d weitere Benachrichtigungen
	</string>
	<string name="BodyPartsRightArm">
		Rechter Arm
	</string>
	<string name="BodyPartsHead">
		Kopf
	</string>
	<string name="BodyPartsLeftArm">
		Linker Arm
	</string>
	<string name="BodyPartsLeftLeg">
		Linkes Bein
	</string>
	<string name="BodyPartsTorso">
		Oberkörper
	</string>
	<string name="BodyPartsRightLeg">
		Rechtes Bein
	</string>
	<string name="BodyPartsEnhancedSkeleton">
		Erweitertes Skelett
	</string>
	<string name="GraphicsQualityLow">
		Niedrig
	</string>
	<string name="GraphicsQualityMid">
		Mittel
	</string>
	<string name="GraphicsQualityHigh">
		Hoch
	</string>
	<string name="LeaveMouselook">
		ESC drücken, um zur Normalansicht zurückzukehren
	</string>
	<string name="InventoryNoMatchingItems">
		Sie haben nicht das Richtige gefunden? Versuchen Sie es mit der [secondlife:///app/search/all/[SEARCH_TERM] Suche].
	</string>
	<string name="PlacesNoMatchingItems">
		Sie haben nicht das Richtige gefunden? Versuchen Sie es mit der [secondlife:///app/search/places/[SEARCH_TERM] Suche].
	</string>
	<string name="FavoritesNoMatchingItems">
		Landmarke hier hin ziehen, um diese hinzuzufügen.
	</string>
	<string name="MarketplaceNoMatchingItems">
		Keine übereinstimmenden Objekte gefunden. Überprüfen Sie die Schreibweise des Suchbegriffs und versuchen Sie es noch einmal.
	</string>
	<string name="InventoryNoTexture">
		Sie haben keine Kopie dieser Textur in Ihrem Inventar.
	</string>
	<string name="InventoryInboxNoItems">
		Einkäufe aus dem Marktplatz erscheinen hier. Sie können diese dann zur Verwendung in Ihr Inventar ziehen.
	</string>
	<string name="MarketplaceURL">
		https://marketplace.[MARKETPLACE_DOMAIN_NAME]/
	</string>
	<string name="MarketplaceURL_CreateStore">
		http://community.secondlife.com/t5/Deutsche-Knowledge-Base/Verkaufen-von-Artikeln-im-Marktplatz/ta-p/1443499#Section_.3
	</string>
	<string name="MarketplaceURL_Dashboard">
		https://marketplace.[MARKETPLACE_DOMAIN_NAME]/merchants/store/dashboard
	</string>
	<string name="MarketplaceURL_Imports">
		https://marketplace.[MARKETPLACE_DOMAIN_NAME]/merchants/store/imports
	</string>
	<string name="MarketplaceURL_LearnMore">
		https://marketplace.[MARKETPLACE_DOMAIN_NAME]/learn_more
	</string>
	<string name="InventoryOutboxNotMerchantTitle">
		Jeder kann Artikel im Marktplatz verkaufen.
	</string>
	<string name="InventoryOutboxNotMerchantTooltip"/>
	<string name="InventoryOutboxNotMerchant">
		Falls Sie ein Händler werden möchten, müssen Sie einen [[MARKETPLACE_CREATE_STORE_URL] Shop im Marktplatz erstellen].
	</string>
	<string name="InventoryOutboxNoItemsTitle">
		Ihre Outbox ist leer.
	</string>
	<string name="InventoryOutboxNoItemsTooltip"/>
	<string name="InventoryOutboxNoItems">
		Ziehen Sie Ordner in dien Bereich und klicken Sie auf „In Marktplatz übertragen“, um sie im [[MARKETPLACE_DASHBOARD_URL] Marktplatz] zum Verkauf anzubieten.
	</string>
	<string name="InventoryOutboxInitializingTitle">
		Marktplatz wird initialisiert.
	</string>
	<string name="InventoryOutboxInitializing">
		Wir greifen auf Ihr Konto im [[MARKETPLACE_CREATE_STORE_URL] Marktplatz-Laden] zu.
	</string>
	<string name="InventoryOutboxErrorTitle">
		Marktplatzfehler.
	</string>
	<string name="InventoryOutboxError">
		Der [[MARKETPLACE_CREATE_STORE_URL] Marktplatz-Laden] gibt Fehler zurück.
	</string>
	<string name="InventoryMarketplaceError">
		Diese Funktion befindet sich in der Betaphase. Wenn Sie teilnehmen möchten, tragen Sie sich in dieses [http://goo.gl/forms/FCQ7UXkakz Google-Formular] ein.
	</string>
	<string name="InventoryMarketplaceListingsNoItemsTitle">
		Ihr Ordner mit Marktplatz-Auflistungen ist leer.
	</string>
	<string name="InventoryMarketplaceListingsNoItems">
		Ziehen Sie Ordner in diesen Bereich, um sie im [[MARKETPLACE_DASHBOARD_URL] Marktplatz] zum Verkauf anzubieten.
	</string>
	<string name="Marketplace Validation Warning Stock">
		Bestandsordner müssen in einem Versionsordner gespeichert sein
	</string>
	<string name="Marketplace Validation Error Mixed Stock">
		: Fehler: Alle Objekte in einem Bestandsordner müssen kopiergeschützt und vom gleichen Typ sein.
	</string>
	<string name="Marketplace Validation Error Subfolder In Stock">
		: Fehler: Bestandsordner kann keine Unterordner enthalten
	</string>
	<string name="Marketplace Validation Warning Empty">
		: Warnung: Ordner enthält keine Objekte
	</string>
	<string name="Marketplace Validation Warning Create Stock">
		: Warnung: Bestandsordner wird erstellt
	</string>
	<string name="Marketplace Validation Warning Create Version">
		: Warnung: Versionsordner wird erstellt
	</string>
	<string name="Marketplace Validation Warning Move">
		: Warnung: Objekte werden verschoben
	</string>
	<string name="Marketplace Validation Warning Delete">
		: Warnung: Ordnerinhalte wurden in Bestandsordner übertragen; leerer Ordner wird entfernt
	</string>
	<string name="Marketplace Validation Error Stock Item">
		: Fehler: Kopiergeschützte Objekte müssen in einem Bestandsordner gespeichert sein
	</string>
	<string name="Marketplace Validation Warning Unwrapped Item">
		: Warnung: Objekte müssen in einem Versionsordner gespeichert sein
	</string>
	<string name="Marketplace Validation Error">
		: Fehler:
	</string>
	<string name="Marketplace Validation Warning">
		: Warnung:
	</string>
	<string name="Marketplace Validation Error Empty Version">
		: Warnung: Versionsordner muss mindestens 1 Objekt enthalten
	</string>
	<string name="Marketplace Validation Error Empty Stock">
		: Warnung: Bestandsordner muss mindestens 1 Objekt enthalten
	</string>
	<string name="Marketplace Validation No Error">
		Keine Fehler oder Warnungen
	</string>
	<string name="Marketplace Error None">
		Keine Fehler
	</string>
	<string name="Marketplace Error Prefix">
		Fehler:
	</string>
	<string name="Marketplace Error Not Merchant">
		Bevor Sie Artikel in den Marktplatz übertragen können, müssen Sie sich als Händler registrieren (kostenlos).
	</string>
	<string name="Marketplace Error Not Accepted">
		Objekt kann nicht in diesen Ordner verschoben werden.
	</string>
	<string name="Marketplace Error Unsellable Item">
		Dieses Objekt kann nicht im Marktplatz verkauft werden.
	</string>
	<string name="MarketplaceNoID">
		keine Mkt-ID
	</string>
	<string name="MarketplaceLive">
		aufgelistet
	</string>
	<string name="MarketplaceActive">
		aktiv
	</string>
	<string name="MarketplaceMax">
		max.
	</string>
	<string name="MarketplaceStock">
		Bestand
	</string>
	<string name="MarketplaceNoStock">
		ausverkauft
	</string>
	<string name="MarketplaceUpdating">
		Aktualisierung läuft...
	</string>
	<string name="Open landmarks">
		Landmarken öffnen
	</string>
	<string name="Unconstrained">
		Variabel
	</string>
	<string name="no_transfer" value=" (kein Transferieren)"/>
	<string name="no_modify" value=" (kein Bearbeiten)"/>
	<string name="no_copy" value=" (kein Kopieren)"/>
	<string name="worn" value=" (getragen)"/>
	<string name="link" value=" (Link)"/>
	<string name="broken_link" value=" (unvollständiger_Link)"/>
	<string name="LoadingContents">
		Inhalte werden geladen...
	</string>
	<string name="NoContents">
		Keine Inhalte
	</string>
	<string name="WornOnAttachmentPoint" value=" (getragen am [ATTACHMENT_POINT])"/>
	<string name="AttachmentErrorMessage" value="([ATTACHMENT_ERROR])"/>
	<string name="ActiveGesture" value="[GESLABEL] (aktiviert)"/>
	<string name="PermYes">
		Ja
	</string>
	<string name="PermNo">
		Nein
	</string>
	<string name="Chat Message" value="Chat:"/>
	<string name="Sound" value=" Sound:"/>
	<string name="Wait" value=" --- Warten:"/>
	<string name="AnimFlagStop" value=" Animation stoppen:"/>
	<string name="AnimFlagStart" value=" Animation starten:"/>
	<string name="Wave" value=" Winken"/>
	<string name="GestureActionNone" value="Keine"/>
	<string name="HelloAvatar" value=" Hallo Avatar!"/>
	<string name="ViewAllGestures" value="  Alle anzeigen &gt;&gt;"/>
	<string name="GetMoreGestures" value="Mehr &gt;&gt;"/>
	<string name="Animations" value=" Animationen,"/>
	<string name="Calling Cards" value=" Visitenkarten,"/>
	<string name="Clothing" value=" Kleidung,"/>
	<string name="Gestures" value=" Gesten,"/>
	<string name="Landmarks" value=" Landmarken,"/>
	<string name="Notecards" value=" Notizkarten,"/>
	<string name="Objects" value=" Objekte,"/>
	<string name="Scripts" value=" Skripte,"/>
	<string name="Sounds" value=" Sounds,"/>
	<string name="Textures" value=" Texturen,"/>
	<string name="Snapshots" value=" Fotos,"/>
	<string name="No Filters" value="Keine"/>
	<string name="Since Logoff" value=" - Seit Abmeldung"/>
	<string name="Transfer Only" value=" - Nur Transfer"/>
	<string name="InvFolder My Inventory">
		Inventar
	</string>
	<string name="InvFolder Library">
		Bibliothek
	</string>
	<string name="InvFolder Textures">
		Texturen
	</string>
	<string name="InvFolder Sounds">
		Sounds
	</string>
	<string name="InvFolder Calling Cards">
		Visitenkarten
	</string>
	<string name="InvFolder Landmarks">
		Landmarken
	</string>
	<string name="InvFolder Scripts">
		Skripte
	</string>
	<string name="InvFolder Clothing">
		Kleidung
	</string>
	<string name="InvFolder Objects">
		Objekte
	</string>
	<string name="InvFolder Notecards">
		Notizkarten
	</string>
	<string name="InvFolder New Folder">
		Neuer Ordner
	</string>
	<string name="InvFolder Inventory">
		Inventar
	</string>
	<string name="InvFolder Uncompressed Images">
		Unkomprimierte Bilder
	</string>
	<string name="InvFolder Body Parts">
		Körperteile
	</string>
	<string name="InvFolder Trash">
		Papierkorb
	</string>
	<string name="InvFolder Photo Album">
		Fotoalbum
	</string>
	<string name="InvFolder Lost And Found">
		Fundbüro
	</string>
	<string name="InvFolder Uncompressed Sounds">
		Unkomprimierte Sounds
	</string>
	<string name="InvFolder Animations">
		Animationen
	</string>
	<string name="InvFolder Gestures">
		Gesten
	</string>
	<string name="InvFolder Favorites">
		Favoriten
	</string>
	<string name="InvFolder favorite">
		Favoriten
	</string>
	<string name="InvFolder favorites">
		Favoriten
	</string>
	<string name="InvFolder Current Outfit">
		Aktuelles Outfit
	</string>
	<string name="InvFolder Initial Outfits">
		Ursprüngliche Outfits
	</string>
	<string name="InvFolder My Outfits">
		Outfits
	</string>
	<string name="InvFolder Accessories">
		Zubehör
	</string>
	<string name="InvFolder Meshes">
		Netze
	</string>
	<string name="InvFolder Received Items">
		Erhaltene Artikel
	</string>
	<string name="InvFolder Merchant Outbox">
		Händler-Outbox
	</string>
	<string name="InvFolder Friends">
		Freunde
	</string>
	<string name="InvFolder All">
		Alle
	</string>
	<string name="no_attachments">
		Keine Anhänge getragen
	</string>
	<string name="Attachments remain">
		Anhänge ([COUNT] frei)
	</string>
	<string name="Buy">
		Kaufen
	</string>
	<string name="BuyforL$">
		Kaufen für L$
	</string>
	<string name="Stone">
		Stein
	</string>
	<string name="Metal">
		Metall
	</string>
	<string name="Glass">
		Glas
	</string>
	<string name="Wood">
		Holz
	</string>
	<string name="Flesh">
		Fleisch
	</string>
	<string name="Plastic">
		Plastik
	</string>
	<string name="Rubber">
		Gummi
	</string>
	<string name="Light">
		Hell
	</string>
	<string name="KBShift">
		Umschalt-Taste
	</string>
	<string name="KBCtrl">
		Strg
	</string>
	<string name="Chest">
		Brust
	</string>
	<string name="Skull">
		Schädel
	</string>
	<string name="Left Shoulder">
		Linke Schulter
	</string>
	<string name="Right Shoulder">
		Rechte Schulter
	</string>
	<string name="Left Hand">
		Linke Hand
	</string>
	<string name="Right Hand">
		Rechte Hand
	</string>
	<string name="Left Foot">
		Linker Fuß
	</string>
	<string name="Right Foot">
		Rechter Fuß
	</string>
	<string name="Spine">
		Wirbelsäule
	</string>
	<string name="Pelvis">
		Becken
	</string>
	<string name="Mouth">
		Mund
	</string>
	<string name="Chin">
		Kinn
	</string>
	<string name="Left Ear">
		Linkes Ohr
	</string>
	<string name="Right Ear">
		Rechtes Ohr
	</string>
	<string name="Left Eyeball">
		Linker Augapfel
	</string>
	<string name="Right Eyeball">
		Rechter Augapfel
	</string>
	<string name="Nose">
		Nase
	</string>
	<string name="R Upper Arm">
		R Oberarm
	</string>
	<string name="R Forearm">
		R Unterarm
	</string>
	<string name="L Upper Arm">
		L Oberarm
	</string>
	<string name="L Forearm">
		L Unterarm
	</string>
	<string name="Right Hip">
		Rechte Hüfte
	</string>
	<string name="R Upper Leg">
		R Oberschenkel
	</string>
	<string name="R Lower Leg">
		R Unterschenkel
	</string>
	<string name="Left Hip">
		Linke Hüfte
	</string>
	<string name="L Upper Leg">
		L Oberschenkel
	</string>
	<string name="L Lower Leg">
		L Unterschenkel
	</string>
	<string name="Stomach">
		Bauch
	</string>
	<string name="Left Pec">
		Linke Brust
	</string>
	<string name="Right Pec">
		Rechte Brust
	</string>
	<string name="Neck">
		Hals
	</string>
	<string name="Avatar Center">
		Avatar-Mitte
	</string>
	<string name="Left Ring Finger">
		Linker Ringfinger
	</string>
	<string name="Right Ring Finger">
		Rechter Ringfinger
	</string>
	<string name="Tail Base">
		Schwanzansatz
	</string>
	<string name="Tail Tip">
		Schwanzspitze
	</string>
	<string name="Left Wing">
		Linker Flügel
	</string>
	<string name="Right Wing">
		Rechter Flügel
	</string>
	<string name="Jaw">
		Kiefer
	</string>
	<string name="Alt Left Ear">
		Alt. linkes Ohr
	</string>
	<string name="Alt Right Ear">
		Alt. rechtes Ohr
	</string>
	<string name="Alt Left Eye">
		Alt. linkes Auge
	</string>
	<string name="Alt Right Eye">
		Alt. rechtes Auge
	</string>
	<string name="Tongue">
		Zunge
	</string>
	<string name="Groin">
		Leiste
	</string>
	<string name="Left Hind Foot">
		Linker Hinterfuß
	</string>
	<string name="Right Hind Foot">
		Rechter Hinterfuß
	</string>
	<string name="Invalid Attachment">
		Ungültige Stelle für Anhang
	</string>
	<string name="ATTACHMENT_MISSING_ITEM">
		Fehler: fehlendes Objekt
	</string>
	<string name="ATTACHMENT_MISSING_BASE_ITEM">
		Fehler: Basisobjekt fehlt
	</string>
	<string name="ATTACHMENT_NOT_ATTACHED">
		Fehler: Objekt ist im aktuellen Outfit, aber nicht angehängt
	</string>
	<string name="YearsMonthsOld">
		[AGEYEARS] [AGEMONTHS]
	</string>
	<string name="YearsOld">
		[AGEYEARS] alt
	</string>
	<string name="MonthsOld">
		[AGEMONTHS] alt
	</string>
	<string name="WeeksOld">
		[AGEWEEKS] alt
	</string>
	<string name="DaysOld">
		[AGEDAYS] alt
	</string>
	<string name="TodayOld">
		Seit heute Mitglied
	</string>
	<string name="av_render_everyone_now">
		Jetzt kann jeder Sie sehen.
	</string>
	<string name="av_render_not_everyone">
		Sie sind u. U. nicht für alle Leute in Ihrer Nähe sichtbar.
	</string>
	<string name="av_render_over_half">
		Sie sind u. U. für mehr als die Hälfte der Leute in Ihrer Nähe nicht sichtbar.
	</string>
	<string name="av_render_most_of">
		Sie sind u. U. für die meisten Leuten in Ihrer Nähe nicht sichtbar.
	</string>
	<string name="av_render_anyone">
		Sie sind u. U. für niemanden in Ihrer Nähe sichtbar.
	</string>
	<string name="hud_description_total">
		Ihr HUD
	</string>
	<string name="hud_name_with_joint">
<<<<<<< HEAD
		[OBJ_NAME] (getragen an [JNT_NAME])
	</string>
	<string name="hud_render_memory_warning">
		[HUD_DETAILS] verwendet viel Texturspeicher.
	</string>
	<string name="hud_render_cost_warning">
		[HUD_DETAILS] enthält viele aufwendiger Objekte und Texturen.
	</string>
	<string name="hud_render_heavy_textures_warning">
		[HUD_DETAILS] enthält viele große Texturen.
	</string>
	<string name="hud_render_cramped_warning">
		[HUD_DETAILS] enthält zu viele Objekte.
	</string>
	<string name="hud_render_textures_warning">
		[HUD_DETAILS] enthält zu viele Texturen.
=======
		[OBJ_NAME] (getragen von [JNT_NAME])
	</string>
	<string name="hud_render_memory_warning">
		[HUD_DETAILS] beansprucht viel Texturspeicher
	</string>
	<string name="hud_render_cost_warning">
		[HUD_DETAILS] enthält zu viele ressourcenintensive Objekte und Texturen
	</string>
	<string name="hud_render_heavy_textures_warning">
		[HUD_DETAILS] enthält viele große Texturen
	</string>
	<string name="hud_render_cramped_warning">
		[HUD_DETAILS] enthält zu viele Objekte
	</string>
	<string name="hud_render_textures_warning">
		[HUD_DETAILS] enthält zu viele Texturen
>>>>>>> 9bfcda0a
	</string>
	<string name="AgeYearsA">
		[COUNT] Jahr
	</string>
	<string name="AgeYearsB">
		[COUNT] Jahre
	</string>
	<string name="AgeYearsC">
		[COUNT] Jahre
	</string>
	<string name="AgeMonthsA">
		[COUNT] Monat
	</string>
	<string name="AgeMonthsB">
		[COUNT] Monate
	</string>
	<string name="AgeMonthsC">
		[COUNT] Monate
	</string>
	<string name="AgeWeeksA">
		[COUNT] Woche
	</string>
	<string name="AgeWeeksB">
		[COUNT] Wochen
	</string>
	<string name="AgeWeeksC">
		[COUNT] Wochen
	</string>
	<string name="AgeDaysA">
		[COUNT] Tag
	</string>
	<string name="AgeDaysB">
		[COUNT] Tage
	</string>
	<string name="AgeDaysC">
		[COUNT] Tage
	</string>
	<string name="GroupMembersA">
		[COUNT] Mitglied
	</string>
	<string name="GroupMembersB">
		[COUNT] Mitglieder
	</string>
	<string name="GroupMembersC">
		[COUNT] Mitglieder
	</string>
	<string name="AcctTypeResident">
		Einwohner
	</string>
	<string name="AcctTypeTrial">
		Test
	</string>
	<string name="AcctTypeCharterMember">
		Charta-Mitglied
	</string>
	<string name="AcctTypeEmployee">
		Linden Lab-Mitarbeiter
	</string>
	<string name="PaymentInfoUsed">
		Zahlungsinfo verwendet
	</string>
	<string name="PaymentInfoOnFile">
		Zahlungsinfo archiviert
	</string>
	<string name="NoPaymentInfoOnFile">
		Keine Zahlungsinfo archiviert
	</string>
	<string name="AgeVerified">
		Altersgeprüft
	</string>
	<string name="NotAgeVerified">
		Nicht altersgeprüft
	</string>
	<string name="Center 2">
		Mitte 2
	</string>
	<string name="Top Right">
		Oben rechts
	</string>
	<string name="Top">
		Oben
	</string>
	<string name="Top Left">
		Oben links
	</string>
	<string name="Center">
		Mitte
	</string>
	<string name="Bottom Left">
		Unten links
	</string>
	<string name="Bottom">
		Unten
	</string>
	<string name="Bottom Right">
		Unten rechts
	</string>
	<string name="CompileQueueDownloadedCompiling">
		Heruntergeladen, wird kompiliert
	</string>
	<string name="CompileQueueServiceUnavailable">
		Kein Skriptkompilierungsdienst verfügbar
	</string>
	<string name="CompileQueueScriptNotFound">
		Skript wurde auf Server nicht gefunden.
	</string>
	<string name="CompileQueueProblemDownloading">
		Beim Herunterladen ist ein Problem aufgetreten
	</string>
	<string name="CompileQueueInsufficientPermDownload">
		Unzureichende Rechte zum Herunterladen eines Skripts.
	</string>
	<string name="CompileQueueInsufficientPermFor">
		Unzureichende Berechtigungen für
	</string>
	<string name="CompileQueueUnknownFailure">
		Unbekannter Fehler beim Herunterladen
	</string>
	<string name="CompileNoExperiencePerm">
		Skript „[SCRIPT]“ mit Erlebnis „[EXPERIENCE]“ wird übersprungen.
	</string>
	<string name="CompileQueueTitle">
		Skripte rekompilieren
	</string>
	<string name="CompileQueueStart">
		Rekompilieren
	</string>
	<string name="CompileQueuePreprocessing">
		Präprozessieren: [SCRIPT]
	</string>
	<string name="CompileQueuePreprocessingComplete">
		Präprozessieren von Skript [SCRIPT] beendet
	</string>
	<string name="ResetQueueTitle">
		Skripte zurücksetzen
	</string>
	<string name="ResetQueueStart">
		Zurücksetzen
	</string>
	<string name="RunQueueTitle">
		Skripte ausführen
	</string>
	<string name="RunQueueStart">
		Skript ausführen
	</string>
	<string name="NotRunQueueTitle">
		Skripte anhalten
	</string>
	<string name="NotRunQueueStart">
		Skript anhalten
	</string>
	<string name="DeleteQueueTitle">
		Skripte löschen
	</string>
	<string name="DeleteQueueStart">
		Löschen
	</string>
	<string name="Compiling">
		Kompiliere [NAME]
	</string>
	<string name="CompileSuccessful">
		Kompilieren erfolgreich abgeschlossen!
	</string>
	<string name="CompileSuccessfulSaving">
		Kompilieren erfolgreich abgeschlossen, speichern...
	</string>
	<string name="SaveComplete">
		Speichervorgang abgeschlossen.
	</string>
	<string name="UploadFailed">
		Datei-Upload fehlgeschlagen: [REASON]
	</string>
	<string name="ObjectOutOfRange">
		Skript (Objekt außerhalb des Bereichs)
	</string>
	<string name="ScriptWasDeleted">
		Skript (aus Inventar gelöscht)
	</string>
	<string name="GodToolsObjectOwnedBy">
		Objekt [OBJECT], Besitzer [OWNER]
	</string>
	<string name="GroupsNone">
		keine
	</string>
	<string name="Group" value=" (Gruppe)"/>
	<string name="Unknown">
		(unbekannt)
	</string>
	<string name="SummaryForTheWeek" value="Zusammenfassung für diese Woche, beginnend am "/>
	<string name="NextStipendDay" value="Der nächste Stipendium-Tag ist "/>
	<string name="GroupPlanningDate">
		[day,datetime,utc].[mthnum,datetime,utc].[year,datetime,utc]
	</string>
	<string name="GroupIndividualShare" value="                      Gruppenanteil       Einzelanteil"/>
	<string name="GroupColumn" value="Gruppe"/>
	<string name="Balance">
		Kontostand
	</string>
	<string name="Credits">
		Danksagung
	</string>
	<string name="Debits">
		Soll
	</string>
	<string name="Total">
		Gesamtbetrag
	</string>
	<string name="NoGroupDataFound">
		Für Gruppe wurden keine Gruppendaten gefunden
	</string>
	<string name="IMParentEstate">
		parent estate
	</string>
	<string name="IMMainland">
		Mainland
	</string>
	<string name="IMTeen">
		Teen
	</string>
	<string name="Anyone">
		jeder
	</string>
	<string name="RegionInfoError">
		Fehler
	</string>
	<string name="RegionInfoAllEstatesOwnedBy">
		alle Grundbesitze gehören [OWNER]
	</string>
	<string name="RegionInfoAllEstatesYouOwn">
		alle Grundbesitze, die Sie besitzen
	</string>
	<string name="RegionInfoAllEstatesYouManage">
		alle Grundbesitze, die Sie für [OWNER] verwalten
	</string>
	<string name="RegionInfoAllowedResidents">
		Zulässige Einwohner: ([ALLOWEDAGENTS], max [MAXACCESS])
	</string>
	<string name="RegionInfoAllowedGroups">
		Zulässige Gruppen: ([ALLOWEDGROUPS], max [MAXACCESS])
	</string>
	<!-- FS:Ansariel: Estate managers and banned residents strings -->
	<string name="RegionInfoEstateManagers">
		Grundbesitzverwalter: ([ESTATEMANAGERS], max [MAXMANAGERS])
	</string>
	<string name="RegionInfoBannedResidents">
		Verbannte Einwohner: ([BANNEDAGENTS], max [MAXBANNED])
	</string>
	<string name="RegionInfoListTypeAllowedAgents">
		zulässige Einwohner
	</string>
	<string name="RegionInfoListTypeBannedAgents">
		verbannte Einwohner
	</string>
	<!-- END FS:Ansariel: Estate managers and banned residents strings -->
	<string name="ScriptLimitsParcelScriptMemory">
		Parzellenskript-Speicher
	</string>
	<string name="ScriptLimitsParcelsOwned">
		Aufgeführte Parzellen: [PARCELS]
	</string>
	<string name="ScriptLimitsMemoryUsed">
		Verwendeter Speicher: [COUNT] KB von [MAX] KB; [AVAILABLE] KB verfügbar
	</string>
	<string name="ScriptLimitsMemoryUsedSimple">
		Verwendeter Speicher: [COUNT] KB
	</string>
	<string name="ScriptLimitsParcelScriptURLs">
		Parzelleskript-URLs
	</string>
	<string name="ScriptLimitsURLsUsed">
		Verwendete URLs: [COUNT] von [MAX]; [AVAILABLE] verfügbar
	</string>
	<string name="ScriptLimitsURLsUsedSimple">
		Verwendete URLs: [COUNT]
	</string>
	<string name="ScriptLimitsRequestError">
		Fehler bei Informationsabruf
	</string>
	<string name="ScriptLimitsRequestNoParcelSelected">
		Keine Parzellen wurden ausgewählt
	</string>
	<string name="ScriptLimitsRequestWrongRegion">
		Fehler: Skriptinformationen sind nur für Ihre aktuelle Region verfügbar
	</string>
	<string name="ScriptLimitsRequestWaiting">
		Informationen werden abgerufen...
	</string>
	<string name="ScriptLimitsRequestDontOwnParcel">
		Sie sind nicht berechtigt, diese Parzelle zu untersuchen.
	</string>
	<string name="SITTING_ON">
		sitzt auf
	</string>
	<string name="ATTACH_CHEST">
		Brust
	</string>
	<string name="ATTACH_HEAD">
		Kopf
	</string>
	<string name="ATTACH_LSHOULDER">
		Linke Schulter
	</string>
	<string name="ATTACH_RSHOULDER">
		Rechte Schulter
	</string>
	<string name="ATTACH_LHAND">
		Linke Hand
	</string>
	<string name="ATTACH_RHAND">
		Rechte Hand
	</string>
	<string name="ATTACH_LFOOT">
		Linker Fuß
	</string>
	<string name="ATTACH_RFOOT">
		Rechter Fuß
	</string>
	<string name="ATTACH_BACK">
		Hinten
	</string>
	<string name="ATTACH_PELVIS">
		Becken
	</string>
	<string name="ATTACH_MOUTH">
		Mund
	</string>
	<string name="ATTACH_CHIN">
		Kinn
	</string>
	<string name="ATTACH_LEAR">
		Linkes Ohr
	</string>
	<string name="ATTACH_REAR">
		Rechtes Ohr
	</string>
	<string name="ATTACH_LEYE">
		Linkes Auge
	</string>
	<string name="ATTACH_REYE">
		Rechtes Auge
	</string>
	<string name="ATTACH_NOSE">
		Nase
	</string>
	<string name="ATTACH_RUARM">
		Rechter Oberarm
	</string>
	<string name="ATTACH_RLARM">
		Rechter Unterarm
	</string>
	<string name="ATTACH_LUARM">
		Linker Oberarm
	</string>
	<string name="ATTACH_LLARM">
		Linker Unterarm
	</string>
	<string name="ATTACH_RHIP">
		Rechte Hüfte
	</string>
	<string name="ATTACH_RULEG">
		Rechter Oberschenkel
	</string>
	<string name="ATTACH_RLLEG">
		Rechter Unterschenkel
	</string>
	<string name="ATTACH_LHIP">
		Linke Hüfte
	</string>
	<string name="ATTACH_LULEG">
		Linker Oberschenkel
	</string>
	<string name="ATTACH_LLLEG">
		Linker Unterschenkel
	</string>
	<string name="ATTACH_BELLY">
		Bauch
	</string>
	<string name="ATTACH_LEFT_PEC">
		Linke Brust
	</string>
	<string name="ATTACH_RIGHT_PEC">
		Rechte Brust
	</string>
	<string name="ATTACH_HUD_CENTER_2">
		HUD Mitte 2
	</string>
	<string name="ATTACH_HUD_TOP_RIGHT">
		HUD oben rechts
	</string>
	<string name="ATTACH_HUD_TOP_CENTER">
		HUD oben Mitte
	</string>
	<string name="ATTACH_HUD_TOP_LEFT">
		HUD oben links
	</string>
	<string name="ATTACH_HUD_CENTER_1">
		HUD Mitte 1
	</string>
	<string name="ATTACH_HUD_BOTTOM_LEFT">
		HUD unten links
	</string>
	<string name="ATTACH_HUD_BOTTOM">
		HUD unten
	</string>
	<string name="ATTACH_HUD_BOTTOM_RIGHT">
		HUD unten rechts
	</string>
	<string name="ATTACH_NECK">
		Hals
	</string>
	<string name="ATTACH_AVATAR_CENTER">
		Avatar-Mitte
	</string>
	<string name="ATTACH_LHAND_RING1">
		Linker Ringfinger
	</string>
	<string name="ATTACH_RHAND_RING1">
		Rechter Ringfinger
	</string>
	<string name="ATTACH_TAIL_BASE">
		Schwanzansatz
	</string>
	<string name="ATTACH_TAIL_TIP">
		Schwanzspitze
	</string>
	<string name="ATTACH_LWING">
		Linker Flügel
	</string>
	<string name="ATTACH_RWING">
		Rechter Flügel
	</string>
	<string name="ATTACH_FACE_JAW">
		Kiefer
	</string>
	<string name="ATTACH_FACE_LEAR">
		Alt. linkes Ohr
	</string>
	<string name="ATTACH_FACE_REAR">
		Alt. rechtes Ohr
	</string>
	<string name="ATTACH_FACE_LEYE">
		Alt. linkes Auge
	</string>
	<string name="ATTACH_FACE_REYE">
		Alt. rechtes Auge
	</string>
	<string name="ATTACH_FACE_TONGUE">
		Zunge
	</string>
	<string name="ATTACH_GROIN">
		Leiste
	</string>
	<string name="ATTACH_HIND_LFOOT">
		Linker Hinterfuß
	</string>
	<string name="ATTACH_HIND_RFOOT">
		Rechter Hinterfuß
	</string>
	<string name="CursorPos">
		Zeile [LINE], Spalte [COLUMN]
	</string>
	<string name="PanelDirCountFound">
		[COUNT] gefunden
	</string>
	<string name="PanelDirTimeStr">
		[hour12,datetime,slt]:[min,datetime,slt] [ampm,datetime,slt]
	</string>
	<string name="PanelDirEventsDateText">
		[mthnum,datetime,slt]/[day,datetime,slt]
	</string>
	<string name="PanelContentsTooltip">
		Objektinhalt
	</string>
	<string name="PanelContentsNewScript">
		Neues Skript
	</string>
	<string name="DoNotDisturbModeResponseDefault">
		Dieser Einwohner hat den Nicht-stören-Modus aktiviert und wird Ihre Nachricht später sehen.
	</string>
	<string name="AutoResponseModeDefault">
		Dieser Einwohner hat den Firestorm-Viewer-Modus „Automatische Antwort“ aktiviert. Dies bedeutet, dass er nicht gestört werden möchte. Er wird Ihre Nachricht später sehen.
	</string>
	<string name="AutoResponseModeNonFriendsDefault">
		Dieser Einwohner hat den Firestorm-Viewer-Modus „Automatische Antwort“ aktiviert. Dies bedeutet, dass er nicht gestört werden möchte. Er wird Ihre Nachricht später sehen.
	</string>
	<string name="RejectTeleportOffersResponseDefault">
		Dieser Einwohner hat den Firestorm-Viewer-Modus „Teleport-Angebote und -Anforderungen abweisen“ aktiviert. Dies bedeutet, dass er nicht mit Teleport-Angeboten oder -Anforderungen gestört werden möchte. Sie können Ihm weiterhin eine Nachricht senden.
	</string>
	<string name="RejectFriendshipRequestsResponseDefault">
		Dieser Einwohner hat den Firestorm-Viewer-Modus „Alle Freundschaftsanfragen abweisen“ aktiviert. Dies bedeutet, dass er nicht mit Freundschaftsanfragen gestört werden möchte. Sie können Ihm weiterhin eine Nachricht senden.
	</string>
	<string name="MutedAvatarsResponseDefault">
		Dieser Einwohner hat den Empfang Ihrer Nachrichten blockiert.
	</string>
	<string name="AwayAvatarResponseDefault">
		Dieser Einwohner ist gerade nicht am Platz und wird Ihre Nachricht später sehen.
	</string>
	<string name="MuteByName">
		(Nach Namen)
	</string>
	<string name="MuteAgent">
		(Einwohner)
	</string>
	<string name="MuteObject">
		(Objekt)
	</string>
	<string name="MuteGroup">
		(Gruppe)
	</string>
	<string name="MuteExternal">
		(Extern)
	</string>
	<string name="RegionNoCovenant">
		Für diesen Grundbesitz liegt kein Vertrag vor.
	</string>
	<string name="RegionNoCovenantOtherOwner">
		Für diesen Grundbesitz liegt kein Vertrag vor. Das Land auf diesem Grundbesitz wird vom Grundbesitzer verkauft.  Für Informationen zum Verkauf setzen Sie sich bitte mit dem Grundbesitzer in Verbindung.
	</string>
	<string name="covenant_last_modified" value="Zuletzt geändert: "/>
	<string name="none_text" value=" (keiner) "/>
	<string name="never_text" value=" (nie) "/>
	<string name="GroupOwned">
		In Gruppenbesitz
	</string>
	<string name="Public">
		Öffentlich
	</string>
	<string name="LocalSettings">
		Lokale Einstellungen
	</string>
	<string name="RegionSettings">
		Regionseinstellungen
	</string>
	<string name="ClassifiedClicksTxt">
		Klicks: [TELEPORT] teleportieren, [MAP] Karte, [PROFILE] Profil
	</string>
	<string name="ClassifiedUpdateAfterPublish">
		(wird nach Veröffentlichung aktualisiert)
	</string>
	<string name="NoPicksClassifiedsText">
		Sie haben keine Auswahl oder Anzeigen erstelllt. Klicken Sie auf die „Plus“-Schaltfläche, um eine Auswahl oder Anzeige zu erstellen.
	</string>
	<string name="NoAvatarPicksClassifiedsText">
		Der Einwohner hat keine Auswahl oder Anzeigen
	</string>
	<string name="PicksClassifiedsLoadingText">
		Wird geladen...
	</string>
	<string name="NoPicksText">
		Du hast noch keine Auswahl erstellt.
	</string>
	<string name="NoAvatarPicksText">
		Der Einwohner hat keine Auswahl.
	</string>
	<string name="NoClassifiedsText">
		Sie haben keine Anzeige erstelllt. Klicken Sie auf die „Plus“-Schaltfläche, um eine Anzeige zu erstellen.
	</string>
	<string name="NoAvatarClassifiedsText">
		Der Einwohner hat keine Anzeigen.
	</string>
	<string name="MultiPreviewTitle">
		Vorschau
	</string>
	<string name="MultiPropertiesTitle">
		Eigenschaften
	</string>
	<string name="InvOfferAnObjectNamed">
		Ein Objekt namens
	</string>
	<string name="InvOfferOwnedByGroup">
		im Besitz der Gruppe
	</string>
	<string name="InvOfferOwnedByUnknownGroup">
		im Besitz einer unbekannten Gruppe
	</string>
	<string name="InvOfferOwnedBy">
		im Besitz von
	</string>
	<string name="InvOfferOwnedByUnknownUser">
		im Besitz eines unbekannten Einwohners
	</string>
	<string name="InvOfferGaveYou">
		hat Ihnen folgendes übergeben
	</string>
	<string name="InvOfferYouDecline">
		Sie lehnen ab
	</string>
	<string name="InvOfferDecline">
		Sie lehnen [DESC] von [NAME] ab.
	</string>
	<string name="InvOfferAutoAcceptObject">
		Ein Objekt namens [OBJECT_NAME] hat Ihnen folgende/n/s [OBJECT_TYPE] übergeben: [DESC]</string>
	<string name="InvOfferAutoAcceptUser">
		[USER_NAME] hat Ihnen folgende/n/s [OBJECT_TYPE] übergeben: [DESC]
	</string>
	<string name="GroupMoneyTotal">
		Gesamtbetrag
	</string>
	<string name="GroupMoneyBought">
		gekauft
	</string>
	<string name="GroupMoneyPaidYou">
		bezahlte Ihnen
	</string>
	<string name="GroupMoneyPaidInto">
		bezahlte an
	</string>
	<string name="GroupMoneyBoughtPassTo">
		kaufte Pass für
	</string>
	<string name="GroupMoneyPaidFeeForEvent">
		bezahlte Gebühr für Event
	</string>
	<string name="GroupMoneyPaidPrizeForEvent">
		bezahlte Preis für Event
	</string>
	<string name="GroupMoneyBalance">
		Kontostand
	</string>
	<string name="GroupMoneyCredits">
		Danksagung
	</string>
	<string name="GroupMoneyDebits">
		Soll
	</string>
	<string name="GroupMoneyDate">
		[weekday,datetime,utc], [day,datetime,utc]. [mth,datetime,utc] [year,datetime,utc]
	</string>
	<string name="AcquiredItems">
		Erworbene Artikel
	</string>
	<string name="Cancel">
		Abbrechen
	</string>
	<string name="UploadingCosts">
		Das Hochladen von [NAME] kostet [AMOUNT] L$
	</string>
	<string name="BuyingCosts">
		Die Kosten betragen: [AMOUNT] L$
	</string>
	<string name="UnknownFileExtension">
		Unbekanntes Dateiformat .%s
Gültige Formate: .wav, .tga, .bmp, .jpg, .jpeg oder .bvh
	</string>
	<string name="MuteObject2">
		Ignorieren
	</string>
	<string name="MuteAvatar">
		Ignorieren
	</string>
	<string name="UnmuteObject">
		Freischalten
	</string>
	<string name="UnmuteAvatar">
		Freischalten
	</string>
	<string name="AddLandmarkNavBarMenu">
		Zu meinen Landmarken hinzufügen...
	</string>
	<string name="EditLandmarkNavBarMenu">
		Meine Landmarken bearbeiten...
	</string>
	<string name="accel-mac-control">
		⌃
	</string>
	<string name="accel-mac-command">
		⌘
	</string>
	<string name="accel-mac-option">
		⌥
	</string>
	<string name="accel-mac-shift">
		⇧
	</string>
	<string name="accel-win-control">
		Strg+
	</string>
	<string name="accel-win-alt">
		Alt+
	</string>
	<string name="accel-win-shift">
		Umschalt+
	</string>
	<string name="FileSaved">
		Datei wurde gespeichert
	</string>
	<string name="Receiving">
		Daten werden empfangen
	</string>
	<string name="AM">
		Uhr
	</string>
	<string name="PM">
		Uhr
	</string>
	<string name="PST">
		PST
	</string>
	<string name="PDT">
		PDT
	</string>
	<string name="Direction_Forward">
		Vorwärts
	</string>
	<string name="Direction_Left">
		Links
	</string>
	<string name="Direction_Right">
		Rechts
	</string>
	<string name="Direction_Back">
		Zurück
	</string>
	<string name="Direction_North">
		Norden
	</string>
	<string name="Direction_South">
		Süden
	</string>
	<string name="Direction_West">
		Westen
	</string>
	<string name="Direction_East">
		Osten
	</string>
	<string name="Direction_Up">
		Nach oben
	</string>
	<string name="Direction_Down">
		Nach unten
	</string>
	<string name="Any Category">
		Alle Kategorien
	</string>
	<string name="Shopping">
		Shopping
	</string>
	<string name="Land Rental">
		Land mieten
	</string>
	<string name="Property Rental">
		Immobilie mieten
	</string>
	<string name="Special Attraction">
		Attraktionen
	</string>
	<string name="New Products">
		Neue Produkte
	</string>
	<string name="Employment">
		Stellenangebote
	</string>
	<string name="Wanted">
		Gesucht
	</string>
	<string name="Service">
		Dienstleistungen
	</string>
	<string name="Personal">
		Sonstiges
	</string>
	<string name="None">
		Keiner
	</string>
	<string name="Linden Location">
		Lindenort
	</string>
	<string name="Adult">
		Adult
	</string>
	<!-- FS:Ansariel: Fixed to match PARCEL_CATEGORY_UI_STRING array -->
	<string name="Arts and Culture">
		Kunst &amp; Kultur
	</string>
	<string name="Business">
		Firmen
	</string>
	<string name="Educational">
		Bildung
	</string>
	<string name="Gaming">
		Spielen
	</string>
	<string name="Hangout">
		Treffpunkt
	</string>
	<string name="Newcomer Friendly">
		Anfängergerecht
	</string>
	<!-- FS:Ansariel: Fixed to match PARCEL_CATEGORY_UI_STRING array -->
	<string name="Parks and Nature">
		Parks und Natur
	</string>
	<string name="Residential">
		Wohngebiet
	</string>
	<string name="Stage">
		Phase
	</string>
	<string name="Other">
		Sonstige
	</string>
	<string name="Rental">
		Vermietung
	</string>
	<string name="Any">
		Alle
	</string>
	<string name="You">
		Sie
	</string>
	<string name=":">
		:
	</string>
	<string name=",">
		,
	</string>
	<string name="...">
		...
	</string>
	<string name="***">
		***
	</string>
	<string name="(">
		(
	</string>
	<string name=")">
		)
	</string>
	<string name=".">
		.
	</string>
	<string name="&apos;">
		&apos;
	</string>
	<string name="---">
		---
	</string>
	<string name="Multiple Media">
		Mehrere Medien
	</string>
	<string name="Play Media">
		Medien Abspielen/Pausieren
	</string>
<<<<<<< HEAD
	<string name="StreamtitleNowPlaying">
		Aktueller Titel:
	</string>
	<string name="IntelDriverPage">
		http://www.intel.com/p/de_DE/support/detect/graphics
=======
	<string name="IntelDriverPage">
		http://www.intel.com/p/en_US/support/detect/graphics
>>>>>>> 9bfcda0a
	</string>
	<string name="NvidiaDriverPage">
		http://www.nvidia.com/Download/index.aspx?lang=de-de
	</string>
	<string name="AMDDriverPage">
		http://support.amd.com/de/Pages/AMDSupportHub.aspx
	</string>
<<<<<<< HEAD

=======
>>>>>>> 9bfcda0a
	<string name="MBCmdLineError">
		Beim Parsen der Befehlszeile wurde ein Fehler festgestellt.
Weitere Informationen: http://wiki.secondlife.com/wiki/Client_parameters (EN)
Fehler:
	</string>
	<string name="MBCmdLineUsg">
		[APP_NAME] Verwendung in Befehlszeile:
	</string>
	<string name="MBUnableToAccessFile">
		[APP_NAME] kann auf die erforderliche Datei nicht zugreifen.

Grund hierfür ist, dass Sie entweder mehrere Instanzen gleichzeitig ausführen oder dass Ihr System denkt, eine Datei sei geöffnet.
Falls diese Nachricht erneut angezeigt wird, starten Sie bitte Ihren Computer neu und probieren Sie es noch einmal.
Falls der Fehler dann weiterhin auftritt, müssen Sie [APP_NAME] von Ihrem System de-installieren und erneut installieren.
	</string>
	<string name="MBFatalError">
		Unbehebbarer Fehler
	</string>
	<string name="MBApplicationError">Anwendungsfehler - Keine Panik</string>
	<string name="MBApplicationErrorDetails">Es tut uns leid, aber [APP_NAME] ist abgestürzt und wird deshalb beendet. Falls dieser Fehler wiederholt auftritt, konktaktieren Sie bitte unser Support-Team und informieren Sie es über folgende Fehlermeldung:

[ERROR_DETAILS]
	</string>
	<string name="MBRequiresAltiVec">
		[APP_NAME] erfordert einen Prozessor mit AltiVec (G4 oder später).
	</string>
	<string name="MBAlreadyRunning">
		[APP_NAME] läuft bereits.
Bitte sehen Sie in Ihrer Menüleiste nach, dort sollte ein Symbol für das Programm angezeigt werden.
Falls diese Nachricht erneut angezeigt wird, starten Sie Ihren Computer bitte neu.
	</string>
	<string name="MBFrozenCrashed">
		[APP_NAME] scheint eingefroren zu sein oder ist abgestürzt.
Möchten Sie einen Absturz-Bericht einschicken?
	</string>
	<string name="MBAlert">
		Benachrichtigung
	</string>
	<string name="MBNoDirectX">
		[APP_NAME] kann DirectX 9.0b oder höher nicht feststellen.
[APP_NAME] verwendet DirectX, um nach Hardware und/oder veralteten Treibern zu suchen, die zu Problemen mit der Stabilität, Leistung und Abstürzen führen können.  Sie können [APP_NAME] auch so ausführen, wir empfehlen jedoch, dass DirectX 9.0b vorhanden ist und ausgeführt wird.

Möchten Sie fortfahren?
	</string>
	<string name="MBWarning">
		Hinweis
	</string>
	<string name="MBNoAutoUpdate">
		Für Linux ist zur Zeit noch kein automatisches Aktualisieren möglich.
Bitte laden Sie die aktuellste Version von www.secondlife.com herunter.
	</string>
	<string name="MBRegClassFailed">
		RegisterClass fehlgeschlagen
	</string>
	<string name="MBError">
		Fehler
	</string>
	<string name="MBFullScreenErr">
		Vollbildschirm mit [WIDTH] x [HEIGHT] kann nicht ausgeführt werden.
Ausführung erfolgt in Fenster.
	</string>
	<string name="MBDestroyWinFailed">
		Fehler beim Herunterfahren während Fenster geschlossen wurde (DestroyWindow() fehlgeschlagen)
	</string>
	<string name="MBShutdownErr">
		Fehler beim Herunterfahren
	</string>
	<string name="MBDevContextErr">
		Kann keinen Kontext für GL-Gerät erstellen
	</string>
	<string name="MBPixelFmtErr">
		Passendes Pixelformat wurde nicht gefunden
	</string>
	<string name="MBPixelFmtDescErr">
		Beschreibung für Pixelformat nicht verfügbar
	</string>
	<string name="MBTrueColorWindow">
		Um [APP_NAME] auszuführen, ist True Color (32-bit) erforderlich.
Klicken Sie öffnen Sie auf Ihrem Computer die Einstellungen für die Anzeige und stellen Sie den Bildschirm auf 32-bit Farbe ein.
	</string>
	<string name="MBAlpha">
		[APP_NAME] kann nicht ausgeführt werden, da kein 8-Bit-Alpha-Kanal verfügbar ist.  Dies geschieht normalerweise bei Problemen mit dem Treiber der Video-Karte.
Bitte vergewissern Sie sich, dass Sie die aktuellsten Treiber für Ihre Videokarte installiert haben.
Vergewissern Sie sich außerdem, dass Ihr Bildschirm auf True Color (32-Bit) eingestellt ist (Systemsteuerung &gt; Anzeige &gt; Einstellungen).
Falls diese Meldung weiterhin angezeigt wird, wenden Sie sich bitte an [SUPPORT_SITE].
	</string>
	<string name="MBPixelFmtSetErr">
		Pixel-Format kann nicht eingestellt werden.
	</string>
	<string name="MBGLContextErr">
		Kann keinen Kontext für GL-Gerät erstellen
	</string>
	<string name="MBGLContextActErr">
		Kann keinen Kontext für GL-Gerät aktivieren
	</string>
	<string name="MBVideoDrvErr">
		[APP_NAME] kann nicht ausgeführt werden, da die Treiber Ihrer Videokarte entweder nicht richtig installiert oder veraltet sind, oder die entsprechende Hardware nicht unterstützt wird. Bitte vergewissern Sie sich, dass Sie die aktuellsten Treiber für die Videokarte installiert haben. Falls Sie die aktuellsten Treiber bereits installiert haben, installieren Sie diese bitte erneut.

Falls diese Meldung weiterhin angezeigt wird, wenden Sie sich bitte an [SUPPORT_SITE].
	</string>
	<string name="5 O&apos;Clock Shadow">
		Bartschatten
	</string>
	<string name="All White">
		Ganz weiß
	</string>
	<string name="Anime Eyes">
		Anime-Augen
	</string>
	<string name="Arced">
		Gewölbt
	</string>
	<string name="Arm Length">
		Armlänge
	</string>
	<string name="Attached">
		Angewachsen
	</string>
	<string name="Attached Earlobes">
		Angewachsene Ohrläppchen
	</string>
	<string name="Back Fringe">
		Nackenfransen
	</string>
	<string name="Baggy">
		Tränensäcke
	</string>
	<string name="Bangs">
		Pony
	</string>
	<string name="Beady Eyes">
		Knopfaugen
	</string>
	<string name="Belly Size">
		Bauchgröße
	</string>
	<string name="Big">
		Groß
	</string>
	<string name="Big Butt">
		Großer Hintern
	</string>
	<string name="Big Hair Back">
		Volumen: Hinten
	</string>
	<string name="Big Hair Front">
		Volumen: Vorne
	</string>
	<string name="Big Hair Top">
		Volumen: Oben
	</string>
	<string name="Big Head">
		Groß
	</string>
	<string name="Big Pectorals">
		Große Brustmuskeln
	</string>
	<string name="Big Spikes">
		Große Stacheln
	</string>
	<string name="Black">
		Schwarz
	</string>
	<string name="Blonde">
		Blond
	</string>
	<string name="Blonde Hair">
		Blondes Haar
	</string>
	<string name="Blush">
		Rouge
	</string>
	<string name="Blush Color">
		Rougefarbe
	</string>
	<string name="Blush Opacity">
		Rouge Deckkraft
	</string>
	<string name="Body Definition">
		Körperkonturen
	</string>
	<string name="Body Fat">
		Körperfett
	</string>
	<string name="Body Freckles">
		Sommersprossen
	</string>
	<string name="Body Thick">
		breit
	</string>
	<string name="Body Thickness">
		Körperbreite
	</string>
	<string name="Body Thin">
		schmal
	</string>
	<string name="Bow Legged">
		o-beinig
	</string>
	<string name="Breast Buoyancy">
		Brust, Straffheit
	</string>
	<string name="Breast Cleavage">
		Dekolleté
	</string>
	<string name="Breast Size">
		Brustgröße
	</string>
	<string name="Bridge Width">
		Rückenbreite
	</string>
	<string name="Broad">
		Breit
	</string>
	<string name="Brow Size">
		Brauengröße
	</string>
	<string name="Bug Eyes">
		Glubschaugen
	</string>
	<string name="Bugged Eyes">
		Hervortretend
	</string>
	<string name="Bulbous">
		Knollennase
	</string>
	<string name="Bulbous Nose">
		Knollennase
	</string>
	<string name="Breast Physics Mass">
		Brust – Masse
	</string>
	<string name="Breast Physics Smoothing">
		Brust – Glättung
	</string>
	<string name="Breast Physics Gravity">
		Brust – Schwerkraft
	</string>
	<string name="Breast Physics Drag">
		Brust – Luftwiderstand
	</string>
	<string name="Breast Physics InOut Max Effect">
		Max. Effekt
	</string>
	<string name="Breast Physics InOut Spring">
		Federn
	</string>
	<string name="Breast Physics InOut Gain">
		Verstärkung
	</string>
	<string name="Breast Physics InOut Damping">
		Dämpfung
	</string>
	<string name="Breast Physics UpDown Max Effect">
		Max. Effekt
	</string>
	<string name="Breast Physics UpDown Spring">
		Federn
	</string>
	<string name="Breast Physics UpDown Gain">
		Verstärkung
	</string>
	<string name="Breast Physics UpDown Damping">
		Dämpfung
	</string>
	<string name="Breast Physics LeftRight Max Effect">
		Max. Effekt
	</string>
	<string name="Breast Physics LeftRight Spring">
		Federn
	</string>
	<string name="Breast Physics LeftRight Gain">
		Verstärkung
	</string>
	<string name="Breast Physics LeftRight Damping">
		Dämpfung
	</string>
	<string name="Belly Physics Mass">
		Bauch – Masse
	</string>
	<string name="Belly Physics Smoothing">
		Bauch – Glättung
	</string>
	<string name="Belly Physics Gravity">
		Bauch – Schwerkraft
	</string>
	<string name="Belly Physics Drag">
		Bauch – Luftwiderstand
	</string>
	<string name="Belly Physics UpDown Max Effect">
		Max. Effekt
	</string>
	<string name="Belly Physics UpDown Spring">
		Federn
	</string>
	<string name="Belly Physics UpDown Gain">
		Verstärkung
	</string>
	<string name="Belly Physics UpDown Damping">
		Dämpfung
	</string>
	<string name="Butt Physics Mass">
		Po – Masse
	</string>
	<string name="Butt Physics Smoothing">
		Po – Glättung
	</string>
	<string name="Butt Physics Gravity">
		Po – Schwerkraft
	</string>
	<string name="Butt Physics Drag">
		Po – Luftwiderstand
	</string>
	<string name="Butt Physics UpDown Max Effect">
		Max. Effekt
	</string>
	<string name="Butt Physics UpDown Spring">
		Federn
	</string>
	<string name="Butt Physics UpDown Gain">
		Verstärkung
	</string>
	<string name="Butt Physics UpDown Damping">
		Dämpfung
	</string>
	<string name="Butt Physics LeftRight Max Effect">
		Max. Effekt
	</string>
	<string name="Butt Physics LeftRight Spring">
		Federn
	</string>
	<string name="Butt Physics LeftRight Gain">
		Verstärkung
	</string>
	<string name="Butt Physics LeftRight Damping">
		Dämpfung
	</string>
	<string name="Bushy Eyebrows">
		Buschige Augenbrauen
	</string>
	<string name="Bushy Hair">
		Buschiges Haar
	</string>
	<string name="Butt Size">
		Hintern, Größe
	</string>
	<string name="Butt Gravity">
		Po – Schwerkraft
	</string>
	<string name="bustle skirt">
		Tournürenrock
	</string>
	<string name="no bustle">
		Ohne
	</string>
	<string name="more bustle">
		Mit
	</string>
	<string name="Chaplin">
		Chaplin
	</string>
	<string name="Cheek Bones">
		Wangenknochen
	</string>
	<string name="Chest Size">
		Brustgröße
	</string>
	<string name="Chin Angle">
		Kinnwinkel
	</string>
	<string name="Chin Cleft">
		Kinnspalte
	</string>
	<string name="Chin Curtains">
		Schifferfräse
	</string>
	<string name="Chin Depth">
		Kinnlänge
	</string>
	<string name="Chin Heavy">
		Kinn ausgeprägt
	</string>
	<string name="Chin In">
		Kinn zurück
	</string>
	<string name="Chin Out">
		Kinn nach vorne
	</string>
	<string name="Chin-Neck">
		Kinn-Hals
	</string>
	<string name="Clear">
		Transparent
	</string>
	<string name="Cleft">
		Spalte
	</string>
	<string name="Close Set Eyes">
		Eng stehende Augen
	</string>
	<string name="Closed">
		Geschlossen
	</string>
	<string name="Closed Back">
		Hinten geschlossen
	</string>
	<string name="Closed Front">
		Vorne geschlossen
	</string>
	<string name="Closed Left">
		Links geschlossen
	</string>
	<string name="Closed Right">
		Rechts geschlossen
	</string>
	<string name="Coin Purse">
		Klein
	</string>
	<string name="Collar Back">
		Kragen hinten
	</string>
	<string name="Collar Front">
		Kragen vorne
	</string>
	<string name="Corner Down">
		Nach unten
	</string>
	<string name="Corner Up">
		Nach oben
	</string>
	<string name="Creased">
		Schlupflid
	</string>
	<string name="Crooked Nose">
		Krumme Nase
	</string>
	<string name="Cuff Flare">
		Hosenaufschlag
	</string>
	<string name="Dark">
		Dunkel
	</string>
	<string name="Dark Green">
		Dunkelgrün
	</string>
	<string name="Darker">
		Dunkler
	</string>
	<string name="Deep">
		Tief
	</string>
	<string name="Default Heels">
		Standardabsätze
	</string>
	<string name="Dense">
		Dicht
	</string>
	<string name="Double Chin">
		Doppelkinn
	</string>
	<string name="Downturned">
		Nach unten
	</string>
	<string name="Duffle Bag">
		Groß
	</string>
	<string name="Ear Angle">
		Ohrenwinkel
	</string>
	<string name="Ear Size">
		Ohrengröße
	</string>
	<string name="Ear Tips">
		Ohrenspitzen
	</string>
	<string name="Egg Head">
		Eierkopf
	</string>
	<string name="Eye Bags">
		Augenränder
	</string>
	<string name="Eye Color">
		Augenfarbe
	</string>
	<string name="Eye Depth">
		Augentiefe
	</string>
	<string name="Eye Lightness">
		Helligkeit
	</string>
	<string name="Eye Opening">
		Öffnung
	</string>
	<string name="Eye Pop">
		Symmetrie
	</string>
	<string name="Eye Size">
		Augengröße
	</string>
	<string name="Eye Spacing">
		Augenstand
	</string>
	<string name="Eyebrow Arc">
		Brauenbogen
	</string>
	<string name="Eyebrow Density">
		Brauendichte
	</string>
	<string name="Eyebrow Height">
		Brauenhöhe
	</string>
	<string name="Eyebrow Points">
		Brauenenden
	</string>
	<string name="Eyebrow Size">
		Brauengröße
	</string>
	<string name="Eyelash Length">
		Wimpernlänge
	</string>
	<string name="Eyeliner">
		Eyeliner
	</string>
	<string name="Eyeliner Color">
		Farbe des Eyeliners
	</string>
	<string name="Eyes Bugged">
		Glubschaugen
	</string>
	<string name="Face Shear">
		Gesichtsverzerrung
	</string>
	<string name="Facial Definition">
		Gesichtskonturen
	</string>
	<string name="Far Set Eyes">
		Weit auseinander
	</string>
	<string name="Fat Lips">
		Volle Lippen
	</string>
	<string name="Female">
		weiblich
	</string>
	<string name="Fingerless">
		Ohne Finger
	</string>
	<string name="Fingers">
		Finger
	</string>
	<string name="Flared Cuffs">
		Ausgestellt
	</string>
	<string name="Flat">
		Flach
	</string>
	<string name="Flat Butt">
		Flacher Hintern
	</string>
	<string name="Flat Head">
		Flacher Kopf
	</string>
	<string name="Flat Toe">
		Flache Spitze
	</string>
	<string name="Foot Size">
		Fußgröße
	</string>
	<string name="Forehead Angle">
		Stirnwinkel
	</string>
	<string name="Forehead Heavy">
		Stirn ausgeprägt
	</string>
	<string name="Freckles">
		Sommersprossen
	</string>
	<string name="Front Fringe">
		Fransen, vorne
	</string>
	<string name="Full Back">
		Hinten volles Haar
	</string>
	<string name="Full Eyeliner">
		Starker Eyeliner
	</string>
	<string name="Full Front">
		Vorne volles Haar
	</string>
	<string name="Full Hair Sides">
		Seitlich volles Haar
	</string>
	<string name="Full Sides">
		Volle Seiten
	</string>
	<string name="Glossy">
		Glänzend
	</string>
	<string name="Glove Fingers">
		Handschuhfinger
	</string>
	<string name="Glove Length">
		Handschuhlänge
	</string>
	<string name="Hair">
		Haare
	</string>
	<string name="Hair Back">
		Haare: Hinten
	</string>
	<string name="Hair Front">
		Haare: Vorne
	</string>
	<string name="Hair Sides">
		Haare: Seiten
	</string>
	<string name="Hair Sweep">
		Haartolle
	</string>
	<string name="Hair Thickess">
		Haardicke
	</string>
	<string name="Hair Thickness">
		Haardicke
	</string>
	<string name="Hair Tilt">
		Haarneigung
	</string>
	<string name="Hair Tilted Left">
		Nach links
	</string>
	<string name="Hair Tilted Right">
		Nach rechts
	</string>
	<string name="Hair Volume">
		Haare: Volumen
	</string>
	<string name="Hand Size">
		Handgröße
	</string>
	<string name="Handlebars">
		Zwirbelbart
	</string>
	<string name="Head Length">
		Kopflänge
	</string>
	<string name="Head Shape">
		Kopfform
	</string>
	<string name="Head Size">
		Kopfgröße
	</string>
	<string name="Head Stretch">
		Kopfstreckung
	</string>
	<string name="Heel Height">
		Absatzhöhe
	</string>
	<string name="Heel Shape">
		Absatzform
	</string>
	<string name="Height">
		Größe
	</string>
	<string name="High">
		Hoch
	</string>
	<string name="High Heels">
		Hohe Absätze
	</string>
	<string name="High Jaw">
		Hoch
	</string>
	<string name="High Platforms">
		Hohe Plattformsohlen
	</string>
	<string name="High and Tight">
		Hoch und eng
	</string>
	<string name="Higher">
		Höhere
	</string>
	<string name="Hip Length">
		Länge der Hüfte
	</string>
	<string name="Hip Width">
		Breite der Hüfte
	</string>
	<string name="Hover">
		Schweben
	</string>
	<string name="In">
		In
	</string>
	<string name="In Shdw Color">
		Farbe Innenseite
	</string>
	<string name="In Shdw Opacity">
		Deckkraft: innen
	</string>
	<string name="Inner Eye Corner">
		Ecke: Nasenseite
	</string>
	<string name="Inner Eye Shadow">
		Innenlid
	</string>
	<string name="Inner Shadow">
		Innenlid
	</string>
	<string name="Jacket Length">
		Jackenlänge
	</string>
	<string name="Jacket Wrinkles">
		Jackenfalten
	</string>
	<string name="Jaw Angle">
		Kinnansatz
	</string>
	<string name="Jaw Jut">
		Kinnposition
	</string>
	<string name="Jaw Shape">
		Kinnform
	</string>
	<string name="Join">
		Zusammen
	</string>
	<string name="Jowls">
		Hängebacken
	</string>
	<string name="Knee Angle">
		Kniewinkel
	</string>
	<string name="Knock Kneed">
		X-beinig
	</string>
	<string name="Large">
		Groß
	</string>
	<string name="Large Hands">
		Große Hände
	</string>
	<string name="Left Part">
		Linksscheitel
	</string>
	<string name="Leg Length">
		Beinlänge
	</string>
	<string name="Leg Muscles">
		Beinmuskeln
	</string>
	<string name="Less">
		Weniger
	</string>
	<string name="Less Body Fat">
		Weniger Speck
	</string>
	<string name="Less Curtains">
		Weniger
	</string>
	<string name="Less Freckles">
		Weniger
	</string>
	<string name="Less Full">
		Weniger
	</string>
	<string name="Less Gravity">
		Weniger
	</string>
	<string name="Less Love">
		Weniger
	</string>
	<string name="Less Muscles">
		Weniger
	</string>
	<string name="Less Muscular">
		Weniger
	</string>
	<string name="Less Rosy">
		Weniger
	</string>
	<string name="Less Round">
		Weniger
	</string>
	<string name="Less Saddle">
		Weniger
	</string>
	<string name="Less Square">
		Weniger
	</string>
	<string name="Less Volume">
		Weniger
	</string>
	<string name="Less soul">
		Weniger
	</string>
	<string name="Lighter">
		Heller
	</string>
	<string name="Lip Cleft">
		Amorbogen
	</string>
	<string name="Lip Cleft Depth">
		Tiefe: Amorbogen
	</string>
	<string name="Lip Fullness">
		Fülle
	</string>
	<string name="Lip Pinkness">
		Pinkton
	</string>
	<string name="Lip Ratio">
		Lippenproportionen
	</string>
	<string name="Lip Thickness">
		Lippendicke
	</string>
	<string name="Lip Width">
		Mundbreite
	</string>
	<string name="Lipgloss">
		Lipgloss
	</string>
	<string name="Lipstick">
		Lippenstift
	</string>
	<string name="Lipstick Color">
		Farbe
	</string>
	<string name="Long">
		Lang
	</string>
	<string name="Long Head">
		Langer Kopf
	</string>
	<string name="Long Hips">
		Lange Hüften
	</string>
	<string name="Long Legs">
		Lange Beine
	</string>
	<string name="Long Neck">
		Langer Hals
	</string>
	<string name="Long Pigtails">
		Lange Zöpfe
	</string>
	<string name="Long Ponytail">
		Langer Pferdeschwanz
	</string>
	<string name="Long Torso">
		Langer Oberkörper
	</string>
	<string name="Long arms">
		Lange Arme
	</string>
	<string name="Loose Pants">
		Weite Hosen
	</string>
	<string name="Loose Shirt">
		Weites Hemd
	</string>
	<string name="Loose Sleeves">
		Weite Ärmel
	</string>
	<string name="Love Handles">
		Fettpölsterchen
	</string>
	<string name="Low">
		Niedrig
	</string>
	<string name="Low Heels">
		Niedrig
	</string>
	<string name="Low Jaw">
		Niedrig
	</string>
	<string name="Low Platforms">
		Niedrig
	</string>
	<string name="Low and Loose">
		Weit
	</string>
	<string name="Lower">
		Absenken
	</string>
	<string name="Lower Bridge">
		Brücke, Unterer Teil
	</string>
	<string name="Lower Cheeks">
		Wangen, unterer Bereich
	</string>
	<string name="Male">
		Männlich
	</string>
	<string name="Middle Part">
		Mittelscheitel
	</string>
	<string name="More">
		Mehr
	</string>
	<string name="More Blush">
		Mehr
	</string>
	<string name="More Body Fat">
		Mehr Speck
	</string>
	<string name="More Curtains">
		Mehr
	</string>
	<string name="More Eyeshadow">
		Mehr
	</string>
	<string name="More Freckles">
		Mehr
	</string>
	<string name="More Full">
		Voller
	</string>
	<string name="More Gravity">
		Mehr
	</string>
	<string name="More Lipstick">
		Mehr
	</string>
	<string name="More Love">
		Mehr
	</string>
	<string name="More Lower Lip">
		Größer
	</string>
	<string name="More Muscles">
		Mehr
	</string>
	<string name="More Muscular">
		Mehr
	</string>
	<string name="More Rosy">
		Mehr
	</string>
	<string name="More Round">
		Runder
	</string>
	<string name="More Saddle">
		Mehr
	</string>
	<string name="More Sloped">
		Flach
	</string>
	<string name="More Square">
		Eckiger
	</string>
	<string name="More Upper Lip">
		Mehr
	</string>
	<string name="More Vertical">
		Steil
	</string>
	<string name="More Volume">
		Mehr
	</string>
	<string name="More soul">
		Mehr
	</string>
	<string name="Moustache">
		Schnauzer
	</string>
	<string name="Mouth Corner">
		Mundwinkel
	</string>
	<string name="Mouth Position">
		Mundposition
	</string>
	<string name="Mowhawk">
		Irokese
	</string>
	<string name="Muscular">
		Muskulös
	</string>
	<string name="Mutton Chops">
		Koteletten
	</string>
	<string name="Nail Polish">
		Nagellack
	</string>
	<string name="Nail Polish Color">
		Farbe
	</string>
	<string name="Narrow">
		Schmal
	</string>
	<string name="Narrow Back">
		Wenig
	</string>
	<string name="Narrow Front">
		Wenig
	</string>
	<string name="Narrow Lips">
		Schmale Lippen
	</string>
	<string name="Natural">
		Natürlich
	</string>
	<string name="Neck Length">
		Halslänge
	</string>
	<string name="Neck Thickness">
		Halsdicke
	</string>
	<string name="No Blush">
		Kein Rouge
	</string>
	<string name="No Eyeliner">
		Kein Eyeliner
	</string>
	<string name="No Eyeshadow">
		Kein Lidschatten
	</string>
	<string name="No Lipgloss">
		Kein Lipgloss
	</string>
	<string name="No Lipstick">
		Kein Lippenstift
	</string>
	<string name="No Part">
		Kein Scheitel
	</string>
	<string name="No Polish">
		Kein Nagellack
	</string>
	<string name="No Red">
		Nicht rot
	</string>
	<string name="No Spikes">
		Keine Stachel
	</string>
	<string name="No White">
		Kein Weiß
	</string>
	<string name="No Wrinkles">
		Keine Falten
	</string>
	<string name="Normal Lower">
		Normal unten
	</string>
	<string name="Normal Upper">
		Normal oben
	</string>
	<string name="Nose Left">
		Links
	</string>
	<string name="Nose Right">
		Rechts
	</string>
	<string name="Nose Size">
		Größe
	</string>
	<string name="Nose Thickness">
		Dicke
	</string>
	<string name="Nose Tip Angle">
		Winkel Nasenspitze
	</string>
	<string name="Nose Tip Shape">
		Form Nasenspitze
	</string>
	<string name="Nose Width">
		Nasenbreite
	</string>
	<string name="Nostril Division">
		Nasenloch-Teilung
	</string>
	<string name="Nostril Width">
		Nasenloch-Größe
	</string>
	<string name="Opaque">
		Deckend
	</string>
	<string name="Open">
		Öffnen
	</string>
	<string name="Open Back">
		Hinten offen
	</string>
	<string name="Open Front">
		Vorne offen
	</string>
	<string name="Open Left">
		Links offen
	</string>
	<string name="Open Right">
		Rechts offen
	</string>
	<string name="Orange">
		Orange
	</string>
	<string name="Out">
		Aus
	</string>
	<string name="Out Shdw Color">
		Farbe: Oben
	</string>
	<string name="Out Shdw Opacity">
		Deckkraft: Oben
	</string>
	<string name="Outer Eye Corner">
		Äußerer Augenwinkel
	</string>
	<string name="Outer Eye Shadow">
		Lidschatten: Oben
	</string>
	<string name="Outer Shadow">
		Lidschatten: Oben
	</string>
	<string name="Overbite">
		Überbiss
	</string>
	<string name="Package">
		Ausbeulung
	</string>
	<string name="Painted Nails">
		Lackierte Nägel
	</string>
	<string name="Pale">
		Blass
	</string>
	<string name="Pants Crotch">
		Schritt
	</string>
	<string name="Pants Fit">
		Passform
	</string>
	<string name="Pants Length">
		Hosenlänge
	</string>
	<string name="Pants Waist">
		Hüfte
	</string>
	<string name="Pants Wrinkles">
		Falten
	</string>
	<string name="Part">
		Scheitel
	</string>
	<string name="Part Bangs">
		Pony scheiteln
	</string>
	<string name="Pectorals">
		Brustmuskel
	</string>
	<string name="Pigment">
		Pigmentierung
	</string>
	<string name="Pigtails">
		Zöpfe
	</string>
	<string name="Pink">
		Pink
	</string>
	<string name="Pinker">
		Mehr Pink
	</string>
	<string name="Platform Height">
		Höhe
	</string>
	<string name="Platform Width">
		Breite
	</string>
	<string name="Pointy">
		Spitz
	</string>
	<string name="Pointy Heels">
		Pfennigabsätze
	</string>
	<string name="Ponytail">
		Pferdeschwanz
	</string>
	<string name="Poofy Skirt">
		Weit ausgestellt
	</string>
	<string name="Pop Left Eye">
		Linkes Auge größer
	</string>
	<string name="Pop Right Eye">
		Rechtes Auge größer
	</string>
	<string name="Puffy">
		Geschwollen
	</string>
	<string name="Puffy Eyelids">
		Geschwollene Lider
	</string>
	<string name="Rainbow Color">
		Regenbogenfarben
	</string>
	<string name="Red Hair">
		Rote Haare
	</string>
	<string name="Regular">
		Normal
	</string>
	<string name="Right Part">
		Scheitel rechts
	</string>
	<string name="Rosy Complexion">
		Rosiger Teint
	</string>
	<string name="Round">
		Rund
	</string>
	<string name="Ruddiness">
		Röte
	</string>
	<string name="Ruddy">
		Rötlich
	</string>
	<string name="Rumpled Hair">
		Zerzauste Haare
	</string>
	<string name="Saddle Bags">
		Hüftspeck
	</string>
	<string name="Scrawny Leg">
		Dürres Bein
	</string>
	<string name="Separate">
		Auseinander
	</string>
	<string name="Shallow">
		Flach
	</string>
	<string name="Shear Back">
		Hinterkopf rasiert
	</string>
	<string name="Shear Face">
		Gesicht verzerren
	</string>
	<string name="Shear Front">
		Vorne rasiert
	</string>
	<string name="Shear Left Up">
		Links
	</string>
	<string name="Shear Right Up">
		Rechts
	</string>
	<string name="Sheared Back">
		Hinterkopf rasiert
	</string>
	<string name="Sheared Front">
		Vorne rasiert
	</string>
	<string name="Shift Left">
		Nach links
	</string>
	<string name="Shift Mouth">
		Mund verschieben
	</string>
	<string name="Shift Right">
		Nach rechts
	</string>
	<string name="Shirt Bottom">
		Hemdlänge
	</string>
	<string name="Shirt Fit">
		Passform
	</string>
	<string name="Shirt Wrinkles">
		Falten
	</string>
	<string name="Shoe Height">
		Schuhart
	</string>
	<string name="Short">
		Klein
	</string>
	<string name="Short Arms">
		Kurze Arme
	</string>
	<string name="Short Legs">
		Kurze Beine
	</string>
	<string name="Short Neck">
		Kurzer Hals
	</string>
	<string name="Short Pigtails">
		Kurze Zöpfe
	</string>
	<string name="Short Ponytail">
		Kurzer Pferdeschwanz
	</string>
	<string name="Short Sideburns">
		Kurze Koteletten
	</string>
	<string name="Short Torso">
		Kurzer Oberkörper
	</string>
	<string name="Short hips">
		Kurze Hüften
	</string>
	<string name="Shoulders">
		Schultern
	</string>
	<string name="Side Fringe">
		Seitliche Fransen
	</string>
	<string name="Sideburns">
		Koteletten
	</string>
	<string name="Sides Hair">
		Seitliches Haar
	</string>
	<string name="Sides Hair Down">
		Lang
	</string>
	<string name="Sides Hair Up">
		Kurz
	</string>
	<string name="Skinny Neck">
		Dünner Hals
	</string>
	<string name="Skirt Fit">
		Passform
	</string>
	<string name="Skirt Length">
		Rocklänge
	</string>
	<string name="Slanted Forehead">
		Fliehende Stirn
	</string>
	<string name="Sleeve Length">
		Ärmellänge
	</string>
	<string name="Sleeve Looseness">
		Passform Ärmel
	</string>
	<string name="Slit Back">
		Schlitz: Hinten
	</string>
	<string name="Slit Front">
		Schlitz: Vorne
	</string>
	<string name="Slit Left">
		Schlitz: Links
	</string>
	<string name="Slit Right">
		Schlitz: Rechts
	</string>
	<string name="Small">
		Klein
	</string>
	<string name="Small Hands">
		Kleine Hände
	</string>
	<string name="Small Head">
		Klein
	</string>
	<string name="Smooth">
		Glätten
	</string>
	<string name="Smooth Hair">
		Glattes Haar
	</string>
	<string name="Socks Length">
		Strumpflänge
	</string>
	<string name="Soulpatch">
		Unterlippenbart
	</string>
	<string name="Sparse">
		Wenig
	</string>
	<string name="Spiked Hair">
		Stachelhaare
	</string>
	<string name="Square">
		Rechteck
	</string>
	<string name="Square Toe">
		Eckig
	</string>
	<string name="Squash Head">
		Gestaucht
	</string>
	<string name="Stretch Head">
		Gestreckt
	</string>
	<string name="Sunken">
		Eingefallen
	</string>
	<string name="Sunken Chest">
		Trichterbrust
	</string>
	<string name="Sunken Eyes">
		Eingesunkene Augen
	</string>
	<string name="Sweep Back">
		Nach hinten
	</string>
	<string name="Sweep Forward">
		Nach vorne
	</string>
	<string name="Tall">
		Groß
	</string>
	<string name="Taper Back">
		Ansatzbreite hinten
	</string>
	<string name="Taper Front">
		Ansatzbreite vorne
	</string>
	<string name="Thick Heels">
		Dicke Absätze
	</string>
	<string name="Thick Neck">
		Dicker Hals
	</string>
	<string name="Thick Toe">
		Dick
	</string>
	<string name="Thin">
		Dünn
	</string>
	<string name="Thin Eyebrows">
		Dünne Augenbrauen
	</string>
	<string name="Thin Lips">
		Dünne Lippen
	</string>
	<string name="Thin Nose">
		Dünne Nase
	</string>
	<string name="Tight Chin">
		Straffes Kinn
	</string>
	<string name="Tight Cuffs">
		Eng
	</string>
	<string name="Tight Pants">
		Enge Hosen
	</string>
	<string name="Tight Shirt">
		Enges Hemd
	</string>
	<string name="Tight Skirt">
		Enger Rock
	</string>
	<string name="Tight Sleeves">
		Enge Ärmel
	</string>
	<string name="Toe Shape">
		Spitze
	</string>
	<string name="Toe Thickness">
		Dicke
	</string>
	<string name="Torso Length">
		Länge des Oberkörpers
	</string>
	<string name="Torso Muscles">
		Muskeln
	</string>
	<string name="Torso Scrawny">
		Dürr
	</string>
	<string name="Unattached">
		Frei
	</string>
	<string name="Uncreased">
		Straffes Lid
	</string>
	<string name="Underbite">
		Unterbiss
	</string>
	<string name="Unnatural">
		Unnatürlich
	</string>
	<string name="Upper Bridge">
		Brücke, oberer Teil
	</string>
	<string name="Upper Cheeks">
		Obere Wangen
	</string>
	<string name="Upper Chin Cleft">
		Obere Kinnspalte
	</string>
	<string name="Upper Eyelid Fold">
		Obere Lidfalte
	</string>
	<string name="Upturned">
		Stupsnase
	</string>
	<string name="Very Red">
		Sehr rot
	</string>
	<string name="Waist Height">
		Bund
	</string>
	<string name="Well-Fed">
		Gut genährt
	</string>
	<string name="White Hair">
		Weiße Haare
	</string>
	<string name="Wide">
		Breit
	</string>
	<string name="Wide Back">
		Breit
	</string>
	<string name="Wide Front">
		Breit
	</string>
	<string name="Wide Lips">
		Breit
	</string>
	<string name="Wild">
		Wild
	</string>
	<string name="Wrinkles">
		Falten
	</string>
	<string name="LocationCtrlAddLandmarkTooltip">
		Zu meinen Landmarken hinzufügen
	</string>
	<string name="LocationCtrlEditLandmarkTooltip">
		Meine Landmarken bearbeiten
	</string>
	<string name="LocationCtrlInfoBtnTooltip">
		Weitere Informationen über die aktuelle Position
	</string>
	<string name="LocationCtrlComboBtnTooltip">
		Mein Reiseverlauf
	</string>
	<string name="LocationCtrlForSaleTooltip">
		Dieses Land kaufen
	</string>
	<string name="LocationCtrlVoiceTooltip">
		Voice hier nicht möglich
	</string>
	<string name="LocationCtrlFlyTooltip">
		Fliegen ist unzulässig
	</string>
	<string name="LocationCtrlPushTooltip">
		Kein Stoßen
	</string>
	<string name="LocationCtrlBuildTooltip">
		Bauen/Fallen lassen von Objekten ist verboten
	</string>
	<string name="LocationCtrlScriptsTooltip">
		Skripte sind unzulässig
	</string>
	<string name="LocationCtrlDamageTooltip">
		Gesundheit
	</string>
	<string name="LocationCtrlAdultIconTooltip">
		Adult-Region
	</string>
	<string name="LocationCtrlModerateIconTooltip">
		Moderate Region
	</string>
	<string name="LocationCtrlGeneralIconTooltip">
		Generelle Region
	</string>
	<string name="LocationCtrlSeeAVsTooltip">
		Avatare innerhalb dieser Parzelle können nicht von Avataren außerhalb der Parzelle gesehen oder gehört werden.
	</string>
	<string name="LocationCtrlPathfindingDirtyTooltip">
		Bewegliche Objekte verhalten sich in dieser Region u. U. erst dann korrekt, wenn die Region neu geformt wird.
	</string>
	<string name="LocationCtrlPathfindingDisabledTooltip">
		Dynamisches Pathfinding ist in dieser Region nicht aktiviert.
	</string>
	<string name="UpdaterWindowTitle">
		[APP_NAME] Aktualisierung
	</string>
	<string name="UpdaterNowUpdating">
		[APP_NAME] wird aktualisiert...
	</string>
	<string name="UpdaterNowInstalling">
		[APP_NAME] wird installiert...
	</string>
	<string name="UpdaterUpdatingDescriptive">
		Ihr [APP_NAME]-Viewer wird aktualisiert.  Dies kann einen Moment dauern. Wir bitten um Ihr Verständnis.
	</string>
	<string name="UpdaterProgressBarTextWithEllipses">
		Aktualisierung wird heruntergeladen...
	</string>
	<string name="UpdaterProgressBarText">
		Aktualisierung wird heruntergeladen
	</string>
	<string name="UpdaterFailDownloadTitle">
		Herunterladen ist fehlgeschlagen
	</string>
	<string name="UpdaterFailUpdateDescriptive">
		Beim Aktualisieren von [APP_NAME] ist ein Fehler aufgetreten. Bitte laden Sie die aktuellste Version von www.secondlife.com herunter.
	</string>
	<string name="UpdaterFailInstallTitle">
		Aktualisierung konnte nicht installiert werden
	</string>
	<string name="UpdaterFailStartTitle">
		Viewer konnte nicht gestartet werden
	</string>
	<string name="ItemsComingInTooFastFrom">
		[APP_NAME]: Zuviele Objekte auf einmal von [FROM_NAME]. Automaitsche Vorschau ist für [TIME] Sekunden nicht verfügbar.
	</string>
	<string name="ItemsComingInTooFast">
		[APP_NAME]: Zuviele Objekte auf einmal. Automaitsche Vorschau ist für [TIME] Sekunden nicht verfügbar.
	</string>
	<string name="IM_logging_string">
		-- Instant-Message-Protokoll aktiviert --
	</string>
	<string name="IM_typing_start_string">
		[NAME] tippt...
	</string>
	<string name="Unnamed">
		(Nicht benannt)
	</string>
	<string name="IM_moderated_chat_label">
		(Moderiert: Stimmen in der Standardeinstellung stummgeschaltet)
	</string>
	<string name="IM_unavailable_text_label">
		Für diese Verbindung ist kein Text-Chat verfügbar.
	</string>
	<string name="IM_muted_text_label">
		Ihr Text-Chat wurde von einem Gruppenmoderator deaktiviert.
	</string>
	<string name="IM_default_text_label">
		Für Instant Message hier klicken.
	</string>
	<string name="IM_to_label">
		An
	</string>
	<string name="IM_moderator_label">
		(Moderator)
	</string>
	<string name="Saved_message">
		(Gespeichert am [LONG_TIMESTAMP])
	</string>
	<string name="IM_unblock_only_groups_friends">
		Wenn Sie diese Meldung sehen, müssen Sie unter „Einstellungen“ &gt; „Privatsphäre“ die Option „Nur IMs und Anrufe von Freunden oder Gruppen durchstellen“ deaktivieren.
	</string>
	<string name="IM_announce_incoming">
		Ankommende Instant Message von [NAME]
	</string>
	<string name="IM_autoresponse_sent">
		Automatische Antwort gesendet: [MESSAGE]
	</string>
	<string name="IM_autoresponse_item_sent">
		Objekt für automatische Antwort gesendet: [ITEM_NAME]
	</string>
	<string name="OnlineStatus">
		online
	</string>
	<string name="OfflineStatus">
		offline
	</string>
	<string name="not_online_msg">
		Benutzer nicht online - Nachricht wird gespeichert und später zugestellt.
	</string>
	<string name="not_online_inventory">
		Benutzer nicht online - Inventar gespeichert.
	</string>
	<string name="answered_call">
		Ihr Anruf wurde entgegengenommen
	</string>
	<string name="you_started_call">
		Sie haben einen Voice-Anruf begonnen
	</string>
	<string name="you_joined_call">
		Sie sind dem Gespräch beigetreten
	</string>
	<string name="you_auto_rejected_call-im">
		Sie haben den Voice-Anruf automatisch abgelehnt, während der Nicht-stören-Modus aktiviert war.
	</string>
	<string name="name_started_call">
		[NAME] hat einen Voice-Anruf begonnen
	</string>
	<string name="ringing-im">
		Verbindung wird hergestellt...
	</string>
	<string name="connected-im">
		Verbunden. Klicken Sie auf Anruf beenden, um die Verbindung zu trennen
	</string>
	<string name="hang_up-im">
		Anruf wurde beendet
	</string>
	<string name="answering-im">
		Wird verbunden...
	</string>
	<string name="conference-title">
		Chat mit mehreren Personen
	</string>
	<string name="conference-title-incoming">
		Konferenz mit [AGENT_NAME]
	</string>
	<string name="inventory_item_offered-im">
		Inventarobjekt angeboten
	</string>
	<string name="share_alert">
		Objekte aus dem Inventar hier her ziehen
	</string>
	<string name="facebook_post_success">
		Sie haben auf Facebook gepostet.
	</string>
	<string name="flickr_post_success">
		Sie haben auf Flickr gepostet.
	</string>
	<string name="twitter_post_success">
		Sie haben auf Twitter gepostet.
	</string>
	<string name="no_session_message">
		(IM-Session nicht vorhanden)
	</string>
	<string name="only_user_message">
		Sie sind der einzige Benutzer in dieser Sitzung.
	</string>
	<string name="offline_message">
		[NAME] ist offline.
	</string>
	<string name="invite_message">
		Klicken Sie auf [BUTTON NAME], um eine Verbindung zu diesem Voice-Chat herzustellen.
	</string>
	<string name="muted_message">
		Sie haben diesen Einwohner ignoriert. Wenn Sie eine Nachricht senden, wird dieser freigeschaltet.
	</string>
	<string name="generic">
		Fehler bei Anfrage, bitte versuchen Sie es später.
	</string>
	<string name="generic_request_error">
		Fehler bei Anfrage, bitte versuchen Sie es später.
	</string>
	<string name="insufficient_perms_error">
		Sie sind dazu nicht berechtigt.
	</string>
	<string name="session_does_not_exist_error">
		Die Sitzung ist abgelaufen
	</string>
	<string name="no_ability_error">
		Sie besitzen diese Fähigkeit nicht.
	</string>
	<string name="no_ability">
		Sie besitzen diese Fähigkeit nicht.
	</string>
	<string name="not_a_mod_error">
		Sie sind kein Sitzungsmoderator.
	</string>
	<string name="muted">
		Ein Gruppenmoderator hat Ihren Text-Chat deaktiviert.
	</string>
	<string name="muted_error">
		Ein Gruppenmoderator hat Ihren Text-Chat deaktiviert.
	</string>
	<string name="add_session_event">
		Es konnten keine Benutzer zur Chat-Sitzung mit [RECIPIENT] hinzugefügt werden.
	</string>
	<string name="message">
		Ihre Nachricht konnte nicht an die Chat-Sitzung mit [RECIPIENT] gesendet werden.
Falls die Nachricht nicht innerhalb der nächsten Minuten erscheint, wurde sie vom Server verworfen.
	</string>
	<string name="message_session_event">
		Ihre Nachricht konnte nicht an die Chat-Sitzung mit [RECIPIENT] gesendet werden.
Falls die Nachricht nicht innerhalb der nächsten Minuten erscheint, wurde sie vom Server verworfen.
	</string>
	<string name="mute">
		Fehler während Moderation.
	</string>
	<string name="removed">
		Sie wurden von der Gruppe ausgeschlossen.
	</string>
	<string name="removed_from_group">
		Sie wurden von der Gruppe ausgeschlossen.
	</string>
	<string name="close_on_no_ability">
		Sie haben nicht mehr die Berechtigung an der Chat-Sitzung teilzunehmen.
	</string>
	<string name="unread_chat_single">
		[SOURCES] hat etwas Neues gesagt
	</string>
	<string name="unread_chat_multiple">
		[SOURCES] haben etwas Neues gesagt
	</string>
	<string name="session_initialization_timed_out_error">
		Die Initialisierung der Sitzung ist fehlgeschlagen
	</string>
	<string name="Home position set.">
		Position für Zuhause festgelegt.
	</string>
	<string name="voice_morphing_url">
		http://secondlife.com/landing/voicemorphing
	</string>
	<string name="paid_you_ldollars">
		[NAME] hat Ihnen [REASON] [AMOUNT] L$ bezahlt.
	</string>
	<string name="paid_you_ldollars_gift">
<<<<<<< HEAD
		[NAME] hat Ihnen [AMOUNT] L$ bezahlt: [REASON]
=======
		[NAME] hat Ihnen [AMOUNT] L$ bezahlt: [REASON]
>>>>>>> 9bfcda0a
	</string>
	<string name="paid_you_ldollars_no_reason">
		[NAME] hat Ihnen [AMOUNT] L$ bezahlt.
	</string>
	<string name="you_paid_ldollars">
		Sie haben [REASON] [AMOUNT] L$ an [NAME] bezahlt.
	</string>
	<string name="you_paid_ldollars_gift">
<<<<<<< HEAD
		Sie haben [AMOUNT] L$ an [NAME] bezahlt: [REASON]
=======
		Sie haben [NAME] [AMOUNT] L$ bezahlt: [REASON]
>>>>>>> 9bfcda0a
	</string>
	<string name="you_paid_ldollars_no_info">
		Sie haben [AMOUNT] L$ bezahlt.
	</string>
	<string name="you_paid_ldollars_no_reason">
		Sie haben [AMOUNT] L$ an [NAME] bezahlt.
	</string>
	<string name="you_paid_ldollars_no_name">
		Sie haben [REASON] [AMOUNT] L$ bezahlt.
	</string>
	<string name="you_paid_failure_ldollars">
		Sie haben [NAME] [AMOUNT] L$ [REASON] nicht bezahlt.
	</string>
	<string name="you_paid_failure_ldollars_gift">
		Sie haben [NAME] [AMOUNT] L$ nicht bezahlt: [REASON]
	</string>
	<string name="you_paid_failure_ldollars_no_info">
		Sie haben [AMOUNT] L$ nicht bezahlt.
	</string>
	<string name="you_paid_failure_ldollars_no_reason">
		Sie haben [NAME] [AMOUNT] L$ nicht bezahlt.
	</string>
	<string name="you_paid_failure_ldollars_no_name">
		Sie haben [AMOUNT] L$ [REASON] nicht bezahlt.
	</string>
	<string name="for item">
		für [ITEM]
	</string>
	<string name="for a parcel of land">
		für eine Landparzelle
	</string>
	<string name="for a land access pass">
		für einen Pass
	</string>
	<string name="for deeding land">
		für die Landübertragung
	</string>
	<string name="to create a group">
		für die Gründung einer Gruppe
	</string>
	<string name="to join a group">
		für den Beitritt zur Gruppe
	</string>
	<string name="to upload">
		fürs Hochladen
	</string>
	<string name="to publish a classified ad">
		um eine Anzeige aufzugeben
	</string>
	<string name="giving">
		[AMOUNT] L$ werden bezahlt
	</string>
	<string name="uploading_costs">
		Kosten für Hochladen [AMOUNT] L$
	</string>
	<string name="this_costs">
		Kosten: [AMOUNT] L$
	</string>
	<string name="buying_selected_land">
		Ausgewähltes Land wird für [AMOUNT] L$ gekauft.
	</string>
	<string name="this_object_costs">
		Dieses Objekt kostet  [AMOUNT] L$
	</string>
	<string name="group_role_everyone">
		Jeder
	</string>
	<string name="group_role_officers">
		Offiziere
	</string>
	<string name="group_role_owners">
		Eigentümer
	</string>
	<string name="group_member_status_online">
		Online
	</string>
	<string name="uploading_abuse_report">
		Hochladen...

Missbrauchsbericht
	</string>
	<string name="New Shape">
		Neue Form/Gestalt
	</string>
	<string name="New Skin">
		Neue Haut
	</string>
	<string name="New Hair">
		Neues Haar
	</string>
	<string name="New Eyes">
		Neue Augen
	</string>
	<string name="New Shirt">
		Neues Hemd
	</string>
	<string name="New Pants">
		Neue Hose
	</string>
	<string name="New Shoes">
		Neue Schuhe
	</string>
	<string name="New Socks">
		Neue Socken
	</string>
	<string name="New Jacket">
		Neue Jacke
	</string>
	<string name="New Gloves">
		Neue Handschuhe
	</string>
	<string name="New Undershirt">
		Neues Unterhemd
	</string>
	<string name="New Underpants">
		Neue Unterhose
	</string>
	<string name="New Skirt">
		Neuer Rock
	</string>
	<string name="New Alpha">
		Neues Alpha
	</string>
	<string name="New Tattoo">
		Neue Tätowierung
	</string>
	<string name="New Physics">
		Neue Physik
	</string>
	<string name="Invalid Wearable">
		Ungültiges Objekt
	</string>
	<string name="New Gesture">
		Neue Geste
	</string>
	<string name="New Script">
		Neues Skript
	</string>
	<string name="New Note">
		Neue Notiz
	</string>
	<string name="New Folder">
		Neuer Ordner
	</string>
	<string name="Contents">
		Inhalt
	</string>
	<string name="Gesture">
		Gesten
	</string>
	<string name="Male Gestures">
		Männliche Gesten
	</string>
	<string name="Female Gestures">
		Weibliche Gesten
	</string>
	<string name="Other Gestures">
		Andere Gesten
	</string>
	<string name="Speech Gestures">
		Sprachgesten
	</string>
	<string name="Common Gestures">
		Häufig verwendete Gesten
	</string>
	<string name="Male - Excuse me">
		Männlich - Excuse me
	</string>
	<string name="Male - Get lost">
		Männlich - Get lost
	</string>
	<string name="Male - Blow kiss">
		Männlich - Kusshand
	</string>
	<string name="Male - Boo">
		Männlich - Buh
	</string>
	<string name="Male - Bored">
		Männlich - Gelangweilt
	</string>
	<string name="Male - Hey">
		Männlich - Hey
	</string>
	<string name="Male - Laugh">
		Männlich - Lachen
	</string>
	<string name="Male - Repulsed">
		Männlich - Angewidert
	</string>
	<string name="Male - Shrug">
		Männlich - Achselzucken
	</string>
	<string name="Male - Stick tougue out">
		Männlich - Zunge herausstrecken
	</string>
	<string name="Male - Wow">
		Männlich - Wow
	</string>
	<string name="Female - Chuckle">
		Weiblich - Kichern
	</string>
	<string name="Female - Cry">
		Weiblich - Weinen
	</string>
	<string name="Female - Embarrassed">
		Weiblich - Verlegen
	</string>
	<string name="Female - Excuse me">
		Weiblich - Räuspern
	</string>
	<string name="Female - Get lost">
		Weiblich - Get lost
	</string>
	<string name="Female - Blow kiss">
		Weiblich - Kusshand
	</string>
	<string name="Female - Boo">
		Weiblich  - Buh
	</string>
	<string name="Female - Bored">
		Weiblich - Gelangweilt
	</string>
	<string name="Female - Hey">
		Weiblich - Hey
	</string>
	<string name="Female - Hey baby">
		Weiblich - Hey Süße(r)
	</string>
	<string name="Female - Laugh">
		Weiblich - Lachen
	</string>
	<string name="Female - Looking good">
		Weiblich - Looking good
	</string>
	<string name="Female - Over here">
		Weiblich - Over here
	</string>
	<string name="Female - Please">
		Weiblich - Please
	</string>
	<string name="Female - Repulsed">
		Weiblich - Angewidert
	</string>
	<string name="Female - Shrug">
		Weiblich - Achselzucken
	</string>
	<string name="Female - Stick tougue out">
		Weiblich - Zunge herausstrecken
	</string>
	<string name="Female - Wow">
		Weiblich - Wow
	</string>
	<string name="/bow">
		/verbeugen
	</string>
	<string name="/clap">
		/klatschen
	</string>
	<string name="/count">
		/zählen
	</string>
	<string name="/extinguish">
		/löschen
	</string>
	<string name="/kmb">
		/lmaa
	</string>
	<string name="/muscle">
		/Muskel
	</string>
	<string name="/no">
		/nein
	</string>
	<string name="/no!">
		/nein!
	</string>
	<string name="/paper">
		/Papier
	</string>
	<string name="/pointme">
		/auf mich zeigen
	</string>
	<string name="/pointyou">
		/auf dich zeigen
	</string>
	<string name="/rock">
		/Stein
	</string>
	<string name="/scissor">
		/Schere
	</string>
	<string name="/smoke">
		/rauchen
	</string>
	<string name="/stretch">
		/dehnen
	</string>
	<string name="/whistle">
		/pfeifen
	</string>
	<string name="/yes">
		/ja
	</string>
	<string name="/yes!">
		/ja!
	</string>
	<string name="afk">
		afk
	</string>
	<string name="dance1">
		Tanzen1
	</string>
	<string name="dance2">
		Tanzen2
	</string>
	<string name="dance3">
		Tanzen3
	</string>
	<string name="dance4">
		Tanzen4
	</string>
	<string name="dance5">
		Tanzen5
	</string>
	<string name="dance6">
		Tanzen6
	</string>
	<string name="dance7">
		Tanzen7
	</string>
	<string name="dance8">
		Tanzen8
	</string>
	<string name="AvatarBirthDateFormat">
		[day,datetime,slt].[mthnum,datetime,slt].[year,datetime,slt]
	</string>
	<string name="DefaultMimeType">
		Keine/Keiner
	</string>
	<string name="texture_load_dimensions_error">
		Bilder, die größer sind als [WIDTH]*[HEIGHT] können nicht geladen werden
	</string>
	<string name="outfit_photo_load_dimensions_error">
<<<<<<< HEAD
		Max. Outfit-Fotogröße ist [WIDTH]*[HEIGHT]. Bitte verkleinern oder anderes Bild auswählen.
	</string>
	<string name="outfit_photo_select_dimensions_error">
		Max. Outfit-Fotogröße ist [WIDTH]*[HEIGHT]. Bitte anderes Bild auswählen.
	</string>
	<string name="outfit_photo_verify_dimensions_error">
		Dimension des Fotos kann nicht bestimmt werden. Bitte warten, bis das Foto in der Vorschau angezeigt wird
	</string>
	<string name="words_separator" value=", "/>
=======
		Max. Fotogröße für Outfit ist [WIDTH]*[HEIGHT]. Bitte verkleinern Sie das Bild oder verwenden Sie ein anderes.
	</string>
	<string name="outfit_photo_select_dimensions_error">
		Max. Fotogröße für Outfit ist [WIDTH]*[HEIGHT]. Bitte wählen Sie eine andere Textur aus.
	</string>
	<string name="outfit_photo_verify_dimensions_error">
		Fotoabmessungen können nicht bestätigt werden. Bitte warten Sie, bis die Fotogröße im Auswahlfenster angezeigt wird.
	</string>
	<string name="words_separator" value=","/>
>>>>>>> 9bfcda0a
	<string name="server_is_down">
		Trotz all unserer Bemühungen ist ein unerwarteter Fehler aufgetreten.

Bitte überprüfen Sie status.secondlifegrid.net um festzustellen, ob ein bekanntes Problem besteht.
Falls der Fehler weiterhin auftritt, überprüfen Sie bitte Ihre Netzwerk- und Firewalleinstellungen.
	</string>
	<string name="dateTimeWeekdaysNames">
		Sonntag:Montag:Dienstag:Mittwoch:Donnerstag:Freitag:Samstag
	</string>
	<string name="dateTimeWeekdaysShortNames">
		So:Mo:Di:Mi:Do:Fr:Sa
	</string>
	<string name="dateTimeMonthNames">
		Januar:Februar:März:April:Mai:Juni:Juli:August:September:Oktober:November:Dezember
	</string>
	<string name="dateTimeMonthShortNames">
		Jan:Feb:Mär:Apr:Mai:Jun:Jul:Aug:Sep:Okt:Nov:Dez
	</string>
	<string name="dateTimeDayFormat">
		[MDAY]
	</string>
	<string name="dateTimeAM">
		Uhr
	</string>
	<string name="dateTimePM">
		Uhr
	</string>
	<string name="LocalEstimateUSD">
		[AMOUNT] US$
	</string>
<!--  FS:AW opensim currency support -->
	<string name="free">
		 kostenlos
	</string>
<!--  /FS:AW opensim currency support -->
	<string name="Group Ban">
		Gruppen-Bann
	</string>
	<string name="Membership">
		Mitgliedschaft
	</string>
	<string name="Roles">
		Rollen
	</string>
	<string name="Group Identity">
		Gruppenidentität
	</string>
	<string name="Parcel Management">
		Parzellenverwaltung
	</string>
	<string name="Parcel Identity">
		Parzellenidentität
	</string>
	<string name="Parcel Settings">
		Parzelleneinstellungen
	</string>
	<string name="Parcel Powers">
		Parzellenfähigkeiten
	</string>
	<string name="Parcel Access">
		Parzellenzugang
	</string>
	<string name="Parcel Content">
		Parzelleninhalt
	</string>
	<string name="Object Management">
		Objektmanagement
	</string>
	<string name="Accounting">
		Kontoführung
	</string>
	<string name="Notices">
		Mitteilungen
	</string>
	<string name="Chat" value=" Chat:">
		Chat
	</string>
	<string name="DeleteItems">
		Ausgewählte Objekte löschen?
	</string>
	<string name="DeleteItem">
		Ausgewähltes Objekt löschen?
	</string>
	<string name="EmptyOutfitText">
		Keine Objekte in diesem Outfit
	</string>
	<string name="ExternalEditorNotSet">
		Wählen Sie über die Einstellung „ExternalEditor“ einen Editor aus
	</string>
	<string name="ExternalEditorNotFound">
		Angegebener externer Editor nicht gefunden.
Setzen Sie den Editorpfad in Anführungszeichen
(z. B. &quot;/pfad/editor&quot; &quot;%s&quot;).
	</string>
	<string name="ExternalEditorCommandParseError">
		Fehler beim Parsen des externen Editorbefehls.
	</string>
	<string name="ExternalEditorFailedToRun">
		Externer Editor konnte nicht ausgeführt werden.
	</string>
	<string name="TranslationFailed">
		Übersetzung fehlgeschlagen: [REASON]
	</string>
	<string name="TranslationResponseParseError">
		Fehler beim Parsen der Übersetzungsantwort.
	</string>
	<string name="Esc">
		Esc
	</string>
	<string name="Space">
		Space
	</string>
	<string name="Enter">
		Enter
	</string>
	<string name="Tab">
		Tab
	</string>
	<string name="Ins">
		Ins
	</string>
	<string name="Del">
		Del
	</string>
	<string name="Backsp">
		Backsp
	</string>
	<string name="Shift">
		Shift
	</string>
	<string name="Ctrl">
		Ctrl
	</string>
	<string name="Alt">
		Alt
	</string>
	<string name="CapsLock">
		CapsLock
	</string>
	<string name="Home">
		Pos1
	</string>
	<string name="End">
		Ende
	</string>
	<string name="PgUp">
		PgUp
	</string>
	<string name="PgDn">
		PgDn
	</string>
	<string name="F1">
		F1
	</string>
	<string name="F2">
		F2
	</string>
	<string name="F3">
		F3
	</string>
	<string name="F4">
		F4
	</string>
	<string name="F5">
		F5
	</string>
	<string name="F6">
		F6
	</string>
	<string name="F7">
		F7
	</string>
	<string name="F8">
		F8
	</string>
	<string name="F9">
		F9
	</string>
	<string name="F10">
		F10
	</string>
	<string name="F11">
		F11
	</string>
	<string name="F12">
		F12
	</string>
	<string name="Add">
		Addieren
	</string>
	<string name="Subtract">
		Subtrahieren
	</string>
	<string name="Multiply">
		Multiplizieren
	</string>
	<string name="Divide">
		Dividieren
	</string>
	<string name="PAD_DIVIDE">
		PAD_DIVIDE
	</string>
	<string name="PAD_LEFT">
		PAD_LEFT
	</string>
	<string name="PAD_RIGHT">
		PAD_RIGHT
	</string>
	<string name="PAD_DOWN">
		PAD_DOWN
	</string>
	<string name="PAD_UP">
		PAD_UP
	</string>
	<string name="PAD_HOME">
		PAD_HOME
	</string>
	<string name="PAD_END">
		PAD_END
	</string>
	<string name="PAD_PGUP">
		PAD_PGUP
	</string>
	<string name="PAD_PGDN">
		PAD_PGDN
	</string>
	<string name="PAD_CENTER">
		PAD_CENTER
	</string>
	<string name="PAD_INS">
		PAD_INS
	</string>
	<string name="PAD_DEL">
		PAD_DEL
	</string>
	<string name="PAD_Enter">
		PAD_Enter
	</string>
	<string name="PAD_BUTTON0">
		PAD_BUTTON0
	</string>
	<string name="PAD_BUTTON1">
		PAD_BUTTON1
	</string>
	<string name="PAD_BUTTON2">
		PAD_BUTTON2
	</string>
	<string name="PAD_BUTTON3">
		PAD_BUTTON3
	</string>
	<string name="PAD_BUTTON4">
		PAD_BUTTON4
	</string>
	<string name="PAD_BUTTON5">
		PAD_BUTTON5
	</string>
	<string name="PAD_BUTTON6">
		PAD_BUTTON6
	</string>
	<string name="PAD_BUTTON7">
		PAD_BUTTON7
	</string>
	<string name="PAD_BUTTON8">
		PAD_BUTTON8
	</string>
	<string name="PAD_BUTTON9">
		PAD_BUTTON9
	</string>
	<string name="PAD_BUTTON10">
		PAD_BUTTON10
	</string>
	<string name="PAD_BUTTON11">
		PAD_BUTTON11
	</string>
	<string name="PAD_BUTTON12">
		PAD_BUTTON12
	</string>
	<string name="PAD_BUTTON13">
		PAD_BUTTON13
	</string>
	<string name="PAD_BUTTON14">
		PAD_BUTTON14
	</string>
	<string name="PAD_BUTTON15">
		PAD_BUTTON15
	</string>
	<string name="-">
		-
	</string>
	<string name="=">
		=
	</string>
	<string name="`">
		`
	</string>
	<string name=";">
		;
	</string>
	<string name="[">
		[
	</string>
	<string name="]">
		]
	</string>
	<string name="\">
		\
	</string>
	<string name="0">
		0
	</string>
	<string name="1">
		1
	</string>
	<string name="2">
		2
	</string>
	<string name="3">
		3
	</string>
	<string name="4">
		4
	</string>
	<string name="5">
		5
	</string>
	<string name="6">
		6
	</string>
	<string name="7">
		7
	</string>
	<string name="8">
		8
	</string>
	<string name="9">
		9
	</string>
	<string name="A">
		A
	</string>
	<string name="B">
		B
	</string>
	<string name="C">
		C
	</string>
	<string name="D">
		D
	</string>
	<string name="E">
		E
	</string>
	<string name="F">
		F
	</string>
	<string name="G">
		G
	</string>
	<string name="H">
		H
	</string>
	<string name="I">
		I
	</string>
	<string name="J">
		J
	</string>
	<string name="K">
		K
	</string>
	<string name="L">
		L
	</string>
	<string name="M">
		M
	</string>
	<string name="N">
		N
	</string>
	<string name="O">
		O
	</string>
	<string name="P">
		P
	</string>
	<string name="Q">
		Q
	</string>
	<string name="R">
		R
	</string>
	<string name="S">
		S
	</string>
	<string name="T">
		T
	</string>
	<string name="U">
		U
	</string>
	<string name="V">
		V
	</string>
	<string name="W">
		W
	</string>
	<string name="X">
		X
	</string>
	<string name="Y">
		Y
	</string>
	<string name="Z">
		Z
	</string>
	<string name="BeaconParticle">
		Partikel-Beacons werden angezeigt (blau)
	</string>
	<string name="BeaconPhysical">
		Beacons für physische Objekte werden angezeigt (grün)
	</string>
	<string name="BeaconScripted">
		Beacons für Skriptobjekte werden angezeigt (rot)
	</string>
	<string name="BeaconScriptedTouch">
		Beacons für Skriptobjekte mit Berührungsfunktion (rot)
	</string>
	<string name="BeaconSound">
		Sound-Beacons werden angezeigt (gelb)
	</string>
	<string name="BeaconMedia">
		Medien-Beacons werden angezeigt (weiß)
	</string>
	<string name="ParticleHiding">
		Partikel werden ausgeblendet
	</string>
	<string name="Command_AboutLand_Label">
		Landinformationen
	</string>
	<string name="Command_Appearance_Label">
		Aussehen
	</string>
	<string name="Command_Avatar_Label">
		Avatar
	</string>
	<string name="Command_Build_Label">
		Bauen
	</string>
	<string name="Command_Chat_Label">
		Chat
	</string>
	<string name="Command_Conversations_Label">
		Unterhaltungen
	</string>
	<string name="Command_Compass_Label">
		Kompass
	</string>
	<string name="Command_Destinations_Label">
		Ziele
	</string>
	<string name="Command_Facebook_Label">
		Facebook
	</string>
	<string name="Command_Flickr_Label">
		Flickr
	</string>
	<string name="Command_Gestures_Label">
		Gesten
	</string>
	<string name="Command_HowTo_Label">
		Infos
	</string>
	<string name="Command_Inventory_Label">
		Inventar
	</string>
	<string name="Command_Map_Label">
		Karte
	</string>
	<string name="Command_Marketplace_Label">
		Marktplatz
	</string>
	<string name="Command_MarketplaceListings_Label">
		Marktplatz
	</string>
	<string name="Command_MiniMap_Label">
		Minikarte
	</string>
	<string name="Command_Move_Label">
		Gehen / Rennen / Fliegen
	</string>
	<string name="Command_Outbox_Label">
		Händler-Outbox
	</string>
	<string name="Command_People_Label">
		Leute
	</string>
	<string name="Command_Picks_Label">
		Auswahlen
	</string>
	<string name="Command_Places_Label">
		Orte
	</string>
	<string name="Command_Preferences_Label">
		Einstellungen
	</string>
	<string name="Command_Profile_Label">
		Profil
	</string>
	<string name="Command_Report_Abuse_Label">
		Missbrauch melden
	</string>
	<string name="Command_Search_Label">
		Suchen
	</string>
	<string name="Command_Snapshot_Label">
		Foto
	</string>
	<string name="Command_Social_Label">
		Facebook
	</string>
	<string name="Command_Speak_Label">
		Sprechen
	</string>
	<string name="Command_Twitter_Label">
		Twitter
	</string>
	<string name="Command_View_Label">
		Kamerasteuerungen
	</string>
<!-- Ansariel: Renamed for FS (FIRE-5019)
	<string name="Command_Voice_Label">
		Voice-Einstellungen
	</string> -->
	<string name="Command_Voice_Label">
		Stimmen in der Nähe
	</string>
	<string name="Command_Quickprefs_Label">
		Schnelleinstellungen
	</string>
	<string name="Command_AO_Label">
		Animation Overrider
	</string>
	<string name="Command_Webbrowser_Label">
		Webbrowser
	</string>
	<string name="Command_Default_Chat_Bar_Label">
		Chatleiste
	</string>
	<string name="Command_Areasearch_Label">
		Umgebungssuche
	</string>
	<string name="Command_Settings_Debug_Label">
		Debug-Einstellungen
	</string>
	<string name="Command_Statistics_Label">
		Statistiken
	</string>
	<string name="Command_Region_Label">
		Region/Grundbesitz
	</string>
	<string name="Command_Fly_Label">
		Fliegen
	</string>
	<string name="Command_Groundsit_Label">
		Auf Boden sitzen
	</string>
	<string name="Command_Sound_Explorer_Label">
		Sound-Explorer
	</string>
	<string name="Command_Asset_Blacklist_Label">
		Asset-Blacklist
	</string>
	<string name="Command_Phototools_Label">
		Fototools
	</string>
	<string name="Command_Phototools_View_Label">
		Kameratools
	</string>
	<string name="Command_Contact_Sets_Label">
		Kontakt-Sets
	</string>
	<string name="Command_Mouselook_Label">
		Mouselook-Modus
	</string>
	<string name="Command_Landmark_Here_Label">
		Landmarke erstellen
	</string>
	<string name="Command_Teleport_History_Label">
		Teleport-Liste
	</string>
	<string name="Command_Pose_Stand_Label">
		Pose-Stand
	</string>
	<string name="Command_Snapshot_To_Disk_Label">
		Foto auf Datenträger
	</string>
	<string name="Command_Radar_Label">
		Radar
	</string>
	<string name="Command_Conversation_Log_Label">
		Unterhaltungsprotokoll
	</string>
	<string name="Command_Move_Lock_Label">
		Movelock
	</string>
	<string name="Command_Blocklist_Label">
		Blockierliste
	</string>
	<string name="Command_ResyncAnimations_Label">
		Animationen synchronisieren
	</string>
	<string name="Command_AboutLand_Tooltip">
		Informationen zu dem von Ihnen besuchten Land
	</string>
	<string name="Command_RegionTracker_Label">
		Regions-Tracker
	</string>
	<string name="Command_Group_Titles_Label">
		Gruppentitel
	</string>
	<string name="Command_Appearance_Tooltip">
		Avatar ändern
	</string>
	<string name="Command_Avatar_Tooltip">
		Kompletten Avatar auswählen
	</string>
	<string name="Command_Build_Tooltip">
		Objekte bauen und Terrain umformen (Strg+4)
	</string>
	<string name="Command_Chat_Tooltip">
		Mit Leuten in der Nähe chatten (Strg+T)
	</string>
	<string name="Command_Conversations_Tooltip">
		Mit allen unterhalten (Strg+T)
	</string>
	<string name="Command_Compass_Tooltip">
		Kompass
	</string>
	<string name="Command_Destinations_Tooltip">
		Ziele von Interesse
	</string>
	<string name="Command_Facebook_Tooltip">
		Auf Facebook posten
	</string>
	<string name="Command_Flickr_Tooltip">
		Auf Flickr hochladen
	</string>
	<string name="Command_Gestures_Tooltip">
		Gesten für Ihren Avatar (Strg+G)
	</string>
	<string name="Command_HowTo_Tooltip">
		Wie führe ich gängige Aufgaben aus?
	</string>
	<string name="Command_Inventory_Tooltip">
		Eigentum anzeigen und benutzen (Strg+I)
	</string>
	<string name="Command_Map_Tooltip">
		Weltkarte (Strg+M)
	</string>
	<string name="Command_Marketplace_Tooltip">
		Einkaufen gehen
	</string>
	<string name="Command_MarketplaceListings_Tooltip">
		Ihre Kreation verkaufen
	</string>
	<string name="Command_MiniMap_Tooltip">
		Leute in der Nähe anzeigen (Strg+Umschalt+M)
	</string>
	<string name="Command_Move_Tooltip">
		Ihren Avatar bewegen
	</string>
	<string name="Command_Outbox_Tooltip">
		Artikel zum Verkauf in den Marktplatz übertragen
	</string>
	<string name="Command_People_Tooltip">
		Freunde, Gruppen und Leute in der Nähe
	</string>
	<string name="Command_Picks_Tooltip">
		Orte, die in Ihrem Profil als Favoriten angezeigt werden sollen
	</string>
	<string name="Command_Places_Tooltip">
		Von Ihnen gespeicherte Orte (Alt+H)
	</string>
	<string name="Command_Preferences_Tooltip">
		Einstellungen (Strg+P)
	</string>
	<string name="Command_Profile_Tooltip">
		Ihr Profil bearbeiten oder anzeigen
	</string>
	<string name="Command_Report_Abuse_Tooltip">
		Missbrauch melden
	</string>
	<string name="Command_Search_Tooltip">
		Orte, Veranstaltungen, Leute finden (Strg+F)
	</string>
	<string name="Command_Snapshot_Tooltip">
		Foto aufnehmen (Strg+Umschalt+S)
	</string>
	<string name="Command_Social_Tooltip">
		Auf Facebook posten
	</string>
	<string name="Command_Speak_Tooltip">
		Über Ihr Mikrofon mit Leuten in der Nähe sprechen
	</string>
	<string name="Command_Twitter_Tooltip">
		Twitter
	</string>
	<string name="Command_View_Tooltip">
		Kamerawinkel ändern
	</string>
	<string name="Command_Voice_Tooltip">
		Lautstärkeregler für Anrufe und Leute in Ihrer Nähe in SL
	</string>
	<string name="Command_Quickprefs_Tooltip">
		Schnelleinstellungen zum Ändern oft benötigter Einstellungen
	</string>
	<string name="Command_AO_Tooltip">
		Animation Overrider
	</string>
	<string name="Command_Webbrowser_Tooltip">
		Öffnet den internen Webbrowser (Strg+Umschalt+Z)
	</string>
	<string name="Command_Default_Chat_Bar_Tooltip">
		Zeigt oder versteckt die Standard-Chatleiste
	</string>
	<string name="Command_Areasearch_Tooltip">
		Umgebungssuche nach Objekten
	</string>
	<string name="Command_Settings_Debug_Tooltip">
		Konfigurationseinstellungen des Viewers ändern (Strg+Alt+Umschalt+S)
	</string>
	<string name="Command_Statistics_Tooltip">
		Viewer-Statistiken anzeigen (Strg+Umschalt+1)
	</string>
	<string name="Command_Region_Tooltip">
		Öffnet die Regions- und Grundbesitzverwaltung (Alt+R)
	</string>
	<string name="Command_Fly_Tooltip">
		Flugmodus ein-/ausschalten (Pos1)
	</string>
	<string name="Command_Groundsit_Tooltip">
		Aktiviert/Deaktiviert erzwungenes Sitzen auf dem Boden (Strg+Alt+S)
	</string>
	<string name="Command_Sound_Explorer_Tooltip">
		Öffnet den Sound-Explorer
	</string>
	<string name="Command_Asset_Blacklist_Tooltip">
		Öffnet die Asset-Blacklist mit einer Übersicht über alle geblockten Objekte
	</string>
	<string name="Command_Phototools_Tooltip">
		Erweiterte Fotografie-Tools (Alt+P)
	</string>
	<string name="Command_Phototools_View_Tooltip">
		Erweiterte Kameratools (Strg+Umschalt+C)
	</string>
	<string name="Command_Contact_Sets_Tooltip">
		Öffnet die Kontakt-Sets (Strg+Alt+Umschalt+C)
	</string>
	<string name="Command_Mouselook_Tooltip">
		Mouselook-Modus aktivieren (M)
	</string>
	<string name="Command_Landmark_Here_Tooltip">
		Erstellt eine Landmarke an der aktuellen Position
	</string>
	<string name="Command_Teleport_History_Tooltip">
		Öffnet die Teleport-Liste (Alt+H)
	</string>
	<string name="Command_Pose_Stand_Tooltip">
		Startet den Pose-Stand für den Avatar zum Justieren von Anhängen
	</string>
	<string name="Command_Snapshot_To_Disk_Tooltip">
		Macht ein Foto und speichert es auf der Festplatte
	</string>
	<string name="Command_Radar_Tooltip">
		Öffnet das Radar für Avatare in der Nähe
	</string>
	<string name="Command_Conversation_Log_Tooltip">
		Öffnet das Unterhaltungsprotokoll mit Chatverläufen
	</string>
	<string name="Command_Move_Lock_Tooltip">
		Aktiviert die Movelock-Funktion der Brücke und hält den Avatar an der aktuellen Position (Strg+Alt+P)
	</string>
	<string name="Command_Blocklist_Tooltip">
		Öffnet die Blockierliste / Liste der ignorierten Einwohner &amp; Objekte
	</string>
	<string name="Command_ResyncAnimations_Tooltip">
		Synchronisiert die Avatar-Animationen neu
	</string>
	<string name="Command_RegionTracker_Tooltip">
		Verfolgt den Status von diversen Regionen
	</string>
	<string name="Command_Group_Titles_Tooltip">
		Aktuellen Gruppentitel ändern
	</string>
	<string name="Toolbar_Bottom_Tooltip">
		gegenwärtig in der unteren Symbolleiste
	</string>
	<string name="Toolbar_Left_Tooltip">
		gegenwärtig in der linken Symbolleiste
	</string>
	<string name="Toolbar_Right_Tooltip">
		gegenwärtig in der rechten Symbolleiste
	</string>
	<string name="Retain%">
		% zurückbehalten
	</string>
	<string name="Detail">
		Details
	</string>
	<string name="Better Detail">
		Bessere Details
	</string>
	<string name="Surface">
		Oberfläche
	</string>
	<string name="Solid">
		Fest
	</string>
	<string name="Wrap">
		Wickeln
	</string>
	<string name="Preview">
		Vorschau
	</string>
	<string name="Normal">
		Normal
	</string>
	<string name="Pathfinding_Wiki_URL">
		http://wiki.secondlife.com/wiki/Pathfinding_Tools_in_the_Second_Life_Viewer
	</string>
	<string name="Pathfinding_Object_Attr_None">
		Keine
	</string>
	<string name="Pathfinding_Object_Attr_Permanent">
		Wirkt sich auf Navmesh aus
	</string>
	<string name="Pathfinding_Object_Attr_Character">
		Figur
	</string>
	<string name="Pathfinding_Object_Attr_MultiSelect">
		(mehrere)
	</string>
	<string name="snapshot_quality_very_low">
		Sehr niedrig
	</string>
	<string name="snapshot_quality_low">
		Niedrig
	</string>
	<string name="snapshot_quality_medium">
		Mittel
	</string>
	<string name="snapshot_quality_high">
		Hoch
	</string>
	<string name="snapshot_quality_very_high">
		Sehr hoch
	</string>
	<string name="TeleportMaturityExceeded">
		Der Einwohner kann diese Region nicht besuchen.
	</string>
	<string name="UserDictionary">
		[Benutzer]
	</string>
	<string name="RLVaPendingRestart">
		(Neustart ausstehend)
	</string>
	<string name="RLVaToggleMessageLogin">
		RestrainedLove-Support wurde [STATE] (kein Neustart erforderlich).
	</string>
	<string name="RLVaToggleMessageRestart">
		RestrainedLove-Support ist nach einem Neustart [STATE].
	</string>
	<string name="RLVaToggleEnabled">
		aktiviert
	</string>
	<string name="RLVaToggleDisabled">
		deaktiviert
	</string>
	<string name="experience_tools_experience">
		Erlebnis
	</string>
	<string name="ExperienceNameNull">
		(kein Erlebnis)
	</string>
	<string name="ExperienceNameUntitled">
		(unbenanntes Erlebnis)
	</string>
	<string name="Land-Scope">
		Landumfang
	</string>
	<string name="Grid-Scope">
		Gridumfang
	</string>
	<string name="Allowed_Experiences_Tab">
		Zulässig
	</string>
	<string name="Blocked_Experiences_Tab">
		Blockiert
	</string>
	<string name="Contrib_Experiences_Tab">
		Contributor
	</string>
	<string name="Admin_Experiences_Tab">
		Admin
	</string>
	<string name="Recent_Experiences_Tab">
		Aktuell
	</string>
	<string name="Owned_Experiences_Tab">
		Eigene
	</string>
	<string name="ExperiencesCounter">
		([EXPERIENCES], max. [MAXEXPERIENCES])
	</string>
	<string name="ExperiencePermission1">
		Ihre Steuerungen übernehmen
	</string>
	<string name="ExperiencePermission3">
		Animationen Ihres Avatars auslösen
	</string>
	<string name="ExperiencePermission4">
		an Ihren Avatar anhängen
	</string>
	<string name="ExperiencePermission9">
		Ihre Kamera vorfolgen
	</string>
	<string name="ExperiencePermission10">
		Ihre Kamera steuern
	</string>
	<string name="ExperiencePermission11">
		Sie teleportieren
	</string>
	<string name="ExperiencePermission12">
		automatisch Erlebnisberechtigungen akzeptieren
	</string>
	<string name="ExperiencePermissionShortUnknown">
		unbekannten Vorgang durchführen: [Permission]
	</string>
	<string name="ExperiencePermissionShort1">
		Steuerungen übernehmen
	</string>
	<string name="ExperiencePermissionShort3">
		Animationen auslösen
	</string>
	<string name="ExperiencePermissionShort4">
		Anhängen
	</string>
	<string name="ExperiencePermissionShort9">
		Kamera verfolgen
	</string>
	<string name="ExperiencePermissionShort10">
		Kamera steuern
	</string>
	<string name="ExperiencePermissionShort11">
		Teleportieren
	</string>
	<string name="ExperiencePermissionShort12">
		Berechtigung
	</string>
	<string name="logging_calls_disabled_log_empty">
		Unterhaltungen werden nicht protokolliert. Um ein Protokoll zu starten, wählen Sie „Speichern: nur Protokoll“ oder „Speichern: Protokoll und Transkripte“ unter „Einstellungen“ &gt; „Chat“.
	</string>
	<string name="logging_calls_disabled_log_not_empty">
		Es werden keine Unterhaltungen mehr protokolliert. Um weiterhin ein Protokoll zu führen, wählen Sie „Speichern: nur Protokoll“ oder „Speichern: Protokoll und Transkripte“ unter „Einstellungen“ &gt; „Chat“.
	</string>
	<string name="logging_calls_enabled_log_empty">
		Keine protokollierten Unterhaltungen verfügbar. Hier erscheint ein Protokolleintrag, wenn Sie eine Person kontaktieren oder von einer Person kontaktiert werden.
	</string>
	<string name="loading_chat_logs">
		Laden...
	</string>
	<string name="preset_combo_label">
		-Leere Liste-
	</string>
	<string name="Default">
		Standard
	</string>
	<string name="none_paren_cap">
		(Keine)
	</string>
	<string name="no_limit">
		Kein Limit
	</string>
	<string name="Mav_Details_MAV_FOUND_DEGENERATE_TRIANGLES">
		Die Physikform enthält Dreiecke, die zu klein sind. Versuchen Sie, das Physikmodell zu vereinfachen.
	</string>
	<string name="Mav_Details_MAV_CONFIRMATION_DATA_MISMATCH">
		Die Physikform enthält ungültige Bestätigungsdaten. Versuchen Sie, das Physikmodell zu korrigieren.
	</string>
	<string name="Mav_Details_MAV_UNKNOWN_VERSION">
		Die Physikform hat keine korrekte Version. Legen Sie die korrekte Version für das Physikmodell fest.
	</string>

<!-- Firestorm-specific translations -->
	<string name="MediaFilterActionAllow">
		erlauben
	</string>
	<string name="MediaFilterActionDeny">
		verbieten
	</string>
	<string name="MediaFilterConditionAlways">
		Immer
	</string>
	<string name="MediaFilterConditionAlwaysLower">
		immer
	</string>
	<string name="MediaFilterConditionNever">
		Niemals
	</string>
	<string name="MediaFilterConditionNeverLower">
		niemals
	</string>
	<string name="MediaFilterMediaContentBlocked">
		Medien von der Domain [DOMAIN] wurden geblockt.
	</string>
	<string name="MediaFilterMediaContentDomainAlwaysAllowed">
		Medien von der Domain [DOMAIN] werden immer abgespielt.
	</string>
	<string name="MediaFilterMediaContentDomainAlwaysBlocked">
		Medien von der Domain [DOMAIN] werden niemals abgespielt.
	</string>
	<string name="MediaFilterMediaContentUrlAlwaysAllowed">
		Medien von der URL [MEDIAURL] werden immer abgespielt.
	</string>
	<string name="MediaFilterMediaContentUrlAlwaysBlocked">
		Medien von der URL [MEDIAURL] werden niemals abgespielt.
	</string>
	<string name="MediaFilterAudioContentBlocked">
		Musik von der Domain [DOMAIN] wurde geblockt.
	</string>
	<string name="MediaFilterAudioContentDomainAlwaysAllowed">
		Musik von der Domain [DOMAIN] wird immer abgespielt.
	</string>
	<string name="MediaFilterAudioContentDomainAlwaysBlocked">
		Musik von der Domain [DOMAIN] wird niemals abgespielt.
	</string>
	<string name="MediaFilterAudioContentUrlAlwaysAllowed">
		Musik von der URL [MEDIAURL] wird immer abgespielt.
	</string>
	<string name="MediaFilterAudioContentUrlAlwaysBlocked">
		Musik von der URL [MEDIAURL] wird niemals abgespielt.
	</string>
	<string name="MediaFilterBlacklist">
		Blacklist
	</string>
	<string name="MediaFilterWhitelist">
		Whitelist
	</string>

	<!-- Settings sanity checks -->
	<string name="SanityCheckEquals">
		Die Einstellung &quot;[CONTROL_NAME]&quot; sollte den Wert [VALUE_1] haben.
	</string>
	<string name="SanityCheckNotEquals">
		Die Einstellung &quot;[CONTROL_NAME]&quot; sollte nicht den Wert [VALUE_1] haben.
	</string>
	<string name="SanityCheckLessThan">
		Die Einstellung &quot;[CONTROL_NAME]&quot; sollte einen Wert kleiner als [VALUE_1] haben.
	</string>
	<string name="SanityCheckGreaterThan">
		Die Einstellung &quot;[CONTROL_NAME]&quot; sollte einen Wert größer als [VALUE_1] haben.
	</string>
	<string name="SanityCheckLessThanEquals">
		Die Einstellung &quot;[CONTROL_NAME]&quot; sollte einen Wert kleiner als oder gleich [VALUE_1] haben.
	</string>
	<string name="SanityCheckGreaterThanEquals">
		Die Einstellung &quot;[CONTROL_NAME]&quot; sollte einen Wert größer als oder gleich [VALUE_1] haben.
	</string>
	<string name="SanityCheckBetween">
		Die Einstellung &quot;[CONTROL_NAME]&quot; sollte einen Wert zwischen [VALUE_1] und [VALUE_2] haben.
	</string>
	<string name="SanityCheckNotBetween">
		Die Einstellung &quot;[CONTROL_NAME]&quot; sollte keinen Wert zwischen [VALUE_1] und [VALUE_2] haben.
	</string>

	<!-- Replacement for hardcoded UI strings -->
	<string name="UnknownRegion">
		(unbekannte Region)
	</string>
	<string name="UnknownPosition">
		(unbekannte Position)
	</string>
	
	<string name="FSCmdLineRSP">
		Maximale Bandbreite gesetzt auf: [VALUE] kbit/s.
	</string>
	
	<!-- NetMap double click action tooltip messages -->
	<string name="NetMapDoubleClickShowWorldMapToolTipMsg">
		[AGENT][REGION](Doppelklicken, um Karte zu öffnen; Umschalt-Taste gedrückt halten und ziehen, um zu schwenken)
	</string>
	<string name="NetMapDoubleClickTeleportToolTipMsg">
		[REGION](Doppelklicken, um zu teleportieren; Umschalt-Taste gedrückt halten und ziehen, um zu schwenken)
	</string>
	<string name="NetMapDoubleClickNoActionToolTipMsg">
		[REGION]
	</string>
	
	<!-- Nearby Chat Collision Messages -->
	<string name="Collision_Bump">
		[NAME] hat Sie gestoßen.
	</string>
	<string name="Collision_PushObject">
		[NAME] hat Sie mit einem Skript gestoßen.
	</string>
	<string name="Collision_ObjectCollide">
		[NAME] hat Sie mit einem Objekt getroffen.
	</string>
	<string name="Collision_ScriptedObject">
		[NAME] hat Sie mit einem Skript-Objekt getroffen.
	</string>
	<string name="Collision_PhysicalObject">
		[NAME] hat Sie mit einem physischen Objekt getroffen.
	</string>
	<string name="Collision_UnknownType">
		[NAME] hat eine Kollision unbekannten Typs verursacht.
	</string>
	
	<string name="MovelockEnabled">
		Movelock aktiviert.
	</string>
	<string name="MovelockDisabled">
		Movelock deaktiviert.
	</string>
	<string name="MovelockEnabling">
		Aktiviere Movelock...
	</string>
	<string name="MovelockDisabling">
		Deaktiviere Movelock...
	</string>
	<string name="BusyResponse">
		Beschäftigt-Nachricht
	</string>

	<string name="LoadCameraPositionNoneSaved">
		Es wurde noch keine Kamerasicht gespeichert.
	</string>
	<string name="LoadCameraPositionOutsideDrawDistance">
		Kamerasicht kann nicht wiederhergestellt werden, da sich die Kameraposition außerhalb der Draw Distance befindet.
	</string>
	
	<string name="DrawDistanceSteppingGestureObsolete">
		Aufgrund von Änderungen im Code ist es nicht mehr notwendig, diese Geste zu benutzen. Progressives Draw-Distance-Stepping wurde aktiviert.
	</string>
	<string name="FSCmdLineDrawDistanceSet">
		Draw Distance wurde auf [DISTANCE]m gesetzt.
	</string>
	<string name="FSCameraPositionCopied">
		Kameraposition [POS] wurde in Zwischenablage kopiert.
	</string>
	<string name="FSCmdLineRollDiceTotal">
		Ergenis für [DICE]d[FACES][MODIFIER]: [RESULT].
	</string>
	<string name="FSCmdLineRollDiceLimits">
		Es müssen positive Werte für Würfel (max. 100) und Seiten (max. 1000) angegeben werden.
	</string>
	<string name="FSCmdLineRollDiceModifiersInvalid">
		Falls ein Modifizierer verwendet werden soll, muss ein gültiger Typ und Wert für den Modifizierer angegeben werden. Der Wert muss im Bereich von -1000 bis 1000 liegen. Gültige Typen sind: „+“ (Boni), „-“ (Strafen), „&gt;“, „&lt;“ (Erfolge), "r&lt;", "r" (Erneut würfeln), "!p&gt;", „!&gt;“, "!p&lt;", "!p" (Penetrationen), „!&lt;“ und „!“ (Explosionen). Es kann nur ein Modifizierer-Typ pro Wurf verwendet werden. Beispiele: „[COMMAND] 1 20 + 5“, „[COMMAND] 5 40 &gt; 15“, „[COMMAND] 10 25 ! 25“, „[COMMAND] 15 25 !&lt; 10“.
	</string>
	<string name="FSCmdLineRollDiceExploded">
		Explodiert
	</string>
	<string name="FSCmdLineRollDiceExploded">
		Penetriert
	</string>
	<string name="FSCmdLineRollDiceSuccess">
		Erfolg
	</string>
	<string name="FSCmdLineRollDiceReroll">
		Erneut würfeln
	</string>
	<string name="FSCmdLineRollDiceFreezeGuard">
		Diese Operation kann nicht beendet werden, da der Viewer in einer Endlosschleife landen würde. Bitte die Kriterien ändern.
	</string>
	<string name="FSCmdLineCalcRandError">
		'[RAND]' ist kein gültiger Ausdruck für RAND(min,max). MAX muss größer als MIN sein und beide Werte müssen sich im Intervall von -10000 bis 10000 befinden.
	</string>
	<string name="FSCmdLineTpOffered">
		Teleport-Angebot an [NAME] gesendet.
	</string>
	<string name="FSWithHavok">
		mit Havok-Unterstützung
	</string>
	<string name="FSWithOpensim">
		mit OpenSimulator-Unterstützung
	</string>

	<!-- Firestorm search -->
	<string name="not_found">
		„[TEXT]“ nicht gefunden.
	</string>
	<string name="no_results">
		Keine Treffer
	</string>
	<string name="searching">
		Suche läuft...
	</string>
	<string name="all_categories">
		Alle Kategorien
	</string>
	<string name="search_banned">
		Einige Begriffe der Suchabfrage wurden aufgrund von Einschränkungen, die in den Community Standards festgelegt wurden, von der Suche ausgeschlossen.
	</string>
	<string name="search_short">
		Die eingebenen Suchbegriffe waren zu kurz, so dass keine Suche durchgeführt wurde.
	</string>
	<string name="search_disabled">
		Die klassische Suche wurde in dieser Region deaktiviert.
	</string>
	<string name="render_quality_low">
		Niedrig
	</string>
	<string name="render_quality_mediumlow">
		Mittel-Niedrig
	</string>
	<string name="render_quality_medium">
		Mittel
	</string>
	<string name="render_quality_mediumhigh">
		Mittel-Hoch
	</string>
	<string name="render_quality_high">
		Hoch
	</string>
	<string name="render_quality_highultra">
		Hoch-Ultra
	</string>
	<string name="render_quality_ultra">
		Ultra
	</string>
	<string name="render_quality_unknown">
		Unbekannt; Bitte die Debugeinstellung RenderQualityPerformance prüfen!
	</string>
	<string name="fsbridge_cant_create_disabled">
		Firestorm kann die LSL-Brücke nicht erstellen, wenn „LSL-Client-Brücke aktivieren“ in den Einstellungen deaktiviert ist.
	</string>
	<string name="fsbridge_no_library">
		Firestorm konnte die LSL-Brücke nicht erstellen. Bitte die Bibliothek aktivieren und neu einloggen.
	</string>
	<string name="fsbridge_already_creating">
		LSL-Brücke wird bereits erstellt. Bitte einige Minuten vor einem erneuten Versuch warten.
	</string>
	<string name="fsbridge_creating">
		LSL-Brücke wird erstellt. Dies kann einen Moment dauern. Bitte warten...
	</string>
	<string name="fsbridge_failure_creation_create_script">
		LSL-Brücke nicht erstellt. Das Skript der Brücke konnte nicht erstellt werden.
	</string>
	<string name="fsbridge_failure_creation_bad_name">
		LSL-Brücke nicht erstellt. Der Name der Brücke ist inkorrekt. Bitte die Menü-Option „Avatar“ &gt; „Avatar-Befinden“ &gt; „LSL-Brücke neu erstellen“ verwenden, um die Brücke neu zu erstellen.
	</string>
	<string name="fsbridge_failure_creation_null">
		LSL-Brücke nicht erstellt. Die Brücke konnte nicht im Inventar gefunden werden. Bitte die Menü-Option „Avatar“ &gt; „Avatar-Befinden“ &gt; „LSL-Brücke neu erstellen“ verwenden, um die Brücke neu zu erstellen.
	</string>
	<string name="fsbridge_failure_attach_wrong_object">
		LSL-Brücke konnte nicht hinzugefügt werden. Die Version der Brücke ist falsch. Bitte die Menü-Option „Avatar“ &gt; „Avatar-Befinden“ &gt; „LSL-Brücke neu erstellen“ verwenden, um die Brücke neu zu erstellen.
	</string>
	<string name="fsbridge_failure_attach_wrong_location">
		LSL-Brücke konnte nicht hinzugefügt werden. Die Brücke wurde nicht am korrekten Ort im Inventar gefunden. Bitte die Menü-Option „Avatar“ &gt; „Avatar-Befinden“ &gt; „LSL-Brücke neu erstellen“ verwenden, um die Brücke neu zu erstellen.
	</string>
	<string name="fsbridge_failure_attach_point_in_use">
		LSL-Brücke konnte nicht hinzugefügt werden. Der Anhängepunkt war bereits durch ein anderes Objekt belegt. Bitte die Menü-Option „Avatar“ &gt; „Avatar-Befinden“ &gt; „LSL-Brücke neu erstellen“ verwenden, um die Brücke neu zu erstellen.
	</string>
	<string name="fsbridge_failure_not_found">
		Das Objekt für die LSL-Brücke konnte nicht gefunden werden. Mit der Erstellung kann nicht fortgefahren werden.
	</string>
	<string name="fsbridge_warning_unexpected_items">
		Die LSL-Brücke enthält unerwartete Objekte.
	</string>
	<string name="fsbridge_warning_not_finished">
		Die LSL-Brücke wurde noch nicht vollständig erstellt, sie muss eventuell über die Menü-Option „Avatar“ &gt; „Avatar-Befinden“ &gt; „LSL-Brücke neu erstellen“ neu erstellt werden, um genutzt werden zu können.
	</string>
	<string name="fsbridge_detached">
		LSL-Brücke abgenommen.
	</string>
	<string name="fsbridge_created">
		LSL-Brücke erstellt.
	</string>
	<string name="fsbridge_script_info">
		Skript-Info: „[OBJECT_NAME]“: [[OBJECT_RUNNING_SCRIPT_COUNT]/[OBJECT_TOTAL_SCRIPT_COUNT]] aktive Skripte, [OBJECT_SCRIPT_MEMORY] KB Limit erlaubter Speicher, [OBJECT_SCRIPT_TIME] ms CPU-Zeit beansprucht.[PATHFINDING_TEXT]
	</string>
	<string name="fsbridge_script_info_pf">
		Durchschnittlich beanspruchte CPU-Zeit für Pathfinding-Navigation: [OBJECT_CHARACTER_TIME] ms.
	</string>
	<string name="fsbridge_error_scriptinfonotfound">
		Skript-Info: Zu prüfendes Objekt ungültig oder außer Reichweite.
	</string>
	<string name="fsbridge_error_scriptinfomalformed">
		Skript-Info: Fehlerhafte Antwort von LSL-Brücke erhalten. Bitte erneut versuchen.
	</string>
	<string name="fsbridge_error_injection">
		HINWEIS: Ein oder mehrere Skripte wurden zur Firestorm-LSL-Brücke hinzugefügt! Falls dieser Hinweis unerwartet aufgetreten ist, bitte die LSL-Brücke über die Menü-Option „Avatar“ &gt; „Avatar-Befinden“ &gt; „LSL-Brücke neu erstellen“ neu erstellen.
	</string>
	<string name="fsbridge_error_wrongvm">
		HINWEIS: Das Skript der Firestorm-LSL-Brücke verwendet die alte LSO Virtuelle Maschine (16 KB Speicherlimit) anstelle von Mono (64 KB Speicherlimit), wodurch eine hohe Wahrscheinlichkeit von Stack-Heap-Collisions und Fehlern aufgrund von nicht mehr verfügbarem Speicher besteht! Bitte die LSL-Brücke über die Menü-Option „Avatar“ &gt; „Avatar-Befinden“ &gt; „LSL-Brücke neu erstellen“ neu erstellen. Falls dieser Hinweis erneut angezeigt wurde, bitte die Brücke in einer anderen Region neu erstellen.
	</string>

	<string name="QP Draw Distance">
		Draw Distance
	</string>
	<string name="QP Max Particles">
		Max. Partikel
	</string>
	<string name="QP Avatar Physics LOD">
		Avatar-Physik LOD
	</string>
	<string name="QP LOD Factor">
		LOD-Faktor
	</string>
	<string name="QP Max Avatars">
		Max. Avatare
	</string>
	<string name="QP Tags Offset">
		Tag-Höhenabstand
	</string>
	<string name="QP Name Tags">
		Avatarnamen
	</string>
	<string name="QP LookAt Target">
		Kamerafokus
	</string>
	<string name="QP Color Under Cursor">
		Farbe unter Cursor
	</string>
	
	<!-- <FS:Ansariel> Posestand animation names -->
	<string name="PS_T_Pose">
		T-Pose
	</string>
	<string name="PS_Arms_Down_Legs_together">
		Arme unten, Beine zusammen
	</string>
	<string name="PS_Arms_down_sitting">
		Arme unten, sitzend
	</string>
	<string name="PS_Arms_downward_Legs_together">
		Arme abwärts, Beine zusammen
	</string>
	<string name="PS_Arms_downward_Legs_apart">
		Arme abwärts, Beine auseinander
	</string>
	<string name="PS_Arms_forward_Legs_apart">
		Arme nach vorn, Beine auseinander
	</string>
	<string name="PS_Arms_forward_Legs_together">
		Arme nach vorn, Beine zusammen
	</string>
	<string name="PS_Arms_straight_Legs_apart">
		Arme gerade, Beine auseinander
	</string>
	<string name="PS_Arms_straight_sitting">
		Arme gerade, sitzend
	</string>
	<string name="PS_Arms_upward_Legs_apart">
		Arme aufwärts, Beine auseinander
	</string>
	<string name="PS_Arms_upward_Legs_together">
		Arme aufwärts, Beine zusammen
	</string>

	<string name="QP_WL_Region_Default">
		Regionsstandard
	</string>
	<string name="QP_WL_Day_Cycle_Based">
		Tageszyklus-basiert
	</string>
	<string name="QP_WL_None">
		Keiner
	</string>

	<string name="GroupChatMuteNotice">
		Ignoriere Gruppenchat von [NAME].
	</string>
	<string name="IgnoredAdHocSession">
		Eine Einladung zu einer Konferenz wurde aufgrund der aktuellen Einstellungen automatisch ignoriert.
	</string>

	<!-- <FS:Ansariel> Radar notifications -->
	<string name="camera_no_focus">
		Die Kamera kann nicht auf [AVATARNAME] fokussiert werden, da er/sie sich außerhalb der Draw Distance befindet.
	</string>
	<string name="entering_draw_distance">
		kommt in Draw Distance ([DISTANCE] m).
	</string>
	<string name="leaving_draw_distance">
		hat die Draw Distance verlassen.
	</string>
	<string name="entering_chat_range">
		kommt in Chat-Reichweite ([DISTANCE] m).
	</string>
	<string name="leaving_chat_range">
		hat die Chat-Reichweite verlassen.
	</string>
	<string name="entering_region">
		hat die Region betreten.
	</string>
	<string name="entering_region_distance">
		hat die Region betreten ([DISTANCE] m).
	</string>
	<string name="leaving_region">
		hat die Region verlassen.
	</string>
	<string name="avatar_age_alert">
		hat den Alters-Alarm ausgelöst. Alter: [AGE] Tag(e)
	</string>

	<string name="TotalScriptCountChangeIncrease">
		Skriptanzahl in Region hat sich von [OLD_VALUE] auf [NEW_VALUE] erhöht ([DIFFERENCE]).
	</string>
	<string name="TotalScriptCountChangeDecrease">
		Skriptanzahl in Region hat sich von [OLD_VALUE] auf [NEW_VALUE] verringert ([DIFFERENCE]).
	</string>
	<string name="preproc_toggle_warning">
		Umschalten des Präprozessors wird erst vollständig wirksam, nachdem der Editor geschlossen und neu geöffnet wurde.
	</string>
	<string name="fs_preprocessor_starting">
		[APP_NAME]-Präprozessor startet...
	</string>
	<string name="fs_preprocessor_not_supported">
		Warnung: Präprozessor wird in diesem Build nicht unterstützt. ([WHERE])
	</string>
	<string name="fs_preprocessor_disabled_by_script_marker">
		[APP_NAME]-Präprozessor deaktiviert durch Direktive in Zeile [LINENUMBER].
	</string>
	<string name="fs_preprocessor_settings_list_prefix">
		Einstellungen:
	</string>
	<string name="fs_preprocessor_wave_exception">
		[ERR_NAME] ([LINENUMBER]): [ERR_DESC]
	</string>
	<string name="fs_preprocessor_exception">
		[ERR_NAME] ([LINENUMBER]): Gefangener Ausnahmefehler: [ERR_DESC]
	</string>
	<string name="fs_preprocessor_error">
		[ERR_NAME] ([LINENUMBER]): Unerwarteter Ausnahmefehler aufgetreten.
	</string>
	<!-- LSL Optimizer -->
	<string name="fs_preprocessor_optimizer_start">
		Entfernung von nicht-referenzierten benutzerdefinierten Funktionen und globalen Variablen.
	</string>
	<string name="fs_preprocessor_optimizer_regex_err">
		Kein gültiger regulärer Ausdruck: „[WHAT]“; LSL-Optimierung übersprungen.
	</string>
	<string name="fs_preprocessor_optimizer_exception">
		Ausnahmefehler aufgetreten: „[WHAT]“; LSL-Optimierung übersprungen.
	</string>
	<string name="fs_preprocessor_optimizer_unexpected_exception">
		Unerwarteter Ausnahmefehler in LSL-Optimierer; nicht angewandt.
	</string>
	<!-- LSL Compressor -->
	<string name="fs_preprocessor_compress_start">
		Komprimiere Skript-Text durch Entfernung von unnötigen Leerzeichen.
	</string>
	<string name="fs_preprocessor_compress_regex_err">
		Kein gültiger regulärer Ausdruck: „[WHAT]“; LSL-Komprimierung übersprungen.
	</string>
	<string name="fs_preprocessor_compress_exception">
		Ausnahmefehler aufgetreten: „[WHAT]“; LSL-Komprimierung übersprungen.
	</string>
	<string name="fs_preprocessor_compress_unexpected_exception">
		Unerwarteter Ausnahmefehler in LSL-Komprimierer; nicht angewandt.
	</string>
	<!-- LSL Lazy lists -->
	<string name="fs_preprocessor_lazylist_start">
		Wende Lazy-List-Konvertierung an.
	</string>
	<string name="fs_preprocessor_lazylist_regex_err">
		Kein gültiger regulärer Ausdruck: „[WHAT]“; Lazy-List-Konvertierung übersprungen.
	</string>
	<string name="fs_preprocessor_lazylist_exception">
		Ausnahmefehler aufgetreten: „[WHAT]“; Lazy-List-Konvertierung übersprungen.
	</string>
	<string name="fs_preprocessor_lazylist_unexpected_exception">
		Unerwarteter Ausnahmefehler in Lazy-List-Konvertierer; nicht angewandt.
	</string>
	<!-- LSL switch statement -->
	<string name="fs_preprocessor_switchstatement_start">
		Wende Switch-Befehl-Konvertierung an.
	</string>
	<string name="fs_preprocessor_switchstatement_regex_err">
		Kein gültiger regulärer Ausdruck: „[WHAT]“; Switch-Befehl-Konvertierung übersprungen.
	</string>
	<string name="fs_preprocessor_switchstatement_exception">
		Ausnahmefehler aufgetreten: „[WHAT]“; Switch-Befehl-Konvertierung übersprungen.
	</string>
	<string name="fs_preprocessor_switchstatement_unexpected_exception">
		Unerwarteter Ausnahmefehler in Switch-Befehl-Konvertierer; nicht angewandt.
	</string>
	<!-- LSL Cache -->
	<string name="fs_preprocessor_cache_miss">
		Cache eingebundene Datei: „[FILENAME]“
	</string>
	<string name="fs_preprocessor_cache_invalidated">
		Eingebundene Datei „[FILENAME]“ wurde geändert - erneuere Cache.
	</string>
	<string name="fs_preprocessor_cache_completed">
		Cachen von „[FILENAME]“ beendet.
	</string>
	<string name="fs_preprocessor_cache_unsafe">
		Fehler: Skript „[FILENAME]“ kann nicht sicher auf das Dateisystem kopiert werden. Einbinden wird fehlschlagen.
	</string>
	<string name="fs_preprocessor_caching_err">
		Fehler beim Cachen der eingebundenen Datei „[FILENAME]“.
	</string>

	<string name="skin_defaults_starlight_location">
		Die Anzeige der aktuellen Position in der Menüleiste wurde als Standard für Starlight-Oberflächendesigns deaktiviert.
	</string>
	<string name="skin_defaults_starlight_navbar">
		Die Anzeige der Navigationsleiste wurde als Standard für Starlight-Oberflächendesigns aktiviert.
	</string>

	<string name="animation_explorer_seconds_ago">
		Vor [SECONDS] Sekunden
	</string>
	<string name="animation_explorer_still_playing">
		Wird abgespielt
	</string>
	<string name="animation_explorer_unknown_priority">
		unbekannt
	</string>

	<string name="FriendOnlineNotification">
		ist online.
	</string>
	<string name="FriendOfflineNotification">
		ist offline.
	</string>

	<string name="Inbox_Folderview_New">
		Neu
	</string>

	<string name="Mouselook_Unknown_Avatar">
		Unbekannter Avatar
	</string>

	<string name="groupcountstring">
		Sie gehören [COUNT] Gruppe(n) an ([REMAINING] verbleibend).
	</string>
	<string name="groupcountunlimitedstring">
		Sie gehören [COUNT] Gruppe(n) an.
	</string>
	<string name="SLGridStatusInvalidMsg">
		SL-Grid-Status-Fehler: Ungültiges Nachrichtenformat. Bitte später erneut versuchen.
	</string>
	<string name="SLGridStatusTimedOut">
		SL-Grid-Status-Fehler: Zeitüberschreitung der Anfrage.
	</string>
	<string name="SLGridStatusOtherError">
		SL-Grid-Status-Fehler: [STATUS] ( https://de.wikipedia.org/wiki/HTTP-Statuscode ).
	</string>

	<string name="DoubleClickTeleportEnabled">
		Doppelklick-Teleport aktiviert.
	</string>
	<string name="DoubleClickTeleportDisabled">
		Doppelklick-Teleport deaktiviert.
	</string>

	<string name="FSRegionRestartInLocalChat">
		Die Region, in der Sie sich gerade befinden, ist dabei neu zu starten. Falls Sie in dieser Region bleiben, werden Sie ausgeloggt.
	</string>
	<string name="Mute_Add">
		„[NAME]“ has been added to the blocklist.
	</string>
	<string name="Mute_Remove">
		„[NAME]“ has been removed from the blocklist.
	</string>
	<string name="Reqsysinfo_Chat_NoReason">
		Ich frage Informationen über Ihr System ab.
	</string>
	<string name="Reqsysinfo_Chat_Reason">
		Ich frage aus folgendem Grund Informationen über Ihr System ab: [REASON]
	</string>
	<string name="Reqsysinfo_Chat_Information_sent">
		Gesendete Intomationen: [DATA]
	</string>
	<string name="Reqsysinfo_Chat_Request_Denied">
		Anfrage abgelehnt.
	</string>
	<string name="Reqsysinfo_Reason">
		Der übermittelte Grund lautet: [REASON]
	</string>
	<string name="All Items">
		Alle Objekte
	</string>
	<string name="Recent Items">
		Aktuelle Objekte
	</string>
	<string name="Worn Items">
		Angezogene Objekte
	</string>
	<string name="InvOfferGroupNoticeName">
		Ein Gruppenmitglied namens [NAME]
	</string>
	<string name="CallingCardOnlineLabelSuffix">
		(online)
	</string>
	<string name="GroupNoticesPanelDateString">
		[day,datetime,local].[mthnum,datetime,local].[year,datetime,local] [hour,datetime,local]:[min,datetime,local]:[second,datetime,local]
	</string>
	<string name="GroupNoticesToastDateString">
		[wkday,datetime,slt]., [day,datetime,slt]. [mth,datetime,slt]. [year,datetime,slt] [hour,datetime,slt]:[min,datetime,slt]:[second,datetime,slt] [timezone,datetime,slt]
	</string>
	<string name="NotificationItemDateStringLocal">
		[day,datetime,local].[mthnum,datetime,local].[year,datetime,local] [hour,datetime,local]:[min,datetime,local]
	</string>
	<string name="NotificationItemDateStringUTC">
		[day,datetime,utc].[mth,datetime,utc].[year,datetime,utc] [hour,datetime,utc]:[min,datetime,utc] [timezone,datetime,utc]
	</string>
	<string name="NotificationItemDateStringSLT">
		[day,datetime,slt].[mthnum,datetime,slt].[year,datetime,slt] [hour,datetime,slt]:[min,datetime,slt]
	</string>
	<string name="Pie_av_render_normally">
		Normal
	</string>
	<string name="Pie_av_render_never">
		Niemals
	</string>
	<string name="Pie_av_render_fully">
		Vollständig
	</string>
	<string name="Nametag_Complexity_Label">
		Komplexität: [COMPLEXITY]
	</string>
	<string name="font_unknown">
		Unbekannte Schriftart
	</string>
	<string name="mode_unknown">
		Unbekannter Modus
	</string>
	<string name="Asset_Uploading">Hochladen...

[ASSET_NAME]
	</string>
</strings><|MERGE_RESOLUTION|>--- conflicted
+++ resolved
@@ -67,7 +67,6 @@
 		OpenGL-Version: [OPENGL_VERSION]
 	</string>
 	<string name="AboutSettings">
-<<<<<<< HEAD
 Modus: [MODE]
 Oberflächendesign: [SKIN] ([THEME])
 Fenstergröße: [WINDOW_WIDTH]x[WINDOW_HEIGHT] px
@@ -87,22 +86,6 @@
 libcurl-Version: [LIBCURL_VERSION]
 J2C-Decoderversion: [J2C_VERSION]
 Audio-Treiberversion: [AUDIO_DRIVER_VERSION]
-=======
-		Fenstergröße: [WINDOW_WIDTH]x[WINDOW_HEIGHT]
-Schriftgrößenanpassung [FONT_SIZE_ADJUSTMENT] Pt
-UI-Skalierung: [UI_SCALE]
-Sichtweite: [DRAW_DISTANCE] m
-Bandbreite: [NET_BANDWITH] kbit/s
-LOD-Faktor: [LOD_FACTOR]
-Darstellungsqualität: [RENDER_QUALITY] / 7
-Erweitertes Beleuchtungsmodell: [GPU_SHADERS]
-Texturspeicher: [TEXTURE_MEMORY] MB
-Erstellungszeit VFS (Cache): [VFS_TIME]
-	</string>
-	<string name="AboutLibs">
-		J2C-Decoderversion: [J2C_VERSION]
-Audiotreiberversion: [AUDIO_DRIVER_VERSION]
->>>>>>> 9bfcda0a
 LLCEFLib/CEF-Version: [LLCEFLIB_VERSION]
 LibVLC-Version: [LIBVLC_VERSION]
 Voice-Serverversion: [VOICE_VERSION]
@@ -1291,9 +1274,6 @@
 	</string>
 	<string name="ChangeYourDefaultAnimations">
 		Ihre Standardanimationen ändern
-	</string>
-	<string name="ForceSitAvatar">
-		Ihren Avatar zwingen zu sitzen
 	</string>
 	<string name="SnapshotSavedToDisk">
 		Schnappschuss gespeichert: [FILENAME]
@@ -2168,24 +2148,6 @@
 		Ihr HUD
 	</string>
 	<string name="hud_name_with_joint">
-<<<<<<< HEAD
-		[OBJ_NAME] (getragen an [JNT_NAME])
-	</string>
-	<string name="hud_render_memory_warning">
-		[HUD_DETAILS] verwendet viel Texturspeicher.
-	</string>
-	<string name="hud_render_cost_warning">
-		[HUD_DETAILS] enthält viele aufwendiger Objekte und Texturen.
-	</string>
-	<string name="hud_render_heavy_textures_warning">
-		[HUD_DETAILS] enthält viele große Texturen.
-	</string>
-	<string name="hud_render_cramped_warning">
-		[HUD_DETAILS] enthält zu viele Objekte.
-	</string>
-	<string name="hud_render_textures_warning">
-		[HUD_DETAILS] enthält zu viele Texturen.
-=======
 		[OBJ_NAME] (getragen von [JNT_NAME])
 	</string>
 	<string name="hud_render_memory_warning">
@@ -2202,7 +2164,6 @@
 	</string>
 	<string name="hud_render_textures_warning">
 		[HUD_DETAILS] enthält zu viele Texturen
->>>>>>> 9bfcda0a
 	</string>
 	<string name="AgeYearsA">
 		[COUNT] Jahr
@@ -3047,16 +3008,11 @@
 	<string name="Play Media">
 		Medien Abspielen/Pausieren
 	</string>
-<<<<<<< HEAD
 	<string name="StreamtitleNowPlaying">
 		Aktueller Titel:
 	</string>
 	<string name="IntelDriverPage">
 		http://www.intel.com/p/de_DE/support/detect/graphics
-=======
-	<string name="IntelDriverPage">
-		http://www.intel.com/p/en_US/support/detect/graphics
->>>>>>> 9bfcda0a
 	</string>
 	<string name="NvidiaDriverPage">
 		http://www.nvidia.com/Download/index.aspx?lang=de-de
@@ -3064,10 +3020,7 @@
 	<string name="AMDDriverPage">
 		http://support.amd.com/de/Pages/AMDSupportHub.aspx
 	</string>
-<<<<<<< HEAD
 
-=======
->>>>>>> 9bfcda0a
 	<string name="MBCmdLineError">
 		Beim Parsen der Befehlszeile wurde ein Fehler festgestellt.
 Weitere Informationen: http://wiki.secondlife.com/wiki/Client_parameters (EN)
@@ -4863,11 +4816,7 @@
 		[NAME] hat Ihnen [REASON] [AMOUNT] L$ bezahlt.
 	</string>
 	<string name="paid_you_ldollars_gift">
-<<<<<<< HEAD
-		[NAME] hat Ihnen [AMOUNT] L$ bezahlt: [REASON]
-=======
 		[NAME] hat Ihnen [AMOUNT] L$ bezahlt: [REASON]
->>>>>>> 9bfcda0a
 	</string>
 	<string name="paid_you_ldollars_no_reason">
 		[NAME] hat Ihnen [AMOUNT] L$ bezahlt.
@@ -4876,11 +4825,7 @@
 		Sie haben [REASON] [AMOUNT] L$ an [NAME] bezahlt.
 	</string>
 	<string name="you_paid_ldollars_gift">
-<<<<<<< HEAD
-		Sie haben [AMOUNT] L$ an [NAME] bezahlt: [REASON]
-=======
 		Sie haben [NAME] [AMOUNT] L$ bezahlt: [REASON]
->>>>>>> 9bfcda0a
 	</string>
 	<string name="you_paid_ldollars_no_info">
 		Sie haben [AMOUNT] L$ bezahlt.
@@ -5224,7 +5169,6 @@
 		Bilder, die größer sind als [WIDTH]*[HEIGHT] können nicht geladen werden
 	</string>
 	<string name="outfit_photo_load_dimensions_error">
-<<<<<<< HEAD
 		Max. Outfit-Fotogröße ist [WIDTH]*[HEIGHT]. Bitte verkleinern oder anderes Bild auswählen.
 	</string>
 	<string name="outfit_photo_select_dimensions_error">
@@ -5234,17 +5178,6 @@
 		Dimension des Fotos kann nicht bestimmt werden. Bitte warten, bis das Foto in der Vorschau angezeigt wird
 	</string>
 	<string name="words_separator" value=", "/>
-=======
-		Max. Fotogröße für Outfit ist [WIDTH]*[HEIGHT]. Bitte verkleinern Sie das Bild oder verwenden Sie ein anderes.
-	</string>
-	<string name="outfit_photo_select_dimensions_error">
-		Max. Fotogröße für Outfit ist [WIDTH]*[HEIGHT]. Bitte wählen Sie eine andere Textur aus.
-	</string>
-	<string name="outfit_photo_verify_dimensions_error">
-		Fotoabmessungen können nicht bestätigt werden. Bitte warten Sie, bis die Fotogröße im Auswahlfenster angezeigt wird.
-	</string>
-	<string name="words_separator" value=","/>
->>>>>>> 9bfcda0a
 	<string name="server_is_down">
 		Trotz all unserer Bemühungen ist ein unerwarteter Fehler aufgetreten.
 
@@ -5937,6 +5870,9 @@
 	<string name="Command_Report_Abuse_Tooltip">
 		Missbrauch melden
 	</string>
+	<string name="Command_Report_Abuse_Tooltip">
+		Missbrauch melden
+	</string>
 	<string name="Command_Search_Tooltip">
 		Orte, Veranstaltungen, Leute finden (Strg+F)
 	</string>
