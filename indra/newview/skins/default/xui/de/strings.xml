--- conflicted
+++ resolved
@@ -5970,15 +5970,12 @@
 	<string name="Command_Fly_Tooltip">
 		Flugmodus ein-/ausschalten (Pos1)
 	</string>
-<<<<<<< HEAD
-=======
  	<string name="Command_Stop_Animations_Label">
  		Avatar-Animationen stoppen
  	</string>
  	<string name="Command_Stop_Animations_Tooltip">
  		Avatar-Animationen stoppen
  	</string>
->>>>>>> 0aa38a6c
 	<string name="Command_Groundsit_Tooltip">
 		Aktiviert/Deaktiviert erzwungenes Sitzen auf dem Boden (Strg+Alt+S)
 	</string>
