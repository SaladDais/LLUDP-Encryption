<?xml version="1.0" encoding="utf-8" standalone="yes"?>
<!-- This file contains strings that used to be hardcoded in the source.
     It is only for those strings which do not belong in a floater.
     For example, the strings used in avatar chat bubbles, and strings
     that are returned from one component and may appear in many places-->
<strings>
	<string name="SECOND_LIFE_GRID">
		Second Life-Grid:
	</string>
	<string name="SUPPORT_SITE">
		Second Life Support-Portal
	</string>
	<string name="StartupDetectingHardware">
		Hardware wird erfasst...
	</string>
	<string name="StartupLoading">
		[APP_NAME] wird geladen...
	</string>
	<string name="StartupClearingCache">
		Cache wird gelöscht...
	</string>
	<string name="StartupInitializingTextureCache">
		Textur-Cache wird initialisiert...
	</string>
	<string name="StartupInitializingVFS">
		VFS wird initialisiert...
	</string>
	<string name="ProgressRestoring">
		Wird wiederhergestellt...
	</string>
	<string name="ProgressChangingResolution">
		Auflösung wird geändert...
	</string>
	<string name="Fullbright">
		Fullbright (Legacy)
	</string>
	<string name="LoginInProgress">
		Anmeldevorgang gestartet. [APP_NAME] reagiert möglicherweise nicht.  Bitte warten.
	</string>
	<string name="LoginInProgressNoFrozen">
		Anmeldung erfolgt...
	</string>
	<string name="LoginAuthenticating">
		Authentifizierung
	</string>
	<string name="LoginMaintenance">
		Account wird aktualisiert...
	</string>
	<string name="LoginAttempt">
		Ein früherer Anmeldeversuch ist fehlgeschlagen. Anmeldung, Versuch [NUMBER]
	</string>
	<string name="LoginPrecaching">
		Welt wird geladen...
	</string>
	<string name="LoginInitializingBrowser">
		Integrierter Webbrowser wird initialisiert...
	</string>
	<string name="LoginInitializingMultimedia">
		Multimedia wird initialisiert...
	</string>
	<string name="LoginInitializingFonts">
		Schriftarten werden geladen...
	</string>
	<string name="LoginVerifyingCache">
		Cache-Dateien werden überprüft (dauert 60-90 Sekunden)...
	</string>
	<string name="LoginProcessingResponse">
		Antwort wird verarbeitet...
	</string>
	<string name="LoginInitializingWorld">
		Welt wird initialisiert...
	</string>
	<string name="LoginDecodingImages">
		Bilder werden entpackt...
	</string>
	<string name="LoginInitializingQuicktime">
		QuickTime wird initialisiert...
	</string>
	<string name="LoginQuicktimeNotFound">
		QuickTime nicht gefunden - Initialisierung nicht möglich.
	</string>
	<string name="LoginQuicktimeOK">
		QuickTime wurde initialisiert.
	</string>
	<string name="LoginWaitingForRegionHandshake">
		Region-Handshake...
	</string>
	<string name="LoginConnectingToRegion">
		Region-Verbindung...
	</string>
	<string name="LoginDownloadingClothing">
		Kleidung wird geladen...
	</string>
	<string name="InvalidCertificate">
		Der Server hat ein ungültiges oder korruptes Zertifikate zurückgegeben. Bitte kontaktieren Sie den Grid-Administrator.
	</string>
	<string name="CertInvalidHostname">
		Ein ungültiger Hostname wurde verwendet, um auf den Server zuzugreifen. Bitte überprüfen Sie Ihre SLURL oder den Grid-Hostnamen.
	</string>
	<string name="CertExpired">
		Das vom Grid ausgegebene Zertifikate ist abgelaufen.  Bitte überprüfen Sie Ihre Systemuhr oder kontaktieren Sie Ihren Grid-Administrator.
	</string>
	<string name="CertKeyUsage">
		Das vom Server ausgegebene Zertifikat konnte nicht für SSL verwendet werden.  Bitte kontaktieren Sie Ihren Grid-Administrator.
	</string>
	<string name="CertBasicConstraints">
		In der Zertifikatskette des Servers befanden sich zu viele Zertifikate.  Bitte kontaktieren Sie Ihren Grid-Administrator.
	</string>
	<string name="CertInvalidSignature">
		Die Zertifikatsunterschrift des Gridservers konnte nicht bestätigt werden.  Bitte kontaktieren Sie Ihren Grid-Administrator.
	</string>
	<string name="LoginFailedNoNetwork">
		Netzwerk Fehler: Eine Verbindung konnte nicht hergestellt werden. Bitte überprüfen Sie Ihre Netzwerkverbindung.
	</string>
	<string name="LoginFailed">
		Anmeldung fehlgeschlagen
	</string>
	<string name="Quit">
		Beenden
	</string>
	<string name="create_account_url">
		http://join.secondlife.com/index.php?lang=de-DE
	</string>
	<string name="LoginFailedViewerNotPermitted">
		Mit dem von Ihnen verwendeten Viewer ist der Zugriff auf Second Life nicht mehr möglich. Laden Sie von den folgenden Seite einen neuen Viewer herunter:
http://secondlife.com/download

Weitere Informationen finden Sie auf der folgenden FAQ-Seite: 
http://secondlife.com/viewer-access-faq
	</string>
	<string name="LoginIntermediateOptionalUpdateAvailable">
		Optionales Viewer-Update verfügbar: [VERSION]
	</string>
	<string name="LoginFailedRequiredUpdate">
		Erforderliches Viewer-Update: [VERSION]
	</string>
	<string name="LoginFailedAlreadyLoggedIn">
		Dieser Agent ist bereits angemeldet.
	</string>
	<string name="LoginFailedAuthenticationFailed">
		Wir bitten um Entschuldigung! Wir konnten Sie nicht anmelden.
Stellen Sie sicher, dass Sie die richtigen Informationen eingegeben haben:
    * Benutzername (wie robertschmidt12 oder warme.sonne)
    * Kennwort
Stellen Sie außerdem sicher, dass die Umschaltsperre deaktiviert ist.
	</string>
	<string name="LoginFailedPasswordChanged">
		Ihr Kennwort wurde aus Sicherheitsgründen geändert.
Gehen Sie zur Seite „Mein Account“ unter http://secondlife.com/password
und beantworten Sie die Sicherheitsfrage, um Ihr Kennwort zurückzusetzen.
Wir entschuldigen uns für eventuell enstandene Unannehmlichkeiten.
	</string>
	<string name="LoginFailedPasswordReset">
		Aufgrund von Systemänderungen müssen Sie Ihr Kennwort zurücksetzen.
Gehen Sie zur Seite „Mein Account“ unter http://secondlife.com/password
und beantworten Sie die Sicherheitsfrage, um Ihr Kennwort zurückzusetzen.
Wir entschuldigen uns für eventuell enstandene Unannehmlichkeiten.
	</string>
	<string name="LoginFailedEmployeesOnly">
		Second Life ist vorübergehend wegen Wartung geschlossen.
Nur Mitarbeiter können sich anmelden.
Aktuelle Informationen finden Sie unter www.secondlife.com/status.
	</string>
	<string name="LoginFailedPremiumOnly">
		Die Anmeldung bei Second Life ist vorübergehend eingeschränkt, um sicherzustellen, dass Einwohner, die sich bereits inworld aufhalten, das bestmögliche Erlebnis haben.
	 	
Benutzer mit kostenlosen Konten können sich während dieses Zeitraums nicht bei Second Life anmelden, damit die Kapazität den Benutzern zur Verfügung steht, die ein gebührenpflichtiges Premium-Konto besitzen.
	</string>
	<string name="LoginFailedComputerProhibited">
		Der Zugriff auf Second Life ist von diesem Computer aus nicht möglich.
Wenn Sie der Ansicht sind, dass Sie diese Meldung fälschlicherweise erhalten haben, wenden Sie sich an
support@secondlife.com.
	</string>
	<string name="LoginFailedAcountSuspended">
		Ihr Konto ist erst ab
[TIME] Pacific Time wieder verfügbar.
	</string>
	<string name="LoginFailedAccountDisabled">
		Ihre Anfrage kann derzeit nicht bearbeitet werden.
Wenden Sie sich unter http://secondlife.com/support an den Second Life-Support.
Wenn Sie Ihr Kennwort nicht ändern können, rufen Sie die US-Nummer (866) 476-9763 an.
	</string>
	<string name="LoginFailedTransformError">
		Nicht übereinstimmende Daten bei der Anmeldung festgestellt.
Wenden Sie sich an support@secondlife.com.
	</string>
	<string name="LoginFailedAccountMaintenance">
		An Ihrem Konto werden gerade kleinere Wartungsarbeiten durchgeführt.
Ihr Konto ist erst ab
[TIME] Pacific Time wieder verfügbar.
Wenn Sie der Ansicht sind, dass Sie diese Meldung fälschlicherweise erhalten haben, wenden Sie sich an support@secondlife.com.
	</string>
	<string name="LoginFailedPendingLogoutFault">
		Abmeldeanforderung führte zu einem Simulatorfehler.
	</string>
	<string name="LoginFailedPendingLogout">
		Das System meldet Sie gerade ab.
Ihr Konto ist erst ab
[TIME] Pacific Time wieder verfügbar.
	</string>
	<string name="LoginFailedUnableToCreateSession">
		Es kann keine gültige Sitzung erstellt werden.
	</string>
	<string name="LoginFailedUnableToConnectToSimulator">
		Es kann keine Simulatorverbindung hergestellt werden.
	</string>
	<string name="LoginFailedRestrictedHours">
		Mit Ihrem Konto ist der Zugriff auf Second Life
nur zwischen [START] und [END] Pacific Time möglich.
Schauen Sie während dieses Zeitraums vorbei.
Wenn Sie der Ansicht sind, dass Sie diese Meldung fälschlicherweise erhalten haben, wenden Sie sich an support@secondlife.com.
	</string>
	<string name="LoginFailedIncorrectParameters">
		Falsche Parameter.
Wenn Sie der Ansicht sind, dass Sie diese Meldung fälschlicherweise erhalten haben, wenden Sie sich an support@secondlife.com.
	</string>
	<string name="LoginFailedFirstNameNotAlphanumeric">
		Vorname muss alphanumerisch sein.
Wenn Sie der Ansicht sind, dass Sie diese Meldung fälschlicherweise erhalten haben, wenden Sie sich an support@secondlife.com.
	</string>
	<string name="LoginFailedLastNameNotAlphanumeric">
		Nachname muss alphanumerisch sein.
Wenn Sie der Ansicht sind, dass Sie diese Meldung fälschlicherweise erhalten haben, wenden Sie sich an support@secondlife.com.
	</string>
	<string name="LogoutFailedRegionGoingOffline">
		Die Region wird gerade offline geschaltet.
Warten Sie kurz und versuchen Sie dann noch einmal, sich anzumelden.
	</string>
	<string name="LogoutFailedAgentNotInRegion">
		Agent nicht in Region.
Warten Sie kurz und versuchen Sie dann noch einmal, sich anzumelden.
	</string>
	<string name="LogoutFailedPendingLogin">
		Die Region war gerade dabei, eine andere Sitzung anzumelden.
Warten Sie kurz und versuchen Sie dann noch einmal, sich anzumelden.
	</string>
	<string name="LogoutFailedLoggingOut">
		Die Region war gerade dabei, die vorherige Sitzung abzumelden.
Warten Sie kurz und versuchen Sie dann noch einmal, sich anzumelden.
	</string>
	<string name="LogoutFailedStillLoggingOut">
		Die Region ist noch immer dabei, die vorherige Sitzung abzumelden.
Warten Sie kurz und versuchen Sie dann noch einmal, sich anzumelden.
	</string>
	<string name="LogoutSucceeded">
		Die Region hat soeben die letzte Sitzung abgemeldet.
Warten Sie kurz und versuchen Sie dann noch einmal, sich anzumelden.
	</string>
	<string name="LogoutFailedLogoutBegun">
		Die Region hat den Abmeldevorgang gestartet.
Warten Sie kurz und versuchen Sie dann noch einmal, sich anzumelden.
	</string>
	<string name="LoginFailedLoggingOutSession">
		Das System hat begonnen, Ihre letzte Sitzung abzumelden.
Warten Sie kurz und versuchen Sie dann noch einmal, sich anzumelden.
	</string>
	<string name="AgentLostConnection">
		In dieser Region kann es zu Problemen kommen.  Bitte überprüfen Sie Ihre Internetverbindung.
	</string>
	<string name="SavingSettings">
		Ihr Einstellungen werden gespeichert...
	</string>
	<string name="LoggingOut">
		Abmeldung erfolgt...
	</string>
	<string name="ShuttingDown">
		Programm wird beendet...
	</string>
	<string name="YouHaveBeenDisconnected">
		Die Verbindung zu der Region ist abgebrochen.
	</string>
	<string name="SentToInvalidRegion">
		Sie wurden in eine ungültige Region geschickt.
	</string>
	<string name="TestingDisconnect">
		Verbindungsabbruch wird getestet
	</string>
	<string name="TooltipPerson">
		Person
	</string>
	<string name="TooltipNoName">
		(namenlos)
	</string>
	<string name="TooltipOwner">
		Eigentümer:
	</string>
	<string name="TooltipPublic">
		Öffentlich
	</string>
	<string name="TooltipIsGroup">
		(Gruppe)
	</string>
	<string name="TooltipForSaleL$">
		Zum Verkauf: [AMOUNT] L$
	</string>
	<string name="TooltipFlagGroupBuild">
		Gruppenbau
	</string>
	<string name="TooltipFlagNoBuild">
		Bauen aus
	</string>
	<string name="TooltipFlagNoEdit">
		Gruppenbau
	</string>
	<string name="TooltipFlagNotSafe">
		Unsicher
	</string>
	<string name="TooltipFlagNoFly">
		Fliegen aus
	</string>
	<string name="TooltipFlagGroupScripts">
		Gruppenskripte
	</string>
	<string name="TooltipFlagNoScripts">
		Skripte aus
	</string>
	<string name="TooltipLand">
		Land:
	</string>
	<string name="TooltipMustSingleDrop">
		Sie können nur ein einzelnes Objekt hierher ziehen
	</string>
	<string name="TooltipPrice" value="[AMOUNT] L$"/>
	<string name="TooltipHttpUrl">
		Anklicken, um Webseite anzuzeigen
	</string>
	<string name="TooltipSLURL">
		Anklicken, um Informationen zu diesem Standort anzuzeigen
	</string>
	<string name="TooltipAgentUrl">
		Anklicken, um das Profil dieses Einwohners anzuzeigen
	</string>
	<string name="TooltipAgentInspect">
		Mehr über diesen Einwohner
	</string>
	<string name="TooltipAgentMute">
		Klicken, um diesen Einwohner stummzuschalten
	</string>
	<string name="TooltipAgentUnmute">
		Klicken, um diesen Einwohner freizuschalten
	</string>
	<string name="TooltipAgentIM">
		Klicken, um diesem Einwohner eine IM zu schicken.
	</string>
	<string name="TooltipAgentPay">
		Klicken, um diesen Einwohner zu bezahlen
	</string>
	<string name="TooltipAgentOfferTeleport">
		Klicken, um diesem Einwohner einen Teleport anzubieten.
	</string>
	<string name="TooltipAgentRequestFriend">
		Klicken, um diesem Einwohner ein Freundschaftsangebot zu schicken.
	</string>
	<string name="TooltipGroupUrl">
		Anklicken, um Beschreibung der Gruppe anzuzeigen
	</string>
	<string name="TooltipEventUrl">
		Anklicken, um Beschreibung der Veranstaltung anzuzeigen
	</string>
	<string name="TooltipClassifiedUrl">
		Anklicken, um diese Anzeige anzuzeigen
	</string>
	<string name="TooltipParcelUrl">
		Anklicken, um Beschreibung der Parzelle anzuzeigen
	</string>
	<string name="TooltipTeleportUrl">
		Anklicken, um zu diesem Standort zu teleportieren
	</string>
	<string name="TooltipObjectIMUrl">
		Anklicken, um Beschreibung des Objekts anzuzeigen
	</string>
	<string name="TooltipMapUrl">
		Klicken, um diese Position auf der Karte anzuzeigen
	</string>
	<string name="TooltipSLAPP">
		Anklicken, um Befehl secondlife:// auszuführen
	</string>
	<string name="CurrentURL" value=" CurrentURL: [CurrentURL]"/>
	<string name="SLurlLabelTeleport">
		Teleportieren nach
	</string>
	<string name="SLurlLabelShowOnMap">
		Karte anzeigen für
	</string>
	<string name="SLappAgentMute">
		Stummschalten
	</string>
	<string name="SLappAgentUnmute">
		Stummschaltung aufheben
	</string>
	<string name="SLappAgentIM">
		IM
	</string>
	<string name="SLappAgentPay">
		Bezahlen
	</string>
	<string name="SLappAgentOfferTeleport">
		Teleportangebot an
	</string>
	<string name="SLappAgentRequestFriend">
		Freundschaftsangebot
	</string>
	<string name="BUTTON_CLOSE_DARWIN">
		Schließen (⌘W)
	</string>
	<string name="BUTTON_CLOSE_WIN">
		Schließen (Strg+W)
	</string>
	<string name="BUTTON_CLOSE_CHROME">
		Schließen
	</string>
	<string name="BUTTON_RESTORE">
		Wiederherstellen
	</string>
	<string name="BUTTON_MINIMIZE">
		Minimieren
	</string>
	<string name="BUTTON_TEAR_OFF">
		Abnehmen
	</string>
	<string name="BUTTON_DOCK">
		Andocken
	</string>
	<string name="BUTTON_HELP">
		Hilfe anzeigen
	</string>
	<string name="Searching">
		Suchen...
	</string>
	<string name="NoneFound">
		Nicht gefunden.
	</string>
	<string name="RetrievingData">
		Laden...
	</string>
	<string name="ReleaseNotes">
		Versionshinweise
	</string>
	<string name="RELEASE_NOTES_BASE_URL">
		http://wiki.secondlife.com/wiki/Release_Notes/
	</string>
	<string name="LoadingData">
		Wird geladen...
	</string>
	<string name="ProtectedFolder">
		geschützt
	</string>
	<string name="AvatarNameNobody">
		(niemand)
	</string>
	<string name="AvatarNameWaiting">
		(wartet)
	</string>
	<string name="AvatarNameMultiple">
		(mehrere)
	</string>
	<string name="GroupNameNone">
		(keiner)
	</string>
	<string name="AvalineCaller">
		Avaline-Anfrufer [ORDER]
	</string>
	<string name="AssetErrorNone">
		Kein Fehler
	</string>
	<string name="AssetErrorRequestFailed">
		Asset-Anforderung: fehlgeschlagen
	</string>
	<string name="AssetErrorNonexistentFile">
		Asset-Anforderung: Datei existiert nicht
	</string>
	<string name="AssetErrorNotInDatabase">
		Asset-Anforderung: Asset in Datenbank nicht gefunden
	</string>
	<string name="AssetErrorEOF">
		Ende der Datei
	</string>
	<string name="AssetErrorCannotOpenFile">
		Datei kann nicht geöffnet werden
	</string>
	<string name="AssetErrorFileNotFound">
		Datei nicht gefunden
	</string>
	<string name="AssetErrorTCPTimeout">
		Zeitüberschreitung bei Dateiübertragung
	</string>
	<string name="AssetErrorCircuitGone">
		Verbindung verloren
	</string>
	<string name="AssetErrorPriceMismatch">
		Viewer und Server sind sich nicht über Preis einig
	</string>
	<string name="AssetErrorUnknownStatus">
		Status unbekannt
	</string>
	<string name="texture">
		Textur
	</string>
	<string name="sound">
		Sound
	</string>
	<string name="calling card">
		Visitenkarte
	</string>
	<string name="landmark">
		Landmarke
	</string>
	<string name="legacy script">
		Skript (veraltet)
	</string>
	<string name="clothing">
		Kleidung
	</string>
	<string name="object">
		Objekt
	</string>
	<string name="note card">
		Notizkarte
	</string>
	<string name="folder">
		Ordner
	</string>
	<string name="root">
		Hauptverzeichnis
	</string>
	<string name="lsl2 script">
		LSL2 Skript
	</string>
	<string name="lsl bytecode">
		LSL Bytecode
	</string>
	<string name="tga texture">
		tga-Textur
	</string>
	<string name="body part">
		Körperteil
	</string>
	<string name="snapshot">
		Foto
	</string>
	<string name="lost and found">
		Fundbüro
	</string>
	<string name="targa image">
		targa-Bild
	</string>
	<string name="trash">
		Papierkorb
	</string>
	<string name="jpeg image">
		jpeg-Bild
	</string>
	<string name="animation">
		Animation
	</string>
	<string name="gesture">
		Geste
	</string>
	<string name="simstate">
		simstate
	</string>
	<string name="favorite">
		Favoriten
	</string>
	<string name="symbolic link">
		Link
	</string>
	<string name="symbolic folder link">
		Link zu Ordner
	</string>
	<string name="mesh">
		mesh
	</string>
	<string name="AvatarEditingAppearance">
		(Aussehen wird bearbeitet)
	</string>
	<string name="AvatarAway">
		Abwesend
	</string>
	<string name="AvatarBusy">
		Beschäftigt
	</string>
	<string name="AvatarMuted">
		Ignoriert
	</string>
	<string name="anim_express_afraid">
		Ängstlich
	</string>
	<string name="anim_express_anger">
		Verärgert
	</string>
	<string name="anim_away">
		Abwesend
	</string>
	<string name="anim_backflip">
		Rückwärtssalto
	</string>
	<string name="anim_express_laugh">
		Lachkrampf
	</string>
	<string name="anim_express_toothsmile">
		Grinsen
	</string>
	<string name="anim_blowkiss">
		Kusshand
	</string>
	<string name="anim_express_bored">
		Gelangweilt
	</string>
	<string name="anim_bow">
		Verbeugen
	</string>
	<string name="anim_clap">
		Klatschen
	</string>
	<string name="anim_courtbow">
		Diener
	</string>
	<string name="anim_express_cry">
		Weinen
	</string>
	<string name="anim_dance1">
		Tanz 1
	</string>
	<string name="anim_dance2">
		Tanz 2
	</string>
	<string name="anim_dance3">
		Tanz 3
	</string>
	<string name="anim_dance4">
		Tanz 4
	</string>
	<string name="anim_dance5">
		Tanz 5
	</string>
	<string name="anim_dance6">
		Tanz 6
	</string>
	<string name="anim_dance7">
		Tanz 7
	</string>
	<string name="anim_dance8">
		Tanz 8
	</string>
	<string name="anim_express_disdain">
		Verachten
	</string>
	<string name="anim_drink">
		Trinken
	</string>
	<string name="anim_express_embarrased">
		Verlegen
	</string>
	<string name="anim_angry_fingerwag">
		Drohen
	</string>
	<string name="anim_fist_pump">
		Faust pumpen
	</string>
	<string name="anim_yoga_float">
		Yogaflieger
	</string>
	<string name="anim_express_frown">
		Stirnrunzeln
	</string>
	<string name="anim_impatient">
		Ungeduldig
	</string>
	<string name="anim_jumpforjoy">
		Freudensprung
	</string>
	<string name="anim_kissmybutt">
		LMA
	</string>
	<string name="anim_express_kiss">
		Küssen
	</string>
	<string name="anim_laugh_short">
		Lachen
	</string>
	<string name="anim_musclebeach">
		Posen
	</string>
	<string name="anim_no_unhappy">
		Nein (Bedauernd)
	</string>
	<string name="anim_no_head">
		Nein
	</string>
	<string name="anim_nyanya">
		Ällabätsch
	</string>
	<string name="anim_punch_onetwo">
		Eins-Zwei-Punch
	</string>
	<string name="anim_express_open_mouth">
		Mund offen
	</string>
	<string name="anim_peace">
		Friede
	</string>
	<string name="anim_point_you">
		Auf anderen zeigen
	</string>
	<string name="anim_point_me">
		Auf mich zeigen
	</string>
	<string name="anim_punch_l">
		Linker Haken
	</string>
	<string name="anim_punch_r">
		Rechter Haken
	</string>
	<string name="anim_rps_countdown">
		SSP zählen
	</string>
	<string name="anim_rps_paper">
		SSP Papier
	</string>
	<string name="anim_rps_rock">
		SSP Stein
	</string>
	<string name="anim_rps_scissors">
		SSP Schere
	</string>
	<string name="anim_express_repulsed">
		Angewidert
	</string>
	<string name="anim_kick_roundhouse_r">
		Rundkick
	</string>
	<string name="anim_express_sad">
		Traurig
	</string>
	<string name="anim_salute">
		Salutieren
	</string>
	<string name="anim_shout">
		Rufen
	</string>
	<string name="anim_express_shrug">
		Schulterzucken
	</string>
	<string name="anim_express_smile">
		Lächeln
	</string>
	<string name="anim_smoke_idle">
		Zigarette halten
	</string>
	<string name="anim_smoke_inhale">
		Rauchen
	</string>
	<string name="anim_smoke_throw_down">
		Zigarette wegwerfen
	</string>
	<string name="anim_express_surprise">
		Überraschung
	</string>
	<string name="anim_sword_strike_r">
		Schwerthieb
	</string>
	<string name="anim_angry_tantrum">
		Wutanfall
	</string>
	<string name="anim_express_tongue_out">
		Zunge rausstrecken
	</string>
	<string name="anim_hello">
		Winken
	</string>
	<string name="anim_whisper">
		Flüstern
	</string>
	<string name="anim_whistle">
		Pfeifen
	</string>
	<string name="anim_express_wink">
		Zwinkern
	</string>
	<string name="anim_wink_hollywood">
		Zwinkern (Hollywood)
	</string>
	<string name="anim_express_worry">
		Sorgenvoll
	</string>
	<string name="anim_yes_happy">
		Ja (Erfreut)
	</string>
	<string name="anim_yes_head">
		Ja
	</string>
	<string name="texture_loading">
		Wird geladen...
	</string>
	<string name="worldmap_offline">
		Offline
	</string>
	<string name="worldmap_item_tooltip_format">
		[PRICE] L$ für [AREA] m²
	</string>
	<string name="worldmap_results_none_found">
		Nicht gefunden.
	</string>
	<string name="worldmap_agent_position">
		Sie sind hier
	</string>
	<string name="minimap_distance">
		(Entfernung: [DISTANCE] m)
	</string>
	<string name="Ok">
		OK
	</string>
	<string name="Premature end of file">
		Unvollständige Datei
	</string>
	<string name="ST_NO_JOINT">
		HAUPTVERZEICHNIS oder VERBINDUNG nicht gefunden.
	</string>
	<string name="whisper">
		flüstert:
	</string>
	<string name="shout">
		ruft:
	</string>
	<string name="ringing">
		Verbindung mit In-Welt-Voice-Chat...
	</string>
	<string name="connected">
		Verbunden
	</string>
	<string name="unavailable">
		Der aktuelle Standort unterstützt keine Voice-Kommunikation
	</string>
	<string name="hang_up">
		Verbindung mit In-Welt-Voice-Chat getrennt
	</string>
	<string name="reconnect_nearby">
		Sie werden nun wieder mit dem Chat in Ihrer Nähe verbunden
	</string>
	<string name="ScriptQuestionCautionChatGranted">
		Dem Objekt „[OBJECTNAME]“, ein Objekt von „[OWNERNAME]“, in [REGIONNAME] [REGIONPOS], wurde folgende Berechtigung erteilt: [PERMISSIONS].
	</string>
	<string name="ScriptQuestionCautionChatDenied">
		Dem Objekt „[OBJECTNAME]“, ein Objekt von „[OWNERNAME]“, in [REGIONNAME] [REGIONPOS], wurde folgende Berechtigung verweigert: [PERMISSIONS].
	</string>
	<string name="ScriptTakeMoney">
		Linden-Dollar (L$) von Ihnen nehmen
	</string>
	<string name="ActOnControlInputs">
		Steuerung festlegen
	</string>
	<string name="RemapControlInputs">
		Steuerung neu zuweisen
	</string>
	<string name="AnimateYourAvatar">
		Avatar animieren
	</string>
	<string name="AttachToYourAvatar">
		An Avatar anhängen
	</string>
	<string name="ReleaseOwnership">
		Eigentum aufgeben und öffentlich machen
	</string>
	<string name="LinkAndDelink">
		Mit Objekten verknüpfen und davon trennen
	</string>
	<string name="AddAndRemoveJoints">
		Verbindungen zu anderen Objekten hinzufügen und entfernen
	</string>
	<string name="ChangePermissions">
		Berechtigungen ändern
	</string>
	<string name="TrackYourCamera">
		Kameraverfolgung
	</string>
	<string name="ControlYourCamera">
		Kamerasteuerung
	</string>
	<string name="NotConnected">
		Nicht verbunden
	</string>
	<string name="SIM_ACCESS_PG">
		Generell
	</string>
	<string name="SIM_ACCESS_MATURE">
		Moderat
	</string>
	<string name="SIM_ACCESS_ADULT">
		Adult
	</string>
	<string name="SIM_ACCESS_DOWN">
		Offline
	</string>
	<string name="SIM_ACCESS_MIN">
		Unbekannt
	</string>
	<string name="land_type_unknown">
		(unbekannt)
	</string>
	<string name="Estate / Full Region">
		Grundstück / Vollständige Region
	</string>
	<string name="Estate / Homestead">
		Grundbesitz/Homestead
	</string>
	<string name="Mainland / Homestead">
		Mainland/Homestead
	</string>
	<string name="Mainland / Full Region">
		Mainland / Vollständige Region
	</string>
	<string name="all_files">
		Alle Dateien
	</string>
	<string name="sound_files">
		Sounds
	</string>
	<string name="animation_files">
		Animationen
	</string>
	<string name="image_files">
		Bilder
	</string>
	<string name="save_file_verb">
		Speichern
	</string>
	<string name="load_file_verb">
		Laden
	</string>
	<string name="targa_image_files">
		Targa-Bilder
	</string>
	<string name="bitmap_image_files">
		Bitmap-Bilder
	</string>
	<string name="avi_movie_file">
		AVI-Filmdatei
	</string>
	<string name="xaf_animation_file">
		XAF Anim-Datei
	</string>
	<string name="xml_file">
		XML-Datei
	</string>
	<string name="raw_file">
		RAW-Datei
	</string>
	<string name="compressed_image_files">
		Komprimierte Bilder
	</string>
	<string name="load_files">
		Dateien laden
	</string>
	<string name="choose_the_directory">
		Verzeichnis auswählen
	</string>
	<string name="AvatarSetNotAway">
		Nicht abwesend
	</string>
	<string name="AvatarSetAway">
		Abwesend
	</string>
	<string name="AvatarSetNotBusy">
		Nicht beschäftigt
	</string>
	<string name="AvatarSetBusy">
		Beschäftigt
	</string>
	<string name="shape">
		Form
	</string>
	<string name="skin">
		Haut
	</string>
	<string name="hair">
		Haare
	</string>
	<string name="eyes">
		Augen
	</string>
	<string name="shirt">
		Hemd
	</string>
	<string name="pants">
		Hose
	</string>
	<string name="shoes">
		Schuhe
	</string>
	<string name="socks">
		Socken
	</string>
	<string name="jacket">
		Jacke
	</string>
	<string name="gloves">
		Handschuhe
	</string>
	<string name="undershirt">
		Unterhemd
	</string>
	<string name="underpants">
		Unterhose
	</string>
	<string name="skirt">
		Rock
	</string>
	<string name="alpha">
		Alpha
	</string>
	<string name="tattoo">
		Tätowierung
	</string>
	<string name="physics">
		Physik
	</string>
	<string name="invalid">
		ungültig
	</string>
	<string name="none">
		keine
	</string>
	<string name="shirt_not_worn">
		Hemd nicht getragen
	</string>
	<string name="pants_not_worn">
		Hosen nicht getragen
	</string>
	<string name="shoes_not_worn">
		Schuhe nicht getragen
	</string>
	<string name="socks_not_worn">
		Socken nicht getragen
	</string>
	<string name="jacket_not_worn">
		Jacke nicht getragen
	</string>
	<string name="gloves_not_worn">
		Handschuhe nicht getragen
	</string>
	<string name="undershirt_not_worn">
		Unterhemd nicht getragen
	</string>
	<string name="underpants_not_worn">
		Unterhose nicht getragen
	</string>
	<string name="skirt_not_worn">
		Rock nicht getragen
	</string>
	<string name="alpha_not_worn">
		Alpha nicht getragen
	</string>
	<string name="tattoo_not_worn">
		Tätowierung nicht getragen
	</string>
	<string name="physics_not_worn">
		Physik nicht getragen
	</string>
	<string name="invalid_not_worn">
		ungültig
	</string>
	<string name="create_new_shape">
		Neue Form/Gestalt erstellen
	</string>
	<string name="create_new_skin">
		Neue Haut erstellen
	</string>
	<string name="create_new_hair">
		Neue Haare erstellen
	</string>
	<string name="create_new_eyes">
		Neue Augen erstellen
	</string>
	<string name="create_new_shirt">
		Neues Hemd erstellen
	</string>
	<string name="create_new_pants">
		Neue Hose erstellen
	</string>
	<string name="create_new_shoes">
		Neue Schuhe erstellen
	</string>
	<string name="create_new_socks">
		Neue Socken erstellen
	</string>
	<string name="create_new_jacket">
		Neue Jacke erstellen
	</string>
	<string name="create_new_gloves">
		Neue Handschuhe erstellen
	</string>
	<string name="create_new_undershirt">
		Neues Unterhemd erstellen
	</string>
	<string name="create_new_underpants">
		Neue Unterhose erstellen
	</string>
	<string name="create_new_skirt">
		Neuer Rock erstellen
	</string>
	<string name="create_new_alpha">
		Neue Alpha erstellen
	</string>
	<string name="create_new_tattoo">
		Neue Tätowierung erstellen
	</string>
	<string name="create_new_physics">
		Neue Physik erstellen
	</string>
	<string name="create_new_invalid">
		ungültig
	</string>
	<string name="NewWearable">
		Neue/r/s [WEARABLE_ITEM]
	</string>
	<string name="next">
		Weiter
	</string>
	<string name="ok">
		OK
	</string>
	<string name="GroupNotifyGroupNotice">
		Gruppenmitteilung
	</string>
	<string name="GroupNotifyGroupNotices">
		Gruppenmitteilungen
	</string>
	<string name="GroupNotifySentBy">
		Gesendet von
	</string>
	<string name="GroupNotifyAttached">
		Im Anhang:
	</string>
	<string name="GroupNotifyViewPastNotices">
		Alte Mitteilungen anzeigen oder hier Auswahl treffen, um keine Mitteilungen mehr zu erhalten.
	</string>
	<string name="GroupNotifyOpenAttachment">
		Anlage öffnen
	</string>
	<string name="GroupNotifySaveAttachment">
		Siehe Anhang
	</string>
	<string name="GroupNotifySender">
		Gesendet von [SENDER], [GROUPNAME]
	</string>
	<string name="TeleportOffer">
		Teleport-Angebot
	</string>
	<string name="StartUpNotifications">
		Sie haben neue Benachrichtigungen erhalten, während Sie abwesend waren.
	</string>
	<string name="OverflowInfoChannelString">
		Sie haben noch %d weitere Benachrichtigungen
	</string>
	<string name="BodyPartsRightArm">
		Rechter Arm
	</string>
	<string name="BodyPartsHead">
		Kopf
	</string>
	<string name="BodyPartsLeftArm">
		Linker Arm
	</string>
	<string name="BodyPartsLeftLeg">
		Linkes Bein
	</string>
	<string name="BodyPartsTorso">
		Oberkörper
	</string>
	<string name="BodyPartsRightLeg">
		Rechtes Bein
	</string>
	<string name="GraphicsQualityLow">
		Niedrig
	</string>
	<string name="GraphicsQualityMid">
		Mittel
	</string>
	<string name="GraphicsQualityHigh">
		Hoch
	</string>
	<string name="LeaveMouselook">
		ESC drücken, um zur Normalansicht zurückzukehren
	</string>
	<string name="InventoryNoMatchingItems">
		Sie haben nicht das Richtige gefunden? Versuchen Sie es mit der [secondlife:///app/search/all/[SEARCH_TERM] Suche].
	</string>
	<string name="PlacesNoMatchingItems">
		Sie haben nicht das Richtige gefunden? Versuchen Sie es mit der [secondlife:///app/search/places/[SEARCH_TERM] Suche].
	</string>
	<string name="FavoritesNoMatchingItems">
		Landmarke hier hin ziehen, um diese hinzuzufügen.
	</string>
	<string name="InventoryNoTexture">
		Sie haben keine Kopie dieser Textur in Ihrem Inventar.
	</string>
	<string name="InventoryInboxNoItems">
		Objekte, die auf dem Marktplatz gekauft wurden, werden hierher geliefert.
	</string>
	<string name="InventoryOutboxNoItems">
		Objekte hierher ziehen, um Sie in Ihrer Marktplatz-Storefront zum Verkauf anzubieten.
	</string>
	<string name="no_transfer" value=" (kein Transferieren)"/>
	<string name="no_modify" value=" (kein Bearbeiten)"/>
	<string name="no_copy" value=" (kein Kopieren)"/>
	<string name="worn" value=" (getragen)"/>
	<string name="link" value=" (Link)"/>
	<string name="broken_link" value=" (unvollständiger_Link)"/>
	<string name="LoadingContents">
		Inhalte werden geladen...
	</string>
	<string name="NoContents">
		Keine Inhalte
	</string>
	<string name="WornOnAttachmentPoint" value=" (getragen am [ATTACHMENT_POINT])"/>
	<string name="ActiveGesture" value="[GESLABEL] (aktiviert)"/>
	<string name="PermYes">
		Ja
	</string>
	<string name="PermNo">
		Nein
	</string>
	<string name="Chat Message" value="Chat:"/>
	<string name="Sound" value=" Sound:"/>
	<string name="Wait" value=" --- Warten:"/>
	<string name="AnimFlagStop" value=" Animation stoppen:"/>
	<string name="AnimFlagStart" value=" Animation starten:"/>
	<string name="Wave" value=" Winken"/>
	<string name="GestureActionNone" value="Keine"/>
	<string name="HelloAvatar" value=" Hallo Avatar!"/>
	<string name="ViewAllGestures" value="  Alle anzeigen &gt;&gt;"/>
	<string name="GetMoreGestures" value="Mehr &gt;&gt;"/>
	<string name="Animations" value=" Animationen,"/>
	<string name="Calling Cards" value=" Visitenkarten,"/>
	<string name="Clothing" value=" Kleidung,"/>
	<string name="Gestures" value=" Gesten,"/>
	<string name="Landmarks" value=" Landmarken,"/>
	<string name="Notecards" value=" Notizkarten,"/>
	<string name="Objects" value=" Objekte,"/>
	<string name="Scripts" value=" Skripts,"/>
	<string name="Sounds" value=" Sounds,"/>
	<string name="Textures" value=" Texturen,"/>
	<string name="Snapshots" value=" Fotos,"/>
	<string name="No Filters" value="Nein "/>
	<string name="Since Logoff" value=" - Seit Abmeldung"/>
	<string name="InvFolder My Inventory">
		Mein Inventar
	</string>
<<<<<<< HEAD
	<string name="InvFolder Favorites">
		Favoriten
	</string>
=======
>>>>>>> 812ad1b6
	<string name="InvFolder Library">
		Bibliothek
	</string>
	<string name="InvFolder Textures">
		Texturen
	</string>
	<string name="InvFolder Sounds">
		Sounds
	</string>
	<string name="InvFolder Calling Cards">
		Visitenkarten
	</string>
	<string name="InvFolder Landmarks">
		Landmarken
	</string>
	<string name="InvFolder Scripts">
		Skripte
	</string>
	<string name="InvFolder Clothing">
		Kleidung
	</string>
	<string name="InvFolder Objects">
		Objekte
	</string>
	<string name="InvFolder Notecards">
		Notizkarten
	</string>
	<string name="InvFolder New Folder">
		Neuer Ordner
	</string>
	<string name="InvFolder Inventory">
		Inventar
	</string>
	<string name="InvFolder Uncompressed Images">
		Unkomprimierte Bilder
	</string>
	<string name="InvFolder Body Parts">
		Körperteile
	</string>
	<string name="InvFolder Trash">
		Papierkorb
	</string>
	<string name="InvFolder Photo Album">
		Fotoalbum
	</string>
	<string name="InvFolder Lost And Found">
		Fundbüro
	</string>
	<string name="InvFolder Uncompressed Sounds">
		Unkomprimierte Sounds
	</string>
	<string name="InvFolder Animations">
		Animationen
	</string>
	<string name="InvFolder Gestures">
		Gesten
	</string>
	<string name="InvFolder Favorite">
		Meine Favoriten
	</string>
	<string name="InvFolder favorite">
		Meine Favoriten
	</string>
	<string name="InvFolder Current Outfit">
		Aktuelles Outfit
	</string>
	<string name="InvFolder Initial Outfits">
		Ursprüngliche Outfits
	</string>
	<string name="InvFolder My Outfits">
		Meine Outfits
	</string>
	<string name="InvFolder Accessories">
		Zubehör
	</string>
	<string name="InvFolder Meshes">
		Netze
	</string>
	<string name="InvFolder Friends">
		Freunde
	</string>
	<string name="InvFolder All">
		Alle
	</string>
	<string name="no_attachments">
		Keine Anhänge getragen
	</string>
	<string name="Buy">
		Kaufen
	</string>
	<string name="BuyforL$">
		Kaufen für L$
	</string>
	<string name="Stone">
		Stein
	</string>
	<string name="Metal">
		Metall
	</string>
	<string name="Glass">
		Glas
	</string>
	<string name="Wood">
		Holz
	</string>
	<string name="Flesh">
		Fleisch
	</string>
	<string name="Plastic">
		Plastik
	</string>
	<string name="Rubber">
		Gummi
	</string>
	<string name="Light">
		Hell
	</string>
	<string name="KBShift">
		Umschalt-Taste
	</string>
	<string name="KBCtrl">
		Strg
	</string>
	<string name="Chest">
		Brust
	</string>
	<string name="Skull">
		Schädel
	</string>
	<string name="Left Shoulder">
		Linke Schulter
	</string>
	<string name="Right Shoulder">
		Rechte Schulter
	</string>
	<string name="Left Hand">
		Linke Hand
	</string>
	<string name="Right Hand">
		Rechte Hand
	</string>
	<string name="Left Foot">
		Linker Fuß
	</string>
	<string name="Right Foot">
		Rechter Fuß
	</string>
	<string name="Spine">
		Wirbelsäule
	</string>
	<string name="Pelvis">
		Becken
	</string>
	<string name="Mouth">
		Mund
	</string>
	<string name="Chin">
		Kinn
	</string>
	<string name="Left Ear">
		Linkes Ohr
	</string>
	<string name="Right Ear">
		Rechtes Ohr
	</string>
	<string name="Left Eyeball">
		Linker Augapfel
	</string>
	<string name="Right Eyeball">
		Rechter Augapfel
	</string>
	<string name="Nose">
		Nase
	</string>
	<string name="R Upper Arm">
		R Oberarm
	</string>
	<string name="R Forearm">
		R Unterarm
	</string>
	<string name="L Upper Arm">
		L Oberarm
	</string>
	<string name="L Forearm">
		L Unterarm
	</string>
	<string name="Right Hip">
		Rechte Hüfte
	</string>
	<string name="R Upper Leg">
		R Oberschenkel
	</string>
	<string name="R Lower Leg">
		R Unterschenkel
	</string>
	<string name="Left Hip">
		Linke Hüfte
	</string>
	<string name="L Upper Leg">
		L Oberschenkel
	</string>
	<string name="L Lower Leg">
		L Unterschenkel
	</string>
	<string name="Stomach">
		Bauch
	</string>
	<string name="Left Pec">
		Linke Brust
	</string>
	<string name="Right Pec">
		Rechts
	</string>
	<string name="Invalid Attachment">
		Ungültige Stelle für Anhang
	</string>
	<string name="YearsMonthsOld">
		[AGEYEARS] [AGEMONTHS]
	</string>
	<string name="YearsOld">
		[AGEYEARS] alt
	</string>
	<string name="MonthsOld">
		[AGEMONTHS] alt
	</string>
	<string name="WeeksOld">
		[AGEWEEKS] alt
	</string>
	<string name="DaysOld">
		[AGEDAYS] alt
	</string>
	<string name="TodayOld">
		Seit heute Mitglied
	</string>
	<string name="AgeYearsA">
		[COUNT] Jahr
	</string>
	<string name="AgeYearsB">
		[COUNT] Jahre
	</string>
	<string name="AgeYearsC">
		[COUNT] Jahre
	</string>
	<string name="AgeMonthsA">
		[COUNT] Monat
	</string>
	<string name="AgeMonthsB">
		[COUNT] Monate
	</string>
	<string name="AgeMonthsC">
		[COUNT] Monate
	</string>
	<string name="AgeWeeksA">
		[COUNT] Woche
	</string>
	<string name="AgeWeeksB">
		[COUNT] Wochen
	</string>
	<string name="AgeWeeksC">
		[COUNT] Wochen
	</string>
	<string name="AgeDaysA">
		[COUNT] Tag
	</string>
	<string name="AgeDaysB">
		[COUNT] Tage
	</string>
	<string name="AgeDaysC">
		[COUNT] Tage
	</string>
	<string name="GroupMembersA">
		[COUNT] Mitglied
	</string>
	<string name="GroupMembersB">
		[COUNT] Mitglieder
	</string>
	<string name="GroupMembersC">
		[COUNT] Mitglieder
	</string>
	<string name="AcctTypeResident">
		Einwohner
	</string>
	<string name="AcctTypeTrial">
		Test
	</string>
	<string name="AcctTypeCharterMember">
		Charta-Mitglied
	</string>
	<string name="AcctTypeEmployee">
		Linden Lab-Mitarbeiter
	</string>
	<string name="PaymentInfoUsed">
		Zahlungsinfo verwendet
	</string>
	<string name="PaymentInfoOnFile">
		Zahlungsinfo archiviert
	</string>
	<string name="NoPaymentInfoOnFile">
		Keine Zahlungsinfo archiviert
	</string>
	<string name="AgeVerified">
		Altersgeprüft
	</string>
	<string name="NotAgeVerified">
		Nicht altersgeprüft
	</string>
	<string name="Center 2">
		Mitte 2
	</string>
	<string name="Top Right">
		Oben rechts
	</string>
	<string name="Top">
		Oben
	</string>
	<string name="Top Left">
		Oben links
	</string>
	<string name="Center">
		Mitte
	</string>
	<string name="Bottom Left">
		Unten links
	</string>
	<string name="Bottom">
		Unten
	</string>
	<string name="Bottom Right">
		Unten rechts
	</string>
	<string name="CompileQueueDownloadedCompiling">
		Heruntergeladen, wird kompiliert
	</string>
	<string name="CompileQueueScriptNotFound">
		Skript wurde auf Server nicht gefunden.
	</string>
	<string name="CompileQueueProblemDownloading">
		Beim Herunterladen ist ein Problem aufgetreten
	</string>
	<string name="CompileQueueInsufficientPermDownload">
		Unzureichende Rechte zum Herunterladen eines Skripts.
	</string>
	<string name="CompileQueueInsufficientPermFor">
		Unzureichende Berechtigungen für
	</string>
	<string name="CompileQueueUnknownFailure">
		Unbekannter Fehler beim Herunterladen
	</string>
	<string name="CompileQueueTitle">
		Rekompilierung
	</string>
	<string name="CompileQueueStart">
		rekompilieren
	</string>
	<string name="ResetQueueTitle">
		Zurücksetzen
	</string>
	<string name="ResetQueueStart">
		Zurücksetzen
	</string>
	<string name="RunQueueTitle">
		Skript ausführen
	</string>
	<string name="RunQueueStart">
		Skript ausführen
	</string>
	<string name="NotRunQueueTitle">
		Skript anhalten
	</string>
	<string name="NotRunQueueStart">
		Skript anhalten
	</string>
	<string name="CompileSuccessful">
		Kompilieren erfolgreich abgeschlossen!
	</string>
	<string name="CompileSuccessfulSaving">
		Kompilieren erfolgreich abgeschlossen, speichern...
	</string>
	<string name="SaveComplete">
		Speichervorgang abgeschlossen.
	</string>
	<string name="ObjectOutOfRange">
		Skript (Objekt außerhalb des Bereichs)
	</string>
	<string name="GodToolsObjectOwnedBy">
		Objekt [OBJECT], Besitzer [OWNER]
	</string>
	<string name="GroupsNone">
		keine
	</string>
	<string name="Group" value=" (Gruppe)"/>
	<string name="Unknown">
		(unbekannt)
	</string>
	<string name="SummaryForTheWeek" value="Zusammenfassung für diese Woche, beginnend am "/>
	<string name="NextStipendDay" value=". Der nächste Stipendium-Tag ist "/>
	<string name="GroupIndividualShare" value="                      Gruppenanteil       Einzelanteil"/>
	<string name="GroupColumn" value="Gruppe"/>
	<string name="Balance">
		Kontostand
	</string>
	<string name="Credits">
		Danksagung
	</string>
	<string name="Debits">
		Soll
	</string>
	<string name="Total">
		Gesamtbetrag
	</string>
	<string name="NoGroupDataFound">
		Für Gruppe wurden keine Gruppendaten gefunden
	</string>
	<string name="IMParentEstate">
		parent estate
	</string>
	<string name="IMMainland">
		Mainland
	</string>
	<string name="IMTeen">
		Teen
	</string>
	<string name="Anyone">
		jeder
	</string>
	<string name="RegionInfoError">
		Fehler
	</string>
	<string name="RegionInfoAllEstatesOwnedBy">
		alle Grundbesitze gehören [OWNER]
	</string>
	<string name="RegionInfoAllEstatesYouOwn">
		alle Grundbesitze, die Sie besitzen
	</string>
	<string name="RegionInfoAllEstatesYouManage">
		alle Grundbesitze, die Sie für [OWNER] verwalten
	</string>
	<string name="RegionInfoAllowedResidents">
		Zulässige Einwohner: ([ALLOWEDAGENTS], max [MAXACCESS])
	</string>
	<string name="RegionInfoAllowedGroups">
		Zulässige Gruppen: ([ALLOWEDGROUPS], max [MAXACCESS])
	</string>
	<string name="ScriptLimitsParcelScriptMemory">
		Parzellenskript-Speicher
	</string>
	<string name="ScriptLimitsParcelsOwned">
		Aufgeführte Parzellen: [PARCELS]
	</string>
	<string name="ScriptLimitsMemoryUsed">
		Verwendeter Speicher: [COUNT] KB von [MAX] KB; [AVAILABLE] KB verfügbar
	</string>
	<string name="ScriptLimitsMemoryUsedSimple">
		Verwendeter Speicher: [COUNT] KB
	</string>
	<string name="ScriptLimitsParcelScriptURLs">
		Parzelleskript-URLs
	</string>
	<string name="ScriptLimitsURLsUsed">
		Verwendete URLs: [COUNT] von [MAX]; [AVAILABLE] verfügbar
	</string>
	<string name="ScriptLimitsURLsUsedSimple">
		Verwendete URLs: [COUNT]
	</string>
	<string name="ScriptLimitsRequestError">
		Fehler bei Informationsabruf
	</string>
	<string name="ScriptLimitsRequestNoParcelSelected">
		Keine Parzellen wurden ausgewählt
	</string>
	<string name="ScriptLimitsRequestWrongRegion">
		Fehler: Skriptinformationen sind nur für Ihre aktuelle Region verfügbar
	</string>
	<string name="ScriptLimitsRequestWaiting">
		Informationen werden abgerufen...
	</string>
	<string name="ScriptLimitsRequestDontOwnParcel">
		Sie sind nicht berechtigt, diese Parzelle zu untersuchen.
	</string>
	<string name="SITTING_ON">
		sitzt auf
	</string>
	<string name="ATTACH_CHEST">
		Brust
	</string>
	<string name="ATTACH_HEAD">
		Kopf
	</string>
	<string name="ATTACH_LSHOULDER">
		Linke Schulter
	</string>
	<string name="ATTACH_RSHOULDER">
		Rechte Schulter
	</string>
	<string name="ATTACH_LHAND">
		Linke Hand
	</string>
	<string name="ATTACH_RHAND">
		Rechte Hand
	</string>
	<string name="ATTACH_LFOOT">
		Linker Fuß
	</string>
	<string name="ATTACH_RFOOT">
		Rechter Fuß
	</string>
	<string name="ATTACH_BACK">
		Hinten
	</string>
	<string name="ATTACH_PELVIS">
		Becken
	</string>
	<string name="ATTACH_MOUTH">
		Mund
	</string>
	<string name="ATTACH_CHIN">
		Kinn
	</string>
	<string name="ATTACH_LEAR">
		Linkes Ohr
	</string>
	<string name="ATTACH_REAR">
		Rechtes Ohr
	</string>
	<string name="ATTACH_LEYE">
		Linkes Auge
	</string>
	<string name="ATTACH_REYE">
		Rechtes Auge
	</string>
	<string name="ATTACH_NOSE">
		Nase
	</string>
	<string name="ATTACH_RUARM">
		Rechter Oberarm
	</string>
	<string name="ATTACH_RLARM">
		Rechter Unterarm
	</string>
	<string name="ATTACH_LUARM">
		Linker Oberarm
	</string>
	<string name="ATTACH_LLARM">
		Linker Unterarm
	</string>
	<string name="ATTACH_RHIP">
		Rechte Hüfte
	</string>
	<string name="ATTACH_RULEG">
		Rechter Oberschenkel
	</string>
	<string name="ATTACH_RLLEG">
		Rechter Unterschenkel
	</string>
	<string name="ATTACH_LHIP">
		Linke Hüfte
	</string>
	<string name="ATTACH_LULEG">
		Linker Oberschenkel
	</string>
	<string name="ATTACH_LLLEG">
		Linker Unterschenkel
	</string>
	<string name="ATTACH_BELLY">
		Bauch
	</string>
	<string name="ATTACH_RPEC">
		Rechts
	</string>
	<string name="ATTACH_LPEC">
		Linke Brust
	</string>
	<string name="ATTACH_HUD_CENTER_2">
		HUD Mitte 2
	</string>
	<string name="ATTACH_HUD_TOP_RIGHT">
		HUD oben rechts
	</string>
	<string name="ATTACH_HUD_TOP_CENTER">
		HUD oben Mitte
	</string>
	<string name="ATTACH_HUD_TOP_LEFT">
		HUD oben links
	</string>
	<string name="ATTACH_HUD_CENTER_1">
		HUD Mitte 1
	</string>
	<string name="ATTACH_HUD_BOTTOM_LEFT">
		HUD unten links
	</string>
	<string name="ATTACH_HUD_BOTTOM">
		HUD unten
	</string>
	<string name="ATTACH_HUD_BOTTOM_RIGHT">
		HUD unten rechts
	</string>
	<string name="CursorPos">
		Zeile [LINE], Spalte [COLUMN]
	</string>
	<string name="PanelDirCountFound">
		[COUNT] gefunden
	</string>
	<string name="PanelDirTimeStr">
		[hour12,datetime,slt]:[min,datetime,slt] [ampm,datetime,slt]
	</string>
	<string name="PanelDirEventsDateText">
		[mthnum,datetime,slt]/[day,datetime,slt]
	</string>
	<string name="PanelContentsTooltip">
		Objektinhalt
	</string>
	<string name="PanelContentsNewScript">
		Neues Skript
	</string>
	<string name="BusyModeResponseDefault">
		Der Einwohner/Die Einwohnerin ist „beschäftigt”, d.h. er/sie möchte im Moment nicht gestört werden.  Ihre Nachricht wird dem Einwohner/der Einwohnerin als IM angezeigt, und kann später beantwortet werden.
	</string>
	<string name="MuteByName">
		(Nach Namen)
	</string>
	<string name="MuteAgent">
		(Einwohner)
	</string>
	<string name="MuteObject">
		(Objekt)
	</string>
	<string name="MuteGroup">
		(Gruppe)
	</string>
	<string name="MuteExternal">
		(Extern)
	</string>
	<string name="RegionNoCovenant">
		Für diesen Grundbesitz liegt kein Vertrag vor.
	</string>
	<string name="RegionNoCovenantOtherOwner">
		Für diesen Grundbesitz liegt kein Vertrag vor. Das Land auf diesem Grundbesitz wird vom Grundbesitzer und nicht von Linden Lab verkauft.  Für Informationen zum Verkauf setzen Sie sich bitte mit dem Grundbesitzer in Verbindung.
	</string>
	<string name="covenant_last_modified" value="Zuletzt geändert:"/>
	<string name="none_text" value=" (keiner) "/>
	<string name="never_text" value=" (nie) "/>
	<string name="GroupOwned">
		In Gruppenbesitz
	</string>
	<string name="Public">
		Öffentlich
	</string>
	<string name="LocalSettings">
		Lokale Einstellungen
	</string>
	<string name="RegionSettings">
		Regionseinstellungen
	</string>
	<string name="ClassifiedClicksTxt">
		Klicks: [TELEPORT] teleportieren, [MAP] Karte, [PROFILE] Profil
	</string>
	<string name="ClassifiedUpdateAfterPublish">
		(wird nach Veröffentlichung aktualisiert)
	</string>
	<string name="NoPicksClassifiedsText">
		Sie haben keine Auswahl oder Anzeigen erstelllt. Klicken Sie auf die „Plus&quot;-Schaltfläche, um eine Auswahl oder Anzeige zu erstellen.
	</string>
	<string name="NoAvatarPicksClassifiedsText">
		Der Einwohner hat keine Auswahl oder Anzeigen
	</string>
	<string name="PicksClassifiedsLoadingText">
		Wird geladen...
	</string>
	<string name="MultiPreviewTitle">
		Vorschau
	</string>
	<string name="MultiPropertiesTitle">
		Eigenschaften
	</string>
	<string name="InvOfferAnObjectNamed">
		Ein Objekt namens
	</string>
	<string name="InvOfferOwnedByGroup">
		im Besitz der Gruppe
	</string>
	<string name="InvOfferOwnedByUnknownGroup">
		im Besitz einer unbekannten Gruppe
	</string>
	<string name="InvOfferOwnedBy">
		im Besitz von
	</string>
	<string name="InvOfferOwnedByUnknownUser">
		im Besitz eines unbekannten Einwohners
	</string>
	<string name="InvOfferGaveYou">
		hat Ihnen folgendes übergeben
	</string>
	<string name="InvOfferDecline">
		Sie lehnen [DESC] von &lt;nolink&gt;[NAME]&lt;/nolink&gt; ab.
	</string>
	<string name="GroupMoneyTotal">
		Gesamtbetrag
	</string>
	<string name="GroupMoneyBought">
		gekauft
	</string>
	<string name="GroupMoneyPaidYou">
		bezahlte Ihnen
	</string>
	<string name="GroupMoneyPaidInto">
		bezahlte an
	</string>
	<string name="GroupMoneyBoughtPassTo">
		kaufte Pass für
	</string>
	<string name="GroupMoneyPaidFeeForEvent">
		bezahlte Gebühr für Event
	</string>
	<string name="GroupMoneyPaidPrizeForEvent">
		bezahlte Preis für Event
	</string>
	<string name="GroupMoneyBalance">
		Kontostand
	</string>
	<string name="GroupMoneyCredits">
		Danksagung
	</string>
	<string name="GroupMoneyDebits">
		Soll
	</string>
	<string name="ViewerObjectContents">
		Inhalte
	</string>
	<string name="AcquiredItems">
		Erworbene Artikel
	</string>
	<string name="Cancel">
		Abbrechen
	</string>
	<string name="UploadingCosts">
		Das Hochladen von [NAME] kostet [AMOUNT] L$
	</string>
	<string name="BuyingCosts">
		Die Kosten betragen: [AMOUNT] L$
	</string>
	<string name="UnknownFileExtension">
		Unbekanntes Dateiformat .%s
Gültige Formate: .wav, .tga, .bmp, .jpg, .jpeg oder .bvh
	</string>
	<string name="MuteObject2">
		Ignorieren
	</string>
	<string name="MuteAvatar">
		Ignorieren
	</string>
	<string name="UnmuteObject">
		Freischalten
	</string>
	<string name="UnmuteAvatar">
		Freischalten
	</string>
	<string name="AddLandmarkNavBarMenu">
		Zu meinen Landmarken hinzufügen...
	</string>
	<string name="EditLandmarkNavBarMenu">
		Meine Landmarken bearbeiten...
	</string>
	<string name="accel-mac-control">
		⌃
	</string>
	<string name="accel-mac-command">
		⌘
	</string>
	<string name="accel-mac-option">
		⌥
	</string>
	<string name="accel-mac-shift">
		⇧
	</string>
	<string name="accel-win-control">
		Strg+
	</string>
	<string name="accel-win-alt">
		Alt+
	</string>
	<string name="accel-win-shift">
		Umschalt+
	</string>
	<string name="FileSaved">
		Datei wurde gespeichert
	</string>
	<string name="Receiving">
		Daten werden empfangen
	</string>
	<string name="AM">
		Uhr
	</string>
	<string name="PM">
		Uhr
	</string>
	<string name="PST">
		PST
	</string>
	<string name="PDT">
		PDT
	</string>
	<string name="Direction_Forward">
		Vorwärts
	</string>
	<string name="Direction_Left">
		Links
	</string>
	<string name="Direction_Right">
		Rechts
	</string>
	<string name="Direction_Back">
		Zurück
	</string>
	<string name="Direction_North">
		Norden
	</string>
	<string name="Direction_South">
		Süden
	</string>
	<string name="Direction_West">
		Westen
	</string>
	<string name="Direction_East">
		Osten
	</string>
	<string name="Direction_Up">
		Nach oben
	</string>
	<string name="Direction_Down">
		Nach unten
	</string>
	<string name="Any Category">
		Alle Kategorien
	</string>
	<string name="Shopping">
		Shopping
	</string>
	<string name="Land Rental">
		Land mieten
	</string>
	<string name="Property Rental">
		Immobilie mieten
	</string>
	<string name="Special Attraction">
		Attraktionen
	</string>
	<string name="New Products">
		Neue Produkte
	</string>
	<string name="Employment">
		Stellenangebote
	</string>
	<string name="Wanted">
		Gesucht
	</string>
	<string name="Service">
		Dienstleistungen
	</string>
	<string name="Personal">
		Sonstiges
	</string>
	<string name="None">
		Keiner
	</string>
	<string name="Linden Location">
		Lindenort
	</string>
	<string name="Adult">
		Adult
	</string>
	<string name="Arts&amp;Culture">
		Kunst &amp; Kultur
	</string>
	<string name="Business">
		Firmen
	</string>
	<string name="Educational">
		Bildung
	</string>
	<string name="Gaming">
		Spielen
	</string>
	<string name="Hangout">
		Treffpunkt
	</string>
	<string name="Newcomer Friendly">
		Anfängergerecht
	</string>
	<string name="Parks&amp;Nature">
		Parks und Natur
	</string>
	<string name="Residential">
		Wohngebiet
	</string>
	<string name="Stage">
		Phase
	</string>
	<string name="Other">
		Sonstige
	</string>
	<string name="Rental">
		Vermietung
	</string>
	<string name="Any">
		Alle
	</string>
	<string name="You">
		Sie
	</string>
	<string name=":">
		:
	</string>
	<string name=",">
		,
	</string>
	<string name="...">
		...
	</string>
	<string name="***">
		***
	</string>
	<string name="(">
		(
	</string>
	<string name=")">
		)
	</string>
	<string name=".">
		.
	</string>
	<string name="&apos;">
		&apos;
	</string>
	<string name="---">
		---
	</string>
	<string name="Multiple Media">
		Mehrere Medien
	</string>
	<string name="Play Media">
		Medien Abspielen/Pausieren
	</string>
	<string name="StreamtitleNowPlaying">
		Aktueller Titel:
	</string>

	<string name="MBCmdLineError">
		Beim Parsen der Befehlszeile wurde ein Fehler festgestellt.
Weitere Informationen: http://wiki.secondlife.com/wiki/Client_parameters (EN)
Fehler:
	</string>
	<string name="MBCmdLineUsg">
		[APP_NAME] Verwendung in Befehlszeile:
	</string>
	<string name="MBUnableToAccessFile">
		[APP_NAME] kann auf die erforderliche Datei nicht zugreifen.

Grund hierfür ist, dass Sie entweder mehrere Instanzen gleichzeitig ausführen oder dass Ihr System denkt, eine Datei sei geöffnet.
Falls diese Nachricht erneut angezeigt wird, starten Sie bitte Ihren Computer neu und probieren Sie es noch einmal.
Falls der Fehler dann weiterhin auftritt, müssen Sie [APP_NAME] von Ihrem System de-installieren und erneut installieren.
	</string>
	<string name="MBFatalError">
		Unbehebbarer Fehler
	</string>
	<string name="MBRequiresAltiVec">
		[APP_NAME] erfordert einen Prozessor mit AltiVec (G4 oder später).
	</string>
	<string name="MBAlreadyRunning">
		[APP_NAME] läuft bereits.
Bitte sehen Sie in Ihrer Menüleiste nach, dort sollte ein Symbol für das Programm angezeigt werden.
Falls diese Nachricht erneut angezeigt wird, starten Sie Ihren Computer bitte neu.
	</string>
	<string name="MBFrozenCrashed">
		[APP_NAME] scheint eingefroren zu sein oder ist abgestürzt.
Möchten Sie einen Absturz-Bericht einschicken?
	</string>
	<string name="MBAlert">
		Benachrichtigung
	</string>
	<string name="MBNoDirectX">
		[APP_NAME] kann DirectX 9.0b oder höher nicht feststellen.
[APP_NAME] verwendet DirectX, um nach Hardware und/oder veralteten Treibern zu suchen, die zu Problemen mit der Stabilität, Leistung und Abstürzen führen können.  Sie können [APP_NAME] auch so ausführen, wir empfehlen jedoch, dass DirectX 9.0b vorhanden ist und ausgeführt wird.

Möchten Sie fortfahren?
	</string>
	<string name="MBWarning">
		Hinweis
	</string>
	<string name="MBNoAutoUpdate">
		Für Linux ist zur Zeit noch kein automatisches Aktualisieren möglich.
Bitte laden Sie die aktuellste Version von www.secondlife.com herunter.
	</string>
	<string name="MBRegClassFailed">
		RegisterClass fehlgeschlagen
	</string>
	<string name="MBError">
		Fehler
	</string>
	<string name="MBFullScreenErr">
		Vollbildschirm mit [WIDTH] x [HEIGHT] kann nicht ausgeführt werden.
Ausführung erfolgt in Fenster.
	</string>
	<string name="MBDestroyWinFailed">
		Fehler beim Herunterfahren während Fenster geschlossen wurde (DestroyWindow() fehlgeschlagen)
	</string>
	<string name="MBShutdownErr">
		Fehler beim Herunterfahren
	</string>
	<string name="MBDevContextErr">
		Kann keinen Kontext für GL-Gerät erstellen
	</string>
	<string name="MBPixelFmtErr">
		Passendes Pixelformat wurde nicht gefunden
	</string>
	<string name="MBPixelFmtDescErr">
		Beschreibung für Pixelformat nicht verfügbar
	</string>
	<string name="MBTrueColorWindow">
		Um [APP_NAME] auszuführen, ist True Color (32-bit) erforderlich.
Klicken Sie öffnen Sie auf Ihrem Computer die Einstellungen für die Anzeige und stellen Sie den Bildschirm auf 32-bit Farbe ein.
	</string>
	<string name="MBAlpha">
		[APP_NAME] kann nicht ausgeführt werden, da kein 8-Bit-Alpha-Kanal verfügbar ist.  Dies geschieht normalerweise bei Problemen mit dem Treiber der Video-Karte.
Bitte vergewissern Sie sich, dass Sie die aktuellsten Treiber für Ihre Videokarte installiert haben.
Vergewissern Sie sich außerdem, dass Ihr Bildschirm auf True Color (32-Bit) eingestellt ist (Systemsteuerung &gt; Anzeige &gt; Einstellungen).
Falls diese Meldung weiterhin angezeigt wird, wenden Sie sich bitte an [SUPPORT_SITE].
	</string>
	<string name="MBPixelFmtSetErr">
		Pixel-Format kann nicht eingestellt werden.
	</string>
	<string name="MBGLContextErr">
		Kann keinen Kontext für GL-Gerät erstellen
	</string>
	<string name="MBGLContextActErr">
		Kann keinen Kontext für GL-Gerät aktivieren
	</string>
	<string name="MBVideoDrvErr">
		[APP_NAME] kann nicht ausgeführt werden, da die Treiber Ihrer Videokarte entweder nicht richtig installiert oder veraltet sind, oder die entsprechende Hardware nicht unterstützt wird. Bitte vergewissern Sie sich, dass Sie die aktuellsten Treiber für die Videokarte installiert haben. Falls Sie die aktuellsten Treiber bereits installiert haben, installieren Sie diese bitte erneut.

Falls diese Meldung weiterhin angezeigt wird, wenden Sie sich bitte an [SUPPORT_SITE].
	</string>
	<string name="5 O&apos;Clock Shadow">
		Bartschatten
	</string>
	<string name="All White">
		Ganz weiß
	</string>
	<string name="Anime Eyes">
		Anime-Augen
	</string>
	<string name="Arced">
		Gewölbt
	</string>
	<string name="Arm Length">
		Armlänge
	</string>
	<string name="Attached">
		Angewachsen
	</string>
	<string name="Attached Earlobes">
		Angewachsene Ohrläppchen
	</string>
	<string name="Back Fringe">
		Nackenfransen
	</string>
	<string name="Baggy">
		Tränensäcke
	</string>
	<string name="Bangs">
		Pony
	</string>
	<string name="Beady Eyes">
		Knopfaugen
	</string>
	<string name="Belly Size">
		Bauchgröße
	</string>
	<string name="Big">
		Groß
	</string>
	<string name="Big Butt">
		Großer Hintern
	</string>
	<string name="Big Hair Back">
		Volumen: Hinten
	</string>
	<string name="Big Hair Front">
		Volumen: Vorne
	</string>
	<string name="Big Hair Top">
		Volumen: Oben
	</string>
	<string name="Big Head">
		Groß
	</string>
	<string name="Big Pectorals">
		Große Brustmuskeln
	</string>
	<string name="Big Spikes">
		Große Stacheln
	</string>
	<string name="Black">
		Schwarz
	</string>
	<string name="Blonde">
		Blond
	</string>
	<string name="Blonde Hair">
		Blondes Haar
	</string>
	<string name="Blush">
		Rouge
	</string>
	<string name="Blush Color">
		Rougefarbe
	</string>
	<string name="Blush Opacity">
		Rouge Deckkraft
	</string>
	<string name="Body Definition">
		Körperkonturen
	</string>
	<string name="Body Fat">
		Körperfett
	</string>
	<string name="Body Freckles">
		Sommersprossen
	</string>
	<string name="Body Thick">
		breit
	</string>
	<string name="Body Thickness">
		Körperbreite
	</string>
	<string name="Body Thin">
		schmal
	</string>
	<string name="Bow Legged">
		o-beinig
	</string>
	<string name="Breast Buoyancy">
		Brust, Straffheit
	</string>
	<string name="Breast Cleavage">
		Dekolleté
	</string>
	<string name="Breast Size">
		Brustgröße
	</string>
	<string name="Bridge Width">
		Rückenbreite
	</string>
	<string name="Broad">
		Breit
	</string>
	<string name="Brow Size">
		Brauengröße
	</string>
	<string name="Bug Eyes">
		Glubschaugen
	</string>
	<string name="Bugged Eyes">
		Hervortretend
	</string>
	<string name="Bulbous">
		Knollennase
	</string>
	<string name="Bulbous Nose">
		Knollennase
	</string>
	<string name="Breast Physics Mass">
		Brust – Masse
	</string>
	<string name="Breast Physics Smoothing">
		Brust – Glättung
	</string>
	<string name="Breast Physics Gravity">
		Brust – Schwerkraft
	</string>
	<string name="Breast Physics Drag">
		Brust – Luftwiderstand
	</string>
	<string name="Breast Physics InOut Max Effect">
		Max. Effekt
	</string>
	<string name="Breast Physics InOut Spring">
		Federn
	</string>
	<string name="Breast Physics InOut Gain">
		Verstärkung
	</string>
	<string name="Breast Physics InOut Damping">
		Dämpfung
	</string>
	<string name="Breast Physics UpDown Max Effect">
		Max. Effekt
	</string>
	<string name="Breast Physics UpDown Spring">
		Federn
	</string>
	<string name="Breast Physics UpDown Gain">
		Verstärkung
	</string>
	<string name="Breast Physics UpDown Damping">
		Dämpfung
	</string>
	<string name="Breast Physics LeftRight Max Effect">
		Max. Effekt
	</string>
	<string name="Breast Physics LeftRight Spring">
		Federn
	</string>
	<string name="Breast Physics LeftRight Gain">
		Verstärkung
	</string>
	<string name="Breast Physics LeftRight Damping">
		Dämpfung
	</string>
	<string name="Belly Physics Mass">
		Bauch – Masse
	</string>
	<string name="Belly Physics Smoothing">
		Bauch – Glättung
	</string>
	<string name="Belly Physics Gravity">
		Bauch – Schwerkraft
	</string>
	<string name="Belly Physics Drag">
		Bauch – Luftwiderstand
	</string>
	<string name="Belly Physics UpDown Max Effect">
		Max. Effekt
	</string>
	<string name="Belly Physics UpDown Spring">
		Federn
	</string>
	<string name="Belly Physics UpDown Gain">
		Verstärkung
	</string>
	<string name="Belly Physics UpDown Damping">
		Dämpfung
	</string>
	<string name="Butt Physics Mass">
		Po – Masse
	</string>
	<string name="Butt Physics Smoothing">
		Po – Glättung
	</string>
	<string name="Butt Physics Gravity">
		Po – Schwerkraft
	</string>
	<string name="Butt Physics Drag">
		Po – Luftwiderstand
	</string>
	<string name="Butt Physics UpDown Max Effect">
		Max. Effekt
	</string>
	<string name="Butt Physics UpDown Spring">
		Federn
	</string>
	<string name="Butt Physics UpDown Gain">
		Verstärkung
	</string>
	<string name="Butt Physics UpDown Damping">
		Dämpfung
	</string>
	<string name="Butt Physics LeftRight Max Effect">
		Max. Effekt
	</string>
	<string name="Butt Physics LeftRight Spring">
		Federn
	</string>
	<string name="Butt Physics LeftRight Gain">
		Verstärkung
	</string>
	<string name="Butt Physics LeftRight Damping">
		Dämpfung
	</string>
	<string name="Bushy Eyebrows">
		Buschige Augenbrauen
	</string>
	<string name="Bushy Hair">
		Buschiges Haar
	</string>
	<string name="Butt Size">
		Hintern, Größe
	</string>
	<string name="Butt Gravity">
		Po – Schwerkraft
	</string>
	<string name="bustle skirt">
		Tournürenrock
	</string>
	<string name="no bustle">
		Ohne
	</string>
	<string name="more bustle">
		Mit
	</string>
	<string name="Chaplin">
		Chaplin
	</string>
	<string name="Cheek Bones">
		Wangenknochen
	</string>
	<string name="Chest Size">
		Brustgröße
	</string>
	<string name="Chin Angle">
		Kinnwinkel
	</string>
	<string name="Chin Cleft">
		Kinnspalte
	</string>
	<string name="Chin Curtains">
		Schifferfräse
	</string>
	<string name="Chin Depth">
		Kinnlänge
	</string>
	<string name="Chin Heavy">
		Kinn ausgeprägt
	</string>
	<string name="Chin In">
		Kinn zurück
	</string>
	<string name="Chin Out">
		Kinn nach vorne
	</string>
	<string name="Chin-Neck">
		Kinn-Hals
	</string>
	<string name="Clear">
		Transparent
	</string>
	<string name="Cleft">
		Spalte
	</string>
	<string name="Close Set Eyes">
		Eng stehende Augen
	</string>
	<string name="Closed">
		Geschlossen
	</string>
	<string name="Closed Back">
		Hinten geschlossen
	</string>
	<string name="Closed Front">
		Vorne geschlossen
	</string>
	<string name="Closed Left">
		Links geschlossen
	</string>
	<string name="Closed Right">
		Rechts geschlossen
	</string>
	<string name="Coin Purse">
		Klein
	</string>
	<string name="Collar Back">
		Kragen hinten
	</string>
	<string name="Collar Front">
		Kragen vorne
	</string>
	<string name="Corner Down">
		Nach unten
	</string>
	<string name="Corner Up">
		Nach oben
	</string>
	<string name="Creased">
		Schlupflid
	</string>
	<string name="Crooked Nose">
		Krumme Nase
	</string>
	<string name="Cuff Flare">
		Hosenaufschlag
	</string>
	<string name="Dark">
		Dunkel
	</string>
	<string name="Dark Green">
		Dunkelgrün
	</string>
	<string name="Darker">
		Dunkler
	</string>
	<string name="Deep">
		Tief
	</string>
	<string name="Default Heels">
		Standardabsätze
	</string>
	<string name="Dense">
		Dicht
	</string>
	<string name="Double Chin">
		Doppelkinn
	</string>
	<string name="Downturned">
		Nach unten
	</string>
	<string name="Duffle Bag">
		Groß
	</string>
	<string name="Ear Angle">
		Ohrenwinkel
	</string>
	<string name="Ear Size">
		Ohrengröße
	</string>
	<string name="Ear Tips">
		Ohrenspitzen
	</string>
	<string name="Egg Head">
		Eierkopf
	</string>
	<string name="Eye Bags">
		Augenränder
	</string>
	<string name="Eye Color">
		Augenfarbe
	</string>
	<string name="Eye Depth">
		Augentiefe
	</string>
	<string name="Eye Lightness">
		Helligkeit
	</string>
	<string name="Eye Opening">
		Öffnung
	</string>
	<string name="Eye Pop">
		Symmetrie
	</string>
	<string name="Eye Size">
		Augengröße
	</string>
	<string name="Eye Spacing">
		Augenstand
	</string>
	<string name="Eyebrow Arc">
		Brauenbogen
	</string>
	<string name="Eyebrow Density">
		Brauendichte
	</string>
	<string name="Eyebrow Height">
		Brauenhöhe
	</string>
	<string name="Eyebrow Points">
		Brauenenden
	</string>
	<string name="Eyebrow Size">
		Brauengröße
	</string>
	<string name="Eyelash Length">
		Wimpernlänge
	</string>
	<string name="Eyeliner">
		Eyeliner
	</string>
	<string name="Eyeliner Color">
		Farbe des Eyeliners
	</string>
	<string name="Eyes Bugged">
		Glubschaugen
	</string>
	<string name="Face Shear">
		Gesichtsverzerrung
	</string>
	<string name="Facial Definition">
		Gesichtskonturen
	</string>
	<string name="Far Set Eyes">
		Weit auseinander
	</string>
	<string name="Fat Lips">
		Volle Lippen
	</string>
	<string name="Female">
		weiblich
	</string>
	<string name="Fingerless">
		Ohne Finger
	</string>
	<string name="Fingers">
		Finger
	</string>
	<string name="Flared Cuffs">
		Ausgestellt
	</string>
	<string name="Flat">
		Flach
	</string>
	<string name="Flat Butt">
		Flacher Hintern
	</string>
	<string name="Flat Head">
		Flacher Kopf
	</string>
	<string name="Flat Toe">
		Flache Spitze
	</string>
	<string name="Foot Size">
		Fußgröße
	</string>
	<string name="Forehead Angle">
		Stirnwinkel
	</string>
	<string name="Forehead Heavy">
		Stirn ausgeprägt
	</string>
	<string name="Freckles">
		Sommersprossen
	</string>
	<string name="Front Fringe">
		Fransen, vorne
	</string>
	<string name="Full Back">
		Hinten volles Haar
	</string>
	<string name="Full Eyeliner">
		Starker Eyeliner
	</string>
	<string name="Full Front">
		Vorne volles Haar
	</string>
	<string name="Full Hair Sides">
		Seitlich volles Haar
	</string>
	<string name="Full Sides">
		Volle Seiten
	</string>
	<string name="Glossy">
		Glänzend
	</string>
	<string name="Glove Fingers">
		Handschuhfinger
	</string>
	<string name="Glove Length">
		Handschuhlänge
	</string>
	<string name="Hair">
		Haare
	</string>
	<string name="Hair Back">
		Haare: Hinten
	</string>
	<string name="Hair Front">
		Haare: Vorne
	</string>
	<string name="Hair Sides">
		Haare: Seiten
	</string>
	<string name="Hair Sweep">
		Haartolle
	</string>
	<string name="Hair Thickess">
		Haardicke
	</string>
	<string name="Hair Thickness">
		Haardicke
	</string>
	<string name="Hair Tilt">
		Haarneigung
	</string>
	<string name="Hair Tilted Left">
		Nach links
	</string>
	<string name="Hair Tilted Right">
		Nach rechts
	</string>
	<string name="Hair Volume">
		Haare: Volumen
	</string>
	<string name="Hand Size">
		Handgröße
	</string>
	<string name="Handlebars">
		Zwirbelbart
	</string>
	<string name="Head Length">
		Kopflänge
	</string>
	<string name="Head Shape">
		Kopfform
	</string>
	<string name="Head Size">
		Kopfgröße
	</string>
	<string name="Head Stretch">
		Kopfstreckung
	</string>
	<string name="Heel Height">
		Absatzhöhe
	</string>
	<string name="Heel Shape">
		Absatzform
	</string>
	<string name="Height">
		Größe
	</string>
	<string name="High">
		Hoch
	</string>
	<string name="High Heels">
		Hohe Absätze
	</string>
	<string name="High Jaw">
		Hoch
	</string>
	<string name="High Platforms">
		Hohe Plattformsohlen
	</string>
	<string name="High and Tight">
		Hoch und eng
	</string>
	<string name="Higher">
		Höhere
	</string>
	<string name="Hip Length">
		Länge der Hüfte
	</string>
	<string name="Hip Width">
		Breite der Hüfte
	</string>
	<string name="In">
		In
	</string>
	<string name="In Shdw Color">
		Farbe Innenseite
	</string>
	<string name="In Shdw Opacity">
		Deckkraft: innen
	</string>
	<string name="Inner Eye Corner">
		Ecke: Nasenseite
	</string>
	<string name="Inner Eye Shadow">
		Innenlid
	</string>
	<string name="Inner Shadow">
		Innenlid
	</string>
	<string name="Jacket Length">
		Jackenlänge
	</string>
	<string name="Jacket Wrinkles">
		Jackenfalten
	</string>
	<string name="Jaw Angle">
		Kinnansatz
	</string>
	<string name="Jaw Jut">
		Kinnposition
	</string>
	<string name="Jaw Shape">
		Kinnform
	</string>
	<string name="Join">
		Zusammen
	</string>
	<string name="Jowls">
		Hängebacken
	</string>
	<string name="Knee Angle">
		Kniewinkel
	</string>
	<string name="Knock Kneed">
		X-beinig
	</string>
	<string name="Large">
		Groß
	</string>
	<string name="Large Hands">
		Große Hände
	</string>
	<string name="Left Part">
		Linksscheitel
	</string>
	<string name="Leg Length">
		Beinlänge
	</string>
	<string name="Leg Muscles">
		Beinmuskeln
	</string>
	<string name="Less">
		Weniger
	</string>
	<string name="Less Body Fat">
		Weniger Speck
	</string>
	<string name="Less Curtains">
		Weniger
	</string>
	<string name="Less Freckles">
		Weniger
	</string>
	<string name="Less Full">
		Weniger
	</string>
	<string name="Less Gravity">
		Weniger
	</string>
	<string name="Less Love">
		Weniger
	</string>
	<string name="Less Muscles">
		Weniger
	</string>
	<string name="Less Muscular">
		Weniger
	</string>
	<string name="Less Rosy">
		Weniger
	</string>
	<string name="Less Round">
		Weniger
	</string>
	<string name="Less Saddle">
		Weniger
	</string>
	<string name="Less Square">
		Weniger
	</string>
	<string name="Less Volume">
		Weniger
	</string>
	<string name="Less soul">
		Weniger
	</string>
	<string name="Lighter">
		Heller
	</string>
	<string name="Lip Cleft">
		Amorbogen
	</string>
	<string name="Lip Cleft Depth">
		Tiefe: Amorbogen
	</string>
	<string name="Lip Fullness">
		Fülle
	</string>
	<string name="Lip Pinkness">
		Pinkton
	</string>
	<string name="Lip Ratio">
		Lippenproportionen
	</string>
	<string name="Lip Thickness">
		Lippendicke
	</string>
	<string name="Lip Width">
		Mundbreite
	</string>
	<string name="Lipgloss">
		Lipgloss
	</string>
	<string name="Lipstick">
		Lippenstift
	</string>
	<string name="Lipstick Color">
		Farbe
	</string>
	<string name="Long">
		Lang
	</string>
	<string name="Long Head">
		Langer Kopf
	</string>
	<string name="Long Hips">
		Lange Hüften
	</string>
	<string name="Long Legs">
		Lange Beine
	</string>
	<string name="Long Neck">
		Langer Hals
	</string>
	<string name="Long Pigtails">
		Lange Zöpfe
	</string>
	<string name="Long Ponytail">
		Langer Pferdeschwanz
	</string>
	<string name="Long Torso">
		Langer Oberkörper
	</string>
	<string name="Long arms">
		Lange Arme
	</string>
	<string name="Loose Pants">
		Weite Hosen
	</string>
	<string name="Loose Shirt">
		Weites Hemd
	</string>
	<string name="Loose Sleeves">
		Weite Ärmel
	</string>
	<string name="Love Handles">
		Fettpölsterchen
	</string>
	<string name="Low">
		Niedrig
	</string>
	<string name="Low Heels">
		Niedrig
	</string>
	<string name="Low Jaw">
		Niedrig
	</string>
	<string name="Low Platforms">
		Niedrig
	</string>
	<string name="Low and Loose">
		Weit
	</string>
	<string name="Lower">
		Absenken
	</string>
	<string name="Lower Bridge">
		Brücke, Unterer Teil
	</string>
	<string name="Lower Cheeks">
		Wangen, unterer Bereich
	</string>
	<string name="Male">
		Männlich
	</string>
	<string name="Middle Part">
		Mittelscheitel
	</string>
	<string name="More">
		Mehr
	</string>
	<string name="More Blush">
		Mehr
	</string>
	<string name="More Body Fat">
		Mehr Speck
	</string>
	<string name="More Curtains">
		Mehr
	</string>
	<string name="More Eyeshadow">
		Mehr
	</string>
	<string name="More Freckles">
		Mehr
	</string>
	<string name="More Full">
		Voller
	</string>
	<string name="More Gravity">
		Mehr
	</string>
	<string name="More Lipstick">
		Mehr
	</string>
	<string name="More Love">
		Mehr
	</string>
	<string name="More Lower Lip">
		Größer
	</string>
	<string name="More Muscles">
		Mehr
	</string>
	<string name="More Muscular">
		Mehr
	</string>
	<string name="More Rosy">
		Mehr
	</string>
	<string name="More Round">
		Runder
	</string>
	<string name="More Saddle">
		Mehr
	</string>
	<string name="More Sloped">
		Flach
	</string>
	<string name="More Square">
		Eckiger
	</string>
	<string name="More Upper Lip">
		Mehr
	</string>
	<string name="More Vertical">
		Steil
	</string>
	<string name="More Volume">
		Mehr
	</string>
	<string name="More soul">
		Mehr
	</string>
	<string name="Moustache">
		Schnauzer
	</string>
	<string name="Mouth Corner">
		Mundwinkel
	</string>
	<string name="Mouth Position">
		Mundposition
	</string>
	<string name="Mowhawk">
		Irokese
	</string>
	<string name="Muscular">
		Muskulös
	</string>
	<string name="Mutton Chops">
		Koteletten
	</string>
	<string name="Nail Polish">
		Nagellack
	</string>
	<string name="Nail Polish Color">
		Farbe
	</string>
	<string name="Narrow">
		Schmal
	</string>
	<string name="Narrow Back">
		Wenig
	</string>
	<string name="Narrow Front">
		Wenig
	</string>
	<string name="Narrow Lips">
		Schmale Lippen
	</string>
	<string name="Natural">
		Natürlich
	</string>
	<string name="Neck Length">
		Halslänge
	</string>
	<string name="Neck Thickness">
		Halsdicke
	</string>
	<string name="No Blush">
		Kein Rouge
	</string>
	<string name="No Eyeliner">
		Kein Eyeliner
	</string>
	<string name="No Eyeshadow">
		Kein Lidschatten
	</string>
	<string name="No Lipgloss">
		Kein Lipgloss
	</string>
	<string name="No Lipstick">
		Kein Lippenstift
	</string>
	<string name="No Part">
		Kein Scheitel
	</string>
	<string name="No Polish">
		Kein Nagellack
	</string>
	<string name="No Red">
		Nicht rot
	</string>
	<string name="No Spikes">
		Keine Stachel
	</string>
	<string name="No White">
		Kein Weiß
	</string>
	<string name="No Wrinkles">
		Keine Falten
	</string>
	<string name="Normal Lower">
		Normal unten
	</string>
	<string name="Normal Upper">
		Normal oben
	</string>
	<string name="Nose Left">
		Links
	</string>
	<string name="Nose Right">
		Rechts
	</string>
	<string name="Nose Size">
		Größe
	</string>
	<string name="Nose Thickness">
		Dicke
	</string>
	<string name="Nose Tip Angle">
		Nasenspitze
	</string>
	<string name="Nose Tip Shape">
		Nasenspitze
	</string>
	<string name="Nose Width">
		Nasenbreite
	</string>
	<string name="Nostril Division">
		Teilung
	</string>
	<string name="Nostril Width">
		Größe
	</string>
	<string name="Opaque">
		Deckend
	</string>
	<string name="Open">
		Öffnen
	</string>
	<string name="Open Back">
		Hinten offen
	</string>
	<string name="Open Front">
		Vorne offen
	</string>
	<string name="Open Left">
		Links offen
	</string>
	<string name="Open Right">
		Rechts offen
	</string>
	<string name="Orange">
		Orange
	</string>
	<string name="Out">
		Aus
	</string>
	<string name="Out Shdw Color">
		Farbe: Oben
	</string>
	<string name="Out Shdw Opacity">
		Deckkraft: Oben
	</string>
	<string name="Outer Eye Corner">
		Äußerer Augenwinkel
	</string>
	<string name="Outer Eye Shadow">
		Lidschatten: Oben
	</string>
	<string name="Outer Shadow">
		Lidschatten: Oben
	</string>
	<string name="Overbite">
		Überbiss
	</string>
	<string name="Package">
		Ausbeulung
	</string>
	<string name="Painted Nails">
		Lackierte Nägel
	</string>
	<string name="Pale">
		Blass
	</string>
	<string name="Pants Crotch">
		Schritt
	</string>
	<string name="Pants Fit">
		Passform
	</string>
	<string name="Pants Length">
		Hosenlänge
	</string>
	<string name="Pants Waist">
		Hüfte
	</string>
	<string name="Pants Wrinkles">
		Falten
	</string>
	<string name="Part">
		Scheitel
	</string>
	<string name="Part Bangs">
		Pony scheiteln
	</string>
	<string name="Pectorals">
		Brustmuskel
	</string>
	<string name="Pigment">
		Pigmentierung
	</string>
	<string name="Pigtails">
		Zöpfe
	</string>
	<string name="Pink">
		Pink
	</string>
	<string name="Pinker">
		Mehr Pink
	</string>
	<string name="Platform Height">
		Höhe
	</string>
	<string name="Platform Width">
		Breite
	</string>
	<string name="Pointy">
		Spitz
	</string>
	<string name="Pointy Heels">
		Pfennigabsätze
	</string>
	<string name="Ponytail">
		Pferdeschwanz
	</string>
	<string name="Poofy Skirt">
		Weit ausgestellt
	</string>
	<string name="Pop Left Eye">
		Linkes Auge größer
	</string>
	<string name="Pop Right Eye">
		Rechtes Auge größer
	</string>
	<string name="Puffy">
		Geschwollen
	</string>
	<string name="Puffy Eyelids">
		Geschwollene Lider
	</string>
	<string name="Rainbow Color">
		Regenbogenfarben
	</string>
	<string name="Red Hair">
		Rote Haare
	</string>
	<string name="Regular">
		Normal
	</string>
	<string name="Right Part">
		Scheitel rechts
	</string>
	<string name="Rosy Complexion">
		Rosiger Teint
	</string>
	<string name="Round">
		Rund
	</string>
	<string name="Ruddiness">
		Röte
	</string>
	<string name="Ruddy">
		Rötlich
	</string>
	<string name="Rumpled Hair">
		Zerzauste Haare
	</string>
	<string name="Saddle Bags">
		Hüftspeck
	</string>
	<string name="Scrawny Leg">
		Dürres Bein
	</string>
	<string name="Separate">
		Auseinander
	</string>
	<string name="Shallow">
		Flach
	</string>
	<string name="Shear Back">
		Hinterkopf rasiert
	</string>
	<string name="Shear Face">
		Gesicht verzerren
	</string>
	<string name="Shear Front">
		Vorne rasiert
	</string>
	<string name="Shear Left Up">
		Links
	</string>
	<string name="Shear Right Up">
		Rechts
	</string>
	<string name="Sheared Back">
		Hinterkopf rasiert
	</string>
	<string name="Sheared Front">
		Vorne rasiert
	</string>
	<string name="Shift Left">
		Nach links
	</string>
	<string name="Shift Mouth">
		Mund verschieben
	</string>
	<string name="Shift Right">
		Nach rechts
	</string>
	<string name="Shirt Bottom">
		Hemdlänge
	</string>
	<string name="Shirt Fit">
		Passform
	</string>
	<string name="Shirt Wrinkles">
		Falten
	</string>
	<string name="Shoe Height">
		Schuhart
	</string>
	<string name="Short">
		Klein
	</string>
	<string name="Short Arms">
		Kurze Arme
	</string>
	<string name="Short Legs">
		Kurze Beine
	</string>
	<string name="Short Neck">
		Kurzer Hals
	</string>
	<string name="Short Pigtails">
		Kurze Zöpfe
	</string>
	<string name="Short Ponytail">
		Kurzer Pferdeschwanz
	</string>
	<string name="Short Sideburns">
		Kurze Koteletten
	</string>
	<string name="Short Torso">
		Kurzer Oberkörper
	</string>
	<string name="Short hips">
		Kurze Hüften
	</string>
	<string name="Shoulders">
		Schultern
	</string>
	<string name="Side Fringe">
		Seitliche Fransen
	</string>
	<string name="Sideburns">
		Koteletten
	</string>
	<string name="Sides Hair">
		Seitliches Haar
	</string>
	<string name="Sides Hair Down">
		Lang
	</string>
	<string name="Sides Hair Up">
		Kurz
	</string>
	<string name="Skinny Neck">
		Dünner Hals
	</string>
	<string name="Skirt Fit">
		Passform
	</string>
	<string name="Skirt Length">
		Rocklänge
	</string>
	<string name="Slanted Forehead">
		Fliehende Stirn
	</string>
	<string name="Sleeve Length">
		Ärmellänge
	</string>
	<string name="Sleeve Looseness">
		Passform Ärmel
	</string>
	<string name="Slit Back">
		Schlitz: Hinten
	</string>
	<string name="Slit Front">
		Schlitz: Vorne
	</string>
	<string name="Slit Left">
		Schlitz: Links
	</string>
	<string name="Slit Right">
		Schlitz: Rechts
	</string>
	<string name="Small">
		Klein
	</string>
	<string name="Small Hands">
		Kleine Hände
	</string>
	<string name="Small Head">
		Klein
	</string>
	<string name="Smooth">
		Glätten
	</string>
	<string name="Smooth Hair">
		Glattes Haar
	</string>
	<string name="Socks Length">
		Strumpflänge
	</string>
	<string name="Soulpatch">
		Unterlippenbart
	</string>
	<string name="Sparse">
		Wenig
	</string>
	<string name="Spiked Hair">
		Stachelhaare
	</string>
	<string name="Square">
		Rechteck
	</string>
	<string name="Square Toe">
		Eckig
	</string>
	<string name="Squash Head">
		Gestaucht
	</string>
	<string name="Stretch Head">
		Gestreckt
	</string>
	<string name="Sunken">
		Eingefallen
	</string>
	<string name="Sunken Chest">
		Trichterbrust
	</string>
	<string name="Sunken Eyes">
		Eingesunkene Augen
	</string>
	<string name="Sweep Back">
		Nach hinten
	</string>
	<string name="Sweep Forward">
		Nach vorne
	</string>
	<string name="Tall">
		Groß
	</string>
	<string name="Taper Back">
		Ansatzbreite hinten
	</string>
	<string name="Taper Front">
		Ansatzbreite vorne
	</string>
	<string name="Thick Heels">
		Dicke Absätze
	</string>
	<string name="Thick Neck">
		Dicker Hals
	</string>
	<string name="Thick Toe">
		Dick
	</string>
	<string name="Thin">
		Dünn
	</string>
	<string name="Thin Eyebrows">
		Dünne Augenbrauen
	</string>
	<string name="Thin Lips">
		Dünne Lippen
	</string>
	<string name="Thin Nose">
		Dünne Nase
	</string>
	<string name="Tight Chin">
		Straffes Kinn
	</string>
	<string name="Tight Cuffs">
		Eng
	</string>
	<string name="Tight Pants">
		Enge Hosen
	</string>
	<string name="Tight Shirt">
		Enges Hemd
	</string>
	<string name="Tight Skirt">
		Enger Rock
	</string>
	<string name="Tight Sleeves">
		Enge Ärmel
	</string>
	<string name="Toe Shape">
		Spitze
	</string>
	<string name="Toe Thickness">
		Dicke
	</string>
	<string name="Torso Length">
		Länge des Oberkörpers
	</string>
	<string name="Torso Muscles">
		Muskeln
	</string>
	<string name="Torso Scrawny">
		Dürr
	</string>
	<string name="Unattached">
		Frei
	</string>
	<string name="Uncreased">
		Straffes Lid
	</string>
	<string name="Underbite">
		Unterbiss
	</string>
	<string name="Unnatural">
		Unnatürlich
	</string>
	<string name="Upper Bridge">
		Brücke, oberer Teil
	</string>
	<string name="Upper Cheeks">
		Obere Wangen
	</string>
	<string name="Upper Chin Cleft">
		Obere Kinnspalte
	</string>
	<string name="Upper Eyelid Fold">
		Obere Lidfalte
	</string>
	<string name="Upturned">
		Stupsnase
	</string>
	<string name="Very Red">
		Sehr rot
	</string>
	<string name="Waist Height">
		Bund
	</string>
	<string name="Well-Fed">
		Gut genährt
	</string>
	<string name="White Hair">
		Weiße Haare
	</string>
	<string name="Wide">
		Breit
	</string>
	<string name="Wide Back">
		Breit
	</string>
	<string name="Wide Front">
		Breit
	</string>
	<string name="Wide Lips">
		Breit
	</string>
	<string name="Wild">
		Wild
	</string>
	<string name="Wrinkles">
		Falten
	</string>
	<string name="LocationCtrlAddLandmarkTooltip">
		Zu meinen Landmarken hinzufügen
	</string>
	<string name="LocationCtrlEditLandmarkTooltip">
		Meine Landmarken bearbeiten
	</string>
	<string name="LocationCtrlInfoBtnTooltip">
		Weitere Informationen über die aktuelle Position
	</string>
	<string name="LocationCtrlComboBtnTooltip">
		Mein Reiseverlauf
	</string>
	<string name="LocationCtrlForSaleTooltip">
		Dieses Land kaufen
	</string>
	<string name="LocationCtrlVoiceTooltip">
		Voice hier nicht möglich
	</string>
	<string name="LocationCtrlFlyTooltip">
		Fliegen ist unzulässig
	</string>
	<string name="LocationCtrlPushTooltip">
		Kein Stoßen
	</string>
	<string name="LocationCtrlBuildTooltip">
		Bauen/Fallen lassen von Objekten ist verboten
	</string>
	<string name="LocationCtrlScriptsTooltip">
		Skripte sind unzulässig
	</string>
	<string name="LocationCtrlDamageTooltip">
		Gesundheit
	</string>
	<string name="LocationCtrlAdultIconTooltip">
		Adult-Region
	</string>
	<string name="LocationCtrlModerateIconTooltip">
		Moderate Region
	</string>
	<string name="LocationCtrlGeneralIconTooltip">
		Generelle Region
	</string>
	<string name="LocationCtrlSeeAVsTooltip">
		Avatare sichtbar; Chat außerhalb dieser Parzelle gestattet
	</string>
	<string name="UpdaterWindowTitle">
		[APP_NAME] Aktualisierung
	</string>
	<string name="UpdaterNowUpdating">
		[APP_NAME] wird aktualisiert...
	</string>
	<string name="UpdaterNowInstalling">
		[APP_NAME] wird installiert...
	</string>
	<string name="UpdaterUpdatingDescriptive">
		Ihr [APP_NAME]-Viewer wird aktualisiert.  Dies kann einen Moment dauern. Wir bitten um Ihr Verständnis.
	</string>
	<string name="UpdaterProgressBarTextWithEllipses">
		Aktualisierung wird heruntergeladen...
	</string>
	<string name="UpdaterProgressBarText">
		Aktualisierung wird heruntergeladen
	</string>
	<string name="UpdaterFailDownloadTitle">
		Herunterladen ist fehlgeschlagen
	</string>
	<string name="UpdaterFailUpdateDescriptive">
		Beim Aktualisieren von [APP_NAME] ist ein Fehler aufgetreten. Bitte laden Sie die aktuellste Version von www.secondlife.com herunter.
	</string>
	<string name="UpdaterFailInstallTitle">
		Aktualisierung konnte nicht installiert werden
	</string>
	<string name="UpdaterFailStartTitle">
		Viewer konnte nicht gestartet werden
	</string>
	<string name="ItemsComingInTooFastFrom">
		[APP_NAME]: Zuviele Objekte auf einmal von [FROM_NAME]. Automaitsche Vorschau ist für [TIME] Sekunden nicht verfügbar.
	</string>
	<string name="ItemsComingInTooFast">
		[APP_NAME]: Zuviele Objekte auf einmal. Automaitsche Vorschau ist für [TIME] Sekunden nicht verfügbar.
	</string>
	<string name="IM_logging_string">
		-- Instant-Message-Protokoll aktiviert --
	</string>
	<string name="IM_typing_start_string">
		[NAME] tippt...
	</string>
	<string name="Unnamed">
		(Nicht benannt)
	</string>
	<string name="IM_moderated_chat_label">
		(Moderiert: Stimmen in der Standardeinstellung stummgeschaltet)
	</string>
	<string name="IM_unavailable_text_label">
		Für diese Verbindung ist kein Text-Chat verfügbar.
	</string>
	<string name="IM_muted_text_label">
		Ihr Text-Chat wurde von einem Gruppenmoderator deaktiviert.
	</string>
	<string name="IM_default_text_label">
		Für Instant Message hier klicken.
	</string>
	<string name="IM_to_label">
		An
	</string>
	<string name="IM_moderator_label">
		(Moderator)
	</string>
	<string name="Saved_message">
		(Gespeichert am [LONG_TIMESTAMP])
	</string>
	<string name="answered_call">
		Ihr Anruf wurde entgegengenommen
	</string>
	<string name="you_started_call">
		Sie haben einen Voice-Anruf begonnen
	</string>
	<string name="you_joined_call">
		Sie sind dem Gespräch beigetreten
	</string>
	<string name="name_started_call">
		[NAME] hat einen Voice-Anruf begonnen
	</string>
	<string name="ringing-im">
		Verbindung wird hergestellt...
	</string>
	<string name="connected-im">
		Verbunden. Klicken Sie auf Anruf beenden, um die Verbindung zu trennen
	</string>
	<string name="hang_up-im">
		Anruf wurde beendet
	</string>
	<string name="answering-im">
		Wird verbunden...
	</string>
	<string name="conference-title">
		Ad-hoc-Konferenz
	</string>
	<string name="conference-title-incoming">
		Konferenz mit [AGENT_NAME]
	</string>
	<string name="inventory_item_offered-im">
		Inventarobjekt angeboten
	</string>
	<string name="share_alert">
		Objekte aus dem Inventar hier her ziehen
	</string>
	<string name="no_session_message">
		(IM-Session nicht vorhanden)
	</string>
	<string name="only_user_message">
		Sie sind der einzige Benutzer in dieser Sitzung.
	</string>
	<string name="offline_message">
		[NAME] ist offline.
	</string>
	<string name="invite_message">
		Klicken Sie auf [BUTTON NAME], um eine Verbindung zu diesem Voice-Chat herzustellen.
	</string>
	<string name="muted_message">
		Sie haben diesen Einwohner ignoriert. Wenn Sie eine Nachricht senden, wird dieser freigeschaltet.
	</string>
	<string name="generic">
		Fehler bei Anfrage, bitte versuchen Sie es später.
	</string>
	<string name="generic_request_error">
		Fehler bei Anfrage, bitte versuchen Sie es später.
	</string>
	<string name="insufficient_perms_error">
		Sie sind dazu nicht berechtigt.
	</string>
	<string name="session_does_not_exist_error">
		Die Sitzung ist abgelaufen
	</string>
	<string name="no_ability_error">
		Sie besitzen diese Fähigkeit nicht.
	</string>
	<string name="no_ability">
		Sie besitzen diese Fähigkeit nicht.
	</string>
	<string name="not_a_mod_error">
		Sie sind kein Sitzungsmoderator.
	</string>
	<string name="muted">
		Ein Gruppenmoderator hat Ihren Text-Chat deaktiviert.
	</string>
	<string name="muted_error">
		Ein Gruppenmoderator hat Ihren Text-Chat deaktiviert.
	</string>
	<string name="add_session_event">
		Es konnten keine Benutzer zur Chat-Sitzung mit [RECIPIENT] hinzugefügt werden.
	</string>
	<string name="message">
		Ihre Nachricht konnte nicht an die Chat-Sitzung mit [RECIPIENT] gesendet werden.
	</string>
	<string name="message_session_event">
		Ihre Nachricht konnte nicht an die Chat-Sitzung mit [RECIPIENT] gesendet werden.
	</string>
	<string name="mute">
		Fehler während Moderation.
	</string>
	<string name="removed">
		Sie wurden von der Gruppe ausgeschlossen.
	</string>
	<string name="removed_from_group">
		Sie wurden von der Gruppe ausgeschlossen.
	</string>
	<string name="close_on_no_ability">
		Sie haben nicht mehr die Berechtigung an der Chat-Sitzung teilzunehmen.
	</string>
	<string name="unread_chat_single">
		[SOURCES] hat etwas Neues gesagt
	</string>
	<string name="unread_chat_multiple">
		[SOURCES] haben etwas Neues gesagt
	</string>
	<string name="session_initialization_timed_out_error">
		Die Initialisierung der Sitzung ist fehlgeschlagen
	</string>
	<string name="Home position set.">
		Position für Zuhause festgelegt.
	</string>
	<string name="voice_morphing_url">
		http://secondlife.com/landing/voicemorphing
	</string>
	<string name="paid_you_ldollars">
		[NAME] hat Ihnen [REASON] [AMOUNT] L$ bezahlt.
	</string>
	<string name="paid_you_ldollars_no_reason">
		[NAME] hat Ihnen [AMOUNT] L$ bezahlt.
	</string>
	<string name="you_paid_ldollars">
		Sie haben [REASON] [AMOUNT] L$ an [NAME] bezahlt.
	</string>
	<string name="you_paid_ldollars_no_info">
		Sie haben [AMOUNT] L$ bezahlt.
	</string>
	<string name="you_paid_ldollars_no_reason">
		Sie haben [AMOUNT] L$ an [NAME] bezahlt.
	</string>
	<string name="you_paid_ldollars_no_name">
		Sie haben [REASON] [AMOUNT] L$ bezahlt.
	</string>
	<string name="for item">
		für [ITEM]
	</string>
	<string name="for a parcel of land">
		für eine Landparzelle
	</string>
	<string name="for a land access pass">
		für einen Pass
	</string>
	<string name="for deeding land">
		für die Landübertragung
	</string>
	<string name="to create a group">
		für die Gründung einer Gruppe
	</string>
	<string name="to join a group">
		für den Beitritt zur Gruppe
	</string>
	<string name="to upload">
		fürs Hochladen
	</string>
	<string name="to publish a classified ad">
		um eine Anzeige aufzugeben
	</string>
	<string name="giving">
		[AMOUNT] L$ werden bezahlt
	</string>
	<string name="uploading_costs">
		Kosten für Hochladen [AMOUNT] L$
	</string>
	<string name="this_costs">
		Kosten: [AMOUNT] L$
	</string>
	<string name="buying_selected_land">
		Ausgewähltes Land wird für [AMOUNT] L$ gekauft.
	</string>
	<string name="this_object_costs">
		Dieses Objekt kostet  [AMOUNT] L$
	</string>
	<string name="group_role_everyone">
		Jeder
	</string>
	<string name="group_role_officers">
		Offiziere
	</string>
	<string name="group_role_owners">
		Eigentümer
	</string>
	<string name="group_member_status_online">
		Online
	</string>
	<string name="uploading_abuse_report">
		Bericht wird hochgeladen...
  
Missbrauchsbericht
	</string>
	<string name="New Shape">
		Neue Form/Gestalt
	</string>
	<string name="New Skin">
		Neue Haut
	</string>
	<string name="New Hair">
		Neues Haar
	</string>
	<string name="New Eyes">
		Neue Augen
	</string>
	<string name="New Shirt">
		Neues Hemd
	</string>
	<string name="New Pants">
		Neue Hose
	</string>
	<string name="New Shoes">
		Neue Schuhe
	</string>
	<string name="New Socks">
		Neue Socken
	</string>
	<string name="New Jacket">
		Neue Jacke
	</string>
	<string name="New Gloves">
		Neue Handschuhe
	</string>
	<string name="New Undershirt">
		Neues Unterhemd
	</string>
	<string name="New Underpants">
		Neue Unterhose
	</string>
	<string name="New Skirt">
		Neuer Rock
	</string>
	<string name="New Alpha">
		Neues Alpha
	</string>
	<string name="New Tattoo">
		Neue Tätowierung
	</string>
	<string name="New Physics">
		Neue Physik
	</string>
	<string name="Invalid Wearable">
		Ungültiges Objekt
	</string>
	<string name="New Gesture">
		Neue Geste
	</string>
	<string name="New Script">
		Neues Skript
	</string>
	<string name="New Note">
		Neue Notiz
	</string>
	<string name="New Folder">
		Neuer Ordner
	</string>
	<string name="Contents">
		Inhalt
	</string>
	<string name="Gesture">
		Gesten
	</string>
	<string name="Male Gestures">
		Männliche Gesten
	</string>
	<string name="Female Gestures">
		Weibliche Gesten
	</string>
	<string name="Other Gestures">
		Andere Gesten
	</string>
	<string name="Speech Gestures">
		Sprachgesten
	</string>
	<string name="Common Gestures">
		Häufig verwendete Gesten
	</string>
	<string name="Male - Excuse me">
		Männlich - Excuse me
	</string>
	<string name="Male - Get lost">
		Männlich - Get lost
	</string>
	<string name="Male - Blow kiss">
		Männlich - Kusshand
	</string>
	<string name="Male - Boo">
		Männlich - Buh
	</string>
	<string name="Male - Bored">
		Männlich - Gelangweilt
	</string>
	<string name="Male - Hey">
		Männlich - Hey
	</string>
	<string name="Male - Laugh">
		Männlich - Lachen
	</string>
	<string name="Male - Repulsed">
		Männlich - Angewidert
	</string>
	<string name="Male - Shrug">
		Männlich - Achselzucken
	</string>
	<string name="Male - Stick tougue out">
		Männlich - Zunge herausstrecken
	</string>
	<string name="Male - Wow">
		Männlich - Wow
	</string>
	<string name="Female - Chuckle">
		Weiblich - Kichern
	</string>
	<string name="Female - Cry">
		Weiblich - Weinen
	</string>
	<string name="Female - Embarrassed">
		Weiblich - Verlegen
	</string>
	<string name="Female - Excuse me">
		Weiblich - Räuspern
	</string>
	<string name="Female - Get lost">
		Weiblich - Get lost
	</string>
	<string name="Female - Blow kiss">
		Weiblich - Kusshand
	</string>
	<string name="Female - Boo">
		Weiblich  - Buh
	</string>
	<string name="Female - Bored">
		Weiblich - Gelangweilt
	</string>
	<string name="Female - Hey">
		Weiblich - Hey
	</string>
	<string name="Female - Hey baby">
		Weiblich - Hey Süße(r)
	</string>
	<string name="Female - Laugh">
		Weiblich - Lachen
	</string>
	<string name="Female - Looking good">
		Weiblich - Looking good
	</string>
	<string name="Female - Over here">
		Weiblich - Over here
	</string>
	<string name="Female - Please">
		Weiblich - Please
	</string>
	<string name="Female - Repulsed">
		Weiblich - Angewidert
	</string>
	<string name="Female - Shrug">
		Weiblich - Achselzucken
	</string>
	<string name="Female - Stick tougue out">
		Weiblich - Zunge herausstrecken
	</string>
	<string name="Female - Wow">
		Weiblich - Wow
	</string>
	<string name="AvatarBirthDateFormat">
		[mthnum,datetime,slt]/[day,datetime,slt]/[year,datetime,slt]
	</string>
	<string name="DefaultMimeType">
		Keine/Keiner
	</string>
	<string name="texture_load_dimensions_error">
		Bilder, die größer sind als [WIDTH]*[HEIGHT] können nicht geladen werden
	</string>
	<string name="words_separator" value=","/>
	<string name="server_is_down">
		Trotz all unserer Bemühungen ist ein unerwarteter Fehler aufgetreten.

Bitte überprüfen Sie status.secondlifegrid.net um festzustellen, ob ein Problem besteht. Falls der Fehler weiterhin auftritt, überprüfen Sie bitte Ihre Netzwerk- und Firewalleinstellungen.
	</string>
	<string name="dateTimeWeekdaysNames">
		Sonntag:Montag:Dienstag:Mittwoch:Donnerstag:Freitag:Samstag
	</string>
	<string name="dateTimeWeekdaysShortNames">
		So:Mo:Di:Mi:Do:Fr:Sa
	</string>
	<string name="dateTimeMonthNames">
		Januar:Februar:März:April:Mai:Juni:Juli:August:September:Oktober:November:Dezember
	</string>
	<string name="dateTimeMonthShortNames">
		Jan:Feb:Mär:Apr:Mai:Jun:Jul:Aug:Sep:Okt:Nov:Dez
	</string>
	<string name="dateTimeDayFormat">
		[MDAY]
	</string>
	<string name="dateTimeAM">
		Uhr
	</string>
	<string name="dateTimePM">
		Uhr
	</string>
	<string name="LocalEstimateUSD">
		[AMOUNT] US$
	</string>
	<string name="Membership">
		Mitgliedschaft
	</string>
	<string name="Roles">
		Rollen
	</string>
	<string name="Group Identity">
		Gruppenidentität
	</string>
	<string name="Parcel Management">
		Parzellenverwaltung
	</string>
	<string name="Parcel Identity">
		Parzellenidentität
	</string>
	<string name="Parcel Settings">
		Parzelleneinstellungen
	</string>
	<string name="Parcel Powers">
		Parzellenfähigkeiten
	</string>
	<string name="Parcel Access">
		Parzellenzugang
	</string>
	<string name="Parcel Content">
		Parzelleninhalt
	</string>
	<string name="Object Management">
		Objektmanagement
	</string>
	<string name="Accounting">
		Kontoführung
	</string>
	<string name="Notices">
		Mitteilungen
	</string>
	<string name="Chat" value=" Chat:">
		Chat
	</string>
	<string name="DeleteItems">
		Ausgewählte Objekte löschen?
	</string>
	<string name="DeleteItem">
		Ausgewähltes Objekt löschen?
	</string>
	<string name="EmptyOutfitText">
		Keine Objekte in diesem Outfit
	</string>
	<string name="ExternalEditorNotSet">
		Wählen Sie über die Einstellung „ExternalEditor“ einen Editor aus
	</string>
	<string name="ExternalEditorNotFound">
		Angegebener externer Editor nicht gefunden.
Setzen Sie den Editorpfad in Anführungszeichen
(z. B. &quot;/pfad/editor&quot; &quot;%s&quot;).
	</string>
	<string name="ExternalEditorCommandParseError">
		Fehler beim Parsen des externen Editorbefehls.
	</string>
	<string name="ExternalEditorFailedToRun">
		Externer Editor konnte nicht ausgeführt werden.
	</string>
	<string name="Esc">
		Esc
	</string>
	<string name="Space">
		Space
	</string>
	<string name="Enter">
		Enter
	</string>
	<string name="Tab">
		Tab
	</string>
	<string name="Ins">
		Ins
	</string>
	<string name="Del">
		Del
	</string>
	<string name="Backsp">
		Backsp
	</string>
	<string name="Shift">
		Shift
	</string>
	<string name="Ctrl">
		Ctrl
	</string>
	<string name="Alt">
		Alt
	</string>
	<string name="CapsLock">
		CapsLock
	</string>
	<string name="Home">
		Zuhause
	</string>
	<string name="End">
		End
	</string>
	<string name="PgUp">
		PgUp
	</string>
	<string name="PgDn">
		PgDn
	</string>
	<string name="F1">
		F1
	</string>
	<string name="F2">
		F2
	</string>
	<string name="F3">
		F3
	</string>
	<string name="F4">
		F4
	</string>
	<string name="F5">
		F5
	</string>
	<string name="F6">
		F6
	</string>
	<string name="F7">
		F7
	</string>
	<string name="F8">
		F8
	</string>
	<string name="F9">
		F9
	</string>
	<string name="F10">
		F10
	</string>
	<string name="F11">
		F11
	</string>
	<string name="F12">
		F12
	</string>
	<string name="Add">
		Addieren
	</string>
	<string name="Subtract">
		Subtrahieren
	</string>
	<string name="Multiply">
		Multiplizieren
	</string>
	<string name="Divide">
		Dividieren
	</string>
	<string name="PAD_DIVIDE">
		PAD_DIVIDE
	</string>
	<string name="PAD_LEFT">
		PAD_LEFT
	</string>
	<string name="PAD_RIGHT">
		PAD_RIGHT
	</string>
	<string name="PAD_DOWN">
		PAD_DOWN
	</string>
	<string name="PAD_UP">
		PAD_UP
	</string>
	<string name="PAD_HOME">
		PAD_HOME
	</string>
	<string name="PAD_END">
		PAD_END
	</string>
	<string name="PAD_PGUP">
		PAD_PGUP
	</string>
	<string name="PAD_PGDN">
		PAD_PGDN
	</string>
	<string name="PAD_CENTER">
		PAD_CENTER
	</string>
	<string name="PAD_INS">
		PAD_INS
	</string>
	<string name="PAD_DEL">
		PAD_DEL
	</string>
	<string name="PAD_Enter">
		PAD_Enter
	</string>
	<string name="PAD_BUTTON0">
		PAD_BUTTON0
	</string>
	<string name="PAD_BUTTON1">
		PAD_BUTTON1
	</string>
	<string name="PAD_BUTTON2">
		PAD_BUTTON2
	</string>
	<string name="PAD_BUTTON3">
		PAD_BUTTON3
	</string>
	<string name="PAD_BUTTON4">
		PAD_BUTTON4
	</string>
	<string name="PAD_BUTTON5">
		PAD_BUTTON5
	</string>
	<string name="PAD_BUTTON6">
		PAD_BUTTON6
	</string>
	<string name="PAD_BUTTON7">
		PAD_BUTTON7
	</string>
	<string name="PAD_BUTTON8">
		PAD_BUTTON8
	</string>
	<string name="PAD_BUTTON9">
		PAD_BUTTON9
	</string>
	<string name="PAD_BUTTON10">
		PAD_BUTTON10
	</string>
	<string name="PAD_BUTTON11">
		PAD_BUTTON11
	</string>
	<string name="PAD_BUTTON12">
		PAD_BUTTON12
	</string>
	<string name="PAD_BUTTON13">
		PAD_BUTTON13
	</string>
	<string name="PAD_BUTTON14">
		PAD_BUTTON14
	</string>
	<string name="PAD_BUTTON15">
		PAD_BUTTON15
	</string>
	<string name="-">
		-
	</string>
	<string name="=">
		=
	</string>
	<string name="`">
		`
	</string>
	<string name=";">
		;
	</string>
	<string name="[">
		[
	</string>
	<string name="]">
		]
	</string>
	<string name="\">
		\
	</string>
	<string name="0">
		0
	</string>
	<string name="1">
		1
	</string>
	<string name="2">
		2
	</string>
	<string name="3">
		3
	</string>
	<string name="4">
		4
	</string>
	<string name="5">
		5
	</string>
	<string name="6">
		6
	</string>
	<string name="7">
		7
	</string>
	<string name="8">
		8
	</string>
	<string name="9">
		9
	</string>
	<string name="A">
		A
	</string>
	<string name="B">
		B
	</string>
	<string name="C">
		C
	</string>
	<string name="D">
		D
	</string>
	<string name="E">
		E
	</string>
	<string name="F">
		F
	</string>
	<string name="G">
		G
	</string>
	<string name="H">
		H
	</string>
	<string name="I">
		I
	</string>
	<string name="J">
		J
	</string>
	<string name="K">
		K
	</string>
	<string name="L">
		L
	</string>
	<string name="M">
		M
	</string>
	<string name="N">
		N
	</string>
	<string name="O">
		O
	</string>
	<string name="P">
		P
	</string>
	<string name="Q">
		Q
	</string>
	<string name="R">
		R
	</string>
	<string name="S">
		S
	</string>
	<string name="T">
		T
	</string>
	<string name="U">
		U
	</string>
	<string name="V">
		V
	</string>
	<string name="W">
		W
	</string>
	<string name="X">
		X
	</string>
	<string name="Y">
		Y
	</string>
	<string name="Z">
		Z
	</string>
	<string name="BeaconParticle">
		Partikel-Beacons werden angezeigt (blau)
	</string>
	<string name="BeaconPhysical">
		Beacons für physische Objekte werden angezeigt (grün)
	</string>
	<string name="BeaconScripted">
		Beacons für Skriptobjekte werden angezeigt (rot)
	</string>
	<string name="BeaconScriptedTouch">
		Beacons für Skriptobjekte mit Berührungsfunktion werden angezeigt (rot)
	</string>
	<string name="BeaconSound">
		Sound-Beacons werden angezeigt (gelb)
	</string>
	<string name="BeaconMedia">
		Medien-Beacons werden angezeigt (weiß)
	</string>
	<string name="ParticleHiding">
		Partikel werden ausgeblendet
	</string>
</strings><|MERGE_RESOLUTION|>--- conflicted
+++ resolved
@@ -1247,12 +1247,6 @@
 	<string name="InvFolder My Inventory">
 		Mein Inventar
 	</string>
-<<<<<<< HEAD
-	<string name="InvFolder Favorites">
-		Favoriten
-	</string>
-=======
->>>>>>> 812ad1b6
 	<string name="InvFolder Library">
 		Bibliothek
 	</string>
