<?xml version="1.0" encoding="utf-8" standalone="yes"?>
<floater name="floaterbulkperms" title="Inhaltsberechtigungen ändern">
	<floater.string name="nothing_to_modify_text">
		Auswahl enthält keinen Inhalt, der bearbeitet werden kann.
	</floater.string>
	<floater.string name="status_text">
		Berechtigungen werden eingestellt auf [NAME]
	</floater.string>
	<floater.string name="start_text">
		Start: Anforderung auf Änderung der Berechtigung...
	</floater.string>
	<floater.string name="done_text">
		Ende: Anforderung auf Änderung der Berechtigung.
	</floater.string>
	<check_box label="Animation" name="check_animation"/>
	<icon name="icon_animation" tool_tip="Animation"/>
	<check_box label="Körperteile" name="check_bodypart"/>
	<icon name="icon_bodypart" tool_tip="Körperteile"/>
	<check_box label="Kleidung" name="check_clothing"/>
	<icon name="icon_clothing" tool_tip="Kleidung"/>
	<check_box label="Gesten" name="check_gesture"/>
	<icon name="icon_gesture" tool_tip="Gesten"/>
	<check_box label="Notizkarten" name="check_notecard"/>
	<icon name="icon_notecard" tool_tip="Notizkarten"/>
	<check_box label="Objekte" name="check_object"/>
	<icon name="icon_object" tool_tip="Objekte"/>
	<check_box label="Skripts" name="check_script"/>
	<icon name="icon_script" tool_tip="Skripts"/>
	<check_box label="Sounds" name="check_sound"/>
	<icon name="icon_sound" tool_tip="Sounds"/>
	<check_box label="Texturen" name="check_texture"/>
	<icon name="icon_texture" tool_tip="Texturen"/>
	<button label="√ Alle" label_selected="Alle" name="check_all"/>
	<button label="Löschen" label_selected="Keine" name="check_none"/>
	<text name="newperms">
		Inhaltsberechtigungen ändern in
	</text>
	<text name="GroupLabel">
		Gruppe:
	</text>
<<<<<<< HEAD
	<check_box label="Teilen" name="share_with_group" tool_tip="Jedem Mitglied der gewählten Gruppe erlauben Ihre Bearbeiten-Berechtigungen für dieses Objekt zu teilen. Sie müssen das Objekt übertragen, um die Rollen-Beschränkungen zu aktivieren."/>
	<text name="AnyoneLabel">
		Jeder:
	</text>
	<check_box label="Kopieren" name="everyone_copy" tool_tip="Jeder kann eine Kopie des Objektes nehmen. Das Objekt und der komplette Inhalt müssen Kopier- und Transferieren-Berechtigungen besitzen."/>
	<text name="NextOwnerLabel">
		Nächster Eigent.:
	</text>
	<check_box label="Bearbeiten" name="next_owner_modify" tool_tip="Nächster Eigentümer kann Eigenschaften wie Name oder Größe von diesem Objekt bearbeiten."/>
	<check_box label="Kopieren" name="next_owner_copy" tool_tip="Nächster Eigentümer kann beliebig viele Kopien von diesem Objekt erstellen. Die Ersteller-Informationen bleiben erhalten und die Kopien können keine weitergehenden Berechtigungen als das Orginal besitzen."/>
	<check_box initial_value="true" label="Transferieren" name="next_owner_transfer" tool_tip="Nächster Eigentümer kann dieses Objekt weitergeben oder -verkaufen."/>
=======
	<check_box label="Teilen" name="share_with_group" tool_tip="Erlauben Sie allen Mitgliedern der zugeordneten Gruppe, Ihre Änderungsberechtigungen für dieses Objekt zu teilen. Sie müssen eine Übereignung durchführen, um Rollenbeschränkungen zu aktivieren."/>
	<text name="AnyoneLabel">
		Jeder:
	</text>
	<check_box label="Kopieren" name="everyone_copy" tool_tip="Jeder Benutzer kann eine Kopie des Objekts erhalten. Das Objekt sowie alle seine Inhalte müssen kopier- und übertragbar sein."/>
	<text name="NextOwnerLabel">
		Nächster Eigent.:
	</text>
	<check_box label="Bearbeiten" name="next_owner_modify" tool_tip="Der nächste Eigentümer kann Eigenschaften wie den Artikelnamen oder den Maßstab dieses Objekts bearbeiten."/>
	<check_box label="Kopieren" name="next_owner_copy" tool_tip="Der nächste Eigentümer kann unbegrenzt viele Kopien dieses Objekts erstellen. Die Kopien enthalten Informationen zum Ersteller und können niemals mehr Berechtigungen enthalten als der kopierte Artikel."/>
	<check_box initial_value="true" label="Transferieren" name="next_owner_transfer" tool_tip="Der nächste Eigentümer kann dieses Objekt weitergeben oder verkaufen."/>
>>>>>>> 1d2ead44
	<button label="OK" name="ok"/>
	<button label="Anwenden" name="apply"/>
	<button label="Abbrechen" name="close"/>
</floater><|MERGE_RESOLUTION|>--- conflicted
+++ resolved
@@ -38,19 +38,6 @@
 	<text name="GroupLabel">
 		Gruppe:
 	</text>
-<<<<<<< HEAD
-	<check_box label="Teilen" name="share_with_group" tool_tip="Jedem Mitglied der gewählten Gruppe erlauben Ihre Bearbeiten-Berechtigungen für dieses Objekt zu teilen. Sie müssen das Objekt übertragen, um die Rollen-Beschränkungen zu aktivieren."/>
-	<text name="AnyoneLabel">
-		Jeder:
-	</text>
-	<check_box label="Kopieren" name="everyone_copy" tool_tip="Jeder kann eine Kopie des Objektes nehmen. Das Objekt und der komplette Inhalt müssen Kopier- und Transferieren-Berechtigungen besitzen."/>
-	<text name="NextOwnerLabel">
-		Nächster Eigent.:
-	</text>
-	<check_box label="Bearbeiten" name="next_owner_modify" tool_tip="Nächster Eigentümer kann Eigenschaften wie Name oder Größe von diesem Objekt bearbeiten."/>
-	<check_box label="Kopieren" name="next_owner_copy" tool_tip="Nächster Eigentümer kann beliebig viele Kopien von diesem Objekt erstellen. Die Ersteller-Informationen bleiben erhalten und die Kopien können keine weitergehenden Berechtigungen als das Orginal besitzen."/>
-	<check_box initial_value="true" label="Transferieren" name="next_owner_transfer" tool_tip="Nächster Eigentümer kann dieses Objekt weitergeben oder -verkaufen."/>
-=======
 	<check_box label="Teilen" name="share_with_group" tool_tip="Erlauben Sie allen Mitgliedern der zugeordneten Gruppe, Ihre Änderungsberechtigungen für dieses Objekt zu teilen. Sie müssen eine Übereignung durchführen, um Rollenbeschränkungen zu aktivieren."/>
 	<text name="AnyoneLabel">
 		Jeder:
@@ -62,7 +49,6 @@
 	<check_box label="Bearbeiten" name="next_owner_modify" tool_tip="Der nächste Eigentümer kann Eigenschaften wie den Artikelnamen oder den Maßstab dieses Objekts bearbeiten."/>
 	<check_box label="Kopieren" name="next_owner_copy" tool_tip="Der nächste Eigentümer kann unbegrenzt viele Kopien dieses Objekts erstellen. Die Kopien enthalten Informationen zum Ersteller und können niemals mehr Berechtigungen enthalten als der kopierte Artikel."/>
 	<check_box initial_value="true" label="Transferieren" name="next_owner_transfer" tool_tip="Der nächste Eigentümer kann dieses Objekt weitergeben oder verkaufen."/>
->>>>>>> 1d2ead44
 	<button label="OK" name="ok"/>
 	<button label="Anwenden" name="apply"/>
 	<button label="Abbrechen" name="close"/>
