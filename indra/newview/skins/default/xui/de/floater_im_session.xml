<?xml version="1.0" encoding="utf-8" standalone="yes"?>
<floater name="panel_im">
<<<<<<< HEAD
	<layout_stack name="ls_control_panel">
		<layout_panel name="gprofile_panel">
			<button name="group_info_btn" tool_tip="Zeige Gruppenprofil"/>
		</layout_panel>
		<layout_panel name="profile_panel">
			<button name="view_profile_btn" tool_tip="Zeige Einwohnerprofil"/>
		</layout_panel>
		<layout_panel name="trans_panel">
			<button name="translate_btn" tool_tip="Chat mit konfiguriertem Dienst übersetzen"/>
		</layout_panel>
		<layout_panel name="friend_panel">
			<button name="add_friend_btn" tool_tip="Einwohner als Freund hinzufügen"/>
		</layout_panel>
		<layout_panel name="tp_panel">
			<button name="teleport_btn" tool_tip="Teleport anbieten"/>
		</layout_panel>
		<layout_panel name="share_panel">
			<button name="share_btn" tool_tip="Objekt an Einwohner senden"/>
		</layout_panel>
		<layout_panel name="pay_panel">
			<button name="pay_btn" tool_tip="Geld an Einwohner überweisen"/>
		</layout_panel>
		<layout_panel name="call_btn_panel">
			<button name="call_btn" tool_tip="Einwohner über Voice anrufen"/>
		</layout_panel>
		<layout_panel name="end_call_btn_panel">
			<button name="end_call_btn" tool_tip="Anruf beenden"/>
		</layout_panel>
		<layout_panel name="voice_ctrls_btn_panel">
			<button name="voice_ctrls_btn" tool_tip="Anruf-Eigenschaften"/>
		</layout_panel>
		<layout_panel name="im_history_btn_panel">
			<button name="im_history_btn" tool_tip="IM-Protokoll öffnen"/>
		</layout_panel>
	</layout_stack>

	<check_box label="Viewer-Kennung senden" name="FSSupportGroupChatPrefix_toggle" tool_tip="Fügt ein (FS) am Anfang jeder Nachrichtig hinzu, damit die Support-Mitarbeiter wissen, ob sich eine Frage auf Phoenix oder Firestorm bezieht. Da hierdurch eine unnötige Konfusion vermieden wird, wäre nett, diese Option zu aktivieren!"/>
	<button name="send_sysinfo_btn" tool_tip="System-Informationen übermitteln"/>

	<layout_stack name="im_panels">
		<layout_panel name="panel_im_control_lp">
			<line_editor label="An" name="chat_editor"/>
		</layout_panel>
	</layout_stack>
=======
	<floater.string name="call_btn_start">
		Conv_toolbar_open_call
	</floater.string>
	<floater.string name="call_btn_stop">
		Conv_toolbar_hang_up
	</floater.string>
	<floater.string name="collapseline_icon" value="Conv_collapse_to_one_line"/>
	<floater.string name="expandline_icon" value="Conv_expand_one_line"/>
	<floater.string name="collapse_icon" value="Conv_toolbar_collapse"/>
	<floater.string name="expand_icon" value="Conv_toolbar_expand"/>
	<floater.string name="tear_off_icon" value="Conv_toolbar_arrow_ne"/>
	<floater.string name="return_icon" value="Conv_toolbar_arrow_sw"/>
	<floater.string name="participant_added" value="[NAME] wurde zur Unterhaltung eingeladen."/>
	<floater.string name="multiple_participants_added" value="[NAME] wurden zur Unterhaltung eingeladen."/>
	<floater.string name="tooltip_to_separate_window" value="Diese Unterhaltung in separates Fenster verschieben"/>
	<floater.string name="tooltip_to_main_window" value="Diese Unterhaltung zurück ins Hauptfenster verschieben"/>
	<floater.string name="start_call_button_tooltip" value="Voice-Verbindung öffnen"/>
	<floater.string name="end_call_button_tooltip" value="Voice-Verbindung schließen"/>
	<floater.string name="expcol_button_not_tearoff_tooltip" value="Dieses Fenster schließen"/>
	<floater.string name="expcol_button_tearoff_and_expanded_tooltip" value="Teilnehmerliste schließen"/>
	<floater.string name="expcol_button_tearoff_and_collapsed_tooltip" value="Teilnehmerliste erweitern"/>
	<view name="contents_view">
		<layout_stack name="main_stack">
			<layout_panel name="toolbar_panel">
				<menu_button name="view_options_btn" tool_tip="Anzeige-/Sortieroptionen"/>
				<menu_button name="gear_btn" tool_tip="Aktionen für ausgewählte Person"/>
				<button name="add_btn" tool_tip="Jemanden zu dieser Unterhaltung hinzufügen"/>
				<button name="voice_call_btn" tool_tip="Voice-Verbindung öffnen"/>
				<button name="close_btn" tool_tip="Diese Unterhaltung beenden"/>
				<button name="expand_collapse_btn" tool_tip="Dieses Fenster schließen/erweitern"/>
			</layout_panel>
			<layout_panel name="body_panel">
				<layout_stack name="im_panels">
					<layout_panel name="right_part_holder">
						<panel name="trnsAndChat_panel">
							<layout_stack name="translate_and_chat_stack">
								<layout_panel name="translate_chat_checkbox_lp">
									<check_box label="Chat übersetzen" name="translate_chat_checkbox"/>
								</layout_panel>
							</layout_stack>
						</panel>
					</layout_panel>
				</layout_stack>
			</layout_panel>
			<layout_panel name="chat_layout_panel">
				<layout_stack name="input_panels">
					<layout_panel name="input_editor_layout_panel">
						<chat_editor label="An" name="chat_editor"/>
					</layout_panel>
					<layout_panel name="input_button_layout_panel">
						<button name="minz_btn" tool_tip="Nachrichtenfenster anzeigen/ausblenden"/>
					</layout_panel>
				</layout_stack>
			</layout_panel>
		</layout_stack>
	</view>
>>>>>>> f6282b17
</floater><|MERGE_RESOLUTION|>--- conflicted
+++ resolved
@@ -1,6 +1,5 @@
 <?xml version="1.0" encoding="utf-8" standalone="yes"?>
 <floater name="panel_im">
-<<<<<<< HEAD
 	<layout_stack name="ls_control_panel">
 		<layout_panel name="gprofile_panel">
 			<button name="group_info_btn" tool_tip="Zeige Gruppenprofil"/>
@@ -45,62 +44,4 @@
 			<line_editor label="An" name="chat_editor"/>
 		</layout_panel>
 	</layout_stack>
-=======
-	<floater.string name="call_btn_start">
-		Conv_toolbar_open_call
-	</floater.string>
-	<floater.string name="call_btn_stop">
-		Conv_toolbar_hang_up
-	</floater.string>
-	<floater.string name="collapseline_icon" value="Conv_collapse_to_one_line"/>
-	<floater.string name="expandline_icon" value="Conv_expand_one_line"/>
-	<floater.string name="collapse_icon" value="Conv_toolbar_collapse"/>
-	<floater.string name="expand_icon" value="Conv_toolbar_expand"/>
-	<floater.string name="tear_off_icon" value="Conv_toolbar_arrow_ne"/>
-	<floater.string name="return_icon" value="Conv_toolbar_arrow_sw"/>
-	<floater.string name="participant_added" value="[NAME] wurde zur Unterhaltung eingeladen."/>
-	<floater.string name="multiple_participants_added" value="[NAME] wurden zur Unterhaltung eingeladen."/>
-	<floater.string name="tooltip_to_separate_window" value="Diese Unterhaltung in separates Fenster verschieben"/>
-	<floater.string name="tooltip_to_main_window" value="Diese Unterhaltung zurück ins Hauptfenster verschieben"/>
-	<floater.string name="start_call_button_tooltip" value="Voice-Verbindung öffnen"/>
-	<floater.string name="end_call_button_tooltip" value="Voice-Verbindung schließen"/>
-	<floater.string name="expcol_button_not_tearoff_tooltip" value="Dieses Fenster schließen"/>
-	<floater.string name="expcol_button_tearoff_and_expanded_tooltip" value="Teilnehmerliste schließen"/>
-	<floater.string name="expcol_button_tearoff_and_collapsed_tooltip" value="Teilnehmerliste erweitern"/>
-	<view name="contents_view">
-		<layout_stack name="main_stack">
-			<layout_panel name="toolbar_panel">
-				<menu_button name="view_options_btn" tool_tip="Anzeige-/Sortieroptionen"/>
-				<menu_button name="gear_btn" tool_tip="Aktionen für ausgewählte Person"/>
-				<button name="add_btn" tool_tip="Jemanden zu dieser Unterhaltung hinzufügen"/>
-				<button name="voice_call_btn" tool_tip="Voice-Verbindung öffnen"/>
-				<button name="close_btn" tool_tip="Diese Unterhaltung beenden"/>
-				<button name="expand_collapse_btn" tool_tip="Dieses Fenster schließen/erweitern"/>
-			</layout_panel>
-			<layout_panel name="body_panel">
-				<layout_stack name="im_panels">
-					<layout_panel name="right_part_holder">
-						<panel name="trnsAndChat_panel">
-							<layout_stack name="translate_and_chat_stack">
-								<layout_panel name="translate_chat_checkbox_lp">
-									<check_box label="Chat übersetzen" name="translate_chat_checkbox"/>
-								</layout_panel>
-							</layout_stack>
-						</panel>
-					</layout_panel>
-				</layout_stack>
-			</layout_panel>
-			<layout_panel name="chat_layout_panel">
-				<layout_stack name="input_panels">
-					<layout_panel name="input_editor_layout_panel">
-						<chat_editor label="An" name="chat_editor"/>
-					</layout_panel>
-					<layout_panel name="input_button_layout_panel">
-						<button name="minz_btn" tool_tip="Nachrichtenfenster anzeigen/ausblenden"/>
-					</layout_panel>
-				</layout_stack>
-			</layout_panel>
-		</layout_stack>
-	</view>
->>>>>>> f6282b17
 </floater>