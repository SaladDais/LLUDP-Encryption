--- conflicted
+++ resolved
@@ -10,11 +10,7 @@
 	<button label="OK" label_selected="OK" name="OK"/>
 	<button label="Abbrechen" label_selected="Abbrechen" name="Cancel"/>
 	<panel name="search_panel">
-<<<<<<< HEAD
-		<search_editor label="Einstellungen suchen" name="search_prefs_edit" tool_tip="Den Suchbegriff hier eingeben. Ergebnisse werden für Treffer im Namen oder Kommentar einer Einstellung angezeigt."/>
-=======
 		<search_editor label="Sucheinstellungen" name="search_prefs_edit" tool_tip="Geben Sie hier den gewünschten Suchbegriff ein. Die Ergebnisse werden für teilweise Volltext-Treffer innerhalb des Einstellungsnamens oder Kommentars angezeigt."/>
->>>>>>> db6d4a3c
 	</panel>
 	<tab_container name="pref core">
 		<panel label="Allgemein" name="general"/>
