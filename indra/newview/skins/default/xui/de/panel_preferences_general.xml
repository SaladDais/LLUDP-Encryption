--- conflicted
+++ resolved
@@ -94,12 +94,8 @@
 	</combo_box>
 	<check_box name="AvatarSitOnAway" label="Sitzen wenn abwesend"/>
 	<text name="text_box3">
-<<<<<<< HEAD
 		Beschäftigt- und Abwesenheitsnachrichten können unter
 Privatsphäre, Automatische Antwort konfiguriert werden.
-=======
-		Nicht-stören-Antwort:
->>>>>>> f6282b17
 	</text>
 	<text_editor name="do_not_disturb_response">
 		log_in_to_change
