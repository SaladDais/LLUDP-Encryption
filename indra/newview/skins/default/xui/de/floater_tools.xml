--- conflicted
+++ resolved
@@ -1,38 +1,5 @@
 <?xml version="1.0" encoding="utf-8" standalone="yes"?>
 <floater name="toolbox floater" title="">
-<<<<<<< HEAD
-	<button label="" label_selected="" name="button focus" tool_tip="Fokus" />
-	<text name="tool label" />
-	<button label="" label_selected="" name="button move" tool_tip="Verschieben" />
-	<text left="40" name="tool label2" width="70" />
-	<button label="" label_selected="" name="button edit" tool_tip="Bearbeiten" />
-	<text left="92" name="tool label3" width="70" />
-	<button label="" label_selected="" name="button create" tool_tip="Erstellen" />
-	<text left="170" name="tool label4" width="70" />
-	<button label="" label_selected="" name="button land" tool_tip="Land" />
-	<text left="240" name="tool label5" />
-  <radio_group name="focus_radio_group">
-    <radio_item label="Zoom" name="radio zoom" />
-    <radio_item label="Orbit (Strg)" name="radio orbit" />
-    <radio_item label="Schwenken (Strg-Umschalt)" name="radio pan" />
-  </radio_group>
-  <radio_group name="move_radio_group">
-    <radio_item label="Verschieben" name="radio move" />
-    <radio_item label="Heben (Strg)" name="radio lift" />
-    <radio_item label="Rotieren (Strg-Umschalt)" name="radio spin" />
-  </radio_group>
-  <radio_group name="edit_radio_group">
-    <radio_item label="Position" name="radio position" />
-    <radio_item label="Drehen (Strg)" name="radio rotate" />
-    <radio_item label="Dehnen (Strg-Umschalt)" name="radio stretch" />
-    <radio_item label="Textur auswählen" name="radio select face" />
-  </radio_group>
-  <check_box label="Verknüpfte Teile bearbeiten" name="checkbox edit linked parts" />
-	<check_box label="Raster verwenden" name="checkbox snap to grid" />
-	<button label="Optionen..." label_selected="Optionen..." name="Options..." />
-	<check_box label="Beide Seiten dehnen" name="checkbox uniform" />
-	<check_box label="Texturen dehnen" name="checkbox stretch textures" />
-=======
 	<button label="" label_selected="" name="button focus" tool_tip="Fokus"/>
 	<button label="" label_selected="" name="button move" tool_tip="Verschieben"/>
 	<button label="" label_selected="" name="button edit" tool_tip="Bearbeiten"/>
@@ -49,51 +16,20 @@
 	<check_box label="Dehnen (Strg-Umschalt)" name="radio stretch"/>
 	<check_box label="Textur auswählen" name="radio select face"/>
 	<check_box label="Verknüpfte Teile bearbeiten" name="checkbox edit linked parts"/>
->>>>>>> fcaa1ad4
 	<text name="text ruler mode">
 		Lineal:
 	</text>
 	<combo_box name="combobox grid mode">
-		<combo_box.item name="World" label="Welt" />
-		<combo_box.item name="Local" label="Lokal" />
-		<combo_box.item name="Reference" label="Referenz" />
+		<combo_item name="World">
+			Welt
+		</combo_item>
+		<combo_item name="Local">
+			Lokal
+		</combo_item>
+		<combo_item name="Reference">
+			Referenz
+		</combo_item>
 	</combo_box>
-<<<<<<< HEAD
-	<button label="" label_selected="" name="ToolCube" tool_tip="Würfel" />
-	<button label="" label_selected="" name="ToolPrism" tool_tip="Prisma" />
-	<button label="" label_selected="" name="ToolPyramid" tool_tip="Pyramide" />
-	<button label="" label_selected="" name="ToolTetrahedron" tool_tip="Tetraeder" />
-	<button label="" label_selected="" name="ToolCylinder" tool_tip="Zylinder" />
-	<button label="" label_selected="" name="ToolHemiCylinder" tool_tip="Halbzylinder" />
-	<button label="" label_selected="" name="ToolCone" tool_tip="Kegel" />
-	<button label="" label_selected="" name="ToolHemiCone" tool_tip="Halbkegel" />
-	<button label="" label_selected="" name="ToolSphere" tool_tip="Kugel" />
-	<button label="" label_selected="" name="ToolHemiSphere" tool_tip="Halbkugel" />
-	<check_box label="Kopierauswahl" name="checkbox copy selection" />
-	<button label="" label_selected="" name="ToolTorus" tool_tip="Torus" />
-	<button label="" label_selected="" name="ToolTube" tool_tip="Rohr" />
-	<button label="" label_selected="" name="ToolRing" tool_tip="Ring" />
-	<button label="" label_selected="" name="ToolTree" tool_tip="Baum" />
-	<button label="" label_selected="" name="ToolGrass" tool_tip="Gras" />
-	<check_box label="Tool ausgewählt lassen" name="checkbox sticky" />
-	<check_box label="Kopie zentrieren" name="checkbox copy centers" />
-	<check_box label="Kopie drehen" name="checkbox copy rotates" />
-
-  <radio_group name="land_radio_group">
-    <radio_item label="Land auswählen" name="radio select land" />
-    <radio_item label="Land einebnen" name="radio flatten" />
-    <radio_item label="Land anheben" name="radio raise" />
-    <radio_item label="Land absenken" name="radio lower" />
-    <radio_item label="Land glätten" name="radio smooth" />
-    <radio_item label="Land rau machen" name="radio noise" />
-    <radio_item label="Land zurückführen" name="radio revert" />
-  </radio_group>
-	<combo_box name="combobox brush size">
-		<combo_box.item name="Small" label="Klein" />
-		<combo_box.item name="Medium" label="Mittel" />
-		<combo_box.item name="Large" label="Groß" />
-	</combo_box>
-=======
 	<check_box label="Beide Seiten dehnen" name="checkbox uniform"/>
 	<check_box label="Texturen dehnen" name="checkbox stretch textures"/>
 	<check_box label="Raster verwenden" name="checkbox snap to grid"/>
@@ -134,7 +70,6 @@
 	<text name="Dozer Size:">
 		Größe
 	</text>
->>>>>>> fcaa1ad4
 	<text name="Strength:">
 		Stärke
 	</text>
@@ -215,13 +150,27 @@
 				Bei Linksklicken:
 			</text>
 			<combo_box name="clickaction" width="178">
-				<combo_box.item name="Touch/grab(default)" label="Berühren/Greifen (Standard)" />
-				<combo_box.item name="Sitonobject" label="Auf Objekt sitzen" />
-				<combo_box.item name="Buyobject" label="Objekt kaufen" />
-				<combo_box.item name="Payobject" label="Objekt bezahlen" />
-				<combo_box.item name="Open" label="Öffnen" />
-				<combo_box.item name="Play" label="Parzellenmedien wiedergeben" />
-				<combo_box.item name="Opemmedia" label="Parzellenmedien öffnen" />
+				<combo_item name="Touch/grab(default)">
+					Berühren/Greifen (Standard)
+				</combo_item>
+				<combo_item name="Sitonobject">
+					Auf Objekt sitzen
+				</combo_item>
+				<combo_item name="Buyobject">
+					Objekt kaufen
+				</combo_item>
+				<combo_item name="Payobject">
+					Objekt bezahlen
+				</combo_item>
+				<combo_item name="Open">
+					Öffnen
+				</combo_item>
+				<combo_item name="Play">
+					Parzellenmedien wiedergeben
+				</combo_item>
+				<combo_item name="Opemmedia">
+					Parzellenmedien öffnen
+				</combo_item>
 			</combo_box>
 			<text name="B:">
 				B:
@@ -305,26 +254,56 @@
 				Material
 			</text>
 			<combo_box name="material">
-				<combo_box.item name="Stone" label="Stein" />
-				<combo_box.item name="Metal" label="Metall" />
-				<combo_box.item name="Glass" label="Glas" />
-				<combo_box.item name="Wood" label="Holz" />
-				<combo_box.item name="Flesh" label="Fleisch" />
-				<combo_box.item name="Plastic" label="Kunststoff" />
-				<combo_box.item name="Rubber" label="Gummi" />
+				<combo_item name="Stone">
+					Stein
+				</combo_item>
+				<combo_item name="Metal">
+					Metall
+				</combo_item>
+				<combo_item name="Glass">
+					Glas
+				</combo_item>
+				<combo_item name="Wood">
+					Holz
+				</combo_item>
+				<combo_item name="Flesh">
+					Fleisch
+				</combo_item>
+				<combo_item name="Plastic">
+					Kunststoff
+				</combo_item>
+				<combo_item name="Rubber">
+					Gummi
+				</combo_item>
 			</combo_box>
 			<text left="115" name="label basetype">
 				Bausteintyp
 			</text>
 			<combo_box left="115" name="comboBaseType">
-				<combo_box.item name="Box" label="Quader" />
-				<combo_box.item name="Cylinder" label="Zylinder" />
-				<combo_box.item name="Prism" label="Prisma" />
-				<combo_box.item name="Sphere" label="Kugel" />
-				<combo_box.item name="Torus" label="Torus" />
-				<combo_box.item name="Tube" label="Rohr" />
-				<combo_box.item name="Ring" label="Ring" />
-				<combo_box.item name="Sculpted" label="Geformt" />
+				<combo_item name="Box">
+					Quader
+				</combo_item>
+				<combo_item name="Cylinder">
+					Zylinder
+				</combo_item>
+				<combo_item name="Prism">
+					Prisma
+				</combo_item>
+				<combo_item name="Sphere">
+					Kugel
+				</combo_item>
+				<combo_item name="Torus">
+					Torus
+				</combo_item>
+				<combo_item name="Tube">
+					Rohr
+				</combo_item>
+				<combo_item name="Ring">
+					Ring
+				</combo_item>
+				<combo_item name="Sculpted">
+					Geformt
+				</combo_item>
 			</combo_box>
 			<text left="115" name="text cut" width="146">
 				Pfadschnitt Beginn und Ende
@@ -343,10 +322,18 @@
 				Hohlform
 			</text>
 			<combo_box left="115" name="hole">
-				<combo_box.item name="Default" label="Standard" />
-				<combo_box.item name="Circle" label="Kreis" />
-				<combo_box.item name="Square" label="Quadrat" />
-				<combo_box.item name="Triangle" label="Dreieck" />
+				<combo_item name="Default">
+					Standard
+				</combo_item>
+				<combo_item name="Circle">
+					Kreis
+				</combo_item>
+				<combo_item name="Square">
+					Quadrat
+				</combo_item>
+				<combo_item name="Triangle">
+					Dreieck
+				</combo_item>
 			</combo_box>
 			<text left="115" name="text twist">
 				Torsion
@@ -397,11 +384,21 @@
 				Naht
 			</text>
 			<combo_box name="sculpt type control">
-				<combo_box.item name="None" label="keiner)" />
-				<combo_box.item name="Sphere" label="Kugel" />
-				<combo_box.item name="Torus" label="Torus" />
-				<combo_box.item name="Plane" label="Fläche" />
-				<combo_box.item name="Cylinder" label="Zylinder" />
+				<combo_item name="None">
+					(keiner)
+				</combo_item>
+				<combo_item name="Sphere">
+					Kugel
+				</combo_item>
+				<combo_item name="Torus">
+					Torus
+				</combo_item>
+				<combo_item name="Plane">
+					Fläche
+				</combo_item>
+				<combo_item name="Cylinder">
+					Zylinder
+				</combo_item>
 			</combo_box>
 		</panel>
 		<panel label="Eigenschaften" name="Features">
@@ -443,40 +440,88 @@
 				Zuordnung
 			</text>
 			<combo_box name="combobox texgen">
-				<combo_box.item name="Default" label="Standard" />
-				<combo_box.item name="Planar" label="Eben" />
+				<combo_item name="Default">
+					Standard
+				</combo_item>
+				<combo_item name="Planar">
+					Eben
+				</combo_item>
 			</combo_box>
 			<text name="label shininess">
 				Glanz
 			</text>
 			<combo_box name="combobox shininess">
-				<combo_box.item name="None" label="Kein" />
-				<combo_box.item name="Low" label="Niedrig" />
-				<combo_box.item name="Medium" label="Mittel" />
-				<combo_box.item name="High" label="Hoch" />
+				<combo_item name="None">
+					Kein
+				</combo_item>
+				<combo_item name="Low">
+					Niedrig
+				</combo_item>
+				<combo_item name="Medium">
+					Mittel
+				</combo_item>
+				<combo_item name="High">
+					Hoch
+				</combo_item>
 			</combo_box>
 			<text name="label bumpiness">
 				Holprigkeit
 			</text>
 			<combo_box name="combobox bumpiness">
-				<combo_box.item name="None" label="Keine" />
-				<combo_box.item name="Brightness" label="Helligkeit" />
-				<combo_box.item name="Darkness" label="Dunkelheit" />
-				<combo_box.item name="woodgrain" label="Holzmaserung" />
-				<combo_box.item name="bark" label="Rinde" />
-				<combo_box.item name="bricks" label="Ziegel" />
-				<combo_box.item name="checker" label="Karo" />
-				<combo_box.item name="concrete" label="Beton" />
-				<combo_box.item name="crustytile" label="verkrustete Fliesen" />
-				<combo_box.item name="cutstone" label="Steinplatten" />
-				<combo_box.item name="discs" label="Scheiben" />
-				<combo_box.item name="gravel" label="Kies" />
-				<combo_box.item name="petridish" label="Petrischale" />
-				<combo_box.item name="siding" label="Verkleidung" />
-				<combo_box.item name="stonetile" label="Steinfliesen" />
-				<combo_box.item name="stucco" label="Stuck" />
-				<combo_box.item name="suction" label="Saugen" />
-				<combo_box.item name="weave" label="gewoben" />
+				<combo_item name="None">
+					Keine
+				</combo_item>
+				<combo_item name="Brightness">
+					Helligkeit
+				</combo_item>
+				<combo_item name="Darkness">
+					Dunkelheit
+				</combo_item>
+				<combo_item name="woodgrain">
+					Holzmaserung
+				</combo_item>
+				<combo_item name="bark">
+					Rinde
+				</combo_item>
+				<combo_item name="bricks">
+					Ziegel
+				</combo_item>
+				<combo_item name="checker">
+					Karo
+				</combo_item>
+				<combo_item name="concrete">
+					Beton
+				</combo_item>
+				<combo_item name="crustytile">
+					verkrustete Fliesen
+				</combo_item>
+				<combo_item name="cutstone">
+					Steinplatten
+				</combo_item>
+				<combo_item name="discs">
+					Scheiben
+				</combo_item>
+				<combo_item name="gravel">
+					Kies
+				</combo_item>
+				<combo_item name="petridish">
+					Petrischale
+				</combo_item>
+				<combo_item name="siding">
+					Verkleidung
+				</combo_item>
+				<combo_item name="stonetile">
+					Steinfliesen
+				</combo_item>
+				<combo_item name="stucco">
+					Stuck
+				</combo_item>
+				<combo_item name="suction">
+					Saugen
+				</combo_item>
+				<combo_item name="weave">
+					gewoben
+				</combo_item>
 			</combo_box>
 			<text name="tex scale">
 				Wiederholungen
