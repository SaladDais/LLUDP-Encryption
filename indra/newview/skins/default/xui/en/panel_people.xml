<?xml version="1.0" encoding="utf-8" standalone="yes" ?>
<!-- Side tray panel -->
<panel
 default_tab_group="1"
 follows="all"
 height="449"
 label="People"
 layout="topleft"
 left="0"
 min_height="350"
 name="people_panel"
 top="0"
 width="333">
    <string
     name="no_recent_people"
     value="No recent people. Looking for people to hang out with? Try [secondlife:///app/search/people Search] or the [secondlife:///app/worldmap World Map]." />
    <string
     name="no_filtered_recent_people"
     value="Didn't find what you're looking for? Try [secondlife:///app/search/people/[SEARCH_TERM] Search]." />
    <string
     name="no_one_near"
     value="No one nearby. Looking for people to hang out with? Try [secondlife:///app/search/people Search] or the [secondlife:///app/worldmap World Map]." />
    <string
     name="no_one_filtered_near"
     value="Didn't find what you're looking for? Try [secondlife:///app/search/people/[SEARCH_TERM] Search]." />
    <string
     name="no_friends_online"
     value="No friends online" />
    <string
     name="no_friends"
     value="No friends" />
    <string
     name="no_friends_msg">
         Find friends using [secondlife:///app/search/people Search] or right-click on a Resident to add them as a friend.
Looking for people to hang out with? Try the [secondlife:///app/worldmap World Map].
    </string>
    <string
     name="no_filtered_friends_msg">
         Didn't find what you're looking for? Try [secondlife:///app/search/people/[SEARCH_TERM] Search].
    </string>
     <!--
     *WORKAROUND: for group_list.no_items_msg & group_list.no_filtered_items_msg attributes.
     They are not defined as translatable in VLT. See EXT-5931
     -->
    <string
     name="no_filtered_groups_msg"
     value="Didn't find what you're looking for? Try [secondlife:///app/search/groups/[SEARCH_TERM] Search]." />
    <string
     name="no_groups_msg"
     value="Looking for Groups to join? Try [secondlife:///app/search/groups Search]." />
	<string
	 name="MiniMapToolTipMsg"
	 value="[REGION](Double-click to open Map, shift-drag to pan)"/>
	<string
	 name="AltMiniMapToolTipMsg"
	 value="[REGION](Double-click to teleport, shift-drag to pan)"/>
    <tab_container
     bottom="-10"
     follows="all"
     layout="topleft"
     left="3"
     name="tabs"
     tab_group="1"
     tab_min_width="70"
     tab_height="30"
     tab_position="top"
     top="0"
     halign="center"
     right="-5">

<!-- ================================= NEARBY tab =========================== -->

        <panel
         background_opaque="true"
         background_visible="true"
         bg_alpha_color="DkGray"
         bg_opaque_color="DkGray"
         bottom="-1"
         follows="all"
         label="NEARBY"
         layout="topleft"
         left="0"
         help_topic="people_nearby_tab"
         name="nearby_panel"
         right="-1"
         top="0">
            <panel
             follows="left|top|right"
             height="27"
             label="bottom_panel"
             layout="topleft"
             left="0"
             name="nearby_buttons_panel"
             right="-1"
             top="0">
                <filter_editor
                 follows="left|top|right"
                 height="23"
                 layout="topleft"
                 left="6"
                 label="Filter People"
                 max_length_chars="300"
                 name="nearby_filter_input"
                 text_color="Black"
                 text_pad_left="10"
                 top="4"
                 width="178" />
                <button
                 commit_callback.function="People.Gear"
                 follows="right"
                 height="25"
                 image_hover_unselected="Toolbar_Middle_Over"
                 image_overlay="OptionsMenu_Off"
                 image_selected="Toolbar_Middle_Selected"
                 image_unselected="Toolbar_Middle_Off"
                 layout="topleft"
                 left_pad="7"
                 name="gear_btn"
                 tool_tip="Actions on selected person"
                 top="3"
                 width="31" />
                <menu_button
                 follows="right"
                 height="25"
                 image_hover_unselected="Toolbar_Middle_Over"
                 image_overlay="Conv_toolbar_sort"
                 image_selected="Toolbar_Middle_Selected"
                 image_unselected="Toolbar_Middle_Off"
                 layout="topleft"
                 left_pad="2"
                 menu_filename="menu_people_nearby_view.xml"
                 menu_position="bottomleft"
                 name="nearby_view_btn"
                 tool_tip="View/sort options"
                 top_delta="0"
                 width="31" />
                <button
                 follows="right"
                 height="25"
                 image_hover_unselected="Toolbar_Middle_Over"
                 image_overlay="AddItem_Off"
                 image_selected="Toolbar_Middle_Selected"
                 image_unselected="Toolbar_Middle_Off"
                 layout="topleft"
                 left_pad="2"
                 name="add_friend_btn"
                 tool_tip="Offer friendship to a resident"
                 top_delta="0"
                 width="31">
                    <commit_callback
                     function="People.AddFriend" />
                </button>
                <dnd_button
                 enabled="false"
                 follows="right"
                 height="25"
                 image_hover_unselected="Toolbar_Middle_Over"
                 image_overlay="TrashItem_Off"
                 image_selected="Toolbar_Middle_Selected"
                 image_unselected="Toolbar_Middle_Off"
                 left_pad="2"
                 layout="topleft"
                 name="nearby_del_btn"
                 tool_tip="Remove selected person as a friend"
                 top_delta="0"
                 width="31">
                    <commit_callback
                     function="People.DelFriend" />
                 </dnd_button>
            </panel>
         <layout_stack
           clip="false"
           follows="all"
           height="410"
           layout="topleft"
           left="0"
           mouse_opaque="false"
           orientation="vertical"
           right="-1"
           top_pad="0">
           <layout_panel
             height="142"
             layout="topleft"
             min_dim="100"
             mouse_opaque="false"
             user_resize="true"
             visibility_control="NearbyListShowMap"
             width="313">
             <net_map
               bg_color="NetMapBackgroundColor"
               follows="all"
               height="140"
               layout="topleft"
               left="3"
               mouse_opaque="false"
               name="Net Map"
               right="-1"
               top="4" />
           </layout_panel>
           <layout_panel
             height="213"
             layout="topleft"
             min_dim="100"
             mouse_opaque="false"
             right="-1"
             user_resize="true">
             <avatar_list
               allow_select="true"
               follows="all"
               height="211"
               ignore_online_status="true"
               layout="topleft"
               left="3"
               keep_one_selected="false"
               multi_select="true"
               name="avatar_list"
               right="-1"
               top="2" />
           </layout_panel>
         </layout_stack>
        </panel>

<!-- ================================= FRIENDS tab ========================== -->

        <panel
         background_opaque="true"
       background_visible="true"
         bg_alpha_color="DkGray"
         bg_opaque_color="DkGray"
         bottom="-1"
         follows="all"
         label="FRIENDS"
         layout="topleft"
         left="0"
         help_topic="people_friends_tab"
         name="friends_panel"
         right="-1"
         top="0">
            <panel
             follows="left|top|right"
             height="27"
             label="bottom_panel"
             layout="topleft"
             left="0"
             name="friends_buttons_panel"
             right="-1"
             top="0">
                <filter_editor
                 follows="left|top|right"
                 height="23"
                 layout="topleft"
                 left="6"
                 label="Filter People"
                 max_length_chars="300"
                 name="friends_filter_input"
                 text_color="Black"
                 text_pad_left="10"
                 top="4"
                 width="177" />
                <button
                 commit_callback.function="People.Gear"
                 follows="right"
                 height="25"
                 image_hover_unselected="Toolbar_Middle_Over"
                 image_overlay="OptionsMenu_Off"
                 image_selected="Toolbar_Middle_Selected"
                 image_unselected="Toolbar_Middle_Off"
                 layout="topleft"
                 left_pad="8"
                 name="gear_btn"
                 tool_tip="Actions on selected person"
                 top="3"
                 width="31" />
                <menu_button
                 follows="right"
                 height="25"
                 image_hover_unselected="Toolbar_Middle_Over"
                 image_overlay="Conv_toolbar_sort"
                 image_selected="Toolbar_Middle_Selected"
                 image_unselected="Toolbar_Middle_Off"
                 layout="topleft"
                 left_pad="2"
                 menu_filename="menu_people_friends_view.xml"
                 menu_position="bottomleft"
                 name="friends_view_btn"
                 tool_tip="View/sort options"
                 top_delta="0"
                 width="31" />
                <button
                 follows="right"
                 height="25"
                 image_hover_unselected="Toolbar_Middle_Over"
                 image_overlay="AddItem_Off"
                 image_selected="Toolbar_Middle_Selected"
                 image_unselected="Toolbar_Middle_Off"
                 layout="topleft"
                 left_pad="2"
                 name="friends_add_btn"
                 tool_tip="Offer friendship to a resident"
                 top_delta="0"
                 width="31">
                    <commit_callback
                     function="People.AddFriendWizard" />
                </button>
                <dnd_button
                 follows="right"
                 height="25"
                 image_hover_unselected="Toolbar_Middle_Over"
                 image_overlay="TrashItem_Off"
                 image_selected="Toolbar_Middle_Selected"
                 image_unselected="Toolbar_Middle_Off"
                 left_pad="2"
                 layout="topleft"
                 name="friends_del_btn"
                 tool_tip="Remove selected person as a friend"
                 top_delta="0"
                 width="31">
                    <commit_callback
                     function="People.DelFriend" />
                </dnd_button>
            </panel>
            <accordion
       		 background_visible="true"
       		 bg_alpha_color="DkGray2"
       		 bg_opaque_color="DkGray2"
             follows="all"
             height="408"
             layout="topleft"
             left="3"
             name="friends_accordion"
             right="-2"
             top_pad="2">
                <accordion_tab
                 layout="topleft"
                 height="172"
                 min_height="150"
                 name="tab_online"
                 title="Online">
                        <avatar_list
                         allow_select="true"
                         follows="all"
                         height="172"
                         layout="topleft"
                         left="0"
                         multi_select="true"
                         name="avatars_online"
                         show_permissions_granted="true"
                         top="0"
                         width="307" />
                </accordion_tab>
                <accordion_tab
                 layout="topleft"
                 height="173"
                 name="tab_all"
                 title="All">
                        <avatar_list
                         allow_select="true"
                         follows="all"
                         height="173"
                         layout="topleft"
                         left="0"
                         multi_select="true"
                         name="avatars_all"
                         show_permissions_granted="true"
                         top="0"
                         width="307" />
                </accordion_tab>
            </accordion>
            <text
             follows="all"
             height="450"
             left="13"
             name="no_friends_help_text"
             right="-13"
             top="37"
             wrap="true" />
        </panel>

<!-- ================================= GROUPS tab =========================== -->

        <panel
         background_opaque="true"
       background_visible="true"
         bg_alpha_color="DkGray"
         bg_opaque_color="DkGray"
         bottom="-1"
         follows="all"
         label="GROUPS"
         layout="topleft"
         left="0"
         help_topic="people_groups_tab"
         name="groups_panel"
         right="-1"
         top="0">
    <!--
     *NOTE: no_groups_msg & group_list attributes are not defined as translatable in VLT. See EXT-5931
     Values are set from appropriate strings at the top of file via LLPeoplePanel::postBuild()
    -->
<<<<<<< HEAD
            <group_list
             allow_select="true" 
             follows="all"
             height="340"
             layout="topleft"
             left="3"
             name="group_list"
             top="0"
             width="307" />
    <text
     type="string"
     length="1"
     follows="left|bottom"
     height="14"
     layout="topleft"
     right="-10"
     name="groupcount">
You belong to [COUNT] groups, and can join [REMAINING] more.
    </text>
=======
>>>>>>> 04e78ce4
            <panel
             follows="left|top|right"
             height="27"
             label="bottom_panel"
             layout="topleft"
             left="0"
             name="groups_buttons_panel"
             right="-1"
             top="0">
                <filter_editor
                 follows="left|top|right"
                 height="23"
                 layout="topleft"
                 left="6"
                 label="Filter Groups"
                 max_length_chars="300"
                 name="groups_filter_input"
                 text_color="Black"
                 text_pad_left="10"
                 top="4"
                 width="177" />
                <menu_button
                 follows="right"
                 height="25"
                 image_hover_unselected="Toolbar_Middle_Over"
                 image_overlay="OptionsMenu_Off"
                 image_selected="Toolbar_Middle_Selected"
                 image_unselected="Toolbar_Middle_Off"
                 layout="topleft"
                 left_pad="8"
                 name="groups_gear_btn"
                 tool_tip="Actions on selected group"
                 top="3"
                 width="31" />
                <menu_button
                 follows="right"
                 height="25"
                 image_hover_unselected="Toolbar_Middle_Over"
                 image_overlay="Conv_toolbar_sort"
                 image_selected="Toolbar_Middle_Selected"
                 image_unselected="Toolbar_Middle_Off"
                 layout="topleft"
                 left_pad="2"
                 menu_filename="menu_people_groups_view.xml"
                 menu_position="bottomleft"
                 name="groups_view_btn"
                 tool_tip="View/sort options"
                 top_delta="0"
                 width="31" />
                <menu_button
                 follows="right"
                 height="25"
                 image_hover_unselected="Toolbar_Middle_Over"
                 image_overlay="AddItem_Off"
                 image_selected="Toolbar_Middle_Selected"
                 image_unselected="Toolbar_Middle_Off"
                 layout="topleft"
                 left_pad="2"
                 menu_filename="menu_group_plus.xml"
                 menu_position="bottomleft"
                 name="plus_btn"
                 tool_tip="Join group/Create new group"
                 top_delta="0"
                 width="31">
                    <validate_callback
                     function="People.Group.Plus.Validate" />
                </menu_button>
                <dnd_button
                 follows="right"
                 height="25"
                 image_hover_unselected="Toolbar_Middle_Over"
                 image_overlay="TrashItem_Off"
                 image_selected="Toolbar_Middle_Selected"
                 image_unselected="Toolbar_Middle_Off"
                 left_pad="2"
                 layout="topleft"
                 name="minus_btn"
                 tool_tip="Leave selected group"
                 top_delta="0"
                 width="31">
                    <commit_callback
                     function="People.Group.Minus" />
                </dnd_button>
            </panel>
            <group_list
             allow_select="true" 
             follows="all"
             height="406"
             layout="topleft"
             left="3"
             name="group_list"
             right="-2"
             top_pad="4" />
        </panel>

<!-- ================================= RECENT tab =========================== -->

        <panel
         background_opaque="true"
       background_visible="true"
         bg_alpha_color="DkGray"
         bg_opaque_color="DkGray"
         follows="all"
         height="383"
         label="RECENT"
         layout="topleft"
         left="0"
         help_topic="people_recent_tab"
         name="recent_panel"
         right="-1"
         top="0">
            <panel
             follows="left|top|right"
             height="27"
             label="bottom_panel"
             layout="topleft"
             left="0"
             name="recent_buttons_panel"
             right="-1"
             top="0">
                <filter_editor
                 follows="left|top|right"
                 height="23"
                 layout="topleft"
                 left="6"
                 label="Filter People"
                 max_length_chars="300"
                 name="recent_filter_input"
                 text_color="Black"
                 text_pad_left="10"
                 top="4"
                 width="177" />
                <button
                 commit_callback.function="People.Gear"
                 follows="right"
                 height="25"
                 image_hover_unselected="Toolbar_Middle_Over"
                 image_overlay="OptionsMenu_Off"
                 image_selected="Toolbar_Middle_Selected"
                 image_unselected="Toolbar_Middle_Off"
                 layout="topleft"
                 left_pad="8"
                 name="gear_btn"
                 tool_tip="Actions on selected person"
                 top="3"
                 width="31" />
                <menu_button
                 follows="right"
                 height="25"
                 image_hover_unselected="Toolbar_Middle_Over"
                 image_overlay="Conv_toolbar_sort"
                 image_selected="Toolbar_Middle_Selected"
                 image_unselected="Toolbar_Middle_Off"
                 layout="topleft"
                 left_pad="2"
                 menu_filename="menu_people_recent_view.xml"
                 menu_position="bottomleft"
                 name="recent_view_btn"
                 tool_tip="View/sort options"
                 top_delta="0"
                 width="31" />
                <button
                 follows="right"
                 height="25"
                 image_hover_unselected="Toolbar_Middle_Over"
                 image_overlay="AddItem_Off"
                 image_selected="Toolbar_Middle_Selected"
                 image_unselected="Toolbar_Middle_Off"
                 layout="topleft"
                 left_pad="2"
                 name="add_friend_btn"
                 tool_tip="Offer friendship to a resident"
                 top_delta="0"
                 width="31">
                    <commit_callback
                     function="People.AddFriend" />
                </button>
                <dnd_button
                 enabled="false"
                 follows="right"
                 height="25"
                 image_hover_unselected="Toolbar_Middle_Over"
                 image_overlay="TrashItem_Off"
                 image_selected="Toolbar_Middle_Selected"
                 image_unselected="Toolbar_Middle_Off"
                 left_pad="2"
                 layout="topleft"
                 name="recent_del_btn"
                 tool_tip="Remove selected person as a friend"
                 top_delta="0"
                 width="31">
                    <commit_callback
                     function="People.DelFriend" />
                 </dnd_button>
            </panel>
            <avatar_list
             allow_select="true"
             follows="all"
             height="351"
             layout="topleft"
             left="3"
             multi_select="true"
             name="avatar_list"
             show_last_interaction_time="true"
             right="-2"
             top_pad="4" />
        </panel>

<!-- ================================= BLOCKED tab ========================== -->

        <panel
         background_opaque="true"
         background_visible="true"
         bg_alpha_color="DkGray"
         bg_opaque_color="DkGray"
         follows="all"
         height="383"
         label="BLOCKED"
         layout="topleft"
         left="0"
         help_topic="people_blocked_tab"
         name="blocked_panel"
         right="-1"
         top="0">
          <panel
           class="panel_block_list_sidetray"
           height="383"
           name="panel_block_list_sidetray"
           filename="panel_block_list_sidetray.xml"
           follows="all"
           label="Blocked Residents &amp; Objects"
           layout="topleft"
           left="0"
           font="SansSerifBold"
           top="0"
           right="-1" />
        </panel>
    </tab_container>
</panel><|MERGE_RESOLUTION|>--- conflicted
+++ resolved
@@ -396,16 +396,6 @@
      *NOTE: no_groups_msg & group_list attributes are not defined as translatable in VLT. See EXT-5931
      Values are set from appropriate strings at the top of file via LLPeoplePanel::postBuild()
     -->
-<<<<<<< HEAD
-            <group_list
-             allow_select="true" 
-             follows="all"
-             height="340"
-             layout="topleft"
-             left="3"
-             name="group_list"
-             top="0"
-             width="307" />
     <text
      type="string"
      length="1"
@@ -416,8 +406,6 @@
      name="groupcount">
 You belong to [COUNT] groups, and can join [REMAINING] more.
     </text>
-=======
->>>>>>> 04e78ce4
             <panel
              follows="left|top|right"
              height="27"
