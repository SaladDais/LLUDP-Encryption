<?xml version="1.0" encoding="utf-8" standalone="yes" ?>
<!-- Side tray panel -->
<panel
 follows="all"
 height="449"
 label="People"
 layout="topleft"
 left="0"
 min_height="350"
 name="people_panel"
 top="0"
 width="333">
    <string
     name="no_recent_people"
     value="No recent people. Looking for people to hang out with? Try [secondlife:///app/search/people Search] or the [secondlife:///app/worldmap World Map]." />
    <string
     name="no_filtered_recent_people"
     value="Didn't find what you're looking for? Try [secondlife:///app/search/people/[SEARCH_TERM] Search]." />
    <string
     name="no_one_near"
     value="No one nearby. Looking for people to hang out with? Try [secondlife:///app/search/people Search] or the [secondlife:///app/worldmap World Map]." />
    <string
     name="no_one_filtered_near"
     value="Didn't find what you're looking for? Try [secondlife:///app/search/people/[SEARCH_TERM] Search]." />
    <string
     name="no_friends_online"
     value="No friends online" />
    <string
     name="no_friends"
     value="No friends" />
    <string
     name="no_friends_msg">
         Find friends using [secondlife:///app/search/people Search] or right-click on a Resident to add them as a friend.
Looking for people to hang out with? Try the [secondlife:///app/worldmap World Map].
    </string>
    <string
     name="no_filtered_friends_msg">
         Didn't find what you're looking for? Try [secondlife:///app/search/people/[SEARCH_TERM] Search].
    </string>
     <!--
     *WORKAROUND: for group_list.no_items_msg & group_list.no_filtered_items_msg attributes.
     They are not defined as translatable in VLT. See EXT-5931
     -->
    <string
     name="no_filtered_groups_msg"
     value="Didn't find what you're looking for? Try [secondlife:///app/search/groups/[SEARCH_TERM] Search]." />
    <string
     name="no_groups_msg"
     value="Looking for Groups to join? Try [secondlife:///app/search/groups Search]." />
	<string
	 name="MiniMapToolTipMsg"
	 value="[REGION] (Double-click to open Map, shift-drag to pan)"/>
	<string
	 name="AltMiniMapToolTipMsg"
	 value="[REGION] (Double-click to teleport, shift-drag to pan)"/>
	<string
	 name="GroupCountWithInfo"
<<<<<<< HEAD
	 value="You belong to [COUNT] groups, and can join [REMAINING] more.  [secondlife:/// Want more?]"/>
    <panel.string
     name="empty_list">
    This contact set is empty.
    </panel.string>
    <panel.string
     name="no_sets">
    No sets
    </panel.string>
    <panel.string
     name="all_sets">
    All sets
    </panel.string>
    <panel.string
     name="pseudonyms">
    Aliases
    </panel.string>
    <panel.string
     name="AllFriendsTitle">
    All ([ALL])
    </panel.string>
    <panel.string
     name="OnlineFriendsTitle">
    Online ([ONLINE])
    </panel.string>

=======
	 value="You belong to [COUNT] groups, and can join [REMAINING] more.  [secondlife:/// Raise your limit]"/>
>>>>>>> 31adfd75
    <tab_container
     bottom="-10"
     follows="all"
     layout="topleft"
     left="3"
     name="tabs"
     tab_min_width="70"
     tab_height="20"
     tab_position="top"
     top="0"
     halign="center"
     right="-5">

<!-- ================================= NEARBY tab =========================== -->

        <panel
         background_opaque="false"
         background_visible="false"
         bottom="-1"
         follows="all"
         label="Nearby"
         layout="topleft"
         left="0"
         help_topic="people_nearby_tab"
         name="nearby_panel"
         right="-1"
         top="0">
<!-- FS:Ansariel: Firestorm radar
            <panel
             follows="left|top|right"
             height="27"
             label="bottom_panel"
             layout="topleft"
             left="0"
             name="nearby_buttons_panel"
             right="-1"
             top="0">
                <filter_editor
                 follows="left|top|right"
                 height="23"
                 layout="topleft"
                 left="6"
                 label="Filter People"
                 max_length_chars="300"
                 name="nearby_filter_input"
                 top="4"
                 right="-6" />
                <button
                 commit_callback.function="People.Gear"
                 follows="right"
                 height="25"
                 image_hover_unselected="Toolbar_Middle_Over"
                 image_overlay="OptionsMenu_Off"
                 image_selected="Toolbar_Middle_Selected"
                 image_unselected="Toolbar_Middle_Off"
                 layout="topleft"
                 left_pad="7"
                 name="gear_btn"
                 tool_tip="Actions on selected person"
                 top="3"
                 width="31" />
                <menu_button
                 follows="right"
                 height="25"
                 image_hover_unselected="Toolbar_Middle_Over"
                 image_overlay="Conv_toolbar_sort"
                 image_selected="Toolbar_Middle_Selected"
                 image_unselected="Toolbar_Middle_Off"
                 layout="topleft"
                 left_pad="2"
                 menu_filename="menu_people_nearby_view.xml"
                 menu_position="bottomleft"
                 name="nearby_view_btn"
                 tool_tip="View/sort options"
                 top_delta="0"
                 width="31" />
                <button
                 follows="right"
                 height="25"
                 image_hover_unselected="Toolbar_Middle_Over"
                 image_overlay="AddItem_Off"
                 image_selected="Toolbar_Middle_Selected"
                 image_unselected="Toolbar_Middle_Off"
                 layout="topleft"
                 left_pad="2"
                 name="add_friend_btn"
                 tool_tip="Offer friendship to a resident"
                 top_delta="0"
                 width="31">
                    <commit_callback
                     function="People.AddFriend" />
                </button>
                <dnd_button
                 enabled="false"
                 follows="right"
                 height="25"
                 image_hover_unselected="Toolbar_Middle_Over"
                 image_overlay="TrashItem_Off"
                 image_selected="Toolbar_Middle_Selected"
                 image_unselected="Toolbar_Middle_Off"
                 left_pad="2"
                 layout="topleft"
                 name="nearby_del_btn"
                 tool_tip="Remove selected person as a friend"
                 top_delta="0"
                 width="31">
                    <commit_callback
                     function="People.DelFriend" />
                 </dnd_button>
            </panel>
         <layout_stack
           clip="false"
           follows="all"
           height="410"
           layout="topleft"
           left="0"
           mouse_opaque="false"
           orientation="vertical"
           right="-1"
           top_pad="0">
           <layout_panel
             height="142"
             layout="topleft"
             min_dim="100"
             mouse_opaque="false"
             name="Net Map Panel"
             user_resize="true"
             visibility_control="NearbyListShowMap"
             width="313">
             <net_map
               bg_color="NetMapBackgroundColor"
               follows="all"
               height="140"
               layout="topleft"
               left="3"
               mouse_opaque="false"
               name="Net Map"
               right="-1"
               top="4" />
           </layout_panel>
           <layout_panel
             height="213"
             layout="topleft"
             min_dim="100"
             mouse_opaque="false"
             right="-1"
             user_resize="true">
             <avatar_list
               allow_select="true"
               follows="all"
               height="211"
               ignore_online_status="true"
               layout="topleft"
               left="3"
               keep_one_selected="false"
               multi_select="true"
               name="avatar_list"
               right="-1"
               top="2" />
           </layout_panel>
         </layout_stack>
-->
            <panel
             class="fs_panel_radar"
             name="panel_radar"
             filename="panel_fs_radar.xml"
             follows="all"
             height="441"
             layout="topleft"
             left="3"
             top_pad="3"
             width="319"/>
        </panel>

<!-- ================================= FRIENDS tab ========================== -->

        <panel
         background_opaque="false"
       background_visible="false"
         bottom="-1"
         follows="all"
         label="Friends"
         layout="topleft"
         left="0"
         help_topic="people_friends_tab"
         name="friends_panel"
         right="-1"
         top="0">
            <panel
             follows="left|top|right"
             height="27"
             label="bottom_panel"
             layout="topleft"
             left="0"
             name="friends_buttons_panel"
             right="-1"
             top="0">
                <filter_editor
                 follows="left|top|right"
                 height="23"
                 layout="topleft"
                 left="6"
                 label="Filter People"
                 max_length_chars="300"
                 name="friends_filter_input"
                 top="4"
                 width="144" />
                <button
                 commit_callback.function="People.Gear"
                 follows="right"
                 height="25"
                 image_hover_unselected="Toolbar_Middle_Over"
                 image_overlay="OptionsMenu_Off"
                 image_selected="Toolbar_Middle_Selected"
                 image_unselected="Toolbar_Middle_Off"
                 layout="topleft"
                 left_pad="8"
                 name="gear_btn"
                 tool_tip="Actions on selected person"
                 top="3"
                 width="31" />
                <menu_button
                 follows="right"
                 height="25"
                 image_hover_unselected="Toolbar_Middle_Over"
                 image_overlay="Conv_toolbar_sort"
                 image_selected="Toolbar_Middle_Selected"
                 image_unselected="Toolbar_Middle_Off"
                 layout="topleft"
                 left_pad="2"
                 menu_filename="menu_people_friends_view.xml"
                 menu_position="bottomleft"
                 name="friends_view_btn"
                 tool_tip="View/sort options"
                 top_delta="0"
                 width="31" />
                <button
                 follows="right"
                 height="25"
                 image_hover_unselected="Toolbar_Middle_Over"
                 image_overlay="AddItem_Off"
                 image_selected="Toolbar_Middle_Selected"
                 image_unselected="Toolbar_Middle_Off"
                 layout="topleft"
                 left_pad="2"
                 name="friends_add_btn"
                 tool_tip="Offer friendship to a resident"
                 top_delta="0"
                 width="31">
                    <commit_callback
                     function="People.AddFriendWizard" />
                </button>
                <button
                 follows="right"
                 height="25"
                 image_hover_unselected="Toolbar_Middle_Over"
                 image_overlay="Permission_Visible_Online"
                 image_selected="Toolbar_Middle_Selected"
                 image_unselected="Toolbar_Middle_Off"
                 control_name="GlobalOnlineStatusToggle"
                 is_toggle="true"
                 layout="topleft"
                 left_pad="2"
                 name="GlobalOnlineStatusToggle"
                 tool_tip="Toggle global online status visibility"
                 width="31" />
                <dnd_button
                 follows="right"
                 height="25"
                 image_hover_unselected="Toolbar_Middle_Over"
                 image_overlay="TrashItem_Off"
                 image_selected="Toolbar_Middle_Selected"
                 image_unselected="Toolbar_Middle_Off"
                 left_pad="2"
                 layout="topleft"
                 name="friends_del_btn"
                 tool_tip="Remove selected person as a friend"
                 top_delta="0"
                 width="31">
                    <commit_callback
                     function="People.DelFriend" />
                </dnd_button>
            </panel>
            <tab_container
             name="friends_accordion"
             follows="all"
             background_visible="false"
             bg_alpha_color="Transparent"
             bg_opaque_color="Transparent"
             height="408"
             layout="topleft"
             left_delta="-1"
             tab_group="1"
             tab_position="top"
             halign="center"
             top_pad="0"
             right="319">
                <panel
                 layout="topleft"
                 height="385"
                 width="317"
                 name="tab_online"
                 follows="all"
                 title="Online">
                        <avatar_list
                         allow_select="true"
                         follows="all"
                         height="383"
                         layout="topleft"
                         multi_select="true"
                         name="avatars_online"
                         keep_one_selected="false"
                         show_permissions_granted="true"
                         width="317" />
                </panel>
                <panel
                 layout="topleft"
                 height="385"
                 width="317"
                 name="tab_all"
                 follows="all"
                 title="All">
                        <avatar_list
                         allow_select="true"
                         follows="all"
                         height="383"
                         layout="topleft"
                         multi_select="true"
                         name="avatars_all"
                         keep_one_selected="false"
                         show_permissions_granted="true"
                         width="317" />
                </panel>
            </tab_container>
            <text
             follows="all"
             height="450"
             left="13"
             name="no_friends_help_text"
             right="-13"
             top="37"
             wrap="true" />
        </panel>

<!-- ================================= GROUPS tab =========================== -->

        <panel
         background_opaque="false"
       background_visible="false"
         bottom="-1"
         follows="all"
         label="Groups"
         layout="topleft"
         left="0"
         help_topic="people_groups_tab"
         name="groups_panel"
         right="-1"
         top="0">
    <!--
     *NOTE: no_groups_msg & group_list attributes are not defined as translatable in VLT. See EXT-5931
     Values are set from appropriate strings at the top of file via LLPeoplePanel::postBuild()
    -->
            <panel
             follows="left|top|right"
             height="27"
             label="bottom_panel"
             layout="topleft"
             left="0"
             name="groups_buttons_panel"
             right="-1"
             top="0">
                <filter_editor
                 follows="left|top|right"
                 height="23"
                 layout="topleft"
                 left="6"
                 label="Filter Groups"
                 max_length_chars="300"
                 name="groups_filter_input"
                 top="4"
                 width="177" />
                <menu_button
                 follows="right"
                 height="25"
                 image_hover_unselected="Toolbar_Middle_Over"
                 image_overlay="OptionsMenu_Off"
                 image_selected="Toolbar_Middle_Selected"
                 image_unselected="Toolbar_Middle_Off"
                 layout="topleft"
                 left_pad="8"
                 name="groups_gear_btn"
                 tool_tip="Actions on selected group"
                 top="3"
                 width="31" />
                <menu_button
                 follows="right"
                 height="25"
                 image_hover_unselected="Toolbar_Middle_Over"
                 image_overlay="Conv_toolbar_sort"
                 image_selected="Toolbar_Middle_Selected"
                 image_unselected="Toolbar_Middle_Off"
                 layout="topleft"
                 left_pad="2"
                 menu_filename="menu_people_groups_view.xml"
                 menu_position="bottomleft"
                 name="groups_view_btn"
                 tool_tip="View/sort options"
                 top_delta="0"
                 width="31" />
                <menu_button
                 follows="right"
                 height="25"
                 image_hover_unselected="Toolbar_Middle_Over"
                 image_overlay="AddItem_Off"
                 image_selected="Toolbar_Middle_Selected"
                 image_unselected="Toolbar_Middle_Off"
                 layout="topleft"
                 left_pad="2"
                 menu_filename="menu_group_plus.xml"
                 menu_position="bottomleft"
                 name="plus_btn"
                 tool_tip="Join group/Create new group"
                 top_delta="0"
                 width="31">
                    <validate_callback
                     function="People.Group.Plus.Validate" />
                </menu_button>
                <dnd_button
                 follows="right"
                 height="25"
                 image_hover_unselected="Toolbar_Middle_Over"
                 image_overlay="TrashItem_Off"
                 image_selected="Toolbar_Middle_Selected"
                 image_unselected="Toolbar_Middle_Off"
                 left_pad="2"
                 layout="topleft"
                 name="minus_btn"
                 tool_tip="Leave selected group"
                 top_delta="0"
                 width="31">
                    <commit_callback
                     function="People.Group.Minus" />
                </dnd_button>
            </panel>
            <text
                type="string"
                length="1"
                follows="left|top|right"
                height="14"
                layout="topleft"
                right="-10"
                top_pad="4"
                left="3"
                use_ellipses="true"
                skip_link_underline="true"
                name="groupcount">
              You belong to [COUNT] groups ([REMAINING] remaining).
            </text>
            <group_list
             allow_select="true" 
             follows="all"
             height="388"
             layout="topleft"
             left="3"
             keep_one_selected="false"
             name="group_list"
             right="-2"
             top_pad="4" />
        </panel>

<!-- ================================= RECENT tab =========================== -->

        <panel
         background_opaque="false"
       background_visible="false"
         follows="all"
         height="383"
         label="Recent"
         layout="topleft"
         left="0"
         help_topic="people_recent_tab"
         name="recent_panel"
         right="-1"
         top="0">
            <panel
             follows="left|top|right"
             height="27"
             label="bottom_panel"
             layout="topleft"
             left="0"
             name="recent_buttons_panel"
             right="-1"
             top="0">
                <filter_editor
                 follows="left|top|right"
                 height="23"
                 layout="topleft"
                 left="6"
                 label="Filter People"
                 max_length_chars="300"
                 name="recent_filter_input"
                 top="4"
                 width="177" />
                <button
                 commit_callback.function="People.Gear"
                 follows="right"
                 height="25"
                 image_hover_unselected="Toolbar_Middle_Over"
                 image_overlay="OptionsMenu_Off"
                 image_selected="Toolbar_Middle_Selected"
                 image_unselected="Toolbar_Middle_Off"
                 layout="topleft"
                 left_pad="8"
                 name="gear_btn"
                 tool_tip="Actions on selected person"
                 top="3"
                 width="31" />
                <menu_button
                 follows="right"
                 height="25"
                 image_hover_unselected="Toolbar_Middle_Over"
                 image_overlay="Conv_toolbar_sort"
                 image_selected="Toolbar_Middle_Selected"
                 image_unselected="Toolbar_Middle_Off"
                 layout="topleft"
                 left_pad="2"
                 menu_filename="menu_people_recent_view.xml"
                 menu_position="bottomleft"
                 name="recent_view_btn"
                 tool_tip="View/sort options"
                 top_delta="0"
                 width="31" />
                <button
                 follows="right"
                 height="25"
                 image_hover_unselected="Toolbar_Middle_Over"
                 image_overlay="AddItem_Off"
                 image_selected="Toolbar_Middle_Selected"
                 image_unselected="Toolbar_Middle_Off"
                 layout="topleft"
                 left_pad="2"
                 name="add_friend_btn"
                 tool_tip="Offer friendship to a resident"
                 top_delta="0"
                 width="31">
                    <commit_callback
                     function="People.AddFriend" />
                </button>
                <dnd_button
                 enabled="false"
                 follows="right"
                 height="25"
                 image_hover_unselected="Toolbar_Middle_Over"
                 image_overlay="TrashItem_Off"
                 image_selected="Toolbar_Middle_Selected"
                 image_unselected="Toolbar_Middle_Off"
                 left_pad="2"
                 layout="topleft"
                 name="recent_del_btn"
                 tool_tip="Remove selected person as a friend"
                 top_delta="0"
                 width="31">
                    <commit_callback
                     function="People.DelFriend" />
                 </dnd_button>
            </panel>
            <avatar_list
             allow_select="true"
             follows="all"
             height="351"
             layout="topleft"
             left="3"
             multi_select="true"
             name="avatar_list"
             show_last_interaction_time="true"
             keep_one_selected="false"
             right="-2"
             top_pad="4" />
        </panel>

<!-- ================================= BLOCKED tab ========================== -->

        <panel
         background_opaque="false"
         background_visible="false"
         follows="all"
         height="383"
         label="Blocked"
         layout="topleft"
         left="0"
         help_topic="people_blocked_tab"
         name="blocked_panel"
         right="-1"
         top="0">
          <panel
           class="fs_panel_block_list_sidetray"
           height="383"
           name="panel_block_list_sidetray"
           filename="panel_fs_block_list_sidetray.xml"
           follows="all"
           label="Blocked Residents &amp; Objects"
           layout="topleft"
           left="0"
           font="SansSerifBold"
           top="0"
           right="-1" />
        </panel>

<!-- ============================== CONTACT SETS tab ======================= -->

        <panel
         background_opaque="false"
         background_visible="false"
         follows="all"
         height="383"
         label="Contact Sets"
         layout="topleft"
         left="0"
         help_topic="people_contact_sets_tab"
         name="contact_sets_panel"
         right="-1"
         top="0">
            <panel
             height="383"
             name="panel_people_contacts_sidetray"
             filename="panel_people_contact_sets.xml"
             follows="all"
             label="Contact Sets"
             layout="topleft"
             left="0"
             font="SansSerifBold"
             top="0"
             right="-1" />
        </panel>

    </tab_container>
</panel><|MERGE_RESOLUTION|>--- conflicted
+++ resolved
@@ -55,8 +55,7 @@
 	 value="[REGION] (Double-click to teleport, shift-drag to pan)"/>
 	<string
 	 name="GroupCountWithInfo"
-<<<<<<< HEAD
-	 value="You belong to [COUNT] groups, and can join [REMAINING] more.  [secondlife:/// Want more?]"/>
+	 value="You belong to [COUNT] groups, and can join [REMAINING] more.  [secondlife:/// Raise your limit]"/>
     <panel.string
      name="empty_list">
     This contact set is empty.
@@ -82,9 +81,6 @@
     Online ([ONLINE])
     </panel.string>
 
-=======
-	 value="You belong to [COUNT] groups, and can join [REMAINING] more.  [secondlife:/// Raise your limit]"/>
->>>>>>> 31adfd75
     <tab_container
      bottom="-10"
      follows="all"
