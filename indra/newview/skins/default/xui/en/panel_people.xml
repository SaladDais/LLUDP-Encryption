--- conflicted
+++ resolved
@@ -387,14 +387,9 @@
                          multi_select="true"
                          name="avatars_all"
                          show_permissions_granted="true"
-<<<<<<< HEAD
                          width="317" />
                 </panel>
             </tab_container>
-=======
-                         top="0"
-                         width="307" />
-                </accordion_tab>
               <accordion_tab
                layout="topleft"
                height="173"
@@ -412,8 +407,6 @@
                  top="0"
                  width="307" />
               </accordion_tab>              
-            </accordion>
->>>>>>> 9c313aea
             <text
              follows="all"
              height="450"
