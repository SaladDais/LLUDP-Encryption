<?xml version="1.0" encoding="utf-8" standalone="yes" ?>
<!-- This file contains strings that used to be hardcoded in the source.
     It is only for those strings which do not belong in a floater.
     For example, the strings used in avatar chat bubbles, and strings
     that are returned from one component and may appear in many places-->
<strings>

	<!-- Default Args - these arguments will be replaced in all strings -->
	<string name="SECOND_LIFE">[CURRENT_GRID]</string>
	<string name="APP_NAME">Firestorm</string>
	<string name="CAPITALIZED_APP_NAME">FIRESTORM</string>
	<string name="SECOND_LIFE_GRID">Second Life Grid</string>
	<string name="SUPPORT_SITE">Second Life Support Portal</string>

	<!-- starting up -->
	<string name="StartupDetectingHardware">Detecting hardware...</string>
	<string name="StartupLoading">Loading [APP_NAME]...</string>
	<string name="StartupClearingCache">Clearing cache...</string>
	<string name="StartupInitializingTextureCache">Initializing texture cache...</string>
	<string name="StartupInitializingVFS">Initializing VFS...</string>
	<string name="StartupRequireDriverUpdate">Graphics initialization failed. Please update your graphics driver!</string>

	<!--  progress -->
	<string name="ProgressRestoring">Restoring...</string>
	<string name="ProgressChangingResolution">Changing resolution...</string>

	<!-- Legacy strings, almost never used -->
	<string name="Fullbright">Fullbright (legacy)</string>	<!-- used in the Build > materials dropdown-->

	<!-- Login -->
	<string name="LoginInProgress">Logging in. [APP_NAME] may appear frozen.  Please wait.</string>
	<string name="LoginInProgressNoFrozen">Logging in...</string>
	<string name="LoginAuthenticating">Authenticating</string>
	<string name="LoginMaintenance">Performing account maintenance...</string>
	<string name="LoginAttempt">Previous login attempt failed. Logging in, attempt [NUMBER]</string>
	<string name="LoginPrecaching">Loading world...</string>
	<string name="LoginInitializingBrowser">Initializing embedded web browser...</string>
	<string name="LoginInitializingMultimedia">Initializing multimedia...</string>
	<string name="LoginInitializingFonts">Loading fonts...</string>
	<string name="LoginVerifyingCache">Verifying cache files (can take 60-90 seconds)...</string>
	<string name="LoginProcessingResponse">Processing response...</string>
	<string name="LoginInitializingWorld">Initializing world...</string>
	<string name="LoginDecodingImages">Decoding images...</string>
	<string name="LoginInitializingQuicktime">Initializing QuickTime...</string>
	<string name="LoginQuicktimeNotFound">QuickTime not found - unable to initialize.</string>
	<string name="LoginQuicktimeOK">QuickTime initialized successfully.</string>
	<string name="LoginRequestSeedCapGrant">Requesting region capabilities...</string>
	<string name="LoginRetrySeedCapGrant">Requesting region capabilities, attempt [NUMBER]...</string>
	<string name="LoginWaitingForRegionHandshake">Waiting for region handshake...</string>
	<string name="LoginConnectingToRegion">Connecting to region...</string>
	<string name="LoginDownloadingClothing">Downloading clothing...</string>
	<string name="InvalidCertificate">The server returned an invalid or corrupt certificate. Please contact the Grid administrator.</string>
	<string name="CertInvalidHostname">An invalid hostname was used to access the server, please check your SLURL or Grid hostname.</string>
	<string name="CertExpired">The certificate returned by the Grid appears to be expired.  Please check your system clock, or contact your Grid administrator.</string>
	<string name="CertKeyUsage">The certificate returned by the server could not be used for SSL.  Please contact your Grid administrator.</string>
	<string name="CertBasicConstraints">Too many certificates were in the servers Certificate chain.  Please contact your Grid administrator.</string>
	<string name="CertInvalidSignature">The certificate signature returned by the Grid server could not be verified.  Please contact your Grid administrator.</string>

	<string name="LoginFailedNoNetwork">Network error: Could not establish connection, please check your network connection.</string>
	<string name="LoginFailed">Login failed.</string>
	<string name="Quit">Quit</string>
	<string name="create_account_url">http://join.secondlife.com/</string>

	<string name="LoginFailedViewerNotPermitted">
The viewer you are using can no longer access Second Life. Please visit the following page to download a new viewer:
http://secondlife.com/download

For more information, see our FAQ below:
http://secondlife.com/viewer-access-faq</string>
	<string name="LoginIntermediateOptionalUpdateAvailable">Optional viewer update available: [VERSION]</string>
	<string name="LoginFailedRequiredUpdate">Required viewer update: [VERSION]</string>
	<string name="LoginFailedAlreadyLoggedIn">This agent is already logged in.
</string>
	<string name="LoginFailedAuthenticationFailed">Sorry! We couldn't log you in.
Please check to make sure you entered the right
    * Username (like bobsmith12 or steller.sunshine)
    * Password
Also, please make sure your Caps Lock key is off.</string>
	<string name="LoginFailedPasswordChanged">As a security precaution your password has been changed.
Please go to your account page at http://secondlife.com/password
and answer the security question to reset your password.
We are very sorry for the inconvenience.</string>
	<string name="LoginFailedPasswordReset">We made some changes to our system and you will need to reset your password.
Please go to your account page at http://secondlife.com/password
and answer the security question to reset your password.
We are very sorry for the inconvenience.</string>
	<string name="LoginFailedEmployeesOnly">Second Life is temporarily closed for maintenance.
Logins are currently restricted to employees only.
Check www.secondlife.com/status for updates.</string>
	<string name="LoginFailedPremiumOnly">Second Life logins are temporarily restricted in order to make sure that those in-world have the best possible experience.

People with free accounts will not be able to access Second Life during this time, to make room for those who have paid for Second Life.</string>
	<string name="LoginFailedComputerProhibited">Second Life cannot be accessed from this computer.
If you feel this is an error, please contact
support@secondlife.com.</string>
	<string name="LoginFailedAcountSuspended">Your account is not accessible until
[TIME] Pacific Time.</string>
	<string name="LoginFailedAccountDisabled">We are unable to complete your request at this time.
Please contact Second Life support for assistance at http://secondlife.com/support.
If you are unable to change your password, please call (866) 476-9763.</string>
	<string name="LoginFailedTransformError">Data inconsistency found during login.
Please contact support@secondlife.com.</string>
	<string name="LoginFailedAccountMaintenance">Your account is undergoing minor maintenance.
Your account is not accessible until
[TIME] Pacific Time.
If you feel this is an error, please contact support@secondlife.com.</string>
	<string name="LoginFailedPendingLogoutFault">Request for logout responded with a fault from simulator.</string>
	<string name="LoginFailedPendingLogout">The system is logging you out right now.
Your Account will not be available until
[TIME] Pacific Time.</string>
	<string name="LoginFailedUnableToCreateSession">Unable to create valid session.</string>
	<string name="LoginFailedUnableToConnectToSimulator">Unable to connect to a simulator.</string>
	<string name="LoginFailedRestrictedHours">Your account can only access Second Life
between [START] and [END] Pacific Time.
Please come back during those hours.
If you feel this is an error, please contact support@secondlife.com.</string>
	<string name="LoginFailedIncorrectParameters">Incorrect parameters.
If you feel this is an error, please contact support@secondlife.com.</string>
	<string name="LoginFailedFirstNameNotAlphanumeric">First name parameter must be alphanumeric.
If you feel this is an error, please contact support@secondlife.com.</string>
	<string name="LoginFailedLastNameNotAlphanumeric">Last name parameter must be alphanumeric.
If you feel this is an error, please contact support@secondlife.com.</string>
	<string name="LogoutFailedRegionGoingOffline">Region is going offline.
Please try logging in again in a minute.</string>
	<string name="LogoutFailedAgentNotInRegion">Agent not in region.
Please try logging in again in a minute.</string>
	<string name="LogoutFailedPendingLogin">The region was logging in another session.
Please try logging in again in a minute.</string>
	<string name="LogoutFailedLoggingOut">The region was logging out the previous session.
Please try logging in again in a minute.</string>
	<string name="LogoutFailedStillLoggingOut">The region is still logging out the previous session.
Please try logging in again in a minute.</string>
	<string name="LogoutSucceeded">Region has logged out last session.
Please try logging in again in a minute.</string>
	<string name="LogoutFailedLogoutBegun">Region has begun the logout process.
Please try logging in again in a minute.</string>
	<string name="LoginFailedLoggingOutSession">The system has begun logging out your last session.
Please try logging in again in a minute.</string>


	<!-- Disconnection -->
	<string name="AgentLostConnection">This region may be experiencing trouble.  Please check your connection to the Internet.</string>
	<string name="SavingSettings">Saving your settings...</string>
	<string name="LoggingOut">Logging out...</string>
	<string name="ShuttingDown">Shutting down...</string>
	<string name="YouHaveBeenDisconnected">You have been disconnected from the region you were in.</string>
	<string name="SentToInvalidRegion">You were sent to an invalid region.</string>
	<string name="TestingDisconnect">Testing viewer disconnect</string>

	<!-- Tooltip -->
	<string name="TooltipPerson">Person</string><!-- Object under mouse pointer is an avatar -->
	<string name="TooltipNoName">(no name)</string> <!-- No name on an object -->
	<string name="TooltipOwner">Owner:</string> <!-- Owner name follows -->
	<string name="TooltipPublic">Public</string> <!-- Public permissions on an object -->
	<string name="TooltipIsGroup">(Group)</string> <!-- The name before this text is that of a group -->
	<string name="TooltipForSaleL$">For Sale: L$[AMOUNT]</string> <!-- L$ version -->
	<string name="TooltipFlagGroupBuild">Group Build</string>
	<string name="TooltipFlagNoBuild">No Build</string>
	<string name="TooltipFlagNoEdit">No Edit</string>
	<string name="TooltipFlagNotSafe">Not Safe</string><!-- damage area -->
	<string name="TooltipFlagNoFly">No Fly</string>
	<string name="TooltipFlagGroupScripts">Group Scripts</string>
	<string name="TooltipFlagNoScripts">No Scripts</string>
	<string name="TooltipLand">Land:</string>
	<string name="TooltipMustSingleDrop">Only a single item can be dragged here</string>
	<string name="TooltipPrice" value="L$[AMOUNT]: "/>
	<string name="TooltipFlagScript">Script</string>
	<string name="TooltipFlagPhysics">Physics</string>
	<string name="TooltipFlagTouch">Touch</string>
	<string name="TooltipFlagL$">L$</string>
	<string name="TooltipFlagDropInventory">Drop Inventory</string>
	<string name="TooltipFlagPhantom">Phantom</string>
	<string name="TooltipFlagTemporary">Temporary</string>
	<string name="TooltipPrimCount">Prims: [COUNT]</string>
	<string name="TooltipPrimEquivalent">, Land Impact: [PEWEIGHT] PE</string>
	<string name="TooltipPrimEquivalentLoading">, loading Land Impact...</string>
	<string name="TooltipPrimEquivalentUnavailable">, Land Impact unavailable</string>
	<string name="TooltipDistance">Distance: [DISTANCE] m</string>
	<string name="TooltipPosition">Position: [POSITION]</string>

	<string name="TooltipOutboxDragToWorld">You can not rez items in your merchant outbox</string>
	<string name="TooltipOutboxNoTransfer">One or more of these objects cannot be sold or transferred.</string>
	<string name="TooltipOutboxNotInInventory">Your merchant outbox can only accept items directly from your inventory</string>
	<string name="TooltipOutboxWorn">You can not put items you are wearing into your merchant outbox</string>
	<string name="TooltipOutboxCallingCard">You can not put calling cards into your merchant outbox</string>
	<string name="TooltipOutboxFolderLevels">Depth of nested folders exceeds 3</string>
	<string name="TooltipOutboxTooManyFolders">Subfolder count in top-level folder exceeds 20</string>
	<string name="TooltipOutboxTooManyObjects">Item count in top-level folder exceeds 200</string>
	
	<string name="TooltipDragOntoOwnChild">You can't move a folder into its child</string>
	<string name="TooltipDragOntoSelf">You can't move a folder into itself</string>
	
	<!-- tooltips for Urls -->
	<string name="TooltipHttpUrl">Click to view this web page</string>
	<string name="TooltipSLURL">Click to view this location's information</string>
	<string name="TooltipAgentUrl">Click to view this Resident's profile</string>
	<string name="TooltipAgentInspect">Learn more about this Resident</string>
	<string name="TooltipAgentMute">Click to mute this Resident</string>
	<string name="TooltipAgentUnmute">Click to unmute this Resident</string>
	<string name="TooltipAgentIM">Click to IM this Resident</string>
	<string name="TooltipAgentPay">Click to Pay this Resident</string>
	<string name="TooltipAgentOfferTeleport">Click to offer a teleport request to this Resident</string>
	<string name="TooltipAgentRequestFriend">Click to send a friend request to this Resident</string>
	<string name="TooltipGroupUrl">Click to view this group's description</string>
	<string name="TooltipEventUrl">Click to view this event's description</string>
	<string name="TooltipClassifiedUrl">Click to view this classified</string>
	<string name="TooltipParcelUrl">Click to view this parcel's description</string>
	<string name="TooltipTeleportUrl">Click to teleport to this location</string>
	<string name="TooltipObjectIMUrl">Click to view this object's description</string>
	<string name="TooltipMapUrl">Click to view this location on a map</string>
	<string name="TooltipSLAPP">Click to run the secondlife:// command</string>
	<string name="CurrentURL" value=" CurrentURL: [CurrentURL]" />

	<!-- text for SLURL labels -->
	<string name="SLurlLabelTeleport">Teleport to</string>
	<string name="SLurlLabelShowOnMap">Show Map for</string>

	<!-- label strings for secondlife:///app/agent SLapps -->
	<string name="SLappAgentMute">Mute</string>
	<string name="SLappAgentUnmute">Unmute</string>
	<string name="SLappAgentIM">IM</string>
	<string name="SLappAgentPay">Pay</string>
	<string name="SLappAgentOfferTeleport">Offer Teleport to </string>
	<string name="SLappAgentRequestFriend">Friend Request </string>

	<!-- ButtonToolTips, llfloater.cpp -->
	<string name="BUTTON_CLOSE_DARWIN">Close (&#8984;W)</string>
	<string name="BUTTON_CLOSE_WIN">Close (Ctrl+W)</string>
	<string name="BUTTON_CLOSE_CHROME">Close</string>
	<string name="BUTTON_RESTORE">Restore</string>
	<string name="BUTTON_MINIMIZE">Minimize</string>
	<string name="BUTTON_TEAR_OFF">Tear Off</string>
	<string name="BUTTON_DOCK">Dock</string>
	<string name="BUTTON_HELP">Show Help</string>

	<!-- searching - generic -->
	<string name="Searching">Searching...</string>
	<string name="NoneFound">None found.</string>

	<!-- Indicates that an avatar name or other similar datum is being retrieved. General usage. -->
	<string name="RetrievingData">Retrieving...</string>

	<string name="ReleaseNotes">Release Notes</string>
	<!-- Always mark translate="false" for strings that are nothing but URLs, as they don't need translation. -->
	<string name="RELEASE_NOTES_BASE_URL" translate="false">http://wiki.secondlife.com/wiki/Release_Notes/</string>

	<!-- Indicates something is being loaded. Maybe should be merged with RetrievingData -->
	<string name="LoadingData">Loading...</string>

	<!-- Indicates a protected Inventory folder. ## Zi: Animation Overrider -->
	<string name="ProtectedFolder">protected</string>


	<!-- namecache -->
	<!-- Avatar name: text shown for LLUUID::null -->
	<string name="AvatarNameNobody">(nobody)</string>

	<!-- Avatar name: text shown while fetching name -->
	<string name="AvatarNameWaiting">(waiting)</string>

  <!-- Avatar name: More than one avatar is selected/used here -->
  <string name="AvatarNameMultiple">(multiple)</string>

	<!-- Group name: text shown for LLUUID::null -->
	<string name="GroupNameNone">(none)</string>

	<string name="AvalineCaller">Avaline Caller [ORDER]</string>

	<!-- Asset errors. Used in llassetstorage.cpp, translation from error code to error message. -->
	<string name="AssetErrorNone">No error</string>
	<string name="AssetErrorRequestFailed">Asset request: failed</string>
	<string name="AssetErrorNonexistentFile">Asset request: non-existent file</string>
	<string name="AssetErrorNotInDatabase">Asset request: asset not found in database</string>
	<string name="AssetErrorEOF">End of file</string>
	<string name="AssetErrorCannotOpenFile">Cannot open file</string>
	<string name="AssetErrorFileNotFound">File not found</string>
	<string name="AssetErrorTCPTimeout">File transfer timeout</string>
	<string name="AssetErrorCircuitGone">Circuit gone</string>
	<string name="AssetErrorPriceMismatch">Viewer and server do not agree on price</string>
	<string name="AssetErrorUnknownStatus">Unknown status</string>

	<!-- Asset Type human readable names:  these will replace variable [TYPE] in notification FailedToFindWearable* -->
	<!-- Will also replace [OBJECTTYPE] in notifications: UserGiveItem, ObjectGiveItem -->
	<string name="texture">texture</string>
	<string name="sound">sound</string>
	<string name="calling card">calling card</string>
	<string name="landmark">landmark</string>
	<string name="legacy script">legacy script</string>
	<string name="clothing">clothing</string>
	<string name="object">object</string>
	<string name="note card">notecard</string>
	<string name="folder">folder</string>
	<string name="root">root</string>
	<string name="lsl2 script">LSL2 script</string>
	<string name="lsl bytecode">LSL bytecode</string>
	<string name="tga texture">tga texture</string>
	<string name="body part">body part</string>
	<string name="snapshot">snapshot</string>
	<string name="lost and found">Lost and Found</string>
	<string name="targa image">targa image</string>
	<string name="trash">Trash</string>
	<string name="jpeg image">jpeg image</string>
	<string name="animation">animation</string>
	<string name="gesture">gesture</string>
	<string name="simstate">simstate</string>
	<string name="favorite">favorite</string>
	<string name="symbolic link">link</string>
	<string name="symbolic folder link">folder link</string>
  <string name="mesh">mesh</string>

	<!-- llvoavatar. Displayed in the avatar chat bubble -->
	<string name="AvatarEditingAppearance">(Editing Appearance)</string>
	<string name="AvatarAway">Away</string>
	<string name="AvatarBusy">Unavailable</string>
	<string name="AvatarMuted">Blocked</string>

	<!-- animations -->
	<string name="anim_express_afraid">Afraid</string>
	<string name="anim_express_anger">Angry</string>
	<string name="anim_away">Away</string>
	<string name="anim_backflip">Backflip</string>
	<string name="anim_express_laugh">Belly Laugh</string>
	<string name="anim_express_toothsmile">BigSmile</string>
	<string name="anim_blowkiss">Blow Kiss</string>
	<string name="anim_express_bored">Bored</string>
	<string name="anim_bow">Bow</string>
	<string name="anim_clap">Clap</string>
	<string name="anim_courtbow">Court Bow</string>
	<string name="anim_express_cry">Cry</string>
	<string name="anim_dance1">Dance 1</string>
	<string name="anim_dance2">Dance 2</string>
	<string name="anim_dance3">Dance 3</string>
	<string name="anim_dance4">Dance 4</string>
	<string name="anim_dance5">Dance 5</string>
	<string name="anim_dance6">Dance 6</string>
	<string name="anim_dance7">Dance 7</string>
	<string name="anim_dance8">Dance 8</string>
	<string name="anim_express_disdain">Disdain</string>
	<string name="anim_drink">Drink</string>
	<string name="anim_express_embarrased">Embarrassed</string>
	<string name="anim_angry_fingerwag">Finger Wag</string>
	<string name="anim_fist_pump">Fist Pump</string>
	<string name="anim_yoga_float">Floating Yoga</string>
	<string name="anim_express_frown">Frown</string>
	<string name="anim_impatient">Impatient</string>
	<string name="anim_jumpforjoy">Jump For Joy</string>
	<string name="anim_kissmybutt">Kiss My Butt</string>
	<string name="anim_express_kiss">Kiss</string>
	<string name="anim_laugh_short">Laugh</string>
	<string name="anim_musclebeach">Muscle Beach</string>
	<string name="anim_no_unhappy">No (Unhappy)</string>
	<string name="anim_no_head">No</string>
	<string name="anim_nyanya">Nya-nya-nya</string>
	<string name="anim_punch_onetwo">One-Two Punch</string>
	<string name="anim_express_open_mouth">Open Mouth</string>
	<string name="anim_peace">Peace</string>
	<string name="anim_point_you">Point at Other</string>
	<string name="anim_point_me">Point at Self</string>
	<string name="anim_punch_l">Punch Left</string>
	<string name="anim_punch_r">Punch Right</string>
	<string name="anim_rps_countdown">RPS count</string>
	<string name="anim_rps_paper">RPS paper</string>
	<string name="anim_rps_rock">RPS rock</string>
	<string name="anim_rps_scissors">RPS scissors</string>
	<string name="anim_express_repulsed">Repulsed</string>
	<string name="anim_kick_roundhouse_r">Roundhouse Kick</string>
	<string name="anim_express_sad">Sad</string>
	<string name="anim_salute">Salute</string>
	<string name="anim_shout">Shout</string>
	<string name="anim_express_shrug">Shrug</string>
	<string name="anim_express_smile">Smile</string>
	<string name="anim_smoke_idle">Smoke Idle</string>
	<string name="anim_smoke_inhale">Smoke Inhale</string>
	<string name="anim_smoke_throw_down">Smoke Throw Down</string>
	<string name="anim_express_surprise">Surprise</string>
	<string name="anim_sword_strike_r">Sword Strike</string>
	<string name="anim_angry_tantrum">Tantrum</string>
	<string name="anim_express_tongue_out">TongueOut</string>
	<string name="anim_hello">Wave</string>
	<string name="anim_whisper">Whisper</string>
	<string name="anim_whistle">Whistle</string>
	<string name="anim_express_wink">Wink</string>
	<string name="anim_wink_hollywood">Wink (Hollywood)</string>
	<string name="anim_express_worry">Worry</string>
	<string name="anim_yes_happy">Yes (Happy)</string>
	<string name="anim_yes_head">Yes</string>

	<!-- build floater -->
	<string name="multiple_textures">Multiple</string>

	<!-- world map -->
	<string name="texture_loading">Loading...</string>
	<string name="worldmap_offline">Offline</string>
	<string name="worldmap_item_tooltip_format">[AREA] m² L$[PRICE]</string>
	<string name="worldmap_results_none_found">None found.</string>
	<string name="worldmap_agent_position">You are here</string>
	
	<!-- mini map -->
	<string name="minimap_distance">(Distance: [DISTANCE] m)</string>
	<string name="minimap_no_focus">The camera cannot focus on user because they are outside your draw distance.</string>

	<!-- animations uploading status codes -->
	<string name="Ok">OK</string>
	<string name="Premature end of file">Premature end of file</string>
	<string name="ST_NO_JOINT">Can't find ROOT or JOINT.</string>

	<!-- Chat -->
	<string name="no_name_object">(no name)</string>
	<string name="whisper">whispers:</string>
	<string name="shout">shouts:</string>
	<string name="ringing">Connecting to in-world Voice Chat...</string>
	<string name="connected">Connected</string>
	<string name="unavailable">Voice not available at your current location</string>
	<string name="hang_up">Disconnected from in-world Voice Chat</string>
  <string name="reconnect_nearby">You will now be reconnected to Nearby Voice Chat</string>
	<string name="ScriptQuestionCautionChatGranted">'[OBJECTNAME]', an object owned by '[OWNERNAME]', located in [REGIONNAME] at [REGIONPOS], has been granted permission to: [PERMISSIONS].</string>
	<string name="ScriptQuestionCautionChatDenied">'[OBJECTNAME]', an object owned by '[OWNERNAME]', located in [REGIONNAME] at [REGIONPOS], has been denied permission to: [PERMISSIONS].</string>
	<string name="ScriptTakeMoney">Take Linden dollars (L$) from you</string>
	<string name="ActOnControlInputs">Act on your control inputs</string>
	<string name="RemapControlInputs">Remap your control inputs</string>
	<string name="AnimateYourAvatar">Animate your avatar</string>
	<string name="AttachToYourAvatar">Attach to your avatar</string>
	<string name="ReleaseOwnership">Release ownership and become public</string>
	<string name="LinkAndDelink">Link and delink from other objects</string>
	<string name="AddAndRemoveJoints">Add and remove joints with other objects</string>
	<string name="ChangePermissions">Change its permissions</string>
	<string name="TrackYourCamera">Track your camera</string>
	<string name="ControlYourCamera">Control your camera</string>
	<string name="NotConnected">Not Connected</string>

	<!-- Sim Access labels -->
	<string name="SIM_ACCESS_PG">General</string>
	<string name="SIM_ACCESS_MATURE">Moderate</string>
	<string name="SIM_ACCESS_ADULT">Adult</string>
	<string name="SIM_ACCESS_DOWN">Offline</string>
	<string name="SIM_ACCESS_MIN">Unknown</string>

	<!-- For use when we do not have land type back from the server -->
	<string name="land_type_unknown">(unknown)</string>

	<!-- For land type back from the simulator -->
	<string name="Estate / Full Region">Estate / Full Region</string>
	<string name="Estate / Homestead">Estate / Homestead</string>
	<string name="Mainland / Homestead">Mainland / Homestead</string>
	<string name="Mainland / Full Region">Mainland / Full Region</string>

	<!-- File load/save dialogs -->
	<string name="all_files">All Files</string>
	<string name="sound_files">Sounds</string>
	<string name="animation_files">Animations</string>
	<string name="image_files">Images</string>
	<string name="save_file_verb">Save</string>
	<string name="load_file_verb">Load</string>
	<string name="targa_image_files">Targa Images</string>
	<string name="bitmap_image_files">Bitmap Images</string>
	<string name="avi_movie_file">AVI Movie File</string>
	<string name="xaf_animation_file">XAF Anim File</string>
	<string name="xml_file">XML File</string>
	<string name="raw_file">RAW File</string>
	<string name="compressed_image_files">Compressed Images</string>
	<string name="load_files">Load Files</string>
	<string name="choose_the_directory">Choose Directory</string>
	<string name="script_files">Scripts</string>

  <!-- LSL Usage Hover Tips -->
  <!-- NOTE: For now these are set as translate="false", until DEV-40761 is implemented (to internationalize the rest of tooltips in the same window).
             This has no effect on viewer code, but prevents Linden Lab internal localization tool from scraping these strings.  -->
	<string name="LSLTipSleepTime" translate="false">
Sleeps script for [SLEEP_TIME] seconds.
	</string>

	<string name="LSLTipText_llSin" translate="false">
float llSin(float theta)
Returns the sine of theta (theta in radians)
	</string>
	<string name="LSLTipText_llCos" translate="false">
float llCos(float theta)
Returns the cosine of theta (theta in radians)
	</string>
	<string name="LSLTipText_llTan" translate="false">
float llTan(float theta)
Returns the tangent of theta (theta in radians)
	</string>
	<string name="LSLTipText_llAtan2" translate="false">
float llAtan2(float y, float x)
Returns the arctangent2 of y, x
	</string>
	<string name="LSLTipText_llSqrt" translate="false">
float llSqrt(float val)
Returns the square root of val, or returns 0 and triggers a Math Error for imaginary results
	</string>
	<string name="LSLTipText_llPow" translate="false">
float llPow(float base, float exponent)
Returns the base raised to the power exponent, or returns 0 and triggers Math Error for imaginary results
	</string>
	<string name="LSLTipText_llAbs" translate="false">
integer llAbs(integer val)
Returns the positive version of val
	</string>
	<string name="LSLTipText_llFabs" translate="false">
float llFabs(float val)
Returns the positive version of val
	</string>
	<string name="LSLTipText_llFrand" translate="false">
float llFrand(float mag)
Returns a pseudo random number in the range [0,mag) or (mag,0]
	</string>
	<string name="LSLTipText_llFloor" translate="false">
integer llFloor(float val)
Returns largest integer value &lt;= val
	</string>
	<string name="LSLTipText_llCeil" translate="false">
integer llCeil(float val)
Returns smallest integer value &gt;= val
	</string>
	<string name="LSLTipText_llRound" translate="false">
integer llRound(float val)
Returns val rounded to the nearest integer
	</string>
	<string name="LSLTipText_llVecMag" translate="false">
float llVecMag(vector v)
Returns the magnitude of v
	</string>
	<string name="LSLTipText_llVecNorm" translate="false">
vector llVecNorm(vector v)
Returns the v normalized
	</string>
	<string name="LSLTipText_llVecDist" translate="false">
float llVecDist(vector v1, vector v2)
Returns the 3D distance between v1 and v2
	</string>
	<string name="LSLTipText_llRot2Euler" translate="false">
vector llRot2Euler(rotation q)
Returns the Euler representation (roll, pitch, yaw) of q
	</string>
	<string name="LSLTipText_llEuler2Rot" translate="false">
rotation llEuler2Rot(vector v)
Returns the rotation representation of Euler Angles v
	</string>
	<string name="LSLTipText_llAxes2Rot" translate="false">
rotation llAxes2Rot(vector fwd, vector left, vector up)
Returns the rotation defined by the coordinate axes
	</string>
	<string name="LSLTipText_llRot2Fwd" translate="false">
vector llRot2Fwd(rotation q)
Returns the forward vector defined by q
	</string>
	<string name="LSLTipText_llRot2Left" translate="false">
vector llRot2Left(rotation q)
Returns the left vector defined by q
	</string>
	<string name="LSLTipText_llRot2Up" translate="false">
vector llRot2Up(rotation q)
Returns the up vector defined by q
	</string>
	<string name="LSLTipText_llRotBetween" translate="false">
rotation llRotBetween(vector v1, vector v2)
Returns the rotation to rotate v1 to v2
	</string>
	<string name="LSLTipText_llWhisper" translate="false">
llWhisper(integer channel, string msg)
Whispers the text of msg on channel
	</string>
	<string name="LSLTipText_llSay" translate="false">
llSay(integer channel, string msg)
Says the text of msg on channel
	</string>
	<string name="LSLTipText_llShout" translate="false">
llShout(integer channel, string msg)
Shouts the text of msg on channel
	</string>
	<string name="LSLTipText_llListen" translate="false">
integer llListen(integer channel, string name, key id, string msg)
Sets a callback for msg on channel from name and id (name, id, and/or msg can be empty) and returns an identifier that can be used to deactivate or remove the listen
	</string>
	<string name="LSLTipText_llListenControl" translate="false">
llListenControl(integer number, integer active)
Makes a listen event callback active or inactive
	</string>
	<string name="LSLTipText_llListenRemove" translate="false">
llListenRemove(integer number)
Removes listen event callback number
	</string>
	<string name="LSLTipText_llSensor" translate="false">
llSensor(string name, key id, integer type, float range, float arc)
Performs a single scan for name and id with type (AGENT, ACTIVE, PASSIVE, and/or SCRIPTED) within range meters and arc radians of forward vector (name, id, and/or keytype can be empty or 0)
	</string>
	<string name="LSLTipText_llSensorRepeat" translate="false">
llSensorRepeat(string name, key id, integer type, float range, float arc, float rate)
Sets a callback for name and id with type (AGENT, ACTIVE, PASSIVE, and/or SCRIPTED) within range meters and arc radians of forward vector (name, id, and/or keytype can be empty or 0) and repeats every rate seconds
	</string>
	<string name="LSLTipText_llSensorRemove" translate="false">
llSensorRemove()
Removes the sensor setup by llSensorRepeat
	</string>
	<string name="LSLTipText_llDetectedName" translate="false">
string llDetectedName(integer number)
Returns the name of detected object number (returns empty string if number is not a valid sensed object)
	</string>
	<string name="LSLTipText_llDetectedKey" translate="false">
key llDetectedKey(integer number)
Returns the key of detected object number (returns empty key if number is not a valid sensed object)
	</string>
	<string name="LSLTipText_llDetectedOwner" translate="false">
key llDetectedOwner(integer number)
Returns the key of detected object&apos;s owner (returns empty key if number is not a valid sensed object)
	</string>
	<string name="LSLTipText_llDetectedType" translate="false">
integer llDetectedType(integer number)
Returns the type (AGENT, ACTIVE, PASSIVE, SCRIPTED) of detected object (returns 0 if number is not a valid sensed object)
	</string>
	<string name="LSLTipText_llDetectedPos" translate="false">
vector llDetectedPos(integer number)
Returns the position of detected object number (returns &lt;0,0,0&gt; if number is not a valid sensed object)
	</string>
	<string name="LSLTipText_llDetectedVel" translate="false">
vector llDetectedVel(integer number)
Returns the velocity of detected object number (returns &lt;0,0,0&gt; if number is not a valid sensed object)
	</string>
	<string name="LSLTipText_llDetectedGrab" translate="false">
vector llDetectedGrab(integer number)
Returns the grab offset of the user touching object (returns &lt;0,0,0&gt; if number is not a valid sensed object)
	</string>
	<string name="LSLTipText_llDetectedRot" translate="false">
rotation llDetectedRot(integer number)
Returns the rotation of detected object number (returns &lt;0,0,0,1&gt; if number is not a valid sensed object)
	</string>
	<string name="LSLTipText_llDetectedGroup" translate="false">
integer llDetectedGroup(integer number)
Returns TRUE if detected object is part of same group as owner
	</string>
	<string name="LSLTipText_llDetectedLinkNumber" translate="false">
integer llDetectedLinkNumber(integer number)
Returns the link position of the triggered event for touches and collisions only
	</string>
	<string name="LSLTipText_llDie" translate="false">
llDie()
Deletes the object
	</string>
	<string name="LSLTipText_llGround" translate="false">
float llGround(vector offset)
Returns the ground height below the object position + offset
	</string>
	<string name="LSLTipText_llCloud" translate="false">
float llCloud(vector offset)
Returns the cloud density at the object position + offset
	</string>
	<string name="LSLTipText_llWind" translate="false">
vector llWind(vector offset)
Returns the wind velocity at the object position + offset
	</string>
	<string name="LSLTipText_llSetStatus" translate="false">
llSetStatus(integer status, integer value)
Sets status (STATUS_PHYSICS, STATUS_PHANTOM, STATUS_BLOCK_GRAB, STATUS_ROTATE_X, STATUS_ROTATE_Y, and/or STATUS_ROTATE_Z) to value
	</string>
	<string name="LSLTipText_llGetStatus" translate="false">
integer llGetStatus(integer status)
Returns value of status (STATUS_PHYSICS, STATUS_PHANTOM, STATUS_BLOCK_GRAB, STATUS_ROTATE_X, STATUS_ROTATE_Y, and/or STATUS_ROTATE_Z)
	</string>
	<string name="LSLTipText_llSetScale" translate="false">
llSetScale(vector scale)
Sets the scale of the prim
	</string>
	<string name="LSLTipText_llGetScale" translate="false">
vector llGetScale()
Returns the scale of the prim
	</string>
	<string name="LSLTipText_llSetColor" translate="false">
llSetColor(vector color, integer face)
Sets the color on face of the prim
	</string>
	<string name="LSLTipText_llGetAlpha" translate="false">
float llGetAlpha(integer face)
Returns the alpha of face
	</string>
	<string name="LSLTipText_llSetAlpha" translate="false">
llSetAlpha(float alpha, integer face)
Sets the alpha on face
	</string>
	<string name="LSLTipText_llGetColor" translate="false">
vector llGetColor(integer face)
Returns the color on face
	</string>
	<string name="LSLTipText_llSetTexture" translate="false">
llSetTexture(string texture, integer face)
Sets the texture of face or ALL_SIDES
	</string>
	<string name="LSLTipText_llScaleTexture" translate="false">
llScaleTexture(float u, float v, integer face)
Sets the texture u &amp; v scales for the chosen face or ALL_SIDES
	</string>
	<string name="LSLTipText_llOffsetTexture" translate="false">
llOffsetTexture(float u, float v, integer face)
Sets the texture u &amp; v offsets for the chosen face or ALL_SIDES
	</string>
	<string name="LSLTipText_llRotateTexture" translate="false">
llRotateTexture(float rotation, integer face)
Sets the texture rotation for the chosen face
	</string>
	<string name="LSLTipText_llGetTexture" translate="false">
string llGetTexture(integer face)
Returns a string that is the texture on face (the inventory name if it is a texture in the prim&apos;s inventory, otherwise the key)
	</string>
	<string name="LSLTipText_llSetPos" translate="false">
llSetPos(vector pos)
Moves the object or prim towards pos without using physics (if the script isn&apos;t physical)
	</string>
	<string name="LSLTipText_llGetPos" translate="false">
vector llGetPos()
Returns the position of the task in region coordinates
	</string>
	<string name="LSLTipText_llGetLocalPos" translate="false">
vector llGetLocalPos()
Returns the position relative to the root
	</string>
	<string name="LSLTipText_llSetRot" translate="false">
llSetRot(rotation rot)
Sets the rotation
	</string>
	<string name="LSLTipText_llGetRot" translate="false">
rotation llGetRot()
Returns the rotation relative to the region&apos;s axes
	</string>
	<string name="LSLTipText_llGetLocalRot" translate="false">
rotation llGetLocalRot()
Returns the rotation local to the root
	</string>
	<string name="LSLTipText_llSetForce" translate="false">
llSetForce(vector force, integer local)
Applies force to the object (if the script is physical), in local coords if local == TRUE
	</string>
	<string name="LSLTipText_llGetForce" translate="false">
vector llGetForce()
Returns the force (if the script is physical)
	</string>
	<string name="LSLTipText_llTarget" translate="false">
integer llTarget(vector position, float range)
Sets positions within range of position as a target and return an ID for the target
	</string>
	<string name="LSLTipText_llTargetRemove" translate="false">
llTargetRemove(integer number)
Removes positional target number registered with llTarget
	</string>
	<string name="LSLTipText_llRotTarget" translate="false">
integer llRotTarget(rotation rot, float error)
Set rotations with error of rot as a rotational target and return an ID for the rotational target
	</string>
	<string name="LSLTipText_llRotTargetRemove" translate="false">
llRotTargetRemove(integer number)
Removes rotational target number registered with llRotTarget
	</string>
	<string name="LSLTipText_llMoveToTarget" translate="false">
llMoveToTarget(vector target, float tau)
Critically damps to target in tau seconds (if the script is physical)
	</string>
	<string name="LSLTipText_llStopMoveToTarget" translate="false">
llStopMoveToTarget()
Stops critically damped motion
	</string>
	<string name="LSLTipText_llApplyImpulse" translate="false">
llApplyImpulse(vector force, integer local)
Applies impulse to object (if the script is physical), in local coords if local == TRUE
	</string>
	<string name="LSLTipText_llApplyRotationalImpulse" translate="false">
llApplyRotationalImpulse(vector force, integer local)
Applies rotational impulse to object (if the script is physical), in local coords if local == TRUE
	</string>
	<string name="LSLTipText_llSetTorque" translate="false">
llSetTorque(vector torque, integer local)
Sets the torque of object (if the script is physical), in local coords if local == TRUE
	</string>
	<string name="LSLTipText_llGetTorque" translate="false">
vector llGetTorque()
Returns the torque (if the script is physical)
	</string>
	<string name="LSLTipText_llSetForceAndTorque" translate="false">
llSetForceAndTorque(vector force, vector torque, integer local)
Sets the force and torque of object (if the script is physical), in local coords if local == TRUE
	</string>
	<string name="LSLTipText_llGetVel" translate="false">
vector llGetVel()
Returns the velocity of the object
	</string>
	<string name="LSLTipText_llGetAccel" translate="false">
vector llGetAccel()
Returns the acceleration of the object relative to the region&apos;s axes
	</string>
	<string name="LSLTipText_llGetOmega" translate="false">
vector llGetOmega()
Returns the rotation velocity in radians per second
	</string>
	<string name="LSLTipText_llGetTimeOfDay" translate="false">
float llGetTimeOfDay()
Returns the time in seconds since [CURRENT_GRID] server midnight or since region up-time, whichever is smaller
	</string>
	<string name="LSLTipText_llGetWallclock" translate="false">
float llGetWallclock()
Returns the time in seconds since midnight California Pacific time (PST/PDT)
	</string>
	<string name="LSLTipText_llGetTime" translate="false">
float llGetTime()
Returns the time in seconds since the last region reset, script reset, or call to either llResetTime or llGetAndResetTime
	</string>
	<string name="LSLTipText_llResetTime" translate="false">
llResetTime()
Sets the script timer to zero
	</string>
	<string name="LSLTipText_llGetAndResetTime" translate="false">
float llGetAndResetTime()
Returns the script time in seconds and then resets the script timer to zero
	</string>
	<string name="LSLTipText_llSoplayund" translate="false">
llSound(string sound, float volume, integer queue, integer loop)
Plays sound at volume and whether it should loop or not
	</string>
	<string name="LSLTipText_llPlaySound" translate="false">
llPlaySound(string sound, float volume)
Plays attached sound once at volume (0.0 - 1.0)
	</string>
	<string name="LSLTipText_llLoopSound" translate="false">
llLoopSound(string sound, float volume)
Plays attached sound looping indefinitely at volume (0.0 - 1.0)
	</string>
	<string name="LSLTipText_llLoopSoundMaster" translate="false">
llLoopSoundMaster(string sound, float volume)
Plays attached sound looping at volume (0.0 - 1.0), declares it a sync master
	</string>
	<string name="LSLTipText_llLoopSoundSlave" translate="false">
llLoopSoundSlave(string sound, float volume)
Plays attached sound looping at volume (0.0 - 1.0), synced to most audible sync master
	</string>
	<string name="LSLTipText_llPlaySoundSlave" translate="false">
llPlaySoundSlave(string sound, float volume)
Plays attached sound once at volume (0.0 - 1.0), synced to next loop of most audible sync master
	</string>
	<string name="LSLTipText_llTriggerSound" translate="false">
llTriggerSound(string sound, float volume)
Plays sound at volume (0.0 - 1.0), centered at but not attached to object
	</string>
	<string name="LSLTipText_llStopSound" translate="false">
llStopSound()
Stops currently attached sound
	</string>
	<string name="LSLTipText_llPreloadSound" translate="false">
llPreloadSound(string sound)
Preloads a sound on viewers within range
	</string>
	<string name="LSLTipText_llGetSubString" translate="false">
string llGetSubString(string src, integer start, integer end)
Returns the indicated substring
	</string>
	<string name="LSLTipText_llDeleteSubString" translate="false">
string llDeleteSubString(string src, integer start, integer end)
Removes the indicated substring and returns the result
	</string>
	<string name="LSLTipText_llInsertString" translate="false">
string llInsertString(string dst, integer position, string src)
Returns a destination string dst with the string src inserted starting at position pos
	</string>
	<string name="LSLTipText_llToUpper" translate="false">
string llToUpper(string src)
Returns a string that is src with all upper-case characters
	</string>
	<string name="LSLTipText_llToLower" translate="false">
string llToLower(string src)
Returns a string that is src with all lower-case characters
	</string>
	<string name="LSLTipText_llGiveMoney" translate="false">
llGiveMoney(key destination, integer amount)
Transfers amount of L$ from script owner to destination
	</string>
	<string name="LSLTipText_llMakeExplosion" translate="false">
llMakeExplosion(integer particles, float scale, float vel, float lifetime, float arc, string texture, vector offset)
Makes a round explosion of particles
	</string>
	<string name="LSLTipText_llMakeFountain" translate="false">
llMakeFountain(integer particles, float scale, float vel, float lifetime, float arc, integer bounce, string texture, vector offset, float bounce_offset)
Makes a fountain of particles
	</string>
	<string name="LSLTipText_llMakeSmoke" translate="false">
llMakeSmoke(integer particles, float scale, float vel, float lifetime, float arc, string texture, vector offset)
Makes smoke like particles
	</string>
	<string name="LSLTipText_llMakeFire" translate="false">
llMakeFire(integer particles, float scale, float vel, float lifetime, float arc, string texture, vector offset)
Makes fire like particles
	</string>
	<string name="LSLTipText_llRezObject" translate="false">
llRezObject(string inventory, vector pos, vector vel, rotation rot, integer param)
Instantiates owner&apos;s inventory object at pos with velocity vel and rotation rot with start parameter param
	</string>
	<string name="LSLTipText_llLookAt" translate="false">
llLookAt(vector target, float strength, float damping)
Causes object to point its up axis (positive z) towards target, while keeping its forward axis (positive x) below the horizon
	</string>
	<string name="LSLTipText_llStopLookAt" translate="false">
llStopLookAt()
Stops causing object to point at a target
	</string>
	<string name="LSLTipText_llSetTimerEvent" translate="false">
llSetTimerEvent(float sec)
Causes the timer event to be triggered a maximum of once every sec seconds
	</string>
	<string name="LSLTipText_llSleep" translate="false">
llSleep(float sec)
Puts the script to sleep for sec seconds
	</string>
	<string name="LSLTipText_llGetMass" translate="false">
float llGetMass()
Returns the mass of object that the script is attached to
	</string>
	<string name="LSLTipText_llCollisionFilter" translate="false">
llCollisionFilter(string name, key id, integer accept)
Sets the collision filter, exclusively or inclusively. If accept == TRUE, only accept collisions with objects name and id (either is optional), otherwise with objects not name or id
	</string>
	<string name="LSLTipText_llTakeControls" translate="false">
llTakeControls(integer controls, integer accept, integer pass_on)
Allows for intercepting keyboard and mouse clicks from the agent the script has permissions for
	</string>
	<string name="LSLTipText_llReleaseControls" translate="false">
llReleaseControls()
Stops taking inputs that were taken with llTakeControls
	</string>
	<string name="LSLTipText_llAttachToAvatar" translate="false">
llAttachToAvatar(integer attach_point)
Attaches the object to the avatar who has granted permission to the script
	</string>
	<string name="LSLTipText_llDetachFromAvatar" translate="false">
llDetachFromAvatar()
Detaches object from avatar
	</string>
	<string name="LSLTipText_llTakeCamera" translate="false">
llTakeCamera(key avatar)
Moves avatar&apos;s viewpoint to task
	</string>
	<string name="LSLTipText_llReleaseCamera" translate="false">
llReleaseCamera(key avatar)
Returns camera to agent avatar
	</string>
	<string name="LSLTipText_llGetOwner" translate="false">
key llGetOwner()
Returns the object owner&apos;s UUID
	</string>
	<string name="LSLTipText_llInstantMessage" translate="false">
llInstantMessage(key user, string message)
Sends the specified string as an Instant Message to the user
	</string>
	<string name="LSLTipText_llEmail" translate="false">
llEmail(string address, string subject, string message)
Sends an email to address with the subject and message
	</string>
	<string name="LSLTipText_llGetNextEmail" translate="false">
llGetNextEmail(string address, string subject)
Gets the next waiting email that comes from address, with specified subject
	</string>
	<string name="LSLTipText_llGetKey" translate="false">
key llGetKey()
Returns the key of the prim the script is attached to
	</string>
	<string name="LSLTipText_llSetBuoyancy" translate="false">
llSetBuoyancy(float buoyancy)
Sets the buoyancy of the task or object (0 is disabled, &lt; 1.0 sinks, 1.0 floats, &gt; 1.0 rises)
	</string>
	<string name="LSLTipText_llSetHoverHeight" translate="false">
llSetHoverHeight(float height, integer water, float tau)
Critically damps to a height above the ground (or water) in tau seconds
	</string>
	<string name="LSLTipText_llStopHover" translate="false">
llStopHover()
Stops hovering to a height
	</string>
	<string name="LSLTipText_llMinEventDelay" translate="false">
llMinEventDelay(float delay)
Sets the minimum time between events being handled
	</string>
	<string name="LSLTipText_llSoundPreload" translate="false">
llSoundPreload(string sound)
Preloads a sound on viewers within range
	</string>
	<string name="LSLTipText_llRotLookAt" translate="false">
llRotLookAt(rotation target, float strength, float damping)
Causes object to point its forward axis towards target
	</string>
	<string name="LSLTipText_llStringLength" translate="false">
integer llStringLength(string str)
Returns the length of string
	</string>
	<string name="LSLTipText_llStartAnimation" translate="false">
llStartAnimation(string anim)
Starts animation anim for agent that granted PERMISSION_TRIGGER_ANIMATION if the permission has not been revoked
	</string>
	<string name="LSLTipText_llStopAnimation" translate="false">
llStopAnimation(string anim)
Stops animation anim for agent that granted permission
	</string>
	<string name="LSLTipText_llPointAt" translate="false">
llPointAt(vector pos)
Makes agent that owns object point at pos
	</string>
	<string name="LSLTipText_llStopPointAt" translate="false">
llStopPointAt()
Stops pointing agent that owns object
	</string>
	<string name="LSLTipText_llTargetOmega" translate="false">
llTargetOmega(vector axis, float spinrate, float gain)
Rotates the object around axis at spinrate with strength gain
	</string>
	<string name="LSLTipText_llGetStartParameter" translate="false">
integer llGetStartParameter()
Returns an integer that is the script start/rez parameter
	</string>
	<string name="LSLTipText_llGodLikeRezObject" translate="false">
llGodLikeRezObject(key inventory, vector pos)
Rezzes directly off of UUID if owner is in God Mode
	</string>
	<string name="LSLTipText_llRequestPermissions" translate="false">
llRequestPermissions(key agent, integer perm)
Asks the agent for permission to run certain classes of functions
	</string>
	<string name="LSLTipText_llGetPermissionsKey" translate="false">
key llGetPermissionsKey()
Returns the key of the avatar that last granted permissions to the script
	</string>
	<string name="LSLTipText_llGetPermissions" translate="false">
integer llGetPermissions()
Returns an integer bitfield with the permissions that have been granted
	</string>
	<string name="LSLTipText_llGetLinkNumber" translate="false">
integer llGetLinkNumber()
Returns the link number of the prim containing the script (0 means not linked, 1 the prim is the root, 2 the prim is the first child, etc)
	</string>
	<string name="LSLTipText_llSetLinkColor" translate="false">
llSetLinkColor(integer linknumber, vector color, integer face)
Sets face to color if a task exists in the link chain at linknumber
	</string>
	<string name="LSLTipText_llCreateLink" translate="false">
llCreateLink(key target, integer parent)
Attempts to link the script&apos;s object with the target (requires that PERMISSION_CHANGE_LINKS be granted). If parent == TRUE, then the script&apos;s object becomes the root
	</string>
	<string name="LSLTipText_llBreakLink" translate="false">
llBreakLink(integer linknum)
Delinks the prim with the given link number in a linked object set (requires that PERMISSION_CHANGE_LINKS be granted)
	</string>
	<string name="LSLTipText_llBreakAllLinks" translate="false">
llBreakAllLinks()
Delinks all prims in the link set (requires that PERMISSION_CHANGE_LINKS be granted)
	</string>
	<string name="LSLTipText_llGetLinkKey" translate="false">
key llGetLinkKey(integer linknumber)
Returns the key of the linked prim linknumber
	</string>
	<string name="LSLTipText_llGetLinkName" translate="false">
string llGetLinkName(integer linknumber)
Returns the name of linknumber in a link set
	</string>
	<string name="LSLTipText_llGetInventoryNumber" translate="false">
integer llGetInventoryNumber(integer type)
Returns the number of items of a given type (INVENTORY_* flag) in the prim&apos;s inventory
	</string>
	<string name="LSLTipText_llGetInventoryName" translate="false">
string llGetInventoryName(integer type, integer number)
Returns the name of the inventory item number of a given type
	</string>
	<string name="LSLTipText_llSetScriptState" translate="false">
llSetScriptState(string name, integer run)
Sets the running state of the specified script
	</string>
	<string name="LSLTipText_llGetEnergy" translate="false">
float llGetEnergy()
Returns how much energy is in the object as a percentage of maximum
	</string>
	<string name="LSLTipText_llGiveInventory" translate="false">
llGiveInventory(key destination, string inventory)
Gives inventory to destination
	</string>
	<string name="LSLTipText_llRemoveInventory" translate="false">
llRemoveInventory(string item)
Removes the named inventory item
	</string>
	<string name="LSLTipText_llSetText" translate="false">
llSetText(string text, vector color, float alpha)
Displays text that hovers over the prim with specific color and translucency specified with alpha
	</string>
	<string name="LSLTipText_llWater" translate="false">
float llWater(vector offset)
Returns the water height below the object position + offset
	</string>
	<string name="LSLTipText_llPassTouches" translate="false">
llPassTouches(integer pass)
If pass == TRUE, touches are passed from children on to parents
	</string>
	<string name="LSLTipText_llRequestAgentData" translate="false">
key llRequestAgentData(key id, integer data)
Requests data about agent id. When data is available the dataserver event will be raised.
	</string>
	<string name="LSLTipText_llRequestInventoryData" translate="false">
key llRequestInventoryData(string name)
Requests data from object&apos;s inventory object. When data is available the dataserver event will be raised.
	</string>
	<string name="LSLTipText_llSetDamage" translate="false">
llSetDamage(float damage)
Sets the amount of damage that will be done when this object hits an avatar.
	</string>
	<string name="LSLTipText_llTeleportAgentHome" translate="false">
llTeleportAgentHome(key id)
Teleports avatar on the owner&apos;s land to their home location without any warning
	</string>
	<string name="LSLTipText_llModifyLand" translate="false">
llModifyLand(integer action, integer brush)
Modifies land using the specified action on the specified brush size of land
	</string>
	<string name="LSLTipText_llCollisionSound" translate="false">
llCollisionSound(string impact_sound, float impact_volume)
Suppresses default collision sounds, replaces default impact sounds with impact_sound at the volume impact_volume
	</string>
	<string name="LSLTipText_llCollisionSprite" translate="false">
llCollisionSprite(string impact_sprite)
Suppresses default collision sprites, replaces default impact sprite with impact_sprite (use an empty string to just suppress)
	</string>
	<string name="LSLTipText_llGetAnimation" translate="false">
string llGetAnimation(key id)
Returns the name of the currently playing locomotion animation for avatar id
	</string>
	<string name="LSLTipText_llResetScript" translate="false">
llResetScript()
Resets the script
	</string>
	<string name="LSLTipText_llMessageLinked" translate="false">
llMessageLinked(integer linknum, integer num, string str, key id)
Allows scripts in the same object to communicate. Triggers a link_message event with the same parameters num, str, and id in all scripts in the prim(s) described by linknum.
	</string>
	<string name="LSLTipText_llPushObject" translate="false">
llPushObject(key id, vector impulse, vector ang_impulse, integer local)
Applies impulse and ang_impulse to object id
	</string>
	<string name="LSLTipText_llPassCollisions" translate="false">
llPassCollisions(integer pass)
If pass == TRUE, collisions are passed from children on to parents (default is FALSE)
	</string>
	<string name="LSLTipText_llGetScriptName" translate="false">
string llGetScriptName()
Returns the name of the script that this function is used in
	</string>
	<string name="LSLTipText_llGetNumberOfSides" translate="false">
integer llGetNumberOfSides()
Returns the number of faces (or sides) of the prim
	</string>
	<string name="LSLTipText_llAxisAngle2Rot" translate="false">
rotation llAxisAngle2Rot(vector axis, float angle)
Returns the rotation that is a generated angle about axis
	</string>
	<string name="LSLTipText_llRot2Axis" translate="false">
vector llRot2Axis(rotation rot)
Returns the rotation axis represented by rot
	</string>
	<string name="LSLTipText_llRot2Angle" translate="false">
float llRot2Angle(rotation rot)
Returns the rotation angle represented by rot
	</string>
	<string name="LSLTipText_llAcos" translate="false">
float llAcos(float val)
Returns the arccosine in radians of val
	</string>
	<string name="LSLTipText_llAsin" translate="false">
float llAsin(float val)
Returns the arcsine in radians of val
	</string>
	<string name="LSLTipText_llAngleBetween" translate="false">
float llAngleBetween(rotation a, rotation b)
Returns angle between rotation a and b
	</string>
	<string name="LSLTipText_llGetInventoryKey" translate="false">
key llGetInventoryKey(string name)
Returns the key that is the UUID of the inventory name
	</string>
	<string name="LSLTipText_llAllowInventoryDrop" translate="false">
llAllowInventoryDrop(integer add)
If add == TRUE, users without modify permissions can still drop inventory items onto a prim
	</string>
	<string name="LSLTipText_llGetSunDirection" translate="false">
vector llGetSunDirection()
Returns a normalized vector of the direction of the sun in the region
	</string>
	<string name="LSLTipText_llGetTextureOffset" translate="false">
vector llGetTextureOffset(integer face)
Returns the texture offset of face in the x and y components of a vector
	</string>
	<string name="LSLTipText_llGetTextureScale" translate="false">
vector llGetTextureScale(integer side)
Returns the texture scale of side in the x and y components of a vector
	</string>
	<string name="LSLTipText_llGetTextureRot" translate="false">
float llGetTextureRot(integer side)
Returns the texture rotation of side
	</string>
	<string name="LSLTipText_llSubStringIndex" translate="false">
integer llSubStringIndex(string source, string pattern)
Returns an integer that is the index in source where pattern first appears.
(Returns -1 if not found)
	</string>
	<string name="LSLTipText_llGetOwnerKey" translate="false">
key llGetOwnerKey(key id)
Returns the owner of object id
	</string>
	<string name="LSLTipText_llGetCenterOfMass" translate="false">
vector llGetCenterOfMass()
Returns the prim&apos;s center of mass (unless called from the root prim, where it returns the object&apos;s center of mass)
	</string>
	<string name="LSLTipText_llListSort" translate="false">
list llListSort(list src, integer stride, integer ascending)
Sorts the list into blocks of stride, in ascending order if ascending == TRUE.
The sort order is affected by type.
	</string>
	<string name="LSLTipText_llGetListLength" translate="false">
integer llGetListLength(list src)
Returns the number of elements in the list
	</string>
	<string name="LSLTipText_llList2Integer" translate="false">
integer llList2Integer(list src, integer index)
Copies the integer at index in the list
	</string>
	<string name="LSLTipText_llList2Float" translate="false">
float llList2Float(list src, integer index)
Copies the float at index in the list
	</string>
	<string name="LSLTipText_llList2String" translate="false">
string llList2String(list src, integer index)
Copies the string at index in the list
	</string>
	<string name="LSLTipText_llList2Key" translate="false">
key llList2Key(list src, integer index)
Copies the key at index in the list
	</string>
	<string name="LSLTipText_llList2Vector" translate="false">
vector llList2Vector(list src, integer index)
Copies the vector at index in the list
	</string>
	<string name="LSLTipText_llList2Rot" translate="false">
rotation llList2Rot(list src, integer index)
Copies the rotation at index in the list
	</string>
	<string name="LSLTipText_llList2List" translate="false">
list llList2List(list src, integer start, integer end)
Copies the slice of the list from start to end
	</string>
	<string name="LSLTipText_llDeleteSubList" translate="false">
list llDeleteSubList(list src, integer start, integer end)
Removes the slice from start to end and returns the remainder of the list
	</string>
	<string name="LSLTipText_llGetListEntryType" translate="false">
integer llGetListEntryType(list src, integer index)
Returns the type of the index entry in the list
(TYPE_INTEGER, TYPE_FLOAT, TYPE_STRING, TYPE_KEY, TYPE_VECTOR, TYPE_ROTATION, or TYPE_INVALID if index is off list)
	</string>
	<string name="LSLTipText_llList2CSV" translate="false">
string llList2CSV(list src)
Creates a string of comma separated values from list
	</string>
	<string name="LSLTipText_llCSV2List" translate="false">
list llCSV2List(string src)
Creates a list from a string of comma separated values
	</string>
	<string name="LSLTipText_llListRandomize" translate="false">
list llListRandomize(list src, integer stride)
Returns a randomized list of blocks of size stride
	</string>
	<string name="LSLTipText_llList2ListStrided" translate="false">
list llList2ListStrided(list src, integer start, integer end, integer stride)
Copies the strided slice of the list from start to end
	</string>
	<string name="LSLTipText_llGetRegionCorner" translate="false">
vector llGetRegionCorner()
Returns a vector in meters that is the global location of the south-west corner of the region which the object is in
	</string>
	<string name="LSLTipText_llListInsertList" translate="false">
list llListInsertList(list dest, list src, integer start)
Returns a list that contains all the elements from dest but with the elements from src inserted at position start
	</string>
	<string name="LSLTipText_llListFindList" translate="false">
integer llListFindList(list src, list test)
Returns the index of the first instance of test in src.
(Returns -1 if not found)
	</string>
	<string name="LSLTipText_llGetObjectName" translate="false">
string llGetObjectName()
Returns the name of the prim which the script is attached to
	</string>
	<string name="LSLTipText_llSetObjectName" translate="false">
llSetObjectName(string name)
Sets the prim&apos;s name to the name parameter
	</string>
	<string name="LSLTipText_llGetDate" translate="false">
string llGetDate()
Returns the current date in the UTC time zone in the format YYYY-MM-DD
	</string>
	<string name="LSLTipText_llEdgeOfWorld" translate="false">
integer llEdgeOfWorld(vector pos, vector dir)
Checks to see whether the border hit by dir from pos is the edge of the world (has no neighboring region)
	</string>
	<string name="LSLTipText_llGetAgentInfo" translate="false">
integer llGetAgentInfo(key id)
Returns an integer bitfield containing the agent information about id.
Returns AGENT_FLYING, AGENT_ATTACHMENTS, AGENT_SCRIPTED, AGENT_SITTING, AGENT_ON_OBJECT, AGENT_MOUSELOOK, AGENT_AWAY, AGENT_BUSY, AGENT_TYPING, AGENT_CROUCHING, AGENT_ALWAYS_RUN, AGENT_WALKING and/or AGENT_IN_AIR.
	</string>
	<string name="LSLTipText_llAdjustSoundVolume" translate="false">
llAdjustSoundVolume(float volume)
Adjusts volume of attached sound (0.0 - 1.0)
	</string>
	<string name="LSLTipText_llSetSoundQueueing" translate="false">
llSetSoundQueueing(integer queue)
Sets whether attached sounds wait for the current sound to finish (If queue == TRUE then queuing is enabled, if FALSE queuing is disabled [default])
	</string>
	<string name="LSLTipText_llSetSoundRadius" translate="false">
llSetSoundRadius(float radius)
Establishes a hard cut-off radius for audibility of scripted sounds (both attached and triggered)
	</string>
	<string name="LSLTipText_llKey2Name" translate="false">
string llKey2Name(key id)
Returns the name of the prim or avatar specified by id.
(The id must be a valid rezzed prim or avatar key in the current simulator, otherwise an empty string is returned.)
	</string>
	<string name="LSLTipText_llSetTextureAnim" translate="false">
llSetTextureAnim(integer mode, integer face, integer sizex, integer sizey, float start, float length, float rate)
Animates the texture on the specified face/faces
	</string>
	<string name="LSLTipText_llTriggerSoundLimited" translate="false">
llTriggerSoundLimited(string sound, float volume, vector top_north_east, vector bottom_south_west)
Plays sound at volume (0.0 - 1.0), centered at but not attached to object, limited to the box defined by vectors top_north_east and bottom_south_west
	</string>
	<string name="LSLTipText_llEjectFromLand" translate="false">
llEjectFromLand(key avatar)
Ejects avatar from the parcel
	</string>
	<string name="LSLTipText_llParseString2List" translate="false">
list llParseString2List(string src, list separators, list spacers)
Breaks src into a list, discarding separators, keeping spacers
(separators and spacers must be lists of strings, maximum of 8 each)
	</string>
	<string name="LSLTipText_llOverMyLand" translate="false">
integer llOverMyLand(key id)
Returns TRUE if id is over land owned by the script owner, otherwise FALSE
	</string>
	<string name="LSLTipText_llGetLandOwnerAt" translate="false">
key llGetLandOwnerAt(vector pos)
Returns the key of the land owner, returns NULL_KEY if public
	</string>
	<string name="LSLTipText_llGetNotecardLine" translate="false">
key llGetNotecardLine(string name, integer line)
Returns line line of notecard name via the dataserver event
	</string>
	<string name="LSLTipText_llGetAgentSize" translate="false">
vector llGetAgentSize(key id)
If the avatar is in the same region, returns the size of the bounding box of the requested avatar by id, otherwise returns ZERO_VECTOR
	</string>
	<string name="LSLTipText_llSameGroup" translate="false">
integer llSameGroup(key id)
Returns TRUE if avatar id is in the same region and has the same active group, otherwise FALSE
	</string>
	<string name="LSLTipText_llUnSit" translate="false">
key llUnSit(key id)
If avatar identified by id is sitting on the object the script is attached to or is over land owned by the object&apos;s owner, the avatar is forced to stand up
	</string>
	<string name="LSLTipText_llGroundSlope" translate="false">
vector llGroundSlope(vector offset)
Returns the ground slope below the object position + offset
	</string>
	<string name="LSLTipText_llGroundNormal" translate="false">
vector llGroundNormal(vector offset)
Returns the ground normal below the object position + offset
	</string>
	<string name="LSLTipText_llGroundContour" translate="false">
vector llGroundCountour(vector offset)
Returns the ground contour direction below the object position + offset
	</string>
	<string name="LSLTipText_llGetAttached" translate="false">
integer llGetAttached()
Returns the object&apos;s attachment point, or 0 if not attached
	</string>
	<string name="LSLTipText_llGetFreeMemory" translate="false">
integer llGetFreeMemory()
Returns the number of free bytes of memory the script can use
	</string>
	<string name="LSLTipText_llGetRegionName" translate="false">
string llGetRegionName()
Returns the current region name
	</string>
	<string name="LSLTipText_llGetRegionTimeDilation" translate="false">
float llGetRegionTimeDilation()
Returns the current time dilation as a float between 0.0 (full dilation) and 1.0 (no dilation)
	</string>
	<string name="LSLTipText_llGetRegionFPS" translate="false">
float llGetRegionFPS()
Returns the mean region frames per second
	</string>
	<string name="LSLTipText_llParticleSystem" translate="false">
llParticleSystem(list rules)
Creates a particle system based on rules.  An empty list removes the particle system.
List format is [ rule1, data1, rule2, data2 . . . rulen, datan ]
	</string>
	<string name="LSLTipText_llGroundRepel" translate="false">
llGroundRepel(float height, integer water, float tau)
Critically damps to height if within height*0.5 of level (either above ground level, or above the higher of land and water if water == TRUE)
	</string>
	<string name="LSLTipText_llGiveInventoryList" translate="false">
llGiveInventoryList(key target, string folder, list inventory)
Gives inventory items to target, creating a new folder to put them in
	</string>
	<string name="LSLTipText_llSetVehicleType" translate="false">
llSetVehicleType(integer type)
Sets the vehicle to one of the default types
	</string>
	<string name="LSLTipText_llSetVehicleFloatParam" translate="false">
llSetVehicleFloatParam(integer param, float value)
Sets the specified vehicle float parameter
	</string>
	<string name="LSLTipText_llSetVehicleVectorParam" translate="false">
llSetVehicleVectorParam(integer param, vector vec)
Sets the specified vehicle vector parameter
	</string>
	<string name="LSLTipText_llSetVehicleRotationParam" translate="false">
llSetVehicleVectorParam(integer param, rotation rot)
Sets the specified vehicle rotation parameter
	</string>
	<string name="LSLTipText_llSetVehicleFlags" translate="false">
llSetVehicleFlags(integer flags)
Sets the enabled bits in &apos;flags&apos;
	</string>
	<string name="LSLTipText_llRemoveVehicleFlags" translate="false">
llRemoveVehicleFlags(integer flags)
Removes the enabled bits in &apos;flags&apos;
	</string>
	<string name="LSLTipText_llSitTarget" translate="false">
llSitTarget(vector offset, rotation rot)
Sets the sit location for the prim.  If offset == &lt;0,0,0&gt; then the sit target is removed.
	</string>
	<string name="LSLTipText_llAvatarOnSitTarget" translate="false">
key llAvatarOnSitTarget()
If an avatar is seated on the sit target, returns the avatar&apos;s key, otherwise NULL_KEY
	</string>
	<string name="LSLTipText_llAddToLandPassList" translate="false">
llAddToLandPassList(key avatar, float hours)
Adds avatar to the land pass list for hours, or indefinitely if hours is 0
	</string>
	<string name="LSLTipText_llSetTouchText" translate="false">
llSetTouchText(string text)
Displays text rather than the default &apos;Touch&apos; in the pie menu
	</string>
	<string name="LSLTipText_llSetSitText" translate="false">
llSetSitText(string text)
Displays text rather than the default &apos;Sit Here&apos; in the pie menu
	</string>
	<string name="LSLTipText_llSetCameraEyeOffset" translate="false">
llSetCameraEyeOffset(vector offset)
Sets the camera eye offset for avatars that sit on the object
	</string>
	<string name="LSLTipText_llSetCameraAtOffset" translate="false">
llSetCameraAtOffset(vector offset)
Sets the point the camera is looking at to offset for avatars that sit on the object
	</string>
	<string name="LSLTipText_llDumpList2String" translate="false">
string llDumpList2String(list src, string separator)
Returns the list in a single string, using separator between the entries
	</string>
	<string name="LSLTipText_llScriptDanger" translate="false">
integer llScriptDanger(vector pos)
Returns TRUE if pos is over public land, sandbox land, land that doesn&apos;t allow everyone to edit and build, or land that doesn&apos;t allow outside scripts
	</string>
	<string name="LSLTipText_llDialog" translate="false">
llDialog(key avatar, string message, list buttons, integer chat_channel
Shows a dialog box on the avatar&apos;s screen with a message and up to 12 buttons.
If a button is pressed, the avatar says the text of the button label on chat_channel.
	</string>
	<string name="LSLTipText_llVolumeDetect" translate="false">
llVolumeDetect(integer detect)
If detect = TRUE, object works much like Phantom, but triggers collision_start and collision_end events when other objects start and stop interpenetrating.
Must be applied to the root prim.
	</string>
	<string name="LSLTipText_llResetOtherScript" translate="false">
llResetOtherScript(string name)
Resets script name
	</string>
	<string name="LSLTipText_llGetScriptState" translate="false">
integer llGetScriptState(string name)
Returns TRUE if the script name is running
	</string>
	<string name="LSLTipText_llRemoteLoadScript" translate="false">
DEPRECATED!  Please use llRemoteLoadScriptPin instead.
	</string>
	<string name="LSLTipText_llSetRemoteScriptAccessPin" translate="false">
llSetRemoteScriptAccessPin(integer pin)
If pin is set to a non-zero number, allows a prim to have scripts remotely loaded via llRemoteLoadScriptPin when it passes in the correct pin. Otherwise, llRemoteLoadScriptPin is ignored.
	</string>
	<string name="LSLTipText_llRemoteLoadScriptPin" translate="false">
llRemoteLoadScriptPin(key target, string name, integer pin, integer running, integer start_param)
Copies script name onto target, if the owner of this scripted object can modify target and is in the same region, and the matching pin is used.
If running == TRUE, starts the script with start_param
	</string>
	<string name="LSLTipText_llOpenRemoteDataChannel" translate="false">
llOpenRemoteDataChannel()
Creates a channel to listen for XML-RPC calls, and will trigger a remote_data event with channel id once it is available
	</string>
	<string name="LSLTipText_llSendRemoteData" translate="false">
key llSendRemoteData(key channel, string dest, integer idata, string sdata)
Sends an XML-RPC request to dest through channel with payload of channel (in a string), integer idata and string sdata.
Returns a key that is the message_id for the resulting remote_data events.
	</string>
	<string name="LSLTipText_llRemoteDataReply" translate="false">
llRemoteDataReply(key channel, key message_id, string sdata, integer idata)
Sends an XML-RPC reply to message_id on channel with payload of string sdata and integer idata
	</string>
	<string name="LSLTipText_llCloseRemoteDataChannel" translate="false">
llCloseRemoteDataChannel(key channel)
Closes XML-RPC channel
	</string>
	<string name="LSLTipText_llMD5String" translate="false">
string llMD5String(string src, integer nonce)
Returns a string of 32 hex characters that is a RSA Data Security, Inc. MD5 Message-Digest Algorithm of src with nonce
	</string>
	<string name="LSLTipText_llSetPrimitiveParams" translate="false">
llSetPrimitiveParams(list rules)
Sets the prim&apos;s parameters according to rules
	</string>
	<string name="LSLTipText_llStringToBase64" translate="false">
string llStringToBase64(string str)
Converts a string to the Base64 representation of the string
	</string>
	<string name="LSLTipText_llBase64ToString" translate="false">
string llBase64ToString(string str)
Converts a Base64 string to a conventional string.
If the conversion creates any unprintable characters, they are converted to spaces.
	</string>
	<string name="LSLTipText_llXorBase64Strings" translate="false">
string llXorBase64Strings(string s1, string s2)
DEPRECATED!  Please use llXorBase64StringsCorrect instead.
Incorrectly performs an exclusive or on two Base64 strings and returns a Base64 string.  s2 repeats if it is shorter than s1.  Retained for backwards compatability.
	</string>
	<string name="LSLTipText_llRemoteDataSetRegion" translate="false">
llRemoteDataSetRegion()
DEPRECATED!  Please use llOpenRemoteDataChannel instead.
If an object using remote data channels changes regions, you must call this function to reregister the remote data channels. This call is not needed if the prim does not change regions.
	</string>
	<string name="LSLTipText_llLog10" translate="false">
float llLog10(float val)
Returns the base 10 logarithm of val.  Returns zero if val &lt;= 0.
	</string>
	<string name="LSLTipText_llLog" translate="false">
float llLog(float val)
Returns the natural logarithm of val.  Returns zero if val &lt;= 0.
	</string>
	<string name="LSLTipText_llGetAnimationList" translate="false">
list llGetAnimationList(key id)
Returns a list of keys of playing animations for avatar described by id
	</string>
	<string name="LSLTipText_llSetParcelMusicURL" translate="false">
llSetParcelMusicURL(string url)
Sets the streaming audio URL for the parcel which the object is on
	</string>
	<string name="LSLTipText_llGetRootPosition" translate="false">
vector llGetRootPosition()
Returns the position (in region coordinates) of the root prim of the object which the script is attached to
	</string>
	<string name="LSLTipText_llGetRootRotation" translate="false">
rotation llGetRootRotation()
Returns the rotation (relative to the region) of the root prim of the object which the script is attached to
	</string>
	<string name="LSLTipText_llGetObjectDesc" translate="false">
string llGetObjectDesc()
Returns the description of the prim the script is attached to
	</string>
	<string name="LSLTipText_llSetObjectDesc" translate="false">
llSetObjectDesc(string name)
Sets the prim&apos;s description
	</string>
	<string name="LSLTipText_llGetCreator" translate="false">
key llGetCreator()
Returns a key for the creator of the prim
	</string>
	<string name="LSLTipText_llGetTimestamp" translate="false">
string llGetTimestamp()
Returns the timestamp in the UTC time zone in the format: YYYY-MM-DDThh:mm:ss.ff..fZ
	</string>
	<string name="LSLTipText_llSetLinkAlpha" translate="false">
llSetLinkAlpha(integer linknumber, float alpha, integer face)
If a prim exists in the link chain at linknumber, sets face to alpha
	</string>
	<string name="LSLTipText_llGetNumberOfPrims" translate="false">
integer llGetNumberOfPrims()
Returns the number of prims in a link set the script is attached to
	</string>
	<string name="LSLTipText_llGetNumberOfNotecardLines" translate="false">
key llGetNumberOfNotecardLines(string name)
Returns number of lines in notecard name via the dataserver event (cast return value to integer)
	</string>
	<string name="LSLTipText_llGetBoundingBox" translate="false">
list llGetBoundingBox(key object)
Returns the bounding box around the object (including any linked prims) relative to its root prim, in a list in the format [ (vector) min_corner, (vector) max_corner ]
	</string>
	<string name="LSLTipText_llGetGeometricCenter" translate="false">
vector llGetGeometricCenter()
Returns the geometric center of the linked set the script is attached to.
	</string>
	<string name="LSLTipText_llGetPrimitiveParams" translate="false">
list llGetPrimitiveParams(list params)
Returns the primitive parameters specified in the params list.
	</string>
	<string name="LSLTipText_llIntegerToBase64" translate="false">
string llIntegerToBase64(integer number)
Returns a string that is a Base64 big endian encode of number
	</string>
	<string name="LSLTipText_llBase64ToInteger" translate="false">
integer llBase64ToInteger(string str)
Returns an integer that is the str Base64 decoded as a big endian integer
	</string>
	<string name="LSLTipText_llGetGMTclock" translate="false">
float llGetGMTclock()
Returns the time in seconds since midnight GMT
	</string>
	<string name="LSLTipText_llGetSimulatorHostname" translate="false">
string llGetSimulatorHostname()
Returns the hostname of the machine which the script is running on (same as string in viewer Help dialog)
	</string>
	<string name="LSLTipText_llSetLocalRot" translate="false">
llSetLocalRot(rotation rot)
Sets the rotation of a child prim relative to the root prim
	</string>
	<string name="LSLTipText_llParseStringKeepNulls" translate="false">
list llParseStringKeepNulls(string src, list separators, list spacers)
Breaks src into a list, discarding separators, keeping spacers, keeping any null values generated.
(separators and spacers must be lists of strings, maximum of 8 each)
	</string>
	<string name="LSLTipText_llRezAtRoot" translate="false">
llRezAtRoot(string inventory, vector pos, vector vel, rotation rot, integer param)
Instantiates owner&apos;s inventory object rotated to rot with its root at pos, moving at vel, using param as the start parameter
	</string>
	<string name="LSLTipText_llGetObjectPermMask" translate="false">
integer llGetObjectPermMask(integer mask)
Returns the requested permission mask for the root object the task is attached to
	</string>
	<string name="LSLTipText_llSetObjectPermMask" translate="false">
llSetObjectPermMask(integer mask, integer value)
Sets the given permission mask to the new value on the root object the task is attached to (requires God Mode)
	</string>
	<string name="LSLTipText_llGetInventoryPermMask" translate="false">
integer llGetInventoryPermMask(string item, integer mask)
Returns the requested permission mask for the inventory item
	</string>
	<string name="LSLTipText_llSetInventoryPermMask" translate="false">
llSetInventoryPermMask(string item, integer mask, integer value)
Sets the given permission mask to the new value on the inventory item (requires God Mode)
	</string>
	<string name="LSLTipText_llGetInventoryCreator" translate="false">
key llGetInventoryCreator(string item)
Returns a key for the creator of the inventory item
	</string>
	<string name="LSLTipText_llOwnerSay" translate="false">
llOwnerSay(string msg)
Says msg to owner only.  (Owner must be in the same region.)
	</string>
	<string name="LSLTipText_llRequestSimulatorData" translate="false">
key llRequestSimulatorData(string simulator, integer data)
Requests data about simulator.  When data is available the dataserver event will be raised.
	</string>
	<string name="LSLTipText_llForceMouselook" translate="false">
llForceMouselook(integer mouselook)
If mouselook is TRUE, any avatar that sits upon the prim will be forced into mouselook mode
	</string>
	<string name="LSLTipText_llGetObjectMass" translate="false">
float llGetObjectMass(key id)
Returns the mass of the avatar or object in the region
	</string>
	<string name="LSLTipText_llListReplaceList" translate="false">
list llListReplaceList(list dest, list src, integer start, integer end)
Returns a list that is dest with start through end removed and src inserted at start
	</string>
	<string name="LSLTipText_llLoadURL" translate="false">
llLoadURL(key avatar, string message, string url)
Shows a dialog to avatar offering to load the web page at url with a message.
If user clicks yes, launches the page in their web browser.
	</string>
	<string name="LSLTipText_llParcelMediaCommandList" translate="false">
llParcelMediaCommandList(list command)
Sends a list of commands, some with arguments, to a parcel to control the playback of movies and other media
	</string>
	<string name="LSLTipText_llParcelMediaQuery" translate="false">
list llParcelMediaQuery(list query)
Returns a list containing results of the sent query
	</string>
	<string name="LSLTipText_llModPow" translate="false">
integer llModPow(integer a, integer b, integer c)
Returns a raised to the b power, mod c. ( (a**b)%c )
b is capped at 0xFFFF (16 bits).
	</string>
	<string name="LSLTipText_llGetInventoryType" translate="false">
integer llGetInventoryType(string name)
Returns the type of the inventory item name
	</string>
	<string name="LSLTipText_llSetPayPrice" translate="false">
llSetPayPrice(integer price, list quick_pay_buttons)
Sets the default amount on the dialog that appears when someone chooses to pay this prim
	</string>
	<string name="LSLTipText_llGetCameraPos" translate="false">
vector llGetCameraPos()
Returns the current camera position for the agent the task has permissions for
	</string>
	<string name="LSLTipText_llGetCameraRot" translate="false">
rotation llGetCameraRot()
Returns the current camera orientation for the agent the task has permissions for
	</string>
	<string name="LSLTipText_llSetPrimURL" translate="false">
llSetPrimURL(string url)
Updates the URL for the web page shown on the sides of the object
	</string>
	<string name="LSLTipText_llRefreshPrimURL" translate="false">
llRefreshPrimURL()
Reloads the web page shown on the sides of the object
	</string>
	<string name="LSLTipText_llEscapeURL" translate="false">
string llEscapeURL(string url)
Returns an escaped/encoded version of url, replacing spaces with %20 etc.
	</string>
	<string name="LSLTipText_llUnescapeURL" translate="false">
string llUnescapeURL(string url)
Returns an unescaped/ unencoded version of url, replacing %20 with spaces etc.
	</string>
	<string name="LSLTipText_llMapDestination" translate="false">
llMapDestination(string simname, vector pos, vector look_at)
Opens the World Map centered on the region simname with pos highlighted. (NOTE: look_at currently does nothing.)
Only works for scripts attached to avatar, or during touch events.
	</string>
	<string name="LSLTipText_llAddToLandBanList" translate="false">
llAddToLandBanList(key avatar, float hours)
Adds avatar to the land ban list for hours, or indefinitely if hours is 0
	</string>
	<string name="LSLTipText_llRemoveFromLandPassList" translate="false">
llRemoveFromLandPassList(key avatar)
Removes avatar from the land pass list
	</string>
	<string name="LSLTipText_llRemoveFromLandBanList" translate="false">
llRemoveFromLandBanList(key avatar)
Removes avatar from the land ban list
	</string>
	<string name="LSLTipText_llSetCameraParams" translate="false">
llSetCameraParams(list rules)
Sets multiple camera parameters at once.
List format is [ rule1, data1, rule2, data2 . . . rulen, datan ]
	</string>
	<string name="LSLTipText_llClearCameraParams" translate="false">
llClearCameraParams()
Resets all camera parameters to default values and turns off scripted camera control
	</string>
	<string name="LSLTipText_llListStatistics" translate="false">
float llListStatistics(integer operation, list src)
Performs statistical aggregate functions on list src using LIST_STAT_* operations
	</string>
	<string name="LSLTipText_llGetUnixTime" translate="false">
integer llGetUnixTime()
Returns the number of seconds elapsed since 00:00 hours, Jan 1, 1970 UTC from the system clock
	</string>
	<string name="LSLTipText_llGetParcelFlags" translate="false">
integer llGetParcelFlags(vector pos)
Returns a mask of the parcel flags (PARCEL_FLAG_*) for the parcel that includes the point pos
	</string>
	<string name="LSLTipText_llGetRegionFlags" translate="false">
integer llGetRegionFlags()
Returns the region flags (REGION_FLAG_*) for the region the object is in
	</string>
	<string name="LSLTipText_llXorBase64StringsCorrect" translate="false">
string llXorBase64StringsCorrect(string s1, string s2)
Correctly performs an exclusive or on two Base64 strings and returns a Base64 string.
s2 repeats if it is shorter than s1.
	</string>
	<string name="LSLTipText_llHTTPRequest" translate="false">
llHTTPRequest(string url, list parameters, string body)
Sends an HTTP request to the specified url with the body of the request and parameters
	</string>
	<string name="LSLTipText_llResetLandBanList" translate="false">
llResetLandBanList()
Removes all Residents from the land ban list
	</string>
	<string name="LSLTipText_llResetLandPassList" translate="false">
llResetLandPassList()
Removes all Residents from the land access/pass list
	</string>
	<string name="LSLTipText_llGetObjectPrimCount" translate="false">
integer llGetObjectPrimCount(key object_id)
Returns the total number of prims for an object in the region
	</string>
	<string name="LSLTipText_llGetParcelPrimOwners" translate="false">
list llGetParcelPrimOwners(vector pos)
Returns a list of all Residents who own objects on the parcel at pos and with individual prim counts.
Requires owner-like permissions for the parcel.
	</string>
	<string name="LSLTipText_llGetParcelPrimCount" translate="false">
integer llGetParcelPrimCount(vector pos, integer category, integer sim_wide)
Returns the number of prims on the parcel at pos of the given category.
Categories: PARCEL_COUNT_TOTAL, _OWNER, _GROUP, _OTHER, _SELECTED, _TEMP
	</string>
	<string name="LSLTipText_llGetParcelMaxPrims" translate="false">
integer llGetParcelMaxPrims(vector pos, integer sim_wide)
Returns the maximum number of prims allowed on the parcel at pos
	</string>
	<string name="LSLTipText_llGetParcelDetails" translate="false">
    list llGetParcelDetails(vector pos, list params)
    Returns the parcel details specified in params for the parcel at pos.
    Params is one or more of: PARCEL_DETAILS_NAME, _DESC, _OWNER, _GROUP, _AREA, _ID, _SEE_AVATARS
  </string>
	<string name="LSLTipText_llSetLinkPrimitiveParams" translate="false">
llSetLinkPrimitiveParams(integer linknumber, list rules)
Sets primitive parameters for linknumber based on rules
	</string>
	<string name="LSLTipText_llSetLinkTexture" translate="false">
llSetLinkTexture(integer linknumber, string texture, integer face)
Sets the texture of face for a task that exists in the link chain at linknumber
	</string>
	<string name="LSLTipText_llStringTrim" translate="false">
string llStringTrim(string src, integer trim_type)
Trims the leading and/or trailing white spaces from a string.
trim_type can be STRING_TRIM, STRING_TRIM_HEAD or STRING_TRIM_TAIL.
	</string>
	<string name="LSLTipText_llRegionSay" translate="false">
llRegionSay(integer channel, string msg)
Broadcasts msg on channel (not 0) that can be heard anywhere in the region by a script listening on channel
	</string>
	<string name="LSLTipText_llGetObjectDetails" translate="false">
list llGetObjectDetails(key id, list params)
Returns the object details specified in params for the object with key id.
Params are OBJECT_NAME, _DESC, _POS, _ROT, _VELOCITY, _OWNER, _GROUP, _CREATOR
	</string>
	<string name="LSLTipText_llSetClickAction" translate="false">
llSetClickAction(integer action)
Sets the action performed when a prim is clicked upon
	</string>
	<string name="LSLTipText_llGetRegionAgentCount" translate="false">
integer llGetRegionAgentCount()
Returns the number of avatars in the region
	</string>
	<string name="LSLTipText_llTextBox" translate="false">
llTextBox(key avatar, string message, integer chat_channel)
Shows a window on the avatar&apos;s screen with the message.
It contains a text box for input, and if entered that text is chatted on chat_channel.
	</string>
	<string name="LSLTipText_llGetAgentLanguage" translate="false">
string llGetAgentLanguage(key avatar)
Returns the language code of the preferred interface language of the avatar
	</string>
	<string name="LSLTipText_llDetectedTouchUV" translate="false">
vector llDetectedTouchUV(integer index)
Returns the u and v coordinates in the first two components of a vector, for the texture coordinates where the prim was touched in a triggered touch event
	</string>
	<string name="LSLTipText_llDetectedTouchFace" translate="false">
integer llDetectedTouchFace(integer index)
Returns the index of the face where the avatar clicked in a triggered touch event
	</string>
	<string name="LSLTipText_llDetectedTouchPos" translate="false">
vector llDetectedTouchPos(integer index)
Returns the position where the object was touched in a triggered touch event
	</string>
	<string name="LSLTipText_llDetectedTouchNormal" translate="false">
vector llDetectedTouchNormal(integer index)
Returns the surface normal for a triggered touch event
	</string>
	<string name="LSLTipText_llDetectedTouchBinormal" translate="false">
vector llDetectedTouchBinormal(integer index)
Returns the surface binormal for a triggered touch event
	</string>
	<string name="LSLTipText_llDetectedTouchST" translate="false">
vector llDetectedTouchST(integer index)
Returns the s and t coordinates in the first two components of a vector, for the surface coordinates where the prim was touched in a triggered touch event
	</string>
	<string name="LSLTipText_llSHA1String" translate="false">
string llSHA1String(string src)
Returns a string of 40 hex characters that is the SHA1 security Hash of src
	</string>
	<string name="LSLTipText_llGetFreeURLs" translate="false">
integer llGetFreeURLs()
Returns the number of available URLs for the current script
	</string>
	<string name="LSLTipText_llRequestURL" translate="false">
key llRequestURL()
Requests one HTTP:// url for use by this object.
An http_request event is triggered with the results.
	</string>
	<string name="LSLTipText_llRequestSecureURL" translate="false">
key llRequestSecureURL()
Requests one HTTPS:// (SSL) url for use by this object.
An http_request event is triggered with the results.
	</string>
	<string name="LSLTipText_llReleaseURL" translate="false">
llReleaseURL(string url)
Releases the specified URL, it will no longer be usable
	</string>
	<string name="LSLTipText_llHTTPResponse" translate="false">
llHTTPResponse(key request_id, integer status, string body)
Responds to request_id with status and body
  </string>
	<string name="LSLTipText_llGetHTTPHeader" translate="false">
string llGetHTTPHeader(key request_id, string header)
Returns the value for header for request_id
	</string>
  <string name="LSLTipText_llSetPrimMediaParams" translate="false">
llSetPrimMediaParams(integer face, list params)
Sets the media params for a particular face on an object. If media is not already on this object, add it.
List is a set of name/value pairs in no particular order.  Params not specified are unchanged, or if new media is added then set to the default specified.
The possible names are below, along with the types of values and what they mean.
  </string>
  <string name="LSLTipText_llGetPrimMediaParams" translate="false">
list llGetPrimMediaParams(integer face, list params)
Returns the media params for a particular face on an object, given the desired list of names, in the order requested.
(Returns an empty list if no media exists on the face.)
  </string>
  <string name="LSLTipText_llClearPrimMedia" translate="false">
llClearPrimMedia(integer face)
Clears (deletes) the media and all params from the given face.
  </string>
<string name="LSLTipText_llSetLinkPrimitiveParamsFast" translate="false">
llSetLinkPrimitiveParamsFast(integer linknumber,list rules)
Set primitive parameters for linknumber based on rules.
</string>
<string name="LSLTipText_llGetLinkPrimitiveParams" translate="false">
llGetLinkPrimitiveParams(integer linknumber,list rules)
Get primitive parameters for linknumber based on rules.
</string>
<string name="LSLTipText_llLinkParticleSystem" translate="false">
llLinkParticleSystem(integer linknumber,list rules)
Creates a particle system based on rules.  Empty list removes particle system from object.
List format is [ rule1, data1, rule2, data2 . . . rulen, datan ].
</string>
<string name="LSLTipText_llSetLinkTextureAnim" translate="false">
llSetLinkTextureAnim(integer link, integer mode, integer face, integer sizex, integer sizey, float start, float length, float rate)
Animate the texture on the specified prim's face/faces.
</string>
<string name="LSLTipText_llGetLinkNumberOfSides" translate="false">
integer llGetLinkNumberOfSides(integer link)
Returns the number of sides of the specified linked prim.
</string>
<string name="LSLTipText_llGetUsername" translate="false">
string llGetUsername(key id)
Returns the single-word username of an avatar, iff the avatar is in the current region, otherwise the empty string.
</string>
<string name="LSLTipText_llRequestUsername" translate="false">
key llRequestUsername(key id)
Requests single-word username of an avatar.  When data is available the dataserver event will be raised.
</string>
<string name="LSLTipText_llGetDisplayName" translate="false">
  string llGetDisplayName(key id)
  Returns the name of an avatar, iff the avatar is in the current simulator, and the name has been cached, otherwise the same as llGetUsername.  Use llRequestDisplayName if you absolutely must have the display name.
</string>
<string name="LSLTipText_llRequestDisplayName" translate="false">
key llRequestDisplayName(key id)
Requests name of an avatar.  When data is available the dataserver event will be raised.
</string>
<string name="LSLTipText_llRegionSayTo" translate="false">
llRegionSayTo(key target, integer channel, string msg)
Sends msg on channel (not DEBUG_CHANNEL) directly to prim or avatar target anywhere within the region
</string>
<string name="LSLTipText_llGetEnv" translate="false">
llGetEnv(string name)
Returns a string with the requested data about the region
</string>

<!-- FS:Ansariel: LSL function tooltip help texts manually added -->
<string name="LSLTipText_llSetMemoryLimit" translate="false">
integer llSetMemoryLimit(integer limit)
Request limit bytes to be reserved for this script.
Returns a success/failure flag (STATUS_OK when sucessful, another of the STATUS_* flags on failure) for whether the memory limit was set.
Only relevant for Mono-compiled scripts.
</string>
<string name="LSLTipText_llGetMemoryLimit" translate="false">
integer llGetUsedMemory()
Get the maximum memory a script can use.
Returns the integer amount of memory the script can use in bytes.
</string>
<string name="LSLTipText_llSetLinkMedia" translate="false">
integer llSetLinkMedia(integer link, integer face, list params)
Set the media params for a particular face on the 'link'ed prim without a delay.
Returns an integer that is flag (STATUS_OK when sucessful, another of the STATUS_* flags on failure) which details the success/failure of the operation(s).
Takes the same parameters as llSetPrimMediaParams()
</string>
<string name="LSLTipText_llGetLinkMedia" translate="false">
list llGetLinkMedia(integer link, integer face, list params)
Get the media params for a particular face on a 'link'ed prim(s), given the desired list of named params.
Returns a list of values in the order requested (empty list if no media exists on the face).
Takes the same parameters as llGetPrimMediaParams()
</string>
<string name="LSLTipText_llClearLinkMedia" translate="false">
integer llClearLinkMedia(integer link, integer face)
Clears (deletes) the media and all params from the given face on the linked prim(s).
Returns an integer that is flag (STATUS_OK when sucessful, another of the STATUS_* flags on failure) which details the success/failure of the operation(s).
</string>
<string name="LSLTipText_llSetLinkCamera" translate="false">
llSetLinkCamera(integer link, vector eye, vector at)
Sets the camera eye offset, and the offset that camera is looking at, for avatars that sit on the linked prim.
The two vector parameters are offsets relative to the object's center and expressed in local coordinates.
</string>
<string name="LSLTipText_llSetContentType" translate="false">
llSetContentType(key request_id, integer content_type)
Set the Internet media type of an LSL HTTP server response.
content_type may be one of CONTENT_TYPE_TEXT (default) "text/plain", or CONTENT_TYPE_HTML "text/html", only valid for embedded browsers on content owned by the person viewing. Falls back to "text/plain" otherwise.
</string>
<string name="LSLTipText_llLinkSitTarget" translate="false">
llLinkSitTarget(integer link, vector offset, rotation rot)
Set the sit location for the 'link'ed prim(s). The sit location is relative to the prim's position and rotation.
Equivalent to calling llSitTarget on link prim(s) in the link set.
</string>
<string name="LSLTipText_llAvatarOnLinkSitTarget" translate="false">
key llAvatarOnLinkSitTarget(integer link)
Returns a key that is the UUID of the user seated on the 'link'ed prim.
Equivalent to calling llAvatarOnSitTarget on link prim in the link set.
</string>
<string name="LSLTipText_llSetVelocity" translate="false">
llSetVelocity(vector force, integer local)
Applies velocity with 'force' to object and 'local' a boolean (if TRUE, force is treated as a local directional vector instead of region directional vector).
</string>
<string name="LSLTipText_llSetAngularVelocity" translate="false">
llSetAngularVelocity(vector force, integer local)
Applies rotational velocity with 'force' to object and 'local' a boolean (if TRUE uses local axis, if FALSE uses region axis).
</string>
<string name="LSLTipText_llCastRay" translate="false">
list llCastRay(vector start, vector end, list options)
Cast a ray from start to end and report collision data for intersections with objects.
</string>
<string name="LSLTipText_llGetMassMKS" translate="false">
float llGetMassMKS()
Returns a float that is the mass in kilograms of the object the script is attached to.
</string>
<string name="LSLTipText_llSetPhysicsMaterial" translate="false">
llSetPhysicsMaterial(integer material_bits, float gravity_multiplier, float restitution, float friction, float density)
Sets the physics properties of the object the script is attached to.
material_bits is a bitwise combination of DENSITY, FRICTION, RESTITUTION and GRAVITY_MULTIPLIER, specifying which floats to actually apply.
</string>
<string name="LSLTipText_llGetPhysicsMaterial" translate="false">
list llGetPhysicsMaterial()
Returns a list of the object physics properties: [ float gravity_multiplier, float restitution, float friction, float density ]
</string>
<string name="LSLTipText_llManageEstateAccess" translate="false">
integer llManageEstateAccess(integer action, key id)
To add or remove agents from the estate's agent access or ban lists or groups from the estate's group access list.
Only works for objects owned by the Estate Owner or an Estate Manager.
Returns TRUE if successful and FALSE if throttled, on invalid action, on invalid or null id, or if object owner is not allowed to manage the estate.
'action' can be any of: ESTATE_ACCESS_ALLOWED_[AGENT/GROUP]_[ADD/REMOVE] or ESTATE_ACCESS_BANNED_AGENT_[ADD/REMOVE]
</string>
<string name="LSLTipText_llSetKeyframedMotion" translate="false">
llSetKeyframedMotion(list keyframes, list options)
Specify a list of times, positions, and orientations to be followed by an object.
The object will be smoothly moved between keyframes by the simulator.
list keyframes: strided keyframe list of the form:
- vector position (optional via KFM_TRANSLATION and KFM_DATA)
- rotation orientation (optional via KFM_ROTATION and KFM_DATA)
- float time
list options: modifiers among:
- KFM_COMMAND followed by one of KFM_CMD_PLAY, KFM_CMD_STOP, KFM_CMD_PAUSE.
- KFM_MODE followed by one of KFM_FORWARD, KFM_LOOP, KFM_PING_PONG, KFM_REVERSE.
- KFM_DATA followed by KFM_ROTATION or KFM_TRANSLATION.
Note that if KFM_COMMAND is provided in the options list, it must be the only option in the list, and cannot be specified in the same function call that sets the keyframes list.
</string>
<string name="LSLTipText_llTransferLindenDollars" translate="false">
key llTransferLindenDollars(key id, integer amount)
Attempt to transfer amount of L$ from the owner of the object to 'id'. Requires PERMISSION_DEBIT.
Returns a key used in a matching transaction_result() event for the success or failure of the transfer.
</string>
<string name="LSLTipText_llGetParcelMusicURL" translate="false">
string llGetParcelMusicURL()
Returns the music URL of the object's current parcel if the script owner also owns the parcel.
</string>
<string name="LSLTipText_llScriptProfiler" translate="false">
llScriptProfiler(integer flags)
Enables or disables the scripts profiling state.
Flags can be either of PROFILE_SCRIPT_NONE or PROFILE_SCRIPT_MEMORY.
Applies to Mono-compiled scripts only.
</string>
<string name="LSLTipText_llGetSPMaxMemory" translate="false">
integer llGetSPMaxMemory()
Returns the integer of the most bytes used while llScriptProfiler() was last active.
Only relevant for Mono-compiled scripts.
</string>
<string name="LSLTipText_llGetUsedMemory" translate="false">
integer llGetUsedMemory()
Returns the integer of the number of bytes of memory currently in use by the script.
Only relevant for Mono-compiled scripts.
</string>
<string name="LSLTipText_llSetAngularVelocity" translate="false">
llSetAngularVelocity(vector force, integer local)
Applies rotational velocity to object.
</string>
<string name="LSLTipText_llSetRegionPos" translate="false">
integer llSetRegionPos(vector position)
Tries to moves the entire object so that the root prim is within 0.1m of position.
</string>
<string name="LSLTipText_llGetAgentList" translate="false">
list llGetAgentList(integer scope, list options)
Requests a list of agents currently in the region, limited by the scope parameter.
</string>
<!-- END FS:Ansariel: LSL function tooltip help texts manually added -->

  <!-- Avatar busy/away mode -->
	<string name="AvatarSetNotAway">Not Away</string>
	<string name="AvatarSetAway">Away</string>
	<string name="AvatarSetNotBusy">Available</string>
	<string name="AvatarSetBusy">Unavailable</string>
	<string name="AvatarSetNotAutorespond">Don't Autorespond</string>
	<string name="AvatarSetAutorespond">Autorespond</string>
	<string name="AvatarSetNotAutorespondNonFriends">Don't Autorespond to non-friends</string>
	<string name="AvatarSetAutorespondNonFriends">Autorespond to non-friends</string>
	
	<!-- Wearable Types -->
	<string name="shape">Shape</string>
	<string name="skin">Skin</string>
	<string name="hair">Hair</string>
	<string name="eyes">Eyes</string>
	<string name="shirt">Shirt</string>
	<string name="pants">Pants</string>
	<string name="shoes">Shoes</string>
	<string name="socks">Socks</string>
	<string name="jacket">Jacket</string>
	<string name="gloves">Gloves</string>
	<string name="undershirt">Undershirt</string>
	<string name="underpants">Underpants</string>
	<string name="skirt">Skirt</string>
	<string name="alpha">Alpha</string>
	<string name="tattoo">Tattoo</string>
  <string name="physics">Physics</string>
  <string name="invalid">invalid</string>
  <string name="none">none</string>

  <!-- Not Worn Wearable Types -->
	<string name="shirt_not_worn">Shirt not worn</string>
	<string name="pants_not_worn">Pants not worn</string>
	<string name="shoes_not_worn">Shoes not worn</string>
	<string name="socks_not_worn">Socks not worn</string>
	<string name="jacket_not_worn">Jacket not worn</string>
	<string name="gloves_not_worn">Gloves not worn</string>
	<string name="undershirt_not_worn">Undershirt not worn</string>
	<string name="underpants_not_worn">Underpants not worn</string>
	<string name="skirt_not_worn">Skirt not worn</string>
	<string name="alpha_not_worn">Alpha not worn</string>
	<string name="tattoo_not_worn">Tattoo not worn</string>
  <string name="physics_not_worn">Physics not worn</string>
	<string name="invalid_not_worn">invalid</string>

	<!-- Create new wearable of the specified type -->
	<string name="create_new_shape">Create new shape</string>
	<string name="create_new_skin">Create new skin</string>
	<string name="create_new_hair">Create new hair</string>
	<string name="create_new_eyes">Create new eyes</string>
	<string name="create_new_shirt">Create new shirt</string>
	<string name="create_new_pants">Create new pants</string>
	<string name="create_new_shoes">Create new shoes</string>
	<string name="create_new_socks">Create new socks</string>
	<string name="create_new_jacket">Create new jacket</string>
	<string name="create_new_gloves">Create new gloves</string>
	<string name="create_new_undershirt">Create new undershirt</string>
	<string name="create_new_underpants">Create new underpants</string>
	<string name="create_new_skirt">Create new skirt</string>
	<string name="create_new_alpha">Create new alpha</string>
	<string name="create_new_tattoo">Create new tattoo</string>
  <string name="create_new_physics">Create new physics</string>
	<string name="create_new_invalid">invalid</string>

  <!-- Wearable List-->
  <string name="NewWearable">New [WEARABLE_ITEM]</string>

	<!-- LLGroupNotify -->
	<!-- used in the construction of a Group Notice blue dialog box, buttons, tooltip etc. Seems to be no longer utilized by code in Viewer 2.0 -->
	<string name="next">Next</string>
	<string name="ok">OK</string>
	<string name="GroupNotifyGroupNotice">Group Notice</string>
	<string name="GroupNotifyGroupNotices">Group Notices</string>
	<string name="GroupNotifySentBy">Sent by</string>
	<string name="GroupNotifyAttached">Attached:</string>
	<string name="GroupNotifyViewPastNotices">View past notices or opt-out of receiving these messages here.</string>
	<string name="GroupNotifyOpenAttachment">Open Attachment</string>
	<string name="GroupNotifySaveAttachment">Save Attachment</string>
	<string name="GroupNotifySender">Sent by [SENDER], [GROUPNAME]</string>

  <string name="TeleportOffer">Teleport offering</string>
  <!-- start-up toast's string-->
  <string name="StartUpNotifications">New notifications arrived while you were away.</string>
  <!-- overflow toast's string-->
  <string name="OverflowInfoChannelString">You have %d more notification</string>


	<!-- body parts -->
	<string name="BodyPartsRightArm">Right Arm</string>
	<string name="BodyPartsHead">Head</string>
	<string name="BodyPartsLeftArm">Left Arm</string>
	<string name="BodyPartsLeftLeg">Left Leg</string>
	<string name="BodyPartsTorso">Torso</string>
	<string name="BodyPartsRightLeg">Right Leg</string>
	<string name="BodyPartsOther">Other</string>

	<!-- slider -->
	<string name="GraphicsQualityLow">Low</string>
	<string name="GraphicsQualityMid">Mid</string>
	<string name="GraphicsQualityHigh">High</string>

	<!-- mouselook -->
	<string name="LeaveMouselook">Press ESC to return to World View</string>

	<!-- inventory -->
	<string name="InventoryNoMatchingItems">Didn't find what you're looking for? Try [secondlife:///app/search/all/[SEARCH_TERM] Search].</string>
	<string name="PlacesNoMatchingItems">Didn't find what you're looking for? Try [secondlife:///app/search/places/[SEARCH_TERM] Search].</string>
	<string name="FavoritesNoMatchingItems">Drag a landmark here to add it to your favorites.</string>
	<string name="InventoryNoTexture">You do not have a copy of this texture in your inventory</string>
	<string name="InventoryInboxNoItems">Your Marketplace purchases will appear here. You may then drag them into your inventory to use them.</string>
	<string name="MarketplaceURL">https://marketplace.[MARKETPLACE_DOMAIN_NAME]/</string>
	<string name="MarketplaceURL_CreateStore">http://community.secondlife.com/t5/English-Knowledge-Base/Selling-in-the-Marketplace/ta-p/700193#Section_.4</string>
	<string name="MarketplaceURL_Dashboard">https://marketplace.[MARKETPLACE_DOMAIN_NAME]/merchants/store/dashboard</string>
	<string name="MarketplaceURL_Imports">https://marketplace.[MARKETPLACE_DOMAIN_NAME]/merchants/store/imports</string>
	<string name="MarketplaceURL_LearnMore">https://marketplace.[MARKETPLACE_DOMAIN_NAME]/learn_more</string>
	<string name="InventoryOutboxNotMerchantTitle">Anyone can sell items on the Marketplace.</string>
	<string name="InventoryOutboxNotMerchantTooltip"></string>
	<string name="InventoryOutboxNotMerchant">
If you'd like to become a merchant, you'll need to [[MARKETPLACE_CREATE_STORE_URL] create a Marketplace store].
	</string>
	<string name="InventoryOutboxNoItemsTitle">Your outbox is empty.</string>
	<string name="InventoryOutboxNoItemsTooltip"></string>
	<string name="InventoryOutboxNoItems">
Drag folders to this area and click "Send to Marketplace" to list them for sale on the [[MARKETPLACE_DASHBOARD_URL] Marketplace].
	</string>

	<string name="Marketplace Error None">No errors</string>
	<string name="Marketplace Error Not Merchant">Error: Before sending items to the Marketplace you will need to set yourself up as a merchant (free of charge).</string>
	<string name="Marketplace Error Empty Folder">Error: This folder has no contents.</string>
	<string name="Marketplace Error Unassociated Products">Error: This item failed to upload because your merchant account has too many items unassociated with products.  To fix this error, log in to the marketplace website and reduce your unassociated item count.</string>

	<string name="Marketplace Error Object Limit">Error: This item contains too many objects.  Fix this error by placing objects together in boxes to reduce the total count to less than 200.</string>
	<string name="Marketplace Error Folder Depth">Error: This item contains too many levels of nested folders.  Reorganize it to a maximum of 3 levels of nested folders.</string>
	<string name="Marketplace Error Unsellable Item">Error: This item can not be sold on the marketplace.</string>
	<string name="Marketplace Error Internal Import">Error: There was a problem with this item.  Try again later.</string>

	<string name="Open landmarks">Open landmarks</string>

	<!-- use value="" because they have preceding spaces -->
	<string name="no_transfer" value=" (no transfer)" />
	<string name="no_modify"   value=" (no modify)" />
	<string name="no_copy"     value=" (no copy)" />
	<string name="worn"        value=" (worn)" />
	<string name="link"        value=" (link)" />
	<string name="broken_link" value=" (broken_link)" />
	<string name="LoadingContents">Loading contents...</string>
	<string name="NoContents">No contents</string>
	<string name="WornOnAttachmentPoint" value=" (worn on [ATTACHMENT_POINT])" />
	<string name="ActiveGesture" value="[GESLABEL] (active)"/>
	<!-- Inventory permissions -->
	<string name="PermYes">Yes</string>
	<string name="PermNo">No</string>

	<!-- Gestures labels -->
    <!-- use value="" because they have preceding spaces -->
    <string name="Chat Message"  value=" Chat : " />
    <string name="Sound"         value=" Sound : " />
	<string name="Wait"          value=" --- Wait : " />
	<string name="AnimFlagStop"  value=" Stop Animation :    " />
	<string name="AnimFlagStart" value=" Start Animation :   " />
	<string name="Wave"          value=" Wave " />
	<string name="GestureActionNone" value="None" />
	<string name="HelloAvatar"   value=" Hello, avatar! " />
	<string name="ViewAllGestures"  value="  View All &gt;&gt;" />
	<string name="GetMoreGestures"  value="  Get More &gt;&gt;" />

	<!-- inventory filter -->
    <!-- use value="" because they have preceding spaces -->
	<string name="Animations"    value=" Animations," />
	<string name="Calling Cards" value=" Calling Cards," />
	<string name="Clothing"      value=" Clothing," />
	<string name="Gestures"      value=" Gestures," />
	<string name="Landmarks"     value=" Landmarks," />
	<string name="Notecards"     value=" Notecards," />
	<string name="Objects"       value=" Objects," />
	<string name="Scripts"       value=" Scripts," />
	<string name="Sounds"        value=" Sounds," />
	<string name="Textures"      value=" Textures," />
	<string name="Snapshots"     value=" Snapshots," />
	<string name="No Filters"    value="No " />
	<string name="Since Logoff"  value=" - Since Logoff" />

	<!-- inventory folder -->
	<string name="InvFolder My Inventory">Inventory</string>
	<string name="InvFolder Library">Library</string>
	<string name="InvFolder Textures">Textures</string>
	<string name="InvFolder Sounds">Sounds</string>
	<string name="InvFolder Calling Cards">Calling Cards</string>
	<string name="InvFolder Landmarks">Landmarks</string>
	<string name="InvFolder Scripts">Scripts</string>
	<string name="InvFolder Clothing">Clothing</string>
	<string name="InvFolder Objects">Objects</string>
	<string name="InvFolder Notecards">Notecards</string>
	<string name="InvFolder New Folder">New Folder</string>
	<string name="InvFolder Inventory">Inventory</string>
	<string name="InvFolder Uncompressed Images">Uncompressed Images</string>
	<string name="InvFolder Body Parts">Body Parts</string>
	<string name="InvFolder Trash">Trash</string>
	<string name="InvFolder Photo Album">Photo Album</string>
	<string name="InvFolder Lost And Found">Lost And Found</string>
	<string name="InvFolder Uncompressed Sounds">Uncompressed Sounds</string>
	<string name="InvFolder Animations">Animations</string>
	<string name="InvFolder Gestures">Gestures</string>
	<string name="InvFolder Favorites">Favorites</string>
  <!-- historically default name of the Favorites folder can start from either "f" or "F" letter.
  We should localize both of them with the same value -->
	<string name="InvFolder favorite">Favorites</string>
	<string name="InvFolder Current Outfit">Current Outfit</string>
	<string name="InvFolder Initial Outfits">Initial Outfits</string>
	<string name="InvFolder My Outfits">Outfits</string>
	<string name="InvFolder Accessories">Accessories</string>
	<string name="InvFolder Meshes">Meshes</string>
	<string name="InvFolder Received Items">Received Items</string>
	<string name="InvFolder Merchant Outbox">Merchant Outbox</string>

  <!-- are used for Friends and Friends/All folders in Inventory "Calling cards" folder. See EXT-694-->
	<string name="InvFolder Friends">Friends</string>
	<string name="InvFolder All">All</string>

	<!-- Virtual Firestorm system folders -->
	<string name="InvFolder #Firestorm">#Firestorm</string>
	<string name="InvFolder #Phoenix">#Phoenix</string>
	<string name="InvFolder #RLV">#RLV</string>
	
	<string name="no_attachments">No attachments worn</string>
    <string name="Attachments remain">Attachments ([COUNT] slots remain)</string>

	<!-- inventory FVBridge -->
	<!--  This is used in llpanelinventory.cpp when constructing a context menu for an item for Sale  -->
	<string name="Buy">Buy</string>
	<string name="BuyforL$">Buy for L$</string>

	<string name="Stone">Stone</string>
	<string name="Metal">Metal</string>
	<string name="Glass">Glass</string>
	<string name="Wood">Wood</string>
	<string name="Flesh">Flesh</string>
	<string name="Plastic">Plastic</string>
	<string name="Rubber">Rubber</string>
	<string name="Light">Light</string>

	<!-- keyboard -->
	<string name="KBShift">Shift</string>
	<string name="KBCtrl">Ctrl</string>

	<!-- Avatar Skeleton -->
	<string name="Chest">Chest</string>
	<string name="Skull">Skull</string>
	<string name="Left Shoulder">Left Shoulder</string>
	<string name="Right Shoulder">Right Shoulder</string>
	<string name="Left Hand">Left Hand</string>
	<string name="Right Hand">Right Hand</string>
	<string name="Left Foot">Left Foot</string>
	<string name="Right Foot">Right Foot</string>
	<string name="Spine">Spine</string>
	<string name="Pelvis">Pelvis</string>
	<string name="Mouth">Mouth</string>
	<string name="Chin">Chin</string>
	<string name="Left Ear">Left Ear</string>
	<string name="Right Ear">Right Ear</string>
	<string name="Left Eyeball">Left Eyeball</string>
	<string name="Right Eyeball">Right Eyeball</string>
	<string name="Nose">Nose</string>
	<string name="R Upper Arm">R Upper Arm</string>
	<string name="R Forearm">R Forearm</string>
	<string name="L Upper Arm">L Upper Arm</string>
	<string name="L Forearm">L Forearm</string>
	<string name="Right Hip">Right Hip</string>
	<string name="R Upper Leg">R Upper Leg</string>
	<string name="R Lower Leg">R Lower Leg</string>
	<string name="Left Hip">Left Hip</string>
	<string name="L Upper Leg">L Upper Leg</string>
	<string name="L Lower Leg">L Lower Leg</string>
	<string name="Stomach">Stomach</string>
	<string name="Left Pec">Left Pec</string>
	<string name="Right Pec">Right Pec</string>
	<string name="Bridge">Bridge</string>
	<string name="Neck">Neck</string>
	<string name="Avatar Center">Avatar Center</string>
	<string name="Invalid Attachment">Invalid Attachment Point</string>

  <!-- Avatar age computation, see LLDateUtil::ageFromDate -->
  <string name="YearsMonthsOld">[AGEYEARS] [AGEMONTHS]</string>
  <string name="YearsOld">[AGEYEARS] old</string>
  <string name="MonthsOld">[AGEMONTHS] old</string>
  <string name="WeeksOld">[AGEWEEKS] old</string>
  <string name="DaysOld">[AGEDAYS] old</string>
  <string name="TodayOld">Joined today</string>
  <string name="TotalDaysOld">; [AGEDAYSTOTAL]</string>

  <!-- AgeYearsA = singular,
       AgeYearsB = plural,
       AgeYearsC = plural for non-English languages like Russian
       For example, LLTrans::getCountString("AgeYears", 3) is plural form B
       in English and form C in Russian -->
  <string name="AgeYearsA">[COUNT] year</string>
  <string name="AgeYearsB">[COUNT] years</string>
  <string name="AgeYearsC">[COUNT] years</string>
  <string name="AgeMonthsA">[COUNT] month</string>
  <string name="AgeMonthsB">[COUNT] months</string>
  <string name="AgeMonthsC">[COUNT] months</string>
  <string name="AgeWeeksA">[COUNT] week</string>
  <string name="AgeWeeksB">[COUNT] weeks</string>
  <string name="AgeWeeksC">[COUNT] weeks</string>
  <string name="AgeDaysA">[COUNT] day</string>
  <string name="AgeDaysB">[COUNT] days</string>
  <string name="AgeDaysC">[COUNT] days</string>
  <!-- Group member counts -->
  <string name="GroupMembersA">[COUNT] member</string>
  <string name="GroupMembersB">[COUNT] members</string>
  <string name="GroupMembersC">[COUNT] members</string>

  <!-- Account types, see LLAvatarPropertiesProcessor -->
  <string name="AcctTypeResident">Resident</string>
  <string name="AcctTypeTrial">Trial</string>
  <string name="AcctTypeCharterMember">Charter Member</string>
  <string name="AcctTypeEmployee">Linden Lab Employee</string>
  <string name="PaymentInfoUsed">Payment Info Used</string>
  <string name="PaymentInfoOnFile">Payment Info On File</string>
  <string name="NoPaymentInfoOnFile">No Payment Info On File</string>
  <string name="AgeVerified">Age-verified</string>
  <string name="NotAgeVerified">Not Age-verified</string>

  <!-- HUD Position -->
	<string name="Center 2">Center 2</string>
	<string name="Top Right">Top Right</string>
	<string name="Top">Top</string>
	<string name="Top Left">Top Left</string>
	<string name="Center">Center</string>
	<string name="Bottom Left">Bottom Left</string>
	<string name="Bottom">Bottom</string>
	<string name="Bottom Right">Bottom Right</string>

	<!-- compile queue-->
	<string name="CompileQueueDownloadedCompiling">Downloaded, now compiling</string>
	<string name="CompileQueueScriptNotFound">Script not found on server.</string>
	<string name="CompileQueueProblemDownloading">Problem downloading</string>
	<string name="CompileQueueInsufficientPermDownload">Insufficient permissions to download a script.</string>
	<string name="CompileQueueInsufficientPermFor">Insufficient permissions for</string>
	<string name="CompileQueueUnknownFailure">Unknown failure to download</string>
	<string name="CompileQueueTitle">Recompilation Progress</string>
	<string name="CompileQueueStart">recompile</string>
	<string name="ResetQueueTitle">Reset Progress</string>
	<string name="ResetQueueStart">reset</string>
	<string name="RunQueueTitle">Set Running Progress</string>
	<string name="RunQueueStart">set running</string>
	<string name="NotRunQueueTitle">Set Not Running Progress</string>
	<string name="NotRunQueueStart">set not running</string>

	<!-- compile comment text-->
	<string name="CompileSuccessful">Compile successful!</string>
	<string name="CompileSuccessfulSaving">Compile successful, saving...</string>
	<string name="SaveComplete">Save complete.</string>
	<string name="ObjectOutOfRange">Script (object out of range)</string>

	<!-- god tools -->
	<string name="GodToolsObjectOwnedBy">Object [OBJECT] owned by [OWNER]</string>

	<!-- groups -->
	<string name="GroupsNone">none</string>
	<string name="Group" value=" (group)" />
	<string name="Unknown">(Unknown)</string>
	<string name="SummaryForTheWeek"    value="Summary for this week, beginning on " />
	<string name="NextStipendDay"       value="The next stipend day is " />
	<string name="GroupPlanningDate">[mthnum,datetime,utc]/[day,datetime,utc]/[year,datetime,utc]</string>
	<string name="GroupIndividualShare" value="                      Group       Individual Share" />
	<string name="GroupColumn"          value="                      Group" />
	<string name="Balance">Balance</string>
	<string name="Credits">Credits</string>
	<string name="Debits">Debits</string>
	<string name="Total">Total</string>
	<string name="NoGroupDataFound">No group data found for group </string>

	<!-- floater IM bonus_info: When a Linden with Admin/god status receives a new IM this displays the estate (Mainland vs. teen grid) of the source avatar.
		This is to help Lindens when answering questions. -->
	<string name="IMParentEstate">parent estate</string>
	<string name="IMMainland">mainland</string>
	<string name="IMTeen">teen</string>

    <!-- floater about land -->
    <string name="Anyone">anyone</string>

	<!-- floater region info -->
	<!-- The following will replace variable [ALL_ESTATES] in notifications EstateAllowed*, EstateBanned*, EstateManager* -->
	<string name="RegionInfoError">error</string>
	<string name="RegionInfoAllEstatesOwnedBy">
		all estates owned by [OWNER]
	</string>
	<string name="RegionInfoAllEstatesYouOwn">all estates that you own</string>
	<string name="RegionInfoAllEstatesYouManage">
		all estates that you manage for [OWNER]
	</string>
	<string name="RegionInfoAllowedResidents">Allowed Residents: ([ALLOWEDAGENTS], max [MAXACCESS])</string>
	<string name="RegionInfoAllowedGroups">Allowed groups: ([ALLOWEDGROUPS], max [MAXACCESS])</string>

	<!-- script limits floater -->
	<string name="ScriptLimitsParcelScriptMemory">Parcel Script Memory</string>
	<string name="ScriptLimitsParcelsOwned">Parcels Listed: [PARCELS]</string>
	<string name="ScriptLimitsMemoryUsed">Memory used: [COUNT] kb out of [MAX] kb; [AVAILABLE] kb available</string>
	<string name="ScriptLimitsMemoryUsedSimple">Memory used: [COUNT] kb</string>
	<string name="ScriptLimitsParcelScriptURLs">Parcel Script URLs</string>
	<string name="ScriptLimitsURLsUsed">URLs used: [COUNT] out of [MAX]; [AVAILABLE] available</string>
	<string name="ScriptLimitsURLsUsedSimple">URLs used: [COUNT]</string>
	<string name="ScriptLimitsRequestError">Error requesting information</string>
	<string name="ScriptLimitsRequestNoParcelSelected">No Parcel Selected</string>
	<string name="ScriptLimitsRequestWrongRegion">Error: script information is only available in your current region</string>
	<string name="ScriptLimitsRequestWaiting">Retrieving information...</string>
	<string name="ScriptLimitsRequestDontOwnParcel">You do not have permission to examine this parcel</string>

	<string name="SITTING_ON">Sitting On</string>
	<string name="ATTACH_CHEST">Chest</string>
	<string name="ATTACH_HEAD">Head</string>
	<string name="ATTACH_LSHOULDER">Left Shoulder</string>
	<string name="ATTACH_RSHOULDER">Right Shoulder</string>
	<string name="ATTACH_LHAND">Left Hand</string>
	<string name="ATTACH_RHAND">Right Hand</string>
	<string name="ATTACH_LFOOT">Left Foot</string>
	<string name="ATTACH_RFOOT">Right Foot</string>
	<string name="ATTACH_BACK">Back</string>
	<string name="ATTACH_PELVIS">Pelvis</string>
	<string name="ATTACH_MOUTH">Mouth</string>
	<string name="ATTACH_CHIN">Chin</string>
	<string name="ATTACH_LEAR">Left Ear</string>
	<string name="ATTACH_REAR">Right Ear</string>
	<string name="ATTACH_LEYE">Left Eye</string>
	<string name="ATTACH_REYE">Right Eye</string>
	<string name="ATTACH_NOSE">Nose</string>
	<string name="ATTACH_RUARM">Right Upper Arm</string>
	<string name="ATTACH_RLARM">Right Lower Arm</string>
	<string name="ATTACH_LUARM">Left Upper Arm</string>
	<string name="ATTACH_LLARM">Left Lower Arm</string>
	<string name="ATTACH_RHIP">Right Hip</string>
	<string name="ATTACH_RULEG">Right Upper Leg</string>
	<string name="ATTACH_RLLEG">Right Lower Leg</string>
	<string name="ATTACH_LHIP">Left Hip</string>
	<string name="ATTACH_LULEG">Left Upper Leg</string>
	<string name="ATTACH_LLLEG">Left Lower Leg</string>
	<string name="ATTACH_BELLY">Belly</string>
	<string name="ATTACH_RPEC">Right Pec</string>
	<string name="ATTACH_LPEC">Left Pec</string>
	<string name="ATTACH_HUD_CENTER_2">HUD Center 2</string>
	<string name="ATTACH_HUD_TOP_RIGHT">HUD Top Right</string>
	<string name="ATTACH_HUD_TOP_CENTER">HUD Top Center</string>
	<string name="ATTACH_HUD_TOP_LEFT">HUD Top Left</string>
	<string name="ATTACH_HUD_CENTER_1">HUD Center 1</string>
	<string name="ATTACH_HUD_BOTTOM_LEFT">HUD Bottom Left</string>
	<string name="ATTACH_HUD_BOTTOM">HUD Bottom</string>
	<string name="ATTACH_HUD_BOTTOM_RIGHT">HUD Bottom Right</string>
  <string name="ATTACH_BRIDGE">Bridge</string>
			
  <!-- script editor -->
	<string name="CursorPos">Line [LINE], Column [COLUMN]</string>

	<!-- panel dir browser -->
	<string name="PanelDirCountFound">[COUNT] found</string>
	<string name="PanelDirTimeStr">[hour12,datetime,slt]:[min,datetime,slt] [ampm,datetime,slt]</string>

	<!-- panel dir events -->
	<string name="PanelDirEventsDateText">[mthnum,datetime,slt]/[day,datetime,slt]</string>

	<!-- panel contents -->
	<string name="PanelContentsTooltip">Content of object</string>
	<string name="PanelContentsNewScript">New Script</string>

  <!-- panel preferences general -->
  <string name="BusyModeResponseDefault">The Resident you messaged is in &apos;unavailable mode&apos; which means they have requested not to be disturbed.  Your message will still be shown in their Firestorm Viewer&apos;s instant message panel for later viewing.</string>

	<!-- Mute -->
	<string name="MuteByName">(By name)</string>
	<string name="MuteAgent">(Resident)</string>
	<string name="MuteObject">(Object)</string>
	<string name="MuteGroup">(Group)</string>
	<string name="MuteExternal">(External)</string>

	<!-- Region/Estate Covenant -->
	<string name="RegionNoCovenant">There is no Covenant provided for this Estate.</string>
	<string name="RegionNoCovenantOtherOwner">There is no Covenant provided for this Estate. The land on this estate is being sold by the Estate owner, not Linden Lab.  Please contact the Estate Owner for sales details.</string>
	<string name="covenant_last_modified" value="Last Modified: " /> <!-- use value="" to keep the trailing space -->
	<string name="none_text"  value=" (none) " />
	<string name="never_text" value=" (never) " />

	<!--Region Details-->
	<string name="GroupOwned">Group Owned</string>
	<string name="Public">Public</string>

	<!-- Environment settings -->
	<string name="LocalSettings">Local Settings</string>
	<string name="RegionSettings">Region Settings</string>

	<!-- panel classified -->
	<string name="ClassifiedClicksTxt">Clicks: [TELEPORT] teleport, [MAP] map, [PROFILE] profile</string>
	<string name="ClassifiedUpdateAfterPublish">(will update after publish)</string>

  <!-- panel picks -->
  <string name="NoPicksClassifiedsText">You haven't created any Picks or Classifieds. Click the Plus button below to create a Pick or Classified.</string>
  <string name="NoAvatarPicksClassifiedsText">User has no picks or classifieds</string>
  <string name="PicksClassifiedsLoadingText">Loading...</string>
  <!-- FS:KC legacy profiles -->
  <string name="NoPicksText">You haven't created any Picks.</string>
  <string name="NoAvatarPicksText">User has no picks</string>
  <string name="NoClassifiedsText">You haven't created any Classifieds.</string>
  <string name="NoAvatarClassifiedsText">User has no classifieds</string>

	<!-- Multi Preview Floater -->
	<string name="MultiPreviewTitle">Preview</string>
	<string name="MultiPropertiesTitle">Properties</string>

	<!-- inventory offer -->
	<string name="InvOfferAnObjectNamed">An object named</string>
	<string name="InvOfferOwnedByGroup">owned by the group</string>
	<string name="InvOfferOwnedByUnknownGroup">owned by an unknown group</string>
	<string name="InvOfferOwnedBy">owned by</string>
	<string name="InvOfferOwnedByUnknownUser">owned by an unknown user</string>
	<string name="InvOfferGaveYou">gave you</string>
	<string name="InvOfferYouDecline">You decline</string>
	<!-- FS:Ansariel: Removed nolink-tags for console -->
	<string name="InvOfferDecline">You decline [DESC] from [NAME].</string>
	<string name="InvOfferFrom">from</string>

	<!-- group money -->
	<string name="GroupMoneyTotal">Total</string>
	<string name="GroupMoneyBought">bought</string>
	<string name="GroupMoneyPaidYou">paid you</string>
	<string name="GroupMoneyPaidInto">paid into</string>
	<string name="GroupMoneyBoughtPassTo">bought pass to</string>
	<string name="GroupMoneyPaidFeeForEvent">paid fee for event</string>
	<string name="GroupMoneyPaidPrizeForEvent">paid prize for event</string>
	<string name="GroupMoneyBalance">Balance</string>
	<string name="GroupMoneyCredits">Credits</string>
	<string name="GroupMoneyDebits">Debits</string>
	<string name="GroupMoneyDate">[weekday,datetime,utc] [mth,datetime,utc] [day,datetime,utc], [year,datetime,utc]</string>

	<!-- viewer object -->
	<string name="ViewerObjectContents">Contents</string>

	<!-- Viewer menu -->
	<string name="AcquiredItems">Acquired Items</string>
	<string name="Cancel">Cancel</string>
	<string name="UploadingCosts">Uploading [NAME] costs L$ [AMOUNT]</string>
	<string name="BuyingCosts">Buying this costs L$ [AMOUNT]</string>
	<string name="UnknownFileExtension">
		Unknown file extension .%s
Expected .wav, .tga, .bmp, .jpg, .jpeg, or .bvh
	</string>
  <string name="MuteObject2">Block</string>
  <string name="MuteAvatar">Block</string>
  <string name="UnmuteObject">Unblock</string>
  <string name="UnmuteAvatar">Unblock</string>
	<string name="AddLandmarkNavBarMenu">Add to Landmarks...</string>
	<string name="EditLandmarkNavBarMenu">Edit Landmark...</string>

	<!-- menu accelerators -->
	<string name="accel-mac-control">&#8963;</string>
	<string name="accel-mac-command">&#8984;</string>
	<string name="accel-mac-option">&#8997;</string>
	<string name="accel-mac-shift">&#8679;</string>
	<string name="accel-win-control">Ctrl+</string>
	<string name="accel-win-alt">Alt+</string>
	<string name="accel-win-shift">Shift+</string>

	<!-- Previews -->
	<string name="FileSaved">File Saved</string>
	<string name="Receiving">Receiving</string>

	<!-- status bar , Time -->
	<string name="AM">AM</string>
	<string name="PM">PM</string>
	<string name="PST">PST</string>
	<string name="PDT">PDT</string>

	<!-- Directions, HUD -->
	<string name="Direction_Forward">Forward</string>
	<string name="Direction_Left">Left</string>
	<string name="Direction_Right">Right</string>
	<string name="Direction_Back">Back</string>
	<string name="Direction_North">North</string>
	<string name="Direction_South">South</string>
	<string name="Direction_West">West</string>
	<string name="Direction_East">East</string>
	<string name="Direction_Up">Up</string>
	<string name="Direction_Down">Down</string>

    <!-- Search Category Strings -->
	<string name="Any Category">Any Category</string>
	<string name="Shopping">Shopping</string>
	<string name="Land Rental">Land Rental</string>
	<string name="Property Rental">Property Rental</string>
	<string name="Special Attraction">Special Attraction</string>
	<string name="New Products">New Products</string>
	<string name="Employment">Employment</string>
	<string name="Wanted">Wanted</string>
	<string name="Service">Service</string>
	<string name="Personal">Personal</string>

	<!-- PARCEL_CATEGORY_UI_STRING -->
	<string name="None">None</string>
	<string name="Linden Location">Linden Location</string>
	<string name="Adult">Adult</string>
	<string name="Arts&amp;Culture">Arts &amp; Culture</string>
	<string name="Business">Business</string>
	<string name="Educational">Educational</string>
	<string name="Gaming">Gaming</string>
	<string name="Hangout">Hangout</string>
	<string name="Newcomer Friendly">Newcomer Friendly</string>
	<string name="Parks&amp;Nature">Parks &amp; Nature</string>
	<string name="Residential">Residential</string>
	<!--<string name="Shopping">Shopping</string>	-->
	<string name="Stage">Stage</string>
	<string name="Other">Other</string>
	<string name="Rental">Rental</string>
	<string name="Any">Any</string>
	<string name="You">You</string>

	<!-- punctuations -->
	<string name=":">:</string>
	<string name=",">,</string>
	<string name="...">...</string>
	<string name="***">***</string>
	<string name="(">(</string>
	<string name=")">)</string>
	<string name=".">.</string>
	<string name="'">'</string>
	<string name="---">---</string>

	<!-- media -->
	<string name="Multiple Media">Multiple Media</string>
	<string name="Play Media">Play/Pause Media</string>
	<string name="StreamtitleNowPlaying">Now playing:</string>

	<!-- OSMessageBox messages -->
	<string name="MBCmdLineError">
		An error was found parsing the command line.
Please see: http://wiki.secondlife.com/wiki/Client_parameters
Error:
	</string>
	<string name="MBCmdLineUsg">[APP_NAME] Command line usage:</string>
	<string name="MBUnableToAccessFile">
		[APP_NAME] is unable to access a file that it needs.

This can be because you somehow have multiple copies running, or your system incorrectly thinks a file is open.
If this message persists, restart your computer and try again.
If it continues to persist, you may need to completely uninstall [APP_NAME] and reinstall it.
	</string>
	<string name="MBFatalError">Fatal Error</string>
	<string name="MBApplicationError">Application Error - Don't Panic</string>
	<string name="MBApplicationErrorDetails">We are sorry, but [APP_NAME] has crashed and needs to be closed. If you see this issue happening repeatedly, please contact our support team and submit the following message:

[ERROR_DETAILS]
	</string>
	<string name="MBRequiresAltiVec"> [APP_NAME] requires a processor with AltiVec (G4 or later).</string>
	<string name="MBAlreadyRunning">
		[APP_NAME] is already running.
Check your task bar for a minimized copy of the program.
If this message persists, restart your computer.
	</string>
	<string name="MBFrozenCrashed">
		[APP_NAME] appears to have frozen or crashed on the previous run.
Would you like to send a crash report?
	</string>
	<string name="MBAlert">Notification</string>
	<string name="MBNoDirectX">
		[APP_NAME] is unable to detect DirectX 9.0b or greater.
[APP_NAME] uses DirectX to detect hardware and/or outdated drivers that can cause stability problems, poor performance and crashes.  While you can run [APP_NAME] without it, we highly recommend running with DirectX 9.0b.

Do you wish to continue?
	</string>
	<string name="MBWarning">Warning</string>
	<string name="MBNoAutoUpdate">
		Automatic updating is not yet implemented for Linux.
Please download the latest version from www.secondlife.com.
	</string>
	<string name="MBRegClassFailed">RegisterClass failed</string>
	<string name="MBError">Error</string>
	<string name="MBFullScreenErr">
		Unable to run fullscreen at [WIDTH] x [HEIGHT].
Running in window.
	</string>
	<string name="MBDestroyWinFailed">Shutdown Error while destroying window (DestroyWindow() failed)</string>
	<string name="MBShutdownErr">Shutdown Error</string>
	<string name="MBDevContextErr">Can't make GL device context</string>
	<string name="MBPixelFmtErr">Can't find suitable pixel format</string>
	<string name="MBPixelFmtDescErr">Can't get pixel format description</string>
	<string name="MBTrueColorWindow">
		[APP_NAME] requires True Color (32-bit) to run.
Please go to your computer's display settings and set the color mode to 32-bit.
	</string>
	<string name="MBAlpha">
		[APP_NAME] is unable to run because it can't get an 8 bit alpha channel.  Usually this is due to video card driver issues.
Please make sure you have the latest video card drivers installed.
Also be sure your monitor is set to True Color (32-bit) in Control Panels &gt; Display &gt; Settings.
If you continue to receive this message, contact the [SUPPORT_SITE].
	</string>
	<string name="MBPixelFmtSetErr">Can't set pixel format</string>
	<string name="MBGLContextErr">Can't create GL rendering context</string>
	<string name="MBGLContextActErr">Can't activate GL rendering context</string>
	<string name="MBVideoDrvErr">
		[APP_NAME] is unable to run because your video card drivers did not install properly, are out of date, or are for unsupported hardware. Please make sure you have the latest video card drivers and even if you do have the latest, try reinstalling them.

If you continue to receive this message, contact the [SUPPORT_SITE].
	</string>

	<!-- Avatar Shape Information -->
<string name="5 O'Clock Shadow">5 O'Clock Shadow</string>

<string name="All White">All White</string>
<string name="Anime Eyes">Anime Eyes</string>
<string name="Arced">Arced</string>
<string name="Arm Length">Arm Length</string>
<string name="Attached">Attached</string>
<string name="Attached Earlobes">Attached Earlobes</string>


<string name="Back Fringe">Back Fringe</string>

<string name="Baggy">Baggy</string>
<string name="Bangs">Bangs</string>

<string name="Beady Eyes">Beady Eyes</string>
<string name="Belly Size">Belly Size</string>
<string name="Big">Big</string>
<string name="Big Butt">Big Butt</string>

<string name="Big Hair Back">Big Hair: Back</string>
<string name="Big Hair Front">Big Hair: Front</string>
<string name="Big Hair Top">Big Hair: Top</string>
<string name="Big Head">Big Head</string>
<string name="Big Pectorals">Big Pectorals</string>
<string name="Big Spikes">Big Spikes</string>
<string name="Black">Black</string>
<string name="Blonde">Blonde</string>
<string name="Blonde Hair">Blonde Hair</string>
<string name="Blush">Blush</string>
<string name="Blush Color">Blush Color</string>
<string name="Blush Opacity">Blush Opacity</string>
<string name="Body Definition">Body Definition</string>
<string name="Body Fat">Body Fat</string>
<string name="Body Freckles">Body Freckles</string>
<string name="Body Thick">Body Thick</string>
<string name="Body Thickness">Body Thickness</string>
<string name="Body Thin">Body Thin</string>

<string name="Bow Legged">Bow Legged</string>
<string name="Breast Buoyancy">Breast Buoyancy</string>
<string name="Breast Cleavage">Breast Cleavage</string>
<string name="Breast Size">Breast Size</string>
<string name="Bridge Width">Bridge Width</string>
<string name="Broad">Broad</string>
<string name="Brow Size">Brow Size</string>
<string name="Bug Eyes">Bug Eyes</string>
<string name="Bugged Eyes">Bugged Eyes</string>
<string name="Bulbous">Bulbous</string>
<string name="Bulbous Nose">Bulbous Nose</string>

<string name="Breast Physics Mass">Breast Mass</string>
<string name="Breast Physics Smoothing">Breast Smoothing</string>
<string name="Breast Physics Gravity">Breast Gravity</string>
<string name="Breast Physics Drag">Breast Drag</string>

<string name="Breast Physics InOut Max Effect">Max Effect</string>
<string name="Breast Physics InOut Spring">Spring</string>
<string name="Breast Physics InOut Gain">Gain</string>
<string name="Breast Physics InOut Damping">Damping</string>

<string name="Breast Physics UpDown Max Effect">Max Effect</string>
<string name="Breast Physics UpDown Spring">Spring</string>
<string name="Breast Physics UpDown Gain">Gain</string>
<string name="Breast Physics UpDown Damping">Damping</string>

<string name="Breast Physics LeftRight Max Effect">Max Effect</string>
<string name="Breast Physics LeftRight Spring">Spring</string>
<string name="Breast Physics LeftRight Gain">Gain</string>
<string name="Breast Physics LeftRight Damping">Damping</string>

<string name="Belly Physics Mass">Belly Mass</string>
<string name="Belly Physics Smoothing">Belly Smoothing</string>
<string name="Belly Physics Gravity">Belly Gravity</string>
<string name="Belly Physics Drag">Belly Drag</string>

<string name="Belly Physics UpDown Max Effect">Max Effect</string>
<string name="Belly Physics UpDown Spring">Spring</string>
<string name="Belly Physics UpDown Gain">Gain</string>
<string name="Belly Physics UpDown Damping">Damping</string>

<string name="Butt Physics Mass">Butt Mass</string>
<string name="Butt Physics Smoothing">Butt Smoothing</string>
<string name="Butt Physics Gravity">Butt Gravity</string>
<string name="Butt Physics Drag">Butt Drag</string>

<string name="Butt Physics UpDown Max Effect">Max Effect</string>
<string name="Butt Physics UpDown Spring">Spring</string>
<string name="Butt Physics UpDown Gain">Gain</string>
<string name="Butt Physics UpDown Damping">Damping</string>

<string name="Butt Physics LeftRight Max Effect">Max Effect</string>
<string name="Butt Physics LeftRight Spring">Spring</string>
<string name="Butt Physics LeftRight Gain">Gain</string>
<string name="Butt Physics LeftRight Damping">Damping</string>

<string name="Bushy Eyebrows">Bushy Eyebrows</string>
<string name="Bushy Hair">Bushy Hair</string>
<string name="Butt Size">Butt Size</string>
<string name="Butt Gravity">Butt Gravity</string>
<string name="bustle skirt">Bustle Skirt</string>
<string name="no bustle">No Bustle</string>
<string name="more bustle">More Bustle</string>

<string name="Chaplin">Chaplin</string>
<string name="Cheek Bones">Cheek Bones</string>
<string name="Chest Size">Chest Size</string>
<string name="Chin Angle">Chin Angle</string>
<string name="Chin Cleft">Chin Cleft</string>
<string name="Chin Curtains">Chin Curtains</string>

<string name="Chin Depth">Chin Depth</string>
<string name="Chin Heavy">Chin Heavy</string>
<string name="Chin In">Chin In</string>
<string name="Chin Out">Chin Out</string>
<string name="Chin-Neck">Chin-Neck</string>
<string name="Clear">Clear</string>
<string name="Cleft">Cleft</string>
<string name="Close Set Eyes">Close Set Eyes</string>
<string name="Closed">Closed</string>
<string name="Closed Back">Closed Back</string>
<string name="Closed Front">Closed Front</string>
<string name="Closed Left">Closed Left</string>
<string name="Closed Right">Closed Right</string>
<string name="Coin Purse">Coin Purse</string>
<string name="Collar Back">Collar Back</string>



<string name="Collar Front">Collar Front</string>



<string name="Corner Down">Corner Down</string>

<string name="Corner Up">Corner Up</string>
<string name="Creased">Creased</string>
<string name="Crooked Nose">Crooked Nose</string>

<string name="Cuff Flare">Cuff Flare</string>
<string name="Dark">Dark</string>
<string name="Dark Green">Dark Green</string>
<string name="Darker">Darker</string>
<string name="Deep">Deep</string>
<string name="Default Heels">Default Heels</string>

<string name="Dense">Dense</string>

<string name="Double Chin">Double Chin</string>
<string name="Downturned">Downturned</string>
<string name="Duffle Bag">Duffle Bag</string>
<string name="Ear Angle">Ear Angle</string>
<string name="Ear Size">Ear Size</string>
<string name="Ear Tips">Ear Tips</string>
<string name="Egg Head">Egg Head</string>
<string name="Eye Bags">Eye Bags</string>
<string name="Eye Color">Eye Color</string>
<string name="Eye Depth">Eye Depth</string>
<string name="Eye Lightness">Eye Lightness</string>
<string name="Eye Opening">Eye Opening</string>
<string name="Eye Pop">Eye Pop</string>
<string name="Eye Size">Eye Size</string>
<string name="Eye Spacing">Eye Spacing</string>

<string name="Eyebrow Arc">Eyebrow Arc</string>
<string name="Eyebrow Density">Eyebrow Density</string>

<string name="Eyebrow Height">Eyebrow Height</string>
<string name="Eyebrow Points">Eyebrow Points</string>
<string name="Eyebrow Size">Eyebrow Size</string>

<string name="Eyelash Length">Eyelash Length</string>
<string name="Eyeliner">Eyeliner</string>
<string name="Eyeliner Color">Eyeliner Color</string>

<string name="Eyes Bugged">Eyes Bugged</string>








<string name="Face Shear">Face Shear</string>
<string name="Facial Definition">Facial Definition</string>
<string name="Far Set Eyes">Far Set Eyes</string>

<string name="Fat Lips">Fat Lips</string>

<string name="Female">Female</string>
<string name="Fingerless">Fingerless</string>
<string name="Fingers">Fingers</string>
<string name="Flared Cuffs">Flared Cuffs</string>
<string name="Flat">Flat</string>
<string name="Flat Butt">Flat Butt</string>
<string name="Flat Head">Flat Head</string>
<string name="Flat Toe">Flat Toe</string>
<string name="Foot Size">Foot Size</string>
<string name="Forehead Angle">Forehead Angle</string>
<string name="Forehead Heavy">Forehead Heavy</string>
<string name="Freckles">Freckles</string>

<string name="Front Fringe">Front Fringe</string>

<string name="Full Back">Full Back</string>
<string name="Full Eyeliner">Full Eyeliner</string>
<string name="Full Front">Full Front</string>
<string name="Full Hair Sides">Full Hair Sides</string>
<string name="Full Sides">Full Sides</string>
<string name="Glossy">Glossy</string>
<string name="Glove Fingers">Glove Fingers</string>

<string name="Glove Length">Glove Length</string>


<string name="Hair">Hair</string>
<string name="Hair Back">Hair: Back</string>
<string name="Hair Front">Hair: Front</string>
<string name="Hair Sides">Hair: Sides</string>
<string name="Hair Sweep">Hair Sweep</string>
<string name="Hair Thickess">Hair Thickness</string>
<string name="Hair Thickness">Hair Thickness</string>
<string name="Hair Tilt">Hair Tilt</string>
<string name="Hair Tilted Left">Hair Tilted Left</string>
<string name="Hair Tilted Right">Hair Tilted Right</string>
<string name="Hair Volume">Hair: Volume</string>
<string name="Hand Size">Hand Size</string>
<string name="Handlebars">Handlebars</string>
<string name="Head Length">Head Length</string>
<string name="Head Shape">Head Shape</string>
<string name="Head Size">Head Size</string>
<string name="Head Stretch">Head Stretch</string>
<string name="Heel Height">Heel Height</string>
<string name="Heel Shape">Heel Shape</string>
<string name="Height">Height</string>
<string name="High">High</string>
<string name="High Heels">High Heels</string>
<string name="High Jaw">High Jaw</string>
<string name="High Platforms">High Platforms</string>
<string name="High and Tight">High and Tight</string>
<string name="Higher">Higher</string>
<string name="Hip Length">Hip Length</string>
<string name="Hip Width">Hip Width</string>
<string name="In">In</string>
<string name="In Shdw Color">Inner Shadow Color</string>
<string name="In Shdw Opacity">Inner Shadow Opacity</string>
<string name="Inner Eye Corner">Inner Eye Corner</string>
<string name="Inner Eye Shadow">Inner Eye Shadow</string>
<string name="Inner Shadow">Inner Shadow</string>


<string name="Jacket Length">Jacket Length</string>

<string name="Jacket Wrinkles">Jacket Wrinkles</string>
<string name="Jaw Angle">Jaw Angle</string>
<string name="Jaw Jut">Jaw Jut</string>
<string name="Jaw Shape">Jaw Shape</string>
<string name="Join">Join</string>
<string name="Jowls">Jowls</string>
<string name="Knee Angle">Knee Angle</string>
<string name="Knock Kneed">Knock Kneed</string>

<string name="Large">Large</string>
<string name="Large Hands">Large Hands</string>
<string name="Left Part">Left Part</string>
<string name="Leg Length">Leg Length</string>
<string name="Leg Muscles">Leg Muscles</string>
<string name="Less">Less</string>
<string name="Less Body Fat">Less Body Fat</string>
<string name="Less Curtains">Less Curtains</string>
<string name="Less Freckles">Less Freckles</string>
<string name="Less Full">Less Full</string>
<string name="Less Gravity">Less Gravity</string>
<string name="Less Love">Less Love</string>
<string name="Less Muscles">Less Muscles</string>
<string name="Less Muscular">Less Muscular</string>
<string name="Less Rosy">Less Rosy</string>
<string name="Less Round">Less Round</string>
<string name="Less Saddle">Less Saddle</string>
<string name="Less Square">Less Square</string>
<string name="Less Volume">Less Volume</string>
<string name="Less soul">Less soul</string>
<string name="Lighter">Lighter</string>
<string name="Lip Cleft">Lip Cleft</string>
<string name="Lip Cleft Depth">Lip Cleft Depth</string>
<string name="Lip Fullness">Lip Fullness</string>
<string name="Lip Pinkness">Lip Pinkness</string>
<string name="Lip Ratio">Lip Ratio</string>
<string name="Lip Thickness">Lip Thickness</string>
<string name="Lip Width">Lip Width</string>
<string name="Lipgloss">Lipgloss</string>
<string name="Lipstick">Lipstick</string>
<string name="Lipstick Color">Lipstick Color</string>
<string name="Long">Long</string>
<string name="Long Head">Long Head</string>
<string name="Long Hips">Long Hips</string>
<string name="Long Legs">Long Legs</string>
<string name="Long Neck">Long Neck</string>
<string name="Long Pigtails">Long Pigtails</string>
<string name="Long Ponytail">Long Ponytail</string>
<string name="Long Torso">Long Torso</string>
<string name="Long arms">Long arms</string>


<string name="Loose Pants">Loose Pants</string>
<string name="Loose Shirt">Loose Shirt</string>
<string name="Loose Sleeves">Loose Sleeves</string>

<string name="Love Handles">Love Handles</string>
<string name="Low">Low</string>
<string name="Low Heels">Low Heels</string>
<string name="Low Jaw">Low Jaw</string>
<string name="Low Platforms">Low Platforms</string>
<string name="Low and Loose">Low and Loose</string>
<string name="Lower">Lower</string>
<string name="Lower Bridge">Lower Bridge</string>
<string name="Lower Cheeks">Lower Cheeks</string>

<string name="Male">Male</string>
<string name="Middle Part">Middle Part</string>
<string name="More">More</string>
<string name="More Blush">More Blush</string>
<string name="More Body Fat">More Body Fat</string>
<string name="More Curtains">More Curtains</string>
<string name="More Eyeshadow">More Eyeshadow</string>
<string name="More Freckles">More Freckles</string>
<string name="More Full">More Full</string>
<string name="More Gravity">More Gravity</string>
<string name="More Lipstick">More Lipstick</string>
<string name="More Love">More Love</string>
<string name="More Lower Lip">More Lower Lip</string>
<string name="More Muscles">More Muscles</string>
<string name="More Muscular">More Muscular</string>
<string name="More Rosy">More Rosy</string>
<string name="More Round">More Round</string>
<string name="More Saddle">More Saddle</string>
<string name="More Sloped">More Sloped</string>
<string name="More Square">More Square</string>
<string name="More Upper Lip">More Upper Lip</string>
<string name="More Vertical">More Vertical</string>
<string name="More Volume">More Volume</string>
<string name="More soul">More soul</string>
<string name="Moustache">Moustache</string>

<string name="Mouth Corner">Mouth Corner</string>
<string name="Mouth Position">Mouth Position</string>
<string name="Mowhawk">Mowhawk</string>
<string name="Muscular">Muscular</string>
<string name="Mutton Chops">Mutton Chops</string>

<string name="Nail Polish">Nail Polish</string>
<string name="Nail Polish Color">Nail Polish Color</string>
<string name="Narrow">Narrow</string>
<string name="Narrow Back">Narrow Back</string>
<string name="Narrow Front">Narrow Front</string>
<string name="Narrow Lips">Narrow Lips</string>
<string name="Natural">Natural</string>
<string name="Neck Length">Neck Length</string>
<string name="Neck Thickness">Neck Thickness</string>
<string name="No Blush">No Blush</string>
<string name="No Eyeliner">No Eyeliner</string>
<string name="No Eyeshadow">No Eyeshadow</string>

<string name="No Lipgloss">No Lipgloss</string>
<string name="No Lipstick">No Lipstick</string>
<string name="No Part">No Part</string>
<string name="No Polish">No Polish</string>
<string name="No Red">No Red</string>
<string name="No Spikes">No Spikes</string>
<string name="No White">No White</string>
<string name="No Wrinkles">No Wrinkles</string>
<string name="Normal Lower">Normal Lower</string>
<string name="Normal Upper">Normal Upper</string>
<string name="Nose Left">Nose Left</string>
<string name="Nose Right">Nose Right</string>
<string name="Nose Size">Nose Size</string>
<string name="Nose Thickness">Nose Thickness</string>
<string name="Nose Tip Angle">Nose Tip Angle</string>
<string name="Nose Tip Shape">Nose Tip Shape</string>
<string name="Nose Width">Nose Width</string>
<string name="Nostril Division">Nostril Division</string>
<string name="Nostril Width">Nostril Width</string>


<string name="Opaque">Opaque</string>
<string name="Open">Open</string>
<string name="Open Back">Open Back</string>
<string name="Open Front">Open Front</string>
<string name="Open Left">Open Left</string>
<string name="Open Right">Open Right</string>
<string name="Orange">Orange</string>
<string name="Out">Out</string>
<string name="Out Shdw Color">Outer Shadow Color</string>
<string name="Out Shdw Opacity">Outer Shadow Opacity</string>
<string name="Outer Eye Corner">Outer Eye Corner</string>
<string name="Outer Eye Shadow">Outer Eye Shadow</string>
<string name="Outer Shadow">Outer Shadow</string>
<string name="Overbite">Overbite</string>

<string name="Package">Package</string>
<string name="Painted Nails">Painted Nails</string>
<string name="Pale">Pale</string>
<string name="Pants Crotch">Pants Crotch</string>
<string name="Pants Fit">Pants Fit</string>
<string name="Pants Length">Pants Length</string>


<string name="Pants Waist">Pants Waist</string>
<string name="Pants Wrinkles">Pants Wrinkles</string>
<string name="Part">Part</string>
<string name="Part Bangs">Part Bangs</string>
<string name="Pectorals">Pectorals</string>
<string name="Pigment">Pigment</string>
<string name="Pigtails">Pigtails</string>
<string name="Pink">Pink</string>
<string name="Pinker">Pinker</string>
<string name="Platform Height">Platform Height</string>
<string name="Platform Width">Platform Width</string>
<string name="Pointy">Pointy</string>
<string name="Pointy Heels">Pointy Heels</string>

<string name="Ponytail">Ponytail</string>
<string name="Poofy Skirt">Poofy Skirt</string>
<string name="Pop Left Eye">Pop Left Eye</string>
<string name="Pop Right Eye">Pop Right Eye</string>
<string name="Puffy">Puffy</string>
<string name="Puffy Eyelids">Puffy Eyelids</string>
<string name="Rainbow Color">Rainbow Color</string>
<string name="Red Hair">Red Hair</string>

<string name="Regular">Regular</string>

<string name="Right Part">Right Part</string>
<string name="Rosy Complexion">Rosy Complexion</string>
<string name="Round">Round</string>

<string name="Ruddiness">Ruddiness</string>
<string name="Ruddy">Ruddy</string>
<string name="Rumpled Hair">Rumpled Hair</string>
<string name="Saddle Bags">Saddle Bags</string>


<string name="Scrawny Leg">Scrawny Leg</string>
<string name="Separate">Separate</string>


<string name="Shallow">Shallow</string>
<string name="Shear Back">Shear Back</string>
<string name="Shear Face">Shear Face</string>
<string name="Shear Front">Shear Front</string>

<string name="Shear Left Up">Shear Left Up</string>

<string name="Shear Right Up">Shear Right Up</string>
<string name="Sheared Back">Sheared Back</string>
<string name="Sheared Front">Sheared Front</string>
<string name="Shift Left">Shift Left</string>
<string name="Shift Mouth">Shift Mouth</string>
<string name="Shift Right">Shift Right</string>
<string name="Shirt Bottom">Shirt Bottom</string>

<string name="Shirt Fit">Shirt Fit</string>

<string name="Shirt Wrinkles">Shirt Wrinkles</string>
<string name="Shoe Height">Shoe Height</string>

<string name="Short">Short</string>
<string name="Short Arms">Short Arms</string>
<string name="Short Legs">Short Legs</string>
<string name="Short Neck">Short Neck</string>
<string name="Short Pigtails">Short Pigtails</string>
<string name="Short Ponytail">Short Ponytail</string>
<string name="Short Sideburns">Short Sideburns</string>
<string name="Short Torso">Short Torso</string>
<string name="Short hips">Short hips</string>
<string name="Shoulders">Shoulders</string>

<string name="Side Fringe">Side Fringe</string>
<string name="Sideburns">Sideburns</string>

<string name="Sides Hair">Sides Hair</string>
<string name="Sides Hair Down">Sides Hair Down</string>
<string name="Sides Hair Up">Sides Hair Up</string>

<string name="Skinny Neck">Skinny Neck</string>
<string name="Skirt Fit">Skirt Fit</string>
<string name="Skirt Length">Skirt Length</string>
<string name="Slanted Forehead">Slanted Forehead</string>
<string name="Sleeve Length">Sleeve Length</string>



<string name="Sleeve Looseness">Sleeve Looseness</string>
<string name="Slit Back">Slit: Back</string>
<string name="Slit Front">Slit: Front</string>
<string name="Slit Left">Slit: Left</string>
<string name="Slit Right">Slit: Right</string>
<string name="Small">Small</string>
<string name="Small Hands">Small Hands</string>
<string name="Small Head">Small Head</string>
<string name="Smooth">Smooth</string>
<string name="Smooth Hair">Smooth Hair</string>
<string name="Socks Length">Socks Length</string>


<string name="Soulpatch">Soulpatch</string>

<string name="Sparse">Sparse</string>
<string name="Spiked Hair">Spiked Hair</string>
<string name="Square">Square</string>
<string name="Square Toe">Square Toe</string>
<string name="Squash Head">Squash Head</string>

<string name="Stretch Head">Stretch Head</string>
<string name="Sunken">Sunken</string>
<string name="Sunken Chest">Sunken Chest</string>
<string name="Sunken Eyes">Sunken Eyes</string>
<string name="Sweep Back">Sweep Back</string>
<string name="Sweep Forward">Sweep Forward</string>

<string name="Tall">Tall</string>
<string name="Taper Back">Taper Back</string>
<string name="Taper Front">Taper Front</string>
<string name="Thick Heels">Thick Heels</string>
<string name="Thick Neck">Thick Neck</string>
<string name="Thick Toe">Thick Toe</string>

<string name="Thin">Thin</string>
<string name="Thin Eyebrows">Thin Eyebrows</string>
<string name="Thin Lips">Thin Lips</string>
<string name="Thin Nose">Thin Nose</string>
<string name="Tight Chin">Tight Chin</string>
<string name="Tight Cuffs">Tight Cuffs</string>
<string name="Tight Pants">Tight Pants</string>
<string name="Tight Shirt">Tight Shirt</string>
<string name="Tight Skirt">Tight Skirt</string>
<string name="Tight Sleeves">Tight Sleeves</string>

<string name="Toe Shape">Toe Shape</string>
<string name="Toe Thickness">Toe Thickness</string>
<string name="Torso Length">Torso Length</string>
<string name="Torso Muscles">Torso Muscles</string>
<string name="Torso Scrawny">Torso Scrawny</string>
<string name="Unattached">Unattached</string>
<string name="Uncreased">Uncreased</string>
<string name="Underbite">Underbite</string>
<string name="Unnatural">Unnatural</string>
<string name="Upper Bridge">Upper Bridge</string>
<string name="Upper Cheeks">Upper Cheeks</string>
<string name="Upper Chin Cleft">Upper Chin Cleft</string>

<string name="Upper Eyelid Fold">Upper Eyelid Fold</string>
<string name="Upturned">Upturned</string>
<string name="Very Red">Very Red</string>
<string name="Waist Height">Waist Height</string>


<string name="Well-Fed">Well-Fed</string>
<string name="White Hair">White Hair</string>
<string name="Wide">Wide</string>
<string name="Wide Back">Wide Back</string>
<string name="Wide Front">Wide Front</string>
<string name="Wide Lips">Wide Lips</string>
<string name="Wild">Wild</string>
<string name="Wrinkles">Wrinkles</string>

  <!-- Navigation bar location input control.
       Strings are here because widget xml is not localizable -->
  <string name="LocationCtrlAddLandmarkTooltip">Add to Landmarks</string>
  <string name="LocationCtrlEditLandmarkTooltip">Edit Landmark</string>
  <string name="LocationCtrlInfoBtnTooltip">See more info about the current location</string>
  <string name="LocationCtrlComboBtnTooltip">Location history</string>
  <string name="LocationCtrlForSaleTooltip">Buy this land</string>
  <string name="LocationCtrlVoiceTooltip">Voice not available here</string>
  <string name="LocationCtrlFlyTooltip">Flying not allowed</string>
  <string name="LocationCtrlPushTooltip">No pushing</string>
  <string name="LocationCtrlBuildTooltip">Building/dropping objects not allowed</string>
  <string name="LocationCtrlScriptsTooltip">Scripts not allowed</string>
  <string name="LocationCtrlDamageTooltip">Health</string>
  <string name="LocationCtrlAdultIconTooltip">Adult Region</string>
  <string name="LocationCtrlModerateIconTooltip">Moderate Region</string>
  <string name="LocationCtrlGeneralIconTooltip">General Region</string>
  <string name="LocationCtrlSeeAVsTooltip">Avatars visible and chat allowed outside of this parcel</string>

  <!-- Strings used by the (currently Linux) auto-updater app -->
	<string name="UpdaterWindowTitle">
	  [APP_NAME] Update
	</string>
	<string name="UpdaterNowUpdating">
	  Now updating [APP_NAME]...
	</string>
	<string name="UpdaterNowInstalling">
	  Installing [APP_NAME]...
	</string>
	<string name="UpdaterUpdatingDescriptive">
	  Your [APP_NAME] Viewer is being updated to the latest release.  This may take some time, so please be patient.
	</string>
	<string name="UpdaterProgressBarTextWithEllipses">
	  Downloading update...
	</string>
	<string name="UpdaterProgressBarText">
	  Downloading update
	</string>
	<string name="UpdaterFailDownloadTitle">
	  Failed to download update
	</string>
	<string name="UpdaterFailUpdateDescriptive">
	  An error occurred while updating [APP_NAME]. Please download the latest version from www.secondlife.com.
	</string>
	<string name="UpdaterFailInstallTitle">
	  Failed to install update
	</string>
	<string name="UpdaterFailStartTitle">
	  Failed to start viewer
	</string>

	<!-- System Messages -->
	<string name="ItemsComingInTooFastFrom">[APP_NAME]: Items coming in too fast from [FROM_NAME], automatic preview disabled for [TIME] seconds</string>
	<string name="ItemsComingInTooFast">[APP_NAME]: Items coming in too fast, automatic preview disabled for [TIME] seconds</string>

	<!-- IM system messages -->
	<string name="IM_logging_string">-- Instant message logging enabled --</string>
	<string name="IM_typing_start_string">[NAME] is typing...</string>
	<string name="Unnamed">(Unnamed)</string>
	<string name="IM_moderated_chat_label">(Moderated: Voices off by default)</string>
	<string name="IM_unavailable_text_label">Text chat is not available for this call.</string>
	<string name="IM_muted_text_label">Your text chat has been disabled by a Group Moderator.</string>
	<string name="IM_default_text_label">Click here to instant message.</string>
	<string name="IM_to_label">To</string>
	<string name="IM_moderator_label">(Moderator)</string>
	<string name="Saved_message">(Saved [LONG_TIMESTAMP])</string>
<<<<<<< HEAD
	
	<!-- Additional IM messages -->
	<string name="IM_announce_incoming">Incoming message from [NAME]</string>
=======
	<string name="IM_unblock_only_groups_friends">To see this message, you must uncheck &apos;Only friends and groups can call or IM me&apos; in Preferences/Privacy.</string>
>>>>>>> d6569db3

	<!-- voice calls -->
	<string name="answered_call">Your call has been answered</string>
	<string name="you_started_call">You started a voice call</string>
	<string name="you_joined_call">You joined the voice call</string>
	<string name="name_started_call">[NAME] started a voice call</string>

  <string name="ringing-im">
    Joining voice call...
  </string>
  <string name="connected-im">
    Connected, click Leave Call to hang up
  </string>
  <string name="hang_up-im">
    Left voice call
  </string>
  <string name="answering-im">
    Connecting...
  </string>
  <string name="conference-title">
    Ad-hoc Conference
  </string>
  <string name="conference-title-incoming">
    Conference with [AGENT_NAME]
  </string>
  <string name="inventory_item_offered-im">
    Inventory item offered
  </string>
  <string name="inventory_item_offered_rlv">
    Inventory item offered to [NAME]
  </string>
  <string name="share_alert">
    Drag items from inventory here
  </string>


  <string name="no_session_message">
    (IM Session Doesn't Exist)
  </string>
  <string name="only_user_message">
    You are the only user in this session.
  </string>
  <string name="offline_message">
    [NAME] is offline.
  </string>
  <string name="invite_message">
    Click the [BUTTON NAME] button to accept/connect to this voice chat.
  </string>
  <string name="muted_message">
    You have blocked this Resident. Sending a message will automatically unblock them.
  </string>
  <!--Some times string name is getting from the body of server response.
  For ex.: from gIMMgr::showSessionStartError in the LLViewerChatterBoxSessionStartReply::post.
  In case of the EXT-3115 issue 'generic' is passed into the gIMMgr::showSessionStartError as a string name.
  Also there are some other places where "generic" is used.
  So, let add string with name="generic" with the same value as "generic_request_error" -->
  <string name="generic">
    Error making request, please try again later.
  </string>
  <string name="generic_request_error">
    Error making request, please try again later.
  </string>
  <string name="insufficient_perms_error">
    You do not have sufficient permissions.
  </string>
  <string name="session_does_not_exist_error">
    The session no longer exists
  </string>
  <string name="no_ability_error">
    You do not have that ability.
  </string>
  <string name="no_ability">
    You do not have that ability.
  </string>
  <string name="not_a_mod_error">
    You are not a session moderator.
  </string>
  <!--Some times string name is getting from the body of server response.
  For ex.: from gIMMgr::showSessionStartError in the LLViewerChatterBoxSessionStartReply::post.
  In case of the EXT-3562 issue 'muted' is passed into the gIMMgr::showSessionStartError as a string name.
  So, let add string with name="muted" with the same value as "muted_error" -->
  <string name="muted">
    A group moderator disabled your text chat.
  </string>
  <string name="muted_error">
    A group moderator disabled your text chat.
  </string>
  <string name="add_session_event">
    Unable to add users to chat session with [RECIPIENT].
  </string>
  <!--Some times string name is getting from the body of server response.
  For ex.: from gIMMgr::showSessionStartError in the LLViewerChatterBoxSessionStartReply::post.
  In case of the EXT-3562 issue 'message' is passed into the gIMMgr::showSessionStartError as a string name.
  So, let add string with name="message" with the same value as "message_session_event" -->
  <string name="message">
    The message sent to [RECIPIENT] is still being processed.
    If the message does not appear in the next few minutes, it may have been dropped by the server.
  </string>
  <string name="message_session_event">
    The message sent to [RECIPIENT] is still being processed.
    If the message does not appear in the next few minutes, it may have been dropped by the server.
  </string>
  <string name="mute">
    Error while moderating.
  </string>
  <!--Some times string name is getting from the body of server response.
  For ex.: from gIMMgr::showSessionStartError in the LLViewerChatterBoxSessionStartReply::post.
  In case of the EXT-3459 issue 'removed' is passed into the gIMMgr::showSessionStartError as a string name.
  So, let add string with name="removed" with the same value as "removed_from_group" -->
  <string name="removed">
    You have been removed from the group.
  </string>
  <string name="removed_from_group">
    You have been removed from the group.
  </string>
  <string name="close_on_no_ability">
    You no longer have the ability to be in the chat session.
  </string>
  <string name="unread_chat_single">
    [SOURCES] has said something new
  </string>
  <string name="unread_chat_multiple">
    [SOURCES] have said something new
  </string>
	<string name="session_initialization_timed_out_error">
		The session initialization is timed out
	</string>

  <string name="Home position set.">Home position set.</string>

  <string name="voice_morphing_url">http://secondlife.com/landing/voicemorphing</string>

  <!-- Financial operations strings -->
  <string name="paid_you_ldollars">[NAME] paid you L$[AMOUNT] [REASON].</string>
  <string name="paid_you_ldollars_no_reason">[NAME] paid you L$[AMOUNT].</string>
  <string name="you_paid_ldollars">You paid [NAME] L$[AMOUNT] [REASON].</string>
  <string name="you_paid_ldollars_no_info">You paid L$[AMOUNT].</string>
  <string name="you_paid_ldollars_no_reason">You paid [NAME] L$[AMOUNT].</string>
  <string name="you_paid_ldollars_no_name">You paid L$[AMOUNT] [REASON].</string>
  <string name="you_paid_failure_ldollars">You failed to pay [NAME] L$[AMOUNT] [REASON].</string>
  <string name="you_paid_failure_ldollars_no_info">You failed to pay L$[AMOUNT].</string>
  <string name="you_paid_failure_ldollars_no_reason">You failed to pay [NAME] L$[AMOUNT].</string>
  <string name="you_paid_failure_ldollars_no_name">You failed to pay L$[AMOUNT] [REASON].</string>
  <string name="for item">for [ITEM]</string>
  <string name="for a parcel of land">for a parcel of land</string>
  <string name="for a land access pass">for a land access pass</string>
  <string name="for deeding land">for deeding land</string>
  <string name="to create a group">to create a group</string>
  <string name="to join a group">to join a group</string>
  <string name="to upload">to upload</string>
  <string name="to publish a classified ad">to publish a classified ad</string>

  <string name="giving">Giving L$ [AMOUNT]</string>
  <string name="uploading_costs">Uploading costs L$ [AMOUNT]</string>
  <string name="this_costs">This costs L$ [AMOUNT]</string>
  <string name="buying_selected_land">Buying selected land for L$ [AMOUNT]</string>
  <string name="this_object_costs">This object costs L$ [AMOUNT]</string>

  <string name="group_role_everyone">Everyone</string>
  <string name="group_role_officers">Officers</string>
  <string name="group_role_owners">Owners</string>
  <string name="group_member_status_online">Online</string>

  <string name="uploading_abuse_report">Uploading...

Abuse Report</string>

  <!-- names for new inventory items-->
  <string name="New Shape">New Shape</string>
  <string name="New Skin">New Skin</string>
  <string name="New Hair">New Hair</string>
  <string name="New Eyes">New Eyes</string>
  <string name="New Shirt">New Shirt</string>
  <string name="New Pants">New Pants</string>
  <string name="New Shoes">New Shoes</string>
  <string name="New Socks">New Socks</string>
  <string name="New Jacket">New Jacket</string>
  <string name="New Gloves">New Gloves</string>
  <string name="New Undershirt">New Undershirt</string>
  <string name="New Underpants">New Underpants</string>
  <string name="New Skirt">New Skirt</string>
  <string name="New Alpha">New Alpha</string>
  <string name="New Tattoo">New Tattoo</string>
  <string name="New Physics">New Physics</string>
  <string name="Invalid Wearable">Invalid Wearable</string>
  <string name="New Gesture">New Gesture</string>
  <string name="New Script">New Script</string>
  <string name="New Note">New Note</string>
  <string name="New Folder">New Folder</string>
  <string name="Contents">Contents</string>
  <string name="Gesture">Gesture</string>
  <string name="Male Gestures">Male Gestures</string>
  <string name="Female Gestures">Female Gestures</string>
  <string name="Other Gestures">Other Gestures</string>
  <string name="Speech Gestures">Speech Gestures</string>
  <string name="Common Gestures">Common Gestures</string>
  <!-- gestures -->
  <string name="Male - Excuse me">Male - Excuse me</string>
  <string name="Male - Get lost">Male - Get lost</string>
  <string name="Male - Blow kiss">Male - Blow kiss</string>
  <string name="Male - Boo">Male - Boo</string>
  <string name="Male - Bored">Male - Bored</string>
  <string name="Male - Hey">Male - Hey</string>
  <string name="Male - Laugh">Male - Laugh</string>
  <string name="Male - Repulsed">Male - Repulsed</string>
  <string name="Male - Shrug">Male - Shrug</string>
  <string name="Male - Stick tougue out">Male - Stick tougue out</string>
  <string name="Male - Wow">Male - Wow</string>

  <string name="Female - Chuckle">Female - Chuckle</string>
  <string name="Female - Cry">Female - Cry</string>
  <string name="Female - Embarrassed">Female - Embarrassed</string>
  <string name="Female - Excuse me">Female - Excuse me</string>
  <string name="Female - Get lost">Female - Get lost</string>
  <string name="Female - Blow kiss">Female - Blow kiss</string>
  <string name="Female - Boo">Female - Boo</string>
  <string name="Female - Bored">Female - Bored</string>
  <string name="Female - Hey">Female - Hey</string>
  <string name="Female - Hey baby">Female - Hey baby</string>
  <string name="Female - Laugh">Female - Laugh</string>
  <string name="Female - Looking good">Female - Looking good</string>
  <string name="Female - Over here">Female - Over here</string>
  <string name="Female - Please">Female - Please</string>
  <string name="Female - Repulsed">Female - Repulsed</string>
  <string name="Female - Shrug">Female - Shrug</string>
  <string name="Female - Stick tougue out">Female - Stick tougue out</string>
  <string name="Female - Wow">Female - Wow</string>

  <string name="/bow">/bow</string>
  <string name="/clap">/clap</string>
  <string name="/count">/count</string>
  <string name="/extinguish">/extinguish</string>
  <string name="/kmb">/kmb</string>
  <string name="/muscle">/muscle</string>
  <string name="/no">/no</string>
  <string name="/no!">/no!</string>
  <string name="/paper">/paper</string>
  <string name="/pointme">/pointme</string>
  <string name="/pointyou">/pointyou</string>
  <string name="/rock">/rock</string>
  <string name="/scissor">/scissor</string>
  <string name="/smoke">/smoke</string>
  <string name="/stretch">/stretch</string>
  <string name="/whistle">/whistle</string>
  <string name="/yes">/yes</string>
  <string name="/yes!">/yes!</string>
  <string name="afk">afk</string>
  <string name="dance1">dance1</string>
  <string name="dance2">dance2</string>
  <string name="dance3">dance3</string>
  <string name="dance4">dance4</string>
  <string name="dance5">dance5</string>
  <string name="dance6">dance6</string>
  <string name="dance7">dance7</string>
  <string name="dance8">dance8</string>

  <!-- birth date format shared by avatar inspector and profile panels -->
  <string name="AvatarBirthDateFormat">[mthnum,datetime,slt]/[day,datetime,slt]/[year,datetime,slt]</string>

  <string name="DefaultMimeType">none/none</string>
  <string name="texture_load_dimensions_error">Can't load images larger than [WIDTH]*[HEIGHT]</string>

  <!-- language specific white-space characters, delimiters, spacers, item separation symbols -->
  <string name="sentences_separator" value=" "></string>
  <string name="words_separator" value=", "/>

  <string name="server_is_down">
	Despite our best efforts, something unexpected has gone wrong.

	Please check status.secondlifegrid.net to see if there is a known problem with the service.
        If you continue to experience problems, please check your network and firewall setup.
  </string>

  <!-- overriding datetime formating.
	didn't translate if this is not needed for current localization
  -->
  <string name="dateTimeWeekdaysNames">Sunday:Monday:Tuesday:Wednesday:Thursday:Friday:Saturday</string>
  <string name="dateTimeWeekdaysShortNames">Sun:Mon:Tue:Wed:Thu:Fri:Sat</string>
  <string name="dateTimeMonthNames">January:February:March:April:May:June:July:August:September:October:November:December</string>
  <string name="dateTimeMonthShortNames">Jan:Feb:Mar:Apr:May:Jun:Jul:Aug:Sep:Oct:Nov:Dec</string>
  <string name="dateTimeDayFormat">[MDAY]</string>
  <string name="dateTimeAM">AM</string>
  <string name="dateTimePM">PM</string>

  <!--  currency formatting -->
  <string name="LocalEstimateUSD">US$ [AMOUNT]</string>

  <!-- Group Profile roles and powers -->
  <string name="Membership">Membership</string>
  <string name="Roles">Roles</string>
  <string name="Group Identity">Group Identity</string>
  <string name="Parcel Management">Parcel Management</string>
  <string name="Parcel Identity">Parcel Identity</string>
  <string name="Parcel Settings">Parcel Settings</string>
  <string name="Parcel Powers">Parcel Powers</string>
  <string name="Parcel Access">Parcel Access</string>
  <string name="Parcel Content">Parcel Content</string>
  <string name="Object Management">Object Management</string>
  <string name="Accounting">Accounting</string>
  <string name="Notices">Notices</string>
  <string name="Chat">Chat</string>

  <!-- Question strings for delete items notifications -->
  <string name="DeleteItems">Delete selected items?</string>
  <string name="DeleteItem">Delete selected item?</string>

  <string name="EmptyOutfitText">There are no items in this outfit</string>

 <!-- External editor status codes -->
 <string name="ExternalEditorNotSet">Select an editor using the ExternalEditor setting.</string>
 <string name="ExternalEditorNotFound">Cannot find the external editor you specified.
Try enclosing path to the editor with double quotes.
(e.g. "/path to my/editor" "%s")</string>
 <string name="ExternalEditorCommandParseError">Error parsing the external editor command.</string>
 <string name="ExternalEditorFailedToRun">External editor failed to run.</string>

 <!--  Machine translation of chat messahes -->
 <string name="TranslationFailed">Translation failed: [REASON]</string>
 <string name="TranslationResponseParseError">Error parsing translation response.</string>

  <!-- Key names begin -->
  <string name="Esc">Esc</string>
  <string name="Space">Space</string>
  <string name="Enter">Enter</string>
  <string name="Tab">Tab</string>
  <string name="Ins">Ins</string>
  <string name="Del">Del</string>
  <string name="Backsp">Backsp</string>
  <string name="Shift">Shift</string>
  <string name="Ctrl">Ctrl</string>
  <string name="Alt">Alt</string>
  <string name="CapsLock">CapsLock</string>
  <string name="Left">Left</string>
  <string name="Right">Right</string>
  <string name="Up">Up</string>
  <string name="Down">Down</string>
  <string name="Home">Home</string>
  <string name="End">End</string>
  <string name="PgUp">PgUp</string>
  <string name="PgDn">PgDn</string>

  <string name="F1">F1</string>
  <string name="F2">F2</string>
  <string name="F3">F3</string>
  <string name="F4">F4</string>
  <string name="F5">F5</string>
  <string name="F6">F6</string>
  <string name="F7">F7</string>
  <string name="F8">F8</string>
  <string name="F9">F9</string>
  <string name="F10">F10</string>
  <string name="F11">F11</string>
  <string name="F12">F12</string>

  <string name="Add">Add</string>
  <string name="Subtract">Subtract</string>
  <string name="Multiply">Multiply</string>
  <string name="Divide">Divide</string>
  <string name="PAD_DIVIDE">PAD_DIVIDE</string>
  <string name="PAD_LEFT">PAD_LEFT</string>
  <string name="PAD_RIGHT">PAD_RIGHT</string>
  <string name="PAD_DOWN">PAD_DOWN</string>
  <string name="PAD_UP">PAD_UP</string>
  <string name="PAD_HOME">PAD_HOME</string>
  <string name="PAD_END">PAD_END</string>
  <string name="PAD_PGUP">PAD_PGUP</string>
  <string name="PAD_PGDN">PAD_PGDN</string>
  <string name="PAD_CENTER">PAD_CENTER</string>
  <string name="PAD_INS">PAD_INS</string>
  <string name="PAD_DEL">PAD_DEL</string>
  <string name="PAD_Enter">PAD_Enter</string>
  <string name="PAD_BUTTON0">PAD_BUTTON0</string>
  <string name="PAD_BUTTON1">PAD_BUTTON1</string>
  <string name="PAD_BUTTON2">PAD_BUTTON2</string>
  <string name="PAD_BUTTON3">PAD_BUTTON3</string>
  <string name="PAD_BUTTON4">PAD_BUTTON4</string>
  <string name="PAD_BUTTON5">PAD_BUTTON5</string>
  <string name="PAD_BUTTON6">PAD_BUTTON6</string>
  <string name="PAD_BUTTON7">PAD_BUTTON7</string>
  <string name="PAD_BUTTON8">PAD_BUTTON8</string>
  <string name="PAD_BUTTON9">PAD_BUTTON9</string>
  <string name="PAD_BUTTON10">PAD_BUTTON10</string>
  <string name="PAD_BUTTON11">PAD_BUTTON11</string>
  <string name="PAD_BUTTON12">PAD_BUTTON12</string>
  <string name="PAD_BUTTON13">PAD_BUTTON13</string>
  <string name="PAD_BUTTON14">PAD_BUTTON14</string>
  <string name="PAD_BUTTON15">PAD_BUTTON15</string>

  <string name="-">-</string>
  <string name="=">=</string>
  <string name="`">`</string>
  <string name=";">;</string>
  <string name="[">[</string>
  <string name="]">]</string>
  <string name="\">\</string>

  <string name="0">0</string>
  <string name="1">1</string>
  <string name="2">2</string>
  <string name="3">3</string>
  <string name="4">4</string>
  <string name="5">5</string>
  <string name="6">6</string>
  <string name="7">7</string>
  <string name="8">8</string>
  <string name="9">9</string>

  <string name="A">A</string>
  <string name="B">B</string>
  <string name="C">C</string>
  <string name="D">D</string>
  <string name="E">E</string>
  <string name="F">F</string>
  <string name="G">G</string>
  <string name="H">H</string>
  <string name="I">I</string>
  <string name="J">J</string>
  <string name="K">K</string>
  <string name="L">L</string>
  <string name="M">M</string>
  <string name="N">N</string>
  <string name="O">O</string>
  <string name="P">P</string>
  <string name="Q">Q</string>
  <string name="R">R</string>
  <string name="S">S</string>
  <string name="T">T</string>
  <string name="U">U</string>
  <string name="V">V</string>
  <string name="W">W</string>
  <string name="X">X</string>
  <string name="Y">Y</string>
  <string name="Z">Z</string>
  <!-- Key names end -->

  <!-- llviewerwindow -->
  <string name="BeaconParticle">Viewing particle beacons (blue)</string>
  <string name="BeaconPhysical">Viewing physical object beacons (green)</string>
  <string name="BeaconScripted">Viewing scripted object beacons (red)</string>
  <string name="BeaconScriptedTouch">Viewing scripted object with touch function beacons (red)</string>
  <string name="BeaconSound">Viewing sound beacons (yellow)</string>
  <string name="BeaconMedia">Viewing media beacons (white)</string>
  <string name="ParticleHiding">Hiding Particles</string>

  <!-- commands -->

  <string name="Command_AboutLand_Label">About land</string>
  <string name="Command_Appearance_Label">Appearance</string>
  <string name="Command_Avatar_Label">Avatar</string>
  <string name="Command_Build_Label">Build</string>
  <string name="Command_Chat_Label">Conversations</string>
  <string name="Command_Compass_Label">Compass</string>
  <string name="Command_Destinations_Label">Destinations</string>
  <string name="Command_Gestures_Label">Gestures</string>
  <string name="Command_HowTo_Label">How to</string>
  <string name="Command_Inventory_Label">Inventory</string>
  <string name="Command_Map_Label">Map</string>
  <string name="Command_Marketplace_Label">Marketplace</string>
  <string name="Command_MiniMap_Label">Mini-map</string>
  <string name="Command_Move_Label">Walk / run / fly</string>
  <string name="Command_Outbox_Label">Merchant outbox</string>
  <string name="Command_People_Label">People</string>
  <string name="Command_Picks_Label">Picks</string>
  <string name="Command_Places_Label">Places</string>
  <string name="Command_Preferences_Label">Preferences</string>
  <string name="Command_Profile_Label">Profile</string>
  <string name="Command_Search_Label">Search</string>
  <string name="Command_Snapshot_Label">Snapshot</string>
  <string name="Command_Speak_Label">Speak</string>
  <string name="Command_View_Label">Camera controls</string>
<!-- Ansariel: Renamed for FS (FIRE-5019)
  <string name="Command_Voice_Label">Voice settings</string>-->
  <string name="Command_Voice_Label">Nearby voice</string>
<!-- Firestorm commands -->
  <string name="Command_Quickprefs_Label">Quick prefs</string>
  <string name="Command_AO_Label">Animation overrider</string>
  <string name="Command_Webbrowser_Label">Web browser</string>
  <string name="Command_Default_Chat_Bar_Label">Chat</string>
  <string name="Command_Areasearch_Label">Area search</string>
  <string name="Command_Settings_Debug_Label">Debug settings</string>
  <string name="Command_Statistics_Label">Statistics</string>
  <string name="Command_Region_Label">Region/Estate</string>

  <string name="Command_AboutLand_Tooltip">Information about the land you're visiting</string>
  <string name="Command_Appearance_Tooltip">Change your avatar</string>
  <string name="Command_Avatar_Tooltip">Choose a complete avatar</string>
  <string name="Command_Build_Tooltip">Building objects and reshaping terrain</string>
  <string name="Command_Chat_Tooltip">Chat with people nearby using text</string>
  <string name="Command_Compass_Tooltip">Compass</string>
  <string name="Command_Destinations_Tooltip">Destinations of interest</string>
  <string name="Command_Gestures_Tooltip">Gestures for your avatar</string>
  <string name="Command_HowTo_Tooltip">How to do common tasks</string>
  <string name="Command_Inventory_Tooltip">View and use your belongings</string>
  <string name="Command_Map_Tooltip">Map of the world</string>
  <string name="Command_Marketplace_Tooltip">Go shopping</string>
  <string name="Command_MiniMap_Tooltip">Show nearby people</string>
  <string name="Command_Move_Tooltip">Moving your avatar</string>
  <string name="Command_Outbox_Tooltip">Transfer items to your marketplace for sale</string>
  <string name="Command_People_Tooltip">Friends, groups, and nearby people</string>
  <string name="Command_Picks_Tooltip">Places to show as favorites in your profile</string>
  <string name="Command_Places_Tooltip">Places you've saved</string>
  <string name="Command_Preferences_Tooltip">Preferences</string>
  <string name="Command_Profile_Tooltip">Edit or view your profile</string>
  <string name="Command_Search_Tooltip">Find places, events, people</string>
  <string name="Command_Snapshot_Tooltip">Take a picture</string>
  <string name="Command_Speak_Tooltip">Speak with people nearby using your microphone</string>
  <string name="Command_View_Tooltip">Changing camera angle</string>
  <string name="Command_Voice_Tooltip">Volume controls for calls and people near you in world</string>
<!-- Firestorm commands -->
  <string name="Command_Quickprefs_Tooltip">Quick preferences for changing often used settings</string>
  <string name="Command_AO_Tooltip">Animation overrider</string>
  <string name="Command_Webbrowser_Tooltip">Opens the internal web browser</string>
  <string name="Command_Default_Chat_Bar_Tooltip">Shows or hides the default chat bar</string>
  <string name="Command_Areasearch_Tooltip">Search the area for objects</string>
  <string name="Command_Settings_Debug_Tooltip">Change configuration settings of the viewer</string>
  <string name="Command_Statistics_Tooltip">Shows the viewer statistics</string>
  <string name="Command_Region_Tooltip">Opens the region/estate tools</string>

  <string name="Toolbar_Bottom_Tooltip">currently in your bottom toolbar</string>
  <string name="Toolbar_Left_Tooltip"  >currently in your left toolbar</string>
  <string name="Toolbar_Right_Tooltip" >currently in your right toolbar</string>

 <!-- Mesh UI terms -->
  <string name="Retain%">Retain%</string>
  <string name="Detail">Detail</string>
  <string name="Better Detail">Better Detail</string>
  <string name="Surface">Surface</string>
  <string name="Solid">Solid</string>
  <string name="Wrap">Wrap</string>
  <string name="Preview">Preview</string>
  <string name="Normal">Normal</string>

  <!-- Snapshot image quality levels -->
  <string name="snapshot_quality_very_low">Very Low</string>
  <string name="snapshot_quality_low">Low</string>
  <string name="snapshot_quality_medium">Medium</string>
  <string name="snapshot_quality_high">High</string>
  <string name="snapshot_quality_very_high">Very High</string>
  <string name="IMPrefix">IM:</string>

  <!-- Settings sanity checks -->
  <string name="SanityCheckEquals">The settings control &quot;[CONTROL_NAME]&quot; should be at [VALUE_1].</string>
  <string name="SanityCheckNotEquals">The settings control&quot;[CONTROL_NAME]&quot; should not be set to [VALUE_1].</string>
  <string name="SanityCheckLowerThan">The settings control &quot;[CONTROL_NAME]&quot; should be lower than [VALUE_1].</string>
  <string name="SanityCheckGreaterThan">The settings control &quot;[CONTROL_NAME]&quot; should be higher than [VALUE_1].</string>
  <string name="SanityCheckBetween">The settings control &quot;[CONTROL_NAME]&quot; should be between [VALUE_1] and [VALUE_2].</string>
  <string name="SanityCheckNotBetween">The settings control &quot;[CONTROL_NAME]&quot; should not be between [VALUE_1] and [VALUE_2].</string>

  <string name="RlvEnabled">RestrainedLove Support will be enabled after you restart.</string>
  <string name="RlvDisabled">RestrainedLove Support will be disabled after you restart.</string>

  <!-- Media filter options -->
  <string name="MediaFilterActionAllow">Allow</string>
  <string name="MediaFilterActionDeny">Deny</string>
  <string name="MediaFilterConditionAlways">Always</string>
  <string name="MediaFilterConditionAlwaysLower">always</string>
  <string name="MediaFilterConditionNever">Never</string>
  <string name="MediaFilterConditionNeverLower">never</string>
  <string name="MediaFilterMediaContentBlocked">Media from the domain [DOMAIN] has been blocked.</string>
  <string name="MediaFilterMediaContentDomainAlwaysAllowed">Media from the domain [DOMAIN] will always be played.</string>
  <string name="MediaFilterMediaContentDomainAlwaysBlocked">Media from the domain [DOMAIN] will never be played.</string>
  <string name="MediaFilterMediaContentUrlAlwaysAllowed">Media from the URL [MEDIAURL] will always be played.</string>
  <string name="MediaFilterMediaContentUrlAlwaysBlocked">Media from the URL [MEDIAURL] will never be played.</string>
  
  <string name="MediaFilterAudioContentBlocked">Audio from the domain [DOMAIN] has been blocked.</string>
  <string name="MediaFilterAudioContentDomainAlwaysAllowed">Audio from the domain [DOMAIN] will always be played.</string>
  <string name="MediaFilterAudioContentDomainAlwaysBlocked">Audio from the domain [DOMAIN] will never be played.</string>
  <string name="MediaFilterAudioContentUrlAlwaysAllowed">Audio from the URL [MEDIAURL] will always be played.</string>
  <string name="MediaFilterAudioContentUrlAlwaysBlocked">Audio from the URL [MEDIAURL] will never be played.</string>

  <string name="MediaFilterSharedMediaContentBlocked">Shared Media from the domain [DOMAIN] has been blocked.</string>
  <string name="MediaFilterSharedMediaContentDomainAlwaysAllowed">Shared Media from the domain [DOMAIN] will always be played.</string>
  <string name="MediaFilterSharedMediaContentDomainAlwaysBlocked">Shared Media from the domain [DOMAIN] will never be played.</string>
  <string name="MediaFilterSharedMediaContentUrlAlwaysAllowed">Shared Media from the URL [MEDIAURL] will always be played.</string>
  <string name="MediaFilterSharedMediaContentUrlAlwaysBlocked">Shared Media from the URL [MEDIAURL] will never be played.</string>
 
</strings><|MERGE_RESOLUTION|>--- conflicted
+++ resolved
@@ -3426,13 +3426,10 @@
 	<string name="IM_to_label">To</string>
 	<string name="IM_moderator_label">(Moderator)</string>
 	<string name="Saved_message">(Saved [LONG_TIMESTAMP])</string>
-<<<<<<< HEAD
+	<string name="IM_unblock_only_groups_friends">To see this message, you must uncheck &apos;Only friends and groups can call or IM me&apos; in Preferences/Privacy.</string>
 	
 	<!-- Additional IM messages -->
 	<string name="IM_announce_incoming">Incoming message from [NAME]</string>
-=======
-	<string name="IM_unblock_only_groups_friends">To see this message, you must uncheck &apos;Only friends and groups can call or IM me&apos; in Preferences/Privacy.</string>
->>>>>>> d6569db3
 
 	<!-- voice calls -->
 	<string name="answered_call">Your call has been answered</string>
